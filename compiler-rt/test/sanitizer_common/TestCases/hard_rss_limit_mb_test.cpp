--- conflicted
+++ resolved
@@ -15,11 +15,7 @@
 // UNSUPPORTED: target={{.*(freebsd|solaris).*}}, darwin
 
 // THUMB starts background thead only for Asan.
-<<<<<<< HEAD
-// XFAIL: target={{.*thumb.*}} && !asan
-=======
 // XFAIL: target=thumb{{.*}} && !asan
->>>>>>> e1acf65b
 
 #include <string.h>
 #include <stdio.h>
