//
// Part of the LLVM Project, under the Apache License v2.0 with LLVM Exceptions.
// See https://llvm.org/LICENSE.txt for license information.
// SPDX-License-Identifier: Apache-2.0 WITH LLVM-exception
//
//===----------------------------------------------------------------------===//
// REQUIRES: has-unix-headers
// UNSUPPORTED: c++03, c++11, c++14, c++17, c++20
// UNSUPPORTED: libcpp-hardening-mode=none
// XFAIL: libcpp-hardening-mode=debug && availability-verbose_abort-missing

// Test construction from span:
//
// template<class OtherIndexType, size_t N>
//     constexpr explicit(N != rank_dynamic()) extents(span<OtherIndexType, N> exts) noexcept;
//
// Constraints:
//   * is_convertible_v<const OtherIndexType&, index_type> is true,
//   * is_nothrow_constructible_v<index_type, const OtherIndexType&> is true, and
//   * N == rank_dynamic() || N == rank() is true.
//
// Preconditions:
//   * If N != rank_dynamic() is true, exts[r] equals Er for each r for which
//     Er is a static extent, and
//   * either
//     - N is zero, or
//     - exts[r] is nonnegative and is representable as a value of type index_type
//       for every rank index r.
//

<<<<<<< HEAD
#include <span>
#include <mdspan>
=======
>>>>>>> 30d8aebb
#include <cassert>
#include <mdspan>
#include <span>

#include "check_assertion.h"

int main(int, char**) {
  constexpr size_t D = std::dynamic_extent;
  // working case sanity check
  {
    std::array args{1000, 5};
    [[maybe_unused]] std::extents<int, D, 5> e1(std::span{args});
  }
  // mismatch of static extent
  {
    std::array args{1000, 3};
    TEST_LIBCPP_ASSERT_FAILURE(([=] { std::extents<int, D, 5> e1(std::span{args}); }()),
                               "extents construction: mismatch of provided arguments with static extents.");
  }
  // value out of range
  {
    std::array args{1000, 5};
    TEST_LIBCPP_ASSERT_FAILURE(([=] { std::extents<signed char, D, 5> e1(std::span{args}); }()),
                               "extents ctor: arguments must be representable as index_type and nonnegative");
  }
  // negative value
  {
    std::array args{-1, 5};
    TEST_LIBCPP_ASSERT_FAILURE(([=] { std::extents<signed char, D, 5> e1(std::span{args}); }()),
                               "extents ctor: arguments must be representable as index_type and nonnegative");
  }
  return 0;
}<|MERGE_RESOLUTION|>--- conflicted
+++ resolved
@@ -28,11 +28,6 @@
 //       for every rank index r.
 //
 
-<<<<<<< HEAD
-#include <span>
-#include <mdspan>
-=======
->>>>>>> 30d8aebb
 #include <cassert>
 #include <mdspan>
 #include <span>
