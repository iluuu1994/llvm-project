--- conflicted
+++ resolved
@@ -30,11 +30,6 @@
 //
 // Effects: Direct-non-list-initializes extents_ with e, and for all d in the range [0, rank_), direct-non-list-initializes strides_[d] with as_const(s[d]).
 
-<<<<<<< HEAD
-#include <span>
-#include <mdspan>
-=======
->>>>>>> 30d8aebb
 #include <cassert>
 #include <mdspan>
 #include <span>
