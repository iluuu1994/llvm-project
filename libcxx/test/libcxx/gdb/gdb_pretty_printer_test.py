--- conflicted
+++ resolved
@@ -30,12 +30,8 @@
 # we exit.
 has_run_tests = False
 
-<<<<<<< HEAD
-has_execute_mi = 'execute_mi' in gdb.__dict__
-=======
 has_execute_mi = getattr(gdb, "execute_mi", None) is not None
 
->>>>>>> 8857bef1
 
 class CheckResult(gdb.Command):
     def __init__(self):
