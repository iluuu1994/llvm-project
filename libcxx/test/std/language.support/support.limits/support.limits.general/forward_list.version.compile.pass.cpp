//===----------------------------------------------------------------------===//
//
// Part of the LLVM Project, under the Apache License v2.0 with LLVM Exceptions.
// See https://llvm.org/LICENSE.txt for license information.
// SPDX-License-Identifier: Apache-2.0 WITH LLVM-exception
//
//===----------------------------------------------------------------------===//

// WARNING: This test was generated by generate_feature_test_macro_components.py
// and should not be edited manually.

// <forward_list>

// Test the feature test macros defined by <forward_list>

// clang-format off

#include <forward_list>
#include "test_macros.h"

#if TEST_STD_VER < 14

#  ifdef __cpp_lib_allocator_traits_is_always_equal
#    error "__cpp_lib_allocator_traits_is_always_equal should not be defined before c++17"
#  endif
<<<<<<< HEAD
=======

#  ifdef __cpp_lib_constexpr_forward_list
#    error "__cpp_lib_constexpr_forward_list should not be defined before c++26"
#  endif
>>>>>>> eb0f1dc0

#  ifdef __cpp_lib_containers_ranges
#    error "__cpp_lib_containers_ranges should not be defined before c++23"
#  endif

#  ifdef __cpp_lib_default_template_type_for_algorithm_values
#    error "__cpp_lib_default_template_type_for_algorithm_values should not be defined before c++26"
#  endif

#  ifdef __cpp_lib_erase_if
#    error "__cpp_lib_erase_if should not be defined before c++20"
#  endif

#  ifdef __cpp_lib_incomplete_container_elements
#    error "__cpp_lib_incomplete_container_elements should not be defined before c++17"
#  endif

#  ifdef __cpp_lib_list_remove_return_type
#    error "__cpp_lib_list_remove_return_type should not be defined before c++20"
#  endif

#  ifdef __cpp_lib_nonmember_container_access
#    error "__cpp_lib_nonmember_container_access should not be defined before c++17"
#  endif

#elif TEST_STD_VER == 14

#  ifdef __cpp_lib_allocator_traits_is_always_equal
#    error "__cpp_lib_allocator_traits_is_always_equal should not be defined before c++17"
#  endif

<<<<<<< HEAD
#  ifdef __cpp_lib_containers_ranges
#    error "__cpp_lib_containers_ranges should not be defined before c++23"
#  endif

#  ifdef __cpp_lib_default_template_type_for_algorithm_values
#    error "__cpp_lib_default_template_type_for_algorithm_values should not be defined before c++26"
#  endif

#  ifdef __cpp_lib_erase_if
#    error "__cpp_lib_erase_if should not be defined before c++20"
#  endif

#  ifdef __cpp_lib_incomplete_container_elements
#    error "__cpp_lib_incomplete_container_elements should not be defined before c++17"
#  endif

#  ifdef __cpp_lib_list_remove_return_type
#    error "__cpp_lib_list_remove_return_type should not be defined before c++20"
#  endif

=======
#  ifdef __cpp_lib_constexpr_forward_list
#    error "__cpp_lib_constexpr_forward_list should not be defined before c++26"
#  endif

#  ifdef __cpp_lib_containers_ranges
#    error "__cpp_lib_containers_ranges should not be defined before c++23"
#  endif

#  ifdef __cpp_lib_default_template_type_for_algorithm_values
#    error "__cpp_lib_default_template_type_for_algorithm_values should not be defined before c++26"
#  endif

#  ifdef __cpp_lib_erase_if
#    error "__cpp_lib_erase_if should not be defined before c++20"
#  endif

#  ifdef __cpp_lib_incomplete_container_elements
#    error "__cpp_lib_incomplete_container_elements should not be defined before c++17"
#  endif

#  ifdef __cpp_lib_list_remove_return_type
#    error "__cpp_lib_list_remove_return_type should not be defined before c++20"
#  endif

>>>>>>> eb0f1dc0
#  ifdef __cpp_lib_nonmember_container_access
#    error "__cpp_lib_nonmember_container_access should not be defined before c++17"
#  endif

#elif TEST_STD_VER == 17

#  ifndef __cpp_lib_allocator_traits_is_always_equal
#    error "__cpp_lib_allocator_traits_is_always_equal should be defined in c++17"
#  endif
#  if __cpp_lib_allocator_traits_is_always_equal != 201411L
#    error "__cpp_lib_allocator_traits_is_always_equal should have the value 201411L in c++17"
#  endif

<<<<<<< HEAD
=======
#  ifdef __cpp_lib_constexpr_forward_list
#    error "__cpp_lib_constexpr_forward_list should not be defined before c++26"
#  endif

>>>>>>> eb0f1dc0
#  ifdef __cpp_lib_containers_ranges
#    error "__cpp_lib_containers_ranges should not be defined before c++23"
#  endif

#  ifdef __cpp_lib_default_template_type_for_algorithm_values
#    error "__cpp_lib_default_template_type_for_algorithm_values should not be defined before c++26"
#  endif

#  ifdef __cpp_lib_erase_if
#    error "__cpp_lib_erase_if should not be defined before c++20"
#  endif

#  ifndef __cpp_lib_incomplete_container_elements
#    error "__cpp_lib_incomplete_container_elements should be defined in c++17"
#  endif
#  if __cpp_lib_incomplete_container_elements != 201505L
#    error "__cpp_lib_incomplete_container_elements should have the value 201505L in c++17"
#  endif

#  ifdef __cpp_lib_list_remove_return_type
#    error "__cpp_lib_list_remove_return_type should not be defined before c++20"
#  endif

#  ifndef __cpp_lib_nonmember_container_access
#    error "__cpp_lib_nonmember_container_access should be defined in c++17"
#  endif
#  if __cpp_lib_nonmember_container_access != 201411L
#    error "__cpp_lib_nonmember_container_access should have the value 201411L in c++17"
#  endif

#elif TEST_STD_VER == 20

#  ifndef __cpp_lib_allocator_traits_is_always_equal
#    error "__cpp_lib_allocator_traits_is_always_equal should be defined in c++20"
#  endif
#  if __cpp_lib_allocator_traits_is_always_equal != 201411L
#    error "__cpp_lib_allocator_traits_is_always_equal should have the value 201411L in c++20"
#  endif

<<<<<<< HEAD
=======
#  ifdef __cpp_lib_constexpr_forward_list
#    error "__cpp_lib_constexpr_forward_list should not be defined before c++26"
#  endif

>>>>>>> eb0f1dc0
#  ifdef __cpp_lib_containers_ranges
#    error "__cpp_lib_containers_ranges should not be defined before c++23"
#  endif

#  ifdef __cpp_lib_default_template_type_for_algorithm_values
#    error "__cpp_lib_default_template_type_for_algorithm_values should not be defined before c++26"
#  endif

#  ifndef __cpp_lib_erase_if
#    error "__cpp_lib_erase_if should be defined in c++20"
#  endif
#  if __cpp_lib_erase_if != 202002L
#    error "__cpp_lib_erase_if should have the value 202002L in c++20"
#  endif

#  ifndef __cpp_lib_incomplete_container_elements
#    error "__cpp_lib_incomplete_container_elements should be defined in c++20"
#  endif
#  if __cpp_lib_incomplete_container_elements != 201505L
#    error "__cpp_lib_incomplete_container_elements should have the value 201505L in c++20"
#  endif

#  ifndef __cpp_lib_list_remove_return_type
#    error "__cpp_lib_list_remove_return_type should be defined in c++20"
#  endif
#  if __cpp_lib_list_remove_return_type != 201806L
#    error "__cpp_lib_list_remove_return_type should have the value 201806L in c++20"
#  endif

#  ifndef __cpp_lib_nonmember_container_access
#    error "__cpp_lib_nonmember_container_access should be defined in c++20"
#  endif
#  if __cpp_lib_nonmember_container_access != 201411L
#    error "__cpp_lib_nonmember_container_access should have the value 201411L in c++20"
#  endif

#elif TEST_STD_VER == 23

#  ifndef __cpp_lib_allocator_traits_is_always_equal
#    error "__cpp_lib_allocator_traits_is_always_equal should be defined in c++23"
#  endif
#  if __cpp_lib_allocator_traits_is_always_equal != 201411L
#    error "__cpp_lib_allocator_traits_is_always_equal should have the value 201411L in c++23"
#  endif

<<<<<<< HEAD
=======
#  ifdef __cpp_lib_constexpr_forward_list
#    error "__cpp_lib_constexpr_forward_list should not be defined before c++26"
#  endif

>>>>>>> eb0f1dc0
#  ifndef __cpp_lib_containers_ranges
#    error "__cpp_lib_containers_ranges should be defined in c++23"
#  endif
#  if __cpp_lib_containers_ranges != 202202L
#    error "__cpp_lib_containers_ranges should have the value 202202L in c++23"
#  endif

#  ifdef __cpp_lib_default_template_type_for_algorithm_values
#    error "__cpp_lib_default_template_type_for_algorithm_values should not be defined before c++26"
#  endif

#  ifndef __cpp_lib_erase_if
#    error "__cpp_lib_erase_if should be defined in c++23"
#  endif
#  if __cpp_lib_erase_if != 202002L
#    error "__cpp_lib_erase_if should have the value 202002L in c++23"
#  endif

#  ifndef __cpp_lib_incomplete_container_elements
#    error "__cpp_lib_incomplete_container_elements should be defined in c++23"
#  endif
#  if __cpp_lib_incomplete_container_elements != 201505L
#    error "__cpp_lib_incomplete_container_elements should have the value 201505L in c++23"
#  endif

#  ifndef __cpp_lib_list_remove_return_type
#    error "__cpp_lib_list_remove_return_type should be defined in c++23"
#  endif
#  if __cpp_lib_list_remove_return_type != 201806L
#    error "__cpp_lib_list_remove_return_type should have the value 201806L in c++23"
#  endif

#  ifndef __cpp_lib_nonmember_container_access
#    error "__cpp_lib_nonmember_container_access should be defined in c++23"
#  endif
#  if __cpp_lib_nonmember_container_access != 201411L
#    error "__cpp_lib_nonmember_container_access should have the value 201411L in c++23"
#  endif

#elif TEST_STD_VER > 23

#  ifndef __cpp_lib_allocator_traits_is_always_equal
#    error "__cpp_lib_allocator_traits_is_always_equal should be defined in c++26"
#  endif
#  if __cpp_lib_allocator_traits_is_always_equal != 201411L
#    error "__cpp_lib_allocator_traits_is_always_equal should have the value 201411L in c++26"
#  endif

<<<<<<< HEAD
=======
#  ifndef __cpp_lib_constexpr_forward_list
#    error "__cpp_lib_constexpr_forward_list should be defined in c++26"
#  endif
#  if __cpp_lib_constexpr_forward_list != 202502L
#    error "__cpp_lib_constexpr_forward_list should have the value 202502L in c++26"
#  endif

>>>>>>> eb0f1dc0
#  ifndef __cpp_lib_containers_ranges
#    error "__cpp_lib_containers_ranges should be defined in c++26"
#  endif
#  if __cpp_lib_containers_ranges != 202202L
#    error "__cpp_lib_containers_ranges should have the value 202202L in c++26"
#  endif

#  if !defined(_LIBCPP_VERSION)
#    ifndef __cpp_lib_default_template_type_for_algorithm_values
#      error "__cpp_lib_default_template_type_for_algorithm_values should be defined in c++26"
#    endif
#    if __cpp_lib_default_template_type_for_algorithm_values != 202403L
#      error "__cpp_lib_default_template_type_for_algorithm_values should have the value 202403L in c++26"
#    endif
#  else
#    ifdef __cpp_lib_default_template_type_for_algorithm_values
#      error "__cpp_lib_default_template_type_for_algorithm_values should not be defined because it is unimplemented in libc++!"
#    endif
#  endif

#  ifndef __cpp_lib_erase_if
#    error "__cpp_lib_erase_if should be defined in c++26"
#  endif
#  if __cpp_lib_erase_if != 202002L
#    error "__cpp_lib_erase_if should have the value 202002L in c++26"
#  endif

#  ifndef __cpp_lib_incomplete_container_elements
#    error "__cpp_lib_incomplete_container_elements should be defined in c++26"
#  endif
#  if __cpp_lib_incomplete_container_elements != 201505L
#    error "__cpp_lib_incomplete_container_elements should have the value 201505L in c++26"
#  endif

#  ifndef __cpp_lib_list_remove_return_type
#    error "__cpp_lib_list_remove_return_type should be defined in c++26"
#  endif
#  if __cpp_lib_list_remove_return_type != 201806L
#    error "__cpp_lib_list_remove_return_type should have the value 201806L in c++26"
#  endif

#  ifndef __cpp_lib_nonmember_container_access
#    error "__cpp_lib_nonmember_container_access should be defined in c++26"
#  endif
#  if __cpp_lib_nonmember_container_access != 201411L
#    error "__cpp_lib_nonmember_container_access should have the value 201411L in c++26"
#  endif

#endif // TEST_STD_VER > 23

// clang-format on
<|MERGE_RESOLUTION|>--- conflicted
+++ resolved
@@ -23,13 +23,10 @@
 #  ifdef __cpp_lib_allocator_traits_is_always_equal
 #    error "__cpp_lib_allocator_traits_is_always_equal should not be defined before c++17"
 #  endif
-<<<<<<< HEAD
-=======
-
-#  ifdef __cpp_lib_constexpr_forward_list
-#    error "__cpp_lib_constexpr_forward_list should not be defined before c++26"
-#  endif
->>>>>>> eb0f1dc0
+
+#  ifdef __cpp_lib_constexpr_forward_list
+#    error "__cpp_lib_constexpr_forward_list should not be defined before c++26"
+#  endif
 
 #  ifdef __cpp_lib_containers_ranges
 #    error "__cpp_lib_containers_ranges should not be defined before c++23"
@@ -61,7 +58,10 @@
 #    error "__cpp_lib_allocator_traits_is_always_equal should not be defined before c++17"
 #  endif
 
-<<<<<<< HEAD
+#  ifdef __cpp_lib_constexpr_forward_list
+#    error "__cpp_lib_constexpr_forward_list should not be defined before c++26"
+#  endif
+
 #  ifdef __cpp_lib_containers_ranges
 #    error "__cpp_lib_containers_ranges should not be defined before c++23"
 #  endif
@@ -82,7 +82,19 @@
 #    error "__cpp_lib_list_remove_return_type should not be defined before c++20"
 #  endif
 
-=======
+#  ifdef __cpp_lib_nonmember_container_access
+#    error "__cpp_lib_nonmember_container_access should not be defined before c++17"
+#  endif
+
+#elif TEST_STD_VER == 17
+
+#  ifndef __cpp_lib_allocator_traits_is_always_equal
+#    error "__cpp_lib_allocator_traits_is_always_equal should be defined in c++17"
+#  endif
+#  if __cpp_lib_allocator_traits_is_always_equal != 201411L
+#    error "__cpp_lib_allocator_traits_is_always_equal should have the value 201411L in c++17"
+#  endif
+
 #  ifdef __cpp_lib_constexpr_forward_list
 #    error "__cpp_lib_constexpr_forward_list should not be defined before c++26"
 #  endif
@@ -99,58 +111,17 @@
 #    error "__cpp_lib_erase_if should not be defined before c++20"
 #  endif
 
-#  ifdef __cpp_lib_incomplete_container_elements
-#    error "__cpp_lib_incomplete_container_elements should not be defined before c++17"
+#  ifndef __cpp_lib_incomplete_container_elements
+#    error "__cpp_lib_incomplete_container_elements should be defined in c++17"
+#  endif
+#  if __cpp_lib_incomplete_container_elements != 201505L
+#    error "__cpp_lib_incomplete_container_elements should have the value 201505L in c++17"
 #  endif
 
 #  ifdef __cpp_lib_list_remove_return_type
 #    error "__cpp_lib_list_remove_return_type should not be defined before c++20"
 #  endif
 
->>>>>>> eb0f1dc0
-#  ifdef __cpp_lib_nonmember_container_access
-#    error "__cpp_lib_nonmember_container_access should not be defined before c++17"
-#  endif
-
-#elif TEST_STD_VER == 17
-
-#  ifndef __cpp_lib_allocator_traits_is_always_equal
-#    error "__cpp_lib_allocator_traits_is_always_equal should be defined in c++17"
-#  endif
-#  if __cpp_lib_allocator_traits_is_always_equal != 201411L
-#    error "__cpp_lib_allocator_traits_is_always_equal should have the value 201411L in c++17"
-#  endif
-
-<<<<<<< HEAD
-=======
-#  ifdef __cpp_lib_constexpr_forward_list
-#    error "__cpp_lib_constexpr_forward_list should not be defined before c++26"
-#  endif
-
->>>>>>> eb0f1dc0
-#  ifdef __cpp_lib_containers_ranges
-#    error "__cpp_lib_containers_ranges should not be defined before c++23"
-#  endif
-
-#  ifdef __cpp_lib_default_template_type_for_algorithm_values
-#    error "__cpp_lib_default_template_type_for_algorithm_values should not be defined before c++26"
-#  endif
-
-#  ifdef __cpp_lib_erase_if
-#    error "__cpp_lib_erase_if should not be defined before c++20"
-#  endif
-
-#  ifndef __cpp_lib_incomplete_container_elements
-#    error "__cpp_lib_incomplete_container_elements should be defined in c++17"
-#  endif
-#  if __cpp_lib_incomplete_container_elements != 201505L
-#    error "__cpp_lib_incomplete_container_elements should have the value 201505L in c++17"
-#  endif
-
-#  ifdef __cpp_lib_list_remove_return_type
-#    error "__cpp_lib_list_remove_return_type should not be defined before c++20"
-#  endif
-
 #  ifndef __cpp_lib_nonmember_container_access
 #    error "__cpp_lib_nonmember_container_access should be defined in c++17"
 #  endif
@@ -167,13 +138,10 @@
 #    error "__cpp_lib_allocator_traits_is_always_equal should have the value 201411L in c++20"
 #  endif
 
-<<<<<<< HEAD
-=======
-#  ifdef __cpp_lib_constexpr_forward_list
-#    error "__cpp_lib_constexpr_forward_list should not be defined before c++26"
-#  endif
-
->>>>>>> eb0f1dc0
+#  ifdef __cpp_lib_constexpr_forward_list
+#    error "__cpp_lib_constexpr_forward_list should not be defined before c++26"
+#  endif
+
 #  ifdef __cpp_lib_containers_ranges
 #    error "__cpp_lib_containers_ranges should not be defined before c++23"
 #  endif
@@ -219,13 +187,10 @@
 #    error "__cpp_lib_allocator_traits_is_always_equal should have the value 201411L in c++23"
 #  endif
 
-<<<<<<< HEAD
-=======
-#  ifdef __cpp_lib_constexpr_forward_list
-#    error "__cpp_lib_constexpr_forward_list should not be defined before c++26"
-#  endif
-
->>>>>>> eb0f1dc0
+#  ifdef __cpp_lib_constexpr_forward_list
+#    error "__cpp_lib_constexpr_forward_list should not be defined before c++26"
+#  endif
+
 #  ifndef __cpp_lib_containers_ranges
 #    error "__cpp_lib_containers_ranges should be defined in c++23"
 #  endif
@@ -274,8 +239,6 @@
 #    error "__cpp_lib_allocator_traits_is_always_equal should have the value 201411L in c++26"
 #  endif
 
-<<<<<<< HEAD
-=======
 #  ifndef __cpp_lib_constexpr_forward_list
 #    error "__cpp_lib_constexpr_forward_list should be defined in c++26"
 #  endif
@@ -283,7 +246,6 @@
 #    error "__cpp_lib_constexpr_forward_list should have the value 202502L in c++26"
 #  endif
 
->>>>>>> eb0f1dc0
 #  ifndef __cpp_lib_containers_ranges
 #    error "__cpp_lib_containers_ranges should be defined in c++26"
 #  endif
