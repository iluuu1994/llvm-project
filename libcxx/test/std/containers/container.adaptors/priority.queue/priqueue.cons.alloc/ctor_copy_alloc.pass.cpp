//===----------------------------------------------------------------------===//
//
// Part of the LLVM Project, under the Apache License v2.0 with LLVM Exceptions.
// See https://llvm.org/LICENSE.txt for license information.
// SPDX-License-Identifier: Apache-2.0 WITH LLVM-exception
//
//===----------------------------------------------------------------------===//

// <queue>

// template <class Alloc>
//     priority_queue(const priority_queue& q, const Alloc& a);

#include <queue>
#include <cassert>

#include "test_macros.h"

template <class C>
<<<<<<< HEAD
C make(int n) {
=======
TEST_CONSTEXPR_CXX26 C make(int n) {
>>>>>>> eb0f1dc0
  C c;
  for (int i = 0; i < n; ++i)
    c.push_back(i);
  return c;
}

#include "test_macros.h"
#include "test_allocator.h"

template <class T>
<<<<<<< HEAD
struct test : public std::priority_queue<T, std::vector<T, test_allocator<T> > > {
=======
struct Test : public std::priority_queue<T, std::vector<T, test_allocator<T> > > {
>>>>>>> eb0f1dc0
  typedef std::priority_queue<T, std::vector<T, test_allocator<T> > > base;
  typedef typename base::container_type container_type;
  typedef typename base::value_compare value_compare;

<<<<<<< HEAD
  explicit test(const test_allocator<int>& a) : base(a) {}
  test(const value_compare& compare, const test_allocator<int>& a) : base(compare, c, a) {}
  test(const value_compare& compare, const container_type& container, const test_allocator<int>& a)
      : base(compare, container, a) {}
  test(const test& q, const test_allocator<int>& a) : base(q, a) {}
  test_allocator<int> get_allocator() { return c.get_allocator(); }
=======
  TEST_CONSTEXPR_CXX26 explicit Test(const test_allocator<int>& a) : base(a) {}
  TEST_CONSTEXPR_CXX26 Test(const value_compare& compare, const test_allocator<int>& a) : base(compare, c, a) {}
  TEST_CONSTEXPR_CXX26 Test(const value_compare& compare, const container_type& container, const test_allocator<int>& a)
      : base(compare, container, a) {}
  TEST_CONSTEXPR_CXX26 Test(const Test& q, const test_allocator<int>& a) : base(q, a) {}
  TEST_CONSTEXPR_CXX26 test_allocator<int> get_allocator() { return c.get_allocator(); }
>>>>>>> eb0f1dc0

  using base::c;
};

<<<<<<< HEAD
int main(int, char**) {
  test<int> qo(std::less<int>(), make<std::vector<int, test_allocator<int> > >(5), test_allocator<int>(2));
  test<int> q(qo, test_allocator<int>(6));
  assert(q.size() == 5);
  assert(q.c.get_allocator() == test_allocator<int>(6));
  assert(q.top() == int(4));
=======
TEST_CONSTEXPR_CXX26 bool test() {
  Test<int> qo(std::less<int>(), make<std::vector<int, test_allocator<int> > >(5), test_allocator<int>(2));
  Test<int> q(qo, test_allocator<int>(6));
  assert(q.size() == 5);
  assert(q.c.get_allocator() == test_allocator<int>(6));
  assert(q.top() == int(4));

  return true;
}

int main(int, char**) {
  assert(test());
#if TEST_STD_VER >= 26
  static_assert(test());
#endif
>>>>>>> eb0f1dc0

  return 0;
}<|MERGE_RESOLUTION|>--- conflicted
+++ resolved
@@ -17,11 +17,7 @@
 #include "test_macros.h"
 
 template <class C>
-<<<<<<< HEAD
-C make(int n) {
-=======
 TEST_CONSTEXPR_CXX26 C make(int n) {
->>>>>>> eb0f1dc0
   C c;
   for (int i = 0; i < n; ++i)
     c.push_back(i);
@@ -32,42 +28,21 @@
 #include "test_allocator.h"
 
 template <class T>
-<<<<<<< HEAD
-struct test : public std::priority_queue<T, std::vector<T, test_allocator<T> > > {
-=======
 struct Test : public std::priority_queue<T, std::vector<T, test_allocator<T> > > {
->>>>>>> eb0f1dc0
   typedef std::priority_queue<T, std::vector<T, test_allocator<T> > > base;
   typedef typename base::container_type container_type;
   typedef typename base::value_compare value_compare;
 
-<<<<<<< HEAD
-  explicit test(const test_allocator<int>& a) : base(a) {}
-  test(const value_compare& compare, const test_allocator<int>& a) : base(compare, c, a) {}
-  test(const value_compare& compare, const container_type& container, const test_allocator<int>& a)
-      : base(compare, container, a) {}
-  test(const test& q, const test_allocator<int>& a) : base(q, a) {}
-  test_allocator<int> get_allocator() { return c.get_allocator(); }
-=======
   TEST_CONSTEXPR_CXX26 explicit Test(const test_allocator<int>& a) : base(a) {}
   TEST_CONSTEXPR_CXX26 Test(const value_compare& compare, const test_allocator<int>& a) : base(compare, c, a) {}
   TEST_CONSTEXPR_CXX26 Test(const value_compare& compare, const container_type& container, const test_allocator<int>& a)
       : base(compare, container, a) {}
   TEST_CONSTEXPR_CXX26 Test(const Test& q, const test_allocator<int>& a) : base(q, a) {}
   TEST_CONSTEXPR_CXX26 test_allocator<int> get_allocator() { return c.get_allocator(); }
->>>>>>> eb0f1dc0
 
   using base::c;
 };
 
-<<<<<<< HEAD
-int main(int, char**) {
-  test<int> qo(std::less<int>(), make<std::vector<int, test_allocator<int> > >(5), test_allocator<int>(2));
-  test<int> q(qo, test_allocator<int>(6));
-  assert(q.size() == 5);
-  assert(q.c.get_allocator() == test_allocator<int>(6));
-  assert(q.top() == int(4));
-=======
 TEST_CONSTEXPR_CXX26 bool test() {
   Test<int> qo(std::less<int>(), make<std::vector<int, test_allocator<int> > >(5), test_allocator<int>(2));
   Test<int> q(qo, test_allocator<int>(6));
@@ -83,7 +58,6 @@
 #if TEST_STD_VER >= 26
   static_assert(test());
 #endif
->>>>>>> eb0f1dc0
 
   return 0;
 }