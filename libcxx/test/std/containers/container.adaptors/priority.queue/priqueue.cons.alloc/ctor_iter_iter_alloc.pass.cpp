//===----------------------------------------------------------------------===//
//
// Part of the LLVM Project, under the Apache License v2.0 with LLVM Exceptions.
// See https://llvm.org/LICENSE.txt for license information.
// SPDX-License-Identifier: Apache-2.0 WITH LLVM-exception
//
//===----------------------------------------------------------------------===//

// <queue>

// template <class InputIterator>
//   priority_queue(InputIterator first, InputIterator last, const Alloc& a);

#include <queue>
#include <cassert>
#include <cstddef>

#include "test_macros.h"
#include "test_allocator.h"

template <class T, class Cont, class Comp = std::less<T> >
struct PQ : std::priority_queue<T, Cont, Comp> {
  typedef std::priority_queue<T, Cont, Comp> base;

  template <class It, class Alloc>
<<<<<<< HEAD
  explicit PQ(It first, It last, const Alloc& a) : base(first, last, a) {}
=======
  TEST_CONSTEXPR_CXX26 explicit PQ(It first, It last, const Alloc& a) : base(first, last, a) {}
>>>>>>> 4084ffcf

  using base::c;
};

<<<<<<< HEAD
int main(int, char**) {
=======
TEST_CONSTEXPR_CXX26 bool test() {
>>>>>>> 4084ffcf
  int a[] = {3, 5, 2, 0, 6, 8, 1};
  typedef test_allocator<int> Alloc;
  PQ<int, std::vector<int, Alloc> > q(a, a + 7, Alloc(2));
  assert(q.size() == 7);
  assert(q.top() == 8);
  assert(q.c.get_allocator() == Alloc(2));

<<<<<<< HEAD
=======
  return true;
}

int main(int, char**) {
  assert(test());
#if TEST_STD_VER >= 26
  static_assert(test());
#endif

>>>>>>> 4084ffcf
  return 0;
}<|MERGE_RESOLUTION|>--- conflicted
+++ resolved
@@ -23,20 +23,12 @@
   typedef std::priority_queue<T, Cont, Comp> base;
 
   template <class It, class Alloc>
-<<<<<<< HEAD
-  explicit PQ(It first, It last, const Alloc& a) : base(first, last, a) {}
-=======
   TEST_CONSTEXPR_CXX26 explicit PQ(It first, It last, const Alloc& a) : base(first, last, a) {}
->>>>>>> 4084ffcf
 
   using base::c;
 };
 
-<<<<<<< HEAD
-int main(int, char**) {
-=======
 TEST_CONSTEXPR_CXX26 bool test() {
->>>>>>> 4084ffcf
   int a[] = {3, 5, 2, 0, 6, 8, 1};
   typedef test_allocator<int> Alloc;
   PQ<int, std::vector<int, Alloc> > q(a, a + 7, Alloc(2));
@@ -44,8 +36,6 @@
   assert(q.top() == 8);
   assert(q.c.get_allocator() == Alloc(2));
 
-<<<<<<< HEAD
-=======
   return true;
 }
 
@@ -55,6 +45,5 @@
   static_assert(test());
 #endif
 
->>>>>>> 4084ffcf
   return 0;
 }