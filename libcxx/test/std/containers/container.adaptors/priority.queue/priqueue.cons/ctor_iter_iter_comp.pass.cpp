//===----------------------------------------------------------------------===//
//
// Part of the LLVM Project, under the Apache License v2.0 with LLVM Exceptions.
// See https://llvm.org/LICENSE.txt for license information.
// SPDX-License-Identifier: Apache-2.0 WITH LLVM-exception
//
//===----------------------------------------------------------------------===//

// <queue>

// template <class InputIterator>
//   priority_queue(InputIterator first, InputIterator last, const Compare& comp);

#include <queue>
#include <cassert>
#include <functional>
#include <cstddef>

#include "test_macros.h"

<<<<<<< HEAD
int main(int, char**) {
=======
TEST_CONSTEXPR_CXX26 bool test() {
>>>>>>> eb0f1dc0
  int a[] = {3, 5, 2, 0, 6, 8, 1};
  int* an = a + sizeof(a) / sizeof(a[0]);
  std::priority_queue<int, std::vector<int>, std::greater<int> > q(a, an, std::greater<int>());
  assert(q.size() == static_cast<std::size_t>(an - a));
  assert(q.top() == 0);
<<<<<<< HEAD
=======

  return true;
}

int main(int, char**) {
  assert(test());
#if TEST_STD_VER >= 26
  static_assert(test());
#endif
>>>>>>> eb0f1dc0

  return 0;
}<|MERGE_RESOLUTION|>--- conflicted
+++ resolved
@@ -18,18 +18,12 @@
 
 #include "test_macros.h"
 
-<<<<<<< HEAD
-int main(int, char**) {
-=======
 TEST_CONSTEXPR_CXX26 bool test() {
->>>>>>> eb0f1dc0
   int a[] = {3, 5, 2, 0, 6, 8, 1};
   int* an = a + sizeof(a) / sizeof(a[0]);
   std::priority_queue<int, std::vector<int>, std::greater<int> > q(a, an, std::greater<int>());
   assert(q.size() == static_cast<std::size_t>(an - a));
   assert(q.top() == 0);
-<<<<<<< HEAD
-=======
 
   return true;
 }
@@ -39,7 +33,6 @@
 #if TEST_STD_VER >= 26
   static_assert(test());
 #endif
->>>>>>> eb0f1dc0
 
   return 0;
 }