--- conflicted
+++ resolved
@@ -18,11 +18,7 @@
 #include "test_allocator.h"
 #include "test_macros.h"
 
-<<<<<<< HEAD
-int main(int, char**) {
-=======
 TEST_CONSTEXPR_CXX26 bool test() {
->>>>>>> eb0f1dc0
   {
     typedef limited_allocator<int, 10> A;
     typedef std::forward_list<int, A> C;
@@ -45,8 +41,6 @@
     assert(c.max_size() <= max_dist);
     assert(c.max_size() <= alloc_max_size(c.get_allocator()));
   }
-<<<<<<< HEAD
-=======
 
   return true;
 }
@@ -56,7 +50,6 @@
 #if TEST_STD_VER >= 26
   static_assert(test());
 #endif
->>>>>>> eb0f1dc0
 
   return 0;
 }