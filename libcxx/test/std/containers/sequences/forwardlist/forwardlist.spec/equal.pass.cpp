--- conflicted
+++ resolved
@@ -25,11 +25,7 @@
 #include "min_allocator.h"
 
 template <class C>
-<<<<<<< HEAD
-void test(int N, int M) {
-=======
 TEST_CONSTEXPR_CXX26 void test(int N, int M) {
->>>>>>> eb0f1dc0
   C c1;
   for (int i = 0; i < N; ++i)
     c1.push_front(i);
@@ -48,11 +44,7 @@
   }
 }
 
-<<<<<<< HEAD
-int main(int, char**) {
-=======
 TEST_CONSTEXPR_CXX26 bool test() {
->>>>>>> eb0f1dc0
   for (int i = 0; i < 10; ++i)
     for (int j = 0; j < 10; ++j)
       test<std::forward_list<int> >(i, j);
@@ -60,8 +52,6 @@
   for (int i = 0; i < 10; ++i)
     for (int j = 0; j < 10; ++j)
       test<std::forward_list<int, min_allocator<int>> >(i, j);
-<<<<<<< HEAD
-=======
 #endif
 
   return true;
@@ -71,7 +61,6 @@
   assert(test());
 #if TEST_STD_VER >= 26
   static_assert(test());
->>>>>>> eb0f1dc0
 #endif
 
   return 0;
