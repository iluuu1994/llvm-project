--- conflicted
+++ resolved
@@ -33,11 +33,7 @@
 };
 #endif
 
-<<<<<<< HEAD
-int main(int, char**) {
-=======
 TEST_CONSTEXPR_CXX26 bool test() {
->>>>>>> 4084ffcf
   {
     A a;
     assert(a.d.empty());
