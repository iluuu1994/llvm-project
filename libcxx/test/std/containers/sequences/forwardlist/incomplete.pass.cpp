//===----------------------------------------------------------------------===//
//
// Part of the LLVM Project, under the Apache License v2.0 with LLVM Exceptions.
// See https://llvm.org/LICENSE.txt for license information.
// SPDX-License-Identifier: Apache-2.0 WITH LLVM-exception
//
//===----------------------------------------------------------------------===//

// <forward_list>

// forward_list()                 // constexpr since C++26
// forward_list::iterator()       // constexpr since C++26
// forward_list::const_iterator() // constexpr since C++26

#include <forward_list>
#include <cassert>

#include "test_macros.h"
#include "min_allocator.h"

struct A {
  std::forward_list<A> d;
  std::forward_list<A>::iterator it;
  std::forward_list<A>::const_iterator it2;
};

#if TEST_STD_VER >= 11
struct B {
  typedef std::forward_list<B, min_allocator<B>> FList;
  FList d;
  FList::iterator it;
  FList::const_iterator it2;
};
#endif

<<<<<<< HEAD
int main(int, char**) {
=======
TEST_CONSTEXPR_CXX26 bool test() {
>>>>>>> eb0f1dc0
  {
    A a;
    assert(a.d.empty());
    a.it  = a.d.begin();
    a.it2 = a.d.cbefore_begin();
  }
#if TEST_STD_VER >= 11
  {
    B b;
    assert(b.d.empty());
    b.it  = b.d.begin();
    b.it2 = b.d.cbefore_begin();
  }
#endif

  return true;
}

int main(int, char**) {
  assert(test());
#if TEST_STD_VER >= 26
  static_assert(test());
#endif

  return 0;
}<|MERGE_RESOLUTION|>--- conflicted
+++ resolved
@@ -33,11 +33,7 @@
 };
 #endif
 
-<<<<<<< HEAD
-int main(int, char**) {
-=======
 TEST_CONSTEXPR_CXX26 bool test() {
->>>>>>> eb0f1dc0
   {
     A a;
     assert(a.d.empty());
