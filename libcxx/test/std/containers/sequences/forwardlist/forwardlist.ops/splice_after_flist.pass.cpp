--- conflicted
+++ resolved
@@ -19,15 +19,6 @@
 #include "min_allocator.h"
 
 typedef int T;
-<<<<<<< HEAD
-const T t1[]                 = {0, 1, 2, 3, 4, 5, 6, 7};
-const T t2[]                 = {10, 11, 12, 13, 14, 15};
-const std::ptrdiff_t size_t1 = std::end(t1) - std::begin(t1);
-const std::ptrdiff_t size_t2 = std::end(t2) - std::begin(t2);
-
-template <class C>
-void testd(const C& c, int p, int l) {
-=======
 TEST_CONSTEXPR const T t1[]                 = {0, 1, 2, 3, 4, 5, 6, 7};
 TEST_CONSTEXPR const T t2[]                 = {10, 11, 12, 13, 14, 15};
 TEST_CONSTEXPR const std::ptrdiff_t size_t1 = std::end(t1) - std::begin(t1);
@@ -35,7 +26,6 @@
 
 template <class C>
 TEST_CONSTEXPR_CXX26 void testd(const C& c, int p, int l) {
->>>>>>> eb0f1dc0
   typename C::const_iterator i = c.begin();
   int n1                       = 0;
   for (; n1 < p; ++n1, ++i)
@@ -47,11 +37,7 @@
   assert(std::distance(c.begin(), c.end()) == size_t1 + l);
 }
 
-<<<<<<< HEAD
-int main(int, char**) {
-=======
 TEST_CONSTEXPR_CXX26 bool test() {
->>>>>>> eb0f1dc0
   {
     // splicing different containers
     typedef std::forward_list<T> C;
@@ -79,8 +65,6 @@
       }
     }
   }
-<<<<<<< HEAD
-=======
 #endif
 
   return true;
@@ -90,7 +74,6 @@
   assert(test());
 #if TEST_STD_VER >= 26
   static_assert(test());
->>>>>>> eb0f1dc0
 #endif
 
   return 0;
