--- conflicted
+++ resolved
@@ -22,15 +22,6 @@
 #include "min_allocator.h"
 
 typedef std::ptrdiff_t T;
-<<<<<<< HEAD
-const T t1[]                 = {0, 1, 2, 3, 4, 5, 6, 7};
-const T t2[]                 = {10, 11, 12, 13, 14, 15};
-const std::ptrdiff_t size_t1 = std::end(t1) - std::begin(t1);
-const std::ptrdiff_t size_t2 = std::end(t2) - std::begin(t2);
-
-template <class C>
-void testd(const C& c, std::ptrdiff_t p, ptrdiff_t f, ptrdiff_t l) {
-=======
 TEST_CONSTEXPR const T t1[]                 = {0, 1, 2, 3, 4, 5, 6, 7};
 TEST_CONSTEXPR const T t2[]                 = {10, 11, 12, 13, 14, 15};
 TEST_CONSTEXPR const std::ptrdiff_t size_t1 = std::end(t1) - std::begin(t1);
@@ -38,7 +29,6 @@
 
 template <class C>
 TEST_CONSTEXPR_CXX26 void testd(const C& c, std::ptrdiff_t p, ptrdiff_t f, ptrdiff_t l) {
->>>>>>> eb0f1dc0
   typename C::const_iterator i = c.begin();
   std::ptrdiff_t n1            = 0;
   for (; n1 < p; ++n1, ++i)
@@ -51,11 +41,7 @@
 }
 
 template <class C>
-<<<<<<< HEAD
-void tests(const C& c, std::ptrdiff_t p, ptrdiff_t f, ptrdiff_t l) {
-=======
 TEST_CONSTEXPR_CXX26 void tests(const C& c, std::ptrdiff_t p, ptrdiff_t f, ptrdiff_t l) {
->>>>>>> eb0f1dc0
   typename C::const_iterator i = c.begin();
   std::ptrdiff_t n             = 0;
   std::ptrdiff_t d             = l > f + 1 ? l - 1 - f : 0;
@@ -85,11 +71,7 @@
   assert(std::distance(c.begin(), c.end()) == size_t1);
 }
 
-<<<<<<< HEAD
-int main(int, char**) {
-=======
 TEST_CONSTEXPR_CXX26 bool test() {
->>>>>>> eb0f1dc0
   {
     // splicing different containers
     typedef std::forward_list<T> C;
@@ -175,8 +157,6 @@
       }
     }
   }
-<<<<<<< HEAD
-=======
 #endif
 
   return true;
@@ -186,7 +166,6 @@
   assert(test());
 #if TEST_STD_VER >= 26
   static_assert(test());
->>>>>>> eb0f1dc0
 #endif
 
   return 0;
