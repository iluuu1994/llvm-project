//===----------------------------------------------------------------------===//
//
// Part of the LLVM Project, under the Apache License v2.0 with LLVM Exceptions.
// See https://llvm.org/LICENSE.txt for license information.
// SPDX-License-Identifier: Apache-2.0 WITH LLVM-exception
//
//===----------------------------------------------------------------------===//

// UNSUPPORTED: c++03

// <forward_list>

// iterator insert_after(const_iterator p, value_type&& v); // constexpr since C++26

#include <forward_list>
#include <cassert>

#include "test_macros.h"
#include "MoveOnly.h"
#include "min_allocator.h"

<<<<<<< HEAD
int main(int, char**) {
=======
TEST_CONSTEXPR_CXX26 bool test() {
>>>>>>> eb0f1dc0
  {
    typedef MoveOnly T;
    typedef std::forward_list<T> C;
    typedef C::iterator I;
    C c;
    I i = c.insert_after(c.cbefore_begin(), 0);
    assert(i == c.begin());
    assert(c.front() == 0);
    assert(c.front() == 0);
    assert(std::distance(c.begin(), c.end()) == 1);

    i = c.insert_after(c.cbegin(), 1);
    assert(i == std::next(c.begin()));
    assert(c.front() == 0);
    assert(*std::next(c.begin()) == 1);
    assert(std::distance(c.begin(), c.end()) == 2);

    i = c.insert_after(std::next(c.cbegin()), 2);
    assert(i == std::next(c.begin(), 2));
    assert(c.front() == 0);
    assert(*std::next(c.begin()) == 1);
    assert(*std::next(c.begin(), 2) == 2);
    assert(std::distance(c.begin(), c.end()) == 3);

    i = c.insert_after(c.cbegin(), 3);
    assert(i == std::next(c.begin()));
    assert(c.front() == 0);
    assert(*std::next(c.begin(), 1) == 3);
    assert(*std::next(c.begin(), 2) == 1);
    assert(*std::next(c.begin(), 3) == 2);
    assert(std::distance(c.begin(), c.end()) == 4);
  }
  {
    typedef MoveOnly T;
    typedef std::forward_list<T, min_allocator<T>> C;
    typedef C::iterator I;
    C c;
    I i = c.insert_after(c.cbefore_begin(), 0);
    assert(i == c.begin());
    assert(c.front() == 0);
    assert(c.front() == 0);
    assert(std::distance(c.begin(), c.end()) == 1);

    i = c.insert_after(c.cbegin(), 1);
    assert(i == std::next(c.begin()));
    assert(c.front() == 0);
    assert(*std::next(c.begin()) == 1);
    assert(std::distance(c.begin(), c.end()) == 2);

    i = c.insert_after(std::next(c.cbegin()), 2);
    assert(i == std::next(c.begin(), 2));
    assert(c.front() == 0);
    assert(*std::next(c.begin()) == 1);
    assert(*std::next(c.begin(), 2) == 2);
    assert(std::distance(c.begin(), c.end()) == 3);

    i = c.insert_after(c.cbegin(), 3);
    assert(i == std::next(c.begin()));
    assert(c.front() == 0);
    assert(*std::next(c.begin(), 1) == 3);
    assert(*std::next(c.begin(), 2) == 1);
    assert(*std::next(c.begin(), 3) == 2);
    assert(std::distance(c.begin(), c.end()) == 4);
  }
<<<<<<< HEAD
=======

  return true;
}

int main(int, char**) {
  assert(test());
#if TEST_STD_VER >= 26
  static_assert(test());
#endif
>>>>>>> eb0f1dc0

  return 0;
}<|MERGE_RESOLUTION|>--- conflicted
+++ resolved
@@ -19,11 +19,7 @@
 #include "MoveOnly.h"
 #include "min_allocator.h"
 
-<<<<<<< HEAD
-int main(int, char**) {
-=======
 TEST_CONSTEXPR_CXX26 bool test() {
->>>>>>> eb0f1dc0
   {
     typedef MoveOnly T;
     typedef std::forward_list<T> C;
@@ -88,8 +84,6 @@
     assert(*std::next(c.begin(), 3) == 2);
     assert(std::distance(c.begin(), c.end()) == 4);
   }
-<<<<<<< HEAD
-=======
 
   return true;
 }
@@ -99,7 +93,6 @@
 #if TEST_STD_VER >= 26
   static_assert(test());
 #endif
->>>>>>> eb0f1dc0
 
   return 0;
 }