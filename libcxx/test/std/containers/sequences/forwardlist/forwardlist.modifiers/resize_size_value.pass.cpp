--- conflicted
+++ resolved
@@ -22,11 +22,7 @@
 #  include "container_test_types.h"
 #endif
 
-<<<<<<< HEAD
-int main(int, char**) {
-=======
 TEST_CONSTEXPR_CXX26 bool test() {
->>>>>>> 4084ffcf
   {
     typedef int T;
     typedef std::forward_list<T> C;
@@ -88,11 +84,7 @@
     assert(*std::next(c.begin(), 4) == 10);
     assert(*std::next(c.begin(), 5) == 10);
   }
-<<<<<<< HEAD
-  {
-=======
   if (!TEST_IS_CONSTANT_EVALUATED) {
->>>>>>> 4084ffcf
     // Test that the allocator's construct method is being used to
     // construct the new elements and that it's called exactly N times.
     typedef std::forward_list<int, ContainerTestAllocator<int, int>> Container;
@@ -105,8 +97,6 @@
       assert(!cc->unchecked());
     }
   }
-<<<<<<< HEAD
-=======
 #endif
 
   return true;
@@ -116,7 +106,6 @@
   assert(test());
 #if TEST_STD_VER >= 26
   static_assert(test());
->>>>>>> 4084ffcf
 #endif
 
   return 0;
