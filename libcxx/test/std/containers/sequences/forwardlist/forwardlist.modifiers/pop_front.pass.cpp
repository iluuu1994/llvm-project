//===----------------------------------------------------------------------===//
//
// Part of the LLVM Project, under the Apache License v2.0 with LLVM Exceptions.
// See https://llvm.org/LICENSE.txt for license information.
// SPDX-License-Identifier: Apache-2.0 WITH LLVM-exception
//
//===----------------------------------------------------------------------===//

// <forward_list>

// void pop_front(); // constexpr since C++26

#include <forward_list>
#include <cassert>

#include "test_macros.h"
#include "MoveOnly.h"
#include "min_allocator.h"

<<<<<<< HEAD
int main(int, char**) {
=======
TEST_CONSTEXPR_CXX26 bool test() {
>>>>>>> eb0f1dc0
  {
    typedef int T;
    typedef std::forward_list<T> C;
    typedef std::forward_list<T> C;
    C c;
    c.push_front(1);
    c.push_front(3);
    c.pop_front();
    assert(std::distance(c.begin(), c.end()) == 1);
    assert(c.front() == 1);
    c.pop_front();
    assert(std::distance(c.begin(), c.end()) == 0);
  }
#if TEST_STD_VER >= 11
  {
    typedef MoveOnly T;
    typedef std::forward_list<T> C;
    C c;
    c.push_front(1);
    c.push_front(3);
    c.pop_front();
    assert(std::distance(c.begin(), c.end()) == 1);
    assert(c.front() == 1);
    c.pop_front();
    assert(std::distance(c.begin(), c.end()) == 0);
  }
  {
    typedef int T;
    typedef std::forward_list<T, min_allocator<T>> C;
    typedef std::forward_list<T, min_allocator<T>> C;
    C c;
    c.push_front(1);
    c.push_front(3);
    c.pop_front();
    assert(std::distance(c.begin(), c.end()) == 1);
    assert(c.front() == 1);
    c.pop_front();
    assert(std::distance(c.begin(), c.end()) == 0);
  }
  {
    typedef MoveOnly T;
    typedef std::forward_list<T, min_allocator<T>> C;
    C c;
    c.push_front(1);
    c.push_front(3);
    c.pop_front();
    assert(std::distance(c.begin(), c.end()) == 1);
    assert(c.front() == 1);
    c.pop_front();
    assert(std::distance(c.begin(), c.end()) == 0);
  }
<<<<<<< HEAD
=======
#endif

  return true;
}

int main(int, char**) {
  assert(test());
#if TEST_STD_VER >= 26
  static_assert(test());
>>>>>>> eb0f1dc0
#endif

  return 0;
}<|MERGE_RESOLUTION|>--- conflicted
+++ resolved
@@ -17,11 +17,7 @@
 #include "MoveOnly.h"
 #include "min_allocator.h"
 
-<<<<<<< HEAD
-int main(int, char**) {
-=======
 TEST_CONSTEXPR_CXX26 bool test() {
->>>>>>> eb0f1dc0
   {
     typedef int T;
     typedef std::forward_list<T> C;
@@ -73,8 +69,6 @@
     c.pop_front();
     assert(std::distance(c.begin(), c.end()) == 0);
   }
-<<<<<<< HEAD
-=======
 #endif
 
   return true;
@@ -84,7 +78,6 @@
   assert(test());
 #if TEST_STD_VER >= 26
   static_assert(test());
->>>>>>> eb0f1dc0
 #endif
 
   return 0;
