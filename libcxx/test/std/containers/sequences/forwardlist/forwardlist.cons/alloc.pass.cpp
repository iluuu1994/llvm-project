--- conflicted
+++ resolved
@@ -18,11 +18,7 @@
 #include "../../../NotConstructible.h"
 #include "min_allocator.h"
 
-<<<<<<< HEAD
-int main(int, char**) {
-=======
 TEST_CONSTEXPR_CXX26 bool test() {
->>>>>>> eb0f1dc0
   {
     typedef test_allocator<NotConstructible> A;
     typedef A::value_type T;
@@ -48,8 +44,6 @@
     assert(c.get_allocator() == A());
     assert(c.empty());
   }
-<<<<<<< HEAD
-=======
 #endif
 
   return true;
@@ -59,7 +53,6 @@
   assert(test());
 #if TEST_STD_VER >= 26
   static_assert(test());
->>>>>>> eb0f1dc0
 #endif
 
   return 0;
