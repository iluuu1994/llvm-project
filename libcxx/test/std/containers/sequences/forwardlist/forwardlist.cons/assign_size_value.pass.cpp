--- conflicted
+++ resolved
@@ -17,11 +17,7 @@
 #include "test_macros.h"
 #include "min_allocator.h"
 
-<<<<<<< HEAD
-int main(int, char**) {
-=======
 TEST_CONSTEXPR_CXX26 bool test() {
->>>>>>> 4084ffcf
   {
     typedef int T;
     typedef std::forward_list<T> C;
@@ -67,8 +63,6 @@
       assert(*i == 10);
     assert(n == 4);
   }
-<<<<<<< HEAD
-=======
 #endif
 
   return true;
@@ -78,7 +72,6 @@
   assert(test());
 #if TEST_STD_VER >= 26
   static_assert(test());
->>>>>>> 4084ffcf
 #endif
 
   return 0;
