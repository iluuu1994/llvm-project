//===----------------------------------------------------------------------===//
//
// Part of the LLVM Project, under the Apache License v2.0 with LLVM Exceptions.
// See https://llvm.org/LICENSE.txt for license information.
// SPDX-License-Identifier: Apache-2.0 WITH LLVM-exception
//
//===----------------------------------------------------------------------===//

// <forward_list>

// forward_list(const forward_list& x); // constexpr since C++26

#include <forward_list>
#include <cassert>
#include <iterator>

#include "test_macros.h"
#include "test_allocator.h"
#include "min_allocator.h"

<<<<<<< HEAD
int main(int, char**) {
=======
TEST_CONSTEXPR_CXX26 bool test() {
>>>>>>> eb0f1dc0
  {
    typedef int T;
    typedef test_allocator<int> A;
    typedef std::forward_list<T, A> C;
    const T t[] = {0, 1, 2, 3, 4, 5, 6, 7, 8, 9};
    C c0(std::begin(t), std::end(t), A(10));
    C c   = c0;
    int n = 0;
    for (C::const_iterator i = c.begin(), e = c.end(); i != e; ++i, ++n)
      assert(*i == n);
    assert(n == std::end(t) - std::begin(t));
    assert(c == c0);
    assert(c.get_allocator() == A(10));
  }
#if TEST_STD_VER >= 11
  {
    typedef int T;
    typedef other_allocator<int> A;
    typedef std::forward_list<T, A> C;
    const T t[] = {0, 1, 2, 3, 4, 5, 6, 7, 8, 9};
    C c0(std::begin(t), std::end(t), A(10));
    C c   = c0;
    int n = 0;
    for (C::const_iterator i = c.begin(), e = c.end(); i != e; ++i, ++n)
      assert(*i == n);
    assert(n == std::end(t) - std::begin(t));
    assert(c == c0);
    assert(c.get_allocator() == A(-2));
  }
  {
    typedef int T;
    typedef min_allocator<int> A;
    typedef std::forward_list<T, A> C;
    const T t[] = {0, 1, 2, 3, 4, 5, 6, 7, 8, 9};
    C c0(std::begin(t), std::end(t), A());
    C c   = c0;
    int n = 0;
    for (C::const_iterator i = c.begin(), e = c.end(); i != e; ++i, ++n)
      assert(*i == n);
    assert(n == std::end(t) - std::begin(t));
    assert(c == c0);
    assert(c.get_allocator() == A());
  }
<<<<<<< HEAD
=======
#endif

  return true;
}

int main(int, char**) {
  assert(test());
#if TEST_STD_VER >= 26
  static_assert(test());
>>>>>>> eb0f1dc0
#endif

  return 0;
}<|MERGE_RESOLUTION|>--- conflicted
+++ resolved
@@ -18,11 +18,7 @@
 #include "test_allocator.h"
 #include "min_allocator.h"
 
-<<<<<<< HEAD
-int main(int, char**) {
-=======
 TEST_CONSTEXPR_CXX26 bool test() {
->>>>>>> eb0f1dc0
   {
     typedef int T;
     typedef test_allocator<int> A;
@@ -66,8 +62,6 @@
     assert(c == c0);
     assert(c.get_allocator() == A());
   }
-<<<<<<< HEAD
-=======
 #endif
 
   return true;
@@ -77,7 +71,6 @@
   assert(test());
 #if TEST_STD_VER >= 26
   static_assert(test());
->>>>>>> eb0f1dc0
 #endif
 
   return 0;
