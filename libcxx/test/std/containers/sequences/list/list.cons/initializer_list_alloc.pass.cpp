--- conflicted
+++ resolved
@@ -19,11 +19,7 @@
 #include "test_allocator.h"
 #include "min_allocator.h"
 
-<<<<<<< HEAD
-int main(int, char**) {
-=======
 TEST_CONSTEXPR_CXX26 bool test() {
->>>>>>> eb0f1dc0
   {
     std::list<int, test_allocator<int>> d({3, 4, 5, 6}, test_allocator<int>(3));
     assert(d.get_allocator() == test_allocator<int>(3));
@@ -44,8 +40,6 @@
     assert(*i++ == 5);
     assert(*i++ == 6);
   }
-<<<<<<< HEAD
-=======
 
   return true;
 }
@@ -55,7 +49,6 @@
 #if TEST_STD_VER >= 26
   static_assert(test());
 #endif
->>>>>>> eb0f1dc0
 
   return 0;
 }