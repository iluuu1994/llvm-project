--- conflicted
+++ resolved
@@ -52,11 +52,7 @@
   typedef std::true_type is_always_equal;
 };
 
-<<<<<<< HEAD
-int main(int, char**) {
-=======
 TEST_CONSTEXPR_CXX26 bool test() {
->>>>>>> eb0f1dc0
   {
     typedef std::list<MoveOnly> C;
     static_assert(noexcept(swap(std::declval<C&>(), std::declval<C&>())), "");
@@ -88,8 +84,6 @@
   }
 #endif
 
-<<<<<<< HEAD
-=======
   return true;
 }
 
@@ -99,6 +93,5 @@
   static_assert(test());
 #endif
 
->>>>>>> eb0f1dc0
   return 0;
 }