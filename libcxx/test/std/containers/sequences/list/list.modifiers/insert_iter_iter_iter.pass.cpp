--- conflicted
+++ resolved
@@ -21,11 +21,7 @@
 #include "count_new.h"
 
 template <class List>
-<<<<<<< HEAD
-void test() {
-=======
 TEST_CONSTEXPR_CXX26 void test() {
->>>>>>> 4084ffcf
   int a1[] = {1, 2, 3};
   List l1;
   typename List::iterator i = l1.insert(l1.begin(), a1, a1 + 3);
@@ -57,37 +53,6 @@
   assert(*i == 3);
 
 #if !defined(TEST_HAS_NO_EXCEPTIONS) && !defined(DISABLE_NEW_COUNT)
-<<<<<<< HEAD
-  globalMemCounter.throw_after = 2;
-  int save_count               = globalMemCounter.outstanding_new;
-  try {
-    i = l1.insert(i, a2, a2 + 3);
-    assert(false);
-  } catch (...) {
-  }
-  assert(globalMemCounter.checkOutstandingNewEq(save_count));
-  assert(l1.size() == 6);
-  assert(std::distance(l1.begin(), l1.end()) == 6);
-  i = l1.begin();
-  assert(*i == 1);
-  ++i;
-  assert(*i == 2);
-  ++i;
-  assert(*i == 4);
-  ++i;
-  assert(*i == 5);
-  ++i;
-  assert(*i == 6);
-  ++i;
-  assert(*i == 3);
-#endif
-}
-
-int main(int, char**) {
-  test<std::list<int> >();
-#if TEST_STD_VER >= 11
-  test<std::list<int, min_allocator<int>>>();
-=======
   if (!TEST_IS_CONSTANT_EVALUATED) {
     globalMemCounter.throw_after = 2;
     int save_count               = globalMemCounter.outstanding_new;
@@ -128,7 +93,6 @@
   assert(test());
 #if TEST_STD_VER >= 26
   static_assert(test());
->>>>>>> 4084ffcf
 #endif
 
   return 0;
