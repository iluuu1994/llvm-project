--- conflicted
+++ resolved
@@ -19,11 +19,7 @@
 #include "MoveOnly.h"
 #include "min_allocator.h"
 
-<<<<<<< HEAD
-int main(int, char**) {
-=======
 TEST_CONSTEXPR_CXX26 bool test() {
->>>>>>> eb0f1dc0
   {
     std::list<MoveOnly> l1;
     l1.push_front(MoveOnly(1));
@@ -44,8 +40,6 @@
     assert(l1.front() == MoveOnly(2));
     assert(l1.back() == MoveOnly(1));
   }
-<<<<<<< HEAD
-=======
 
   return true;
 }
@@ -55,7 +49,6 @@
 #if TEST_STD_VER >= 26
   static_assert(test());
 #endif
->>>>>>> eb0f1dc0
 
   return 0;
 }