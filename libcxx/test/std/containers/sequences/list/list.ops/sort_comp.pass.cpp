--- conflicted
+++ resolved
@@ -76,11 +76,7 @@
   }
 }
 
-<<<<<<< HEAD
-int main(int, char**) {
-=======
 TEST_CONSTEXPR_CXX26 bool test() {
->>>>>>> 4084ffcf
   {
     int a1[] = {4, 8, 1, 0, 5, 7, 2, 3, 6, 11, 10, 9};
     int a2[] = {11, 10, 9, 8, 7, 6, 5, 4, 3, 2, 1, 0};
@@ -93,20 +89,6 @@
 //  Test with throwing comparison; make sure that nothing is lost.
 //  This is (sort of) LWG #2824
 #ifndef TEST_HAS_NO_EXCEPTIONS
-<<<<<<< HEAD
-  {
-    int a1[]     = {4, 8, 1, 0, 5, 7, 2, 3, 6, 11, 10, 9};
-    const int sz = sizeof(a1) / sizeof(a1[0]);
-    for (int i = 0; i < 10; ++i) {
-      std::list<int> c1(a1, a1 + sz);
-      try {
-        throwingLess<int> comp(i);
-        c1.sort(std::cref(comp));
-      } catch (int) {
-      }
-      assert((c1.size() == sz));
-      assert((std::is_permutation(c1.begin(), c1.end(), a1)));
-=======
     {
       int a1[]     = {4, 8, 1, 0, 5, 7, 2, 3, 6, 11, 10, 9};
       const int sz = sizeof(a1) / sizeof(a1[0]);
@@ -120,25 +102,10 @@
         assert((c1.size() == sz));
         assert((std::is_permutation(c1.begin(), c1.end(), a1)));
       }
->>>>>>> 4084ffcf
     }
-  }
 #endif
 
 #if TEST_STD_VER >= 11
-<<<<<<< HEAD
-  {
-    int a1[] = {4, 8, 1, 0, 5, 7, 2, 3, 6, 11, 10, 9};
-    int a2[] = {11, 10, 9, 8, 7, 6, 5, 4, 3, 2, 1, 0};
-    std::list<int, min_allocator<int>> c1(a1, a1 + sizeof(a1) / sizeof(a1[0]));
-    c1.sort(std::greater<int>());
-    assert((c1 == std::list<int, min_allocator<int>>(a2, a2 + sizeof(a2) / sizeof(a2[0]))));
-  }
-#endif
-
-  for (int i = 0; i < 40; ++i)
-    test_stable(i);
-=======
     {
       int a1[] = {4, 8, 1, 0, 5, 7, 2, 3, 6, 11, 10, 9};
       int a2[] = {11, 10, 9, 8, 7, 6, 5, 4, 3, 2, 1, 0};
@@ -160,7 +127,6 @@
 #if TEST_STD_VER >= 26
   static_assert(test());
 #endif
->>>>>>> 4084ffcf
 
   return 0;
 }