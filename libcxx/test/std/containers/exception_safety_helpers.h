//===----------------------------------------------------------------------===//
//
// Part of the LLVM Project, under the Apache License v2.0 with LLVM Exceptions.
// See https://llvm.org/LICENSE.txt for license information.
// SPDX-License-Identifier: Apache-2.0 WITH LLVM-exception
//
//===----------------------------------------------------------------------===//

#ifndef SUPPORT_EXCEPTION_SAFETY_HELPERS_H
#define SUPPORT_EXCEPTION_SAFETY_HELPERS_H

#include <cassert>
#include <cstddef>
#include <forward_list>
#include <functional>
#include <utility>
#include "test_macros.h"

#if !defined(TEST_HAS_NO_EXCEPTIONS)
template <int N>
struct ThrowingCopy {
  static bool throwing_enabled;
  static int created_by_copying;
  static int destroyed;
  int x = 0; // Allows distinguishing between different instances.

  ThrowingCopy() = default;
  ThrowingCopy(int value) : x(value) {}
  ~ThrowingCopy() { ++destroyed; }

  ThrowingCopy(const ThrowingCopy& other) : x(other.x) {
    ++created_by_copying;
    if (throwing_enabled && created_by_copying == N) {
      throw -1;
    }
  }

  // Defined to silence GCC warnings. For test purposes, only copy construction is considered `created_by_copying`.
  ThrowingCopy& operator=(const ThrowingCopy& other) {
    x = other.x;
    return *this;
  }

  friend bool operator==(const ThrowingCopy& lhs, const ThrowingCopy& rhs) { return lhs.x == rhs.x; }
  friend bool operator<(const ThrowingCopy& lhs, const ThrowingCopy& rhs) { return lhs.x < rhs.x; }

  static void reset() { created_by_copying = destroyed = 0; }
};

template <int N>
bool ThrowingCopy<N>::throwing_enabled = true;
template <int N>
int ThrowingCopy<N>::created_by_copying = 0;
template <int N>
int ThrowingCopy<N>::destroyed = 0;

template <int N>
<<<<<<< HEAD
=======
struct ThrowingDefault {
  static bool throwing_enabled;
  static int default_constructed;
  static int destroyed;
  int x = 0;

  ThrowingDefault() {
    ++default_constructed;
    if (throwing_enabled && default_constructed == N) {
      throw -1;
    }
  }

  ThrowingDefault(int value) : x(value) {}
  ThrowingDefault(const ThrowingDefault& other) = default;
  friend bool operator==(const ThrowingDefault& lhs, const ThrowingDefault& rhs) { return lhs.x == rhs.x; }
  friend bool operator<(const ThrowingDefault& lhs, const ThrowingDefault& rhs) { return lhs.x < rhs.x; }

  static void reset() { default_constructed = destroyed = 0; }
};

template <int N>
bool ThrowingDefault<N>::throwing_enabled = true;
template <int N>
int ThrowingDefault<N>::default_constructed = 0;

template <int N>
>>>>>>> eb0f1dc0
struct std::hash<ThrowingCopy<N>> {
  std::size_t operator()(const ThrowingCopy<N>& value) const { return value.x; }
};

template <int ThrowOn, int Size, class Func>
void test_exception_safety_throwing_copy(Func&& func) {
  using T = ThrowingCopy<ThrowOn>;
  T::reset();
  T in[Size];

  try {
    func(in, in + Size);
    assert(false); // The function call above should throw.

  } catch (int) {
    assert(T::created_by_copying == ThrowOn);
    assert(T::destroyed == ThrowOn - 1); // No destructor call for the partially-constructed element.
  }
}

// Destroys the container outside the user callback to avoid destroying extra elements upon throwing (which would
// complicate asserting that the expected number of elements was destroyed).
template <class Container, int ThrowOn, int Size, class Func>
void test_exception_safety_throwing_copy_container(Func&& func) {
  using T             = ThrowingCopy<ThrowOn>;
  T::throwing_enabled = false;
  T in[Size];
  Container c(in, in + Size);
  T::throwing_enabled = true;
  T::reset();

  try {
    func(std::move(c));
    assert(false); // The function call above should throw.

  } catch (int) {
    assert(T::created_by_copying == ThrowOn);
    assert(T::destroyed == ThrowOn - 1); // No destructor call for the partially-constructed element.
  }
}

template <int ThrowOn, int Size, class Func>
void test_strong_exception_safety_throwing_copy(Func&& func) {
  using T             = ThrowingCopy<ThrowOn>;
  T::throwing_enabled = false;

  std::forward_list<T> c0(Size);
  for (int i = 0; i < Size; ++i)
    c0.emplace_front(i);
  std::forward_list<T> c = c0;
  T in[Size];
  T::reset();
  T::throwing_enabled = true;
  try {
    func(c, in, in + Size);
    assert(false); // The function call above should throw.

  } catch (int) {
    assert(T::created_by_copying == ThrowOn);
    assert(T::destroyed == ThrowOn - 1); // No destructor call for the partially-constructed element.
    assert(c == c0);                     // Strong exception guarantee
  }
}

#endif // !defined(TEST_HAS_NO_EXCEPTIONS)

#endif // SUPPORT_EXCEPTION_SAFETY_HELPERS_H<|MERGE_RESOLUTION|>--- conflicted
+++ resolved
@@ -55,8 +55,6 @@
 int ThrowingCopy<N>::destroyed = 0;
 
 template <int N>
-<<<<<<< HEAD
-=======
 struct ThrowingDefault {
   static bool throwing_enabled;
   static int default_constructed;
@@ -84,7 +82,6 @@
 int ThrowingDefault<N>::default_constructed = 0;
 
 template <int N>
->>>>>>> eb0f1dc0
 struct std::hash<ThrowingCopy<N>> {
   std::size_t operator()(const ThrowingCopy<N>& value) const { return value.x; }
 };
