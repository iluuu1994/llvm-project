//===----------------------------------------------------------------------===//
//
// Part of the LLVM Project, under the Apache License v2.0 with LLVM Exceptions.
// See https://llvm.org/LICENSE.txt for license information.
// SPDX-License-Identifier: Apache-2.0 WITH LLVM-exception
//
//===----------------------------------------------------------------------===//
// UNSUPPORTED: c++03, c++11, c++14, c++17, c++20

// <mdspan>

// static constexpr rank_type rank() noexcept;
// static constexpr rank_type rank_dynamic() noexcept;
//
// static constexpr size_t static_extent(rank_type i) noexcept;
//
//   Preconditions: i < rank() is true.
//
//   Returns: Ei.
//
//
// constexpr index_type extent(rank_type i) const noexcept;
//
//   Preconditions: i < rank() is true.
//
//   Returns: Di.
//

#include <cassert>
#include <cstddef>
#include <mdspan>
<<<<<<< HEAD
#include <span> // dynamic_extent
=======
>>>>>>> 4084ffcf
#include <utility>

#include "test_macros.h"

template <class E, size_t rank, size_t rank_dynamic, size_t... StaticExts, size_t... Indices>
void test_static_observers(std::index_sequence<StaticExts...>, std::index_sequence<Indices...>) {
  ASSERT_NOEXCEPT(E::rank());
  static_assert(E::rank() == rank);
  ASSERT_NOEXCEPT(E::rank_dynamic());
  static_assert(E::rank_dynamic() == rank_dynamic);

  // Let's only test this if the call isn't a precondition violation
  if constexpr (rank > 0) {
    ASSERT_NOEXCEPT(E::static_extent(0));
    ASSERT_SAME_TYPE(decltype(E::static_extent(0)), size_t);
    static_assert(((E::static_extent(Indices) == StaticExts) && ...));
  }
}

template <class E, size_t rank, size_t rank_dynamic, size_t... StaticExts>
void test_static_observers() {
  test_static_observers<E, rank, rank_dynamic>(
      std::index_sequence<StaticExts...>(), std::make_index_sequence<sizeof...(StaticExts)>());
}

template <class T>
void test() {
  constexpr size_t D = std::dynamic_extent;
  constexpr size_t S = 5;

  test_static_observers<std::extents<T>, 0, 0>();

  test_static_observers<std::extents<T, S>, 1, 0, S>();
  test_static_observers<std::extents<T, D>, 1, 1, D>();

  test_static_observers<std::extents<T, S, S>, 2, 0, S, S>();
  test_static_observers<std::extents<T, S, D>, 2, 1, S, D>();
  test_static_observers<std::extents<T, D, S>, 2, 1, D, S>();
  test_static_observers<std::extents<T, D, D>, 2, 2, D, D>();

  test_static_observers<std::extents<T, S, S, S>, 3, 0, S, S, S>();
  test_static_observers<std::extents<T, S, S, D>, 3, 1, S, S, D>();
  test_static_observers<std::extents<T, S, D, S>, 3, 1, S, D, S>();
  test_static_observers<std::extents<T, D, S, S>, 3, 1, D, S, S>();
  test_static_observers<std::extents<T, S, D, D>, 3, 2, S, D, D>();
  test_static_observers<std::extents<T, D, S, D>, 3, 2, D, S, D>();
  test_static_observers<std::extents<T, D, D, S>, 3, 2, D, D, S>();
  test_static_observers<std::extents<T, D, D, D>, 3, 3, D, D, D>();
}

int main(int, char**) {
  test<int>();
  test<unsigned>();
  test<signed char>();
  test<long long>();
  test<size_t>();
  return 0;
}<|MERGE_RESOLUTION|>--- conflicted
+++ resolved
@@ -29,10 +29,6 @@
 #include <cassert>
 #include <cstddef>
 #include <mdspan>
-<<<<<<< HEAD
-#include <span> // dynamic_extent
-=======
->>>>>>> 4084ffcf
 #include <utility>
 
 #include "test_macros.h"
