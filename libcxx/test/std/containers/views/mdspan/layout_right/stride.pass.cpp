--- conflicted
+++ resolved
@@ -23,10 +23,6 @@
 #include <cassert>
 #include <cstdint>
 #include <cstdio>
-<<<<<<< HEAD
-#include <span> // dynamic_extent
-=======
->>>>>>> 4084ffcf
 
 #include "test_macros.h"
 
