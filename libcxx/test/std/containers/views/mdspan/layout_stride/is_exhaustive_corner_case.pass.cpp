--- conflicted
+++ resolved
@@ -23,10 +23,6 @@
 #include <cassert>
 #include <cstddef>
 #include <mdspan>
-<<<<<<< HEAD
-#include <span> // dynamic_extent
-=======
->>>>>>> eb0f1dc0
 
 template <class E>
 constexpr void
