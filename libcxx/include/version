// -*- C++ -*-
//===----------------------------------------------------------------------===//
//
// Part of the LLVM Project, under the Apache License v2.0 with LLVM Exceptions.
// See https://llvm.org/LICENSE.txt for license information.
// SPDX-License-Identifier: Apache-2.0 WITH LLVM-exception
//
//===----------------------------------------------------------------------===//

#ifndef _LIBCPP_VERSIONH
#define _LIBCPP_VERSIONH

/*
  version synopsis

Macro name                                              Value   Headers
__cpp_lib_adaptor_iterator_pair_constructor             202106L <queue> <stack>
__cpp_lib_addressof_constexpr                           201603L <memory>
__cpp_lib_aligned_accessor                              202411L <mdspan>
__cpp_lib_allocate_at_least                             202302L <memory>
__cpp_lib_allocator_traits_is_always_equal              201411L <deque> <forward_list> <list>
                                                                <map> <memory> <scoped_allocator>
                                                                <set> <string> <unordered_map>
                                                                <unordered_set> <vector>
__cpp_lib_any                                           201606L <any>
__cpp_lib_apply                                         201603L <tuple>
__cpp_lib_array_constexpr                               201811L <array> <iterator>
                                                        201603L // C++17
__cpp_lib_as_const                                      201510L <utility>
__cpp_lib_associative_heterogeneous_erasure             202110L <map> <set> <unordered_map>
                                                                <unordered_set>
__cpp_lib_associative_heterogeneous_insertion           202306L <map> <set> <unordered_map>
                                                                <unordered_set>
__cpp_lib_assume_aligned                                201811L <memory>
__cpp_lib_atomic_flag_test                              201907L <atomic>
__cpp_lib_atomic_float                                  201711L <atomic>
__cpp_lib_atomic_is_always_lock_free                    201603L <atomic>
__cpp_lib_atomic_lock_free_type_aliases                 201907L <atomic>
__cpp_lib_atomic_min_max                                202403L <atomic>
__cpp_lib_atomic_ref                                    201806L <atomic>
__cpp_lib_atomic_shared_ptr                             201711L <atomic>
__cpp_lib_atomic_value_initialization                   201911L <atomic> <memory>
__cpp_lib_atomic_wait                                   201907L <atomic>
__cpp_lib_barrier                                       201907L <barrier>
__cpp_lib_bind_back                                     202202L <functional>
__cpp_lib_bind_front                                    202306L <functional>
                                                        201907L // C++20
__cpp_lib_bit_cast                                      201806L <bit>
__cpp_lib_bitops                                        201907L <bit>
__cpp_lib_bitset                                        202306L <bitset>
__cpp_lib_bool_constant                                 201505L <type_traits>
__cpp_lib_bounded_array_traits                          201902L <type_traits>
__cpp_lib_boyer_moore_searcher                          201603L <functional>
__cpp_lib_byte                                          201603L <cstddef>
__cpp_lib_byteswap                                      202110L <bit>
__cpp_lib_char8_t                                       201907L <atomic> <filesystem> <istream>
                                                                <limits> <locale> <ostream>
                                                                <string> <string_view>
__cpp_lib_chrono                                        201611L <chrono>
__cpp_lib_chrono_udls                                   201304L <chrono>
__cpp_lib_clamp                                         201603L <algorithm>
__cpp_lib_complex_udls                                  201309L <complex>
__cpp_lib_concepts                                      202002L <concepts>
__cpp_lib_constexpr_algorithms                          202306L <algorithm> <utility>
                                                        201806L // C++20
__cpp_lib_constexpr_bitset                              202207L <bitset>
__cpp_lib_constexpr_charconv                            202207L <charconv>
__cpp_lib_constexpr_cmath                               202202L <cmath> <cstdlib>
__cpp_lib_constexpr_complex                             201711L <complex>
__cpp_lib_constexpr_dynamic_alloc                       201907L <memory>
__cpp_lib_constexpr_forward_list                        202502L <forward_list>
__cpp_lib_constexpr_functional                          201907L <functional>
__cpp_lib_constexpr_iterator                            201811L <iterator>
__cpp_lib_constexpr_list                                202502L <list>
__cpp_lib_constexpr_memory                              202202L <memory>
                                                        201811L // C++20
__cpp_lib_constexpr_new                                 202406L <new>
__cpp_lib_constexpr_numeric                             201911L <numeric>
__cpp_lib_constexpr_queue                               202502L <queue>
__cpp_lib_constexpr_string                              201907L <string>
__cpp_lib_constexpr_string_view                         201811L <string_view>
__cpp_lib_constexpr_tuple                               201811L <tuple>
__cpp_lib_constexpr_typeinfo                            202106L <typeinfo>
__cpp_lib_constexpr_utility                             201811L <utility>
__cpp_lib_constexpr_vector                              201907L <vector>
__cpp_lib_constrained_equality                          202403L <optional> <tuple> <utility>
                                                                <variant>
__cpp_lib_containers_ranges                             202202L <deque> <forward_list> <list>
                                                                <map> <queue> <set>
                                                                <stack> <string> <unordered_map>
                                                                <unordered_set> <vector>
__cpp_lib_copyable_function                             202306L <functional>
__cpp_lib_coroutine                                     201902L <coroutine>
__cpp_lib_debugging                                     202311L <debugging>
__cpp_lib_default_template_type_for_algorithm_values    202403L <algorithm> <deque> <forward_list>
                                                                <list> <ranges> <string>
                                                                <vector>
__cpp_lib_destroying_delete                             201806L <new>
__cpp_lib_enable_shared_from_this                       201603L <memory>
__cpp_lib_endian                                        201907L <bit>
__cpp_lib_erase_if                                      202002L <deque> <forward_list> <list>
                                                                <map> <set> <string>
                                                                <unordered_map> <unordered_set> <vector>
__cpp_lib_exchange_function                             201304L <utility>
__cpp_lib_execution                                     201902L <execution>
                                                        201603L // C++17
__cpp_lib_expected                                      202211L <expected>
__cpp_lib_filesystem                                    201703L <filesystem>
__cpp_lib_flat_map                                      202207L <flat_map>
__cpp_lib_flat_set                                      202207L <flat_set>
__cpp_lib_format                                        202110L <format>
__cpp_lib_format_path                                   202403L <filesystem>
__cpp_lib_format_ranges                                 202207L <format>
__cpp_lib_format_uchar                                  202311L <format>
__cpp_lib_formatters                                    202302L <stacktrace> <thread>
__cpp_lib_forward_like                                  202207L <utility>
__cpp_lib_freestanding_algorithm                        202311L <algorithm>
__cpp_lib_freestanding_array                            202311L <array>
__cpp_lib_freestanding_cstring                          202306L <cstring>
__cpp_lib_freestanding_expected                         202311L <expected>
__cpp_lib_freestanding_mdspan                           202311L <mdspan>
__cpp_lib_freestanding_optional                         202311L <optional>
__cpp_lib_freestanding_string_view                      202311L <string_view>
__cpp_lib_freestanding_variant                          202311L <variant>
__cpp_lib_fstream_native_handle                         202306L <fstream>
__cpp_lib_function_ref                                  202306L <functional>
__cpp_lib_gcd_lcm                                       201606L <numeric>
__cpp_lib_generate_random                               202403L <random>
__cpp_lib_generic_associative_lookup                    201304L <map> <set>
__cpp_lib_generic_unordered_lookup                      201811L <unordered_map> <unordered_set>
__cpp_lib_hardware_interference_size                    201703L <new>
__cpp_lib_has_unique_object_representations             201606L <type_traits>
__cpp_lib_hazard_pointer                                202306L <hazard_pointer>
__cpp_lib_hypot                                         201603L <cmath>
__cpp_lib_incomplete_container_elements                 201505L <forward_list> <list> <vector>
__cpp_lib_inplace_vector                                202406L <inplace_vector>
__cpp_lib_int_pow2                                      202002L <bit>
__cpp_lib_integer_comparison_functions                  202002L <utility>
__cpp_lib_integer_sequence                              201304L <utility>
__cpp_lib_integral_constant_callable                    201304L <type_traits>
__cpp_lib_interpolate                                   201902L <cmath> <numeric>
__cpp_lib_invoke                                        201411L <functional>
__cpp_lib_invoke_r                                      202106L <functional>
__cpp_lib_ios_noreplace                                 202207L <ios>
__cpp_lib_is_aggregate                                  201703L <type_traits>
__cpp_lib_is_constant_evaluated                         201811L <type_traits>
__cpp_lib_is_final                                      201402L <type_traits>
__cpp_lib_is_implicit_lifetime                          202302L <type_traits>
__cpp_lib_is_invocable                                  201703L <type_traits>
__cpp_lib_is_layout_compatible                          201907L <type_traits>
__cpp_lib_is_nothrow_convertible                        201806L <type_traits>
__cpp_lib_is_null_pointer                               201309L <type_traits>
__cpp_lib_is_pointer_interconvertible                   201907L <type_traits>
__cpp_lib_is_scoped_enum                                202011L <type_traits>
__cpp_lib_is_sufficiently_aligned                       202411L <memory>
__cpp_lib_is_swappable                                  201603L <type_traits>
__cpp_lib_is_virtual_base_of                            202406L <type_traits>
__cpp_lib_is_within_lifetime                            202306L <type_traits>
__cpp_lib_jthread                                       201911L <stop_token> <thread>
__cpp_lib_latch                                         201907L <latch>
__cpp_lib_launder                                       201606L <new>
__cpp_lib_linalg                                        202311L <linalg>
__cpp_lib_list_remove_return_type                       201806L <forward_list> <list>
__cpp_lib_logical_traits                                201510L <type_traits>
__cpp_lib_make_from_tuple                               201606L <tuple>
__cpp_lib_make_reverse_iterator                         201402L <iterator>
__cpp_lib_make_unique                                   201304L <memory>
__cpp_lib_map_try_emplace                               201411L <map>
__cpp_lib_math_constants                                201907L <numbers>
__cpp_lib_math_special_functions                        201603L <cmath>
__cpp_lib_mdspan                                        202406L <mdspan>
                                                        202207L // C++23
__cpp_lib_memory_resource                               201603L <memory_resource>
__cpp_lib_move_iterator_concept                         202207L <iterator>
__cpp_lib_move_only_function                            202110L <functional>
__cpp_lib_node_extract                                  201606L <map> <set> <unordered_map>
                                                                <unordered_set>
__cpp_lib_nonmember_container_access                    201411L <array> <deque> <forward_list>
                                                                <iterator> <list> <map>
                                                                <regex> <set> <string>
                                                                <unordered_map> <unordered_set> <vector>
__cpp_lib_not_fn                                        202306L <functional>
                                                        201603L // C++17
__cpp_lib_null_iterators                                201304L <iterator>
__cpp_lib_optional                                      202110L <optional>
                                                        202106L // C++20
                                                        201606L // C++17
__cpp_lib_optional_range_support                        202406L <optional>
__cpp_lib_out_ptr                                       202311L <memory>
                                                        202106L // C++23
__cpp_lib_parallel_algorithm                            201603L <algorithm> <numeric>
__cpp_lib_philox_engine                                 202406L <random>
__cpp_lib_polymorphic_allocator                         201902L <memory_resource>
__cpp_lib_print                                         202207L <ostream> <print>
__cpp_lib_quoted_string_io                              201304L <iomanip>
__cpp_lib_ranges                                        202406L <algorithm> <functional> <iterator>
                                                                <memory> <ranges>
                                                        202110L // C++20
__cpp_lib_ranges_as_const                               202207L <ranges>
__cpp_lib_ranges_as_rvalue                              202207L <ranges>
__cpp_lib_ranges_chunk                                  202202L <ranges>
__cpp_lib_ranges_chunk_by                               202202L <ranges>
__cpp_lib_ranges_concat                                 202403L <ranges>
__cpp_lib_ranges_contains                               202207L <algorithm>
__cpp_lib_ranges_find_last                              202207L <algorithm>
__cpp_lib_ranges_iota                                   202202L <numeric>
__cpp_lib_ranges_join_with                              202202L <ranges>
__cpp_lib_ranges_repeat                                 202207L <ranges>
__cpp_lib_ranges_slide                                  202202L <ranges>
__cpp_lib_ranges_starts_ends_with                       202106L <algorithm>
__cpp_lib_ranges_to_container                           202202L <ranges>
__cpp_lib_ranges_zip                                    202110L <ranges> <tuple> <utility>
__cpp_lib_ratio                                         202306L <ratio>
__cpp_lib_raw_memory_algorithms                         201606L <memory>
__cpp_lib_rcu                                           202306L <rcu>
__cpp_lib_reference_from_temporary                      202202L <type_traits>
__cpp_lib_reference_wrapper                             202403L <functional>
__cpp_lib_remove_cvref                                  201711L <type_traits>
__cpp_lib_result_of_sfinae                              201210L <functional> <type_traits>
__cpp_lib_robust_nonmodifying_seq_ops                   201304L <algorithm>
__cpp_lib_sample                                        201603L <algorithm>
__cpp_lib_saturation_arithmetic                         202311L <numeric>
__cpp_lib_scoped_lock                                   201703L <mutex>
__cpp_lib_semaphore                                     201907L <semaphore>
__cpp_lib_senders                                       202406L <execution>
__cpp_lib_shared_mutex                                  201505L <shared_mutex>
__cpp_lib_shared_ptr_arrays                             201707L <memory>
                                                        201611L // C++17
__cpp_lib_shared_ptr_weak_type                          201606L <memory>
__cpp_lib_shared_timed_mutex                            201402L <shared_mutex>
__cpp_lib_shift                                         201806L <algorithm>
__cpp_lib_smart_ptr_for_overwrite                       202002L <memory>
__cpp_lib_smart_ptr_owner_equality                      202306L <memory>
__cpp_lib_source_location                               201907L <source_location>
__cpp_lib_span                                          202002L <span>
__cpp_lib_span_at                                       202311L <span>
__cpp_lib_span_initializer_list                         202311L <span>
__cpp_lib_spanstream                                    202106L <spanstream>
__cpp_lib_ssize                                         201902L <iterator>
__cpp_lib_sstream_from_string_view                      202306L <sstream>
__cpp_lib_stacktrace                                    202011L <stacktrace>
__cpp_lib_starts_ends_with                              201711L <string> <string_view>
__cpp_lib_stdatomic_h                                   202011L <stdatomic.h>
__cpp_lib_string_contains                               202011L <string> <string_view>
__cpp_lib_string_resize_and_overwrite                   202110L <string>
__cpp_lib_string_udls                                   201304L <string>
__cpp_lib_string_view                                   202403L <string> <string_view>
                                                        201803L // C++20
                                                        201606L // C++17
__cpp_lib_submdspan                                     202306L <mdspan>
__cpp_lib_syncbuf                                       201803L <syncstream>
__cpp_lib_text_encoding                                 202306L <text_encoding>
__cpp_lib_three_way_comparison                          201907L <compare>
__cpp_lib_to_address                                    201711L <memory>
__cpp_lib_to_array                                      201907L <array>
__cpp_lib_to_chars                                      202306L <charconv>
                                                        201611L // C++17
__cpp_lib_to_string                                     202306L <string>
__cpp_lib_to_underlying                                 202102L <utility>
__cpp_lib_transformation_trait_aliases                  201304L <type_traits>
__cpp_lib_transparent_operators                         201510L <functional> <memory>
                                                        201210L // C++14
__cpp_lib_tuple_element_t                               201402L <tuple>
__cpp_lib_tuple_like                                    202311L <map> <tuple> <unordered_map>
                                                                <utility>
                                                        202207L // C++23
__cpp_lib_tuples_by_type                                201304L <tuple> <utility>
__cpp_lib_type_identity                                 201806L <type_traits>
__cpp_lib_type_trait_variable_templates                 201510L <type_traits>
__cpp_lib_uncaught_exceptions                           201411L <exception>
__cpp_lib_unordered_map_try_emplace                     201411L <unordered_map>
__cpp_lib_unreachable                                   202202L <utility>
__cpp_lib_unwrap_ref                                    201811L <functional>
__cpp_lib_variant                                       202306L <variant>
                                                        202106L // C++20
                                                        202102L // C++17
__cpp_lib_void_t                                        201411L <type_traits>

*/

#if __cplusplus < 201103L && defined(_LIBCPP_USE_FROZEN_CXX03_HEADERS)
#  include <__cxx03/version>
#else
#  include <__config>

#  if !defined(_LIBCPP_HAS_NO_PRAGMA_SYSTEM_HEADER)
#    pragma GCC system_header
#  endif

// clang-format off

#if _LIBCPP_STD_VER >= 14
# define __cpp_lib_chrono_udls                          201304L
# define __cpp_lib_complex_udls                         201309L
# define __cpp_lib_exchange_function                    201304L
# define __cpp_lib_generic_associative_lookup           201304L
# define __cpp_lib_integer_sequence                     201304L
# define __cpp_lib_integral_constant_callable           201304L
# define __cpp_lib_is_final                             201402L
# define __cpp_lib_is_null_pointer                      201309L
# define __cpp_lib_make_reverse_iterator                201402L
# define __cpp_lib_make_unique                          201304L
# define __cpp_lib_null_iterators                       201304L
# if _LIBCPP_HAS_LOCALIZATION
#   define __cpp_lib_quoted_string_io                   201304L
# endif
# define __cpp_lib_result_of_sfinae                     201210L
# define __cpp_lib_robust_nonmodifying_seq_ops          201304L
# if _LIBCPP_HAS_THREADS
#   define __cpp_lib_shared_timed_mutex                 201402L
# endif
# define __cpp_lib_string_udls                          201304L
# define __cpp_lib_transformation_trait_aliases         201304L
# define __cpp_lib_transparent_operators                201210L
# define __cpp_lib_tuple_element_t                      201402L
# define __cpp_lib_tuples_by_type                       201304L
#endif

#if _LIBCPP_STD_VER >= 17
# define __cpp_lib_addressof_constexpr                  201603L
# define __cpp_lib_allocator_traits_is_always_equal     201411L
# define __cpp_lib_any                                  201606L
# define __cpp_lib_apply                                201603L
# define __cpp_lib_array_constexpr                      201603L
# define __cpp_lib_as_const                             201510L
# define __cpp_lib_atomic_is_always_lock_free           201603L
# define __cpp_lib_bool_constant                        201505L
# define __cpp_lib_boyer_moore_searcher                 201603L
# define __cpp_lib_byte                                 201603L
# define __cpp_lib_chrono                               201611L
# define __cpp_lib_clamp                                201603L
# define __cpp_lib_enable_shared_from_this              201603L
// # define __cpp_lib_execution                            201603L
# if _LIBCPP_HAS_FILESYSTEM && _LIBCPP_AVAILABILITY_HAS_FILESYSTEM_LIBRARY
#   define __cpp_lib_filesystem                         201703L
# endif
# define __cpp_lib_gcd_lcm                              201606L
# if defined(__GCC_DESTRUCTIVE_SIZE) && defined(__GCC_CONSTRUCTIVE_SIZE)
#   define __cpp_lib_hardware_interference_size         201703L
# endif
# define __cpp_lib_has_unique_object_representations    201606L
# define __cpp_lib_hypot                                201603L
# define __cpp_lib_incomplete_container_elements        201505L
# define __cpp_lib_invoke                               201411L
# define __cpp_lib_is_aggregate                         201703L
# define __cpp_lib_is_invocable                         201703L
# define __cpp_lib_is_swappable                         201603L
# define __cpp_lib_launder                              201606L
# define __cpp_lib_logical_traits                       201510L
# define __cpp_lib_make_from_tuple                      201606L
# define __cpp_lib_map_try_emplace                      201411L
// # define __cpp_lib_math_special_functions               201603L
# if _LIBCPP_AVAILABILITY_HAS_PMR
#   define __cpp_lib_memory_resource                    201603L
# endif
# define __cpp_lib_node_extract                         201606L
# define __cpp_lib_nonmember_container_access           201411L
# define __cpp_lib_not_fn                               201603L
# define __cpp_lib_optional                             201606L
// # define __cpp_lib_parallel_algorithm                   201603L
# define __cpp_lib_raw_memory_algorithms                201606L
# define __cpp_lib_sample                               201603L
# if _LIBCPP_HAS_THREADS
#   define __cpp_lib_scoped_lock                        201703L
# endif
# if _LIBCPP_HAS_THREADS
#   define __cpp_lib_shared_mutex                       201505L
# endif
# define __cpp_lib_shared_ptr_arrays                    201611L
# define __cpp_lib_shared_ptr_weak_type                 201606L
# define __cpp_lib_string_view                          201606L
// # define __cpp_lib_to_chars                             201611L
# undef  __cpp_lib_transparent_operators
# define __cpp_lib_transparent_operators                201510L
# define __cpp_lib_type_trait_variable_templates        201510L
# define __cpp_lib_uncaught_exceptions                  201411L
# define __cpp_lib_unordered_map_try_emplace            201411L
# define __cpp_lib_variant                              202102L
# define __cpp_lib_void_t                               201411L
#endif

#if _LIBCPP_STD_VER >= 20
# undef  __cpp_lib_array_constexpr
# define __cpp_lib_array_constexpr                      201811L
# define __cpp_lib_assume_aligned                       201811L
# define __cpp_lib_atomic_flag_test                     201907L
# define __cpp_lib_atomic_float                         201711L
# define __cpp_lib_atomic_lock_free_type_aliases        201907L
# define __cpp_lib_atomic_ref                           201806L
// # define __cpp_lib_atomic_shared_ptr                    201711L
# define __cpp_lib_atomic_value_initialization          201911L
# if _LIBCPP_AVAILABILITY_HAS_SYNC
#   define __cpp_lib_atomic_wait                        201907L
# endif
# if _LIBCPP_HAS_THREADS && _LIBCPP_AVAILABILITY_HAS_SYNC
#   define __cpp_lib_barrier                            201907L
# endif
# define __cpp_lib_bind_front                           201907L
# define __cpp_lib_bit_cast                             201806L
# define __cpp_lib_bitops                               201907L
# define __cpp_lib_bounded_array_traits                 201902L
# if _LIBCPP_HAS_CHAR8_T
#   define __cpp_lib_char8_t                            201907L
# endif
# define __cpp_lib_concepts                             202002L
# define __cpp_lib_constexpr_algorithms                 201806L
# define __cpp_lib_constexpr_complex                    201711L
# define __cpp_lib_constexpr_dynamic_alloc              201907L
# define __cpp_lib_constexpr_functional                 201907L
# define __cpp_lib_constexpr_iterator                   201811L
# define __cpp_lib_constexpr_memory                     201811L
# define __cpp_lib_constexpr_numeric                    201911L
# define __cpp_lib_constexpr_string                     201907L
# define __cpp_lib_constexpr_string_view                201811L
# define __cpp_lib_constexpr_tuple                      201811L
# define __cpp_lib_constexpr_utility                    201811L
# define __cpp_lib_constexpr_vector                     201907L
# define __cpp_lib_coroutine                            201902L
# if _LIBCPP_STD_VER >= 20 && defined(__cpp_impl_destroying_delete) && __cpp_impl_destroying_delete >= 201806L
#   define __cpp_lib_destroying_delete                  201806L
# endif
# define __cpp_lib_endian                               201907L
# define __cpp_lib_erase_if                             202002L
# undef  __cpp_lib_execution
// # define __cpp_lib_execution                            201902L
# if _LIBCPP_AVAILABILITY_HAS_TO_CHARS_FLOATING_POINT
#   define __cpp_lib_format                             202110L
# endif
# define __cpp_lib_format_uchar                         202311L
# define __cpp_lib_generic_unordered_lookup             201811L
# define __cpp_lib_int_pow2                             202002L
# define __cpp_lib_integer_comparison_functions         202002L
# define __cpp_lib_interpolate                          201902L
# define __cpp_lib_is_constant_evaluated                201811L
// # define __cpp_lib_is_layout_compatible                 201907L
# define __cpp_lib_is_nothrow_convertible               201806L
// # define __cpp_lib_is_pointer_interconvertible          201907L
# if _LIBCPP_HAS_THREADS && _LIBCPP_AVAILABILITY_HAS_SYNC
#   define __cpp_lib_jthread                            201911L
# endif
# if _LIBCPP_HAS_THREADS && _LIBCPP_AVAILABILITY_HAS_SYNC
#   define __cpp_lib_latch                              201907L
# endif
# define __cpp_lib_list_remove_return_type              201806L
# define __cpp_lib_math_constants                       201907L
# define __cpp_lib_move_iterator_concept                202207L
# undef  __cpp_lib_optional
# define __cpp_lib_optional                             202106L
# if _LIBCPP_AVAILABILITY_HAS_PMR
#   define __cpp_lib_polymorphic_allocator              201902L
# endif
# define __cpp_lib_ranges                               202110L
# define __cpp_lib_remove_cvref                         201711L
# if _LIBCPP_HAS_THREADS && _LIBCPP_AVAILABILITY_HAS_SYNC
#   define __cpp_lib_semaphore                          201907L
# endif
# undef  __cpp_lib_shared_ptr_arrays
# define __cpp_lib_shared_ptr_arrays                    201707L
# define __cpp_lib_shift                                201806L
# define __cpp_lib_smart_ptr_for_overwrite              202002L
# define __cpp_lib_source_location                      201907L
# define __cpp_lib_span                                 202002L
# define __cpp_lib_ssize                                201902L
# define __cpp_lib_starts_ends_with                     201711L
# undef  __cpp_lib_string_view
# define __cpp_lib_string_view                          201803L
# if _LIBCPP_HAS_EXPERIMENTAL_SYNCSTREAM
#   define __cpp_lib_syncbuf                            201803L
# endif
# define __cpp_lib_three_way_comparison                 201907L
# define __cpp_lib_to_address                           201711L
# define __cpp_lib_to_array                             201907L
# define __cpp_lib_type_identity                        201806L
# define __cpp_lib_unwrap_ref                           201811L
# undef  __cpp_lib_variant
# define __cpp_lib_variant                              202106L
#endif

#if _LIBCPP_STD_VER >= 23
# define __cpp_lib_adaptor_iterator_pair_constructor    202106L
# define __cpp_lib_allocate_at_least                    202302L
// # define __cpp_lib_associative_heterogeneous_erasure    202110L
# define __cpp_lib_bind_back                            202202L
# define __cpp_lib_byteswap                             202110L
# define __cpp_lib_constexpr_bitset                     202207L
# define __cpp_lib_constexpr_charconv                   202207L
// # define __cpp_lib_constexpr_cmath                      202202L
# undef  __cpp_lib_constexpr_memory
# define __cpp_lib_constexpr_memory                     202202L
# define __cpp_lib_constexpr_typeinfo                   202106L
# define __cpp_lib_containers_ranges                    202202L
# define __cpp_lib_expected                             202211L
# define __cpp_lib_flat_map                             202207L
# define __cpp_lib_flat_set                             202207L
# define __cpp_lib_format_ranges                        202207L
// # define __cpp_lib_formatters                           202302L
# define __cpp_lib_forward_like                         202207L
# define __cpp_lib_invoke_r                             202106L
# define __cpp_lib_ios_noreplace                        202207L
# if __has_builtin(__builtin_is_implicit_lifetime)
#   define __cpp_lib_is_implicit_lifetime               202302L
# endif
# define __cpp_lib_is_scoped_enum                       202011L
# define __cpp_lib_mdspan                               202207L
# define __cpp_lib_modules                              202207L
// # define __cpp_lib_move_only_function                   202110L
# undef  __cpp_lib_optional
# define __cpp_lib_optional                             202110L
# define __cpp_lib_out_ptr                              202106L
# if _LIBCPP_AVAILABILITY_HAS_TO_CHARS_FLOATING_POINT
#   define __cpp_lib_print                              202207L
# endif
# undef  __cpp_lib_ranges
# define __cpp_lib_ranges                               202406L
// # define __cpp_lib_ranges_as_const                      202207L
# define __cpp_lib_ranges_as_rvalue                     202207L
// # define __cpp_lib_ranges_chunk                         202202L
# define __cpp_lib_ranges_chunk_by                      202202L
# define __cpp_lib_ranges_contains                      202207L
# define __cpp_lib_ranges_find_last                     202207L
# define __cpp_lib_ranges_iota                          202202L
// # define __cpp_lib_ranges_join_with                     202202L
# define __cpp_lib_ranges_repeat                        202207L
// # define __cpp_lib_ranges_slide                         202202L
# define __cpp_lib_ranges_starts_ends_with              202106L
# define __cpp_lib_ranges_to_container                  202202L
// # define __cpp_lib_ranges_zip                           202110L
// # define __cpp_lib_reference_from_temporary             202202L
// # define __cpp_lib_spanstream                           202106L
// # define __cpp_lib_stacktrace                           202011L
# define __cpp_lib_stdatomic_h                          202011L
# define __cpp_lib_string_contains                      202011L
# define __cpp_lib_string_resize_and_overwrite          202110L
# define __cpp_lib_to_underlying                        202102L
// # define __cpp_lib_tuple_like                           202207L
# define __cpp_lib_unreachable                          202202L
#endif

#if _LIBCPP_STD_VER >= 26
# define __cpp_lib_aligned_accessor                     202411L
// # define __cpp_lib_associative_heterogeneous_insertion  202306L
// # define __cpp_lib_atomic_min_max                       202403L
# undef  __cpp_lib_bind_front
# define __cpp_lib_bind_front                           202306L
# define __cpp_lib_bitset                               202306L
# undef  __cpp_lib_constexpr_algorithms
# define __cpp_lib_constexpr_algorithms                 202306L
<<<<<<< HEAD
# if !defined(_LIBCPP_ABI_VCRUNTIME)
#   define __cpp_lib_constexpr_new                      202406L
# endif
=======
# define __cpp_lib_constexpr_forward_list               202502L
# define __cpp_lib_constexpr_list                       202502L
# if !defined(_LIBCPP_ABI_VCRUNTIME)
#   define __cpp_lib_constexpr_new                      202406L
# endif
# define __cpp_lib_constexpr_queue                      202502L
>>>>>>> eb0f1dc0
// # define __cpp_lib_constrained_equality                 202403L
// # define __cpp_lib_copyable_function                    202306L
// # define __cpp_lib_debugging                            202311L
// # define __cpp_lib_default_template_type_for_algorithm_values 202403L
// # define __cpp_lib_format_path                          202403L
// # define __cpp_lib_freestanding_algorithm               202311L
// # define __cpp_lib_freestanding_array                   202311L
// # define __cpp_lib_freestanding_cstring                 202306L
// # define __cpp_lib_freestanding_expected                202311L
// # define __cpp_lib_freestanding_mdspan                  202311L
// # define __cpp_lib_freestanding_optional                202311L
// # define __cpp_lib_freestanding_string_view             202311L
// # define __cpp_lib_freestanding_variant                 202311L
# if _LIBCPP_HAS_FILESYSTEM && _LIBCPP_HAS_LOCALIZATION
#   define __cpp_lib_fstream_native_handle              202306L
# endif
// # define __cpp_lib_function_ref                         202306L
// # define __cpp_lib_generate_random                      202403L
// # define __cpp_lib_hazard_pointer                       202306L
// # define __cpp_lib_inplace_vector                       202406L
# define __cpp_lib_is_sufficiently_aligned              202411L
# if __has_builtin(__builtin_is_virtual_base_of)
#   define __cpp_lib_is_virtual_base_of                 202406L
# endif
// # define __cpp_lib_is_within_lifetime                   202306L
// # define __cpp_lib_linalg                               202311L
# undef  __cpp_lib_mdspan
# define __cpp_lib_mdspan                               202406L
# undef  __cpp_lib_not_fn
# define __cpp_lib_not_fn                               202306L
// # define __cpp_lib_optional_range_support               202406L
# undef  __cpp_lib_out_ptr
# define __cpp_lib_out_ptr                              202311L
// # define __cpp_lib_philox_engine                        202406L
// # define __cpp_lib_ranges_concat                        202403L
# define __cpp_lib_ratio                                202306L
// # define __cpp_lib_rcu                                  202306L
# define __cpp_lib_reference_wrapper                    202403L
# define __cpp_lib_saturation_arithmetic                202311L
// # define __cpp_lib_senders                              202406L
// # define __cpp_lib_smart_ptr_owner_equality             202306L
# define __cpp_lib_span_at                              202311L
# define __cpp_lib_span_initializer_list                202311L
# define __cpp_lib_sstream_from_string_view             202306L
# undef  __cpp_lib_string_view
# define __cpp_lib_string_view                          202403L
// # define __cpp_lib_submdspan                            202306L
// # define __cpp_lib_text_encoding                        202306L
# undef  __cpp_lib_to_chars
// # define __cpp_lib_to_chars                             202306L
// # define __cpp_lib_to_string                            202306L
# undef  __cpp_lib_tuple_like
// # define __cpp_lib_tuple_like                           202311L
# undef  __cpp_lib_variant
# define __cpp_lib_variant                              202306L
#endif

#endif // __cplusplus < 201103L && defined(_LIBCPP_USE_FROZEN_CXX03_HEADERS)

// clang-format on

#endif // _LIBCPP_VERSIONH<|MERGE_RESOLUTION|>--- conflicted
+++ resolved
@@ -545,18 +545,12 @@
 # define __cpp_lib_bitset                               202306L
 # undef  __cpp_lib_constexpr_algorithms
 # define __cpp_lib_constexpr_algorithms                 202306L
-<<<<<<< HEAD
-# if !defined(_LIBCPP_ABI_VCRUNTIME)
-#   define __cpp_lib_constexpr_new                      202406L
-# endif
-=======
 # define __cpp_lib_constexpr_forward_list               202502L
 # define __cpp_lib_constexpr_list                       202502L
 # if !defined(_LIBCPP_ABI_VCRUNTIME)
 #   define __cpp_lib_constexpr_new                      202406L
 # endif
 # define __cpp_lib_constexpr_queue                      202502L
->>>>>>> eb0f1dc0
 // # define __cpp_lib_constrained_equality                 202403L
 // # define __cpp_lib_copyable_function                    202306L
 // # define __cpp_lib_debugging                            202311L
