--- conflicted
+++ resolved
@@ -645,15 +645,7 @@
   template <class _CharT, __enable_if_t<_IsCharLikeType<_CharT>::value, int> = 0>
   _LIBCPP_HIDE_FROM_ABI _LIBCPP_CONSTEXPR_SINCE_CXX23 explicit bitset(
       const _CharT* __str,
-<<<<<<< HEAD
-#  if _LIBCPP_STD_VER >= 26
-      typename basic_string_view<_CharT>::size_type __n = basic_string_view<_CharT>::npos,
-#  else
-      typename basic_string<_CharT>::size_type __n = basic_string<_CharT>::npos,
-#  endif
-=======
       size_t __n    = basic_string<_CharT>::npos,
->>>>>>> eb0f1dc0
       _CharT __zero = _CharT('0'),
       _CharT __one  = _CharT('1')) {
     if (__n == basic_string<_CharT>::npos)
