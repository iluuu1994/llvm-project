--- conflicted
+++ resolved
@@ -40,11 +40,7 @@
 struct __libcpp_remove_objc_qualifiers {
   typedef _Tp type;
 };
-<<<<<<< HEAD
-#  if _LIBCPP_HAS_OBJC_ARC
-=======
 #  if __has_feature(objc_arc)
->>>>>>> eb0f1dc0
 // clang-format off
 template <class _Tp> struct __libcpp_remove_objc_qualifiers<_Tp __strong> { typedef _Tp type; };
 template <class _Tp> struct __libcpp_remove_objc_qualifiers<_Tp __weak> { typedef _Tp type; };
