// -*- C++ -*-
//===----------------------------------------------------------------------===//
//
// Part of the LLVM Project, under the Apache License v2.0 with LLVM Exceptions.
// See https://llvm.org/LICENSE.txt for license information.
// SPDX-License-Identifier: Apache-2.0 WITH LLVM-exception
//
//===----------------------------------------------------------------------===//

#ifndef _LIBCPP___ALGORITHM_FOR_EACH_H
#define _LIBCPP___ALGORITHM_FOR_EACH_H

#include <__algorithm/for_each_segment.h>
#include <__config>
#include <__functional/identity.h>
#include <__iterator/segmented_iterator.h>
#include <__type_traits/enable_if.h>
<<<<<<< HEAD
=======
#include <__type_traits/invoke.h>
#include <__utility/move.h>
>>>>>>> 4084ffcf

#if !defined(_LIBCPP_HAS_NO_PRAGMA_SYSTEM_HEADER)
#  pragma GCC system_header
#endif

_LIBCPP_BEGIN_NAMESPACE_STD

<<<<<<< HEAD
template <class _InputIterator, class _Sent, class _Func>
_LIBCPP_HIDE_FROM_ABI _LIBCPP_CONSTEXPR_SINCE_CXX20 void __for_each(_InputIterator __first, _Sent __last, _Func& __f) {
  for (; __first != __last; ++__first)
    __f(*__first);
=======
template <class _InputIterator, class _Sent, class _Func, class _Proj>
_LIBCPP_HIDE_FROM_ABI _LIBCPP_CONSTEXPR_SINCE_CXX20 _InputIterator
__for_each(_InputIterator __first, _Sent __last, _Func& __f, _Proj& __proj) {
  for (; __first != __last; ++__first)
    std::__invoke(__f, std::__invoke(__proj, *__first));
  return __first;
>>>>>>> 4084ffcf
}

#ifndef _LIBCPP_CXX03_LANG
template <class _SegmentedIterator,
<<<<<<< HEAD
          class _Function,
          __enable_if_t<__is_segmented_iterator<_SegmentedIterator>::value, int> = 0>
_LIBCPP_HIDE_FROM_ABI _LIBCPP_CONSTEXPR_SINCE_CXX20 void
__for_each(_SegmentedIterator __first, _SegmentedIterator __last, _Function& __func) {
  using __local_iterator_t = typename __segmented_iterator_traits<_SegmentedIterator>::__local_iterator;
  std::__for_each_segment(__first, __last, [&](__local_iterator_t __lfirst, __local_iterator_t __llast) {
    std::__for_each(__lfirst, __llast, __func);
  });
}
#endif // !_LIBCPP_CXX03_LANG
=======
          class _Func,
          class _Proj,
          __enable_if_t<__is_segmented_iterator<_SegmentedIterator>::value, int> = 0>
_LIBCPP_HIDE_FROM_ABI _LIBCPP_CONSTEXPR_SINCE_CXX20 _SegmentedIterator
__for_each(_SegmentedIterator __first, _SegmentedIterator __last, _Func& __func, _Proj& __proj) {
  using __local_iterator_t = typename __segmented_iterator_traits<_SegmentedIterator>::__local_iterator;
  std::__for_each_segment(__first, __last, [&](__local_iterator_t __lfirst, __local_iterator_t __llast) {
    std::__for_each(__lfirst, __llast, __func, __proj);
  });
  return __last;
}
#endif // !_LIBCPP_CXX03_LANG

template <class _InputIterator, class _Func>
_LIBCPP_HIDE_FROM_ABI _LIBCPP_CONSTEXPR_SINCE_CXX20 _Func
for_each(_InputIterator __first, _InputIterator __last, _Func __f) {
  __identity __proj;
  std::__for_each(__first, __last, __f, __proj);
  return __f;
}
>>>>>>> 4084ffcf

template <class _InputIterator, class _Function>
_LIBCPP_HIDE_FROM_ABI _LIBCPP_CONSTEXPR_SINCE_CXX20 _Function
for_each(_InputIterator __first, _InputIterator __last, _Function __f) {
  std::__for_each(__first, __last, __f);
  return __f;
}

_LIBCPP_END_NAMESPACE_STD

#endif // _LIBCPP___ALGORITHM_FOR_EACH_H<|MERGE_RESOLUTION|>--- conflicted
+++ resolved
@@ -15,47 +15,28 @@
 #include <__functional/identity.h>
 #include <__iterator/segmented_iterator.h>
 #include <__type_traits/enable_if.h>
-<<<<<<< HEAD
-=======
 #include <__type_traits/invoke.h>
 #include <__utility/move.h>
->>>>>>> 4084ffcf
 
 #if !defined(_LIBCPP_HAS_NO_PRAGMA_SYSTEM_HEADER)
 #  pragma GCC system_header
 #endif
 
+_LIBCPP_PUSH_MACROS
+#include <__undef_macros>
+
 _LIBCPP_BEGIN_NAMESPACE_STD
 
-<<<<<<< HEAD
-template <class _InputIterator, class _Sent, class _Func>
-_LIBCPP_HIDE_FROM_ABI _LIBCPP_CONSTEXPR_SINCE_CXX20 void __for_each(_InputIterator __first, _Sent __last, _Func& __f) {
-  for (; __first != __last; ++__first)
-    __f(*__first);
-=======
 template <class _InputIterator, class _Sent, class _Func, class _Proj>
 _LIBCPP_HIDE_FROM_ABI _LIBCPP_CONSTEXPR_SINCE_CXX20 _InputIterator
 __for_each(_InputIterator __first, _Sent __last, _Func& __f, _Proj& __proj) {
   for (; __first != __last; ++__first)
     std::__invoke(__f, std::__invoke(__proj, *__first));
   return __first;
->>>>>>> 4084ffcf
 }
 
 #ifndef _LIBCPP_CXX03_LANG
 template <class _SegmentedIterator,
-<<<<<<< HEAD
-          class _Function,
-          __enable_if_t<__is_segmented_iterator<_SegmentedIterator>::value, int> = 0>
-_LIBCPP_HIDE_FROM_ABI _LIBCPP_CONSTEXPR_SINCE_CXX20 void
-__for_each(_SegmentedIterator __first, _SegmentedIterator __last, _Function& __func) {
-  using __local_iterator_t = typename __segmented_iterator_traits<_SegmentedIterator>::__local_iterator;
-  std::__for_each_segment(__first, __last, [&](__local_iterator_t __lfirst, __local_iterator_t __llast) {
-    std::__for_each(__lfirst, __llast, __func);
-  });
-}
-#endif // !_LIBCPP_CXX03_LANG
-=======
           class _Func,
           class _Proj,
           __enable_if_t<__is_segmented_iterator<_SegmentedIterator>::value, int> = 0>
@@ -76,15 +57,9 @@
   std::__for_each(__first, __last, __f, __proj);
   return __f;
 }
->>>>>>> 4084ffcf
-
-template <class _InputIterator, class _Function>
-_LIBCPP_HIDE_FROM_ABI _LIBCPP_CONSTEXPR_SINCE_CXX20 _Function
-for_each(_InputIterator __first, _InputIterator __last, _Function __f) {
-  std::__for_each(__first, __last, __f);
-  return __f;
-}
 
 _LIBCPP_END_NAMESPACE_STD
 
+_LIBCPP_POP_MACROS
+
 #endif // _LIBCPP___ALGORITHM_FOR_EACH_H