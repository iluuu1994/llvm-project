--- conflicted
+++ resolved
@@ -930,11 +930,7 @@
     (void)__end;
     (void)__annotation_type;
     (void)__place;
-<<<<<<< HEAD
-#  if _LIBCPP_HAS_ASAN
-=======
 #  if __has_feature(address_sanitizer)
->>>>>>> eb0f1dc0
     // __beg - index of the first item to annotate
     // __end - index behind the last item to annotate (so last item + 1)
     // __annotation_type - __asan_unposion or __asan_poison
@@ -1027,39 +1023,23 @@
       std::__annotate_double_ended_contiguous_container<_Allocator>(
           __mem_beg, __mem_end, __old_beg, __old_end, __new_beg, __new_end);
     }
-<<<<<<< HEAD
-#  endif // _LIBCPP_HAS_ASAN
-=======
 #  endif // __has_feature(address_sanitizer)
->>>>>>> eb0f1dc0
   }
 
   _LIBCPP_HIDE_FROM_ABI void __annotate_new(size_type __current_size) const _NOEXCEPT {
     (void)__current_size;
-<<<<<<< HEAD
-#  if _LIBCPP_HAS_ASAN
-=======
 #  if __has_feature(address_sanitizer)
->>>>>>> eb0f1dc0
     if (__current_size == 0)
       __annotate_from_to(0, __map_.size() * __block_size, __asan_poison, __asan_back_moved);
     else {
       __annotate_from_to(0, __start_, __asan_poison, __asan_front_moved);
       __annotate_from_to(__start_ + __current_size, __map_.size() * __block_size, __asan_poison, __asan_back_moved);
     }
-<<<<<<< HEAD
-#  endif // _LIBCPP_HAS_ASAN
-  }
-
-  _LIBCPP_HIDE_FROM_ABI void __annotate_delete() const _NOEXCEPT {
-#  if _LIBCPP_HAS_ASAN
-=======
 #  endif // __has_feature(address_sanitizer)
   }
 
   _LIBCPP_HIDE_FROM_ABI void __annotate_delete() const _NOEXCEPT {
 #  if __has_feature(address_sanitizer)
->>>>>>> eb0f1dc0
     if (empty()) {
       for (size_t __i = 0; __i < __map_.size(); ++__i) {
         __annotate_whole_block(__i, __asan_unposion);
@@ -1068,31 +1048,19 @@
       __annotate_from_to(0, __start_, __asan_unposion, __asan_front_moved);
       __annotate_from_to(__start_ + size(), __map_.size() * __block_size, __asan_unposion, __asan_back_moved);
     }
-<<<<<<< HEAD
-#  endif // _LIBCPP_HAS_ASAN
-=======
 #  endif // __has_feature(address_sanitizer)
->>>>>>> eb0f1dc0
   }
 
   _LIBCPP_HIDE_FROM_ABI void __annotate_increase_front(size_type __n) const _NOEXCEPT {
     (void)__n;
-<<<<<<< HEAD
-#  if _LIBCPP_HAS_ASAN
-=======
 #  if __has_feature(address_sanitizer)
->>>>>>> eb0f1dc0
     __annotate_from_to(__start_ - __n, __start_, __asan_unposion, __asan_front_moved);
 #  endif
   }
 
   _LIBCPP_HIDE_FROM_ABI void __annotate_increase_back(size_type __n) const _NOEXCEPT {
     (void)__n;
-<<<<<<< HEAD
-#  if _LIBCPP_HAS_ASAN
-=======
 #  if __has_feature(address_sanitizer)
->>>>>>> eb0f1dc0
     __annotate_from_to(__start_ + size(), __start_ + size() + __n, __asan_unposion, __asan_back_moved);
 #  endif
   }
@@ -1100,11 +1068,7 @@
   _LIBCPP_HIDE_FROM_ABI void __annotate_shrink_front(size_type __old_size, size_type __old_start) const _NOEXCEPT {
     (void)__old_size;
     (void)__old_start;
-<<<<<<< HEAD
-#  if _LIBCPP_HAS_ASAN
-=======
 #  if __has_feature(address_sanitizer)
->>>>>>> eb0f1dc0
     __annotate_from_to(__old_start, __old_start + (__old_size - size()), __asan_poison, __asan_front_moved);
 #  endif
   }
@@ -1112,11 +1076,7 @@
   _LIBCPP_HIDE_FROM_ABI void __annotate_shrink_back(size_type __old_size, size_type __old_start) const _NOEXCEPT {
     (void)__old_size;
     (void)__old_start;
-<<<<<<< HEAD
-#  if _LIBCPP_HAS_ASAN
-=======
 #  if __has_feature(address_sanitizer)
->>>>>>> eb0f1dc0
     __annotate_from_to(__old_start + size(), __old_start + __old_size, __asan_poison, __asan_back_moved);
 #  endif
   }
@@ -1129,11 +1089,7 @@
   __annotate_whole_block(size_t __block_index, __asan_annotation_type __annotation_type) const _NOEXCEPT {
     (void)__block_index;
     (void)__annotation_type;
-<<<<<<< HEAD
-#  if _LIBCPP_HAS_ASAN
-=======
 #  if __has_feature(address_sanitizer)
->>>>>>> eb0f1dc0
     __map_const_iterator __block_it = __map_.begin() + __block_index;
     const void* __block_start       = std::__to_address(*__block_it);
     const void* __block_end         = std::__to_address(*__block_it + __block_size);
@@ -1146,11 +1102,7 @@
     }
 #  endif
   }
-<<<<<<< HEAD
-#  if _LIBCPP_HAS_ASAN
-=======
 #  if __has_feature(address_sanitizer)
->>>>>>> eb0f1dc0
 
 public:
   _LIBCPP_HIDE_FROM_ABI bool __verify_asan_annotations() const _NOEXCEPT {
@@ -1212,11 +1164,7 @@
   }
 
 private:
-<<<<<<< HEAD
-#  endif // _LIBCPP_HAS_ASAN
-=======
 #  endif // __has_feature(address_sanitizer)
->>>>>>> eb0f1dc0
   _LIBCPP_HIDE_FROM_ABI bool __maybe_remove_front_spare(bool __keep_one = true) {
     if (__front_spare_blocks() >= 2 || (!__keep_one && __front_spare_blocks())) {
       __annotate_whole_block(0, __asan_unposion);
@@ -2671,15 +2619,9 @@
 template <>
 inline constexpr bool __format::__enable_insertable<std::deque<wchar_t>> = true;
 #    endif
-<<<<<<< HEAD
 
 #  endif // _LIBCPP_STD_VER >= 20
 
-=======
-
-#  endif // _LIBCPP_STD_VER >= 20
-
->>>>>>> eb0f1dc0
 template <class _Tp, class _Allocator>
 struct __container_traits<deque<_Tp, _Allocator> > {
   // http://eel.is/c++draft/deque.modifiers#3
@@ -2689,11 +2631,8 @@
   //  non-Cpp17CopyInsertable T, the effects are unspecified.
   static _LIBCPP_CONSTEXPR const bool __emplacement_has_strong_exception_safety_guarantee =
       is_nothrow_move_constructible<_Tp>::value || __is_cpp17_copy_insertable_v<_Allocator>;
-<<<<<<< HEAD
-=======
 
   static _LIBCPP_CONSTEXPR const bool __reservable = false;
->>>>>>> eb0f1dc0
 };
 
 _LIBCPP_END_NAMESPACE_STD
