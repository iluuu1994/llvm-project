// -*- C++ -*-
//===----------------------------------------------------------------------===//
//
// Part of the LLVM Project, under the Apache License v2.0 with LLVM Exceptions.
// See https://llvm.org/LICENSE.txt for license information.
// SPDX-License-Identifier: Apache-2.0 WITH LLVM-exception
//
//===----------------------------------------------------------------------===//

#ifndef _LIBCPP_QUEUE
#define _LIBCPP_QUEUE

/*
    queue synopsis

namespace std
{

template <class T, class Container = deque<T>>
class queue
{
public:
    typedef Container                                container_type;
    typedef typename container_type::value_type      value_type;
    typedef typename container_type::reference       reference;
    typedef typename container_type::const_reference const_reference;
    typedef typename container_type::size_type       size_type;

protected:
    container_type c;

public:
    queue() = default;
    ~queue() = default;

    queue(const queue& q) = default;
    queue(queue&& q) = default;

    queue& operator=(const queue& q) = default;
    queue& operator=(queue&& q) = default;

    explicit queue(const container_type& c);
    explicit queue(container_type&& c)
    template<class InputIterator>
        queue(InputIterator first, InputIterator last); // since C++23
    template<container-compatible-range<T> R> queue(from_range_t, R&& rg); // since C++23
    template <class Alloc>
        explicit queue(const Alloc& a);
    template <class Alloc>
        queue(const container_type& c, const Alloc& a);
    template <class Alloc>
        queue(container_type&& c, const Alloc& a);
    template <class Alloc>
        queue(const queue& q, const Alloc& a);
    template <class Alloc>
        queue(queue&& q, const Alloc& a);
    template <class InputIterator, class Alloc>
        queue(InputIterator first, InputIterator last, const Alloc&); // since C++23
    template<container-compatible-range<T> R, class Alloc>
        queue(from_range_t, R&& rg, const Alloc&); // since C++23

    bool      empty() const;
    size_type size() const;

    reference       front();
    const_reference front() const;
    reference       back();
    const_reference back() const;

    void push(const value_type& v);
    void push(value_type&& v);
    template<container-compatible-range<T> R>
      void push_range(R&& rg); // C++23
    template <class... Args> reference emplace(Args&&... args); // reference in C++17
    void pop();

    void swap(queue& q) noexcept(is_nothrow_swappable_v<Container>)
};

template<class Container>
  queue(Container) -> queue<typename Container::value_type, Container>; // C++17

template<class InputIterator>
  queue(InputIterator, InputIterator) -> queue<iter-value-type<InputIterator>>; // since C++23

template<ranges::input_range R>
  queue(from_range_t, R&&) -> queue<ranges::range_value_t<R>>; // since C++23

template<class Container, class Allocator>
  queue(Container, Allocator) -> queue<typename Container::value_type, Container>; // C++17

template<class InputIterator, class Allocator>
  queue(InputIterator, InputIterator, Allocator)
  -> queue<iter-value-type<InputIterator>,
           deque<iter-value-type<InputIterator>, Allocator>>; // since C++23

template<ranges::input_range R, class Allocator>
    queue(from_range_t, R&&, Allocator)
      -> queue<ranges::range_value_t<R>, deque<ranges::range_value_t<R>, Allocator>>; // since C++23

template <class T, class Container>
  bool operator==(const queue<T, Container>& x,const queue<T, Container>& y);

template <class T, class Container>
  bool operator< (const queue<T, Container>& x,const queue<T, Container>& y);

template <class T, class Container>
  bool operator!=(const queue<T, Container>& x,const queue<T, Container>& y);

template <class T, class Container>
  bool operator> (const queue<T, Container>& x,const queue<T, Container>& y);

template <class T, class Container>
  bool operator>=(const queue<T, Container>& x,const queue<T, Container>& y);

template <class T, class Container>
  bool operator<=(const queue<T, Container>& x,const queue<T, Container>& y);

template<class T, three_way_comparable Container>
  compare_three_way_result_t<Container>
    operator<=>(const queue<T, Container>& x, const queue<T, Container>& y);  // since C++20

template <class T, class Container>
  void swap(queue<T, Container>& x, queue<T, Container>& y)
  noexcept(noexcept(x.swap(y)));

template <class T, class Container = vector<T>,
          class Compare = less<typename Container::value_type>>
class priority_queue
{
public:
    typedef Container                                container_type;
    typedef typename container_type::value_type      value_type;
    typedef typename container_type::reference       reference;
    typedef typename container_type::const_reference const_reference;
    typedef typename container_type::size_type       size_type;

protected:
    container_type c;
    Compare comp;

public:
    priority_queue() : priority_queue(Compare()) {} // C++20
    explicit priority_queue(const Compare& x) : priority_queue(x, Container()) {}
    priority_queue(const Compare& x, const Container&);
    explicit priority_queue(const Compare& x = Compare(), Container&& = Container()); // before C++20
    priority_queue(const Compare& x, Container&&); // C++20
    template <class InputIterator>
        priority_queue(InputIterator first, InputIterator last,
                       const Compare& comp = Compare());
    template <class InputIterator>
        priority_queue(InputIterator first, InputIterator last,
                       const Compare& comp, const Container& c);
    template <class InputIterator>
        priority_queue(InputIterator first, InputIterator last,
                       const Compare& comp, Container&& c);
    template <container-compatible-range<T> R>
        priority_queue(from_range_t, R&& rg, const Compare& x = Compare()); // since C++23
    template <class Alloc>
        explicit priority_queue(const Alloc& a);
    template <class Alloc>
        priority_queue(const Compare& comp, const Alloc& a);
    template <class Alloc>
        priority_queue(const Compare& comp, const Container& c,
                       const Alloc& a);
    template <class Alloc>
        priority_queue(const Compare& comp, Container&& c,
                       const Alloc& a);
    template <class InputIterator>
        priority_queue(InputIterator first, InputIterator last,
                       const Alloc& a);
    template <class InputIterator>
        priority_queue(InputIterator first, InputIterator last,
                       const Compare& comp, const Alloc& a);
    template <class InputIterator>
        priority_queue(InputIterator first, InputIterator last,
                       const Compare& comp, const Container& c, const Alloc& a);
    template <class InputIterator>
        priority_queue(InputIterator first, InputIterator last,
                       const Compare& comp, Container&& c, const Alloc& a);
    template <container-compatible-range<T> R, class Alloc>
      priority_queue(from_range_t, R&& rg, const Compare&, const Alloc&); // since C++23
    template <container-compatible-range<T> R, class Alloc>
      priority_queue(from_range_t, R&& rg, const Alloc&); // since C++23
    template <class Alloc>
        priority_queue(const priority_queue& q, const Alloc& a);
    template <class Alloc>
        priority_queue(priority_queue&& q, const Alloc& a);

    bool            empty() const;
    size_type       size() const;
    const_reference top() const;

    void push(const value_type& v);
    void push(value_type&& v);
    template<container-compatible-range<T> R>
      void push_range(R&& rg); // C++23
    template <class... Args> void emplace(Args&&... args);
    void pop();

    void swap(priority_queue& q)
        noexcept(is_nothrow_swappable_v<Container> &&
                 is_nothrow_swappable_v<Comp>)
};

template <class Compare, class Container>
priority_queue(Compare, Container)
    -> priority_queue<typename Container::value_type, Container, Compare>; // C++17

template<class InputIterator,
         class Compare = less<iter-value-type<InputIterator>>,
         class Container = vector<iter-value-type<InputIterator>>>
priority_queue(InputIterator, InputIterator, Compare = Compare(), Container = Container())
    -> priority_queue<iter-value-type<InputIterator>, Container, Compare>; // C++17

template<ranges::input_range R, class Compare = less<ranges::range_value_t<R>>>
  priority_queue(from_range_t, R&&, Compare = Compare())
    -> priority_queue<ranges::range_value_t<R>, vector<ranges::range_value_t<R>>, Compare>; // C++23

template<class Compare, class Container, class Allocator>
priority_queue(Compare, Container, Allocator)
    -> priority_queue<typename Container::value_type, Container, Compare>; // C++17

template<class InputIterator, class Allocator>
priority_queue(InputIterator, InputIterator, Allocator)
    -> priority_queue<iter-value-type<InputIterator>,
                      vector<iter-value-type<InputIterator>, Allocator>,
                      less<iter-value-type<InputIterator>>>; // C++17

template<class InputIterator, class Compare, class Allocator>
priority_queue(InputIterator, InputIterator, Compare, Allocator)
    -> priority_queue<iter-value-type<InputIterator>,
                      vector<iter-value-type<InputIterator>, Allocator>, Compare>; // C++17

template<class InputIterator, class Compare, class Container, class Allocator>
priority_queue(InputIterator, InputIterator, Compare, Container, Allocator)
    -> priority_queue<typename Container::value_type, Container, Compare>; // C++17

template<ranges::input_range R, class Compare, class Allocator>
  priority_queue(from_range_t, R&&, Compare, Allocator)
    -> priority_queue<ranges::range_value_t<R>, vector<ranges::range_value_t<R>, Allocator>,
                        Compare>; // C++23

template<ranges::input_range R, class Allocator>
  priority_queue(from_range_t, R&&, Allocator)
    -> priority_queue<ranges::range_value_t<R>, vector<ranges::range_value_t<R>, Allocator>>; // C++23

template <class T, class Container, class Compare>
  void swap(priority_queue<T, Container, Compare>& x,
            priority_queue<T, Container, Compare>& y)
            noexcept(noexcept(x.swap(y)));

}  // std

*/

#if __cplusplus < 201103L && defined(_LIBCPP_USE_FROZEN_CXX03_HEADERS)
#  include <__cxx03/queue>
#else
#  include <__algorithm/make_heap.h>
#  include <__algorithm/pop_heap.h>
#  include <__algorithm/push_heap.h>
#  include <__algorithm/ranges_copy.h>
#  include <__config>
#  include <__functional/operations.h>
#  include <__fwd/deque.h>
#  include <__fwd/queue.h>
#  include <__iterator/back_insert_iterator.h>
#  include <__iterator/iterator_traits.h>
#  include <__memory/uses_allocator.h>
#  include <__ranges/access.h>
#  include <__ranges/concepts.h>
#  include <__ranges/container_compatible_range.h>
#  include <__ranges/from_range.h>
#  include <__utility/forward.h>
#  include <deque>
#  include <vector>
#  include <version>

// standard-mandated includes

// [queue.syn]
#  include <compare>
#  include <initializer_list>

#  if !defined(_LIBCPP_HAS_NO_PRAGMA_SYSTEM_HEADER)
#    pragma GCC system_header
#  endif

_LIBCPP_PUSH_MACROS
#  include <__undef_macros>

_LIBCPP_BEGIN_NAMESPACE_STD

template <class _Tp, class _Container>
_LIBCPP_HIDE_FROM_ABI bool operator==(const queue<_Tp, _Container>& __x, const queue<_Tp, _Container>& __y);

template <class _Tp, class _Container>
_LIBCPP_HIDE_FROM_ABI bool operator<(const queue<_Tp, _Container>& __x, const queue<_Tp, _Container>& __y);

template <class _Tp, class _Container /*= deque<_Tp>*/>
class queue {
public:
  typedef _Container container_type;
  typedef typename container_type::value_type value_type;
  typedef typename container_type::reference reference;
  typedef typename container_type::const_reference const_reference;
  typedef typename container_type::size_type size_type;
  static_assert(is_same<_Tp, value_type>::value, "");

protected:
  container_type c;

public:
  _LIBCPP_HIDE_FROM_ABI queue() _NOEXCEPT_(is_nothrow_default_constructible<container_type>::value) : c() {}

  _LIBCPP_HIDE_FROM_ABI queue(const queue& __q) : c(__q.c) {}

#  if _LIBCPP_STD_VER >= 23
  template <class _InputIterator, __enable_if_t<__has_input_iterator_category<_InputIterator>::value, int> = 0>
  _LIBCPP_HIDE_FROM_ABI queue(_InputIterator __first, _InputIterator __last) : c(__first, __last) {}

  template <_ContainerCompatibleRange<_Tp> _Range>
  _LIBCPP_HIDE_FROM_ABI queue(from_range_t, _Range&& __range) : c(from_range, std::forward<_Range>(__range)) {}

  template <class _InputIterator,
            class _Alloc,
            __enable_if_t<__has_input_iterator_category<_InputIterator>::value, int> = 0,
            __enable_if_t<uses_allocator<container_type, _Alloc>::value, int>        = 0>
  _LIBCPP_HIDE_FROM_ABI queue(_InputIterator __first, _InputIterator __second, const _Alloc& __alloc)
      : c(__first, __second, __alloc) {}

  template <_ContainerCompatibleRange<_Tp> _Range,
            class _Alloc,
            __enable_if_t<uses_allocator<container_type, _Alloc>::value, int> = 0>
  _LIBCPP_HIDE_FROM_ABI queue(from_range_t, _Range&& __range, const _Alloc& __alloc)
      : c(from_range, std::forward<_Range>(__range), __alloc) {}

#  endif

  _LIBCPP_HIDE_FROM_ABI queue& operator=(const queue& __q) {
    c = __q.c;
    return *this;
  }

#  ifndef _LIBCPP_CXX03_LANG
  _LIBCPP_HIDE_FROM_ABI queue(queue&& __q) noexcept(is_nothrow_move_constructible<container_type>::value)
      : c(std::move(__q.c)) {}

  _LIBCPP_HIDE_FROM_ABI queue& operator=(queue&& __q) noexcept(is_nothrow_move_assignable<container_type>::value) {
    c = std::move(__q.c);
    return *this;
  }
#  endif // _LIBCPP_CXX03_LANG

  _LIBCPP_HIDE_FROM_ABI explicit queue(const container_type& __c) : c(__c) {}
#  ifndef _LIBCPP_CXX03_LANG
  _LIBCPP_HIDE_FROM_ABI explicit queue(container_type&& __c) : c(std::move(__c)) {}
#  endif // _LIBCPP_CXX03_LANG

  template <class _Alloc, __enable_if_t<uses_allocator<container_type, _Alloc>::value, int> = 0>
  _LIBCPP_HIDE_FROM_ABI explicit queue(const _Alloc& __a) : c(__a) {}

  template <class _Alloc, __enable_if_t<uses_allocator<container_type, _Alloc>::value, int> = 0>
  _LIBCPP_HIDE_FROM_ABI queue(const queue& __q, const _Alloc& __a) : c(__q.c, __a) {}

  template <class _Alloc, __enable_if_t<uses_allocator<container_type, _Alloc>::value, int> = 0>
  _LIBCPP_HIDE_FROM_ABI queue(const container_type& __c, const _Alloc& __a) : c(__c, __a) {}

#  ifndef _LIBCPP_CXX03_LANG
  template <class _Alloc, __enable_if_t<uses_allocator<container_type, _Alloc>::value, int> = 0>
  _LIBCPP_HIDE_FROM_ABI queue(container_type&& __c, const _Alloc& __a) : c(std::move(__c), __a) {}

  template <class _Alloc, __enable_if_t<uses_allocator<container_type, _Alloc>::value, int> = 0>
  _LIBCPP_HIDE_FROM_ABI queue(queue&& __q, const _Alloc& __a) : c(std::move(__q.c), __a) {}
#  endif // _LIBCPP_CXX03_LANG

  [[__nodiscard__]] _LIBCPP_HIDE_FROM_ABI bool empty() const { return c.empty(); }
  _LIBCPP_HIDE_FROM_ABI size_type size() const { return c.size(); }

  _LIBCPP_HIDE_FROM_ABI reference front() { return c.front(); }
  _LIBCPP_HIDE_FROM_ABI const_reference front() const { return c.front(); }
  _LIBCPP_HIDE_FROM_ABI reference back() { return c.back(); }
  _LIBCPP_HIDE_FROM_ABI const_reference back() const { return c.back(); }

  _LIBCPP_HIDE_FROM_ABI void push(const value_type& __v) { c.push_back(__v); }
#  ifndef _LIBCPP_CXX03_LANG
  _LIBCPP_HIDE_FROM_ABI void push(value_type&& __v) { c.push_back(std::move(__v)); }

#    if _LIBCPP_STD_VER >= 23
  template <_ContainerCompatibleRange<_Tp> _Range>
  _LIBCPP_HIDE_FROM_ABI void push_range(_Range&& __range) {
    if constexpr (requires(container_type& __c) { __c.append_range(std::forward<_Range>(__range)); }) {
      c.append_range(std::forward<_Range>(__range));
    } else {
      ranges::copy(std::forward<_Range>(__range), std::back_inserter(c));
    }
  }
#    endif

  template <class... _Args>
  _LIBCPP_HIDE_FROM_ABI
#    if _LIBCPP_STD_VER >= 17
  decltype(auto)
  emplace(_Args&&... __args) {
    return c.emplace_back(std::forward<_Args>(__args)...);
  }
#    else
  void
  emplace(_Args&&... __args) {
    c.emplace_back(std::forward<_Args>(__args)...);
  }
#    endif
#  endif // _LIBCPP_CXX03_LANG
  _LIBCPP_HIDE_FROM_ABI void pop() { c.pop_front(); }

  _LIBCPP_HIDE_FROM_ABI void swap(queue& __q) _NOEXCEPT_(__is_nothrow_swappable_v<container_type>) {
    using std::swap;
    swap(c, __q.c);
  }

  [[__nodiscard__]] _LIBCPP_HIDE_FROM_ABI const _Container& __get_container() const { return c; }

  template <class _T1, class _OtherContainer>
  friend _LIBCPP_HIDE_FROM_ABI bool
  operator==(const queue<_T1, _OtherContainer>& __x, const queue<_T1, _OtherContainer>& __y);

  template <class _T1, class _OtherContainer>
  friend _LIBCPP_HIDE_FROM_ABI bool
  operator<(const queue<_T1, _OtherContainer>& __x, const queue<_T1, _OtherContainer>& __y);

#  if _LIBCPP_STD_VER >= 20
  template <class _T1, three_way_comparable _OtherContainer>
  friend _LIBCPP_HIDE_FROM_ABI compare_three_way_result_t<_OtherContainer>
  operator<=>(const queue<_T1, _OtherContainer>& __x, const queue<_T1, _OtherContainer>& __y);
#  endif
};

#  if _LIBCPP_STD_VER >= 17
template <class _Container, class = enable_if_t<!__is_allocator<_Container>::value> >
queue(_Container) -> queue<typename _Container::value_type, _Container>;

template <class _Container,
          class _Alloc,
          class = enable_if_t<!__is_allocator<_Container>::value>,
          class = enable_if_t<uses_allocator<_Container, _Alloc>::value> >
queue(_Container, _Alloc) -> queue<typename _Container::value_type, _Container>;
#  endif

#  if _LIBCPP_STD_VER >= 23
template <class _InputIterator, __enable_if_t<__has_input_iterator_category<_InputIterator>::value, int> = 0>
queue(_InputIterator, _InputIterator) -> queue<__iter_value_type<_InputIterator>>;

template <ranges::input_range _Range>
queue(from_range_t, _Range&&) -> queue<ranges::range_value_t<_Range>>;

template <class _InputIterator,
          class _Alloc,
          __enable_if_t<__has_input_iterator_category<_InputIterator>::value, int> = 0,
          __enable_if_t<__is_allocator<_Alloc>::value, int>                        = 0>
queue(_InputIterator, _InputIterator, _Alloc)
    -> queue<__iter_value_type<_InputIterator>, deque<__iter_value_type<_InputIterator>, _Alloc>>;

template <ranges::input_range _Range, class _Alloc, __enable_if_t<__is_allocator<_Alloc>::value, int> = 0>
<<<<<<< HEAD
queue(from_range_t,
      _Range&&,
      _Alloc) -> queue<ranges::range_value_t<_Range>, deque<ranges::range_value_t<_Range>, _Alloc>>;
=======
queue(from_range_t, _Range&&, _Alloc)
    -> queue<ranges::range_value_t<_Range>, deque<ranges::range_value_t<_Range>, _Alloc>>;
>>>>>>> eb0f1dc0
#  endif

template <class _Tp, class _Container>
inline _LIBCPP_HIDE_FROM_ABI bool operator==(const queue<_Tp, _Container>& __x, const queue<_Tp, _Container>& __y) {
  return __x.c == __y.c;
}

template <class _Tp, class _Container>
inline _LIBCPP_HIDE_FROM_ABI bool operator<(const queue<_Tp, _Container>& __x, const queue<_Tp, _Container>& __y) {
  return __x.c < __y.c;
}

template <class _Tp, class _Container>
inline _LIBCPP_HIDE_FROM_ABI bool operator!=(const queue<_Tp, _Container>& __x, const queue<_Tp, _Container>& __y) {
  return !(__x == __y);
}

template <class _Tp, class _Container>
inline _LIBCPP_HIDE_FROM_ABI bool operator>(const queue<_Tp, _Container>& __x, const queue<_Tp, _Container>& __y) {
  return __y < __x;
}

template <class _Tp, class _Container>
inline _LIBCPP_HIDE_FROM_ABI bool operator>=(const queue<_Tp, _Container>& __x, const queue<_Tp, _Container>& __y) {
  return !(__x < __y);
}

template <class _Tp, class _Container>
inline _LIBCPP_HIDE_FROM_ABI bool operator<=(const queue<_Tp, _Container>& __x, const queue<_Tp, _Container>& __y) {
  return !(__y < __x);
}

#  if _LIBCPP_STD_VER >= 20

template <class _Tp, three_way_comparable _Container>
_LIBCPP_HIDE_FROM_ABI compare_three_way_result_t<_Container>
operator<=>(const queue<_Tp, _Container>& __x, const queue<_Tp, _Container>& __y) {
  return __x.c <=> __y.c;
}

#  endif

template <class _Tp, class _Container, __enable_if_t<__is_swappable_v<_Container>, int> = 0>
inline _LIBCPP_HIDE_FROM_ABI void swap(queue<_Tp, _Container>& __x, queue<_Tp, _Container>& __y)
    _NOEXCEPT_(_NOEXCEPT_(__x.swap(__y))) {
  __x.swap(__y);
}

template <class _Tp, class _Container, class _Alloc>
struct uses_allocator<queue<_Tp, _Container>, _Alloc> : public uses_allocator<_Container, _Alloc> {};

template <class _Tp, class _Container, class _Compare>
class priority_queue {
public:
  typedef _Container container_type;
  typedef _Compare value_compare;
  typedef typename container_type::value_type value_type;
  typedef typename container_type::reference reference;
  typedef typename container_type::const_reference const_reference;
  typedef typename container_type::size_type size_type;
  static_assert(is_same<_Tp, value_type>::value, "");

protected:
  container_type c;
  value_compare comp;

public:
  _LIBCPP_CONSTEXPR_SINCE_CXX26 _LIBCPP_HIDE_FROM_ABI priority_queue() _NOEXCEPT_(
      is_nothrow_default_constructible<container_type>::value&& is_nothrow_default_constructible<value_compare>::value)
      : c(), comp() {}

  _LIBCPP_CONSTEXPR_SINCE_CXX26 _LIBCPP_HIDE_FROM_ABI priority_queue(const priority_queue& __q)
      : c(__q.c), comp(__q.comp) {}

  _LIBCPP_CONSTEXPR_SINCE_CXX26 _LIBCPP_HIDE_FROM_ABI priority_queue& operator=(const priority_queue& __q) {
    c    = __q.c;
    comp = __q.comp;
    return *this;
  }

#  ifndef _LIBCPP_CXX03_LANG
<<<<<<< HEAD
  _LIBCPP_HIDE_FROM_ABI priority_queue(priority_queue&& __q) noexcept(
=======
  _LIBCPP_CONSTEXPR_SINCE_CXX26 _LIBCPP_HIDE_FROM_ABI priority_queue(priority_queue&& __q) noexcept(
>>>>>>> eb0f1dc0
      is_nothrow_move_constructible<container_type>::value && is_nothrow_move_constructible<value_compare>::value)
      : c(std::move(__q.c)), comp(std::move(__q.comp)) {}

  _LIBCPP_CONSTEXPR_SINCE_CXX26 _LIBCPP_HIDE_FROM_ABI priority_queue& operator=(priority_queue&& __q) noexcept(
      is_nothrow_move_assignable<container_type>::value && is_nothrow_move_assignable<value_compare>::value) {
    c    = std::move(__q.c);
    comp = std::move(__q.comp);
    return *this;
  }
#  endif // _LIBCPP_CXX03_LANG

<<<<<<< HEAD
  _LIBCPP_HIDE_FROM_ABI explicit priority_queue(const value_compare& __comp) : c(), comp(__comp) {}
  _LIBCPP_HIDE_FROM_ABI priority_queue(const value_compare& __comp, const container_type& __c);
#  ifndef _LIBCPP_CXX03_LANG
  _LIBCPP_HIDE_FROM_ABI priority_queue(const value_compare& __comp, container_type&& __c);
=======
  _LIBCPP_CONSTEXPR_SINCE_CXX26 _LIBCPP_HIDE_FROM_ABI explicit priority_queue(const value_compare& __comp)
      : c(), comp(__comp) {}
  _LIBCPP_CONSTEXPR_SINCE_CXX26 _LIBCPP_HIDE_FROM_ABI
  priority_queue(const value_compare& __comp, const container_type& __c);
#  ifndef _LIBCPP_CXX03_LANG
  _LIBCPP_CONSTEXPR_SINCE_CXX26 _LIBCPP_HIDE_FROM_ABI priority_queue(const value_compare& __comp, container_type&& __c);
>>>>>>> eb0f1dc0
#  endif
  template <class _InputIter, __enable_if_t<__has_input_iterator_category<_InputIter>::value, int> = 0>
  _LIBCPP_CONSTEXPR_SINCE_CXX26 _LIBCPP_HIDE_FROM_ABI
  priority_queue(_InputIter __f, _InputIter __l, const value_compare& __comp = value_compare());

  template <class _InputIter, __enable_if_t<__has_input_iterator_category<_InputIter>::value, int> = 0>
  _LIBCPP_CONSTEXPR_SINCE_CXX26 _LIBCPP_HIDE_FROM_ABI
  priority_queue(_InputIter __f, _InputIter __l, const value_compare& __comp, const container_type& __c);

#  ifndef _LIBCPP_CXX03_LANG
  template <class _InputIter, __enable_if_t<__has_input_iterator_category<_InputIter>::value, int> = 0>
  _LIBCPP_CONSTEXPR_SINCE_CXX26 _LIBCPP_HIDE_FROM_ABI
  priority_queue(_InputIter __f, _InputIter __l, const value_compare& __comp, container_type&& __c);
#  endif // _LIBCPP_CXX03_LANG

#  if _LIBCPP_STD_VER >= 23
  template <_ContainerCompatibleRange<_Tp> _Range>
  _LIBCPP_CONSTEXPR_SINCE_CXX26 _LIBCPP_HIDE_FROM_ABI
  priority_queue(from_range_t, _Range&& __range, const value_compare& __comp = value_compare())
      : c(from_range, std::forward<_Range>(__range)), comp(__comp) {
    std::make_heap(c.begin(), c.end(), comp);
  }
#  endif

  template <class _Alloc, __enable_if_t<uses_allocator<container_type, _Alloc>::value, int> = 0>
  _LIBCPP_CONSTEXPR_SINCE_CXX26 _LIBCPP_HIDE_FROM_ABI explicit priority_queue(const _Alloc& __a);

  template <class _Alloc, __enable_if_t<uses_allocator<container_type, _Alloc>::value, int> = 0>
  _LIBCPP_CONSTEXPR_SINCE_CXX26 _LIBCPP_HIDE_FROM_ABI priority_queue(const value_compare& __comp, const _Alloc& __a);

  template <class _Alloc, __enable_if_t<uses_allocator<container_type, _Alloc>::value, int> = 0>
  _LIBCPP_CONSTEXPR_SINCE_CXX26 _LIBCPP_HIDE_FROM_ABI
  priority_queue(const value_compare& __comp, const container_type& __c, const _Alloc& __a);

  template <class _Alloc, __enable_if_t<uses_allocator<container_type, _Alloc>::value, int> = 0>
  _LIBCPP_CONSTEXPR_SINCE_CXX26 _LIBCPP_HIDE_FROM_ABI priority_queue(const priority_queue& __q, const _Alloc& __a);

#  ifndef _LIBCPP_CXX03_LANG
  template <class _Alloc, __enable_if_t<uses_allocator<container_type, _Alloc>::value, int> = 0>
  _LIBCPP_CONSTEXPR_SINCE_CXX26 _LIBCPP_HIDE_FROM_ABI
  priority_queue(const value_compare& __comp, container_type&& __c, const _Alloc& __a);

  template <class _Alloc, __enable_if_t<uses_allocator<container_type, _Alloc>::value, int> = 0>
<<<<<<< HEAD
  _LIBCPP_HIDE_FROM_ABI priority_queue(priority_queue&& __q, const _Alloc& __a);
=======
  _LIBCPP_CONSTEXPR_SINCE_CXX26 _LIBCPP_HIDE_FROM_ABI priority_queue(priority_queue&& __q, const _Alloc& __a);
>>>>>>> eb0f1dc0
#  endif // _LIBCPP_CXX03_LANG

  template <
      class _InputIter,
      class _Alloc,
      __enable_if_t<__has_input_iterator_category<_InputIter>::value && uses_allocator<container_type, _Alloc>::value,
                    int> = 0>
  _LIBCPP_CONSTEXPR_SINCE_CXX26 _LIBCPP_HIDE_FROM_ABI priority_queue(_InputIter __f, _InputIter __l, const _Alloc& __a);

  template <
      class _InputIter,
      class _Alloc,
      __enable_if_t<__has_input_iterator_category<_InputIter>::value && uses_allocator<container_type, _Alloc>::value,
                    int> = 0>
  _LIBCPP_CONSTEXPR_SINCE_CXX26 _LIBCPP_HIDE_FROM_ABI
  priority_queue(_InputIter __f, _InputIter __l, const value_compare& __comp, const _Alloc& __a);

  template <
      class _InputIter,
      class _Alloc,
      __enable_if_t<__has_input_iterator_category<_InputIter>::value && uses_allocator<container_type, _Alloc>::value,
                    int> = 0>
  _LIBCPP_CONSTEXPR_SINCE_CXX26 _LIBCPP_HIDE_FROM_ABI priority_queue(
      _InputIter __f, _InputIter __l, const value_compare& __comp, const container_type& __c, const _Alloc& __a);

#  ifndef _LIBCPP_CXX03_LANG
  template <
      class _InputIter,
      class _Alloc,
      __enable_if_t<__has_input_iterator_category<_InputIter>::value && uses_allocator<container_type, _Alloc>::value,
                    int> = 0>
  _LIBCPP_CONSTEXPR_SINCE_CXX26 _LIBCPP_HIDE_FROM_ABI
  priority_queue(_InputIter __f, _InputIter __l, const value_compare& __comp, container_type&& __c, const _Alloc& __a);
#  endif // _LIBCPP_CXX03_LANG

#  if _LIBCPP_STD_VER >= 23

  template <_ContainerCompatibleRange<_Tp> _Range,
            class _Alloc,
            class = enable_if_t<uses_allocator<_Container, _Alloc>::value>>
  _LIBCPP_CONSTEXPR_SINCE_CXX26 _LIBCPP_HIDE_FROM_ABI
  priority_queue(from_range_t, _Range&& __range, const value_compare& __comp, const _Alloc& __a)
      : c(from_range, std::forward<_Range>(__range), __a), comp(__comp) {
    std::make_heap(c.begin(), c.end(), comp);
  }

  template <_ContainerCompatibleRange<_Tp> _Range,
            class _Alloc,
            class = enable_if_t<uses_allocator<_Container, _Alloc>::value>>
  _LIBCPP_CONSTEXPR_SINCE_CXX26 _LIBCPP_HIDE_FROM_ABI priority_queue(from_range_t, _Range&& __range, const _Alloc& __a)
      : c(from_range, std::forward<_Range>(__range), __a), comp() {
    std::make_heap(c.begin(), c.end(), comp);
  }

#  endif

<<<<<<< HEAD
  [[__nodiscard__]] _LIBCPP_HIDE_FROM_ABI bool empty() const { return c.empty(); }
  _LIBCPP_HIDE_FROM_ABI size_type size() const { return c.size(); }
  _LIBCPP_HIDE_FROM_ABI const_reference top() const { return c.front(); }

  _LIBCPP_HIDE_FROM_ABI void push(const value_type& __v);
#  ifndef _LIBCPP_CXX03_LANG
  _LIBCPP_HIDE_FROM_ABI void push(value_type&& __v);
=======
  [[__nodiscard__]] _LIBCPP_CONSTEXPR_SINCE_CXX26 _LIBCPP_HIDE_FROM_ABI bool empty() const { return c.empty(); }
  _LIBCPP_CONSTEXPR_SINCE_CXX26 _LIBCPP_HIDE_FROM_ABI size_type size() const { return c.size(); }
  _LIBCPP_CONSTEXPR_SINCE_CXX26 _LIBCPP_HIDE_FROM_ABI const_reference top() const { return c.front(); }

  _LIBCPP_CONSTEXPR_SINCE_CXX26 _LIBCPP_HIDE_FROM_ABI void push(const value_type& __v);
#  ifndef _LIBCPP_CXX03_LANG
  _LIBCPP_CONSTEXPR_SINCE_CXX26 _LIBCPP_HIDE_FROM_ABI void push(value_type&& __v);
>>>>>>> eb0f1dc0

#    if _LIBCPP_STD_VER >= 23
  template <_ContainerCompatibleRange<_Tp> _Range>
  _LIBCPP_CONSTEXPR_SINCE_CXX26 _LIBCPP_HIDE_FROM_ABI void push_range(_Range&& __range) {
    if constexpr (requires(container_type& __c) { __c.append_range(std::forward<_Range>(__range)); }) {
      c.append_range(std::forward<_Range>(__range));
    } else {
      ranges::copy(std::forward<_Range>(__range), std::back_inserter(c));
    }

    std::make_heap(c.begin(), c.end(), comp);
  }
#    endif

  template <class... _Args>
<<<<<<< HEAD
  _LIBCPP_HIDE_FROM_ABI void emplace(_Args&&... __args);
#  endif // _LIBCPP_CXX03_LANG
  _LIBCPP_HIDE_FROM_ABI void pop();
=======
  _LIBCPP_CONSTEXPR_SINCE_CXX26 _LIBCPP_HIDE_FROM_ABI void emplace(_Args&&... __args);
#  endif // _LIBCPP_CXX03_LANG
  _LIBCPP_CONSTEXPR_SINCE_CXX26 _LIBCPP_HIDE_FROM_ABI void pop();
>>>>>>> eb0f1dc0

  _LIBCPP_CONSTEXPR_SINCE_CXX26 _LIBCPP_HIDE_FROM_ABI void swap(priority_queue& __q)
      _NOEXCEPT_(__is_nothrow_swappable_v<container_type>&& __is_nothrow_swappable_v<value_compare>);

<<<<<<< HEAD
  [[__nodiscard__]] _LIBCPP_HIDE_FROM_ABI const _Container& __get_container() const { return c; }
=======
  [[__nodiscard__]] _LIBCPP_CONSTEXPR_SINCE_CXX26 _LIBCPP_HIDE_FROM_ABI const _Container& __get_container() const {
    return c;
  }
>>>>>>> eb0f1dc0
};

#  if _LIBCPP_STD_VER >= 17
template <class _Compare,
          class _Container,
          class = enable_if_t<!__is_allocator<_Compare>::value>,
          class = enable_if_t<!__is_allocator<_Container>::value> >
priority_queue(_Compare, _Container) -> priority_queue<typename _Container::value_type, _Container, _Compare>;

template <class _InputIterator,
          class _Compare   = less<__iter_value_type<_InputIterator>>,
          class _Container = vector<__iter_value_type<_InputIterator>>,
          class            = enable_if_t<__has_input_iterator_category<_InputIterator>::value>,
          class            = enable_if_t<!__is_allocator<_Compare>::value>,
          class            = enable_if_t<!__is_allocator<_Container>::value> >
priority_queue(_InputIterator, _InputIterator, _Compare = _Compare(), _Container = _Container())
    -> priority_queue<__iter_value_type<_InputIterator>, _Container, _Compare>;

template <class _Compare,
          class _Container,
          class _Alloc,
          class = enable_if_t<!__is_allocator<_Compare>::value>,
          class = enable_if_t<!__is_allocator<_Container>::value>,
          class = enable_if_t<uses_allocator<_Container, _Alloc>::value> >
priority_queue(_Compare, _Container, _Alloc) -> priority_queue<typename _Container::value_type, _Container, _Compare>;

template <class _InputIterator,
          class _Allocator,
          class = enable_if_t<__has_input_iterator_category<_InputIterator>::value>,
          class = enable_if_t<__is_allocator<_Allocator>::value> >
priority_queue(_InputIterator, _InputIterator, _Allocator)
    -> priority_queue<__iter_value_type<_InputIterator>,
                      vector<__iter_value_type<_InputIterator>, _Allocator>,
                      less<__iter_value_type<_InputIterator>>>;

template <class _InputIterator,
          class _Compare,
          class _Allocator,
          class = enable_if_t<__has_input_iterator_category<_InputIterator>::value>,
          class = enable_if_t<!__is_allocator<_Compare>::value>,
          class = enable_if_t<__is_allocator<_Allocator>::value> >
priority_queue(_InputIterator, _InputIterator, _Compare, _Allocator)
    -> priority_queue<__iter_value_type<_InputIterator>,
                      vector<__iter_value_type<_InputIterator>, _Allocator>,
                      _Compare>;

template <class _InputIterator,
          class _Compare,
          class _Container,
          class _Alloc,
          class = enable_if_t<__has_input_iterator_category<_InputIterator>::value>,
          class = enable_if_t<!__is_allocator<_Compare>::value>,
          class = enable_if_t<!__is_allocator<_Container>::value>,
          class = enable_if_t<uses_allocator<_Container, _Alloc>::value> >
priority_queue(_InputIterator, _InputIterator, _Compare, _Container, _Alloc)
    -> priority_queue<typename _Container::value_type, _Container, _Compare>;
#  endif

#  if _LIBCPP_STD_VER >= 23

template <ranges::input_range _Range,
          class _Compare = less<ranges::range_value_t<_Range>>,
          class          = enable_if_t<!__is_allocator<_Compare>::value>>
priority_queue(from_range_t, _Range&&, _Compare = _Compare())
    -> priority_queue<ranges::range_value_t<_Range>, vector<ranges::range_value_t<_Range>>, _Compare>;

template <ranges::input_range _Range,
          class _Compare,
          class _Alloc,
          class = enable_if_t<!__is_allocator<_Compare>::value>,
          class = enable_if_t<__is_allocator<_Alloc>::value>>
priority_queue(from_range_t, _Range&&, _Compare, _Alloc)
    -> priority_queue<ranges::range_value_t<_Range>, vector<ranges::range_value_t<_Range>, _Alloc>, _Compare>;

template <ranges::input_range _Range, class _Alloc, class = enable_if_t<__is_allocator<_Alloc>::value>>
priority_queue(from_range_t, _Range&&, _Alloc)
    -> priority_queue<ranges::range_value_t<_Range>, vector<ranges::range_value_t<_Range>, _Alloc>>;

#  endif

template <class _Tp, class _Container, class _Compare>
_LIBCPP_CONSTEXPR_SINCE_CXX26 inline priority_queue<_Tp, _Container, _Compare>::priority_queue(
    const _Compare& __comp, const container_type& __c)
    : c(__c), comp(__comp) {
  std::make_heap(c.begin(), c.end(), comp);
}

#  ifndef _LIBCPP_CXX03_LANG

template <class _Tp, class _Container, class _Compare>
_LIBCPP_CONSTEXPR_SINCE_CXX26 inline priority_queue<_Tp, _Container, _Compare>::priority_queue(
    const value_compare& __comp, container_type&& __c)
    : c(std::move(__c)), comp(__comp) {
  std::make_heap(c.begin(), c.end(), comp);
}

#  endif // _LIBCPP_CXX03_LANG

template <class _Tp, class _Container, class _Compare>
template <class _InputIter, __enable_if_t<__has_input_iterator_category<_InputIter>::value, int> >
_LIBCPP_CONSTEXPR_SINCE_CXX26 inline priority_queue<_Tp, _Container, _Compare>::priority_queue(
    _InputIter __f, _InputIter __l, const value_compare& __comp)
    : c(__f, __l), comp(__comp) {
  std::make_heap(c.begin(), c.end(), comp);
}

template <class _Tp, class _Container, class _Compare>
template <class _InputIter, __enable_if_t<__has_input_iterator_category<_InputIter>::value, int> >
_LIBCPP_CONSTEXPR_SINCE_CXX26 inline priority_queue<_Tp, _Container, _Compare>::priority_queue(
    _InputIter __f, _InputIter __l, const value_compare& __comp, const container_type& __c)
    : c(__c), comp(__comp) {
  c.insert(c.end(), __f, __l);
  std::make_heap(c.begin(), c.end(), comp);
}

#  ifndef _LIBCPP_CXX03_LANG

template <class _Tp, class _Container, class _Compare>
template <class _InputIter, __enable_if_t<__has_input_iterator_category<_InputIter>::value, int> >
_LIBCPP_CONSTEXPR_SINCE_CXX26 inline priority_queue<_Tp, _Container, _Compare>::priority_queue(
    _InputIter __f, _InputIter __l, const value_compare& __comp, container_type&& __c)
    : c(std::move(__c)), comp(__comp) {
  c.insert(c.end(), __f, __l);
  std::make_heap(c.begin(), c.end(), comp);
}

#  endif // _LIBCPP_CXX03_LANG

template <class _Tp, class _Container, class _Compare>
template <class _Alloc, __enable_if_t<uses_allocator<_Container, _Alloc>::value, int> >
_LIBCPP_CONSTEXPR_SINCE_CXX26 inline priority_queue<_Tp, _Container, _Compare>::priority_queue(const _Alloc& __a)
    : c(__a) {}

template <class _Tp, class _Container, class _Compare>
template <class _Alloc, __enable_if_t<uses_allocator<_Container, _Alloc>::value, int> >
_LIBCPP_CONSTEXPR_SINCE_CXX26 inline priority_queue<_Tp, _Container, _Compare>::priority_queue(
    const value_compare& __comp, const _Alloc& __a)
    : c(__a), comp(__comp) {}

template <class _Tp, class _Container, class _Compare>
template <class _Alloc, __enable_if_t<uses_allocator<_Container, _Alloc>::value, int> >
_LIBCPP_CONSTEXPR_SINCE_CXX26 inline priority_queue<_Tp, _Container, _Compare>::priority_queue(
    const value_compare& __comp, const container_type& __c, const _Alloc& __a)
    : c(__c, __a), comp(__comp) {
  std::make_heap(c.begin(), c.end(), comp);
}

template <class _Tp, class _Container, class _Compare>
template <class _Alloc, __enable_if_t<uses_allocator<_Container, _Alloc>::value, int> >
_LIBCPP_CONSTEXPR_SINCE_CXX26 inline priority_queue<_Tp, _Container, _Compare>::priority_queue(
    const priority_queue& __q, const _Alloc& __a)
    : c(__q.c, __a), comp(__q.comp) {}

#  ifndef _LIBCPP_CXX03_LANG

template <class _Tp, class _Container, class _Compare>
template <class _Alloc, __enable_if_t<uses_allocator<_Container, _Alloc>::value, int> >
_LIBCPP_CONSTEXPR_SINCE_CXX26 inline priority_queue<_Tp, _Container, _Compare>::priority_queue(
    const value_compare& __comp, container_type&& __c, const _Alloc& __a)
    : c(std::move(__c), __a), comp(__comp) {
  std::make_heap(c.begin(), c.end(), comp);
}

template <class _Tp, class _Container, class _Compare>
template <class _Alloc, __enable_if_t<uses_allocator<_Container, _Alloc>::value, int> >
_LIBCPP_CONSTEXPR_SINCE_CXX26 inline priority_queue<_Tp, _Container, _Compare>::priority_queue(
    priority_queue&& __q, const _Alloc& __a)
    : c(std::move(__q.c), __a), comp(std::move(__q.comp)) {}

#  endif // _LIBCPP_CXX03_LANG

template <class _Tp, class _Container, class _Compare>
template <
    class _InputIter,
    class _Alloc,
    __enable_if_t<__has_input_iterator_category<_InputIter>::value && uses_allocator<_Container, _Alloc>::value, int> >
_LIBCPP_CONSTEXPR_SINCE_CXX26 inline priority_queue<_Tp, _Container, _Compare>::priority_queue(
    _InputIter __f, _InputIter __l, const _Alloc& __a)
    : c(__f, __l, __a), comp() {
  std::make_heap(c.begin(), c.end(), comp);
}

template <class _Tp, class _Container, class _Compare>
template <
    class _InputIter,
    class _Alloc,
    __enable_if_t<__has_input_iterator_category<_InputIter>::value && uses_allocator<_Container, _Alloc>::value, int> >
_LIBCPP_CONSTEXPR_SINCE_CXX26 inline priority_queue<_Tp, _Container, _Compare>::priority_queue(
    _InputIter __f, _InputIter __l, const value_compare& __comp, const _Alloc& __a)
    : c(__f, __l, __a), comp(__comp) {
  std::make_heap(c.begin(), c.end(), comp);
}

template <class _Tp, class _Container, class _Compare>
template <
    class _InputIter,
    class _Alloc,
    __enable_if_t<__has_input_iterator_category<_InputIter>::value && uses_allocator<_Container, _Alloc>::value, int> >
_LIBCPP_CONSTEXPR_SINCE_CXX26 inline priority_queue<_Tp, _Container, _Compare>::priority_queue(
    _InputIter __f, _InputIter __l, const value_compare& __comp, const container_type& __c, const _Alloc& __a)
    : c(__c, __a), comp(__comp) {
  c.insert(c.end(), __f, __l);
  std::make_heap(c.begin(), c.end(), comp);
}

#  ifndef _LIBCPP_CXX03_LANG
template <class _Tp, class _Container, class _Compare>
template <
    class _InputIter,
    class _Alloc,
    __enable_if_t<__has_input_iterator_category<_InputIter>::value && uses_allocator<_Container, _Alloc>::value, int> >
_LIBCPP_CONSTEXPR_SINCE_CXX26 inline priority_queue<_Tp, _Container, _Compare>::priority_queue(
    _InputIter __f, _InputIter __l, const value_compare& __comp, container_type&& __c, const _Alloc& __a)
    : c(std::move(__c), __a), comp(__comp) {
  c.insert(c.end(), __f, __l);
  std::make_heap(c.begin(), c.end(), comp);
}
#  endif // _LIBCPP_CXX03_LANG

template <class _Tp, class _Container, class _Compare>
_LIBCPP_CONSTEXPR_SINCE_CXX26 inline void priority_queue<_Tp, _Container, _Compare>::push(const value_type& __v) {
  c.push_back(__v);
  std::push_heap(c.begin(), c.end(), comp);
}

#  ifndef _LIBCPP_CXX03_LANG

template <class _Tp, class _Container, class _Compare>
_LIBCPP_CONSTEXPR_SINCE_CXX26 inline void priority_queue<_Tp, _Container, _Compare>::push(value_type&& __v) {
  c.push_back(std::move(__v));
  std::push_heap(c.begin(), c.end(), comp);
}

template <class _Tp, class _Container, class _Compare>
template <class... _Args>
_LIBCPP_CONSTEXPR_SINCE_CXX26 inline void priority_queue<_Tp, _Container, _Compare>::emplace(_Args&&... __args) {
  c.emplace_back(std::forward<_Args>(__args)...);
  std::push_heap(c.begin(), c.end(), comp);
}

#  endif // _LIBCPP_CXX03_LANG

template <class _Tp, class _Container, class _Compare>
_LIBCPP_CONSTEXPR_SINCE_CXX26 inline void priority_queue<_Tp, _Container, _Compare>::pop() {
  std::pop_heap(c.begin(), c.end(), comp);
  c.pop_back();
}

template <class _Tp, class _Container, class _Compare>
_LIBCPP_CONSTEXPR_SINCE_CXX26 inline void priority_queue<_Tp, _Container, _Compare>::swap(priority_queue& __q)
    _NOEXCEPT_(__is_nothrow_swappable_v<container_type>&& __is_nothrow_swappable_v<value_compare>) {
  using std::swap;
  swap(c, __q.c);
  swap(comp, __q.comp);
}

template <class _Tp,
          class _Container,
          class _Compare,
          __enable_if_t<__is_swappable_v<_Container> && __is_swappable_v<_Compare>, int> = 0>
_LIBCPP_CONSTEXPR_SINCE_CXX26 inline _LIBCPP_HIDE_FROM_ABI void
swap(priority_queue<_Tp, _Container, _Compare>& __x, priority_queue<_Tp, _Container, _Compare>& __y)
    _NOEXCEPT_(_NOEXCEPT_(__x.swap(__y))) {
  __x.swap(__y);
}

template <class _Tp, class _Container, class _Compare, class _Alloc>
struct uses_allocator<priority_queue<_Tp, _Container, _Compare>, _Alloc> : public uses_allocator<_Container, _Alloc> {};

_LIBCPP_END_NAMESPACE_STD

_LIBCPP_POP_MACROS

#  if !defined(_LIBCPP_REMOVE_TRANSITIVE_INCLUDES) && _LIBCPP_STD_VER <= 20
#    include <concepts>
#    include <cstdlib>
#    include <functional>
#    include <type_traits>
#  endif
#endif // __cplusplus < 201103L && defined(_LIBCPP_USE_FROZEN_CXX03_HEADERS)

#endif // _LIBCPP_QUEUE<|MERGE_RESOLUTION|>--- conflicted
+++ resolved
@@ -462,14 +462,8 @@
     -> queue<__iter_value_type<_InputIterator>, deque<__iter_value_type<_InputIterator>, _Alloc>>;
 
 template <ranges::input_range _Range, class _Alloc, __enable_if_t<__is_allocator<_Alloc>::value, int> = 0>
-<<<<<<< HEAD
-queue(from_range_t,
-      _Range&&,
-      _Alloc) -> queue<ranges::range_value_t<_Range>, deque<ranges::range_value_t<_Range>, _Alloc>>;
-=======
 queue(from_range_t, _Range&&, _Alloc)
     -> queue<ranges::range_value_t<_Range>, deque<ranges::range_value_t<_Range>, _Alloc>>;
->>>>>>> eb0f1dc0
 #  endif
 
 template <class _Tp, class _Container>
@@ -551,11 +545,7 @@
   }
 
 #  ifndef _LIBCPP_CXX03_LANG
-<<<<<<< HEAD
-  _LIBCPP_HIDE_FROM_ABI priority_queue(priority_queue&& __q) noexcept(
-=======
   _LIBCPP_CONSTEXPR_SINCE_CXX26 _LIBCPP_HIDE_FROM_ABI priority_queue(priority_queue&& __q) noexcept(
->>>>>>> eb0f1dc0
       is_nothrow_move_constructible<container_type>::value && is_nothrow_move_constructible<value_compare>::value)
       : c(std::move(__q.c)), comp(std::move(__q.comp)) {}
 
@@ -567,19 +557,12 @@
   }
 #  endif // _LIBCPP_CXX03_LANG
 
-<<<<<<< HEAD
-  _LIBCPP_HIDE_FROM_ABI explicit priority_queue(const value_compare& __comp) : c(), comp(__comp) {}
-  _LIBCPP_HIDE_FROM_ABI priority_queue(const value_compare& __comp, const container_type& __c);
-#  ifndef _LIBCPP_CXX03_LANG
-  _LIBCPP_HIDE_FROM_ABI priority_queue(const value_compare& __comp, container_type&& __c);
-=======
   _LIBCPP_CONSTEXPR_SINCE_CXX26 _LIBCPP_HIDE_FROM_ABI explicit priority_queue(const value_compare& __comp)
       : c(), comp(__comp) {}
   _LIBCPP_CONSTEXPR_SINCE_CXX26 _LIBCPP_HIDE_FROM_ABI
   priority_queue(const value_compare& __comp, const container_type& __c);
 #  ifndef _LIBCPP_CXX03_LANG
   _LIBCPP_CONSTEXPR_SINCE_CXX26 _LIBCPP_HIDE_FROM_ABI priority_queue(const value_compare& __comp, container_type&& __c);
->>>>>>> eb0f1dc0
 #  endif
   template <class _InputIter, __enable_if_t<__has_input_iterator_category<_InputIter>::value, int> = 0>
   _LIBCPP_CONSTEXPR_SINCE_CXX26 _LIBCPP_HIDE_FROM_ABI
@@ -623,11 +606,7 @@
   priority_queue(const value_compare& __comp, container_type&& __c, const _Alloc& __a);
 
   template <class _Alloc, __enable_if_t<uses_allocator<container_type, _Alloc>::value, int> = 0>
-<<<<<<< HEAD
-  _LIBCPP_HIDE_FROM_ABI priority_queue(priority_queue&& __q, const _Alloc& __a);
-=======
   _LIBCPP_CONSTEXPR_SINCE_CXX26 _LIBCPP_HIDE_FROM_ABI priority_queue(priority_queue&& __q, const _Alloc& __a);
->>>>>>> eb0f1dc0
 #  endif // _LIBCPP_CXX03_LANG
 
   template <
@@ -684,15 +663,6 @@
 
 #  endif
 
-<<<<<<< HEAD
-  [[__nodiscard__]] _LIBCPP_HIDE_FROM_ABI bool empty() const { return c.empty(); }
-  _LIBCPP_HIDE_FROM_ABI size_type size() const { return c.size(); }
-  _LIBCPP_HIDE_FROM_ABI const_reference top() const { return c.front(); }
-
-  _LIBCPP_HIDE_FROM_ABI void push(const value_type& __v);
-#  ifndef _LIBCPP_CXX03_LANG
-  _LIBCPP_HIDE_FROM_ABI void push(value_type&& __v);
-=======
   [[__nodiscard__]] _LIBCPP_CONSTEXPR_SINCE_CXX26 _LIBCPP_HIDE_FROM_ABI bool empty() const { return c.empty(); }
   _LIBCPP_CONSTEXPR_SINCE_CXX26 _LIBCPP_HIDE_FROM_ABI size_type size() const { return c.size(); }
   _LIBCPP_CONSTEXPR_SINCE_CXX26 _LIBCPP_HIDE_FROM_ABI const_reference top() const { return c.front(); }
@@ -700,7 +670,6 @@
   _LIBCPP_CONSTEXPR_SINCE_CXX26 _LIBCPP_HIDE_FROM_ABI void push(const value_type& __v);
 #  ifndef _LIBCPP_CXX03_LANG
   _LIBCPP_CONSTEXPR_SINCE_CXX26 _LIBCPP_HIDE_FROM_ABI void push(value_type&& __v);
->>>>>>> eb0f1dc0
 
 #    if _LIBCPP_STD_VER >= 23
   template <_ContainerCompatibleRange<_Tp> _Range>
@@ -716,26 +685,16 @@
 #    endif
 
   template <class... _Args>
-<<<<<<< HEAD
-  _LIBCPP_HIDE_FROM_ABI void emplace(_Args&&... __args);
-#  endif // _LIBCPP_CXX03_LANG
-  _LIBCPP_HIDE_FROM_ABI void pop();
-=======
   _LIBCPP_CONSTEXPR_SINCE_CXX26 _LIBCPP_HIDE_FROM_ABI void emplace(_Args&&... __args);
 #  endif // _LIBCPP_CXX03_LANG
   _LIBCPP_CONSTEXPR_SINCE_CXX26 _LIBCPP_HIDE_FROM_ABI void pop();
->>>>>>> eb0f1dc0
 
   _LIBCPP_CONSTEXPR_SINCE_CXX26 _LIBCPP_HIDE_FROM_ABI void swap(priority_queue& __q)
       _NOEXCEPT_(__is_nothrow_swappable_v<container_type>&& __is_nothrow_swappable_v<value_compare>);
 
-<<<<<<< HEAD
-  [[__nodiscard__]] _LIBCPP_HIDE_FROM_ABI const _Container& __get_container() const { return c; }
-=======
   [[__nodiscard__]] _LIBCPP_CONSTEXPR_SINCE_CXX26 _LIBCPP_HIDE_FROM_ABI const _Container& __get_container() const {
     return c;
   }
->>>>>>> eb0f1dc0
 };
 
 #  if _LIBCPP_STD_VER >= 17
