#===----------------------------------------------------------------------===##
#
# Part of the LLVM Project, under the Apache License v2.0 with LLVM Exceptions.
# See https://llvm.org/LICENSE.txt for license information.
# SPDX-License-Identifier: Apache-2.0 WITH LLVM-exception
#
#===----------------------------------------------------------------------===##
#
# This file defines the buildkite and github actions builder images.
# You can build both images using:
#
#   docker compose build
#
# Or you can select a single image to build
#
#  docker compose build buildkite-builder
#
# The final images can be found at
#
#  ghcr.io/libcxx/buildkite-builder
#  ghcr.io/libcxx/actions-builder
#  ghcr.io/libcxx/android-buildkite-builder
#
# Members of the github.com/libcxx/ organizations can push new images to the CI.
# This is done by GitHub actions in the https://github.com/libcxx/builders repo.
#
# ===----------------------------------------------------------------------===##
#                     Running the buildkite image
# ===----------------------------------------------------------------------===##
#
# To start a Buildkite Agent, run it as:
#   $ docker run --env-file <secrets> -it $(docker build -q libcxx/utils/ci)
#
# The environment variables in `<secrets>` should be the ones necessary
# to run a BuildKite agent:
#
#   BUILDKITE_AGENT_TOKEN=<token>
#
# If you're only looking to run the Docker image locally for debugging a
# build bot, see the `run-buildbot-container` script located in this directory.


# HACK: We set the base image in the docker-compose file depending on the final target (buildkite vs github actions).
# This means we have a much slower container build, but we can use the same Dockerfile for both targets.
ARG BASE_IMAGE
FROM $BASE_IMAGE AS builder-base

# Make sure apt-get doesn't try to prompt for stuff like our time zone, etc.
ENV DEBIAN_FRONTEND=noninteractive

# populated in the docker-compose file
ARG GCC_LATEST_VERSION
ENV GCC_LATEST_VERSION=${GCC_LATEST_VERSION}

# populated in the docker-compose file
ARG LLVM_HEAD_VERSION
ENV LLVM_HEAD_VERSION=${LLVM_HEAD_VERSION}

# HACK: The github actions runner image already has sudo and requires its use. The buildkite base image does not.
# Reconcile this.
RUN <<EOF
  apt-get update || true
  apt-get install -y sudo || true
  echo "ALL ALL = (ALL) NOPASSWD: ALL" | tee /etc/sudoers || true
EOF

# Installing tzdata before other packages avoids the time zone prompts.
# These prompts seem to ignore DEBIAN_FRONTEND=noninteractive.
RUN sudo apt-get update \
    && sudo apt-get install -y \
        tzdata

RUN sudo apt-get update \
    && sudo apt-get install -y \
        bash \
        ccache \
        curl \
        gdb \
        git \
        gpg \
        language-pack-en \
        language-pack-fr \
        language-pack-ja \
        language-pack-ru \
        language-pack-zh-hans \
        libedit-dev \
        libncurses5-dev \
        libpython3-dev \
        libxml2-dev \
        lsb-release \
        make \
        python3 \
        python3-dev \
        python3-packaging \
        python3-setuptools \
        python3-psutil \
        software-properties-common \
        swig \
        unzip \
        uuid-dev \
        wget \
        xz-utils \
    && sudo rm -rf /var/lib/apt/lists/*

# Install various tools used by the build or the test suite
#RUN apt-get update && apt-get install -y ninja-build python3 python3-distutils python3-psutil git gdb ccache
# TODO add ninja-build once 1.11 is available in Ubuntu, also remove the manual installation.
RUN <<EOF
  wget -qO /tmp/ninja.gz https://github.com/ninja-build/ninja/releases/latest/download/ninja-linux.zip
  gunzip /tmp/ninja.gz
  chmod a+x /tmp/ninja
  sudo mv /tmp/ninja /usr/local/bin/ninja
EOF


# These two locales are not enabled by default so generate them
RUN <<EOF
  printf "fr_CA ISO-8859-1\ncs_CZ ISO-8859-2" | sudo tee -a /etc/locale.gen
  sudo mkdir /usr/local/share/i1en/
  printf "fr_CA ISO-8859-1\ncs_CZ ISO-8859-2" | sudo tee -a /usr/local/share/i1en/SUPPORTED
  sudo locale-gen
EOF

# Install Clang <latest>, <latest-1> and ToT, which are the ones we support.
# We also install <latest-2> because we need to support the "latest-1" of the
# current LLVM release branch, which is effectively the <latest-2> of the
# tip-of-trunk LLVM. For example, after branching LLVM 14 but before branching
# LLVM 15, we still need to have Clang 12 in this Docker image because the LLVM
# 14 release branch CI uses it. The tip-of-trunk CI will never use Clang 12,
# though.
RUN <<EOF
  sudo apt-get update
  wget https://apt.llvm.org/llvm.sh -O /tmp/llvm.sh
  chmod +x /tmp/llvm.sh
  sudo /tmp/llvm.sh $(($LLVM_HEAD_VERSION - 3)) all  # for CI transitions
  sudo /tmp/llvm.sh $(($LLVM_HEAD_VERSION - 2)) all  # previous release
  sudo /tmp/llvm.sh $(($LLVM_HEAD_VERSION - 1)) all  # latest release
  sudo /tmp/llvm.sh $LLVM_HEAD_VERSION          all  # current ToT
  sudo apt-get install -y libomp5-$LLVM_HEAD_VERSION
  sudo rm -rf /var/lib/apt/lists/*
EOF

# Install the most recent GCC, like clang install the previous version as a transition.
RUN <<EOF
<<<<<<< HEAD
  sudo apt-get update
  sudo apt-get install -y \
    gcc-$((GCC_LATEST_VERSION - 1)) \
    g++-$((GCC_LATEST_VERSION - 1)) \
    gcc-$GCC_LATEST_VERSION \
    g++-$GCC_LATEST_VERSION
  sudo rm -rf /var/lib/apt/lists/*
=======
  sudo git clone https://github.com/compiler-explorer/infra.git /tmp/ce-infra
  (cd /tmp/ce-infra && sudo make ce)
  sudo /tmp/ce-infra/bin/ce_install install compilers/c++/x86/gcc $GCC_LATEST_VERSION.1.0
  sudo /tmp/ce-infra/bin/ce_install install compilers/c++/x86/gcc $((GCC_LATEST_VERSION - 1)).1.0
  sudo ln -s /opt/compiler-explorer/gcc-$GCC_LATEST_VERSION.1.0/bin/gcc /usr/bin/gcc-$GCC_LATEST_VERSION
  sudo ln -s /opt/compiler-explorer/gcc-$GCC_LATEST_VERSION.1.0/bin/g++ /usr/bin/g++-$GCC_LATEST_VERSION
  sudo ln -s /opt/compiler-explorer/gcc-$((GCC_LATEST_VERSION - 1)).1.0/bin/gcc /usr/bin/gcc-$((GCC_LATEST_VERSION - 1))
  sudo ln -s /opt/compiler-explorer/gcc-$((GCC_LATEST_VERSION - 1)).1.0/bin/g++ /usr/bin/g++-$((GCC_LATEST_VERSION - 1))
  sudo rm -rf /tmp/ce-infra
>>>>>>> 3a497065
EOF

RUN <<EOF
    # Install a recent CMake
    wget https://github.com/Kitware/CMake/releases/download/v3.21.1/cmake-3.21.1-linux-x86_64.sh -O /tmp/install-cmake.sh
    sudo bash /tmp/install-cmake.sh --prefix=/usr --exclude-subdir --skip-license
    rm /tmp/install-cmake.sh
EOF

# ===----------------------------------------------------------------------===##
#                       Android Buildkite Image
# ===----------------------------------------------------------------------===##

FROM ubuntu:jammy AS android-builder-base

ARG ANDROID_CLANG_VERSION
ARG ANDROID_CLANG_PREBUILTS_COMMIT
ARG ANDROID_SYSROOT_BID

RUN  apt-get update && apt-get install -y curl unzip git

# Install the Android platform tools (e.g. adb) into /opt/android/sdk.
RUN <<EOF
  mkdir -p /opt/android/sdk
  cd /opt/android/sdk
  curl -LO https://dl.google.com/android/repository/platform-tools-latest-linux.zip
  unzip platform-tools-latest-linux.zip
  rm platform-tools-latest-linux.zip
EOF

# Install the current Android compiler. Specify the prebuilts commit to retrieve
# this compiler version even after it's removed from HEAD.

ENV ANDROID_CLANG_VERSION=$ANDROID_CLANG_VERSION
ENV ANDROID_CLANG_PREBUILTS_COMMIT=$ANDROID_CLANG_PREBUILTS_COMMIT
RUN <<EOF
    git clone --filter=blob:none --sparse \
        https://android.googlesource.com/platform/prebuilts/clang/host/linux-x86 \
        /opt/android/clang
    git -C /opt/android/clang checkout ${ANDROID_CLANG_PREBUILTS_COMMIT}
    git -C /opt/android/clang sparse-checkout add clang-${ANDROID_CLANG_VERSION}
    rm -fr /opt/android/clang/.git
    ln -sf /opt/android/clang/clang-${ANDROID_CLANG_VERSION} /opt/android/clang/clang-current
    # The "git sparse-checkout" and "ln" commands succeed even if nothing was
    # checked out, so use this "ls" command to fix that.
    ls /opt/android/clang/clang-current/bin/clang
EOF

# Install an Android sysroot. New AOSP sysroots are available at
# https://ci.android.com/builds/branches/aosp-main/grid, the "ndk" target. The
# NDK also makes its sysroot prebuilt available at
# https://android.googlesource.com/platform/prebuilts/ndk/+/refs/heads/dev/platform/sysroot.

ENV ANDROID_SYSROOT_BID=$ANDROID_SYSROOT_BID
RUN <<EOF
  cd /opt/android
  curl -L -o ndk_platform.tar.bz2 \
      https://androidbuildinternal.googleapis.com/android/internal/build/v3/builds/${ANDROID_SYSROOT_BID}/ndk/attempts/latest/artifacts/ndk_platform.tar.bz2/url
  tar xf ndk_platform.tar.bz2
  rm ndk_platform.tar.bz2
EOF

# Install Docker
RUN <<EOF
  curl -fsSL https://get.docker.com -o /tmp/get-docker.sh
  sh /tmp/get-docker.sh
  rm /tmp/get-docker.sh

  # Install Docker. Mark the binary setuid so it can be run without prefixing it
  # with sudo. Adding the container user to the docker group doesn't work because
  # /var/run/docker.sock is owned by the host's docker GID, not the container's
  # docker GID.
  chmod u+s /usr/bin/docker
EOF

# ===----------------------------------------------------------------------===##
#                    Buildkite Builder Image
# ===----------------------------------------------------------------------===##
#
# IMAGE: ghcr.io/libcxx/buildkite-builder.
#
FROM builder-base AS buildkite-builder

# Create the libcxx-builder user, regardless of if we use it or not
RUN sudo useradd --create-home libcxx-builder

USER libcxx-builder
WORKDIR /home/libcxx-builder

# Install the Buildkite agent and dependencies. This must be done as non-root
# for the Buildkite agent to be installed in a path where we can find it.
RUN <<EOF
  cd /home/libcxx-builder
  curl -sL https://raw.githubusercontent.com/buildkite/agent/main/install.sh -o /tmp/install-agent.sh
  bash /tmp/install-agent.sh
  rm /tmp/install-agent.sh
  echo "tags=\"queue=libcxx-builders,arch=$(uname -m),os=linux\"" \
    >> /home/libcxx-builder/.buildkite-agent/buildkite-agent.cfg
EOF

USER libcxx-builder
WORKDIR /home/libcxx-builder

ENV PATH="${PATH}:/home/libcxx-builder/.buildkite-agent/bin"

CMD ["buildkite-agent", "start"]

# ===----------------------------------------------------------------------===##
#                    Android Buildkite Builder Image
# ===----------------------------------------------------------------------===##
#
# IMAGE: ghcr.io/libcxx/android-buildkite-builder.
#
FROM buildkite-builder AS android-buildkite-builder

COPY --from=android-builder-base /opt/android /opt/android
COPY ./vendor/android/container-setup.sh /opt/android/container-setup.sh

ENV PATH="/opt/android/sdk/platform-tools:${PATH}"

USER libcxx-builder
WORKDIR /home/libcxx-builder

# Reset the configuration, we pass the configuration via the environment.
RUN cp /home/libcxx-builder/.buildkite-agent/buildkite-agent.dist.cfg \
       /home/libcxx-builder/.buildkite-agent/buildkite-agent.cfg

# Modify the Buildkite agent cmdline to do Android setup stuff first.
CMD /opt/android/container-setup.sh && buildkite-agent start

# ===----------------------------------------------------------------------===##
#                    Github Actions Builder Image
# ===----------------------------------------------------------------------===##
#
# IMAGE: ghcr.io/libcxx/actions-builder.
#
FROM builder-base AS actions-builder

WORKDIR /home/runner
USER runner<|MERGE_RESOLUTION|>--- conflicted
+++ resolved
@@ -142,15 +142,6 @@
 
 # Install the most recent GCC, like clang install the previous version as a transition.
 RUN <<EOF
-<<<<<<< HEAD
-  sudo apt-get update
-  sudo apt-get install -y \
-    gcc-$((GCC_LATEST_VERSION - 1)) \
-    g++-$((GCC_LATEST_VERSION - 1)) \
-    gcc-$GCC_LATEST_VERSION \
-    g++-$GCC_LATEST_VERSION
-  sudo rm -rf /var/lib/apt/lists/*
-=======
   sudo git clone https://github.com/compiler-explorer/infra.git /tmp/ce-infra
   (cd /tmp/ce-infra && sudo make ce)
   sudo /tmp/ce-infra/bin/ce_install install compilers/c++/x86/gcc $GCC_LATEST_VERSION.1.0
@@ -160,7 +151,6 @@
   sudo ln -s /opt/compiler-explorer/gcc-$((GCC_LATEST_VERSION - 1)).1.0/bin/gcc /usr/bin/gcc-$((GCC_LATEST_VERSION - 1))
   sudo ln -s /opt/compiler-explorer/gcc-$((GCC_LATEST_VERSION - 1)).1.0/bin/g++ /usr/bin/g++-$((GCC_LATEST_VERSION - 1))
   sudo rm -rf /tmp/ce-infra
->>>>>>> 3a497065
 EOF
 
 RUN <<EOF
