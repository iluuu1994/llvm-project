//===- PluginInterface.cpp - Target independent plugin device interface ---===//
//
// Part of the LLVM Project, under the Apache License v2.0 with LLVM Exceptions.
// See https://llvm.org/LICENSE.txt for license information.
// SPDX-License-Identifier: Apache-2.0 WITH LLVM-exception
//
//===----------------------------------------------------------------------===//
//
//===----------------------------------------------------------------------===//

#include "PluginInterface.h"

#include "Shared/APITypes.h"
#include "Shared/Debug.h"
#include "Shared/Environment.h"

#include "ErrorReporting.h"
#include "GlobalHandler.h"
#include "JIT.h"
#include "Shared/Utils.h"
#include "Utils/ELF.h"
#include "omptarget.h"

#ifdef OMPT_SUPPORT
#include "OpenMP/OMPT/Callback.h"
#include "omp-tools.h"
#endif

#include "llvm/Bitcode/BitcodeReader.h"
#include "llvm/Frontend/OpenMP/OMPConstants.h"
#include "llvm/Support/Error.h"
#include "llvm/Support/JSON.h"
#include "llvm/Support/MathExtras.h"
#include "llvm/Support/MemoryBuffer.h"
#include "llvm/Support/Signals.h"
#include "llvm/Support/raw_ostream.h"

#include <cstdint>
#include <limits>

using namespace llvm;
using namespace omp;
using namespace target;
using namespace plugin;
using namespace error;

// TODO: Fix any thread safety issues for multi-threaded kernel recording.
namespace llvm::omp::target::plugin {
struct RecordReplayTy {

  // Describes the state of the record replay mechanism.
  enum RRStatusTy { RRDeactivated = 0, RRRecording, RRReplaying };

private:
  // Memory pointers for recording, replaying memory.
  void *MemoryStart = nullptr;
  void *MemoryPtr = nullptr;
  size_t MemorySize = 0;
  size_t TotalSize = 0;
  GenericDeviceTy *Device = nullptr;
  std::mutex AllocationLock;

  RRStatusTy Status = RRDeactivated;
  bool ReplaySaveOutput = false;
  bool UsedVAMap = false;
  uintptr_t MemoryOffset = 0;

  // A list of all globals mapped to the device.
  struct GlobalEntry {
    const char *Name;
    uint64_t Size;
    void *Addr;
  };
  llvm::SmallVector<GlobalEntry> GlobalEntries{};

  void *suggestAddress(uint64_t MaxMemoryAllocation) {
    // Get a valid pointer address for this system
    void *Addr =
        Device->allocate(1024, /*HstPtr=*/nullptr, TARGET_ALLOC_DEFAULT);
    Device->free(Addr);
    // Align Address to MaxMemoryAllocation
    Addr = (void *)utils::alignPtr((Addr), MaxMemoryAllocation);
    return Addr;
  }

  Error preAllocateVAMemory(uint64_t MaxMemoryAllocation, void *VAddr) {
    size_t ASize = MaxMemoryAllocation;

    if (!VAddr && isRecording())
      VAddr = suggestAddress(MaxMemoryAllocation);

    DP("Request %ld bytes allocated at %p\n", MaxMemoryAllocation, VAddr);

    if (auto Err = Device->memoryVAMap(&MemoryStart, VAddr, &ASize))
      return Err;

    if (isReplaying() && VAddr != MemoryStart) {
      return Plugin::error(ErrorCode::INVALID_ARGUMENT,
                           "record-Replay cannot assign the"
                           "requested recorded address (%p, %p)",
                           VAddr, MemoryStart);
    }

    INFO(OMP_INFOTYPE_PLUGIN_KERNEL, Device->getDeviceId(),
         "Allocated %" PRIu64 " bytes at %p for replay.\n", ASize, MemoryStart);

    MemoryPtr = MemoryStart;
    MemorySize = 0;
    TotalSize = ASize;
    UsedVAMap = true;
    return Plugin::success();
  }

  Error preAllocateHeuristic(uint64_t MaxMemoryAllocation,
                             uint64_t RequiredMemoryAllocation, void *VAddr) {
    const size_t MAX_MEMORY_ALLOCATION = MaxMemoryAllocation;
    constexpr size_t STEP = 1024 * 1024 * 1024ULL;
    MemoryStart = nullptr;
    for (TotalSize = MAX_MEMORY_ALLOCATION; TotalSize > 0; TotalSize -= STEP) {
      MemoryStart =
          Device->allocate(TotalSize, /*HstPtr=*/nullptr, TARGET_ALLOC_DEFAULT);
      if (MemoryStart)
        break;
    }
    if (!MemoryStart)
      return Plugin::error(ErrorCode::INVALID_ARGUMENT,
                           "allocating record/replay memory");

    if (VAddr && VAddr != MemoryStart)
      MemoryOffset = uintptr_t(VAddr) - uintptr_t(MemoryStart);

    MemoryPtr = MemoryStart;
    MemorySize = 0;

    // Check if we need adjustment.
    if (MemoryOffset > 0 &&
        TotalSize >= RequiredMemoryAllocation + MemoryOffset) {
      // If we are off but "before" the required address and with enough space,
      // we just "allocate" the offset to match the required address.
      MemoryPtr = (char *)MemoryPtr + MemoryOffset;
      MemorySize += MemoryOffset;
      MemoryOffset = 0;
      assert(MemoryPtr == VAddr && "Expected offset adjustment to work");
    } else if (MemoryOffset) {
      // If we are off and in a situation we cannot just "waste" memory to force
      // a match, we hope adjusting the arguments is sufficient.
      REPORT(
          "WARNING Failed to allocate replay memory at required location %p, "
          "got %p, trying to offset argument pointers by %" PRIi64 "\n",
          VAddr, MemoryStart, MemoryOffset);
    }

    INFO(OMP_INFOTYPE_PLUGIN_KERNEL, Device->getDeviceId(),
         "Allocated %" PRIu64 " bytes at %p for replay.\n", TotalSize,
         MemoryStart);

    return Plugin::success();
  }

  Error preallocateDeviceMemory(uint64_t DeviceMemorySize, void *ReqVAddr) {
    if (Device->supportVAManagement()) {
      auto Err = preAllocateVAMemory(DeviceMemorySize, ReqVAddr);
      if (Err) {
        REPORT("WARNING VA mapping failed, fallback to heuristic: "
               "(Error: %s)\n",
               toString(std::move(Err)).data());
      }
    }

    uint64_t DevMemSize;
    if (Device->getDeviceMemorySize(DevMemSize))
      return Plugin::error(ErrorCode::UNKNOWN,
                           "cannot determine Device Memory Size");

    return preAllocateHeuristic(DevMemSize, DeviceMemorySize, ReqVAddr);
  }

  void dumpDeviceMemory(StringRef Filename) {
    ErrorOr<std::unique_ptr<WritableMemoryBuffer>> DeviceMemoryMB =
        WritableMemoryBuffer::getNewUninitMemBuffer(MemorySize);
    if (!DeviceMemoryMB)
      report_fatal_error("Error creating MemoryBuffer for device memory");

    auto Err = Device->dataRetrieve(DeviceMemoryMB.get()->getBufferStart(),
                                    MemoryStart, MemorySize, nullptr);
    if (Err)
      report_fatal_error("Error retrieving data for target pointer");

    StringRef DeviceMemory(DeviceMemoryMB.get()->getBufferStart(), MemorySize);
    std::error_code EC;
    raw_fd_ostream OS(Filename, EC);
    if (EC)
      report_fatal_error("Error dumping memory to file " + Filename + " :" +
                         EC.message());
    OS << DeviceMemory;
    OS.close();
  }

public:
  bool isRecording() const { return Status == RRStatusTy::RRRecording; }
  bool isReplaying() const { return Status == RRStatusTy::RRReplaying; }
  bool isRecordingOrReplaying() const {
    return (Status != RRStatusTy::RRDeactivated);
  }
  void setStatus(RRStatusTy Status) { this->Status = Status; }
  bool isSaveOutputEnabled() const { return ReplaySaveOutput; }
  void addEntry(const char *Name, uint64_t Size, void *Addr) {
    GlobalEntries.emplace_back(GlobalEntry{Name, Size, Addr});
  }

  void saveImage(const char *Name, const DeviceImageTy &Image) {
    SmallString<128> ImageName = {Name, ".image"};
    std::error_code EC;
    raw_fd_ostream OS(ImageName, EC);
    if (EC)
      report_fatal_error("Error saving image : " + StringRef(EC.message()));
    if (const auto *TgtImageBitcode = Image.getTgtImageBitcode()) {
      size_t Size = utils::getPtrDiff(TgtImageBitcode->ImageEnd,
                                      TgtImageBitcode->ImageStart);
      MemoryBufferRef MBR = MemoryBufferRef(
          StringRef((const char *)TgtImageBitcode->ImageStart, Size), "");
      OS << MBR.getBuffer();
    } else {
      OS << Image.getMemoryBuffer().getBuffer();
    }
    OS.close();
  }

  void dumpGlobals(StringRef Filename, DeviceImageTy &Image) {
    int32_t Size = 0;

    for (auto &OffloadEntry : GlobalEntries) {
      if (!OffloadEntry.Size)
        continue;
      // Get the total size of the string and entry including the null byte.
      Size += std::strlen(OffloadEntry.Name) + 1 + sizeof(uint32_t) +
              OffloadEntry.Size;
    }

    ErrorOr<std::unique_ptr<WritableMemoryBuffer>> GlobalsMB =
        WritableMemoryBuffer::getNewUninitMemBuffer(Size);
    if (!GlobalsMB)
      report_fatal_error("Error creating MemoryBuffer for globals memory");

    void *BufferPtr = GlobalsMB.get()->getBufferStart();
    for (auto &OffloadEntry : GlobalEntries) {
      if (!OffloadEntry.Size)
        continue;

      int32_t NameLength = std::strlen(OffloadEntry.Name) + 1;
      memcpy(BufferPtr, OffloadEntry.Name, NameLength);
      BufferPtr = utils::advancePtr(BufferPtr, NameLength);

      *((uint32_t *)(BufferPtr)) = OffloadEntry.Size;
      BufferPtr = utils::advancePtr(BufferPtr, sizeof(uint32_t));

      auto Err = Plugin::success();
      {
        if (auto Err = Device->dataRetrieve(BufferPtr, OffloadEntry.Addr,
                                            OffloadEntry.Size, nullptr))
          report_fatal_error("Error retrieving data for global");
      }
      if (Err)
        report_fatal_error("Error retrieving data for global");
      BufferPtr = utils::advancePtr(BufferPtr, OffloadEntry.Size);
    }
    assert(BufferPtr == GlobalsMB->get()->getBufferEnd() &&
           "Buffer over/under-filled.");
    assert(Size == utils::getPtrDiff(BufferPtr,
                                     GlobalsMB->get()->getBufferStart()) &&
           "Buffer size mismatch");

    StringRef GlobalsMemory(GlobalsMB.get()->getBufferStart(), Size);
    std::error_code EC;
    raw_fd_ostream OS(Filename, EC);
    OS << GlobalsMemory;
    OS.close();
  }

  void saveKernelDescr(const char *Name, KernelLaunchParamsTy LaunchParams,
                       int32_t NumArgs, uint64_t NumTeamsClause,
                       uint32_t ThreadLimitClause, uint64_t LoopTripCount) {
    json::Object JsonKernelInfo;
    JsonKernelInfo["Name"] = Name;
    JsonKernelInfo["NumArgs"] = NumArgs;
    JsonKernelInfo["NumTeamsClause"] = NumTeamsClause;
    JsonKernelInfo["ThreadLimitClause"] = ThreadLimitClause;
    JsonKernelInfo["LoopTripCount"] = LoopTripCount;
    JsonKernelInfo["DeviceMemorySize"] = MemorySize;
    JsonKernelInfo["DeviceId"] = Device->getDeviceId();
    JsonKernelInfo["BumpAllocVAStart"] = (intptr_t)MemoryStart;

    json::Array JsonArgPtrs;
    for (int I = 0; I < NumArgs; ++I)
      JsonArgPtrs.push_back((intptr_t)LaunchParams.Ptrs[I]);
    JsonKernelInfo["ArgPtrs"] = json::Value(std::move(JsonArgPtrs));

    json::Array JsonArgOffsets;
    for (int I = 0; I < NumArgs; ++I)
      JsonArgOffsets.push_back(0);
    JsonKernelInfo["ArgOffsets"] = json::Value(std::move(JsonArgOffsets));

    SmallString<128> JsonFilename = {Name, ".json"};
    std::error_code EC;
    raw_fd_ostream JsonOS(JsonFilename.str(), EC);
    if (EC)
      report_fatal_error("Error saving kernel json file : " +
                         StringRef(EC.message()));
    JsonOS << json::Value(std::move(JsonKernelInfo));
    JsonOS.close();
  }

  void saveKernelInput(const char *Name, DeviceImageTy &Image) {
    SmallString<128> GlobalsFilename = {Name, ".globals"};
    dumpGlobals(GlobalsFilename, Image);

    SmallString<128> MemoryFilename = {Name, ".memory"};
    dumpDeviceMemory(MemoryFilename);
  }

  void saveKernelOutputInfo(const char *Name) {
    SmallString<128> OutputFilename = {
        Name, (isRecording() ? ".original.output" : ".replay.output")};
    dumpDeviceMemory(OutputFilename);
  }

  void *alloc(uint64_t Size) {
    assert(MemoryStart && "Expected memory has been pre-allocated");
    void *Alloc = nullptr;
    constexpr int Alignment = 16;
    // Assumes alignment is a power of 2.
    int64_t AlignedSize = (Size + (Alignment - 1)) & (~(Alignment - 1));
    std::lock_guard<std::mutex> LG(AllocationLock);
    Alloc = MemoryPtr;
    MemoryPtr = (char *)MemoryPtr + AlignedSize;
    MemorySize += AlignedSize;
    DP("Memory Allocator return " DPxMOD "\n", DPxPTR(Alloc));
    return Alloc;
  }

  Error init(GenericDeviceTy *Device, uint64_t MemSize, void *VAddr,
             RRStatusTy Status, bool SaveOutput, uint64_t &ReqPtrArgOffset) {
    this->Device = Device;
    this->Status = Status;
    this->ReplaySaveOutput = SaveOutput;

    if (auto Err = preallocateDeviceMemory(MemSize, VAddr))
      return Err;

    INFO(OMP_INFOTYPE_PLUGIN_KERNEL, Device->getDeviceId(),
         "Record Replay Initialized (%p)"
         " as starting address, %lu Memory Size"
         " and set on status %s\n",
         MemoryStart, TotalSize,
         Status == RRStatusTy::RRRecording ? "Recording" : "Replaying");

    // Tell the user to offset pointer arguments as the memory allocation does
    // not match.
    ReqPtrArgOffset = MemoryOffset;
    return Plugin::success();
  }

  void deinit() {
    if (UsedVAMap) {
      if (auto Err = Device->memoryVAUnMap(MemoryStart, TotalSize))
        report_fatal_error("Error on releasing virtual memory space");
    } else {
      Device->free(MemoryStart);
    }
  }
};
} // namespace llvm::omp::target::plugin

// Extract the mapping of host function pointers to device function pointers
// from the entry table. Functions marked as 'indirect' in OpenMP will have
// offloading entries generated for them which map the host's function pointer
// to a global containing the corresponding function pointer on the device.
static Expected<std::pair<void *, uint64_t>>
setupIndirectCallTable(GenericPluginTy &Plugin, GenericDeviceTy &Device,
                       DeviceImageTy &Image) {
  GenericGlobalHandlerTy &Handler = Plugin.getGlobalHandler();

  llvm::ArrayRef<llvm::offloading::EntryTy> Entries(
      Image.getTgtImage()->EntriesBegin, Image.getTgtImage()->EntriesEnd);
  llvm::SmallVector<std::pair<void *, void *>> IndirectCallTable;
  for (const auto &Entry : Entries) {
    if (Entry.Kind != object::OffloadKind::OFK_OpenMP || Entry.Size == 0 ||
        !(Entry.Flags & OMP_DECLARE_TARGET_INDIRECT))
      continue;

    assert(Entry.Size == sizeof(void *) && "Global not a function pointer?");
    auto &[HstPtr, DevPtr] = IndirectCallTable.emplace_back();

    GlobalTy DeviceGlobal(Entry.SymbolName, Entry.Size);
    if (auto Err =
            Handler.getGlobalMetadataFromDevice(Device, Image, DeviceGlobal))
      return std::move(Err);

    HstPtr = Entry.Address;
    if (auto Err = Device.dataRetrieve(&DevPtr, DeviceGlobal.getPtr(),
                                       Entry.Size, nullptr))
      return std::move(Err);
  }

  // If we do not have any indirect globals we exit early.
  if (IndirectCallTable.empty())
    return std::pair{nullptr, 0};

  // Sort the array to allow for more efficient lookup of device pointers.
  llvm::sort(IndirectCallTable,
             [](const auto &x, const auto &y) { return x.first < y.first; });

  uint64_t TableSize =
      IndirectCallTable.size() * sizeof(std::pair<void *, void *>);
  void *DevicePtr = Device.allocate(TableSize, nullptr, TARGET_ALLOC_DEVICE);
  if (auto Err = Device.dataSubmit(DevicePtr, IndirectCallTable.data(),
                                   TableSize, nullptr))
    return std::move(Err);
  return std::pair<void *, uint64_t>(DevicePtr, IndirectCallTable.size());
}

AsyncInfoWrapperTy::AsyncInfoWrapperTy(GenericDeviceTy &Device,
                                       __tgt_async_info *AsyncInfoPtr)
    : Device(Device),
      AsyncInfoPtr(AsyncInfoPtr ? AsyncInfoPtr : &LocalAsyncInfo) {}

void AsyncInfoWrapperTy::finalize(Error &Err) {
  assert(AsyncInfoPtr && "AsyncInfoWrapperTy already finalized");

  // If we used a local async info object we want synchronous behavior. In that
  // case, and assuming the current status code is correct, we will synchronize
  // explicitly when the object is deleted. Update the error with the result of
  // the synchronize operation.
  if (AsyncInfoPtr == &LocalAsyncInfo && LocalAsyncInfo.Queue && !Err)
    Err = Device.synchronize(&LocalAsyncInfo);

  // Invalidate the wrapper object.
  AsyncInfoPtr = nullptr;
}

Error GenericKernelTy::init(GenericDeviceTy &GenericDevice,
                            DeviceImageTy &Image) {

  ImagePtr = &Image;

  // Retrieve kernel environment object for the kernel.
  std::string EnvironmentName = std::string(Name) + "_kernel_environment";
  GenericGlobalHandlerTy &GHandler = GenericDevice.Plugin.getGlobalHandler();
  if (GHandler.isSymbolInImage(GenericDevice, Image, EnvironmentName)) {
    GlobalTy KernelEnv(EnvironmentName, sizeof(KernelEnvironment),
                       &KernelEnvironment);
    if (auto Err =
            GHandler.readGlobalFromImage(GenericDevice, *ImagePtr, KernelEnv))
      return Err;
  } else {
    KernelEnvironment = KernelEnvironmentTy{};
    DP("Failed to read kernel environment for '%s' Using default Bare (0) "
       "execution mode\n",
       Name);
  }

  // Max = Config.Max > 0 ? min(Config.Max, Device.Max) : Device.Max;
  MaxNumThreads = KernelEnvironment.Configuration.MaxThreads > 0
                      ? std::min(KernelEnvironment.Configuration.MaxThreads,
                                 int32_t(GenericDevice.getThreadLimit()))
                      : GenericDevice.getThreadLimit();

  // Pref = Config.Pref > 0 ? max(Config.Pref, Device.Pref) : Device.Pref;
  PreferredNumThreads =
      KernelEnvironment.Configuration.MinThreads > 0
          ? std::max(KernelEnvironment.Configuration.MinThreads,
                     int32_t(GenericDevice.getDefaultNumThreads()))
          : GenericDevice.getDefaultNumThreads();

  return initImpl(GenericDevice, Image);
}

Expected<KernelLaunchEnvironmentTy *>
GenericKernelTy::getKernelLaunchEnvironment(
    GenericDeviceTy &GenericDevice, uint32_t Version,
    AsyncInfoWrapperTy &AsyncInfoWrapper) const {
  // Ctor/Dtor have no arguments, replaying uses the original kernel launch
  // environment. Older versions of the compiler do not generate a kernel
  // launch environment.
  if (GenericDevice.Plugin.getRecordReplay().isReplaying() ||
      Version < OMP_KERNEL_ARG_MIN_VERSION_WITH_DYN_PTR)
    return nullptr;

  if (!KernelEnvironment.Configuration.ReductionDataSize ||
      !KernelEnvironment.Configuration.ReductionBufferLength)
    return reinterpret_cast<KernelLaunchEnvironmentTy *>(~0);

  // TODO: Check if the kernel needs a launch environment.
  auto AllocOrErr = GenericDevice.dataAlloc(sizeof(KernelLaunchEnvironmentTy),
                                            /*HostPtr=*/nullptr,
                                            TargetAllocTy::TARGET_ALLOC_DEVICE);
  if (!AllocOrErr)
    return AllocOrErr.takeError();

  // Remember to free the memory later.
  AsyncInfoWrapper.freeAllocationAfterSynchronization(*AllocOrErr);

  /// Use the KLE in the __tgt_async_info to ensure a stable address for the
  /// async data transfer.
  auto &LocalKLE = (*AsyncInfoWrapper).KernelLaunchEnvironment;
  LocalKLE = KernelLaunchEnvironment;
  {
    auto AllocOrErr = GenericDevice.dataAlloc(
        KernelEnvironment.Configuration.ReductionDataSize *
            KernelEnvironment.Configuration.ReductionBufferLength,
        /*HostPtr=*/nullptr, TargetAllocTy::TARGET_ALLOC_DEVICE);
    if (!AllocOrErr)
      return AllocOrErr.takeError();
    LocalKLE.ReductionBuffer = *AllocOrErr;
    // Remember to free the memory later.
    AsyncInfoWrapper.freeAllocationAfterSynchronization(*AllocOrErr);
  }

  INFO(OMP_INFOTYPE_DATA_TRANSFER, GenericDevice.getDeviceId(),
       "Copying data from host to device, HstPtr=" DPxMOD ", TgtPtr=" DPxMOD
       ", Size=%" PRId64 ", Name=KernelLaunchEnv\n",
       DPxPTR(&LocalKLE), DPxPTR(*AllocOrErr),
       sizeof(KernelLaunchEnvironmentTy));

  auto Err = GenericDevice.dataSubmit(*AllocOrErr, &LocalKLE,
                                      sizeof(KernelLaunchEnvironmentTy),
                                      AsyncInfoWrapper);
  if (Err)
    return Err;
  return static_cast<KernelLaunchEnvironmentTy *>(*AllocOrErr);
}

Error GenericKernelTy::printLaunchInfo(GenericDeviceTy &GenericDevice,
                                       KernelArgsTy &KernelArgs,
                                       uint32_t NumThreads[3],
                                       uint32_t NumBlocks[3]) const {
  INFO(OMP_INFOTYPE_PLUGIN_KERNEL, GenericDevice.getDeviceId(),
       "Launching kernel %s with [%u,%u,%u] blocks and [%u,%u,%u] threads in "
       "%s mode\n",
       getName(), NumBlocks[0], NumBlocks[1], NumBlocks[2], NumThreads[0],
       NumThreads[1], NumThreads[2], getExecutionModeName());
  return printLaunchInfoDetails(GenericDevice, KernelArgs, NumThreads,
                                NumBlocks);
}

Error GenericKernelTy::printLaunchInfoDetails(GenericDeviceTy &GenericDevice,
                                              KernelArgsTy &KernelArgs,
                                              uint32_t NumThreads[3],
                                              uint32_t NumBlocks[3]) const {
  return Plugin::success();
}

Error GenericKernelTy::launch(GenericDeviceTy &GenericDevice, void **ArgPtrs,
                              ptrdiff_t *ArgOffsets, KernelArgsTy &KernelArgs,
                              AsyncInfoWrapperTy &AsyncInfoWrapper) const {
  llvm::SmallVector<void *, 16> Args;
  llvm::SmallVector<void *, 16> Ptrs;

  auto KernelLaunchEnvOrErr = getKernelLaunchEnvironment(
      GenericDevice, KernelArgs.Version, AsyncInfoWrapper);
  if (!KernelLaunchEnvOrErr)
    return KernelLaunchEnvOrErr.takeError();

  KernelLaunchParamsTy LaunchParams;

  // Kernel languages don't use indirection.
  if (KernelArgs.Flags.IsCUDA) {
    LaunchParams =
        *reinterpret_cast<KernelLaunchParamsTy *>(KernelArgs.ArgPtrs);
  } else {
    LaunchParams =
        prepareArgs(GenericDevice, ArgPtrs, ArgOffsets, KernelArgs.NumArgs,
                    Args, Ptrs, *KernelLaunchEnvOrErr);
  }

  uint32_t NumThreads[3] = {KernelArgs.ThreadLimit[0],
                            KernelArgs.ThreadLimit[1],
                            KernelArgs.ThreadLimit[2]};
  uint32_t NumBlocks[3] = {KernelArgs.NumTeams[0], KernelArgs.NumTeams[1],
                           KernelArgs.NumTeams[2]};
  if (!isBareMode()) {
    NumThreads[0] = getNumThreads(GenericDevice, NumThreads);
    NumBlocks[0] = getNumBlocks(GenericDevice, NumBlocks, KernelArgs.Tripcount,
                                NumThreads[0], KernelArgs.ThreadLimit[0] > 0);
  }

  // Record the kernel description after we modified the argument count and num
  // blocks/threads.
  RecordReplayTy &RecordReplay = GenericDevice.Plugin.getRecordReplay();
  if (RecordReplay.isRecording()) {
    RecordReplay.saveImage(getName(), getImage());
    RecordReplay.saveKernelInput(getName(), getImage());
    RecordReplay.saveKernelDescr(getName(), LaunchParams, KernelArgs.NumArgs,
                                 NumBlocks[0], NumThreads[0],
                                 KernelArgs.Tripcount);
  }

  if (auto Err =
          printLaunchInfo(GenericDevice, KernelArgs, NumThreads, NumBlocks))
    return Err;

  return launchImpl(GenericDevice, NumThreads, NumBlocks, KernelArgs,
                    LaunchParams, AsyncInfoWrapper);
}

KernelLaunchParamsTy GenericKernelTy::prepareArgs(
    GenericDeviceTy &GenericDevice, void **ArgPtrs, ptrdiff_t *ArgOffsets,
    uint32_t &NumArgs, llvm::SmallVectorImpl<void *> &Args,
    llvm::SmallVectorImpl<void *> &Ptrs,
    KernelLaunchEnvironmentTy *KernelLaunchEnvironment) const {
  uint32_t KLEOffset = !!KernelLaunchEnvironment;
  NumArgs += KLEOffset;

  if (NumArgs == 0)
    return KernelLaunchParamsTy{};

  Args.resize(NumArgs);
  Ptrs.resize(NumArgs);

  if (KernelLaunchEnvironment) {
    Args[0] = KernelLaunchEnvironment;
    Ptrs[0] = &Args[0];
  }

  for (uint32_t I = KLEOffset; I < NumArgs; ++I) {
    Args[I] =
        (void *)((intptr_t)ArgPtrs[I - KLEOffset] + ArgOffsets[I - KLEOffset]);
    Ptrs[I] = &Args[I];
  }
  return KernelLaunchParamsTy{sizeof(void *) * NumArgs, &Args[0], &Ptrs[0]};
}

uint32_t GenericKernelTy::getNumThreads(GenericDeviceTy &GenericDevice,
                                        uint32_t ThreadLimitClause[3]) const {
  assert(!isBareMode() && "bare kernel should not call this function");

  assert(ThreadLimitClause[1] == 1 && ThreadLimitClause[2] == 1 &&
         "Multi dimensional launch not supported yet.");

  if (ThreadLimitClause[0] > 0 && isGenericMode())
    ThreadLimitClause[0] += GenericDevice.getWarpSize();

  return std::min(MaxNumThreads, (ThreadLimitClause[0] > 0)
                                     ? ThreadLimitClause[0]
                                     : PreferredNumThreads);
}

uint32_t GenericKernelTy::getNumBlocks(GenericDeviceTy &GenericDevice,
                                       uint32_t NumTeamsClause[3],
                                       uint64_t LoopTripCount,
                                       uint32_t &NumThreads,
                                       bool IsNumThreadsFromUser) const {
  assert(!isBareMode() && "bare kernel should not call this function");

  assert(NumTeamsClause[1] == 1 && NumTeamsClause[2] == 1 &&
         "Multi dimensional launch not supported yet.");

  if (NumTeamsClause[0] > 0) {
    // TODO: We need to honor any value and consequently allow more than the
    // block limit. For this we might need to start multiple kernels or let the
    // blocks start again until the requested number has been started.
    return std::min(NumTeamsClause[0], GenericDevice.getBlockLimit());
  }

  uint64_t DefaultNumBlocks = GenericDevice.getDefaultNumBlocks();
  uint64_t TripCountNumBlocks = std::numeric_limits<uint64_t>::max();
  if (LoopTripCount > 0) {
    if (isSPMDMode()) {
      // We have a combined construct, i.e. `target teams distribute
      // parallel for [simd]`. We launch so many teams so that each thread
      // will execute one iteration of the loop; rounded up to the nearest
      // integer. However, if that results in too few teams, we artificially
      // reduce the thread count per team to increase the outer parallelism.
      auto MinThreads = GenericDevice.getMinThreadsForLowTripCountLoop();
      MinThreads = std::min(MinThreads, NumThreads);

      // Honor the thread_limit clause; only lower the number of threads.
      [[maybe_unused]] auto OldNumThreads = NumThreads;
      if (LoopTripCount >= DefaultNumBlocks * NumThreads ||
          IsNumThreadsFromUser) {
        // Enough parallelism for teams and threads.
        TripCountNumBlocks = ((LoopTripCount - 1) / NumThreads) + 1;
        assert(IsNumThreadsFromUser ||
               TripCountNumBlocks >= DefaultNumBlocks &&
                   "Expected sufficient outer parallelism.");
      } else if (LoopTripCount >= DefaultNumBlocks * MinThreads) {
        // Enough parallelism for teams, limit threads.

        // This case is hard; for now, we force "full warps":
        // First, compute a thread count assuming DefaultNumBlocks.
        auto NumThreadsDefaultBlocks =
            (LoopTripCount + DefaultNumBlocks - 1) / DefaultNumBlocks;
        // Now get a power of two that is larger or equal.
        auto NumThreadsDefaultBlocksP2 =
            llvm::PowerOf2Ceil(NumThreadsDefaultBlocks);
        // Do not increase a thread limit given be the user.
        NumThreads = std::min(NumThreads, uint32_t(NumThreadsDefaultBlocksP2));
        assert(NumThreads >= MinThreads &&
               "Expected sufficient inner parallelism.");
        TripCountNumBlocks = ((LoopTripCount - 1) / NumThreads) + 1;
      } else {
        // Not enough parallelism for teams and threads, limit both.
        NumThreads = std::min(NumThreads, MinThreads);
        TripCountNumBlocks = ((LoopTripCount - 1) / NumThreads) + 1;
      }

      assert(NumThreads * TripCountNumBlocks >= LoopTripCount &&
             "Expected sufficient parallelism");
      assert(OldNumThreads >= NumThreads &&
             "Number of threads cannot be increased!");
    } else {
      assert((isGenericMode() || isGenericSPMDMode()) &&
             "Unexpected execution mode!");
      // If we reach this point, then we have a non-combined construct, i.e.
      // `teams distribute` with a nested `parallel for` and each team is
      // assigned one iteration of the `distribute` loop. E.g.:
      //
      // #pragma omp target teams distribute
      // for(...loop_tripcount...) {
      //   #pragma omp parallel for
      //   for(...) {}
      // }
      //
      // Threads within a team will execute the iterations of the `parallel`
      // loop.
      TripCountNumBlocks = LoopTripCount;
    }
  }

  uint32_t PreferredNumBlocks = TripCountNumBlocks;
  // If the loops are long running we rather reuse blocks than spawn too many.
  if (GenericDevice.getReuseBlocksForHighTripCount())
    PreferredNumBlocks = std::min(TripCountNumBlocks, DefaultNumBlocks);
  return std::min(PreferredNumBlocks, GenericDevice.getBlockLimit());
}

GenericDeviceTy::GenericDeviceTy(GenericPluginTy &Plugin, int32_t DeviceId,
                                 int32_t NumDevices,
                                 const llvm::omp::GV &OMPGridValues)
    : Plugin(Plugin), MemoryManager(nullptr), OMP_TeamLimit("OMP_TEAM_LIMIT"),
      OMP_NumTeams("OMP_NUM_TEAMS"),
      OMP_TeamsThreadLimit("OMP_TEAMS_THREAD_LIMIT"),
      OMPX_DebugKind("LIBOMPTARGET_DEVICE_RTL_DEBUG"),
      OMPX_SharedMemorySize("LIBOMPTARGET_SHARED_MEMORY_SIZE"),
      // Do not initialize the following two envars since they depend on the
      // device initialization. These cannot be consulted until the device is
      // initialized correctly. We initialize them in GenericDeviceTy::init().
      OMPX_TargetStackSize(), OMPX_TargetHeapSize(),
      // By default, the initial number of streams and events is 1.
      OMPX_InitialNumStreams("LIBOMPTARGET_NUM_INITIAL_STREAMS", 1),
      OMPX_InitialNumEvents("LIBOMPTARGET_NUM_INITIAL_EVENTS", 1),
      DeviceId(DeviceId), GridValues(OMPGridValues),
      PeerAccesses(NumDevices, PeerAccessState::PENDING), PeerAccessesLock(),
      PinnedAllocs(*this), RPCServer(nullptr) {
#ifdef OMPT_SUPPORT
  OmptInitialized.store(false);
  // Bind the callbacks to this device's member functions
#define bindOmptCallback(Name, Type, Code)                                     \
  if (ompt::Initialized && ompt::lookupCallbackByCode) {                       \
    ompt::lookupCallbackByCode((ompt_callbacks_t)(Code),                       \
                               ((ompt_callback_t *)&(Name##_fn)));             \
    DP("OMPT: class bound %s=%p\n", #Name, ((void *)(uint64_t)Name##_fn));     \
  }

  FOREACH_OMPT_DEVICE_EVENT(bindOmptCallback);
#undef bindOmptCallback

#endif
}

Error GenericDeviceTy::init(GenericPluginTy &Plugin) {
  if (auto Err = initImpl(Plugin))
    return Err;

#ifdef OMPT_SUPPORT
  if (ompt::Initialized) {
    bool ExpectedStatus = false;
    if (OmptInitialized.compare_exchange_strong(ExpectedStatus, true))
      performOmptCallback(device_initialize, Plugin.getUserId(DeviceId),
                          /*type=*/getComputeUnitKind().c_str(),
                          /*device=*/reinterpret_cast<ompt_device_t *>(this),
                          /*lookup=*/ompt::lookupCallbackByName,
                          /*documentation=*/nullptr);
  }
#endif

  // Read and reinitialize the envars that depend on the device initialization.
  // Notice these two envars may change the stack size and heap size of the
  // device, so they need the device properly initialized.
  auto StackSizeEnvarOrErr = UInt64Envar::create(
      "LIBOMPTARGET_STACK_SIZE",
      [this](uint64_t &V) -> Error { return getDeviceStackSize(V); },
      [this](uint64_t V) -> Error { return setDeviceStackSize(V); });
  if (!StackSizeEnvarOrErr)
    return StackSizeEnvarOrErr.takeError();
  OMPX_TargetStackSize = std::move(*StackSizeEnvarOrErr);

  auto HeapSizeEnvarOrErr = UInt64Envar::create(
      "LIBOMPTARGET_HEAP_SIZE",
      [this](uint64_t &V) -> Error { return getDeviceHeapSize(V); },
      [this](uint64_t V) -> Error { return setDeviceHeapSize(V); });
  if (!HeapSizeEnvarOrErr)
    return HeapSizeEnvarOrErr.takeError();
  OMPX_TargetHeapSize = std::move(*HeapSizeEnvarOrErr);

  // Update the maximum number of teams and threads after the device
  // initialization sets the corresponding hardware limit.
  if (OMP_NumTeams > 0)
    GridValues.GV_Max_Teams =
        std::min(GridValues.GV_Max_Teams, uint32_t(OMP_NumTeams));

  if (OMP_TeamsThreadLimit > 0)
    GridValues.GV_Max_WG_Size =
        std::min(GridValues.GV_Max_WG_Size, uint32_t(OMP_TeamsThreadLimit));

  // Enable the memory manager if required.
  auto [ThresholdMM, EnableMM] = MemoryManagerTy::getSizeThresholdFromEnv();
  if (EnableMM)
    MemoryManager = new MemoryManagerTy(*this, ThresholdMM);

  return Plugin::success();
}

Error GenericDeviceTy::deinit(GenericPluginTy &Plugin) {
  for (DeviceImageTy *Image : LoadedImages)
    if (auto Err = callGlobalDestructors(Plugin, *Image))
      return Err;

  if (OMPX_DebugKind.get() & uint32_t(DeviceDebugKind::AllocationTracker)) {
    GenericGlobalHandlerTy &GHandler = Plugin.getGlobalHandler();
    for (auto *Image : LoadedImages) {
      DeviceMemoryPoolTrackingTy ImageDeviceMemoryPoolTracking = {0, 0, ~0U, 0};
      GlobalTy TrackerGlobal("__omp_rtl_device_memory_pool_tracker",
                             sizeof(DeviceMemoryPoolTrackingTy),
                             &ImageDeviceMemoryPoolTracking);
      if (auto Err =
              GHandler.readGlobalFromDevice(*this, *Image, TrackerGlobal)) {
        consumeError(std::move(Err));
        continue;
      }
      DeviceMemoryPoolTracking.combine(ImageDeviceMemoryPoolTracking);
    }

    // TODO: Write this by default into a file.
    printf("\n\n|-----------------------\n"
           "| Device memory tracker:\n"
           "|-----------------------\n"
           "| #Allocations: %lu\n"
           "| Byes allocated: %lu\n"
           "| Minimal allocation: %lu\n"
           "| Maximal allocation: %lu\n"
           "|-----------------------\n\n\n",
           DeviceMemoryPoolTracking.NumAllocations,
           DeviceMemoryPoolTracking.AllocationTotal,
           DeviceMemoryPoolTracking.AllocationMin,
           DeviceMemoryPoolTracking.AllocationMax);
  }

  for (auto *Image : LoadedImages) {
    GenericGlobalHandlerTy &Handler = Plugin.getGlobalHandler();
<<<<<<< HEAD
    if (!Handler.hasProfilingGlobals(*this, *Image))
      continue;

    GPUProfGlobals profdata;
=======
>>>>>>> 4084ffcf
    auto ProfOrErr = Handler.readProfilingGlobals(*this, *Image);
    if (!ProfOrErr)
      return ProfOrErr.takeError();

<<<<<<< HEAD
=======
    if (ProfOrErr->empty())
      continue;

>>>>>>> 4084ffcf
    // Dump out profdata
    if ((OMPX_DebugKind.get() & uint32_t(DeviceDebugKind::PGODump)) ==
        uint32_t(DeviceDebugKind::PGODump))
      ProfOrErr->dump();

    // Write data to profiling file
    if (auto Err = ProfOrErr->write())
      return Err;
  }

  // Delete the memory manager before deinitializing the device. Otherwise,
  // we may delete device allocations after the device is deinitialized.
  if (MemoryManager)
    delete MemoryManager;
  MemoryManager = nullptr;

  RecordReplayTy &RecordReplay = Plugin.getRecordReplay();
  if (RecordReplay.isRecordingOrReplaying())
    RecordReplay.deinit();

  if (RPCServer)
    if (auto Err = RPCServer->deinitDevice(*this))
      return Err;

#ifdef OMPT_SUPPORT
  if (ompt::Initialized) {
    bool ExpectedStatus = true;
    if (OmptInitialized.compare_exchange_strong(ExpectedStatus, false))
      performOmptCallback(device_finalize, Plugin.getUserId(DeviceId));
  }
#endif

  return deinitImpl();
}
Expected<DeviceImageTy *>
GenericDeviceTy::loadBinary(GenericPluginTy &Plugin,
                            const __tgt_device_image *InputTgtImage) {
  assert(InputTgtImage && "Expected non-null target image");
  DP("Load data from image " DPxMOD "\n", DPxPTR(InputTgtImage->ImageStart));

  auto PostJITImageOrErr = Plugin.getJIT().process(*InputTgtImage, *this);
  if (!PostJITImageOrErr) {
    auto Err = PostJITImageOrErr.takeError();
    REPORT("Failure to jit IR image %p on device %d: %s\n", InputTgtImage,
           DeviceId, toString(std::move(Err)).data());
    return nullptr;
  }

  // Load the binary and allocate the image object. Use the next available id
  // for the image id, which is the number of previously loaded images.
  auto ImageOrErr =
      loadBinaryImpl(PostJITImageOrErr.get(), LoadedImages.size());
  if (!ImageOrErr)
    return ImageOrErr.takeError();

  DeviceImageTy *Image = *ImageOrErr;
  assert(Image != nullptr && "Invalid image");
  if (InputTgtImage != PostJITImageOrErr.get())
    Image->setTgtImageBitcode(InputTgtImage);

  // Add the image to list.
  LoadedImages.push_back(Image);

  // Setup the device environment if needed.
  if (auto Err = setupDeviceEnvironment(Plugin, *Image))
    return std::move(Err);

  // Setup the global device memory pool if needed.
  if (!Plugin.getRecordReplay().isReplaying() &&
      shouldSetupDeviceMemoryPool()) {
    uint64_t HeapSize;
    auto SizeOrErr = getDeviceHeapSize(HeapSize);
    if (SizeOrErr) {
      REPORT("No global device memory pool due to error: %s\n",
             toString(std::move(SizeOrErr)).data());
    } else if (auto Err = setupDeviceMemoryPool(Plugin, *Image, HeapSize))
      return std::move(Err);
  }

  if (auto Err = setupRPCServer(Plugin, *Image))
    return std::move(Err);

#ifdef OMPT_SUPPORT
  if (ompt::Initialized) {
    size_t Bytes =
        utils::getPtrDiff(InputTgtImage->ImageEnd, InputTgtImage->ImageStart);
    performOmptCallback(
        device_load, Plugin.getUserId(DeviceId),
        /*FileName=*/nullptr, /*FileOffset=*/0, /*VmaInFile=*/nullptr,
        /*ImgSize=*/Bytes, /*HostAddr=*/InputTgtImage->ImageStart,
        /*DeviceAddr=*/nullptr, /* FIXME: ModuleId */ 0);
  }
#endif

  // Call any global constructors present on the device.
  if (auto Err = callGlobalConstructors(Plugin, *Image))
    return std::move(Err);

  // Return the pointer to the table of entries.
  return Image;
}

Error GenericDeviceTy::setupDeviceEnvironment(GenericPluginTy &Plugin,
                                              DeviceImageTy &Image) {
  // There are some plugins that do not need this step.
  if (!shouldSetupDeviceEnvironment())
    return Plugin::success();

  // Obtain a table mapping host function pointers to device function pointers.
  auto CallTablePairOrErr = setupIndirectCallTable(Plugin, *this, Image);
  if (!CallTablePairOrErr)
    return CallTablePairOrErr.takeError();

  DeviceEnvironmentTy DeviceEnvironment;
  DeviceEnvironment.DeviceDebugKind = OMPX_DebugKind;
  DeviceEnvironment.NumDevices = Plugin.getNumDevices();
  // TODO: The device ID used here is not the real device ID used by OpenMP.
  DeviceEnvironment.DeviceNum = DeviceId;
  DeviceEnvironment.DynamicMemSize = OMPX_SharedMemorySize;
  DeviceEnvironment.ClockFrequency = getClockFrequency();
  DeviceEnvironment.IndirectCallTable =
      reinterpret_cast<uintptr_t>(CallTablePairOrErr->first);
  DeviceEnvironment.IndirectCallTableSize = CallTablePairOrErr->second;
  DeviceEnvironment.HardwareParallelism = getHardwareParallelism();

  // Create the metainfo of the device environment global.
  GlobalTy DevEnvGlobal("__omp_rtl_device_environment",
                        sizeof(DeviceEnvironmentTy), &DeviceEnvironment);

  // Write device environment values to the device.
  GenericGlobalHandlerTy &GHandler = Plugin.getGlobalHandler();
  if (auto Err = GHandler.writeGlobalToDevice(*this, Image, DevEnvGlobal)) {
    DP("Missing symbol %s, continue execution anyway.\n",
       DevEnvGlobal.getName().data());
    consumeError(std::move(Err));
  }
  return Plugin::success();
}

Error GenericDeviceTy::setupDeviceMemoryPool(GenericPluginTy &Plugin,
                                             DeviceImageTy &Image,
                                             uint64_t PoolSize) {
  // Free the old pool, if any.
  if (DeviceMemoryPool.Ptr) {
    if (auto Err = dataDelete(DeviceMemoryPool.Ptr,
                              TargetAllocTy::TARGET_ALLOC_DEVICE))
      return Err;
  }

  DeviceMemoryPool.Size = PoolSize;
  auto AllocOrErr = dataAlloc(PoolSize, /*HostPtr=*/nullptr,
                              TargetAllocTy::TARGET_ALLOC_DEVICE);
  if (AllocOrErr) {
    DeviceMemoryPool.Ptr = *AllocOrErr;
  } else {
    auto Err = AllocOrErr.takeError();
    REPORT("Failure to allocate device memory for global memory pool: %s\n",
           toString(std::move(Err)).data());
    DeviceMemoryPool.Ptr = nullptr;
    DeviceMemoryPool.Size = 0;
  }

  // Create the metainfo of the device environment global.
  GenericGlobalHandlerTy &GHandler = Plugin.getGlobalHandler();
  if (!GHandler.isSymbolInImage(*this, Image,
                                "__omp_rtl_device_memory_pool_tracker")) {
    DP("Skip the memory pool as there is no tracker symbol in the image.");
    return Error::success();
  }

  GlobalTy TrackerGlobal("__omp_rtl_device_memory_pool_tracker",
                         sizeof(DeviceMemoryPoolTrackingTy),
                         &DeviceMemoryPoolTracking);
  if (auto Err = GHandler.writeGlobalToDevice(*this, Image, TrackerGlobal))
    return Err;

  // Create the metainfo of the device environment global.
  GlobalTy DevEnvGlobal("__omp_rtl_device_memory_pool",
                        sizeof(DeviceMemoryPoolTy), &DeviceMemoryPool);

  // Write device environment values to the device.
  return GHandler.writeGlobalToDevice(*this, Image, DevEnvGlobal);
}

Error GenericDeviceTy::setupRPCServer(GenericPluginTy &Plugin,
                                      DeviceImageTy &Image) {
  // The plugin either does not need an RPC server or it is unavailable.
  if (!shouldSetupRPCServer())
    return Plugin::success();

  // Check if this device needs to run an RPC server.
  RPCServerTy &Server = Plugin.getRPCServer();
  auto UsingOrErr =
      Server.isDeviceUsingRPC(*this, Plugin.getGlobalHandler(), Image);
  if (!UsingOrErr)
    return UsingOrErr.takeError();

  if (!UsingOrErr.get())
    return Plugin::success();

  if (auto Err = Server.initDevice(*this, Plugin.getGlobalHandler(), Image))
    return Err;

  if (auto Err = Server.startThread())
    return Err;

  RPCServer = &Server;
  DP("Running an RPC server on device %d\n", getDeviceId());
  return Plugin::success();
}

Error PinnedAllocationMapTy::insertEntry(void *HstPtr, void *DevAccessiblePtr,
                                         size_t Size, bool ExternallyLocked) {
  // Insert the new entry into the map.
  auto Res = Allocs.insert({HstPtr, DevAccessiblePtr, Size, ExternallyLocked});
  if (!Res.second)
    return Plugin::error(ErrorCode::INVALID_ARGUMENT,
                         "cannot insert locked buffer entry");

  // Check whether the next entry overlaps with the inserted entry.
  auto It = std::next(Res.first);
  if (It == Allocs.end())
    return Plugin::success();

  const EntryTy *NextEntry = &(*It);
  if (intersects(NextEntry->HstPtr, NextEntry->Size, HstPtr, Size))
    return Plugin::error(ErrorCode::INVALID_ARGUMENT,
                         "partial overlapping not allowed in locked buffers");

  return Plugin::success();
}

Error PinnedAllocationMapTy::eraseEntry(const EntryTy &Entry) {
  // Erase the existing entry. Notice this requires an additional map lookup,
  // but this should not be a performance issue. Using iterators would make
  // the code more difficult to read.
  size_t Erased = Allocs.erase({Entry.HstPtr});
  if (!Erased)
    return Plugin::error(ErrorCode::INVALID_ARGUMENT,
                         "cannot erase locked buffer entry");
  return Plugin::success();
}

Error PinnedAllocationMapTy::registerEntryUse(const EntryTy &Entry,
                                              void *HstPtr, size_t Size) {
  if (!contains(Entry.HstPtr, Entry.Size, HstPtr, Size))
    return Plugin::error(ErrorCode::INVALID_ARGUMENT,
                         "partial overlapping not allowed in locked buffers");

  ++Entry.References;
  return Plugin::success();
}

Expected<bool> PinnedAllocationMapTy::unregisterEntryUse(const EntryTy &Entry) {
  if (Entry.References == 0)
    return Plugin::error(ErrorCode::INVALID_ARGUMENT,
                         "invalid number of references");

  // Return whether this was the last user.
  return (--Entry.References == 0);
}

Error PinnedAllocationMapTy::registerHostBuffer(void *HstPtr,
                                                void *DevAccessiblePtr,
                                                size_t Size) {
  assert(HstPtr && "Invalid pointer");
  assert(DevAccessiblePtr && "Invalid pointer");
  assert(Size && "Invalid size");

  std::lock_guard<std::shared_mutex> Lock(Mutex);

  // No pinned allocation should intersect.
  const EntryTy *Entry = findIntersecting(HstPtr);
  if (Entry)
    return Plugin::error(ErrorCode::INVALID_ARGUMENT,
                         "cannot insert entry due to an existing one");

  // Now insert the new entry.
  return insertEntry(HstPtr, DevAccessiblePtr, Size);
}

Error PinnedAllocationMapTy::unregisterHostBuffer(void *HstPtr) {
  assert(HstPtr && "Invalid pointer");

  std::lock_guard<std::shared_mutex> Lock(Mutex);

  const EntryTy *Entry = findIntersecting(HstPtr);
  if (!Entry)
    return Plugin::error(ErrorCode::INVALID_ARGUMENT,
                         "cannot find locked buffer");

  // The address in the entry should be the same we are unregistering.
  if (Entry->HstPtr != HstPtr)
    return Plugin::error(ErrorCode::INVALID_ARGUMENT,
                         "unexpected host pointer in locked buffer entry");

  // Unregister from the entry.
  auto LastUseOrErr = unregisterEntryUse(*Entry);
  if (!LastUseOrErr)
    return LastUseOrErr.takeError();

  // There should be no other references to the pinned allocation.
  if (!(*LastUseOrErr))
    return Plugin::error(ErrorCode::INVALID_ARGUMENT,
                         "the locked buffer is still being used");

  // Erase the entry from the map.
  return eraseEntry(*Entry);
}

Expected<void *> PinnedAllocationMapTy::lockHostBuffer(void *HstPtr,
                                                       size_t Size) {
  assert(HstPtr && "Invalid pointer");
  assert(Size && "Invalid size");

  std::lock_guard<std::shared_mutex> Lock(Mutex);

  const EntryTy *Entry = findIntersecting(HstPtr);

  if (Entry) {
    // An already registered intersecting buffer was found. Register a new use.
    if (auto Err = registerEntryUse(*Entry, HstPtr, Size))
      return std::move(Err);

    // Return the device accessible pointer with the correct offset.
    return utils::advancePtr(Entry->DevAccessiblePtr,
                             utils::getPtrDiff(HstPtr, Entry->HstPtr));
  }

  // No intersecting registered allocation found in the map. First, lock the
  // host buffer and retrieve the device accessible pointer.
  auto DevAccessiblePtrOrErr = Device.dataLockImpl(HstPtr, Size);
  if (!DevAccessiblePtrOrErr)
    return DevAccessiblePtrOrErr.takeError();

  // Now insert the new entry into the map.
  if (auto Err = insertEntry(HstPtr, *DevAccessiblePtrOrErr, Size))
    return std::move(Err);

  // Return the device accessible pointer.
  return *DevAccessiblePtrOrErr;
}

Error PinnedAllocationMapTy::unlockHostBuffer(void *HstPtr) {
  assert(HstPtr && "Invalid pointer");

  std::lock_guard<std::shared_mutex> Lock(Mutex);

  const EntryTy *Entry = findIntersecting(HstPtr);
  if (!Entry)
    return Plugin::error(ErrorCode::INVALID_ARGUMENT,
                         "cannot find locked buffer");

  // Unregister from the locked buffer. No need to do anything if there are
  // others using the allocation.
  auto LastUseOrErr = unregisterEntryUse(*Entry);
  if (!LastUseOrErr)
    return LastUseOrErr.takeError();

  // No need to do anything if there are others using the allocation.
  if (!(*LastUseOrErr))
    return Plugin::success();

  // This was the last user of the allocation. Unlock the original locked buffer
  // if it was locked by the plugin. Do not unlock it if it was locked by an
  // external entity. Unlock the buffer using the host pointer of the entry.
  if (!Entry->ExternallyLocked)
    if (auto Err = Device.dataUnlockImpl(Entry->HstPtr))
      return Err;

  // Erase the entry from the map.
  return eraseEntry(*Entry);
}

Error PinnedAllocationMapTy::lockMappedHostBuffer(void *HstPtr, size_t Size) {
  assert(HstPtr && "Invalid pointer");
  assert(Size && "Invalid size");

  std::lock_guard<std::shared_mutex> Lock(Mutex);

  // If previously registered, just register a new user on the entry.
  const EntryTy *Entry = findIntersecting(HstPtr);
  if (Entry)
    return registerEntryUse(*Entry, HstPtr, Size);

  size_t BaseSize;
  void *BaseHstPtr, *BaseDevAccessiblePtr;

  // Check if it was externally pinned by a vendor-specific API.
  auto IsPinnedOrErr = Device.isPinnedPtrImpl(HstPtr, BaseHstPtr,
                                              BaseDevAccessiblePtr, BaseSize);
  if (!IsPinnedOrErr)
    return IsPinnedOrErr.takeError();

  // If pinned, just insert the entry representing the whole pinned buffer.
  if (*IsPinnedOrErr)
    return insertEntry(BaseHstPtr, BaseDevAccessiblePtr, BaseSize,
                       /*Externallylocked=*/true);

  // Not externally pinned. Do nothing if locking of mapped buffers is disabled.
  if (!LockMappedBuffers)
    return Plugin::success();

  // Otherwise, lock the buffer and insert the new entry.
  auto DevAccessiblePtrOrErr = Device.dataLockImpl(HstPtr, Size);
  if (!DevAccessiblePtrOrErr) {
    // Errors may be tolerated.
    if (!IgnoreLockMappedFailures)
      return DevAccessiblePtrOrErr.takeError();

    consumeError(DevAccessiblePtrOrErr.takeError());
    return Plugin::success();
  }

  return insertEntry(HstPtr, *DevAccessiblePtrOrErr, Size);
}

Error PinnedAllocationMapTy::unlockUnmappedHostBuffer(void *HstPtr) {
  assert(HstPtr && "Invalid pointer");

  std::lock_guard<std::shared_mutex> Lock(Mutex);

  // Check whether there is any intersecting entry.
  const EntryTy *Entry = findIntersecting(HstPtr);

  // No entry but automatic locking of mapped buffers is disabled, so
  // nothing to do.
  if (!Entry && !LockMappedBuffers)
    return Plugin::success();

  // No entry, automatic locking is enabled, but the locking may have failed, so
  // do nothing.
  if (!Entry && IgnoreLockMappedFailures)
    return Plugin::success();

  // No entry, but the automatic locking is enabled, so this is an error.
  if (!Entry)
    return Plugin::error(ErrorCode::INVALID_ARGUMENT,
                         "locked buffer not found");

  // There is entry, so unregister a user and check whether it was the last one.
  auto LastUseOrErr = unregisterEntryUse(*Entry);
  if (!LastUseOrErr)
    return LastUseOrErr.takeError();

  // If it is not the last one, there is nothing to do.
  if (!(*LastUseOrErr))
    return Plugin::success();

  // Otherwise, if it was the last and the buffer was locked by the plugin,
  // unlock it.
  if (!Entry->ExternallyLocked)
    if (auto Err = Device.dataUnlockImpl(Entry->HstPtr))
      return Err;

  // Finally erase the entry from the map.
  return eraseEntry(*Entry);
}

Error GenericDeviceTy::synchronize(__tgt_async_info *AsyncInfo) {
  if (!AsyncInfo || !AsyncInfo->Queue)
    return Plugin::error(ErrorCode::INVALID_ARGUMENT,
                         "invalid async info queue");

  if (auto Err = synchronizeImpl(*AsyncInfo))
    return Err;

  for (auto *Ptr : AsyncInfo->AssociatedAllocations)
    if (auto Err = dataDelete(Ptr, TargetAllocTy::TARGET_ALLOC_DEVICE))
      return Err;
  AsyncInfo->AssociatedAllocations.clear();

  return Plugin::success();
}

Error GenericDeviceTy::queryAsync(__tgt_async_info *AsyncInfo) {
  if (!AsyncInfo || !AsyncInfo->Queue)
    return Plugin::error(ErrorCode::INVALID_ARGUMENT,
                         "invalid async info queue");

  return queryAsyncImpl(*AsyncInfo);
}

Error GenericDeviceTy::memoryVAMap(void **Addr, void *VAddr, size_t *RSize) {
  return Plugin::error(ErrorCode::UNSUPPORTED,
                       "device does not support VA Management");
}

Error GenericDeviceTy::memoryVAUnMap(void *VAddr, size_t Size) {
  return Plugin::error(ErrorCode::UNSUPPORTED,
                       "device does not support VA Management");
}

Error GenericDeviceTy::getDeviceMemorySize(uint64_t &DSize) {
  return Plugin::error(
      ErrorCode::UNIMPLEMENTED,
      "missing getDeviceMemorySize implementation (required by RR-heuristic");
}

Expected<void *> GenericDeviceTy::dataAlloc(int64_t Size, void *HostPtr,
                                            TargetAllocTy Kind) {
  void *Alloc = nullptr;

  if (Plugin.getRecordReplay().isRecordingOrReplaying())
    return Plugin.getRecordReplay().alloc(Size);

  switch (Kind) {
  case TARGET_ALLOC_DEFAULT:
  case TARGET_ALLOC_DEVICE_NON_BLOCKING:
  case TARGET_ALLOC_DEVICE:
    if (MemoryManager) {
      Alloc = MemoryManager->allocate(Size, HostPtr);
      if (!Alloc)
        return Plugin::error(ErrorCode::OUT_OF_RESOURCES,
                             "failed to allocate from memory manager");
      break;
    }
    [[fallthrough]];
  case TARGET_ALLOC_HOST:
  case TARGET_ALLOC_SHARED:
    Alloc = allocate(Size, HostPtr, Kind);
    if (!Alloc)
      return Plugin::error(ErrorCode::OUT_OF_RESOURCES,
                           "failed to allocate from device allocator");
  }

  // Report error if the memory manager or the device allocator did not return
  // any memory buffer.
  if (!Alloc)
    return Plugin::error(ErrorCode::UNIMPLEMENTED,
                         "invalid target data allocation kind or requested "
                         "allocator not implemented yet");

  // Register allocated buffer as pinned memory if the type is host memory.
  if (Kind == TARGET_ALLOC_HOST)
    if (auto Err = PinnedAllocs.registerHostBuffer(Alloc, Alloc, Size))
      return std::move(Err);

  // Keep track of the allocation stack if we track allocation traces.
  if (OMPX_TrackAllocationTraces) {
    std::string StackTrace;
    llvm::raw_string_ostream OS(StackTrace);
    llvm::sys::PrintStackTrace(OS);

    AllocationTraceInfoTy *ATI = new AllocationTraceInfoTy();
    ATI->AllocationTrace = std::move(StackTrace);
    ATI->DevicePtr = Alloc;
    ATI->HostPtr = HostPtr;
    ATI->Size = Size;
    ATI->Kind = Kind;

    auto AllocationTraceMap = AllocationTraces.getExclusiveAccessor();
    auto *&MapATI = (*AllocationTraceMap)[Alloc];
    ATI->LastAllocationInfo = MapATI;
    MapATI = ATI;
  }

  return Alloc;
}

Error GenericDeviceTy::dataDelete(void *TgtPtr, TargetAllocTy Kind) {
  // Free is a noop when recording or replaying.
  if (Plugin.getRecordReplay().isRecordingOrReplaying())
    return Plugin::success();

  // Keep track of the deallocation stack if we track allocation traces.
  if (OMPX_TrackAllocationTraces) {
    AllocationTraceInfoTy *ATI = nullptr;
    {
      auto AllocationTraceMap = AllocationTraces.getExclusiveAccessor();
      ATI = (*AllocationTraceMap)[TgtPtr];
    }

    std::string StackTrace;
    llvm::raw_string_ostream OS(StackTrace);
    llvm::sys::PrintStackTrace(OS);

    if (!ATI)
      ErrorReporter::reportDeallocationOfNonAllocatedPtr(TgtPtr, Kind, ATI,
                                                         StackTrace);

    // ATI is not null, thus we can lock it to inspect and modify it further.
    std::lock_guard<std::mutex> LG(ATI->Lock);
    if (!ATI->DeallocationTrace.empty())
      ErrorReporter::reportDeallocationOfDeallocatedPtr(TgtPtr, Kind, ATI,
                                                        StackTrace);

    if (ATI->Kind != Kind)
      ErrorReporter::reportDeallocationOfWrongPtrKind(TgtPtr, Kind, ATI,
                                                      StackTrace);

    ATI->DeallocationTrace = StackTrace;

#undef DEALLOCATION_ERROR
  }

  int Res;
  switch (Kind) {
  case TARGET_ALLOC_DEFAULT:
  case TARGET_ALLOC_DEVICE_NON_BLOCKING:
  case TARGET_ALLOC_DEVICE:
    if (MemoryManager) {
      Res = MemoryManager->free(TgtPtr);
      if (Res)
        return Plugin::error(
            ErrorCode::OUT_OF_RESOURCES,
            "failure to deallocate device pointer %p via memory manager",
            TgtPtr);
      break;
    }
    [[fallthrough]];
  case TARGET_ALLOC_HOST:
  case TARGET_ALLOC_SHARED:
    Res = free(TgtPtr, Kind);
    if (Res)
      return Plugin::error(
          ErrorCode::UNKNOWN,
          "failure to deallocate device pointer %p via device deallocator",
          TgtPtr);
  }

  // Unregister deallocated pinned memory buffer if the type is host memory.
  if (Kind == TARGET_ALLOC_HOST)
    if (auto Err = PinnedAllocs.unregisterHostBuffer(TgtPtr))
      return Err;

  return Plugin::success();
}

Error GenericDeviceTy::dataSubmit(void *TgtPtr, const void *HstPtr,
                                  int64_t Size, __tgt_async_info *AsyncInfo) {
  AsyncInfoWrapperTy AsyncInfoWrapper(*this, AsyncInfo);

  auto Err = dataSubmitImpl(TgtPtr, HstPtr, Size, AsyncInfoWrapper);
  AsyncInfoWrapper.finalize(Err);
  return Err;
}

Error GenericDeviceTy::dataRetrieve(void *HstPtr, const void *TgtPtr,
                                    int64_t Size, __tgt_async_info *AsyncInfo) {
  AsyncInfoWrapperTy AsyncInfoWrapper(*this, AsyncInfo);

  auto Err = dataRetrieveImpl(HstPtr, TgtPtr, Size, AsyncInfoWrapper);
  AsyncInfoWrapper.finalize(Err);
  return Err;
}

Error GenericDeviceTy::dataExchange(const void *SrcPtr, GenericDeviceTy &DstDev,
                                    void *DstPtr, int64_t Size,
                                    __tgt_async_info *AsyncInfo) {
  AsyncInfoWrapperTy AsyncInfoWrapper(*this, AsyncInfo);

  auto Err = dataExchangeImpl(SrcPtr, DstDev, DstPtr, Size, AsyncInfoWrapper);
  AsyncInfoWrapper.finalize(Err);
  return Err;
}

Error GenericDeviceTy::launchKernel(void *EntryPtr, void **ArgPtrs,
                                    ptrdiff_t *ArgOffsets,
                                    KernelArgsTy &KernelArgs,
                                    __tgt_async_info *AsyncInfo) {
  AsyncInfoWrapperTy AsyncInfoWrapper(
      *this,
      Plugin.getRecordReplay().isRecordingOrReplaying() ? nullptr : AsyncInfo);

  GenericKernelTy &GenericKernel =
      *reinterpret_cast<GenericKernelTy *>(EntryPtr);

  {
    std::string StackTrace;
    if (OMPX_TrackNumKernelLaunches) {
      llvm::raw_string_ostream OS(StackTrace);
      llvm::sys::PrintStackTrace(OS);
    }

    auto KernelTraceInfoRecord = KernelLaunchTraces.getExclusiveAccessor();
    (*KernelTraceInfoRecord)
        .emplace(&GenericKernel, std::move(StackTrace), AsyncInfo);
  }

  auto Err = GenericKernel.launch(*this, ArgPtrs, ArgOffsets, KernelArgs,
                                  AsyncInfoWrapper);

  // 'finalize' here to guarantee next record-replay actions are in-sync
  AsyncInfoWrapper.finalize(Err);

  RecordReplayTy &RecordReplay = Plugin.getRecordReplay();
  if (RecordReplay.isRecordingOrReplaying() &&
      RecordReplay.isSaveOutputEnabled())
    RecordReplay.saveKernelOutputInfo(GenericKernel.getName());

  return Err;
}

Error GenericDeviceTy::initAsyncInfo(__tgt_async_info **AsyncInfoPtr) {
  assert(AsyncInfoPtr && "Invalid async info");

  *AsyncInfoPtr = new __tgt_async_info();

  AsyncInfoWrapperTy AsyncInfoWrapper(*this, *AsyncInfoPtr);

  auto Err = initAsyncInfoImpl(AsyncInfoWrapper);
  AsyncInfoWrapper.finalize(Err);
  return Err;
}

Error GenericDeviceTy::initDeviceInfo(__tgt_device_info *DeviceInfo) {
  assert(DeviceInfo && "Invalid device info");

  return initDeviceInfoImpl(DeviceInfo);
}

Error GenericDeviceTy::printInfo() {
  auto Info = obtainInfoImpl();

  // Get the vendor-specific info entries describing the device properties.
  if (auto Err = Info.takeError())
    return Err;

  // Print all info entries.
  Info->print();

  return Plugin::success();
}

Error GenericDeviceTy::createEvent(void **EventPtrStorage) {
  return createEventImpl(EventPtrStorage);
}

Error GenericDeviceTy::destroyEvent(void *EventPtr) {
  return destroyEventImpl(EventPtr);
}

Error GenericDeviceTy::recordEvent(void *EventPtr,
                                   __tgt_async_info *AsyncInfo) {
  AsyncInfoWrapperTy AsyncInfoWrapper(*this, AsyncInfo);

  auto Err = recordEventImpl(EventPtr, AsyncInfoWrapper);
  AsyncInfoWrapper.finalize(Err);
  return Err;
}

Error GenericDeviceTy::waitEvent(void *EventPtr, __tgt_async_info *AsyncInfo) {
  AsyncInfoWrapperTy AsyncInfoWrapper(*this, AsyncInfo);

  auto Err = waitEventImpl(EventPtr, AsyncInfoWrapper);
  AsyncInfoWrapper.finalize(Err);
  return Err;
}

Error GenericDeviceTy::syncEvent(void *EventPtr) {
  return syncEventImpl(EventPtr);
}

bool GenericDeviceTy::useAutoZeroCopy() { return useAutoZeroCopyImpl(); }

Error GenericPluginTy::init() {
  if (Initialized)
    return Plugin::success();

  auto NumDevicesOrErr = initImpl();
  if (!NumDevicesOrErr)
    return NumDevicesOrErr.takeError();
  Initialized = true;

  NumDevices = *NumDevicesOrErr;
  if (NumDevices == 0)
    return Plugin::success();

  assert(Devices.size() == 0 && "Plugin already initialized");
  Devices.resize(NumDevices, nullptr);

  GlobalHandler = createGlobalHandler();
  assert(GlobalHandler && "Invalid global handler");

  RPCServer = new RPCServerTy(*this);
  assert(RPCServer && "Invalid RPC server");

  RecordReplay = new RecordReplayTy();
  assert(RecordReplay && "Invalid RR interface");

  return Plugin::success();
}

Error GenericPluginTy::deinit() {
  assert(Initialized && "Plugin was not initialized!");

  // Deinitialize all active devices.
  for (int32_t DeviceId = 0; DeviceId < NumDevices; ++DeviceId) {
    if (Devices[DeviceId]) {
      if (auto Err = deinitDevice(DeviceId))
        return Err;
    }
    assert(!Devices[DeviceId] && "Device was not deinitialized");
  }

  // There is no global handler if no device is available.
  if (GlobalHandler)
    delete GlobalHandler;

  if (RPCServer) {
    if (Error Err = RPCServer->shutDown())
      return Err;
    delete RPCServer;
  }

  if (RecordReplay)
    delete RecordReplay;

  // Perform last deinitializations on the plugin.
  if (Error Err = deinitImpl())
    return Err;
  Initialized = false;

  return Plugin::success();
}

Error GenericPluginTy::initDevice(int32_t DeviceId) {
  assert(!Devices[DeviceId] && "Device already initialized");

  // Create the device and save the reference.
  GenericDeviceTy *Device = createDevice(*this, DeviceId, NumDevices);
  assert(Device && "Invalid device");

  // Save the device reference into the list.
  Devices[DeviceId] = Device;

  // Initialize the device and its resources.
  return Device->init(*this);
}

Error GenericPluginTy::deinitDevice(int32_t DeviceId) {
  // The device may be already deinitialized.
  if (Devices[DeviceId] == nullptr)
    return Plugin::success();

  // Deinitialize the device and release its resources.
  if (auto Err = Devices[DeviceId]->deinit(*this))
    return Err;

  // Delete the device and invalidate its reference.
  delete Devices[DeviceId];
  Devices[DeviceId] = nullptr;

  return Plugin::success();
}

Expected<bool> GenericPluginTy::checkELFImage(StringRef Image) const {
  // First check if this image is a regular ELF file.
  if (!utils::elf::isELF(Image))
    return false;

  // Check if this image is an ELF with a matching machine value.
  auto MachineOrErr = utils::elf::checkMachine(Image, getMagicElfBits());
  if (!MachineOrErr)
    return MachineOrErr.takeError();

  return MachineOrErr;
}

Expected<bool> GenericPluginTy::checkBitcodeImage(StringRef Image) const {
  if (identify_magic(Image) != file_magic::bitcode)
    return false;

  LLVMContext Context;
  auto ModuleOrErr = getLazyBitcodeModule(MemoryBufferRef(Image, ""), Context,
                                          /*ShouldLazyLoadMetadata=*/true);
  if (!ModuleOrErr)
    return ModuleOrErr.takeError();
  Module &M = **ModuleOrErr;

  return M.getTargetTriple().getArch() == getTripleArch();
}

int32_t GenericPluginTy::is_initialized() const { return Initialized; }

int32_t GenericPluginTy::is_plugin_compatible(__tgt_device_image *Image) {
  StringRef Buffer(reinterpret_cast<const char *>(Image->ImageStart),
                   utils::getPtrDiff(Image->ImageEnd, Image->ImageStart));

  auto HandleError = [&](Error Err) -> bool {
    [[maybe_unused]] std::string ErrStr = toString(std::move(Err));
    DP("Failure to check validity of image %p: %s", Image, ErrStr.c_str());
    return false;
  };
  switch (identify_magic(Buffer)) {
  case file_magic::elf:
  case file_magic::elf_relocatable:
  case file_magic::elf_executable:
  case file_magic::elf_shared_object:
  case file_magic::elf_core: {
    auto MatchOrErr = checkELFImage(Buffer);
    if (Error Err = MatchOrErr.takeError())
      return HandleError(std::move(Err));
    return *MatchOrErr;
  }
  case file_magic::bitcode: {
    auto MatchOrErr = checkBitcodeImage(Buffer);
    if (Error Err = MatchOrErr.takeError())
      return HandleError(std::move(Err));
    return *MatchOrErr;
  }
  default:
    return false;
  }
}

int32_t GenericPluginTy::is_device_compatible(int32_t DeviceId,
                                              __tgt_device_image *Image) {
  StringRef Buffer(reinterpret_cast<const char *>(Image->ImageStart),
                   utils::getPtrDiff(Image->ImageEnd, Image->ImageStart));

  auto HandleError = [&](Error Err) -> bool {
    [[maybe_unused]] std::string ErrStr = toString(std::move(Err));
    DP("Failure to check validity of image %p: %s", Image, ErrStr.c_str());
    return false;
  };
  switch (identify_magic(Buffer)) {
  case file_magic::elf:
  case file_magic::elf_relocatable:
  case file_magic::elf_executable:
  case file_magic::elf_shared_object:
  case file_magic::elf_core: {
    auto MatchOrErr = checkELFImage(Buffer);
    if (Error Err = MatchOrErr.takeError())
      return HandleError(std::move(Err));
    if (!*MatchOrErr)
      return false;

    // Perform plugin-dependent checks for the specific architecture if needed.
    auto CompatibleOrErr = isELFCompatible(DeviceId, Buffer);
    if (Error Err = CompatibleOrErr.takeError())
      return HandleError(std::move(Err));
    return *CompatibleOrErr;
  }
  case file_magic::bitcode: {
    auto MatchOrErr = checkBitcodeImage(Buffer);
    if (Error Err = MatchOrErr.takeError())
      return HandleError(std::move(Err));
    return *MatchOrErr;
  }
  default:
    return false;
  }
}

int32_t GenericPluginTy::is_device_initialized(int32_t DeviceId) const {
  return isValidDeviceId(DeviceId) && Devices[DeviceId] != nullptr;
}

int32_t GenericPluginTy::init_device(int32_t DeviceId) {
  auto Err = initDevice(DeviceId);
  if (Err) {
    REPORT("Failure to initialize device %d: %s\n", DeviceId,
           toString(std::move(Err)).data());
    return OFFLOAD_FAIL;
  }

  return OFFLOAD_SUCCESS;
}

int32_t GenericPluginTy::number_of_devices() { return getNumDevices(); }

int32_t GenericPluginTy::is_data_exchangable(int32_t SrcDeviceId,
                                             int32_t DstDeviceId) {
  return isDataExchangable(SrcDeviceId, DstDeviceId);
}

int32_t GenericPluginTy::initialize_record_replay(int32_t DeviceId,
                                                  int64_t MemorySize,
                                                  void *VAddr, bool isRecord,
                                                  bool SaveOutput,
                                                  uint64_t &ReqPtrArgOffset) {
  GenericDeviceTy &Device = getDevice(DeviceId);
  RecordReplayTy::RRStatusTy Status =
      isRecord ? RecordReplayTy::RRStatusTy::RRRecording
               : RecordReplayTy::RRStatusTy::RRReplaying;

  if (auto Err = RecordReplay->init(&Device, MemorySize, VAddr, Status,
                                    SaveOutput, ReqPtrArgOffset)) {
    REPORT("WARNING RR did not initialize RR-properly with %lu bytes"
           "(Error: %s)\n",
           MemorySize, toString(std::move(Err)).data());
    RecordReplay->setStatus(RecordReplayTy::RRStatusTy::RRDeactivated);

    if (!isRecord) {
      return OFFLOAD_FAIL;
    }
  }
  return OFFLOAD_SUCCESS;
}

int32_t GenericPluginTy::load_binary(int32_t DeviceId,
                                     __tgt_device_image *TgtImage,
                                     __tgt_device_binary *Binary) {
  GenericDeviceTy &Device = getDevice(DeviceId);

  auto ImageOrErr = Device.loadBinary(*this, TgtImage);
  if (!ImageOrErr) {
    auto Err = ImageOrErr.takeError();
    REPORT("Failure to load binary image %p on device %d: %s\n", TgtImage,
           DeviceId, toString(std::move(Err)).data());
    return OFFLOAD_FAIL;
  }

  DeviceImageTy *Image = *ImageOrErr;
  assert(Image != nullptr && "Invalid Image");

  *Binary = __tgt_device_binary{reinterpret_cast<uint64_t>(Image)};

  return OFFLOAD_SUCCESS;
}

void *GenericPluginTy::data_alloc(int32_t DeviceId, int64_t Size, void *HostPtr,
                                  int32_t Kind) {
  auto AllocOrErr =
      getDevice(DeviceId).dataAlloc(Size, HostPtr, (TargetAllocTy)Kind);
  if (!AllocOrErr) {
    auto Err = AllocOrErr.takeError();
    REPORT("Failure to allocate device memory: %s\n",
           toString(std::move(Err)).data());
    return nullptr;
  }
  assert(*AllocOrErr && "Null pointer upon successful allocation");

  return *AllocOrErr;
}

int32_t GenericPluginTy::data_delete(int32_t DeviceId, void *TgtPtr,
                                     int32_t Kind) {
  auto Err =
      getDevice(DeviceId).dataDelete(TgtPtr, static_cast<TargetAllocTy>(Kind));
  if (Err) {
    REPORT("Failure to deallocate device pointer %p: %s\n", TgtPtr,
           toString(std::move(Err)).data());
    return OFFLOAD_FAIL;
  }

  return OFFLOAD_SUCCESS;
}

int32_t GenericPluginTy::data_lock(int32_t DeviceId, void *Ptr, int64_t Size,
                                   void **LockedPtr) {
  auto LockedPtrOrErr = getDevice(DeviceId).dataLock(Ptr, Size);
  if (!LockedPtrOrErr) {
    auto Err = LockedPtrOrErr.takeError();
    REPORT("Failure to lock memory %p: %s\n", Ptr,
           toString(std::move(Err)).data());
    return OFFLOAD_FAIL;
  }

  if (!(*LockedPtrOrErr)) {
    REPORT("Failure to lock memory %p: obtained a null locked pointer\n", Ptr);
    return OFFLOAD_FAIL;
  }
  *LockedPtr = *LockedPtrOrErr;

  return OFFLOAD_SUCCESS;
}

int32_t GenericPluginTy::data_unlock(int32_t DeviceId, void *Ptr) {
  auto Err = getDevice(DeviceId).dataUnlock(Ptr);
  if (Err) {
    REPORT("Failure to unlock memory %p: %s\n", Ptr,
           toString(std::move(Err)).data());
    return OFFLOAD_FAIL;
  }

  return OFFLOAD_SUCCESS;
}

int32_t GenericPluginTy::data_notify_mapped(int32_t DeviceId, void *HstPtr,
                                            int64_t Size) {
  auto Err = getDevice(DeviceId).notifyDataMapped(HstPtr, Size);
  if (Err) {
    REPORT("Failure to notify data mapped %p: %s\n", HstPtr,
           toString(std::move(Err)).data());
    return OFFLOAD_FAIL;
  }

  return OFFLOAD_SUCCESS;
}

int32_t GenericPluginTy::data_notify_unmapped(int32_t DeviceId, void *HstPtr) {
  auto Err = getDevice(DeviceId).notifyDataUnmapped(HstPtr);
  if (Err) {
    REPORT("Failure to notify data unmapped %p: %s\n", HstPtr,
           toString(std::move(Err)).data());
    return OFFLOAD_FAIL;
  }

  return OFFLOAD_SUCCESS;
}

int32_t GenericPluginTy::data_submit(int32_t DeviceId, void *TgtPtr,
                                     void *HstPtr, int64_t Size) {
  return data_submit_async(DeviceId, TgtPtr, HstPtr, Size,
                           /*AsyncInfoPtr=*/nullptr);
}

int32_t GenericPluginTy::data_submit_async(int32_t DeviceId, void *TgtPtr,
                                           void *HstPtr, int64_t Size,
                                           __tgt_async_info *AsyncInfoPtr) {
  auto Err = getDevice(DeviceId).dataSubmit(TgtPtr, HstPtr, Size, AsyncInfoPtr);
  if (Err) {
    REPORT("Failure to copy data from host to device. Pointers: host "
           "= " DPxMOD ", device = " DPxMOD ", size = %" PRId64 ": %s\n",
           DPxPTR(HstPtr), DPxPTR(TgtPtr), Size,
           toString(std::move(Err)).data());
    return OFFLOAD_FAIL;
  }

  return OFFLOAD_SUCCESS;
}

int32_t GenericPluginTy::data_retrieve(int32_t DeviceId, void *HstPtr,
                                       void *TgtPtr, int64_t Size) {
  return data_retrieve_async(DeviceId, HstPtr, TgtPtr, Size,
                             /*AsyncInfoPtr=*/nullptr);
}

int32_t GenericPluginTy::data_retrieve_async(int32_t DeviceId, void *HstPtr,
                                             void *TgtPtr, int64_t Size,
                                             __tgt_async_info *AsyncInfoPtr) {
  auto Err =
      getDevice(DeviceId).dataRetrieve(HstPtr, TgtPtr, Size, AsyncInfoPtr);
  if (Err) {
    REPORT("Failure to copy data from device to host. Pointers: host "
           "= " DPxMOD ", device = " DPxMOD ", size = %" PRId64 ": %s\n",
           DPxPTR(HstPtr), DPxPTR(TgtPtr), Size,
           toString(std::move(Err)).data());
    return OFFLOAD_FAIL;
  }

  return OFFLOAD_SUCCESS;
}

int32_t GenericPluginTy::data_exchange(int32_t SrcDeviceId, void *SrcPtr,
                                       int32_t DstDeviceId, void *DstPtr,
                                       int64_t Size) {
  return data_exchange_async(SrcDeviceId, SrcPtr, DstDeviceId, DstPtr, Size,
                             /*AsyncInfoPtr=*/nullptr);
}

int32_t GenericPluginTy::data_exchange_async(int32_t SrcDeviceId, void *SrcPtr,
                                             int DstDeviceId, void *DstPtr,
                                             int64_t Size,
                                             __tgt_async_info *AsyncInfo) {
  GenericDeviceTy &SrcDevice = getDevice(SrcDeviceId);
  GenericDeviceTy &DstDevice = getDevice(DstDeviceId);
  auto Err = SrcDevice.dataExchange(SrcPtr, DstDevice, DstPtr, Size, AsyncInfo);
  if (Err) {
    REPORT("Failure to copy data from device (%d) to device (%d). Pointers: "
           "host = " DPxMOD ", device = " DPxMOD ", size = %" PRId64 ": %s\n",
           SrcDeviceId, DstDeviceId, DPxPTR(SrcPtr), DPxPTR(DstPtr), Size,
           toString(std::move(Err)).data());
    return OFFLOAD_FAIL;
  }

  return OFFLOAD_SUCCESS;
}

int32_t GenericPluginTy::launch_kernel(int32_t DeviceId, void *TgtEntryPtr,
                                       void **TgtArgs, ptrdiff_t *TgtOffsets,
                                       KernelArgsTy *KernelArgs,
                                       __tgt_async_info *AsyncInfoPtr) {
  auto Err = getDevice(DeviceId).launchKernel(TgtEntryPtr, TgtArgs, TgtOffsets,
                                              *KernelArgs, AsyncInfoPtr);
  if (Err) {
    REPORT("Failure to run target region " DPxMOD " in device %d: %s\n",
           DPxPTR(TgtEntryPtr), DeviceId, toString(std::move(Err)).data());
    return OFFLOAD_FAIL;
  }

  return OFFLOAD_SUCCESS;
}

int32_t GenericPluginTy::synchronize(int32_t DeviceId,
                                     __tgt_async_info *AsyncInfoPtr) {
  auto Err = getDevice(DeviceId).synchronize(AsyncInfoPtr);
  if (Err) {
    REPORT("Failure to synchronize stream %p: %s\n", AsyncInfoPtr->Queue,
           toString(std::move(Err)).data());
    return OFFLOAD_FAIL;
  }

  return OFFLOAD_SUCCESS;
}

int32_t GenericPluginTy::query_async(int32_t DeviceId,
                                     __tgt_async_info *AsyncInfoPtr) {
  auto Err = getDevice(DeviceId).queryAsync(AsyncInfoPtr);
  if (Err) {
    REPORT("Failure to query stream %p: %s\n", AsyncInfoPtr->Queue,
           toString(std::move(Err)).data());
    return OFFLOAD_FAIL;
  }

  return OFFLOAD_SUCCESS;
}

void GenericPluginTy::print_device_info(int32_t DeviceId) {
  if (auto Err = getDevice(DeviceId).printInfo())
    REPORT("Failure to print device %d info: %s\n", DeviceId,
           toString(std::move(Err)).data());
}

int32_t GenericPluginTy::create_event(int32_t DeviceId, void **EventPtr) {
  auto Err = getDevice(DeviceId).createEvent(EventPtr);
  if (Err) {
    REPORT("Failure to create event: %s\n", toString(std::move(Err)).data());
    return OFFLOAD_FAIL;
  }

  return OFFLOAD_SUCCESS;
}

int32_t GenericPluginTy::record_event(int32_t DeviceId, void *EventPtr,
                                      __tgt_async_info *AsyncInfoPtr) {
  auto Err = getDevice(DeviceId).recordEvent(EventPtr, AsyncInfoPtr);
  if (Err) {
    REPORT("Failure to record event %p: %s\n", EventPtr,
           toString(std::move(Err)).data());
    return OFFLOAD_FAIL;
  }

  return OFFLOAD_SUCCESS;
}

int32_t GenericPluginTy::wait_event(int32_t DeviceId, void *EventPtr,
                                    __tgt_async_info *AsyncInfoPtr) {
  auto Err = getDevice(DeviceId).waitEvent(EventPtr, AsyncInfoPtr);
  if (Err) {
    REPORT("Failure to wait event %p: %s\n", EventPtr,
           toString(std::move(Err)).data());
    return OFFLOAD_FAIL;
  }

  return OFFLOAD_SUCCESS;
}

int32_t GenericPluginTy::sync_event(int32_t DeviceId, void *EventPtr) {
  auto Err = getDevice(DeviceId).syncEvent(EventPtr);
  if (Err) {
    REPORT("Failure to synchronize event %p: %s\n", EventPtr,
           toString(std::move(Err)).data());
    return OFFLOAD_FAIL;
  }

  return OFFLOAD_SUCCESS;
}

int32_t GenericPluginTy::destroy_event(int32_t DeviceId, void *EventPtr) {
  auto Err = getDevice(DeviceId).destroyEvent(EventPtr);
  if (Err) {
    REPORT("Failure to destroy event %p: %s\n", EventPtr,
           toString(std::move(Err)).data());
    return OFFLOAD_FAIL;
  }

  return OFFLOAD_SUCCESS;
}

void GenericPluginTy::set_info_flag(uint32_t NewInfoLevel) {
  std::atomic<uint32_t> &InfoLevel = getInfoLevelInternal();
  InfoLevel.store(NewInfoLevel);
}

int32_t GenericPluginTy::init_async_info(int32_t DeviceId,
                                         __tgt_async_info **AsyncInfoPtr) {
  assert(AsyncInfoPtr && "Invalid async info");

  auto Err = getDevice(DeviceId).initAsyncInfo(AsyncInfoPtr);
  if (Err) {
    REPORT("Failure to initialize async info at " DPxMOD " on device %d: %s\n",
           DPxPTR(*AsyncInfoPtr), DeviceId, toString(std::move(Err)).data());
    return OFFLOAD_FAIL;
  }

  return OFFLOAD_SUCCESS;
}

int32_t GenericPluginTy::init_device_info(int32_t DeviceId,
                                          __tgt_device_info *DeviceInfo,
                                          const char **ErrStr) {
  *ErrStr = "";

  auto Err = getDevice(DeviceId).initDeviceInfo(DeviceInfo);
  if (Err) {
    REPORT("Failure to initialize device info at " DPxMOD " on device %d: %s\n",
           DPxPTR(DeviceInfo), DeviceId, toString(std::move(Err)).data());
    return OFFLOAD_FAIL;
  }

  return OFFLOAD_SUCCESS;
}

int32_t GenericPluginTy::set_device_identifier(int32_t UserId,
                                               int32_t DeviceId) {
  UserDeviceIds[DeviceId] = UserId;

  return OFFLOAD_SUCCESS;
}

int32_t GenericPluginTy::use_auto_zero_copy(int32_t DeviceId) {
  return getDevice(DeviceId).useAutoZeroCopy();
}

int32_t GenericPluginTy::get_global(__tgt_device_binary Binary, uint64_t Size,
                                    const char *Name, void **DevicePtr) {
  assert(Binary.handle && "Invalid device binary handle");
  DeviceImageTy &Image = *reinterpret_cast<DeviceImageTy *>(Binary.handle);

  GenericDeviceTy &Device = Image.getDevice();

  GlobalTy DeviceGlobal(Name, Size);
  GenericGlobalHandlerTy &GHandler = getGlobalHandler();
  if (auto Err =
          GHandler.getGlobalMetadataFromDevice(Device, Image, DeviceGlobal)) {
    REPORT("Failure to look up global address: %s\n",
           toString(std::move(Err)).data());
    return OFFLOAD_FAIL;
  }

  *DevicePtr = DeviceGlobal.getPtr();
  assert(DevicePtr && "Invalid device global's address");

  // Save the loaded globals if we are recording.
  RecordReplayTy &RecordReplay = Device.Plugin.getRecordReplay();
  if (RecordReplay.isRecording())
    RecordReplay.addEntry(Name, Size, *DevicePtr);

  return OFFLOAD_SUCCESS;
}

int32_t GenericPluginTy::get_function(__tgt_device_binary Binary,
                                      const char *Name, void **KernelPtr) {
  assert(Binary.handle && "Invalid device binary handle");
  DeviceImageTy &Image = *reinterpret_cast<DeviceImageTy *>(Binary.handle);

  GenericDeviceTy &Device = Image.getDevice();

  auto KernelOrErr = Device.constructKernel(Name);
  if (Error Err = KernelOrErr.takeError()) {
    REPORT("Failure to look up kernel: %s\n", toString(std::move(Err)).data());
    return OFFLOAD_FAIL;
  }

  GenericKernelTy &Kernel = *KernelOrErr;
  if (auto Err = Kernel.init(Device, Image)) {
    REPORT("Failure to init kernel: %s\n", toString(std::move(Err)).data());
    return OFFLOAD_FAIL;
  }

  // Note that this is not the kernel's device address.
  *KernelPtr = &Kernel;
  return OFFLOAD_SUCCESS;
}<|MERGE_RESOLUTION|>--- conflicted
+++ resolved
@@ -858,23 +858,13 @@
 
   for (auto *Image : LoadedImages) {
     GenericGlobalHandlerTy &Handler = Plugin.getGlobalHandler();
-<<<<<<< HEAD
-    if (!Handler.hasProfilingGlobals(*this, *Image))
-      continue;
-
-    GPUProfGlobals profdata;
-=======
->>>>>>> 4084ffcf
     auto ProfOrErr = Handler.readProfilingGlobals(*this, *Image);
     if (!ProfOrErr)
       return ProfOrErr.takeError();
 
-<<<<<<< HEAD
-=======
     if (ProfOrErr->empty())
       continue;
 
->>>>>>> 4084ffcf
     // Dump out profdata
     if ((OMPX_DebugKind.get() & uint32_t(DeviceDebugKind::PGODump)) ==
         uint32_t(DeviceDebugKind::PGODump))
