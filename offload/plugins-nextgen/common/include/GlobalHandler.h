--- conflicted
+++ resolved
@@ -80,10 +80,7 @@
 
   void dump() const;
   Error write() const;
-<<<<<<< HEAD
-=======
   bool empty() const;
->>>>>>> 4084ffcf
 };
 
 /// Subclass of GlobalTy that holds the memory for a global of \p Ty.
@@ -196,12 +193,6 @@
                                           /*D2H=*/false);
   }
 
-<<<<<<< HEAD
-  /// Checks whether a given image contains profiling globals.
-  bool hasProfilingGlobals(GenericDeviceTy &Device, DeviceImageTy &Image);
-
-=======
->>>>>>> 4084ffcf
   /// Reads profiling data from a GPU image to supplied profdata struct.
   /// Iterates through the image symbol table and stores global values
   /// with profiling prefixes.
