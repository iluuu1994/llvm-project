--- conflicted
+++ resolved
@@ -208,10 +208,6 @@
         "//llvm:BitReader",
         "//llvm:BitWriter",
         "//llvm:CGData",
-<<<<<<< HEAD
-        "//llvm:Core",
-=======
->>>>>>> 4084ffcf
         "//llvm:DebugInfoDWARF",
         "//llvm:Demangle",
         "//llvm:LTO",
