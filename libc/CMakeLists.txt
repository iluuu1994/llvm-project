--- conflicted
+++ resolved
@@ -135,10 +135,7 @@
 option(LLVM_LIBC_FULL_BUILD "Build and test LLVM libc as if it is the full libc" ${default_to_full_build})
 option(LLVM_LIBC_IMPLEMENTATION_DEFINED_TEST_BEHAVIOR "Build LLVM libc tests assuming our implementation-defined behavior" ON)
 option(LLVM_LIBC_ENABLE_LINTING "Enables linting of libc source files" OFF)
-<<<<<<< HEAD
-=======
 option(LLVM_LIBC_ALL_HEADERS "Outputs all functions in header files, regardless of whether they are enabled on this target" OFF)
->>>>>>> 4084ffcf
 
 option(LIBC_CONFIG_PATH "The path to user provided folder that configures the build for the target system." OFF)
 
