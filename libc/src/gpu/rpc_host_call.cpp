--- conflicted
+++ resolved
@@ -19,11 +19,7 @@
 // arguments. We expect that the pointer here is a valid pointer on the server.
 LLVM_LIBC_FUNCTION(unsigned long long, rpc_host_call,
                    (void *fn, void *data, size_t size)) {
-<<<<<<< HEAD
-  rpc::Client::Port port = rpc::client.open<RPC_HOST_CALL>();
-=======
   rpc::Client::Port port = rpc::client.open<LIBC_HOST_CALL>();
->>>>>>> ce7c17d5
   port.send_n(data, size);
   port.send([=](rpc::Buffer *buffer, uint32_t) {
     buffer->data[0] = reinterpret_cast<uintptr_t>(fn);
