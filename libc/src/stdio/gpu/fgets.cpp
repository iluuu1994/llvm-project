//===-- GPU implementation of fgets ---------------------------------------===//
//
// Part of the LLVM Project, under the Apache License v2.0 with LLVM Exceptions.
// See https://llvm.org/LICENSE.txt for license information.
// SPDX-License-Identifier: Apache-2.0 WITH LLVM-exception
//
//===----------------------------------------------------------------------===//

#include "src/stdio/fgets.h"
#include "file.h"
#include "src/__support/macros/config.h"
#include "src/stdio/feof.h"
#include "src/stdio/ferror.h"

#include "hdr/stdio_macros.h" // for EOF.
#include "hdr/types/FILE.h"
#include <stddef.h>

namespace LIBC_NAMESPACE_DECL {

LLVM_LIBC_FUNCTION(char *, fgets,
                   (char *__restrict str, int count,
                    ::FILE *__restrict stream)) {
  if (count < 1)
    return nullptr;

  uint64_t recv_size;
  void *buf = nullptr;
<<<<<<< HEAD
  rpc::Client::Port port = rpc::client.open<RPC_READ_FGETS>();
=======
  rpc::Client::Port port = rpc::client.open<LIBC_READ_FGETS>();
>>>>>>> ce7c17d5
  port.send([=](rpc::Buffer *buffer, uint32_t) {
    buffer->data[0] = count;
    buffer->data[1] = file::from_stream(stream);
  });
  port.recv_n(&buf, &recv_size,
              [&](uint64_t) { return reinterpret_cast<void *>(str); });
  port.close();

  if (recv_size == 0)
    return nullptr;

  return str;
}

} // namespace LIBC_NAMESPACE_DECL<|MERGE_RESOLUTION|>--- conflicted
+++ resolved
@@ -26,11 +26,7 @@
 
   uint64_t recv_size;
   void *buf = nullptr;
-<<<<<<< HEAD
-  rpc::Client::Port port = rpc::client.open<RPC_READ_FGETS>();
-=======
   rpc::Client::Port port = rpc::client.open<LIBC_READ_FGETS>();
->>>>>>> ce7c17d5
   port.send([=](rpc::Buffer *buffer, uint32_t) {
     buffer->data[0] = count;
     buffer->data[1] = file::from_stream(stream);
