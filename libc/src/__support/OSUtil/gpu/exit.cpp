//===------------- GPU implementation of an exit function -------*- C++ -*-===//
//
// Part of the LLVM Project, under the Apache License v2.0 with LLVM Exceptions.
// See https://llvm.org/LICENSE.txt for license information.
// SPDX-License-Identifier: Apache-2.0 WITH LLVM-exception
//
//===----------------------------------------------------------------------===//

#include "src/__support/OSUtil/exit.h"

#include "src/__support/GPU/utils.h"
#include "src/__support/RPC/rpc_client.h"
#include "src/__support/macros/config.h"
#include "src/__support/macros/properties/architectures.h"

namespace LIBC_NAMESPACE_DECL {
namespace internal {

[[noreturn]] void exit(int status) {
  // We want to first make sure the server is listening before we exit.
<<<<<<< HEAD
  rpc::Client::Port port = rpc::client.open<RPC_EXIT>();
=======
  rpc::Client::Port port = rpc::client.open<LIBC_EXIT>();
>>>>>>> ce7c17d5
  port.send_and_recv([](rpc::Buffer *, uint32_t) {},
                     [](rpc::Buffer *, uint32_t) {});
  port.send([&](rpc::Buffer *buffer, uint32_t) {
    reinterpret_cast<uint32_t *>(buffer->data)[0] = status;
  });
  port.close();

  gpu::end_program();
}

} // namespace internal
} // namespace LIBC_NAMESPACE_DECL<|MERGE_RESOLUTION|>--- conflicted
+++ resolved
@@ -18,11 +18,7 @@
 
 [[noreturn]] void exit(int status) {
   // We want to first make sure the server is listening before we exit.
-<<<<<<< HEAD
-  rpc::Client::Port port = rpc::client.open<RPC_EXIT>();
-=======
   rpc::Client::Port port = rpc::client.open<LIBC_EXIT>();
->>>>>>> ce7c17d5
   port.send_and_recv([](rpc::Buffer *, uint32_t) {},
                      [](rpc::Buffer *, uint32_t) {});
   port.send([&](rpc::Buffer *buffer, uint32_t) {
