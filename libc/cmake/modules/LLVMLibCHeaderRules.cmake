# A rule for self contained header file targets.
# This rule merely copies the header file from the current source directory to
# the current binary directory.
# Usage:
#     add_header(
#       <target name>
#       HDR <header file>
#     )
function(add_header target_name)
  cmake_parse_arguments(
    "ADD_HEADER"
    ""             # No optional arguments
    "HDR;DEST_HDR" # Single value arguments
    "DEPENDS"
    ${ARGN}
  )
  if(NOT ADD_HEADER_HDR)
    message(FATAL_ERROR "'add_header' rules requires the HDR argument specifying a headef file.")
  endif()

  if(ADD_HEADER_DEST_HDR)
    set(dest_leaf_filename ${ADD_HEADER_DEST_HDR})
  else()
    set(dest_leaf_filename ${ADD_HEADER_HDR})
  endif()
  set(absolute_path ${CMAKE_CURRENT_SOURCE_DIR}/${dest_leaf_filename})
  file(RELATIVE_PATH relative_path ${LIBC_INCLUDE_SOURCE_DIR} ${absolute_path})
  set(dest_file ${LIBC_INCLUDE_DIR}/${relative_path})
  set(src_file ${CMAKE_CURRENT_SOURCE_DIR}/${ADD_HEADER_HDR})

  add_custom_command(
    OUTPUT ${dest_file}
    COMMAND ${CMAKE_COMMAND} -E copy_if_different ${src_file} ${dest_file}
    DEPENDS ${src_file}
  )

  get_fq_target_name(${target_name} fq_target_name)
  set(copied_hdr_target ${fq_target_name}.__copied_hdr__)
  add_custom_target(
    ${copied_hdr_target}
    DEPENDS ${dest_file}
  )

  if(ADD_HEADER_DEPENDS)
    get_fq_deps_list(fq_deps_list ${ADD_HEADER_DEPENDS})
    # Dependencies of a add_header target can only be another add_header target
    # or an add_gen_header target.
    foreach(dep IN LISTS fq_deps_list)
      get_target_property(header_file ${dep} HEADER_FILE_PATH)
      if(NOT header_file)
        message(FATAL_ERROR "Invalid dependency '${dep}' for '${fq_target_name}'.")
      endif()
    endforeach()
    add_dependencies(
      ${copied_hdr_target} ${fq_deps_list}
    )
  endif()

  add_header_library(
    ${target_name}
    HDRS
      ${dest_file}
    DEPENDS
      ${copied_hdr_target}
  )
  set_target_properties(
    ${fq_target_name}
    PROPERTIES
      HEADER_NAME ${dest_leaf_filename}
      HEADER_FILE_PATH ${dest_file}
      DEPS "${fq_deps_list}"
  )
endfunction(add_header)

function(add_gen_header target_name)
  cmake_parse_arguments(
    "ADD_GEN_HDR"
    "PUBLIC" # No optional arguments
    "YAML_FILE;GEN_HDR" # Single value arguments
    "DEPENDS"     # Multi value arguments
    ${ARGN}
  )
  get_fq_target_name(${target_name} fq_target_name)
  if(NOT LLVM_LIBC_FULL_BUILD)
    add_library(${fq_target_name} INTERFACE)
    return()
  endif()
  if(NOT ADD_GEN_HDR_GEN_HDR)
    message(FATAL_ERROR "`add_gen_hdr` rule requires GEN_HDR to be specified.")
  endif()
  if(NOT ADD_GEN_HDR_YAML_FILE)
    message(FATAL_ERROR "`add_gen_hdr` rule requires YAML_FILE to be specified.")
  endif()

  set(absolute_path ${CMAKE_CURRENT_SOURCE_DIR}/${ADD_GEN_HDR_GEN_HDR})
  file(RELATIVE_PATH relative_path ${LIBC_INCLUDE_SOURCE_DIR} ${absolute_path})
  set(out_file ${LIBC_INCLUDE_DIR}/${relative_path})
  set(dep_file "${out_file}.d")
  set(yaml_file ${CMAKE_SOURCE_DIR}/${ADD_GEN_HDR_YAML_FILE})
<<<<<<< HEAD

  set(entry_points "${TARGET_ENTRYPOINT_NAME_LIST}")
=======
  
  if(LLVM_LIBC_ALL_HEADERS)
    set(entry_points "")
  else()
    set(entry_points "${TARGET_ENTRYPOINT_NAME_LIST}")
  endif()

>>>>>>> 4084ffcf
  list(TRANSFORM entry_points PREPEND "--entry-point=")

  add_custom_command(
    OUTPUT ${out_file}
    WORKING_DIRECTORY ${CMAKE_BINARY_DIR}
    COMMAND ${Python3_EXECUTABLE} "${LIBC_SOURCE_DIR}/utils/hdrgen/main.py"
            --output ${out_file}
            --depfile ${dep_file}
            --write-if-changed
            ${entry_points}
            ${yaml_file}
    DEPENDS ${yaml_file}
    DEPFILE ${dep_file}
    COMMENT "Generating header ${ADD_GEN_HDR_GEN_HDR} from ${yaml_file}"
  )
  if(LIBC_TARGET_OS_IS_GPU)
    file(MAKE_DIRECTORY ${LIBC_INCLUDE_DIR}/llvm-libc-decls)
    file(MAKE_DIRECTORY ${LIBC_INCLUDE_DIR}/llvm-libc-decls/gpu)
    set(decl_out_file ${LIBC_INCLUDE_DIR}/llvm-libc-decls/${relative_path})
    add_custom_command(
      OUTPUT ${decl_out_file}
      COMMAND ${Python3_EXECUTABLE} "${LIBC_SOURCE_DIR}/utils/hdrgen/yaml_to_classes.py"
              ${yaml_file}
              --export-decls
              ${entry_points}
              --output_dir ${decl_out_file}
      WORKING_DIRECTORY ${CMAKE_CURRENT_SOURCE_DIR}
      DEPENDS ${yaml_file}
    )
  endif()

  if(ADD_GEN_HDR_DEPENDS)
    get_fq_deps_list(fq_deps_list ${ADD_GEN_HDR_DEPENDS})
    # Dependencies of a add_header target can only be another add_gen_header target
    # or an add_header target.
    foreach(dep IN LISTS fq_deps_list)
      get_target_property(header_file ${dep} HEADER_FILE_PATH)
      if(NOT header_file)
        message(FATAL_ERROR "Invalid dependency '${dep}' for '${fq_target_name}'.")
      endif()
    endforeach()
  endif()
  set(generated_hdr_target ${fq_target_name}.__generated_hdr__)
  add_custom_target(
    ${generated_hdr_target}
    DEPENDS ${out_file} ${fq_deps_list} ${decl_out_file}
  )

  add_header_library(
    ${target_name}
    HDRS
      ${out_file}
  )

  add_dependencies(${fq_target_name} ${generated_hdr_target})

  set_target_properties(
    ${fq_target_name}
    PROPERTIES
      HEADER_NAME ${ADD_GEN_HDR_GEN_HDR}
      HEADER_FILE_PATH ${out_file}
      DECLS_FILE_PATH "${decl_out_file}"
      DEPS "${fq_deps_list}"
  )


endfunction(add_gen_header)<|MERGE_RESOLUTION|>--- conflicted
+++ resolved
@@ -97,10 +97,6 @@
   set(out_file ${LIBC_INCLUDE_DIR}/${relative_path})
   set(dep_file "${out_file}.d")
   set(yaml_file ${CMAKE_SOURCE_DIR}/${ADD_GEN_HDR_YAML_FILE})
-<<<<<<< HEAD
-
-  set(entry_points "${TARGET_ENTRYPOINT_NAME_LIST}")
-=======
   
   if(LLVM_LIBC_ALL_HEADERS)
     set(entry_points "")
@@ -108,7 +104,6 @@
     set(entry_points "${TARGET_ENTRYPOINT_NAME_LIST}")
   endif()
 
->>>>>>> 4084ffcf
   list(TRANSFORM entry_points PREPEND "--entry-point=")
 
   add_custom_command(
