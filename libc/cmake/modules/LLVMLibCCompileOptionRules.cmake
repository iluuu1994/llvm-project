--- conflicted
+++ resolved
@@ -106,13 +106,10 @@
     list(APPEND config_options "-DLIBC_MATH=${LIBC_CONF_MATH_OPTIMIZATIONS}")
   endif()
 
-<<<<<<< HEAD
-=======
   if(LIBC_CONF_ERRNO_MODE)
     set(APPEND config_options "-DLIBC_ERRNO_MODE=${LIBC_CONF_ERRNO_MODE}")
   endif()
 
->>>>>>> 4084ffcf
   set(${output_var} ${config_options} PARENT_SCOPE)
 endfunction(_get_compile_options_from_config)
 
