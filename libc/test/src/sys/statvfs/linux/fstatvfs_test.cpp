--- conflicted
+++ resolved
@@ -7,12 +7,8 @@
 //===----------------------------------------------------------------------===//
 
 #include "hdr/fcntl_macros.h"
-<<<<<<< HEAD
-=======
 #include "src/__support/libc_errno.h"
->>>>>>> eb0f1dc0
 #include "src/__support/macros/config.h"
-#include "src/errno/libc_errno.h"
 #include "src/fcntl/open.h"
 #include "src/sys/stat/mkdirat.h"
 #include "src/sys/statvfs/fstatvfs.h"
@@ -45,11 +41,7 @@
 
   // Always delete the folder so that we start in a consistent state.
   LIBC_NAMESPACE::rmdir(TEST_DIR);
-<<<<<<< HEAD
-  LIBC_NAMESPACE::libc_errno = 0; // Reset errno
-=======
   libc_errno = 0; // Reset errno
->>>>>>> eb0f1dc0
 
   ASSERT_THAT(LIBC_NAMESPACE::mkdirat(AT_FDCWD, TEST_DIR, S_IRWXU),
               Succeeds(0));
