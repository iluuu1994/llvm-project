--- conflicted
+++ resolved
@@ -17,9 +17,5 @@
     libc.src.errno.errno
     libc.test.UnitTest.ErrnoCheckingTest
     libc.test.UnitTest.ErrnoSetterMatcher
-<<<<<<< HEAD
 )
-=======
-)
-endif()
->>>>>>> eb0f1dc0
+endif()