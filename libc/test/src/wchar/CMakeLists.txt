add_custom_target(libc_wchar_unittests)

add_libc_test(
  wcslen_test
  SUITE
    libc_wchar_unittests
  SRCS
    wcslen_test.cpp
  DEPENDS
    libc.hdr.types.size_t
    libc.hdr.types.wchar_t
    libc.src.wchar.wcslen
)

add_libc_test(
  btowc_test
  SUITE
    libc_wchar_unittests
  SRCS
    btowc_test.cpp
  DEPENDS
    libc.include.stdio
    libc.src.wchar.btowc
)

add_libc_test(
  wctob_test
  SUITE
    libc_wchar_unittests
  SRCS
    wctob_test.cpp
  DEPENDS
    libc.src.wchar.wctob
)

add_libc_test(
  wmemset_test 
  SUITE
    libc_wchar_unittests
  SRCS
    wmemset_test.cpp
  DEPENDS
    libc.hdr.types.size_t
    libc.hdr.types.wchar_t
    libc.src.wchar.wmemset
)

add_libc_test(
  wcschr_test
  SUITE
    libc_wchar_unittests
  SRCS
    wcschr_test.cpp
  DEPENDS
    libc.src.wchar.wcschr
)

add_libc_test(
  wcsncmp_test
  SUITE
    libc_wchar_unittests
  SRCS
    wcsncmp_test.cpp
  DEPENDS
    libc.src.wchar.wcsncmp
)

add_libc_test(
  wcscmp_test
  SUITE
    libc_wchar_unittests
  SRCS
    wcscmp_test.cpp
  DEPENDS
    libc.src.wchar.wcscmp
)

add_libc_test(
  wcspbrk_test
  SUITE
    libc_wchar_unittests
  SRCS
    wcspbrk_test.cpp
  DEPENDS
    libc.src.wchar.wcspbrk
)

add_libc_test(
  wcsrchr_test
  SUITE
    libc_wchar_unittests
  SRCS
    wcsrchr_test.cpp
  DEPENDS
    libc.src.wchar.wcsrchr
)

add_libc_test(
  wcsspn_test
  SUITE
    libc_wchar_unittests
  SRCS
    wcsspn_test.cpp
  DEPENDS
    libc.src.wchar.wcsspn
)

add_libc_test(
<<<<<<< HEAD
=======
  wmemchr_test
  SUITE
    libc_wchar_unittests
  SRCS
    wmemchr_test.cpp
  DEPENDS
    libc.src.wchar.wmemchr
)

add_libc_test(
>>>>>>> eb0f1dc0
  wmemcmp_test
  SUITE
    libc_wchar_unittests
  SRCS
    wmemcmp_test.cpp
  DEPENDS
    libc.src.wchar.wmemcmp
)

add_libc_test(
  wmempcpy_test
  SUITE
    libc_wchar_unittests
  SRCS
    wmempcpy_test.cpp
  DEPENDS
    libc.src.wchar.wmempcpy
)

add_libc_test(
  wmemcpy_test
  SUITE
    libc_wchar_unittests
  SRCS
    wmemcpy_test.cpp
  DEPENDS
    libc.src.wchar.wmemcpy
)

add_libc_test(
<<<<<<< HEAD
=======
  wmemmove_test
  SUITE
    libc_wchar_unittests
  SRCS
    wmemmove_test.cpp
  DEPENDS
    libc.src.wchar.wmemmove
)

add_libc_test(
  wcsncpy_test
  SUITE
    libc_wchar_unittests
  SRCS
    wcsncpy_test.cpp
  DEPENDS
    libc.src.wchar.wcsncpy
)

add_libc_test(
  wcscat_test
  SUITE
    libc_wchar_unittests
  SRCS
    wcscat_test.cpp
  DEPENDS
    libc.src.wchar.wcscat
)
  
add_libc_test(
>>>>>>> eb0f1dc0
  wcsstr_test
  SUITE
    libc_wchar_unittests
  SRCS
    wcsstr_test.cpp
  DEPENDS
    libc.src.wchar.wcsstr
)

add_libc_test(
  wcsncat_test
  SUITE
    libc_wchar_unittests
  SRCS
    wcsncat_test.cpp
  DEPENDS
    libc.src.wchar.wcsncat
)

add_libc_test(
  wcscpy_test
  SUITE
    libc_wchar_unittests
  SRCS
    wcscpy_test.cpp
  DEPENDS
    libc.src.wchar.wcscpy
)<|MERGE_RESOLUTION|>--- conflicted
+++ resolved
@@ -106,8 +106,6 @@
 )
 
 add_libc_test(
-<<<<<<< HEAD
-=======
   wmemchr_test
   SUITE
     libc_wchar_unittests
@@ -118,7 +116,6 @@
 )
 
 add_libc_test(
->>>>>>> eb0f1dc0
   wmemcmp_test
   SUITE
     libc_wchar_unittests
@@ -149,8 +146,6 @@
 )
 
 add_libc_test(
-<<<<<<< HEAD
-=======
   wmemmove_test
   SUITE
     libc_wchar_unittests
@@ -181,7 +176,6 @@
 )
   
 add_libc_test(
->>>>>>> eb0f1dc0
   wcsstr_test
   SUITE
     libc_wchar_unittests
