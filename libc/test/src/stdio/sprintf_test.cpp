--- conflicted
+++ resolved
@@ -10,11 +10,7 @@
 #include "src/stdio/sprintf.h"
 
 #include "src/__support/FPUtil/FPBits.h"
-<<<<<<< HEAD
-#include "src/errno/libc_errno.h"
-=======
 #include "src/__support/libc_errno.h"
->>>>>>> 4084ffcf
 #include "test/UnitTest/RoundingModeUtils.h"
 #include "test/UnitTest/Test.h"
 #include <inttypes.h>
@@ -3232,82 +3228,46 @@
   char buff[1000];
   int written;
 
-<<<<<<< HEAD
-  LIBC_NAMESPACE::libc_errno = 0;
-  written = LIBC_NAMESPACE::sprintf(buff, "%m");
-  ASSERT_STREQ_LEN(written, buff, "Success");
-
-  LIBC_NAMESPACE::libc_errno = ERANGE;
-=======
   libc_errno = 0;
   written = LIBC_NAMESPACE::sprintf(buff, "%m");
   ASSERT_STREQ_LEN(written, buff, "Success");
 
   libc_errno = ERANGE;
->>>>>>> 4084ffcf
   written = LIBC_NAMESPACE::sprintf(buff, "%m");
   ASSERT_STREQ_LEN(written, buff, "Numerical result out of range");
 
   // Check that it correctly consumes no arguments.
-<<<<<<< HEAD
-  LIBC_NAMESPACE::libc_errno = 0;
-=======
   libc_errno = 0;
->>>>>>> 4084ffcf
   written = LIBC_NAMESPACE::sprintf(buff, "%m %d", 1);
   ASSERT_STREQ_LEN(written, buff, "Success 1");
 
   // Width Tests
 
-<<<<<<< HEAD
-  LIBC_NAMESPACE::libc_errno = 0;
-  written = LIBC_NAMESPACE::sprintf(buff, "%10m");
-  ASSERT_STREQ_LEN(written, buff, "   Success");
-
-  LIBC_NAMESPACE::libc_errno = ERANGE;
-=======
   libc_errno = 0;
   written = LIBC_NAMESPACE::sprintf(buff, "%10m");
   ASSERT_STREQ_LEN(written, buff, "   Success");
 
   libc_errno = ERANGE;
->>>>>>> 4084ffcf
   written = LIBC_NAMESPACE::sprintf(buff, "%10m");
   ASSERT_STREQ_LEN(written, buff, "Numerical result out of range");
 
   // Precision Tests
 
-<<<<<<< HEAD
-  LIBC_NAMESPACE::libc_errno = 0;
-  written = LIBC_NAMESPACE::sprintf(buff, "%.10m");
-  ASSERT_STREQ_LEN(written, buff, "Success");
-
-  LIBC_NAMESPACE::libc_errno = ERANGE;
-=======
   libc_errno = 0;
   written = LIBC_NAMESPACE::sprintf(buff, "%.10m");
   ASSERT_STREQ_LEN(written, buff, "Success");
 
   libc_errno = ERANGE;
->>>>>>> 4084ffcf
   written = LIBC_NAMESPACE::sprintf(buff, "%.10m");
   ASSERT_STREQ_LEN(written, buff, "Numerical ");
 
   // Flag Tests (Only '-' since the others only affect ints)
 
-<<<<<<< HEAD
-  LIBC_NAMESPACE::libc_errno = 0;
-  written = LIBC_NAMESPACE::sprintf(buff, "%-10m");
-  ASSERT_STREQ_LEN(written, buff, "Success   ");
-
-  LIBC_NAMESPACE::libc_errno = ERANGE;
-=======
   libc_errno = 0;
   written = LIBC_NAMESPACE::sprintf(buff, "%-10m");
   ASSERT_STREQ_LEN(written, buff, "Success   ");
 
   libc_errno = ERANGE;
->>>>>>> 4084ffcf
   written = LIBC_NAMESPACE::sprintf(buff, "%-10m");
   ASSERT_STREQ_LEN(written, buff, "Numerical result out of range");
 
@@ -3315,17 +3275,6 @@
   // Since alt mode here is effectively a completely separate conversion, it
   // gets separate tests.
 
-<<<<<<< HEAD
-  LIBC_NAMESPACE::libc_errno = 0;
-  written = LIBC_NAMESPACE::sprintf(buff, "%#m");
-  ASSERT_STREQ_LEN(written, buff, "0");
-
-  LIBC_NAMESPACE::libc_errno = ERANGE;
-  written = LIBC_NAMESPACE::sprintf(buff, "%#m");
-  ASSERT_STREQ_LEN(written, buff, "ERANGE");
-
-  LIBC_NAMESPACE::libc_errno = -9999;
-=======
   libc_errno = 0;
   written = LIBC_NAMESPACE::sprintf(buff, "%#m");
   ASSERT_STREQ_LEN(written, buff, "0");
@@ -3335,31 +3284,11 @@
   ASSERT_STREQ_LEN(written, buff, "ERANGE");
 
   libc_errno = -9999;
->>>>>>> 4084ffcf
   written = LIBC_NAMESPACE::sprintf(buff, "%#m");
   ASSERT_STREQ_LEN(written, buff, "-9999");
 
   // Alt Mode Width
 
-<<<<<<< HEAD
-  LIBC_NAMESPACE::libc_errno = 0;
-  written = LIBC_NAMESPACE::sprintf(buff, "%#10m");
-  ASSERT_STREQ_LEN(written, buff, "         0");
-
-  LIBC_NAMESPACE::libc_errno = ERANGE;
-  written = LIBC_NAMESPACE::sprintf(buff, "%#10m");
-  ASSERT_STREQ_LEN(written, buff, "    ERANGE");
-
-  LIBC_NAMESPACE::libc_errno = -9999;
-  written = LIBC_NAMESPACE::sprintf(buff, "%#10m");
-  ASSERT_STREQ_LEN(written, buff, "     -9999");
-
-  LIBC_NAMESPACE::libc_errno = ERANGE;
-  written = LIBC_NAMESPACE::sprintf(buff, "%#3m");
-  ASSERT_STREQ_LEN(written, buff, "ERANGE");
-
-  LIBC_NAMESPACE::libc_errno = -9999;
-=======
   libc_errno = 0;
   written = LIBC_NAMESPACE::sprintf(buff, "%#10m");
   ASSERT_STREQ_LEN(written, buff, "         0");
@@ -3377,27 +3306,11 @@
   ASSERT_STREQ_LEN(written, buff, "ERANGE");
 
   libc_errno = -9999;
->>>>>>> 4084ffcf
   written = LIBC_NAMESPACE::sprintf(buff, "%#3m");
   ASSERT_STREQ_LEN(written, buff, "-9999");
 
   // Alt Mode Precision
 
-<<<<<<< HEAD
-  LIBC_NAMESPACE::libc_errno = ERANGE;
-  written = LIBC_NAMESPACE::sprintf(buff, "%#.10m");
-  ASSERT_STREQ_LEN(written, buff, "ERANGE");
-
-  LIBC_NAMESPACE::libc_errno = -9999;
-  written = LIBC_NAMESPACE::sprintf(buff, "%#.10m");
-  ASSERT_STREQ_LEN(written, buff, "-0000009999");
-
-  LIBC_NAMESPACE::libc_errno = ERANGE;
-  written = LIBC_NAMESPACE::sprintf(buff, "%#.3m");
-  ASSERT_STREQ_LEN(written, buff, "ERA");
-
-  LIBC_NAMESPACE::libc_errno = -9999;
-=======
   libc_errno = ERANGE;
   written = LIBC_NAMESPACE::sprintf(buff, "%#.10m");
   ASSERT_STREQ_LEN(written, buff, "ERANGE");
@@ -3411,42 +3324,18 @@
   ASSERT_STREQ_LEN(written, buff, "ERA");
 
   libc_errno = -9999;
->>>>>>> 4084ffcf
   written = LIBC_NAMESPACE::sprintf(buff, "%#.3m");
   ASSERT_STREQ_LEN(written, buff, "-9999");
 
   // We don't test precision (or int flags) on errno = 0 because it behaves
   // weirdly, see the docs for more information.
-<<<<<<< HEAD
-  LIBC_NAMESPACE::libc_errno = 0;
-=======
   libc_errno = 0;
->>>>>>> 4084ffcf
   written = LIBC_NAMESPACE::sprintf(buff, "%#.1m");
   ASSERT_STREQ_LEN(written, buff, "0");
 
   // Alt Mode Flags
 
   // '-' flag
-<<<<<<< HEAD
-  LIBC_NAMESPACE::libc_errno = 0;
-  written = LIBC_NAMESPACE::sprintf(buff, "%#-10m");
-  ASSERT_STREQ_LEN(written, buff, "0         ");
-
-  LIBC_NAMESPACE::libc_errno = ERANGE;
-  written = LIBC_NAMESPACE::sprintf(buff, "%#-10m");
-  ASSERT_STREQ_LEN(written, buff, "ERANGE    ");
-
-  LIBC_NAMESPACE::libc_errno = -9999;
-  written = LIBC_NAMESPACE::sprintf(buff, "%#-10m");
-  ASSERT_STREQ_LEN(written, buff, "-9999     ");
-
-  LIBC_NAMESPACE::libc_errno = ERANGE;
-  written = LIBC_NAMESPACE::sprintf(buff, "%#-3m");
-  ASSERT_STREQ_LEN(written, buff, "ERANGE");
-
-  LIBC_NAMESPACE::libc_errno = -9999;
-=======
   libc_errno = 0;
   written = LIBC_NAMESPACE::sprintf(buff, "%#-10m");
   ASSERT_STREQ_LEN(written, buff, "0         ");
@@ -3464,24 +3353,15 @@
   ASSERT_STREQ_LEN(written, buff, "ERANGE");
 
   libc_errno = -9999;
->>>>>>> 4084ffcf
   written = LIBC_NAMESPACE::sprintf(buff, "%#-3m");
   ASSERT_STREQ_LEN(written, buff, "-9999");
 
   // '+' flag
-<<<<<<< HEAD
-  LIBC_NAMESPACE::libc_errno = ERANGE;
-  written = LIBC_NAMESPACE::sprintf(buff, "%#+m");
-  ASSERT_STREQ_LEN(written, buff, "ERANGE");
-
-  LIBC_NAMESPACE::libc_errno = -9999;
-=======
   libc_errno = ERANGE;
   written = LIBC_NAMESPACE::sprintf(buff, "%#+m");
   ASSERT_STREQ_LEN(written, buff, "ERANGE");
 
   libc_errno = -9999;
->>>>>>> 4084ffcf
   written = LIBC_NAMESPACE::sprintf(buff, "%#+m");
   ASSERT_STREQ_LEN(written, buff, "-9999");
 
@@ -3490,26 +3370,11 @@
   // come up, but I've avoided it for the other %m tests for ease of
   // refactoring if necessary. Here it needs to be positive to test that the
   // flags that only affect positive signed integers are properly passed along.
-<<<<<<< HEAD
-  LIBC_NAMESPACE::libc_errno = 9999;
-=======
   libc_errno = 9999;
->>>>>>> 4084ffcf
   written = LIBC_NAMESPACE::sprintf(buff, "%#+m");
   ASSERT_STREQ_LEN(written, buff, "+9999");
 
   // ' ' flag
-<<<<<<< HEAD
-  LIBC_NAMESPACE::libc_errno = ERANGE;
-  written = LIBC_NAMESPACE::sprintf(buff, "%# m");
-  ASSERT_STREQ_LEN(written, buff, "ERANGE");
-
-  LIBC_NAMESPACE::libc_errno = -9999;
-  written = LIBC_NAMESPACE::sprintf(buff, "%# m");
-  ASSERT_STREQ_LEN(written, buff, "-9999");
-
-  LIBC_NAMESPACE::libc_errno = 9999;
-=======
   libc_errno = ERANGE;
   written = LIBC_NAMESPACE::sprintf(buff, "%# m");
   ASSERT_STREQ_LEN(written, buff, "ERANGE");
@@ -3519,27 +3384,11 @@
   ASSERT_STREQ_LEN(written, buff, "-9999");
 
   libc_errno = 9999;
->>>>>>> 4084ffcf
   written = LIBC_NAMESPACE::sprintf(buff, "%# m");
   ASSERT_STREQ_LEN(written, buff, " 9999");
 
   // '0' flag
 
-<<<<<<< HEAD
-  LIBC_NAMESPACE::libc_errno = ERANGE;
-  written = LIBC_NAMESPACE::sprintf(buff, "%#010m");
-  ASSERT_STREQ_LEN(written, buff, "    ERANGE");
-
-  LIBC_NAMESPACE::libc_errno = -9999;
-  written = LIBC_NAMESPACE::sprintf(buff, "%#010m");
-  ASSERT_STREQ_LEN(written, buff, "-000009999");
-
-  LIBC_NAMESPACE::libc_errno = ERANGE;
-  written = LIBC_NAMESPACE::sprintf(buff, "%#03m");
-  ASSERT_STREQ_LEN(written, buff, "ERANGE");
-
-  LIBC_NAMESPACE::libc_errno = -9999;
-=======
   libc_errno = ERANGE;
   written = LIBC_NAMESPACE::sprintf(buff, "%#010m");
   ASSERT_STREQ_LEN(written, buff, "    ERANGE");
@@ -3553,7 +3402,6 @@
   ASSERT_STREQ_LEN(written, buff, "ERANGE");
 
   libc_errno = -9999;
->>>>>>> 4084ffcf
   written = LIBC_NAMESPACE::sprintf(buff, "%#03m");
   ASSERT_STREQ_LEN(written, buff, "-9999");
 }
