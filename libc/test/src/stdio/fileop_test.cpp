//===-- Unittests for file operations like fopen, flcose etc --------------===//
//
// Part of the LLVM Project, under the Apache License v2.0 with LLVM Exceptions.
// See https://llvm.org/LICENSE.txt for license information.
// SPDX-License-Identifier: Apache-2.0 WITH LLVM-exception
//
//===----------------------------------------------------------------------===//

#include "src/stdio/clearerr.h"
#include "src/stdio/fclose.h"
#include "src/stdio/feof.h"
#include "src/stdio/ferror.h"
#include "src/stdio/fflush.h"
#include "src/stdio/fileno.h"
#include "src/stdio/fopen.h"
#include "src/stdio/fputs.h"
#include "src/stdio/fread.h"
#include "src/stdio/fseek.h"
#include "src/stdio/fwrite.h"
#include "test/UnitTest/ErrnoCheckingTest.h"
#include "test/UnitTest/ErrnoSetterMatcher.h"
#include "test/UnitTest/Test.h"

#include "hdr/stdio_macros.h"
<<<<<<< HEAD
#include "src/errno/libc_errno.h"
=======
>>>>>>> eb0f1dc0

using LlvmLibcFILETest = LIBC_NAMESPACE::testing::ErrnoCheckingTest;
using LIBC_NAMESPACE::testing::ErrnoSetterMatcher::EQ;
using LIBC_NAMESPACE::testing::ErrnoSetterMatcher::NE;
using LIBC_NAMESPACE::testing::ErrnoSetterMatcher::returns;

TEST_F(LlvmLibcFILETest, SimpleFileOperations) {
  constexpr char FILENAME[] = "testdata/simple_operations.test";
  ::FILE *file = LIBC_NAMESPACE::fopen(FILENAME, "w");
  ASSERT_FALSE(file == nullptr);
  ASSERT_GE(LIBC_NAMESPACE::fileno(file), 0);
  constexpr char CONTENT[] = "1234567890987654321";
  ASSERT_EQ(sizeof(CONTENT) - 1,
            LIBC_NAMESPACE::fwrite(CONTENT, 1, sizeof(CONTENT) - 1, file));

  // This is not a readable file.
  char read_data[sizeof(CONTENT)];
  ASSERT_THAT(LIBC_NAMESPACE::fread(read_data, 1, sizeof(CONTENT), file),
              returns(EQ(size_t(0))).with_errno(NE(0)));
  ASSERT_NE(LIBC_NAMESPACE::ferror(file), 0);

  LIBC_NAMESPACE::clearerr(file);
  ASSERT_EQ(LIBC_NAMESPACE::ferror(file), 0);

  ASSERT_EQ(0, LIBC_NAMESPACE::fclose(file));

  file = LIBC_NAMESPACE::fopen(FILENAME, "r");
  ASSERT_FALSE(file == nullptr);

  constexpr size_t READ_SIZE = 5;
  char data[READ_SIZE];
  data[READ_SIZE - 1] = '\0';
  ASSERT_EQ(LIBC_NAMESPACE::fread(data, 1, READ_SIZE - 1, file), READ_SIZE - 1);
  ASSERT_STREQ(data, "1234");
  ASSERT_EQ(LIBC_NAMESPACE::fseek(file, 5, SEEK_CUR), 0);
  ASSERT_EQ(LIBC_NAMESPACE::fread(data, 1, READ_SIZE - 1, file), READ_SIZE - 1);
  ASSERT_STREQ(data, "0987");
  ASSERT_EQ(LIBC_NAMESPACE::fseek(file, -5, SEEK_CUR), 0);
  ASSERT_EQ(LIBC_NAMESPACE::fread(data, 1, READ_SIZE - 1, file), READ_SIZE - 1);
  ASSERT_STREQ(data, "9098");

  // Reading another time should trigger eof.
  ASSERT_NE(sizeof(CONTENT),
            LIBC_NAMESPACE::fread(read_data, 1, sizeof(CONTENT), file));
  ASSERT_NE(LIBC_NAMESPACE::feof(file), 0);

  // Should be an error to write.
  ASSERT_THAT(LIBC_NAMESPACE::fwrite(CONTENT, 1, sizeof(CONTENT), file),
              returns(EQ(size_t(0))).with_errno(NE(0)));
  ASSERT_NE(LIBC_NAMESPACE::ferror(file), 0);

  LIBC_NAMESPACE::clearerr(file);

  // Should be an error to puts.
  ASSERT_THAT(LIBC_NAMESPACE::fputs(CONTENT, file),
              returns(EQ(EOF)).with_errno(NE(0)));
  ASSERT_NE(LIBC_NAMESPACE::ferror(file), 0);

  LIBC_NAMESPACE::clearerr(file);
  ASSERT_EQ(LIBC_NAMESPACE::ferror(file), 0);

  ASSERT_THAT(LIBC_NAMESPACE::fwrite("nothing", 1, 1, file),
              returns(EQ(size_t(0))).with_errno(NE(0)));
<<<<<<< HEAD
  LIBC_NAMESPACE::libc_errno = 0;
=======
>>>>>>> eb0f1dc0

  ASSERT_EQ(LIBC_NAMESPACE::fclose(file), 0);

  // Now try puts.
  file = LIBC_NAMESPACE::fopen(FILENAME, "w");
  ASSERT_FALSE(file == nullptr);
  // fputs returns a negative value on error (EOF) or any non-negative value on
  // success. This assert checks that the return value is non-negative.
  ASSERT_GE(LIBC_NAMESPACE::fputs(CONTENT, file), 0);

  LIBC_NAMESPACE::clearerr(file);
  ASSERT_EQ(LIBC_NAMESPACE::ferror(file), 0);

  // This is not a readable file.
  ASSERT_THAT(LIBC_NAMESPACE::fread(data, 1, 1, file),
              returns(EQ(0)).with_errno(NE(0)));

  ASSERT_EQ(0, LIBC_NAMESPACE::fclose(file));

  file = LIBC_NAMESPACE::fopen(FILENAME, "r");
  ASSERT_FALSE(file == nullptr);

  ASSERT_EQ(LIBC_NAMESPACE::fread(read_data, 1, sizeof(CONTENT) - 1, file),
            sizeof(CONTENT) - 1);
  read_data[sizeof(CONTENT) - 1] = '\0';
  ASSERT_STREQ(read_data, CONTENT);
  ASSERT_EQ(LIBC_NAMESPACE::fclose(file), 0);

  // Check that the other functions correctly set libc_errno.

  // ASSERT_NE(LIBC_NAMESPACE::fseek(file, 0, SEEK_SET), 0);
  // ASSERT_ERRNO_FAILURE();

  // ASSERT_NE(LIBC_NAMESPACE::fclose(file), 0);
  // ASSERT_ERRNO_FAILURE();

  // ASSERT_EQ(LIBC_NAMESPACE::fopen("INVALID FILE NAME", "r"),
  //           static_cast<FILE *>(nullptr));
  // ASSERT_ERRNO_FAILURE();
}

TEST_F(LlvmLibcFILETest, FFlush) {
  constexpr char FILENAME[] = "testdata/fflush.test";
  ::FILE *file = LIBC_NAMESPACE::fopen(FILENAME, "w+");
  ASSERT_FALSE(file == nullptr);
  constexpr char CONTENT[] = "1234567890987654321";
  ASSERT_EQ(sizeof(CONTENT),
            LIBC_NAMESPACE::fwrite(CONTENT, 1, sizeof(CONTENT), file));

  // Flushing at this point should write the data to disk. So, we should be
  // able to read it back.
  ASSERT_EQ(0, LIBC_NAMESPACE::fflush(file));

  char data[sizeof(CONTENT)];
  ASSERT_EQ(LIBC_NAMESPACE::fseek(file, 0, SEEK_SET), 0);
  ASSERT_EQ(LIBC_NAMESPACE::fread(data, 1, sizeof(CONTENT), file),
            sizeof(CONTENT));
  ASSERT_STREQ(data, CONTENT);

  ASSERT_EQ(LIBC_NAMESPACE::fclose(file), 0);
}

TEST_F(LlvmLibcFILETest, FOpenFWriteSizeGreaterThanOne) {
  using MyStruct = struct {
    char c;
    unsigned long long i;
  };
  constexpr MyStruct WRITE_DATA[] = {{'a', 1}, {'b', 2}, {'c', 3}};
  constexpr size_t WRITE_NMEMB = sizeof(WRITE_DATA) / sizeof(MyStruct);
  constexpr char FILENAME[] = "testdata/fread_fwrite.test";

  FILE *file = LIBC_NAMESPACE::fopen(FILENAME, "w");
  ASSERT_FALSE(file == nullptr);
  ASSERT_EQ(size_t(0), LIBC_NAMESPACE::fwrite(WRITE_DATA, 0, 1, file));
  ASSERT_THAT(
      LIBC_NAMESPACE::fwrite(WRITE_DATA, sizeof(MyStruct), WRITE_NMEMB, file),
      returns(EQ(WRITE_NMEMB)).with_errno(EQ(0)));
  ASSERT_EQ(LIBC_NAMESPACE::fclose(file), 0);

  file = LIBC_NAMESPACE::fopen(FILENAME, "r");
  ASSERT_FALSE(file == nullptr);
  MyStruct read_data[WRITE_NMEMB];
  ASSERT_EQ(size_t(0), LIBC_NAMESPACE::fread(read_data, 0, 1, file));
  ASSERT_THAT(
      LIBC_NAMESPACE::fread(read_data, sizeof(MyStruct), WRITE_NMEMB, file),
      returns(EQ(WRITE_NMEMB)).with_errno(EQ(0)));
  // Trying to read more should fetch nothing.
  ASSERT_THAT(
      LIBC_NAMESPACE::fread(read_data, sizeof(MyStruct), WRITE_NMEMB, file),
      returns(EQ(0)).with_errno(EQ(0)));
  EXPECT_NE(LIBC_NAMESPACE::feof(file), 0);
  EXPECT_EQ(LIBC_NAMESPACE::ferror(file), 0);
  ASSERT_EQ(LIBC_NAMESPACE::fclose(file), 0);
  // Verify that the data which was read is correct.
  for (size_t i = 0; i < WRITE_NMEMB; ++i) {
    ASSERT_EQ(read_data[i].c, WRITE_DATA[i].c);
    ASSERT_EQ(read_data[i].i, WRITE_DATA[i].i);
  }
}<|MERGE_RESOLUTION|>--- conflicted
+++ resolved
@@ -22,10 +22,6 @@
 #include "test/UnitTest/Test.h"
 
 #include "hdr/stdio_macros.h"
-<<<<<<< HEAD
-#include "src/errno/libc_errno.h"
-=======
->>>>>>> eb0f1dc0
 
 using LlvmLibcFILETest = LIBC_NAMESPACE::testing::ErrnoCheckingTest;
 using LIBC_NAMESPACE::testing::ErrnoSetterMatcher::EQ;
@@ -89,10 +85,6 @@
 
   ASSERT_THAT(LIBC_NAMESPACE::fwrite("nothing", 1, 1, file),
               returns(EQ(size_t(0))).with_errno(NE(0)));
-<<<<<<< HEAD
-  LIBC_NAMESPACE::libc_errno = 0;
-=======
->>>>>>> eb0f1dc0
 
   ASSERT_EQ(LIBC_NAMESPACE::fclose(file), 0);
 
