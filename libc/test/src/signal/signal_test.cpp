//===-- Unittests for signal ----------------------------------------------===//
//
// Part of the LLVM Project, under the Apache License v2.0 with LLVM Exceptions.
// See https://llvm.org/LICENSE.txt for license information.
// SPDX-License-Identifier: Apache-2.0 WITH LLVM-exception
//
//===----------------------------------------------------------------------===//

#include "src/__support/libc_errno.h"
#include "src/signal/raise.h"
#include "src/signal/signal.h"

#include "test/UnitTest/ErrnoSetterMatcher.h"
#include "test/UnitTest/Test.h"

using LIBC_NAMESPACE::testing::ErrnoSetterMatcher::Fails;
using LIBC_NAMESPACE::testing::ErrnoSetterMatcher::Succeeds;

TEST(LlvmLibcSignal, Invalid) {
<<<<<<< HEAD
  LIBC_NAMESPACE::libc_errno = 0;
=======
  libc_errno = 0;
>>>>>>> 4084ffcf
  auto *valid = +[](int) {};
  EXPECT_THAT((void *)LIBC_NAMESPACE::signal(0, valid),
              Fails(EINVAL, (void *)SIG_ERR));
  EXPECT_THAT((void *)LIBC_NAMESPACE::signal(65, valid),
              Fails(EINVAL, (void *)SIG_ERR));
}

static int sum;
TEST(LlvmLibcSignal, Basic) {
  // In case test get run multiple times.
  sum = 0;
  ASSERT_NE(LIBC_NAMESPACE::signal(
                SIGUSR1, +[](int) { sum++; }),
            SIG_ERR);
  ASSERT_THAT(LIBC_NAMESPACE::raise(SIGUSR1), Succeeds());
  EXPECT_EQ(sum, 1);
  for (int i = 0; i < 10; i++)
    ASSERT_THAT(LIBC_NAMESPACE::raise(SIGUSR1), Succeeds());
  EXPECT_EQ(sum, 11);
}<|MERGE_RESOLUTION|>--- conflicted
+++ resolved
@@ -17,11 +17,7 @@
 using LIBC_NAMESPACE::testing::ErrnoSetterMatcher::Succeeds;
 
 TEST(LlvmLibcSignal, Invalid) {
-<<<<<<< HEAD
-  LIBC_NAMESPACE::libc_errno = 0;
-=======
   libc_errno = 0;
->>>>>>> 4084ffcf
   auto *valid = +[](int) {};
   EXPECT_THAT((void *)LIBC_NAMESPACE::signal(0, valid),
               Fails(EINVAL, (void *)SIG_ERR));
