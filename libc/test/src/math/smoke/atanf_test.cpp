--- conflicted
+++ resolved
@@ -18,11 +18,7 @@
 using LlvmLibcAtanfTest = LIBC_NAMESPACE::testing::FPTest<float>;
 
 TEST_F(LlvmLibcAtanfTest, SpecialNumbers) {
-<<<<<<< HEAD
-  LIBC_NAMESPACE::libc_errno = 0;
-=======
   libc_errno = 0;
->>>>>>> eb0f1dc0
   EXPECT_FP_EQ_WITH_EXCEPTION(aNaN, LIBC_NAMESPACE::atanf(sNaN), FE_INVALID);
   EXPECT_MATH_ERRNO(0);
 
