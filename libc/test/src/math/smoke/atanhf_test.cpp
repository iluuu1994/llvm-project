--- conflicted
+++ resolved
@@ -20,11 +20,7 @@
 using LlvmLibcAtanhfTest = LIBC_NAMESPACE::testing::FPTest<float>;
 
 TEST_F(LlvmLibcAtanhfTest, SpecialNumbers) {
-<<<<<<< HEAD
-  LIBC_NAMESPACE::libc_errno = 0;
-=======
   libc_errno = 0;
->>>>>>> eb0f1dc0
   EXPECT_FP_EQ_WITH_EXCEPTION(aNaN, LIBC_NAMESPACE::atanhf(sNaN), FE_INVALID);
   EXPECT_MATH_ERRNO(0);
   // TODO: Strengthen errno,exception checks and remove these assert macros
