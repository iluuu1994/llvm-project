//===-- Utility class to test different flavors of [l|ll]round --*- C++ -*-===//
//
// Part of the LLVM Project, under the Apache License v2.0 with LLVM Exceptions.
// See https://llvm.org/LICENSE.txt for license information.
// SPDX-License-Identifier: Apache-2.0 WITH LLVM-exception
//
//===----------------------------------------------------------------------===//

#ifndef LLVM_LIBC_TEST_SRC_MATH_ROUNDTOINTEGERTEST_H
#define LLVM_LIBC_TEST_SRC_MATH_ROUNDTOINTEGERTEST_H

#include "src/__support/CPP/algorithm.h"
#include "src/__support/FPUtil/FEnvImpl.h"
#include "src/__support/FPUtil/FPBits.h"
#include "src/__support/macros/properties/architectures.h"
#include "test/UnitTest/FEnvSafeTest.h"
#include "test/UnitTest/FPMatcher.h"
#include "test/UnitTest/Test.h"
#include "utils/MPFRWrapper/MPFRUtils.h"

#include "hdr/math_macros.h"

namespace mpfr = LIBC_NAMESPACE::testing::mpfr;
using LIBC_NAMESPACE::Sign;

static constexpr int ROUNDING_MODES[4] = {FE_UPWARD, FE_DOWNWARD, FE_TOWARDZERO,
                                          FE_TONEAREST};

template <typename FloatType, typename IntType, bool TestModes = false>
class RoundToIntegerTestTemplate
    : public LIBC_NAMESPACE::testing::FEnvSafeTest {
public:
  typedef IntType (*RoundToIntegerFunc)(FloatType);

private:
  using FPBits = LIBC_NAMESPACE::fputil::FPBits<FloatType>;
  using StorageType = typename FPBits::StorageType;

  const FloatType zero = FPBits::zero().get_val();
  const FloatType neg_zero = FPBits::zero(Sign::NEG).get_val();
  const FloatType inf = FPBits::inf().get_val();
  const FloatType neg_inf = FPBits::inf(Sign::NEG).get_val();
  const FloatType nan = FPBits::quiet_nan().get_val();

  static constexpr StorageType MAX_NORMAL = FPBits::max_normal().uintval();
  static constexpr StorageType MIN_NORMAL = FPBits::min_normal().uintval();
  static constexpr StorageType MAX_SUBNORMAL =
      FPBits::max_subnormal().uintval();
  static constexpr StorageType MIN_SUBNORMAL =
      FPBits::min_subnormal().uintval();

  static constexpr IntType INTEGER_MIN = IntType(1)
                                         << (sizeof(IntType) * 8 - 1);
  static constexpr IntType INTEGER_MAX = -(INTEGER_MIN + 1);

  void test_one_input(RoundToIntegerFunc func, FloatType input,
                      IntType expected, bool expectError) {
<<<<<<< HEAD
    LIBC_NAMESPACE::libc_errno = 0;
=======
    libc_errno = 0;
>>>>>>> 4084ffcf
    LIBC_NAMESPACE::fputil::clear_except(FE_ALL_EXCEPT);

    ASSERT_EQ(func(input), expected);

    // TODO: Handle the !expectError case. It used to expect
    // 0 for errno and exceptions, but this doesn't hold for
    // all math functions using RoundToInteger test:
    // https://github.com/llvm/llvm-project/pull/88816
    if (expectError) {
      ASSERT_FP_EXCEPTION(FE_INVALID);
      ASSERT_MATH_ERRNO(EDOM);
    }
  }

  static inline mpfr::RoundingMode to_mpfr_rounding_mode(int mode) {
    switch (mode) {
    case FE_UPWARD:
      return mpfr::RoundingMode::Upward;
    case FE_DOWNWARD:
      return mpfr::RoundingMode::Downward;
    case FE_TOWARDZERO:
      return mpfr::RoundingMode::TowardZero;
    case FE_TONEAREST:
      return mpfr::RoundingMode::Nearest;
    default:
      __builtin_unreachable();
    }
  }

public:
  void SetUp() override {
    LIBC_NAMESPACE::testing::FEnvSafeTest::SetUp();

    if (math_errhandling & MATH_ERREXCEPT) {
      // We will disable all exceptions so that the test will not
      // crash with SIGFPE. We can still use fetestexcept to check
      // if the appropriate flag was raised.
      LIBC_NAMESPACE::fputil::disable_except(FE_ALL_EXCEPT);
    }
  }

  void do_infinity_and_na_n_test(RoundToIntegerFunc func) {
    test_one_input(func, inf, INTEGER_MAX, true);
    test_one_input(func, neg_inf, INTEGER_MIN, true);
    // This is currently never enabled, the
    // LLVM_LIBC_IMPLEMENTATION_DEFINED_TEST_BEHAVIOR CMake option in
    // libc/CMakeLists.txt is not forwarded to C++.
#if LIBC_COPT_IMPLEMENTATION_DEFINED_TEST_BEHAVIOR
    // Result is not well-defined, we always returns INTEGER_MAX
    test_one_input(func, nan, INTEGER_MAX, true);
#endif // LIBC_COPT_IMPLEMENTATION_DEFINED_TEST_BEHAVIOR
  }

  void testInfinityAndNaN(RoundToIntegerFunc func) {
    if (TestModes) {
      for (int mode : ROUNDING_MODES) {
        LIBC_NAMESPACE::fputil::set_round(mode);
        do_infinity_and_na_n_test(func);
      }
    } else {
      do_infinity_and_na_n_test(func);
    }
  }

  void do_round_numbers_test(RoundToIntegerFunc func) {
    test_one_input(func, zero, IntType(0), false);
    test_one_input(func, neg_zero, IntType(0), false);
    test_one_input(func, FloatType(1.0), IntType(1), false);
    test_one_input(func, FloatType(-1.0), IntType(-1), false);
    test_one_input(func, FloatType(10.0), IntType(10), false);
    test_one_input(func, FloatType(-10.0), IntType(-10), false);
    test_one_input(func, FloatType(1234.0), IntType(1234), false);
    test_one_input(func, FloatType(-1234.0), IntType(-1234), false);

    // The rest of this function compares with an equivalent MPFR function
    // which rounds floating point numbers to long values. There is no MPFR
    // function to round to long long or wider integer values. So, we will
    // the remaining tests only if the width of IntType less than equal to that
    // of long.
    if (sizeof(IntType) > sizeof(long))
      return;

    constexpr int EXPONENT_LIMIT = sizeof(IntType) * 8 - 1;
    constexpr int BIASED_EXPONENT_LIMIT = EXPONENT_LIMIT + FPBits::EXP_BIAS;
    if (BIASED_EXPONENT_LIMIT > FPBits::MAX_BIASED_EXPONENT)
      return;
    // We start with 1.0 so that the implicit bit for x86 long doubles
    // is set.
    FPBits bits(FloatType(1.0));
    bits.set_biased_exponent(BIASED_EXPONENT_LIMIT);
    bits.set_sign(Sign::NEG);
    bits.set_mantissa(0);

    FloatType x = bits.get_val();
    long mpfr_result;
    bool erangeflag = mpfr::round_to_long(x, mpfr_result);
    ASSERT_FALSE(erangeflag);
    test_one_input(func, x, mpfr_result, false);
  }

  void testRoundNumbers(RoundToIntegerFunc func) {
    if (TestModes) {
      for (int mode : ROUNDING_MODES) {
        LIBC_NAMESPACE::fputil::set_round(mode);
        do_round_numbers_test(func);
      }
    } else {
      do_round_numbers_test(func);
    }
  }

  void do_fractions_test(RoundToIntegerFunc func, int mode) {
    constexpr FloatType FRACTIONS[] = {
        FloatType(0.5),    FloatType(-0.5),  FloatType(0.115),
        FloatType(-0.115), FloatType(0.715), FloatType(-0.715),
    };
    for (FloatType x : FRACTIONS) {
      long mpfr_long_result;
      bool erangeflag;
      if (TestModes)
        erangeflag = mpfr::round_to_long(x, to_mpfr_rounding_mode(mode),
                                         mpfr_long_result);
      else
        erangeflag = mpfr::round_to_long(x, mpfr_long_result);
      ASSERT_FALSE(erangeflag);
      IntType mpfr_result = mpfr_long_result;
      test_one_input(func, x, mpfr_result, false);
    }
  }

  void testFractions(RoundToIntegerFunc func) {
    if (TestModes) {
      for (int mode : ROUNDING_MODES) {
        LIBC_NAMESPACE::fputil::set_round(mode);
        do_fractions_test(func, mode);
      }
    } else {
      // Passing 0 for mode has no effect as it is not used in doFractionsTest
      // when `TestModes` is false;
      do_fractions_test(func, 0);
    }
  }

  void testIntegerOverflow(RoundToIntegerFunc func) {
    // This function compares with an equivalent MPFR function which rounds
    // floating point numbers to long values. There is no MPFR function to
    // round to long long or wider integer values. So, we will peform the
    // comparisons in this function only if the width of IntType less than equal
    // to that of long.
    if (sizeof(IntType) > sizeof(long))
      return;

    constexpr int EXPONENT_LIMIT = sizeof(IntType) * 8 - 1;
    constexpr int BIASED_EXPONENT_LIMIT = EXPONENT_LIMIT + FPBits::EXP_BIAS;
    if (BIASED_EXPONENT_LIMIT > FPBits::MAX_BIASED_EXPONENT)
      return;
    // We start with 1.0 so that the implicit bit for x86 long doubles
    // is set.
    FPBits bits(FloatType(1.0));
    bits.set_biased_exponent(BIASED_EXPONENT_LIMIT);
    bits.set_sign(Sign::NEG);
    bits.set_mantissa(FPBits::FRACTION_MASK);

    FloatType x = bits.get_val();
    if (TestModes) {
      for (int m : ROUNDING_MODES) {
        LIBC_NAMESPACE::fputil::set_round(m);
        long mpfr_long_result;
        bool erangeflag =
            mpfr::round_to_long(x, to_mpfr_rounding_mode(m), mpfr_long_result);
        ASSERT_TRUE(erangeflag);
        test_one_input(func, x, INTEGER_MIN, true);
      }
    } else {
      long mpfr_long_result;
      bool erangeflag = mpfr::round_to_long(x, mpfr_long_result);
      ASSERT_TRUE(erangeflag);
      test_one_input(func, x, INTEGER_MIN, true);
    }
  }

  void testSubnormalRange(RoundToIntegerFunc func) {
    constexpr int COUNT = 1'000'001;
    constexpr StorageType STEP = LIBC_NAMESPACE::cpp::max(
        static_cast<StorageType>((MAX_SUBNORMAL - MIN_SUBNORMAL) / COUNT),
        StorageType(1));
    for (StorageType i = MIN_SUBNORMAL; i <= MAX_SUBNORMAL; i += STEP) {
      FloatType x = FPBits(i).get_val();
      if (x == FloatType(0.0))
        continue;
      // All subnormal numbers should round to zero.
      if (TestModes) {
        if (x > 0) {
          LIBC_NAMESPACE::fputil::set_round(FE_UPWARD);
          test_one_input(func, x, IntType(1), false);
          LIBC_NAMESPACE::fputil::set_round(FE_DOWNWARD);
          test_one_input(func, x, IntType(0), false);
          LIBC_NAMESPACE::fputil::set_round(FE_TOWARDZERO);
          test_one_input(func, x, IntType(0), false);
          LIBC_NAMESPACE::fputil::set_round(FE_TONEAREST);
          test_one_input(func, x, IntType(0), false);
        } else {
          LIBC_NAMESPACE::fputil::set_round(FE_UPWARD);
          test_one_input(func, x, IntType(0), false);
          LIBC_NAMESPACE::fputil::set_round(FE_DOWNWARD);
          test_one_input(func, x, IntType(-1), false);
          LIBC_NAMESPACE::fputil::set_round(FE_TOWARDZERO);
          test_one_input(func, x, IntType(0), false);
          LIBC_NAMESPACE::fputil::set_round(FE_TONEAREST);
          test_one_input(func, x, IntType(0), false);
        }
      } else {
        test_one_input(func, x, 0L, false);
      }
    }
  }

  void testNormalRange(RoundToIntegerFunc func) {
    // This function compares with an equivalent MPFR function which rounds
    // floating point numbers to long values. There is no MPFR function to
    // round to long long or wider integer values. So, we will peform the
    // comparisons in this function only if the width of IntType less than equal
    // to that of long.
    if (sizeof(IntType) > sizeof(long))
      return;

    constexpr int COUNT = 1'000'001;
    constexpr StorageType STEP = LIBC_NAMESPACE::cpp::max(
        static_cast<StorageType>((MAX_NORMAL - MIN_NORMAL) / COUNT),
        StorageType(1));
    for (StorageType i = MIN_NORMAL; i <= MAX_NORMAL; i += STEP) {
      FPBits xbits(i);
      FloatType x = xbits.get_val();
      // In normal range on x86 platforms, the long double implicit 1 bit can be
      // zero making the numbers NaN. We will skip them.
      if (xbits.is_nan())
        continue;

      if (TestModes) {
        for (int m : ROUNDING_MODES) {
          long mpfr_long_result;
          bool erangeflag = mpfr::round_to_long(x, to_mpfr_rounding_mode(m),
                                                mpfr_long_result);
          IntType mpfr_result = mpfr_long_result;
          LIBC_NAMESPACE::fputil::set_round(m);
          if (erangeflag)
            test_one_input(func, x, x > 0 ? INTEGER_MAX : INTEGER_MIN, true);
          else
            test_one_input(func, x, mpfr_result, false);
        }
      } else {
        long mpfr_long_result;
        bool erangeflag = mpfr::round_to_long(x, mpfr_long_result);
        IntType mpfr_result = mpfr_long_result;
        if (erangeflag)
          test_one_input(func, x, x > 0 ? INTEGER_MAX : INTEGER_MIN, true);
        else
          test_one_input(func, x, mpfr_result, false);
      }
    }
  }
};

#define LIST_ROUND_TO_INTEGER_TESTS_HELPER(FloatType, IntType, func,           \
                                           TestModes)                          \
  using LlvmLibcRoundToIntegerTest =                                           \
      RoundToIntegerTestTemplate<FloatType, IntType, TestModes>;               \
  TEST_F(LlvmLibcRoundToIntegerTest, InfinityAndNaN) {                         \
    testInfinityAndNaN(&func);                                                 \
  }                                                                            \
  TEST_F(LlvmLibcRoundToIntegerTest, RoundNumbers) {                           \
    testRoundNumbers(&func);                                                   \
  }                                                                            \
  TEST_F(LlvmLibcRoundToIntegerTest, Fractions) { testFractions(&func); }      \
  TEST_F(LlvmLibcRoundToIntegerTest, IntegerOverflow) {                        \
    testIntegerOverflow(&func);                                                \
  }                                                                            \
  TEST_F(LlvmLibcRoundToIntegerTest, SubnormalRange) {                         \
    testSubnormalRange(&func);                                                 \
  }                                                                            \
  TEST_F(LlvmLibcRoundToIntegerTest, NormalRange) { testNormalRange(&func); }

#define LIST_ROUND_TO_INTEGER_TESTS(FloatType, IntType, func)                  \
  LIST_ROUND_TO_INTEGER_TESTS_HELPER(FloatType, IntType, func, false)

#define LIST_ROUND_TO_INTEGER_TESTS_WITH_MODES(FloatType, IntType, func)       \
  LIST_ROUND_TO_INTEGER_TESTS_HELPER(FloatType, IntType, func, true)

#endif // LLVM_LIBC_TEST_SRC_MATH_ROUNDTOINTEGERTEST_H<|MERGE_RESOLUTION|>--- conflicted
+++ resolved
@@ -55,11 +55,7 @@
 
   void test_one_input(RoundToIntegerFunc func, FloatType input,
                       IntType expected, bool expectError) {
-<<<<<<< HEAD
-    LIBC_NAMESPACE::libc_errno = 0;
-=======
     libc_errno = 0;
->>>>>>> 4084ffcf
     LIBC_NAMESPACE::fputil::clear_except(FE_ALL_EXCEPT);
 
     ASSERT_EQ(func(input), expected);
