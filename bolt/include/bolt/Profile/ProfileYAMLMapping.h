//===- bolt/Profile/ProfileYAMLMapping.h ------------------------*- C++ -*-===//
//
// Part of the LLVM Project, under the Apache License v2.0 with LLVM Exceptions.
// See https://llvm.org/LICENSE.txt for license information.
// SPDX-License-Identifier: Apache-2.0 WITH LLVM-exception
//
//===----------------------------------------------------------------------===//
//
// Implement mapping between binary function profile and YAML representation.
//
//===----------------------------------------------------------------------===//

#ifndef BOLT_PROFILE_PROFILEYAMLMAPPING_H
#define BOLT_PROFILE_PROFILEYAMLMAPPING_H

#include "bolt/Core/BinaryFunction.h"
#include "llvm/Support/YAMLTraits.h"
#include <vector>

using llvm::bolt::BinaryFunction;

namespace llvm {
namespace yaml {

namespace bolt {
struct CallSiteInfo {
  llvm::yaml::Hex32 Offset{0};
  uint32_t DestId{0};
  uint32_t EntryDiscriminator{0}; /// multiple entry discriminator
  uint64_t Count{0};
  uint64_t Mispreds{0};

  bool operator==(const CallSiteInfo &Other) const {
    return Offset == Other.Offset && DestId == Other.DestId &&
           EntryDiscriminator == Other.EntryDiscriminator;
  }

  bool operator!=(const CallSiteInfo &Other) const { return !(*this == Other); }

  bool operator<(const CallSiteInfo &Other) const {
    if (Offset < Other.Offset)
      return true;
    if (Offset > Other.Offset)
      return false;

    if (DestId < Other.DestId)
      return true;
    if (DestId > Other.DestId)
      return false;

    if (EntryDiscriminator < Other.EntryDiscriminator)
      return true;

    return false;
  }
};
} // end namespace bolt

template <> struct MappingTraits<bolt::CallSiteInfo> {
  static void mapping(IO &YamlIO, bolt::CallSiteInfo &CSI) {
    YamlIO.mapRequired("off", CSI.Offset);
    YamlIO.mapRequired("fid", CSI.DestId);
    YamlIO.mapOptional("disc", CSI.EntryDiscriminator, (uint32_t)0);
    YamlIO.mapRequired("cnt", CSI.Count);
    YamlIO.mapOptional("mis", CSI.Mispreds, (uint64_t)0);
  }

  static const bool flow = true;
};

namespace bolt {
struct SuccessorInfo {
  uint32_t Index{0};
  uint64_t Count{0};
  uint64_t Mispreds{0};

  bool operator==(const SuccessorInfo &Other) const {
    return Index == Other.Index;
  }
  bool operator!=(const SuccessorInfo &Other) const {
    return !(*this == Other);
  }
};
} // end namespace bolt

template <> struct MappingTraits<bolt::SuccessorInfo> {
  static void mapping(IO &YamlIO, bolt::SuccessorInfo &SI) {
    YamlIO.mapRequired("bid", SI.Index);
    YamlIO.mapRequired("cnt", SI.Count);
    YamlIO.mapOptional("mis", SI.Mispreds, (uint64_t)0);
  }

  static const bool flow = true;
};

namespace bolt {
struct PseudoProbeInfo {
  uint32_t InlineTreeIndex = 0;
<<<<<<< HEAD
  uint64_t BlockMask = 0; // bitset with probe indices
  // Assume BlockMask == 1 if no other probes are set
  std::vector<uint64_t> BlockProbes;
=======
  uint64_t BlockMask = 0;            // bitset with probe indices from 1 to 64
  std::vector<uint64_t> BlockProbes; // block probes with indices above 64
>>>>>>> 7844257f
  std::vector<uint64_t> CallProbes;
  std::vector<uint64_t> IndCallProbes;
  std::vector<uint32_t> InlineTreeNodes;

  bool operator==(const PseudoProbeInfo &Other) const {
    return InlineTreeIndex == Other.InlineTreeIndex &&
           BlockProbes == Other.BlockProbes && CallProbes == Other.CallProbes &&
           IndCallProbes == Other.IndCallProbes;
  }
};
} // end namespace bolt

template <> struct MappingTraits<bolt::PseudoProbeInfo> {
  static void mapping(IO &YamlIO, bolt::PseudoProbeInfo &PI) {
<<<<<<< HEAD
    YamlIO.mapOptional("blk", PI.BlockMask, 0);
    YamlIO.mapOptional("blks", PI.BlockProbes, std::vector<uint64_t>());
    YamlIO.mapOptional("calls", PI.CallProbes, std::vector<uint64_t>());
    YamlIO.mapOptional("indcalls", PI.IndCallProbes, std::vector<uint64_t>());
=======
    YamlIO.mapOptional("blx", PI.BlockMask, 0);
    YamlIO.mapOptional("blk", PI.BlockProbes, std::vector<uint64_t>());
    YamlIO.mapOptional("call", PI.CallProbes, std::vector<uint64_t>());
    YamlIO.mapOptional("icall", PI.IndCallProbes, std::vector<uint64_t>());
>>>>>>> 7844257f
    YamlIO.mapOptional("id", PI.InlineTreeIndex, 0);
    YamlIO.mapOptional("ids", PI.InlineTreeNodes, std::vector<uint32_t>());
  }

  static const bool flow = true;
};
} // end namespace yaml
} // end namespace llvm

LLVM_YAML_IS_FLOW_SEQUENCE_VECTOR(llvm::yaml::bolt::CallSiteInfo)
LLVM_YAML_IS_FLOW_SEQUENCE_VECTOR(llvm::yaml::bolt::SuccessorInfo)
LLVM_YAML_IS_FLOW_SEQUENCE_VECTOR(llvm::yaml::bolt::PseudoProbeInfo)

namespace llvm {
namespace yaml {

namespace bolt {
struct BinaryBasicBlockProfile {
  uint32_t Index{0};
  uint32_t NumInstructions{0};
  llvm::yaml::Hex64 Hash{0};
  uint64_t ExecCount{0};
  uint64_t EventCount{0};
  std::vector<CallSiteInfo> CallSites;
  std::vector<SuccessorInfo> Successors;
  std::vector<PseudoProbeInfo> PseudoProbes;

  bool operator==(const BinaryBasicBlockProfile &Other) const {
    return Index == Other.Index;
  }
  bool operator!=(const BinaryBasicBlockProfile &Other) const {
    return !(*this == Other);
  }
};
} // end namespace bolt

template <> struct MappingTraits<bolt::BinaryBasicBlockProfile> {
  static void mapping(IO &YamlIO, bolt::BinaryBasicBlockProfile &BBP) {
    YamlIO.mapRequired("bid", BBP.Index);
    YamlIO.mapRequired("insns", BBP.NumInstructions);
    YamlIO.mapOptional("hash", BBP.Hash, (llvm::yaml::Hex64)0);
    YamlIO.mapOptional("exec", BBP.ExecCount, (uint64_t)0);
    YamlIO.mapOptional("events", BBP.EventCount, (uint64_t)0);
    YamlIO.mapOptional("calls", BBP.CallSites,
                       std::vector<bolt::CallSiteInfo>());
    YamlIO.mapOptional("succ", BBP.Successors,
                       std::vector<bolt::SuccessorInfo>());
    YamlIO.mapOptional("probes", BBP.PseudoProbes,
                       std::vector<bolt::PseudoProbeInfo>());
  }
};

namespace bolt {
<<<<<<< HEAD
struct InlineTreeInfo {
  uint32_t ParentIndexDelta;
  uint32_t CallSiteProbe;
  // Index in PseudoProbeDesc.GUID + 1, 0 for same as previous
  uint32_t GUIDIndex;
  bool operator==(const InlineTreeInfo &) const { return false; }
};
} // end namespace bolt

template <> struct MappingTraits<bolt::InlineTreeInfo> {
  static void mapping(IO &YamlIO, bolt::InlineTreeInfo &ITI) {
    YamlIO.mapOptional("g", ITI.GUIDIndex, 0);
=======
struct InlineTreeNode {
  uint32_t ParentIndexDelta;
  uint32_t CallSiteProbe;
  // Index in PseudoProbeDesc.GUID, UINT32_MAX for same as previous (omitted)
  uint32_t GUIDIndex;
  bool operator==(const InlineTreeNode &) const { return false; }
};
} // end namespace bolt

template <> struct MappingTraits<bolt::InlineTreeNode> {
  static void mapping(IO &YamlIO, bolt::InlineTreeNode &ITI) {
    YamlIO.mapOptional("g", ITI.GUIDIndex, UINT32_MAX);
>>>>>>> 7844257f
    YamlIO.mapOptional("p", ITI.ParentIndexDelta, 0);
    YamlIO.mapOptional("cs", ITI.CallSiteProbe, 0);
  }

  static const bool flow = true;
};
} // end namespace yaml
} // end namespace llvm

LLVM_YAML_IS_SEQUENCE_VECTOR(llvm::yaml::bolt::BinaryBasicBlockProfile)
<<<<<<< HEAD
LLVM_YAML_IS_FLOW_SEQUENCE_VECTOR(llvm::yaml::bolt::InlineTreeInfo)
=======
LLVM_YAML_IS_FLOW_SEQUENCE_VECTOR(llvm::yaml::bolt::InlineTreeNode)
>>>>>>> 7844257f

namespace llvm {
namespace yaml {

namespace bolt {
struct BinaryFunctionProfile {
  std::string Name;
  uint32_t NumBasicBlocks{0};
  uint32_t Id{0};
  llvm::yaml::Hex64 Hash{0};
  uint64_t ExecCount{0};
  std::vector<BinaryBasicBlockProfile> Blocks;
<<<<<<< HEAD
  std::vector<InlineTreeInfo> InlineTree;
=======
  std::vector<InlineTreeNode> InlineTree;
>>>>>>> 7844257f
  bool Used{false};
};
} // end namespace bolt

template <> struct MappingTraits<bolt::BinaryFunctionProfile> {
  static void mapping(IO &YamlIO, bolt::BinaryFunctionProfile &BFP) {
    YamlIO.mapRequired("name", BFP.Name);
    YamlIO.mapRequired("fid", BFP.Id);
    YamlIO.mapRequired("hash", BFP.Hash);
    YamlIO.mapRequired("exec", BFP.ExecCount);
    YamlIO.mapRequired("nblocks", BFP.NumBasicBlocks);
    YamlIO.mapOptional("blocks", BFP.Blocks,
                       std::vector<bolt::BinaryBasicBlockProfile>());
    YamlIO.mapOptional("inline_tree", BFP.InlineTree,
<<<<<<< HEAD
                       std::vector<bolt::InlineTreeInfo>());
=======
                       std::vector<bolt::InlineTreeNode>());
>>>>>>> 7844257f
  }
};

LLVM_YAML_STRONG_TYPEDEF(uint16_t, PROFILE_PF)

template <> struct ScalarBitSetTraits<PROFILE_PF> {
  static void bitset(IO &io, PROFILE_PF &value) {
    io.bitSetCase(value, "lbr", BinaryFunction::PF_LBR);
    io.bitSetCase(value, "sample", BinaryFunction::PF_SAMPLE);
    io.bitSetCase(value, "memevent", BinaryFunction::PF_MEMEVENT);
  }
};

template <> struct ScalarEnumerationTraits<llvm::bolt::HashFunction> {
  using HashFunction = llvm::bolt::HashFunction;
  static void enumeration(IO &io, HashFunction &value) {
    io.enumCase(value, "std-hash", HashFunction::StdHash);
    io.enumCase(value, "xxh3", HashFunction::XXH3);
  }
};

namespace bolt {
struct BinaryProfileHeader {
  uint32_t Version{1};
  std::string FileName; // Name of the profiled binary.
  std::string Id;       // BuildID.
  PROFILE_PF Flags{BinaryFunction::PF_NONE};
  // Type of the profile.
  std::string Origin;     // How the profile was obtained.
  std::string EventNames; // Events used for sample profile.
  bool IsDFSOrder{true};  // Whether using DFS block order in function profile
  llvm::bolt::HashFunction HashFunction; // Hash used for BB/BF hashing
};
} // end namespace bolt

template <> struct MappingTraits<bolt::BinaryProfileHeader> {
  static void mapping(IO &YamlIO, bolt::BinaryProfileHeader &Header) {
    YamlIO.mapRequired("profile-version", Header.Version);
    YamlIO.mapRequired("binary-name", Header.FileName);
    YamlIO.mapOptional("binary-build-id", Header.Id);
    YamlIO.mapRequired("profile-flags", Header.Flags);
    YamlIO.mapOptional("profile-origin", Header.Origin);
    YamlIO.mapOptional("profile-events", Header.EventNames);
    YamlIO.mapOptional("dfs-order", Header.IsDFSOrder);
    YamlIO.mapOptional("hash-func", Header.HashFunction,
                       llvm::bolt::HashFunction::StdHash);
  }
};

namespace bolt {
<<<<<<< HEAD
struct PseudoProbeDesc {
  std::vector<Hex64> GUID;
  std::vector<Hex64> Hash;
  std::vector<uint32_t> GUIDHash; // Index of hash for that GUID in Hash

  bool operator==(const PseudoProbeDesc &Other) const {
    // Only treat empty Desc as equal
    return GUID.empty() && Other.GUID.empty() && Hash.empty() &&
           Other.Hash.empty() && GUIDHash.empty() && Other.GUIDHash.empty();
=======
struct ProfilePseudoProbeDesc {
  std::vector<Hex64> GUID;
  std::vector<Hex64> Hash;
  std::vector<uint32_t> GUIDHashIdx; // Index of hash for that GUID in Hash

  bool operator==(const ProfilePseudoProbeDesc &Other) const {
    // Only treat empty Desc as equal
    return GUID.empty() && Other.GUID.empty() && Hash.empty() &&
           Other.Hash.empty() && GUIDHashIdx.empty() &&
           Other.GUIDHashIdx.empty();
>>>>>>> 7844257f
  }
};
} // end namespace bolt

<<<<<<< HEAD
template <> struct MappingTraits<bolt::PseudoProbeDesc> {
  static void mapping(IO &YamlIO, bolt::PseudoProbeDesc &PD) {
    YamlIO.mapRequired("gs", PD.GUID);
    YamlIO.mapRequired("gh", PD.GUIDHash);
=======
template <> struct MappingTraits<bolt::ProfilePseudoProbeDesc> {
  static void mapping(IO &YamlIO, bolt::ProfilePseudoProbeDesc &PD) {
    YamlIO.mapRequired("gs", PD.GUID);
    YamlIO.mapRequired("gh", PD.GUIDHashIdx);
>>>>>>> 7844257f
    YamlIO.mapRequired("hs", PD.Hash);
  }
};
} // end namespace yaml
} // end namespace llvm

LLVM_YAML_IS_SEQUENCE_VECTOR(llvm::yaml::bolt::BinaryFunctionProfile)
<<<<<<< HEAD
LLVM_YAML_IS_SEQUENCE_VECTOR(llvm::yaml::bolt::PseudoProbeDesc)
=======
LLVM_YAML_IS_SEQUENCE_VECTOR(llvm::yaml::bolt::ProfilePseudoProbeDesc)
>>>>>>> 7844257f

namespace llvm {
namespace yaml {

namespace bolt {
struct BinaryProfile {
  BinaryProfileHeader Header;
  std::vector<BinaryFunctionProfile> Functions;
<<<<<<< HEAD
  PseudoProbeDesc PseudoProbeDesc;
=======
  ProfilePseudoProbeDesc PseudoProbeDesc;
>>>>>>> 7844257f
};
} // namespace bolt

template <> struct MappingTraits<bolt::BinaryProfile> {
  static void mapping(IO &YamlIO, bolt::BinaryProfile &BP) {
    YamlIO.mapRequired("header", BP.Header);
    YamlIO.mapRequired("functions", BP.Functions);
    YamlIO.mapOptional("pseudo_probe_desc", BP.PseudoProbeDesc,
<<<<<<< HEAD
                       bolt::PseudoProbeDesc());
=======
                       bolt::ProfilePseudoProbeDesc());
>>>>>>> 7844257f
  }
};

} // end namespace yaml
} // end namespace llvm

#endif<|MERGE_RESOLUTION|>--- conflicted
+++ resolved
@@ -96,14 +96,8 @@
 namespace bolt {
 struct PseudoProbeInfo {
   uint32_t InlineTreeIndex = 0;
-<<<<<<< HEAD
-  uint64_t BlockMask = 0; // bitset with probe indices
-  // Assume BlockMask == 1 if no other probes are set
-  std::vector<uint64_t> BlockProbes;
-=======
   uint64_t BlockMask = 0;            // bitset with probe indices from 1 to 64
   std::vector<uint64_t> BlockProbes; // block probes with indices above 64
->>>>>>> 7844257f
   std::vector<uint64_t> CallProbes;
   std::vector<uint64_t> IndCallProbes;
   std::vector<uint32_t> InlineTreeNodes;
@@ -118,17 +112,10 @@
 
 template <> struct MappingTraits<bolt::PseudoProbeInfo> {
   static void mapping(IO &YamlIO, bolt::PseudoProbeInfo &PI) {
-<<<<<<< HEAD
-    YamlIO.mapOptional("blk", PI.BlockMask, 0);
-    YamlIO.mapOptional("blks", PI.BlockProbes, std::vector<uint64_t>());
-    YamlIO.mapOptional("calls", PI.CallProbes, std::vector<uint64_t>());
-    YamlIO.mapOptional("indcalls", PI.IndCallProbes, std::vector<uint64_t>());
-=======
     YamlIO.mapOptional("blx", PI.BlockMask, 0);
     YamlIO.mapOptional("blk", PI.BlockProbes, std::vector<uint64_t>());
     YamlIO.mapOptional("call", PI.CallProbes, std::vector<uint64_t>());
     YamlIO.mapOptional("icall", PI.IndCallProbes, std::vector<uint64_t>());
->>>>>>> 7844257f
     YamlIO.mapOptional("id", PI.InlineTreeIndex, 0);
     YamlIO.mapOptional("ids", PI.InlineTreeNodes, std::vector<uint32_t>());
   }
@@ -182,25 +169,14 @@
 };
 
 namespace bolt {
-<<<<<<< HEAD
-struct InlineTreeInfo {
-  uint32_t ParentIndexDelta;
-  uint32_t CallSiteProbe;
-  // Index in PseudoProbeDesc.GUID + 1, 0 for same as previous
-  uint32_t GUIDIndex;
-  bool operator==(const InlineTreeInfo &) const { return false; }
-};
-} // end namespace bolt
-
-template <> struct MappingTraits<bolt::InlineTreeInfo> {
-  static void mapping(IO &YamlIO, bolt::InlineTreeInfo &ITI) {
-    YamlIO.mapOptional("g", ITI.GUIDIndex, 0);
-=======
 struct InlineTreeNode {
   uint32_t ParentIndexDelta;
   uint32_t CallSiteProbe;
   // Index in PseudoProbeDesc.GUID, UINT32_MAX for same as previous (omitted)
   uint32_t GUIDIndex;
+  // Decoded contents, ParentIndexDelta becomes absolute value.
+  uint64_t GUID;
+  uint64_t Hash;
   bool operator==(const InlineTreeNode &) const { return false; }
 };
 } // end namespace bolt
@@ -208,7 +184,6 @@
 template <> struct MappingTraits<bolt::InlineTreeNode> {
   static void mapping(IO &YamlIO, bolt::InlineTreeNode &ITI) {
     YamlIO.mapOptional("g", ITI.GUIDIndex, UINT32_MAX);
->>>>>>> 7844257f
     YamlIO.mapOptional("p", ITI.ParentIndexDelta, 0);
     YamlIO.mapOptional("cs", ITI.CallSiteProbe, 0);
   }
@@ -219,11 +194,7 @@
 } // end namespace llvm
 
 LLVM_YAML_IS_SEQUENCE_VECTOR(llvm::yaml::bolt::BinaryBasicBlockProfile)
-<<<<<<< HEAD
-LLVM_YAML_IS_FLOW_SEQUENCE_VECTOR(llvm::yaml::bolt::InlineTreeInfo)
-=======
 LLVM_YAML_IS_FLOW_SEQUENCE_VECTOR(llvm::yaml::bolt::InlineTreeNode)
->>>>>>> 7844257f
 
 namespace llvm {
 namespace yaml {
@@ -236,11 +207,7 @@
   llvm::yaml::Hex64 Hash{0};
   uint64_t ExecCount{0};
   std::vector<BinaryBasicBlockProfile> Blocks;
-<<<<<<< HEAD
-  std::vector<InlineTreeInfo> InlineTree;
-=======
   std::vector<InlineTreeNode> InlineTree;
->>>>>>> 7844257f
   bool Used{false};
 };
 } // end namespace bolt
@@ -255,11 +222,7 @@
     YamlIO.mapOptional("blocks", BFP.Blocks,
                        std::vector<bolt::BinaryBasicBlockProfile>());
     YamlIO.mapOptional("inline_tree", BFP.InlineTree,
-<<<<<<< HEAD
-                       std::vector<bolt::InlineTreeInfo>());
-=======
                        std::vector<bolt::InlineTreeNode>());
->>>>>>> 7844257f
   }
 };
 
@@ -310,17 +273,6 @@
 };
 
 namespace bolt {
-<<<<<<< HEAD
-struct PseudoProbeDesc {
-  std::vector<Hex64> GUID;
-  std::vector<Hex64> Hash;
-  std::vector<uint32_t> GUIDHash; // Index of hash for that GUID in Hash
-
-  bool operator==(const PseudoProbeDesc &Other) const {
-    // Only treat empty Desc as equal
-    return GUID.empty() && Other.GUID.empty() && Hash.empty() &&
-           Other.Hash.empty() && GUIDHash.empty() && Other.GUIDHash.empty();
-=======
 struct ProfilePseudoProbeDesc {
   std::vector<Hex64> GUID;
   std::vector<Hex64> Hash;
@@ -331,22 +283,14 @@
     return GUID.empty() && Other.GUID.empty() && Hash.empty() &&
            Other.Hash.empty() && GUIDHashIdx.empty() &&
            Other.GUIDHashIdx.empty();
->>>>>>> 7844257f
-  }
-};
-} // end namespace bolt
-
-<<<<<<< HEAD
-template <> struct MappingTraits<bolt::PseudoProbeDesc> {
-  static void mapping(IO &YamlIO, bolt::PseudoProbeDesc &PD) {
-    YamlIO.mapRequired("gs", PD.GUID);
-    YamlIO.mapRequired("gh", PD.GUIDHash);
-=======
+  }
+};
+} // end namespace bolt
+
 template <> struct MappingTraits<bolt::ProfilePseudoProbeDesc> {
   static void mapping(IO &YamlIO, bolt::ProfilePseudoProbeDesc &PD) {
     YamlIO.mapRequired("gs", PD.GUID);
     YamlIO.mapRequired("gh", PD.GUIDHashIdx);
->>>>>>> 7844257f
     YamlIO.mapRequired("hs", PD.Hash);
   }
 };
@@ -354,11 +298,7 @@
 } // end namespace llvm
 
 LLVM_YAML_IS_SEQUENCE_VECTOR(llvm::yaml::bolt::BinaryFunctionProfile)
-<<<<<<< HEAD
-LLVM_YAML_IS_SEQUENCE_VECTOR(llvm::yaml::bolt::PseudoProbeDesc)
-=======
 LLVM_YAML_IS_SEQUENCE_VECTOR(llvm::yaml::bolt::ProfilePseudoProbeDesc)
->>>>>>> 7844257f
 
 namespace llvm {
 namespace yaml {
@@ -367,11 +307,7 @@
 struct BinaryProfile {
   BinaryProfileHeader Header;
   std::vector<BinaryFunctionProfile> Functions;
-<<<<<<< HEAD
-  PseudoProbeDesc PseudoProbeDesc;
-=======
   ProfilePseudoProbeDesc PseudoProbeDesc;
->>>>>>> 7844257f
 };
 } // namespace bolt
 
@@ -380,11 +316,7 @@
     YamlIO.mapRequired("header", BP.Header);
     YamlIO.mapRequired("functions", BP.Functions);
     YamlIO.mapOptional("pseudo_probe_desc", BP.PseudoProbeDesc,
-<<<<<<< HEAD
-                       bolt::PseudoProbeDesc());
-=======
                        bolt::ProfilePseudoProbeDesc());
->>>>>>> 7844257f
   }
 };
 
