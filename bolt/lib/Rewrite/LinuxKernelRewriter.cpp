//===- bolt/Rewrite/LinuxKernelRewriter.cpp -------------------------------===//
//
// Part of the LLVM Project, under the Apache License v2.0 with LLVM Exceptions.
// See https://llvm.org/LICENSE.txt for license information.
// SPDX-License-Identifier: Apache-2.0 WITH LLVM-exception
//
//===----------------------------------------------------------------------===//
//
// Support for updating Linux Kernel metadata.
//
//===----------------------------------------------------------------------===//

#include "bolt/Core/BinaryFunction.h"
#include "bolt/Rewrite/MetadataRewriter.h"
#include "bolt/Rewrite/MetadataRewriters.h"
#include "bolt/Utils/CommandLineOpts.h"
#include "llvm/ADT/ArrayRef.h"
#include "llvm/ADT/DenseSet.h"
#include "llvm/MC/MCDisassembler/MCDisassembler.h"
#include "llvm/Support/BinaryStreamWriter.h"
#include "llvm/Support/CommandLine.h"
#include "llvm/Support/Debug.h"
#include "llvm/Support/Errc.h"
#include "llvm/Support/ErrorOr.h"
#include <regex>

#define DEBUG_TYPE "bolt-linux"

using namespace llvm;
using namespace bolt;

namespace opts {

static cl::opt<bool>
    AltInstHasPadLen("alt-inst-has-padlen",
                     cl::desc("specify that .altinstructions has padlen field"),
                     cl::init(false), cl::Hidden, cl::cat(BoltCategory));

static cl::opt<uint32_t>
    AltInstFeatureSize("alt-inst-feature-size",
                       cl::desc("size of feature field in .altinstructions"),
                       cl::init(2), cl::Hidden, cl::cat(BoltCategory));

static cl::opt<bool>
    DumpAltInstructions("dump-alt-instructions",
                        cl::desc("dump Linux alternative instructions info"),
                        cl::init(false), cl::Hidden, cl::cat(BoltCategory));

static cl::opt<bool>
    DumpExceptions("dump-linux-exceptions",
                   cl::desc("dump Linux kernel exception table"),
                   cl::init(false), cl::Hidden, cl::cat(BoltCategory));

static cl::opt<bool>
    DumpORC("dump-orc", cl::desc("dump raw ORC unwind information (sorted)"),
            cl::init(false), cl::Hidden, cl::cat(BoltCategory));

static cl::opt<bool> DumpParavirtualPatchSites(
    "dump-para-sites", cl::desc("dump Linux kernel paravitual patch sites"),
    cl::init(false), cl::Hidden, cl::cat(BoltCategory));

static cl::opt<bool>
    DumpPCIFixups("dump-pci-fixups",
                  cl::desc("dump Linux kernel PCI fixup table"),
                  cl::init(false), cl::Hidden, cl::cat(BoltCategory));

static cl::opt<bool> DumpSMPLocks("dump-smp-locks",
                                  cl::desc("dump Linux kernel SMP locks"),
                                  cl::init(false), cl::Hidden,
                                  cl::cat(BoltCategory));

static cl::opt<bool> DumpStaticCalls("dump-static-calls",
                                     cl::desc("dump Linux kernel static calls"),
                                     cl::init(false), cl::Hidden,
                                     cl::cat(BoltCategory));

static cl::opt<bool>
    DumpStaticKeys("dump-static-keys",
                   cl::desc("dump Linux kernel static keys jump table"),
                   cl::init(false), cl::Hidden, cl::cat(BoltCategory));

static cl::opt<bool> LongJumpLabels(
    "long-jump-labels",
    cl::desc("always use long jumps/nops for Linux kernel static keys"),
    cl::init(false), cl::Hidden, cl::cat(BoltCategory));

static cl::opt<bool>
    PrintORC("print-orc",
             cl::desc("print ORC unwind information for instructions"),
             cl::init(true), cl::Hidden, cl::cat(BoltCategory));

} // namespace opts

/// Linux kernel version
struct LKVersion {
  LKVersion() {}
  LKVersion(unsigned Major, unsigned Minor, unsigned Rev)
      : Major(Major), Minor(Minor), Rev(Rev) {}

  bool operator<(const LKVersion &Other) const {
    return std::make_tuple(Major, Minor, Rev) <
           std::make_tuple(Other.Major, Other.Minor, Other.Rev);
  }

  bool operator>(const LKVersion &Other) const { return Other < *this; }

  bool operator<=(const LKVersion &Other) const { return !(*this > Other); }

  bool operator>=(const LKVersion &Other) const { return !(*this < Other); }

  bool operator==(const LKVersion &Other) const {
    return Major == Other.Major && Minor == Other.Minor && Rev == Other.Rev;
  }

  bool operator!=(const LKVersion &Other) const { return !(*this == Other); }

  unsigned Major{0};
  unsigned Minor{0};
  unsigned Rev{0};
};

/// Linux Kernel supports stack unwinding using ORC (oops rewind capability).
/// ORC state at every IP can be described by the following data structure.
struct ORCState {
  int16_t SPOffset;
  int16_t BPOffset;
  int16_t Info;

  bool operator==(const ORCState &Other) const {
    return SPOffset == Other.SPOffset && BPOffset == Other.BPOffset &&
           Info == Other.Info;
  }

  bool operator!=(const ORCState &Other) const { return !(*this == Other); }
};

/// Section terminator ORC entry.
static ORCState NullORC = {0, 0, 0};

/// Basic printer for ORC entry. It does not provide the same level of
/// information as objtool (for now).
inline raw_ostream &operator<<(raw_ostream &OS, const ORCState &E) {
  if (!opts::PrintORC)
    return OS;
  if (E != NullORC)
    OS << format("{sp: %d, bp: %d, info: 0x%x}", E.SPOffset, E.BPOffset,
                 E.Info);
  else
    OS << "{terminator}";

  return OS;
}

namespace {

/// Extension to DataExtractor that supports reading addresses stored in
/// PC-relative format.
class AddressExtractor : public DataExtractor {
  uint64_t DataAddress;

public:
  AddressExtractor(StringRef Data, uint64_t DataAddress, bool IsLittleEndian,
                   uint8_t AddressSize)
      : DataExtractor(Data, IsLittleEndian, AddressSize),
        DataAddress(DataAddress) {}

  /// Extract 32-bit PC-relative address/pointer.
  uint64_t getPCRelAddress32(Cursor &C) {
    const uint64_t Base = DataAddress + C.tell();
    return Base + (int32_t)getU32(C);
  }

  /// Extract 64-bit PC-relative address/pointer.
  uint64_t getPCRelAddress64(Cursor &C) {
    const uint64_t Base = DataAddress + C.tell();
    return Base + (int64_t)getU64(C);
  }
};

class LinuxKernelRewriter final : public MetadataRewriter {
  LKVersion LinuxKernelVersion;

  /// Information required for updating metadata referencing an instruction.
  struct InstructionFixup {
    BinarySection &Section; // Section referencing the instruction.
    uint64_t Offset;        // Offset in the section above.
    BinaryFunction &BF;     // Function containing the instruction.
    MCSymbol &Label;        // Label marking the instruction.
    bool IsPCRelative;      // If the reference type is relative.
  };
  std::vector<InstructionFixup> Fixups;

  /// Size of an entry in .smp_locks section.
  static constexpr size_t SMP_LOCKS_ENTRY_SIZE = 4;

  /// Linux ORC sections.
  ErrorOr<BinarySection &> ORCUnwindSection = std::errc::bad_address;
  ErrorOr<BinarySection &> ORCUnwindIPSection = std::errc::bad_address;

  /// Size of entries in ORC sections.
  static constexpr size_t ORC_UNWIND_ENTRY_SIZE = 6;
  static constexpr size_t ORC_UNWIND_IP_ENTRY_SIZE = 4;

  struct ORCListEntry {
    uint64_t IP;        /// Instruction address.
    BinaryFunction *BF; /// Binary function corresponding to the entry.
    ORCState ORC;       /// Stack unwind info in ORC format.

    /// ORC entries are sorted by their IPs. Terminator entries (NullORC)
    /// should precede other entries with the same address.
    bool operator<(const ORCListEntry &Other) const {
      if (IP < Other.IP)
        return 1;
      if (IP > Other.IP)
        return 0;
      return ORC == NullORC && Other.ORC != NullORC;
    }
  };

  using ORCListType = std::vector<ORCListEntry>;
  ORCListType ORCEntries;

  /// Number of entries in the input file ORC sections.
  uint64_t NumORCEntries = 0;

  /// Section containing static keys jump table.
  ErrorOr<BinarySection &> StaticKeysJumpSection = std::errc::bad_address;
  uint64_t StaticKeysJumpTableAddress = 0;
  static constexpr size_t STATIC_KEYS_JUMP_ENTRY_SIZE = 8;

  struct JumpInfoEntry {
    bool Likely;
    bool InitValue;
  };
  SmallVector<JumpInfoEntry, 16> JumpInfo;

  /// Static key entries that need nop conversion.
  DenseSet<uint32_t> NopIDs;

  /// Section containing static call table.
  ErrorOr<BinarySection &> StaticCallSection = std::errc::bad_address;
  uint64_t StaticCallTableAddress = 0;
  static constexpr size_t STATIC_CALL_ENTRY_SIZE = 8;

  struct StaticCallInfo {
    uint32_t ID;              /// Identifier of the entry in the table.
    BinaryFunction *Function; /// Function containing associated call.
    MCSymbol *Label;          /// Label attached to the call.
  };
  using StaticCallListType = std::vector<StaticCallInfo>;
  StaticCallListType StaticCallEntries;

  /// Section containing the Linux exception table.
  ErrorOr<BinarySection &> ExceptionsSection = std::errc::bad_address;
  static constexpr size_t EXCEPTION_TABLE_ENTRY_SIZE = 12;

  /// Functions with exception handling code.
  DenseSet<BinaryFunction *> FunctionsWithExceptions;

  /// Section with paravirtual patch sites.
  ErrorOr<BinarySection &> ParavirtualPatchSection = std::errc::bad_address;

  /// Alignment of paravirtual patch structures.
  static constexpr size_t PARA_PATCH_ALIGN = 8;

  /// .altinstructions section.
  ErrorOr<BinarySection &> AltInstrSection = std::errc::bad_address;

  /// Section containing Linux bug table.
  ErrorOr<BinarySection &> BugTableSection = std::errc::bad_address;

  /// Size of bug_entry struct.
  static constexpr size_t BUG_TABLE_ENTRY_SIZE = 12;

  /// List of bug entries per function.
  using FunctionBugListType =
      DenseMap<BinaryFunction *, SmallVector<uint32_t, 2>>;
  FunctionBugListType FunctionBugList;

  /// .pci_fixup section.
  ErrorOr<BinarySection &> PCIFixupSection = std::errc::bad_address;
  static constexpr size_t PCI_FIXUP_ENTRY_SIZE = 16;

  Error detectLinuxKernelVersion();

  /// Process linux kernel special sections and their relocations.
  void processLKSections();

  /// Process __ksymtab and __ksymtab_gpl.
  void processLKKSymtab(bool IsGPL = false);

  // Create relocations in sections requiring fixups.
  //
  // Make sure functions that will not be emitted are marked as such before this
  // function is executed.
  void processInstructionFixups();

  /// Process .smp_locks section.
  Error processSMPLocks();

  /// Read ORC unwind information and annotate instructions.
  Error readORCTables();

  /// Update ORC for functions once CFG is constructed.
  Error processORCPostCFG();

  /// Update ORC data in the binary.
  Error rewriteORCTables();

  /// Validate written ORC tables after binary emission.
  Error validateORCTables();

  /// Static call table handling.
  Error readStaticCalls();
  Error rewriteStaticCalls();

  Error readExceptionTable();
  Error rewriteExceptionTable();

  /// Paravirtual instruction patch sites.
  Error readParaInstructions();
  Error rewriteParaInstructions();

  /// __bug_table section handling.
  Error readBugTable();
  Error rewriteBugTable();

  /// Do no process functions containing instruction annotated with
  /// \p Annotation.
  void skipFunctionsWithAnnotation(StringRef Annotation) const;

  /// Handle alternative instruction info from .altinstructions.
  Error readAltInstructions();
  void processAltInstructionsPostCFG();
  Error tryReadAltInstructions(uint32_t AltInstFeatureSize,
                               bool AltInstHasPadLen, bool ParseOnly);

  /// Read .pci_fixup
  Error readPCIFixupTable();

  /// Handle static keys jump table.
  Error readStaticKeysJumpTable();
  Error rewriteStaticKeysJumpTable();
  Error updateStaticKeysJumpTablePostEmit();

public:
  LinuxKernelRewriter(BinaryContext &BC)
      : MetadataRewriter("linux-kernel-rewriter", BC) {}

  Error preCFGInitializer() override {
    if (Error E = detectLinuxKernelVersion())
      return E;

    processLKSections();

    if (Error E = processSMPLocks())
      return E;

    if (Error E = readStaticCalls())
      return E;

    if (Error E = readExceptionTable())
      return E;

    if (Error E = readParaInstructions())
      return E;

    if (Error E = readBugTable())
      return E;

    if (Error E = readAltInstructions())
      return E;

    // Some ORC entries could be linked to alternative instruction
    // sequences. Hence, we read ORC after .altinstructions.
    if (Error E = readORCTables())
      return E;

    if (Error E = readPCIFixupTable())
      return E;

    if (Error E = readStaticKeysJumpTable())
      return E;

    return Error::success();
  }

  Error postCFGInitializer() override {
    if (Error E = processORCPostCFG())
      return E;

    processAltInstructionsPostCFG();

    return Error::success();
  }

  Error preEmitFinalizer() override {
    // Since rewriteExceptionTable() can mark functions as non-simple, run it
    // before other rewriters that depend on simple/emit status.
    if (Error E = rewriteExceptionTable())
      return E;

    if (Error E = rewriteParaInstructions())
      return E;

    if (Error E = rewriteORCTables())
      return E;

    if (Error E = rewriteStaticCalls())
      return E;

    if (Error E = rewriteStaticKeysJumpTable())
      return E;

    if (Error E = rewriteBugTable())
      return E;

    processInstructionFixups();

    return Error::success();
  }

  Error postEmitFinalizer() override {
    if (Error E = updateStaticKeysJumpTablePostEmit())
      return E;

    if (Error E = validateORCTables())
      return E;

    return Error::success();
  }
};

Error LinuxKernelRewriter::detectLinuxKernelVersion() {
<<<<<<< HEAD
  if (BinaryData *BD = BC.getBinaryDataByName("linux_banner")) {
    const BinarySection &Section = BD->getSection();
    const std::string S =
        Section.getContents().substr(BD->getOffset(), BD->getSize()).str();

    const std::regex Re(R"---(Linux version ((\d+)\.(\d+)(\.(\d+))?))---");
    std::smatch Match;
    if (std::regex_search(S, Match, Re)) {
      const unsigned Major = std::stoi(Match[2].str());
      const unsigned Minor = std::stoi(Match[3].str());
      const unsigned Rev = Match[5].matched ? std::stoi(Match[5].str()) : 0;
      LinuxKernelVersion = LKVersion(Major, Minor, Rev);
      BC.outs() << "BOLT-INFO: Linux kernel version is " << Match[1].str()
                << "\n";
      return Error::success();
    }
  }
  return createStringError(errc::executable_format_error,
                           "Linux kernel version is unknown");
=======
  // Check for global and local linux_banner symbol.
  BinaryData *BD = BC.getBinaryDataByName("linux_banner");
  if (!BD)
    BD = BC.getBinaryDataByName("linux_banner/1");

  if (!BD)
    return createStringError(errc::executable_format_error,
                             "unable to locate linux_banner");

  const BinarySection &Section = BD->getSection();
  const std::string S =
      Section.getContents().substr(BD->getOffset(), BD->getSize()).str();

  const std::regex Re(R"---(Linux version ((\d+)\.(\d+)(\.(\d+))?))---");
  std::smatch Match;
  if (std::regex_search(S, Match, Re)) {
    const unsigned Major = std::stoi(Match[2].str());
    const unsigned Minor = std::stoi(Match[3].str());
    const unsigned Rev = Match[5].matched ? std::stoi(Match[5].str()) : 0;
    LinuxKernelVersion = LKVersion(Major, Minor, Rev);
    BC.outs() << "BOLT-INFO: Linux kernel version is " << Match[1].str()
              << "\n";
    return Error::success();
  }

  return createStringError(errc::executable_format_error,
                           "Linux kernel version is unknown: " + S);
>>>>>>> eb0f1dc0
}

void LinuxKernelRewriter::processLKSections() {
  processLKKSymtab();
  processLKKSymtab(true);
}

/// Process __ksymtab[_gpl] sections of Linux Kernel.
/// This section lists all the vmlinux symbols that kernel modules can access.
///
/// All the entries are 4 bytes each and hence we can read them by one by one
/// and ignore the ones that are not pointing to the .text section. All pointers
/// are PC relative offsets. Always, points to the beginning of the function.
void LinuxKernelRewriter::processLKKSymtab(bool IsGPL) {
  StringRef SectionName = "__ksymtab";
  if (IsGPL)
    SectionName = "__ksymtab_gpl";
  ErrorOr<BinarySection &> SectionOrError =
      BC.getUniqueSectionByName(SectionName);
  assert(SectionOrError &&
         "__ksymtab[_gpl] section not found in Linux Kernel binary");
  const uint64_t SectionSize = SectionOrError->getSize();
  const uint64_t SectionAddress = SectionOrError->getAddress();
  assert((SectionSize % 4) == 0 &&
         "The size of the __ksymtab[_gpl] section should be a multiple of 4");

  for (uint64_t I = 0; I < SectionSize; I += 4) {
    const uint64_t EntryAddress = SectionAddress + I;
    ErrorOr<int64_t> Offset = BC.getSignedValueAtAddress(EntryAddress, 4);
    assert(Offset && "Reading valid PC-relative offset for a ksymtab entry");
    const int32_t SignedOffset = *Offset;
    const uint64_t RefAddress = EntryAddress + SignedOffset;
    BinaryFunction *BF = BC.getBinaryFunctionAtAddress(RefAddress);
    if (!BF)
      continue;

    BC.addRelocation(EntryAddress, BF->getSymbol(), Relocation::getPC32(), 0,
                     *Offset);
  }
}

/// .smp_locks section contains PC-relative references to instructions with LOCK
/// prefix. The prefix can be converted to NOP at boot time on non-SMP systems.
Error LinuxKernelRewriter::processSMPLocks() {
  ErrorOr<BinarySection &> SMPLocksSection =
      BC.getUniqueSectionByName(".smp_locks");
  if (!SMPLocksSection)
    return Error::success();

  const uint64_t SectionSize = SMPLocksSection->getSize();
  const uint64_t SectionAddress = SMPLocksSection->getAddress();
  if (SectionSize % SMP_LOCKS_ENTRY_SIZE)
    return createStringError(errc::executable_format_error,
                             "bad size of .smp_locks section");

  AddressExtractor AE(SMPLocksSection->getContents(), SectionAddress,
                      BC.AsmInfo->isLittleEndian(),
                      BC.AsmInfo->getCodePointerSize());
  AddressExtractor::Cursor Cursor(0);
  while (Cursor && Cursor.tell() < SectionSize) {
    const uint64_t Offset = Cursor.tell();
    const uint64_t IP = AE.getPCRelAddress32(Cursor);

    // Consume the status of the cursor.
    if (!Cursor)
      return createStringError(errc::executable_format_error,
                               "error while reading .smp_locks: %s",
                               toString(Cursor.takeError()).c_str());

    if (opts::DumpSMPLocks)
      BC.outs() << "SMP lock at 0x: " << Twine::utohexstr(IP) << '\n';

    BinaryFunction *BF = BC.getBinaryFunctionContainingAddress(IP);
    if (!BF || !BC.shouldEmit(*BF))
      continue;

    MCInst *Inst = BF->getInstructionAtOffset(IP - BF->getAddress());
    if (!Inst)
      return createStringError(errc::executable_format_error,
                               "no instruction matches lock at 0x%" PRIx64, IP);

    // Check for duplicate entries.
    if (BC.MIB->hasAnnotation(*Inst, "SMPLock"))
      return createStringError(errc::executable_format_error,
                               "duplicate SMP lock at 0x%" PRIx64, IP);

    BC.MIB->addAnnotation(*Inst, "SMPLock", true);
    MCSymbol *Label =
        BC.MIB->getOrCreateInstLabel(*Inst, "__SMPLock_", BC.Ctx.get());

    Fixups.push_back({*SMPLocksSection, Offset, *BF, *Label,
                      /*IsPCRelative*/ true});
  }

  const uint64_t NumEntries = SectionSize / SMP_LOCKS_ENTRY_SIZE;
  BC.outs() << "BOLT-INFO: parsed " << NumEntries << " SMP lock entries\n";

  return Error::success();
}

void LinuxKernelRewriter::processInstructionFixups() {
  for (InstructionFixup &Fixup : Fixups) {
    if (!BC.shouldEmit(Fixup.BF))
      continue;

    Fixup.Section.addRelocation(Fixup.Offset, &Fixup.Label,
                                Fixup.IsPCRelative ? ELF::R_X86_64_PC32
                                                   : ELF::R_X86_64_64,
                                /*Addend*/ 0);
  }
}

Error LinuxKernelRewriter::readORCTables() {
  // NOTE: we should ignore relocations for orc tables as the tables are sorted
  // post-link time and relocations are not updated.
  ORCUnwindSection = BC.getUniqueSectionByName(".orc_unwind");
  ORCUnwindIPSection = BC.getUniqueSectionByName(".orc_unwind_ip");

  if (!ORCUnwindSection && !ORCUnwindIPSection)
    return Error::success();

  if (!ORCUnwindSection || !ORCUnwindIPSection)
    return createStringError(errc::executable_format_error,
                             "missing ORC section");

  NumORCEntries = ORCUnwindIPSection->getSize() / ORC_UNWIND_IP_ENTRY_SIZE;
  if (ORCUnwindSection->getSize() != NumORCEntries * ORC_UNWIND_ENTRY_SIZE ||
      ORCUnwindIPSection->getSize() != NumORCEntries * ORC_UNWIND_IP_ENTRY_SIZE)
    return createStringError(errc::executable_format_error,
                             "ORC entries number mismatch detected");

  DataExtractor OrcDE(ORCUnwindSection->getContents(),
                      BC.AsmInfo->isLittleEndian(),
                      BC.AsmInfo->getCodePointerSize());
  AddressExtractor IPAE(
      ORCUnwindIPSection->getContents(), ORCUnwindIPSection->getAddress(),
      BC.AsmInfo->isLittleEndian(), BC.AsmInfo->getCodePointerSize());
  DataExtractor::Cursor ORCCursor(0);
  DataExtractor::Cursor IPCursor(0);
  uint64_t PrevIP = 0;
  for (uint32_t Index = 0; Index < NumORCEntries; ++Index) {
    const uint64_t IP = IPAE.getPCRelAddress32(IPCursor);
    // Consume the status of the cursor.
    if (!IPCursor)
      return createStringError(errc::executable_format_error,
                               "out of bounds while reading ORC IP table: %s",
                               toString(IPCursor.takeError()).c_str());

    if (IP < PrevIP && opts::Verbosity)
      BC.errs() << "BOLT-WARNING: out of order IP 0x" << Twine::utohexstr(IP)
                << " detected while reading ORC\n";

    PrevIP = IP;

    // Store all entries, includes those we are not going to update as the
    // tables need to be sorted globally before being written out.
    ORCEntries.push_back(ORCListEntry());
    ORCListEntry &Entry = ORCEntries.back();

    Entry.IP = IP;
    Entry.ORC.SPOffset = (int16_t)OrcDE.getU16(ORCCursor);
    Entry.ORC.BPOffset = (int16_t)OrcDE.getU16(ORCCursor);
    Entry.ORC.Info = (int16_t)OrcDE.getU16(ORCCursor);
    Entry.BF = nullptr;

    // Consume the status of the cursor.
    if (!ORCCursor)
      return createStringError(errc::executable_format_error,
                               "out of bounds while reading ORC: %s",
                               toString(ORCCursor.takeError()).c_str());

    if (Entry.ORC == NullORC)
      continue;

    BinaryFunction *&BF = Entry.BF;
    BF = BC.getBinaryFunctionContainingAddress(IP, /*CheckPastEnd*/ true);

    // If the entry immediately pointing past the end of the function is not
    // the terminator entry, then it does not belong to this function.
    if (BF && BF->getAddress() + BF->getSize() == IP)
      BF = 0;

    if (!BF) {
      if (opts::Verbosity)
        BC.errs() << "BOLT-WARNING: no binary function found matching ORC 0x"
                  << Twine::utohexstr(IP) << ": " << Entry.ORC << '\n';
      continue;
    }

    BF->setHasORC(true);

    if (!BF->hasInstructions())
      continue;

    const uint64_t Offset = IP - BF->getAddress();
    MCInst *Inst = BF->getInstructionAtOffset(Offset);
    if (!Inst) {
      // Check if there is an alternative instruction(s) at this IP. Multiple
      // alternative instructions can take a place of a single original
      // instruction and each alternative can have a separate ORC entry.
      // Since ORC table is shared between all alternative sequences, there's
      // a requirement that only one (out of many) sequences can have an
      // instruction from the ORC table to avoid ambiguities/conflicts.
      //
      // For now, we have limited support for alternatives. I.e. we still print
      // functions with them, but will not change the code in the output binary.
      // As such, we can ignore alternative ORC entries. They will be preserved
      // in the binary, but will not get printed in the instruction stream.
      Inst = BF->getInstructionContainingOffset(Offset);
      if (Inst || BC.MIB->hasAnnotation(*Inst, "AltInst"))
        continue;

      return createStringError(
          errc::executable_format_error,
          "no instruction at address 0x%" PRIx64 " in .orc_unwind_ip", IP);
    }

    // Some addresses will have two entries associated with them. The first
    // one being a "weak" section terminator. Since we ignore the terminator,
    // we should only assign one entry per instruction.
    if (BC.MIB->hasAnnotation(*Inst, "ORC"))
      return createStringError(
          errc::executable_format_error,
          "duplicate non-terminal ORC IP 0x%" PRIx64 " in .orc_unwind_ip", IP);

    BC.MIB->addAnnotation(*Inst, "ORC", Entry.ORC);
  }

  BC.outs() << "BOLT-INFO: parsed " << NumORCEntries << " ORC entries\n";

  if (opts::DumpORC) {
    BC.outs() << "BOLT-INFO: ORC unwind information:\n";
    for (const ORCListEntry &E : ORCEntries) {
      BC.outs() << "0x" << Twine::utohexstr(E.IP) << ": " << E.ORC;
      if (E.BF)
        BC.outs() << ": " << *E.BF;
      BC.outs() << '\n';
    }
  }

  // Add entries for functions that don't have explicit ORC info at the start.
  // We'll have the correct info for them even if ORC for the preceding function
  // changes.
  ORCListType NewEntries;
  for (BinaryFunction &BF : llvm::make_second_range(BC.getBinaryFunctions())) {
    auto It = llvm::partition_point(ORCEntries, [&](const ORCListEntry &E) {
      return E.IP <= BF.getAddress();
    });
    if (It != ORCEntries.begin())
      --It;

    if (It->BF == &BF)
      continue;

    if (It->ORC == NullORC && It->IP == BF.getAddress()) {
      assert(!It->BF);
      It->BF = &BF;
      continue;
    }

    NewEntries.push_back({BF.getAddress(), &BF, It->ORC});
    if (It->ORC != NullORC)
      BF.setHasORC(true);
  }

  llvm::copy(NewEntries, std::back_inserter(ORCEntries));
  llvm::sort(ORCEntries);

  if (opts::DumpORC) {
    BC.outs() << "BOLT-INFO: amended ORC unwind information:\n";
    for (const ORCListEntry &E : ORCEntries) {
      BC.outs() << "0x" << Twine::utohexstr(E.IP) << ": " << E.ORC;
      if (E.BF)
        BC.outs() << ": " << *E.BF;
      BC.outs() << '\n';
    }
  }

  return Error::success();
}

Error LinuxKernelRewriter::processORCPostCFG() {
  if (!NumORCEntries)
    return Error::success();

  // Propagate ORC to the rest of the function. We can annotate every
  // instruction in every function, but to minimize the overhead, we annotate
  // the first instruction in every basic block to reflect the state at the
  // entry. This way, the ORC state can be calculated based on annotations
  // regardless of the basic block layout. Note that if we insert/delete
  // instructions, we must take care to attach ORC info to the new/deleted ones.
  for (BinaryFunction &BF : llvm::make_second_range(BC.getBinaryFunctions())) {

    std::optional<ORCState> CurrentState;
    for (BinaryBasicBlock &BB : BF) {
      for (MCInst &Inst : BB) {
        ErrorOr<ORCState> State =
            BC.MIB->tryGetAnnotationAs<ORCState>(Inst, "ORC");

        if (State) {
          CurrentState = *State;
          continue;
        }

        // Get state for the start of the function.
        if (!CurrentState) {
          // A terminator entry (NullORC) can match the function address. If
          // there's also a non-terminator entry, it will be placed after the
          // terminator. Hence, we are looking for the last ORC entry that
          // matches the address.
          auto It =
              llvm::partition_point(ORCEntries, [&](const ORCListEntry &E) {
                return E.IP <= BF.getAddress();
              });
          if (It != ORCEntries.begin())
            --It;

          assert(It->IP == BF.getAddress() && (!It->BF || It->BF == &BF) &&
                 "ORC info at function entry expected.");

          if (It->ORC == NullORC && BF.hasORC()) {
            BC.errs() << "BOLT-WARNING: ORC unwind info excludes prologue for "
                      << BF << '\n';
          }

          It->BF = &BF;

          CurrentState = It->ORC;
          if (It->ORC != NullORC)
            BF.setHasORC(true);
        }

        // While printing ORC, attach info to every instruction for convenience.
        if (opts::PrintORC || &Inst == &BB.front())
          BC.MIB->addAnnotation(Inst, "ORC", *CurrentState);
      }
    }
  }

  return Error::success();
}

Error LinuxKernelRewriter::rewriteORCTables() {
  if (!NumORCEntries)
    return Error::success();

  // Update ORC sections in-place. As we change the code, the number of ORC
  // entries may increase for some functions. However, as we remove terminator
  // redundancy (see below), more space is freed up and we should always be able
  // to fit new ORC tables in the reserved space.
  auto createInPlaceWriter = [&](BinarySection &Section) -> BinaryStreamWriter {
    const size_t Size = Section.getSize();
    uint8_t *NewContents = new uint8_t[Size];
    Section.updateContents(NewContents, Size);
    Section.setOutputFileOffset(Section.getInputFileOffset());
    return BinaryStreamWriter({NewContents, Size}, BC.AsmInfo->isLittleEndian()
                                                       ? endianness::little
                                                       : endianness::big);
  };
  BinaryStreamWriter UnwindWriter = createInPlaceWriter(*ORCUnwindSection);
  BinaryStreamWriter UnwindIPWriter = createInPlaceWriter(*ORCUnwindIPSection);

  uint64_t NumEmitted = 0;
  std::optional<ORCState> LastEmittedORC;
  auto emitORCEntry = [&](const uint64_t IP, const ORCState &ORC,
                          MCSymbol *Label = 0, bool Force = false) -> Error {
    if (LastEmittedORC && ORC == *LastEmittedORC && !Force)
      return Error::success();

    LastEmittedORC = ORC;

    if (++NumEmitted > NumORCEntries)
      return createStringError(errc::executable_format_error,
                               "exceeded the number of allocated ORC entries");

    if (Label)
      ORCUnwindIPSection->addRelocation(UnwindIPWriter.getOffset(), Label,
                                        Relocation::getPC32(), /*Addend*/ 0);

    const int32_t IPValue =
        IP - ORCUnwindIPSection->getAddress() - UnwindIPWriter.getOffset();
    if (Error E = UnwindIPWriter.writeInteger(IPValue))
      return E;

    if (Error E = UnwindWriter.writeInteger(ORC.SPOffset))
      return E;
    if (Error E = UnwindWriter.writeInteger(ORC.BPOffset))
      return E;
    if (Error E = UnwindWriter.writeInteger(ORC.Info))
      return E;

    return Error::success();
  };

  // Emit new ORC entries for the emitted function.
  auto emitORC = [&](const FunctionFragment &FF) -> Error {
    ORCState CurrentState = NullORC;
    for (BinaryBasicBlock *BB : FF) {
      for (MCInst &Inst : *BB) {
        ErrorOr<ORCState> ErrorOrState =
            BC.MIB->tryGetAnnotationAs<ORCState>(Inst, "ORC");
        if (!ErrorOrState || *ErrorOrState == CurrentState)
          continue;

        // Issue label for the instruction.
        MCSymbol *Label =
            BC.MIB->getOrCreateInstLabel(Inst, "__ORC_", BC.Ctx.get());

        if (Error E = emitORCEntry(0, *ErrorOrState, Label))
          return E;

        CurrentState = *ErrorOrState;
      }
    }

    return Error::success();
  };

  // Emit ORC entries for cold fragments. We assume that these fragments are
  // emitted contiguously in memory using reserved space in the kernel. This
  // assumption is validated in post-emit pass validateORCTables() where we
  // check that ORC entries are sorted by their addresses.
  auto emitColdORC = [&]() -> Error {
    for (BinaryFunction &BF :
         llvm::make_second_range(BC.getBinaryFunctions())) {
      if (!BC.shouldEmit(BF))
        continue;
      for (FunctionFragment &FF : BF.getLayout().getSplitFragments())
        if (Error E = emitORC(FF))
          return E;
    }

    return Error::success();
  };

  bool ShouldEmitCold = !BC.BOLTReserved.empty();
  for (ORCListEntry &Entry : ORCEntries) {
    if (ShouldEmitCold && Entry.IP > BC.BOLTReserved.start()) {
      if (Error E = emitColdORC())
        return E;

      // Emit terminator entry at the end of the reserved region.
      if (Error E = emitORCEntry(BC.BOLTReserved.end(), NullORC))
        return E;

      ShouldEmitCold = false;
    }

    // Emit original entries for functions that we haven't modified.
    if (!Entry.BF || !BC.shouldEmit(*Entry.BF)) {
      // Emit terminator only if it marks the start of a function.
      if (Entry.ORC == NullORC && !Entry.BF)
        continue;
      if (Error E = emitORCEntry(Entry.IP, Entry.ORC))
        return E;
      continue;
    }

    // Emit all ORC entries for a function referenced by an entry and skip over
    // the rest of entries for this function by resetting its ORC attribute.
    if (Entry.BF->hasORC()) {
      if (Error E = emitORC(Entry.BF->getLayout().getMainFragment()))
        return E;
      Entry.BF->setHasORC(false);
    }
  }

  LLVM_DEBUG(dbgs() << "BOLT-DEBUG: emitted " << NumEmitted
                    << " ORC entries\n");

  // Populate ORC tables with a terminator entry with max address to match the
  // original table sizes.
  const uint64_t LastIP = std::numeric_limits<uint64_t>::max();
  while (UnwindWriter.bytesRemaining()) {
    if (Error E = emitORCEntry(LastIP, NullORC, nullptr, /*Force*/ true))
      return E;
  }

  return Error::success();
}

Error LinuxKernelRewriter::validateORCTables() {
  if (!ORCUnwindIPSection)
    return Error::success();

  AddressExtractor IPAE(
      ORCUnwindIPSection->getOutputContents(), ORCUnwindIPSection->getAddress(),
      BC.AsmInfo->isLittleEndian(), BC.AsmInfo->getCodePointerSize());
  AddressExtractor::Cursor IPCursor(0);
  uint64_t PrevIP = 0;
  for (uint32_t Index = 0; Index < NumORCEntries; ++Index) {
    const uint64_t IP = IPAE.getPCRelAddress32(IPCursor);
    if (!IPCursor)
      return createStringError(errc::executable_format_error,
                               "out of bounds while reading ORC IP table: %s",
                               toString(IPCursor.takeError()).c_str());

    assert(IP >= PrevIP && "Unsorted ORC table detected");
    (void)PrevIP;
    PrevIP = IP;
  }

  return Error::success();
}

/// The static call site table is created by objtool and contains entries in the
/// following format:
///
///    struct static_call_site {
///      s32 addr;
///      s32 key;
///    };
///
Error LinuxKernelRewriter::readStaticCalls() {
  const BinaryData *StaticCallTable =
      BC.getBinaryDataByName("__start_static_call_sites");
  if (!StaticCallTable)
    return Error::success();

  StaticCallTableAddress = StaticCallTable->getAddress();

  const BinaryData *Stop = BC.getBinaryDataByName("__stop_static_call_sites");
  if (!Stop)
    return createStringError(errc::executable_format_error,
                             "missing __stop_static_call_sites symbol");

  ErrorOr<BinarySection &> ErrorOrSection =
      BC.getSectionForAddress(StaticCallTableAddress);
  if (!ErrorOrSection)
    return createStringError(errc::executable_format_error,
                             "no section matching __start_static_call_sites");

  StaticCallSection = *ErrorOrSection;
  if (!StaticCallSection->containsAddress(Stop->getAddress() - 1))
    return createStringError(errc::executable_format_error,
                             "__stop_static_call_sites not in the same section "
                             "as __start_static_call_sites");

  if ((Stop->getAddress() - StaticCallTableAddress) % STATIC_CALL_ENTRY_SIZE)
    return createStringError(errc::executable_format_error,
                             "static call table size error");

  const uint64_t SectionAddress = StaticCallSection->getAddress();
  AddressExtractor AE(StaticCallSection->getContents(), SectionAddress,
                      BC.AsmInfo->isLittleEndian(),
                      BC.AsmInfo->getCodePointerSize());
  AddressExtractor::Cursor Cursor(StaticCallTableAddress - SectionAddress);
  uint32_t EntryID = 0;
  while (Cursor && Cursor.tell() < Stop->getAddress() - SectionAddress) {
    const uint64_t CallAddress = AE.getPCRelAddress32(Cursor);
    const uint64_t KeyAddress = AE.getPCRelAddress32(Cursor);

    // Consume the status of the cursor.
    if (!Cursor)
      return createStringError(errc::executable_format_error,
                               "out of bounds while reading static calls: %s",
                               toString(Cursor.takeError()).c_str());

    ++EntryID;

    if (opts::DumpStaticCalls) {
      BC.outs() << "Static Call Site: " << EntryID << '\n';
      BC.outs() << "\tCallAddress:   0x" << Twine::utohexstr(CallAddress)
                << "\n\tKeyAddress:    0x" << Twine::utohexstr(KeyAddress)
                << '\n';
    }

    BinaryFunction *BF = BC.getBinaryFunctionContainingAddress(CallAddress);
    if (!BF)
      continue;

    if (!BC.shouldEmit(*BF))
      continue;

    if (!BF->hasInstructions())
      continue;

    MCInst *Inst = BF->getInstructionAtOffset(CallAddress - BF->getAddress());
    if (!Inst)
      return createStringError(errc::executable_format_error,
                               "no instruction at call site address 0x%" PRIx64,
                               CallAddress);

    // Check for duplicate entries.
    if (BC.MIB->hasAnnotation(*Inst, "StaticCall"))
      return createStringError(errc::executable_format_error,
                               "duplicate static call site at 0x%" PRIx64,
                               CallAddress);

    BC.MIB->addAnnotation(*Inst, "StaticCall", EntryID);

    MCSymbol *Label =
        BC.MIB->getOrCreateInstLabel(*Inst, "__SC_", BC.Ctx.get());

    StaticCallEntries.push_back({EntryID, BF, Label});
  }

  BC.outs() << "BOLT-INFO: parsed " << StaticCallEntries.size()
            << " static call entries\n";

  return Error::success();
}

/// The static call table is sorted during boot time in
/// static_call_sort_entries(). This makes it possible to update existing
/// entries in-place ignoring their relative order.
Error LinuxKernelRewriter::rewriteStaticCalls() {
  if (!StaticCallTableAddress || !StaticCallSection)
    return Error::success();

  for (auto &Entry : StaticCallEntries) {
    if (!Entry.Function)
      continue;

    BinaryFunction &BF = *Entry.Function;
    if (!BC.shouldEmit(BF))
      continue;

    // Create a relocation against the label.
    const uint64_t EntryOffset = StaticCallTableAddress -
                                 StaticCallSection->getAddress() +
                                 (Entry.ID - 1) * STATIC_CALL_ENTRY_SIZE;
    StaticCallSection->addRelocation(EntryOffset, Entry.Label,
                                     ELF::R_X86_64_PC32, /*Addend*/ 0);
  }

  return Error::success();
}

/// Instructions that access user-space memory can cause page faults. These
/// faults will be handled by the kernel and execution will resume at the fixup
/// code location if the address was invalid. The kernel uses the exception
/// table to match the faulting instruction to its fixup. The table consists of
/// the following entries:
///
///   struct exception_table_entry {
///     int insn;
///     int fixup;
///     int data;
///   };
///
/// More info at:
/// https://www.kernel.org/doc/Documentation/x86/exception-tables.txt
Error LinuxKernelRewriter::readExceptionTable() {
  ExceptionsSection = BC.getUniqueSectionByName("__ex_table");
  if (!ExceptionsSection)
    return Error::success();

  if (ExceptionsSection->getSize() % EXCEPTION_TABLE_ENTRY_SIZE)
    return createStringError(errc::executable_format_error,
                             "exception table size error");

  AddressExtractor AE(
      ExceptionsSection->getContents(), ExceptionsSection->getAddress(),
      BC.AsmInfo->isLittleEndian(), BC.AsmInfo->getCodePointerSize());
  AddressExtractor::Cursor Cursor(0);
  uint32_t EntryID = 0;
  while (Cursor && Cursor.tell() < ExceptionsSection->getSize()) {
    const uint64_t InstAddress = AE.getPCRelAddress32(Cursor);
    const uint64_t FixupAddress = AE.getPCRelAddress32(Cursor);
    const uint64_t Data = AE.getU32(Cursor);

    // Consume the status of the cursor.
    if (!Cursor)
      return createStringError(
          errc::executable_format_error,
          "out of bounds while reading exception table: %s",
          toString(Cursor.takeError()).c_str());

    ++EntryID;

    if (opts::DumpExceptions) {
      BC.outs() << "Exception Entry: " << EntryID << '\n';
      BC.outs() << "\tInsn:  0x" << Twine::utohexstr(InstAddress) << '\n'
                << "\tFixup: 0x" << Twine::utohexstr(FixupAddress) << '\n'
                << "\tData:  0x" << Twine::utohexstr(Data) << '\n';
    }

    MCInst *Inst = nullptr;
    MCSymbol *FixupLabel = nullptr;

    BinaryFunction *InstBF = BC.getBinaryFunctionContainingAddress(InstAddress);
    if (InstBF && BC.shouldEmit(*InstBF)) {
      Inst = InstBF->getInstructionAtOffset(InstAddress - InstBF->getAddress());
      if (!Inst)
        return createStringError(errc::executable_format_error,
                                 "no instruction at address 0x%" PRIx64
                                 " in exception table",
                                 InstAddress);
      BC.MIB->addAnnotation(*Inst, "ExceptionEntry", EntryID);
      FunctionsWithExceptions.insert(InstBF);
    }

    if (!InstBF && opts::Verbosity) {
      BC.outs() << "BOLT-INFO: no function matches instruction at 0x"
                << Twine::utohexstr(InstAddress)
                << " referenced by Linux exception table\n";
    }

    BinaryFunction *FixupBF =
        BC.getBinaryFunctionContainingAddress(FixupAddress);
    if (FixupBF && BC.shouldEmit(*FixupBF)) {
      const uint64_t Offset = FixupAddress - FixupBF->getAddress();
      if (!FixupBF->getInstructionAtOffset(Offset))
        return createStringError(errc::executable_format_error,
                                 "no instruction at fixup address 0x%" PRIx64
                                 " in exception table",
                                 FixupAddress);
      FixupLabel = Offset ? FixupBF->addEntryPointAtOffset(Offset)
                          : FixupBF->getSymbol();
      if (Inst)
        BC.MIB->addAnnotation(*Inst, "Fixup", FixupLabel->getName());
      FunctionsWithExceptions.insert(FixupBF);
    }

    if (!FixupBF && opts::Verbosity) {
      BC.outs() << "BOLT-INFO: no function matches fixup code at 0x"
                << Twine::utohexstr(FixupAddress)
                << " referenced by Linux exception table\n";
    }
  }

  BC.outs() << "BOLT-INFO: parsed "
            << ExceptionsSection->getSize() / EXCEPTION_TABLE_ENTRY_SIZE
            << " exception table entries\n";

  return Error::success();
}

/// Depending on the value of CONFIG_BUILDTIME_TABLE_SORT, the kernel expects
/// the exception table to be sorted. Hence we have to sort it after code
/// reordering.
Error LinuxKernelRewriter::rewriteExceptionTable() {
  // Disable output of functions with exceptions before rewrite support is
  // added.
  for (BinaryFunction *BF : FunctionsWithExceptions)
    BF->setSimple(false);

  return Error::success();
}

/// .parainsrtuctions section contains information for patching parvirtual call
/// instructions during runtime. The entries in the section are in the form:
///
///    struct paravirt_patch_site {
///      u8 *instr;    /* original instructions */
///      u8 type;      /* type of this instruction */
///      u8 len;       /* length of original instruction */
///    };
///
/// Note that the structures are aligned at 8-byte boundary.
Error LinuxKernelRewriter::readParaInstructions() {
  ParavirtualPatchSection = BC.getUniqueSectionByName(".parainstructions");
  if (!ParavirtualPatchSection)
    return Error::success();

  DataExtractor DE(ParavirtualPatchSection->getContents(),
                   BC.AsmInfo->isLittleEndian(),
                   BC.AsmInfo->getCodePointerSize());
  uint32_t EntryID = 0;
  DataExtractor::Cursor Cursor(0);
  while (Cursor && !DE.eof(Cursor)) {
    const uint64_t NextOffset = alignTo(Cursor.tell(), Align(PARA_PATCH_ALIGN));
    if (!DE.isValidOffset(NextOffset))
      break;

    Cursor.seek(NextOffset);

    const uint64_t InstrLocation = DE.getU64(Cursor);
    const uint8_t Type = DE.getU8(Cursor);
    const uint8_t Len = DE.getU8(Cursor);

    if (!Cursor)
      return createStringError(
          errc::executable_format_error,
          "out of bounds while reading .parainstructions: %s",
          toString(Cursor.takeError()).c_str());

    ++EntryID;

    if (opts::DumpParavirtualPatchSites) {
      BC.outs() << "Paravirtual patch site: " << EntryID << '\n';
      BC.outs() << "\tInstr: 0x" << Twine::utohexstr(InstrLocation)
                << "\n\tType:  0x" << Twine::utohexstr(Type) << "\n\tLen:   0x"
                << Twine::utohexstr(Len) << '\n';
    }

    BinaryFunction *BF = BC.getBinaryFunctionContainingAddress(InstrLocation);
    if (!BF && opts::Verbosity) {
      BC.outs() << "BOLT-INFO: no function matches address 0x"
                << Twine::utohexstr(InstrLocation)
                << " referenced by paravirutal patch site\n";
    }

    if (BF && BC.shouldEmit(*BF)) {
      MCInst *Inst =
          BF->getInstructionAtOffset(InstrLocation - BF->getAddress());
      if (!Inst)
        return createStringError(errc::executable_format_error,
                                 "no instruction at address 0x%" PRIx64
                                 " in paravirtual call site %d",
                                 InstrLocation, EntryID);
      BC.MIB->addAnnotation(*Inst, "ParaSite", EntryID);
    }
  }

  BC.outs() << "BOLT-INFO: parsed " << EntryID << " paravirtual patch sites\n";

  return Error::success();
}

void LinuxKernelRewriter::skipFunctionsWithAnnotation(
    StringRef Annotation) const {
  for (BinaryFunction &BF : llvm::make_second_range(BC.getBinaryFunctions())) {
    if (!BC.shouldEmit(BF))
      continue;
    for (const BinaryBasicBlock &BB : BF) {
      const bool HasAnnotation = llvm::any_of(BB, [&](const MCInst &Inst) {
        return BC.MIB->hasAnnotation(Inst, Annotation);
      });
      if (HasAnnotation) {
        BF.setSimple(false);
        break;
      }
    }
  }
}

Error LinuxKernelRewriter::rewriteParaInstructions() {
  // Disable output of functions with paravirtual instructions before the
  // rewrite support is complete.
  skipFunctionsWithAnnotation("ParaSite");

  return Error::success();
}

/// Process __bug_table section.
/// This section contains information useful for kernel debugging, mostly
/// utilized by WARN()/WARN_ON() macros and deprecated BUG()/BUG_ON().
///
/// Each entry in the section is a struct bug_entry that contains a pointer to
/// the ud2 instruction corresponding to the bug, corresponding file name (both
/// pointers use PC relative offset addressing), line number, and flags.
/// The definition of the struct bug_entry can be found in
/// `include/asm-generic/bug.h`. The first entry in the struct is an instruction
/// address encoded as a PC-relative offset. In theory, it could be an absolute
/// address if CONFIG_GENERIC_BUG_RELATIVE_POINTERS is not set, but in practice
/// the kernel code relies on it being a relative offset on x86-64.
Error LinuxKernelRewriter::readBugTable() {
  BugTableSection = BC.getUniqueSectionByName("__bug_table");
  if (!BugTableSection)
    return Error::success();

  if (BugTableSection->getSize() % BUG_TABLE_ENTRY_SIZE)
    return createStringError(errc::executable_format_error,
                             "bug table size error");

  AddressExtractor AE(
      BugTableSection->getContents(), BugTableSection->getAddress(),
      BC.AsmInfo->isLittleEndian(), BC.AsmInfo->getCodePointerSize());
  AddressExtractor::Cursor Cursor(0);
  uint32_t EntryID = 0;
  while (Cursor && Cursor.tell() < BugTableSection->getSize()) {
    const uint64_t Pos = Cursor.tell();
    const uint64_t InstAddress = AE.getPCRelAddress32(Cursor);
    Cursor.seek(Pos + BUG_TABLE_ENTRY_SIZE);

    if (!Cursor)
      return createStringError(errc::executable_format_error,
                               "out of bounds while reading __bug_table: %s",
                               toString(Cursor.takeError()).c_str());

    ++EntryID;

    BinaryFunction *BF = BC.getBinaryFunctionContainingAddress(InstAddress);
    if (!BF && opts::Verbosity) {
      BC.outs() << "BOLT-INFO: no function matches address 0x"
                << Twine::utohexstr(InstAddress)
                << " referenced by bug table\n";
    }

    if (BF && BC.shouldEmit(*BF)) {
      MCInst *Inst = BF->getInstructionAtOffset(InstAddress - BF->getAddress());
      if (!Inst)
        return createStringError(errc::executable_format_error,
                                 "no instruction at address 0x%" PRIx64
                                 " referenced by bug table entry %d",
                                 InstAddress, EntryID);
      BC.MIB->addAnnotation(*Inst, "BugEntry", EntryID);

      FunctionBugList[BF].push_back(EntryID);
    }
  }

  BC.outs() << "BOLT-INFO: parsed " << EntryID << " bug table entries\n";

  return Error::success();
}

/// find_bug() uses linear search to match an address to an entry in the bug
/// table. Hence, there is no need to sort entries when rewriting the table.
/// When we need to erase an entry, we set its instruction address to zero.
Error LinuxKernelRewriter::rewriteBugTable() {
  if (!BugTableSection)
    return Error::success();

  for (BinaryFunction &BF : llvm::make_second_range(BC.getBinaryFunctions())) {
    if (!BC.shouldEmit(BF))
      continue;

    if (!FunctionBugList.count(&BF))
      continue;

    // Bugs that will be emitted for this function.
    DenseSet<uint32_t> EmittedIDs;
    for (BinaryBasicBlock &BB : BF) {
      for (MCInst &Inst : BB) {
        if (!BC.MIB->hasAnnotation(Inst, "BugEntry"))
          continue;
        const uint32_t ID = BC.MIB->getAnnotationAs<uint32_t>(Inst, "BugEntry");
        EmittedIDs.insert(ID);

        // Create a relocation entry for this bug entry.
        MCSymbol *Label =
            BC.MIB->getOrCreateInstLabel(Inst, "__BUG_", BC.Ctx.get());
        const uint64_t EntryOffset = (ID - 1) * BUG_TABLE_ENTRY_SIZE;
        BugTableSection->addRelocation(EntryOffset, Label, ELF::R_X86_64_PC32,
                                       /*Addend*/ 0);
      }
    }

    // Clear bug entries that were not emitted for this function, e.g. as a
    // result of DCE, but setting their instruction address to zero.
    for (const uint32_t ID : FunctionBugList[&BF]) {
      if (!EmittedIDs.count(ID)) {
        const uint64_t EntryOffset = (ID - 1) * BUG_TABLE_ENTRY_SIZE;
        BugTableSection->addRelocation(EntryOffset, nullptr, ELF::R_X86_64_PC32,
                                       /*Addend*/ 0);
      }
    }
  }

  return Error::success();
}

/// The kernel can replace certain instruction sequences depending on hardware
/// it is running on and features specified during boot time. The information
/// about alternative instruction sequences is stored in .altinstructions
/// section. The format of entries in this section is defined in
/// arch/x86/include/asm/alternative.h:
///
///   struct alt_instr {
///     s32 instr_offset;
///     s32 repl_offset;
///     uXX feature;
///     u8  instrlen;
///     u8  replacementlen;
///	    u8  padlen;         // present in older kernels
///   } __packed;
///
/// Note that the structure is packed.
///
/// Since the size of the "feature" field could be either u16 or u32, and
/// "padlen" presence is unknown, we attempt to parse .altinstructions section
/// using all possible combinations (four at this time). Since we validate the
/// contents of the section and its size, the detection works quite well.
/// Still, we leave the user the opportunity to specify these features on the
/// command line and skip the guesswork.
Error LinuxKernelRewriter::readAltInstructions() {
  AltInstrSection = BC.getUniqueSectionByName(".altinstructions");
  if (!AltInstrSection)
    return Error::success();

  // Presence of "padlen" field.
  std::vector<bool> PadLenVariants;
  if (opts::AltInstHasPadLen.getNumOccurrences())
    PadLenVariants.push_back(opts::AltInstHasPadLen);
  else
    PadLenVariants = {false, true};

  // Size (in bytes) variants of "feature" field.
  std::vector<uint32_t> FeatureSizeVariants;
  if (opts::AltInstFeatureSize.getNumOccurrences())
    FeatureSizeVariants.push_back(opts::AltInstFeatureSize);
  else
    FeatureSizeVariants = {2, 4};

  for (bool AltInstHasPadLen : PadLenVariants) {
    for (uint32_t AltInstFeatureSize : FeatureSizeVariants) {
      LLVM_DEBUG({
        dbgs() << "BOLT-DEBUG: trying AltInstHasPadLen = " << AltInstHasPadLen
               << "; AltInstFeatureSize = " << AltInstFeatureSize << ";\n";
      });
      if (Error E = tryReadAltInstructions(AltInstFeatureSize, AltInstHasPadLen,
                                           /*ParseOnly*/ true)) {
        consumeError(std::move(E));
        continue;
      }

      LLVM_DEBUG(dbgs() << "Matched .altinstructions format\n");

      if (!opts::AltInstHasPadLen.getNumOccurrences())
        BC.outs() << "BOLT-INFO: setting --" << opts::AltInstHasPadLen.ArgStr
                  << '=' << AltInstHasPadLen << '\n';

      if (!opts::AltInstFeatureSize.getNumOccurrences())
        BC.outs() << "BOLT-INFO: setting --" << opts::AltInstFeatureSize.ArgStr
                  << '=' << AltInstFeatureSize << '\n';

      return tryReadAltInstructions(AltInstFeatureSize, AltInstHasPadLen,
                                    /*ParseOnly*/ false);
    }
  }

  // We couldn't match the format. Read again to properly propagate the error
  // to the user.
  return tryReadAltInstructions(opts::AltInstFeatureSize,
                                opts::AltInstHasPadLen, /*ParseOnly*/ false);
}

Error LinuxKernelRewriter::tryReadAltInstructions(uint32_t AltInstFeatureSize,
                                                  bool AltInstHasPadLen,
                                                  bool ParseOnly) {
  AddressExtractor AE(
      AltInstrSection->getContents(), AltInstrSection->getAddress(),
      BC.AsmInfo->isLittleEndian(), BC.AsmInfo->getCodePointerSize());
  AddressExtractor::Cursor Cursor(0);
  uint64_t EntryID = 0;
  while (Cursor && !AE.eof(Cursor)) {
    const uint64_t OrgInstAddress = AE.getPCRelAddress32(Cursor);
    const uint64_t AltInstAddress = AE.getPCRelAddress32(Cursor);
    const uint64_t Feature = AE.getUnsigned(Cursor, AltInstFeatureSize);
    const uint8_t OrgSize = AE.getU8(Cursor);
    const uint8_t AltSize = AE.getU8(Cursor);

    // Older kernels may have the padlen field.
    const uint8_t PadLen = AltInstHasPadLen ? AE.getU8(Cursor) : 0;

    if (!Cursor)
      return createStringError(
          errc::executable_format_error,
          "out of bounds while reading .altinstructions: %s",
          toString(Cursor.takeError()).c_str());

    ++EntryID;

    if (opts::DumpAltInstructions) {
      BC.outs() << "Alternative instruction entry: " << EntryID
                << "\n\tOrg:     0x" << Twine::utohexstr(OrgInstAddress)
                << "\n\tAlt:     0x" << Twine::utohexstr(AltInstAddress)
                << "\n\tFeature: 0x" << Twine::utohexstr(Feature)
                << "\n\tOrgSize: " << (int)OrgSize
                << "\n\tAltSize: " << (int)AltSize << '\n';
      if (AltInstHasPadLen)
        BC.outs() << "\tPadLen:  " << (int)PadLen << '\n';
    }

    if (AltSize > OrgSize)
      return createStringError(errc::executable_format_error,
                               "error reading .altinstructions");

    BinaryFunction *BF = BC.getBinaryFunctionContainingAddress(OrgInstAddress);
    if (!BF && opts::Verbosity) {
      BC.outs() << "BOLT-INFO: no function matches address 0x"
                << Twine::utohexstr(OrgInstAddress)
                << " of instruction from .altinstructions\n";
    }

    BinaryFunction *AltBF =
        BC.getBinaryFunctionContainingAddress(AltInstAddress);
    if (!ParseOnly && AltBF && BC.shouldEmit(*AltBF)) {
      BC.errs()
          << "BOLT-WARNING: alternative instruction sequence found in function "
          << *AltBF << '\n';
      AltBF->setIgnored();
    }

    if (!BF || !BF->hasInstructions())
      continue;

    if (OrgInstAddress + OrgSize > BF->getAddress() + BF->getSize())
      return createStringError(errc::executable_format_error,
                               "error reading .altinstructions");

    MCInst *Inst =
        BF->getInstructionAtOffset(OrgInstAddress - BF->getAddress());
    if (!Inst)
      return createStringError(errc::executable_format_error,
                               "no instruction at address 0x%" PRIx64
                               " referenced by .altinstructions entry %d",
                               OrgInstAddress, EntryID);

    if (ParseOnly)
      continue;

    // There could be more than one alternative instruction sequences for the
    // same original instruction. Annotate each alternative separately.
    std::string AnnotationName = "AltInst";
    unsigned N = 2;
    while (BC.MIB->hasAnnotation(*Inst, AnnotationName))
      AnnotationName = "AltInst" + std::to_string(N++);

    BC.MIB->addAnnotation(*Inst, AnnotationName, EntryID);

    // Annotate all instructions from the original sequence. Note that it's not
    // the most efficient way to look for instructions in the address range,
    // but since alternative instructions are uncommon, it will do for now.
    for (uint32_t Offset = 1; Offset < OrgSize; ++Offset) {
      Inst = BF->getInstructionAtOffset(OrgInstAddress + Offset -
                                        BF->getAddress());
      if (Inst)
        BC.MIB->addAnnotation(*Inst, AnnotationName, EntryID);
    }
  }

  if (!ParseOnly)
    BC.outs() << "BOLT-INFO: parsed " << EntryID
              << " alternative instruction entries\n";

  return Error::success();
}

void LinuxKernelRewriter::processAltInstructionsPostCFG() {
  // Disable optimization and output of functions with alt instructions before
  // the rewrite support is complete. Alt instructions can modify the control
  // flow, hence we may end up deleting seemingly unreachable code.
  skipFunctionsWithAnnotation("AltInst");
}

/// When the Linux kernel needs to handle an error associated with a given PCI
/// device, it uses a table stored in .pci_fixup section to locate a fixup code
/// specific to the vendor and the problematic device. The section contains a
/// list of the following structures defined in include/linux/pci.h:
///
///   struct pci_fixup {
///     u16 vendor;     /* Or PCI_ANY_ID */
///     u16 device;     /* Or PCI_ANY_ID */
///     u32 class;      /* Or PCI_ANY_ID */
///     unsigned int class_shift; /* should be 0, 8, 16 */
///     int hook_offset;
///   };
///
/// Normally, the hook will point to a function start and we don't have to
/// update the pointer if we are not relocating functions. Hence, while reading
/// the table we validate this assumption. If a function has a fixup code in the
/// middle of its body, we issue a warning and ignore it.
Error LinuxKernelRewriter::readPCIFixupTable() {
  PCIFixupSection = BC.getUniqueSectionByName(".pci_fixup");
  if (!PCIFixupSection)
    return Error::success();

  if (PCIFixupSection->getSize() % PCI_FIXUP_ENTRY_SIZE)
    return createStringError(errc::executable_format_error,
                             "PCI fixup table size error");

  AddressExtractor AE(
      PCIFixupSection->getContents(), PCIFixupSection->getAddress(),
      BC.AsmInfo->isLittleEndian(), BC.AsmInfo->getCodePointerSize());
  AddressExtractor::Cursor Cursor(0);
  uint64_t EntryID = 0;
  while (Cursor && !AE.eof(Cursor)) {
    const uint16_t Vendor = AE.getU16(Cursor);
    const uint16_t Device = AE.getU16(Cursor);
    const uint32_t Class = AE.getU32(Cursor);
    const uint32_t ClassShift = AE.getU32(Cursor);
    const uint64_t HookAddress = AE.getPCRelAddress32(Cursor);

    if (!Cursor)
      return createStringError(errc::executable_format_error,
                               "out of bounds while reading .pci_fixup: %s",
                               toString(Cursor.takeError()).c_str());

    ++EntryID;

    if (opts::DumpPCIFixups) {
      BC.outs() << "PCI fixup entry: " << EntryID << "\n\tVendor       0x"
                << Twine::utohexstr(Vendor) << "\n\tDevice:      0x"
                << Twine::utohexstr(Device) << "\n\tClass:       0x"
                << Twine::utohexstr(Class) << "\n\tClassShift:  0x"
                << Twine::utohexstr(ClassShift) << "\n\tHookAddress: 0x"
                << Twine::utohexstr(HookAddress) << '\n';
    }

    BinaryFunction *BF = BC.getBinaryFunctionContainingAddress(HookAddress);
    if (!BF && opts::Verbosity) {
      BC.outs() << "BOLT-INFO: no function matches address 0x"
                << Twine::utohexstr(HookAddress)
                << " of hook from .pci_fixup\n";
    }

    if (!BF || !BC.shouldEmit(*BF))
      continue;

    if (const uint64_t Offset = HookAddress - BF->getAddress()) {
      BC.errs() << "BOLT-WARNING: PCI fixup detected in the middle of function "
                << *BF << " at offset 0x" << Twine::utohexstr(Offset) << '\n';
      BF->setSimple(false);
    }
  }

  BC.outs() << "BOLT-INFO: parsed " << EntryID << " PCI fixup entries\n";

  return Error::success();
}

/// Runtime code modification used by static keys is the most ubiquitous
/// self-modifying feature of the Linux kernel. The idea is to eliminate the
/// condition check and associated conditional jump on a hot path if that
/// condition (based on a boolean value of a static key) does not change often.
/// Whenever the condition changes, the kernel runtime modifies all code paths
/// associated with that key flipping the code between nop and (unconditional)
/// jump. The information about the code is stored in a static key jump table
/// and contains the list of entries of the following type from
/// include/linux/jump_label.h:
//
///   struct jump_entry {
///     s32 code;
///     s32 target;
///     long key; // key may be far away from the core kernel under KASLR
///   };
///
/// The list does not have to be stored in any sorted way, but it is sorted at
/// boot time (or module initialization time) first by "key" and then by "code".
/// jump_label_sort_entries() is responsible for sorting the table.
///
/// The key in jump_entry structure uses lower two bits of the key address
/// (which itself is aligned) to store extra information. We are interested in
/// the lower bit which indicates if the key is likely to be set on the code
/// path associated with this jump_entry.
///
/// static_key_{enable,disable}() functions modify the code based on key and
/// jump table entries.
///
/// jump_label_update() updates all code entries for a given key. Batch mode is
/// used for x86.
///
/// The actual patching happens in text_poke_bp_batch() that overrides the first
/// byte of the sequence with int3 before proceeding with actual code
/// replacement.
Error LinuxKernelRewriter::readStaticKeysJumpTable() {
  const BinaryData *StaticKeysJumpTable =
      BC.getBinaryDataByName("__start___jump_table");
  if (!StaticKeysJumpTable)
    return Error::success();

  StaticKeysJumpTableAddress = StaticKeysJumpTable->getAddress();

  const BinaryData *Stop = BC.getBinaryDataByName("__stop___jump_table");
  if (!Stop)
    return createStringError(errc::executable_format_error,
                             "missing __stop___jump_table symbol");

  ErrorOr<BinarySection &> ErrorOrSection =
      BC.getSectionForAddress(StaticKeysJumpTableAddress);
  if (!ErrorOrSection)
    return createStringError(errc::executable_format_error,
                             "no section matching __start___jump_table");

  StaticKeysJumpSection = *ErrorOrSection;
  if (!StaticKeysJumpSection->containsAddress(Stop->getAddress() - 1))
    return createStringError(errc::executable_format_error,
                             "__stop___jump_table not in the same section "
                             "as __start___jump_table");

  if ((Stop->getAddress() - StaticKeysJumpTableAddress) %
      STATIC_KEYS_JUMP_ENTRY_SIZE)
    return createStringError(errc::executable_format_error,
                             "static keys jump table size error");

  const uint64_t SectionAddress = StaticKeysJumpSection->getAddress();
  AddressExtractor AE(StaticKeysJumpSection->getContents(), SectionAddress,
                      BC.AsmInfo->isLittleEndian(),
                      BC.AsmInfo->getCodePointerSize());
  AddressExtractor::Cursor Cursor(StaticKeysJumpTableAddress - SectionAddress);
  uint32_t EntryID = 0;
  while (Cursor && Cursor.tell() < Stop->getAddress() - SectionAddress) {
    const uint64_t JumpAddress = AE.getPCRelAddress32(Cursor);
    const uint64_t TargetAddress = AE.getPCRelAddress32(Cursor);
    const uint64_t KeyAddress = AE.getPCRelAddress64(Cursor);

    // Consume the status of the cursor.
    if (!Cursor)
      return createStringError(
          errc::executable_format_error,
          "out of bounds while reading static keys jump table: %s",
          toString(Cursor.takeError()).c_str());

    ++EntryID;

    JumpInfo.push_back(JumpInfoEntry());
    JumpInfoEntry &Info = JumpInfo.back();
    Info.Likely = KeyAddress & 1;

    if (opts::DumpStaticKeys) {
      BC.outs() << "Static key jump entry: " << EntryID
                << "\n\tJumpAddress:   0x" << Twine::utohexstr(JumpAddress)
                << "\n\tTargetAddress: 0x" << Twine::utohexstr(TargetAddress)
                << "\n\tKeyAddress:    0x" << Twine::utohexstr(KeyAddress)
                << "\n\tIsLikely:      " << Info.Likely << '\n';
    }

    BinaryFunction *BF = BC.getBinaryFunctionContainingAddress(JumpAddress);
    if (!BF && opts::Verbosity) {
      BC.outs()
          << "BOLT-INFO: no function matches address 0x"
          << Twine::utohexstr(JumpAddress)
          << " of jump instruction referenced from static keys jump table\n";
    }

    if (!BF || !BC.shouldEmit(*BF))
      continue;

    MCInst *Inst = BF->getInstructionAtOffset(JumpAddress - BF->getAddress());
    if (!Inst)
      return createStringError(
          errc::executable_format_error,
          "no instruction at static keys jump site address 0x%" PRIx64,
          JumpAddress);

    if (!BF->containsAddress(TargetAddress))
      return createStringError(
          errc::executable_format_error,
          "invalid target of static keys jump at 0x%" PRIx64 " : 0x%" PRIx64,
          JumpAddress, TargetAddress);

    const bool IsBranch = BC.MIB->isBranch(*Inst);
    if (!IsBranch && !BC.MIB->isNoop(*Inst))
      return createStringError(errc::executable_format_error,
                               "jump or nop expected at address 0x%" PRIx64,
                               JumpAddress);

    const uint64_t Size = BC.computeInstructionSize(*Inst);
    if (Size != 2 && Size != 5) {
      return createStringError(
          errc::executable_format_error,
          "unexpected static keys jump size at address 0x%" PRIx64,
          JumpAddress);
    }

    MCSymbol *Target = BF->registerBranch(JumpAddress, TargetAddress);
    MCInst StaticKeyBranch;

    // Create a conditional branch instruction. The actual conditional code type
    // should not matter as long as it's a valid code. The instruction should be
    // treated as a conditional branch for control-flow purposes. Before we emit
    // the code, it will be converted to a different instruction in
    // rewriteStaticKeysJumpTable().
    //
    // NB: for older kernels, under LongJumpLabels option, we create long
    //     conditional branch to guarantee that code size estimation takes
    //     into account the extra bytes needed for long branch that will be used
    //     by the kernel patching code. Newer kernels can work with both short
    //     and long branches. The code for long conditional branch is larger
    //     than unconditional one, so we are pessimistic in our estimations.
    if (opts::LongJumpLabels)
      BC.MIB->createLongCondBranch(StaticKeyBranch, Target, 0, BC.Ctx.get());
    else
      BC.MIB->createCondBranch(StaticKeyBranch, Target, 0, BC.Ctx.get());
    BC.MIB->moveAnnotations(std::move(*Inst), StaticKeyBranch);
    BC.MIB->setDynamicBranch(StaticKeyBranch, EntryID);
    *Inst = StaticKeyBranch;

    // IsBranch = InitialValue ^ LIKELY
    //
    //    0 0 0
    //    1 0 1
    //    1 1 0
    //    0 1 1
    //
    // => InitialValue = IsBranch ^ LIKELY
    Info.InitValue = IsBranch ^ Info.Likely;

    // Add annotations to facilitate manual code analysis.
    BC.MIB->addAnnotation(*Inst, "Likely", Info.Likely);
    BC.MIB->addAnnotation(*Inst, "InitValue", Info.InitValue);
    if (!BC.MIB->getSize(*Inst))
      BC.MIB->setSize(*Inst, Size);

    if (!BC.MIB->getOffset(*Inst))
      BC.MIB->setOffset(*Inst, JumpAddress - BF->getAddress());

    if (opts::LongJumpLabels)
      BC.MIB->setSize(*Inst, 5);
  }

  BC.outs() << "BOLT-INFO: parsed " << EntryID << " static keys jump entries\n";

  return Error::success();
}

// Pre-emit pass. Convert dynamic branch instructions into jumps that could be
// relaxed. In post-emit pass we will convert those jumps into nops when
// necessary. We do the unconditional conversion into jumps so that the jumps
// can be relaxed and the optimal size of jump/nop instruction is selected.
Error LinuxKernelRewriter::rewriteStaticKeysJumpTable() {
  if (!StaticKeysJumpSection)
    return Error::success();

  uint64_t NumShort = 0;
  uint64_t NumLong = 0;
  for (BinaryFunction &BF : llvm::make_second_range(BC.getBinaryFunctions())) {
    if (!BC.shouldEmit(BF))
      continue;

    for (BinaryBasicBlock &BB : BF) {
      for (MCInst &Inst : BB) {
        if (!BC.MIB->isDynamicBranch(Inst))
          continue;

        const uint32_t EntryID = *BC.MIB->getDynamicBranchID(Inst);
        MCSymbol *Target =
            const_cast<MCSymbol *>(BC.MIB->getTargetSymbol(Inst));
        assert(Target && "Target symbol should be set.");

        const JumpInfoEntry &Info = JumpInfo[EntryID - 1];
        const bool IsBranch = Info.Likely ^ Info.InitValue;

        uint32_t Size = *BC.MIB->getSize(Inst);
        if (Size == 2)
          ++NumShort;
        else if (Size == 5)
          ++NumLong;
        else
          llvm_unreachable("Wrong size for static keys jump instruction.");

        MCInst NewInst;
        // Replace the instruction with unconditional jump even if it needs to
        // be nop in the binary.
        if (opts::LongJumpLabels) {
          BC.MIB->createLongUncondBranch(NewInst, Target, BC.Ctx.get());
        } else {
          // Newer kernels can handle short and long jumps for static keys.
          // Optimistically, emit short jump and check if it gets relaxed into
          // a long one during post-emit. Only then convert the jump to a nop.
          BC.MIB->createUncondBranch(NewInst, Target, BC.Ctx.get());
        }

        BC.MIB->moveAnnotations(std::move(Inst), NewInst);
        Inst = NewInst;

        // Mark the instruction for nop conversion.
        if (!IsBranch)
          NopIDs.insert(EntryID);

        MCSymbol *Label =
            BC.MIB->getOrCreateInstLabel(Inst, "__SK_", BC.Ctx.get());

        // Create a relocation against the label.
        const uint64_t EntryOffset = StaticKeysJumpTableAddress -
                                     StaticKeysJumpSection->getAddress() +
                                     (EntryID - 1) * 16;
        StaticKeysJumpSection->addRelocation(EntryOffset, Label,
                                             ELF::R_X86_64_PC32,
                                             /*Addend*/ 0);
        StaticKeysJumpSection->addRelocation(EntryOffset + 4, Target,
                                             ELF::R_X86_64_PC32, /*Addend*/ 0);
      }
    }
  }

  BC.outs() << "BOLT-INFO: the input contains " << NumShort << " short and "
            << NumLong << " long static keys jumps in optimized functions\n";

  return Error::success();
}

// Post-emit pass of static keys jump section. Convert jumps to nops.
Error LinuxKernelRewriter::updateStaticKeysJumpTablePostEmit() {
  if (!StaticKeysJumpSection || !StaticKeysJumpSection->isFinalized())
    return Error::success();

  const uint64_t SectionAddress = StaticKeysJumpSection->getAddress();
  AddressExtractor AE(StaticKeysJumpSection->getOutputContents(),
                      SectionAddress, BC.AsmInfo->isLittleEndian(),
                      BC.AsmInfo->getCodePointerSize());
  AddressExtractor::Cursor Cursor(StaticKeysJumpTableAddress - SectionAddress);
  const BinaryData *Stop = BC.getBinaryDataByName("__stop___jump_table");
  uint32_t EntryID = 0;
  uint64_t NumShort = 0;
  uint64_t NumLong = 0;
  while (Cursor && Cursor.tell() < Stop->getAddress() - SectionAddress) {
    const uint64_t JumpAddress = AE.getPCRelAddress32(Cursor);
    const uint64_t TargetAddress = AE.getPCRelAddress32(Cursor);
    const uint64_t KeyAddress = AE.getPCRelAddress64(Cursor);

    // Consume the status of the cursor.
    if (!Cursor)
      return createStringError(errc::executable_format_error,
                               "out of bounds while updating static keys: %s",
                               toString(Cursor.takeError()).c_str());

    ++EntryID;

    LLVM_DEBUG({
      dbgs() << "\n\tJumpAddress:   0x" << Twine::utohexstr(JumpAddress)
             << "\n\tTargetAddress: 0x" << Twine::utohexstr(TargetAddress)
             << "\n\tKeyAddress:    0x" << Twine::utohexstr(KeyAddress) << '\n';
    });
    (void)TargetAddress;
    (void)KeyAddress;

    BinaryFunction *BF =
        BC.getBinaryFunctionContainingAddress(JumpAddress,
                                              /*CheckPastEnd*/ false,
                                              /*UseMaxSize*/ true);
    assert(BF && "Cannot get function for modified static key.");

    if (!BF->isEmitted())
      continue;

    // Disassemble instruction to collect stats even if nop-conversion is
    // unnecessary.
    MutableArrayRef<uint8_t> Contents = MutableArrayRef<uint8_t>(
        reinterpret_cast<uint8_t *>(BF->getImageAddress()), BF->getImageSize());
    assert(Contents.size() && "Non-empty function image expected.");

    MCInst Inst;
    uint64_t Size;
    const uint64_t JumpOffset = JumpAddress - BF->getAddress();
    if (!BC.DisAsm->getInstruction(Inst, Size, Contents.slice(JumpOffset), 0,
                                   nulls())) {
      llvm_unreachable("Unable to disassemble jump instruction.");
    }
    assert(BC.MIB->isBranch(Inst) && "Branch instruction expected.");

    if (Size == 2)
      ++NumShort;
    else if (Size == 5)
      ++NumLong;
    else
      llvm_unreachable("Unexpected size for static keys jump instruction.");

    // Check if we need to convert jump instruction into a nop.
    if (!NopIDs.contains(EntryID))
      continue;

    SmallString<15> NopCode;
    raw_svector_ostream VecOS(NopCode);
    BC.MAB->writeNopData(VecOS, Size, BC.STI.get());
    for (uint64_t I = 0; I < Size; ++I)
      Contents[JumpOffset + I] = NopCode[I];
  }

  BC.outs() << "BOLT-INFO: written " << NumShort << " short and " << NumLong
            << " long static keys jumps in optimized functions\n";

  return Error::success();
}

} // namespace

std::unique_ptr<MetadataRewriter>
llvm::bolt::createLinuxKernelRewriter(BinaryContext &BC) {
  return std::make_unique<LinuxKernelRewriter>(BC);
}<|MERGE_RESOLUTION|>--- conflicted
+++ resolved
@@ -432,27 +432,6 @@
 };
 
 Error LinuxKernelRewriter::detectLinuxKernelVersion() {
-<<<<<<< HEAD
-  if (BinaryData *BD = BC.getBinaryDataByName("linux_banner")) {
-    const BinarySection &Section = BD->getSection();
-    const std::string S =
-        Section.getContents().substr(BD->getOffset(), BD->getSize()).str();
-
-    const std::regex Re(R"---(Linux version ((\d+)\.(\d+)(\.(\d+))?))---");
-    std::smatch Match;
-    if (std::regex_search(S, Match, Re)) {
-      const unsigned Major = std::stoi(Match[2].str());
-      const unsigned Minor = std::stoi(Match[3].str());
-      const unsigned Rev = Match[5].matched ? std::stoi(Match[5].str()) : 0;
-      LinuxKernelVersion = LKVersion(Major, Minor, Rev);
-      BC.outs() << "BOLT-INFO: Linux kernel version is " << Match[1].str()
-                << "\n";
-      return Error::success();
-    }
-  }
-  return createStringError(errc::executable_format_error,
-                           "Linux kernel version is unknown");
-=======
   // Check for global and local linux_banner symbol.
   BinaryData *BD = BC.getBinaryDataByName("linux_banner");
   if (!BD)
@@ -480,7 +459,6 @@
 
   return createStringError(errc::executable_format_error,
                            "Linux kernel version is unknown: " + S);
->>>>>>> eb0f1dc0
 }
 
 void LinuxKernelRewriter::processLKSections() {
