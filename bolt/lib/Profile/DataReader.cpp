//===- bolt/Profile/DataReader.cpp - Perf data reader ---------------------===//
//
// Part of the LLVM Project, under the Apache License v2.0 with LLVM Exceptions.
// See https://llvm.org/LICENSE.txt for license information.
// SPDX-License-Identifier: Apache-2.0 WITH LLVM-exception
//
//===----------------------------------------------------------------------===//
//
// This family of functions reads profile data written by the perf2bolt
// utility and stores it in memory for llvm-bolt consumption.
//
//===----------------------------------------------------------------------===//

#include "bolt/Profile/DataReader.h"
#include "bolt/Core/BinaryFunction.h"
#include "bolt/Passes/MCF.h"
#include "bolt/Utils/Utils.h"
#include "llvm/Support/CommandLine.h"
#include "llvm/Support/Debug.h"
#include "llvm/Support/Errc.h"

#undef  DEBUG_TYPE
#define DEBUG_TYPE "bolt-prof"

using namespace llvm;

namespace opts {

extern cl::OptionCategory BoltCategory;
extern llvm::cl::opt<unsigned> Verbosity;

static cl::opt<bool>
DumpData("dump-data",
  cl::desc("dump parsed bolt data for debugging"),
  cl::Hidden,
  cl::cat(BoltCategory));

} // namespace opts

namespace llvm {
namespace bolt {

namespace {

/// Return true if the function name can change across compilations.
bool hasVolatileName(const BinaryFunction &BF) {
  for (const StringRef &Name : BF.getNames())
    if (getLTOCommonName(Name))
      return true;

  return false;
}

/// Return standard escaped name of the function possibly renamed by BOLT.
std::string normalizeName(StringRef NameRef) {
  // Strip "PG." prefix used for globalized locals.
  NameRef = NameRef.starts_with("PG.") ? NameRef.substr(2) : NameRef;
  return getEscapedName(NameRef);
}

} // anonymous namespace

raw_ostream &operator<<(raw_ostream &OS, const Location &Loc) {
  if (Loc.IsSymbol) {
    OS << Loc.Name;
    if (Loc.Offset)
      OS << "+" << Twine::utohexstr(Loc.Offset);
  } else {
    OS << Twine::utohexstr(Loc.Offset);
  }
  return OS;
}

void FuncBranchData::appendFrom(const FuncBranchData &FBD, uint64_t Offset) {
  Data.insert(Data.end(), FBD.Data.begin(), FBD.Data.end());
  for (auto I = Data.begin(), E = Data.end(); I != E; ++I) {
    if (I->From.Name == FBD.Name) {
      I->From.Name = this->Name;
      I->From.Offset += Offset;
    }
    if (I->To.Name == FBD.Name) {
      I->To.Name = this->Name;
      I->To.Offset += Offset;
    }
  }
  llvm::stable_sort(Data);
  ExecutionCount += FBD.ExecutionCount;
  ExternEntryCount += FBD.ExternEntryCount;
  for (auto I = FBD.EntryData.begin(), E = FBD.EntryData.end(); I != E; ++I) {
    assert(I->To.Name == FBD.Name);
    auto NewElmt = EntryData.insert(EntryData.end(), *I);
    NewElmt->To.Name = this->Name;
    NewElmt->To.Offset += Offset;
  }
}

uint64_t FuncBranchData::getNumExecutedBranches() const {
  uint64_t ExecutedBranches = 0;
  for (const BranchInfo &BI : Data) {
    int64_t BranchCount = BI.Branches;
    assert(BranchCount >= 0 && "branch execution count should not be negative");
    ExecutedBranches += BranchCount;
  }
  return ExecutedBranches;
}

void BasicSampleInfo::mergeWith(const BasicSampleInfo &SI) { Hits += SI.Hits; }

void BasicSampleInfo::print(raw_ostream &OS) const {
  OS << Loc.IsSymbol << " " << Loc.Name << " " << Twine::utohexstr(Loc.Offset)
     << " " << Hits << "\n";
}

uint64_t FuncBasicSampleData::getSamples(uint64_t Start, uint64_t End) const {
  assert(llvm::is_sorted(Data));
  struct Compare {
    bool operator()(const BasicSampleInfo &SI, const uint64_t Val) const {
      return SI.Loc.Offset < Val;
    }
    bool operator()(const uint64_t Val, const BasicSampleInfo &SI) const {
      return Val < SI.Loc.Offset;
    }
  };
  uint64_t Result = 0;
  for (auto I = llvm::lower_bound(Data, Start, Compare()),
            E = llvm::lower_bound(Data, End, Compare());
       I != E; ++I)
    Result += I->Hits;
  return Result;
}

uint64_t FuncBasicSampleData::getSamples() const {
  uint64_t Result = 0;
  for (const BasicSampleInfo &I : Data)
    Result += I.Hits;
  return Result;
}

void FuncBasicSampleData::bumpCount(uint64_t Offset, uint64_t Count) {
  auto Iter = Index.find(Offset);
  if (Iter == Index.end()) {
    Data.emplace_back(Location(true, Name, Offset), Count);
    Index[Offset] = Data.size() - 1;
    return;
  }
  BasicSampleInfo &SI = Data[Iter->second];
  SI.Hits += Count;
}

void FuncBranchData::bumpBranchCount(uint64_t OffsetFrom, uint64_t OffsetTo,
                                     uint64_t Count, uint64_t Mispreds) {
  auto Iter = IntraIndex[OffsetFrom].find(OffsetTo);
  if (Iter == IntraIndex[OffsetFrom].end()) {
    Data.emplace_back(Location(true, Name, OffsetFrom),
                      Location(true, Name, OffsetTo), Mispreds, Count);
    IntraIndex[OffsetFrom][OffsetTo] = Data.size() - 1;
    return;
  }
  BranchInfo &BI = Data[Iter->second];
  BI.Branches += Count;
  BI.Mispreds += Mispreds;
}

void FuncBranchData::bumpCallCount(uint64_t OffsetFrom, const Location &To,
                                   uint64_t Count, uint64_t Mispreds) {
  auto Iter = InterIndex[OffsetFrom].find(To);
  if (Iter == InterIndex[OffsetFrom].end()) {
    Data.emplace_back(Location(true, Name, OffsetFrom), To, Mispreds, Count);
    InterIndex[OffsetFrom][To] = Data.size() - 1;
    return;
  }
  BranchInfo &BI = Data[Iter->second];
  BI.Branches += Count;
  BI.Mispreds += Mispreds;
}

void FuncBranchData::bumpEntryCount(const Location &From, uint64_t OffsetTo,
                                    uint64_t Count, uint64_t Mispreds) {
  auto Iter = EntryIndex[OffsetTo].find(From);
  if (Iter == EntryIndex[OffsetTo].end()) {
    EntryData.emplace_back(From, Location(true, Name, OffsetTo), Mispreds,
                           Count);
    EntryIndex[OffsetTo][From] = EntryData.size() - 1;
    return;
  }
  BranchInfo &BI = EntryData[Iter->second];
  BI.Branches += Count;
  BI.Mispreds += Mispreds;
}

void BranchInfo::mergeWith(const BranchInfo &BI) {
  Branches += BI.Branches;
  Mispreds += BI.Mispreds;
}

void BranchInfo::print(raw_ostream &OS) const {
  OS << From.IsSymbol << " " << From.Name << " "
     << Twine::utohexstr(From.Offset) << " " << To.IsSymbol << " " << To.Name
     << " " << Twine::utohexstr(To.Offset) << " " << Mispreds << " " << Branches
     << '\n';
}

ErrorOr<const BranchInfo &> FuncBranchData::getBranch(uint64_t From,
                                                      uint64_t To) const {
  for (const BranchInfo &I : Data)
    if (I.From.Offset == From && I.To.Offset == To && I.From.Name == I.To.Name)
      return I;

  return make_error_code(llvm::errc::invalid_argument);
}

ErrorOr<const BranchInfo &>
FuncBranchData::getDirectCallBranch(uint64_t From) const {
  // Commented out because it can be expensive.
  // assert(std::is_sorted(Data.begin(), Data.end()));
  struct Compare {
    bool operator()(const BranchInfo &BI, const uint64_t Val) const {
      return BI.From.Offset < Val;
    }
    bool operator()(const uint64_t Val, const BranchInfo &BI) const {
      return Val < BI.From.Offset;
    }
  };
  auto Range = std::equal_range(Data.begin(), Data.end(), From, Compare());
  for (const auto &RI : llvm::make_range(Range))
    if (RI.From.Name != RI.To.Name)
      return RI;

  return make_error_code(llvm::errc::invalid_argument);
}

void MemInfo::print(raw_ostream &OS) const {
  OS << (Offset.IsSymbol + 3) << " " << Offset.Name << " "
     << Twine::utohexstr(Offset.Offset) << " " << (Addr.IsSymbol + 3) << " "
     << Addr.Name << " " << Twine::utohexstr(Addr.Offset) << " " << Count
     << "\n";
}

void MemInfo::prettyPrint(raw_ostream &OS) const {
  OS << "(PC: " << Offset << ", M: " << Addr << ", C: " << Count << ")";
}

void FuncMemData::update(const Location &Offset, const Location &Addr) {
  auto Iter = EventIndex[Offset.Offset].find(Addr);
  if (Iter == EventIndex[Offset.Offset].end()) {
    Data.emplace_back(MemInfo(Offset, Addr, 1));
    EventIndex[Offset.Offset][Addr] = Data.size() - 1;
    return;
  }
  ++Data[Iter->second].Count;
}

Error DataReader::preprocessProfile(BinaryContext &BC) {
  if (std::error_code EC = parseInput())
    return errorCodeToError(EC);

  if (opts::DumpData)
    dump();

  if (collectedInBoltedBinary())
    outs() << "BOLT-INFO: profile collection done on a binary already "
              "processed by BOLT\n";

  for (auto &BFI : BC.getBinaryFunctions()) {
    BinaryFunction &Function = BFI.second;
    if (FuncMemData *MemData = getMemDataForNames(Function.getNames())) {
      setMemData(Function, MemData);
      MemData->Used = true;
    }
    if (FuncBranchData *FuncData = getBranchDataForNames(Function.getNames())) {
      setBranchData(Function, FuncData);
      Function.ExecutionCount = FuncData->ExecutionCount;
      Function.ExternEntryCount = FuncData->ExternEntryCount;
      FuncData->Used = true;
    }
  }

  for (auto &BFI : BC.getBinaryFunctions()) {
    BinaryFunction &Function = BFI.second;
    matchProfileMemData(Function);
  }

  return Error::success();
}

Error DataReader::readProfilePreCFG(BinaryContext &BC) {
  for (auto &BFI : BC.getBinaryFunctions()) {
    BinaryFunction &Function = BFI.second;
    FuncMemData *MemoryData = getMemData(Function);
    if (!MemoryData)
      continue;

    for (MemInfo &MI : MemoryData->Data) {
      const uint64_t Offset = MI.Offset.Offset;
      auto II = Function.Instructions.find(Offset);
      if (II == Function.Instructions.end()) {
        // Ignore bad instruction address.
        continue;
      }

      auto &MemAccessProfile =
          BC.MIB->getOrCreateAnnotationAs<MemoryAccessProfile>(
              II->second, "MemoryAccessProfile");
      BinaryData *BD = nullptr;
      if (MI.Addr.IsSymbol)
        BD = BC.getBinaryDataByName(MI.Addr.Name);
      MemAccessProfile.AddressAccessInfo.push_back(
          {BD, MI.Addr.Offset, MI.Count});
      auto NextII = std::next(II);
      if (NextII == Function.Instructions.end())
        MemAccessProfile.NextInstrOffset = Function.getSize();
      else
        MemAccessProfile.NextInstrOffset = II->first;
    }
    Function.HasMemoryProfile = true;
  }

  return Error::success();
}

Error DataReader::readProfile(BinaryContext &BC) {
  for (auto &BFI : BC.getBinaryFunctions()) {
    BinaryFunction &Function = BFI.second;
    readProfile(Function);
  }

  uint64_t NumUnused = 0;
  for (const auto &KV : NamesToBranches) {
    const FuncBranchData &FBD = KV.second;
    if (!FBD.Used)
      ++NumUnused;
  }
  BC.setNumUnusedProfiledObjects(NumUnused);

  return Error::success();
}

std::error_code DataReader::parseInput() {
  ErrorOr<std::unique_ptr<MemoryBuffer>> MB =
      MemoryBuffer::getFileOrSTDIN(Filename);
  if (std::error_code EC = MB.getError()) {
    Diag << "cannot open " << Filename << ": " << EC.message() << "\n";
    return EC;
  }
  FileBuf = std::move(MB.get());
  ParsingBuf = FileBuf->getBuffer();
  if (std::error_code EC = parse())
    return EC;
  if (!ParsingBuf.empty())
    Diag << "WARNING: invalid profile data detected at line " << Line
         << ". Possibly corrupted profile.\n";

  buildLTONameMaps();

  return std::error_code();
}

void DataReader::readProfile(BinaryFunction &BF) {
  if (BF.empty())
    return;

  if (!hasLBR()) {
    BF.ProfileFlags = BinaryFunction::PF_BASIC;
    readBasicSampleData(BF);
    return;
  }

  BF.ProfileFlags = BinaryFunction::PF_BRANCH;

  // Possibly assign/re-assign branch profile data.
  matchProfileData(BF);

  FuncBranchData *FBD = getBranchData(BF);
  if (!FBD)
    return;

  // Assign basic block counts to function entry points. These only include
  // counts for outside entries.
  //
  // There is a slight skew introduced here as branches originated from RETs
  // may be accounted for in the execution count of an entry block if the last
  // instruction in a predecessor fall-through block is a call. This situation
  // should rarely happen because there are few multiple-entry functions.
  for (const BranchInfo &BI : FBD->EntryData) {
    BinaryBasicBlock *BB = BF.getBasicBlockAtOffset(BI.To.Offset);
    if (BB && (BB->isEntryPoint() || BB->isLandingPad())) {
      uint64_t Count = BB->getExecutionCount();
      if (Count == BinaryBasicBlock::COUNT_NO_PROFILE)
        Count = 0;
      BB->setExecutionCount(Count + BI.Branches);
    }
  }

  for (const BranchInfo &BI : FBD->Data) {
    if (BI.From.Name != BI.To.Name)
      continue;

    if (!recordBranch(BF, BI.From.Offset, BI.To.Offset, BI.Branches,
                      BI.Mispreds)) {
      LLVM_DEBUG(dbgs() << "bad branch : " << BI.From.Offset << " -> "
                        << BI.To.Offset << '\n');
    }
  }

  // Convert branch data into annotations.
  convertBranchData(BF);
}

void DataReader::matchProfileData(BinaryFunction &BF) {
  // This functionality is available for LBR-mode only
  // TODO: Implement evaluateProfileData() for samples, checking whether
  // sample addresses match instruction addresses in the function
  if (!hasLBR())
    return;

  FuncBranchData *FBD = getBranchData(BF);
  if (FBD) {
    BF.ProfileMatchRatio = evaluateProfileData(BF, *FBD);
    BF.RawSampleCount = FBD->getNumExecutedBranches();
    if (BF.ProfileMatchRatio == 1.0f) {
      if (fetchProfileForOtherEntryPoints(BF)) {
        BF.ProfileMatchRatio = evaluateProfileData(BF, *FBD);
        BF.ExecutionCount = FBD->ExecutionCount;
<<<<<<< HEAD
=======
        BF.ExternEntryCount = FBD->ExternEntryCount;
>>>>>>> 4084ffcf
        BF.RawSampleCount = FBD->getNumExecutedBranches();
      }
      return;
    }
  }

  // Check if the function name can fluctuate between several compilations
  // possibly triggered by minor unrelated code changes in the source code
  // of the input binary.
  if (!hasVolatileName(BF))
    return;

  // Check for a profile that matches with 100% confidence.
  const std::vector<FuncBranchData *> AllBranchData =
      getBranchDataForNamesRegex(BF.getNames());
  for (FuncBranchData *NewBranchData : AllBranchData) {
    // Prevent functions from sharing the same profile.
    if (NewBranchData->Used)
      continue;

    if (evaluateProfileData(BF, *NewBranchData) != 1.0f)
      continue;

    if (FBD)
      FBD->Used = false;

    // Update function profile data with the new set.
    setBranchData(BF, NewBranchData);
    NewBranchData->Used = true;
    BF.ExecutionCount = NewBranchData->ExecutionCount;
    BF.ExternEntryCount = NewBranchData->ExternEntryCount;
    BF.ProfileMatchRatio = 1.0f;
    break;
  }
}

void DataReader::matchProfileMemData(BinaryFunction &BF) {
  const std::vector<FuncMemData *> AllMemData =
      getMemDataForNamesRegex(BF.getNames());
  for (FuncMemData *NewMemData : AllMemData) {
    // Prevent functions from sharing the same profile.
    if (NewMemData->Used)
      continue;

    if (FuncMemData *MD = getMemData(BF))
      MD->Used = false;

    // Update function profile data with the new set.
    setMemData(BF, NewMemData);
    NewMemData->Used = true;
    break;
  }
}

bool DataReader::fetchProfileForOtherEntryPoints(BinaryFunction &BF) {
  BinaryContext &BC = BF.getBinaryContext();

  FuncBranchData *FBD = getBranchData(BF);
  if (!FBD)
    return false;

  // Check if we are missing profiling data for secondary entry points
  bool First = true;
  bool Updated = false;
  for (BinaryBasicBlock *BB : BF.BasicBlocks) {
    if (First) {
      First = false;
      continue;
    }
    if (BB->isEntryPoint()) {
      uint64_t EntryAddress = BB->getOffset() + BF.getAddress();
      // Look for branch data associated with this entry point
      if (BinaryData *BD = BC.getBinaryDataAtAddress(EntryAddress)) {
        if (FuncBranchData *Data = getBranchDataForSymbols(BD->getSymbols())) {
          FBD->appendFrom(*Data, BB->getOffset());
          Data->Used = true;
          Updated = true;
        }
      }
    }
  }

  return Updated;
}

float DataReader::evaluateProfileData(BinaryFunction &BF,
                                      const FuncBranchData &BranchData) const {
  BinaryContext &BC = BF.getBinaryContext();

  // Until we define a minimal profile, we consider an empty branch data to be
  // a valid profile. It could happen to a function without branches when we
  // still have an EntryData for the execution count.
  if (BranchData.Data.empty())
    return 1.0f;

  uint64_t NumMatchedBranches = 0;
  for (const BranchInfo &BI : BranchData.Data) {
    bool IsValid = false;
    if (BI.From.Name == BI.To.Name) {
      // Try to record information with 0 count.
      IsValid = recordBranch(BF, BI.From.Offset, BI.To.Offset, 0);
    } else if (collectedInBoltedBinary()) {
      // We can't check branch source for collections in bolted binaries because
      // the source of the branch may be mapped to the first instruction in a BB
      // instead of the original branch (which may not exist in the source bin).
      IsValid = true;
    } else {
      // The branch has to originate from this function.
      // Check for calls, tail calls, rets and indirect branches.
      // When matching profiling info, we did not reach the stage
      // when we identify tail calls, so they are still represented
      // by regular branch instructions and we need isBranch() here.
      MCInst *Instr = BF.getInstructionAtOffset(BI.From.Offset);
      // If it's a prefix - skip it.
      if (Instr && BC.MIB->isPrefix(*Instr))
        Instr = BF.getInstructionAtOffset(BI.From.Offset + 1);
      if (Instr && (BC.MIB->isCall(*Instr) || BC.MIB->isBranch(*Instr) ||
                    BC.MIB->isReturn(*Instr)))
        IsValid = true;
    }

    if (IsValid) {
      ++NumMatchedBranches;
      continue;
    }

    LLVM_DEBUG(dbgs() << "\tinvalid branch in " << BF << " : 0x"
                      << Twine::utohexstr(BI.From.Offset) << " -> ";
               if (BI.From.Name == BI.To.Name) dbgs()
               << "0x" << Twine::utohexstr(BI.To.Offset) << '\n';
               else dbgs() << "<outbounds>\n";);
  }

  const float MatchRatio = (float)NumMatchedBranches / BranchData.Data.size();
  if (opts::Verbosity >= 2 && NumMatchedBranches < BranchData.Data.size())
    errs() << "BOLT-WARNING: profile branches match only "
           << format("%.1f%%", MatchRatio * 100.0f) << " ("
           << NumMatchedBranches << '/' << BranchData.Data.size()
           << ") for function " << BF << '\n';

  return MatchRatio;
}

void DataReader::readBasicSampleData(BinaryFunction &BF) {
  FuncBasicSampleData *SampleDataOrErr = getFuncBasicSampleData(BF.getNames());
  if (!SampleDataOrErr)
    return;

  // Basic samples mode territory (without LBR info)
  // First step is to assign BB execution count based on samples from perf
  BF.ProfileMatchRatio = 1.0f;
  BF.removeTagsFromProfile();
  bool NormalizeByInsnCount = usesEvent("cycles") || usesEvent("instructions");
  bool NormalizeByCalls = usesEvent("branches");
  static bool NagUser = true;
  if (NagUser) {
    outs()
        << "BOLT-INFO: operating with basic samples profiling data (no LBR).\n";
    if (NormalizeByInsnCount)
      outs() << "BOLT-INFO: normalizing samples by instruction count.\n";
    else if (NormalizeByCalls)
      outs() << "BOLT-INFO: normalizing samples by branches.\n";

    NagUser = false;
  }
  uint64_t LastOffset = BF.getSize();
  uint64_t TotalEntryCount = 0;
  for (BinaryFunction::BasicBlockOffset &BBOffset :
       llvm::reverse(BF.BasicBlockOffsets)) {
    uint64_t CurOffset = BBOffset.first;
    // Always work with samples multiplied by 1000 to avoid losing them if we
    // later need to normalize numbers
    uint64_t NumSamples =
        SampleDataOrErr->getSamples(CurOffset, LastOffset) * 1000;
    if (NormalizeByInsnCount && BBOffset.second->getNumNonPseudos()) {
      NumSamples /= BBOffset.second->getNumNonPseudos();
    } else if (NormalizeByCalls) {
      uint32_t NumCalls = BBOffset.second->getNumCalls();
      NumSamples /= NumCalls + 1;
    }
    BBOffset.second->setExecutionCount(NumSamples);
    if (BBOffset.second->isEntryPoint())
      TotalEntryCount += NumSamples;
    LastOffset = CurOffset;
  }

  BF.ExecutionCount = TotalEntryCount;
}

void DataReader::convertBranchData(BinaryFunction &BF) const {
  BinaryContext &BC = BF.getBinaryContext();

  if (BF.empty())
    return;

  FuncBranchData *FBD = getBranchData(BF);
  if (!FBD)
    return;

  // Profile information for calls.
  //
  // There are 3 cases that we annotate differently:
  //   1) Conditional tail calls that could be mispredicted.
  //   2) Indirect calls to multiple destinations with mispredictions.
  //      Before we validate CFG we have to handle indirect branches here too.
  //   3) Regular direct calls. The count could be different from containing
  //      basic block count. Keep this data in case we find it useful.
  //
  for (BranchInfo &BI : FBD->Data) {
    // Ignore internal branches.
    if (BI.To.IsSymbol && BI.To.Name == BI.From.Name && BI.To.Offset != 0)
      continue;

    MCInst *Instr = BF.getInstructionAtOffset(BI.From.Offset);
    if (!Instr ||
        (!BC.MIB->isCall(*Instr) && !BC.MIB->isIndirectBranch(*Instr)))
      continue;

    auto setOrUpdateAnnotation = [&](StringRef Name, uint64_t Count) {
      if (opts::Verbosity >= 1 && BC.MIB->hasAnnotation(*Instr, Name))
        errs() << "BOLT-WARNING: duplicate " << Name << " info for offset 0x"
               << Twine::utohexstr(BI.From.Offset) << " in function " << BF
               << '\n';
      auto &Value = BC.MIB->getOrCreateAnnotationAs<uint64_t>(*Instr, Name);
      Value += Count;
    };

    if (BC.MIB->isIndirectCall(*Instr) || BC.MIB->isIndirectBranch(*Instr)) {
      IndirectCallSiteProfile &CSP =
          BC.MIB->getOrCreateAnnotationAs<IndirectCallSiteProfile>(
              *Instr, "CallProfile");
      MCSymbol *CalleeSymbol = nullptr;
      if (BI.To.IsSymbol) {
        if (BinaryData *BD = BC.getBinaryDataByName(BI.To.Name))
          CalleeSymbol = BD->getSymbol();
      }
      CSP.emplace_back(CalleeSymbol, BI.Branches, BI.Mispreds);
    } else if (BC.MIB->getConditionalTailCall(*Instr)) {
      setOrUpdateAnnotation("CTCTakenCount", BI.Branches);
      setOrUpdateAnnotation("CTCMispredCount", BI.Mispreds);
    } else {
      setOrUpdateAnnotation("Count", BI.Branches);
    }
  }
}

bool DataReader::recordBranch(BinaryFunction &BF, uint64_t From, uint64_t To,
                              uint64_t Count, uint64_t Mispreds) const {
  BinaryContext &BC = BF.getBinaryContext();

  BinaryBasicBlock *FromBB = BF.getBasicBlockContainingOffset(From);
  const BinaryBasicBlock *ToBB = BF.getBasicBlockContainingOffset(To);

  if (!FromBB || !ToBB) {
    LLVM_DEBUG(dbgs() << "failed to get block for recorded branch\n");
    return false;
  }

  // Could be bad LBR data; ignore the branch. In the case of data collected
  // in binaries optimized by BOLT, a source BB may be mapped to two output
  // BBs as a result of optimizations. In that case, a branch between these
  // two will be recorded as a branch from A going to A in the source address
  // space. Keep processing.
  if (From == To)
    return true;

  // Return from a tail call.
  if (FromBB->succ_size() == 0)
    return true;

  // Very rarely we will see ignored branches. Do a linear check.
  for (std::pair<uint32_t, uint32_t> &Branch : BF.IgnoredBranches)
    if (Branch ==
        std::make_pair(static_cast<uint32_t>(From), static_cast<uint32_t>(To)))
      return true;

  bool OffsetMatches = !!(To == ToBB->getOffset());
  if (!OffsetMatches) {
    // Skip the nops to support old .fdata
    uint64_t Offset = ToBB->getOffset();
    for (const MCInst &Instr : *ToBB) {
      if (!BC.MIB->isNoop(Instr))
        break;

      if (std::optional<uint32_t> Size = BC.MIB->getSize(Instr))
        Offset += *Size;
    }

    if (To == Offset)
      OffsetMatches = true;
  }

  if (!OffsetMatches) {
    // "To" could be referring to nop instructions in between 2 basic blocks.
    // While building the CFG we make sure these nops are attributed to the
    // previous basic block, thus we check if the destination belongs to the
    // gap past the last instruction.
    const MCInst *LastInstr = ToBB->getLastNonPseudoInstr();
    if (LastInstr) {
      const uint32_t LastInstrOffset =
          BC.MIB->getOffsetWithDefault(*LastInstr, 0);

      // With old .fdata we are getting FT branches for "jcc,jmp" sequences.
      if (To == LastInstrOffset && BC.MIB->isUnconditionalBranch(*LastInstr))
        return true;

      if (To <= LastInstrOffset) {
        LLVM_DEBUG(dbgs() << "branch recorded into the middle of the block"
                          << " in " << BF << " : " << From << " -> " << To
                          << '\n');
        return false;
      }
    }

    // The real destination is the layout successor of the detected ToBB.
    if (ToBB == BF.getLayout().block_back())
      return false;
    const BinaryBasicBlock *NextBB =
        BF.getLayout().getBlock(ToBB->getIndex() + 1);
    assert((NextBB && NextBB->getOffset() > ToBB->getOffset()) && "bad layout");
    ToBB = NextBB;
  }

  // If there's no corresponding instruction for 'From', we have probably
  // discarded it as a FT from __builtin_unreachable.
  MCInst *FromInstruction = BF.getInstructionAtOffset(From);
  if (!FromInstruction) {
    // If the data was collected in a bolted binary, the From addresses may be
    // translated to the first instruction of the source BB if BOLT inserted
    // a new branch that did not exist in the source (we can't map it to the
    // source instruction, so we map it to the first instr of source BB).
    // We do not keep offsets for random instructions. So the check above will
    // evaluate to true if the first instr is not a branch (call/jmp/ret/etc)
    if (collectedInBoltedBinary()) {
      if (FromBB->getInputOffset() != From) {
        LLVM_DEBUG(dbgs() << "offset " << From << " does not match a BB in "
                          << BF << '\n');
        return false;
      }
      FromInstruction = nullptr;
    } else {
      LLVM_DEBUG(dbgs() << "no instruction for offset " << From << " in " << BF
                        << '\n');
      return false;
    }
  }

  if (!FromBB->getSuccessor(ToBB->getLabel())) {
    // Check if this is a recursive call or a return from a recursive call.
    if (FromInstruction && ToBB->isEntryPoint() &&
        (BC.MIB->isCall(*FromInstruction) ||
         BC.MIB->isIndirectBranch(*FromInstruction))) {
      // Execution count is already accounted for.
      return true;
    }
    // For data collected in a bolted binary, we may have created two output BBs
    // that map to one original block. Branches between these two blocks will
    // appear here as one BB jumping to itself, even though it has no loop
    // edges. Ignore these.
    if (collectedInBoltedBinary() && FromBB == ToBB)
      return true;

    // Allow passthrough blocks.
    BinaryBasicBlock *FTSuccessor = FromBB->getConditionalSuccessor(false);
    if (FTSuccessor && FTSuccessor->succ_size() == 1 &&
        FTSuccessor->getSuccessor(ToBB->getLabel())) {
      BinaryBasicBlock::BinaryBranchInfo &FTBI =
          FTSuccessor->getBranchInfo(*ToBB);
      FTBI.Count += Count;
      if (Count)
        FTBI.MispredictedCount += Mispreds;
      ToBB = FTSuccessor;
    } else {
      LLVM_DEBUG(dbgs() << "invalid branch in " << BF
                        << formatv(": {0:x} -> {1:x}\n", From, To));
      return false;
    }
  }

  BinaryBasicBlock::BinaryBranchInfo &BI = FromBB->getBranchInfo(*ToBB);
  BI.Count += Count;
  // Only update mispredicted count if it the count was real.
  if (Count) {
    BI.MispredictedCount += Mispreds;
  }

  return true;
}

void DataReader::reportError(StringRef ErrorMsg) {
  Diag << "Error reading BOLT data input file: line " << Line << ", column "
       << Col << ": " << ErrorMsg << '\n';
}

bool DataReader::expectAndConsumeFS() {
  if (ParsingBuf[0] != FieldSeparator) {
    reportError("expected field separator");
    return false;
  }
  ParsingBuf = ParsingBuf.drop_front(1);
  Col += 1;
  return true;
}

void DataReader::consumeAllRemainingFS() {
  while (ParsingBuf[0] == FieldSeparator) {
    ParsingBuf = ParsingBuf.drop_front(1);
    Col += 1;
  }
}

bool DataReader::checkAndConsumeNewLine() {
  if (ParsingBuf[0] != '\n')
    return false;

  ParsingBuf = ParsingBuf.drop_front(1);
  Col = 0;
  Line += 1;
  return true;
}

ErrorOr<StringRef> DataReader::parseString(char EndChar, bool EndNl) {
  if (EndChar == '\\') {
    reportError("EndChar could not be backslash");
    return make_error_code(llvm::errc::io_error);
  }

  std::string EndChars(1, EndChar);
  EndChars.push_back('\\');
  if (EndNl)
    EndChars.push_back('\n');

  size_t StringEnd = 0;
  do {
    StringEnd = ParsingBuf.find_first_of(EndChars, StringEnd);
    if (StringEnd == StringRef::npos ||
        (StringEnd == 0 && ParsingBuf[StringEnd] != '\\')) {
      reportError("malformed field");
      return make_error_code(llvm::errc::io_error);
    }

    if (ParsingBuf[StringEnd] != '\\')
      break;

    StringEnd += 2;
  } while (true);

  StringRef Str = ParsingBuf.substr(0, StringEnd);

  // If EndNl was set and nl was found instead of EndChar, do not consume the
  // new line.
  bool EndNlInsteadOfEndChar = ParsingBuf[StringEnd] == '\n' && EndChar != '\n';
  unsigned End = EndNlInsteadOfEndChar ? StringEnd : StringEnd + 1;

  ParsingBuf = ParsingBuf.drop_front(End);
  if (EndChar == '\n') {
    Col = 0;
    Line += 1;
  } else {
    Col += End;
  }
  return Str;
}

ErrorOr<int64_t> DataReader::parseNumberField(char EndChar, bool EndNl) {
  ErrorOr<StringRef> NumStrRes = parseString(EndChar, EndNl);
  if (std::error_code EC = NumStrRes.getError())
    return EC;
  StringRef NumStr = NumStrRes.get();
  int64_t Num;
  if (NumStr.getAsInteger(10, Num)) {
    reportError("expected decimal number");
    Diag << "Found: " << NumStr << "\n";
    return make_error_code(llvm::errc::io_error);
  }
  return Num;
}

ErrorOr<uint64_t> DataReader::parseHexField(char EndChar, bool EndNl) {
  ErrorOr<StringRef> NumStrRes = parseString(EndChar, EndNl);
  if (std::error_code EC = NumStrRes.getError())
    return EC;
  StringRef NumStr = NumStrRes.get();
  uint64_t Num;
  if (NumStr.getAsInteger(16, Num)) {
    reportError("expected hexidecimal number");
    Diag << "Found: " << NumStr << "\n";
    return make_error_code(llvm::errc::io_error);
  }
  return Num;
}

ErrorOr<Location> DataReader::parseLocation(char EndChar, bool EndNl,
                                            bool ExpectMemLoc) {
  // Read whether the location of the branch should be DSO or a symbol
  // 0 means it is a DSO. 1 means it is a global symbol. 2 means it is a local
  // symbol.
  // The symbol flag is also used to tag memory load events by adding 3 to the
  // base values, i.e. 3 not a symbol, 4 global symbol and 5 local symbol.
  if (!ExpectMemLoc && ParsingBuf[0] != '0' && ParsingBuf[0] != '1' &&
      ParsingBuf[0] != '2') {
    reportError("expected 0, 1 or 2");
    return make_error_code(llvm::errc::io_error);
  }

  if (ExpectMemLoc && ParsingBuf[0] != '3' && ParsingBuf[0] != '4' &&
      ParsingBuf[0] != '5') {
    reportError("expected 3, 4 or 5");
    return make_error_code(llvm::errc::io_error);
  }

  bool IsSymbol =
      (!ExpectMemLoc && (ParsingBuf[0] == '1' || ParsingBuf[0] == '2')) ||
      (ExpectMemLoc && (ParsingBuf[0] == '4' || ParsingBuf[0] == '5'));
  ParsingBuf = ParsingBuf.drop_front(1);
  Col += 1;

  if (!expectAndConsumeFS())
    return make_error_code(llvm::errc::io_error);
  consumeAllRemainingFS();

  // Read the string containing the symbol or the DSO name
  ErrorOr<StringRef> NameRes = parseString(FieldSeparator);
  if (std::error_code EC = NameRes.getError())
    return EC;
  StringRef Name = NameRes.get();
  consumeAllRemainingFS();

  // Read the offset
  ErrorOr<uint64_t> Offset = parseHexField(EndChar, EndNl);
  if (std::error_code EC = Offset.getError())
    return EC;

  return Location(IsSymbol, Name, Offset.get());
}

ErrorOr<BranchInfo> DataReader::parseBranchInfo() {
  ErrorOr<Location> Res = parseLocation(FieldSeparator);
  if (std::error_code EC = Res.getError())
    return EC;
  Location From = Res.get();

  consumeAllRemainingFS();
  Res = parseLocation(FieldSeparator);
  if (std::error_code EC = Res.getError())
    return EC;
  Location To = Res.get();

  consumeAllRemainingFS();
  ErrorOr<int64_t> MRes = parseNumberField(FieldSeparator);
  if (std::error_code EC = MRes.getError())
    return EC;
  int64_t NumMispreds = MRes.get();

  consumeAllRemainingFS();
  ErrorOr<int64_t> BRes = parseNumberField(FieldSeparator, /* EndNl = */ true);
  if (std::error_code EC = BRes.getError())
    return EC;
  int64_t NumBranches = BRes.get();

  consumeAllRemainingFS();
  if (!checkAndConsumeNewLine()) {
    reportError("expected end of line");
    return make_error_code(llvm::errc::io_error);
  }

  return BranchInfo(std::move(From), std::move(To), NumMispreds, NumBranches);
}

ErrorOr<MemInfo> DataReader::parseMemInfo() {
  ErrorOr<Location> Res = parseMemLocation(FieldSeparator);
  if (std::error_code EC = Res.getError())
    return EC;
  Location Offset = Res.get();

  consumeAllRemainingFS();
  Res = parseMemLocation(FieldSeparator);
  if (std::error_code EC = Res.getError())
    return EC;
  Location Addr = Res.get();

  consumeAllRemainingFS();
  ErrorOr<int64_t> CountRes = parseNumberField(FieldSeparator, true);
  if (std::error_code EC = CountRes.getError())
    return EC;

  consumeAllRemainingFS();
  if (!checkAndConsumeNewLine()) {
    reportError("expected end of line");
    return make_error_code(llvm::errc::io_error);
  }

  return MemInfo(Offset, Addr, CountRes.get());
}

ErrorOr<BasicSampleInfo> DataReader::parseSampleInfo() {
  ErrorOr<Location> Res = parseLocation(FieldSeparator);
  if (std::error_code EC = Res.getError())
    return EC;
  Location Address = Res.get();

  consumeAllRemainingFS();
  ErrorOr<int64_t> BRes = parseNumberField(FieldSeparator, /* EndNl = */ true);
  if (std::error_code EC = BRes.getError())
    return EC;
  int64_t Occurrences = BRes.get();

  consumeAllRemainingFS();
  if (!checkAndConsumeNewLine()) {
    reportError("expected end of line");
    return make_error_code(llvm::errc::io_error);
  }

  return BasicSampleInfo(std::move(Address), Occurrences);
}

ErrorOr<bool> DataReader::maybeParseNoLBRFlag() {
  if (!ParsingBuf.consume_front("no_lbr"))
    return false;
  Col += 6;

  if (ParsingBuf.size() > 0 && ParsingBuf[0] == ' ')
    ParsingBuf = ParsingBuf.drop_front(1);

  while (ParsingBuf.size() > 0 && ParsingBuf[0] != '\n') {
    ErrorOr<StringRef> EventName = parseString(' ', true);
    if (!EventName)
      return make_error_code(llvm::errc::io_error);
    EventNames.insert(EventName.get());
  }

  if (!checkAndConsumeNewLine()) {
    reportError("malformed no_lbr line");
    return make_error_code(llvm::errc::io_error);
  }
  return true;
}

ErrorOr<bool> DataReader::maybeParseBATFlag() {
  if (!ParsingBuf.consume_front("boltedcollection"))
    return false;
  Col += 16;

  if (!checkAndConsumeNewLine()) {
    reportError("malformed boltedcollection line");
    return make_error_code(llvm::errc::io_error);
  }
  return true;
}

bool DataReader::hasBranchData() {
  if (ParsingBuf.size() == 0)
    return false;

  if (ParsingBuf[0] == '0' || ParsingBuf[0] == '1' || ParsingBuf[0] == '2')
    return true;
  return false;
}

bool DataReader::hasMemData() {
  if (ParsingBuf.size() == 0)
    return false;

  if (ParsingBuf[0] == '3' || ParsingBuf[0] == '4' || ParsingBuf[0] == '5')
    return true;
  return false;
}

std::error_code DataReader::parseInNoLBRMode() {
  auto GetOrCreateFuncEntry = [&](StringRef Name) {
    return NamesToBasicSamples.try_emplace(Name, Name).first;
  };

  auto GetOrCreateFuncMemEntry = [&](StringRef Name) {
    return NamesToMemEvents.try_emplace(Name, Name).first;
  };

  while (hasBranchData()) {
    ErrorOr<BasicSampleInfo> Res = parseSampleInfo();
    if (std::error_code EC = Res.getError())
      return EC;

    BasicSampleInfo SI = Res.get();

    // Ignore samples not involving known locations
    if (!SI.Loc.IsSymbol)
      continue;

    auto I = GetOrCreateFuncEntry(SI.Loc.Name);
    I->second.Data.emplace_back(std::move(SI));
  }

  while (hasMemData()) {
    ErrorOr<MemInfo> Res = parseMemInfo();
    if (std::error_code EC = Res.getError())
      return EC;

    MemInfo MI = Res.get();

    // Ignore memory events not involving known pc.
    if (!MI.Offset.IsSymbol)
      continue;

    auto I = GetOrCreateFuncMemEntry(MI.Offset.Name);
    I->second.Data.emplace_back(std::move(MI));
  }

  for (auto &FuncBasicSamples : NamesToBasicSamples)
    llvm::stable_sort(FuncBasicSamples.second.Data);

  for (auto &MemEvents : NamesToMemEvents)
    llvm::stable_sort(MemEvents.second.Data);

  return std::error_code();
}

std::error_code DataReader::parse() {
  auto GetOrCreateFuncEntry = [&](StringRef Name) {
    return NamesToBranches.try_emplace(Name, Name).first;
  };

  auto GetOrCreateFuncMemEntry = [&](StringRef Name) {
    return NamesToMemEvents.try_emplace(Name, Name).first;
  };

  Col = 0;
  Line = 1;
  ErrorOr<bool> FlagOrErr = maybeParseNoLBRFlag();
  if (!FlagOrErr)
    return FlagOrErr.getError();
  NoLBRMode = *FlagOrErr;

  ErrorOr<bool> BATFlagOrErr = maybeParseBATFlag();
  if (!BATFlagOrErr)
    return BATFlagOrErr.getError();
  BATMode = *BATFlagOrErr;

  if (!hasBranchData() && !hasMemData()) {
    Diag << "ERROR: no valid profile data found\n";
    return make_error_code(llvm::errc::io_error);
  }

  if (NoLBRMode)
    return parseInNoLBRMode();

  while (hasBranchData()) {
    ErrorOr<BranchInfo> Res = parseBranchInfo();
    if (std::error_code EC = Res.getError())
      return EC;

    BranchInfo BI = Res.get();

    // Ignore branches not involving known location.
    if (!BI.From.IsSymbol && !BI.To.IsSymbol)
      continue;

    auto I = GetOrCreateFuncEntry(BI.From.Name);
    I->second.Data.emplace_back(std::move(BI));

    // Add entry data for branches to another function or branches
    // to entry points (including recursive calls)
    if (BI.To.IsSymbol && (BI.From.Name != BI.To.Name || BI.To.Offset == 0)) {
      I = GetOrCreateFuncEntry(BI.To.Name);
      I->second.EntryData.emplace_back(std::move(BI));
    }

    // If destination is the function start - update execution count.
    // NB: the data is skewed since we cannot tell tail recursion from
    //     branches to the function start.
    if (BI.To.IsSymbol && BI.To.Offset == 0) {
      I = GetOrCreateFuncEntry(BI.To.Name);
      I->second.ExecutionCount += BI.Branches;
      if (!BI.From.IsSymbol)
        I->second.ExternEntryCount += BI.Branches;
    }
  }

  while (hasMemData()) {
    ErrorOr<MemInfo> Res = parseMemInfo();
    if (std::error_code EC = Res.getError())
      return EC;

    MemInfo MI = Res.get();

    // Ignore memory events not involving known pc.
    if (!MI.Offset.IsSymbol)
      continue;

    auto I = GetOrCreateFuncMemEntry(MI.Offset.Name);
    I->second.Data.emplace_back(std::move(MI));
  }

  for (auto &FuncBranches : NamesToBranches)
    llvm::stable_sort(FuncBranches.second.Data);

  for (auto &MemEvents : NamesToMemEvents)
    llvm::stable_sort(MemEvents.second.Data);

  return std::error_code();
}

void DataReader::buildLTONameMaps() {
  for (auto &FuncData : NamesToBranches) {
    const StringRef FuncName = FuncData.first;
    const std::optional<StringRef> CommonName = getLTOCommonName(FuncName);
    if (CommonName)
      LTOCommonNameMap[*CommonName].push_back(&FuncData.second);
  }

  for (auto &FuncData : NamesToMemEvents) {
    const StringRef FuncName = FuncData.first;
    const std::optional<StringRef> CommonName = getLTOCommonName(FuncName);
    if (CommonName)
      LTOCommonNameMemMap[*CommonName].push_back(&FuncData.second);
  }
}

template <typename MapTy>
static typename MapTy::mapped_type *
fetchMapEntry(MapTy &Map, const std::vector<MCSymbol *> &Symbols) {
  // Do a reverse order iteration since the name in profile has a higher chance
  // of matching a name at the end of the list.
  for (const MCSymbol *Symbol : llvm::reverse(Symbols)) {
    auto I = Map.find(normalizeName(Symbol->getName()));
    if (I != Map.end())
      return &I->second;
  }
  return nullptr;
}

template <typename MapTy>
static typename MapTy::mapped_type *
fetchMapEntry(MapTy &Map, const std::vector<StringRef> &FuncNames) {
  // Do a reverse order iteration since the name in profile has a higher chance
  // of matching a name at the end of the list.
  for (StringRef Name : llvm::reverse(FuncNames)) {
    auto I = Map.find(normalizeName(Name));
    if (I != Map.end())
      return &I->second;
  }
  return nullptr;
}

template <typename MapTy>
static std::vector<typename MapTy::mapped_type *>
fetchMapEntriesRegex(MapTy &Map,
                     const StringMap<std::vector<typename MapTy::mapped_type *>>
                         &LTOCommonNameMap,
                     const std::vector<StringRef> &FuncNames) {
  std::vector<typename MapTy::mapped_type *> AllData;
  // Do a reverse order iteration since the name in profile has a higher chance
  // of matching a name at the end of the list.
  for (StringRef FuncName : llvm::reverse(FuncNames)) {
    std::string Name = normalizeName(FuncName);
    const std::optional<StringRef> LTOCommonName = getLTOCommonName(Name);
    if (LTOCommonName) {
      auto I = LTOCommonNameMap.find(*LTOCommonName);
      if (I != LTOCommonNameMap.end()) {
        const std::vector<typename MapTy::mapped_type *> &CommonData =
            I->second;
        AllData.insert(AllData.end(), CommonData.begin(), CommonData.end());
      }
    } else {
      auto I = Map.find(Name);
      if (I != Map.end())
        return {&I->second};
    }
  }
  return AllData;
}

bool DataReader::mayHaveProfileData(const BinaryFunction &Function) {
  if (getBranchData(Function) || getMemData(Function))
    return true;

  if (getFuncBasicSampleData(Function.getNames()) ||
      getBranchDataForNames(Function.getNames()) ||
      getMemDataForNames(Function.getNames()))
    return true;

  if (!hasVolatileName(Function))
    return false;

  const std::vector<FuncBranchData *> AllBranchData =
      getBranchDataForNamesRegex(Function.getNames());
  if (!AllBranchData.empty())
    return true;

  const std::vector<FuncMemData *> AllMemData =
      getMemDataForNamesRegex(Function.getNames());
  if (!AllMemData.empty())
    return true;

  return false;
}

FuncBranchData *
DataReader::getBranchDataForNames(const std::vector<StringRef> &FuncNames) {
  return fetchMapEntry<NamesToBranchesMapTy>(NamesToBranches, FuncNames);
}

FuncBranchData *
DataReader::getBranchDataForSymbols(const std::vector<MCSymbol *> &Symbols) {
  return fetchMapEntry<NamesToBranchesMapTy>(NamesToBranches, Symbols);
}

FuncMemData *
DataReader::getMemDataForNames(const std::vector<StringRef> &FuncNames) {
  return fetchMapEntry<NamesToMemEventsMapTy>(NamesToMemEvents, FuncNames);
}

FuncBasicSampleData *
DataReader::getFuncBasicSampleData(const std::vector<StringRef> &FuncNames) {
  return fetchMapEntry<NamesToBasicSamplesMapTy>(NamesToBasicSamples,
                                                 FuncNames);
}

std::vector<FuncBranchData *> DataReader::getBranchDataForNamesRegex(
    const std::vector<StringRef> &FuncNames) {
  return fetchMapEntriesRegex(NamesToBranches, LTOCommonNameMap, FuncNames);
}

std::vector<FuncMemData *>
DataReader::getMemDataForNamesRegex(const std::vector<StringRef> &FuncNames) {
  return fetchMapEntriesRegex(NamesToMemEvents, LTOCommonNameMemMap, FuncNames);
}

bool DataReader::hasLocalsWithFileName() const {
  for (const auto &Func : NamesToBranches) {
    const StringRef &FuncName = Func.first;
    if (FuncName.count('/') == 2 && FuncName[0] != '/')
      return true;
  }
  return false;
}

void DataReader::dump() const {
  for (const auto &KV : NamesToBranches) {
    const StringRef Name = KV.first;
    const FuncBranchData &FBD = KV.second;
    Diag << Name << " branches:\n";
    for (const BranchInfo &BI : FBD.Data)
      Diag << BI.From.Name << " " << BI.From.Offset << " " << BI.To.Name << " "
           << BI.To.Offset << " " << BI.Mispreds << " " << BI.Branches << "\n";
    Diag << Name << " entry points:\n";
    for (const BranchInfo &BI : FBD.EntryData)
      Diag << BI.From.Name << " " << BI.From.Offset << " " << BI.To.Name << " "
           << BI.To.Offset << " " << BI.Mispreds << " " << BI.Branches << "\n";
  }

  for (auto I = EventNames.begin(), E = EventNames.end(); I != E; ++I) {
    StringRef Event = I->getKey();
    Diag << "Data was collected with event: " << Event << "\n";
  }
  for (const auto &KV : NamesToBasicSamples) {
    const StringRef Name = KV.first;
    const FuncBasicSampleData &FSD = KV.second;
    Diag << Name << " samples:\n";
    for (const BasicSampleInfo &SI : FSD.Data)
      Diag << SI.Loc.Name << " " << SI.Loc.Offset << " " << SI.Hits << "\n";
  }

  for (const auto &KV : NamesToMemEvents) {
    const StringRef Name = KV.first;
    const FuncMemData &FMD = KV.second;
    Diag << "Memory events for " << Name;
    Location LastOffset(0);
    for (const MemInfo &MI : FMD.Data) {
      if (MI.Offset == LastOffset)
        Diag << ", " << MI.Addr << "/" << MI.Count;
      else
        Diag << "\n" << MI.Offset << ": " << MI.Addr << "/" << MI.Count;
      LastOffset = MI.Offset;
    }
    Diag << "\n";
  }
}

} // namespace bolt
} // namespace llvm<|MERGE_RESOLUTION|>--- conflicted
+++ resolved
@@ -421,10 +421,7 @@
       if (fetchProfileForOtherEntryPoints(BF)) {
         BF.ProfileMatchRatio = evaluateProfileData(BF, *FBD);
         BF.ExecutionCount = FBD->ExecutionCount;
-<<<<<<< HEAD
-=======
         BF.ExternEntryCount = FBD->ExternEntryCount;
->>>>>>> 4084ffcf
         BF.RawSampleCount = FBD->getNumExecutedBranches();
       }
       return;
