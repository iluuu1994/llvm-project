--- conflicted
+++ resolved
@@ -787,10 +787,7 @@
   const uint64_t From = Trace.From, To = Trace.To;
   BinaryFunction *FromFunc = getBinaryFunctionContainingAddress(From);
   BinaryFunction *ToFunc = getBinaryFunctionContainingAddress(To);
-<<<<<<< HEAD
-=======
   NumTraces += Count;
->>>>>>> 7e6c1bd3
   if (!FromFunc || !ToFunc) {
     LLVM_DEBUG(dbgs() << "Out of range trace " << Trace << '\n');
     NumLongRangeTraces += Count;
@@ -799,10 +796,6 @@
   if (FromFunc != ToFunc) {
     LLVM_DEBUG(dbgs() << "Invalid trace " << Trace << '\n');
     NumInvalidTraces += Count;
-<<<<<<< HEAD
-    LLVM_DEBUG(dbgs() << "Invalid trace " << Trace << '\n');
-=======
->>>>>>> 7e6c1bd3
     return false;
   }
 
@@ -1309,32 +1302,12 @@
     Addr[1] = Location(Addr[0]->Offset); // Trace From
     // Put a magic value into Trace Branch to differentiate from a full trace.
     Addr[0] = Location(Type == FT ? Trace::FT_ONLY : Trace::FT_EXTERNAL_ORIGIN);
-<<<<<<< HEAD
   }
 
   /// For legacy branch type, mark Trace To to differentite from a full trace.
   if (Type == BRANCH) {
     Addr[2] = Location(Trace::BR_ONLY);
   }
-
-  /// Record a trace.
-  Trace T{Addr[0]->Offset, Addr[1]->Offset, Addr[2]->Offset};
-  TakenBranchInfo TI{(uint64_t)Count, (uint64_t)Mispreds};
-  Traces.emplace_back(T, TI);
-
-  /// Increment trace (fall-through) counter.
-  if (Addr[2]->Offset != Trace::BR_ONLY)
-    NumTraces += Count;
-
-  NumTotalSamples += Count;
-=======
-  }
-
-  /// For legacy branch type, mark Trace To to differentite from a full trace.
-  if (Type == BRANCH) {
-    Addr[2] = Location(Trace::BR_ONLY);
-  }
->>>>>>> 7e6c1bd3
 
   /// Record a trace.
   Trace T{Addr[0]->Offset, Addr[1]->Offset, Addr[2]->Offset};
@@ -1437,15 +1410,7 @@
     // chronological order)
     if (NeedsSkylakeFix && NumEntry <= 2)
       continue;
-<<<<<<< HEAD
-    uint64_t TraceTo = Trace::BR_ONLY;
-    if (NextLBR) {
-      TraceTo = NextLBR->From;
-      ++NumTraces;
-    }
-=======
     uint64_t TraceTo = NextLBR ? NextLBR->From : Trace::BR_ONLY;
->>>>>>> 7e6c1bd3
     NextLBR = &LBR;
 
     TakenBranchInfo &Info = TraceMap[Trace{LBR.From, LBR.To, TraceTo}];
