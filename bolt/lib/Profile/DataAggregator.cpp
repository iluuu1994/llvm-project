//===- bolt/Profile/DataAggregator.cpp - Perf data aggregator -------------===//
//
// Part of the LLVM Project, under the Apache License v2.0 with LLVM Exceptions.
// See https://llvm.org/LICENSE.txt for license information.
// SPDX-License-Identifier: Apache-2.0 WITH LLVM-exception
//
//===----------------------------------------------------------------------===//
//
// This family of functions reads profile data written by perf record,
// aggregate it and then write it back to an output file.
//
//===----------------------------------------------------------------------===//

#include "bolt/Profile/DataAggregator.h"
#include "bolt/Core/BinaryContext.h"
#include "bolt/Core/BinaryFunction.h"
#include "bolt/Passes/BinaryPasses.h"
#include "bolt/Profile/BoltAddressTranslation.h"
#include "bolt/Profile/Heatmap.h"
#include "bolt/Profile/YAMLProfileWriter.h"
#include "bolt/Utils/CommandLineOpts.h"
#include "bolt/Utils/Utils.h"
#include "llvm/ADT/STLExtras.h"
#include "llvm/ADT/ScopeExit.h"
#include "llvm/Support/CommandLine.h"
#include "llvm/Support/Compiler.h"
#include "llvm/Support/Debug.h"
#include "llvm/Support/Errc.h"
#include "llvm/Support/FileSystem.h"
#include "llvm/Support/Process.h"
#include "llvm/Support/Program.h"
#include "llvm/Support/Regex.h"
#include "llvm/Support/Timer.h"
#include "llvm/Support/raw_ostream.h"
#include <map>
#include <optional>
#include <unordered_map>
#include <utility>

#define DEBUG_TYPE "aggregator"

using namespace llvm;
using namespace bolt;

namespace opts {

static cl::opt<bool>
    BasicAggregation("nl",
                     cl::desc("aggregate basic samples (without LBR info)"),
                     cl::cat(AggregatorCategory));

static cl::opt<std::string>
    ITraceAggregation("itrace",
                      cl::desc("Generate LBR info with perf itrace argument"),
                      cl::cat(AggregatorCategory));

static cl::opt<bool>
FilterMemProfile("filter-mem-profile",
  cl::desc("if processing a memory profile, filter out stack or heap accesses "
           "that won't be useful for BOLT to reduce profile file size"),
  cl::init(true),
  cl::cat(AggregatorCategory));

static cl::opt<unsigned long long>
FilterPID("pid",
  cl::desc("only use samples from process with specified PID"),
  cl::init(0),
  cl::Optional,
  cl::cat(AggregatorCategory));

static cl::opt<bool>
IgnoreBuildID("ignore-build-id",
  cl::desc("continue even if build-ids in input binary and perf.data mismatch"),
  cl::init(false),
  cl::cat(AggregatorCategory));

static cl::opt<bool> IgnoreInterruptLBR(
    "ignore-interrupt-lbr",
    cl::desc("ignore kernel interrupt LBR that happens asynchronously"),
    cl::init(true), cl::cat(AggregatorCategory));

static cl::opt<unsigned long long>
MaxSamples("max-samples",
  cl::init(-1ULL),
  cl::desc("maximum number of samples to read from LBR profile"),
  cl::Optional,
  cl::Hidden,
  cl::cat(AggregatorCategory));

extern cl::opt<opts::ProfileFormatKind> ProfileFormat;
extern cl::opt<bool> ProfileWritePseudoProbes;
extern cl::opt<std::string> SaveProfile;

cl::opt<bool> ReadPreAggregated(
    "pa", cl::desc("skip perf and read data from a pre-aggregated file format"),
    cl::cat(AggregatorCategory));

cl::opt<std::string>
    ReadPerfEvents("perf-script-events",
                   cl::desc("skip perf event collection by supplying a "
                            "perf-script output in a textual format"),
                   cl::ReallyHidden, cl::init(""), cl::cat(AggregatorCategory));

static cl::opt<bool>
TimeAggregator("time-aggr",
  cl::desc("time BOLT aggregator"),
  cl::init(false),
  cl::ZeroOrMore,
  cl::cat(AggregatorCategory));

} // namespace opts

namespace {

const char TimerGroupName[] = "aggregator";
const char TimerGroupDesc[] = "Aggregator";

std::vector<SectionNameAndRange> getTextSections(const BinaryContext *BC) {
  std::vector<SectionNameAndRange> sections;
  for (BinarySection &Section : BC->sections()) {
    if (!Section.isText())
      continue;
    if (Section.getSize() == 0)
      continue;
    sections.push_back(
        {Section.getName(), Section.getAddress(), Section.getEndAddress()});
  }
  llvm::sort(sections,
             [](const SectionNameAndRange &A, const SectionNameAndRange &B) {
               return A.BeginAddress < B.BeginAddress;
             });
  return sections;
}
}

constexpr uint64_t DataAggregator::KernelBaseAddr;

DataAggregator::~DataAggregator() { deleteTempFiles(); }

namespace {
void deleteTempFile(const std::string &FileName) {
  if (std::error_code Errc = sys::fs::remove(FileName.c_str()))
    errs() << "PERF2BOLT: failed to delete temporary file " << FileName
           << " with error " << Errc.message() << "\n";
}
}

void DataAggregator::deleteTempFiles() {
  for (std::string &FileName : TempFiles)
    deleteTempFile(FileName);
  TempFiles.clear();
}

void DataAggregator::findPerfExecutable() {
  std::optional<std::string> PerfExecutable =
      sys::Process::FindInEnvPath("PATH", "perf");
  if (!PerfExecutable) {
    outs() << "PERF2BOLT: No perf executable found!\n";
    exit(1);
  }
  PerfPath = *PerfExecutable;
}

void DataAggregator::start() {
  outs() << "PERF2BOLT: Starting data aggregation job for " << Filename << "\n";

  // Don't launch perf for pre-aggregated files or when perf input is specified
  // by the user.
  if (opts::ReadPreAggregated || !opts::ReadPerfEvents.empty())
    return;

  findPerfExecutable();

  if (opts::BasicAggregation) {
    launchPerfProcess("events without LBR",
                      MainEventsPPI,
                      "script -F pid,event,ip",
                      /*Wait = */false);
  } else if (!opts::ITraceAggregation.empty()) {
    std::string ItracePerfScriptArgs = llvm::formatv(
        "script -F pid,brstack --itrace={0}", opts::ITraceAggregation);
    launchPerfProcess("branch events with itrace", MainEventsPPI,
                      ItracePerfScriptArgs.c_str(),
                      /*Wait = */ false);
  } else {
    launchPerfProcess("branch events", MainEventsPPI, "script -F pid,brstack",
                      /*Wait = */ false);
  }

  // Note: we launch script for mem events regardless of the option, as the
  //       command fails fairly fast if mem events were not collected.
  launchPerfProcess("mem events",
                    MemEventsPPI,
                    "script -F pid,event,addr,ip",
                    /*Wait = */false);

  launchPerfProcess("process events", MMapEventsPPI,
                    "script --show-mmap-events --no-itrace",
                    /*Wait = */ false);

  launchPerfProcess("task events", TaskEventsPPI,
                    "script --show-task-events --no-itrace",
                    /*Wait = */ false);
}

void DataAggregator::abort() {
  if (opts::ReadPreAggregated)
    return;

  std::string Error;

  // Kill subprocesses in case they are not finished
  sys::Wait(TaskEventsPPI.PI, 1, &Error);
  sys::Wait(MMapEventsPPI.PI, 1, &Error);
  sys::Wait(MainEventsPPI.PI, 1, &Error);
  sys::Wait(MemEventsPPI.PI, 1, &Error);

  deleteTempFiles();

  exit(1);
}

void DataAggregator::launchPerfProcess(StringRef Name, PerfProcessInfo &PPI,
                                       const char *ArgsString, bool Wait) {
  SmallVector<StringRef, 4> Argv;

  outs() << "PERF2BOLT: spawning perf job to read " << Name << '\n';
  Argv.push_back(PerfPath.data());

  StringRef(ArgsString).split(Argv, ' ');
  Argv.push_back("-f");
  Argv.push_back("-i");
  Argv.push_back(Filename.c_str());

  if (std::error_code Errc =
          sys::fs::createTemporaryFile("perf.script", "out", PPI.StdoutPath)) {
    errs() << "PERF2BOLT: failed to create temporary file " << PPI.StdoutPath
           << " with error " << Errc.message() << "\n";
    exit(1);
  }
  TempFiles.push_back(PPI.StdoutPath.data());

  if (std::error_code Errc =
          sys::fs::createTemporaryFile("perf.script", "err", PPI.StderrPath)) {
    errs() << "PERF2BOLT: failed to create temporary file " << PPI.StderrPath
           << " with error " << Errc.message() << "\n";
    exit(1);
  }
  TempFiles.push_back(PPI.StderrPath.data());

  std::optional<StringRef> Redirects[] = {
      std::nullopt,                      // Stdin
      StringRef(PPI.StdoutPath.data()),  // Stdout
      StringRef(PPI.StderrPath.data())}; // Stderr

  LLVM_DEBUG({
    dbgs() << "Launching perf: ";
    for (StringRef Arg : Argv)
      dbgs() << Arg << " ";
    dbgs() << " 1> " << PPI.StdoutPath.data() << " 2> " << PPI.StderrPath.data()
           << "\n";
  });

  if (Wait)
    PPI.PI.ReturnCode = sys::ExecuteAndWait(PerfPath.data(), Argv,
                                            /*envp*/ std::nullopt, Redirects);
  else
    PPI.PI = sys::ExecuteNoWait(PerfPath.data(), Argv, /*envp*/ std::nullopt,
                                Redirects);
}

void DataAggregator::processFileBuildID(StringRef FileBuildID) {
  PerfProcessInfo BuildIDProcessInfo;
  launchPerfProcess("buildid list",
                    BuildIDProcessInfo,
                    "buildid-list",
                    /*Wait = */true);

  if (BuildIDProcessInfo.PI.ReturnCode != 0) {
    ErrorOr<std::unique_ptr<MemoryBuffer>> MB =
        MemoryBuffer::getFileOrSTDIN(BuildIDProcessInfo.StderrPath.data());
    StringRef ErrBuf = (*MB)->getBuffer();

    errs() << "PERF-ERROR: return code " << BuildIDProcessInfo.PI.ReturnCode
           << '\n';
    errs() << ErrBuf;
    return;
  }

  ErrorOr<std::unique_ptr<MemoryBuffer>> MB =
      MemoryBuffer::getFileOrSTDIN(BuildIDProcessInfo.StdoutPath.data());
  if (std::error_code EC = MB.getError()) {
    errs() << "Cannot open " << BuildIDProcessInfo.StdoutPath.data() << ": "
           << EC.message() << "\n";
    return;
  }

  FileBuf = std::move(*MB);
  ParsingBuf = FileBuf->getBuffer();

  std::optional<StringRef> FileName = getFileNameForBuildID(FileBuildID);
  if (!FileName) {
    if (hasAllBuildIDs()) {
      errs() << "PERF2BOLT-ERROR: failed to match build-id from perf output. "
                "This indicates the input binary supplied for data aggregation "
                "is not the same recorded by perf when collecting profiling "
                "data, or there were no samples recorded for the binary. "
                "Use -ignore-build-id option to override.\n";
      if (!opts::IgnoreBuildID)
        abort();
    } else {
      errs() << "PERF2BOLT-WARNING: build-id will not be checked because perf "
                "data was recorded without it\n";
      return;
    }
  } else if (*FileName != llvm::sys::path::filename(BC->getFilename())) {
    errs() << "PERF2BOLT-WARNING: build-id matched a different file name\n";
    BuildIDBinaryName = std::string(*FileName);
  } else {
    outs() << "PERF2BOLT: matched build-id and file name\n";
  }
}

bool DataAggregator::checkPerfDataMagic(StringRef FileName) {
  if (opts::ReadPreAggregated)
    return true;

  Expected<sys::fs::file_t> FD = sys::fs::openNativeFileForRead(FileName);
  if (!FD) {
    consumeError(FD.takeError());
    return false;
  }

  char Buf[7] = {0, 0, 0, 0, 0, 0, 0};

  auto Close = make_scope_exit([&] { sys::fs::closeFile(*FD); });
  Expected<size_t> BytesRead = sys::fs::readNativeFileSlice(
      *FD, MutableArrayRef(Buf, sizeof(Buf)), 0);
  if (!BytesRead) {
    consumeError(BytesRead.takeError());
    return false;
  }

  if (*BytesRead != 7)
    return false;

  if (strncmp(Buf, "PERFILE", 7) == 0)
    return true;
  return false;
}

<<<<<<< HEAD
std::error_code DataAggregator::parsePreAggregated() {
  outs() << "PERF2BOLT: parsing pre-aggregated profile...\n";
  NamedRegionTimer T("parseAggregated", "Parsing aggregated branch events",
                     TimerGroupName, TimerGroupDesc, opts::TimeAggregator);

=======
void DataAggregator::parsePreAggregated() {
>>>>>>> e79c2bd7
  ErrorOr<std::unique_ptr<MemoryBuffer>> MB =
      MemoryBuffer::getFileOrSTDIN(Filename);
  if (std::error_code EC = MB.getError())
    return EC;

  FileBuf = std::move(*MB);
  ParsingBuf = FileBuf->getBuffer();
  Col = 0;
  Line = 1;
  size_t AggregatedLBRs = 0;
  while (hasData()) {
    if (std::error_code EC = parseAggregatedLBREntry())
      return EC;
    ++AggregatedLBRs;
  }

  outs() << "PERF2BOLT: read " << AggregatedLBRs << " aggregated LBR entries\n";
  return std::error_code();
}

void DataAggregator::filterBinaryMMapInfo() {
  if (opts::FilterPID) {
    auto MMapInfoIter = BinaryMMapInfo.find(opts::FilterPID);
    if (MMapInfoIter != BinaryMMapInfo.end()) {
      MMapInfo MMap = MMapInfoIter->second;
      BinaryMMapInfo.clear();
      BinaryMMapInfo.insert(std::make_pair(MMap.PID, MMap));
    } else {
      if (errs().has_colors())
        errs().changeColor(raw_ostream::RED);
      errs() << "PERF2BOLT-ERROR: could not find a profile matching PID \""
             << opts::FilterPID << "\""
             << " for binary \"" << BC->getFilename() << "\".";
      assert(!BinaryMMapInfo.empty() && "No memory map for matching binary");
      errs() << " Profile for the following process is available:\n";
      for (std::pair<const uint64_t, MMapInfo> &MMI : BinaryMMapInfo)
        outs() << "  " << MMI.second.PID
               << (MMI.second.Forked ? " (forked)\n" : "\n");

      if (errs().has_colors())
        errs().resetColor();

      exit(1);
    }
  }
}

int DataAggregator::prepareToParse(StringRef Name, PerfProcessInfo &Process,
                                   PerfProcessErrorCallbackTy Callback) {
  if (!opts::ReadPerfEvents.empty()) {
    outs() << "PERF2BOLT: using pre-processed perf events for '" << Name
           << "' (perf-script-events)\n";
    ParsingBuf = opts::ReadPerfEvents;
    return 0;
  }

  std::string Error;
  outs() << "PERF2BOLT: waiting for perf " << Name
         << " collection to finish...\n";
  sys::ProcessInfo PI = sys::Wait(Process.PI, std::nullopt, &Error);

  if (!Error.empty()) {
    errs() << "PERF-ERROR: " << PerfPath << ": " << Error << "\n";
    deleteTempFiles();
    exit(1);
  }

  if (PI.ReturnCode != 0) {
    ErrorOr<std::unique_ptr<MemoryBuffer>> ErrorMB =
        MemoryBuffer::getFileOrSTDIN(Process.StderrPath.data());
    StringRef ErrBuf = (*ErrorMB)->getBuffer();

    deleteTempFiles();
    Callback(PI.ReturnCode, ErrBuf);
    return PI.ReturnCode;
  }

  ErrorOr<std::unique_ptr<MemoryBuffer>> MB =
      MemoryBuffer::getFileOrSTDIN(Process.StdoutPath.data());
  if (std::error_code EC = MB.getError()) {
    errs() << "Cannot open " << Process.StdoutPath.data() << ": "
           << EC.message() << "\n";
    deleteTempFiles();
    exit(1);
  }

  FileBuf = std::move(*MB);
  ParsingBuf = FileBuf->getBuffer();
  Col = 0;
  Line = 1;
  return PI.ReturnCode;
}

Error DataAggregator::preprocessProfile(BinaryContext &BC) {
  this->BC = &BC;

  auto ErrorCallback = [](int ReturnCode, StringRef ErrBuf) {
    errs() << "PERF-ERROR: return code " << ReturnCode << "\n" << ErrBuf;
    exit(1);
  };

  auto MemEventsErrorCallback = [&](int ReturnCode, StringRef ErrBuf) {
    Regex NoData("Samples for '.*' event do not have ADDR attribute set. "
                 "Cannot print 'addr' field.");
    if (!NoData.match(ErrBuf))
      ErrorCallback(ReturnCode, ErrBuf);
  };

  if (opts::ReadPreAggregated) {
    if (std::error_code EC = parsePreAggregated())
      return errorCodeToError(EC);
    goto heatmap;
  }

  if (std::optional<StringRef> FileBuildID = BC.getFileBuildID()) {
    outs() << "BOLT-INFO: binary build-id is:     " << *FileBuildID << "\n";
    processFileBuildID(*FileBuildID);
  } else {
    errs() << "BOLT-WARNING: build-id will not be checked because we could "
              "not read one from input binary\n";
  }

  if (BC.IsLinuxKernel) {
    // Current MMap parsing logic does not work with linux kernel.
    // MMap entries for linux kernel uses PERF_RECORD_MMAP
    // format instead of typical PERF_RECORD_MMAP2 format.
    // Since linux kernel address mapping is absolute (same as
    // in the ELF file), we avoid parsing MMap in linux kernel mode.
    // While generating optimized linux kernel binary, we may need
    // to parse MMap entries.

    // In linux kernel mode, we analyze and optimize
    // all linux kernel binary instructions, irrespective
    // of whether they are due to system calls or due to
    // interrupts. Therefore, we cannot ignore interrupt
    // in Linux kernel mode.
    opts::IgnoreInterruptLBR = false;
  } else {
    prepareToParse("mmap events", MMapEventsPPI, ErrorCallback);
    if (parseMMapEvents())
      errs() << "PERF2BOLT: failed to parse mmap events\n";
  }

  prepareToParse("task events", TaskEventsPPI, ErrorCallback);
  if (parseTaskEvents())
    errs() << "PERF2BOLT: failed to parse task events\n";

  filterBinaryMMapInfo();
  prepareToParse("events", MainEventsPPI, ErrorCallback);

  if (opts::BasicAggregation ? parseBasicEvents() : parseBranchEvents())
    errs() << "PERF2BOLT: failed to parse samples\n";

  // Special handling for memory events
  if (prepareToParse("mem events", MemEventsPPI, MemEventsErrorCallback))
    return Error::success();

  if (const std::error_code EC = parseMemEvents())
    errs() << "PERF2BOLT: failed to parse memory events: " << EC.message()
           << '\n';

  deleteTempFiles();

heatmap:
  if (!opts::HeatmapMode)
    return Error::success();

  if (std::error_code EC = printLBRHeatMap())
    return errorCodeToError(EC);
  exit(0);
}

Error DataAggregator::readProfile(BinaryContext &BC) {
  processProfile(BC);

  for (auto &BFI : BC.getBinaryFunctions()) {
    BinaryFunction &Function = BFI.second;
    convertBranchData(Function);
  }

  if (opts::AggregateOnly) {
    if (opts::ProfileFormat == opts::ProfileFormatKind::PF_Fdata)
      if (std::error_code EC = writeAggregatedFile(opts::OutputFilename))
        report_error("cannot create output data file", EC);

    // BAT YAML is handled by DataAggregator since normal YAML output requires
    // CFG which is not available in BAT mode.
    if (usesBAT()) {
      if (opts::ProfileFormat == opts::ProfileFormatKind::PF_YAML)
        if (std::error_code EC = writeBATYAML(BC, opts::OutputFilename))
          report_error("cannot create output data file", EC);
      if (!opts::SaveProfile.empty())
        if (std::error_code EC = writeBATYAML(BC, opts::SaveProfile))
          report_error("cannot create output data file", EC);
    }
  }

  return Error::success();
}

bool DataAggregator::mayHaveProfileData(const BinaryFunction &Function) {
  return Function.hasProfileAvailable();
}

void DataAggregator::processProfile(BinaryContext &BC) {
  if (opts::BasicAggregation)
    processBasicEvents();
  else
    processBranchEvents();

  processMemEvents();

  // Mark all functions with registered events as having a valid profile.
  for (auto &BFI : BC.getBinaryFunctions()) {
    BinaryFunction &BF = BFI.second;
    if (FuncBranchData *FBD = getBranchData(BF)) {
      BF.markProfiled(BinaryFunction::PF_LBR);
      BF.RawSampleCount = FBD->getNumExecutedBranches();
    } else if (FuncSampleData *FSD = getFuncSampleData(BF.getNames())) {
      BF.markProfiled(BinaryFunction::PF_SAMPLE);
      BF.RawSampleCount = FSD->getSamples();
    }
  }

  for (auto &FuncBranches : NamesToBranches)
    llvm::stable_sort(FuncBranches.second.Data);

  for (auto &MemEvents : NamesToMemEvents)
    llvm::stable_sort(MemEvents.second.Data);

  // Release intermediate storage.
  clear(BranchLBRs);
  clear(FallthroughLBRs);
  clear(BasicSamples);
  clear(MemSamples);
}

BinaryFunction *
DataAggregator::getBinaryFunctionContainingAddress(uint64_t Address) const {
  if (!BC->containsAddress(Address))
    return nullptr;

  return BC->getBinaryFunctionContainingAddress(Address, /*CheckPastEnd=*/false,
                                                /*UseMaxSize=*/true);
}

BinaryFunction *
DataAggregator::getBATParentFunction(const BinaryFunction &Func) const {
  if (BAT)
    if (const uint64_t HotAddr = BAT->fetchParentAddress(Func.getAddress()))
      return getBinaryFunctionContainingAddress(HotAddr);
  return nullptr;
}

StringRef DataAggregator::getLocationName(const BinaryFunction &Func,
                                          bool BAT) {
  if (!BAT)
    return Func.getOneName();

  const BinaryFunction *OrigFunc = &Func;
  // If it is a local function, prefer the name containing the file name where
  // the local function was declared
  for (StringRef AlternativeName : OrigFunc->getNames()) {
    size_t FileNameIdx = AlternativeName.find('/');
    // Confirm the alternative name has the pattern Symbol/FileName/1 before
    // using it
    if (FileNameIdx == StringRef::npos ||
        AlternativeName.find('/', FileNameIdx + 1) == StringRef::npos)
      continue;
    return AlternativeName;
  }
  return OrigFunc->getOneName();
}

bool DataAggregator::doSample(BinaryFunction &OrigFunc, uint64_t Address,
                              uint64_t Count) {
  // To record executed bytes, use basic block size as is regardless of BAT.
  uint64_t BlockSize = 0;
  if (BinaryBasicBlock *BB = OrigFunc.getBasicBlockContainingOffset(
          Address - OrigFunc.getAddress()))
    BlockSize = BB->getOriginalSize();

  BinaryFunction *ParentFunc = getBATParentFunction(OrigFunc);
  BinaryFunction &Func = ParentFunc ? *ParentFunc : OrigFunc;
  if (ParentFunc || (BAT && !BAT->isBATFunction(Func.getAddress())))
    NumColdSamples += Count;
  // Attach executed bytes to parent function in case of cold fragment.
  Func.SampleCountInBytes += Count * BlockSize;

  auto I = NamesToSamples.find(Func.getOneName());
  if (I == NamesToSamples.end()) {
    bool Success;
    StringRef LocName = getLocationName(Func, BAT);
    std::tie(I, Success) = NamesToSamples.insert(
        std::make_pair(Func.getOneName(),
                       FuncSampleData(LocName, FuncSampleData::ContainerTy())));
  }

  Address -= Func.getAddress();
  if (BAT)
    Address = BAT->translate(Func.getAddress(), Address, /*IsBranchSrc=*/false);

  I->second.bumpCount(Address, Count);
  return true;
}

bool DataAggregator::doIntraBranch(BinaryFunction &Func, uint64_t From,
                                   uint64_t To, uint64_t Count,
                                   uint64_t Mispreds) {
  FuncBranchData *AggrData = getBranchData(Func);
  if (!AggrData) {
    AggrData = &NamesToBranches[Func.getOneName()];
    AggrData->Name = getLocationName(Func, BAT);
    setBranchData(Func, AggrData);
  }

  LLVM_DEBUG(dbgs() << "BOLT-DEBUG: bumpBranchCount: "
                    << formatv("{0} @ {1:x} -> {0} @ {2:x}\n", Func, From, To));
  AggrData->bumpBranchCount(From, To, Count, Mispreds);
  return true;
}

bool DataAggregator::doInterBranch(BinaryFunction *FromFunc,
                                   BinaryFunction *ToFunc, uint64_t From,
                                   uint64_t To, uint64_t Count,
                                   uint64_t Mispreds) {
  FuncBranchData *FromAggrData = nullptr;
  FuncBranchData *ToAggrData = nullptr;
  StringRef SrcFunc;
  StringRef DstFunc;
  if (FromFunc) {
    SrcFunc = getLocationName(*FromFunc, BAT);
    FromAggrData = getBranchData(*FromFunc);
    if (!FromAggrData) {
      FromAggrData = &NamesToBranches[FromFunc->getOneName()];
      FromAggrData->Name = SrcFunc;
      setBranchData(*FromFunc, FromAggrData);
    }

    recordExit(*FromFunc, From, Mispreds, Count);
  }
  if (ToFunc) {
    DstFunc = getLocationName(*ToFunc, BAT);
    ToAggrData = getBranchData(*ToFunc);
    if (!ToAggrData) {
      ToAggrData = &NamesToBranches[ToFunc->getOneName()];
      ToAggrData->Name = DstFunc;
      setBranchData(*ToFunc, ToAggrData);
    }

    recordEntry(*ToFunc, To, Mispreds, Count);
  }

  if (FromAggrData)
    FromAggrData->bumpCallCount(From, Location(!DstFunc.empty(), DstFunc, To),
                                Count, Mispreds);
  if (ToAggrData)
    ToAggrData->bumpEntryCount(Location(!SrcFunc.empty(), SrcFunc, From), To,
                               Count, Mispreds);
  return true;
}

bool DataAggregator::doBranch(uint64_t From, uint64_t To, uint64_t Count,
                              uint64_t Mispreds) {
  // Returns whether \p Offset in \p Func contains a return instruction.
  auto checkReturn = [&](const BinaryFunction &Func, const uint64_t Offset) {
    auto isReturn = [&](auto MI) { return MI && BC->MIB->isReturn(*MI); };
    return Func.hasInstructions()
               ? isReturn(Func.getInstructionAtOffset(Offset))
               : isReturn(Func.disassembleInstructionAtOffset(Offset));
  };

  // Mutates \p Addr to an offset into the containing function, performing BAT
  // offset translation and parent lookup.
  //
  // Returns the containing function (or BAT parent) and whether the address
  // corresponds to a return (if \p IsFrom) or a call continuation (otherwise).
  auto handleAddress = [&](uint64_t &Addr, bool IsFrom) {
    BinaryFunction *Func = getBinaryFunctionContainingAddress(Addr);
    if (!Func)
      return std::pair{Func, false};

    Addr -= Func->getAddress();

    bool IsRet = IsFrom && checkReturn(*Func, Addr);

    if (BAT)
      Addr = BAT->translate(Func->getAddress(), Addr, IsFrom);

    BinaryFunction *ParentFunc = getBATParentFunction(*Func);
    if (IsFrom &&
        (ParentFunc || (BAT && !BAT->isBATFunction(Func->getAddress()))))
      NumColdSamples += Count;

    if (!ParentFunc)
      return std::pair{Func, IsRet};

    return std::pair{ParentFunc, IsRet};
  };

  auto [FromFunc, IsReturn] = handleAddress(From, /*IsFrom*/ true);
  auto [ToFunc, _] = handleAddress(To, /*IsFrom*/ false);
  if (!FromFunc && !ToFunc)
    return false;

  // Ignore returns.
  if (IsReturn)
    return true;

  // Treat recursive control transfers as inter-branches.
  if (FromFunc == ToFunc && To != 0) {
    recordBranch(*FromFunc, From, To, Count, Mispreds);
    return doIntraBranch(*FromFunc, From, To, Count, Mispreds);
  }

  return doInterBranch(FromFunc, ToFunc, From, To, Count, Mispreds);
}

bool DataAggregator::doTrace(const LBREntry &First, const LBREntry &Second,
                             uint64_t Count) {
  BinaryFunction *FromFunc = getBinaryFunctionContainingAddress(First.To);
  BinaryFunction *ToFunc = getBinaryFunctionContainingAddress(Second.From);
  if (!FromFunc || !ToFunc) {
    LLVM_DEBUG({
      dbgs() << "Out of range trace starting in ";
      if (FromFunc)
        dbgs() << formatv("{0} @ {1:x}", *FromFunc,
                          First.To - FromFunc->getAddress());
      else
        dbgs() << Twine::utohexstr(First.To);
      dbgs() << " and ending in ";
      if (ToFunc)
        dbgs() << formatv("{0} @ {1:x}", *ToFunc,
                          Second.From - ToFunc->getAddress());
      else
        dbgs() << Twine::utohexstr(Second.From);
      dbgs() << '\n';
    });
    NumLongRangeTraces += Count;
    return false;
  }
  if (FromFunc != ToFunc) {
    NumInvalidTraces += Count;
    LLVM_DEBUG({
      dbgs() << "Invalid trace starting in " << FromFunc->getPrintName()
             << formatv(" @ {0:x}", First.To - FromFunc->getAddress())
             << " and ending in " << ToFunc->getPrintName()
             << formatv(" @ {0:x}\n", Second.From - ToFunc->getAddress());
    });
    return false;
  }

  // Set ParentFunc to BAT parent function or FromFunc itself.
  BinaryFunction *ParentFunc = getBATParentFunction(*FromFunc);
  if (!ParentFunc)
    ParentFunc = FromFunc;
  ParentFunc->SampleCountInBytes += Count * (Second.From - First.To);

  const uint64_t FuncAddress = FromFunc->getAddress();
  std::optional<BoltAddressTranslation::FallthroughListTy> FTs =
      BAT && BAT->isBATFunction(FuncAddress)
          ? BAT->getFallthroughsInTrace(FuncAddress, First.To, Second.From)
          : getFallthroughsInTrace(*FromFunc, First, Second, Count);
  if (!FTs) {
    LLVM_DEBUG(
        dbgs() << "Invalid trace starting in " << FromFunc->getPrintName()
               << " @ " << Twine::utohexstr(First.To - FromFunc->getAddress())
               << " and ending in " << ToFunc->getPrintName() << " @ "
               << ToFunc->getPrintName() << " @ "
               << Twine::utohexstr(Second.From - ToFunc->getAddress()) << '\n');
    NumInvalidTraces += Count;
    return false;
  }

  LLVM_DEBUG(dbgs() << "Processing " << FTs->size() << " fallthroughs for "
                    << FromFunc->getPrintName() << ":"
                    << Twine::utohexstr(First.To) << " to "
                    << Twine::utohexstr(Second.From) << ".\n");
  for (auto [From, To] : *FTs) {
    if (BAT) {
      From = BAT->translate(FromFunc->getAddress(), From, /*IsBranchSrc=*/true);
      To = BAT->translate(FromFunc->getAddress(), To, /*IsBranchSrc=*/false);
    }
    doIntraBranch(*ParentFunc, From, To, Count, false);
  }

  return true;
}

std::optional<SmallVector<std::pair<uint64_t, uint64_t>, 16>>
DataAggregator::getFallthroughsInTrace(BinaryFunction &BF,
                                       const LBREntry &FirstLBR,
                                       const LBREntry &SecondLBR,
                                       uint64_t Count) const {
  SmallVector<std::pair<uint64_t, uint64_t>, 16> Branches;

  BinaryContext &BC = BF.getBinaryContext();

  // Offsets of the trace within this function.
  const uint64_t From = FirstLBR.To - BF.getAddress();
  const uint64_t To = SecondLBR.From - BF.getAddress();

  if (From > To)
    return std::nullopt;

  // Accept fall-throughs inside pseudo functions (PLT/thunks).
  // This check has to be above BF.empty as pseudo functions would pass it:
  // pseudo => ignored => CFG not built => empty.
  // If we return nullopt, trace would be reported as mismatching disassembled
  // function contents which it is not. To avoid this, return an empty
  // fall-through list instead.
  if (BF.isPseudo())
    return Branches;

  if (!BF.isSimple())
    return std::nullopt;

  assert(BF.hasCFG() && "can only record traces in CFG state");

  const BinaryBasicBlock *FromBB = BF.getBasicBlockContainingOffset(From);
  const BinaryBasicBlock *ToBB = BF.getBasicBlockContainingOffset(To);

  if (!FromBB || !ToBB)
    return std::nullopt;

  // Adjust FromBB if the first LBR is a return from the last instruction in
  // the previous block (that instruction should be a call).
  if (From == FromBB->getOffset() && !BF.containsAddress(FirstLBR.From) &&
      !FromBB->isEntryPoint() && !FromBB->isLandingPad()) {
    const BinaryBasicBlock *PrevBB =
        BF.getLayout().getBlock(FromBB->getIndex() - 1);
    if (PrevBB->getSuccessor(FromBB->getLabel())) {
      const MCInst *Instr = PrevBB->getLastNonPseudoInstr();
      if (Instr && BC.MIB->isCall(*Instr))
        FromBB = PrevBB;
      else
        LLVM_DEBUG(dbgs() << "invalid incoming LBR (no call): " << FirstLBR
                          << '\n');
    } else {
      LLVM_DEBUG(dbgs() << "invalid incoming LBR: " << FirstLBR << '\n');
    }
  }

  // Fill out information for fall-through edges. The From and To could be
  // within the same basic block, e.g. when two call instructions are in the
  // same block. In this case we skip the processing.
  if (FromBB == ToBB)
    return Branches;

  // Process blocks in the original layout order.
  BinaryBasicBlock *BB = BF.getLayout().getBlock(FromBB->getIndex());
  assert(BB == FromBB && "index mismatch");
  while (BB != ToBB) {
    BinaryBasicBlock *NextBB = BF.getLayout().getBlock(BB->getIndex() + 1);
    assert((NextBB && NextBB->getOffset() > BB->getOffset()) && "bad layout");

    // Check for bad LBRs.
    if (!BB->getSuccessor(NextBB->getLabel())) {
      LLVM_DEBUG(dbgs() << "no fall-through for the trace:\n"
                        << "  " << FirstLBR << '\n'
                        << "  " << SecondLBR << '\n');
      return std::nullopt;
    }

    const MCInst *Instr = BB->getLastNonPseudoInstr();
    uint64_t Offset = 0;
    if (Instr)
      Offset = BC.MIB->getOffsetWithDefault(*Instr, 0);
    else
      Offset = BB->getOffset();

    Branches.emplace_back(Offset, NextBB->getOffset());

    BB = NextBB;
  }

  // Record fall-through jumps
  for (const auto &[FromOffset, ToOffset] : Branches) {
    BinaryBasicBlock *FromBB = BF.getBasicBlockContainingOffset(FromOffset);
    BinaryBasicBlock *ToBB = BF.getBasicBlockAtOffset(ToOffset);
    assert(FromBB && ToBB);
    BinaryBasicBlock::BinaryBranchInfo &BI = FromBB->getBranchInfo(*ToBB);
    BI.Count += Count;
  }

  return Branches;
}

bool DataAggregator::recordEntry(BinaryFunction &BF, uint64_t To, bool Mispred,
                                 uint64_t Count) const {
  if (To > BF.getSize())
    return false;

  if (!BF.hasProfile())
    BF.ExecutionCount = 0;

  BinaryBasicBlock *EntryBB = nullptr;
  if (To == 0) {
    BF.ExecutionCount += Count;
    if (!BF.empty())
      EntryBB = &BF.front();
  } else if (BinaryBasicBlock *BB = BF.getBasicBlockAtOffset(To)) {
    if (BB->isEntryPoint())
      EntryBB = BB;
  }

  if (EntryBB)
    EntryBB->setExecutionCount(EntryBB->getKnownExecutionCount() + Count);

  return true;
}

bool DataAggregator::recordExit(BinaryFunction &BF, uint64_t From, bool Mispred,
                                uint64_t Count) const {
  if (!BF.isSimple() || From > BF.getSize())
    return false;

  if (!BF.hasProfile())
    BF.ExecutionCount = 0;

  return true;
}

ErrorOr<LBREntry> DataAggregator::parseLBREntry() {
  LBREntry Res;
  ErrorOr<StringRef> FromStrRes = parseString('/');
  if (std::error_code EC = FromStrRes.getError())
    return EC;
  StringRef OffsetStr = FromStrRes.get();
  if (OffsetStr.getAsInteger(0, Res.From)) {
    reportError("expected hexadecimal number with From address");
    Diag << "Found: " << OffsetStr << "\n";
    return make_error_code(llvm::errc::io_error);
  }

  ErrorOr<StringRef> ToStrRes = parseString('/');
  if (std::error_code EC = ToStrRes.getError())
    return EC;
  OffsetStr = ToStrRes.get();
  if (OffsetStr.getAsInteger(0, Res.To)) {
    reportError("expected hexadecimal number with To address");
    Diag << "Found: " << OffsetStr << "\n";
    return make_error_code(llvm::errc::io_error);
  }

  ErrorOr<StringRef> MispredStrRes = parseString('/');
  if (std::error_code EC = MispredStrRes.getError())
    return EC;
  StringRef MispredStr = MispredStrRes.get();
  if (MispredStr.size() != 1 ||
      (MispredStr[0] != 'P' && MispredStr[0] != 'M' && MispredStr[0] != '-')) {
    reportError("expected single char for mispred bit");
    Diag << "Found: " << MispredStr << "\n";
    return make_error_code(llvm::errc::io_error);
  }
  Res.Mispred = MispredStr[0] == 'M';

  static bool MispredWarning = true;
  if (MispredStr[0] == '-' && MispredWarning) {
    errs() << "PERF2BOLT-WARNING: misprediction bit is missing in profile\n";
    MispredWarning = false;
  }

  ErrorOr<StringRef> Rest = parseString(FieldSeparator, true);
  if (std::error_code EC = Rest.getError())
    return EC;
  if (Rest.get().size() < 5) {
    reportError("expected rest of LBR entry");
    Diag << "Found: " << Rest.get() << "\n";
    return make_error_code(llvm::errc::io_error);
  }
  return Res;
}

bool DataAggregator::checkAndConsumeFS() {
  if (ParsingBuf[0] != FieldSeparator)
    return false;

  ParsingBuf = ParsingBuf.drop_front(1);
  Col += 1;
  return true;
}

void DataAggregator::consumeRestOfLine() {
  size_t LineEnd = ParsingBuf.find_first_of('\n');
  if (LineEnd == StringRef::npos) {
    ParsingBuf = StringRef();
    Col = 0;
    Line += 1;
    return;
  }
  ParsingBuf = ParsingBuf.drop_front(LineEnd + 1);
  Col = 0;
  Line += 1;
}

bool DataAggregator::checkNewLine() {
  return ParsingBuf[0] == '\n';
}

ErrorOr<DataAggregator::PerfBranchSample> DataAggregator::parseBranchSample() {
  PerfBranchSample Res;

  while (checkAndConsumeFS()) {
  }

  ErrorOr<int64_t> PIDRes = parseNumberField(FieldSeparator, true);
  if (std::error_code EC = PIDRes.getError())
    return EC;
  auto MMapInfoIter = BinaryMMapInfo.find(*PIDRes);
  if (!BC->IsLinuxKernel && MMapInfoIter == BinaryMMapInfo.end()) {
    consumeRestOfLine();
    return make_error_code(errc::no_such_process);
  }

  if (checkAndConsumeNewLine())
    return Res;

  while (!checkAndConsumeNewLine()) {
    checkAndConsumeFS();

    ErrorOr<LBREntry> LBRRes = parseLBREntry();
    if (std::error_code EC = LBRRes.getError())
      return EC;
    LBREntry LBR = LBRRes.get();
    if (ignoreKernelInterrupt(LBR))
      continue;
    if (!BC->HasFixedLoadAddress)
      adjustLBR(LBR, MMapInfoIter->second);
    Res.LBR.push_back(LBR);
  }

  return Res;
}

ErrorOr<DataAggregator::PerfBasicSample> DataAggregator::parseBasicSample() {
  while (checkAndConsumeFS()) {
  }

  ErrorOr<int64_t> PIDRes = parseNumberField(FieldSeparator, true);
  if (std::error_code EC = PIDRes.getError())
    return EC;

  auto MMapInfoIter = BinaryMMapInfo.find(*PIDRes);
  if (MMapInfoIter == BinaryMMapInfo.end()) {
    consumeRestOfLine();
    return PerfBasicSample{StringRef(), 0};
  }

  while (checkAndConsumeFS()) {
  }

  ErrorOr<StringRef> Event = parseString(FieldSeparator);
  if (std::error_code EC = Event.getError())
    return EC;

  while (checkAndConsumeFS()) {
  }

  ErrorOr<uint64_t> AddrRes = parseHexField(FieldSeparator, true);
  if (std::error_code EC = AddrRes.getError())
    return EC;

  if (!checkAndConsumeNewLine()) {
    reportError("expected end of line");
    return make_error_code(llvm::errc::io_error);
  }

  uint64_t Address = *AddrRes;
  if (!BC->HasFixedLoadAddress)
    adjustAddress(Address, MMapInfoIter->second);

  return PerfBasicSample{Event.get(), Address};
}

ErrorOr<DataAggregator::PerfMemSample> DataAggregator::parseMemSample() {
  PerfMemSample Res{0, 0};

  while (checkAndConsumeFS()) {
  }

  ErrorOr<int64_t> PIDRes = parseNumberField(FieldSeparator, true);
  if (std::error_code EC = PIDRes.getError())
    return EC;

  auto MMapInfoIter = BinaryMMapInfo.find(*PIDRes);
  if (MMapInfoIter == BinaryMMapInfo.end()) {
    consumeRestOfLine();
    return Res;
  }

  while (checkAndConsumeFS()) {
  }

  ErrorOr<StringRef> Event = parseString(FieldSeparator);
  if (std::error_code EC = Event.getError())
    return EC;
  if (!Event.get().contains("mem-loads")) {
    consumeRestOfLine();
    return Res;
  }

  while (checkAndConsumeFS()) {
  }

  ErrorOr<uint64_t> AddrRes = parseHexField(FieldSeparator);
  if (std::error_code EC = AddrRes.getError())
    return EC;

  while (checkAndConsumeFS()) {
  }

  ErrorOr<uint64_t> PCRes = parseHexField(FieldSeparator, true);
  if (std::error_code EC = PCRes.getError()) {
    consumeRestOfLine();
    return EC;
  }

  if (!checkAndConsumeNewLine()) {
    reportError("expected end of line");
    return make_error_code(llvm::errc::io_error);
  }

  uint64_t Address = *AddrRes;
  if (!BC->HasFixedLoadAddress)
    adjustAddress(Address, MMapInfoIter->second);

  return PerfMemSample{PCRes.get(), Address};
}

ErrorOr<Location> DataAggregator::parseLocationOrOffset() {
  auto parseOffset = [this]() -> ErrorOr<Location> {
    ErrorOr<uint64_t> Res = parseHexField(FieldSeparator);
    if (std::error_code EC = Res.getError())
      return EC;
    return Location(Res.get());
  };

  size_t Sep = ParsingBuf.find_first_of(" \n");
  if (Sep == StringRef::npos)
    return parseOffset();
  StringRef LookAhead = ParsingBuf.substr(0, Sep);
  if (!LookAhead.contains(':'))
    return parseOffset();

  ErrorOr<StringRef> BuildID = parseString(':');
  if (std::error_code EC = BuildID.getError())
    return EC;
  ErrorOr<uint64_t> Offset = parseHexField(FieldSeparator);
  if (std::error_code EC = Offset.getError())
    return EC;
  return Location(true, BuildID.get(), Offset.get());
}

std::error_code DataAggregator::parseAggregatedLBREntry() {
  while (checkAndConsumeFS()) {
  }

  ErrorOr<StringRef> TypeOrErr = parseString(FieldSeparator);
  if (std::error_code EC = TypeOrErr.getError())
    return EC;
  enum TType { TRACE, BRANCH, FT, FT_EXTERNAL_ORIGIN, INVALID };
  auto Type = StringSwitch<TType>(TypeOrErr.get())
                  .Case("T", TRACE)
                  .Case("B", BRANCH)
                  .Case("F", FT)
                  .Case("f", FT_EXTERNAL_ORIGIN)
                  .Default(INVALID);
  if (Type == INVALID) {
    reportError("expected T, B, F or f");
    return make_error_code(llvm::errc::io_error);
  }

  while (checkAndConsumeFS()) {
  }
  ErrorOr<Location> From = parseLocationOrOffset();
  if (std::error_code EC = From.getError())
    return EC;

  while (checkAndConsumeFS()) {
  }
  ErrorOr<Location> To = parseLocationOrOffset();
  if (std::error_code EC = To.getError())
    return EC;

  ErrorOr<Location> TraceFtEnd = std::error_code();
  if (Type == TRACE) {
    while (checkAndConsumeFS()) {
    }
    TraceFtEnd = parseLocationOrOffset();
    if (std::error_code EC = TraceFtEnd.getError())
      return EC;
  }

  while (checkAndConsumeFS()) {
  }
  ErrorOr<int64_t> Frequency = parseNumberField(FieldSeparator, Type != BRANCH);
  if (std::error_code EC = Frequency.getError())
    return EC;

  uint64_t Mispreds = 0;
  if (Type == BRANCH) {
    while (checkAndConsumeFS()) {
    }
    ErrorOr<int64_t> MispredsOrErr = parseNumberField(FieldSeparator, true);
    if (std::error_code EC = MispredsOrErr.getError())
      return EC;
    Mispreds = static_cast<uint64_t>(MispredsOrErr.get());
  }

  if (!checkAndConsumeNewLine()) {
    reportError("expected end of line");
    return make_error_code(llvm::errc::io_error);
  }

  BinaryFunction *FromFunc = getBinaryFunctionContainingAddress(From->Offset);
  BinaryFunction *ToFunc = getBinaryFunctionContainingAddress(To->Offset);

  for (BinaryFunction *BF : {FromFunc, ToFunc})
    if (BF)
      BF->setHasProfileAvailable();

  uint64_t Count = static_cast<uint64_t>(Frequency.get());

  Trace Trace(From->Offset, To->Offset);
  // Taken trace
  if (Type == TRACE || Type == BRANCH) {
    TakenBranchInfo &Info = BranchLBRs[Trace];
    Info.TakenCount += Count;
    Info.MispredCount += Mispreds;

    NumTotalSamples += Count;
  }
  // Construct fallthrough part of the trace
  if (Type == TRACE) {
    Trace.From = To->Offset;
    Trace.To = TraceFtEnd->Offset;
    Type = FromFunc == ToFunc ? FT : FT_EXTERNAL_ORIGIN;
  }
  // Add fallthrough trace
  if (Type != BRANCH) {
    FTInfo &Info = FallthroughLBRs[Trace];
    (Type == FT ? Info.InternCount : Info.ExternCount) += Count;

    NumTraces += Count;
  }

  return std::error_code();
}

bool DataAggregator::ignoreKernelInterrupt(LBREntry &LBR) const {
  return opts::IgnoreInterruptLBR &&
         (LBR.From >= KernelBaseAddr || LBR.To >= KernelBaseAddr);
}

std::error_code DataAggregator::printLBRHeatMap() {
  outs() << "PERF2BOLT: parse branch events...\n";
  NamedRegionTimer T("parseBranch", "Parsing branch events", TimerGroupName,
                     TimerGroupDesc, opts::TimeAggregator);

  if (BC->IsLinuxKernel) {
    opts::HeatmapMaxAddress = 0xffffffffffffffff;
    opts::HeatmapMinAddress = KernelBaseAddr;
  }
  Heatmap HM(opts::HeatmapBlock, opts::HeatmapMinAddress,
             opts::HeatmapMaxAddress, getTextSections(BC));

  if (!NumTotalSamples) {
    if (opts::BasicAggregation) {
      errs() << "HEATMAP-ERROR: no basic event samples detected in profile. "
                "Cannot build heatmap.";
    } else {
      errs() << "HEATMAP-ERROR: no LBR traces detected in profile. "
                "Cannot build heatmap. Use -nl for building heatmap from "
                "basic events.\n";
    }
    exit(1);
  }

  outs() << "HEATMAP: building heat map...\n";

  for (const auto &[PC, Hits] : BasicSamples)
    HM.registerAddress(PC, Hits);
  for (const auto &LBR : FallthroughLBRs) {
    const Trace &Trace = LBR.first;
    const FTInfo &Info = LBR.second;
    HM.registerAddressRange(Trace.From, Trace.To, Info.InternCount);
  }

  if (HM.getNumInvalidRanges())
    outs() << "HEATMAP: invalid traces: " << HM.getNumInvalidRanges() << '\n';

  if (!HM.size()) {
    errs() << "HEATMAP-ERROR: no valid traces registered\n";
    exit(1);
  }

  HM.print(opts::OutputFilename);
  if (opts::OutputFilename == "-")
    HM.printCDF(opts::OutputFilename);
  else
    HM.printCDF(opts::OutputFilename + ".csv");
  if (opts::OutputFilename == "-")
    HM.printSectionHotness(opts::OutputFilename);
  else
    HM.printSectionHotness(opts::OutputFilename + "-section-hotness.csv");

  return std::error_code();
}

void DataAggregator::parseLBRSample(const PerfBranchSample &Sample,
                                    bool NeedsSkylakeFix) {
  // LBRs are stored in reverse execution order. NextLBR refers to the next
  // executed branch record.
  const LBREntry *NextLBR = nullptr;
  uint32_t NumEntry = 0;
  for (const LBREntry &LBR : Sample.LBR) {
    ++NumEntry;
    // Hardware bug workaround: Intel Skylake (which has 32 LBR entries)
    // sometimes record entry 32 as an exact copy of entry 31. This will cause
    // us to likely record an invalid trace and generate a stale function for
    // BAT mode (non BAT disassembles the function and is able to ignore this
    // trace at aggregation time). Drop first 2 entries (last two, in
    // chronological order)
    if (NeedsSkylakeFix && NumEntry <= 2)
      continue;
    if (NextLBR) {
      // Record fall-through trace.
      const uint64_t TraceFrom = LBR.To;
      const uint64_t TraceTo = NextLBR->From;
      const BinaryFunction *TraceBF =
          getBinaryFunctionContainingAddress(TraceFrom);
      if (opts::HeatmapMode) {
        FTInfo &Info = FallthroughLBRs[Trace(TraceFrom, TraceTo)];
        ++Info.InternCount;
      } else if (TraceBF && TraceBF->containsAddress(TraceTo)) {
        FTInfo &Info = FallthroughLBRs[Trace(TraceFrom, TraceTo)];
        if (TraceBF->containsAddress(LBR.From))
          ++Info.InternCount;
        else
          ++Info.ExternCount;
      } else {
        const BinaryFunction *ToFunc =
            getBinaryFunctionContainingAddress(TraceTo);
        if (TraceBF && ToFunc) {
          LLVM_DEBUG({
            dbgs() << "Invalid trace starting in " << TraceBF->getPrintName()
                   << formatv(" @ {0:x}", TraceFrom - TraceBF->getAddress())
                   << formatv(" and ending @ {0:x}\n", TraceTo);
          });
          ++NumInvalidTraces;
        } else {
          LLVM_DEBUG({
            dbgs() << "Out of range trace starting in "
                   << (TraceBF ? TraceBF->getPrintName() : "None")
                   << formatv(" @ {0:x}",
                              TraceFrom - (TraceBF ? TraceBF->getAddress() : 0))
                   << " and ending in "
                   << (ToFunc ? ToFunc->getPrintName() : "None")
                   << formatv(" @ {0:x}\n",
                              TraceTo - (ToFunc ? ToFunc->getAddress() : 0));
          });
          ++NumLongRangeTraces;
        }
      }
      ++NumTraces;
    }
    NextLBR = &LBR;

    if (opts::HeatmapMode) {
      TakenBranchInfo &Info = BranchLBRs[Trace(LBR.From, LBR.To)];
      ++Info.TakenCount;
      continue;
    }
    uint64_t From = getBinaryFunctionContainingAddress(LBR.From) ? LBR.From : 0;
    uint64_t To = getBinaryFunctionContainingAddress(LBR.To) ? LBR.To : 0;
    if (!From && !To)
      continue;
    TakenBranchInfo &Info = BranchLBRs[Trace(From, To)];
    ++Info.TakenCount;
    Info.MispredCount += LBR.Mispred;
  }
  if (opts::HeatmapMode && !Sample.LBR.empty()) {
    ++BasicSamples[Sample.LBR.front().To];
    ++BasicSamples[Sample.LBR.back().From];
  }
}

void DataAggregator::printColdSamplesDiagnostic() const {
  if (NumColdSamples > 0) {
    const float ColdSamples = NumColdSamples * 100.0f / NumTotalSamples;
    outs() << "PERF2BOLT: " << NumColdSamples
           << format(" (%.1f%%)", ColdSamples)
           << " samples recorded in cold regions of split functions.\n";
    if (ColdSamples > 5.0f)
      outs()
          << "WARNING: The BOLT-processed binary where samples were collected "
             "likely used bad data or your service observed a large shift in "
             "profile. You may want to audit this\n";
  }
}

void DataAggregator::printLongRangeTracesDiagnostic() const {
  outs() << "PERF2BOLT: out of range traces involving unknown regions: "
         << NumLongRangeTraces;
  if (NumTraces > 0)
    outs() << format(" (%.1f%%)", NumLongRangeTraces * 100.0f / NumTraces);
  outs() << "\n";
}

static float printColoredPct(uint64_t Numerator, uint64_t Denominator, float T1,
                             float T2) {
  if (Denominator == 0) {
    outs() << "\n";
    return 0;
  }
  float Percent = Numerator * 100.0f / Denominator;
  outs() << " (";
  if (outs().has_colors()) {
    if (Percent > T2)
      outs().changeColor(raw_ostream::RED);
    else if (Percent > T1)
      outs().changeColor(raw_ostream::YELLOW);
    else
      outs().changeColor(raw_ostream::GREEN);
  }
  outs() << format("%.1f%%", Percent);
  if (outs().has_colors())
    outs().resetColor();
  outs() << ")\n";
  return Percent;
}

void DataAggregator::printBranchSamplesDiagnostics() const {
  outs() << "PERF2BOLT: traces mismatching disassembled function contents: "
         << NumInvalidTraces;
  if (printColoredPct(NumInvalidTraces, NumTraces, 5, 10) > 10)
    outs() << "\n !! WARNING !! This high mismatch ratio indicates the input "
              "binary is probably not the same binary used during profiling "
              "collection. The generated data may be ineffective for improving "
              "performance\n\n";
  printLongRangeTracesDiagnostic();
  printColdSamplesDiagnostic();
}

void DataAggregator::printBasicSamplesDiagnostics(
    uint64_t OutOfRangeSamples) const {
  outs() << "PERF2BOLT: out of range samples recorded in unknown regions: "
         << OutOfRangeSamples;
  if (printColoredPct(OutOfRangeSamples, NumTotalSamples, 40, 60) > 80)
    outs() << "\n !! WARNING !! This high mismatch ratio indicates the input "
              "binary is probably not the same binary used during profiling "
              "collection. The generated data may be ineffective for improving "
              "performance\n\n";
  printColdSamplesDiagnostic();
}

void DataAggregator::printBranchStacksDiagnostics(
    uint64_t IgnoredSamples) const {
  outs() << "PERF2BOLT: ignored samples: " << IgnoredSamples;
  if (printColoredPct(IgnoredSamples, NumTotalSamples, 20, 50) > 50)
    errs() << "PERF2BOLT-WARNING: less than 50% of all recorded samples "
              "were attributed to the input binary\n";
}

std::error_code DataAggregator::parseBranchEvents() {
  outs() << "PERF2BOLT: parse branch events...\n";
  NamedRegionTimer T("parseBranch", "Parsing branch events", TimerGroupName,
                     TimerGroupDesc, opts::TimeAggregator);

  uint64_t NumEntries = 0;
  uint64_t NumSamples = 0;
  uint64_t NumSamplesNoLBR = 0;
  bool NeedsSkylakeFix = false;

  while (hasData() && NumTotalSamples < opts::MaxSamples) {
    ++NumTotalSamples;

    ErrorOr<PerfBranchSample> SampleRes = parseBranchSample();
    if (std::error_code EC = SampleRes.getError()) {
      if (EC == errc::no_such_process)
        continue;
      return EC;
    }
    ++NumSamples;

    PerfBranchSample &Sample = SampleRes.get();

    if (Sample.LBR.empty()) {
      ++NumSamplesNoLBR;
      continue;
    }

    NumEntries += Sample.LBR.size();
    if (BAT && Sample.LBR.size() == 32 && !NeedsSkylakeFix) {
      errs() << "PERF2BOLT-WARNING: using Intel Skylake bug workaround\n";
      NeedsSkylakeFix = true;
    }

    parseLBRSample(Sample, NeedsSkylakeFix);
  }

  for (const Trace &Trace : llvm::make_first_range(BranchLBRs))
    for (const uint64_t Addr : {Trace.From, Trace.To})
      if (BinaryFunction *BF = getBinaryFunctionContainingAddress(Addr))
        BF->setHasProfileAvailable();

  outs() << "PERF2BOLT: read " << NumSamples << " samples and " << NumEntries
         << " LBR entries\n";
  if (NumTotalSamples) {
    if (NumSamples && NumSamplesNoLBR == NumSamples) {
      // Note: we don't know if perf2bolt is being used to parse memory samples
      // at this point. In this case, it is OK to parse zero LBRs.
      errs() << "PERF2BOLT-WARNING: all recorded samples for this binary lack "
                "LBR. Record profile with perf record -j any or run perf2bolt "
                "in no-LBR mode with -nl (the performance improvement in -nl "
                "mode may be limited)\n";
    } else {
      printBranchStacksDiagnostics(NumTotalSamples - NumSamples);
    }
  }

  return std::error_code();
}

void DataAggregator::processBranchEvents() {
  outs() << "PERF2BOLT: processing branch events...\n";
  NamedRegionTimer T("processBranch", "Processing branch events",
                     TimerGroupName, TimerGroupDesc, opts::TimeAggregator);

  for (const auto &AggrLBR : FallthroughLBRs) {
    const Trace &Loc = AggrLBR.first;
    const FTInfo &Info = AggrLBR.second;
    LBREntry First{Loc.From, Loc.From, false};
    LBREntry Second{Loc.To, Loc.To, false};
    if (Info.InternCount)
      doTrace(First, Second, Info.InternCount);
    if (Info.ExternCount) {
      First.From = 0;
      doTrace(First, Second, Info.ExternCount);
    }
  }

  for (const auto &AggrLBR : BranchLBRs) {
    const Trace &Loc = AggrLBR.first;
    const TakenBranchInfo &Info = AggrLBR.second;
    doBranch(Loc.From, Loc.To, Info.TakenCount, Info.MispredCount);
  }
  printBranchSamplesDiagnostics();
}

std::error_code DataAggregator::parseBasicEvents() {
  outs() << "PERF2BOLT: parsing basic events (without LBR)...\n";
  NamedRegionTimer T("parseBasic", "Parsing basic events", TimerGroupName,
                     TimerGroupDesc, opts::TimeAggregator);
  while (hasData()) {
    ErrorOr<PerfBasicSample> Sample = parseBasicSample();
    if (std::error_code EC = Sample.getError())
      return EC;

    if (!Sample->PC)
      continue;
    ++NumTotalSamples;

    if (BinaryFunction *BF = getBinaryFunctionContainingAddress(Sample->PC))
      BF->setHasProfileAvailable();

    ++BasicSamples[Sample->PC];
    EventNames.insert(Sample->EventName);
  }
  outs() << "PERF2BOLT: read " << NumTotalSamples << " basic samples\n";

  return std::error_code();
}

void DataAggregator::processBasicEvents() {
  outs() << "PERF2BOLT: processing basic events (without LBR)...\n";
  NamedRegionTimer T("processBasic", "Processing basic events", TimerGroupName,
                     TimerGroupDesc, opts::TimeAggregator);
  uint64_t OutOfRangeSamples = 0;
  for (auto &Sample : BasicSamples) {
    const uint64_t PC = Sample.first;
    const uint64_t HitCount = Sample.second;
    BinaryFunction *Func = getBinaryFunctionContainingAddress(PC);
    if (!Func) {
      OutOfRangeSamples += HitCount;
      continue;
    }

    doSample(*Func, PC, HitCount);
  }

  printBasicSamplesDiagnostics(OutOfRangeSamples);
}

std::error_code DataAggregator::parseMemEvents() {
  outs() << "PERF2BOLT: parsing memory events...\n";
  NamedRegionTimer T("parseMemEvents", "Parsing mem events", TimerGroupName,
                     TimerGroupDesc, opts::TimeAggregator);
  while (hasData()) {
    ErrorOr<PerfMemSample> Sample = parseMemSample();
    if (std::error_code EC = Sample.getError())
      return EC;

    if (BinaryFunction *BF = getBinaryFunctionContainingAddress(Sample->PC))
      BF->setHasProfileAvailable();

    MemSamples.emplace_back(std::move(Sample.get()));
  }

  return std::error_code();
}

void DataAggregator::processMemEvents() {
  NamedRegionTimer T("ProcessMemEvents", "Processing mem events",
                     TimerGroupName, TimerGroupDesc, opts::TimeAggregator);
  for (const PerfMemSample &Sample : MemSamples) {
    uint64_t PC = Sample.PC;
    uint64_t Addr = Sample.Addr;
    StringRef FuncName;
    StringRef MemName;

    // Try to resolve symbol for PC
    BinaryFunction *Func = getBinaryFunctionContainingAddress(PC);
    if (!Func) {
      LLVM_DEBUG(if (PC != 0) {
        dbgs() << formatv("Skipped mem event: {0:x} => {1:x}\n", PC, Addr);
      });
      continue;
    }

    FuncName = Func->getOneName();
    PC -= Func->getAddress();

    // Try to resolve symbol for memory load
    if (BinaryData *BD = BC->getBinaryDataContainingAddress(Addr)) {
      MemName = BD->getName();
      Addr -= BD->getAddress();
    } else if (opts::FilterMemProfile) {
      // Filter out heap/stack accesses
      continue;
    }

    const Location FuncLoc(!FuncName.empty(), FuncName, PC);
    const Location AddrLoc(!MemName.empty(), MemName, Addr);

    FuncMemData *MemData = &NamesToMemEvents[FuncName];
    MemData->Name = FuncName;
    setMemData(*Func, MemData);
    MemData->update(FuncLoc, AddrLoc);
    LLVM_DEBUG(dbgs() << "Mem event: " << FuncLoc << " = " << AddrLoc << "\n");
  }
}

std::optional<int32_t> DataAggregator::parseCommExecEvent() {
  size_t LineEnd = ParsingBuf.find_first_of("\n");
  if (LineEnd == StringRef::npos) {
    reportError("expected rest of line");
    Diag << "Found: " << ParsingBuf << "\n";
    return std::nullopt;
  }
  StringRef Line = ParsingBuf.substr(0, LineEnd);

  size_t Pos = Line.find("PERF_RECORD_COMM exec");
  if (Pos == StringRef::npos)
    return std::nullopt;
  Line = Line.drop_front(Pos);

  // Line:
  //  PERF_RECORD_COMM exec: <name>:<pid>/<tid>"
  StringRef PIDStr = Line.rsplit(':').second.split('/').first;
  int32_t PID;
  if (PIDStr.getAsInteger(10, PID)) {
    reportError("expected PID");
    Diag << "Found: " << PIDStr << "in '" << Line << "'\n";
    return std::nullopt;
  }

  return PID;
}

namespace {
std::optional<uint64_t> parsePerfTime(const StringRef TimeStr) {
  const StringRef SecTimeStr = TimeStr.split('.').first;
  const StringRef USecTimeStr = TimeStr.split('.').second;
  uint64_t SecTime;
  uint64_t USecTime;
  if (SecTimeStr.getAsInteger(10, SecTime) ||
      USecTimeStr.getAsInteger(10, USecTime))
    return std::nullopt;
  return SecTime * 1000000ULL + USecTime;
}
}

std::optional<DataAggregator::ForkInfo> DataAggregator::parseForkEvent() {
  while (checkAndConsumeFS()) {
  }

  size_t LineEnd = ParsingBuf.find_first_of("\n");
  if (LineEnd == StringRef::npos) {
    reportError("expected rest of line");
    Diag << "Found: " << ParsingBuf << "\n";
    return std::nullopt;
  }
  StringRef Line = ParsingBuf.substr(0, LineEnd);

  size_t Pos = Line.find("PERF_RECORD_FORK");
  if (Pos == StringRef::npos) {
    consumeRestOfLine();
    return std::nullopt;
  }

  ForkInfo FI;

  const StringRef TimeStr =
      Line.substr(0, Pos).rsplit(':').first.rsplit(FieldSeparator).second;
  if (std::optional<uint64_t> TimeRes = parsePerfTime(TimeStr)) {
    FI.Time = *TimeRes;
  }

  Line = Line.drop_front(Pos);

  // Line:
  //  PERF_RECORD_FORK(<child_pid>:<child_tid>):(<parent_pid>:<parent_tid>)
  const StringRef ChildPIDStr = Line.split('(').second.split(':').first;
  if (ChildPIDStr.getAsInteger(10, FI.ChildPID)) {
    reportError("expected PID");
    Diag << "Found: " << ChildPIDStr << "in '" << Line << "'\n";
    return std::nullopt;
  }

  const StringRef ParentPIDStr = Line.rsplit('(').second.split(':').first;
  if (ParentPIDStr.getAsInteger(10, FI.ParentPID)) {
    reportError("expected PID");
    Diag << "Found: " << ParentPIDStr << "in '" << Line << "'\n";
    return std::nullopt;
  }

  consumeRestOfLine();

  return FI;
}

ErrorOr<std::pair<StringRef, DataAggregator::MMapInfo>>
DataAggregator::parseMMapEvent() {
  while (checkAndConsumeFS()) {
  }

  MMapInfo ParsedInfo;

  size_t LineEnd = ParsingBuf.find_first_of("\n");
  if (LineEnd == StringRef::npos) {
    reportError("expected rest of line");
    Diag << "Found: " << ParsingBuf << "\n";
    return make_error_code(llvm::errc::io_error);
  }
  StringRef Line = ParsingBuf.substr(0, LineEnd);

  size_t Pos = Line.find("PERF_RECORD_MMAP2");
  if (Pos == StringRef::npos) {
    consumeRestOfLine();
    return std::make_pair(StringRef(), ParsedInfo);
  }

  // Line:
  //   {<name> .* <sec>.<usec>: }PERF_RECORD_MMAP2 <pid>/<tid>: .* <file_name>

  const StringRef TimeStr =
      Line.substr(0, Pos).rsplit(':').first.rsplit(FieldSeparator).second;
  if (std::optional<uint64_t> TimeRes = parsePerfTime(TimeStr))
    ParsedInfo.Time = *TimeRes;

  Line = Line.drop_front(Pos);

  // Line:
  //   PERF_RECORD_MMAP2 <pid>/<tid>: [<hexbase>(<hexsize>) .*]: .* <file_name>

  StringRef FileName = Line.rsplit(FieldSeparator).second;
  if (FileName.starts_with("//") || FileName.starts_with("[")) {
    consumeRestOfLine();
    return std::make_pair(StringRef(), ParsedInfo);
  }
  FileName = sys::path::filename(FileName);

  const StringRef PIDStr = Line.split(FieldSeparator).second.split('/').first;
  if (PIDStr.getAsInteger(10, ParsedInfo.PID)) {
    reportError("expected PID");
    Diag << "Found: " << PIDStr << "in '" << Line << "'\n";
    return make_error_code(llvm::errc::io_error);
  }

  const StringRef BaseAddressStr = Line.split('[').second.split('(').first;
  if (BaseAddressStr.getAsInteger(0, ParsedInfo.MMapAddress)) {
    reportError("expected base address");
    Diag << "Found: " << BaseAddressStr << "in '" << Line << "'\n";
    return make_error_code(llvm::errc::io_error);
  }

  const StringRef SizeStr = Line.split('(').second.split(')').first;
  if (SizeStr.getAsInteger(0, ParsedInfo.Size)) {
    reportError("expected mmaped size");
    Diag << "Found: " << SizeStr << "in '" << Line << "'\n";
    return make_error_code(llvm::errc::io_error);
  }

  const StringRef OffsetStr =
      Line.split('@').second.ltrim().split(FieldSeparator).first;
  if (OffsetStr.getAsInteger(0, ParsedInfo.Offset)) {
    reportError("expected mmaped page-aligned offset");
    Diag << "Found: " << OffsetStr << "in '" << Line << "'\n";
    return make_error_code(llvm::errc::io_error);
  }

  consumeRestOfLine();

  return std::make_pair(FileName, ParsedInfo);
}

std::error_code DataAggregator::parseMMapEvents() {
  outs() << "PERF2BOLT: parsing perf-script mmap events output\n";
  NamedRegionTimer T("parseMMapEvents", "Parsing mmap events", TimerGroupName,
                     TimerGroupDesc, opts::TimeAggregator);

  std::multimap<StringRef, MMapInfo> GlobalMMapInfo;
  while (hasData()) {
    ErrorOr<std::pair<StringRef, MMapInfo>> FileMMapInfoRes = parseMMapEvent();
    if (std::error_code EC = FileMMapInfoRes.getError())
      return EC;

    std::pair<StringRef, MMapInfo> FileMMapInfo = FileMMapInfoRes.get();
    if (FileMMapInfo.second.PID == -1)
      continue;
    if (FileMMapInfo.first == "(deleted)")
      continue;

    GlobalMMapInfo.insert(FileMMapInfo);
  }

  LLVM_DEBUG({
    dbgs() << "FileName -> mmap info:\n"
           << "  Filename : PID [MMapAddr, Size, Offset]\n";
    for (const auto &[Name, MMap] : GlobalMMapInfo)
      dbgs() << formatv("  {0} : {1} [{2:x}, {3:x} @ {4:x}]\n", Name, MMap.PID,
                        MMap.MMapAddress, MMap.Size, MMap.Offset);
  });

  StringRef NameToUse = llvm::sys::path::filename(BC->getFilename());
  if (GlobalMMapInfo.count(NameToUse) == 0 && !BuildIDBinaryName.empty()) {
    errs() << "PERF2BOLT-WARNING: using \"" << BuildIDBinaryName
           << "\" for profile matching\n";
    NameToUse = BuildIDBinaryName;
  }

  auto Range = GlobalMMapInfo.equal_range(NameToUse);
  for (MMapInfo &MMapInfo : llvm::make_second_range(make_range(Range))) {
    if (BC->HasFixedLoadAddress && MMapInfo.MMapAddress) {
      // Check that the binary mapping matches one of the segments.
      bool MatchFound = llvm::any_of(
          llvm::make_second_range(BC->SegmentMapInfo),
          [&](SegmentInfo &SegInfo) {
            // The mapping is page-aligned and hence the MMapAddress could be
            // different from the segment start address. We cannot know the page
            // size of the mapping, but we know it should not exceed the segment
            // alignment value. Hence we are performing an approximate check.
            return SegInfo.Address >= MMapInfo.MMapAddress &&
                   SegInfo.Address - MMapInfo.MMapAddress < SegInfo.Alignment &&
                   SegInfo.IsExecutable;
          });
      if (!MatchFound) {
        errs() << "PERF2BOLT-WARNING: ignoring mapping of " << NameToUse
               << " at 0x" << Twine::utohexstr(MMapInfo.MMapAddress) << '\n';
        continue;
      }
    }

    // Set base address for shared objects.
    if (!BC->HasFixedLoadAddress) {
      std::optional<uint64_t> BaseAddress =
          BC->getBaseAddressForMapping(MMapInfo.MMapAddress, MMapInfo.Offset);
      if (!BaseAddress) {
        errs() << "PERF2BOLT-WARNING: unable to find base address of the "
                  "binary when memory mapped at 0x"
               << Twine::utohexstr(MMapInfo.MMapAddress)
               << " using file offset 0x" << Twine::utohexstr(MMapInfo.Offset)
               << ". Ignoring profile data for this mapping\n";
        continue;
      }
      MMapInfo.BaseAddress = *BaseAddress;
    }

    // Try to add MMapInfo to the map and update its size. Large binaries may
    // span to multiple text segments, so the mapping is inserted only on the
    // first occurrence.
    if (!BinaryMMapInfo.insert(std::make_pair(MMapInfo.PID, MMapInfo)).second)
      assert(MMapInfo.BaseAddress == BinaryMMapInfo[MMapInfo.PID].BaseAddress &&
             "Base address on multiple segment mappings should match");

    // Update mapping size.
    const uint64_t EndAddress = MMapInfo.MMapAddress + MMapInfo.Size;
    const uint64_t Size = EndAddress - BinaryMMapInfo[MMapInfo.PID].BaseAddress;
    if (Size > BinaryMMapInfo[MMapInfo.PID].Size)
      BinaryMMapInfo[MMapInfo.PID].Size = Size;
  }

  if (BinaryMMapInfo.empty()) {
    if (errs().has_colors())
      errs().changeColor(raw_ostream::RED);
    errs() << "PERF2BOLT-ERROR: could not find a profile matching binary \""
           << BC->getFilename() << "\".";
    if (!GlobalMMapInfo.empty()) {
      errs() << " Profile for the following binary name(s) is available:\n";
      for (auto I = GlobalMMapInfo.begin(), IE = GlobalMMapInfo.end(); I != IE;
           I = GlobalMMapInfo.upper_bound(I->first))
        errs() << "  " << I->first << '\n';
      errs() << "Please rename the input binary.\n";
    } else {
      errs() << " Failed to extract any binary name from a profile.\n";
    }
    if (errs().has_colors())
      errs().resetColor();

    exit(1);
  }

  return std::error_code();
}

std::error_code DataAggregator::parseTaskEvents() {
  outs() << "PERF2BOLT: parsing perf-script task events output\n";
  NamedRegionTimer T("parseTaskEvents", "Parsing task events", TimerGroupName,
                     TimerGroupDesc, opts::TimeAggregator);

  while (hasData()) {
    if (std::optional<int32_t> CommInfo = parseCommExecEvent()) {
      // Remove forked child that ran execve
      auto MMapInfoIter = BinaryMMapInfo.find(*CommInfo);
      if (MMapInfoIter != BinaryMMapInfo.end() && MMapInfoIter->second.Forked)
        BinaryMMapInfo.erase(MMapInfoIter);
      consumeRestOfLine();
      continue;
    }

    std::optional<ForkInfo> ForkInfo = parseForkEvent();
    if (!ForkInfo)
      continue;

    if (ForkInfo->ParentPID == ForkInfo->ChildPID)
      continue;

    if (ForkInfo->Time == 0) {
      // Process was forked and mmaped before perf ran. In this case the child
      // should have its own mmap entry unless it was execve'd.
      continue;
    }

    auto MMapInfoIter = BinaryMMapInfo.find(ForkInfo->ParentPID);
    if (MMapInfoIter == BinaryMMapInfo.end())
      continue;

    MMapInfo MMapInfo = MMapInfoIter->second;
    MMapInfo.PID = ForkInfo->ChildPID;
    MMapInfo.Forked = true;
    BinaryMMapInfo.insert(std::make_pair(MMapInfo.PID, MMapInfo));
  }

  outs() << "PERF2BOLT: input binary is associated with "
         << BinaryMMapInfo.size() << " PID(s)\n";

  LLVM_DEBUG({
    for (const MMapInfo &MMI : llvm::make_second_range(BinaryMMapInfo))
      outs() << formatv("  {0}{1}: ({2:x}: {3:x})\n", MMI.PID,
                        (MMI.Forked ? " (forked)" : ""), MMI.MMapAddress,
                        MMI.Size);
  });

  return std::error_code();
}

std::optional<std::pair<StringRef, StringRef>>
DataAggregator::parseNameBuildIDPair() {
  while (checkAndConsumeFS()) {
  }

  ErrorOr<StringRef> BuildIDStr = parseString(FieldSeparator, true);
  if (std::error_code EC = BuildIDStr.getError())
    return std::nullopt;

  // If one of the strings is missing, don't issue a parsing error, but still
  // do not return a value.
  consumeAllRemainingFS();
  if (checkNewLine())
    return std::nullopt;

  ErrorOr<StringRef> NameStr = parseString(FieldSeparator, true);
  if (std::error_code EC = NameStr.getError())
    return std::nullopt;

  consumeRestOfLine();
  return std::make_pair(NameStr.get(), BuildIDStr.get());
}

bool DataAggregator::hasAllBuildIDs() {
  const StringRef SavedParsingBuf = ParsingBuf;

  if (!hasData())
    return false;

  bool HasInvalidEntries = false;
  while (hasData()) {
    if (!parseNameBuildIDPair()) {
      HasInvalidEntries = true;
      break;
    }
  }

  ParsingBuf = SavedParsingBuf;

  return !HasInvalidEntries;
}

std::optional<StringRef>
DataAggregator::getFileNameForBuildID(StringRef FileBuildID) {
  const StringRef SavedParsingBuf = ParsingBuf;

  StringRef FileName;
  while (hasData()) {
    std::optional<std::pair<StringRef, StringRef>> IDPair =
        parseNameBuildIDPair();
    if (!IDPair) {
      consumeRestOfLine();
      continue;
    }

    if (IDPair->second.starts_with(FileBuildID)) {
      FileName = sys::path::filename(IDPair->first);
      break;
    }
  }

  ParsingBuf = SavedParsingBuf;

  if (!FileName.empty())
    return FileName;

  return std::nullopt;
}

std::error_code
DataAggregator::writeAggregatedFile(StringRef OutputFilename) const {
  std::error_code EC;
  raw_fd_ostream OutFile(OutputFilename, EC, sys::fs::OpenFlags::OF_None);
  if (EC)
    return EC;

  bool WriteMemLocs = false;

  auto writeLocation = [&OutFile, &WriteMemLocs](const Location &Loc) {
    if (WriteMemLocs)
      OutFile << (Loc.IsSymbol ? "4 " : "3 ");
    else
      OutFile << (Loc.IsSymbol ? "1 " : "0 ");
    OutFile << (Loc.Name.empty() ? "[unknown]" : getEscapedName(Loc.Name))
            << " " << Twine::utohexstr(Loc.Offset) << FieldSeparator;
  };

  uint64_t BranchValues = 0;
  uint64_t MemValues = 0;

  if (BAT)
    OutFile << "boltedcollection\n";
  if (opts::BasicAggregation) {
    OutFile << "no_lbr";
    for (const StringMapEntry<std::nullopt_t> &Entry : EventNames)
      OutFile << " " << Entry.getKey();
    OutFile << "\n";

    for (const auto &KV : NamesToSamples) {
      const FuncSampleData &FSD = KV.second;
      for (const SampleInfo &SI : FSD.Data) {
        writeLocation(SI.Loc);
        OutFile << SI.Hits << "\n";
        ++BranchValues;
      }
    }
  } else {
    for (const auto &KV : NamesToBranches) {
      const FuncBranchData &FBD = KV.second;
      for (const BranchInfo &BI : FBD.Data) {
        writeLocation(BI.From);
        writeLocation(BI.To);
        OutFile << BI.Mispreds << " " << BI.Branches << "\n";
        ++BranchValues;
      }
      for (const BranchInfo &BI : FBD.EntryData) {
        // Do not output if source is a known symbol, since this was already
        // accounted for in the source function
        if (BI.From.IsSymbol)
          continue;
        writeLocation(BI.From);
        writeLocation(BI.To);
        OutFile << BI.Mispreds << " " << BI.Branches << "\n";
        ++BranchValues;
      }
    }

    WriteMemLocs = true;
    for (const auto &KV : NamesToMemEvents) {
      const FuncMemData &FMD = KV.second;
      for (const MemInfo &MemEvent : FMD.Data) {
        writeLocation(MemEvent.Offset);
        writeLocation(MemEvent.Addr);
        OutFile << MemEvent.Count << "\n";
        ++MemValues;
      }
    }
  }

  outs() << "PERF2BOLT: wrote " << BranchValues << " objects and " << MemValues
         << " memory objects to " << OutputFilename << "\n";

  return std::error_code();
}

std::error_code DataAggregator::writeBATYAML(BinaryContext &BC,
                                             StringRef OutputFilename) const {
  std::error_code EC;
  raw_fd_ostream OutFile(OutputFilename, EC, sys::fs::OpenFlags::OF_None);
  if (EC)
    return EC;

  yaml::bolt::BinaryProfile BP;

  const MCPseudoProbeDecoder *PseudoProbeDecoder =
      opts::ProfileWritePseudoProbes ? BC.getPseudoProbeDecoder() : nullptr;

  // Fill out the header info.
  BP.Header.Version = 1;
  BP.Header.FileName = std::string(BC.getFilename());
  std::optional<StringRef> BuildID = BC.getFileBuildID();
  BP.Header.Id = BuildID ? std::string(*BuildID) : "<unknown>";
  BP.Header.Origin = std::string(getReaderName());
  // Only the input binary layout order is supported.
  BP.Header.IsDFSOrder = false;
  // FIXME: Need to match hash function used to produce BAT hashes.
  BP.Header.HashFunction = HashFunction::Default;

  ListSeparator LS(",");
  raw_string_ostream EventNamesOS(BP.Header.EventNames);
  for (const StringMapEntry<std::nullopt_t> &EventEntry : EventNames)
    EventNamesOS << LS << EventEntry.first().str();

  BP.Header.Flags = opts::BasicAggregation ? BinaryFunction::PF_SAMPLE
                                           : BinaryFunction::PF_LBR;

  // Add probe inline tree nodes.
  YAMLProfileWriter::InlineTreeDesc InlineTree;
  if (PseudoProbeDecoder)
    std::tie(BP.PseudoProbeDesc, InlineTree) =
        YAMLProfileWriter::convertPseudoProbeDesc(*PseudoProbeDecoder);

  if (!opts::BasicAggregation) {
    // Convert profile for functions not covered by BAT
    for (auto &BFI : BC.getBinaryFunctions()) {
      BinaryFunction &Function = BFI.second;
      if (!Function.hasProfile())
        continue;
      if (BAT->isBATFunction(Function.getAddress()))
        continue;
      BP.Functions.emplace_back(YAMLProfileWriter::convert(
          Function, /*UseDFS=*/false, InlineTree, BAT));
    }

    for (const auto &KV : NamesToBranches) {
      const StringRef FuncName = KV.first;
      const FuncBranchData &Branches = KV.second;
      yaml::bolt::BinaryFunctionProfile YamlBF;
      BinaryData *BD = BC.getBinaryDataByName(FuncName);
      assert(BD);
      uint64_t FuncAddress = BD->getAddress();
      if (!BAT->isBATFunction(FuncAddress))
        continue;
      BinaryFunction *BF = BC.getBinaryFunctionAtAddress(FuncAddress);
      assert(BF);
      YamlBF.Name = getLocationName(*BF, BAT);
      YamlBF.Id = BF->getFunctionNumber();
      YamlBF.Hash = BAT->getBFHash(FuncAddress);
      YamlBF.ExecCount = BF->getKnownExecutionCount();
      YamlBF.NumBasicBlocks = BAT->getNumBasicBlocks(FuncAddress);
      const BoltAddressTranslation::BBHashMapTy &BlockMap =
          BAT->getBBHashMap(FuncAddress);
      YamlBF.Blocks.resize(YamlBF.NumBasicBlocks);

      for (auto &&[Entry, YamlBB] : llvm::zip(BlockMap, YamlBF.Blocks)) {
        const auto &Block = Entry.second;
        YamlBB.Hash = Block.Hash;
        YamlBB.Index = Block.Index;
      }

      // Lookup containing basic block offset and index
      auto getBlock = [&BlockMap](uint32_t Offset) {
        auto BlockIt = BlockMap.upper_bound(Offset);
        if (LLVM_UNLIKELY(BlockIt == BlockMap.begin())) {
          errs() << "BOLT-ERROR: invalid BAT section\n";
          exit(1);
        }
        --BlockIt;
        return std::pair(BlockIt->first, BlockIt->second.Index);
      };

      for (const BranchInfo &BI : Branches.Data) {
        using namespace yaml::bolt;
        const auto &[BlockOffset, BlockIndex] = getBlock(BI.From.Offset);
        BinaryBasicBlockProfile &YamlBB = YamlBF.Blocks[BlockIndex];
        if (BI.To.IsSymbol && BI.To.Name == BI.From.Name && BI.To.Offset != 0) {
          // Internal branch
          const unsigned SuccIndex = getBlock(BI.To.Offset).second;
          auto &SI = YamlBB.Successors.emplace_back(SuccessorInfo{SuccIndex});
          SI.Count = BI.Branches;
          SI.Mispreds = BI.Mispreds;
        } else {
          // Call
          const uint32_t Offset = BI.From.Offset - BlockOffset;
          auto &CSI = YamlBB.CallSites.emplace_back(CallSiteInfo{Offset});
          CSI.Count = BI.Branches;
          CSI.Mispreds = BI.Mispreds;
          if (const BinaryData *BD = BC.getBinaryDataByName(BI.To.Name))
            YAMLProfileWriter::setCSIDestination(BC, CSI, BD->getSymbol(), BAT,
                                                 BI.To.Offset);
        }
      }
      // Set entry counts, similar to DataReader::readProfile.
      for (const BranchInfo &BI : Branches.EntryData) {
        if (!BlockMap.isInputBlock(BI.To.Offset)) {
          if (opts::Verbosity >= 1)
            errs() << "BOLT-WARNING: Unexpected EntryData in " << FuncName
                   << " at 0x" << Twine::utohexstr(BI.To.Offset) << '\n';
          continue;
        }
        const unsigned BlockIndex = BlockMap.getBBIndex(BI.To.Offset);
        YamlBF.Blocks[BlockIndex].ExecCount += BI.Branches;
      }
      if (PseudoProbeDecoder) {
        DenseMap<const MCDecodedPseudoProbeInlineTree *, uint32_t>
            InlineTreeNodeId;
        if (BF->getGUID()) {
          std::tie(YamlBF.InlineTree, InlineTreeNodeId) =
              YAMLProfileWriter::convertBFInlineTree(*PseudoProbeDecoder,
                                                     InlineTree, BF->getGUID());
        }
        // Fetch probes belonging to all fragments
        const AddressProbesMap &ProbeMap =
            PseudoProbeDecoder->getAddress2ProbesMap();
        BinaryFunction::FragmentsSetTy Fragments(BF->Fragments);
        Fragments.insert(BF);
        DenseMap<
            uint32_t,
            std::vector<std::reference_wrapper<const MCDecodedPseudoProbe>>>
            BlockProbes;
        for (const BinaryFunction *F : Fragments) {
          const uint64_t FuncAddr = F->getAddress();
          for (const MCDecodedPseudoProbe &Probe :
               ProbeMap.find(FuncAddr, FuncAddr + F->getSize())) {
            const uint32_t OutputAddress = Probe.getAddress();
            const uint32_t InputOffset = BAT->translate(
                FuncAddr, OutputAddress - FuncAddr, /*IsBranchSrc=*/true);
            const unsigned BlockIndex = getBlock(InputOffset).second;
            BlockProbes[BlockIndex].emplace_back(Probe);
          }
        }

        for (auto &[Block, Probes] : BlockProbes) {
          YamlBF.Blocks[Block].PseudoProbes =
              YAMLProfileWriter::writeBlockProbes(Probes, InlineTreeNodeId);
        }
      }
      // Skip printing if there's no profile data
      llvm::erase_if(
          YamlBF.Blocks, [](const yaml::bolt::BinaryBasicBlockProfile &YamlBB) {
            auto HasCount = [](const auto &SI) { return SI.Count; };
            bool HasAnyCount = YamlBB.ExecCount ||
                               llvm::any_of(YamlBB.Successors, HasCount) ||
                               llvm::any_of(YamlBB.CallSites, HasCount);
            return !HasAnyCount;
          });
      BP.Functions.emplace_back(YamlBF);
    }
  }

  // Write the profile.
  yaml::Output Out(OutFile, nullptr, 0);
  Out << BP;
  return std::error_code();
}

void DataAggregator::dump() const { DataReader::dump(); }

void DataAggregator::dump(const LBREntry &LBR) const {
  Diag << "From: " << Twine::utohexstr(LBR.From)
       << " To: " << Twine::utohexstr(LBR.To) << " Mispred? " << LBR.Mispred
       << "\n";
}

void DataAggregator::dump(const PerfBranchSample &Sample) const {
  Diag << "Sample LBR entries: " << Sample.LBR.size() << "\n";
  for (const LBREntry &LBR : Sample.LBR)
    dump(LBR);
}

void DataAggregator::dump(const PerfMemSample &Sample) const {
  Diag << "Sample mem entries: " << Sample.PC << ": " << Sample.Addr << "\n";
}<|MERGE_RESOLUTION|>--- conflicted
+++ resolved
@@ -349,33 +349,23 @@
   return false;
 }
 
-<<<<<<< HEAD
-std::error_code DataAggregator::parsePreAggregated() {
-  outs() << "PERF2BOLT: parsing pre-aggregated profile...\n";
-  NamedRegionTimer T("parseAggregated", "Parsing aggregated branch events",
-                     TimerGroupName, TimerGroupDesc, opts::TimeAggregator);
-
-=======
 void DataAggregator::parsePreAggregated() {
->>>>>>> e79c2bd7
   ErrorOr<std::unique_ptr<MemoryBuffer>> MB =
       MemoryBuffer::getFileOrSTDIN(Filename);
-  if (std::error_code EC = MB.getError())
-    return EC;
+  if (std::error_code EC = MB.getError()) {
+    errs() << "PERF2BOLT-ERROR: cannot open " << Filename << ": "
+           << EC.message() << "\n";
+    exit(1);
+  }
 
   FileBuf = std::move(*MB);
   ParsingBuf = FileBuf->getBuffer();
   Col = 0;
   Line = 1;
-  size_t AggregatedLBRs = 0;
-  while (hasData()) {
-    if (std::error_code EC = parseAggregatedLBREntry())
-      return EC;
-    ++AggregatedLBRs;
-  }
-
-  outs() << "PERF2BOLT: read " << AggregatedLBRs << " aggregated LBR entries\n";
-  return std::error_code();
+  if (parsePreAggregatedLBRSamples()) {
+    errs() << "PERF2BOLT: failed to parse samples\n";
+    exit(1);
+  }
 }
 
 void DataAggregator::filterBinaryMMapInfo() {
@@ -467,8 +457,7 @@
   };
 
   if (opts::ReadPreAggregated) {
-    if (std::error_code EC = parsePreAggregated())
-      return errorCodeToError(EC);
+    parsePreAggregated();
     goto heatmap;
   }
 
@@ -508,7 +497,8 @@
   filterBinaryMMapInfo();
   prepareToParse("events", MainEventsPPI, ErrorCallback);
 
-  if (opts::BasicAggregation ? parseBasicEvents() : parseBranchEvents())
+  if ((!opts::BasicAggregation && parseBranchEvents()) ||
+      (opts::BasicAggregation && parseBasicEvents()))
     errs() << "PERF2BOLT: failed to parse samples\n";
 
   // Special handling for memory events
@@ -522,12 +512,14 @@
   deleteTempFiles();
 
 heatmap:
-  if (!opts::HeatmapMode)
-    return Error::success();
-
-  if (std::error_code EC = printLBRHeatMap())
-    return errorCodeToError(EC);
-  exit(0);
+  if (opts::HeatmapMode) {
+    if (std::error_code EC = printLBRHeatMap()) {
+      errs() << "ERROR: failed to print heat map: " << EC.message() << '\n';
+      exit(1);
+    }
+    exit(0);
+  }
+  return Error::success();
 }
 
 Error DataAggregator::readProfile(BinaryContext &BC) {
@@ -576,8 +568,9 @@
     if (FuncBranchData *FBD = getBranchData(BF)) {
       BF.markProfiled(BinaryFunction::PF_LBR);
       BF.RawSampleCount = FBD->getNumExecutedBranches();
-    } else if (FuncSampleData *FSD = getFuncSampleData(BF.getNames())) {
-      BF.markProfiled(BinaryFunction::PF_SAMPLE);
+    } else if (FuncBasicSampleData *FSD =
+                   getFuncBasicSampleData(BF.getNames())) {
+      BF.markProfiled(BinaryFunction::PF_IP);
       BF.RawSampleCount = FSD->getSamples();
     }
   }
@@ -632,8 +625,8 @@
   return OrigFunc->getOneName();
 }
 
-bool DataAggregator::doSample(BinaryFunction &OrigFunc, uint64_t Address,
-                              uint64_t Count) {
+bool DataAggregator::doBasicSample(BinaryFunction &OrigFunc, uint64_t Address,
+                                   uint64_t Count) {
   // To record executed bytes, use basic block size as is regardless of BAT.
   uint64_t BlockSize = 0;
   if (BinaryBasicBlock *BB = OrigFunc.getBasicBlockContainingOffset(
@@ -647,13 +640,13 @@
   // Attach executed bytes to parent function in case of cold fragment.
   Func.SampleCountInBytes += Count * BlockSize;
 
-  auto I = NamesToSamples.find(Func.getOneName());
-  if (I == NamesToSamples.end()) {
+  auto I = NamesToBasicSamples.find(Func.getOneName());
+  if (I == NamesToBasicSamples.end()) {
     bool Success;
     StringRef LocName = getLocationName(Func, BAT);
-    std::tie(I, Success) = NamesToSamples.insert(
-        std::make_pair(Func.getOneName(),
-                       FuncSampleData(LocName, FuncSampleData::ContainerTy())));
+    std::tie(I, Success) = NamesToBasicSamples.insert(std::make_pair(
+        Func.getOneName(),
+        FuncBasicSampleData(LocName, FuncBasicSampleData::ContainerTy())));
   }
 
   Address -= Func.getAddress();
@@ -1339,12 +1332,14 @@
 
   outs() << "HEATMAP: building heat map...\n";
 
+  // Register basic samples and perf LBR addresses not covered by fallthroughs.
   for (const auto &[PC, Hits] : BasicSamples)
     HM.registerAddress(PC, Hits);
   for (const auto &LBR : FallthroughLBRs) {
     const Trace &Trace = LBR.first;
     const FTInfo &Info = LBR.second;
-    HM.registerAddressRange(Trace.From, Trace.To, Info.InternCount);
+    HM.registerAddressRange(Trace.From, Trace.To,
+                            Info.InternCount + Info.ExternCount);
   }
 
   if (HM.getNumInvalidRanges())
@@ -1427,6 +1422,7 @@
     }
     NextLBR = &LBR;
 
+    // Record branches outside binary functions for heatmap.
     if (opts::HeatmapMode) {
       TakenBranchInfo &Info = BranchLBRs[Trace(LBR.From, LBR.To)];
       ++Info.TakenCount;
@@ -1440,6 +1436,8 @@
     ++Info.TakenCount;
     Info.MispredCount += LBR.Mispred;
   }
+  // Record LBR addresses not covered by fallthroughs (bottom-of-stack source
+  // and top-of-stack target) as basic samples for heatmap.
   if (opts::HeatmapMode && !Sample.LBR.empty()) {
     ++BasicSamples[Sample.LBR.front().To];
     ++BasicSamples[Sample.LBR.back().From];
@@ -1647,7 +1645,7 @@
       continue;
     }
 
-    doSample(*Func, PC, HitCount);
+    doBasicSample(*Func, PC, HitCount);
   }
 
   printBasicSamplesDiagnostics(OutOfRangeSamples);
@@ -1710,6 +1708,22 @@
     MemData->update(FuncLoc, AddrLoc);
     LLVM_DEBUG(dbgs() << "Mem event: " << FuncLoc << " = " << AddrLoc << "\n");
   }
+}
+
+std::error_code DataAggregator::parsePreAggregatedLBRSamples() {
+  outs() << "PERF2BOLT: parsing pre-aggregated profile...\n";
+  NamedRegionTimer T("parseAggregated", "Parsing aggregated branch events",
+                     TimerGroupName, TimerGroupDesc, opts::TimeAggregator);
+  size_t AggregatedLBRs = 0;
+  while (hasData()) {
+    if (std::error_code EC = parseAggregatedLBREntry())
+      return EC;
+    ++AggregatedLBRs;
+  }
+
+  outs() << "PERF2BOLT: read " << AggregatedLBRs << " aggregated LBR entries\n";
+
+  return std::error_code();
 }
 
 std::optional<int32_t> DataAggregator::parseCommExecEvent() {
@@ -2134,9 +2148,9 @@
       OutFile << " " << Entry.getKey();
     OutFile << "\n";
 
-    for (const auto &KV : NamesToSamples) {
-      const FuncSampleData &FSD = KV.second;
-      for (const SampleInfo &SI : FSD.Data) {
+    for (const auto &KV : NamesToBasicSamples) {
+      const FuncBasicSampleData &FSD = KV.second;
+      for (const BasicSampleInfo &SI : FSD.Data) {
         writeLocation(SI.Loc);
         OutFile << SI.Hits << "\n";
         ++BranchValues;
@@ -2209,8 +2223,8 @@
   for (const StringMapEntry<std::nullopt_t> &EventEntry : EventNames)
     EventNamesOS << LS << EventEntry.first().str();
 
-  BP.Header.Flags = opts::BasicAggregation ? BinaryFunction::PF_SAMPLE
-                                           : BinaryFunction::PF_LBR;
+  BP.Header.Flags =
+      opts::BasicAggregation ? BinaryFunction::PF_IP : BinaryFunction::PF_LBR;
 
   // Add probe inline tree nodes.
   YAMLProfileWriter::InlineTreeDesc InlineTree;
