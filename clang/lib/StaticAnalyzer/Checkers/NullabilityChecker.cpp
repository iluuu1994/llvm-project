--- conflicted
+++ resolved
@@ -706,17 +706,6 @@
   Nullability RetExprTypeLevelNullability =
         getNullabilityAnnotation(lookThroughImplicitCasts(RetExpr)->getType());
 
-<<<<<<< HEAD
-  bool NullReturnedFromNonNull = (RequiredNullability == Nullability::Nonnull &&
-                                  Nullness == NullConstraint::IsNull);
-  if (ChecksEnabled[CK_NullReturnedFromNonnull] && NullReturnedFromNonNull &&
-      RetExprTypeLevelNullability != Nullability::Nonnull &&
-      !InSuppressedMethodFamily) {
-    static CheckerProgramPointTag Tag(this, "NullReturnedFromNonnull");
-    ExplodedNode *N = C.generateErrorNode(State, &Tag);
-    if (!N)
-      return;
-=======
   if (RequiredNullability == Nullability::Nonnull &&
       Nullness == NullConstraint::IsNull) {
     if (NullReturnedFromNonnull.isEnabled() &&
@@ -725,7 +714,6 @@
       ExplodedNode *N = C.generateErrorNode(State);
       if (!N)
         return;
->>>>>>> eb0f1dc0
 
       SmallString<256> SBuf;
       llvm::raw_svector_ostream OS(SBuf);
