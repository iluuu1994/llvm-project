--- conflicted
+++ resolved
@@ -76,20 +76,14 @@
   llvm::DenseSet<const RecordType *> CFPointees;
   llvm::DenseSet<const Type *> RecordlessTypes;
   bool IsARCEnabled{false};
-<<<<<<< HEAD
-=======
   bool DefaultSynthProperties{true};
->>>>>>> 4084ffcf
 
 public:
   void visitTranslationUnitDecl(const TranslationUnitDecl *);
   void visitTypedef(const TypedefDecl *);
   bool isUnretained(const QualType, bool ignoreARC = false);
   bool isARCEnabled() const { return IsARCEnabled; }
-<<<<<<< HEAD
-=======
   bool defaultSynthProperties() const { return DefaultSynthProperties; }
->>>>>>> 4084ffcf
 };
 
 /// \returns true if \p Class is NS or CF objects AND not retained, false if
