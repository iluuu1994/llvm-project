--- conflicted
+++ resolved
@@ -153,15 +153,12 @@
         if (Name == "__builtin___CFStringMakeConstantString" ||
             Name == "NSClassFromString")
           return callback(E, true);
-<<<<<<< HEAD
-=======
       }
     }
     if (auto *ObjCMsgExpr = dyn_cast<ObjCMessageExpr>(E)) {
       if (auto *Method = ObjCMsgExpr->getMethodDecl()) {
         if (isSafePtrType(Method->getReturnType()))
           return callback(E, true);
->>>>>>> 4084ffcf
       }
       auto Selector = ObjCMsgExpr->getSelector();
       auto NameForFirstSlot = Selector.getNameForSlot(0);
@@ -169,20 +166,6 @@
           !Selector.getNumArgs())
         return callback(E, true);
     }
-<<<<<<< HEAD
-    if (auto *ObjCMsgExpr = dyn_cast<ObjCMessageExpr>(E)) {
-      if (auto *Method = ObjCMsgExpr->getMethodDecl()) {
-        if (isSafePtrType(Method->getReturnType()))
-          return callback(E, true);
-      }
-      auto Selector = ObjCMsgExpr->getSelector();
-      auto NameForFirstSlot = Selector.getNameForSlot(0);
-      if ((NameForFirstSlot == "class" || NameForFirstSlot == "superclass") &&
-          !Selector.getNumArgs())
-        return callback(E, true);
-    }
-=======
->>>>>>> 4084ffcf
     if (auto *ObjCDict = dyn_cast<ObjCDictionaryLiteral>(E))
       return callback(ObjCDict, true);
     if (auto *ObjCArray = dyn_cast<ObjCArrayLiteral>(E))
@@ -253,8 +236,6 @@
   return isOwnerPtrType(T) && T.isConstQualified();
 }
 
-<<<<<<< HEAD
-=======
 bool isExprToGetCheckedPtrCapableMember(const clang::Expr *E) {
   auto *ME = dyn_cast<MemberExpr>(E);
   if (!ME)
@@ -275,7 +256,6 @@
   return result && *result;
 }
 
->>>>>>> 4084ffcf
 class EnsureFunctionVisitor
     : public ConstStmtVisitor<EnsureFunctionVisitor, bool> {
 public:
