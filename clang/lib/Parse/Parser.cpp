//===--- Parser.cpp - C Language Family Parser ----------------------------===//
//
// Part of the LLVM Project, under the Apache License v2.0 with LLVM Exceptions.
// See https://llvm.org/LICENSE.txt for license information.
// SPDX-License-Identifier: Apache-2.0 WITH LLVM-exception
//
//===----------------------------------------------------------------------===//
//
//  This file implements the Parser interfaces.
//
//===----------------------------------------------------------------------===//

#include "clang/Parse/Parser.h"
#include "clang/AST/ASTConsumer.h"
#include "clang/AST/ASTContext.h"
#include "clang/AST/ASTLambda.h"
#include "clang/AST/DeclTemplate.h"
#include "clang/Basic/DiagnosticParse.h"
#include "clang/Basic/StackExhaustionHandler.h"
#include "clang/Parse/RAIIObjectsForParser.h"
#include "clang/Sema/DeclSpec.h"
#include "clang/Sema/EnterExpressionEvaluationContext.h"
#include "clang/Sema/ParsedTemplate.h"
#include "clang/Sema/Scope.h"
#include "clang/Sema/SemaCodeCompletion.h"
#include "llvm/ADT/STLForwardCompat.h"
#include "llvm/Support/Path.h"
#include "llvm/Support/TimeProfiler.h"
using namespace clang;


namespace {
/// A comment handler that passes comments found by the preprocessor
/// to the parser action.
class ActionCommentHandler : public CommentHandler {
  Sema &S;

public:
  explicit ActionCommentHandler(Sema &S) : S(S) { }

  bool HandleComment(Preprocessor &PP, SourceRange Comment) override {
    S.ActOnComment(Comment);
    return false;
  }
};
} // end anonymous namespace

IdentifierInfo *Parser::getSEHExceptKeyword() {
  // __except is accepted as a (contextual) keyword
  if (!Ident__except && (getLangOpts().MicrosoftExt || getLangOpts().Borland))
    Ident__except = PP.getIdentifierInfo("__except");

  return Ident__except;
}

Parser::Parser(Preprocessor &pp, Sema &actions, bool skipFunctionBodies)
    : PP(pp),
      PreferredType(&actions.getASTContext(), pp.isCodeCompletionEnabled()),
      Actions(actions), Diags(PP.getDiagnostics()), StackHandler(Diags),
      GreaterThanIsOperator(true), ColonIsSacred(false),
      InMessageExpression(false), ParsingInObjCContainer(false),
      TemplateParameterDepth(0) {
  SkipFunctionBodies = pp.isCodeCompletionEnabled() || skipFunctionBodies;
  Tok.startToken();
  Tok.setKind(tok::eof);
  Actions.CurScope = nullptr;
  NumCachedScopes = 0;
  CurParsedObjCImpl = nullptr;

  // Add #pragma handlers. These are removed and destroyed in the
  // destructor.
  initializePragmaHandlers();

  CommentSemaHandler.reset(new ActionCommentHandler(actions));
  PP.addCommentHandler(CommentSemaHandler.get());

  PP.setCodeCompletionHandler(*this);

  Actions.ParseTypeFromStringCallback =
      [this](StringRef TypeStr, StringRef Context, SourceLocation IncludeLoc) {
        return this->ParseTypeFromString(TypeStr, Context, IncludeLoc);
      };
}

DiagnosticBuilder Parser::Diag(SourceLocation Loc, unsigned DiagID) {
  return Diags.Report(Loc, DiagID);
}

DiagnosticBuilder Parser::Diag(const Token &Tok, unsigned DiagID) {
  return Diag(Tok.getLocation(), DiagID);
}

DiagnosticBuilder Parser::DiagCompat(SourceLocation Loc,
                                     unsigned CompatDiagId) {
  return Diag(Loc,
              DiagnosticIDs::getCXXCompatDiagId(getLangOpts(), CompatDiagId));
}

DiagnosticBuilder Parser::DiagCompat(const Token &Tok, unsigned CompatDiagId) {
  return DiagCompat(Tok.getLocation(), CompatDiagId);
}

void Parser::SuggestParentheses(SourceLocation Loc, unsigned DK,
                                SourceRange ParenRange) {
  SourceLocation EndLoc = PP.getLocForEndOfToken(ParenRange.getEnd());
  if (!ParenRange.getEnd().isFileID() || EndLoc.isInvalid()) {
    // We can't display the parentheses, so just dig the
    // warning/error and return.
    Diag(Loc, DK);
    return;
  }

  Diag(Loc, DK)
    << FixItHint::CreateInsertion(ParenRange.getBegin(), "(")
    << FixItHint::CreateInsertion(EndLoc, ")");
}

static bool IsCommonTypo(tok::TokenKind ExpectedTok, const Token &Tok) {
  switch (ExpectedTok) {
  case tok::semi:
    return Tok.is(tok::colon) || Tok.is(tok::comma); // : or , for ;
  default: return false;
  }
}

bool Parser::ExpectAndConsume(tok::TokenKind ExpectedTok, unsigned DiagID,
                              StringRef Msg) {
  if (Tok.is(ExpectedTok) || Tok.is(tok::code_completion)) {
    ConsumeAnyToken();
    return false;
  }

  // Detect common single-character typos and resume.
  if (IsCommonTypo(ExpectedTok, Tok)) {
    SourceLocation Loc = Tok.getLocation();
    {
      DiagnosticBuilder DB = Diag(Loc, DiagID);
      DB << FixItHint::CreateReplacement(
                SourceRange(Loc), tok::getPunctuatorSpelling(ExpectedTok));
      if (DiagID == diag::err_expected)
        DB << ExpectedTok;
      else if (DiagID == diag::err_expected_after)
        DB << Msg << ExpectedTok;
      else
        DB << Msg;
    }

    // Pretend there wasn't a problem.
    ConsumeAnyToken();
    return false;
  }

  SourceLocation EndLoc = PP.getLocForEndOfToken(PrevTokLocation);
  const char *Spelling = nullptr;
  if (EndLoc.isValid())
    Spelling = tok::getPunctuatorSpelling(ExpectedTok);

  DiagnosticBuilder DB =
      Spelling
          ? Diag(EndLoc, DiagID) << FixItHint::CreateInsertion(EndLoc, Spelling)
          : Diag(Tok, DiagID);
  if (DiagID == diag::err_expected)
    DB << ExpectedTok;
  else if (DiagID == diag::err_expected_after)
    DB << Msg << ExpectedTok;
  else
    DB << Msg;

  return true;
}

bool Parser::ExpectAndConsumeSemi(unsigned DiagID, StringRef TokenUsed) {
  if (TryConsumeToken(tok::semi))
    return false;

  if (Tok.is(tok::code_completion)) {
    handleUnexpectedCodeCompletionToken();
    return false;
  }

  if ((Tok.is(tok::r_paren) || Tok.is(tok::r_square)) &&
      NextToken().is(tok::semi)) {
    Diag(Tok, diag::err_extraneous_token_before_semi)
      << PP.getSpelling(Tok)
      << FixItHint::CreateRemoval(Tok.getLocation());
    ConsumeAnyToken(); // The ')' or ']'.
    ConsumeToken(); // The ';'.
    return false;
  }

  return ExpectAndConsume(tok::semi, DiagID , TokenUsed);
}

void Parser::ConsumeExtraSemi(ExtraSemiKind Kind, DeclSpec::TST TST) {
  if (!Tok.is(tok::semi)) return;

  bool HadMultipleSemis = false;
  SourceLocation StartLoc = Tok.getLocation();
  SourceLocation EndLoc = Tok.getLocation();
  ConsumeToken();

  while ((Tok.is(tok::semi) && !Tok.isAtStartOfLine())) {
    HadMultipleSemis = true;
    EndLoc = Tok.getLocation();
    ConsumeToken();
  }

  // C++11 allows extra semicolons at namespace scope, but not in any of the
  // other contexts.
  if (Kind == ExtraSemiKind::OutsideFunction && getLangOpts().CPlusPlus) {
    if (getLangOpts().CPlusPlus11)
      Diag(StartLoc, diag::warn_cxx98_compat_top_level_semi)
          << FixItHint::CreateRemoval(SourceRange(StartLoc, EndLoc));
    else
      Diag(StartLoc, diag::ext_extra_semi_cxx11)
          << FixItHint::CreateRemoval(SourceRange(StartLoc, EndLoc));
    return;
  }

  if (Kind != ExtraSemiKind::AfterMemberFunctionDefinition || HadMultipleSemis)
    Diag(StartLoc, diag::ext_extra_semi)
        << Kind
        << DeclSpec::getSpecifierName(
               TST, Actions.getASTContext().getPrintingPolicy())
        << FixItHint::CreateRemoval(SourceRange(StartLoc, EndLoc));
  else
    // A single semicolon is valid after a member function definition.
    Diag(StartLoc, diag::warn_extra_semi_after_mem_fn_def)
      << FixItHint::CreateRemoval(SourceRange(StartLoc, EndLoc));
}

bool Parser::expectIdentifier() {
  if (Tok.is(tok::identifier))
    return false;
  if (const auto *II = Tok.getIdentifierInfo()) {
    if (II->isCPlusPlusKeyword(getLangOpts())) {
      Diag(Tok, diag::err_expected_token_instead_of_objcxx_keyword)
          << tok::identifier << Tok.getIdentifierInfo();
      // Objective-C++: Recover by treating this keyword as a valid identifier.
      return false;
    }
  }
  Diag(Tok, diag::err_expected) << tok::identifier;
  return true;
}

void Parser::checkCompoundToken(SourceLocation FirstTokLoc,
                                tok::TokenKind FirstTokKind, CompoundToken Op) {
  if (FirstTokLoc.isInvalid())
    return;
  SourceLocation SecondTokLoc = Tok.getLocation();

  // If either token is in a macro, we expect both tokens to come from the same
  // macro expansion.
  if ((FirstTokLoc.isMacroID() || SecondTokLoc.isMacroID()) &&
      PP.getSourceManager().getFileID(FirstTokLoc) !=
          PP.getSourceManager().getFileID(SecondTokLoc)) {
    Diag(FirstTokLoc, diag::warn_compound_token_split_by_macro)
        << (FirstTokKind == Tok.getKind()) << FirstTokKind << Tok.getKind()
        << static_cast<int>(Op) << SourceRange(FirstTokLoc);
    Diag(SecondTokLoc, diag::note_compound_token_split_second_token_here)
        << (FirstTokKind == Tok.getKind()) << Tok.getKind()
        << SourceRange(SecondTokLoc);
    return;
  }

  // We expect the tokens to abut.
  if (Tok.hasLeadingSpace() || Tok.isAtStartOfLine()) {
    SourceLocation SpaceLoc = PP.getLocForEndOfToken(FirstTokLoc);
    if (SpaceLoc.isInvalid())
      SpaceLoc = FirstTokLoc;
    Diag(SpaceLoc, diag::warn_compound_token_split_by_whitespace)
        << (FirstTokKind == Tok.getKind()) << FirstTokKind << Tok.getKind()
        << static_cast<int>(Op) << SourceRange(FirstTokLoc, SecondTokLoc);
    return;
  }
}

//===----------------------------------------------------------------------===//
// Error recovery.
//===----------------------------------------------------------------------===//

static bool HasFlagsSet(Parser::SkipUntilFlags L, Parser::SkipUntilFlags R) {
  return (static_cast<unsigned>(L) & static_cast<unsigned>(R)) != 0;
}

bool Parser::SkipUntil(ArrayRef<tok::TokenKind> Toks, SkipUntilFlags Flags) {
  // We always want this function to skip at least one token if the first token
  // isn't T and if not at EOF.
  bool isFirstTokenSkipped = true;
  while (true) {
    // If we found one of the tokens, stop and return true.
    for (unsigned i = 0, NumToks = Toks.size(); i != NumToks; ++i) {
      if (Tok.is(Toks[i])) {
        if (HasFlagsSet(Flags, StopBeforeMatch)) {
          // Noop, don't consume the token.
        } else {
          ConsumeAnyToken();
        }
        return true;
      }
    }

    // Important special case: The caller has given up and just wants us to
    // skip the rest of the file. Do this without recursing, since we can
    // get here precisely because the caller detected too much recursion.
    if (Toks.size() == 1 && Toks[0] == tok::eof &&
        !HasFlagsSet(Flags, StopAtSemi) &&
        !HasFlagsSet(Flags, StopAtCodeCompletion)) {
      while (Tok.isNot(tok::eof))
        ConsumeAnyToken();
      return true;
    }

    switch (Tok.getKind()) {
    case tok::eof:
      // Ran out of tokens.
      return false;

    case tok::annot_pragma_openmp:
    case tok::annot_attr_openmp:
    case tok::annot_pragma_openmp_end:
      // Stop before an OpenMP pragma boundary.
      if (OpenMPDirectiveParsing)
        return false;
      ConsumeAnnotationToken();
      break;
    case tok::annot_pragma_openacc:
    case tok::annot_pragma_openacc_end:
      // Stop before an OpenACC pragma boundary.
      if (OpenACCDirectiveParsing)
        return false;
      ConsumeAnnotationToken();
      break;
    case tok::annot_module_begin:
    case tok::annot_module_end:
    case tok::annot_module_include:
    case tok::annot_repl_input_end:
      // Stop before we change submodules. They generally indicate a "good"
      // place to pick up parsing again (except in the special case where
      // we're trying to skip to EOF).
      return false;

    case tok::code_completion:
      if (!HasFlagsSet(Flags, StopAtCodeCompletion))
        handleUnexpectedCodeCompletionToken();
      return false;

    case tok::l_paren:
      // Recursively skip properly-nested parens.
      ConsumeParen();
      if (HasFlagsSet(Flags, StopAtCodeCompletion))
        SkipUntil(tok::r_paren, StopAtCodeCompletion);
      else
        SkipUntil(tok::r_paren);
      break;
    case tok::l_square:
      // Recursively skip properly-nested square brackets.
      ConsumeBracket();
      if (HasFlagsSet(Flags, StopAtCodeCompletion))
        SkipUntil(tok::r_square, StopAtCodeCompletion);
      else
        SkipUntil(tok::r_square);
      break;
    case tok::l_brace:
      // Recursively skip properly-nested braces.
      ConsumeBrace();
      if (HasFlagsSet(Flags, StopAtCodeCompletion))
        SkipUntil(tok::r_brace, StopAtCodeCompletion);
      else
        SkipUntil(tok::r_brace);
      break;
    case tok::question:
      // Recursively skip ? ... : pairs; these function as brackets. But
      // still stop at a semicolon if requested.
      ConsumeToken();
      SkipUntil(tok::colon,
                SkipUntilFlags(unsigned(Flags) &
                               unsigned(StopAtCodeCompletion | StopAtSemi)));
      break;

    // Okay, we found a ']' or '}' or ')', which we think should be balanced.
    // Since the user wasn't looking for this token (if they were, it would
    // already be handled), this isn't balanced.  If there is a LHS token at a
    // higher level, we will assume that this matches the unbalanced token
    // and return it.  Otherwise, this is a spurious RHS token, which we skip.
    case tok::r_paren:
      if (ParenCount && !isFirstTokenSkipped)
        return false;  // Matches something.
      ConsumeParen();
      break;
    case tok::r_square:
      if (BracketCount && !isFirstTokenSkipped)
        return false;  // Matches something.
      ConsumeBracket();
      break;
    case tok::r_brace:
      if (BraceCount && !isFirstTokenSkipped)
        return false;  // Matches something.
      ConsumeBrace();
      break;

    case tok::semi:
      if (HasFlagsSet(Flags, StopAtSemi))
        return false;
      [[fallthrough]];
    default:
      // Skip this token.
      ConsumeAnyToken();
      break;
    }
    isFirstTokenSkipped = false;
  }
}

//===----------------------------------------------------------------------===//
// Scope manipulation
//===----------------------------------------------------------------------===//

void Parser::EnterScope(unsigned ScopeFlags) {
  if (NumCachedScopes) {
    Scope *N = ScopeCache[--NumCachedScopes];
    N->Init(getCurScope(), ScopeFlags);
    Actions.CurScope = N;
  } else {
    Actions.CurScope = new Scope(getCurScope(), ScopeFlags, Diags);
  }
}

void Parser::ExitScope() {
  assert(getCurScope() && "Scope imbalance!");

  // Inform the actions module that this scope is going away if there are any
  // decls in it.
  Actions.ActOnPopScope(Tok.getLocation(), getCurScope());

  Scope *OldScope = getCurScope();
  Actions.CurScope = OldScope->getParent();

  if (NumCachedScopes == ScopeCacheSize)
    delete OldScope;
  else
    ScopeCache[NumCachedScopes++] = OldScope;
}

Parser::ParseScopeFlags::ParseScopeFlags(Parser *Self, unsigned ScopeFlags,
                                 bool ManageFlags)
  : CurScope(ManageFlags ? Self->getCurScope() : nullptr) {
  if (CurScope) {
    OldFlags = CurScope->getFlags();
    CurScope->setFlags(ScopeFlags);
  }
}

Parser::ParseScopeFlags::~ParseScopeFlags() {
  if (CurScope)
    CurScope->setFlags(OldFlags);
}


//===----------------------------------------------------------------------===//
// C99 6.9: External Definitions.
//===----------------------------------------------------------------------===//

Parser::~Parser() {
  // If we still have scopes active, delete the scope tree.
  delete getCurScope();
  Actions.CurScope = nullptr;

  // Free the scope cache.
  for (unsigned i = 0, e = NumCachedScopes; i != e; ++i)
    delete ScopeCache[i];

  resetPragmaHandlers();

  PP.removeCommentHandler(CommentSemaHandler.get());

  PP.clearCodeCompletionHandler();

  DestroyTemplateIds();
}

void Parser::Initialize() {
  // Create the translation unit scope.  Install it as the current scope.
  assert(getCurScope() == nullptr && "A scope is already active?");
  EnterScope(Scope::DeclScope);
  Actions.ActOnTranslationUnitScope(getCurScope());

  // Initialization for Objective-C context sensitive keywords recognition.
  // Referenced in Parser::ParseObjCTypeQualifierList.
  if (getLangOpts().ObjC) {
    ObjCTypeQuals[llvm::to_underlying(ObjCTypeQual::in)] =
        &PP.getIdentifierTable().get("in");
    ObjCTypeQuals[llvm::to_underlying(ObjCTypeQual::out)] =
        &PP.getIdentifierTable().get("out");
    ObjCTypeQuals[llvm::to_underlying(ObjCTypeQual::inout)] =
        &PP.getIdentifierTable().get("inout");
    ObjCTypeQuals[llvm::to_underlying(ObjCTypeQual::oneway)] =
        &PP.getIdentifierTable().get("oneway");
    ObjCTypeQuals[llvm::to_underlying(ObjCTypeQual::bycopy)] =
        &PP.getIdentifierTable().get("bycopy");
    ObjCTypeQuals[llvm::to_underlying(ObjCTypeQual::byref)] =
        &PP.getIdentifierTable().get("byref");
    ObjCTypeQuals[llvm::to_underlying(ObjCTypeQual::nonnull)] =
        &PP.getIdentifierTable().get("nonnull");
    ObjCTypeQuals[llvm::to_underlying(ObjCTypeQual::nullable)] =
        &PP.getIdentifierTable().get("nullable");
    ObjCTypeQuals[llvm::to_underlying(ObjCTypeQual::null_unspecified)] =
        &PP.getIdentifierTable().get("null_unspecified");
  }

  Ident_instancetype = nullptr;
  Ident_final = nullptr;
  Ident_sealed = nullptr;
  Ident_abstract = nullptr;
  Ident_override = nullptr;
  Ident_trivially_relocatable_if_eligible = nullptr;
  Ident_replaceable_if_eligible = nullptr;
  Ident_GNU_final = nullptr;
  Ident_import = nullptr;
  Ident_module = nullptr;

  Ident_super = &PP.getIdentifierTable().get("super");

  Ident_vector = nullptr;
  Ident_bool = nullptr;
  Ident_Bool = nullptr;
  Ident_pixel = nullptr;
  if (getLangOpts().AltiVec || getLangOpts().ZVector) {
    Ident_vector = &PP.getIdentifierTable().get("vector");
    Ident_bool = &PP.getIdentifierTable().get("bool");
    Ident_Bool = &PP.getIdentifierTable().get("_Bool");
  }
  if (getLangOpts().AltiVec)
    Ident_pixel = &PP.getIdentifierTable().get("pixel");

  Ident_introduced = nullptr;
  Ident_deprecated = nullptr;
  Ident_obsoleted = nullptr;
  Ident_unavailable = nullptr;
  Ident_strict = nullptr;
  Ident_replacement = nullptr;

  Ident_language = Ident_defined_in = Ident_generated_declaration = Ident_USR =
      nullptr;

  Ident__except = nullptr;

  Ident__exception_code = Ident__exception_info = nullptr;
  Ident__abnormal_termination = Ident___exception_code = nullptr;
  Ident___exception_info = Ident___abnormal_termination = nullptr;
  Ident_GetExceptionCode = Ident_GetExceptionInfo = nullptr;
  Ident_AbnormalTermination = nullptr;

  if(getLangOpts().Borland) {
    Ident__exception_info        = PP.getIdentifierInfo("_exception_info");
    Ident___exception_info       = PP.getIdentifierInfo("__exception_info");
    Ident_GetExceptionInfo       = PP.getIdentifierInfo("GetExceptionInformation");
    Ident__exception_code        = PP.getIdentifierInfo("_exception_code");
    Ident___exception_code       = PP.getIdentifierInfo("__exception_code");
    Ident_GetExceptionCode       = PP.getIdentifierInfo("GetExceptionCode");
    Ident__abnormal_termination  = PP.getIdentifierInfo("_abnormal_termination");
    Ident___abnormal_termination = PP.getIdentifierInfo("__abnormal_termination");
    Ident_AbnormalTermination    = PP.getIdentifierInfo("AbnormalTermination");

    PP.SetPoisonReason(Ident__exception_code,diag::err_seh___except_block);
    PP.SetPoisonReason(Ident___exception_code,diag::err_seh___except_block);
    PP.SetPoisonReason(Ident_GetExceptionCode,diag::err_seh___except_block);
    PP.SetPoisonReason(Ident__exception_info,diag::err_seh___except_filter);
    PP.SetPoisonReason(Ident___exception_info,diag::err_seh___except_filter);
    PP.SetPoisonReason(Ident_GetExceptionInfo,diag::err_seh___except_filter);
    PP.SetPoisonReason(Ident__abnormal_termination,diag::err_seh___finally_block);
    PP.SetPoisonReason(Ident___abnormal_termination,diag::err_seh___finally_block);
    PP.SetPoisonReason(Ident_AbnormalTermination,diag::err_seh___finally_block);
  }

  if (getLangOpts().CPlusPlusModules) {
    Ident_import = PP.getIdentifierInfo("import");
    Ident_module = PP.getIdentifierInfo("module");
  }

  Actions.Initialize();

  // Prime the lexer look-ahead.
  ConsumeToken();
}

void Parser::DestroyTemplateIds() {
  for (TemplateIdAnnotation *Id : TemplateIds)
    Id->Destroy();
  TemplateIds.clear();
}

bool Parser::ParseFirstTopLevelDecl(DeclGroupPtrTy &Result,
                                    Sema::ModuleImportState &ImportState) {
  Actions.ActOnStartOfTranslationUnit();

  // For C++20 modules, a module decl must be the first in the TU.  We also
  // need to track module imports.
  ImportState = Sema::ModuleImportState::FirstDecl;
  bool NoTopLevelDecls = ParseTopLevelDecl(Result, ImportState);

  // C11 6.9p1 says translation units must have at least one top-level
  // declaration. C++ doesn't have this restriction. We also don't want to
  // complain if we have a precompiled header, although technically if the PCH
  // is empty we should still emit the (pedantic) diagnostic.
  // If the main file is a header, we're only pretending it's a TU; don't warn.
  if (NoTopLevelDecls && !Actions.getASTContext().getExternalSource() &&
      !getLangOpts().CPlusPlus && !getLangOpts().IsHeaderFile)
    Diag(diag::ext_empty_translation_unit);

  return NoTopLevelDecls;
}

bool Parser::ParseTopLevelDecl(DeclGroupPtrTy &Result,
                               Sema::ModuleImportState &ImportState) {
  DestroyTemplateIdAnnotationsRAIIObj CleanupRAII(*this);

  Result = nullptr;
  switch (Tok.getKind()) {
  case tok::annot_pragma_unused:
    HandlePragmaUnused();
    return false;

  case tok::kw_export:
    switch (NextToken().getKind()) {
    case tok::kw_module:
      goto module_decl;

    // Note: no need to handle kw_import here. We only form kw_import under
    // the Standard C++ Modules, and in that case 'export import' is parsed as
    // an export-declaration containing an import-declaration.

    // Recognize context-sensitive C++20 'export module' and 'export import'
    // declarations.
    case tok::identifier: {
      IdentifierInfo *II = NextToken().getIdentifierInfo();
      if ((II == Ident_module || II == Ident_import) &&
          GetLookAheadToken(2).isNot(tok::coloncolon)) {
        if (II == Ident_module)
          goto module_decl;
        else
          goto import_decl;
      }
      break;
    }

    default:
      break;
    }
    break;

  case tok::kw_module:
  module_decl:
    Result = ParseModuleDecl(ImportState);
    return false;

  case tok::kw_import:
  import_decl: {
    Decl *ImportDecl = ParseModuleImport(SourceLocation(), ImportState);
    Result = Actions.ConvertDeclToDeclGroup(ImportDecl);
    return false;
  }

  case tok::annot_module_include: {
    auto Loc = Tok.getLocation();
    Module *Mod = reinterpret_cast<Module *>(Tok.getAnnotationValue());
    // FIXME: We need a better way to disambiguate C++ clang modules and
    // standard C++ modules.
    if (!getLangOpts().CPlusPlusModules || !Mod->isHeaderUnit())
      Actions.ActOnAnnotModuleInclude(Loc, Mod);
    else {
      DeclResult Import =
          Actions.ActOnModuleImport(Loc, SourceLocation(), Loc, Mod);
      Decl *ImportDecl = Import.isInvalid() ? nullptr : Import.get();
      Result = Actions.ConvertDeclToDeclGroup(ImportDecl);
    }
    ConsumeAnnotationToken();
    return false;
  }

  case tok::annot_module_begin:
    Actions.ActOnAnnotModuleBegin(
        Tok.getLocation(),
        reinterpret_cast<Module *>(Tok.getAnnotationValue()));
    ConsumeAnnotationToken();
    ImportState = Sema::ModuleImportState::NotACXX20Module;
    return false;

  case tok::annot_module_end:
    Actions.ActOnAnnotModuleEnd(
        Tok.getLocation(),
        reinterpret_cast<Module *>(Tok.getAnnotationValue()));
    ConsumeAnnotationToken();
    ImportState = Sema::ModuleImportState::NotACXX20Module;
    return false;

  case tok::eof:
  case tok::annot_repl_input_end:
    // Check whether -fmax-tokens= was reached.
    if (PP.getMaxTokens() != 0 && PP.getTokenCount() > PP.getMaxTokens()) {
      PP.Diag(Tok.getLocation(), diag::warn_max_tokens_total)
          << PP.getTokenCount() << PP.getMaxTokens();
      SourceLocation OverrideLoc = PP.getMaxTokensOverrideLoc();
      if (OverrideLoc.isValid()) {
        PP.Diag(OverrideLoc, diag::note_max_tokens_total_override);
      }
    }

    // Late template parsing can begin.
    Actions.SetLateTemplateParser(LateTemplateParserCallback, nullptr, this);
    Actions.ActOnEndOfTranslationUnit();
    //else don't tell Sema that we ended parsing: more input might come.
    return true;

  case tok::identifier:
    // C++2a [basic.link]p3:
    //   A token sequence beginning with 'export[opt] module' or
    //   'export[opt] import' and not immediately followed by '::'
    //   is never interpreted as the declaration of a top-level-declaration.
    if ((Tok.getIdentifierInfo() == Ident_module ||
         Tok.getIdentifierInfo() == Ident_import) &&
        NextToken().isNot(tok::coloncolon)) {
      if (Tok.getIdentifierInfo() == Ident_module)
        goto module_decl;
      else
        goto import_decl;
    }
    break;

  default:
    break;
  }

  ParsedAttributes DeclAttrs(AttrFactory);
  ParsedAttributes DeclSpecAttrs(AttrFactory);
  // GNU attributes are applied to the declaration specification while the
  // standard attributes are applied to the declaration.  We parse the two
  // attribute sets into different containters so we can apply them during
  // the regular parsing process.
  while (MaybeParseCXX11Attributes(DeclAttrs) ||
         MaybeParseGNUAttributes(DeclSpecAttrs))
    ;

  Result = ParseExternalDeclaration(DeclAttrs, DeclSpecAttrs);
  // An empty Result might mean a line with ';' or some parsing error, ignore
  // it.
  if (Result) {
    if (ImportState == Sema::ModuleImportState::FirstDecl)
      // First decl was not modular.
      ImportState = Sema::ModuleImportState::NotACXX20Module;
    else if (ImportState == Sema::ModuleImportState::ImportAllowed)
      // Non-imports disallow further imports.
      ImportState = Sema::ModuleImportState::ImportFinished;
    else if (ImportState ==
             Sema::ModuleImportState::PrivateFragmentImportAllowed)
      // Non-imports disallow further imports.
      ImportState = Sema::ModuleImportState::PrivateFragmentImportFinished;
  }
  return false;
}

Parser::DeclGroupPtrTy
Parser::ParseExternalDeclaration(ParsedAttributes &Attrs,
                                 ParsedAttributes &DeclSpecAttrs,
                                 ParsingDeclSpec *DS) {
  DestroyTemplateIdAnnotationsRAIIObj CleanupRAII(*this);
  ParenBraceBracketBalancer BalancerRAIIObj(*this);

  if (PP.isCodeCompletionReached()) {
    cutOffParsing();
    return nullptr;
  }

  Decl *SingleDecl = nullptr;
  switch (Tok.getKind()) {
  case tok::annot_pragma_vis:
    HandlePragmaVisibility();
    return nullptr;
  case tok::annot_pragma_pack:
    HandlePragmaPack();
    return nullptr;
  case tok::annot_pragma_msstruct:
    HandlePragmaMSStruct();
    return nullptr;
  case tok::annot_pragma_align:
    HandlePragmaAlign();
    return nullptr;
  case tok::annot_pragma_weak:
    HandlePragmaWeak();
    return nullptr;
  case tok::annot_pragma_weakalias:
    HandlePragmaWeakAlias();
    return nullptr;
  case tok::annot_pragma_redefine_extname:
    HandlePragmaRedefineExtname();
    return nullptr;
  case tok::annot_pragma_fp_contract:
    HandlePragmaFPContract();
    return nullptr;
  case tok::annot_pragma_fenv_access:
  case tok::annot_pragma_fenv_access_ms:
    HandlePragmaFEnvAccess();
    return nullptr;
  case tok::annot_pragma_fenv_round:
    HandlePragmaFEnvRound();
    return nullptr;
  case tok::annot_pragma_cx_limited_range:
    HandlePragmaCXLimitedRange();
    return nullptr;
  case tok::annot_pragma_float_control:
    HandlePragmaFloatControl();
    return nullptr;
  case tok::annot_pragma_fp:
    HandlePragmaFP();
    break;
  case tok::annot_pragma_opencl_extension:
    HandlePragmaOpenCLExtension();
    return nullptr;
  case tok::annot_attr_openmp:
  case tok::annot_pragma_openmp: {
    AccessSpecifier AS = AS_none;
    return ParseOpenMPDeclarativeDirectiveWithExtDecl(AS, Attrs);
  }
  case tok::annot_pragma_openacc: {
    AccessSpecifier AS = AS_none;
    return ParseOpenACCDirectiveDecl(AS, Attrs, DeclSpec::TST_unspecified,
                                     /*TagDecl=*/nullptr);
  }
  case tok::annot_pragma_ms_pointers_to_members:
    HandlePragmaMSPointersToMembers();
    return nullptr;
  case tok::annot_pragma_ms_vtordisp:
    HandlePragmaMSVtorDisp();
    return nullptr;
  case tok::annot_pragma_ms_pragma:
    HandlePragmaMSPragma();
    return nullptr;
  case tok::annot_pragma_dump:
    HandlePragmaDump();
    return nullptr;
  case tok::annot_pragma_attribute:
    HandlePragmaAttribute();
    return nullptr;
  case tok::semi:
    // Either a C++11 empty-declaration or attribute-declaration.
    SingleDecl =
        Actions.ActOnEmptyDeclaration(getCurScope(), Attrs, Tok.getLocation());
    ConsumeExtraSemi(ExtraSemiKind::OutsideFunction);
    break;
  case tok::r_brace:
    Diag(Tok, diag::err_extraneous_closing_brace);
    ConsumeBrace();
    return nullptr;
  case tok::eof:
    Diag(Tok, diag::err_expected_external_declaration);
    return nullptr;
  case tok::kw___extension__: {
    // __extension__ silences extension warnings in the subexpression.
    ExtensionRAIIObject O(Diags);  // Use RAII to do this.
    ConsumeToken();
    return ParseExternalDeclaration(Attrs, DeclSpecAttrs);
  }
  case tok::kw_asm: {
    ProhibitAttributes(Attrs);

    SourceLocation StartLoc = Tok.getLocation();
    SourceLocation EndLoc;

    ExprResult Result(ParseSimpleAsm(/*ForAsmLabel*/ false, &EndLoc));

    // Check if GNU-style InlineAsm is disabled.
    // Empty asm string is allowed because it will not introduce
    // any assembly code.
    if (!(getLangOpts().GNUAsm || Result.isInvalid())) {
      const auto *SL = cast<StringLiteral>(Result.get());
      if (!SL->getString().trim().empty())
        Diag(StartLoc, diag::err_gnu_inline_asm_disabled);
    }

    ExpectAndConsume(tok::semi, diag::err_expected_after,
                     "top-level asm block");

    if (Result.isInvalid())
      return nullptr;
    SingleDecl = Actions.ActOnFileScopeAsmDecl(Result.get(), StartLoc, EndLoc);
    break;
  }
  case tok::at:
    return ParseObjCAtDirectives(Attrs, DeclSpecAttrs);
  case tok::minus:
  case tok::plus:
    if (!getLangOpts().ObjC) {
      Diag(Tok, diag::err_expected_external_declaration);
      ConsumeToken();
      return nullptr;
    }
    SingleDecl = ParseObjCMethodDefinition();
    break;
  case tok::code_completion:
    cutOffParsing();
    if (CurParsedObjCImpl) {
      // Code-complete Objective-C methods even without leading '-'/'+' prefix.
      Actions.CodeCompletion().CodeCompleteObjCMethodDecl(
          getCurScope(),
          /*IsInstanceMethod=*/std::nullopt,
          /*ReturnType=*/nullptr);
    }

    SemaCodeCompletion::ParserCompletionContext PCC;
    if (CurParsedObjCImpl) {
      PCC = SemaCodeCompletion::PCC_ObjCImplementation;
    } else if (PP.isIncrementalProcessingEnabled()) {
      PCC = SemaCodeCompletion::PCC_TopLevelOrExpression;
    } else {
      PCC = SemaCodeCompletion::PCC_Namespace;
    };
    Actions.CodeCompletion().CodeCompleteOrdinaryName(getCurScope(), PCC);
    return nullptr;
  case tok::kw_import: {
    Sema::ModuleImportState IS = Sema::ModuleImportState::NotACXX20Module;
    if (getLangOpts().CPlusPlusModules) {
      llvm_unreachable("not expecting a c++20 import here");
      ProhibitAttributes(Attrs);
    }
    SingleDecl = ParseModuleImport(SourceLocation(), IS);
  } break;
  case tok::kw_export:
    if (getLangOpts().CPlusPlusModules || getLangOpts().HLSL) {
      ProhibitAttributes(Attrs);
      SingleDecl = ParseExportDeclaration();
      break;
    }
    // This must be 'export template'. Parse it so we can diagnose our lack
    // of support.
    [[fallthrough]];
  case tok::kw_using:
  case tok::kw_namespace:
  case tok::kw_typedef:
  case tok::kw_template:
  case tok::kw_static_assert:
  case tok::kw__Static_assert:
    // A function definition cannot start with any of these keywords.
    {
      SourceLocation DeclEnd;
      return ParseDeclaration(DeclaratorContext::File, DeclEnd, Attrs,
                              DeclSpecAttrs);
    }

  case tok::kw_cbuffer:
  case tok::kw_tbuffer:
    if (getLangOpts().HLSL) {
      SourceLocation DeclEnd;
      return ParseDeclaration(DeclaratorContext::File, DeclEnd, Attrs,
                              DeclSpecAttrs);
    }
    goto dont_know;

  case tok::kw_static:
    // Parse (then ignore) 'static' prior to a template instantiation. This is
    // a GCC extension that we intentionally do not support.
    if (getLangOpts().CPlusPlus && NextToken().is(tok::kw_template)) {
      Diag(ConsumeToken(), diag::warn_static_inline_explicit_inst_ignored)
        << 0;
      SourceLocation DeclEnd;
      return ParseDeclaration(DeclaratorContext::File, DeclEnd, Attrs,
                              DeclSpecAttrs);
    }
    goto dont_know;

  case tok::kw_inline:
    if (getLangOpts().CPlusPlus) {
      tok::TokenKind NextKind = NextToken().getKind();

      // Inline namespaces. Allowed as an extension even in C++03.
      if (NextKind == tok::kw_namespace) {
        SourceLocation DeclEnd;
        return ParseDeclaration(DeclaratorContext::File, DeclEnd, Attrs,
                                DeclSpecAttrs);
      }

      // Parse (then ignore) 'inline' prior to a template instantiation. This is
      // a GCC extension that we intentionally do not support.
      if (NextKind == tok::kw_template) {
        Diag(ConsumeToken(), diag::warn_static_inline_explicit_inst_ignored)
          << 1;
        SourceLocation DeclEnd;
        return ParseDeclaration(DeclaratorContext::File, DeclEnd, Attrs,
                                DeclSpecAttrs);
      }
    }
    goto dont_know;

  case tok::kw_extern:
    if (getLangOpts().CPlusPlus && NextToken().is(tok::kw_template)) {
      ProhibitAttributes(Attrs);
      ProhibitAttributes(DeclSpecAttrs);
      // Extern templates
      SourceLocation ExternLoc = ConsumeToken();
      SourceLocation TemplateLoc = ConsumeToken();
      Diag(ExternLoc, getLangOpts().CPlusPlus11 ?
             diag::warn_cxx98_compat_extern_template :
             diag::ext_extern_template) << SourceRange(ExternLoc, TemplateLoc);
      SourceLocation DeclEnd;
      return ParseExplicitInstantiation(DeclaratorContext::File, ExternLoc,
                                        TemplateLoc, DeclEnd, Attrs);
    }
    goto dont_know;

  case tok::kw___if_exists:
  case tok::kw___if_not_exists:
    ParseMicrosoftIfExistsExternalDeclaration();
    return nullptr;

  case tok::kw_module:
    Diag(Tok, diag::err_unexpected_module_decl);
    SkipUntil(tok::semi);
    return nullptr;

  default:
  dont_know:
    if (Tok.isEditorPlaceholder()) {
      ConsumeToken();
      return nullptr;
    }
    if (getLangOpts().IncrementalExtensions &&
        !isDeclarationStatement(/*DisambiguatingWithExpression=*/true))
      return ParseTopLevelStmtDecl();

    // We can't tell whether this is a function-definition or declaration yet.
    if (!SingleDecl)
      return ParseDeclarationOrFunctionDefinition(Attrs, DeclSpecAttrs, DS);
  }

  // This routine returns a DeclGroup, if the thing we parsed only contains a
  // single decl, convert it now.
  return Actions.ConvertDeclToDeclGroup(SingleDecl);
}

bool Parser::isDeclarationAfterDeclarator() {
  // Check for '= delete' or '= default'
  if (getLangOpts().CPlusPlus && Tok.is(tok::equal)) {
    const Token &KW = NextToken();
    if (KW.is(tok::kw_default) || KW.is(tok::kw_delete))
      return false;
  }

  return Tok.is(tok::equal) ||      // int X()=  -> not a function def
    Tok.is(tok::comma) ||           // int X(),  -> not a function def
    Tok.is(tok::semi)  ||           // int X();  -> not a function def
    Tok.is(tok::kw_asm) ||          // int X() __asm__ -> not a function def
    Tok.is(tok::kw___attribute) ||  // int X() __attr__ -> not a function def
    (getLangOpts().CPlusPlus &&
     Tok.is(tok::l_paren));         // int X(0) -> not a function def [C++]
}

bool Parser::isStartOfFunctionDefinition(const ParsingDeclarator &Declarator) {
  assert(Declarator.isFunctionDeclarator() && "Isn't a function declarator");
  if (Tok.is(tok::l_brace))   // int X() {}
    return true;

  // Handle K&R C argument lists: int X(f) int f; {}
  if (!getLangOpts().CPlusPlus &&
      Declarator.getFunctionTypeInfo().isKNRPrototype())
    return isDeclarationSpecifier(ImplicitTypenameContext::No);

  if (getLangOpts().CPlusPlus && Tok.is(tok::equal)) {
    const Token &KW = NextToken();
    return KW.is(tok::kw_default) || KW.is(tok::kw_delete);
  }

  return Tok.is(tok::colon) ||         // X() : Base() {} (used for ctors)
         Tok.is(tok::kw_try);          // X() try { ... }
}

Parser::DeclGroupPtrTy Parser::ParseDeclOrFunctionDefInternal(
    ParsedAttributes &Attrs, ParsedAttributes &DeclSpecAttrs,
    ParsingDeclSpec &DS, AccessSpecifier AS) {
  // Because we assume that the DeclSpec has not yet been initialised, we simply
  // overwrite the source range and attribute the provided leading declspec
  // attributes.
  assert(DS.getSourceRange().isInvalid() &&
         "expected uninitialised source range");
  DS.SetRangeStart(DeclSpecAttrs.Range.getBegin());
  DS.SetRangeEnd(DeclSpecAttrs.Range.getEnd());
  DS.takeAttributesFrom(DeclSpecAttrs);

  ParsedTemplateInfo TemplateInfo;
  MaybeParseMicrosoftAttributes(DS.getAttributes());
  // Parse the common declaration-specifiers piece.
  ParseDeclarationSpecifiers(DS, TemplateInfo, AS,
                             DeclSpecContext::DSC_top_level);

  // If we had a free-standing type definition with a missing semicolon, we
  // may get this far before the problem becomes obvious.
  if (DS.hasTagDefinition() && DiagnoseMissingSemiAfterTagDefinition(
                                   DS, AS, DeclSpecContext::DSC_top_level))
    return nullptr;

  // C99 6.7.2.3p6: Handle "struct-or-union identifier;", "enum { X };"
  // declaration-specifiers init-declarator-list[opt] ';'
  if (Tok.is(tok::semi)) {
    auto LengthOfTSTToken = [](DeclSpec::TST TKind) {
      assert(DeclSpec::isDeclRep(TKind));
      switch(TKind) {
      case DeclSpec::TST_class:
        return 5;
      case DeclSpec::TST_struct:
        return 6;
      case DeclSpec::TST_union:
        return 5;
      case DeclSpec::TST_enum:
        return 4;
      case DeclSpec::TST_interface:
        return 9;
      default:
        llvm_unreachable("we only expect to get the length of the class/struct/union/enum");
      }

    };
    // Suggest correct location to fix '[[attrib]] struct' to 'struct [[attrib]]'
    SourceLocation CorrectLocationForAttributes =
        DeclSpec::isDeclRep(DS.getTypeSpecType())
            ? DS.getTypeSpecTypeLoc().getLocWithOffset(
                  LengthOfTSTToken(DS.getTypeSpecType()))
            : SourceLocation();
    ProhibitAttributes(Attrs, CorrectLocationForAttributes);
    ConsumeToken();
    RecordDecl *AnonRecord = nullptr;
    Decl *TheDecl = Actions.ParsedFreeStandingDeclSpec(
        getCurScope(), AS_none, DS, ParsedAttributesView::none(), AnonRecord);
    DS.complete(TheDecl);
    Actions.ActOnDefinedDeclarationSpecifier(TheDecl);
    if (AnonRecord) {
      Decl* decls[] = {AnonRecord, TheDecl};
      return Actions.BuildDeclaratorGroup(decls);
    }
    return Actions.ConvertDeclToDeclGroup(TheDecl);
  }

  if (DS.hasTagDefinition())
    Actions.ActOnDefinedDeclarationSpecifier(DS.getRepAsDecl());

  // ObjC2 allows prefix attributes on class interfaces and protocols.
  // FIXME: This still needs better diagnostics. We should only accept
  // attributes here, no types, etc.
  if (getLangOpts().ObjC && Tok.is(tok::at)) {
    SourceLocation AtLoc = ConsumeToken(); // the "@"
    if (!Tok.isObjCAtKeyword(tok::objc_interface) &&
        !Tok.isObjCAtKeyword(tok::objc_protocol) &&
        !Tok.isObjCAtKeyword(tok::objc_implementation)) {
      Diag(Tok, diag::err_objc_unexpected_attr);
      SkipUntil(tok::semi);
      return nullptr;
    }

    DS.abort();
    DS.takeAttributesFrom(Attrs);

    const char *PrevSpec = nullptr;
    unsigned DiagID;
    if (DS.SetTypeSpecType(DeclSpec::TST_unspecified, AtLoc, PrevSpec, DiagID,
                           Actions.getASTContext().getPrintingPolicy()))
      Diag(AtLoc, DiagID) << PrevSpec;

    if (Tok.isObjCAtKeyword(tok::objc_protocol))
      return ParseObjCAtProtocolDeclaration(AtLoc, DS.getAttributes());

    if (Tok.isObjCAtKeyword(tok::objc_implementation))
      return ParseObjCAtImplementationDeclaration(AtLoc, DS.getAttributes());

    return Actions.ConvertDeclToDeclGroup(
            ParseObjCAtInterfaceDeclaration(AtLoc, DS.getAttributes()));
  }

  // If the declspec consisted only of 'extern' and we have a string
  // literal following it, this must be a C++ linkage specifier like
  // 'extern "C"'.
  if (getLangOpts().CPlusPlus && isTokenStringLiteral() &&
      DS.getStorageClassSpec() == DeclSpec::SCS_extern &&
      DS.getParsedSpecifiers() == DeclSpec::PQ_StorageClassSpecifier) {
    ProhibitAttributes(Attrs);
    Decl *TheDecl = ParseLinkage(DS, DeclaratorContext::File);
    return Actions.ConvertDeclToDeclGroup(TheDecl);
  }

  return ParseDeclGroup(DS, DeclaratorContext::File, Attrs, TemplateInfo);
}

Parser::DeclGroupPtrTy Parser::ParseDeclarationOrFunctionDefinition(
    ParsedAttributes &Attrs, ParsedAttributes &DeclSpecAttrs,
    ParsingDeclSpec *DS, AccessSpecifier AS) {
  // Add an enclosing time trace scope for a bunch of small scopes with
  // "EvaluateAsConstExpr".
  llvm::TimeTraceScope TimeScope("ParseDeclarationOrFunctionDefinition", [&]() {
    return Tok.getLocation().printToString(
        Actions.getASTContext().getSourceManager());
  });

  if (DS) {
    return ParseDeclOrFunctionDefInternal(Attrs, DeclSpecAttrs, *DS, AS);
  } else {
    ParsingDeclSpec PDS(*this);
    // Must temporarily exit the objective-c container scope for
    // parsing c constructs and re-enter objc container scope
    // afterwards.
    ObjCDeclContextSwitch ObjCDC(*this);

    return ParseDeclOrFunctionDefInternal(Attrs, DeclSpecAttrs, PDS, AS);
  }
}

Decl *Parser::ParseFunctionDefinition(ParsingDeclarator &D,
                                      const ParsedTemplateInfo &TemplateInfo,
                                      LateParsedAttrList *LateParsedAttrs) {
  llvm::TimeTraceScope TimeScope("ParseFunctionDefinition", [&]() {
    return Actions.GetNameForDeclarator(D).getName().getAsString();
  });

  // Poison SEH identifiers so they are flagged as illegal in function bodies.
  PoisonSEHIdentifiersRAIIObject PoisonSEHIdentifiers(*this, true);
  const DeclaratorChunk::FunctionTypeInfo &FTI = D.getFunctionTypeInfo();
  TemplateParameterDepthRAII CurTemplateDepthTracker(TemplateParameterDepth);

  // If this is C89 and the declspecs were completely missing, fudge in an
  // implicit int.  We do this here because this is the only place where
  // declaration-specifiers are completely optional in the grammar.
  if (getLangOpts().isImplicitIntRequired() && D.getDeclSpec().isEmpty()) {
    Diag(D.getIdentifierLoc(), diag::warn_missing_type_specifier)
        << D.getDeclSpec().getSourceRange();
    const char *PrevSpec;
    unsigned DiagID;
    const PrintingPolicy &Policy = Actions.getASTContext().getPrintingPolicy();
    D.getMutableDeclSpec().SetTypeSpecType(DeclSpec::TST_int,
                                           D.getIdentifierLoc(),
                                           PrevSpec, DiagID,
                                           Policy);
    D.SetRangeBegin(D.getDeclSpec().getSourceRange().getBegin());
  }

  // If this declaration was formed with a K&R-style identifier list for the
  // arguments, parse declarations for all of the args next.
  // int foo(a,b) int a; float b; {}
  if (FTI.isKNRPrototype())
    ParseKNRParamDeclarations(D);

  // We should have either an opening brace or, in a C++ constructor,
  // we may have a colon.
  if (Tok.isNot(tok::l_brace) &&
      (!getLangOpts().CPlusPlus ||
       (Tok.isNot(tok::colon) && Tok.isNot(tok::kw_try) &&
        Tok.isNot(tok::equal)))) {
    Diag(Tok, diag::err_expected_fn_body);

    // Skip over garbage, until we get to '{'.  Don't eat the '{'.
    SkipUntil(tok::l_brace, StopAtSemi | StopBeforeMatch);

    // If we didn't find the '{', bail out.
    if (Tok.isNot(tok::l_brace))
      return nullptr;
  }

  // Check to make sure that any normal attributes are allowed to be on
  // a definition.  Late parsed attributes are checked at the end.
  if (Tok.isNot(tok::equal)) {
    for (const ParsedAttr &AL : D.getAttributes())
      if (AL.isKnownToGCC() && !AL.isStandardAttributeSyntax())
        Diag(AL.getLoc(), diag::warn_attribute_on_function_definition) << AL;
  }

  // In delayed template parsing mode, for function template we consume the
  // tokens and store them for late parsing at the end of the translation unit.
  if (getLangOpts().DelayedTemplateParsing && Tok.isNot(tok::equal) &&
      TemplateInfo.Kind == ParsedTemplateKind::Template &&
      Actions.canDelayFunctionBody(D)) {
    MultiTemplateParamsArg TemplateParameterLists(*TemplateInfo.TemplateParams);

    ParseScope BodyScope(this, Scope::FnScope | Scope::DeclScope |
                                   Scope::CompoundStmtScope);
    Scope *ParentScope = getCurScope()->getParent();

    D.setFunctionDefinitionKind(FunctionDefinitionKind::Definition);
    Decl *DP = Actions.HandleDeclarator(ParentScope, D,
                                        TemplateParameterLists);
    D.complete(DP);
    D.getMutableDeclSpec().abort();

    if (SkipFunctionBodies && (!DP || Actions.canSkipFunctionBody(DP)) &&
        trySkippingFunctionBody()) {
      BodyScope.Exit();
      return Actions.ActOnSkippedFunctionBody(DP);
    }

    CachedTokens Toks;
    LexTemplateFunctionForLateParsing(Toks);

    if (DP) {
      FunctionDecl *FnD = DP->getAsFunction();
      Actions.CheckForFunctionRedefinition(FnD);
      Actions.MarkAsLateParsedTemplate(FnD, DP, Toks);
    }
    return DP;
  }
  else if (CurParsedObjCImpl &&
           !TemplateInfo.TemplateParams &&
           (Tok.is(tok::l_brace) || Tok.is(tok::kw_try) ||
            Tok.is(tok::colon)) &&
      Actions.CurContext->isTranslationUnit()) {
    ParseScope BodyScope(this, Scope::FnScope | Scope::DeclScope |
                                   Scope::CompoundStmtScope);
    Scope *ParentScope = getCurScope()->getParent();

    D.setFunctionDefinitionKind(FunctionDefinitionKind::Definition);
    Decl *FuncDecl = Actions.HandleDeclarator(ParentScope, D,
                                              MultiTemplateParamsArg());
    D.complete(FuncDecl);
    D.getMutableDeclSpec().abort();
    if (FuncDecl) {
      // Consume the tokens and store them for later parsing.
      StashAwayMethodOrFunctionBodyTokens(FuncDecl);
      CurParsedObjCImpl->HasCFunction = true;
      return FuncDecl;
    }
    // FIXME: Should we really fall through here?
  }

  // Enter a scope for the function body.
  ParseScope BodyScope(this, Scope::FnScope | Scope::DeclScope |
                                 Scope::CompoundStmtScope);

  // Parse function body eagerly if it is either '= delete;' or '= default;' as
  // ActOnStartOfFunctionDef needs to know whether the function is deleted.
  StringLiteral *DeletedMessage = nullptr;
  Sema::FnBodyKind BodyKind = Sema::FnBodyKind::Other;
  SourceLocation KWLoc;
  if (TryConsumeToken(tok::equal)) {
    assert(getLangOpts().CPlusPlus && "Only C++ function definitions have '='");

    if (TryConsumeToken(tok::kw_delete, KWLoc)) {
      Diag(KWLoc, getLangOpts().CPlusPlus11
                      ? diag::warn_cxx98_compat_defaulted_deleted_function
                      : diag::ext_defaulted_deleted_function)
          << 1 /* deleted */;
      BodyKind = Sema::FnBodyKind::Delete;
      DeletedMessage = ParseCXXDeletedFunctionMessage();
    } else if (TryConsumeToken(tok::kw_default, KWLoc)) {
      Diag(KWLoc, getLangOpts().CPlusPlus11
                      ? diag::warn_cxx98_compat_defaulted_deleted_function
                      : diag::ext_defaulted_deleted_function)
          << 0 /* defaulted */;
      BodyKind = Sema::FnBodyKind::Default;
    } else {
      llvm_unreachable("function definition after = not 'delete' or 'default'");
    }

    if (Tok.is(tok::comma)) {
      Diag(KWLoc, diag::err_default_delete_in_multiple_declaration)
          << (BodyKind == Sema::FnBodyKind::Delete);
      SkipUntil(tok::semi);
    } else if (ExpectAndConsume(tok::semi, diag::err_expected_after,
                                BodyKind == Sema::FnBodyKind::Delete
                                    ? "delete"
                                    : "default")) {
      SkipUntil(tok::semi);
    }
  }

  Sema::FPFeaturesStateRAII SaveFPFeatures(Actions);

  // Tell the actions module that we have entered a function definition with the
  // specified Declarator for the function.
  SkipBodyInfo SkipBody;
  Decl *Res = Actions.ActOnStartOfFunctionDef(getCurScope(), D,
                                              TemplateInfo.TemplateParams
                                                  ? *TemplateInfo.TemplateParams
                                                  : MultiTemplateParamsArg(),
                                              &SkipBody, BodyKind);

  if (SkipBody.ShouldSkip) {
    // Do NOT enter SkipFunctionBody if we already consumed the tokens.
    if (BodyKind == Sema::FnBodyKind::Other)
      SkipFunctionBody();

    // ExpressionEvaluationContext is pushed in ActOnStartOfFunctionDef
    // and it would be popped in ActOnFinishFunctionBody.
    // We pop it explcitly here since ActOnFinishFunctionBody won't get called.
    //
    // Do not call PopExpressionEvaluationContext() if it is a lambda because
    // one is already popped when finishing the lambda in BuildLambdaExpr().
    //
    // FIXME: It looks not easy to balance PushExpressionEvaluationContext()
    // and PopExpressionEvaluationContext().
    if (!isLambdaCallOperator(dyn_cast_if_present<FunctionDecl>(Res)))
      Actions.PopExpressionEvaluationContext();
    return Res;
  }

  // Break out of the ParsingDeclarator context before we parse the body.
  D.complete(Res);

  // Break out of the ParsingDeclSpec context, too.  This const_cast is
  // safe because we're always the sole owner.
  D.getMutableDeclSpec().abort();

  if (BodyKind != Sema::FnBodyKind::Other) {
    Actions.SetFunctionBodyKind(Res, KWLoc, BodyKind, DeletedMessage);
    Stmt *GeneratedBody = Res ? Res->getBody() : nullptr;
    Actions.ActOnFinishFunctionBody(Res, GeneratedBody, false);
    return Res;
  }

  // With abbreviated function templates - we need to explicitly add depth to
  // account for the implicit template parameter list induced by the template.
  if (const auto *Template = dyn_cast_if_present<FunctionTemplateDecl>(Res);
      Template && Template->isAbbreviated() &&
      Template->getTemplateParameters()->getParam(0)->isImplicit())
    // First template parameter is implicit - meaning no explicit template
    // parameter list was specified.
    CurTemplateDepthTracker.addDepth(1);

  if (SkipFunctionBodies && (!Res || Actions.canSkipFunctionBody(Res)) &&
      trySkippingFunctionBody()) {
    BodyScope.Exit();
    Actions.ActOnSkippedFunctionBody(Res);
    return Actions.ActOnFinishFunctionBody(Res, nullptr, false);
  }

  if (Tok.is(tok::kw_try))
    return ParseFunctionTryBlock(Res, BodyScope);

  // If we have a colon, then we're probably parsing a C++
  // ctor-initializer.
  if (Tok.is(tok::colon)) {
    ParseConstructorInitializer(Res);

    // Recover from error.
    if (!Tok.is(tok::l_brace)) {
      BodyScope.Exit();
      Actions.ActOnFinishFunctionBody(Res, nullptr);
      return Res;
    }
  } else
    Actions.ActOnDefaultCtorInitializers(Res);

  // Late attributes are parsed in the same scope as the function body.
  if (LateParsedAttrs)
    ParseLexedAttributeList(*LateParsedAttrs, Res, false, true);

  return ParseFunctionStatementBody(Res, BodyScope);
}

void Parser::SkipFunctionBody() {
  if (Tok.is(tok::equal)) {
    SkipUntil(tok::semi);
    return;
  }

  bool IsFunctionTryBlock = Tok.is(tok::kw_try);
  if (IsFunctionTryBlock)
    ConsumeToken();

  CachedTokens Skipped;
  if (ConsumeAndStoreFunctionPrologue(Skipped))
    SkipMalformedDecl();
  else {
    SkipUntil(tok::r_brace);
    while (IsFunctionTryBlock && Tok.is(tok::kw_catch)) {
      SkipUntil(tok::l_brace);
      SkipUntil(tok::r_brace);
    }
  }
}

void Parser::ParseKNRParamDeclarations(Declarator &D) {
  // We know that the top-level of this declarator is a function.
  DeclaratorChunk::FunctionTypeInfo &FTI = D.getFunctionTypeInfo();

  // Enter function-declaration scope, limiting any declarators to the
  // function prototype scope, including parameter declarators.
  ParseScope PrototypeScope(this, Scope::FunctionPrototypeScope |
                            Scope::FunctionDeclarationScope | Scope::DeclScope);

  // Read all the argument declarations.
  while (isDeclarationSpecifier(ImplicitTypenameContext::No)) {
    SourceLocation DSStart = Tok.getLocation();

    // Parse the common declaration-specifiers piece.
    DeclSpec DS(AttrFactory);
    ParsedTemplateInfo TemplateInfo;
    ParseDeclarationSpecifiers(DS, TemplateInfo);

    // C99 6.9.1p6: 'each declaration in the declaration list shall have at
    // least one declarator'.
    // NOTE: GCC just makes this an ext-warn.  It's not clear what it does with
    // the declarations though.  It's trivial to ignore them, really hard to do
    // anything else with them.
    if (TryConsumeToken(tok::semi)) {
      Diag(DSStart, diag::err_declaration_does_not_declare_param);
      continue;
    }

    // C99 6.9.1p6: Declarations shall contain no storage-class specifiers other
    // than register.
    if (DS.getStorageClassSpec() != DeclSpec::SCS_unspecified &&
        DS.getStorageClassSpec() != DeclSpec::SCS_register) {
      Diag(DS.getStorageClassSpecLoc(),
           diag::err_invalid_storage_class_in_func_decl);
      DS.ClearStorageClassSpecs();
    }
    if (DS.getThreadStorageClassSpec() != DeclSpec::TSCS_unspecified) {
      Diag(DS.getThreadStorageClassSpecLoc(),
           diag::err_invalid_storage_class_in_func_decl);
      DS.ClearStorageClassSpecs();
    }

    // Parse the first declarator attached to this declspec.
    Declarator ParmDeclarator(DS, ParsedAttributesView::none(),
                              DeclaratorContext::KNRTypeList);
    ParseDeclarator(ParmDeclarator);

    // Handle the full declarator list.
    while (true) {
      // If attributes are present, parse them.
      MaybeParseGNUAttributes(ParmDeclarator);

      // Ask the actions module to compute the type for this declarator.
      Decl *Param =
        Actions.ActOnParamDeclarator(getCurScope(), ParmDeclarator);

      if (Param &&
          // A missing identifier has already been diagnosed.
          ParmDeclarator.getIdentifier()) {

        // Scan the argument list looking for the correct param to apply this
        // type.
        for (unsigned i = 0; ; ++i) {
          // C99 6.9.1p6: those declarators shall declare only identifiers from
          // the identifier list.
          if (i == FTI.NumParams) {
            Diag(ParmDeclarator.getIdentifierLoc(), diag::err_no_matching_param)
              << ParmDeclarator.getIdentifier();
            break;
          }

          if (FTI.Params[i].Ident == ParmDeclarator.getIdentifier()) {
            // Reject redefinitions of parameters.
            if (FTI.Params[i].Param) {
              Diag(ParmDeclarator.getIdentifierLoc(),
                   diag::err_param_redefinition)
                 << ParmDeclarator.getIdentifier();
            } else {
              FTI.Params[i].Param = Param;
            }
            break;
          }
        }
      }

      // If we don't have a comma, it is either the end of the list (a ';') or
      // an error, bail out.
      if (Tok.isNot(tok::comma))
        break;

      ParmDeclarator.clear();

      // Consume the comma.
      ParmDeclarator.setCommaLoc(ConsumeToken());

      // Parse the next declarator.
      ParseDeclarator(ParmDeclarator);
    }

    // Consume ';' and continue parsing.
    if (!ExpectAndConsumeSemi(diag::err_expected_semi_declaration))
      continue;

    // Otherwise recover by skipping to next semi or mandatory function body.
    if (SkipUntil(tok::l_brace, StopAtSemi | StopBeforeMatch))
      break;
    TryConsumeToken(tok::semi);
  }

  // The actions module must verify that all arguments were declared.
  Actions.ActOnFinishKNRParamDeclarations(getCurScope(), D, Tok.getLocation());
}

ExprResult Parser::ParseAsmStringLiteral(bool ForAsmLabel) {

  ExprResult AsmString;
  if (isTokenStringLiteral()) {
    AsmString = ParseStringLiteralExpression();
    if (AsmString.isInvalid())
      return AsmString;

    const auto *SL = cast<StringLiteral>(AsmString.get());
    if (!SL->isOrdinary()) {
      Diag(Tok, diag::err_asm_operand_wide_string_literal)
          << SL->isWide() << SL->getSourceRange();
      return ExprError();
    }
  } else if (!ForAsmLabel && getLangOpts().CPlusPlus11 &&
             Tok.is(tok::l_paren)) {
    ParenParseOption ExprType = ParenParseOption::SimpleExpr;
    SourceLocation RParenLoc;
    ParsedType CastTy;

    EnterExpressionEvaluationContext ConstantEvaluated(
        Actions, Sema::ExpressionEvaluationContext::ConstantEvaluated);
    AsmString = ParseParenExpression(ExprType, true /*stopIfCastExpr*/, false,
                                     CastTy, RParenLoc);
    if (!AsmString.isInvalid())
      AsmString = Actions.ActOnConstantExpression(AsmString);

    if (AsmString.isInvalid())
      return ExprError();
  } else {
    Diag(Tok, diag::err_asm_expected_string) << /*and expression=*/(
        (getLangOpts().CPlusPlus11 && !ForAsmLabel) ? 0 : 1);
  }

  return Actions.ActOnGCCAsmStmtString(AsmString.get(), ForAsmLabel);
}

ExprResult Parser::ParseSimpleAsm(bool ForAsmLabel, SourceLocation *EndLoc) {
  assert(Tok.is(tok::kw_asm) && "Not an asm!");
  SourceLocation Loc = ConsumeToken();

  if (isGNUAsmQualifier(Tok)) {
    // Remove from the end of 'asm' to the end of the asm qualifier.
    SourceRange RemovalRange(PP.getLocForEndOfToken(Loc),
                             PP.getLocForEndOfToken(Tok.getLocation()));
    Diag(Tok, diag::err_global_asm_qualifier_ignored)
        << GNUAsmQualifiers::getQualifierName(getGNUAsmQualifier(Tok))
        << FixItHint::CreateRemoval(RemovalRange);
    ConsumeToken();
  }

  BalancedDelimiterTracker T(*this, tok::l_paren);
  if (T.consumeOpen()) {
    Diag(Tok, diag::err_expected_lparen_after) << "asm";
    return ExprError();
  }

  ExprResult Result(ParseAsmStringLiteral(ForAsmLabel));

  if (!Result.isInvalid()) {
    // Close the paren and get the location of the end bracket
    T.consumeClose();
    if (EndLoc)
      *EndLoc = T.getCloseLocation();
  } else if (SkipUntil(tok::r_paren, StopAtSemi | StopBeforeMatch)) {
    if (EndLoc)
      *EndLoc = Tok.getLocation();
    ConsumeParen();
  }

  return Result;
}

TemplateIdAnnotation *Parser::takeTemplateIdAnnotation(const Token &tok) {
  assert(tok.is(tok::annot_template_id) && "Expected template-id token");
  TemplateIdAnnotation *
      Id = static_cast<TemplateIdAnnotation *>(tok.getAnnotationValue());
  return Id;
}

void Parser::AnnotateScopeToken(CXXScopeSpec &SS, bool IsNewAnnotation) {
  // Push the current token back into the token stream (or revert it if it is
  // cached) and use an annotation scope token for current token.
  if (PP.isBacktrackEnabled())
    PP.RevertCachedTokens(1);
  else
    PP.EnterToken(Tok, /*IsReinject=*/true);
  Tok.setKind(tok::annot_cxxscope);
  Tok.setAnnotationValue(Actions.SaveNestedNameSpecifierAnnotation(SS));
  Tok.setAnnotationRange(SS.getRange());

  // In case the tokens were cached, have Preprocessor replace them
  // with the annotation token.  We don't need to do this if we've
  // just reverted back to a prior state.
  if (IsNewAnnotation)
    PP.AnnotateCachedTokens(Tok);
}

AnnotatedNameKind
Parser::TryAnnotateName(CorrectionCandidateCallback *CCC,
                        ImplicitTypenameContext AllowImplicitTypename) {
  assert(Tok.is(tok::identifier) || Tok.is(tok::annot_cxxscope));

  const bool EnteringContext = false;
  const bool WasScopeAnnotation = Tok.is(tok::annot_cxxscope);

  CXXScopeSpec SS;
  if (getLangOpts().CPlusPlus &&
      ParseOptionalCXXScopeSpecifier(SS, /*ObjectType=*/nullptr,
                                     /*ObjectHasErrors=*/false,
                                     EnteringContext))
    return AnnotatedNameKind::Error;

  if (Tok.isNot(tok::identifier) || SS.isInvalid()) {
    if (TryAnnotateTypeOrScopeTokenAfterScopeSpec(SS, !WasScopeAnnotation,
                                                  AllowImplicitTypename))
      return AnnotatedNameKind::Error;
    return AnnotatedNameKind::Unresolved;
  }

  IdentifierInfo *Name = Tok.getIdentifierInfo();
  SourceLocation NameLoc = Tok.getLocation();

  // FIXME: Move the tentative declaration logic into ClassifyName so we can
  // typo-correct to tentatively-declared identifiers.
  if (isTentativelyDeclared(Name) && SS.isEmpty()) {
    // Identifier has been tentatively declared, and thus cannot be resolved as
    // an expression. Fall back to annotating it as a type.
    if (TryAnnotateTypeOrScopeTokenAfterScopeSpec(SS, !WasScopeAnnotation,
                                                  AllowImplicitTypename))
      return AnnotatedNameKind::Error;
    return Tok.is(tok::annot_typename) ? AnnotatedNameKind::Success
                                       : AnnotatedNameKind::TentativeDecl;
  }

  Token Next = NextToken();

  // Look up and classify the identifier. We don't perform any typo-correction
  // after a scope specifier, because in general we can't recover from typos
  // there (eg, after correcting 'A::template B<X>::C' [sic], we would need to
  // jump back into scope specifier parsing).
  Sema::NameClassification Classification = Actions.ClassifyName(
      getCurScope(), SS, Name, NameLoc, Next, SS.isEmpty() ? CCC : nullptr);

  // If name lookup found nothing and we guessed that this was a template name,
  // double-check before committing to that interpretation. C++20 requires that
  // we interpret this as a template-id if it can be, but if it can't be, then
  // this is an error recovery case.
  if (Classification.getKind() == NameClassificationKind::UndeclaredTemplate &&
      isTemplateArgumentList(1) == TPResult::False) {
    // It's not a template-id; re-classify without the '<' as a hint.
    Token FakeNext = Next;
    FakeNext.setKind(tok::unknown);
    Classification =
        Actions.ClassifyName(getCurScope(), SS, Name, NameLoc, FakeNext,
                             SS.isEmpty() ? CCC : nullptr);
  }

  switch (Classification.getKind()) {
  case NameClassificationKind::Error:
    return AnnotatedNameKind::Error;

  case NameClassificationKind::Keyword:
    // The identifier was typo-corrected to a keyword.
    Tok.setIdentifierInfo(Name);
    Tok.setKind(Name->getTokenID());
    PP.TypoCorrectToken(Tok);
    if (SS.isNotEmpty())
      AnnotateScopeToken(SS, !WasScopeAnnotation);
    // We've "annotated" this as a keyword.
    return AnnotatedNameKind::Success;

  case NameClassificationKind::Unknown:
    // It's not something we know about. Leave it unannotated.
    break;

  case NameClassificationKind::Type: {
    if (TryAltiVecVectorToken())
      // vector has been found as a type id when altivec is enabled but
      // this is followed by a declaration specifier so this is really the
      // altivec vector token.  Leave it unannotated.
      break;
    SourceLocation BeginLoc = NameLoc;
    if (SS.isNotEmpty())
      BeginLoc = SS.getBeginLoc();

    /// An Objective-C object type followed by '<' is a specialization of
    /// a parameterized class type or a protocol-qualified type.
    ParsedType Ty = Classification.getType();
    if (getLangOpts().ObjC && NextToken().is(tok::less) &&
        (Ty.get()->isObjCObjectType() ||
         Ty.get()->isObjCObjectPointerType())) {
      // Consume the name.
      SourceLocation IdentifierLoc = ConsumeToken();
      SourceLocation NewEndLoc;
      TypeResult NewType
          = parseObjCTypeArgsAndProtocolQualifiers(IdentifierLoc, Ty,
                                                   /*consumeLastToken=*/false,
                                                   NewEndLoc);
      if (NewType.isUsable())
        Ty = NewType.get();
      else if (Tok.is(tok::eof)) // Nothing to do here, bail out...
        return AnnotatedNameKind::Error;
    }

    Tok.setKind(tok::annot_typename);
    setTypeAnnotation(Tok, Ty);
    Tok.setAnnotationEndLoc(Tok.getLocation());
    Tok.setLocation(BeginLoc);
    PP.AnnotateCachedTokens(Tok);
    return AnnotatedNameKind::Success;
  }

  case NameClassificationKind::OverloadSet:
    Tok.setKind(tok::annot_overload_set);
    setExprAnnotation(Tok, Classification.getExpression());
    Tok.setAnnotationEndLoc(NameLoc);
    if (SS.isNotEmpty())
      Tok.setLocation(SS.getBeginLoc());
    PP.AnnotateCachedTokens(Tok);
    return AnnotatedNameKind::Success;

  case NameClassificationKind::NonType:
    if (TryAltiVecVectorToken())
      // vector has been found as a non-type id when altivec is enabled but
      // this is followed by a declaration specifier so this is really the
      // altivec vector token.  Leave it unannotated.
      break;
    Tok.setKind(tok::annot_non_type);
    setNonTypeAnnotation(Tok, Classification.getNonTypeDecl());
    Tok.setLocation(NameLoc);
    Tok.setAnnotationEndLoc(NameLoc);
    PP.AnnotateCachedTokens(Tok);
    if (SS.isNotEmpty())
      AnnotateScopeToken(SS, !WasScopeAnnotation);
    return AnnotatedNameKind::Success;

  case NameClassificationKind::UndeclaredNonType:
  case NameClassificationKind::DependentNonType:
    Tok.setKind(Classification.getKind() ==
                        NameClassificationKind::UndeclaredNonType
                    ? tok::annot_non_type_undeclared
                    : tok::annot_non_type_dependent);
    setIdentifierAnnotation(Tok, Name);
    Tok.setLocation(NameLoc);
    Tok.setAnnotationEndLoc(NameLoc);
    PP.AnnotateCachedTokens(Tok);
    if (SS.isNotEmpty())
      AnnotateScopeToken(SS, !WasScopeAnnotation);
    return AnnotatedNameKind::Success;

  case NameClassificationKind::TypeTemplate:
    if (Next.isNot(tok::less)) {
      // This may be a type template being used as a template template argument.
      if (SS.isNotEmpty())
        AnnotateScopeToken(SS, !WasScopeAnnotation);
      return AnnotatedNameKind::TemplateName;
    }
    [[fallthrough]];
  case NameClassificationKind::Concept:
  case NameClassificationKind::VarTemplate:
  case NameClassificationKind::FunctionTemplate:
  case NameClassificationKind::UndeclaredTemplate: {
    bool IsConceptName =
        Classification.getKind() == NameClassificationKind::Concept;
    // We have a template name followed by '<'. Consume the identifier token so
    // we reach the '<' and annotate it.
    if (Next.is(tok::less))
      ConsumeToken();
    UnqualifiedId Id;
    Id.setIdentifier(Name, NameLoc);
    if (AnnotateTemplateIdToken(
            TemplateTy::make(Classification.getTemplateName()),
            Classification.getTemplateNameKind(), SS, SourceLocation(), Id,
            /*AllowTypeAnnotation=*/!IsConceptName,
            /*TypeConstraint=*/IsConceptName))
      return AnnotatedNameKind::Error;
    if (SS.isNotEmpty())
      AnnotateScopeToken(SS, !WasScopeAnnotation);
    return AnnotatedNameKind::Success;
  }
  }

  // Unable to classify the name, but maybe we can annotate a scope specifier.
  if (SS.isNotEmpty())
    AnnotateScopeToken(SS, !WasScopeAnnotation);
  return AnnotatedNameKind::Unresolved;
<<<<<<< HEAD
=======
}

SourceLocation Parser::getEndOfPreviousToken() const {
  SourceLocation TokenEndLoc = PP.getLocForEndOfToken(PrevTokLocation);
  return TokenEndLoc.isValid() ? TokenEndLoc : Tok.getLocation();
>>>>>>> eb0f1dc0
}

bool Parser::TryKeywordIdentFallback(bool DisableKeyword) {
  assert(Tok.isNot(tok::identifier));
  Diag(Tok, diag::ext_keyword_as_ident)
    << PP.getSpelling(Tok)
    << DisableKeyword;
  if (DisableKeyword)
    Tok.getIdentifierInfo()->revertTokenIDToIdentifier();
  Tok.setKind(tok::identifier);
  return true;
}

bool Parser::TryAnnotateTypeOrScopeToken(
    ImplicitTypenameContext AllowImplicitTypename) {
  assert((Tok.is(tok::identifier) || Tok.is(tok::coloncolon) ||
          Tok.is(tok::kw_typename) || Tok.is(tok::annot_cxxscope) ||
          Tok.is(tok::kw_decltype) || Tok.is(tok::annot_template_id) ||
          Tok.is(tok::kw___super) || Tok.is(tok::kw_auto) ||
          Tok.is(tok::annot_pack_indexing_type)) &&
         "Cannot be a type or scope token!");

  if (Tok.is(tok::kw_typename)) {
    // MSVC lets you do stuff like:
    //   typename typedef T_::D D;
    //
    // We will consume the typedef token here and put it back after we have
    // parsed the first identifier, transforming it into something more like:
    //   typename T_::D typedef D;
    if (getLangOpts().MSVCCompat && NextToken().is(tok::kw_typedef)) {
      Token TypedefToken;
      PP.Lex(TypedefToken);
      bool Result = TryAnnotateTypeOrScopeToken(AllowImplicitTypename);
      PP.EnterToken(Tok, /*IsReinject=*/true);
      Tok = TypedefToken;
      if (!Result)
        Diag(Tok.getLocation(), diag::warn_expected_qualified_after_typename);
      return Result;
    }

    // Parse a C++ typename-specifier, e.g., "typename T::type".
    //
    //   typename-specifier:
    //     'typename' '::' [opt] nested-name-specifier identifier
    //     'typename' '::' [opt] nested-name-specifier template [opt]
    //            simple-template-id
    SourceLocation TypenameLoc = ConsumeToken();
    CXXScopeSpec SS;
    if (ParseOptionalCXXScopeSpecifier(SS, /*ObjectType=*/nullptr,
                                       /*ObjectHasErrors=*/false,
                                       /*EnteringContext=*/false, nullptr,
                                       /*IsTypename*/ true))
      return true;
    if (SS.isEmpty()) {
      if (Tok.is(tok::identifier) || Tok.is(tok::annot_template_id) ||
          Tok.is(tok::annot_decltype)) {
        // Attempt to recover by skipping the invalid 'typename'
        if (Tok.is(tok::annot_decltype) ||
            (!TryAnnotateTypeOrScopeToken(AllowImplicitTypename) &&
             Tok.isAnnotation())) {
          unsigned DiagID = diag::err_expected_qualified_after_typename;
          // MS compatibility: MSVC permits using known types with typename.
          // e.g. "typedef typename T* pointer_type"
          if (getLangOpts().MicrosoftExt)
            DiagID = diag::warn_expected_qualified_after_typename;
          Diag(Tok.getLocation(), DiagID);
          return false;
        }
      }
      if (Tok.isEditorPlaceholder())
        return true;

      Diag(Tok.getLocation(), diag::err_expected_qualified_after_typename);
      return true;
    }

    bool TemplateKWPresent = false;
    if (Tok.is(tok::kw_template)) {
      ConsumeToken();
      TemplateKWPresent = true;
    }

    TypeResult Ty;
    if (Tok.is(tok::identifier)) {
      if (TemplateKWPresent && NextToken().isNot(tok::less)) {
        Diag(Tok.getLocation(),
             diag::missing_template_arg_list_after_template_kw);
        return true;
      }
      Ty = Actions.ActOnTypenameType(getCurScope(), TypenameLoc, SS,
                                     *Tok.getIdentifierInfo(),
                                     Tok.getLocation());
    } else if (Tok.is(tok::annot_template_id)) {
      TemplateIdAnnotation *TemplateId = takeTemplateIdAnnotation(Tok);
      if (!TemplateId->mightBeType()) {
        Diag(Tok, diag::err_typename_refers_to_non_type_template)
          << Tok.getAnnotationRange();
        return true;
      }

      ASTTemplateArgsPtr TemplateArgsPtr(TemplateId->getTemplateArgs(),
                                         TemplateId->NumArgs);

      Ty = TemplateId->isInvalid()
               ? TypeError()
               : Actions.ActOnTypenameType(
                     getCurScope(), TypenameLoc, SS, TemplateId->TemplateKWLoc,
                     TemplateId->Template, TemplateId->Name,
                     TemplateId->TemplateNameLoc, TemplateId->LAngleLoc,
                     TemplateArgsPtr, TemplateId->RAngleLoc);
    } else {
      Diag(Tok, diag::err_expected_type_name_after_typename)
        << SS.getRange();
      return true;
    }

    SourceLocation EndLoc = Tok.getLastLoc();
    Tok.setKind(tok::annot_typename);
    setTypeAnnotation(Tok, Ty);
    Tok.setAnnotationEndLoc(EndLoc);
    Tok.setLocation(TypenameLoc);
    PP.AnnotateCachedTokens(Tok);
    return false;
  }

  // Remembers whether the token was originally a scope annotation.
  bool WasScopeAnnotation = Tok.is(tok::annot_cxxscope);

  CXXScopeSpec SS;
  if (getLangOpts().CPlusPlus)
    if (ParseOptionalCXXScopeSpecifier(SS, /*ObjectType=*/nullptr,
                                       /*ObjectHasErrors=*/false,
                                       /*EnteringContext*/ false))
      return true;

  return TryAnnotateTypeOrScopeTokenAfterScopeSpec(SS, !WasScopeAnnotation,
                                                   AllowImplicitTypename);
}

bool Parser::TryAnnotateTypeOrScopeTokenAfterScopeSpec(
    CXXScopeSpec &SS, bool IsNewScope,
    ImplicitTypenameContext AllowImplicitTypename) {
  if (Tok.is(tok::identifier)) {
    // Determine whether the identifier is a type name.
    if (ParsedType Ty = Actions.getTypeName(
            *Tok.getIdentifierInfo(), Tok.getLocation(), getCurScope(), &SS,
            false, NextToken().is(tok::period), nullptr,
            /*IsCtorOrDtorName=*/false,
            /*NonTrivialTypeSourceInfo=*/true,
            /*IsClassTemplateDeductionContext=*/true, AllowImplicitTypename)) {
      SourceLocation BeginLoc = Tok.getLocation();
      if (SS.isNotEmpty()) // it was a C++ qualified type name.
        BeginLoc = SS.getBeginLoc();

      /// An Objective-C object type followed by '<' is a specialization of
      /// a parameterized class type or a protocol-qualified type.
      if (getLangOpts().ObjC && NextToken().is(tok::less) &&
          (Ty.get()->isObjCObjectType() ||
           Ty.get()->isObjCObjectPointerType())) {
        // Consume the name.
        SourceLocation IdentifierLoc = ConsumeToken();
        SourceLocation NewEndLoc;
        TypeResult NewType
          = parseObjCTypeArgsAndProtocolQualifiers(IdentifierLoc, Ty,
                                                   /*consumeLastToken=*/false,
                                                   NewEndLoc);
        if (NewType.isUsable())
          Ty = NewType.get();
        else if (Tok.is(tok::eof)) // Nothing to do here, bail out...
          return false;
      }

      // This is a typename. Replace the current token in-place with an
      // annotation type token.
      Tok.setKind(tok::annot_typename);
      setTypeAnnotation(Tok, Ty);
      Tok.setAnnotationEndLoc(Tok.getLocation());
      Tok.setLocation(BeginLoc);

      // In case the tokens were cached, have Preprocessor replace
      // them with the annotation token.
      PP.AnnotateCachedTokens(Tok);
      return false;
    }

    if (!getLangOpts().CPlusPlus) {
      // If we're in C, the only place we can have :: tokens is C23
      // attribute which is parsed elsewhere. If the identifier is not a type,
      // then it can't be scope either, just early exit.
      return false;
    }

    // If this is a template-id, annotate with a template-id or type token.
    // FIXME: This appears to be dead code. We already have formed template-id
    // tokens when parsing the scope specifier; this can never form a new one.
    if (NextToken().is(tok::less)) {
      TemplateTy Template;
      UnqualifiedId TemplateName;
      TemplateName.setIdentifier(Tok.getIdentifierInfo(), Tok.getLocation());
      bool MemberOfUnknownSpecialization;
      if (TemplateNameKind TNK = Actions.isTemplateName(
              getCurScope(), SS,
              /*hasTemplateKeyword=*/false, TemplateName,
              /*ObjectType=*/nullptr, /*EnteringContext*/false, Template,
              MemberOfUnknownSpecialization)) {
        // Only annotate an undeclared template name as a template-id if the
        // following tokens have the form of a template argument list.
        if (TNK != TNK_Undeclared_template ||
            isTemplateArgumentList(1) != TPResult::False) {
          // Consume the identifier.
          ConsumeToken();
          if (AnnotateTemplateIdToken(Template, TNK, SS, SourceLocation(),
                                      TemplateName)) {
            // If an unrecoverable error occurred, we need to return true here,
            // because the token stream is in a damaged state.  We may not
            // return a valid identifier.
            return true;
          }
        }
      }
    }

    // The current token, which is either an identifier or a
    // template-id, is not part of the annotation. Fall through to
    // push that token back into the stream and complete the C++ scope
    // specifier annotation.
  }

  if (Tok.is(tok::annot_template_id)) {
    TemplateIdAnnotation *TemplateId = takeTemplateIdAnnotation(Tok);
    if (TemplateId->Kind == TNK_Type_template) {
      // A template-id that refers to a type was parsed into a
      // template-id annotation in a context where we weren't allowed
      // to produce a type annotation token. Update the template-id
      // annotation token to a type annotation token now.
      AnnotateTemplateIdTokenAsType(SS, AllowImplicitTypename);
      return false;
    }
  }

  if (SS.isEmpty()) {
    if (getLangOpts().ObjC && !getLangOpts().CPlusPlus &&
        Tok.is(tok::coloncolon)) {
      // ObjectiveC does not allow :: as as a scope token.
      Diag(ConsumeToken(), diag::err_expected_type);
      return true;
    }
    return false;
  }

  // A C++ scope specifier that isn't followed by a typename.
  AnnotateScopeToken(SS, IsNewScope);
  return false;
}

bool Parser::TryAnnotateCXXScopeToken(bool EnteringContext) {
  assert(getLangOpts().CPlusPlus &&
         "Call sites of this function should be guarded by checking for C++");
  assert(MightBeCXXScopeToken() && "Cannot be a type or scope token!");

  CXXScopeSpec SS;
  if (ParseOptionalCXXScopeSpecifier(SS, /*ObjectType=*/nullptr,
                                     /*ObjectHasErrors=*/false,
                                     EnteringContext))
    return true;
  if (SS.isEmpty())
    return false;

  AnnotateScopeToken(SS, true);
  return false;
}

bool Parser::isTokenEqualOrEqualTypo() {
  tok::TokenKind Kind = Tok.getKind();
  switch (Kind) {
  default:
    return false;
  case tok::ampequal:            // &=
  case tok::starequal:           // *=
  case tok::plusequal:           // +=
  case tok::minusequal:          // -=
  case tok::exclaimequal:        // !=
  case tok::slashequal:          // /=
  case tok::percentequal:        // %=
  case tok::lessequal:           // <=
  case tok::lesslessequal:       // <<=
  case tok::greaterequal:        // >=
  case tok::greatergreaterequal: // >>=
  case tok::caretequal:          // ^=
  case tok::pipeequal:           // |=
  case tok::equalequal:          // ==
    Diag(Tok, diag::err_invalid_token_after_declarator_suggest_equal)
        << Kind
        << FixItHint::CreateReplacement(SourceRange(Tok.getLocation()), "=");
    [[fallthrough]];
  case tok::equal:
    return true;
  }
}

SourceLocation Parser::handleUnexpectedCodeCompletionToken() {
  assert(Tok.is(tok::code_completion));
  PrevTokLocation = Tok.getLocation();

  for (Scope *S = getCurScope(); S; S = S->getParent()) {
    if (S->isFunctionScope()) {
      cutOffParsing();
      Actions.CodeCompletion().CodeCompleteOrdinaryName(
          getCurScope(), SemaCodeCompletion::PCC_RecoveryInFunction);
      return PrevTokLocation;
    }

    if (S->isClassScope()) {
      cutOffParsing();
      Actions.CodeCompletion().CodeCompleteOrdinaryName(
          getCurScope(), SemaCodeCompletion::PCC_Class);
      return PrevTokLocation;
    }
  }

  cutOffParsing();
  Actions.CodeCompletion().CodeCompleteOrdinaryName(
      getCurScope(), SemaCodeCompletion::PCC_Namespace);
  return PrevTokLocation;
}

// Code-completion pass-through functions

void Parser::CodeCompleteDirective(bool InConditional) {
  Actions.CodeCompletion().CodeCompletePreprocessorDirective(InConditional);
}

void Parser::CodeCompleteInConditionalExclusion() {
  Actions.CodeCompletion().CodeCompleteInPreprocessorConditionalExclusion(
      getCurScope());
}

void Parser::CodeCompleteMacroName(bool IsDefinition) {
  Actions.CodeCompletion().CodeCompletePreprocessorMacroName(IsDefinition);
}

void Parser::CodeCompletePreprocessorExpression() {
  Actions.CodeCompletion().CodeCompletePreprocessorExpression();
}

void Parser::CodeCompleteMacroArgument(IdentifierInfo *Macro,
                                       MacroInfo *MacroInfo,
                                       unsigned ArgumentIndex) {
  Actions.CodeCompletion().CodeCompletePreprocessorMacroArgument(
      getCurScope(), Macro, MacroInfo, ArgumentIndex);
}

void Parser::CodeCompleteIncludedFile(llvm::StringRef Dir, bool IsAngled) {
  Actions.CodeCompletion().CodeCompleteIncludedFile(Dir, IsAngled);
}

void Parser::CodeCompleteNaturalLanguage() {
  Actions.CodeCompletion().CodeCompleteNaturalLanguage();
}

bool Parser::ParseMicrosoftIfExistsCondition(IfExistsCondition& Result) {
  assert((Tok.is(tok::kw___if_exists) || Tok.is(tok::kw___if_not_exists)) &&
         "Expected '__if_exists' or '__if_not_exists'");
  Result.IsIfExists = Tok.is(tok::kw___if_exists);
  Result.KeywordLoc = ConsumeToken();

  BalancedDelimiterTracker T(*this, tok::l_paren);
  if (T.consumeOpen()) {
    Diag(Tok, diag::err_expected_lparen_after)
      << (Result.IsIfExists? "__if_exists" : "__if_not_exists");
    return true;
  }

  // Parse nested-name-specifier.
  if (getLangOpts().CPlusPlus)
    ParseOptionalCXXScopeSpecifier(Result.SS, /*ObjectType=*/nullptr,
                                   /*ObjectHasErrors=*/false,
                                   /*EnteringContext=*/false);

  // Check nested-name specifier.
  if (Result.SS.isInvalid()) {
    T.skipToEnd();
    return true;
  }

  // Parse the unqualified-id.
  SourceLocation TemplateKWLoc; // FIXME: parsed, but unused.
  if (ParseUnqualifiedId(Result.SS, /*ObjectType=*/nullptr,
                         /*ObjectHadErrors=*/false, /*EnteringContext*/ false,
                         /*AllowDestructorName*/ true,
                         /*AllowConstructorName*/ true,
                         /*AllowDeductionGuide*/ false, &TemplateKWLoc,
                         Result.Name)) {
    T.skipToEnd();
    return true;
  }

  if (T.consumeClose())
    return true;

  // Check if the symbol exists.
  switch (Actions.CheckMicrosoftIfExistsSymbol(getCurScope(), Result.KeywordLoc,
                                               Result.IsIfExists, Result.SS,
                                               Result.Name)) {
  case IfExistsResult::Exists:
    Result.Behavior =
        Result.IsIfExists ? IfExistsBehavior::Parse : IfExistsBehavior::Skip;
    break;

  case IfExistsResult::DoesNotExist:
    Result.Behavior =
        !Result.IsIfExists ? IfExistsBehavior::Parse : IfExistsBehavior::Skip;
    break;

  case IfExistsResult::Dependent:
    Result.Behavior = IfExistsBehavior::Dependent;
    break;

  case IfExistsResult::Error:
    return true;
  }

  return false;
}

void Parser::ParseMicrosoftIfExistsExternalDeclaration() {
  IfExistsCondition Result;
  if (ParseMicrosoftIfExistsCondition(Result))
    return;

  BalancedDelimiterTracker Braces(*this, tok::l_brace);
  if (Braces.consumeOpen()) {
    Diag(Tok, diag::err_expected) << tok::l_brace;
    return;
  }

  switch (Result.Behavior) {
  case IfExistsBehavior::Parse:
    // Parse declarations below.
    break;

  case IfExistsBehavior::Dependent:
    llvm_unreachable("Cannot have a dependent external declaration");

  case IfExistsBehavior::Skip:
    Braces.skipToEnd();
    return;
  }

  // Parse the declarations.
  // FIXME: Support module import within __if_exists?
  while (Tok.isNot(tok::r_brace) && !isEofOrEom()) {
    ParsedAttributes Attrs(AttrFactory);
    MaybeParseCXX11Attributes(Attrs);
    ParsedAttributes EmptyDeclSpecAttrs(AttrFactory);
    DeclGroupPtrTy Result = ParseExternalDeclaration(Attrs, EmptyDeclSpecAttrs);
    if (Result && !getCurScope()->getParent())
      Actions.getASTConsumer().HandleTopLevelDecl(Result.get());
  }
  Braces.consumeClose();
}

Parser::DeclGroupPtrTy
Parser::ParseModuleDecl(Sema::ModuleImportState &ImportState) {
  SourceLocation StartLoc = Tok.getLocation();

  Sema::ModuleDeclKind MDK = TryConsumeToken(tok::kw_export)
                                 ? Sema::ModuleDeclKind::Interface
                                 : Sema::ModuleDeclKind::Implementation;

  assert(
      (Tok.is(tok::kw_module) ||
       (Tok.is(tok::identifier) && Tok.getIdentifierInfo() == Ident_module)) &&
      "not a module declaration");
  SourceLocation ModuleLoc = ConsumeToken();

  // Attributes appear after the module name, not before.
  // FIXME: Suggest moving the attributes later with a fixit.
  DiagnoseAndSkipCXX11Attributes();

  // Parse a global-module-fragment, if present.
  if (getLangOpts().CPlusPlusModules && Tok.is(tok::semi)) {
    SourceLocation SemiLoc = ConsumeToken();
    if (ImportState != Sema::ModuleImportState::FirstDecl) {
      Diag(StartLoc, diag::err_global_module_introducer_not_at_start)
        << SourceRange(StartLoc, SemiLoc);
      return nullptr;
    }
    if (MDK == Sema::ModuleDeclKind::Interface) {
      Diag(StartLoc, diag::err_module_fragment_exported)
        << /*global*/0 << FixItHint::CreateRemoval(StartLoc);
    }
    ImportState = Sema::ModuleImportState::GlobalFragment;
    return Actions.ActOnGlobalModuleFragmentDecl(ModuleLoc);
  }

  // Parse a private-module-fragment, if present.
  if (getLangOpts().CPlusPlusModules && Tok.is(tok::colon) &&
      NextToken().is(tok::kw_private)) {
    if (MDK == Sema::ModuleDeclKind::Interface) {
      Diag(StartLoc, diag::err_module_fragment_exported)
        << /*private*/1 << FixItHint::CreateRemoval(StartLoc);
    }
    ConsumeToken();
    SourceLocation PrivateLoc = ConsumeToken();
    DiagnoseAndSkipCXX11Attributes();
    ExpectAndConsumeSemi(diag::err_private_module_fragment_expected_semi);
    ImportState = ImportState == Sema::ModuleImportState::ImportAllowed
                      ? Sema::ModuleImportState::PrivateFragmentImportAllowed
                      : Sema::ModuleImportState::PrivateFragmentImportFinished;
    return Actions.ActOnPrivateModuleFragmentDecl(ModuleLoc, PrivateLoc);
  }

  SmallVector<IdentifierLoc, 2> Path;
  if (ParseModuleName(ModuleLoc, Path, /*IsImport*/ false))
    return nullptr;

  // Parse the optional module-partition.
  SmallVector<IdentifierLoc, 2> Partition;
  if (Tok.is(tok::colon)) {
    SourceLocation ColonLoc = ConsumeToken();
    if (!getLangOpts().CPlusPlusModules)
      Diag(ColonLoc, diag::err_unsupported_module_partition)
          << SourceRange(ColonLoc, Partition.back().getLoc());
    // Recover by ignoring the partition name.
    else if (ParseModuleName(ModuleLoc, Partition, /*IsImport*/ false))
      return nullptr;
  }

  // We don't support any module attributes yet; just parse them and diagnose.
  ParsedAttributes Attrs(AttrFactory);
  MaybeParseCXX11Attributes(Attrs);
  ProhibitCXX11Attributes(Attrs, diag::err_attribute_not_module_attr,
                          diag::err_keyword_not_module_attr,
                          /*DiagnoseEmptyAttrs=*/false,
                          /*WarnOnUnknownAttrs=*/true);

  ExpectAndConsumeSemi(diag::err_module_expected_semi);

  return Actions.ActOnModuleDecl(StartLoc, ModuleLoc, MDK, Path, Partition,
                                 ImportState);
}

Decl *Parser::ParseModuleImport(SourceLocation AtLoc,
                                Sema::ModuleImportState &ImportState) {
  SourceLocation StartLoc = AtLoc.isInvalid() ? Tok.getLocation() : AtLoc;

  SourceLocation ExportLoc;
  TryConsumeToken(tok::kw_export, ExportLoc);

  assert((AtLoc.isInvalid() ? Tok.isOneOf(tok::kw_import, tok::identifier)
                            : Tok.isObjCAtKeyword(tok::objc_import)) &&
         "Improper start to module import");
  bool IsObjCAtImport = Tok.isObjCAtKeyword(tok::objc_import);
  SourceLocation ImportLoc = ConsumeToken();

  // For C++20 modules, we can have "name" or ":Partition name" as valid input.
  SmallVector<IdentifierLoc, 2> Path;
  bool IsPartition = false;
  Module *HeaderUnit = nullptr;
  if (Tok.is(tok::header_name)) {
    // This is a header import that the preprocessor decided we should skip
    // because it was malformed in some way. Parse and ignore it; it's already
    // been diagnosed.
    ConsumeToken();
  } else if (Tok.is(tok::annot_header_unit)) {
    // This is a header import that the preprocessor mapped to a module import.
    HeaderUnit = reinterpret_cast<Module *>(Tok.getAnnotationValue());
    ConsumeAnnotationToken();
  } else if (Tok.is(tok::colon)) {
    SourceLocation ColonLoc = ConsumeToken();
    if (!getLangOpts().CPlusPlusModules)
      Diag(ColonLoc, diag::err_unsupported_module_partition)
          << SourceRange(ColonLoc, Path.back().getLoc());
    // Recover by leaving partition empty.
    else if (ParseModuleName(ColonLoc, Path, /*IsImport*/ true))
      return nullptr;
    else
      IsPartition = true;
  } else {
    if (ParseModuleName(ImportLoc, Path, /*IsImport*/ true))
      return nullptr;
  }

  ParsedAttributes Attrs(AttrFactory);
  MaybeParseCXX11Attributes(Attrs);
  // We don't support any module import attributes yet.
  ProhibitCXX11Attributes(Attrs, diag::err_attribute_not_import_attr,
                          diag::err_keyword_not_import_attr,
                          /*DiagnoseEmptyAttrs=*/false,
                          /*WarnOnUnknownAttrs=*/true);

  if (PP.hadModuleLoaderFatalFailure()) {
    // With a fatal failure in the module loader, we abort parsing.
    cutOffParsing();
    return nullptr;
  }

  // Diagnose mis-imports.
  bool SeenError = true;
  switch (ImportState) {
  case Sema::ModuleImportState::ImportAllowed:
    SeenError = false;
    break;
  case Sema::ModuleImportState::FirstDecl:
    // If we found an import decl as the first declaration, we must be not in
    // a C++20 module unit or we are in an invalid state.
    ImportState = Sema::ModuleImportState::NotACXX20Module;
    [[fallthrough]];
  case Sema::ModuleImportState::NotACXX20Module:
    // We can only import a partition within a module purview.
    if (IsPartition)
      Diag(ImportLoc, diag::err_partition_import_outside_module);
    else
      SeenError = false;
    break;
  case Sema::ModuleImportState::GlobalFragment:
  case Sema::ModuleImportState::PrivateFragmentImportAllowed:
    // We can only have pre-processor directives in the global module fragment
    // which allows pp-import, but not of a partition (since the global module
    // does not have partitions).
    // We cannot import a partition into a private module fragment, since
    // [module.private.frag]/1 disallows private module fragments in a multi-
    // TU module.
    if (IsPartition || (HeaderUnit && HeaderUnit->Kind !=
                                          Module::ModuleKind::ModuleHeaderUnit))
      Diag(ImportLoc, diag::err_import_in_wrong_fragment)
          << IsPartition
          << (ImportState == Sema::ModuleImportState::GlobalFragment ? 0 : 1);
    else
      SeenError = false;
    break;
  case Sema::ModuleImportState::ImportFinished:
  case Sema::ModuleImportState::PrivateFragmentImportFinished:
    if (getLangOpts().CPlusPlusModules)
      Diag(ImportLoc, diag::err_import_not_allowed_here);
    else
      SeenError = false;
    break;
  }
  ExpectAndConsumeSemi(diag::err_module_expected_semi);

  if (SeenError)
    return nullptr;

  DeclResult Import;
  if (HeaderUnit)
    Import =
        Actions.ActOnModuleImport(StartLoc, ExportLoc, ImportLoc, HeaderUnit);
  else if (!Path.empty())
    Import = Actions.ActOnModuleImport(StartLoc, ExportLoc, ImportLoc, Path,
                                       IsPartition);
  if (Import.isInvalid())
    return nullptr;

  // Using '@import' in framework headers requires modules to be enabled so that
  // the header is parseable. Emit a warning to make the user aware.
  if (IsObjCAtImport && AtLoc.isValid()) {
    auto &SrcMgr = PP.getSourceManager();
    auto FE = SrcMgr.getFileEntryRefForID(SrcMgr.getFileID(AtLoc));
    if (FE && llvm::sys::path::parent_path(FE->getDir().getName())
                  .ends_with(".framework"))
      Diags.Report(AtLoc, diag::warn_atimport_in_framework_header);
  }

  return Import.get();
}

bool Parser::ParseModuleName(SourceLocation UseLoc,
                             SmallVectorImpl<IdentifierLoc> &Path,
                             bool IsImport) {
  // Parse the module path.
  while (true) {
    if (!Tok.is(tok::identifier)) {
      if (Tok.is(tok::code_completion)) {
        cutOffParsing();
        Actions.CodeCompletion().CodeCompleteModuleImport(UseLoc, Path);
        return true;
      }

      Diag(Tok, diag::err_module_expected_ident) << IsImport;
      SkipUntil(tok::semi);
      return true;
    }

    // Record this part of the module path.
    Path.emplace_back(Tok.getLocation(), Tok.getIdentifierInfo());
    ConsumeToken();

    if (Tok.isNot(tok::period))
      return false;

    ConsumeToken();
  }
}

bool Parser::parseMisplacedModuleImport() {
  while (true) {
    switch (Tok.getKind()) {
    case tok::annot_module_end:
      // If we recovered from a misplaced module begin, we expect to hit a
      // misplaced module end too. Stay in the current context when this
      // happens.
      if (MisplacedModuleBeginCount) {
        --MisplacedModuleBeginCount;
        Actions.ActOnAnnotModuleEnd(
            Tok.getLocation(),
            reinterpret_cast<Module *>(Tok.getAnnotationValue()));
        ConsumeAnnotationToken();
        continue;
      }
      // Inform caller that recovery failed, the error must be handled at upper
      // level. This will generate the desired "missing '}' at end of module"
      // diagnostics on the way out.
      return true;
    case tok::annot_module_begin:
      // Recover by entering the module (Sema will diagnose).
      Actions.ActOnAnnotModuleBegin(
          Tok.getLocation(),
          reinterpret_cast<Module *>(Tok.getAnnotationValue()));
      ConsumeAnnotationToken();
      ++MisplacedModuleBeginCount;
      continue;
    case tok::annot_module_include:
      // Module import found where it should not be, for instance, inside a
      // namespace. Recover by importing the module.
      Actions.ActOnAnnotModuleInclude(
          Tok.getLocation(),
          reinterpret_cast<Module *>(Tok.getAnnotationValue()));
      ConsumeAnnotationToken();
      // If there is another module import, process it.
      continue;
    default:
      return false;
    }
  }
  return false;
}

void Parser::diagnoseUseOfC11Keyword(const Token &Tok) {
  // Warn that this is a C11 extension if in an older mode or if in C++.
  // Otherwise, warn that it is incompatible with standards before C11 if in
  // C11 or later.
  Diag(Tok, getLangOpts().C11 ? diag::warn_c11_compat_keyword
                              : diag::ext_c11_feature)
      << Tok.getName();
}

bool BalancedDelimiterTracker::diagnoseOverflow() {
  P.Diag(P.Tok, diag::err_bracket_depth_exceeded)
    << P.getLangOpts().BracketDepth;
  P.Diag(P.Tok, diag::note_bracket_depth);
  P.cutOffParsing();
  return true;
}

bool BalancedDelimiterTracker::expectAndConsume(unsigned DiagID,
                                                const char *Msg,
                                                tok::TokenKind SkipToTok) {
  LOpen = P.Tok.getLocation();
  if (P.ExpectAndConsume(Kind, DiagID, Msg)) {
    if (SkipToTok != tok::unknown)
      P.SkipUntil(SkipToTok, Parser::StopAtSemi);
    return true;
  }

  if (getDepth() < P.getLangOpts().BracketDepth)
    return false;

  return diagnoseOverflow();
}

bool BalancedDelimiterTracker::diagnoseMissingClose() {
  assert(!P.Tok.is(Close) && "Should have consumed closing delimiter");

  if (P.Tok.is(tok::annot_module_end))
    P.Diag(P.Tok, diag::err_missing_before_module_end) << Close;
  else
    P.Diag(P.Tok, diag::err_expected) << Close;
  P.Diag(LOpen, diag::note_matching) << Kind;

  // If we're not already at some kind of closing bracket, skip to our closing
  // token.
  if (P.Tok.isNot(tok::r_paren) && P.Tok.isNot(tok::r_brace) &&
      P.Tok.isNot(tok::r_square) &&
      P.SkipUntil(Close, FinalToken,
                  Parser::StopAtSemi | Parser::StopBeforeMatch) &&
      P.Tok.is(Close))
    LClose = P.ConsumeAnyToken();
  return true;
}

void BalancedDelimiterTracker::skipToEnd() {
  P.SkipUntil(Close, Parser::StopBeforeMatch);
  consumeClose();
}<|MERGE_RESOLUTION|>--- conflicted
+++ resolved
@@ -1871,14 +1871,11 @@
   if (SS.isNotEmpty())
     AnnotateScopeToken(SS, !WasScopeAnnotation);
   return AnnotatedNameKind::Unresolved;
-<<<<<<< HEAD
-=======
 }
 
 SourceLocation Parser::getEndOfPreviousToken() const {
   SourceLocation TokenEndLoc = PP.getLocForEndOfToken(PrevTokLocation);
   return TokenEndLoc.isValid() ? TokenEndLoc : Tok.getLocation();
->>>>>>> eb0f1dc0
 }
 
 bool Parser::TryKeywordIdentFallback(bool DisableKeyword) {
