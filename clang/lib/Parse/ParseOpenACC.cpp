--- conflicted
+++ resolved
@@ -830,12 +830,7 @@
     return getActions().OpenACC().ActOnOpenACCAsteriskSizeExpr(AsteriskLoc);
   }
 
-<<<<<<< HEAD
-  ExprResult SizeExpr =
-      getActions().CorrectDelayedTyposInExpr(ParseConstantExpression());
-=======
   ExprResult SizeExpr = ParseConstantExpression();
->>>>>>> eb0f1dc0
 
   if (!SizeExpr.isUsable())
     return SizeExpr;
@@ -889,12 +884,7 @@
     ConsumeToken();
     // Parse this as a const-expression, and we'll check its integer-ness/value
     // in CheckGangExpr.
-<<<<<<< HEAD
-    ExprResult Res =
-        getActions().CorrectDelayedTyposInExpr(ParseConstantExpression());
-=======
     ExprResult Res = ParseConstantExpression();
->>>>>>> eb0f1dc0
     return {OpenACCGangKind::Dim, Res};
   }
 
@@ -1091,10 +1081,6 @@
     case OpenACCClauseKind::Collapse: {
       bool HasForce = tryParseAndConsumeSpecialTokenKind(
           *this, OpenACCSpecialTokenKind::Force, ClauseKind);
-<<<<<<< HEAD
-      ExprResult LoopCount =
-          getActions().CorrectDelayedTyposInExpr(ParseConstantExpression());
-=======
       ExprResult LoopCount = ParseConstantExpression();
       if (LoopCount.isInvalid()) {
         Parens.skipToEnd();
@@ -1105,24 +1091,11 @@
           OpenACCDirectiveKind::Invalid, ClauseKind,
           LoopCount.get()->getBeginLoc(), LoopCount.get());
 
->>>>>>> eb0f1dc0
       if (LoopCount.isInvalid()) {
         Parens.skipToEnd();
         return OpenACCCanContinue();
       }
 
-<<<<<<< HEAD
-      LoopCount = getActions().OpenACC().ActOnIntExpr(
-          OpenACCDirectiveKind::Invalid, ClauseKind,
-          LoopCount.get()->getBeginLoc(), LoopCount.get());
-
-      if (LoopCount.isInvalid()) {
-        Parens.skipToEnd();
-        return OpenACCCanContinue();
-      }
-
-=======
->>>>>>> eb0f1dc0
       ParsedClause.setCollapseDetails(HasForce, LoopCount.get());
       break;
     }
@@ -1426,26 +1399,14 @@
     ConsumeToken();
     return II;
   }
-<<<<<<< HEAD
 
   if (!tok::isStringLiteral(getCurToken().getKind())) {
     Diag(getCurToken(), diag::err_acc_incorrect_bind_arg);
     return std::monostate{};
   }
 
-  ExprResult Res =
-      getActions().CorrectDelayedTyposInExpr(ParseStringLiteralExpression(
-          /*AllowUserDefinedLiteral=*/false, /*Unevaluated=*/true));
-=======
-
-  if (!tok::isStringLiteral(getCurToken().getKind())) {
-    Diag(getCurToken(), diag::err_acc_incorrect_bind_arg);
-    return std::monostate{};
-  }
-
   ExprResult Res = ParseStringLiteralExpression(
       /*AllowUserDefinedLiteral=*/false, /*Unevaluated=*/true);
->>>>>>> eb0f1dc0
   if (!Res.isUsable())
     return std::monostate{};
   return cast<StringLiteral>(Res.get());
@@ -1459,13 +1420,6 @@
   if (!Res.isUsable())
     return {Res, OpenACCParseCanContinue::Cannot};
 
-<<<<<<< HEAD
-  Res = getActions().CorrectDelayedTyposInExpr(Res.get());
-  if (!Res.isUsable())
-    return {Res, OpenACCParseCanContinue::Can};
-
-=======
->>>>>>> eb0f1dc0
   Res = getActions().OpenACC().ActOnVar(DK, CK, Res.get());
 
   return {Res, OpenACCParseCanContinue::Can};
