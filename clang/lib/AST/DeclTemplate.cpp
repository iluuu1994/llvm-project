//===- DeclTemplate.cpp - Template Declaration AST Node Implementation ----===//
//
// Part of the LLVM Project, under the Apache License v2.0 with LLVM Exceptions.
// See https://llvm.org/LICENSE.txt for license information.
// SPDX-License-Identifier: Apache-2.0 WITH LLVM-exception
//
//===----------------------------------------------------------------------===//
//
// This file implements the C++ related Decl classes for templates.
//
//===----------------------------------------------------------------------===//

#include "clang/AST/DeclTemplate.h"
#include "clang/AST/ASTContext.h"
#include "clang/AST/ASTMutationListener.h"
#include "clang/AST/DeclCXX.h"
#include "clang/AST/DeclarationName.h"
#include "clang/AST/Expr.h"
#include "clang/AST/ExprCXX.h"
#include "clang/AST/ExternalASTSource.h"
#include "clang/AST/ODRHash.h"
#include "clang/AST/TemplateBase.h"
#include "clang/AST/TemplateName.h"
#include "clang/AST/Type.h"
#include "clang/AST/TypeLoc.h"
#include "clang/Basic/Builtins.h"
#include "clang/Basic/LLVM.h"
#include "clang/Basic/SourceLocation.h"
#include "llvm/ADT/ArrayRef.h"
#include "llvm/ADT/FoldingSet.h"
#include "llvm/ADT/PointerUnion.h"
#include "llvm/ADT/STLExtras.h"
#include "llvm/ADT/SmallVector.h"
#include "llvm/Support/ErrorHandling.h"
#include <cassert>
#include <optional>
#include <utility>

using namespace clang;

//===----------------------------------------------------------------------===//
// TemplateParameterList Implementation
//===----------------------------------------------------------------------===//

template <class TemplateParam>
static bool
DefaultTemplateArgumentContainsUnexpandedPack(const TemplateParam &P) {
  return P.hasDefaultArgument() &&
         P.getDefaultArgument().getArgument().containsUnexpandedParameterPack();
}

TemplateParameterList::TemplateParameterList(const ASTContext &C,
                                             SourceLocation TemplateLoc,
                                             SourceLocation LAngleLoc,
                                             ArrayRef<NamedDecl *> Params,
                                             SourceLocation RAngleLoc,
                                             Expr *RequiresClause)
    : TemplateLoc(TemplateLoc), LAngleLoc(LAngleLoc), RAngleLoc(RAngleLoc),
      NumParams(Params.size()), ContainsUnexpandedParameterPack(false),
      HasRequiresClause(RequiresClause != nullptr),
      HasConstrainedParameters(false) {
  for (unsigned Idx = 0; Idx < NumParams; ++Idx) {
    NamedDecl *P = Params[Idx];
    begin()[Idx] = P;

    bool IsPack = P->isTemplateParameterPack();
    if (const auto *NTTP = dyn_cast<NonTypeTemplateParmDecl>(P)) {
      if (!IsPack && (NTTP->getType()->containsUnexpandedParameterPack() ||
                      DefaultTemplateArgumentContainsUnexpandedPack(*NTTP)))
        ContainsUnexpandedParameterPack = true;
      if (NTTP->hasPlaceholderTypeConstraint())
        HasConstrainedParameters = true;
    } else if (const auto *TTP = dyn_cast<TemplateTemplateParmDecl>(P)) {
      if (!IsPack &&
          (TTP->getTemplateParameters()->containsUnexpandedParameterPack() ||
           DefaultTemplateArgumentContainsUnexpandedPack(*TTP))) {
        ContainsUnexpandedParameterPack = true;
      }
    } else if (const auto *TTP = dyn_cast<TemplateTypeParmDecl>(P)) {
      if (!IsPack && DefaultTemplateArgumentContainsUnexpandedPack(*TTP)) {
        ContainsUnexpandedParameterPack = true;
      } else if (const TypeConstraint *TC = TTP->getTypeConstraint();
                 TC && TC->getImmediatelyDeclaredConstraint()
                           ->containsUnexpandedParameterPack()) {
        ContainsUnexpandedParameterPack = true;
      }
      if (TTP->hasTypeConstraint())
        HasConstrainedParameters = true;
    } else {
      llvm_unreachable("unexpected template parameter type");
    }
  }

  if (HasRequiresClause) {
    if (RequiresClause->containsUnexpandedParameterPack())
      ContainsUnexpandedParameterPack = true;
    *getTrailingObjects<Expr *>() = RequiresClause;
  }
}

bool TemplateParameterList::containsUnexpandedParameterPack() const {
  if (ContainsUnexpandedParameterPack)
    return true;
  if (!HasConstrainedParameters)
    return false;

  // An implicit constrained parameter might have had a use of an unexpanded
  // pack added to it after the template parameter list was created. All
  // implicit parameters are at the end of the parameter list.
  for (const NamedDecl *Param : llvm::reverse(asArray())) {
    if (!Param->isImplicit())
      break;

    if (const auto *TTP = dyn_cast<TemplateTypeParmDecl>(Param)) {
      const auto *TC = TTP->getTypeConstraint();
      if (TC && TC->getImmediatelyDeclaredConstraint()
                    ->containsUnexpandedParameterPack())
        return true;
    }
  }

  return false;
}

TemplateParameterList *
TemplateParameterList::Create(const ASTContext &C, SourceLocation TemplateLoc,
                              SourceLocation LAngleLoc,
                              ArrayRef<NamedDecl *> Params,
                              SourceLocation RAngleLoc, Expr *RequiresClause) {
  void *Mem = C.Allocate(totalSizeToAlloc<NamedDecl *, Expr *>(
                             Params.size(), RequiresClause ? 1u : 0u),
                         alignof(TemplateParameterList));
  return new (Mem) TemplateParameterList(C, TemplateLoc, LAngleLoc, Params,
                                         RAngleLoc, RequiresClause);
}

void TemplateParameterList::Profile(llvm::FoldingSetNodeID &ID,
                                    const ASTContext &C) const {
  const Expr *RC = getRequiresClause();
  ID.AddBoolean(RC != nullptr);
  if (RC)
    RC->Profile(ID, C, /*Canonical=*/true);
  ID.AddInteger(size());
  for (NamedDecl *D : *this) {
    if (const auto *NTTP = dyn_cast<NonTypeTemplateParmDecl>(D)) {
      ID.AddInteger(0);
      ID.AddBoolean(NTTP->isParameterPack());
      NTTP->getType().getCanonicalType().Profile(ID);
      ID.AddBoolean(NTTP->hasPlaceholderTypeConstraint());
      if (const Expr *E = NTTP->getPlaceholderTypeConstraint())
        E->Profile(ID, C, /*Canonical=*/true);
      continue;
    }
    if (const auto *TTP = dyn_cast<TemplateTypeParmDecl>(D)) {
      ID.AddInteger(1);
      ID.AddBoolean(TTP->isParameterPack());
      ID.AddBoolean(TTP->hasTypeConstraint());
      if (const TypeConstraint *TC = TTP->getTypeConstraint())
        TC->getImmediatelyDeclaredConstraint()->Profile(ID, C,
                                                        /*Canonical=*/true);
      continue;
    }
    const auto *TTP = cast<TemplateTemplateParmDecl>(D);
    ID.AddInteger(2);
    ID.AddBoolean(TTP->isParameterPack());
    TTP->getTemplateParameters()->Profile(ID, C);
  }
}

unsigned TemplateParameterList::getMinRequiredArguments() const {
  unsigned NumRequiredArgs = 0;
  for (const NamedDecl *P : asArray()) {
    if (P->isTemplateParameterPack()) {
      if (UnsignedOrNone Expansions = getExpandedPackSize(P)) {
        NumRequiredArgs += *Expansions;
        continue;
      }
      break;
    }

    if (const auto *TTP = dyn_cast<TemplateTypeParmDecl>(P)) {
      if (TTP->hasDefaultArgument())
        break;
    } else if (const auto *NTTP = dyn_cast<NonTypeTemplateParmDecl>(P)) {
      if (NTTP->hasDefaultArgument())
        break;
    } else if (cast<TemplateTemplateParmDecl>(P)->hasDefaultArgument())
      break;

    ++NumRequiredArgs;
  }

  return NumRequiredArgs;
}

unsigned TemplateParameterList::getDepth() const {
  if (size() == 0)
    return 0;

  const NamedDecl *FirstParm = getParam(0);
  if (const auto *TTP = dyn_cast<TemplateTypeParmDecl>(FirstParm))
    return TTP->getDepth();
  else if (const auto *NTTP = dyn_cast<NonTypeTemplateParmDecl>(FirstParm))
    return NTTP->getDepth();
  else
    return cast<TemplateTemplateParmDecl>(FirstParm)->getDepth();
}

static bool AdoptTemplateParameterList(TemplateParameterList *Params,
                                       DeclContext *Owner) {
  bool Invalid = false;
  for (NamedDecl *P : *Params) {
    P->setDeclContext(Owner);

    if (const auto *TTP = dyn_cast<TemplateTemplateParmDecl>(P))
      if (AdoptTemplateParameterList(TTP->getTemplateParameters(), Owner))
        Invalid = true;

    if (P->isInvalidDecl())
      Invalid = true;
  }
  return Invalid;
}

void TemplateParameterList::getAssociatedConstraints(
    llvm::SmallVectorImpl<AssociatedConstraint> &ACs) const {
  if (HasConstrainedParameters)
    for (const NamedDecl *Param : *this) {
      if (const auto *TTP = dyn_cast<TemplateTypeParmDecl>(Param)) {
        if (const auto *TC = TTP->getTypeConstraint())
          ACs.emplace_back(TC->getImmediatelyDeclaredConstraint(),
                           TC->getArgPackSubstIndex());
      } else if (const auto *NTTP = dyn_cast<NonTypeTemplateParmDecl>(Param)) {
        if (const Expr *E = NTTP->getPlaceholderTypeConstraint())
          ACs.emplace_back(E);
      }
    }
  if (HasRequiresClause)
    ACs.emplace_back(getRequiresClause());
}

bool TemplateParameterList::hasAssociatedConstraints() const {
  return HasRequiresClause || HasConstrainedParameters;
}

ArrayRef<TemplateArgument>
TemplateParameterList::getInjectedTemplateArgs(const ASTContext &Context) {
  if (!InjectedArgs) {
    InjectedArgs = new (Context) TemplateArgument[size()];
    llvm::transform(*this, InjectedArgs, [&](NamedDecl *ND) {
      return Context.getInjectedTemplateArg(ND);
    });
  }
  return {InjectedArgs, NumParams};
}

bool TemplateParameterList::shouldIncludeTypeForArgument(
    const PrintingPolicy &Policy, const TemplateParameterList *TPL,
    unsigned Idx) {
  if (!TPL || Idx >= TPL->size() || Policy.AlwaysIncludeTypeForTemplateArgument)
    return true;
  const NamedDecl *TemplParam = TPL->getParam(Idx);
  if (const auto *ParamValueDecl =
          dyn_cast<NonTypeTemplateParmDecl>(TemplParam))
    if (ParamValueDecl->getType()->getContainedDeducedType())
      return true;
  return false;
}

namespace clang {

void *allocateDefaultArgStorageChain(const ASTContext &C) {
  return new (C) char[sizeof(void*) * 2];
}

} // namespace clang

//===----------------------------------------------------------------------===//
// TemplateDecl Implementation
//===----------------------------------------------------------------------===//

TemplateDecl::TemplateDecl(Kind DK, DeclContext *DC, SourceLocation L,
                           DeclarationName Name, TemplateParameterList *Params,
                           NamedDecl *Decl)
    : NamedDecl(DK, DC, L, Name), TemplatedDecl(Decl), TemplateParams(Params) {}

void TemplateDecl::anchor() {}

void TemplateDecl::getAssociatedConstraints(
    llvm::SmallVectorImpl<AssociatedConstraint> &ACs) const {
  TemplateParams->getAssociatedConstraints(ACs);
  if (auto *FD = dyn_cast_or_null<FunctionDecl>(getTemplatedDecl()))
    if (const AssociatedConstraint &TRC = FD->getTrailingRequiresClause())
      ACs.emplace_back(TRC);
}

bool TemplateDecl::hasAssociatedConstraints() const {
  if (TemplateParams->hasAssociatedConstraints())
    return true;
  if (auto *FD = dyn_cast_or_null<FunctionDecl>(getTemplatedDecl()))
    return static_cast<bool>(FD->getTrailingRequiresClause());
  return false;
}

bool TemplateDecl::isTypeAlias() const {
  switch (getKind()) {
  case TemplateDecl::TypeAliasTemplate:
  case TemplateDecl::BuiltinTemplate:
    return true;
  default:
    return false;
  };
}

//===----------------------------------------------------------------------===//
// RedeclarableTemplateDecl Implementation
//===----------------------------------------------------------------------===//

void RedeclarableTemplateDecl::anchor() {}

RedeclarableTemplateDecl::CommonBase *RedeclarableTemplateDecl::getCommonPtr() const {
  if (Common)
    return Common;

  // Walk the previous-declaration chain until we either find a declaration
  // with a common pointer or we run out of previous declarations.
  SmallVector<const RedeclarableTemplateDecl *, 2> PrevDecls;
  for (const RedeclarableTemplateDecl *Prev = getPreviousDecl(); Prev;
       Prev = Prev->getPreviousDecl()) {
    if (Prev->Common) {
      Common = Prev->Common;
      break;
    }

    PrevDecls.push_back(Prev);
  }

  // If we never found a common pointer, allocate one now.
  if (!Common) {
    // FIXME: If any of the declarations is from an AST file, we probably
    // need an update record to add the common data.

    Common = newCommon(getASTContext());
  }

  // Update any previous declarations we saw with the common pointer.
  for (const RedeclarableTemplateDecl *Prev : PrevDecls)
    Prev->Common = Common;

  return Common;
}

void RedeclarableTemplateDecl::loadLazySpecializationsImpl(
    bool OnlyPartial /*=false*/) const {
  auto *ExternalSource = getASTContext().getExternalSource();
  if (!ExternalSource)
    return;

  ExternalSource->LoadExternalSpecializations(this->getCanonicalDecl(),
                                              OnlyPartial);
}

bool RedeclarableTemplateDecl::loadLazySpecializationsImpl(
    ArrayRef<TemplateArgument> Args, TemplateParameterList *TPL) const {
  auto *ExternalSource = getASTContext().getExternalSource();
  if (!ExternalSource)
    return false;

  // If TPL is not null, it implies that we're loading specializations for
  // partial templates. We need to load all specializations in such cases.
  if (TPL)
    return ExternalSource->LoadExternalSpecializations(this->getCanonicalDecl(),
                                                       /*OnlyPartial=*/false);

  return ExternalSource->LoadExternalSpecializations(this->getCanonicalDecl(),
                                                     Args);
}

template <class EntryType, typename... ProfileArguments>
typename RedeclarableTemplateDecl::SpecEntryTraits<EntryType>::DeclType *
RedeclarableTemplateDecl::findSpecializationLocally(
    llvm::FoldingSetVector<EntryType> &Specs, void *&InsertPos,
    ProfileArguments... ProfileArgs) {
  using SETraits = RedeclarableTemplateDecl::SpecEntryTraits<EntryType>;

  llvm::FoldingSetNodeID ID;
  EntryType::Profile(ID, ProfileArgs..., getASTContext());
  EntryType *Entry = Specs.FindNodeOrInsertPos(ID, InsertPos);
  return Entry ? SETraits::getDecl(Entry)->getMostRecentDecl() : nullptr;
}

template <class EntryType, typename... ProfileArguments>
typename RedeclarableTemplateDecl::SpecEntryTraits<EntryType>::DeclType *
RedeclarableTemplateDecl::findSpecializationImpl(
    llvm::FoldingSetVector<EntryType> &Specs, void *&InsertPos,
    ProfileArguments... ProfileArgs) {

  if (auto *Found = findSpecializationLocally(Specs, InsertPos, ProfileArgs...))
    return Found;

  if (!loadLazySpecializationsImpl(ProfileArgs...))
    return nullptr;

  return findSpecializationLocally(Specs, InsertPos, ProfileArgs...);
}

template<class Derived, class EntryType>
void RedeclarableTemplateDecl::addSpecializationImpl(
    llvm::FoldingSetVector<EntryType> &Specializations, EntryType *Entry,
    void *InsertPos) {
  using SETraits = SpecEntryTraits<EntryType>;

  if (InsertPos) {
#ifndef NDEBUG
    auto Args = SETraits::getTemplateArgs(Entry);
    // Due to hash collisions, it can happen that we load another template
    // specialization with the same hash. This is fine, as long as the next
    // call to findSpecializationImpl does not find a matching Decl for the
    // template arguments.
    loadLazySpecializationsImpl(Args);
    void *CorrectInsertPos;
    assert(!findSpecializationImpl(Specializations, CorrectInsertPos, Args) &&
           InsertPos == CorrectInsertPos &&
           "given incorrect InsertPos for specialization");
#endif
    Specializations.InsertNode(Entry, InsertPos);
  } else {
    EntryType *Existing = Specializations.GetOrInsertNode(Entry);
    (void)Existing;
    assert(SETraits::getDecl(Existing)->isCanonicalDecl() &&
           "non-canonical specialization?");
  }

  if (ASTMutationListener *L = getASTMutationListener())
    L->AddedCXXTemplateSpecialization(cast<Derived>(this),
                                      SETraits::getDecl(Entry));
}

//===----------------------------------------------------------------------===//
// FunctionTemplateDecl Implementation
//===----------------------------------------------------------------------===//

FunctionTemplateDecl *
FunctionTemplateDecl::Create(ASTContext &C, DeclContext *DC, SourceLocation L,
                             DeclarationName Name,
                             TemplateParameterList *Params, NamedDecl *Decl) {
  bool Invalid = AdoptTemplateParameterList(Params, cast<DeclContext>(Decl));
  auto *TD = new (C, DC) FunctionTemplateDecl(C, DC, L, Name, Params, Decl);
  if (Invalid)
    TD->setInvalidDecl();
  return TD;
}

FunctionTemplateDecl *
FunctionTemplateDecl::CreateDeserialized(ASTContext &C, GlobalDeclID ID) {
  return new (C, ID) FunctionTemplateDecl(C, nullptr, SourceLocation(),
                                          DeclarationName(), nullptr, nullptr);
}

RedeclarableTemplateDecl::CommonBase *
FunctionTemplateDecl::newCommon(ASTContext &C) const {
  auto *CommonPtr = new (C) Common;
  C.addDestruction(CommonPtr);
  return CommonPtr;
}

void FunctionTemplateDecl::LoadLazySpecializations() const {
  loadLazySpecializationsImpl();
}

llvm::FoldingSetVector<FunctionTemplateSpecializationInfo> &
FunctionTemplateDecl::getSpecializations() const {
  LoadLazySpecializations();
  return getCommonPtr()->Specializations;
}

FunctionDecl *
FunctionTemplateDecl::findSpecialization(ArrayRef<TemplateArgument> Args,
                                         void *&InsertPos) {
  auto *Common = getCommonPtr();
  return findSpecializationImpl(Common->Specializations, InsertPos, Args);
}

void FunctionTemplateDecl::addSpecialization(
      FunctionTemplateSpecializationInfo *Info, void *InsertPos) {
  auto *Common = getCommonPtr();
  addSpecializationImpl<FunctionTemplateDecl>(Common->Specializations, Info,
                                              InsertPos);
}

void FunctionTemplateDecl::mergePrevDecl(FunctionTemplateDecl *Prev) {
  using Base = RedeclarableTemplateDecl;

  // If we haven't created a common pointer yet, then it can just be created
  // with the usual method.
  if (!Base::Common)
    return;

  Common *ThisCommon = static_cast<Common *>(Base::Common);
  Common *PrevCommon = nullptr;
  SmallVector<FunctionTemplateDecl *, 8> PreviousDecls;
  for (; Prev; Prev = Prev->getPreviousDecl()) {
    if (Prev->Base::Common) {
      PrevCommon = static_cast<Common *>(Prev->Base::Common);
      break;
    }
    PreviousDecls.push_back(Prev);
  }

  // If the previous redecl chain hasn't created a common pointer yet, then just
  // use this common pointer.
  if (!PrevCommon) {
    for (auto *D : PreviousDecls)
      D->Base::Common = ThisCommon;
    return;
  }

  // Ensure we don't leak any important state.
  assert(ThisCommon->Specializations.size() == 0 &&
         "Can't merge incompatible declarations!");

  Base::Common = PrevCommon;
}

//===----------------------------------------------------------------------===//
// ClassTemplateDecl Implementation
//===----------------------------------------------------------------------===//

ClassTemplateDecl *ClassTemplateDecl::Create(ASTContext &C, DeclContext *DC,
                                             SourceLocation L,
                                             DeclarationName Name,
                                             TemplateParameterList *Params,
                                             NamedDecl *Decl) {
  bool Invalid = AdoptTemplateParameterList(Params, cast<DeclContext>(Decl));
  auto *TD = new (C, DC) ClassTemplateDecl(C, DC, L, Name, Params, Decl);
  if (Invalid)
    TD->setInvalidDecl();
  return TD;
}

ClassTemplateDecl *ClassTemplateDecl::CreateDeserialized(ASTContext &C,
                                                         GlobalDeclID ID) {
  return new (C, ID) ClassTemplateDecl(C, nullptr, SourceLocation(),
                                       DeclarationName(), nullptr, nullptr);
}

void ClassTemplateDecl::LoadLazySpecializations(
    bool OnlyPartial /*=false*/) const {
  loadLazySpecializationsImpl(OnlyPartial);
}

llvm::FoldingSetVector<ClassTemplateSpecializationDecl> &
ClassTemplateDecl::getSpecializations() const {
  LoadLazySpecializations();
  return getCommonPtr()->Specializations;
}

llvm::FoldingSetVector<ClassTemplatePartialSpecializationDecl> &
ClassTemplateDecl::getPartialSpecializations() const {
  LoadLazySpecializations(/*PartialOnly = */ true);
  return getCommonPtr()->PartialSpecializations;
}

RedeclarableTemplateDecl::CommonBase *
ClassTemplateDecl::newCommon(ASTContext &C) const {
  auto *CommonPtr = new (C) Common;
  C.addDestruction(CommonPtr);
  return CommonPtr;
}

ClassTemplateSpecializationDecl *
ClassTemplateDecl::findSpecialization(ArrayRef<TemplateArgument> Args,
                                      void *&InsertPos) {
  auto *Common = getCommonPtr();
  return findSpecializationImpl(Common->Specializations, InsertPos, Args);
}

void ClassTemplateDecl::AddSpecialization(ClassTemplateSpecializationDecl *D,
                                          void *InsertPos) {
  auto *Common = getCommonPtr();
  addSpecializationImpl<ClassTemplateDecl>(Common->Specializations, D,
                                           InsertPos);
}

ClassTemplatePartialSpecializationDecl *
ClassTemplateDecl::findPartialSpecialization(
    ArrayRef<TemplateArgument> Args,
    TemplateParameterList *TPL, void *&InsertPos) {
  return findSpecializationImpl(getPartialSpecializations(), InsertPos, Args,
                                TPL);
}

void ClassTemplatePartialSpecializationDecl::Profile(
    llvm::FoldingSetNodeID &ID, ArrayRef<TemplateArgument> TemplateArgs,
    TemplateParameterList *TPL, const ASTContext &Context) {
  ID.AddInteger(TemplateArgs.size());
  for (const TemplateArgument &TemplateArg : TemplateArgs)
    TemplateArg.Profile(ID, Context);
  TPL->Profile(ID, Context);
}

void ClassTemplateDecl::AddPartialSpecialization(
                                      ClassTemplatePartialSpecializationDecl *D,
                                      void *InsertPos) {
  if (InsertPos)
    getPartialSpecializations().InsertNode(D, InsertPos);
  else {
    ClassTemplatePartialSpecializationDecl *Existing
      = getPartialSpecializations().GetOrInsertNode(D);
    (void)Existing;
    assert(Existing->isCanonicalDecl() && "Non-canonical specialization?");
  }

  if (ASTMutationListener *L = getASTMutationListener())
    L->AddedCXXTemplateSpecialization(this, D);
}

void ClassTemplateDecl::getPartialSpecializations(
    SmallVectorImpl<ClassTemplatePartialSpecializationDecl *> &PS) const {
  llvm::FoldingSetVector<ClassTemplatePartialSpecializationDecl> &PartialSpecs
    = getPartialSpecializations();
  PS.clear();
  PS.reserve(PartialSpecs.size());
  for (ClassTemplatePartialSpecializationDecl &P : PartialSpecs)
    PS.push_back(P.getMostRecentDecl());
}

ClassTemplatePartialSpecializationDecl *
ClassTemplateDecl::findPartialSpecialization(QualType T) {
  ASTContext &Context = getASTContext();
  for (ClassTemplatePartialSpecializationDecl &P :
       getPartialSpecializations()) {
    if (Context.hasSameType(P.getInjectedSpecializationType(), T))
      return P.getMostRecentDecl();
  }

  return nullptr;
}

ClassTemplatePartialSpecializationDecl *
ClassTemplateDecl::findPartialSpecInstantiatedFromMember(
                                    ClassTemplatePartialSpecializationDecl *D) {
  Decl *DCanon = D->getCanonicalDecl();
  for (ClassTemplatePartialSpecializationDecl &P : getPartialSpecializations()) {
    if (P.getInstantiatedFromMember()->getCanonicalDecl() == DCanon)
      return P.getMostRecentDecl();
  }

  return nullptr;
}

QualType
ClassTemplateDecl::getInjectedClassNameSpecialization() {
  Common *CommonPtr = getCommonPtr();
  if (!CommonPtr->InjectedClassNameType.isNull())
    return CommonPtr->InjectedClassNameType;

  // C++0x [temp.dep.type]p2:
  //  The template argument list of a primary template is a template argument
  //  list in which the nth template argument has the value of the nth template
  //  parameter of the class template. If the nth template parameter is a
  //  template parameter pack (14.5.3), the nth template argument is a pack
  //  expansion (14.5.3) whose pattern is the name of the template parameter
  //  pack.
  ASTContext &Context = getASTContext();
  TemplateName Name = Context.getQualifiedTemplateName(
      /*NNS=*/nullptr, /*TemplateKeyword=*/false, TemplateName(this));
  auto TemplateArgs = getTemplateParameters()->getInjectedTemplateArgs(Context);
  CommonPtr->InjectedClassNameType =
      Context.getTemplateSpecializationType(Name,
                                            /*SpecifiedArgs=*/TemplateArgs,
<<<<<<< HEAD
                                            /*CanonicalArgs=*/std::nullopt);
=======
                                            /*CanonicalArgs=*/{});
>>>>>>> eb0f1dc0
  return CommonPtr->InjectedClassNameType;
}

//===----------------------------------------------------------------------===//
// TemplateTypeParm Allocation/Deallocation Method Implementations
//===----------------------------------------------------------------------===//

TemplateTypeParmDecl *TemplateTypeParmDecl::Create(
    const ASTContext &C, DeclContext *DC, SourceLocation KeyLoc,
    SourceLocation NameLoc, unsigned D, unsigned P, IdentifierInfo *Id,
    bool Typename, bool ParameterPack, bool HasTypeConstraint,
    UnsignedOrNone NumExpanded) {
  auto *TTPDecl =
      new (C, DC,
           additionalSizeToAlloc<TypeConstraint>(HasTypeConstraint ? 1 : 0))
      TemplateTypeParmDecl(DC, KeyLoc, NameLoc, Id, Typename,
                           HasTypeConstraint, NumExpanded);
  QualType TTPType = C.getTemplateTypeParmType(D, P, ParameterPack, TTPDecl);
  TTPDecl->setTypeForDecl(TTPType.getTypePtr());
  return TTPDecl;
}

TemplateTypeParmDecl *
TemplateTypeParmDecl::CreateDeserialized(const ASTContext &C, GlobalDeclID ID) {
  return new (C, ID)
      TemplateTypeParmDecl(nullptr, SourceLocation(), SourceLocation(), nullptr,
                           false, false, std::nullopt);
}

TemplateTypeParmDecl *
TemplateTypeParmDecl::CreateDeserialized(const ASTContext &C, GlobalDeclID ID,
                                         bool HasTypeConstraint) {
  return new (C, ID,
              additionalSizeToAlloc<TypeConstraint>(HasTypeConstraint ? 1 : 0))
      TemplateTypeParmDecl(nullptr, SourceLocation(), SourceLocation(), nullptr,
                           false, HasTypeConstraint, std::nullopt);
}

SourceLocation TemplateTypeParmDecl::getDefaultArgumentLoc() const {
  return hasDefaultArgument() ? getDefaultArgument().getLocation()
                              : SourceLocation();
}

SourceRange TemplateTypeParmDecl::getSourceRange() const {
  if (hasDefaultArgument() && !defaultArgumentWasInherited())
    return SourceRange(getBeginLoc(),
                       getDefaultArgument().getSourceRange().getEnd());
  // TypeDecl::getSourceRange returns a range containing name location, which is
  // wrong for unnamed template parameters. e.g:
  // it will return <[[typename>]] instead of <[[typename]]>
  if (getDeclName().isEmpty())
    return SourceRange(getBeginLoc());
  return TypeDecl::getSourceRange();
}

void TemplateTypeParmDecl::setDefaultArgument(
    const ASTContext &C, const TemplateArgumentLoc &DefArg) {
  if (DefArg.getArgument().isNull())
    DefaultArgument.set(nullptr);
  else
    DefaultArgument.set(new (C) TemplateArgumentLoc(DefArg));
}

unsigned TemplateTypeParmDecl::getDepth() const {
  return getTypeForDecl()->castAs<TemplateTypeParmType>()->getDepth();
}

unsigned TemplateTypeParmDecl::getIndex() const {
  return getTypeForDecl()->castAs<TemplateTypeParmType>()->getIndex();
}

bool TemplateTypeParmDecl::isParameterPack() const {
  return getTypeForDecl()->castAs<TemplateTypeParmType>()->isParameterPack();
}

void TemplateTypeParmDecl::setTypeConstraint(
    ConceptReference *Loc, Expr *ImmediatelyDeclaredConstraint,
    UnsignedOrNone ArgPackSubstIndex) {
  assert(HasTypeConstraint &&
         "HasTypeConstraint=true must be passed at construction in order to "
         "call setTypeConstraint");
  assert(!TypeConstraintInitialized &&
         "TypeConstraint was already initialized!");
  new (getTrailingObjects())
      TypeConstraint(Loc, ImmediatelyDeclaredConstraint, ArgPackSubstIndex);
  TypeConstraintInitialized = true;
}

//===----------------------------------------------------------------------===//
// NonTypeTemplateParmDecl Method Implementations
//===----------------------------------------------------------------------===//

NonTypeTemplateParmDecl::NonTypeTemplateParmDecl(
    DeclContext *DC, SourceLocation StartLoc, SourceLocation IdLoc, unsigned D,
    unsigned P, const IdentifierInfo *Id, QualType T, TypeSourceInfo *TInfo,
    ArrayRef<QualType> ExpandedTypes, ArrayRef<TypeSourceInfo *> ExpandedTInfos)
    : DeclaratorDecl(NonTypeTemplateParm, DC, IdLoc, Id, T, TInfo, StartLoc),
      TemplateParmPosition(D, P), ParameterPack(true),
      ExpandedParameterPack(true), NumExpandedTypes(ExpandedTypes.size()) {
  if (!ExpandedTypes.empty() && !ExpandedTInfos.empty()) {
    auto TypesAndInfos =
        getTrailingObjects<std::pair<QualType, TypeSourceInfo *>>();
    for (unsigned I = 0; I != NumExpandedTypes; ++I) {
      new (&TypesAndInfos[I].first) QualType(ExpandedTypes[I]);
      TypesAndInfos[I].second = ExpandedTInfos[I];
    }
  }
}

NonTypeTemplateParmDecl *NonTypeTemplateParmDecl::Create(
    const ASTContext &C, DeclContext *DC, SourceLocation StartLoc,
    SourceLocation IdLoc, unsigned D, unsigned P, const IdentifierInfo *Id,
    QualType T, bool ParameterPack, TypeSourceInfo *TInfo) {
  AutoType *AT =
      C.getLangOpts().CPlusPlus20 ? T->getContainedAutoType() : nullptr;
  const bool HasConstraint = AT && AT->isConstrained();
  auto *NTTP =
      new (C, DC,
           additionalSizeToAlloc<std::pair<QualType, TypeSourceInfo *>, Expr *>(
               0, HasConstraint ? 1 : 0))
          NonTypeTemplateParmDecl(DC, StartLoc, IdLoc, D, P, Id, T,
                                  ParameterPack, TInfo);
  if (HasConstraint)
    NTTP->setPlaceholderTypeConstraint(nullptr);
  return NTTP;
}

NonTypeTemplateParmDecl *NonTypeTemplateParmDecl::Create(
    const ASTContext &C, DeclContext *DC, SourceLocation StartLoc,
    SourceLocation IdLoc, unsigned D, unsigned P, const IdentifierInfo *Id,
    QualType T, TypeSourceInfo *TInfo, ArrayRef<QualType> ExpandedTypes,
    ArrayRef<TypeSourceInfo *> ExpandedTInfos) {
  AutoType *AT = TInfo->getType()->getContainedAutoType();
  const bool HasConstraint = AT && AT->isConstrained();
  auto *NTTP =
      new (C, DC,
           additionalSizeToAlloc<std::pair<QualType, TypeSourceInfo *>, Expr *>(
               ExpandedTypes.size(), HasConstraint ? 1 : 0))
          NonTypeTemplateParmDecl(DC, StartLoc, IdLoc, D, P, Id, T, TInfo,
                                  ExpandedTypes, ExpandedTInfos);
  if (HasConstraint)
    NTTP->setPlaceholderTypeConstraint(nullptr);
  return NTTP;
}

NonTypeTemplateParmDecl *
NonTypeTemplateParmDecl::CreateDeserialized(ASTContext &C, GlobalDeclID ID,
                                            bool HasTypeConstraint) {
  auto *NTTP =
      new (C, ID,
           additionalSizeToAlloc<std::pair<QualType, TypeSourceInfo *>, Expr *>(
               0, HasTypeConstraint ? 1 : 0))
          NonTypeTemplateParmDecl(nullptr, SourceLocation(), SourceLocation(),
                                  0, 0, nullptr, QualType(), false, nullptr);
  if (HasTypeConstraint)
    NTTP->setPlaceholderTypeConstraint(nullptr);
  return NTTP;
}

NonTypeTemplateParmDecl *
NonTypeTemplateParmDecl::CreateDeserialized(ASTContext &C, GlobalDeclID ID,
                                            unsigned NumExpandedTypes,
                                            bool HasTypeConstraint) {
  auto *NTTP =
      new (C, ID,
           additionalSizeToAlloc<std::pair<QualType, TypeSourceInfo *>, Expr *>(
               NumExpandedTypes, HasTypeConstraint ? 1 : 0))
          NonTypeTemplateParmDecl(nullptr, SourceLocation(), SourceLocation(),
                                  0, 0, nullptr, QualType(), nullptr, {}, {});
  NTTP->NumExpandedTypes = NumExpandedTypes;
  if (HasTypeConstraint)
    NTTP->setPlaceholderTypeConstraint(nullptr);
  return NTTP;
}

SourceRange NonTypeTemplateParmDecl::getSourceRange() const {
  if (hasDefaultArgument() && !defaultArgumentWasInherited())
    return SourceRange(getOuterLocStart(),
                       getDefaultArgument().getSourceRange().getEnd());
  return DeclaratorDecl::getSourceRange();
}

SourceLocation NonTypeTemplateParmDecl::getDefaultArgumentLoc() const {
  return hasDefaultArgument() ? getDefaultArgument().getSourceRange().getBegin()
                              : SourceLocation();
}

void NonTypeTemplateParmDecl::setDefaultArgument(
    const ASTContext &C, const TemplateArgumentLoc &DefArg) {
  if (DefArg.getArgument().isNull())
    DefaultArgument.set(nullptr);
  else
    DefaultArgument.set(new (C) TemplateArgumentLoc(DefArg));
}

//===----------------------------------------------------------------------===//
// TemplateTemplateParmDecl Method Implementations
//===----------------------------------------------------------------------===//

void TemplateTemplateParmDecl::anchor() {}

TemplateTemplateParmDecl::TemplateTemplateParmDecl(
    DeclContext *DC, SourceLocation L, unsigned D, unsigned P,
    IdentifierInfo *Id, bool Typename, TemplateParameterList *Params,
    ArrayRef<TemplateParameterList *> Expansions)
    : TemplateDecl(TemplateTemplateParm, DC, L, Id, Params),
      TemplateParmPosition(D, P), Typename(Typename), ParameterPack(true),
      ExpandedParameterPack(true), NumExpandedParams(Expansions.size()) {
  llvm::uninitialized_copy(Expansions, getTrailingObjects());
}

TemplateTemplateParmDecl *
TemplateTemplateParmDecl::Create(const ASTContext &C, DeclContext *DC,
                                 SourceLocation L, unsigned D, unsigned P,
                                 bool ParameterPack, IdentifierInfo *Id,
                                 bool Typename, TemplateParameterList *Params) {
  return new (C, DC) TemplateTemplateParmDecl(DC, L, D, P, ParameterPack, Id,
                                              Typename, Params);
}

TemplateTemplateParmDecl *
TemplateTemplateParmDecl::Create(const ASTContext &C, DeclContext *DC,
                                 SourceLocation L, unsigned D, unsigned P,
                                 IdentifierInfo *Id, bool Typename,
                                 TemplateParameterList *Params,
                                 ArrayRef<TemplateParameterList *> Expansions) {
  return new (C, DC,
              additionalSizeToAlloc<TemplateParameterList *>(Expansions.size()))
      TemplateTemplateParmDecl(DC, L, D, P, Id, Typename, Params, Expansions);
}

TemplateTemplateParmDecl *
TemplateTemplateParmDecl::CreateDeserialized(ASTContext &C, GlobalDeclID ID) {
  return new (C, ID) TemplateTemplateParmDecl(nullptr, SourceLocation(), 0, 0,
                                              false, nullptr, false, nullptr);
}

TemplateTemplateParmDecl *
TemplateTemplateParmDecl::CreateDeserialized(ASTContext &C, GlobalDeclID ID,
                                             unsigned NumExpansions) {
  auto *TTP =
      new (C, ID, additionalSizeToAlloc<TemplateParameterList *>(NumExpansions))
          TemplateTemplateParmDecl(nullptr, SourceLocation(), 0, 0, nullptr,
                                   false, nullptr, {});
  TTP->NumExpandedParams = NumExpansions;
  return TTP;
}

SourceLocation TemplateTemplateParmDecl::getDefaultArgumentLoc() const {
  return hasDefaultArgument() ? getDefaultArgument().getLocation()
                              : SourceLocation();
}

void TemplateTemplateParmDecl::setDefaultArgument(
    const ASTContext &C, const TemplateArgumentLoc &DefArg) {
  if (DefArg.getArgument().isNull())
    DefaultArgument.set(nullptr);
  else
    DefaultArgument.set(new (C) TemplateArgumentLoc(DefArg));
}

//===----------------------------------------------------------------------===//
// TemplateArgumentList Implementation
//===----------------------------------------------------------------------===//
TemplateArgumentList::TemplateArgumentList(ArrayRef<TemplateArgument> Args)
    : NumArguments(Args.size()) {
  llvm::uninitialized_copy(Args, getTrailingObjects());
}

TemplateArgumentList *
TemplateArgumentList::CreateCopy(ASTContext &Context,
                                 ArrayRef<TemplateArgument> Args) {
  void *Mem = Context.Allocate(totalSizeToAlloc<TemplateArgument>(Args.size()));
  return new (Mem) TemplateArgumentList(Args);
}

FunctionTemplateSpecializationInfo *FunctionTemplateSpecializationInfo::Create(
    ASTContext &C, FunctionDecl *FD, FunctionTemplateDecl *Template,
    TemplateSpecializationKind TSK, TemplateArgumentList *TemplateArgs,
    const TemplateArgumentListInfo *TemplateArgsAsWritten, SourceLocation POI,
    MemberSpecializationInfo *MSInfo) {
  const ASTTemplateArgumentListInfo *ArgsAsWritten = nullptr;
  if (TemplateArgsAsWritten)
    ArgsAsWritten = ASTTemplateArgumentListInfo::Create(C,
                                                        *TemplateArgsAsWritten);

  void *Mem =
      C.Allocate(totalSizeToAlloc<MemberSpecializationInfo *>(MSInfo ? 1 : 0));
  return new (Mem) FunctionTemplateSpecializationInfo(
      FD, Template, TSK, TemplateArgs, ArgsAsWritten, POI, MSInfo);
}

//===----------------------------------------------------------------------===//
// ClassTemplateSpecializationDecl Implementation
//===----------------------------------------------------------------------===//

ClassTemplateSpecializationDecl::ClassTemplateSpecializationDecl(
    ASTContext &Context, Kind DK, TagKind TK, DeclContext *DC,
    SourceLocation StartLoc, SourceLocation IdLoc,
    ClassTemplateDecl *SpecializedTemplate, ArrayRef<TemplateArgument> Args,
    bool StrictPackMatch, ClassTemplateSpecializationDecl *PrevDecl)
    : CXXRecordDecl(DK, TK, Context, DC, StartLoc, IdLoc,
                    SpecializedTemplate->getIdentifier(), PrevDecl),
      SpecializedTemplate(SpecializedTemplate),
      TemplateArgs(TemplateArgumentList::CreateCopy(Context, Args)),
      SpecializationKind(TSK_Undeclared), StrictPackMatch(StrictPackMatch) {
  assert(DK == Kind::ClassTemplateSpecialization || StrictPackMatch == false);
}

ClassTemplateSpecializationDecl::ClassTemplateSpecializationDecl(ASTContext &C,
                                                                 Kind DK)
    : CXXRecordDecl(DK, TagTypeKind::Struct, C, nullptr, SourceLocation(),
                    SourceLocation(), nullptr, nullptr),
      SpecializationKind(TSK_Undeclared) {}

ClassTemplateSpecializationDecl *ClassTemplateSpecializationDecl::Create(
    ASTContext &Context, TagKind TK, DeclContext *DC, SourceLocation StartLoc,
    SourceLocation IdLoc, ClassTemplateDecl *SpecializedTemplate,
    ArrayRef<TemplateArgument> Args, bool StrictPackMatch,
    ClassTemplateSpecializationDecl *PrevDecl) {
  auto *Result = new (Context, DC) ClassTemplateSpecializationDecl(
      Context, ClassTemplateSpecialization, TK, DC, StartLoc, IdLoc,
      SpecializedTemplate, Args, StrictPackMatch, PrevDecl);
  Result->setMayHaveOutOfDateDef(false);

  // If the template decl is incomplete, copy the external lexical storage from
  // the base template. This allows instantiations of incomplete types to
  // complete using the external AST if the template's declaration came from an
  // external AST.
  if (!SpecializedTemplate->getTemplatedDecl()->isCompleteDefinition())
    Result->setHasExternalLexicalStorage(
      SpecializedTemplate->getTemplatedDecl()->hasExternalLexicalStorage());

  Context.getTypeDeclType(Result, PrevDecl);
  return Result;
}

ClassTemplateSpecializationDecl *
ClassTemplateSpecializationDecl::CreateDeserialized(ASTContext &C,
                                                    GlobalDeclID ID) {
  auto *Result =
    new (C, ID) ClassTemplateSpecializationDecl(C, ClassTemplateSpecialization);
  Result->setMayHaveOutOfDateDef(false);
  return Result;
}

void ClassTemplateSpecializationDecl::getNameForDiagnostic(
    raw_ostream &OS, const PrintingPolicy &Policy, bool Qualified) const {
  NamedDecl::getNameForDiagnostic(OS, Policy, Qualified);

  const auto *PS = dyn_cast<ClassTemplatePartialSpecializationDecl>(this);
  if (const ASTTemplateArgumentListInfo *ArgsAsWritten =
          PS ? PS->getTemplateArgsAsWritten() : nullptr) {
    printTemplateArgumentList(
        OS, ArgsAsWritten->arguments(), Policy,
        getSpecializedTemplate()->getTemplateParameters());
  } else {
    const TemplateArgumentList &TemplateArgs = getTemplateArgs();
    printTemplateArgumentList(
        OS, TemplateArgs.asArray(), Policy,
        getSpecializedTemplate()->getTemplateParameters());
  }
}

ClassTemplateDecl *
ClassTemplateSpecializationDecl::getSpecializedTemplate() const {
  if (const auto *PartialSpec =
          SpecializedTemplate.dyn_cast<SpecializedPartialSpecialization*>())
    return PartialSpec->PartialSpecialization->getSpecializedTemplate();
  return cast<ClassTemplateDecl *>(SpecializedTemplate);
}

SourceRange
ClassTemplateSpecializationDecl::getSourceRange() const {
  switch (getSpecializationKind()) {
  case TSK_Undeclared:
  case TSK_ImplicitInstantiation: {
    llvm::PointerUnion<ClassTemplateDecl *,
                       ClassTemplatePartialSpecializationDecl *>
        Pattern = getSpecializedTemplateOrPartial();
    assert(!Pattern.isNull() &&
           "Class template specialization without pattern?");
    if (const auto *CTPSD =
            dyn_cast<ClassTemplatePartialSpecializationDecl *>(Pattern))
      return CTPSD->getSourceRange();
    return cast<ClassTemplateDecl *>(Pattern)->getSourceRange();
  }
  case TSK_ExplicitSpecialization: {
    SourceRange Range = CXXRecordDecl::getSourceRange();
    if (const ASTTemplateArgumentListInfo *Args = getTemplateArgsAsWritten();
        !isThisDeclarationADefinition() && Args)
      Range.setEnd(Args->getRAngleLoc());
    return Range;
  }
  case TSK_ExplicitInstantiationDeclaration:
  case TSK_ExplicitInstantiationDefinition: {
    SourceRange Range = CXXRecordDecl::getSourceRange();
    if (SourceLocation ExternKW = getExternKeywordLoc(); ExternKW.isValid())
      Range.setBegin(ExternKW);
    else if (SourceLocation TemplateKW = getTemplateKeywordLoc();
             TemplateKW.isValid())
      Range.setBegin(TemplateKW);
    if (const ASTTemplateArgumentListInfo *Args = getTemplateArgsAsWritten())
      Range.setEnd(Args->getRAngleLoc());
    return Range;
  }
  }
  llvm_unreachable("unhandled template specialization kind");
}

void ClassTemplateSpecializationDecl::setExternKeywordLoc(SourceLocation Loc) {
  auto *Info = dyn_cast_if_present<ExplicitInstantiationInfo *>(ExplicitInfo);
  if (!Info) {
    // Don't allocate if the location is invalid.
    if (Loc.isInvalid())
      return;
    Info = new (getASTContext()) ExplicitInstantiationInfo;
    Info->TemplateArgsAsWritten = getTemplateArgsAsWritten();
    ExplicitInfo = Info;
  }
  Info->ExternKeywordLoc = Loc;
}

void ClassTemplateSpecializationDecl::setTemplateKeywordLoc(
    SourceLocation Loc) {
  auto *Info = dyn_cast_if_present<ExplicitInstantiationInfo *>(ExplicitInfo);
  if (!Info) {
    // Don't allocate if the location is invalid.
    if (Loc.isInvalid())
      return;
    Info = new (getASTContext()) ExplicitInstantiationInfo;
    Info->TemplateArgsAsWritten = getTemplateArgsAsWritten();
    ExplicitInfo = Info;
  }
  Info->TemplateKeywordLoc = Loc;
}

//===----------------------------------------------------------------------===//
// ConceptDecl Implementation
//===----------------------------------------------------------------------===//
ConceptDecl *ConceptDecl::Create(ASTContext &C, DeclContext *DC,
                                 SourceLocation L, DeclarationName Name,
                                 TemplateParameterList *Params,
                                 Expr *ConstraintExpr) {
  bool Invalid = AdoptTemplateParameterList(Params, DC);
  auto *TD = new (C, DC) ConceptDecl(DC, L, Name, Params, ConstraintExpr);
  if (Invalid)
    TD->setInvalidDecl();
  return TD;
}

ConceptDecl *ConceptDecl::CreateDeserialized(ASTContext &C, GlobalDeclID ID) {
  ConceptDecl *Result = new (C, ID) ConceptDecl(nullptr, SourceLocation(),
                                                DeclarationName(),
                                                nullptr, nullptr);

  return Result;
}

//===----------------------------------------------------------------------===//
// ImplicitConceptSpecializationDecl Implementation
//===----------------------------------------------------------------------===//
ImplicitConceptSpecializationDecl::ImplicitConceptSpecializationDecl(
    DeclContext *DC, SourceLocation SL,
    ArrayRef<TemplateArgument> ConvertedArgs)
    : Decl(ImplicitConceptSpecialization, DC, SL),
      NumTemplateArgs(ConvertedArgs.size()) {
  setTemplateArguments(ConvertedArgs);
}

ImplicitConceptSpecializationDecl::ImplicitConceptSpecializationDecl(
    EmptyShell Empty, unsigned NumTemplateArgs)
    : Decl(ImplicitConceptSpecialization, Empty),
      NumTemplateArgs(NumTemplateArgs) {}

ImplicitConceptSpecializationDecl *ImplicitConceptSpecializationDecl::Create(
    const ASTContext &C, DeclContext *DC, SourceLocation SL,
    ArrayRef<TemplateArgument> ConvertedArgs) {
  return new (C, DC,
              additionalSizeToAlloc<TemplateArgument>(ConvertedArgs.size()))
      ImplicitConceptSpecializationDecl(DC, SL, ConvertedArgs);
}

ImplicitConceptSpecializationDecl *
ImplicitConceptSpecializationDecl::CreateDeserialized(
    const ASTContext &C, GlobalDeclID ID, unsigned NumTemplateArgs) {
  return new (C, ID, additionalSizeToAlloc<TemplateArgument>(NumTemplateArgs))
      ImplicitConceptSpecializationDecl(EmptyShell{}, NumTemplateArgs);
}

void ImplicitConceptSpecializationDecl::setTemplateArguments(
    ArrayRef<TemplateArgument> Converted) {
  assert(Converted.size() == NumTemplateArgs);
  llvm::uninitialized_copy(Converted, getTrailingObjects());
}

//===----------------------------------------------------------------------===//
// ClassTemplatePartialSpecializationDecl Implementation
//===----------------------------------------------------------------------===//
void ClassTemplatePartialSpecializationDecl::anchor() {}

ClassTemplatePartialSpecializationDecl::ClassTemplatePartialSpecializationDecl(
    ASTContext &Context, TagKind TK, DeclContext *DC, SourceLocation StartLoc,
    SourceLocation IdLoc, TemplateParameterList *Params,
    ClassTemplateDecl *SpecializedTemplate, ArrayRef<TemplateArgument> Args,
    ClassTemplatePartialSpecializationDecl *PrevDecl)
    : ClassTemplateSpecializationDecl(
          Context, ClassTemplatePartialSpecialization, TK, DC, StartLoc, IdLoc,
          // Tracking StrictPackMatch for Partial
          // Specializations is not needed.
          SpecializedTemplate, Args, /*StrictPackMatch=*/false, PrevDecl),
      TemplateParams(Params), InstantiatedFromMember(nullptr, false) {
  if (AdoptTemplateParameterList(Params, this))
    setInvalidDecl();
}

ClassTemplatePartialSpecializationDecl *
ClassTemplatePartialSpecializationDecl::Create(
    ASTContext &Context, TagKind TK, DeclContext *DC, SourceLocation StartLoc,
    SourceLocation IdLoc, TemplateParameterList *Params,
    ClassTemplateDecl *SpecializedTemplate, ArrayRef<TemplateArgument> Args,
    QualType CanonInjectedType,
    ClassTemplatePartialSpecializationDecl *PrevDecl) {
  auto *Result = new (Context, DC) ClassTemplatePartialSpecializationDecl(
      Context, TK, DC, StartLoc, IdLoc, Params, SpecializedTemplate, Args,
      PrevDecl);
  Result->setSpecializationKind(TSK_ExplicitSpecialization);
  Result->setMayHaveOutOfDateDef(false);

  Context.getInjectedClassNameType(Result, CanonInjectedType);
  return Result;
}

ClassTemplatePartialSpecializationDecl *
ClassTemplatePartialSpecializationDecl::CreateDeserialized(ASTContext &C,
                                                           GlobalDeclID ID) {
  auto *Result = new (C, ID) ClassTemplatePartialSpecializationDecl(C);
  Result->setMayHaveOutOfDateDef(false);
  return Result;
}

SourceRange ClassTemplatePartialSpecializationDecl::getSourceRange() const {
  if (const ClassTemplatePartialSpecializationDecl *MT =
          getInstantiatedFromMember();
      MT && !isMemberSpecialization())
    return MT->getSourceRange();
  SourceRange Range = ClassTemplateSpecializationDecl::getSourceRange();
  if (const TemplateParameterList *TPL = getTemplateParameters();
      TPL && !getNumTemplateParameterLists())
    Range.setBegin(TPL->getTemplateLoc());
  return Range;
}

//===----------------------------------------------------------------------===//
// FriendTemplateDecl Implementation
//===----------------------------------------------------------------------===//

void FriendTemplateDecl::anchor() {}

FriendTemplateDecl *
FriendTemplateDecl::Create(ASTContext &Context, DeclContext *DC,
                           SourceLocation L,
                           MutableArrayRef<TemplateParameterList *> Params,
                           FriendUnion Friend, SourceLocation FLoc) {
  TemplateParameterList **TPL = nullptr;
  if (!Params.empty()) {
    TPL = new (Context) TemplateParameterList *[Params.size()];
    llvm::copy(Params, TPL);
  }
  return new (Context, DC)
      FriendTemplateDecl(DC, L, TPL, Params.size(), Friend, FLoc);
}

FriendTemplateDecl *FriendTemplateDecl::CreateDeserialized(ASTContext &C,
                                                           GlobalDeclID ID) {
  return new (C, ID) FriendTemplateDecl(EmptyShell());
}

//===----------------------------------------------------------------------===//
// TypeAliasTemplateDecl Implementation
//===----------------------------------------------------------------------===//

TypeAliasTemplateDecl *
TypeAliasTemplateDecl::Create(ASTContext &C, DeclContext *DC, SourceLocation L,
                              DeclarationName Name,
                              TemplateParameterList *Params, NamedDecl *Decl) {
  bool Invalid = AdoptTemplateParameterList(Params, DC);
  auto *TD = new (C, DC) TypeAliasTemplateDecl(C, DC, L, Name, Params, Decl);
  if (Invalid)
    TD->setInvalidDecl();
  return TD;
}

TypeAliasTemplateDecl *
TypeAliasTemplateDecl::CreateDeserialized(ASTContext &C, GlobalDeclID ID) {
  return new (C, ID) TypeAliasTemplateDecl(C, nullptr, SourceLocation(),
                                           DeclarationName(), nullptr, nullptr);
}

RedeclarableTemplateDecl::CommonBase *
TypeAliasTemplateDecl::newCommon(ASTContext &C) const {
  auto *CommonPtr = new (C) Common;
  C.addDestruction(CommonPtr);
  return CommonPtr;
}

//===----------------------------------------------------------------------===//
// VarTemplateDecl Implementation
//===----------------------------------------------------------------------===//

VarTemplateDecl *VarTemplateDecl::getDefinition() {
  VarTemplateDecl *CurD = this;
  while (CurD) {
    if (CurD->isThisDeclarationADefinition())
      return CurD;
    CurD = CurD->getPreviousDecl();
  }
  return nullptr;
}

VarTemplateDecl *VarTemplateDecl::Create(ASTContext &C, DeclContext *DC,
                                         SourceLocation L, DeclarationName Name,
                                         TemplateParameterList *Params,
                                         VarDecl *Decl) {
  bool Invalid = AdoptTemplateParameterList(Params, DC);
  auto *TD = new (C, DC) VarTemplateDecl(C, DC, L, Name, Params, Decl);
  if (Invalid)
    TD->setInvalidDecl();
  return TD;
}

VarTemplateDecl *VarTemplateDecl::CreateDeserialized(ASTContext &C,
                                                     GlobalDeclID ID) {
  return new (C, ID) VarTemplateDecl(C, nullptr, SourceLocation(),
                                     DeclarationName(), nullptr, nullptr);
}

void VarTemplateDecl::LoadLazySpecializations(
    bool OnlyPartial /*=false*/) const {
  loadLazySpecializationsImpl(OnlyPartial);
}

llvm::FoldingSetVector<VarTemplateSpecializationDecl> &
VarTemplateDecl::getSpecializations() const {
  LoadLazySpecializations();
  return getCommonPtr()->Specializations;
}

llvm::FoldingSetVector<VarTemplatePartialSpecializationDecl> &
VarTemplateDecl::getPartialSpecializations() const {
  LoadLazySpecializations(/*PartialOnly = */ true);
  return getCommonPtr()->PartialSpecializations;
}

RedeclarableTemplateDecl::CommonBase *
VarTemplateDecl::newCommon(ASTContext &C) const {
  auto *CommonPtr = new (C) Common;
  C.addDestruction(CommonPtr);
  return CommonPtr;
}

VarTemplateSpecializationDecl *
VarTemplateDecl::findSpecialization(ArrayRef<TemplateArgument> Args,
                                    void *&InsertPos) {
  auto *Common = getCommonPtr();
  return findSpecializationImpl(Common->Specializations, InsertPos, Args);
}

void VarTemplateDecl::AddSpecialization(VarTemplateSpecializationDecl *D,
                                        void *InsertPos) {
  auto *Common = getCommonPtr();
  addSpecializationImpl<VarTemplateDecl>(Common->Specializations, D, InsertPos);
}

VarTemplatePartialSpecializationDecl *
VarTemplateDecl::findPartialSpecialization(ArrayRef<TemplateArgument> Args,
     TemplateParameterList *TPL, void *&InsertPos) {
  return findSpecializationImpl(getPartialSpecializations(), InsertPos, Args,
                                TPL);
}

void VarTemplatePartialSpecializationDecl::Profile(
    llvm::FoldingSetNodeID &ID, ArrayRef<TemplateArgument> TemplateArgs,
    TemplateParameterList *TPL, const ASTContext &Context) {
  ID.AddInteger(TemplateArgs.size());
  for (const TemplateArgument &TemplateArg : TemplateArgs)
    TemplateArg.Profile(ID, Context);
  TPL->Profile(ID, Context);
}

void VarTemplateDecl::AddPartialSpecialization(
    VarTemplatePartialSpecializationDecl *D, void *InsertPos) {
  if (InsertPos)
    getPartialSpecializations().InsertNode(D, InsertPos);
  else {
    VarTemplatePartialSpecializationDecl *Existing =
        getPartialSpecializations().GetOrInsertNode(D);
    (void)Existing;
    assert(Existing->isCanonicalDecl() && "Non-canonical specialization?");
  }

  if (ASTMutationListener *L = getASTMutationListener())
    L->AddedCXXTemplateSpecialization(this, D);
}

void VarTemplateDecl::getPartialSpecializations(
    SmallVectorImpl<VarTemplatePartialSpecializationDecl *> &PS) const {
  llvm::FoldingSetVector<VarTemplatePartialSpecializationDecl> &PartialSpecs =
      getPartialSpecializations();
  PS.clear();
  PS.reserve(PartialSpecs.size());
  for (VarTemplatePartialSpecializationDecl &P : PartialSpecs)
    PS.push_back(P.getMostRecentDecl());
}

VarTemplatePartialSpecializationDecl *
VarTemplateDecl::findPartialSpecInstantiatedFromMember(
    VarTemplatePartialSpecializationDecl *D) {
  Decl *DCanon = D->getCanonicalDecl();
  for (VarTemplatePartialSpecializationDecl &P : getPartialSpecializations()) {
    if (P.getInstantiatedFromMember()->getCanonicalDecl() == DCanon)
      return P.getMostRecentDecl();
  }

  return nullptr;
}

//===----------------------------------------------------------------------===//
// VarTemplateSpecializationDecl Implementation
//===----------------------------------------------------------------------===//

VarTemplateSpecializationDecl::VarTemplateSpecializationDecl(
    Kind DK, ASTContext &Context, DeclContext *DC, SourceLocation StartLoc,
    SourceLocation IdLoc, VarTemplateDecl *SpecializedTemplate, QualType T,
    TypeSourceInfo *TInfo, StorageClass S, ArrayRef<TemplateArgument> Args)
    : VarDecl(DK, Context, DC, StartLoc, IdLoc,
              SpecializedTemplate->getIdentifier(), T, TInfo, S),
      SpecializedTemplate(SpecializedTemplate),
      TemplateArgs(TemplateArgumentList::CreateCopy(Context, Args)),
      SpecializationKind(TSK_Undeclared), IsCompleteDefinition(false) {}

VarTemplateSpecializationDecl::VarTemplateSpecializationDecl(Kind DK,
                                                             ASTContext &C)
    : VarDecl(DK, C, nullptr, SourceLocation(), SourceLocation(), nullptr,
              QualType(), nullptr, SC_None),
      SpecializationKind(TSK_Undeclared), IsCompleteDefinition(false) {}

VarTemplateSpecializationDecl *VarTemplateSpecializationDecl::Create(
    ASTContext &Context, DeclContext *DC, SourceLocation StartLoc,
    SourceLocation IdLoc, VarTemplateDecl *SpecializedTemplate, QualType T,
    TypeSourceInfo *TInfo, StorageClass S, ArrayRef<TemplateArgument> Args) {
  return new (Context, DC) VarTemplateSpecializationDecl(
      VarTemplateSpecialization, Context, DC, StartLoc, IdLoc,
      SpecializedTemplate, T, TInfo, S, Args);
}

VarTemplateSpecializationDecl *
VarTemplateSpecializationDecl::CreateDeserialized(ASTContext &C,
                                                  GlobalDeclID ID) {
  return new (C, ID)
      VarTemplateSpecializationDecl(VarTemplateSpecialization, C);
}

void VarTemplateSpecializationDecl::getNameForDiagnostic(
    raw_ostream &OS, const PrintingPolicy &Policy, bool Qualified) const {
  NamedDecl::getNameForDiagnostic(OS, Policy, Qualified);

  const auto *PS = dyn_cast<VarTemplatePartialSpecializationDecl>(this);
  if (const ASTTemplateArgumentListInfo *ArgsAsWritten =
          PS ? PS->getTemplateArgsAsWritten() : nullptr) {
    printTemplateArgumentList(
        OS, ArgsAsWritten->arguments(), Policy,
        getSpecializedTemplate()->getTemplateParameters());
  } else {
    const TemplateArgumentList &TemplateArgs = getTemplateArgs();
    printTemplateArgumentList(
        OS, TemplateArgs.asArray(), Policy,
        getSpecializedTemplate()->getTemplateParameters());
  }
}

VarTemplateDecl *VarTemplateSpecializationDecl::getSpecializedTemplate() const {
  if (const auto *PartialSpec =
          SpecializedTemplate.dyn_cast<SpecializedPartialSpecialization *>())
    return PartialSpec->PartialSpecialization->getSpecializedTemplate();
  return cast<VarTemplateDecl *>(SpecializedTemplate);
}

SourceRange VarTemplateSpecializationDecl::getSourceRange() const {
  switch (getSpecializationKind()) {
  case TSK_Undeclared:
  case TSK_ImplicitInstantiation: {
    llvm::PointerUnion<VarTemplateDecl *,
                       VarTemplatePartialSpecializationDecl *>
        Pattern = getSpecializedTemplateOrPartial();
    assert(!Pattern.isNull() &&
           "Variable template specialization without pattern?");
    if (const auto *VTPSD =
            dyn_cast<VarTemplatePartialSpecializationDecl *>(Pattern))
      return VTPSD->getSourceRange();
    VarTemplateDecl *VTD = cast<VarTemplateDecl *>(Pattern);
    if (hasInit()) {
      if (VarTemplateDecl *Definition = VTD->getDefinition())
        return Definition->getSourceRange();
    }
    return VTD->getCanonicalDecl()->getSourceRange();
  }
  case TSK_ExplicitSpecialization: {
    SourceRange Range = VarDecl::getSourceRange();
    if (const ASTTemplateArgumentListInfo *Args = getTemplateArgsAsWritten();
        !hasInit() && Args)
      Range.setEnd(Args->getRAngleLoc());
    return Range;
  }
  case TSK_ExplicitInstantiationDeclaration:
  case TSK_ExplicitInstantiationDefinition: {
    SourceRange Range = VarDecl::getSourceRange();
    if (SourceLocation ExternKW = getExternKeywordLoc(); ExternKW.isValid())
      Range.setBegin(ExternKW);
    else if (SourceLocation TemplateKW = getTemplateKeywordLoc();
             TemplateKW.isValid())
      Range.setBegin(TemplateKW);
    if (const ASTTemplateArgumentListInfo *Args = getTemplateArgsAsWritten())
      Range.setEnd(Args->getRAngleLoc());
    return Range;
  }
  }
  llvm_unreachable("unhandled template specialization kind");
}

void VarTemplateSpecializationDecl::setExternKeywordLoc(SourceLocation Loc) {
  auto *Info = dyn_cast_if_present<ExplicitInstantiationInfo *>(ExplicitInfo);
  if (!Info) {
    // Don't allocate if the location is invalid.
    if (Loc.isInvalid())
      return;
    Info = new (getASTContext()) ExplicitInstantiationInfo;
    Info->TemplateArgsAsWritten = getTemplateArgsAsWritten();
    ExplicitInfo = Info;
  }
  Info->ExternKeywordLoc = Loc;
}

void VarTemplateSpecializationDecl::setTemplateKeywordLoc(SourceLocation Loc) {
  auto *Info = dyn_cast_if_present<ExplicitInstantiationInfo *>(ExplicitInfo);
  if (!Info) {
    // Don't allocate if the location is invalid.
    if (Loc.isInvalid())
      return;
    Info = new (getASTContext()) ExplicitInstantiationInfo;
    Info->TemplateArgsAsWritten = getTemplateArgsAsWritten();
    ExplicitInfo = Info;
  }
  Info->TemplateKeywordLoc = Loc;
}

//===----------------------------------------------------------------------===//
// VarTemplatePartialSpecializationDecl Implementation
//===----------------------------------------------------------------------===//

void VarTemplatePartialSpecializationDecl::anchor() {}

VarTemplatePartialSpecializationDecl::VarTemplatePartialSpecializationDecl(
    ASTContext &Context, DeclContext *DC, SourceLocation StartLoc,
    SourceLocation IdLoc, TemplateParameterList *Params,
    VarTemplateDecl *SpecializedTemplate, QualType T, TypeSourceInfo *TInfo,
    StorageClass S, ArrayRef<TemplateArgument> Args)
    : VarTemplateSpecializationDecl(VarTemplatePartialSpecialization, Context,
                                    DC, StartLoc, IdLoc, SpecializedTemplate, T,
                                    TInfo, S, Args),
      TemplateParams(Params), InstantiatedFromMember(nullptr, false) {
  if (AdoptTemplateParameterList(Params, DC))
    setInvalidDecl();
}

VarTemplatePartialSpecializationDecl *
VarTemplatePartialSpecializationDecl::Create(
    ASTContext &Context, DeclContext *DC, SourceLocation StartLoc,
    SourceLocation IdLoc, TemplateParameterList *Params,
    VarTemplateDecl *SpecializedTemplate, QualType T, TypeSourceInfo *TInfo,
    StorageClass S, ArrayRef<TemplateArgument> Args) {
  auto *Result = new (Context, DC) VarTemplatePartialSpecializationDecl(
      Context, DC, StartLoc, IdLoc, Params, SpecializedTemplate, T, TInfo, S,
      Args);
  Result->setSpecializationKind(TSK_ExplicitSpecialization);
  return Result;
}

VarTemplatePartialSpecializationDecl *
VarTemplatePartialSpecializationDecl::CreateDeserialized(ASTContext &C,
                                                         GlobalDeclID ID) {
  return new (C, ID) VarTemplatePartialSpecializationDecl(C);
}

SourceRange VarTemplatePartialSpecializationDecl::getSourceRange() const {
  if (const VarTemplatePartialSpecializationDecl *MT =
          getInstantiatedFromMember();
      MT && !isMemberSpecialization())
    return MT->getSourceRange();
  SourceRange Range = VarTemplateSpecializationDecl::getSourceRange();
  if (const TemplateParameterList *TPL = getTemplateParameters();
      TPL && !getNumTemplateParameterLists())
    Range.setBegin(TPL->getTemplateLoc());
  return Range;
}

static TemplateParameterList *createBuiltinTemplateParameterList(
    const ASTContext &C, DeclContext *DC, BuiltinTemplateKind BTK) {
  switch (BTK) {
#define CREATE_BUILTIN_TEMPLATE_PARAMETER_LIST
#include "clang/Basic/BuiltinTemplates.inc"
  }

  llvm_unreachable("unhandled BuiltinTemplateKind!");
}

void BuiltinTemplateDecl::anchor() {}

BuiltinTemplateDecl::BuiltinTemplateDecl(const ASTContext &C, DeclContext *DC,
                                         DeclarationName Name,
                                         BuiltinTemplateKind BTK)
    : TemplateDecl(BuiltinTemplate, DC, SourceLocation(), Name,
                   createBuiltinTemplateParameterList(C, DC, BTK)),
      BTK(BTK) {}

TemplateParamObjectDecl *TemplateParamObjectDecl::Create(const ASTContext &C,
                                                         QualType T,
                                                         const APValue &V) {
  DeclContext *DC = C.getTranslationUnitDecl();
  auto *TPOD = new (C, DC) TemplateParamObjectDecl(DC, T, V);
  C.addDestruction(&TPOD->Value);
  return TPOD;
}

TemplateParamObjectDecl *
TemplateParamObjectDecl::CreateDeserialized(ASTContext &C, GlobalDeclID ID) {
  auto *TPOD = new (C, ID) TemplateParamObjectDecl(nullptr, QualType(), APValue());
  C.addDestruction(&TPOD->Value);
  return TPOD;
}

void TemplateParamObjectDecl::printName(llvm::raw_ostream &OS,
                                        const PrintingPolicy &Policy) const {
  OS << "<template param ";
  printAsExpr(OS, Policy);
  OS << ">";
}

void TemplateParamObjectDecl::printAsExpr(llvm::raw_ostream &OS) const {
  printAsExpr(OS, getASTContext().getPrintingPolicy());
}

void TemplateParamObjectDecl::printAsExpr(llvm::raw_ostream &OS,
                                          const PrintingPolicy &Policy) const {
  getType().getUnqualifiedType().print(OS, Policy);
  printAsInit(OS, Policy);
}

void TemplateParamObjectDecl::printAsInit(llvm::raw_ostream &OS) const {
  printAsInit(OS, getASTContext().getPrintingPolicy());
}

void TemplateParamObjectDecl::printAsInit(llvm::raw_ostream &OS,
                                          const PrintingPolicy &Policy) const {
  getValue().printPretty(OS, Policy, getType(), &getASTContext());
}

TemplateParameterList *clang::getReplacedTemplateParameterList(const Decl *D) {
  switch (D->getKind()) {
  case Decl::Kind::CXXRecord:
    return cast<CXXRecordDecl>(D)
        ->getDescribedTemplate()
        ->getTemplateParameters();
  case Decl::Kind::ClassTemplate:
    return cast<ClassTemplateDecl>(D)->getTemplateParameters();
  case Decl::Kind::ClassTemplateSpecialization: {
    const auto *CTSD = cast<ClassTemplateSpecializationDecl>(D);
    auto P = CTSD->getSpecializedTemplateOrPartial();
    if (const auto *CTPSD =
            dyn_cast<ClassTemplatePartialSpecializationDecl *>(P))
      return CTPSD->getTemplateParameters();
    return cast<ClassTemplateDecl *>(P)->getTemplateParameters();
  }
  case Decl::Kind::ClassTemplatePartialSpecialization:
    return cast<ClassTemplatePartialSpecializationDecl>(D)
        ->getTemplateParameters();
  case Decl::Kind::TypeAliasTemplate:
    return cast<TypeAliasTemplateDecl>(D)->getTemplateParameters();
  case Decl::Kind::BuiltinTemplate:
    return cast<BuiltinTemplateDecl>(D)->getTemplateParameters();
  case Decl::Kind::CXXDeductionGuide:
  case Decl::Kind::CXXConversion:
  case Decl::Kind::CXXConstructor:
  case Decl::Kind::CXXDestructor:
  case Decl::Kind::CXXMethod:
  case Decl::Kind::Function:
    return cast<FunctionDecl>(D)
        ->getTemplateSpecializationInfo()
        ->getTemplate()
        ->getTemplateParameters();
  case Decl::Kind::FunctionTemplate:
    return cast<FunctionTemplateDecl>(D)->getTemplateParameters();
  case Decl::Kind::VarTemplate:
    return cast<VarTemplateDecl>(D)->getTemplateParameters();
  case Decl::Kind::VarTemplateSpecialization: {
    const auto *VTSD = cast<VarTemplateSpecializationDecl>(D);
    auto P = VTSD->getSpecializedTemplateOrPartial();
    if (const auto *VTPSD = dyn_cast<VarTemplatePartialSpecializationDecl *>(P))
      return VTPSD->getTemplateParameters();
    return cast<VarTemplateDecl *>(P)->getTemplateParameters();
  }
  case Decl::Kind::VarTemplatePartialSpecialization:
    return cast<VarTemplatePartialSpecializationDecl>(D)
        ->getTemplateParameters();
  case Decl::Kind::TemplateTemplateParm:
    return cast<TemplateTemplateParmDecl>(D)->getTemplateParameters();
  case Decl::Kind::Concept:
    return cast<ConceptDecl>(D)->getTemplateParameters();
  default:
    llvm_unreachable("Unhandled templated declaration kind");
  }
}<|MERGE_RESOLUTION|>--- conflicted
+++ resolved
@@ -669,11 +669,7 @@
   CommonPtr->InjectedClassNameType =
       Context.getTemplateSpecializationType(Name,
                                             /*SpecifiedArgs=*/TemplateArgs,
-<<<<<<< HEAD
-                                            /*CanonicalArgs=*/std::nullopt);
-=======
                                             /*CanonicalArgs=*/{});
->>>>>>> eb0f1dc0
   return CommonPtr->InjectedClassNameType;
 }
 
