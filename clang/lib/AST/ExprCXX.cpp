//===- ExprCXX.cpp - (C++) Expression AST Node Implementation -------------===//
//
// Part of the LLVM Project, under the Apache License v2.0 with LLVM Exceptions.
// See https://llvm.org/LICENSE.txt for license information.
// SPDX-License-Identifier: Apache-2.0 WITH LLVM-exception
//
//===----------------------------------------------------------------------===//
//
// This file implements the subclesses of Expr class declared in ExprCXX.h
//
//===----------------------------------------------------------------------===//

#include "clang/AST/ExprCXX.h"
#include "clang/AST/ASTContext.h"
#include "clang/AST/Attr.h"
#include "clang/AST/ComputeDependence.h"
#include "clang/AST/Decl.h"
#include "clang/AST/DeclAccessPair.h"
#include "clang/AST/DeclBase.h"
#include "clang/AST/DeclCXX.h"
#include "clang/AST/DeclTemplate.h"
#include "clang/AST/DeclarationName.h"
#include "clang/AST/DependenceFlags.h"
#include "clang/AST/Expr.h"
#include "clang/AST/LambdaCapture.h"
#include "clang/AST/NestedNameSpecifier.h"
#include "clang/AST/TemplateBase.h"
#include "clang/AST/Type.h"
#include "clang/AST/TypeLoc.h"
#include "clang/Basic/LLVM.h"
#include "clang/Basic/OperatorKinds.h"
#include "clang/Basic/SourceLocation.h"
#include "clang/Basic/Specifiers.h"
#include "llvm/ADT/ArrayRef.h"
#include "llvm/Support/ErrorHandling.h"
#include <cassert>
#include <cstddef>
#include <cstring>
#include <memory>
#include <optional>

using namespace clang;

//===----------------------------------------------------------------------===//
//  Child Iterators for iterating over subexpressions/substatements
//===----------------------------------------------------------------------===//

bool CXXOperatorCallExpr::isInfixBinaryOp() const {
  // An infix binary operator is any operator with two arguments other than
  // operator() and operator[]. Note that none of these operators can have
  // default arguments, so it suffices to check the number of argument
  // expressions.
  if (getNumArgs() != 2)
    return false;

  switch (getOperator()) {
  case OO_Call: case OO_Subscript:
    return false;
  default:
    return true;
  }
}

CXXRewrittenBinaryOperator::DecomposedForm
CXXRewrittenBinaryOperator::getDecomposedForm() const {
  DecomposedForm Result = {};
  const Expr *E = getSemanticForm()->IgnoreImplicit();

  // Remove an outer '!' if it exists (only happens for a '!=' rewrite).
  bool SkippedNot = false;
  if (auto *NotEq = dyn_cast<UnaryOperator>(E)) {
    assert(NotEq->getOpcode() == UO_LNot);
    E = NotEq->getSubExpr()->IgnoreImplicit();
    SkippedNot = true;
  }

  // Decompose the outer binary operator.
  if (auto *BO = dyn_cast<BinaryOperator>(E)) {
    assert(!SkippedNot || BO->getOpcode() == BO_EQ);
    Result.Opcode = SkippedNot ? BO_NE : BO->getOpcode();
    Result.LHS = BO->getLHS();
    Result.RHS = BO->getRHS();
    Result.InnerBinOp = BO;
  } else if (auto *BO = dyn_cast<CXXOperatorCallExpr>(E)) {
    assert(!SkippedNot || BO->getOperator() == OO_EqualEqual);
    assert(BO->isInfixBinaryOp());
    switch (BO->getOperator()) {
    case OO_Less: Result.Opcode = BO_LT; break;
    case OO_LessEqual: Result.Opcode = BO_LE; break;
    case OO_Greater: Result.Opcode = BO_GT; break;
    case OO_GreaterEqual: Result.Opcode = BO_GE; break;
    case OO_Spaceship: Result.Opcode = BO_Cmp; break;
    case OO_EqualEqual: Result.Opcode = SkippedNot ? BO_NE : BO_EQ; break;
    default: llvm_unreachable("unexpected binop in rewritten operator expr");
    }
    Result.LHS = BO->getArg(0);
    Result.RHS = BO->getArg(1);
    Result.InnerBinOp = BO;
  } else {
    llvm_unreachable("unexpected rewritten operator form");
  }

  // Put the operands in the right order for == and !=, and canonicalize the
  // <=> subexpression onto the LHS for all other forms.
  if (isReversed())
    std::swap(Result.LHS, Result.RHS);

  // If this isn't a spaceship rewrite, we're done.
  if (Result.Opcode == BO_EQ || Result.Opcode == BO_NE)
    return Result;

  // Otherwise, we expect a <=> to now be on the LHS.
  E = Result.LHS->IgnoreUnlessSpelledInSource();
  if (auto *BO = dyn_cast<BinaryOperator>(E)) {
    assert(BO->getOpcode() == BO_Cmp);
    Result.LHS = BO->getLHS();
    Result.RHS = BO->getRHS();
    Result.InnerBinOp = BO;
  } else if (auto *BO = dyn_cast<CXXOperatorCallExpr>(E)) {
    assert(BO->getOperator() == OO_Spaceship);
    Result.LHS = BO->getArg(0);
    Result.RHS = BO->getArg(1);
    Result.InnerBinOp = BO;
  } else {
    llvm_unreachable("unexpected rewritten operator form");
  }

  // Put the comparison operands in the right order.
  if (isReversed())
    std::swap(Result.LHS, Result.RHS);
  return Result;
}

bool CXXTypeidExpr::isPotentiallyEvaluated() const {
  if (isTypeOperand())
    return false;

  // C++11 [expr.typeid]p3:
  //   When typeid is applied to an expression other than a glvalue of
  //   polymorphic class type, [...] the expression is an unevaluated operand.
  const Expr *E = getExprOperand();
  if (const CXXRecordDecl *RD = E->getType()->getAsCXXRecordDecl())
    if (RD->isPolymorphic() && E->isGLValue())
      return true;

  return false;
}

bool CXXTypeidExpr::isMostDerived(const ASTContext &Context) const {
  assert(!isTypeOperand() && "Cannot call isMostDerived for typeid(type)");
  const Expr *E = getExprOperand()->IgnoreParenNoopCasts(Context);
  if (const auto *DRE = dyn_cast<DeclRefExpr>(E)) {
    QualType Ty = DRE->getDecl()->getType();
    if (!Ty->isPointerOrReferenceType())
      return true;
  }

  return false;
}

QualType CXXTypeidExpr::getTypeOperand(const ASTContext &Context) const {
  assert(isTypeOperand() && "Cannot call getTypeOperand for typeid(expr)");
  Qualifiers Quals;
  return Context.getUnqualifiedArrayType(
      cast<TypeSourceInfo *>(Operand)->getType().getNonReferenceType(), Quals);
}

static bool isGLValueFromPointerDeref(const Expr *E) {
  E = E->IgnoreParens();

  if (const auto *CE = dyn_cast<CastExpr>(E)) {
    if (!CE->getSubExpr()->isGLValue())
      return false;
    return isGLValueFromPointerDeref(CE->getSubExpr());
  }

  if (const auto *OVE = dyn_cast<OpaqueValueExpr>(E))
    return isGLValueFromPointerDeref(OVE->getSourceExpr());

  if (const auto *BO = dyn_cast<BinaryOperator>(E))
    if (BO->getOpcode() == BO_Comma)
      return isGLValueFromPointerDeref(BO->getRHS());

  if (const auto *ACO = dyn_cast<AbstractConditionalOperator>(E))
    return isGLValueFromPointerDeref(ACO->getTrueExpr()) ||
           isGLValueFromPointerDeref(ACO->getFalseExpr());

  // C++11 [expr.sub]p1:
  //   The expression E1[E2] is identical (by definition) to *((E1)+(E2))
  if (isa<ArraySubscriptExpr>(E))
    return true;

  if (const auto *UO = dyn_cast<UnaryOperator>(E))
    if (UO->getOpcode() == UO_Deref)
      return true;

  return false;
}

bool CXXTypeidExpr::hasNullCheck() const {
  if (!isPotentiallyEvaluated())
    return false;

  // C++ [expr.typeid]p2:
  //   If the glvalue expression is obtained by applying the unary * operator to
  //   a pointer and the pointer is a null pointer value, the typeid expression
  //   throws the std::bad_typeid exception.
  //
  // However, this paragraph's intent is not clear.  We choose a very generous
  // interpretation which implores us to consider comma operators, conditional
  // operators, parentheses and other such constructs.
  return isGLValueFromPointerDeref(getExprOperand());
}

QualType CXXUuidofExpr::getTypeOperand(ASTContext &Context) const {
  assert(isTypeOperand() && "Cannot call getTypeOperand for __uuidof(expr)");
  Qualifiers Quals;
  return Context.getUnqualifiedArrayType(
      cast<TypeSourceInfo *>(Operand)->getType().getNonReferenceType(), Quals);
}

// CXXScalarValueInitExpr
SourceLocation CXXScalarValueInitExpr::getBeginLoc() const {
  return TypeInfo ? TypeInfo->getTypeLoc().getBeginLoc() : getRParenLoc();
}

// CXXNewExpr
CXXNewExpr::CXXNewExpr(bool IsGlobalNew, FunctionDecl *OperatorNew,
                       FunctionDecl *OperatorDelete,
                       const ImplicitAllocationParameters &IAP,
                       bool UsualArrayDeleteWantsSize,
                       ArrayRef<Expr *> PlacementArgs, SourceRange TypeIdParens,
                       std::optional<Expr *> ArraySize,
                       CXXNewInitializationStyle InitializationStyle,
                       Expr *Initializer, QualType Ty,
                       TypeSourceInfo *AllocatedTypeInfo, SourceRange Range,
                       SourceRange DirectInitRange)
    : Expr(CXXNewExprClass, Ty, VK_PRValue, OK_Ordinary),
      OperatorNew(OperatorNew), OperatorDelete(OperatorDelete),
      AllocatedTypeInfo(AllocatedTypeInfo), Range(Range),
      DirectInitRange(DirectInitRange) {

  assert((Initializer != nullptr ||
          InitializationStyle == CXXNewInitializationStyle::None) &&
         "Only CXXNewInitializationStyle::None can have no initializer!");

  CXXNewExprBits.IsGlobalNew = IsGlobalNew;
  CXXNewExprBits.IsArray = ArraySize.has_value();
  CXXNewExprBits.ShouldPassAlignment = isAlignedAllocation(IAP.PassAlignment);
  CXXNewExprBits.ShouldPassTypeIdentity =
      isTypeAwareAllocation(IAP.PassTypeIdentity);
  CXXNewExprBits.UsualArrayDeleteWantsSize = UsualArrayDeleteWantsSize;
  CXXNewExprBits.HasInitializer = Initializer != nullptr;
  CXXNewExprBits.StoredInitializationStyle =
      llvm::to_underlying(InitializationStyle);
  bool IsParenTypeId = TypeIdParens.isValid();
  CXXNewExprBits.IsParenTypeId = IsParenTypeId;
  CXXNewExprBits.NumPlacementArgs = PlacementArgs.size();

  if (ArraySize)
    getTrailingObjects<Stmt *>()[arraySizeOffset()] = *ArraySize;
  if (Initializer)
    getTrailingObjects<Stmt *>()[initExprOffset()] = Initializer;
  for (unsigned I = 0; I != PlacementArgs.size(); ++I)
    getTrailingObjects<Stmt *>()[placementNewArgsOffset() + I] =
        PlacementArgs[I];
  if (IsParenTypeId)
    getTrailingObjects<SourceRange>()[0] = TypeIdParens;

  switch (getInitializationStyle()) {
  case CXXNewInitializationStyle::Parens:
    this->Range.setEnd(DirectInitRange.getEnd());
    break;
  case CXXNewInitializationStyle::Braces:
    this->Range.setEnd(getInitializer()->getSourceRange().getEnd());
    break;
  default:
    if (IsParenTypeId)
      this->Range.setEnd(TypeIdParens.getEnd());
    break;
  }

  setDependence(computeDependence(this));
}

CXXNewExpr::CXXNewExpr(EmptyShell Empty, bool IsArray,
                       unsigned NumPlacementArgs, bool IsParenTypeId)
    : Expr(CXXNewExprClass, Empty) {
  CXXNewExprBits.IsArray = IsArray;
  CXXNewExprBits.NumPlacementArgs = NumPlacementArgs;
  CXXNewExprBits.IsParenTypeId = IsParenTypeId;
}

CXXNewExpr *CXXNewExpr::Create(
    const ASTContext &Ctx, bool IsGlobalNew, FunctionDecl *OperatorNew,
    FunctionDecl *OperatorDelete, const ImplicitAllocationParameters &IAP,
    bool UsualArrayDeleteWantsSize, ArrayRef<Expr *> PlacementArgs,
    SourceRange TypeIdParens, std::optional<Expr *> ArraySize,
    CXXNewInitializationStyle InitializationStyle, Expr *Initializer,
    QualType Ty, TypeSourceInfo *AllocatedTypeInfo, SourceRange Range,
    SourceRange DirectInitRange) {
  bool IsArray = ArraySize.has_value();
  bool HasInit = Initializer != nullptr;
  unsigned NumPlacementArgs = PlacementArgs.size();
  bool IsParenTypeId = TypeIdParens.isValid();
  void *Mem =
      Ctx.Allocate(totalSizeToAlloc<Stmt *, SourceRange>(
                       IsArray + HasInit + NumPlacementArgs, IsParenTypeId),
                   alignof(CXXNewExpr));
  return new (Mem) CXXNewExpr(
      IsGlobalNew, OperatorNew, OperatorDelete, IAP, UsualArrayDeleteWantsSize,
      PlacementArgs, TypeIdParens, ArraySize, InitializationStyle, Initializer,
      Ty, AllocatedTypeInfo, Range, DirectInitRange);
}

CXXNewExpr *CXXNewExpr::CreateEmpty(const ASTContext &Ctx, bool IsArray,
                                    bool HasInit, unsigned NumPlacementArgs,
                                    bool IsParenTypeId) {
  void *Mem =
      Ctx.Allocate(totalSizeToAlloc<Stmt *, SourceRange>(
                       IsArray + HasInit + NumPlacementArgs, IsParenTypeId),
                   alignof(CXXNewExpr));
  return new (Mem)
      CXXNewExpr(EmptyShell(), IsArray, NumPlacementArgs, IsParenTypeId);
}

bool CXXNewExpr::shouldNullCheckAllocation() const {
  if (getOperatorNew()->getLangOpts().CheckNew)
    return true;
  return !getOperatorNew()->hasAttr<ReturnsNonNullAttr>() &&
         getOperatorNew()
             ->getType()
             ->castAs<FunctionProtoType>()
             ->isNothrow() &&
         !getOperatorNew()->isReservedGlobalPlacementOperator();
}

// CXXDeleteExpr
QualType CXXDeleteExpr::getDestroyedType() const {
  const Expr *Arg = getArgument();

  // For a destroying operator delete, we may have implicitly converted the
  // pointer type to the type of the parameter of the 'operator delete'
  // function.
  while (const auto *ICE = dyn_cast<ImplicitCastExpr>(Arg)) {
    if (ICE->getCastKind() == CK_DerivedToBase ||
        ICE->getCastKind() == CK_UncheckedDerivedToBase ||
        ICE->getCastKind() == CK_NoOp) {
      assert((ICE->getCastKind() == CK_NoOp ||
              getOperatorDelete()->isDestroyingOperatorDelete()) &&
             "only a destroying operator delete can have a converted arg");
      Arg = ICE->getSubExpr();
    } else
      break;
  }

  // The type-to-delete may not be a pointer if it's a dependent type.
  const QualType ArgType = Arg->getType();

  if (ArgType->isDependentType() && !ArgType->isPointerType())
    return QualType();

  return ArgType->castAs<PointerType>()->getPointeeType();
}

// CXXPseudoDestructorExpr
PseudoDestructorTypeStorage::PseudoDestructorTypeStorage(TypeSourceInfo *Info)
    : Type(Info) {
  Location = Info->getTypeLoc().getBeginLoc();
}

CXXPseudoDestructorExpr::CXXPseudoDestructorExpr(
    const ASTContext &Context, Expr *Base, bool isArrow,
    SourceLocation OperatorLoc, NestedNameSpecifierLoc QualifierLoc,
    TypeSourceInfo *ScopeType, SourceLocation ColonColonLoc,
    SourceLocation TildeLoc, PseudoDestructorTypeStorage DestroyedType)
    : Expr(CXXPseudoDestructorExprClass, Context.BoundMemberTy, VK_PRValue,
           OK_Ordinary),
      Base(static_cast<Stmt *>(Base)), IsArrow(isArrow),
      OperatorLoc(OperatorLoc), QualifierLoc(QualifierLoc),
      ScopeType(ScopeType), ColonColonLoc(ColonColonLoc), TildeLoc(TildeLoc),
      DestroyedType(DestroyedType) {
  setDependence(computeDependence(this));
}

QualType CXXPseudoDestructorExpr::getDestroyedType() const {
  if (TypeSourceInfo *TInfo = DestroyedType.getTypeSourceInfo())
    return TInfo->getType();

  return QualType();
}

SourceLocation CXXPseudoDestructorExpr::getEndLoc() const {
  SourceLocation End = DestroyedType.getLocation();
  if (TypeSourceInfo *TInfo = DestroyedType.getTypeSourceInfo())
    End = TInfo->getTypeLoc().getSourceRange().getEnd();
  return End;
}

// UnresolvedLookupExpr
UnresolvedLookupExpr::UnresolvedLookupExpr(
    const ASTContext &Context, CXXRecordDecl *NamingClass,
    NestedNameSpecifierLoc QualifierLoc, SourceLocation TemplateKWLoc,
    const DeclarationNameInfo &NameInfo, bool RequiresADL,
    const TemplateArgumentListInfo *TemplateArgs, UnresolvedSetIterator Begin,
    UnresolvedSetIterator End, bool KnownDependent,
    bool KnownInstantiationDependent)
    : OverloadExpr(UnresolvedLookupExprClass, Context, QualifierLoc,
                   TemplateKWLoc, NameInfo, TemplateArgs, Begin, End,
                   KnownDependent, KnownInstantiationDependent, false),
      NamingClass(NamingClass) {
  UnresolvedLookupExprBits.RequiresADL = RequiresADL;
}

UnresolvedLookupExpr::UnresolvedLookupExpr(EmptyShell Empty,
                                           unsigned NumResults,
                                           bool HasTemplateKWAndArgsInfo)
    : OverloadExpr(UnresolvedLookupExprClass, Empty, NumResults,
                   HasTemplateKWAndArgsInfo) {}

UnresolvedLookupExpr *UnresolvedLookupExpr::Create(
    const ASTContext &Context, CXXRecordDecl *NamingClass,
    NestedNameSpecifierLoc QualifierLoc, const DeclarationNameInfo &NameInfo,
    bool RequiresADL, UnresolvedSetIterator Begin, UnresolvedSetIterator End,
    bool KnownDependent, bool KnownInstantiationDependent) {
  unsigned NumResults = End - Begin;
  unsigned Size = totalSizeToAlloc<DeclAccessPair, ASTTemplateKWAndArgsInfo,
                                   TemplateArgumentLoc>(NumResults, 0, 0);
  void *Mem = Context.Allocate(Size, alignof(UnresolvedLookupExpr));
  return new (Mem) UnresolvedLookupExpr(
      Context, NamingClass, QualifierLoc,
      /*TemplateKWLoc=*/SourceLocation(), NameInfo, RequiresADL,
      /*TemplateArgs=*/nullptr, Begin, End, KnownDependent,
      KnownInstantiationDependent);
}

UnresolvedLookupExpr *UnresolvedLookupExpr::Create(
    const ASTContext &Context, CXXRecordDecl *NamingClass,
    NestedNameSpecifierLoc QualifierLoc, SourceLocation TemplateKWLoc,
    const DeclarationNameInfo &NameInfo, bool RequiresADL,
    const TemplateArgumentListInfo *Args, UnresolvedSetIterator Begin,
    UnresolvedSetIterator End, bool KnownDependent,
    bool KnownInstantiationDependent) {
  unsigned NumResults = End - Begin;
  bool HasTemplateKWAndArgsInfo = Args || TemplateKWLoc.isValid();
  unsigned NumTemplateArgs = Args ? Args->size() : 0;
  unsigned Size = totalSizeToAlloc<DeclAccessPair, ASTTemplateKWAndArgsInfo,
                                   TemplateArgumentLoc>(
      NumResults, HasTemplateKWAndArgsInfo, NumTemplateArgs);
  void *Mem = Context.Allocate(Size, alignof(UnresolvedLookupExpr));
  return new (Mem) UnresolvedLookupExpr(
      Context, NamingClass, QualifierLoc, TemplateKWLoc, NameInfo, RequiresADL,
      Args, Begin, End, KnownDependent, KnownInstantiationDependent);
}

UnresolvedLookupExpr *UnresolvedLookupExpr::CreateEmpty(
    const ASTContext &Context, unsigned NumResults,
    bool HasTemplateKWAndArgsInfo, unsigned NumTemplateArgs) {
  assert(NumTemplateArgs == 0 || HasTemplateKWAndArgsInfo);
  unsigned Size = totalSizeToAlloc<DeclAccessPair, ASTTemplateKWAndArgsInfo,
                                   TemplateArgumentLoc>(
      NumResults, HasTemplateKWAndArgsInfo, NumTemplateArgs);
  void *Mem = Context.Allocate(Size, alignof(UnresolvedLookupExpr));
  return new (Mem)
      UnresolvedLookupExpr(EmptyShell(), NumResults, HasTemplateKWAndArgsInfo);
}

OverloadExpr::OverloadExpr(StmtClass SC, const ASTContext &Context,
                           NestedNameSpecifierLoc QualifierLoc,
                           SourceLocation TemplateKWLoc,
                           const DeclarationNameInfo &NameInfo,
                           const TemplateArgumentListInfo *TemplateArgs,
                           UnresolvedSetIterator Begin,
                           UnresolvedSetIterator End, bool KnownDependent,
                           bool KnownInstantiationDependent,
                           bool KnownContainsUnexpandedParameterPack)
    : Expr(SC, Context.OverloadTy, VK_LValue, OK_Ordinary), NameInfo(NameInfo),
      QualifierLoc(QualifierLoc) {
  unsigned NumResults = End - Begin;
  OverloadExprBits.NumResults = NumResults;
  OverloadExprBits.HasTemplateKWAndArgsInfo =
      (TemplateArgs != nullptr ) || TemplateKWLoc.isValid();

  if (NumResults) {
    // Copy the results to the trailing array past UnresolvedLookupExpr
    // or UnresolvedMemberExpr.
    DeclAccessPair *Results = getTrailingResults();
    memcpy(Results, Begin.I, NumResults * sizeof(DeclAccessPair));
  }

  if (TemplateArgs) {
    auto Deps = TemplateArgumentDependence::None;
    getTrailingASTTemplateKWAndArgsInfo()->initializeFrom(
        TemplateKWLoc, *TemplateArgs, getTrailingTemplateArgumentLoc(), Deps);
  } else if (TemplateKWLoc.isValid()) {
    getTrailingASTTemplateKWAndArgsInfo()->initializeFrom(TemplateKWLoc);
  }

  setDependence(computeDependence(this, KnownDependent,
                                  KnownInstantiationDependent,
                                  KnownContainsUnexpandedParameterPack));
  if (isTypeDependent())
    setType(Context.DependentTy);
}

OverloadExpr::OverloadExpr(StmtClass SC, EmptyShell Empty, unsigned NumResults,
                           bool HasTemplateKWAndArgsInfo)
    : Expr(SC, Empty) {
  OverloadExprBits.NumResults = NumResults;
  OverloadExprBits.HasTemplateKWAndArgsInfo = HasTemplateKWAndArgsInfo;
}

// DependentScopeDeclRefExpr
DependentScopeDeclRefExpr::DependentScopeDeclRefExpr(
    QualType Ty, NestedNameSpecifierLoc QualifierLoc,
    SourceLocation TemplateKWLoc, const DeclarationNameInfo &NameInfo,
    const TemplateArgumentListInfo *Args)
    : Expr(DependentScopeDeclRefExprClass, Ty, VK_LValue, OK_Ordinary),
      QualifierLoc(QualifierLoc), NameInfo(NameInfo) {
  DependentScopeDeclRefExprBits.HasTemplateKWAndArgsInfo =
      (Args != nullptr) || TemplateKWLoc.isValid();
  if (Args) {
    auto Deps = TemplateArgumentDependence::None;
    getTrailingObjects<ASTTemplateKWAndArgsInfo>()->initializeFrom(
        TemplateKWLoc, *Args, getTrailingObjects<TemplateArgumentLoc>(), Deps);
  } else if (TemplateKWLoc.isValid()) {
    getTrailingObjects<ASTTemplateKWAndArgsInfo>()->initializeFrom(
        TemplateKWLoc);
  }
  setDependence(computeDependence(this));
}

DependentScopeDeclRefExpr *DependentScopeDeclRefExpr::Create(
    const ASTContext &Context, NestedNameSpecifierLoc QualifierLoc,
    SourceLocation TemplateKWLoc, const DeclarationNameInfo &NameInfo,
    const TemplateArgumentListInfo *Args) {
  assert(QualifierLoc && "should be created for dependent qualifiers");
  bool HasTemplateKWAndArgsInfo = Args || TemplateKWLoc.isValid();
  std::size_t Size =
      totalSizeToAlloc<ASTTemplateKWAndArgsInfo, TemplateArgumentLoc>(
          HasTemplateKWAndArgsInfo, Args ? Args->size() : 0);
  void *Mem = Context.Allocate(Size);
  return new (Mem) DependentScopeDeclRefExpr(Context.DependentTy, QualifierLoc,
                                             TemplateKWLoc, NameInfo, Args);
}

DependentScopeDeclRefExpr *
DependentScopeDeclRefExpr::CreateEmpty(const ASTContext &Context,
                                       bool HasTemplateKWAndArgsInfo,
                                       unsigned NumTemplateArgs) {
  assert(NumTemplateArgs == 0 || HasTemplateKWAndArgsInfo);
  std::size_t Size =
      totalSizeToAlloc<ASTTemplateKWAndArgsInfo, TemplateArgumentLoc>(
          HasTemplateKWAndArgsInfo, NumTemplateArgs);
  void *Mem = Context.Allocate(Size);
  auto *E = new (Mem) DependentScopeDeclRefExpr(
      QualType(), NestedNameSpecifierLoc(), SourceLocation(),
      DeclarationNameInfo(), nullptr);
  E->DependentScopeDeclRefExprBits.HasTemplateKWAndArgsInfo =
      HasTemplateKWAndArgsInfo;
  return E;
}

SourceLocation CXXConstructExpr::getBeginLoc() const {
  if (const auto *TOE = dyn_cast<CXXTemporaryObjectExpr>(this))
    return TOE->getBeginLoc();
  return getLocation();
}

SourceLocation CXXConstructExpr::getEndLoc() const {
  if (const auto *TOE = dyn_cast<CXXTemporaryObjectExpr>(this))
    return TOE->getEndLoc();

  if (ParenOrBraceRange.isValid())
    return ParenOrBraceRange.getEnd();

  SourceLocation End = getLocation();
  for (unsigned I = getNumArgs(); I > 0; --I) {
    const Expr *Arg = getArg(I-1);
    if (!Arg->isDefaultArgument()) {
      SourceLocation NewEnd = Arg->getEndLoc();
      if (NewEnd.isValid()) {
        End = NewEnd;
        break;
      }
    }
  }

  return End;
}

CXXOperatorCallExpr::CXXOperatorCallExpr(OverloadedOperatorKind OpKind,
                                         Expr *Fn, ArrayRef<Expr *> Args,
                                         QualType Ty, ExprValueKind VK,
                                         SourceLocation OperatorLoc,
                                         FPOptionsOverride FPFeatures,
                                         ADLCallKind UsesADL)
    : CallExpr(CXXOperatorCallExprClass, Fn, /*PreArgs=*/{}, Args, Ty, VK,
               OperatorLoc, FPFeatures, /*MinNumArgs=*/0, UsesADL) {
  CXXOperatorCallExprBits.OperatorKind = OpKind;
  assert(
      (CXXOperatorCallExprBits.OperatorKind == static_cast<unsigned>(OpKind)) &&
      "OperatorKind overflow!");
  Range = getSourceRangeImpl();
}

CXXOperatorCallExpr::CXXOperatorCallExpr(unsigned NumArgs, bool HasFPFeatures,
                                         EmptyShell Empty)
    : CallExpr(CXXOperatorCallExprClass, /*NumPreArgs=*/0, NumArgs,
               HasFPFeatures, Empty) {}

CXXOperatorCallExpr *
CXXOperatorCallExpr::Create(const ASTContext &Ctx,
                            OverloadedOperatorKind OpKind, Expr *Fn,
                            ArrayRef<Expr *> Args, QualType Ty,
                            ExprValueKind VK, SourceLocation OperatorLoc,
                            FPOptionsOverride FPFeatures, ADLCallKind UsesADL) {
  // Allocate storage for the trailing objects of CallExpr.
  unsigned NumArgs = Args.size();
  unsigned SizeOfTrailingObjects = CallExpr::sizeOfTrailingObjects(
      /*NumPreArgs=*/0, NumArgs, FPFeatures.requiresTrailingStorage());
  void *Mem =
      Ctx.Allocate(sizeToAllocateForCallExprSubclass<CXXOperatorCallExpr>(
                       SizeOfTrailingObjects),
                   alignof(CXXOperatorCallExpr));
  return new (Mem) CXXOperatorCallExpr(OpKind, Fn, Args, Ty, VK, OperatorLoc,
                                       FPFeatures, UsesADL);
}

CXXOperatorCallExpr *CXXOperatorCallExpr::CreateEmpty(const ASTContext &Ctx,
                                                      unsigned NumArgs,
                                                      bool HasFPFeatures,
                                                      EmptyShell Empty) {
  // Allocate storage for the trailing objects of CallExpr.
  unsigned SizeOfTrailingObjects =
      CallExpr::sizeOfTrailingObjects(/*NumPreArgs=*/0, NumArgs, HasFPFeatures);
  void *Mem =
      Ctx.Allocate(sizeToAllocateForCallExprSubclass<CXXOperatorCallExpr>(
                       SizeOfTrailingObjects),
                   alignof(CXXOperatorCallExpr));
  return new (Mem) CXXOperatorCallExpr(NumArgs, HasFPFeatures, Empty);
}

SourceRange CXXOperatorCallExpr::getSourceRangeImpl() const {
  OverloadedOperatorKind Kind = getOperator();
  if (Kind == OO_PlusPlus || Kind == OO_MinusMinus) {
    if (getNumArgs() == 1)
      // Prefix operator
      return SourceRange(getOperatorLoc(), getArg(0)->getEndLoc());
    else
      // Postfix operator
      return SourceRange(getArg(0)->getBeginLoc(), getOperatorLoc());
  } else if (Kind == OO_Arrow) {
    return SourceRange(getArg(0)->getBeginLoc(), getOperatorLoc());
  } else if (Kind == OO_Call) {
    return SourceRange(getArg(0)->getBeginLoc(), getRParenLoc());
  } else if (Kind == OO_Subscript) {
    return SourceRange(getArg(0)->getBeginLoc(), getRParenLoc());
  } else if (getNumArgs() == 1) {
    return SourceRange(getOperatorLoc(), getArg(0)->getEndLoc());
  } else if (getNumArgs() == 2) {
    return SourceRange(getArg(0)->getBeginLoc(), getArg(1)->getEndLoc());
  } else {
    return getOperatorLoc();
  }
}

CXXMemberCallExpr::CXXMemberCallExpr(Expr *Fn, ArrayRef<Expr *> Args,
                                     QualType Ty, ExprValueKind VK,
                                     SourceLocation RP,
                                     FPOptionsOverride FPOptions,
                                     unsigned MinNumArgs)
    : CallExpr(CXXMemberCallExprClass, Fn, /*PreArgs=*/{}, Args, Ty, VK, RP,
               FPOptions, MinNumArgs, NotADL) {}

CXXMemberCallExpr::CXXMemberCallExpr(unsigned NumArgs, bool HasFPFeatures,
                                     EmptyShell Empty)
    : CallExpr(CXXMemberCallExprClass, /*NumPreArgs=*/0, NumArgs, HasFPFeatures,
               Empty) {}

CXXMemberCallExpr *CXXMemberCallExpr::Create(const ASTContext &Ctx, Expr *Fn,
                                             ArrayRef<Expr *> Args, QualType Ty,
                                             ExprValueKind VK,
                                             SourceLocation RP,
                                             FPOptionsOverride FPFeatures,
                                             unsigned MinNumArgs) {
  // Allocate storage for the trailing objects of CallExpr.
  unsigned NumArgs = std::max<unsigned>(Args.size(), MinNumArgs);
  unsigned SizeOfTrailingObjects = CallExpr::sizeOfTrailingObjects(
      /*NumPreArgs=*/0, NumArgs, FPFeatures.requiresTrailingStorage());
  void *Mem = Ctx.Allocate(sizeToAllocateForCallExprSubclass<CXXMemberCallExpr>(
                               SizeOfTrailingObjects),
                           alignof(CXXMemberCallExpr));
  return new (Mem)
      CXXMemberCallExpr(Fn, Args, Ty, VK, RP, FPFeatures, MinNumArgs);
}

CXXMemberCallExpr *CXXMemberCallExpr::CreateEmpty(const ASTContext &Ctx,
                                                  unsigned NumArgs,
                                                  bool HasFPFeatures,
                                                  EmptyShell Empty) {
  // Allocate storage for the trailing objects of CallExpr.
  unsigned SizeOfTrailingObjects =
      CallExpr::sizeOfTrailingObjects(/*NumPreArgs=*/0, NumArgs, HasFPFeatures);
  void *Mem = Ctx.Allocate(sizeToAllocateForCallExprSubclass<CXXMemberCallExpr>(
                               SizeOfTrailingObjects),
                           alignof(CXXMemberCallExpr));
  return new (Mem) CXXMemberCallExpr(NumArgs, HasFPFeatures, Empty);
}

Expr *CXXMemberCallExpr::getImplicitObjectArgument() const {
  const Expr *Callee = getCallee()->IgnoreParens();
  if (const auto *MemExpr = dyn_cast<MemberExpr>(Callee))
    return MemExpr->getBase();
  if (const auto *BO = dyn_cast<BinaryOperator>(Callee))
    if (BO->getOpcode() == BO_PtrMemD || BO->getOpcode() == BO_PtrMemI)
      return BO->getLHS();

  // FIXME: Will eventually need to cope with member pointers.
  return nullptr;
}

QualType CXXMemberCallExpr::getObjectType() const {
  QualType Ty = getImplicitObjectArgument()->getType();
  if (Ty->isPointerType())
    Ty = Ty->getPointeeType();
  return Ty;
}

CXXMethodDecl *CXXMemberCallExpr::getMethodDecl() const {
  if (const auto *MemExpr = dyn_cast<MemberExpr>(getCallee()->IgnoreParens()))
    return cast<CXXMethodDecl>(MemExpr->getMemberDecl());

  // FIXME: Will eventually need to cope with member pointers.
  // NOTE: Update makeTailCallIfSwiftAsync on fixing this.
  return nullptr;
}

CXXRecordDecl *CXXMemberCallExpr::getRecordDecl() const {
  Expr* ThisArg = getImplicitObjectArgument();
  if (!ThisArg)
    return nullptr;

  if (ThisArg->getType()->isAnyPointerType())
    return ThisArg->getType()->getPointeeType()->getAsCXXRecordDecl();

  return ThisArg->getType()->getAsCXXRecordDecl();
}

//===----------------------------------------------------------------------===//
//  Named casts
//===----------------------------------------------------------------------===//

/// getCastName - Get the name of the C++ cast being used, e.g.,
/// "static_cast", "dynamic_cast", "reinterpret_cast", or
/// "const_cast". The returned pointer must not be freed.
const char *CXXNamedCastExpr::getCastName() const {
  switch (getStmtClass()) {
  case CXXStaticCastExprClass:      return "static_cast";
  case CXXDynamicCastExprClass:     return "dynamic_cast";
  case CXXReinterpretCastExprClass: return "reinterpret_cast";
  case CXXConstCastExprClass:       return "const_cast";
  case CXXAddrspaceCastExprClass:   return "addrspace_cast";
  default:                          return "<invalid cast>";
  }
}

CXXStaticCastExpr *
CXXStaticCastExpr::Create(const ASTContext &C, QualType T, ExprValueKind VK,
                          CastKind K, Expr *Op, const CXXCastPath *BasePath,
                          TypeSourceInfo *WrittenTy, FPOptionsOverride FPO,
                          SourceLocation L, SourceLocation RParenLoc,
                          SourceRange AngleBrackets) {
  unsigned PathSize = (BasePath ? BasePath->size() : 0);
  void *Buffer =
      C.Allocate(totalSizeToAlloc<CXXBaseSpecifier *, FPOptionsOverride>(
          PathSize, FPO.requiresTrailingStorage()));
  auto *E = new (Buffer) CXXStaticCastExpr(T, VK, K, Op, PathSize, WrittenTy,
                                           FPO, L, RParenLoc, AngleBrackets);
  if (PathSize)
    llvm::uninitialized_copy(*BasePath,
                             E->getTrailingObjects<CXXBaseSpecifier *>());
  return E;
}

CXXStaticCastExpr *CXXStaticCastExpr::CreateEmpty(const ASTContext &C,
                                                  unsigned PathSize,
                                                  bool HasFPFeatures) {
  void *Buffer =
      C.Allocate(totalSizeToAlloc<CXXBaseSpecifier *, FPOptionsOverride>(
          PathSize, HasFPFeatures));
  return new (Buffer) CXXStaticCastExpr(EmptyShell(), PathSize, HasFPFeatures);
}

CXXDynamicCastExpr *CXXDynamicCastExpr::Create(const ASTContext &C, QualType T,
                                               ExprValueKind VK,
                                               CastKind K, Expr *Op,
                                               const CXXCastPath *BasePath,
                                               TypeSourceInfo *WrittenTy,
                                               SourceLocation L,
                                               SourceLocation RParenLoc,
                                               SourceRange AngleBrackets) {
  unsigned PathSize = (BasePath ? BasePath->size() : 0);
  void *Buffer = C.Allocate(totalSizeToAlloc<CXXBaseSpecifier *>(PathSize));
  auto *E =
      new (Buffer) CXXDynamicCastExpr(T, VK, K, Op, PathSize, WrittenTy, L,
                                      RParenLoc, AngleBrackets);
  if (PathSize)
    llvm::uninitialized_copy(*BasePath,
                             E->getTrailingObjects<CXXBaseSpecifier *>());
  return E;
}

CXXDynamicCastExpr *CXXDynamicCastExpr::CreateEmpty(const ASTContext &C,
                                                    unsigned PathSize) {
  void *Buffer = C.Allocate(totalSizeToAlloc<CXXBaseSpecifier *>(PathSize));
  return new (Buffer) CXXDynamicCastExpr(EmptyShell(), PathSize);
}

/// isAlwaysNull - Return whether the result of the dynamic_cast is proven
/// to always be null. For example:
///
/// struct A { };
/// struct B final : A { };
/// struct C { };
///
/// C *f(B* b) { return dynamic_cast<C*>(b); }
bool CXXDynamicCastExpr::isAlwaysNull() const {
  if (isValueDependent() || getCastKind() != CK_Dynamic)
    return false;

  QualType SrcType = getSubExpr()->getType();
  QualType DestType = getType();

  if (DestType->isVoidPointerType())
    return false;

  if (DestType->isPointerType()) {
    SrcType = SrcType->getPointeeType();
    DestType = DestType->getPointeeType();
  }

  const auto *SrcRD = SrcType->getAsCXXRecordDecl();
  const auto *DestRD = DestType->getAsCXXRecordDecl();
  assert(SrcRD && DestRD);

  if (SrcRD->isEffectivelyFinal()) {
    assert(!SrcRD->isDerivedFrom(DestRD) &&
           "upcasts should not use CK_Dynamic");
    return true;
  }

  if (DestRD->isEffectivelyFinal() && !DestRD->isDerivedFrom(SrcRD))
    return true;

  return false;
}

CXXReinterpretCastExpr *
CXXReinterpretCastExpr::Create(const ASTContext &C, QualType T,
                               ExprValueKind VK, CastKind K, Expr *Op,
                               const CXXCastPath *BasePath,
                               TypeSourceInfo *WrittenTy, SourceLocation L,
                               SourceLocation RParenLoc,
                               SourceRange AngleBrackets) {
  unsigned PathSize = (BasePath ? BasePath->size() : 0);
  void *Buffer = C.Allocate(totalSizeToAlloc<CXXBaseSpecifier *>(PathSize));
  auto *E =
      new (Buffer) CXXReinterpretCastExpr(T, VK, K, Op, PathSize, WrittenTy, L,
                                          RParenLoc, AngleBrackets);
  if (PathSize)
    llvm::uninitialized_copy(*BasePath,
                             E->getTrailingObjects<CXXBaseSpecifier *>());
  return E;
}

CXXReinterpretCastExpr *
CXXReinterpretCastExpr::CreateEmpty(const ASTContext &C, unsigned PathSize) {
  void *Buffer = C.Allocate(totalSizeToAlloc<CXXBaseSpecifier *>(PathSize));
  return new (Buffer) CXXReinterpretCastExpr(EmptyShell(), PathSize);
}

CXXConstCastExpr *CXXConstCastExpr::Create(const ASTContext &C, QualType T,
                                           ExprValueKind VK, Expr *Op,
                                           TypeSourceInfo *WrittenTy,
                                           SourceLocation L,
                                           SourceLocation RParenLoc,
                                           SourceRange AngleBrackets) {
  return new (C) CXXConstCastExpr(T, VK, Op, WrittenTy, L, RParenLoc, AngleBrackets);
}

CXXConstCastExpr *CXXConstCastExpr::CreateEmpty(const ASTContext &C) {
  return new (C) CXXConstCastExpr(EmptyShell());
}

CXXAddrspaceCastExpr *
CXXAddrspaceCastExpr::Create(const ASTContext &C, QualType T, ExprValueKind VK,
                             CastKind K, Expr *Op, TypeSourceInfo *WrittenTy,
                             SourceLocation L, SourceLocation RParenLoc,
                             SourceRange AngleBrackets) {
  return new (C) CXXAddrspaceCastExpr(T, VK, K, Op, WrittenTy, L, RParenLoc,
                                      AngleBrackets);
}

CXXAddrspaceCastExpr *CXXAddrspaceCastExpr::CreateEmpty(const ASTContext &C) {
  return new (C) CXXAddrspaceCastExpr(EmptyShell());
}

CXXFunctionalCastExpr *CXXFunctionalCastExpr::Create(
    const ASTContext &C, QualType T, ExprValueKind VK, TypeSourceInfo *Written,
    CastKind K, Expr *Op, const CXXCastPath *BasePath, FPOptionsOverride FPO,
    SourceLocation L, SourceLocation R) {
  unsigned PathSize = (BasePath ? BasePath->size() : 0);
  void *Buffer =
      C.Allocate(totalSizeToAlloc<CXXBaseSpecifier *, FPOptionsOverride>(
          PathSize, FPO.requiresTrailingStorage()));
  auto *E = new (Buffer)
      CXXFunctionalCastExpr(T, VK, Written, K, Op, PathSize, FPO, L, R);
  if (PathSize)
    llvm::uninitialized_copy(*BasePath,
                             E->getTrailingObjects<CXXBaseSpecifier *>());
  return E;
}

CXXFunctionalCastExpr *CXXFunctionalCastExpr::CreateEmpty(const ASTContext &C,
                                                          unsigned PathSize,
                                                          bool HasFPFeatures) {
  void *Buffer =
      C.Allocate(totalSizeToAlloc<CXXBaseSpecifier *, FPOptionsOverride>(
          PathSize, HasFPFeatures));
  return new (Buffer)
      CXXFunctionalCastExpr(EmptyShell(), PathSize, HasFPFeatures);
}

SourceLocation CXXFunctionalCastExpr::getBeginLoc() const {
  return getTypeInfoAsWritten()->getTypeLoc().getBeginLoc();
}

SourceLocation CXXFunctionalCastExpr::getEndLoc() const {
  return RParenLoc.isValid() ? RParenLoc : getSubExpr()->getEndLoc();
}

UserDefinedLiteral::UserDefinedLiteral(Expr *Fn, ArrayRef<Expr *> Args,
                                       QualType Ty, ExprValueKind VK,
                                       SourceLocation LitEndLoc,
                                       SourceLocation SuffixLoc,
                                       FPOptionsOverride FPFeatures)
    : CallExpr(UserDefinedLiteralClass, Fn, /*PreArgs=*/{}, Args, Ty, VK,
               LitEndLoc, FPFeatures, /*MinNumArgs=*/0, NotADL),
      UDSuffixLoc(SuffixLoc) {}

UserDefinedLiteral::UserDefinedLiteral(unsigned NumArgs, bool HasFPFeatures,
                                       EmptyShell Empty)
    : CallExpr(UserDefinedLiteralClass, /*NumPreArgs=*/0, NumArgs,
               HasFPFeatures, Empty) {}

UserDefinedLiteral *UserDefinedLiteral::Create(const ASTContext &Ctx, Expr *Fn,
                                               ArrayRef<Expr *> Args,
                                               QualType Ty, ExprValueKind VK,
                                               SourceLocation LitEndLoc,
                                               SourceLocation SuffixLoc,
                                               FPOptionsOverride FPFeatures) {
  // Allocate storage for the trailing objects of CallExpr.
  unsigned NumArgs = Args.size();
  unsigned SizeOfTrailingObjects = CallExpr::sizeOfTrailingObjects(
      /*NumPreArgs=*/0, NumArgs, FPFeatures.requiresTrailingStorage());
  void *Mem =
      Ctx.Allocate(sizeToAllocateForCallExprSubclass<UserDefinedLiteral>(
                       SizeOfTrailingObjects),
                   alignof(UserDefinedLiteral));
  return new (Mem)
      UserDefinedLiteral(Fn, Args, Ty, VK, LitEndLoc, SuffixLoc, FPFeatures);
}

UserDefinedLiteral *UserDefinedLiteral::CreateEmpty(const ASTContext &Ctx,
                                                    unsigned NumArgs,
                                                    bool HasFPOptions,
                                                    EmptyShell Empty) {
  // Allocate storage for the trailing objects of CallExpr.
  unsigned SizeOfTrailingObjects =
      CallExpr::sizeOfTrailingObjects(/*NumPreArgs=*/0, NumArgs, HasFPOptions);
  void *Mem =
      Ctx.Allocate(sizeToAllocateForCallExprSubclass<UserDefinedLiteral>(
                       SizeOfTrailingObjects),
                   alignof(UserDefinedLiteral));
  return new (Mem) UserDefinedLiteral(NumArgs, HasFPOptions, Empty);
}

UserDefinedLiteral::LiteralOperatorKind
UserDefinedLiteral::getLiteralOperatorKind() const {
  if (getNumArgs() == 0)
    return LOK_Template;
  if (getNumArgs() == 2)
    return LOK_String;

  assert(getNumArgs() == 1 && "unexpected #args in literal operator call");
  QualType ParamTy =
    cast<FunctionDecl>(getCalleeDecl())->getParamDecl(0)->getType();
  if (ParamTy->isPointerType())
    return LOK_Raw;
  if (ParamTy->isAnyCharacterType())
    return LOK_Character;
  if (ParamTy->isIntegerType())
    return LOK_Integer;
  if (ParamTy->isFloatingType())
    return LOK_Floating;

  llvm_unreachable("unknown kind of literal operator");
}

Expr *UserDefinedLiteral::getCookedLiteral() {
#ifndef NDEBUG
  LiteralOperatorKind LOK = getLiteralOperatorKind();
  assert(LOK != LOK_Template && LOK != LOK_Raw && "not a cooked literal");
#endif
  return getArg(0);
}

const IdentifierInfo *UserDefinedLiteral::getUDSuffix() const {
  return cast<FunctionDecl>(getCalleeDecl())->getLiteralIdentifier();
}

CXXDefaultArgExpr *CXXDefaultArgExpr::CreateEmpty(const ASTContext &C,
                                                  bool HasRewrittenInit) {
  size_t Size = totalSizeToAlloc<Expr *>(HasRewrittenInit);
  auto *Mem = C.Allocate(Size, alignof(CXXDefaultArgExpr));
  return new (Mem) CXXDefaultArgExpr(EmptyShell(), HasRewrittenInit);
}

CXXDefaultArgExpr *CXXDefaultArgExpr::Create(const ASTContext &C,
                                             SourceLocation Loc,
                                             ParmVarDecl *Param,
                                             Expr *RewrittenExpr,
                                             DeclContext *UsedContext) {
  size_t Size = totalSizeToAlloc<Expr *>(RewrittenExpr != nullptr);
  auto *Mem = C.Allocate(Size, alignof(CXXDefaultArgExpr));
  return new (Mem) CXXDefaultArgExpr(CXXDefaultArgExprClass, Loc, Param,
                                     RewrittenExpr, UsedContext);
}

Expr *CXXDefaultArgExpr::getExpr() {
  return CXXDefaultArgExprBits.HasRewrittenInit ? getAdjustedRewrittenExpr()
                                                : getParam()->getDefaultArg();
}

Expr *CXXDefaultArgExpr::getAdjustedRewrittenExpr() {
  assert(hasRewrittenInit() &&
         "expected this CXXDefaultArgExpr to have a rewritten init.");
  Expr *Init = getRewrittenExpr();
  if (auto *E = dyn_cast_if_present<FullExpr>(Init))
    if (!isa<ConstantExpr>(E))
      return E->getSubExpr();
  return Init;
}

CXXDefaultInitExpr::CXXDefaultInitExpr(const ASTContext &Ctx,
                                       SourceLocation Loc, FieldDecl *Field,
                                       QualType Ty, DeclContext *UsedContext,
                                       Expr *RewrittenInitExpr)
    : Expr(CXXDefaultInitExprClass, Ty.getNonLValueExprType(Ctx),
           Ty->isLValueReferenceType()   ? VK_LValue
           : Ty->isRValueReferenceType() ? VK_XValue
                                         : VK_PRValue,
           /*FIXME*/ OK_Ordinary),
      Field(Field), UsedContext(UsedContext) {
  CXXDefaultInitExprBits.Loc = Loc;
  CXXDefaultInitExprBits.HasRewrittenInit = RewrittenInitExpr != nullptr;

  if (CXXDefaultInitExprBits.HasRewrittenInit)
    *getTrailingObjects() = RewrittenInitExpr;

  assert(Field->hasInClassInitializer());

  setDependence(computeDependence(this));
}

CXXDefaultInitExpr *CXXDefaultInitExpr::CreateEmpty(const ASTContext &C,
                                                    bool HasRewrittenInit) {
  size_t Size = totalSizeToAlloc<Expr *>(HasRewrittenInit);
  auto *Mem = C.Allocate(Size, alignof(CXXDefaultInitExpr));
  return new (Mem) CXXDefaultInitExpr(EmptyShell(), HasRewrittenInit);
}

CXXDefaultInitExpr *CXXDefaultInitExpr::Create(const ASTContext &Ctx,
                                               SourceLocation Loc,
                                               FieldDecl *Field,
                                               DeclContext *UsedContext,
                                               Expr *RewrittenInitExpr) {

  size_t Size = totalSizeToAlloc<Expr *>(RewrittenInitExpr != nullptr);
  auto *Mem = Ctx.Allocate(Size, alignof(CXXDefaultInitExpr));
  return new (Mem) CXXDefaultInitExpr(Ctx, Loc, Field, Field->getType(),
                                      UsedContext, RewrittenInitExpr);
}

Expr *CXXDefaultInitExpr::getExpr() {
  assert(Field->getInClassInitializer() && "initializer hasn't been parsed");
  if (hasRewrittenInit())
    return getRewrittenExpr();

  return Field->getInClassInitializer();
}

CXXTemporary *CXXTemporary::Create(const ASTContext &C,
                                   const CXXDestructorDecl *Destructor) {
  return new (C) CXXTemporary(Destructor);
}

CXXBindTemporaryExpr *CXXBindTemporaryExpr::Create(const ASTContext &C,
                                                   CXXTemporary *Temp,
                                                   Expr* SubExpr) {
  assert((SubExpr->getType()->isRecordType() ||
          SubExpr->getType()->isArrayType()) &&
         "Expression bound to a temporary must have record or array type!");

  return new (C) CXXBindTemporaryExpr(Temp, SubExpr);
}

CXXTemporaryObjectExpr::CXXTemporaryObjectExpr(
    CXXConstructorDecl *Cons, QualType Ty, TypeSourceInfo *TSI,
    ArrayRef<Expr *> Args, SourceRange ParenOrBraceRange,
    bool HadMultipleCandidates, bool ListInitialization,
    bool StdInitListInitialization, bool ZeroInitialization)
    : CXXConstructExpr(
          CXXTemporaryObjectExprClass, Ty, TSI->getTypeLoc().getBeginLoc(),
          Cons, /* Elidable=*/false, Args, HadMultipleCandidates,
          ListInitialization, StdInitListInitialization, ZeroInitialization,
          CXXConstructionKind::Complete, ParenOrBraceRange),
      TSI(TSI) {
  setDependence(computeDependence(this));
}

CXXTemporaryObjectExpr::CXXTemporaryObjectExpr(EmptyShell Empty,
                                               unsigned NumArgs)
    : CXXConstructExpr(CXXTemporaryObjectExprClass, Empty, NumArgs) {}

CXXTemporaryObjectExpr *CXXTemporaryObjectExpr::Create(
    const ASTContext &Ctx, CXXConstructorDecl *Cons, QualType Ty,
    TypeSourceInfo *TSI, ArrayRef<Expr *> Args, SourceRange ParenOrBraceRange,
    bool HadMultipleCandidates, bool ListInitialization,
    bool StdInitListInitialization, bool ZeroInitialization) {
  unsigned SizeOfTrailingObjects = sizeOfTrailingObjects(Args.size());
  void *Mem =
      Ctx.Allocate(sizeof(CXXTemporaryObjectExpr) + SizeOfTrailingObjects,
                   alignof(CXXTemporaryObjectExpr));
  return new (Mem) CXXTemporaryObjectExpr(
      Cons, Ty, TSI, Args, ParenOrBraceRange, HadMultipleCandidates,
      ListInitialization, StdInitListInitialization, ZeroInitialization);
}

CXXTemporaryObjectExpr *
CXXTemporaryObjectExpr::CreateEmpty(const ASTContext &Ctx, unsigned NumArgs) {
  unsigned SizeOfTrailingObjects = sizeOfTrailingObjects(NumArgs);
  void *Mem =
      Ctx.Allocate(sizeof(CXXTemporaryObjectExpr) + SizeOfTrailingObjects,
                   alignof(CXXTemporaryObjectExpr));
  return new (Mem) CXXTemporaryObjectExpr(EmptyShell(), NumArgs);
}

SourceLocation CXXTemporaryObjectExpr::getBeginLoc() const {
  return getTypeSourceInfo()->getTypeLoc().getBeginLoc();
}

SourceLocation CXXTemporaryObjectExpr::getEndLoc() const {
  SourceLocation Loc = getParenOrBraceRange().getEnd();
  if (Loc.isInvalid() && getNumArgs())
    Loc = getArg(getNumArgs() - 1)->getEndLoc();
  return Loc;
}

CXXConstructExpr *CXXConstructExpr::Create(
    const ASTContext &Ctx, QualType Ty, SourceLocation Loc,
    CXXConstructorDecl *Ctor, bool Elidable, ArrayRef<Expr *> Args,
    bool HadMultipleCandidates, bool ListInitialization,
    bool StdInitListInitialization, bool ZeroInitialization,
    CXXConstructionKind ConstructKind, SourceRange ParenOrBraceRange) {
  unsigned SizeOfTrailingObjects = sizeOfTrailingObjects(Args.size());
  void *Mem = Ctx.Allocate(sizeof(CXXConstructExpr) + SizeOfTrailingObjects,
                           alignof(CXXConstructExpr));
  return new (Mem) CXXConstructExpr(
      CXXConstructExprClass, Ty, Loc, Ctor, Elidable, Args,
      HadMultipleCandidates, ListInitialization, StdInitListInitialization,
      ZeroInitialization, ConstructKind, ParenOrBraceRange);
}

CXXConstructExpr *CXXConstructExpr::CreateEmpty(const ASTContext &Ctx,
                                                unsigned NumArgs) {
  unsigned SizeOfTrailingObjects = sizeOfTrailingObjects(NumArgs);
  void *Mem = Ctx.Allocate(sizeof(CXXConstructExpr) + SizeOfTrailingObjects,
                           alignof(CXXConstructExpr));
  return new (Mem)
      CXXConstructExpr(CXXConstructExprClass, EmptyShell(), NumArgs);
}

CXXConstructExpr::CXXConstructExpr(
    StmtClass SC, QualType Ty, SourceLocation Loc, CXXConstructorDecl *Ctor,
    bool Elidable, ArrayRef<Expr *> Args, bool HadMultipleCandidates,
    bool ListInitialization, bool StdInitListInitialization,
    bool ZeroInitialization, CXXConstructionKind ConstructKind,
    SourceRange ParenOrBraceRange)
    : Expr(SC, Ty, VK_PRValue, OK_Ordinary), Constructor(Ctor),
      ParenOrBraceRange(ParenOrBraceRange), NumArgs(Args.size()) {
  CXXConstructExprBits.Elidable = Elidable;
  CXXConstructExprBits.HadMultipleCandidates = HadMultipleCandidates;
  CXXConstructExprBits.ListInitialization = ListInitialization;
  CXXConstructExprBits.StdInitListInitialization = StdInitListInitialization;
  CXXConstructExprBits.ZeroInitialization = ZeroInitialization;
  CXXConstructExprBits.ConstructionKind = llvm::to_underlying(ConstructKind);
  CXXConstructExprBits.IsImmediateEscalating = false;
  CXXConstructExprBits.Loc = Loc;

  Stmt **TrailingArgs = getTrailingArgs();
  for (unsigned I = 0, N = Args.size(); I != N; ++I) {
    assert(Args[I] && "NULL argument in CXXConstructExpr!");
    TrailingArgs[I] = Args[I];
  }

  // CXXTemporaryObjectExpr does this itself after setting its TypeSourceInfo.
  if (SC == CXXConstructExprClass)
    setDependence(computeDependence(this));
}

CXXConstructExpr::CXXConstructExpr(StmtClass SC, EmptyShell Empty,
                                   unsigned NumArgs)
    : Expr(SC, Empty), NumArgs(NumArgs) {}

LambdaCapture::LambdaCapture(SourceLocation Loc, bool Implicit,
                             LambdaCaptureKind Kind, ValueDecl *Var,
                             SourceLocation EllipsisLoc)
    : DeclAndBits(Var, 0), Loc(Loc), EllipsisLoc(EllipsisLoc) {
  unsigned Bits = 0;
  if (Implicit)
    Bits |= Capture_Implicit;

  switch (Kind) {
  case LCK_StarThis:
    Bits |= Capture_ByCopy;
    [[fallthrough]];
  case LCK_This:
    assert(!Var && "'this' capture cannot have a variable!");
    Bits |= Capture_This;
    break;

  case LCK_ByCopy:
    Bits |= Capture_ByCopy;
    [[fallthrough]];
  case LCK_ByRef:
    assert(Var && "capture must have a variable!");
    break;
  case LCK_VLAType:
    assert(!Var && "VLA type capture cannot have a variable!");
    break;
  }
  DeclAndBits.setInt(Bits);
}

LambdaCaptureKind LambdaCapture::getCaptureKind() const {
  if (capturesVLAType())
    return LCK_VLAType;
  bool CapByCopy = DeclAndBits.getInt() & Capture_ByCopy;
  if (capturesThis())
    return CapByCopy ? LCK_StarThis : LCK_This;
  return CapByCopy ? LCK_ByCopy : LCK_ByRef;
}

LambdaExpr::LambdaExpr(QualType T, SourceRange IntroducerRange,
                       LambdaCaptureDefault CaptureDefault,
                       SourceLocation CaptureDefaultLoc, bool ExplicitParams,
                       bool ExplicitResultType, ArrayRef<Expr *> CaptureInits,
                       SourceLocation ClosingBrace,
                       bool ContainsUnexpandedParameterPack)
    : Expr(LambdaExprClass, T, VK_PRValue, OK_Ordinary),
      IntroducerRange(IntroducerRange), CaptureDefaultLoc(CaptureDefaultLoc),
      ClosingBrace(ClosingBrace) {
  LambdaExprBits.NumCaptures = CaptureInits.size();
  LambdaExprBits.CaptureDefault = CaptureDefault;
  LambdaExprBits.ExplicitParams = ExplicitParams;
  LambdaExprBits.ExplicitResultType = ExplicitResultType;

  CXXRecordDecl *Class = getLambdaClass();
  (void)Class;
  assert(capture_size() == Class->capture_size() && "Wrong number of captures");
  assert(getCaptureDefault() == Class->getLambdaCaptureDefault());

  // Copy initialization expressions for the non-static data members.
  Stmt **Stored = getStoredStmts();
  for (unsigned I = 0, N = CaptureInits.size(); I != N; ++I)
    *Stored++ = CaptureInits[I];

  // Copy the body of the lambda.
  *Stored++ = getCallOperator()->getBody();

  setDependence(computeDependence(this, ContainsUnexpandedParameterPack));
}

LambdaExpr::LambdaExpr(EmptyShell Empty, unsigned NumCaptures)
    : Expr(LambdaExprClass, Empty) {
  LambdaExprBits.NumCaptures = NumCaptures;

  // Initially don't initialize the body of the LambdaExpr. The body will
  // be lazily deserialized when needed.
  getStoredStmts()[NumCaptures] = nullptr; // Not one past the end.
}

LambdaExpr *LambdaExpr::Create(const ASTContext &Context, CXXRecordDecl *Class,
                               SourceRange IntroducerRange,
                               LambdaCaptureDefault CaptureDefault,
                               SourceLocation CaptureDefaultLoc,
                               bool ExplicitParams, bool ExplicitResultType,
                               ArrayRef<Expr *> CaptureInits,
                               SourceLocation ClosingBrace,
                               bool ContainsUnexpandedParameterPack) {
  // Determine the type of the expression (i.e., the type of the
  // function object we're creating).
  QualType T = Context.getTypeDeclType(Class);

  unsigned Size = totalSizeToAlloc<Stmt *>(CaptureInits.size() + 1);
  void *Mem = Context.Allocate(Size);
  return new (Mem)
      LambdaExpr(T, IntroducerRange, CaptureDefault, CaptureDefaultLoc,
                 ExplicitParams, ExplicitResultType, CaptureInits, ClosingBrace,
                 ContainsUnexpandedParameterPack);
}

LambdaExpr *LambdaExpr::CreateDeserialized(const ASTContext &C,
                                           unsigned NumCaptures) {
  unsigned Size = totalSizeToAlloc<Stmt *>(NumCaptures + 1);
  void *Mem = C.Allocate(Size);
  return new (Mem) LambdaExpr(EmptyShell(), NumCaptures);
}

void LambdaExpr::initBodyIfNeeded() const {
  if (!getStoredStmts()[capture_size()]) {
    auto *This = const_cast<LambdaExpr *>(this);
    This->getStoredStmts()[capture_size()] = getCallOperator()->getBody();
  }
}

Stmt *LambdaExpr::getBody() const {
  initBodyIfNeeded();
  return getStoredStmts()[capture_size()];
}

const CompoundStmt *LambdaExpr::getCompoundStmtBody() const {
  Stmt *Body = getBody();
  if (const auto *CoroBody = dyn_cast<CoroutineBodyStmt>(Body))
    return cast<CompoundStmt>(CoroBody->getBody());
  return cast<CompoundStmt>(Body);
}

bool LambdaExpr::isInitCapture(const LambdaCapture *C) const {
  return C->capturesVariable() && C->getCapturedVar()->isInitCapture() &&
         getCallOperator() == C->getCapturedVar()->getDeclContext();
}

LambdaExpr::capture_iterator LambdaExpr::capture_begin() const {
  return getLambdaClass()->captures_begin();
}

LambdaExpr::capture_iterator LambdaExpr::capture_end() const {
  return getLambdaClass()->captures_end();
}

LambdaExpr::capture_range LambdaExpr::captures() const {
  return capture_range(capture_begin(), capture_end());
}

LambdaExpr::capture_iterator LambdaExpr::explicit_capture_begin() const {
  return capture_begin();
}

LambdaExpr::capture_iterator LambdaExpr::explicit_capture_end() const {
  return capture_begin() +
         getLambdaClass()->getLambdaData().NumExplicitCaptures;
}

LambdaExpr::capture_range LambdaExpr::explicit_captures() const {
  return capture_range(explicit_capture_begin(), explicit_capture_end());
}

LambdaExpr::capture_iterator LambdaExpr::implicit_capture_begin() const {
  return explicit_capture_end();
}

LambdaExpr::capture_iterator LambdaExpr::implicit_capture_end() const {
  return capture_end();
}

LambdaExpr::capture_range LambdaExpr::implicit_captures() const {
  return capture_range(implicit_capture_begin(), implicit_capture_end());
}

CXXRecordDecl *LambdaExpr::getLambdaClass() const {
  return getType()->getAsCXXRecordDecl();
}

CXXMethodDecl *LambdaExpr::getCallOperator() const {
  CXXRecordDecl *Record = getLambdaClass();
  return Record->getLambdaCallOperator();
}

FunctionTemplateDecl *LambdaExpr::getDependentCallOperator() const {
  CXXRecordDecl *Record = getLambdaClass();
  return Record->getDependentLambdaCallOperator();
}

TemplateParameterList *LambdaExpr::getTemplateParameterList() const {
  CXXRecordDecl *Record = getLambdaClass();
  return Record->getGenericLambdaTemplateParameterList();
}

ArrayRef<NamedDecl *> LambdaExpr::getExplicitTemplateParameters() const {
  const CXXRecordDecl *Record = getLambdaClass();
  return Record->getLambdaExplicitTemplateParameters();
}

const AssociatedConstraint &LambdaExpr::getTrailingRequiresClause() const {
  return getCallOperator()->getTrailingRequiresClause();
}

bool LambdaExpr::isMutable() const { return !getCallOperator()->isConst(); }

LambdaExpr::child_range LambdaExpr::children() {
  initBodyIfNeeded();
  return child_range(getStoredStmts(), getStoredStmts() + capture_size() + 1);
}

LambdaExpr::const_child_range LambdaExpr::children() const {
  initBodyIfNeeded();
  return const_child_range(getStoredStmts(),
                           getStoredStmts() + capture_size() + 1);
}

ExprWithCleanups::ExprWithCleanups(Expr *subexpr,
                                   bool CleanupsHaveSideEffects,
                                   ArrayRef<CleanupObject> objects)
    : FullExpr(ExprWithCleanupsClass, subexpr) {
  ExprWithCleanupsBits.CleanupsHaveSideEffects = CleanupsHaveSideEffects;
  ExprWithCleanupsBits.NumObjects = objects.size();
  llvm::copy(objects, getTrailingObjects());
}

ExprWithCleanups *ExprWithCleanups::Create(const ASTContext &C, Expr *subexpr,
                                           bool CleanupsHaveSideEffects,
                                           ArrayRef<CleanupObject> objects) {
  void *buffer = C.Allocate(totalSizeToAlloc<CleanupObject>(objects.size()),
                            alignof(ExprWithCleanups));
  return new (buffer)
      ExprWithCleanups(subexpr, CleanupsHaveSideEffects, objects);
}

ExprWithCleanups::ExprWithCleanups(EmptyShell empty, unsigned numObjects)
    : FullExpr(ExprWithCleanupsClass, empty) {
  ExprWithCleanupsBits.NumObjects = numObjects;
}

ExprWithCleanups *ExprWithCleanups::Create(const ASTContext &C,
                                           EmptyShell empty,
                                           unsigned numObjects) {
  void *buffer = C.Allocate(totalSizeToAlloc<CleanupObject>(numObjects),
                            alignof(ExprWithCleanups));
  return new (buffer) ExprWithCleanups(empty, numObjects);
}

CXXUnresolvedConstructExpr::CXXUnresolvedConstructExpr(
    QualType T, TypeSourceInfo *TSI, SourceLocation LParenLoc,
    ArrayRef<Expr *> Args, SourceLocation RParenLoc, bool IsListInit)
    : Expr(CXXUnresolvedConstructExprClass, T,
           (TSI->getType()->isLValueReferenceType()   ? VK_LValue
            : TSI->getType()->isRValueReferenceType() ? VK_XValue
                                                      : VK_PRValue),
           OK_Ordinary),
      TypeAndInitForm(TSI, IsListInit), LParenLoc(LParenLoc),
      RParenLoc(RParenLoc) {
  CXXUnresolvedConstructExprBits.NumArgs = Args.size();
  auto **StoredArgs = getTrailingObjects();
  for (unsigned I = 0; I != Args.size(); ++I)
    StoredArgs[I] = Args[I];
  setDependence(computeDependence(this));
}

CXXUnresolvedConstructExpr *CXXUnresolvedConstructExpr::Create(
    const ASTContext &Context, QualType T, TypeSourceInfo *TSI,
    SourceLocation LParenLoc, ArrayRef<Expr *> Args, SourceLocation RParenLoc,
    bool IsListInit) {
  void *Mem = Context.Allocate(totalSizeToAlloc<Expr *>(Args.size()));
  return new (Mem) CXXUnresolvedConstructExpr(T, TSI, LParenLoc, Args,
                                              RParenLoc, IsListInit);
}

CXXUnresolvedConstructExpr *
CXXUnresolvedConstructExpr::CreateEmpty(const ASTContext &Context,
                                        unsigned NumArgs) {
  void *Mem = Context.Allocate(totalSizeToAlloc<Expr *>(NumArgs));
  return new (Mem) CXXUnresolvedConstructExpr(EmptyShell(), NumArgs);
}

SourceLocation CXXUnresolvedConstructExpr::getBeginLoc() const {
  return TypeAndInitForm.getPointer()->getTypeLoc().getBeginLoc();
}

CXXDependentScopeMemberExpr::CXXDependentScopeMemberExpr(
    const ASTContext &Ctx, Expr *Base, QualType BaseType, bool IsArrow,
    SourceLocation OperatorLoc, NestedNameSpecifierLoc QualifierLoc,
    SourceLocation TemplateKWLoc, NamedDecl *FirstQualifierFoundInScope,
    DeclarationNameInfo MemberNameInfo,
    const TemplateArgumentListInfo *TemplateArgs)
    : Expr(CXXDependentScopeMemberExprClass, Ctx.DependentTy, VK_LValue,
           OK_Ordinary),
      Base(Base), BaseType(BaseType), QualifierLoc(QualifierLoc),
      MemberNameInfo(MemberNameInfo) {
  CXXDependentScopeMemberExprBits.IsArrow = IsArrow;
  CXXDependentScopeMemberExprBits.HasTemplateKWAndArgsInfo =
      (TemplateArgs != nullptr) || TemplateKWLoc.isValid();
  CXXDependentScopeMemberExprBits.HasFirstQualifierFoundInScope =
      FirstQualifierFoundInScope != nullptr;
  CXXDependentScopeMemberExprBits.OperatorLoc = OperatorLoc;

  if (TemplateArgs) {
    auto Deps = TemplateArgumentDependence::None;
    getTrailingObjects<ASTTemplateKWAndArgsInfo>()->initializeFrom(
        TemplateKWLoc, *TemplateArgs, getTrailingObjects<TemplateArgumentLoc>(),
        Deps);
  } else if (TemplateKWLoc.isValid()) {
    getTrailingObjects<ASTTemplateKWAndArgsInfo>()->initializeFrom(
        TemplateKWLoc);
  }

  if (hasFirstQualifierFoundInScope())
    *getTrailingObjects<NamedDecl *>() = FirstQualifierFoundInScope;
  setDependence(computeDependence(this));
}

CXXDependentScopeMemberExpr::CXXDependentScopeMemberExpr(
    EmptyShell Empty, bool HasTemplateKWAndArgsInfo,
    bool HasFirstQualifierFoundInScope)
    : Expr(CXXDependentScopeMemberExprClass, Empty) {
  CXXDependentScopeMemberExprBits.HasTemplateKWAndArgsInfo =
      HasTemplateKWAndArgsInfo;
  CXXDependentScopeMemberExprBits.HasFirstQualifierFoundInScope =
      HasFirstQualifierFoundInScope;
}

CXXDependentScopeMemberExpr *CXXDependentScopeMemberExpr::Create(
    const ASTContext &Ctx, Expr *Base, QualType BaseType, bool IsArrow,
    SourceLocation OperatorLoc, NestedNameSpecifierLoc QualifierLoc,
    SourceLocation TemplateKWLoc, NamedDecl *FirstQualifierFoundInScope,
    DeclarationNameInfo MemberNameInfo,
    const TemplateArgumentListInfo *TemplateArgs) {
  bool HasTemplateKWAndArgsInfo =
      (TemplateArgs != nullptr) || TemplateKWLoc.isValid();
  unsigned NumTemplateArgs = TemplateArgs ? TemplateArgs->size() : 0;
  bool HasFirstQualifierFoundInScope = FirstQualifierFoundInScope != nullptr;

  unsigned Size = totalSizeToAlloc<ASTTemplateKWAndArgsInfo,
                                   TemplateArgumentLoc, NamedDecl *>(
      HasTemplateKWAndArgsInfo, NumTemplateArgs, HasFirstQualifierFoundInScope);

  void *Mem = Ctx.Allocate(Size, alignof(CXXDependentScopeMemberExpr));
  return new (Mem) CXXDependentScopeMemberExpr(
      Ctx, Base, BaseType, IsArrow, OperatorLoc, QualifierLoc, TemplateKWLoc,
      FirstQualifierFoundInScope, MemberNameInfo, TemplateArgs);
}

CXXDependentScopeMemberExpr *CXXDependentScopeMemberExpr::CreateEmpty(
    const ASTContext &Ctx, bool HasTemplateKWAndArgsInfo,
    unsigned NumTemplateArgs, bool HasFirstQualifierFoundInScope) {
  assert(NumTemplateArgs == 0 || HasTemplateKWAndArgsInfo);

  unsigned Size = totalSizeToAlloc<ASTTemplateKWAndArgsInfo,
                                   TemplateArgumentLoc, NamedDecl *>(
      HasTemplateKWAndArgsInfo, NumTemplateArgs, HasFirstQualifierFoundInScope);

  void *Mem = Ctx.Allocate(Size, alignof(CXXDependentScopeMemberExpr));
  return new (Mem) CXXDependentScopeMemberExpr(
      EmptyShell(), HasTemplateKWAndArgsInfo, HasFirstQualifierFoundInScope);
}

CXXThisExpr *CXXThisExpr::Create(const ASTContext &Ctx, SourceLocation L,
                                 QualType Ty, bool IsImplicit) {
  return new (Ctx) CXXThisExpr(L, Ty, IsImplicit,
                               Ctx.getLangOpts().HLSL ? VK_LValue : VK_PRValue);
}

CXXThisExpr *CXXThisExpr::CreateEmpty(const ASTContext &Ctx) {
  return new (Ctx) CXXThisExpr(EmptyShell());
}

static bool hasOnlyNonStaticMemberFunctions(UnresolvedSetIterator begin,
                                            UnresolvedSetIterator end) {
  do {
    NamedDecl *decl = *begin;
    if (isa<UnresolvedUsingValueDecl>(decl))
      return false;

    // Unresolved member expressions should only contain methods and
    // method templates.
    if (cast<CXXMethodDecl>(decl->getUnderlyingDecl()->getAsFunction())
            ->isStatic())
      return false;
  } while (++begin != end);

  return true;
}

UnresolvedMemberExpr::UnresolvedMemberExpr(
    const ASTContext &Context, bool HasUnresolvedUsing, Expr *Base,
    QualType BaseType, bool IsArrow, SourceLocation OperatorLoc,
    NestedNameSpecifierLoc QualifierLoc, SourceLocation TemplateKWLoc,
    const DeclarationNameInfo &MemberNameInfo,
    const TemplateArgumentListInfo *TemplateArgs, UnresolvedSetIterator Begin,
    UnresolvedSetIterator End)
    : OverloadExpr(
          UnresolvedMemberExprClass, Context, QualifierLoc, TemplateKWLoc,
          MemberNameInfo, TemplateArgs, Begin, End,
          // Dependent
          ((Base && Base->isTypeDependent()) || BaseType->isDependentType()),
          ((Base && Base->isInstantiationDependent()) ||
           BaseType->isInstantiationDependentType()),
          // Contains unexpanded parameter pack
          ((Base && Base->containsUnexpandedParameterPack()) ||
           BaseType->containsUnexpandedParameterPack())),
      Base(Base), BaseType(BaseType), OperatorLoc(OperatorLoc) {
  UnresolvedMemberExprBits.IsArrow = IsArrow;
  UnresolvedMemberExprBits.HasUnresolvedUsing = HasUnresolvedUsing;

  // Check whether all of the members are non-static member functions,
  // and if so, mark give this bound-member type instead of overload type.
  if (hasOnlyNonStaticMemberFunctions(Begin, End))
    setType(Context.BoundMemberTy);
}

UnresolvedMemberExpr::UnresolvedMemberExpr(EmptyShell Empty,
                                           unsigned NumResults,
                                           bool HasTemplateKWAndArgsInfo)
    : OverloadExpr(UnresolvedMemberExprClass, Empty, NumResults,
                   HasTemplateKWAndArgsInfo) {}

bool UnresolvedMemberExpr::isImplicitAccess() const {
  if (!Base)
    return true;

  return cast<Expr>(Base)->isImplicitCXXThis();
}

UnresolvedMemberExpr *UnresolvedMemberExpr::Create(
    const ASTContext &Context, bool HasUnresolvedUsing, Expr *Base,
    QualType BaseType, bool IsArrow, SourceLocation OperatorLoc,
    NestedNameSpecifierLoc QualifierLoc, SourceLocation TemplateKWLoc,
    const DeclarationNameInfo &MemberNameInfo,
    const TemplateArgumentListInfo *TemplateArgs, UnresolvedSetIterator Begin,
    UnresolvedSetIterator End) {
  unsigned NumResults = End - Begin;
  bool HasTemplateKWAndArgsInfo = TemplateArgs || TemplateKWLoc.isValid();
  unsigned NumTemplateArgs = TemplateArgs ? TemplateArgs->size() : 0;
  unsigned Size = totalSizeToAlloc<DeclAccessPair, ASTTemplateKWAndArgsInfo,
                                   TemplateArgumentLoc>(
      NumResults, HasTemplateKWAndArgsInfo, NumTemplateArgs);
  void *Mem = Context.Allocate(Size, alignof(UnresolvedMemberExpr));
  return new (Mem) UnresolvedMemberExpr(
      Context, HasUnresolvedUsing, Base, BaseType, IsArrow, OperatorLoc,
      QualifierLoc, TemplateKWLoc, MemberNameInfo, TemplateArgs, Begin, End);
}

UnresolvedMemberExpr *UnresolvedMemberExpr::CreateEmpty(
    const ASTContext &Context, unsigned NumResults,
    bool HasTemplateKWAndArgsInfo, unsigned NumTemplateArgs) {
  assert(NumTemplateArgs == 0 || HasTemplateKWAndArgsInfo);
  unsigned Size = totalSizeToAlloc<DeclAccessPair, ASTTemplateKWAndArgsInfo,
                                   TemplateArgumentLoc>(
      NumResults, HasTemplateKWAndArgsInfo, NumTemplateArgs);
  void *Mem = Context.Allocate(Size, alignof(UnresolvedMemberExpr));
  return new (Mem)
      UnresolvedMemberExpr(EmptyShell(), NumResults, HasTemplateKWAndArgsInfo);
}

CXXRecordDecl *UnresolvedMemberExpr::getNamingClass() {
  // Unlike for UnresolvedLookupExpr, it is very easy to re-derive this.

  // If there was a nested name specifier, it names the naming class.
  // It can't be dependent: after all, we were actually able to do the
  // lookup.
  CXXRecordDecl *Record = nullptr;
  auto *NNS = getQualifier();
  if (NNS && NNS->getKind() != NestedNameSpecifier::Super) {
    const Type *T = getQualifier()->getAsType();
    assert(T && "qualifier in member expression does not name type");
    Record = T->getAsCXXRecordDecl();
    assert(Record && "qualifier in member expression does not name record");
  }
  // Otherwise the naming class must have been the base class.
  else {
    QualType BaseType = getBaseType().getNonReferenceType();
    if (isArrow())
      BaseType = BaseType->castAs<PointerType>()->getPointeeType();

    Record = BaseType->getAsCXXRecordDecl();
    assert(Record && "base of member expression does not name record");
  }

  return Record;
}

SizeOfPackExpr *SizeOfPackExpr::Create(ASTContext &Context,
                                       SourceLocation OperatorLoc,
                                       NamedDecl *Pack, SourceLocation PackLoc,
                                       SourceLocation RParenLoc,
                                       UnsignedOrNone Length,
                                       ArrayRef<TemplateArgument> PartialArgs) {
  void *Storage =
      Context.Allocate(totalSizeToAlloc<TemplateArgument>(PartialArgs.size()));
  return new (Storage) SizeOfPackExpr(Context.getSizeType(), OperatorLoc, Pack,
                                      PackLoc, RParenLoc, Length, PartialArgs);
}

SizeOfPackExpr *SizeOfPackExpr::CreateDeserialized(ASTContext &Context,
                                                   unsigned NumPartialArgs) {
  void *Storage =
      Context.Allocate(totalSizeToAlloc<TemplateArgument>(NumPartialArgs));
  return new (Storage) SizeOfPackExpr(EmptyShell(), NumPartialArgs);
}

NonTypeTemplateParmDecl *SubstNonTypeTemplateParmExpr::getParameter() const {
  return cast<NonTypeTemplateParmDecl>(
      getReplacedTemplateParameterList(getAssociatedDecl())->asArray()[Index]);
}

PackIndexingExpr *PackIndexingExpr::Create(
    ASTContext &Context, SourceLocation EllipsisLoc, SourceLocation RSquareLoc,
    Expr *PackIdExpr, Expr *IndexExpr, std::optional<int64_t> Index,
    ArrayRef<Expr *> SubstitutedExprs, bool FullySubstituted) {
  QualType Type;
  if (Index && FullySubstituted && !SubstitutedExprs.empty())
    Type = SubstitutedExprs[*Index]->getType();
  else
    Type = PackIdExpr->getType();

  void *Storage =
      Context.Allocate(totalSizeToAlloc<Expr *>(SubstitutedExprs.size()));
  return new (Storage)
      PackIndexingExpr(Type, EllipsisLoc, RSquareLoc, PackIdExpr, IndexExpr,
                       SubstitutedExprs, FullySubstituted);
}

NamedDecl *PackIndexingExpr::getPackDecl() const {
  if (auto *D = dyn_cast<DeclRefExpr>(getPackIdExpression()); D) {
    NamedDecl *ND = dyn_cast<NamedDecl>(D->getDecl());
    assert(ND && "exected a named decl");
    return ND;
  }
  assert(false && "invalid declaration kind in pack indexing expression");
  return nullptr;
}

PackIndexingExpr *
PackIndexingExpr::CreateDeserialized(ASTContext &Context,
                                     unsigned NumTransformedExprs) {
  void *Storage =
      Context.Allocate(totalSizeToAlloc<Expr *>(NumTransformedExprs));
  return new (Storage) PackIndexingExpr(EmptyShell{});
}

QualType SubstNonTypeTemplateParmExpr::getParameterType(
    const ASTContext &Context) const {
  // Note that, for a class type NTTP, we will have an lvalue of type 'const
  // T', so we can't just compute this from the type and value category.
  if (isReferenceParameter())
    return Context.getLValueReferenceType(getType());
  return getType().getUnqualifiedType();
}

SubstNonTypeTemplateParmPackExpr::SubstNonTypeTemplateParmPackExpr(
    QualType T, ExprValueKind ValueKind, SourceLocation NameLoc,
    const TemplateArgument &ArgPack, Decl *AssociatedDecl, unsigned Index,
    bool Final)
    : Expr(SubstNonTypeTemplateParmPackExprClass, T, ValueKind, OK_Ordinary),
      AssociatedDecl(AssociatedDecl), Arguments(ArgPack.pack_begin()),
      NumArguments(ArgPack.pack_size()), Final(Final), Index(Index),
      NameLoc(NameLoc) {
  assert(AssociatedDecl != nullptr);
  setDependence(ExprDependence::TypeValueInstantiation |
                ExprDependence::UnexpandedPack);
}

NonTypeTemplateParmDecl *
SubstNonTypeTemplateParmPackExpr::getParameterPack() const {
  return cast<NonTypeTemplateParmDecl>(
      getReplacedTemplateParameterList(getAssociatedDecl())->asArray()[Index]);
}

TemplateArgument SubstNonTypeTemplateParmPackExpr::getArgumentPack() const {
  return TemplateArgument(llvm::ArrayRef(Arguments, NumArguments));
}

FunctionParmPackExpr::FunctionParmPackExpr(QualType T, ValueDecl *ParamPack,
                                           SourceLocation NameLoc,
                                           unsigned NumParams,
                                           ValueDecl *const *Params)
    : Expr(FunctionParmPackExprClass, T, VK_LValue, OK_Ordinary),
      ParamPack(ParamPack), NameLoc(NameLoc), NumParameters(NumParams) {
  if (Params)
<<<<<<< HEAD
    std::uninitialized_copy(Params, Params + NumParams,
                            getTrailingObjects<ValueDecl *>());
=======
    std::uninitialized_copy(Params, Params + NumParams, getTrailingObjects());
>>>>>>> 4084ffcf
  setDependence(ExprDependence::TypeValueInstantiation |
                ExprDependence::UnexpandedPack);
}

FunctionParmPackExpr *
FunctionParmPackExpr::Create(const ASTContext &Context, QualType T,
                             ValueDecl *ParamPack, SourceLocation NameLoc,
                             ArrayRef<ValueDecl *> Params) {
  return new (Context.Allocate(totalSizeToAlloc<ValueDecl *>(Params.size())))
      FunctionParmPackExpr(T, ParamPack, NameLoc, Params.size(), Params.data());
}

FunctionParmPackExpr *
FunctionParmPackExpr::CreateEmpty(const ASTContext &Context,
                                  unsigned NumParams) {
  return new (Context.Allocate(totalSizeToAlloc<ValueDecl *>(NumParams)))
      FunctionParmPackExpr(QualType(), nullptr, SourceLocation(), 0, nullptr);
}

MaterializeTemporaryExpr::MaterializeTemporaryExpr(
    QualType T, Expr *Temporary, bool BoundToLvalueReference,
    LifetimeExtendedTemporaryDecl *MTD)
    : Expr(MaterializeTemporaryExprClass, T,
           BoundToLvalueReference ? VK_LValue : VK_XValue, OK_Ordinary) {
  if (MTD) {
    State = MTD;
    MTD->ExprWithTemporary = Temporary;
    return;
  }
  State = Temporary;
  setDependence(computeDependence(this));
}

void MaterializeTemporaryExpr::setExtendingDecl(ValueDecl *ExtendedBy,
                                                unsigned ManglingNumber) {
  // We only need extra state if we have to remember more than just the Stmt.
  if (!ExtendedBy)
    return;

  // We may need to allocate extra storage for the mangling number and the
  // extended-by ValueDecl.
  if (!isa<LifetimeExtendedTemporaryDecl *>(State))
    State = LifetimeExtendedTemporaryDecl::Create(
        cast<Expr>(cast<Stmt *>(State)), ExtendedBy, ManglingNumber);

  auto ES = cast<LifetimeExtendedTemporaryDecl *>(State);
  ES->ExtendingDecl = ExtendedBy;
  ES->ManglingNumber = ManglingNumber;
}

bool MaterializeTemporaryExpr::isUsableInConstantExpressions(
    const ASTContext &Context) const {
  // C++20 [expr.const]p4:
  //   An object or reference is usable in constant expressions if it is [...]
  //   a temporary object of non-volatile const-qualified literal type
  //   whose lifetime is extended to that of a variable that is usable
  //   in constant expressions
  auto *VD = dyn_cast_or_null<VarDecl>(getExtendingDecl());
  return VD && getType().isConstant(Context) &&
         !getType().isVolatileQualified() &&
         getType()->isLiteralType(Context) &&
         VD->isUsableInConstantExpressions(Context);
}

TypeTraitExpr::TypeTraitExpr(QualType T, SourceLocation Loc, TypeTrait Kind,
                             ArrayRef<TypeSourceInfo *> Args,
                             SourceLocation RParenLoc,
                             std::variant<bool, APValue> Value)
    : Expr(TypeTraitExprClass, T, VK_PRValue, OK_Ordinary), Loc(Loc),
      RParenLoc(RParenLoc) {
  assert(Kind <= TT_Last && "invalid enum value!");

  TypeTraitExprBits.Kind = Kind;
  assert(static_cast<unsigned>(Kind) == TypeTraitExprBits.Kind &&
         "TypeTraitExprBits.Kind overflow!");

  TypeTraitExprBits.IsBooleanTypeTrait = std::holds_alternative<bool>(Value);
  if (TypeTraitExprBits.IsBooleanTypeTrait)
    TypeTraitExprBits.Value = std::get<bool>(Value);
  else
    ::new (getTrailingObjects<APValue>())
        APValue(std::get<APValue>(std::move(Value)));

  TypeTraitExprBits.NumArgs = Args.size();
  assert(Args.size() == TypeTraitExprBits.NumArgs &&
         "TypeTraitExprBits.NumArgs overflow!");
  auto **ToArgs = getTrailingObjects<TypeSourceInfo *>();
  for (unsigned I = 0, N = Args.size(); I != N; ++I)
    ToArgs[I] = Args[I];

  setDependence(computeDependence(this));

  assert((TypeTraitExprBits.IsBooleanTypeTrait || isValueDependent() ||
          getAPValue().isInt() || getAPValue().isAbsent()) &&
         "Only int values are supported by clang");
}

TypeTraitExpr::TypeTraitExpr(EmptyShell Empty, bool IsStoredAsBool)
    : Expr(TypeTraitExprClass, Empty) {
  TypeTraitExprBits.IsBooleanTypeTrait = IsStoredAsBool;
  if (!IsStoredAsBool)
    ::new (getTrailingObjects<APValue>()) APValue();
}

TypeTraitExpr *TypeTraitExpr::Create(const ASTContext &C, QualType T,
                                     SourceLocation Loc,
                                     TypeTrait Kind,
                                     ArrayRef<TypeSourceInfo *> Args,
                                     SourceLocation RParenLoc,
                                     bool Value) {
  void *Mem =
      C.Allocate(totalSizeToAlloc<APValue, TypeSourceInfo *>(0, Args.size()));
  return new (Mem) TypeTraitExpr(T, Loc, Kind, Args, RParenLoc, Value);
}

TypeTraitExpr *TypeTraitExpr::Create(const ASTContext &C, QualType T,
                                     SourceLocation Loc, TypeTrait Kind,
                                     ArrayRef<TypeSourceInfo *> Args,
                                     SourceLocation RParenLoc, APValue Value) {
  void *Mem =
      C.Allocate(totalSizeToAlloc<APValue, TypeSourceInfo *>(1, Args.size()));
  return new (Mem) TypeTraitExpr(T, Loc, Kind, Args, RParenLoc, Value);
}

TypeTraitExpr *TypeTraitExpr::CreateDeserialized(const ASTContext &C,
                                                 bool IsStoredAsBool,
                                                 unsigned NumArgs) {
  void *Mem = C.Allocate(totalSizeToAlloc<APValue, TypeSourceInfo *>(
      IsStoredAsBool ? 0 : 1, NumArgs));
  return new (Mem) TypeTraitExpr(EmptyShell(), IsStoredAsBool);
}

CUDAKernelCallExpr::CUDAKernelCallExpr(Expr *Fn, CallExpr *Config,
                                       ArrayRef<Expr *> Args, QualType Ty,
                                       ExprValueKind VK, SourceLocation RP,
                                       FPOptionsOverride FPFeatures,
                                       unsigned MinNumArgs)
    : CallExpr(CUDAKernelCallExprClass, Fn, /*PreArgs=*/Config, Args, Ty, VK,
               RP, FPFeatures, MinNumArgs, NotADL) {}

CUDAKernelCallExpr::CUDAKernelCallExpr(unsigned NumArgs, bool HasFPFeatures,
                                       EmptyShell Empty)
    : CallExpr(CUDAKernelCallExprClass, /*NumPreArgs=*/END_PREARG, NumArgs,
               HasFPFeatures, Empty) {}

CUDAKernelCallExpr *
CUDAKernelCallExpr::Create(const ASTContext &Ctx, Expr *Fn, CallExpr *Config,
                           ArrayRef<Expr *> Args, QualType Ty, ExprValueKind VK,
                           SourceLocation RP, FPOptionsOverride FPFeatures,
                           unsigned MinNumArgs) {
  // Allocate storage for the trailing objects of CallExpr.
  unsigned NumArgs = std::max<unsigned>(Args.size(), MinNumArgs);
  unsigned SizeOfTrailingObjects = CallExpr::sizeOfTrailingObjects(
      /*NumPreArgs=*/END_PREARG, NumArgs, FPFeatures.requiresTrailingStorage());
  void *Mem =
      Ctx.Allocate(sizeToAllocateForCallExprSubclass<CUDAKernelCallExpr>(
                       SizeOfTrailingObjects),
                   alignof(CUDAKernelCallExpr));
  return new (Mem)
      CUDAKernelCallExpr(Fn, Config, Args, Ty, VK, RP, FPFeatures, MinNumArgs);
}

CUDAKernelCallExpr *CUDAKernelCallExpr::CreateEmpty(const ASTContext &Ctx,
                                                    unsigned NumArgs,
                                                    bool HasFPFeatures,
                                                    EmptyShell Empty) {
  // Allocate storage for the trailing objects of CallExpr.
  unsigned SizeOfTrailingObjects = CallExpr::sizeOfTrailingObjects(
      /*NumPreArgs=*/END_PREARG, NumArgs, HasFPFeatures);
  void *Mem =
      Ctx.Allocate(sizeToAllocateForCallExprSubclass<CUDAKernelCallExpr>(
                       SizeOfTrailingObjects),
                   alignof(CUDAKernelCallExpr));
  return new (Mem) CUDAKernelCallExpr(NumArgs, HasFPFeatures, Empty);
}

CXXParenListInitExpr *
CXXParenListInitExpr::Create(ASTContext &C, ArrayRef<Expr *> Args, QualType T,
                             unsigned NumUserSpecifiedExprs,
                             SourceLocation InitLoc, SourceLocation LParenLoc,
                             SourceLocation RParenLoc) {
  void *Mem = C.Allocate(totalSizeToAlloc<Expr *>(Args.size()));
  return new (Mem) CXXParenListInitExpr(Args, T, NumUserSpecifiedExprs, InitLoc,
                                        LParenLoc, RParenLoc);
}

CXXParenListInitExpr *CXXParenListInitExpr::CreateEmpty(ASTContext &C,
                                                        unsigned NumExprs,
                                                        EmptyShell Empty) {
  void *Mem = C.Allocate(totalSizeToAlloc<Expr *>(NumExprs),
                         alignof(CXXParenListInitExpr));
  return new (Mem) CXXParenListInitExpr(Empty, NumExprs);
}

CXXFoldExpr::CXXFoldExpr(QualType T, UnresolvedLookupExpr *Callee,
                         SourceLocation LParenLoc, Expr *LHS,
                         BinaryOperatorKind Opcode, SourceLocation EllipsisLoc,
                         Expr *RHS, SourceLocation RParenLoc,
                         UnsignedOrNone NumExpansions)
    : Expr(CXXFoldExprClass, T, VK_PRValue, OK_Ordinary), LParenLoc(LParenLoc),
      EllipsisLoc(EllipsisLoc), RParenLoc(RParenLoc),
<<<<<<< HEAD
      NumExpansions(NumExpansions), Opcode(Opcode) {
=======
      NumExpansions(NumExpansions) {
  CXXFoldExprBits.Opcode = Opcode;
>>>>>>> 4084ffcf
  // We rely on asserted invariant to distinguish left and right folds.
  assert(((LHS && LHS->containsUnexpandedParameterPack()) !=
          (RHS && RHS->containsUnexpandedParameterPack())) &&
         "Exactly one of LHS or RHS should contain an unexpanded pack");
  SubExprs[SubExpr::Callee] = Callee;
  SubExprs[SubExpr::LHS] = LHS;
  SubExprs[SubExpr::RHS] = RHS;
  setDependence(computeDependence(this));
}<|MERGE_RESOLUTION|>--- conflicted
+++ resolved
@@ -1799,12 +1799,7 @@
     : Expr(FunctionParmPackExprClass, T, VK_LValue, OK_Ordinary),
       ParamPack(ParamPack), NameLoc(NameLoc), NumParameters(NumParams) {
   if (Params)
-<<<<<<< HEAD
-    std::uninitialized_copy(Params, Params + NumParams,
-                            getTrailingObjects<ValueDecl *>());
-=======
     std::uninitialized_copy(Params, Params + NumParams, getTrailingObjects());
->>>>>>> 4084ffcf
   setDependence(ExprDependence::TypeValueInstantiation |
                 ExprDependence::UnexpandedPack);
 }
@@ -2006,12 +2001,8 @@
                          UnsignedOrNone NumExpansions)
     : Expr(CXXFoldExprClass, T, VK_PRValue, OK_Ordinary), LParenLoc(LParenLoc),
       EllipsisLoc(EllipsisLoc), RParenLoc(RParenLoc),
-<<<<<<< HEAD
-      NumExpansions(NumExpansions), Opcode(Opcode) {
-=======
       NumExpansions(NumExpansions) {
   CXXFoldExprBits.Opcode = Opcode;
->>>>>>> 4084ffcf
   // We rely on asserted invariant to distinguish left and right folds.
   assert(((LHS && LHS->containsUnexpandedParameterPack()) !=
           (RHS && RHS->containsUnexpandedParameterPack())) &&
