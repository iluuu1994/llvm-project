--- conflicted
+++ resolved
@@ -237,13 +237,11 @@
 
 static void visitLocalsRetainedByInitializer(IndirectLocalPath &Path,
                                              Expr *Init, LocalVisitor Visit,
-                                             bool RevisitSubinits,
-                                             bool EnableLifetimeWarnings);
+                                             bool RevisitSubinits);
 
 static void visitLocalsRetainedByReferenceBinding(IndirectLocalPath &Path,
                                                   Expr *Init, ReferenceKind RK,
-                                                  LocalVisitor Visit,
-                                                  bool EnableLifetimeWarnings);
+                                                  LocalVisitor Visit);
 
 template <typename T> static bool isRecordWithAttr(QualType Type) {
   if (auto *RD = Type->getAsCXXRecordDecl())
@@ -269,26 +267,6 @@
   return DC->isStdNamespace();
 }
 
-// Returns true if the given Record decl is a form of `GSLOwner<Pointer>`
-// type, e.g. std::vector<string_view>, std::optional<string_view>.
-static bool isContainerOfPointer(const RecordDecl *Container) {
-  if (const auto *CTSD =
-          dyn_cast_if_present<ClassTemplateSpecializationDecl>(Container)) {
-    if (!CTSD->hasAttr<OwnerAttr>()) // Container must be a GSL owner type.
-      return false;
-    const auto &TAs = CTSD->getTemplateArgs();
-    return TAs.size() > 0 && TAs[0].getKind() == TemplateArgument::Type &&
-           (isRecordWithAttr<PointerAttr>(TAs[0].getAsType()) ||
-            TAs[0].getAsType()->isPointerType());
-  }
-  return false;
-}
-
-static bool isGSLOwner(QualType T) {
-  return isRecordWithAttr<OwnerAttr>(T) &&
-         !isContainerOfPointer(T->getAsRecordDecl());
-}
-
 static bool shouldTrackImplicitObjectArg(const CXXMethodDecl *Callee) {
   if (auto *Conv = dyn_cast_or_null<CXXConversionDecl>(Callee))
     if (isRecordWithAttr<PointerAttr>(Conv->getConversionType()))
@@ -297,7 +275,7 @@
     return false;
   if (!isRecordWithAttr<PointerAttr>(
           Callee->getFunctionObjectParameterType()) &&
-      !isGSLOwner(Callee->getFunctionObjectParameterType()))
+      !isRecordWithAttr<OwnerAttr>(Callee->getFunctionObjectParameterType()))
     return false;
   if (Callee->getReturnType()->isPointerType() ||
       isRecordWithAttr<PointerAttr>(Callee->getReturnType())) {
@@ -391,8 +369,7 @@
 
 // Visit lifetimebound or gsl-pointer arguments.
 static void visitFunctionCallArguments(IndirectLocalPath &Path, Expr *Call,
-                                       LocalVisitor Visit,
-                                       bool EnableLifetimeWarnings) {
+                                       LocalVisitor Visit) {
   const FunctionDecl *Callee;
   ArrayRef<Expr *> Args;
 
@@ -407,6 +384,8 @@
   if (!Callee)
     return;
 
+  bool EnableGSLAnalysis = !Callee->getASTContext().getDiagnostics().isIgnored(
+      diag::warn_dangling_lifetime_pointer, SourceLocation());
   Expr *ObjectArg = nullptr;
   if (isa<CXXOperatorCallExpr>(Call) && Callee->isCXXInstanceMember()) {
     ObjectArg = Args[0];
@@ -419,11 +398,9 @@
     Path.push_back({IndirectLocalPathEntry::LifetimeBoundCall, Arg, D});
     if (Arg->isGLValue())
       visitLocalsRetainedByReferenceBinding(Path, Arg, RK_ReferenceBinding,
-                                            Visit,
-                                            /*EnableLifetimeWarnings=*/false);
+                                            Visit);
     else
-      visitLocalsRetainedByInitializer(Path, Arg, Visit, true,
-                                       /*EnableLifetimeWarnings=*/false);
+      visitLocalsRetainedByInitializer(Path, Arg, Visit, true);
     Path.pop_back();
   };
   auto VisitGSLPointerArg = [&](const FunctionDecl *Callee, Expr *Arg) {
@@ -436,9 +413,10 @@
     // Once we initialized a value with a non gsl-owner reference, it can no
     // longer dangle.
     if (ReturnType->isReferenceType() &&
-        !isGSLOwner(ReturnType->getPointeeType())) {
+        !isRecordWithAttr<OwnerAttr>(ReturnType->getPointeeType())) {
       for (const IndirectLocalPathEntry &PE : llvm::reverse(Path)) {
-        if (PE.Kind == IndirectLocalPathEntry::GslReferenceInit)
+        if (PE.Kind == IndirectLocalPathEntry::GslReferenceInit ||
+            PE.Kind == IndirectLocalPathEntry::LifetimeBoundCall)
           continue;
         if (PE.Kind == IndirectLocalPathEntry::GslPointerInit ||
             PE.Kind == IndirectLocalPathEntry::GslPointerAssignment)
@@ -452,11 +430,9 @@
                     Arg, Callee});
     if (Arg->isGLValue())
       visitLocalsRetainedByReferenceBinding(Path, Arg, RK_ReferenceBinding,
-                                            Visit,
-                                            /*EnableLifetimeWarnings=*/true);
+                                            Visit);
     else
-      visitLocalsRetainedByInitializer(Path, Arg, Visit, true,
-                                       /*EnableLifetimeWarnings=*/true);
+      visitLocalsRetainedByInitializer(Path, Arg, Visit, true);
     Path.pop_back();
   };
 
@@ -479,7 +455,7 @@
       CheckCoroObjArg = false;
     if (implicitObjectParamIsLifetimeBound(Callee) || CheckCoroObjArg)
       VisitLifetimeBoundArg(Callee, ObjectArg);
-    else if (EnableLifetimeWarnings) {
+    else if (EnableGSLAnalysis) {
       if (auto *CME = dyn_cast<CXXMethodDecl>(Callee);
           CME && shouldTrackImplicitObjectArg(CME))
         VisitGSLPointerArg(Callee, ObjectArg);
@@ -491,30 +467,13 @@
        I != N; ++I) {
     if (CheckCoroCall || Callee->getParamDecl(I)->hasAttr<LifetimeBoundAttr>())
       VisitLifetimeBoundArg(Callee->getParamDecl(I), Args[I]);
-<<<<<<< HEAD
-    else if (EnableLifetimeWarnings && I == 0) {
-      if (shouldTrackFirstArgument(Callee)) {
-        VisitGSLPointerArg(Callee, Args[0],
-                           !Callee->getReturnType()->isReferenceType());
-      } else {
-        if (auto *CCE = dyn_cast<CXXConstructExpr>(Call);
-            CCE && CCE->getConstructor()->getParent()->hasAttr<PointerAttr>())
-          VisitGSLPointerArg(CCE->getConstructor()->getParamDecl(0), Args[0],
-                             true);
-=======
     else if (EnableGSLAnalysis && I == 0) {
-      // Perform GSL analysis for the first argument
       if (shouldTrackFirstArgument(Callee)) {
         VisitGSLPointerArg(Callee, Args[0]);
-      } else if (auto *Ctor = dyn_cast<CXXConstructExpr>(Call)) {
-        const auto *ClassD = Ctor->getConstructor()->getParent();
-        // Two cases:
-        //  a GSL pointer, e.g. std::string_view
-        //  a container of GSL pointer, e.g. std::vector<string_view>
-        if (ClassD->hasAttr<PointerAttr>() ||
-            (isContainerOfPointer(ClassD) && Callee->getNumParams() == 1))
-          VisitGSLPointerArg(Ctor->getConstructor(), Args[0]);
->>>>>>> 86ec59e2
+      } else if (auto *CCE = dyn_cast<CXXConstructExpr>(Call);
+                 CCE &&
+                 CCE->getConstructor()->getParent()->hasAttr<PointerAttr>()) {
+        VisitGSLPointerArg(CCE->getConstructor(), Args[0]);
       }
     }
   }
@@ -524,8 +483,7 @@
 /// glvalue expression \c Init.
 static void visitLocalsRetainedByReferenceBinding(IndirectLocalPath &Path,
                                                   Expr *Init, ReferenceKind RK,
-                                                  LocalVisitor Visit,
-                                                  bool EnableLifetimeWarnings) {
+                                                  LocalVisitor Visit) {
   RevertToOldSizeRAII RAII(Path);
 
   // Walk past any constructs which we can lifetime-extend across.
@@ -562,8 +520,7 @@
       else
         // We can't lifetime extend through this but we might still find some
         // retained temporaries.
-        return visitLocalsRetainedByInitializer(Path, Init, Visit, true,
-                                                EnableLifetimeWarnings);
+        return visitLocalsRetainedByInitializer(Path, Init, Visit, true);
     }
 
     // Step into CXXDefaultInitExprs so we can diagnose cases where a
@@ -577,21 +534,18 @@
 
   if (auto *MTE = dyn_cast<MaterializeTemporaryExpr>(Init)) {
     if (Visit(Path, Local(MTE), RK))
-      visitLocalsRetainedByInitializer(Path, MTE->getSubExpr(), Visit, true,
-                                       EnableLifetimeWarnings);
+      visitLocalsRetainedByInitializer(Path, MTE->getSubExpr(), Visit, true);
   }
 
   if (auto *M = dyn_cast<MemberExpr>(Init)) {
     // Lifetime of a non-reference type field is same as base object.
     if (auto *F = dyn_cast<FieldDecl>(M->getMemberDecl());
         F && !F->getType()->isReferenceType())
-      visitLocalsRetainedByInitializer(Path, M->getBase(), Visit, true,
-                                       EnableLifetimeWarnings);
+      visitLocalsRetainedByInitializer(Path, M->getBase(), Visit, true);
   }
 
   if (isa<CallExpr>(Init))
-    return visitFunctionCallArguments(Path, Init, Visit,
-                                      EnableLifetimeWarnings);
+    return visitFunctionCallArguments(Path, Init, Visit);
 
   switch (Init->getStmtClass()) {
   case Stmt::DeclRefExprClass: {
@@ -610,8 +564,7 @@
       } else if (VD->getInit() && !isVarOnPath(Path, VD)) {
         Path.push_back({IndirectLocalPathEntry::VarInit, DRE, VD});
         visitLocalsRetainedByReferenceBinding(Path, VD->getInit(),
-                                              RK_ReferenceBinding, Visit,
-                                              EnableLifetimeWarnings);
+                                              RK_ReferenceBinding, Visit);
       }
     }
     break;
@@ -623,15 +576,13 @@
     // handling all sorts of rvalues passed to a unary operator.
     const UnaryOperator *U = cast<UnaryOperator>(Init);
     if (U->getOpcode() == UO_Deref)
-      visitLocalsRetainedByInitializer(Path, U->getSubExpr(), Visit, true,
-                                       EnableLifetimeWarnings);
+      visitLocalsRetainedByInitializer(Path, U->getSubExpr(), Visit, true);
     break;
   }
 
   case Stmt::ArraySectionExprClass: {
-    visitLocalsRetainedByInitializer(Path,
-                                     cast<ArraySectionExpr>(Init)->getBase(),
-                                     Visit, true, EnableLifetimeWarnings);
+    visitLocalsRetainedByInitializer(
+        Path, cast<ArraySectionExpr>(Init)->getBase(), Visit, true);
     break;
   }
 
@@ -639,11 +590,9 @@
   case Stmt::BinaryConditionalOperatorClass: {
     auto *C = cast<AbstractConditionalOperator>(Init);
     if (!C->getTrueExpr()->getType()->isVoidType())
-      visitLocalsRetainedByReferenceBinding(Path, C->getTrueExpr(), RK, Visit,
-                                            EnableLifetimeWarnings);
+      visitLocalsRetainedByReferenceBinding(Path, C->getTrueExpr(), RK, Visit);
     if (!C->getFalseExpr()->getType()->isVoidType())
-      visitLocalsRetainedByReferenceBinding(Path, C->getFalseExpr(), RK, Visit,
-                                            EnableLifetimeWarnings);
+      visitLocalsRetainedByReferenceBinding(Path, C->getFalseExpr(), RK, Visit);
     break;
   }
 
@@ -666,8 +615,7 @@
 /// the prvalue expression \c Init.
 static void visitLocalsRetainedByInitializer(IndirectLocalPath &Path,
                                              Expr *Init, LocalVisitor Visit,
-                                             bool RevisitSubinits,
-                                             bool EnableLifetimeWarnings) {
+                                             bool RevisitSubinits) {
   RevertToOldSizeRAII RAII(Path);
 
   Expr *Old;
@@ -708,18 +656,16 @@
                 if (VD && VD->getType().isConstQualified() && VD->getInit() &&
                     !isVarOnPath(Path, VD)) {
                   Path.push_back({IndirectLocalPathEntry::VarInit, DRE, VD});
-                  visitLocalsRetainedByInitializer(
-                      Path, VD->getInit(), Visit, true, EnableLifetimeWarnings);
+                  visitLocalsRetainedByInitializer(Path, VD->getInit(), Visit,
+                                                   true);
                 }
               } else if (auto *MTE = dyn_cast<MaterializeTemporaryExpr>(L)) {
                 if (MTE->getType().isConstQualified())
                   visitLocalsRetainedByInitializer(Path, MTE->getSubExpr(),
-                                                   Visit, true,
-                                                   EnableLifetimeWarnings);
+                                                   Visit, true);
               }
               return false;
-            },
-            EnableLifetimeWarnings);
+            });
 
         // We assume that objects can be retained by pointers cast to integers,
         // but not if the integer is cast to floating-point type or to _Complex.
@@ -748,9 +694,8 @@
         // Model array-to-pointer decay as taking the address of the array
         // lvalue.
         Path.push_back({IndirectLocalPathEntry::AddressOf, CE});
-        return visitLocalsRetainedByReferenceBinding(Path, CE->getSubExpr(),
-                                                     RK_ReferenceBinding, Visit,
-                                                     EnableLifetimeWarnings);
+        return visitLocalsRetainedByReferenceBinding(
+            Path, CE->getSubExpr(), RK_ReferenceBinding, Visit);
 
       default:
         return;
@@ -765,8 +710,7 @@
   //   lifetime of the array exactly like binding a reference to a temporary.
   if (auto *ILE = dyn_cast<CXXStdInitializerListExpr>(Init))
     return visitLocalsRetainedByReferenceBinding(Path, ILE->getSubExpr(),
-                                                 RK_StdInitializerList, Visit,
-                                                 EnableLifetimeWarnings);
+                                                 RK_StdInitializerList, Visit);
 
   if (InitListExpr *ILE = dyn_cast<InitListExpr>(Init)) {
     // We already visited the elements of this initializer list while
@@ -777,14 +721,12 @@
 
     if (ILE->isTransparent())
       return visitLocalsRetainedByInitializer(Path, ILE->getInit(0), Visit,
-                                              RevisitSubinits,
-                                              EnableLifetimeWarnings);
+                                              RevisitSubinits);
 
     if (ILE->getType()->isArrayType()) {
       for (unsigned I = 0, N = ILE->getNumInits(); I != N; ++I)
         visitLocalsRetainedByInitializer(Path, ILE->getInit(I), Visit,
-                                         RevisitSubinits,
-                                         EnableLifetimeWarnings);
+                                         RevisitSubinits);
       return;
     }
 
@@ -797,14 +739,12 @@
       if (RD->isUnion() && ILE->getInitializedFieldInUnion() &&
           ILE->getInitializedFieldInUnion()->getType()->isReferenceType())
         visitLocalsRetainedByReferenceBinding(Path, ILE->getInit(0),
-                                              RK_ReferenceBinding, Visit,
-                                              EnableLifetimeWarnings);
+                                              RK_ReferenceBinding, Visit);
       else {
         unsigned Index = 0;
         for (; Index < RD->getNumBases() && Index < ILE->getNumInits(); ++Index)
           visitLocalsRetainedByInitializer(Path, ILE->getInit(Index), Visit,
-                                           RevisitSubinits,
-                                           EnableLifetimeWarnings);
+                                           RevisitSubinits);
         for (const auto *I : RD->fields()) {
           if (Index >= ILE->getNumInits())
             break;
@@ -813,14 +753,13 @@
           Expr *SubInit = ILE->getInit(Index);
           if (I->getType()->isReferenceType())
             visitLocalsRetainedByReferenceBinding(Path, SubInit,
-                                                  RK_ReferenceBinding, Visit,
-                                                  EnableLifetimeWarnings);
+                                                  RK_ReferenceBinding, Visit);
           else
             // This might be either aggregate-initialization of a member or
             // initialization of a std::initializer_list object. Regardless,
             // we should recursively lifetime-extend that initializer.
-            visitLocalsRetainedByInitializer(
-                Path, SubInit, Visit, RevisitSubinits, EnableLifetimeWarnings);
+            visitLocalsRetainedByInitializer(Path, SubInit, Visit,
+                                             RevisitSubinits);
           ++Index;
         }
       }
@@ -841,10 +780,9 @@
         Path.push_back({IndirectLocalPathEntry::LambdaCaptureInit, E, &Cap});
       if (E->isGLValue())
         visitLocalsRetainedByReferenceBinding(Path, E, RK_ReferenceBinding,
-                                              Visit, EnableLifetimeWarnings);
+                                              Visit);
       else
-        visitLocalsRetainedByInitializer(Path, E, Visit, true,
-                                         EnableLifetimeWarnings);
+        visitLocalsRetainedByInitializer(Path, E, Visit, true);
       if (Cap.capturesVariable())
         Path.pop_back();
     }
@@ -858,16 +796,14 @@
         Expr *Arg = MTE->getSubExpr();
         Path.push_back({IndirectLocalPathEntry::TemporaryCopy, Arg,
                         CCE->getConstructor()});
-        visitLocalsRetainedByInitializer(Path, Arg, Visit, true,
-                                         /*EnableLifetimeWarnings*/ false);
+        visitLocalsRetainedByInitializer(Path, Arg, Visit, true);
         Path.pop_back();
       }
     }
   }
 
   if (isa<CallExpr>(Init) || isa<CXXConstructExpr>(Init))
-    return visitFunctionCallArguments(Path, Init, Visit,
-                                      EnableLifetimeWarnings);
+    return visitFunctionCallArguments(Path, Init, Visit);
 
   switch (Init->getStmtClass()) {
   case Stmt::UnaryOperatorClass: {
@@ -883,8 +819,7 @@
 
       Path.push_back({IndirectLocalPathEntry::AddressOf, UO});
       visitLocalsRetainedByReferenceBinding(Path, UO->getSubExpr(),
-                                            RK_ReferenceBinding, Visit,
-                                            EnableLifetimeWarnings);
+                                            RK_ReferenceBinding, Visit);
     }
     break;
   }
@@ -897,11 +832,9 @@
       break;
 
     if (BO->getLHS()->getType()->isPointerType())
-      visitLocalsRetainedByInitializer(Path, BO->getLHS(), Visit, true,
-                                       EnableLifetimeWarnings);
+      visitLocalsRetainedByInitializer(Path, BO->getLHS(), Visit, true);
     else if (BO->getRHS()->getType()->isPointerType())
-      visitLocalsRetainedByInitializer(Path, BO->getRHS(), Visit, true,
-                                       EnableLifetimeWarnings);
+      visitLocalsRetainedByInitializer(Path, BO->getRHS(), Visit, true);
     break;
   }
 
@@ -911,11 +844,9 @@
     // In C++, we can have a throw-expression operand, which has 'void' type
     // and isn't interesting from a lifetime perspective.
     if (!C->getTrueExpr()->getType()->isVoidType())
-      visitLocalsRetainedByInitializer(Path, C->getTrueExpr(), Visit, true,
-                                       EnableLifetimeWarnings);
+      visitLocalsRetainedByInitializer(Path, C->getTrueExpr(), Visit, true);
     if (!C->getFalseExpr()->getType()->isVoidType())
-      visitLocalsRetainedByInitializer(Path, C->getFalseExpr(), Visit, true,
-                                       EnableLifetimeWarnings);
+      visitLocalsRetainedByInitializer(Path, C->getFalseExpr(), Visit, true);
     break;
   }
 
@@ -1028,8 +959,7 @@
                                   const InitializedEntity *InitEntity,
                                   const InitializedEntity *ExtendingEntity,
                                   LifetimeKind LK,
-                                  const AssignedEntity *AEntity, Expr *Init,
-                                  bool EnableLifetimeWarnings) {
+                                  const AssignedEntity *AEntity, Expr *Init) {
   assert((AEntity && LK == LK_Assignment) ||
          (InitEntity && LK != LK_Assignment));
   // If this entity doesn't have an interesting lifetime, don't bother looking
@@ -1055,12 +985,13 @@
         //   int &p = *localUniquePtr;
         //   someContainer.add(std::move(localUniquePtr));
         //   return p;
-        IsLocalGslOwner = isGSLOwner(L->getType());
+        IsLocalGslOwner = isRecordWithAttr<OwnerAttr>(L->getType());
         if (pathContainsInit(Path) || !IsLocalGslOwner)
           return false;
       } else {
         IsGslPtrValueFromGslTempOwner =
-            MTE && !MTE->getExtendingDecl() && isGSLOwner(MTE->getType());
+            MTE && !MTE->getExtendingDecl() &&
+            isRecordWithAttr<OwnerAttr>(MTE->getType());
         // Skipping a chain of initializing gsl::Pointer annotated objects.
         // We are looking only for the final source to find out if it was
         // a local or temporary owner or the address of a local variable/param.
@@ -1316,13 +1247,12 @@
 
   if (Init->isGLValue())
     visitLocalsRetainedByReferenceBinding(Path, Init, RK_ReferenceBinding,
-                                          TemporaryVisitor,
-                                          EnableLifetimeWarnings);
+                                          TemporaryVisitor);
   else
     visitLocalsRetainedByInitializer(
         Path, Init, TemporaryVisitor,
         // Don't revisit the sub inits for the intialization case.
-        /*RevisitSubinits=*/!InitEntity, EnableLifetimeWarnings);
+        /*RevisitSubinits=*/!InitEntity);
 }
 
 void checkExprLifetime(Sema &SemaRef, const InitializedEntity &Entity,
@@ -1330,16 +1260,12 @@
   auto LTResult = getEntityLifetime(&Entity);
   LifetimeKind LK = LTResult.getInt();
   const InitializedEntity *ExtendingEntity = LTResult.getPointer();
-  bool EnableLifetimeWarnings = !SemaRef.getDiagnostics().isIgnored(
-      diag::warn_dangling_lifetime_pointer, SourceLocation());
   checkExprLifetimeImpl(SemaRef, &Entity, ExtendingEntity, LK,
-                        /*AEntity*/ nullptr, Init, EnableLifetimeWarnings);
+                        /*AEntity*/ nullptr, Init);
 }
 
 void checkExprLifetime(Sema &SemaRef, const AssignedEntity &Entity,
                        Expr *Init) {
-  bool EnableLifetimeWarnings = !SemaRef.getDiagnostics().isIgnored(
-      diag::warn_dangling_lifetime_pointer, SourceLocation());
   bool EnableDanglingPointerAssignment = !SemaRef.getDiagnostics().isIgnored(
       diag::warn_dangling_pointer_assignment, SourceLocation());
   bool RunAnalysis = (EnableDanglingPointerAssignment &&
@@ -1351,7 +1277,7 @@
 
   checkExprLifetimeImpl(SemaRef, /*InitEntity=*/nullptr,
                         /*ExtendingEntity=*/nullptr, LK_Assignment, &Entity,
-                        Init, EnableLifetimeWarnings);
+                        Init);
 }
 
 } // namespace clang::sema