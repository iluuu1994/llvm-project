--- conflicted
+++ resolved
@@ -3755,22 +3755,7 @@
   CallingConv CC = S.Context.getDefaultCallingConvention(FTI.isVariadic,
                                                          IsCXXInstanceMethod);
 
-<<<<<<< HEAD
-  // Attribute AT_OpenCLKernel affects the calling convention for SPIR
-  // and AMDGPU targets, hence it cannot be treated as a calling
-  // convention attribute. This is the simplest place to infer
-  // calling convention for OpenCL kernels.
-  if (S.getLangOpts().OpenCL) {
-    for (const ParsedAttr &AL : D.getDeclSpec().getAttributes()) {
-      if (AL.getKind() == ParsedAttr::AT_OpenCLKernel) {
-        CC = CC_OpenCLKernel;
-        break;
-      }
-    }
-  } else if (S.getLangOpts().CUDA) {
-=======
   if (S.getLangOpts().CUDA) {
->>>>>>> eb0f1dc0
     // If we're compiling CUDA/HIP code and targeting HIPSPV we need to make
     // sure the kernels will be marked with the right calling convention so that
     // they will be visible by the APIs that ingest SPIR-V. We do not do this
@@ -8751,8 +8736,6 @@
       Attr.getSemanticSpelling() == HLSLParamModifierAttr::Keyword_out) {
     State.setParsedHLSLParamMod(true);
   }
-<<<<<<< HEAD
-=======
 }
 
 static bool isMultiSubjectAttrAllowedOnType(const ParsedAttr &Attr) {
@@ -8763,7 +8746,6 @@
   if (Attr.getKind() != ParsedAttr::AT_DeviceKernel)
     return true;
   return DeviceKernelAttr::isAMDGPUSpelling(Attr);
->>>>>>> eb0f1dc0
 }
 
 static void processTypeAttrs(TypeProcessingState &state, QualType &type,
