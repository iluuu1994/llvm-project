//===------- SemaTemplateVariadic.cpp - C++ Variadic Templates ------------===/
//
// Part of the LLVM Project, under the Apache License v2.0 with LLVM Exceptions.
// See https://llvm.org/LICENSE.txt for license information.
// SPDX-License-Identifier: Apache-2.0 WITH LLVM-exception
//===----------------------------------------------------------------------===/
//
//  This file implements semantic analysis for C++0x variadic templates.
//===----------------------------------------------------------------------===/

#include "TypeLocBuilder.h"
#include "clang/AST/DynamicRecursiveASTVisitor.h"
#include "clang/AST/Expr.h"
#include "clang/AST/ExprObjC.h"
#include "clang/AST/TypeLoc.h"
#include "clang/Sema/Lookup.h"
#include "clang/Sema/ParsedAttr.h"
#include "clang/Sema/ParsedTemplate.h"
#include "clang/Sema/ScopeInfo.h"
#include "clang/Sema/Sema.h"
#include "clang/Sema/SemaInternal.h"
#include "clang/Sema/Template.h"
#include "llvm/Support/SaveAndRestore.h"
#include <optional>

using namespace clang;

//----------------------------------------------------------------------------
// Visitor that collects unexpanded parameter packs
//----------------------------------------------------------------------------

namespace {
  /// A class that collects unexpanded parameter packs.
class CollectUnexpandedParameterPacksVisitor
    : public DynamicRecursiveASTVisitor {
  SmallVectorImpl<UnexpandedParameterPack> &Unexpanded;

  bool InLambdaOrBlock = false;
  unsigned DepthLimit = (unsigned)-1;

#ifndef NDEBUG
    bool ContainsIntermediatePacks = false;
#endif

    void addUnexpanded(NamedDecl *ND, SourceLocation Loc = SourceLocation()) {
      if (auto *VD = dyn_cast<VarDecl>(ND)) {
        // For now, the only problematic case is a generic lambda's templated
        // call operator, so we don't need to look for all the other ways we
        // could have reached a dependent parameter pack.
        auto *FD = dyn_cast<FunctionDecl>(VD->getDeclContext());
        auto *FTD = FD ? FD->getDescribedFunctionTemplate() : nullptr;
        if (FTD && FTD->getTemplateParameters()->getDepth() >= DepthLimit)
          return;
      } else if (ND->isTemplateParameterPack() &&
                 getDepthAndIndex(ND).first >= DepthLimit) {
        return;
      }

      Unexpanded.push_back({ND, Loc});
    }

    void addUnexpanded(const TemplateTypeParmType *T,
                       SourceLocation Loc = SourceLocation()) {
      if (T->getDepth() < DepthLimit)
        Unexpanded.push_back({T, Loc});
    }

  public:
    explicit CollectUnexpandedParameterPacksVisitor(
        SmallVectorImpl<UnexpandedParameterPack> &Unexpanded)
        : Unexpanded(Unexpanded) {
      ShouldWalkTypesOfTypeLocs = false;

      // We need this so we can find e.g. attributes on lambdas.
      ShouldVisitImplicitCode = true;
    }

    //------------------------------------------------------------------------
    // Recording occurrences of (unexpanded) parameter packs.
    //------------------------------------------------------------------------

    /// Record occurrences of template type parameter packs.
    bool VisitTemplateTypeParmTypeLoc(TemplateTypeParmTypeLoc TL) override {
      if (TL.getTypePtr()->isParameterPack())
        addUnexpanded(TL.getTypePtr(), TL.getNameLoc());
      return true;
    }

    /// Record occurrences of template type parameter packs
    /// when we don't have proper source-location information for
    /// them.
    ///
    /// Ideally, this routine would never be used.
    bool VisitTemplateTypeParmType(TemplateTypeParmType *T) override {
      if (T->isParameterPack())
        addUnexpanded(T);

      return true;
    }

    /// Record occurrences of function and non-type template
    /// parameter packs in an expression.
    bool VisitDeclRefExpr(DeclRefExpr *E) override {
      if (E->getDecl()->isParameterPack())
        addUnexpanded(E->getDecl(), E->getLocation());

      return true;
    }

    /// Record occurrences of template template parameter packs.
    bool TraverseTemplateName(TemplateName Template) override {
      if (auto *TTP = dyn_cast_or_null<TemplateTemplateParmDecl>(
              Template.getAsTemplateDecl())) {
        if (TTP->isParameterPack())
          addUnexpanded(TTP);
      }

#ifndef NDEBUG
      ContainsIntermediatePacks |=
          (bool)Template.getAsSubstTemplateTemplateParmPack();
#endif

      return DynamicRecursiveASTVisitor::TraverseTemplateName(Template);
    }

    /// Suppress traversal into Objective-C container literal
    /// elements that are pack expansions.
    bool TraverseObjCDictionaryLiteral(ObjCDictionaryLiteral *E) override {
      if (!E->containsUnexpandedParameterPack())
        return true;

      for (unsigned I = 0, N = E->getNumElements(); I != N; ++I) {
        ObjCDictionaryElement Element = E->getKeyValueElement(I);
        if (Element.isPackExpansion())
          continue;

        TraverseStmt(Element.Key);
        TraverseStmt(Element.Value);
      }
      return true;
    }
    //------------------------------------------------------------------------
    // Pruning the search for unexpanded parameter packs.
    //------------------------------------------------------------------------

    /// Suppress traversal into statements and expressions that
    /// do not contain unexpanded parameter packs.
    bool TraverseStmt(Stmt *S) override {
      Expr *E = dyn_cast_or_null<Expr>(S);
      if ((E && E->containsUnexpandedParameterPack()) || InLambdaOrBlock)
        return DynamicRecursiveASTVisitor::TraverseStmt(S);

      return true;
    }

    /// Suppress traversal into types that do not contain
    /// unexpanded parameter packs.
    bool TraverseType(QualType T) override {
      if ((!T.isNull() && T->containsUnexpandedParameterPack()) ||
          InLambdaOrBlock)
        return DynamicRecursiveASTVisitor::TraverseType(T);

      return true;
    }

    /// Suppress traversal into types with location information
    /// that do not contain unexpanded parameter packs.
    bool TraverseTypeLoc(TypeLoc TL) override {
      if ((!TL.getType().isNull() &&
           TL.getType()->containsUnexpandedParameterPack()) ||
          InLambdaOrBlock)
        return DynamicRecursiveASTVisitor::TraverseTypeLoc(TL);

      return true;
    }

    /// Suppress traversal of parameter packs.
    bool TraverseDecl(Decl *D) override {
      // A function parameter pack is a pack expansion, so cannot contain
      // an unexpanded parameter pack. Likewise for a template parameter
      // pack that contains any references to other packs.
      if (D && D->isParameterPack())
        return true;

      return DynamicRecursiveASTVisitor::TraverseDecl(D);
    }

    /// Suppress traversal of pack-expanded attributes.
    bool TraverseAttr(Attr *A) override {
      if (A->isPackExpansion())
        return true;

      return DynamicRecursiveASTVisitor::TraverseAttr(A);
    }

    /// Suppress traversal of pack expansion expressions and types.
    ///@{
    bool TraversePackExpansionType(PackExpansionType *T) override {
      return true;
    }
    bool TraversePackExpansionTypeLoc(PackExpansionTypeLoc TL) override {
      return true;
    }
    bool TraversePackExpansionExpr(PackExpansionExpr *E) override {
      return true;
    }
    bool TraverseCXXFoldExpr(CXXFoldExpr *E) override { return true; }
    bool TraversePackIndexingExpr(PackIndexingExpr *E) override {
      return DynamicRecursiveASTVisitor::TraverseStmt(E->getIndexExpr());
    }
    bool TraversePackIndexingType(PackIndexingType *E) override {
      return DynamicRecursiveASTVisitor::TraverseStmt(E->getIndexExpr());
    }
    bool TraversePackIndexingTypeLoc(PackIndexingTypeLoc TL) override {
      return DynamicRecursiveASTVisitor::TraverseStmt(TL.getIndexExpr());
    }

    ///@}

    /// Suppress traversal of using-declaration pack expansion.
    bool
    TraverseUnresolvedUsingValueDecl(UnresolvedUsingValueDecl *D) override {
      if (D->isPackExpansion())
        return true;

      return DynamicRecursiveASTVisitor::TraverseUnresolvedUsingValueDecl(D);
    }

    /// Suppress traversal of using-declaration pack expansion.
    bool TraverseUnresolvedUsingTypenameDecl(
        UnresolvedUsingTypenameDecl *D) override {
      if (D->isPackExpansion())
        return true;

      return DynamicRecursiveASTVisitor::TraverseUnresolvedUsingTypenameDecl(D);
    }

    /// Suppress traversal of template argument pack expansions.
    bool TraverseTemplateArgument(const TemplateArgument &Arg) override {
      if (Arg.isPackExpansion())
        return true;

      return DynamicRecursiveASTVisitor::TraverseTemplateArgument(Arg);
    }

    /// Suppress traversal of template argument pack expansions.
    bool
    TraverseTemplateArgumentLoc(const TemplateArgumentLoc &ArgLoc) override {
      if (ArgLoc.getArgument().isPackExpansion())
        return true;

      return DynamicRecursiveASTVisitor::TraverseTemplateArgumentLoc(ArgLoc);
    }

    /// Suppress traversal of base specifier pack expansions.
    bool TraverseCXXBaseSpecifier(const CXXBaseSpecifier &Base) override {
      if (Base.isPackExpansion())
        return true;

      return DynamicRecursiveASTVisitor::TraverseCXXBaseSpecifier(Base);
    }

    /// Suppress traversal of mem-initializer pack expansions.
    bool TraverseConstructorInitializer(CXXCtorInitializer *Init) override {
      if (Init->isPackExpansion())
        return true;

      return DynamicRecursiveASTVisitor::TraverseConstructorInitializer(Init);
    }

    /// Note whether we're traversing a lambda containing an unexpanded
    /// parameter pack. In this case, the unexpanded pack can occur anywhere,
    /// including all the places where we normally wouldn't look. Within a
    /// lambda, we don't propagate the 'contains unexpanded parameter pack' bit
    /// outside an expression.
    bool TraverseLambdaExpr(LambdaExpr *Lambda) override {
      // The ContainsUnexpandedParameterPack bit on a lambda is always correct,
      // even if it's contained within another lambda.
      if (!Lambda->containsUnexpandedParameterPack())
        return true;

      SaveAndRestore _(InLambdaOrBlock, true);
      unsigned OldDepthLimit = DepthLimit;

      if (auto *TPL = Lambda->getTemplateParameterList())
        DepthLimit = TPL->getDepth();

      DynamicRecursiveASTVisitor::TraverseLambdaExpr(Lambda);

      DepthLimit = OldDepthLimit;
      return true;
    }

    /// Analogously for blocks.
    bool TraverseBlockExpr(BlockExpr *Block) override {
      if (!Block->containsUnexpandedParameterPack())
        return true;

      SaveAndRestore _(InLambdaOrBlock, true);
      DynamicRecursiveASTVisitor::TraverseBlockExpr(Block);
      return true;
    }

    /// Suppress traversal within pack expansions in lambda captures.
    bool TraverseLambdaCapture(LambdaExpr *Lambda, const LambdaCapture *C,
                               Expr *Init) override {
      if (C->isPackExpansion())
        return true;

      return DynamicRecursiveASTVisitor::TraverseLambdaCapture(Lambda, C, Init);
<<<<<<< HEAD
    }

#ifndef NDEBUG
    bool TraverseFunctionParmPackExpr(FunctionParmPackExpr *) override {
      ContainsIntermediatePacks = true;
      return true;
    }

    bool TraverseSubstNonTypeTemplateParmPackExpr(
        SubstNonTypeTemplateParmPackExpr *) override {
      ContainsIntermediatePacks = true;
      return true;
    }

    bool VisitSubstTemplateTypeParmPackType(
        SubstTemplateTypeParmPackType *) override {
      ContainsIntermediatePacks = true;
      return true;
    }

=======
    }

#ifndef NDEBUG
    bool TraverseFunctionParmPackExpr(FunctionParmPackExpr *) override {
      ContainsIntermediatePacks = true;
      return true;
    }

    bool TraverseSubstNonTypeTemplateParmPackExpr(
        SubstNonTypeTemplateParmPackExpr *) override {
      ContainsIntermediatePacks = true;
      return true;
    }

    bool VisitSubstTemplateTypeParmPackType(
        SubstTemplateTypeParmPackType *) override {
      ContainsIntermediatePacks = true;
      return true;
    }

>>>>>>> 4084ffcf
    bool VisitSubstTemplateTypeParmPackTypeLoc(
        SubstTemplateTypeParmPackTypeLoc) override {
      ContainsIntermediatePacks = true;
      return true;
    }

    bool containsIntermediatePacks() const { return ContainsIntermediatePacks; }
#endif
};
}

/// Determine whether it's possible for an unexpanded parameter pack to
/// be valid in this location. This only happens when we're in a declaration
/// that is nested within an expression that could be expanded, such as a
/// lambda-expression within a function call.
///
/// This is conservatively correct, but may claim that some unexpanded packs are
/// permitted when they are not.
bool Sema::isUnexpandedParameterPackPermitted() {
  for (auto *SI : FunctionScopes)
    if (isa<sema::LambdaScopeInfo>(SI))
      return true;
  return false;
}

/// Diagnose all of the unexpanded parameter packs in the given
/// vector.
bool
Sema::DiagnoseUnexpandedParameterPacks(SourceLocation Loc,
                                       UnexpandedParameterPackContext UPPC,
                                 ArrayRef<UnexpandedParameterPack> Unexpanded) {
  if (Unexpanded.empty())
    return false;

  // If we are within a lambda expression and referencing a pack that is not
  // declared within the lambda itself, that lambda contains an unexpanded
  // parameter pack, and we are done. Analogously for blocks.
  // FIXME: Store 'Unexpanded' on the lambda so we don't need to recompute it
  // later.
  SmallVector<UnexpandedParameterPack, 4> ParamPackReferences;
  if (sema::CapturingScopeInfo *CSI = getEnclosingLambdaOrBlock()) {
    for (auto &Pack : Unexpanded) {
      auto DeclaresThisPack = [&](NamedDecl *LocalPack) {
        if (auto *TTPT = Pack.first.dyn_cast<const TemplateTypeParmType *>()) {
          auto *TTPD = dyn_cast<TemplateTypeParmDecl>(LocalPack);
          return TTPD && TTPD->getTypeForDecl() == TTPT;
        }
        return declaresSameEntity(cast<NamedDecl *>(Pack.first), LocalPack);
      };
      if (llvm::any_of(CSI->LocalPacks, DeclaresThisPack))
        ParamPackReferences.push_back(Pack);
    }

    if (ParamPackReferences.empty()) {
      // Construct in lambda only references packs declared outside the lambda.
      // That's OK for now, but the lambda itself is considered to contain an
      // unexpanded pack in this case, which will require expansion outside the
      // lambda.

      // We do not permit pack expansion that would duplicate a statement
      // expression, not even within a lambda.
      // FIXME: We could probably support this for statement expressions that
      // do not contain labels.
      // FIXME: This is insufficient to detect this problem; consider
      //   f( ({ bad: 0; }) + pack ... );
      bool EnclosingStmtExpr = false;
      for (unsigned N = FunctionScopes.size(); N; --N) {
        sema::FunctionScopeInfo *Func = FunctionScopes[N-1];
        if (llvm::any_of(
                Func->CompoundScopes,
                [](sema::CompoundScopeInfo &CSI) { return CSI.IsStmtExpr; })) {
          EnclosingStmtExpr = true;
          break;
        }
        // Coumpound-statements outside the lambda are OK for now; we'll check
        // for those when we finish handling the lambda.
        if (Func == CSI)
          break;
      }

      if (!EnclosingStmtExpr) {
        CSI->ContainsUnexpandedParameterPack = true;
        return false;
      }
    } else {
      Unexpanded = ParamPackReferences;
    }
  }

  SmallVector<SourceLocation, 4> Locations;
  SmallVector<IdentifierInfo *, 4> Names;
  llvm::SmallPtrSet<IdentifierInfo *, 4> NamesKnown;

  for (unsigned I = 0, N = Unexpanded.size(); I != N; ++I) {
    IdentifierInfo *Name = nullptr;
    if (const TemplateTypeParmType *TTP
          = Unexpanded[I].first.dyn_cast<const TemplateTypeParmType *>())
      Name = TTP->getIdentifier();
    else if (NamedDecl *ND = Unexpanded[I].first.dyn_cast<NamedDecl *>())
      Name = ND->getIdentifier();

    if (Name && NamesKnown.insert(Name).second)
      Names.push_back(Name);

    if (Unexpanded[I].second.isValid())
      Locations.push_back(Unexpanded[I].second);
  }

  auto DB = Diag(Loc, diag::err_unexpanded_parameter_pack)
            << (int)UPPC << (int)Names.size();
  for (size_t I = 0, E = std::min(Names.size(), (size_t)2); I != E; ++I)
    DB << Names[I];

  for (unsigned I = 0, N = Locations.size(); I != N; ++I)
    DB << SourceRange(Locations[I]);
  return true;
}

bool Sema::DiagnoseUnexpandedParameterPack(SourceLocation Loc,
                                           TypeSourceInfo *T,
                                         UnexpandedParameterPackContext UPPC) {
  // C++0x [temp.variadic]p5:
  //   An appearance of a name of a parameter pack that is not expanded is
  //   ill-formed.
  if (!T->getType()->containsUnexpandedParameterPack())
    return false;

  SmallVector<UnexpandedParameterPack, 2> Unexpanded;
  CollectUnexpandedParameterPacksVisitor(Unexpanded).TraverseTypeLoc(
                                                              T->getTypeLoc());
  assert(!Unexpanded.empty() && "Unable to find unexpanded parameter packs");
  return DiagnoseUnexpandedParameterPacks(Loc, UPPC, Unexpanded);
}

bool Sema::DiagnoseUnexpandedParameterPack(Expr *E,
                                        UnexpandedParameterPackContext UPPC) {
  // C++0x [temp.variadic]p5:
  //   An appearance of a name of a parameter pack that is not expanded is
  //   ill-formed.
  if (!E->containsUnexpandedParameterPack())
    return false;

  SmallVector<UnexpandedParameterPack, 2> Unexpanded;
  CollectUnexpandedParameterPacksVisitor Visitor(Unexpanded);
  Visitor.TraverseStmt(E);
#ifndef NDEBUG
  // The expression might contain a type/subexpression that has been substituted
  // but has the expansion held off, e.g. a FunctionParmPackExpr which a larger
  // CXXFoldExpr would expand. It's only possible when expanding a lambda as a
  // pattern of a fold expression, so don't fire on an empty result in that
  // case.
  bool LambdaReferencingOuterPacks =
      getEnclosingLambdaOrBlock() && Visitor.containsIntermediatePacks();
  assert((!Unexpanded.empty() || LambdaReferencingOuterPacks) &&
         "Unable to find unexpanded parameter packs");
#endif
  return DiagnoseUnexpandedParameterPacks(E->getBeginLoc(), UPPC, Unexpanded);
}

bool Sema::DiagnoseUnexpandedParameterPackInRequiresExpr(RequiresExpr *RE) {
  if (!RE->containsUnexpandedParameterPack())
    return false;

  SmallVector<UnexpandedParameterPack, 2> Unexpanded;
  CollectUnexpandedParameterPacksVisitor(Unexpanded).TraverseStmt(RE);
  assert(!Unexpanded.empty() && "Unable to find unexpanded parameter packs");

  // We only care about unexpanded references to the RequiresExpr's own
  // parameter packs.
  auto Parms = RE->getLocalParameters();
  llvm::SmallPtrSet<NamedDecl *, 8> ParmSet(llvm::from_range, Parms);
  SmallVector<UnexpandedParameterPack, 2> UnexpandedParms;
  for (auto Parm : Unexpanded)
    if (ParmSet.contains(Parm.first.dyn_cast<NamedDecl *>()))
      UnexpandedParms.push_back(Parm);
  if (UnexpandedParms.empty())
    return false;

  return DiagnoseUnexpandedParameterPacks(RE->getBeginLoc(), UPPC_Requirement,
                                          UnexpandedParms);
}

bool Sema::DiagnoseUnexpandedParameterPack(const CXXScopeSpec &SS,
                                        UnexpandedParameterPackContext UPPC) {
  // C++0x [temp.variadic]p5:
  //   An appearance of a name of a parameter pack that is not expanded is
  //   ill-formed.
  if (!SS.getScopeRep() ||
      !SS.getScopeRep()->containsUnexpandedParameterPack())
    return false;

  SmallVector<UnexpandedParameterPack, 2> Unexpanded;
  CollectUnexpandedParameterPacksVisitor(Unexpanded)
    .TraverseNestedNameSpecifier(SS.getScopeRep());
  assert(!Unexpanded.empty() && "Unable to find unexpanded parameter packs");
  return DiagnoseUnexpandedParameterPacks(SS.getRange().getBegin(),
                                          UPPC, Unexpanded);
}

bool Sema::DiagnoseUnexpandedParameterPack(const DeclarationNameInfo &NameInfo,
                                         UnexpandedParameterPackContext UPPC) {
  // C++0x [temp.variadic]p5:
  //   An appearance of a name of a parameter pack that is not expanded is
  //   ill-formed.
  switch (NameInfo.getName().getNameKind()) {
  case DeclarationName::Identifier:
  case DeclarationName::ObjCZeroArgSelector:
  case DeclarationName::ObjCOneArgSelector:
  case DeclarationName::ObjCMultiArgSelector:
  case DeclarationName::CXXOperatorName:
  case DeclarationName::CXXLiteralOperatorName:
  case DeclarationName::CXXUsingDirective:
  case DeclarationName::CXXDeductionGuideName:
    return false;

  case DeclarationName::CXXConstructorName:
  case DeclarationName::CXXDestructorName:
  case DeclarationName::CXXConversionFunctionName:
    // FIXME: We shouldn't need this null check!
    if (TypeSourceInfo *TSInfo = NameInfo.getNamedTypeInfo())
      return DiagnoseUnexpandedParameterPack(NameInfo.getLoc(), TSInfo, UPPC);

    if (!NameInfo.getName().getCXXNameType()->containsUnexpandedParameterPack())
      return false;

    break;
  }

  SmallVector<UnexpandedParameterPack, 2> Unexpanded;
  CollectUnexpandedParameterPacksVisitor(Unexpanded)
    .TraverseType(NameInfo.getName().getCXXNameType());
  assert(!Unexpanded.empty() && "Unable to find unexpanded parameter packs");
  return DiagnoseUnexpandedParameterPacks(NameInfo.getLoc(), UPPC, Unexpanded);
}

bool Sema::DiagnoseUnexpandedParameterPack(SourceLocation Loc,
                                           TemplateName Template,
                                       UnexpandedParameterPackContext UPPC) {

  if (Template.isNull() || !Template.containsUnexpandedParameterPack())
    return false;

  SmallVector<UnexpandedParameterPack, 2> Unexpanded;
  CollectUnexpandedParameterPacksVisitor(Unexpanded)
    .TraverseTemplateName(Template);
  assert(!Unexpanded.empty() && "Unable to find unexpanded parameter packs");
  return DiagnoseUnexpandedParameterPacks(Loc, UPPC, Unexpanded);
}

bool Sema::DiagnoseUnexpandedParameterPack(TemplateArgumentLoc Arg,
                                         UnexpandedParameterPackContext UPPC) {
  if (Arg.getArgument().isNull() ||
      !Arg.getArgument().containsUnexpandedParameterPack())
    return false;

  SmallVector<UnexpandedParameterPack, 2> Unexpanded;
  CollectUnexpandedParameterPacksVisitor(Unexpanded)
    .TraverseTemplateArgumentLoc(Arg);
  assert(!Unexpanded.empty() && "Unable to find unexpanded parameter packs");
  return DiagnoseUnexpandedParameterPacks(Arg.getLocation(), UPPC, Unexpanded);
}

void Sema::collectUnexpandedParameterPacks(TemplateArgument Arg,
                   SmallVectorImpl<UnexpandedParameterPack> &Unexpanded) {
  CollectUnexpandedParameterPacksVisitor(Unexpanded)
    .TraverseTemplateArgument(Arg);
}

void Sema::collectUnexpandedParameterPacks(TemplateArgumentLoc Arg,
                   SmallVectorImpl<UnexpandedParameterPack> &Unexpanded) {
  CollectUnexpandedParameterPacksVisitor(Unexpanded)
    .TraverseTemplateArgumentLoc(Arg);
}

void Sema::collectUnexpandedParameterPacks(QualType T,
                   SmallVectorImpl<UnexpandedParameterPack> &Unexpanded) {
  CollectUnexpandedParameterPacksVisitor(Unexpanded).TraverseType(T);
}

void Sema::collectUnexpandedParameterPacks(TypeLoc TL,
                   SmallVectorImpl<UnexpandedParameterPack> &Unexpanded) {
  CollectUnexpandedParameterPacksVisitor(Unexpanded).TraverseTypeLoc(TL);
}

void Sema::collectUnexpandedParameterPacks(
    NestedNameSpecifierLoc NNS,
    SmallVectorImpl<UnexpandedParameterPack> &Unexpanded) {
  CollectUnexpandedParameterPacksVisitor(Unexpanded)
      .TraverseNestedNameSpecifierLoc(NNS);
}

void Sema::collectUnexpandedParameterPacks(
    const DeclarationNameInfo &NameInfo,
    SmallVectorImpl<UnexpandedParameterPack> &Unexpanded) {
  CollectUnexpandedParameterPacksVisitor(Unexpanded)
    .TraverseDeclarationNameInfo(NameInfo);
}

void Sema::collectUnexpandedParameterPacks(
    Expr *E, SmallVectorImpl<UnexpandedParameterPack> &Unexpanded) {
  CollectUnexpandedParameterPacksVisitor(Unexpanded).TraverseStmt(E);
}

ParsedTemplateArgument
Sema::ActOnPackExpansion(const ParsedTemplateArgument &Arg,
                         SourceLocation EllipsisLoc) {
  if (Arg.isInvalid())
    return Arg;

  switch (Arg.getKind()) {
  case ParsedTemplateArgument::Type: {
    TypeResult Result = ActOnPackExpansion(Arg.getAsType(), EllipsisLoc);
    if (Result.isInvalid())
      return ParsedTemplateArgument();

    return ParsedTemplateArgument(Arg.getKind(), Result.get().getAsOpaquePtr(),
                                  Arg.getLocation());
  }

  case ParsedTemplateArgument::NonType: {
    ExprResult Result = ActOnPackExpansion(Arg.getAsExpr(), EllipsisLoc);
    if (Result.isInvalid())
      return ParsedTemplateArgument();

    return ParsedTemplateArgument(Arg.getKind(), Result.get(),
                                  Arg.getLocation());
  }

  case ParsedTemplateArgument::Template:
    if (!Arg.getAsTemplate().get().containsUnexpandedParameterPack()) {
      SourceRange R(Arg.getLocation());
      if (Arg.getScopeSpec().isValid())
        R.setBegin(Arg.getScopeSpec().getBeginLoc());
      Diag(EllipsisLoc, diag::err_pack_expansion_without_parameter_packs)
        << R;
      return ParsedTemplateArgument();
    }

    return Arg.getTemplatePackExpansion(EllipsisLoc);
  }
  llvm_unreachable("Unhandled template argument kind?");
}

TypeResult Sema::ActOnPackExpansion(ParsedType Type,
                                    SourceLocation EllipsisLoc) {
  TypeSourceInfo *TSInfo;
  GetTypeFromParser(Type, &TSInfo);
  if (!TSInfo)
    return true;

  TypeSourceInfo *TSResult =
      CheckPackExpansion(TSInfo, EllipsisLoc, std::nullopt);
  if (!TSResult)
    return true;

  return CreateParsedType(TSResult->getType(), TSResult);
}

TypeSourceInfo *Sema::CheckPackExpansion(TypeSourceInfo *Pattern,
                                         SourceLocation EllipsisLoc,
                                         UnsignedOrNone NumExpansions) {
  // Create the pack expansion type and source-location information.
  QualType Result = CheckPackExpansion(Pattern->getType(),
                                       Pattern->getTypeLoc().getSourceRange(),
                                       EllipsisLoc, NumExpansions);
  if (Result.isNull())
    return nullptr;

  TypeLocBuilder TLB;
  TLB.pushFullCopy(Pattern->getTypeLoc());
  PackExpansionTypeLoc TL = TLB.push<PackExpansionTypeLoc>(Result);
  TL.setEllipsisLoc(EllipsisLoc);

  return TLB.getTypeSourceInfo(Context, Result);
}

QualType Sema::CheckPackExpansion(QualType Pattern, SourceRange PatternRange,
                                  SourceLocation EllipsisLoc,
                                  UnsignedOrNone NumExpansions) {
  // C++11 [temp.variadic]p5:
  //   The pattern of a pack expansion shall name one or more
  //   parameter packs that are not expanded by a nested pack
  //   expansion.
  //
  // A pattern containing a deduced type can't occur "naturally" but arises in
  // the desugaring of an init-capture pack.
  if (!Pattern->containsUnexpandedParameterPack() &&
      !Pattern->getContainedDeducedType()) {
    Diag(EllipsisLoc, diag::err_pack_expansion_without_parameter_packs)
      << PatternRange;
    return QualType();
  }

  return Context.getPackExpansionType(Pattern, NumExpansions,
                                      /*ExpectPackInType=*/false);
}

ExprResult Sema::ActOnPackExpansion(Expr *Pattern, SourceLocation EllipsisLoc) {
  return CheckPackExpansion(Pattern, EllipsisLoc, std::nullopt);
}

ExprResult Sema::CheckPackExpansion(Expr *Pattern, SourceLocation EllipsisLoc,
                                    UnsignedOrNone NumExpansions) {
  if (!Pattern)
    return ExprError();

  // C++0x [temp.variadic]p5:
  //   The pattern of a pack expansion shall name one or more
  //   parameter packs that are not expanded by a nested pack
  //   expansion.
  if (!Pattern->containsUnexpandedParameterPack()) {
    Diag(EllipsisLoc, diag::err_pack_expansion_without_parameter_packs)
    << Pattern->getSourceRange();
    return ExprError();
  }

  // Create the pack expansion expression and source-location information.
  return new (Context) PackExpansionExpr(Pattern, EllipsisLoc, NumExpansions);
}

bool Sema::CheckParameterPacksForExpansion(
    SourceLocation EllipsisLoc, SourceRange PatternRange,
    ArrayRef<UnexpandedParameterPack> Unexpanded,
    const MultiLevelTemplateArgumentList &TemplateArgs, bool &ShouldExpand,
    bool &RetainExpansion, UnsignedOrNone &NumExpansions) {
  ShouldExpand = true;
  RetainExpansion = false;
  IdentifierLoc FirstPack;
  bool HaveFirstPack = false;
  UnsignedOrNone NumPartialExpansions = std::nullopt;
  SourceLocation PartiallySubstitutedPackLoc;
  typedef LocalInstantiationScope::DeclArgumentPack DeclArgumentPack;

  for (UnexpandedParameterPack ParmPack : Unexpanded) {
    // Compute the depth and index for this parameter pack.
    unsigned Depth = 0, Index = 0;
    IdentifierInfo *Name;
    bool IsVarDeclPack = false;
    FunctionParmPackExpr *BindingPack = nullptr;

    if (const TemplateTypeParmType *TTP =
            ParmPack.first.dyn_cast<const TemplateTypeParmType *>()) {
      Depth = TTP->getDepth();
      Index = TTP->getIndex();
      Name = TTP->getIdentifier();
    } else {
      NamedDecl *ND = cast<NamedDecl *>(ParmPack.first);
      if (isa<VarDecl>(ND))
        IsVarDeclPack = true;
      else if (isa<BindingDecl>(ND)) {
        // Find the instantiated BindingDecl and check it for a resolved pack.
        llvm::PointerUnion<Decl *, DeclArgumentPack *> *Instantiation =
            CurrentInstantiationScope->findInstantiationOf(ND);
        Decl *B = cast<Decl *>(*Instantiation);
        Expr *BindingExpr = cast<BindingDecl>(B)->getBinding();
        BindingPack = cast_if_present<FunctionParmPackExpr>(BindingExpr);
        if (!BindingPack) {
          ShouldExpand = false;
          continue;
        }
      } else
        std::tie(Depth, Index) = getDepthAndIndex(ND);

      Name = ND->getIdentifier();
    }

    // Determine the size of this argument pack.
    unsigned NewPackSize, PendingPackExpansionSize = 0;
    if (IsVarDeclPack) {
      // Figure out whether we're instantiating to an argument pack or not.
      llvm::PointerUnion<Decl *, DeclArgumentPack *> *Instantiation =
          CurrentInstantiationScope->findInstantiationOf(
              cast<NamedDecl *>(ParmPack.first));
      if (isa<DeclArgumentPack *>(*Instantiation)) {
        // We could expand this function parameter pack.
        NewPackSize = cast<DeclArgumentPack *>(*Instantiation)->size();
      } else {
        // We can't expand this function parameter pack, so we can't expand
        // the pack expansion.
        ShouldExpand = false;
        continue;
      }
    } else if (BindingPack) {
      NewPackSize = BindingPack->getNumExpansions();
    } else {
      // If we don't have a template argument at this depth/index, then we
      // cannot expand the pack expansion. Make a note of this, but we still
      // want to check any parameter packs we *do* have arguments for.
      if (Depth >= TemplateArgs.getNumLevels() ||
          !TemplateArgs.hasTemplateArgument(Depth, Index)) {
        ShouldExpand = false;
        continue;
      }

      // Determine the size of the argument pack.
      ArrayRef<TemplateArgument> Pack =
          TemplateArgs(Depth, Index).getPackAsArray();
      NewPackSize = Pack.size();
      PendingPackExpansionSize =
          llvm::count_if(Pack, [](const TemplateArgument &TA) {
            if (!TA.isPackExpansion())
              return false;

            if (TA.getKind() == TemplateArgument::Type)
              return !TA.getAsType()
                          ->castAs<PackExpansionType>()
                          ->getNumExpansions();

            if (TA.getKind() == TemplateArgument::Expression)
              return !cast<PackExpansionExpr>(TA.getAsExpr())
                          ->getNumExpansions();

            return !TA.getNumTemplateExpansions();
          });
    }

    // C++0x [temp.arg.explicit]p9:
    //   Template argument deduction can extend the sequence of template
    //   arguments corresponding to a template parameter pack, even when the
    //   sequence contains explicitly specified template arguments.
    if (!IsVarDeclPack && CurrentInstantiationScope) {
      if (NamedDecl *PartialPack =
              CurrentInstantiationScope->getPartiallySubstitutedPack()) {
        unsigned PartialDepth, PartialIndex;
        std::tie(PartialDepth, PartialIndex) = getDepthAndIndex(PartialPack);
        if (PartialDepth == Depth && PartialIndex == Index) {
          RetainExpansion = true;
          // We don't actually know the new pack size yet.
          NumPartialExpansions = NewPackSize;
          PartiallySubstitutedPackLoc = ParmPack.second;
          continue;
        }
      }
    }

    if (!NumExpansions) {
      // This is the first pack we've seen for which we have an argument.
      // Record it.
      NumExpansions = NewPackSize;
      FirstPack = IdentifierLoc(ParmPack.second, Name);
      HaveFirstPack = true;
      continue;
    }

    if (NewPackSize != *NumExpansions) {
      // In some cases, we might be handling packs with unexpanded template
      // arguments. For example, this can occur when substituting into a type
      // alias declaration that uses its injected template parameters as
      // arguments:
      //
      //   template <class... Outer> struct S {
      //     template <class... Inner> using Alias = S<void(Outer, Inner)...>;
      //   };
      //
      // Consider an instantiation attempt like 'S<int>::Alias<Pack...>', where
      // Pack comes from another template parameter. 'S<int>' is first
      // instantiated, expanding the outer pack 'Outer' to <int>. The alias
      // declaration is accordingly substituted, leaving the template arguments
      // as unexpanded
      // '<Pack...>'.
      //
      // Since we have no idea of the size of '<Pack...>' until its expansion,
      // we shouldn't assume its pack size for validation. However if we are
      // certain that there are extra arguments beyond unexpanded packs, in
      // which case the pack size is already larger than the previous expansion,
      // we can complain that before instantiation.
      unsigned LeastNewPackSize = NewPackSize - PendingPackExpansionSize;
      if (PendingPackExpansionSize && LeastNewPackSize <= *NumExpansions) {
        ShouldExpand = false;
        continue;
      }
      // C++0x [temp.variadic]p5:
      //   All of the parameter packs expanded by a pack expansion shall have
      //   the same number of arguments specified.
      if (HaveFirstPack)
        Diag(EllipsisLoc, diag::err_pack_expansion_length_conflict)
            << FirstPack.getIdentifierInfo() << Name << *NumExpansions
            << (LeastNewPackSize != NewPackSize) << LeastNewPackSize
            << SourceRange(FirstPack.getLoc()) << SourceRange(ParmPack.second);
      else
        Diag(EllipsisLoc, diag::err_pack_expansion_length_conflict_multilevel)
            << Name << *NumExpansions << (LeastNewPackSize != NewPackSize)
            << LeastNewPackSize << SourceRange(ParmPack.second);
      return true;
    }
  }

  // If we're performing a partial expansion but we also have a full expansion,
  // expand to the number of common arguments. For example, given:
  //
  //   template<typename ...T> struct A {
  //     template<typename ...U> void f(pair<T, U>...);
  //   };
  //
  // ... a call to 'A<int, int>().f<int>' should expand the pack once and
  // retain an expansion.
  if (NumPartialExpansions) {
    if (NumExpansions && *NumExpansions < *NumPartialExpansions) {
      NamedDecl *PartialPack =
          CurrentInstantiationScope->getPartiallySubstitutedPack();
      Diag(EllipsisLoc, diag::err_pack_expansion_length_conflict_partial)
          << PartialPack << *NumPartialExpansions << *NumExpansions
          << SourceRange(PartiallySubstitutedPackLoc);
      return true;
    }

    NumExpansions = NumPartialExpansions;
  }

  return false;
}

UnsignedOrNone Sema::getNumArgumentsInExpansionFromUnexpanded(
    llvm::ArrayRef<UnexpandedParameterPack> Unexpanded,
    const MultiLevelTemplateArgumentList &TemplateArgs) {
  UnsignedOrNone Result = std::nullopt;
  for (unsigned I = 0, N = Unexpanded.size(); I != N; ++I) {
    // Compute the depth and index for this parameter pack.
    unsigned Depth;
    unsigned Index;

    if (const TemplateTypeParmType *TTP =
            Unexpanded[I].first.dyn_cast<const TemplateTypeParmType *>()) {
      Depth = TTP->getDepth();
      Index = TTP->getIndex();
    } else {
      NamedDecl *ND = cast<NamedDecl *>(Unexpanded[I].first);
      if (isa<VarDecl>(ND)) {
        // Function parameter pack or init-capture pack.
        typedef LocalInstantiationScope::DeclArgumentPack DeclArgumentPack;

        llvm::PointerUnion<Decl *, DeclArgumentPack *> *Instantiation =
            CurrentInstantiationScope->findInstantiationOf(
                cast<NamedDecl *>(Unexpanded[I].first));
        if (isa<Decl *>(*Instantiation))
          // The pattern refers to an unexpanded pack. We're not ready to expand
          // this pack yet.
          return std::nullopt;

        unsigned Size = cast<DeclArgumentPack *>(*Instantiation)->size();
        assert((!Result || *Result == Size) && "inconsistent pack sizes");
        Result = Size;
        continue;
      }

      std::tie(Depth, Index) = getDepthAndIndex(ND);
    }
    if (Depth >= TemplateArgs.getNumLevels() ||
        !TemplateArgs.hasTemplateArgument(Depth, Index))
      // The pattern refers to an unknown template argument. We're not ready to
      // expand this pack yet.
      return std::nullopt;

    // Determine the size of the argument pack.
    unsigned Size = TemplateArgs(Depth, Index).pack_size();
    assert((!Result || *Result == Size) && "inconsistent pack sizes");
    Result = Size;
  }

  return Result;
}

UnsignedOrNone Sema::getNumArgumentsInExpansion(
    QualType T, const MultiLevelTemplateArgumentList &TemplateArgs) {
  QualType Pattern = cast<PackExpansionType>(T)->getPattern();
  SmallVector<UnexpandedParameterPack, 2> Unexpanded;
  CollectUnexpandedParameterPacksVisitor(Unexpanded).TraverseType(Pattern);
  return getNumArgumentsInExpansionFromUnexpanded(Unexpanded, TemplateArgs);
}

bool Sema::containsUnexpandedParameterPacks(Declarator &D) {
  const DeclSpec &DS = D.getDeclSpec();
  switch (DS.getTypeSpecType()) {
  case TST_typename_pack_indexing:
  case TST_typename:
  case TST_typeof_unqualType:
  case TST_typeofType:
#define TRANSFORM_TYPE_TRAIT_DEF(_, Trait) case TST_##Trait:
#include "clang/Basic/TransformTypeTraits.def"
  case TST_atomic: {
    QualType T = DS.getRepAsType().get();
    if (!T.isNull() && T->containsUnexpandedParameterPack())
      return true;
    break;
  }

  case TST_typeof_unqualExpr:
  case TST_typeofExpr:
  case TST_decltype:
  case TST_bitint:
    if (DS.getRepAsExpr() &&
        DS.getRepAsExpr()->containsUnexpandedParameterPack())
      return true;
    break;

  case TST_unspecified:
  case TST_void:
  case TST_char:
  case TST_wchar:
  case TST_char8:
  case TST_char16:
  case TST_char32:
  case TST_int:
  case TST_int128:
  case TST_half:
  case TST_float:
  case TST_double:
  case TST_Accum:
  case TST_Fract:
  case TST_Float16:
  case TST_float128:
  case TST_ibm128:
  case TST_bool:
  case TST_decimal32:
  case TST_decimal64:
  case TST_decimal128:
  case TST_enum:
  case TST_union:
  case TST_struct:
  case TST_interface:
  case TST_class:
  case TST_auto:
  case TST_auto_type:
  case TST_decltype_auto:
  case TST_BFloat16:
#define GENERIC_IMAGE_TYPE(ImgType, Id) case TST_##ImgType##_t:
#include "clang/Basic/OpenCLImageTypes.def"
#define HLSL_INTANGIBLE_TYPE(Name, Id, SingletonId) case TST_##Name:
#include "clang/Basic/HLSLIntangibleTypes.def"
  case TST_unknown_anytype:
  case TST_error:
    break;
  }

  for (unsigned I = 0, N = D.getNumTypeObjects(); I != N; ++I) {
    const DeclaratorChunk &Chunk = D.getTypeObject(I);
    switch (Chunk.Kind) {
    case DeclaratorChunk::Pointer:
    case DeclaratorChunk::Reference:
    case DeclaratorChunk::Paren:
    case DeclaratorChunk::Pipe:
    case DeclaratorChunk::BlockPointer:
      // These declarator chunks cannot contain any parameter packs.
      break;

    case DeclaratorChunk::Array:
      if (Chunk.Arr.NumElts &&
          Chunk.Arr.NumElts->containsUnexpandedParameterPack())
        return true;
      break;
    case DeclaratorChunk::Function:
      for (unsigned i = 0, e = Chunk.Fun.NumParams; i != e; ++i) {
        ParmVarDecl *Param = cast<ParmVarDecl>(Chunk.Fun.Params[i].Param);
        QualType ParamTy = Param->getType();
        assert(!ParamTy.isNull() && "Couldn't parse type?");
        if (ParamTy->containsUnexpandedParameterPack()) return true;
      }

      if (Chunk.Fun.getExceptionSpecType() == EST_Dynamic) {
        for (unsigned i = 0; i != Chunk.Fun.getNumExceptions(); ++i) {
          if (Chunk.Fun.Exceptions[i]
                  .Ty.get()
                  ->containsUnexpandedParameterPack())
            return true;
        }
      } else if (isComputedNoexcept(Chunk.Fun.getExceptionSpecType()) &&
                 Chunk.Fun.NoexceptExpr->containsUnexpandedParameterPack())
        return true;

      if (Chunk.Fun.hasTrailingReturnType()) {
        QualType T = Chunk.Fun.getTrailingReturnType().get();
        if (!T.isNull() && T->containsUnexpandedParameterPack())
          return true;
      }
      break;

    case DeclaratorChunk::MemberPointer:
      if (Chunk.Mem.Scope().getScopeRep() &&
          Chunk.Mem.Scope().getScopeRep()->containsUnexpandedParameterPack())
        return true;
      break;
    }
  }

  if (Expr *TRC = D.getTrailingRequiresClause())
    if (TRC->containsUnexpandedParameterPack())
      return true;

  return false;
}

namespace {

// Callback to only accept typo corrections that refer to parameter packs.
class ParameterPackValidatorCCC final : public CorrectionCandidateCallback {
 public:
  bool ValidateCandidate(const TypoCorrection &candidate) override {
    NamedDecl *ND = candidate.getCorrectionDecl();
    return ND && ND->isParameterPack();
  }

  std::unique_ptr<CorrectionCandidateCallback> clone() override {
    return std::make_unique<ParameterPackValidatorCCC>(*this);
  }
};

}

ExprResult Sema::ActOnSizeofParameterPackExpr(Scope *S,
                                              SourceLocation OpLoc,
                                              IdentifierInfo &Name,
                                              SourceLocation NameLoc,
                                              SourceLocation RParenLoc) {
  // C++0x [expr.sizeof]p5:
  //   The identifier in a sizeof... expression shall name a parameter pack.
  LookupResult R(*this, &Name, NameLoc, LookupOrdinaryName);
  LookupName(R, S);

  NamedDecl *ParameterPack = nullptr;
  switch (R.getResultKind()) {
  case LookupResultKind::Found:
    ParameterPack = R.getFoundDecl();
    break;

  case LookupResultKind::NotFound:
  case LookupResultKind::NotFoundInCurrentInstantiation: {
    ParameterPackValidatorCCC CCC{};
    if (TypoCorrection Corrected =
            CorrectTypo(R.getLookupNameInfo(), R.getLookupKind(), S, nullptr,
                        CCC, CorrectTypoKind::ErrorRecovery)) {
      diagnoseTypo(Corrected,
                   PDiag(diag::err_sizeof_pack_no_pack_name_suggest) << &Name,
                   PDiag(diag::note_parameter_pack_here));
      ParameterPack = Corrected.getCorrectionDecl();
    }
    break;
  }
  case LookupResultKind::FoundOverloaded:
  case LookupResultKind::FoundUnresolvedValue:
    break;

  case LookupResultKind::Ambiguous:
    DiagnoseAmbiguousLookup(R);
    return ExprError();
  }

  if (!ParameterPack || !ParameterPack->isParameterPack()) {
    Diag(NameLoc, diag::err_expected_name_of_pack) << &Name;
    return ExprError();
  }

  MarkAnyDeclReferenced(OpLoc, ParameterPack, true);

  return SizeOfPackExpr::Create(Context, OpLoc, ParameterPack, NameLoc,
                                RParenLoc);
}

static bool isParameterPack(Expr *PackExpression) {
  if (auto *D = dyn_cast<DeclRefExpr>(PackExpression); D) {
    ValueDecl *VD = D->getDecl();
    return VD->isParameterPack();
  }
  return false;
}

ExprResult Sema::ActOnPackIndexingExpr(Scope *S, Expr *PackExpression,
                                       SourceLocation EllipsisLoc,
                                       SourceLocation LSquareLoc,
                                       Expr *IndexExpr,
                                       SourceLocation RSquareLoc) {
  bool isParameterPack = ::isParameterPack(PackExpression);
  if (!isParameterPack) {
    if (!PackExpression->containsErrors())
      Diag(PackExpression->getBeginLoc(), diag::err_expected_name_of_pack)
          << PackExpression;
    return ExprError();
  }
  ExprResult Res =
      BuildPackIndexingExpr(PackExpression, EllipsisLoc, IndexExpr, RSquareLoc);
  if (!Res.isInvalid())
    Diag(Res.get()->getBeginLoc(), getLangOpts().CPlusPlus26
                                       ? diag::warn_cxx23_pack_indexing
                                       : diag::ext_pack_indexing);
  return Res;
}

ExprResult Sema::BuildPackIndexingExpr(Expr *PackExpression,
                                       SourceLocation EllipsisLoc,
                                       Expr *IndexExpr,
                                       SourceLocation RSquareLoc,
                                       ArrayRef<Expr *> ExpandedExprs,
                                       bool FullySubstituted) {

  std::optional<int64_t> Index;
  if (!IndexExpr->isInstantiationDependent()) {
    llvm::APSInt Value(Context.getIntWidth(Context.getSizeType()));

    ExprResult Res = CheckConvertedConstantExpression(
        IndexExpr, Context.getSizeType(), Value, CCEKind::ArrayBound);
    if (!Res.isUsable())
      return ExprError();
    Index = Value.getExtValue();
    IndexExpr = Res.get();
  }

  if (Index && FullySubstituted) {
    if (*Index < 0 || *Index >= int64_t(ExpandedExprs.size())) {
      Diag(PackExpression->getBeginLoc(), diag::err_pack_index_out_of_bound)
          << *Index << PackExpression << ExpandedExprs.size();
      return ExprError();
    }
  }

  return PackIndexingExpr::Create(getASTContext(), EllipsisLoc, RSquareLoc,
                                  PackExpression, IndexExpr, Index,
                                  ExpandedExprs, FullySubstituted);
}

TemplateArgumentLoc Sema::getTemplateArgumentPackExpansionPattern(
    TemplateArgumentLoc OrigLoc, SourceLocation &Ellipsis,
    UnsignedOrNone &NumExpansions) const {
  const TemplateArgument &Argument = OrigLoc.getArgument();
  assert(Argument.isPackExpansion());
  switch (Argument.getKind()) {
  case TemplateArgument::Type: {
    // FIXME: We shouldn't ever have to worry about missing
    // type-source info!
    TypeSourceInfo *ExpansionTSInfo = OrigLoc.getTypeSourceInfo();
    if (!ExpansionTSInfo)
      ExpansionTSInfo = Context.getTrivialTypeSourceInfo(Argument.getAsType(),
                                                         Ellipsis);
    PackExpansionTypeLoc Expansion =
        ExpansionTSInfo->getTypeLoc().castAs<PackExpansionTypeLoc>();
    Ellipsis = Expansion.getEllipsisLoc();

    TypeLoc Pattern = Expansion.getPatternLoc();
    NumExpansions = Expansion.getTypePtr()->getNumExpansions();

    // We need to copy the TypeLoc because TemplateArgumentLocs store a
    // TypeSourceInfo.
    // FIXME: Find some way to avoid the copy?
    TypeLocBuilder TLB;
    TLB.pushFullCopy(Pattern);
    TypeSourceInfo *PatternTSInfo =
        TLB.getTypeSourceInfo(Context, Pattern.getType());
    return TemplateArgumentLoc(TemplateArgument(Pattern.getType()),
                               PatternTSInfo);
  }

  case TemplateArgument::Expression: {
    PackExpansionExpr *Expansion
      = cast<PackExpansionExpr>(Argument.getAsExpr());
    Expr *Pattern = Expansion->getPattern();
    Ellipsis = Expansion->getEllipsisLoc();
    NumExpansions = Expansion->getNumExpansions();
    return TemplateArgumentLoc(
        TemplateArgument(Pattern, Argument.isCanonicalExpr()), Pattern);
  }

  case TemplateArgument::TemplateExpansion:
    Ellipsis = OrigLoc.getTemplateEllipsisLoc();
    NumExpansions = Argument.getNumTemplateExpansions();
    return TemplateArgumentLoc(Context, Argument.getPackExpansionPattern(),
                               OrigLoc.getTemplateQualifierLoc(),
                               OrigLoc.getTemplateNameLoc());

  case TemplateArgument::Declaration:
  case TemplateArgument::NullPtr:
  case TemplateArgument::Template:
  case TemplateArgument::Integral:
  case TemplateArgument::StructuralValue:
  case TemplateArgument::Pack:
  case TemplateArgument::Null:
    return TemplateArgumentLoc();
  }

  llvm_unreachable("Invalid TemplateArgument Kind!");
}

UnsignedOrNone Sema::getFullyPackExpandedSize(TemplateArgument Arg) {
  assert(Arg.containsUnexpandedParameterPack());

  // If this is a substituted pack, grab that pack. If not, we don't know
  // the size yet.
  // FIXME: We could find a size in more cases by looking for a substituted
  // pack anywhere within this argument, but that's not necessary in the common
  // case for 'sizeof...(A)' handling.
  TemplateArgument Pack;
  switch (Arg.getKind()) {
  case TemplateArgument::Type:
    if (auto *Subst = Arg.getAsType()->getAs<SubstTemplateTypeParmPackType>())
      Pack = Subst->getArgumentPack();
    else
      return std::nullopt;
    break;

  case TemplateArgument::Expression:
    if (auto *Subst =
            dyn_cast<SubstNonTypeTemplateParmPackExpr>(Arg.getAsExpr()))
      Pack = Subst->getArgumentPack();
    else if (auto *Subst = dyn_cast<FunctionParmPackExpr>(Arg.getAsExpr()))  {
      for (ValueDecl *PD : *Subst)
        if (PD->isParameterPack())
          return std::nullopt;
      return Subst->getNumExpansions();
    } else
      return std::nullopt;
    break;

  case TemplateArgument::Template:
    if (SubstTemplateTemplateParmPackStorage *Subst =
            Arg.getAsTemplate().getAsSubstTemplateTemplateParmPack())
      Pack = Subst->getArgumentPack();
    else
      return std::nullopt;
    break;

  case TemplateArgument::Declaration:
  case TemplateArgument::NullPtr:
  case TemplateArgument::TemplateExpansion:
  case TemplateArgument::Integral:
  case TemplateArgument::StructuralValue:
  case TemplateArgument::Pack:
  case TemplateArgument::Null:
    return std::nullopt;
  }

  // Check that no argument in the pack is itself a pack expansion.
  for (TemplateArgument Elem : Pack.pack_elements()) {
    // There's no point recursing in this case; we would have already
    // expanded this pack expansion into the enclosing pack if we could.
    if (Elem.isPackExpansion())
      return std::nullopt;
    // Don't guess the size of unexpanded packs. The pack within a template
    // argument may have yet to be of a PackExpansion type before we see the
    // ellipsis in the annotation stage.
    //
    // This doesn't mean we would invalidate the optimization: Arg can be an
    // unexpanded pack regardless of Elem's dependence. For instance,
    // A TemplateArgument that contains either a SubstTemplateTypeParmPackType
    // or SubstNonTypeTemplateParmPackExpr is always considered Unexpanded, but
    // the underlying TemplateArgument thereof may not.
    if (Elem.containsUnexpandedParameterPack())
      return std::nullopt;
  }
  return Pack.pack_size();
}

static void CheckFoldOperand(Sema &S, Expr *E) {
  if (!E)
    return;

  E = E->IgnoreImpCasts();
  auto *OCE = dyn_cast<CXXOperatorCallExpr>(E);
  if ((OCE && OCE->isInfixBinaryOp()) || isa<BinaryOperator>(E) ||
      isa<AbstractConditionalOperator>(E)) {
    S.Diag(E->getExprLoc(), diag::err_fold_expression_bad_operand)
        << E->getSourceRange()
        << FixItHint::CreateInsertion(E->getBeginLoc(), "(")
        << FixItHint::CreateInsertion(E->getEndLoc(), ")");
  }
}

ExprResult Sema::ActOnCXXFoldExpr(Scope *S, SourceLocation LParenLoc, Expr *LHS,
                                  tok::TokenKind Operator,
                                  SourceLocation EllipsisLoc, Expr *RHS,
                                  SourceLocation RParenLoc) {
  // LHS and RHS must be cast-expressions. We allow an arbitrary expression
  // in the parser and reduce down to just cast-expressions here.
  CheckFoldOperand(*this, LHS);
  CheckFoldOperand(*this, RHS);

  // [expr.prim.fold]p3:
  //   In a binary fold, op1 and op2 shall be the same fold-operator, and
  //   either e1 shall contain an unexpanded parameter pack or e2 shall contain
  //   an unexpanded parameter pack, but not both.
  if (LHS && RHS &&
      LHS->containsUnexpandedParameterPack() ==
          RHS->containsUnexpandedParameterPack()) {
    return Diag(EllipsisLoc,
                LHS->containsUnexpandedParameterPack()
                    ? diag::err_fold_expression_packs_both_sides
                    : diag::err_pack_expansion_without_parameter_packs)
        << LHS->getSourceRange() << RHS->getSourceRange();
  }

  // [expr.prim.fold]p2:
  //   In a unary fold, the cast-expression shall contain an unexpanded
  //   parameter pack.
  if (!LHS || !RHS) {
    Expr *Pack = LHS ? LHS : RHS;
    assert(Pack && "fold expression with neither LHS nor RHS");
    if (!Pack->containsUnexpandedParameterPack()) {
      return Diag(EllipsisLoc, diag::err_pack_expansion_without_parameter_packs)
             << Pack->getSourceRange();
    }
  }

  BinaryOperatorKind Opc = ConvertTokenKindToBinaryOpcode(Operator);

  // Perform first-phase name lookup now.
  UnresolvedLookupExpr *ULE = nullptr;
  {
    UnresolvedSet<16> Functions;
    LookupBinOp(S, EllipsisLoc, Opc, Functions);
    if (!Functions.empty()) {
      DeclarationName OpName = Context.DeclarationNames.getCXXOperatorName(
          BinaryOperator::getOverloadedOperator(Opc));
      ExprResult Callee = CreateUnresolvedLookupExpr(
          /*NamingClass*/ nullptr, NestedNameSpecifierLoc(),
          DeclarationNameInfo(OpName, EllipsisLoc), Functions);
      if (Callee.isInvalid())
        return ExprError();
      ULE = cast<UnresolvedLookupExpr>(Callee.get());
    }
  }

  return BuildCXXFoldExpr(ULE, LParenLoc, LHS, Opc, EllipsisLoc, RHS, RParenLoc,
                          std::nullopt);
}

ExprResult Sema::BuildCXXFoldExpr(UnresolvedLookupExpr *Callee,
                                  SourceLocation LParenLoc, Expr *LHS,
                                  BinaryOperatorKind Operator,
                                  SourceLocation EllipsisLoc, Expr *RHS,
                                  SourceLocation RParenLoc,
                                  UnsignedOrNone NumExpansions) {
  return new (Context)
      CXXFoldExpr(Context.DependentTy, Callee, LParenLoc, LHS, Operator,
                  EllipsisLoc, RHS, RParenLoc, NumExpansions);
}

ExprResult Sema::BuildEmptyCXXFoldExpr(SourceLocation EllipsisLoc,
                                       BinaryOperatorKind Operator) {
  // [temp.variadic]p9:
  //   If N is zero for a unary fold-expression, the value of the expression is
  //       &&  ->  true
  //       ||  ->  false
  //       ,   ->  void()
  //   if the operator is not listed [above], the instantiation is ill-formed.
  //
  // Note that we need to use something like int() here, not merely 0, to
  // prevent the result from being a null pointer constant.
  QualType ScalarType;
  switch (Operator) {
  case BO_LOr:
    return ActOnCXXBoolLiteral(EllipsisLoc, tok::kw_false);
  case BO_LAnd:
    return ActOnCXXBoolLiteral(EllipsisLoc, tok::kw_true);
  case BO_Comma:
    ScalarType = Context.VoidTy;
    break;

  default:
    return Diag(EllipsisLoc, diag::err_fold_expression_empty)
        << BinaryOperator::getOpcodeStr(Operator);
  }

  return new (Context) CXXScalarValueInitExpr(
      ScalarType, Context.getTrivialTypeSourceInfo(ScalarType, EllipsisLoc),
      EllipsisLoc);
}<|MERGE_RESOLUTION|>--- conflicted
+++ resolved
@@ -308,7 +308,6 @@
         return true;
 
       return DynamicRecursiveASTVisitor::TraverseLambdaCapture(Lambda, C, Init);
-<<<<<<< HEAD
     }
 
 #ifndef NDEBUG
@@ -329,28 +328,6 @@
       return true;
     }
 
-=======
-    }
-
-#ifndef NDEBUG
-    bool TraverseFunctionParmPackExpr(FunctionParmPackExpr *) override {
-      ContainsIntermediatePacks = true;
-      return true;
-    }
-
-    bool TraverseSubstNonTypeTemplateParmPackExpr(
-        SubstNonTypeTemplateParmPackExpr *) override {
-      ContainsIntermediatePacks = true;
-      return true;
-    }
-
-    bool VisitSubstTemplateTypeParmPackType(
-        SubstTemplateTypeParmPackType *) override {
-      ContainsIntermediatePacks = true;
-      return true;
-    }
-
->>>>>>> 4084ffcf
     bool VisitSubstTemplateTypeParmPackTypeLoc(
         SubstTemplateTypeParmPackTypeLoc) override {
       ContainsIntermediatePacks = true;
