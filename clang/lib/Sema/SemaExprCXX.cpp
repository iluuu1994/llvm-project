//===--- SemaExprCXX.cpp - Semantic Analysis for Expressions --------------===//
//
// Part of the LLVM Project, under the Apache License v2.0 with LLVM Exceptions.
// See https://llvm.org/LICENSE.txt for license information.
// SPDX-License-Identifier: Apache-2.0 WITH LLVM-exception
//
//===----------------------------------------------------------------------===//
///
/// \file
/// Implements semantic analysis for C++ expressions.
///
//===----------------------------------------------------------------------===//

#include "TreeTransform.h"
#include "TypeLocBuilder.h"
#include "clang/AST/ASTContext.h"
#include "clang/AST/ASTLambda.h"
#include "clang/AST/CXXInheritance.h"
#include "clang/AST/CharUnits.h"
#include "clang/AST/DeclCXX.h"
#include "clang/AST/DeclObjC.h"
#include "clang/AST/DynamicRecursiveASTVisitor.h"
#include "clang/AST/ExprCXX.h"
#include "clang/AST/ExprConcepts.h"
#include "clang/AST/ExprObjC.h"
#include "clang/AST/Type.h"
#include "clang/AST/TypeLoc.h"
#include "clang/Basic/AlignedAllocation.h"
#include "clang/Basic/DiagnosticSema.h"
#include "clang/Basic/PartialDiagnostic.h"
#include "clang/Basic/TargetInfo.h"
#include "clang/Basic/TokenKinds.h"
#include "clang/Lex/Preprocessor.h"
#include "clang/Sema/DeclSpec.h"
#include "clang/Sema/EnterExpressionEvaluationContext.h"
#include "clang/Sema/Initialization.h"
#include "clang/Sema/Lookup.h"
#include "clang/Sema/ParsedTemplate.h"
#include "clang/Sema/Scope.h"
#include "clang/Sema/ScopeInfo.h"
#include "clang/Sema/SemaCUDA.h"
#include "clang/Sema/SemaHLSL.h"
#include "clang/Sema/SemaInternal.h"
#include "clang/Sema/SemaLambda.h"
#include "clang/Sema/SemaObjC.h"
#include "clang/Sema/SemaPPC.h"
#include "clang/Sema/Template.h"
#include "clang/Sema/TemplateDeduction.h"
#include "llvm/ADT/APInt.h"
#include "llvm/ADT/STLExtras.h"
#include "llvm/ADT/StringExtras.h"
#include "llvm/Support/ErrorHandling.h"
#include "llvm/Support/TypeSize.h"
#include <optional>
using namespace clang;
using namespace sema;

ParsedType Sema::getInheritingConstructorName(CXXScopeSpec &SS,
                                              SourceLocation NameLoc,
                                              const IdentifierInfo &Name) {
  NestedNameSpecifier *NNS = SS.getScopeRep();
  if ([[maybe_unused]] const IdentifierInfo *II = NNS->getAsIdentifier())
    assert(II == &Name && "not a constructor name");

  QualType Type(NNS->translateToType(Context), 0);
  // This reference to the type is located entirely at the location of the
  // final identifier in the qualified-id.
  return CreateParsedType(Type,
                          Context.getTrivialTypeSourceInfo(Type, NameLoc));
}

ParsedType Sema::getConstructorName(const IdentifierInfo &II,
                                    SourceLocation NameLoc, Scope *S,
                                    CXXScopeSpec &SS, bool EnteringContext) {
  CXXRecordDecl *CurClass = getCurrentClass(S, &SS);
  assert(CurClass && &II == CurClass->getIdentifier() &&
         "not a constructor name");

  // When naming a constructor as a member of a dependent context (eg, in a
  // friend declaration or an inherited constructor declaration), form an
  // unresolved "typename" type.
  if (CurClass->isDependentContext() && !EnteringContext && SS.getScopeRep()) {
    QualType T = Context.getDependentNameType(ElaboratedTypeKeyword::None,
                                              SS.getScopeRep(), &II);
    return ParsedType::make(T);
  }

  if (SS.isNotEmpty() && RequireCompleteDeclContext(SS, CurClass))
    return ParsedType();

  // Find the injected-class-name declaration. Note that we make no attempt to
  // diagnose cases where the injected-class-name is shadowed: the only
  // declaration that can validly shadow the injected-class-name is a
  // non-static data member, and if the class contains both a non-static data
  // member and a constructor then it is ill-formed (we check that in
  // CheckCompletedCXXClass).
  CXXRecordDecl *InjectedClassName = nullptr;
  for (NamedDecl *ND : CurClass->lookup(&II)) {
    auto *RD = dyn_cast<CXXRecordDecl>(ND);
    if (RD && RD->isInjectedClassName()) {
      InjectedClassName = RD;
      break;
    }
  }
  if (!InjectedClassName) {
    if (!CurClass->isInvalidDecl()) {
      // FIXME: RequireCompleteDeclContext doesn't check dependent contexts
      // properly. Work around it here for now.
      Diag(SS.getLastQualifierNameLoc(),
           diag::err_incomplete_nested_name_spec) << CurClass << SS.getRange();
    }
    return ParsedType();
  }

  QualType T = Context.getTypeDeclType(InjectedClassName);
  DiagnoseUseOfDecl(InjectedClassName, NameLoc);
  MarkAnyDeclReferenced(NameLoc, InjectedClassName, /*OdrUse=*/false);

  return ParsedType::make(T);
}

ParsedType Sema::getDestructorName(const IdentifierInfo &II,
                                   SourceLocation NameLoc, Scope *S,
                                   CXXScopeSpec &SS, ParsedType ObjectTypePtr,
                                   bool EnteringContext) {
  // Determine where to perform name lookup.

  // FIXME: This area of the standard is very messy, and the current
  // wording is rather unclear about which scopes we search for the
  // destructor name; see core issues 399 and 555. Issue 399 in
  // particular shows where the current description of destructor name
  // lookup is completely out of line with existing practice, e.g.,
  // this appears to be ill-formed:
  //
  //   namespace N {
  //     template <typename T> struct S {
  //       ~S();
  //     };
  //   }
  //
  //   void f(N::S<int>* s) {
  //     s->N::S<int>::~S();
  //   }
  //
  // See also PR6358 and PR6359.
  //
  // For now, we accept all the cases in which the name given could plausibly
  // be interpreted as a correct destructor name, issuing off-by-default
  // extension diagnostics on the cases that don't strictly conform to the
  // C++20 rules. This basically means we always consider looking in the
  // nested-name-specifier prefix, the complete nested-name-specifier, and
  // the scope, and accept if we find the expected type in any of the three
  // places.

  if (SS.isInvalid())
    return nullptr;

  // Whether we've failed with a diagnostic already.
  bool Failed = false;

  llvm::SmallVector<NamedDecl*, 8> FoundDecls;
  llvm::SmallPtrSet<CanonicalDeclPtr<Decl>, 8> FoundDeclSet;

  // If we have an object type, it's because we are in a
  // pseudo-destructor-expression or a member access expression, and
  // we know what type we're looking for.
  QualType SearchType =
      ObjectTypePtr ? GetTypeFromParser(ObjectTypePtr) : QualType();

  auto CheckLookupResult = [&](LookupResult &Found) -> ParsedType {
    auto IsAcceptableResult = [&](NamedDecl *D) -> bool {
      auto *Type = dyn_cast<TypeDecl>(D->getUnderlyingDecl());
      if (!Type)
        return false;

      if (SearchType.isNull() || SearchType->isDependentType())
        return true;

      QualType T = Context.getTypeDeclType(Type);
      return Context.hasSameUnqualifiedType(T, SearchType);
    };

    unsigned NumAcceptableResults = 0;
    for (NamedDecl *D : Found) {
      if (IsAcceptableResult(D))
        ++NumAcceptableResults;

      // Don't list a class twice in the lookup failure diagnostic if it's
      // found by both its injected-class-name and by the name in the enclosing
      // scope.
      if (auto *RD = dyn_cast<CXXRecordDecl>(D))
        if (RD->isInjectedClassName())
          D = cast<NamedDecl>(RD->getParent());

      if (FoundDeclSet.insert(D).second)
        FoundDecls.push_back(D);
    }

    // As an extension, attempt to "fix" an ambiguity by erasing all non-type
    // results, and all non-matching results if we have a search type. It's not
    // clear what the right behavior is if destructor lookup hits an ambiguity,
    // but other compilers do generally accept at least some kinds of
    // ambiguity.
    if (Found.isAmbiguous() && NumAcceptableResults == 1) {
      Diag(NameLoc, diag::ext_dtor_name_ambiguous);
      LookupResult::Filter F = Found.makeFilter();
      while (F.hasNext()) {
        NamedDecl *D = F.next();
        if (auto *TD = dyn_cast<TypeDecl>(D->getUnderlyingDecl()))
          Diag(D->getLocation(), diag::note_destructor_type_here)
              << Context.getTypeDeclType(TD);
        else
          Diag(D->getLocation(), diag::note_destructor_nontype_here);

        if (!IsAcceptableResult(D))
          F.erase();
      }
      F.done();
    }

    if (Found.isAmbiguous())
      Failed = true;

    if (TypeDecl *Type = Found.getAsSingle<TypeDecl>()) {
      if (IsAcceptableResult(Type)) {
        QualType T = Context.getTypeDeclType(Type);
        MarkAnyDeclReferenced(Type->getLocation(), Type, /*OdrUse=*/false);
        return CreateParsedType(
            Context.getElaboratedType(ElaboratedTypeKeyword::None, nullptr, T),
            Context.getTrivialTypeSourceInfo(T, NameLoc));
      }
    }

    return nullptr;
  };

  bool IsDependent = false;

  auto LookupInObjectType = [&]() -> ParsedType {
    if (Failed || SearchType.isNull())
      return nullptr;

    IsDependent |= SearchType->isDependentType();

    LookupResult Found(*this, &II, NameLoc, LookupDestructorName);
    DeclContext *LookupCtx = computeDeclContext(SearchType);
    if (!LookupCtx)
      return nullptr;
    LookupQualifiedName(Found, LookupCtx);
    return CheckLookupResult(Found);
  };

  auto LookupInNestedNameSpec = [&](CXXScopeSpec &LookupSS) -> ParsedType {
    if (Failed)
      return nullptr;

    IsDependent |= isDependentScopeSpecifier(LookupSS);
    DeclContext *LookupCtx = computeDeclContext(LookupSS, EnteringContext);
    if (!LookupCtx)
      return nullptr;

    LookupResult Found(*this, &II, NameLoc, LookupDestructorName);
    if (RequireCompleteDeclContext(LookupSS, LookupCtx)) {
      Failed = true;
      return nullptr;
    }
    LookupQualifiedName(Found, LookupCtx);
    return CheckLookupResult(Found);
  };

  auto LookupInScope = [&]() -> ParsedType {
    if (Failed || !S)
      return nullptr;

    LookupResult Found(*this, &II, NameLoc, LookupDestructorName);
    LookupName(Found, S);
    return CheckLookupResult(Found);
  };

  // C++2a [basic.lookup.qual]p6:
  //   In a qualified-id of the form
  //
  //     nested-name-specifier[opt] type-name :: ~ type-name
  //
  //   the second type-name is looked up in the same scope as the first.
  //
  // We interpret this as meaning that if you do a dual-scope lookup for the
  // first name, you also do a dual-scope lookup for the second name, per
  // C++ [basic.lookup.classref]p4:
  //
  //   If the id-expression in a class member access is a qualified-id of the
  //   form
  //
  //     class-name-or-namespace-name :: ...
  //
  //   the class-name-or-namespace-name following the . or -> is first looked
  //   up in the class of the object expression and the name, if found, is used.
  //   Otherwise, it is looked up in the context of the entire
  //   postfix-expression.
  //
  // This looks in the same scopes as for an unqualified destructor name:
  //
  // C++ [basic.lookup.classref]p3:
  //   If the unqualified-id is ~ type-name, the type-name is looked up
  //   in the context of the entire postfix-expression. If the type T
  //   of the object expression is of a class type C, the type-name is
  //   also looked up in the scope of class C. At least one of the
  //   lookups shall find a name that refers to cv T.
  //
  // FIXME: The intent is unclear here. Should type-name::~type-name look in
  // the scope anyway if it finds a non-matching name declared in the class?
  // If both lookups succeed and find a dependent result, which result should
  // we retain? (Same question for p->~type-name().)

  if (NestedNameSpecifier *Prefix =
      SS.isSet() ? SS.getScopeRep()->getPrefix() : nullptr) {
    // This is
    //
    //   nested-name-specifier type-name :: ~ type-name
    //
    // Look for the second type-name in the nested-name-specifier.
    CXXScopeSpec PrefixSS;
    PrefixSS.Adopt(NestedNameSpecifierLoc(Prefix, SS.location_data()));
    if (ParsedType T = LookupInNestedNameSpec(PrefixSS))
      return T;
  } else {
    // This is one of
    //
    //   type-name :: ~ type-name
    //   ~ type-name
    //
    // Look in the scope and (if any) the object type.
    if (ParsedType T = LookupInScope())
      return T;
    if (ParsedType T = LookupInObjectType())
      return T;
  }

  if (Failed)
    return nullptr;

  if (IsDependent) {
    // We didn't find our type, but that's OK: it's dependent anyway.

    // FIXME: What if we have no nested-name-specifier?
    TypeSourceInfo *TSI = nullptr;
    QualType T =
        CheckTypenameType(ElaboratedTypeKeyword::None, SourceLocation(),
                          SS.getWithLocInContext(Context), II, NameLoc, &TSI,
                          /*DeducedTSTContext=*/true);
    return CreateParsedType(T, TSI);
  }

  // The remaining cases are all non-standard extensions imitating the behavior
  // of various other compilers.
  unsigned NumNonExtensionDecls = FoundDecls.size();

  if (SS.isSet()) {
    // For compatibility with older broken C++ rules and existing code,
    //
    //   nested-name-specifier :: ~ type-name
    //
    // also looks for type-name within the nested-name-specifier.
    if (ParsedType T = LookupInNestedNameSpec(SS)) {
      Diag(SS.getEndLoc(), diag::ext_dtor_named_in_wrong_scope)
          << SS.getRange()
          << FixItHint::CreateInsertion(SS.getEndLoc(),
                                        ("::" + II.getName()).str());
      return T;
    }

    // For compatibility with other compilers and older versions of Clang,
    //
    //   nested-name-specifier type-name :: ~ type-name
    //
    // also looks for type-name in the scope. Unfortunately, we can't
    // reasonably apply this fallback for dependent nested-name-specifiers.
    if (SS.isValid() && SS.getScopeRep()->getPrefix()) {
      if (ParsedType T = LookupInScope()) {
        Diag(SS.getEndLoc(), diag::ext_qualified_dtor_named_in_lexical_scope)
            << FixItHint::CreateRemoval(SS.getRange());
        Diag(FoundDecls.back()->getLocation(), diag::note_destructor_type_here)
            << GetTypeFromParser(T);
        return T;
      }
    }
  }

  // We didn't find anything matching; tell the user what we did find (if
  // anything).

  // Don't tell the user about declarations we shouldn't have found.
  FoundDecls.resize(NumNonExtensionDecls);

  // List types before non-types.
  llvm::stable_sort(FoundDecls, [](NamedDecl *A, NamedDecl *B) {
    return isa<TypeDecl>(A->getUnderlyingDecl()) >
           isa<TypeDecl>(B->getUnderlyingDecl());
  });

  // Suggest a fixit to properly name the destroyed type.
  auto MakeFixItHint = [&]{
    const CXXRecordDecl *Destroyed = nullptr;
    // FIXME: If we have a scope specifier, suggest its last component?
    if (!SearchType.isNull())
      Destroyed = SearchType->getAsCXXRecordDecl();
    else if (S)
      Destroyed = dyn_cast_or_null<CXXRecordDecl>(S->getEntity());
    if (Destroyed)
      return FixItHint::CreateReplacement(SourceRange(NameLoc),
                                          Destroyed->getNameAsString());
    return FixItHint();
  };

  if (FoundDecls.empty()) {
    // FIXME: Attempt typo-correction?
    Diag(NameLoc, diag::err_undeclared_destructor_name)
      << &II << MakeFixItHint();
  } else if (!SearchType.isNull() && FoundDecls.size() == 1) {
    if (auto *TD = dyn_cast<TypeDecl>(FoundDecls[0]->getUnderlyingDecl())) {
      assert(!SearchType.isNull() &&
             "should only reject a type result if we have a search type");
      QualType T = Context.getTypeDeclType(TD);
      Diag(NameLoc, diag::err_destructor_expr_type_mismatch)
          << T << SearchType << MakeFixItHint();
    } else {
      Diag(NameLoc, diag::err_destructor_expr_nontype)
          << &II << MakeFixItHint();
    }
  } else {
    Diag(NameLoc, SearchType.isNull() ? diag::err_destructor_name_nontype
                                      : diag::err_destructor_expr_mismatch)
        << &II << SearchType << MakeFixItHint();
  }

  for (NamedDecl *FoundD : FoundDecls) {
    if (auto *TD = dyn_cast<TypeDecl>(FoundD->getUnderlyingDecl()))
      Diag(FoundD->getLocation(), diag::note_destructor_type_here)
          << Context.getTypeDeclType(TD);
    else
      Diag(FoundD->getLocation(), diag::note_destructor_nontype_here)
          << FoundD;
  }

  return nullptr;
}

ParsedType Sema::getDestructorTypeForDecltype(const DeclSpec &DS,
                                              ParsedType ObjectType) {
  if (DS.getTypeSpecType() == DeclSpec::TST_error)
    return nullptr;

  if (DS.getTypeSpecType() == DeclSpec::TST_decltype_auto) {
    Diag(DS.getTypeSpecTypeLoc(), diag::err_decltype_auto_invalid);
    return nullptr;
  }

  assert(DS.getTypeSpecType() == DeclSpec::TST_decltype &&
         "unexpected type in getDestructorType");
  QualType T = BuildDecltypeType(DS.getRepAsExpr());

  // If we know the type of the object, check that the correct destructor
  // type was named now; we can give better diagnostics this way.
  QualType SearchType = GetTypeFromParser(ObjectType);
  if (!SearchType.isNull() && !SearchType->isDependentType() &&
      !Context.hasSameUnqualifiedType(T, SearchType)) {
    Diag(DS.getTypeSpecTypeLoc(), diag::err_destructor_expr_type_mismatch)
      << T << SearchType;
    return nullptr;
  }

  return ParsedType::make(T);
}

bool Sema::checkLiteralOperatorId(const CXXScopeSpec &SS,
                                  const UnqualifiedId &Name, bool IsUDSuffix) {
  assert(Name.getKind() == UnqualifiedIdKind::IK_LiteralOperatorId);
  if (!IsUDSuffix) {
    // [over.literal] p8
    //
    // double operator""_Bq(long double);  // OK: not a reserved identifier
    // double operator"" _Bq(long double); // ill-formed, no diagnostic required
    const IdentifierInfo *II = Name.Identifier;
    ReservedIdentifierStatus Status = II->isReserved(PP.getLangOpts());
    SourceLocation Loc = Name.getEndLoc();

    auto Hint = FixItHint::CreateReplacement(
        Name.getSourceRange(),
        (StringRef("operator\"\"") + II->getName()).str());

    // Only emit this diagnostic if we start with an underscore, else the
    // diagnostic for C++11 requiring a space between the quotes and the
    // identifier conflicts with this and gets confusing. The diagnostic stating
    // this is a reserved name should force the underscore, which gets this
    // back.
    if (II->isReservedLiteralSuffixId() !=
        ReservedLiteralSuffixIdStatus::NotStartsWithUnderscore)
      Diag(Loc, diag::warn_deprecated_literal_operator_id) << II << Hint;

    if (isReservedInAllContexts(Status))
      Diag(Loc, diag::warn_reserved_extern_symbol)
          << II << static_cast<int>(Status) << Hint;
  }

  if (!SS.isValid())
    return false;

  switch (SS.getScopeRep()->getKind()) {
  case NestedNameSpecifier::Identifier:
  case NestedNameSpecifier::TypeSpec:
    // Per C++11 [over.literal]p2, literal operators can only be declared at
    // namespace scope. Therefore, this unqualified-id cannot name anything.
    // Reject it early, because we have no AST representation for this in the
    // case where the scope is dependent.
    Diag(Name.getBeginLoc(), diag::err_literal_operator_id_outside_namespace)
        << SS.getScopeRep();
    return true;

  case NestedNameSpecifier::Global:
  case NestedNameSpecifier::Super:
  case NestedNameSpecifier::Namespace:
  case NestedNameSpecifier::NamespaceAlias:
    return false;
  }

  llvm_unreachable("unknown nested name specifier kind");
}

ExprResult Sema::BuildCXXTypeId(QualType TypeInfoType,
                                SourceLocation TypeidLoc,
                                TypeSourceInfo *Operand,
                                SourceLocation RParenLoc) {
  // C++ [expr.typeid]p4:
  //   The top-level cv-qualifiers of the lvalue expression or the type-id
  //   that is the operand of typeid are always ignored.
  //   If the type of the type-id is a class type or a reference to a class
  //   type, the class shall be completely-defined.
  Qualifiers Quals;
  QualType T
    = Context.getUnqualifiedArrayType(Operand->getType().getNonReferenceType(),
                                      Quals);
  if (T->getAs<RecordType>() &&
      RequireCompleteType(TypeidLoc, T, diag::err_incomplete_typeid))
    return ExprError();

  if (T->isVariablyModifiedType())
    return ExprError(Diag(TypeidLoc, diag::err_variably_modified_typeid) << T);

  if (CheckQualifiedFunctionForTypeId(T, TypeidLoc))
    return ExprError();

  return new (Context) CXXTypeidExpr(TypeInfoType.withConst(), Operand,
                                     SourceRange(TypeidLoc, RParenLoc));
}

ExprResult Sema::BuildCXXTypeId(QualType TypeInfoType,
                                SourceLocation TypeidLoc,
                                Expr *E,
                                SourceLocation RParenLoc) {
  bool WasEvaluated = false;
  if (E && !E->isTypeDependent()) {
    if (E->hasPlaceholderType()) {
      ExprResult result = CheckPlaceholderExpr(E);
      if (result.isInvalid()) return ExprError();
      E = result.get();
    }

    QualType T = E->getType();
    if (const RecordType *RecordT = T->getAs<RecordType>()) {
      CXXRecordDecl *RecordD = cast<CXXRecordDecl>(RecordT->getDecl());
      // C++ [expr.typeid]p3:
      //   [...] If the type of the expression is a class type, the class
      //   shall be completely-defined.
      if (RequireCompleteType(TypeidLoc, T, diag::err_incomplete_typeid))
        return ExprError();

      // C++ [expr.typeid]p3:
      //   When typeid is applied to an expression other than an glvalue of a
      //   polymorphic class type [...] [the] expression is an unevaluated
      //   operand. [...]
      if (RecordD->isPolymorphic() && E->isGLValue()) {
        if (isUnevaluatedContext()) {
          // The operand was processed in unevaluated context, switch the
          // context and recheck the subexpression.
          ExprResult Result = TransformToPotentiallyEvaluated(E);
          if (Result.isInvalid())
            return ExprError();
          E = Result.get();
        }

        // We require a vtable to query the type at run time.
        MarkVTableUsed(TypeidLoc, RecordD);
        WasEvaluated = true;
      }
    }

    ExprResult Result = CheckUnevaluatedOperand(E);
    if (Result.isInvalid())
      return ExprError();
    E = Result.get();

    // C++ [expr.typeid]p4:
    //   [...] If the type of the type-id is a reference to a possibly
    //   cv-qualified type, the result of the typeid expression refers to a
    //   std::type_info object representing the cv-unqualified referenced
    //   type.
    Qualifiers Quals;
    QualType UnqualT = Context.getUnqualifiedArrayType(T, Quals);
    if (!Context.hasSameType(T, UnqualT)) {
      T = UnqualT;
      E = ImpCastExprToType(E, UnqualT, CK_NoOp, E->getValueKind()).get();
    }
  }

  if (E->getType()->isVariablyModifiedType())
    return ExprError(Diag(TypeidLoc, diag::err_variably_modified_typeid)
                     << E->getType());
  else if (!inTemplateInstantiation() &&
           E->HasSideEffects(Context, WasEvaluated)) {
    // The expression operand for typeid is in an unevaluated expression
    // context, so side effects could result in unintended consequences.
    Diag(E->getExprLoc(), WasEvaluated
                              ? diag::warn_side_effects_typeid
                              : diag::warn_side_effects_unevaluated_context);
  }

  return new (Context) CXXTypeidExpr(TypeInfoType.withConst(), E,
                                     SourceRange(TypeidLoc, RParenLoc));
}

/// ActOnCXXTypeidOfType - Parse typeid( type-id ) or typeid (expression);
ExprResult
Sema::ActOnCXXTypeid(SourceLocation OpLoc, SourceLocation LParenLoc,
                     bool isType, void *TyOrExpr, SourceLocation RParenLoc) {
  // typeid is not supported in OpenCL.
  if (getLangOpts().OpenCLCPlusPlus) {
    return ExprError(Diag(OpLoc, diag::err_openclcxx_not_supported)
                     << "typeid");
  }

  // Find the std::type_info type.
  if (!getStdNamespace())
    return ExprError(Diag(OpLoc, diag::err_need_header_before_typeid));

  if (!CXXTypeInfoDecl) {
    IdentifierInfo *TypeInfoII = &PP.getIdentifierTable().get("type_info");
    LookupResult R(*this, TypeInfoII, SourceLocation(), LookupTagName);
    LookupQualifiedName(R, getStdNamespace());
    CXXTypeInfoDecl = R.getAsSingle<RecordDecl>();
    // Microsoft's typeinfo doesn't have type_info in std but in the global
    // namespace if _HAS_EXCEPTIONS is defined to 0. See PR13153.
    if (!CXXTypeInfoDecl && LangOpts.MSVCCompat) {
      LookupQualifiedName(R, Context.getTranslationUnitDecl());
      CXXTypeInfoDecl = R.getAsSingle<RecordDecl>();
    }
    if (!CXXTypeInfoDecl)
      return ExprError(Diag(OpLoc, diag::err_need_header_before_typeid));
  }

  if (!getLangOpts().RTTI) {
    return ExprError(Diag(OpLoc, diag::err_no_typeid_with_fno_rtti));
  }

  QualType TypeInfoType = Context.getTypeDeclType(CXXTypeInfoDecl);

  if (isType) {
    // The operand is a type; handle it as such.
    TypeSourceInfo *TInfo = nullptr;
    QualType T = GetTypeFromParser(ParsedType::getFromOpaquePtr(TyOrExpr),
                                   &TInfo);
    if (T.isNull())
      return ExprError();

    if (!TInfo)
      TInfo = Context.getTrivialTypeSourceInfo(T, OpLoc);

    return BuildCXXTypeId(TypeInfoType, OpLoc, TInfo, RParenLoc);
  }

  // The operand is an expression.
  ExprResult Result =
      BuildCXXTypeId(TypeInfoType, OpLoc, (Expr *)TyOrExpr, RParenLoc);

  if (!getLangOpts().RTTIData && !Result.isInvalid())
    if (auto *CTE = dyn_cast<CXXTypeidExpr>(Result.get()))
      if (CTE->isPotentiallyEvaluated() && !CTE->isMostDerived(Context))
        Diag(OpLoc, diag::warn_no_typeid_with_rtti_disabled)
            << (getDiagnostics().getDiagnosticOptions().getFormat() ==
                DiagnosticOptions::MSVC);
  return Result;
}

/// Grabs __declspec(uuid()) off a type, or returns 0 if we cannot resolve to
/// a single GUID.
static void
getUuidAttrOfType(Sema &SemaRef, QualType QT,
                  llvm::SmallSetVector<const UuidAttr *, 1> &UuidAttrs) {
  // Optionally remove one level of pointer, reference or array indirection.
  const Type *Ty = QT.getTypePtr();
  if (QT->isPointerOrReferenceType())
    Ty = QT->getPointeeType().getTypePtr();
  else if (QT->isArrayType())
    Ty = Ty->getBaseElementTypeUnsafe();

  const auto *TD = Ty->getAsTagDecl();
  if (!TD)
    return;

  if (const auto *Uuid = TD->getMostRecentDecl()->getAttr<UuidAttr>()) {
    UuidAttrs.insert(Uuid);
    return;
  }

  // __uuidof can grab UUIDs from template arguments.
  if (const auto *CTSD = dyn_cast<ClassTemplateSpecializationDecl>(TD)) {
    const TemplateArgumentList &TAL = CTSD->getTemplateArgs();
    for (const TemplateArgument &TA : TAL.asArray()) {
      const UuidAttr *UuidForTA = nullptr;
      if (TA.getKind() == TemplateArgument::Type)
        getUuidAttrOfType(SemaRef, TA.getAsType(), UuidAttrs);
      else if (TA.getKind() == TemplateArgument::Declaration)
        getUuidAttrOfType(SemaRef, TA.getAsDecl()->getType(), UuidAttrs);

      if (UuidForTA)
        UuidAttrs.insert(UuidForTA);
    }
  }
}

ExprResult Sema::BuildCXXUuidof(QualType Type,
                                SourceLocation TypeidLoc,
                                TypeSourceInfo *Operand,
                                SourceLocation RParenLoc) {
  MSGuidDecl *Guid = nullptr;
  if (!Operand->getType()->isDependentType()) {
    llvm::SmallSetVector<const UuidAttr *, 1> UuidAttrs;
    getUuidAttrOfType(*this, Operand->getType(), UuidAttrs);
    if (UuidAttrs.empty())
      return ExprError(Diag(TypeidLoc, diag::err_uuidof_without_guid));
    if (UuidAttrs.size() > 1)
      return ExprError(Diag(TypeidLoc, diag::err_uuidof_with_multiple_guids));
    Guid = UuidAttrs.back()->getGuidDecl();
  }

  return new (Context)
      CXXUuidofExpr(Type, Operand, Guid, SourceRange(TypeidLoc, RParenLoc));
}

ExprResult Sema::BuildCXXUuidof(QualType Type, SourceLocation TypeidLoc,
                                Expr *E, SourceLocation RParenLoc) {
  MSGuidDecl *Guid = nullptr;
  if (!E->getType()->isDependentType()) {
    if (E->isNullPointerConstant(Context, Expr::NPC_ValueDependentIsNull)) {
      // A null pointer results in {00000000-0000-0000-0000-000000000000}.
      Guid = Context.getMSGuidDecl(MSGuidDecl::Parts{});
    } else {
      llvm::SmallSetVector<const UuidAttr *, 1> UuidAttrs;
      getUuidAttrOfType(*this, E->getType(), UuidAttrs);
      if (UuidAttrs.empty())
        return ExprError(Diag(TypeidLoc, diag::err_uuidof_without_guid));
      if (UuidAttrs.size() > 1)
        return ExprError(Diag(TypeidLoc, diag::err_uuidof_with_multiple_guids));
      Guid = UuidAttrs.back()->getGuidDecl();
    }
  }

  return new (Context)
      CXXUuidofExpr(Type, E, Guid, SourceRange(TypeidLoc, RParenLoc));
}

/// ActOnCXXUuidof - Parse __uuidof( type-id ) or __uuidof (expression);
ExprResult
Sema::ActOnCXXUuidof(SourceLocation OpLoc, SourceLocation LParenLoc,
                     bool isType, void *TyOrExpr, SourceLocation RParenLoc) {
  QualType GuidType = Context.getMSGuidType();
  GuidType.addConst();

  if (isType) {
    // The operand is a type; handle it as such.
    TypeSourceInfo *TInfo = nullptr;
    QualType T = GetTypeFromParser(ParsedType::getFromOpaquePtr(TyOrExpr),
                                   &TInfo);
    if (T.isNull())
      return ExprError();

    if (!TInfo)
      TInfo = Context.getTrivialTypeSourceInfo(T, OpLoc);

    return BuildCXXUuidof(GuidType, OpLoc, TInfo, RParenLoc);
  }

  // The operand is an expression.
  return BuildCXXUuidof(GuidType, OpLoc, (Expr*)TyOrExpr, RParenLoc);
}

ExprResult
Sema::ActOnCXXBoolLiteral(SourceLocation OpLoc, tok::TokenKind Kind) {
  assert((Kind == tok::kw_true || Kind == tok::kw_false) &&
         "Unknown C++ Boolean value!");
  return new (Context)
      CXXBoolLiteralExpr(Kind == tok::kw_true, Context.BoolTy, OpLoc);
}

ExprResult
Sema::ActOnCXXNullPtrLiteral(SourceLocation Loc) {
  return new (Context) CXXNullPtrLiteralExpr(Context.NullPtrTy, Loc);
}

ExprResult
Sema::ActOnCXXThrow(Scope *S, SourceLocation OpLoc, Expr *Ex) {
  bool IsThrownVarInScope = false;
  if (Ex) {
    // C++0x [class.copymove]p31:
    //   When certain criteria are met, an implementation is allowed to omit the
    //   copy/move construction of a class object [...]
    //
    //     - in a throw-expression, when the operand is the name of a
    //       non-volatile automatic object (other than a function or catch-
    //       clause parameter) whose scope does not extend beyond the end of the
    //       innermost enclosing try-block (if there is one), the copy/move
    //       operation from the operand to the exception object (15.1) can be
    //       omitted by constructing the automatic object directly into the
    //       exception object
    if (const auto *DRE = dyn_cast<DeclRefExpr>(Ex->IgnoreParens()))
      if (const auto *Var = dyn_cast<VarDecl>(DRE->getDecl());
          Var && Var->hasLocalStorage() &&
          !Var->getType().isVolatileQualified()) {
        for (; S; S = S->getParent()) {
          if (S->isDeclScope(Var)) {
            IsThrownVarInScope = true;
            break;
          }

          // FIXME: Many of the scope checks here seem incorrect.
          if (S->getFlags() &
              (Scope::FnScope | Scope::ClassScope | Scope::BlockScope |
               Scope::ObjCMethodScope | Scope::TryScope))
            break;
        }
      }
  }

  return BuildCXXThrow(OpLoc, Ex, IsThrownVarInScope);
}

ExprResult Sema::BuildCXXThrow(SourceLocation OpLoc, Expr *Ex,
                               bool IsThrownVarInScope) {
  const llvm::Triple &T = Context.getTargetInfo().getTriple();
  const bool IsOpenMPGPUTarget =
      getLangOpts().OpenMPIsTargetDevice && (T.isNVPTX() || T.isAMDGCN());
  // Don't report an error if 'throw' is used in system headers or in an OpenMP
  // target region compiled for a GPU architecture.
  if (!IsOpenMPGPUTarget && !getLangOpts().CXXExceptions &&
      !getSourceManager().isInSystemHeader(OpLoc) && !getLangOpts().CUDA) {
    // Delay error emission for the OpenMP device code.
    targetDiag(OpLoc, diag::err_exceptions_disabled) << "throw";
  }

  // In OpenMP target regions, we replace 'throw' with a trap on GPU targets.
  if (IsOpenMPGPUTarget)
    targetDiag(OpLoc, diag::warn_throw_not_valid_on_target) << T.str();

  // Exceptions aren't allowed in CUDA device code.
  if (getLangOpts().CUDA)
    CUDA().DiagIfDeviceCode(OpLoc, diag::err_cuda_device_exceptions)
        << "throw" << CUDA().CurrentTarget();

  if (getCurScope() && getCurScope()->isOpenMPSimdDirectiveScope())
    Diag(OpLoc, diag::err_omp_simd_region_cannot_use_stmt) << "throw";

  // Exceptions that escape a compute construct are ill-formed.
  if (getLangOpts().OpenACC && getCurScope() &&
      getCurScope()->isInOpenACCComputeConstructScope(Scope::TryScope))
    Diag(OpLoc, diag::err_acc_branch_in_out_compute_construct)
        << /*throw*/ 2 << /*out of*/ 0;

  if (Ex && !Ex->isTypeDependent()) {
    // Initialize the exception result.  This implicitly weeds out
    // abstract types or types with inaccessible copy constructors.

    // C++0x [class.copymove]p31:
    //   When certain criteria are met, an implementation is allowed to omit the
    //   copy/move construction of a class object [...]
    //
    //     - in a throw-expression, when the operand is the name of a
    //       non-volatile automatic object (other than a function or
    //       catch-clause
    //       parameter) whose scope does not extend beyond the end of the
    //       innermost enclosing try-block (if there is one), the copy/move
    //       operation from the operand to the exception object (15.1) can be
    //       omitted by constructing the automatic object directly into the
    //       exception object
    NamedReturnInfo NRInfo =
        IsThrownVarInScope ? getNamedReturnInfo(Ex) : NamedReturnInfo();

    QualType ExceptionObjectTy = Context.getExceptionObjectType(Ex->getType());
    if (CheckCXXThrowOperand(OpLoc, ExceptionObjectTy, Ex))
      return ExprError();

    InitializedEntity Entity =
        InitializedEntity::InitializeException(OpLoc, ExceptionObjectTy);
    ExprResult Res = PerformMoveOrCopyInitialization(Entity, NRInfo, Ex);
    if (Res.isInvalid())
      return ExprError();
    Ex = Res.get();
  }

  // PPC MMA non-pointer types are not allowed as throw expr types.
  if (Ex && Context.getTargetInfo().getTriple().isPPC64())
    PPC().CheckPPCMMAType(Ex->getType(), Ex->getBeginLoc());

  return new (Context)
      CXXThrowExpr(Ex, Context.VoidTy, OpLoc, IsThrownVarInScope);
}

static void
collectPublicBases(CXXRecordDecl *RD,
                   llvm::DenseMap<CXXRecordDecl *, unsigned> &SubobjectsSeen,
                   llvm::SmallPtrSetImpl<CXXRecordDecl *> &VBases,
                   llvm::SetVector<CXXRecordDecl *> &PublicSubobjectsSeen,
                   bool ParentIsPublic) {
  for (const CXXBaseSpecifier &BS : RD->bases()) {
    CXXRecordDecl *BaseDecl = BS.getType()->getAsCXXRecordDecl();
    bool NewSubobject;
    // Virtual bases constitute the same subobject.  Non-virtual bases are
    // always distinct subobjects.
    if (BS.isVirtual())
      NewSubobject = VBases.insert(BaseDecl).second;
    else
      NewSubobject = true;

    if (NewSubobject)
      ++SubobjectsSeen[BaseDecl];

    // Only add subobjects which have public access throughout the entire chain.
    bool PublicPath = ParentIsPublic && BS.getAccessSpecifier() == AS_public;
    if (PublicPath)
      PublicSubobjectsSeen.insert(BaseDecl);

    // Recurse on to each base subobject.
    collectPublicBases(BaseDecl, SubobjectsSeen, VBases, PublicSubobjectsSeen,
                       PublicPath);
  }
}

static void getUnambiguousPublicSubobjects(
    CXXRecordDecl *RD, llvm::SmallVectorImpl<CXXRecordDecl *> &Objects) {
  llvm::DenseMap<CXXRecordDecl *, unsigned> SubobjectsSeen;
  llvm::SmallSet<CXXRecordDecl *, 2> VBases;
  llvm::SetVector<CXXRecordDecl *> PublicSubobjectsSeen;
  SubobjectsSeen[RD] = 1;
  PublicSubobjectsSeen.insert(RD);
  collectPublicBases(RD, SubobjectsSeen, VBases, PublicSubobjectsSeen,
                     /*ParentIsPublic=*/true);

  for (CXXRecordDecl *PublicSubobject : PublicSubobjectsSeen) {
    // Skip ambiguous objects.
    if (SubobjectsSeen[PublicSubobject] > 1)
      continue;

    Objects.push_back(PublicSubobject);
  }
}

bool Sema::CheckCXXThrowOperand(SourceLocation ThrowLoc,
                                QualType ExceptionObjectTy, Expr *E) {
  //   If the type of the exception would be an incomplete type or a pointer
  //   to an incomplete type other than (cv) void the program is ill-formed.
  QualType Ty = ExceptionObjectTy;
  bool isPointer = false;
  if (const PointerType* Ptr = Ty->getAs<PointerType>()) {
    Ty = Ptr->getPointeeType();
    isPointer = true;
  }

  // Cannot throw WebAssembly reference type.
  if (Ty.isWebAssemblyReferenceType()) {
    Diag(ThrowLoc, diag::err_wasm_reftype_tc) << 0 << E->getSourceRange();
    return true;
  }

  // Cannot throw WebAssembly table.
  if (isPointer && Ty.isWebAssemblyReferenceType()) {
    Diag(ThrowLoc, diag::err_wasm_table_art) << 2 << E->getSourceRange();
    return true;
  }

  if (!isPointer || !Ty->isVoidType()) {
    if (RequireCompleteType(ThrowLoc, Ty,
                            isPointer ? diag::err_throw_incomplete_ptr
                                      : diag::err_throw_incomplete,
                            E->getSourceRange()))
      return true;

    if (!isPointer && Ty->isSizelessType()) {
      Diag(ThrowLoc, diag::err_throw_sizeless) << Ty << E->getSourceRange();
      return true;
    }

    if (RequireNonAbstractType(ThrowLoc, ExceptionObjectTy,
                               diag::err_throw_abstract_type, E))
      return true;
  }

  // If the exception has class type, we need additional handling.
  CXXRecordDecl *RD = Ty->getAsCXXRecordDecl();
  if (!RD)
    return false;

  // If we are throwing a polymorphic class type or pointer thereof,
  // exception handling will make use of the vtable.
  MarkVTableUsed(ThrowLoc, RD);

  // If a pointer is thrown, the referenced object will not be destroyed.
  if (isPointer)
    return false;

  // If the class has a destructor, we must be able to call it.
  if (!RD->hasIrrelevantDestructor()) {
    if (CXXDestructorDecl *Destructor = LookupDestructor(RD)) {
      MarkFunctionReferenced(E->getExprLoc(), Destructor);
      CheckDestructorAccess(E->getExprLoc(), Destructor,
                            PDiag(diag::err_access_dtor_exception) << Ty);
      if (DiagnoseUseOfDecl(Destructor, E->getExprLoc()))
        return true;
    }
  }

  // The MSVC ABI creates a list of all types which can catch the exception
  // object.  This list also references the appropriate copy constructor to call
  // if the object is caught by value and has a non-trivial copy constructor.
  if (Context.getTargetInfo().getCXXABI().isMicrosoft()) {
    // We are only interested in the public, unambiguous bases contained within
    // the exception object.  Bases which are ambiguous or otherwise
    // inaccessible are not catchable types.
    llvm::SmallVector<CXXRecordDecl *, 2> UnambiguousPublicSubobjects;
    getUnambiguousPublicSubobjects(RD, UnambiguousPublicSubobjects);

    for (CXXRecordDecl *Subobject : UnambiguousPublicSubobjects) {
      // Attempt to lookup the copy constructor.  Various pieces of machinery
      // will spring into action, like template instantiation, which means this
      // cannot be a simple walk of the class's decls.  Instead, we must perform
      // lookup and overload resolution.
      CXXConstructorDecl *CD = LookupCopyingConstructor(Subobject, 0);
      if (!CD || CD->isDeleted())
        continue;

      // Mark the constructor referenced as it is used by this throw expression.
      MarkFunctionReferenced(E->getExprLoc(), CD);

      // Skip this copy constructor if it is trivial, we don't need to record it
      // in the catchable type data.
      if (CD->isTrivial())
        continue;

      // The copy constructor is non-trivial, create a mapping from this class
      // type to this constructor.
      // N.B.  The selection of copy constructor is not sensitive to this
      // particular throw-site.  Lookup will be performed at the catch-site to
      // ensure that the copy constructor is, in fact, accessible (via
      // friendship or any other means).
      Context.addCopyConstructorForExceptionObject(Subobject, CD);

      // We don't keep the instantiated default argument expressions around so
      // we must rebuild them here.
      for (unsigned I = 1, E = CD->getNumParams(); I != E; ++I) {
        if (CheckCXXDefaultArgExpr(ThrowLoc, CD, CD->getParamDecl(I)))
          return true;
      }
    }
  }

  // Under the Itanium C++ ABI, memory for the exception object is allocated by
  // the runtime with no ability for the compiler to request additional
  // alignment. Warn if the exception type requires alignment beyond the minimum
  // guaranteed by the target C++ runtime.
  if (Context.getTargetInfo().getCXXABI().isItaniumFamily()) {
    CharUnits TypeAlign = Context.getTypeAlignInChars(Ty);
    CharUnits ExnObjAlign = Context.getExnObjectAlignment();
    if (ExnObjAlign < TypeAlign) {
      Diag(ThrowLoc, diag::warn_throw_underaligned_obj);
      Diag(ThrowLoc, diag::note_throw_underaligned_obj)
          << Ty << (unsigned)TypeAlign.getQuantity()
          << (unsigned)ExnObjAlign.getQuantity();
    }
  }
  if (!isPointer && getLangOpts().AssumeNothrowExceptionDtor) {
    if (CXXDestructorDecl *Dtor = RD->getDestructor()) {
      auto Ty = Dtor->getType();
      if (auto *FT = Ty.getTypePtr()->getAs<FunctionProtoType>()) {
        if (!isUnresolvedExceptionSpec(FT->getExceptionSpecType()) &&
            !FT->isNothrow())
          Diag(ThrowLoc, diag::err_throw_object_throwing_dtor) << RD;
      }
    }
  }

  return false;
}

static QualType adjustCVQualifiersForCXXThisWithinLambda(
    ArrayRef<FunctionScopeInfo *> FunctionScopes, QualType ThisTy,
    DeclContext *CurSemaContext, ASTContext &ASTCtx) {

  QualType ClassType = ThisTy->getPointeeType();
  LambdaScopeInfo *CurLSI = nullptr;
  DeclContext *CurDC = CurSemaContext;

  // Iterate through the stack of lambdas starting from the innermost lambda to
  // the outermost lambda, checking if '*this' is ever captured by copy - since
  // that could change the cv-qualifiers of the '*this' object.
  // The object referred to by '*this' starts out with the cv-qualifiers of its
  // member function.  We then start with the innermost lambda and iterate
  // outward checking to see if any lambda performs a by-copy capture of '*this'
  // - and if so, any nested lambda must respect the 'constness' of that
  // capturing lamdbda's call operator.
  //

  // Since the FunctionScopeInfo stack is representative of the lexical
  // nesting of the lambda expressions during initial parsing (and is the best
  // place for querying information about captures about lambdas that are
  // partially processed) and perhaps during instantiation of function templates
  // that contain lambda expressions that need to be transformed BUT not
  // necessarily during instantiation of a nested generic lambda's function call
  // operator (which might even be instantiated at the end of the TU) - at which
  // time the DeclContext tree is mature enough to query capture information
  // reliably - we use a two pronged approach to walk through all the lexically
  // enclosing lambda expressions:
  //
  //  1) Climb down the FunctionScopeInfo stack as long as each item represents
  //  a Lambda (i.e. LambdaScopeInfo) AND each LSI's 'closure-type' is lexically
  //  enclosed by the call-operator of the LSI below it on the stack (while
  //  tracking the enclosing DC for step 2 if needed).  Note the topmost LSI on
  //  the stack represents the innermost lambda.
  //
  //  2) If we run out of enclosing LSI's, check if the enclosing DeclContext
  //  represents a lambda's call operator.  If it does, we must be instantiating
  //  a generic lambda's call operator (represented by the Current LSI, and
  //  should be the only scenario where an inconsistency between the LSI and the
  //  DeclContext should occur), so climb out the DeclContexts if they
  //  represent lambdas, while querying the corresponding closure types
  //  regarding capture information.

  // 1) Climb down the function scope info stack.
  for (int I = FunctionScopes.size();
       I-- && isa<LambdaScopeInfo>(FunctionScopes[I]) &&
       (!CurLSI || !CurLSI->Lambda || CurLSI->Lambda->getDeclContext() ==
                       cast<LambdaScopeInfo>(FunctionScopes[I])->CallOperator);
       CurDC = getLambdaAwareParentOfDeclContext(CurDC)) {
    CurLSI = cast<LambdaScopeInfo>(FunctionScopes[I]);

    if (!CurLSI->isCXXThisCaptured())
        continue;

    auto C = CurLSI->getCXXThisCapture();

    if (C.isCopyCapture()) {
      if (CurLSI->lambdaCaptureShouldBeConst())
        ClassType.addConst();
      return ASTCtx.getPointerType(ClassType);
    }
  }

  // 2) We've run out of ScopeInfos but check 1. if CurDC is a lambda (which
  //    can happen during instantiation of its nested generic lambda call
  //    operator); 2. if we're in a lambda scope (lambda body).
  if (CurLSI && isLambdaCallOperator(CurDC)) {
    assert(isGenericLambdaCallOperatorSpecialization(CurLSI->CallOperator) &&
           "While computing 'this' capture-type for a generic lambda, when we "
           "run out of enclosing LSI's, yet the enclosing DC is a "
           "lambda-call-operator we must be (i.e. Current LSI) in a generic "
           "lambda call oeprator");
    assert(CurDC == getLambdaAwareParentOfDeclContext(CurLSI->CallOperator));

    auto IsThisCaptured =
        [](CXXRecordDecl *Closure, bool &IsByCopy, bool &IsConst) {
      IsConst = false;
      IsByCopy = false;
      for (auto &&C : Closure->captures()) {
        if (C.capturesThis()) {
          if (C.getCaptureKind() == LCK_StarThis)
            IsByCopy = true;
          if (Closure->getLambdaCallOperator()->isConst())
            IsConst = true;
          return true;
        }
      }
      return false;
    };

    bool IsByCopyCapture = false;
    bool IsConstCapture = false;
    CXXRecordDecl *Closure = cast<CXXRecordDecl>(CurDC->getParent());
    while (Closure &&
           IsThisCaptured(Closure, IsByCopyCapture, IsConstCapture)) {
      if (IsByCopyCapture) {
        if (IsConstCapture)
          ClassType.addConst();
        return ASTCtx.getPointerType(ClassType);
      }
      Closure = isLambdaCallOperator(Closure->getParent())
                    ? cast<CXXRecordDecl>(Closure->getParent()->getParent())
                    : nullptr;
    }
  }
  return ThisTy;
}

QualType Sema::getCurrentThisType() {
  DeclContext *DC = getFunctionLevelDeclContext();
  QualType ThisTy = CXXThisTypeOverride;

  if (CXXMethodDecl *method = dyn_cast<CXXMethodDecl>(DC)) {
    if (method && method->isImplicitObjectMemberFunction())
      ThisTy = method->getThisType().getNonReferenceType();
  }

  if (ThisTy.isNull() && isLambdaCallWithImplicitObjectParameter(CurContext) &&
      inTemplateInstantiation() && isa<CXXRecordDecl>(DC)) {

    // This is a lambda call operator that is being instantiated as a default
    // initializer. DC must point to the enclosing class type, so we can recover
    // the 'this' type from it.
    QualType ClassTy = Context.getTypeDeclType(cast<CXXRecordDecl>(DC));
    // There are no cv-qualifiers for 'this' within default initializers,
    // per [expr.prim.general]p4.
    ThisTy = Context.getPointerType(ClassTy);
  }

  // If we are within a lambda's call operator, the cv-qualifiers of 'this'
  // might need to be adjusted if the lambda or any of its enclosing lambda's
  // captures '*this' by copy.
  if (!ThisTy.isNull() && isLambdaCallOperator(CurContext))
    return adjustCVQualifiersForCXXThisWithinLambda(FunctionScopes, ThisTy,
                                                    CurContext, Context);
  return ThisTy;
}

Sema::CXXThisScopeRAII::CXXThisScopeRAII(Sema &S,
                                         Decl *ContextDecl,
                                         Qualifiers CXXThisTypeQuals,
                                         bool Enabled)
  : S(S), OldCXXThisTypeOverride(S.CXXThisTypeOverride), Enabled(false)
{
  if (!Enabled || !ContextDecl)
    return;

  CXXRecordDecl *Record = nullptr;
  if (ClassTemplateDecl *Template = dyn_cast<ClassTemplateDecl>(ContextDecl))
    Record = Template->getTemplatedDecl();
  else
    Record = cast<CXXRecordDecl>(ContextDecl);

  QualType T = S.Context.getRecordType(Record);
  T = S.getASTContext().getQualifiedType(T, CXXThisTypeQuals);

  S.CXXThisTypeOverride =
      S.Context.getLangOpts().HLSL ? T : S.Context.getPointerType(T);

  this->Enabled = true;
}


Sema::CXXThisScopeRAII::~CXXThisScopeRAII() {
  if (Enabled) {
    S.CXXThisTypeOverride = OldCXXThisTypeOverride;
  }
}

static void buildLambdaThisCaptureFixit(Sema &Sema, LambdaScopeInfo *LSI) {
  SourceLocation DiagLoc = LSI->IntroducerRange.getEnd();
  assert(!LSI->isCXXThisCaptured());
  //  [=, this] {};   // until C++20: Error: this when = is the default
  if (LSI->ImpCaptureStyle == CapturingScopeInfo::ImpCap_LambdaByval &&
      !Sema.getLangOpts().CPlusPlus20)
    return;
  Sema.Diag(DiagLoc, diag::note_lambda_this_capture_fixit)
      << FixItHint::CreateInsertion(
             DiagLoc, LSI->NumExplicitCaptures > 0 ? ", this" : "this");
}

bool Sema::CheckCXXThisCapture(SourceLocation Loc, const bool Explicit,
    bool BuildAndDiagnose, const unsigned *const FunctionScopeIndexToStopAt,
    const bool ByCopy) {
  // We don't need to capture this in an unevaluated context.
  if (isUnevaluatedContext() && !Explicit)
    return true;

  assert((!ByCopy || Explicit) && "cannot implicitly capture *this by value");

  const int MaxFunctionScopesIndex = FunctionScopeIndexToStopAt
                                         ? *FunctionScopeIndexToStopAt
                                         : FunctionScopes.size() - 1;

  // Check that we can capture the *enclosing object* (referred to by '*this')
  // by the capturing-entity/closure (lambda/block/etc) at
  // MaxFunctionScopesIndex-deep on the FunctionScopes stack.

  // Note: The *enclosing object* can only be captured by-value by a
  // closure that is a lambda, using the explicit notation:
  //    [*this] { ... }.
  // Every other capture of the *enclosing object* results in its by-reference
  // capture.

  // For a closure 'L' (at MaxFunctionScopesIndex in the FunctionScopes
  // stack), we can capture the *enclosing object* only if:
  // - 'L' has an explicit byref or byval capture of the *enclosing object*
  // -  or, 'L' has an implicit capture.
  // AND
  //   -- there is no enclosing closure
  //   -- or, there is some enclosing closure 'E' that has already captured the
  //      *enclosing object*, and every intervening closure (if any) between 'E'
  //      and 'L' can implicitly capture the *enclosing object*.
  //   -- or, every enclosing closure can implicitly capture the
  //      *enclosing object*


  unsigned NumCapturingClosures = 0;
  for (int idx = MaxFunctionScopesIndex; idx >= 0; idx--) {
    if (CapturingScopeInfo *CSI =
            dyn_cast<CapturingScopeInfo>(FunctionScopes[idx])) {
      if (CSI->CXXThisCaptureIndex != 0) {
        // 'this' is already being captured; there isn't anything more to do.
        CSI->Captures[CSI->CXXThisCaptureIndex - 1].markUsed(BuildAndDiagnose);
        break;
      }
      LambdaScopeInfo *LSI = dyn_cast<LambdaScopeInfo>(CSI);
      if (LSI && isGenericLambdaCallOperatorSpecialization(LSI->CallOperator)) {
        // This context can't implicitly capture 'this'; fail out.
        if (BuildAndDiagnose) {
          LSI->CallOperator->setInvalidDecl();
          Diag(Loc, diag::err_this_capture)
              << (Explicit && idx == MaxFunctionScopesIndex);
          if (!Explicit)
            buildLambdaThisCaptureFixit(*this, LSI);
        }
        return true;
      }
      if (CSI->ImpCaptureStyle == CapturingScopeInfo::ImpCap_LambdaByref ||
          CSI->ImpCaptureStyle == CapturingScopeInfo::ImpCap_LambdaByval ||
          CSI->ImpCaptureStyle == CapturingScopeInfo::ImpCap_Block ||
          CSI->ImpCaptureStyle == CapturingScopeInfo::ImpCap_CapturedRegion ||
          (Explicit && idx == MaxFunctionScopesIndex)) {
        // Regarding (Explicit && idx == MaxFunctionScopesIndex): only the first
        // iteration through can be an explicit capture, all enclosing closures,
        // if any, must perform implicit captures.

        // This closure can capture 'this'; continue looking upwards.
        NumCapturingClosures++;
        continue;
      }
      // This context can't implicitly capture 'this'; fail out.
      if (BuildAndDiagnose) {
        LSI->CallOperator->setInvalidDecl();
        Diag(Loc, diag::err_this_capture)
            << (Explicit && idx == MaxFunctionScopesIndex);
      }
      if (!Explicit)
        buildLambdaThisCaptureFixit(*this, LSI);
      return true;
    }
    break;
  }
  if (!BuildAndDiagnose) return false;

  // If we got here, then the closure at MaxFunctionScopesIndex on the
  // FunctionScopes stack, can capture the *enclosing object*, so capture it
  // (including implicit by-reference captures in any enclosing closures).

  // In the loop below, respect the ByCopy flag only for the closure requesting
  // the capture (i.e. first iteration through the loop below).  Ignore it for
  // all enclosing closure's up to NumCapturingClosures (since they must be
  // implicitly capturing the *enclosing  object* by reference (see loop
  // above)).
  assert((!ByCopy ||
          isa<LambdaScopeInfo>(FunctionScopes[MaxFunctionScopesIndex])) &&
         "Only a lambda can capture the enclosing object (referred to by "
         "*this) by copy");
  QualType ThisTy = getCurrentThisType();
  for (int idx = MaxFunctionScopesIndex; NumCapturingClosures;
       --idx, --NumCapturingClosures) {
    CapturingScopeInfo *CSI = cast<CapturingScopeInfo>(FunctionScopes[idx]);

    // The type of the corresponding data member (not a 'this' pointer if 'by
    // copy').
    QualType CaptureType = ByCopy ? ThisTy->getPointeeType() : ThisTy;

    bool isNested = NumCapturingClosures > 1;
    CSI->addThisCapture(isNested, Loc, CaptureType, ByCopy);
  }
  return false;
}

ExprResult Sema::ActOnCXXThis(SourceLocation Loc) {
  // C++20 [expr.prim.this]p1:
  //   The keyword this names a pointer to the object for which an
  //   implicit object member function is invoked or a non-static
  //   data member's initializer is evaluated.
  QualType ThisTy = getCurrentThisType();

  if (CheckCXXThisType(Loc, ThisTy))
    return ExprError();

  return BuildCXXThisExpr(Loc, ThisTy, /*IsImplicit=*/false);
}

bool Sema::CheckCXXThisType(SourceLocation Loc, QualType Type) {
  if (!Type.isNull())
    return false;

  // C++20 [expr.prim.this]p3:
  //   If a declaration declares a member function or member function template
  //   of a class X, the expression this is a prvalue of type
  //   "pointer to cv-qualifier-seq X" wherever X is the current class between
  //   the optional cv-qualifier-seq and the end of the function-definition,
  //   member-declarator, or declarator. It shall not appear within the
  //   declaration of either a static member function or an explicit object
  //   member function of the current class (although its type and value
  //   category are defined within such member functions as they are within
  //   an implicit object member function).
  DeclContext *DC = getFunctionLevelDeclContext();
  const auto *Method = dyn_cast<CXXMethodDecl>(DC);
  if (Method && Method->isExplicitObjectMemberFunction()) {
    Diag(Loc, diag::err_invalid_this_use) << 1;
  } else if (Method && isLambdaCallWithExplicitObjectParameter(CurContext)) {
    Diag(Loc, diag::err_invalid_this_use) << 1;
  } else {
    Diag(Loc, diag::err_invalid_this_use) << 0;
  }
  return true;
}

Expr *Sema::BuildCXXThisExpr(SourceLocation Loc, QualType Type,
                             bool IsImplicit) {
  auto *This = CXXThisExpr::Create(Context, Loc, Type, IsImplicit);
  MarkThisReferenced(This);
  return This;
}

void Sema::MarkThisReferenced(CXXThisExpr *This) {
  CheckCXXThisCapture(This->getExprLoc());
  if (This->isTypeDependent())
    return;

  // Check if 'this' is captured by value in a lambda with a dependent explicit
  // object parameter, and mark it as type-dependent as well if so.
  auto IsDependent = [&]() {
    for (auto *Scope : llvm::reverse(FunctionScopes)) {
      auto *LSI = dyn_cast<sema::LambdaScopeInfo>(Scope);
      if (!LSI)
        continue;

      if (LSI->Lambda && !LSI->Lambda->Encloses(CurContext) &&
          LSI->AfterParameterList)
        return false;

      // If this lambda captures 'this' by value, then 'this' is dependent iff
      // this lambda has a dependent explicit object parameter. If we can't
      // determine whether it does (e.g. because the CXXMethodDecl's type is
      // null), assume it doesn't.
      if (LSI->isCXXThisCaptured()) {
        if (!LSI->getCXXThisCapture().isCopyCapture())
          continue;

        const auto *MD = LSI->CallOperator;
        if (MD->getType().isNull())
          return false;

        const auto *Ty = MD->getType()->getAs<FunctionProtoType>();
        return Ty && MD->isExplicitObjectMemberFunction() &&
               Ty->getParamType(0)->isDependentType();
      }
    }
    return false;
  }();

  This->setCapturedByCopyInLambdaWithExplicitObjectParameter(IsDependent);
}

bool Sema::isThisOutsideMemberFunctionBody(QualType BaseType) {
  // If we're outside the body of a member function, then we'll have a specified
  // type for 'this'.
  if (CXXThisTypeOverride.isNull())
    return false;

  // Determine whether we're looking into a class that's currently being
  // defined.
  CXXRecordDecl *Class = BaseType->getAsCXXRecordDecl();
  return Class && Class->isBeingDefined();
}

ExprResult
Sema::ActOnCXXTypeConstructExpr(ParsedType TypeRep,
                                SourceLocation LParenOrBraceLoc,
                                MultiExprArg exprs,
                                SourceLocation RParenOrBraceLoc,
                                bool ListInitialization) {
  if (!TypeRep)
    return ExprError();

  TypeSourceInfo *TInfo;
  QualType Ty = GetTypeFromParser(TypeRep, &TInfo);
  if (!TInfo)
    TInfo = Context.getTrivialTypeSourceInfo(Ty, SourceLocation());

  auto Result = BuildCXXTypeConstructExpr(TInfo, LParenOrBraceLoc, exprs,
                                          RParenOrBraceLoc, ListInitialization);
  // Avoid creating a non-type-dependent expression that contains typos.
  // Non-type-dependent expressions are liable to be discarded without
  // checking for embedded typos.
  if (!Result.isInvalid() && Result.get()->isInstantiationDependent() &&
      !Result.get()->isTypeDependent())
    Result = CorrectDelayedTyposInExpr(Result.get());
  else if (Result.isInvalid())
    Result = CreateRecoveryExpr(TInfo->getTypeLoc().getBeginLoc(),
                                RParenOrBraceLoc, exprs, Ty);
  return Result;
}

ExprResult
Sema::BuildCXXTypeConstructExpr(TypeSourceInfo *TInfo,
                                SourceLocation LParenOrBraceLoc,
                                MultiExprArg Exprs,
                                SourceLocation RParenOrBraceLoc,
                                bool ListInitialization) {
  QualType Ty = TInfo->getType();
  SourceLocation TyBeginLoc = TInfo->getTypeLoc().getBeginLoc();
  SourceRange FullRange = SourceRange(TyBeginLoc, RParenOrBraceLoc);

  InitializedEntity Entity =
      InitializedEntity::InitializeTemporary(Context, TInfo);
  InitializationKind Kind =
      Exprs.size()
          ? ListInitialization
                ? InitializationKind::CreateDirectList(
                      TyBeginLoc, LParenOrBraceLoc, RParenOrBraceLoc)
                : InitializationKind::CreateDirect(TyBeginLoc, LParenOrBraceLoc,
                                                   RParenOrBraceLoc)
          : InitializationKind::CreateValue(TyBeginLoc, LParenOrBraceLoc,
                                            RParenOrBraceLoc);

  // C++17 [expr.type.conv]p1:
  //   If the type is a placeholder for a deduced class type, [...perform class
  //   template argument deduction...]
  // C++23:
  //   Otherwise, if the type contains a placeholder type, it is replaced by the
  //   type determined by placeholder type deduction.
  DeducedType *Deduced = Ty->getContainedDeducedType();
  if (Deduced && !Deduced->isDeduced() &&
      isa<DeducedTemplateSpecializationType>(Deduced)) {
    Ty = DeduceTemplateSpecializationFromInitializer(TInfo, Entity,
                                                     Kind, Exprs);
    if (Ty.isNull())
      return ExprError();
    Entity = InitializedEntity::InitializeTemporary(TInfo, Ty);
  } else if (Deduced && !Deduced->isDeduced()) {
    MultiExprArg Inits = Exprs;
    if (ListInitialization) {
      auto *ILE = cast<InitListExpr>(Exprs[0]);
      Inits = MultiExprArg(ILE->getInits(), ILE->getNumInits());
    }

    if (Inits.empty())
      return ExprError(Diag(TyBeginLoc, diag::err_auto_expr_init_no_expression)
                       << Ty << FullRange);
    if (Inits.size() > 1) {
      Expr *FirstBad = Inits[1];
      return ExprError(Diag(FirstBad->getBeginLoc(),
                            diag::err_auto_expr_init_multiple_expressions)
                       << Ty << FullRange);
    }
    if (getLangOpts().CPlusPlus23) {
      if (Ty->getAs<AutoType>())
        Diag(TyBeginLoc, diag::warn_cxx20_compat_auto_expr) << FullRange;
    }
    Expr *Deduce = Inits[0];
    if (isa<InitListExpr>(Deduce))
      return ExprError(
          Diag(Deduce->getBeginLoc(), diag::err_auto_expr_init_paren_braces)
          << ListInitialization << Ty << FullRange);
    QualType DeducedType;
    TemplateDeductionInfo Info(Deduce->getExprLoc());
    TemplateDeductionResult Result =
        DeduceAutoType(TInfo->getTypeLoc(), Deduce, DeducedType, Info);
    if (Result != TemplateDeductionResult::Success &&
        Result != TemplateDeductionResult::AlreadyDiagnosed)
      return ExprError(Diag(TyBeginLoc, diag::err_auto_expr_deduction_failure)
                       << Ty << Deduce->getType() << FullRange
                       << Deduce->getSourceRange());
    if (DeducedType.isNull()) {
      assert(Result == TemplateDeductionResult::AlreadyDiagnosed);
      return ExprError();
    }

    Ty = DeducedType;
    Entity = InitializedEntity::InitializeTemporary(TInfo, Ty);
  }

  if (Ty->isDependentType() || CallExpr::hasAnyTypeDependentArguments(Exprs))
    return CXXUnresolvedConstructExpr::Create(
        Context, Ty.getNonReferenceType(), TInfo, LParenOrBraceLoc, Exprs,
        RParenOrBraceLoc, ListInitialization);

  // C++ [expr.type.conv]p1:
  // If the expression list is a parenthesized single expression, the type
  // conversion expression is equivalent (in definedness, and if defined in
  // meaning) to the corresponding cast expression.
  if (Exprs.size() == 1 && !ListInitialization &&
      !isa<InitListExpr>(Exprs[0])) {
    Expr *Arg = Exprs[0];
    return BuildCXXFunctionalCastExpr(TInfo, Ty, LParenOrBraceLoc, Arg,
                                      RParenOrBraceLoc);
  }

  //   For an expression of the form T(), T shall not be an array type.
  QualType ElemTy = Ty;
  if (Ty->isArrayType()) {
    if (!ListInitialization)
      return ExprError(Diag(TyBeginLoc, diag::err_value_init_for_array_type)
                         << FullRange);
    ElemTy = Context.getBaseElementType(Ty);
  }

  // Only construct objects with object types.
  // The standard doesn't explicitly forbid function types here, but that's an
  // obvious oversight, as there's no way to dynamically construct a function
  // in general.
  if (Ty->isFunctionType())
    return ExprError(Diag(TyBeginLoc, diag::err_init_for_function_type)
                       << Ty << FullRange);

  // C++17 [expr.type.conv]p2, per DR2351:
  //   If the type is cv void and the initializer is () or {}, the expression is
  //   a prvalue of the specified type that performs no initialization.
  if (Ty->isVoidType()) {
    if (Exprs.empty())
      return new (Context) CXXScalarValueInitExpr(
          Ty.getUnqualifiedType(), TInfo, Kind.getRange().getEnd());
    if (ListInitialization &&
        cast<InitListExpr>(Exprs[0])->getNumInits() == 0) {
      return CXXFunctionalCastExpr::Create(
          Context, Ty.getUnqualifiedType(), VK_PRValue, TInfo, CK_ToVoid,
          Exprs[0], /*Path=*/nullptr, CurFPFeatureOverrides(),
          Exprs[0]->getBeginLoc(), Exprs[0]->getEndLoc());
    }
  } else if (RequireCompleteType(TyBeginLoc, ElemTy,
                                 diag::err_invalid_incomplete_type_use,
                                 FullRange))
    return ExprError();

  //   Otherwise, the expression is a prvalue of the specified type whose
  //   result object is direct-initialized (11.6) with the initializer.
  InitializationSequence InitSeq(*this, Entity, Kind, Exprs);
  ExprResult Result = InitSeq.Perform(*this, Entity, Kind, Exprs);

  if (Result.isInvalid())
    return Result;

  Expr *Inner = Result.get();
  if (CXXBindTemporaryExpr *BTE = dyn_cast_or_null<CXXBindTemporaryExpr>(Inner))
    Inner = BTE->getSubExpr();
  if (auto *CE = dyn_cast<ConstantExpr>(Inner);
      CE && CE->isImmediateInvocation())
    Inner = CE->getSubExpr();
  if (!isa<CXXTemporaryObjectExpr>(Inner) &&
      !isa<CXXScalarValueInitExpr>(Inner)) {
    // If we created a CXXTemporaryObjectExpr, that node also represents the
    // functional cast. Otherwise, create an explicit cast to represent
    // the syntactic form of a functional-style cast that was used here.
    //
    // FIXME: Creating a CXXFunctionalCastExpr around a CXXConstructExpr
    // would give a more consistent AST representation than using a
    // CXXTemporaryObjectExpr. It's also weird that the functional cast
    // is sometimes handled by initialization and sometimes not.
    QualType ResultType = Result.get()->getType();
    SourceRange Locs = ListInitialization
                           ? SourceRange()
                           : SourceRange(LParenOrBraceLoc, RParenOrBraceLoc);
    Result = CXXFunctionalCastExpr::Create(
        Context, ResultType, Expr::getValueKindForType(Ty), TInfo, CK_NoOp,
        Result.get(), /*Path=*/nullptr, CurFPFeatureOverrides(),
        Locs.getBegin(), Locs.getEnd());
  }

  return Result;
}

bool Sema::isUsualDeallocationFunction(const CXXMethodDecl *Method) {
  // [CUDA] Ignore this function, if we can't call it.
  const FunctionDecl *Caller = getCurFunctionDecl(/*AllowLambda=*/true);
  if (getLangOpts().CUDA) {
    auto CallPreference = CUDA().IdentifyPreference(Caller, Method);
    // If it's not callable at all, it's not the right function.
    if (CallPreference < SemaCUDA::CFP_WrongSide)
      return false;
    if (CallPreference == SemaCUDA::CFP_WrongSide) {
      // Maybe. We have to check if there are better alternatives.
      DeclContext::lookup_result R =
          Method->getDeclContext()->lookup(Method->getDeclName());
      for (const auto *D : R) {
        if (const auto *FD = dyn_cast<FunctionDecl>(D)) {
          if (CUDA().IdentifyPreference(Caller, FD) > SemaCUDA::CFP_WrongSide)
            return false;
        }
      }
      // We've found no better variants.
    }
  }

  SmallVector<const FunctionDecl*, 4> PreventedBy;
  bool Result = Method->isUsualDeallocationFunction(PreventedBy);

  if (Result || !getLangOpts().CUDA || PreventedBy.empty())
    return Result;

  // In case of CUDA, return true if none of the 1-argument deallocator
  // functions are actually callable.
  return llvm::none_of(PreventedBy, [&](const FunctionDecl *FD) {
    assert(FD->getNumParams() == 1 &&
           "Only single-operand functions should be in PreventedBy");
    return CUDA().IdentifyPreference(Caller, FD) >= SemaCUDA::CFP_HostDevice;
  });
}

/// Determine whether the given function is a non-placement
/// deallocation function.
static bool isNonPlacementDeallocationFunction(Sema &S, FunctionDecl *FD) {
  if (CXXMethodDecl *Method = dyn_cast<CXXMethodDecl>(FD))
    return S.isUsualDeallocationFunction(Method);

  if (!FD->getDeclName().isAnyOperatorDelete())
    return false;

  if (FD->isTypeAwareOperatorNewOrDelete())
    return FunctionDecl::RequiredTypeAwareDeleteParameterCount ==
           FD->getNumParams();

  unsigned UsualParams = 1;
  if (S.getLangOpts().SizedDeallocation && UsualParams < FD->getNumParams() &&
      S.Context.hasSameUnqualifiedType(
          FD->getParamDecl(UsualParams)->getType(),
          S.Context.getSizeType()))
    ++UsualParams;

  if (S.getLangOpts().AlignedAllocation && UsualParams < FD->getNumParams() &&
      S.Context.hasSameUnqualifiedType(
          FD->getParamDecl(UsualParams)->getType(),
          S.Context.getTypeDeclType(S.getStdAlignValT())))
    ++UsualParams;

  return UsualParams == FD->getNumParams();
}

namespace {
  struct UsualDeallocFnInfo {
    UsualDeallocFnInfo()
        : Found(), FD(nullptr),
          IDP(AlignedAllocationMode::No, SizedDeallocationMode::No) {}
    UsualDeallocFnInfo(Sema &S, DeclAccessPair Found, QualType AllocType,
                       SourceLocation Loc)
        : Found(Found), FD(dyn_cast<FunctionDecl>(Found->getUnderlyingDecl())),
          Destroying(false),
          IDP({AllocType, TypeAwareAllocationMode::No,
               AlignedAllocationMode::No, SizedDeallocationMode::No}),
          CUDAPref(SemaCUDA::CFP_Native) {
      // A function template declaration is only a usual deallocation function
      // if it is a typed delete.
      if (!FD) {
        if (AllocType.isNull())
          return;
        auto *FTD = dyn_cast<FunctionTemplateDecl>(Found->getUnderlyingDecl());
        if (!FTD)
          return;
        FunctionDecl *InstantiatedDecl =
            S.BuildTypeAwareUsualDelete(FTD, AllocType, Loc);
        if (!InstantiatedDecl)
          return;
        FD = InstantiatedDecl;
      }
      unsigned NumBaseParams = 1;
      if (FD->isTypeAwareOperatorNewOrDelete()) {
        // If this is a type aware operator delete we instantiate an appropriate
        // specialization of std::type_identity<>. If we do not know the
        // type being deallocated, or if the type-identity parameter of the
        // deallocation function does not match the constructed type_identity
        // specialization we reject the declaration.
        if (AllocType.isNull()) {
          FD = nullptr;
          return;
        }
        QualType TypeIdentityTag = FD->getParamDecl(0)->getType();
        QualType ExpectedTypeIdentityTag =
            S.tryBuildStdTypeIdentity(AllocType, Loc);
        if (ExpectedTypeIdentityTag.isNull()) {
          FD = nullptr;
          return;
        }
        if (!S.Context.hasSameType(TypeIdentityTag, ExpectedTypeIdentityTag)) {
          FD = nullptr;
          return;
        }
        IDP.PassTypeIdentity = TypeAwareAllocationMode::Yes;
        ++NumBaseParams;
      }

      if (FD->isDestroyingOperatorDelete()) {
        Destroying = true;
        ++NumBaseParams;
      }

      if (NumBaseParams < FD->getNumParams() &&
          S.Context.hasSameUnqualifiedType(
              FD->getParamDecl(NumBaseParams)->getType(),
              S.Context.getSizeType())) {
        ++NumBaseParams;
        IDP.PassSize = SizedDeallocationMode::Yes;
      }

      if (NumBaseParams < FD->getNumParams() &&
          FD->getParamDecl(NumBaseParams)->getType()->isAlignValT()) {
        ++NumBaseParams;
        IDP.PassAlignment = AlignedAllocationMode::Yes;
      }

      // In CUDA, determine how much we'd like / dislike to call this.
      if (S.getLangOpts().CUDA)
        CUDAPref = S.CUDA().IdentifyPreference(
            S.getCurFunctionDecl(/*AllowLambda=*/true), FD);
    }

    explicit operator bool() const { return FD; }

    int Compare(Sema &S, const UsualDeallocFnInfo &Other,
                ImplicitDeallocationParameters TargetIDP) const {
      assert(!TargetIDP.Type.isNull() ||
             !isTypeAwareAllocation(Other.IDP.PassTypeIdentity));

      // C++ P0722:
      //   A destroying operator delete is preferred over a non-destroying
      //   operator delete.
      if (Destroying != Other.Destroying)
        return Destroying ? 1 : -1;

      const ImplicitDeallocationParameters &OtherIDP = Other.IDP;
      // Selection for type awareness has priority over alignment and size
      if (IDP.PassTypeIdentity != OtherIDP.PassTypeIdentity)
        return IDP.PassTypeIdentity == TargetIDP.PassTypeIdentity ? 1 : -1;

      // C++17 [expr.delete]p10:
      //   If the type has new-extended alignment, a function with a parameter
      //   of type std::align_val_t is preferred; otherwise a function without
      //   such a parameter is preferred
      if (IDP.PassAlignment != OtherIDP.PassAlignment)
        return IDP.PassAlignment == TargetIDP.PassAlignment ? 1 : -1;

      if (IDP.PassSize != OtherIDP.PassSize)
        return IDP.PassSize == TargetIDP.PassSize ? 1 : -1;

      if (isTypeAwareAllocation(IDP.PassTypeIdentity)) {
        // Type aware allocation involves templates so we need to choose
        // the best type
        FunctionTemplateDecl *PrimaryTemplate = FD->getPrimaryTemplate();
        FunctionTemplateDecl *OtherPrimaryTemplate =
            Other.FD->getPrimaryTemplate();
        if ((!PrimaryTemplate) != (!OtherPrimaryTemplate))
          return OtherPrimaryTemplate ? 1 : -1;

        if (PrimaryTemplate && OtherPrimaryTemplate) {
          const auto *DC = dyn_cast<CXXRecordDecl>(Found->getDeclContext());
          const auto *OtherDC =
              dyn_cast<CXXRecordDecl>(Other.Found->getDeclContext());
          unsigned ImplicitArgCount = Destroying + IDP.getNumImplicitArgs();
          if (FunctionTemplateDecl *Best = S.getMoreSpecializedTemplate(
                  PrimaryTemplate, OtherPrimaryTemplate, SourceLocation(),
                  TPOC_Call, ImplicitArgCount,
                  DC ? QualType(DC->getTypeForDecl(), 0) : QualType{},
                  OtherDC ? QualType(OtherDC->getTypeForDecl(), 0) : QualType{},
                  false)) {
            return Best == PrimaryTemplate ? 1 : -1;
          }
        }
      }

      // Use CUDA call preference as a tiebreaker.
      if (CUDAPref > Other.CUDAPref)
        return 1;
      if (CUDAPref == Other.CUDAPref)
        return 0;
      return -1;
    }

    DeclAccessPair Found;
    FunctionDecl *FD;
    bool Destroying;
    ImplicitDeallocationParameters IDP;
    SemaCUDA::CUDAFunctionPreference CUDAPref;
  };
}

/// Determine whether a type has new-extended alignment. This may be called when
/// the type is incomplete (for a delete-expression with an incomplete pointee
/// type), in which case it will conservatively return false if the alignment is
/// not known.
static bool hasNewExtendedAlignment(Sema &S, QualType AllocType) {
  return S.getLangOpts().AlignedAllocation &&
         S.getASTContext().getTypeAlignIfKnown(AllocType) >
             S.getASTContext().getTargetInfo().getNewAlign();
}

static bool CheckDeleteOperator(Sema &S, SourceLocation StartLoc,
                                SourceRange Range, bool Diagnose,
                                CXXRecordDecl *NamingClass, DeclAccessPair Decl,
                                FunctionDecl *Operator) {
  if (Operator->isTypeAwareOperatorNewOrDelete()) {
    QualType SelectedTypeIdentityParameter =
        Operator->getParamDecl(0)->getType();
    if (S.RequireCompleteType(StartLoc, SelectedTypeIdentityParameter,
                              diag::err_incomplete_type))
      return true;
  }

  // FIXME: DiagnoseUseOfDecl?
  if (Operator->isDeleted()) {
    if (Diagnose) {
      StringLiteral *Msg = Operator->getDeletedMessage();
      S.Diag(StartLoc, diag::err_deleted_function_use)
          << (Msg != nullptr) << (Msg ? Msg->getString() : StringRef());
      S.NoteDeletedFunction(Operator);
    }
    return true;
  }
  Sema::AccessResult Accessible =
      S.CheckAllocationAccess(StartLoc, Range, NamingClass, Decl, Diagnose);
  return Accessible == Sema::AR_inaccessible;
}

/// Select the correct "usual" deallocation function to use from a selection of
/// deallocation functions (either global or class-scope).
static UsualDeallocFnInfo resolveDeallocationOverload(
    Sema &S, LookupResult &R, const ImplicitDeallocationParameters &IDP,
    SourceLocation Loc,
    llvm::SmallVectorImpl<UsualDeallocFnInfo> *BestFns = nullptr) {

  UsualDeallocFnInfo Best;
  for (auto I = R.begin(), E = R.end(); I != E; ++I) {
    UsualDeallocFnInfo Info(S, I.getPair(), IDP.Type, Loc);
    if (!Info || !isNonPlacementDeallocationFunction(S, Info.FD) ||
        Info.CUDAPref == SemaCUDA::CFP_Never)
      continue;

    if (!isTypeAwareAllocation(IDP.PassTypeIdentity) &&
        isTypeAwareAllocation(Info.IDP.PassTypeIdentity))
      continue;
    if (!Best) {
      Best = Info;
      if (BestFns)
        BestFns->push_back(Info);
      continue;
    }
    int ComparisonResult = Best.Compare(S, Info, IDP);
    if (ComparisonResult > 0)
      continue;

    //   If more than one preferred function is found, all non-preferred
    //   functions are eliminated from further consideration.
    if (BestFns && ComparisonResult < 0)
      BestFns->clear();

    Best = Info;
    if (BestFns)
      BestFns->push_back(Info);
  }

  return Best;
}

/// Determine whether a given type is a class for which 'delete[]' would call
/// a member 'operator delete[]' with a 'size_t' parameter. This implies that
/// we need to store the array size (even if the type is
/// trivially-destructible).
static bool doesUsualArrayDeleteWantSize(Sema &S, SourceLocation loc,
                                         TypeAwareAllocationMode PassType,
                                         QualType allocType) {
  const RecordType *record =
    allocType->getBaseElementTypeUnsafe()->getAs<RecordType>();
  if (!record) return false;

  // Try to find an operator delete[] in class scope.

  DeclarationName deleteName =
    S.Context.DeclarationNames.getCXXOperatorName(OO_Array_Delete);
  LookupResult ops(S, deleteName, loc, Sema::LookupOrdinaryName);
  S.LookupQualifiedName(ops, record->getDecl());

  // We're just doing this for information.
  ops.suppressDiagnostics();

  // Very likely: there's no operator delete[].
  if (ops.empty()) return false;

  // If it's ambiguous, it should be illegal to call operator delete[]
  // on this thing, so it doesn't matter if we allocate extra space or not.
  if (ops.isAmbiguous()) return false;

  // C++17 [expr.delete]p10:
  //   If the deallocation functions have class scope, the one without a
  //   parameter of type std::size_t is selected.
  ImplicitDeallocationParameters IDP = {
      allocType, PassType,
      alignedAllocationModeFromBool(hasNewExtendedAlignment(S, allocType)),
      SizedDeallocationMode::No};
  auto Best = resolveDeallocationOverload(S, ops, IDP, loc);
  return Best && isSizedDeallocation(Best.IDP.PassSize);
}

ExprResult
Sema::ActOnCXXNew(SourceLocation StartLoc, bool UseGlobal,
                  SourceLocation PlacementLParen, MultiExprArg PlacementArgs,
                  SourceLocation PlacementRParen, SourceRange TypeIdParens,
                  Declarator &D, Expr *Initializer) {
  std::optional<Expr *> ArraySize;
  // If the specified type is an array, unwrap it and save the expression.
  if (D.getNumTypeObjects() > 0 &&
      D.getTypeObject(0).Kind == DeclaratorChunk::Array) {
    DeclaratorChunk &Chunk = D.getTypeObject(0);
    if (D.getDeclSpec().hasAutoTypeSpec())
      return ExprError(Diag(Chunk.Loc, diag::err_new_array_of_auto)
        << D.getSourceRange());
    if (Chunk.Arr.hasStatic)
      return ExprError(Diag(Chunk.Loc, diag::err_static_illegal_in_new)
        << D.getSourceRange());
    if (!Chunk.Arr.NumElts && !Initializer)
      return ExprError(Diag(Chunk.Loc, diag::err_array_new_needs_size)
        << D.getSourceRange());

    ArraySize = static_cast<Expr*>(Chunk.Arr.NumElts);
    D.DropFirstTypeObject();
  }

  // Every dimension shall be of constant size.
  if (ArraySize) {
    for (unsigned I = 0, N = D.getNumTypeObjects(); I < N; ++I) {
      if (D.getTypeObject(I).Kind != DeclaratorChunk::Array)
        break;

      DeclaratorChunk::ArrayTypeInfo &Array = D.getTypeObject(I).Arr;
      if (Expr *NumElts = (Expr *)Array.NumElts) {
        if (!NumElts->isTypeDependent() && !NumElts->isValueDependent()) {
          // FIXME: GCC permits constant folding here. We should either do so consistently
          // or not do so at all, rather than changing behavior in C++14 onwards.
          if (getLangOpts().CPlusPlus14) {
            // C++1y [expr.new]p6: Every constant-expression in a noptr-new-declarator
            //   shall be a converted constant expression (5.19) of type std::size_t
            //   and shall evaluate to a strictly positive value.
            llvm::APSInt Value(Context.getIntWidth(Context.getSizeType()));
            Array.NumElts =
                CheckConvertedConstantExpression(NumElts, Context.getSizeType(),
                                                 Value, CCEKind::ArrayBound)
                    .get();
          } else {
            Array.NumElts = VerifyIntegerConstantExpression(
                                NumElts, nullptr, diag::err_new_array_nonconst,
                                AllowFoldKind::Allow)
                                .get();
          }
          if (!Array.NumElts)
            return ExprError();
        }
      }
    }
  }

  TypeSourceInfo *TInfo = GetTypeForDeclarator(D);
  QualType AllocType = TInfo->getType();
  if (D.isInvalidType())
    return ExprError();

  SourceRange DirectInitRange;
  if (ParenListExpr *List = dyn_cast_or_null<ParenListExpr>(Initializer))
    DirectInitRange = List->getSourceRange();

  return BuildCXXNew(SourceRange(StartLoc, D.getEndLoc()), UseGlobal,
                     PlacementLParen, PlacementArgs, PlacementRParen,
                     TypeIdParens, AllocType, TInfo, ArraySize, DirectInitRange,
                     Initializer);
}

static bool isLegalArrayNewInitializer(CXXNewInitializationStyle Style,
                                       Expr *Init, bool IsCPlusPlus20) {
  if (!Init)
    return true;
  if (ParenListExpr *PLE = dyn_cast<ParenListExpr>(Init))
    return IsCPlusPlus20 || PLE->getNumExprs() == 0;
  if (isa<ImplicitValueInitExpr>(Init))
    return true;
  else if (CXXConstructExpr *CCE = dyn_cast<CXXConstructExpr>(Init))
    return !CCE->isListInitialization() &&
           CCE->getConstructor()->isDefaultConstructor();
  else if (Style == CXXNewInitializationStyle::Braces) {
    assert(isa<InitListExpr>(Init) &&
           "Shouldn't create list CXXConstructExprs for arrays.");
    return true;
  }
  return false;
}

bool
Sema::isUnavailableAlignedAllocationFunction(const FunctionDecl &FD) const {
  if (!getLangOpts().AlignedAllocationUnavailable)
    return false;
  if (FD.isDefined())
    return false;
  UnsignedOrNone AlignmentParam = std::nullopt;
  if (FD.isReplaceableGlobalAllocationFunction(&AlignmentParam) &&
      AlignmentParam)
    return true;
  return false;
}

// Emit a diagnostic if an aligned allocation/deallocation function that is not
// implemented in the standard library is selected.
void Sema::diagnoseUnavailableAlignedAllocation(const FunctionDecl &FD,
                                                SourceLocation Loc) {
  if (isUnavailableAlignedAllocationFunction(FD)) {
    const llvm::Triple &T = getASTContext().getTargetInfo().getTriple();
    StringRef OSName = AvailabilityAttr::getPlatformNameSourceSpelling(
        getASTContext().getTargetInfo().getPlatformName());
    VersionTuple OSVersion = alignedAllocMinVersion(T.getOS());

    bool IsDelete = FD.getDeclName().isAnyOperatorDelete();
    Diag(Loc, diag::err_aligned_allocation_unavailable)
        << IsDelete << FD.getType().getAsString() << OSName
        << OSVersion.getAsString() << OSVersion.empty();
    Diag(Loc, diag::note_silence_aligned_allocation_unavailable);
  }
}

ExprResult Sema::BuildCXXNew(SourceRange Range, bool UseGlobal,
                             SourceLocation PlacementLParen,
                             MultiExprArg PlacementArgs,
                             SourceLocation PlacementRParen,
                             SourceRange TypeIdParens, QualType AllocType,
                             TypeSourceInfo *AllocTypeInfo,
                             std::optional<Expr *> ArraySize,
                             SourceRange DirectInitRange, Expr *Initializer) {
  SourceRange TypeRange = AllocTypeInfo->getTypeLoc().getSourceRange();
  SourceLocation StartLoc = Range.getBegin();

  CXXNewInitializationStyle InitStyle;
  if (DirectInitRange.isValid()) {
    assert(Initializer && "Have parens but no initializer.");
    InitStyle = CXXNewInitializationStyle::Parens;
  } else if (isa_and_nonnull<InitListExpr>(Initializer))
    InitStyle = CXXNewInitializationStyle::Braces;
  else {
    assert((!Initializer || isa<ImplicitValueInitExpr>(Initializer) ||
            isa<CXXConstructExpr>(Initializer)) &&
           "Initializer expression that cannot have been implicitly created.");
    InitStyle = CXXNewInitializationStyle::None;
  }

  MultiExprArg Exprs(&Initializer, Initializer ? 1 : 0);
  if (ParenListExpr *List = dyn_cast_or_null<ParenListExpr>(Initializer)) {
    assert(InitStyle == CXXNewInitializationStyle::Parens &&
           "paren init for non-call init");
    Exprs = MultiExprArg(List->getExprs(), List->getNumExprs());
  }

  // C++11 [expr.new]p15:
  //   A new-expression that creates an object of type T initializes that
  //   object as follows:
  InitializationKind Kind = [&] {
    switch (InitStyle) {
    //     - If the new-initializer is omitted, the object is default-
    //       initialized (8.5); if no initialization is performed,
    //       the object has indeterminate value
    case CXXNewInitializationStyle::None:
      return InitializationKind::CreateDefault(TypeRange.getBegin());
    //     - Otherwise, the new-initializer is interpreted according to the
    //       initialization rules of 8.5 for direct-initialization.
    case CXXNewInitializationStyle::Parens:
      return InitializationKind::CreateDirect(TypeRange.getBegin(),
                                              DirectInitRange.getBegin(),
                                              DirectInitRange.getEnd());
    case CXXNewInitializationStyle::Braces:
      return InitializationKind::CreateDirectList(TypeRange.getBegin(),
                                                  Initializer->getBeginLoc(),
                                                  Initializer->getEndLoc());
    }
    llvm_unreachable("Unknown initialization kind");
  }();

  // C++11 [dcl.spec.auto]p6. Deduce the type which 'auto' stands in for.
  auto *Deduced = AllocType->getContainedDeducedType();
  if (Deduced && !Deduced->isDeduced() &&
      isa<DeducedTemplateSpecializationType>(Deduced)) {
    if (ArraySize)
      return ExprError(
          Diag(*ArraySize ? (*ArraySize)->getExprLoc() : TypeRange.getBegin(),
               diag::err_deduced_class_template_compound_type)
          << /*array*/ 2
          << (*ArraySize ? (*ArraySize)->getSourceRange() : TypeRange));

    InitializedEntity Entity
      = InitializedEntity::InitializeNew(StartLoc, AllocType);
    AllocType = DeduceTemplateSpecializationFromInitializer(
        AllocTypeInfo, Entity, Kind, Exprs);
    if (AllocType.isNull())
      return ExprError();
  } else if (Deduced && !Deduced->isDeduced()) {
    MultiExprArg Inits = Exprs;
    bool Braced = (InitStyle == CXXNewInitializationStyle::Braces);
    if (Braced) {
      auto *ILE = cast<InitListExpr>(Exprs[0]);
      Inits = MultiExprArg(ILE->getInits(), ILE->getNumInits());
    }

    if (InitStyle == CXXNewInitializationStyle::None || Inits.empty())
      return ExprError(Diag(StartLoc, diag::err_auto_new_requires_ctor_arg)
                       << AllocType << TypeRange);
    if (Inits.size() > 1) {
      Expr *FirstBad = Inits[1];
      return ExprError(Diag(FirstBad->getBeginLoc(),
                            diag::err_auto_new_ctor_multiple_expressions)
                       << AllocType << TypeRange);
    }
    if (Braced && !getLangOpts().CPlusPlus17)
      Diag(Initializer->getBeginLoc(), diag::ext_auto_new_list_init)
          << AllocType << TypeRange;
    Expr *Deduce = Inits[0];
    if (isa<InitListExpr>(Deduce))
      return ExprError(
          Diag(Deduce->getBeginLoc(), diag::err_auto_expr_init_paren_braces)
          << Braced << AllocType << TypeRange);
    QualType DeducedType;
    TemplateDeductionInfo Info(Deduce->getExprLoc());
    TemplateDeductionResult Result =
        DeduceAutoType(AllocTypeInfo->getTypeLoc(), Deduce, DeducedType, Info);
    if (Result != TemplateDeductionResult::Success &&
        Result != TemplateDeductionResult::AlreadyDiagnosed)
      return ExprError(Diag(StartLoc, diag::err_auto_new_deduction_failure)
                       << AllocType << Deduce->getType() << TypeRange
                       << Deduce->getSourceRange());
    if (DeducedType.isNull()) {
      assert(Result == TemplateDeductionResult::AlreadyDiagnosed);
      return ExprError();
    }
    AllocType = DeducedType;
  }

  // Per C++0x [expr.new]p5, the type being constructed may be a
  // typedef of an array type.
  // Dependent case will be handled separately.
  if (!ArraySize && !AllocType->isDependentType()) {
    if (const ConstantArrayType *Array
                              = Context.getAsConstantArrayType(AllocType)) {
      ArraySize = IntegerLiteral::Create(Context, Array->getSize(),
                                         Context.getSizeType(),
                                         TypeRange.getEnd());
      AllocType = Array->getElementType();
    }
  }

  if (CheckAllocatedType(AllocType, TypeRange.getBegin(), TypeRange))
    return ExprError();

  if (ArraySize && !checkArrayElementAlignment(AllocType, TypeRange.getBegin()))
    return ExprError();

  // In ARC, infer 'retaining' for the allocated
  if (getLangOpts().ObjCAutoRefCount &&
      AllocType.getObjCLifetime() == Qualifiers::OCL_None &&
      AllocType->isObjCLifetimeType()) {
    AllocType = Context.getLifetimeQualifiedType(AllocType,
                                    AllocType->getObjCARCImplicitLifetime());
  }

  QualType ResultType = Context.getPointerType(AllocType);

  if (ArraySize && *ArraySize &&
      (*ArraySize)->getType()->isNonOverloadPlaceholderType()) {
    ExprResult result = CheckPlaceholderExpr(*ArraySize);
    if (result.isInvalid()) return ExprError();
    ArraySize = result.get();
  }
  // C++98 5.3.4p6: "The expression in a direct-new-declarator shall have
  //   integral or enumeration type with a non-negative value."
  // C++11 [expr.new]p6: The expression [...] shall be of integral or unscoped
  //   enumeration type, or a class type for which a single non-explicit
  //   conversion function to integral or unscoped enumeration type exists.
  // C++1y [expr.new]p6: The expression [...] is implicitly converted to
  //   std::size_t.
  std::optional<uint64_t> KnownArraySize;
  if (ArraySize && *ArraySize && !(*ArraySize)->isTypeDependent()) {
    ExprResult ConvertedSize;
    if (getLangOpts().CPlusPlus14) {
      assert(Context.getTargetInfo().getIntWidth() && "Builtin type of size 0?");

      ConvertedSize = PerformImplicitConversion(
          *ArraySize, Context.getSizeType(), AssignmentAction::Converting);

      if (!ConvertedSize.isInvalid() &&
          (*ArraySize)->getType()->getAs<RecordType>())
        // Diagnose the compatibility of this conversion.
        Diag(StartLoc, diag::warn_cxx98_compat_array_size_conversion)
          << (*ArraySize)->getType() << 0 << "'size_t'";
    } else {
      class SizeConvertDiagnoser : public ICEConvertDiagnoser {
      protected:
        Expr *ArraySize;

      public:
        SizeConvertDiagnoser(Expr *ArraySize)
            : ICEConvertDiagnoser(/*AllowScopedEnumerations*/false, false, false),
              ArraySize(ArraySize) {}

        SemaDiagnosticBuilder diagnoseNotInt(Sema &S, SourceLocation Loc,
                                             QualType T) override {
          return S.Diag(Loc, diag::err_array_size_not_integral)
                   << S.getLangOpts().CPlusPlus11 << T;
        }

        SemaDiagnosticBuilder diagnoseIncomplete(
            Sema &S, SourceLocation Loc, QualType T) override {
          return S.Diag(Loc, diag::err_array_size_incomplete_type)
                   << T << ArraySize->getSourceRange();
        }

        SemaDiagnosticBuilder diagnoseExplicitConv(
            Sema &S, SourceLocation Loc, QualType T, QualType ConvTy) override {
          return S.Diag(Loc, diag::err_array_size_explicit_conversion) << T << ConvTy;
        }

        SemaDiagnosticBuilder noteExplicitConv(
            Sema &S, CXXConversionDecl *Conv, QualType ConvTy) override {
          return S.Diag(Conv->getLocation(), diag::note_array_size_conversion)
                   << ConvTy->isEnumeralType() << ConvTy;
        }

        SemaDiagnosticBuilder diagnoseAmbiguous(
            Sema &S, SourceLocation Loc, QualType T) override {
          return S.Diag(Loc, diag::err_array_size_ambiguous_conversion) << T;
        }

        SemaDiagnosticBuilder noteAmbiguous(
            Sema &S, CXXConversionDecl *Conv, QualType ConvTy) override {
          return S.Diag(Conv->getLocation(), diag::note_array_size_conversion)
                   << ConvTy->isEnumeralType() << ConvTy;
        }

        SemaDiagnosticBuilder diagnoseConversion(Sema &S, SourceLocation Loc,
                                                 QualType T,
                                                 QualType ConvTy) override {
          return S.Diag(Loc,
                        S.getLangOpts().CPlusPlus11
                          ? diag::warn_cxx98_compat_array_size_conversion
                          : diag::ext_array_size_conversion)
                   << T << ConvTy->isEnumeralType() << ConvTy;
        }
      } SizeDiagnoser(*ArraySize);

      ConvertedSize = PerformContextualImplicitConversion(StartLoc, *ArraySize,
                                                          SizeDiagnoser);
    }
    if (ConvertedSize.isInvalid())
      return ExprError();

    ArraySize = ConvertedSize.get();
    QualType SizeType = (*ArraySize)->getType();

    if (!SizeType->isIntegralOrUnscopedEnumerationType())
      return ExprError();

    // C++98 [expr.new]p7:
    //   The expression in a direct-new-declarator shall have integral type
    //   with a non-negative value.
    //
    // Let's see if this is a constant < 0. If so, we reject it out of hand,
    // per CWG1464. Otherwise, if it's not a constant, we must have an
    // unparenthesized array type.

    // We've already performed any required implicit conversion to integer or
    // unscoped enumeration type.
    // FIXME: Per CWG1464, we are required to check the value prior to
    // converting to size_t. This will never find a negative array size in
    // C++14 onwards, because Value is always unsigned here!
    if (std::optional<llvm::APSInt> Value =
            (*ArraySize)->getIntegerConstantExpr(Context)) {
      if (Value->isSigned() && Value->isNegative()) {
        return ExprError(Diag((*ArraySize)->getBeginLoc(),
                              diag::err_typecheck_negative_array_size)
                         << (*ArraySize)->getSourceRange());
      }

      if (!AllocType->isDependentType()) {
        unsigned ActiveSizeBits =
            ConstantArrayType::getNumAddressingBits(Context, AllocType, *Value);
        if (ActiveSizeBits > ConstantArrayType::getMaxSizeBits(Context))
          return ExprError(
              Diag((*ArraySize)->getBeginLoc(), diag::err_array_too_large)
              << toString(*Value, 10) << (*ArraySize)->getSourceRange());
      }

      KnownArraySize = Value->getZExtValue();
    } else if (TypeIdParens.isValid()) {
      // Can't have dynamic array size when the type-id is in parentheses.
      Diag((*ArraySize)->getBeginLoc(), diag::ext_new_paren_array_nonconst)
          << (*ArraySize)->getSourceRange()
          << FixItHint::CreateRemoval(TypeIdParens.getBegin())
          << FixItHint::CreateRemoval(TypeIdParens.getEnd());

      TypeIdParens = SourceRange();
    }

    // Note that we do *not* convert the argument in any way.  It can
    // be signed, larger than size_t, whatever.
  }

  FunctionDecl *OperatorNew = nullptr;
  FunctionDecl *OperatorDelete = nullptr;
  unsigned Alignment =
      AllocType->isDependentType() ? 0 : Context.getTypeAlign(AllocType);
  unsigned NewAlignment = Context.getTargetInfo().getNewAlign();
  ImplicitAllocationParameters IAP = {
      AllocType, ShouldUseTypeAwareOperatorNewOrDelete(),
      alignedAllocationModeFromBool(getLangOpts().AlignedAllocation &&
                                    Alignment > NewAlignment)};

  if (CheckArgsForPlaceholders(PlacementArgs))
    return ExprError();

  AllocationFunctionScope Scope = UseGlobal ? AllocationFunctionScope::Global
                                            : AllocationFunctionScope::Both;
  SourceRange AllocationParameterRange = Range;
  if (PlacementLParen.isValid() && PlacementRParen.isValid())
    AllocationParameterRange = SourceRange(PlacementLParen, PlacementRParen);
  if (!AllocType->isDependentType() &&
      !Expr::hasAnyTypeDependentArguments(PlacementArgs) &&
      FindAllocationFunctions(StartLoc, AllocationParameterRange, Scope, Scope,
                              AllocType, ArraySize.has_value(), IAP,
                              PlacementArgs, OperatorNew, OperatorDelete))
    return ExprError();

  // If this is an array allocation, compute whether the usual array
  // deallocation function for the type has a size_t parameter.
  bool UsualArrayDeleteWantsSize = false;
  if (ArraySize && !AllocType->isDependentType())
    UsualArrayDeleteWantsSize = doesUsualArrayDeleteWantSize(
        *this, StartLoc, IAP.PassTypeIdentity, AllocType);

  SmallVector<Expr *, 8> AllPlaceArgs;
  if (OperatorNew) {
    auto *Proto = OperatorNew->getType()->castAs<FunctionProtoType>();
    VariadicCallType CallType = Proto->isVariadic()
                                    ? VariadicCallType::Function
                                    : VariadicCallType::DoesNotApply;

    // We've already converted the placement args, just fill in any default
    // arguments. Skip the first parameter because we don't have a corresponding
    // argument. Skip the second parameter too if we're passing in the
    // alignment; we've already filled it in.
    unsigned NumImplicitArgs = 1;
    if (isTypeAwareAllocation(IAP.PassTypeIdentity)) {
      assert(OperatorNew->isTypeAwareOperatorNewOrDelete());
      NumImplicitArgs++;
    }
    if (isAlignedAllocation(IAP.PassAlignment))
      NumImplicitArgs++;
    if (GatherArgumentsForCall(AllocationParameterRange.getBegin(), OperatorNew,
                               Proto, NumImplicitArgs, PlacementArgs,
                               AllPlaceArgs, CallType))
      return ExprError();

    if (!AllPlaceArgs.empty())
      PlacementArgs = AllPlaceArgs;

    // We would like to perform some checking on the given `operator new` call,
    // but the PlacementArgs does not contain the implicit arguments,
    // namely allocation size and maybe allocation alignment,
    // so we need to conjure them.

    QualType SizeTy = Context.getSizeType();
    unsigned SizeTyWidth = Context.getTypeSize(SizeTy);

    llvm::APInt SingleEltSize(
        SizeTyWidth, Context.getTypeSizeInChars(AllocType).getQuantity());

    // How many bytes do we want to allocate here?
    std::optional<llvm::APInt> AllocationSize;
    if (!ArraySize && !AllocType->isDependentType()) {
      // For non-array operator new, we only want to allocate one element.
      AllocationSize = SingleEltSize;
    } else if (KnownArraySize && !AllocType->isDependentType()) {
      // For array operator new, only deal with static array size case.
      bool Overflow;
      AllocationSize = llvm::APInt(SizeTyWidth, *KnownArraySize)
                           .umul_ov(SingleEltSize, Overflow);
      (void)Overflow;
      assert(
          !Overflow &&
          "Expected that all the overflows would have been handled already.");
    }

    IntegerLiteral AllocationSizeLiteral(
        Context, AllocationSize.value_or(llvm::APInt::getZero(SizeTyWidth)),
        SizeTy, StartLoc);
    // Otherwise, if we failed to constant-fold the allocation size, we'll
    // just give up and pass-in something opaque, that isn't a null pointer.
    OpaqueValueExpr OpaqueAllocationSize(StartLoc, SizeTy, VK_PRValue,
                                         OK_Ordinary, /*SourceExpr=*/nullptr);

    // Let's synthesize the alignment argument in case we will need it.
    // Since we *really* want to allocate these on stack, this is slightly ugly
    // because there might not be a `std::align_val_t` type.
    EnumDecl *StdAlignValT = getStdAlignValT();
    QualType AlignValT =
        StdAlignValT ? Context.getTypeDeclType(StdAlignValT) : SizeTy;
    IntegerLiteral AlignmentLiteral(
        Context,
        llvm::APInt(Context.getTypeSize(SizeTy),
                    Alignment / Context.getCharWidth()),
        SizeTy, StartLoc);
    ImplicitCastExpr DesiredAlignment(ImplicitCastExpr::OnStack, AlignValT,
                                      CK_IntegralCast, &AlignmentLiteral,
                                      VK_PRValue, FPOptionsOverride());

    // Adjust placement args by prepending conjured size and alignment exprs.
    llvm::SmallVector<Expr *, 8> CallArgs;
    CallArgs.reserve(NumImplicitArgs + PlacementArgs.size());
    CallArgs.emplace_back(AllocationSize
                              ? static_cast<Expr *>(&AllocationSizeLiteral)
                              : &OpaqueAllocationSize);
    if (isAlignedAllocation(IAP.PassAlignment))
      CallArgs.emplace_back(&DesiredAlignment);
    llvm::append_range(CallArgs, PlacementArgs);

    DiagnoseSentinelCalls(OperatorNew, PlacementLParen, CallArgs);

    checkCall(OperatorNew, Proto, /*ThisArg=*/nullptr, CallArgs,
              /*IsMemberFunction=*/false, StartLoc, Range, CallType);

    // Warn if the type is over-aligned and is being allocated by (unaligned)
    // global operator new.
    if (PlacementArgs.empty() && !isAlignedAllocation(IAP.PassAlignment) &&
        (OperatorNew->isImplicit() ||
         (OperatorNew->getBeginLoc().isValid() &&
          getSourceManager().isInSystemHeader(OperatorNew->getBeginLoc())))) {
      if (Alignment > NewAlignment)
        Diag(StartLoc, diag::warn_overaligned_type)
            << AllocType
            << unsigned(Alignment / Context.getCharWidth())
            << unsigned(NewAlignment / Context.getCharWidth());
    }
  }

  // Array 'new' can't have any initializers except empty parentheses.
  // Initializer lists are also allowed, in C++11. Rely on the parser for the
  // dialect distinction.
  if (ArraySize && !isLegalArrayNewInitializer(InitStyle, Initializer,
                                               getLangOpts().CPlusPlus20)) {
    SourceRange InitRange(Exprs.front()->getBeginLoc(),
                          Exprs.back()->getEndLoc());
    Diag(StartLoc, diag::err_new_array_init_args) << InitRange;
    return ExprError();
  }

  // If we can perform the initialization, and we've not already done so,
  // do it now.
  if (!AllocType->isDependentType() &&
      !Expr::hasAnyTypeDependentArguments(Exprs)) {
    // The type we initialize is the complete type, including the array bound.
    QualType InitType;
    if (KnownArraySize)
      InitType = Context.getConstantArrayType(
          AllocType,
          llvm::APInt(Context.getTypeSize(Context.getSizeType()),
                      *KnownArraySize),
          *ArraySize, ArraySizeModifier::Normal, 0);
    else if (ArraySize)
      InitType = Context.getIncompleteArrayType(AllocType,
                                                ArraySizeModifier::Normal, 0);
    else
      InitType = AllocType;

    InitializedEntity Entity
      = InitializedEntity::InitializeNew(StartLoc, InitType);
    InitializationSequence InitSeq(*this, Entity, Kind, Exprs);
    ExprResult FullInit = InitSeq.Perform(*this, Entity, Kind, Exprs);
    if (FullInit.isInvalid())
      return ExprError();

    // FullInit is our initializer; strip off CXXBindTemporaryExprs, because
    // we don't want the initialized object to be destructed.
    // FIXME: We should not create these in the first place.
    if (CXXBindTemporaryExpr *Binder =
            dyn_cast_or_null<CXXBindTemporaryExpr>(FullInit.get()))
      FullInit = Binder->getSubExpr();

    Initializer = FullInit.get();

    // FIXME: If we have a KnownArraySize, check that the array bound of the
    // initializer is no greater than that constant value.

    if (ArraySize && !*ArraySize) {
      auto *CAT = Context.getAsConstantArrayType(Initializer->getType());
      if (CAT) {
        // FIXME: Track that the array size was inferred rather than explicitly
        // specified.
        ArraySize = IntegerLiteral::Create(
            Context, CAT->getSize(), Context.getSizeType(), TypeRange.getEnd());
      } else {
        Diag(TypeRange.getEnd(), diag::err_new_array_size_unknown_from_init)
            << Initializer->getSourceRange();
      }
    }
  }

  // Mark the new and delete operators as referenced.
  if (OperatorNew) {
    if (DiagnoseUseOfDecl(OperatorNew, StartLoc))
      return ExprError();
    MarkFunctionReferenced(StartLoc, OperatorNew);
  }
  if (OperatorDelete) {
    if (DiagnoseUseOfDecl(OperatorDelete, StartLoc))
      return ExprError();
    MarkFunctionReferenced(StartLoc, OperatorDelete);
  }

  return CXXNewExpr::Create(Context, UseGlobal, OperatorNew, OperatorDelete,
                            IAP, UsualArrayDeleteWantsSize, PlacementArgs,
                            TypeIdParens, ArraySize, InitStyle, Initializer,
                            ResultType, AllocTypeInfo, Range, DirectInitRange);
}

bool Sema::CheckAllocatedType(QualType AllocType, SourceLocation Loc,
                              SourceRange R) {
  // C++ 5.3.4p1: "[The] type shall be a complete object type, but not an
  //   abstract class type or array thereof.
  if (AllocType->isFunctionType())
    return Diag(Loc, diag::err_bad_new_type)
      << AllocType << 0 << R;
  else if (AllocType->isReferenceType())
    return Diag(Loc, diag::err_bad_new_type)
      << AllocType << 1 << R;
  else if (!AllocType->isDependentType() &&
           RequireCompleteSizedType(
               Loc, AllocType, diag::err_new_incomplete_or_sizeless_type, R))
    return true;
  else if (RequireNonAbstractType(Loc, AllocType,
                                  diag::err_allocation_of_abstract_type))
    return true;
  else if (AllocType->isVariablyModifiedType())
    return Diag(Loc, diag::err_variably_modified_new_type)
             << AllocType;
  else if (AllocType.getAddressSpace() != LangAS::Default &&
           !getLangOpts().OpenCLCPlusPlus)
    return Diag(Loc, diag::err_address_space_qualified_new)
      << AllocType.getUnqualifiedType()
      << AllocType.getQualifiers().getAddressSpaceAttributePrintValue();
  else if (getLangOpts().ObjCAutoRefCount) {
    if (const ArrayType *AT = Context.getAsArrayType(AllocType)) {
      QualType BaseAllocType = Context.getBaseElementType(AT);
      if (BaseAllocType.getObjCLifetime() == Qualifiers::OCL_None &&
          BaseAllocType->isObjCLifetimeType())
        return Diag(Loc, diag::err_arc_new_array_without_ownership)
          << BaseAllocType;
    }
  }

  return false;
}

enum class ResolveMode { Typed, Untyped };
static bool resolveAllocationOverloadInterior(
    Sema &S, LookupResult &R, SourceRange Range, ResolveMode Mode,
    SmallVectorImpl<Expr *> &Args, AlignedAllocationMode &PassAlignment,
    FunctionDecl *&Operator, OverloadCandidateSet *AlignedCandidates,
    Expr *AlignArg, bool Diagnose) {
  unsigned NonTypeArgumentOffset = 0;
  if (Mode == ResolveMode::Typed) {
    ++NonTypeArgumentOffset;
  }

  OverloadCandidateSet Candidates(R.getNameLoc(),
                                  OverloadCandidateSet::CSK_Normal);
  for (LookupResult::iterator Alloc = R.begin(), AllocEnd = R.end();
       Alloc != AllocEnd; ++Alloc) {
    // Even member operator new/delete are implicitly treated as
    // static, so don't use AddMemberCandidate.
    NamedDecl *D = (*Alloc)->getUnderlyingDecl();
    bool IsTypeAware = D->getAsFunction()->isTypeAwareOperatorNewOrDelete();
    if (IsTypeAware == (Mode != ResolveMode::Typed))
      continue;

    if (FunctionTemplateDecl *FnTemplate = dyn_cast<FunctionTemplateDecl>(D)) {
      S.AddTemplateOverloadCandidate(FnTemplate, Alloc.getPair(),
                                     /*ExplicitTemplateArgs=*/nullptr, Args,
                                     Candidates,
                                     /*SuppressUserConversions=*/false);
      continue;
    }

    FunctionDecl *Fn = cast<FunctionDecl>(D);
    S.AddOverloadCandidate(Fn, Alloc.getPair(), Args, Candidates,
                           /*SuppressUserConversions=*/false);
  }

  // Do the resolution.
  OverloadCandidateSet::iterator Best;
  switch (Candidates.BestViableFunction(S, R.getNameLoc(), Best)) {
  case OR_Success: {
    // Got one!
    FunctionDecl *FnDecl = Best->Function;
    if (S.CheckAllocationAccess(R.getNameLoc(), Range, R.getNamingClass(),
                                Best->FoundDecl) == Sema::AR_inaccessible)
      return true;

    Operator = FnDecl;
    return false;
  }

  case OR_No_Viable_Function:
    // C++17 [expr.new]p13:
    //   If no matching function is found and the allocated object type has
    //   new-extended alignment, the alignment argument is removed from the
    //   argument list, and overload resolution is performed again.
    if (isAlignedAllocation(PassAlignment)) {
      PassAlignment = AlignedAllocationMode::No;
      AlignArg = Args[NonTypeArgumentOffset + 1];
      Args.erase(Args.begin() + NonTypeArgumentOffset + 1);
      return resolveAllocationOverloadInterior(S, R, Range, Mode, Args,
                                               PassAlignment, Operator,
                                               &Candidates, AlignArg, Diagnose);
    }

    // MSVC will fall back on trying to find a matching global operator new
    // if operator new[] cannot be found.  Also, MSVC will leak by not
    // generating a call to operator delete or operator delete[], but we
    // will not replicate that bug.
    // FIXME: Find out how this interacts with the std::align_val_t fallback
    // once MSVC implements it.
    if (R.getLookupName().getCXXOverloadedOperator() == OO_Array_New &&
        S.Context.getLangOpts().MSVCCompat && Mode != ResolveMode::Typed) {
      R.clear();
      R.setLookupName(S.Context.DeclarationNames.getCXXOperatorName(OO_New));
      S.LookupQualifiedName(R, S.Context.getTranslationUnitDecl());
      // FIXME: This will give bad diagnostics pointing at the wrong functions.
      return resolveAllocationOverloadInterior(S, R, Range, Mode, Args,
                                               PassAlignment, Operator,
                                               /*Candidates=*/nullptr,
                                               /*AlignArg=*/nullptr, Diagnose);
    }
    if (Mode == ResolveMode::Typed) {
      // If we can't find a matching type aware operator we don't consider this
      // a failure.
      Operator = nullptr;
      return false;
    }
    if (Diagnose) {
      // If this is an allocation of the form 'new (p) X' for some object
      // pointer p (or an expression that will decay to such a pointer),
      // diagnose the missing inclusion of <new>.
      if (!R.isClassLookup() && Args.size() == 2 &&
          (Args[1]->getType()->isObjectPointerType() ||
           Args[1]->getType()->isArrayType())) {
        S.Diag(R.getNameLoc(), diag::err_need_header_before_placement_new)
            << R.getLookupName() << Range;
        // Listing the candidates is unlikely to be useful; skip it.
        return true;
      }

      // Finish checking all candidates before we note any. This checking can
      // produce additional diagnostics so can't be interleaved with our
      // emission of notes.
      //
      // For an aligned allocation, separately check the aligned and unaligned
      // candidates with their respective argument lists.
      SmallVector<OverloadCandidate*, 32> Cands;
      SmallVector<OverloadCandidate*, 32> AlignedCands;
      llvm::SmallVector<Expr*, 4> AlignedArgs;
      if (AlignedCandidates) {
        auto IsAligned = [NonTypeArgumentOffset](OverloadCandidate &C) {
          auto AlignArgOffset = NonTypeArgumentOffset + 1;
          return C.Function->getNumParams() > AlignArgOffset &&
                 C.Function->getParamDecl(AlignArgOffset)
                     ->getType()
                     ->isAlignValT();
        };
        auto IsUnaligned = [&](OverloadCandidate &C) { return !IsAligned(C); };

        AlignedArgs.reserve(Args.size() + NonTypeArgumentOffset + 1);
        for (unsigned Idx = 0; Idx < NonTypeArgumentOffset + 1; ++Idx)
          AlignedArgs.push_back(Args[Idx]);
        AlignedArgs.push_back(AlignArg);
        AlignedArgs.append(Args.begin() + NonTypeArgumentOffset + 1,
                           Args.end());
        AlignedCands = AlignedCandidates->CompleteCandidates(
            S, OCD_AllCandidates, AlignedArgs, R.getNameLoc(), IsAligned);

        Cands = Candidates.CompleteCandidates(S, OCD_AllCandidates, Args,
                                              R.getNameLoc(), IsUnaligned);
      } else {
        Cands = Candidates.CompleteCandidates(S, OCD_AllCandidates, Args,
                                              R.getNameLoc());
      }

      S.Diag(R.getNameLoc(), diag::err_ovl_no_viable_function_in_call)
          << R.getLookupName() << Range;
      if (AlignedCandidates)
        AlignedCandidates->NoteCandidates(S, AlignedArgs, AlignedCands, "",
                                          R.getNameLoc());
      Candidates.NoteCandidates(S, Args, Cands, "", R.getNameLoc());
    }
    return true;

  case OR_Ambiguous:
    if (Diagnose) {
      Candidates.NoteCandidates(
          PartialDiagnosticAt(R.getNameLoc(),
                              S.PDiag(diag::err_ovl_ambiguous_call)
                                  << R.getLookupName() << Range),
          S, OCD_AmbiguousCandidates, Args);
    }
    return true;

  case OR_Deleted: {
    if (Diagnose)
      S.DiagnoseUseOfDeletedFunction(R.getNameLoc(), Range, R.getLookupName(),
                                     Candidates, Best->Function, Args);
    return true;
  }
  }
  llvm_unreachable("Unreachable, bad result from BestViableFunction");
}

enum class DeallocLookupMode { Untyped, OptionallyTyped };

static void LookupGlobalDeallocationFunctions(Sema &S, SourceLocation Loc,
                                              LookupResult &FoundDelete,
                                              DeallocLookupMode Mode,
                                              DeclarationName Name) {
  S.LookupQualifiedName(FoundDelete, S.Context.getTranslationUnitDecl());
  if (Mode != DeallocLookupMode::OptionallyTyped) {
    // We're going to remove either the typed or the non-typed
    bool RemoveTypedDecl = Mode == DeallocLookupMode::Untyped;
    LookupResult::Filter Filter = FoundDelete.makeFilter();
    while (Filter.hasNext()) {
      FunctionDecl *FD = Filter.next()->getUnderlyingDecl()->getAsFunction();
      if (FD->isTypeAwareOperatorNewOrDelete() == RemoveTypedDecl)
        Filter.erase();
    }
    Filter.done();
  }
}

static bool resolveAllocationOverload(
    Sema &S, LookupResult &R, SourceRange Range, SmallVectorImpl<Expr *> &Args,
    ImplicitAllocationParameters &IAP, FunctionDecl *&Operator,
    OverloadCandidateSet *AlignedCandidates, Expr *AlignArg, bool Diagnose) {
  Operator = nullptr;
  if (isTypeAwareAllocation(IAP.PassTypeIdentity)) {
    assert(S.isStdTypeIdentity(Args[0]->getType(), nullptr));
    // The internal overload resolution work mutates the argument list
    // in accordance with the spec. We may want to change that in future,
    // but for now we deal with this by making a copy of the non-type-identity
    // arguments.
    SmallVector<Expr *> UntypedParameters;
    UntypedParameters.reserve(Args.size() - 1);
    UntypedParameters.push_back(Args[1]);
    // Type aware allocation implicitly includes the alignment parameter so
    // only include it in the untyped parameter list if alignment was explicitly
    // requested
    if (isAlignedAllocation(IAP.PassAlignment))
      UntypedParameters.push_back(Args[2]);
    UntypedParameters.append(Args.begin() + 3, Args.end());

    AlignedAllocationMode InitialAlignmentMode = IAP.PassAlignment;
    IAP.PassAlignment = AlignedAllocationMode::Yes;
    if (resolveAllocationOverloadInterior(
            S, R, Range, ResolveMode::Typed, Args, IAP.PassAlignment, Operator,
            AlignedCandidates, AlignArg, Diagnose))
      return true;
    if (Operator)
      return false;

    // If we got to this point we could not find a matching typed operator
    // so we update the IAP flags, and revert to our stored copy of the
    // type-identity-less argument list.
    IAP.PassTypeIdentity = TypeAwareAllocationMode::No;
    IAP.PassAlignment = InitialAlignmentMode;
    Args = UntypedParameters;
  }
  assert(!S.isStdTypeIdentity(Args[0]->getType(), nullptr));
  return resolveAllocationOverloadInterior(
      S, R, Range, ResolveMode::Untyped, Args, IAP.PassAlignment, Operator,
      AlignedCandidates, AlignArg, Diagnose);
}

bool Sema::FindAllocationFunctions(
    SourceLocation StartLoc, SourceRange Range,
    AllocationFunctionScope NewScope, AllocationFunctionScope DeleteScope,
    QualType AllocType, bool IsArray, ImplicitAllocationParameters &IAP,
    MultiExprArg PlaceArgs, FunctionDecl *&OperatorNew,
    FunctionDecl *&OperatorDelete, bool Diagnose) {
  // --- Choosing an allocation function ---
  // C++ 5.3.4p8 - 14 & 18
  // 1) If looking in AllocationFunctionScope::Global scope for allocation
  // functions, only look in
  //    the global scope. Else, if AllocationFunctionScope::Class, only look in
  //    the scope of the allocated class. If AllocationFunctionScope::Both, look
  //    in both.
  // 2) If an array size is given, look for operator new[], else look for
  //   operator new.
  // 3) The first argument is always size_t. Append the arguments from the
  //   placement form.

  SmallVector<Expr*, 8> AllocArgs;
  AllocArgs.reserve(IAP.getNumImplicitArgs() + PlaceArgs.size());

  // C++ [expr.new]p8:
  //   If the allocated type is a non-array type, the allocation
  //   function's name is operator new and the deallocation function's
  //   name is operator delete. If the allocated type is an array
  //   type, the allocation function's name is operator new[] and the
  //   deallocation function's name is operator delete[].
  DeclarationName NewName = Context.DeclarationNames.getCXXOperatorName(
      IsArray ? OO_Array_New : OO_New);

  QualType AllocElemType = Context.getBaseElementType(AllocType);

  // We don't care about the actual value of these arguments.
  // FIXME: Should the Sema create the expression and embed it in the syntax
  // tree? Or should the consumer just recalculate the value?
  // FIXME: Using a dummy value will interact poorly with attribute enable_if.

  // We use size_t as a stand in so that we can construct the init
  // expr on the stack
  QualType TypeIdentity = Context.getSizeType();
  if (isTypeAwareAllocation(IAP.PassTypeIdentity)) {
    QualType SpecializedTypeIdentity =
        tryBuildStdTypeIdentity(IAP.Type, StartLoc);
    if (!SpecializedTypeIdentity.isNull()) {
      TypeIdentity = SpecializedTypeIdentity;
      if (RequireCompleteType(StartLoc, TypeIdentity,
                              diag::err_incomplete_type))
        return true;
    } else
      IAP.PassTypeIdentity = TypeAwareAllocationMode::No;
  }
  TypeAwareAllocationMode OriginalTypeAwareState = IAP.PassTypeIdentity;

  CXXScalarValueInitExpr TypeIdentityParam(TypeIdentity, nullptr, StartLoc);
  if (isTypeAwareAllocation(IAP.PassTypeIdentity))
    AllocArgs.push_back(&TypeIdentityParam);

  QualType SizeTy = Context.getSizeType();
  unsigned SizeTyWidth = Context.getTypeSize(SizeTy);
  IntegerLiteral Size(Context, llvm::APInt::getZero(SizeTyWidth), SizeTy,
                      SourceLocation());
  AllocArgs.push_back(&Size);

  QualType AlignValT = Context.VoidTy;
  bool IncludeAlignParam = isAlignedAllocation(IAP.PassAlignment) ||
                           isTypeAwareAllocation(IAP.PassTypeIdentity);
  if (IncludeAlignParam) {
    DeclareGlobalNewDelete();
    AlignValT = Context.getTypeDeclType(getStdAlignValT());
  }
  CXXScalarValueInitExpr Align(AlignValT, nullptr, SourceLocation());
  if (IncludeAlignParam)
    AllocArgs.push_back(&Align);

  llvm::append_range(AllocArgs, PlaceArgs);

  // Find the allocation function.
  {
    LookupResult R(*this, NewName, StartLoc, LookupOrdinaryName);

    // C++1z [expr.new]p9:
    //   If the new-expression begins with a unary :: operator, the allocation
    //   function's name is looked up in the global scope. Otherwise, if the
    //   allocated type is a class type T or array thereof, the allocation
    //   function's name is looked up in the scope of T.
    if (AllocElemType->isRecordType() &&
        NewScope != AllocationFunctionScope::Global)
      LookupQualifiedName(R, AllocElemType->getAsCXXRecordDecl());

    // We can see ambiguity here if the allocation function is found in
    // multiple base classes.
    if (R.isAmbiguous())
      return true;

    //   If this lookup fails to find the name, or if the allocated type is not
    //   a class type, the allocation function's name is looked up in the
    //   global scope.
    if (R.empty()) {
      if (NewScope == AllocationFunctionScope::Class)
        return true;

      LookupQualifiedName(R, Context.getTranslationUnitDecl());
    }

    if (getLangOpts().OpenCLCPlusPlus && R.empty()) {
      if (PlaceArgs.empty()) {
        Diag(StartLoc, diag::err_openclcxx_not_supported) << "default new";
      } else {
        Diag(StartLoc, diag::err_openclcxx_placement_new);
      }
      return true;
    }

    assert(!R.empty() && "implicitly declared allocation functions not found");
    assert(!R.isAmbiguous() && "global allocation functions are ambiguous");

    // We do our own custom access checks below.
    R.suppressDiagnostics();

    if (resolveAllocationOverload(*this, R, Range, AllocArgs, IAP, OperatorNew,
                                  /*Candidates=*/nullptr,
                                  /*AlignArg=*/nullptr, Diagnose))
      return true;
  }

  // We don't need an operator delete if we're running under -fno-exceptions.
  if (!getLangOpts().Exceptions) {
    OperatorDelete = nullptr;
    return false;
  }

  // Note, the name of OperatorNew might have been changed from array to
  // non-array by resolveAllocationOverload.
  DeclarationName DeleteName = Context.DeclarationNames.getCXXOperatorName(
      OperatorNew->getDeclName().getCXXOverloadedOperator() == OO_Array_New
          ? OO_Array_Delete
          : OO_Delete);

  // C++ [expr.new]p19:
  //
  //   If the new-expression begins with a unary :: operator, the
  //   deallocation function's name is looked up in the global
  //   scope. Otherwise, if the allocated type is a class type T or an
  //   array thereof, the deallocation function's name is looked up in
  //   the scope of T. If this lookup fails to find the name, or if
  //   the allocated type is not a class type or array thereof, the
  //   deallocation function's name is looked up in the global scope.
  LookupResult FoundDelete(*this, DeleteName, StartLoc, LookupOrdinaryName);
  if (AllocElemType->isRecordType() &&
      DeleteScope != AllocationFunctionScope::Global) {
    auto *RD =
        cast<CXXRecordDecl>(AllocElemType->castAs<RecordType>()->getDecl());
    LookupQualifiedName(FoundDelete, RD);
  }
  if (FoundDelete.isAmbiguous())
    return true; // FIXME: clean up expressions?

  // Filter out any destroying operator deletes. We can't possibly call such a
  // function in this context, because we're handling the case where the object
  // was not successfully constructed.
  // FIXME: This is not covered by the language rules yet.
  {
    LookupResult::Filter Filter = FoundDelete.makeFilter();
    while (Filter.hasNext()) {
      auto *FD = dyn_cast<FunctionDecl>(Filter.next()->getUnderlyingDecl());
      if (FD && FD->isDestroyingOperatorDelete())
        Filter.erase();
    }
    Filter.done();
  }

  auto GetRedeclContext = [](Decl *D) {
    return D->getDeclContext()->getRedeclContext();
  };

  DeclContext *OperatorNewContext = GetRedeclContext(OperatorNew);

  bool FoundGlobalDelete = FoundDelete.empty();
  bool IsClassScopedTypeAwareNew =
      isTypeAwareAllocation(IAP.PassTypeIdentity) &&
      OperatorNewContext->isRecord();
  auto DiagnoseMissingTypeAwareCleanupOperator = [&](bool IsPlacementOperator) {
    assert(isTypeAwareAllocation(IAP.PassTypeIdentity));
    if (Diagnose) {
      Diag(StartLoc, diag::err_mismatching_type_aware_cleanup_deallocator)
          << OperatorNew->getDeclName() << IsPlacementOperator << DeleteName;
      Diag(OperatorNew->getLocation(), diag::note_type_aware_operator_declared)
          << OperatorNew->isTypeAwareOperatorNewOrDelete()
          << OperatorNew->getDeclName() << OperatorNewContext;
    }
  };
  if (IsClassScopedTypeAwareNew && FoundDelete.empty()) {
    DiagnoseMissingTypeAwareCleanupOperator(/*isPlacementNew=*/false);
    return true;
  }
  if (FoundDelete.empty()) {
    FoundDelete.clear(LookupOrdinaryName);

    if (DeleteScope == AllocationFunctionScope::Class)
      return true;

    DeclareGlobalNewDelete();
    DeallocLookupMode LookupMode = isTypeAwareAllocation(OriginalTypeAwareState)
                                       ? DeallocLookupMode::OptionallyTyped
                                       : DeallocLookupMode::Untyped;
    LookupGlobalDeallocationFunctions(*this, StartLoc, FoundDelete, LookupMode,
                                      DeleteName);
  }

  FoundDelete.suppressDiagnostics();

  SmallVector<std::pair<DeclAccessPair,FunctionDecl*>, 2> Matches;

  // Whether we're looking for a placement operator delete is dictated
  // by whether we selected a placement operator new, not by whether
  // we had explicit placement arguments.  This matters for things like
  //   struct A { void *operator new(size_t, int = 0); ... };
  //   A *a = new A()
  //
  // We don't have any definition for what a "placement allocation function"
  // is, but we assume it's any allocation function whose
  // parameter-declaration-clause is anything other than (size_t).
  //
  // FIXME: Should (size_t, std::align_val_t) also be considered non-placement?
  // This affects whether an exception from the constructor of an overaligned
  // type uses the sized or non-sized form of aligned operator delete.

  unsigned NonPlacementNewArgCount = 1; // size parameter
  if (isTypeAwareAllocation(IAP.PassTypeIdentity))
    NonPlacementNewArgCount =
        /* type-identity */ 1 + /* size */ 1 + /* alignment */ 1;
  bool isPlacementNew = !PlaceArgs.empty() ||
                        OperatorNew->param_size() != NonPlacementNewArgCount ||
                        OperatorNew->isVariadic();

  if (isPlacementNew) {
    // C++ [expr.new]p20:
    //   A declaration of a placement deallocation function matches the
    //   declaration of a placement allocation function if it has the
    //   same number of parameters and, after parameter transformations
    //   (8.3.5), all parameter types except the first are
    //   identical. [...]
    //
    // To perform this comparison, we compute the function type that
    // the deallocation function should have, and use that type both
    // for template argument deduction and for comparison purposes.
    QualType ExpectedFunctionType;
    {
      auto *Proto = OperatorNew->getType()->castAs<FunctionProtoType>();

      SmallVector<QualType, 6> ArgTypes;
      int InitialParamOffset = 0;
      if (isTypeAwareAllocation(IAP.PassTypeIdentity)) {
        ArgTypes.push_back(TypeIdentity);
        InitialParamOffset = 1;
      }
      ArgTypes.push_back(Context.VoidPtrTy);
      for (unsigned I = ArgTypes.size() - InitialParamOffset,
                    N = Proto->getNumParams();
           I < N; ++I)
        ArgTypes.push_back(Proto->getParamType(I));

      FunctionProtoType::ExtProtoInfo EPI;
      // FIXME: This is not part of the standard's rule.
      EPI.Variadic = Proto->isVariadic();

      ExpectedFunctionType
        = Context.getFunctionType(Context.VoidTy, ArgTypes, EPI);
    }

    for (LookupResult::iterator D = FoundDelete.begin(),
                             DEnd = FoundDelete.end();
         D != DEnd; ++D) {
      FunctionDecl *Fn = nullptr;
      if (FunctionTemplateDecl *FnTmpl =
              dyn_cast<FunctionTemplateDecl>((*D)->getUnderlyingDecl())) {
        // Perform template argument deduction to try to match the
        // expected function type.
        TemplateDeductionInfo Info(StartLoc);
        if (DeduceTemplateArguments(FnTmpl, nullptr, ExpectedFunctionType, Fn,
                                    Info) != TemplateDeductionResult::Success)
          continue;
      } else
        Fn = cast<FunctionDecl>((*D)->getUnderlyingDecl());

      if (Context.hasSameType(adjustCCAndNoReturn(Fn->getType(),
                                                  ExpectedFunctionType,
                                                  /*AdjustExcpetionSpec*/true),
                              ExpectedFunctionType))
        Matches.push_back(std::make_pair(D.getPair(), Fn));
    }

    if (getLangOpts().CUDA)
      CUDA().EraseUnwantedMatches(getCurFunctionDecl(/*AllowLambda=*/true),
                                  Matches);
    if (Matches.empty() && isTypeAwareAllocation(IAP.PassTypeIdentity)) {
      DiagnoseMissingTypeAwareCleanupOperator(isPlacementNew);
      return true;
    }
  } else {
    // C++1y [expr.new]p22:
    //   For a non-placement allocation function, the normal deallocation
    //   function lookup is used
    //
    // Per [expr.delete]p10, this lookup prefers a member operator delete
    // without a size_t argument, but prefers a non-member operator delete
    // with a size_t where possible (which it always is in this case).
    llvm::SmallVector<UsualDeallocFnInfo, 4> BestDeallocFns;
    ImplicitDeallocationParameters IDP = {
        AllocElemType, OriginalTypeAwareState,
        alignedAllocationModeFromBool(
            hasNewExtendedAlignment(*this, AllocElemType)),
        sizedDeallocationModeFromBool(FoundGlobalDelete)};
    UsualDeallocFnInfo Selected = resolveDeallocationOverload(
        *this, FoundDelete, IDP, StartLoc, &BestDeallocFns);
    if (Selected && BestDeallocFns.empty())
      Matches.push_back(std::make_pair(Selected.Found, Selected.FD));
    else {
      // If we failed to select an operator, all remaining functions are viable
      // but ambiguous.
      for (auto Fn : BestDeallocFns)
        Matches.push_back(std::make_pair(Fn.Found, Fn.FD));
    }
  }

  // C++ [expr.new]p20:
  //   [...] If the lookup finds a single matching deallocation
  //   function, that function will be called; otherwise, no
  //   deallocation function will be called.
  if (Matches.size() == 1) {
    OperatorDelete = Matches[0].second;
    DeclContext *OperatorDeleteContext = GetRedeclContext(OperatorDelete);
    bool FoundTypeAwareOperator =
        OperatorDelete->isTypeAwareOperatorNewOrDelete() ||
        OperatorNew->isTypeAwareOperatorNewOrDelete();
    if (Diagnose && FoundTypeAwareOperator) {
      bool MismatchedTypeAwareness =
          OperatorDelete->isTypeAwareOperatorNewOrDelete() !=
          OperatorNew->isTypeAwareOperatorNewOrDelete();
      bool MismatchedContext = OperatorDeleteContext != OperatorNewContext;
      if (MismatchedTypeAwareness || MismatchedContext) {
        FunctionDecl *Operators[] = {OperatorDelete, OperatorNew};
        bool TypeAwareOperatorIndex =
            OperatorNew->isTypeAwareOperatorNewOrDelete();
        Diag(StartLoc, diag::err_mismatching_type_aware_cleanup_deallocator)
            << Operators[TypeAwareOperatorIndex]->getDeclName()
            << isPlacementNew
            << Operators[!TypeAwareOperatorIndex]->getDeclName()
            << GetRedeclContext(Operators[TypeAwareOperatorIndex]);
        Diag(OperatorNew->getLocation(),
             diag::note_type_aware_operator_declared)
            << OperatorNew->isTypeAwareOperatorNewOrDelete()
            << OperatorNew->getDeclName() << OperatorNewContext;
        Diag(OperatorDelete->getLocation(),
             diag::note_type_aware_operator_declared)
            << OperatorDelete->isTypeAwareOperatorNewOrDelete()
            << OperatorDelete->getDeclName() << OperatorDeleteContext;
      }
    }

    // C++1z [expr.new]p23:
    //   If the lookup finds a usual deallocation function (3.7.4.2)
    //   with a parameter of type std::size_t and that function, considered
    //   as a placement deallocation function, would have been
    //   selected as a match for the allocation function, the program
    //   is ill-formed.
    if (getLangOpts().CPlusPlus11 && isPlacementNew &&
        isNonPlacementDeallocationFunction(*this, OperatorDelete)) {
      UsualDeallocFnInfo Info(*this,
                              DeclAccessPair::make(OperatorDelete, AS_public),
                              AllocElemType, StartLoc);
      // Core issue, per mail to core reflector, 2016-10-09:
      //   If this is a member operator delete, and there is a corresponding
      //   non-sized member operator delete, this isn't /really/ a sized
      //   deallocation function, it just happens to have a size_t parameter.
      bool IsSizedDelete = isSizedDeallocation(Info.IDP.PassSize);
      if (IsSizedDelete && !FoundGlobalDelete) {
        ImplicitDeallocationParameters SizeTestingIDP = {
            AllocElemType, Info.IDP.PassTypeIdentity, Info.IDP.PassAlignment,
            SizedDeallocationMode::No};
        auto NonSizedDelete = resolveDeallocationOverload(
            *this, FoundDelete, SizeTestingIDP, StartLoc);
        if (NonSizedDelete &&
            !isSizedDeallocation(NonSizedDelete.IDP.PassSize) &&
            NonSizedDelete.IDP.PassAlignment == Info.IDP.PassAlignment)
          IsSizedDelete = false;
      }

      if (IsSizedDelete && !isTypeAwareAllocation(IAP.PassTypeIdentity)) {
        SourceRange R = PlaceArgs.empty()
                            ? SourceRange()
                            : SourceRange(PlaceArgs.front()->getBeginLoc(),
                                          PlaceArgs.back()->getEndLoc());
        Diag(StartLoc, diag::err_placement_new_non_placement_delete) << R;
        if (!OperatorDelete->isImplicit())
          Diag(OperatorDelete->getLocation(), diag::note_previous_decl)
              << DeleteName;
      }
    }
    if (CheckDeleteOperator(*this, StartLoc, Range, Diagnose,
                            FoundDelete.getNamingClass(), Matches[0].first,
                            Matches[0].second))
      return true;

  } else if (!Matches.empty()) {
    // We found multiple suitable operators. Per [expr.new]p20, that means we
    // call no 'operator delete' function, but we should at least warn the user.
    // FIXME: Suppress this warning if the construction cannot throw.
    Diag(StartLoc, diag::warn_ambiguous_suitable_delete_function_found)
      << DeleteName << AllocElemType;

    for (auto &Match : Matches)
      Diag(Match.second->getLocation(),
           diag::note_member_declared_here) << DeleteName;
  }

  return false;
}

void Sema::DeclareGlobalNewDelete() {
  if (GlobalNewDeleteDeclared)
    return;

  // The implicitly declared new and delete operators
  // are not supported in OpenCL.
  if (getLangOpts().OpenCLCPlusPlus)
    return;

  // C++ [basic.stc.dynamic.general]p2:
  //   The library provides default definitions for the global allocation
  //   and deallocation functions. Some global allocation and deallocation
  //   functions are replaceable ([new.delete]); these are attached to the
  //   global module ([module.unit]).
  if (getLangOpts().CPlusPlusModules && getCurrentModule())
    PushGlobalModuleFragment(SourceLocation());

  // C++ [basic.std.dynamic]p2:
  //   [...] The following allocation and deallocation functions (18.4) are
  //   implicitly declared in global scope in each translation unit of a
  //   program
  //
  //     C++03:
  //     void* operator new(std::size_t) throw(std::bad_alloc);
  //     void* operator new[](std::size_t) throw(std::bad_alloc);
  //     void  operator delete(void*) throw();
  //     void  operator delete[](void*) throw();
  //     C++11:
  //     void* operator new(std::size_t);
  //     void* operator new[](std::size_t);
  //     void  operator delete(void*) noexcept;
  //     void  operator delete[](void*) noexcept;
  //     C++1y:
  //     void* operator new(std::size_t);
  //     void* operator new[](std::size_t);
  //     void  operator delete(void*) noexcept;
  //     void  operator delete[](void*) noexcept;
  //     void  operator delete(void*, std::size_t) noexcept;
  //     void  operator delete[](void*, std::size_t) noexcept;
  //
  //   These implicit declarations introduce only the function names operator
  //   new, operator new[], operator delete, operator delete[].
  //
  // Here, we need to refer to std::bad_alloc, so we will implicitly declare
  // "std" or "bad_alloc" as necessary to form the exception specification.
  // However, we do not make these implicit declarations visible to name
  // lookup.
  if (!StdBadAlloc && !getLangOpts().CPlusPlus11) {
    // The "std::bad_alloc" class has not yet been declared, so build it
    // implicitly.
    StdBadAlloc = CXXRecordDecl::Create(
        Context, TagTypeKind::Class, getOrCreateStdNamespace(),
        SourceLocation(), SourceLocation(),
        &PP.getIdentifierTable().get("bad_alloc"), nullptr);
    getStdBadAlloc()->setImplicit(true);

    // The implicitly declared "std::bad_alloc" should live in global module
    // fragment.
    if (TheGlobalModuleFragment) {
      getStdBadAlloc()->setModuleOwnershipKind(
          Decl::ModuleOwnershipKind::ReachableWhenImported);
      getStdBadAlloc()->setLocalOwningModule(TheGlobalModuleFragment);
    }
  }
  if (!StdAlignValT && getLangOpts().AlignedAllocation) {
    // The "std::align_val_t" enum class has not yet been declared, so build it
    // implicitly.
    auto *AlignValT = EnumDecl::Create(
        Context, getOrCreateStdNamespace(), SourceLocation(), SourceLocation(),
        &PP.getIdentifierTable().get("align_val_t"), nullptr, true, true, true);

    // The implicitly declared "std::align_val_t" should live in global module
    // fragment.
    if (TheGlobalModuleFragment) {
      AlignValT->setModuleOwnershipKind(
          Decl::ModuleOwnershipKind::ReachableWhenImported);
      AlignValT->setLocalOwningModule(TheGlobalModuleFragment);
    }

    AlignValT->setIntegerType(Context.getSizeType());
    AlignValT->setPromotionType(Context.getSizeType());
    AlignValT->setImplicit(true);

    StdAlignValT = AlignValT;
  }

  GlobalNewDeleteDeclared = true;

  QualType VoidPtr = Context.getPointerType(Context.VoidTy);
  QualType SizeT = Context.getSizeType();

  auto DeclareGlobalAllocationFunctions = [&](OverloadedOperatorKind Kind,
                                              QualType Return, QualType Param) {
    llvm::SmallVector<QualType, 3> Params;
    Params.push_back(Param);

    // Create up to four variants of the function (sized/aligned).
    bool HasSizedVariant = getLangOpts().SizedDeallocation &&
                           (Kind == OO_Delete || Kind == OO_Array_Delete);
    bool HasAlignedVariant = getLangOpts().AlignedAllocation;

    int NumSizeVariants = (HasSizedVariant ? 2 : 1);
    int NumAlignVariants = (HasAlignedVariant ? 2 : 1);
    for (int Sized = 0; Sized < NumSizeVariants; ++Sized) {
      if (Sized)
        Params.push_back(SizeT);

      for (int Aligned = 0; Aligned < NumAlignVariants; ++Aligned) {
        if (Aligned)
          Params.push_back(Context.getTypeDeclType(getStdAlignValT()));

        DeclareGlobalAllocationFunction(
            Context.DeclarationNames.getCXXOperatorName(Kind), Return, Params);

        if (Aligned)
          Params.pop_back();
      }
    }
  };

  DeclareGlobalAllocationFunctions(OO_New, VoidPtr, SizeT);
  DeclareGlobalAllocationFunctions(OO_Array_New, VoidPtr, SizeT);
  DeclareGlobalAllocationFunctions(OO_Delete, Context.VoidTy, VoidPtr);
  DeclareGlobalAllocationFunctions(OO_Array_Delete, Context.VoidTy, VoidPtr);

  if (getLangOpts().CPlusPlusModules && getCurrentModule())
    PopGlobalModuleFragment();
}

/// DeclareGlobalAllocationFunction - Declares a single implicit global
/// allocation function if it doesn't already exist.
void Sema::DeclareGlobalAllocationFunction(DeclarationName Name,
                                           QualType Return,
                                           ArrayRef<QualType> Params) {
  DeclContext *GlobalCtx = Context.getTranslationUnitDecl();

  // Check if this function is already declared.
  DeclContext::lookup_result R = GlobalCtx->lookup(Name);
  for (DeclContext::lookup_iterator Alloc = R.begin(), AllocEnd = R.end();
       Alloc != AllocEnd; ++Alloc) {
    // Only look at non-template functions, as it is the predefined,
    // non-templated allocation function we are trying to declare here.
    if (FunctionDecl *Func = dyn_cast<FunctionDecl>(*Alloc)) {
      if (Func->getNumParams() == Params.size()) {
        llvm::SmallVector<QualType, 3> FuncParams;
        for (auto *P : Func->parameters())
          FuncParams.push_back(
              Context.getCanonicalType(P->getType().getUnqualifiedType()));
        if (llvm::ArrayRef(FuncParams) == Params) {
          // Make the function visible to name lookup, even if we found it in
          // an unimported module. It either is an implicitly-declared global
          // allocation function, or is suppressing that function.
          Func->setVisibleDespiteOwningModule();
          return;
        }
      }
    }
  }

  FunctionProtoType::ExtProtoInfo EPI(Context.getDefaultCallingConvention(
      /*IsVariadic=*/false, /*IsCXXMethod=*/false, /*IsBuiltin=*/true));

  QualType BadAllocType;
  bool HasBadAllocExceptionSpec = Name.isAnyOperatorNew();
  if (HasBadAllocExceptionSpec) {
    if (!getLangOpts().CPlusPlus11) {
      BadAllocType = Context.getTypeDeclType(getStdBadAlloc());
      assert(StdBadAlloc && "Must have std::bad_alloc declared");
      EPI.ExceptionSpec.Type = EST_Dynamic;
      EPI.ExceptionSpec.Exceptions = llvm::ArrayRef(BadAllocType);
    }
    if (getLangOpts().NewInfallible) {
      EPI.ExceptionSpec.Type = EST_DynamicNone;
    }
  } else {
    EPI.ExceptionSpec =
        getLangOpts().CPlusPlus11 ? EST_BasicNoexcept : EST_DynamicNone;
  }

  auto CreateAllocationFunctionDecl = [&](Attr *ExtraAttr) {
    QualType FnType = Context.getFunctionType(Return, Params, EPI);
    FunctionDecl *Alloc = FunctionDecl::Create(
        Context, GlobalCtx, SourceLocation(), SourceLocation(), Name, FnType,
        /*TInfo=*/nullptr, SC_None, getCurFPFeatures().isFPConstrained(), false,
        true);
    Alloc->setImplicit();
    // Global allocation functions should always be visible.
    Alloc->setVisibleDespiteOwningModule();

    if (HasBadAllocExceptionSpec && getLangOpts().NewInfallible &&
        !getLangOpts().CheckNew)
      Alloc->addAttr(
          ReturnsNonNullAttr::CreateImplicit(Context, Alloc->getLocation()));

    // C++ [basic.stc.dynamic.general]p2:
    //   The library provides default definitions for the global allocation
    //   and deallocation functions. Some global allocation and deallocation
    //   functions are replaceable ([new.delete]); these are attached to the
    //   global module ([module.unit]).
    //
    // In the language wording, these functions are attched to the global
    // module all the time. But in the implementation, the global module
    // is only meaningful when we're in a module unit. So here we attach
    // these allocation functions to global module conditionally.
    if (TheGlobalModuleFragment) {
      Alloc->setModuleOwnershipKind(
          Decl::ModuleOwnershipKind::ReachableWhenImported);
      Alloc->setLocalOwningModule(TheGlobalModuleFragment);
    }

    if (LangOpts.hasGlobalAllocationFunctionVisibility())
      Alloc->addAttr(VisibilityAttr::CreateImplicit(
          Context, LangOpts.hasHiddenGlobalAllocationFunctionVisibility()
                       ? VisibilityAttr::Hidden
                   : LangOpts.hasProtectedGlobalAllocationFunctionVisibility()
                       ? VisibilityAttr::Protected
                       : VisibilityAttr::Default));

    llvm::SmallVector<ParmVarDecl *, 3> ParamDecls;
    for (QualType T : Params) {
      ParamDecls.push_back(ParmVarDecl::Create(
          Context, Alloc, SourceLocation(), SourceLocation(), nullptr, T,
          /*TInfo=*/nullptr, SC_None, nullptr));
      ParamDecls.back()->setImplicit();
    }
    Alloc->setParams(ParamDecls);
    if (ExtraAttr)
      Alloc->addAttr(ExtraAttr);
    AddKnownFunctionAttributesForReplaceableGlobalAllocationFunction(Alloc);
    Context.getTranslationUnitDecl()->addDecl(Alloc);
    IdResolver.tryAddTopLevelDecl(Alloc, Name);
  };

  if (!LangOpts.CUDA)
    CreateAllocationFunctionDecl(nullptr);
  else {
    // Host and device get their own declaration so each can be
    // defined or re-declared independently.
    CreateAllocationFunctionDecl(CUDAHostAttr::CreateImplicit(Context));
    CreateAllocationFunctionDecl(CUDADeviceAttr::CreateImplicit(Context));
  }
}

FunctionDecl *
Sema::FindUsualDeallocationFunction(SourceLocation StartLoc,
                                    ImplicitDeallocationParameters IDP,
                                    DeclarationName Name) {
  DeclareGlobalNewDelete();

  LookupResult FoundDelete(*this, Name, StartLoc, LookupOrdinaryName);
  LookupGlobalDeallocationFunctions(*this, StartLoc, FoundDelete,
                                    DeallocLookupMode::OptionallyTyped, Name);

  // FIXME: It's possible for this to result in ambiguity, through a
  // user-declared variadic operator delete or the enable_if attribute. We
  // should probably not consider those cases to be usual deallocation
  // functions. But for now we just make an arbitrary choice in that case.
  auto Result = resolveDeallocationOverload(*this, FoundDelete, IDP, StartLoc);
  if (!Result)
    return nullptr;

  if (CheckDeleteOperator(*this, StartLoc, StartLoc, /*Diagnose=*/true,
                          FoundDelete.getNamingClass(), Result.Found,
                          Result.FD))
    return nullptr;

  assert(Result.FD && "operator delete missing from global scope?");
  return Result.FD;
}

FunctionDecl *Sema::FindDeallocationFunctionForDestructor(SourceLocation Loc,
                                                          CXXRecordDecl *RD,
                                                          bool Diagnose) {
  DeclarationName Name = Context.DeclarationNames.getCXXOperatorName(OO_Delete);

  FunctionDecl *OperatorDelete = nullptr;
  QualType DeallocType = Context.getRecordType(RD);
  ImplicitDeallocationParameters IDP = {
      DeallocType, ShouldUseTypeAwareOperatorNewOrDelete(),
      AlignedAllocationMode::No, SizedDeallocationMode::No};

  if (FindDeallocationFunction(Loc, RD, Name, OperatorDelete, IDP, Diagnose))
    return nullptr;

  if (OperatorDelete)
    return OperatorDelete;

  // If there's no class-specific operator delete, look up the global
  // non-array delete.
  IDP.PassAlignment = alignedAllocationModeFromBool(
      hasNewExtendedAlignment(*this, DeallocType));
  IDP.PassSize = SizedDeallocationMode::Yes;
  return FindUsualDeallocationFunction(Loc, IDP, Name);
}

bool Sema::FindDeallocationFunction(SourceLocation StartLoc, CXXRecordDecl *RD,
                                    DeclarationName Name,
                                    FunctionDecl *&Operator,
                                    ImplicitDeallocationParameters IDP,
                                    bool Diagnose) {
  LookupResult Found(*this, Name, StartLoc, LookupOrdinaryName);
  // Try to find operator delete/operator delete[] in class scope.
  LookupQualifiedName(Found, RD);

  if (Found.isAmbiguous())
    return true;

  Found.suppressDiagnostics();

  if (!isAlignedAllocation(IDP.PassAlignment) &&
      hasNewExtendedAlignment(*this, Context.getRecordType(RD)))
    IDP.PassAlignment = AlignedAllocationMode::Yes;

  // C++17 [expr.delete]p10:
  //   If the deallocation functions have class scope, the one without a
  //   parameter of type std::size_t is selected.
  llvm::SmallVector<UsualDeallocFnInfo, 4> Matches;
  resolveDeallocationOverload(*this, Found, IDP, StartLoc, &Matches);

  // If we could find an overload, use it.
  if (Matches.size() == 1) {
    Operator = cast<CXXMethodDecl>(Matches[0].FD);
    return CheckDeleteOperator(*this, StartLoc, StartLoc, Diagnose,
                               Found.getNamingClass(), Matches[0].Found,
                               Operator);
  }

  // We found multiple suitable operators; complain about the ambiguity.
  // FIXME: The standard doesn't say to do this; it appears that the intent
  // is that this should never happen.
  if (!Matches.empty()) {
    if (Diagnose) {
      Diag(StartLoc, diag::err_ambiguous_suitable_delete_member_function_found)
        << Name << RD;
      for (auto &Match : Matches)
        Diag(Match.FD->getLocation(), diag::note_member_declared_here) << Name;
    }
    return true;
  }

  // We did find operator delete/operator delete[] declarations, but
  // none of them were suitable.
  if (!Found.empty()) {
    if (Diagnose) {
      Diag(StartLoc, diag::err_no_suitable_delete_member_function_found)
        << Name << RD;

      for (NamedDecl *D : Found)
        Diag(D->getUnderlyingDecl()->getLocation(),
             diag::note_member_declared_here) << Name;
    }
    return true;
  }

  Operator = nullptr;
  return false;
}

namespace {
/// Checks whether delete-expression, and new-expression used for
///  initializing deletee have the same array form.
class MismatchingNewDeleteDetector {
public:
  enum MismatchResult {
    /// Indicates that there is no mismatch or a mismatch cannot be proven.
    NoMismatch,
    /// Indicates that variable is initialized with mismatching form of \a new.
    VarInitMismatches,
    /// Indicates that member is initialized with mismatching form of \a new.
    MemberInitMismatches,
    /// Indicates that 1 or more constructors' definitions could not been
    /// analyzed, and they will be checked again at the end of translation unit.
    AnalyzeLater
  };

  /// \param EndOfTU True, if this is the final analysis at the end of
  /// translation unit. False, if this is the initial analysis at the point
  /// delete-expression was encountered.
  explicit MismatchingNewDeleteDetector(bool EndOfTU)
      : Field(nullptr), IsArrayForm(false), EndOfTU(EndOfTU),
        HasUndefinedConstructors(false) {}

  /// Checks whether pointee of a delete-expression is initialized with
  /// matching form of new-expression.
  ///
  /// If return value is \c VarInitMismatches or \c MemberInitMismatches at the
  /// point where delete-expression is encountered, then a warning will be
  /// issued immediately. If return value is \c AnalyzeLater at the point where
  /// delete-expression is seen, then member will be analyzed at the end of
  /// translation unit. \c AnalyzeLater is returned iff at least one constructor
  /// couldn't be analyzed. If at least one constructor initializes the member
  /// with matching type of new, the return value is \c NoMismatch.
  MismatchResult analyzeDeleteExpr(const CXXDeleteExpr *DE);
  /// Analyzes a class member.
  /// \param Field Class member to analyze.
  /// \param DeleteWasArrayForm Array form-ness of the delete-expression used
  /// for deleting the \p Field.
  MismatchResult analyzeField(FieldDecl *Field, bool DeleteWasArrayForm);
  FieldDecl *Field;
  /// List of mismatching new-expressions used for initialization of the pointee
  llvm::SmallVector<const CXXNewExpr *, 4> NewExprs;
  /// Indicates whether delete-expression was in array form.
  bool IsArrayForm;

private:
  const bool EndOfTU;
  /// Indicates that there is at least one constructor without body.
  bool HasUndefinedConstructors;
  /// Returns \c CXXNewExpr from given initialization expression.
  /// \param E Expression used for initializing pointee in delete-expression.
  /// E can be a single-element \c InitListExpr consisting of new-expression.
  const CXXNewExpr *getNewExprFromInitListOrExpr(const Expr *E);
  /// Returns whether member is initialized with mismatching form of
  /// \c new either by the member initializer or in-class initialization.
  ///
  /// If bodies of all constructors are not visible at the end of translation
  /// unit or at least one constructor initializes member with the matching
  /// form of \c new, mismatch cannot be proven, and this function will return
  /// \c NoMismatch.
  MismatchResult analyzeMemberExpr(const MemberExpr *ME);
  /// Returns whether variable is initialized with mismatching form of
  /// \c new.
  ///
  /// If variable is initialized with matching form of \c new or variable is not
  /// initialized with a \c new expression, this function will return true.
  /// If variable is initialized with mismatching form of \c new, returns false.
  /// \param D Variable to analyze.
  bool hasMatchingVarInit(const DeclRefExpr *D);
  /// Checks whether the constructor initializes pointee with mismatching
  /// form of \c new.
  ///
  /// Returns true, if member is initialized with matching form of \c new in
  /// member initializer list. Returns false, if member is initialized with the
  /// matching form of \c new in this constructor's initializer or given
  /// constructor isn't defined at the point where delete-expression is seen, or
  /// member isn't initialized by the constructor.
  bool hasMatchingNewInCtor(const CXXConstructorDecl *CD);
  /// Checks whether member is initialized with matching form of
  /// \c new in member initializer list.
  bool hasMatchingNewInCtorInit(const CXXCtorInitializer *CI);
  /// Checks whether member is initialized with mismatching form of \c new by
  /// in-class initializer.
  MismatchResult analyzeInClassInitializer();
};
}

MismatchingNewDeleteDetector::MismatchResult
MismatchingNewDeleteDetector::analyzeDeleteExpr(const CXXDeleteExpr *DE) {
  NewExprs.clear();
  assert(DE && "Expected delete-expression");
  IsArrayForm = DE->isArrayForm();
  const Expr *E = DE->getArgument()->IgnoreParenImpCasts();
  if (const MemberExpr *ME = dyn_cast<const MemberExpr>(E)) {
    return analyzeMemberExpr(ME);
  } else if (const DeclRefExpr *D = dyn_cast<const DeclRefExpr>(E)) {
    if (!hasMatchingVarInit(D))
      return VarInitMismatches;
  }
  return NoMismatch;
}

const CXXNewExpr *
MismatchingNewDeleteDetector::getNewExprFromInitListOrExpr(const Expr *E) {
  assert(E != nullptr && "Expected a valid initializer expression");
  E = E->IgnoreParenImpCasts();
  if (const InitListExpr *ILE = dyn_cast<const InitListExpr>(E)) {
    if (ILE->getNumInits() == 1)
      E = dyn_cast<const CXXNewExpr>(ILE->getInit(0)->IgnoreParenImpCasts());
  }

  return dyn_cast_or_null<const CXXNewExpr>(E);
}

bool MismatchingNewDeleteDetector::hasMatchingNewInCtorInit(
    const CXXCtorInitializer *CI) {
  const CXXNewExpr *NE = nullptr;
  if (Field == CI->getMember() &&
      (NE = getNewExprFromInitListOrExpr(CI->getInit()))) {
    if (NE->isArray() == IsArrayForm)
      return true;
    else
      NewExprs.push_back(NE);
  }
  return false;
}

bool MismatchingNewDeleteDetector::hasMatchingNewInCtor(
    const CXXConstructorDecl *CD) {
  if (CD->isImplicit())
    return false;
  const FunctionDecl *Definition = CD;
  if (!CD->isThisDeclarationADefinition() && !CD->isDefined(Definition)) {
    HasUndefinedConstructors = true;
    return EndOfTU;
  }
  for (const auto *CI : cast<const CXXConstructorDecl>(Definition)->inits()) {
    if (hasMatchingNewInCtorInit(CI))
      return true;
  }
  return false;
}

MismatchingNewDeleteDetector::MismatchResult
MismatchingNewDeleteDetector::analyzeInClassInitializer() {
  assert(Field != nullptr && "This should be called only for members");
  const Expr *InitExpr = Field->getInClassInitializer();
  if (!InitExpr)
    return EndOfTU ? NoMismatch : AnalyzeLater;
  if (const CXXNewExpr *NE = getNewExprFromInitListOrExpr(InitExpr)) {
    if (NE->isArray() != IsArrayForm) {
      NewExprs.push_back(NE);
      return MemberInitMismatches;
    }
  }
  return NoMismatch;
}

MismatchingNewDeleteDetector::MismatchResult
MismatchingNewDeleteDetector::analyzeField(FieldDecl *Field,
                                           bool DeleteWasArrayForm) {
  assert(Field != nullptr && "Analysis requires a valid class member.");
  this->Field = Field;
  IsArrayForm = DeleteWasArrayForm;
  const CXXRecordDecl *RD = cast<const CXXRecordDecl>(Field->getParent());
  for (const auto *CD : RD->ctors()) {
    if (hasMatchingNewInCtor(CD))
      return NoMismatch;
  }
  if (HasUndefinedConstructors)
    return EndOfTU ? NoMismatch : AnalyzeLater;
  if (!NewExprs.empty())
    return MemberInitMismatches;
  return Field->hasInClassInitializer() ? analyzeInClassInitializer()
                                        : NoMismatch;
}

MismatchingNewDeleteDetector::MismatchResult
MismatchingNewDeleteDetector::analyzeMemberExpr(const MemberExpr *ME) {
  assert(ME != nullptr && "Expected a member expression");
  if (FieldDecl *F = dyn_cast<FieldDecl>(ME->getMemberDecl()))
    return analyzeField(F, IsArrayForm);
  return NoMismatch;
}

bool MismatchingNewDeleteDetector::hasMatchingVarInit(const DeclRefExpr *D) {
  const CXXNewExpr *NE = nullptr;
  if (const VarDecl *VD = dyn_cast<const VarDecl>(D->getDecl())) {
    if (VD->hasInit() && (NE = getNewExprFromInitListOrExpr(VD->getInit())) &&
        NE->isArray() != IsArrayForm) {
      NewExprs.push_back(NE);
    }
  }
  return NewExprs.empty();
}

static void
DiagnoseMismatchedNewDelete(Sema &SemaRef, SourceLocation DeleteLoc,
                            const MismatchingNewDeleteDetector &Detector) {
  SourceLocation EndOfDelete = SemaRef.getLocForEndOfToken(DeleteLoc);
  FixItHint H;
  if (!Detector.IsArrayForm)
    H = FixItHint::CreateInsertion(EndOfDelete, "[]");
  else {
    SourceLocation RSquare = Lexer::findLocationAfterToken(
        DeleteLoc, tok::l_square, SemaRef.getSourceManager(),
        SemaRef.getLangOpts(), true);
    if (RSquare.isValid())
      H = FixItHint::CreateRemoval(SourceRange(EndOfDelete, RSquare));
  }
  SemaRef.Diag(DeleteLoc, diag::warn_mismatched_delete_new)
      << Detector.IsArrayForm << H;

  for (const auto *NE : Detector.NewExprs)
    SemaRef.Diag(NE->getExprLoc(), diag::note_allocated_here)
        << Detector.IsArrayForm;
}

void Sema::AnalyzeDeleteExprMismatch(const CXXDeleteExpr *DE) {
  if (Diags.isIgnored(diag::warn_mismatched_delete_new, SourceLocation()))
    return;
  MismatchingNewDeleteDetector Detector(/*EndOfTU=*/false);
  switch (Detector.analyzeDeleteExpr(DE)) {
  case MismatchingNewDeleteDetector::VarInitMismatches:
  case MismatchingNewDeleteDetector::MemberInitMismatches: {
    DiagnoseMismatchedNewDelete(*this, DE->getBeginLoc(), Detector);
    break;
  }
  case MismatchingNewDeleteDetector::AnalyzeLater: {
    DeleteExprs[Detector.Field].push_back(
        std::make_pair(DE->getBeginLoc(), DE->isArrayForm()));
    break;
  }
  case MismatchingNewDeleteDetector::NoMismatch:
    break;
  }
}

void Sema::AnalyzeDeleteExprMismatch(FieldDecl *Field, SourceLocation DeleteLoc,
                                     bool DeleteWasArrayForm) {
  MismatchingNewDeleteDetector Detector(/*EndOfTU=*/true);
  switch (Detector.analyzeField(Field, DeleteWasArrayForm)) {
  case MismatchingNewDeleteDetector::VarInitMismatches:
    llvm_unreachable("This analysis should have been done for class members.");
  case MismatchingNewDeleteDetector::AnalyzeLater:
    llvm_unreachable("Analysis cannot be postponed any point beyond end of "
                     "translation unit.");
  case MismatchingNewDeleteDetector::MemberInitMismatches:
    DiagnoseMismatchedNewDelete(*this, DeleteLoc, Detector);
    break;
  case MismatchingNewDeleteDetector::NoMismatch:
    break;
  }
}

ExprResult
Sema::ActOnCXXDelete(SourceLocation StartLoc, bool UseGlobal,
                     bool ArrayForm, Expr *ExE) {
  // C++ [expr.delete]p1:
  //   The operand shall have a pointer type, or a class type having a single
  //   non-explicit conversion function to a pointer type. The result has type
  //   void.
  //
  // DR599 amends "pointer type" to "pointer to object type" in both cases.

  ExprResult Ex = ExE;
  FunctionDecl *OperatorDelete = nullptr;
  bool ArrayFormAsWritten = ArrayForm;
  bool UsualArrayDeleteWantsSize = false;

  if (!Ex.get()->isTypeDependent()) {
    // Perform lvalue-to-rvalue cast, if needed.
    Ex = DefaultLvalueConversion(Ex.get());
    if (Ex.isInvalid())
      return ExprError();

    QualType Type = Ex.get()->getType();

    class DeleteConverter : public ContextualImplicitConverter {
    public:
      DeleteConverter() : ContextualImplicitConverter(false, true) {}

      bool match(QualType ConvType) override {
        // FIXME: If we have an operator T* and an operator void*, we must pick
        // the operator T*.
        if (const PointerType *ConvPtrType = ConvType->getAs<PointerType>())
          if (ConvPtrType->getPointeeType()->isIncompleteOrObjectType())
            return true;
        return false;
      }

      SemaDiagnosticBuilder diagnoseNoMatch(Sema &S, SourceLocation Loc,
                                            QualType T) override {
        return S.Diag(Loc, diag::err_delete_operand) << T;
      }

      SemaDiagnosticBuilder diagnoseIncomplete(Sema &S, SourceLocation Loc,
                                               QualType T) override {
        return S.Diag(Loc, diag::err_delete_incomplete_class_type) << T;
      }

      SemaDiagnosticBuilder diagnoseExplicitConv(Sema &S, SourceLocation Loc,
                                                 QualType T,
                                                 QualType ConvTy) override {
        return S.Diag(Loc, diag::err_delete_explicit_conversion) << T << ConvTy;
      }

      SemaDiagnosticBuilder noteExplicitConv(Sema &S, CXXConversionDecl *Conv,
                                             QualType ConvTy) override {
        return S.Diag(Conv->getLocation(), diag::note_delete_conversion)
          << ConvTy;
      }

      SemaDiagnosticBuilder diagnoseAmbiguous(Sema &S, SourceLocation Loc,
                                              QualType T) override {
        return S.Diag(Loc, diag::err_ambiguous_delete_operand) << T;
      }

      SemaDiagnosticBuilder noteAmbiguous(Sema &S, CXXConversionDecl *Conv,
                                          QualType ConvTy) override {
        return S.Diag(Conv->getLocation(), diag::note_delete_conversion)
          << ConvTy;
      }

      SemaDiagnosticBuilder diagnoseConversion(Sema &S, SourceLocation Loc,
                                               QualType T,
                                               QualType ConvTy) override {
        llvm_unreachable("conversion functions are permitted");
      }
    } Converter;

    Ex = PerformContextualImplicitConversion(StartLoc, Ex.get(), Converter);
    if (Ex.isInvalid())
      return ExprError();
    Type = Ex.get()->getType();
    if (!Converter.match(Type))
      // FIXME: PerformContextualImplicitConversion should return ExprError
      //        itself in this case.
      return ExprError();

    QualType Pointee = Type->castAs<PointerType>()->getPointeeType();
    QualType PointeeElem = Context.getBaseElementType(Pointee);

    if (Pointee.getAddressSpace() != LangAS::Default &&
        !getLangOpts().OpenCLCPlusPlus)
      return Diag(Ex.get()->getBeginLoc(),
                  diag::err_address_space_qualified_delete)
             << Pointee.getUnqualifiedType()
             << Pointee.getQualifiers().getAddressSpaceAttributePrintValue();

    CXXRecordDecl *PointeeRD = nullptr;
    if (Pointee->isVoidType() && !isSFINAEContext()) {
      // The C++ standard bans deleting a pointer to a non-object type, which
      // effectively bans deletion of "void*". However, most compilers support
      // this, so we treat it as a warning unless we're in a SFINAE context.
      // But we still prohibit this since C++26.
      Diag(StartLoc, LangOpts.CPlusPlus26 ? diag::err_delete_incomplete
                                          : diag::ext_delete_void_ptr_operand)
          << (LangOpts.CPlusPlus26 ? Pointee : Type)
          << Ex.get()->getSourceRange();
    } else if (Pointee->isFunctionType() || Pointee->isVoidType() ||
               Pointee->isSizelessType()) {
      return ExprError(Diag(StartLoc, diag::err_delete_operand)
        << Type << Ex.get()->getSourceRange());
    } else if (!Pointee->isDependentType()) {
      // FIXME: This can result in errors if the definition was imported from a
      // module but is hidden.
      if (Pointee->isEnumeralType() ||
          !RequireCompleteType(StartLoc, Pointee,
                               LangOpts.CPlusPlus26
                                   ? diag::err_delete_incomplete
                                   : diag::warn_delete_incomplete,
                               Ex.get())) {
        if (const RecordType *RT = PointeeElem->getAs<RecordType>())
          PointeeRD = cast<CXXRecordDecl>(RT->getDecl());
      }
    }

    if (Pointee->isArrayType() && !ArrayForm) {
      Diag(StartLoc, diag::warn_delete_array_type)
          << Type << Ex.get()->getSourceRange()
          << FixItHint::CreateInsertion(getLocForEndOfToken(StartLoc), "[]");
      ArrayForm = true;
    }

    DeclarationName DeleteName = Context.DeclarationNames.getCXXOperatorName(
                                      ArrayForm ? OO_Array_Delete : OO_Delete);

    if (PointeeRD) {
      ImplicitDeallocationParameters IDP = {
          Pointee, ShouldUseTypeAwareOperatorNewOrDelete(),
          AlignedAllocationMode::No, SizedDeallocationMode::No};
      if (!UseGlobal &&
          FindDeallocationFunction(StartLoc, PointeeRD, DeleteName,
                                   OperatorDelete, IDP))
        return ExprError();

      // If we're allocating an array of records, check whether the
      // usual operator delete[] has a size_t parameter.
      if (ArrayForm) {
        // If the user specifically asked to use the global allocator,
        // we'll need to do the lookup into the class.
        if (UseGlobal)
          UsualArrayDeleteWantsSize = doesUsualArrayDeleteWantSize(
              *this, StartLoc, IDP.PassTypeIdentity, PointeeElem);

        // Otherwise, the usual operator delete[] should be the
        // function we just found.
        else if (isa_and_nonnull<CXXMethodDecl>(OperatorDelete)) {
          UsualDeallocFnInfo UDFI(
              *this, DeclAccessPair::make(OperatorDelete, AS_public), Pointee,
              StartLoc);
          UsualArrayDeleteWantsSize = isSizedDeallocation(UDFI.IDP.PassSize);
        }
      }

      if (!PointeeRD->hasIrrelevantDestructor()) {
        if (CXXDestructorDecl *Dtor = LookupDestructor(PointeeRD)) {
          if (Dtor->isCalledByDelete(OperatorDelete)) {
            MarkFunctionReferenced(StartLoc,
                                   const_cast<CXXDestructorDecl *>(Dtor));
            if (DiagnoseUseOfDecl(Dtor, StartLoc))
              return ExprError();
          }
        }
      }

      CheckVirtualDtorCall(PointeeRD->getDestructor(), StartLoc,
                           /*IsDelete=*/true, /*CallCanBeVirtual=*/true,
                           /*WarnOnNonAbstractTypes=*/!ArrayForm,
                           SourceLocation());
    }

    if (!OperatorDelete) {
      if (getLangOpts().OpenCLCPlusPlus) {
        Diag(StartLoc, diag::err_openclcxx_not_supported) << "default delete";
        return ExprError();
      }

      bool IsComplete = isCompleteType(StartLoc, Pointee);
      bool CanProvideSize =
          IsComplete && (!ArrayForm || UsualArrayDeleteWantsSize ||
                         Pointee.isDestructedType());
      bool Overaligned = hasNewExtendedAlignment(*this, Pointee);

      // Look for a global declaration.
      ImplicitDeallocationParameters IDP = {
          Pointee, ShouldUseTypeAwareOperatorNewOrDelete(),
          alignedAllocationModeFromBool(Overaligned),
          sizedDeallocationModeFromBool(CanProvideSize)};
      OperatorDelete = FindUsualDeallocationFunction(StartLoc, IDP, DeleteName);
      if (!OperatorDelete)
        return ExprError();
    }

    if (OperatorDelete->isInvalidDecl())
      return ExprError();

    MarkFunctionReferenced(StartLoc, OperatorDelete);

    // Check access and ambiguity of destructor if we're going to call it.
    // Note that this is required even for a virtual delete.
    bool IsVirtualDelete = false;
    if (PointeeRD) {
      if (CXXDestructorDecl *Dtor = LookupDestructor(PointeeRD)) {
        if (Dtor->isCalledByDelete(OperatorDelete))
          CheckDestructorAccess(Ex.get()->getExprLoc(), Dtor,
                                PDiag(diag::err_access_dtor) << PointeeElem);
        IsVirtualDelete = Dtor->isVirtual();
      }
    }

    DiagnoseUseOfDecl(OperatorDelete, StartLoc);

    unsigned AddressParamIdx = 0;
    if (OperatorDelete->isTypeAwareOperatorNewOrDelete()) {
      QualType TypeIdentity = OperatorDelete->getParamDecl(0)->getType();
      if (RequireCompleteType(StartLoc, TypeIdentity,
                              diag::err_incomplete_type))
        return ExprError();
      AddressParamIdx = 1;
    }

    // Convert the operand to the type of the first parameter of operator
    // delete. This is only necessary if we selected a destroying operator
    // delete that we are going to call (non-virtually); converting to void*
    // is trivial and left to AST consumers to handle.
    QualType ParamType =
        OperatorDelete->getParamDecl(AddressParamIdx)->getType();
    if (!IsVirtualDelete && !ParamType->getPointeeType()->isVoidType()) {
      Qualifiers Qs = Pointee.getQualifiers();
      if (Qs.hasCVRQualifiers()) {
        // Qualifiers are irrelevant to this conversion; we're only looking
        // for access and ambiguity.
        Qs.removeCVRQualifiers();
        QualType Unqual = Context.getPointerType(
            Context.getQualifiedType(Pointee.getUnqualifiedType(), Qs));
        Ex = ImpCastExprToType(Ex.get(), Unqual, CK_NoOp);
      }
      Ex = PerformImplicitConversion(Ex.get(), ParamType,
                                     AssignmentAction::Passing);
      if (Ex.isInvalid())
        return ExprError();
    }
  }

  CXXDeleteExpr *Result = new (Context) CXXDeleteExpr(
      Context.VoidTy, UseGlobal, ArrayForm, ArrayFormAsWritten,
      UsualArrayDeleteWantsSize, OperatorDelete, Ex.get(), StartLoc);
  AnalyzeDeleteExprMismatch(Result);
  return Result;
}

static bool resolveBuiltinNewDeleteOverload(Sema &S, CallExpr *TheCall,
                                            bool IsDelete,
                                            FunctionDecl *&Operator) {

  DeclarationName NewName = S.Context.DeclarationNames.getCXXOperatorName(
      IsDelete ? OO_Delete : OO_New);

  LookupResult R(S, NewName, TheCall->getBeginLoc(), Sema::LookupOrdinaryName);
  S.LookupQualifiedName(R, S.Context.getTranslationUnitDecl());
  assert(!R.empty() && "implicitly declared allocation functions not found");
  assert(!R.isAmbiguous() && "global allocation functions are ambiguous");

  // We do our own custom access checks below.
  R.suppressDiagnostics();

  SmallVector<Expr *, 8> Args(TheCall->arguments());
  OverloadCandidateSet Candidates(R.getNameLoc(),
                                  OverloadCandidateSet::CSK_Normal);
  for (LookupResult::iterator FnOvl = R.begin(), FnOvlEnd = R.end();
       FnOvl != FnOvlEnd; ++FnOvl) {
    // Even member operator new/delete are implicitly treated as
    // static, so don't use AddMemberCandidate.
    NamedDecl *D = (*FnOvl)->getUnderlyingDecl();

    if (FunctionTemplateDecl *FnTemplate = dyn_cast<FunctionTemplateDecl>(D)) {
      S.AddTemplateOverloadCandidate(FnTemplate, FnOvl.getPair(),
                                     /*ExplicitTemplateArgs=*/nullptr, Args,
                                     Candidates,
                                     /*SuppressUserConversions=*/false);
      continue;
    }

    FunctionDecl *Fn = cast<FunctionDecl>(D);
    S.AddOverloadCandidate(Fn, FnOvl.getPair(), Args, Candidates,
                           /*SuppressUserConversions=*/false);
  }

  SourceRange Range = TheCall->getSourceRange();

  // Do the resolution.
  OverloadCandidateSet::iterator Best;
  switch (Candidates.BestViableFunction(S, R.getNameLoc(), Best)) {
  case OR_Success: {
    // Got one!
    FunctionDecl *FnDecl = Best->Function;
    assert(R.getNamingClass() == nullptr &&
           "class members should not be considered");

    if (!FnDecl->isReplaceableGlobalAllocationFunction()) {
      S.Diag(R.getNameLoc(), diag::err_builtin_operator_new_delete_not_usual)
          << (IsDelete ? 1 : 0) << Range;
      S.Diag(FnDecl->getLocation(), diag::note_non_usual_function_declared_here)
          << R.getLookupName() << FnDecl->getSourceRange();
      return true;
    }

    Operator = FnDecl;
    return false;
  }

  case OR_No_Viable_Function:
    Candidates.NoteCandidates(
        PartialDiagnosticAt(R.getNameLoc(),
                            S.PDiag(diag::err_ovl_no_viable_function_in_call)
                                << R.getLookupName() << Range),
        S, OCD_AllCandidates, Args);
    return true;

  case OR_Ambiguous:
    Candidates.NoteCandidates(
        PartialDiagnosticAt(R.getNameLoc(),
                            S.PDiag(diag::err_ovl_ambiguous_call)
                                << R.getLookupName() << Range),
        S, OCD_AmbiguousCandidates, Args);
    return true;

  case OR_Deleted:
    S.DiagnoseUseOfDeletedFunction(R.getNameLoc(), Range, R.getLookupName(),
                                   Candidates, Best->Function, Args);
    return true;
  }
  llvm_unreachable("Unreachable, bad result from BestViableFunction");
}

ExprResult Sema::BuiltinOperatorNewDeleteOverloaded(ExprResult TheCallResult,
                                                    bool IsDelete) {
  CallExpr *TheCall = cast<CallExpr>(TheCallResult.get());
  if (!getLangOpts().CPlusPlus) {
    Diag(TheCall->getExprLoc(), diag::err_builtin_requires_language)
        << (IsDelete ? "__builtin_operator_delete" : "__builtin_operator_new")
        << "C++";
    return ExprError();
  }
  // CodeGen assumes it can find the global new and delete to call,
  // so ensure that they are declared.
  DeclareGlobalNewDelete();

  FunctionDecl *OperatorNewOrDelete = nullptr;
  if (resolveBuiltinNewDeleteOverload(*this, TheCall, IsDelete,
                                      OperatorNewOrDelete))
    return ExprError();
  assert(OperatorNewOrDelete && "should be found");

  DiagnoseUseOfDecl(OperatorNewOrDelete, TheCall->getExprLoc());
  MarkFunctionReferenced(TheCall->getExprLoc(), OperatorNewOrDelete);

  TheCall->setType(OperatorNewOrDelete->getReturnType());
  for (unsigned i = 0; i != TheCall->getNumArgs(); ++i) {
    QualType ParamTy = OperatorNewOrDelete->getParamDecl(i)->getType();
    InitializedEntity Entity =
        InitializedEntity::InitializeParameter(Context, ParamTy, false);
    ExprResult Arg = PerformCopyInitialization(
        Entity, TheCall->getArg(i)->getBeginLoc(), TheCall->getArg(i));
    if (Arg.isInvalid())
      return ExprError();
    TheCall->setArg(i, Arg.get());
  }
  auto Callee = dyn_cast<ImplicitCastExpr>(TheCall->getCallee());
  assert(Callee && Callee->getCastKind() == CK_BuiltinFnToFnPtr &&
         "Callee expected to be implicit cast to a builtin function pointer");
  Callee->setType(OperatorNewOrDelete->getType());

  return TheCallResult;
}

void Sema::CheckVirtualDtorCall(CXXDestructorDecl *dtor, SourceLocation Loc,
                                bool IsDelete, bool CallCanBeVirtual,
                                bool WarnOnNonAbstractTypes,
                                SourceLocation DtorLoc) {
  if (!dtor || dtor->isVirtual() || !CallCanBeVirtual || isUnevaluatedContext())
    return;

  // C++ [expr.delete]p3:
  //   In the first alternative (delete object), if the static type of the
  //   object to be deleted is different from its dynamic type, the static
  //   type shall be a base class of the dynamic type of the object to be
  //   deleted and the static type shall have a virtual destructor or the
  //   behavior is undefined.
  //
  const CXXRecordDecl *PointeeRD = dtor->getParent();
  // Note: a final class cannot be derived from, no issue there
  if (!PointeeRD->isPolymorphic() || PointeeRD->hasAttr<FinalAttr>())
    return;

  // If the superclass is in a system header, there's nothing that can be done.
  // The `delete` (where we emit the warning) can be in a system header,
  // what matters for this warning is where the deleted type is defined.
  if (getSourceManager().isInSystemHeader(PointeeRD->getLocation()))
    return;

  QualType ClassType = dtor->getFunctionObjectParameterType();
  if (PointeeRD->isAbstract()) {
    // If the class is abstract, we warn by default, because we're
    // sure the code has undefined behavior.
    Diag(Loc, diag::warn_delete_abstract_non_virtual_dtor) << (IsDelete ? 0 : 1)
                                                           << ClassType;
  } else if (WarnOnNonAbstractTypes) {
    // Otherwise, if this is not an array delete, it's a bit suspect,
    // but not necessarily wrong.
    Diag(Loc, diag::warn_delete_non_virtual_dtor) << (IsDelete ? 0 : 1)
                                                  << ClassType;
  }
  if (!IsDelete) {
    std::string TypeStr;
    ClassType.getAsStringInternal(TypeStr, getPrintingPolicy());
    Diag(DtorLoc, diag::note_delete_non_virtual)
        << FixItHint::CreateInsertion(DtorLoc, TypeStr + "::");
  }
}

Sema::ConditionResult Sema::ActOnConditionVariable(Decl *ConditionVar,
                                                   SourceLocation StmtLoc,
                                                   ConditionKind CK) {
  ExprResult E =
      CheckConditionVariable(cast<VarDecl>(ConditionVar), StmtLoc, CK);
  if (E.isInvalid())
    return ConditionError();
  return ConditionResult(*this, ConditionVar, MakeFullExpr(E.get(), StmtLoc),
                         CK == ConditionKind::ConstexprIf);
}

ExprResult Sema::CheckConditionVariable(VarDecl *ConditionVar,
                                        SourceLocation StmtLoc,
                                        ConditionKind CK) {
  if (ConditionVar->isInvalidDecl())
    return ExprError();

  QualType T = ConditionVar->getType();

  // C++ [stmt.select]p2:
  //   The declarator shall not specify a function or an array.
  if (T->isFunctionType())
    return ExprError(Diag(ConditionVar->getLocation(),
                          diag::err_invalid_use_of_function_type)
                       << ConditionVar->getSourceRange());
  else if (T->isArrayType())
    return ExprError(Diag(ConditionVar->getLocation(),
                          diag::err_invalid_use_of_array_type)
                     << ConditionVar->getSourceRange());

  ExprResult Condition = BuildDeclRefExpr(
      ConditionVar, ConditionVar->getType().getNonReferenceType(), VK_LValue,
      ConditionVar->getLocation());

  switch (CK) {
  case ConditionKind::Boolean:
    return CheckBooleanCondition(StmtLoc, Condition.get());

  case ConditionKind::ConstexprIf:
    return CheckBooleanCondition(StmtLoc, Condition.get(), true);

  case ConditionKind::Switch:
    return CheckSwitchCondition(StmtLoc, Condition.get());
  }

  llvm_unreachable("unexpected condition kind");
}

ExprResult Sema::CheckCXXBooleanCondition(Expr *CondExpr, bool IsConstexpr) {
  // C++11 6.4p4:
  // The value of a condition that is an initialized declaration in a statement
  // other than a switch statement is the value of the declared variable
  // implicitly converted to type bool. If that conversion is ill-formed, the
  // program is ill-formed.
  // The value of a condition that is an expression is the value of the
  // expression, implicitly converted to bool.
  //
  // C++23 8.5.2p2
  // If the if statement is of the form if constexpr, the value of the condition
  // is contextually converted to bool and the converted expression shall be
  // a constant expression.
  //

  ExprResult E = PerformContextuallyConvertToBool(CondExpr);
  if (!IsConstexpr || E.isInvalid() || E.get()->isValueDependent())
    return E;

  // FIXME: Return this value to the caller so they don't need to recompute it.
  llvm::APSInt Cond;
  E = VerifyIntegerConstantExpression(
      E.get(), &Cond,
      diag::err_constexpr_if_condition_expression_is_not_constant);
  return E;
}

bool
Sema::IsStringLiteralToNonConstPointerConversion(Expr *From, QualType ToType) {
  // Look inside the implicit cast, if it exists.
  if (ImplicitCastExpr *Cast = dyn_cast<ImplicitCastExpr>(From))
    From = Cast->getSubExpr();

  // A string literal (2.13.4) that is not a wide string literal can
  // be converted to an rvalue of type "pointer to char"; a wide
  // string literal can be converted to an rvalue of type "pointer
  // to wchar_t" (C++ 4.2p2).
  if (StringLiteral *StrLit = dyn_cast<StringLiteral>(From->IgnoreParens()))
    if (const PointerType *ToPtrType = ToType->getAs<PointerType>())
      if (const BuiltinType *ToPointeeType
          = ToPtrType->getPointeeType()->getAs<BuiltinType>()) {
        // This conversion is considered only when there is an
        // explicit appropriate pointer target type (C++ 4.2p2).
        if (!ToPtrType->getPointeeType().hasQualifiers()) {
          switch (StrLit->getKind()) {
          case StringLiteralKind::UTF8:
          case StringLiteralKind::UTF16:
          case StringLiteralKind::UTF32:
            // We don't allow UTF literals to be implicitly converted
            break;
          case StringLiteralKind::Ordinary:
          case StringLiteralKind::Binary:
            return (ToPointeeType->getKind() == BuiltinType::Char_U ||
                    ToPointeeType->getKind() == BuiltinType::Char_S);
          case StringLiteralKind::Wide:
            return Context.typesAreCompatible(Context.getWideCharType(),
                                              QualType(ToPointeeType, 0));
          case StringLiteralKind::Unevaluated:
            assert(false && "Unevaluated string literal in expression");
            break;
          }
        }
      }

  return false;
}

static ExprResult BuildCXXCastArgument(Sema &S,
                                       SourceLocation CastLoc,
                                       QualType Ty,
                                       CastKind Kind,
                                       CXXMethodDecl *Method,
                                       DeclAccessPair FoundDecl,
                                       bool HadMultipleCandidates,
                                       Expr *From) {
  switch (Kind) {
  default: llvm_unreachable("Unhandled cast kind!");
  case CK_ConstructorConversion: {
    CXXConstructorDecl *Constructor = cast<CXXConstructorDecl>(Method);
    SmallVector<Expr*, 8> ConstructorArgs;

    if (S.RequireNonAbstractType(CastLoc, Ty,
                                 diag::err_allocation_of_abstract_type))
      return ExprError();

    if (S.CompleteConstructorCall(Constructor, Ty, From, CastLoc,
                                  ConstructorArgs))
      return ExprError();

    S.CheckConstructorAccess(CastLoc, Constructor, FoundDecl,
                             InitializedEntity::InitializeTemporary(Ty));
    if (S.DiagnoseUseOfDecl(Method, CastLoc))
      return ExprError();

    ExprResult Result = S.BuildCXXConstructExpr(
        CastLoc, Ty, FoundDecl, cast<CXXConstructorDecl>(Method),
        ConstructorArgs, HadMultipleCandidates,
        /*ListInit*/ false, /*StdInitListInit*/ false, /*ZeroInit*/ false,
        CXXConstructionKind::Complete, SourceRange());
    if (Result.isInvalid())
      return ExprError();

    return S.MaybeBindToTemporary(Result.getAs<Expr>());
  }

  case CK_UserDefinedConversion: {
    assert(!From->getType()->isPointerType() && "Arg can't have pointer type!");

    S.CheckMemberOperatorAccess(CastLoc, From, /*arg*/ nullptr, FoundDecl);
    if (S.DiagnoseUseOfDecl(Method, CastLoc))
      return ExprError();

    // Create an implicit call expr that calls it.
    CXXConversionDecl *Conv = cast<CXXConversionDecl>(Method);
    ExprResult Result = S.BuildCXXMemberCallExpr(From, FoundDecl, Conv,
                                                 HadMultipleCandidates);
    if (Result.isInvalid())
      return ExprError();
    // Record usage of conversion in an implicit cast.
    Result = ImplicitCastExpr::Create(S.Context, Result.get()->getType(),
                                      CK_UserDefinedConversion, Result.get(),
                                      nullptr, Result.get()->getValueKind(),
                                      S.CurFPFeatureOverrides());

    return S.MaybeBindToTemporary(Result.get());
  }
  }
}

ExprResult
Sema::PerformImplicitConversion(Expr *From, QualType ToType,
                                const ImplicitConversionSequence &ICS,
                                AssignmentAction Action,
                                CheckedConversionKind CCK) {
  // C++ [over.match.oper]p7: [...] operands of class type are converted [...]
  if (CCK == CheckedConversionKind::ForBuiltinOverloadedOp &&
      !From->getType()->isRecordType())
    return From;

  switch (ICS.getKind()) {
  case ImplicitConversionSequence::StandardConversion: {
    ExprResult Res = PerformImplicitConversion(From, ToType, ICS.Standard,
                                               Action, CCK);
    if (Res.isInvalid())
      return ExprError();
    From = Res.get();
    break;
  }

  case ImplicitConversionSequence::UserDefinedConversion: {

      FunctionDecl *FD = ICS.UserDefined.ConversionFunction;
      CastKind CastKind;
      QualType BeforeToType;
      assert(FD && "no conversion function for user-defined conversion seq");
      if (const CXXConversionDecl *Conv = dyn_cast<CXXConversionDecl>(FD)) {
        CastKind = CK_UserDefinedConversion;

        // If the user-defined conversion is specified by a conversion function,
        // the initial standard conversion sequence converts the source type to
        // the implicit object parameter of the conversion function.
        BeforeToType = Context.getTagDeclType(Conv->getParent());
      } else {
        const CXXConstructorDecl *Ctor = cast<CXXConstructorDecl>(FD);
        CastKind = CK_ConstructorConversion;
        // Do no conversion if dealing with ... for the first conversion.
        if (!ICS.UserDefined.EllipsisConversion) {
          // If the user-defined conversion is specified by a constructor, the
          // initial standard conversion sequence converts the source type to
          // the type required by the argument of the constructor
          BeforeToType = Ctor->getParamDecl(0)->getType().getNonReferenceType();
        }
      }
      // Watch out for ellipsis conversion.
      if (!ICS.UserDefined.EllipsisConversion) {
        ExprResult Res = PerformImplicitConversion(
            From, BeforeToType, ICS.UserDefined.Before,
            AssignmentAction::Converting, CCK);
        if (Res.isInvalid())
          return ExprError();
        From = Res.get();
      }

      ExprResult CastArg = BuildCXXCastArgument(
          *this, From->getBeginLoc(), ToType.getNonReferenceType(), CastKind,
          cast<CXXMethodDecl>(FD), ICS.UserDefined.FoundConversionFunction,
          ICS.UserDefined.HadMultipleCandidates, From);

      if (CastArg.isInvalid())
        return ExprError();

      From = CastArg.get();

      // C++ [over.match.oper]p7:
      //   [...] the second standard conversion sequence of a user-defined
      //   conversion sequence is not applied.
      if (CCK == CheckedConversionKind::ForBuiltinOverloadedOp)
        return From;

      return PerformImplicitConversion(From, ToType, ICS.UserDefined.After,
                                       AssignmentAction::Converting, CCK);
  }

  case ImplicitConversionSequence::AmbiguousConversion:
    ICS.DiagnoseAmbiguousConversion(*this, From->getExprLoc(),
                          PDiag(diag::err_typecheck_ambiguous_condition)
                            << From->getSourceRange());
    return ExprError();

  case ImplicitConversionSequence::EllipsisConversion:
  case ImplicitConversionSequence::StaticObjectArgumentConversion:
    llvm_unreachable("bad conversion");

  case ImplicitConversionSequence::BadConversion:
    AssignConvertType ConvTy =
        CheckAssignmentConstraints(From->getExprLoc(), ToType, From->getType());
    bool Diagnosed = DiagnoseAssignmentResult(
        ConvTy == AssignConvertType::Compatible
            ? AssignConvertType::Incompatible
            : ConvTy,
        From->getExprLoc(), ToType, From->getType(), From, Action);
    assert(Diagnosed && "failed to diagnose bad conversion"); (void)Diagnosed;
    return ExprError();
  }

  // Everything went well.
  return From;
}

// adjustVectorType - Compute the intermediate cast type casting elements of the
// from type to the elements of the to type without resizing the vector.
static QualType adjustVectorType(ASTContext &Context, QualType FromTy,
                                 QualType ToType, QualType *ElTy = nullptr) {
  QualType ElType = ToType;
  if (auto *ToVec = ToType->getAs<VectorType>())
    ElType = ToVec->getElementType();

  if (ElTy)
    *ElTy = ElType;
  if (!FromTy->isVectorType())
    return ElType;
  auto *FromVec = FromTy->castAs<VectorType>();
  return Context.getExtVectorType(ElType, FromVec->getNumElements());
}

ExprResult
Sema::PerformImplicitConversion(Expr *From, QualType ToType,
                                const StandardConversionSequence& SCS,
                                AssignmentAction Action,
                                CheckedConversionKind CCK) {
  bool CStyle = (CCK == CheckedConversionKind::CStyleCast ||
                 CCK == CheckedConversionKind::FunctionalCast);

  // Overall FIXME: we are recomputing too many types here and doing far too
  // much extra work. What this means is that we need to keep track of more
  // information that is computed when we try the implicit conversion initially,
  // so that we don't need to recompute anything here.
  QualType FromType = From->getType();

  if (SCS.CopyConstructor) {
    // FIXME: When can ToType be a reference type?
    assert(!ToType->isReferenceType());
    if (SCS.Second == ICK_Derived_To_Base) {
      SmallVector<Expr*, 8> ConstructorArgs;
      if (CompleteConstructorCall(
              cast<CXXConstructorDecl>(SCS.CopyConstructor), ToType, From,
              /*FIXME:ConstructLoc*/ SourceLocation(), ConstructorArgs))
        return ExprError();
      return BuildCXXConstructExpr(
          /*FIXME:ConstructLoc*/ SourceLocation(), ToType,
          SCS.FoundCopyConstructor, SCS.CopyConstructor, ConstructorArgs,
          /*HadMultipleCandidates*/ false,
          /*ListInit*/ false, /*StdInitListInit*/ false, /*ZeroInit*/ false,
          CXXConstructionKind::Complete, SourceRange());
    }
    return BuildCXXConstructExpr(
        /*FIXME:ConstructLoc*/ SourceLocation(), ToType,
        SCS.FoundCopyConstructor, SCS.CopyConstructor, From,
        /*HadMultipleCandidates*/ false,
        /*ListInit*/ false, /*StdInitListInit*/ false, /*ZeroInit*/ false,
        CXXConstructionKind::Complete, SourceRange());
  }

  // Resolve overloaded function references.
  if (Context.hasSameType(FromType, Context.OverloadTy)) {
    DeclAccessPair Found;
    FunctionDecl *Fn = ResolveAddressOfOverloadedFunction(From, ToType,
                                                          true, Found);
    if (!Fn)
      return ExprError();

    if (DiagnoseUseOfDecl(Fn, From->getBeginLoc()))
      return ExprError();

    ExprResult Res = FixOverloadedFunctionReference(From, Found, Fn);
    if (Res.isInvalid())
      return ExprError();

    // We might get back another placeholder expression if we resolved to a
    // builtin.
    Res = CheckPlaceholderExpr(Res.get());
    if (Res.isInvalid())
      return ExprError();

    From = Res.get();
    FromType = From->getType();
  }

  // If we're converting to an atomic type, first convert to the corresponding
  // non-atomic type.
  QualType ToAtomicType;
  if (const AtomicType *ToAtomic = ToType->getAs<AtomicType>()) {
    ToAtomicType = ToType;
    ToType = ToAtomic->getValueType();
  }

  QualType InitialFromType = FromType;
  // Perform the first implicit conversion.
  switch (SCS.First) {
  case ICK_Identity:
    if (const AtomicType *FromAtomic = FromType->getAs<AtomicType>()) {
      FromType = FromAtomic->getValueType().getUnqualifiedType();
      From = ImplicitCastExpr::Create(Context, FromType, CK_AtomicToNonAtomic,
                                      From, /*BasePath=*/nullptr, VK_PRValue,
                                      FPOptionsOverride());
    }
    break;

  case ICK_Lvalue_To_Rvalue: {
    assert(From->getObjectKind() != OK_ObjCProperty);
    ExprResult FromRes = DefaultLvalueConversion(From);
    if (FromRes.isInvalid())
      return ExprError();

    From = FromRes.get();
    FromType = From->getType();
    break;
  }

  case ICK_Array_To_Pointer:
    FromType = Context.getArrayDecayedType(FromType);
    From = ImpCastExprToType(From, FromType, CK_ArrayToPointerDecay, VK_PRValue,
                             /*BasePath=*/nullptr, CCK)
               .get();
    break;

  case ICK_HLSL_Array_RValue:
    if (ToType->isArrayParameterType()) {
      FromType = Context.getArrayParameterType(FromType);
    } else if (FromType->isArrayParameterType()) {
      const ArrayParameterType *APT = cast<ArrayParameterType>(FromType);
      FromType = APT->getConstantArrayType(Context);
    }
    From = ImpCastExprToType(From, FromType, CK_HLSLArrayRValue, VK_PRValue,
                             /*BasePath=*/nullptr, CCK)
               .get();
    break;

  case ICK_Function_To_Pointer:
    FromType = Context.getPointerType(FromType);
    From = ImpCastExprToType(From, FromType, CK_FunctionToPointerDecay,
                             VK_PRValue, /*BasePath=*/nullptr, CCK)
               .get();
    break;

  default:
    llvm_unreachable("Improper first standard conversion");
  }

  // Perform the second implicit conversion
  switch (SCS.Second) {
  case ICK_Identity:
    // C++ [except.spec]p5:
    //   [For] assignment to and initialization of pointers to functions,
    //   pointers to member functions, and references to functions: the
    //   target entity shall allow at least the exceptions allowed by the
    //   source value in the assignment or initialization.
    switch (Action) {
    case AssignmentAction::Assigning:
    case AssignmentAction::Initializing:
      // Note, function argument passing and returning are initialization.
    case AssignmentAction::Passing:
    case AssignmentAction::Returning:
    case AssignmentAction::Sending:
    case AssignmentAction::Passing_CFAudited:
      if (CheckExceptionSpecCompatibility(From, ToType))
        return ExprError();
      break;

    case AssignmentAction::Casting:
    case AssignmentAction::Converting:
      // Casts and implicit conversions are not initialization, so are not
      // checked for exception specification mismatches.
      break;
    }
    // Nothing else to do.
    break;

  case ICK_Integral_Promotion:
  case ICK_Integral_Conversion: {
    QualType ElTy = ToType;
    QualType StepTy = ToType;
    if (FromType->isVectorType() || ToType->isVectorType())
      StepTy = adjustVectorType(Context, FromType, ToType, &ElTy);
    if (ElTy->isBooleanType()) {
      assert(FromType->castAs<EnumType>()->getDecl()->isFixed() &&
             SCS.Second == ICK_Integral_Promotion &&
             "only enums with fixed underlying type can promote to bool");
      From = ImpCastExprToType(From, StepTy, CK_IntegralToBoolean, VK_PRValue,
                               /*BasePath=*/nullptr, CCK)
                 .get();
    } else {
      From = ImpCastExprToType(From, StepTy, CK_IntegralCast, VK_PRValue,
                               /*BasePath=*/nullptr, CCK)
                 .get();
    }
    break;
  }

  case ICK_Floating_Promotion:
  case ICK_Floating_Conversion: {
    QualType StepTy = ToType;
    if (FromType->isVectorType() || ToType->isVectorType())
      StepTy = adjustVectorType(Context, FromType, ToType);
    From = ImpCastExprToType(From, StepTy, CK_FloatingCast, VK_PRValue,
                             /*BasePath=*/nullptr, CCK)
               .get();
    break;
  }

  case ICK_Complex_Promotion:
  case ICK_Complex_Conversion: {
    QualType FromEl = From->getType()->castAs<ComplexType>()->getElementType();
    QualType ToEl = ToType->castAs<ComplexType>()->getElementType();
    CastKind CK;
    if (FromEl->isRealFloatingType()) {
      if (ToEl->isRealFloatingType())
        CK = CK_FloatingComplexCast;
      else
        CK = CK_FloatingComplexToIntegralComplex;
    } else if (ToEl->isRealFloatingType()) {
      CK = CK_IntegralComplexToFloatingComplex;
    } else {
      CK = CK_IntegralComplexCast;
    }
    From = ImpCastExprToType(From, ToType, CK, VK_PRValue, /*BasePath=*/nullptr,
                             CCK)
               .get();
    break;
  }

  case ICK_Floating_Integral: {
    QualType ElTy = ToType;
    QualType StepTy = ToType;
    if (FromType->isVectorType() || ToType->isVectorType())
      StepTy = adjustVectorType(Context, FromType, ToType, &ElTy);
    if (ElTy->isRealFloatingType())
      From = ImpCastExprToType(From, StepTy, CK_IntegralToFloating, VK_PRValue,
                               /*BasePath=*/nullptr, CCK)
                 .get();
    else
      From = ImpCastExprToType(From, StepTy, CK_FloatingToIntegral, VK_PRValue,
                               /*BasePath=*/nullptr, CCK)
                 .get();
    break;
  }

  case ICK_Fixed_Point_Conversion:
    assert((FromType->isFixedPointType() || ToType->isFixedPointType()) &&
           "Attempting implicit fixed point conversion without a fixed "
           "point operand");
    if (FromType->isFloatingType())
      From = ImpCastExprToType(From, ToType, CK_FloatingToFixedPoint,
                               VK_PRValue,
                               /*BasePath=*/nullptr, CCK).get();
    else if (ToType->isFloatingType())
      From = ImpCastExprToType(From, ToType, CK_FixedPointToFloating,
                               VK_PRValue,
                               /*BasePath=*/nullptr, CCK).get();
    else if (FromType->isIntegralType(Context))
      From = ImpCastExprToType(From, ToType, CK_IntegralToFixedPoint,
                               VK_PRValue,
                               /*BasePath=*/nullptr, CCK).get();
    else if (ToType->isIntegralType(Context))
      From = ImpCastExprToType(From, ToType, CK_FixedPointToIntegral,
                               VK_PRValue,
                               /*BasePath=*/nullptr, CCK).get();
    else if (ToType->isBooleanType())
      From = ImpCastExprToType(From, ToType, CK_FixedPointToBoolean,
                               VK_PRValue,
                               /*BasePath=*/nullptr, CCK).get();
    else
      From = ImpCastExprToType(From, ToType, CK_FixedPointCast,
                               VK_PRValue,
                               /*BasePath=*/nullptr, CCK).get();
    break;

  case ICK_Compatible_Conversion:
    From = ImpCastExprToType(From, ToType, CK_NoOp, From->getValueKind(),
                             /*BasePath=*/nullptr, CCK).get();
    break;

  case ICK_Writeback_Conversion:
  case ICK_Pointer_Conversion: {
    if (SCS.IncompatibleObjC && Action != AssignmentAction::Casting) {
      // Diagnose incompatible Objective-C conversions
      if (Action == AssignmentAction::Initializing ||
          Action == AssignmentAction::Assigning)
        Diag(From->getBeginLoc(),
             diag::ext_typecheck_convert_incompatible_pointer)
            << ToType << From->getType() << Action << From->getSourceRange()
            << 0;
      else
        Diag(From->getBeginLoc(),
             diag::ext_typecheck_convert_incompatible_pointer)
            << From->getType() << ToType << Action << From->getSourceRange()
            << 0;

      if (From->getType()->isObjCObjectPointerType() &&
          ToType->isObjCObjectPointerType())
        ObjC().EmitRelatedResultTypeNote(From);
    } else if (getLangOpts().allowsNonTrivialObjCLifetimeQualifiers() &&
               !ObjC().CheckObjCARCUnavailableWeakConversion(ToType,
                                                             From->getType())) {
      if (Action == AssignmentAction::Initializing)
        Diag(From->getBeginLoc(), diag::err_arc_weak_unavailable_assign);
      else
        Diag(From->getBeginLoc(), diag::err_arc_convesion_of_weak_unavailable)
            << (Action == AssignmentAction::Casting) << From->getType()
            << ToType << From->getSourceRange();
    }

    // Defer address space conversion to the third conversion.
    QualType FromPteeType = From->getType()->getPointeeType();
    QualType ToPteeType = ToType->getPointeeType();
    QualType NewToType = ToType;
    if (!FromPteeType.isNull() && !ToPteeType.isNull() &&
        FromPteeType.getAddressSpace() != ToPteeType.getAddressSpace()) {
      NewToType = Context.removeAddrSpaceQualType(ToPteeType);
      NewToType = Context.getAddrSpaceQualType(NewToType,
                                               FromPteeType.getAddressSpace());
      if (ToType->isObjCObjectPointerType())
        NewToType = Context.getObjCObjectPointerType(NewToType);
      else if (ToType->isBlockPointerType())
        NewToType = Context.getBlockPointerType(NewToType);
      else
        NewToType = Context.getPointerType(NewToType);
    }

    CastKind Kind;
    CXXCastPath BasePath;
    if (CheckPointerConversion(From, NewToType, Kind, BasePath, CStyle))
      return ExprError();

    // Make sure we extend blocks if necessary.
    // FIXME: doing this here is really ugly.
    if (Kind == CK_BlockPointerToObjCPointerCast) {
      ExprResult E = From;
      (void)ObjC().PrepareCastToObjCObjectPointer(E);
      From = E.get();
    }
    if (getLangOpts().allowsNonTrivialObjCLifetimeQualifiers())
      ObjC().CheckObjCConversion(SourceRange(), NewToType, From, CCK);
    From = ImpCastExprToType(From, NewToType, Kind, VK_PRValue, &BasePath, CCK)
               .get();
    break;
  }

  case ICK_Pointer_Member: {
    CastKind Kind;
    CXXCastPath BasePath;
    switch (CheckMemberPointerConversion(
        From->getType(), ToType->castAs<MemberPointerType>(), Kind, BasePath,
        From->getExprLoc(), From->getSourceRange(), CStyle,
        MemberPointerConversionDirection::Downcast)) {
    case MemberPointerConversionResult::Success:
      assert((Kind != CK_NullToMemberPointer ||
             From->isNullPointerConstant(Context,
                                         Expr::NPC_ValueDependentIsNull)) &&
                 "Expr must be null pointer constant!");
      break;
    case MemberPointerConversionResult::Inaccessible:
      break;
    case MemberPointerConversionResult::DifferentPointee:
      llvm_unreachable("unexpected result");
    case MemberPointerConversionResult::NotDerived:
      llvm_unreachable("Should not have been called if derivation isn't OK.");
    case MemberPointerConversionResult::Ambiguous:
    case MemberPointerConversionResult::Virtual:
      return ExprError();
    }
    if (CheckExceptionSpecCompatibility(From, ToType))
      return ExprError();

    From =
        ImpCastExprToType(From, ToType, Kind, VK_PRValue, &BasePath, CCK).get();
    break;
  }

  case ICK_Boolean_Conversion: {
    // Perform half-to-boolean conversion via float.
    if (From->getType()->isHalfType()) {
      From = ImpCastExprToType(From, Context.FloatTy, CK_FloatingCast).get();
      FromType = Context.FloatTy;
    }
    QualType ElTy = FromType;
    QualType StepTy = ToType;
    if (FromType->isVectorType())
      ElTy = FromType->castAs<VectorType>()->getElementType();
    if (getLangOpts().HLSL &&
        (FromType->isVectorType() || ToType->isVectorType()))
      StepTy = adjustVectorType(Context, FromType, ToType);

    From = ImpCastExprToType(From, StepTy, ScalarTypeToBooleanCastKind(ElTy),
                             VK_PRValue,
                             /*BasePath=*/nullptr, CCK)
               .get();
    break;
  }

  case ICK_Derived_To_Base: {
    CXXCastPath BasePath;
    if (CheckDerivedToBaseConversion(
            From->getType(), ToType.getNonReferenceType(), From->getBeginLoc(),
            From->getSourceRange(), &BasePath, CStyle))
      return ExprError();

    From = ImpCastExprToType(From, ToType.getNonReferenceType(),
                      CK_DerivedToBase, From->getValueKind(),
                      &BasePath, CCK).get();
    break;
  }

  case ICK_Vector_Conversion:
    From = ImpCastExprToType(From, ToType, CK_BitCast, VK_PRValue,
                             /*BasePath=*/nullptr, CCK)
               .get();
    break;

  case ICK_SVE_Vector_Conversion:
  case ICK_RVV_Vector_Conversion:
    From = ImpCastExprToType(From, ToType, CK_BitCast, VK_PRValue,
                             /*BasePath=*/nullptr, CCK)
               .get();
    break;

  case ICK_Vector_Splat: {
    // Vector splat from any arithmetic type to a vector.
    Expr *Elem = prepareVectorSplat(ToType, From).get();
    From = ImpCastExprToType(Elem, ToType, CK_VectorSplat, VK_PRValue,
                             /*BasePath=*/nullptr, CCK)
               .get();
    break;
  }

  case ICK_Complex_Real:
    // Case 1.  x -> _Complex y
    if (const ComplexType *ToComplex = ToType->getAs<ComplexType>()) {
      QualType ElType = ToComplex->getElementType();
      bool isFloatingComplex = ElType->isRealFloatingType();

      // x -> y
      if (Context.hasSameUnqualifiedType(ElType, From->getType())) {
        // do nothing
      } else if (From->getType()->isRealFloatingType()) {
        From = ImpCastExprToType(From, ElType,
                isFloatingComplex ? CK_FloatingCast : CK_FloatingToIntegral).get();
      } else {
        assert(From->getType()->isIntegerType());
        From = ImpCastExprToType(From, ElType,
                isFloatingComplex ? CK_IntegralToFloating : CK_IntegralCast).get();
      }
      // y -> _Complex y
      From = ImpCastExprToType(From, ToType,
                   isFloatingComplex ? CK_FloatingRealToComplex
                                     : CK_IntegralRealToComplex).get();

    // Case 2.  _Complex x -> y
    } else {
      auto *FromComplex = From->getType()->castAs<ComplexType>();
      QualType ElType = FromComplex->getElementType();
      bool isFloatingComplex = ElType->isRealFloatingType();

      // _Complex x -> x
      From = ImpCastExprToType(From, ElType,
                               isFloatingComplex ? CK_FloatingComplexToReal
                                                 : CK_IntegralComplexToReal,
                               VK_PRValue, /*BasePath=*/nullptr, CCK)
                 .get();

      // x -> y
      if (Context.hasSameUnqualifiedType(ElType, ToType)) {
        // do nothing
      } else if (ToType->isRealFloatingType()) {
        From = ImpCastExprToType(From, ToType,
                                 isFloatingComplex ? CK_FloatingCast
                                                   : CK_IntegralToFloating,
                                 VK_PRValue, /*BasePath=*/nullptr, CCK)
                   .get();
      } else {
        assert(ToType->isIntegerType());
        From = ImpCastExprToType(From, ToType,
                                 isFloatingComplex ? CK_FloatingToIntegral
                                                   : CK_IntegralCast,
                                 VK_PRValue, /*BasePath=*/nullptr, CCK)
                   .get();
      }
    }
    break;

  case ICK_Block_Pointer_Conversion: {
    LangAS AddrSpaceL =
        ToType->castAs<BlockPointerType>()->getPointeeType().getAddressSpace();
    LangAS AddrSpaceR =
        FromType->castAs<BlockPointerType>()->getPointeeType().getAddressSpace();
    assert(Qualifiers::isAddressSpaceSupersetOf(AddrSpaceL, AddrSpaceR,
                                                getASTContext()) &&
           "Invalid cast");
    CastKind Kind =
        AddrSpaceL != AddrSpaceR ? CK_AddressSpaceConversion : CK_BitCast;
    From = ImpCastExprToType(From, ToType.getUnqualifiedType(), Kind,
                             VK_PRValue, /*BasePath=*/nullptr, CCK)
               .get();
    break;
  }

  case ICK_TransparentUnionConversion: {
    ExprResult FromRes = From;
    AssignConvertType ConvTy =
        CheckTransparentUnionArgumentConstraints(ToType, FromRes);
    if (FromRes.isInvalid())
      return ExprError();
    From = FromRes.get();
    assert((ConvTy == AssignConvertType::Compatible) &&
           "Improper transparent union conversion");
    (void)ConvTy;
    break;
  }

  case ICK_Zero_Event_Conversion:
  case ICK_Zero_Queue_Conversion:
    From = ImpCastExprToType(From, ToType,
                             CK_ZeroToOCLOpaqueType,
                             From->getValueKind()).get();
    break;

  case ICK_Lvalue_To_Rvalue:
  case ICK_Array_To_Pointer:
  case ICK_Function_To_Pointer:
  case ICK_Function_Conversion:
  case ICK_Qualification:
  case ICK_Num_Conversion_Kinds:
  case ICK_C_Only_Conversion:
  case ICK_Incompatible_Pointer_Conversion:
  case ICK_HLSL_Array_RValue:
  case ICK_HLSL_Vector_Truncation:
  case ICK_HLSL_Vector_Splat:
    llvm_unreachable("Improper second standard conversion");
  }

  if (SCS.Dimension != ICK_Identity) {
    // If SCS.Element is not ICK_Identity the To and From types must be HLSL
    // vectors or matrices.

    // TODO: Support HLSL matrices.
    assert((!From->getType()->isMatrixType() && !ToType->isMatrixType()) &&
           "Dimension conversion for matrix types is not implemented yet.");
    assert((ToType->isVectorType() || ToType->isBuiltinType()) &&
           "Dimension conversion output must be vector or scalar type.");
    switch (SCS.Dimension) {
    case ICK_HLSL_Vector_Splat: {
      // Vector splat from any arithmetic type to a vector.
      Expr *Elem = prepareVectorSplat(ToType, From).get();
      From = ImpCastExprToType(Elem, ToType, CK_VectorSplat, VK_PRValue,
                               /*BasePath=*/nullptr, CCK)
                 .get();
      break;
    }
    case ICK_HLSL_Vector_Truncation: {
      // Note: HLSL built-in vectors are ExtVectors. Since this truncates a
      // vector to a smaller vector or to a scalar, this can only operate on
      // arguments where the source type is an ExtVector and the destination
      // type is destination type is either an ExtVectorType or a builtin scalar
      // type.
      auto *FromVec = From->getType()->castAs<VectorType>();
      QualType TruncTy = FromVec->getElementType();
      if (auto *ToVec = ToType->getAs<VectorType>())
        TruncTy = Context.getExtVectorType(TruncTy, ToVec->getNumElements());
      From = ImpCastExprToType(From, TruncTy, CK_HLSLVectorTruncation,
                               From->getValueKind())
                 .get();

      break;
    }
    case ICK_Identity:
    default:
      llvm_unreachable("Improper element standard conversion");
    }
  }

  switch (SCS.Third) {
  case ICK_Identity:
    // Nothing to do.
    break;

  case ICK_Function_Conversion:
    // If both sides are functions (or pointers/references to them), there could
    // be incompatible exception declarations.
    if (CheckExceptionSpecCompatibility(From, ToType))
      return ExprError();

    From = ImpCastExprToType(From, ToType, CK_NoOp, VK_PRValue,
                             /*BasePath=*/nullptr, CCK)
               .get();
    break;

  case ICK_Qualification: {
    ExprValueKind VK = From->getValueKind();
    CastKind CK = CK_NoOp;

    if (ToType->isReferenceType() &&
        ToType->getPointeeType().getAddressSpace() !=
            From->getType().getAddressSpace())
      CK = CK_AddressSpaceConversion;

    if (ToType->isPointerType() &&
        ToType->getPointeeType().getAddressSpace() !=
            From->getType()->getPointeeType().getAddressSpace())
      CK = CK_AddressSpaceConversion;

    if (!isCast(CCK) &&
        !ToType->getPointeeType().getQualifiers().hasUnaligned() &&
        From->getType()->getPointeeType().getQualifiers().hasUnaligned()) {
      Diag(From->getBeginLoc(), diag::warn_imp_cast_drops_unaligned)
          << InitialFromType << ToType;
    }

    From = ImpCastExprToType(From, ToType.getNonLValueExprType(Context), CK, VK,
                             /*BasePath=*/nullptr, CCK)
               .get();

    if (SCS.DeprecatedStringLiteralToCharPtr &&
        !getLangOpts().WritableStrings) {
      Diag(From->getBeginLoc(),
           getLangOpts().CPlusPlus11
               ? diag::ext_deprecated_string_literal_conversion
               : diag::warn_deprecated_string_literal_conversion)
          << ToType.getNonReferenceType();
    }

    break;
  }

  default:
    llvm_unreachable("Improper third standard conversion");
  }

  // If this conversion sequence involved a scalar -> atomic conversion, perform
  // that conversion now.
  if (!ToAtomicType.isNull()) {
    assert(Context.hasSameType(
        ToAtomicType->castAs<AtomicType>()->getValueType(), From->getType()));
    From = ImpCastExprToType(From, ToAtomicType, CK_NonAtomicToAtomic,
                             VK_PRValue, nullptr, CCK)
               .get();
  }

  // Materialize a temporary if we're implicitly converting to a reference
  // type. This is not required by the C++ rules but is necessary to maintain
  // AST invariants.
  if (ToType->isReferenceType() && From->isPRValue()) {
    ExprResult Res = TemporaryMaterializationConversion(From);
    if (Res.isInvalid())
      return ExprError();
    From = Res.get();
  }

  // If this conversion sequence succeeded and involved implicitly converting a
  // _Nullable type to a _Nonnull one, complain.
  if (!isCast(CCK))
    diagnoseNullableToNonnullConversion(ToType, InitialFromType,
                                        From->getBeginLoc());

  return From;
}

<<<<<<< HEAD
/// Checks that type T is not a VLA.
///
/// @returns @c true if @p T is VLA and a diagnostic was emitted,
/// @c false otherwise.
static bool DiagnoseVLAInCXXTypeTrait(Sema &S, const TypeSourceInfo *T,
                                      clang::tok::TokenKind TypeTraitID) {
  if (!T->getType()->isVariableArrayType())
    return false;

  S.Diag(T->getTypeLoc().getBeginLoc(), diag::err_vla_unsupported)
      << 1 << TypeTraitID;
  return true;
}

/// Checks that type T is not an atomic type (_Atomic).
///
/// @returns @c true if @p T is VLA and a diagnostic was emitted,
/// @c false otherwise.
static bool DiagnoseAtomicInCXXTypeTrait(Sema &S, const TypeSourceInfo *T,
                                         clang::tok::TokenKind TypeTraitID) {
  if (!T->getType()->isAtomicType())
    return false;

  S.Diag(T->getTypeLoc().getBeginLoc(), diag::err_atomic_unsupported)
      << TypeTraitID;
  return true;
}

/// Check the completeness of a type in a unary type trait.
///
/// If the particular type trait requires a complete type, tries to complete
/// it. If completing the type fails, a diagnostic is emitted and false
/// returned. If completing the type succeeds or no completion was required,
/// returns true.
static bool CheckUnaryTypeTraitTypeCompleteness(Sema &S, TypeTrait UTT,
                                                SourceLocation Loc,
                                                QualType ArgTy) {
  // C++0x [meta.unary.prop]p3:
  //   For all of the class templates X declared in this Clause, instantiating
  //   that template with a template argument that is a class template
  //   specialization may result in the implicit instantiation of the template
  //   argument if and only if the semantics of X require that the argument
  //   must be a complete type.
  // We apply this rule to all the type trait expressions used to implement
  // these class templates. We also try to follow any GCC documented behavior
  // in these expressions to ensure portability of standard libraries.
  switch (UTT) {
  default: llvm_unreachable("not a UTT");
    // is_complete_type somewhat obviously cannot require a complete type.
  case UTT_IsCompleteType:
    // Fall-through

    // These traits are modeled on the type predicates in C++0x
    // [meta.unary.cat] and [meta.unary.comp]. They are not specified as
    // requiring a complete type, as whether or not they return true cannot be
    // impacted by the completeness of the type.
  case UTT_IsVoid:
  case UTT_IsIntegral:
  case UTT_IsFloatingPoint:
  case UTT_IsArray:
  case UTT_IsBoundedArray:
  case UTT_IsPointer:
  case UTT_IsLvalueReference:
  case UTT_IsRvalueReference:
  case UTT_IsMemberFunctionPointer:
  case UTT_IsMemberObjectPointer:
  case UTT_IsEnum:
  case UTT_IsScopedEnum:
  case UTT_IsUnion:
  case UTT_IsClass:
  case UTT_IsFunction:
  case UTT_IsReference:
  case UTT_IsArithmetic:
  case UTT_IsFundamental:
  case UTT_IsObject:
  case UTT_IsScalar:
  case UTT_IsCompound:
  case UTT_IsMemberPointer:
  case UTT_IsTypedResourceElementCompatible:
    // Fall-through

    // These traits are modeled on type predicates in C++0x [meta.unary.prop]
    // which requires some of its traits to have the complete type. However,
    // the completeness of the type cannot impact these traits' semantics, and
    // so they don't require it. This matches the comments on these traits in
    // Table 49.
  case UTT_IsConst:
  case UTT_IsVolatile:
  case UTT_IsSigned:
  case UTT_IsUnboundedArray:
  case UTT_IsUnsigned:

  // This type trait always returns false, checking the type is moot.
  case UTT_IsInterfaceClass:
    return true;

  // We diagnose incomplete class types later.
  case UTT_StructuredBindingSize:
    return true;

  // C++14 [meta.unary.prop]:
  //   If T is a non-union class type, T shall be a complete type.
  case UTT_IsEmpty:
  case UTT_IsPolymorphic:
  case UTT_IsAbstract:
    if (const auto *RD = ArgTy->getAsCXXRecordDecl())
      if (!RD->isUnion())
        return !S.RequireCompleteType(
            Loc, ArgTy, diag::err_incomplete_type_used_in_type_trait_expr);
    return true;

  // C++14 [meta.unary.prop]:
  //   If T is a class type, T shall be a complete type.
  case UTT_IsFinal:
  case UTT_IsSealed:
    if (ArgTy->getAsCXXRecordDecl())
      return !S.RequireCompleteType(
          Loc, ArgTy, diag::err_incomplete_type_used_in_type_trait_expr);
    return true;

  // LWG3823: T shall be an array type, a complete type, or cv void.
  case UTT_IsAggregate:
  case UTT_IsImplicitLifetime:
    if (ArgTy->isArrayType() || ArgTy->isVoidType())
      return true;

    return !S.RequireCompleteType(
        Loc, ArgTy, diag::err_incomplete_type_used_in_type_trait_expr);

  // has_unique_object_representations<T>
  // remove_all_extents_t<T> shall be a complete type or cv void (LWG4113).
  case UTT_HasUniqueObjectRepresentations:
    ArgTy = QualType(ArgTy->getBaseElementTypeUnsafe(), 0);
    if (ArgTy->isVoidType())
      return true;
    return !S.RequireCompleteType(
        Loc, ArgTy, diag::err_incomplete_type_used_in_type_trait_expr);

  // C++1z [meta.unary.prop]:
  //   remove_all_extents_t<T> shall be a complete type or cv void.
  case UTT_IsTrivial:
  case UTT_IsTriviallyCopyable:
  case UTT_IsStandardLayout:
  case UTT_IsPOD:
  case UTT_IsLiteral:
  case UTT_IsBitwiseCloneable:
  // By analogy, is_trivially_relocatable and is_trivially_equality_comparable
  // impose the same constraints.
  case UTT_IsTriviallyRelocatable:
  case UTT_IsTriviallyEqualityComparable:
  case UTT_IsCppTriviallyRelocatable:
  case UTT_IsReplaceable:
  case UTT_HasNonRelocatableFields:
  case UTT_CanPassInRegs:
  // Per the GCC type traits documentation, T shall be a complete type, cv void,
  // or an array of unknown bound. But GCC actually imposes the same constraints
  // as above.
  case UTT_HasNothrowAssign:
  case UTT_HasNothrowMoveAssign:
  case UTT_HasNothrowConstructor:
  case UTT_HasNothrowCopy:
  case UTT_HasTrivialAssign:
  case UTT_HasTrivialMoveAssign:
  case UTT_HasTrivialDefaultConstructor:
  case UTT_HasTrivialMoveConstructor:
  case UTT_HasTrivialCopy:
  case UTT_HasTrivialDestructor:
  case UTT_HasVirtualDestructor:
    ArgTy = QualType(ArgTy->getBaseElementTypeUnsafe(), 0);
    [[fallthrough]];
  // C++1z [meta.unary.prop]:
  //   T shall be a complete type, cv void, or an array of unknown bound.
  case UTT_IsDestructible:
  case UTT_IsNothrowDestructible:
  case UTT_IsTriviallyDestructible:
  case UTT_IsIntangibleType:
    if (ArgTy->isIncompleteArrayType() || ArgTy->isVoidType())
      return true;

    return !S.RequireCompleteType(
        Loc, ArgTy, diag::err_incomplete_type_used_in_type_trait_expr);
  }
}

static bool HasNoThrowOperator(const RecordType *RT, OverloadedOperatorKind Op,
                               Sema &Self, SourceLocation KeyLoc, ASTContext &C,
                               bool (CXXRecordDecl::*HasTrivial)() const,
                               bool (CXXRecordDecl::*HasNonTrivial)() const,
                               bool (CXXMethodDecl::*IsDesiredOp)() const)
{
  CXXRecordDecl *RD = cast<CXXRecordDecl>(RT->getDecl());
  if ((RD->*HasTrivial)() && !(RD->*HasNonTrivial)())
    return true;

  DeclarationName Name = C.DeclarationNames.getCXXOperatorName(Op);
  DeclarationNameInfo NameInfo(Name, KeyLoc);
  LookupResult Res(Self, NameInfo, Sema::LookupOrdinaryName);
  if (Self.LookupQualifiedName(Res, RD)) {
    bool FoundOperator = false;
    Res.suppressDiagnostics();
    for (LookupResult::iterator Op = Res.begin(), OpEnd = Res.end();
         Op != OpEnd; ++Op) {
      if (isa<FunctionTemplateDecl>(*Op))
        continue;

      CXXMethodDecl *Operator = cast<CXXMethodDecl>(*Op);
      if((Operator->*IsDesiredOp)()) {
        FoundOperator = true;
        auto *CPT = Operator->getType()->castAs<FunctionProtoType>();
        CPT = Self.ResolveExceptionSpec(KeyLoc, CPT);
        if (!CPT || !CPT->isNothrow())
          return false;
      }
    }
    return FoundOperator;
  }
  return false;
}

static bool HasNonDeletedDefaultedEqualityComparison(Sema &S,
                                                     const CXXRecordDecl *Decl,
                                                     SourceLocation KeyLoc) {
  if (Decl->isUnion())
    return false;
  if (Decl->isLambda())
    return Decl->isCapturelessLambda();

  {
    EnterExpressionEvaluationContext UnevaluatedContext(
        S, Sema::ExpressionEvaluationContext::Unevaluated);
    Sema::SFINAETrap SFINAE(S, /*AccessCheckingSFINAE=*/true);
    Sema::ContextRAII TUContext(S, S.Context.getTranslationUnitDecl());

    // const ClassT& obj;
    OpaqueValueExpr Operand(
        KeyLoc,
        Decl->getTypeForDecl()->getCanonicalTypeUnqualified().withConst(),
        ExprValueKind::VK_LValue);
    UnresolvedSet<16> Functions;
    // obj == obj;
    S.LookupBinOp(S.TUScope, {}, BinaryOperatorKind::BO_EQ, Functions);

    auto Result = S.CreateOverloadedBinOp(KeyLoc, BinaryOperatorKind::BO_EQ,
                                          Functions, &Operand, &Operand);
    if (Result.isInvalid() || SFINAE.hasErrorOccurred())
      return false;

    const auto *CallExpr = dyn_cast<CXXOperatorCallExpr>(Result.get());
    if (!CallExpr)
      return false;
    const auto *Callee = CallExpr->getDirectCallee();
    auto ParamT = Callee->getParamDecl(0)->getType();
    if (!Callee->isDefaulted())
      return false;
    if (!ParamT->isReferenceType() && !Decl->isTriviallyCopyable())
      return false;
    if (ParamT.getNonReferenceType()->getUnqualifiedDesugaredType() !=
        Decl->getTypeForDecl())
      return false;
  }

  return llvm::all_of(Decl->bases(),
                      [&](const CXXBaseSpecifier &BS) {
                        if (const auto *RD = BS.getType()->getAsCXXRecordDecl())
                          return HasNonDeletedDefaultedEqualityComparison(
                              S, RD, KeyLoc);
                        return true;
                      }) &&
         llvm::all_of(Decl->fields(), [&](const FieldDecl *FD) {
           auto Type = FD->getType();
           if (Type->isArrayType())
             Type = Type->getBaseElementTypeUnsafe()
                        ->getCanonicalTypeUnqualified();

           if (Type->isReferenceType() || Type->isEnumeralType())
             return false;
           if (const auto *RD = Type->getAsCXXRecordDecl())
             return HasNonDeletedDefaultedEqualityComparison(S, RD, KeyLoc);
           return true;
         });
}

static bool isTriviallyEqualityComparableType(Sema &S, QualType Type, SourceLocation KeyLoc) {
  QualType CanonicalType = Type.getCanonicalType();
  if (CanonicalType->isIncompleteType() || CanonicalType->isDependentType() ||
      CanonicalType->isEnumeralType() || CanonicalType->isArrayType())
    return false;

  if (const auto *RD = CanonicalType->getAsCXXRecordDecl()) {
    if (!HasNonDeletedDefaultedEqualityComparison(S, RD, KeyLoc))
      return false;
  }

  return S.getASTContext().hasUniqueObjectRepresentations(
      CanonicalType, /*CheckIfTriviallyCopyable=*/false);
}

static bool IsCXXTriviallyRelocatableType(Sema &S, const CXXRecordDecl *RD) {
  if (std::optional<ASTContext::CXXRecordDeclRelocationInfo> Info =
          S.getASTContext().getRelocationInfoForCXXRecord(RD))
    return Info->IsRelocatable;
  ASTContext::CXXRecordDeclRelocationInfo Info =
      S.CheckCXX2CRelocatableAndReplaceable(RD);
  S.getASTContext().setRelocationInfoForCXXRecord(RD, Info);
  return Info.IsRelocatable;
}

bool Sema::IsCXXTriviallyRelocatableType(QualType Type) {

  QualType BaseElementType = getASTContext().getBaseElementType(Type);

  if (Type->isVariableArrayType())
    return false;

  if (BaseElementType.hasNonTrivialObjCLifetime())
    return false;

  if (BaseElementType.hasAddressDiscriminatedPointerAuth())
    return false;

  if (BaseElementType->isIncompleteType())
    return false;

  if (BaseElementType->isScalarType() || BaseElementType->isVectorType())
    return true;

  if (const auto *RD = BaseElementType->getAsCXXRecordDecl())
    return ::IsCXXTriviallyRelocatableType(*this, RD);

  return false;
}

static bool IsCXXReplaceableType(Sema &S, const CXXRecordDecl *RD) {
  if (std::optional<ASTContext::CXXRecordDeclRelocationInfo> Info =
          S.getASTContext().getRelocationInfoForCXXRecord(RD))
    return Info->IsReplaceable;
  ASTContext::CXXRecordDeclRelocationInfo Info =
      S.CheckCXX2CRelocatableAndReplaceable(RD);
  S.getASTContext().setRelocationInfoForCXXRecord(RD, Info);
  return Info.IsReplaceable;
}

bool Sema::IsCXXReplaceableType(QualType Type) {
  if (Type.isConstQualified() || Type.isVolatileQualified())
    return false;

  if (Type->isVariableArrayType())
    return false;

  QualType BaseElementType =
      getASTContext().getBaseElementType(Type.getUnqualifiedType());
  if (BaseElementType->isIncompleteType())
    return false;
  if (BaseElementType->isScalarType())
    return true;
  if (const auto *RD = BaseElementType->getAsCXXRecordDecl())
    return ::IsCXXReplaceableType(*this, RD);
  return false;
}

static bool IsTriviallyRelocatableType(Sema &SemaRef, QualType T) {
  QualType BaseElementType = SemaRef.getASTContext().getBaseElementType(T);

  if (BaseElementType->isIncompleteType())
    return false;
  if (!BaseElementType->isObjectType())
    return false;

  if (T.hasAddressDiscriminatedPointerAuth())
    return false;

  if (const auto *RD = BaseElementType->getAsCXXRecordDecl();
      RD && !RD->isPolymorphic() && IsCXXTriviallyRelocatableType(SemaRef, RD))
    return true;

  if (const auto *RD = BaseElementType->getAsRecordDecl())
    return RD->canPassInRegisters();

  if (BaseElementType.isTriviallyCopyableType(SemaRef.getASTContext()))
    return true;

  switch (T.isNonTrivialToPrimitiveDestructiveMove()) {
  case QualType::PCK_Trivial:
    return !T.isDestructedType();
  case QualType::PCK_ARCStrong:
    return true;
  default:
    return false;
  }
}

static bool EvaluateUnaryTypeTrait(Sema &Self, TypeTrait UTT,
                                   SourceLocation KeyLoc,
                                   TypeSourceInfo *TInfo) {
  QualType T = TInfo->getType();
  assert(!T->isDependentType() && "Cannot evaluate traits of dependent type");

  ASTContext &C = Self.Context;
  switch(UTT) {
  default: llvm_unreachable("not a UTT");
    // Type trait expressions corresponding to the primary type category
    // predicates in C++0x [meta.unary.cat].
  case UTT_IsVoid:
    return T->isVoidType();
  case UTT_IsIntegral:
    return T->isIntegralType(C);
  case UTT_IsFloatingPoint:
    return T->isFloatingType();
  case UTT_IsArray:
    // Zero-sized arrays aren't considered arrays in partial specializations,
    // so __is_array shouldn't consider them arrays either.
    if (const auto *CAT = C.getAsConstantArrayType(T))
      return CAT->getSize() != 0;
    return T->isArrayType();
  case UTT_IsBoundedArray:
    if (DiagnoseVLAInCXXTypeTrait(Self, TInfo, tok::kw___is_bounded_array))
      return false;
    // Zero-sized arrays aren't considered arrays in partial specializations,
    // so __is_bounded_array shouldn't consider them arrays either.
    if (const auto *CAT = C.getAsConstantArrayType(T))
      return CAT->getSize() != 0;
    return T->isArrayType() && !T->isIncompleteArrayType();
  case UTT_IsUnboundedArray:
    if (DiagnoseVLAInCXXTypeTrait(Self, TInfo, tok::kw___is_unbounded_array))
      return false;
    return T->isIncompleteArrayType();
  case UTT_IsPointer:
    return T->isAnyPointerType();
  case UTT_IsLvalueReference:
    return T->isLValueReferenceType();
  case UTT_IsRvalueReference:
    return T->isRValueReferenceType();
  case UTT_IsMemberFunctionPointer:
    return T->isMemberFunctionPointerType();
  case UTT_IsMemberObjectPointer:
    return T->isMemberDataPointerType();
  case UTT_IsEnum:
    return T->isEnumeralType();
  case UTT_IsScopedEnum:
    return T->isScopedEnumeralType();
  case UTT_IsUnion:
    return T->isUnionType();
  case UTT_IsClass:
    return T->isClassType() || T->isStructureType() || T->isInterfaceType();
  case UTT_IsFunction:
    return T->isFunctionType();

    // Type trait expressions which correspond to the convenient composition
    // predicates in C++0x [meta.unary.comp].
  case UTT_IsReference:
    return T->isReferenceType();
  case UTT_IsArithmetic:
    return T->isArithmeticType() && !T->isEnumeralType();
  case UTT_IsFundamental:
    return T->isFundamentalType();
  case UTT_IsObject:
    return T->isObjectType();
  case UTT_IsScalar:
    // Note: semantic analysis depends on Objective-C lifetime types to be
    // considered scalar types. However, such types do not actually behave
    // like scalar types at run time (since they may require retain/release
    // operations), so we report them as non-scalar.
    if (T->isObjCLifetimeType()) {
      switch (T.getObjCLifetime()) {
      case Qualifiers::OCL_None:
      case Qualifiers::OCL_ExplicitNone:
        return true;

      case Qualifiers::OCL_Strong:
      case Qualifiers::OCL_Weak:
      case Qualifiers::OCL_Autoreleasing:
        return false;
      }
    }

    return T->isScalarType();
  case UTT_IsCompound:
    return T->isCompoundType();
  case UTT_IsMemberPointer:
    return T->isMemberPointerType();

    // Type trait expressions which correspond to the type property predicates
    // in C++0x [meta.unary.prop].
  case UTT_IsConst:
    return T.isConstQualified();
  case UTT_IsVolatile:
    return T.isVolatileQualified();
  case UTT_IsTrivial:
    return T.isTrivialType(C);
  case UTT_IsTriviallyCopyable:
    return T.isTriviallyCopyableType(C);
  case UTT_IsStandardLayout:
    return T->isStandardLayoutType();
  case UTT_IsPOD:
    return T.isPODType(C);
  case UTT_IsLiteral:
    return T->isLiteralType(C);
  case UTT_IsEmpty:
    if (const CXXRecordDecl *RD = T->getAsCXXRecordDecl())
      return !RD->isUnion() && RD->isEmpty();
    return false;
  case UTT_IsPolymorphic:
    if (const CXXRecordDecl *RD = T->getAsCXXRecordDecl())
      return !RD->isUnion() && RD->isPolymorphic();
    return false;
  case UTT_IsAbstract:
    if (const CXXRecordDecl *RD = T->getAsCXXRecordDecl())
      return !RD->isUnion() && RD->isAbstract();
    return false;
  case UTT_IsAggregate:
    // Report vector extensions and complex types as aggregates because they
    // support aggregate initialization. GCC mirrors this behavior for vectors
    // but not _Complex.
    return T->isAggregateType() || T->isVectorType() || T->isExtVectorType() ||
           T->isAnyComplexType();
  // __is_interface_class only returns true when CL is invoked in /CLR mode and
  // even then only when it is used with the 'interface struct ...' syntax
  // Clang doesn't support /CLR which makes this type trait moot.
  case UTT_IsInterfaceClass:
    return false;
  case UTT_IsFinal:
  case UTT_IsSealed:
    if (const CXXRecordDecl *RD = T->getAsCXXRecordDecl())
      return RD->hasAttr<FinalAttr>();
    return false;
  case UTT_IsSigned:
    // Enum types should always return false.
    // Floating points should always return true.
    return T->isFloatingType() ||
           (T->isSignedIntegerType() && !T->isEnumeralType());
  case UTT_IsUnsigned:
    // Enum types should always return false.
    return T->isUnsignedIntegerType() && !T->isEnumeralType();

    // Type trait expressions which query classes regarding their construction,
    // destruction, and copying. Rather than being based directly on the
    // related type predicates in the standard, they are specified by both
    // GCC[1] and the Embarcadero C++ compiler[2], and Clang implements those
    // specifications.
    //
    //   1: http://gcc.gnu/.org/onlinedocs/gcc/Type-Traits.html
    //   2: http://docwiki.embarcadero.com/RADStudio/XE/en/Type_Trait_Functions_(C%2B%2B0x)_Index
    //
    // Note that these builtins do not behave as documented in g++: if a class
    // has both a trivial and a non-trivial special member of a particular kind,
    // they return false! For now, we emulate this behavior.
    // FIXME: This appears to be a g++ bug: more complex cases reveal that it
    // does not correctly compute triviality in the presence of multiple special
    // members of the same kind. Revisit this once the g++ bug is fixed.
  case UTT_HasTrivialDefaultConstructor:
    // http://gcc.gnu.org/onlinedocs/gcc/Type-Traits.html:
    //   If __is_pod (type) is true then the trait is true, else if type is
    //   a cv class or union type (or array thereof) with a trivial default
    //   constructor ([class.ctor]) then the trait is true, else it is false.
    if (T.isPODType(C))
      return true;
    if (CXXRecordDecl *RD = C.getBaseElementType(T)->getAsCXXRecordDecl())
      return RD->hasTrivialDefaultConstructor() &&
             !RD->hasNonTrivialDefaultConstructor();
    return false;
  case UTT_HasTrivialMoveConstructor:
    //  This trait is implemented by MSVC 2012 and needed to parse the
    //  standard library headers. Specifically this is used as the logic
    //  behind std::is_trivially_move_constructible (20.9.4.3).
    if (T.isPODType(C))
      return true;
    if (CXXRecordDecl *RD = C.getBaseElementType(T)->getAsCXXRecordDecl())
      return RD->hasTrivialMoveConstructor() && !RD->hasNonTrivialMoveConstructor();
    return false;
  case UTT_HasTrivialCopy:
    // http://gcc.gnu.org/onlinedocs/gcc/Type-Traits.html:
    //   If __is_pod (type) is true or type is a reference type then
    //   the trait is true, else if type is a cv class or union type
    //   with a trivial copy constructor ([class.copy]) then the trait
    //   is true, else it is false.
    if (T.isPODType(C) || T->isReferenceType())
      return true;
    if (CXXRecordDecl *RD = T->getAsCXXRecordDecl())
      return RD->hasTrivialCopyConstructor() &&
             !RD->hasNonTrivialCopyConstructor();
    return false;
  case UTT_HasTrivialMoveAssign:
    //  This trait is implemented by MSVC 2012 and needed to parse the
    //  standard library headers. Specifically it is used as the logic
    //  behind std::is_trivially_move_assignable (20.9.4.3)
    if (T.isPODType(C))
      return true;
    if (CXXRecordDecl *RD = C.getBaseElementType(T)->getAsCXXRecordDecl())
      return RD->hasTrivialMoveAssignment() && !RD->hasNonTrivialMoveAssignment();
    return false;
  case UTT_HasTrivialAssign:
    // http://gcc.gnu.org/onlinedocs/gcc/Type-Traits.html:
    //   If type is const qualified or is a reference type then the
    //   trait is false. Otherwise if __is_pod (type) is true then the
    //   trait is true, else if type is a cv class or union type with
    //   a trivial copy assignment ([class.copy]) then the trait is
    //   true, else it is false.
    // Note: the const and reference restrictions are interesting,
    // given that const and reference members don't prevent a class
    // from having a trivial copy assignment operator (but do cause
    // errors if the copy assignment operator is actually used, q.v.
    // [class.copy]p12).

    if (T.isConstQualified())
      return false;
    if (T.isPODType(C))
      return true;
    if (CXXRecordDecl *RD = T->getAsCXXRecordDecl())
      return RD->hasTrivialCopyAssignment() &&
             !RD->hasNonTrivialCopyAssignment();
    return false;
  case UTT_IsDestructible:
  case UTT_IsTriviallyDestructible:
  case UTT_IsNothrowDestructible:
    // C++14 [meta.unary.prop]:
    //   For reference types, is_destructible<T>::value is true.
    if (T->isReferenceType())
      return true;

    // Objective-C++ ARC: autorelease types don't require destruction.
    if (T->isObjCLifetimeType() &&
        T.getObjCLifetime() == Qualifiers::OCL_Autoreleasing)
      return true;

    // C++14 [meta.unary.prop]:
    //   For incomplete types and function types, is_destructible<T>::value is
    //   false.
    if (T->isIncompleteType() || T->isFunctionType())
      return false;

    // A type that requires destruction (via a non-trivial destructor or ARC
    // lifetime semantics) is not trivially-destructible.
    if (UTT == UTT_IsTriviallyDestructible && T.isDestructedType())
      return false;

    // C++14 [meta.unary.prop]:
    //   For object types and given U equal to remove_all_extents_t<T>, if the
    //   expression std::declval<U&>().~U() is well-formed when treated as an
    //   unevaluated operand (Clause 5), then is_destructible<T>::value is true
    if (auto *RD = C.getBaseElementType(T)->getAsCXXRecordDecl()) {
      CXXDestructorDecl *Destructor = Self.LookupDestructor(RD);
      if (!Destructor)
        return false;
      //  C++14 [dcl.fct.def.delete]p2:
      //    A program that refers to a deleted function implicitly or
      //    explicitly, other than to declare it, is ill-formed.
      if (Destructor->isDeleted())
        return false;
      if (C.getLangOpts().AccessControl && Destructor->getAccess() != AS_public)
        return false;
      if (UTT == UTT_IsNothrowDestructible) {
        auto *CPT = Destructor->getType()->castAs<FunctionProtoType>();
        CPT = Self.ResolveExceptionSpec(KeyLoc, CPT);
        if (!CPT || !CPT->isNothrow())
          return false;
      }
    }
    return true;

  case UTT_HasTrivialDestructor:
    // http://gcc.gnu.org/onlinedocs/gcc/Type-Traits.html
    //   If __is_pod (type) is true or type is a reference type
    //   then the trait is true, else if type is a cv class or union
    //   type (or array thereof) with a trivial destructor
    //   ([class.dtor]) then the trait is true, else it is
    //   false.
    if (T.isPODType(C) || T->isReferenceType())
      return true;

    // Objective-C++ ARC: autorelease types don't require destruction.
    if (T->isObjCLifetimeType() &&
        T.getObjCLifetime() == Qualifiers::OCL_Autoreleasing)
      return true;

    if (CXXRecordDecl *RD = C.getBaseElementType(T)->getAsCXXRecordDecl())
      return RD->hasTrivialDestructor();
    return false;
  // TODO: Propagate nothrowness for implicitly declared special members.
  case UTT_HasNothrowAssign:
    // http://gcc.gnu.org/onlinedocs/gcc/Type-Traits.html:
    //   If type is const qualified or is a reference type then the
    //   trait is false. Otherwise if __has_trivial_assign (type)
    //   is true then the trait is true, else if type is a cv class
    //   or union type with copy assignment operators that are known
    //   not to throw an exception then the trait is true, else it is
    //   false.
    if (C.getBaseElementType(T).isConstQualified())
      return false;
    if (T->isReferenceType())
      return false;
    if (T.isPODType(C) || T->isObjCLifetimeType())
      return true;

    if (const RecordType *RT = T->getAs<RecordType>())
      return HasNoThrowOperator(RT, OO_Equal, Self, KeyLoc, C,
                                &CXXRecordDecl::hasTrivialCopyAssignment,
                                &CXXRecordDecl::hasNonTrivialCopyAssignment,
                                &CXXMethodDecl::isCopyAssignmentOperator);
    return false;
  case UTT_HasNothrowMoveAssign:
    //  This trait is implemented by MSVC 2012 and needed to parse the
    //  standard library headers. Specifically this is used as the logic
    //  behind std::is_nothrow_move_assignable (20.9.4.3).
    if (T.isPODType(C))
      return true;

    if (const RecordType *RT = C.getBaseElementType(T)->getAs<RecordType>())
      return HasNoThrowOperator(RT, OO_Equal, Self, KeyLoc, C,
                                &CXXRecordDecl::hasTrivialMoveAssignment,
                                &CXXRecordDecl::hasNonTrivialMoveAssignment,
                                &CXXMethodDecl::isMoveAssignmentOperator);
    return false;
  case UTT_HasNothrowCopy:
    // http://gcc.gnu.org/onlinedocs/gcc/Type-Traits.html:
    //   If __has_trivial_copy (type) is true then the trait is true, else
    //   if type is a cv class or union type with copy constructors that are
    //   known not to throw an exception then the trait is true, else it is
    //   false.
    if (T.isPODType(C) || T->isReferenceType() || T->isObjCLifetimeType())
      return true;
    if (CXXRecordDecl *RD = T->getAsCXXRecordDecl()) {
      if (RD->hasTrivialCopyConstructor() &&
          !RD->hasNonTrivialCopyConstructor())
        return true;

      bool FoundConstructor = false;
      unsigned FoundTQs;
      for (const auto *ND : Self.LookupConstructors(RD)) {
        // A template constructor is never a copy constructor.
        // FIXME: However, it may actually be selected at the actual overload
        // resolution point.
        if (isa<FunctionTemplateDecl>(ND->getUnderlyingDecl()))
          continue;
        // UsingDecl itself is not a constructor
        if (isa<UsingDecl>(ND))
          continue;
        auto *Constructor = cast<CXXConstructorDecl>(ND->getUnderlyingDecl());
        if (Constructor->isCopyConstructor(FoundTQs)) {
          FoundConstructor = true;
          auto *CPT = Constructor->getType()->castAs<FunctionProtoType>();
          CPT = Self.ResolveExceptionSpec(KeyLoc, CPT);
          if (!CPT)
            return false;
          // TODO: check whether evaluating default arguments can throw.
          // For now, we'll be conservative and assume that they can throw.
          if (!CPT->isNothrow() || CPT->getNumParams() > 1)
            return false;
        }
      }

      return FoundConstructor;
    }
    return false;
  case UTT_HasNothrowConstructor:
    // http://gcc.gnu.org/onlinedocs/gcc/Type-Traits.html
    //   If __has_trivial_constructor (type) is true then the trait is
    //   true, else if type is a cv class or union type (or array
    //   thereof) with a default constructor that is known not to
    //   throw an exception then the trait is true, else it is false.
    if (T.isPODType(C) || T->isObjCLifetimeType())
      return true;
    if (CXXRecordDecl *RD = C.getBaseElementType(T)->getAsCXXRecordDecl()) {
      if (RD->hasTrivialDefaultConstructor() &&
          !RD->hasNonTrivialDefaultConstructor())
        return true;

      bool FoundConstructor = false;
      for (const auto *ND : Self.LookupConstructors(RD)) {
        // FIXME: In C++0x, a constructor template can be a default constructor.
        if (isa<FunctionTemplateDecl>(ND->getUnderlyingDecl()))
          continue;
        // UsingDecl itself is not a constructor
        if (isa<UsingDecl>(ND))
          continue;
        auto *Constructor = cast<CXXConstructorDecl>(ND->getUnderlyingDecl());
        if (Constructor->isDefaultConstructor()) {
          FoundConstructor = true;
          auto *CPT = Constructor->getType()->castAs<FunctionProtoType>();
          CPT = Self.ResolveExceptionSpec(KeyLoc, CPT);
          if (!CPT)
            return false;
          // FIXME: check whether evaluating default arguments can throw.
          // For now, we'll be conservative and assume that they can throw.
          if (!CPT->isNothrow() || CPT->getNumParams() > 0)
            return false;
        }
      }
      return FoundConstructor;
    }
    return false;
  case UTT_HasVirtualDestructor:
    // http://gcc.gnu.org/onlinedocs/gcc/Type-Traits.html:
    //   If type is a class type with a virtual destructor ([class.dtor])
    //   then the trait is true, else it is false.
    if (CXXRecordDecl *RD = T->getAsCXXRecordDecl())
      if (CXXDestructorDecl *Destructor = Self.LookupDestructor(RD))
        return Destructor->isVirtual();
    return false;

    // These type trait expressions are modeled on the specifications for the
    // Embarcadero C++0x type trait functions:
    //   http://docwiki.embarcadero.com/RADStudio/XE/en/Type_Trait_Functions_(C%2B%2B0x)_Index
  case UTT_IsCompleteType:
    // http://docwiki.embarcadero.com/RADStudio/XE/en/Is_complete_type_(typename_T_):
    //   Returns True if and only if T is a complete type at the point of the
    //   function call.
    return !T->isIncompleteType();
  case UTT_HasUniqueObjectRepresentations:
    return C.hasUniqueObjectRepresentations(T);
  case UTT_IsTriviallyRelocatable:
    return IsTriviallyRelocatableType(Self, T);
  case UTT_HasNonRelocatableFields:
    return T->getAsCXXRecordDecl() &&
           !C.arePFPFieldsTriviallyRelocatable(T->getAsCXXRecordDecl()) &&
           C.hasPFPFields(T);
  case UTT_IsBitwiseCloneable:
    return T.isBitwiseCloneableType(C);
  case UTT_IsCppTriviallyRelocatable:
    return Self.IsCXXTriviallyRelocatableType(T);
  case UTT_IsReplaceable:
    return Self.IsCXXReplaceableType(T);
  case UTT_CanPassInRegs:
    if (CXXRecordDecl *RD = T->getAsCXXRecordDecl(); RD && !T.hasQualifiers())
      return RD->canPassInRegisters();
    Self.Diag(KeyLoc, diag::err_builtin_pass_in_regs_non_class) << T;
    return false;
  case UTT_IsTriviallyEqualityComparable:
    return isTriviallyEqualityComparableType(Self, T, KeyLoc);
  case UTT_IsImplicitLifetime: {
    DiagnoseVLAInCXXTypeTrait(Self, TInfo,
                              tok::kw___builtin_is_implicit_lifetime);
    DiagnoseAtomicInCXXTypeTrait(Self, TInfo,
                                 tok::kw___builtin_is_implicit_lifetime);

    // [basic.types.general] p9
    // Scalar types, implicit-lifetime class types ([class.prop]),
    // array types, and cv-qualified versions of these types
    // are collectively called implicit-lifetime types.
    QualType UnqualT = T->getCanonicalTypeUnqualified();
    if (UnqualT->isScalarType())
      return true;
    if (UnqualT->isArrayType() || UnqualT->isVectorType())
      return true;
    const CXXRecordDecl *RD = UnqualT->getAsCXXRecordDecl();
    if (!RD)
      return false;

    // [class.prop] p9
    // A class S is an implicit-lifetime class if
    //   - it is an aggregate whose destructor is not user-provided or
    //   - it has at least one trivial eligible constructor and a trivial,
    //     non-deleted destructor.
    const CXXDestructorDecl *Dtor = RD->getDestructor();
    if (UnqualT->isAggregateType())
      if (Dtor && !Dtor->isUserProvided())
        return true;
    if (RD->hasTrivialDestructor() && (!Dtor || !Dtor->isDeleted()))
      if (RD->hasTrivialDefaultConstructor() ||
          RD->hasTrivialCopyConstructor() || RD->hasTrivialMoveConstructor())
        return true;
    return false;
  }
  case UTT_IsIntangibleType:
    assert(Self.getLangOpts().HLSL && "intangible types are HLSL-only feature");
    if (!T->isVoidType() && !T->isIncompleteArrayType())
      if (Self.RequireCompleteType(TInfo->getTypeLoc().getBeginLoc(), T,
                                   diag::err_incomplete_type))
        return false;
    if (DiagnoseVLAInCXXTypeTrait(Self, TInfo,
                                  tok::kw___builtin_hlsl_is_intangible))
      return false;
    return T->isHLSLIntangibleType();

  case UTT_IsTypedResourceElementCompatible:
    assert(Self.getLangOpts().HLSL &&
           "typed resource element compatible types are an HLSL-only feature");
    if (T->isIncompleteType())
      return false;

    return Self.HLSL().IsTypedResourceElementCompatible(T);
  }
}

static bool EvaluateBinaryTypeTrait(Sema &Self, TypeTrait BTT, const TypeSourceInfo *Lhs,
                                    const TypeSourceInfo *Rhs, SourceLocation KeyLoc);

static ExprResult CheckConvertibilityForTypeTraits(
    Sema &Self, const TypeSourceInfo *Lhs, const TypeSourceInfo *Rhs,
    SourceLocation KeyLoc, llvm::BumpPtrAllocator &OpaqueExprAllocator) {

  QualType LhsT = Lhs->getType();
  QualType RhsT = Rhs->getType();

  // C++0x [meta.rel]p4:
  //   Given the following function prototype:
  //
  //     template <class T>
  //       typename add_rvalue_reference<T>::type create();
  //
  //   the predicate condition for a template specialization
  //   is_convertible<From, To> shall be satisfied if and only if
  //   the return expression in the following code would be
  //   well-formed, including any implicit conversions to the return
  //   type of the function:
  //
  //     To test() {
  //       return create<From>();
  //     }
  //
  //   Access checking is performed as if in a context unrelated to To and
  //   From. Only the validity of the immediate context of the expression
  //   of the return-statement (including conversions to the return type)
  //   is considered.
  //
  // We model the initialization as a copy-initialization of a temporary
  // of the appropriate type, which for this expression is identical to the
  // return statement (since NRVO doesn't apply).

  // Functions aren't allowed to return function or array types.
  if (RhsT->isFunctionType() || RhsT->isArrayType())
    return ExprError();

  // A function definition requires a complete, non-abstract return type.
  if (!Self.isCompleteType(Rhs->getTypeLoc().getBeginLoc(), RhsT) ||
      Self.isAbstractType(Rhs->getTypeLoc().getBeginLoc(), RhsT))
    return ExprError();

  // Compute the result of add_rvalue_reference.
  if (LhsT->isObjectType() || LhsT->isFunctionType())
    LhsT = Self.Context.getRValueReferenceType(LhsT);

  // Build a fake source and destination for initialization.
  InitializedEntity To(InitializedEntity::InitializeTemporary(RhsT));
  Expr *From = new (OpaqueExprAllocator.Allocate<OpaqueValueExpr>())
      OpaqueValueExpr(KeyLoc, LhsT.getNonLValueExprType(Self.Context),
                      Expr::getValueKindForType(LhsT));
  InitializationKind Kind =
      InitializationKind::CreateCopy(KeyLoc, SourceLocation());

  // Perform the initialization in an unevaluated context within a SFINAE
  // trap at translation unit scope.
  EnterExpressionEvaluationContext Unevaluated(
      Self, Sema::ExpressionEvaluationContext::Unevaluated);
  Sema::SFINAETrap SFINAE(Self, /*AccessCheckingSFINAE=*/true);
  Sema::ContextRAII TUContext(Self, Self.Context.getTranslationUnitDecl());
  InitializationSequence Init(Self, To, Kind, From);
  if (Init.Failed())
    return ExprError();

  ExprResult Result = Init.Perform(Self, To, Kind, From);
  if (Result.isInvalid() || SFINAE.hasErrorOccurred())
    return ExprError();

  return Result;
}

static APValue EvaluateSizeTTypeTrait(Sema &S, TypeTrait Kind,
                                      SourceLocation KWLoc,
                                      ArrayRef<TypeSourceInfo *> Args,
                                      SourceLocation RParenLoc,
                                      bool IsDependent) {
  if (IsDependent)
    return APValue();

  switch (Kind) {
  case TypeTrait::UTT_StructuredBindingSize: {
    QualType T = Args[0]->getType();
    SourceRange ArgRange = Args[0]->getTypeLoc().getSourceRange();
    UnsignedOrNone Size =
        S.GetDecompositionElementCount(T, ArgRange.getBegin());
    if (!Size) {
      S.Diag(KWLoc, diag::err_arg_is_not_destructurable) << T << ArgRange;
      return APValue();
    }
    return APValue(
        S.getASTContext().MakeIntValue(*Size, S.getASTContext().getSizeType()));
    break;
  }
  default:
    llvm_unreachable("Not a SizeT type trait");
  }
}

static bool EvaluateBooleanTypeTrait(Sema &S, TypeTrait Kind,
                                     SourceLocation KWLoc,
                                     ArrayRef<TypeSourceInfo *> Args,
                                     SourceLocation RParenLoc,
                                     bool IsDependent) {
  if (IsDependent)
    return false;

  if (Kind <= UTT_Last)
    return EvaluateUnaryTypeTrait(S, Kind, KWLoc, Args[0]);

  // Evaluate ReferenceBindsToTemporary and ReferenceConstructsFromTemporary
  // alongside the IsConstructible traits to avoid duplication.
  if (Kind <= BTT_Last && Kind != BTT_ReferenceBindsToTemporary &&
      Kind != BTT_ReferenceConstructsFromTemporary &&
      Kind != BTT_ReferenceConvertsFromTemporary)
    return EvaluateBinaryTypeTrait(S, Kind, Args[0],
                                   Args[1], RParenLoc);

  switch (Kind) {
  case clang::BTT_ReferenceBindsToTemporary:
  case clang::BTT_ReferenceConstructsFromTemporary:
  case clang::BTT_ReferenceConvertsFromTemporary:
  case clang::TT_IsConstructible:
  case clang::TT_IsNothrowConstructible:
  case clang::TT_IsTriviallyConstructible: {
    // C++11 [meta.unary.prop]:
    //   is_trivially_constructible is defined as:
    //
    //     is_constructible<T, Args...>::value is true and the variable
    //     definition for is_constructible, as defined below, is known to call
    //     no operation that is not trivial.
    //
    //   The predicate condition for a template specialization
    //   is_constructible<T, Args...> shall be satisfied if and only if the
    //   following variable definition would be well-formed for some invented
    //   variable t:
    //
    //     T t(create<Args>()...);
    assert(!Args.empty());

    // Precondition: T and all types in the parameter pack Args shall be
    // complete types, (possibly cv-qualified) void, or arrays of
    // unknown bound.
    for (const auto *TSI : Args) {
      QualType ArgTy = TSI->getType();
      if (ArgTy->isVoidType() || ArgTy->isIncompleteArrayType())
        continue;

      if (S.RequireCompleteType(KWLoc, ArgTy,
          diag::err_incomplete_type_used_in_type_trait_expr))
        return false;
    }

    // Make sure the first argument is not incomplete nor a function type.
    QualType T = Args[0]->getType();
    if (T->isIncompleteType() || T->isFunctionType())
      return false;

    // Make sure the first argument is not an abstract type.
    CXXRecordDecl *RD = T->getAsCXXRecordDecl();
    if (RD && RD->isAbstract())
      return false;

    llvm::BumpPtrAllocator OpaqueExprAllocator;
    SmallVector<Expr *, 2> ArgExprs;
    ArgExprs.reserve(Args.size() - 1);
    for (unsigned I = 1, N = Args.size(); I != N; ++I) {
      QualType ArgTy = Args[I]->getType();
      if (ArgTy->isObjectType() || ArgTy->isFunctionType())
        ArgTy = S.Context.getRValueReferenceType(ArgTy);
      ArgExprs.push_back(
          new (OpaqueExprAllocator.Allocate<OpaqueValueExpr>())
              OpaqueValueExpr(Args[I]->getTypeLoc().getBeginLoc(),
                              ArgTy.getNonLValueExprType(S.Context),
                              Expr::getValueKindForType(ArgTy)));
    }

    // Perform the initialization in an unevaluated context within a SFINAE
    // trap at translation unit scope.
    EnterExpressionEvaluationContext Unevaluated(
        S, Sema::ExpressionEvaluationContext::Unevaluated);
    Sema::SFINAETrap SFINAE(S, /*AccessCheckingSFINAE=*/true);
    Sema::ContextRAII TUContext(S, S.Context.getTranslationUnitDecl());
    InitializedEntity To(
        InitializedEntity::InitializeTemporary(S.Context, Args[0]));
    InitializationKind InitKind(
        Kind == clang::BTT_ReferenceConvertsFromTemporary
            ? InitializationKind::CreateCopy(KWLoc, KWLoc)
            : InitializationKind::CreateDirect(KWLoc, KWLoc, RParenLoc));
    InitializationSequence Init(S, To, InitKind, ArgExprs);
    if (Init.Failed())
      return false;

    ExprResult Result = Init.Perform(S, To, InitKind, ArgExprs);
    if (Result.isInvalid() || SFINAE.hasErrorOccurred())
      return false;

    if (Kind == clang::TT_IsConstructible)
      return true;

    if (Kind == clang::BTT_ReferenceBindsToTemporary ||
        Kind == clang::BTT_ReferenceConstructsFromTemporary ||
        Kind == clang::BTT_ReferenceConvertsFromTemporary) {
      if (!T->isReferenceType())
        return false;

      if (!Init.isDirectReferenceBinding())
        return true;

      if (Kind == clang::BTT_ReferenceBindsToTemporary)
        return false;

      QualType U = Args[1]->getType();
      if (U->isReferenceType())
        return false;

      TypeSourceInfo *TPtr = S.Context.CreateTypeSourceInfo(
          S.Context.getPointerType(T.getNonReferenceType()));
      TypeSourceInfo *UPtr = S.Context.CreateTypeSourceInfo(
          S.Context.getPointerType(U.getNonReferenceType()));
      return !CheckConvertibilityForTypeTraits(S, UPtr, TPtr, RParenLoc,
                                               OpaqueExprAllocator)
                  .isInvalid();
    }

    if (Kind == clang::TT_IsNothrowConstructible)
      return S.canThrow(Result.get()) == CT_Cannot;

    if (Kind == clang::TT_IsTriviallyConstructible) {
      // Under Objective-C ARC and Weak, if the destination has non-trivial
      // Objective-C lifetime, this is a non-trivial construction.
      if (T.getNonReferenceType().hasNonTrivialObjCLifetime())
        return false;

      // The initialization succeeded; now make sure there are no non-trivial
      // calls.
      return !Result.get()->hasNonTrivialCall(S.Context);
    }

    llvm_unreachable("unhandled type trait");
    return false;
  }
    default: llvm_unreachable("not a TT");
  }

  return false;
}

namespace {
void DiagnoseBuiltinDeprecation(Sema& S, TypeTrait Kind,
                                SourceLocation KWLoc) {
  TypeTrait Replacement;
  switch (Kind) {
    case UTT_HasNothrowAssign:
    case UTT_HasNothrowMoveAssign:
      Replacement = BTT_IsNothrowAssignable;
      break;
    case UTT_HasNothrowCopy:
    case UTT_HasNothrowConstructor:
      Replacement = TT_IsNothrowConstructible;
      break;
    case UTT_HasTrivialAssign:
    case UTT_HasTrivialMoveAssign:
      Replacement = BTT_IsTriviallyAssignable;
      break;
    case UTT_HasTrivialCopy:
      Replacement = UTT_IsTriviallyCopyable;
      break;
    case UTT_HasTrivialDefaultConstructor:
    case UTT_HasTrivialMoveConstructor:
      Replacement = TT_IsTriviallyConstructible;
      break;
    case UTT_HasTrivialDestructor:
      Replacement = UTT_IsTriviallyDestructible;
      break;
    case UTT_IsTriviallyRelocatable:
      Replacement = clang::UTT_IsCppTriviallyRelocatable;
      break;
    default:
      return;
  }
  S.Diag(KWLoc, diag::warn_deprecated_builtin)
    << getTraitSpelling(Kind) << getTraitSpelling(Replacement);
}
}

bool Sema::CheckTypeTraitArity(unsigned Arity, SourceLocation Loc, size_t N) {
  if (Arity && N != Arity) {
    Diag(Loc, diag::err_type_trait_arity)
        << Arity << 0 << (Arity > 1) << (int)N << SourceRange(Loc);
    return false;
  }

  if (!Arity && N == 0) {
    Diag(Loc, diag::err_type_trait_arity)
        << 1 << 1 << 1 << (int)N << SourceRange(Loc);
    return false;
  }
  return true;
}

enum class TypeTraitReturnType {
  Bool,
  SizeT,
};

static TypeTraitReturnType GetReturnType(TypeTrait Kind) {
  if (Kind == TypeTrait::UTT_StructuredBindingSize)
    return TypeTraitReturnType::SizeT;
  return TypeTraitReturnType::Bool;
}

ExprResult Sema::BuildTypeTrait(TypeTrait Kind, SourceLocation KWLoc,
                                ArrayRef<TypeSourceInfo *> Args,
                                SourceLocation RParenLoc) {
  if (!CheckTypeTraitArity(getTypeTraitArity(Kind), KWLoc, Args.size()))
    return ExprError();

  if (Kind <= UTT_Last && !CheckUnaryTypeTraitTypeCompleteness(
                               *this, Kind, KWLoc, Args[0]->getType()))
    return ExprError();

  DiagnoseBuiltinDeprecation(*this, Kind, KWLoc);

  bool Dependent = false;
  for (unsigned I = 0, N = Args.size(); I != N; ++I) {
    if (Args[I]->getType()->isDependentType()) {
      Dependent = true;
      break;
    }
  }

  switch (GetReturnType(Kind)) {
  case TypeTraitReturnType::Bool: {
    bool Result = EvaluateBooleanTypeTrait(*this, Kind, KWLoc, Args, RParenLoc,
                                           Dependent);
    return TypeTraitExpr::Create(Context, Context.getLogicalOperationType(),
                                 KWLoc, Kind, Args, RParenLoc, Result);
  }
  case TypeTraitReturnType::SizeT: {
    APValue Result =
        EvaluateSizeTTypeTrait(*this, Kind, KWLoc, Args, RParenLoc, Dependent);
    return TypeTraitExpr::Create(Context, Context.getSizeType(), KWLoc, Kind,
                                 Args, RParenLoc, Result);
  }
  }
  llvm_unreachable("unhandled type trait return type");
}

ExprResult Sema::ActOnTypeTrait(TypeTrait Kind, SourceLocation KWLoc,
                                ArrayRef<ParsedType> Args,
                                SourceLocation RParenLoc) {
  SmallVector<TypeSourceInfo *, 4> ConvertedArgs;
  ConvertedArgs.reserve(Args.size());

  for (unsigned I = 0, N = Args.size(); I != N; ++I) {
    TypeSourceInfo *TInfo;
    QualType T = GetTypeFromParser(Args[I], &TInfo);
    if (!TInfo)
      TInfo = Context.getTrivialTypeSourceInfo(T, KWLoc);

    ConvertedArgs.push_back(TInfo);
  }

  return BuildTypeTrait(Kind, KWLoc, ConvertedArgs, RParenLoc);
}

static bool EvaluateBinaryTypeTrait(Sema &Self, TypeTrait BTT, const TypeSourceInfo *Lhs,
                                    const TypeSourceInfo *Rhs, SourceLocation KeyLoc) {
  QualType LhsT = Lhs->getType();
  QualType RhsT = Rhs->getType();

  assert(!LhsT->isDependentType() && !RhsT->isDependentType() &&
         "Cannot evaluate traits of dependent types");

  switch(BTT) {
  case BTT_IsBaseOf: {
    // C++0x [meta.rel]p2
    // Base is a base class of Derived without regard to cv-qualifiers or
    // Base and Derived are not unions and name the same class type without
    // regard to cv-qualifiers.

    const RecordType *lhsRecord = LhsT->getAs<RecordType>();
    const RecordType *rhsRecord = RhsT->getAs<RecordType>();
    if (!rhsRecord || !lhsRecord) {
      const ObjCObjectType *LHSObjTy = LhsT->getAs<ObjCObjectType>();
      const ObjCObjectType *RHSObjTy = RhsT->getAs<ObjCObjectType>();
      if (!LHSObjTy || !RHSObjTy)
        return false;

      ObjCInterfaceDecl *BaseInterface = LHSObjTy->getInterface();
      ObjCInterfaceDecl *DerivedInterface = RHSObjTy->getInterface();
      if (!BaseInterface || !DerivedInterface)
        return false;

      if (Self.RequireCompleteType(
              Rhs->getTypeLoc().getBeginLoc(), RhsT,
              diag::err_incomplete_type_used_in_type_trait_expr))
        return false;

      return BaseInterface->isSuperClassOf(DerivedInterface);
    }

    assert(Self.Context.hasSameUnqualifiedType(LhsT, RhsT)
             == (lhsRecord == rhsRecord));

    // Unions are never base classes, and never have base classes.
    // It doesn't matter if they are complete or not. See PR#41843
    if (lhsRecord && lhsRecord->getDecl()->isUnion())
      return false;
    if (rhsRecord && rhsRecord->getDecl()->isUnion())
      return false;

    if (lhsRecord == rhsRecord)
      return true;

    // C++0x [meta.rel]p2:
    //   If Base and Derived are class types and are different types
    //   (ignoring possible cv-qualifiers) then Derived shall be a
    //   complete type.
    if (Self.RequireCompleteType(
            Rhs->getTypeLoc().getBeginLoc(), RhsT,
            diag::err_incomplete_type_used_in_type_trait_expr))
      return false;

    return cast<CXXRecordDecl>(rhsRecord->getDecl())
      ->isDerivedFrom(cast<CXXRecordDecl>(lhsRecord->getDecl()));
  }
  case BTT_IsVirtualBaseOf: {
    const RecordType *BaseRecord = LhsT->getAs<RecordType>();
    const RecordType *DerivedRecord = RhsT->getAs<RecordType>();

    if (!BaseRecord || !DerivedRecord) {
      DiagnoseVLAInCXXTypeTrait(Self, Lhs,
                                tok::kw___builtin_is_virtual_base_of);
      DiagnoseVLAInCXXTypeTrait(Self, Rhs,
                                tok::kw___builtin_is_virtual_base_of);
      return false;
    }

    if (BaseRecord->isUnionType() || DerivedRecord->isUnionType())
      return false;

    if (!BaseRecord->isStructureOrClassType() ||
        !DerivedRecord->isStructureOrClassType())
      return false;

    if (Self.RequireCompleteType(Rhs->getTypeLoc().getBeginLoc(), RhsT,
                                 diag::err_incomplete_type))
      return false;

    return cast<CXXRecordDecl>(DerivedRecord->getDecl())
        ->isVirtuallyDerivedFrom(cast<CXXRecordDecl>(BaseRecord->getDecl()));
  }
  case BTT_IsSame:
    return Self.Context.hasSameType(LhsT, RhsT);
  case BTT_TypeCompatible: {
    // GCC ignores cv-qualifiers on arrays for this builtin.
    Qualifiers LhsQuals, RhsQuals;
    QualType Lhs = Self.getASTContext().getUnqualifiedArrayType(LhsT, LhsQuals);
    QualType Rhs = Self.getASTContext().getUnqualifiedArrayType(RhsT, RhsQuals);
    return Self.Context.typesAreCompatible(Lhs, Rhs);
  }
  case BTT_IsConvertible:
  case BTT_IsConvertibleTo:
  case BTT_IsNothrowConvertible: {
    if (RhsT->isVoidType())
      return LhsT->isVoidType();
    llvm::BumpPtrAllocator OpaqueExprAllocator;
    ExprResult Result = CheckConvertibilityForTypeTraits(Self, Lhs, Rhs, KeyLoc,
                                                         OpaqueExprAllocator);
    if (Result.isInvalid())
      return false;

    if (BTT != BTT_IsNothrowConvertible)
      return true;

    return Self.canThrow(Result.get()) == CT_Cannot;
  }

  case BTT_IsAssignable:
  case BTT_IsNothrowAssignable:
  case BTT_IsTriviallyAssignable: {
    // C++11 [meta.unary.prop]p3:
    //   is_trivially_assignable is defined as:
    //     is_assignable<T, U>::value is true and the assignment, as defined by
    //     is_assignable, is known to call no operation that is not trivial
    //
    //   is_assignable is defined as:
    //     The expression declval<T>() = declval<U>() is well-formed when
    //     treated as an unevaluated operand (Clause 5).
    //
    //   For both, T and U shall be complete types, (possibly cv-qualified)
    //   void, or arrays of unknown bound.
    if (!LhsT->isVoidType() && !LhsT->isIncompleteArrayType() &&
        Self.RequireCompleteType(
            Lhs->getTypeLoc().getBeginLoc(), LhsT,
            diag::err_incomplete_type_used_in_type_trait_expr))
      return false;
    if (!RhsT->isVoidType() && !RhsT->isIncompleteArrayType() &&
        Self.RequireCompleteType(
            Rhs->getTypeLoc().getBeginLoc(), RhsT,
            diag::err_incomplete_type_used_in_type_trait_expr))
      return false;

    // cv void is never assignable.
    if (LhsT->isVoidType() || RhsT->isVoidType())
      return false;

    // Build expressions that emulate the effect of declval<T>() and
    // declval<U>().
    if (LhsT->isObjectType() || LhsT->isFunctionType())
      LhsT = Self.Context.getRValueReferenceType(LhsT);
    if (RhsT->isObjectType() || RhsT->isFunctionType())
      RhsT = Self.Context.getRValueReferenceType(RhsT);
    OpaqueValueExpr Lhs(KeyLoc, LhsT.getNonLValueExprType(Self.Context),
                        Expr::getValueKindForType(LhsT));
    OpaqueValueExpr Rhs(KeyLoc, RhsT.getNonLValueExprType(Self.Context),
                        Expr::getValueKindForType(RhsT));

    // Attempt the assignment in an unevaluated context within a SFINAE
    // trap at translation unit scope.
    EnterExpressionEvaluationContext Unevaluated(
        Self, Sema::ExpressionEvaluationContext::Unevaluated);
    Sema::SFINAETrap SFINAE(Self, /*AccessCheckingSFINAE=*/true);
    Sema::ContextRAII TUContext(Self, Self.Context.getTranslationUnitDecl());
    ExprResult Result = Self.BuildBinOp(/*S=*/nullptr, KeyLoc, BO_Assign, &Lhs,
                                        &Rhs);
    if (Result.isInvalid())
      return false;

    // Treat the assignment as unused for the purpose of -Wdeprecated-volatile.
    Self.CheckUnusedVolatileAssignment(Result.get());

    if (SFINAE.hasErrorOccurred())
      return false;

    if (BTT == BTT_IsAssignable)
      return true;

    if (BTT == BTT_IsNothrowAssignable)
      return Self.canThrow(Result.get()) == CT_Cannot;

    if (BTT == BTT_IsTriviallyAssignable) {
      // Under Objective-C ARC and Weak, if the destination has non-trivial
      // Objective-C lifetime, this is a non-trivial assignment.
      if (LhsT.getNonReferenceType().hasNonTrivialObjCLifetime())
        return false;

      return !Result.get()->hasNonTrivialCall(Self.Context);
    }

    llvm_unreachable("unhandled type trait");
    return false;
  }
  case BTT_IsLayoutCompatible: {
    if (!LhsT->isVoidType() && !LhsT->isIncompleteArrayType())
      Self.RequireCompleteType(Lhs->getTypeLoc().getBeginLoc(), LhsT,
                               diag::err_incomplete_type);
    if (!RhsT->isVoidType() && !RhsT->isIncompleteArrayType())
      Self.RequireCompleteType(Rhs->getTypeLoc().getBeginLoc(), RhsT,
                               diag::err_incomplete_type);

    DiagnoseVLAInCXXTypeTrait(Self, Lhs, tok::kw___is_layout_compatible);
    DiagnoseVLAInCXXTypeTrait(Self, Rhs, tok::kw___is_layout_compatible);

    return Self.IsLayoutCompatible(LhsT, RhsT);
  }
  case BTT_IsPointerInterconvertibleBaseOf: {
    if (LhsT->isStructureOrClassType() && RhsT->isStructureOrClassType() &&
        !Self.getASTContext().hasSameUnqualifiedType(LhsT, RhsT)) {
      Self.RequireCompleteType(Rhs->getTypeLoc().getBeginLoc(), RhsT,
                               diag::err_incomplete_type);
    }

    DiagnoseVLAInCXXTypeTrait(Self, Lhs,
                              tok::kw___is_pointer_interconvertible_base_of);
    DiagnoseVLAInCXXTypeTrait(Self, Rhs,
                              tok::kw___is_pointer_interconvertible_base_of);

    return Self.IsPointerInterconvertibleBaseOf(Lhs, Rhs);
  }
  case BTT_IsDeducible: {
    const auto *TSTToBeDeduced = cast<DeducedTemplateSpecializationType>(LhsT);
    sema::TemplateDeductionInfo Info(KeyLoc);
    return Self.DeduceTemplateArgumentsFromType(
               TSTToBeDeduced->getTemplateName().getAsTemplateDecl(), RhsT,
               Info) == TemplateDeductionResult::Success;
  }
  case BTT_IsScalarizedLayoutCompatible: {
    if (!LhsT->isVoidType() && !LhsT->isIncompleteArrayType() &&
        Self.RequireCompleteType(Lhs->getTypeLoc().getBeginLoc(), LhsT,
                                 diag::err_incomplete_type))
      return true;
    if (!RhsT->isVoidType() && !RhsT->isIncompleteArrayType() &&
        Self.RequireCompleteType(Rhs->getTypeLoc().getBeginLoc(), RhsT,
                                 diag::err_incomplete_type))
      return true;

    DiagnoseVLAInCXXTypeTrait(
        Self, Lhs, tok::kw___builtin_hlsl_is_scalarized_layout_compatible);
    DiagnoseVLAInCXXTypeTrait(
        Self, Rhs, tok::kw___builtin_hlsl_is_scalarized_layout_compatible);

    return Self.HLSL().IsScalarizedLayoutCompatible(LhsT, RhsT);
  }
  default:
    llvm_unreachable("not a BTT");
  }
  llvm_unreachable("Unknown type trait or not implemented");
}

ExprResult Sema::ActOnArrayTypeTrait(ArrayTypeTrait ATT,
                                     SourceLocation KWLoc,
                                     ParsedType Ty,
                                     Expr* DimExpr,
                                     SourceLocation RParen) {
  TypeSourceInfo *TSInfo;
  QualType T = GetTypeFromParser(Ty, &TSInfo);
  if (!TSInfo)
    TSInfo = Context.getTrivialTypeSourceInfo(T);

  return BuildArrayTypeTrait(ATT, KWLoc, TSInfo, DimExpr, RParen);
}

static uint64_t EvaluateArrayTypeTrait(Sema &Self, ArrayTypeTrait ATT,
                                           QualType T, Expr *DimExpr,
                                           SourceLocation KeyLoc) {
  assert(!T->isDependentType() && "Cannot evaluate traits of dependent type");

  switch(ATT) {
  case ATT_ArrayRank:
    if (T->isArrayType()) {
      unsigned Dim = 0;
      while (const ArrayType *AT = Self.Context.getAsArrayType(T)) {
        ++Dim;
        T = AT->getElementType();
      }
      return Dim;
    }
    return 0;

  case ATT_ArrayExtent: {
    llvm::APSInt Value;
    uint64_t Dim;
    if (Self.VerifyIntegerConstantExpression(
                DimExpr, &Value, diag::err_dimension_expr_not_constant_integer)
            .isInvalid())
      return 0;
    if (Value.isSigned() && Value.isNegative()) {
      Self.Diag(KeyLoc, diag::err_dimension_expr_not_constant_integer)
        << DimExpr->getSourceRange();
      return 0;
    }
    Dim = Value.getLimitedValue();

    if (T->isArrayType()) {
      unsigned D = 0;
      bool Matched = false;
      while (const ArrayType *AT = Self.Context.getAsArrayType(T)) {
        if (Dim == D) {
          Matched = true;
          break;
        }
        ++D;
        T = AT->getElementType();
      }

      if (Matched && T->isArrayType()) {
        if (const ConstantArrayType *CAT = Self.Context.getAsConstantArrayType(T))
          return CAT->getLimitedSize();
      }
    }
    return 0;
  }
  }
  llvm_unreachable("Unknown type trait or not implemented");
}

ExprResult Sema::BuildArrayTypeTrait(ArrayTypeTrait ATT,
                                     SourceLocation KWLoc,
                                     TypeSourceInfo *TSInfo,
                                     Expr* DimExpr,
                                     SourceLocation RParen) {
  QualType T = TSInfo->getType();

  // FIXME: This should likely be tracked as an APInt to remove any host
  // assumptions about the width of size_t on the target.
  uint64_t Value = 0;
  if (!T->isDependentType())
    Value = EvaluateArrayTypeTrait(*this, ATT, T, DimExpr, KWLoc);

  // While the specification for these traits from the Embarcadero C++
  // compiler's documentation says the return type is 'unsigned int', Clang
  // returns 'size_t'. On Windows, the primary platform for the Embarcadero
  // compiler, there is no difference. On several other platforms this is an
  // important distinction.
  return new (Context) ArrayTypeTraitExpr(KWLoc, ATT, TSInfo, Value, DimExpr,
                                          RParen, Context.getSizeType());
}

ExprResult Sema::ActOnExpressionTrait(ExpressionTrait ET,
                                      SourceLocation KWLoc,
                                      Expr *Queried,
                                      SourceLocation RParen) {
  // If error parsing the expression, ignore.
  if (!Queried)
    return ExprError();

  ExprResult Result = BuildExpressionTrait(ET, KWLoc, Queried, RParen);

  return Result;
}

static bool EvaluateExpressionTrait(ExpressionTrait ET, Expr *E) {
  switch (ET) {
  case ET_IsLValueExpr: return E->isLValue();
  case ET_IsRValueExpr:
    return E->isPRValue();
  }
  llvm_unreachable("Expression trait not covered by switch");
}

ExprResult Sema::BuildExpressionTrait(ExpressionTrait ET,
                                      SourceLocation KWLoc,
                                      Expr *Queried,
                                      SourceLocation RParen) {
  if (Queried->isTypeDependent()) {
    // Delay type-checking for type-dependent expressions.
  } else if (Queried->hasPlaceholderType()) {
    ExprResult PE = CheckPlaceholderExpr(Queried);
    if (PE.isInvalid()) return ExprError();
    return BuildExpressionTrait(ET, KWLoc, PE.get(), RParen);
  }

  bool Value = EvaluateExpressionTrait(ET, Queried);

  return new (Context)
      ExpressionTraitExpr(KWLoc, ET, Queried, Value, RParen, Context.BoolTy);
}

=======
>>>>>>> df831c6a
QualType Sema::CheckPointerToMemberOperands(ExprResult &LHS, ExprResult &RHS,
                                            ExprValueKind &VK,
                                            SourceLocation Loc,
                                            bool isIndirect) {
  assert(!LHS.get()->hasPlaceholderType() && !RHS.get()->hasPlaceholderType() &&
         "placeholders should have been weeded out by now");

  // The LHS undergoes lvalue conversions if this is ->*, and undergoes the
  // temporary materialization conversion otherwise.
  if (isIndirect)
    LHS = DefaultLvalueConversion(LHS.get());
  else if (LHS.get()->isPRValue())
    LHS = TemporaryMaterializationConversion(LHS.get());
  if (LHS.isInvalid())
    return QualType();

  // The RHS always undergoes lvalue conversions.
  RHS = DefaultLvalueConversion(RHS.get());
  if (RHS.isInvalid()) return QualType();

  const char *OpSpelling = isIndirect ? "->*" : ".*";
  // C++ 5.5p2
  //   The binary operator .* [p3: ->*] binds its second operand, which shall
  //   be of type "pointer to member of T" (where T is a completely-defined
  //   class type) [...]
  QualType RHSType = RHS.get()->getType();
  const MemberPointerType *MemPtr = RHSType->getAs<MemberPointerType>();
  if (!MemPtr) {
    Diag(Loc, diag::err_bad_memptr_rhs)
      << OpSpelling << RHSType << RHS.get()->getSourceRange();
    return QualType();
  }

  CXXRecordDecl *RHSClass = MemPtr->getMostRecentCXXRecordDecl();

  // Note: C++ [expr.mptr.oper]p2-3 says that the class type into which the
  // member pointer points must be completely-defined. However, there is no
  // reason for this semantic distinction, and the rule is not enforced by
  // other compilers. Therefore, we do not check this property, as it is
  // likely to be considered a defect.

  // C++ 5.5p2
  //   [...] to its first operand, which shall be of class T or of a class of
  //   which T is an unambiguous and accessible base class. [p3: a pointer to
  //   such a class]
  QualType LHSType = LHS.get()->getType();
  if (isIndirect) {
    if (const PointerType *Ptr = LHSType->getAs<PointerType>())
      LHSType = Ptr->getPointeeType();
    else {
      Diag(Loc, diag::err_bad_memptr_lhs)
        << OpSpelling << 1 << LHSType
        << FixItHint::CreateReplacement(SourceRange(Loc), ".*");
      return QualType();
    }
  }
  CXXRecordDecl *LHSClass = LHSType->getAsCXXRecordDecl();

  if (!declaresSameEntity(LHSClass, RHSClass)) {
    // If we want to check the hierarchy, we need a complete type.
    if (RequireCompleteType(Loc, LHSType, diag::err_bad_memptr_lhs,
                            OpSpelling, (int)isIndirect)) {
      return QualType();
    }

    if (!IsDerivedFrom(Loc, LHSClass, RHSClass)) {
      Diag(Loc, diag::err_bad_memptr_lhs) << OpSpelling
        << (int)isIndirect << LHS.get()->getType();
      return QualType();
    }

    CXXCastPath BasePath;
    if (CheckDerivedToBaseConversion(
            LHSType, QualType(RHSClass->getTypeForDecl(), 0), Loc,
            SourceRange(LHS.get()->getBeginLoc(), RHS.get()->getEndLoc()),
            &BasePath))
      return QualType();

    // Cast LHS to type of use.
    QualType UseType = Context.getQualifiedType(RHSClass->getTypeForDecl(),
                                                LHSType.getQualifiers());
    if (isIndirect)
      UseType = Context.getPointerType(UseType);
    ExprValueKind VK = isIndirect ? VK_PRValue : LHS.get()->getValueKind();
    LHS = ImpCastExprToType(LHS.get(), UseType, CK_DerivedToBase, VK,
                            &BasePath);
  }

  if (isa<CXXScalarValueInitExpr>(RHS.get()->IgnoreParens())) {
    // Diagnose use of pointer-to-member type which when used as
    // the functional cast in a pointer-to-member expression.
    Diag(Loc, diag::err_pointer_to_member_type) << isIndirect;
     return QualType();
  }

  // C++ 5.5p2
  //   The result is an object or a function of the type specified by the
  //   second operand.
  // The cv qualifiers are the union of those in the pointer and the left side,
  // in accordance with 5.5p5 and 5.2.5.
  QualType Result = MemPtr->getPointeeType();
  Result = Context.getCVRQualifiedType(Result, LHSType.getCVRQualifiers());

  // C++0x [expr.mptr.oper]p6:
  //   In a .* expression whose object expression is an rvalue, the program is
  //   ill-formed if the second operand is a pointer to member function with
  //   ref-qualifier &. In a ->* expression or in a .* expression whose object
  //   expression is an lvalue, the program is ill-formed if the second operand
  //   is a pointer to member function with ref-qualifier &&.
  if (const FunctionProtoType *Proto = Result->getAs<FunctionProtoType>()) {
    switch (Proto->getRefQualifier()) {
    case RQ_None:
      // Do nothing
      break;

    case RQ_LValue:
      if (!isIndirect && !LHS.get()->Classify(Context).isLValue()) {
        // C++2a allows functions with ref-qualifier & if their cv-qualifier-seq
        // is (exactly) 'const'.
        if (Proto->isConst() && !Proto->isVolatile())
          Diag(Loc, getLangOpts().CPlusPlus20
                        ? diag::warn_cxx17_compat_pointer_to_const_ref_member_on_rvalue
                        : diag::ext_pointer_to_const_ref_member_on_rvalue);
        else
          Diag(Loc, diag::err_pointer_to_member_oper_value_classify)
              << RHSType << 1 << LHS.get()->getSourceRange();
      }
      break;

    case RQ_RValue:
      if (isIndirect || !LHS.get()->Classify(Context).isRValue())
        Diag(Loc, diag::err_pointer_to_member_oper_value_classify)
          << RHSType << 0 << LHS.get()->getSourceRange();
      break;
    }
  }

  // C++ [expr.mptr.oper]p6:
  //   The result of a .* expression whose second operand is a pointer
  //   to a data member is of the same value category as its
  //   first operand. The result of a .* expression whose second
  //   operand is a pointer to a member function is a prvalue. The
  //   result of an ->* expression is an lvalue if its second operand
  //   is a pointer to data member and a prvalue otherwise.
  if (Result->isFunctionType()) {
    VK = VK_PRValue;
    return Context.BoundMemberTy;
  } else if (isIndirect) {
    VK = VK_LValue;
  } else {
    VK = LHS.get()->getValueKind();
  }

  return Result;
}

/// Try to convert a type to another according to C++11 5.16p3.
///
/// This is part of the parameter validation for the ? operator. If either
/// value operand is a class type, the two operands are attempted to be
/// converted to each other. This function does the conversion in one direction.
/// It returns true if the program is ill-formed and has already been diagnosed
/// as such.
static bool TryClassUnification(Sema &Self, Expr *From, Expr *To,
                                SourceLocation QuestionLoc,
                                bool &HaveConversion,
                                QualType &ToType) {
  HaveConversion = false;
  ToType = To->getType();

  InitializationKind Kind =
      InitializationKind::CreateCopy(To->getBeginLoc(), SourceLocation());
  // C++11 5.16p3
  //   The process for determining whether an operand expression E1 of type T1
  //   can be converted to match an operand expression E2 of type T2 is defined
  //   as follows:
  //   -- If E2 is an lvalue: E1 can be converted to match E2 if E1 can be
  //      implicitly converted to type "lvalue reference to T2", subject to the
  //      constraint that in the conversion the reference must bind directly to
  //      an lvalue.
  //   -- If E2 is an xvalue: E1 can be converted to match E2 if E1 can be
  //      implicitly converted to the type "rvalue reference to R2", subject to
  //      the constraint that the reference must bind directly.
  if (To->isGLValue()) {
    QualType T = Self.Context.getReferenceQualifiedType(To);
    InitializedEntity Entity = InitializedEntity::InitializeTemporary(T);

    InitializationSequence InitSeq(Self, Entity, Kind, From);
    if (InitSeq.isDirectReferenceBinding()) {
      ToType = T;
      HaveConversion = true;
      return false;
    }

    if (InitSeq.isAmbiguous())
      return InitSeq.Diagnose(Self, Entity, Kind, From);
  }

  //   -- If E2 is an rvalue, or if the conversion above cannot be done:
  //      -- if E1 and E2 have class type, and the underlying class types are
  //         the same or one is a base class of the other:
  QualType FTy = From->getType();
  QualType TTy = To->getType();
  const RecordType *FRec = FTy->getAs<RecordType>();
  const RecordType *TRec = TTy->getAs<RecordType>();
  bool FDerivedFromT = FRec && TRec && FRec != TRec &&
                       Self.IsDerivedFrom(QuestionLoc, FTy, TTy);
  if (FRec && TRec && (FRec == TRec || FDerivedFromT ||
                       Self.IsDerivedFrom(QuestionLoc, TTy, FTy))) {
    //         E1 can be converted to match E2 if the class of T2 is the
    //         same type as, or a base class of, the class of T1, and
    //         [cv2 > cv1].
    if (FRec == TRec || FDerivedFromT) {
      if (TTy.isAtLeastAsQualifiedAs(FTy, Self.getASTContext())) {
        InitializedEntity Entity = InitializedEntity::InitializeTemporary(TTy);
        InitializationSequence InitSeq(Self, Entity, Kind, From);
        if (InitSeq) {
          HaveConversion = true;
          return false;
        }

        if (InitSeq.isAmbiguous())
          return InitSeq.Diagnose(Self, Entity, Kind, From);
      }
    }

    return false;
  }

  //     -- Otherwise: E1 can be converted to match E2 if E1 can be
  //        implicitly converted to the type that expression E2 would have
  //        if E2 were converted to an rvalue (or the type it has, if E2 is
  //        an rvalue).
  //
  // This actually refers very narrowly to the lvalue-to-rvalue conversion, not
  // to the array-to-pointer or function-to-pointer conversions.
  TTy = TTy.getNonLValueExprType(Self.Context);

  InitializedEntity Entity = InitializedEntity::InitializeTemporary(TTy);
  InitializationSequence InitSeq(Self, Entity, Kind, From);
  HaveConversion = !InitSeq.Failed();
  ToType = TTy;
  if (InitSeq.isAmbiguous())
    return InitSeq.Diagnose(Self, Entity, Kind, From);

  return false;
}

/// Try to find a common type for two according to C++0x 5.16p5.
///
/// This is part of the parameter validation for the ? operator. If either
/// value operand is a class type, overload resolution is used to find a
/// conversion to a common type.
static bool FindConditionalOverload(Sema &Self, ExprResult &LHS, ExprResult &RHS,
                                    SourceLocation QuestionLoc) {
  Expr *Args[2] = { LHS.get(), RHS.get() };
  OverloadCandidateSet CandidateSet(QuestionLoc,
                                    OverloadCandidateSet::CSK_Operator);
  Self.AddBuiltinOperatorCandidates(OO_Conditional, QuestionLoc, Args,
                                    CandidateSet);

  OverloadCandidateSet::iterator Best;
  switch (CandidateSet.BestViableFunction(Self, QuestionLoc, Best)) {
    case OR_Success: {
      // We found a match. Perform the conversions on the arguments and move on.
      ExprResult LHSRes = Self.PerformImplicitConversion(
          LHS.get(), Best->BuiltinParamTypes[0], Best->Conversions[0],
          AssignmentAction::Converting);
      if (LHSRes.isInvalid())
        break;
      LHS = LHSRes;

      ExprResult RHSRes = Self.PerformImplicitConversion(
          RHS.get(), Best->BuiltinParamTypes[1], Best->Conversions[1],
          AssignmentAction::Converting);
      if (RHSRes.isInvalid())
        break;
      RHS = RHSRes;
      if (Best->Function)
        Self.MarkFunctionReferenced(QuestionLoc, Best->Function);
      return false;
    }

    case OR_No_Viable_Function:

      // Emit a better diagnostic if one of the expressions is a null pointer
      // constant and the other is a pointer type. In this case, the user most
      // likely forgot to take the address of the other expression.
      if (Self.DiagnoseConditionalForNull(LHS.get(), RHS.get(), QuestionLoc))
        return true;

      Self.Diag(QuestionLoc, diag::err_typecheck_cond_incompatible_operands)
        << LHS.get()->getType() << RHS.get()->getType()
        << LHS.get()->getSourceRange() << RHS.get()->getSourceRange();
      return true;

    case OR_Ambiguous:
      Self.Diag(QuestionLoc, diag::err_conditional_ambiguous_ovl)
        << LHS.get()->getType() << RHS.get()->getType()
        << LHS.get()->getSourceRange() << RHS.get()->getSourceRange();
      // FIXME: Print the possible common types by printing the return types of
      // the viable candidates.
      break;

    case OR_Deleted:
      llvm_unreachable("Conditional operator has only built-in overloads");
  }
  return true;
}

/// Perform an "extended" implicit conversion as returned by
/// TryClassUnification.
static bool ConvertForConditional(Sema &Self, ExprResult &E, QualType T) {
  InitializedEntity Entity = InitializedEntity::InitializeTemporary(T);
  InitializationKind Kind =
      InitializationKind::CreateCopy(E.get()->getBeginLoc(), SourceLocation());
  Expr *Arg = E.get();
  InitializationSequence InitSeq(Self, Entity, Kind, Arg);
  ExprResult Result = InitSeq.Perform(Self, Entity, Kind, Arg);
  if (Result.isInvalid())
    return true;

  E = Result;
  return false;
}

// Check the condition operand of ?: to see if it is valid for the GCC
// extension.
static bool isValidVectorForConditionalCondition(ASTContext &Ctx,
                                                 QualType CondTy) {
  if (!CondTy->isVectorType() && !CondTy->isExtVectorType())
    return false;
  const QualType EltTy =
      cast<VectorType>(CondTy.getCanonicalType())->getElementType();
  assert(!EltTy->isEnumeralType() && "Vectors cant be enum types");
  return EltTy->isIntegralType(Ctx);
}

static bool isValidSizelessVectorForConditionalCondition(ASTContext &Ctx,
                                                         QualType CondTy) {
  if (!CondTy->isSveVLSBuiltinType())
    return false;
  const QualType EltTy =
      cast<BuiltinType>(CondTy.getCanonicalType())->getSveEltType(Ctx);
  assert(!EltTy->isEnumeralType() && "Vectors cant be enum types");
  return EltTy->isIntegralType(Ctx);
}

QualType Sema::CheckVectorConditionalTypes(ExprResult &Cond, ExprResult &LHS,
                                           ExprResult &RHS,
                                           SourceLocation QuestionLoc) {
  LHS = DefaultFunctionArrayLvalueConversion(LHS.get());
  RHS = DefaultFunctionArrayLvalueConversion(RHS.get());

  QualType CondType = Cond.get()->getType();
  const auto *CondVT = CondType->castAs<VectorType>();
  QualType CondElementTy = CondVT->getElementType();
  unsigned CondElementCount = CondVT->getNumElements();
  QualType LHSType = LHS.get()->getType();
  const auto *LHSVT = LHSType->getAs<VectorType>();
  QualType RHSType = RHS.get()->getType();
  const auto *RHSVT = RHSType->getAs<VectorType>();

  QualType ResultType;


  if (LHSVT && RHSVT) {
    if (isa<ExtVectorType>(CondVT) != isa<ExtVectorType>(LHSVT)) {
      Diag(QuestionLoc, diag::err_conditional_vector_cond_result_mismatch)
          << /*isExtVector*/ isa<ExtVectorType>(CondVT);
      return {};
    }

    // If both are vector types, they must be the same type.
    if (!Context.hasSameType(LHSType, RHSType)) {
      Diag(QuestionLoc, diag::err_conditional_vector_mismatched)
          << LHSType << RHSType;
      return {};
    }
    ResultType = Context.getCommonSugaredType(LHSType, RHSType);
  } else if (LHSVT || RHSVT) {
    ResultType = CheckVectorOperands(
        LHS, RHS, QuestionLoc, /*isCompAssign*/ false, /*AllowBothBool*/ true,
        /*AllowBoolConversions*/ false,
        /*AllowBoolOperation*/ true,
        /*ReportInvalid*/ true);
    if (ResultType.isNull())
      return {};
  } else {
    // Both are scalar.
    LHSType = LHSType.getUnqualifiedType();
    RHSType = RHSType.getUnqualifiedType();
    QualType ResultElementTy =
        Context.hasSameType(LHSType, RHSType)
            ? Context.getCommonSugaredType(LHSType, RHSType)
            : UsualArithmeticConversions(LHS, RHS, QuestionLoc,
                                         ArithConvKind::Conditional);

    if (ResultElementTy->isEnumeralType()) {
      Diag(QuestionLoc, diag::err_conditional_vector_operand_type)
          << ResultElementTy;
      return {};
    }
    if (CondType->isExtVectorType())
      ResultType =
          Context.getExtVectorType(ResultElementTy, CondVT->getNumElements());
    else
      ResultType = Context.getVectorType(
          ResultElementTy, CondVT->getNumElements(), VectorKind::Generic);

    LHS = ImpCastExprToType(LHS.get(), ResultType, CK_VectorSplat);
    RHS = ImpCastExprToType(RHS.get(), ResultType, CK_VectorSplat);
  }

  assert(!ResultType.isNull() && ResultType->isVectorType() &&
         (!CondType->isExtVectorType() || ResultType->isExtVectorType()) &&
         "Result should have been a vector type");
  auto *ResultVectorTy = ResultType->castAs<VectorType>();
  QualType ResultElementTy = ResultVectorTy->getElementType();
  unsigned ResultElementCount = ResultVectorTy->getNumElements();

  if (ResultElementCount != CondElementCount) {
    Diag(QuestionLoc, diag::err_conditional_vector_size) << CondType
                                                         << ResultType;
    return {};
  }

  if (Context.getTypeSize(ResultElementTy) !=
      Context.getTypeSize(CondElementTy)) {
    Diag(QuestionLoc, diag::err_conditional_vector_element_size) << CondType
                                                                 << ResultType;
    return {};
  }

  return ResultType;
}

QualType Sema::CheckSizelessVectorConditionalTypes(ExprResult &Cond,
                                                   ExprResult &LHS,
                                                   ExprResult &RHS,
                                                   SourceLocation QuestionLoc) {
  LHS = DefaultFunctionArrayLvalueConversion(LHS.get());
  RHS = DefaultFunctionArrayLvalueConversion(RHS.get());

  QualType CondType = Cond.get()->getType();
  const auto *CondBT = CondType->castAs<BuiltinType>();
  QualType CondElementTy = CondBT->getSveEltType(Context);
  llvm::ElementCount CondElementCount =
      Context.getBuiltinVectorTypeInfo(CondBT).EC;

  QualType LHSType = LHS.get()->getType();
  const auto *LHSBT =
      LHSType->isSveVLSBuiltinType() ? LHSType->getAs<BuiltinType>() : nullptr;
  QualType RHSType = RHS.get()->getType();
  const auto *RHSBT =
      RHSType->isSveVLSBuiltinType() ? RHSType->getAs<BuiltinType>() : nullptr;

  QualType ResultType;

  if (LHSBT && RHSBT) {
    // If both are sizeless vector types, they must be the same type.
    if (!Context.hasSameType(LHSType, RHSType)) {
      Diag(QuestionLoc, diag::err_conditional_vector_mismatched)
          << LHSType << RHSType;
      return QualType();
    }
    ResultType = LHSType;
  } else if (LHSBT || RHSBT) {
    ResultType = CheckSizelessVectorOperands(LHS, RHS, QuestionLoc,
                                             /*IsCompAssign*/ false,
                                             ArithConvKind::Conditional);
    if (ResultType.isNull())
      return QualType();
  } else {
    // Both are scalar so splat
    QualType ResultElementTy;
    LHSType = LHSType.getCanonicalType().getUnqualifiedType();
    RHSType = RHSType.getCanonicalType().getUnqualifiedType();

    if (Context.hasSameType(LHSType, RHSType))
      ResultElementTy = LHSType;
    else
      ResultElementTy = UsualArithmeticConversions(LHS, RHS, QuestionLoc,
                                                   ArithConvKind::Conditional);

    if (ResultElementTy->isEnumeralType()) {
      Diag(QuestionLoc, diag::err_conditional_vector_operand_type)
          << ResultElementTy;
      return QualType();
    }

    ResultType = Context.getScalableVectorType(
        ResultElementTy, CondElementCount.getKnownMinValue());

    LHS = ImpCastExprToType(LHS.get(), ResultType, CK_VectorSplat);
    RHS = ImpCastExprToType(RHS.get(), ResultType, CK_VectorSplat);
  }

  assert(!ResultType.isNull() && ResultType->isSveVLSBuiltinType() &&
         "Result should have been a vector type");
  auto *ResultBuiltinTy = ResultType->castAs<BuiltinType>();
  QualType ResultElementTy = ResultBuiltinTy->getSveEltType(Context);
  llvm::ElementCount ResultElementCount =
      Context.getBuiltinVectorTypeInfo(ResultBuiltinTy).EC;

  if (ResultElementCount != CondElementCount) {
    Diag(QuestionLoc, diag::err_conditional_vector_size)
        << CondType << ResultType;
    return QualType();
  }

  if (Context.getTypeSize(ResultElementTy) !=
      Context.getTypeSize(CondElementTy)) {
    Diag(QuestionLoc, diag::err_conditional_vector_element_size)
        << CondType << ResultType;
    return QualType();
  }

  return ResultType;
}

QualType Sema::CXXCheckConditionalOperands(ExprResult &Cond, ExprResult &LHS,
                                           ExprResult &RHS, ExprValueKind &VK,
                                           ExprObjectKind &OK,
                                           SourceLocation QuestionLoc) {
  // FIXME: Handle C99's complex types, block pointers and Obj-C++ interface
  // pointers.

  // Assume r-value.
  VK = VK_PRValue;
  OK = OK_Ordinary;
  bool IsVectorConditional =
      isValidVectorForConditionalCondition(Context, Cond.get()->getType());

  bool IsSizelessVectorConditional =
      isValidSizelessVectorForConditionalCondition(Context,
                                                   Cond.get()->getType());

  // C++11 [expr.cond]p1
  //   The first expression is contextually converted to bool.
  if (!Cond.get()->isTypeDependent()) {
    ExprResult CondRes = IsVectorConditional || IsSizelessVectorConditional
                             ? DefaultFunctionArrayLvalueConversion(Cond.get())
                             : CheckCXXBooleanCondition(Cond.get());
    if (CondRes.isInvalid())
      return QualType();
    Cond = CondRes;
  } else {
    // To implement C++, the first expression typically doesn't alter the result
    // type of the conditional, however the GCC compatible vector extension
    // changes the result type to be that of the conditional. Since we cannot
    // know if this is a vector extension here, delay the conversion of the
    // LHS/RHS below until later.
    return Context.DependentTy;
  }


  // Either of the arguments dependent?
  if (LHS.get()->isTypeDependent() || RHS.get()->isTypeDependent())
    return Context.DependentTy;

  // C++11 [expr.cond]p2
  //   If either the second or the third operand has type (cv) void, ...
  QualType LTy = LHS.get()->getType();
  QualType RTy = RHS.get()->getType();
  bool LVoid = LTy->isVoidType();
  bool RVoid = RTy->isVoidType();
  if (LVoid || RVoid) {
    //   ... one of the following shall hold:
    //   -- The second or the third operand (but not both) is a (possibly
    //      parenthesized) throw-expression; the result is of the type
    //      and value category of the other.
    bool LThrow = isa<CXXThrowExpr>(LHS.get()->IgnoreParenImpCasts());
    bool RThrow = isa<CXXThrowExpr>(RHS.get()->IgnoreParenImpCasts());

    // Void expressions aren't legal in the vector-conditional expressions.
    if (IsVectorConditional) {
      SourceRange DiagLoc =
          LVoid ? LHS.get()->getSourceRange() : RHS.get()->getSourceRange();
      bool IsThrow = LVoid ? LThrow : RThrow;
      Diag(DiagLoc.getBegin(), diag::err_conditional_vector_has_void)
          << DiagLoc << IsThrow;
      return QualType();
    }

    if (LThrow != RThrow) {
      Expr *NonThrow = LThrow ? RHS.get() : LHS.get();
      VK = NonThrow->getValueKind();
      // DR (no number yet): the result is a bit-field if the
      // non-throw-expression operand is a bit-field.
      OK = NonThrow->getObjectKind();
      return NonThrow->getType();
    }

    //   -- Both the second and third operands have type void; the result is of
    //      type void and is a prvalue.
    if (LVoid && RVoid)
      return Context.getCommonSugaredType(LTy, RTy);

    // Neither holds, error.
    Diag(QuestionLoc, diag::err_conditional_void_nonvoid)
      << (LVoid ? RTy : LTy) << (LVoid ? 0 : 1)
      << LHS.get()->getSourceRange() << RHS.get()->getSourceRange();
    return QualType();
  }

  // Neither is void.
  if (IsVectorConditional)
    return CheckVectorConditionalTypes(Cond, LHS, RHS, QuestionLoc);

  if (IsSizelessVectorConditional)
    return CheckSizelessVectorConditionalTypes(Cond, LHS, RHS, QuestionLoc);

  // WebAssembly tables are not allowed as conditional LHS or RHS.
  if (LTy->isWebAssemblyTableType() || RTy->isWebAssemblyTableType()) {
    Diag(QuestionLoc, diag::err_wasm_table_conditional_expression)
        << LHS.get()->getSourceRange() << RHS.get()->getSourceRange();
    return QualType();
  }

  // C++11 [expr.cond]p3
  //   Otherwise, if the second and third operand have different types, and
  //   either has (cv) class type [...] an attempt is made to convert each of
  //   those operands to the type of the other.
  if (!Context.hasSameType(LTy, RTy) &&
      (LTy->isRecordType() || RTy->isRecordType())) {
    // These return true if a single direction is already ambiguous.
    QualType L2RType, R2LType;
    bool HaveL2R, HaveR2L;
    if (TryClassUnification(*this, LHS.get(), RHS.get(), QuestionLoc, HaveL2R, L2RType))
      return QualType();
    if (TryClassUnification(*this, RHS.get(), LHS.get(), QuestionLoc, HaveR2L, R2LType))
      return QualType();

    //   If both can be converted, [...] the program is ill-formed.
    if (HaveL2R && HaveR2L) {
      Diag(QuestionLoc, diag::err_conditional_ambiguous)
        << LTy << RTy << LHS.get()->getSourceRange() << RHS.get()->getSourceRange();
      return QualType();
    }

    //   If exactly one conversion is possible, that conversion is applied to
    //   the chosen operand and the converted operands are used in place of the
    //   original operands for the remainder of this section.
    if (HaveL2R) {
      if (ConvertForConditional(*this, LHS, L2RType) || LHS.isInvalid())
        return QualType();
      LTy = LHS.get()->getType();
    } else if (HaveR2L) {
      if (ConvertForConditional(*this, RHS, R2LType) || RHS.isInvalid())
        return QualType();
      RTy = RHS.get()->getType();
    }
  }

  // C++11 [expr.cond]p3
  //   if both are glvalues of the same value category and the same type except
  //   for cv-qualification, an attempt is made to convert each of those
  //   operands to the type of the other.
  // FIXME:
  //   Resolving a defect in P0012R1: we extend this to cover all cases where
  //   one of the operands is reference-compatible with the other, in order
  //   to support conditionals between functions differing in noexcept. This
  //   will similarly cover difference in array bounds after P0388R4.
  // FIXME: If LTy and RTy have a composite pointer type, should we convert to
  //   that instead?
  ExprValueKind LVK = LHS.get()->getValueKind();
  ExprValueKind RVK = RHS.get()->getValueKind();
  if (!Context.hasSameType(LTy, RTy) && LVK == RVK && LVK != VK_PRValue) {
    // DerivedToBase was already handled by the class-specific case above.
    // FIXME: Should we allow ObjC conversions here?
    const ReferenceConversions AllowedConversions =
        ReferenceConversions::Qualification |
        ReferenceConversions::NestedQualification |
        ReferenceConversions::Function;

    ReferenceConversions RefConv;
    if (CompareReferenceRelationship(QuestionLoc, LTy, RTy, &RefConv) ==
            Ref_Compatible &&
        !(RefConv & ~AllowedConversions) &&
        // [...] subject to the constraint that the reference must bind
        // directly [...]
        !RHS.get()->refersToBitField() && !RHS.get()->refersToVectorElement()) {
      RHS = ImpCastExprToType(RHS.get(), LTy, CK_NoOp, RVK);
      RTy = RHS.get()->getType();
    } else if (CompareReferenceRelationship(QuestionLoc, RTy, LTy, &RefConv) ==
                   Ref_Compatible &&
               !(RefConv & ~AllowedConversions) &&
               !LHS.get()->refersToBitField() &&
               !LHS.get()->refersToVectorElement()) {
      LHS = ImpCastExprToType(LHS.get(), RTy, CK_NoOp, LVK);
      LTy = LHS.get()->getType();
    }
  }

  // C++11 [expr.cond]p4
  //   If the second and third operands are glvalues of the same value
  //   category and have the same type, the result is of that type and
  //   value category and it is a bit-field if the second or the third
  //   operand is a bit-field, or if both are bit-fields.
  // We only extend this to bitfields, not to the crazy other kinds of
  // l-values.
  bool Same = Context.hasSameType(LTy, RTy);
  if (Same && LVK == RVK && LVK != VK_PRValue &&
      LHS.get()->isOrdinaryOrBitFieldObject() &&
      RHS.get()->isOrdinaryOrBitFieldObject()) {
    VK = LHS.get()->getValueKind();
    if (LHS.get()->getObjectKind() == OK_BitField ||
        RHS.get()->getObjectKind() == OK_BitField)
      OK = OK_BitField;
    return Context.getCommonSugaredType(LTy, RTy);
  }

  // C++11 [expr.cond]p5
  //   Otherwise, the result is a prvalue. If the second and third operands
  //   do not have the same type, and either has (cv) class type, ...
  if (!Same && (LTy->isRecordType() || RTy->isRecordType())) {
    //   ... overload resolution is used to determine the conversions (if any)
    //   to be applied to the operands. If the overload resolution fails, the
    //   program is ill-formed.
    if (FindConditionalOverload(*this, LHS, RHS, QuestionLoc))
      return QualType();
  }

  // C++11 [expr.cond]p6
  //   Lvalue-to-rvalue, array-to-pointer, and function-to-pointer standard
  //   conversions are performed on the second and third operands.
  LHS = DefaultFunctionArrayLvalueConversion(LHS.get());
  RHS = DefaultFunctionArrayLvalueConversion(RHS.get());
  if (LHS.isInvalid() || RHS.isInvalid())
    return QualType();
  LTy = LHS.get()->getType();
  RTy = RHS.get()->getType();

  //   After those conversions, one of the following shall hold:
  //   -- The second and third operands have the same type; the result
  //      is of that type. If the operands have class type, the result
  //      is a prvalue temporary of the result type, which is
  //      copy-initialized from either the second operand or the third
  //      operand depending on the value of the first operand.
  if (Context.hasSameType(LTy, RTy)) {
    if (LTy->isRecordType()) {
      // The operands have class type. Make a temporary copy.
      ExprResult LHSCopy = PerformCopyInitialization(
          InitializedEntity::InitializeTemporary(LTy), SourceLocation(), LHS);
      if (LHSCopy.isInvalid())
        return QualType();

      ExprResult RHSCopy = PerformCopyInitialization(
          InitializedEntity::InitializeTemporary(RTy), SourceLocation(), RHS);
      if (RHSCopy.isInvalid())
        return QualType();

      LHS = LHSCopy;
      RHS = RHSCopy;
    }
    return Context.getCommonSugaredType(LTy, RTy);
  }

  // Extension: conditional operator involving vector types.
  if (LTy->isVectorType() || RTy->isVectorType())
    return CheckVectorOperands(LHS, RHS, QuestionLoc, /*isCompAssign*/ false,
                               /*AllowBothBool*/ true,
                               /*AllowBoolConversions*/ false,
                               /*AllowBoolOperation*/ false,
                               /*ReportInvalid*/ true);

  //   -- The second and third operands have arithmetic or enumeration type;
  //      the usual arithmetic conversions are performed to bring them to a
  //      common type, and the result is of that type.
  if (LTy->isArithmeticType() && RTy->isArithmeticType()) {
    QualType ResTy = UsualArithmeticConversions(LHS, RHS, QuestionLoc,
                                                ArithConvKind::Conditional);
    if (LHS.isInvalid() || RHS.isInvalid())
      return QualType();
    if (ResTy.isNull()) {
      Diag(QuestionLoc,
           diag::err_typecheck_cond_incompatible_operands) << LTy << RTy
        << LHS.get()->getSourceRange() << RHS.get()->getSourceRange();
      return QualType();
    }

    LHS = ImpCastExprToType(LHS.get(), ResTy, PrepareScalarCast(LHS, ResTy));
    RHS = ImpCastExprToType(RHS.get(), ResTy, PrepareScalarCast(RHS, ResTy));

    return ResTy;
  }

  //   -- The second and third operands have pointer type, or one has pointer
  //      type and the other is a null pointer constant, or both are null
  //      pointer constants, at least one of which is non-integral; pointer
  //      conversions and qualification conversions are performed to bring them
  //      to their composite pointer type. The result is of the composite
  //      pointer type.
  //   -- The second and third operands have pointer to member type, or one has
  //      pointer to member type and the other is a null pointer constant;
  //      pointer to member conversions and qualification conversions are
  //      performed to bring them to a common type, whose cv-qualification
  //      shall match the cv-qualification of either the second or the third
  //      operand. The result is of the common type.
  QualType Composite = FindCompositePointerType(QuestionLoc, LHS, RHS);
  if (!Composite.isNull())
    return Composite;

  // Similarly, attempt to find composite type of two objective-c pointers.
  Composite = ObjC().FindCompositeObjCPointerType(LHS, RHS, QuestionLoc);
  if (LHS.isInvalid() || RHS.isInvalid())
    return QualType();
  if (!Composite.isNull())
    return Composite;

  // Check if we are using a null with a non-pointer type.
  if (DiagnoseConditionalForNull(LHS.get(), RHS.get(), QuestionLoc))
    return QualType();

  Diag(QuestionLoc, diag::err_typecheck_cond_incompatible_operands)
    << LHS.get()->getType() << RHS.get()->getType()
    << LHS.get()->getSourceRange() << RHS.get()->getSourceRange();
  return QualType();
}

QualType Sema::FindCompositePointerType(SourceLocation Loc,
                                        Expr *&E1, Expr *&E2,
                                        bool ConvertArgs) {
  assert(getLangOpts().CPlusPlus && "This function assumes C++");

  // C++1z [expr]p14:
  //   The composite pointer type of two operands p1 and p2 having types T1
  //   and T2
  QualType T1 = E1->getType(), T2 = E2->getType();

  //   where at least one is a pointer or pointer to member type or
  //   std::nullptr_t is:
  bool T1IsPointerLike = T1->isAnyPointerType() || T1->isMemberPointerType() ||
                         T1->isNullPtrType();
  bool T2IsPointerLike = T2->isAnyPointerType() || T2->isMemberPointerType() ||
                         T2->isNullPtrType();
  if (!T1IsPointerLike && !T2IsPointerLike)
    return QualType();

  //   - if both p1 and p2 are null pointer constants, std::nullptr_t;
  // This can't actually happen, following the standard, but we also use this
  // to implement the end of [expr.conv], which hits this case.
  //
  //   - if either p1 or p2 is a null pointer constant, T2 or T1, respectively;
  if (T1IsPointerLike &&
      E2->isNullPointerConstant(Context, Expr::NPC_ValueDependentIsNull)) {
    if (ConvertArgs)
      E2 = ImpCastExprToType(E2, T1, T1->isMemberPointerType()
                                         ? CK_NullToMemberPointer
                                         : CK_NullToPointer).get();
    return T1;
  }
  if (T2IsPointerLike &&
      E1->isNullPointerConstant(Context, Expr::NPC_ValueDependentIsNull)) {
    if (ConvertArgs)
      E1 = ImpCastExprToType(E1, T2, T2->isMemberPointerType()
                                         ? CK_NullToMemberPointer
                                         : CK_NullToPointer).get();
    return T2;
  }

  // Now both have to be pointers or member pointers.
  if (!T1IsPointerLike || !T2IsPointerLike)
    return QualType();
  assert(!T1->isNullPtrType() && !T2->isNullPtrType() &&
         "nullptr_t should be a null pointer constant");

  struct Step {
    enum Kind { Pointer, ObjCPointer, MemberPointer, Array } K;
    // Qualifiers to apply under the step kind.
    Qualifiers Quals;
    /// The class for a pointer-to-member; a constant array type with a bound
    /// (if any) for an array.
    /// FIXME: Store Qualifier for pointer-to-member.
    const Type *ClassOrBound;

    Step(Kind K, const Type *ClassOrBound = nullptr)
        : K(K), ClassOrBound(ClassOrBound) {}
    QualType rebuild(ASTContext &Ctx, QualType T) const {
      T = Ctx.getQualifiedType(T, Quals);
      switch (K) {
      case Pointer:
        return Ctx.getPointerType(T);
      case MemberPointer:
        return Ctx.getMemberPointerType(T, /*Qualifier=*/nullptr,
                                        ClassOrBound->getAsCXXRecordDecl());
      case ObjCPointer:
        return Ctx.getObjCObjectPointerType(T);
      case Array:
        if (auto *CAT = cast_or_null<ConstantArrayType>(ClassOrBound))
          return Ctx.getConstantArrayType(T, CAT->getSize(), nullptr,
                                          ArraySizeModifier::Normal, 0);
        else
          return Ctx.getIncompleteArrayType(T, ArraySizeModifier::Normal, 0);
      }
      llvm_unreachable("unknown step kind");
    }
  };

  SmallVector<Step, 8> Steps;

  //  - if T1 is "pointer to cv1 C1" and T2 is "pointer to cv2 C2", where C1
  //    is reference-related to C2 or C2 is reference-related to C1 (8.6.3),
  //    the cv-combined type of T1 and T2 or the cv-combined type of T2 and T1,
  //    respectively;
  //  - if T1 is "pointer to member of C1 of type cv1 U1" and T2 is "pointer
  //    to member of C2 of type cv2 U2" for some non-function type U, where
  //    C1 is reference-related to C2 or C2 is reference-related to C1, the
  //    cv-combined type of T2 and T1 or the cv-combined type of T1 and T2,
  //    respectively;
  //  - if T1 and T2 are similar types (4.5), the cv-combined type of T1 and
  //    T2;
  //
  // Dismantle T1 and T2 to simultaneously determine whether they are similar
  // and to prepare to form the cv-combined type if so.
  QualType Composite1 = T1;
  QualType Composite2 = T2;
  unsigned NeedConstBefore = 0;
  while (true) {
    assert(!Composite1.isNull() && !Composite2.isNull());

    Qualifiers Q1, Q2;
    Composite1 = Context.getUnqualifiedArrayType(Composite1, Q1);
    Composite2 = Context.getUnqualifiedArrayType(Composite2, Q2);

    // Top-level qualifiers are ignored. Merge at all lower levels.
    if (!Steps.empty()) {
      // Find the qualifier union: (approximately) the unique minimal set of
      // qualifiers that is compatible with both types.
      Qualifiers Quals = Qualifiers::fromCVRUMask(Q1.getCVRUQualifiers() |
                                                  Q2.getCVRUQualifiers());

      // Under one level of pointer or pointer-to-member, we can change to an
      // unambiguous compatible address space.
      if (Q1.getAddressSpace() == Q2.getAddressSpace()) {
        Quals.setAddressSpace(Q1.getAddressSpace());
      } else if (Steps.size() == 1) {
        bool MaybeQ1 = Q1.isAddressSpaceSupersetOf(Q2, getASTContext());
        bool MaybeQ2 = Q2.isAddressSpaceSupersetOf(Q1, getASTContext());
        if (MaybeQ1 == MaybeQ2) {
          // Exception for ptr size address spaces. Should be able to choose
          // either address space during comparison.
          if (isPtrSizeAddressSpace(Q1.getAddressSpace()) ||
              isPtrSizeAddressSpace(Q2.getAddressSpace()))
            MaybeQ1 = true;
          else
            return QualType(); // No unique best address space.
        }
        Quals.setAddressSpace(MaybeQ1 ? Q1.getAddressSpace()
                                      : Q2.getAddressSpace());
      } else {
        return QualType();
      }

      // FIXME: In C, we merge __strong and none to __strong at the top level.
      if (Q1.getObjCGCAttr() == Q2.getObjCGCAttr())
        Quals.setObjCGCAttr(Q1.getObjCGCAttr());
      else if (T1->isVoidPointerType() || T2->isVoidPointerType())
        assert(Steps.size() == 1);
      else
        return QualType();

      // Mismatched lifetime qualifiers never compatibly include each other.
      if (Q1.getObjCLifetime() == Q2.getObjCLifetime())
        Quals.setObjCLifetime(Q1.getObjCLifetime());
      else if (T1->isVoidPointerType() || T2->isVoidPointerType())
        assert(Steps.size() == 1);
      else
        return QualType();

      if (Q1.getPointerAuth().isEquivalent(Q2.getPointerAuth()))
        Quals.setPointerAuth(Q1.getPointerAuth());
      else
        return QualType();

      Steps.back().Quals = Quals;
      if (Q1 != Quals || Q2 != Quals)
        NeedConstBefore = Steps.size() - 1;
    }

    // FIXME: Can we unify the following with UnwrapSimilarTypes?

    const ArrayType *Arr1, *Arr2;
    if ((Arr1 = Context.getAsArrayType(Composite1)) &&
        (Arr2 = Context.getAsArrayType(Composite2))) {
      auto *CAT1 = dyn_cast<ConstantArrayType>(Arr1);
      auto *CAT2 = dyn_cast<ConstantArrayType>(Arr2);
      if (CAT1 && CAT2 && CAT1->getSize() == CAT2->getSize()) {
        Composite1 = Arr1->getElementType();
        Composite2 = Arr2->getElementType();
        Steps.emplace_back(Step::Array, CAT1);
        continue;
      }
      bool IAT1 = isa<IncompleteArrayType>(Arr1);
      bool IAT2 = isa<IncompleteArrayType>(Arr2);
      if ((IAT1 && IAT2) ||
          (getLangOpts().CPlusPlus20 && (IAT1 != IAT2) &&
           ((bool)CAT1 != (bool)CAT2) &&
           (Steps.empty() || Steps.back().K != Step::Array))) {
        // In C++20 onwards, we can unify an array of N T with an array of
        // a different or unknown bound. But we can't form an array whose
        // element type is an array of unknown bound by doing so.
        Composite1 = Arr1->getElementType();
        Composite2 = Arr2->getElementType();
        Steps.emplace_back(Step::Array);
        if (CAT1 || CAT2)
          NeedConstBefore = Steps.size();
        continue;
      }
    }

    const PointerType *Ptr1, *Ptr2;
    if ((Ptr1 = Composite1->getAs<PointerType>()) &&
        (Ptr2 = Composite2->getAs<PointerType>())) {
      Composite1 = Ptr1->getPointeeType();
      Composite2 = Ptr2->getPointeeType();
      Steps.emplace_back(Step::Pointer);
      continue;
    }

    const ObjCObjectPointerType *ObjPtr1, *ObjPtr2;
    if ((ObjPtr1 = Composite1->getAs<ObjCObjectPointerType>()) &&
        (ObjPtr2 = Composite2->getAs<ObjCObjectPointerType>())) {
      Composite1 = ObjPtr1->getPointeeType();
      Composite2 = ObjPtr2->getPointeeType();
      Steps.emplace_back(Step::ObjCPointer);
      continue;
    }

    const MemberPointerType *MemPtr1, *MemPtr2;
    if ((MemPtr1 = Composite1->getAs<MemberPointerType>()) &&
        (MemPtr2 = Composite2->getAs<MemberPointerType>())) {
      Composite1 = MemPtr1->getPointeeType();
      Composite2 = MemPtr2->getPointeeType();

      // At the top level, we can perform a base-to-derived pointer-to-member
      // conversion:
      //
      //  - [...] where C1 is reference-related to C2 or C2 is
      //    reference-related to C1
      //
      // (Note that the only kinds of reference-relatedness in scope here are
      // "same type or derived from".) At any other level, the class must
      // exactly match.
      CXXRecordDecl *Cls = nullptr,
                    *Cls1 = MemPtr1->getMostRecentCXXRecordDecl(),
                    *Cls2 = MemPtr2->getMostRecentCXXRecordDecl();
      if (declaresSameEntity(Cls1, Cls2))
        Cls = Cls1;
      else if (Steps.empty())
        Cls = IsDerivedFrom(Loc, Cls1, Cls2)   ? Cls1
              : IsDerivedFrom(Loc, Cls2, Cls1) ? Cls2
                                               : nullptr;
      if (!Cls)
        return QualType();

      Steps.emplace_back(Step::MemberPointer,
                         Context.getTypeDeclType(Cls).getTypePtr());
      continue;
    }

    // Special case: at the top level, we can decompose an Objective-C pointer
    // and a 'cv void *'. Unify the qualifiers.
    if (Steps.empty() && ((Composite1->isVoidPointerType() &&
                           Composite2->isObjCObjectPointerType()) ||
                          (Composite1->isObjCObjectPointerType() &&
                           Composite2->isVoidPointerType()))) {
      Composite1 = Composite1->getPointeeType();
      Composite2 = Composite2->getPointeeType();
      Steps.emplace_back(Step::Pointer);
      continue;
    }

    // FIXME: block pointer types?

    // Cannot unwrap any more types.
    break;
  }

  //  - if T1 or T2 is "pointer to noexcept function" and the other type is
  //    "pointer to function", where the function types are otherwise the same,
  //    "pointer to function";
  //  - if T1 or T2 is "pointer to member of C1 of type function", the other
  //    type is "pointer to member of C2 of type noexcept function", and C1
  //    is reference-related to C2 or C2 is reference-related to C1, where
  //    the function types are otherwise the same, "pointer to member of C2 of
  //    type function" or "pointer to member of C1 of type function",
  //    respectively;
  //
  // We also support 'noreturn' here, so as a Clang extension we generalize the
  // above to:
  //
  //  - [Clang] If T1 and T2 are both of type "pointer to function" or
  //    "pointer to member function" and the pointee types can be unified
  //    by a function pointer conversion, that conversion is applied
  //    before checking the following rules.
  //
  // We've already unwrapped down to the function types, and we want to merge
  // rather than just convert, so do this ourselves rather than calling
  // IsFunctionConversion.
  //
  // FIXME: In order to match the standard wording as closely as possible, we
  // currently only do this under a single level of pointers. Ideally, we would
  // allow this in general, and set NeedConstBefore to the relevant depth on
  // the side(s) where we changed anything. If we permit that, we should also
  // consider this conversion when determining type similarity and model it as
  // a qualification conversion.
  if (Steps.size() == 1) {
    if (auto *FPT1 = Composite1->getAs<FunctionProtoType>()) {
      if (auto *FPT2 = Composite2->getAs<FunctionProtoType>()) {
        FunctionProtoType::ExtProtoInfo EPI1 = FPT1->getExtProtoInfo();
        FunctionProtoType::ExtProtoInfo EPI2 = FPT2->getExtProtoInfo();

        // The result is noreturn if both operands are.
        bool Noreturn =
            EPI1.ExtInfo.getNoReturn() && EPI2.ExtInfo.getNoReturn();
        EPI1.ExtInfo = EPI1.ExtInfo.withNoReturn(Noreturn);
        EPI2.ExtInfo = EPI2.ExtInfo.withNoReturn(Noreturn);

        // The result is nothrow if both operands are.
        SmallVector<QualType, 8> ExceptionTypeStorage;
        EPI1.ExceptionSpec = EPI2.ExceptionSpec = Context.mergeExceptionSpecs(
            EPI1.ExceptionSpec, EPI2.ExceptionSpec, ExceptionTypeStorage,
            getLangOpts().CPlusPlus17);

        Composite1 = Context.getFunctionType(FPT1->getReturnType(),
                                             FPT1->getParamTypes(), EPI1);
        Composite2 = Context.getFunctionType(FPT2->getReturnType(),
                                             FPT2->getParamTypes(), EPI2);
      }
    }
  }

  // There are some more conversions we can perform under exactly one pointer.
  if (Steps.size() == 1 && Steps.front().K == Step::Pointer &&
      !Context.hasSameType(Composite1, Composite2)) {
    //  - if T1 or T2 is "pointer to cv1 void" and the other type is
    //    "pointer to cv2 T", where T is an object type or void,
    //    "pointer to cv12 void", where cv12 is the union of cv1 and cv2;
    if (Composite1->isVoidType() && Composite2->isObjectType())
      Composite2 = Composite1;
    else if (Composite2->isVoidType() && Composite1->isObjectType())
      Composite1 = Composite2;
    //  - if T1 is "pointer to cv1 C1" and T2 is "pointer to cv2 C2", where C1
    //    is reference-related to C2 or C2 is reference-related to C1 (8.6.3),
    //    the cv-combined type of T1 and T2 or the cv-combined type of T2 and
    //    T1, respectively;
    //
    // The "similar type" handling covers all of this except for the "T1 is a
    // base class of T2" case in the definition of reference-related.
    else if (IsDerivedFrom(Loc, Composite1, Composite2))
      Composite1 = Composite2;
    else if (IsDerivedFrom(Loc, Composite2, Composite1))
      Composite2 = Composite1;
  }

  // At this point, either the inner types are the same or we have failed to
  // find a composite pointer type.
  if (!Context.hasSameType(Composite1, Composite2))
    return QualType();

  // Per C++ [conv.qual]p3, add 'const' to every level before the last
  // differing qualifier.
  for (unsigned I = 0; I != NeedConstBefore; ++I)
    Steps[I].Quals.addConst();

  // Rebuild the composite type.
  QualType Composite = Context.getCommonSugaredType(Composite1, Composite2);
  for (auto &S : llvm::reverse(Steps))
    Composite = S.rebuild(Context, Composite);

  if (ConvertArgs) {
    // Convert the expressions to the composite pointer type.
    InitializedEntity Entity =
        InitializedEntity::InitializeTemporary(Composite);
    InitializationKind Kind =
        InitializationKind::CreateCopy(Loc, SourceLocation());

    InitializationSequence E1ToC(*this, Entity, Kind, E1);
    if (!E1ToC)
      return QualType();

    InitializationSequence E2ToC(*this, Entity, Kind, E2);
    if (!E2ToC)
      return QualType();

    // FIXME: Let the caller know if these fail to avoid duplicate diagnostics.
    ExprResult E1Result = E1ToC.Perform(*this, Entity, Kind, E1);
    if (E1Result.isInvalid())
      return QualType();
    E1 = E1Result.get();

    ExprResult E2Result = E2ToC.Perform(*this, Entity, Kind, E2);
    if (E2Result.isInvalid())
      return QualType();
    E2 = E2Result.get();
  }

  return Composite;
}

ExprResult Sema::MaybeBindToTemporary(Expr *E) {
  if (!E)
    return ExprError();

  assert(!isa<CXXBindTemporaryExpr>(E) && "Double-bound temporary?");

  // If the result is a glvalue, we shouldn't bind it.
  if (E->isGLValue())
    return E;

  // In ARC, calls that return a retainable type can return retained,
  // in which case we have to insert a consuming cast.
  if (getLangOpts().ObjCAutoRefCount &&
      E->getType()->isObjCRetainableType()) {

    bool ReturnsRetained;

    // For actual calls, we compute this by examining the type of the
    // called value.
    if (CallExpr *Call = dyn_cast<CallExpr>(E)) {
      Expr *Callee = Call->getCallee()->IgnoreParens();
      QualType T = Callee->getType();

      if (T == Context.BoundMemberTy) {
        // Handle pointer-to-members.
        if (BinaryOperator *BinOp = dyn_cast<BinaryOperator>(Callee))
          T = BinOp->getRHS()->getType();
        else if (MemberExpr *Mem = dyn_cast<MemberExpr>(Callee))
          T = Mem->getMemberDecl()->getType();
      }

      if (const PointerType *Ptr = T->getAs<PointerType>())
        T = Ptr->getPointeeType();
      else if (const BlockPointerType *Ptr = T->getAs<BlockPointerType>())
        T = Ptr->getPointeeType();
      else if (const MemberPointerType *MemPtr = T->getAs<MemberPointerType>())
        T = MemPtr->getPointeeType();

      auto *FTy = T->castAs<FunctionType>();
      ReturnsRetained = FTy->getExtInfo().getProducesResult();

    // ActOnStmtExpr arranges things so that StmtExprs of retainable
    // type always produce a +1 object.
    } else if (isa<StmtExpr>(E)) {
      ReturnsRetained = true;

    // We hit this case with the lambda conversion-to-block optimization;
    // we don't want any extra casts here.
    } else if (isa<CastExpr>(E) &&
               isa<BlockExpr>(cast<CastExpr>(E)->getSubExpr())) {
      return E;

    // For message sends and property references, we try to find an
    // actual method.  FIXME: we should infer retention by selector in
    // cases where we don't have an actual method.
    } else {
      ObjCMethodDecl *D = nullptr;
      if (ObjCMessageExpr *Send = dyn_cast<ObjCMessageExpr>(E)) {
        D = Send->getMethodDecl();
      } else if (ObjCBoxedExpr *BoxedExpr = dyn_cast<ObjCBoxedExpr>(E)) {
        D = BoxedExpr->getBoxingMethod();
      } else if (ObjCArrayLiteral *ArrayLit = dyn_cast<ObjCArrayLiteral>(E)) {
        // Don't do reclaims if we're using the zero-element array
        // constant.
        if (ArrayLit->getNumElements() == 0 &&
            Context.getLangOpts().ObjCRuntime.hasEmptyCollections())
          return E;

        D = ArrayLit->getArrayWithObjectsMethod();
      } else if (ObjCDictionaryLiteral *DictLit
                                        = dyn_cast<ObjCDictionaryLiteral>(E)) {
        // Don't do reclaims if we're using the zero-element dictionary
        // constant.
        if (DictLit->getNumElements() == 0 &&
            Context.getLangOpts().ObjCRuntime.hasEmptyCollections())
          return E;

        D = DictLit->getDictWithObjectsMethod();
      }

      ReturnsRetained = (D && D->hasAttr<NSReturnsRetainedAttr>());

      // Don't do reclaims on performSelector calls; despite their
      // return type, the invoked method doesn't necessarily actually
      // return an object.
      if (!ReturnsRetained &&
          D && D->getMethodFamily() == OMF_performSelector)
        return E;
    }

    // Don't reclaim an object of Class type.
    if (!ReturnsRetained && E->getType()->isObjCARCImplicitlyUnretainedType())
      return E;

    Cleanup.setExprNeedsCleanups(true);

    CastKind ck = (ReturnsRetained ? CK_ARCConsumeObject
                                   : CK_ARCReclaimReturnedObject);
    return ImplicitCastExpr::Create(Context, E->getType(), ck, E, nullptr,
                                    VK_PRValue, FPOptionsOverride());
  }

  if (E->getType().isDestructedType() == QualType::DK_nontrivial_c_struct)
    Cleanup.setExprNeedsCleanups(true);

  if (!getLangOpts().CPlusPlus)
    return E;

  // Search for the base element type (cf. ASTContext::getBaseElementType) with
  // a fast path for the common case that the type is directly a RecordType.
  const Type *T = Context.getCanonicalType(E->getType().getTypePtr());
  const RecordType *RT = nullptr;
  while (!RT) {
    switch (T->getTypeClass()) {
    case Type::Record:
      RT = cast<RecordType>(T);
      break;
    case Type::ConstantArray:
    case Type::IncompleteArray:
    case Type::VariableArray:
    case Type::DependentSizedArray:
      T = cast<ArrayType>(T)->getElementType().getTypePtr();
      break;
    default:
      return E;
    }
  }

  // That should be enough to guarantee that this type is complete, if we're
  // not processing a decltype expression.
  CXXRecordDecl *RD = cast<CXXRecordDecl>(RT->getDecl());
  if (RD->isInvalidDecl() || RD->isDependentContext())
    return E;

  bool IsDecltype = ExprEvalContexts.back().ExprContext ==
                    ExpressionEvaluationContextRecord::EK_Decltype;
  CXXDestructorDecl *Destructor = IsDecltype ? nullptr : LookupDestructor(RD);

  if (Destructor) {
    MarkFunctionReferenced(E->getExprLoc(), Destructor);
    CheckDestructorAccess(E->getExprLoc(), Destructor,
                          PDiag(diag::err_access_dtor_temp)
                            << E->getType());
    if (DiagnoseUseOfDecl(Destructor, E->getExprLoc()))
      return ExprError();

    // If destructor is trivial, we can avoid the extra copy.
    if (Destructor->isTrivial())
      return E;

    // We need a cleanup, but we don't need to remember the temporary.
    Cleanup.setExprNeedsCleanups(true);
  }

  CXXTemporary *Temp = CXXTemporary::Create(Context, Destructor);
  CXXBindTemporaryExpr *Bind = CXXBindTemporaryExpr::Create(Context, Temp, E);

  if (IsDecltype)
    ExprEvalContexts.back().DelayedDecltypeBinds.push_back(Bind);

  return Bind;
}

ExprResult
Sema::MaybeCreateExprWithCleanups(ExprResult SubExpr) {
  if (SubExpr.isInvalid())
    return ExprError();

  return MaybeCreateExprWithCleanups(SubExpr.get());
}

Expr *Sema::MaybeCreateExprWithCleanups(Expr *SubExpr) {
  assert(SubExpr && "subexpression can't be null!");

  CleanupVarDeclMarking();

  unsigned FirstCleanup = ExprEvalContexts.back().NumCleanupObjects;
  assert(ExprCleanupObjects.size() >= FirstCleanup);
  assert(Cleanup.exprNeedsCleanups() ||
         ExprCleanupObjects.size() == FirstCleanup);
  if (!Cleanup.exprNeedsCleanups())
    return SubExpr;

  auto Cleanups = llvm::ArrayRef(ExprCleanupObjects.begin() + FirstCleanup,
                                 ExprCleanupObjects.size() - FirstCleanup);

  auto *E = ExprWithCleanups::Create(
      Context, SubExpr, Cleanup.cleanupsHaveSideEffects(), Cleanups);
  DiscardCleanupsInEvaluationContext();

  return E;
}

Stmt *Sema::MaybeCreateStmtWithCleanups(Stmt *SubStmt) {
  assert(SubStmt && "sub-statement can't be null!");

  CleanupVarDeclMarking();

  if (!Cleanup.exprNeedsCleanups())
    return SubStmt;

  // FIXME: In order to attach the temporaries, wrap the statement into
  // a StmtExpr; currently this is only used for asm statements.
  // This is hacky, either create a new CXXStmtWithTemporaries statement or
  // a new AsmStmtWithTemporaries.
  CompoundStmt *CompStmt =
      CompoundStmt::Create(Context, SubStmt, FPOptionsOverride(),
                           SourceLocation(), SourceLocation());
  Expr *E = new (Context)
      StmtExpr(CompStmt, Context.VoidTy, SourceLocation(), SourceLocation(),
               /*FIXME TemplateDepth=*/0);
  return MaybeCreateExprWithCleanups(E);
}

ExprResult Sema::ActOnDecltypeExpression(Expr *E) {
  assert(ExprEvalContexts.back().ExprContext ==
             ExpressionEvaluationContextRecord::EK_Decltype &&
         "not in a decltype expression");

  ExprResult Result = CheckPlaceholderExpr(E);
  if (Result.isInvalid())
    return ExprError();
  E = Result.get();

  // C++11 [expr.call]p11:
  //   If a function call is a prvalue of object type,
  // -- if the function call is either
  //   -- the operand of a decltype-specifier, or
  //   -- the right operand of a comma operator that is the operand of a
  //      decltype-specifier,
  //   a temporary object is not introduced for the prvalue.

  // Recursively rebuild ParenExprs and comma expressions to strip out the
  // outermost CXXBindTemporaryExpr, if any.
  if (ParenExpr *PE = dyn_cast<ParenExpr>(E)) {
    ExprResult SubExpr = ActOnDecltypeExpression(PE->getSubExpr());
    if (SubExpr.isInvalid())
      return ExprError();
    if (SubExpr.get() == PE->getSubExpr())
      return E;
    return ActOnParenExpr(PE->getLParen(), PE->getRParen(), SubExpr.get());
  }
  if (BinaryOperator *BO = dyn_cast<BinaryOperator>(E)) {
    if (BO->getOpcode() == BO_Comma) {
      ExprResult RHS = ActOnDecltypeExpression(BO->getRHS());
      if (RHS.isInvalid())
        return ExprError();
      if (RHS.get() == BO->getRHS())
        return E;
      return BinaryOperator::Create(Context, BO->getLHS(), RHS.get(), BO_Comma,
                                    BO->getType(), BO->getValueKind(),
                                    BO->getObjectKind(), BO->getOperatorLoc(),
                                    BO->getFPFeatures());
    }
  }

  CXXBindTemporaryExpr *TopBind = dyn_cast<CXXBindTemporaryExpr>(E);
  CallExpr *TopCall = TopBind ? dyn_cast<CallExpr>(TopBind->getSubExpr())
                              : nullptr;
  if (TopCall)
    E = TopCall;
  else
    TopBind = nullptr;

  // Disable the special decltype handling now.
  ExprEvalContexts.back().ExprContext =
      ExpressionEvaluationContextRecord::EK_Other;

  Result = CheckUnevaluatedOperand(E);
  if (Result.isInvalid())
    return ExprError();
  E = Result.get();

  // In MS mode, don't perform any extra checking of call return types within a
  // decltype expression.
  if (getLangOpts().MSVCCompat)
    return E;

  // Perform the semantic checks we delayed until this point.
  for (unsigned I = 0, N = ExprEvalContexts.back().DelayedDecltypeCalls.size();
       I != N; ++I) {
    CallExpr *Call = ExprEvalContexts.back().DelayedDecltypeCalls[I];
    if (Call == TopCall)
      continue;

    if (CheckCallReturnType(Call->getCallReturnType(Context),
                            Call->getBeginLoc(), Call, Call->getDirectCallee()))
      return ExprError();
  }

  // Now all relevant types are complete, check the destructors are accessible
  // and non-deleted, and annotate them on the temporaries.
  for (unsigned I = 0, N = ExprEvalContexts.back().DelayedDecltypeBinds.size();
       I != N; ++I) {
    CXXBindTemporaryExpr *Bind =
      ExprEvalContexts.back().DelayedDecltypeBinds[I];
    if (Bind == TopBind)
      continue;

    CXXTemporary *Temp = Bind->getTemporary();

    CXXRecordDecl *RD =
      Bind->getType()->getBaseElementTypeUnsafe()->getAsCXXRecordDecl();
    CXXDestructorDecl *Destructor = LookupDestructor(RD);
    Temp->setDestructor(Destructor);

    MarkFunctionReferenced(Bind->getExprLoc(), Destructor);
    CheckDestructorAccess(Bind->getExprLoc(), Destructor,
                          PDiag(diag::err_access_dtor_temp)
                            << Bind->getType());
    if (DiagnoseUseOfDecl(Destructor, Bind->getExprLoc()))
      return ExprError();

    // We need a cleanup, but we don't need to remember the temporary.
    Cleanup.setExprNeedsCleanups(true);
  }

  // Possibly strip off the top CXXBindTemporaryExpr.
  return E;
}

/// Note a set of 'operator->' functions that were used for a member access.
static void noteOperatorArrows(Sema &S,
                               ArrayRef<FunctionDecl *> OperatorArrows) {
  unsigned SkipStart = OperatorArrows.size(), SkipCount = 0;
  // FIXME: Make this configurable?
  unsigned Limit = 9;
  if (OperatorArrows.size() > Limit) {
    // Produce Limit-1 normal notes and one 'skipping' note.
    SkipStart = (Limit - 1) / 2 + (Limit - 1) % 2;
    SkipCount = OperatorArrows.size() - (Limit - 1);
  }

  for (unsigned I = 0; I < OperatorArrows.size(); /**/) {
    if (I == SkipStart) {
      S.Diag(OperatorArrows[I]->getLocation(),
             diag::note_operator_arrows_suppressed)
          << SkipCount;
      I += SkipCount;
    } else {
      S.Diag(OperatorArrows[I]->getLocation(), diag::note_operator_arrow_here)
          << OperatorArrows[I]->getCallResultType();
      ++I;
    }
  }
}

ExprResult Sema::ActOnStartCXXMemberReference(Scope *S, Expr *Base,
                                              SourceLocation OpLoc,
                                              tok::TokenKind OpKind,
                                              ParsedType &ObjectType,
                                              bool &MayBePseudoDestructor) {
  // Since this might be a postfix expression, get rid of ParenListExprs.
  ExprResult Result = MaybeConvertParenListExprToParenExpr(S, Base);
  if (Result.isInvalid()) return ExprError();
  Base = Result.get();

  Result = CheckPlaceholderExpr(Base);
  if (Result.isInvalid()) return ExprError();
  Base = Result.get();

  QualType BaseType = Base->getType();
  MayBePseudoDestructor = false;
  if (BaseType->isDependentType()) {
    // If we have a pointer to a dependent type and are using the -> operator,
    // the object type is the type that the pointer points to. We might still
    // have enough information about that type to do something useful.
    if (OpKind == tok::arrow)
      if (const PointerType *Ptr = BaseType->getAs<PointerType>())
        BaseType = Ptr->getPointeeType();

    ObjectType = ParsedType::make(BaseType);
    MayBePseudoDestructor = true;
    return Base;
  }

  // C++ [over.match.oper]p8:
  //   [...] When operator->returns, the operator-> is applied  to the value
  //   returned, with the original second operand.
  if (OpKind == tok::arrow) {
    QualType StartingType = BaseType;
    bool NoArrowOperatorFound = false;
    bool FirstIteration = true;
    FunctionDecl *CurFD = dyn_cast<FunctionDecl>(CurContext);
    // The set of types we've considered so far.
    llvm::SmallPtrSet<CanQualType,8> CTypes;
    SmallVector<FunctionDecl*, 8> OperatorArrows;
    CTypes.insert(Context.getCanonicalType(BaseType));

    while (BaseType->isRecordType()) {
      if (OperatorArrows.size() >= getLangOpts().ArrowDepth) {
        Diag(OpLoc, diag::err_operator_arrow_depth_exceeded)
          << StartingType << getLangOpts().ArrowDepth << Base->getSourceRange();
        noteOperatorArrows(*this, OperatorArrows);
        Diag(OpLoc, diag::note_operator_arrow_depth)
          << getLangOpts().ArrowDepth;
        return ExprError();
      }

      Result = BuildOverloadedArrowExpr(
          S, Base, OpLoc,
          // When in a template specialization and on the first loop iteration,
          // potentially give the default diagnostic (with the fixit in a
          // separate note) instead of having the error reported back to here
          // and giving a diagnostic with a fixit attached to the error itself.
          (FirstIteration && CurFD && CurFD->isFunctionTemplateSpecialization())
              ? nullptr
              : &NoArrowOperatorFound);
      if (Result.isInvalid()) {
        if (NoArrowOperatorFound) {
          if (FirstIteration) {
            Diag(OpLoc, diag::err_typecheck_member_reference_suggestion)
              << BaseType << 1 << Base->getSourceRange()
              << FixItHint::CreateReplacement(OpLoc, ".");
            OpKind = tok::period;
            break;
          }
          Diag(OpLoc, diag::err_typecheck_member_reference_arrow)
            << BaseType << Base->getSourceRange();
          CallExpr *CE = dyn_cast<CallExpr>(Base);
          if (Decl *CD = (CE ? CE->getCalleeDecl() : nullptr)) {
            Diag(CD->getBeginLoc(),
                 diag::note_member_reference_arrow_from_operator_arrow);
          }
        }
        return ExprError();
      }
      Base = Result.get();
      if (CXXOperatorCallExpr *OpCall = dyn_cast<CXXOperatorCallExpr>(Base))
        OperatorArrows.push_back(OpCall->getDirectCallee());
      BaseType = Base->getType();
      CanQualType CBaseType = Context.getCanonicalType(BaseType);
      if (!CTypes.insert(CBaseType).second) {
        Diag(OpLoc, diag::err_operator_arrow_circular) << StartingType;
        noteOperatorArrows(*this, OperatorArrows);
        return ExprError();
      }
      FirstIteration = false;
    }

    if (OpKind == tok::arrow) {
      if (BaseType->isPointerType())
        BaseType = BaseType->getPointeeType();
      else if (auto *AT = Context.getAsArrayType(BaseType))
        BaseType = AT->getElementType();
    }
  }

  // Objective-C properties allow "." access on Objective-C pointer types,
  // so adjust the base type to the object type itself.
  if (BaseType->isObjCObjectPointerType())
    BaseType = BaseType->getPointeeType();

  // C++ [basic.lookup.classref]p2:
  //   [...] If the type of the object expression is of pointer to scalar
  //   type, the unqualified-id is looked up in the context of the complete
  //   postfix-expression.
  //
  // This also indicates that we could be parsing a pseudo-destructor-name.
  // Note that Objective-C class and object types can be pseudo-destructor
  // expressions or normal member (ivar or property) access expressions, and
  // it's legal for the type to be incomplete if this is a pseudo-destructor
  // call.  We'll do more incomplete-type checks later in the lookup process,
  // so just skip this check for ObjC types.
  if (!BaseType->isRecordType()) {
    ObjectType = ParsedType::make(BaseType);
    MayBePseudoDestructor = true;
    return Base;
  }

  // The object type must be complete (or dependent), or
  // C++11 [expr.prim.general]p3:
  //   Unlike the object expression in other contexts, *this is not required to
  //   be of complete type for purposes of class member access (5.2.5) outside
  //   the member function body.
  if (!BaseType->isDependentType() &&
      !isThisOutsideMemberFunctionBody(BaseType) &&
      RequireCompleteType(OpLoc, BaseType,
                          diag::err_incomplete_member_access)) {
    return CreateRecoveryExpr(Base->getBeginLoc(), Base->getEndLoc(), {Base});
  }

  // C++ [basic.lookup.classref]p2:
  //   If the id-expression in a class member access (5.2.5) is an
  //   unqualified-id, and the type of the object expression is of a class
  //   type C (or of pointer to a class type C), the unqualified-id is looked
  //   up in the scope of class C. [...]
  ObjectType = ParsedType::make(BaseType);
  return Base;
}

static bool CheckArrow(Sema &S, QualType &ObjectType, Expr *&Base,
                       tok::TokenKind &OpKind, SourceLocation OpLoc) {
  if (Base->hasPlaceholderType()) {
    ExprResult result = S.CheckPlaceholderExpr(Base);
    if (result.isInvalid()) return true;
    Base = result.get();
  }
  ObjectType = Base->getType();

  // C++ [expr.pseudo]p2:
  //   The left-hand side of the dot operator shall be of scalar type. The
  //   left-hand side of the arrow operator shall be of pointer to scalar type.
  //   This scalar type is the object type.
  // Note that this is rather different from the normal handling for the
  // arrow operator.
  if (OpKind == tok::arrow) {
    // The operator requires a prvalue, so perform lvalue conversions.
    // Only do this if we might plausibly end with a pointer, as otherwise
    // this was likely to be intended to be a '.'.
    if (ObjectType->isPointerType() || ObjectType->isArrayType() ||
        ObjectType->isFunctionType()) {
      ExprResult BaseResult = S.DefaultFunctionArrayLvalueConversion(Base);
      if (BaseResult.isInvalid())
        return true;
      Base = BaseResult.get();
      ObjectType = Base->getType();
    }

    if (const PointerType *Ptr = ObjectType->getAs<PointerType>()) {
      ObjectType = Ptr->getPointeeType();
    } else if (!Base->isTypeDependent()) {
      // The user wrote "p->" when they probably meant "p."; fix it.
      S.Diag(OpLoc, diag::err_typecheck_member_reference_suggestion)
        << ObjectType << true
        << FixItHint::CreateReplacement(OpLoc, ".");
      if (S.isSFINAEContext())
        return true;

      OpKind = tok::period;
    }
  }

  return false;
}

/// Check if it's ok to try and recover dot pseudo destructor calls on
/// pointer objects.
static bool
canRecoverDotPseudoDestructorCallsOnPointerObjects(Sema &SemaRef,
                                                   QualType DestructedType) {
  // If this is a record type, check if its destructor is callable.
  if (auto *RD = DestructedType->getAsCXXRecordDecl()) {
    if (RD->hasDefinition())
      if (CXXDestructorDecl *D = SemaRef.LookupDestructor(RD))
        return SemaRef.CanUseDecl(D, /*TreatUnavailableAsInvalid=*/false);
    return false;
  }

  // Otherwise, check if it's a type for which it's valid to use a pseudo-dtor.
  return DestructedType->isDependentType() || DestructedType->isScalarType() ||
         DestructedType->isVectorType();
}

ExprResult Sema::BuildPseudoDestructorExpr(Expr *Base,
                                           SourceLocation OpLoc,
                                           tok::TokenKind OpKind,
                                           const CXXScopeSpec &SS,
                                           TypeSourceInfo *ScopeTypeInfo,
                                           SourceLocation CCLoc,
                                           SourceLocation TildeLoc,
                                         PseudoDestructorTypeStorage Destructed) {
  TypeSourceInfo *DestructedTypeInfo = Destructed.getTypeSourceInfo();

  QualType ObjectType;
  if (CheckArrow(*this, ObjectType, Base, OpKind, OpLoc))
    return ExprError();

  if (!ObjectType->isDependentType() && !ObjectType->isScalarType() &&
      !ObjectType->isVectorType() && !ObjectType->isMatrixType()) {
    if (getLangOpts().MSVCCompat && ObjectType->isVoidType())
      Diag(OpLoc, diag::ext_pseudo_dtor_on_void) << Base->getSourceRange();
    else {
      Diag(OpLoc, diag::err_pseudo_dtor_base_not_scalar)
        << ObjectType << Base->getSourceRange();
      return ExprError();
    }
  }

  // C++ [expr.pseudo]p2:
  //   [...] The cv-unqualified versions of the object type and of the type
  //   designated by the pseudo-destructor-name shall be the same type.
  if (DestructedTypeInfo) {
    QualType DestructedType = DestructedTypeInfo->getType();
    SourceLocation DestructedTypeStart =
        DestructedTypeInfo->getTypeLoc().getBeginLoc();
    if (!DestructedType->isDependentType() && !ObjectType->isDependentType()) {
      if (!Context.hasSameUnqualifiedType(DestructedType, ObjectType)) {
        // Detect dot pseudo destructor calls on pointer objects, e.g.:
        //   Foo *foo;
        //   foo.~Foo();
        if (OpKind == tok::period && ObjectType->isPointerType() &&
            Context.hasSameUnqualifiedType(DestructedType,
                                           ObjectType->getPointeeType())) {
          auto Diagnostic =
              Diag(OpLoc, diag::err_typecheck_member_reference_suggestion)
              << ObjectType << /*IsArrow=*/0 << Base->getSourceRange();

          // Issue a fixit only when the destructor is valid.
          if (canRecoverDotPseudoDestructorCallsOnPointerObjects(
                  *this, DestructedType))
            Diagnostic << FixItHint::CreateReplacement(OpLoc, "->");

          // Recover by setting the object type to the destructed type and the
          // operator to '->'.
          ObjectType = DestructedType;
          OpKind = tok::arrow;
        } else {
          Diag(DestructedTypeStart, diag::err_pseudo_dtor_type_mismatch)
              << ObjectType << DestructedType << Base->getSourceRange()
              << DestructedTypeInfo->getTypeLoc().getSourceRange();

          // Recover by setting the destructed type to the object type.
          DestructedType = ObjectType;
          DestructedTypeInfo =
              Context.getTrivialTypeSourceInfo(ObjectType, DestructedTypeStart);
          Destructed = PseudoDestructorTypeStorage(DestructedTypeInfo);
        }
      } else if (DestructedType.getObjCLifetime() !=
                                                ObjectType.getObjCLifetime()) {

        if (DestructedType.getObjCLifetime() == Qualifiers::OCL_None) {
          // Okay: just pretend that the user provided the correctly-qualified
          // type.
        } else {
          Diag(DestructedTypeStart, diag::err_arc_pseudo_dtor_inconstant_quals)
              << ObjectType << DestructedType << Base->getSourceRange()
              << DestructedTypeInfo->getTypeLoc().getSourceRange();
        }

        // Recover by setting the destructed type to the object type.
        DestructedType = ObjectType;
        DestructedTypeInfo = Context.getTrivialTypeSourceInfo(ObjectType,
                                                           DestructedTypeStart);
        Destructed = PseudoDestructorTypeStorage(DestructedTypeInfo);
      }
    }
  }

  // C++ [expr.pseudo]p2:
  //   [...] Furthermore, the two type-names in a pseudo-destructor-name of the
  //   form
  //
  //     ::[opt] nested-name-specifier[opt] type-name :: ~ type-name
  //
  //   shall designate the same scalar type.
  if (ScopeTypeInfo) {
    QualType ScopeType = ScopeTypeInfo->getType();
    if (!ScopeType->isDependentType() && !ObjectType->isDependentType() &&
        !Context.hasSameUnqualifiedType(ScopeType, ObjectType)) {

      Diag(ScopeTypeInfo->getTypeLoc().getSourceRange().getBegin(),
           diag::err_pseudo_dtor_type_mismatch)
          << ObjectType << ScopeType << Base->getSourceRange()
          << ScopeTypeInfo->getTypeLoc().getSourceRange();

      ScopeType = QualType();
      ScopeTypeInfo = nullptr;
    }
  }

  Expr *Result
    = new (Context) CXXPseudoDestructorExpr(Context, Base,
                                            OpKind == tok::arrow, OpLoc,
                                            SS.getWithLocInContext(Context),
                                            ScopeTypeInfo,
                                            CCLoc,
                                            TildeLoc,
                                            Destructed);

  return Result;
}

ExprResult Sema::ActOnPseudoDestructorExpr(Scope *S, Expr *Base,
                                           SourceLocation OpLoc,
                                           tok::TokenKind OpKind,
                                           CXXScopeSpec &SS,
                                           UnqualifiedId &FirstTypeName,
                                           SourceLocation CCLoc,
                                           SourceLocation TildeLoc,
                                           UnqualifiedId &SecondTypeName) {
  assert((FirstTypeName.getKind() == UnqualifiedIdKind::IK_TemplateId ||
          FirstTypeName.getKind() == UnqualifiedIdKind::IK_Identifier) &&
         "Invalid first type name in pseudo-destructor");
  assert((SecondTypeName.getKind() == UnqualifiedIdKind::IK_TemplateId ||
          SecondTypeName.getKind() == UnqualifiedIdKind::IK_Identifier) &&
         "Invalid second type name in pseudo-destructor");

  QualType ObjectType;
  if (CheckArrow(*this, ObjectType, Base, OpKind, OpLoc))
    return ExprError();

  // Compute the object type that we should use for name lookup purposes. Only
  // record types and dependent types matter.
  ParsedType ObjectTypePtrForLookup;
  if (!SS.isSet()) {
    if (ObjectType->isRecordType())
      ObjectTypePtrForLookup = ParsedType::make(ObjectType);
    else if (ObjectType->isDependentType())
      ObjectTypePtrForLookup = ParsedType::make(Context.DependentTy);
  }

  // Convert the name of the type being destructed (following the ~) into a
  // type (with source-location information).
  QualType DestructedType;
  TypeSourceInfo *DestructedTypeInfo = nullptr;
  PseudoDestructorTypeStorage Destructed;
  if (SecondTypeName.getKind() == UnqualifiedIdKind::IK_Identifier) {
    ParsedType T = getTypeName(*SecondTypeName.Identifier,
                               SecondTypeName.StartLocation,
                               S, &SS, true, false, ObjectTypePtrForLookup,
                               /*IsCtorOrDtorName*/true);
    if (!T &&
        ((SS.isSet() && !computeDeclContext(SS, false)) ||
         (!SS.isSet() && ObjectType->isDependentType()))) {
      // The name of the type being destroyed is a dependent name, and we
      // couldn't find anything useful in scope. Just store the identifier and
      // it's location, and we'll perform (qualified) name lookup again at
      // template instantiation time.
      Destructed = PseudoDestructorTypeStorage(SecondTypeName.Identifier,
                                               SecondTypeName.StartLocation);
    } else if (!T) {
      Diag(SecondTypeName.StartLocation,
           diag::err_pseudo_dtor_destructor_non_type)
        << SecondTypeName.Identifier << ObjectType;
      if (isSFINAEContext())
        return ExprError();

      // Recover by assuming we had the right type all along.
      DestructedType = ObjectType;
    } else
      DestructedType = GetTypeFromParser(T, &DestructedTypeInfo);
  } else {
    // Resolve the template-id to a type.
    TemplateIdAnnotation *TemplateId = SecondTypeName.TemplateId;
    ASTTemplateArgsPtr TemplateArgsPtr(TemplateId->getTemplateArgs(),
                                       TemplateId->NumArgs);
    TypeResult T = ActOnTemplateIdType(S,
                                       SS,
                                       TemplateId->TemplateKWLoc,
                                       TemplateId->Template,
                                       TemplateId->Name,
                                       TemplateId->TemplateNameLoc,
                                       TemplateId->LAngleLoc,
                                       TemplateArgsPtr,
                                       TemplateId->RAngleLoc,
                                       /*IsCtorOrDtorName*/true);
    if (T.isInvalid() || !T.get()) {
      // Recover by assuming we had the right type all along.
      DestructedType = ObjectType;
    } else
      DestructedType = GetTypeFromParser(T.get(), &DestructedTypeInfo);
  }

  // If we've performed some kind of recovery, (re-)build the type source
  // information.
  if (!DestructedType.isNull()) {
    if (!DestructedTypeInfo)
      DestructedTypeInfo = Context.getTrivialTypeSourceInfo(DestructedType,
                                                  SecondTypeName.StartLocation);
    Destructed = PseudoDestructorTypeStorage(DestructedTypeInfo);
  }

  // Convert the name of the scope type (the type prior to '::') into a type.
  TypeSourceInfo *ScopeTypeInfo = nullptr;
  QualType ScopeType;
  if (FirstTypeName.getKind() == UnqualifiedIdKind::IK_TemplateId ||
      FirstTypeName.Identifier) {
    if (FirstTypeName.getKind() == UnqualifiedIdKind::IK_Identifier) {
      ParsedType T = getTypeName(*FirstTypeName.Identifier,
                                 FirstTypeName.StartLocation,
                                 S, &SS, true, false, ObjectTypePtrForLookup,
                                 /*IsCtorOrDtorName*/true);
      if (!T) {
        Diag(FirstTypeName.StartLocation,
             diag::err_pseudo_dtor_destructor_non_type)
          << FirstTypeName.Identifier << ObjectType;

        if (isSFINAEContext())
          return ExprError();

        // Just drop this type. It's unnecessary anyway.
        ScopeType = QualType();
      } else
        ScopeType = GetTypeFromParser(T, &ScopeTypeInfo);
    } else {
      // Resolve the template-id to a type.
      TemplateIdAnnotation *TemplateId = FirstTypeName.TemplateId;
      ASTTemplateArgsPtr TemplateArgsPtr(TemplateId->getTemplateArgs(),
                                         TemplateId->NumArgs);
      TypeResult T = ActOnTemplateIdType(S,
                                         SS,
                                         TemplateId->TemplateKWLoc,
                                         TemplateId->Template,
                                         TemplateId->Name,
                                         TemplateId->TemplateNameLoc,
                                         TemplateId->LAngleLoc,
                                         TemplateArgsPtr,
                                         TemplateId->RAngleLoc,
                                         /*IsCtorOrDtorName*/true);
      if (T.isInvalid() || !T.get()) {
        // Recover by dropping this type.
        ScopeType = QualType();
      } else
        ScopeType = GetTypeFromParser(T.get(), &ScopeTypeInfo);
    }
  }

  if (!ScopeType.isNull() && !ScopeTypeInfo)
    ScopeTypeInfo = Context.getTrivialTypeSourceInfo(ScopeType,
                                                  FirstTypeName.StartLocation);


  return BuildPseudoDestructorExpr(Base, OpLoc, OpKind, SS,
                                   ScopeTypeInfo, CCLoc, TildeLoc,
                                   Destructed);
}

ExprResult Sema::ActOnPseudoDestructorExpr(Scope *S, Expr *Base,
                                           SourceLocation OpLoc,
                                           tok::TokenKind OpKind,
                                           SourceLocation TildeLoc,
                                           const DeclSpec& DS) {
  QualType ObjectType;
  QualType T;
  TypeLocBuilder TLB;
  if (CheckArrow(*this, ObjectType, Base, OpKind, OpLoc) ||
      DS.getTypeSpecType() == DeclSpec::TST_error)
    return ExprError();

  switch (DS.getTypeSpecType()) {
  case DeclSpec::TST_decltype_auto: {
    Diag(DS.getTypeSpecTypeLoc(), diag::err_decltype_auto_invalid);
    return true;
  }
  case DeclSpec::TST_decltype: {
    T = BuildDecltypeType(DS.getRepAsExpr(), /*AsUnevaluated=*/false);
    DecltypeTypeLoc DecltypeTL = TLB.push<DecltypeTypeLoc>(T);
    DecltypeTL.setDecltypeLoc(DS.getTypeSpecTypeLoc());
    DecltypeTL.setRParenLoc(DS.getTypeofParensRange().getEnd());
    break;
  }
  case DeclSpec::TST_typename_pack_indexing: {
    T = ActOnPackIndexingType(DS.getRepAsType().get(), DS.getPackIndexingExpr(),
                              DS.getBeginLoc(), DS.getEllipsisLoc());
    TLB.pushTrivial(getASTContext(),
                    cast<PackIndexingType>(T.getTypePtr())->getPattern(),
                    DS.getBeginLoc());
    PackIndexingTypeLoc PITL = TLB.push<PackIndexingTypeLoc>(T);
    PITL.setEllipsisLoc(DS.getEllipsisLoc());
    break;
  }
  default:
    llvm_unreachable("Unsupported type in pseudo destructor");
  }
  TypeSourceInfo *DestructedTypeInfo = TLB.getTypeSourceInfo(Context, T);
  PseudoDestructorTypeStorage Destructed(DestructedTypeInfo);

  return BuildPseudoDestructorExpr(Base, OpLoc, OpKind, CXXScopeSpec(),
                                   nullptr, SourceLocation(), TildeLoc,
                                   Destructed);
}

ExprResult Sema::BuildCXXNoexceptExpr(SourceLocation KeyLoc, Expr *Operand,
                                      SourceLocation RParen) {
  // If the operand is an unresolved lookup expression, the expression is ill-
  // formed per [over.over]p1, because overloaded function names cannot be used
  // without arguments except in explicit contexts.
  ExprResult R = CheckPlaceholderExpr(Operand);
  if (R.isInvalid())
    return R;

  R = CheckUnevaluatedOperand(R.get());
  if (R.isInvalid())
    return ExprError();

  Operand = R.get();

  if (!inTemplateInstantiation() && !Operand->isInstantiationDependent() &&
      Operand->HasSideEffects(Context, false)) {
    // The expression operand for noexcept is in an unevaluated expression
    // context, so side effects could result in unintended consequences.
    Diag(Operand->getExprLoc(), diag::warn_side_effects_unevaluated_context);
  }

  CanThrowResult CanThrow = canThrow(Operand);
  return new (Context)
      CXXNoexceptExpr(Context.BoolTy, Operand, CanThrow, KeyLoc, RParen);
}

ExprResult Sema::ActOnNoexceptExpr(SourceLocation KeyLoc, SourceLocation,
                                   Expr *Operand, SourceLocation RParen) {
  return BuildCXXNoexceptExpr(KeyLoc, Operand, RParen);
}

static void MaybeDecrementCount(
    Expr *E, llvm::DenseMap<const VarDecl *, int> &RefsMinusAssignments) {
  DeclRefExpr *LHS = nullptr;
  bool IsCompoundAssign = false;
  bool isIncrementDecrementUnaryOp = false;
  if (BinaryOperator *BO = dyn_cast<BinaryOperator>(E)) {
    if (BO->getLHS()->getType()->isDependentType() ||
        BO->getRHS()->getType()->isDependentType()) {
      if (BO->getOpcode() != BO_Assign)
        return;
    } else if (!BO->isAssignmentOp())
      return;
    else
      IsCompoundAssign = BO->isCompoundAssignmentOp();
    LHS = dyn_cast<DeclRefExpr>(BO->getLHS());
  } else if (CXXOperatorCallExpr *COCE = dyn_cast<CXXOperatorCallExpr>(E)) {
    if (COCE->getOperator() != OO_Equal)
      return;
    LHS = dyn_cast<DeclRefExpr>(COCE->getArg(0));
  } else if (UnaryOperator *UO = dyn_cast<UnaryOperator>(E)) {
    if (!UO->isIncrementDecrementOp())
      return;
    isIncrementDecrementUnaryOp = true;
    LHS = dyn_cast<DeclRefExpr>(UO->getSubExpr());
  }
  if (!LHS)
    return;
  VarDecl *VD = dyn_cast<VarDecl>(LHS->getDecl());
  if (!VD)
    return;
  // Don't decrement RefsMinusAssignments if volatile variable with compound
  // assignment (+=, ...) or increment/decrement unary operator to avoid
  // potential unused-but-set-variable warning.
  if ((IsCompoundAssign || isIncrementDecrementUnaryOp) &&
      VD->getType().isVolatileQualified())
    return;
  auto iter = RefsMinusAssignments.find(VD);
  if (iter == RefsMinusAssignments.end())
    return;
  iter->getSecond()--;
}

/// Perform the conversions required for an expression used in a
/// context that ignores the result.
ExprResult Sema::IgnoredValueConversions(Expr *E) {
  MaybeDecrementCount(E, RefsMinusAssignments);

  if (E->hasPlaceholderType()) {
    ExprResult result = CheckPlaceholderExpr(E);
    if (result.isInvalid()) return E;
    E = result.get();
  }

  if (getLangOpts().CPlusPlus) {
    // The C++11 standard defines the notion of a discarded-value expression;
    // normally, we don't need to do anything to handle it, but if it is a
    // volatile lvalue with a special form, we perform an lvalue-to-rvalue
    // conversion.
    if (getLangOpts().CPlusPlus11 && E->isReadIfDiscardedInCPlusPlus11()) {
      ExprResult Res = DefaultLvalueConversion(E);
      if (Res.isInvalid())
        return E;
      E = Res.get();
    } else {
      // Per C++2a [expr.ass]p5, a volatile assignment is not deprecated if
      // it occurs as a discarded-value expression.
      CheckUnusedVolatileAssignment(E);
    }

    // C++1z:
    //   If the expression is a prvalue after this optional conversion, the
    //   temporary materialization conversion is applied.
    //
    // We do not materialize temporaries by default in order to avoid creating
    // unnecessary temporary objects. If we skip this step, IR generation is
    // able to synthesize the storage for itself in the aggregate case, and
    // adding the extra node to the AST is just clutter.
    if (isInLifetimeExtendingContext() && getLangOpts().CPlusPlus17 &&
        E->isPRValue() && !E->getType()->isVoidType()) {
      ExprResult Res = TemporaryMaterializationConversion(E);
      if (Res.isInvalid())
        return E;
      E = Res.get();
    }
    return E;
  }

  // C99 6.3.2.1:
  //   [Except in specific positions,] an lvalue that does not have
  //   array type is converted to the value stored in the
  //   designated object (and is no longer an lvalue).
  if (E->isPRValue()) {
    // In C, function designators (i.e. expressions of function type)
    // are r-values, but we still want to do function-to-pointer decay
    // on them.  This is both technically correct and convenient for
    // some clients.
    if (!getLangOpts().CPlusPlus && E->getType()->isFunctionType())
      return DefaultFunctionArrayConversion(E);

    return E;
  }

  // GCC seems to also exclude expressions of incomplete enum type.
  if (const EnumType *T = E->getType()->getAs<EnumType>()) {
    if (!T->getDecl()->isComplete()) {
      // FIXME: stupid workaround for a codegen bug!
      E = ImpCastExprToType(E, Context.VoidTy, CK_ToVoid).get();
      return E;
    }
  }

  ExprResult Res = DefaultFunctionArrayLvalueConversion(E);
  if (Res.isInvalid())
    return E;
  E = Res.get();

  if (!E->getType()->isVoidType())
    RequireCompleteType(E->getExprLoc(), E->getType(),
                        diag::err_incomplete_type);
  return E;
}

ExprResult Sema::CheckUnevaluatedOperand(Expr *E) {
  // Per C++2a [expr.ass]p5, a volatile assignment is not deprecated if
  // it occurs as an unevaluated operand.
  CheckUnusedVolatileAssignment(E);

  return E;
}

// If we can unambiguously determine whether Var can never be used
// in a constant expression, return true.
//  - if the variable and its initializer are non-dependent, then
//    we can unambiguously check if the variable is a constant expression.
//  - if the initializer is not value dependent - we can determine whether
//    it can be used to initialize a constant expression.  If Init can not
//    be used to initialize a constant expression we conclude that Var can
//    never be a constant expression.
//  - FXIME: if the initializer is dependent, we can still do some analysis and
//    identify certain cases unambiguously as non-const by using a Visitor:
//      - such as those that involve odr-use of a ParmVarDecl, involve a new
//        delete, lambda-expr, dynamic-cast, reinterpret-cast etc...
static inline bool VariableCanNeverBeAConstantExpression(VarDecl *Var,
    ASTContext &Context) {
  if (isa<ParmVarDecl>(Var)) return true;
  const VarDecl *DefVD = nullptr;

  // If there is no initializer - this can not be a constant expression.
  const Expr *Init = Var->getAnyInitializer(DefVD);
  if (!Init)
    return true;
  assert(DefVD);
  if (DefVD->isWeak())
    return false;

  if (Var->getType()->isDependentType() || Init->isValueDependent()) {
    // FIXME: Teach the constant evaluator to deal with the non-dependent parts
    // of value-dependent expressions, and use it here to determine whether the
    // initializer is a potential constant expression.
    return false;
  }

  return !Var->isUsableInConstantExpressions(Context);
}

/// Check if the current lambda has any potential captures
/// that must be captured by any of its enclosing lambdas that are ready to
/// capture. If there is a lambda that can capture a nested
/// potential-capture, go ahead and do so.  Also, check to see if any
/// variables are uncaptureable or do not involve an odr-use so do not
/// need to be captured.

static void CheckIfAnyEnclosingLambdasMustCaptureAnyPotentialCaptures(
    Expr *const FE, LambdaScopeInfo *const CurrentLSI, Sema &S) {

  assert(!S.isUnevaluatedContext());
  assert(S.CurContext->isDependentContext());
#ifndef NDEBUG
  DeclContext *DC = S.CurContext;
  while (isa_and_nonnull<CapturedDecl>(DC))
    DC = DC->getParent();
  assert(
      (CurrentLSI->CallOperator == DC || !CurrentLSI->AfterParameterList) &&
      "The current call operator must be synchronized with Sema's CurContext");
#endif // NDEBUG

  const bool IsFullExprInstantiationDependent = FE->isInstantiationDependent();

  // All the potentially captureable variables in the current nested
  // lambda (within a generic outer lambda), must be captured by an
  // outer lambda that is enclosed within a non-dependent context.
  CurrentLSI->visitPotentialCaptures([&](ValueDecl *Var, Expr *VarExpr) {
    // If the variable is clearly identified as non-odr-used and the full
    // expression is not instantiation dependent, only then do we not
    // need to check enclosing lambda's for speculative captures.
    // For e.g.:
    // Even though 'x' is not odr-used, it should be captured.
    // int test() {
    //   const int x = 10;
    //   auto L = [=](auto a) {
    //     (void) +x + a;
    //   };
    // }
    if (CurrentLSI->isVariableExprMarkedAsNonODRUsed(VarExpr) &&
        !IsFullExprInstantiationDependent)
      return;

    VarDecl *UnderlyingVar = Var->getPotentiallyDecomposedVarDecl();
    if (!UnderlyingVar)
      return;

    // If we have a capture-capable lambda for the variable, go ahead and
    // capture the variable in that lambda (and all its enclosing lambdas).
    if (const UnsignedOrNone Index =
            getStackIndexOfNearestEnclosingCaptureCapableLambda(
                S.FunctionScopes, Var, S))
      S.MarkCaptureUsedInEnclosingContext(Var, VarExpr->getExprLoc(), *Index);
    const bool IsVarNeverAConstantExpression =
        VariableCanNeverBeAConstantExpression(UnderlyingVar, S.Context);
    if (!IsFullExprInstantiationDependent || IsVarNeverAConstantExpression) {
      // This full expression is not instantiation dependent or the variable
      // can not be used in a constant expression - which means
      // this variable must be odr-used here, so diagnose a
      // capture violation early, if the variable is un-captureable.
      // This is purely for diagnosing errors early.  Otherwise, this
      // error would get diagnosed when the lambda becomes capture ready.
      QualType CaptureType, DeclRefType;
      SourceLocation ExprLoc = VarExpr->getExprLoc();
      if (S.tryCaptureVariable(Var, ExprLoc, TryCaptureKind::Implicit,
                               /*EllipsisLoc*/ SourceLocation(),
                               /*BuildAndDiagnose*/ false, CaptureType,
                               DeclRefType, nullptr)) {
        // We will never be able to capture this variable, and we need
        // to be able to in any and all instantiations, so diagnose it.
        S.tryCaptureVariable(Var, ExprLoc, TryCaptureKind::Implicit,
                             /*EllipsisLoc*/ SourceLocation(),
                             /*BuildAndDiagnose*/ true, CaptureType,
                             DeclRefType, nullptr);
      }
    }
  });

  // Check if 'this' needs to be captured.
  if (CurrentLSI->hasPotentialThisCapture()) {
    // If we have a capture-capable lambda for 'this', go ahead and capture
    // 'this' in that lambda (and all its enclosing lambdas).
    if (const UnsignedOrNone Index =
            getStackIndexOfNearestEnclosingCaptureCapableLambda(
                S.FunctionScopes, /*0 is 'this'*/ nullptr, S)) {
      const unsigned FunctionScopeIndexOfCapturableLambda = *Index;
      S.CheckCXXThisCapture(CurrentLSI->PotentialThisCaptureLocation,
                            /*Explicit*/ false, /*BuildAndDiagnose*/ true,
                            &FunctionScopeIndexOfCapturableLambda);
    }
  }

  // Reset all the potential captures at the end of each full-expression.
  CurrentLSI->clearPotentialCaptures();
}

static ExprResult attemptRecovery(Sema &SemaRef,
                                  const TypoCorrectionConsumer &Consumer,
                                  const TypoCorrection &TC) {
  LookupResult R(SemaRef, Consumer.getLookupResult().getLookupNameInfo(),
                 Consumer.getLookupResult().getLookupKind());
  const CXXScopeSpec *SS = Consumer.getSS();
  CXXScopeSpec NewSS;

  // Use an approprate CXXScopeSpec for building the expr.
  if (auto *NNS = TC.getCorrectionSpecifier())
    NewSS.MakeTrivial(SemaRef.Context, NNS, TC.getCorrectionRange());
  else if (SS && !TC.WillReplaceSpecifier())
    NewSS = *SS;

  if (auto *ND = TC.getFoundDecl()) {
    R.setLookupName(ND->getDeclName());
    R.addDecl(ND);
    if (ND->isCXXClassMember()) {
      // Figure out the correct naming class to add to the LookupResult.
      CXXRecordDecl *Record = nullptr;
      if (auto *NNS = TC.getCorrectionSpecifier())
        Record = NNS->getAsType()->getAsCXXRecordDecl();
      if (!Record)
        Record =
            dyn_cast<CXXRecordDecl>(ND->getDeclContext()->getRedeclContext());
      if (Record)
        R.setNamingClass(Record);

      // Detect and handle the case where the decl might be an implicit
      // member.
      if (SemaRef.isPotentialImplicitMemberAccess(
              NewSS, R, Consumer.isAddressOfOperand()))
        return SemaRef.BuildPossibleImplicitMemberExpr(
            NewSS, /*TemplateKWLoc*/ SourceLocation(), R,
            /*TemplateArgs*/ nullptr, /*S*/ nullptr);
    } else if (auto *Ivar = dyn_cast<ObjCIvarDecl>(ND)) {
      return SemaRef.ObjC().LookupInObjCMethod(R, Consumer.getScope(),
                                               Ivar->getIdentifier());
    }
  }

  return SemaRef.BuildDeclarationNameExpr(NewSS, R, /*NeedsADL*/ false,
                                          /*AcceptInvalidDecl*/ true);
}

namespace {
class FindTypoExprs : public DynamicRecursiveASTVisitor {
  llvm::SmallSetVector<TypoExpr *, 2> &TypoExprs;

public:
  explicit FindTypoExprs(llvm::SmallSetVector<TypoExpr *, 2> &TypoExprs)
      : TypoExprs(TypoExprs) {}
  bool VisitTypoExpr(TypoExpr *TE) override {
    TypoExprs.insert(TE);
    return true;
  }
};

class TransformTypos : public TreeTransform<TransformTypos> {
  typedef TreeTransform<TransformTypos> BaseTransform;

  VarDecl *InitDecl; // A decl to avoid as a correction because it is in the
                     // process of being initialized.
  llvm::function_ref<ExprResult(Expr *)> ExprFilter;
  llvm::SmallSetVector<TypoExpr *, 2> TypoExprs, AmbiguousTypoExprs;
  llvm::SmallDenseMap<TypoExpr *, ExprResult, 2> TransformCache;
  llvm::SmallDenseMap<OverloadExpr *, Expr *, 4> OverloadResolution;

  /// Emit diagnostics for all of the TypoExprs encountered.
  ///
  /// If the TypoExprs were successfully corrected, then the diagnostics should
  /// suggest the corrections. Otherwise the diagnostics will not suggest
  /// anything (having been passed an empty TypoCorrection).
  ///
  /// If we've failed to correct due to ambiguous corrections, we need to
  /// be sure to pass empty corrections and replacements. Otherwise it's
  /// possible that the Consumer has a TypoCorrection that failed to ambiguity
  /// and we don't want to report those diagnostics.
  void EmitAllDiagnostics(bool IsAmbiguous) {
    for (TypoExpr *TE : TypoExprs) {
      auto &State = SemaRef.getTypoExprState(TE);
      if (State.DiagHandler) {
        TypoCorrection TC = IsAmbiguous
            ? TypoCorrection() : State.Consumer->getCurrentCorrection();
        ExprResult Replacement = IsAmbiguous ? ExprError() : TransformCache[TE];

        // Extract the NamedDecl from the transformed TypoExpr and add it to the
        // TypoCorrection, replacing the existing decls. This ensures the right
        // NamedDecl is used in diagnostics e.g. in the case where overload
        // resolution was used to select one from several possible decls that
        // had been stored in the TypoCorrection.
        if (auto *ND = getDeclFromExpr(
                Replacement.isInvalid() ? nullptr : Replacement.get()))
          TC.setCorrectionDecl(ND);

        State.DiagHandler(TC);
      }
      SemaRef.clearDelayedTypo(TE);
    }
  }

  /// Try to advance the typo correction state of the first unfinished TypoExpr.
  /// We allow advancement of the correction stream by removing it from the
  /// TransformCache which allows `TransformTypoExpr` to advance during the
  /// next transformation attempt.
  ///
  /// Any substitution attempts for the previous TypoExprs (which must have been
  /// finished) will need to be retried since it's possible that they will now
  /// be invalid given the latest advancement.
  ///
  /// We need to be sure that we're making progress - it's possible that the
  /// tree is so malformed that the transform never makes it to the
  /// `TransformTypoExpr`.
  ///
  /// Returns true if there are any untried correction combinations.
  bool CheckAndAdvanceTypoExprCorrectionStreams() {
    for (auto *TE : TypoExprs) {
      auto &State = SemaRef.getTypoExprState(TE);
      TransformCache.erase(TE);
      if (!State.Consumer->hasMadeAnyCorrectionProgress())
        return false;
      if (!State.Consumer->finished())
        return true;
      State.Consumer->resetCorrectionStream();
    }
    return false;
  }

  NamedDecl *getDeclFromExpr(Expr *E) {
    if (auto *OE = dyn_cast_or_null<OverloadExpr>(E))
      E = OverloadResolution[OE];

    if (!E)
      return nullptr;
    if (auto *DRE = dyn_cast<DeclRefExpr>(E))
      return DRE->getFoundDecl();
    if (auto *ME = dyn_cast<MemberExpr>(E))
      return ME->getFoundDecl();
    // FIXME: Add any other expr types that could be seen by the delayed typo
    // correction TreeTransform for which the corresponding TypoCorrection could
    // contain multiple decls.
    return nullptr;
  }

  ExprResult TryTransform(Expr *E) {
    Sema::SFINAETrap Trap(SemaRef);
    ExprResult Res = TransformExpr(E);
    if (Trap.hasErrorOccurred() || Res.isInvalid())
      return ExprError();

    return ExprFilter(Res.get());
  }

  // Since correcting typos may intoduce new TypoExprs, this function
  // checks for new TypoExprs and recurses if it finds any. Note that it will
  // only succeed if it is able to correct all typos in the given expression.
  ExprResult CheckForRecursiveTypos(ExprResult Res, bool &IsAmbiguous) {
    if (Res.isInvalid()) {
      return Res;
    }
    // Check to see if any new TypoExprs were created. If so, we need to recurse
    // to check their validity.
    Expr *FixedExpr = Res.get();

    auto SavedTypoExprs = std::move(TypoExprs);
    auto SavedAmbiguousTypoExprs = std::move(AmbiguousTypoExprs);
    TypoExprs.clear();
    AmbiguousTypoExprs.clear();

    FindTypoExprs(TypoExprs).TraverseStmt(FixedExpr);
    if (!TypoExprs.empty()) {
      // Recurse to handle newly created TypoExprs. If we're not able to
      // handle them, discard these TypoExprs.
      ExprResult RecurResult =
          RecursiveTransformLoop(FixedExpr, IsAmbiguous);
      if (RecurResult.isInvalid()) {
        Res = ExprError();
        // Recursive corrections didn't work, wipe them away and don't add
        // them to the TypoExprs set. Remove them from Sema's TypoExpr list
        // since we don't want to clear them twice. Note: it's possible the
        // TypoExprs were created recursively and thus won't be in our
        // Sema's TypoExprs - they were created in our `RecursiveTransformLoop`.
        auto &SemaTypoExprs = SemaRef.TypoExprs;
        for (auto *TE : TypoExprs) {
          TransformCache.erase(TE);
          SemaRef.clearDelayedTypo(TE);

          auto SI = find(SemaTypoExprs, TE);
          if (SI != SemaTypoExprs.end()) {
            SemaTypoExprs.erase(SI);
          }
        }
      } else {
        // TypoExpr is valid: add newly created TypoExprs since we were
        // able to correct them.
        Res = RecurResult;
        SavedTypoExprs.set_union(TypoExprs);
      }
    }

    TypoExprs = std::move(SavedTypoExprs);
    AmbiguousTypoExprs = std::move(SavedAmbiguousTypoExprs);

    return Res;
  }

  // Try to transform the given expression, looping through the correction
  // candidates with `CheckAndAdvanceTypoExprCorrectionStreams`.
  //
  // If valid ambiguous typo corrections are seen, `IsAmbiguous` is set to
  // true and this method immediately will return an `ExprError`.
  ExprResult RecursiveTransformLoop(Expr *E, bool &IsAmbiguous) {
    ExprResult Res;
    auto SavedTypoExprs = std::move(SemaRef.TypoExprs);
    SemaRef.TypoExprs.clear();

    while (true) {
      Res = CheckForRecursiveTypos(TryTransform(E), IsAmbiguous);

      // Recursion encountered an ambiguous correction. This means that our
      // correction itself is ambiguous, so stop now.
      if (IsAmbiguous)
        break;

      // If the transform is still valid after checking for any new typos,
      // it's good to go.
      if (!Res.isInvalid())
        break;

      // The transform was invalid, see if we have any TypoExprs with untried
      // correction candidates.
      if (!CheckAndAdvanceTypoExprCorrectionStreams())
        break;
    }

    // If we found a valid result, double check to make sure it's not ambiguous.
    if (!IsAmbiguous && !Res.isInvalid() && !AmbiguousTypoExprs.empty()) {
      auto SavedTransformCache =
          llvm::SmallDenseMap<TypoExpr *, ExprResult, 2>(TransformCache);

      // Ensure none of the TypoExprs have multiple typo correction candidates
      // with the same edit length that pass all the checks and filters.
      while (!AmbiguousTypoExprs.empty()) {
        auto TE  = AmbiguousTypoExprs.back();

        // TryTransform itself can create new Typos, adding them to the TypoExpr map
        // and invalidating our TypoExprState, so always fetch it instead of storing.
        SemaRef.getTypoExprState(TE).Consumer->saveCurrentPosition();

        TypoCorrection TC = SemaRef.getTypoExprState(TE).Consumer->peekNextCorrection();
        TypoCorrection Next;
        do {
          // Fetch the next correction by erasing the typo from the cache and calling
          // `TryTransform` which will iterate through corrections in
          // `TransformTypoExpr`.
          TransformCache.erase(TE);
          ExprResult AmbigRes = CheckForRecursiveTypos(TryTransform(E), IsAmbiguous);

          if (!AmbigRes.isInvalid() || IsAmbiguous) {
            SemaRef.getTypoExprState(TE).Consumer->resetCorrectionStream();
            SavedTransformCache.erase(TE);
            Res = ExprError();
            IsAmbiguous = true;
            break;
          }
        } while ((Next = SemaRef.getTypoExprState(TE).Consumer->peekNextCorrection()) &&
                 Next.getEditDistance(false) == TC.getEditDistance(false));

        if (IsAmbiguous)
          break;

        AmbiguousTypoExprs.remove(TE);
        SemaRef.getTypoExprState(TE).Consumer->restoreSavedPosition();
        TransformCache[TE] = SavedTransformCache[TE];
      }
      TransformCache = std::move(SavedTransformCache);
    }

    // Wipe away any newly created TypoExprs that we don't know about. Since we
    // clear any invalid TypoExprs in `CheckForRecursiveTypos`, this is only
    // possible if a `TypoExpr` is created during a transformation but then
    // fails before we can discover it.
    auto &SemaTypoExprs = SemaRef.TypoExprs;
    for (auto Iterator = SemaTypoExprs.begin(); Iterator != SemaTypoExprs.end();) {
      auto TE = *Iterator;
      auto FI = find(TypoExprs, TE);
      if (FI != TypoExprs.end()) {
        Iterator++;
        continue;
      }
      SemaRef.clearDelayedTypo(TE);
      Iterator = SemaTypoExprs.erase(Iterator);
    }
    SemaRef.TypoExprs = std::move(SavedTypoExprs);

    return Res;
  }

public:
  TransformTypos(Sema &SemaRef, VarDecl *InitDecl, llvm::function_ref<ExprResult(Expr *)> Filter)
      : BaseTransform(SemaRef), InitDecl(InitDecl), ExprFilter(Filter) {}

  ExprResult RebuildCallExpr(Expr *Callee, SourceLocation LParenLoc,
                                   MultiExprArg Args,
                                   SourceLocation RParenLoc,
                                   Expr *ExecConfig = nullptr) {
    auto Result = BaseTransform::RebuildCallExpr(Callee, LParenLoc, Args,
                                                 RParenLoc, ExecConfig);
    if (auto *OE = dyn_cast<OverloadExpr>(Callee)) {
      if (Result.isUsable()) {
        Expr *ResultCall = Result.get();
        if (auto *BE = dyn_cast<CXXBindTemporaryExpr>(ResultCall))
          ResultCall = BE->getSubExpr();
        if (auto *CE = dyn_cast<CallExpr>(ResultCall))
          OverloadResolution[OE] = CE->getCallee();
      }
    }
    return Result;
  }

  ExprResult TransformLambdaExpr(LambdaExpr *E) { return Owned(E); }

  ExprResult TransformBlockExpr(BlockExpr *E) { return Owned(E); }

  ExprResult Transform(Expr *E) {
    bool IsAmbiguous = false;
    ExprResult Res = RecursiveTransformLoop(E, IsAmbiguous);

    if (!Res.isUsable())
      FindTypoExprs(TypoExprs).TraverseStmt(E);

    EmitAllDiagnostics(IsAmbiguous);

    return Res;
  }

  ExprResult TransformTypoExpr(TypoExpr *E) {
    // If the TypoExpr hasn't been seen before, record it. Otherwise, return the
    // cached transformation result if there is one and the TypoExpr isn't the
    // first one that was encountered.
    auto &CacheEntry = TransformCache[E];
    if (!TypoExprs.insert(E) && !CacheEntry.isUnset()) {
      return CacheEntry;
    }

    auto &State = SemaRef.getTypoExprState(E);
    assert(State.Consumer && "Cannot transform a cleared TypoExpr");

    // For the first TypoExpr and an uncached TypoExpr, find the next likely
    // typo correction and return it.
    while (TypoCorrection TC = State.Consumer->getNextCorrection()) {
      if (InitDecl && TC.getFoundDecl() == InitDecl)
        continue;
      // FIXME: If we would typo-correct to an invalid declaration, it's
      // probably best to just suppress all errors from this typo correction.
      ExprResult NE = State.RecoveryHandler ?
          State.RecoveryHandler(SemaRef, E, TC) :
          attemptRecovery(SemaRef, *State.Consumer, TC);
      if (!NE.isInvalid()) {
        // Check whether there may be a second viable correction with the same
        // edit distance; if so, remember this TypoExpr may have an ambiguous
        // correction so it can be more thoroughly vetted later.
        TypoCorrection Next;
        if ((Next = State.Consumer->peekNextCorrection()) &&
            Next.getEditDistance(false) == TC.getEditDistance(false)) {
          AmbiguousTypoExprs.insert(E);
        } else {
          AmbiguousTypoExprs.remove(E);
        }
        assert(!NE.isUnset() &&
               "Typo was transformed into a valid-but-null ExprResult");
        return CacheEntry = NE;
      }
    }
    return CacheEntry = ExprError();
  }
};
}

ExprResult
Sema::CorrectDelayedTyposInExpr(Expr *E, VarDecl *InitDecl,
                                bool RecoverUncorrectedTypos,
                                llvm::function_ref<ExprResult(Expr *)> Filter) {
  // If the current evaluation context indicates there are uncorrected typos
  // and the current expression isn't guaranteed to not have typos, try to
  // resolve any TypoExpr nodes that might be in the expression.
  if (E && !ExprEvalContexts.empty() && ExprEvalContexts.back().NumTypos &&
      (E->isTypeDependent() || E->isValueDependent() ||
       E->isInstantiationDependent())) {
    auto TyposResolved = DelayedTypos.size();
    auto Result = TransformTypos(*this, InitDecl, Filter).Transform(E);
    TyposResolved -= DelayedTypos.size();
    if (Result.isInvalid() || Result.get() != E) {
      ExprEvalContexts.back().NumTypos -= TyposResolved;
      if (Result.isInvalid() && RecoverUncorrectedTypos) {
        struct TyposReplace : TreeTransform<TyposReplace> {
          TyposReplace(Sema &SemaRef) : TreeTransform(SemaRef) {}
          ExprResult TransformTypoExpr(clang::TypoExpr *E) {
            return this->SemaRef.CreateRecoveryExpr(E->getBeginLoc(),
                                                    E->getEndLoc(), {});
          }
        } TT(*this);
        return TT.TransformExpr(E);
      }
      return Result;
    }
    assert(TyposResolved == 0 && "Corrected typo but got same Expr back?");
  }
  return E;
}

ExprResult Sema::ActOnFinishFullExpr(Expr *FE, SourceLocation CC,
                                     bool DiscardedValue, bool IsConstexpr,
                                     bool IsTemplateArgument) {
  ExprResult FullExpr = FE;

  if (!FullExpr.get())
    return ExprError();

  if (!IsTemplateArgument && DiagnoseUnexpandedParameterPack(FullExpr.get()))
    return ExprError();

  if (DiscardedValue) {
    // Top-level expressions default to 'id' when we're in a debugger.
    if (getLangOpts().DebuggerCastResultToId &&
        FullExpr.get()->getType() == Context.UnknownAnyTy) {
      FullExpr = forceUnknownAnyToType(FullExpr.get(), Context.getObjCIdType());
      if (FullExpr.isInvalid())
        return ExprError();
    }

    FullExpr = CheckPlaceholderExpr(FullExpr.get());
    if (FullExpr.isInvalid())
      return ExprError();

    FullExpr = IgnoredValueConversions(FullExpr.get());
    if (FullExpr.isInvalid())
      return ExprError();

    DiagnoseUnusedExprResult(FullExpr.get(), diag::warn_unused_expr);
  }

  FullExpr = CorrectDelayedTyposInExpr(FullExpr.get(), /*InitDecl=*/nullptr,
                                       /*RecoverUncorrectedTypos=*/true);
  if (FullExpr.isInvalid())
    return ExprError();

  CheckCompletedExpr(FullExpr.get(), CC, IsConstexpr);

  // At the end of this full expression (which could be a deeply nested
  // lambda), if there is a potential capture within the nested lambda,
  // have the outer capture-able lambda try and capture it.
  // Consider the following code:
  // void f(int, int);
  // void f(const int&, double);
  // void foo() {
  //  const int x = 10, y = 20;
  //  auto L = [=](auto a) {
  //      auto M = [=](auto b) {
  //         f(x, b); <-- requires x to be captured by L and M
  //         f(y, a); <-- requires y to be captured by L, but not all Ms
  //      };
  //   };
  // }

  // FIXME: Also consider what happens for something like this that involves
  // the gnu-extension statement-expressions or even lambda-init-captures:
  //   void f() {
  //     const int n = 0;
  //     auto L =  [&](auto a) {
  //       +n + ({ 0; a; });
  //     };
  //   }
  //
  // Here, we see +n, and then the full-expression 0; ends, so we don't
  // capture n (and instead remove it from our list of potential captures),
  // and then the full-expression +n + ({ 0; }); ends, but it's too late
  // for us to see that we need to capture n after all.

  LambdaScopeInfo *const CurrentLSI =
      getCurLambda(/*IgnoreCapturedRegions=*/true);
  // FIXME: PR 17877 showed that getCurLambda() can return a valid pointer
  // even if CurContext is not a lambda call operator. Refer to that Bug Report
  // for an example of the code that might cause this asynchrony.
  // By ensuring we are in the context of a lambda's call operator
  // we can fix the bug (we only need to check whether we need to capture
  // if we are within a lambda's body); but per the comments in that
  // PR, a proper fix would entail :
  //   "Alternative suggestion:
  //   - Add to Sema an integer holding the smallest (outermost) scope
  //     index that we are *lexically* within, and save/restore/set to
  //     FunctionScopes.size() in InstantiatingTemplate's
  //     constructor/destructor.
  //  - Teach the handful of places that iterate over FunctionScopes to
  //    stop at the outermost enclosing lexical scope."
  DeclContext *DC = CurContext;
  while (isa_and_nonnull<CapturedDecl>(DC))
    DC = DC->getParent();
  const bool IsInLambdaDeclContext = isLambdaCallOperator(DC);
  if (IsInLambdaDeclContext && CurrentLSI &&
      CurrentLSI->hasPotentialCaptures() && !FullExpr.isInvalid())
    CheckIfAnyEnclosingLambdasMustCaptureAnyPotentialCaptures(FE, CurrentLSI,
                                                              *this);
  return MaybeCreateExprWithCleanups(FullExpr);
}

StmtResult Sema::ActOnFinishFullStmt(Stmt *FullStmt) {
  if (!FullStmt) return StmtError();

  return MaybeCreateStmtWithCleanups(FullStmt);
}

IfExistsResult
Sema::CheckMicrosoftIfExistsSymbol(Scope *S, CXXScopeSpec &SS,
                                   const DeclarationNameInfo &TargetNameInfo) {
  DeclarationName TargetName = TargetNameInfo.getName();
  if (!TargetName)
    return IfExistsResult::DoesNotExist;

  // If the name itself is dependent, then the result is dependent.
  if (TargetName.isDependentName())
    return IfExistsResult::Dependent;

  // Do the redeclaration lookup in the current scope.
  LookupResult R(*this, TargetNameInfo, Sema::LookupAnyName,
                 RedeclarationKind::NotForRedeclaration);
  LookupParsedName(R, S, &SS, /*ObjectType=*/QualType());
  R.suppressDiagnostics();

  switch (R.getResultKind()) {
  case LookupResultKind::Found:
  case LookupResultKind::FoundOverloaded:
  case LookupResultKind::FoundUnresolvedValue:
  case LookupResultKind::Ambiguous:
    return IfExistsResult::Exists;

  case LookupResultKind::NotFound:
    return IfExistsResult::DoesNotExist;

  case LookupResultKind::NotFoundInCurrentInstantiation:
    return IfExistsResult::Dependent;
  }

  llvm_unreachable("Invalid LookupResult Kind!");
}

IfExistsResult Sema::CheckMicrosoftIfExistsSymbol(Scope *S,
                                                  SourceLocation KeywordLoc,
                                                  bool IsIfExists,
                                                  CXXScopeSpec &SS,
                                                  UnqualifiedId &Name) {
  DeclarationNameInfo TargetNameInfo = GetNameFromUnqualifiedId(Name);

  // Check for an unexpanded parameter pack.
  auto UPPC = IsIfExists ? UPPC_IfExists : UPPC_IfNotExists;
  if (DiagnoseUnexpandedParameterPack(SS, UPPC) ||
      DiagnoseUnexpandedParameterPack(TargetNameInfo, UPPC))
    return IfExistsResult::Error;

  return CheckMicrosoftIfExistsSymbol(S, SS, TargetNameInfo);
}

concepts::Requirement *Sema::ActOnSimpleRequirement(Expr *E) {
  return BuildExprRequirement(E, /*IsSimple=*/true,
                              /*NoexceptLoc=*/SourceLocation(),
                              /*ReturnTypeRequirement=*/{});
}

concepts::Requirement *Sema::ActOnTypeRequirement(
    SourceLocation TypenameKWLoc, CXXScopeSpec &SS, SourceLocation NameLoc,
    const IdentifierInfo *TypeName, TemplateIdAnnotation *TemplateId) {
  assert(((!TypeName && TemplateId) || (TypeName && !TemplateId)) &&
         "Exactly one of TypeName and TemplateId must be specified.");
  TypeSourceInfo *TSI = nullptr;
  if (TypeName) {
    QualType T =
        CheckTypenameType(ElaboratedTypeKeyword::Typename, TypenameKWLoc,
                          SS.getWithLocInContext(Context), *TypeName, NameLoc,
                          &TSI, /*DeducedTSTContext=*/false);
    if (T.isNull())
      return nullptr;
  } else {
    ASTTemplateArgsPtr ArgsPtr(TemplateId->getTemplateArgs(),
                               TemplateId->NumArgs);
    TypeResult T = ActOnTypenameType(CurScope, TypenameKWLoc, SS,
                                     TemplateId->TemplateKWLoc,
                                     TemplateId->Template, TemplateId->Name,
                                     TemplateId->TemplateNameLoc,
                                     TemplateId->LAngleLoc, ArgsPtr,
                                     TemplateId->RAngleLoc);
    if (T.isInvalid())
      return nullptr;
    if (GetTypeFromParser(T.get(), &TSI).isNull())
      return nullptr;
  }
  return BuildTypeRequirement(TSI);
}

concepts::Requirement *
Sema::ActOnCompoundRequirement(Expr *E, SourceLocation NoexceptLoc) {
  return BuildExprRequirement(E, /*IsSimple=*/false, NoexceptLoc,
                              /*ReturnTypeRequirement=*/{});
}

concepts::Requirement *
Sema::ActOnCompoundRequirement(
    Expr *E, SourceLocation NoexceptLoc, CXXScopeSpec &SS,
    TemplateIdAnnotation *TypeConstraint, unsigned Depth) {
  // C++2a [expr.prim.req.compound] p1.3.3
  //   [..] the expression is deduced against an invented function template
  //   F [...] F is a void function template with a single type template
  //   parameter T declared with the constrained-parameter. Form a new
  //   cv-qualifier-seq cv by taking the union of const and volatile specifiers
  //   around the constrained-parameter. F has a single parameter whose
  //   type-specifier is cv T followed by the abstract-declarator. [...]
  //
  // The cv part is done in the calling function - we get the concept with
  // arguments and the abstract declarator with the correct CV qualification and
  // have to synthesize T and the single parameter of F.
  auto &II = Context.Idents.get("expr-type");
  auto *TParam = TemplateTypeParmDecl::Create(Context, CurContext,
                                              SourceLocation(),
                                              SourceLocation(), Depth,
                                              /*Index=*/0, &II,
                                              /*Typename=*/true,
                                              /*ParameterPack=*/false,
                                              /*HasTypeConstraint=*/true);

  if (BuildTypeConstraint(SS, TypeConstraint, TParam,
                          /*EllipsisLoc=*/SourceLocation(),
                          /*AllowUnexpandedPack=*/true))
    // Just produce a requirement with no type requirements.
    return BuildExprRequirement(E, /*IsSimple=*/false, NoexceptLoc, {});

  auto *TPL = TemplateParameterList::Create(Context, SourceLocation(),
                                            SourceLocation(),
                                            ArrayRef<NamedDecl *>(TParam),
                                            SourceLocation(),
                                            /*RequiresClause=*/nullptr);
  return BuildExprRequirement(
      E, /*IsSimple=*/false, NoexceptLoc,
      concepts::ExprRequirement::ReturnTypeRequirement(TPL));
}

concepts::ExprRequirement *
Sema::BuildExprRequirement(
    Expr *E, bool IsSimple, SourceLocation NoexceptLoc,
    concepts::ExprRequirement::ReturnTypeRequirement ReturnTypeRequirement) {
  auto Status = concepts::ExprRequirement::SS_Satisfied;
  ConceptSpecializationExpr *SubstitutedConstraintExpr = nullptr;
  if (E->isInstantiationDependent() || E->getType()->isPlaceholderType() ||
      ReturnTypeRequirement.isDependent())
    Status = concepts::ExprRequirement::SS_Dependent;
  else if (NoexceptLoc.isValid() && canThrow(E) == CanThrowResult::CT_Can)
    Status = concepts::ExprRequirement::SS_NoexceptNotMet;
  else if (ReturnTypeRequirement.isSubstitutionFailure())
    Status = concepts::ExprRequirement::SS_TypeRequirementSubstitutionFailure;
  else if (ReturnTypeRequirement.isTypeConstraint()) {
    // C++2a [expr.prim.req]p1.3.3
    //     The immediately-declared constraint ([temp]) of decltype((E)) shall
    //     be satisfied.
    TemplateParameterList *TPL =
        ReturnTypeRequirement.getTypeConstraintTemplateParameterList();
    QualType MatchedType =
        Context.getReferenceQualifiedType(E).getCanonicalType();
    llvm::SmallVector<TemplateArgument, 1> Args;
    Args.push_back(TemplateArgument(MatchedType));

    auto *Param = cast<TemplateTypeParmDecl>(TPL->getParam(0));

    MultiLevelTemplateArgumentList MLTAL(Param, Args, /*Final=*/false);
    MLTAL.addOuterRetainedLevels(TPL->getDepth());
    const TypeConstraint *TC = Param->getTypeConstraint();
    assert(TC && "Type Constraint cannot be null here");
    auto *IDC = TC->getImmediatelyDeclaredConstraint();
    assert(IDC && "ImmediatelyDeclaredConstraint can't be null here.");
    ExprResult Constraint = SubstExpr(IDC, MLTAL);
    if (Constraint.isInvalid()) {
      return new (Context) concepts::ExprRequirement(
          createSubstDiagAt(IDC->getExprLoc(),
                            [&](llvm::raw_ostream &OS) {
                              IDC->printPretty(OS, /*Helper=*/nullptr,
                                               getPrintingPolicy());
                            }),
          IsSimple, NoexceptLoc, ReturnTypeRequirement);
    }
    SubstitutedConstraintExpr =
        cast<ConceptSpecializationExpr>(Constraint.get());
    if (!SubstitutedConstraintExpr->isSatisfied())
      Status = concepts::ExprRequirement::SS_ConstraintsNotSatisfied;
  }
  return new (Context) concepts::ExprRequirement(E, IsSimple, NoexceptLoc,
                                                 ReturnTypeRequirement, Status,
                                                 SubstitutedConstraintExpr);
}

concepts::ExprRequirement *
Sema::BuildExprRequirement(
    concepts::Requirement::SubstitutionDiagnostic *ExprSubstitutionDiagnostic,
    bool IsSimple, SourceLocation NoexceptLoc,
    concepts::ExprRequirement::ReturnTypeRequirement ReturnTypeRequirement) {
  return new (Context) concepts::ExprRequirement(ExprSubstitutionDiagnostic,
                                                 IsSimple, NoexceptLoc,
                                                 ReturnTypeRequirement);
}

concepts::TypeRequirement *
Sema::BuildTypeRequirement(TypeSourceInfo *Type) {
  return new (Context) concepts::TypeRequirement(Type);
}

concepts::TypeRequirement *
Sema::BuildTypeRequirement(
    concepts::Requirement::SubstitutionDiagnostic *SubstDiag) {
  return new (Context) concepts::TypeRequirement(SubstDiag);
}

concepts::Requirement *Sema::ActOnNestedRequirement(Expr *Constraint) {
  return BuildNestedRequirement(Constraint);
}

concepts::NestedRequirement *
Sema::BuildNestedRequirement(Expr *Constraint) {
  ConstraintSatisfaction Satisfaction;
  if (!Constraint->isInstantiationDependent() &&
      CheckConstraintSatisfaction(nullptr, AssociatedConstraint(Constraint),
                                  /*TemplateArgs=*/{},
                                  Constraint->getSourceRange(), Satisfaction))
    return nullptr;
  return new (Context) concepts::NestedRequirement(Context, Constraint,
                                                   Satisfaction);
}

concepts::NestedRequirement *
Sema::BuildNestedRequirement(StringRef InvalidConstraintEntity,
                       const ASTConstraintSatisfaction &Satisfaction) {
  return new (Context) concepts::NestedRequirement(
      InvalidConstraintEntity,
      ASTConstraintSatisfaction::Rebuild(Context, Satisfaction));
}

RequiresExprBodyDecl *
Sema::ActOnStartRequiresExpr(SourceLocation RequiresKWLoc,
                             ArrayRef<ParmVarDecl *> LocalParameters,
                             Scope *BodyScope) {
  assert(BodyScope);

  RequiresExprBodyDecl *Body = RequiresExprBodyDecl::Create(Context, CurContext,
                                                            RequiresKWLoc);

  PushDeclContext(BodyScope, Body);

  for (ParmVarDecl *Param : LocalParameters) {
    if (Param->getType()->isVoidType()) {
      if (LocalParameters.size() > 1) {
        Diag(Param->getBeginLoc(), diag::err_void_only_param);
        Param->setType(Context.IntTy);
      } else if (Param->getIdentifier()) {
        Diag(Param->getBeginLoc(), diag::err_param_with_void_type);
        Param->setType(Context.IntTy);
      } else if (Param->getType().hasQualifiers()) {
        Diag(Param->getBeginLoc(), diag::err_void_param_qualified);
      }
    } else if (Param->hasDefaultArg()) {
      // C++2a [expr.prim.req] p4
      //     [...] A local parameter of a requires-expression shall not have a
      //     default argument. [...]
      Diag(Param->getDefaultArgRange().getBegin(),
           diag::err_requires_expr_local_parameter_default_argument);
      // Ignore default argument and move on
    } else if (Param->isExplicitObjectParameter()) {
      // C++23 [dcl.fct]p6:
      //   An explicit-object-parameter-declaration is a parameter-declaration
      //   with a this specifier. An explicit-object-parameter-declaration
      //   shall appear only as the first parameter-declaration of a
      //   parameter-declaration-list of either:
      //   - a member-declarator that declares a member function, or
      //   - a lambda-declarator.
      //
      // The parameter-declaration-list of a requires-expression is not such
      // a context.
      Diag(Param->getExplicitObjectParamThisLoc(),
           diag::err_requires_expr_explicit_object_parameter);
      Param->setExplicitObjectParameterLoc(SourceLocation());
    }

    Param->setDeclContext(Body);
    // If this has an identifier, add it to the scope stack.
    if (Param->getIdentifier()) {
      CheckShadow(BodyScope, Param);
      PushOnScopeChains(Param, BodyScope);
    }
  }
  return Body;
}

void Sema::ActOnFinishRequiresExpr() {
  assert(CurContext && "DeclContext imbalance!");
  CurContext = CurContext->getLexicalParent();
  assert(CurContext && "Popped translation unit!");
}

ExprResult Sema::ActOnRequiresExpr(
    SourceLocation RequiresKWLoc, RequiresExprBodyDecl *Body,
    SourceLocation LParenLoc, ArrayRef<ParmVarDecl *> LocalParameters,
    SourceLocation RParenLoc, ArrayRef<concepts::Requirement *> Requirements,
    SourceLocation ClosingBraceLoc) {
  auto *RE = RequiresExpr::Create(Context, RequiresKWLoc, Body, LParenLoc,
                                  LocalParameters, RParenLoc, Requirements,
                                  ClosingBraceLoc);
  if (DiagnoseUnexpandedParameterPackInRequiresExpr(RE))
    return ExprError();
  return RE;
}<|MERGE_RESOLUTION|>--- conflicted
+++ resolved
@@ -5292,1634 +5292,6 @@
   return From;
 }
 
-<<<<<<< HEAD
-/// Checks that type T is not a VLA.
-///
-/// @returns @c true if @p T is VLA and a diagnostic was emitted,
-/// @c false otherwise.
-static bool DiagnoseVLAInCXXTypeTrait(Sema &S, const TypeSourceInfo *T,
-                                      clang::tok::TokenKind TypeTraitID) {
-  if (!T->getType()->isVariableArrayType())
-    return false;
-
-  S.Diag(T->getTypeLoc().getBeginLoc(), diag::err_vla_unsupported)
-      << 1 << TypeTraitID;
-  return true;
-}
-
-/// Checks that type T is not an atomic type (_Atomic).
-///
-/// @returns @c true if @p T is VLA and a diagnostic was emitted,
-/// @c false otherwise.
-static bool DiagnoseAtomicInCXXTypeTrait(Sema &S, const TypeSourceInfo *T,
-                                         clang::tok::TokenKind TypeTraitID) {
-  if (!T->getType()->isAtomicType())
-    return false;
-
-  S.Diag(T->getTypeLoc().getBeginLoc(), diag::err_atomic_unsupported)
-      << TypeTraitID;
-  return true;
-}
-
-/// Check the completeness of a type in a unary type trait.
-///
-/// If the particular type trait requires a complete type, tries to complete
-/// it. If completing the type fails, a diagnostic is emitted and false
-/// returned. If completing the type succeeds or no completion was required,
-/// returns true.
-static bool CheckUnaryTypeTraitTypeCompleteness(Sema &S, TypeTrait UTT,
-                                                SourceLocation Loc,
-                                                QualType ArgTy) {
-  // C++0x [meta.unary.prop]p3:
-  //   For all of the class templates X declared in this Clause, instantiating
-  //   that template with a template argument that is a class template
-  //   specialization may result in the implicit instantiation of the template
-  //   argument if and only if the semantics of X require that the argument
-  //   must be a complete type.
-  // We apply this rule to all the type trait expressions used to implement
-  // these class templates. We also try to follow any GCC documented behavior
-  // in these expressions to ensure portability of standard libraries.
-  switch (UTT) {
-  default: llvm_unreachable("not a UTT");
-    // is_complete_type somewhat obviously cannot require a complete type.
-  case UTT_IsCompleteType:
-    // Fall-through
-
-    // These traits are modeled on the type predicates in C++0x
-    // [meta.unary.cat] and [meta.unary.comp]. They are not specified as
-    // requiring a complete type, as whether or not they return true cannot be
-    // impacted by the completeness of the type.
-  case UTT_IsVoid:
-  case UTT_IsIntegral:
-  case UTT_IsFloatingPoint:
-  case UTT_IsArray:
-  case UTT_IsBoundedArray:
-  case UTT_IsPointer:
-  case UTT_IsLvalueReference:
-  case UTT_IsRvalueReference:
-  case UTT_IsMemberFunctionPointer:
-  case UTT_IsMemberObjectPointer:
-  case UTT_IsEnum:
-  case UTT_IsScopedEnum:
-  case UTT_IsUnion:
-  case UTT_IsClass:
-  case UTT_IsFunction:
-  case UTT_IsReference:
-  case UTT_IsArithmetic:
-  case UTT_IsFundamental:
-  case UTT_IsObject:
-  case UTT_IsScalar:
-  case UTT_IsCompound:
-  case UTT_IsMemberPointer:
-  case UTT_IsTypedResourceElementCompatible:
-    // Fall-through
-
-    // These traits are modeled on type predicates in C++0x [meta.unary.prop]
-    // which requires some of its traits to have the complete type. However,
-    // the completeness of the type cannot impact these traits' semantics, and
-    // so they don't require it. This matches the comments on these traits in
-    // Table 49.
-  case UTT_IsConst:
-  case UTT_IsVolatile:
-  case UTT_IsSigned:
-  case UTT_IsUnboundedArray:
-  case UTT_IsUnsigned:
-
-  // This type trait always returns false, checking the type is moot.
-  case UTT_IsInterfaceClass:
-    return true;
-
-  // We diagnose incomplete class types later.
-  case UTT_StructuredBindingSize:
-    return true;
-
-  // C++14 [meta.unary.prop]:
-  //   If T is a non-union class type, T shall be a complete type.
-  case UTT_IsEmpty:
-  case UTT_IsPolymorphic:
-  case UTT_IsAbstract:
-    if (const auto *RD = ArgTy->getAsCXXRecordDecl())
-      if (!RD->isUnion())
-        return !S.RequireCompleteType(
-            Loc, ArgTy, diag::err_incomplete_type_used_in_type_trait_expr);
-    return true;
-
-  // C++14 [meta.unary.prop]:
-  //   If T is a class type, T shall be a complete type.
-  case UTT_IsFinal:
-  case UTT_IsSealed:
-    if (ArgTy->getAsCXXRecordDecl())
-      return !S.RequireCompleteType(
-          Loc, ArgTy, diag::err_incomplete_type_used_in_type_trait_expr);
-    return true;
-
-  // LWG3823: T shall be an array type, a complete type, or cv void.
-  case UTT_IsAggregate:
-  case UTT_IsImplicitLifetime:
-    if (ArgTy->isArrayType() || ArgTy->isVoidType())
-      return true;
-
-    return !S.RequireCompleteType(
-        Loc, ArgTy, diag::err_incomplete_type_used_in_type_trait_expr);
-
-  // has_unique_object_representations<T>
-  // remove_all_extents_t<T> shall be a complete type or cv void (LWG4113).
-  case UTT_HasUniqueObjectRepresentations:
-    ArgTy = QualType(ArgTy->getBaseElementTypeUnsafe(), 0);
-    if (ArgTy->isVoidType())
-      return true;
-    return !S.RequireCompleteType(
-        Loc, ArgTy, diag::err_incomplete_type_used_in_type_trait_expr);
-
-  // C++1z [meta.unary.prop]:
-  //   remove_all_extents_t<T> shall be a complete type or cv void.
-  case UTT_IsTrivial:
-  case UTT_IsTriviallyCopyable:
-  case UTT_IsStandardLayout:
-  case UTT_IsPOD:
-  case UTT_IsLiteral:
-  case UTT_IsBitwiseCloneable:
-  // By analogy, is_trivially_relocatable and is_trivially_equality_comparable
-  // impose the same constraints.
-  case UTT_IsTriviallyRelocatable:
-  case UTT_IsTriviallyEqualityComparable:
-  case UTT_IsCppTriviallyRelocatable:
-  case UTT_IsReplaceable:
-  case UTT_HasNonRelocatableFields:
-  case UTT_CanPassInRegs:
-  // Per the GCC type traits documentation, T shall be a complete type, cv void,
-  // or an array of unknown bound. But GCC actually imposes the same constraints
-  // as above.
-  case UTT_HasNothrowAssign:
-  case UTT_HasNothrowMoveAssign:
-  case UTT_HasNothrowConstructor:
-  case UTT_HasNothrowCopy:
-  case UTT_HasTrivialAssign:
-  case UTT_HasTrivialMoveAssign:
-  case UTT_HasTrivialDefaultConstructor:
-  case UTT_HasTrivialMoveConstructor:
-  case UTT_HasTrivialCopy:
-  case UTT_HasTrivialDestructor:
-  case UTT_HasVirtualDestructor:
-    ArgTy = QualType(ArgTy->getBaseElementTypeUnsafe(), 0);
-    [[fallthrough]];
-  // C++1z [meta.unary.prop]:
-  //   T shall be a complete type, cv void, or an array of unknown bound.
-  case UTT_IsDestructible:
-  case UTT_IsNothrowDestructible:
-  case UTT_IsTriviallyDestructible:
-  case UTT_IsIntangibleType:
-    if (ArgTy->isIncompleteArrayType() || ArgTy->isVoidType())
-      return true;
-
-    return !S.RequireCompleteType(
-        Loc, ArgTy, diag::err_incomplete_type_used_in_type_trait_expr);
-  }
-}
-
-static bool HasNoThrowOperator(const RecordType *RT, OverloadedOperatorKind Op,
-                               Sema &Self, SourceLocation KeyLoc, ASTContext &C,
-                               bool (CXXRecordDecl::*HasTrivial)() const,
-                               bool (CXXRecordDecl::*HasNonTrivial)() const,
-                               bool (CXXMethodDecl::*IsDesiredOp)() const)
-{
-  CXXRecordDecl *RD = cast<CXXRecordDecl>(RT->getDecl());
-  if ((RD->*HasTrivial)() && !(RD->*HasNonTrivial)())
-    return true;
-
-  DeclarationName Name = C.DeclarationNames.getCXXOperatorName(Op);
-  DeclarationNameInfo NameInfo(Name, KeyLoc);
-  LookupResult Res(Self, NameInfo, Sema::LookupOrdinaryName);
-  if (Self.LookupQualifiedName(Res, RD)) {
-    bool FoundOperator = false;
-    Res.suppressDiagnostics();
-    for (LookupResult::iterator Op = Res.begin(), OpEnd = Res.end();
-         Op != OpEnd; ++Op) {
-      if (isa<FunctionTemplateDecl>(*Op))
-        continue;
-
-      CXXMethodDecl *Operator = cast<CXXMethodDecl>(*Op);
-      if((Operator->*IsDesiredOp)()) {
-        FoundOperator = true;
-        auto *CPT = Operator->getType()->castAs<FunctionProtoType>();
-        CPT = Self.ResolveExceptionSpec(KeyLoc, CPT);
-        if (!CPT || !CPT->isNothrow())
-          return false;
-      }
-    }
-    return FoundOperator;
-  }
-  return false;
-}
-
-static bool HasNonDeletedDefaultedEqualityComparison(Sema &S,
-                                                     const CXXRecordDecl *Decl,
-                                                     SourceLocation KeyLoc) {
-  if (Decl->isUnion())
-    return false;
-  if (Decl->isLambda())
-    return Decl->isCapturelessLambda();
-
-  {
-    EnterExpressionEvaluationContext UnevaluatedContext(
-        S, Sema::ExpressionEvaluationContext::Unevaluated);
-    Sema::SFINAETrap SFINAE(S, /*AccessCheckingSFINAE=*/true);
-    Sema::ContextRAII TUContext(S, S.Context.getTranslationUnitDecl());
-
-    // const ClassT& obj;
-    OpaqueValueExpr Operand(
-        KeyLoc,
-        Decl->getTypeForDecl()->getCanonicalTypeUnqualified().withConst(),
-        ExprValueKind::VK_LValue);
-    UnresolvedSet<16> Functions;
-    // obj == obj;
-    S.LookupBinOp(S.TUScope, {}, BinaryOperatorKind::BO_EQ, Functions);
-
-    auto Result = S.CreateOverloadedBinOp(KeyLoc, BinaryOperatorKind::BO_EQ,
-                                          Functions, &Operand, &Operand);
-    if (Result.isInvalid() || SFINAE.hasErrorOccurred())
-      return false;
-
-    const auto *CallExpr = dyn_cast<CXXOperatorCallExpr>(Result.get());
-    if (!CallExpr)
-      return false;
-    const auto *Callee = CallExpr->getDirectCallee();
-    auto ParamT = Callee->getParamDecl(0)->getType();
-    if (!Callee->isDefaulted())
-      return false;
-    if (!ParamT->isReferenceType() && !Decl->isTriviallyCopyable())
-      return false;
-    if (ParamT.getNonReferenceType()->getUnqualifiedDesugaredType() !=
-        Decl->getTypeForDecl())
-      return false;
-  }
-
-  return llvm::all_of(Decl->bases(),
-                      [&](const CXXBaseSpecifier &BS) {
-                        if (const auto *RD = BS.getType()->getAsCXXRecordDecl())
-                          return HasNonDeletedDefaultedEqualityComparison(
-                              S, RD, KeyLoc);
-                        return true;
-                      }) &&
-         llvm::all_of(Decl->fields(), [&](const FieldDecl *FD) {
-           auto Type = FD->getType();
-           if (Type->isArrayType())
-             Type = Type->getBaseElementTypeUnsafe()
-                        ->getCanonicalTypeUnqualified();
-
-           if (Type->isReferenceType() || Type->isEnumeralType())
-             return false;
-           if (const auto *RD = Type->getAsCXXRecordDecl())
-             return HasNonDeletedDefaultedEqualityComparison(S, RD, KeyLoc);
-           return true;
-         });
-}
-
-static bool isTriviallyEqualityComparableType(Sema &S, QualType Type, SourceLocation KeyLoc) {
-  QualType CanonicalType = Type.getCanonicalType();
-  if (CanonicalType->isIncompleteType() || CanonicalType->isDependentType() ||
-      CanonicalType->isEnumeralType() || CanonicalType->isArrayType())
-    return false;
-
-  if (const auto *RD = CanonicalType->getAsCXXRecordDecl()) {
-    if (!HasNonDeletedDefaultedEqualityComparison(S, RD, KeyLoc))
-      return false;
-  }
-
-  return S.getASTContext().hasUniqueObjectRepresentations(
-      CanonicalType, /*CheckIfTriviallyCopyable=*/false);
-}
-
-static bool IsCXXTriviallyRelocatableType(Sema &S, const CXXRecordDecl *RD) {
-  if (std::optional<ASTContext::CXXRecordDeclRelocationInfo> Info =
-          S.getASTContext().getRelocationInfoForCXXRecord(RD))
-    return Info->IsRelocatable;
-  ASTContext::CXXRecordDeclRelocationInfo Info =
-      S.CheckCXX2CRelocatableAndReplaceable(RD);
-  S.getASTContext().setRelocationInfoForCXXRecord(RD, Info);
-  return Info.IsRelocatable;
-}
-
-bool Sema::IsCXXTriviallyRelocatableType(QualType Type) {
-
-  QualType BaseElementType = getASTContext().getBaseElementType(Type);
-
-  if (Type->isVariableArrayType())
-    return false;
-
-  if (BaseElementType.hasNonTrivialObjCLifetime())
-    return false;
-
-  if (BaseElementType.hasAddressDiscriminatedPointerAuth())
-    return false;
-
-  if (BaseElementType->isIncompleteType())
-    return false;
-
-  if (BaseElementType->isScalarType() || BaseElementType->isVectorType())
-    return true;
-
-  if (const auto *RD = BaseElementType->getAsCXXRecordDecl())
-    return ::IsCXXTriviallyRelocatableType(*this, RD);
-
-  return false;
-}
-
-static bool IsCXXReplaceableType(Sema &S, const CXXRecordDecl *RD) {
-  if (std::optional<ASTContext::CXXRecordDeclRelocationInfo> Info =
-          S.getASTContext().getRelocationInfoForCXXRecord(RD))
-    return Info->IsReplaceable;
-  ASTContext::CXXRecordDeclRelocationInfo Info =
-      S.CheckCXX2CRelocatableAndReplaceable(RD);
-  S.getASTContext().setRelocationInfoForCXXRecord(RD, Info);
-  return Info.IsReplaceable;
-}
-
-bool Sema::IsCXXReplaceableType(QualType Type) {
-  if (Type.isConstQualified() || Type.isVolatileQualified())
-    return false;
-
-  if (Type->isVariableArrayType())
-    return false;
-
-  QualType BaseElementType =
-      getASTContext().getBaseElementType(Type.getUnqualifiedType());
-  if (BaseElementType->isIncompleteType())
-    return false;
-  if (BaseElementType->isScalarType())
-    return true;
-  if (const auto *RD = BaseElementType->getAsCXXRecordDecl())
-    return ::IsCXXReplaceableType(*this, RD);
-  return false;
-}
-
-static bool IsTriviallyRelocatableType(Sema &SemaRef, QualType T) {
-  QualType BaseElementType = SemaRef.getASTContext().getBaseElementType(T);
-
-  if (BaseElementType->isIncompleteType())
-    return false;
-  if (!BaseElementType->isObjectType())
-    return false;
-
-  if (T.hasAddressDiscriminatedPointerAuth())
-    return false;
-
-  if (const auto *RD = BaseElementType->getAsCXXRecordDecl();
-      RD && !RD->isPolymorphic() && IsCXXTriviallyRelocatableType(SemaRef, RD))
-    return true;
-
-  if (const auto *RD = BaseElementType->getAsRecordDecl())
-    return RD->canPassInRegisters();
-
-  if (BaseElementType.isTriviallyCopyableType(SemaRef.getASTContext()))
-    return true;
-
-  switch (T.isNonTrivialToPrimitiveDestructiveMove()) {
-  case QualType::PCK_Trivial:
-    return !T.isDestructedType();
-  case QualType::PCK_ARCStrong:
-    return true;
-  default:
-    return false;
-  }
-}
-
-static bool EvaluateUnaryTypeTrait(Sema &Self, TypeTrait UTT,
-                                   SourceLocation KeyLoc,
-                                   TypeSourceInfo *TInfo) {
-  QualType T = TInfo->getType();
-  assert(!T->isDependentType() && "Cannot evaluate traits of dependent type");
-
-  ASTContext &C = Self.Context;
-  switch(UTT) {
-  default: llvm_unreachable("not a UTT");
-    // Type trait expressions corresponding to the primary type category
-    // predicates in C++0x [meta.unary.cat].
-  case UTT_IsVoid:
-    return T->isVoidType();
-  case UTT_IsIntegral:
-    return T->isIntegralType(C);
-  case UTT_IsFloatingPoint:
-    return T->isFloatingType();
-  case UTT_IsArray:
-    // Zero-sized arrays aren't considered arrays in partial specializations,
-    // so __is_array shouldn't consider them arrays either.
-    if (const auto *CAT = C.getAsConstantArrayType(T))
-      return CAT->getSize() != 0;
-    return T->isArrayType();
-  case UTT_IsBoundedArray:
-    if (DiagnoseVLAInCXXTypeTrait(Self, TInfo, tok::kw___is_bounded_array))
-      return false;
-    // Zero-sized arrays aren't considered arrays in partial specializations,
-    // so __is_bounded_array shouldn't consider them arrays either.
-    if (const auto *CAT = C.getAsConstantArrayType(T))
-      return CAT->getSize() != 0;
-    return T->isArrayType() && !T->isIncompleteArrayType();
-  case UTT_IsUnboundedArray:
-    if (DiagnoseVLAInCXXTypeTrait(Self, TInfo, tok::kw___is_unbounded_array))
-      return false;
-    return T->isIncompleteArrayType();
-  case UTT_IsPointer:
-    return T->isAnyPointerType();
-  case UTT_IsLvalueReference:
-    return T->isLValueReferenceType();
-  case UTT_IsRvalueReference:
-    return T->isRValueReferenceType();
-  case UTT_IsMemberFunctionPointer:
-    return T->isMemberFunctionPointerType();
-  case UTT_IsMemberObjectPointer:
-    return T->isMemberDataPointerType();
-  case UTT_IsEnum:
-    return T->isEnumeralType();
-  case UTT_IsScopedEnum:
-    return T->isScopedEnumeralType();
-  case UTT_IsUnion:
-    return T->isUnionType();
-  case UTT_IsClass:
-    return T->isClassType() || T->isStructureType() || T->isInterfaceType();
-  case UTT_IsFunction:
-    return T->isFunctionType();
-
-    // Type trait expressions which correspond to the convenient composition
-    // predicates in C++0x [meta.unary.comp].
-  case UTT_IsReference:
-    return T->isReferenceType();
-  case UTT_IsArithmetic:
-    return T->isArithmeticType() && !T->isEnumeralType();
-  case UTT_IsFundamental:
-    return T->isFundamentalType();
-  case UTT_IsObject:
-    return T->isObjectType();
-  case UTT_IsScalar:
-    // Note: semantic analysis depends on Objective-C lifetime types to be
-    // considered scalar types. However, such types do not actually behave
-    // like scalar types at run time (since they may require retain/release
-    // operations), so we report them as non-scalar.
-    if (T->isObjCLifetimeType()) {
-      switch (T.getObjCLifetime()) {
-      case Qualifiers::OCL_None:
-      case Qualifiers::OCL_ExplicitNone:
-        return true;
-
-      case Qualifiers::OCL_Strong:
-      case Qualifiers::OCL_Weak:
-      case Qualifiers::OCL_Autoreleasing:
-        return false;
-      }
-    }
-
-    return T->isScalarType();
-  case UTT_IsCompound:
-    return T->isCompoundType();
-  case UTT_IsMemberPointer:
-    return T->isMemberPointerType();
-
-    // Type trait expressions which correspond to the type property predicates
-    // in C++0x [meta.unary.prop].
-  case UTT_IsConst:
-    return T.isConstQualified();
-  case UTT_IsVolatile:
-    return T.isVolatileQualified();
-  case UTT_IsTrivial:
-    return T.isTrivialType(C);
-  case UTT_IsTriviallyCopyable:
-    return T.isTriviallyCopyableType(C);
-  case UTT_IsStandardLayout:
-    return T->isStandardLayoutType();
-  case UTT_IsPOD:
-    return T.isPODType(C);
-  case UTT_IsLiteral:
-    return T->isLiteralType(C);
-  case UTT_IsEmpty:
-    if (const CXXRecordDecl *RD = T->getAsCXXRecordDecl())
-      return !RD->isUnion() && RD->isEmpty();
-    return false;
-  case UTT_IsPolymorphic:
-    if (const CXXRecordDecl *RD = T->getAsCXXRecordDecl())
-      return !RD->isUnion() && RD->isPolymorphic();
-    return false;
-  case UTT_IsAbstract:
-    if (const CXXRecordDecl *RD = T->getAsCXXRecordDecl())
-      return !RD->isUnion() && RD->isAbstract();
-    return false;
-  case UTT_IsAggregate:
-    // Report vector extensions and complex types as aggregates because they
-    // support aggregate initialization. GCC mirrors this behavior for vectors
-    // but not _Complex.
-    return T->isAggregateType() || T->isVectorType() || T->isExtVectorType() ||
-           T->isAnyComplexType();
-  // __is_interface_class only returns true when CL is invoked in /CLR mode and
-  // even then only when it is used with the 'interface struct ...' syntax
-  // Clang doesn't support /CLR which makes this type trait moot.
-  case UTT_IsInterfaceClass:
-    return false;
-  case UTT_IsFinal:
-  case UTT_IsSealed:
-    if (const CXXRecordDecl *RD = T->getAsCXXRecordDecl())
-      return RD->hasAttr<FinalAttr>();
-    return false;
-  case UTT_IsSigned:
-    // Enum types should always return false.
-    // Floating points should always return true.
-    return T->isFloatingType() ||
-           (T->isSignedIntegerType() && !T->isEnumeralType());
-  case UTT_IsUnsigned:
-    // Enum types should always return false.
-    return T->isUnsignedIntegerType() && !T->isEnumeralType();
-
-    // Type trait expressions which query classes regarding their construction,
-    // destruction, and copying. Rather than being based directly on the
-    // related type predicates in the standard, they are specified by both
-    // GCC[1] and the Embarcadero C++ compiler[2], and Clang implements those
-    // specifications.
-    //
-    //   1: http://gcc.gnu/.org/onlinedocs/gcc/Type-Traits.html
-    //   2: http://docwiki.embarcadero.com/RADStudio/XE/en/Type_Trait_Functions_(C%2B%2B0x)_Index
-    //
-    // Note that these builtins do not behave as documented in g++: if a class
-    // has both a trivial and a non-trivial special member of a particular kind,
-    // they return false! For now, we emulate this behavior.
-    // FIXME: This appears to be a g++ bug: more complex cases reveal that it
-    // does not correctly compute triviality in the presence of multiple special
-    // members of the same kind. Revisit this once the g++ bug is fixed.
-  case UTT_HasTrivialDefaultConstructor:
-    // http://gcc.gnu.org/onlinedocs/gcc/Type-Traits.html:
-    //   If __is_pod (type) is true then the trait is true, else if type is
-    //   a cv class or union type (or array thereof) with a trivial default
-    //   constructor ([class.ctor]) then the trait is true, else it is false.
-    if (T.isPODType(C))
-      return true;
-    if (CXXRecordDecl *RD = C.getBaseElementType(T)->getAsCXXRecordDecl())
-      return RD->hasTrivialDefaultConstructor() &&
-             !RD->hasNonTrivialDefaultConstructor();
-    return false;
-  case UTT_HasTrivialMoveConstructor:
-    //  This trait is implemented by MSVC 2012 and needed to parse the
-    //  standard library headers. Specifically this is used as the logic
-    //  behind std::is_trivially_move_constructible (20.9.4.3).
-    if (T.isPODType(C))
-      return true;
-    if (CXXRecordDecl *RD = C.getBaseElementType(T)->getAsCXXRecordDecl())
-      return RD->hasTrivialMoveConstructor() && !RD->hasNonTrivialMoveConstructor();
-    return false;
-  case UTT_HasTrivialCopy:
-    // http://gcc.gnu.org/onlinedocs/gcc/Type-Traits.html:
-    //   If __is_pod (type) is true or type is a reference type then
-    //   the trait is true, else if type is a cv class or union type
-    //   with a trivial copy constructor ([class.copy]) then the trait
-    //   is true, else it is false.
-    if (T.isPODType(C) || T->isReferenceType())
-      return true;
-    if (CXXRecordDecl *RD = T->getAsCXXRecordDecl())
-      return RD->hasTrivialCopyConstructor() &&
-             !RD->hasNonTrivialCopyConstructor();
-    return false;
-  case UTT_HasTrivialMoveAssign:
-    //  This trait is implemented by MSVC 2012 and needed to parse the
-    //  standard library headers. Specifically it is used as the logic
-    //  behind std::is_trivially_move_assignable (20.9.4.3)
-    if (T.isPODType(C))
-      return true;
-    if (CXXRecordDecl *RD = C.getBaseElementType(T)->getAsCXXRecordDecl())
-      return RD->hasTrivialMoveAssignment() && !RD->hasNonTrivialMoveAssignment();
-    return false;
-  case UTT_HasTrivialAssign:
-    // http://gcc.gnu.org/onlinedocs/gcc/Type-Traits.html:
-    //   If type is const qualified or is a reference type then the
-    //   trait is false. Otherwise if __is_pod (type) is true then the
-    //   trait is true, else if type is a cv class or union type with
-    //   a trivial copy assignment ([class.copy]) then the trait is
-    //   true, else it is false.
-    // Note: the const and reference restrictions are interesting,
-    // given that const and reference members don't prevent a class
-    // from having a trivial copy assignment operator (but do cause
-    // errors if the copy assignment operator is actually used, q.v.
-    // [class.copy]p12).
-
-    if (T.isConstQualified())
-      return false;
-    if (T.isPODType(C))
-      return true;
-    if (CXXRecordDecl *RD = T->getAsCXXRecordDecl())
-      return RD->hasTrivialCopyAssignment() &&
-             !RD->hasNonTrivialCopyAssignment();
-    return false;
-  case UTT_IsDestructible:
-  case UTT_IsTriviallyDestructible:
-  case UTT_IsNothrowDestructible:
-    // C++14 [meta.unary.prop]:
-    //   For reference types, is_destructible<T>::value is true.
-    if (T->isReferenceType())
-      return true;
-
-    // Objective-C++ ARC: autorelease types don't require destruction.
-    if (T->isObjCLifetimeType() &&
-        T.getObjCLifetime() == Qualifiers::OCL_Autoreleasing)
-      return true;
-
-    // C++14 [meta.unary.prop]:
-    //   For incomplete types and function types, is_destructible<T>::value is
-    //   false.
-    if (T->isIncompleteType() || T->isFunctionType())
-      return false;
-
-    // A type that requires destruction (via a non-trivial destructor or ARC
-    // lifetime semantics) is not trivially-destructible.
-    if (UTT == UTT_IsTriviallyDestructible && T.isDestructedType())
-      return false;
-
-    // C++14 [meta.unary.prop]:
-    //   For object types and given U equal to remove_all_extents_t<T>, if the
-    //   expression std::declval<U&>().~U() is well-formed when treated as an
-    //   unevaluated operand (Clause 5), then is_destructible<T>::value is true
-    if (auto *RD = C.getBaseElementType(T)->getAsCXXRecordDecl()) {
-      CXXDestructorDecl *Destructor = Self.LookupDestructor(RD);
-      if (!Destructor)
-        return false;
-      //  C++14 [dcl.fct.def.delete]p2:
-      //    A program that refers to a deleted function implicitly or
-      //    explicitly, other than to declare it, is ill-formed.
-      if (Destructor->isDeleted())
-        return false;
-      if (C.getLangOpts().AccessControl && Destructor->getAccess() != AS_public)
-        return false;
-      if (UTT == UTT_IsNothrowDestructible) {
-        auto *CPT = Destructor->getType()->castAs<FunctionProtoType>();
-        CPT = Self.ResolveExceptionSpec(KeyLoc, CPT);
-        if (!CPT || !CPT->isNothrow())
-          return false;
-      }
-    }
-    return true;
-
-  case UTT_HasTrivialDestructor:
-    // http://gcc.gnu.org/onlinedocs/gcc/Type-Traits.html
-    //   If __is_pod (type) is true or type is a reference type
-    //   then the trait is true, else if type is a cv class or union
-    //   type (or array thereof) with a trivial destructor
-    //   ([class.dtor]) then the trait is true, else it is
-    //   false.
-    if (T.isPODType(C) || T->isReferenceType())
-      return true;
-
-    // Objective-C++ ARC: autorelease types don't require destruction.
-    if (T->isObjCLifetimeType() &&
-        T.getObjCLifetime() == Qualifiers::OCL_Autoreleasing)
-      return true;
-
-    if (CXXRecordDecl *RD = C.getBaseElementType(T)->getAsCXXRecordDecl())
-      return RD->hasTrivialDestructor();
-    return false;
-  // TODO: Propagate nothrowness for implicitly declared special members.
-  case UTT_HasNothrowAssign:
-    // http://gcc.gnu.org/onlinedocs/gcc/Type-Traits.html:
-    //   If type is const qualified or is a reference type then the
-    //   trait is false. Otherwise if __has_trivial_assign (type)
-    //   is true then the trait is true, else if type is a cv class
-    //   or union type with copy assignment operators that are known
-    //   not to throw an exception then the trait is true, else it is
-    //   false.
-    if (C.getBaseElementType(T).isConstQualified())
-      return false;
-    if (T->isReferenceType())
-      return false;
-    if (T.isPODType(C) || T->isObjCLifetimeType())
-      return true;
-
-    if (const RecordType *RT = T->getAs<RecordType>())
-      return HasNoThrowOperator(RT, OO_Equal, Self, KeyLoc, C,
-                                &CXXRecordDecl::hasTrivialCopyAssignment,
-                                &CXXRecordDecl::hasNonTrivialCopyAssignment,
-                                &CXXMethodDecl::isCopyAssignmentOperator);
-    return false;
-  case UTT_HasNothrowMoveAssign:
-    //  This trait is implemented by MSVC 2012 and needed to parse the
-    //  standard library headers. Specifically this is used as the logic
-    //  behind std::is_nothrow_move_assignable (20.9.4.3).
-    if (T.isPODType(C))
-      return true;
-
-    if (const RecordType *RT = C.getBaseElementType(T)->getAs<RecordType>())
-      return HasNoThrowOperator(RT, OO_Equal, Self, KeyLoc, C,
-                                &CXXRecordDecl::hasTrivialMoveAssignment,
-                                &CXXRecordDecl::hasNonTrivialMoveAssignment,
-                                &CXXMethodDecl::isMoveAssignmentOperator);
-    return false;
-  case UTT_HasNothrowCopy:
-    // http://gcc.gnu.org/onlinedocs/gcc/Type-Traits.html:
-    //   If __has_trivial_copy (type) is true then the trait is true, else
-    //   if type is a cv class or union type with copy constructors that are
-    //   known not to throw an exception then the trait is true, else it is
-    //   false.
-    if (T.isPODType(C) || T->isReferenceType() || T->isObjCLifetimeType())
-      return true;
-    if (CXXRecordDecl *RD = T->getAsCXXRecordDecl()) {
-      if (RD->hasTrivialCopyConstructor() &&
-          !RD->hasNonTrivialCopyConstructor())
-        return true;
-
-      bool FoundConstructor = false;
-      unsigned FoundTQs;
-      for (const auto *ND : Self.LookupConstructors(RD)) {
-        // A template constructor is never a copy constructor.
-        // FIXME: However, it may actually be selected at the actual overload
-        // resolution point.
-        if (isa<FunctionTemplateDecl>(ND->getUnderlyingDecl()))
-          continue;
-        // UsingDecl itself is not a constructor
-        if (isa<UsingDecl>(ND))
-          continue;
-        auto *Constructor = cast<CXXConstructorDecl>(ND->getUnderlyingDecl());
-        if (Constructor->isCopyConstructor(FoundTQs)) {
-          FoundConstructor = true;
-          auto *CPT = Constructor->getType()->castAs<FunctionProtoType>();
-          CPT = Self.ResolveExceptionSpec(KeyLoc, CPT);
-          if (!CPT)
-            return false;
-          // TODO: check whether evaluating default arguments can throw.
-          // For now, we'll be conservative and assume that they can throw.
-          if (!CPT->isNothrow() || CPT->getNumParams() > 1)
-            return false;
-        }
-      }
-
-      return FoundConstructor;
-    }
-    return false;
-  case UTT_HasNothrowConstructor:
-    // http://gcc.gnu.org/onlinedocs/gcc/Type-Traits.html
-    //   If __has_trivial_constructor (type) is true then the trait is
-    //   true, else if type is a cv class or union type (or array
-    //   thereof) with a default constructor that is known not to
-    //   throw an exception then the trait is true, else it is false.
-    if (T.isPODType(C) || T->isObjCLifetimeType())
-      return true;
-    if (CXXRecordDecl *RD = C.getBaseElementType(T)->getAsCXXRecordDecl()) {
-      if (RD->hasTrivialDefaultConstructor() &&
-          !RD->hasNonTrivialDefaultConstructor())
-        return true;
-
-      bool FoundConstructor = false;
-      for (const auto *ND : Self.LookupConstructors(RD)) {
-        // FIXME: In C++0x, a constructor template can be a default constructor.
-        if (isa<FunctionTemplateDecl>(ND->getUnderlyingDecl()))
-          continue;
-        // UsingDecl itself is not a constructor
-        if (isa<UsingDecl>(ND))
-          continue;
-        auto *Constructor = cast<CXXConstructorDecl>(ND->getUnderlyingDecl());
-        if (Constructor->isDefaultConstructor()) {
-          FoundConstructor = true;
-          auto *CPT = Constructor->getType()->castAs<FunctionProtoType>();
-          CPT = Self.ResolveExceptionSpec(KeyLoc, CPT);
-          if (!CPT)
-            return false;
-          // FIXME: check whether evaluating default arguments can throw.
-          // For now, we'll be conservative and assume that they can throw.
-          if (!CPT->isNothrow() || CPT->getNumParams() > 0)
-            return false;
-        }
-      }
-      return FoundConstructor;
-    }
-    return false;
-  case UTT_HasVirtualDestructor:
-    // http://gcc.gnu.org/onlinedocs/gcc/Type-Traits.html:
-    //   If type is a class type with a virtual destructor ([class.dtor])
-    //   then the trait is true, else it is false.
-    if (CXXRecordDecl *RD = T->getAsCXXRecordDecl())
-      if (CXXDestructorDecl *Destructor = Self.LookupDestructor(RD))
-        return Destructor->isVirtual();
-    return false;
-
-    // These type trait expressions are modeled on the specifications for the
-    // Embarcadero C++0x type trait functions:
-    //   http://docwiki.embarcadero.com/RADStudio/XE/en/Type_Trait_Functions_(C%2B%2B0x)_Index
-  case UTT_IsCompleteType:
-    // http://docwiki.embarcadero.com/RADStudio/XE/en/Is_complete_type_(typename_T_):
-    //   Returns True if and only if T is a complete type at the point of the
-    //   function call.
-    return !T->isIncompleteType();
-  case UTT_HasUniqueObjectRepresentations:
-    return C.hasUniqueObjectRepresentations(T);
-  case UTT_IsTriviallyRelocatable:
-    return IsTriviallyRelocatableType(Self, T);
-  case UTT_HasNonRelocatableFields:
-    return T->getAsCXXRecordDecl() &&
-           !C.arePFPFieldsTriviallyRelocatable(T->getAsCXXRecordDecl()) &&
-           C.hasPFPFields(T);
-  case UTT_IsBitwiseCloneable:
-    return T.isBitwiseCloneableType(C);
-  case UTT_IsCppTriviallyRelocatable:
-    return Self.IsCXXTriviallyRelocatableType(T);
-  case UTT_IsReplaceable:
-    return Self.IsCXXReplaceableType(T);
-  case UTT_CanPassInRegs:
-    if (CXXRecordDecl *RD = T->getAsCXXRecordDecl(); RD && !T.hasQualifiers())
-      return RD->canPassInRegisters();
-    Self.Diag(KeyLoc, diag::err_builtin_pass_in_regs_non_class) << T;
-    return false;
-  case UTT_IsTriviallyEqualityComparable:
-    return isTriviallyEqualityComparableType(Self, T, KeyLoc);
-  case UTT_IsImplicitLifetime: {
-    DiagnoseVLAInCXXTypeTrait(Self, TInfo,
-                              tok::kw___builtin_is_implicit_lifetime);
-    DiagnoseAtomicInCXXTypeTrait(Self, TInfo,
-                                 tok::kw___builtin_is_implicit_lifetime);
-
-    // [basic.types.general] p9
-    // Scalar types, implicit-lifetime class types ([class.prop]),
-    // array types, and cv-qualified versions of these types
-    // are collectively called implicit-lifetime types.
-    QualType UnqualT = T->getCanonicalTypeUnqualified();
-    if (UnqualT->isScalarType())
-      return true;
-    if (UnqualT->isArrayType() || UnqualT->isVectorType())
-      return true;
-    const CXXRecordDecl *RD = UnqualT->getAsCXXRecordDecl();
-    if (!RD)
-      return false;
-
-    // [class.prop] p9
-    // A class S is an implicit-lifetime class if
-    //   - it is an aggregate whose destructor is not user-provided or
-    //   - it has at least one trivial eligible constructor and a trivial,
-    //     non-deleted destructor.
-    const CXXDestructorDecl *Dtor = RD->getDestructor();
-    if (UnqualT->isAggregateType())
-      if (Dtor && !Dtor->isUserProvided())
-        return true;
-    if (RD->hasTrivialDestructor() && (!Dtor || !Dtor->isDeleted()))
-      if (RD->hasTrivialDefaultConstructor() ||
-          RD->hasTrivialCopyConstructor() || RD->hasTrivialMoveConstructor())
-        return true;
-    return false;
-  }
-  case UTT_IsIntangibleType:
-    assert(Self.getLangOpts().HLSL && "intangible types are HLSL-only feature");
-    if (!T->isVoidType() && !T->isIncompleteArrayType())
-      if (Self.RequireCompleteType(TInfo->getTypeLoc().getBeginLoc(), T,
-                                   diag::err_incomplete_type))
-        return false;
-    if (DiagnoseVLAInCXXTypeTrait(Self, TInfo,
-                                  tok::kw___builtin_hlsl_is_intangible))
-      return false;
-    return T->isHLSLIntangibleType();
-
-  case UTT_IsTypedResourceElementCompatible:
-    assert(Self.getLangOpts().HLSL &&
-           "typed resource element compatible types are an HLSL-only feature");
-    if (T->isIncompleteType())
-      return false;
-
-    return Self.HLSL().IsTypedResourceElementCompatible(T);
-  }
-}
-
-static bool EvaluateBinaryTypeTrait(Sema &Self, TypeTrait BTT, const TypeSourceInfo *Lhs,
-                                    const TypeSourceInfo *Rhs, SourceLocation KeyLoc);
-
-static ExprResult CheckConvertibilityForTypeTraits(
-    Sema &Self, const TypeSourceInfo *Lhs, const TypeSourceInfo *Rhs,
-    SourceLocation KeyLoc, llvm::BumpPtrAllocator &OpaqueExprAllocator) {
-
-  QualType LhsT = Lhs->getType();
-  QualType RhsT = Rhs->getType();
-
-  // C++0x [meta.rel]p4:
-  //   Given the following function prototype:
-  //
-  //     template <class T>
-  //       typename add_rvalue_reference<T>::type create();
-  //
-  //   the predicate condition for a template specialization
-  //   is_convertible<From, To> shall be satisfied if and only if
-  //   the return expression in the following code would be
-  //   well-formed, including any implicit conversions to the return
-  //   type of the function:
-  //
-  //     To test() {
-  //       return create<From>();
-  //     }
-  //
-  //   Access checking is performed as if in a context unrelated to To and
-  //   From. Only the validity of the immediate context of the expression
-  //   of the return-statement (including conversions to the return type)
-  //   is considered.
-  //
-  // We model the initialization as a copy-initialization of a temporary
-  // of the appropriate type, which for this expression is identical to the
-  // return statement (since NRVO doesn't apply).
-
-  // Functions aren't allowed to return function or array types.
-  if (RhsT->isFunctionType() || RhsT->isArrayType())
-    return ExprError();
-
-  // A function definition requires a complete, non-abstract return type.
-  if (!Self.isCompleteType(Rhs->getTypeLoc().getBeginLoc(), RhsT) ||
-      Self.isAbstractType(Rhs->getTypeLoc().getBeginLoc(), RhsT))
-    return ExprError();
-
-  // Compute the result of add_rvalue_reference.
-  if (LhsT->isObjectType() || LhsT->isFunctionType())
-    LhsT = Self.Context.getRValueReferenceType(LhsT);
-
-  // Build a fake source and destination for initialization.
-  InitializedEntity To(InitializedEntity::InitializeTemporary(RhsT));
-  Expr *From = new (OpaqueExprAllocator.Allocate<OpaqueValueExpr>())
-      OpaqueValueExpr(KeyLoc, LhsT.getNonLValueExprType(Self.Context),
-                      Expr::getValueKindForType(LhsT));
-  InitializationKind Kind =
-      InitializationKind::CreateCopy(KeyLoc, SourceLocation());
-
-  // Perform the initialization in an unevaluated context within a SFINAE
-  // trap at translation unit scope.
-  EnterExpressionEvaluationContext Unevaluated(
-      Self, Sema::ExpressionEvaluationContext::Unevaluated);
-  Sema::SFINAETrap SFINAE(Self, /*AccessCheckingSFINAE=*/true);
-  Sema::ContextRAII TUContext(Self, Self.Context.getTranslationUnitDecl());
-  InitializationSequence Init(Self, To, Kind, From);
-  if (Init.Failed())
-    return ExprError();
-
-  ExprResult Result = Init.Perform(Self, To, Kind, From);
-  if (Result.isInvalid() || SFINAE.hasErrorOccurred())
-    return ExprError();
-
-  return Result;
-}
-
-static APValue EvaluateSizeTTypeTrait(Sema &S, TypeTrait Kind,
-                                      SourceLocation KWLoc,
-                                      ArrayRef<TypeSourceInfo *> Args,
-                                      SourceLocation RParenLoc,
-                                      bool IsDependent) {
-  if (IsDependent)
-    return APValue();
-
-  switch (Kind) {
-  case TypeTrait::UTT_StructuredBindingSize: {
-    QualType T = Args[0]->getType();
-    SourceRange ArgRange = Args[0]->getTypeLoc().getSourceRange();
-    UnsignedOrNone Size =
-        S.GetDecompositionElementCount(T, ArgRange.getBegin());
-    if (!Size) {
-      S.Diag(KWLoc, diag::err_arg_is_not_destructurable) << T << ArgRange;
-      return APValue();
-    }
-    return APValue(
-        S.getASTContext().MakeIntValue(*Size, S.getASTContext().getSizeType()));
-    break;
-  }
-  default:
-    llvm_unreachable("Not a SizeT type trait");
-  }
-}
-
-static bool EvaluateBooleanTypeTrait(Sema &S, TypeTrait Kind,
-                                     SourceLocation KWLoc,
-                                     ArrayRef<TypeSourceInfo *> Args,
-                                     SourceLocation RParenLoc,
-                                     bool IsDependent) {
-  if (IsDependent)
-    return false;
-
-  if (Kind <= UTT_Last)
-    return EvaluateUnaryTypeTrait(S, Kind, KWLoc, Args[0]);
-
-  // Evaluate ReferenceBindsToTemporary and ReferenceConstructsFromTemporary
-  // alongside the IsConstructible traits to avoid duplication.
-  if (Kind <= BTT_Last && Kind != BTT_ReferenceBindsToTemporary &&
-      Kind != BTT_ReferenceConstructsFromTemporary &&
-      Kind != BTT_ReferenceConvertsFromTemporary)
-    return EvaluateBinaryTypeTrait(S, Kind, Args[0],
-                                   Args[1], RParenLoc);
-
-  switch (Kind) {
-  case clang::BTT_ReferenceBindsToTemporary:
-  case clang::BTT_ReferenceConstructsFromTemporary:
-  case clang::BTT_ReferenceConvertsFromTemporary:
-  case clang::TT_IsConstructible:
-  case clang::TT_IsNothrowConstructible:
-  case clang::TT_IsTriviallyConstructible: {
-    // C++11 [meta.unary.prop]:
-    //   is_trivially_constructible is defined as:
-    //
-    //     is_constructible<T, Args...>::value is true and the variable
-    //     definition for is_constructible, as defined below, is known to call
-    //     no operation that is not trivial.
-    //
-    //   The predicate condition for a template specialization
-    //   is_constructible<T, Args...> shall be satisfied if and only if the
-    //   following variable definition would be well-formed for some invented
-    //   variable t:
-    //
-    //     T t(create<Args>()...);
-    assert(!Args.empty());
-
-    // Precondition: T and all types in the parameter pack Args shall be
-    // complete types, (possibly cv-qualified) void, or arrays of
-    // unknown bound.
-    for (const auto *TSI : Args) {
-      QualType ArgTy = TSI->getType();
-      if (ArgTy->isVoidType() || ArgTy->isIncompleteArrayType())
-        continue;
-
-      if (S.RequireCompleteType(KWLoc, ArgTy,
-          diag::err_incomplete_type_used_in_type_trait_expr))
-        return false;
-    }
-
-    // Make sure the first argument is not incomplete nor a function type.
-    QualType T = Args[0]->getType();
-    if (T->isIncompleteType() || T->isFunctionType())
-      return false;
-
-    // Make sure the first argument is not an abstract type.
-    CXXRecordDecl *RD = T->getAsCXXRecordDecl();
-    if (RD && RD->isAbstract())
-      return false;
-
-    llvm::BumpPtrAllocator OpaqueExprAllocator;
-    SmallVector<Expr *, 2> ArgExprs;
-    ArgExprs.reserve(Args.size() - 1);
-    for (unsigned I = 1, N = Args.size(); I != N; ++I) {
-      QualType ArgTy = Args[I]->getType();
-      if (ArgTy->isObjectType() || ArgTy->isFunctionType())
-        ArgTy = S.Context.getRValueReferenceType(ArgTy);
-      ArgExprs.push_back(
-          new (OpaqueExprAllocator.Allocate<OpaqueValueExpr>())
-              OpaqueValueExpr(Args[I]->getTypeLoc().getBeginLoc(),
-                              ArgTy.getNonLValueExprType(S.Context),
-                              Expr::getValueKindForType(ArgTy)));
-    }
-
-    // Perform the initialization in an unevaluated context within a SFINAE
-    // trap at translation unit scope.
-    EnterExpressionEvaluationContext Unevaluated(
-        S, Sema::ExpressionEvaluationContext::Unevaluated);
-    Sema::SFINAETrap SFINAE(S, /*AccessCheckingSFINAE=*/true);
-    Sema::ContextRAII TUContext(S, S.Context.getTranslationUnitDecl());
-    InitializedEntity To(
-        InitializedEntity::InitializeTemporary(S.Context, Args[0]));
-    InitializationKind InitKind(
-        Kind == clang::BTT_ReferenceConvertsFromTemporary
-            ? InitializationKind::CreateCopy(KWLoc, KWLoc)
-            : InitializationKind::CreateDirect(KWLoc, KWLoc, RParenLoc));
-    InitializationSequence Init(S, To, InitKind, ArgExprs);
-    if (Init.Failed())
-      return false;
-
-    ExprResult Result = Init.Perform(S, To, InitKind, ArgExprs);
-    if (Result.isInvalid() || SFINAE.hasErrorOccurred())
-      return false;
-
-    if (Kind == clang::TT_IsConstructible)
-      return true;
-
-    if (Kind == clang::BTT_ReferenceBindsToTemporary ||
-        Kind == clang::BTT_ReferenceConstructsFromTemporary ||
-        Kind == clang::BTT_ReferenceConvertsFromTemporary) {
-      if (!T->isReferenceType())
-        return false;
-
-      if (!Init.isDirectReferenceBinding())
-        return true;
-
-      if (Kind == clang::BTT_ReferenceBindsToTemporary)
-        return false;
-
-      QualType U = Args[1]->getType();
-      if (U->isReferenceType())
-        return false;
-
-      TypeSourceInfo *TPtr = S.Context.CreateTypeSourceInfo(
-          S.Context.getPointerType(T.getNonReferenceType()));
-      TypeSourceInfo *UPtr = S.Context.CreateTypeSourceInfo(
-          S.Context.getPointerType(U.getNonReferenceType()));
-      return !CheckConvertibilityForTypeTraits(S, UPtr, TPtr, RParenLoc,
-                                               OpaqueExprAllocator)
-                  .isInvalid();
-    }
-
-    if (Kind == clang::TT_IsNothrowConstructible)
-      return S.canThrow(Result.get()) == CT_Cannot;
-
-    if (Kind == clang::TT_IsTriviallyConstructible) {
-      // Under Objective-C ARC and Weak, if the destination has non-trivial
-      // Objective-C lifetime, this is a non-trivial construction.
-      if (T.getNonReferenceType().hasNonTrivialObjCLifetime())
-        return false;
-
-      // The initialization succeeded; now make sure there are no non-trivial
-      // calls.
-      return !Result.get()->hasNonTrivialCall(S.Context);
-    }
-
-    llvm_unreachable("unhandled type trait");
-    return false;
-  }
-    default: llvm_unreachable("not a TT");
-  }
-
-  return false;
-}
-
-namespace {
-void DiagnoseBuiltinDeprecation(Sema& S, TypeTrait Kind,
-                                SourceLocation KWLoc) {
-  TypeTrait Replacement;
-  switch (Kind) {
-    case UTT_HasNothrowAssign:
-    case UTT_HasNothrowMoveAssign:
-      Replacement = BTT_IsNothrowAssignable;
-      break;
-    case UTT_HasNothrowCopy:
-    case UTT_HasNothrowConstructor:
-      Replacement = TT_IsNothrowConstructible;
-      break;
-    case UTT_HasTrivialAssign:
-    case UTT_HasTrivialMoveAssign:
-      Replacement = BTT_IsTriviallyAssignable;
-      break;
-    case UTT_HasTrivialCopy:
-      Replacement = UTT_IsTriviallyCopyable;
-      break;
-    case UTT_HasTrivialDefaultConstructor:
-    case UTT_HasTrivialMoveConstructor:
-      Replacement = TT_IsTriviallyConstructible;
-      break;
-    case UTT_HasTrivialDestructor:
-      Replacement = UTT_IsTriviallyDestructible;
-      break;
-    case UTT_IsTriviallyRelocatable:
-      Replacement = clang::UTT_IsCppTriviallyRelocatable;
-      break;
-    default:
-      return;
-  }
-  S.Diag(KWLoc, diag::warn_deprecated_builtin)
-    << getTraitSpelling(Kind) << getTraitSpelling(Replacement);
-}
-}
-
-bool Sema::CheckTypeTraitArity(unsigned Arity, SourceLocation Loc, size_t N) {
-  if (Arity && N != Arity) {
-    Diag(Loc, diag::err_type_trait_arity)
-        << Arity << 0 << (Arity > 1) << (int)N << SourceRange(Loc);
-    return false;
-  }
-
-  if (!Arity && N == 0) {
-    Diag(Loc, diag::err_type_trait_arity)
-        << 1 << 1 << 1 << (int)N << SourceRange(Loc);
-    return false;
-  }
-  return true;
-}
-
-enum class TypeTraitReturnType {
-  Bool,
-  SizeT,
-};
-
-static TypeTraitReturnType GetReturnType(TypeTrait Kind) {
-  if (Kind == TypeTrait::UTT_StructuredBindingSize)
-    return TypeTraitReturnType::SizeT;
-  return TypeTraitReturnType::Bool;
-}
-
-ExprResult Sema::BuildTypeTrait(TypeTrait Kind, SourceLocation KWLoc,
-                                ArrayRef<TypeSourceInfo *> Args,
-                                SourceLocation RParenLoc) {
-  if (!CheckTypeTraitArity(getTypeTraitArity(Kind), KWLoc, Args.size()))
-    return ExprError();
-
-  if (Kind <= UTT_Last && !CheckUnaryTypeTraitTypeCompleteness(
-                               *this, Kind, KWLoc, Args[0]->getType()))
-    return ExprError();
-
-  DiagnoseBuiltinDeprecation(*this, Kind, KWLoc);
-
-  bool Dependent = false;
-  for (unsigned I = 0, N = Args.size(); I != N; ++I) {
-    if (Args[I]->getType()->isDependentType()) {
-      Dependent = true;
-      break;
-    }
-  }
-
-  switch (GetReturnType(Kind)) {
-  case TypeTraitReturnType::Bool: {
-    bool Result = EvaluateBooleanTypeTrait(*this, Kind, KWLoc, Args, RParenLoc,
-                                           Dependent);
-    return TypeTraitExpr::Create(Context, Context.getLogicalOperationType(),
-                                 KWLoc, Kind, Args, RParenLoc, Result);
-  }
-  case TypeTraitReturnType::SizeT: {
-    APValue Result =
-        EvaluateSizeTTypeTrait(*this, Kind, KWLoc, Args, RParenLoc, Dependent);
-    return TypeTraitExpr::Create(Context, Context.getSizeType(), KWLoc, Kind,
-                                 Args, RParenLoc, Result);
-  }
-  }
-  llvm_unreachable("unhandled type trait return type");
-}
-
-ExprResult Sema::ActOnTypeTrait(TypeTrait Kind, SourceLocation KWLoc,
-                                ArrayRef<ParsedType> Args,
-                                SourceLocation RParenLoc) {
-  SmallVector<TypeSourceInfo *, 4> ConvertedArgs;
-  ConvertedArgs.reserve(Args.size());
-
-  for (unsigned I = 0, N = Args.size(); I != N; ++I) {
-    TypeSourceInfo *TInfo;
-    QualType T = GetTypeFromParser(Args[I], &TInfo);
-    if (!TInfo)
-      TInfo = Context.getTrivialTypeSourceInfo(T, KWLoc);
-
-    ConvertedArgs.push_back(TInfo);
-  }
-
-  return BuildTypeTrait(Kind, KWLoc, ConvertedArgs, RParenLoc);
-}
-
-static bool EvaluateBinaryTypeTrait(Sema &Self, TypeTrait BTT, const TypeSourceInfo *Lhs,
-                                    const TypeSourceInfo *Rhs, SourceLocation KeyLoc) {
-  QualType LhsT = Lhs->getType();
-  QualType RhsT = Rhs->getType();
-
-  assert(!LhsT->isDependentType() && !RhsT->isDependentType() &&
-         "Cannot evaluate traits of dependent types");
-
-  switch(BTT) {
-  case BTT_IsBaseOf: {
-    // C++0x [meta.rel]p2
-    // Base is a base class of Derived without regard to cv-qualifiers or
-    // Base and Derived are not unions and name the same class type without
-    // regard to cv-qualifiers.
-
-    const RecordType *lhsRecord = LhsT->getAs<RecordType>();
-    const RecordType *rhsRecord = RhsT->getAs<RecordType>();
-    if (!rhsRecord || !lhsRecord) {
-      const ObjCObjectType *LHSObjTy = LhsT->getAs<ObjCObjectType>();
-      const ObjCObjectType *RHSObjTy = RhsT->getAs<ObjCObjectType>();
-      if (!LHSObjTy || !RHSObjTy)
-        return false;
-
-      ObjCInterfaceDecl *BaseInterface = LHSObjTy->getInterface();
-      ObjCInterfaceDecl *DerivedInterface = RHSObjTy->getInterface();
-      if (!BaseInterface || !DerivedInterface)
-        return false;
-
-      if (Self.RequireCompleteType(
-              Rhs->getTypeLoc().getBeginLoc(), RhsT,
-              diag::err_incomplete_type_used_in_type_trait_expr))
-        return false;
-
-      return BaseInterface->isSuperClassOf(DerivedInterface);
-    }
-
-    assert(Self.Context.hasSameUnqualifiedType(LhsT, RhsT)
-             == (lhsRecord == rhsRecord));
-
-    // Unions are never base classes, and never have base classes.
-    // It doesn't matter if they are complete or not. See PR#41843
-    if (lhsRecord && lhsRecord->getDecl()->isUnion())
-      return false;
-    if (rhsRecord && rhsRecord->getDecl()->isUnion())
-      return false;
-
-    if (lhsRecord == rhsRecord)
-      return true;
-
-    // C++0x [meta.rel]p2:
-    //   If Base and Derived are class types and are different types
-    //   (ignoring possible cv-qualifiers) then Derived shall be a
-    //   complete type.
-    if (Self.RequireCompleteType(
-            Rhs->getTypeLoc().getBeginLoc(), RhsT,
-            diag::err_incomplete_type_used_in_type_trait_expr))
-      return false;
-
-    return cast<CXXRecordDecl>(rhsRecord->getDecl())
-      ->isDerivedFrom(cast<CXXRecordDecl>(lhsRecord->getDecl()));
-  }
-  case BTT_IsVirtualBaseOf: {
-    const RecordType *BaseRecord = LhsT->getAs<RecordType>();
-    const RecordType *DerivedRecord = RhsT->getAs<RecordType>();
-
-    if (!BaseRecord || !DerivedRecord) {
-      DiagnoseVLAInCXXTypeTrait(Self, Lhs,
-                                tok::kw___builtin_is_virtual_base_of);
-      DiagnoseVLAInCXXTypeTrait(Self, Rhs,
-                                tok::kw___builtin_is_virtual_base_of);
-      return false;
-    }
-
-    if (BaseRecord->isUnionType() || DerivedRecord->isUnionType())
-      return false;
-
-    if (!BaseRecord->isStructureOrClassType() ||
-        !DerivedRecord->isStructureOrClassType())
-      return false;
-
-    if (Self.RequireCompleteType(Rhs->getTypeLoc().getBeginLoc(), RhsT,
-                                 diag::err_incomplete_type))
-      return false;
-
-    return cast<CXXRecordDecl>(DerivedRecord->getDecl())
-        ->isVirtuallyDerivedFrom(cast<CXXRecordDecl>(BaseRecord->getDecl()));
-  }
-  case BTT_IsSame:
-    return Self.Context.hasSameType(LhsT, RhsT);
-  case BTT_TypeCompatible: {
-    // GCC ignores cv-qualifiers on arrays for this builtin.
-    Qualifiers LhsQuals, RhsQuals;
-    QualType Lhs = Self.getASTContext().getUnqualifiedArrayType(LhsT, LhsQuals);
-    QualType Rhs = Self.getASTContext().getUnqualifiedArrayType(RhsT, RhsQuals);
-    return Self.Context.typesAreCompatible(Lhs, Rhs);
-  }
-  case BTT_IsConvertible:
-  case BTT_IsConvertibleTo:
-  case BTT_IsNothrowConvertible: {
-    if (RhsT->isVoidType())
-      return LhsT->isVoidType();
-    llvm::BumpPtrAllocator OpaqueExprAllocator;
-    ExprResult Result = CheckConvertibilityForTypeTraits(Self, Lhs, Rhs, KeyLoc,
-                                                         OpaqueExprAllocator);
-    if (Result.isInvalid())
-      return false;
-
-    if (BTT != BTT_IsNothrowConvertible)
-      return true;
-
-    return Self.canThrow(Result.get()) == CT_Cannot;
-  }
-
-  case BTT_IsAssignable:
-  case BTT_IsNothrowAssignable:
-  case BTT_IsTriviallyAssignable: {
-    // C++11 [meta.unary.prop]p3:
-    //   is_trivially_assignable is defined as:
-    //     is_assignable<T, U>::value is true and the assignment, as defined by
-    //     is_assignable, is known to call no operation that is not trivial
-    //
-    //   is_assignable is defined as:
-    //     The expression declval<T>() = declval<U>() is well-formed when
-    //     treated as an unevaluated operand (Clause 5).
-    //
-    //   For both, T and U shall be complete types, (possibly cv-qualified)
-    //   void, or arrays of unknown bound.
-    if (!LhsT->isVoidType() && !LhsT->isIncompleteArrayType() &&
-        Self.RequireCompleteType(
-            Lhs->getTypeLoc().getBeginLoc(), LhsT,
-            diag::err_incomplete_type_used_in_type_trait_expr))
-      return false;
-    if (!RhsT->isVoidType() && !RhsT->isIncompleteArrayType() &&
-        Self.RequireCompleteType(
-            Rhs->getTypeLoc().getBeginLoc(), RhsT,
-            diag::err_incomplete_type_used_in_type_trait_expr))
-      return false;
-
-    // cv void is never assignable.
-    if (LhsT->isVoidType() || RhsT->isVoidType())
-      return false;
-
-    // Build expressions that emulate the effect of declval<T>() and
-    // declval<U>().
-    if (LhsT->isObjectType() || LhsT->isFunctionType())
-      LhsT = Self.Context.getRValueReferenceType(LhsT);
-    if (RhsT->isObjectType() || RhsT->isFunctionType())
-      RhsT = Self.Context.getRValueReferenceType(RhsT);
-    OpaqueValueExpr Lhs(KeyLoc, LhsT.getNonLValueExprType(Self.Context),
-                        Expr::getValueKindForType(LhsT));
-    OpaqueValueExpr Rhs(KeyLoc, RhsT.getNonLValueExprType(Self.Context),
-                        Expr::getValueKindForType(RhsT));
-
-    // Attempt the assignment in an unevaluated context within a SFINAE
-    // trap at translation unit scope.
-    EnterExpressionEvaluationContext Unevaluated(
-        Self, Sema::ExpressionEvaluationContext::Unevaluated);
-    Sema::SFINAETrap SFINAE(Self, /*AccessCheckingSFINAE=*/true);
-    Sema::ContextRAII TUContext(Self, Self.Context.getTranslationUnitDecl());
-    ExprResult Result = Self.BuildBinOp(/*S=*/nullptr, KeyLoc, BO_Assign, &Lhs,
-                                        &Rhs);
-    if (Result.isInvalid())
-      return false;
-
-    // Treat the assignment as unused for the purpose of -Wdeprecated-volatile.
-    Self.CheckUnusedVolatileAssignment(Result.get());
-
-    if (SFINAE.hasErrorOccurred())
-      return false;
-
-    if (BTT == BTT_IsAssignable)
-      return true;
-
-    if (BTT == BTT_IsNothrowAssignable)
-      return Self.canThrow(Result.get()) == CT_Cannot;
-
-    if (BTT == BTT_IsTriviallyAssignable) {
-      // Under Objective-C ARC and Weak, if the destination has non-trivial
-      // Objective-C lifetime, this is a non-trivial assignment.
-      if (LhsT.getNonReferenceType().hasNonTrivialObjCLifetime())
-        return false;
-
-      return !Result.get()->hasNonTrivialCall(Self.Context);
-    }
-
-    llvm_unreachable("unhandled type trait");
-    return false;
-  }
-  case BTT_IsLayoutCompatible: {
-    if (!LhsT->isVoidType() && !LhsT->isIncompleteArrayType())
-      Self.RequireCompleteType(Lhs->getTypeLoc().getBeginLoc(), LhsT,
-                               diag::err_incomplete_type);
-    if (!RhsT->isVoidType() && !RhsT->isIncompleteArrayType())
-      Self.RequireCompleteType(Rhs->getTypeLoc().getBeginLoc(), RhsT,
-                               diag::err_incomplete_type);
-
-    DiagnoseVLAInCXXTypeTrait(Self, Lhs, tok::kw___is_layout_compatible);
-    DiagnoseVLAInCXXTypeTrait(Self, Rhs, tok::kw___is_layout_compatible);
-
-    return Self.IsLayoutCompatible(LhsT, RhsT);
-  }
-  case BTT_IsPointerInterconvertibleBaseOf: {
-    if (LhsT->isStructureOrClassType() && RhsT->isStructureOrClassType() &&
-        !Self.getASTContext().hasSameUnqualifiedType(LhsT, RhsT)) {
-      Self.RequireCompleteType(Rhs->getTypeLoc().getBeginLoc(), RhsT,
-                               diag::err_incomplete_type);
-    }
-
-    DiagnoseVLAInCXXTypeTrait(Self, Lhs,
-                              tok::kw___is_pointer_interconvertible_base_of);
-    DiagnoseVLAInCXXTypeTrait(Self, Rhs,
-                              tok::kw___is_pointer_interconvertible_base_of);
-
-    return Self.IsPointerInterconvertibleBaseOf(Lhs, Rhs);
-  }
-  case BTT_IsDeducible: {
-    const auto *TSTToBeDeduced = cast<DeducedTemplateSpecializationType>(LhsT);
-    sema::TemplateDeductionInfo Info(KeyLoc);
-    return Self.DeduceTemplateArgumentsFromType(
-               TSTToBeDeduced->getTemplateName().getAsTemplateDecl(), RhsT,
-               Info) == TemplateDeductionResult::Success;
-  }
-  case BTT_IsScalarizedLayoutCompatible: {
-    if (!LhsT->isVoidType() && !LhsT->isIncompleteArrayType() &&
-        Self.RequireCompleteType(Lhs->getTypeLoc().getBeginLoc(), LhsT,
-                                 diag::err_incomplete_type))
-      return true;
-    if (!RhsT->isVoidType() && !RhsT->isIncompleteArrayType() &&
-        Self.RequireCompleteType(Rhs->getTypeLoc().getBeginLoc(), RhsT,
-                                 diag::err_incomplete_type))
-      return true;
-
-    DiagnoseVLAInCXXTypeTrait(
-        Self, Lhs, tok::kw___builtin_hlsl_is_scalarized_layout_compatible);
-    DiagnoseVLAInCXXTypeTrait(
-        Self, Rhs, tok::kw___builtin_hlsl_is_scalarized_layout_compatible);
-
-    return Self.HLSL().IsScalarizedLayoutCompatible(LhsT, RhsT);
-  }
-  default:
-    llvm_unreachable("not a BTT");
-  }
-  llvm_unreachable("Unknown type trait or not implemented");
-}
-
-ExprResult Sema::ActOnArrayTypeTrait(ArrayTypeTrait ATT,
-                                     SourceLocation KWLoc,
-                                     ParsedType Ty,
-                                     Expr* DimExpr,
-                                     SourceLocation RParen) {
-  TypeSourceInfo *TSInfo;
-  QualType T = GetTypeFromParser(Ty, &TSInfo);
-  if (!TSInfo)
-    TSInfo = Context.getTrivialTypeSourceInfo(T);
-
-  return BuildArrayTypeTrait(ATT, KWLoc, TSInfo, DimExpr, RParen);
-}
-
-static uint64_t EvaluateArrayTypeTrait(Sema &Self, ArrayTypeTrait ATT,
-                                           QualType T, Expr *DimExpr,
-                                           SourceLocation KeyLoc) {
-  assert(!T->isDependentType() && "Cannot evaluate traits of dependent type");
-
-  switch(ATT) {
-  case ATT_ArrayRank:
-    if (T->isArrayType()) {
-      unsigned Dim = 0;
-      while (const ArrayType *AT = Self.Context.getAsArrayType(T)) {
-        ++Dim;
-        T = AT->getElementType();
-      }
-      return Dim;
-    }
-    return 0;
-
-  case ATT_ArrayExtent: {
-    llvm::APSInt Value;
-    uint64_t Dim;
-    if (Self.VerifyIntegerConstantExpression(
-                DimExpr, &Value, diag::err_dimension_expr_not_constant_integer)
-            .isInvalid())
-      return 0;
-    if (Value.isSigned() && Value.isNegative()) {
-      Self.Diag(KeyLoc, diag::err_dimension_expr_not_constant_integer)
-        << DimExpr->getSourceRange();
-      return 0;
-    }
-    Dim = Value.getLimitedValue();
-
-    if (T->isArrayType()) {
-      unsigned D = 0;
-      bool Matched = false;
-      while (const ArrayType *AT = Self.Context.getAsArrayType(T)) {
-        if (Dim == D) {
-          Matched = true;
-          break;
-        }
-        ++D;
-        T = AT->getElementType();
-      }
-
-      if (Matched && T->isArrayType()) {
-        if (const ConstantArrayType *CAT = Self.Context.getAsConstantArrayType(T))
-          return CAT->getLimitedSize();
-      }
-    }
-    return 0;
-  }
-  }
-  llvm_unreachable("Unknown type trait or not implemented");
-}
-
-ExprResult Sema::BuildArrayTypeTrait(ArrayTypeTrait ATT,
-                                     SourceLocation KWLoc,
-                                     TypeSourceInfo *TSInfo,
-                                     Expr* DimExpr,
-                                     SourceLocation RParen) {
-  QualType T = TSInfo->getType();
-
-  // FIXME: This should likely be tracked as an APInt to remove any host
-  // assumptions about the width of size_t on the target.
-  uint64_t Value = 0;
-  if (!T->isDependentType())
-    Value = EvaluateArrayTypeTrait(*this, ATT, T, DimExpr, KWLoc);
-
-  // While the specification for these traits from the Embarcadero C++
-  // compiler's documentation says the return type is 'unsigned int', Clang
-  // returns 'size_t'. On Windows, the primary platform for the Embarcadero
-  // compiler, there is no difference. On several other platforms this is an
-  // important distinction.
-  return new (Context) ArrayTypeTraitExpr(KWLoc, ATT, TSInfo, Value, DimExpr,
-                                          RParen, Context.getSizeType());
-}
-
-ExprResult Sema::ActOnExpressionTrait(ExpressionTrait ET,
-                                      SourceLocation KWLoc,
-                                      Expr *Queried,
-                                      SourceLocation RParen) {
-  // If error parsing the expression, ignore.
-  if (!Queried)
-    return ExprError();
-
-  ExprResult Result = BuildExpressionTrait(ET, KWLoc, Queried, RParen);
-
-  return Result;
-}
-
-static bool EvaluateExpressionTrait(ExpressionTrait ET, Expr *E) {
-  switch (ET) {
-  case ET_IsLValueExpr: return E->isLValue();
-  case ET_IsRValueExpr:
-    return E->isPRValue();
-  }
-  llvm_unreachable("Expression trait not covered by switch");
-}
-
-ExprResult Sema::BuildExpressionTrait(ExpressionTrait ET,
-                                      SourceLocation KWLoc,
-                                      Expr *Queried,
-                                      SourceLocation RParen) {
-  if (Queried->isTypeDependent()) {
-    // Delay type-checking for type-dependent expressions.
-  } else if (Queried->hasPlaceholderType()) {
-    ExprResult PE = CheckPlaceholderExpr(Queried);
-    if (PE.isInvalid()) return ExprError();
-    return BuildExpressionTrait(ET, KWLoc, PE.get(), RParen);
-  }
-
-  bool Value = EvaluateExpressionTrait(ET, Queried);
-
-  return new (Context)
-      ExpressionTraitExpr(KWLoc, ET, Queried, Value, RParen, Context.BoolTy);
-}
-
-=======
->>>>>>> df831c6a
 QualType Sema::CheckPointerToMemberOperands(ExprResult &LHS, ExprResult &RHS,
                                             ExprValueKind &VK,
                                             SourceLocation Loc,
