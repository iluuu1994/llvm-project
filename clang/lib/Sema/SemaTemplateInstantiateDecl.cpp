//===--- SemaTemplateInstantiateDecl.cpp - C++ Template Decl Instantiation ===/
//
// Part of the LLVM Project, under the Apache License v2.0 with LLVM Exceptions.
// See https://llvm.org/LICENSE.txt for license information.
// SPDX-License-Identifier: Apache-2.0 WITH LLVM-exception
//===----------------------------------------------------------------------===/
//
//  This file implements C++ template instantiation for declarations.
//
//===----------------------------------------------------------------------===/

#include "TreeTransform.h"
#include "clang/AST/ASTConsumer.h"
#include "clang/AST/ASTContext.h"
#include "clang/AST/ASTMutationListener.h"
#include "clang/AST/DeclTemplate.h"
#include "clang/AST/DependentDiagnostic.h"
#include "clang/AST/Expr.h"
#include "clang/AST/ExprCXX.h"
#include "clang/AST/PrettyDeclStackTrace.h"
#include "clang/AST/TypeLoc.h"
#include "clang/Basic/SourceManager.h"
#include "clang/Basic/TargetInfo.h"
#include "clang/Sema/EnterExpressionEvaluationContext.h"
#include "clang/Sema/Initialization.h"
#include "clang/Sema/Lookup.h"
#include "clang/Sema/ScopeInfo.h"
#include "clang/Sema/SemaAMDGPU.h"
#include "clang/Sema/SemaCUDA.h"
#include "clang/Sema/SemaHLSL.h"
#include "clang/Sema/SemaObjC.h"
#include "clang/Sema/SemaOpenMP.h"
#include "clang/Sema/SemaSwift.h"
#include "clang/Sema/Template.h"
#include "clang/Sema/TemplateInstCallback.h"
#include "llvm/Support/TimeProfiler.h"
#include <optional>

using namespace clang;

static bool isDeclWithinFunction(const Decl *D) {
  const DeclContext *DC = D->getDeclContext();
  if (DC->isFunctionOrMethod())
    return true;

  if (DC->isRecord())
    return cast<CXXRecordDecl>(DC)->isLocalClass();

  return false;
}

template<typename DeclT>
static bool SubstQualifier(Sema &SemaRef, const DeclT *OldDecl, DeclT *NewDecl,
                           const MultiLevelTemplateArgumentList &TemplateArgs) {
  if (!OldDecl->getQualifierLoc())
    return false;

  assert((NewDecl->getFriendObjectKind() ||
          !OldDecl->getLexicalDeclContext()->isDependentContext()) &&
         "non-friend with qualified name defined in dependent context");
  Sema::ContextRAII SavedContext(
      SemaRef,
      const_cast<DeclContext *>(NewDecl->getFriendObjectKind()
                                    ? NewDecl->getLexicalDeclContext()
                                    : OldDecl->getLexicalDeclContext()));

  NestedNameSpecifierLoc NewQualifierLoc
      = SemaRef.SubstNestedNameSpecifierLoc(OldDecl->getQualifierLoc(),
                                            TemplateArgs);

  if (!NewQualifierLoc)
    return true;

  NewDecl->setQualifierInfo(NewQualifierLoc);
  return false;
}

bool TemplateDeclInstantiator::SubstQualifier(const DeclaratorDecl *OldDecl,
                                              DeclaratorDecl *NewDecl) {
  return ::SubstQualifier(SemaRef, OldDecl, NewDecl, TemplateArgs);
}

bool TemplateDeclInstantiator::SubstQualifier(const TagDecl *OldDecl,
                                              TagDecl *NewDecl) {
  return ::SubstQualifier(SemaRef, OldDecl, NewDecl, TemplateArgs);
}

// Include attribute instantiation code.
#include "clang/Sema/AttrTemplateInstantiate.inc"

static void instantiateDependentAlignedAttr(
    Sema &S, const MultiLevelTemplateArgumentList &TemplateArgs,
    const AlignedAttr *Aligned, Decl *New, bool IsPackExpansion) {
  if (Aligned->isAlignmentExpr()) {
    // The alignment expression is a constant expression.
    EnterExpressionEvaluationContext Unevaluated(
        S, Sema::ExpressionEvaluationContext::ConstantEvaluated);
    ExprResult Result = S.SubstExpr(Aligned->getAlignmentExpr(), TemplateArgs);
    if (!Result.isInvalid())
      S.AddAlignedAttr(New, *Aligned, Result.getAs<Expr>(), IsPackExpansion);
  } else {
    if (TypeSourceInfo *Result =
            S.SubstType(Aligned->getAlignmentType(), TemplateArgs,
                        Aligned->getLocation(), DeclarationName())) {
      if (!S.CheckAlignasTypeArgument(Aligned->getSpelling(), Result,
                                      Aligned->getLocation(),
                                      Result->getTypeLoc().getSourceRange()))
        S.AddAlignedAttr(New, *Aligned, Result, IsPackExpansion);
    }
  }
}

static void instantiateDependentAlignedAttr(
    Sema &S, const MultiLevelTemplateArgumentList &TemplateArgs,
    const AlignedAttr *Aligned, Decl *New) {
  if (!Aligned->isPackExpansion()) {
    instantiateDependentAlignedAttr(S, TemplateArgs, Aligned, New, false);
    return;
  }

  SmallVector<UnexpandedParameterPack, 2> Unexpanded;
  if (Aligned->isAlignmentExpr())
    S.collectUnexpandedParameterPacks(Aligned->getAlignmentExpr(),
                                      Unexpanded);
  else
    S.collectUnexpandedParameterPacks(Aligned->getAlignmentType()->getTypeLoc(),
                                      Unexpanded);
  assert(!Unexpanded.empty() && "Pack expansion without parameter packs?");

  // Determine whether we can expand this attribute pack yet.
  bool Expand = true, RetainExpansion = false;
  UnsignedOrNone NumExpansions = std::nullopt;
  // FIXME: Use the actual location of the ellipsis.
  SourceLocation EllipsisLoc = Aligned->getLocation();
  if (S.CheckParameterPacksForExpansion(EllipsisLoc, Aligned->getRange(),
                                        Unexpanded, TemplateArgs, Expand,
                                        RetainExpansion, NumExpansions))
    return;

  if (!Expand) {
    Sema::ArgPackSubstIndexRAII SubstIndex(S, std::nullopt);
    instantiateDependentAlignedAttr(S, TemplateArgs, Aligned, New, true);
  } else {
    for (unsigned I = 0; I != *NumExpansions; ++I) {
      Sema::ArgPackSubstIndexRAII SubstIndex(S, I);
      instantiateDependentAlignedAttr(S, TemplateArgs, Aligned, New, false);
    }
  }
}

static void instantiateDependentAssumeAlignedAttr(
    Sema &S, const MultiLevelTemplateArgumentList &TemplateArgs,
    const AssumeAlignedAttr *Aligned, Decl *New) {
  // The alignment expression is a constant expression.
  EnterExpressionEvaluationContext Unevaluated(
      S, Sema::ExpressionEvaluationContext::ConstantEvaluated);

  Expr *E, *OE = nullptr;
  ExprResult Result = S.SubstExpr(Aligned->getAlignment(), TemplateArgs);
  if (Result.isInvalid())
    return;
  E = Result.getAs<Expr>();

  if (Aligned->getOffset()) {
    Result = S.SubstExpr(Aligned->getOffset(), TemplateArgs);
    if (Result.isInvalid())
      return;
    OE = Result.getAs<Expr>();
  }

  S.AddAssumeAlignedAttr(New, *Aligned, E, OE);
}

static void instantiateDependentAlignValueAttr(
    Sema &S, const MultiLevelTemplateArgumentList &TemplateArgs,
    const AlignValueAttr *Aligned, Decl *New) {
  // The alignment expression is a constant expression.
  EnterExpressionEvaluationContext Unevaluated(
      S, Sema::ExpressionEvaluationContext::ConstantEvaluated);
  ExprResult Result = S.SubstExpr(Aligned->getAlignment(), TemplateArgs);
  if (!Result.isInvalid())
    S.AddAlignValueAttr(New, *Aligned, Result.getAs<Expr>());
}

static void instantiateDependentAllocAlignAttr(
    Sema &S, const MultiLevelTemplateArgumentList &TemplateArgs,
    const AllocAlignAttr *Align, Decl *New) {
  Expr *Param = IntegerLiteral::Create(
      S.getASTContext(),
      llvm::APInt(64, Align->getParamIndex().getSourceIndex()),
      S.getASTContext().UnsignedLongLongTy, Align->getLocation());
  S.AddAllocAlignAttr(New, *Align, Param);
}

static void instantiateDependentAnnotationAttr(
    Sema &S, const MultiLevelTemplateArgumentList &TemplateArgs,
    const AnnotateAttr *Attr, Decl *New) {
  EnterExpressionEvaluationContext Unevaluated(
      S, Sema::ExpressionEvaluationContext::ConstantEvaluated);

  // If the attribute has delayed arguments it will have to instantiate those
  // and handle them as new arguments for the attribute.
  bool HasDelayedArgs = Attr->delayedArgs_size();

  ArrayRef<Expr *> ArgsToInstantiate =
      HasDelayedArgs
          ? ArrayRef<Expr *>{Attr->delayedArgs_begin(), Attr->delayedArgs_end()}
          : ArrayRef<Expr *>{Attr->args_begin(), Attr->args_end()};

  SmallVector<Expr *, 4> Args;
  if (S.SubstExprs(ArgsToInstantiate,
                   /*IsCall=*/false, TemplateArgs, Args))
    return;

  StringRef Str = Attr->getAnnotation();
  if (HasDelayedArgs) {
    if (Args.size() < 1) {
      S.Diag(Attr->getLoc(), diag::err_attribute_too_few_arguments)
          << Attr << 1;
      return;
    }

    if (!S.checkStringLiteralArgumentAttr(*Attr, Args[0], Str))
      return;

    llvm::SmallVector<Expr *, 4> ActualArgs;
    ActualArgs.insert(ActualArgs.begin(), Args.begin() + 1, Args.end());
    std::swap(Args, ActualArgs);
  }
  auto *AA = S.CreateAnnotationAttr(*Attr, Str, Args);
  if (AA) {
    New->addAttr(AA);
  }
}

static Expr *instantiateDependentFunctionAttrCondition(
    Sema &S, const MultiLevelTemplateArgumentList &TemplateArgs,
    const Attr *A, Expr *OldCond, const Decl *Tmpl, FunctionDecl *New) {
  Expr *Cond = nullptr;
  {
    Sema::ContextRAII SwitchContext(S, New);
    EnterExpressionEvaluationContext Unevaluated(
        S, Sema::ExpressionEvaluationContext::ConstantEvaluated);
    ExprResult Result = S.SubstExpr(OldCond, TemplateArgs);
    if (Result.isInvalid())
      return nullptr;
    Cond = Result.getAs<Expr>();
  }
  if (!Cond->isTypeDependent()) {
    ExprResult Converted = S.PerformContextuallyConvertToBool(Cond);
    if (Converted.isInvalid())
      return nullptr;
    Cond = Converted.get();
  }

  SmallVector<PartialDiagnosticAt, 8> Diags;
  if (OldCond->isValueDependent() && !Cond->isValueDependent() &&
      !Expr::isPotentialConstantExprUnevaluated(Cond, New, Diags)) {
    S.Diag(A->getLocation(), diag::err_attr_cond_never_constant_expr) << A;
    for (const auto &P : Diags)
      S.Diag(P.first, P.second);
    return nullptr;
  }
  return Cond;
}

static void instantiateDependentEnableIfAttr(
    Sema &S, const MultiLevelTemplateArgumentList &TemplateArgs,
    const EnableIfAttr *EIA, const Decl *Tmpl, FunctionDecl *New) {
  Expr *Cond = instantiateDependentFunctionAttrCondition(
      S, TemplateArgs, EIA, EIA->getCond(), Tmpl, New);

  if (Cond)
    New->addAttr(new (S.getASTContext()) EnableIfAttr(S.getASTContext(), *EIA,
                                                      Cond, EIA->getMessage()));
}

static void instantiateDependentDiagnoseIfAttr(
    Sema &S, const MultiLevelTemplateArgumentList &TemplateArgs,
    const DiagnoseIfAttr *DIA, const Decl *Tmpl, FunctionDecl *New) {
  Expr *Cond = instantiateDependentFunctionAttrCondition(
      S, TemplateArgs, DIA, DIA->getCond(), Tmpl, New);

  if (Cond)
    New->addAttr(new (S.getASTContext()) DiagnoseIfAttr(
        S.getASTContext(), *DIA, Cond, DIA->getMessage(),
        DIA->getDefaultSeverity(), DIA->getWarningGroup(),
        DIA->getArgDependent(), New));
}

// Constructs and adds to New a new instance of CUDALaunchBoundsAttr using
// template A as the base and arguments from TemplateArgs.
static void instantiateDependentCUDALaunchBoundsAttr(
    Sema &S, const MultiLevelTemplateArgumentList &TemplateArgs,
    const CUDALaunchBoundsAttr &Attr, Decl *New) {
  // The alignment expression is a constant expression.
  EnterExpressionEvaluationContext Unevaluated(
      S, Sema::ExpressionEvaluationContext::ConstantEvaluated);

  ExprResult Result = S.SubstExpr(Attr.getMaxThreads(), TemplateArgs);
  if (Result.isInvalid())
    return;
  Expr *MaxThreads = Result.getAs<Expr>();

  Expr *MinBlocks = nullptr;
  if (Attr.getMinBlocks()) {
    Result = S.SubstExpr(Attr.getMinBlocks(), TemplateArgs);
    if (Result.isInvalid())
      return;
    MinBlocks = Result.getAs<Expr>();
  }

  Expr *MaxBlocks = nullptr;
  if (Attr.getMaxBlocks()) {
    Result = S.SubstExpr(Attr.getMaxBlocks(), TemplateArgs);
    if (Result.isInvalid())
      return;
    MaxBlocks = Result.getAs<Expr>();
  }

  S.AddLaunchBoundsAttr(New, Attr, MaxThreads, MinBlocks, MaxBlocks);
}

static void
instantiateDependentModeAttr(Sema &S,
                             const MultiLevelTemplateArgumentList &TemplateArgs,
                             const ModeAttr &Attr, Decl *New) {
  S.AddModeAttr(New, Attr, Attr.getMode(),
                /*InInstantiation=*/true);
}

/// Instantiation of 'declare simd' attribute and its arguments.
static void instantiateOMPDeclareSimdDeclAttr(
    Sema &S, const MultiLevelTemplateArgumentList &TemplateArgs,
    const OMPDeclareSimdDeclAttr &Attr, Decl *New) {
  // Allow 'this' in clauses with varlist.
  if (auto *FTD = dyn_cast<FunctionTemplateDecl>(New))
    New = FTD->getTemplatedDecl();
  auto *FD = cast<FunctionDecl>(New);
  auto *ThisContext = dyn_cast_or_null<CXXRecordDecl>(FD->getDeclContext());
  SmallVector<Expr *, 4> Uniforms, Aligneds, Alignments, Linears, Steps;
  SmallVector<unsigned, 4> LinModifiers;

  auto SubstExpr = [&](Expr *E) -> ExprResult {
    if (auto *DRE = dyn_cast<DeclRefExpr>(E->IgnoreParenImpCasts()))
      if (auto *PVD = dyn_cast<ParmVarDecl>(DRE->getDecl())) {
        Sema::ContextRAII SavedContext(S, FD);
        LocalInstantiationScope Local(S);
        if (FD->getNumParams() > PVD->getFunctionScopeIndex())
          Local.InstantiatedLocal(
              PVD, FD->getParamDecl(PVD->getFunctionScopeIndex()));
        return S.SubstExpr(E, TemplateArgs);
      }
    Sema::CXXThisScopeRAII ThisScope(S, ThisContext, Qualifiers(),
                                     FD->isCXXInstanceMember());
    return S.SubstExpr(E, TemplateArgs);
  };

  // Substitute a single OpenMP clause, which is a potentially-evaluated
  // full-expression.
  auto Subst = [&](Expr *E) -> ExprResult {
    EnterExpressionEvaluationContext Evaluated(
        S, Sema::ExpressionEvaluationContext::PotentiallyEvaluated);
    ExprResult Res = SubstExpr(E);
    if (Res.isInvalid())
      return Res;
    return S.ActOnFinishFullExpr(Res.get(), false);
  };

  ExprResult Simdlen;
  if (auto *E = Attr.getSimdlen())
    Simdlen = Subst(E);

  if (Attr.uniforms_size() > 0) {
    for(auto *E : Attr.uniforms()) {
      ExprResult Inst = Subst(E);
      if (Inst.isInvalid())
        continue;
      Uniforms.push_back(Inst.get());
    }
  }

  auto AI = Attr.alignments_begin();
  for (auto *E : Attr.aligneds()) {
    ExprResult Inst = Subst(E);
    if (Inst.isInvalid())
      continue;
    Aligneds.push_back(Inst.get());
    Inst = ExprEmpty();
    if (*AI)
      Inst = S.SubstExpr(*AI, TemplateArgs);
    Alignments.push_back(Inst.get());
    ++AI;
  }

  auto SI = Attr.steps_begin();
  for (auto *E : Attr.linears()) {
    ExprResult Inst = Subst(E);
    if (Inst.isInvalid())
      continue;
    Linears.push_back(Inst.get());
    Inst = ExprEmpty();
    if (*SI)
      Inst = S.SubstExpr(*SI, TemplateArgs);
    Steps.push_back(Inst.get());
    ++SI;
  }
  LinModifiers.append(Attr.modifiers_begin(), Attr.modifiers_end());
  (void)S.OpenMP().ActOnOpenMPDeclareSimdDirective(
      S.ConvertDeclToDeclGroup(New), Attr.getBranchState(), Simdlen.get(),
      Uniforms, Aligneds, Alignments, Linears, LinModifiers, Steps,
      Attr.getRange());
}

/// Instantiation of 'declare variant' attribute and its arguments.
static void instantiateOMPDeclareVariantAttr(
    Sema &S, const MultiLevelTemplateArgumentList &TemplateArgs,
    const OMPDeclareVariantAttr &Attr, Decl *New) {
  // Allow 'this' in clauses with varlist.
  if (auto *FTD = dyn_cast<FunctionTemplateDecl>(New))
    New = FTD->getTemplatedDecl();
  auto *FD = cast<FunctionDecl>(New);
  auto *ThisContext = dyn_cast_or_null<CXXRecordDecl>(FD->getDeclContext());

  auto &&SubstExpr = [FD, ThisContext, &S, &TemplateArgs](Expr *E) {
    if (auto *DRE = dyn_cast<DeclRefExpr>(E->IgnoreParenImpCasts()))
      if (auto *PVD = dyn_cast<ParmVarDecl>(DRE->getDecl())) {
        Sema::ContextRAII SavedContext(S, FD);
        LocalInstantiationScope Local(S);
        if (FD->getNumParams() > PVD->getFunctionScopeIndex())
          Local.InstantiatedLocal(
              PVD, FD->getParamDecl(PVD->getFunctionScopeIndex()));
        return S.SubstExpr(E, TemplateArgs);
      }
    Sema::CXXThisScopeRAII ThisScope(S, ThisContext, Qualifiers(),
                                     FD->isCXXInstanceMember());
    return S.SubstExpr(E, TemplateArgs);
  };

  // Substitute a single OpenMP clause, which is a potentially-evaluated
  // full-expression.
  auto &&Subst = [&SubstExpr, &S](Expr *E) {
    EnterExpressionEvaluationContext Evaluated(
        S, Sema::ExpressionEvaluationContext::PotentiallyEvaluated);
    ExprResult Res = SubstExpr(E);
    if (Res.isInvalid())
      return Res;
    return S.ActOnFinishFullExpr(Res.get(), false);
  };

  ExprResult VariantFuncRef;
  if (Expr *E = Attr.getVariantFuncRef()) {
    // Do not mark function as is used to prevent its emission if this is the
    // only place where it is used.
    EnterExpressionEvaluationContext Unevaluated(
        S, Sema::ExpressionEvaluationContext::ConstantEvaluated);
    VariantFuncRef = Subst(E);
  }

  // Copy the template version of the OMPTraitInfo and run substitute on all
  // score and condition expressiosn.
  OMPTraitInfo &TI = S.getASTContext().getNewOMPTraitInfo();
  TI = *Attr.getTraitInfos();

  // Try to substitute template parameters in score and condition expressions.
  auto SubstScoreOrConditionExpr = [&S, Subst](Expr *&E, bool) {
    if (E) {
      EnterExpressionEvaluationContext Unevaluated(
          S, Sema::ExpressionEvaluationContext::ConstantEvaluated);
      ExprResult ER = Subst(E);
      if (ER.isUsable())
        E = ER.get();
      else
        return true;
    }
    return false;
  };
  if (TI.anyScoreOrCondition(SubstScoreOrConditionExpr))
    return;

  Expr *E = VariantFuncRef.get();

  // Check function/variant ref for `omp declare variant` but not for `omp
  // begin declare variant` (which use implicit attributes).
  std::optional<std::pair<FunctionDecl *, Expr *>> DeclVarData =
      S.OpenMP().checkOpenMPDeclareVariantFunction(
          S.ConvertDeclToDeclGroup(New), E, TI, Attr.appendArgs_size(),
          Attr.getRange());

  if (!DeclVarData)
    return;

  E = DeclVarData->second;
  FD = DeclVarData->first;

  if (auto *VariantDRE = dyn_cast<DeclRefExpr>(E->IgnoreParenImpCasts())) {
    if (auto *VariantFD = dyn_cast<FunctionDecl>(VariantDRE->getDecl())) {
      if (auto *VariantFTD = VariantFD->getDescribedFunctionTemplate()) {
        if (!VariantFTD->isThisDeclarationADefinition())
          return;
        Sema::TentativeAnalysisScope Trap(S);
        const TemplateArgumentList *TAL = TemplateArgumentList::CreateCopy(
            S.Context, TemplateArgs.getInnermost());

        auto *SubstFD = S.InstantiateFunctionDeclaration(VariantFTD, TAL,
                                                         New->getLocation());
        if (!SubstFD)
          return;
        QualType NewType = S.Context.mergeFunctionTypes(
            SubstFD->getType(), FD->getType(),
            /* OfBlockPointer */ false,
            /* Unqualified */ false, /* AllowCXX */ true);
        if (NewType.isNull())
          return;
        S.InstantiateFunctionDefinition(
            New->getLocation(), SubstFD, /* Recursive */ true,
            /* DefinitionRequired */ false, /* AtEndOfTU */ false);
        SubstFD->setInstantiationIsPending(!SubstFD->isDefined());
        E = DeclRefExpr::Create(S.Context, NestedNameSpecifierLoc(),
                                SourceLocation(), SubstFD,
                                /* RefersToEnclosingVariableOrCapture */ false,
                                /* NameLoc */ SubstFD->getLocation(),
                                SubstFD->getType(), ExprValueKind::VK_PRValue);
      }
    }
  }

  SmallVector<Expr *, 8> NothingExprs;
  SmallVector<Expr *, 8> NeedDevicePtrExprs;
  SmallVector<Expr *, 8> NeedDeviceAddrExprs;
  SmallVector<OMPInteropInfo, 4> AppendArgs;

  for (Expr *E : Attr.adjustArgsNothing()) {
    ExprResult ER = Subst(E);
    if (ER.isInvalid())
      continue;
    NothingExprs.push_back(ER.get());
  }
  for (Expr *E : Attr.adjustArgsNeedDevicePtr()) {
    ExprResult ER = Subst(E);
    if (ER.isInvalid())
      continue;
    NeedDevicePtrExprs.push_back(ER.get());
  }
  for (Expr *E : Attr.adjustArgsNeedDeviceAddr()) {
    ExprResult ER = Subst(E);
    if (ER.isInvalid())
      continue;
    NeedDeviceAddrExprs.push_back(ER.get());
  }
  for (OMPInteropInfo &II : Attr.appendArgs()) {
    // When prefer_type is implemented for append_args handle them here too.
    AppendArgs.emplace_back(II.IsTarget, II.IsTargetSync);
  }

  S.OpenMP().ActOnOpenMPDeclareVariantDirective(
      FD, E, TI, NothingExprs, NeedDevicePtrExprs, NeedDeviceAddrExprs,
      AppendArgs, SourceLocation(), SourceLocation(), Attr.getRange());
}

static void instantiateDependentAMDGPUFlatWorkGroupSizeAttr(
    Sema &S, const MultiLevelTemplateArgumentList &TemplateArgs,
    const AMDGPUFlatWorkGroupSizeAttr &Attr, Decl *New) {
  // Both min and max expression are constant expressions.
  EnterExpressionEvaluationContext Unevaluated(
      S, Sema::ExpressionEvaluationContext::ConstantEvaluated);

  ExprResult Result = S.SubstExpr(Attr.getMin(), TemplateArgs);
  if (Result.isInvalid())
    return;
  Expr *MinExpr = Result.getAs<Expr>();

  Result = S.SubstExpr(Attr.getMax(), TemplateArgs);
  if (Result.isInvalid())
    return;
  Expr *MaxExpr = Result.getAs<Expr>();

  S.AMDGPU().addAMDGPUFlatWorkGroupSizeAttr(New, Attr, MinExpr, MaxExpr);
}

static void instantiateDependentReqdWorkGroupSizeAttr(
    Sema &S, const MultiLevelTemplateArgumentList &TemplateArgs,
    const ReqdWorkGroupSizeAttr &Attr, Decl *New) {
  // Both min and max expression are constant expressions.
  EnterExpressionEvaluationContext Unevaluated(
      S, Sema::ExpressionEvaluationContext::ConstantEvaluated);

  ExprResult Result = S.SubstExpr(Attr.getXDim(), TemplateArgs);
  if (Result.isInvalid())
    return;
  Expr *X = Result.getAs<Expr>();

  Result = S.SubstExpr(Attr.getYDim(), TemplateArgs);
  if (Result.isInvalid())
    return;
  Expr *Y = Result.getAs<Expr>();

  Result = S.SubstExpr(Attr.getZDim(), TemplateArgs);
  if (Result.isInvalid())
    return;
  Expr *Z = Result.getAs<Expr>();

  ASTContext &Context = S.getASTContext();
  New->addAttr(::new (Context) ReqdWorkGroupSizeAttr(Context, Attr, X, Y, Z));
}

ExplicitSpecifier Sema::instantiateExplicitSpecifier(
    const MultiLevelTemplateArgumentList &TemplateArgs, ExplicitSpecifier ES) {
  if (!ES.getExpr())
    return ES;
  Expr *OldCond = ES.getExpr();
  Expr *Cond = nullptr;
  {
    EnterExpressionEvaluationContext Unevaluated(
        *this, Sema::ExpressionEvaluationContext::ConstantEvaluated);
    ExprResult SubstResult = SubstExpr(OldCond, TemplateArgs);
    if (SubstResult.isInvalid()) {
      return ExplicitSpecifier::Invalid();
    }
    Cond = SubstResult.get();
  }
  ExplicitSpecifier Result(Cond, ES.getKind());
  if (!Cond->isTypeDependent())
    tryResolveExplicitSpecifier(Result);
  return Result;
}

static void instantiateDependentAMDGPUWavesPerEUAttr(
    Sema &S, const MultiLevelTemplateArgumentList &TemplateArgs,
    const AMDGPUWavesPerEUAttr &Attr, Decl *New) {
  // Both min and max expression are constant expressions.
  EnterExpressionEvaluationContext Unevaluated(
      S, Sema::ExpressionEvaluationContext::ConstantEvaluated);

  ExprResult Result = S.SubstExpr(Attr.getMin(), TemplateArgs);
  if (Result.isInvalid())
    return;
  Expr *MinExpr = Result.getAs<Expr>();

  Expr *MaxExpr = nullptr;
  if (auto Max = Attr.getMax()) {
    Result = S.SubstExpr(Max, TemplateArgs);
    if (Result.isInvalid())
      return;
    MaxExpr = Result.getAs<Expr>();
  }

  S.AMDGPU().addAMDGPUWavesPerEUAttr(New, Attr, MinExpr, MaxExpr);
}

static void instantiateDependentAMDGPUMaxNumWorkGroupsAttr(
    Sema &S, const MultiLevelTemplateArgumentList &TemplateArgs,
    const AMDGPUMaxNumWorkGroupsAttr &Attr, Decl *New) {
  EnterExpressionEvaluationContext Unevaluated(
      S, Sema::ExpressionEvaluationContext::ConstantEvaluated);

  Expr *XExpr = nullptr;
  Expr *YExpr = nullptr;
  Expr *ZExpr = nullptr;
<<<<<<< HEAD

  if (Attr.getMaxNumWorkGroupsX()) {
    ExprResult ResultX = S.SubstExpr(Attr.getMaxNumWorkGroupsX(), TemplateArgs);
    if (ResultX.isUsable())
      XExpr = ResultX.getAs<Expr>();
  }

=======

  if (Attr.getMaxNumWorkGroupsX()) {
    ExprResult ResultX = S.SubstExpr(Attr.getMaxNumWorkGroupsX(), TemplateArgs);
    if (ResultX.isUsable())
      XExpr = ResultX.getAs<Expr>();
  }

>>>>>>> 4084ffcf
  if (Attr.getMaxNumWorkGroupsY()) {
    ExprResult ResultY = S.SubstExpr(Attr.getMaxNumWorkGroupsY(), TemplateArgs);
    if (ResultY.isUsable())
      YExpr = ResultY.getAs<Expr>();
  }
<<<<<<< HEAD

  if (Attr.getMaxNumWorkGroupsZ()) {
    ExprResult ResultZ = S.SubstExpr(Attr.getMaxNumWorkGroupsZ(), TemplateArgs);
    if (ResultZ.isUsable())
      ZExpr = ResultZ.getAs<Expr>();
  }

=======

  if (Attr.getMaxNumWorkGroupsZ()) {
    ExprResult ResultZ = S.SubstExpr(Attr.getMaxNumWorkGroupsZ(), TemplateArgs);
    if (ResultZ.isUsable())
      ZExpr = ResultZ.getAs<Expr>();
  }

>>>>>>> 4084ffcf
  if (XExpr)
    S.AMDGPU().addAMDGPUMaxNumWorkGroupsAttr(New, Attr, XExpr, YExpr, ZExpr);
}

// This doesn't take any template parameters, but we have a custom action that
// needs to happen when the kernel itself is instantiated. We need to run the
// ItaniumMangler to mark the names required to name this kernel.
static void instantiateDependentDeviceKernelAttr(
    Sema &S, const MultiLevelTemplateArgumentList &TemplateArgs,
    const DeviceKernelAttr &Attr, Decl *New) {
  New->addAttr(Attr.clone(S.getASTContext()));
}

/// Determine whether the attribute A might be relevant to the declaration D.
/// If not, we can skip instantiating it. The attribute may or may not have
/// been instantiated yet.
static bool isRelevantAttr(Sema &S, const Decl *D, const Attr *A) {
  // 'preferred_name' is only relevant to the matching specialization of the
  // template.
  if (const auto *PNA = dyn_cast<PreferredNameAttr>(A)) {
    QualType T = PNA->getTypedefType();
    const auto *RD = cast<CXXRecordDecl>(D);
    if (!T->isDependentType() && !RD->isDependentContext() &&
        !declaresSameEntity(T->getAsCXXRecordDecl(), RD))
      return false;
    for (const auto *ExistingPNA : D->specific_attrs<PreferredNameAttr>())
      if (S.Context.hasSameType(ExistingPNA->getTypedefType(),
                                PNA->getTypedefType()))
        return false;
    return true;
  }

  if (const auto *BA = dyn_cast<BuiltinAttr>(A)) {
    const FunctionDecl *FD = dyn_cast<FunctionDecl>(D);
    switch (BA->getID()) {
    case Builtin::BIforward:
      // Do not treat 'std::forward' as a builtin if it takes an rvalue reference
      // type and returns an lvalue reference type. The library implementation
      // will produce an error in this case; don't get in its way.
      if (FD && FD->getNumParams() >= 1 &&
          FD->getParamDecl(0)->getType()->isRValueReferenceType() &&
          FD->getReturnType()->isLValueReferenceType()) {
        return false;
      }
      [[fallthrough]];
    case Builtin::BImove:
    case Builtin::BImove_if_noexcept:
      // HACK: Super-old versions of libc++ (3.1 and earlier) provide
      // std::forward and std::move overloads that sometimes return by value
      // instead of by reference when building in C++98 mode. Don't treat such
      // cases as builtins.
      if (FD && !FD->getReturnType()->isReferenceType())
        return false;
      break;
    }
  }

  return true;
}

static void instantiateDependentHLSLParamModifierAttr(
    Sema &S, const MultiLevelTemplateArgumentList &TemplateArgs,
    const HLSLParamModifierAttr *Attr, Decl *New) {
  ParmVarDecl *P = cast<ParmVarDecl>(New);
  P->addAttr(Attr->clone(S.getASTContext()));
  P->setType(S.HLSL().getInoutParameterType(P->getType()));
}

void Sema::InstantiateAttrsForDecl(
    const MultiLevelTemplateArgumentList &TemplateArgs, const Decl *Tmpl,
    Decl *New, LateInstantiatedAttrVec *LateAttrs,
    LocalInstantiationScope *OuterMostScope) {
  if (NamedDecl *ND = dyn_cast<NamedDecl>(New)) {
    // FIXME: This function is called multiple times for the same template
    // specialization. We should only instantiate attributes that were added
    // since the previous instantiation.
    for (const auto *TmplAttr : Tmpl->attrs()) {
      if (!isRelevantAttr(*this, New, TmplAttr))
        continue;

      // FIXME: If any of the special case versions from InstantiateAttrs become
      // applicable to template declaration, we'll need to add them here.
      CXXThisScopeRAII ThisScope(
          *this, dyn_cast_or_null<CXXRecordDecl>(ND->getDeclContext()),
          Qualifiers(), ND->isCXXInstanceMember());

      Attr *NewAttr = sema::instantiateTemplateAttributeForDecl(
          TmplAttr, Context, *this, TemplateArgs);
      if (NewAttr && isRelevantAttr(*this, New, NewAttr))
        New->addAttr(NewAttr);
    }
  }
}

static Sema::RetainOwnershipKind
attrToRetainOwnershipKind(const Attr *A) {
  switch (A->getKind()) {
  case clang::attr::CFConsumed:
    return Sema::RetainOwnershipKind::CF;
  case clang::attr::OSConsumed:
    return Sema::RetainOwnershipKind::OS;
  case clang::attr::NSConsumed:
    return Sema::RetainOwnershipKind::NS;
  default:
    llvm_unreachable("Wrong argument supplied");
  }
}

// Implementation is down with the rest of the OpenACC Decl instantiations.
static void instantiateDependentOpenACCRoutineDeclAttr(
    Sema &S, const MultiLevelTemplateArgumentList &TemplateArgs,
    const OpenACCRoutineDeclAttr *OldAttr, const Decl *Old, Decl *New);

void Sema::InstantiateAttrs(const MultiLevelTemplateArgumentList &TemplateArgs,
                            const Decl *Tmpl, Decl *New,
                            LateInstantiatedAttrVec *LateAttrs,
                            LocalInstantiationScope *OuterMostScope) {
  for (const auto *TmplAttr : Tmpl->attrs()) {
    if (!isRelevantAttr(*this, New, TmplAttr))
      continue;

    // FIXME: This should be generalized to more than just the AlignedAttr.
    const AlignedAttr *Aligned = dyn_cast<AlignedAttr>(TmplAttr);
    if (Aligned && Aligned->isAlignmentDependent()) {
      instantiateDependentAlignedAttr(*this, TemplateArgs, Aligned, New);
      continue;
    }

    if (const auto *AssumeAligned = dyn_cast<AssumeAlignedAttr>(TmplAttr)) {
      instantiateDependentAssumeAlignedAttr(*this, TemplateArgs, AssumeAligned, New);
      continue;
    }

    if (const auto *AlignValue = dyn_cast<AlignValueAttr>(TmplAttr)) {
      instantiateDependentAlignValueAttr(*this, TemplateArgs, AlignValue, New);
      continue;
    }

    if (const auto *AllocAlign = dyn_cast<AllocAlignAttr>(TmplAttr)) {
      instantiateDependentAllocAlignAttr(*this, TemplateArgs, AllocAlign, New);
      continue;
    }

    if (const auto *Annotate = dyn_cast<AnnotateAttr>(TmplAttr)) {
      instantiateDependentAnnotationAttr(*this, TemplateArgs, Annotate, New);
      continue;
    }

    if (const auto *EnableIf = dyn_cast<EnableIfAttr>(TmplAttr)) {
      instantiateDependentEnableIfAttr(*this, TemplateArgs, EnableIf, Tmpl,
                                       cast<FunctionDecl>(New));
      continue;
    }

    if (const auto *DiagnoseIf = dyn_cast<DiagnoseIfAttr>(TmplAttr)) {
      instantiateDependentDiagnoseIfAttr(*this, TemplateArgs, DiagnoseIf, Tmpl,
                                         cast<FunctionDecl>(New));
      continue;
    }

    if (const auto *CUDALaunchBounds =
            dyn_cast<CUDALaunchBoundsAttr>(TmplAttr)) {
      instantiateDependentCUDALaunchBoundsAttr(*this, TemplateArgs,
                                               *CUDALaunchBounds, New);
      continue;
    }

    if (const auto *Mode = dyn_cast<ModeAttr>(TmplAttr)) {
      instantiateDependentModeAttr(*this, TemplateArgs, *Mode, New);
      continue;
    }

    if (const auto *OMPAttr = dyn_cast<OMPDeclareSimdDeclAttr>(TmplAttr)) {
      instantiateOMPDeclareSimdDeclAttr(*this, TemplateArgs, *OMPAttr, New);
      continue;
    }

    if (const auto *OMPAttr = dyn_cast<OMPDeclareVariantAttr>(TmplAttr)) {
      instantiateOMPDeclareVariantAttr(*this, TemplateArgs, *OMPAttr, New);
      continue;
    }

    if (const auto *ReqdWorkGroupSize =
            dyn_cast<ReqdWorkGroupSizeAttr>(TmplAttr)) {
      instantiateDependentReqdWorkGroupSizeAttr(*this, TemplateArgs,
                                                *ReqdWorkGroupSize, New);
    }

    if (const auto *AMDGPUFlatWorkGroupSize =
            dyn_cast<AMDGPUFlatWorkGroupSizeAttr>(TmplAttr)) {
      instantiateDependentAMDGPUFlatWorkGroupSizeAttr(
          *this, TemplateArgs, *AMDGPUFlatWorkGroupSize, New);
    }

    if (const auto *AMDGPUFlatWorkGroupSize =
            dyn_cast<AMDGPUWavesPerEUAttr>(TmplAttr)) {
      instantiateDependentAMDGPUWavesPerEUAttr(*this, TemplateArgs,
                                               *AMDGPUFlatWorkGroupSize, New);
    }

    if (const auto *AMDGPUMaxNumWorkGroups =
            dyn_cast<AMDGPUMaxNumWorkGroupsAttr>(TmplAttr)) {
      instantiateDependentAMDGPUMaxNumWorkGroupsAttr(
          *this, TemplateArgs, *AMDGPUMaxNumWorkGroups, New);
    }

    if (const auto *ParamAttr = dyn_cast<HLSLParamModifierAttr>(TmplAttr)) {
      instantiateDependentHLSLParamModifierAttr(*this, TemplateArgs, ParamAttr,
                                                New);
      continue;
    }

    if (const auto *RoutineAttr = dyn_cast<OpenACCRoutineDeclAttr>(TmplAttr)) {
      instantiateDependentOpenACCRoutineDeclAttr(*this, TemplateArgs,
                                                 RoutineAttr, Tmpl, New);
      continue;
    }

    // Existing DLL attribute on the instantiation takes precedence.
    if (TmplAttr->getKind() == attr::DLLExport ||
        TmplAttr->getKind() == attr::DLLImport) {
      if (New->hasAttr<DLLExportAttr>() || New->hasAttr<DLLImportAttr>()) {
        continue;
      }
    }

    if (const auto *ABIAttr = dyn_cast<ParameterABIAttr>(TmplAttr)) {
      Swift().AddParameterABIAttr(New, *ABIAttr, ABIAttr->getABI());
      continue;
    }

    if (isa<NSConsumedAttr>(TmplAttr) || isa<OSConsumedAttr>(TmplAttr) ||
        isa<CFConsumedAttr>(TmplAttr)) {
      ObjC().AddXConsumedAttr(New, *TmplAttr,
                              attrToRetainOwnershipKind(TmplAttr),
                              /*template instantiation=*/true);
      continue;
    }

    if (auto *A = dyn_cast<PointerAttr>(TmplAttr)) {
      if (!New->hasAttr<PointerAttr>())
        New->addAttr(A->clone(Context));
      continue;
    }

    if (auto *A = dyn_cast<OwnerAttr>(TmplAttr)) {
      if (!New->hasAttr<OwnerAttr>())
        New->addAttr(A->clone(Context));
      continue;
    }

    if (auto *A = dyn_cast<DeviceKernelAttr>(TmplAttr)) {
      instantiateDependentDeviceKernelAttr(*this, TemplateArgs, *A, New);
      continue;
    }

    if (auto *A = dyn_cast<CUDAGridConstantAttr>(TmplAttr)) {
      if (!New->hasAttr<CUDAGridConstantAttr>())
        New->addAttr(A->clone(Context));
      continue;
    }

    if (auto *A = dyn_cast<CUDAGridConstantAttr>(TmplAttr)) {
      if (!New->hasAttr<CUDAGridConstantAttr>())
        New->addAttr(A->clone(Context));
      continue;
    }

    assert(!TmplAttr->isPackExpansion());
    if (TmplAttr->isLateParsed() && LateAttrs) {
      // Late parsed attributes must be instantiated and attached after the
      // enclosing class has been instantiated.  See Sema::InstantiateClass.
      LocalInstantiationScope *Saved = nullptr;
      if (CurrentInstantiationScope)
        Saved = CurrentInstantiationScope->cloneScopes(OuterMostScope);
      LateAttrs->push_back(LateInstantiatedAttribute(TmplAttr, Saved, New));
    } else {
      // Allow 'this' within late-parsed attributes.
      auto *ND = cast<NamedDecl>(New);
      auto *ThisContext = dyn_cast_or_null<CXXRecordDecl>(ND->getDeclContext());
      CXXThisScopeRAII ThisScope(*this, ThisContext, Qualifiers(),
                                 ND->isCXXInstanceMember());

      Attr *NewAttr = sema::instantiateTemplateAttribute(TmplAttr, Context,
                                                         *this, TemplateArgs);
      if (NewAttr && isRelevantAttr(*this, New, TmplAttr))
        New->addAttr(NewAttr);
    }
  }
}

void Sema::updateAttrsForLateParsedTemplate(const Decl *Pattern, Decl *Inst) {
  for (const auto *Attr : Pattern->attrs()) {
    if (auto *A = dyn_cast<StrictFPAttr>(Attr)) {
      if (!Inst->hasAttr<StrictFPAttr>())
        Inst->addAttr(A->clone(getASTContext()));
      continue;
    }
  }
}

void Sema::InstantiateDefaultCtorDefaultArgs(CXXConstructorDecl *Ctor) {
  assert(Context.getTargetInfo().getCXXABI().isMicrosoft() &&
         Ctor->isDefaultConstructor());
  unsigned NumParams = Ctor->getNumParams();
  if (NumParams == 0)
    return;
  DLLExportAttr *Attr = Ctor->getAttr<DLLExportAttr>();
  if (!Attr)
    return;
  for (unsigned I = 0; I != NumParams; ++I) {
    (void)CheckCXXDefaultArgExpr(Attr->getLocation(), Ctor,
                                   Ctor->getParamDecl(I));
    CleanupVarDeclMarking();
  }
}

/// Get the previous declaration of a declaration for the purposes of template
/// instantiation. If this finds a previous declaration, then the previous
/// declaration of the instantiation of D should be an instantiation of the
/// result of this function.
template<typename DeclT>
static DeclT *getPreviousDeclForInstantiation(DeclT *D) {
  DeclT *Result = D->getPreviousDecl();

  // If the declaration is within a class, and the previous declaration was
  // merged from a different definition of that class, then we don't have a
  // previous declaration for the purpose of template instantiation.
  if (Result && isa<CXXRecordDecl>(D->getDeclContext()) &&
      D->getLexicalDeclContext() != Result->getLexicalDeclContext())
    return nullptr;

  return Result;
}

Decl *
TemplateDeclInstantiator::VisitTranslationUnitDecl(TranslationUnitDecl *D) {
  llvm_unreachable("Translation units cannot be instantiated");
}

Decl *TemplateDeclInstantiator::VisitHLSLBufferDecl(HLSLBufferDecl *Decl) {
  llvm_unreachable("HLSL buffer declarations cannot be instantiated");
}

Decl *TemplateDeclInstantiator::VisitHLSLRootSignatureDecl(
    HLSLRootSignatureDecl *Decl) {
  llvm_unreachable("HLSL root signature declarations cannot be instantiated");
}

Decl *
TemplateDeclInstantiator::VisitPragmaCommentDecl(PragmaCommentDecl *D) {
  llvm_unreachable("pragma comment cannot be instantiated");
}

Decl *TemplateDeclInstantiator::VisitPragmaDetectMismatchDecl(
    PragmaDetectMismatchDecl *D) {
  llvm_unreachable("pragma comment cannot be instantiated");
}

Decl *
TemplateDeclInstantiator::VisitExternCContextDecl(ExternCContextDecl *D) {
  llvm_unreachable("extern \"C\" context cannot be instantiated");
}

Decl *TemplateDeclInstantiator::VisitMSGuidDecl(MSGuidDecl *D) {
  llvm_unreachable("GUID declaration cannot be instantiated");
}

Decl *TemplateDeclInstantiator::VisitUnnamedGlobalConstantDecl(
    UnnamedGlobalConstantDecl *D) {
  llvm_unreachable("UnnamedGlobalConstantDecl cannot be instantiated");
}

Decl *TemplateDeclInstantiator::VisitTemplateParamObjectDecl(
    TemplateParamObjectDecl *D) {
  llvm_unreachable("template parameter objects cannot be instantiated");
}

Decl *
TemplateDeclInstantiator::VisitLabelDecl(LabelDecl *D) {
  LabelDecl *Inst = LabelDecl::Create(SemaRef.Context, Owner, D->getLocation(),
                                      D->getIdentifier());
  SemaRef.InstantiateAttrs(TemplateArgs, D, Inst, LateAttrs, StartingScope);
  Owner->addDecl(Inst);
  return Inst;
}

Decl *
TemplateDeclInstantiator::VisitNamespaceDecl(NamespaceDecl *D) {
  llvm_unreachable("Namespaces cannot be instantiated");
}

namespace {
class OpenACCDeclClauseInstantiator final
    : public OpenACCClauseVisitor<OpenACCDeclClauseInstantiator> {
  Sema &SemaRef;
  const MultiLevelTemplateArgumentList &MLTAL;
  ArrayRef<OpenACCClause *> ExistingClauses;
  SemaOpenACC::OpenACCParsedClause &ParsedClause;
  OpenACCClause *NewClause = nullptr;

public:
  OpenACCDeclClauseInstantiator(Sema &S,
                                const MultiLevelTemplateArgumentList &MLTAL,
                                ArrayRef<OpenACCClause *> ExistingClauses,
                                SemaOpenACC::OpenACCParsedClause &ParsedClause)
      : SemaRef(S), MLTAL(MLTAL), ExistingClauses(ExistingClauses),
        ParsedClause(ParsedClause) {}

  OpenACCClause *CreatedClause() { return NewClause; }
#define VISIT_CLAUSE(CLAUSE_NAME)                                              \
  void Visit##CLAUSE_NAME##Clause(const OpenACC##CLAUSE_NAME##Clause &Clause);
#include "clang/Basic/OpenACCClauses.def"

  llvm::SmallVector<Expr *> VisitVarList(ArrayRef<Expr *> VarList) {
    llvm::SmallVector<Expr *> InstantiatedVarList;
    for (Expr *CurVar : VarList) {
      ExprResult Res = SemaRef.SubstExpr(CurVar, MLTAL);

      if (!Res.isUsable())
        continue;

      Res = SemaRef.OpenACC().ActOnVar(ParsedClause.getDirectiveKind(),
                                       ParsedClause.getClauseKind(), Res.get());

      if (Res.isUsable())
        InstantiatedVarList.push_back(Res.get());
    }
    return InstantiatedVarList;
  }
};

#define CLAUSE_NOT_ON_DECLS(CLAUSE_NAME)                                       \
  void OpenACCDeclClauseInstantiator::Visit##CLAUSE_NAME##Clause(              \
      const OpenACC##CLAUSE_NAME##Clause &) {                                  \
    llvm_unreachable("Clause type invalid on declaration construct, or "       \
                     "instantiation not implemented");                         \
  }

CLAUSE_NOT_ON_DECLS(Auto)
CLAUSE_NOT_ON_DECLS(Async)
CLAUSE_NOT_ON_DECLS(Attach)
CLAUSE_NOT_ON_DECLS(Collapse)
CLAUSE_NOT_ON_DECLS(Default)
CLAUSE_NOT_ON_DECLS(DefaultAsync)
CLAUSE_NOT_ON_DECLS(Delete)
CLAUSE_NOT_ON_DECLS(Detach)
CLAUSE_NOT_ON_DECLS(Device)
CLAUSE_NOT_ON_DECLS(DeviceNum)
CLAUSE_NOT_ON_DECLS(Finalize)
CLAUSE_NOT_ON_DECLS(FirstPrivate)
CLAUSE_NOT_ON_DECLS(Host)
CLAUSE_NOT_ON_DECLS(If)
CLAUSE_NOT_ON_DECLS(IfPresent)
CLAUSE_NOT_ON_DECLS(Independent)
CLAUSE_NOT_ON_DECLS(NoCreate)
CLAUSE_NOT_ON_DECLS(NumGangs)
CLAUSE_NOT_ON_DECLS(NumWorkers)
CLAUSE_NOT_ON_DECLS(Private)
CLAUSE_NOT_ON_DECLS(Reduction)
CLAUSE_NOT_ON_DECLS(Self)
CLAUSE_NOT_ON_DECLS(Tile)
CLAUSE_NOT_ON_DECLS(UseDevice)
CLAUSE_NOT_ON_DECLS(VectorLength)
CLAUSE_NOT_ON_DECLS(Wait)
#undef CLAUSE_NOT_ON_DECLS

void OpenACCDeclClauseInstantiator::VisitGangClause(
    const OpenACCGangClause &C) {
  llvm::SmallVector<OpenACCGangKind> TransformedGangKinds;
  llvm::SmallVector<Expr *> TransformedIntExprs;
  assert(C.getNumExprs() <= 1 &&
         "Only 1 expression allowed on gang clause in routine");

  if (C.getNumExprs() > 0) {
    assert(C.getExpr(0).first == OpenACCGangKind::Dim &&
           "Only dim allowed on routine");
    ExprResult ER =
        SemaRef.SubstExpr(const_cast<Expr *>(C.getExpr(0).second), MLTAL);
    if (ER.isUsable()) {
      ER = SemaRef.OpenACC().CheckGangExpr(ExistingClauses,
                                           ParsedClause.getDirectiveKind(),
                                           C.getExpr(0).first, ER.get());
      if (ER.isUsable()) {
        TransformedGangKinds.push_back(OpenACCGangKind::Dim);
        TransformedIntExprs.push_back(ER.get());
      }
    }
  }

  NewClause = SemaRef.OpenACC().CheckGangClause(
      ParsedClause.getDirectiveKind(), ExistingClauses,
      ParsedClause.getBeginLoc(), ParsedClause.getLParenLoc(),
      TransformedGangKinds, TransformedIntExprs, ParsedClause.getEndLoc());
}

void OpenACCDeclClauseInstantiator::VisitSeqClause(const OpenACCSeqClause &C) {
  NewClause = OpenACCSeqClause::Create(SemaRef.getASTContext(),
                                       ParsedClause.getBeginLoc(),
                                       ParsedClause.getEndLoc());
}
void OpenACCDeclClauseInstantiator::VisitNoHostClause(
    const OpenACCNoHostClause &C) {
  NewClause = OpenACCNoHostClause::Create(SemaRef.getASTContext(),
                                          ParsedClause.getBeginLoc(),
                                          ParsedClause.getEndLoc());
}

void OpenACCDeclClauseInstantiator::VisitDeviceTypeClause(
    const OpenACCDeviceTypeClause &C) {
  // Nothing to transform here, just create a new version of 'C'.
  NewClause = OpenACCDeviceTypeClause::Create(
      SemaRef.getASTContext(), C.getClauseKind(), ParsedClause.getBeginLoc(),
      ParsedClause.getLParenLoc(), C.getArchitectures(),
      ParsedClause.getEndLoc());
}

void OpenACCDeclClauseInstantiator::VisitWorkerClause(
    const OpenACCWorkerClause &C) {
  assert(!C.hasIntExpr() && "Int Expr not allowed on routine 'worker' clause");
  NewClause = OpenACCWorkerClause::Create(SemaRef.getASTContext(),
                                          ParsedClause.getBeginLoc(), {},
                                          nullptr, ParsedClause.getEndLoc());
}

void OpenACCDeclClauseInstantiator::VisitVectorClause(
    const OpenACCVectorClause &C) {
  assert(!C.hasIntExpr() && "Int Expr not allowed on routine 'vector' clause");
  NewClause = OpenACCVectorClause::Create(SemaRef.getASTContext(),
                                          ParsedClause.getBeginLoc(), {},
                                          nullptr, ParsedClause.getEndLoc());
}

void OpenACCDeclClauseInstantiator::VisitCopyClause(
    const OpenACCCopyClause &C) {
  ParsedClause.setVarListDetails(VisitVarList(C.getVarList()),
                                 C.getModifierList());
  if (SemaRef.OpenACC().CheckDeclareClause(ParsedClause, C.getModifierList()))
    return;
  NewClause = OpenACCCopyClause::Create(
      SemaRef.getASTContext(), ParsedClause.getClauseKind(),
      ParsedClause.getBeginLoc(), ParsedClause.getLParenLoc(),
      ParsedClause.getModifierList(), ParsedClause.getVarList(),
      ParsedClause.getEndLoc());
}

void OpenACCDeclClauseInstantiator::VisitLinkClause(
    const OpenACCLinkClause &C) {
  ParsedClause.setVarListDetails(
      SemaRef.OpenACC().CheckLinkClauseVarList(VisitVarList(C.getVarList())),
      OpenACCModifierKind::Invalid);

  if (SemaRef.OpenACC().CheckDeclareClause(ParsedClause,
                                           OpenACCModifierKind::Invalid))
    return;

  NewClause = OpenACCLinkClause::Create(
      SemaRef.getASTContext(), ParsedClause.getBeginLoc(),
      ParsedClause.getLParenLoc(), ParsedClause.getVarList(),
      ParsedClause.getEndLoc());
}

void OpenACCDeclClauseInstantiator::VisitDeviceResidentClause(
    const OpenACCDeviceResidentClause &C) {
  ParsedClause.setVarListDetails(VisitVarList(C.getVarList()),
                                 OpenACCModifierKind::Invalid);
  if (SemaRef.OpenACC().CheckDeclareClause(ParsedClause,
                                           OpenACCModifierKind::Invalid))
    return;
  NewClause = OpenACCDeviceResidentClause::Create(
      SemaRef.getASTContext(), ParsedClause.getBeginLoc(),
      ParsedClause.getLParenLoc(), ParsedClause.getVarList(),
      ParsedClause.getEndLoc());
}

void OpenACCDeclClauseInstantiator::VisitCopyInClause(
    const OpenACCCopyInClause &C) {
  ParsedClause.setVarListDetails(VisitVarList(C.getVarList()),
                                 C.getModifierList());

  if (SemaRef.OpenACC().CheckDeclareClause(ParsedClause, C.getModifierList()))
    return;
  NewClause = OpenACCCopyInClause::Create(
      SemaRef.getASTContext(), ParsedClause.getClauseKind(),
      ParsedClause.getBeginLoc(), ParsedClause.getLParenLoc(),
      ParsedClause.getModifierList(), ParsedClause.getVarList(),
      ParsedClause.getEndLoc());
}
void OpenACCDeclClauseInstantiator::VisitCopyOutClause(
    const OpenACCCopyOutClause &C) {
  ParsedClause.setVarListDetails(VisitVarList(C.getVarList()),
                                 C.getModifierList());

  if (SemaRef.OpenACC().CheckDeclareClause(ParsedClause, C.getModifierList()))
    return;
  NewClause = OpenACCCopyOutClause::Create(
      SemaRef.getASTContext(), ParsedClause.getClauseKind(),
      ParsedClause.getBeginLoc(), ParsedClause.getLParenLoc(),
      ParsedClause.getModifierList(), ParsedClause.getVarList(),
      ParsedClause.getEndLoc());
}
void OpenACCDeclClauseInstantiator::VisitCreateClause(
    const OpenACCCreateClause &C) {
  ParsedClause.setVarListDetails(VisitVarList(C.getVarList()),
                                 C.getModifierList());

  if (SemaRef.OpenACC().CheckDeclareClause(ParsedClause, C.getModifierList()))
    return;
  NewClause = OpenACCCreateClause::Create(
      SemaRef.getASTContext(), ParsedClause.getClauseKind(),
      ParsedClause.getBeginLoc(), ParsedClause.getLParenLoc(),
      ParsedClause.getModifierList(), ParsedClause.getVarList(),
      ParsedClause.getEndLoc());
}
void OpenACCDeclClauseInstantiator::VisitPresentClause(
    const OpenACCPresentClause &C) {
  ParsedClause.setVarListDetails(VisitVarList(C.getVarList()),
                                 OpenACCModifierKind::Invalid);
  if (SemaRef.OpenACC().CheckDeclareClause(ParsedClause,
                                           OpenACCModifierKind::Invalid))
    return;
  NewClause = OpenACCPresentClause::Create(
      SemaRef.getASTContext(), ParsedClause.getBeginLoc(),
      ParsedClause.getLParenLoc(), ParsedClause.getVarList(),
      ParsedClause.getEndLoc());
}
void OpenACCDeclClauseInstantiator::VisitDevicePtrClause(
    const OpenACCDevicePtrClause &C) {
  llvm::SmallVector<Expr *> VarList = VisitVarList(C.getVarList());
  // Ensure each var is a pointer type.
  llvm::erase_if(VarList, [&](Expr *E) {
    return SemaRef.OpenACC().CheckVarIsPointerType(OpenACCClauseKind::DevicePtr,
                                                   E);
  });
  ParsedClause.setVarListDetails(VarList, OpenACCModifierKind::Invalid);
  if (SemaRef.OpenACC().CheckDeclareClause(ParsedClause,
                                           OpenACCModifierKind::Invalid))
    return;
  NewClause = OpenACCDevicePtrClause::Create(
      SemaRef.getASTContext(), ParsedClause.getBeginLoc(),
      ParsedClause.getLParenLoc(), ParsedClause.getVarList(),
      ParsedClause.getEndLoc());
}

void OpenACCDeclClauseInstantiator::VisitBindClause(
    const OpenACCBindClause &C) {
  // Nothing to instantiate, we support only string literal or identifier.
  if (C.isStringArgument())
    NewClause = OpenACCBindClause::Create(
        SemaRef.getASTContext(), ParsedClause.getBeginLoc(),
        ParsedClause.getLParenLoc(), C.getStringArgument(),
        ParsedClause.getEndLoc());
  else
    NewClause = OpenACCBindClause::Create(
        SemaRef.getASTContext(), ParsedClause.getBeginLoc(),
        ParsedClause.getLParenLoc(), C.getIdentifierArgument(),
        ParsedClause.getEndLoc());
}

llvm::SmallVector<OpenACCClause *> InstantiateOpenACCClauseList(
    Sema &S, const MultiLevelTemplateArgumentList &MLTAL,
    OpenACCDirectiveKind DK, ArrayRef<const OpenACCClause *> ClauseList) {
  llvm::SmallVector<OpenACCClause *> TransformedClauses;

  for (const auto *Clause : ClauseList) {
    SemaOpenACC::OpenACCParsedClause ParsedClause(DK, Clause->getClauseKind(),
                                                  Clause->getBeginLoc());
    ParsedClause.setEndLoc(Clause->getEndLoc());
    if (const auto *WithParms = dyn_cast<OpenACCClauseWithParams>(Clause))
      ParsedClause.setLParenLoc(WithParms->getLParenLoc());

    OpenACCDeclClauseInstantiator Instantiator{S, MLTAL, TransformedClauses,
                                               ParsedClause};
    Instantiator.Visit(Clause);
    if (Instantiator.CreatedClause())
      TransformedClauses.push_back(Instantiator.CreatedClause());
  }
  return TransformedClauses;
}

} // namespace

static void instantiateDependentOpenACCRoutineDeclAttr(
    Sema &S, const MultiLevelTemplateArgumentList &TemplateArgs,
    const OpenACCRoutineDeclAttr *OldAttr, const Decl *OldDecl, Decl *NewDecl) {
  OpenACCRoutineDeclAttr *A =
      OpenACCRoutineDeclAttr::Create(S.getASTContext(), OldAttr->getLocation());

  if (!OldAttr->Clauses.empty()) {
    llvm::SmallVector<OpenACCClause *> TransformedClauses =
        InstantiateOpenACCClauseList(
            S, TemplateArgs, OpenACCDirectiveKind::Routine, OldAttr->Clauses);
    A->Clauses.assign(TransformedClauses.begin(), TransformedClauses.end());
  }

  // We don't end up having to do any magic-static or bind checking here, since
  // the first phase should have caught this, since we always apply to the
  // functiondecl.
  NewDecl->addAttr(A);
}

Decl *TemplateDeclInstantiator::VisitOpenACCDeclareDecl(OpenACCDeclareDecl *D) {
  SemaRef.OpenACC().ActOnConstruct(D->getDirectiveKind(), D->getBeginLoc());
  llvm::SmallVector<OpenACCClause *> TransformedClauses =
      InstantiateOpenACCClauseList(SemaRef, TemplateArgs, D->getDirectiveKind(),
                                   D->clauses());

  if (SemaRef.OpenACC().ActOnStartDeclDirective(
          D->getDirectiveKind(), D->getBeginLoc(), TransformedClauses))
    return nullptr;

  DeclGroupRef Res = SemaRef.OpenACC().ActOnEndDeclDirective(
      D->getDirectiveKind(), D->getBeginLoc(), D->getDirectiveLoc(), {}, {},
      D->getEndLoc(), TransformedClauses);

  if (Res.isNull())
    return nullptr;

  return Res.getSingleDecl();
}

Decl *TemplateDeclInstantiator::VisitOpenACCRoutineDecl(OpenACCRoutineDecl *D) {
  SemaRef.OpenACC().ActOnConstruct(D->getDirectiveKind(), D->getBeginLoc());
  llvm::SmallVector<OpenACCClause *> TransformedClauses =
      InstantiateOpenACCClauseList(SemaRef, TemplateArgs, D->getDirectiveKind(),
                                   D->clauses());

  ExprResult FuncRef;
  if (D->getFunctionReference()) {
    FuncRef = SemaRef.SubstCXXIdExpr(D->getFunctionReference(), TemplateArgs);
    if (FuncRef.isUsable())
      FuncRef = SemaRef.OpenACC().ActOnRoutineName(FuncRef.get());
    // We don't return early here, we leave the construct in the AST, even if
    // the function decl is empty.
  }

  if (SemaRef.OpenACC().ActOnStartDeclDirective(
          D->getDirectiveKind(), D->getBeginLoc(), TransformedClauses))
    return nullptr;

  DeclGroupRef Res = SemaRef.OpenACC().ActOnEndRoutineDeclDirective(
      D->getBeginLoc(), D->getDirectiveLoc(), D->getLParenLoc(), FuncRef.get(),
      D->getRParenLoc(), TransformedClauses, D->getEndLoc(), nullptr);

  if (Res.isNull())
    return nullptr;

  return Res.getSingleDecl();
}

Decl *
TemplateDeclInstantiator::VisitNamespaceAliasDecl(NamespaceAliasDecl *D) {
  NamespaceAliasDecl *Inst
    = NamespaceAliasDecl::Create(SemaRef.Context, Owner,
                                 D->getNamespaceLoc(),
                                 D->getAliasLoc(),
                                 D->getIdentifier(),
                                 D->getQualifierLoc(),
                                 D->getTargetNameLoc(),
                                 D->getNamespace());
  Owner->addDecl(Inst);
  return Inst;
}

Decl *TemplateDeclInstantiator::InstantiateTypedefNameDecl(TypedefNameDecl *D,
                                                           bool IsTypeAlias) {
  bool Invalid = false;
  TypeSourceInfo *DI = D->getTypeSourceInfo();
  if (DI->getType()->isInstantiationDependentType() ||
      DI->getType()->isVariablyModifiedType()) {
    DI = SemaRef.SubstType(DI, TemplateArgs,
                           D->getLocation(), D->getDeclName());
    if (!DI) {
      Invalid = true;
      DI = SemaRef.Context.getTrivialTypeSourceInfo(SemaRef.Context.IntTy);
    }
  } else {
    SemaRef.MarkDeclarationsReferencedInType(D->getLocation(), DI->getType());
  }

  // HACK: 2012-10-23 g++ has a bug where it gets the value kind of ?: wrong.
  // libstdc++ relies upon this bug in its implementation of common_type.  If we
  // happen to be processing that implementation, fake up the g++ ?:
  // semantics. See LWG issue 2141 for more information on the bug.  The bugs
  // are fixed in g++ and libstdc++ 4.9.0 (2014-04-22).
  if (SemaRef.getPreprocessor().NeedsStdLibCxxWorkaroundBefore(2014'04'22)) {
    const DecltypeType *DT = DI->getType()->getAs<DecltypeType>();
    CXXRecordDecl *RD = dyn_cast<CXXRecordDecl>(D->getDeclContext());
    if (DT && RD && isa<ConditionalOperator>(DT->getUnderlyingExpr()) &&
        DT->isReferenceType() &&
        RD->getEnclosingNamespaceContext() == SemaRef.getStdNamespace() &&
        RD->getIdentifier() && RD->getIdentifier()->isStr("common_type") &&
        D->getIdentifier() && D->getIdentifier()->isStr("type") &&
        SemaRef.getSourceManager().isInSystemHeader(D->getBeginLoc()))
      // Fold it to the (non-reference) type which g++ would have produced.
      DI = SemaRef.Context.getTrivialTypeSourceInfo(
          DI->getType().getNonReferenceType());
  }

  // Create the new typedef
  TypedefNameDecl *Typedef;
  if (IsTypeAlias)
    Typedef = TypeAliasDecl::Create(SemaRef.Context, Owner, D->getBeginLoc(),
                                    D->getLocation(), D->getIdentifier(), DI);
  else
    Typedef = TypedefDecl::Create(SemaRef.Context, Owner, D->getBeginLoc(),
                                  D->getLocation(), D->getIdentifier(), DI);
  if (Invalid)
    Typedef->setInvalidDecl();

  // If the old typedef was the name for linkage purposes of an anonymous
  // tag decl, re-establish that relationship for the new typedef.
  if (const TagType *oldTagType = D->getUnderlyingType()->getAs<TagType>()) {
    TagDecl *oldTag = oldTagType->getDecl();
    if (oldTag->getTypedefNameForAnonDecl() == D && !Invalid) {
      TagDecl *newTag = DI->getType()->castAs<TagType>()->getDecl();
      assert(!newTag->hasNameForLinkage());
      newTag->setTypedefNameForAnonDecl(Typedef);
    }
  }

  if (TypedefNameDecl *Prev = getPreviousDeclForInstantiation(D)) {
    NamedDecl *InstPrev = SemaRef.FindInstantiatedDecl(D->getLocation(), Prev,
                                                       TemplateArgs);
    if (!InstPrev)
      return nullptr;

    TypedefNameDecl *InstPrevTypedef = cast<TypedefNameDecl>(InstPrev);

    // If the typedef types are not identical, reject them.
    SemaRef.isIncompatibleTypedef(InstPrevTypedef, Typedef);

    Typedef->setPreviousDecl(InstPrevTypedef);
  }

  SemaRef.InstantiateAttrs(TemplateArgs, D, Typedef);

  if (D->getUnderlyingType()->getAs<DependentNameType>())
    SemaRef.inferGslPointerAttribute(Typedef);

  Typedef->setAccess(D->getAccess());
  Typedef->setReferenced(D->isReferenced());

  return Typedef;
}

Decl *TemplateDeclInstantiator::VisitTypedefDecl(TypedefDecl *D) {
  Decl *Typedef = InstantiateTypedefNameDecl(D, /*IsTypeAlias=*/false);
  if (Typedef)
    Owner->addDecl(Typedef);
  return Typedef;
}

Decl *TemplateDeclInstantiator::VisitTypeAliasDecl(TypeAliasDecl *D) {
  Decl *Typedef = InstantiateTypedefNameDecl(D, /*IsTypeAlias=*/true);
  if (Typedef)
    Owner->addDecl(Typedef);
  return Typedef;
}

Decl *TemplateDeclInstantiator::InstantiateTypeAliasTemplateDecl(
    TypeAliasTemplateDecl *D) {
  // Create a local instantiation scope for this type alias template, which
  // will contain the instantiations of the template parameters.
  LocalInstantiationScope Scope(SemaRef);

  TemplateParameterList *TempParams = D->getTemplateParameters();
  TemplateParameterList *InstParams = SubstTemplateParams(TempParams);
  if (!InstParams)
    return nullptr;

  TypeAliasDecl *Pattern = D->getTemplatedDecl();
  Sema::InstantiatingTemplate InstTemplate(
      SemaRef, D->getBeginLoc(), D,
      D->getTemplateDepth() >= TemplateArgs.getNumLevels()
          ? ArrayRef<TemplateArgument>()
          : (TemplateArgs.begin() + TemplateArgs.getNumLevels() - 1 -
             D->getTemplateDepth())
                ->Args);
  if (InstTemplate.isInvalid())
    return nullptr;

  TypeAliasTemplateDecl *PrevAliasTemplate = nullptr;
  if (getPreviousDeclForInstantiation<TypedefNameDecl>(Pattern)) {
    DeclContext::lookup_result Found = Owner->lookup(Pattern->getDeclName());
    if (!Found.empty()) {
      PrevAliasTemplate = dyn_cast<TypeAliasTemplateDecl>(Found.front());
    }
  }

  TypeAliasDecl *AliasInst = cast_or_null<TypeAliasDecl>(
    InstantiateTypedefNameDecl(Pattern, /*IsTypeAlias=*/true));
  if (!AliasInst)
    return nullptr;

  TypeAliasTemplateDecl *Inst
    = TypeAliasTemplateDecl::Create(SemaRef.Context, Owner, D->getLocation(),
                                    D->getDeclName(), InstParams, AliasInst);
  AliasInst->setDescribedAliasTemplate(Inst);
  if (PrevAliasTemplate)
    Inst->setPreviousDecl(PrevAliasTemplate);

  Inst->setAccess(D->getAccess());

  if (!PrevAliasTemplate)
    Inst->setInstantiatedFromMemberTemplate(D);

  return Inst;
}

Decl *
TemplateDeclInstantiator::VisitTypeAliasTemplateDecl(TypeAliasTemplateDecl *D) {
  Decl *Inst = InstantiateTypeAliasTemplateDecl(D);
  if (Inst)
    Owner->addDecl(Inst);

  return Inst;
}

Decl *TemplateDeclInstantiator::VisitBindingDecl(BindingDecl *D) {
  auto *NewBD = BindingDecl::Create(SemaRef.Context, Owner, D->getLocation(),
                                    D->getIdentifier(), D->getType());
  NewBD->setReferenced(D->isReferenced());
  SemaRef.CurrentInstantiationScope->InstantiatedLocal(D, NewBD);

  return NewBD;
}

Decl *TemplateDeclInstantiator::VisitDecompositionDecl(DecompositionDecl *D) {
  // Transform the bindings first.
  // The transformed DD will have all of the concrete BindingDecls.
  SmallVector<BindingDecl*, 16> NewBindings;
  BindingDecl *OldBindingPack = nullptr;
  for (auto *OldBD : D->bindings()) {
    Expr *BindingExpr = OldBD->getBinding();
    if (isa_and_present<FunctionParmPackExpr>(BindingExpr)) {
      // We have a resolved pack.
      assert(!OldBindingPack && "no more than one pack is allowed");
      OldBindingPack = OldBD;
    }
    NewBindings.push_back(cast<BindingDecl>(VisitBindingDecl(OldBD)));
  }
  ArrayRef<BindingDecl*> NewBindingArray = NewBindings;

  auto *NewDD = cast_if_present<DecompositionDecl>(
      VisitVarDecl(D, /*InstantiatingVarTemplate=*/false, &NewBindingArray));

  if (!NewDD || NewDD->isInvalidDecl()) {
    for (auto *NewBD : NewBindings)
      NewBD->setInvalidDecl();
  } else if (OldBindingPack) {
    // Mark the bindings in the pack as instantiated.
    auto Bindings = NewDD->bindings();
    BindingDecl *NewBindingPack = *llvm::find_if(
        Bindings, [](BindingDecl *D) -> bool { return D->isParameterPack(); });
    assert(NewBindingPack != nullptr && "new bindings should also have a pack");
    llvm::ArrayRef<BindingDecl *> OldDecls =
        OldBindingPack->getBindingPackDecls();
    llvm::ArrayRef<BindingDecl *> NewDecls =
        NewBindingPack->getBindingPackDecls();
    assert(OldDecls.size() == NewDecls.size());
    for (unsigned I = 0; I < OldDecls.size(); I++)
      SemaRef.CurrentInstantiationScope->InstantiatedLocal(OldDecls[I],
                                                           NewDecls[I]);
  }

  return NewDD;
}

Decl *TemplateDeclInstantiator::VisitVarDecl(VarDecl *D) {
  return VisitVarDecl(D, /*InstantiatingVarTemplate=*/false);
}

Decl *TemplateDeclInstantiator::VisitVarDecl(VarDecl *D,
                                             bool InstantiatingVarTemplate,
                                             ArrayRef<BindingDecl*> *Bindings) {

  // Do substitution on the type of the declaration
  TypeSourceInfo *DI = SemaRef.SubstType(
      D->getTypeSourceInfo(), TemplateArgs, D->getTypeSpecStartLoc(),
      D->getDeclName(), /*AllowDeducedTST*/true);
  if (!DI)
    return nullptr;

  if (DI->getType()->isFunctionType()) {
    SemaRef.Diag(D->getLocation(), diag::err_variable_instantiates_to_function)
      << D->isStaticDataMember() << DI->getType();
    return nullptr;
  }

  DeclContext *DC = Owner;
  if (D->isLocalExternDecl())
    SemaRef.adjustContextForLocalExternDecl(DC);

  // Build the instantiated declaration.
  VarDecl *Var;
  if (Bindings)
    Var = DecompositionDecl::Create(SemaRef.Context, DC, D->getInnerLocStart(),
                                    D->getLocation(), DI->getType(), DI,
                                    D->getStorageClass(), *Bindings);
  else
    Var = VarDecl::Create(SemaRef.Context, DC, D->getInnerLocStart(),
                          D->getLocation(), D->getIdentifier(), DI->getType(),
                          DI, D->getStorageClass());

  // In ARC, infer 'retaining' for variables of retainable type.
  if (SemaRef.getLangOpts().ObjCAutoRefCount &&
      SemaRef.ObjC().inferObjCARCLifetime(Var))
    Var->setInvalidDecl();

  if (SemaRef.getLangOpts().OpenCL)
    SemaRef.deduceOpenCLAddressSpace(Var);

  // Substitute the nested name specifier, if any.
  if (SubstQualifier(D, Var))
    return nullptr;

  SemaRef.BuildVariableInstantiation(Var, D, TemplateArgs, LateAttrs, Owner,
                                     StartingScope, InstantiatingVarTemplate);
  if (D->isNRVOVariable() && !Var->isInvalidDecl()) {
    QualType RT;
    if (auto *F = dyn_cast<FunctionDecl>(DC))
      RT = F->getReturnType();
    else if (isa<BlockDecl>(DC))
      RT = cast<FunctionType>(SemaRef.getCurBlock()->FunctionType)
               ->getReturnType();
    else
      llvm_unreachable("Unknown context type");

    // This is the last chance we have of checking copy elision eligibility
    // for functions in dependent contexts. The sema actions for building
    // the return statement during template instantiation will have no effect
    // regarding copy elision, since NRVO propagation runs on the scope exit
    // actions, and these are not run on instantiation.
    // This might run through some VarDecls which were returned from non-taken
    // 'if constexpr' branches, and these will end up being constructed on the
    // return slot even if they will never be returned, as a sort of accidental
    // 'optimization'. Notably, functions with 'auto' return types won't have it
    // deduced by this point. Coupled with the limitation described
    // previously, this makes it very hard to support copy elision for these.
    Sema::NamedReturnInfo Info = SemaRef.getNamedReturnInfo(Var);
    bool NRVO = SemaRef.getCopyElisionCandidate(Info, RT) != nullptr;
    Var->setNRVOVariable(NRVO);
  }

  Var->setImplicit(D->isImplicit());

  if (Var->isStaticLocal())
    SemaRef.CheckStaticLocalForDllExport(Var);

  if (Var->getTLSKind())
    SemaRef.CheckThreadLocalForLargeAlignment(Var);

  if (SemaRef.getLangOpts().OpenACC)
    SemaRef.OpenACC().ActOnVariableDeclarator(Var);

  return Var;
}

Decl *TemplateDeclInstantiator::VisitAccessSpecDecl(AccessSpecDecl *D) {
  AccessSpecDecl* AD
    = AccessSpecDecl::Create(SemaRef.Context, D->getAccess(), Owner,
                             D->getAccessSpecifierLoc(), D->getColonLoc());
  Owner->addHiddenDecl(AD);
  return AD;
}

Decl *TemplateDeclInstantiator::VisitFieldDecl(FieldDecl *D) {
  bool Invalid = false;
  TypeSourceInfo *DI = D->getTypeSourceInfo();
  if (DI->getType()->isInstantiationDependentType() ||
      DI->getType()->isVariablyModifiedType())  {
    DI = SemaRef.SubstType(DI, TemplateArgs,
                           D->getLocation(), D->getDeclName());
    if (!DI) {
      DI = D->getTypeSourceInfo();
      Invalid = true;
    } else if (DI->getType()->isFunctionType()) {
      // C++ [temp.arg.type]p3:
      //   If a declaration acquires a function type through a type
      //   dependent on a template-parameter and this causes a
      //   declaration that does not use the syntactic form of a
      //   function declarator to have function type, the program is
      //   ill-formed.
      SemaRef.Diag(D->getLocation(), diag::err_field_instantiates_to_function)
        << DI->getType();
      Invalid = true;
    }
  } else {
    SemaRef.MarkDeclarationsReferencedInType(D->getLocation(), DI->getType());
  }

  Expr *BitWidth = D->getBitWidth();
  if (Invalid)
    BitWidth = nullptr;
  else if (BitWidth) {
    // The bit-width expression is a constant expression.
    EnterExpressionEvaluationContext Unevaluated(
        SemaRef, Sema::ExpressionEvaluationContext::ConstantEvaluated);

    ExprResult InstantiatedBitWidth
      = SemaRef.SubstExpr(BitWidth, TemplateArgs);
    if (InstantiatedBitWidth.isInvalid()) {
      Invalid = true;
      BitWidth = nullptr;
    } else
      BitWidth = InstantiatedBitWidth.getAs<Expr>();
  }

  FieldDecl *Field = SemaRef.CheckFieldDecl(D->getDeclName(),
                                            DI->getType(), DI,
                                            cast<RecordDecl>(Owner),
                                            D->getLocation(),
                                            D->isMutable(),
                                            BitWidth,
                                            D->getInClassInitStyle(),
                                            D->getInnerLocStart(),
                                            D->getAccess(),
                                            nullptr);
  if (!Field) {
    cast<Decl>(Owner)->setInvalidDecl();
    return nullptr;
  }

  SemaRef.InstantiateAttrs(TemplateArgs, D, Field, LateAttrs, StartingScope);

  if (Field->hasAttrs())
    SemaRef.CheckAlignasUnderalignment(Field);

  if (Invalid)
    Field->setInvalidDecl();

  if (!Field->getDeclName() || Field->isPlaceholderVar(SemaRef.getLangOpts())) {
    // Keep track of where this decl came from.
    SemaRef.Context.setInstantiatedFromUnnamedFieldDecl(Field, D);
  }
  if (CXXRecordDecl *Parent= dyn_cast<CXXRecordDecl>(Field->getDeclContext())) {
    if (Parent->isAnonymousStructOrUnion() &&
        Parent->getRedeclContext()->isFunctionOrMethod())
      SemaRef.CurrentInstantiationScope->InstantiatedLocal(D, Field);
  }

  Field->setImplicit(D->isImplicit());
  Field->setAccess(D->getAccess());
  Owner->addDecl(Field);

  return Field;
}

Decl *TemplateDeclInstantiator::VisitMSPropertyDecl(MSPropertyDecl *D) {
  bool Invalid = false;
  TypeSourceInfo *DI = D->getTypeSourceInfo();

  if (DI->getType()->isVariablyModifiedType()) {
    SemaRef.Diag(D->getLocation(), diag::err_property_is_variably_modified)
      << D;
    Invalid = true;
  } else if (DI->getType()->isInstantiationDependentType())  {
    DI = SemaRef.SubstType(DI, TemplateArgs,
                           D->getLocation(), D->getDeclName());
    if (!DI) {
      DI = D->getTypeSourceInfo();
      Invalid = true;
    } else if (DI->getType()->isFunctionType()) {
      // C++ [temp.arg.type]p3:
      //   If a declaration acquires a function type through a type
      //   dependent on a template-parameter and this causes a
      //   declaration that does not use the syntactic form of a
      //   function declarator to have function type, the program is
      //   ill-formed.
      SemaRef.Diag(D->getLocation(), diag::err_field_instantiates_to_function)
      << DI->getType();
      Invalid = true;
    }
  } else {
    SemaRef.MarkDeclarationsReferencedInType(D->getLocation(), DI->getType());
  }

  MSPropertyDecl *Property = MSPropertyDecl::Create(
      SemaRef.Context, Owner, D->getLocation(), D->getDeclName(), DI->getType(),
      DI, D->getBeginLoc(), D->getGetterId(), D->getSetterId());

  SemaRef.InstantiateAttrs(TemplateArgs, D, Property, LateAttrs,
                           StartingScope);

  if (Invalid)
    Property->setInvalidDecl();

  Property->setAccess(D->getAccess());
  Owner->addDecl(Property);

  return Property;
}

Decl *TemplateDeclInstantiator::VisitIndirectFieldDecl(IndirectFieldDecl *D) {
  NamedDecl **NamedChain =
    new (SemaRef.Context)NamedDecl*[D->getChainingSize()];

  int i = 0;
  for (auto *PI : D->chain()) {
    NamedDecl *Next = SemaRef.FindInstantiatedDecl(D->getLocation(), PI,
                                              TemplateArgs);
    if (!Next)
      return nullptr;

    NamedChain[i++] = Next;
  }

  QualType T = cast<FieldDecl>(NamedChain[i-1])->getType();
  IndirectFieldDecl *IndirectField = IndirectFieldDecl::Create(
      SemaRef.Context, Owner, D->getLocation(), D->getIdentifier(), T,
      {NamedChain, D->getChainingSize()});

  for (const auto *Attr : D->attrs())
    IndirectField->addAttr(Attr->clone(SemaRef.Context));

  IndirectField->setImplicit(D->isImplicit());
  IndirectField->setAccess(D->getAccess());
  Owner->addDecl(IndirectField);
  return IndirectField;
}

Decl *TemplateDeclInstantiator::VisitFriendDecl(FriendDecl *D) {
  // Handle friend type expressions by simply substituting template
  // parameters into the pattern type and checking the result.
  if (TypeSourceInfo *Ty = D->getFriendType()) {
    TypeSourceInfo *InstTy;
    // If this is an unsupported friend, don't bother substituting template
    // arguments into it. The actual type referred to won't be used by any
    // parts of Clang, and may not be valid for instantiating. Just use the
    // same info for the instantiated friend.
    if (D->isUnsupportedFriend()) {
      InstTy = Ty;
    } else {
      if (D->isPackExpansion()) {
        SmallVector<UnexpandedParameterPack, 2> Unexpanded;
        SemaRef.collectUnexpandedParameterPacks(Ty->getTypeLoc(), Unexpanded);
        assert(!Unexpanded.empty() && "Pack expansion without packs");

        bool ShouldExpand = true;
        bool RetainExpansion = false;
        UnsignedOrNone NumExpansions = std::nullopt;
        if (SemaRef.CheckParameterPacksForExpansion(
                D->getEllipsisLoc(), D->getSourceRange(), Unexpanded,
                TemplateArgs, ShouldExpand, RetainExpansion, NumExpansions))
          return nullptr;

        assert(!RetainExpansion &&
               "should never retain an expansion for a variadic friend decl");

        if (ShouldExpand) {
          SmallVector<FriendDecl *> Decls;
          for (unsigned I = 0; I != *NumExpansions; I++) {
            Sema::ArgPackSubstIndexRAII SubstIndex(SemaRef, I);
            TypeSourceInfo *TSI = SemaRef.SubstType(
                Ty, TemplateArgs, D->getEllipsisLoc(), DeclarationName());
            if (!TSI)
              return nullptr;

            auto FD =
                FriendDecl::Create(SemaRef.Context, Owner, D->getLocation(),
                                   TSI, D->getFriendLoc());

            FD->setAccess(AS_public);
            Owner->addDecl(FD);
            Decls.push_back(FD);
          }

          // Just drop this node; we have no use for it anymore.
          return nullptr;
        }
      }

      InstTy = SemaRef.SubstType(Ty, TemplateArgs, D->getLocation(),
                                 DeclarationName());
    }
    if (!InstTy)
      return nullptr;

    FriendDecl *FD = FriendDecl::Create(
        SemaRef.Context, Owner, D->getLocation(), InstTy, D->getFriendLoc());
    FD->setAccess(AS_public);
    FD->setUnsupportedFriend(D->isUnsupportedFriend());
    Owner->addDecl(FD);
    return FD;
  }

  NamedDecl *ND = D->getFriendDecl();
  assert(ND && "friend decl must be a decl or a type!");

  // All of the Visit implementations for the various potential friend
  // declarations have to be carefully written to work for friend
  // objects, with the most important detail being that the target
  // decl should almost certainly not be placed in Owner.
  Decl *NewND = Visit(ND);
  if (!NewND) return nullptr;

  FriendDecl *FD =
    FriendDecl::Create(SemaRef.Context, Owner, D->getLocation(),
                       cast<NamedDecl>(NewND), D->getFriendLoc());
  FD->setAccess(AS_public);
  FD->setUnsupportedFriend(D->isUnsupportedFriend());
  Owner->addDecl(FD);
  return FD;
}

Decl *TemplateDeclInstantiator::VisitStaticAssertDecl(StaticAssertDecl *D) {
  Expr *AssertExpr = D->getAssertExpr();

  // The expression in a static assertion is a constant expression.
  EnterExpressionEvaluationContext Unevaluated(
      SemaRef, Sema::ExpressionEvaluationContext::ConstantEvaluated);

  ExprResult InstantiatedAssertExpr
    = SemaRef.SubstExpr(AssertExpr, TemplateArgs);
  if (InstantiatedAssertExpr.isInvalid())
    return nullptr;

  ExprResult InstantiatedMessageExpr =
      SemaRef.SubstExpr(D->getMessage(), TemplateArgs);
  if (InstantiatedMessageExpr.isInvalid())
    return nullptr;

  return SemaRef.BuildStaticAssertDeclaration(
      D->getLocation(), InstantiatedAssertExpr.get(),
      InstantiatedMessageExpr.get(), D->getRParenLoc(), D->isFailed());
}

Decl *TemplateDeclInstantiator::VisitEnumDecl(EnumDecl *D) {
  EnumDecl *PrevDecl = nullptr;
  if (EnumDecl *PatternPrev = getPreviousDeclForInstantiation(D)) {
    NamedDecl *Prev = SemaRef.FindInstantiatedDecl(D->getLocation(),
                                                   PatternPrev,
                                                   TemplateArgs);
    if (!Prev) return nullptr;
    PrevDecl = cast<EnumDecl>(Prev);
  }

  EnumDecl *Enum =
      EnumDecl::Create(SemaRef.Context, Owner, D->getBeginLoc(),
                       D->getLocation(), D->getIdentifier(), PrevDecl,
                       D->isScoped(), D->isScopedUsingClassTag(), D->isFixed());
  if (D->isFixed()) {
    if (TypeSourceInfo *TI = D->getIntegerTypeSourceInfo()) {
      // If we have type source information for the underlying type, it means it
      // has been explicitly set by the user. Perform substitution on it before
      // moving on.
      SourceLocation UnderlyingLoc = TI->getTypeLoc().getBeginLoc();
      TypeSourceInfo *NewTI = SemaRef.SubstType(TI, TemplateArgs, UnderlyingLoc,
                                                DeclarationName());
      if (!NewTI || SemaRef.CheckEnumUnderlyingType(NewTI))
        Enum->setIntegerType(SemaRef.Context.IntTy);
      else
        Enum->setIntegerTypeSourceInfo(NewTI);

      // C++23 [conv.prom]p4
      // if integral promotion can be applied to its underlying type, a prvalue
      // of an unscoped enumeration type whose underlying type is fixed can also
      // be converted to a prvalue of the promoted underlying type.
      //
      // FIXME: that logic is already implemented in ActOnEnumBody, factor out
      // into (Re)BuildEnumBody.
      QualType UnderlyingType = Enum->getIntegerType();
      Enum->setPromotionType(
          SemaRef.Context.isPromotableIntegerType(UnderlyingType)
              ? SemaRef.Context.getPromotedIntegerType(UnderlyingType)
              : UnderlyingType);
    } else {
      assert(!D->getIntegerType()->isDependentType()
             && "Dependent type without type source info");
      Enum->setIntegerType(D->getIntegerType());
    }
  }

  SemaRef.InstantiateAttrs(TemplateArgs, D, Enum);

  Enum->setInstantiationOfMemberEnum(D, TSK_ImplicitInstantiation);
  Enum->setAccess(D->getAccess());
  // Forward the mangling number from the template to the instantiated decl.
  SemaRef.Context.setManglingNumber(Enum, SemaRef.Context.getManglingNumber(D));
  // See if the old tag was defined along with a declarator.
  // If it did, mark the new tag as being associated with that declarator.
  if (DeclaratorDecl *DD = SemaRef.Context.getDeclaratorForUnnamedTagDecl(D))
    SemaRef.Context.addDeclaratorForUnnamedTagDecl(Enum, DD);
  // See if the old tag was defined along with a typedef.
  // If it did, mark the new tag as being associated with that typedef.
  if (TypedefNameDecl *TND = SemaRef.Context.getTypedefNameForUnnamedTagDecl(D))
    SemaRef.Context.addTypedefNameForUnnamedTagDecl(Enum, TND);
  if (SubstQualifier(D, Enum)) return nullptr;
  Owner->addDecl(Enum);

  EnumDecl *Def = D->getDefinition();
  if (Def && Def != D) {
    // If this is an out-of-line definition of an enum member template, check
    // that the underlying types match in the instantiation of both
    // declarations.
    if (TypeSourceInfo *TI = Def->getIntegerTypeSourceInfo()) {
      SourceLocation UnderlyingLoc = TI->getTypeLoc().getBeginLoc();
      QualType DefnUnderlying =
        SemaRef.SubstType(TI->getType(), TemplateArgs,
                          UnderlyingLoc, DeclarationName());
      SemaRef.CheckEnumRedeclaration(Def->getLocation(), Def->isScoped(),
                                     DefnUnderlying, /*IsFixed=*/true, Enum);
    }
  }

  // C++11 [temp.inst]p1: The implicit instantiation of a class template
  // specialization causes the implicit instantiation of the declarations, but
  // not the definitions of scoped member enumerations.
  //
  // DR1484 clarifies that enumeration definitions inside a template
  // declaration aren't considered entities that can be separately instantiated
  // from the rest of the entity they are declared inside.
  if (isDeclWithinFunction(D) ? D == Def : Def && !Enum->isScoped()) {
    // Prevent redundant instantiation of the enumerator-definition if the
    // definition has already been instantiated due to a prior
    // opaque-enum-declaration.
    if (PrevDecl == nullptr) {
      SemaRef.CurrentInstantiationScope->InstantiatedLocal(D, Enum);
      InstantiateEnumDefinition(Enum, Def);
    }
  }

  return Enum;
}

void TemplateDeclInstantiator::InstantiateEnumDefinition(
    EnumDecl *Enum, EnumDecl *Pattern) {
  Enum->startDefinition();

  // Update the location to refer to the definition.
  Enum->setLocation(Pattern->getLocation());

  SmallVector<Decl*, 4> Enumerators;

  EnumConstantDecl *LastEnumConst = nullptr;
  for (auto *EC : Pattern->enumerators()) {
    // The specified value for the enumerator.
    ExprResult Value((Expr *)nullptr);
    if (Expr *UninstValue = EC->getInitExpr()) {
      // The enumerator's value expression is a constant expression.
      EnterExpressionEvaluationContext Unevaluated(
          SemaRef, Sema::ExpressionEvaluationContext::ConstantEvaluated);

      Value = SemaRef.SubstExpr(UninstValue, TemplateArgs);
    }

    // Drop the initial value and continue.
    bool isInvalid = false;
    if (Value.isInvalid()) {
      Value = nullptr;
      isInvalid = true;
    }

    EnumConstantDecl *EnumConst
      = SemaRef.CheckEnumConstant(Enum, LastEnumConst,
                                  EC->getLocation(), EC->getIdentifier(),
                                  Value.get());

    if (isInvalid) {
      if (EnumConst)
        EnumConst->setInvalidDecl();
      Enum->setInvalidDecl();
    }

    if (EnumConst) {
      SemaRef.InstantiateAttrs(TemplateArgs, EC, EnumConst);

      EnumConst->setAccess(Enum->getAccess());
      Enum->addDecl(EnumConst);
      Enumerators.push_back(EnumConst);
      LastEnumConst = EnumConst;

      if (Pattern->getDeclContext()->isFunctionOrMethod() &&
          !Enum->isScoped()) {
        // If the enumeration is within a function or method, record the enum
        // constant as a local.
        SemaRef.CurrentInstantiationScope->InstantiatedLocal(EC, EnumConst);
      }
    }
  }

  SemaRef.ActOnEnumBody(Enum->getLocation(), Enum->getBraceRange(), Enum,
                        Enumerators, nullptr, ParsedAttributesView());
}

Decl *TemplateDeclInstantiator::VisitEnumConstantDecl(EnumConstantDecl *D) {
  llvm_unreachable("EnumConstantDecls can only occur within EnumDecls.");
}

Decl *
TemplateDeclInstantiator::VisitBuiltinTemplateDecl(BuiltinTemplateDecl *D) {
  llvm_unreachable("BuiltinTemplateDecls cannot be instantiated.");
}

Decl *TemplateDeclInstantiator::VisitClassTemplateDecl(ClassTemplateDecl *D) {
  bool isFriend = (D->getFriendObjectKind() != Decl::FOK_None);

  // Create a local instantiation scope for this class template, which
  // will contain the instantiations of the template parameters.
  LocalInstantiationScope Scope(SemaRef);
  TemplateParameterList *TempParams = D->getTemplateParameters();
  TemplateParameterList *InstParams = SubstTemplateParams(TempParams);
  if (!InstParams)
    return nullptr;

  CXXRecordDecl *Pattern = D->getTemplatedDecl();

  // Instantiate the qualifier.  We have to do this first in case
  // we're a friend declaration, because if we are then we need to put
  // the new declaration in the appropriate context.
  NestedNameSpecifierLoc QualifierLoc = Pattern->getQualifierLoc();
  if (QualifierLoc) {
    QualifierLoc = SemaRef.SubstNestedNameSpecifierLoc(QualifierLoc,
                                                       TemplateArgs);
    if (!QualifierLoc)
      return nullptr;
  }

  CXXRecordDecl *PrevDecl = nullptr;
  ClassTemplateDecl *PrevClassTemplate = nullptr;

  if (!isFriend && getPreviousDeclForInstantiation(Pattern)) {
    DeclContext::lookup_result Found = Owner->lookup(Pattern->getDeclName());
    if (!Found.empty()) {
      PrevClassTemplate = dyn_cast<ClassTemplateDecl>(Found.front());
      if (PrevClassTemplate)
        PrevDecl = PrevClassTemplate->getTemplatedDecl();
    }
  }

  // If this isn't a friend, then it's a member template, in which
  // case we just want to build the instantiation in the
  // specialization.  If it is a friend, we want to build it in
  // the appropriate context.
  DeclContext *DC = Owner;
  if (isFriend) {
    if (QualifierLoc) {
      CXXScopeSpec SS;
      SS.Adopt(QualifierLoc);
      DC = SemaRef.computeDeclContext(SS);
      if (!DC) return nullptr;
    } else {
      DC = SemaRef.FindInstantiatedContext(Pattern->getLocation(),
                                           Pattern->getDeclContext(),
                                           TemplateArgs);
    }

    // Look for a previous declaration of the template in the owning
    // context.
    LookupResult R(SemaRef, Pattern->getDeclName(), Pattern->getLocation(),
                   Sema::LookupOrdinaryName,
                   SemaRef.forRedeclarationInCurContext());
    SemaRef.LookupQualifiedName(R, DC);

    if (R.isSingleResult()) {
      PrevClassTemplate = R.getAsSingle<ClassTemplateDecl>();
      if (PrevClassTemplate)
        PrevDecl = PrevClassTemplate->getTemplatedDecl();
    }

    if (!PrevClassTemplate && QualifierLoc) {
      SemaRef.Diag(Pattern->getLocation(), diag::err_not_tag_in_scope)
          << D->getTemplatedDecl()->getTagKind() << Pattern->getDeclName() << DC
          << QualifierLoc.getSourceRange();
      return nullptr;
    }
  }

  CXXRecordDecl *RecordInst = CXXRecordDecl::Create(
      SemaRef.Context, Pattern->getTagKind(), DC, Pattern->getBeginLoc(),
      Pattern->getLocation(), Pattern->getIdentifier(), PrevDecl,
      /*DelayTypeCreation=*/true);
  if (QualifierLoc)
    RecordInst->setQualifierInfo(QualifierLoc);

  SemaRef.InstantiateAttrsForDecl(TemplateArgs, Pattern, RecordInst, LateAttrs,
                                                              StartingScope);

  ClassTemplateDecl *Inst
    = ClassTemplateDecl::Create(SemaRef.Context, DC, D->getLocation(),
                                D->getIdentifier(), InstParams, RecordInst);
  RecordInst->setDescribedClassTemplate(Inst);

  if (isFriend) {
    assert(!Owner->isDependentContext());
    Inst->setLexicalDeclContext(Owner);
    RecordInst->setLexicalDeclContext(Owner);
    Inst->setObjectOfFriendDecl();

    if (PrevClassTemplate) {
      Inst->setCommonPtr(PrevClassTemplate->getCommonPtr());
      RecordInst->setTypeForDecl(
          PrevClassTemplate->getTemplatedDecl()->getTypeForDecl());
      const ClassTemplateDecl *MostRecentPrevCT =
          PrevClassTemplate->getMostRecentDecl();
      TemplateParameterList *PrevParams =
          MostRecentPrevCT->getTemplateParameters();

      // Make sure the parameter lists match.
      if (!SemaRef.TemplateParameterListsAreEqual(
              RecordInst, InstParams, MostRecentPrevCT->getTemplatedDecl(),
              PrevParams, true, Sema::TPL_TemplateMatch))
        return nullptr;

      // Do some additional validation, then merge default arguments
      // from the existing declarations.
      if (SemaRef.CheckTemplateParameterList(InstParams, PrevParams,
                                             Sema::TPC_Other))
        return nullptr;

      Inst->setAccess(PrevClassTemplate->getAccess());
    } else {
      Inst->setAccess(D->getAccess());
    }

    Inst->setObjectOfFriendDecl();
    // TODO: do we want to track the instantiation progeny of this
    // friend target decl?
  } else {
    Inst->setAccess(D->getAccess());
    if (!PrevClassTemplate)
      Inst->setInstantiatedFromMemberTemplate(D);
  }

  Inst->setPreviousDecl(PrevClassTemplate);

  // Trigger creation of the type for the instantiation.
  SemaRef.Context.getInjectedClassNameType(
      RecordInst, Inst->getInjectedClassNameSpecialization());

  // Finish handling of friends.
  if (isFriend) {
    DC->makeDeclVisibleInContext(Inst);
    return Inst;
  }

  if (D->isOutOfLine()) {
    Inst->setLexicalDeclContext(D->getLexicalDeclContext());
    RecordInst->setLexicalDeclContext(D->getLexicalDeclContext());
  }

  Owner->addDecl(Inst);

  if (!PrevClassTemplate) {
    // Queue up any out-of-line partial specializations of this member
    // class template; the client will force their instantiation once
    // the enclosing class has been instantiated.
    SmallVector<ClassTemplatePartialSpecializationDecl *, 4> PartialSpecs;
    D->getPartialSpecializations(PartialSpecs);
    for (unsigned I = 0, N = PartialSpecs.size(); I != N; ++I)
      if (PartialSpecs[I]->getFirstDecl()->isOutOfLine())
        OutOfLinePartialSpecs.push_back(std::make_pair(Inst, PartialSpecs[I]));
  }

  return Inst;
}

Decl *
TemplateDeclInstantiator::VisitClassTemplatePartialSpecializationDecl(
                                   ClassTemplatePartialSpecializationDecl *D) {
  ClassTemplateDecl *ClassTemplate = D->getSpecializedTemplate();

  // Lookup the already-instantiated declaration in the instantiation
  // of the class template and return that.
  DeclContext::lookup_result Found
    = Owner->lookup(ClassTemplate->getDeclName());
  if (Found.empty())
    return nullptr;

  ClassTemplateDecl *InstClassTemplate
    = dyn_cast<ClassTemplateDecl>(Found.front());
  if (!InstClassTemplate)
    return nullptr;

  if (ClassTemplatePartialSpecializationDecl *Result
        = InstClassTemplate->findPartialSpecInstantiatedFromMember(D))
    return Result;

  return InstantiateClassTemplatePartialSpecialization(InstClassTemplate, D);
}

Decl *TemplateDeclInstantiator::VisitVarTemplateDecl(VarTemplateDecl *D) {
  assert(D->getTemplatedDecl()->isStaticDataMember() &&
         "Only static data member templates are allowed.");

  // Create a local instantiation scope for this variable template, which
  // will contain the instantiations of the template parameters.
  LocalInstantiationScope Scope(SemaRef);
  TemplateParameterList *TempParams = D->getTemplateParameters();
  TemplateParameterList *InstParams = SubstTemplateParams(TempParams);
  if (!InstParams)
    return nullptr;

  VarDecl *Pattern = D->getTemplatedDecl();
  VarTemplateDecl *PrevVarTemplate = nullptr;

  if (getPreviousDeclForInstantiation(Pattern)) {
    DeclContext::lookup_result Found = Owner->lookup(Pattern->getDeclName());
    if (!Found.empty())
      PrevVarTemplate = dyn_cast<VarTemplateDecl>(Found.front());
  }

  VarDecl *VarInst =
      cast_or_null<VarDecl>(VisitVarDecl(Pattern,
                                         /*InstantiatingVarTemplate=*/true));
  if (!VarInst) return nullptr;

  DeclContext *DC = Owner;

  VarTemplateDecl *Inst = VarTemplateDecl::Create(
      SemaRef.Context, DC, D->getLocation(), D->getIdentifier(), InstParams,
      VarInst);
  VarInst->setDescribedVarTemplate(Inst);
  Inst->setPreviousDecl(PrevVarTemplate);

  Inst->setAccess(D->getAccess());
  if (!PrevVarTemplate)
    Inst->setInstantiatedFromMemberTemplate(D);

  if (D->isOutOfLine()) {
    Inst->setLexicalDeclContext(D->getLexicalDeclContext());
    VarInst->setLexicalDeclContext(D->getLexicalDeclContext());
  }

  Owner->addDecl(Inst);

  if (!PrevVarTemplate) {
    // Queue up any out-of-line partial specializations of this member
    // variable template; the client will force their instantiation once
    // the enclosing class has been instantiated.
    SmallVector<VarTemplatePartialSpecializationDecl *, 1> PartialSpecs;
    D->getPartialSpecializations(PartialSpecs);
    for (unsigned I = 0, N = PartialSpecs.size(); I != N; ++I)
      if (PartialSpecs[I]->getFirstDecl()->isOutOfLine())
        OutOfLineVarPartialSpecs.push_back(
            std::make_pair(Inst, PartialSpecs[I]));
  }

  return Inst;
}

Decl *TemplateDeclInstantiator::VisitVarTemplatePartialSpecializationDecl(
    VarTemplatePartialSpecializationDecl *D) {
  assert(D->isStaticDataMember() &&
         "Only static data member templates are allowed.");

  VarTemplateDecl *VarTemplate = D->getSpecializedTemplate();

  // Lookup the already-instantiated declaration and return that.
  DeclContext::lookup_result Found = Owner->lookup(VarTemplate->getDeclName());
  assert(!Found.empty() && "Instantiation found nothing?");

  VarTemplateDecl *InstVarTemplate = dyn_cast<VarTemplateDecl>(Found.front());
  assert(InstVarTemplate && "Instantiation did not find a variable template?");

  if (VarTemplatePartialSpecializationDecl *Result =
          InstVarTemplate->findPartialSpecInstantiatedFromMember(D))
    return Result;

  return InstantiateVarTemplatePartialSpecialization(InstVarTemplate, D);
}

Decl *
TemplateDeclInstantiator::VisitFunctionTemplateDecl(FunctionTemplateDecl *D) {
  // Create a local instantiation scope for this function template, which
  // will contain the instantiations of the template parameters and then get
  // merged with the local instantiation scope for the function template
  // itself.
  LocalInstantiationScope Scope(SemaRef);
  Sema::ConstraintEvalRAII<TemplateDeclInstantiator> RAII(*this);

  TemplateParameterList *TempParams = D->getTemplateParameters();
  TemplateParameterList *InstParams = SubstTemplateParams(TempParams);
  if (!InstParams)
    return nullptr;

  FunctionDecl *Instantiated = nullptr;
  if (CXXMethodDecl *DMethod = dyn_cast<CXXMethodDecl>(D->getTemplatedDecl()))
    Instantiated = cast_or_null<FunctionDecl>(VisitCXXMethodDecl(DMethod,
                                                                 InstParams));
  else
    Instantiated = cast_or_null<FunctionDecl>(VisitFunctionDecl(
                                                          D->getTemplatedDecl(),
                                                                InstParams));

  if (!Instantiated)
    return nullptr;

  // Link the instantiated function template declaration to the function
  // template from which it was instantiated.
  FunctionTemplateDecl *InstTemplate
    = Instantiated->getDescribedFunctionTemplate();
  InstTemplate->setAccess(D->getAccess());
  assert(InstTemplate &&
         "VisitFunctionDecl/CXXMethodDecl didn't create a template!");

  bool isFriend = (InstTemplate->getFriendObjectKind() != Decl::FOK_None);

  // Link the instantiation back to the pattern *unless* this is a
  // non-definition friend declaration.
  if (!InstTemplate->getInstantiatedFromMemberTemplate() &&
      !(isFriend && !D->getTemplatedDecl()->isThisDeclarationADefinition()))
    InstTemplate->setInstantiatedFromMemberTemplate(D);

  // Make declarations visible in the appropriate context.
  if (!isFriend) {
    Owner->addDecl(InstTemplate);
  } else if (InstTemplate->getDeclContext()->isRecord() &&
             !getPreviousDeclForInstantiation(D)) {
    SemaRef.CheckFriendAccess(InstTemplate);
  }

  return InstTemplate;
}

Decl *TemplateDeclInstantiator::VisitCXXRecordDecl(CXXRecordDecl *D) {
  CXXRecordDecl *PrevDecl = nullptr;
  if (CXXRecordDecl *PatternPrev = getPreviousDeclForInstantiation(D)) {
    NamedDecl *Prev = SemaRef.FindInstantiatedDecl(D->getLocation(),
                                                   PatternPrev,
                                                   TemplateArgs);
    if (!Prev) return nullptr;
    PrevDecl = cast<CXXRecordDecl>(Prev);
  }

  CXXRecordDecl *Record = nullptr;
  bool IsInjectedClassName = D->isInjectedClassName();
  if (D->isLambda())
    Record = CXXRecordDecl::CreateLambda(
        SemaRef.Context, Owner, D->getLambdaTypeInfo(), D->getLocation(),
        D->getLambdaDependencyKind(), D->isGenericLambda(),
        D->getLambdaCaptureDefault());
  else
    Record = CXXRecordDecl::Create(SemaRef.Context, D->getTagKind(), Owner,
                                   D->getBeginLoc(), D->getLocation(),
                                   D->getIdentifier(), PrevDecl,
                                   /*DelayTypeCreation=*/IsInjectedClassName);
  // Link the type of the injected-class-name to that of the outer class.
  if (IsInjectedClassName)
    (void)SemaRef.Context.getTypeDeclType(Record, cast<CXXRecordDecl>(Owner));

  // Substitute the nested name specifier, if any.
  if (SubstQualifier(D, Record))
    return nullptr;

  SemaRef.InstantiateAttrsForDecl(TemplateArgs, D, Record, LateAttrs,
                                                              StartingScope);

  Record->setImplicit(D->isImplicit());
  // FIXME: Check against AS_none is an ugly hack to work around the issue that
  // the tag decls introduced by friend class declarations don't have an access
  // specifier. Remove once this area of the code gets sorted out.
  if (D->getAccess() != AS_none)
    Record->setAccess(D->getAccess());
  if (!IsInjectedClassName)
    Record->setInstantiationOfMemberClass(D, TSK_ImplicitInstantiation);

  // If the original function was part of a friend declaration,
  // inherit its namespace state.
  if (D->getFriendObjectKind())
    Record->setObjectOfFriendDecl();

  // Make sure that anonymous structs and unions are recorded.
  if (D->isAnonymousStructOrUnion())
    Record->setAnonymousStructOrUnion(true);

  if (D->isLocalClass())
    SemaRef.CurrentInstantiationScope->InstantiatedLocal(D, Record);

  // Forward the mangling number from the template to the instantiated decl.
  SemaRef.Context.setManglingNumber(Record,
                                    SemaRef.Context.getManglingNumber(D));

  // See if the old tag was defined along with a declarator.
  // If it did, mark the new tag as being associated with that declarator.
  if (DeclaratorDecl *DD = SemaRef.Context.getDeclaratorForUnnamedTagDecl(D))
    SemaRef.Context.addDeclaratorForUnnamedTagDecl(Record, DD);

  // See if the old tag was defined along with a typedef.
  // If it did, mark the new tag as being associated with that typedef.
  if (TypedefNameDecl *TND = SemaRef.Context.getTypedefNameForUnnamedTagDecl(D))
    SemaRef.Context.addTypedefNameForUnnamedTagDecl(Record, TND);

  Owner->addDecl(Record);

  // DR1484 clarifies that the members of a local class are instantiated as part
  // of the instantiation of their enclosing entity.
  if (D->isCompleteDefinition() && D->isLocalClass()) {
    Sema::LocalEagerInstantiationScope LocalInstantiations(SemaRef,
                                                           /*AtEndOfTU=*/false);

    SemaRef.InstantiateClass(D->getLocation(), Record, D, TemplateArgs,
                             TSK_ImplicitInstantiation,
                             /*Complain=*/true);

    // For nested local classes, we will instantiate the members when we
    // reach the end of the outermost (non-nested) local class.
    if (!D->isCXXClassMember())
      SemaRef.InstantiateClassMembers(D->getLocation(), Record, TemplateArgs,
                                      TSK_ImplicitInstantiation);

    // This class may have local implicit instantiations that need to be
    // performed within this scope.
    LocalInstantiations.perform();
  }

  SemaRef.DiagnoseUnusedNestedTypedefs(Record);

  if (IsInjectedClassName)
    assert(Record->isInjectedClassName() && "Broken injected-class-name");

  return Record;
}

/// Adjust the given function type for an instantiation of the
/// given declaration, to cope with modifications to the function's type that
/// aren't reflected in the type-source information.
///
/// \param D The declaration we're instantiating.
/// \param TInfo The already-instantiated type.
static QualType adjustFunctionTypeForInstantiation(ASTContext &Context,
                                                   FunctionDecl *D,
                                                   TypeSourceInfo *TInfo) {
  const FunctionProtoType *OrigFunc
    = D->getType()->castAs<FunctionProtoType>();
  const FunctionProtoType *NewFunc
    = TInfo->getType()->castAs<FunctionProtoType>();
  if (OrigFunc->getExtInfo() == NewFunc->getExtInfo())
    return TInfo->getType();

  FunctionProtoType::ExtProtoInfo NewEPI = NewFunc->getExtProtoInfo();
  NewEPI.ExtInfo = OrigFunc->getExtInfo();
  return Context.getFunctionType(NewFunc->getReturnType(),
                                 NewFunc->getParamTypes(), NewEPI);
}

/// Normal class members are of more specific types and therefore
/// don't make it here.  This function serves three purposes:
///   1) instantiating function templates
///   2) substituting friend and local function declarations
///   3) substituting deduction guide declarations for nested class templates
Decl *TemplateDeclInstantiator::VisitFunctionDecl(
    FunctionDecl *D, TemplateParameterList *TemplateParams,
    RewriteKind FunctionRewriteKind) {
  // Check whether there is already a function template specialization for
  // this declaration.
  FunctionTemplateDecl *FunctionTemplate = D->getDescribedFunctionTemplate();
  bool isFriend;
  if (FunctionTemplate)
    isFriend = (FunctionTemplate->getFriendObjectKind() != Decl::FOK_None);
  else
    isFriend = (D->getFriendObjectKind() != Decl::FOK_None);

  // Friend function defined withing class template may stop being function
  // definition during AST merges from different modules, in this case decl
  // with function body should be used for instantiation.
  if (ExternalASTSource *Source = SemaRef.Context.getExternalSource()) {
    if (isFriend && Source->wasThisDeclarationADefinition(D)) {
      const FunctionDecl *Defn = nullptr;
      if (D->hasBody(Defn)) {
        D = const_cast<FunctionDecl *>(Defn);
        FunctionTemplate = Defn->getDescribedFunctionTemplate();
      }
    }
  }

  if (FunctionTemplate && !TemplateParams) {
    ArrayRef<TemplateArgument> Innermost = TemplateArgs.getInnermost();

    void *InsertPos = nullptr;
    FunctionDecl *SpecFunc
      = FunctionTemplate->findSpecialization(Innermost, InsertPos);

    // If we already have a function template specialization, return it.
    if (SpecFunc)
      return SpecFunc;
  }

  bool MergeWithParentScope = (TemplateParams != nullptr) ||
    Owner->isFunctionOrMethod() ||
    !(isa<Decl>(Owner) &&
      cast<Decl>(Owner)->isDefinedOutsideFunctionOrMethod());
  LocalInstantiationScope Scope(SemaRef, MergeWithParentScope);

  ExplicitSpecifier InstantiatedExplicitSpecifier;
  if (auto *DGuide = dyn_cast<CXXDeductionGuideDecl>(D)) {
    InstantiatedExplicitSpecifier = SemaRef.instantiateExplicitSpecifier(
        TemplateArgs, DGuide->getExplicitSpecifier());
    if (InstantiatedExplicitSpecifier.isInvalid())
      return nullptr;
  }

  SmallVector<ParmVarDecl *, 4> Params;
  TypeSourceInfo *TInfo = SubstFunctionType(D, Params);
  if (!TInfo)
    return nullptr;
  QualType T = adjustFunctionTypeForInstantiation(SemaRef.Context, D, TInfo);

  if (TemplateParams && TemplateParams->size()) {
    auto *LastParam =
        dyn_cast<TemplateTypeParmDecl>(TemplateParams->asArray().back());
    if (LastParam && LastParam->isImplicit() &&
        LastParam->hasTypeConstraint()) {
      // In abbreviated templates, the type-constraints of invented template
      // type parameters are instantiated with the function type, invalidating
      // the TemplateParameterList which relied on the template type parameter
      // not having a type constraint. Recreate the TemplateParameterList with
      // the updated parameter list.
      TemplateParams = TemplateParameterList::Create(
          SemaRef.Context, TemplateParams->getTemplateLoc(),
          TemplateParams->getLAngleLoc(), TemplateParams->asArray(),
          TemplateParams->getRAngleLoc(), TemplateParams->getRequiresClause());
    }
  }

  NestedNameSpecifierLoc QualifierLoc = D->getQualifierLoc();
  if (QualifierLoc) {
    QualifierLoc = SemaRef.SubstNestedNameSpecifierLoc(QualifierLoc,
                                                       TemplateArgs);
    if (!QualifierLoc)
      return nullptr;
  }

  AssociatedConstraint TrailingRequiresClause = D->getTrailingRequiresClause();

  // If we're instantiating a local function declaration, put the result
  // in the enclosing namespace; otherwise we need to find the instantiated
  // context.
  DeclContext *DC;
  if (D->isLocalExternDecl()) {
    DC = Owner;
    SemaRef.adjustContextForLocalExternDecl(DC);
  } else if (isFriend && QualifierLoc) {
    CXXScopeSpec SS;
    SS.Adopt(QualifierLoc);
    DC = SemaRef.computeDeclContext(SS);
    if (!DC) return nullptr;
  } else {
    DC = SemaRef.FindInstantiatedContext(D->getLocation(), D->getDeclContext(),
                                         TemplateArgs);
  }

  DeclarationNameInfo NameInfo
    = SemaRef.SubstDeclarationNameInfo(D->getNameInfo(), TemplateArgs);

  if (FunctionRewriteKind != RewriteKind::None)
    adjustForRewrite(FunctionRewriteKind, D, T, TInfo, NameInfo);

  FunctionDecl *Function;
  if (auto *DGuide = dyn_cast<CXXDeductionGuideDecl>(D)) {
    Function = CXXDeductionGuideDecl::Create(
        SemaRef.Context, DC, D->getInnerLocStart(),
        InstantiatedExplicitSpecifier, NameInfo, T, TInfo,
        D->getSourceRange().getEnd(), DGuide->getCorrespondingConstructor(),
        DGuide->getDeductionCandidateKind(), TrailingRequiresClause,
        DGuide->getSourceDeductionGuide(),
        DGuide->getSourceDeductionGuideKind());
    Function->setAccess(D->getAccess());
  } else {
    Function = FunctionDecl::Create(
        SemaRef.Context, DC, D->getInnerLocStart(), NameInfo, T, TInfo,
        D->getCanonicalDecl()->getStorageClass(), D->UsesFPIntrin(),
        D->isInlineSpecified(), D->hasWrittenPrototype(), D->getConstexprKind(),
        TrailingRequiresClause);
    Function->setFriendConstraintRefersToEnclosingTemplate(
        D->FriendConstraintRefersToEnclosingTemplate());
    Function->setRangeEnd(D->getSourceRange().getEnd());
  }

  if (D->isInlined())
    Function->setImplicitlyInline();

  if (QualifierLoc)
    Function->setQualifierInfo(QualifierLoc);

  if (D->isLocalExternDecl())
    Function->setLocalExternDecl();

  DeclContext *LexicalDC = Owner;
  if (!isFriend && D->isOutOfLine() && !D->isLocalExternDecl()) {
    assert(D->getDeclContext()->isFileContext());
    LexicalDC = D->getDeclContext();
  }
  else if (D->isLocalExternDecl()) {
    LexicalDC = SemaRef.CurContext;
  }

  Function->setIsDestroyingOperatorDelete(D->isDestroyingOperatorDelete());
  Function->setIsTypeAwareOperatorNewOrDelete(
      D->isTypeAwareOperatorNewOrDelete());
  Function->setLexicalDeclContext(LexicalDC);

  // Attach the parameters
  for (unsigned P = 0; P < Params.size(); ++P)
    if (Params[P])
      Params[P]->setOwningFunction(Function);
  Function->setParams(Params);

  if (TrailingRequiresClause)
    Function->setTrailingRequiresClause(TrailingRequiresClause);

  if (TemplateParams) {
    // Our resulting instantiation is actually a function template, since we
    // are substituting only the outer template parameters. For example, given
    //
    //   template<typename T>
    //   struct X {
    //     template<typename U> friend void f(T, U);
    //   };
    //
    //   X<int> x;
    //
    // We are instantiating the friend function template "f" within X<int>,
    // which means substituting int for T, but leaving "f" as a friend function
    // template.
    // Build the function template itself.
    FunctionTemplate = FunctionTemplateDecl::Create(SemaRef.Context, DC,
                                                    Function->getLocation(),
                                                    Function->getDeclName(),
                                                    TemplateParams, Function);
    Function->setDescribedFunctionTemplate(FunctionTemplate);

    FunctionTemplate->setLexicalDeclContext(LexicalDC);

    if (isFriend && D->isThisDeclarationADefinition()) {
      FunctionTemplate->setInstantiatedFromMemberTemplate(
                                           D->getDescribedFunctionTemplate());
    }
  } else if (FunctionTemplate &&
             SemaRef.CodeSynthesisContexts.back().Kind !=
                 Sema::CodeSynthesisContext::BuildingDeductionGuides) {
    // Record this function template specialization.
    ArrayRef<TemplateArgument> Innermost = TemplateArgs.getInnermost();
    Function->setFunctionTemplateSpecialization(FunctionTemplate,
                            TemplateArgumentList::CreateCopy(SemaRef.Context,
                                                             Innermost),
                                                /*InsertPos=*/nullptr);
  } else if (FunctionRewriteKind == RewriteKind::None) {
    if (isFriend && D->isThisDeclarationADefinition()) {
      // Do not connect the friend to the template unless it's actually a
      // definition. We don't want non-template functions to be marked as being
      // template instantiations.
      Function->setInstantiationOfMemberFunction(D, TSK_ImplicitInstantiation);
    } else if (!isFriend) {
      // If this is not a function template, and this is not a friend (that is,
      // this is a locally declared function), save the instantiation
      // relationship for the purposes of constraint instantiation.
      Function->setInstantiatedFromDecl(D);
    }
  }

  if (isFriend) {
    Function->setObjectOfFriendDecl();
    if (FunctionTemplateDecl *FT = Function->getDescribedFunctionTemplate())
      FT->setObjectOfFriendDecl();
  }

  if (InitFunctionInstantiation(Function, D))
    Function->setInvalidDecl();

  bool IsExplicitSpecialization = false;

  LookupResult Previous(
      SemaRef, Function->getDeclName(), SourceLocation(),
      D->isLocalExternDecl() ? Sema::LookupRedeclarationWithLinkage
                             : Sema::LookupOrdinaryName,
      D->isLocalExternDecl() ? RedeclarationKind::ForExternalRedeclaration
                             : SemaRef.forRedeclarationInCurContext());

  if (DependentFunctionTemplateSpecializationInfo *DFTSI =
          D->getDependentSpecializationInfo()) {
    assert(isFriend && "dependent specialization info on "
                       "non-member non-friend function?");

    // Instantiate the explicit template arguments.
    TemplateArgumentListInfo ExplicitArgs;
    if (const auto *ArgsWritten = DFTSI->TemplateArgumentsAsWritten) {
      ExplicitArgs.setLAngleLoc(ArgsWritten->getLAngleLoc());
      ExplicitArgs.setRAngleLoc(ArgsWritten->getRAngleLoc());
      if (SemaRef.SubstTemplateArguments(ArgsWritten->arguments(), TemplateArgs,
                                         ExplicitArgs))
        return nullptr;
    }

    // Map the candidates for the primary template to their instantiations.
    for (FunctionTemplateDecl *FTD : DFTSI->getCandidates()) {
      if (NamedDecl *ND =
              SemaRef.FindInstantiatedDecl(D->getLocation(), FTD, TemplateArgs))
        Previous.addDecl(ND);
      else
        return nullptr;
    }

    if (SemaRef.CheckFunctionTemplateSpecialization(
            Function,
            DFTSI->TemplateArgumentsAsWritten ? &ExplicitArgs : nullptr,
            Previous))
      Function->setInvalidDecl();

    IsExplicitSpecialization = true;
  } else if (const ASTTemplateArgumentListInfo *ArgsWritten =
                 D->getTemplateSpecializationArgsAsWritten()) {
    // The name of this function was written as a template-id.
    SemaRef.LookupQualifiedName(Previous, DC);

    // Instantiate the explicit template arguments.
    TemplateArgumentListInfo ExplicitArgs(ArgsWritten->getLAngleLoc(),
                                          ArgsWritten->getRAngleLoc());
    if (SemaRef.SubstTemplateArguments(ArgsWritten->arguments(), TemplateArgs,
                                       ExplicitArgs))
      return nullptr;

    if (SemaRef.CheckFunctionTemplateSpecialization(Function,
                                                    &ExplicitArgs,
                                                    Previous))
      Function->setInvalidDecl();

    IsExplicitSpecialization = true;
  } else if (TemplateParams || !FunctionTemplate) {
    // Look only into the namespace where the friend would be declared to
    // find a previous declaration. This is the innermost enclosing namespace,
    // as described in ActOnFriendFunctionDecl.
    SemaRef.LookupQualifiedName(Previous, DC->getRedeclContext());

    // In C++, the previous declaration we find might be a tag type
    // (class or enum). In this case, the new declaration will hide the
    // tag type. Note that this does not apply if we're declaring a
    // typedef (C++ [dcl.typedef]p4).
    if (Previous.isSingleTagDecl())
      Previous.clear();

    // Filter out previous declarations that don't match the scope. The only
    // effect this has is to remove declarations found in inline namespaces
    // for friend declarations with unqualified names.
    if (isFriend && !QualifierLoc) {
      SemaRef.FilterLookupForScope(Previous, DC, /*Scope=*/ nullptr,
                                   /*ConsiderLinkage=*/ true,
                                   QualifierLoc.hasQualifier());
    }
  }

  // Per [temp.inst], default arguments in function declarations at local scope
  // are instantiated along with the enclosing declaration. For example:
  //
  //   template<typename T>
  //   void ft() {
  //     void f(int = []{ return T::value; }());
  //   }
  //   template void ft<int>(); // error: type 'int' cannot be used prior
  //                                      to '::' because it has no members
  //
  // The error is issued during instantiation of ft<int>() because substitution
  // into the default argument fails; the default argument is instantiated even
  // though it is never used.
  if (Function->isLocalExternDecl()) {
    for (ParmVarDecl *PVD : Function->parameters()) {
      if (!PVD->hasDefaultArg())
        continue;
      if (SemaRef.SubstDefaultArgument(D->getInnerLocStart(), PVD, TemplateArgs)) {
        // If substitution fails, the default argument is set to a
        // RecoveryExpr that wraps the uninstantiated default argument so
        // that downstream diagnostics are omitted.
        Expr *UninstExpr = PVD->getUninstantiatedDefaultArg();
        ExprResult ErrorResult = SemaRef.CreateRecoveryExpr(
            UninstExpr->getBeginLoc(), UninstExpr->getEndLoc(),
            { UninstExpr }, UninstExpr->getType());
        if (ErrorResult.isUsable())
          PVD->setDefaultArg(ErrorResult.get());
      }
    }
  }

  SemaRef.CheckFunctionDeclaration(/*Scope*/ nullptr, Function, Previous,
                                   IsExplicitSpecialization,
                                   Function->isThisDeclarationADefinition());

  // Check the template parameter list against the previous declaration. The
  // goal here is to pick up default arguments added since the friend was
  // declared; we know the template parameter lists match, since otherwise
  // we would not have picked this template as the previous declaration.
  if (isFriend && TemplateParams && FunctionTemplate->getPreviousDecl()) {
    SemaRef.CheckTemplateParameterList(
        TemplateParams,
        FunctionTemplate->getPreviousDecl()->getTemplateParameters(),
        Function->isThisDeclarationADefinition()
            ? Sema::TPC_FriendFunctionTemplateDefinition
            : Sema::TPC_FriendFunctionTemplate);
  }

  // If we're introducing a friend definition after the first use, trigger
  // instantiation.
  // FIXME: If this is a friend function template definition, we should check
  // to see if any specializations have been used.
  if (isFriend && D->isThisDeclarationADefinition() && Function->isUsed(false)) {
    if (MemberSpecializationInfo *MSInfo =
            Function->getMemberSpecializationInfo()) {
      if (MSInfo->getPointOfInstantiation().isInvalid()) {
        SourceLocation Loc = D->getLocation(); // FIXME
        MSInfo->setPointOfInstantiation(Loc);
        SemaRef.PendingLocalImplicitInstantiations.emplace_back(Function, Loc);
      }
    }
  }

  if (D->isExplicitlyDefaulted()) {
    if (SubstDefaultedFunction(Function, D))
      return nullptr;
  }
  if (D->isDeleted())
    SemaRef.SetDeclDeleted(Function, D->getLocation(), D->getDeletedMessage());

  NamedDecl *PrincipalDecl =
      (TemplateParams ? cast<NamedDecl>(FunctionTemplate) : Function);

  // If this declaration lives in a different context from its lexical context,
  // add it to the corresponding lookup table.
  if (isFriend ||
      (Function->isLocalExternDecl() && !Function->getPreviousDecl()))
    DC->makeDeclVisibleInContext(PrincipalDecl);

  if (Function->isOverloadedOperator() && !DC->isRecord() &&
      PrincipalDecl->isInIdentifierNamespace(Decl::IDNS_Ordinary))
    PrincipalDecl->setNonMemberOperator();

  return Function;
}

Decl *TemplateDeclInstantiator::VisitCXXMethodDecl(
    CXXMethodDecl *D, TemplateParameterList *TemplateParams,
    RewriteKind FunctionRewriteKind) {
  FunctionTemplateDecl *FunctionTemplate = D->getDescribedFunctionTemplate();
  if (FunctionTemplate && !TemplateParams) {
    // We are creating a function template specialization from a function
    // template. Check whether there is already a function template
    // specialization for this particular set of template arguments.
    ArrayRef<TemplateArgument> Innermost = TemplateArgs.getInnermost();

    void *InsertPos = nullptr;
    FunctionDecl *SpecFunc
      = FunctionTemplate->findSpecialization(Innermost, InsertPos);

    // If we already have a function template specialization, return it.
    if (SpecFunc)
      return SpecFunc;
  }

  bool isFriend;
  if (FunctionTemplate)
    isFriend = (FunctionTemplate->getFriendObjectKind() != Decl::FOK_None);
  else
    isFriend = (D->getFriendObjectKind() != Decl::FOK_None);

  bool MergeWithParentScope = (TemplateParams != nullptr) ||
    !(isa<Decl>(Owner) &&
      cast<Decl>(Owner)->isDefinedOutsideFunctionOrMethod());
  LocalInstantiationScope Scope(SemaRef, MergeWithParentScope);

  Sema::LambdaScopeForCallOperatorInstantiationRAII LambdaScope(
      SemaRef, const_cast<CXXMethodDecl *>(D), TemplateArgs, Scope);

  // Instantiate enclosing template arguments for friends.
  SmallVector<TemplateParameterList *, 4> TempParamLists;
  unsigned NumTempParamLists = 0;
  if (isFriend && (NumTempParamLists = D->getNumTemplateParameterLists())) {
    TempParamLists.resize(NumTempParamLists);
    for (unsigned I = 0; I != NumTempParamLists; ++I) {
      TemplateParameterList *TempParams = D->getTemplateParameterList(I);
      TemplateParameterList *InstParams = SubstTemplateParams(TempParams);
      if (!InstParams)
        return nullptr;
      TempParamLists[I] = InstParams;
    }
  }

  auto InstantiatedExplicitSpecifier = ExplicitSpecifier::getFromDecl(D);
  // deduction guides need this
  const bool CouldInstantiate =
      InstantiatedExplicitSpecifier.getExpr() == nullptr ||
      !InstantiatedExplicitSpecifier.getExpr()->isValueDependent();

  // Delay the instantiation of the explicit-specifier until after the
  // constraints are checked during template argument deduction.
  if (CouldInstantiate ||
      SemaRef.CodeSynthesisContexts.back().Kind !=
          Sema::CodeSynthesisContext::DeducedTemplateArgumentSubstitution) {
    InstantiatedExplicitSpecifier = SemaRef.instantiateExplicitSpecifier(
        TemplateArgs, InstantiatedExplicitSpecifier);

    if (InstantiatedExplicitSpecifier.isInvalid())
      return nullptr;
  } else {
    InstantiatedExplicitSpecifier.setKind(ExplicitSpecKind::Unresolved);
  }

  // Implicit destructors/constructors created for local classes in
  // DeclareImplicit* (see SemaDeclCXX.cpp) might not have an associated TSI.
  // Unfortunately there isn't enough context in those functions to
  // conditionally populate the TSI without breaking non-template related use
  // cases. Populate TSIs prior to calling SubstFunctionType to make sure we get
  // a proper transformation.
  if (isLambdaMethod(D) && !D->getTypeSourceInfo() &&
      isa<CXXConstructorDecl, CXXDestructorDecl>(D)) {
    TypeSourceInfo *TSI =
        SemaRef.Context.getTrivialTypeSourceInfo(D->getType());
    D->setTypeSourceInfo(TSI);
  }

  SmallVector<ParmVarDecl *, 4> Params;
  TypeSourceInfo *TInfo = SubstFunctionType(D, Params);
  if (!TInfo)
    return nullptr;
  QualType T = adjustFunctionTypeForInstantiation(SemaRef.Context, D, TInfo);

  if (TemplateParams && TemplateParams->size()) {
    auto *LastParam =
        dyn_cast<TemplateTypeParmDecl>(TemplateParams->asArray().back());
    if (LastParam && LastParam->isImplicit() &&
        LastParam->hasTypeConstraint()) {
      // In abbreviated templates, the type-constraints of invented template
      // type parameters are instantiated with the function type, invalidating
      // the TemplateParameterList which relied on the template type parameter
      // not having a type constraint. Recreate the TemplateParameterList with
      // the updated parameter list.
      TemplateParams = TemplateParameterList::Create(
          SemaRef.Context, TemplateParams->getTemplateLoc(),
          TemplateParams->getLAngleLoc(), TemplateParams->asArray(),
          TemplateParams->getRAngleLoc(), TemplateParams->getRequiresClause());
    }
  }

  NestedNameSpecifierLoc QualifierLoc = D->getQualifierLoc();
  if (QualifierLoc) {
    QualifierLoc = SemaRef.SubstNestedNameSpecifierLoc(QualifierLoc,
                                                 TemplateArgs);
    if (!QualifierLoc)
      return nullptr;
  }

  DeclContext *DC = Owner;
  if (isFriend) {
    if (QualifierLoc) {
      CXXScopeSpec SS;
      SS.Adopt(QualifierLoc);
      DC = SemaRef.computeDeclContext(SS);

      if (DC && SemaRef.RequireCompleteDeclContext(SS, DC))
        return nullptr;
    } else {
      DC = SemaRef.FindInstantiatedContext(D->getLocation(),
                                           D->getDeclContext(),
                                           TemplateArgs);
    }
    if (!DC) return nullptr;
  }

  CXXRecordDecl *Record = cast<CXXRecordDecl>(DC);
  AssociatedConstraint TrailingRequiresClause = D->getTrailingRequiresClause();

  DeclarationNameInfo NameInfo
    = SemaRef.SubstDeclarationNameInfo(D->getNameInfo(), TemplateArgs);

  if (FunctionRewriteKind != RewriteKind::None)
    adjustForRewrite(FunctionRewriteKind, D, T, TInfo, NameInfo);

  // Build the instantiated method declaration.
  CXXMethodDecl *Method = nullptr;

  SourceLocation StartLoc = D->getInnerLocStart();
  if (CXXConstructorDecl *Constructor = dyn_cast<CXXConstructorDecl>(D)) {
    Method = CXXConstructorDecl::Create(
        SemaRef.Context, Record, StartLoc, NameInfo, T, TInfo,
        InstantiatedExplicitSpecifier, Constructor->UsesFPIntrin(),
        Constructor->isInlineSpecified(), false,
        Constructor->getConstexprKind(), InheritedConstructor(),
        TrailingRequiresClause);
    Method->setRangeEnd(Constructor->getEndLoc());
  } else if (CXXDestructorDecl *Destructor = dyn_cast<CXXDestructorDecl>(D)) {
    Method = CXXDestructorDecl::Create(
        SemaRef.Context, Record, StartLoc, NameInfo, T, TInfo,
        Destructor->UsesFPIntrin(), Destructor->isInlineSpecified(), false,
        Destructor->getConstexprKind(), TrailingRequiresClause);
    Method->setIneligibleOrNotSelected(true);
    Method->setRangeEnd(Destructor->getEndLoc());
    Method->setDeclName(SemaRef.Context.DeclarationNames.getCXXDestructorName(
        SemaRef.Context.getCanonicalType(
            SemaRef.Context.getTypeDeclType(Record))));
  } else if (CXXConversionDecl *Conversion = dyn_cast<CXXConversionDecl>(D)) {
    Method = CXXConversionDecl::Create(
        SemaRef.Context, Record, StartLoc, NameInfo, T, TInfo,
        Conversion->UsesFPIntrin(), Conversion->isInlineSpecified(),
        InstantiatedExplicitSpecifier, Conversion->getConstexprKind(),
        Conversion->getEndLoc(), TrailingRequiresClause);
  } else {
    StorageClass SC = D->isStatic() ? SC_Static : SC_None;
    Method = CXXMethodDecl::Create(
        SemaRef.Context, Record, StartLoc, NameInfo, T, TInfo, SC,
        D->UsesFPIntrin(), D->isInlineSpecified(), D->getConstexprKind(),
        D->getEndLoc(), TrailingRequiresClause);
  }

  if (D->isInlined())
    Method->setImplicitlyInline();

  if (QualifierLoc)
    Method->setQualifierInfo(QualifierLoc);

  if (TemplateParams) {
    // Our resulting instantiation is actually a function template, since we
    // are substituting only the outer template parameters. For example, given
    //
    //   template<typename T>
    //   struct X {
    //     template<typename U> void f(T, U);
    //   };
    //
    //   X<int> x;
    //
    // We are instantiating the member template "f" within X<int>, which means
    // substituting int for T, but leaving "f" as a member function template.
    // Build the function template itself.
    FunctionTemplate = FunctionTemplateDecl::Create(SemaRef.Context, Record,
                                                    Method->getLocation(),
                                                    Method->getDeclName(),
                                                    TemplateParams, Method);
    if (isFriend) {
      FunctionTemplate->setLexicalDeclContext(Owner);
      FunctionTemplate->setObjectOfFriendDecl();
    } else if (D->isOutOfLine())
      FunctionTemplate->setLexicalDeclContext(D->getLexicalDeclContext());
    Method->setDescribedFunctionTemplate(FunctionTemplate);
  } else if (FunctionTemplate) {
    // Record this function template specialization.
    ArrayRef<TemplateArgument> Innermost = TemplateArgs.getInnermost();
    Method->setFunctionTemplateSpecialization(FunctionTemplate,
                         TemplateArgumentList::CreateCopy(SemaRef.Context,
                                                          Innermost),
                                              /*InsertPos=*/nullptr);
  } else if (!isFriend && FunctionRewriteKind == RewriteKind::None) {
    // Record that this is an instantiation of a member function.
    Method->setInstantiationOfMemberFunction(D, TSK_ImplicitInstantiation);
  }

  // If we are instantiating a member function defined
  // out-of-line, the instantiation will have the same lexical
  // context (which will be a namespace scope) as the template.
  if (isFriend) {
    if (NumTempParamLists)
      Method->setTemplateParameterListsInfo(
          SemaRef.Context,
          llvm::ArrayRef(TempParamLists.data(), NumTempParamLists));

    Method->setLexicalDeclContext(Owner);
    Method->setObjectOfFriendDecl();
  } else if (D->isOutOfLine())
    Method->setLexicalDeclContext(D->getLexicalDeclContext());

  // Attach the parameters
  for (unsigned P = 0; P < Params.size(); ++P)
    Params[P]->setOwningFunction(Method);
  Method->setParams(Params);

  if (InitMethodInstantiation(Method, D))
    Method->setInvalidDecl();

  LookupResult Previous(SemaRef, NameInfo, Sema::LookupOrdinaryName,
                        RedeclarationKind::ForExternalRedeclaration);

  bool IsExplicitSpecialization = false;

  // If the name of this function was written as a template-id, instantiate
  // the explicit template arguments.
  if (DependentFunctionTemplateSpecializationInfo *DFTSI =
          D->getDependentSpecializationInfo()) {
    // Instantiate the explicit template arguments.
    TemplateArgumentListInfo ExplicitArgs;
    if (const auto *ArgsWritten = DFTSI->TemplateArgumentsAsWritten) {
      ExplicitArgs.setLAngleLoc(ArgsWritten->getLAngleLoc());
      ExplicitArgs.setRAngleLoc(ArgsWritten->getRAngleLoc());
      if (SemaRef.SubstTemplateArguments(ArgsWritten->arguments(), TemplateArgs,
                                         ExplicitArgs))
        return nullptr;
    }

    // Map the candidates for the primary template to their instantiations.
    for (FunctionTemplateDecl *FTD : DFTSI->getCandidates()) {
      if (NamedDecl *ND =
              SemaRef.FindInstantiatedDecl(D->getLocation(), FTD, TemplateArgs))
        Previous.addDecl(ND);
      else
        return nullptr;
    }

    if (SemaRef.CheckFunctionTemplateSpecialization(
            Method, DFTSI->TemplateArgumentsAsWritten ? &ExplicitArgs : nullptr,
            Previous))
      Method->setInvalidDecl();

    IsExplicitSpecialization = true;
  } else if (const ASTTemplateArgumentListInfo *ArgsWritten =
                 D->getTemplateSpecializationArgsAsWritten()) {
    SemaRef.LookupQualifiedName(Previous, DC);

    TemplateArgumentListInfo ExplicitArgs(ArgsWritten->getLAngleLoc(),
                                          ArgsWritten->getRAngleLoc());

    if (SemaRef.SubstTemplateArguments(ArgsWritten->arguments(), TemplateArgs,
                                       ExplicitArgs))
      return nullptr;

    if (SemaRef.CheckFunctionTemplateSpecialization(Method,
                                                    &ExplicitArgs,
                                                    Previous))
      Method->setInvalidDecl();

    IsExplicitSpecialization = true;
  } else if (!FunctionTemplate || TemplateParams || isFriend) {
    SemaRef.LookupQualifiedName(Previous, Record);

    // In C++, the previous declaration we find might be a tag type
    // (class or enum). In this case, the new declaration will hide the
    // tag type. Note that this does not apply if we're declaring a
    // typedef (C++ [dcl.typedef]p4).
    if (Previous.isSingleTagDecl())
      Previous.clear();
  }

  // Per [temp.inst], default arguments in member functions of local classes
  // are instantiated along with the member function declaration. For example:
  //
  //   template<typename T>
  //   void ft() {
  //     struct lc {
  //       int operator()(int p = []{ return T::value; }());
  //     };
  //   }
  //   template void ft<int>(); // error: type 'int' cannot be used prior
  //                                      to '::'because it has no members
  //
  // The error is issued during instantiation of ft<int>()::lc::operator()
  // because substitution into the default argument fails; the default argument
  // is instantiated even though it is never used.
  if (D->isInLocalScopeForInstantiation()) {
    for (unsigned P = 0; P < Params.size(); ++P) {
      if (!Params[P]->hasDefaultArg())
        continue;
      if (SemaRef.SubstDefaultArgument(StartLoc, Params[P], TemplateArgs)) {
        // If substitution fails, the default argument is set to a
        // RecoveryExpr that wraps the uninstantiated default argument so
        // that downstream diagnostics are omitted.
        Expr *UninstExpr = Params[P]->getUninstantiatedDefaultArg();
        ExprResult ErrorResult = SemaRef.CreateRecoveryExpr(
            UninstExpr->getBeginLoc(), UninstExpr->getEndLoc(),
            { UninstExpr }, UninstExpr->getType());
        if (ErrorResult.isUsable())
          Params[P]->setDefaultArg(ErrorResult.get());
      }
    }
  }

  SemaRef.CheckFunctionDeclaration(nullptr, Method, Previous,
                                   IsExplicitSpecialization,
                                   Method->isThisDeclarationADefinition());

  if (D->isPureVirtual())
    SemaRef.CheckPureMethod(Method, SourceRange());

  // Propagate access.  For a non-friend declaration, the access is
  // whatever we're propagating from.  For a friend, it should be the
  // previous declaration we just found.
  if (isFriend && Method->getPreviousDecl())
    Method->setAccess(Method->getPreviousDecl()->getAccess());
  else
    Method->setAccess(D->getAccess());
  if (FunctionTemplate)
    FunctionTemplate->setAccess(Method->getAccess());

  SemaRef.CheckOverrideControl(Method);

  // If a function is defined as defaulted or deleted, mark it as such now.
  if (D->isExplicitlyDefaulted()) {
    if (SubstDefaultedFunction(Method, D))
      return nullptr;
  }
  if (D->isDeletedAsWritten())
    SemaRef.SetDeclDeleted(Method, Method->getLocation(),
                           D->getDeletedMessage());

  // If this is an explicit specialization, mark the implicitly-instantiated
  // template specialization as being an explicit specialization too.
  // FIXME: Is this necessary?
  if (IsExplicitSpecialization && !isFriend)
    SemaRef.CompleteMemberSpecialization(Method, Previous);

  // If the method is a special member function, we need to mark it as
  // ineligible so that Owner->addDecl() won't mark the class as non trivial.
  // At the end of the class instantiation, we calculate eligibility again and
  // then we adjust trivility if needed.
  // We need this check to happen only after the method parameters are set,
  // because being e.g. a copy constructor depends on the instantiated
  // arguments.
  if (auto *Constructor = dyn_cast<CXXConstructorDecl>(Method)) {
    if (Constructor->isDefaultConstructor() ||
        Constructor->isCopyOrMoveConstructor())
      Method->setIneligibleOrNotSelected(true);
  } else if (Method->isCopyAssignmentOperator() ||
             Method->isMoveAssignmentOperator()) {
    Method->setIneligibleOrNotSelected(true);
  }

  // If there's a function template, let our caller handle it.
  if (FunctionTemplate) {
    // do nothing

  // Don't hide a (potentially) valid declaration with an invalid one.
  } else if (Method->isInvalidDecl() && !Previous.empty()) {
    // do nothing

  // Otherwise, check access to friends and make them visible.
  } else if (isFriend) {
    // We only need to re-check access for methods which we didn't
    // manage to match during parsing.
    if (!D->getPreviousDecl())
      SemaRef.CheckFriendAccess(Method);

    Record->makeDeclVisibleInContext(Method);

  // Otherwise, add the declaration.  We don't need to do this for
  // class-scope specializations because we'll have matched them with
  // the appropriate template.
  } else {
    Owner->addDecl(Method);
  }

  // PR17480: Honor the used attribute to instantiate member function
  // definitions
  if (Method->hasAttr<UsedAttr>()) {
    if (const auto *A = dyn_cast<CXXRecordDecl>(Owner)) {
      SourceLocation Loc;
      if (const MemberSpecializationInfo *MSInfo =
              A->getMemberSpecializationInfo())
        Loc = MSInfo->getPointOfInstantiation();
      else if (const auto *Spec = dyn_cast<ClassTemplateSpecializationDecl>(A))
        Loc = Spec->getPointOfInstantiation();
      SemaRef.MarkFunctionReferenced(Loc, Method);
    }
  }

  return Method;
}

Decl *TemplateDeclInstantiator::VisitCXXConstructorDecl(CXXConstructorDecl *D) {
  return VisitCXXMethodDecl(D);
}

Decl *TemplateDeclInstantiator::VisitCXXDestructorDecl(CXXDestructorDecl *D) {
  return VisitCXXMethodDecl(D);
}

Decl *TemplateDeclInstantiator::VisitCXXConversionDecl(CXXConversionDecl *D) {
  return VisitCXXMethodDecl(D);
}

Decl *TemplateDeclInstantiator::VisitParmVarDecl(ParmVarDecl *D) {
  return SemaRef.SubstParmVarDecl(D, TemplateArgs, /*indexAdjustment*/ 0,
                                  std::nullopt,
                                  /*ExpectParameterPack=*/false);
}

Decl *TemplateDeclInstantiator::VisitTemplateTypeParmDecl(
                                                    TemplateTypeParmDecl *D) {
  assert(D->getTypeForDecl()->isTemplateTypeParmType());

  UnsignedOrNone NumExpanded = std::nullopt;

  if (const TypeConstraint *TC = D->getTypeConstraint()) {
    if (D->isPackExpansion() && !D->getNumExpansionParameters()) {
      assert(TC->getTemplateArgsAsWritten() &&
             "type parameter can only be an expansion when explicit arguments "
             "are specified");
      // The template type parameter pack's type is a pack expansion of types.
      // Determine whether we need to expand this parameter pack into separate
      // types.
      SmallVector<UnexpandedParameterPack, 2> Unexpanded;
      for (auto &ArgLoc : TC->getTemplateArgsAsWritten()->arguments())
        SemaRef.collectUnexpandedParameterPacks(ArgLoc, Unexpanded);

      // Determine whether the set of unexpanded parameter packs can and should
      // be expanded.
      bool Expand = true;
      bool RetainExpansion = false;
      if (SemaRef.CheckParameterPacksForExpansion(
              cast<CXXFoldExpr>(TC->getImmediatelyDeclaredConstraint())
                  ->getEllipsisLoc(),
              SourceRange(TC->getConceptNameLoc(),
                          TC->hasExplicitTemplateArgs() ?
                          TC->getTemplateArgsAsWritten()->getRAngleLoc() :
                          TC->getConceptNameInfo().getEndLoc()),
              Unexpanded, TemplateArgs, Expand, RetainExpansion, NumExpanded))
        return nullptr;
    }
  }

  TemplateTypeParmDecl *Inst = TemplateTypeParmDecl::Create(
      SemaRef.Context, Owner, D->getBeginLoc(), D->getLocation(),
      D->getDepth() - TemplateArgs.getNumSubstitutedLevels(), D->getIndex(),
      D->getIdentifier(), D->wasDeclaredWithTypename(), D->isParameterPack(),
      D->hasTypeConstraint(), NumExpanded);

  Inst->setAccess(AS_public);
  Inst->setImplicit(D->isImplicit());
  if (auto *TC = D->getTypeConstraint()) {
    if (!D->isImplicit()) {
      // Invented template parameter type constraints will be instantiated
      // with the corresponding auto-typed parameter as it might reference
      // other parameters.
      if (SemaRef.SubstTypeConstraint(Inst, TC, TemplateArgs,
                                      EvaluateConstraints))
        return nullptr;
    }
  }
  if (D->hasDefaultArgument() && !D->defaultArgumentWasInherited()) {
    TemplateArgumentLoc Output;
    if (!SemaRef.SubstTemplateArgument(D->getDefaultArgument(), TemplateArgs,
                                       Output))
      Inst->setDefaultArgument(SemaRef.getASTContext(), Output);
  }

  // Introduce this template parameter's instantiation into the instantiation
  // scope.
  SemaRef.CurrentInstantiationScope->InstantiatedLocal(D, Inst);

  return Inst;
}

Decl *TemplateDeclInstantiator::VisitNonTypeTemplateParmDecl(
                                                 NonTypeTemplateParmDecl *D) {
  // Substitute into the type of the non-type template parameter.
  TypeLoc TL = D->getTypeSourceInfo()->getTypeLoc();
  SmallVector<TypeSourceInfo *, 4> ExpandedParameterPackTypesAsWritten;
  SmallVector<QualType, 4> ExpandedParameterPackTypes;
  bool IsExpandedParameterPack = false;
  TypeSourceInfo *DI;
  QualType T;
  bool Invalid = false;

  if (D->isExpandedParameterPack()) {
    // The non-type template parameter pack is an already-expanded pack
    // expansion of types. Substitute into each of the expanded types.
    ExpandedParameterPackTypes.reserve(D->getNumExpansionTypes());
    ExpandedParameterPackTypesAsWritten.reserve(D->getNumExpansionTypes());
    for (unsigned I = 0, N = D->getNumExpansionTypes(); I != N; ++I) {
      TypeSourceInfo *NewDI =
          SemaRef.SubstType(D->getExpansionTypeSourceInfo(I), TemplateArgs,
                            D->getLocation(), D->getDeclName());
      if (!NewDI)
        return nullptr;

      QualType NewT =
          SemaRef.CheckNonTypeTemplateParameterType(NewDI, D->getLocation());
      if (NewT.isNull())
        return nullptr;

      ExpandedParameterPackTypesAsWritten.push_back(NewDI);
      ExpandedParameterPackTypes.push_back(NewT);
    }

    IsExpandedParameterPack = true;
    DI = D->getTypeSourceInfo();
    T = DI->getType();
  } else if (D->isPackExpansion()) {
    // The non-type template parameter pack's type is a pack expansion of types.
    // Determine whether we need to expand this parameter pack into separate
    // types.
    PackExpansionTypeLoc Expansion = TL.castAs<PackExpansionTypeLoc>();
    TypeLoc Pattern = Expansion.getPatternLoc();
    SmallVector<UnexpandedParameterPack, 2> Unexpanded;
    SemaRef.collectUnexpandedParameterPacks(Pattern, Unexpanded);

    // Determine whether the set of unexpanded parameter packs can and should
    // be expanded.
    bool Expand = true;
    bool RetainExpansion = false;
    UnsignedOrNone OrigNumExpansions =
        Expansion.getTypePtr()->getNumExpansions();
    UnsignedOrNone NumExpansions = OrigNumExpansions;
    if (SemaRef.CheckParameterPacksForExpansion(Expansion.getEllipsisLoc(),
                                                Pattern.getSourceRange(),
                                                Unexpanded,
                                                TemplateArgs,
                                                Expand, RetainExpansion,
                                                NumExpansions))
      return nullptr;

    if (Expand) {
      for (unsigned I = 0; I != *NumExpansions; ++I) {
        Sema::ArgPackSubstIndexRAII SubstIndex(SemaRef, I);
        TypeSourceInfo *NewDI = SemaRef.SubstType(Pattern, TemplateArgs,
                                                  D->getLocation(),
                                                  D->getDeclName());
        if (!NewDI)
          return nullptr;

        QualType NewT =
            SemaRef.CheckNonTypeTemplateParameterType(NewDI, D->getLocation());
        if (NewT.isNull())
          return nullptr;

        ExpandedParameterPackTypesAsWritten.push_back(NewDI);
        ExpandedParameterPackTypes.push_back(NewT);
      }

      // Note that we have an expanded parameter pack. The "type" of this
      // expanded parameter pack is the original expansion type, but callers
      // will end up using the expanded parameter pack types for type-checking.
      IsExpandedParameterPack = true;
      DI = D->getTypeSourceInfo();
      T = DI->getType();
    } else {
      // We cannot fully expand the pack expansion now, so substitute into the
      // pattern and create a new pack expansion type.
      Sema::ArgPackSubstIndexRAII SubstIndex(SemaRef, std::nullopt);
      TypeSourceInfo *NewPattern = SemaRef.SubstType(Pattern, TemplateArgs,
                                                     D->getLocation(),
                                                     D->getDeclName());
      if (!NewPattern)
        return nullptr;

      SemaRef.CheckNonTypeTemplateParameterType(NewPattern, D->getLocation());
      DI = SemaRef.CheckPackExpansion(NewPattern, Expansion.getEllipsisLoc(),
                                      NumExpansions);
      if (!DI)
        return nullptr;

      T = DI->getType();
    }
  } else {
    // Simple case: substitution into a parameter that is not a parameter pack.
    DI = SemaRef.SubstType(D->getTypeSourceInfo(), TemplateArgs,
                           D->getLocation(), D->getDeclName());
    if (!DI)
      return nullptr;

    // Check that this type is acceptable for a non-type template parameter.
    T = SemaRef.CheckNonTypeTemplateParameterType(DI, D->getLocation());
    if (T.isNull()) {
      T = SemaRef.Context.IntTy;
      Invalid = true;
    }
  }

  NonTypeTemplateParmDecl *Param;
  if (IsExpandedParameterPack)
    Param = NonTypeTemplateParmDecl::Create(
        SemaRef.Context, Owner, D->getInnerLocStart(), D->getLocation(),
        D->getDepth() - TemplateArgs.getNumSubstitutedLevels(),
        D->getPosition(), D->getIdentifier(), T, DI, ExpandedParameterPackTypes,
        ExpandedParameterPackTypesAsWritten);
  else
    Param = NonTypeTemplateParmDecl::Create(
        SemaRef.Context, Owner, D->getInnerLocStart(), D->getLocation(),
        D->getDepth() - TemplateArgs.getNumSubstitutedLevels(),
        D->getPosition(), D->getIdentifier(), T, D->isParameterPack(), DI);

  if (AutoTypeLoc AutoLoc = DI->getTypeLoc().getContainedAutoTypeLoc())
    if (AutoLoc.isConstrained()) {
      SourceLocation EllipsisLoc;
      if (IsExpandedParameterPack)
        EllipsisLoc =
            DI->getTypeLoc().getAs<PackExpansionTypeLoc>().getEllipsisLoc();
      else if (auto *Constraint = dyn_cast_if_present<CXXFoldExpr>(
                   D->getPlaceholderTypeConstraint()))
        EllipsisLoc = Constraint->getEllipsisLoc();
      // Note: We attach the uninstantiated constriant here, so that it can be
      // instantiated relative to the top level, like all our other
      // constraints.
      if (SemaRef.AttachTypeConstraint(AutoLoc, /*NewConstrainedParm=*/Param,
                                       /*OrigConstrainedParm=*/D, EllipsisLoc))
        Invalid = true;
    }

  Param->setAccess(AS_public);
  Param->setImplicit(D->isImplicit());
  if (Invalid)
    Param->setInvalidDecl();

  if (D->hasDefaultArgument() && !D->defaultArgumentWasInherited()) {
    EnterExpressionEvaluationContext ConstantEvaluated(
        SemaRef, Sema::ExpressionEvaluationContext::ConstantEvaluated);
    TemplateArgumentLoc Result;
    if (!SemaRef.SubstTemplateArgument(D->getDefaultArgument(), TemplateArgs,
                                       Result))
      Param->setDefaultArgument(SemaRef.Context, Result);
  }

  // Introduce this template parameter's instantiation into the instantiation
  // scope.
  SemaRef.CurrentInstantiationScope->InstantiatedLocal(D, Param);
  return Param;
}

static void collectUnexpandedParameterPacks(
    Sema &S,
    TemplateParameterList *Params,
    SmallVectorImpl<UnexpandedParameterPack> &Unexpanded) {
  for (const auto &P : *Params) {
    if (P->isTemplateParameterPack())
      continue;
    if (NonTypeTemplateParmDecl *NTTP = dyn_cast<NonTypeTemplateParmDecl>(P))
      S.collectUnexpandedParameterPacks(NTTP->getTypeSourceInfo()->getTypeLoc(),
                                        Unexpanded);
    if (TemplateTemplateParmDecl *TTP = dyn_cast<TemplateTemplateParmDecl>(P))
      collectUnexpandedParameterPacks(S, TTP->getTemplateParameters(),
                                      Unexpanded);
  }
}

Decl *
TemplateDeclInstantiator::VisitTemplateTemplateParmDecl(
                                                  TemplateTemplateParmDecl *D) {
  // Instantiate the template parameter list of the template template parameter.
  TemplateParameterList *TempParams = D->getTemplateParameters();
  TemplateParameterList *InstParams;
  SmallVector<TemplateParameterList*, 8> ExpandedParams;

  bool IsExpandedParameterPack = false;

  if (D->isExpandedParameterPack()) {
    // The template template parameter pack is an already-expanded pack
    // expansion of template parameters. Substitute into each of the expanded
    // parameters.
    ExpandedParams.reserve(D->getNumExpansionTemplateParameters());
    for (unsigned I = 0, N = D->getNumExpansionTemplateParameters();
         I != N; ++I) {
      LocalInstantiationScope Scope(SemaRef);
      TemplateParameterList *Expansion =
        SubstTemplateParams(D->getExpansionTemplateParameters(I));
      if (!Expansion)
        return nullptr;
      ExpandedParams.push_back(Expansion);
    }

    IsExpandedParameterPack = true;
    InstParams = TempParams;
  } else if (D->isPackExpansion()) {
    // The template template parameter pack expands to a pack of template
    // template parameters. Determine whether we need to expand this parameter
    // pack into separate parameters.
    SmallVector<UnexpandedParameterPack, 2> Unexpanded;
    collectUnexpandedParameterPacks(SemaRef, D->getTemplateParameters(),
                                    Unexpanded);

    // Determine whether the set of unexpanded parameter packs can and should
    // be expanded.
    bool Expand = true;
    bool RetainExpansion = false;
    UnsignedOrNone NumExpansions = std::nullopt;
    if (SemaRef.CheckParameterPacksForExpansion(D->getLocation(),
                                                TempParams->getSourceRange(),
                                                Unexpanded,
                                                TemplateArgs,
                                                Expand, RetainExpansion,
                                                NumExpansions))
      return nullptr;

    if (Expand) {
      for (unsigned I = 0; I != *NumExpansions; ++I) {
        Sema::ArgPackSubstIndexRAII SubstIndex(SemaRef, I);
        LocalInstantiationScope Scope(SemaRef);
        TemplateParameterList *Expansion = SubstTemplateParams(TempParams);
        if (!Expansion)
          return nullptr;
        ExpandedParams.push_back(Expansion);
      }

      // Note that we have an expanded parameter pack. The "type" of this
      // expanded parameter pack is the original expansion type, but callers
      // will end up using the expanded parameter pack types for type-checking.
      IsExpandedParameterPack = true;
      InstParams = TempParams;
    } else {
      // We cannot fully expand the pack expansion now, so just substitute
      // into the pattern.
      Sema::ArgPackSubstIndexRAII SubstIndex(SemaRef, std::nullopt);

      LocalInstantiationScope Scope(SemaRef);
      InstParams = SubstTemplateParams(TempParams);
      if (!InstParams)
        return nullptr;
    }
  } else {
    // Perform the actual substitution of template parameters within a new,
    // local instantiation scope.
    LocalInstantiationScope Scope(SemaRef);
    InstParams = SubstTemplateParams(TempParams);
    if (!InstParams)
      return nullptr;
  }

  // Build the template template parameter.
  TemplateTemplateParmDecl *Param;
  if (IsExpandedParameterPack)
    Param = TemplateTemplateParmDecl::Create(
        SemaRef.Context, Owner, D->getLocation(),
        D->getDepth() - TemplateArgs.getNumSubstitutedLevels(),
        D->getPosition(), D->getIdentifier(), D->wasDeclaredWithTypename(),
        InstParams, ExpandedParams);
  else
    Param = TemplateTemplateParmDecl::Create(
        SemaRef.Context, Owner, D->getLocation(),
        D->getDepth() - TemplateArgs.getNumSubstitutedLevels(),
        D->getPosition(), D->isParameterPack(), D->getIdentifier(),
        D->wasDeclaredWithTypename(), InstParams);
  if (D->hasDefaultArgument() && !D->defaultArgumentWasInherited()) {
    NestedNameSpecifierLoc QualifierLoc =
        D->getDefaultArgument().getTemplateQualifierLoc();
    QualifierLoc =
        SemaRef.SubstNestedNameSpecifierLoc(QualifierLoc, TemplateArgs);
    TemplateName TName = SemaRef.SubstTemplateName(
        QualifierLoc, D->getDefaultArgument().getArgument().getAsTemplate(),
        D->getDefaultArgument().getTemplateNameLoc(), TemplateArgs);
    if (!TName.isNull())
      Param->setDefaultArgument(
          SemaRef.Context,
          TemplateArgumentLoc(SemaRef.Context, TemplateArgument(TName),
                              D->getDefaultArgument().getTemplateQualifierLoc(),
                              D->getDefaultArgument().getTemplateNameLoc()));
  }
  Param->setAccess(AS_public);
  Param->setImplicit(D->isImplicit());

  // Introduce this template parameter's instantiation into the instantiation
  // scope.
  SemaRef.CurrentInstantiationScope->InstantiatedLocal(D, Param);

  return Param;
}

Decl *TemplateDeclInstantiator::VisitUsingDirectiveDecl(UsingDirectiveDecl *D) {
  // Using directives are never dependent (and never contain any types or
  // expressions), so they require no explicit instantiation work.

  UsingDirectiveDecl *Inst
    = UsingDirectiveDecl::Create(SemaRef.Context, Owner, D->getLocation(),
                                 D->getNamespaceKeyLocation(),
                                 D->getQualifierLoc(),
                                 D->getIdentLocation(),
                                 D->getNominatedNamespace(),
                                 D->getCommonAncestor());

  // Add the using directive to its declaration context
  // only if this is not a function or method.
  if (!Owner->isFunctionOrMethod())
    Owner->addDecl(Inst);

  return Inst;
}

Decl *TemplateDeclInstantiator::VisitBaseUsingDecls(BaseUsingDecl *D,
                                                    BaseUsingDecl *Inst,
                                                    LookupResult *Lookup) {

  bool isFunctionScope = Owner->isFunctionOrMethod();

  for (auto *Shadow : D->shadows()) {
    // FIXME: UsingShadowDecl doesn't preserve its immediate target, so
    // reconstruct it in the case where it matters. Hm, can we extract it from
    // the DeclSpec when parsing and save it in the UsingDecl itself?
    NamedDecl *OldTarget = Shadow->getTargetDecl();
    if (auto *CUSD = dyn_cast<ConstructorUsingShadowDecl>(Shadow))
      if (auto *BaseShadow = CUSD->getNominatedBaseClassShadowDecl())
        OldTarget = BaseShadow;

    NamedDecl *InstTarget = nullptr;
    if (auto *EmptyD =
            dyn_cast<UnresolvedUsingIfExistsDecl>(Shadow->getTargetDecl())) {
      InstTarget = UnresolvedUsingIfExistsDecl::Create(
          SemaRef.Context, Owner, EmptyD->getLocation(), EmptyD->getDeclName());
    } else {
      InstTarget = cast_or_null<NamedDecl>(SemaRef.FindInstantiatedDecl(
          Shadow->getLocation(), OldTarget, TemplateArgs));
    }
    if (!InstTarget)
      return nullptr;

    UsingShadowDecl *PrevDecl = nullptr;
    if (Lookup &&
        SemaRef.CheckUsingShadowDecl(Inst, InstTarget, *Lookup, PrevDecl))
      continue;

    if (UsingShadowDecl *OldPrev = getPreviousDeclForInstantiation(Shadow))
      PrevDecl = cast_or_null<UsingShadowDecl>(SemaRef.FindInstantiatedDecl(
          Shadow->getLocation(), OldPrev, TemplateArgs));

    UsingShadowDecl *InstShadow = SemaRef.BuildUsingShadowDecl(
        /*Scope*/ nullptr, Inst, InstTarget, PrevDecl);
    SemaRef.Context.setInstantiatedFromUsingShadowDecl(InstShadow, Shadow);

    if (isFunctionScope)
      SemaRef.CurrentInstantiationScope->InstantiatedLocal(Shadow, InstShadow);
  }

  return Inst;
}

Decl *TemplateDeclInstantiator::VisitUsingDecl(UsingDecl *D) {

  // The nested name specifier may be dependent, for example
  //     template <typename T> struct t {
  //       struct s1 { T f1(); };
  //       struct s2 : s1 { using s1::f1; };
  //     };
  //     template struct t<int>;
  // Here, in using s1::f1, s1 refers to t<T>::s1;
  // we need to substitute for t<int>::s1.
  NestedNameSpecifierLoc QualifierLoc
    = SemaRef.SubstNestedNameSpecifierLoc(D->getQualifierLoc(),
                                          TemplateArgs);
  if (!QualifierLoc)
    return nullptr;

  // For an inheriting constructor declaration, the name of the using
  // declaration is the name of a constructor in this class, not in the
  // base class.
  DeclarationNameInfo NameInfo = D->getNameInfo();
  if (NameInfo.getName().getNameKind() == DeclarationName::CXXConstructorName)
    if (auto *RD = dyn_cast<CXXRecordDecl>(SemaRef.CurContext))
      NameInfo.setName(SemaRef.Context.DeclarationNames.getCXXConstructorName(
          SemaRef.Context.getCanonicalType(SemaRef.Context.getRecordType(RD))));

  // We only need to do redeclaration lookups if we're in a class scope (in
  // fact, it's not really even possible in non-class scopes).
  bool CheckRedeclaration = Owner->isRecord();
  LookupResult Prev(SemaRef, NameInfo, Sema::LookupUsingDeclName,
                    RedeclarationKind::ForVisibleRedeclaration);

  UsingDecl *NewUD = UsingDecl::Create(SemaRef.Context, Owner,
                                       D->getUsingLoc(),
                                       QualifierLoc,
                                       NameInfo,
                                       D->hasTypename());

  CXXScopeSpec SS;
  SS.Adopt(QualifierLoc);
  if (CheckRedeclaration) {
    Prev.setHideTags(false);
    SemaRef.LookupQualifiedName(Prev, Owner);

    // Check for invalid redeclarations.
    if (SemaRef.CheckUsingDeclRedeclaration(D->getUsingLoc(),
                                            D->hasTypename(), SS,
                                            D->getLocation(), Prev))
      NewUD->setInvalidDecl();
  }

  if (!NewUD->isInvalidDecl() &&
      SemaRef.CheckUsingDeclQualifier(D->getUsingLoc(), D->hasTypename(), SS,
                                      NameInfo, D->getLocation(), nullptr, D))
    NewUD->setInvalidDecl();

  SemaRef.Context.setInstantiatedFromUsingDecl(NewUD, D);
  NewUD->setAccess(D->getAccess());
  Owner->addDecl(NewUD);

  // Don't process the shadow decls for an invalid decl.
  if (NewUD->isInvalidDecl())
    return NewUD;

  // If the using scope was dependent, or we had dependent bases, we need to
  // recheck the inheritance
  if (NameInfo.getName().getNameKind() == DeclarationName::CXXConstructorName)
    SemaRef.CheckInheritingConstructorUsingDecl(NewUD);

  return VisitBaseUsingDecls(D, NewUD, CheckRedeclaration ? &Prev : nullptr);
}

Decl *TemplateDeclInstantiator::VisitUsingEnumDecl(UsingEnumDecl *D) {
  // Cannot be a dependent type, but still could be an instantiation
  EnumDecl *EnumD = cast_or_null<EnumDecl>(SemaRef.FindInstantiatedDecl(
      D->getLocation(), D->getEnumDecl(), TemplateArgs));

  if (SemaRef.RequireCompleteEnumDecl(EnumD, EnumD->getLocation()))
    return nullptr;

  TypeSourceInfo *TSI = SemaRef.SubstType(D->getEnumType(), TemplateArgs,
                                          D->getLocation(), D->getDeclName());

  if (!TSI)
    return nullptr;

  UsingEnumDecl *NewUD =
      UsingEnumDecl::Create(SemaRef.Context, Owner, D->getUsingLoc(),
                            D->getEnumLoc(), D->getLocation(), TSI);

  SemaRef.Context.setInstantiatedFromUsingEnumDecl(NewUD, D);
  NewUD->setAccess(D->getAccess());
  Owner->addDecl(NewUD);

  // Don't process the shadow decls for an invalid decl.
  if (NewUD->isInvalidDecl())
    return NewUD;

  // We don't have to recheck for duplication of the UsingEnumDecl itself, as it
  // cannot be dependent, and will therefore have been checked during template
  // definition.

  return VisitBaseUsingDecls(D, NewUD, nullptr);
}

Decl *TemplateDeclInstantiator::VisitUsingShadowDecl(UsingShadowDecl *D) {
  // Ignore these;  we handle them in bulk when processing the UsingDecl.
  return nullptr;
}

Decl *TemplateDeclInstantiator::VisitConstructorUsingShadowDecl(
    ConstructorUsingShadowDecl *D) {
  // Ignore these;  we handle them in bulk when processing the UsingDecl.
  return nullptr;
}

template <typename T>
Decl *TemplateDeclInstantiator::instantiateUnresolvedUsingDecl(
    T *D, bool InstantiatingPackElement) {
  // If this is a pack expansion, expand it now.
  if (D->isPackExpansion() && !InstantiatingPackElement) {
    SmallVector<UnexpandedParameterPack, 2> Unexpanded;
    SemaRef.collectUnexpandedParameterPacks(D->getQualifierLoc(), Unexpanded);
    SemaRef.collectUnexpandedParameterPacks(D->getNameInfo(), Unexpanded);

    // Determine whether the set of unexpanded parameter packs can and should
    // be expanded.
    bool Expand = true;
    bool RetainExpansion = false;
    UnsignedOrNone NumExpansions = std::nullopt;
    if (SemaRef.CheckParameterPacksForExpansion(
          D->getEllipsisLoc(), D->getSourceRange(), Unexpanded, TemplateArgs,
            Expand, RetainExpansion, NumExpansions))
      return nullptr;

    // This declaration cannot appear within a function template signature,
    // so we can't have a partial argument list for a parameter pack.
    assert(!RetainExpansion &&
           "should never need to retain an expansion for UsingPackDecl");

    if (!Expand) {
      // We cannot fully expand the pack expansion now, so substitute into the
      // pattern and create a new pack expansion.
      Sema::ArgPackSubstIndexRAII SubstIndex(SemaRef, std::nullopt);
      return instantiateUnresolvedUsingDecl(D, true);
    }

    // Within a function, we don't have any normal way to check for conflicts
    // between shadow declarations from different using declarations in the
    // same pack expansion, but this is always ill-formed because all expansions
    // must produce (conflicting) enumerators.
    //
    // Sadly we can't just reject this in the template definition because it
    // could be valid if the pack is empty or has exactly one expansion.
    if (D->getDeclContext()->isFunctionOrMethod() && *NumExpansions > 1) {
      SemaRef.Diag(D->getEllipsisLoc(),
                   diag::err_using_decl_redeclaration_expansion);
      return nullptr;
    }

    // Instantiate the slices of this pack and build a UsingPackDecl.
    SmallVector<NamedDecl*, 8> Expansions;
    for (unsigned I = 0; I != *NumExpansions; ++I) {
      Sema::ArgPackSubstIndexRAII SubstIndex(SemaRef, I);
      Decl *Slice = instantiateUnresolvedUsingDecl(D, true);
      if (!Slice)
        return nullptr;
      // Note that we can still get unresolved using declarations here, if we
      // had arguments for all packs but the pattern also contained other
      // template arguments (this only happens during partial substitution, eg
      // into the body of a generic lambda in a function template).
      Expansions.push_back(cast<NamedDecl>(Slice));
    }

    auto *NewD = SemaRef.BuildUsingPackDecl(D, Expansions);
    if (isDeclWithinFunction(D))
      SemaRef.CurrentInstantiationScope->InstantiatedLocal(D, NewD);
    return NewD;
  }

  UnresolvedUsingTypenameDecl *TD = dyn_cast<UnresolvedUsingTypenameDecl>(D);
  SourceLocation TypenameLoc = TD ? TD->getTypenameLoc() : SourceLocation();

  NestedNameSpecifierLoc QualifierLoc
    = SemaRef.SubstNestedNameSpecifierLoc(D->getQualifierLoc(),
                                          TemplateArgs);
  if (!QualifierLoc)
    return nullptr;

  CXXScopeSpec SS;
  SS.Adopt(QualifierLoc);

  DeclarationNameInfo NameInfo
    = SemaRef.SubstDeclarationNameInfo(D->getNameInfo(), TemplateArgs);

  // Produce a pack expansion only if we're not instantiating a particular
  // slice of a pack expansion.
  bool InstantiatingSlice =
      D->getEllipsisLoc().isValid() && SemaRef.ArgPackSubstIndex;
  SourceLocation EllipsisLoc =
      InstantiatingSlice ? SourceLocation() : D->getEllipsisLoc();

  bool IsUsingIfExists = D->template hasAttr<UsingIfExistsAttr>();
  NamedDecl *UD = SemaRef.BuildUsingDeclaration(
      /*Scope*/ nullptr, D->getAccess(), D->getUsingLoc(),
      /*HasTypename*/ TD, TypenameLoc, SS, NameInfo, EllipsisLoc,
      ParsedAttributesView(),
      /*IsInstantiation*/ true, IsUsingIfExists);
  if (UD) {
    SemaRef.InstantiateAttrs(TemplateArgs, D, UD);
    SemaRef.Context.setInstantiatedFromUsingDecl(UD, D);
  }

  return UD;
}

Decl *TemplateDeclInstantiator::VisitUnresolvedUsingTypenameDecl(
    UnresolvedUsingTypenameDecl *D) {
  return instantiateUnresolvedUsingDecl(D);
}

Decl *TemplateDeclInstantiator::VisitUnresolvedUsingValueDecl(
    UnresolvedUsingValueDecl *D) {
  return instantiateUnresolvedUsingDecl(D);
}

Decl *TemplateDeclInstantiator::VisitUnresolvedUsingIfExistsDecl(
    UnresolvedUsingIfExistsDecl *D) {
  llvm_unreachable("referring to unresolved decl out of UsingShadowDecl");
}

Decl *TemplateDeclInstantiator::VisitUsingPackDecl(UsingPackDecl *D) {
  SmallVector<NamedDecl*, 8> Expansions;
  for (auto *UD : D->expansions()) {
    if (NamedDecl *NewUD =
            SemaRef.FindInstantiatedDecl(D->getLocation(), UD, TemplateArgs))
      Expansions.push_back(NewUD);
    else
      return nullptr;
  }

  auto *NewD = SemaRef.BuildUsingPackDecl(D, Expansions);
  if (isDeclWithinFunction(D))
    SemaRef.CurrentInstantiationScope->InstantiatedLocal(D, NewD);
  return NewD;
}

Decl *TemplateDeclInstantiator::VisitOMPThreadPrivateDecl(
                                     OMPThreadPrivateDecl *D) {
  SmallVector<Expr *, 5> Vars;
  for (auto *I : D->varlist()) {
    Expr *Var = SemaRef.SubstExpr(I, TemplateArgs).get();
    assert(isa<DeclRefExpr>(Var) && "threadprivate arg is not a DeclRefExpr");
    Vars.push_back(Var);
  }

  OMPThreadPrivateDecl *TD =
      SemaRef.OpenMP().CheckOMPThreadPrivateDecl(D->getLocation(), Vars);

  TD->setAccess(AS_public);
  Owner->addDecl(TD);

  return TD;
}

Decl *TemplateDeclInstantiator::VisitOMPAllocateDecl(OMPAllocateDecl *D) {
  SmallVector<Expr *, 5> Vars;
  for (auto *I : D->varlist()) {
    Expr *Var = SemaRef.SubstExpr(I, TemplateArgs).get();
    assert(isa<DeclRefExpr>(Var) && "allocate arg is not a DeclRefExpr");
    Vars.push_back(Var);
  }
  SmallVector<OMPClause *, 4> Clauses;
  // Copy map clauses from the original mapper.
  for (OMPClause *C : D->clauselists()) {
    OMPClause *IC = nullptr;
    if (auto *AC = dyn_cast<OMPAllocatorClause>(C)) {
      ExprResult NewE = SemaRef.SubstExpr(AC->getAllocator(), TemplateArgs);
      if (!NewE.isUsable())
        continue;
      IC = SemaRef.OpenMP().ActOnOpenMPAllocatorClause(
          NewE.get(), AC->getBeginLoc(), AC->getLParenLoc(), AC->getEndLoc());
    } else if (auto *AC = dyn_cast<OMPAlignClause>(C)) {
      ExprResult NewE = SemaRef.SubstExpr(AC->getAlignment(), TemplateArgs);
      if (!NewE.isUsable())
        continue;
      IC = SemaRef.OpenMP().ActOnOpenMPAlignClause(
          NewE.get(), AC->getBeginLoc(), AC->getLParenLoc(), AC->getEndLoc());
      // If align clause value ends up being invalid, this can end up null.
      if (!IC)
        continue;
    }
    Clauses.push_back(IC);
  }

  Sema::DeclGroupPtrTy Res = SemaRef.OpenMP().ActOnOpenMPAllocateDirective(
      D->getLocation(), Vars, Clauses, Owner);
  if (Res.get().isNull())
    return nullptr;
  return Res.get().getSingleDecl();
}

Decl *TemplateDeclInstantiator::VisitOMPRequiresDecl(OMPRequiresDecl *D) {
  llvm_unreachable(
      "Requires directive cannot be instantiated within a dependent context");
}

Decl *TemplateDeclInstantiator::VisitOMPDeclareReductionDecl(
    OMPDeclareReductionDecl *D) {
  // Instantiate type and check if it is allowed.
  const bool RequiresInstantiation =
      D->getType()->isDependentType() ||
      D->getType()->isInstantiationDependentType() ||
      D->getType()->containsUnexpandedParameterPack();
  QualType SubstReductionType;
  if (RequiresInstantiation) {
    SubstReductionType = SemaRef.OpenMP().ActOnOpenMPDeclareReductionType(
        D->getLocation(),
        ParsedType::make(SemaRef.SubstType(
            D->getType(), TemplateArgs, D->getLocation(), DeclarationName())));
  } else {
    SubstReductionType = D->getType();
  }
  if (SubstReductionType.isNull())
    return nullptr;
  Expr *Combiner = D->getCombiner();
  Expr *Init = D->getInitializer();
  bool IsCorrect = true;
  // Create instantiated copy.
  std::pair<QualType, SourceLocation> ReductionTypes[] = {
      std::make_pair(SubstReductionType, D->getLocation())};
  auto *PrevDeclInScope = D->getPrevDeclInScope();
  if (PrevDeclInScope && !PrevDeclInScope->isInvalidDecl()) {
    PrevDeclInScope = cast<OMPDeclareReductionDecl>(
        cast<Decl *>(*SemaRef.CurrentInstantiationScope->findInstantiationOf(
            PrevDeclInScope)));
  }
  auto DRD = SemaRef.OpenMP().ActOnOpenMPDeclareReductionDirectiveStart(
      /*S=*/nullptr, Owner, D->getDeclName(), ReductionTypes, D->getAccess(),
      PrevDeclInScope);
  auto *NewDRD = cast<OMPDeclareReductionDecl>(DRD.get().getSingleDecl());
  SemaRef.CurrentInstantiationScope->InstantiatedLocal(D, NewDRD);
  Expr *SubstCombiner = nullptr;
  Expr *SubstInitializer = nullptr;
  // Combiners instantiation sequence.
  if (Combiner) {
    SemaRef.OpenMP().ActOnOpenMPDeclareReductionCombinerStart(
        /*S=*/nullptr, NewDRD);
    SemaRef.CurrentInstantiationScope->InstantiatedLocal(
        cast<DeclRefExpr>(D->getCombinerIn())->getDecl(),
        cast<DeclRefExpr>(NewDRD->getCombinerIn())->getDecl());
    SemaRef.CurrentInstantiationScope->InstantiatedLocal(
        cast<DeclRefExpr>(D->getCombinerOut())->getDecl(),
        cast<DeclRefExpr>(NewDRD->getCombinerOut())->getDecl());
    auto *ThisContext = dyn_cast_or_null<CXXRecordDecl>(Owner);
    Sema::CXXThisScopeRAII ThisScope(SemaRef, ThisContext, Qualifiers(),
                                     ThisContext);
    SubstCombiner = SemaRef.SubstExpr(Combiner, TemplateArgs).get();
    SemaRef.OpenMP().ActOnOpenMPDeclareReductionCombinerEnd(NewDRD,
                                                            SubstCombiner);
  }
  // Initializers instantiation sequence.
  if (Init) {
    VarDecl *OmpPrivParm =
        SemaRef.OpenMP().ActOnOpenMPDeclareReductionInitializerStart(
            /*S=*/nullptr, NewDRD);
    SemaRef.CurrentInstantiationScope->InstantiatedLocal(
        cast<DeclRefExpr>(D->getInitOrig())->getDecl(),
        cast<DeclRefExpr>(NewDRD->getInitOrig())->getDecl());
    SemaRef.CurrentInstantiationScope->InstantiatedLocal(
        cast<DeclRefExpr>(D->getInitPriv())->getDecl(),
        cast<DeclRefExpr>(NewDRD->getInitPriv())->getDecl());
    if (D->getInitializerKind() == OMPDeclareReductionInitKind::Call) {
      SubstInitializer = SemaRef.SubstExpr(Init, TemplateArgs).get();
    } else {
      auto *OldPrivParm =
          cast<VarDecl>(cast<DeclRefExpr>(D->getInitPriv())->getDecl());
      IsCorrect = IsCorrect && OldPrivParm->hasInit();
      if (IsCorrect)
        SemaRef.InstantiateVariableInitializer(OmpPrivParm, OldPrivParm,
                                               TemplateArgs);
    }
    SemaRef.OpenMP().ActOnOpenMPDeclareReductionInitializerEnd(
        NewDRD, SubstInitializer, OmpPrivParm);
  }
  IsCorrect = IsCorrect && SubstCombiner &&
              (!Init ||
               (D->getInitializerKind() == OMPDeclareReductionInitKind::Call &&
                SubstInitializer) ||
               (D->getInitializerKind() != OMPDeclareReductionInitKind::Call &&
                !SubstInitializer));

  (void)SemaRef.OpenMP().ActOnOpenMPDeclareReductionDirectiveEnd(
      /*S=*/nullptr, DRD, IsCorrect && !D->isInvalidDecl());

  return NewDRD;
}

Decl *
TemplateDeclInstantiator::VisitOMPDeclareMapperDecl(OMPDeclareMapperDecl *D) {
  // Instantiate type and check if it is allowed.
  const bool RequiresInstantiation =
      D->getType()->isDependentType() ||
      D->getType()->isInstantiationDependentType() ||
      D->getType()->containsUnexpandedParameterPack();
  QualType SubstMapperTy;
  DeclarationName VN = D->getVarName();
  if (RequiresInstantiation) {
    SubstMapperTy = SemaRef.OpenMP().ActOnOpenMPDeclareMapperType(
        D->getLocation(),
        ParsedType::make(SemaRef.SubstType(D->getType(), TemplateArgs,
                                           D->getLocation(), VN)));
  } else {
    SubstMapperTy = D->getType();
  }
  if (SubstMapperTy.isNull())
    return nullptr;
  // Create an instantiated copy of mapper.
  auto *PrevDeclInScope = D->getPrevDeclInScope();
  if (PrevDeclInScope && !PrevDeclInScope->isInvalidDecl()) {
    PrevDeclInScope = cast<OMPDeclareMapperDecl>(
        cast<Decl *>(*SemaRef.CurrentInstantiationScope->findInstantiationOf(
            PrevDeclInScope)));
  }
  bool IsCorrect = true;
  SmallVector<OMPClause *, 6> Clauses;
  // Instantiate the mapper variable.
  DeclarationNameInfo DirName;
  SemaRef.OpenMP().StartOpenMPDSABlock(llvm::omp::OMPD_declare_mapper, DirName,
                                       /*S=*/nullptr,
                                       (*D->clauselist_begin())->getBeginLoc());
  ExprResult MapperVarRef =
      SemaRef.OpenMP().ActOnOpenMPDeclareMapperDirectiveVarDecl(
          /*S=*/nullptr, SubstMapperTy, D->getLocation(), VN);
  SemaRef.CurrentInstantiationScope->InstantiatedLocal(
      cast<DeclRefExpr>(D->getMapperVarRef())->getDecl(),
      cast<DeclRefExpr>(MapperVarRef.get())->getDecl());
  auto *ThisContext = dyn_cast_or_null<CXXRecordDecl>(Owner);
  Sema::CXXThisScopeRAII ThisScope(SemaRef, ThisContext, Qualifiers(),
                                   ThisContext);
  // Instantiate map clauses.
  for (OMPClause *C : D->clauselists()) {
    auto *OldC = cast<OMPMapClause>(C);
    SmallVector<Expr *, 4> NewVars;
    for (Expr *OE : OldC->varlist()) {
      Expr *NE = SemaRef.SubstExpr(OE, TemplateArgs).get();
      if (!NE) {
        IsCorrect = false;
        break;
      }
      NewVars.push_back(NE);
    }
    if (!IsCorrect)
      break;
    NestedNameSpecifierLoc NewQualifierLoc =
        SemaRef.SubstNestedNameSpecifierLoc(OldC->getMapperQualifierLoc(),
                                            TemplateArgs);
    CXXScopeSpec SS;
    SS.Adopt(NewQualifierLoc);
    DeclarationNameInfo NewNameInfo =
        SemaRef.SubstDeclarationNameInfo(OldC->getMapperIdInfo(), TemplateArgs);
    OMPVarListLocTy Locs(OldC->getBeginLoc(), OldC->getLParenLoc(),
                         OldC->getEndLoc());
    OMPClause *NewC = SemaRef.OpenMP().ActOnOpenMPMapClause(
        OldC->getIteratorModifier(), OldC->getMapTypeModifiers(),
        OldC->getMapTypeModifiersLoc(), SS, NewNameInfo, OldC->getMapType(),
        OldC->isImplicitMapType(), OldC->getMapLoc(), OldC->getColonLoc(),
        NewVars, Locs);
    Clauses.push_back(NewC);
  }
  SemaRef.OpenMP().EndOpenMPDSABlock(nullptr);
  if (!IsCorrect)
    return nullptr;
  Sema::DeclGroupPtrTy DG = SemaRef.OpenMP().ActOnOpenMPDeclareMapperDirective(
      /*S=*/nullptr, Owner, D->getDeclName(), SubstMapperTy, D->getLocation(),
      VN, D->getAccess(), MapperVarRef.get(), Clauses, PrevDeclInScope);
  Decl *NewDMD = DG.get().getSingleDecl();
  SemaRef.CurrentInstantiationScope->InstantiatedLocal(D, NewDMD);
  return NewDMD;
}

Decl *TemplateDeclInstantiator::VisitOMPCapturedExprDecl(
    OMPCapturedExprDecl * /*D*/) {
  llvm_unreachable("Should not be met in templates");
}

Decl *TemplateDeclInstantiator::VisitFunctionDecl(FunctionDecl *D) {
  return VisitFunctionDecl(D, nullptr);
}

Decl *
TemplateDeclInstantiator::VisitCXXDeductionGuideDecl(CXXDeductionGuideDecl *D) {
  Decl *Inst = VisitFunctionDecl(D, nullptr);
  if (Inst && !D->getDescribedFunctionTemplate())
    Owner->addDecl(Inst);
  return Inst;
}

Decl *TemplateDeclInstantiator::VisitCXXMethodDecl(CXXMethodDecl *D) {
  return VisitCXXMethodDecl(D, nullptr);
}

Decl *TemplateDeclInstantiator::VisitRecordDecl(RecordDecl *D) {
  llvm_unreachable("There are only CXXRecordDecls in C++");
}

Decl *
TemplateDeclInstantiator::VisitClassTemplateSpecializationDecl(
    ClassTemplateSpecializationDecl *D) {
  // As a MS extension, we permit class-scope explicit specialization
  // of member class templates.
  ClassTemplateDecl *ClassTemplate = D->getSpecializedTemplate();
  assert(ClassTemplate->getDeclContext()->isRecord() &&
         D->getTemplateSpecializationKind() == TSK_ExplicitSpecialization &&
         "can only instantiate an explicit specialization "
         "for a member class template");

  // Lookup the already-instantiated declaration in the instantiation
  // of the class template.
  ClassTemplateDecl *InstClassTemplate =
      cast_or_null<ClassTemplateDecl>(SemaRef.FindInstantiatedDecl(
          D->getLocation(), ClassTemplate, TemplateArgs));
  if (!InstClassTemplate)
    return nullptr;

  // Substitute into the template arguments of the class template explicit
  // specialization.
  TemplateArgumentListInfo InstTemplateArgs;
  if (const ASTTemplateArgumentListInfo *TemplateArgsInfo =
          D->getTemplateArgsAsWritten()) {
    InstTemplateArgs.setLAngleLoc(TemplateArgsInfo->getLAngleLoc());
    InstTemplateArgs.setRAngleLoc(TemplateArgsInfo->getRAngleLoc());

    if (SemaRef.SubstTemplateArguments(TemplateArgsInfo->arguments(),
                                       TemplateArgs, InstTemplateArgs))
      return nullptr;
  }

  // Check that the template argument list is well-formed for this
  // class template.
  Sema::CheckTemplateArgumentInfo CTAI;
  if (SemaRef.CheckTemplateArgumentList(
          InstClassTemplate, D->getLocation(), InstTemplateArgs,
          /*DefaultArgs=*/{}, /*PartialTemplateArgs=*/false, CTAI,
          /*UpdateArgsWithConversions=*/true))
    return nullptr;

  // Figure out where to insert this class template explicit specialization
  // in the member template's set of class template explicit specializations.
  void *InsertPos = nullptr;
  ClassTemplateSpecializationDecl *PrevDecl =
      InstClassTemplate->findSpecialization(CTAI.CanonicalConverted, InsertPos);

  // Check whether we've already seen a conflicting instantiation of this
  // declaration (for instance, if there was a prior implicit instantiation).
  bool Ignored;
  if (PrevDecl &&
      SemaRef.CheckSpecializationInstantiationRedecl(D->getLocation(),
                                                     D->getSpecializationKind(),
                                                     PrevDecl,
                                                     PrevDecl->getSpecializationKind(),
                                                     PrevDecl->getPointOfInstantiation(),
                                                     Ignored))
    return nullptr;

  // If PrevDecl was a definition and D is also a definition, diagnose.
  // This happens in cases like:
  //
  //   template<typename T, typename U>
  //   struct Outer {
  //     template<typename X> struct Inner;
  //     template<> struct Inner<T> {};
  //     template<> struct Inner<U> {};
  //   };
  //
  //   Outer<int, int> outer; // error: the explicit specializations of Inner
  //                          // have the same signature.
  if (PrevDecl && PrevDecl->getDefinition() &&
      D->isThisDeclarationADefinition()) {
    SemaRef.Diag(D->getLocation(), diag::err_redefinition) << PrevDecl;
    SemaRef.Diag(PrevDecl->getDefinition()->getLocation(),
                 diag::note_previous_definition);
    return nullptr;
  }

  // Create the class template partial specialization declaration.
  ClassTemplateSpecializationDecl *InstD =
      ClassTemplateSpecializationDecl::Create(
          SemaRef.Context, D->getTagKind(), Owner, D->getBeginLoc(),
          D->getLocation(), InstClassTemplate, CTAI.CanonicalConverted,
          CTAI.StrictPackMatch, PrevDecl);
  InstD->setTemplateArgsAsWritten(InstTemplateArgs);

  // Add this partial specialization to the set of class template partial
  // specializations.
  if (!PrevDecl)
    InstClassTemplate->AddSpecialization(InstD, InsertPos);

  // Substitute the nested name specifier, if any.
  if (SubstQualifier(D, InstD))
    return nullptr;

  InstD->setAccess(D->getAccess());
  InstD->setInstantiationOfMemberClass(D, TSK_ImplicitInstantiation);
  InstD->setSpecializationKind(D->getSpecializationKind());
  InstD->setExternKeywordLoc(D->getExternKeywordLoc());
  InstD->setTemplateKeywordLoc(D->getTemplateKeywordLoc());

  Owner->addDecl(InstD);

  // Instantiate the members of the class-scope explicit specialization eagerly.
  // We don't have support for lazy instantiation of an explicit specialization
  // yet, and MSVC eagerly instantiates in this case.
  // FIXME: This is wrong in standard C++.
  if (D->isThisDeclarationADefinition() &&
      SemaRef.InstantiateClass(D->getLocation(), InstD, D, TemplateArgs,
                               TSK_ImplicitInstantiation,
                               /*Complain=*/true))
    return nullptr;

  return InstD;
}

Decl *TemplateDeclInstantiator::VisitVarTemplateSpecializationDecl(
    VarTemplateSpecializationDecl *D) {

  TemplateArgumentListInfo VarTemplateArgsInfo;
  VarTemplateDecl *VarTemplate = D->getSpecializedTemplate();
  assert(VarTemplate &&
         "A template specialization without specialized template?");

  VarTemplateDecl *InstVarTemplate =
      cast_or_null<VarTemplateDecl>(SemaRef.FindInstantiatedDecl(
          D->getLocation(), VarTemplate, TemplateArgs));
  if (!InstVarTemplate)
    return nullptr;

  // Substitute the current template arguments.
  if (const ASTTemplateArgumentListInfo *TemplateArgsInfo =
          D->getTemplateArgsAsWritten()) {
    VarTemplateArgsInfo.setLAngleLoc(TemplateArgsInfo->getLAngleLoc());
    VarTemplateArgsInfo.setRAngleLoc(TemplateArgsInfo->getRAngleLoc());

    if (SemaRef.SubstTemplateArguments(TemplateArgsInfo->arguments(),
                                       TemplateArgs, VarTemplateArgsInfo))
      return nullptr;
  }

  // Check that the template argument list is well-formed for this template.
  Sema::CheckTemplateArgumentInfo CTAI;
  if (SemaRef.CheckTemplateArgumentList(
          InstVarTemplate, D->getLocation(), VarTemplateArgsInfo,
          /*DefaultArgs=*/{}, /*PartialTemplateArgs=*/false, CTAI,
          /*UpdateArgsWithConversions=*/true))
    return nullptr;

  // Check whether we've already seen a declaration of this specialization.
  void *InsertPos = nullptr;
  VarTemplateSpecializationDecl *PrevDecl =
      InstVarTemplate->findSpecialization(CTAI.CanonicalConverted, InsertPos);

  // Check whether we've already seen a conflicting instantiation of this
  // declaration (for instance, if there was a prior implicit instantiation).
  bool Ignored;
  if (PrevDecl && SemaRef.CheckSpecializationInstantiationRedecl(
                      D->getLocation(), D->getSpecializationKind(), PrevDecl,
                      PrevDecl->getSpecializationKind(),
                      PrevDecl->getPointOfInstantiation(), Ignored))
    return nullptr;

  return VisitVarTemplateSpecializationDecl(InstVarTemplate, D,
                                            VarTemplateArgsInfo,
                                            CTAI.CanonicalConverted, PrevDecl);
}

Decl *TemplateDeclInstantiator::VisitVarTemplateSpecializationDecl(
    VarTemplateDecl *VarTemplate, VarDecl *D,
    const TemplateArgumentListInfo &TemplateArgsInfo,
    ArrayRef<TemplateArgument> Converted,
    VarTemplateSpecializationDecl *PrevDecl) {

  // Do substitution on the type of the declaration
  TypeSourceInfo *DI =
      SemaRef.SubstType(D->getTypeSourceInfo(), TemplateArgs,
                        D->getTypeSpecStartLoc(), D->getDeclName());
  if (!DI)
    return nullptr;

  if (DI->getType()->isFunctionType()) {
    SemaRef.Diag(D->getLocation(), diag::err_variable_instantiates_to_function)
        << D->isStaticDataMember() << DI->getType();
    return nullptr;
  }

  // Build the instantiated declaration
  VarTemplateSpecializationDecl *Var = VarTemplateSpecializationDecl::Create(
      SemaRef.Context, Owner, D->getInnerLocStart(), D->getLocation(),
      VarTemplate, DI->getType(), DI, D->getStorageClass(), Converted);
  Var->setTemplateArgsAsWritten(TemplateArgsInfo);
  if (!PrevDecl) {
    void *InsertPos = nullptr;
    VarTemplate->findSpecialization(Converted, InsertPos);
    VarTemplate->AddSpecialization(Var, InsertPos);
  }

  if (SemaRef.getLangOpts().OpenCL)
    SemaRef.deduceOpenCLAddressSpace(Var);

  // Substitute the nested name specifier, if any.
  if (SubstQualifier(D, Var))
    return nullptr;

  SemaRef.BuildVariableInstantiation(Var, D, TemplateArgs, LateAttrs, Owner,
                                     StartingScope, false, PrevDecl);

  return Var;
}

Decl *TemplateDeclInstantiator::VisitObjCAtDefsFieldDecl(ObjCAtDefsFieldDecl *D) {
  llvm_unreachable("@defs is not supported in Objective-C++");
}

Decl *TemplateDeclInstantiator::VisitFriendTemplateDecl(FriendTemplateDecl *D) {
  // FIXME: We need to be able to instantiate FriendTemplateDecls.
  unsigned DiagID = SemaRef.getDiagnostics().getCustomDiagID(
                                               DiagnosticsEngine::Error,
                                               "cannot instantiate %0 yet");
  SemaRef.Diag(D->getLocation(), DiagID)
    << D->getDeclKindName();

  return nullptr;
}

Decl *TemplateDeclInstantiator::VisitConceptDecl(ConceptDecl *D) {
  llvm_unreachable("Concept definitions cannot reside inside a template");
}

Decl *TemplateDeclInstantiator::VisitImplicitConceptSpecializationDecl(
    ImplicitConceptSpecializationDecl *D) {
  llvm_unreachable("Concept specializations cannot reside inside a template");
}

Decl *
TemplateDeclInstantiator::VisitRequiresExprBodyDecl(RequiresExprBodyDecl *D) {
  return RequiresExprBodyDecl::Create(SemaRef.Context, D->getDeclContext(),
                                      D->getBeginLoc());
}

Decl *TemplateDeclInstantiator::VisitDecl(Decl *D) {
  llvm_unreachable("Unexpected decl");
}

Decl *Sema::SubstDecl(Decl *D, DeclContext *Owner,
                      const MultiLevelTemplateArgumentList &TemplateArgs) {
  TemplateDeclInstantiator Instantiator(*this, Owner, TemplateArgs);
  if (D->isInvalidDecl())
    return nullptr;

  Decl *SubstD;
  runWithSufficientStackSpace(D->getLocation(), [&] {
    SubstD = Instantiator.Visit(D);
  });
  return SubstD;
}

void TemplateDeclInstantiator::adjustForRewrite(RewriteKind RK,
                                                FunctionDecl *Orig, QualType &T,
                                                TypeSourceInfo *&TInfo,
                                                DeclarationNameInfo &NameInfo) {
  assert(RK == RewriteKind::RewriteSpaceshipAsEqualEqual);

  // C++2a [class.compare.default]p3:
  //   the return type is replaced with bool
  auto *FPT = T->castAs<FunctionProtoType>();
  T = SemaRef.Context.getFunctionType(
      SemaRef.Context.BoolTy, FPT->getParamTypes(), FPT->getExtProtoInfo());

  // Update the return type in the source info too. The most straightforward
  // way is to create new TypeSourceInfo for the new type. Use the location of
  // the '= default' as the location of the new type.
  //
  // FIXME: Set the correct return type when we initially transform the type,
  // rather than delaying it to now.
  TypeSourceInfo *NewTInfo =
      SemaRef.Context.getTrivialTypeSourceInfo(T, Orig->getEndLoc());
  auto OldLoc = TInfo->getTypeLoc().getAsAdjusted<FunctionProtoTypeLoc>();
  assert(OldLoc && "type of function is not a function type?");
  auto NewLoc = NewTInfo->getTypeLoc().castAs<FunctionProtoTypeLoc>();
  for (unsigned I = 0, N = OldLoc.getNumParams(); I != N; ++I)
    NewLoc.setParam(I, OldLoc.getParam(I));
  TInfo = NewTInfo;

  //   and the declarator-id is replaced with operator==
  NameInfo.setName(
      SemaRef.Context.DeclarationNames.getCXXOperatorName(OO_EqualEqual));
}

FunctionDecl *Sema::SubstSpaceshipAsEqualEqual(CXXRecordDecl *RD,
                                               FunctionDecl *Spaceship) {
  if (Spaceship->isInvalidDecl())
    return nullptr;

  // C++2a [class.compare.default]p3:
  //   an == operator function is declared implicitly [...] with the same
  //   access and function-definition and in the same class scope as the
  //   three-way comparison operator function
  MultiLevelTemplateArgumentList NoTemplateArgs;
  NoTemplateArgs.setKind(TemplateSubstitutionKind::Rewrite);
  NoTemplateArgs.addOuterRetainedLevels(RD->getTemplateDepth());
  TemplateDeclInstantiator Instantiator(*this, RD, NoTemplateArgs);
  Decl *R;
  if (auto *MD = dyn_cast<CXXMethodDecl>(Spaceship)) {
    R = Instantiator.VisitCXXMethodDecl(
        MD, /*TemplateParams=*/nullptr,
        TemplateDeclInstantiator::RewriteKind::RewriteSpaceshipAsEqualEqual);
  } else {
    assert(Spaceship->getFriendObjectKind() &&
           "defaulted spaceship is neither a member nor a friend");

    R = Instantiator.VisitFunctionDecl(
        Spaceship, /*TemplateParams=*/nullptr,
        TemplateDeclInstantiator::RewriteKind::RewriteSpaceshipAsEqualEqual);
    if (!R)
      return nullptr;

    FriendDecl *FD =
        FriendDecl::Create(Context, RD, Spaceship->getLocation(),
                           cast<NamedDecl>(R), Spaceship->getBeginLoc());
    FD->setAccess(AS_public);
    RD->addDecl(FD);
  }
  return cast_or_null<FunctionDecl>(R);
}

/// Instantiates a nested template parameter list in the current
/// instantiation context.
///
/// \param L The parameter list to instantiate
///
/// \returns NULL if there was an error
TemplateParameterList *
TemplateDeclInstantiator::SubstTemplateParams(TemplateParameterList *L) {
  // Get errors for all the parameters before bailing out.
  bool Invalid = false;

  unsigned N = L->size();
  typedef SmallVector<NamedDecl *, 8> ParamVector;
  ParamVector Params;
  Params.reserve(N);
  for (auto &P : *L) {
    NamedDecl *D = cast_or_null<NamedDecl>(Visit(P));
    Params.push_back(D);
    Invalid = Invalid || !D || D->isInvalidDecl();
  }

  // Clean up if we had an error.
  if (Invalid)
    return nullptr;

  Expr *InstRequiresClause = L->getRequiresClause();

  TemplateParameterList *InstL
    = TemplateParameterList::Create(SemaRef.Context, L->getTemplateLoc(),
                                    L->getLAngleLoc(), Params,
                                    L->getRAngleLoc(), InstRequiresClause);
  return InstL;
}

TemplateParameterList *
Sema::SubstTemplateParams(TemplateParameterList *Params, DeclContext *Owner,
                          const MultiLevelTemplateArgumentList &TemplateArgs,
                          bool EvaluateConstraints) {
  TemplateDeclInstantiator Instantiator(*this, Owner, TemplateArgs);
  Instantiator.setEvaluateConstraints(EvaluateConstraints);
  return Instantiator.SubstTemplateParams(Params);
}

/// Instantiate the declaration of a class template partial
/// specialization.
///
/// \param ClassTemplate the (instantiated) class template that is partially
// specialized by the instantiation of \p PartialSpec.
///
/// \param PartialSpec the (uninstantiated) class template partial
/// specialization that we are instantiating.
///
/// \returns The instantiated partial specialization, if successful; otherwise,
/// NULL to indicate an error.
ClassTemplatePartialSpecializationDecl *
TemplateDeclInstantiator::InstantiateClassTemplatePartialSpecialization(
                                            ClassTemplateDecl *ClassTemplate,
                          ClassTemplatePartialSpecializationDecl *PartialSpec) {
  // Create a local instantiation scope for this class template partial
  // specialization, which will contain the instantiations of the template
  // parameters.
  LocalInstantiationScope Scope(SemaRef);

  // Substitute into the template parameters of the class template partial
  // specialization.
  TemplateParameterList *TempParams = PartialSpec->getTemplateParameters();
  TemplateParameterList *InstParams = SubstTemplateParams(TempParams);
  if (!InstParams)
    return nullptr;

  // Substitute into the template arguments of the class template partial
  // specialization.
  const ASTTemplateArgumentListInfo *TemplArgInfo
    = PartialSpec->getTemplateArgsAsWritten();
  TemplateArgumentListInfo InstTemplateArgs(TemplArgInfo->LAngleLoc,
                                            TemplArgInfo->RAngleLoc);
  if (SemaRef.SubstTemplateArguments(TemplArgInfo->arguments(), TemplateArgs,
                                     InstTemplateArgs))
    return nullptr;

  // Check that the template argument list is well-formed for this
  // class template.
  Sema::CheckTemplateArgumentInfo CTAI;
  if (SemaRef.CheckTemplateArgumentList(
          ClassTemplate, PartialSpec->getLocation(), InstTemplateArgs,
          /*DefaultArgs=*/{},
          /*PartialTemplateArgs=*/false, CTAI))
    return nullptr;

  // Check these arguments are valid for a template partial specialization.
  if (SemaRef.CheckTemplatePartialSpecializationArgs(
          PartialSpec->getLocation(), ClassTemplate, InstTemplateArgs.size(),
          CTAI.CanonicalConverted))
    return nullptr;

  // Figure out where to insert this class template partial specialization
  // in the member template's set of class template partial specializations.
  void *InsertPos = nullptr;
  ClassTemplateSpecializationDecl *PrevDecl =
      ClassTemplate->findPartialSpecialization(CTAI.CanonicalConverted,
                                               InstParams, InsertPos);

  // Build the type that describes the converted template arguments of the class
  // template partial specialization.
  TypeSourceInfo *WrittenTy = SemaRef.Context.getTemplateSpecializationTypeInfo(
      TemplateName(ClassTemplate), TemplArgInfo->getLAngleLoc(),
      InstTemplateArgs, CTAI.CanonicalConverted);

  // Create the class template partial specialization declaration.
  ClassTemplatePartialSpecializationDecl *InstPartialSpec =
      ClassTemplatePartialSpecializationDecl::Create(
          SemaRef.Context, PartialSpec->getTagKind(), Owner,
          PartialSpec->getBeginLoc(), PartialSpec->getLocation(), InstParams,
          ClassTemplate, CTAI.CanonicalConverted, WrittenTy->getType(),
          /*PrevDecl=*/nullptr);

  InstPartialSpec->setTemplateArgsAsWritten(InstTemplateArgs);

  // Substitute the nested name specifier, if any.
  if (SubstQualifier(PartialSpec, InstPartialSpec))
    return nullptr;

  InstPartialSpec->setInstantiatedFromMember(PartialSpec);

  if (PrevDecl) {
    // We've already seen a partial specialization with the same template
    // parameters and template arguments. This can happen, for example, when
    // substituting the outer template arguments ends up causing two
    // class template partial specializations of a member class template
    // to have identical forms, e.g.,
    //
    //   template<typename T, typename U>
    //   struct Outer {
    //     template<typename X, typename Y> struct Inner;
    //     template<typename Y> struct Inner<T, Y>;
    //     template<typename Y> struct Inner<U, Y>;
    //   };
    //
    //   Outer<int, int> outer; // error: the partial specializations of Inner
    //                          // have the same signature.
    SemaRef.Diag(InstPartialSpec->getLocation(),
                 diag::err_partial_spec_redeclared)
        << InstPartialSpec;
    SemaRef.Diag(PrevDecl->getLocation(), diag::note_prev_partial_spec_here)
      << SemaRef.Context.getTypeDeclType(PrevDecl);
    return nullptr;
  }

  // Check the completed partial specialization.
  SemaRef.CheckTemplatePartialSpecialization(InstPartialSpec);

  // Add this partial specialization to the set of class template partial
  // specializations.
  ClassTemplate->AddPartialSpecialization(InstPartialSpec,
                                          /*InsertPos=*/nullptr);
  return InstPartialSpec;
}

/// Instantiate the declaration of a variable template partial
/// specialization.
///
/// \param VarTemplate the (instantiated) variable template that is partially
/// specialized by the instantiation of \p PartialSpec.
///
/// \param PartialSpec the (uninstantiated) variable template partial
/// specialization that we are instantiating.
///
/// \returns The instantiated partial specialization, if successful; otherwise,
/// NULL to indicate an error.
VarTemplatePartialSpecializationDecl *
TemplateDeclInstantiator::InstantiateVarTemplatePartialSpecialization(
    VarTemplateDecl *VarTemplate,
    VarTemplatePartialSpecializationDecl *PartialSpec) {
  // Create a local instantiation scope for this variable template partial
  // specialization, which will contain the instantiations of the template
  // parameters.
  LocalInstantiationScope Scope(SemaRef);

  // Substitute into the template parameters of the variable template partial
  // specialization.
  TemplateParameterList *TempParams = PartialSpec->getTemplateParameters();
  TemplateParameterList *InstParams = SubstTemplateParams(TempParams);
  if (!InstParams)
    return nullptr;

  // Substitute into the template arguments of the variable template partial
  // specialization.
  const ASTTemplateArgumentListInfo *TemplArgInfo
    = PartialSpec->getTemplateArgsAsWritten();
  TemplateArgumentListInfo InstTemplateArgs(TemplArgInfo->LAngleLoc,
                                            TemplArgInfo->RAngleLoc);
  if (SemaRef.SubstTemplateArguments(TemplArgInfo->arguments(), TemplateArgs,
                                     InstTemplateArgs))
    return nullptr;

  // Check that the template argument list is well-formed for this
  // class template.
  Sema::CheckTemplateArgumentInfo CTAI;
  if (SemaRef.CheckTemplateArgumentList(VarTemplate, PartialSpec->getLocation(),
                                        InstTemplateArgs, /*DefaultArgs=*/{},
                                        /*PartialTemplateArgs=*/false, CTAI))
    return nullptr;

  // Check these arguments are valid for a template partial specialization.
  if (SemaRef.CheckTemplatePartialSpecializationArgs(
          PartialSpec->getLocation(), VarTemplate, InstTemplateArgs.size(),
          CTAI.CanonicalConverted))
    return nullptr;

  // Figure out where to insert this variable template partial specialization
  // in the member template's set of variable template partial specializations.
  void *InsertPos = nullptr;
  VarTemplateSpecializationDecl *PrevDecl =
      VarTemplate->findPartialSpecialization(CTAI.CanonicalConverted,
                                             InstParams, InsertPos);

  // Do substitution on the type of the declaration
  TypeSourceInfo *DI = SemaRef.SubstType(
      PartialSpec->getTypeSourceInfo(), TemplateArgs,
      PartialSpec->getTypeSpecStartLoc(), PartialSpec->getDeclName());
  if (!DI)
    return nullptr;

  if (DI->getType()->isFunctionType()) {
    SemaRef.Diag(PartialSpec->getLocation(),
                 diag::err_variable_instantiates_to_function)
        << PartialSpec->isStaticDataMember() << DI->getType();
    return nullptr;
  }

  // Create the variable template partial specialization declaration.
  VarTemplatePartialSpecializationDecl *InstPartialSpec =
      VarTemplatePartialSpecializationDecl::Create(
          SemaRef.Context, Owner, PartialSpec->getInnerLocStart(),
          PartialSpec->getLocation(), InstParams, VarTemplate, DI->getType(),
          DI, PartialSpec->getStorageClass(), CTAI.CanonicalConverted);

  InstPartialSpec->setTemplateArgsAsWritten(InstTemplateArgs);

  // Substitute the nested name specifier, if any.
  if (SubstQualifier(PartialSpec, InstPartialSpec))
    return nullptr;

  InstPartialSpec->setInstantiatedFromMember(PartialSpec);

  if (PrevDecl) {
    // We've already seen a partial specialization with the same template
    // parameters and template arguments. This can happen, for example, when
    // substituting the outer template arguments ends up causing two
    // variable template partial specializations of a member variable template
    // to have identical forms, e.g.,
    //
    //   template<typename T, typename U>
    //   struct Outer {
    //     template<typename X, typename Y> pair<X,Y> p;
    //     template<typename Y> pair<T, Y> p;
    //     template<typename Y> pair<U, Y> p;
    //   };
    //
    //   Outer<int, int> outer; // error: the partial specializations of Inner
    //                          // have the same signature.
    SemaRef.Diag(PartialSpec->getLocation(),
                 diag::err_var_partial_spec_redeclared)
        << InstPartialSpec;
    SemaRef.Diag(PrevDecl->getLocation(),
                 diag::note_var_prev_partial_spec_here);
    return nullptr;
  }
  // Check the completed partial specialization.
  SemaRef.CheckTemplatePartialSpecialization(InstPartialSpec);

  // Add this partial specialization to the set of variable template partial
  // specializations. The instantiation of the initializer is not necessary.
  VarTemplate->AddPartialSpecialization(InstPartialSpec, /*InsertPos=*/nullptr);

  SemaRef.BuildVariableInstantiation(InstPartialSpec, PartialSpec, TemplateArgs,
                                     LateAttrs, Owner, StartingScope);

  return InstPartialSpec;
}

TypeSourceInfo*
TemplateDeclInstantiator::SubstFunctionType(FunctionDecl *D,
                              SmallVectorImpl<ParmVarDecl *> &Params) {
  TypeSourceInfo *OldTInfo = D->getTypeSourceInfo();
  assert(OldTInfo && "substituting function without type source info");
  assert(Params.empty() && "parameter vector is non-empty at start");

  CXXRecordDecl *ThisContext = nullptr;
  Qualifiers ThisTypeQuals;
  if (CXXMethodDecl *Method = dyn_cast<CXXMethodDecl>(D)) {
    ThisContext = cast<CXXRecordDecl>(Owner);
    ThisTypeQuals = Method->getFunctionObjectParameterType().getQualifiers();
  }

  TypeSourceInfo *NewTInfo = SemaRef.SubstFunctionDeclType(
      OldTInfo, TemplateArgs, D->getTypeSpecStartLoc(), D->getDeclName(),
      ThisContext, ThisTypeQuals, EvaluateConstraints);
  if (!NewTInfo)
    return nullptr;

  TypeLoc OldTL = OldTInfo->getTypeLoc().IgnoreParens();
  if (FunctionProtoTypeLoc OldProtoLoc = OldTL.getAs<FunctionProtoTypeLoc>()) {
    if (NewTInfo != OldTInfo) {
      // Get parameters from the new type info.
      TypeLoc NewTL = NewTInfo->getTypeLoc().IgnoreParens();
      FunctionProtoTypeLoc NewProtoLoc = NewTL.castAs<FunctionProtoTypeLoc>();
      unsigned NewIdx = 0;
      for (unsigned OldIdx = 0, NumOldParams = OldProtoLoc.getNumParams();
           OldIdx != NumOldParams; ++OldIdx) {
        ParmVarDecl *OldParam = OldProtoLoc.getParam(OldIdx);
        if (!OldParam)
          return nullptr;

        LocalInstantiationScope *Scope = SemaRef.CurrentInstantiationScope;

        UnsignedOrNone NumArgumentsInExpansion = std::nullopt;
        if (OldParam->isParameterPack())
          NumArgumentsInExpansion =
              SemaRef.getNumArgumentsInExpansion(OldParam->getType(),
                                                 TemplateArgs);
        if (!NumArgumentsInExpansion) {
          // Simple case: normal parameter, or a parameter pack that's
          // instantiated to a (still-dependent) parameter pack.
          ParmVarDecl *NewParam = NewProtoLoc.getParam(NewIdx++);
          Params.push_back(NewParam);
          Scope->InstantiatedLocal(OldParam, NewParam);
        } else {
          // Parameter pack expansion: make the instantiation an argument pack.
          Scope->MakeInstantiatedLocalArgPack(OldParam);
          for (unsigned I = 0; I != *NumArgumentsInExpansion; ++I) {
            ParmVarDecl *NewParam = NewProtoLoc.getParam(NewIdx++);
            Params.push_back(NewParam);
            Scope->InstantiatedLocalPackArg(OldParam, NewParam);
          }
        }
      }
    } else {
      // The function type itself was not dependent and therefore no
      // substitution occurred. However, we still need to instantiate
      // the function parameters themselves.
      const FunctionProtoType *OldProto =
          cast<FunctionProtoType>(OldProtoLoc.getType());
      for (unsigned i = 0, i_end = OldProtoLoc.getNumParams(); i != i_end;
           ++i) {
        ParmVarDecl *OldParam = OldProtoLoc.getParam(i);
        if (!OldParam) {
          Params.push_back(SemaRef.BuildParmVarDeclForTypedef(
              D, D->getLocation(), OldProto->getParamType(i)));
          continue;
        }

        ParmVarDecl *Parm =
            cast_or_null<ParmVarDecl>(VisitParmVarDecl(OldParam));
        if (!Parm)
          return nullptr;
        Params.push_back(Parm);
      }
    }
  } else {
    // If the type of this function, after ignoring parentheses, is not
    // *directly* a function type, then we're instantiating a function that
    // was declared via a typedef or with attributes, e.g.,
    //
    //   typedef int functype(int, int);
    //   functype func;
    //   int __cdecl meth(int, int);
    //
    // In this case, we'll just go instantiate the ParmVarDecls that we
    // synthesized in the method declaration.
    SmallVector<QualType, 4> ParamTypes;
    Sema::ExtParameterInfoBuilder ExtParamInfos;
    if (SemaRef.SubstParmTypes(D->getLocation(), D->parameters(), nullptr,
                               TemplateArgs, ParamTypes, &Params,
                               ExtParamInfos))
      return nullptr;
  }

  return NewTInfo;
}

void Sema::addInstantiatedLocalVarsToScope(FunctionDecl *Function,
                                           const FunctionDecl *PatternDecl,
                                           LocalInstantiationScope &Scope) {
  LambdaScopeInfo *LSI = cast<LambdaScopeInfo>(getFunctionScopes().back());

  for (auto *decl : PatternDecl->decls()) {
    if (!isa<VarDecl>(decl) || isa<ParmVarDecl>(decl))
      continue;

    VarDecl *VD = cast<VarDecl>(decl);
    IdentifierInfo *II = VD->getIdentifier();

    auto it = llvm::find_if(Function->decls(), [&](Decl *inst) {
      VarDecl *InstVD = dyn_cast<VarDecl>(inst);
      return InstVD && InstVD->isLocalVarDecl() &&
             InstVD->getIdentifier() == II;
    });

    if (it == Function->decls().end())
      continue;

    Scope.InstantiatedLocal(VD, *it);
    LSI->addCapture(cast<VarDecl>(*it), /*isBlock=*/false, /*isByref=*/false,
                    /*isNested=*/false, VD->getLocation(), SourceLocation(),
                    VD->getType(), /*Invalid=*/false);
  }
}

bool Sema::addInstantiatedParametersToScope(
    FunctionDecl *Function, const FunctionDecl *PatternDecl,
    LocalInstantiationScope &Scope,
    const MultiLevelTemplateArgumentList &TemplateArgs) {
  unsigned FParamIdx = 0;
  for (unsigned I = 0, N = PatternDecl->getNumParams(); I != N; ++I) {
    const ParmVarDecl *PatternParam = PatternDecl->getParamDecl(I);
    if (!PatternParam->isParameterPack()) {
      // Simple case: not a parameter pack.
      assert(FParamIdx < Function->getNumParams());
      ParmVarDecl *FunctionParam = Function->getParamDecl(FParamIdx);
      FunctionParam->setDeclName(PatternParam->getDeclName());
      // If the parameter's type is not dependent, update it to match the type
      // in the pattern. They can differ in top-level cv-qualifiers, and we want
      // the pattern's type here. If the type is dependent, they can't differ,
      // per core issue 1668. Substitute into the type from the pattern, in case
      // it's instantiation-dependent.
      // FIXME: Updating the type to work around this is at best fragile.
      if (!PatternDecl->getType()->isDependentType()) {
        QualType T = SubstType(PatternParam->getType(), TemplateArgs,
                               FunctionParam->getLocation(),
                               FunctionParam->getDeclName());
        if (T.isNull())
          return true;
        FunctionParam->setType(T);
      }

      Scope.InstantiatedLocal(PatternParam, FunctionParam);
      ++FParamIdx;
      continue;
    }

    // Expand the parameter pack.
    Scope.MakeInstantiatedLocalArgPack(PatternParam);
    UnsignedOrNone NumArgumentsInExpansion =
        getNumArgumentsInExpansion(PatternParam->getType(), TemplateArgs);
    if (NumArgumentsInExpansion) {
      QualType PatternType =
          PatternParam->getType()->castAs<PackExpansionType>()->getPattern();
      for (unsigned Arg = 0; Arg < *NumArgumentsInExpansion; ++Arg) {
        ParmVarDecl *FunctionParam = Function->getParamDecl(FParamIdx);
        FunctionParam->setDeclName(PatternParam->getDeclName());
        if (!PatternDecl->getType()->isDependentType()) {
          Sema::ArgPackSubstIndexRAII SubstIndex(*this, Arg);
          QualType T =
              SubstType(PatternType, TemplateArgs, FunctionParam->getLocation(),
                        FunctionParam->getDeclName());
          if (T.isNull())
            return true;
          FunctionParam->setType(T);
        }

        Scope.InstantiatedLocalPackArg(PatternParam, FunctionParam);
        ++FParamIdx;
      }
    }
  }

  return false;
}

bool Sema::InstantiateDefaultArgument(SourceLocation CallLoc, FunctionDecl *FD,
                                      ParmVarDecl *Param) {
  assert(Param->hasUninstantiatedDefaultArg());

  // FIXME: We don't track member specialization info for non-defining
  // friend declarations, so we will not be able to later find the function
  // pattern. As a workaround, don't instantiate the default argument in this
  // case. This is correct per the standard and only an issue for recovery
  // purposes. [dcl.fct.default]p4:
  //   if a friend declaration D specifies a default argument expression,
  //   that declaration shall be a definition.
  if (FD->getFriendObjectKind() != Decl::FOK_None &&
      !FD->getTemplateInstantiationPattern())
    return true;

  // Instantiate the expression.
  //
  // FIXME: Pass in a correct Pattern argument, otherwise
  // getTemplateInstantiationArgs uses the lexical context of FD, e.g.
  //
  // template<typename T>
  // struct A {
  //   static int FooImpl();
  //
  //   template<typename Tp>
  //   // bug: default argument A<T>::FooImpl() is evaluated with 2-level
  //   // template argument list [[T], [Tp]], should be [[Tp]].
  //   friend A<Tp> Foo(int a);
  // };
  //
  // template<typename T>
  // A<T> Foo(int a = A<T>::FooImpl());
  MultiLevelTemplateArgumentList TemplateArgs = getTemplateInstantiationArgs(
      FD, FD->getLexicalDeclContext(),
      /*Final=*/false, /*Innermost=*/std::nullopt,
      /*RelativeToPrimary=*/true, /*Pattern=*/nullptr,
      /*ForConstraintInstantiation=*/false, /*SkipForSpecialization=*/false,
      /*ForDefaultArgumentSubstitution=*/true);

  if (SubstDefaultArgument(CallLoc, Param, TemplateArgs, /*ForCallExpr*/ true))
    return true;

  if (ASTMutationListener *L = getASTMutationListener())
    L->DefaultArgumentInstantiated(Param);

  return false;
}

void Sema::InstantiateExceptionSpec(SourceLocation PointOfInstantiation,
                                    FunctionDecl *Decl) {
  const FunctionProtoType *Proto = Decl->getType()->castAs<FunctionProtoType>();
  if (Proto->getExceptionSpecType() != EST_Uninstantiated)
    return;

  InstantiatingTemplate Inst(*this, PointOfInstantiation, Decl,
                             InstantiatingTemplate::ExceptionSpecification());
  if (Inst.isInvalid()) {
    // We hit the instantiation depth limit. Clear the exception specification
    // so that our callers don't have to cope with EST_Uninstantiated.
    UpdateExceptionSpec(Decl, EST_None);
    return;
  }
  if (Inst.isAlreadyInstantiating()) {
    // This exception specification indirectly depends on itself. Reject.
    // FIXME: Corresponding rule in the standard?
    Diag(PointOfInstantiation, diag::err_exception_spec_cycle) << Decl;
    UpdateExceptionSpec(Decl, EST_None);
    return;
  }

  // Enter the scope of this instantiation. We don't use
  // PushDeclContext because we don't have a scope.
  Sema::ContextRAII savedContext(*this, Decl);
  LocalInstantiationScope Scope(*this);

  MultiLevelTemplateArgumentList TemplateArgs =
      getTemplateInstantiationArgs(Decl, Decl->getLexicalDeclContext(),
                                   /*Final=*/false, /*Innermost=*/std::nullopt,
                                   /*RelativeToPrimary*/ true);

  // FIXME: We can't use getTemplateInstantiationPattern(false) in general
  // here, because for a non-defining friend declaration in a class template,
  // we don't store enough information to map back to the friend declaration in
  // the template.
  FunctionDecl *Template = Proto->getExceptionSpecTemplate();
  if (addInstantiatedParametersToScope(Decl, Template, Scope, TemplateArgs)) {
    UpdateExceptionSpec(Decl, EST_None);
    return;
  }

  // The noexcept specification could reference any lambda captures. Ensure
  // those are added to the LocalInstantiationScope.
  LambdaScopeForCallOperatorInstantiationRAII PushLambdaCaptures(
      *this, Decl, TemplateArgs, Scope,
      /*ShouldAddDeclsFromParentScope=*/false);

  SubstExceptionSpec(Decl, Template->getType()->castAs<FunctionProtoType>(),
                     TemplateArgs);
}

/// Initializes the common fields of an instantiation function
/// declaration (New) from the corresponding fields of its template (Tmpl).
///
/// \returns true if there was an error
bool
TemplateDeclInstantiator::InitFunctionInstantiation(FunctionDecl *New,
                                                    FunctionDecl *Tmpl) {
  New->setImplicit(Tmpl->isImplicit());

  // Forward the mangling number from the template to the instantiated decl.
  SemaRef.Context.setManglingNumber(New,
                                    SemaRef.Context.getManglingNumber(Tmpl));

  // If we are performing substituting explicitly-specified template arguments
  // or deduced template arguments into a function template and we reach this
  // point, we are now past the point where SFINAE applies and have committed
  // to keeping the new function template specialization. We therefore
  // convert the active template instantiation for the function template
  // into a template instantiation for this specific function template
  // specialization, which is not a SFINAE context, so that we diagnose any
  // further errors in the declaration itself.
  //
  // FIXME: This is a hack.
  typedef Sema::CodeSynthesisContext ActiveInstType;
  ActiveInstType &ActiveInst = SemaRef.CodeSynthesisContexts.back();
  if (ActiveInst.Kind == ActiveInstType::ExplicitTemplateArgumentSubstitution ||
      ActiveInst.Kind == ActiveInstType::DeducedTemplateArgumentSubstitution) {
    if (isa<FunctionTemplateDecl>(ActiveInst.Entity)) {
      SemaRef.InstantiatingSpecializations.erase(
          {ActiveInst.Entity->getCanonicalDecl(), ActiveInst.Kind});
      atTemplateEnd(SemaRef.TemplateInstCallbacks, SemaRef, ActiveInst);
      ActiveInst.Kind = ActiveInstType::TemplateInstantiation;
      ActiveInst.Entity = New;
      atTemplateBegin(SemaRef.TemplateInstCallbacks, SemaRef, ActiveInst);
    }
  }

  const FunctionProtoType *Proto = Tmpl->getType()->getAs<FunctionProtoType>();
  assert(Proto && "Function template without prototype?");

  if (Proto->hasExceptionSpec() || Proto->getNoReturnAttr()) {
    FunctionProtoType::ExtProtoInfo EPI = Proto->getExtProtoInfo();

    // DR1330: In C++11, defer instantiation of a non-trivial
    // exception specification.
    // DR1484: Local classes and their members are instantiated along with the
    // containing function.
    if (SemaRef.getLangOpts().CPlusPlus11 &&
        EPI.ExceptionSpec.Type != EST_None &&
        EPI.ExceptionSpec.Type != EST_DynamicNone &&
        EPI.ExceptionSpec.Type != EST_BasicNoexcept &&
        !Tmpl->isInLocalScopeForInstantiation()) {
      FunctionDecl *ExceptionSpecTemplate = Tmpl;
      if (EPI.ExceptionSpec.Type == EST_Uninstantiated)
        ExceptionSpecTemplate = EPI.ExceptionSpec.SourceTemplate;
      ExceptionSpecificationType NewEST = EST_Uninstantiated;
      if (EPI.ExceptionSpec.Type == EST_Unevaluated)
        NewEST = EST_Unevaluated;

      // Mark the function has having an uninstantiated exception specification.
      const FunctionProtoType *NewProto
        = New->getType()->getAs<FunctionProtoType>();
      assert(NewProto && "Template instantiation without function prototype?");
      EPI = NewProto->getExtProtoInfo();
      EPI.ExceptionSpec.Type = NewEST;
      EPI.ExceptionSpec.SourceDecl = New;
      EPI.ExceptionSpec.SourceTemplate = ExceptionSpecTemplate;
      New->setType(SemaRef.Context.getFunctionType(
          NewProto->getReturnType(), NewProto->getParamTypes(), EPI));
    } else {
      Sema::ContextRAII SwitchContext(SemaRef, New);
      SemaRef.SubstExceptionSpec(New, Proto, TemplateArgs);
    }
  }

  // Get the definition. Leaves the variable unchanged if undefined.
  const FunctionDecl *Definition = Tmpl;
  Tmpl->isDefined(Definition);

  SemaRef.InstantiateAttrs(TemplateArgs, Definition, New,
                           LateAttrs, StartingScope);

  return false;
}

/// Initializes common fields of an instantiated method
/// declaration (New) from the corresponding fields of its template
/// (Tmpl).
///
/// \returns true if there was an error
bool
TemplateDeclInstantiator::InitMethodInstantiation(CXXMethodDecl *New,
                                                  CXXMethodDecl *Tmpl) {
  if (InitFunctionInstantiation(New, Tmpl))
    return true;

  if (isa<CXXDestructorDecl>(New) && SemaRef.getLangOpts().CPlusPlus11)
    SemaRef.AdjustDestructorExceptionSpec(cast<CXXDestructorDecl>(New));

  New->setAccess(Tmpl->getAccess());
  if (Tmpl->isVirtualAsWritten())
    New->setVirtualAsWritten(true);

  // FIXME: New needs a pointer to Tmpl
  return false;
}

bool TemplateDeclInstantiator::SubstDefaultedFunction(FunctionDecl *New,
                                                      FunctionDecl *Tmpl) {
  // Transfer across any unqualified lookups.
  if (auto *DFI = Tmpl->getDefalutedOrDeletedInfo()) {
    SmallVector<DeclAccessPair, 32> Lookups;
    Lookups.reserve(DFI->getUnqualifiedLookups().size());
    bool AnyChanged = false;
    for (DeclAccessPair DA : DFI->getUnqualifiedLookups()) {
      NamedDecl *D = SemaRef.FindInstantiatedDecl(New->getLocation(),
                                                  DA.getDecl(), TemplateArgs);
      if (!D)
        return true;
      AnyChanged |= (D != DA.getDecl());
      Lookups.push_back(DeclAccessPair::make(D, DA.getAccess()));
    }

    // It's unlikely that substitution will change any declarations. Don't
    // store an unnecessary copy in that case.
    New->setDefaultedOrDeletedInfo(
        AnyChanged ? FunctionDecl::DefaultedOrDeletedFunctionInfo::Create(
                         SemaRef.Context, Lookups)
                   : DFI);
  }

  SemaRef.SetDeclDefaulted(New, Tmpl->getLocation());
  return false;
}

FunctionDecl *Sema::InstantiateFunctionDeclaration(
    FunctionTemplateDecl *FTD, const TemplateArgumentList *Args,
    SourceLocation Loc, CodeSynthesisContext::SynthesisKind CSC) {
  FunctionDecl *FD = FTD->getTemplatedDecl();

  sema::TemplateDeductionInfo Info(Loc);
  InstantiatingTemplate Inst(*this, Loc, FTD, Args->asArray(), CSC, Info);
  if (Inst.isInvalid())
    return nullptr;

  ContextRAII SavedContext(*this, FD);
  MultiLevelTemplateArgumentList MArgs(FTD, Args->asArray(),
                                       /*Final=*/false);

  return cast_or_null<FunctionDecl>(SubstDecl(FD, FD->getParent(), MArgs));
}

void Sema::InstantiateFunctionDefinition(SourceLocation PointOfInstantiation,
                                         FunctionDecl *Function,
                                         bool Recursive,
                                         bool DefinitionRequired,
                                         bool AtEndOfTU) {
  if (Function->isInvalidDecl() || isa<CXXDeductionGuideDecl>(Function))
    return;

  // Never instantiate an explicit specialization except if it is a class scope
  // explicit specialization.
  TemplateSpecializationKind TSK =
      Function->getTemplateSpecializationKindForInstantiation();
  if (TSK == TSK_ExplicitSpecialization)
    return;

  // Never implicitly instantiate a builtin; we don't actually need a function
  // body.
  if (Function->getBuiltinID() && TSK == TSK_ImplicitInstantiation &&
      !DefinitionRequired)
    return;

  // Don't instantiate a definition if we already have one.
  const FunctionDecl *ExistingDefn = nullptr;
  if (Function->isDefined(ExistingDefn,
                          /*CheckForPendingFriendDefinition=*/true)) {
    if (ExistingDefn->isThisDeclarationADefinition())
      return;

    // If we're asked to instantiate a function whose body comes from an
    // instantiated friend declaration, attach the instantiated body to the
    // corresponding declaration of the function.
    assert(ExistingDefn->isThisDeclarationInstantiatedFromAFriendDefinition());
    Function = const_cast<FunctionDecl*>(ExistingDefn);
  }

  // Find the function body that we'll be substituting.
  const FunctionDecl *PatternDecl = Function->getTemplateInstantiationPattern();
  assert(PatternDecl && "instantiating a non-template");

  const FunctionDecl *PatternDef = PatternDecl->getDefinition();
  Stmt *Pattern = nullptr;
  if (PatternDef) {
    Pattern = PatternDef->getBody(PatternDef);
    PatternDecl = PatternDef;
    if (PatternDef->willHaveBody())
      PatternDef = nullptr;
  }

  // True is the template definition is unreachable, otherwise false.
  bool Unreachable = false;
  // FIXME: We need to track the instantiation stack in order to know which
  // definitions should be visible within this instantiation.
  if (DiagnoseUninstantiableTemplate(
          PointOfInstantiation, Function,
          Function->getInstantiatedFromMemberFunction(), PatternDecl,
          PatternDef, TSK,
          /*Complain*/ DefinitionRequired, &Unreachable)) {
    if (DefinitionRequired)
      Function->setInvalidDecl();
    else if (TSK == TSK_ExplicitInstantiationDefinition ||
             (Function->isConstexpr() && !Recursive)) {
      // Try again at the end of the translation unit (at which point a
      // definition will be required).
      assert(!Recursive);
      Function->setInstantiationIsPending(true);
      PendingInstantiations.emplace_back(Function, PointOfInstantiation);

      if (llvm::isTimeTraceVerbose()) {
        llvm::timeTraceAddInstantEvent("DeferInstantiation", [&] {
          std::string Name;
          llvm::raw_string_ostream OS(Name);
          Function->getNameForDiagnostic(OS, getPrintingPolicy(),
                                         /*Qualified=*/true);
          return Name;
        });
      }
    } else if (TSK == TSK_ImplicitInstantiation) {
      if (AtEndOfTU && !getDiagnostics().hasErrorOccurred() &&
          !getSourceManager().isInSystemHeader(PatternDecl->getBeginLoc())) {
        Diag(PointOfInstantiation, diag::warn_func_template_missing)
            << Function;
        if (Unreachable) {
          // FIXME: would be nice to mention which module the function template
          // comes from.
          Diag(PatternDecl->getLocation(),
               diag::note_unreachable_template_decl);
        } else {
          Diag(PatternDecl->getLocation(), diag::note_forward_template_decl);
          if (getLangOpts().CPlusPlus11)
            Diag(PointOfInstantiation, diag::note_inst_declaration_hint)
                << Function;
        }
      }
    }

    return;
  }

  // Postpone late parsed template instantiations.
  if (PatternDecl->isLateTemplateParsed() &&
      !LateTemplateParser) {
    Function->setInstantiationIsPending(true);
    LateParsedInstantiations.push_back(
        std::make_pair(Function, PointOfInstantiation));
    return;
  }

  llvm::TimeTraceScope TimeScope("InstantiateFunction", [&]() {
    llvm::TimeTraceMetadata M;
    llvm::raw_string_ostream OS(M.Detail);
    Function->getNameForDiagnostic(OS, getPrintingPolicy(),
                                   /*Qualified=*/true);
    if (llvm::isTimeTraceVerbose()) {
      auto Loc = SourceMgr.getExpansionLoc(Function->getLocation());
      M.File = SourceMgr.getFilename(Loc);
      M.Line = SourceMgr.getExpansionLineNumber(Loc);
    }
    return M;
  });

  // If we're performing recursive template instantiation, create our own
  // queue of pending implicit instantiations that we will instantiate later,
  // while we're still within our own instantiation context.
  // This has to happen before LateTemplateParser below is called, so that
  // it marks vtables used in late parsed templates as used.
  GlobalEagerInstantiationScope GlobalInstantiations(*this,
                                                     /*Enabled=*/Recursive,
                                                     /*AtEndOfTU=*/AtEndOfTU);
  LocalEagerInstantiationScope LocalInstantiations(*this,
                                                   /*AtEndOfTU=*/AtEndOfTU);

  // Call the LateTemplateParser callback if there is a need to late parse
  // a templated function definition.
  if (!Pattern && PatternDecl->isLateTemplateParsed() &&
      LateTemplateParser) {
    // FIXME: Optimize to allow individual templates to be deserialized.
    if (PatternDecl->isFromASTFile())
      ExternalSource->ReadLateParsedTemplates(LateParsedTemplateMap);

    auto LPTIter = LateParsedTemplateMap.find(PatternDecl);
    assert(LPTIter != LateParsedTemplateMap.end() &&
           "missing LateParsedTemplate");
    LateTemplateParser(OpaqueParser, *LPTIter->second);
    Pattern = PatternDecl->getBody(PatternDecl);
    updateAttrsForLateParsedTemplate(PatternDecl, Function);
  }

  // Note, we should never try to instantiate a deleted function template.
  assert((Pattern || PatternDecl->isDefaulted() ||
          PatternDecl->hasSkippedBody()) &&
         "unexpected kind of function template definition");

  // C++1y [temp.explicit]p10:
  //   Except for inline functions, declarations with types deduced from their
  //   initializer or return value, and class template specializations, other
  //   explicit instantiation declarations have the effect of suppressing the
  //   implicit instantiation of the entity to which they refer.
  if (TSK == TSK_ExplicitInstantiationDeclaration &&
      !PatternDecl->isInlined() &&
      !PatternDecl->getReturnType()->getContainedAutoType())
    return;

  if (PatternDecl->isInlined()) {
    // Function, and all later redeclarations of it (from imported modules,
    // for instance), are now implicitly inline.
    for (auto *D = Function->getMostRecentDecl(); /**/;
         D = D->getPreviousDecl()) {
      D->setImplicitlyInline();
      if (D == Function)
        break;
    }
  }

  InstantiatingTemplate Inst(*this, PointOfInstantiation, Function);
  if (Inst.isInvalid() || Inst.isAlreadyInstantiating())
    return;
  PrettyDeclStackTraceEntry CrashInfo(Context, Function, SourceLocation(),
                                      "instantiating function definition");

  // The instantiation is visible here, even if it was first declared in an
  // unimported module.
  Function->setVisibleDespiteOwningModule();

  // Copy the source locations from the pattern.
  Function->setLocation(PatternDecl->getLocation());
  Function->setInnerLocStart(PatternDecl->getInnerLocStart());
  Function->setRangeEnd(PatternDecl->getEndLoc());
  // Let the instantiation use the Pattern's DeclarationNameLoc, due to the
  // following awkwardness:
  //
  //   1. There are out-of-tree users of getNameInfo().getSourceRange(), who
  //   expect the source range of the instantiated declaration to be set to
  //   point to the definition.
  //
  //   2. That getNameInfo().getSourceRange() might return the TypeLocInfo's
  //   location it tracked.
  //
  //   3. Function might come from an (implicit) declaration, while the pattern
  //   comes from a definition. In these cases, we need the PatternDecl's source
  //   location.
  //
  // To that end, we need to more or less tweak the DeclarationNameLoc. However,
  // we can't blindly copy the DeclarationNameLoc from the PatternDecl to the
  // function, since it contains associated TypeLocs that should have already
  // been transformed. So, we rebuild the TypeLoc for that purpose. Technically,
  // we should create a new function declaration and assign everything we need,
  // but InstantiateFunctionDefinition updates the declaration in place.
  auto NameLocPointsToPattern = [&] {
    DeclarationNameInfo PatternName = PatternDecl->getNameInfo();
    DeclarationNameLoc PatternNameLoc = PatternName.getInfo();
    switch (PatternName.getName().getNameKind()) {
    case DeclarationName::CXXConstructorName:
    case DeclarationName::CXXDestructorName:
    case DeclarationName::CXXConversionFunctionName:
      break;
    default:
      // Cases where DeclarationNameLoc doesn't matter, as it merely contains a
      // source range.
      return PatternNameLoc;
    }

    TypeSourceInfo *TSI = Function->getNameInfo().getNamedTypeInfo();
    // TSI might be null if the function is named by a constructor template id.
    // E.g. S<T>() {} for class template S with a template parameter T.
    if (!TSI) {
      // We don't care about the DeclarationName of the instantiated function,
      // but only the DeclarationNameLoc. So if the TypeLoc is absent, we do
      // nothing.
      return PatternNameLoc;
    }

    QualType InstT = TSI->getType();
    // We want to use a TypeLoc that reflects the transformed type while
    // preserving the source location from the pattern.
    TypeLocBuilder TLB;
    TypeSourceInfo *PatternTSI = PatternName.getNamedTypeInfo();
    assert(PatternTSI && "Pattern is supposed to have an associated TSI");
    // FIXME: PatternTSI is not trivial. We should copy the source location
    // along the TypeLoc chain. However a trivial TypeLoc is sufficient for
    // getNameInfo().getSourceRange().
    TLB.pushTrivial(Context, InstT, PatternTSI->getTypeLoc().getBeginLoc());
    return DeclarationNameLoc::makeNamedTypeLoc(
        TLB.getTypeSourceInfo(Context, InstT));
  };
  Function->setDeclarationNameLoc(NameLocPointsToPattern());

  EnterExpressionEvaluationContext EvalContext(
      *this, Sema::ExpressionEvaluationContext::PotentiallyEvaluated);

  Qualifiers ThisTypeQuals;
  CXXRecordDecl *ThisContext = nullptr;
  if (CXXMethodDecl *Method = dyn_cast<CXXMethodDecl>(Function)) {
    ThisContext = Method->getParent();
    ThisTypeQuals = Method->getMethodQualifiers();
  }
  CXXThisScopeRAII ThisScope(*this, ThisContext, ThisTypeQuals);

  // Introduce a new scope where local variable instantiations will be
  // recorded, unless we're actually a member function within a local
  // class, in which case we need to merge our results with the parent
  // scope (of the enclosing function). The exception is instantiating
  // a function template specialization, since the template to be
  // instantiated already has references to locals properly substituted.
  bool MergeWithParentScope = false;
  if (CXXRecordDecl *Rec = dyn_cast<CXXRecordDecl>(Function->getDeclContext()))
    MergeWithParentScope =
        Rec->isLocalClass() && !Function->isFunctionTemplateSpecialization();

  LocalInstantiationScope Scope(*this, MergeWithParentScope);
  auto RebuildTypeSourceInfoForDefaultSpecialMembers = [&]() {
    // Special members might get their TypeSourceInfo set up w.r.t the
    // PatternDecl context, in which case parameters could still be pointing
    // back to the original class, make sure arguments are bound to the
    // instantiated record instead.
    assert(PatternDecl->isDefaulted() &&
           "Special member needs to be defaulted");
    auto PatternSM = getDefaultedFunctionKind(PatternDecl).asSpecialMember();
    if (!(PatternSM == CXXSpecialMemberKind::CopyConstructor ||
          PatternSM == CXXSpecialMemberKind::CopyAssignment ||
          PatternSM == CXXSpecialMemberKind::MoveConstructor ||
          PatternSM == CXXSpecialMemberKind::MoveAssignment))
      return;

    auto *NewRec = dyn_cast<CXXRecordDecl>(Function->getDeclContext());
    const auto *PatternRec =
        dyn_cast<CXXRecordDecl>(PatternDecl->getDeclContext());
    if (!NewRec || !PatternRec)
      return;
    if (!PatternRec->isLambda())
      return;

    struct SpecialMemberTypeInfoRebuilder
        : TreeTransform<SpecialMemberTypeInfoRebuilder> {
      using Base = TreeTransform<SpecialMemberTypeInfoRebuilder>;
      const CXXRecordDecl *OldDecl;
      CXXRecordDecl *NewDecl;

      SpecialMemberTypeInfoRebuilder(Sema &SemaRef, const CXXRecordDecl *O,
                                     CXXRecordDecl *N)
          : TreeTransform(SemaRef), OldDecl(O), NewDecl(N) {}

      bool TransformExceptionSpec(SourceLocation Loc,
                                  FunctionProtoType::ExceptionSpecInfo &ESI,
                                  SmallVectorImpl<QualType> &Exceptions,
                                  bool &Changed) {
        return false;
      }

      QualType TransformRecordType(TypeLocBuilder &TLB, RecordTypeLoc TL) {
        const RecordType *T = TL.getTypePtr();
        RecordDecl *Record = cast_or_null<RecordDecl>(
            getDerived().TransformDecl(TL.getNameLoc(), T->getDecl()));
        if (Record != OldDecl)
          return Base::TransformRecordType(TLB, TL);

        QualType Result = getDerived().RebuildRecordType(NewDecl);
        if (Result.isNull())
          return QualType();

        RecordTypeLoc NewTL = TLB.push<RecordTypeLoc>(Result);
        NewTL.setNameLoc(TL.getNameLoc());
        return Result;
      }
    } IR{*this, PatternRec, NewRec};

    TypeSourceInfo *NewSI = IR.TransformType(Function->getTypeSourceInfo());
    assert(NewSI && "Type Transform failed?");
    Function->setType(NewSI->getType());
    Function->setTypeSourceInfo(NewSI);

    ParmVarDecl *Parm = Function->getParamDecl(0);
    TypeSourceInfo *NewParmSI = IR.TransformType(Parm->getTypeSourceInfo());
    assert(NewParmSI && "Type transformation failed.");
    Parm->setType(NewParmSI->getType());
    Parm->setTypeSourceInfo(NewParmSI);
  };

  if (PatternDecl->isDefaulted()) {
    RebuildTypeSourceInfoForDefaultSpecialMembers();
    SetDeclDefaulted(Function, PatternDecl->getLocation());
  } else {
    DeclContext *DC = Function->getLexicalDeclContext();
    std::optional<ArrayRef<TemplateArgument>> Innermost;
    if (auto *Primary = Function->getPrimaryTemplate();
        Primary &&
        !isGenericLambdaCallOperatorOrStaticInvokerSpecialization(Function) &&
        Function->getTemplateSpecializationKind() !=
            TSK_ExplicitSpecialization) {
      auto It = llvm::find_if(Primary->redecls(),
                              [](const RedeclarableTemplateDecl *RTD) {
                                return cast<FunctionTemplateDecl>(RTD)
                                    ->isCompatibleWithDefinition();
                              });
      assert(It != Primary->redecls().end() &&
             "Should't get here without a definition");
      if (FunctionDecl *Def = cast<FunctionTemplateDecl>(*It)
                                  ->getTemplatedDecl()
                                  ->getDefinition())
        DC = Def->getLexicalDeclContext();
      else
        DC = (*It)->getLexicalDeclContext();
      Innermost.emplace(Function->getTemplateSpecializationArgs()->asArray());
    }
    MultiLevelTemplateArgumentList TemplateArgs = getTemplateInstantiationArgs(
        Function, DC, /*Final=*/false, Innermost, false, PatternDecl);

    // Substitute into the qualifier; we can get a substitution failure here
    // through evil use of alias templates.
    // FIXME: Is CurContext correct for this? Should we go to the (instantiation
    // of the) lexical context of the pattern?
    SubstQualifier(*this, PatternDecl, Function, TemplateArgs);

    ActOnStartOfFunctionDef(nullptr, Function);

    // Enter the scope of this instantiation. We don't use
    // PushDeclContext because we don't have a scope.
    Sema::ContextRAII savedContext(*this, Function);

    FPFeaturesStateRAII SavedFPFeatures(*this);
    CurFPFeatures = FPOptions(getLangOpts());
    FpPragmaStack.CurrentValue = FPOptionsOverride();

    if (addInstantiatedParametersToScope(Function, PatternDecl, Scope,
                                         TemplateArgs))
      return;

    StmtResult Body;
    if (PatternDecl->hasSkippedBody()) {
      ActOnSkippedFunctionBody(Function);
      Body = nullptr;
    } else {
      if (CXXConstructorDecl *Ctor = dyn_cast<CXXConstructorDecl>(Function)) {
        // If this is a constructor, instantiate the member initializers.
        InstantiateMemInitializers(Ctor, cast<CXXConstructorDecl>(PatternDecl),
                                   TemplateArgs);

        // If this is an MS ABI dllexport default constructor, instantiate any
        // default arguments.
        if (Context.getTargetInfo().getCXXABI().isMicrosoft() &&
            Ctor->isDefaultConstructor()) {
          InstantiateDefaultCtorDefaultArgs(Ctor);
        }
      }

      // Instantiate the function body.
      Body = SubstStmt(Pattern, TemplateArgs);

      if (Body.isInvalid())
        Function->setInvalidDecl();
    }
    // FIXME: finishing the function body while in an expression evaluation
    // context seems wrong. Investigate more.
    ActOnFinishFunctionBody(Function, Body.get(), /*IsInstantiation=*/true);

    PerformDependentDiagnostics(PatternDecl, TemplateArgs);

    if (auto *Listener = getASTMutationListener())
      Listener->FunctionDefinitionInstantiated(Function);

    savedContext.pop();
  }

  // We never need to emit the code for a lambda in unevaluated context.
  // We also can't mangle a lambda in the require clause of a function template
  // during constraint checking as the MSI ABI would need to mangle the (not yet
  // specialized) enclosing declaration
  // FIXME: Should we try to skip this for non-lambda functions too?
  bool ShouldSkipCG = [&] {
    auto *RD = dyn_cast<CXXRecordDecl>(Function->getParent());
    if (!RD || !RD->isLambda())
      return false;

    return llvm::any_of(ExprEvalContexts, [](auto &Context) {
      return Context.isUnevaluated() || Context.isImmediateFunctionContext();
    });
  }();
  if (!ShouldSkipCG) {
    DeclGroupRef DG(Function);
    Consumer.HandleTopLevelDecl(DG);
  }

  // This class may have local implicit instantiations that need to be
  // instantiation within this scope.
  LocalInstantiations.perform();
  Scope.Exit();
  GlobalInstantiations.perform();
}

VarTemplateSpecializationDecl *Sema::BuildVarTemplateInstantiation(
    VarTemplateDecl *VarTemplate, VarDecl *FromVar,
    const TemplateArgumentList *PartialSpecArgs,
    const TemplateArgumentListInfo &TemplateArgsInfo,
    SmallVectorImpl<TemplateArgument> &Converted,
    SourceLocation PointOfInstantiation, LateInstantiatedAttrVec *LateAttrs,
    LocalInstantiationScope *StartingScope) {
  if (FromVar->isInvalidDecl())
    return nullptr;

  InstantiatingTemplate Inst(*this, PointOfInstantiation, FromVar);
  if (Inst.isInvalid())
    return nullptr;

  // Instantiate the first declaration of the variable template: for a partial
  // specialization of a static data member template, the first declaration may
  // or may not be the declaration in the class; if it's in the class, we want
  // to instantiate a member in the class (a declaration), and if it's outside,
  // we want to instantiate a definition.
  //
  // If we're instantiating an explicitly-specialized member template or member
  // partial specialization, don't do this. The member specialization completely
  // replaces the original declaration in this case.
  bool IsMemberSpec = false;
  MultiLevelTemplateArgumentList MultiLevelList;
  if (auto *PartialSpec =
          dyn_cast<VarTemplatePartialSpecializationDecl>(FromVar)) {
    assert(PartialSpecArgs);
    IsMemberSpec = PartialSpec->isMemberSpecialization();
    MultiLevelList.addOuterTemplateArguments(
        PartialSpec, PartialSpecArgs->asArray(), /*Final=*/false);
  } else {
    assert(VarTemplate == FromVar->getDescribedVarTemplate());
    IsMemberSpec = VarTemplate->isMemberSpecialization();
    MultiLevelList.addOuterTemplateArguments(VarTemplate, Converted,
                                             /*Final=*/false);
  }
  if (!IsMemberSpec)
    FromVar = FromVar->getFirstDecl();

  TemplateDeclInstantiator Instantiator(*this, FromVar->getDeclContext(),
                                        MultiLevelList);

  // TODO: Set LateAttrs and StartingScope ...

  return cast_or_null<VarTemplateSpecializationDecl>(
      Instantiator.VisitVarTemplateSpecializationDecl(
          VarTemplate, FromVar, TemplateArgsInfo, Converted));
}

VarTemplateSpecializationDecl *Sema::CompleteVarTemplateSpecializationDecl(
    VarTemplateSpecializationDecl *VarSpec, VarDecl *PatternDecl,
    const MultiLevelTemplateArgumentList &TemplateArgs) {
  assert(PatternDecl->isThisDeclarationADefinition() &&
         "don't have a definition to instantiate from");

  // Do substitution on the type of the declaration
  TypeSourceInfo *DI =
      SubstType(PatternDecl->getTypeSourceInfo(), TemplateArgs,
                PatternDecl->getTypeSpecStartLoc(), PatternDecl->getDeclName());
  if (!DI)
    return nullptr;

  // Update the type of this variable template specialization.
  VarSpec->setType(DI->getType());

  // Convert the declaration into a definition now.
  VarSpec->setCompleteDefinition();

  // Instantiate the initializer.
  InstantiateVariableInitializer(VarSpec, PatternDecl, TemplateArgs);

  if (getLangOpts().OpenCL)
    deduceOpenCLAddressSpace(VarSpec);

  return VarSpec;
}

void Sema::BuildVariableInstantiation(
    VarDecl *NewVar, VarDecl *OldVar,
    const MultiLevelTemplateArgumentList &TemplateArgs,
    LateInstantiatedAttrVec *LateAttrs, DeclContext *Owner,
    LocalInstantiationScope *StartingScope,
    bool InstantiatingVarTemplate,
    VarTemplateSpecializationDecl *PrevDeclForVarTemplateSpecialization) {
  // Instantiating a partial specialization to produce a partial
  // specialization.
  bool InstantiatingVarTemplatePartialSpec =
      isa<VarTemplatePartialSpecializationDecl>(OldVar) &&
      isa<VarTemplatePartialSpecializationDecl>(NewVar);
  // Instantiating from a variable template (or partial specialization) to
  // produce a variable template specialization.
  bool InstantiatingSpecFromTemplate =
      isa<VarTemplateSpecializationDecl>(NewVar) &&
      (OldVar->getDescribedVarTemplate() ||
       isa<VarTemplatePartialSpecializationDecl>(OldVar));

  // If we are instantiating a local extern declaration, the
  // instantiation belongs lexically to the containing function.
  // If we are instantiating a static data member defined
  // out-of-line, the instantiation will have the same lexical
  // context (which will be a namespace scope) as the template.
  if (OldVar->isLocalExternDecl()) {
    NewVar->setLocalExternDecl();
    NewVar->setLexicalDeclContext(Owner);
  } else if (OldVar->isOutOfLine())
    NewVar->setLexicalDeclContext(OldVar->getLexicalDeclContext());
  NewVar->setTSCSpec(OldVar->getTSCSpec());
  NewVar->setInitStyle(OldVar->getInitStyle());
  NewVar->setCXXForRangeDecl(OldVar->isCXXForRangeDecl());
  NewVar->setObjCForDecl(OldVar->isObjCForDecl());
  NewVar->setConstexpr(OldVar->isConstexpr());
  NewVar->setInitCapture(OldVar->isInitCapture());
  NewVar->setPreviousDeclInSameBlockScope(
      OldVar->isPreviousDeclInSameBlockScope());
  NewVar->setAccess(OldVar->getAccess());

  if (!OldVar->isStaticDataMember()) {
    if (OldVar->isUsed(false))
      NewVar->setIsUsed();
    NewVar->setReferenced(OldVar->isReferenced());
  }

  InstantiateAttrs(TemplateArgs, OldVar, NewVar, LateAttrs, StartingScope);

  LookupResult Previous(
      *this, NewVar->getDeclName(), NewVar->getLocation(),
      NewVar->isLocalExternDecl() ? Sema::LookupRedeclarationWithLinkage
                                  : Sema::LookupOrdinaryName,
      NewVar->isLocalExternDecl() ? RedeclarationKind::ForExternalRedeclaration
                                  : forRedeclarationInCurContext());

  if (NewVar->isLocalExternDecl() && OldVar->getPreviousDecl() &&
      (!OldVar->getPreviousDecl()->getDeclContext()->isDependentContext() ||
       OldVar->getPreviousDecl()->getDeclContext()==OldVar->getDeclContext())) {
    // We have a previous declaration. Use that one, so we merge with the
    // right type.
    if (NamedDecl *NewPrev = FindInstantiatedDecl(
            NewVar->getLocation(), OldVar->getPreviousDecl(), TemplateArgs))
      Previous.addDecl(NewPrev);
  } else if (!isa<VarTemplateSpecializationDecl>(NewVar) &&
             OldVar->hasLinkage()) {
    LookupQualifiedName(Previous, NewVar->getDeclContext(), false);
  } else if (PrevDeclForVarTemplateSpecialization) {
    Previous.addDecl(PrevDeclForVarTemplateSpecialization);
  }
  CheckVariableDeclaration(NewVar, Previous);

  if (!InstantiatingVarTemplate) {
    NewVar->getLexicalDeclContext()->addHiddenDecl(NewVar);
    if (!NewVar->isLocalExternDecl() || !NewVar->getPreviousDecl())
      NewVar->getDeclContext()->makeDeclVisibleInContext(NewVar);
  }

  if (!OldVar->isOutOfLine()) {
    if (NewVar->getDeclContext()->isFunctionOrMethod())
      CurrentInstantiationScope->InstantiatedLocal(OldVar, NewVar);
  }

  // Link instantiations of static data members back to the template from
  // which they were instantiated.
  //
  // Don't do this when instantiating a template (we link the template itself
  // back in that case) nor when instantiating a static data member template
  // (that's not a member specialization).
  if (NewVar->isStaticDataMember() && !InstantiatingVarTemplate &&
      !InstantiatingSpecFromTemplate)
    NewVar->setInstantiationOfStaticDataMember(OldVar,
                                               TSK_ImplicitInstantiation);

  // If the pattern is an (in-class) explicit specialization, then the result
  // is also an explicit specialization.
  if (VarTemplateSpecializationDecl *OldVTSD =
          dyn_cast<VarTemplateSpecializationDecl>(OldVar)) {
    if (OldVTSD->getSpecializationKind() == TSK_ExplicitSpecialization &&
        !isa<VarTemplatePartialSpecializationDecl>(OldVTSD))
      cast<VarTemplateSpecializationDecl>(NewVar)->setSpecializationKind(
          TSK_ExplicitSpecialization);
  }

  // Forward the mangling number from the template to the instantiated decl.
  Context.setManglingNumber(NewVar, Context.getManglingNumber(OldVar));
  Context.setStaticLocalNumber(NewVar, Context.getStaticLocalNumber(OldVar));

  // Figure out whether to eagerly instantiate the initializer.
  if (InstantiatingVarTemplate || InstantiatingVarTemplatePartialSpec) {
    // We're producing a template. Don't instantiate the initializer yet.
  } else if (NewVar->getType()->isUndeducedType()) {
    // We need the type to complete the declaration of the variable.
    InstantiateVariableInitializer(NewVar, OldVar, TemplateArgs);
  } else if (InstantiatingSpecFromTemplate ||
             (OldVar->isInline() && OldVar->isThisDeclarationADefinition() &&
              !NewVar->isThisDeclarationADefinition())) {
    // Delay instantiation of the initializer for variable template
    // specializations or inline static data members until a definition of the
    // variable is needed.
  } else {
    InstantiateVariableInitializer(NewVar, OldVar, TemplateArgs);
  }

  // Diagnose unused local variables with dependent types, where the diagnostic
  // will have been deferred.
  if (!NewVar->isInvalidDecl() &&
      NewVar->getDeclContext()->isFunctionOrMethod() &&
      OldVar->getType()->isDependentType())
    DiagnoseUnusedDecl(NewVar);
}

void Sema::InstantiateVariableInitializer(
    VarDecl *Var, VarDecl *OldVar,
    const MultiLevelTemplateArgumentList &TemplateArgs) {
  if (ASTMutationListener *L = getASTContext().getASTMutationListener())
    L->VariableDefinitionInstantiated(Var);

  // We propagate the 'inline' flag with the initializer, because it
  // would otherwise imply that the variable is a definition for a
  // non-static data member.
  if (OldVar->isInlineSpecified())
    Var->setInlineSpecified();
  else if (OldVar->isInline())
    Var->setImplicitlyInline();

  ContextRAII SwitchContext(*this, Var->getDeclContext());

  EnterExpressionEvaluationContext Evaluated(
      *this, Sema::ExpressionEvaluationContext::PotentiallyEvaluated, Var);
  currentEvaluationContext().InLifetimeExtendingContext =
      parentEvaluationContext().InLifetimeExtendingContext;
  currentEvaluationContext().RebuildDefaultArgOrDefaultInit =
      parentEvaluationContext().RebuildDefaultArgOrDefaultInit;

  if (OldVar->getInit()) {
    // Instantiate the initializer.
    ExprResult Init =
        SubstInitializer(OldVar->getInit(), TemplateArgs,
                         OldVar->getInitStyle() == VarDecl::CallInit);

    if (!Init.isInvalid()) {
      Expr *InitExpr = Init.get();

      if (Var->hasAttr<DLLImportAttr>() &&
          (!InitExpr ||
           !InitExpr->isConstantInitializer(getASTContext(), false))) {
        // Do not dynamically initialize dllimport variables.
      } else if (InitExpr) {
        bool DirectInit = OldVar->isDirectInit();
        AddInitializerToDecl(Var, InitExpr, DirectInit);
      } else
        ActOnUninitializedDecl(Var);
    } else {
      // FIXME: Not too happy about invalidating the declaration
      // because of a bogus initializer.
      Var->setInvalidDecl();
    }
  } else {
    // `inline` variables are a definition and declaration all in one; we won't
    // pick up an initializer from anywhere else.
    if (Var->isStaticDataMember() && !Var->isInline()) {
      if (!Var->isOutOfLine())
        return;

      // If the declaration inside the class had an initializer, don't add
      // another one to the out-of-line definition.
      if (OldVar->getFirstDecl()->hasInit())
        return;
    }

    // We'll add an initializer to a for-range declaration later.
    if (Var->isCXXForRangeDecl() || Var->isObjCForDecl())
      return;

    ActOnUninitializedDecl(Var);
  }

  if (getLangOpts().CUDA)
    CUDA().checkAllowedInitializer(Var);
}

void Sema::InstantiateVariableDefinition(SourceLocation PointOfInstantiation,
                                         VarDecl *Var, bool Recursive,
                                      bool DefinitionRequired, bool AtEndOfTU) {
  if (Var->isInvalidDecl())
    return;

  // Never instantiate an explicitly-specialized entity.
  TemplateSpecializationKind TSK =
      Var->getTemplateSpecializationKindForInstantiation();
  if (TSK == TSK_ExplicitSpecialization)
    return;

  // Find the pattern and the arguments to substitute into it.
  VarDecl *PatternDecl = Var->getTemplateInstantiationPattern();
  assert(PatternDecl && "no pattern for templated variable");
  MultiLevelTemplateArgumentList TemplateArgs =
      getTemplateInstantiationArgs(Var);

  VarTemplateSpecializationDecl *VarSpec =
      dyn_cast<VarTemplateSpecializationDecl>(Var);
  if (VarSpec) {
    // If this is a static data member template, there might be an
    // uninstantiated initializer on the declaration. If so, instantiate
    // it now.
    //
    // FIXME: This largely duplicates what we would do below. The difference
    // is that along this path we may instantiate an initializer from an
    // in-class declaration of the template and instantiate the definition
    // from a separate out-of-class definition.
    if (PatternDecl->isStaticDataMember() &&
        (PatternDecl = PatternDecl->getFirstDecl())->hasInit() &&
        !Var->hasInit()) {
      // FIXME: Factor out the duplicated instantiation context setup/tear down
      // code here.
      InstantiatingTemplate Inst(*this, PointOfInstantiation, Var);
      if (Inst.isInvalid() || Inst.isAlreadyInstantiating())
        return;
      PrettyDeclStackTraceEntry CrashInfo(Context, Var, SourceLocation(),
                                          "instantiating variable initializer");

      // The instantiation is visible here, even if it was first declared in an
      // unimported module.
      Var->setVisibleDespiteOwningModule();

      // If we're performing recursive template instantiation, create our own
      // queue of pending implicit instantiations that we will instantiate
      // later, while we're still within our own instantiation context.
      GlobalEagerInstantiationScope GlobalInstantiations(
          *this,
          /*Enabled=*/Recursive, /*AtEndOfTU=*/AtEndOfTU);
      LocalInstantiationScope Local(*this);
      LocalEagerInstantiationScope LocalInstantiations(*this,
                                                       /*AtEndOfTU=*/AtEndOfTU);

      // Enter the scope of this instantiation. We don't use
      // PushDeclContext because we don't have a scope.
      ContextRAII PreviousContext(*this, Var->getDeclContext());
      InstantiateVariableInitializer(Var, PatternDecl, TemplateArgs);
      PreviousContext.pop();

      // This variable may have local implicit instantiations that need to be
      // instantiated within this scope.
      LocalInstantiations.perform();
      Local.Exit();
      GlobalInstantiations.perform();
    }
  } else {
    assert(Var->isStaticDataMember() && PatternDecl->isStaticDataMember() &&
           "not a static data member?");
  }

  VarDecl *Def = PatternDecl->getDefinition(getASTContext());

  // If we don't have a definition of the variable template, we won't perform
  // any instantiation. Rather, we rely on the user to instantiate this
  // definition (or provide a specialization for it) in another translation
  // unit.
  if (!Def && !DefinitionRequired) {
    if (TSK == TSK_ExplicitInstantiationDefinition) {
      PendingInstantiations.emplace_back(Var, PointOfInstantiation);
    } else if (TSK == TSK_ImplicitInstantiation) {
      // Warn about missing definition at the end of translation unit.
      if (AtEndOfTU && !getDiagnostics().hasErrorOccurred() &&
          !getSourceManager().isInSystemHeader(PatternDecl->getBeginLoc())) {
        Diag(PointOfInstantiation, diag::warn_var_template_missing)
          << Var;
        Diag(PatternDecl->getLocation(), diag::note_forward_template_decl);
        if (getLangOpts().CPlusPlus11)
          Diag(PointOfInstantiation, diag::note_inst_declaration_hint) << Var;
      }
      return;
    }
  }

  // FIXME: We need to track the instantiation stack in order to know which
  // definitions should be visible within this instantiation.
  // FIXME: Produce diagnostics when Var->getInstantiatedFromStaticDataMember().
  if (DiagnoseUninstantiableTemplate(PointOfInstantiation, Var,
                                     /*InstantiatedFromMember*/false,
                                     PatternDecl, Def, TSK,
                                     /*Complain*/DefinitionRequired))
    return;

  // C++11 [temp.explicit]p10:
  //   Except for inline functions, const variables of literal types, variables
  //   of reference types, [...] explicit instantiation declarations
  //   have the effect of suppressing the implicit instantiation of the entity
  //   to which they refer.
  //
  // FIXME: That's not exactly the same as "might be usable in constant
  // expressions", which only allows constexpr variables and const integral
  // types, not arbitrary const literal types.
  if (TSK == TSK_ExplicitInstantiationDeclaration &&
      !Var->mightBeUsableInConstantExpressions(getASTContext()))
    return;

  // Make sure to pass the instantiated variable to the consumer at the end.
  struct PassToConsumerRAII {
    ASTConsumer &Consumer;
    VarDecl *Var;

    PassToConsumerRAII(ASTConsumer &Consumer, VarDecl *Var)
      : Consumer(Consumer), Var(Var) { }

    ~PassToConsumerRAII() {
      Consumer.HandleCXXStaticMemberVarInstantiation(Var);
    }
  } PassToConsumerRAII(Consumer, Var);

  // If we already have a definition, we're done.
  if (VarDecl *Def = Var->getDefinition()) {
    // We may be explicitly instantiating something we've already implicitly
    // instantiated.
    Def->setTemplateSpecializationKind(Var->getTemplateSpecializationKind(),
                                       PointOfInstantiation);
    return;
  }

  InstantiatingTemplate Inst(*this, PointOfInstantiation, Var);
  if (Inst.isInvalid() || Inst.isAlreadyInstantiating())
    return;
  PrettyDeclStackTraceEntry CrashInfo(Context, Var, SourceLocation(),
                                      "instantiating variable definition");

  // If we're performing recursive template instantiation, create our own
  // queue of pending implicit instantiations that we will instantiate later,
  // while we're still within our own instantiation context.
  GlobalEagerInstantiationScope GlobalInstantiations(*this,
                                                     /*Enabled=*/Recursive,
                                                     /*AtEndOfTU=*/AtEndOfTU);

  // Enter the scope of this instantiation. We don't use
  // PushDeclContext because we don't have a scope.
  ContextRAII PreviousContext(*this, Var->getDeclContext());
  LocalInstantiationScope Local(*this);

  LocalEagerInstantiationScope LocalInstantiations(*this,
                                                   /*AtEndOfTU=*/AtEndOfTU);

  VarDecl *OldVar = Var;
  if (Def->isStaticDataMember() && !Def->isOutOfLine()) {
    // We're instantiating an inline static data member whose definition was
    // provided inside the class.
    InstantiateVariableInitializer(Var, Def, TemplateArgs);
  } else if (!VarSpec) {
    Var = cast_or_null<VarDecl>(SubstDecl(Def, Var->getDeclContext(),
                                          TemplateArgs));
  } else if (Var->isStaticDataMember() &&
             Var->getLexicalDeclContext()->isRecord()) {
    // We need to instantiate the definition of a static data member template,
    // and all we have is the in-class declaration of it. Instantiate a separate
    // declaration of the definition.
    TemplateDeclInstantiator Instantiator(*this, Var->getDeclContext(),
                                          TemplateArgs);

    TemplateArgumentListInfo TemplateArgInfo;
    if (const ASTTemplateArgumentListInfo *ArgInfo =
            VarSpec->getTemplateArgsAsWritten()) {
      TemplateArgInfo.setLAngleLoc(ArgInfo->getLAngleLoc());
      TemplateArgInfo.setRAngleLoc(ArgInfo->getRAngleLoc());
      for (const TemplateArgumentLoc &Arg : ArgInfo->arguments())
        TemplateArgInfo.addArgument(Arg);
    }

    Var = cast_or_null<VarDecl>(Instantiator.VisitVarTemplateSpecializationDecl(
        VarSpec->getSpecializedTemplate(), Def, TemplateArgInfo,
        VarSpec->getTemplateArgs().asArray(), VarSpec));
    if (Var) {
      llvm::PointerUnion<VarTemplateDecl *,
                         VarTemplatePartialSpecializationDecl *> PatternPtr =
          VarSpec->getSpecializedTemplateOrPartial();
      if (VarTemplatePartialSpecializationDecl *Partial =
          PatternPtr.dyn_cast<VarTemplatePartialSpecializationDecl *>())
        cast<VarTemplateSpecializationDecl>(Var)->setInstantiationOf(
            Partial, &VarSpec->getTemplateInstantiationArgs());

      // Attach the initializer.
      InstantiateVariableInitializer(Var, Def, TemplateArgs);
    }
  } else
    // Complete the existing variable's definition with an appropriately
    // substituted type and initializer.
    Var = CompleteVarTemplateSpecializationDecl(VarSpec, Def, TemplateArgs);

  PreviousContext.pop();

  if (Var) {
    PassToConsumerRAII.Var = Var;
    Var->setTemplateSpecializationKind(OldVar->getTemplateSpecializationKind(),
                                       OldVar->getPointOfInstantiation());
  }

  // This variable may have local implicit instantiations that need to be
  // instantiated within this scope.
  LocalInstantiations.perform();
  Local.Exit();
  GlobalInstantiations.perform();
}

void
Sema::InstantiateMemInitializers(CXXConstructorDecl *New,
                                 const CXXConstructorDecl *Tmpl,
                           const MultiLevelTemplateArgumentList &TemplateArgs) {

  SmallVector<CXXCtorInitializer*, 4> NewInits;
  bool AnyErrors = Tmpl->isInvalidDecl();

  // Instantiate all the initializers.
  for (const auto *Init : Tmpl->inits()) {
    // Only instantiate written initializers, let Sema re-construct implicit
    // ones.
    if (!Init->isWritten())
      continue;

    SourceLocation EllipsisLoc;

    if (Init->isPackExpansion()) {
      // This is a pack expansion. We should expand it now.
      TypeLoc BaseTL = Init->getTypeSourceInfo()->getTypeLoc();
      SmallVector<UnexpandedParameterPack, 4> Unexpanded;
      collectUnexpandedParameterPacks(BaseTL, Unexpanded);
      collectUnexpandedParameterPacks(Init->getInit(), Unexpanded);
      bool ShouldExpand = false;
      bool RetainExpansion = false;
      UnsignedOrNone NumExpansions = std::nullopt;
      if (CheckParameterPacksForExpansion(Init->getEllipsisLoc(),
                                          BaseTL.getSourceRange(),
                                          Unexpanded,
                                          TemplateArgs, ShouldExpand,
                                          RetainExpansion,
                                          NumExpansions)) {
        AnyErrors = true;
        New->setInvalidDecl();
        continue;
      }
      assert(ShouldExpand && "Partial instantiation of base initializer?");

      // Loop over all of the arguments in the argument pack(s),
      for (unsigned I = 0; I != *NumExpansions; ++I) {
        Sema::ArgPackSubstIndexRAII SubstIndex(*this, I);

        // Instantiate the initializer.
        ExprResult TempInit = SubstInitializer(Init->getInit(), TemplateArgs,
                                               /*CXXDirectInit=*/true);
        if (TempInit.isInvalid()) {
          AnyErrors = true;
          break;
        }

        // Instantiate the base type.
        TypeSourceInfo *BaseTInfo = SubstType(Init->getTypeSourceInfo(),
                                              TemplateArgs,
                                              Init->getSourceLocation(),
                                              New->getDeclName());
        if (!BaseTInfo) {
          AnyErrors = true;
          break;
        }

        // Build the initializer.
        MemInitResult NewInit = BuildBaseInitializer(BaseTInfo->getType(),
                                                     BaseTInfo, TempInit.get(),
                                                     New->getParent(),
                                                     SourceLocation());
        if (NewInit.isInvalid()) {
          AnyErrors = true;
          break;
        }

        NewInits.push_back(NewInit.get());
      }

      continue;
    }

    // Instantiate the initializer.
    ExprResult TempInit = SubstInitializer(Init->getInit(), TemplateArgs,
                                           /*CXXDirectInit=*/true);
    if (TempInit.isInvalid()) {
      AnyErrors = true;
      continue;
    }

    MemInitResult NewInit;
    if (Init->isDelegatingInitializer() || Init->isBaseInitializer()) {
      TypeSourceInfo *TInfo = SubstType(Init->getTypeSourceInfo(),
                                        TemplateArgs,
                                        Init->getSourceLocation(),
                                        New->getDeclName());
      if (!TInfo) {
        AnyErrors = true;
        New->setInvalidDecl();
        continue;
      }

      if (Init->isBaseInitializer())
        NewInit = BuildBaseInitializer(TInfo->getType(), TInfo, TempInit.get(),
                                       New->getParent(), EllipsisLoc);
      else
        NewInit = BuildDelegatingInitializer(TInfo, TempInit.get(),
                                  cast<CXXRecordDecl>(CurContext->getParent()));
    } else if (Init->isMemberInitializer()) {
      FieldDecl *Member = cast_or_null<FieldDecl>(FindInstantiatedDecl(
                                                     Init->getMemberLocation(),
                                                     Init->getMember(),
                                                     TemplateArgs));
      if (!Member) {
        AnyErrors = true;
        New->setInvalidDecl();
        continue;
      }

      NewInit = BuildMemberInitializer(Member, TempInit.get(),
                                       Init->getSourceLocation());
    } else if (Init->isIndirectMemberInitializer()) {
      IndirectFieldDecl *IndirectMember =
         cast_or_null<IndirectFieldDecl>(FindInstantiatedDecl(
                                 Init->getMemberLocation(),
                                 Init->getIndirectMember(), TemplateArgs));

      if (!IndirectMember) {
        AnyErrors = true;
        New->setInvalidDecl();
        continue;
      }

      NewInit = BuildMemberInitializer(IndirectMember, TempInit.get(),
                                       Init->getSourceLocation());
    }

    if (NewInit.isInvalid()) {
      AnyErrors = true;
      New->setInvalidDecl();
    } else {
      NewInits.push_back(NewInit.get());
    }
  }

  // Assign all the initializers to the new constructor.
  ActOnMemInitializers(New,
                       /*FIXME: ColonLoc */
                       SourceLocation(),
                       NewInits,
                       AnyErrors);
}

// TODO: this could be templated if the various decl types used the
// same method name.
static bool isInstantiationOf(ClassTemplateDecl *Pattern,
                              ClassTemplateDecl *Instance) {
  Pattern = Pattern->getCanonicalDecl();

  do {
    Instance = Instance->getCanonicalDecl();
    if (Pattern == Instance) return true;
    Instance = Instance->getInstantiatedFromMemberTemplate();
  } while (Instance);

  return false;
}

static bool isInstantiationOf(FunctionTemplateDecl *Pattern,
                              FunctionTemplateDecl *Instance) {
  Pattern = Pattern->getCanonicalDecl();

  do {
    Instance = Instance->getCanonicalDecl();
    if (Pattern == Instance) return true;
    Instance = Instance->getInstantiatedFromMemberTemplate();
  } while (Instance);

  return false;
}

static bool
isInstantiationOf(ClassTemplatePartialSpecializationDecl *Pattern,
                  ClassTemplatePartialSpecializationDecl *Instance) {
  Pattern
    = cast<ClassTemplatePartialSpecializationDecl>(Pattern->getCanonicalDecl());
  do {
    Instance = cast<ClassTemplatePartialSpecializationDecl>(
                                                Instance->getCanonicalDecl());
    if (Pattern == Instance)
      return true;
    Instance = Instance->getInstantiatedFromMember();
  } while (Instance);

  return false;
}

static bool isInstantiationOf(CXXRecordDecl *Pattern,
                              CXXRecordDecl *Instance) {
  Pattern = Pattern->getCanonicalDecl();

  do {
    Instance = Instance->getCanonicalDecl();
    if (Pattern == Instance) return true;
    Instance = Instance->getInstantiatedFromMemberClass();
  } while (Instance);

  return false;
}

static bool isInstantiationOf(FunctionDecl *Pattern,
                              FunctionDecl *Instance) {
  Pattern = Pattern->getCanonicalDecl();

  do {
    Instance = Instance->getCanonicalDecl();
    if (Pattern == Instance) return true;
    Instance = Instance->getInstantiatedFromMemberFunction();
  } while (Instance);

  return false;
}

static bool isInstantiationOf(EnumDecl *Pattern,
                              EnumDecl *Instance) {
  Pattern = Pattern->getCanonicalDecl();

  do {
    Instance = Instance->getCanonicalDecl();
    if (Pattern == Instance) return true;
    Instance = Instance->getInstantiatedFromMemberEnum();
  } while (Instance);

  return false;
}

static bool isInstantiationOf(UsingShadowDecl *Pattern,
                              UsingShadowDecl *Instance,
                              ASTContext &C) {
  return declaresSameEntity(C.getInstantiatedFromUsingShadowDecl(Instance),
                            Pattern);
}

static bool isInstantiationOf(UsingDecl *Pattern, UsingDecl *Instance,
                              ASTContext &C) {
  return declaresSameEntity(C.getInstantiatedFromUsingDecl(Instance), Pattern);
}

template<typename T>
static bool isInstantiationOfUnresolvedUsingDecl(T *Pattern, Decl *Other,
                                                 ASTContext &Ctx) {
  // An unresolved using declaration can instantiate to an unresolved using
  // declaration, or to a using declaration or a using declaration pack.
  //
  // Multiple declarations can claim to be instantiated from an unresolved
  // using declaration if it's a pack expansion. We want the UsingPackDecl
  // in that case, not the individual UsingDecls within the pack.
  bool OtherIsPackExpansion;
  NamedDecl *OtherFrom;
  if (auto *OtherUUD = dyn_cast<T>(Other)) {
    OtherIsPackExpansion = OtherUUD->isPackExpansion();
    OtherFrom = Ctx.getInstantiatedFromUsingDecl(OtherUUD);
  } else if (auto *OtherUPD = dyn_cast<UsingPackDecl>(Other)) {
    OtherIsPackExpansion = true;
    OtherFrom = OtherUPD->getInstantiatedFromUsingDecl();
  } else if (auto *OtherUD = dyn_cast<UsingDecl>(Other)) {
    OtherIsPackExpansion = false;
    OtherFrom = Ctx.getInstantiatedFromUsingDecl(OtherUD);
  } else {
    return false;
  }
  return Pattern->isPackExpansion() == OtherIsPackExpansion &&
         declaresSameEntity(OtherFrom, Pattern);
}

static bool isInstantiationOfStaticDataMember(VarDecl *Pattern,
                                              VarDecl *Instance) {
  assert(Instance->isStaticDataMember());

  Pattern = Pattern->getCanonicalDecl();

  do {
    Instance = Instance->getCanonicalDecl();
    if (Pattern == Instance) return true;
    Instance = Instance->getInstantiatedFromStaticDataMember();
  } while (Instance);

  return false;
}

// Other is the prospective instantiation
// D is the prospective pattern
static bool isInstantiationOf(ASTContext &Ctx, NamedDecl *D, Decl *Other) {
  if (auto *UUD = dyn_cast<UnresolvedUsingTypenameDecl>(D))
    return isInstantiationOfUnresolvedUsingDecl(UUD, Other, Ctx);

  if (auto *UUD = dyn_cast<UnresolvedUsingValueDecl>(D))
    return isInstantiationOfUnresolvedUsingDecl(UUD, Other, Ctx);

  if (D->getKind() != Other->getKind())
    return false;

  if (auto *Record = dyn_cast<CXXRecordDecl>(Other))
    return isInstantiationOf(cast<CXXRecordDecl>(D), Record);

  if (auto *Function = dyn_cast<FunctionDecl>(Other))
    return isInstantiationOf(cast<FunctionDecl>(D), Function);

  if (auto *Enum = dyn_cast<EnumDecl>(Other))
    return isInstantiationOf(cast<EnumDecl>(D), Enum);

  if (auto *Var = dyn_cast<VarDecl>(Other))
    if (Var->isStaticDataMember())
      return isInstantiationOfStaticDataMember(cast<VarDecl>(D), Var);

  if (auto *Temp = dyn_cast<ClassTemplateDecl>(Other))
    return isInstantiationOf(cast<ClassTemplateDecl>(D), Temp);

  if (auto *Temp = dyn_cast<FunctionTemplateDecl>(Other))
    return isInstantiationOf(cast<FunctionTemplateDecl>(D), Temp);

  if (auto *PartialSpec =
          dyn_cast<ClassTemplatePartialSpecializationDecl>(Other))
    return isInstantiationOf(cast<ClassTemplatePartialSpecializationDecl>(D),
                             PartialSpec);

  if (auto *Field = dyn_cast<FieldDecl>(Other)) {
    if (!Field->getDeclName()) {
      // This is an unnamed field.
      return declaresSameEntity(Ctx.getInstantiatedFromUnnamedFieldDecl(Field),
                                cast<FieldDecl>(D));
    }
  }

  if (auto *Using = dyn_cast<UsingDecl>(Other))
    return isInstantiationOf(cast<UsingDecl>(D), Using, Ctx);

  if (auto *Shadow = dyn_cast<UsingShadowDecl>(Other))
    return isInstantiationOf(cast<UsingShadowDecl>(D), Shadow, Ctx);

  return D->getDeclName() &&
         D->getDeclName() == cast<NamedDecl>(Other)->getDeclName();
}

template<typename ForwardIterator>
static NamedDecl *findInstantiationOf(ASTContext &Ctx,
                                      NamedDecl *D,
                                      ForwardIterator first,
                                      ForwardIterator last) {
  for (; first != last; ++first)
    if (isInstantiationOf(Ctx, D, *first))
      return cast<NamedDecl>(*first);

  return nullptr;
}

DeclContext *Sema::FindInstantiatedContext(SourceLocation Loc, DeclContext* DC,
                          const MultiLevelTemplateArgumentList &TemplateArgs) {
  if (NamedDecl *D = dyn_cast<NamedDecl>(DC)) {
    Decl* ID = FindInstantiatedDecl(Loc, D, TemplateArgs, true);
    return cast_or_null<DeclContext>(ID);
  } else return DC;
}

/// Determine whether the given context is dependent on template parameters at
/// level \p Level or below.
///
/// Sometimes we only substitute an inner set of template arguments and leave
/// the outer templates alone. In such cases, contexts dependent only on the
/// outer levels are not effectively dependent.
static bool isDependentContextAtLevel(DeclContext *DC, unsigned Level) {
  if (!DC->isDependentContext())
    return false;
  if (!Level)
    return true;
  return cast<Decl>(DC)->getTemplateDepth() > Level;
}

NamedDecl *Sema::FindInstantiatedDecl(SourceLocation Loc, NamedDecl *D,
                          const MultiLevelTemplateArgumentList &TemplateArgs,
                          bool FindingInstantiatedContext) {
  DeclContext *ParentDC = D->getDeclContext();
  // Determine whether our parent context depends on any of the template
  // arguments we're currently substituting.
  bool ParentDependsOnArgs = isDependentContextAtLevel(
      ParentDC, TemplateArgs.getNumRetainedOuterLevels());
  // FIXME: Parameters of pointer to functions (y below) that are themselves
  // parameters (p below) can have their ParentDC set to the translation-unit
  // - thus we can not consistently check if the ParentDC of such a parameter
  // is Dependent or/and a FunctionOrMethod.
  // For e.g. this code, during Template argument deduction tries to
  // find an instantiated decl for (T y) when the ParentDC for y is
  // the translation unit.
  //   e.g. template <class T> void Foo(auto (*p)(T y) -> decltype(y())) {}
  //   float baz(float(*)()) { return 0.0; }
  //   Foo(baz);
  // The better fix here is perhaps to ensure that a ParmVarDecl, by the time
  // it gets here, always has a FunctionOrMethod as its ParentDC??
  // For now:
  //  - as long as we have a ParmVarDecl whose parent is non-dependent and
  //    whose type is not instantiation dependent, do nothing to the decl
  //  - otherwise find its instantiated decl.
  if (isa<ParmVarDecl>(D) && !ParentDependsOnArgs &&
      !cast<ParmVarDecl>(D)->getType()->isInstantiationDependentType())
    return D;
  if (isa<ParmVarDecl>(D) || isa<NonTypeTemplateParmDecl>(D) ||
      isa<TemplateTypeParmDecl>(D) || isa<TemplateTemplateParmDecl>(D) ||
      (ParentDependsOnArgs && (ParentDC->isFunctionOrMethod() ||
                               isa<OMPDeclareReductionDecl>(ParentDC) ||
                               isa<OMPDeclareMapperDecl>(ParentDC))) ||
      (isa<CXXRecordDecl>(D) && cast<CXXRecordDecl>(D)->isLambda() &&
       cast<CXXRecordDecl>(D)->getTemplateDepth() >
           TemplateArgs.getNumRetainedOuterLevels())) {
    // D is a local of some kind. Look into the map of local
    // declarations to their instantiations.
    if (CurrentInstantiationScope) {
      if (auto Found = CurrentInstantiationScope->findInstantiationOf(D)) {
        if (Decl *FD = Found->dyn_cast<Decl *>()) {
          if (auto *BD = dyn_cast<BindingDecl>(FD);
              BD && BD->isParameterPack() && ArgPackSubstIndex) {
            return BD->getBindingPackDecls()[*ArgPackSubstIndex];
          }
          return cast<NamedDecl>(FD);
        }

        assert(ArgPackSubstIndex &&
               "found declaration pack but not pack expanding");
        typedef LocalInstantiationScope::DeclArgumentPack DeclArgumentPack;
        return cast<NamedDecl>(
            (*cast<DeclArgumentPack *>(*Found))[*ArgPackSubstIndex]);
      }
    }

    // If we're performing a partial substitution during template argument
    // deduction, we may not have values for template parameters yet. They
    // just map to themselves.
    if (isa<NonTypeTemplateParmDecl>(D) || isa<TemplateTypeParmDecl>(D) ||
        isa<TemplateTemplateParmDecl>(D))
      return D;

    if (D->isInvalidDecl())
      return nullptr;

    // Normally this function only searches for already instantiated declaration
    // however we have to make an exclusion for local types used before
    // definition as in the code:
    //
    //   template<typename T> void f1() {
    //     void g1(struct x1);
    //     struct x1 {};
    //   }
    //
    // In this case instantiation of the type of 'g1' requires definition of
    // 'x1', which is defined later. Error recovery may produce an enum used
    // before definition. In these cases we need to instantiate relevant
    // declarations here.
    bool NeedInstantiate = false;
    if (CXXRecordDecl *RD = dyn_cast<CXXRecordDecl>(D))
      NeedInstantiate = RD->isLocalClass();
    else if (isa<TypedefNameDecl>(D) &&
             isa<CXXDeductionGuideDecl>(D->getDeclContext()))
      NeedInstantiate = true;
    else
      NeedInstantiate = isa<EnumDecl>(D);
    if (NeedInstantiate) {
      Decl *Inst = SubstDecl(D, CurContext, TemplateArgs);
      CurrentInstantiationScope->InstantiatedLocal(D, Inst);
      return cast<TypeDecl>(Inst);
    }

    // If we didn't find the decl, then we must have a label decl that hasn't
    // been found yet.  Lazily instantiate it and return it now.
    assert(isa<LabelDecl>(D));

    Decl *Inst = SubstDecl(D, CurContext, TemplateArgs);
    assert(Inst && "Failed to instantiate label??");

    CurrentInstantiationScope->InstantiatedLocal(D, Inst);
    return cast<LabelDecl>(Inst);
  }

  if (CXXRecordDecl *Record = dyn_cast<CXXRecordDecl>(D)) {
    if (!Record->isDependentContext())
      return D;

    // Determine whether this record is the "templated" declaration describing
    // a class template or class template specialization.
    ClassTemplateDecl *ClassTemplate = Record->getDescribedClassTemplate();
    if (ClassTemplate)
      ClassTemplate = ClassTemplate->getCanonicalDecl();
    else if (ClassTemplateSpecializationDecl *Spec =
                 dyn_cast<ClassTemplateSpecializationDecl>(Record))
      ClassTemplate = Spec->getSpecializedTemplate()->getCanonicalDecl();

    // Walk the current context to find either the record or an instantiation of
    // it.
    DeclContext *DC = CurContext;
    while (!DC->isFileContext()) {
      // If we're performing substitution while we're inside the template
      // definition, we'll find our own context. We're done.
      if (DC->Equals(Record))
        return Record;

      if (CXXRecordDecl *InstRecord = dyn_cast<CXXRecordDecl>(DC)) {
        // Check whether we're in the process of instantiating a class template
        // specialization of the template we're mapping.
        if (ClassTemplateSpecializationDecl *InstSpec
                      = dyn_cast<ClassTemplateSpecializationDecl>(InstRecord)){
          ClassTemplateDecl *SpecTemplate = InstSpec->getSpecializedTemplate();
          if (ClassTemplate && isInstantiationOf(ClassTemplate, SpecTemplate))
            return InstRecord;
        }

        // Check whether we're in the process of instantiating a member class.
        if (isInstantiationOf(Record, InstRecord))
          return InstRecord;
      }

      // Move to the outer template scope.
      if (FunctionDecl *FD = dyn_cast<FunctionDecl>(DC)) {
        if (FD->getFriendObjectKind() &&
            FD->getNonTransparentDeclContext()->isFileContext()) {
          DC = FD->getLexicalDeclContext();
          continue;
        }
        // An implicit deduction guide acts as if it's within the class template
        // specialization described by its name and first N template params.
        auto *Guide = dyn_cast<CXXDeductionGuideDecl>(FD);
        if (Guide && Guide->isImplicit()) {
          TemplateDecl *TD = Guide->getDeducedTemplate();
          // Convert the arguments to an "as-written" list.
          TemplateArgumentListInfo Args(Loc, Loc);
          for (TemplateArgument Arg : TemplateArgs.getInnermost().take_front(
                                        TD->getTemplateParameters()->size())) {
            ArrayRef<TemplateArgument> Unpacked(Arg);
            if (Arg.getKind() == TemplateArgument::Pack)
              Unpacked = Arg.pack_elements();
            for (TemplateArgument UnpackedArg : Unpacked)
              Args.addArgument(
                  getTrivialTemplateArgumentLoc(UnpackedArg, QualType(), Loc));
          }
          QualType T = CheckTemplateIdType(TemplateName(TD), Loc, Args);
          // We may get a non-null type with errors, in which case
          // `getAsCXXRecordDecl` will return `nullptr`. For instance, this
          // happens when one of the template arguments is an invalid
          // expression. We return early to avoid triggering the assertion
          // about the `CodeSynthesisContext`.
          if (T.isNull() || T->containsErrors())
            return nullptr;
          CXXRecordDecl *SubstRecord = T->getAsCXXRecordDecl();

          if (!SubstRecord) {
            // T can be a dependent TemplateSpecializationType when performing a
            // substitution for building a deduction guide or for template
            // argument deduction in the process of rebuilding immediate
            // expressions. (Because the default argument that involves a lambda
            // is untransformed and thus could be dependent at this point.)
            assert(SemaRef.RebuildingImmediateInvocation ||
                   CodeSynthesisContexts.back().Kind ==
                       CodeSynthesisContext::BuildingDeductionGuides);
            // Return a nullptr as a sentinel value, we handle it properly in
            // the TemplateInstantiator::TransformInjectedClassNameType
            // override, which we transform it to a TemplateSpecializationType.
            return nullptr;
          }
          // Check that this template-id names the primary template and not a
          // partial or explicit specialization. (In the latter cases, it's
          // meaningless to attempt to find an instantiation of D within the
          // specialization.)
          // FIXME: The standard doesn't say what should happen here.
          if (FindingInstantiatedContext &&
              usesPartialOrExplicitSpecialization(
                  Loc, cast<ClassTemplateSpecializationDecl>(SubstRecord))) {
            Diag(Loc, diag::err_specialization_not_primary_template)
              << T << (SubstRecord->getTemplateSpecializationKind() ==
                           TSK_ExplicitSpecialization);
            return nullptr;
          }
          DC = SubstRecord;
          continue;
        }
      }

      DC = DC->getParent();
    }

    // Fall through to deal with other dependent record types (e.g.,
    // anonymous unions in class templates).
  }

  if (!ParentDependsOnArgs)
    return D;

  ParentDC = FindInstantiatedContext(Loc, ParentDC, TemplateArgs);
  if (!ParentDC)
    return nullptr;

  if (ParentDC != D->getDeclContext()) {
    // We performed some kind of instantiation in the parent context,
    // so now we need to look into the instantiated parent context to
    // find the instantiation of the declaration D.

    // If our context used to be dependent, we may need to instantiate
    // it before performing lookup into that context.
    bool IsBeingInstantiated = false;
    if (CXXRecordDecl *Spec = dyn_cast<CXXRecordDecl>(ParentDC)) {
      if (!Spec->isDependentContext()) {
        QualType T = Context.getTypeDeclType(Spec);
        const RecordType *Tag = T->getAs<RecordType>();
        assert(Tag && "type of non-dependent record is not a RecordType");
        if (Tag->isBeingDefined())
          IsBeingInstantiated = true;
        if (!Tag->isBeingDefined() &&
            RequireCompleteType(Loc, T, diag::err_incomplete_type))
          return nullptr;

        ParentDC = Tag->getDecl();
      }
    }

    NamedDecl *Result = nullptr;
    // FIXME: If the name is a dependent name, this lookup won't necessarily
    // find it. Does that ever matter?
    if (auto Name = D->getDeclName()) {
      DeclarationNameInfo NameInfo(Name, D->getLocation());
      DeclarationNameInfo NewNameInfo =
          SubstDeclarationNameInfo(NameInfo, TemplateArgs);
      Name = NewNameInfo.getName();
      if (!Name)
        return nullptr;
      DeclContext::lookup_result Found = ParentDC->lookup(Name);

      Result = findInstantiationOf(Context, D, Found.begin(), Found.end());
    } else {
      // Since we don't have a name for the entity we're looking for,
      // our only option is to walk through all of the declarations to
      // find that name. This will occur in a few cases:
      //
      //   - anonymous struct/union within a template
      //   - unnamed class/struct/union/enum within a template
      //
      // FIXME: Find a better way to find these instantiations!
      Result = findInstantiationOf(Context, D,
                                   ParentDC->decls_begin(),
                                   ParentDC->decls_end());
    }

    if (!Result) {
      if (isa<UsingShadowDecl>(D)) {
        // UsingShadowDecls can instantiate to nothing because of using hiding.
      } else if (hasUncompilableErrorOccurred()) {
        // We've already complained about some ill-formed code, so most likely
        // this declaration failed to instantiate. There's no point in
        // complaining further, since this is normal in invalid code.
        // FIXME: Use more fine-grained 'invalid' tracking for this.
      } else if (IsBeingInstantiated) {
        // The class in which this member exists is currently being
        // instantiated, and we haven't gotten around to instantiating this
        // member yet. This can happen when the code uses forward declarations
        // of member classes, and introduces ordering dependencies via
        // template instantiation.
        Diag(Loc, diag::err_member_not_yet_instantiated)
          << D->getDeclName()
          << Context.getTypeDeclType(cast<CXXRecordDecl>(ParentDC));
        Diag(D->getLocation(), diag::note_non_instantiated_member_here);
      } else if (EnumConstantDecl *ED = dyn_cast<EnumConstantDecl>(D)) {
        // This enumeration constant was found when the template was defined,
        // but can't be found in the instantiation. This can happen if an
        // unscoped enumeration member is explicitly specialized.
        EnumDecl *Enum = cast<EnumDecl>(ED->getLexicalDeclContext());
        EnumDecl *Spec = cast<EnumDecl>(FindInstantiatedDecl(Loc, Enum,
                                                             TemplateArgs));
        assert(Spec->getTemplateSpecializationKind() ==
                 TSK_ExplicitSpecialization);
        Diag(Loc, diag::err_enumerator_does_not_exist)
          << D->getDeclName()
          << Context.getTypeDeclType(cast<TypeDecl>(Spec->getDeclContext()));
        Diag(Spec->getLocation(), diag::note_enum_specialized_here)
          << Context.getTypeDeclType(Spec);
      } else {
        // We should have found something, but didn't.
        llvm_unreachable("Unable to find instantiation of declaration!");
      }
    }

    D = Result;
  }

  return D;
}

void Sema::PerformPendingInstantiations(bool LocalOnly, bool AtEndOfTU) {
  std::deque<PendingImplicitInstantiation> DelayedImplicitInstantiations;
  while (!PendingLocalImplicitInstantiations.empty() ||
         (!LocalOnly && !PendingInstantiations.empty())) {
    PendingImplicitInstantiation Inst;

    bool LocalInstantiation = false;
    if (PendingLocalImplicitInstantiations.empty()) {
      Inst = PendingInstantiations.front();
      PendingInstantiations.pop_front();
    } else {
      Inst = PendingLocalImplicitInstantiations.front();
      PendingLocalImplicitInstantiations.pop_front();
      LocalInstantiation = true;
    }

    // Instantiate function definitions
    if (FunctionDecl *Function = dyn_cast<FunctionDecl>(Inst.first)) {
      bool DefinitionRequired = Function->getTemplateSpecializationKind() ==
                                TSK_ExplicitInstantiationDefinition;
      if (Function->isMultiVersion()) {
        getASTContext().forEachMultiversionedFunctionVersion(
            Function,
            [this, Inst, DefinitionRequired, AtEndOfTU](FunctionDecl *CurFD) {
              InstantiateFunctionDefinition(/*FIXME:*/ Inst.second, CurFD, true,
                                            DefinitionRequired, AtEndOfTU);
              if (CurFD->isDefined())
                CurFD->setInstantiationIsPending(false);
            });
      } else {
        InstantiateFunctionDefinition(/*FIXME:*/ Inst.second, Function, true,
                                      DefinitionRequired, AtEndOfTU);
        if (Function->isDefined())
          Function->setInstantiationIsPending(false);
      }
      // Definition of a PCH-ed template declaration may be available only in the TU.
      if (!LocalOnly && LangOpts.PCHInstantiateTemplates &&
          TUKind == TU_Prefix && Function->instantiationIsPending())
        DelayedImplicitInstantiations.push_back(Inst);
      else if (!AtEndOfTU && Function->instantiationIsPending() &&
               !LocalInstantiation)
        DelayedImplicitInstantiations.push_back(Inst);
      continue;
    }

    // Instantiate variable definitions
    VarDecl *Var = cast<VarDecl>(Inst.first);

    assert((Var->isStaticDataMember() ||
            isa<VarTemplateSpecializationDecl>(Var)) &&
           "Not a static data member, nor a variable template"
           " specialization?");

    // Don't try to instantiate declarations if the most recent redeclaration
    // is invalid.
    if (Var->getMostRecentDecl()->isInvalidDecl())
      continue;

    // Check if the most recent declaration has changed the specialization kind
    // and removed the need for implicit instantiation.
    switch (Var->getMostRecentDecl()
                ->getTemplateSpecializationKindForInstantiation()) {
    case TSK_Undeclared:
      llvm_unreachable("Cannot instantitiate an undeclared specialization.");
    case TSK_ExplicitInstantiationDeclaration:
    case TSK_ExplicitSpecialization:
      continue;  // No longer need to instantiate this type.
    case TSK_ExplicitInstantiationDefinition:
      // We only need an instantiation if the pending instantiation *is* the
      // explicit instantiation.
      if (Var != Var->getMostRecentDecl())
        continue;
      break;
    case TSK_ImplicitInstantiation:
      break;
    }

    PrettyDeclStackTraceEntry CrashInfo(Context, Var, SourceLocation(),
                                        "instantiating variable definition");
    bool DefinitionRequired = Var->getTemplateSpecializationKind() ==
                              TSK_ExplicitInstantiationDefinition;

    // Instantiate static data member definitions or variable template
    // specializations.
    InstantiateVariableDefinition(/*FIXME:*/ Inst.second, Var, true,
                                  DefinitionRequired, AtEndOfTU);
  }

  if (!DelayedImplicitInstantiations.empty())
    PendingInstantiations.swap(DelayedImplicitInstantiations);
}

void Sema::PerformDependentDiagnostics(const DeclContext *Pattern,
                       const MultiLevelTemplateArgumentList &TemplateArgs) {
  for (auto *DD : Pattern->ddiags()) {
    switch (DD->getKind()) {
    case DependentDiagnostic::Access:
      HandleDependentAccessCheck(*DD, TemplateArgs);
      break;
    }
  }
}<|MERGE_RESOLUTION|>--- conflicted
+++ resolved
@@ -657,7 +657,6 @@
   Expr *XExpr = nullptr;
   Expr *YExpr = nullptr;
   Expr *ZExpr = nullptr;
-<<<<<<< HEAD
 
   if (Attr.getMaxNumWorkGroupsX()) {
     ExprResult ResultX = S.SubstExpr(Attr.getMaxNumWorkGroupsX(), TemplateArgs);
@@ -665,21 +664,11 @@
       XExpr = ResultX.getAs<Expr>();
   }
 
-=======
-
-  if (Attr.getMaxNumWorkGroupsX()) {
-    ExprResult ResultX = S.SubstExpr(Attr.getMaxNumWorkGroupsX(), TemplateArgs);
-    if (ResultX.isUsable())
-      XExpr = ResultX.getAs<Expr>();
-  }
-
->>>>>>> 4084ffcf
   if (Attr.getMaxNumWorkGroupsY()) {
     ExprResult ResultY = S.SubstExpr(Attr.getMaxNumWorkGroupsY(), TemplateArgs);
     if (ResultY.isUsable())
       YExpr = ResultY.getAs<Expr>();
   }
-<<<<<<< HEAD
 
   if (Attr.getMaxNumWorkGroupsZ()) {
     ExprResult ResultZ = S.SubstExpr(Attr.getMaxNumWorkGroupsZ(), TemplateArgs);
@@ -687,15 +676,6 @@
       ZExpr = ResultZ.getAs<Expr>();
   }
 
-=======
-
-  if (Attr.getMaxNumWorkGroupsZ()) {
-    ExprResult ResultZ = S.SubstExpr(Attr.getMaxNumWorkGroupsZ(), TemplateArgs);
-    if (ResultZ.isUsable())
-      ZExpr = ResultZ.getAs<Expr>();
-  }
-
->>>>>>> 4084ffcf
   if (XExpr)
     S.AMDGPU().addAMDGPUMaxNumWorkGroupsAttr(New, Attr, XExpr, YExpr, ZExpr);
 }
@@ -949,12 +929,6 @@
 
     if (auto *A = dyn_cast<DeviceKernelAttr>(TmplAttr)) {
       instantiateDependentDeviceKernelAttr(*this, TemplateArgs, *A, New);
-      continue;
-    }
-
-    if (auto *A = dyn_cast<CUDAGridConstantAttr>(TmplAttr)) {
-      if (!New->hasAttr<CUDAGridConstantAttr>())
-        New->addAttr(A->clone(Context));
       continue;
     }
 
