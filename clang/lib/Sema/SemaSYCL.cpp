//===- SemaSYCL.cpp - Semantic Analysis for SYCL constructs ---------------===//
//
// Part of the LLVM Project, under the Apache License v2.0 with LLVM Exceptions.
// See https://llvm.org/LICENSE.txt for license information.
// SPDX-License-Identifier: Apache-2.0 WITH LLVM-exception
//
//===----------------------------------------------------------------------===//
// This implements Semantic Analysis for SYCL constructs.
//===----------------------------------------------------------------------===//

#include "clang/Sema/SemaSYCL.h"
#include "TreeTransform.h"
#include "clang/AST/Mangle.h"
#include "clang/AST/SYCLKernelInfo.h"
#include "clang/AST/StmtSYCL.h"
#include "clang/AST/TypeOrdering.h"
#include "clang/Basic/Diagnostic.h"
#include "clang/Sema/Attr.h"
#include "clang/Sema/ParsedAttr.h"
#include "clang/Sema/Sema.h"

using namespace clang;

// -----------------------------------------------------------------------------
// SYCL device specific diagnostics implementation
// -----------------------------------------------------------------------------

SemaSYCL::SemaSYCL(Sema &S) : SemaBase(S) {}

Sema::SemaDiagnosticBuilder SemaSYCL::DiagIfDeviceCode(SourceLocation Loc,
                                                       unsigned DiagID) {
  assert(getLangOpts().SYCLIsDevice &&
         "Should only be called during SYCL compilation");
  FunctionDecl *FD = dyn_cast<FunctionDecl>(SemaRef.getCurLexicalContext());
  SemaDiagnosticBuilder::Kind DiagKind = [this, FD] {
    if (!FD)
      return SemaDiagnosticBuilder::K_Nop;
    if (SemaRef.getEmissionStatus(FD) == Sema::FunctionEmissionStatus::Emitted)
      return SemaDiagnosticBuilder::K_ImmediateWithCallStack;
    return SemaDiagnosticBuilder::K_Deferred;
  }();
  return SemaDiagnosticBuilder(DiagKind, Loc, DiagID, FD, SemaRef);
}

static bool isZeroSizedArray(SemaSYCL &S, QualType Ty) {
  if (const auto *CAT = S.getASTContext().getAsConstantArrayType(Ty))
    return CAT->isZeroSize();
  return false;
}

void SemaSYCL::deepTypeCheckForDevice(SourceLocation UsedAt,
                                      llvm::DenseSet<QualType> Visited,
                                      ValueDecl *DeclToCheck) {
  assert(getLangOpts().SYCLIsDevice &&
         "Should only be called during SYCL compilation");
  // Emit notes only for the first discovered declaration of unsupported type
  // to avoid mess of notes. This flag is to track that error already happened.
  bool NeedToEmitNotes = true;

  auto Check = [&](QualType TypeToCheck, const ValueDecl *D) {
    bool ErrorFound = false;
    if (isZeroSizedArray(*this, TypeToCheck)) {
      DiagIfDeviceCode(UsedAt, diag::err_typecheck_zero_array_size) << 1;
      ErrorFound = true;
    }
    // Checks for other types can also be done here.
    if (ErrorFound) {
      if (NeedToEmitNotes) {
        if (auto *FD = dyn_cast<FieldDecl>(D))
          DiagIfDeviceCode(FD->getLocation(),
                           diag::note_illegal_field_declared_here)
              << FD->getType()->isPointerType() << FD->getType();
        else
          DiagIfDeviceCode(D->getLocation(), diag::note_declared_at);
      }
    }

    return ErrorFound;
  };

  // In case we have a Record used do the DFS for a bad field.
  SmallVector<const ValueDecl *, 4> StackForRecursion;
  StackForRecursion.push_back(DeclToCheck);

  // While doing DFS save how we get there to emit a nice set of notes.
  SmallVector<const FieldDecl *, 4> History;
  History.push_back(nullptr);

  do {
    const ValueDecl *Next = StackForRecursion.pop_back_val();
    if (!Next) {
      assert(!History.empty());
      // Found a marker, we have gone up a level.
      History.pop_back();
      continue;
    }
    QualType NextTy = Next->getType();

    if (!Visited.insert(NextTy).second)
      continue;

    auto EmitHistory = [&]() {
      // The first element is always nullptr.
      for (uint64_t Index = 1; Index < History.size(); ++Index) {
        DiagIfDeviceCode(History[Index]->getLocation(),
                         diag::note_within_field_of_type)
            << History[Index]->getType();
      }
    };

    if (Check(NextTy, Next)) {
      if (NeedToEmitNotes)
        EmitHistory();
      NeedToEmitNotes = false;
    }

    // In case pointer/array/reference type is met get pointee type, then
    // proceed with that type.
    while (NextTy->isAnyPointerType() || NextTy->isArrayType() ||
           NextTy->isReferenceType()) {
      if (NextTy->isArrayType())
        NextTy = QualType{NextTy->getArrayElementTypeNoTypeQual(), 0};
      else
        NextTy = NextTy->getPointeeType();
      if (Check(NextTy, Next)) {
        if (NeedToEmitNotes)
          EmitHistory();
        NeedToEmitNotes = false;
      }
    }

    if (const auto *RecDecl = NextTy->getAsRecordDecl()) {
      if (auto *NextFD = dyn_cast<FieldDecl>(Next))
        History.push_back(NextFD);
      // When nullptr is discovered, this means we've gone back up a level, so
      // the history should be cleaned.
      StackForRecursion.push_back(nullptr);
      llvm::append_range(StackForRecursion, RecDecl->fields());
    }
  } while (!StackForRecursion.empty());
}

ExprResult SemaSYCL::BuildUniqueStableNameExpr(SourceLocation OpLoc,
                                               SourceLocation LParen,
                                               SourceLocation RParen,
                                               TypeSourceInfo *TSI) {
  return SYCLUniqueStableNameExpr::Create(getASTContext(), OpLoc, LParen,
                                          RParen, TSI);
}

ExprResult SemaSYCL::ActOnUniqueStableNameExpr(SourceLocation OpLoc,
                                               SourceLocation LParen,
                                               SourceLocation RParen,
                                               ParsedType ParsedTy) {
  TypeSourceInfo *TSI = nullptr;
  QualType Ty = SemaRef.GetTypeFromParser(ParsedTy, &TSI);

  if (Ty.isNull())
    return ExprError();
  if (!TSI)
    TSI = getASTContext().getTrivialTypeSourceInfo(Ty, LParen);

  return BuildUniqueStableNameExpr(OpLoc, LParen, RParen, TSI);
}

void SemaSYCL::handleKernelAttr(Decl *D, const ParsedAttr &AL) {
  // The 'sycl_kernel' attribute applies only to function templates.
  const auto *FD = cast<FunctionDecl>(D);
  const FunctionTemplateDecl *FT = FD->getDescribedFunctionTemplate();
  assert(FT && "Function template is expected");

  // Function template must have at least two template parameters.
  const TemplateParameterList *TL = FT->getTemplateParameters();
  if (TL->size() < 2) {
    Diag(FT->getLocation(), diag::warn_sycl_kernel_num_of_template_params);
    return;
  }

  // Template parameters must be typenames.
  for (unsigned I = 0; I < 2; ++I) {
    const NamedDecl *TParam = TL->getParam(I);
    if (isa<NonTypeTemplateParmDecl>(TParam)) {
      Diag(FT->getLocation(),
           diag::warn_sycl_kernel_invalid_template_param_type);
      return;
    }
  }

  // Function must have at least one argument.
  if (getFunctionOrMethodNumParams(D) != 1) {
    Diag(FT->getLocation(), diag::warn_sycl_kernel_num_of_function_params);
    return;
  }

  // Function must return void.
  QualType RetTy = getFunctionOrMethodResultType(D);
  if (!RetTy->isVoidType()) {
    Diag(FT->getLocation(), diag::warn_sycl_kernel_return_type);
    return;
  }

<<<<<<< HEAD
  handleSimpleAttribute<SYCLKernelAttr>(*this, D, AL);
=======
  handleSimpleAttribute<DeviceKernelAttr>(*this, D, AL);
>>>>>>> eb0f1dc0
}

void SemaSYCL::handleKernelEntryPointAttr(Decl *D, const ParsedAttr &AL) {
  ParsedType PT = AL.getTypeArg();
  TypeSourceInfo *TSI = nullptr;
  (void)SemaRef.GetTypeFromParser(PT, &TSI);
  assert(TSI && "no type source info for attribute argument");
  D->addAttr(::new (SemaRef.Context)
                 SYCLKernelEntryPointAttr(SemaRef.Context, AL, TSI));
}

// Given a potentially qualified type, SourceLocationForUserDeclaredType()
// returns the source location of the canonical declaration of the unqualified
// desugared user declared type, if any. For non-user declared types, an
// invalid source location is returned. The intended usage of this function
// is to identify an appropriate source location, if any, for a
// "entity declared here" diagnostic note.
static SourceLocation SourceLocationForUserDeclaredType(QualType QT) {
  SourceLocation Loc;
  const Type *T = QT->getUnqualifiedDesugaredType();
  if (const TagType *TT = dyn_cast<TagType>(T))
    Loc = TT->getDecl()->getLocation();
  else if (const ObjCInterfaceType *ObjCIT = dyn_cast<ObjCInterfaceType>(T))
    Loc = ObjCIT->getDecl()->getLocation();
  return Loc;
}

static bool CheckSYCLKernelName(Sema &S, SourceLocation Loc,
                                QualType KernelName) {
  assert(!KernelName->isDependentType());

  if (!KernelName->isStructureOrClassType()) {
    // SYCL 2020 section 5.2, "Naming of kernels", only requires that the
    // kernel name be a C++ typename. However, the definition of "kernel name"
    // in the glossary states that a kernel name is a class type. Neither
    // section explicitly states whether the kernel name type can be
    // cv-qualified. For now, kernel name types are required to be class types
    // and that they may be cv-qualified. The following issue requests
    // clarification from the SYCL WG.
    //   https://github.com/KhronosGroup/SYCL-Docs/issues/568
    S.Diag(Loc, diag::warn_sycl_kernel_name_not_a_class_type) << KernelName;
    SourceLocation DeclTypeLoc = SourceLocationForUserDeclaredType(KernelName);
    if (DeclTypeLoc.isValid())
      S.Diag(DeclTypeLoc, diag::note_entity_declared_at) << KernelName;
    return true;
  }

  return false;
}

void SemaSYCL::CheckSYCLEntryPointFunctionDecl(FunctionDecl *FD) {
  // Ensure that all attributes present on the declaration are consistent
  // and warn about any redundant ones.
  SYCLKernelEntryPointAttr *SKEPAttr = nullptr;
  for (auto *SAI : FD->specific_attrs<SYCLKernelEntryPointAttr>()) {
    if (!SKEPAttr) {
      SKEPAttr = SAI;
      continue;
    }
    if (!getASTContext().hasSameType(SAI->getKernelName(),
                                     SKEPAttr->getKernelName())) {
      Diag(SAI->getLocation(), diag::err_sycl_entry_point_invalid_redeclaration)
          << SAI->getKernelName() << SKEPAttr->getKernelName();
      Diag(SKEPAttr->getLocation(), diag::note_previous_attribute);
      SAI->setInvalidAttr();
    } else {
      Diag(SAI->getLocation(),
           diag::warn_sycl_entry_point_redundant_declaration);
      Diag(SKEPAttr->getLocation(), diag::note_previous_attribute);
    }
  }
  assert(SKEPAttr && "Missing sycl_kernel_entry_point attribute");

  // Ensure the kernel name type is valid.
  if (!SKEPAttr->getKernelName()->isDependentType() &&
      CheckSYCLKernelName(SemaRef, SKEPAttr->getLocation(),
                          SKEPAttr->getKernelName()))
    SKEPAttr->setInvalidAttr();

  // Ensure that an attribute present on the previous declaration
  // matches the one on this declaration.
  FunctionDecl *PrevFD = FD->getPreviousDecl();
  if (PrevFD && !PrevFD->isInvalidDecl()) {
    const auto *PrevSKEPAttr = PrevFD->getAttr<SYCLKernelEntryPointAttr>();
    if (PrevSKEPAttr && !PrevSKEPAttr->isInvalidAttr()) {
      if (!getASTContext().hasSameType(SKEPAttr->getKernelName(),
                                       PrevSKEPAttr->getKernelName())) {
        Diag(SKEPAttr->getLocation(),
             diag::err_sycl_entry_point_invalid_redeclaration)
            << SKEPAttr->getKernelName() << PrevSKEPAttr->getKernelName();
        Diag(PrevSKEPAttr->getLocation(), diag::note_previous_decl) << PrevFD;
        SKEPAttr->setInvalidAttr();
      }
    }
  }

  if (const auto *MD = dyn_cast<CXXMethodDecl>(FD)) {
    if (!MD->isStatic()) {
      Diag(SKEPAttr->getLocation(), diag::err_sycl_entry_point_invalid)
          << /*non-static member function*/ 0;
      SKEPAttr->setInvalidAttr();
    }
  }

  if (FD->isVariadic()) {
    Diag(SKEPAttr->getLocation(), diag::err_sycl_entry_point_invalid)
        << /*variadic function*/ 1;
    SKEPAttr->setInvalidAttr();
  }

  if (FD->isDefaulted()) {
    Diag(SKEPAttr->getLocation(), diag::err_sycl_entry_point_invalid)
        << /*defaulted function*/ 3;
    SKEPAttr->setInvalidAttr();
  } else if (FD->isDeleted()) {
    Diag(SKEPAttr->getLocation(), diag::err_sycl_entry_point_invalid)
        << /*deleted function*/ 2;
    SKEPAttr->setInvalidAttr();
  }

  if (FD->isConsteval()) {
    Diag(SKEPAttr->getLocation(), diag::err_sycl_entry_point_invalid)
        << /*consteval function*/ 5;
    SKEPAttr->setInvalidAttr();
  } else if (FD->isConstexpr()) {
    Diag(SKEPAttr->getLocation(), diag::err_sycl_entry_point_invalid)
        << /*constexpr function*/ 4;
    SKEPAttr->setInvalidAttr();
  }

  if (FD->isNoReturn()) {
    Diag(SKEPAttr->getLocation(), diag::err_sycl_entry_point_invalid)
        << /*function declared with the 'noreturn' attribute*/ 6;
    SKEPAttr->setInvalidAttr();
  }

  if (FD->getReturnType()->isUndeducedType()) {
    Diag(SKEPAttr->getLocation(),
         diag::err_sycl_entry_point_deduced_return_type);
    SKEPAttr->setInvalidAttr();
  } else if (!FD->getReturnType()->isDependentType() &&
             !FD->getReturnType()->isVoidType()) {
    Diag(SKEPAttr->getLocation(), diag::err_sycl_entry_point_return_type);
    SKEPAttr->setInvalidAttr();
  }

  if (!FD->isInvalidDecl() && !FD->isTemplated() &&
      !SKEPAttr->isInvalidAttr()) {
    const SYCLKernelInfo *SKI =
        getASTContext().findSYCLKernelInfo(SKEPAttr->getKernelName());
    if (SKI) {
      if (!declaresSameEntity(FD, SKI->getKernelEntryPointDecl())) {
        // FIXME: This diagnostic should include the origin of the kernel
        // FIXME: names; not just the locations of the conflicting declarations.
        Diag(FD->getLocation(), diag::err_sycl_kernel_name_conflict);
        Diag(SKI->getKernelEntryPointDecl()->getLocation(),
             diag::note_previous_declaration);
        SKEPAttr->setInvalidAttr();
      }
    } else {
      getASTContext().registerSYCLEntryPointFunction(FD);
    }
  }
}

namespace {

// The body of a function declared with the [[sycl_kernel_entry_point]]
// attribute is cloned and transformed to substitute references to the original
// function parameters with references to replacement variables that stand in
// for SYCL kernel parameters or local variables that reconstitute a decomposed
// SYCL kernel argument.
class OutlinedFunctionDeclBodyInstantiator
    : public TreeTransform<OutlinedFunctionDeclBodyInstantiator> {
public:
  using ParmDeclMap = llvm::DenseMap<ParmVarDecl *, VarDecl *>;

  OutlinedFunctionDeclBodyInstantiator(Sema &S, ParmDeclMap &M)
      : TreeTransform<OutlinedFunctionDeclBodyInstantiator>(S), SemaRef(S),
        MapRef(M) {}

  // A new set of AST nodes is always required.
  bool AlwaysRebuild() { return true; }

  // Transform ParmVarDecl references to the supplied replacement variables.
  ExprResult TransformDeclRefExpr(DeclRefExpr *DRE) {
    const ParmVarDecl *PVD = dyn_cast<ParmVarDecl>(DRE->getDecl());
    if (PVD) {
      ParmDeclMap::iterator I = MapRef.find(PVD);
      if (I != MapRef.end()) {
        VarDecl *VD = I->second;
        assert(SemaRef.getASTContext().hasSameUnqualifiedType(PVD->getType(),
                                                              VD->getType()));
        assert(!VD->getType().isMoreQualifiedThan(PVD->getType(),
                                                  SemaRef.getASTContext()));
        VD->setIsUsed();
        return DeclRefExpr::Create(
            SemaRef.getASTContext(), DRE->getQualifierLoc(),
            DRE->getTemplateKeywordLoc(), VD, false, DRE->getNameInfo(),
            DRE->getType(), DRE->getValueKind());
      }
    }
    return DRE;
  }

private:
  Sema &SemaRef;
  ParmDeclMap &MapRef;
};

} // unnamed namespace

StmtResult SemaSYCL::BuildSYCLKernelCallStmt(FunctionDecl *FD,
                                             CompoundStmt *Body) {
  assert(!FD->isInvalidDecl());
  assert(!FD->isTemplated());
  assert(FD->hasPrototype());

  const auto *SKEPAttr = FD->getAttr<SYCLKernelEntryPointAttr>();
  assert(SKEPAttr && "Missing sycl_kernel_entry_point attribute");
  assert(!SKEPAttr->isInvalidAttr() &&
         "sycl_kernel_entry_point attribute is invalid");

  // Ensure that the kernel name was previously registered and that the
  // stored declaration matches.
  const SYCLKernelInfo &SKI =
      getASTContext().getSYCLKernelInfo(SKEPAttr->getKernelName());
  assert(declaresSameEntity(SKI.getKernelEntryPointDecl(), FD) &&
         "SYCL kernel name conflict");
  (void)SKI;

  using ParmDeclMap = OutlinedFunctionDeclBodyInstantiator::ParmDeclMap;
  ParmDeclMap ParmMap;

  assert(SemaRef.CurContext == FD);
  OutlinedFunctionDecl *OFD =
      OutlinedFunctionDecl::Create(getASTContext(), FD, FD->getNumParams());
  unsigned i = 0;
  for (ParmVarDecl *PVD : FD->parameters()) {
    ImplicitParamDecl *IPD = ImplicitParamDecl::Create(
        getASTContext(), OFD, SourceLocation(), PVD->getIdentifier(),
        PVD->getType(), ImplicitParamKind::Other);
    OFD->setParam(i, IPD);
    ParmMap[PVD] = IPD;
    ++i;
  }

  OutlinedFunctionDeclBodyInstantiator OFDBodyInstantiator(SemaRef, ParmMap);
  Stmt *OFDBody = OFDBodyInstantiator.TransformStmt(Body).get();
  OFD->setBody(OFDBody);
  OFD->setNothrow();
  Stmt *NewBody = new (getASTContext()) SYCLKernelCallStmt(Body, OFD);

  return NewBody;
}<|MERGE_RESOLUTION|>--- conflicted
+++ resolved
@@ -199,11 +199,7 @@
     return;
   }
 
-<<<<<<< HEAD
-  handleSimpleAttribute<SYCLKernelAttr>(*this, D, AL);
-=======
   handleSimpleAttribute<DeviceKernelAttr>(*this, D, AL);
->>>>>>> eb0f1dc0
 }
 
 void SemaSYCL::handleKernelEntryPointAttr(Decl *D, const ParsedAttr &AL) {
