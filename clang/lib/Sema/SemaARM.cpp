//===------ SemaARM.cpp ---------- ARM target-specific routines -----------===//
//
// Part of the LLVM Project, under the Apache License v2.0 with LLVM Exceptions.
// See https://llvm.org/LICENSE.txt for license information.
// SPDX-License-Identifier: Apache-2.0 WITH LLVM-exception
//
//===----------------------------------------------------------------------===//
//
//  This file implements semantic analysis functions specific to ARM.
//
//===----------------------------------------------------------------------===//

#include "clang/Sema/SemaARM.h"
#include "clang/Basic/DiagnosticSema.h"
#include "clang/Basic/TargetBuiltins.h"
#include "clang/Basic/TargetInfo.h"
#include "clang/Sema/Initialization.h"
#include "clang/Sema/ParsedAttr.h"
#include "clang/Sema/Sema.h"

namespace clang {

SemaARM::SemaARM(Sema &S) : SemaBase(S) {}

/// BuiltinARMMemoryTaggingCall - Handle calls of memory tagging extensions
bool SemaARM::BuiltinARMMemoryTaggingCall(unsigned BuiltinID,
                                          CallExpr *TheCall) {
  ASTContext &Context = getASTContext();

  if (BuiltinID == AArch64::BI__builtin_arm_irg) {
    if (SemaRef.checkArgCount(TheCall, 2))
      return true;
    Expr *Arg0 = TheCall->getArg(0);
    Expr *Arg1 = TheCall->getArg(1);

    ExprResult FirstArg = SemaRef.DefaultFunctionArrayLvalueConversion(Arg0);
    if (FirstArg.isInvalid())
      return true;
    QualType FirstArgType = FirstArg.get()->getType();
    if (!FirstArgType->isAnyPointerType())
      return Diag(TheCall->getBeginLoc(), diag::err_memtag_arg_must_be_pointer)
             << "first" << FirstArgType << Arg0->getSourceRange();
    TheCall->setArg(0, FirstArg.get());

    ExprResult SecArg = SemaRef.DefaultLvalueConversion(Arg1);
    if (SecArg.isInvalid())
      return true;
    QualType SecArgType = SecArg.get()->getType();
    if (!SecArgType->isIntegerType())
      return Diag(TheCall->getBeginLoc(), diag::err_memtag_arg_must_be_integer)
             << "second" << SecArgType << Arg1->getSourceRange();

    // Derive the return type from the pointer argument.
    TheCall->setType(FirstArgType);
    return false;
  }

  if (BuiltinID == AArch64::BI__builtin_arm_addg) {
    if (SemaRef.checkArgCount(TheCall, 2))
      return true;

    Expr *Arg0 = TheCall->getArg(0);
    ExprResult FirstArg = SemaRef.DefaultFunctionArrayLvalueConversion(Arg0);
    if (FirstArg.isInvalid())
      return true;
    QualType FirstArgType = FirstArg.get()->getType();
    if (!FirstArgType->isAnyPointerType())
      return Diag(TheCall->getBeginLoc(), diag::err_memtag_arg_must_be_pointer)
             << "first" << FirstArgType << Arg0->getSourceRange();
    TheCall->setArg(0, FirstArg.get());

    // Derive the return type from the pointer argument.
    TheCall->setType(FirstArgType);

    // Second arg must be an constant in range [0,15]
    return SemaRef.BuiltinConstantArgRange(TheCall, 1, 0, 15);
  }

  if (BuiltinID == AArch64::BI__builtin_arm_gmi) {
    if (SemaRef.checkArgCount(TheCall, 2))
      return true;
    Expr *Arg0 = TheCall->getArg(0);
    Expr *Arg1 = TheCall->getArg(1);

    ExprResult FirstArg = SemaRef.DefaultFunctionArrayLvalueConversion(Arg0);
    if (FirstArg.isInvalid())
      return true;
    QualType FirstArgType = FirstArg.get()->getType();
    if (!FirstArgType->isAnyPointerType())
      return Diag(TheCall->getBeginLoc(), diag::err_memtag_arg_must_be_pointer)
             << "first" << FirstArgType << Arg0->getSourceRange();

    QualType SecArgType = Arg1->getType();
    if (!SecArgType->isIntegerType())
      return Diag(TheCall->getBeginLoc(), diag::err_memtag_arg_must_be_integer)
             << "second" << SecArgType << Arg1->getSourceRange();
    TheCall->setType(Context.IntTy);
    return false;
  }

  if (BuiltinID == AArch64::BI__builtin_arm_ldg ||
      BuiltinID == AArch64::BI__builtin_arm_stg) {
    if (SemaRef.checkArgCount(TheCall, 1))
      return true;
    Expr *Arg0 = TheCall->getArg(0);
    ExprResult FirstArg = SemaRef.DefaultFunctionArrayLvalueConversion(Arg0);
    if (FirstArg.isInvalid())
      return true;

    QualType FirstArgType = FirstArg.get()->getType();
    if (!FirstArgType->isAnyPointerType())
      return Diag(TheCall->getBeginLoc(), diag::err_memtag_arg_must_be_pointer)
             << "first" << FirstArgType << Arg0->getSourceRange();
    TheCall->setArg(0, FirstArg.get());

    // Derive the return type from the pointer argument.
    if (BuiltinID == AArch64::BI__builtin_arm_ldg)
      TheCall->setType(FirstArgType);
    return false;
  }

  if (BuiltinID == AArch64::BI__builtin_arm_subp) {
    Expr *ArgA = TheCall->getArg(0);
    Expr *ArgB = TheCall->getArg(1);

    ExprResult ArgExprA = SemaRef.DefaultFunctionArrayLvalueConversion(ArgA);
    ExprResult ArgExprB = SemaRef.DefaultFunctionArrayLvalueConversion(ArgB);

    if (ArgExprA.isInvalid() || ArgExprB.isInvalid())
      return true;

    QualType ArgTypeA = ArgExprA.get()->getType();
    QualType ArgTypeB = ArgExprB.get()->getType();

    auto isNull = [&](Expr *E) -> bool {
      return E->isNullPointerConstant(Context,
                                      Expr::NPC_ValueDependentIsNotNull);
    };

    // argument should be either a pointer or null
    if (!ArgTypeA->isAnyPointerType() && !isNull(ArgA))
      return Diag(TheCall->getBeginLoc(), diag::err_memtag_arg_null_or_pointer)
             << "first" << ArgTypeA << ArgA->getSourceRange();

    if (!ArgTypeB->isAnyPointerType() && !isNull(ArgB))
      return Diag(TheCall->getBeginLoc(), diag::err_memtag_arg_null_or_pointer)
             << "second" << ArgTypeB << ArgB->getSourceRange();

    // Ensure Pointee types are compatible
    if (ArgTypeA->isAnyPointerType() && !isNull(ArgA) &&
        ArgTypeB->isAnyPointerType() && !isNull(ArgB)) {
      QualType pointeeA = ArgTypeA->getPointeeType();
      QualType pointeeB = ArgTypeB->getPointeeType();
      if (!Context.typesAreCompatible(
              Context.getCanonicalType(pointeeA).getUnqualifiedType(),
              Context.getCanonicalType(pointeeB).getUnqualifiedType())) {
        return Diag(TheCall->getBeginLoc(),
                    diag::err_typecheck_sub_ptr_compatible)
               << ArgTypeA << ArgTypeB << ArgA->getSourceRange()
               << ArgB->getSourceRange();
      }
    }

    // at least one argument should be pointer type
    if (!ArgTypeA->isAnyPointerType() && !ArgTypeB->isAnyPointerType())
      return Diag(TheCall->getBeginLoc(), diag::err_memtag_any2arg_pointer)
             << ArgTypeA << ArgTypeB << ArgA->getSourceRange();

    if (isNull(ArgA)) // adopt type of the other pointer
      ArgExprA =
          SemaRef.ImpCastExprToType(ArgExprA.get(), ArgTypeB, CK_NullToPointer);

    if (isNull(ArgB))
      ArgExprB =
          SemaRef.ImpCastExprToType(ArgExprB.get(), ArgTypeA, CK_NullToPointer);

    TheCall->setArg(0, ArgExprA.get());
    TheCall->setArg(1, ArgExprB.get());
    TheCall->setType(Context.LongLongTy);
    return false;
  }
  assert(false && "Unhandled ARM MTE intrinsic");
  return true;
}

/// BuiltinARMSpecialReg - Handle a check if argument ArgNum of CallExpr
/// TheCall is an ARM/AArch64 special register string literal.
bool SemaARM::BuiltinARMSpecialReg(unsigned BuiltinID, CallExpr *TheCall,
                                   int ArgNum, unsigned ExpectedFieldNum,
                                   bool AllowName) {
  bool IsARMBuiltin = BuiltinID == ARM::BI__builtin_arm_rsr64 ||
                      BuiltinID == ARM::BI__builtin_arm_wsr64 ||
                      BuiltinID == ARM::BI__builtin_arm_rsr ||
                      BuiltinID == ARM::BI__builtin_arm_rsrp ||
                      BuiltinID == ARM::BI__builtin_arm_wsr ||
                      BuiltinID == ARM::BI__builtin_arm_wsrp;
  bool IsAArch64Builtin = BuiltinID == AArch64::BI__builtin_arm_rsr64 ||
                          BuiltinID == AArch64::BI__builtin_arm_wsr64 ||
                          BuiltinID == AArch64::BI__builtin_arm_rsr128 ||
                          BuiltinID == AArch64::BI__builtin_arm_wsr128 ||
                          BuiltinID == AArch64::BI__builtin_arm_rsr ||
                          BuiltinID == AArch64::BI__builtin_arm_rsrp ||
                          BuiltinID == AArch64::BI__builtin_arm_wsr ||
                          BuiltinID == AArch64::BI__builtin_arm_wsrp;
  assert((IsARMBuiltin || IsAArch64Builtin) && "Unexpected ARM builtin.");

  // We can't check the value of a dependent argument.
  Expr *Arg = TheCall->getArg(ArgNum);
  if (Arg->isTypeDependent() || Arg->isValueDependent())
    return false;

  // Check if the argument is a string literal.
  if (!isa<StringLiteral>(Arg->IgnoreParenImpCasts()))
    return Diag(TheCall->getBeginLoc(), diag::err_expr_not_string_literal)
           << Arg->getSourceRange();

  // Check the type of special register given.
  StringRef Reg = cast<StringLiteral>(Arg->IgnoreParenImpCasts())->getString();
  SmallVector<StringRef, 6> Fields;
  Reg.split(Fields, ":");

  if (Fields.size() != ExpectedFieldNum && !(AllowName && Fields.size() == 1))
    return Diag(TheCall->getBeginLoc(), diag::err_arm_invalid_specialreg)
           << Arg->getSourceRange();

  // If the string is the name of a register then we cannot check that it is
  // valid here but if the string is of one the forms described in ACLE then we
  // can check that the supplied fields are integers and within the valid
  // ranges.
  if (Fields.size() > 1) {
    bool FiveFields = Fields.size() == 5;

    bool ValidString = true;
    if (IsARMBuiltin) {
      ValidString &= Fields[0].starts_with_insensitive("cp") ||
                     Fields[0].starts_with_insensitive("p");
      if (ValidString)
        Fields[0] = Fields[0].drop_front(
            Fields[0].starts_with_insensitive("cp") ? 2 : 1);

      ValidString &= Fields[2].starts_with_insensitive("c");
      if (ValidString)
        Fields[2] = Fields[2].drop_front(1);

      if (FiveFields) {
        ValidString &= Fields[3].starts_with_insensitive("c");
        if (ValidString)
          Fields[3] = Fields[3].drop_front(1);
      }
    }

    SmallVector<int, 5> FieldBitWidths;
    if (FiveFields)
      FieldBitWidths.append({IsAArch64Builtin ? 2 : 4, 3, 4, 4, 3});
    else
      FieldBitWidths.append({4, 3, 4});

    for (unsigned i = 0; i < Fields.size(); ++i) {
      int IntField;
      ValidString &= !Fields[i].getAsInteger(10, IntField);
      ValidString &= (IntField >= 0 && IntField < (1 << FieldBitWidths[i]));
    }

    if (!ValidString)
      return Diag(TheCall->getBeginLoc(), diag::err_arm_invalid_specialreg)
             << Arg->getSourceRange();
  } else if (IsAArch64Builtin && Fields.size() == 1) {
    // This code validates writes to PSTATE registers.

    // Not a write.
    if (TheCall->getNumArgs() != 2)
      return false;

    // The 128-bit system register accesses do not touch PSTATE.
    if (BuiltinID == AArch64::BI__builtin_arm_rsr128 ||
        BuiltinID == AArch64::BI__builtin_arm_wsr128)
      return false;

    // These are the named PSTATE accesses using "MSR (immediate)" instructions,
    // along with the upper limit on the immediates allowed.
    auto MaxLimit = llvm::StringSwitch<std::optional<unsigned>>(Reg)
                        .CaseLower("spsel", 15)
                        .CaseLower("daifclr", 15)
                        .CaseLower("daifset", 15)
                        .CaseLower("pan", 15)
                        .CaseLower("uao", 15)
                        .CaseLower("dit", 15)
                        .CaseLower("ssbs", 15)
                        .CaseLower("tco", 15)
                        .CaseLower("allint", 1)
                        .CaseLower("pm", 1)
                        .Default(std::nullopt);

    // If this is not a named PSTATE, just continue without validating, as this
    // will be lowered to an "MSR (register)" instruction directly
    if (!MaxLimit)
      return false;

    // Here we only allow constants in the range for that pstate, as required by
    // the ACLE.
    //
    // While clang also accepts the names of system registers in its ACLE
    // intrinsics, we prevent this with the PSTATE names used in MSR (immediate)
    // as the value written via a register is different to the value used as an
    // immediate to have the same effect. e.g., for the instruction `msr tco,
    // x0`, it is bit 25 of register x0 that is written into PSTATE.TCO, but
    // with `msr tco, #imm`, it is bit 0 of xN that is written into PSTATE.TCO.
    //
    // If a programmer wants to codegen the MSR (register) form of `msr tco,
    // xN`, they can still do so by specifying the register using five
    // colon-separated numbers in a string.
    return SemaRef.BuiltinConstantArgRange(TheCall, 1, 0, *MaxLimit);
  }

  return false;
}

/// getNeonEltType - Return the QualType corresponding to the elements of
/// the vector type specified by the NeonTypeFlags.  This is used to check
/// the pointer arguments for Neon load/store intrinsics.
static QualType getNeonEltType(NeonTypeFlags Flags, ASTContext &Context,
                               bool IsPolyUnsigned, bool IsInt64Long) {
  switch (Flags.getEltType()) {
  case NeonTypeFlags::Int8:
    return Flags.isUnsigned() ? Context.UnsignedCharTy : Context.SignedCharTy;
  case NeonTypeFlags::Int16:
    return Flags.isUnsigned() ? Context.UnsignedShortTy : Context.ShortTy;
  case NeonTypeFlags::Int32:
    return Flags.isUnsigned() ? Context.UnsignedIntTy : Context.IntTy;
  case NeonTypeFlags::Int64:
    if (IsInt64Long)
      return Flags.isUnsigned() ? Context.UnsignedLongTy : Context.LongTy;
    else
      return Flags.isUnsigned() ? Context.UnsignedLongLongTy
                                : Context.LongLongTy;
  case NeonTypeFlags::Poly8:
    return IsPolyUnsigned ? Context.UnsignedCharTy : Context.SignedCharTy;
  case NeonTypeFlags::Poly16:
    return IsPolyUnsigned ? Context.UnsignedShortTy : Context.ShortTy;
  case NeonTypeFlags::Poly64:
    if (IsInt64Long)
      return Context.UnsignedLongTy;
    else
      return Context.UnsignedLongLongTy;
  case NeonTypeFlags::Poly128:
    break;
  case NeonTypeFlags::Float16:
    return Context.HalfTy;
  case NeonTypeFlags::Float32:
    return Context.FloatTy;
  case NeonTypeFlags::Float64:
    return Context.DoubleTy;
  case NeonTypeFlags::BFloat16:
    return Context.BFloat16Ty;
  case NeonTypeFlags::MFloat8:
    return Context.MFloat8Ty;
  }
  llvm_unreachable("Invalid NeonTypeFlag!");
}

enum ArmSMEState : unsigned {
  ArmNoState = 0,

  ArmInZA = 0b01,
  ArmOutZA = 0b10,
  ArmInOutZA = 0b11,
  ArmZAMask = 0b11,

  ArmInZT0 = 0b01 << 2,
  ArmOutZT0 = 0b10 << 2,
  ArmInOutZT0 = 0b11 << 2,
  ArmZT0Mask = 0b11 << 2
};

bool SemaARM::CheckImmediateArg(CallExpr *TheCall, unsigned CheckTy,
                                unsigned ArgIdx, unsigned EltBitWidth,
                                unsigned ContainerBitWidth) {
  // Function that checks whether the operand (ArgIdx) is an immediate
  // that is one of a given set of values.
  auto CheckImmediateInSet = [&](std::initializer_list<int64_t> Set,
                                 int ErrDiag) -> bool {
    // We can't check the value of a dependent argument.
    Expr *Arg = TheCall->getArg(ArgIdx);
    if (Arg->isTypeDependent() || Arg->isValueDependent())
      return false;

    // Check constant-ness first.
    llvm::APSInt Imm;
    if (SemaRef.BuiltinConstantArg(TheCall, ArgIdx, Imm))
      return true;

    if (!llvm::is_contained(Set, Imm.getSExtValue()))
      return Diag(TheCall->getBeginLoc(), ErrDiag) << Arg->getSourceRange();
    return false;
  };

  switch ((ImmCheckType)CheckTy) {
  case ImmCheckType::ImmCheck0_31:
    if (SemaRef.BuiltinConstantArgRange(TheCall, ArgIdx, 0, 31))
      return true;
    break;
  case ImmCheckType::ImmCheck0_13:
    if (SemaRef.BuiltinConstantArgRange(TheCall, ArgIdx, 0, 13))
      return true;
    break;
  case ImmCheckType::ImmCheck0_63:
    if (SemaRef.BuiltinConstantArgRange(TheCall, ArgIdx, 0, 63))
      return true;
    break;
  case ImmCheckType::ImmCheck1_16:
    if (SemaRef.BuiltinConstantArgRange(TheCall, ArgIdx, 1, 16))
      return true;
    break;
  case ImmCheckType::ImmCheck0_7:
    if (SemaRef.BuiltinConstantArgRange(TheCall, ArgIdx, 0, 7))
      return true;
    break;
  case ImmCheckType::ImmCheck1_1:
    if (SemaRef.BuiltinConstantArgRange(TheCall, ArgIdx, 1, 1))
      return true;
    break;
  case ImmCheckType::ImmCheck1_3:
    if (SemaRef.BuiltinConstantArgRange(TheCall, ArgIdx, 1, 3))
      return true;
    break;
  case ImmCheckType::ImmCheck1_7:
    if (SemaRef.BuiltinConstantArgRange(TheCall, ArgIdx, 1, 7))
      return true;
    break;
  case ImmCheckType::ImmCheckExtract:
    if (SemaRef.BuiltinConstantArgRange(TheCall, ArgIdx, 0,
                                        (2048 / EltBitWidth) - 1))
      return true;
    break;
  case ImmCheckType::ImmCheckCvt:
  case ImmCheckType::ImmCheckShiftRight:
    if (SemaRef.BuiltinConstantArgRange(TheCall, ArgIdx, 1, EltBitWidth))
      return true;
    break;
  case ImmCheckType::ImmCheckShiftRightNarrow:
    if (SemaRef.BuiltinConstantArgRange(TheCall, ArgIdx, 1, EltBitWidth / 2))
      return true;
    break;
  case ImmCheckType::ImmCheckShiftLeft:
    if (SemaRef.BuiltinConstantArgRange(TheCall, ArgIdx, 0, EltBitWidth - 1))
      return true;
    break;
  case ImmCheckType::ImmCheckLaneIndex:
    if (SemaRef.BuiltinConstantArgRange(TheCall, ArgIdx, 0,
                                        (ContainerBitWidth / EltBitWidth) - 1))
      return true;
    break;
  case ImmCheckType::ImmCheckLaneIndexCompRotate:
    if (SemaRef.BuiltinConstantArgRange(
            TheCall, ArgIdx, 0, (ContainerBitWidth / (2 * EltBitWidth)) - 1))
      return true;
    break;
  case ImmCheckType::ImmCheckLaneIndexDot:
    if (SemaRef.BuiltinConstantArgRange(
            TheCall, ArgIdx, 0, (ContainerBitWidth / (4 * EltBitWidth)) - 1))
      return true;
    break;
  case ImmCheckType::ImmCheckComplexRot90_270:
    if (CheckImmediateInSet({90, 270}, diag::err_rotation_argument_to_cadd))
      return true;
    break;
  case ImmCheckType::ImmCheckComplexRotAll90:
    if (CheckImmediateInSet({0, 90, 180, 270},
                            diag::err_rotation_argument_to_cmla))
      return true;
    break;
  case ImmCheckType::ImmCheck0_1:
    if (SemaRef.BuiltinConstantArgRange(TheCall, ArgIdx, 0, 1))
      return true;
    break;
  case ImmCheckType::ImmCheck0_2:
    if (SemaRef.BuiltinConstantArgRange(TheCall, ArgIdx, 0, 2))
      return true;
    break;
  case ImmCheckType::ImmCheck0_3:
    if (SemaRef.BuiltinConstantArgRange(TheCall, ArgIdx, 0, 3))
      return true;
    break;
  case ImmCheckType::ImmCheck0_0:
    if (SemaRef.BuiltinConstantArgRange(TheCall, ArgIdx, 0, 0))
      return true;
    break;
  case ImmCheckType::ImmCheck0_15:
    if (SemaRef.BuiltinConstantArgRange(TheCall, ArgIdx, 0, 15))
      return true;
    break;
  case ImmCheckType::ImmCheck0_255:
    if (SemaRef.BuiltinConstantArgRange(TheCall, ArgIdx, 0, 255))
      return true;
    break;
  case ImmCheckType::ImmCheck1_32:
    if (SemaRef.BuiltinConstantArgRange(TheCall, ArgIdx, 1, 32))
      return true;
    break;
  case ImmCheckType::ImmCheck1_64:
    if (SemaRef.BuiltinConstantArgRange(TheCall, ArgIdx, 1, 64))
      return true;
    break;
  case ImmCheckType::ImmCheck2_4_Mul2:
    if (SemaRef.BuiltinConstantArgRange(TheCall, ArgIdx, 2, 4) ||
        SemaRef.BuiltinConstantArgMultiple(TheCall, ArgIdx, 2))
      return true;
    break;
  }
  return false;
}

bool SemaARM::PerformNeonImmChecks(
    CallExpr *TheCall,
    SmallVectorImpl<std::tuple<int, int, int, int>> &ImmChecks,
    int OverloadType) {
  bool HasError = false;

  for (const auto &I : ImmChecks) {
    auto [ArgIdx, CheckTy, ElementBitWidth, VecBitWidth] = I;

    if (OverloadType >= 0)
      ElementBitWidth = NeonTypeFlags(OverloadType).getEltSizeInBits();

    HasError |= CheckImmediateArg(TheCall, CheckTy, ArgIdx, ElementBitWidth,
                                  VecBitWidth);
  }

  return HasError;
}

bool SemaARM::PerformSVEImmChecks(
    CallExpr *TheCall, SmallVectorImpl<std::tuple<int, int, int>> &ImmChecks) {
  bool HasError = false;

  for (const auto &I : ImmChecks) {
    auto [ArgIdx, CheckTy, ElementBitWidth] = I;
    HasError |=
        CheckImmediateArg(TheCall, CheckTy, ArgIdx, ElementBitWidth, 128);
  }

  return HasError;
}

SemaARM::ArmStreamingType getArmStreamingFnType(const FunctionDecl *FD) {
  if (FD->hasAttr<ArmLocallyStreamingAttr>())
    return SemaARM::ArmStreaming;
  if (const Type *Ty = FD->getType().getTypePtrOrNull()) {
    if (const auto *FPT = Ty->getAs<FunctionProtoType>()) {
      if (FPT->getAArch64SMEAttributes() &
          FunctionType::SME_PStateSMEnabledMask)
        return SemaARM::ArmStreaming;
      if (FPT->getAArch64SMEAttributes() &
          FunctionType::SME_PStateSMCompatibleMask)
        return SemaARM::ArmStreamingCompatible;
    }
  }
  return SemaARM::ArmNonStreaming;
}

static bool checkArmStreamingBuiltin(Sema &S, CallExpr *TheCall,
                                     const FunctionDecl *FD,
                                     SemaARM::ArmStreamingType BuiltinType,
                                     unsigned BuiltinID) {
  SemaARM::ArmStreamingType FnType = getArmStreamingFnType(FD);

  // Check if the intrinsic is available in the right mode, i.e.
  // * When compiling for SME only, the caller must be in streaming mode.
  // * When compiling for SVE only, the caller must be in non-streaming mode.
  // * When compiling for both SVE and SME, the caller can be in either mode.
  if (BuiltinType == SemaARM::VerifyRuntimeMode) {
    llvm::StringMap<bool> CallerFeatureMapWithoutSVE;
    S.Context.getFunctionFeatureMap(CallerFeatureMapWithoutSVE, FD);
    CallerFeatureMapWithoutSVE["sve"] = false;

    // Avoid emitting diagnostics for a function that can never compile.
    if (FnType == SemaARM::ArmStreaming && !CallerFeatureMapWithoutSVE["sme"])
      return false;

    llvm::StringMap<bool> CallerFeatureMapWithoutSME;
    S.Context.getFunctionFeatureMap(CallerFeatureMapWithoutSME, FD);
    CallerFeatureMapWithoutSME["sme"] = false;

    // We know the builtin requires either some combination of SVE flags, or
    // some combination of SME flags, but we need to figure out which part
    // of the required features is satisfied by the target features.
    //
    // For a builtin with target guard 'sve2p1|sme2', if we compile with
    // '+sve2p1,+sme', then we know that it satisfies the 'sve2p1' part if we
    // evaluate the features for '+sve2p1,+sme,+nosme'.
    //
    // Similarly, if we compile with '+sve2,+sme2', then we know it satisfies
    // the 'sme2' part if we evaluate the features for '+sve2,+sme2,+nosve'.
    StringRef BuiltinTargetGuards(
        S.Context.BuiltinInfo.getRequiredFeatures(BuiltinID));
    bool SatisfiesSVE = Builtin::evaluateRequiredTargetFeatures(
        BuiltinTargetGuards, CallerFeatureMapWithoutSME);
    bool SatisfiesSME = Builtin::evaluateRequiredTargetFeatures(
        BuiltinTargetGuards, CallerFeatureMapWithoutSVE);

    if ((SatisfiesSVE && SatisfiesSME) ||
        (SatisfiesSVE && FnType == SemaARM::ArmStreamingCompatible))
      return false;
    else if (SatisfiesSVE)
      BuiltinType = SemaARM::ArmNonStreaming;
    else if (SatisfiesSME)
      BuiltinType = SemaARM::ArmStreaming;
    else
      // This should be diagnosed by CodeGen
      return false;
  }

  if (FnType != SemaARM::ArmNonStreaming &&
      BuiltinType == SemaARM::ArmNonStreaming)
    S.Diag(TheCall->getBeginLoc(), diag::err_attribute_arm_sm_incompat_builtin)
        << TheCall->getSourceRange() << "non-streaming";
  else if (FnType != SemaARM::ArmStreaming &&
           BuiltinType == SemaARM::ArmStreaming)
    S.Diag(TheCall->getBeginLoc(), diag::err_attribute_arm_sm_incompat_builtin)
        << TheCall->getSourceRange() << "streaming";
  else
    return false;

  return true;
}

static ArmSMEState getSMEState(unsigned BuiltinID) {
  switch (BuiltinID) {
  default:
    return ArmNoState;
#define GET_SME_BUILTIN_GET_STATE
#include "clang/Basic/arm_sme_builtins_za_state.inc"
#undef GET_SME_BUILTIN_GET_STATE
  }
}

bool SemaARM::CheckSMEBuiltinFunctionCall(unsigned BuiltinID,
                                          CallExpr *TheCall) {
  if (const FunctionDecl *FD =
          SemaRef.getCurFunctionDecl(/*AllowLambda=*/true)) {
    std::optional<ArmStreamingType> BuiltinType;

    switch (BuiltinID) {
#define GET_SME_STREAMING_ATTRS
#include "clang/Basic/arm_sme_streaming_attrs.inc"
#undef GET_SME_STREAMING_ATTRS
    }

    if (BuiltinType &&
        checkArmStreamingBuiltin(SemaRef, TheCall, FD, *BuiltinType, BuiltinID))
      return true;

    if ((getSMEState(BuiltinID) & ArmZAMask) && !hasArmZAState(FD))
      Diag(TheCall->getBeginLoc(),
           diag::warn_attribute_arm_za_builtin_no_za_state)
          << TheCall->getSourceRange();

    if ((getSMEState(BuiltinID) & ArmZT0Mask) && !hasArmZT0State(FD))
      Diag(TheCall->getBeginLoc(),
           diag::warn_attribute_arm_zt0_builtin_no_zt0_state)
          << TheCall->getSourceRange();
  }

  // Range check SME intrinsics that take immediate values.
  SmallVector<std::tuple<int, int, int>, 3> ImmChecks;

  switch (BuiltinID) {
  default:
    return false;
#define GET_SME_IMMEDIATE_CHECK
#include "clang/Basic/arm_sme_sema_rangechecks.inc"
#undef GET_SME_IMMEDIATE_CHECK
  }

  return PerformSVEImmChecks(TheCall, ImmChecks);
}

bool SemaARM::CheckSVEBuiltinFunctionCall(unsigned BuiltinID,
                                          CallExpr *TheCall) {
  if (const FunctionDecl *FD =
          SemaRef.getCurFunctionDecl(/*AllowLambda=*/true)) {
    std::optional<ArmStreamingType> BuiltinType;

    switch (BuiltinID) {
#define GET_SVE_STREAMING_ATTRS
#include "clang/Basic/arm_sve_streaming_attrs.inc"
#undef GET_SVE_STREAMING_ATTRS
    }
    if (BuiltinType &&
        checkArmStreamingBuiltin(SemaRef, TheCall, FD, *BuiltinType, BuiltinID))
      return true;
  }
  // Range check SVE intrinsics that take immediate values.
  SmallVector<std::tuple<int, int, int>, 3> ImmChecks;

  switch (BuiltinID) {
  default:
    return false;
#define GET_SVE_IMMEDIATE_CHECK
#include "clang/Basic/arm_sve_sema_rangechecks.inc"
#undef GET_SVE_IMMEDIATE_CHECK
  }

  return PerformSVEImmChecks(TheCall, ImmChecks);
}

bool SemaARM::CheckNeonBuiltinFunctionCall(const TargetInfo &TI,
                                           unsigned BuiltinID,
                                           CallExpr *TheCall) {
  if (const FunctionDecl *FD =
          SemaRef.getCurFunctionDecl(/*AllowLambda=*/true)) {
    std::optional<ArmStreamingType> BuiltinType;

    switch (BuiltinID) {
    default:
      break;
#define GET_NEON_STREAMING_COMPAT_FLAG
#include "clang/Basic/arm_neon.inc"
#undef GET_NEON_STREAMING_COMPAT_FLAG
    }
    if (BuiltinType &&
        checkArmStreamingBuiltin(SemaRef, TheCall, FD, *BuiltinType, BuiltinID))
      return true;
  }

  llvm::APSInt Result;
  uint64_t mask = 0;
  int TV = -1;
  int PtrArgNum = -1;
  bool HasConstPtr = false;
  switch (BuiltinID) {
#define GET_NEON_OVERLOAD_CHECK
#include "clang/Basic/arm_fp16.inc"
#include "clang/Basic/arm_neon.inc"
#undef GET_NEON_OVERLOAD_CHECK
  }

  // For NEON intrinsics which are overloaded on vector element type, validate
  // the immediate which specifies which variant to emit.
  unsigned ImmArg = TheCall->getNumArgs() - 1;
  if (mask) {
    if (SemaRef.BuiltinConstantArg(TheCall, ImmArg, Result))
      return true;

    TV = Result.getLimitedValue(64);
    if ((TV > 63) || (mask & (1ULL << TV)) == 0)
      return Diag(TheCall->getBeginLoc(), diag::err_invalid_neon_type_code)
             << TheCall->getArg(ImmArg)->getSourceRange();
  }

  if (PtrArgNum >= 0) {
    // Check that pointer arguments have the specified type.
    Expr *Arg = TheCall->getArg(PtrArgNum);
    if (ImplicitCastExpr *ICE = dyn_cast<ImplicitCastExpr>(Arg))
      Arg = ICE->getSubExpr();
    ExprResult RHS = SemaRef.DefaultFunctionArrayLvalueConversion(Arg);
    QualType RHSTy = RHS.get()->getType();

    llvm::Triple::ArchType Arch = TI.getTriple().getArch();
    bool IsPolyUnsigned = Arch == llvm::Triple::aarch64 ||
                          Arch == llvm::Triple::aarch64_32 ||
                          Arch == llvm::Triple::aarch64_be;
    bool IsInt64Long = TI.getInt64Type() == TargetInfo::SignedLong;
    QualType EltTy = getNeonEltType(NeonTypeFlags(TV), getASTContext(),
                                    IsPolyUnsigned, IsInt64Long);
    if (HasConstPtr)
      EltTy = EltTy.withConst();
    QualType LHSTy = getASTContext().getPointerType(EltTy);
    AssignConvertType ConvTy;
    ConvTy = SemaRef.CheckSingleAssignmentConstraints(LHSTy, RHS);
    if (RHS.isInvalid())
      return true;
    if (SemaRef.DiagnoseAssignmentResult(ConvTy, Arg->getBeginLoc(), LHSTy,
                                         RHSTy, RHS.get(),
                                         AssignmentAction::Assigning))
      return true;
  }

  // For NEON intrinsics which take an immediate value as part of the
  // instruction, range check them here.
  SmallVector<std::tuple<int, int, int, int>, 2> ImmChecks;
  switch (BuiltinID) {
  default:
    return false;
#define GET_NEON_IMMEDIATE_CHECK
#include "clang/Basic/arm_fp16.inc"
#include "clang/Basic/arm_neon.inc"
#undef GET_NEON_IMMEDIATE_CHECK
  }

  return PerformNeonImmChecks(TheCall, ImmChecks, TV);
}

bool SemaARM::CheckMVEBuiltinFunctionCall(unsigned BuiltinID,
                                          CallExpr *TheCall) {
  switch (BuiltinID) {
  default:
    return false;
#include "clang/Basic/arm_mve_builtin_sema.inc"
  }
}

bool SemaARM::CheckCDEBuiltinFunctionCall(const TargetInfo &TI,
                                          unsigned BuiltinID,
                                          CallExpr *TheCall) {
  bool Err = false;
  switch (BuiltinID) {
  default:
    return false;
#include "clang/Basic/arm_cde_builtin_sema.inc"
  }

  if (Err)
    return true;

  return CheckARMCoprocessorImmediate(TI, TheCall->getArg(0), /*WantCDE*/ true);
}

bool SemaARM::CheckARMCoprocessorImmediate(const TargetInfo &TI,
                                           const Expr *CoprocArg,
                                           bool WantCDE) {
  ASTContext &Context = getASTContext();
  if (SemaRef.isConstantEvaluatedContext())
    return false;

  // We can't check the value of a dependent argument.
  if (CoprocArg->isTypeDependent() || CoprocArg->isValueDependent())
    return false;

  llvm::APSInt CoprocNoAP = *CoprocArg->getIntegerConstantExpr(Context);
  int64_t CoprocNo = CoprocNoAP.getExtValue();
  assert(CoprocNo >= 0 && "Coprocessor immediate must be non-negative");

  uint32_t CDECoprocMask = TI.getARMCDECoprocMask();
  bool IsCDECoproc = CoprocNo <= 7 && (CDECoprocMask & (1 << CoprocNo));

  if (IsCDECoproc != WantCDE)
    return Diag(CoprocArg->getBeginLoc(), diag::err_arm_invalid_coproc)
           << (int)CoprocNo << (int)WantCDE << CoprocArg->getSourceRange();

  return false;
}

bool SemaARM::CheckARMBuiltinExclusiveCall(unsigned BuiltinID,
                                           CallExpr *TheCall,
                                           unsigned MaxWidth) {
  assert((BuiltinID == ARM::BI__builtin_arm_ldrex ||
          BuiltinID == ARM::BI__builtin_arm_ldaex ||
          BuiltinID == ARM::BI__builtin_arm_strex ||
          BuiltinID == ARM::BI__builtin_arm_stlex ||
          BuiltinID == AArch64::BI__builtin_arm_ldrex ||
          BuiltinID == AArch64::BI__builtin_arm_ldaex ||
          BuiltinID == AArch64::BI__builtin_arm_strex ||
          BuiltinID == AArch64::BI__builtin_arm_stlex) &&
         "unexpected ARM builtin");
  bool IsLdrex = BuiltinID == ARM::BI__builtin_arm_ldrex ||
                 BuiltinID == ARM::BI__builtin_arm_ldaex ||
                 BuiltinID == AArch64::BI__builtin_arm_ldrex ||
                 BuiltinID == AArch64::BI__builtin_arm_ldaex;

  ASTContext &Context = getASTContext();
  DeclRefExpr *DRE =
      cast<DeclRefExpr>(TheCall->getCallee()->IgnoreParenCasts());

  // Ensure that we have the proper number of arguments.
  if (SemaRef.checkArgCount(TheCall, IsLdrex ? 1 : 2))
    return true;

  // Inspect the pointer argument of the atomic builtin.  This should always be
  // a pointer type, whose element is an integral scalar or pointer type.
  // Because it is a pointer type, we don't have to worry about any implicit
  // casts here.
  Expr *PointerArg = TheCall->getArg(IsLdrex ? 0 : 1);
  ExprResult PointerArgRes =
      SemaRef.DefaultFunctionArrayLvalueConversion(PointerArg);
  if (PointerArgRes.isInvalid())
    return true;
  PointerArg = PointerArgRes.get();

  const PointerType *pointerType = PointerArg->getType()->getAs<PointerType>();
  if (!pointerType) {
    Diag(DRE->getBeginLoc(), diag::err_atomic_builtin_must_be_pointer)
        << PointerArg->getType() << 0 << PointerArg->getSourceRange();
    return true;
  }

  // ldrex takes a "const volatile T*" and strex takes a "volatile T*". Our next
  // task is to insert the appropriate casts into the AST. First work out just
  // what the appropriate type is.
  QualType ValType = pointerType->getPointeeType();
  QualType AddrType = ValType.getUnqualifiedType().withVolatile();
  if (IsLdrex)
    AddrType.addConst();

  // Issue a warning if the cast is dodgy.
  CastKind CastNeeded = CK_NoOp;
  if (!AddrType.isAtLeastAsQualifiedAs(ValType, getASTContext())) {
    CastNeeded = CK_BitCast;
    Diag(DRE->getBeginLoc(), diag::ext_typecheck_convert_discards_qualifiers)
        << PointerArg->getType() << Context.getPointerType(AddrType)
        << AssignmentAction::Passing << PointerArg->getSourceRange();
  }

  // Finally, do the cast and replace the argument with the corrected version.
  AddrType = Context.getPointerType(AddrType);
  PointerArgRes = SemaRef.ImpCastExprToType(PointerArg, AddrType, CastNeeded);
  if (PointerArgRes.isInvalid())
    return true;
  PointerArg = PointerArgRes.get();

  TheCall->setArg(IsLdrex ? 0 : 1, PointerArg);

  // In general, we allow ints, floats and pointers to be loaded and stored.
  if (!ValType->isIntegerType() && !ValType->isAnyPointerType() &&
      !ValType->isBlockPointerType() && !ValType->isFloatingType()) {
    Diag(DRE->getBeginLoc(), diag::err_atomic_builtin_must_be_pointer_intfltptr)
        << PointerArg->getType() << 0 << PointerArg->getSourceRange();
    return true;
  }

  // But ARM doesn't have instructions to deal with 128-bit versions.
  if (Context.getTypeSize(ValType) > MaxWidth) {
    assert(MaxWidth == 64 && "Diagnostic unexpectedly inaccurate");
    Diag(DRE->getBeginLoc(), diag::err_atomic_exclusive_builtin_pointer_size)
        << PointerArg->getType() << PointerArg->getSourceRange();
    return true;
  }

  switch (ValType.getObjCLifetime()) {
  case Qualifiers::OCL_None:
  case Qualifiers::OCL_ExplicitNone:
    // okay
    break;

  case Qualifiers::OCL_Weak:
  case Qualifiers::OCL_Strong:
  case Qualifiers::OCL_Autoreleasing:
    Diag(DRE->getBeginLoc(), diag::err_arc_atomic_ownership)
        << ValType << PointerArg->getSourceRange();
    return true;
  }

  if (IsLdrex) {
    TheCall->setType(ValType);
    return false;
  }

  // Initialize the argument to be stored.
  ExprResult ValArg = TheCall->getArg(0);
  InitializedEntity Entity = InitializedEntity::InitializeParameter(
      Context, ValType, /*consume*/ false);
  ValArg = SemaRef.PerformCopyInitialization(Entity, SourceLocation(), ValArg);
  if (ValArg.isInvalid())
    return true;
  TheCall->setArg(0, ValArg.get());

  // __builtin_arm_strex always returns an int. It's marked as such in the .def,
  // but the custom checker bypasses all default analysis.
  TheCall->setType(Context.IntTy);
  return false;
}

bool SemaARM::CheckARMBuiltinFunctionCall(const TargetInfo &TI,
                                          unsigned BuiltinID,
                                          CallExpr *TheCall) {
  if (BuiltinID == ARM::BI__builtin_arm_ldrex ||
      BuiltinID == ARM::BI__builtin_arm_ldaex ||
      BuiltinID == ARM::BI__builtin_arm_strex ||
      BuiltinID == ARM::BI__builtin_arm_stlex) {
    return CheckARMBuiltinExclusiveCall(BuiltinID, TheCall, 64);
  }

  if (BuiltinID == ARM::BI__builtin_arm_prefetch) {
    return SemaRef.BuiltinConstantArgRange(TheCall, 1, 0, 1) ||
           SemaRef.BuiltinConstantArgRange(TheCall, 2, 0, 1);
  }

  if (BuiltinID == ARM::BI__builtin_arm_rsr64 ||
      BuiltinID == ARM::BI__builtin_arm_wsr64)
    return BuiltinARMSpecialReg(BuiltinID, TheCall, 0, 3, false);

  if (BuiltinID == ARM::BI__builtin_arm_rsr ||
      BuiltinID == ARM::BI__builtin_arm_rsrp ||
      BuiltinID == ARM::BI__builtin_arm_wsr ||
      BuiltinID == ARM::BI__builtin_arm_wsrp)
    return BuiltinARMSpecialReg(BuiltinID, TheCall, 0, 5, true);

  if (CheckNeonBuiltinFunctionCall(TI, BuiltinID, TheCall))
    return true;
  if (CheckMVEBuiltinFunctionCall(BuiltinID, TheCall))
    return true;
  if (CheckCDEBuiltinFunctionCall(TI, BuiltinID, TheCall))
    return true;

  // For intrinsics which take an immediate value as part of the instruction,
  // range check them here.
  // FIXME: VFP Intrinsics should error if VFP not present.
  switch (BuiltinID) {
  default:
    return false;
  case ARM::BI__builtin_arm_ssat:
    return SemaRef.BuiltinConstantArgRange(TheCall, 1, 1, 32);
  case ARM::BI__builtin_arm_usat:
    return SemaRef.BuiltinConstantArgRange(TheCall, 1, 0, 31);
  case ARM::BI__builtin_arm_ssat16:
    return SemaRef.BuiltinConstantArgRange(TheCall, 1, 1, 16);
  case ARM::BI__builtin_arm_usat16:
    return SemaRef.BuiltinConstantArgRange(TheCall, 1, 0, 15);
  case ARM::BI__builtin_arm_vcvtr_f:
  case ARM::BI__builtin_arm_vcvtr_d:
    return SemaRef.BuiltinConstantArgRange(TheCall, 1, 0, 1);
  case ARM::BI__builtin_arm_dmb:
  case ARM::BI__dmb:
  case ARM::BI__builtin_arm_dsb:
  case ARM::BI__dsb:
  case ARM::BI__builtin_arm_isb:
  case ARM::BI__isb:
  case ARM::BI__builtin_arm_dbg:
    return SemaRef.BuiltinConstantArgRange(TheCall, 0, 0, 15);
  case ARM::BI__builtin_arm_cdp:
  case ARM::BI__builtin_arm_cdp2:
  case ARM::BI__builtin_arm_mcr:
  case ARM::BI__builtin_arm_mcr2:
  case ARM::BI__builtin_arm_mrc:
  case ARM::BI__builtin_arm_mrc2:
  case ARM::BI__builtin_arm_mcrr:
  case ARM::BI__builtin_arm_mcrr2:
  case ARM::BI__builtin_arm_mrrc:
  case ARM::BI__builtin_arm_mrrc2:
  case ARM::BI__builtin_arm_ldc:
  case ARM::BI__builtin_arm_ldcl:
  case ARM::BI__builtin_arm_ldc2:
  case ARM::BI__builtin_arm_ldc2l:
  case ARM::BI__builtin_arm_stc:
  case ARM::BI__builtin_arm_stcl:
  case ARM::BI__builtin_arm_stc2:
  case ARM::BI__builtin_arm_stc2l:
    return SemaRef.BuiltinConstantArgRange(TheCall, 0, 0, 15) ||
           CheckARMCoprocessorImmediate(TI, TheCall->getArg(0),
                                        /*WantCDE*/ false);
  }
}

bool SemaARM::CheckAArch64BuiltinFunctionCall(const TargetInfo &TI,
                                              unsigned BuiltinID,
                                              CallExpr *TheCall) {
  if (BuiltinID == AArch64::BI__builtin_arm_ldrex ||
      BuiltinID == AArch64::BI__builtin_arm_ldaex ||
      BuiltinID == AArch64::BI__builtin_arm_strex ||
      BuiltinID == AArch64::BI__builtin_arm_stlex) {
    return CheckARMBuiltinExclusiveCall(BuiltinID, TheCall, 128);
  }

  if (BuiltinID == AArch64::BI__builtin_arm_prefetch) {
    return SemaRef.BuiltinConstantArgRange(TheCall, 1, 0, 1) ||
           SemaRef.BuiltinConstantArgRange(TheCall, 2, 0, 3) ||
           SemaRef.BuiltinConstantArgRange(TheCall, 3, 0, 1) ||
           SemaRef.BuiltinConstantArgRange(TheCall, 4, 0, 1);
  }

  if (BuiltinID == AArch64::BI__builtin_arm_rsr64 ||
      BuiltinID == AArch64::BI__builtin_arm_wsr64 ||
      BuiltinID == AArch64::BI__builtin_arm_rsr128 ||
      BuiltinID == AArch64::BI__builtin_arm_wsr128)
    return BuiltinARMSpecialReg(BuiltinID, TheCall, 0, 5, true);

  // Memory Tagging Extensions (MTE) Intrinsics
  if (BuiltinID == AArch64::BI__builtin_arm_irg ||
      BuiltinID == AArch64::BI__builtin_arm_addg ||
      BuiltinID == AArch64::BI__builtin_arm_gmi ||
      BuiltinID == AArch64::BI__builtin_arm_ldg ||
      BuiltinID == AArch64::BI__builtin_arm_stg ||
      BuiltinID == AArch64::BI__builtin_arm_subp) {
    return BuiltinARMMemoryTaggingCall(BuiltinID, TheCall);
  }

  if (BuiltinID == AArch64::BI__builtin_arm_rsr ||
      BuiltinID == AArch64::BI__builtin_arm_rsrp ||
      BuiltinID == AArch64::BI__builtin_arm_wsr ||
      BuiltinID == AArch64::BI__builtin_arm_wsrp)
    return BuiltinARMSpecialReg(BuiltinID, TheCall, 0, 5, true);

  // Only check the valid encoding range. Any constant in this range would be
  // converted to a register of the form S1_2_C3_C4_5. Let the hardware throw
  // an exception for incorrect registers. This matches MSVC behavior.
  if (BuiltinID == AArch64::BI_ReadStatusReg ||
      BuiltinID == AArch64::BI_WriteStatusReg)
    return SemaRef.BuiltinConstantArgRange(TheCall, 0, 0, 0x7fff);

  if (BuiltinID == AArch64::BI__getReg)
    return SemaRef.BuiltinConstantArgRange(TheCall, 0, 0, 31);

  if (BuiltinID == AArch64::BI__break)
    return SemaRef.BuiltinConstantArgRange(TheCall, 0, 0, 0xffff);

  if (BuiltinID == AArch64::BI__hlt)
    return SemaRef.BuiltinConstantArgRange(TheCall, 0, 0, 0xffff);

  if (CheckNeonBuiltinFunctionCall(TI, BuiltinID, TheCall))
    return true;

  if (CheckSVEBuiltinFunctionCall(BuiltinID, TheCall))
    return true;

  if (CheckSMEBuiltinFunctionCall(BuiltinID, TheCall))
    return true;

  // For intrinsics which take an immediate value as part of the instruction,
  // range check them here.
  unsigned i = 0, l = 0, u = 0;
  switch (BuiltinID) {
  default: return false;
  case AArch64::BI__builtin_arm_dmb:
  case AArch64::BI__dmb:
  case AArch64::BI__builtin_arm_dsb:
<<<<<<< HEAD
  case AArch64::BI__builtin_arm_isb:
=======
  case AArch64::BI__dsb:
  case AArch64::BI__builtin_arm_isb:
  case AArch64::BI__isb:
>>>>>>> eb0f1dc0
    l = 0;
    u = 15;
    break;
  case AArch64::BI__builtin_arm_tcancel: l = 0; u = 65535; break;
  }

  return SemaRef.BuiltinConstantArgRange(TheCall, i, l, u + l);
}

namespace {
struct IntrinToName {
  uint32_t Id;
  int32_t FullName;
  int32_t ShortName;
};
} // unnamed namespace

static bool BuiltinAliasValid(unsigned BuiltinID, StringRef AliasName,
                              ArrayRef<IntrinToName> Map,
                              const char *IntrinNames) {
  AliasName.consume_front("__arm_");
  const IntrinToName *It =
      llvm::lower_bound(Map, BuiltinID, [](const IntrinToName &L, unsigned Id) {
        return L.Id < Id;
      });
  if (It == Map.end() || It->Id != BuiltinID)
    return false;
  StringRef FullName(&IntrinNames[It->FullName]);
  if (AliasName == FullName)
    return true;
  if (It->ShortName == -1)
    return false;
  StringRef ShortName(&IntrinNames[It->ShortName]);
  return AliasName == ShortName;
}

bool SemaARM::MveAliasValid(unsigned BuiltinID, StringRef AliasName) {
#include "clang/Basic/arm_mve_builtin_aliases.inc"
  // The included file defines:
  // - ArrayRef<IntrinToName> Map
  // - const char IntrinNames[]
  return BuiltinAliasValid(BuiltinID, AliasName, Map, IntrinNames);
}

bool SemaARM::CdeAliasValid(unsigned BuiltinID, StringRef AliasName) {
#include "clang/Basic/arm_cde_builtin_aliases.inc"
  return BuiltinAliasValid(BuiltinID, AliasName, Map, IntrinNames);
}

bool SemaARM::SveAliasValid(unsigned BuiltinID, StringRef AliasName) {
  if (getASTContext().BuiltinInfo.isAuxBuiltinID(BuiltinID))
    BuiltinID = getASTContext().BuiltinInfo.getAuxBuiltinID(BuiltinID);
  return BuiltinID >= AArch64::FirstSVEBuiltin &&
         BuiltinID <= AArch64::LastSVEBuiltin;
}

bool SemaARM::SmeAliasValid(unsigned BuiltinID, StringRef AliasName) {
  if (getASTContext().BuiltinInfo.isAuxBuiltinID(BuiltinID))
    BuiltinID = getASTContext().BuiltinInfo.getAuxBuiltinID(BuiltinID);
  return BuiltinID >= AArch64::FirstSMEBuiltin &&
         BuiltinID <= AArch64::LastSMEBuiltin;
}

void SemaARM::handleBuiltinAliasAttr(Decl *D, const ParsedAttr &AL) {
  ASTContext &Context = getASTContext();
  if (!AL.isArgIdent(0)) {
    Diag(AL.getLoc(), diag::err_attribute_argument_n_type)
        << AL << 1 << AANT_ArgumentIdentifier;
    return;
  }

  IdentifierInfo *Ident = AL.getArgAsIdent(0)->getIdentifierInfo();
  unsigned BuiltinID = Ident->getBuiltinID();
  StringRef AliasName = cast<FunctionDecl>(D)->getIdentifier()->getName();

  bool IsAArch64 = Context.getTargetInfo().getTriple().isAArch64();
  if ((IsAArch64 && !SveAliasValid(BuiltinID, AliasName) &&
       !SmeAliasValid(BuiltinID, AliasName)) ||
      (!IsAArch64 && !MveAliasValid(BuiltinID, AliasName) &&
       !CdeAliasValid(BuiltinID, AliasName))) {
    Diag(AL.getLoc(), diag::err_attribute_arm_builtin_alias);
    return;
  }

  D->addAttr(::new (Context) ArmBuiltinAliasAttr(Context, AL, Ident));
}

static bool checkNewAttrMutualExclusion(
    Sema &S, const ParsedAttr &AL, const FunctionProtoType *FPT,
    FunctionType::ArmStateValue CurrentState, StringRef StateName) {
  auto CheckForIncompatibleAttr =
      [&](FunctionType::ArmStateValue IncompatibleState,
          StringRef IncompatibleStateName) {
        if (CurrentState == IncompatibleState) {
          S.Diag(AL.getLoc(), diag::err_attributes_are_not_compatible)
              << (std::string("'__arm_new(\"") + StateName.str() + "\")'")
              << (std::string("'") + IncompatibleStateName.str() + "(\"" +
                  StateName.str() + "\")'")
              << true;
          AL.setInvalid();
        }
      };

  CheckForIncompatibleAttr(FunctionType::ARM_In, "__arm_in");
  CheckForIncompatibleAttr(FunctionType::ARM_Out, "__arm_out");
  CheckForIncompatibleAttr(FunctionType::ARM_InOut, "__arm_inout");
  CheckForIncompatibleAttr(FunctionType::ARM_Preserves, "__arm_preserves");
  return AL.isInvalid();
}

void SemaARM::handleNewAttr(Decl *D, const ParsedAttr &AL) {
  if (!AL.getNumArgs()) {
    Diag(AL.getLoc(), diag::err_missing_arm_state) << AL;
    AL.setInvalid();
    return;
  }

  std::vector<StringRef> NewState;
  if (const auto *ExistingAttr = D->getAttr<ArmNewAttr>()) {
    for (StringRef S : ExistingAttr->newArgs())
      NewState.push_back(S);
  }

  bool HasZA = false;
  bool HasZT0 = false;
  for (unsigned I = 0, E = AL.getNumArgs(); I != E; ++I) {
    StringRef StateName;
    SourceLocation LiteralLoc;
    if (!SemaRef.checkStringLiteralArgumentAttr(AL, I, StateName, &LiteralLoc))
      return;

    if (StateName == "za")
      HasZA = true;
    else if (StateName == "zt0")
      HasZT0 = true;
    else {
      Diag(LiteralLoc, diag::err_unknown_arm_state) << StateName;
      AL.setInvalid();
      return;
    }

    if (!llvm::is_contained(NewState, StateName)) // Avoid adding duplicates.
      NewState.push_back(StateName);
  }

  if (auto *FPT = dyn_cast<FunctionProtoType>(D->getFunctionType())) {
    FunctionType::ArmStateValue ZAState =
        FunctionType::getArmZAState(FPT->getAArch64SMEAttributes());
    if (HasZA && ZAState != FunctionType::ARM_None &&
        checkNewAttrMutualExclusion(SemaRef, AL, FPT, ZAState, "za"))
      return;
    FunctionType::ArmStateValue ZT0State =
        FunctionType::getArmZT0State(FPT->getAArch64SMEAttributes());
    if (HasZT0 && ZT0State != FunctionType::ARM_None &&
        checkNewAttrMutualExclusion(SemaRef, AL, FPT, ZT0State, "zt0"))
      return;
  }

  D->dropAttr<ArmNewAttr>();
  D->addAttr(::new (getASTContext()) ArmNewAttr(
      getASTContext(), AL, NewState.data(), NewState.size()));
}

void SemaARM::handleCmseNSEntryAttr(Decl *D, const ParsedAttr &AL) {
  if (getLangOpts().CPlusPlus && !D->getDeclContext()->isExternCContext()) {
    Diag(AL.getLoc(), diag::err_attribute_not_clinkage) << AL;
    return;
  }

  const auto *FD = cast<FunctionDecl>(D);
  if (!FD->isExternallyVisible()) {
    Diag(AL.getLoc(), diag::warn_attribute_cmse_entry_static);
    return;
  }

  D->addAttr(::new (getASTContext()) CmseNSEntryAttr(getASTContext(), AL));
}

void SemaARM::handleInterruptAttr(Decl *D, const ParsedAttr &AL) {
  // Check the attribute arguments.
  if (AL.getNumArgs() > 1) {
    Diag(AL.getLoc(), diag::err_attribute_too_many_arguments) << AL << 1;
    return;
  }

  StringRef Str;
  SourceLocation ArgLoc;

  if (AL.getNumArgs() == 0)
    Str = "";
  else if (!SemaRef.checkStringLiteralArgumentAttr(AL, 0, Str, &ArgLoc))
    return;

  ARMInterruptAttr::InterruptType Kind;
  if (!ARMInterruptAttr::ConvertStrToInterruptType(Str, Kind)) {
    Diag(AL.getLoc(), diag::warn_attribute_type_not_supported)
        << AL << Str << ArgLoc;
    return;
  }

  if (!D->hasAttr<ARMSaveFPAttr>()) {
    const TargetInfo &TI = getASTContext().getTargetInfo();
    if (TI.hasFeature("vfp"))
      Diag(D->getLocation(), diag::warn_arm_interrupt_vfp_clobber);
  }

  D->addAttr(::new (getASTContext())
                 ARMInterruptAttr(getASTContext(), AL, Kind));
}

void SemaARM::handleInterruptSaveFPAttr(Decl *D, const ParsedAttr &AL) {
  // Go ahead and add ARMSaveFPAttr because handleInterruptAttr() checks for
  // it when deciding to issue a diagnostic about clobbering floating point
  // registers, which ARMSaveFPAttr prevents.
  D->addAttr(::new (SemaRef.Context) ARMSaveFPAttr(SemaRef.Context, AL));
  SemaRef.ARM().handleInterruptAttr(D, AL);

  // If ARM().handleInterruptAttr() failed, remove ARMSaveFPAttr.
  if (!D->hasAttr<ARMInterruptAttr>()) {
    D->dropAttr<ARMSaveFPAttr>();
    return;
  }

  // If VFP not enabled, remove ARMSaveFPAttr but leave ARMInterruptAttr.
  bool VFP = SemaRef.Context.getTargetInfo().hasFeature("vfp");

  if (!VFP) {
    SemaRef.Diag(D->getLocation(), diag::warn_arm_interrupt_save_fp_without_vfp_unit);
    D->dropAttr<ARMSaveFPAttr>();
  }
}

// Check if the function definition uses any AArch64 SME features without
// having the '+sme' feature enabled and warn user if sme locally streaming
// function returns or uses arguments with VL-based types.
void SemaARM::CheckSMEFunctionDefAttributes(const FunctionDecl *FD) {
  const auto *Attr = FD->getAttr<ArmNewAttr>();
  bool UsesSM = FD->hasAttr<ArmLocallyStreamingAttr>();
  bool UsesZA = Attr && Attr->isNewZA();
  bool UsesZT0 = Attr && Attr->isNewZT0();

  if (UsesZA || UsesZT0) {
    if (const auto *FPT = FD->getType()->getAs<FunctionProtoType>()) {
      FunctionProtoType::ExtProtoInfo EPI = FPT->getExtProtoInfo();
      if (EPI.AArch64SMEAttributes & FunctionType::SME_AgnosticZAStateMask)
        Diag(FD->getLocation(), diag::err_sme_unsupported_agnostic_new);
    }
  }

  if (FD->hasAttr<ArmLocallyStreamingAttr>()) {
    if (FD->getReturnType()->isSizelessVectorType())
      Diag(FD->getLocation(),
           diag::warn_sme_locally_streaming_has_vl_args_returns)
          << /*IsArg=*/false;
    if (llvm::any_of(FD->parameters(), [](ParmVarDecl *P) {
          return P->getOriginalType()->isSizelessVectorType();
        }))
      Diag(FD->getLocation(),
           diag::warn_sme_locally_streaming_has_vl_args_returns)
          << /*IsArg=*/true;
  }
  if (const auto *FPT = FD->getType()->getAs<FunctionProtoType>()) {
    FunctionProtoType::ExtProtoInfo EPI = FPT->getExtProtoInfo();
    UsesSM |= EPI.AArch64SMEAttributes & FunctionType::SME_PStateSMEnabledMask;
    UsesZA |= FunctionType::getArmZAState(EPI.AArch64SMEAttributes) !=
              FunctionType::ARM_None;
    UsesZT0 |= FunctionType::getArmZT0State(EPI.AArch64SMEAttributes) !=
               FunctionType::ARM_None;
  }

  ASTContext &Context = getASTContext();
  if (UsesSM || UsesZA) {
    llvm::StringMap<bool> FeatureMap;
    Context.getFunctionFeatureMap(FeatureMap, FD);
    if (!FeatureMap.contains("sme")) {
      if (UsesSM)
        Diag(FD->getLocation(),
             diag::err_sme_definition_using_sm_in_non_sme_target);
      else
        Diag(FD->getLocation(),
             diag::err_sme_definition_using_za_in_non_sme_target);
    }
  }
  if (UsesZT0) {
    llvm::StringMap<bool> FeatureMap;
    Context.getFunctionFeatureMap(FeatureMap, FD);
    if (!FeatureMap.contains("sme2")) {
      Diag(FD->getLocation(),
           diag::err_sme_definition_using_zt0_in_non_sme2_target);
    }
  }
}

} // namespace clang<|MERGE_RESOLUTION|>--- conflicted
+++ resolved
@@ -1113,13 +1113,9 @@
   case AArch64::BI__builtin_arm_dmb:
   case AArch64::BI__dmb:
   case AArch64::BI__builtin_arm_dsb:
-<<<<<<< HEAD
-  case AArch64::BI__builtin_arm_isb:
-=======
   case AArch64::BI__dsb:
   case AArch64::BI__builtin_arm_isb:
   case AArch64::BI__isb:
->>>>>>> eb0f1dc0
     l = 0;
     u = 15;
     break;
