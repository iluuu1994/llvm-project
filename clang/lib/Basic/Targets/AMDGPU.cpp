--- conflicted
+++ resolved
@@ -62,10 +62,7 @@
     // will break loudly.
     llvm::AMDGPUAS::PRIVATE_ADDRESS, // hlsl_private
     llvm::AMDGPUAS::GLOBAL_ADDRESS,  // hlsl_device
-<<<<<<< HEAD
-=======
     llvm::AMDGPUAS::PRIVATE_ADDRESS, // hlsl_input
->>>>>>> eb0f1dc0
 };
 
 const LangASMap AMDGPUTargetInfo::AMDGPUDefIsPrivMap = {
@@ -93,10 +90,7 @@
     llvm::AMDGPUAS::CONSTANT_ADDRESS, // hlsl_constant
     llvm::AMDGPUAS::PRIVATE_ADDRESS,  // hlsl_private
     llvm::AMDGPUAS::GLOBAL_ADDRESS,   // hlsl_device
-<<<<<<< HEAD
-=======
     llvm::AMDGPUAS::PRIVATE_ADDRESS,  // hlsl_input
->>>>>>> eb0f1dc0
 };
 } // namespace targets
 } // namespace clang
