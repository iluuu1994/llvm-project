//===--- Darwin.cpp - Darwin Tool and ToolChain Implementations -*- C++ -*-===//
//
// Part of the LLVM Project, under the Apache License v2.0 with LLVM Exceptions.
// See https://llvm.org/LICENSE.txt for license information.
// SPDX-License-Identifier: Apache-2.0 WITH LLVM-exception
//
//===----------------------------------------------------------------------===//

#include "Darwin.h"
#include "Arch/ARM.h"
#include "clang/Basic/AlignedAllocation.h"
#include "clang/Basic/ObjCRuntime.h"
#include "clang/Config/config.h"
#include "clang/Driver/CommonArgs.h"
#include "clang/Driver/Compilation.h"
#include "clang/Driver/Driver.h"
#include "clang/Driver/Options.h"
#include "clang/Driver/SanitizerArgs.h"
#include "llvm/ADT/StringSwitch.h"
#include "llvm/Option/ArgList.h"
#include "llvm/ProfileData/InstrProf.h"
#include "llvm/ProfileData/MemProf.h"
#include "llvm/Support/Path.h"
#include "llvm/Support/Threading.h"
#include "llvm/Support/VirtualFileSystem.h"
#include "llvm/TargetParser/TargetParser.h"
#include "llvm/TargetParser/Triple.h"
#include <cstdlib> // ::getenv

using namespace clang::driver;
using namespace clang::driver::tools;
using namespace clang::driver::toolchains;
using namespace clang;
using namespace llvm::opt;

static VersionTuple minimumMacCatalystDeploymentTarget() {
  return VersionTuple(13, 1);
}

llvm::Triple::ArchType darwin::getArchTypeForMachOArchName(StringRef Str) {
  // See arch(3) and llvm-gcc's driver-driver.c. We don't implement support for
  // archs which Darwin doesn't use.

  // The matching this routine does is fairly pointless, since it is neither the
  // complete architecture list, nor a reasonable subset. The problem is that
  // historically the driver accepts this and also ties its -march=
  // handling to the architecture name, so we need to be careful before removing
  // support for it.

  // This code must be kept in sync with Clang's Darwin specific argument
  // translation.

  return llvm::StringSwitch<llvm::Triple::ArchType>(Str)
      .Cases("i386", "i486", "i486SX", "i586", "i686", llvm::Triple::x86)
      .Cases("pentium", "pentpro", "pentIIm3", "pentIIm5", "pentium4",
             llvm::Triple::x86)
      .Cases("x86_64", "x86_64h", llvm::Triple::x86_64)
      // This is derived from the driver.
      .Cases("arm", "armv4t", "armv5", "armv6", "armv6m", llvm::Triple::arm)
      .Cases("armv7", "armv7em", "armv7k", "armv7m", llvm::Triple::arm)
      .Cases("armv7s", "xscale", llvm::Triple::arm)
      .Cases("arm64", "arm64e", llvm::Triple::aarch64)
      .Case("arm64_32", llvm::Triple::aarch64_32)
      .Case("r600", llvm::Triple::r600)
      .Case("amdgcn", llvm::Triple::amdgcn)
      .Case("nvptx", llvm::Triple::nvptx)
      .Case("nvptx64", llvm::Triple::nvptx64)
      .Case("amdil", llvm::Triple::amdil)
      .Case("spir", llvm::Triple::spir)
      .Default(llvm::Triple::UnknownArch);
}

void darwin::setTripleTypeForMachOArchName(llvm::Triple &T, StringRef Str,
                                           const ArgList &Args) {
  const llvm::Triple::ArchType Arch = getArchTypeForMachOArchName(Str);
  llvm::ARM::ArchKind ArchKind = llvm::ARM::parseArch(Str);
  T.setArch(Arch);
  if (Arch != llvm::Triple::UnknownArch)
    T.setArchName(Str);

  if (ArchKind == llvm::ARM::ArchKind::ARMV6M ||
      ArchKind == llvm::ARM::ArchKind::ARMV7M ||
      ArchKind == llvm::ARM::ArchKind::ARMV7EM) {
    // Don't reject these -version-min= if we have the appropriate triple.
    if (T.getOS() == llvm::Triple::IOS)
      for (Arg *A : Args.filtered(options::OPT_mios_version_min_EQ))
        A->ignoreTargetSpecific();
    if (T.getOS() == llvm::Triple::WatchOS)
      for (Arg *A : Args.filtered(options::OPT_mwatchos_version_min_EQ))
        A->ignoreTargetSpecific();
    if (T.getOS() == llvm::Triple::TvOS)
      for (Arg *A : Args.filtered(options::OPT_mtvos_version_min_EQ))
        A->ignoreTargetSpecific();

    T.setOS(llvm::Triple::UnknownOS);
    T.setObjectFormat(llvm::Triple::MachO);
  }
}

void darwin::Assembler::ConstructJob(Compilation &C, const JobAction &JA,
                                     const InputInfo &Output,
                                     const InputInfoList &Inputs,
                                     const ArgList &Args,
                                     const char *LinkingOutput) const {
  const llvm::Triple &T(getToolChain().getTriple());

  ArgStringList CmdArgs;

  assert(Inputs.size() == 1 && "Unexpected number of inputs.");
  const InputInfo &Input = Inputs[0];

  // Determine the original source input.
  const Action *SourceAction = &JA;
  while (SourceAction->getKind() != Action::InputClass) {
    assert(!SourceAction->getInputs().empty() && "unexpected root action!");
    SourceAction = SourceAction->getInputs()[0];
  }

  // If -fno-integrated-as is used add -Q to the darwin assembler driver to make
  // sure it runs its system assembler not clang's integrated assembler.
  // Applicable to darwin11+ and Xcode 4+.  darwin<10 lacked integrated-as.
  // FIXME: at run-time detect assembler capabilities or rely on version
  // information forwarded by -target-assembler-version.
  if (Args.hasArg(options::OPT_fno_integrated_as)) {
    if (!(T.isMacOSX() && T.isMacOSXVersionLT(10, 7)))
      CmdArgs.push_back("-Q");
  }

  // Forward -g, assuming we are dealing with an actual assembly file.
  if (SourceAction->getType() == types::TY_Asm ||
      SourceAction->getType() == types::TY_PP_Asm) {
    if (Args.hasArg(options::OPT_gstabs))
      CmdArgs.push_back("--gstabs");
    else if (Args.hasArg(options::OPT_g_Group))
      CmdArgs.push_back("-g");
  }

  // Derived from asm spec.
  AddMachOArch(Args, CmdArgs);

  // Use -force_cpusubtype_ALL on x86 by default.
  if (T.isX86() || Args.hasArg(options::OPT_force__cpusubtype__ALL))
    CmdArgs.push_back("-force_cpusubtype_ALL");

  if (getToolChain().getArch() != llvm::Triple::x86_64 &&
      (((Args.hasArg(options::OPT_mkernel) ||
         Args.hasArg(options::OPT_fapple_kext)) &&
        getMachOToolChain().isKernelStatic()) ||
       Args.hasArg(options::OPT_static)))
    CmdArgs.push_back("-static");

  Args.AddAllArgValues(CmdArgs, options::OPT_Wa_COMMA, options::OPT_Xassembler);

  assert(Output.isFilename() && "Unexpected lipo output.");
  CmdArgs.push_back("-o");
  CmdArgs.push_back(Output.getFilename());

  assert(Input.isFilename() && "Invalid input.");
  CmdArgs.push_back(Input.getFilename());

  // asm_final spec is empty.

  const char *Exec = Args.MakeArgString(getToolChain().GetProgramPath("as"));
  C.addCommand(std::make_unique<Command>(JA, *this, ResponseFileSupport::None(),
                                         Exec, CmdArgs, Inputs, Output));
}

void darwin::MachOTool::anchor() {}

void darwin::MachOTool::AddMachOArch(const ArgList &Args,
                                     ArgStringList &CmdArgs) const {
  StringRef ArchName = getMachOToolChain().getMachOArchName(Args);

  // Derived from darwin_arch spec.
  CmdArgs.push_back("-arch");
  CmdArgs.push_back(Args.MakeArgString(ArchName));

  // FIXME: Is this needed anymore?
  if (ArchName == "arm")
    CmdArgs.push_back("-force_cpusubtype_ALL");
}

bool darwin::Linker::NeedsTempPath(const InputInfoList &Inputs) const {
  // We only need to generate a temp path for LTO if we aren't compiling object
  // files. When compiling source files, we run 'dsymutil' after linking. We
  // don't run 'dsymutil' when compiling object files.
  for (const auto &Input : Inputs)
    if (Input.getType() != types::TY_Object)
      return true;

  return false;
}

/// Pass -no_deduplicate to ld64 under certain conditions:
///
/// - Either -O0 or -O1 is explicitly specified
/// - No -O option is specified *and* this is a compile+link (implicit -O0)
///
/// Also do *not* add -no_deduplicate when no -O option is specified and this
/// is just a link (we can't imply -O0)
static bool shouldLinkerNotDedup(bool IsLinkerOnlyAction, const ArgList &Args) {
  if (Arg *A = Args.getLastArg(options::OPT_O_Group)) {
    if (A->getOption().matches(options::OPT_O0))
      return true;
    if (A->getOption().matches(options::OPT_O))
      return llvm::StringSwitch<bool>(A->getValue())
                    .Case("1", true)
                    .Default(false);
    return false; // OPT_Ofast & OPT_O4
  }

  if (!IsLinkerOnlyAction) // Implicit -O0 for compile+linker only.
    return true;
  return false;
}

void darwin::Linker::AddLinkArgs(Compilation &C, const ArgList &Args,
                                 ArgStringList &CmdArgs,
                                 const InputInfoList &Inputs,
                                 VersionTuple Version, bool LinkerIsLLD,
                                 bool UsePlatformVersion) const {
  const Driver &D = getToolChain().getDriver();
  const toolchains::MachO &MachOTC = getMachOToolChain();

  // Newer linkers support -demangle. Pass it if supported and not disabled by
  // the user.
  if ((Version >= VersionTuple(100) || LinkerIsLLD) &&
      !Args.hasArg(options::OPT_Z_Xlinker__no_demangle))
    CmdArgs.push_back("-demangle");

  if (Args.hasArg(options::OPT_rdynamic) &&
      (Version >= VersionTuple(137) || LinkerIsLLD))
    CmdArgs.push_back("-export_dynamic");

  // If we are using App Extension restrictions, pass a flag to the linker
  // telling it that the compiled code has been audited.
  if (Args.hasFlag(options::OPT_fapplication_extension,
                   options::OPT_fno_application_extension, false))
    CmdArgs.push_back("-application_extension");

  if (D.isUsingLTO() && (Version >= VersionTuple(116) || LinkerIsLLD) &&
      NeedsTempPath(Inputs)) {
    std::string TmpPathName;
    if (D.getLTOMode() == LTOK_Full) {
      // If we are using full LTO, then automatically create a temporary file
      // path for the linker to use, so that it's lifetime will extend past a
      // possible dsymutil step.
      TmpPathName =
          D.GetTemporaryPath("cc", types::getTypeTempSuffix(types::TY_Object));
    } else if (D.getLTOMode() == LTOK_Thin)
      // If we are using thin LTO, then create a directory instead.
      TmpPathName = D.GetTemporaryDirectory("thinlto");

    if (!TmpPathName.empty()) {
      auto *TmpPath = C.getArgs().MakeArgString(TmpPathName);
      C.addTempFile(TmpPath);
      CmdArgs.push_back("-object_path_lto");
      CmdArgs.push_back(TmpPath);
    }
  }

  // Use -lto_library option to specify the libLTO.dylib path. Try to find
  // it in clang installed libraries. ld64 will only look at this argument
  // when it actually uses LTO, so libLTO.dylib only needs to exist at link
  // time if ld64 decides that it needs to use LTO.
  // Since this is passed unconditionally, ld64 will never look for libLTO.dylib
  // next to it. That's ok since ld64 using a libLTO.dylib not matching the
  // clang version won't work anyways.
  // lld is built at the same revision as clang and statically links in
  // LLVM libraries, so it doesn't need libLTO.dylib.
  if (Version >= VersionTuple(133) && !LinkerIsLLD) {
    // Search for libLTO in <InstalledDir>/../lib/libLTO.dylib
    StringRef P = llvm::sys::path::parent_path(D.Dir);
    SmallString<128> LibLTOPath(P);
    llvm::sys::path::append(LibLTOPath, "lib");
    llvm::sys::path::append(LibLTOPath, "libLTO.dylib");
    CmdArgs.push_back("-lto_library");
    CmdArgs.push_back(C.getArgs().MakeArgString(LibLTOPath));
  }

  // ld64 version 262 and above runs the deduplicate pass by default.
  // FIXME: lld doesn't dedup by default. Should we pass `--icf=safe`
  //        if `!shouldLinkerNotDedup()` if LinkerIsLLD here?
  if (Version >= VersionTuple(262) &&
      shouldLinkerNotDedup(C.getJobs().empty(), Args))
    CmdArgs.push_back("-no_deduplicate");

  // Derived from the "link" spec.
  Args.AddAllArgs(CmdArgs, options::OPT_static);
  if (!Args.hasArg(options::OPT_static))
    CmdArgs.push_back("-dynamic");
  if (Args.hasArg(options::OPT_fgnu_runtime)) {
    // FIXME: gcc replaces -lobjc in forward args with -lobjc-gnu
    // here. How do we wish to handle such things?
  }

  if (!Args.hasArg(options::OPT_dynamiclib)) {
    AddMachOArch(Args, CmdArgs);
    // FIXME: Why do this only on this path?
    Args.AddLastArg(CmdArgs, options::OPT_force__cpusubtype__ALL);

    Args.AddLastArg(CmdArgs, options::OPT_bundle);
    Args.AddAllArgs(CmdArgs, options::OPT_bundle__loader);
    Args.AddAllArgs(CmdArgs, options::OPT_client__name);

    Arg *A;
    if ((A = Args.getLastArg(options::OPT_compatibility__version)) ||
        (A = Args.getLastArg(options::OPT_current__version)) ||
        (A = Args.getLastArg(options::OPT_install__name)))
      D.Diag(diag::err_drv_argument_only_allowed_with) << A->getAsString(Args)
                                                       << "-dynamiclib";

    Args.AddLastArg(CmdArgs, options::OPT_force__flat__namespace);
    Args.AddLastArg(CmdArgs, options::OPT_keep__private__externs);
    Args.AddLastArg(CmdArgs, options::OPT_private__bundle);
  } else {
    CmdArgs.push_back("-dylib");

    Arg *A;
    if ((A = Args.getLastArg(options::OPT_bundle)) ||
        (A = Args.getLastArg(options::OPT_bundle__loader)) ||
        (A = Args.getLastArg(options::OPT_client__name)) ||
        (A = Args.getLastArg(options::OPT_force__flat__namespace)) ||
        (A = Args.getLastArg(options::OPT_keep__private__externs)) ||
        (A = Args.getLastArg(options::OPT_private__bundle)))
      D.Diag(diag::err_drv_argument_not_allowed_with) << A->getAsString(Args)
                                                      << "-dynamiclib";

    Args.AddAllArgsTranslated(CmdArgs, options::OPT_compatibility__version,
                              "-dylib_compatibility_version");
    Args.AddAllArgsTranslated(CmdArgs, options::OPT_current__version,
                              "-dylib_current_version");

    AddMachOArch(Args, CmdArgs);

    Args.AddAllArgsTranslated(CmdArgs, options::OPT_install__name,
                              "-dylib_install_name");
  }

  Args.AddLastArg(CmdArgs, options::OPT_all__load);
  Args.AddAllArgs(CmdArgs, options::OPT_allowable__client);
  Args.AddLastArg(CmdArgs, options::OPT_bind__at__load);
  if (MachOTC.isTargetIOSBased())
    Args.AddLastArg(CmdArgs, options::OPT_arch__errors__fatal);
  Args.AddLastArg(CmdArgs, options::OPT_dead__strip);
  Args.AddLastArg(CmdArgs, options::OPT_no__dead__strip__inits__and__terms);
  Args.AddAllArgs(CmdArgs, options::OPT_dylib__file);
  Args.AddLastArg(CmdArgs, options::OPT_dynamic);
  Args.AddAllArgs(CmdArgs, options::OPT_exported__symbols__list);
  Args.AddLastArg(CmdArgs, options::OPT_flat__namespace);
  Args.AddAllArgs(CmdArgs, options::OPT_force__load);
  Args.AddAllArgs(CmdArgs, options::OPT_headerpad__max__install__names);
  Args.AddAllArgs(CmdArgs, options::OPT_image__base);
  Args.AddAllArgs(CmdArgs, options::OPT_init);

  // Add the deployment target.
  if (Version >= VersionTuple(520) || LinkerIsLLD || UsePlatformVersion)
    MachOTC.addPlatformVersionArgs(Args, CmdArgs);
  else
    MachOTC.addMinVersionArgs(Args, CmdArgs);

  Args.AddLastArg(CmdArgs, options::OPT_nomultidefs);
  Args.AddLastArg(CmdArgs, options::OPT_multi__module);
  Args.AddLastArg(CmdArgs, options::OPT_single__module);
  Args.AddAllArgs(CmdArgs, options::OPT_multiply__defined);
  Args.AddAllArgs(CmdArgs, options::OPT_multiply__defined__unused);

  if (const Arg *A =
          Args.getLastArg(options::OPT_fpie, options::OPT_fPIE,
                          options::OPT_fno_pie, options::OPT_fno_PIE)) {
    if (A->getOption().matches(options::OPT_fpie) ||
        A->getOption().matches(options::OPT_fPIE))
      CmdArgs.push_back("-pie");
    else
      CmdArgs.push_back("-no_pie");
  }

  // for embed-bitcode, use -bitcode_bundle in linker command
  if (C.getDriver().embedBitcodeEnabled()) {
    // Check if the toolchain supports bitcode build flow.
    if (MachOTC.SupportsEmbeddedBitcode()) {
      CmdArgs.push_back("-bitcode_bundle");
      // FIXME: Pass this if LinkerIsLLD too, once it implements this flag.
      if (C.getDriver().embedBitcodeMarkerOnly() &&
          Version >= VersionTuple(278)) {
        CmdArgs.push_back("-bitcode_process_mode");
        CmdArgs.push_back("marker");
      }
    } else
      D.Diag(diag::err_drv_bitcode_unsupported_on_toolchain);
  }

  // If GlobalISel is enabled, pass it through to LLVM.
  if (Arg *A = Args.getLastArg(options::OPT_fglobal_isel,
                               options::OPT_fno_global_isel)) {
    if (A->getOption().matches(options::OPT_fglobal_isel)) {
      CmdArgs.push_back("-mllvm");
      CmdArgs.push_back("-global-isel");
      // Disable abort and fall back to SDAG silently.
      CmdArgs.push_back("-mllvm");
      CmdArgs.push_back("-global-isel-abort=0");
    }
  }

  if (Args.hasArg(options::OPT_mkernel) ||
      Args.hasArg(options::OPT_fapple_kext) ||
      Args.hasArg(options::OPT_ffreestanding)) {
    CmdArgs.push_back("-mllvm");
    CmdArgs.push_back("-disable-atexit-based-global-dtor-lowering");
  }

  Args.AddLastArg(CmdArgs, options::OPT_prebind);
  Args.AddLastArg(CmdArgs, options::OPT_noprebind);
  Args.AddLastArg(CmdArgs, options::OPT_nofixprebinding);
  Args.AddLastArg(CmdArgs, options::OPT_prebind__all__twolevel__modules);
  Args.AddLastArg(CmdArgs, options::OPT_read__only__relocs);
  Args.AddAllArgs(CmdArgs, options::OPT_sectcreate);
  Args.AddAllArgs(CmdArgs, options::OPT_sectorder);
  Args.AddAllArgs(CmdArgs, options::OPT_seg1addr);
  Args.AddAllArgs(CmdArgs, options::OPT_segprot);
  Args.AddAllArgs(CmdArgs, options::OPT_segaddr);
  Args.AddAllArgs(CmdArgs, options::OPT_segs__read__only__addr);
  Args.AddAllArgs(CmdArgs, options::OPT_segs__read__write__addr);
  Args.AddAllArgs(CmdArgs, options::OPT_seg__addr__table);
  Args.AddAllArgs(CmdArgs, options::OPT_seg__addr__table__filename);
  Args.AddAllArgs(CmdArgs, options::OPT_sub__library);
  Args.AddAllArgs(CmdArgs, options::OPT_sub__umbrella);

  // Give --sysroot= preference, over the Apple specific behavior to also use
  // --isysroot as the syslibroot.
  // We check `OPT__sysroot_EQ` directly instead of `getSysRoot` to make sure we
  // prioritise command line arguments over configuration of `DEFAULT_SYSROOT`.
  if (const Arg *A = Args.getLastArg(options::OPT__sysroot_EQ)) {
    CmdArgs.push_back("-syslibroot");
    CmdArgs.push_back(A->getValue());
  } else if (const Arg *A = Args.getLastArg(options::OPT_isysroot)) {
    CmdArgs.push_back("-syslibroot");
    CmdArgs.push_back(A->getValue());
  } else if (StringRef sysroot = C.getSysRoot(); sysroot != "") {
    CmdArgs.push_back("-syslibroot");
    CmdArgs.push_back(C.getArgs().MakeArgString(sysroot));
  }

  Args.AddLastArg(CmdArgs, options::OPT_twolevel__namespace);
  Args.AddLastArg(CmdArgs, options::OPT_twolevel__namespace__hints);
  Args.AddAllArgs(CmdArgs, options::OPT_umbrella);
  Args.AddAllArgs(CmdArgs, options::OPT_undefined);
  Args.AddAllArgs(CmdArgs, options::OPT_unexported__symbols__list);
  Args.AddAllArgs(CmdArgs, options::OPT_weak__reference__mismatches);
  Args.AddLastArg(CmdArgs, options::OPT_X_Flag);
  Args.AddAllArgs(CmdArgs, options::OPT_y);
  Args.AddLastArg(CmdArgs, options::OPT_w);
  Args.AddAllArgs(CmdArgs, options::OPT_pagezero__size);
  Args.AddAllArgs(CmdArgs, options::OPT_segs__read__);
  Args.AddLastArg(CmdArgs, options::OPT_seglinkedit);
  Args.AddLastArg(CmdArgs, options::OPT_noseglinkedit);
  Args.AddAllArgs(CmdArgs, options::OPT_sectalign);
  Args.AddAllArgs(CmdArgs, options::OPT_sectobjectsymbols);
  Args.AddAllArgs(CmdArgs, options::OPT_segcreate);
  Args.AddLastArg(CmdArgs, options::OPT_why_load);
  Args.AddLastArg(CmdArgs, options::OPT_whatsloaded);
  Args.AddAllArgs(CmdArgs, options::OPT_dylinker__install__name);
  Args.AddLastArg(CmdArgs, options::OPT_dylinker);
  Args.AddLastArg(CmdArgs, options::OPT_Mach);

  if (LinkerIsLLD) {
    if (auto *CSPGOGenerateArg = getLastCSProfileGenerateArg(Args)) {
      SmallString<128> Path(CSPGOGenerateArg->getNumValues() == 0
                                ? ""
                                : CSPGOGenerateArg->getValue());
      llvm::sys::path::append(Path, "default_%m.profraw");
      CmdArgs.push_back("--cs-profile-generate");
      CmdArgs.push_back(Args.MakeArgString(Twine("--cs-profile-path=") + Path));
    } else if (auto *ProfileUseArg = getLastProfileUseArg(Args)) {
      SmallString<128> Path(
          ProfileUseArg->getNumValues() == 0 ? "" : ProfileUseArg->getValue());
      if (Path.empty() || llvm::sys::fs::is_directory(Path))
        llvm::sys::path::append(Path, "default.profdata");
      CmdArgs.push_back(Args.MakeArgString(Twine("--cs-profile-path=") + Path));
    }

    auto *CodeGenDataGenArg =
        Args.getLastArg(options::OPT_fcodegen_data_generate_EQ);
    if (CodeGenDataGenArg)
      CmdArgs.push_back(
          Args.MakeArgString(Twine("--codegen-data-generate-path=") +
                             CodeGenDataGenArg->getValue()));
  }
}

/// Determine whether we are linking the ObjC runtime.
static bool isObjCRuntimeLinked(const ArgList &Args) {
  if (isObjCAutoRefCount(Args)) {
    Args.ClaimAllArgs(options::OPT_fobjc_link_runtime);
    return true;
  }
  return Args.hasArg(options::OPT_fobjc_link_runtime);
}

static bool checkRemarksOptions(const Driver &D, const ArgList &Args,
                                const llvm::Triple &Triple) {
  // When enabling remarks, we need to error if:
  // * The remark file is specified but we're targeting multiple architectures,
  // which means more than one remark file is being generated.
  bool hasMultipleInvocations =
      Args.getAllArgValues(options::OPT_arch).size() > 1;
  bool hasExplicitOutputFile =
      Args.getLastArg(options::OPT_foptimization_record_file_EQ);
  if (hasMultipleInvocations && hasExplicitOutputFile) {
    D.Diag(diag::err_drv_invalid_output_with_multiple_archs)
        << "-foptimization-record-file";
    return false;
  }
  return true;
}

static void renderRemarksOptions(const ArgList &Args, ArgStringList &CmdArgs,
                                 const llvm::Triple &Triple,
                                 const InputInfo &Output, const JobAction &JA) {
  StringRef Format = "yaml";
  if (const Arg *A = Args.getLastArg(options::OPT_fsave_optimization_record_EQ))
    Format = A->getValue();

  CmdArgs.push_back("-mllvm");
  CmdArgs.push_back("-lto-pass-remarks-output");
  CmdArgs.push_back("-mllvm");

  const Arg *A = Args.getLastArg(options::OPT_foptimization_record_file_EQ);
  if (A) {
    CmdArgs.push_back(A->getValue());
  } else {
    assert(Output.isFilename() && "Unexpected ld output.");
    SmallString<128> F;
    F = Output.getFilename();
    F += ".opt.";
    F += Format;

    CmdArgs.push_back(Args.MakeArgString(F));
  }

  if (const Arg *A =
          Args.getLastArg(options::OPT_foptimization_record_passes_EQ)) {
    CmdArgs.push_back("-mllvm");
    std::string Passes =
        std::string("-lto-pass-remarks-filter=") + A->getValue();
    CmdArgs.push_back(Args.MakeArgString(Passes));
  }

  if (!Format.empty()) {
    CmdArgs.push_back("-mllvm");
    Twine FormatArg = Twine("-lto-pass-remarks-format=") + Format;
    CmdArgs.push_back(Args.MakeArgString(FormatArg));
  }

  if (getLastProfileUseArg(Args)) {
    CmdArgs.push_back("-mllvm");
    CmdArgs.push_back("-lto-pass-remarks-with-hotness");

    if (const Arg *A =
            Args.getLastArg(options::OPT_fdiagnostics_hotness_threshold_EQ)) {
      CmdArgs.push_back("-mllvm");
      std::string Opt =
          std::string("-lto-pass-remarks-hotness-threshold=") + A->getValue();
      CmdArgs.push_back(Args.MakeArgString(Opt));
    }
  }
}

static void AppendPlatformPrefix(SmallString<128> &Path, const llvm::Triple &T);

void darwin::Linker::ConstructJob(Compilation &C, const JobAction &JA,
                                  const InputInfo &Output,
                                  const InputInfoList &Inputs,
                                  const ArgList &Args,
                                  const char *LinkingOutput) const {
  assert(Output.getType() == types::TY_Image && "Invalid linker output type.");

  // If the number of arguments surpasses the system limits, we will encode the
  // input files in a separate file, shortening the command line. To this end,
  // build a list of input file names that can be passed via a file with the
  // -filelist linker option.
  llvm::opt::ArgStringList InputFileList;

  // The logic here is derived from gcc's behavior; most of which
  // comes from specs (starting with link_command). Consult gcc for
  // more information.
  ArgStringList CmdArgs;

  VersionTuple Version = getMachOToolChain().getLinkerVersion(Args);

  bool LinkerIsLLD;
  const char *Exec =
      Args.MakeArgString(getToolChain().GetLinkerPath(&LinkerIsLLD));

  // xrOS always uses -platform-version.
  bool UsePlatformVersion = getToolChain().getTriple().isXROS();

  // I'm not sure why this particular decomposition exists in gcc, but
  // we follow suite for ease of comparison.
  AddLinkArgs(C, Args, CmdArgs, Inputs, Version, LinkerIsLLD,
              UsePlatformVersion);

  if (willEmitRemarks(Args) &&
      checkRemarksOptions(getToolChain().getDriver(), Args,
                          getToolChain().getTriple()))
    renderRemarksOptions(Args, CmdArgs, getToolChain().getTriple(), Output, JA);

  // Propagate the -moutline flag to the linker in LTO.
  if (Arg *A =
          Args.getLastArg(options::OPT_moutline, options::OPT_mno_outline)) {
    if (A->getOption().matches(options::OPT_moutline)) {
      if (getMachOToolChain().getMachOArchName(Args) == "arm64") {
        CmdArgs.push_back("-mllvm");
        CmdArgs.push_back("-enable-machine-outliner");
      }
    } else {
      // Disable all outlining behaviour if we have mno-outline. We need to do
      // this explicitly, because targets which support default outlining will
      // try to do work if we don't.
      CmdArgs.push_back("-mllvm");
      CmdArgs.push_back("-enable-machine-outliner=never");
    }
  }

  // Outline from linkonceodr functions by default in LTO, whenever the outliner
  // is enabled.  Note that the target may enable the machine outliner
  // independently of -moutline.
  CmdArgs.push_back("-mllvm");
  CmdArgs.push_back("-enable-linkonceodr-outlining");

  // Propagate codegen data flags to the linker for the LLVM backend.
  auto *CodeGenDataGenArg =
      Args.getLastArg(options::OPT_fcodegen_data_generate_EQ);
  auto *CodeGenDataUseArg = Args.getLastArg(options::OPT_fcodegen_data_use_EQ);

  // We only allow one of them to be specified.
  const Driver &D = getToolChain().getDriver();
  if (CodeGenDataGenArg && CodeGenDataUseArg)
    D.Diag(diag::err_drv_argument_not_allowed_with)
        << CodeGenDataGenArg->getAsString(Args)
        << CodeGenDataUseArg->getAsString(Args);

  // For codegen data gen, the output file is passed to the linker
  // while a boolean flag is passed to the LLVM backend.
  if (CodeGenDataGenArg) {
    CmdArgs.push_back("-mllvm");
    CmdArgs.push_back("-codegen-data-generate");
  }

  // For codegen data use, the input file is passed to the LLVM backend.
  if (CodeGenDataUseArg) {
    CmdArgs.push_back("-mllvm");
    CmdArgs.push_back(Args.MakeArgString(Twine("-codegen-data-use-path=") +
                                         CodeGenDataUseArg->getValue()));
  }

  // Setup statistics file output.
  SmallString<128> StatsFile =
      getStatsFileName(Args, Output, Inputs[0], getToolChain().getDriver());
  if (!StatsFile.empty()) {
    CmdArgs.push_back("-mllvm");
    CmdArgs.push_back(Args.MakeArgString("-lto-stats-file=" + StatsFile.str()));
  }

  // It seems that the 'e' option is completely ignored for dynamic executables
  // (the default), and with static executables, the last one wins, as expected.
  Args.addAllArgs(CmdArgs, {options::OPT_d_Flag, options::OPT_s, options::OPT_t,
                            options::OPT_Z_Flag, options::OPT_u_Group});

  // Forward -ObjC when either -ObjC or -ObjC++ is used, to force loading
  // members of static archive libraries which implement Objective-C classes or
  // categories.
  if (Args.hasArg(options::OPT_ObjC) || Args.hasArg(options::OPT_ObjCXX))
    CmdArgs.push_back("-ObjC");

  CmdArgs.push_back("-o");
  CmdArgs.push_back(Output.getFilename());

  if (!Args.hasArg(options::OPT_nostdlib, options::OPT_nostartfiles))
    getMachOToolChain().addStartObjectFileArgs(Args, CmdArgs);

  Args.AddAllArgs(CmdArgs, options::OPT_L);

  AddLinkerInputs(getToolChain(), Inputs, Args, CmdArgs, JA);
  // Build the input file for -filelist (list of linker input files) in case we
  // need it later
  for (const auto &II : Inputs) {
    if (!II.isFilename()) {
      // This is a linker input argument.
      // We cannot mix input arguments and file names in a -filelist input, thus
      // we prematurely stop our list (remaining files shall be passed as
      // arguments).
      if (InputFileList.size() > 0)
        break;

      continue;
    }

    InputFileList.push_back(II.getFilename());
  }

  // Additional linker set-up and flags for Fortran. This is required in order
  // to generate executables.
  if (getToolChain().getDriver().IsFlangMode() &&
      !Args.hasArg(options::OPT_nostdlib, options::OPT_nodefaultlibs)) {
    getToolChain().addFortranRuntimeLibraryPath(Args, CmdArgs);
    getToolChain().addFortranRuntimeLibs(Args, CmdArgs);
  }

  if (!Args.hasArg(options::OPT_nostdlib, options::OPT_nodefaultlibs))
    addOpenMPRuntime(C, CmdArgs, getToolChain(), Args);

  if (isObjCRuntimeLinked(Args) &&
      !Args.hasArg(options::OPT_nostdlib, options::OPT_nodefaultlibs)) {
    // We use arclite library for both ARC and subscripting support.
    getMachOToolChain().AddLinkARCArgs(Args, CmdArgs);

    CmdArgs.push_back("-framework");
    CmdArgs.push_back("Foundation");
    // Link libobj.
    CmdArgs.push_back("-lobjc");
  }

  if (LinkingOutput) {
    CmdArgs.push_back("-arch_multiple");
    CmdArgs.push_back("-final_output");
    CmdArgs.push_back(LinkingOutput);
  }

  if (Args.hasArg(options::OPT_fnested_functions))
    CmdArgs.push_back("-allow_stack_execute");

  getMachOToolChain().addProfileRTLibs(Args, CmdArgs);

  StringRef Parallelism = getLTOParallelism(Args, getToolChain().getDriver());
  if (!Parallelism.empty()) {
    CmdArgs.push_back("-mllvm");
    unsigned NumThreads =
        llvm::get_threadpool_strategy(Parallelism)->compute_thread_count();
    CmdArgs.push_back(Args.MakeArgString("-threads=" + Twine(NumThreads)));
  }

  if (getToolChain().ShouldLinkCXXStdlib(Args))
    getToolChain().AddCXXStdlibLibArgs(Args, CmdArgs);

  bool NoStdOrDefaultLibs =
      Args.hasArg(options::OPT_nostdlib, options::OPT_nodefaultlibs);
  bool ForceLinkBuiltins = Args.hasArg(options::OPT_fapple_link_rtlib);
  if (!NoStdOrDefaultLibs || ForceLinkBuiltins) {
    // link_ssp spec is empty.

    // If we have both -nostdlib/nodefaultlibs and -fapple-link-rtlib then
    // we just want to link the builtins, not the other libs like libSystem.
    if (NoStdOrDefaultLibs && ForceLinkBuiltins) {
      getMachOToolChain().AddLinkRuntimeLib(Args, CmdArgs, "builtins");
    } else {
      // Let the tool chain choose which runtime library to link.
      getMachOToolChain().AddLinkRuntimeLibArgs(Args, CmdArgs,
                                                ForceLinkBuiltins);

      // No need to do anything for pthreads. Claim argument to avoid warning.
      Args.ClaimAllArgs(options::OPT_pthread);
      Args.ClaimAllArgs(options::OPT_pthreads);
    }
  }

  if (!Args.hasArg(options::OPT_nostdlib, options::OPT_nostartfiles)) {
    // endfile_spec is empty.
  }

  Args.AddAllArgs(CmdArgs, options::OPT_T_Group);
  Args.AddAllArgs(CmdArgs, options::OPT_F);

  // -iframework should be forwarded as -F.
  for (const Arg *A : Args.filtered(options::OPT_iframework))
    CmdArgs.push_back(Args.MakeArgString(std::string("-F") + A->getValue()));

  if (!Args.hasArg(options::OPT_nostdlib, options::OPT_nodefaultlibs)) {
    if (Arg *A = Args.getLastArg(options::OPT_fveclib)) {
      if (A->getValue() == StringRef("Accelerate")) {
        CmdArgs.push_back("-framework");
        CmdArgs.push_back("Accelerate");
      }
    }
  }

  // Add non-standard, platform-specific search paths, e.g., for DriverKit:
  //  -L<sysroot>/System/DriverKit/usr/lib
  //  -F<sysroot>/System/DriverKit/System/Library/Framework
  {
    bool NonStandardSearchPath = false;
    const auto &Triple = getToolChain().getTriple();
    if (Triple.isDriverKit()) {
      // ld64 fixed the implicit -F and -L paths in ld64-605.1+.
      NonStandardSearchPath =
          Version.getMajor() < 605 ||
          (Version.getMajor() == 605 && Version.getMinor().value_or(0) < 1);
    }

    if (NonStandardSearchPath) {
      if (auto *Sysroot = Args.getLastArg(options::OPT_isysroot)) {
        auto AddSearchPath = [&](StringRef Flag, StringRef SearchPath) {
          SmallString<128> P(Sysroot->getValue());
          AppendPlatformPrefix(P, Triple);
          llvm::sys::path::append(P, SearchPath);
          if (getToolChain().getVFS().exists(P)) {
            CmdArgs.push_back(Args.MakeArgString(Flag + P));
          }
        };
        AddSearchPath("-L", "/usr/lib");
        AddSearchPath("-F", "/System/Library/Frameworks");
      }
    }
  }

  ResponseFileSupport ResponseSupport;
  if (Version >= VersionTuple(705) || LinkerIsLLD) {
    ResponseSupport = ResponseFileSupport::AtFileUTF8();
  } else {
    // For older versions of the linker, use the legacy filelist method instead.
    ResponseSupport = {ResponseFileSupport::RF_FileList, llvm::sys::WEM_UTF8,
                       "-filelist"};
  }

  std::unique_ptr<Command> Cmd = std::make_unique<Command>(
      JA, *this, ResponseSupport, Exec, CmdArgs, Inputs, Output);
  Cmd->setInputFileList(std::move(InputFileList));
  C.addCommand(std::move(Cmd));
}

void darwin::StaticLibTool::ConstructJob(Compilation &C, const JobAction &JA,
                                         const InputInfo &Output,
                                         const InputInfoList &Inputs,
                                         const ArgList &Args,
                                         const char *LinkingOutput) const {
  const Driver &D = getToolChain().getDriver();

  // Silence warning for "clang -g foo.o -o foo"
  Args.ClaimAllArgs(options::OPT_g_Group);
  // and "clang -emit-llvm foo.o -o foo"
  Args.ClaimAllArgs(options::OPT_emit_llvm);
  // and for "clang -w foo.o -o foo". Other warning options are already
  // handled somewhere else.
  Args.ClaimAllArgs(options::OPT_w);
  // Silence warnings when linking C code with a C++ '-stdlib' argument.
  Args.ClaimAllArgs(options::OPT_stdlib_EQ);

  // libtool <options> <output_file> <input_files>
  ArgStringList CmdArgs;
  // Create and insert file members with a deterministic index.
  CmdArgs.push_back("-static");
  CmdArgs.push_back("-D");
  CmdArgs.push_back("-no_warning_for_no_symbols");
  CmdArgs.push_back("-o");
  CmdArgs.push_back(Output.getFilename());

  for (const auto &II : Inputs) {
    if (II.isFilename()) {
      CmdArgs.push_back(II.getFilename());
    }
  }

  // Delete old output archive file if it already exists before generating a new
  // archive file.
  const auto *OutputFileName = Output.getFilename();
  if (Output.isFilename() && llvm::sys::fs::exists(OutputFileName)) {
    if (std::error_code EC = llvm::sys::fs::remove(OutputFileName)) {
      D.Diag(diag::err_drv_unable_to_remove_file) << EC.message();
      return;
    }
  }

  const char *Exec = Args.MakeArgString(getToolChain().GetStaticLibToolPath());
  C.addCommand(std::make_unique<Command>(JA, *this,
                                         ResponseFileSupport::AtFileUTF8(),
                                         Exec, CmdArgs, Inputs, Output));
}

void darwin::Lipo::ConstructJob(Compilation &C, const JobAction &JA,
                                const InputInfo &Output,
                                const InputInfoList &Inputs,
                                const ArgList &Args,
                                const char *LinkingOutput) const {
  ArgStringList CmdArgs;

  CmdArgs.push_back("-create");
  assert(Output.isFilename() && "Unexpected lipo output.");

  CmdArgs.push_back("-output");
  CmdArgs.push_back(Output.getFilename());

  for (const auto &II : Inputs) {
    assert(II.isFilename() && "Unexpected lipo input.");
    CmdArgs.push_back(II.getFilename());
  }

  StringRef LipoName = Args.getLastArgValue(options::OPT_fuse_lipo_EQ, "lipo");
  const char *Exec =
      Args.MakeArgString(getToolChain().GetProgramPath(LipoName.data()));
  C.addCommand(std::make_unique<Command>(JA, *this, ResponseFileSupport::None(),
                                         Exec, CmdArgs, Inputs, Output));
}

void darwin::Dsymutil::ConstructJob(Compilation &C, const JobAction &JA,
                                    const InputInfo &Output,
                                    const InputInfoList &Inputs,
                                    const ArgList &Args,
                                    const char *LinkingOutput) const {
  ArgStringList CmdArgs;

  CmdArgs.push_back("-o");
  CmdArgs.push_back(Output.getFilename());

  assert(Inputs.size() == 1 && "Unable to handle multiple inputs.");
  const InputInfo &Input = Inputs[0];
  assert(Input.isFilename() && "Unexpected dsymutil input.");
  CmdArgs.push_back(Input.getFilename());

  const char *Exec =
      Args.MakeArgString(getToolChain().GetProgramPath("dsymutil"));
  C.addCommand(std::make_unique<Command>(JA, *this, ResponseFileSupport::None(),
                                         Exec, CmdArgs, Inputs, Output));
}

void darwin::VerifyDebug::ConstructJob(Compilation &C, const JobAction &JA,
                                       const InputInfo &Output,
                                       const InputInfoList &Inputs,
                                       const ArgList &Args,
                                       const char *LinkingOutput) const {
  ArgStringList CmdArgs;
  CmdArgs.push_back("--verify");
  CmdArgs.push_back("--debug-info");
  CmdArgs.push_back("--eh-frame");
  CmdArgs.push_back("--quiet");

  assert(Inputs.size() == 1 && "Unable to handle multiple inputs.");
  const InputInfo &Input = Inputs[0];
  assert(Input.isFilename() && "Unexpected verify input");

  // Grabbing the output of the earlier dsymutil run.
  CmdArgs.push_back(Input.getFilename());

  const char *Exec =
      Args.MakeArgString(getToolChain().GetProgramPath("dwarfdump"));
  C.addCommand(std::make_unique<Command>(JA, *this, ResponseFileSupport::None(),
                                         Exec, CmdArgs, Inputs, Output));
}

MachO::MachO(const Driver &D, const llvm::Triple &Triple, const ArgList &Args)
    : ToolChain(D, Triple, Args) {
  // We expect 'as', 'ld', etc. to be adjacent to our install dir.
  getProgramPaths().push_back(getDriver().Dir);
}

AppleMachO::AppleMachO(const Driver &D, const llvm::Triple &Triple,
                       const ArgList &Args)
    : MachO(D, Triple, Args), CudaInstallation(D, Triple, Args),
      RocmInstallation(D, Triple, Args), SYCLInstallation(D, Triple, Args) {}

/// Darwin - Darwin tool chain for i386 and x86_64.
Darwin::Darwin(const Driver &D, const llvm::Triple &Triple, const ArgList &Args)
    : AppleMachO(D, Triple, Args), TargetInitialized(false) {}

types::ID MachO::LookupTypeForExtension(StringRef Ext) const {
  types::ID Ty = ToolChain::LookupTypeForExtension(Ext);

  // Darwin always preprocesses assembly files (unless -x is used explicitly).
  if (Ty == types::TY_PP_Asm)
    return types::TY_Asm;

  return Ty;
}

bool MachO::HasNativeLLVMSupport() const { return true; }

ToolChain::CXXStdlibType Darwin::GetDefaultCXXStdlibType() const {
  // Always use libc++ by default
  return ToolChain::CST_Libcxx;
}

/// Darwin provides an ARC runtime starting in MacOS X 10.7 and iOS 5.0.
ObjCRuntime Darwin::getDefaultObjCRuntime(bool isNonFragile) const {
  if (isTargetWatchOSBased())
    return ObjCRuntime(ObjCRuntime::WatchOS, TargetVersion);
  if (isTargetIOSBased())
    return ObjCRuntime(ObjCRuntime::iOS, TargetVersion);
  if (isTargetXROS()) {
    // XROS uses the iOS runtime.
    auto T = llvm::Triple(Twine("arm64-apple-") +
                          llvm::Triple::getOSTypeName(llvm::Triple::XROS) +
                          TargetVersion.getAsString());
    return ObjCRuntime(ObjCRuntime::iOS, T.getiOSVersion());
  }
  if (isNonFragile)
    return ObjCRuntime(ObjCRuntime::MacOSX, TargetVersion);
  return ObjCRuntime(ObjCRuntime::FragileMacOSX, TargetVersion);
}

/// Darwin provides a blocks runtime starting in MacOS X 10.6 and iOS 3.2.
bool Darwin::hasBlocksRuntime() const {
  if (isTargetWatchOSBased() || isTargetDriverKit() || isTargetXROS())
    return true;
  else if (isTargetIOSBased())
    return !isIPhoneOSVersionLT(3, 2);
  else {
    assert(isTargetMacOSBased() && "unexpected darwin target");
    return !isMacosxVersionLT(10, 6);
  }
}

void AppleMachO::AddCudaIncludeArgs(const ArgList &DriverArgs,
                                    ArgStringList &CC1Args) const {
  CudaInstallation->AddCudaIncludeArgs(DriverArgs, CC1Args);
}

void AppleMachO::AddHIPIncludeArgs(const ArgList &DriverArgs,
                                   ArgStringList &CC1Args) const {
  RocmInstallation->AddHIPIncludeArgs(DriverArgs, CC1Args);
}

void AppleMachO::addSYCLIncludeArgs(const ArgList &DriverArgs,
                                    ArgStringList &CC1Args) const {
  SYCLInstallation->addSYCLIncludeArgs(DriverArgs, CC1Args);
}

// This is just a MachO name translation routine and there's no
// way to join this into ARMTargetParser without breaking all
// other assumptions. Maybe MachO should consider standardising
// their nomenclature.
static const char *ArmMachOArchName(StringRef Arch) {
  return llvm::StringSwitch<const char *>(Arch)
      .Case("armv6k", "armv6")
      .Case("armv6m", "armv6m")
      .Case("armv5tej", "armv5")
      .Case("xscale", "xscale")
      .Case("armv4t", "armv4t")
      .Case("armv7", "armv7")
      .Cases("armv7a", "armv7-a", "armv7")
      .Cases("armv7r", "armv7-r", "armv7")
      .Cases("armv7em", "armv7e-m", "armv7em")
      .Cases("armv7k", "armv7-k", "armv7k")
      .Cases("armv7m", "armv7-m", "armv7m")
      .Cases("armv7s", "armv7-s", "armv7s")
      .Default(nullptr);
}

static const char *ArmMachOArchNameCPU(StringRef CPU) {
  llvm::ARM::ArchKind ArchKind = llvm::ARM::parseCPUArch(CPU);
  if (ArchKind == llvm::ARM::ArchKind::INVALID)
    return nullptr;
  StringRef Arch = llvm::ARM::getArchName(ArchKind);

  // FIXME: Make sure this MachO triple mangling is really necessary.
  // ARMv5* normalises to ARMv5.
  if (Arch.starts_with("armv5"))
    Arch = Arch.substr(0, 5);
  // ARMv6*, except ARMv6M, normalises to ARMv6.
  else if (Arch.starts_with("armv6") && !Arch.ends_with("6m"))
    Arch = Arch.substr(0, 5);
  // ARMv7A normalises to ARMv7.
  else if (Arch.ends_with("v7a"))
    Arch = Arch.substr(0, 5);
  return Arch.data();
}

StringRef MachO::getMachOArchName(const ArgList &Args) const {
  switch (getTriple().getArch()) {
  default:
    return getDefaultUniversalArchName();

  case llvm::Triple::aarch64_32:
    return "arm64_32";

  case llvm::Triple::aarch64: {
    if (getTriple().isArm64e())
      return "arm64e";
    return "arm64";
  }

  case llvm::Triple::thumb:
  case llvm::Triple::arm:
    if (const Arg *A = Args.getLastArg(clang::driver::options::OPT_march_EQ))
      if (const char *Arch = ArmMachOArchName(A->getValue()))
        return Arch;

    if (const Arg *A = Args.getLastArg(options::OPT_mcpu_EQ))
      if (const char *Arch = ArmMachOArchNameCPU(A->getValue()))
        return Arch;

    return "arm";
  }
}

VersionTuple MachO::getLinkerVersion(const llvm::opt::ArgList &Args) const {
  if (LinkerVersion) {
#ifndef NDEBUG
    VersionTuple NewLinkerVersion;
    if (Arg *A = Args.getLastArg(options::OPT_mlinker_version_EQ))
      (void)NewLinkerVersion.tryParse(A->getValue());
    assert(NewLinkerVersion == LinkerVersion);
#endif
    return *LinkerVersion;
  }

  VersionTuple NewLinkerVersion;
  if (Arg *A = Args.getLastArg(options::OPT_mlinker_version_EQ))
    if (NewLinkerVersion.tryParse(A->getValue()))
      getDriver().Diag(diag::err_drv_invalid_version_number)
        << A->getAsString(Args);

  LinkerVersion = NewLinkerVersion;
  return *LinkerVersion;
}

Darwin::~Darwin() {}

AppleMachO::~AppleMachO() {}

MachO::~MachO() {}

std::string Darwin::ComputeEffectiveClangTriple(const ArgList &Args,
                                                types::ID InputType) const {
  llvm::Triple Triple(ComputeLLVMTriple(Args, InputType));

  // If the target isn't initialized (e.g., an unknown Darwin platform, return
  // the default triple).
  if (!isTargetInitialized())
    return Triple.getTriple();

  SmallString<16> Str;
  if (isTargetWatchOSBased())
    Str += "watchos";
  else if (isTargetTvOSBased())
    Str += "tvos";
  else if (isTargetDriverKit())
    Str += "driverkit";
  else if (isTargetIOSBased() || isTargetMacCatalyst())
    Str += "ios";
  else if (isTargetXROS())
    Str += llvm::Triple::getOSTypeName(llvm::Triple::XROS);
  else
    Str += "macosx";
  Str += getTripleTargetVersion().getAsString();
  Triple.setOSName(Str);

  return Triple.getTriple();
}

Tool *MachO::getTool(Action::ActionClass AC) const {
  switch (AC) {
  case Action::LipoJobClass:
    if (!Lipo)
      Lipo.reset(new tools::darwin::Lipo(*this));
    return Lipo.get();
  case Action::DsymutilJobClass:
    if (!Dsymutil)
      Dsymutil.reset(new tools::darwin::Dsymutil(*this));
    return Dsymutil.get();
  case Action::VerifyDebugInfoJobClass:
    if (!VerifyDebug)
      VerifyDebug.reset(new tools::darwin::VerifyDebug(*this));
    return VerifyDebug.get();
  default:
    return ToolChain::getTool(AC);
  }
}

Tool *MachO::buildLinker() const { return new tools::darwin::Linker(*this); }

Tool *MachO::buildStaticLibTool() const {
  return new tools::darwin::StaticLibTool(*this);
}

Tool *MachO::buildAssembler() const {
  return new tools::darwin::Assembler(*this);
}

DarwinClang::DarwinClang(const Driver &D, const llvm::Triple &Triple,
                         const ArgList &Args)
    : Darwin(D, Triple, Args) {}

void DarwinClang::addClangWarningOptions(ArgStringList &CC1Args) const {
  // Always error about undefined 'TARGET_OS_*' macros.
  CC1Args.push_back("-Wundef-prefix=TARGET_OS_");
  CC1Args.push_back("-Werror=undef-prefix");

  // For modern targets, promote certain warnings to errors.
  if (isTargetWatchOSBased() || getTriple().isArch64Bit()) {
    // Always enable -Wdeprecated-objc-isa-usage and promote it
    // to an error.
    CC1Args.push_back("-Wdeprecated-objc-isa-usage");
    CC1Args.push_back("-Werror=deprecated-objc-isa-usage");

    // For iOS and watchOS, also error about implicit function declarations,
    // as that can impact calling conventions.
    if (!isTargetMacOS())
      CC1Args.push_back("-Werror=implicit-function-declaration");
  }
}

void DarwinClang::addClangTargetOptions(
    const llvm::opt::ArgList &DriverArgs, llvm::opt::ArgStringList &CC1Args,
    Action::OffloadKind DeviceOffloadKind) const {

  Darwin::addClangTargetOptions(DriverArgs, CC1Args, DeviceOffloadKind);
}

/// Take a path that speculatively points into Xcode and return the
/// `XCODE/Contents/Developer` path if it is an Xcode path, or an empty path
/// otherwise.
static StringRef getXcodeDeveloperPath(StringRef PathIntoXcode) {
  static constexpr llvm::StringLiteral XcodeAppSuffix(
      ".app/Contents/Developer");
  size_t Index = PathIntoXcode.find(XcodeAppSuffix);
  if (Index == StringRef::npos)
    return "";
  return PathIntoXcode.take_front(Index + XcodeAppSuffix.size());
}

void DarwinClang::AddLinkARCArgs(const ArgList &Args,
                                 ArgStringList &CmdArgs) const {
  // Avoid linking compatibility stubs on i386 mac.
  if (isTargetMacOSBased() && getArch() == llvm::Triple::x86)
    return;
  if (isTargetAppleSiliconMac())
    return;
  // ARC runtime is supported everywhere on arm64e.
  if (getTriple().isArm64e())
    return;
  if (isTargetXROS())
    return;

  ObjCRuntime runtime = getDefaultObjCRuntime(/*nonfragile*/ true);

  if ((runtime.hasNativeARC() || !isObjCAutoRefCount(Args)) &&
      runtime.hasSubscripting())
    return;

  SmallString<128> P(getDriver().ClangExecutable);
  llvm::sys::path::remove_filename(P); // 'clang'
  llvm::sys::path::remove_filename(P); // 'bin'
  llvm::sys::path::append(P, "lib", "arc");

  // 'libarclite' usually lives in the same toolchain as 'clang'. However, the
  // Swift open source toolchains for macOS distribute Clang without libarclite.
  // In that case, to allow the linker to find 'libarclite', we point to the
  // 'libarclite' in the XcodeDefault toolchain instead.
  if (!getVFS().exists(P)) {
    auto updatePath = [&](const Arg *A) {
      // Try to infer the path to 'libarclite' in the toolchain from the
      // specified SDK path.
      StringRef XcodePathForSDK = getXcodeDeveloperPath(A->getValue());
      if (XcodePathForSDK.empty())
        return false;

      P = XcodePathForSDK;
      llvm::sys::path::append(P, "Toolchains/XcodeDefault.xctoolchain/usr",
                              "lib", "arc");
      return getVFS().exists(P);
    };

    bool updated = false;
    if (const Arg *A = Args.getLastArg(options::OPT_isysroot))
      updated = updatePath(A);

    if (!updated) {
      if (const Arg *A = Args.getLastArg(options::OPT__sysroot_EQ))
        updatePath(A);
    }
  }

  CmdArgs.push_back("-force_load");
  llvm::sys::path::append(P, "libarclite_");
  // Mash in the platform.
  if (isTargetWatchOSSimulator())
    P += "watchsimulator";
  else if (isTargetWatchOS())
    P += "watchos";
  else if (isTargetTvOSSimulator())
    P += "appletvsimulator";
  else if (isTargetTvOS())
    P += "appletvos";
  else if (isTargetIOSSimulator())
    P += "iphonesimulator";
  else if (isTargetIPhoneOS())
    P += "iphoneos";
  else
    P += "macosx";
  P += ".a";

  if (!getVFS().exists(P))
    getDriver().Diag(clang::diag::err_drv_darwin_sdk_missing_arclite) << P;

  CmdArgs.push_back(Args.MakeArgString(P));
}

unsigned DarwinClang::GetDefaultDwarfVersion() const {
  // Default to use DWARF 2 on OS X 10.10 / iOS 8 and lower.
  if ((isTargetMacOSBased() && isMacosxVersionLT(10, 11)) ||
      (isTargetIOSBased() && isIPhoneOSVersionLT(9)))
    return 2;
  // Default to use DWARF 4 on OS X 10.11 - macOS 14 / iOS 9 - iOS 17.
  if ((isTargetMacOSBased() && isMacosxVersionLT(15)) ||
      (isTargetIOSBased() && isIPhoneOSVersionLT(18)) ||
      (isTargetWatchOSBased() && TargetVersion < llvm::VersionTuple(11)) ||
      (isTargetXROS() && TargetVersion < llvm::VersionTuple(2)) ||
      (isTargetDriverKit() && TargetVersion < llvm::VersionTuple(24)) ||
      (isTargetMacOSBased() &&
       TargetVersion.empty())) // apple-darwin, no version.
    return 4;
  return 5;
}

void MachO::AddLinkRuntimeLib(const ArgList &Args, ArgStringList &CmdArgs,
                              StringRef Component, RuntimeLinkOptions Opts,
                              bool IsShared) const {
  std::string P = getCompilerRT(
      Args, Component, IsShared ? ToolChain::FT_Shared : ToolChain::FT_Static);

  // For now, allow missing resource libraries to support developers who may
  // not have compiler-rt checked out or integrated into their build (unless
  // we explicitly force linking with this library).
  if ((Opts & RLO_AlwaysLink) || getVFS().exists(P)) {
    const char *LibArg = Args.MakeArgString(P);
    CmdArgs.push_back(LibArg);
  }

  // Adding the rpaths might negatively interact when other rpaths are involved,
  // so we should make sure we add the rpaths last, after all user-specified
  // rpaths. This is currently true from this place, but we need to be
  // careful if this function is ever called before user's rpaths are emitted.
  if (Opts & RLO_AddRPath) {
    assert(StringRef(P).ends_with(".dylib") && "must be a dynamic library");

    // Add @executable_path to rpath to support having the dylib copied with
    // the executable.
    CmdArgs.push_back("-rpath");
    CmdArgs.push_back("@executable_path");

    // Add the compiler-rt library's directory to rpath to support using the
    // dylib from the default location without copying.
    CmdArgs.push_back("-rpath");
    CmdArgs.push_back(Args.MakeArgString(llvm::sys::path::parent_path(P)));
  }
}

std::string MachO::getCompilerRT(const ArgList &, StringRef Component,
                                 FileType Type, bool IsFortran) const {
  assert(Type != ToolChain::FT_Object &&
         "it doesn't make sense to ask for the compiler-rt library name as an "
         "object file");
  SmallString<64> MachOLibName = StringRef("libclang_rt");
  // On MachO, the builtins component is not in the library name
  if (Component != "builtins") {
    MachOLibName += '.';
    MachOLibName += Component;
  }
  MachOLibName += Type == ToolChain::FT_Shared ? "_dynamic.dylib" : ".a";

  SmallString<128> FullPath(getDriver().ResourceDir);
  llvm::sys::path::append(FullPath, "lib", "darwin", "macho_embedded",
                          MachOLibName);
  return std::string(FullPath);
}

std::string Darwin::getCompilerRT(const ArgList &, StringRef Component,
                                  FileType Type, bool IsFortran) const {
  assert(Type != ToolChain::FT_Object &&
         "it doesn't make sense to ask for the compiler-rt library name as an "
         "object file");
  SmallString<64> DarwinLibName = StringRef("libclang_rt.");
  // On Darwin, the builtins component is not in the library name
  if (Component != "builtins") {
    DarwinLibName += Component;
    DarwinLibName += '_';
  }
  DarwinLibName += getOSLibraryNameSuffix();
  DarwinLibName += Type == ToolChain::FT_Shared ? "_dynamic.dylib" : ".a";

  SmallString<128> FullPath(getDriver().ResourceDir);
  llvm::sys::path::append(FullPath, "lib", "darwin", DarwinLibName);
  return std::string(FullPath);
}

StringRef Darwin::getPlatformFamily() const {
  switch (TargetPlatform) {
    case DarwinPlatformKind::MacOS:
      return "MacOSX";
    case DarwinPlatformKind::IPhoneOS:
      if (TargetEnvironment == MacCatalyst)
        return "MacOSX";
      return "iPhone";
    case DarwinPlatformKind::TvOS:
      return "AppleTV";
    case DarwinPlatformKind::WatchOS:
      return "Watch";
    case DarwinPlatformKind::DriverKit:
      return "DriverKit";
    case DarwinPlatformKind::XROS:
      return "XR";
  }
  llvm_unreachable("Unsupported platform");
}

StringRef Darwin::getSDKName(StringRef isysroot) {
  // Assume SDK has path: SOME_PATH/SDKs/PlatformXX.YY.sdk
  auto BeginSDK = llvm::sys::path::rbegin(isysroot);
  auto EndSDK = llvm::sys::path::rend(isysroot);
  for (auto IT = BeginSDK; IT != EndSDK; ++IT) {
    StringRef SDK = *IT;
    if (SDK.consume_back(".sdk"))
      return SDK;
  }
  return "";
}

StringRef Darwin::getOSLibraryNameSuffix(bool IgnoreSim) const {
  switch (TargetPlatform) {
  case DarwinPlatformKind::MacOS:
    return "osx";
  case DarwinPlatformKind::IPhoneOS:
    if (TargetEnvironment == MacCatalyst)
      return "osx";
    return TargetEnvironment == NativeEnvironment || IgnoreSim ? "ios"
                                                               : "iossim";
  case DarwinPlatformKind::TvOS:
    return TargetEnvironment == NativeEnvironment || IgnoreSim ? "tvos"
                                                               : "tvossim";
  case DarwinPlatformKind::WatchOS:
    return TargetEnvironment == NativeEnvironment || IgnoreSim ? "watchos"
                                                               : "watchossim";
  case DarwinPlatformKind::XROS:
    return TargetEnvironment == NativeEnvironment || IgnoreSim ? "xros"
                                                               : "xrossim";
  case DarwinPlatformKind::DriverKit:
    return "driverkit";
  }
  llvm_unreachable("Unsupported platform");
}

/// Check if the link command contains a symbol export directive.
static bool hasExportSymbolDirective(const ArgList &Args) {
  for (Arg *A : Args) {
    if (A->getOption().matches(options::OPT_exported__symbols__list))
      return true;
    if (!A->getOption().matches(options::OPT_Wl_COMMA) &&
        !A->getOption().matches(options::OPT_Xlinker))
      continue;
    if (A->containsValue("-exported_symbols_list") ||
        A->containsValue("-exported_symbol"))
      return true;
  }
  return false;
}

/// Add an export directive for \p Symbol to the link command.
static void addExportedSymbol(ArgStringList &CmdArgs, const char *Symbol) {
  CmdArgs.push_back("-exported_symbol");
  CmdArgs.push_back(Symbol);
}

/// Add a sectalign directive for \p Segment and \p Section to the maximum
/// expected page size for Darwin.
///
/// On iPhone 6+ the max supported page size is 16K. On macOS, the max is 4K.
/// Use a common alignment constant (16K) for now, and reduce the alignment on
/// macOS if it proves important.
static void addSectalignToPage(const ArgList &Args, ArgStringList &CmdArgs,
                               StringRef Segment, StringRef Section) {
  for (const char *A : {"-sectalign", Args.MakeArgString(Segment),
                        Args.MakeArgString(Section), "0x4000"})
    CmdArgs.push_back(A);
}

void Darwin::addProfileRTLibs(const ArgList &Args,
                              ArgStringList &CmdArgs) const {
  if (!needsProfileRT(Args) && !needsGCovInstrumentation(Args))
    return;

  AddLinkRuntimeLib(Args, CmdArgs, "profile",
                    RuntimeLinkOptions(RLO_AlwaysLink));

  bool ForGCOV = needsGCovInstrumentation(Args);

  // If we have a symbol export directive and we're linking in the profile
  // runtime, automatically export symbols necessary to implement some of the
  // runtime's functionality.
  if (hasExportSymbolDirective(Args) && ForGCOV) {
    addExportedSymbol(CmdArgs, "___gcov_dump");
    addExportedSymbol(CmdArgs, "___gcov_reset");
    addExportedSymbol(CmdArgs, "_writeout_fn_list");
    addExportedSymbol(CmdArgs, "_reset_fn_list");
  }

  // Align __llvm_prf_{cnts,bits,data} sections to the maximum expected page
  // alignment. This allows profile counters to be mmap()'d to disk. Note that
  // it's not enough to just page-align __llvm_prf_cnts: the following section
  // must also be page-aligned so that its data is not clobbered by mmap().
  //
  // The section alignment is only needed when continuous profile sync is
  // enabled, but this is expected to be the default in Xcode. Specifying the
  // extra alignment also allows the same binary to be used with/without sync
  // enabled.
  if (!ForGCOV) {
    for (auto IPSK : {llvm::IPSK_cnts, llvm::IPSK_bitmap, llvm::IPSK_data}) {
      addSectalignToPage(
          Args, CmdArgs, "__DATA",
          llvm::getInstrProfSectionName(IPSK, llvm::Triple::MachO,
                                        /*AddSegmentInfo=*/false));
    }
  }
}

void DarwinClang::AddLinkSanitizerLibArgs(const ArgList &Args,
                                          ArgStringList &CmdArgs,
                                          StringRef Sanitizer,
                                          bool Shared) const {
  auto RLO = RuntimeLinkOptions(RLO_AlwaysLink | (Shared ? RLO_AddRPath : 0U));
  AddLinkRuntimeLib(Args, CmdArgs, Sanitizer, RLO, Shared);
}

ToolChain::RuntimeLibType DarwinClang::GetRuntimeLibType(
    const ArgList &Args) const {
  if (Arg* A = Args.getLastArg(options::OPT_rtlib_EQ)) {
    StringRef Value = A->getValue();
    if (Value != "compiler-rt" && Value != "platform")
      getDriver().Diag(clang::diag::err_drv_unsupported_rtlib_for_platform)
          << Value << "darwin";
  }

  return ToolChain::RLT_CompilerRT;
}

void DarwinClang::AddLinkRuntimeLibArgs(const ArgList &Args,
                                        ArgStringList &CmdArgs,
                                        bool ForceLinkBuiltinRT) const {
  // Call once to ensure diagnostic is printed if wrong value was specified
  GetRuntimeLibType(Args);

  // Darwin doesn't support real static executables, don't link any runtime
  // libraries with -static.
  if (Args.hasArg(options::OPT_static) ||
      Args.hasArg(options::OPT_fapple_kext) ||
      Args.hasArg(options::OPT_mkernel)) {
    if (ForceLinkBuiltinRT)
      AddLinkRuntimeLib(Args, CmdArgs, "builtins");
    return;
  }

  // Reject -static-libgcc for now, we can deal with this when and if someone
  // cares. This is useful in situations where someone wants to statically link
  // something like libstdc++, and needs its runtime support routines.
  if (const Arg *A = Args.getLastArg(options::OPT_static_libgcc)) {
    getDriver().Diag(diag::err_drv_unsupported_opt) << A->getAsString(Args);
    return;
  }

  const SanitizerArgs &Sanitize = getSanitizerArgs(Args);

  if (!Sanitize.needsSharedRt()) {
    const char *sanitizer = nullptr;
    if (Sanitize.needsUbsanRt()) {
      sanitizer = "UndefinedBehaviorSanitizer";
    } else if (Sanitize.needsRtsanRt()) {
      sanitizer = "RealtimeSanitizer";
    } else if (Sanitize.needsAsanRt()) {
      sanitizer = "AddressSanitizer";
    } else if (Sanitize.needsTsanRt()) {
      sanitizer = "ThreadSanitizer";
    }
    if (sanitizer) {
      getDriver().Diag(diag::err_drv_unsupported_static_sanitizer_darwin)
          << sanitizer;
      return;
    }
  }

  if (Sanitize.linkRuntimes()) {
    if (Sanitize.needsAsanRt()) {
      if (Sanitize.needsStableAbi()) {
        AddLinkSanitizerLibArgs(Args, CmdArgs, "asan_abi", /*shared=*/false);
      } else {
        assert(Sanitize.needsSharedRt() &&
               "Static sanitizer runtimes not supported");
        AddLinkSanitizerLibArgs(Args, CmdArgs, "asan");
      }
    }
    if (Sanitize.needsRtsanRt()) {
      assert(Sanitize.needsSharedRt() &&
             "Static sanitizer runtimes not supported");
      AddLinkSanitizerLibArgs(Args, CmdArgs, "rtsan");
    }
    if (Sanitize.needsLsanRt())
      AddLinkSanitizerLibArgs(Args, CmdArgs, "lsan");
    if (Sanitize.needsUbsanRt()) {
      assert(Sanitize.needsSharedRt() &&
             "Static sanitizer runtimes not supported");
      AddLinkSanitizerLibArgs(
          Args, CmdArgs,
          Sanitize.requiresMinimalRuntime() ? "ubsan_minimal" : "ubsan");
    }
    if (Sanitize.needsTsanRt()) {
      assert(Sanitize.needsSharedRt() &&
             "Static sanitizer runtimes not supported");
      AddLinkSanitizerLibArgs(Args, CmdArgs, "tsan");
    }
    if (Sanitize.needsTysanRt())
      AddLinkSanitizerLibArgs(Args, CmdArgs, "tysan");
    if (Sanitize.needsFuzzer() && !Args.hasArg(options::OPT_dynamiclib)) {
      AddLinkSanitizerLibArgs(Args, CmdArgs, "fuzzer", /*shared=*/false);

        // Libfuzzer is written in C++ and requires libcxx.
        AddCXXStdlibLibArgs(Args, CmdArgs);
    }
    if (Sanitize.needsStatsRt()) {
      AddLinkRuntimeLib(Args, CmdArgs, "stats_client", RLO_AlwaysLink);
      AddLinkSanitizerLibArgs(Args, CmdArgs, "stats");
    }
  }

  if (Sanitize.needsMemProfRt())
    if (hasExportSymbolDirective(Args))
      addExportedSymbol(
          CmdArgs,
          llvm::memprof::getMemprofOptionsSymbolDarwinLinkageName().data());

  const XRayArgs &XRay = getXRayArgs(Args);
  if (XRay.needsXRayRt()) {
    AddLinkRuntimeLib(Args, CmdArgs, "xray");
    AddLinkRuntimeLib(Args, CmdArgs, "xray-basic");
    AddLinkRuntimeLib(Args, CmdArgs, "xray-fdr");
  }

  if (isTargetDriverKit() && !Args.hasArg(options::OPT_nodriverkitlib)) {
    CmdArgs.push_back("-framework");
    CmdArgs.push_back("DriverKit");
  }

  // Otherwise link libSystem, then the dynamic runtime library, and finally any
  // target specific static runtime library.
  if (!isTargetDriverKit())
    CmdArgs.push_back("-lSystem");

  // Select the dynamic runtime library and the target specific static library.
  // Some old Darwin versions put builtins, libunwind, and some other stuff in
  // libgcc_s.1.dylib. MacOS X 10.6 and iOS 5 moved those functions to
  // libSystem, and made libgcc_s.1.dylib a stub. We never link libgcc_s when
  // building for aarch64 or iOS simulator, since libgcc_s was made obsolete
  // before either existed.
  if (getTriple().getArch() != llvm::Triple::aarch64 &&
      ((isTargetIOSBased() && isIPhoneOSVersionLT(5, 0) &&
        !isTargetIOSSimulator()) ||
       (isTargetMacOSBased() && isMacosxVersionLT(10, 6))))
    CmdArgs.push_back("-lgcc_s.1");
  AddLinkRuntimeLib(Args, CmdArgs, "builtins");
}

/// Returns the most appropriate macOS target version for the current process.
///
/// If the macOS SDK version is the same or earlier than the system version,
/// then the SDK version is returned. Otherwise the system version is returned.
static std::string getSystemOrSDKMacOSVersion(StringRef MacOSSDKVersion) {
  llvm::Triple SystemTriple(llvm::sys::getProcessTriple());
  if (!SystemTriple.isMacOSX())
    return std::string(MacOSSDKVersion);
  VersionTuple SystemVersion;
  SystemTriple.getMacOSXVersion(SystemVersion);

  unsigned Major, Minor, Micro;
  bool HadExtra;
  if (!Driver::GetReleaseVersion(MacOSSDKVersion, Major, Minor, Micro,
                                 HadExtra))
    return std::string(MacOSSDKVersion);
  VersionTuple SDKVersion(Major, Minor, Micro);

  if (SDKVersion > SystemVersion)
    return SystemVersion.getAsString();
  return std::string(MacOSSDKVersion);
}

namespace {

/// The Darwin OS and version that was selected or inferred from arguments or
/// environment.
struct DarwinPlatform {
  enum SourceKind {
    /// The OS was specified using the -target argument.
    TargetArg,
    /// The OS was specified using the -mtargetos= argument.
    MTargetOSArg,
    /// The OS was specified using the -m<os>-version-min argument.
    OSVersionArg,
    /// The OS was specified using the OS_DEPLOYMENT_TARGET environment.
    DeploymentTargetEnv,
    /// The OS was inferred from the SDK.
    InferredFromSDK,
    /// The OS was inferred from the -arch.
    InferredFromArch
  };

  using DarwinPlatformKind = Darwin::DarwinPlatformKind;
  using DarwinEnvironmentKind = Darwin::DarwinEnvironmentKind;

  DarwinPlatformKind getPlatform() const { return Platform; }

  DarwinEnvironmentKind getEnvironment() const { return Environment; }

  void setEnvironment(DarwinEnvironmentKind Kind) {
    Environment = Kind;
    InferSimulatorFromArch = false;
  }

  const VersionTuple getOSVersion() const {
    return UnderlyingOSVersion.value_or(VersionTuple());
  }

  VersionTuple takeOSVersion() {
    assert(UnderlyingOSVersion.has_value() &&
           "attempting to get an unset OS version");
    VersionTuple Result = *UnderlyingOSVersion;
    UnderlyingOSVersion.reset();
    return Result;
  }
  bool isValidOSVersion() const {
    return llvm::Triple::isValidVersionForOS(getOSFromPlatform(Platform),
                                             getOSVersion());
  }

  VersionTuple getCanonicalOSVersion() const {
    return llvm::Triple::getCanonicalVersionForOS(
        getOSFromPlatform(Platform), getOSVersion(), /*IsInValidRange=*/true);
  }

  void setOSVersion(const VersionTuple &Version) {
    UnderlyingOSVersion = Version;
  }

  bool hasOSVersion() const { return UnderlyingOSVersion.has_value(); }

  VersionTuple getZipperedOSVersion() const {
    assert(Environment == DarwinEnvironmentKind::MacCatalyst &&
           "zippered target version is specified only for Mac Catalyst");
    return ZipperedOSVersion;
  }

  /// Returns true if the target OS was explicitly specified.
  bool isExplicitlySpecified() const { return Kind <= DeploymentTargetEnv; }

  /// Returns true if the simulator environment can be inferred from the arch.
  bool canInferSimulatorFromArch() const { return InferSimulatorFromArch; }

  const std::optional<llvm::Triple> &getTargetVariantTriple() const {
    return TargetVariantTriple;
  }

  /// Adds the -m<os>-version-min argument to the compiler invocation.
  void addOSVersionMinArgument(DerivedArgList &Args, const OptTable &Opts) {
    auto &[Arg, OSVersionStr] = Arguments;
    if (Arg)
      return;
    assert(Kind != TargetArg && Kind != MTargetOSArg && Kind != OSVersionArg &&
           "Invalid kind");
    options::ID Opt;
    switch (Platform) {
    case DarwinPlatformKind::MacOS:
      Opt = options::OPT_mmacos_version_min_EQ;
      break;
    case DarwinPlatformKind::IPhoneOS:
      Opt = options::OPT_mios_version_min_EQ;
      break;
    case DarwinPlatformKind::TvOS:
      Opt = options::OPT_mtvos_version_min_EQ;
      break;
    case DarwinPlatformKind::WatchOS:
      Opt = options::OPT_mwatchos_version_min_EQ;
      break;
    case DarwinPlatformKind::XROS:
      // xrOS always explicitly provides a version in the triple.
      return;
    case DarwinPlatformKind::DriverKit:
      // DriverKit always explicitly provides a version in the triple.
      return;
    }
    Arg = Args.MakeJoinedArg(nullptr, Opts.getOption(Opt), OSVersionStr);
    Args.append(Arg);
  }

  /// Returns the OS version with the argument / environment variable that
  /// specified it.
  std::string getAsString(DerivedArgList &Args, const OptTable &Opts) {
    auto &[Arg, OSVersionStr] = Arguments;
    switch (Kind) {
    case TargetArg:
    case MTargetOSArg:
    case OSVersionArg:
      assert(Arg && "OS version argument not yet inferred");
      return Arg->getAsString(Args);
    case DeploymentTargetEnv:
      return (llvm::Twine(EnvVarName) + "=" + OSVersionStr).str();
    case InferredFromSDK:
    case InferredFromArch:
      llvm_unreachable("Cannot print arguments for inferred OS version");
    }
    llvm_unreachable("Unsupported Darwin Source Kind");
  }

  // Returns the inferred source of how the OS version was resolved.
  std::string getInferredSource() {
    assert(!isExplicitlySpecified() && "OS version was not inferred");
    return InferredSource.str();
  }

  void setEnvironment(llvm::Triple::EnvironmentType EnvType,
                      const VersionTuple &OSVersion,
                      const std::optional<DarwinSDKInfo> &SDKInfo) {
    switch (EnvType) {
    case llvm::Triple::Simulator:
      Environment = DarwinEnvironmentKind::Simulator;
      break;
    case llvm::Triple::MacABI: {
      Environment = DarwinEnvironmentKind::MacCatalyst;
      // The minimum native macOS target for MacCatalyst is macOS 10.15.
      ZipperedOSVersion = VersionTuple(10, 15);
      if (hasOSVersion() && SDKInfo) {
        if (const auto *MacCatalystToMacOSMapping = SDKInfo->getVersionMapping(
                DarwinSDKInfo::OSEnvPair::macCatalystToMacOSPair())) {
          if (auto MacOSVersion = MacCatalystToMacOSMapping->map(
                  OSVersion, ZipperedOSVersion, std::nullopt)) {
            ZipperedOSVersion = *MacOSVersion;
          }
        }
      }
      // In a zippered build, we could be building for a macOS target that's
      // lower than the version that's implied by the OS version. In that case
      // we need to use the minimum version as the native target version.
      if (TargetVariantTriple) {
        auto TargetVariantVersion = TargetVariantTriple->getOSVersion();
        if (TargetVariantVersion.getMajor()) {
          if (TargetVariantVersion < ZipperedOSVersion)
            ZipperedOSVersion = TargetVariantVersion;
        }
      }
      break;
    }
    default:
      break;
    }
  }

  static DarwinPlatform
  createFromTarget(const llvm::Triple &TT, Arg *A,
                   std::optional<llvm::Triple> TargetVariantTriple,
                   const std::optional<DarwinSDKInfo> &SDKInfo) {
    DarwinPlatform Result(TargetArg, getPlatformFromOS(TT.getOS()),
                          TT.getOSVersion(), A);
    VersionTuple OsVersion = TT.getOSVersion();
    Result.TargetVariantTriple = TargetVariantTriple;
    Result.setEnvironment(TT.getEnvironment(), OsVersion, SDKInfo);
    return Result;
  }
  static DarwinPlatform
  createFromMTargetOS(llvm::Triple::OSType OS, VersionTuple OSVersion,
                      llvm::Triple::EnvironmentType Environment, Arg *A,
                      const std::optional<DarwinSDKInfo> &SDKInfo) {
    DarwinPlatform Result(MTargetOSArg, getPlatformFromOS(OS), OSVersion, A);
    Result.InferSimulatorFromArch = false;
    Result.setEnvironment(Environment, OSVersion, SDKInfo);
    return Result;
  }
  static DarwinPlatform createOSVersionArg(DarwinPlatformKind Platform, Arg *A,
                                           bool IsSimulator) {
    DarwinPlatform Result{OSVersionArg, Platform,
                          getVersionFromString(A->getValue()), A};
    if (IsSimulator)
      Result.Environment = DarwinEnvironmentKind::Simulator;
    return Result;
  }
  static DarwinPlatform createDeploymentTargetEnv(DarwinPlatformKind Platform,
                                                  StringRef EnvVarName,
                                                  StringRef OSVersion) {
    DarwinPlatform Result(DeploymentTargetEnv, Platform,
                          getVersionFromString(OSVersion));
    Result.EnvVarName = EnvVarName;
    return Result;
  }
  static DarwinPlatform createFromSDK(StringRef SDKRoot,
                                      DarwinPlatformKind Platform,
                                      StringRef Value,
                                      bool IsSimulator = false) {
    DarwinPlatform Result(InferredFromSDK, Platform,
                          getVersionFromString(Value));
    if (IsSimulator)
      Result.Environment = DarwinEnvironmentKind::Simulator;
    Result.InferSimulatorFromArch = false;
    Result.InferredSource = SDKRoot;
    return Result;
  }
  static DarwinPlatform createFromArch(StringRef Arch, llvm::Triple::OSType OS,
                                       VersionTuple Version) {
    auto Result =
        DarwinPlatform(InferredFromArch, getPlatformFromOS(OS), Version);
    Result.InferredSource = Arch;
    return Result;
  }

  /// Constructs an inferred SDKInfo value based on the version inferred from
  /// the SDK path itself. Only works for values that were created by inferring
  /// the platform from the SDKPath.
  DarwinSDKInfo inferSDKInfo() {
    assert(Kind == InferredFromSDK && "can infer SDK info only");
<<<<<<< HEAD
    llvm::VersionTuple Version;
    bool IsValid = !Version.tryParse(OSVersion);
    (void)IsValid;
    assert(IsValid && "invalid SDK version");
    return DarwinSDKInfo(
        Version,
        /*MaximumDeploymentTarget=*/VersionTuple(Version.getMajor(), 0, 99),
        getOSFromPlatform(Platform));
=======
    return DarwinSDKInfo(getOSVersion(),
                         /*MaximumDeploymentTarget=*/
                         VersionTuple(getOSVersion().getMajor(), 0, 99),
                         getOSFromPlatform(Platform));
>>>>>>> 4084ffcf
  }

private:
  DarwinPlatform(SourceKind Kind, DarwinPlatformKind Platform, Arg *Argument)
      : Kind(Kind), Platform(Platform),
        Arguments({Argument, VersionTuple().getAsString()}) {}
  DarwinPlatform(SourceKind Kind, DarwinPlatformKind Platform,
                 VersionTuple Value, Arg *Argument = nullptr)
      : Kind(Kind), Platform(Platform),
        Arguments({Argument, Value.getAsString()}) {
    if (!Value.empty())
      UnderlyingOSVersion = Value;
  }

  static VersionTuple getVersionFromString(const StringRef Input) {
    llvm::VersionTuple Version;
    bool IsValid = !Version.tryParse(Input);
    assert(IsValid && "unable to convert input version to version tuple");
    (void)IsValid;
    return Version;
  }

  static DarwinPlatformKind getPlatformFromOS(llvm::Triple::OSType OS) {
    switch (OS) {
    case llvm::Triple::Darwin:
    case llvm::Triple::MacOSX:
      return DarwinPlatformKind::MacOS;
    case llvm::Triple::IOS:
      return DarwinPlatformKind::IPhoneOS;
    case llvm::Triple::TvOS:
      return DarwinPlatformKind::TvOS;
    case llvm::Triple::WatchOS:
      return DarwinPlatformKind::WatchOS;
    case llvm::Triple::XROS:
      return DarwinPlatformKind::XROS;
    case llvm::Triple::DriverKit:
      return DarwinPlatformKind::DriverKit;
    default:
      llvm_unreachable("Unable to infer Darwin variant");
    }
  }

  static llvm::Triple::OSType getOSFromPlatform(DarwinPlatformKind Platform) {
    switch (Platform) {
    case DarwinPlatformKind::MacOS:
      return llvm::Triple::MacOSX;
    case DarwinPlatformKind::IPhoneOS:
      return llvm::Triple::IOS;
    case DarwinPlatformKind::TvOS:
      return llvm::Triple::TvOS;
    case DarwinPlatformKind::WatchOS:
      return llvm::Triple::WatchOS;
    case DarwinPlatformKind::DriverKit:
      return llvm::Triple::DriverKit;
    case DarwinPlatformKind::XROS:
      return llvm::Triple::XROS;
    }
    llvm_unreachable("Unknown DarwinPlatformKind enum");
  }

  SourceKind Kind;
  DarwinPlatformKind Platform;
  DarwinEnvironmentKind Environment = DarwinEnvironmentKind::NativeEnvironment;
  // When compiling for a zippered target, this means both target &
  // target variant is set on the command line, ZipperedOSVersion holds the
  // OSVersion tied to the main target value.
  VersionTuple ZipperedOSVersion;
  // We allow multiple ways to set or default the OS
  // version used for compilation. When set, UnderlyingOSVersion represents
  // the intended version to match the platform information computed from
  // arguments.
  std::optional<VersionTuple> UnderlyingOSVersion;
  bool InferSimulatorFromArch = true;
  std::pair<Arg *, std::string> Arguments;
  StringRef EnvVarName;
  // If the DarwinPlatform information is derived from an inferred source, this
  // captures what that source input was for error reporting.
  StringRef InferredSource;
  // When compiling for a zippered target, this value represents the target
  // triple encoded in the target variant.
  std::optional<llvm::Triple> TargetVariantTriple;
};

/// Returns the deployment target that's specified using the -m<os>-version-min
/// argument.
std::optional<DarwinPlatform>
getDeploymentTargetFromOSVersionArg(DerivedArgList &Args,
                                    const Driver &TheDriver) {
  Arg *macOSVersion = Args.getLastArg(options::OPT_mmacos_version_min_EQ);
  Arg *iOSVersion = Args.getLastArg(options::OPT_mios_version_min_EQ,
                                    options::OPT_mios_simulator_version_min_EQ);
  Arg *TvOSVersion =
      Args.getLastArg(options::OPT_mtvos_version_min_EQ,
                      options::OPT_mtvos_simulator_version_min_EQ);
  Arg *WatchOSVersion =
      Args.getLastArg(options::OPT_mwatchos_version_min_EQ,
                      options::OPT_mwatchos_simulator_version_min_EQ);

  auto GetDarwinPlatform =
      [&](DarwinPlatform::DarwinPlatformKind Platform, Arg *VersionArg,
          bool IsSimulator) -> std::optional<DarwinPlatform> {
    if (StringRef(VersionArg->getValue()).empty()) {
      TheDriver.Diag(diag::err_drv_missing_version_number)
          << VersionArg->getAsString(Args);
      return std::nullopt;
    }
    return DarwinPlatform::createOSVersionArg(Platform, VersionArg,
                                              /*IsSimulator=*/IsSimulator);
  };

  if (macOSVersion) {
    if (iOSVersion || TvOSVersion || WatchOSVersion) {
      TheDriver.Diag(diag::err_drv_argument_not_allowed_with)
          << macOSVersion->getAsString(Args)
          << (iOSVersion ? iOSVersion
                         : TvOSVersion ? TvOSVersion : WatchOSVersion)
                 ->getAsString(Args);
    }
    return GetDarwinPlatform(Darwin::MacOS, macOSVersion,
                             /*IsSimulator=*/false);

  } else if (iOSVersion) {
    if (TvOSVersion || WatchOSVersion) {
      TheDriver.Diag(diag::err_drv_argument_not_allowed_with)
          << iOSVersion->getAsString(Args)
          << (TvOSVersion ? TvOSVersion : WatchOSVersion)->getAsString(Args);
    }
    return GetDarwinPlatform(Darwin::IPhoneOS, iOSVersion,
                             iOSVersion->getOption().getID() ==
                                 options::OPT_mios_simulator_version_min_EQ);
  } else if (TvOSVersion) {
    if (WatchOSVersion) {
      TheDriver.Diag(diag::err_drv_argument_not_allowed_with)
          << TvOSVersion->getAsString(Args)
          << WatchOSVersion->getAsString(Args);
    }
    return GetDarwinPlatform(Darwin::TvOS, TvOSVersion,
                             TvOSVersion->getOption().getID() ==
                                 options::OPT_mtvos_simulator_version_min_EQ);
  } else if (WatchOSVersion)
    return GetDarwinPlatform(
        Darwin::WatchOS, WatchOSVersion,
        WatchOSVersion->getOption().getID() ==
            options::OPT_mwatchos_simulator_version_min_EQ);
  return std::nullopt;
}

/// Returns the deployment target that's specified using the
/// OS_DEPLOYMENT_TARGET environment variable.
std::optional<DarwinPlatform>
getDeploymentTargetFromEnvironmentVariables(const Driver &TheDriver,
                                            const llvm::Triple &Triple) {
  std::string Targets[Darwin::LastDarwinPlatform + 1];
  const char *EnvVars[] = {
      "MACOSX_DEPLOYMENT_TARGET",
      "IPHONEOS_DEPLOYMENT_TARGET",
      "TVOS_DEPLOYMENT_TARGET",
      "WATCHOS_DEPLOYMENT_TARGET",
      "DRIVERKIT_DEPLOYMENT_TARGET",
      "XROS_DEPLOYMENT_TARGET"
  };
  static_assert(std::size(EnvVars) == Darwin::LastDarwinPlatform + 1,
                "Missing platform");
  for (const auto &I : llvm::enumerate(llvm::ArrayRef(EnvVars))) {
    if (char *Env = ::getenv(I.value()))
      Targets[I.index()] = Env;
  }

  // Allow conflicts among OSX and iOS for historical reasons, but choose the
  // default platform.
  if (!Targets[Darwin::MacOS].empty() &&
      (!Targets[Darwin::IPhoneOS].empty() ||
       !Targets[Darwin::WatchOS].empty() || !Targets[Darwin::TvOS].empty() ||
       !Targets[Darwin::XROS].empty())) {
    if (Triple.getArch() == llvm::Triple::arm ||
        Triple.getArch() == llvm::Triple::aarch64 ||
        Triple.getArch() == llvm::Triple::thumb)
      Targets[Darwin::MacOS] = "";
    else
      Targets[Darwin::IPhoneOS] = Targets[Darwin::WatchOS] =
          Targets[Darwin::TvOS] = Targets[Darwin::XROS] = "";
  } else {
    // Don't allow conflicts in any other platform.
    unsigned FirstTarget = std::size(Targets);
    for (unsigned I = 0; I != std::size(Targets); ++I) {
      if (Targets[I].empty())
        continue;
      if (FirstTarget == std::size(Targets))
        FirstTarget = I;
      else
        TheDriver.Diag(diag::err_drv_conflicting_deployment_targets)
            << Targets[FirstTarget] << Targets[I];
    }
  }

  for (const auto &Target : llvm::enumerate(llvm::ArrayRef(Targets))) {
    if (!Target.value().empty())
      return DarwinPlatform::createDeploymentTargetEnv(
          (Darwin::DarwinPlatformKind)Target.index(), EnvVars[Target.index()],
          Target.value());
  }
  return std::nullopt;
}

/// Returns the SDK name without the optional prefix that ends with a '.' or an
/// empty string otherwise.
static StringRef dropSDKNamePrefix(StringRef SDKName) {
  size_t PrefixPos = SDKName.find('.');
  if (PrefixPos == StringRef::npos)
    return "";
  return SDKName.substr(PrefixPos + 1);
}

/// Tries to infer the deployment target from the SDK specified by -isysroot
/// (or SDKROOT). Uses the version specified in the SDKSettings.json file if
/// it's available.
std::optional<DarwinPlatform>
inferDeploymentTargetFromSDK(DerivedArgList &Args,
                             const std::optional<DarwinSDKInfo> &SDKInfo) {
  const Arg *A = Args.getLastArg(options::OPT_isysroot);
  if (!A)
    return std::nullopt;
  StringRef isysroot = A->getValue();
  StringRef SDK = Darwin::getSDKName(isysroot);
  if (!SDK.size())
    return std::nullopt;

  std::string Version;
  if (SDKInfo) {
    // Get the version from the SDKSettings.json if it's available.
    Version = SDKInfo->getVersion().getAsString();
  } else {
    // Slice the version number out.
    // Version number is between the first and the last number.
    size_t StartVer = SDK.find_first_of("0123456789");
    size_t EndVer = SDK.find_last_of("0123456789");
    if (StartVer != StringRef::npos && EndVer > StartVer)
      Version = std::string(SDK.slice(StartVer, EndVer + 1));
  }
  if (Version.empty())
    return std::nullopt;

  auto CreatePlatformFromSDKName =
      [&](StringRef SDK) -> std::optional<DarwinPlatform> {
    if (SDK.starts_with("iPhoneOS") || SDK.starts_with("iPhoneSimulator"))
      return DarwinPlatform::createFromSDK(
          isysroot, Darwin::IPhoneOS, Version,
          /*IsSimulator=*/SDK.starts_with("iPhoneSimulator"));
    else if (SDK.starts_with("MacOSX"))
      return DarwinPlatform::createFromSDK(isysroot, Darwin::MacOS,
                                           getSystemOrSDKMacOSVersion(Version));
    else if (SDK.starts_with("WatchOS") || SDK.starts_with("WatchSimulator"))
      return DarwinPlatform::createFromSDK(
          isysroot, Darwin::WatchOS, Version,
          /*IsSimulator=*/SDK.starts_with("WatchSimulator"));
    else if (SDK.starts_with("AppleTVOS") ||
             SDK.starts_with("AppleTVSimulator"))
      return DarwinPlatform::createFromSDK(
          isysroot, Darwin::TvOS, Version,
          /*IsSimulator=*/SDK.starts_with("AppleTVSimulator"));
    else if (SDK.starts_with("XR"))
      return DarwinPlatform::createFromSDK(
          isysroot, Darwin::XROS, Version,
          /*IsSimulator=*/SDK.contains("Simulator"));
    else if (SDK.starts_with("DriverKit"))
      return DarwinPlatform::createFromSDK(isysroot, Darwin::DriverKit,
                                           Version);
    return std::nullopt;
  };
  if (auto Result = CreatePlatformFromSDKName(SDK))
    return Result;
  // The SDK can be an SDK variant with a name like `<prefix>.<platform>`.
  return CreatePlatformFromSDKName(dropSDKNamePrefix(SDK));
}
// Compute & get the OS Version when the target triple omitted one.
VersionTuple getInferredOSVersion(llvm::Triple::OSType OS,
                                  const llvm::Triple &Triple,
                                  const Driver &TheDriver) {
  VersionTuple OsVersion;
  llvm::Triple SystemTriple(llvm::sys::getProcessTriple());
  switch (OS) {
  case llvm::Triple::Darwin:
  case llvm::Triple::MacOSX:
    // If there is no version specified on triple, and both host and target are
    // macos, use the host triple to infer OS version.
    if (Triple.isMacOSX() && SystemTriple.isMacOSX() &&
        !Triple.getOSMajorVersion())
      SystemTriple.getMacOSXVersion(OsVersion);
    else if (!Triple.getMacOSXVersion(OsVersion))
      TheDriver.Diag(diag::err_drv_invalid_darwin_version)
          << Triple.getOSName();
    break;
  case llvm::Triple::IOS:
    if (Triple.isMacCatalystEnvironment() && !Triple.getOSMajorVersion()) {
      OsVersion = VersionTuple(13, 1);
    } else
      OsVersion = Triple.getiOSVersion();
    break;
  case llvm::Triple::TvOS:
    OsVersion = Triple.getOSVersion();
    break;
  case llvm::Triple::WatchOS:
    OsVersion = Triple.getWatchOSVersion();
    break;
  case llvm::Triple::XROS:
    OsVersion = Triple.getOSVersion();
    if (!OsVersion.getMajor())
      OsVersion = OsVersion.withMajorReplaced(1);
    break;
  case llvm::Triple::DriverKit:
    OsVersion = Triple.getDriverKitVersion();
    break;
  default:
    llvm_unreachable("Unexpected OS type");
    break;
  }
  return OsVersion;
}

/// Tries to infer the target OS from the -arch.
std::optional<DarwinPlatform>
inferDeploymentTargetFromArch(DerivedArgList &Args, const Darwin &Toolchain,
                              const llvm::Triple &Triple,
                              const Driver &TheDriver) {
  llvm::Triple::OSType OSTy = llvm::Triple::UnknownOS;

  StringRef MachOArchName = Toolchain.getMachOArchName(Args);
  if (MachOArchName == "arm64" || MachOArchName == "arm64e")
    OSTy = llvm::Triple::MacOSX;
  else if (MachOArchName == "armv7" || MachOArchName == "armv7s" ||
           MachOArchName == "armv6")
    OSTy = llvm::Triple::IOS;
  else if (MachOArchName == "armv7k" || MachOArchName == "arm64_32")
    OSTy = llvm::Triple::WatchOS;
  else if (MachOArchName != "armv6m" && MachOArchName != "armv7m" &&
           MachOArchName != "armv7em")
    OSTy = llvm::Triple::MacOSX;
  if (OSTy == llvm::Triple::UnknownOS)
    return std::nullopt;
  return DarwinPlatform::createFromArch(
      MachOArchName, OSTy, getInferredOSVersion(OSTy, Triple, TheDriver));
}

/// Returns the deployment target that's specified using the -target option.
std::optional<DarwinPlatform> getDeploymentTargetFromTargetArg(
    DerivedArgList &Args, const llvm::Triple &Triple, const Driver &TheDriver,
    const std::optional<DarwinSDKInfo> &SDKInfo) {
  if (!Args.hasArg(options::OPT_target))
    return std::nullopt;
  if (Triple.getOS() == llvm::Triple::Darwin ||
      Triple.getOS() == llvm::Triple::UnknownOS)
    return std::nullopt;
  std::optional<llvm::Triple> TargetVariantTriple;
  for (const Arg *A : Args.filtered(options::OPT_darwin_target_variant)) {
    llvm::Triple TVT(A->getValue());
    // Find a matching <arch>-<vendor> target variant triple that can be used.
    if ((Triple.getArch() == llvm::Triple::aarch64 ||
         TVT.getArchName() == Triple.getArchName()) &&
        TVT.getArch() == Triple.getArch() &&
        TVT.getSubArch() == Triple.getSubArch() &&
        TVT.getVendor() == Triple.getVendor()) {
      if (TargetVariantTriple)
        continue;
      A->claim();
      // Accept a -target-variant triple when compiling code that may run on
      // macOS or Mac Catalyst.
      if ((Triple.isMacOSX() && TVT.getOS() == llvm::Triple::IOS &&
           TVT.isMacCatalystEnvironment()) ||
          (TVT.isMacOSX() && Triple.getOS() == llvm::Triple::IOS &&
           Triple.isMacCatalystEnvironment())) {
        TargetVariantTriple = TVT;
        continue;
      }
      TheDriver.Diag(diag::err_drv_target_variant_invalid)
          << A->getSpelling() << A->getValue();
    }
  }
  DarwinPlatform PlatformAndVersion = DarwinPlatform::createFromTarget(
      Triple, Args.getLastArg(options::OPT_target), TargetVariantTriple,
      SDKInfo);

  return PlatformAndVersion;
}

/// Returns the deployment target that's specified using the -mtargetos option.
std::optional<DarwinPlatform> getDeploymentTargetFromMTargetOSArg(
    DerivedArgList &Args, const Driver &TheDriver,
    const std::optional<DarwinSDKInfo> &SDKInfo) {
  auto *A = Args.getLastArg(options::OPT_mtargetos_EQ);
  if (!A)
    return std::nullopt;
  llvm::Triple TT(llvm::Twine("unknown-apple-") + A->getValue());
  switch (TT.getOS()) {
  case llvm::Triple::MacOSX:
  case llvm::Triple::IOS:
  case llvm::Triple::TvOS:
  case llvm::Triple::WatchOS:
  case llvm::Triple::XROS:
    break;
  default:
    TheDriver.Diag(diag::err_drv_invalid_os_in_arg)
        << TT.getOSName() << A->getAsString(Args);
    return std::nullopt;
  }

  VersionTuple Version = TT.getOSVersion();
  if (!Version.getMajor()) {
    TheDriver.Diag(diag::err_drv_invalid_version_number)
        << A->getAsString(Args);
    return std::nullopt;
  }
  return DarwinPlatform::createFromMTargetOS(TT.getOS(), Version,
                                             TT.getEnvironment(), A, SDKInfo);
}

std::optional<DarwinSDKInfo> parseSDKSettings(llvm::vfs::FileSystem &VFS,
                                              const ArgList &Args,
                                              const Driver &TheDriver) {
  const Arg *A = Args.getLastArg(options::OPT_isysroot);
  if (!A)
    return std::nullopt;
  StringRef isysroot = A->getValue();
  auto SDKInfoOrErr = parseDarwinSDKInfo(VFS, isysroot);
  if (!SDKInfoOrErr) {
    llvm::consumeError(SDKInfoOrErr.takeError());
    TheDriver.Diag(diag::warn_drv_darwin_sdk_invalid_settings);
    return std::nullopt;
  }
  return *SDKInfoOrErr;
}

} // namespace

void Darwin::AddDeploymentTarget(DerivedArgList &Args) const {
  const OptTable &Opts = getDriver().getOpts();

  // Support allowing the SDKROOT environment variable used by xcrun and other
  // Xcode tools to define the default sysroot, by making it the default for
  // isysroot.
  if (const Arg *A = Args.getLastArg(options::OPT_isysroot)) {
    // Warn if the path does not exist.
    if (!getVFS().exists(A->getValue()))
      getDriver().Diag(clang::diag::warn_missing_sysroot) << A->getValue();
  } else {
    if (char *env = ::getenv("SDKROOT")) {
      // We only use this value as the default if it is an absolute path,
      // exists, and it is not the root path.
      if (llvm::sys::path::is_absolute(env) && getVFS().exists(env) &&
          StringRef(env) != "/") {
        Args.append(Args.MakeSeparateArg(
            nullptr, Opts.getOption(options::OPT_isysroot), env));
      }
    }
  }

  // Read the SDKSettings.json file for more information, like the SDK version
  // that we can pass down to the compiler.
  SDKInfo = parseSDKSettings(getVFS(), Args, getDriver());

  // The OS and the version can be specified using the -target argument.
  std::optional<DarwinPlatform> PlatformAndVersion =
      getDeploymentTargetFromTargetArg(Args, getTriple(), getDriver(), SDKInfo);
  if (PlatformAndVersion) {
    // Disallow mixing -target and -mtargetos=.
    if (const auto *MTargetOSArg = Args.getLastArg(options::OPT_mtargetos_EQ)) {
      std::string TargetArgStr = PlatformAndVersion->getAsString(Args, Opts);
      std::string MTargetOSArgStr = MTargetOSArg->getAsString(Args);
      getDriver().Diag(diag::err_drv_cannot_mix_options)
          << TargetArgStr << MTargetOSArgStr;
    }
    // Implicitly allow resolving the OS version when it wasn't explicitly set.
    bool TripleProvidedOSVersion = PlatformAndVersion->hasOSVersion();
    if (!TripleProvidedOSVersion)
      PlatformAndVersion->setOSVersion(
          getInferredOSVersion(getTriple().getOS(), getTriple(), getDriver()));

    std::optional<DarwinPlatform> PlatformAndVersionFromOSVersionArg =
        getDeploymentTargetFromOSVersionArg(Args, getDriver());
    if (PlatformAndVersionFromOSVersionArg) {
      unsigned TargetMajor, TargetMinor, TargetMicro;
      bool TargetExtra;
      unsigned ArgMajor, ArgMinor, ArgMicro;
      bool ArgExtra;
      if (PlatformAndVersion->getPlatform() !=
              PlatformAndVersionFromOSVersionArg->getPlatform() ||
          (Driver::GetReleaseVersion(
               PlatformAndVersion->getOSVersion().getAsString(), TargetMajor,
               TargetMinor, TargetMicro, TargetExtra) &&
           Driver::GetReleaseVersion(
               PlatformAndVersionFromOSVersionArg->getOSVersion().getAsString(),
               ArgMajor, ArgMinor, ArgMicro, ArgExtra) &&
           (VersionTuple(TargetMajor, TargetMinor, TargetMicro) !=
                VersionTuple(ArgMajor, ArgMinor, ArgMicro) ||
            TargetExtra != ArgExtra))) {
        // Select the OS version from the -m<os>-version-min argument when
        // the -target does not include an OS version.
        if (PlatformAndVersion->getPlatform() ==
                PlatformAndVersionFromOSVersionArg->getPlatform() &&
            !TripleProvidedOSVersion) {
          PlatformAndVersion->setOSVersion(
              PlatformAndVersionFromOSVersionArg->getOSVersion());
        } else {
          // Warn about -m<os>-version-min that doesn't match the OS version
          // that's specified in the target.
          std::string OSVersionArg =
              PlatformAndVersionFromOSVersionArg->getAsString(Args, Opts);
          std::string TargetArg = PlatformAndVersion->getAsString(Args, Opts);
          getDriver().Diag(clang::diag::warn_drv_overriding_option)
              << OSVersionArg << TargetArg;
        }
      }
    }
  } else if ((PlatformAndVersion = getDeploymentTargetFromMTargetOSArg(
                  Args, getDriver(), SDKInfo))) {
    // The OS target can be specified using the -mtargetos= argument.
    // Disallow mixing -mtargetos= and -m<os>version-min=.
    std::optional<DarwinPlatform> PlatformAndVersionFromOSVersionArg =
        getDeploymentTargetFromOSVersionArg(Args, getDriver());
    if (PlatformAndVersionFromOSVersionArg) {
      std::string MTargetOSArgStr = PlatformAndVersion->getAsString(Args, Opts);
      std::string OSVersionArgStr =
          PlatformAndVersionFromOSVersionArg->getAsString(Args, Opts);
      getDriver().Diag(diag::err_drv_cannot_mix_options)
          << MTargetOSArgStr << OSVersionArgStr;
    }
  } else {
    // The OS target can be specified using the -m<os>version-min argument.
    PlatformAndVersion = getDeploymentTargetFromOSVersionArg(Args, getDriver());
    // If no deployment target was specified on the command line, check for
    // environment defines.
    if (!PlatformAndVersion) {
      PlatformAndVersion =
          getDeploymentTargetFromEnvironmentVariables(getDriver(), getTriple());
      if (PlatformAndVersion) {
        // Don't infer simulator from the arch when the SDK is also specified.
        std::optional<DarwinPlatform> SDKTarget =
            inferDeploymentTargetFromSDK(Args, SDKInfo);
        if (SDKTarget)
          PlatformAndVersion->setEnvironment(SDKTarget->getEnvironment());
      }
    }
    // If there is no command-line argument to specify the Target version and
    // no environment variable defined, see if we can set the default based
    // on -isysroot using SDKSettings.json if it exists.
    if (!PlatformAndVersion) {
      PlatformAndVersion = inferDeploymentTargetFromSDK(Args, SDKInfo);
      /// If the target was successfully constructed from the SDK path, try to
      /// infer the SDK info if the SDK doesn't have it.
      if (PlatformAndVersion && !SDKInfo)
        SDKInfo = PlatformAndVersion->inferSDKInfo();
    }
    // If no OS targets have been specified, try to guess platform from -target
    // or arch name and compute the version from the triple.
    if (!PlatformAndVersion)
      PlatformAndVersion =
          inferDeploymentTargetFromArch(Args, *this, getTriple(), getDriver());
  }

  assert(PlatformAndVersion && "Unable to infer Darwin variant");
  if (!PlatformAndVersion->isValidOSVersion()) {
    if (PlatformAndVersion->isExplicitlySpecified())
      getDriver().Diag(diag::err_drv_invalid_version_number)
          << PlatformAndVersion->getAsString(Args, Opts);
    else
      getDriver().Diag(diag::err_drv_invalid_version_number_inferred)
          << PlatformAndVersion->getOSVersion().getAsString()
          << PlatformAndVersion->getInferredSource();
  }
  // After the deployment OS version has been resolved, set it to the canonical
  // version before further error detection and converting to a proper target
  // triple.
  VersionTuple CanonicalVersion = PlatformAndVersion->getCanonicalOSVersion();
  if (CanonicalVersion != PlatformAndVersion->getOSVersion()) {
    getDriver().Diag(diag::warn_drv_overriding_deployment_version)
        << PlatformAndVersion->getOSVersion().getAsString()
        << CanonicalVersion.getAsString();
    PlatformAndVersion->setOSVersion(CanonicalVersion);
  }

  PlatformAndVersion->addOSVersionMinArgument(Args, Opts);
  DarwinPlatformKind Platform = PlatformAndVersion->getPlatform();

  unsigned Major, Minor, Micro;
  bool HadExtra;
  // The major version should not be over this number.
  const unsigned MajorVersionLimit = 1000;
  const VersionTuple OSVersion = PlatformAndVersion->takeOSVersion();
  const std::string OSVersionStr = OSVersion.getAsString();
  // Set the tool chain target information.
  if (Platform == MacOS) {
    if (!Driver::GetReleaseVersion(OSVersionStr, Major, Minor, Micro,
                                   HadExtra) ||
        HadExtra || Major < 10 || Major >= MajorVersionLimit || Minor >= 100 ||
        Micro >= 100)
      getDriver().Diag(diag::err_drv_invalid_version_number)
          << PlatformAndVersion->getAsString(Args, Opts);
  } else if (Platform == IPhoneOS) {
    if (!Driver::GetReleaseVersion(OSVersionStr, Major, Minor, Micro,
                                   HadExtra) ||
        HadExtra || Major >= MajorVersionLimit || Minor >= 100 || Micro >= 100)
      getDriver().Diag(diag::err_drv_invalid_version_number)
          << PlatformAndVersion->getAsString(Args, Opts);
    ;
    if (PlatformAndVersion->getEnvironment() == MacCatalyst &&
        (Major < 13 || (Major == 13 && Minor < 1))) {
      getDriver().Diag(diag::err_drv_invalid_version_number)
          << PlatformAndVersion->getAsString(Args, Opts);
      Major = 13;
      Minor = 1;
      Micro = 0;
    }
    // For 32-bit targets, the deployment target for iOS has to be earlier than
    // iOS 11.
    if (getTriple().isArch32Bit() && Major >= 11) {
      // If the deployment target is explicitly specified, print a diagnostic.
      if (PlatformAndVersion->isExplicitlySpecified()) {
        if (PlatformAndVersion->getEnvironment() == MacCatalyst)
          getDriver().Diag(diag::err_invalid_macos_32bit_deployment_target);
        else
          getDriver().Diag(diag::warn_invalid_ios_deployment_target)
              << PlatformAndVersion->getAsString(Args, Opts);
        // Otherwise, set it to 10.99.99.
      } else {
        Major = 10;
        Minor = 99;
        Micro = 99;
      }
    }
  } else if (Platform == TvOS) {
    if (!Driver::GetReleaseVersion(OSVersionStr, Major, Minor, Micro,
                                   HadExtra) ||
        HadExtra || Major >= MajorVersionLimit || Minor >= 100 || Micro >= 100)
      getDriver().Diag(diag::err_drv_invalid_version_number)
          << PlatformAndVersion->getAsString(Args, Opts);
  } else if (Platform == WatchOS) {
    if (!Driver::GetReleaseVersion(OSVersionStr, Major, Minor, Micro,
                                   HadExtra) ||
        HadExtra || Major >= MajorVersionLimit || Minor >= 100 || Micro >= 100)
      getDriver().Diag(diag::err_drv_invalid_version_number)
          << PlatformAndVersion->getAsString(Args, Opts);
  } else if (Platform == DriverKit) {
    if (!Driver::GetReleaseVersion(OSVersionStr, Major, Minor, Micro,
                                   HadExtra) ||
        HadExtra || Major < 19 || Major >= MajorVersionLimit || Minor >= 100 ||
        Micro >= 100)
      getDriver().Diag(diag::err_drv_invalid_version_number)
          << PlatformAndVersion->getAsString(Args, Opts);
  } else if (Platform == XROS) {
    if (!Driver::GetReleaseVersion(OSVersionStr, Major, Minor, Micro,
                                   HadExtra) ||
        HadExtra || Major < 1 || Major >= MajorVersionLimit || Minor >= 100 ||
        Micro >= 100)
      getDriver().Diag(diag::err_drv_invalid_version_number)
          << PlatformAndVersion->getAsString(Args, Opts);
  } else
    llvm_unreachable("unknown kind of Darwin platform");

  DarwinEnvironmentKind Environment = PlatformAndVersion->getEnvironment();
  // Recognize iOS targets with an x86 architecture as the iOS simulator.
  if (Environment == NativeEnvironment && Platform != MacOS &&
      Platform != DriverKit &&
      PlatformAndVersion->canInferSimulatorFromArch() && getTriple().isX86())
    Environment = Simulator;

  VersionTuple ZipperedOSVersion;
  if (Environment == MacCatalyst)
    ZipperedOSVersion = PlatformAndVersion->getZipperedOSVersion();
  setTarget(Platform, Environment, Major, Minor, Micro, ZipperedOSVersion);
  TargetVariantTriple = PlatformAndVersion->getTargetVariantTriple();
  if (TargetVariantTriple &&
      !llvm::Triple::isValidVersionForOS(TargetVariantTriple->getOS(),
                                         TargetVariantTriple->getOSVersion())) {
    getDriver().Diag(diag::err_drv_invalid_version_number)
        << TargetVariantTriple->str();
  }

  if (const Arg *A = Args.getLastArg(options::OPT_isysroot)) {
    StringRef SDK = getSDKName(A->getValue());
    if (SDK.size() > 0) {
      size_t StartVer = SDK.find_first_of("0123456789");
      StringRef SDKName = SDK.slice(0, StartVer);
      if (!SDKName.starts_with(getPlatformFamily()) &&
          !dropSDKNamePrefix(SDKName).starts_with(getPlatformFamily()))
        getDriver().Diag(diag::warn_incompatible_sysroot)
            << SDKName << getPlatformFamily();
    }
  }
}

// For certain platforms/environments almost all resources (e.g., headers) are
// located in sub-directories, e.g., for DriverKit they live in
// <SYSROOT>/System/DriverKit/usr/include (instead of <SYSROOT>/usr/include).
static void AppendPlatformPrefix(SmallString<128> &Path,
                                 const llvm::Triple &T) {
  if (T.isDriverKit()) {
    llvm::sys::path::append(Path, "System", "DriverKit");
  }
}

// Returns the effective sysroot from either -isysroot or --sysroot, plus the
// platform prefix (if any).
llvm::SmallString<128>
AppleMachO::GetEffectiveSysroot(const llvm::opt::ArgList &DriverArgs) const {
  llvm::SmallString<128> Path("/");
  if (DriverArgs.hasArg(options::OPT_isysroot))
    Path = DriverArgs.getLastArgValue(options::OPT_isysroot);
  else if (!getDriver().SysRoot.empty())
    Path = getDriver().SysRoot;

  if (hasEffectiveTriple()) {
    AppendPlatformPrefix(Path, getEffectiveTriple());
  }
  return Path;
}

void AppleMachO::AddClangSystemIncludeArgs(
    const llvm::opt::ArgList &DriverArgs,
    llvm::opt::ArgStringList &CC1Args) const {
  const Driver &D = getDriver();

  llvm::SmallString<128> Sysroot = GetEffectiveSysroot(DriverArgs);

  bool NoStdInc = DriverArgs.hasArg(options::OPT_nostdinc);
  bool NoStdlibInc = DriverArgs.hasArg(options::OPT_nostdlibinc);
  bool NoBuiltinInc = DriverArgs.hasFlag(
      options::OPT_nobuiltininc, options::OPT_ibuiltininc, /*Default=*/false);
  bool ForceBuiltinInc = DriverArgs.hasFlag(
      options::OPT_ibuiltininc, options::OPT_nobuiltininc, /*Default=*/false);

  // Add <sysroot>/usr/local/include
  if (!NoStdInc && !NoStdlibInc) {
      SmallString<128> P(Sysroot);
      llvm::sys::path::append(P, "usr", "local", "include");
      addSystemInclude(DriverArgs, CC1Args, P);
  }

  // Add the Clang builtin headers (<resource>/include)
  if (!(NoStdInc && !ForceBuiltinInc) && !NoBuiltinInc) {
    SmallString<128> P(D.ResourceDir);
    llvm::sys::path::append(P, "include");
    addSystemInclude(DriverArgs, CC1Args, P);
  }

  if (NoStdInc || NoStdlibInc)
    return;

  // Check for configure-time C include directories.
  llvm::StringRef CIncludeDirs(C_INCLUDE_DIRS);
  if (!CIncludeDirs.empty()) {
    llvm::SmallVector<llvm::StringRef, 5> dirs;
    CIncludeDirs.split(dirs, ":");
    for (llvm::StringRef dir : dirs) {
      llvm::StringRef Prefix =
          llvm::sys::path::is_absolute(dir) ? "" : llvm::StringRef(Sysroot);
      addExternCSystemInclude(DriverArgs, CC1Args, Prefix + dir);
    }
  } else {
    // Otherwise, add <sysroot>/usr/include.
    SmallString<128> P(Sysroot);
    llvm::sys::path::append(P, "usr", "include");
    addExternCSystemInclude(DriverArgs, CC1Args, P.str());
  }
}

void DarwinClang::AddClangSystemIncludeArgs(
    const llvm::opt::ArgList &DriverArgs,
    llvm::opt::ArgStringList &CC1Args) const {
  AppleMachO::AddClangSystemIncludeArgs(DriverArgs, CC1Args);

  if (DriverArgs.hasArg(options::OPT_nostdinc, options::OPT_nostdlibinc))
    return;

  llvm::SmallString<128> Sysroot = GetEffectiveSysroot(DriverArgs);

  // Add <sysroot>/System/Library/Frameworks
  // Add <sysroot>/System/Library/SubFrameworks
  // Add <sysroot>/Library/Frameworks
  SmallString<128> P1(Sysroot), P2(Sysroot), P3(Sysroot);
  llvm::sys::path::append(P1, "System", "Library", "Frameworks");
  llvm::sys::path::append(P2, "System", "Library", "SubFrameworks");
  llvm::sys::path::append(P3, "Library", "Frameworks");
  addSystemFrameworkIncludes(DriverArgs, CC1Args, {P1, P2, P3});
}

bool DarwinClang::AddGnuCPlusPlusIncludePaths(const llvm::opt::ArgList &DriverArgs,
                                              llvm::opt::ArgStringList &CC1Args,
                                              llvm::SmallString<128> Base,
                                              llvm::StringRef Version,
                                              llvm::StringRef ArchDir,
                                              llvm::StringRef BitDir) const {
  llvm::sys::path::append(Base, Version);

  // Add the base dir
  addSystemInclude(DriverArgs, CC1Args, Base);

  // Add the multilib dirs
  {
    llvm::SmallString<128> P = Base;
    if (!ArchDir.empty())
      llvm::sys::path::append(P, ArchDir);
    if (!BitDir.empty())
      llvm::sys::path::append(P, BitDir);
    addSystemInclude(DriverArgs, CC1Args, P);
  }

  // Add the backward dir
  {
    llvm::SmallString<128> P = Base;
    llvm::sys::path::append(P, "backward");
    addSystemInclude(DriverArgs, CC1Args, P);
  }

  return getVFS().exists(Base);
}

void AppleMachO::AddClangCXXStdlibIncludeArgs(
    const llvm::opt::ArgList &DriverArgs,
    llvm::opt::ArgStringList &CC1Args) const {
  // The implementation from a base class will pass through the -stdlib to
  // CC1Args.
  // FIXME: this should not be necessary, remove usages in the frontend
  //        (e.g. HeaderSearchOptions::UseLibcxx) and don't pipe -stdlib.
  //        Also check whether this is used for setting library search paths.
  ToolChain::AddClangCXXStdlibIncludeArgs(DriverArgs, CC1Args);

  if (DriverArgs.hasArg(options::OPT_nostdinc, options::OPT_nostdlibinc,
                        options::OPT_nostdincxx))
    return;

  llvm::SmallString<128> Sysroot = GetEffectiveSysroot(DriverArgs);

  switch (GetCXXStdlibType(DriverArgs)) {
  case ToolChain::CST_Libcxx: {
    // On Darwin, libc++ can be installed in one of the following places:
    // 1. Alongside the compiler in <clang-executable-folder>/../include/c++/v1
    // 2. In a SDK (or a custom sysroot) in <sysroot>/usr/include/c++/v1
    //
    // The precedence of paths is as listed above, i.e. we take the first path
    // that exists. Note that we never include libc++ twice -- we take the first
    // path that exists and don't send the other paths to CC1 (otherwise
    // include_next could break).

    // Check for (1)
    // Get from '<install>/bin' to '<install>/include/c++/v1'.
    // Note that InstallBin can be relative, so we use '..' instead of
    // parent_path.
    llvm::SmallString<128> InstallBin(getDriver().Dir); // <install>/bin
    llvm::sys::path::append(InstallBin, "..", "include", "c++", "v1");
    if (getVFS().exists(InstallBin)) {
      addSystemInclude(DriverArgs, CC1Args, InstallBin);
      return;
    } else if (DriverArgs.hasArg(options::OPT_v)) {
      llvm::errs() << "ignoring nonexistent directory \"" << InstallBin
                   << "\"\n";
    }

    // Otherwise, check for (2)
    llvm::SmallString<128> SysrootUsr = Sysroot;
    llvm::sys::path::append(SysrootUsr, "usr", "include", "c++", "v1");
    if (getVFS().exists(SysrootUsr)) {
      addSystemInclude(DriverArgs, CC1Args, SysrootUsr);
      return;
    } else if (DriverArgs.hasArg(options::OPT_v)) {
      llvm::errs() << "ignoring nonexistent directory \"" << SysrootUsr
                   << "\"\n";
    }

    // Otherwise, don't add any path.
    break;
  }

  case ToolChain::CST_Libstdcxx:
    AddGnuCPlusPlusIncludePaths(DriverArgs, CC1Args);
    break;
  }
}

void AppleMachO::AddGnuCPlusPlusIncludePaths(
    const llvm::opt::ArgList &DriverArgs,
    llvm::opt::ArgStringList &CC1Args) const {}

void DarwinClang::AddGnuCPlusPlusIncludePaths(
    const llvm::opt::ArgList &DriverArgs,
    llvm::opt::ArgStringList &CC1Args) const {
  llvm::SmallString<128> UsrIncludeCxx = GetEffectiveSysroot(DriverArgs);
  llvm::sys::path::append(UsrIncludeCxx, "usr", "include", "c++");

  llvm::Triple::ArchType arch = getTriple().getArch();
  bool IsBaseFound = true;
  switch (arch) {
  default:
    break;
<<<<<<< HEAD

  case llvm::Triple::x86:
  case llvm::Triple::x86_64:
    IsBaseFound = AddGnuCPlusPlusIncludePaths(
        DriverArgs, CC1Args, UsrIncludeCxx, "4.2.1", "i686-apple-darwin10",
        arch == llvm::Triple::x86_64 ? "x86_64" : "");
    IsBaseFound |= AddGnuCPlusPlusIncludePaths(
        DriverArgs, CC1Args, UsrIncludeCxx, "4.0.0", "i686-apple-darwin8", "");
    break;

  case llvm::Triple::arm:
  case llvm::Triple::thumb:
    IsBaseFound =
        AddGnuCPlusPlusIncludePaths(DriverArgs, CC1Args, UsrIncludeCxx, "4.2.1",
                                    "arm-apple-darwin10", "v7");
    IsBaseFound |=
        AddGnuCPlusPlusIncludePaths(DriverArgs, CC1Args, UsrIncludeCxx, "4.2.1",
                                    "arm-apple-darwin10", "v6");
    break;

  case llvm::Triple::aarch64:
    IsBaseFound =
        AddGnuCPlusPlusIncludePaths(DriverArgs, CC1Args, UsrIncludeCxx, "4.2.1",
                                    "arm64-apple-darwin10", "");
=======

  case llvm::Triple::x86:
  case llvm::Triple::x86_64:
    IsBaseFound = AddGnuCPlusPlusIncludePaths(
        DriverArgs, CC1Args, UsrIncludeCxx, "4.2.1", "i686-apple-darwin10",
        arch == llvm::Triple::x86_64 ? "x86_64" : "");
    IsBaseFound |= AddGnuCPlusPlusIncludePaths(
        DriverArgs, CC1Args, UsrIncludeCxx, "4.0.0", "i686-apple-darwin8", "");
>>>>>>> 4084ffcf
    break;

  case llvm::Triple::arm:
  case llvm::Triple::thumb:
    IsBaseFound =
        AddGnuCPlusPlusIncludePaths(DriverArgs, CC1Args, UsrIncludeCxx, "4.2.1",
                                    "arm-apple-darwin10", "v7");
    IsBaseFound |=
        AddGnuCPlusPlusIncludePaths(DriverArgs, CC1Args, UsrIncludeCxx, "4.2.1",
                                    "arm-apple-darwin10", "v6");
    break;

  case llvm::Triple::aarch64:
    IsBaseFound =
        AddGnuCPlusPlusIncludePaths(DriverArgs, CC1Args, UsrIncludeCxx, "4.2.1",
                                    "arm64-apple-darwin10", "");
    break;
  }

  if (!IsBaseFound) {
    getDriver().Diag(diag::warn_drv_libstdcxx_not_found);
  }

  if (!IsBaseFound) {
    getDriver().Diag(diag::warn_drv_libstdcxx_not_found);
  }
}

void AppleMachO::AddCXXStdlibLibArgs(const ArgList &Args,
                                     ArgStringList &CmdArgs) const {
  CXXStdlibType Type = GetCXXStdlibType(Args);

  switch (Type) {
  case ToolChain::CST_Libcxx:
    CmdArgs.push_back("-lc++");
    if (Args.hasArg(options::OPT_fexperimental_library))
      CmdArgs.push_back("-lc++experimental");
    break;

  case ToolChain::CST_Libstdcxx:
    // Unfortunately, -lstdc++ doesn't always exist in the standard search path;
    // it was previously found in the gcc lib dir. However, for all the Darwin
    // platforms we care about it was -lstdc++.6, so we search for that
    // explicitly if we can't see an obvious -lstdc++ candidate.

    // Check in the sysroot first.
    if (const Arg *A = Args.getLastArg(options::OPT_isysroot)) {
      SmallString<128> P(A->getValue());
      llvm::sys::path::append(P, "usr", "lib", "libstdc++.dylib");

      if (!getVFS().exists(P)) {
        llvm::sys::path::remove_filename(P);
        llvm::sys::path::append(P, "libstdc++.6.dylib");
        if (getVFS().exists(P)) {
          CmdArgs.push_back(Args.MakeArgString(P));
          return;
        }
      }
    }

    // Otherwise, look in the root.
    // FIXME: This should be removed someday when we don't have to care about
    // 10.6 and earlier, where /usr/lib/libstdc++.dylib does not exist.
    if (!getVFS().exists("/usr/lib/libstdc++.dylib") &&
        getVFS().exists("/usr/lib/libstdc++.6.dylib")) {
      CmdArgs.push_back("/usr/lib/libstdc++.6.dylib");
      return;
    }

    // Otherwise, let the linker search.
    CmdArgs.push_back("-lstdc++");
    break;
  }
}

void DarwinClang::AddCCKextLibArgs(const ArgList &Args,
                                   ArgStringList &CmdArgs) const {
  // For Darwin platforms, use the compiler-rt-based support library
  // instead of the gcc-provided one (which is also incidentally
  // only present in the gcc lib dir, which makes it hard to find).

  SmallString<128> P(getDriver().ResourceDir);
  llvm::sys::path::append(P, "lib", "darwin");

  // Use the newer cc_kext for iOS ARM after 6.0.
  if (isTargetWatchOS()) {
    llvm::sys::path::append(P, "libclang_rt.cc_kext_watchos.a");
  } else if (isTargetTvOS()) {
    llvm::sys::path::append(P, "libclang_rt.cc_kext_tvos.a");
  } else if (isTargetIPhoneOS()) {
    llvm::sys::path::append(P, "libclang_rt.cc_kext_ios.a");
  } else if (isTargetDriverKit()) {
    // DriverKit doesn't want extra runtime support.
  } else if (isTargetXROSDevice()) {
    llvm::sys::path::append(
        P, llvm::Twine("libclang_rt.cc_kext_") +
               llvm::Triple::getOSTypeName(llvm::Triple::XROS) + ".a");
  } else {
    llvm::sys::path::append(P, "libclang_rt.cc_kext.a");
  }

  // For now, allow missing resource libraries to support developers who may
  // not have compiler-rt checked out or integrated into their build.
  if (getVFS().exists(P))
    CmdArgs.push_back(Args.MakeArgString(P));
}

DerivedArgList *MachO::TranslateArgs(const DerivedArgList &Args,
                                     StringRef BoundArch,
                                     Action::OffloadKind) const {
  DerivedArgList *DAL = new DerivedArgList(Args.getBaseArgs());
  const OptTable &Opts = getDriver().getOpts();

  // FIXME: We really want to get out of the tool chain level argument
  // translation business, as it makes the driver functionality much
  // more opaque. For now, we follow gcc closely solely for the
  // purpose of easily achieving feature parity & testability. Once we
  // have something that works, we should reevaluate each translation
  // and try to push it down into tool specific logic.

  for (Arg *A : Args) {
    // Sob. These is strictly gcc compatible for the time being. Apple
    // gcc translates options twice, which means that self-expanding
    // options add duplicates.
    switch ((options::ID)A->getOption().getID()) {
    default:
      DAL->append(A);
      break;

    case options::OPT_mkernel:
    case options::OPT_fapple_kext:
      DAL->append(A);
      DAL->AddFlagArg(A, Opts.getOption(options::OPT_static));
      break;

    case options::OPT_dependency_file:
      DAL->AddSeparateArg(A, Opts.getOption(options::OPT_MF), A->getValue());
      break;

    case options::OPT_gfull:
      DAL->AddFlagArg(A, Opts.getOption(options::OPT_g_Flag));
      DAL->AddFlagArg(
          A, Opts.getOption(options::OPT_fno_eliminate_unused_debug_symbols));
      break;

    case options::OPT_gused:
      DAL->AddFlagArg(A, Opts.getOption(options::OPT_g_Flag));
      DAL->AddFlagArg(
          A, Opts.getOption(options::OPT_feliminate_unused_debug_symbols));
      break;

    case options::OPT_shared:
      DAL->AddFlagArg(A, Opts.getOption(options::OPT_dynamiclib));
      break;

    case options::OPT_fconstant_cfstrings:
      DAL->AddFlagArg(A, Opts.getOption(options::OPT_mconstant_cfstrings));
      break;

    case options::OPT_fno_constant_cfstrings:
      DAL->AddFlagArg(A, Opts.getOption(options::OPT_mno_constant_cfstrings));
      break;

    case options::OPT_Wnonportable_cfstrings:
      DAL->AddFlagArg(A,
                      Opts.getOption(options::OPT_mwarn_nonportable_cfstrings));
      break;

    case options::OPT_Wno_nonportable_cfstrings:
      DAL->AddFlagArg(
          A, Opts.getOption(options::OPT_mno_warn_nonportable_cfstrings));
      break;
    }
  }

  // Add the arch options based on the particular spelling of -arch, to match
  // how the driver works.
  if (!BoundArch.empty()) {
    StringRef Name = BoundArch;
    const Option MCpu = Opts.getOption(options::OPT_mcpu_EQ);
    const Option MArch = Opts.getOption(clang::driver::options::OPT_march_EQ);

    // This code must be kept in sync with LLVM's getArchTypeForDarwinArch,
    // which defines the list of which architectures we accept.
    if (Name == "ppc")
      ;
    else if (Name == "ppc601")
      DAL->AddJoinedArg(nullptr, MCpu, "601");
    else if (Name == "ppc603")
      DAL->AddJoinedArg(nullptr, MCpu, "603");
    else if (Name == "ppc604")
      DAL->AddJoinedArg(nullptr, MCpu, "604");
    else if (Name == "ppc604e")
      DAL->AddJoinedArg(nullptr, MCpu, "604e");
    else if (Name == "ppc750")
      DAL->AddJoinedArg(nullptr, MCpu, "750");
    else if (Name == "ppc7400")
      DAL->AddJoinedArg(nullptr, MCpu, "7400");
    else if (Name == "ppc7450")
      DAL->AddJoinedArg(nullptr, MCpu, "7450");
    else if (Name == "ppc970")
      DAL->AddJoinedArg(nullptr, MCpu, "970");

    else if (Name == "ppc64" || Name == "ppc64le")
      DAL->AddFlagArg(nullptr, Opts.getOption(options::OPT_m64));

    else if (Name == "i386")
      ;
    else if (Name == "i486")
      DAL->AddJoinedArg(nullptr, MArch, "i486");
    else if (Name == "i586")
      DAL->AddJoinedArg(nullptr, MArch, "i586");
    else if (Name == "i686")
      DAL->AddJoinedArg(nullptr, MArch, "i686");
    else if (Name == "pentium")
      DAL->AddJoinedArg(nullptr, MArch, "pentium");
    else if (Name == "pentium2")
      DAL->AddJoinedArg(nullptr, MArch, "pentium2");
    else if (Name == "pentpro")
      DAL->AddJoinedArg(nullptr, MArch, "pentiumpro");
    else if (Name == "pentIIm3")
      DAL->AddJoinedArg(nullptr, MArch, "pentium2");

    else if (Name == "x86_64" || Name == "x86_64h")
      DAL->AddFlagArg(nullptr, Opts.getOption(options::OPT_m64));

    else if (Name == "arm")
      DAL->AddJoinedArg(nullptr, MArch, "armv4t");
    else if (Name == "armv4t")
      DAL->AddJoinedArg(nullptr, MArch, "armv4t");
    else if (Name == "armv5")
      DAL->AddJoinedArg(nullptr, MArch, "armv5tej");
    else if (Name == "xscale")
      DAL->AddJoinedArg(nullptr, MArch, "xscale");
    else if (Name == "armv6")
      DAL->AddJoinedArg(nullptr, MArch, "armv6k");
    else if (Name == "armv6m")
      DAL->AddJoinedArg(nullptr, MArch, "armv6m");
    else if (Name == "armv7")
      DAL->AddJoinedArg(nullptr, MArch, "armv7a");
    else if (Name == "armv7em")
      DAL->AddJoinedArg(nullptr, MArch, "armv7em");
    else if (Name == "armv7k")
      DAL->AddJoinedArg(nullptr, MArch, "armv7k");
    else if (Name == "armv7m")
      DAL->AddJoinedArg(nullptr, MArch, "armv7m");
    else if (Name == "armv7s")
      DAL->AddJoinedArg(nullptr, MArch, "armv7s");
  }

  return DAL;
}

void MachO::AddLinkRuntimeLibArgs(const ArgList &Args,
                                  ArgStringList &CmdArgs,
                                  bool ForceLinkBuiltinRT) const {
  // Embedded targets are simple at the moment, not supporting sanitizers and
  // with different libraries for each member of the product { static, PIC } x
  // { hard-float, soft-float }
  llvm::SmallString<32> CompilerRT = StringRef("");
  CompilerRT +=
      (tools::arm::getARMFloatABI(*this, Args) == tools::arm::FloatABI::Hard)
          ? "hard"
          : "soft";
  CompilerRT += Args.hasArg(options::OPT_fPIC) ? "_pic" : "_static";

  AddLinkRuntimeLib(Args, CmdArgs, CompilerRT, RLO_IsEmbedded);
}

bool Darwin::isAlignedAllocationUnavailable() const {
  llvm::Triple::OSType OS;

  if (isTargetMacCatalyst())
    return TargetVersion < alignedAllocMinVersion(llvm::Triple::MacOSX);
  switch (TargetPlatform) {
  case MacOS: // Earlier than 10.13.
    OS = llvm::Triple::MacOSX;
    break;
  case IPhoneOS:
    OS = llvm::Triple::IOS;
    break;
  case TvOS: // Earlier than 11.0.
    OS = llvm::Triple::TvOS;
    break;
  case WatchOS: // Earlier than 4.0.
    OS = llvm::Triple::WatchOS;
    break;
  case XROS: // Always available.
    return false;
  case DriverKit: // Always available.
    return false;
  }

  return TargetVersion < alignedAllocMinVersion(OS);
}

static bool
sdkSupportsBuiltinModules(const std::optional<DarwinSDKInfo> &SDKInfo) {
  if (!SDKInfo)
    // If there is no SDK info, assume this is building against a
    // pre-SDK version of macOS (i.e. before Mac OS X 10.4). Those
    // don't support modules anyway, but the headers definitely
    // don't support builtin modules either. It might also be some
    // kind of degenerate build environment, err on the side of
    // the old behavior which is to not use builtin modules.
    return false;

  VersionTuple SDKVersion = SDKInfo->getVersion();
  switch (SDKInfo->getOS()) {
  // Existing SDKs added support for builtin modules in the fall
  // 2024 major releases.
  case llvm::Triple::MacOSX:
    return SDKVersion >= VersionTuple(15U);
  case llvm::Triple::IOS:
    return SDKVersion >= VersionTuple(18U);
  case llvm::Triple::TvOS:
    return SDKVersion >= VersionTuple(18U);
  case llvm::Triple::WatchOS:
    return SDKVersion >= VersionTuple(11U);
  case llvm::Triple::XROS:
    return SDKVersion >= VersionTuple(2U);

  // New SDKs support builtin modules from the start.
  default:
    return true;
  }
}

static inline llvm::VersionTuple
sizedDeallocMinVersion(llvm::Triple::OSType OS) {
  switch (OS) {
  default:
    break;
  case llvm::Triple::Darwin:
  case llvm::Triple::MacOSX: // Earliest supporting version is 10.12.
    return llvm::VersionTuple(10U, 12U);
  case llvm::Triple::IOS:
  case llvm::Triple::TvOS: // Earliest supporting version is 10.0.0.
    return llvm::VersionTuple(10U);
  case llvm::Triple::WatchOS: // Earliest supporting version is 3.0.0.
    return llvm::VersionTuple(3U);
  }

  llvm_unreachable("Unexpected OS");
}

bool Darwin::isSizedDeallocationUnavailable() const {
  llvm::Triple::OSType OS;

  if (isTargetMacCatalyst())
    return TargetVersion < sizedDeallocMinVersion(llvm::Triple::MacOSX);
  switch (TargetPlatform) {
  case MacOS: // Earlier than 10.12.
    OS = llvm::Triple::MacOSX;
    break;
  case IPhoneOS:
    OS = llvm::Triple::IOS;
    break;
  case TvOS: // Earlier than 10.0.
    OS = llvm::Triple::TvOS;
    break;
  case WatchOS: // Earlier than 3.0.
    OS = llvm::Triple::WatchOS;
    break;
  case DriverKit:
  case XROS:
    // Always available.
    return false;
  }

  return TargetVersion < sizedDeallocMinVersion(OS);
}

void MachO::addClangTargetOptions(const llvm::opt::ArgList &DriverArgs,
                                  llvm::opt::ArgStringList &CC1Args,
                                  Action::OffloadKind DeviceOffloadKind) const {

  ToolChain::addClangTargetOptions(DriverArgs, CC1Args, DeviceOffloadKind);

  // On arm64e, enable pointer authentication (for the return address and
  // indirect calls), as well as usage of the intrinsics.
  if (getArchName() == "arm64e") {
    if (!DriverArgs.hasArg(options::OPT_fptrauth_returns,
                           options::OPT_fno_ptrauth_returns))
      CC1Args.push_back("-fptrauth-returns");

    if (!DriverArgs.hasArg(options::OPT_fptrauth_intrinsics,
                           options::OPT_fno_ptrauth_intrinsics))
      CC1Args.push_back("-fptrauth-intrinsics");

    if (!DriverArgs.hasArg(options::OPT_fptrauth_calls,
                           options::OPT_fno_ptrauth_calls))
      CC1Args.push_back("-fptrauth-calls");

    if (!DriverArgs.hasArg(options::OPT_fptrauth_indirect_gotos,
                           options::OPT_fno_ptrauth_indirect_gotos))
      CC1Args.push_back("-fptrauth-indirect-gotos");

    if (!DriverArgs.hasArg(options::OPT_fptrauth_auth_traps,
                           options::OPT_fno_ptrauth_auth_traps))
      CC1Args.push_back("-fptrauth-auth-traps");
  }
}

void Darwin::addClangTargetOptions(
    const llvm::opt::ArgList &DriverArgs, llvm::opt::ArgStringList &CC1Args,
    Action::OffloadKind DeviceOffloadKind) const {

  MachO::addClangTargetOptions(DriverArgs, CC1Args, DeviceOffloadKind);

  // Pass "-faligned-alloc-unavailable" only when the user hasn't manually
  // enabled or disabled aligned allocations.
  if (!DriverArgs.hasArgNoClaim(options::OPT_faligned_allocation,
                                options::OPT_fno_aligned_allocation) &&
      isAlignedAllocationUnavailable())
    CC1Args.push_back("-faligned-alloc-unavailable");

  // Pass "-fno-sized-deallocation" only when the user hasn't manually enabled
  // or disabled sized deallocations.
  if (!DriverArgs.hasArgNoClaim(options::OPT_fsized_deallocation,
                                options::OPT_fno_sized_deallocation) &&
      isSizedDeallocationUnavailable())
    CC1Args.push_back("-fno-sized-deallocation");

  addClangCC1ASTargetOptions(DriverArgs, CC1Args);

  // Enable compatibility mode for NSItemProviderCompletionHandler in
  // Foundation/NSItemProvider.h.
  CC1Args.push_back("-fcompatibility-qualified-id-block-type-checking");

  // Give static local variables in inline functions hidden visibility when
  // -fvisibility-inlines-hidden is enabled.
  if (!DriverArgs.getLastArgNoClaim(
          options::OPT_fvisibility_inlines_hidden_static_local_var,
          options::OPT_fno_visibility_inlines_hidden_static_local_var))
    CC1Args.push_back("-fvisibility-inlines-hidden-static-local-var");

  // Earlier versions of the darwin SDK have the C standard library headers
  // all together in the Darwin module. That leads to module cycles with
  // the _Builtin_ modules. e.g. <inttypes.h> on darwin includes <stdint.h>.
  // The builtin <stdint.h> include-nexts <stdint.h>. When both of those
  // darwin headers are in the Darwin module, there's a module cycle Darwin ->
  // _Builtin_stdint -> Darwin (i.e. inttypes.h (darwin) -> stdint.h (builtin) ->
  // stdint.h (darwin)). This is fixed in later versions of the darwin SDK,
  // but until then, the builtin headers need to join the system modules.
  // i.e. when the builtin stdint.h is in the Darwin module too, the cycle
  // goes away. Note that -fbuiltin-headers-in-system-modules does nothing
  // to fix the same problem with C++ headers, and is generally fragile.
  if (!sdkSupportsBuiltinModules(SDKInfo))
    CC1Args.push_back("-fbuiltin-headers-in-system-modules");

  if (!DriverArgs.hasArgNoClaim(options::OPT_fdefine_target_os_macros,
                                options::OPT_fno_define_target_os_macros))
    CC1Args.push_back("-fdefine-target-os-macros");

  // Disable subdirectory modulemap search on sufficiently recent SDKs.
  if (SDKInfo &&
      !DriverArgs.hasFlag(options::OPT_fmodulemap_allow_subdirectory_search,
                          options::OPT_fno_modulemap_allow_subdirectory_search,
                          false)) {
    bool RequiresSubdirectorySearch;
    VersionTuple SDKVersion = SDKInfo->getVersion();
    switch (TargetPlatform) {
    default:
      RequiresSubdirectorySearch = true;
      break;
    case MacOS:
      RequiresSubdirectorySearch = SDKVersion < VersionTuple(15, 0);
      break;
    case IPhoneOS:
    case TvOS:
      RequiresSubdirectorySearch = SDKVersion < VersionTuple(18, 0);
      break;
    case WatchOS:
      RequiresSubdirectorySearch = SDKVersion < VersionTuple(11, 0);
      break;
    case XROS:
      RequiresSubdirectorySearch = SDKVersion < VersionTuple(2, 0);
      break;
    }
    if (!RequiresSubdirectorySearch)
      CC1Args.push_back("-fno-modulemap-allow-subdirectory-search");
  }
}

void Darwin::addClangCC1ASTargetOptions(
    const llvm::opt::ArgList &Args, llvm::opt::ArgStringList &CC1ASArgs) const {
  if (TargetVariantTriple) {
    CC1ASArgs.push_back("-darwin-target-variant-triple");
    CC1ASArgs.push_back(Args.MakeArgString(TargetVariantTriple->getTriple()));
  }

  if (SDKInfo) {
    /// Pass the SDK version to the compiler when the SDK information is
    /// available.
    auto EmitTargetSDKVersionArg = [&](const VersionTuple &V) {
      std::string Arg;
      llvm::raw_string_ostream OS(Arg);
      OS << "-target-sdk-version=" << V;
      CC1ASArgs.push_back(Args.MakeArgString(Arg));
    };

    if (isTargetMacCatalyst()) {
      if (const auto *MacOStoMacCatalystMapping = SDKInfo->getVersionMapping(
              DarwinSDKInfo::OSEnvPair::macOStoMacCatalystPair())) {
        std::optional<VersionTuple> SDKVersion = MacOStoMacCatalystMapping->map(
            SDKInfo->getVersion(), minimumMacCatalystDeploymentTarget(),
            std::nullopt);
        EmitTargetSDKVersionArg(
            SDKVersion ? *SDKVersion : minimumMacCatalystDeploymentTarget());
      }
    } else {
      EmitTargetSDKVersionArg(SDKInfo->getVersion());
    }

    /// Pass the target variant SDK version to the compiler when the SDK
    /// information is available and is required for target variant.
    if (TargetVariantTriple) {
      if (isTargetMacCatalyst()) {
        std::string Arg;
        llvm::raw_string_ostream OS(Arg);
        OS << "-darwin-target-variant-sdk-version=" << SDKInfo->getVersion();
        CC1ASArgs.push_back(Args.MakeArgString(Arg));
      } else if (const auto *MacOStoMacCatalystMapping =
                     SDKInfo->getVersionMapping(
                         DarwinSDKInfo::OSEnvPair::macOStoMacCatalystPair())) {
        if (std::optional<VersionTuple> SDKVersion =
                MacOStoMacCatalystMapping->map(
                    SDKInfo->getVersion(), minimumMacCatalystDeploymentTarget(),
                    std::nullopt)) {
          std::string Arg;
          llvm::raw_string_ostream OS(Arg);
          OS << "-darwin-target-variant-sdk-version=" << *SDKVersion;
          CC1ASArgs.push_back(Args.MakeArgString(Arg));
        }
      }
    }
  }
}

DerivedArgList *
Darwin::TranslateArgs(const DerivedArgList &Args, StringRef BoundArch,
                      Action::OffloadKind DeviceOffloadKind) const {
  // First get the generic Apple args, before moving onto Darwin-specific ones.
  DerivedArgList *DAL =
      MachO::TranslateArgs(Args, BoundArch, DeviceOffloadKind);

  // If no architecture is bound, none of the translations here are relevant.
  if (BoundArch.empty())
    return DAL;

  // Add an explicit version min argument for the deployment target. We do this
  // after argument translation because -Xarch_ arguments may add a version min
  // argument.
  AddDeploymentTarget(*DAL);

  // For iOS 6, undo the translation to add -static for -mkernel/-fapple-kext.
  // FIXME: It would be far better to avoid inserting those -static arguments,
  // but we can't check the deployment target in the translation code until
  // it is set here.
  if (isTargetWatchOSBased() || isTargetDriverKit() || isTargetXROS() ||
      (isTargetIOSBased() && !isIPhoneOSVersionLT(6, 0))) {
    for (ArgList::iterator it = DAL->begin(), ie = DAL->end(); it != ie; ) {
      Arg *A = *it;
      ++it;
      if (A->getOption().getID() != options::OPT_mkernel &&
          A->getOption().getID() != options::OPT_fapple_kext)
        continue;
      assert(it != ie && "unexpected argument translation");
      A = *it;
      assert(A->getOption().getID() == options::OPT_static &&
             "missing expected -static argument");
      *it = nullptr;
      ++it;
    }
  }

  auto Arch = tools::darwin::getArchTypeForMachOArchName(BoundArch);
  if ((Arch == llvm::Triple::arm || Arch == llvm::Triple::thumb)) {
    if (Args.hasFlag(options::OPT_fomit_frame_pointer,
                     options::OPT_fno_omit_frame_pointer, false))
      getDriver().Diag(clang::diag::warn_drv_unsupported_opt_for_target)
          << "-fomit-frame-pointer" << BoundArch;
  }

  return DAL;
}

ToolChain::UnwindTableLevel MachO::getDefaultUnwindTableLevel(const ArgList &Args) const {
  // Unwind tables are not emitted if -fno-exceptions is supplied (except when
  // targeting x86_64).
  if (getArch() == llvm::Triple::x86_64 ||
      (GetExceptionModel(Args) != llvm::ExceptionHandling::SjLj &&
       Args.hasFlag(options::OPT_fexceptions, options::OPT_fno_exceptions,
                    true)))
    return (getArch() == llvm::Triple::aarch64 ||
            getArch() == llvm::Triple::aarch64_32)
               ? UnwindTableLevel::Synchronous
               : UnwindTableLevel::Asynchronous;

  return UnwindTableLevel::None;
}

bool MachO::UseDwarfDebugFlags() const {
  if (const char *S = ::getenv("RC_DEBUG_OPTIONS"))
    return S[0] != '\0';
  return false;
}

std::string MachO::GetGlobalDebugPathRemapping() const {
  if (const char *S = ::getenv("RC_DEBUG_PREFIX_MAP"))
    return S;
  return {};
}

llvm::ExceptionHandling Darwin::GetExceptionModel(const ArgList &Args) const {
  // Darwin uses SjLj exceptions on ARM.
  if (getTriple().getArch() != llvm::Triple::arm &&
      getTriple().getArch() != llvm::Triple::thumb)
    return llvm::ExceptionHandling::None;

  // Only watchOS uses the new DWARF/Compact unwinding method.
  llvm::Triple Triple(ComputeLLVMTriple(Args));
  if (Triple.isWatchABI())
    return llvm::ExceptionHandling::DwarfCFI;

  return llvm::ExceptionHandling::SjLj;
}

bool Darwin::SupportsEmbeddedBitcode() const {
  assert(TargetInitialized && "Target not initialized!");
  if (isTargetIPhoneOS() && isIPhoneOSVersionLT(6, 0))
    return false;
  return true;
}

bool MachO::isPICDefault() const { return true; }

bool MachO::isPIEDefault(const llvm::opt::ArgList &Args) const { return false; }

bool MachO::isPICDefaultForced() const {
  return (getArch() == llvm::Triple::x86_64 ||
          getArch() == llvm::Triple::aarch64);
}

bool MachO::SupportsProfiling() const {
  // Profiling instrumentation is only supported on x86.
  return getTriple().isX86();
}

void Darwin::addMinVersionArgs(const ArgList &Args,
                               ArgStringList &CmdArgs) const {
  VersionTuple TargetVersion = getTripleTargetVersion();

  assert(!isTargetXROS() && "xrOS always uses -platform-version");

  if (isTargetWatchOS())
    CmdArgs.push_back("-watchos_version_min");
  else if (isTargetWatchOSSimulator())
    CmdArgs.push_back("-watchos_simulator_version_min");
  else if (isTargetTvOS())
    CmdArgs.push_back("-tvos_version_min");
  else if (isTargetTvOSSimulator())
    CmdArgs.push_back("-tvos_simulator_version_min");
  else if (isTargetDriverKit())
    CmdArgs.push_back("-driverkit_version_min");
  else if (isTargetIOSSimulator())
    CmdArgs.push_back("-ios_simulator_version_min");
  else if (isTargetIOSBased())
    CmdArgs.push_back("-iphoneos_version_min");
  else if (isTargetMacCatalyst())
    CmdArgs.push_back("-maccatalyst_version_min");
  else {
    assert(isTargetMacOS() && "unexpected target");
    CmdArgs.push_back("-macosx_version_min");
  }

  VersionTuple MinTgtVers = getEffectiveTriple().getMinimumSupportedOSVersion();
  if (!MinTgtVers.empty() && MinTgtVers > TargetVersion)
    TargetVersion = MinTgtVers;
  CmdArgs.push_back(Args.MakeArgString(TargetVersion.getAsString()));
  if (TargetVariantTriple) {
    assert(isTargetMacOSBased() && "unexpected target");
    VersionTuple VariantTargetVersion;
    if (TargetVariantTriple->isMacOSX()) {
      CmdArgs.push_back("-macosx_version_min");
      TargetVariantTriple->getMacOSXVersion(VariantTargetVersion);
    } else {
      assert(TargetVariantTriple->isiOS() &&
             TargetVariantTriple->isMacCatalystEnvironment() &&
             "unexpected target variant triple");
      CmdArgs.push_back("-maccatalyst_version_min");
      VariantTargetVersion = TargetVariantTriple->getiOSVersion();
    }
    VersionTuple MinTgtVers =
        TargetVariantTriple->getMinimumSupportedOSVersion();
    if (MinTgtVers.getMajor() && MinTgtVers > VariantTargetVersion)
      VariantTargetVersion = MinTgtVers;
    CmdArgs.push_back(Args.MakeArgString(VariantTargetVersion.getAsString()));
  }
}

static const char *getPlatformName(Darwin::DarwinPlatformKind Platform,
                                   Darwin::DarwinEnvironmentKind Environment) {
  switch (Platform) {
  case Darwin::MacOS:
    return "macos";
  case Darwin::IPhoneOS:
    if (Environment == Darwin::MacCatalyst)
      return "mac catalyst";
    return "ios";
  case Darwin::TvOS:
    return "tvos";
  case Darwin::WatchOS:
    return "watchos";
  case Darwin::XROS:
    return "xros";
  case Darwin::DriverKit:
    return "driverkit";
  }
  llvm_unreachable("invalid platform");
}

void Darwin::addPlatformVersionArgs(const llvm::opt::ArgList &Args,
                                    llvm::opt::ArgStringList &CmdArgs) const {
  auto EmitPlatformVersionArg =
      [&](const VersionTuple &TV, Darwin::DarwinPlatformKind TargetPlatform,
          Darwin::DarwinEnvironmentKind TargetEnvironment,
          const llvm::Triple &TT) {
        // -platform_version <platform> <target_version> <sdk_version>
        // Both the target and SDK version support only up to 3 components.
        CmdArgs.push_back("-platform_version");
        std::string PlatformName =
            getPlatformName(TargetPlatform, TargetEnvironment);
        if (TargetEnvironment == Darwin::Simulator)
          PlatformName += "-simulator";
        CmdArgs.push_back(Args.MakeArgString(PlatformName));
        VersionTuple TargetVersion = TV.withoutBuild();
        if ((TargetPlatform == Darwin::IPhoneOS ||
             TargetPlatform == Darwin::TvOS) &&
            getTriple().getArchName() == "arm64e" &&
            TargetVersion.getMajor() < 14) {
          // arm64e slice is supported on iOS/tvOS 14+ only.
          TargetVersion = VersionTuple(14, 0);
        }
        VersionTuple MinTgtVers = TT.getMinimumSupportedOSVersion();
        if (!MinTgtVers.empty() && MinTgtVers > TargetVersion)
          TargetVersion = MinTgtVers;
        CmdArgs.push_back(Args.MakeArgString(TargetVersion.getAsString()));

        if (TargetPlatform == IPhoneOS && TargetEnvironment == MacCatalyst) {
          // Mac Catalyst programs must use the appropriate iOS SDK version
          // that corresponds to the macOS SDK version used for the compilation.
          std::optional<VersionTuple> iOSSDKVersion;
          if (SDKInfo) {
            if (const auto *MacOStoMacCatalystMapping =
                    SDKInfo->getVersionMapping(
                        DarwinSDKInfo::OSEnvPair::macOStoMacCatalystPair())) {
              iOSSDKVersion = MacOStoMacCatalystMapping->map(
                  SDKInfo->getVersion().withoutBuild(),
                  minimumMacCatalystDeploymentTarget(), std::nullopt);
            }
          }
          CmdArgs.push_back(Args.MakeArgString(
              (iOSSDKVersion ? *iOSSDKVersion
                             : minimumMacCatalystDeploymentTarget())
                  .getAsString()));
          return;
        }

        if (SDKInfo) {
          VersionTuple SDKVersion = SDKInfo->getVersion().withoutBuild();
          if (!SDKVersion.getMinor())
            SDKVersion = VersionTuple(SDKVersion.getMajor(), 0);
          CmdArgs.push_back(Args.MakeArgString(SDKVersion.getAsString()));
        } else {
          // Use an SDK version that's matching the deployment target if the SDK
          // version is missing. This is preferred over an empty SDK version
          // (0.0.0) as the system's runtime might expect the linked binary to
          // contain a valid SDK version in order for the binary to work
          // correctly. It's reasonable to use the deployment target version as
          // a proxy for the SDK version because older SDKs don't guarantee
          // support for deployment targets newer than the SDK versions, so that
          // rules out using some predetermined older SDK version, which leaves
          // the deployment target version as the only reasonable choice.
          CmdArgs.push_back(Args.MakeArgString(TargetVersion.getAsString()));
        }
      };
  EmitPlatformVersionArg(getTripleTargetVersion(), TargetPlatform,
                         TargetEnvironment, getEffectiveTriple());
  if (!TargetVariantTriple)
    return;
  Darwin::DarwinPlatformKind Platform;
  Darwin::DarwinEnvironmentKind Environment;
  VersionTuple TargetVariantVersion;
  if (TargetVariantTriple->isMacOSX()) {
    TargetVariantTriple->getMacOSXVersion(TargetVariantVersion);
    Platform = Darwin::MacOS;
    Environment = Darwin::NativeEnvironment;
  } else {
    assert(TargetVariantTriple->isiOS() &&
           TargetVariantTriple->isMacCatalystEnvironment() &&
           "unexpected target variant triple");
    TargetVariantVersion = TargetVariantTriple->getiOSVersion();
    Platform = Darwin::IPhoneOS;
    Environment = Darwin::MacCatalyst;
  }
  EmitPlatformVersionArg(TargetVariantVersion, Platform, Environment,
                         *TargetVariantTriple);
}

// Add additional link args for the -dynamiclib option.
static void addDynamicLibLinkArgs(const Darwin &D, const ArgList &Args,
                                  ArgStringList &CmdArgs) {
  // Derived from darwin_dylib1 spec.
  if (D.isTargetIPhoneOS()) {
    if (D.isIPhoneOSVersionLT(3, 1))
      CmdArgs.push_back("-ldylib1.o");
    return;
  }

  if (!D.isTargetMacOS())
    return;
  if (D.isMacosxVersionLT(10, 5))
    CmdArgs.push_back("-ldylib1.o");
  else if (D.isMacosxVersionLT(10, 6))
    CmdArgs.push_back("-ldylib1.10.5.o");
}

// Add additional link args for the -bundle option.
static void addBundleLinkArgs(const Darwin &D, const ArgList &Args,
                              ArgStringList &CmdArgs) {
  if (Args.hasArg(options::OPT_static))
    return;
  // Derived from darwin_bundle1 spec.
  if ((D.isTargetIPhoneOS() && D.isIPhoneOSVersionLT(3, 1)) ||
      (D.isTargetMacOS() && D.isMacosxVersionLT(10, 6)))
    CmdArgs.push_back("-lbundle1.o");
}

// Add additional link args for the -pg option.
static void addPgProfilingLinkArgs(const Darwin &D, const ArgList &Args,
                                   ArgStringList &CmdArgs) {
  if (D.isTargetMacOS() && D.isMacosxVersionLT(10, 9)) {
    if (Args.hasArg(options::OPT_static) || Args.hasArg(options::OPT_object) ||
        Args.hasArg(options::OPT_preload)) {
      CmdArgs.push_back("-lgcrt0.o");
    } else {
      CmdArgs.push_back("-lgcrt1.o");

      // darwin_crt2 spec is empty.
    }
    // By default on OS X 10.8 and later, we don't link with a crt1.o
    // file and the linker knows to use _main as the entry point.  But,
    // when compiling with -pg, we need to link with the gcrt1.o file,
    // so pass the -no_new_main option to tell the linker to use the
    // "start" symbol as the entry point.
    if (!D.isMacosxVersionLT(10, 8))
      CmdArgs.push_back("-no_new_main");
  } else {
    D.getDriver().Diag(diag::err_drv_clang_unsupported_opt_pg_darwin)
        << D.isTargetMacOSBased();
  }
}

static void addDefaultCRTLinkArgs(const Darwin &D, const ArgList &Args,
                                  ArgStringList &CmdArgs) {
  // Derived from darwin_crt1 spec.
  if (D.isTargetIPhoneOS()) {
    if (D.getArch() == llvm::Triple::aarch64)
      ; // iOS does not need any crt1 files for arm64
    else if (D.isIPhoneOSVersionLT(3, 1))
      CmdArgs.push_back("-lcrt1.o");
    else if (D.isIPhoneOSVersionLT(6, 0))
      CmdArgs.push_back("-lcrt1.3.1.o");
    return;
  }

  if (!D.isTargetMacOS())
    return;
  if (D.isMacosxVersionLT(10, 5))
    CmdArgs.push_back("-lcrt1.o");
  else if (D.isMacosxVersionLT(10, 6))
    CmdArgs.push_back("-lcrt1.10.5.o");
  else if (D.isMacosxVersionLT(10, 8))
    CmdArgs.push_back("-lcrt1.10.6.o");
  // darwin_crt2 spec is empty.
}

void Darwin::addStartObjectFileArgs(const ArgList &Args,
                                    ArgStringList &CmdArgs) const {
  // Derived from startfile spec.
  if (Args.hasArg(options::OPT_dynamiclib))
    addDynamicLibLinkArgs(*this, Args, CmdArgs);
  else if (Args.hasArg(options::OPT_bundle))
    addBundleLinkArgs(*this, Args, CmdArgs);
  else if (Args.hasArg(options::OPT_pg) && SupportsProfiling())
    addPgProfilingLinkArgs(*this, Args, CmdArgs);
  else if (Args.hasArg(options::OPT_static) ||
           Args.hasArg(options::OPT_object) ||
           Args.hasArg(options::OPT_preload))
    CmdArgs.push_back("-lcrt0.o");
  else
    addDefaultCRTLinkArgs(*this, Args, CmdArgs);

  if (isTargetMacOS() && Args.hasArg(options::OPT_shared_libgcc) &&
      isMacosxVersionLT(10, 5)) {
    const char *Str = Args.MakeArgString(GetFilePath("crt3.o"));
    CmdArgs.push_back(Str);
  }
}

void Darwin::CheckObjCARC() const {
  if (isTargetIOSBased() || isTargetWatchOSBased() || isTargetXROS() ||
      (isTargetMacOSBased() && !isMacosxVersionLT(10, 6)))
    return;
  getDriver().Diag(diag::err_arc_unsupported_on_toolchain);
}

SanitizerMask Darwin::getSupportedSanitizers() const {
  const bool IsX86_64 = getTriple().getArch() == llvm::Triple::x86_64;
  const bool IsAArch64 = getTriple().getArch() == llvm::Triple::aarch64;
  SanitizerMask Res = ToolChain::getSupportedSanitizers();
  Res |= SanitizerKind::Address;
  Res |= SanitizerKind::PointerCompare;
  Res |= SanitizerKind::PointerSubtract;
  Res |= SanitizerKind::Realtime;
  Res |= SanitizerKind::Leak;
  Res |= SanitizerKind::Fuzzer;
  Res |= SanitizerKind::FuzzerNoLink;
  Res |= SanitizerKind::ObjCCast;

  // Prior to 10.9, macOS shipped a version of the C++ standard library without
  // C++11 support. The same is true of iOS prior to version 5. These OS'es are
  // incompatible with -fsanitize=vptr.
  if (!(isTargetMacOSBased() && isMacosxVersionLT(10, 9)) &&
      !(isTargetIPhoneOS() && isIPhoneOSVersionLT(5, 0)))
    Res |= SanitizerKind::Vptr;

  if ((IsX86_64 || IsAArch64) &&
      (isTargetMacOSBased() || isTargetIOSSimulator() ||
       isTargetTvOSSimulator() || isTargetWatchOSSimulator())) {
    Res |= SanitizerKind::Thread;
  }

  if ((IsX86_64 || IsAArch64) && isTargetMacOSBased()) {
    Res |= SanitizerKind::Type;
  }

  if (IsX86_64)
    Res |= SanitizerKind::NumericalStability;

  return Res;
}

void AppleMachO::printVerboseInfo(raw_ostream &OS) const {
  CudaInstallation->print(OS);
  RocmInstallation->print(OS);
}<|MERGE_RESOLUTION|>--- conflicted
+++ resolved
@@ -1908,21 +1908,10 @@
   /// the platform from the SDKPath.
   DarwinSDKInfo inferSDKInfo() {
     assert(Kind == InferredFromSDK && "can infer SDK info only");
-<<<<<<< HEAD
-    llvm::VersionTuple Version;
-    bool IsValid = !Version.tryParse(OSVersion);
-    (void)IsValid;
-    assert(IsValid && "invalid SDK version");
-    return DarwinSDKInfo(
-        Version,
-        /*MaximumDeploymentTarget=*/VersionTuple(Version.getMajor(), 0, 99),
-        getOSFromPlatform(Platform));
-=======
     return DarwinSDKInfo(getOSVersion(),
                          /*MaximumDeploymentTarget=*/
                          VersionTuple(getOSVersion().getMajor(), 0, 99),
                          getOSFromPlatform(Platform));
->>>>>>> 4084ffcf
   }
 
 private:
@@ -2815,7 +2804,6 @@
   switch (arch) {
   default:
     break;
-<<<<<<< HEAD
 
   case llvm::Triple::x86:
   case llvm::Triple::x86_64:
@@ -2840,37 +2828,7 @@
     IsBaseFound =
         AddGnuCPlusPlusIncludePaths(DriverArgs, CC1Args, UsrIncludeCxx, "4.2.1",
                                     "arm64-apple-darwin10", "");
-=======
-
-  case llvm::Triple::x86:
-  case llvm::Triple::x86_64:
-    IsBaseFound = AddGnuCPlusPlusIncludePaths(
-        DriverArgs, CC1Args, UsrIncludeCxx, "4.2.1", "i686-apple-darwin10",
-        arch == llvm::Triple::x86_64 ? "x86_64" : "");
-    IsBaseFound |= AddGnuCPlusPlusIncludePaths(
-        DriverArgs, CC1Args, UsrIncludeCxx, "4.0.0", "i686-apple-darwin8", "");
->>>>>>> 4084ffcf
     break;
-
-  case llvm::Triple::arm:
-  case llvm::Triple::thumb:
-    IsBaseFound =
-        AddGnuCPlusPlusIncludePaths(DriverArgs, CC1Args, UsrIncludeCxx, "4.2.1",
-                                    "arm-apple-darwin10", "v7");
-    IsBaseFound |=
-        AddGnuCPlusPlusIncludePaths(DriverArgs, CC1Args, UsrIncludeCxx, "4.2.1",
-                                    "arm-apple-darwin10", "v6");
-    break;
-
-  case llvm::Triple::aarch64:
-    IsBaseFound =
-        AddGnuCPlusPlusIncludePaths(DriverArgs, CC1Args, UsrIncludeCxx, "4.2.1",
-                                    "arm64-apple-darwin10", "");
-    break;
-  }
-
-  if (!IsBaseFound) {
-    getDriver().Diag(diag::warn_drv_libstdcxx_not_found);
   }
 
   if (!IsBaseFound) {
