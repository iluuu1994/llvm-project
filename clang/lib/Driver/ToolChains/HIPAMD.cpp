//===--- HIPAMD.cpp - HIP Tool and ToolChain Implementations ----*- C++ -*-===//
//
// Part of the LLVM Project, under the Apache License v2.0 with LLVM Exceptions.
// See https://llvm.org/LICENSE.txt for license information.
// SPDX-License-Identifier: Apache-2.0 WITH LLVM-exception
//
//===----------------------------------------------------------------------===//

#include "HIPAMD.h"
#include "AMDGPU.h"
#include "HIPUtility.h"
#include "SPIRV.h"
#include "clang/Basic/Cuda.h"
<<<<<<< HEAD
=======
#include "clang/Driver/CommonArgs.h"
>>>>>>> eb0f1dc0
#include "clang/Driver/Compilation.h"
#include "clang/Driver/Driver.h"
#include "clang/Driver/InputInfo.h"
#include "clang/Driver/Options.h"
#include "clang/Driver/SanitizerArgs.h"
#include "llvm/Support/FileSystem.h"
#include "llvm/Support/Path.h"
#include "llvm/TargetParser/TargetParser.h"

using namespace clang::driver;
using namespace clang::driver::toolchains;
using namespace clang::driver::tools;
using namespace clang;
using namespace llvm::opt;

#if defined(_WIN32) || defined(_WIN64)
#define NULL_FILE "nul"
#else
#define NULL_FILE "/dev/null"
#endif

void AMDGCN::Linker::constructLlvmLinkCommand(Compilation &C,
                                         const JobAction &JA,
                                         const InputInfoList &Inputs,
                                         const InputInfo &Output,
                                         const llvm::opt::ArgList &Args) const {
  // Construct llvm-link command.
  // The output from llvm-link is a bitcode file.
  ArgStringList LlvmLinkArgs;

  assert(!Inputs.empty() && "Must have at least one input.");

  LlvmLinkArgs.append({"-o", Output.getFilename()});
  for (auto Input : Inputs)
    LlvmLinkArgs.push_back(Input.getFilename());

  // Look for archive of bundled bitcode in arguments, and add temporary files
  // for the extracted archive of bitcode to inputs.
  auto TargetID = Args.getLastArgValue(options::OPT_mcpu_EQ);
  AddStaticDeviceLibsLinking(C, *this, JA, Inputs, Args, LlvmLinkArgs, "amdgcn",
                             TargetID, /*IsBitCodeSDL=*/true);

  const char *LlvmLink =
    Args.MakeArgString(getToolChain().GetProgramPath("llvm-link"));
  C.addCommand(std::make_unique<Command>(JA, *this, ResponseFileSupport::None(),
                                         LlvmLink, LlvmLinkArgs, Inputs,
                                         Output));
}

void AMDGCN::Linker::constructLldCommand(Compilation &C, const JobAction &JA,
                                         const InputInfoList &Inputs,
                                         const InputInfo &Output,
                                         const llvm::opt::ArgList &Args) const {
  // Construct lld command.
  // The output from ld.lld is an HSA code object file.
  ArgStringList LldArgs{"-flavor",
                        "gnu",
                        "-m",
                        "elf64_amdgpu",
                        "--no-undefined",
                        "-shared",
                        "-plugin-opt=-amdgpu-internalize-symbols"};
  if (Args.hasArg(options::OPT_hipstdpar))
    LldArgs.push_back("-plugin-opt=-amdgpu-enable-hipstdpar");

  auto &TC = getToolChain();
  auto &D = TC.getDriver();
  bool IsThinLTO = D.getOffloadLTOMode() == LTOK_Thin;
  addLTOOptions(TC, Args, LldArgs, Output, Inputs, IsThinLTO);

  // Extract all the -m options
  std::vector<llvm::StringRef> Features;
  amdgpu::getAMDGPUTargetFeatures(D, TC.getTriple(), Args, Features);

  // Add features to mattr such as cumode
  std::string MAttrString = "-plugin-opt=-mattr=";
  for (auto OneFeature : unifyTargetFeatures(Features)) {
    MAttrString.append(Args.MakeArgString(OneFeature));
    if (OneFeature != Features.back())
      MAttrString.append(",");
  }
  if (!Features.empty())
    LldArgs.push_back(Args.MakeArgString(MAttrString));

  // ToDo: Remove this option after AMDGPU backend supports ISA-level linking.
  // Since AMDGPU backend currently does not support ISA-level linking, all
  // called functions need to be imported.
  if (IsThinLTO) {
    LldArgs.push_back(Args.MakeArgString("-plugin-opt=-force-import-all"));
    LldArgs.push_back(Args.MakeArgString("-plugin-opt=-avail-extern-to-local"));
<<<<<<< HEAD
=======
    LldArgs.push_back(Args.MakeArgString(
        "-plugin-opt=-avail-extern-gv-in-addrspace-to-local=3"));
>>>>>>> eb0f1dc0
  }

  for (const Arg *A : Args.filtered(options::OPT_mllvm)) {
    LldArgs.push_back(
        Args.MakeArgString(Twine("-plugin-opt=") + A->getValue(0)));
  }

  if (C.getDriver().isSaveTempsEnabled())
    LldArgs.push_back("-save-temps");

  addLinkerCompressDebugSectionsOption(TC, Args, LldArgs);

  // Given that host and device linking happen in separate processes, the device
  // linker doesn't always have the visibility as to which device symbols are
  // needed by a program, especially for the device symbol dependencies that are
  // introduced through the host symbol resolution.
  // For example: host_A() (A.obj) --> host_B(B.obj) --> device_kernel_B()
  // (B.obj) In this case, the device linker doesn't know that A.obj actually
  // depends on the kernel functions in B.obj.  When linking to static device
  // library, the device linker may drop some of the device global symbols if
  // they aren't referenced.  As a workaround, we are adding to the
  // --whole-archive flag such that all global symbols would be linked in.
  LldArgs.push_back("--whole-archive");

  for (auto *Arg : Args.filtered(options::OPT_Xoffload_linker)) {
    StringRef ArgVal = Arg->getValue(1);
    auto SplitArg = ArgVal.split("-mllvm=");
    if (!SplitArg.second.empty()) {
      LldArgs.push_back(
          Args.MakeArgString(Twine("-plugin-opt=") + SplitArg.second));
    } else {
      LldArgs.push_back(Args.MakeArgString(ArgVal));
    }
    Arg->claim();
  }

  LldArgs.append({"-o", Output.getFilename()});
  for (auto Input : Inputs)
    LldArgs.push_back(Input.getFilename());

  // Look for archive of bundled bitcode in arguments, and add temporary files
  // for the extracted archive of bitcode to inputs.
  auto TargetID = Args.getLastArgValue(options::OPT_mcpu_EQ);
  AddStaticDeviceLibsLinking(C, *this, JA, Inputs, Args, LldArgs, "amdgcn",
                             TargetID, /*IsBitCodeSDL=*/true);

  LldArgs.push_back("--no-whole-archive");

  const char *Lld = Args.MakeArgString(getToolChain().GetProgramPath("lld"));
  C.addCommand(std::make_unique<Command>(JA, *this, ResponseFileSupport::None(),
                                         Lld, LldArgs, Inputs, Output));
}

// For SPIR-V the inputs for the job are device AMDGCN SPIR-V flavoured bitcode
// and the output is either a compiled SPIR-V binary or bitcode (-emit-llvm). It
// calls llvm-link and then the llvm-spirv translator. Once the SPIR-V BE will
// be promoted from experimental, we will switch to using that. TODO: consider
// if we want to run any targeted optimisations over IR here, over generic
// SPIR-V.
void AMDGCN::Linker::constructLinkAndEmitSpirvCommand(
    Compilation &C, const JobAction &JA, const InputInfoList &Inputs,
    const InputInfo &Output, const llvm::opt::ArgList &Args) const {
  assert(!Inputs.empty() && "Must have at least one input.");

  constructLlvmLinkCommand(C, JA, Inputs, Output, Args);

  // Linked BC is now in Output

  // Emit SPIR-V binary.
  llvm::opt::ArgStringList TrArgs{
      "--spirv-max-version=1.6",
      "--spirv-ext=+all",
      "--spirv-allow-unknown-intrinsics",
      "--spirv-lower-const-expr",
      "--spirv-preserve-auxdata",
      "--spirv-debug-info-version=nonsemantic-shader-200"};
  SPIRV::constructTranslateCommand(C, *this, JA, Output, Output, TrArgs);
}

// For amdgcn the inputs of the linker job are device bitcode and output is
// either an object file or bitcode (-emit-llvm). It calls llvm-link, opt,
// llc, then lld steps.
void AMDGCN::Linker::ConstructJob(Compilation &C, const JobAction &JA,
                                  const InputInfo &Output,
                                  const InputInfoList &Inputs,
                                  const ArgList &Args,
                                  const char *LinkingOutput) const {
  if (Inputs.size() > 0 &&
      Inputs[0].getType() == types::TY_Image &&
      JA.getType() == types::TY_Object)
    return HIP::constructGenerateObjFileFromHIPFatBinary(C, Output, Inputs,
                                                         Args, JA, *this);

  if (JA.getType() == types::TY_HIP_FATBIN)
    return HIP::constructHIPFatbinCommand(C, JA, Output.getFilename(), Inputs,
                                          Args, *this);

  if (JA.getType() == types::TY_LLVM_BC)
    return constructLlvmLinkCommand(C, JA, Inputs, Output, Args);

  if (getToolChain().getEffectiveTriple().isSPIRV())
    return constructLinkAndEmitSpirvCommand(C, JA, Inputs, Output, Args);

  return constructLldCommand(C, JA, Inputs, Output, Args);
}

HIPAMDToolChain::HIPAMDToolChain(const Driver &D, const llvm::Triple &Triple,
                                 const ToolChain &HostTC, const ArgList &Args)
    : ROCMToolChain(D, Triple, Args), HostTC(HostTC) {
  // Lookup binaries into the driver directory, this is used to
  // discover the clang-offload-bundler executable.
  getProgramPaths().push_back(getDriver().Dir);
  // Diagnose unsupported sanitizer options only once.
  diagnoseUnsupportedSanitizers(Args);
}

void HIPAMDToolChain::addClangTargetOptions(
    const llvm::opt::ArgList &DriverArgs, llvm::opt::ArgStringList &CC1Args,
    Action::OffloadKind DeviceOffloadingKind) const {
  HostTC.addClangTargetOptions(DriverArgs, CC1Args, DeviceOffloadingKind);

  assert(DeviceOffloadingKind == Action::OFK_HIP &&
         "Only HIP offloading kinds are supported for GPUs.");

  CC1Args.append({"-fcuda-is-device", "-fno-threadsafe-statics"});

  if (!DriverArgs.hasFlag(options::OPT_fgpu_rdc, options::OPT_fno_gpu_rdc,
                          false)) {
    CC1Args.append({"-mllvm", "-amdgpu-internalize-symbols"});
    if (DriverArgs.hasArgNoClaim(options::OPT_hipstdpar))
      CC1Args.append({"-mllvm", "-amdgpu-enable-hipstdpar"});
  }

  StringRef MaxThreadsPerBlock =
      DriverArgs.getLastArgValue(options::OPT_gpu_max_threads_per_block_EQ);
  if (!MaxThreadsPerBlock.empty()) {
    std::string ArgStr =
        (Twine("--gpu-max-threads-per-block=") + MaxThreadsPerBlock).str();
    CC1Args.push_back(DriverArgs.MakeArgStringRef(ArgStr));
  }

  CC1Args.push_back("-fcuda-allow-variadic-functions");

  // Default to "hidden" visibility, as object level linking will not be
  // supported for the foreseeable future.
  if (!DriverArgs.hasArg(options::OPT_fvisibility_EQ,
                         options::OPT_fvisibility_ms_compat)) {
    CC1Args.append({"-fvisibility=hidden"});
    CC1Args.push_back("-fapply-global-visibility-to-externs");
  }

  if (getEffectiveTriple().isSPIRV()) {
    // For SPIR-V we embed the command-line into the generated binary, in order
    // to retrieve it at JIT time and be able to do target specific compilation
    // with options that match the user-supplied ones.
    if (!DriverArgs.hasArg(options::OPT_fembed_bitcode_marker))
      CC1Args.push_back("-fembed-bitcode=marker");
    return; // No DeviceLibs for SPIR-V.
  }

  for (auto BCFile : getDeviceLibs(DriverArgs)) {
    CC1Args.push_back(BCFile.ShouldInternalize ? "-mlink-builtin-bitcode"
                                               : "-mlink-bitcode-file");
    CC1Args.push_back(DriverArgs.MakeArgString(BCFile.Path));
  }
}

llvm::opt::DerivedArgList *
HIPAMDToolChain::TranslateArgs(const llvm::opt::DerivedArgList &Args,
                               StringRef BoundArch,
                               Action::OffloadKind DeviceOffloadKind) const {
  DerivedArgList *DAL =
      HostTC.TranslateArgs(Args, BoundArch, DeviceOffloadKind);
  if (!DAL)
    DAL = new DerivedArgList(Args.getBaseArgs());

  const OptTable &Opts = getDriver().getOpts();

  for (Arg *A : Args) {
    if (!shouldSkipSanitizeOption(*this, Args, BoundArch, A))
      DAL->append(A);
  }

  if (!BoundArch.empty()) {
    DAL->eraseArg(options::OPT_mcpu_EQ);
    DAL->AddJoinedArg(nullptr, Opts.getOption(options::OPT_mcpu_EQ), BoundArch);
    checkTargetID(*DAL);
  }

  if (!Args.hasArg(options::OPT_flto_partitions_EQ))
    DAL->AddJoinedArg(nullptr, Opts.getOption(options::OPT_flto_partitions_EQ),
                      "8");

  return DAL;
}

Tool *HIPAMDToolChain::buildLinker() const {
  assert(getTriple().isAMDGCN() ||
         getTriple().getArch() == llvm::Triple::spirv64);
  return new tools::AMDGCN::Linker(*this);
}

void HIPAMDToolChain::addClangWarningOptions(ArgStringList &CC1Args) const {
  AMDGPUToolChain::addClangWarningOptions(CC1Args);
  HostTC.addClangWarningOptions(CC1Args);
}

ToolChain::CXXStdlibType
HIPAMDToolChain::GetCXXStdlibType(const ArgList &Args) const {
  return HostTC.GetCXXStdlibType(Args);
}

void HIPAMDToolChain::AddClangSystemIncludeArgs(const ArgList &DriverArgs,
                                                ArgStringList &CC1Args) const {
  HostTC.AddClangSystemIncludeArgs(DriverArgs, CC1Args);
}

void HIPAMDToolChain::AddClangCXXStdlibIncludeArgs(
    const ArgList &Args, ArgStringList &CC1Args) const {
  HostTC.AddClangCXXStdlibIncludeArgs(Args, CC1Args);
}

void HIPAMDToolChain::AddIAMCUIncludeArgs(const ArgList &Args,
                                          ArgStringList &CC1Args) const {
  HostTC.AddIAMCUIncludeArgs(Args, CC1Args);
}

void HIPAMDToolChain::AddHIPIncludeArgs(const ArgList &DriverArgs,
                                        ArgStringList &CC1Args) const {
  RocmInstallation->AddHIPIncludeArgs(DriverArgs, CC1Args);
}

SanitizerMask HIPAMDToolChain::getSupportedSanitizers() const {
  // The HIPAMDToolChain only supports sanitizers in the sense that it allows
  // sanitizer arguments on the command line if they are supported by the host
  // toolchain. The HIPAMDToolChain will actually ignore any command line
  // arguments for any of these "supported" sanitizers. That means that no
  // sanitization of device code is actually supported at this time.
  //
  // This behavior is necessary because the host and device toolchains
  // invocations often share the command line, so the device toolchain must
  // tolerate flags meant only for the host toolchain.
  return HostTC.getSupportedSanitizers();
}

VersionTuple HIPAMDToolChain::computeMSVCVersion(const Driver *D,
                                                 const ArgList &Args) const {
  return HostTC.computeMSVCVersion(D, Args);
}

llvm::SmallVector<ToolChain::BitCodeLibraryInfo, 12>
HIPAMDToolChain::getDeviceLibs(const llvm::opt::ArgList &DriverArgs) const {
  llvm::SmallVector<BitCodeLibraryInfo, 12> BCLibs;
  if (!DriverArgs.hasFlag(options::OPT_offloadlib, options::OPT_no_offloadlib,
                          true) ||
      getGPUArch(DriverArgs) == "amdgcnspirv")
    return {};
  ArgStringList LibraryPaths;

  // Find in --hip-device-lib-path and HIP_LIBRARY_PATH.
  for (StringRef Path : RocmInstallation->getRocmDeviceLibPathArg())
    LibraryPaths.push_back(DriverArgs.MakeArgString(Path));

  addDirectoryList(DriverArgs, LibraryPaths, "", "HIP_DEVICE_LIB_PATH");

  // Maintain compatability with --hip-device-lib.
  auto BCLibArgs = DriverArgs.getAllArgValues(options::OPT_hip_device_lib_EQ);
  if (!BCLibArgs.empty()) {
    llvm::for_each(BCLibArgs, [&](StringRef BCName) {
      StringRef FullName;
      for (StringRef LibraryPath : LibraryPaths) {
        SmallString<128> Path(LibraryPath);
        llvm::sys::path::append(Path, BCName);
        FullName = Path;
        if (llvm::sys::fs::exists(FullName)) {
          BCLibs.emplace_back(FullName);
          return;
        }
      }
      getDriver().Diag(diag::err_drv_no_such_file) << BCName;
    });
  } else {
    if (!RocmInstallation->hasDeviceLibrary()) {
      getDriver().Diag(diag::err_drv_no_rocm_device_lib) << 0;
      return {};
    }
    StringRef GpuArch = getGPUArch(DriverArgs);
    assert(!GpuArch.empty() && "Must have an explicit GPU arch.");

    // Add common device libraries like ocml etc.
    for (auto N : getCommonDeviceLibNames(DriverArgs, GpuArch.str()))
      BCLibs.emplace_back(N);

    // Add instrument lib.
    auto InstLib =
        DriverArgs.getLastArgValue(options::OPT_gpu_instrument_lib_EQ);
    if (InstLib.empty())
      return BCLibs;
    if (llvm::sys::fs::exists(InstLib))
      BCLibs.emplace_back(InstLib);
    else
      getDriver().Diag(diag::err_drv_no_such_file) << InstLib;
  }

  return BCLibs;
}

void HIPAMDToolChain::checkTargetID(
    const llvm::opt::ArgList &DriverArgs) const {
  auto PTID = getParsedTargetID(DriverArgs);
  if (PTID.OptionalTargetID && !PTID.OptionalGPUArch &&
      PTID.OptionalTargetID != "amdgcnspirv")
    getDriver().Diag(clang::diag::err_drv_bad_target_id)
        << *PTID.OptionalTargetID;
<<<<<<< HEAD
=======
}

SPIRVAMDToolChain::SPIRVAMDToolChain(const Driver &D,
                                     const llvm::Triple &Triple,
                                     const ArgList &Args)
    : ROCMToolChain(D, Triple, Args) {
  getProgramPaths().push_back(getDriver().Dir);
}

Tool *SPIRVAMDToolChain::buildLinker() const {
  assert(getTriple().getArch() == llvm::Triple::spirv64);
  return new tools::AMDGCN::Linker(*this);
>>>>>>> eb0f1dc0
}<|MERGE_RESOLUTION|>--- conflicted
+++ resolved
@@ -11,10 +11,7 @@
 #include "HIPUtility.h"
 #include "SPIRV.h"
 #include "clang/Basic/Cuda.h"
-<<<<<<< HEAD
-=======
 #include "clang/Driver/CommonArgs.h"
->>>>>>> eb0f1dc0
 #include "clang/Driver/Compilation.h"
 #include "clang/Driver/Driver.h"
 #include "clang/Driver/InputInfo.h"
@@ -105,11 +102,8 @@
   if (IsThinLTO) {
     LldArgs.push_back(Args.MakeArgString("-plugin-opt=-force-import-all"));
     LldArgs.push_back(Args.MakeArgString("-plugin-opt=-avail-extern-to-local"));
-<<<<<<< HEAD
-=======
     LldArgs.push_back(Args.MakeArgString(
         "-plugin-opt=-avail-extern-gv-in-addrspace-to-local=3"));
->>>>>>> eb0f1dc0
   }
 
   for (const Arg *A : Args.filtered(options::OPT_mllvm)) {
@@ -424,8 +418,6 @@
       PTID.OptionalTargetID != "amdgcnspirv")
     getDriver().Diag(clang::diag::err_drv_bad_target_id)
         << *PTID.OptionalTargetID;
-<<<<<<< HEAD
-=======
 }
 
 SPIRVAMDToolChain::SPIRVAMDToolChain(const Driver &D,
@@ -438,5 +430,4 @@
 Tool *SPIRVAMDToolChain::buildLinker() const {
   assert(getTriple().getArch() == llvm::Triple::spirv64);
   return new tools::AMDGCN::Linker(*this);
->>>>>>> eb0f1dc0
 }