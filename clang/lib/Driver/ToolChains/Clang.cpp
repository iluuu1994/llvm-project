//===-- Clang.cpp - Clang+LLVM ToolChain Implementations --------*- C++ -*-===//
//
// Part of the LLVM Project, under the Apache License v2.0 with LLVM Exceptions.
// See https://llvm.org/LICENSE.txt for license information.
// SPDX-License-Identifier: Apache-2.0 WITH LLVM-exception
//
//===----------------------------------------------------------------------===//

#include "Clang.h"
#include "Arch/ARM.h"
#include "Arch/LoongArch.h"
#include "Arch/Mips.h"
#include "Arch/PPC.h"
#include "Arch/RISCV.h"
#include "Arch/Sparc.h"
#include "Arch/SystemZ.h"
<<<<<<< HEAD
#include "CommonArgs.h"
=======
>>>>>>> 4084ffcf
#include "Hexagon.h"
#include "PS4CPU.h"
#include "clang/Basic/CLWarnings.h"
#include "clang/Basic/CodeGenOptions.h"
#include "clang/Basic/HeaderInclude.h"
#include "clang/Basic/LangOptions.h"
#include "clang/Basic/MakeSupport.h"
#include "clang/Basic/ObjCRuntime.h"
#include "clang/Basic/Version.h"
#include "clang/Config/config.h"
#include "clang/Driver/Action.h"
#include "clang/Driver/CommonArgs.h"
#include "clang/Driver/Distro.h"
#include "clang/Driver/InputInfo.h"
#include "clang/Driver/Options.h"
#include "clang/Driver/SanitizerArgs.h"
#include "clang/Driver/Types.h"
#include "clang/Driver/XRayArgs.h"
#include "llvm/ADT/ScopeExit.h"
#include "llvm/ADT/SmallSet.h"
#include "llvm/ADT/StringExtras.h"
#include "llvm/BinaryFormat/Magic.h"
#include "llvm/Config/llvm-config.h"
#include "llvm/Frontend/Debug/Options.h"
#include "llvm/Object/ObjectFile.h"
#include "llvm/Option/ArgList.h"
#include "llvm/Support/CodeGen.h"
#include "llvm/Support/Compiler.h"
#include "llvm/Support/Compression.h"
#include "llvm/Support/Error.h"
#include "llvm/Support/FileSystem.h"
#include "llvm/Support/Path.h"
#include "llvm/Support/Process.h"
#include "llvm/Support/YAMLParser.h"
#include "llvm/TargetParser/AArch64TargetParser.h"
#include "llvm/TargetParser/ARMTargetParserCommon.h"
#include "llvm/TargetParser/Host.h"
#include "llvm/TargetParser/LoongArchTargetParser.h"
#include "llvm/TargetParser/PPCTargetParser.h"
#include "llvm/TargetParser/RISCVISAInfo.h"
#include "llvm/TargetParser/RISCVTargetParser.h"
#include <cctype>

using namespace clang::driver;
using namespace clang::driver::tools;
using namespace clang;
using namespace llvm::opt;

static void CheckPreprocessingOptions(const Driver &D, const ArgList &Args) {
  if (Arg *A = Args.getLastArg(clang::driver::options::OPT_C, options::OPT_CC,
                               options::OPT_fminimize_whitespace,
                               options::OPT_fno_minimize_whitespace,
                               options::OPT_fkeep_system_includes,
                               options::OPT_fno_keep_system_includes)) {
    if (!Args.hasArg(options::OPT_E) && !Args.hasArg(options::OPT__SLASH_P) &&
        !Args.hasArg(options::OPT__SLASH_EP) && !D.CCCIsCPP()) {
      D.Diag(clang::diag::err_drv_argument_only_allowed_with)
          << A->getBaseArg().getAsString(Args)
          << (D.IsCLMode() ? "/E, /P or /EP" : "-E");
    }
  }
}

static void CheckCodeGenerationOptions(const Driver &D, const ArgList &Args) {
  // In gcc, only ARM checks this, but it seems reasonable to check universally.
  if (Args.hasArg(options::OPT_static))
    if (const Arg *A =
            Args.getLastArg(options::OPT_dynamic, options::OPT_mdynamic_no_pic))
      D.Diag(diag::err_drv_argument_not_allowed_with) << A->getAsString(Args)
                                                      << "-static";
}

/// Apply \a Work on the current tool chain \a RegularToolChain and any other
/// offloading tool chain that is associated with the current action \a JA.
static void
forAllAssociatedToolChains(Compilation &C, const JobAction &JA,
                           const ToolChain &RegularToolChain,
                           llvm::function_ref<void(const ToolChain &)> Work) {
  // Apply Work on the current/regular tool chain.
  Work(RegularToolChain);

  // Apply Work on all the offloading tool chains associated with the current
  // action.
  if (JA.isHostOffloading(Action::OFK_Cuda))
    Work(*C.getSingleOffloadToolChain<Action::OFK_Cuda>());
  else if (JA.isDeviceOffloading(Action::OFK_Cuda))
    Work(*C.getSingleOffloadToolChain<Action::OFK_Host>());
  else if (JA.isHostOffloading(Action::OFK_HIP))
    Work(*C.getSingleOffloadToolChain<Action::OFK_HIP>());
  else if (JA.isDeviceOffloading(Action::OFK_HIP))
    Work(*C.getSingleOffloadToolChain<Action::OFK_Host>());

  if (JA.isHostOffloading(Action::OFK_OpenMP)) {
    auto TCs = C.getOffloadToolChains<Action::OFK_OpenMP>();
    for (auto II = TCs.first, IE = TCs.second; II != IE; ++II)
      Work(*II->second);
  } else if (JA.isDeviceOffloading(Action::OFK_OpenMP))
    Work(*C.getSingleOffloadToolChain<Action::OFK_Host>());

  if (JA.isHostOffloading(Action::OFK_SYCL)) {
    auto TCs = C.getOffloadToolChains<Action::OFK_SYCL>();
    for (auto II = TCs.first, IE = TCs.second; II != IE; ++II)
      Work(*II->second);
  } else if (JA.isDeviceOffloading(Action::OFK_SYCL))
    Work(*C.getSingleOffloadToolChain<Action::OFK_Host>());

  //
  // TODO: Add support for other offloading programming models here.
  //
}

static bool
shouldUseExceptionTablesForObjCExceptions(const ObjCRuntime &runtime,
                                          const llvm::Triple &Triple) {
  // We use the zero-cost exception tables for Objective-C if the non-fragile
  // ABI is enabled or when compiling for x86_64 and ARM on Snow Leopard and
  // later.
  if (runtime.isNonFragile())
    return true;

  if (!Triple.isMacOSX())
    return false;

  return (!Triple.isMacOSXVersionLT(10, 5) &&
          (Triple.getArch() == llvm::Triple::x86_64 ||
           Triple.getArch() == llvm::Triple::arm));
}

/// Adds exception related arguments to the driver command arguments. There's a
/// main flag, -fexceptions and also language specific flags to enable/disable
/// C++ and Objective-C exceptions. This makes it possible to for example
/// disable C++ exceptions but enable Objective-C exceptions.
static bool addExceptionArgs(const ArgList &Args, types::ID InputType,
                             const ToolChain &TC, bool KernelOrKext,
                             const ObjCRuntime &objcRuntime,
                             ArgStringList &CmdArgs) {
  const llvm::Triple &Triple = TC.getTriple();

  if (KernelOrKext) {
    // -mkernel and -fapple-kext imply no exceptions, so claim exception related
    // arguments now to avoid warnings about unused arguments.
    Args.ClaimAllArgs(options::OPT_fexceptions);
    Args.ClaimAllArgs(options::OPT_fno_exceptions);
    Args.ClaimAllArgs(options::OPT_fobjc_exceptions);
    Args.ClaimAllArgs(options::OPT_fno_objc_exceptions);
    Args.ClaimAllArgs(options::OPT_fcxx_exceptions);
    Args.ClaimAllArgs(options::OPT_fno_cxx_exceptions);
    Args.ClaimAllArgs(options::OPT_fasync_exceptions);
    Args.ClaimAllArgs(options::OPT_fno_async_exceptions);
    return false;
  }

  // See if the user explicitly enabled exceptions.
  bool EH = Args.hasFlag(options::OPT_fexceptions, options::OPT_fno_exceptions,
                         false);

  // Async exceptions are Windows MSVC only.
  if (Triple.isWindowsMSVCEnvironment()) {
    bool EHa = Args.hasFlag(options::OPT_fasync_exceptions,
                            options::OPT_fno_async_exceptions, false);
    if (EHa) {
      CmdArgs.push_back("-fasync-exceptions");
      EH = true;
    }
  }

  // Obj-C exceptions are enabled by default, regardless of -fexceptions. This
  // is not necessarily sensible, but follows GCC.
  if (types::isObjC(InputType) &&
      Args.hasFlag(options::OPT_fobjc_exceptions,
                   options::OPT_fno_objc_exceptions, true)) {
    CmdArgs.push_back("-fobjc-exceptions");

    EH |= shouldUseExceptionTablesForObjCExceptions(objcRuntime, Triple);
  }

  if (types::isCXX(InputType)) {
    // Disable C++ EH by default on XCore and PS4/PS5.
    bool CXXExceptionsEnabled = Triple.getArch() != llvm::Triple::xcore &&
                                !Triple.isPS() && !Triple.isDriverKit();
    Arg *ExceptionArg = Args.getLastArg(
        options::OPT_fcxx_exceptions, options::OPT_fno_cxx_exceptions,
        options::OPT_fexceptions, options::OPT_fno_exceptions);
    if (ExceptionArg)
      CXXExceptionsEnabled =
          ExceptionArg->getOption().matches(options::OPT_fcxx_exceptions) ||
          ExceptionArg->getOption().matches(options::OPT_fexceptions);

    if (CXXExceptionsEnabled) {
      CmdArgs.push_back("-fcxx-exceptions");

      EH = true;
    }
  }

  // OPT_fignore_exceptions means exception could still be thrown,
  // but no clean up or catch would happen in current module.
  // So we do not set EH to false.
  Args.AddLastArg(CmdArgs, options::OPT_fignore_exceptions);

  Args.addOptInFlag(CmdArgs, options::OPT_fassume_nothrow_exception_dtor,
                    options::OPT_fno_assume_nothrow_exception_dtor);

  if (EH)
    CmdArgs.push_back("-fexceptions");
  return EH;
}

static bool ShouldEnableAutolink(const ArgList &Args, const ToolChain &TC,
                                 const JobAction &JA) {
  bool Default = true;
  if (TC.getTriple().isOSDarwin()) {
    // The native darwin assembler doesn't support the linker_option directives,
    // so we disable them if we think the .s file will be passed to it.
    Default = TC.useIntegratedAs();
  }
  // The linker_option directives are intended for host compilation.
  if (JA.isDeviceOffloading(Action::OFK_Cuda) ||
      JA.isDeviceOffloading(Action::OFK_HIP))
    Default = false;
  return Args.hasFlag(options::OPT_fautolink, options::OPT_fno_autolink,
                      Default);
}

/// Add a CC1 option to specify the debug compilation directory.
static const char *addDebugCompDirArg(const ArgList &Args,
                                      ArgStringList &CmdArgs,
                                      const llvm::vfs::FileSystem &VFS) {
  if (Arg *A = Args.getLastArg(options::OPT_ffile_compilation_dir_EQ,
                               options::OPT_fdebug_compilation_dir_EQ)) {
    if (A->getOption().matches(options::OPT_ffile_compilation_dir_EQ))
      CmdArgs.push_back(Args.MakeArgString(Twine("-fdebug-compilation-dir=") +
                                           A->getValue()));
    else
      A->render(Args, CmdArgs);
  } else if (llvm::ErrorOr<std::string> CWD =
                 VFS.getCurrentWorkingDirectory()) {
    CmdArgs.push_back(Args.MakeArgString("-fdebug-compilation-dir=" + *CWD));
  }
  StringRef Path(CmdArgs.back());
  return Path.substr(Path.find('=') + 1).data();
}

static void addDebugObjectName(const ArgList &Args, ArgStringList &CmdArgs,
                               const char *DebugCompilationDir,
                               const char *OutputFileName) {
  // No need to generate a value for -object-file-name if it was provided.
  for (auto *Arg : Args.filtered(options::OPT_Xclang))
    if (StringRef(Arg->getValue()).starts_with("-object-file-name"))
      return;

  if (Args.hasArg(options::OPT_object_file_name_EQ))
    return;

  SmallString<128> ObjFileNameForDebug(OutputFileName);
  if (ObjFileNameForDebug != "-" &&
      !llvm::sys::path::is_absolute(ObjFileNameForDebug) &&
      (!DebugCompilationDir ||
       llvm::sys::path::is_absolute(DebugCompilationDir))) {
    // Make the path absolute in the debug infos like MSVC does.
    llvm::sys::fs::make_absolute(ObjFileNameForDebug);
  }
  // If the object file name is a relative path, then always use Windows
  // backslash style as -object-file-name is used for embedding object file path
  // in codeview and it can only be generated when targeting on Windows.
  // Otherwise, just use native absolute path.
  llvm::sys::path::Style Style =
      llvm::sys::path::is_absolute(ObjFileNameForDebug)
          ? llvm::sys::path::Style::native
          : llvm::sys::path::Style::windows_backslash;
  llvm::sys::path::remove_dots(ObjFileNameForDebug, /*remove_dot_dot=*/true,
                               Style);
  CmdArgs.push_back(
      Args.MakeArgString(Twine("-object-file-name=") + ObjFileNameForDebug));
}

/// Add a CC1 and CC1AS option to specify the debug file path prefix map.
static void addDebugPrefixMapArg(const Driver &D, const ToolChain &TC,
                                 const ArgList &Args, ArgStringList &CmdArgs) {
  auto AddOneArg = [&](StringRef Map, StringRef Name) {
    if (!Map.contains('='))
      D.Diag(diag::err_drv_invalid_argument_to_option) << Map << Name;
    else
      CmdArgs.push_back(Args.MakeArgString("-fdebug-prefix-map=" + Map));
  };

  for (const Arg *A : Args.filtered(options::OPT_ffile_prefix_map_EQ,
                                    options::OPT_fdebug_prefix_map_EQ)) {
    AddOneArg(A->getValue(), A->getOption().getName());
    A->claim();
  }
  std::string GlobalRemapEntry = TC.GetGlobalDebugPathRemapping();
  if (GlobalRemapEntry.empty())
    return;
  AddOneArg(GlobalRemapEntry, "environment");
}

/// Add a CC1 and CC1AS option to specify the macro file path prefix map.
static void addMacroPrefixMapArg(const Driver &D, const ArgList &Args,
                                 ArgStringList &CmdArgs) {
  for (const Arg *A : Args.filtered(options::OPT_ffile_prefix_map_EQ,
                                    options::OPT_fmacro_prefix_map_EQ)) {
    StringRef Map = A->getValue();
    if (!Map.contains('='))
      D.Diag(diag::err_drv_invalid_argument_to_option)
          << Map << A->getOption().getName();
    else
      CmdArgs.push_back(Args.MakeArgString("-fmacro-prefix-map=" + Map));
    A->claim();
  }
}

/// Add a CC1 and CC1AS option to specify the coverage file path prefix map.
static void addCoveragePrefixMapArg(const Driver &D, const ArgList &Args,
                                   ArgStringList &CmdArgs) {
  for (const Arg *A : Args.filtered(options::OPT_ffile_prefix_map_EQ,
                                    options::OPT_fcoverage_prefix_map_EQ)) {
    StringRef Map = A->getValue();
    if (!Map.contains('='))
      D.Diag(diag::err_drv_invalid_argument_to_option)
          << Map << A->getOption().getName();
    else
      CmdArgs.push_back(Args.MakeArgString("-fcoverage-prefix-map=" + Map));
    A->claim();
  }
}

/// Add -x lang to \p CmdArgs for \p Input.
static void addDashXForInput(const ArgList &Args, const InputInfo &Input,
                             ArgStringList &CmdArgs) {
  // When using -verify-pch, we don't want to provide the type
  // 'precompiled-header' if it was inferred from the file extension
  if (Args.hasArg(options::OPT_verify_pch) && Input.getType() == types::TY_PCH)
    return;

  CmdArgs.push_back("-x");
  if (Args.hasArg(options::OPT_rewrite_objc))
    CmdArgs.push_back(types::getTypeName(types::TY_ObjCXX));
  else {
    // Map the driver type to the frontend type. This is mostly an identity
    // mapping, except that the distinction between module interface units
    // and other source files does not exist at the frontend layer.
    const char *ClangType;
    switch (Input.getType()) {
    case types::TY_CXXModule:
      ClangType = "c++";
      break;
    case types::TY_PP_CXXModule:
      ClangType = "c++-cpp-output";
      break;
    default:
      ClangType = types::getTypeName(Input.getType());
      break;
    }
    CmdArgs.push_back(ClangType);
  }
}

static void addPGOAndCoverageFlags(const ToolChain &TC, Compilation &C,
                                   const JobAction &JA, const InputInfo &Output,
                                   const ArgList &Args, SanitizerArgs &SanArgs,
                                   ArgStringList &CmdArgs) {
  const Driver &D = TC.getDriver();
  const llvm::Triple &T = TC.getTriple();
  auto *PGOGenerateArg = Args.getLastArg(options::OPT_fprofile_generate,
                                         options::OPT_fprofile_generate_EQ,
                                         options::OPT_fno_profile_generate);
  if (PGOGenerateArg &&
      PGOGenerateArg->getOption().matches(options::OPT_fno_profile_generate))
    PGOGenerateArg = nullptr;

  auto *CSPGOGenerateArg = getLastCSProfileGenerateArg(Args);

  auto *ProfileGenerateArg = Args.getLastArg(
      options::OPT_fprofile_instr_generate,
      options::OPT_fprofile_instr_generate_EQ,
      options::OPT_fno_profile_instr_generate);
  if (ProfileGenerateArg &&
      ProfileGenerateArg->getOption().matches(
          options::OPT_fno_profile_instr_generate))
    ProfileGenerateArg = nullptr;

  if (PGOGenerateArg && ProfileGenerateArg)
    D.Diag(diag::err_drv_argument_not_allowed_with)
        << PGOGenerateArg->getSpelling() << ProfileGenerateArg->getSpelling();

  auto *ProfileUseArg = getLastProfileUseArg(Args);

  if (PGOGenerateArg && ProfileUseArg)
    D.Diag(diag::err_drv_argument_not_allowed_with)
        << ProfileUseArg->getSpelling() << PGOGenerateArg->getSpelling();

  if (ProfileGenerateArg && ProfileUseArg)
    D.Diag(diag::err_drv_argument_not_allowed_with)
        << ProfileGenerateArg->getSpelling() << ProfileUseArg->getSpelling();

  if (CSPGOGenerateArg && PGOGenerateArg) {
    D.Diag(diag::err_drv_argument_not_allowed_with)
        << CSPGOGenerateArg->getSpelling() << PGOGenerateArg->getSpelling();
    PGOGenerateArg = nullptr;
  }

  if (TC.getTriple().isOSAIX()) {
    if (Arg *ProfileSampleUseArg = getLastProfileSampleUseArg(Args))
      D.Diag(diag::err_drv_unsupported_opt_for_target)
          << ProfileSampleUseArg->getSpelling() << TC.getTriple().str();
  }

  if (ProfileGenerateArg) {
    if (ProfileGenerateArg->getOption().matches(
            options::OPT_fprofile_instr_generate_EQ))
      CmdArgs.push_back(Args.MakeArgString(Twine("-fprofile-instrument-path=") +
                                           ProfileGenerateArg->getValue()));
    // The default is to use Clang Instrumentation.
    CmdArgs.push_back("-fprofile-instrument=clang");
    if (TC.getTriple().isWindowsMSVCEnvironment() &&
        Args.hasFlag(options::OPT_frtlib_defaultlib,
                     options::OPT_fno_rtlib_defaultlib, true)) {
      // Add dependent lib for clang_rt.profile
      CmdArgs.push_back(Args.MakeArgString(
          "--dependent-lib=" + TC.getCompilerRTBasename(Args, "profile")));
    }
  }

  if (auto *ColdFuncCoverageArg = Args.getLastArg(
          options::OPT_fprofile_generate_cold_function_coverage,
          options::OPT_fprofile_generate_cold_function_coverage_EQ)) {
    SmallString<128> Path(
        ColdFuncCoverageArg->getOption().matches(
            options::OPT_fprofile_generate_cold_function_coverage_EQ)
            ? ColdFuncCoverageArg->getValue()
            : "");
    llvm::sys::path::append(Path, "default_%m.profraw");
    // FIXME: Idealy the file path should be passed through
    // `-fprofile-instrument-path=`(InstrProfileOutput), however, this field is
    // shared with other profile use path(see PGOOptions), we need to refactor
    // PGOOptions to make it work.
    CmdArgs.push_back("-mllvm");
    CmdArgs.push_back(Args.MakeArgString(
        Twine("--instrument-cold-function-only-path=") + Path));
    CmdArgs.push_back("-mllvm");
    CmdArgs.push_back("--pgo-instrument-cold-function-only");
    CmdArgs.push_back("-mllvm");
    CmdArgs.push_back("--pgo-function-entry-coverage");
    CmdArgs.push_back("-fprofile-instrument=sample-coldcov");
  }

  if (auto *A = Args.getLastArg(options::OPT_ftemporal_profile)) {
    if (!PGOGenerateArg && !CSPGOGenerateArg)
      D.Diag(clang::diag::err_drv_argument_only_allowed_with)
          << A->getSpelling() << "-fprofile-generate or -fcs-profile-generate";
    CmdArgs.push_back("-mllvm");
    CmdArgs.push_back("--pgo-temporal-instrumentation");
  }

  Arg *PGOGenArg = nullptr;
  if (PGOGenerateArg) {
    assert(!CSPGOGenerateArg);
    PGOGenArg = PGOGenerateArg;
    CmdArgs.push_back("-fprofile-instrument=llvm");
  }
  if (CSPGOGenerateArg) {
    assert(!PGOGenerateArg);
    PGOGenArg = CSPGOGenerateArg;
    CmdArgs.push_back("-fprofile-instrument=csllvm");
  }
  if (PGOGenArg) {
    if (TC.getTriple().isWindowsMSVCEnvironment() &&
        Args.hasFlag(options::OPT_frtlib_defaultlib,
                     options::OPT_fno_rtlib_defaultlib, true)) {
      // Add dependent lib for clang_rt.profile
      CmdArgs.push_back(Args.MakeArgString(
          "--dependent-lib=" + TC.getCompilerRTBasename(Args, "profile")));
    }
    if (PGOGenArg->getOption().matches(
            PGOGenerateArg ? options::OPT_fprofile_generate_EQ
                           : options::OPT_fcs_profile_generate_EQ)) {
      SmallString<128> Path(PGOGenArg->getValue());
      llvm::sys::path::append(Path, "default_%m.profraw");
      CmdArgs.push_back(
          Args.MakeArgString(Twine("-fprofile-instrument-path=") + Path));
    }
  }

  if (ProfileUseArg) {
    if (ProfileUseArg->getOption().matches(options::OPT_fprofile_instr_use_EQ))
      CmdArgs.push_back(Args.MakeArgString(
          Twine("-fprofile-instrument-use-path=") + ProfileUseArg->getValue()));
    else if ((ProfileUseArg->getOption().matches(
                  options::OPT_fprofile_use_EQ) ||
              ProfileUseArg->getOption().matches(
                  options::OPT_fprofile_instr_use))) {
      SmallString<128> Path(
          ProfileUseArg->getNumValues() == 0 ? "" : ProfileUseArg->getValue());
      if (Path.empty() || llvm::sys::fs::is_directory(Path))
        llvm::sys::path::append(Path, "default.profdata");
      CmdArgs.push_back(
          Args.MakeArgString(Twine("-fprofile-instrument-use-path=") + Path));
    }
  }

  bool EmitCovNotes = Args.hasFlag(options::OPT_ftest_coverage,
                                   options::OPT_fno_test_coverage, false) ||
                      Args.hasArg(options::OPT_coverage);
  bool EmitCovData = TC.needsGCovInstrumentation(Args);

  if (Args.hasFlag(options::OPT_fcoverage_mapping,
                   options::OPT_fno_coverage_mapping, false)) {
    if (!ProfileGenerateArg)
      D.Diag(clang::diag::err_drv_argument_only_allowed_with)
          << "-fcoverage-mapping"
          << "-fprofile-instr-generate";

    CmdArgs.push_back("-fcoverage-mapping");
  }

  if (Args.hasFlag(options::OPT_fmcdc_coverage, options::OPT_fno_mcdc_coverage,
                   false)) {
    if (!Args.hasFlag(options::OPT_fcoverage_mapping,
                      options::OPT_fno_coverage_mapping, false))
      D.Diag(clang::diag::err_drv_argument_only_allowed_with)
          << "-fcoverage-mcdc"
          << "-fcoverage-mapping";

    CmdArgs.push_back("-fcoverage-mcdc");
  }

  if (Arg *A = Args.getLastArg(options::OPT_ffile_compilation_dir_EQ,
                               options::OPT_fcoverage_compilation_dir_EQ)) {
    if (A->getOption().matches(options::OPT_ffile_compilation_dir_EQ))
      CmdArgs.push_back(Args.MakeArgString(
          Twine("-fcoverage-compilation-dir=") + A->getValue()));
    else
      A->render(Args, CmdArgs);
  } else if (llvm::ErrorOr<std::string> CWD =
                 D.getVFS().getCurrentWorkingDirectory()) {
    CmdArgs.push_back(Args.MakeArgString("-fcoverage-compilation-dir=" + *CWD));
  }

  if (Args.hasArg(options::OPT_fprofile_exclude_files_EQ)) {
    auto *Arg = Args.getLastArg(options::OPT_fprofile_exclude_files_EQ);
    if (!Args.hasArg(options::OPT_coverage))
      D.Diag(clang::diag::err_drv_argument_only_allowed_with)
          << "-fprofile-exclude-files="
          << "--coverage";

    StringRef v = Arg->getValue();
    CmdArgs.push_back(
        Args.MakeArgString(Twine("-fprofile-exclude-files=" + v)));
  }

  if (Args.hasArg(options::OPT_fprofile_filter_files_EQ)) {
    auto *Arg = Args.getLastArg(options::OPT_fprofile_filter_files_EQ);
    if (!Args.hasArg(options::OPT_coverage))
      D.Diag(clang::diag::err_drv_argument_only_allowed_with)
          << "-fprofile-filter-files="
          << "--coverage";

    StringRef v = Arg->getValue();
    CmdArgs.push_back(Args.MakeArgString(Twine("-fprofile-filter-files=" + v)));
  }

  if (const auto *A = Args.getLastArg(options::OPT_fprofile_update_EQ)) {
    StringRef Val = A->getValue();
    if (Val == "atomic" || Val == "prefer-atomic")
      CmdArgs.push_back("-fprofile-update=atomic");
    else if (Val != "single")
      D.Diag(diag::err_drv_unsupported_option_argument)
          << A->getSpelling() << Val;
  }
  if (const auto *A = Args.getLastArg(options::OPT_fprofile_continuous)) {
    if (!PGOGenerateArg && !CSPGOGenerateArg && !ProfileGenerateArg)
      D.Diag(clang::diag::err_drv_argument_only_allowed_with)
          << A->getSpelling()
          << "-fprofile-generate, -fprofile-instr-generate, or "
             "-fcs-profile-generate";
    else {
      CmdArgs.push_back("-fprofile-continuous");
      // Platforms that require a bias variable:
      if (T.isOSBinFormatELF() || T.isOSAIX() || T.isOSWindows()) {
        CmdArgs.push_back("-mllvm");
        CmdArgs.push_back("-runtime-counter-relocation");
      }
      // -fprofile-instr-generate does not decide the profile file name in the
      // FE, and so it does not define the filename symbol
      // (__llvm_profile_filename). Instead, the runtime uses the name
      // "default.profraw" for the profile file. When continuous mode is ON, we
      // will create the filename symbol so that we can insert the "%c"
      // modifier.
      if (ProfileGenerateArg &&
          (ProfileGenerateArg->getOption().matches(
               options::OPT_fprofile_instr_generate) ||
           (ProfileGenerateArg->getOption().matches(
                options::OPT_fprofile_instr_generate_EQ) &&
            strlen(ProfileGenerateArg->getValue()) == 0)))
        CmdArgs.push_back("-fprofile-instrument-path=default.profraw");
    }
  }

  int FunctionGroups = 1;
  int SelectedFunctionGroup = 0;
  if (const auto *A = Args.getLastArg(options::OPT_fprofile_function_groups)) {
    StringRef Val = A->getValue();
    if (Val.getAsInteger(0, FunctionGroups) || FunctionGroups < 1)
      D.Diag(diag::err_drv_invalid_int_value) << A->getAsString(Args) << Val;
  }
  if (const auto *A =
          Args.getLastArg(options::OPT_fprofile_selected_function_group)) {
    StringRef Val = A->getValue();
    if (Val.getAsInteger(0, SelectedFunctionGroup) ||
        SelectedFunctionGroup < 0 || SelectedFunctionGroup >= FunctionGroups)
      D.Diag(diag::err_drv_invalid_int_value) << A->getAsString(Args) << Val;
  }
  if (FunctionGroups != 1)
    CmdArgs.push_back(Args.MakeArgString("-fprofile-function-groups=" +
                                         Twine(FunctionGroups)));
  if (SelectedFunctionGroup != 0)
    CmdArgs.push_back(Args.MakeArgString("-fprofile-selected-function-group=" +
                                         Twine(SelectedFunctionGroup)));

  // Leave -fprofile-dir= an unused argument unless .gcda emission is
  // enabled. To be polite, with '-fprofile-arcs -fno-profile-arcs' consider
  // the flag used. There is no -fno-profile-dir, so the user has no
  // targeted way to suppress the warning.
  Arg *FProfileDir = nullptr;
  if (Args.hasArg(options::OPT_fprofile_arcs) ||
      Args.hasArg(options::OPT_coverage))
    FProfileDir = Args.getLastArg(options::OPT_fprofile_dir);

  // Put the .gcno and .gcda files (if needed) next to the primary output file,
  // or fall back to a file in the current directory for `clang -c --coverage
  // d/a.c` in the absence of -o.
  if (EmitCovNotes || EmitCovData) {
    SmallString<128> CoverageFilename;
    if (Arg *DumpDir = Args.getLastArgNoClaim(options::OPT_dumpdir)) {
      // Form ${dumpdir}${basename}.gcno. Note that dumpdir may not end with a
      // path separator.
      CoverageFilename = DumpDir->getValue();
      CoverageFilename += llvm::sys::path::filename(Output.getBaseInput());
    } else if (Arg *FinalOutput =
                   C.getArgs().getLastArg(options::OPT__SLASH_Fo)) {
      CoverageFilename = FinalOutput->getValue();
    } else if (Arg *FinalOutput = C.getArgs().getLastArg(options::OPT_o)) {
      CoverageFilename = FinalOutput->getValue();
    } else {
      CoverageFilename = llvm::sys::path::filename(Output.getBaseInput());
    }
    if (llvm::sys::path::is_relative(CoverageFilename))
      (void)D.getVFS().makeAbsolute(CoverageFilename);
    llvm::sys::path::replace_extension(CoverageFilename, "gcno");
    if (EmitCovNotes) {
      CmdArgs.push_back(
          Args.MakeArgString("-coverage-notes-file=" + CoverageFilename));
    }

    if (EmitCovData) {
      if (FProfileDir) {
        SmallString<128> Gcno = std::move(CoverageFilename);
        CoverageFilename = FProfileDir->getValue();
        llvm::sys::path::append(CoverageFilename, Gcno);
      }
      llvm::sys::path::replace_extension(CoverageFilename, "gcda");
      CmdArgs.push_back(
          Args.MakeArgString("-coverage-data-file=" + CoverageFilename));
    }
  }
}

static void
RenderDebugEnablingArgs(const ArgList &Args, ArgStringList &CmdArgs,
                        llvm::codegenoptions::DebugInfoKind DebugInfoKind,
                        unsigned DwarfVersion,
                        llvm::DebuggerKind DebuggerTuning) {
  addDebugInfoKind(CmdArgs, DebugInfoKind);
  if (DwarfVersion > 0)
    CmdArgs.push_back(
        Args.MakeArgString("-dwarf-version=" + Twine(DwarfVersion)));
  switch (DebuggerTuning) {
  case llvm::DebuggerKind::GDB:
    CmdArgs.push_back("-debugger-tuning=gdb");
    break;
  case llvm::DebuggerKind::LLDB:
    CmdArgs.push_back("-debugger-tuning=lldb");
    break;
  case llvm::DebuggerKind::SCE:
    CmdArgs.push_back("-debugger-tuning=sce");
    break;
  case llvm::DebuggerKind::DBX:
    CmdArgs.push_back("-debugger-tuning=dbx");
    break;
  default:
    break;
  }
}

static bool checkDebugInfoOption(const Arg *A, const ArgList &Args,
                                 const Driver &D, const ToolChain &TC) {
  assert(A && "Expected non-nullptr argument.");
  if (TC.supportsDebugInfoOption(A))
    return true;
  D.Diag(diag::warn_drv_unsupported_debug_info_opt_for_target)
      << A->getAsString(Args) << TC.getTripleString();
  return false;
}

static void RenderDebugInfoCompressionArgs(const ArgList &Args,
                                           ArgStringList &CmdArgs,
                                           const Driver &D,
                                           const ToolChain &TC) {
  const Arg *A = Args.getLastArg(options::OPT_gz_EQ);
  if (!A)
    return;
  if (checkDebugInfoOption(A, Args, D, TC)) {
    StringRef Value = A->getValue();
    if (Value == "none") {
      CmdArgs.push_back("--compress-debug-sections=none");
    } else if (Value == "zlib") {
      if (llvm::compression::zlib::isAvailable()) {
        CmdArgs.push_back(
            Args.MakeArgString("--compress-debug-sections=" + Twine(Value)));
      } else {
        D.Diag(diag::warn_debug_compression_unavailable) << "zlib";
      }
    } else if (Value == "zstd") {
      if (llvm::compression::zstd::isAvailable()) {
        CmdArgs.push_back(
            Args.MakeArgString("--compress-debug-sections=" + Twine(Value)));
      } else {
        D.Diag(diag::warn_debug_compression_unavailable) << "zstd";
      }
    } else {
      D.Diag(diag::err_drv_unsupported_option_argument)
          << A->getSpelling() << Value;
    }
  }
}

static void handleAMDGPUCodeObjectVersionOptions(const Driver &D,
                                                 const ArgList &Args,
                                                 ArgStringList &CmdArgs,
                                                 bool IsCC1As = false) {
  // If no version was requested by the user, use the default value from the
  // back end. This is consistent with the value returned from
  // getAMDGPUCodeObjectVersion. This lets clang emit IR for amdgpu without
  // requiring the corresponding llvm to have the AMDGPU target enabled,
  // provided the user (e.g. front end tests) can use the default.
  if (haveAMDGPUCodeObjectVersionArgument(D, Args)) {
    unsigned CodeObjVer = getAMDGPUCodeObjectVersion(D, Args);
    CmdArgs.insert(CmdArgs.begin() + 1,
                   Args.MakeArgString(Twine("--amdhsa-code-object-version=") +
                                      Twine(CodeObjVer)));
    CmdArgs.insert(CmdArgs.begin() + 1, "-mllvm");
    // -cc1as does not accept -mcode-object-version option.
    if (!IsCC1As)
      CmdArgs.insert(CmdArgs.begin() + 1,
                     Args.MakeArgString(Twine("-mcode-object-version=") +
                                        Twine(CodeObjVer)));
  }
}

static bool maybeHasClangPchSignature(const Driver &D, StringRef Path) {
  llvm::ErrorOr<std::unique_ptr<llvm::MemoryBuffer>> MemBuf =
      D.getVFS().getBufferForFile(Path);
  if (!MemBuf)
    return false;
  llvm::file_magic Magic = llvm::identify_magic((*MemBuf)->getBuffer());
  if (Magic == llvm::file_magic::unknown)
    return false;
  // Return true for both raw Clang AST files and object files which may
  // contain a __clangast section.
  if (Magic == llvm::file_magic::clang_ast)
    return true;
  Expected<std::unique_ptr<llvm::object::ObjectFile>> Obj =
      llvm::object::ObjectFile::createObjectFile(**MemBuf, Magic);
  return !Obj.takeError();
}

static bool gchProbe(const Driver &D, StringRef Path) {
  llvm::ErrorOr<llvm::vfs::Status> Status = D.getVFS().status(Path);
  if (!Status)
    return false;

  if (Status->isDirectory()) {
    std::error_code EC;
    for (llvm::vfs::directory_iterator DI = D.getVFS().dir_begin(Path, EC), DE;
         !EC && DI != DE; DI = DI.increment(EC)) {
      if (maybeHasClangPchSignature(D, DI->path()))
        return true;
    }
    D.Diag(diag::warn_drv_pch_ignoring_gch_dir) << Path;
    return false;
  }

  if (maybeHasClangPchSignature(D, Path))
    return true;
  D.Diag(diag::warn_drv_pch_ignoring_gch_file) << Path;
  return false;
}

void Clang::AddPreprocessingOptions(Compilation &C, const JobAction &JA,
                                    const Driver &D, const ArgList &Args,
                                    ArgStringList &CmdArgs,
                                    const InputInfo &Output,
                                    const InputInfoList &Inputs) const {
  const bool IsIAMCU = getToolChain().getTriple().isOSIAMCU();

  CheckPreprocessingOptions(D, Args);

  Args.AddLastArg(CmdArgs, options::OPT_C);
  Args.AddLastArg(CmdArgs, options::OPT_CC);

  // Handle dependency file generation.
  Arg *ArgM = Args.getLastArg(options::OPT_MM);
  if (!ArgM)
    ArgM = Args.getLastArg(options::OPT_M);
  Arg *ArgMD = Args.getLastArg(options::OPT_MMD);
  if (!ArgMD)
    ArgMD = Args.getLastArg(options::OPT_MD);

  // -M and -MM imply -w.
  if (ArgM)
    CmdArgs.push_back("-w");
  else
    ArgM = ArgMD;

  if (ArgM) {
    if (!JA.isDeviceOffloading(Action::OFK_HIP)) {
      // Determine the output location.
      const char *DepFile;
      if (Arg *MF = Args.getLastArg(options::OPT_MF)) {
        DepFile = MF->getValue();
        C.addFailureResultFile(DepFile, &JA);
      } else if (Output.getType() == types::TY_Dependencies) {
        DepFile = Output.getFilename();
      } else if (!ArgMD) {
        DepFile = "-";
      } else {
        DepFile = getDependencyFileName(Args, Inputs);
        C.addFailureResultFile(DepFile, &JA);
      }
      CmdArgs.push_back("-dependency-file");
      CmdArgs.push_back(DepFile);
    }
    // Cmake generates dependency files using all compilation options specified
    // by users. Claim those not used for dependency files.
    if (JA.isOffloading(Action::OFK_HIP)) {
      Args.ClaimAllArgs(options::OPT_offload_compress);
      Args.ClaimAllArgs(options::OPT_no_offload_compress);
      Args.ClaimAllArgs(options::OPT_offload_jobs_EQ);
    }

    bool HasTarget = false;
    for (const Arg *A : Args.filtered(options::OPT_MT, options::OPT_MQ)) {
      HasTarget = true;
      A->claim();
      if (A->getOption().matches(options::OPT_MT)) {
        A->render(Args, CmdArgs);
      } else {
        CmdArgs.push_back("-MT");
        SmallString<128> Quoted;
        quoteMakeTarget(A->getValue(), Quoted);
        CmdArgs.push_back(Args.MakeArgString(Quoted));
      }
    }

    // Add a default target if one wasn't specified.
    if (!HasTarget) {
      const char *DepTarget;

      // If user provided -o, that is the dependency target, except
      // when we are only generating a dependency file.
      Arg *OutputOpt = Args.getLastArg(options::OPT_o, options::OPT__SLASH_Fo);
      if (OutputOpt && Output.getType() != types::TY_Dependencies) {
        DepTarget = OutputOpt->getValue();
      } else {
        // Otherwise derive from the base input.
        //
        // FIXME: This should use the computed output file location.
        SmallString<128> P(Inputs[0].getBaseInput());
        llvm::sys::path::replace_extension(P, "o");
        DepTarget = Args.MakeArgString(llvm::sys::path::filename(P));
      }

      CmdArgs.push_back("-MT");
      SmallString<128> Quoted;
      quoteMakeTarget(DepTarget, Quoted);
      CmdArgs.push_back(Args.MakeArgString(Quoted));
    }

    if (ArgM->getOption().matches(options::OPT_M) ||
        ArgM->getOption().matches(options::OPT_MD))
      CmdArgs.push_back("-sys-header-deps");
    if ((isa<PrecompileJobAction>(JA) &&
         !Args.hasArg(options::OPT_fno_module_file_deps)) ||
        Args.hasArg(options::OPT_fmodule_file_deps))
      CmdArgs.push_back("-module-file-deps");
  }

  if (Args.hasArg(options::OPT_MG)) {
    if (!ArgM || ArgM->getOption().matches(options::OPT_MD) ||
        ArgM->getOption().matches(options::OPT_MMD))
      D.Diag(diag::err_drv_mg_requires_m_or_mm);
    CmdArgs.push_back("-MG");
  }

  Args.AddLastArg(CmdArgs, options::OPT_MP);
  Args.AddLastArg(CmdArgs, options::OPT_MV);

  // Add offload include arguments specific for CUDA/HIP/SYCL. This must happen
  // before we -I or -include anything else, because we must pick up the
  // CUDA/HIP/SYCL headers from the particular CUDA/ROCm/SYCL installation,
  // rather than from e.g. /usr/local/include.
  if (JA.isOffloading(Action::OFK_Cuda))
    getToolChain().AddCudaIncludeArgs(Args, CmdArgs);
  if (JA.isOffloading(Action::OFK_HIP))
    getToolChain().AddHIPIncludeArgs(Args, CmdArgs);
  if (JA.isOffloading(Action::OFK_SYCL))
    getToolChain().addSYCLIncludeArgs(Args, CmdArgs);

  // If we are offloading to a target via OpenMP we need to include the
  // openmp_wrappers folder which contains alternative system headers.
  if (JA.isDeviceOffloading(Action::OFK_OpenMP) &&
      !Args.hasArg(options::OPT_nostdinc) &&
      !Args.hasArg(options::OPT_nogpuinc) &&
      getToolChain().getTriple().isGPU()) {
    if (!Args.hasArg(options::OPT_nobuiltininc)) {
      // Add openmp_wrappers/* to our system include path.  This lets us wrap
      // standard library headers.
      SmallString<128> P(D.ResourceDir);
      llvm::sys::path::append(P, "include");
      llvm::sys::path::append(P, "openmp_wrappers");
      CmdArgs.push_back("-internal-isystem");
      CmdArgs.push_back(Args.MakeArgString(P));
    }

    CmdArgs.push_back("-include");
    CmdArgs.push_back("__clang_openmp_device_functions.h");
  }

  if (Args.hasArg(options::OPT_foffload_via_llvm)) {
    // Add llvm_wrappers/* to our system include path.  This lets us wrap
    // standard library headers and other headers.
    SmallString<128> P(D.ResourceDir);
    llvm::sys::path::append(P, "include", "llvm_offload_wrappers");
    CmdArgs.append({"-internal-isystem", Args.MakeArgString(P), "-include"});
    if (JA.isDeviceOffloading(Action::OFK_OpenMP))
      CmdArgs.push_back("__llvm_offload_device.h");
    else
      CmdArgs.push_back("__llvm_offload_host.h");
  }

  // Add -i* options, and automatically translate to
  // -include-pch/-include-pth for transparent PCH support. It's
  // wonky, but we include looking for .gch so we can support seamless
  // replacement into a build system already set up to be generating
  // .gch files.

  if (getToolChain().getDriver().IsCLMode()) {
    const Arg *YcArg = Args.getLastArg(options::OPT__SLASH_Yc);
    const Arg *YuArg = Args.getLastArg(options::OPT__SLASH_Yu);
    if (YcArg && JA.getKind() >= Action::PrecompileJobClass &&
        JA.getKind() <= Action::AssembleJobClass) {
      CmdArgs.push_back(Args.MakeArgString("-building-pch-with-obj"));
      // -fpch-instantiate-templates is the default when creating
      // precomp using /Yc
      if (Args.hasFlag(options::OPT_fpch_instantiate_templates,
                       options::OPT_fno_pch_instantiate_templates, true))
        CmdArgs.push_back(Args.MakeArgString("-fpch-instantiate-templates"));
    }
    if (YcArg || YuArg) {
      StringRef ThroughHeader = YcArg ? YcArg->getValue() : YuArg->getValue();
      if (!isa<PrecompileJobAction>(JA)) {
        CmdArgs.push_back("-include-pch");
        CmdArgs.push_back(Args.MakeArgString(D.GetClPchPath(
            C, !ThroughHeader.empty()
                   ? ThroughHeader
                   : llvm::sys::path::filename(Inputs[0].getBaseInput()))));
      }

      if (ThroughHeader.empty()) {
        CmdArgs.push_back(Args.MakeArgString(
            Twine("-pch-through-hdrstop-") + (YcArg ? "create" : "use")));
      } else {
        CmdArgs.push_back(
            Args.MakeArgString(Twine("-pch-through-header=") + ThroughHeader));
      }
    }
  }

  bool RenderedImplicitInclude = false;
  for (const Arg *A : Args.filtered(options::OPT_clang_i_Group)) {
    if (A->getOption().matches(options::OPT_include) &&
        D.getProbePrecompiled()) {
      // Handling of gcc-style gch precompiled headers.
      bool IsFirstImplicitInclude = !RenderedImplicitInclude;
      RenderedImplicitInclude = true;

      bool FoundPCH = false;
      SmallString<128> P(A->getValue());
      // We want the files to have a name like foo.h.pch. Add a dummy extension
      // so that replace_extension does the right thing.
      P += ".dummy";
      llvm::sys::path::replace_extension(P, "pch");
      if (D.getVFS().exists(P))
        FoundPCH = true;

      if (!FoundPCH) {
        // For GCC compat, probe for a file or directory ending in .gch instead.
        llvm::sys::path::replace_extension(P, "gch");
        FoundPCH = gchProbe(D, P.str());
      }

      if (FoundPCH) {
        if (IsFirstImplicitInclude) {
          A->claim();
          CmdArgs.push_back("-include-pch");
          CmdArgs.push_back(Args.MakeArgString(P));
          continue;
        } else {
          // Ignore the PCH if not first on command line and emit warning.
          D.Diag(diag::warn_drv_pch_not_first_include) << P
                                                       << A->getAsString(Args);
        }
      }
    } else if (A->getOption().matches(options::OPT_isystem_after)) {
      // Handling of paths which must come late.  These entries are handled by
      // the toolchain itself after the resource dir is inserted in the right
      // search order.
      // Do not claim the argument so that the use of the argument does not
      // silently go unnoticed on toolchains which do not honour the option.
      continue;
    } else if (A->getOption().matches(options::OPT_stdlibxx_isystem)) {
      // Translated to -internal-isystem by the driver, no need to pass to cc1.
      continue;
    } else if (A->getOption().matches(options::OPT_ibuiltininc)) {
      // This is used only by the driver. No need to pass to cc1.
      continue;
    }

    // Not translated, render as usual.
    A->claim();
    A->render(Args, CmdArgs);
  }

  Args.addAllArgs(CmdArgs,
                  {options::OPT_D, options::OPT_U, options::OPT_I_Group,
                   options::OPT_F, options::OPT_embed_dir_EQ});

  // Add -Wp, and -Xpreprocessor if using the preprocessor.

  // FIXME: There is a very unfortunate problem here, some troubled
  // souls abuse -Wp, to pass preprocessor options in gcc syntax. To
  // really support that we would have to parse and then translate
  // those options. :(
  Args.AddAllArgValues(CmdArgs, options::OPT_Wp_COMMA,
                       options::OPT_Xpreprocessor);

  // -I- is a deprecated GCC feature, reject it.
  if (Arg *A = Args.getLastArg(options::OPT_I_))
    D.Diag(diag::err_drv_I_dash_not_supported) << A->getAsString(Args);

  // If we have a --sysroot, and don't have an explicit -isysroot flag, add an
  // -isysroot to the CC1 invocation.
  StringRef sysroot = C.getSysRoot();
  if (sysroot != "") {
    if (!Args.hasArg(options::OPT_isysroot)) {
      CmdArgs.push_back("-isysroot");
      CmdArgs.push_back(C.getArgs().MakeArgString(sysroot));
    }
  }

  // Parse additional include paths from environment variables.
  // FIXME: We should probably sink the logic for handling these from the
  // frontend into the driver. It will allow deleting 4 otherwise unused flags.
  // CPATH - included following the user specified includes (but prior to
  // builtin and standard includes).
  addDirectoryList(Args, CmdArgs, "-I", "CPATH");
  // C_INCLUDE_PATH - system includes enabled when compiling C.
  addDirectoryList(Args, CmdArgs, "-c-isystem", "C_INCLUDE_PATH");
  // CPLUS_INCLUDE_PATH - system includes enabled when compiling C++.
  addDirectoryList(Args, CmdArgs, "-cxx-isystem", "CPLUS_INCLUDE_PATH");
  // OBJC_INCLUDE_PATH - system includes enabled when compiling ObjC.
  addDirectoryList(Args, CmdArgs, "-objc-isystem", "OBJC_INCLUDE_PATH");
  // OBJCPLUS_INCLUDE_PATH - system includes enabled when compiling ObjC++.
  addDirectoryList(Args, CmdArgs, "-objcxx-isystem", "OBJCPLUS_INCLUDE_PATH");

  // While adding the include arguments, we also attempt to retrieve the
  // arguments of related offloading toolchains or arguments that are specific
  // of an offloading programming model.

  // Add C++ include arguments, if needed.
  if (types::isCXX(Inputs[0].getType())) {
    bool HasStdlibxxIsystem = Args.hasArg(options::OPT_stdlibxx_isystem);
    forAllAssociatedToolChains(
        C, JA, getToolChain(),
        [&Args, &CmdArgs, HasStdlibxxIsystem](const ToolChain &TC) {
          HasStdlibxxIsystem ? TC.AddClangCXXStdlibIsystemArgs(Args, CmdArgs)
                             : TC.AddClangCXXStdlibIncludeArgs(Args, CmdArgs);
        });
  }

  // If we are compiling for a GPU target we want to override the system headers
  // with ones created by the 'libc' project if present.
  // TODO: This should be moved to `AddClangSystemIncludeArgs` by passing the
  //       OffloadKind as an argument.
  if (!Args.hasArg(options::OPT_nostdinc) &&
      !Args.hasArg(options::OPT_nogpuinc) &&
      !Args.hasArg(options::OPT_nobuiltininc)) {
    // Without an offloading language we will include these headers directly.
    // Offloading languages will instead only use the declarations stored in
    // the resource directory at clang/lib/Headers/llvm_libc_wrappers.
    if (getToolChain().getTriple().isGPU() &&
        C.getActiveOffloadKinds() == Action::OFK_None) {
      SmallString<128> P(llvm::sys::path::parent_path(D.Dir));
      llvm::sys::path::append(P, "include");
      llvm::sys::path::append(P, getToolChain().getTripleString());
      CmdArgs.push_back("-internal-isystem");
      CmdArgs.push_back(Args.MakeArgString(P));
    } else if (C.getActiveOffloadKinds() == Action::OFK_OpenMP) {
      // TODO: CUDA / HIP include their own headers for some common functions
      // implemented here. We'll need to clean those up so they do not conflict.
      SmallString<128> P(D.ResourceDir);
      llvm::sys::path::append(P, "include");
      llvm::sys::path::append(P, "llvm_libc_wrappers");
      CmdArgs.push_back("-internal-isystem");
      CmdArgs.push_back(Args.MakeArgString(P));
    }
  }

  // Add system include arguments for all targets but IAMCU.
  if (!IsIAMCU)
    forAllAssociatedToolChains(C, JA, getToolChain(),
                               [&Args, &CmdArgs](const ToolChain &TC) {
                                 TC.AddClangSystemIncludeArgs(Args, CmdArgs);
                               });
  else {
    // For IAMCU add special include arguments.
    getToolChain().AddIAMCUIncludeArgs(Args, CmdArgs);
  }

  addMacroPrefixMapArg(D, Args, CmdArgs);
  addCoveragePrefixMapArg(D, Args, CmdArgs);

  Args.AddLastArg(CmdArgs, options::OPT_ffile_reproducible,
                  options::OPT_fno_file_reproducible);

  if (const char *Epoch = std::getenv("SOURCE_DATE_EPOCH")) {
    CmdArgs.push_back("-source-date-epoch");
    CmdArgs.push_back(Args.MakeArgString(Epoch));
  }

  Args.addOptInFlag(CmdArgs, options::OPT_fdefine_target_os_macros,
                    options::OPT_fno_define_target_os_macros);
}

// FIXME: Move to target hook.
static bool isSignedCharDefault(const llvm::Triple &Triple) {
  switch (Triple.getArch()) {
  default:
    return true;

  case llvm::Triple::aarch64:
  case llvm::Triple::aarch64_32:
  case llvm::Triple::aarch64_be:
  case llvm::Triple::arm:
  case llvm::Triple::armeb:
  case llvm::Triple::thumb:
  case llvm::Triple::thumbeb:
    if (Triple.isOSDarwin() || Triple.isOSWindows())
      return true;
    return false;

  case llvm::Triple::ppc:
  case llvm::Triple::ppc64:
    if (Triple.isOSDarwin())
      return true;
    return false;

  case llvm::Triple::csky:
  case llvm::Triple::hexagon:
  case llvm::Triple::msp430:
  case llvm::Triple::ppcle:
  case llvm::Triple::ppc64le:
  case llvm::Triple::riscv32:
  case llvm::Triple::riscv64:
  case llvm::Triple::systemz:
  case llvm::Triple::xcore:
  case llvm::Triple::xtensa:
    return false;
  }
}

static bool hasMultipleInvocations(const llvm::Triple &Triple,
                                   const ArgList &Args) {
  // Supported only on Darwin where we invoke the compiler multiple times
  // followed by an invocation to lipo.
  if (!Triple.isOSDarwin())
    return false;
  // If more than one "-arch <arch>" is specified, we're targeting multiple
  // architectures resulting in a fat binary.
  return Args.getAllArgValues(options::OPT_arch).size() > 1;
}

static bool checkRemarksOptions(const Driver &D, const ArgList &Args,
                                const llvm::Triple &Triple) {
  // When enabling remarks, we need to error if:
  // * The remark file is specified but we're targeting multiple architectures,
  // which means more than one remark file is being generated.
  bool hasMultipleInvocations = ::hasMultipleInvocations(Triple, Args);
  bool hasExplicitOutputFile =
      Args.getLastArg(options::OPT_foptimization_record_file_EQ);
  if (hasMultipleInvocations && hasExplicitOutputFile) {
    D.Diag(diag::err_drv_invalid_output_with_multiple_archs)
        << "-foptimization-record-file";
    return false;
  }
  return true;
}

static void renderRemarksOptions(const ArgList &Args, ArgStringList &CmdArgs,
                                 const llvm::Triple &Triple,
                                 const InputInfo &Input,
                                 const InputInfo &Output, const JobAction &JA) {
  StringRef Format = "yaml";
  if (const Arg *A = Args.getLastArg(options::OPT_fsave_optimization_record_EQ))
    Format = A->getValue();

  CmdArgs.push_back("-opt-record-file");

  const Arg *A = Args.getLastArg(options::OPT_foptimization_record_file_EQ);
  if (A) {
    CmdArgs.push_back(A->getValue());
  } else {
    bool hasMultipleArchs =
        Triple.isOSDarwin() && // Only supported on Darwin platforms.
        Args.getAllArgValues(options::OPT_arch).size() > 1;

    SmallString<128> F;

    if (Args.hasArg(options::OPT_c) || Args.hasArg(options::OPT_S)) {
      if (Arg *FinalOutput = Args.getLastArg(options::OPT_o))
        F = FinalOutput->getValue();
    } else {
      if (Format != "yaml" && // For YAML, keep the original behavior.
          Triple.isOSDarwin() && // Enable this only on darwin, since it's the only platform supporting .dSYM bundles.
          Output.isFilename())
        F = Output.getFilename();
    }

    if (F.empty()) {
      // Use the input filename.
      F = llvm::sys::path::stem(Input.getBaseInput());

      // If we're compiling for an offload architecture (i.e. a CUDA device),
      // we need to make the file name for the device compilation different
      // from the host compilation.
      if (!JA.isDeviceOffloading(Action::OFK_None) &&
          !JA.isDeviceOffloading(Action::OFK_Host)) {
        llvm::sys::path::replace_extension(F, "");
        F += Action::GetOffloadingFileNamePrefix(JA.getOffloadingDeviceKind(),
                                                 Triple.normalize());
        F += "-";
        F += JA.getOffloadingArch();
      }
    }

    // If we're having more than one "-arch", we should name the files
    // differently so that every cc1 invocation writes to a different file.
    // We're doing that by appending "-<arch>" with "<arch>" being the arch
    // name from the triple.
    if (hasMultipleArchs) {
      // First, remember the extension.
      SmallString<64> OldExtension = llvm::sys::path::extension(F);
      // then, remove it.
      llvm::sys::path::replace_extension(F, "");
      // attach -<arch> to it.
      F += "-";
      F += Triple.getArchName();
      // put back the extension.
      llvm::sys::path::replace_extension(F, OldExtension);
    }

    SmallString<32> Extension;
    Extension += "opt.";
    Extension += Format;

    llvm::sys::path::replace_extension(F, Extension);
    CmdArgs.push_back(Args.MakeArgString(F));
  }

  if (const Arg *A =
          Args.getLastArg(options::OPT_foptimization_record_passes_EQ)) {
    CmdArgs.push_back("-opt-record-passes");
    CmdArgs.push_back(A->getValue());
  }

  if (!Format.empty()) {
    CmdArgs.push_back("-opt-record-format");
    CmdArgs.push_back(Format.data());
  }
}

void AddAAPCSVolatileBitfieldArgs(const ArgList &Args, ArgStringList &CmdArgs) {
  if (!Args.hasFlag(options::OPT_faapcs_bitfield_width,
                    options::OPT_fno_aapcs_bitfield_width, true))
    CmdArgs.push_back("-fno-aapcs-bitfield-width");

  if (Args.getLastArg(options::OPT_ForceAAPCSBitfieldLoad))
    CmdArgs.push_back("-faapcs-bitfield-load");
}

namespace {
void RenderARMABI(const Driver &D, const llvm::Triple &Triple,
                  const ArgList &Args, ArgStringList &CmdArgs) {
  // Select the ABI to use.
  // FIXME: Support -meabi.
  // FIXME: Parts of this are duplicated in the backend, unify this somehow.
  const char *ABIName = nullptr;
  if (Arg *A = Args.getLastArg(options::OPT_mabi_EQ)) {
    ABIName = A->getValue();
  } else {
    std::string CPU = getCPUName(D, Args, Triple, /*FromAs*/ false);
    ABIName = llvm::ARM::computeDefaultTargetABI(Triple, CPU).data();
  }

  CmdArgs.push_back("-target-abi");
  CmdArgs.push_back(ABIName);
}

void AddUnalignedAccessWarning(ArgStringList &CmdArgs) {
  auto StrictAlignIter =
      llvm::find_if(llvm::reverse(CmdArgs), [](StringRef Arg) {
        return Arg == "+strict-align" || Arg == "-strict-align";
      });
  if (StrictAlignIter != CmdArgs.rend() &&
      StringRef(*StrictAlignIter) == "+strict-align")
    CmdArgs.push_back("-Wunaligned-access");
}
}

// Each combination of options here forms a signing schema, and in most cases
// each signing schema is its own incompatible ABI. The default values of the
// options represent the default signing schema.
static void handlePAuthABI(const ArgList &DriverArgs, ArgStringList &CC1Args) {
  if (!DriverArgs.hasArg(options::OPT_fptrauth_intrinsics,
                         options::OPT_fno_ptrauth_intrinsics))
    CC1Args.push_back("-fptrauth-intrinsics");

  if (!DriverArgs.hasArg(options::OPT_fptrauth_calls,
                         options::OPT_fno_ptrauth_calls))
    CC1Args.push_back("-fptrauth-calls");

  if (!DriverArgs.hasArg(options::OPT_fptrauth_returns,
                         options::OPT_fno_ptrauth_returns))
    CC1Args.push_back("-fptrauth-returns");

  if (!DriverArgs.hasArg(options::OPT_fptrauth_auth_traps,
                         options::OPT_fno_ptrauth_auth_traps))
    CC1Args.push_back("-fptrauth-auth-traps");

  if (!DriverArgs.hasArg(
          options::OPT_fptrauth_vtable_pointer_address_discrimination,
          options::OPT_fno_ptrauth_vtable_pointer_address_discrimination))
    CC1Args.push_back("-fptrauth-vtable-pointer-address-discrimination");

  if (!DriverArgs.hasArg(
          options::OPT_fptrauth_vtable_pointer_type_discrimination,
          options::OPT_fno_ptrauth_vtable_pointer_type_discrimination))
    CC1Args.push_back("-fptrauth-vtable-pointer-type-discrimination");

  if (!DriverArgs.hasArg(options::OPT_fptrauth_indirect_gotos,
                         options::OPT_fno_ptrauth_indirect_gotos))
    CC1Args.push_back("-fptrauth-indirect-gotos");

  if (!DriverArgs.hasArg(options::OPT_fptrauth_init_fini,
                         options::OPT_fno_ptrauth_init_fini))
    CC1Args.push_back("-fptrauth-init-fini");
}

static void CollectARMPACBTIOptions(const ToolChain &TC, const ArgList &Args,
                                    ArgStringList &CmdArgs, bool isAArch64) {
  const llvm::Triple &Triple = TC.getEffectiveTriple();
  const Arg *A = isAArch64
                     ? Args.getLastArg(options::OPT_msign_return_address_EQ,
                                       options::OPT_mbranch_protection_EQ)
                     : Args.getLastArg(options::OPT_mbranch_protection_EQ);
  if (!A) {
    if (Triple.isOSOpenBSD() && isAArch64) {
      CmdArgs.push_back("-msign-return-address=non-leaf");
      CmdArgs.push_back("-msign-return-address-key=a_key");
      CmdArgs.push_back("-mbranch-target-enforce");
    }
    return;
  }

  const Driver &D = TC.getDriver();
  if (!(isAArch64 || (Triple.isArmT32() && Triple.isArmMClass())))
    D.Diag(diag::warn_incompatible_branch_protection_option)
        << Triple.getArchName();

  StringRef Scope, Key;
  bool IndirectBranches, BranchProtectionPAuthLR, GuardedControlStack;

  if (A->getOption().matches(options::OPT_msign_return_address_EQ)) {
    Scope = A->getValue();
    if (Scope != "none" && Scope != "non-leaf" && Scope != "all")
      D.Diag(diag::err_drv_unsupported_option_argument)
          << A->getSpelling() << Scope;
    Key = "a_key";
    IndirectBranches = Triple.isOSOpenBSD() && isAArch64;
    BranchProtectionPAuthLR = false;
    GuardedControlStack = false;
  } else {
    StringRef DiagMsg;
    llvm::ARM::ParsedBranchProtection PBP;
    bool EnablePAuthLR = false;

    // To know if we need to enable PAuth-LR As part of the standard branch
    // protection option, it needs to be determined if the feature has been
    // activated in the `march` argument. This information is stored within the
    // CmdArgs variable and can be found using a search.
    if (isAArch64) {
      auto isPAuthLR = [](const char *member) {
        llvm::AArch64::ExtensionInfo pauthlr_extension =
            llvm::AArch64::getExtensionByID(llvm::AArch64::AEK_PAUTHLR);
        return pauthlr_extension.PosTargetFeature == member;
      };

      if (llvm::any_of(CmdArgs, isPAuthLR))
        EnablePAuthLR = true;
    }
    if (!llvm::ARM::parseBranchProtection(A->getValue(), PBP, DiagMsg,
                                          EnablePAuthLR))
      D.Diag(diag::err_drv_unsupported_option_argument)
          << A->getSpelling() << DiagMsg;
    if (!isAArch64 && PBP.Key == "b_key")
      D.Diag(diag::warn_unsupported_branch_protection)
          << "b-key" << A->getAsString(Args);
    Scope = PBP.Scope;
    Key = PBP.Key;
    BranchProtectionPAuthLR = PBP.BranchProtectionPAuthLR;
    IndirectBranches = PBP.BranchTargetEnforcement;
    GuardedControlStack = PBP.GuardedControlStack;
  }

  bool HasPtrauthReturns = llvm::any_of(CmdArgs, [](const char *Arg) {
    return StringRef(Arg) == "-fptrauth-returns";
  });
  // GCS is currently untested with ptrauth-returns, but enabling this could be
  // allowed in future after testing with a suitable system.
  if (HasPtrauthReturns &&
      (Scope != "none" || BranchProtectionPAuthLR || GuardedControlStack)) {
    if (Triple.getEnvironment() == llvm::Triple::PAuthTest)
      D.Diag(diag::err_drv_unsupported_opt_for_target)
          << A->getAsString(Args) << Triple.getTriple();
    else
      D.Diag(diag::err_drv_incompatible_options)
          << A->getAsString(Args) << "-fptrauth-returns";
  }

  CmdArgs.push_back(
      Args.MakeArgString(Twine("-msign-return-address=") + Scope));
  if (Scope != "none")
    CmdArgs.push_back(
        Args.MakeArgString(Twine("-msign-return-address-key=") + Key));
  if (BranchProtectionPAuthLR)
    CmdArgs.push_back(
        Args.MakeArgString(Twine("-mbranch-protection-pauth-lr")));
  if (IndirectBranches)
    CmdArgs.push_back("-mbranch-target-enforce");

  if (GuardedControlStack)
    CmdArgs.push_back("-mguarded-control-stack");
}

void Clang::AddARMTargetArgs(const llvm::Triple &Triple, const ArgList &Args,
                             ArgStringList &CmdArgs, bool KernelOrKext) const {
  RenderARMABI(getToolChain().getDriver(), Triple, Args, CmdArgs);

  // Determine floating point ABI from the options & target defaults.
  arm::FloatABI ABI = arm::getARMFloatABI(getToolChain(), Args);
  if (ABI == arm::FloatABI::Soft) {
    // Floating point operations and argument passing are soft.
    // FIXME: This changes CPP defines, we need -target-soft-float.
    CmdArgs.push_back("-msoft-float");
    CmdArgs.push_back("-mfloat-abi");
    CmdArgs.push_back("soft");
  } else if (ABI == arm::FloatABI::SoftFP) {
    // Floating point operations are hard, but argument passing is soft.
    CmdArgs.push_back("-mfloat-abi");
    CmdArgs.push_back("soft");
  } else {
    // Floating point operations and argument passing are hard.
    assert(ABI == arm::FloatABI::Hard && "Invalid float abi!");
    CmdArgs.push_back("-mfloat-abi");
    CmdArgs.push_back("hard");
  }

  // Forward the -mglobal-merge option for explicit control over the pass.
  if (Arg *A = Args.getLastArg(options::OPT_mglobal_merge,
                               options::OPT_mno_global_merge)) {
    CmdArgs.push_back("-mllvm");
    if (A->getOption().matches(options::OPT_mno_global_merge))
      CmdArgs.push_back("-arm-global-merge=false");
    else
      CmdArgs.push_back("-arm-global-merge=true");
  }

  if (!Args.hasFlag(options::OPT_mimplicit_float,
                    options::OPT_mno_implicit_float, true))
    CmdArgs.push_back("-no-implicit-float");

  if (Args.getLastArg(options::OPT_mcmse))
    CmdArgs.push_back("-mcmse");

  AddAAPCSVolatileBitfieldArgs(Args, CmdArgs);

  // Enable/disable return address signing and indirect branch targets.
  CollectARMPACBTIOptions(getToolChain(), Args, CmdArgs, false /*isAArch64*/);

  AddUnalignedAccessWarning(CmdArgs);
}

void Clang::RenderTargetOptions(const llvm::Triple &EffectiveTriple,
                                const ArgList &Args, bool KernelOrKext,
                                ArgStringList &CmdArgs) const {
  const ToolChain &TC = getToolChain();

  // Add the target features
  getTargetFeatures(TC.getDriver(), EffectiveTriple, Args, CmdArgs, false);

  // Add target specific flags.
  switch (TC.getArch()) {
  default:
    break;

  case llvm::Triple::arm:
  case llvm::Triple::armeb:
  case llvm::Triple::thumb:
  case llvm::Triple::thumbeb:
    // Use the effective triple, which takes into account the deployment target.
    AddARMTargetArgs(EffectiveTriple, Args, CmdArgs, KernelOrKext);
    break;

  case llvm::Triple::aarch64:
  case llvm::Triple::aarch64_32:
  case llvm::Triple::aarch64_be:
    AddAArch64TargetArgs(Args, CmdArgs);
    break;

  case llvm::Triple::loongarch32:
  case llvm::Triple::loongarch64:
    AddLoongArchTargetArgs(Args, CmdArgs);
    break;

  case llvm::Triple::mips:
  case llvm::Triple::mipsel:
  case llvm::Triple::mips64:
  case llvm::Triple::mips64el:
    AddMIPSTargetArgs(Args, CmdArgs);
    break;

  case llvm::Triple::ppc:
  case llvm::Triple::ppcle:
  case llvm::Triple::ppc64:
  case llvm::Triple::ppc64le:
    AddPPCTargetArgs(Args, CmdArgs);
    break;

  case llvm::Triple::riscv32:
  case llvm::Triple::riscv64:
    AddRISCVTargetArgs(Args, CmdArgs);
    break;

  case llvm::Triple::sparc:
  case llvm::Triple::sparcel:
  case llvm::Triple::sparcv9:
    AddSparcTargetArgs(Args, CmdArgs);
    break;

  case llvm::Triple::systemz:
    AddSystemZTargetArgs(Args, CmdArgs);
    break;

  case llvm::Triple::x86:
  case llvm::Triple::x86_64:
    AddX86TargetArgs(Args, CmdArgs);
    break;

  case llvm::Triple::lanai:
    AddLanaiTargetArgs(Args, CmdArgs);
    break;

  case llvm::Triple::hexagon:
    AddHexagonTargetArgs(Args, CmdArgs);
    break;

  case llvm::Triple::wasm32:
  case llvm::Triple::wasm64:
    AddWebAssemblyTargetArgs(Args, CmdArgs);
    break;

  case llvm::Triple::ve:
    AddVETargetArgs(Args, CmdArgs);
    break;
  }
}

namespace {
void RenderAArch64ABI(const llvm::Triple &Triple, const ArgList &Args,
                      ArgStringList &CmdArgs) {
  const char *ABIName = nullptr;
  if (Arg *A = Args.getLastArg(options::OPT_mabi_EQ))
    ABIName = A->getValue();
  else if (Triple.isOSDarwin())
    ABIName = "darwinpcs";
  else if (Triple.getEnvironment() == llvm::Triple::PAuthTest)
    ABIName = "pauthtest";
  else
    ABIName = "aapcs";

  CmdArgs.push_back("-target-abi");
  CmdArgs.push_back(ABIName);
}
}

void Clang::AddAArch64TargetArgs(const ArgList &Args,
                                 ArgStringList &CmdArgs) const {
  const llvm::Triple &Triple = getToolChain().getEffectiveTriple();

  if (!Args.hasFlag(options::OPT_mred_zone, options::OPT_mno_red_zone, true) ||
      Args.hasArg(options::OPT_mkernel) ||
      Args.hasArg(options::OPT_fapple_kext))
    CmdArgs.push_back("-disable-red-zone");

  if (!Args.hasFlag(options::OPT_mimplicit_float,
                    options::OPT_mno_implicit_float, true))
    CmdArgs.push_back("-no-implicit-float");

  RenderAArch64ABI(Triple, Args, CmdArgs);

  // Forward the -mglobal-merge option for explicit control over the pass.
  if (Arg *A = Args.getLastArg(options::OPT_mglobal_merge,
                               options::OPT_mno_global_merge)) {
    CmdArgs.push_back("-mllvm");
    if (A->getOption().matches(options::OPT_mno_global_merge))
      CmdArgs.push_back("-aarch64-enable-global-merge=false");
    else
      CmdArgs.push_back("-aarch64-enable-global-merge=true");
  }

  // Handle -msve_vector_bits=<bits>
  if (Arg *A = Args.getLastArg(options::OPT_msve_vector_bits_EQ)) {
    StringRef Val = A->getValue();
    const Driver &D = getToolChain().getDriver();
    if (Val == "128" || Val == "256" || Val == "512" || Val == "1024" ||
        Val == "2048" || Val == "128+" || Val == "256+" || Val == "512+" ||
        Val == "1024+" || Val == "2048+") {
      unsigned Bits = 0;
      if (!Val.consume_back("+")) {
        bool Invalid = Val.getAsInteger(10, Bits); (void)Invalid;
        assert(!Invalid && "Failed to parse value");
        CmdArgs.push_back(
            Args.MakeArgString("-mvscale-max=" + llvm::Twine(Bits / 128)));
      }

      bool Invalid = Val.getAsInteger(10, Bits); (void)Invalid;
      assert(!Invalid && "Failed to parse value");
      CmdArgs.push_back(
          Args.MakeArgString("-mvscale-min=" + llvm::Twine(Bits / 128)));
    // Silently drop requests for vector-length agnostic code as it's implied.
    } else if (Val != "scalable")
      // Handle the unsupported values passed to msve-vector-bits.
      D.Diag(diag::err_drv_unsupported_option_argument)
          << A->getSpelling() << Val;
  }

  AddAAPCSVolatileBitfieldArgs(Args, CmdArgs);

  if (const Arg *A = Args.getLastArg(clang::driver::options::OPT_mtune_EQ)) {
    CmdArgs.push_back("-tune-cpu");
    if (strcmp(A->getValue(), "native") == 0)
      CmdArgs.push_back(Args.MakeArgString(llvm::sys::getHostCPUName()));
    else
      CmdArgs.push_back(A->getValue());
  }

  AddUnalignedAccessWarning(CmdArgs);

  Args.addOptInFlag(CmdArgs, options::OPT_fptrauth_intrinsics,
                    options::OPT_fno_ptrauth_intrinsics);
  Args.addOptInFlag(CmdArgs, options::OPT_fptrauth_calls,
                    options::OPT_fno_ptrauth_calls);
  Args.addOptInFlag(CmdArgs, options::OPT_fptrauth_returns,
                    options::OPT_fno_ptrauth_returns);
  Args.addOptInFlag(CmdArgs, options::OPT_fptrauth_auth_traps,
                    options::OPT_fno_ptrauth_auth_traps);
  Args.addOptInFlag(
      CmdArgs, options::OPT_fptrauth_vtable_pointer_address_discrimination,
      options::OPT_fno_ptrauth_vtable_pointer_address_discrimination);
  Args.addOptInFlag(
      CmdArgs, options::OPT_fptrauth_vtable_pointer_type_discrimination,
      options::OPT_fno_ptrauth_vtable_pointer_type_discrimination);
  Args.addOptInFlag(
      CmdArgs, options::OPT_fptrauth_type_info_vtable_pointer_discrimination,
      options::OPT_fno_ptrauth_type_info_vtable_pointer_discrimination);
  Args.addOptInFlag(
      CmdArgs, options::OPT_fptrauth_function_pointer_type_discrimination,
      options::OPT_fno_ptrauth_function_pointer_type_discrimination);

  Args.addOptInFlag(CmdArgs, options::OPT_fptrauth_indirect_gotos,
                    options::OPT_fno_ptrauth_indirect_gotos);
  Args.addOptInFlag(CmdArgs, options::OPT_fptrauth_init_fini,
                    options::OPT_fno_ptrauth_init_fini);
  Args.addOptInFlag(CmdArgs,
                    options::OPT_fptrauth_init_fini_address_discrimination,
                    options::OPT_fno_ptrauth_init_fini_address_discrimination);
  Args.addOptInFlag(CmdArgs, options::OPT_faarch64_jump_table_hardening,
                    options::OPT_fno_aarch64_jump_table_hardening);

  if (Triple.getEnvironment() == llvm::Triple::PAuthTest)
    handlePAuthABI(Args, CmdArgs);

  // Enable/disable return address signing and indirect branch targets.
  CollectARMPACBTIOptions(getToolChain(), Args, CmdArgs, true /*isAArch64*/);
}

void Clang::AddLoongArchTargetArgs(const ArgList &Args,
                                   ArgStringList &CmdArgs) const {
  const llvm::Triple &Triple = getToolChain().getTriple();

  CmdArgs.push_back("-target-abi");
  CmdArgs.push_back(
      loongarch::getLoongArchABI(getToolChain().getDriver(), Args, Triple)
          .data());

  // Handle -mtune.
  if (const Arg *A = Args.getLastArg(options::OPT_mtune_EQ)) {
    std::string TuneCPU = A->getValue();
    TuneCPU = loongarch::postProcessTargetCPUString(TuneCPU, Triple);
    CmdArgs.push_back("-tune-cpu");
    CmdArgs.push_back(Args.MakeArgString(TuneCPU));
  }

  if (Arg *A = Args.getLastArg(options::OPT_mannotate_tablejump,
                               options::OPT_mno_annotate_tablejump)) {
    if (A->getOption().matches(options::OPT_mannotate_tablejump)) {
      CmdArgs.push_back("-mllvm");
      CmdArgs.push_back("-loongarch-annotate-tablejump");
    }
  }
}

void Clang::AddMIPSTargetArgs(const ArgList &Args,
                              ArgStringList &CmdArgs) const {
  const Driver &D = getToolChain().getDriver();
  StringRef CPUName;
  StringRef ABIName;
  const llvm::Triple &Triple = getToolChain().getTriple();
  mips::getMipsCPUAndABI(Args, Triple, CPUName, ABIName);

  CmdArgs.push_back("-target-abi");
  CmdArgs.push_back(ABIName.data());

  mips::FloatABI ABI = mips::getMipsFloatABI(D, Args, Triple);
  if (ABI == mips::FloatABI::Soft) {
    // Floating point operations and argument passing are soft.
    CmdArgs.push_back("-msoft-float");
    CmdArgs.push_back("-mfloat-abi");
    CmdArgs.push_back("soft");
  } else {
    // Floating point operations and argument passing are hard.
    assert(ABI == mips::FloatABI::Hard && "Invalid float abi!");
    CmdArgs.push_back("-mfloat-abi");
    CmdArgs.push_back("hard");
  }

  if (Arg *A = Args.getLastArg(options::OPT_mldc1_sdc1,
                               options::OPT_mno_ldc1_sdc1)) {
    if (A->getOption().matches(options::OPT_mno_ldc1_sdc1)) {
      CmdArgs.push_back("-mllvm");
      CmdArgs.push_back("-mno-ldc1-sdc1");
    }
  }

  if (Arg *A = Args.getLastArg(options::OPT_mcheck_zero_division,
                               options::OPT_mno_check_zero_division)) {
    if (A->getOption().matches(options::OPT_mno_check_zero_division)) {
      CmdArgs.push_back("-mllvm");
      CmdArgs.push_back("-mno-check-zero-division");
    }
  }

  if (Args.getLastArg(options::OPT_mfix4300)) {
    CmdArgs.push_back("-mllvm");
    CmdArgs.push_back("-mfix4300");
  }

  if (Arg *A = Args.getLastArg(options::OPT_G)) {
    StringRef v = A->getValue();
    CmdArgs.push_back("-mllvm");
    CmdArgs.push_back(Args.MakeArgString("-mips-ssection-threshold=" + v));
    A->claim();
  }

  Arg *GPOpt = Args.getLastArg(options::OPT_mgpopt, options::OPT_mno_gpopt);
  Arg *ABICalls =
      Args.getLastArg(options::OPT_mabicalls, options::OPT_mno_abicalls);

  // -mabicalls is the default for many MIPS environments, even with -fno-pic.
  // -mgpopt is the default for static, -fno-pic environments but these two
  // options conflict. We want to be certain that -mno-abicalls -mgpopt is
  // the only case where -mllvm -mgpopt is passed.
  // NOTE: We need a warning here or in the backend to warn when -mgpopt is
  //       passed explicitly when compiling something with -mabicalls
  //       (implictly) in affect. Currently the warning is in the backend.
  //
  // When the ABI in use is  N64, we also need to determine the PIC mode that
  // is in use, as -fno-pic for N64 implies -mno-abicalls.
  bool NoABICalls =
      ABICalls && ABICalls->getOption().matches(options::OPT_mno_abicalls);

  llvm::Reloc::Model RelocationModel;
  unsigned PICLevel;
  bool IsPIE;
  std::tie(RelocationModel, PICLevel, IsPIE) =
      ParsePICArgs(getToolChain(), Args);

  NoABICalls = NoABICalls ||
               (RelocationModel == llvm::Reloc::Static && ABIName == "n64");

  bool WantGPOpt = GPOpt && GPOpt->getOption().matches(options::OPT_mgpopt);
  // We quietly ignore -mno-gpopt as the backend defaults to -mno-gpopt.
  if (NoABICalls && (!GPOpt || WantGPOpt)) {
    CmdArgs.push_back("-mllvm");
    CmdArgs.push_back("-mgpopt");

    Arg *LocalSData = Args.getLastArg(options::OPT_mlocal_sdata,
                                      options::OPT_mno_local_sdata);
    Arg *ExternSData = Args.getLastArg(options::OPT_mextern_sdata,
                                       options::OPT_mno_extern_sdata);
    Arg *EmbeddedData = Args.getLastArg(options::OPT_membedded_data,
                                        options::OPT_mno_embedded_data);
    if (LocalSData) {
      CmdArgs.push_back("-mllvm");
      if (LocalSData->getOption().matches(options::OPT_mlocal_sdata)) {
        CmdArgs.push_back("-mlocal-sdata=1");
      } else {
        CmdArgs.push_back("-mlocal-sdata=0");
      }
      LocalSData->claim();
    }

    if (ExternSData) {
      CmdArgs.push_back("-mllvm");
      if (ExternSData->getOption().matches(options::OPT_mextern_sdata)) {
        CmdArgs.push_back("-mextern-sdata=1");
      } else {
        CmdArgs.push_back("-mextern-sdata=0");
      }
      ExternSData->claim();
    }

    if (EmbeddedData) {
      CmdArgs.push_back("-mllvm");
      if (EmbeddedData->getOption().matches(options::OPT_membedded_data)) {
        CmdArgs.push_back("-membedded-data=1");
      } else {
        CmdArgs.push_back("-membedded-data=0");
      }
      EmbeddedData->claim();
    }

  } else if ((!ABICalls || (!NoABICalls && ABICalls)) && WantGPOpt)
    D.Diag(diag::warn_drv_unsupported_gpopt) << (ABICalls ? 0 : 1);

  if (GPOpt)
    GPOpt->claim();

  if (Arg *A = Args.getLastArg(options::OPT_mcompact_branches_EQ)) {
    StringRef Val = StringRef(A->getValue());
    if (mips::hasCompactBranches(CPUName)) {
      if (Val == "never" || Val == "always" || Val == "optimal") {
        CmdArgs.push_back("-mllvm");
        CmdArgs.push_back(Args.MakeArgString("-mips-compact-branches=" + Val));
      } else
        D.Diag(diag::err_drv_unsupported_option_argument)
            << A->getSpelling() << Val;
    } else
      D.Diag(diag::warn_target_unsupported_compact_branches) << CPUName;
  }

  if (Arg *A = Args.getLastArg(options::OPT_mrelax_pic_calls,
                               options::OPT_mno_relax_pic_calls)) {
    if (A->getOption().matches(options::OPT_mno_relax_pic_calls)) {
      CmdArgs.push_back("-mllvm");
      CmdArgs.push_back("-mips-jalr-reloc=0");
    }
  }
}

void Clang::AddPPCTargetArgs(const ArgList &Args,
                             ArgStringList &CmdArgs) const {
  const Driver &D = getToolChain().getDriver();
  const llvm::Triple &T = getToolChain().getTriple();
  if (Arg *A = Args.getLastArg(options::OPT_mtune_EQ)) {
    CmdArgs.push_back("-tune-cpu");
    StringRef CPU = llvm::PPC::getNormalizedPPCTuneCPU(T, A->getValue());
    CmdArgs.push_back(Args.MakeArgString(CPU.str()));
  }

  // Select the ABI to use.
  const char *ABIName = nullptr;
  if (T.isOSBinFormatELF()) {
    switch (getToolChain().getArch()) {
    case llvm::Triple::ppc64: {
      if (T.isPPC64ELFv2ABI())
        ABIName = "elfv2";
      else
        ABIName = "elfv1";
      break;
    }
    case llvm::Triple::ppc64le:
      ABIName = "elfv2";
      break;
    default:
      break;
    }
  }

  bool IEEELongDouble = getToolChain().defaultToIEEELongDouble();
  bool VecExtabi = false;
  for (const Arg *A : Args.filtered(options::OPT_mabi_EQ)) {
    StringRef V = A->getValue();
    if (V == "ieeelongdouble") {
      IEEELongDouble = true;
      A->claim();
    } else if (V == "ibmlongdouble") {
      IEEELongDouble = false;
      A->claim();
    } else if (V == "vec-default") {
      VecExtabi = false;
      A->claim();
    } else if (V == "vec-extabi") {
      VecExtabi = true;
      A->claim();
    } else if (V == "elfv1") {
      ABIName = "elfv1";
      A->claim();
    } else if (V == "elfv2") {
      ABIName = "elfv2";
      A->claim();
    } else if (V != "altivec")
      // The ppc64 linux abis are all "altivec" abis by default. Accept and ignore
      // the option if given as we don't have backend support for any targets
      // that don't use the altivec abi.
      ABIName = A->getValue();
  }
  if (IEEELongDouble)
    CmdArgs.push_back("-mabi=ieeelongdouble");
  if (VecExtabi) {
    if (!T.isOSAIX())
      D.Diag(diag::err_drv_unsupported_opt_for_target)
          << "-mabi=vec-extabi" << T.str();
    CmdArgs.push_back("-mabi=vec-extabi");
  }

  if (!Args.hasFlag(options::OPT_mred_zone, options::OPT_mno_red_zone, true))
    CmdArgs.push_back("-disable-red-zone");

  ppc::FloatABI FloatABI = ppc::getPPCFloatABI(D, Args);
  if (FloatABI == ppc::FloatABI::Soft) {
    // Floating point operations and argument passing are soft.
    CmdArgs.push_back("-msoft-float");
    CmdArgs.push_back("-mfloat-abi");
    CmdArgs.push_back("soft");
  } else {
    // Floating point operations and argument passing are hard.
    assert(FloatABI == ppc::FloatABI::Hard && "Invalid float abi!");
    CmdArgs.push_back("-mfloat-abi");
    CmdArgs.push_back("hard");
  }

  if (ABIName) {
    CmdArgs.push_back("-target-abi");
    CmdArgs.push_back(ABIName);
  }
}

void Clang::AddRISCVTargetArgs(const ArgList &Args,
                               ArgStringList &CmdArgs) const {
  const llvm::Triple &Triple = getToolChain().getTriple();
  StringRef ABIName = riscv::getRISCVABI(Args, Triple);

  CmdArgs.push_back("-target-abi");
  CmdArgs.push_back(ABIName.data());

  if (Arg *A = Args.getLastArg(options::OPT_G)) {
    CmdArgs.push_back("-msmall-data-limit");
    CmdArgs.push_back(A->getValue());
  }

  if (!Args.hasFlag(options::OPT_mimplicit_float,
                    options::OPT_mno_implicit_float, true))
    CmdArgs.push_back("-no-implicit-float");

  if (const Arg *A = Args.getLastArg(options::OPT_mtune_EQ)) {
    CmdArgs.push_back("-tune-cpu");
    if (strcmp(A->getValue(), "native") == 0)
      CmdArgs.push_back(Args.MakeArgString(llvm::sys::getHostCPUName()));
    else
      CmdArgs.push_back(A->getValue());
  }

  // Handle -mrvv-vector-bits=<bits>
  if (Arg *A = Args.getLastArg(options::OPT_mrvv_vector_bits_EQ)) {
    StringRef Val = A->getValue();
    const Driver &D = getToolChain().getDriver();

    // Get minimum VLen from march.
    unsigned MinVLen = 0;
    std::string Arch = riscv::getRISCVArch(Args, Triple);
    auto ISAInfo = llvm::RISCVISAInfo::parseArchString(
        Arch, /*EnableExperimentalExtensions*/ true);
    // Ignore parsing error.
    if (!errorToBool(ISAInfo.takeError()))
      MinVLen = (*ISAInfo)->getMinVLen();

    // If the value is "zvl", use MinVLen from march. Otherwise, try to parse
    // as integer as long as we have a MinVLen.
    unsigned Bits = 0;
    if (Val == "zvl" && MinVLen >= llvm::RISCV::RVVBitsPerBlock) {
      Bits = MinVLen;
    } else if (!Val.getAsInteger(10, Bits)) {
      // Only accept power of 2 values beteen RVVBitsPerBlock and 65536 that
      // at least MinVLen.
      if (Bits < MinVLen || Bits < llvm::RISCV::RVVBitsPerBlock ||
          Bits > 65536 || !llvm::isPowerOf2_32(Bits))
        Bits = 0;
    }

    // If we got a valid value try to use it.
    if (Bits != 0) {
      unsigned VScaleMin = Bits / llvm::RISCV::RVVBitsPerBlock;
      CmdArgs.push_back(
          Args.MakeArgString("-mvscale-max=" + llvm::Twine(VScaleMin)));
      CmdArgs.push_back(
          Args.MakeArgString("-mvscale-min=" + llvm::Twine(VScaleMin)));
    } else if (Val != "scalable") {
      // Handle the unsupported values passed to mrvv-vector-bits.
      D.Diag(diag::err_drv_unsupported_option_argument)
          << A->getSpelling() << Val;
    }
  }
}

void Clang::AddSparcTargetArgs(const ArgList &Args,
                               ArgStringList &CmdArgs) const {
  sparc::FloatABI FloatABI =
      sparc::getSparcFloatABI(getToolChain().getDriver(), Args);

  if (FloatABI == sparc::FloatABI::Soft) {
    // Floating point operations and argument passing are soft.
    CmdArgs.push_back("-msoft-float");
    CmdArgs.push_back("-mfloat-abi");
    CmdArgs.push_back("soft");
  } else {
    // Floating point operations and argument passing are hard.
    assert(FloatABI == sparc::FloatABI::Hard && "Invalid float abi!");
    CmdArgs.push_back("-mfloat-abi");
    CmdArgs.push_back("hard");
  }

  if (const Arg *A = Args.getLastArg(clang::driver::options::OPT_mtune_EQ)) {
    StringRef Name = A->getValue();
    std::string TuneCPU;
    if (Name == "native")
      TuneCPU = std::string(llvm::sys::getHostCPUName());
    else
      TuneCPU = std::string(Name);

    CmdArgs.push_back("-tune-cpu");
    CmdArgs.push_back(Args.MakeArgString(TuneCPU));
  }
}

void Clang::AddSystemZTargetArgs(const ArgList &Args,
                                 ArgStringList &CmdArgs) const {
  if (const Arg *A = Args.getLastArg(options::OPT_mtune_EQ)) {
    CmdArgs.push_back("-tune-cpu");
    if (strcmp(A->getValue(), "native") == 0)
      CmdArgs.push_back(Args.MakeArgString(llvm::sys::getHostCPUName()));
    else
      CmdArgs.push_back(A->getValue());
  }

  bool HasBackchain =
      Args.hasFlag(options::OPT_mbackchain, options::OPT_mno_backchain, false);
  bool HasPackedStack = Args.hasFlag(options::OPT_mpacked_stack,
                                     options::OPT_mno_packed_stack, false);
  systemz::FloatABI FloatABI =
      systemz::getSystemZFloatABI(getToolChain().getDriver(), Args);
  bool HasSoftFloat = (FloatABI == systemz::FloatABI::Soft);
  if (HasBackchain && HasPackedStack && !HasSoftFloat) {
    const Driver &D = getToolChain().getDriver();
    D.Diag(diag::err_drv_unsupported_opt)
      << "-mpacked-stack -mbackchain -mhard-float";
  }
  if (HasBackchain)
    CmdArgs.push_back("-mbackchain");
  if (HasPackedStack)
    CmdArgs.push_back("-mpacked-stack");
  if (HasSoftFloat) {
    // Floating point operations and argument passing are soft.
    CmdArgs.push_back("-msoft-float");
    CmdArgs.push_back("-mfloat-abi");
    CmdArgs.push_back("soft");
  }
}

void Clang::AddX86TargetArgs(const ArgList &Args,
                             ArgStringList &CmdArgs) const {
  const Driver &D = getToolChain().getDriver();
  addX86AlignBranchArgs(D, Args, CmdArgs, /*IsLTO=*/false);

  if (!Args.hasFlag(options::OPT_mred_zone, options::OPT_mno_red_zone, true) ||
      Args.hasArg(options::OPT_mkernel) ||
      Args.hasArg(options::OPT_fapple_kext))
    CmdArgs.push_back("-disable-red-zone");

  if (!Args.hasFlag(options::OPT_mtls_direct_seg_refs,
                    options::OPT_mno_tls_direct_seg_refs, true))
    CmdArgs.push_back("-mno-tls-direct-seg-refs");

  // Default to avoid implicit floating-point for kernel/kext code, but allow
  // that to be overridden with -mno-soft-float.
  bool NoImplicitFloat = (Args.hasArg(options::OPT_mkernel) ||
                          Args.hasArg(options::OPT_fapple_kext));
  if (Arg *A = Args.getLastArg(
          options::OPT_msoft_float, options::OPT_mno_soft_float,
          options::OPT_mimplicit_float, options::OPT_mno_implicit_float)) {
    const Option &O = A->getOption();
    NoImplicitFloat = (O.matches(options::OPT_mno_implicit_float) ||
                       O.matches(options::OPT_msoft_float));
  }
  if (NoImplicitFloat)
    CmdArgs.push_back("-no-implicit-float");

  if (Arg *A = Args.getLastArg(options::OPT_masm_EQ)) {
    StringRef Value = A->getValue();
    if (Value == "intel" || Value == "att") {
      CmdArgs.push_back("-mllvm");
      CmdArgs.push_back(Args.MakeArgString("-x86-asm-syntax=" + Value));
      CmdArgs.push_back(Args.MakeArgString("-inline-asm=" + Value));
    } else {
      D.Diag(diag::err_drv_unsupported_option_argument)
          << A->getSpelling() << Value;
    }
  } else if (D.IsCLMode()) {
    CmdArgs.push_back("-mllvm");
    CmdArgs.push_back("-x86-asm-syntax=intel");
  }

  if (Arg *A = Args.getLastArg(options::OPT_mskip_rax_setup,
                               options::OPT_mno_skip_rax_setup))
    if (A->getOption().matches(options::OPT_mskip_rax_setup))
      CmdArgs.push_back(Args.MakeArgString("-mskip-rax-setup"));

  // Set flags to support MCU ABI.
  if (Args.hasFlag(options::OPT_miamcu, options::OPT_mno_iamcu, false)) {
    CmdArgs.push_back("-mfloat-abi");
    CmdArgs.push_back("soft");
    CmdArgs.push_back("-mstack-alignment=4");
  }

  // Handle -mtune.

  // Default to "generic" unless -march is present or targetting the PS4/PS5.
  std::string TuneCPU;
  if (!Args.hasArg(clang::driver::options::OPT_march_EQ) &&
      !getToolChain().getTriple().isPS())
    TuneCPU = "generic";

  // Override based on -mtune.
  if (const Arg *A = Args.getLastArg(clang::driver::options::OPT_mtune_EQ)) {
    StringRef Name = A->getValue();

    if (Name == "native") {
      Name = llvm::sys::getHostCPUName();
      if (!Name.empty())
        TuneCPU = std::string(Name);
    } else
      TuneCPU = std::string(Name);
  }

  if (!TuneCPU.empty()) {
    CmdArgs.push_back("-tune-cpu");
    CmdArgs.push_back(Args.MakeArgString(TuneCPU));
  }
}

void Clang::AddHexagonTargetArgs(const ArgList &Args,
                                 ArgStringList &CmdArgs) const {
  CmdArgs.push_back("-mqdsp6-compat");
  CmdArgs.push_back("-Wreturn-type");

  if (auto G = toolchains::HexagonToolChain::getSmallDataThreshold(Args)) {
    CmdArgs.push_back("-mllvm");
    CmdArgs.push_back(
        Args.MakeArgString("-hexagon-small-data-threshold=" + Twine(*G)));
  }

  if (!Args.hasArg(options::OPT_fno_short_enums))
    CmdArgs.push_back("-fshort-enums");
  if (Args.getLastArg(options::OPT_mieee_rnd_near)) {
    CmdArgs.push_back("-mllvm");
    CmdArgs.push_back("-enable-hexagon-ieee-rnd-near");
  }
  CmdArgs.push_back("-mllvm");
  CmdArgs.push_back("-machine-sink-split=0");
}

void Clang::AddLanaiTargetArgs(const ArgList &Args,
                               ArgStringList &CmdArgs) const {
  if (Arg *A = Args.getLastArg(options::OPT_mcpu_EQ)) {
    StringRef CPUName = A->getValue();

    CmdArgs.push_back("-target-cpu");
    CmdArgs.push_back(Args.MakeArgString(CPUName));
  }
  if (Arg *A = Args.getLastArg(options::OPT_mregparm_EQ)) {
    StringRef Value = A->getValue();
    // Only support mregparm=4 to support old usage. Report error for all other
    // cases.
    int Mregparm;
    if (Value.getAsInteger(10, Mregparm)) {
      if (Mregparm != 4) {
        getToolChain().getDriver().Diag(
            diag::err_drv_unsupported_option_argument)
            << A->getSpelling() << Value;
      }
    }
  }
}

void Clang::AddWebAssemblyTargetArgs(const ArgList &Args,
                                     ArgStringList &CmdArgs) const {
  // Default to "hidden" visibility.
  if (!Args.hasArg(options::OPT_fvisibility_EQ,
                   options::OPT_fvisibility_ms_compat))
    CmdArgs.push_back("-fvisibility=hidden");
}

void Clang::AddVETargetArgs(const ArgList &Args, ArgStringList &CmdArgs) const {
  // Floating point operations and argument passing are hard.
  CmdArgs.push_back("-mfloat-abi");
  CmdArgs.push_back("hard");
}

void Clang::DumpCompilationDatabase(Compilation &C, StringRef Filename,
                                    StringRef Target, const InputInfo &Output,
                                    const InputInfo &Input, const ArgList &Args) const {
  // If this is a dry run, do not create the compilation database file.
  if (C.getArgs().hasArg(options::OPT__HASH_HASH_HASH))
    return;

  using llvm::yaml::escape;
  const Driver &D = getToolChain().getDriver();

  if (!CompilationDatabase) {
    std::error_code EC;
    auto File = std::make_unique<llvm::raw_fd_ostream>(
        Filename, EC,
        llvm::sys::fs::OF_TextWithCRLF | llvm::sys::fs::OF_Append);
    if (EC) {
      D.Diag(clang::diag::err_drv_compilationdatabase) << Filename
                                                       << EC.message();
      return;
    }
    CompilationDatabase = std::move(File);
  }
  auto &CDB = *CompilationDatabase;
  auto CWD = D.getVFS().getCurrentWorkingDirectory();
  if (!CWD)
    CWD = ".";
  CDB << "{ \"directory\": \"" << escape(*CWD) << "\"";
  CDB << ", \"file\": \"" << escape(Input.getFilename()) << "\"";
  if (Output.isFilename())
    CDB << ", \"output\": \"" << escape(Output.getFilename()) << "\"";
  CDB << ", \"arguments\": [\"" << escape(D.ClangExecutable) << "\"";
  SmallString<128> Buf;
  Buf = "-x";
  Buf += types::getTypeName(Input.getType());
  CDB << ", \"" << escape(Buf) << "\"";
  if (!D.SysRoot.empty() && !Args.hasArg(options::OPT__sysroot_EQ)) {
    Buf = "--sysroot=";
    Buf += D.SysRoot;
    CDB << ", \"" << escape(Buf) << "\"";
  }
  CDB << ", \"" << escape(Input.getFilename()) << "\"";
  if (Output.isFilename())
    CDB << ", \"-o\", \"" << escape(Output.getFilename()) << "\"";
  for (auto &A: Args) {
    auto &O = A->getOption();
    // Skip language selection, which is positional.
    if (O.getID() == options::OPT_x)
      continue;
    // Skip writing dependency output and the compilation database itself.
    if (O.getGroup().isValid() && O.getGroup().getID() == options::OPT_M_Group)
      continue;
    if (O.getID() == options::OPT_gen_cdb_fragment_path)
      continue;
    // Skip inputs.
    if (O.getKind() == Option::InputClass)
      continue;
    // Skip output.
    if (O.getID() == options::OPT_o)
      continue;
    // All other arguments are quoted and appended.
    ArgStringList ASL;
    A->render(Args, ASL);
    for (auto &it: ASL)
      CDB << ", \"" << escape(it) << "\"";
  }
  Buf = "--target=";
  Buf += Target;
  CDB << ", \"" << escape(Buf) << "\"]},\n";
}

void Clang::DumpCompilationDatabaseFragmentToDir(
    StringRef Dir, Compilation &C, StringRef Target, const InputInfo &Output,
    const InputInfo &Input, const llvm::opt::ArgList &Args) const {
  // If this is a dry run, do not create the compilation database file.
  if (C.getArgs().hasArg(options::OPT__HASH_HASH_HASH))
    return;

  if (CompilationDatabase)
    DumpCompilationDatabase(C, "", Target, Output, Input, Args);

  SmallString<256> Path = Dir;
  const auto &Driver = C.getDriver();
  Driver.getVFS().makeAbsolute(Path);
  auto Err = llvm::sys::fs::create_directory(Path, /*IgnoreExisting=*/true);
  if (Err) {
    Driver.Diag(diag::err_drv_compilationdatabase) << Dir << Err.message();
    return;
  }

  llvm::sys::path::append(
      Path,
      Twine(llvm::sys::path::filename(Input.getFilename())) + ".%%%%.json");
  int FD;
  SmallString<256> TempPath;
  Err = llvm::sys::fs::createUniqueFile(Path, FD, TempPath,
                                        llvm::sys::fs::OF_Text);
  if (Err) {
    Driver.Diag(diag::err_drv_compilationdatabase) << Path << Err.message();
    return;
  }
  CompilationDatabase =
      std::make_unique<llvm::raw_fd_ostream>(FD, /*shouldClose=*/true);
  DumpCompilationDatabase(C, "", Target, Output, Input, Args);
}

static bool CheckARMImplicitITArg(StringRef Value) {
  return Value == "always" || Value == "never" || Value == "arm" ||
         Value == "thumb";
}

static void AddARMImplicitITArgs(const ArgList &Args, ArgStringList &CmdArgs,
                                 StringRef Value) {
  CmdArgs.push_back("-mllvm");
  CmdArgs.push_back(Args.MakeArgString("-arm-implicit-it=" + Value));
}

static void CollectArgsForIntegratedAssembler(Compilation &C,
                                              const ArgList &Args,
                                              ArgStringList &CmdArgs,
                                              const Driver &D) {
  // Default to -mno-relax-all.
  //
  // Note: RISC-V requires an indirect jump for offsets larger than 1MiB. This
  // cannot be done by assembler branch relaxation as it needs a free temporary
  // register. Because of this, branch relaxation is handled by a MachineIR pass
  // before the assembler. Forcing assembler branch relaxation for -O0 makes the
  // MachineIR branch relaxation inaccurate and it will miss cases where an
  // indirect branch is necessary.
  Args.addOptInFlag(CmdArgs, options::OPT_mrelax_all,
                    options::OPT_mno_relax_all);

  // Only default to -mincremental-linker-compatible if we think we are
  // targeting the MSVC linker.
  bool DefaultIncrementalLinkerCompatible =
      C.getDefaultToolChain().getTriple().isWindowsMSVCEnvironment();
  if (Args.hasFlag(options::OPT_mincremental_linker_compatible,
                   options::OPT_mno_incremental_linker_compatible,
                   DefaultIncrementalLinkerCompatible))
    CmdArgs.push_back("-mincremental-linker-compatible");

  Args.AddLastArg(CmdArgs, options::OPT_femit_dwarf_unwind_EQ);

  Args.addOptInFlag(CmdArgs, options::OPT_femit_compact_unwind_non_canonical,
                    options::OPT_fno_emit_compact_unwind_non_canonical);

  // If you add more args here, also add them to the block below that
  // starts with "// If CollectArgsForIntegratedAssembler() isn't called below".

  // When passing -I arguments to the assembler we sometimes need to
  // unconditionally take the next argument.  For example, when parsing
  // '-Wa,-I -Wa,foo' we need to accept the -Wa,foo arg after seeing the
  // -Wa,-I arg and when parsing '-Wa,-I,foo' we need to accept the 'foo'
  // arg after parsing the '-I' arg.
  bool TakeNextArg = false;

  const llvm::Triple &Triple = C.getDefaultToolChain().getTriple();
  bool IsELF = Triple.isOSBinFormatELF();
  bool Crel = false, ExperimentalCrel = false;
  bool ImplicitMapSyms = false;
  bool UseRelaxRelocations = C.getDefaultToolChain().useRelaxRelocations();
  bool UseNoExecStack = false;
  bool Msa = false;
  const char *MipsTargetFeature = nullptr;
  llvm::SmallVector<const char *> SparcTargetFeatures;
  StringRef ImplicitIt;
  for (const Arg *A :
       Args.filtered(options::OPT_Wa_COMMA, options::OPT_Xassembler,
                     options::OPT_mimplicit_it_EQ)) {
    A->claim();

    if (A->getOption().getID() == options::OPT_mimplicit_it_EQ) {
      switch (C.getDefaultToolChain().getArch()) {
      case llvm::Triple::arm:
      case llvm::Triple::armeb:
      case llvm::Triple::thumb:
      case llvm::Triple::thumbeb:
        // Only store the value; the last value set takes effect.
        ImplicitIt = A->getValue();
        if (!CheckARMImplicitITArg(ImplicitIt))
          D.Diag(diag::err_drv_unsupported_option_argument)
              << A->getSpelling() << ImplicitIt;
        continue;
      default:
        break;
      }
    }

    for (StringRef Value : A->getValues()) {
      if (TakeNextArg) {
        CmdArgs.push_back(Value.data());
        TakeNextArg = false;
        continue;
      }

      if (C.getDefaultToolChain().getTriple().isOSBinFormatCOFF() &&
          Value == "-mbig-obj")
        continue; // LLVM handles bigobj automatically

      auto Equal = Value.split('=');
      auto checkArg = [&](bool ValidTarget,
                          std::initializer_list<const char *> Set) {
        if (!ValidTarget) {
          D.Diag(diag::err_drv_unsupported_opt_for_target)
              << (Twine("-Wa,") + Equal.first + "=").str()
              << Triple.getTriple();
        } else if (!llvm::is_contained(Set, Equal.second)) {
          D.Diag(diag::err_drv_unsupported_option_argument)
              << (Twine("-Wa,") + Equal.first + "=").str() << Equal.second;
        }
      };
      switch (C.getDefaultToolChain().getArch()) {
      default:
        break;
      case llvm::Triple::x86:
      case llvm::Triple::x86_64:
        if (Equal.first == "-mrelax-relocations" ||
            Equal.first == "--mrelax-relocations") {
          UseRelaxRelocations = Equal.second == "yes";
          checkArg(IsELF, {"yes", "no"});
          continue;
        }
        if (Value == "-msse2avx") {
          CmdArgs.push_back("-msse2avx");
          continue;
        }
        break;
      case llvm::Triple::wasm32:
      case llvm::Triple::wasm64:
        if (Value == "--no-type-check") {
          CmdArgs.push_back("-mno-type-check");
          continue;
        }
        break;
      case llvm::Triple::thumb:
      case llvm::Triple::thumbeb:
      case llvm::Triple::arm:
      case llvm::Triple::armeb:
        if (Equal.first == "-mimplicit-it") {
          // Only store the value; the last value set takes effect.
          ImplicitIt = Equal.second;
          checkArg(true, {"always", "never", "arm", "thumb"});
          continue;
        }
        if (Value == "-mthumb")
          // -mthumb has already been processed in ComputeLLVMTriple()
          // recognize but skip over here.
          continue;
        break;
      case llvm::Triple::aarch64:
      case llvm::Triple::aarch64_be:
      case llvm::Triple::aarch64_32:
        if (Equal.first == "-mmapsyms") {
          ImplicitMapSyms = Equal.second == "implicit";
          checkArg(IsELF, {"default", "implicit"});
          continue;
        }
        break;
      case llvm::Triple::mips:
      case llvm::Triple::mipsel:
      case llvm::Triple::mips64:
      case llvm::Triple::mips64el:
        if (Value == "--trap") {
          CmdArgs.push_back("-target-feature");
          CmdArgs.push_back("+use-tcc-in-div");
          continue;
        }
        if (Value == "--break") {
          CmdArgs.push_back("-target-feature");
          CmdArgs.push_back("-use-tcc-in-div");
          continue;
        }
        if (Value.starts_with("-msoft-float")) {
          CmdArgs.push_back("-target-feature");
          CmdArgs.push_back("+soft-float");
          continue;
        }
        if (Value.starts_with("-mhard-float")) {
          CmdArgs.push_back("-target-feature");
          CmdArgs.push_back("-soft-float");
          continue;
        }
        if (Value == "-mmsa") {
          Msa = true;
          continue;
        }
        if (Value == "-mno-msa") {
          Msa = false;
          continue;
        }
        MipsTargetFeature = llvm::StringSwitch<const char *>(Value)
                                .Case("-mips1", "+mips1")
                                .Case("-mips2", "+mips2")
                                .Case("-mips3", "+mips3")
                                .Case("-mips4", "+mips4")
                                .Case("-mips5", "+mips5")
                                .Case("-mips32", "+mips32")
                                .Case("-mips32r2", "+mips32r2")
                                .Case("-mips32r3", "+mips32r3")
                                .Case("-mips32r5", "+mips32r5")
                                .Case("-mips32r6", "+mips32r6")
                                .Case("-mips64", "+mips64")
                                .Case("-mips64r2", "+mips64r2")
                                .Case("-mips64r3", "+mips64r3")
                                .Case("-mips64r5", "+mips64r5")
                                .Case("-mips64r6", "+mips64r6")
                                .Default(nullptr);
        if (MipsTargetFeature)
          continue;
        break;

      case llvm::Triple::sparc:
      case llvm::Triple::sparcel:
      case llvm::Triple::sparcv9:
        if (Value == "--undeclared-regs") {
          // LLVM already allows undeclared use of G registers, so this option
          // becomes a no-op. This solely exists for GNU compatibility.
          // TODO implement --no-undeclared-regs
          continue;
        }
        SparcTargetFeatures =
            llvm::StringSwitch<llvm::SmallVector<const char *>>(Value)
                .Case("-Av8", {"-v8plus"})
                .Case("-Av8plus", {"+v8plus", "+v9"})
                .Case("-Av8plusa", {"+v8plus", "+v9", "+vis"})
                .Case("-Av8plusb", {"+v8plus", "+v9", "+vis", "+vis2"})
                .Case("-Av8plusd", {"+v8plus", "+v9", "+vis", "+vis2", "+vis3"})
                .Case("-Av9", {"+v9"})
                .Case("-Av9a", {"+v9", "+vis"})
                .Case("-Av9b", {"+v9", "+vis", "+vis2"})
                .Case("-Av9d", {"+v9", "+vis", "+vis2", "+vis3"})
                .Default({});
        if (!SparcTargetFeatures.empty())
          continue;
        break;
      }

      if (Value == "-force_cpusubtype_ALL") {
        // Do nothing, this is the default and we don't support anything else.
      } else if (Value == "-L") {
        CmdArgs.push_back("-msave-temp-labels");
      } else if (Value == "--fatal-warnings") {
        CmdArgs.push_back("-massembler-fatal-warnings");
      } else if (Value == "--no-warn" || Value == "-W") {
        CmdArgs.push_back("-massembler-no-warn");
      } else if (Value == "--noexecstack") {
        UseNoExecStack = true;
      } else if (Value.starts_with("-compress-debug-sections") ||
                 Value.starts_with("--compress-debug-sections") ||
                 Value == "-nocompress-debug-sections" ||
                 Value == "--nocompress-debug-sections") {
        CmdArgs.push_back(Value.data());
      } else if (Value == "--crel") {
        Crel = true;
      } else if (Value == "--no-crel") {
        Crel = false;
      } else if (Value == "--allow-experimental-crel") {
        ExperimentalCrel = true;
      } else if (Value.starts_with("-I")) {
        CmdArgs.push_back(Value.data());
        // We need to consume the next argument if the current arg is a plain
        // -I. The next arg will be the include directory.
        if (Value == "-I")
          TakeNextArg = true;
      } else if (Value.starts_with("-gdwarf-")) {
        // "-gdwarf-N" options are not cc1as options.
        unsigned DwarfVersion = DwarfVersionNum(Value);
        if (DwarfVersion == 0) { // Send it onward, and let cc1as complain.
          CmdArgs.push_back(Value.data());
        } else {
          RenderDebugEnablingArgs(Args, CmdArgs,
                                  llvm::codegenoptions::DebugInfoConstructor,
                                  DwarfVersion, llvm::DebuggerKind::Default);
        }
      } else if (Value.starts_with("-mcpu") || Value.starts_with("-mfpu") ||
                 Value.starts_with("-mhwdiv") || Value.starts_with("-march")) {
        // Do nothing, we'll validate it later.
      } else if (Value == "-defsym" || Value == "--defsym") {
        if (A->getNumValues() != 2) {
          D.Diag(diag::err_drv_defsym_invalid_format) << Value;
          break;
        }
        const char *S = A->getValue(1);
        auto Pair = StringRef(S).split('=');
        auto Sym = Pair.first;
        auto SVal = Pair.second;

        if (Sym.empty() || SVal.empty()) {
          D.Diag(diag::err_drv_defsym_invalid_format) << S;
          break;
        }
        int64_t IVal;
        if (SVal.getAsInteger(0, IVal)) {
          D.Diag(diag::err_drv_defsym_invalid_symval) << SVal;
          break;
        }
        CmdArgs.push_back("--defsym");
        TakeNextArg = true;
      } else if (Value == "-fdebug-compilation-dir") {
        CmdArgs.push_back("-fdebug-compilation-dir");
        TakeNextArg = true;
      } else if (Value.consume_front("-fdebug-compilation-dir=")) {
        // The flag is a -Wa / -Xassembler argument and Options doesn't
        // parse the argument, so this isn't automatically aliased to
        // -fdebug-compilation-dir (without '=') here.
        CmdArgs.push_back("-fdebug-compilation-dir");
        CmdArgs.push_back(Value.data());
      } else if (Value == "--version") {
        D.PrintVersion(C, llvm::outs());
      } else {
        D.Diag(diag::err_drv_unsupported_option_argument)
            << A->getSpelling() << Value;
      }
    }
  }
  if (ImplicitIt.size())
    AddARMImplicitITArgs(Args, CmdArgs, ImplicitIt);
  if (Crel) {
    if (!ExperimentalCrel)
      D.Diag(diag::err_drv_experimental_crel);
    if (Triple.isOSBinFormatELF() && !Triple.isMIPS()) {
      CmdArgs.push_back("--crel");
    } else {
      D.Diag(diag::err_drv_unsupported_opt_for_target)
          << "-Wa,--crel" << D.getTargetTriple();
    }
  }
  if (ImplicitMapSyms)
    CmdArgs.push_back("-mmapsyms=implicit");
  if (Msa)
    CmdArgs.push_back("-mmsa");
  if (!UseRelaxRelocations)
    CmdArgs.push_back("-mrelax-relocations=no");
  if (UseNoExecStack)
    CmdArgs.push_back("-mnoexecstack");
  if (MipsTargetFeature != nullptr) {
    CmdArgs.push_back("-target-feature");
    CmdArgs.push_back(MipsTargetFeature);
  }

  // Those OSes default to enabling VIS on 64-bit SPARC.
  // See also the corresponding code for external assemblers in
  // sparc::getSparcAsmModeForCPU().
  bool IsSparcV9ATarget =
      (C.getDefaultToolChain().getArch() == llvm::Triple::sparcv9) &&
      (Triple.isOSLinux() || Triple.isOSFreeBSD() || Triple.isOSOpenBSD());
  if (IsSparcV9ATarget && SparcTargetFeatures.empty()) {
    CmdArgs.push_back("-target-feature");
    CmdArgs.push_back("+vis");
  }
  for (const char *Feature : SparcTargetFeatures) {
    CmdArgs.push_back("-target-feature");
    CmdArgs.push_back(Feature);
  }

  // forward -fembed-bitcode to assmebler
  if (C.getDriver().embedBitcodeEnabled() ||
      C.getDriver().embedBitcodeMarkerOnly())
    Args.AddLastArg(CmdArgs, options::OPT_fembed_bitcode_EQ);

  if (const char *AsSecureLogFile = getenv("AS_SECURE_LOG_FILE")) {
    CmdArgs.push_back("-as-secure-log-file");
    CmdArgs.push_back(Args.MakeArgString(AsSecureLogFile));
  }
}

static std::string ComplexRangeKindToStr(LangOptions::ComplexRangeKind Range) {
  switch (Range) {
  case LangOptions::ComplexRangeKind::CX_Full:
    return "full";
    break;
  case LangOptions::ComplexRangeKind::CX_Basic:
    return "basic";
    break;
  case LangOptions::ComplexRangeKind::CX_Improved:
    return "improved";
    break;
  case LangOptions::ComplexRangeKind::CX_Promoted:
    return "promoted";
    break;
  default:
    return "";
  }
}

static std::string ComplexArithmeticStr(LangOptions::ComplexRangeKind Range) {
  return (Range == LangOptions::ComplexRangeKind::CX_None)
             ? ""
             : "-fcomplex-arithmetic=" + ComplexRangeKindToStr(Range);
}

static void EmitComplexRangeDiag(const Driver &D, std::string str1,
                                 std::string str2) {
  if (str1 != str2 && !str2.empty() && !str1.empty()) {
    D.Diag(clang::diag::warn_drv_overriding_option) << str1 << str2;
  }
}

static std::string
RenderComplexRangeOption(LangOptions::ComplexRangeKind Range) {
  std::string ComplexRangeStr = ComplexRangeKindToStr(Range);
  if (!ComplexRangeStr.empty())
    return "-complex-range=" + ComplexRangeStr;
  return ComplexRangeStr;
}

static void RenderFloatingPointOptions(const ToolChain &TC, const Driver &D,
                                       bool OFastEnabled, const ArgList &Args,
                                       ArgStringList &CmdArgs,
                                       const JobAction &JA) {
  // List of veclibs which when used with -fveclib imply -fno-math-errno.
  constexpr std::array VecLibImpliesNoMathErrno{llvm::StringLiteral("ArmPL"),
                                                llvm::StringLiteral("SLEEF")};
  bool NoMathErrnoWasImpliedByVecLib = false;
  const Arg *VecLibArg = nullptr;
  // Track the arg (if any) that enabled errno after -fveclib for diagnostics.
  const Arg *ArgThatEnabledMathErrnoAfterVecLib = nullptr;

  // Handle various floating point optimization flags, mapping them to the
  // appropriate LLVM code generation flags. This is complicated by several
  // "umbrella" flags, so we do this by stepping through the flags incrementally
  // adjusting what we think is enabled/disabled, then at the end setting the
  // LLVM flags based on the final state.
  bool HonorINFs = true;
  bool HonorNaNs = true;
  bool ApproxFunc = false;
  // -fmath-errno is the default on some platforms, e.g. BSD-derived OSes.
  bool MathErrno = TC.IsMathErrnoDefault();
  bool AssociativeMath = false;
  bool ReciprocalMath = false;
  bool SignedZeros = true;
  bool TrappingMath = false; // Implemented via -ffp-exception-behavior
  bool TrappingMathPresent = false; // Is trapping-math in args, and not
                                    // overriden by ffp-exception-behavior?
  bool RoundingFPMath = false;
  // -ffp-model values: strict, fast, precise
  StringRef FPModel = "";
  // -ffp-exception-behavior options: strict, maytrap, ignore
  StringRef FPExceptionBehavior = "";
  // -ffp-eval-method options: double, extended, source
  StringRef FPEvalMethod = "";
  llvm::DenormalMode DenormalFPMath =
      TC.getDefaultDenormalModeForType(Args, JA);
  llvm::DenormalMode DenormalFP32Math =
      TC.getDefaultDenormalModeForType(Args, JA, &llvm::APFloat::IEEEsingle());

  // CUDA and HIP don't rely on the frontend to pass an ffp-contract option.
  // If one wasn't given by the user, don't pass it here.
  StringRef FPContract;
  StringRef LastSeenFfpContractOption;
  StringRef LastFpContractOverrideOption;
  bool SeenUnsafeMathModeOption = false;
  if (!JA.isDeviceOffloading(Action::OFK_Cuda) &&
      !JA.isOffloading(Action::OFK_HIP))
    FPContract = "on";
  bool StrictFPModel = false;
  StringRef Float16ExcessPrecision = "";
  StringRef BFloat16ExcessPrecision = "";
  LangOptions::ComplexRangeKind Range = LangOptions::ComplexRangeKind::CX_None;
  std::string ComplexRangeStr;
  std::string GccRangeComplexOption;
  std::string LastComplexRangeOption;

  auto setComplexRange = [&](LangOptions::ComplexRangeKind NewRange) {
    // Warn if user expects to perform full implementation of complex
    // multiplication or division in the presence of nnan or ninf flags.
    if (Range != NewRange)
      EmitComplexRangeDiag(D,
                           !GccRangeComplexOption.empty()
                               ? GccRangeComplexOption
                               : ComplexArithmeticStr(Range),
                           ComplexArithmeticStr(NewRange));
    Range = NewRange;
  };

  auto setComplexRange = [&](LangOptions::ComplexRangeKind NewRange) {
    // Warn if user expects to perform full implementation of complex
    // multiplication or division in the presence of nnan or ninf flags.
    if (Range != NewRange)
      EmitComplexRangeDiag(D,
                           !GccRangeComplexOption.empty()
                               ? GccRangeComplexOption
                               : ComplexArithmeticStr(Range),
                           ComplexArithmeticStr(NewRange));
    Range = NewRange;
  };

  // Lambda to set fast-math options. This is also used by -ffp-model=fast
  auto applyFastMath = [&](bool Aggressive) {
    if (Aggressive) {
      HonorINFs = false;
      HonorNaNs = false;
      setComplexRange(LangOptions::ComplexRangeKind::CX_Basic);
    } else {
      HonorINFs = true;
      HonorNaNs = true;
      setComplexRange(LangOptions::ComplexRangeKind::CX_Promoted);
    }
    MathErrno = false;
    AssociativeMath = true;
    ReciprocalMath = true;
    ApproxFunc = true;
    SignedZeros = false;
    TrappingMath = false;
    RoundingFPMath = false;
    FPExceptionBehavior = "";
    FPContract = "fast";
    SeenUnsafeMathModeOption = true;
  };

  // Lambda to consolidate common handling for fp-contract
  auto restoreFPContractState = [&]() {
    // CUDA and HIP don't rely on the frontend to pass an ffp-contract option.
    // For other targets, if the state has been changed by one of the
    // unsafe-math umbrella options a subsequent -fno-fast-math or
    // -fno-unsafe-math-optimizations option reverts to the last value seen for
    // the -ffp-contract option or "on" if we have not seen the -ffp-contract
    // option. If we have not seen an unsafe-math option or -ffp-contract,
    // we leave the FPContract state unchanged.
    if (!JA.isDeviceOffloading(Action::OFK_Cuda) &&
        !JA.isOffloading(Action::OFK_HIP)) {
      if (LastSeenFfpContractOption != "")
        FPContract = LastSeenFfpContractOption;
      else if (SeenUnsafeMathModeOption)
        FPContract = "on";
    }
    // In this case, we're reverting to the last explicit fp-contract option
    // or the platform default
    LastFpContractOverrideOption = "";
  };

  if (const Arg *A = Args.getLastArg(options::OPT_flimited_precision_EQ)) {
    CmdArgs.push_back("-mlimit-float-precision");
    CmdArgs.push_back(A->getValue());
  }

  for (const Arg *A : Args) {
    auto CheckMathErrnoForVecLib =
        llvm::make_scope_exit([&, MathErrnoBeforeArg = MathErrno] {
          if (NoMathErrnoWasImpliedByVecLib && !MathErrnoBeforeArg && MathErrno)
            ArgThatEnabledMathErrnoAfterVecLib = A;
        });

    switch (A->getOption().getID()) {
    // If this isn't an FP option skip the claim below
    default: continue;

    case options::OPT_fcx_limited_range:
      if (GccRangeComplexOption.empty()) {
        if (Range != LangOptions::ComplexRangeKind::CX_Basic)
          EmitComplexRangeDiag(D, RenderComplexRangeOption(Range),
                               "-fcx-limited-range");
      } else {
        if (GccRangeComplexOption != "-fno-cx-limited-range")
          EmitComplexRangeDiag(D, GccRangeComplexOption, "-fcx-limited-range");
      }
      GccRangeComplexOption = "-fcx-limited-range";
      LastComplexRangeOption = A->getSpelling();
      Range = LangOptions::ComplexRangeKind::CX_Basic;
      break;
    case options::OPT_fno_cx_limited_range:
      if (GccRangeComplexOption.empty()) {
        EmitComplexRangeDiag(D, RenderComplexRangeOption(Range),
                             "-fno-cx-limited-range");
      } else {
        if (GccRangeComplexOption != "-fcx-limited-range" &&
            GccRangeComplexOption != "-fno-cx-fortran-rules")
          EmitComplexRangeDiag(D, GccRangeComplexOption,
                               "-fno-cx-limited-range");
      }
      GccRangeComplexOption = "-fno-cx-limited-range";
      LastComplexRangeOption = A->getSpelling();
      Range = LangOptions::ComplexRangeKind::CX_Full;
      break;
    case options::OPT_fcx_fortran_rules:
      if (GccRangeComplexOption.empty())
        EmitComplexRangeDiag(D, RenderComplexRangeOption(Range),
                             "-fcx-fortran-rules");
      else
        EmitComplexRangeDiag(D, GccRangeComplexOption, "-fcx-fortran-rules");
      GccRangeComplexOption = "-fcx-fortran-rules";
      LastComplexRangeOption = A->getSpelling();
      Range = LangOptions::ComplexRangeKind::CX_Improved;
      break;
    case options::OPT_fno_cx_fortran_rules:
      if (GccRangeComplexOption.empty()) {
        EmitComplexRangeDiag(D, RenderComplexRangeOption(Range),
                             "-fno-cx-fortran-rules");
      } else {
        if (GccRangeComplexOption != "-fno-cx-limited-range")
          EmitComplexRangeDiag(D, GccRangeComplexOption,
                               "-fno-cx-fortran-rules");
      }
      GccRangeComplexOption = "-fno-cx-fortran-rules";
      LastComplexRangeOption = A->getSpelling();
      Range = LangOptions::ComplexRangeKind::CX_Full;
      break;
    case options::OPT_fcomplex_arithmetic_EQ: {
      LangOptions::ComplexRangeKind RangeVal;
      StringRef Val = A->getValue();
      if (Val == "full")
        RangeVal = LangOptions::ComplexRangeKind::CX_Full;
      else if (Val == "improved")
        RangeVal = LangOptions::ComplexRangeKind::CX_Improved;
      else if (Val == "promoted")
        RangeVal = LangOptions::ComplexRangeKind::CX_Promoted;
      else if (Val == "basic")
        RangeVal = LangOptions::ComplexRangeKind::CX_Basic;
      else {
        D.Diag(diag::err_drv_unsupported_option_argument)
            << A->getSpelling() << Val;
        break;
      }
      if (!GccRangeComplexOption.empty()) {
        if (GccRangeComplexOption != "-fcx-limited-range") {
          if (GccRangeComplexOption != "-fcx-fortran-rules") {
            if (RangeVal != LangOptions::ComplexRangeKind::CX_Improved)
              EmitComplexRangeDiag(D, GccRangeComplexOption,
                                   ComplexArithmeticStr(RangeVal));
          } else {
            EmitComplexRangeDiag(D, GccRangeComplexOption,
                                 ComplexArithmeticStr(RangeVal));
          }
        } else {
          if (RangeVal != LangOptions::ComplexRangeKind::CX_Basic)
            EmitComplexRangeDiag(D, GccRangeComplexOption,
                                 ComplexArithmeticStr(RangeVal));
        }
      }
      LastComplexRangeOption =
          Args.MakeArgString(A->getSpelling() + A->getValue());
      Range = RangeVal;
      break;
    }
    case options::OPT_ffp_model_EQ: {
      // If -ffp-model= is seen, reset to fno-fast-math
      HonorINFs = true;
      HonorNaNs = true;
      ApproxFunc = false;
      // Turning *off* -ffast-math restores the toolchain default.
      MathErrno = TC.IsMathErrnoDefault();
      AssociativeMath = false;
      ReciprocalMath = false;
      SignedZeros = true;

      StringRef Val = A->getValue();
      if (OFastEnabled && Val != "aggressive") {
        // Only -ffp-model=aggressive is compatible with -OFast, ignore.
        D.Diag(clang::diag::warn_drv_overriding_option)
            << Args.MakeArgString("-ffp-model=" + Val) << "-Ofast";
        break;
      }
      StrictFPModel = false;
      if (!FPModel.empty() && FPModel != Val)
        D.Diag(clang::diag::warn_drv_overriding_option)
            << Args.MakeArgString("-ffp-model=" + FPModel)
            << Args.MakeArgString("-ffp-model=" + Val);
      if (Val == "fast") {
        FPModel = Val;
        applyFastMath(false);
        // applyFastMath sets fp-contract="fast"
        LastFpContractOverrideOption = "-ffp-model=fast";
      } else if (Val == "aggressive") {
        FPModel = Val;
        applyFastMath(true);
        // applyFastMath sets fp-contract="fast"
        LastFpContractOverrideOption = "-ffp-model=aggressive";
      } else if (Val == "precise") {
        FPModel = Val;
        FPContract = "on";
        LastFpContractOverrideOption = "-ffp-model=precise";
        setComplexRange(LangOptions::ComplexRangeKind::CX_Full);
      } else if (Val == "strict") {
        StrictFPModel = true;
        FPExceptionBehavior = "strict";
        FPModel = Val;
        FPContract = "off";
        LastFpContractOverrideOption = "-ffp-model=strict";
        TrappingMath = true;
        RoundingFPMath = true;
        setComplexRange(LangOptions::ComplexRangeKind::CX_Full);
      } else
        D.Diag(diag::err_drv_unsupported_option_argument)
            << A->getSpelling() << Val;
      LastComplexRangeOption = A->getSpelling();
      break;
    }

    // Options controlling individual features
    case options::OPT_fhonor_infinities:    HonorINFs = true;         break;
    case options::OPT_fno_honor_infinities: HonorINFs = false;        break;
    case options::OPT_fhonor_nans:          HonorNaNs = true;         break;
    case options::OPT_fno_honor_nans:       HonorNaNs = false;        break;
    case options::OPT_fapprox_func:         ApproxFunc = true;        break;
    case options::OPT_fno_approx_func:      ApproxFunc = false;       break;
    case options::OPT_fmath_errno:          MathErrno = true;         break;
    case options::OPT_fno_math_errno:       MathErrno = false;        break;
    case options::OPT_fassociative_math:    AssociativeMath = true;   break;
    case options::OPT_fno_associative_math: AssociativeMath = false;  break;
    case options::OPT_freciprocal_math:     ReciprocalMath = true;    break;
    case options::OPT_fno_reciprocal_math:  ReciprocalMath = false;   break;
    case options::OPT_fsigned_zeros:        SignedZeros = true;       break;
    case options::OPT_fno_signed_zeros:     SignedZeros = false;      break;
    case options::OPT_ftrapping_math:
      if (!TrappingMathPresent && !FPExceptionBehavior.empty() &&
          FPExceptionBehavior != "strict")
        // Warn that previous value of option is overridden.
        D.Diag(clang::diag::warn_drv_overriding_option)
            << Args.MakeArgString("-ffp-exception-behavior=" +
                                  FPExceptionBehavior)
            << "-ftrapping-math";
      TrappingMath = true;
      TrappingMathPresent = true;
      FPExceptionBehavior = "strict";
      break;
    case options::OPT_fveclib:
      VecLibArg = A;
      NoMathErrnoWasImpliedByVecLib =
          llvm::is_contained(VecLibImpliesNoMathErrno, A->getValue());
      if (NoMathErrnoWasImpliedByVecLib)
        MathErrno = false;
      break;
    case options::OPT_fno_trapping_math:
      if (!TrappingMathPresent && !FPExceptionBehavior.empty() &&
          FPExceptionBehavior != "ignore")
        // Warn that previous value of option is overridden.
        D.Diag(clang::diag::warn_drv_overriding_option)
            << Args.MakeArgString("-ffp-exception-behavior=" +
                                  FPExceptionBehavior)
            << "-fno-trapping-math";
      TrappingMath = false;
      TrappingMathPresent = true;
      FPExceptionBehavior = "ignore";
      break;

    case options::OPT_frounding_math:
      RoundingFPMath = true;
      break;

    case options::OPT_fno_rounding_math:
      RoundingFPMath = false;
      break;

    case options::OPT_fdenormal_fp_math_EQ:
      DenormalFPMath = llvm::parseDenormalFPAttribute(A->getValue());
      DenormalFP32Math = DenormalFPMath;
      if (!DenormalFPMath.isValid()) {
        D.Diag(diag::err_drv_invalid_value)
            << A->getAsString(Args) << A->getValue();
      }
      break;

    case options::OPT_fdenormal_fp_math_f32_EQ:
      DenormalFP32Math = llvm::parseDenormalFPAttribute(A->getValue());
      if (!DenormalFP32Math.isValid()) {
        D.Diag(diag::err_drv_invalid_value)
            << A->getAsString(Args) << A->getValue();
      }
      break;

    // Validate and pass through -ffp-contract option.
    case options::OPT_ffp_contract: {
      StringRef Val = A->getValue();
      if (Val == "fast" || Val == "on" || Val == "off" ||
          Val == "fast-honor-pragmas") {
        if (Val != FPContract && LastFpContractOverrideOption != "") {
          D.Diag(clang::diag::warn_drv_overriding_option)
              << LastFpContractOverrideOption
              << Args.MakeArgString("-ffp-contract=" + Val);
        }

        FPContract = Val;
        LastSeenFfpContractOption = Val;
        LastFpContractOverrideOption = "";
      } else
        D.Diag(diag::err_drv_unsupported_option_argument)
            << A->getSpelling() << Val;
      break;
    }

    // Validate and pass through -ffp-exception-behavior option.
    case options::OPT_ffp_exception_behavior_EQ: {
      StringRef Val = A->getValue();
      if (!TrappingMathPresent && !FPExceptionBehavior.empty() &&
          FPExceptionBehavior != Val)
        // Warn that previous value of option is overridden.
        D.Diag(clang::diag::warn_drv_overriding_option)
            << Args.MakeArgString("-ffp-exception-behavior=" +
                                  FPExceptionBehavior)
            << Args.MakeArgString("-ffp-exception-behavior=" + Val);
      TrappingMath = TrappingMathPresent = false;
      if (Val == "ignore" || Val == "maytrap")
        FPExceptionBehavior = Val;
      else if (Val == "strict") {
        FPExceptionBehavior = Val;
        TrappingMath = TrappingMathPresent = true;
      } else
        D.Diag(diag::err_drv_unsupported_option_argument)
            << A->getSpelling() << Val;
      break;
    }

    // Validate and pass through -ffp-eval-method option.
    case options::OPT_ffp_eval_method_EQ: {
      StringRef Val = A->getValue();
      if (Val == "double" || Val == "extended" || Val == "source")
        FPEvalMethod = Val;
      else
        D.Diag(diag::err_drv_unsupported_option_argument)
            << A->getSpelling() << Val;
      break;
    }

    case options::OPT_fexcess_precision_EQ: {
      StringRef Val = A->getValue();
      const llvm::Triple::ArchType Arch = TC.getArch();
      if (Arch == llvm::Triple::x86 || Arch == llvm::Triple::x86_64) {
        if (Val == "standard" || Val == "fast")
          Float16ExcessPrecision = Val;
        // To make it GCC compatible, allow the value of "16" which
        // means disable excess precision, the same meaning than clang's
        // equivalent value "none".
        else if (Val == "16")
          Float16ExcessPrecision = "none";
        else
          D.Diag(diag::err_drv_unsupported_option_argument)
              << A->getSpelling() << Val;
      } else {
        if (!(Val == "standard" || Val == "fast"))
          D.Diag(diag::err_drv_unsupported_option_argument)
              << A->getSpelling() << Val;
      }
      BFloat16ExcessPrecision = Float16ExcessPrecision;
      break;
    }
    case options::OPT_ffinite_math_only:
      HonorINFs = false;
      HonorNaNs = false;
      break;
    case options::OPT_fno_finite_math_only:
      HonorINFs = true;
      HonorNaNs = true;
      break;

    case options::OPT_funsafe_math_optimizations:
      AssociativeMath = true;
      ReciprocalMath = true;
      SignedZeros = false;
      ApproxFunc = true;
      TrappingMath = false;
      FPExceptionBehavior = "";
      FPContract = "fast";
      LastFpContractOverrideOption = "-funsafe-math-optimizations";
      SeenUnsafeMathModeOption = true;
      break;
    case options::OPT_fno_unsafe_math_optimizations:
      AssociativeMath = false;
      ReciprocalMath = false;
      SignedZeros = true;
      ApproxFunc = false;
      restoreFPContractState();
      break;

    case options::OPT_Ofast:
      // If -Ofast is the optimization level, then -ffast-math should be enabled
      if (!OFastEnabled)
        continue;
      [[fallthrough]];
    case options::OPT_ffast_math:
      applyFastMath(true);
<<<<<<< HEAD
=======
      LastComplexRangeOption = A->getSpelling();
>>>>>>> 4084ffcf
      if (A->getOption().getID() == options::OPT_Ofast)
        LastFpContractOverrideOption = "-Ofast";
      else
        LastFpContractOverrideOption = "-ffast-math";
      break;
    case options::OPT_fno_fast_math:
      HonorINFs = true;
      HonorNaNs = true;
      // Turning on -ffast-math (with either flag) removes the need for
      // MathErrno. However, turning *off* -ffast-math merely restores the
      // toolchain default (which may be false).
      MathErrno = TC.IsMathErrnoDefault();
      AssociativeMath = false;
      ReciprocalMath = false;
      ApproxFunc = false;
      SignedZeros = true;
      restoreFPContractState();
      // If the last specified option related to complex range is not
      // -ffast-math or -ffp-model=, emit warning.
      if (LastComplexRangeOption != "-ffast-math" &&
          LastComplexRangeOption != "-ffp-model=" &&
          Range != LangOptions::ComplexRangeKind::CX_Full)
        EmitComplexRangeDiag(D, LastComplexRangeOption, "-fno-fast-math");
      Range = LangOptions::ComplexRangeKind::CX_None;
      LastComplexRangeOption = "";
      GccRangeComplexOption = "";
      LastFpContractOverrideOption = "";
      break;
    } // End switch (A->getOption().getID())

    // The StrictFPModel local variable is needed to report warnings
    // in the way we intend. If -ffp-model=strict has been used, we
    // want to report a warning for the next option encountered that
    // takes us out of the settings described by fp-model=strict, but
    // we don't want to continue issuing warnings for other conflicting
    // options after that.
    if (StrictFPModel) {
      // If -ffp-model=strict has been specified on command line but
      // subsequent options conflict then emit warning diagnostic.
      if (HonorINFs && HonorNaNs && !AssociativeMath && !ReciprocalMath &&
          SignedZeros && TrappingMath && RoundingFPMath && !ApproxFunc &&
          FPContract == "off")
        // OK: Current Arg doesn't conflict with -ffp-model=strict
        ;
      else {
        StrictFPModel = false;
        FPModel = "";
        // The warning for -ffp-contract would have been reported by the
        // OPT_ffp_contract_EQ handler above. A special check here is needed
        // to avoid duplicating the warning.
        auto RHS = (A->getNumValues() == 0)
                       ? A->getSpelling()
                       : Args.MakeArgString(A->getSpelling() + A->getValue());
        if (A->getSpelling() != "-ffp-contract=") {
          if (RHS != "-ffp-model=strict")
            D.Diag(clang::diag::warn_drv_overriding_option)
                << "-ffp-model=strict" << RHS;
        }
      }
    }

    // If we handled this option claim it
    A->claim();
  }

  if (!HonorINFs)
    CmdArgs.push_back("-menable-no-infs");

  if (!HonorNaNs)
    CmdArgs.push_back("-menable-no-nans");

  if (ApproxFunc)
    CmdArgs.push_back("-fapprox-func");

  if (MathErrno) {
    CmdArgs.push_back("-fmath-errno");
    if (NoMathErrnoWasImpliedByVecLib)
      D.Diag(clang::diag::warn_drv_math_errno_enabled_after_veclib)
          << ArgThatEnabledMathErrnoAfterVecLib->getAsString(Args)
          << VecLibArg->getAsString(Args);
  }

 if (AssociativeMath && ReciprocalMath && !SignedZeros && ApproxFunc &&
     !TrappingMath)
    CmdArgs.push_back("-funsafe-math-optimizations");

  if (!SignedZeros)
    CmdArgs.push_back("-fno-signed-zeros");

  if (AssociativeMath && !SignedZeros && !TrappingMath)
    CmdArgs.push_back("-mreassociate");

  if (ReciprocalMath)
    CmdArgs.push_back("-freciprocal-math");

  if (TrappingMath) {
    // FP Exception Behavior is also set to strict
    assert(FPExceptionBehavior == "strict");
  }

  // The default is IEEE.
  if (DenormalFPMath != llvm::DenormalMode::getIEEE()) {
    llvm::SmallString<64> DenormFlag;
    llvm::raw_svector_ostream ArgStr(DenormFlag);
    ArgStr << "-fdenormal-fp-math=" << DenormalFPMath;
    CmdArgs.push_back(Args.MakeArgString(ArgStr.str()));
  }

  // Add f32 specific denormal mode flag if it's different.
  if (DenormalFP32Math != DenormalFPMath) {
    llvm::SmallString<64> DenormFlag;
    llvm::raw_svector_ostream ArgStr(DenormFlag);
    ArgStr << "-fdenormal-fp-math-f32=" << DenormalFP32Math;
    CmdArgs.push_back(Args.MakeArgString(ArgStr.str()));
  }

  if (!FPContract.empty())
    CmdArgs.push_back(Args.MakeArgString("-ffp-contract=" + FPContract));

  if (RoundingFPMath)
    CmdArgs.push_back(Args.MakeArgString("-frounding-math"));
  else
    CmdArgs.push_back(Args.MakeArgString("-fno-rounding-math"));

  if (!FPExceptionBehavior.empty())
    CmdArgs.push_back(Args.MakeArgString("-ffp-exception-behavior=" +
                      FPExceptionBehavior));

  if (!FPEvalMethod.empty())
    CmdArgs.push_back(Args.MakeArgString("-ffp-eval-method=" + FPEvalMethod));

  if (!Float16ExcessPrecision.empty())
    CmdArgs.push_back(Args.MakeArgString("-ffloat16-excess-precision=" +
                                         Float16ExcessPrecision));
  if (!BFloat16ExcessPrecision.empty())
    CmdArgs.push_back(Args.MakeArgString("-fbfloat16-excess-precision=" +
                                         BFloat16ExcessPrecision));

  StringRef Recip = parseMRecipOption(D.getDiags(), Args);
  if (!Recip.empty())
    CmdArgs.push_back(Args.MakeArgString("-mrecip=" + Recip));

  // -ffast-math enables the __FAST_MATH__ preprocessor macro, but check for the
  // individual features enabled by -ffast-math instead of the option itself as
  // that's consistent with gcc's behaviour.
  if (!HonorINFs && !HonorNaNs && !MathErrno && AssociativeMath && ApproxFunc &&
      ReciprocalMath && !SignedZeros && !TrappingMath && !RoundingFPMath)
    CmdArgs.push_back("-ffast-math");

  // Handle __FINITE_MATH_ONLY__ similarly.
  // The -ffinite-math-only is added to CmdArgs when !HonorINFs && !HonorNaNs.
  // Otherwise process the Xclang arguments to determine if -menable-no-infs and
  // -menable-no-nans are set by the user.
  bool shouldAddFiniteMathOnly = false;
  if (!HonorINFs && !HonorNaNs) {
    shouldAddFiniteMathOnly = true;
  } else {
    bool InfValues = true;
    bool NanValues = true;
    for (const auto *Arg : Args.filtered(options::OPT_Xclang)) {
      StringRef ArgValue = Arg->getValue();
      if (ArgValue == "-menable-no-nans")
        NanValues = false;
      else if (ArgValue == "-menable-no-infs")
        InfValues = false;
    }
    if (!NanValues && !InfValues)
      shouldAddFiniteMathOnly = true;
  }
  if (shouldAddFiniteMathOnly) {
    CmdArgs.push_back("-ffinite-math-only");
  }
  if (const Arg *A = Args.getLastArg(options::OPT_mfpmath_EQ)) {
    CmdArgs.push_back("-mfpmath");
    CmdArgs.push_back(A->getValue());
  }

  // Disable a codegen optimization for floating-point casts.
  if (Args.hasFlag(options::OPT_fno_strict_float_cast_overflow,
                   options::OPT_fstrict_float_cast_overflow, false))
    CmdArgs.push_back("-fno-strict-float-cast-overflow");

  if (Range != LangOptions::ComplexRangeKind::CX_None)
    ComplexRangeStr = RenderComplexRangeOption(Range);
  if (!ComplexRangeStr.empty()) {
    CmdArgs.push_back(Args.MakeArgString(ComplexRangeStr));
    if (Args.hasArg(options::OPT_fcomplex_arithmetic_EQ))
      CmdArgs.push_back(Args.MakeArgString("-fcomplex-arithmetic=" +
                                           ComplexRangeKindToStr(Range)));
  }
  if (Args.hasArg(options::OPT_fcx_limited_range))
    CmdArgs.push_back("-fcx-limited-range");
  if (Args.hasArg(options::OPT_fcx_fortran_rules))
    CmdArgs.push_back("-fcx-fortran-rules");
  if (Args.hasArg(options::OPT_fno_cx_limited_range))
    CmdArgs.push_back("-fno-cx-limited-range");
  if (Args.hasArg(options::OPT_fno_cx_fortran_rules))
    CmdArgs.push_back("-fno-cx-fortran-rules");
}

static void RenderAnalyzerOptions(const ArgList &Args, ArgStringList &CmdArgs,
                                  const llvm::Triple &Triple,
                                  const InputInfo &Input) {
  // Add default argument set.
  if (!Args.hasArg(options::OPT__analyzer_no_default_checks)) {
    CmdArgs.push_back("-analyzer-checker=core");
    CmdArgs.push_back("-analyzer-checker=apiModeling");

    if (!Triple.isWindowsMSVCEnvironment()) {
      CmdArgs.push_back("-analyzer-checker=unix");
    } else {
      // Enable "unix" checkers that also work on Windows.
      CmdArgs.push_back("-analyzer-checker=unix.API");
      CmdArgs.push_back("-analyzer-checker=unix.Malloc");
      CmdArgs.push_back("-analyzer-checker=unix.MallocSizeof");
      CmdArgs.push_back("-analyzer-checker=unix.MismatchedDeallocator");
      CmdArgs.push_back("-analyzer-checker=unix.cstring.BadSizeArg");
      CmdArgs.push_back("-analyzer-checker=unix.cstring.NullArg");
    }

    // Disable some unix checkers for PS4/PS5.
    if (Triple.isPS()) {
      CmdArgs.push_back("-analyzer-disable-checker=unix.API");
      CmdArgs.push_back("-analyzer-disable-checker=unix.Vfork");
    }

    if (Triple.isOSDarwin()) {
      CmdArgs.push_back("-analyzer-checker=osx");
      CmdArgs.push_back(
          "-analyzer-checker=security.insecureAPI.decodeValueOfObjCType");
    }
    else if (Triple.isOSFuchsia())
      CmdArgs.push_back("-analyzer-checker=fuchsia");

    CmdArgs.push_back("-analyzer-checker=deadcode");

    if (types::isCXX(Input.getType()))
      CmdArgs.push_back("-analyzer-checker=cplusplus");

    if (!Triple.isPS()) {
      CmdArgs.push_back("-analyzer-checker=security.insecureAPI.UncheckedReturn");
      CmdArgs.push_back("-analyzer-checker=security.insecureAPI.getpw");
      CmdArgs.push_back("-analyzer-checker=security.insecureAPI.gets");
      CmdArgs.push_back("-analyzer-checker=security.insecureAPI.mktemp");
      CmdArgs.push_back("-analyzer-checker=security.insecureAPI.mkstemp");
      CmdArgs.push_back("-analyzer-checker=security.insecureAPI.vfork");
    }

    // Default nullability checks.
    CmdArgs.push_back("-analyzer-checker=nullability.NullPassedToNonnull");
    CmdArgs.push_back("-analyzer-checker=nullability.NullReturnedFromNonnull");
  }

  // Set the output format. The default is plist, for (lame) historical reasons.
  CmdArgs.push_back("-analyzer-output");
  if (Arg *A = Args.getLastArg(options::OPT__analyzer_output))
    CmdArgs.push_back(A->getValue());
  else
    CmdArgs.push_back("plist");

  // Disable the presentation of standard compiler warnings when using
  // --analyze.  We only want to show static analyzer diagnostics or frontend
  // errors.
  CmdArgs.push_back("-w");

  // Add -Xanalyzer arguments when running as analyzer.
  Args.AddAllArgValues(CmdArgs, options::OPT_Xanalyzer);
}

static bool isValidSymbolName(StringRef S) {
  if (S.empty())
    return false;

  if (std::isdigit(S[0]))
    return false;

  return llvm::all_of(S, [](char C) { return std::isalnum(C) || C == '_'; });
}

static void RenderSSPOptions(const Driver &D, const ToolChain &TC,
                             const ArgList &Args, ArgStringList &CmdArgs,
                             bool KernelOrKext) {
  const llvm::Triple &EffectiveTriple = TC.getEffectiveTriple();

  // NVPTX doesn't support stack protectors; from the compiler's perspective, it
  // doesn't even have a stack!
  if (EffectiveTriple.isNVPTX())
    return;

  // -stack-protector=0 is default.
  LangOptions::StackProtectorMode StackProtectorLevel = LangOptions::SSPOff;
  LangOptions::StackProtectorMode DefaultStackProtectorLevel =
      TC.GetDefaultStackProtectorLevel(KernelOrKext);

  if (Arg *A = Args.getLastArg(options::OPT_fno_stack_protector,
                               options::OPT_fstack_protector_all,
                               options::OPT_fstack_protector_strong,
                               options::OPT_fstack_protector)) {
    if (A->getOption().matches(options::OPT_fstack_protector))
      StackProtectorLevel =
          std::max<>(LangOptions::SSPOn, DefaultStackProtectorLevel);
    else if (A->getOption().matches(options::OPT_fstack_protector_strong))
      StackProtectorLevel = LangOptions::SSPStrong;
    else if (A->getOption().matches(options::OPT_fstack_protector_all))
      StackProtectorLevel = LangOptions::SSPReq;

    if (EffectiveTriple.isBPF() && StackProtectorLevel != LangOptions::SSPOff) {
      D.Diag(diag::warn_drv_unsupported_option_for_target)
          << A->getSpelling() << EffectiveTriple.getTriple();
      StackProtectorLevel = DefaultStackProtectorLevel;
    }
  } else {
    StackProtectorLevel = DefaultStackProtectorLevel;
  }

  if (StackProtectorLevel) {
    CmdArgs.push_back("-stack-protector");
    CmdArgs.push_back(Args.MakeArgString(Twine(StackProtectorLevel)));
  }

  // --param ssp-buffer-size=
  for (const Arg *A : Args.filtered(options::OPT__param)) {
    StringRef Str(A->getValue());
    if (Str.consume_front("ssp-buffer-size=")) {
      if (StackProtectorLevel) {
        CmdArgs.push_back("-stack-protector-buffer-size");
        // FIXME: Verify the argument is a valid integer.
        CmdArgs.push_back(Args.MakeArgString(Str));
      }
      A->claim();
    }
  }

  const std::string &TripleStr = EffectiveTriple.getTriple();
  if (Arg *A = Args.getLastArg(options::OPT_mstack_protector_guard_EQ)) {
    StringRef Value = A->getValue();
    if (!EffectiveTriple.isX86() && !EffectiveTriple.isAArch64() &&
        !EffectiveTriple.isARM() && !EffectiveTriple.isThumb() &&
        !EffectiveTriple.isRISCV() && !EffectiveTriple.isPPC())
      D.Diag(diag::err_drv_unsupported_opt_for_target)
          << A->getAsString(Args) << TripleStr;
    if ((EffectiveTriple.isX86() || EffectiveTriple.isARM() ||
         EffectiveTriple.isThumb()) &&
        Value != "tls" && Value != "global") {
      D.Diag(diag::err_drv_invalid_value_with_suggestion)
          << A->getOption().getName() << Value << "tls global";
      return;
    }
    if ((EffectiveTriple.isARM() || EffectiveTriple.isThumb()) &&
        Value == "tls") {
      if (!Args.hasArg(options::OPT_mstack_protector_guard_offset_EQ)) {
        D.Diag(diag::err_drv_ssp_missing_offset_argument)
            << A->getAsString(Args);
        return;
      }
      // Check whether the target subarch supports the hardware TLS register
      if (!arm::isHardTPSupported(EffectiveTriple)) {
        D.Diag(diag::err_target_unsupported_tp_hard)
            << EffectiveTriple.getArchName();
        return;
      }
      // Check whether the user asked for something other than -mtp=cp15
      if (Arg *A = Args.getLastArg(options::OPT_mtp_mode_EQ)) {
        StringRef Value = A->getValue();
        if (Value != "cp15") {
          D.Diag(diag::err_drv_argument_not_allowed_with)
              << A->getAsString(Args) << "-mstack-protector-guard=tls";
          return;
        }
      }
      CmdArgs.push_back("-target-feature");
      CmdArgs.push_back("+read-tp-tpidruro");
    }
    if (EffectiveTriple.isAArch64() && Value != "sysreg" && Value != "global") {
      D.Diag(diag::err_drv_invalid_value_with_suggestion)
          << A->getOption().getName() << Value << "sysreg global";
      return;
    }
    if (EffectiveTriple.isRISCV() || EffectiveTriple.isPPC()) {
      if (Value != "tls" && Value != "global") {
        D.Diag(diag::err_drv_invalid_value_with_suggestion)
            << A->getOption().getName() << Value << "tls global";
        return;
      }
      if (Value == "tls") {
        if (!Args.hasArg(options::OPT_mstack_protector_guard_offset_EQ)) {
          D.Diag(diag::err_drv_ssp_missing_offset_argument)
              << A->getAsString(Args);
          return;
        }
      }
    }
    A->render(Args, CmdArgs);
  }

  if (Arg *A = Args.getLastArg(options::OPT_mstack_protector_guard_offset_EQ)) {
    StringRef Value = A->getValue();
    if (!EffectiveTriple.isX86() && !EffectiveTriple.isAArch64() &&
        !EffectiveTriple.isARM() && !EffectiveTriple.isThumb() &&
        !EffectiveTriple.isRISCV() && !EffectiveTriple.isPPC())
      D.Diag(diag::err_drv_unsupported_opt_for_target)
          << A->getAsString(Args) << TripleStr;
    int Offset;
    if (Value.getAsInteger(10, Offset)) {
      D.Diag(diag::err_drv_invalid_value) << A->getOption().getName() << Value;
      return;
    }
    if ((EffectiveTriple.isARM() || EffectiveTriple.isThumb()) &&
        (Offset < 0 || Offset > 0xfffff)) {
      D.Diag(diag::err_drv_invalid_int_value)
          << A->getOption().getName() << Value;
      return;
    }
    A->render(Args, CmdArgs);
  }

  if (Arg *A = Args.getLastArg(options::OPT_mstack_protector_guard_reg_EQ)) {
    StringRef Value = A->getValue();
    if (!EffectiveTriple.isX86() && !EffectiveTriple.isAArch64() &&
        !EffectiveTriple.isRISCV() && !EffectiveTriple.isPPC())
      D.Diag(diag::err_drv_unsupported_opt_for_target)
          << A->getAsString(Args) << TripleStr;
    if (EffectiveTriple.isX86() && (Value != "fs" && Value != "gs")) {
      D.Diag(diag::err_drv_invalid_value_with_suggestion)
          << A->getOption().getName() << Value << "fs gs";
      return;
    }
    if (EffectiveTriple.isAArch64() && Value != "sp_el0") {
      D.Diag(diag::err_drv_invalid_value) << A->getOption().getName() << Value;
      return;
    }
    if (EffectiveTriple.isRISCV() && Value != "tp") {
      D.Diag(diag::err_drv_invalid_value_with_suggestion)
          << A->getOption().getName() << Value << "tp";
      return;
    }
    if (EffectiveTriple.isPPC64() && Value != "r13") {
      D.Diag(diag::err_drv_invalid_value_with_suggestion)
          << A->getOption().getName() << Value << "r13";
      return;
    }
    if (EffectiveTriple.isPPC32() && Value != "r2") {
      D.Diag(diag::err_drv_invalid_value_with_suggestion)
          << A->getOption().getName() << Value << "r2";
      return;
    }
    A->render(Args, CmdArgs);
  }

  if (Arg *A = Args.getLastArg(options::OPT_mstack_protector_guard_symbol_EQ)) {
    StringRef Value = A->getValue();
    if (!isValidSymbolName(Value)) {
      D.Diag(diag::err_drv_argument_only_allowed_with)
          << A->getOption().getName() << "legal symbol name";
      return;
    }
    A->render(Args, CmdArgs);
  }
}

static void RenderSCPOptions(const ToolChain &TC, const ArgList &Args,
                             ArgStringList &CmdArgs) {
  const llvm::Triple &EffectiveTriple = TC.getEffectiveTriple();

  if (!EffectiveTriple.isOSFreeBSD() && !EffectiveTriple.isOSLinux() &&
      !EffectiveTriple.isOSFuchsia())
    return;

  if (!EffectiveTriple.isX86() && !EffectiveTriple.isSystemZ() &&
      !EffectiveTriple.isPPC64() && !EffectiveTriple.isAArch64() &&
      !EffectiveTriple.isRISCV())
    return;

  Args.addOptInFlag(CmdArgs, options::OPT_fstack_clash_protection,
                    options::OPT_fno_stack_clash_protection);
}

static void RenderTrivialAutoVarInitOptions(const Driver &D,
                                            const ToolChain &TC,
                                            const ArgList &Args,
                                            ArgStringList &CmdArgs) {
  auto DefaultTrivialAutoVarInit = TC.GetDefaultTrivialAutoVarInit();
  StringRef TrivialAutoVarInit = "";

  for (const Arg *A : Args) {
    switch (A->getOption().getID()) {
    default:
      continue;
    case options::OPT_ftrivial_auto_var_init: {
      A->claim();
      StringRef Val = A->getValue();
      if (Val == "uninitialized" || Val == "zero" || Val == "pattern")
        TrivialAutoVarInit = Val;
      else
        D.Diag(diag::err_drv_unsupported_option_argument)
            << A->getSpelling() << Val;
      break;
    }
    }
  }

  if (TrivialAutoVarInit.empty())
    switch (DefaultTrivialAutoVarInit) {
    case LangOptions::TrivialAutoVarInitKind::Uninitialized:
      break;
    case LangOptions::TrivialAutoVarInitKind::Pattern:
      TrivialAutoVarInit = "pattern";
      break;
    case LangOptions::TrivialAutoVarInitKind::Zero:
      TrivialAutoVarInit = "zero";
      break;
    }

  if (!TrivialAutoVarInit.empty()) {
    CmdArgs.push_back(
        Args.MakeArgString("-ftrivial-auto-var-init=" + TrivialAutoVarInit));
  }

  if (Arg *A =
          Args.getLastArg(options::OPT_ftrivial_auto_var_init_stop_after)) {
    if (!Args.hasArg(options::OPT_ftrivial_auto_var_init) ||
        StringRef(
            Args.getLastArg(options::OPT_ftrivial_auto_var_init)->getValue()) ==
            "uninitialized")
      D.Diag(diag::err_drv_trivial_auto_var_init_stop_after_missing_dependency);
    A->claim();
    StringRef Val = A->getValue();
    if (std::stoi(Val.str()) <= 0)
      D.Diag(diag::err_drv_trivial_auto_var_init_stop_after_invalid_value);
    CmdArgs.push_back(
        Args.MakeArgString("-ftrivial-auto-var-init-stop-after=" + Val));
  }

  if (Arg *A = Args.getLastArg(options::OPT_ftrivial_auto_var_init_max_size)) {
    if (!Args.hasArg(options::OPT_ftrivial_auto_var_init) ||
        StringRef(
            Args.getLastArg(options::OPT_ftrivial_auto_var_init)->getValue()) ==
            "uninitialized")
      D.Diag(diag::err_drv_trivial_auto_var_init_max_size_missing_dependency);
    A->claim();
    StringRef Val = A->getValue();
    if (std::stoi(Val.str()) <= 0)
      D.Diag(diag::err_drv_trivial_auto_var_init_max_size_invalid_value);
    CmdArgs.push_back(
        Args.MakeArgString("-ftrivial-auto-var-init-max-size=" + Val));
  }
}

static void RenderOpenCLOptions(const ArgList &Args, ArgStringList &CmdArgs,
                                types::ID InputType) {
  // cl-denorms-are-zero is not forwarded. It is translated into a generic flag
  // for denormal flushing handling based on the target.
  const unsigned ForwardedArguments[] = {
      options::OPT_cl_opt_disable,
      options::OPT_cl_strict_aliasing,
      options::OPT_cl_single_precision_constant,
      options::OPT_cl_finite_math_only,
      options::OPT_cl_kernel_arg_info,
      options::OPT_cl_unsafe_math_optimizations,
      options::OPT_cl_fast_relaxed_math,
      options::OPT_cl_mad_enable,
      options::OPT_cl_no_signed_zeros,
      options::OPT_cl_fp32_correctly_rounded_divide_sqrt,
      options::OPT_cl_uniform_work_group_size
  };

  if (Arg *A = Args.getLastArg(options::OPT_cl_std_EQ)) {
    std::string CLStdStr = std::string("-cl-std=") + A->getValue();
    CmdArgs.push_back(Args.MakeArgString(CLStdStr));
  } else if (Arg *A = Args.getLastArg(options::OPT_cl_ext_EQ)) {
    std::string CLExtStr = std::string("-cl-ext=") + A->getValue();
    CmdArgs.push_back(Args.MakeArgString(CLExtStr));
  }

  if (Args.hasArg(options::OPT_cl_finite_math_only)) {
    CmdArgs.push_back("-menable-no-infs");
    CmdArgs.push_back("-menable-no-nans");
  }

  for (const auto &Arg : ForwardedArguments)
    if (const auto *A = Args.getLastArg(Arg))
      CmdArgs.push_back(Args.MakeArgString(A->getOption().getPrefixedName()));

  // Only add the default headers if we are compiling OpenCL sources.
  if ((types::isOpenCL(InputType) ||
       (Args.hasArg(options::OPT_cl_std_EQ) && types::isSrcFile(InputType))) &&
      !Args.hasArg(options::OPT_cl_no_stdinc)) {
    CmdArgs.push_back("-finclude-default-header");
    CmdArgs.push_back("-fdeclare-opencl-builtins");
  }
}

static void RenderHLSLOptions(const ArgList &Args, ArgStringList &CmdArgs,
                              types::ID InputType) {
  const unsigned ForwardedArguments[] = {options::OPT_dxil_validator_version,
                                         options::OPT_res_may_alias,
                                         options::OPT_D,
                                         options::OPT_I,
                                         options::OPT_O,
                                         options::OPT_emit_llvm,
                                         options::OPT_emit_obj,
                                         options::OPT_disable_llvm_passes,
                                         options::OPT_fnative_half_type,
                                         options::OPT_hlsl_entrypoint};
  if (!types::isHLSL(InputType))
    return;
  for (const auto &Arg : ForwardedArguments)
    if (const auto *A = Args.getLastArg(Arg))
      A->renderAsInput(Args, CmdArgs);
  // Add the default headers if dxc_no_stdinc is not set.
  if (!Args.hasArg(options::OPT_dxc_no_stdinc) &&
      !Args.hasArg(options::OPT_nostdinc))
    CmdArgs.push_back("-finclude-default-header");
}

static void RenderOpenACCOptions(const Driver &D, const ArgList &Args,
                                 ArgStringList &CmdArgs, types::ID InputType) {
  if (!Args.hasArg(options::OPT_fopenacc))
    return;

  CmdArgs.push_back("-fopenacc");

  if (Arg *A = Args.getLastArg(options::OPT_openacc_macro_override)) {
    StringRef Value = A->getValue();
    int Version;
    if (!Value.getAsInteger(10, Version))
      A->renderAsInput(Args, CmdArgs);
    else
      D.Diag(diag::err_drv_clang_unsupported) << Value;
  }
}

static void RenderBuiltinOptions(const ToolChain &TC, const llvm::Triple &T,
                                 const ArgList &Args, ArgStringList &CmdArgs) {
  // -fbuiltin is default unless -mkernel is used.
  bool UseBuiltins =
      Args.hasFlag(options::OPT_fbuiltin, options::OPT_fno_builtin,
                   !Args.hasArg(options::OPT_mkernel));
  if (!UseBuiltins)
    CmdArgs.push_back("-fno-builtin");

  // -ffreestanding implies -fno-builtin.
  if (Args.hasArg(options::OPT_ffreestanding))
    UseBuiltins = false;

  // Process the -fno-builtin-* options.
  for (const Arg *A : Args.filtered(options::OPT_fno_builtin_)) {
    A->claim();

    // If -fno-builtin is specified, then there's no need to pass the option to
    // the frontend.
    if (UseBuiltins)
      A->render(Args, CmdArgs);
  }
}

bool Driver::getDefaultModuleCachePath(SmallVectorImpl<char> &Result) {
  if (const char *Str = std::getenv("CLANG_MODULE_CACHE_PATH")) {
    Twine Path{Str};
    Path.toVector(Result);
    return Path.getSingleStringRef() != "";
  }
  if (llvm::sys::path::cache_directory(Result)) {
    llvm::sys::path::append(Result, "clang");
    llvm::sys::path::append(Result, "ModuleCache");
    return true;
  }
  return false;
}

llvm::SmallString<256>
clang::driver::tools::getCXX20NamedModuleOutputPath(const ArgList &Args,
                                                    const char *BaseInput) {
  if (Arg *ModuleOutputEQ = Args.getLastArg(options::OPT_fmodule_output_EQ))
    return StringRef(ModuleOutputEQ->getValue());

  SmallString<256> OutputPath;
  if (Arg *FinalOutput = Args.getLastArg(options::OPT_o);
      FinalOutput && Args.hasArg(options::OPT_c))
    OutputPath = FinalOutput->getValue();
  else
    OutputPath = BaseInput;

  const char *Extension = types::getTypeTempSuffix(types::TY_ModuleFile);
  llvm::sys::path::replace_extension(OutputPath, Extension);
  return OutputPath;
}

static bool RenderModulesOptions(Compilation &C, const Driver &D,
                                 const ArgList &Args, const InputInfo &Input,
                                 const InputInfo &Output, bool HaveStd20,
                                 ArgStringList &CmdArgs) {
  bool IsCXX = types::isCXX(Input.getType());
  bool HaveStdCXXModules = IsCXX && HaveStd20;
  bool HaveModules = HaveStdCXXModules;

  // -fmodules enables the use of precompiled modules (off by default).
  // Users can pass -fno-cxx-modules to turn off modules support for
  // C++/Objective-C++ programs.
  bool HaveClangModules = false;
  if (Args.hasFlag(options::OPT_fmodules, options::OPT_fno_modules, false)) {
    bool AllowedInCXX = Args.hasFlag(options::OPT_fcxx_modules,
                                     options::OPT_fno_cxx_modules, true);
    if (AllowedInCXX || !IsCXX) {
      CmdArgs.push_back("-fmodules");
      HaveClangModules = true;
    }
  }

  HaveModules |= HaveClangModules;

  // -fmodule-maps enables implicit reading of module map files. By default,
  // this is enabled if we are using Clang's flavor of precompiled modules.
  if (Args.hasFlag(options::OPT_fimplicit_module_maps,
                   options::OPT_fno_implicit_module_maps, HaveClangModules))
    CmdArgs.push_back("-fimplicit-module-maps");

  // -fmodules-decluse checks that modules used are declared so (off by default)
  Args.addOptInFlag(CmdArgs, options::OPT_fmodules_decluse,
                    options::OPT_fno_modules_decluse);

  // -fmodules-strict-decluse is like -fmodule-decluse, but also checks that
  // all #included headers are part of modules.
  if (Args.hasFlag(options::OPT_fmodules_strict_decluse,
                   options::OPT_fno_modules_strict_decluse, false))
    CmdArgs.push_back("-fmodules-strict-decluse");

  Args.addOptOutFlag(CmdArgs, options::OPT_fmodulemap_allow_subdirectory_search,
                     options::OPT_fno_modulemap_allow_subdirectory_search);

  // -fno-implicit-modules turns off implicitly compiling modules on demand.
  bool ImplicitModules = false;
  if (!Args.hasFlag(options::OPT_fimplicit_modules,
                    options::OPT_fno_implicit_modules, HaveClangModules)) {
    if (HaveModules)
      CmdArgs.push_back("-fno-implicit-modules");
  } else if (HaveModules) {
    ImplicitModules = true;
    // -fmodule-cache-path specifies where our implicitly-built module files
    // should be written.
    SmallString<128> Path;
    if (Arg *A = Args.getLastArg(options::OPT_fmodules_cache_path))
      Path = A->getValue();

    bool HasPath = true;
    if (C.isForDiagnostics()) {
      // When generating crash reports, we want to emit the modules along with
      // the reproduction sources, so we ignore any provided module path.
      Path = Output.getFilename();
      llvm::sys::path::replace_extension(Path, ".cache");
      llvm::sys::path::append(Path, "modules");
    } else if (Path.empty()) {
      // No module path was provided: use the default.
      HasPath = Driver::getDefaultModuleCachePath(Path);
    }

    // `HasPath` will only be false if getDefaultModuleCachePath() fails.
    // That being said, that failure is unlikely and not caching is harmless.
    if (HasPath) {
      const char Arg[] = "-fmodules-cache-path=";
      Path.insert(Path.begin(), Arg, Arg + strlen(Arg));
      CmdArgs.push_back(Args.MakeArgString(Path));
    }
  }

  if (HaveModules) {
    if (Args.hasFlag(options::OPT_fprebuilt_implicit_modules,
                     options::OPT_fno_prebuilt_implicit_modules, false))
      CmdArgs.push_back("-fprebuilt-implicit-modules");
    if (Args.hasFlag(options::OPT_fmodules_validate_input_files_content,
                     options::OPT_fno_modules_validate_input_files_content,
                     false))
      CmdArgs.push_back("-fvalidate-ast-input-files-content");
  }

  // -fmodule-name specifies the module that is currently being built (or
  // used for header checking by -fmodule-maps).
  Args.AddLastArg(CmdArgs, options::OPT_fmodule_name_EQ);

  // -fmodule-map-file can be used to specify files containing module
  // definitions.
  Args.AddAllArgs(CmdArgs, options::OPT_fmodule_map_file);

  // -fbuiltin-module-map can be used to load the clang
  // builtin headers modulemap file.
  if (Args.hasArg(options::OPT_fbuiltin_module_map)) {
    SmallString<128> BuiltinModuleMap(D.ResourceDir);
    llvm::sys::path::append(BuiltinModuleMap, "include");
    llvm::sys::path::append(BuiltinModuleMap, "module.modulemap");
    if (llvm::sys::fs::exists(BuiltinModuleMap))
      CmdArgs.push_back(
          Args.MakeArgString("-fmodule-map-file=" + BuiltinModuleMap));
  }

  // The -fmodule-file=<name>=<file> form specifies the mapping of module
  // names to precompiled module files (the module is loaded only if used).
  // The -fmodule-file=<file> form can be used to unconditionally load
  // precompiled module files (whether used or not).
  if (HaveModules || Input.getType() == clang::driver::types::TY_ModuleFile) {
    Args.AddAllArgs(CmdArgs, options::OPT_fmodule_file);

    // -fprebuilt-module-path specifies where to load the prebuilt module files.
    for (const Arg *A : Args.filtered(options::OPT_fprebuilt_module_path)) {
      CmdArgs.push_back(Args.MakeArgString(
          std::string("-fprebuilt-module-path=") + A->getValue()));
      A->claim();
    }
  } else
    Args.ClaimAllArgs(options::OPT_fmodule_file);

  // When building modules and generating crashdumps, we need to dump a module
  // dependency VFS alongside the output.
  if (HaveClangModules && C.isForDiagnostics()) {
    SmallString<128> VFSDir(Output.getFilename());
    llvm::sys::path::replace_extension(VFSDir, ".cache");
    // Add the cache directory as a temp so the crash diagnostics pick it up.
    C.addTempFile(Args.MakeArgString(VFSDir));

    llvm::sys::path::append(VFSDir, "vfs");
    CmdArgs.push_back("-module-dependency-dir");
    CmdArgs.push_back(Args.MakeArgString(VFSDir));
  }

  if (HaveClangModules)
    Args.AddLastArg(CmdArgs, options::OPT_fmodules_user_build_path);

  // Pass through all -fmodules-ignore-macro arguments.
  Args.AddAllArgs(CmdArgs, options::OPT_fmodules_ignore_macro);
  Args.AddLastArg(CmdArgs, options::OPT_fmodules_prune_interval);
  Args.AddLastArg(CmdArgs, options::OPT_fmodules_prune_after);

  if (HaveClangModules) {
    Args.AddLastArg(CmdArgs, options::OPT_fbuild_session_timestamp);

    if (Arg *A = Args.getLastArg(options::OPT_fbuild_session_file)) {
      if (Args.hasArg(options::OPT_fbuild_session_timestamp))
        D.Diag(diag::err_drv_argument_not_allowed_with)
            << A->getAsString(Args) << "-fbuild-session-timestamp";

      llvm::sys::fs::file_status Status;
      if (llvm::sys::fs::status(A->getValue(), Status))
        D.Diag(diag::err_drv_no_such_file) << A->getValue();
      CmdArgs.push_back(Args.MakeArgString(
          "-fbuild-session-timestamp=" +
          Twine((uint64_t)std::chrono::duration_cast<std::chrono::seconds>(
                    Status.getLastModificationTime().time_since_epoch())
                    .count())));
    }

    if (Args.getLastArg(
            options::OPT_fmodules_validate_once_per_build_session)) {
      if (!Args.getLastArg(options::OPT_fbuild_session_timestamp,
                           options::OPT_fbuild_session_file))
        D.Diag(diag::err_drv_modules_validate_once_requires_timestamp);

      Args.AddLastArg(CmdArgs,
                      options::OPT_fmodules_validate_once_per_build_session);
    }

    if (Args.hasFlag(options::OPT_fmodules_validate_system_headers,
                     options::OPT_fno_modules_validate_system_headers,
                     ImplicitModules))
      CmdArgs.push_back("-fmodules-validate-system-headers");

    Args.AddLastArg(CmdArgs,
                    options::OPT_fmodules_disable_diagnostic_validation);
  } else {
    Args.ClaimAllArgs(options::OPT_fbuild_session_timestamp);
    Args.ClaimAllArgs(options::OPT_fbuild_session_file);
    Args.ClaimAllArgs(options::OPT_fmodules_validate_once_per_build_session);
    Args.ClaimAllArgs(options::OPT_fmodules_validate_system_headers);
    Args.ClaimAllArgs(options::OPT_fno_modules_validate_system_headers);
    Args.ClaimAllArgs(options::OPT_fmodules_disable_diagnostic_validation);
  }

  // FIXME: We provisionally don't check ODR violations for decls in the global
  // module fragment.
  CmdArgs.push_back("-fskip-odr-check-in-gmf");

  if (Args.hasArg(options::OPT_modules_reduced_bmi) &&
      (Input.getType() == driver::types::TY_CXXModule ||
       Input.getType() == driver::types::TY_PP_CXXModule)) {
    CmdArgs.push_back("-fmodules-reduced-bmi");

    if (Args.hasArg(options::OPT_fmodule_output_EQ))
      Args.AddLastArg(CmdArgs, options::OPT_fmodule_output_EQ);
    else {
      if (Args.hasArg(options::OPT__precompile) &&
          (!Args.hasArg(options::OPT_o) ||
           Args.getLastArg(options::OPT_o)->getValue() ==
               getCXX20NamedModuleOutputPath(Args, Input.getBaseInput()))) {
        D.Diag(diag::err_drv_reduced_module_output_overrided);
      }

      CmdArgs.push_back(Args.MakeArgString(
          "-fmodule-output=" +
          getCXX20NamedModuleOutputPath(Args, Input.getBaseInput())));
    }
  }

  // Noop if we see '-fmodules-reduced-bmi' with other translation
  // units than module units. This is more user friendly to allow end uers to
  // enable this feature without asking for help from build systems.
  Args.ClaimAllArgs(options::OPT_modules_reduced_bmi);

  // We need to include the case the input file is a module file here.
  // Since the default compilation model for C++ module interface unit will
  // create temporary module file and compile the temporary module file
  // to get the object file. Then the `-fmodule-output` flag will be
  // brought to the second compilation process. So we have to claim it for
  // the case too.
  if (Input.getType() == driver::types::TY_CXXModule ||
      Input.getType() == driver::types::TY_PP_CXXModule ||
      Input.getType() == driver::types::TY_ModuleFile) {
    Args.ClaimAllArgs(options::OPT_fmodule_output);
    Args.ClaimAllArgs(options::OPT_fmodule_output_EQ);
  }

  if (Args.hasArg(options::OPT_fmodules_embed_all_files))
    CmdArgs.push_back("-fmodules-embed-all-files");

  return HaveModules;
}

static void RenderCharacterOptions(const ArgList &Args, const llvm::Triple &T,
                                   ArgStringList &CmdArgs) {
  // -fsigned-char is default.
  if (const Arg *A = Args.getLastArg(options::OPT_fsigned_char,
                                     options::OPT_fno_signed_char,
                                     options::OPT_funsigned_char,
                                     options::OPT_fno_unsigned_char)) {
    if (A->getOption().matches(options::OPT_funsigned_char) ||
        A->getOption().matches(options::OPT_fno_signed_char)) {
      CmdArgs.push_back("-fno-signed-char");
    }
  } else if (!isSignedCharDefault(T)) {
    CmdArgs.push_back("-fno-signed-char");
  }

  // The default depends on the language standard.
  Args.AddLastArg(CmdArgs, options::OPT_fchar8__t, options::OPT_fno_char8__t);

  if (const Arg *A = Args.getLastArg(options::OPT_fshort_wchar,
                                     options::OPT_fno_short_wchar)) {
    if (A->getOption().matches(options::OPT_fshort_wchar)) {
      CmdArgs.push_back("-fwchar-type=short");
      CmdArgs.push_back("-fno-signed-wchar");
    } else {
      bool IsARM = T.isARM() || T.isThumb() || T.isAArch64();
      CmdArgs.push_back("-fwchar-type=int");
      if (T.isOSzOS() ||
          (IsARM && !(T.isOSWindows() || T.isOSNetBSD() || T.isOSOpenBSD())))
        CmdArgs.push_back("-fno-signed-wchar");
      else
        CmdArgs.push_back("-fsigned-wchar");
    }
  } else if (T.isOSzOS())
    CmdArgs.push_back("-fno-signed-wchar");
}

static void RenderObjCOptions(const ToolChain &TC, const Driver &D,
                              const llvm::Triple &T, const ArgList &Args,
                              ObjCRuntime &Runtime, bool InferCovariantReturns,
                              const InputInfo &Input, ArgStringList &CmdArgs) {
  const llvm::Triple::ArchType Arch = TC.getArch();

  // -fobjc-dispatch-method is only relevant with the nonfragile-abi, and legacy
  // is the default. Except for deployment target of 10.5, next runtime is
  // always legacy dispatch and -fno-objc-legacy-dispatch gets ignored silently.
  if (Runtime.isNonFragile()) {
    if (!Args.hasFlag(options::OPT_fobjc_legacy_dispatch,
                      options::OPT_fno_objc_legacy_dispatch,
                      Runtime.isLegacyDispatchDefaultForArch(Arch))) {
      if (TC.UseObjCMixedDispatch())
        CmdArgs.push_back("-fobjc-dispatch-method=mixed");
      else
        CmdArgs.push_back("-fobjc-dispatch-method=non-legacy");
    }
  }

  // When ObjectiveC legacy runtime is in effect on MacOSX, turn on the option
  // to do Array/Dictionary subscripting by default.
  if (Arch == llvm::Triple::x86 && T.isMacOSX() &&
      Runtime.getKind() == ObjCRuntime::FragileMacOSX && Runtime.isNeXTFamily())
    CmdArgs.push_back("-fobjc-subscripting-legacy-runtime");

  // Allow -fno-objc-arr to trump -fobjc-arr/-fobjc-arc.
  // NOTE: This logic is duplicated in ToolChains.cpp.
  if (isObjCAutoRefCount(Args)) {
    TC.CheckObjCARC();

    CmdArgs.push_back("-fobjc-arc");

    // FIXME: It seems like this entire block, and several around it should be
    // wrapped in isObjC, but for now we just use it here as this is where it
    // was being used previously.
    if (types::isCXX(Input.getType()) && types::isObjC(Input.getType())) {
      if (TC.GetCXXStdlibType(Args) == ToolChain::CST_Libcxx)
        CmdArgs.push_back("-fobjc-arc-cxxlib=libc++");
      else
        CmdArgs.push_back("-fobjc-arc-cxxlib=libstdc++");
    }

    // Allow the user to enable full exceptions code emission.
    // We default off for Objective-C, on for Objective-C++.
    if (Args.hasFlag(options::OPT_fobjc_arc_exceptions,
                     options::OPT_fno_objc_arc_exceptions,
                     /*Default=*/types::isCXX(Input.getType())))
      CmdArgs.push_back("-fobjc-arc-exceptions");
  }

  // Silence warning for full exception code emission options when explicitly
  // set to use no ARC.
  if (Args.hasArg(options::OPT_fno_objc_arc)) {
    Args.ClaimAllArgs(options::OPT_fobjc_arc_exceptions);
    Args.ClaimAllArgs(options::OPT_fno_objc_arc_exceptions);
  }

  // Allow the user to control whether messages can be converted to runtime
  // functions.
  if (types::isObjC(Input.getType())) {
    auto *Arg = Args.getLastArg(
        options::OPT_fobjc_convert_messages_to_runtime_calls,
        options::OPT_fno_objc_convert_messages_to_runtime_calls);
    if (Arg &&
        Arg->getOption().matches(
            options::OPT_fno_objc_convert_messages_to_runtime_calls))
      CmdArgs.push_back("-fno-objc-convert-messages-to-runtime-calls");
  }

  // -fobjc-infer-related-result-type is the default, except in the Objective-C
  // rewriter.
  if (InferCovariantReturns)
    CmdArgs.push_back("-fno-objc-infer-related-result-type");

  // Pass down -fobjc-weak or -fno-objc-weak if present.
  if (types::isObjC(Input.getType())) {
    auto WeakArg =
        Args.getLastArg(options::OPT_fobjc_weak, options::OPT_fno_objc_weak);
    if (!WeakArg) {
      // nothing to do
    } else if (!Runtime.allowsWeak()) {
      if (WeakArg->getOption().matches(options::OPT_fobjc_weak))
        D.Diag(diag::err_objc_weak_unsupported);
    } else {
      WeakArg->render(Args, CmdArgs);
    }
  }

  if (Args.hasArg(options::OPT_fobjc_disable_direct_methods_for_testing))
    CmdArgs.push_back("-fobjc-disable-direct-methods-for-testing");
}

static void RenderDiagnosticsOptions(const Driver &D, const ArgList &Args,
                                     ArgStringList &CmdArgs) {
  bool CaretDefault = true;
  bool ColumnDefault = true;

  if (const Arg *A = Args.getLastArg(options::OPT__SLASH_diagnostics_classic,
                                     options::OPT__SLASH_diagnostics_column,
                                     options::OPT__SLASH_diagnostics_caret)) {
    switch (A->getOption().getID()) {
    case options::OPT__SLASH_diagnostics_caret:
      CaretDefault = true;
      ColumnDefault = true;
      break;
    case options::OPT__SLASH_diagnostics_column:
      CaretDefault = false;
      ColumnDefault = true;
      break;
    case options::OPT__SLASH_diagnostics_classic:
      CaretDefault = false;
      ColumnDefault = false;
      break;
    }
  }

  // -fcaret-diagnostics is default.
  if (!Args.hasFlag(options::OPT_fcaret_diagnostics,
                    options::OPT_fno_caret_diagnostics, CaretDefault))
    CmdArgs.push_back("-fno-caret-diagnostics");

  Args.addOptOutFlag(CmdArgs, options::OPT_fdiagnostics_fixit_info,
                     options::OPT_fno_diagnostics_fixit_info);
  Args.addOptOutFlag(CmdArgs, options::OPT_fdiagnostics_show_option,
                     options::OPT_fno_diagnostics_show_option);

  if (const Arg *A =
          Args.getLastArg(options::OPT_fdiagnostics_show_category_EQ)) {
    CmdArgs.push_back("-fdiagnostics-show-category");
    CmdArgs.push_back(A->getValue());
  }

  Args.addOptInFlag(CmdArgs, options::OPT_fdiagnostics_show_hotness,
                    options::OPT_fno_diagnostics_show_hotness);

  if (const Arg *A =
          Args.getLastArg(options::OPT_fdiagnostics_hotness_threshold_EQ)) {
    std::string Opt =
        std::string("-fdiagnostics-hotness-threshold=") + A->getValue();
    CmdArgs.push_back(Args.MakeArgString(Opt));
  }

  if (const Arg *A =
          Args.getLastArg(options::OPT_fdiagnostics_misexpect_tolerance_EQ)) {
    std::string Opt =
        std::string("-fdiagnostics-misexpect-tolerance=") + A->getValue();
    CmdArgs.push_back(Args.MakeArgString(Opt));
  }

  if (const Arg *A = Args.getLastArg(options::OPT_fdiagnostics_format_EQ)) {
    CmdArgs.push_back("-fdiagnostics-format");
    CmdArgs.push_back(A->getValue());
    if (StringRef(A->getValue()) == "sarif" ||
        StringRef(A->getValue()) == "SARIF")
      D.Diag(diag::warn_drv_sarif_format_unstable);
  }

  if (const Arg *A = Args.getLastArg(
          options::OPT_fdiagnostics_show_note_include_stack,
          options::OPT_fno_diagnostics_show_note_include_stack)) {
    const Option &O = A->getOption();
    if (O.matches(options::OPT_fdiagnostics_show_note_include_stack))
      CmdArgs.push_back("-fdiagnostics-show-note-include-stack");
    else
      CmdArgs.push_back("-fno-diagnostics-show-note-include-stack");
  }

  handleColorDiagnosticsArgs(D, Args, CmdArgs);

  if (Args.hasArg(options::OPT_fansi_escape_codes))
    CmdArgs.push_back("-fansi-escape-codes");

  Args.addOptOutFlag(CmdArgs, options::OPT_fshow_source_location,
                     options::OPT_fno_show_source_location);

  Args.addOptOutFlag(CmdArgs, options::OPT_fdiagnostics_show_line_numbers,
                     options::OPT_fno_diagnostics_show_line_numbers);

  if (Args.hasArg(options::OPT_fdiagnostics_absolute_paths))
    CmdArgs.push_back("-fdiagnostics-absolute-paths");

  if (!Args.hasFlag(options::OPT_fshow_column, options::OPT_fno_show_column,
                    ColumnDefault))
    CmdArgs.push_back("-fno-show-column");

  Args.addOptOutFlag(CmdArgs, options::OPT_fspell_checking,
                     options::OPT_fno_spell_checking);

  Args.addLastArg(CmdArgs, options::OPT_warning_suppression_mappings_EQ);
}

DwarfFissionKind tools::getDebugFissionKind(const Driver &D,
                                            const ArgList &Args, Arg *&Arg) {
  Arg = Args.getLastArg(options::OPT_gsplit_dwarf, options::OPT_gsplit_dwarf_EQ,
                        options::OPT_gno_split_dwarf);
  if (!Arg || Arg->getOption().matches(options::OPT_gno_split_dwarf))
    return DwarfFissionKind::None;

  if (Arg->getOption().matches(options::OPT_gsplit_dwarf))
    return DwarfFissionKind::Split;

  StringRef Value = Arg->getValue();
  if (Value == "split")
    return DwarfFissionKind::Split;
  if (Value == "single")
    return DwarfFissionKind::Single;

  D.Diag(diag::err_drv_unsupported_option_argument)
      << Arg->getSpelling() << Arg->getValue();
  return DwarfFissionKind::None;
}

static void renderDwarfFormat(const Driver &D, const llvm::Triple &T,
                              const ArgList &Args, ArgStringList &CmdArgs,
                              unsigned DwarfVersion) {
  auto *DwarfFormatArg =
      Args.getLastArg(options::OPT_gdwarf64, options::OPT_gdwarf32);
  if (!DwarfFormatArg)
    return;

  if (DwarfFormatArg->getOption().matches(options::OPT_gdwarf64)) {
    if (DwarfVersion < 3)
      D.Diag(diag::err_drv_argument_only_allowed_with)
          << DwarfFormatArg->getAsString(Args) << "DWARFv3 or greater";
    else if (!T.isArch64Bit())
      D.Diag(diag::err_drv_argument_only_allowed_with)
          << DwarfFormatArg->getAsString(Args) << "64 bit architecture";
    else if (!T.isOSBinFormatELF())
      D.Diag(diag::err_drv_argument_only_allowed_with)
          << DwarfFormatArg->getAsString(Args) << "ELF platforms";
  }

  DwarfFormatArg->render(Args, CmdArgs);
}

static void
renderDebugOptions(const ToolChain &TC, const Driver &D, const llvm::Triple &T,
                   const ArgList &Args, bool IRInput, ArgStringList &CmdArgs,
                   const InputInfo &Output,
                   llvm::codegenoptions::DebugInfoKind &DebugInfoKind,
                   DwarfFissionKind &DwarfFission) {
  if (Args.hasFlag(options::OPT_fdebug_info_for_profiling,
                   options::OPT_fno_debug_info_for_profiling, false) &&
      checkDebugInfoOption(
          Args.getLastArg(options::OPT_fdebug_info_for_profiling), Args, D, TC))
    CmdArgs.push_back("-fdebug-info-for-profiling");

  // The 'g' groups options involve a somewhat intricate sequence of decisions
  // about what to pass from the driver to the frontend, but by the time they
  // reach cc1 they've been factored into three well-defined orthogonal choices:
  //  * what level of debug info to generate
  //  * what dwarf version to write
  //  * what debugger tuning to use
  // This avoids having to monkey around further in cc1 other than to disable
  // codeview if not running in a Windows environment. Perhaps even that
  // decision should be made in the driver as well though.
  llvm::DebuggerKind DebuggerTuning = TC.getDefaultDebuggerTuning();

  bool SplitDWARFInlining =
      Args.hasFlag(options::OPT_fsplit_dwarf_inlining,
                   options::OPT_fno_split_dwarf_inlining, false);

  // Normally -gsplit-dwarf is only useful with -gN. For IR input, Clang does
  // object file generation and no IR generation, -gN should not be needed. So
  // allow -gsplit-dwarf with either -gN or IR input.
  if (IRInput || Args.hasArg(options::OPT_g_Group)) {
    Arg *SplitDWARFArg;
    DwarfFission = getDebugFissionKind(D, Args, SplitDWARFArg);
    if (DwarfFission != DwarfFissionKind::None &&
        !checkDebugInfoOption(SplitDWARFArg, Args, D, TC)) {
      DwarfFission = DwarfFissionKind::None;
      SplitDWARFInlining = false;
    }
  }
  if (const Arg *A = Args.getLastArg(options::OPT_g_Group)) {
    DebugInfoKind = llvm::codegenoptions::DebugInfoConstructor;

    // If the last option explicitly specified a debug-info level, use it.
    if (checkDebugInfoOption(A, Args, D, TC) &&
        A->getOption().matches(options::OPT_gN_Group)) {
      DebugInfoKind = debugLevelToInfoKind(*A);
      // For -g0 or -gline-tables-only, drop -gsplit-dwarf. This gets a bit more
      // complicated if you've disabled inline info in the skeleton CUs
      // (SplitDWARFInlining) - then there's value in composing split-dwarf and
      // line-tables-only, so let those compose naturally in that case.
      if (DebugInfoKind == llvm::codegenoptions::NoDebugInfo ||
          DebugInfoKind == llvm::codegenoptions::DebugDirectivesOnly ||
          (DebugInfoKind == llvm::codegenoptions::DebugLineTablesOnly &&
           SplitDWARFInlining))
        DwarfFission = DwarfFissionKind::None;
    }
  }

  // If a debugger tuning argument appeared, remember it.
  bool HasDebuggerTuning = false;
  if (const Arg *A =
          Args.getLastArg(options::OPT_gTune_Group, options::OPT_ggdbN_Group)) {
    HasDebuggerTuning = true;
    if (checkDebugInfoOption(A, Args, D, TC)) {
      if (A->getOption().matches(options::OPT_glldb))
        DebuggerTuning = llvm::DebuggerKind::LLDB;
      else if (A->getOption().matches(options::OPT_gsce))
        DebuggerTuning = llvm::DebuggerKind::SCE;
      else if (A->getOption().matches(options::OPT_gdbx))
        DebuggerTuning = llvm::DebuggerKind::DBX;
      else
        DebuggerTuning = llvm::DebuggerKind::GDB;
    }
  }

  // If a -gdwarf argument appeared, remember it.
  bool EmitDwarf = false;
  if (const Arg *A = getDwarfNArg(Args))
    EmitDwarf = checkDebugInfoOption(A, Args, D, TC);

  bool EmitCodeView = false;
  if (const Arg *A = Args.getLastArg(options::OPT_gcodeview))
    EmitCodeView = checkDebugInfoOption(A, Args, D, TC);

  // If the user asked for debug info but did not explicitly specify -gcodeview
  // or -gdwarf, ask the toolchain for the default format.
  if (!EmitCodeView && !EmitDwarf &&
      DebugInfoKind != llvm::codegenoptions::NoDebugInfo) {
    switch (TC.getDefaultDebugFormat()) {
    case llvm::codegenoptions::DIF_CodeView:
      EmitCodeView = true;
      break;
    case llvm::codegenoptions::DIF_DWARF:
      EmitDwarf = true;
      break;
    }
  }

  unsigned RequestedDWARFVersion = 0; // DWARF version requested by the user
  unsigned EffectiveDWARFVersion = 0; // DWARF version TC can generate. It may
                                      // be lower than what the user wanted.
  if (EmitDwarf) {
    RequestedDWARFVersion = getDwarfVersion(TC, Args);
    // Clamp effective DWARF version to the max supported by the toolchain.
    EffectiveDWARFVersion =
        std::min(RequestedDWARFVersion, TC.getMaxDwarfVersion());
  } else {
    Args.ClaimAllArgs(options::OPT_fdebug_default_version);
  }

  // -gline-directives-only supported only for the DWARF debug info.
  if (RequestedDWARFVersion == 0 &&
      DebugInfoKind == llvm::codegenoptions::DebugDirectivesOnly)
    DebugInfoKind = llvm::codegenoptions::NoDebugInfo;

  // strict DWARF is set to false by default. But for DBX, we need it to be set
  // as true by default.
  if (const Arg *A = Args.getLastArg(options::OPT_gstrict_dwarf))
    (void)checkDebugInfoOption(A, Args, D, TC);
  if (Args.hasFlag(options::OPT_gstrict_dwarf, options::OPT_gno_strict_dwarf,
                   DebuggerTuning == llvm::DebuggerKind::DBX))
    CmdArgs.push_back("-gstrict-dwarf");

  // And we handle flag -grecord-gcc-switches later with DWARFDebugFlags.
  Args.ClaimAllArgs(options::OPT_g_flags_Group);

  // Column info is included by default for everything except SCE and
  // CodeView if not use sampling PGO. Clang doesn't track end columns, just
  // starting columns, which, in theory, is fine for CodeView (and PDB).  In
  // practice, however, the Microsoft debuggers don't handle missing end columns
  // well, and the AIX debugger DBX also doesn't handle the columns well, so
  // it's better not to include any column info.
  if (const Arg *A = Args.getLastArg(options::OPT_gcolumn_info))
    (void)checkDebugInfoOption(A, Args, D, TC);
  if (!Args.hasFlag(options::OPT_gcolumn_info, options::OPT_gno_column_info,
                    !(EmitCodeView && !getLastProfileSampleUseArg(Args)) &&
                        (DebuggerTuning != llvm::DebuggerKind::SCE &&
                         DebuggerTuning != llvm::DebuggerKind::DBX)))
    CmdArgs.push_back("-gno-column-info");

  // FIXME: Move backend command line options to the module.
  if (Args.hasFlag(options::OPT_gmodules, options::OPT_gno_modules, false)) {
    // If -gline-tables-only or -gline-directives-only is the last option it
    // wins.
    if (checkDebugInfoOption(Args.getLastArg(options::OPT_gmodules), Args, D,
                             TC)) {
      if (DebugInfoKind != llvm::codegenoptions::DebugLineTablesOnly &&
          DebugInfoKind != llvm::codegenoptions::DebugDirectivesOnly) {
        DebugInfoKind = llvm::codegenoptions::DebugInfoConstructor;
        CmdArgs.push_back("-dwarf-ext-refs");
        CmdArgs.push_back("-fmodule-format=obj");
      }
    }
  }

  if (T.isOSBinFormatELF() && SplitDWARFInlining)
    CmdArgs.push_back("-fsplit-dwarf-inlining");

  // After we've dealt with all combinations of things that could
  // make DebugInfoKind be other than None or DebugLineTablesOnly,
  // figure out if we need to "upgrade" it to standalone debug info.
  // We parse these two '-f' options whether or not they will be used,
  // to claim them even if you wrote "-fstandalone-debug -gline-tables-only"
  bool NeedFullDebug = Args.hasFlag(
      options::OPT_fstandalone_debug, options::OPT_fno_standalone_debug,
      DebuggerTuning == llvm::DebuggerKind::LLDB ||
          TC.GetDefaultStandaloneDebug());
  if (const Arg *A = Args.getLastArg(options::OPT_fstandalone_debug))
    (void)checkDebugInfoOption(A, Args, D, TC);

  if (DebugInfoKind == llvm::codegenoptions::LimitedDebugInfo ||
      DebugInfoKind == llvm::codegenoptions::DebugInfoConstructor) {
    if (Args.hasFlag(options::OPT_fno_eliminate_unused_debug_types,
                     options::OPT_feliminate_unused_debug_types, false))
      DebugInfoKind = llvm::codegenoptions::UnusedTypeInfo;
    else if (NeedFullDebug)
      DebugInfoKind = llvm::codegenoptions::FullDebugInfo;
  }

  if (Args.hasFlag(options::OPT_gembed_source, options::OPT_gno_embed_source,
                   false)) {
    // Source embedding is a vendor extension to DWARF v5. By now we have
    // checked if a DWARF version was stated explicitly, and have otherwise
    // fallen back to the target default, so if this is still not at least 5
    // we emit an error.
    const Arg *A = Args.getLastArg(options::OPT_gembed_source);
    if (RequestedDWARFVersion < 5)
      D.Diag(diag::err_drv_argument_only_allowed_with)
          << A->getAsString(Args) << "-gdwarf-5";
    else if (EffectiveDWARFVersion < 5)
      // The toolchain has reduced allowed dwarf version, so we can't enable
      // -gembed-source.
      D.Diag(diag::warn_drv_dwarf_version_limited_by_target)
          << A->getAsString(Args) << TC.getTripleString() << 5
          << EffectiveDWARFVersion;
    else if (checkDebugInfoOption(A, Args, D, TC))
      CmdArgs.push_back("-gembed-source");
  }

  if (Args.hasFlag(options::OPT_gkey_instructions,
                   options::OPT_gno_key_instructions, false)) {
    CmdArgs.push_back("-gkey-instructions");
    CmdArgs.push_back("-mllvm");
    CmdArgs.push_back("-dwarf-use-key-instructions");
  }

  if (EmitCodeView) {
    CmdArgs.push_back("-gcodeview");

    Args.addOptInFlag(CmdArgs, options::OPT_gcodeview_ghash,
                      options::OPT_gno_codeview_ghash);

    Args.addOptOutFlag(CmdArgs, options::OPT_gcodeview_command_line,
                       options::OPT_gno_codeview_command_line);
  }

  Args.addOptOutFlag(CmdArgs, options::OPT_ginline_line_tables,
                     options::OPT_gno_inline_line_tables);

  // When emitting remarks, we need at least debug lines in the output.
  if (willEmitRemarks(Args) &&
      DebugInfoKind <= llvm::codegenoptions::DebugDirectivesOnly)
    DebugInfoKind = llvm::codegenoptions::DebugLineTablesOnly;

  // Adjust the debug info kind for the given toolchain.
  TC.adjustDebugInfoKind(DebugInfoKind, Args);

  // On AIX, the debugger tuning option can be omitted if it is not explicitly
  // set.
  RenderDebugEnablingArgs(Args, CmdArgs, DebugInfoKind, EffectiveDWARFVersion,
                          T.isOSAIX() && !HasDebuggerTuning
                              ? llvm::DebuggerKind::Default
                              : DebuggerTuning);

  // -fdebug-macro turns on macro debug info generation.
  if (Args.hasFlag(options::OPT_fdebug_macro, options::OPT_fno_debug_macro,
                   false))
    if (checkDebugInfoOption(Args.getLastArg(options::OPT_fdebug_macro), Args,
                             D, TC))
      CmdArgs.push_back("-debug-info-macro");

  // -ggnu-pubnames turns on gnu style pubnames in the backend.
  const auto *PubnamesArg =
      Args.getLastArg(options::OPT_ggnu_pubnames, options::OPT_gno_gnu_pubnames,
                      options::OPT_gpubnames, options::OPT_gno_pubnames);
  if (DwarfFission != DwarfFissionKind::None ||
      (PubnamesArg && checkDebugInfoOption(PubnamesArg, Args, D, TC))) {
    const bool OptionSet =
        (PubnamesArg &&
         (PubnamesArg->getOption().matches(options::OPT_gpubnames) ||
          PubnamesArg->getOption().matches(options::OPT_ggnu_pubnames)));
    if ((DebuggerTuning != llvm::DebuggerKind::LLDB || OptionSet) &&
        (!PubnamesArg ||
         (!PubnamesArg->getOption().matches(options::OPT_gno_gnu_pubnames) &&
          !PubnamesArg->getOption().matches(options::OPT_gno_pubnames))))
      CmdArgs.push_back(PubnamesArg && PubnamesArg->getOption().matches(
                                           options::OPT_gpubnames)
                            ? "-gpubnames"
                            : "-ggnu-pubnames");
  }
  const auto *SimpleTemplateNamesArg =
      Args.getLastArg(options::OPT_gsimple_template_names,
                      options::OPT_gno_simple_template_names);
  bool ForwardTemplateParams = DebuggerTuning == llvm::DebuggerKind::SCE;
  if (SimpleTemplateNamesArg &&
      checkDebugInfoOption(SimpleTemplateNamesArg, Args, D, TC)) {
    const auto &Opt = SimpleTemplateNamesArg->getOption();
    if (Opt.matches(options::OPT_gsimple_template_names)) {
      ForwardTemplateParams = true;
      CmdArgs.push_back("-gsimple-template-names=simple");
    }
  }

  // Emit DW_TAG_template_alias for template aliases? True by default for SCE.
  bool UseDebugTemplateAlias =
      DebuggerTuning == llvm::DebuggerKind::SCE && RequestedDWARFVersion >= 4;
  if (const auto *DebugTemplateAlias = Args.getLastArg(
          options::OPT_gtemplate_alias, options::OPT_gno_template_alias)) {
    // DW_TAG_template_alias is only supported from DWARFv5 but if a user
    // asks for it we should let them have it (if the target supports it).
    if (checkDebugInfoOption(DebugTemplateAlias, Args, D, TC)) {
      const auto &Opt = DebugTemplateAlias->getOption();
      UseDebugTemplateAlias = Opt.matches(options::OPT_gtemplate_alias);
    }
  }
  if (UseDebugTemplateAlias)
    CmdArgs.push_back("-gtemplate-alias");

  if (const Arg *A = Args.getLastArg(options::OPT_gsrc_hash_EQ)) {
    StringRef v = A->getValue();
    CmdArgs.push_back(Args.MakeArgString("-gsrc-hash=" + v));
  }

  Args.addOptInFlag(CmdArgs, options::OPT_fdebug_ranges_base_address,
                    options::OPT_fno_debug_ranges_base_address);

  // -gdwarf-aranges turns on the emission of the aranges section in the
  // backend.
  if (const Arg *A = Args.getLastArg(options::OPT_gdwarf_aranges);
      A && checkDebugInfoOption(A, Args, D, TC)) {
    CmdArgs.push_back("-mllvm");
    CmdArgs.push_back("-generate-arange-section");
  }

  Args.addOptInFlag(CmdArgs, options::OPT_fforce_dwarf_frame,
                    options::OPT_fno_force_dwarf_frame);

  bool EnableTypeUnits = false;
  if (Args.hasFlag(options::OPT_fdebug_types_section,
                   options::OPT_fno_debug_types_section, false)) {
    if (!(T.isOSBinFormatELF() || T.isOSBinFormatWasm())) {
      D.Diag(diag::err_drv_unsupported_opt_for_target)
          << Args.getLastArg(options::OPT_fdebug_types_section)
                 ->getAsString(Args)
          << T.getTriple();
    } else if (checkDebugInfoOption(
                   Args.getLastArg(options::OPT_fdebug_types_section), Args, D,
                   TC)) {
      EnableTypeUnits = true;
      CmdArgs.push_back("-mllvm");
      CmdArgs.push_back("-generate-type-units");
    }
  }

  if (const Arg *A =
          Args.getLastArg(options::OPT_gomit_unreferenced_methods,
                          options::OPT_gno_omit_unreferenced_methods))
    (void)checkDebugInfoOption(A, Args, D, TC);
  if (Args.hasFlag(options::OPT_gomit_unreferenced_methods,
                   options::OPT_gno_omit_unreferenced_methods, false) &&
      (DebugInfoKind == llvm::codegenoptions::DebugInfoConstructor ||
       DebugInfoKind == llvm::codegenoptions::LimitedDebugInfo) &&
      !EnableTypeUnits) {
    CmdArgs.push_back("-gomit-unreferenced-methods");
  }

  // To avoid join/split of directory+filename, the integrated assembler prefers
  // the directory form of .file on all DWARF versions. GNU as doesn't allow the
  // form before DWARF v5.
  if (!Args.hasFlag(options::OPT_fdwarf_directory_asm,
                    options::OPT_fno_dwarf_directory_asm,
                    TC.useIntegratedAs() || EffectiveDWARFVersion >= 5))
    CmdArgs.push_back("-fno-dwarf-directory-asm");

  // Decide how to render forward declarations of template instantiations.
  // SCE wants full descriptions, others just get them in the name.
  if (ForwardTemplateParams)
    CmdArgs.push_back("-debug-forward-template-params");

  // Do we need to explicitly import anonymous namespaces into the parent
  // scope?
  if (DebuggerTuning == llvm::DebuggerKind::SCE)
    CmdArgs.push_back("-dwarf-explicit-import");

  renderDwarfFormat(D, T, Args, CmdArgs, EffectiveDWARFVersion);
  RenderDebugInfoCompressionArgs(Args, CmdArgs, D, TC);

  // This controls whether or not we perform JustMyCode instrumentation.
  if (Args.hasFlag(options::OPT_fjmc, options::OPT_fno_jmc, false)) {
    if (TC.getTriple().isOSBinFormatELF() ||
        TC.getTriple().isWindowsMSVCEnvironment()) {
      if (DebugInfoKind >= llvm::codegenoptions::DebugInfoConstructor)
        CmdArgs.push_back("-fjmc");
      else if (D.IsCLMode())
        D.Diag(clang::diag::warn_drv_jmc_requires_debuginfo) << "/JMC"
                                                             << "'/Zi', '/Z7'";
      else
        D.Diag(clang::diag::warn_drv_jmc_requires_debuginfo) << "-fjmc"
                                                             << "-g";
    } else {
      D.Diag(clang::diag::warn_drv_fjmc_for_elf_only);
    }
  }

  // Add in -fdebug-compilation-dir if necessary.
  const char *DebugCompilationDir =
      addDebugCompDirArg(Args, CmdArgs, D.getVFS());

  addDebugPrefixMapArg(D, TC, Args, CmdArgs);

  // Add the output path to the object file for CodeView debug infos.
  if (EmitCodeView && Output.isFilename())
    addDebugObjectName(Args, CmdArgs, DebugCompilationDir,
                       Output.getFilename());
}

static void ProcessVSRuntimeLibrary(const ToolChain &TC, const ArgList &Args,
                                    ArgStringList &CmdArgs) {
  unsigned RTOptionID = options::OPT__SLASH_MT;

  if (Args.hasArg(options::OPT__SLASH_LDd))
    // The /LDd option implies /MTd. The dependent lib part can be overridden,
    // but defining _DEBUG is sticky.
    RTOptionID = options::OPT__SLASH_MTd;

  if (Arg *A = Args.getLastArg(options::OPT__SLASH_M_Group))
    RTOptionID = A->getOption().getID();

  if (Arg *A = Args.getLastArg(options::OPT_fms_runtime_lib_EQ)) {
    RTOptionID = llvm::StringSwitch<unsigned>(A->getValue())
                     .Case("static", options::OPT__SLASH_MT)
                     .Case("static_dbg", options::OPT__SLASH_MTd)
                     .Case("dll", options::OPT__SLASH_MD)
                     .Case("dll_dbg", options::OPT__SLASH_MDd)
                     .Default(options::OPT__SLASH_MT);
  }

  StringRef FlagForCRT;
  switch (RTOptionID) {
  case options::OPT__SLASH_MD:
    if (Args.hasArg(options::OPT__SLASH_LDd))
      CmdArgs.push_back("-D_DEBUG");
    CmdArgs.push_back("-D_MT");
    CmdArgs.push_back("-D_DLL");
    FlagForCRT = "--dependent-lib=msvcrt";
    break;
  case options::OPT__SLASH_MDd:
    CmdArgs.push_back("-D_DEBUG");
    CmdArgs.push_back("-D_MT");
    CmdArgs.push_back("-D_DLL");
    FlagForCRT = "--dependent-lib=msvcrtd";
    break;
  case options::OPT__SLASH_MT:
    if (Args.hasArg(options::OPT__SLASH_LDd))
      CmdArgs.push_back("-D_DEBUG");
    CmdArgs.push_back("-D_MT");
    CmdArgs.push_back("-flto-visibility-public-std");
    FlagForCRT = "--dependent-lib=libcmt";
    break;
  case options::OPT__SLASH_MTd:
    CmdArgs.push_back("-D_DEBUG");
    CmdArgs.push_back("-D_MT");
    CmdArgs.push_back("-flto-visibility-public-std");
    FlagForCRT = "--dependent-lib=libcmtd";
    break;
  default:
    llvm_unreachable("Unexpected option ID.");
  }

  if (Args.hasArg(options::OPT_fms_omit_default_lib)) {
    CmdArgs.push_back("-D_VC_NODEFAULTLIB");
  } else {
    CmdArgs.push_back(FlagForCRT.data());

    // This provides POSIX compatibility (maps 'open' to '_open'), which most
    // users want.  The /Za flag to cl.exe turns this off, but it's not
    // implemented in clang.
    CmdArgs.push_back("--dependent-lib=oldnames");
  }

  // All Arm64EC object files implicitly add softintrin.lib. This is necessary
  // even if the file doesn't actually refer to any of the routines because
  // the CRT itself has incomplete dependency markings.
  if (TC.getTriple().isWindowsArm64EC())
    CmdArgs.push_back("--dependent-lib=softintrin");
}

void Clang::ConstructJob(Compilation &C, const JobAction &JA,
                         const InputInfo &Output, const InputInfoList &Inputs,
                         const ArgList &Args, const char *LinkingOutput) const {
  const auto &TC = getToolChain();
  const llvm::Triple &RawTriple = TC.getTriple();
  const llvm::Triple &Triple = TC.getEffectiveTriple();
  const std::string &TripleStr = Triple.getTriple();

  bool KernelOrKext =
      Args.hasArg(options::OPT_mkernel, options::OPT_fapple_kext);
  const Driver &D = TC.getDriver();
  ArgStringList CmdArgs;

  assert(Inputs.size() >= 1 && "Must have at least one input.");
  // CUDA/HIP compilation may have multiple inputs (source file + results of
  // device-side compilations). OpenMP device jobs also take the host IR as a
  // second input. Module precompilation accepts a list of header files to
  // include as part of the module. API extraction accepts a list of header
  // files whose API information is emitted in the output. All other jobs are
  // expected to have exactly one input. SYCL compilation only expects a
  // single input.
  bool IsCuda = JA.isOffloading(Action::OFK_Cuda);
  bool IsCudaDevice = JA.isDeviceOffloading(Action::OFK_Cuda);
  bool IsHIP = JA.isOffloading(Action::OFK_HIP);
  bool IsHIPDevice = JA.isDeviceOffloading(Action::OFK_HIP);
  bool IsSYCL = JA.isOffloading(Action::OFK_SYCL);
  bool IsSYCLDevice = JA.isDeviceOffloading(Action::OFK_SYCL);
  bool IsOpenMPDevice = JA.isDeviceOffloading(Action::OFK_OpenMP);
  bool IsExtractAPI = isa<ExtractAPIJobAction>(JA);
  bool IsDeviceOffloadAction = !(JA.isDeviceOffloading(Action::OFK_None) ||
                                 JA.isDeviceOffloading(Action::OFK_Host));
  bool IsHostOffloadingAction =
      JA.isHostOffloading(Action::OFK_OpenMP) ||
      JA.isHostOffloading(Action::OFK_SYCL) ||
      (JA.isHostOffloading(C.getActiveOffloadKinds()) &&
       Args.hasFlag(options::OPT_offload_new_driver,
                    options::OPT_no_offload_new_driver,
                    C.isOffloadingHostKind(Action::OFK_Cuda)));

  bool IsRDCMode =
      Args.hasFlag(options::OPT_fgpu_rdc, options::OPT_fno_gpu_rdc, false);

  auto LTOMode = IsDeviceOffloadAction ? D.getOffloadLTOMode() : D.getLTOMode();
  bool IsUsingLTO = LTOMode != LTOK_None;

  // Extract API doesn't have a main input file, so invent a fake one as a
  // placeholder.
  InputInfo ExtractAPIPlaceholderInput(Inputs[0].getType(), "extract-api",
                                       "extract-api");

  const InputInfo &Input =
      IsExtractAPI ? ExtractAPIPlaceholderInput : Inputs[0];

  InputInfoList ExtractAPIInputs;
  InputInfoList HostOffloadingInputs;
  const InputInfo *CudaDeviceInput = nullptr;
  const InputInfo *OpenMPDeviceInput = nullptr;
  for (const InputInfo &I : Inputs) {
    if (&I == &Input || I.getType() == types::TY_Nothing) {
      // This is the primary input or contains nothing.
    } else if (IsExtractAPI) {
      auto ExpectedInputType = ExtractAPIPlaceholderInput.getType();
      if (I.getType() != ExpectedInputType) {
        D.Diag(diag::err_drv_extract_api_wrong_kind)
            << I.getFilename() << types::getTypeName(I.getType())
            << types::getTypeName(ExpectedInputType);
      }
      ExtractAPIInputs.push_back(I);
    } else if (IsHostOffloadingAction) {
      HostOffloadingInputs.push_back(I);
    } else if ((IsCuda || IsHIP) && !CudaDeviceInput) {
      CudaDeviceInput = &I;
    } else if (IsOpenMPDevice && !OpenMPDeviceInput) {
      OpenMPDeviceInput = &I;
    } else {
      llvm_unreachable("unexpectedly given multiple inputs");
    }
  }

  const llvm::Triple *AuxTriple =
      (IsCuda || IsHIP) ? TC.getAuxTriple() : nullptr;
  bool IsWindowsMSVC = RawTriple.isWindowsMSVCEnvironment();
  bool IsUEFI = RawTriple.isUEFI();
  bool IsIAMCU = RawTriple.isOSIAMCU();

  // Adjust IsWindowsXYZ for CUDA/HIP/SYCL compilations.  Even when compiling in
  // device mode (i.e., getToolchain().getTriple() is NVPTX/AMDGCN, not
  // Windows), we need to pass Windows-specific flags to cc1.
  if (IsCuda || IsHIP || IsSYCL)
    IsWindowsMSVC |= AuxTriple && AuxTriple->isWindowsMSVCEnvironment();

  // C++ is not supported for IAMCU.
  if (IsIAMCU && types::isCXX(Input.getType()))
    D.Diag(diag::err_drv_clang_unsupported) << "C++ for IAMCU";

  // Invoke ourselves in -cc1 mode.
  //
  // FIXME: Implement custom jobs for internal actions.
  CmdArgs.push_back("-cc1");

  // Add the "effective" target triple.
  CmdArgs.push_back("-triple");
  CmdArgs.push_back(Args.MakeArgString(TripleStr));

  if (const Arg *MJ = Args.getLastArg(options::OPT_MJ)) {
    DumpCompilationDatabase(C, MJ->getValue(), TripleStr, Output, Input, Args);
    Args.ClaimAllArgs(options::OPT_MJ);
  } else if (const Arg *GenCDBFragment =
                 Args.getLastArg(options::OPT_gen_cdb_fragment_path)) {
    DumpCompilationDatabaseFragmentToDir(GenCDBFragment->getValue(), C,
                                         TripleStr, Output, Input, Args);
    Args.ClaimAllArgs(options::OPT_gen_cdb_fragment_path);
  }

  if (IsCuda || IsHIP) {
    // We have to pass the triple of the host if compiling for a CUDA/HIP device
    // and vice-versa.
    std::string NormalizedTriple;
    if (JA.isDeviceOffloading(Action::OFK_Cuda) ||
        JA.isDeviceOffloading(Action::OFK_HIP))
      NormalizedTriple = C.getSingleOffloadToolChain<Action::OFK_Host>()
                             ->getTriple()
                             .normalize();
    else {
      // Host-side compilation.
      NormalizedTriple =
          (IsCuda ? C.getSingleOffloadToolChain<Action::OFK_Cuda>()
                  : C.getSingleOffloadToolChain<Action::OFK_HIP>())
              ->getTriple()
              .normalize();
      if (IsCuda) {
        // We need to figure out which CUDA version we're compiling for, as that
        // determines how we load and launch GPU kernels.
        auto *CTC = static_cast<const toolchains::CudaToolChain *>(
            C.getSingleOffloadToolChain<Action::OFK_Cuda>());
        assert(CTC && "Expected valid CUDA Toolchain.");
        if (CTC && CTC->CudaInstallation.version() != CudaVersion::UNKNOWN)
          CmdArgs.push_back(Args.MakeArgString(
              Twine("-target-sdk-version=") +
              CudaVersionToString(CTC->CudaInstallation.version())));
        // Unsized function arguments used for variadics were introduced in
        // CUDA-9.0. We still do not support generating code that actually uses
        // variadic arguments yet, but we do need to allow parsing them as
        // recent CUDA headers rely on that.
        // https://github.com/llvm/llvm-project/issues/58410
        if (CTC->CudaInstallation.version() >= CudaVersion::CUDA_90)
          CmdArgs.push_back("-fcuda-allow-variadic-functions");
      }
    }
    CmdArgs.push_back("-aux-triple");
    CmdArgs.push_back(Args.MakeArgString(NormalizedTriple));

    if (JA.isDeviceOffloading(Action::OFK_HIP) &&
        (getToolChain().getTriple().isAMDGPU() ||
         (getToolChain().getTriple().isSPIRV() &&
          getToolChain().getTriple().getVendor() == llvm::Triple::AMD))) {
      // Device side compilation printf
      if (Args.getLastArg(options::OPT_mprintf_kind_EQ)) {
        CmdArgs.push_back(Args.MakeArgString(
            "-mprintf-kind=" +
            Args.getLastArgValue(options::OPT_mprintf_kind_EQ)));
        // Force compiler error on invalid conversion specifiers
        CmdArgs.push_back(
            Args.MakeArgString("-Werror=format-invalid-specifier"));
      }
    }
  }

  // Optimization level for CodeGen.
  if (const Arg *A = Args.getLastArg(options::OPT_O_Group)) {
    if (A->getOption().matches(options::OPT_O4)) {
      CmdArgs.push_back("-O3");
      D.Diag(diag::warn_O4_is_O3);
    } else {
      A->render(Args, CmdArgs);
    }
  }

  // Unconditionally claim the printf option now to avoid unused diagnostic.
  if (const Arg *PF = Args.getLastArg(options::OPT_mprintf_kind_EQ))
    PF->claim();

  if (IsSYCL) {
    if (IsSYCLDevice) {
      // Host triple is needed when doing SYCL device compilations.
      llvm::Triple AuxT = C.getDefaultToolChain().getTriple();
      std::string NormalizedTriple = AuxT.normalize();
      CmdArgs.push_back("-aux-triple");
      CmdArgs.push_back(Args.MakeArgString(NormalizedTriple));

      // We want to compile sycl kernels.
      CmdArgs.push_back("-fsycl-is-device");

      // Set O2 optimization level by default
      if (!Args.getLastArg(options::OPT_O_Group))
        CmdArgs.push_back("-O2");
    } else {
      // Add any options that are needed specific to SYCL offload while
      // performing the host side compilation.

      // Let the front-end host compilation flow know about SYCL offload
      // compilation.
      CmdArgs.push_back("-fsycl-is-host");
    }

    // Set options for both host and device.
    Arg *SYCLStdArg = Args.getLastArg(options::OPT_sycl_std_EQ);
    if (SYCLStdArg) {
      SYCLStdArg->render(Args, CmdArgs);
    } else {
      // Ensure the default version in SYCL mode is 2020.
      CmdArgs.push_back("-sycl-std=2020");
    }
  }

  if (Args.hasArg(options::OPT_fclangir))
    CmdArgs.push_back("-fclangir");

  if (IsOpenMPDevice) {
    // We have to pass the triple of the host if compiling for an OpenMP device.
    std::string NormalizedTriple =
        C.getSingleOffloadToolChain<Action::OFK_Host>()
            ->getTriple()
            .normalize();
    CmdArgs.push_back("-aux-triple");
    CmdArgs.push_back(Args.MakeArgString(NormalizedTriple));
  }

  if (Triple.isOSWindows() && (Triple.getArch() == llvm::Triple::arm ||
                               Triple.getArch() == llvm::Triple::thumb)) {
    unsigned Offset = Triple.getArch() == llvm::Triple::arm ? 4 : 6;
    unsigned Version = 0;
    bool Failure =
        Triple.getArchName().substr(Offset).consumeInteger(10, Version);
    if (Failure || Version < 7)
      D.Diag(diag::err_target_unsupported_arch) << Triple.getArchName()
                                                << TripleStr;
  }

  // Push all default warning arguments that are specific to
  // the given target.  These come before user provided warning options
  // are provided.
  TC.addClangWarningOptions(CmdArgs);

  // FIXME: Subclass ToolChain for SPIR and move this to addClangWarningOptions.
  if (Triple.isSPIR() || Triple.isSPIRV())
    CmdArgs.push_back("-Wspir-compat");

  // Select the appropriate action.
  RewriteKind rewriteKind = RK_None;

  bool UnifiedLTO = false;
  if (IsUsingLTO) {
    UnifiedLTO = Args.hasFlag(options::OPT_funified_lto,
                              options::OPT_fno_unified_lto, Triple.isPS());
    if (UnifiedLTO)
      CmdArgs.push_back("-funified-lto");
  }

  // If CollectArgsForIntegratedAssembler() isn't called below, claim the args
  // it claims when not running an assembler. Otherwise, clang would emit
  // "argument unused" warnings for assembler flags when e.g. adding "-E" to
  // flags while debugging something. That'd be somewhat inconvenient, and it's
  // also inconsistent with most other flags -- we don't warn on
  // -ffunction-sections not being used in -E mode either for example, even
  // though it's not really used either.
  if (!isa<AssembleJobAction>(JA)) {
    // The args claimed here should match the args used in
    // CollectArgsForIntegratedAssembler().
    if (TC.useIntegratedAs()) {
      Args.ClaimAllArgs(options::OPT_mrelax_all);
      Args.ClaimAllArgs(options::OPT_mno_relax_all);
      Args.ClaimAllArgs(options::OPT_mincremental_linker_compatible);
      Args.ClaimAllArgs(options::OPT_mno_incremental_linker_compatible);
      switch (C.getDefaultToolChain().getArch()) {
      case llvm::Triple::arm:
      case llvm::Triple::armeb:
      case llvm::Triple::thumb:
      case llvm::Triple::thumbeb:
        Args.ClaimAllArgs(options::OPT_mimplicit_it_EQ);
        break;
      default:
        break;
      }
    }
    Args.ClaimAllArgs(options::OPT_Wa_COMMA);
    Args.ClaimAllArgs(options::OPT_Xassembler);
    Args.ClaimAllArgs(options::OPT_femit_dwarf_unwind_EQ);
  }

  if (isa<AnalyzeJobAction>(JA)) {
    assert(JA.getType() == types::TY_Plist && "Invalid output type.");
    CmdArgs.push_back("-analyze");
  } else if (isa<PreprocessJobAction>(JA)) {
    if (Output.getType() == types::TY_Dependencies)
      CmdArgs.push_back("-Eonly");
    else {
      CmdArgs.push_back("-E");
      if (Args.hasArg(options::OPT_rewrite_objc) &&
          !Args.hasArg(options::OPT_g_Group))
        CmdArgs.push_back("-P");
      else if (JA.getType() == types::TY_PP_CXXHeaderUnit)
        CmdArgs.push_back("-fdirectives-only");
    }
  } else if (isa<AssembleJobAction>(JA)) {
    CmdArgs.push_back("-emit-obj");

    CollectArgsForIntegratedAssembler(C, Args, CmdArgs, D);

    // Also ignore explicit -force_cpusubtype_ALL option.
    (void)Args.hasArg(options::OPT_force__cpusubtype__ALL);
  } else if (isa<PrecompileJobAction>(JA)) {
    if (JA.getType() == types::TY_Nothing)
      CmdArgs.push_back("-fsyntax-only");
    else if (JA.getType() == types::TY_ModuleFile)
      CmdArgs.push_back("-emit-module-interface");
    else if (JA.getType() == types::TY_HeaderUnit)
      CmdArgs.push_back("-emit-header-unit");
    else if (!Args.hasArg(options::OPT_ignore_pch))
      CmdArgs.push_back("-emit-pch");
  } else if (isa<VerifyPCHJobAction>(JA)) {
    CmdArgs.push_back("-verify-pch");
  } else if (isa<ExtractAPIJobAction>(JA)) {
    assert(JA.getType() == types::TY_API_INFO &&
           "Extract API actions must generate a API information.");
    CmdArgs.push_back("-extract-api");

    if (Arg *PrettySGFArg = Args.getLastArg(options::OPT_emit_pretty_sgf))
      PrettySGFArg->render(Args, CmdArgs);

    Arg *SymbolGraphDirArg = Args.getLastArg(options::OPT_symbol_graph_dir_EQ);

    if (Arg *ProductNameArg = Args.getLastArg(options::OPT_product_name_EQ))
      ProductNameArg->render(Args, CmdArgs);
    if (Arg *ExtractAPIIgnoresFileArg =
            Args.getLastArg(options::OPT_extract_api_ignores_EQ))
      ExtractAPIIgnoresFileArg->render(Args, CmdArgs);
    if (Arg *EmitExtensionSymbolGraphs =
            Args.getLastArg(options::OPT_emit_extension_symbol_graphs)) {
      if (!SymbolGraphDirArg)
        D.Diag(diag::err_drv_missing_symbol_graph_dir);

      EmitExtensionSymbolGraphs->render(Args, CmdArgs);
    }
    if (SymbolGraphDirArg)
      SymbolGraphDirArg->render(Args, CmdArgs);
  } else {
    assert((isa<CompileJobAction>(JA) || isa<BackendJobAction>(JA)) &&
           "Invalid action for clang tool.");
    if (JA.getType() == types::TY_Nothing) {
      CmdArgs.push_back("-fsyntax-only");
    } else if (JA.getType() == types::TY_LLVM_IR ||
               JA.getType() == types::TY_LTO_IR) {
      CmdArgs.push_back("-emit-llvm");
    } else if (JA.getType() == types::TY_LLVM_BC ||
               JA.getType() == types::TY_LTO_BC) {
      // Emit textual llvm IR for AMDGPU offloading for -emit-llvm -S
      if (Triple.isAMDGCN() && IsOpenMPDevice && Args.hasArg(options::OPT_S) &&
          Args.hasArg(options::OPT_emit_llvm)) {
        CmdArgs.push_back("-emit-llvm");
      } else {
        CmdArgs.push_back("-emit-llvm-bc");
      }
    } else if (JA.getType() == types::TY_IFS ||
               JA.getType() == types::TY_IFS_CPP) {
      StringRef ArgStr =
          Args.hasArg(options::OPT_interface_stub_version_EQ)
              ? Args.getLastArgValue(options::OPT_interface_stub_version_EQ)
              : "ifs-v1";
      CmdArgs.push_back("-emit-interface-stubs");
      CmdArgs.push_back(
          Args.MakeArgString(Twine("-interface-stub-version=") + ArgStr.str()));
    } else if (JA.getType() == types::TY_PP_Asm) {
      CmdArgs.push_back("-S");
    } else if (JA.getType() == types::TY_AST) {
      if (!Args.hasArg(options::OPT_ignore_pch))
        CmdArgs.push_back("-emit-pch");
    } else if (JA.getType() == types::TY_ModuleFile) {
      CmdArgs.push_back("-module-file-info");
    } else if (JA.getType() == types::TY_RewrittenObjC) {
      CmdArgs.push_back("-rewrite-objc");
      rewriteKind = RK_NonFragile;
    } else if (JA.getType() == types::TY_RewrittenLegacyObjC) {
      CmdArgs.push_back("-rewrite-objc");
      rewriteKind = RK_Fragile;
    } else if (JA.getType() == types::TY_CIR) {
      CmdArgs.push_back("-emit-cir");
    } else {
      assert(JA.getType() == types::TY_PP_Asm && "Unexpected output type!");
    }

    // Preserve use-list order by default when emitting bitcode, so that
    // loading the bitcode up in 'opt' or 'llc' and running passes gives the
    // same result as running passes here.  For LTO, we don't need to preserve
    // the use-list order, since serialization to bitcode is part of the flow.
    if (JA.getType() == types::TY_LLVM_BC)
      CmdArgs.push_back("-emit-llvm-uselists");

    if (IsUsingLTO) {
      if (IsDeviceOffloadAction && !JA.isDeviceOffloading(Action::OFK_OpenMP) &&
          !Args.hasFlag(options::OPT_offload_new_driver,
                        options::OPT_no_offload_new_driver,
                        C.isOffloadingHostKind(Action::OFK_Cuda)) &&
          !Triple.isAMDGPU()) {
        D.Diag(diag::err_drv_unsupported_opt_for_target)
            << Args.getLastArg(options::OPT_foffload_lto,
                               options::OPT_foffload_lto_EQ)
                   ->getAsString(Args)
            << Triple.getTriple();
      } else if (Triple.isNVPTX() && !IsRDCMode &&
                 JA.isDeviceOffloading(Action::OFK_Cuda)) {
        D.Diag(diag::err_drv_unsupported_opt_for_language_mode)
            << Args.getLastArg(options::OPT_foffload_lto,
                               options::OPT_foffload_lto_EQ)
                   ->getAsString(Args)
            << "-fno-gpu-rdc";
      } else {
        assert(LTOMode == LTOK_Full || LTOMode == LTOK_Thin);
        CmdArgs.push_back(Args.MakeArgString(
            Twine("-flto=") + (LTOMode == LTOK_Thin ? "thin" : "full")));
        // PS4 uses the legacy LTO API, which does not support some of the
        // features enabled by -flto-unit.
        if (!RawTriple.isPS4() ||
            (D.getLTOMode() == LTOK_Full) || !UnifiedLTO)
          CmdArgs.push_back("-flto-unit");
      }
    }
  }

  Args.AddLastArg(CmdArgs, options::OPT_dumpdir);

  if (const Arg *A = Args.getLastArg(options::OPT_fthinlto_index_EQ)) {
    if (!types::isLLVMIR(Input.getType()))
      D.Diag(diag::err_drv_arg_requires_bitcode_input) << A->getAsString(Args);
    Args.AddLastArg(CmdArgs, options::OPT_fthinlto_index_EQ);
  }

  if (Triple.isPPC())
    Args.addOptInFlag(CmdArgs, options::OPT_mregnames,
                      options::OPT_mno_regnames);

  if (Args.getLastArg(options::OPT_fthin_link_bitcode_EQ))
    Args.AddLastArg(CmdArgs, options::OPT_fthin_link_bitcode_EQ);

  if (Args.getLastArg(options::OPT_save_temps_EQ))
    Args.AddLastArg(CmdArgs, options::OPT_save_temps_EQ);

  auto *MemProfArg = Args.getLastArg(options::OPT_fmemory_profile,
                                     options::OPT_fmemory_profile_EQ,
                                     options::OPT_fno_memory_profile);
  if (MemProfArg &&
      !MemProfArg->getOption().matches(options::OPT_fno_memory_profile))
    MemProfArg->render(Args, CmdArgs);

  if (auto *MemProfUseArg =
          Args.getLastArg(options::OPT_fmemory_profile_use_EQ)) {
    if (MemProfArg)
      D.Diag(diag::err_drv_argument_not_allowed_with)
          << MemProfUseArg->getAsString(Args) << MemProfArg->getAsString(Args);
    if (auto *PGOInstrArg = Args.getLastArg(options::OPT_fprofile_generate,
                                            options::OPT_fprofile_generate_EQ))
      D.Diag(diag::err_drv_argument_not_allowed_with)
          << MemProfUseArg->getAsString(Args) << PGOInstrArg->getAsString(Args);
    MemProfUseArg->render(Args, CmdArgs);
  }

  // Embed-bitcode option.
  // Only white-listed flags below are allowed to be embedded.
  if (C.getDriver().embedBitcodeInObject() && !IsUsingLTO &&
      (isa<BackendJobAction>(JA) || isa<AssembleJobAction>(JA))) {
    // Add flags implied by -fembed-bitcode.
    Args.AddLastArg(CmdArgs, options::OPT_fembed_bitcode_EQ);
    // Disable all llvm IR level optimizations.
    CmdArgs.push_back("-disable-llvm-passes");

    // Render target options.
    TC.addClangTargetOptions(Args, CmdArgs, JA.getOffloadingDeviceKind());

    // reject options that shouldn't be supported in bitcode
    // also reject kernel/kext
    static const constexpr unsigned kBitcodeOptionIgnorelist[] = {
        options::OPT_mkernel,
        options::OPT_fapple_kext,
        options::OPT_ffunction_sections,
        options::OPT_fno_function_sections,
        options::OPT_fdata_sections,
        options::OPT_fno_data_sections,
        options::OPT_fbasic_block_sections_EQ,
        options::OPT_funique_internal_linkage_names,
        options::OPT_fno_unique_internal_linkage_names,
        options::OPT_funique_section_names,
        options::OPT_fno_unique_section_names,
        options::OPT_funique_basic_block_section_names,
        options::OPT_fno_unique_basic_block_section_names,
        options::OPT_mrestrict_it,
        options::OPT_mno_restrict_it,
        options::OPT_mstackrealign,
        options::OPT_mno_stackrealign,
        options::OPT_mstack_alignment,
        options::OPT_mcmodel_EQ,
        options::OPT_mlong_calls,
        options::OPT_mno_long_calls,
        options::OPT_ggnu_pubnames,
        options::OPT_gdwarf_aranges,
        options::OPT_fdebug_types_section,
        options::OPT_fno_debug_types_section,
        options::OPT_fdwarf_directory_asm,
        options::OPT_fno_dwarf_directory_asm,
        options::OPT_mrelax_all,
        options::OPT_mno_relax_all,
        options::OPT_ftrap_function_EQ,
        options::OPT_ffixed_r9,
        options::OPT_mfix_cortex_a53_835769,
        options::OPT_mno_fix_cortex_a53_835769,
        options::OPT_ffixed_x18,
        options::OPT_mglobal_merge,
        options::OPT_mno_global_merge,
        options::OPT_mred_zone,
        options::OPT_mno_red_zone,
        options::OPT_Wa_COMMA,
        options::OPT_Xassembler,
        options::OPT_mllvm,
        options::OPT_mmlir,
    };
    for (const auto &A : Args)
      if (llvm::is_contained(kBitcodeOptionIgnorelist, A->getOption().getID()))
        D.Diag(diag::err_drv_unsupported_embed_bitcode) << A->getSpelling();

    // Render the CodeGen options that need to be passed.
    Args.addOptOutFlag(CmdArgs, options::OPT_foptimize_sibling_calls,
                       options::OPT_fno_optimize_sibling_calls);

    RenderFloatingPointOptions(TC, D, isOptimizationLevelFast(Args), Args,
                               CmdArgs, JA);

    // Render ABI arguments
    switch (TC.getArch()) {
    default: break;
    case llvm::Triple::arm:
    case llvm::Triple::armeb:
    case llvm::Triple::thumbeb:
      RenderARMABI(D, Triple, Args, CmdArgs);
      break;
    case llvm::Triple::aarch64:
    case llvm::Triple::aarch64_32:
    case llvm::Triple::aarch64_be:
      RenderAArch64ABI(Triple, Args, CmdArgs);
      break;
    }

    // Input/Output file.
    if (Output.getType() == types::TY_Dependencies) {
      // Handled with other dependency code.
    } else if (Output.isFilename()) {
      CmdArgs.push_back("-o");
      CmdArgs.push_back(Output.getFilename());
    } else {
      assert(Output.isNothing() && "Input output.");
    }

    for (const auto &II : Inputs) {
      addDashXForInput(Args, II, CmdArgs);
      if (II.isFilename())
        CmdArgs.push_back(II.getFilename());
      else
        II.getInputArg().renderAsInput(Args, CmdArgs);
    }

    C.addCommand(std::make_unique<Command>(
        JA, *this, ResponseFileSupport::AtFileUTF8(), D.getClangProgramPath(),
        CmdArgs, Inputs, Output, D.getPrependArg()));
    return;
  }

  if (C.getDriver().embedBitcodeMarkerOnly() && !IsUsingLTO)
    CmdArgs.push_back("-fembed-bitcode=marker");

  // We normally speed up the clang process a bit by skipping destructors at
  // exit, but when we're generating diagnostics we can rely on some of the
  // cleanup.
  if (!C.isForDiagnostics())
    CmdArgs.push_back("-disable-free");
  CmdArgs.push_back("-clear-ast-before-backend");

#ifdef NDEBUG
  const bool IsAssertBuild = false;
#else
  const bool IsAssertBuild = true;
#endif

  // Disable the verification pass in asserts builds unless otherwise specified.
  if (Args.hasFlag(options::OPT_fno_verify_intermediate_code,
                   options::OPT_fverify_intermediate_code, !IsAssertBuild)) {
    CmdArgs.push_back("-disable-llvm-verifier");
  }

  // Discard value names in assert builds unless otherwise specified.
  if (Args.hasFlag(options::OPT_fdiscard_value_names,
                   options::OPT_fno_discard_value_names, !IsAssertBuild)) {
    if (Args.hasArg(options::OPT_fdiscard_value_names) &&
        llvm::any_of(Inputs, [](const clang::driver::InputInfo &II) {
          return types::isLLVMIR(II.getType());
        })) {
      D.Diag(diag::warn_ignoring_fdiscard_for_bitcode);
    }
    CmdArgs.push_back("-discard-value-names");
  }

  // Set the main file name, so that debug info works even with
  // -save-temps.
  CmdArgs.push_back("-main-file-name");
  CmdArgs.push_back(getBaseInputName(Args, Input));

  // Some flags which affect the language (via preprocessor
  // defines).
  if (Args.hasArg(options::OPT_static))
    CmdArgs.push_back("-static-define");

  Args.AddLastArg(CmdArgs, options::OPT_static_libclosure);

  if (Args.hasArg(options::OPT_municode))
    CmdArgs.push_back("-DUNICODE");

  if (isa<AnalyzeJobAction>(JA))
    RenderAnalyzerOptions(Args, CmdArgs, Triple, Input);

  if (isa<AnalyzeJobAction>(JA) ||
      (isa<PreprocessJobAction>(JA) && Args.hasArg(options::OPT__analyze)))
    CmdArgs.push_back("-setup-static-analyzer");

  // Enable compatilibily mode to avoid analyzer-config related errors.
  // Since we can't access frontend flags through hasArg, let's manually iterate
  // through them.
  bool FoundAnalyzerConfig = false;
  for (auto *Arg : Args.filtered(options::OPT_Xclang))
    if (StringRef(Arg->getValue()) == "-analyzer-config") {
      FoundAnalyzerConfig = true;
      break;
    }
  if (!FoundAnalyzerConfig)
    for (auto *Arg : Args.filtered(options::OPT_Xanalyzer))
      if (StringRef(Arg->getValue()) == "-analyzer-config") {
        FoundAnalyzerConfig = true;
        break;
      }
  if (FoundAnalyzerConfig)
    CmdArgs.push_back("-analyzer-config-compatibility-mode=true");

  CheckCodeGenerationOptions(D, Args);

  unsigned FunctionAlignment = ParseFunctionAlignment(TC, Args);
  assert(FunctionAlignment <= 31 && "function alignment will be truncated!");
  if (FunctionAlignment) {
    CmdArgs.push_back("-function-alignment");
    CmdArgs.push_back(Args.MakeArgString(std::to_string(FunctionAlignment)));
  }

  // We support -falign-loops=N where N is a power of 2. GCC supports more
  // forms.
  if (const Arg *A = Args.getLastArg(options::OPT_falign_loops_EQ)) {
    unsigned Value = 0;
    if (StringRef(A->getValue()).getAsInteger(10, Value) || Value > 65536)
      TC.getDriver().Diag(diag::err_drv_invalid_int_value)
          << A->getAsString(Args) << A->getValue();
    else if (Value & (Value - 1))
      TC.getDriver().Diag(diag::err_drv_alignment_not_power_of_two)
          << A->getAsString(Args) << A->getValue();
    // Treat =0 as unspecified (use the target preference).
    if (Value)
      CmdArgs.push_back(Args.MakeArgString("-falign-loops=" +
                                           Twine(std::min(Value, 65536u))));
  }

  if (Triple.isOSzOS()) {
    // On z/OS some of the system header feature macros need to
    // be defined to enable most cross platform projects to build
    // successfully.  Ths include the libc++ library.  A
    // complicating factor is that users can define these
    // macros to the same or different values.  We need to add
    // the definition for these macros to the compilation command
    // if the user hasn't already defined them.

    auto findMacroDefinition = [&](const std::string &Macro) {
      auto MacroDefs = Args.getAllArgValues(options::OPT_D);
      return llvm::any_of(MacroDefs, [&](const std::string &M) {
        return M == Macro || M.find(Macro + '=') != std::string::npos;
      });
    };

    // _UNIX03_WITHDRAWN is required for libcxx & porting.
    if (!findMacroDefinition("_UNIX03_WITHDRAWN"))
      CmdArgs.push_back("-D_UNIX03_WITHDRAWN");
    // _OPEN_DEFAULT is required for XL compat
    if (!findMacroDefinition("_OPEN_DEFAULT"))
      CmdArgs.push_back("-D_OPEN_DEFAULT");
    if (D.CCCIsCXX() || types::isCXX(Input.getType())) {
      // _XOPEN_SOURCE=600 is required for libcxx.
      if (!findMacroDefinition("_XOPEN_SOURCE"))
        CmdArgs.push_back("-D_XOPEN_SOURCE=600");
    }
  }

  llvm::Reloc::Model RelocationModel;
  unsigned PICLevel;
  bool IsPIE;
  std::tie(RelocationModel, PICLevel, IsPIE) = ParsePICArgs(TC, Args);
  Arg *LastPICDataRelArg =
      Args.getLastArg(options::OPT_mno_pic_data_is_text_relative,
                      options::OPT_mpic_data_is_text_relative);
  bool NoPICDataIsTextRelative = false;
  if (LastPICDataRelArg) {
    if (LastPICDataRelArg->getOption().matches(
            options::OPT_mno_pic_data_is_text_relative)) {
      NoPICDataIsTextRelative = true;
      if (!PICLevel)
        D.Diag(diag::err_drv_argument_only_allowed_with)
            << "-mno-pic-data-is-text-relative"
            << "-fpic/-fpie";
    }
    if (!Triple.isSystemZ())
      D.Diag(diag::err_drv_unsupported_opt_for_target)
          << (NoPICDataIsTextRelative ? "-mno-pic-data-is-text-relative"
                                      : "-mpic-data-is-text-relative")
          << RawTriple.str();
  }

  bool IsROPI = RelocationModel == llvm::Reloc::ROPI ||
                RelocationModel == llvm::Reloc::ROPI_RWPI;
  bool IsRWPI = RelocationModel == llvm::Reloc::RWPI ||
                RelocationModel == llvm::Reloc::ROPI_RWPI;

  if (Args.hasArg(options::OPT_mcmse) &&
      !Args.hasArg(options::OPT_fallow_unsupported)) {
    if (IsROPI)
      D.Diag(diag::err_cmse_pi_are_incompatible) << IsROPI;
    if (IsRWPI)
      D.Diag(diag::err_cmse_pi_are_incompatible) << !IsRWPI;
  }

  if (IsROPI && types::isCXX(Input.getType()) &&
      !Args.hasArg(options::OPT_fallow_unsupported))
    D.Diag(diag::err_drv_ropi_incompatible_with_cxx);

  const char *RMName = RelocationModelName(RelocationModel);
  if (RMName) {
    CmdArgs.push_back("-mrelocation-model");
    CmdArgs.push_back(RMName);
  }
  if (PICLevel > 0) {
    CmdArgs.push_back("-pic-level");
    CmdArgs.push_back(PICLevel == 1 ? "1" : "2");
    if (IsPIE)
      CmdArgs.push_back("-pic-is-pie");
    if (NoPICDataIsTextRelative)
      CmdArgs.push_back("-mcmodel=medium");
  }

  if (RelocationModel == llvm::Reloc::ROPI ||
      RelocationModel == llvm::Reloc::ROPI_RWPI)
    CmdArgs.push_back("-fropi");
  if (RelocationModel == llvm::Reloc::RWPI ||
      RelocationModel == llvm::Reloc::ROPI_RWPI)
    CmdArgs.push_back("-frwpi");

  if (Arg *A = Args.getLastArg(options::OPT_meabi)) {
    CmdArgs.push_back("-meabi");
    CmdArgs.push_back(A->getValue());
  }

  // -fsemantic-interposition is forwarded to CC1: set the
  // "SemanticInterposition" metadata to 1 (make some linkages interposable) and
  // make default visibility external linkage definitions dso_preemptable.
  //
  // -fno-semantic-interposition: if the target supports .Lfoo$local local
  // aliases (make default visibility external linkage definitions dso_local).
  // This is the CC1 default for ELF to match COFF/Mach-O.
  //
  // Otherwise use Clang's traditional behavior: like
  // -fno-semantic-interposition but local aliases are not used. So references
  // can be interposed if not optimized out.
  if (Triple.isOSBinFormatELF()) {
    Arg *A = Args.getLastArg(options::OPT_fsemantic_interposition,
                             options::OPT_fno_semantic_interposition);
    if (RelocationModel != llvm::Reloc::Static && !IsPIE) {
      // The supported targets need to call AsmPrinter::getSymbolPreferLocal.
      bool SupportsLocalAlias =
          Triple.isAArch64() || Triple.isRISCV() || Triple.isX86();
      if (!A)
        CmdArgs.push_back("-fhalf-no-semantic-interposition");
      else if (A->getOption().matches(options::OPT_fsemantic_interposition))
        A->render(Args, CmdArgs);
      else if (!SupportsLocalAlias)
        CmdArgs.push_back("-fhalf-no-semantic-interposition");
    }
  }

  {
    std::string Model;
    if (Arg *A = Args.getLastArg(options::OPT_mthread_model)) {
      if (!TC.isThreadModelSupported(A->getValue()))
        D.Diag(diag::err_drv_invalid_thread_model_for_target)
            << A->getValue() << A->getAsString(Args);
      Model = A->getValue();
    } else
      Model = TC.getThreadModel();
    if (Model != "posix") {
      CmdArgs.push_back("-mthread-model");
      CmdArgs.push_back(Args.MakeArgString(Model));
    }
  }

  if (Arg *A = Args.getLastArg(options::OPT_fveclib)) {
    StringRef Name = A->getValue();
    if (Name == "SVML") {
      if (Triple.getArch() != llvm::Triple::x86 &&
          Triple.getArch() != llvm::Triple::x86_64)
        D.Diag(diag::err_drv_unsupported_opt_for_target)
            << Name << Triple.getArchName();
<<<<<<< HEAD
    } else if (Name == "libmvec" || Name == "AMDLIBM") {
=======
    } else if (Name == "AMDLIBM") {
>>>>>>> 4084ffcf
      if (Triple.getArch() != llvm::Triple::x86 &&
          Triple.getArch() != llvm::Triple::x86_64)
        D.Diag(diag::err_drv_unsupported_opt_for_target)
            << Name << Triple.getArchName();
    } else if (Name == "libmvec") {
      if (Triple.getArch() != llvm::Triple::x86 &&
          Triple.getArch() != llvm::Triple::x86_64 &&
          Triple.getArch() != llvm::Triple::aarch64 &&
          Triple.getArch() != llvm::Triple::aarch64_be)
        D.Diag(diag::err_drv_unsupported_opt_for_target)
            << Name << Triple.getArchName();
    } else if (Name == "SLEEF" || Name == "ArmPL") {
      if (Triple.getArch() != llvm::Triple::aarch64 &&
          Triple.getArch() != llvm::Triple::aarch64_be &&
          Triple.getArch() != llvm::Triple::riscv64)
        D.Diag(diag::err_drv_unsupported_opt_for_target)
            << Name << Triple.getArchName();
    }
    A->render(Args, CmdArgs);
  }

  if (Args.hasFlag(options::OPT_fmerge_all_constants,
                   options::OPT_fno_merge_all_constants, false))
    CmdArgs.push_back("-fmerge-all-constants");

  Args.addOptOutFlag(CmdArgs, options::OPT_fdelete_null_pointer_checks,
                     options::OPT_fno_delete_null_pointer_checks);

  // LLVM Code Generator Options.

  if (Arg *A = Args.getLastArg(options::OPT_mabi_EQ_quadword_atomics)) {
    if (!Triple.isOSAIX() || Triple.isPPC32())
      D.Diag(diag::err_drv_unsupported_opt_for_target)
        << A->getSpelling() << RawTriple.str();
    CmdArgs.push_back("-mabi=quadword-atomics");
  }

  if (Arg *A = Args.getLastArg(options::OPT_mlong_double_128)) {
    // Emit the unsupported option error until the Clang's library integration
    // support for 128-bit long double is available for AIX.
    if (Triple.isOSAIX())
      D.Diag(diag::err_drv_unsupported_opt_for_target)
          << A->getSpelling() << RawTriple.str();
  }

  if (Arg *A = Args.getLastArg(options::OPT_Wframe_larger_than_EQ)) {
    StringRef V = A->getValue(), V1 = V;
    unsigned Size;
    if (V1.consumeInteger(10, Size) || !V1.empty())
      D.Diag(diag::err_drv_invalid_argument_to_option)
          << V << A->getOption().getName();
    else
      CmdArgs.push_back(Args.MakeArgString("-fwarn-stack-size=" + V));
  }

  Args.addOptOutFlag(CmdArgs, options::OPT_fjump_tables,
                     options::OPT_fno_jump_tables);
  Args.addOptInFlag(CmdArgs, options::OPT_fprofile_sample_accurate,
                    options::OPT_fno_profile_sample_accurate);
  Args.addOptOutFlag(CmdArgs, options::OPT_fpreserve_as_comments,
                     options::OPT_fno_preserve_as_comments);

  if (Arg *A = Args.getLastArg(options::OPT_mregparm_EQ)) {
    CmdArgs.push_back("-mregparm");
    CmdArgs.push_back(A->getValue());
  }

  if (Arg *A = Args.getLastArg(options::OPT_maix_struct_return,
                               options::OPT_msvr4_struct_return)) {
    if (!TC.getTriple().isPPC32()) {
      D.Diag(diag::err_drv_unsupported_opt_for_target)
          << A->getSpelling() << RawTriple.str();
    } else if (A->getOption().matches(options::OPT_maix_struct_return)) {
      CmdArgs.push_back("-maix-struct-return");
    } else {
      assert(A->getOption().matches(options::OPT_msvr4_struct_return));
      CmdArgs.push_back("-msvr4-struct-return");
    }
  }

  if (Arg *A = Args.getLastArg(options::OPT_fpcc_struct_return,
                               options::OPT_freg_struct_return)) {
    if (TC.getArch() != llvm::Triple::x86) {
      D.Diag(diag::err_drv_unsupported_opt_for_target)
          << A->getSpelling() << RawTriple.str();
    } else if (A->getOption().matches(options::OPT_fpcc_struct_return)) {
      CmdArgs.push_back("-fpcc-struct-return");
    } else {
      assert(A->getOption().matches(options::OPT_freg_struct_return));
      CmdArgs.push_back("-freg-struct-return");
    }
  }

  if (Args.hasFlag(options::OPT_mrtd, options::OPT_mno_rtd, false)) {
    if (Triple.getArch() == llvm::Triple::m68k)
      CmdArgs.push_back("-fdefault-calling-conv=rtdcall");
    else
      CmdArgs.push_back("-fdefault-calling-conv=stdcall");
  }

  if (Args.hasArg(options::OPT_fenable_matrix)) {
    // enable-matrix is needed by both the LangOpts and by LLVM.
    CmdArgs.push_back("-fenable-matrix");
    CmdArgs.push_back("-mllvm");
    CmdArgs.push_back("-enable-matrix");
  }

  CodeGenOptions::FramePointerKind FPKeepKind =
                  getFramePointerKind(Args, RawTriple);
  const char *FPKeepKindStr = nullptr;
  switch (FPKeepKind) {
  case CodeGenOptions::FramePointerKind::None:
    FPKeepKindStr = "-mframe-pointer=none";
    break;
  case CodeGenOptions::FramePointerKind::Reserved:
    FPKeepKindStr = "-mframe-pointer=reserved";
    break;
  case CodeGenOptions::FramePointerKind::NonLeaf:
    FPKeepKindStr = "-mframe-pointer=non-leaf";
    break;
  case CodeGenOptions::FramePointerKind::All:
    FPKeepKindStr = "-mframe-pointer=all";
    break;
  }
  assert(FPKeepKindStr && "unknown FramePointerKind");
  CmdArgs.push_back(FPKeepKindStr);

  Args.addOptOutFlag(CmdArgs, options::OPT_fzero_initialized_in_bss,
                     options::OPT_fno_zero_initialized_in_bss);

  bool OFastEnabled = isOptimizationLevelFast(Args);
  if (OFastEnabled)
    D.Diag(diag::warn_drv_deprecated_arg_ofast);
  // If -Ofast is the optimization level, then -fstrict-aliasing should be
  // enabled.  This alias option is being used to simplify the hasFlag logic.
  OptSpecifier StrictAliasingAliasOption =
      OFastEnabled ? options::OPT_Ofast : options::OPT_fstrict_aliasing;
  // We turn strict aliasing off by default if we're Windows MSVC since MSVC
  // doesn't do any TBAA.
  if (!Args.hasFlag(options::OPT_fstrict_aliasing, StrictAliasingAliasOption,
                    options::OPT_fno_strict_aliasing,
                    !IsWindowsMSVC && !IsUEFI))
    CmdArgs.push_back("-relaxed-aliasing");
  if (Args.hasFlag(options::OPT_fno_pointer_tbaa, options::OPT_fpointer_tbaa,
                   false))
    CmdArgs.push_back("-no-pointer-tbaa");
  if (!Args.hasFlag(options::OPT_fstruct_path_tbaa,
                    options::OPT_fno_struct_path_tbaa, true))
    CmdArgs.push_back("-no-struct-path-tbaa");
  Args.addOptInFlag(CmdArgs, options::OPT_fstrict_enums,
                    options::OPT_fno_strict_enums);
  Args.addOptOutFlag(CmdArgs, options::OPT_fstrict_return,
                     options::OPT_fno_strict_return);
  Args.addOptInFlag(CmdArgs, options::OPT_fallow_editor_placeholders,
                    options::OPT_fno_allow_editor_placeholders);
  Args.addOptInFlag(CmdArgs, options::OPT_fstrict_vtable_pointers,
                    options::OPT_fno_strict_vtable_pointers);
  Args.addOptInFlag(CmdArgs, options::OPT_fforce_emit_vtables,
                    options::OPT_fno_force_emit_vtables);
  Args.addOptOutFlag(CmdArgs, options::OPT_foptimize_sibling_calls,
                     options::OPT_fno_optimize_sibling_calls);
  Args.addOptOutFlag(CmdArgs, options::OPT_fescaping_block_tail_calls,
                     options::OPT_fno_escaping_block_tail_calls);

  Args.AddLastArg(CmdArgs, options::OPT_ffine_grained_bitfield_accesses,
                  options::OPT_fno_fine_grained_bitfield_accesses);

  Args.AddLastArg(CmdArgs, options::OPT_fexperimental_relative_cxx_abi_vtables,
                  options::OPT_fno_experimental_relative_cxx_abi_vtables);

  Args.AddLastArg(CmdArgs, options::OPT_fexperimental_omit_vtable_rtti,
                  options::OPT_fno_experimental_omit_vtable_rtti);

  Args.AddLastArg(CmdArgs, options::OPT_fdisable_block_signature_string,
                  options::OPT_fno_disable_block_signature_string);

  // Handle segmented stacks.
  Args.addOptInFlag(CmdArgs, options::OPT_fsplit_stack,
                    options::OPT_fno_split_stack);

  // -fprotect-parens=0 is default.
  if (Args.hasFlag(options::OPT_fprotect_parens,
                   options::OPT_fno_protect_parens, false))
    CmdArgs.push_back("-fprotect-parens");

  RenderFloatingPointOptions(TC, D, OFastEnabled, Args, CmdArgs, JA);

  Args.addOptInFlag(CmdArgs, options::OPT_fatomic_remote_memory,
                    options::OPT_fno_atomic_remote_memory);
  Args.addOptInFlag(CmdArgs, options::OPT_fatomic_fine_grained_memory,
                    options::OPT_fno_atomic_fine_grained_memory);
  Args.addOptInFlag(CmdArgs, options::OPT_fatomic_ignore_denormal_mode,
                    options::OPT_fno_atomic_ignore_denormal_mode);

  if (Arg *A = Args.getLastArg(options::OPT_fextend_args_EQ)) {
    const llvm::Triple::ArchType Arch = TC.getArch();
    if (Arch == llvm::Triple::x86 || Arch == llvm::Triple::x86_64) {
      StringRef V = A->getValue();
      if (V == "64")
        CmdArgs.push_back("-fextend-arguments=64");
      else if (V != "32")
        D.Diag(diag::err_drv_invalid_argument_to_option)
            << A->getValue() << A->getOption().getName();
    } else
      D.Diag(diag::err_drv_unsupported_opt_for_target)
          << A->getOption().getName() << TripleStr;
  }

  if (Arg *A = Args.getLastArg(options::OPT_mdouble_EQ)) {
    if (TC.getArch() == llvm::Triple::avr)
      A->render(Args, CmdArgs);
    else
      D.Diag(diag::err_drv_unsupported_opt_for_target)
          << A->getAsString(Args) << TripleStr;
  }

  if (Arg *A = Args.getLastArg(options::OPT_LongDouble_Group)) {
    if (TC.getTriple().isX86())
      A->render(Args, CmdArgs);
    else if (TC.getTriple().isPPC() &&
             (A->getOption().getID() != options::OPT_mlong_double_80))
      A->render(Args, CmdArgs);
    else
      D.Diag(diag::err_drv_unsupported_opt_for_target)
          << A->getAsString(Args) << TripleStr;
  }

  // Decide whether to use verbose asm. Verbose assembly is the default on
  // toolchains which have the integrated assembler on by default.
  bool IsIntegratedAssemblerDefault = TC.IsIntegratedAssemblerDefault();
  if (!Args.hasFlag(options::OPT_fverbose_asm, options::OPT_fno_verbose_asm,
                    IsIntegratedAssemblerDefault))
    CmdArgs.push_back("-fno-verbose-asm");

  // Parse 'none' or '$major.$minor'. Disallow -fbinutils-version=0 because we
  // use that to indicate the MC default in the backend.
  if (Arg *A = Args.getLastArg(options::OPT_fbinutils_version_EQ)) {
    StringRef V = A->getValue();
    unsigned Num;
    if (V == "none")
      A->render(Args, CmdArgs);
    else if (!V.consumeInteger(10, Num) && Num > 0 &&
             (V.empty() || (V.consume_front(".") &&
                            !V.consumeInteger(10, Num) && V.empty())))
      A->render(Args, CmdArgs);
    else
      D.Diag(diag::err_drv_invalid_argument_to_option)
          << A->getValue() << A->getOption().getName();
  }

  // If toolchain choose to use MCAsmParser for inline asm don't pass the
  // option to disable integrated-as explicitly.
  if (!TC.useIntegratedAs() && !TC.parseInlineAsmUsingAsmParser())
    CmdArgs.push_back("-no-integrated-as");

  if (Args.hasArg(options::OPT_fdebug_pass_structure)) {
    CmdArgs.push_back("-mdebug-pass");
    CmdArgs.push_back("Structure");
  }
  if (Args.hasArg(options::OPT_fdebug_pass_arguments)) {
    CmdArgs.push_back("-mdebug-pass");
    CmdArgs.push_back("Arguments");
  }

  // Enable -mconstructor-aliases except on darwin, where we have to work around
  // a linker bug (see https://openradar.appspot.com/7198997), and CUDA device
  // code, where aliases aren't supported.
  if (!RawTriple.isOSDarwin() && !RawTriple.isNVPTX())
    CmdArgs.push_back("-mconstructor-aliases");

  // Darwin's kernel doesn't support guard variables; just die if we
  // try to use them.
  if (KernelOrKext && RawTriple.isOSDarwin())
    CmdArgs.push_back("-fforbid-guard-variables");

  if (Args.hasFlag(options::OPT_mms_bitfields, options::OPT_mno_ms_bitfields,
                   Triple.isWindowsGNUEnvironment())) {
    CmdArgs.push_back("-mms-bitfields");
  }

  if (Triple.isWindowsGNUEnvironment()) {
    Args.addOptOutFlag(CmdArgs, options::OPT_fauto_import,
                       options::OPT_fno_auto_import);
  }

  if (Args.hasFlag(options::OPT_fms_volatile, options::OPT_fno_ms_volatile,
                   Triple.isX86() && IsWindowsMSVC))
    CmdArgs.push_back("-fms-volatile");

  // Non-PIC code defaults to -fdirect-access-external-data while PIC code
  // defaults to -fno-direct-access-external-data. Pass the option if different
  // from the default.
  if (Arg *A = Args.getLastArg(options::OPT_fdirect_access_external_data,
                               options::OPT_fno_direct_access_external_data)) {
    if (A->getOption().matches(options::OPT_fdirect_access_external_data) !=
        (PICLevel == 0))
      A->render(Args, CmdArgs);
  } else if (PICLevel == 0 && Triple.isLoongArch()) {
    // Some targets default to -fno-direct-access-external-data even for
    // -fno-pic.
    CmdArgs.push_back("-fno-direct-access-external-data");
  }

  if (Triple.isOSBinFormatELF() && (Triple.isAArch64() || Triple.isX86()))
    Args.addOptOutFlag(CmdArgs, options::OPT_fplt, options::OPT_fno_plt);

  // -fhosted is default.
  // TODO: Audit uses of KernelOrKext and see where it'd be more appropriate to
  // use Freestanding.
  bool Freestanding =
      Args.hasFlag(options::OPT_ffreestanding, options::OPT_fhosted, false) ||
      KernelOrKext;
  if (Freestanding)
    CmdArgs.push_back("-ffreestanding");

  Args.AddLastArg(CmdArgs, options::OPT_fno_knr_functions);

  // This is a coarse approximation of what llvm-gcc actually does, both
  // -fasynchronous-unwind-tables and -fnon-call-exceptions interact in more
  // complicated ways.
  auto SanitizeArgs = TC.getSanitizerArgs(Args);

  bool IsAsyncUnwindTablesDefault =
      TC.getDefaultUnwindTableLevel(Args) == ToolChain::UnwindTableLevel::Asynchronous;
  bool IsSyncUnwindTablesDefault =
      TC.getDefaultUnwindTableLevel(Args) == ToolChain::UnwindTableLevel::Synchronous;

  bool AsyncUnwindTables = Args.hasFlag(
      options::OPT_fasynchronous_unwind_tables,
      options::OPT_fno_asynchronous_unwind_tables,
      (IsAsyncUnwindTablesDefault || SanitizeArgs.needsUnwindTables()) &&
          !Freestanding);
  bool UnwindTables =
      Args.hasFlag(options::OPT_funwind_tables, options::OPT_fno_unwind_tables,
                   IsSyncUnwindTablesDefault && !Freestanding);
  if (AsyncUnwindTables)
    CmdArgs.push_back("-funwind-tables=2");
  else if (UnwindTables)
     CmdArgs.push_back("-funwind-tables=1");

  // Prepare `-aux-target-cpu` and `-aux-target-feature` unless
  // `--gpu-use-aux-triple-only` is specified.
  if (!Args.getLastArg(options::OPT_gpu_use_aux_triple_only) &&
      (IsCudaDevice || IsHIPDevice || IsSYCLDevice)) {
    const ArgList &HostArgs =
        C.getArgsForToolChain(nullptr, StringRef(), Action::OFK_None);
    std::string HostCPU =
        getCPUName(D, HostArgs, *TC.getAuxTriple(), /*FromAs*/ false);
    if (!HostCPU.empty()) {
      CmdArgs.push_back("-aux-target-cpu");
      CmdArgs.push_back(Args.MakeArgString(HostCPU));
    }
    getTargetFeatures(D, *TC.getAuxTriple(), HostArgs, CmdArgs,
                      /*ForAS*/ false, /*IsAux*/ true);
  }

  TC.addClangTargetOptions(Args, CmdArgs, JA.getOffloadingDeviceKind());

  addMCModel(D, Args, Triple, RelocationModel, CmdArgs);

  if (Arg *A = Args.getLastArg(options::OPT_mtls_size_EQ)) {
    StringRef Value = A->getValue();
    unsigned TLSSize = 0;
    Value.getAsInteger(10, TLSSize);
    if (!Triple.isAArch64() || !Triple.isOSBinFormatELF())
      D.Diag(diag::err_drv_unsupported_opt_for_target)
          << A->getOption().getName() << TripleStr;
    if (TLSSize != 12 && TLSSize != 24 && TLSSize != 32 && TLSSize != 48)
      D.Diag(diag::err_drv_invalid_int_value)
          << A->getOption().getName() << Value;
    Args.AddLastArg(CmdArgs, options::OPT_mtls_size_EQ);
  }

  if (isTLSDESCEnabled(TC, Args))
    CmdArgs.push_back("-enable-tlsdesc");

  // Add the target cpu
  std::string CPU = getCPUName(D, Args, Triple, /*FromAs*/ false);
  if (!CPU.empty()) {
    CmdArgs.push_back("-target-cpu");
    CmdArgs.push_back(Args.MakeArgString(CPU));
  }

  RenderTargetOptions(Triple, Args, KernelOrKext, CmdArgs);

  // Add clang-cl arguments.
  types::ID InputType = Input.getType();
  if (D.IsCLMode())
    AddClangCLArgs(Args, InputType, CmdArgs);

  llvm::codegenoptions::DebugInfoKind DebugInfoKind =
      llvm::codegenoptions::NoDebugInfo;
  DwarfFissionKind DwarfFission = DwarfFissionKind::None;
  renderDebugOptions(TC, D, RawTriple, Args, types::isLLVMIR(InputType),
                     CmdArgs, Output, DebugInfoKind, DwarfFission);

  // Add the split debug info name to the command lines here so we
  // can propagate it to the backend.
  bool SplitDWARF = (DwarfFission != DwarfFissionKind::None) &&
                    (TC.getTriple().isOSBinFormatELF() ||
                     TC.getTriple().isOSBinFormatWasm() ||
                     TC.getTriple().isOSBinFormatCOFF()) &&
                    (isa<AssembleJobAction>(JA) || isa<CompileJobAction>(JA) ||
                     isa<BackendJobAction>(JA));
  if (SplitDWARF) {
    const char *SplitDWARFOut = SplitDebugName(JA, Args, Input, Output);
    CmdArgs.push_back("-split-dwarf-file");
    CmdArgs.push_back(SplitDWARFOut);
    if (DwarfFission == DwarfFissionKind::Split) {
      CmdArgs.push_back("-split-dwarf-output");
      CmdArgs.push_back(SplitDWARFOut);
    }
  }

  // Pass the linker version in use.
  if (Arg *A = Args.getLastArg(options::OPT_mlinker_version_EQ)) {
    CmdArgs.push_back("-target-linker-version");
    CmdArgs.push_back(A->getValue());
  }

  // Explicitly error on some things we know we don't support and can't just
  // ignore.
  if (!Args.hasArg(options::OPT_fallow_unsupported)) {
    Arg *Unsupported;
    if (types::isCXX(InputType) && RawTriple.isOSDarwin() &&
        TC.getArch() == llvm::Triple::x86) {
      if ((Unsupported = Args.getLastArg(options::OPT_fapple_kext)) ||
          (Unsupported = Args.getLastArg(options::OPT_mkernel)))
        D.Diag(diag::err_drv_clang_unsupported_opt_cxx_darwin_i386)
            << Unsupported->getOption().getName();
    }
    // The faltivec option has been superseded by the maltivec option.
    if ((Unsupported = Args.getLastArg(options::OPT_faltivec)))
      D.Diag(diag::err_drv_clang_unsupported_opt_faltivec)
          << Unsupported->getOption().getName()
          << "please use -maltivec and include altivec.h explicitly";
    if ((Unsupported = Args.getLastArg(options::OPT_fno_altivec)))
      D.Diag(diag::err_drv_clang_unsupported_opt_faltivec)
          << Unsupported->getOption().getName() << "please use -mno-altivec";
  }

  Args.AddAllArgs(CmdArgs, options::OPT_v);

  if (Args.getLastArg(options::OPT_H)) {
    CmdArgs.push_back("-H");
    CmdArgs.push_back("-sys-header-deps");
  }
  Args.AddAllArgs(CmdArgs, options::OPT_fshow_skipped_includes);

  if (D.CCPrintHeadersFormat && !D.CCGenDiagnostics) {
    CmdArgs.push_back("-header-include-file");
    CmdArgs.push_back(!D.CCPrintHeadersFilename.empty()
                          ? D.CCPrintHeadersFilename.c_str()
                          : "-");
    CmdArgs.push_back("-sys-header-deps");
    CmdArgs.push_back(Args.MakeArgString(
        "-header-include-format=" +
        std::string(headerIncludeFormatKindToString(D.CCPrintHeadersFormat))));
    CmdArgs.push_back(
        Args.MakeArgString("-header-include-filtering=" +
                           std::string(headerIncludeFilteringKindToString(
                               D.CCPrintHeadersFiltering))));
  }
  Args.AddLastArg(CmdArgs, options::OPT_P);
  Args.AddLastArg(CmdArgs, options::OPT_print_ivar_layout);

  if (D.CCLogDiagnostics && !D.CCGenDiagnostics) {
    CmdArgs.push_back("-diagnostic-log-file");
    CmdArgs.push_back(!D.CCLogDiagnosticsFilename.empty()
                          ? D.CCLogDiagnosticsFilename.c_str()
                          : "-");
  }

  // Give the gen diagnostics more chances to succeed, by avoiding intentional
  // crashes.
  if (D.CCGenDiagnostics)
    CmdArgs.push_back("-disable-pragma-debug-crash");

  // Allow backend to put its diagnostic files in the same place as frontend
  // crash diagnostics files.
  if (Args.hasArg(options::OPT_fcrash_diagnostics_dir)) {
    StringRef Dir = Args.getLastArgValue(options::OPT_fcrash_diagnostics_dir);
    CmdArgs.push_back("-mllvm");
    CmdArgs.push_back(Args.MakeArgString("-crash-diagnostics-dir=" + Dir));
  }

  bool UseSeparateSections = isUseSeparateSections(Triple);

  if (Args.hasFlag(options::OPT_ffunction_sections,
                   options::OPT_fno_function_sections, UseSeparateSections)) {
    CmdArgs.push_back("-ffunction-sections");
  }

  if (Arg *A = Args.getLastArg(options::OPT_fbasic_block_address_map,
                               options::OPT_fno_basic_block_address_map)) {
    if ((Triple.isX86() || Triple.isAArch64()) && Triple.isOSBinFormatELF()) {
      if (A->getOption().matches(options::OPT_fbasic_block_address_map))
        A->render(Args, CmdArgs);
    } else {
      D.Diag(diag::err_drv_unsupported_opt_for_target)
          << A->getAsString(Args) << TripleStr;
    }
  }

  if (Arg *A = Args.getLastArg(options::OPT_fbasic_block_sections_EQ)) {
    StringRef Val = A->getValue();
    if (Val == "labels") {
      D.Diag(diag::warn_drv_deprecated_arg)
          << A->getAsString(Args) << /*hasReplacement=*/true
          << "-fbasic-block-address-map";
      CmdArgs.push_back("-fbasic-block-address-map");
    } else if (Triple.isX86() && Triple.isOSBinFormatELF()) {
      if (Val != "all" && Val != "none" && !Val.starts_with("list="))
        D.Diag(diag::err_drv_invalid_value)
            << A->getAsString(Args) << A->getValue();
      else
        A->render(Args, CmdArgs);
    } else if (Triple.isAArch64() && Triple.isOSBinFormatELF()) {
      // "all" is not supported on AArch64 since branch relaxation creates new
      // basic blocks for some cross-section branches.
      if (Val != "labels" && Val != "none" && !Val.starts_with("list="))
        D.Diag(diag::err_drv_invalid_value)
            << A->getAsString(Args) << A->getValue();
      else
        A->render(Args, CmdArgs);
    } else if (Triple.isNVPTX()) {
      // Do not pass the option to the GPU compilation. We still want it enabled
      // for the host-side compilation, so seeing it here is not an error.
    } else if (Val != "none") {
      // =none is allowed everywhere. It's useful for overriding the option
      // and is the same as not specifying the option.
      D.Diag(diag::err_drv_unsupported_opt_for_target)
          << A->getAsString(Args) << TripleStr;
    }
  }

  bool HasDefaultDataSections = Triple.isOSBinFormatXCOFF();
  if (Args.hasFlag(options::OPT_fdata_sections, options::OPT_fno_data_sections,
                   UseSeparateSections || HasDefaultDataSections)) {
    CmdArgs.push_back("-fdata-sections");
  }

  Args.addOptOutFlag(CmdArgs, options::OPT_funique_section_names,
                     options::OPT_fno_unique_section_names);
  Args.addOptInFlag(CmdArgs, options::OPT_fseparate_named_sections,
                    options::OPT_fno_separate_named_sections);
  Args.addOptInFlag(CmdArgs, options::OPT_funique_internal_linkage_names,
                    options::OPT_fno_unique_internal_linkage_names);
  Args.addOptInFlag(CmdArgs, options::OPT_funique_basic_block_section_names,
                    options::OPT_fno_unique_basic_block_section_names);

  if (Arg *A = Args.getLastArg(options::OPT_fsplit_machine_functions,
                               options::OPT_fno_split_machine_functions)) {
    if (!A->getOption().matches(options::OPT_fno_split_machine_functions)) {
      // This codegen pass is only available on x86 and AArch64 ELF targets.
      if ((Triple.isX86() || Triple.isAArch64()) && Triple.isOSBinFormatELF())
        A->render(Args, CmdArgs);
      else
        D.Diag(diag::err_drv_unsupported_opt_for_target)
            << A->getAsString(Args) << TripleStr;
    }
  }

  Args.AddLastArg(CmdArgs, options::OPT_finstrument_functions,
                  options::OPT_finstrument_functions_after_inlining,
                  options::OPT_finstrument_function_entry_bare);
  Args.AddLastArg(CmdArgs, options::OPT_fconvergent_functions,
                  options::OPT_fno_convergent_functions);

  // NVPTX doesn't support PGO or coverage
  if (!Triple.isNVPTX())
    addPGOAndCoverageFlags(TC, C, JA, Output, Args, SanitizeArgs, CmdArgs);

  Args.AddLastArg(CmdArgs, options::OPT_fclang_abi_compat_EQ);

  if (getLastProfileSampleUseArg(Args) &&
      Args.hasArg(options::OPT_fsample_profile_use_profi)) {
    CmdArgs.push_back("-mllvm");
    CmdArgs.push_back("-sample-profile-use-profi");
  }

  // Add runtime flag for PS4/PS5 when PGO, coverage, or sanitizers are enabled.
  if (RawTriple.isPS() &&
      !Args.hasArg(options::OPT_nostdlib, options::OPT_nodefaultlibs)) {
    PScpu::addProfileRTArgs(TC, Args, CmdArgs);
    PScpu::addSanitizerArgs(TC, Args, CmdArgs);
  }

  // Pass options for controlling the default header search paths.
  if (Args.hasArg(options::OPT_nostdinc)) {
    CmdArgs.push_back("-nostdsysteminc");
    CmdArgs.push_back("-nobuiltininc");
  } else {
    if (Args.hasArg(options::OPT_nostdlibinc))
      CmdArgs.push_back("-nostdsysteminc");
    Args.AddLastArg(CmdArgs, options::OPT_nostdincxx);
    Args.AddLastArg(CmdArgs, options::OPT_nobuiltininc);
  }

  // Pass the path to compiler resource files.
  CmdArgs.push_back("-resource-dir");
  CmdArgs.push_back(D.ResourceDir.c_str());

  Args.AddLastArg(CmdArgs, options::OPT_working_directory);

  // Add preprocessing options like -I, -D, etc. if we are using the
  // preprocessor.
  //
  // FIXME: Support -fpreprocessed
  if (types::getPreprocessedType(InputType) != types::TY_INVALID)
    AddPreprocessingOptions(C, JA, D, Args, CmdArgs, Output, Inputs);

  // Don't warn about "clang -c -DPIC -fPIC test.i" because libtool.m4 assumes
  // that "The compiler can only warn and ignore the option if not recognized".
  // When building with ccache, it will pass -D options to clang even on
  // preprocessed inputs and configure concludes that -fPIC is not supported.
  Args.ClaimAllArgs(options::OPT_D);

  // Warn about ignored options to clang.
  for (const Arg *A :
       Args.filtered(options::OPT_clang_ignored_gcc_optimization_f_Group)) {
    D.Diag(diag::warn_ignored_gcc_optimization) << A->getAsString(Args);
    A->claim();
  }

  for (const Arg *A :
       Args.filtered(options::OPT_clang_ignored_legacy_options_Group)) {
    D.Diag(diag::warn_ignored_clang_option) << A->getAsString(Args);
    A->claim();
  }

  claimNoWarnArgs(Args);

  Args.AddAllArgs(CmdArgs, options::OPT_R_Group);

  for (const Arg *A :
       Args.filtered(options::OPT_W_Group, options::OPT__SLASH_wd)) {
    A->claim();
    if (A->getOption().getID() == options::OPT__SLASH_wd) {
      unsigned WarningNumber;
      if (StringRef(A->getValue()).getAsInteger(10, WarningNumber)) {
        D.Diag(diag::err_drv_invalid_int_value)
            << A->getAsString(Args) << A->getValue();
        continue;
      }

      if (auto Group = diagGroupFromCLWarningID(WarningNumber)) {
        CmdArgs.push_back(Args.MakeArgString(
            "-Wno-" + DiagnosticIDs::getWarningOptionForGroup(*Group)));
      }
      continue;
    }
    A->render(Args, CmdArgs);
  }

  Args.AddAllArgs(CmdArgs, options::OPT_Wsystem_headers_in_module_EQ);

  if (Args.hasFlag(options::OPT_pedantic, options::OPT_no_pedantic, false))
    CmdArgs.push_back("-pedantic");
  Args.AddLastArg(CmdArgs, options::OPT_pedantic_errors);
  Args.AddLastArg(CmdArgs, options::OPT_w);

  Args.addOptInFlag(CmdArgs, options::OPT_ffixed_point,
                    options::OPT_fno_fixed_point);

  if (Arg *A = Args.getLastArg(options::OPT_fcxx_abi_EQ))
    A->render(Args, CmdArgs);

  Args.AddLastArg(CmdArgs, options::OPT_fexperimental_relative_cxx_abi_vtables,
                  options::OPT_fno_experimental_relative_cxx_abi_vtables);

  Args.AddLastArg(CmdArgs, options::OPT_fexperimental_omit_vtable_rtti,
                  options::OPT_fno_experimental_omit_vtable_rtti);

  if (Arg *A = Args.getLastArg(options::OPT_ffuchsia_api_level_EQ))
    A->render(Args, CmdArgs);

  // Handle -{std, ansi, trigraphs} -- take the last of -{std, ansi}
  // (-ansi is equivalent to -std=c89 or -std=c++98).
  //
  // If a std is supplied, only add -trigraphs if it follows the
  // option.
  bool ImplyVCPPCVer = false;
  bool ImplyVCPPCXXVer = false;
  const Arg *Std = Args.getLastArg(options::OPT_std_EQ, options::OPT_ansi);
  if (Std) {
    if (Std->getOption().matches(options::OPT_ansi))
      if (types::isCXX(InputType))
        CmdArgs.push_back("-std=c++98");
      else
        CmdArgs.push_back("-std=c89");
    else
      Std->render(Args, CmdArgs);

    // If -f(no-)trigraphs appears after the language standard flag, honor it.
    if (Arg *A = Args.getLastArg(options::OPT_std_EQ, options::OPT_ansi,
                                 options::OPT_ftrigraphs,
                                 options::OPT_fno_trigraphs))
      if (A != Std)
        A->render(Args, CmdArgs);
  } else {
    // Honor -std-default.
    //
    // FIXME: Clang doesn't correctly handle -std= when the input language
    // doesn't match. For the time being just ignore this for C++ inputs;
    // eventually we want to do all the standard defaulting here instead of
    // splitting it between the driver and clang -cc1.
    if (!types::isCXX(InputType)) {
      if (!Args.hasArg(options::OPT__SLASH_std)) {
        Args.AddAllArgsTranslated(CmdArgs, options::OPT_std_default_EQ, "-std=",
                                  /*Joined=*/true);
      } else
        ImplyVCPPCVer = true;
    }
    else if (IsWindowsMSVC)
      ImplyVCPPCXXVer = true;

    Args.AddLastArg(CmdArgs, options::OPT_ftrigraphs,
                    options::OPT_fno_trigraphs);
  }

  // GCC's behavior for -Wwrite-strings is a bit strange:
  //  * In C, this "warning flag" changes the types of string literals from
  //    'char[N]' to 'const char[N]', and thus triggers an unrelated warning
  //    for the discarded qualifier.
  //  * In C++, this is just a normal warning flag.
  //
  // Implementing this warning correctly in C is hard, so we follow GCC's
  // behavior for now. FIXME: Directly diagnose uses of a string literal as
  // a non-const char* in C, rather than using this crude hack.
  if (!types::isCXX(InputType)) {
    // FIXME: This should behave just like a warning flag, and thus should also
    // respect -Weverything, -Wno-everything, -Werror=write-strings, and so on.
    Arg *WriteStrings =
        Args.getLastArg(options::OPT_Wwrite_strings,
                        options::OPT_Wno_write_strings, options::OPT_w);
    if (WriteStrings &&
        WriteStrings->getOption().matches(options::OPT_Wwrite_strings))
      CmdArgs.push_back("-fconst-strings");
  }

  // GCC provides a macro definition '__DEPRECATED' when -Wdeprecated is active
  // during C++ compilation, which it is by default. GCC keeps this define even
  // in the presence of '-w', match this behavior bug-for-bug.
  if (types::isCXX(InputType) &&
      Args.hasFlag(options::OPT_Wdeprecated, options::OPT_Wno_deprecated,
                   true)) {
    CmdArgs.push_back("-fdeprecated-macro");
  }

  // Translate GCC's misnamer '-fasm' arguments to '-fgnu-keywords'.
  if (Arg *Asm = Args.getLastArg(options::OPT_fasm, options::OPT_fno_asm)) {
    if (Asm->getOption().matches(options::OPT_fasm))
      CmdArgs.push_back("-fgnu-keywords");
    else
      CmdArgs.push_back("-fno-gnu-keywords");
  }

  if (!ShouldEnableAutolink(Args, TC, JA))
    CmdArgs.push_back("-fno-autolink");

  Args.AddLastArg(CmdArgs, options::OPT_ftemplate_depth_EQ);
  Args.AddLastArg(CmdArgs, options::OPT_foperator_arrow_depth_EQ);
  Args.AddLastArg(CmdArgs, options::OPT_fconstexpr_depth_EQ);
  Args.AddLastArg(CmdArgs, options::OPT_fconstexpr_steps_EQ);

  Args.AddLastArg(CmdArgs, options::OPT_fexperimental_library);

  if (Args.hasArg(options::OPT_fexperimental_new_constant_interpreter))
    CmdArgs.push_back("-fexperimental-new-constant-interpreter");

  if (Arg *A = Args.getLastArg(options::OPT_fbracket_depth_EQ)) {
    CmdArgs.push_back("-fbracket-depth");
    CmdArgs.push_back(A->getValue());
  }

  if (Arg *A = Args.getLastArg(options::OPT_Wlarge_by_value_copy_EQ,
                               options::OPT_Wlarge_by_value_copy_def)) {
    if (A->getNumValues()) {
      StringRef bytes = A->getValue();
      CmdArgs.push_back(Args.MakeArgString("-Wlarge-by-value-copy=" + bytes));
    } else
      CmdArgs.push_back("-Wlarge-by-value-copy=64"); // default value
  }

  if (Args.hasArg(options::OPT_relocatable_pch))
    CmdArgs.push_back("-relocatable-pch");

  if (const Arg *A = Args.getLastArg(options::OPT_fcf_runtime_abi_EQ)) {
    static const char *kCFABIs[] = {
      "standalone", "objc", "swift", "swift-5.0", "swift-4.2", "swift-4.1",
    };

    if (!llvm::is_contained(kCFABIs, StringRef(A->getValue())))
      D.Diag(diag::err_drv_invalid_cf_runtime_abi) << A->getValue();
    else
      A->render(Args, CmdArgs);
  }

  if (Arg *A = Args.getLastArg(options::OPT_fconstant_string_class_EQ)) {
    CmdArgs.push_back("-fconstant-string-class");
    CmdArgs.push_back(A->getValue());
  }

  if (Arg *A = Args.getLastArg(options::OPT_ftabstop_EQ)) {
    CmdArgs.push_back("-ftabstop");
    CmdArgs.push_back(A->getValue());
  }

  Args.addOptInFlag(CmdArgs, options::OPT_fstack_size_section,
                    options::OPT_fno_stack_size_section);

  if (Args.hasArg(options::OPT_fstack_usage)) {
    CmdArgs.push_back("-stack-usage-file");

    if (Arg *OutputOpt = Args.getLastArg(options::OPT_o)) {
      SmallString<128> OutputFilename(OutputOpt->getValue());
      llvm::sys::path::replace_extension(OutputFilename, "su");
      CmdArgs.push_back(Args.MakeArgString(OutputFilename));
    } else
      CmdArgs.push_back(
          Args.MakeArgString(Twine(getBaseInputStem(Args, Inputs)) + ".su"));
  }

  CmdArgs.push_back("-ferror-limit");
  if (Arg *A = Args.getLastArg(options::OPT_ferror_limit_EQ))
    CmdArgs.push_back(A->getValue());
  else
    CmdArgs.push_back("19");

  Args.AddLastArg(CmdArgs, options::OPT_fconstexpr_backtrace_limit_EQ);
  Args.AddLastArg(CmdArgs, options::OPT_fmacro_backtrace_limit_EQ);
  Args.AddLastArg(CmdArgs, options::OPT_ftemplate_backtrace_limit_EQ);
  Args.AddLastArg(CmdArgs, options::OPT_fspell_checking_limit_EQ);
  Args.AddLastArg(CmdArgs, options::OPT_fcaret_diagnostics_max_lines_EQ);

  // Pass -fmessage-length=.
  unsigned MessageLength = 0;
  if (Arg *A = Args.getLastArg(options::OPT_fmessage_length_EQ)) {
    StringRef V(A->getValue());
    if (V.getAsInteger(0, MessageLength))
      D.Diag(diag::err_drv_invalid_argument_to_option)
          << V << A->getOption().getName();
  } else {
    // If -fmessage-length=N was not specified, determine whether this is a
    // terminal and, if so, implicitly define -fmessage-length appropriately.
    MessageLength = llvm::sys::Process::StandardErrColumns();
  }
  if (MessageLength != 0)
    CmdArgs.push_back(
        Args.MakeArgString("-fmessage-length=" + Twine(MessageLength)));

  if (Arg *A = Args.getLastArg(options::OPT_frandomize_layout_seed_EQ))
    CmdArgs.push_back(
        Args.MakeArgString("-frandomize-layout-seed=" + Twine(A->getValue(0))));

  if (Arg *A = Args.getLastArg(options::OPT_frandomize_layout_seed_file_EQ))
    CmdArgs.push_back(Args.MakeArgString("-frandomize-layout-seed-file=" +
                                         Twine(A->getValue(0))));

  // -fvisibility= and -fvisibility-ms-compat are of a piece.
  if (const Arg *A = Args.getLastArg(options::OPT_fvisibility_EQ,
                                     options::OPT_fvisibility_ms_compat)) {
    if (A->getOption().matches(options::OPT_fvisibility_EQ)) {
      A->render(Args, CmdArgs);
    } else {
      assert(A->getOption().matches(options::OPT_fvisibility_ms_compat));
      CmdArgs.push_back("-fvisibility=hidden");
      CmdArgs.push_back("-ftype-visibility=default");
    }
  } else if (IsOpenMPDevice) {
    // When compiling for the OpenMP device we want protected visibility by
    // default. This prevents the device from accidentally preempting code on
    // the host, makes the system more robust, and improves performance.
    CmdArgs.push_back("-fvisibility=protected");
  }

  // PS4/PS5 process these options in addClangTargetOptions.
  if (!RawTriple.isPS()) {
    if (const Arg *A =
            Args.getLastArg(options::OPT_fvisibility_from_dllstorageclass,
                            options::OPT_fno_visibility_from_dllstorageclass)) {
      if (A->getOption().matches(
              options::OPT_fvisibility_from_dllstorageclass)) {
        CmdArgs.push_back("-fvisibility-from-dllstorageclass");
        Args.AddLastArg(CmdArgs, options::OPT_fvisibility_dllexport_EQ);
        Args.AddLastArg(CmdArgs, options::OPT_fvisibility_nodllstorageclass_EQ);
        Args.AddLastArg(CmdArgs, options::OPT_fvisibility_externs_dllimport_EQ);
        Args.AddLastArg(CmdArgs,
                        options::OPT_fvisibility_externs_nodllstorageclass_EQ);
      }
    }
  }

  if (Args.hasFlag(options::OPT_fvisibility_inlines_hidden,
                    options::OPT_fno_visibility_inlines_hidden, false))
    CmdArgs.push_back("-fvisibility-inlines-hidden");

  Args.AddLastArg(CmdArgs, options::OPT_fvisibility_inlines_hidden_static_local_var,
                           options::OPT_fno_visibility_inlines_hidden_static_local_var);

  // -fvisibility-global-new-delete-hidden is a deprecated spelling of
  // -fvisibility-global-new-delete=force-hidden.
  if (const Arg *A =
          Args.getLastArg(options::OPT_fvisibility_global_new_delete_hidden)) {
    D.Diag(diag::warn_drv_deprecated_arg)
        << A->getAsString(Args) << /*hasReplacement=*/true
        << "-fvisibility-global-new-delete=force-hidden";
  }

  if (const Arg *A =
          Args.getLastArg(options::OPT_fvisibility_global_new_delete_EQ,
                          options::OPT_fvisibility_global_new_delete_hidden)) {
    if (A->getOption().matches(options::OPT_fvisibility_global_new_delete_EQ)) {
      A->render(Args, CmdArgs);
    } else {
      assert(A->getOption().matches(
          options::OPT_fvisibility_global_new_delete_hidden));
      CmdArgs.push_back("-fvisibility-global-new-delete=force-hidden");
    }
  }

  Args.AddLastArg(CmdArgs, options::OPT_ftlsmodel_EQ);

  if (Args.hasFlag(options::OPT_fnew_infallible,
                   options::OPT_fno_new_infallible, false))
    CmdArgs.push_back("-fnew-infallible");

  if (Args.hasFlag(options::OPT_fno_operator_names,
                   options::OPT_foperator_names, false))
    CmdArgs.push_back("-fno-operator-names");

  // Forward -f (flag) options which we can pass directly.
  Args.AddLastArg(CmdArgs, options::OPT_femit_all_decls);
  Args.AddLastArg(CmdArgs, options::OPT_fheinous_gnu_extensions);
  Args.AddLastArg(CmdArgs, options::OPT_fdigraphs, options::OPT_fno_digraphs);
  Args.AddLastArg(CmdArgs, options::OPT_fzero_call_used_regs_EQ);
  Args.AddLastArg(CmdArgs, options::OPT_fraw_string_literals,
                  options::OPT_fno_raw_string_literals);

  if (Args.hasFlag(options::OPT_femulated_tls, options::OPT_fno_emulated_tls,
                   Triple.hasDefaultEmulatedTLS()))
    CmdArgs.push_back("-femulated-tls");

  Args.addOptInFlag(CmdArgs, options::OPT_fcheck_new,
                    options::OPT_fno_check_new);

  if (Arg *A = Args.getLastArg(options::OPT_fzero_call_used_regs_EQ)) {
    // FIXME: There's no reason for this to be restricted to X86. The backend
    // code needs to be changed to include the appropriate function calls
    // automatically.
    if (!Triple.isX86() && !Triple.isAArch64())
      D.Diag(diag::err_drv_unsupported_opt_for_target)
          << A->getAsString(Args) << TripleStr;
  }

  // AltiVec-like language extensions aren't relevant for assembling.
  if (!isa<PreprocessJobAction>(JA) || Output.getType() != types::TY_PP_Asm)
    Args.AddLastArg(CmdArgs, options::OPT_fzvector);

  Args.AddLastArg(CmdArgs, options::OPT_fdiagnostics_show_template_tree);
  Args.AddLastArg(CmdArgs, options::OPT_fno_elide_type);

  // Forward flags for OpenMP. We don't do this if the current action is an
  // device offloading action other than OpenMP.
  if (Args.hasFlag(options::OPT_fopenmp, options::OPT_fopenmp_EQ,
                   options::OPT_fno_openmp, false) &&
      !Args.hasFlag(options::OPT_foffload_via_llvm,
                    options::OPT_fno_offload_via_llvm, false) &&
      (JA.isDeviceOffloading(Action::OFK_None) ||
       JA.isDeviceOffloading(Action::OFK_OpenMP))) {
    switch (D.getOpenMPRuntime(Args)) {
    case Driver::OMPRT_OMP:
    case Driver::OMPRT_IOMP5:
      // Clang can generate useful OpenMP code for these two runtime libraries.
      CmdArgs.push_back("-fopenmp");

      // If no option regarding the use of TLS in OpenMP codegeneration is
      // given, decide a default based on the target. Otherwise rely on the
      // options and pass the right information to the frontend.
      if (!Args.hasFlag(options::OPT_fopenmp_use_tls,
                        options::OPT_fnoopenmp_use_tls, /*Default=*/true))
        CmdArgs.push_back("-fnoopenmp-use-tls");
      Args.AddLastArg(CmdArgs, options::OPT_fopenmp_simd,
                      options::OPT_fno_openmp_simd);
      Args.AddAllArgs(CmdArgs, options::OPT_fopenmp_enable_irbuilder);
      Args.AddAllArgs(CmdArgs, options::OPT_fopenmp_version_EQ);
      if (!Args.hasFlag(options::OPT_fopenmp_extensions,
                        options::OPT_fno_openmp_extensions, /*Default=*/true))
        CmdArgs.push_back("-fno-openmp-extensions");
      Args.AddAllArgs(CmdArgs, options::OPT_fopenmp_cuda_number_of_sm_EQ);
      Args.AddAllArgs(CmdArgs, options::OPT_fopenmp_cuda_blocks_per_sm_EQ);
      Args.AddAllArgs(CmdArgs,
                      options::OPT_fopenmp_cuda_teams_reduction_recs_num_EQ);
      if (Args.hasFlag(options::OPT_fopenmp_optimistic_collapse,
                       options::OPT_fno_openmp_optimistic_collapse,
                       /*Default=*/false))
        CmdArgs.push_back("-fopenmp-optimistic-collapse");

      // When in OpenMP offloading mode with NVPTX target, forward
      // cuda-mode flag
      if (Args.hasFlag(options::OPT_fopenmp_cuda_mode,
                       options::OPT_fno_openmp_cuda_mode, /*Default=*/false))
        CmdArgs.push_back("-fopenmp-cuda-mode");

      // When in OpenMP offloading mode, enable debugging on the device.
      Args.AddAllArgs(CmdArgs, options::OPT_fopenmp_target_debug_EQ);
      if (Args.hasFlag(options::OPT_fopenmp_target_debug,
                       options::OPT_fno_openmp_target_debug, /*Default=*/false))
        CmdArgs.push_back("-fopenmp-target-debug");

      // When in OpenMP offloading mode, forward assumptions information about
      // thread and team counts in the device.
      if (Args.hasFlag(options::OPT_fopenmp_assume_teams_oversubscription,
                       options::OPT_fno_openmp_assume_teams_oversubscription,
                       /*Default=*/false))
        CmdArgs.push_back("-fopenmp-assume-teams-oversubscription");
      if (Args.hasFlag(options::OPT_fopenmp_assume_threads_oversubscription,
                       options::OPT_fno_openmp_assume_threads_oversubscription,
                       /*Default=*/false))
        CmdArgs.push_back("-fopenmp-assume-threads-oversubscription");
      if (Args.hasArg(options::OPT_fopenmp_assume_no_thread_state))
        CmdArgs.push_back("-fopenmp-assume-no-thread-state");
      if (Args.hasArg(options::OPT_fopenmp_assume_no_nested_parallelism))
        CmdArgs.push_back("-fopenmp-assume-no-nested-parallelism");
      if (Args.hasArg(options::OPT_fopenmp_offload_mandatory))
        CmdArgs.push_back("-fopenmp-offload-mandatory");
      if (Args.hasArg(options::OPT_fopenmp_force_usm))
        CmdArgs.push_back("-fopenmp-force-usm");
      break;
    default:
      // By default, if Clang doesn't know how to generate useful OpenMP code
      // for a specific runtime library, we just don't pass the '-fopenmp' flag
      // down to the actual compilation.
      // FIXME: It would be better to have a mode which *only* omits IR
      // generation based on the OpenMP support so that we get consistent
      // semantic analysis, etc.
      break;
    }
  } else {
    Args.AddLastArg(CmdArgs, options::OPT_fopenmp_simd,
                    options::OPT_fno_openmp_simd);
    Args.AddAllArgs(CmdArgs, options::OPT_fopenmp_version_EQ);
    Args.addOptOutFlag(CmdArgs, options::OPT_fopenmp_extensions,
                       options::OPT_fno_openmp_extensions);
  }
  // Forward the offload runtime change to code generation, liboffload implies
  // new driver. Otherwise, check if we should forward the new driver to change
  // offloading code generation.
  if (Args.hasFlag(options::OPT_foffload_via_llvm,
                   options::OPT_fno_offload_via_llvm, false)) {
    CmdArgs.append({"--offload-new-driver", "-foffload-via-llvm"});
  } else if (Args.hasFlag(options::OPT_offload_new_driver,
                          options::OPT_no_offload_new_driver,
                          C.isOffloadingHostKind(Action::OFK_Cuda))) {
    CmdArgs.push_back("--offload-new-driver");
  }

  const XRayArgs &XRay = TC.getXRayArgs(Args);
  XRay.addArgs(TC, Args, CmdArgs, InputType);

  for (const auto &Filename :
       Args.getAllArgValues(options::OPT_fprofile_list_EQ)) {
    if (D.getVFS().exists(Filename))
      CmdArgs.push_back(Args.MakeArgString("-fprofile-list=" + Filename));
    else
      D.Diag(clang::diag::err_drv_no_such_file) << Filename;
  }

  if (Arg *A = Args.getLastArg(options::OPT_fpatchable_function_entry_EQ)) {
    StringRef S0 = A->getValue(), S = S0;
    unsigned Size, Offset = 0;
    if (!Triple.isAArch64() && !Triple.isLoongArch() && !Triple.isRISCV() &&
        !Triple.isX86() &&
        !(!Triple.isOSAIX() && (Triple.getArch() == llvm::Triple::ppc ||
                                Triple.getArch() == llvm::Triple::ppc64)))
      D.Diag(diag::err_drv_unsupported_opt_for_target)
          << A->getAsString(Args) << TripleStr;
    else if (S.consumeInteger(10, Size) ||
             (!S.empty() &&
              (!S.consume_front(",") || S.consumeInteger(10, Offset))) ||
             (!S.empty() && (!S.consume_front(",") || S.empty())))
      D.Diag(diag::err_drv_invalid_argument_to_option)
          << S0 << A->getOption().getName();
    else if (Size < Offset)
      D.Diag(diag::err_drv_unsupported_fpatchable_function_entry_argument);
    else {
      CmdArgs.push_back(Args.MakeArgString(A->getSpelling() + Twine(Size)));
      CmdArgs.push_back(Args.MakeArgString(
          "-fpatchable-function-entry-offset=" + Twine(Offset)));
      if (!S.empty())
        CmdArgs.push_back(
            Args.MakeArgString("-fpatchable-function-entry-section=" + S));
    }
  }

  Args.AddLastArg(CmdArgs, options::OPT_fms_hotpatch);

  if (TC.SupportsProfiling()) {
    Args.AddLastArg(CmdArgs, options::OPT_pg);

    llvm::Triple::ArchType Arch = TC.getArch();
    if (Arg *A = Args.getLastArg(options::OPT_mfentry)) {
      if (Arch == llvm::Triple::systemz || TC.getTriple().isX86())
        A->render(Args, CmdArgs);
      else
        D.Diag(diag::err_drv_unsupported_opt_for_target)
            << A->getAsString(Args) << TripleStr;
    }
    if (Arg *A = Args.getLastArg(options::OPT_mnop_mcount)) {
      if (Arch == llvm::Triple::systemz)
        A->render(Args, CmdArgs);
      else
        D.Diag(diag::err_drv_unsupported_opt_for_target)
            << A->getAsString(Args) << TripleStr;
    }
    if (Arg *A = Args.getLastArg(options::OPT_mrecord_mcount)) {
      if (Arch == llvm::Triple::systemz)
        A->render(Args, CmdArgs);
      else
        D.Diag(diag::err_drv_unsupported_opt_for_target)
            << A->getAsString(Args) << TripleStr;
    }
  }

  if (Arg *A = Args.getLastArgNoClaim(options::OPT_pg)) {
    if (TC.getTriple().isOSzOS()) {
      D.Diag(diag::err_drv_unsupported_opt_for_target)
          << A->getAsString(Args) << TripleStr;
    }
  }
  if (Arg *A = Args.getLastArgNoClaim(options::OPT_p)) {
    if (!(TC.getTriple().isOSAIX() || TC.getTriple().isOSOpenBSD())) {
      D.Diag(diag::err_drv_unsupported_opt_for_target)
          << A->getAsString(Args) << TripleStr;
    }
  }
  if (Arg *A = Args.getLastArgNoClaim(options::OPT_p, options::OPT_pg)) {
    if (A->getOption().matches(options::OPT_p)) {
      A->claim();
      if (TC.getTriple().isOSAIX() && !Args.hasArgNoClaim(options::OPT_pg))
        CmdArgs.push_back("-pg");
    }
  }

  // Reject AIX-specific link options on other targets.
  if (!TC.getTriple().isOSAIX()) {
    for (const Arg *A : Args.filtered(options::OPT_b, options::OPT_K,
                                      options::OPT_mxcoff_build_id_EQ)) {
      D.Diag(diag::err_drv_unsupported_opt_for_target)
          << A->getSpelling() << TripleStr;
    }
  }

  if (Args.getLastArg(options::OPT_fapple_kext) ||
      (Args.hasArg(options::OPT_mkernel) && types::isCXX(InputType)))
    CmdArgs.push_back("-fapple-kext");

  Args.AddLastArg(CmdArgs, options::OPT_altivec_src_compat);
  Args.AddLastArg(CmdArgs, options::OPT_flax_vector_conversions_EQ);
  Args.AddLastArg(CmdArgs, options::OPT_fobjc_sender_dependent_dispatch);
  Args.AddLastArg(CmdArgs, options::OPT_fdiagnostics_print_source_range_info);
  Args.AddLastArg(CmdArgs, options::OPT_fdiagnostics_parseable_fixits);
  Args.AddLastArg(CmdArgs, options::OPT_ftime_report);
  Args.AddLastArg(CmdArgs, options::OPT_ftime_report_EQ);
  Args.AddLastArg(CmdArgs, options::OPT_ftime_report_json);
  Args.AddLastArg(CmdArgs, options::OPT_ftrapv);
  Args.AddLastArg(CmdArgs, options::OPT_malign_double);
  Args.AddLastArg(CmdArgs, options::OPT_fno_temp_file);

  if (const char *Name = C.getTimeTraceFile(&JA)) {
    CmdArgs.push_back(Args.MakeArgString("-ftime-trace=" + Twine(Name)));
    Args.AddLastArg(CmdArgs, options::OPT_ftime_trace_granularity_EQ);
    Args.AddLastArg(CmdArgs, options::OPT_ftime_trace_verbose);
  }

  if (Arg *A = Args.getLastArg(options::OPT_ftrapv_handler_EQ)) {
    CmdArgs.push_back("-ftrapv-handler");
    CmdArgs.push_back(A->getValue());
  }

  Args.AddLastArg(CmdArgs, options::OPT_ftrap_function_EQ);

  // Handle -f[no-]wrapv and -f[no-]strict-overflow, which are used by both
  // clang and flang.
  renderCommonIntegerOverflowOptions(Args, CmdArgs);

  Args.AddLastArg(CmdArgs, options::OPT_ffinite_loops,
                  options::OPT_fno_finite_loops);

  Args.AddLastArg(CmdArgs, options::OPT_fwritable_strings);
  Args.AddLastArg(CmdArgs, options::OPT_funroll_loops,
                  options::OPT_fno_unroll_loops);
  Args.AddLastArg(CmdArgs, options::OPT_floop_interchange,
                  options::OPT_fno_loop_interchange);

  Args.AddLastArg(CmdArgs, options::OPT_fstrict_flex_arrays_EQ);

  Args.AddLastArg(CmdArgs, options::OPT_pthread);

  Args.addOptInFlag(CmdArgs, options::OPT_mspeculative_load_hardening,
                    options::OPT_mno_speculative_load_hardening);

  RenderSSPOptions(D, TC, Args, CmdArgs, KernelOrKext);
  RenderSCPOptions(TC, Args, CmdArgs);
  RenderTrivialAutoVarInitOptions(D, TC, Args, CmdArgs);

  Args.AddLastArg(CmdArgs, options::OPT_fswift_async_fp_EQ);

  Args.addOptInFlag(CmdArgs, options::OPT_mstackrealign,
                    options::OPT_mno_stackrealign);

  if (const Arg *A = Args.getLastArg(options::OPT_mstack_alignment)) {
    StringRef Value = A->getValue();
    int64_t Alignment = 0;
    if (Value.getAsInteger(10, Alignment) || Alignment < 0)
      D.Diag(diag::err_drv_invalid_argument_to_option)
          << Value << A->getOption().getName();
    else if (Alignment & (Alignment - 1))
      D.Diag(diag::err_drv_alignment_not_power_of_two)
          << A->getAsString(Args) << Value;
    else
      CmdArgs.push_back(Args.MakeArgString("-mstack-alignment=" + Value));
  }

  if (Args.hasArg(options::OPT_mstack_probe_size)) {
    StringRef Size = Args.getLastArgValue(options::OPT_mstack_probe_size);

    if (!Size.empty())
      CmdArgs.push_back(Args.MakeArgString("-mstack-probe-size=" + Size));
    else
      CmdArgs.push_back("-mstack-probe-size=0");
  }

  Args.addOptOutFlag(CmdArgs, options::OPT_mstack_arg_probe,
                     options::OPT_mno_stack_arg_probe);

  if (Arg *A = Args.getLastArg(options::OPT_mrestrict_it,
                               options::OPT_mno_restrict_it)) {
    if (A->getOption().matches(options::OPT_mrestrict_it)) {
      CmdArgs.push_back("-mllvm");
      CmdArgs.push_back("-arm-restrict-it");
    } else {
      CmdArgs.push_back("-mllvm");
      CmdArgs.push_back("-arm-default-it");
    }
  }

  // Forward -cl options to -cc1
  RenderOpenCLOptions(Args, CmdArgs, InputType);

  // Forward hlsl options to -cc1
  RenderHLSLOptions(Args, CmdArgs, InputType);

  // Forward OpenACC options to -cc1
  RenderOpenACCOptions(D, Args, CmdArgs, InputType);

  if (IsHIP) {
    if (Args.hasFlag(options::OPT_fhip_new_launch_api,
                     options::OPT_fno_hip_new_launch_api, true))
      CmdArgs.push_back("-fhip-new-launch-api");
    Args.addOptInFlag(CmdArgs, options::OPT_fgpu_allow_device_init,
                      options::OPT_fno_gpu_allow_device_init);
    Args.AddLastArg(CmdArgs, options::OPT_hipstdpar);
    Args.AddLastArg(CmdArgs, options::OPT_hipstdpar_interpose_alloc);
    Args.addOptInFlag(CmdArgs, options::OPT_fhip_kernel_arg_name,
                      options::OPT_fno_hip_kernel_arg_name);
  }

  if (IsCuda || IsHIP) {
    if (IsRDCMode)
      CmdArgs.push_back("-fgpu-rdc");
    Args.addOptInFlag(CmdArgs, options::OPT_fgpu_defer_diag,
                      options::OPT_fno_gpu_defer_diag);
    if (Args.hasFlag(options::OPT_fgpu_exclude_wrong_side_overloads,
                     options::OPT_fno_gpu_exclude_wrong_side_overloads,
                     false)) {
      CmdArgs.push_back("-fgpu-exclude-wrong-side-overloads");
      CmdArgs.push_back("-fgpu-defer-diag");
    }
  }

  // Forward --no-offloadlib to -cc1.
  if (!Args.hasFlag(options::OPT_offloadlib, options::OPT_no_offloadlib, true))
    CmdArgs.push_back("--no-offloadlib");

  if (Arg *A = Args.getLastArg(options::OPT_fcf_protection_EQ)) {
    CmdArgs.push_back(
        Args.MakeArgString(Twine("-fcf-protection=") + A->getValue()));

    if (Arg *SA = Args.getLastArg(options::OPT_mcf_branch_label_scheme_EQ))
      CmdArgs.push_back(Args.MakeArgString(Twine("-mcf-branch-label-scheme=") +
                                           SA->getValue()));
  } else if (Triple.isOSOpenBSD() && Triple.getArch() == llvm::Triple::x86_64) {
    // Emit IBT endbr64 instructions by default
    CmdArgs.push_back("-fcf-protection=branch");
    // jump-table can generate indirect jumps, which are not permitted
    CmdArgs.push_back("-fno-jump-tables");
  }

  if (Arg *A = Args.getLastArg(options::OPT_mfunction_return_EQ))
    CmdArgs.push_back(
        Args.MakeArgString(Twine("-mfunction-return=") + A->getValue()));

  Args.AddLastArg(CmdArgs, options::OPT_mindirect_branch_cs_prefix);

  // Forward -f options with positive and negative forms; we translate these by
  // hand.  Do not propagate PGO options to the GPU-side compilations as the
  // profile info is for the host-side compilation only.
  if (!(IsCudaDevice || IsHIPDevice)) {
    if (Arg *A = getLastProfileSampleUseArg(Args)) {
      auto *PGOArg = Args.getLastArg(
          options::OPT_fprofile_generate, options::OPT_fprofile_generate_EQ,
          options::OPT_fcs_profile_generate,
          options::OPT_fcs_profile_generate_EQ, options::OPT_fprofile_use,
          options::OPT_fprofile_use_EQ);
      if (PGOArg)
        D.Diag(diag::err_drv_argument_not_allowed_with)
            << "SampleUse with PGO options";

      StringRef fname = A->getValue();
      if (!llvm::sys::fs::exists(fname))
        D.Diag(diag::err_drv_no_such_file) << fname;
      else
        A->render(Args, CmdArgs);
    }
    Args.AddLastArg(CmdArgs, options::OPT_fprofile_remapping_file_EQ);

    if (Args.hasFlag(options::OPT_fpseudo_probe_for_profiling,
                     options::OPT_fno_pseudo_probe_for_profiling, false)) {
      CmdArgs.push_back("-fpseudo-probe-for-profiling");
      // Enforce -funique-internal-linkage-names if it's not explicitly turned
      // off.
      if (Args.hasFlag(options::OPT_funique_internal_linkage_names,
                       options::OPT_fno_unique_internal_linkage_names, true))
        CmdArgs.push_back("-funique-internal-linkage-names");
    }
  }
  RenderBuiltinOptions(TC, RawTriple, Args, CmdArgs);

  Args.addOptOutFlag(CmdArgs, options::OPT_fassume_sane_operator_new,
                     options::OPT_fno_assume_sane_operator_new);

  if (Args.hasFlag(options::OPT_fapinotes, options::OPT_fno_apinotes, false))
    CmdArgs.push_back("-fapinotes");
  if (Args.hasFlag(options::OPT_fapinotes_modules,
                   options::OPT_fno_apinotes_modules, false))
    CmdArgs.push_back("-fapinotes-modules");
  Args.AddLastArg(CmdArgs, options::OPT_fapinotes_swift_version);

  // -fblocks=0 is default.
  if (Args.hasFlag(options::OPT_fblocks, options::OPT_fno_blocks,
                   TC.IsBlocksDefault()) ||
      (Args.hasArg(options::OPT_fgnu_runtime) &&
       Args.hasArg(options::OPT_fobjc_nonfragile_abi) &&
       !Args.hasArg(options::OPT_fno_blocks))) {
    CmdArgs.push_back("-fblocks");

    if (!Args.hasArg(options::OPT_fgnu_runtime) && !TC.hasBlocksRuntime())
      CmdArgs.push_back("-fblocks-runtime-optional");
  }

  // -fencode-extended-block-signature=1 is default.
  if (TC.IsEncodeExtendedBlockSignatureDefault())
    CmdArgs.push_back("-fencode-extended-block-signature");

  if (Args.hasFlag(options::OPT_fcoro_aligned_allocation,
                   options::OPT_fno_coro_aligned_allocation, false) &&
      types::isCXX(InputType))
    CmdArgs.push_back("-fcoro-aligned-allocation");

  Args.AddLastArg(CmdArgs, options::OPT_fdouble_square_bracket_attributes,
                  options::OPT_fno_double_square_bracket_attributes);

  Args.addOptOutFlag(CmdArgs, options::OPT_faccess_control,
                     options::OPT_fno_access_control);
  Args.addOptOutFlag(CmdArgs, options::OPT_felide_constructors,
                     options::OPT_fno_elide_constructors);

  ToolChain::RTTIMode RTTIMode = TC.getRTTIMode();

  if (KernelOrKext || (types::isCXX(InputType) &&
                       (RTTIMode == ToolChain::RM_Disabled)))
    CmdArgs.push_back("-fno-rtti");

  // -fshort-enums=0 is default for all architectures except Hexagon and z/OS.
  if (Args.hasFlag(options::OPT_fshort_enums, options::OPT_fno_short_enums,
                   TC.getArch() == llvm::Triple::hexagon || Triple.isOSzOS()))
    CmdArgs.push_back("-fshort-enums");

  RenderCharacterOptions(Args, AuxTriple ? *AuxTriple : RawTriple, CmdArgs);

  // -fuse-cxa-atexit is default.
  if (!Args.hasFlag(
          options::OPT_fuse_cxa_atexit, options::OPT_fno_use_cxa_atexit,
          !RawTriple.isOSAIX() &&
              (!RawTriple.isOSWindows() ||
               RawTriple.isWindowsCygwinEnvironment()) &&
              ((RawTriple.getVendor() != llvm::Triple::MipsTechnologies) ||
               RawTriple.hasEnvironment())) ||
      KernelOrKext)
    CmdArgs.push_back("-fno-use-cxa-atexit");

  if (Args.hasFlag(options::OPT_fregister_global_dtors_with_atexit,
                   options::OPT_fno_register_global_dtors_with_atexit,
                   RawTriple.isOSDarwin() && !KernelOrKext))
    CmdArgs.push_back("-fregister-global-dtors-with-atexit");

  Args.addOptInFlag(CmdArgs, options::OPT_fuse_line_directives,
                    options::OPT_fno_use_line_directives);

  // -fno-minimize-whitespace is default.
  if (Args.hasFlag(options::OPT_fminimize_whitespace,
                   options::OPT_fno_minimize_whitespace, false)) {
    types::ID InputType = Inputs[0].getType();
    if (!isDerivedFromC(InputType))
      D.Diag(diag::err_drv_opt_unsupported_input_type)
          << "-fminimize-whitespace" << types::getTypeName(InputType);
    CmdArgs.push_back("-fminimize-whitespace");
  }

  // -fno-keep-system-includes is default.
  if (Args.hasFlag(options::OPT_fkeep_system_includes,
                   options::OPT_fno_keep_system_includes, false)) {
    types::ID InputType = Inputs[0].getType();
    if (!isDerivedFromC(InputType))
      D.Diag(diag::err_drv_opt_unsupported_input_type)
          << "-fkeep-system-includes" << types::getTypeName(InputType);
    CmdArgs.push_back("-fkeep-system-includes");
  }

  // -fms-extensions=0 is default.
  if (Args.hasFlag(options::OPT_fms_extensions, options::OPT_fno_ms_extensions,
                   IsWindowsMSVC || IsUEFI))
    CmdArgs.push_back("-fms-extensions");

  // -fms-compatibility=0 is default.
  bool IsMSVCCompat = Args.hasFlag(
      options::OPT_fms_compatibility, options::OPT_fno_ms_compatibility,
      (IsWindowsMSVC && Args.hasFlag(options::OPT_fms_extensions,
                                     options::OPT_fno_ms_extensions, true)));
  if (IsMSVCCompat) {
    CmdArgs.push_back("-fms-compatibility");
    if (!types::isCXX(Input.getType()) &&
        Args.hasArg(options::OPT_fms_define_stdc))
      CmdArgs.push_back("-fms-define-stdc");
  }

  if (Triple.isWindowsMSVCEnvironment() && !D.IsCLMode() &&
      Args.hasArg(options::OPT_fms_runtime_lib_EQ))
    ProcessVSRuntimeLibrary(getToolChain(), Args, CmdArgs);

  // Handle -fgcc-version, if present.
  VersionTuple GNUCVer;
  if (Arg *A = Args.getLastArg(options::OPT_fgnuc_version_EQ)) {
    // Check that the version has 1 to 3 components and the minor and patch
    // versions fit in two decimal digits.
    StringRef Val = A->getValue();
    Val = Val.empty() ? "0" : Val; // Treat "" as 0 or disable.
    bool Invalid = GNUCVer.tryParse(Val);
    unsigned Minor = GNUCVer.getMinor().value_or(0);
    unsigned Patch = GNUCVer.getSubminor().value_or(0);
    if (Invalid || GNUCVer.getBuild() || Minor >= 100 || Patch >= 100) {
      D.Diag(diag::err_drv_invalid_value)
          << A->getAsString(Args) << A->getValue();
    }
  } else if (!IsMSVCCompat) {
    // Imitate GCC 4.2.1 by default if -fms-compatibility is not in effect.
    GNUCVer = VersionTuple(4, 2, 1);
  }
  if (!GNUCVer.empty()) {
    CmdArgs.push_back(
        Args.MakeArgString("-fgnuc-version=" + GNUCVer.getAsString()));
  }

  VersionTuple MSVT = TC.computeMSVCVersion(&D, Args);
  if (!MSVT.empty())
    CmdArgs.push_back(
        Args.MakeArgString("-fms-compatibility-version=" + MSVT.getAsString()));

  bool IsMSVC2015Compatible = MSVT.getMajor() >= 19;
  if (ImplyVCPPCVer) {
    StringRef LanguageStandard;
    if (const Arg *StdArg = Args.getLastArg(options::OPT__SLASH_std)) {
      Std = StdArg;
      LanguageStandard = llvm::StringSwitch<StringRef>(StdArg->getValue())
                             .Case("c11", "-std=c11")
                             .Case("c17", "-std=c17")
                             .Default("");
      if (LanguageStandard.empty())
        D.Diag(clang::diag::warn_drv_unused_argument)
            << StdArg->getAsString(Args);
    }
    CmdArgs.push_back(LanguageStandard.data());
  }
  if (ImplyVCPPCXXVer) {
    StringRef LanguageStandard;
    if (const Arg *StdArg = Args.getLastArg(options::OPT__SLASH_std)) {
      Std = StdArg;
      LanguageStandard = llvm::StringSwitch<StringRef>(StdArg->getValue())
                             .Case("c++14", "-std=c++14")
                             .Case("c++17", "-std=c++17")
                             .Case("c++20", "-std=c++20")
                             // TODO add c++23 and c++26 when MSVC supports it.
                             .Case("c++23preview", "-std=c++23")
                             .Case("c++latest", "-std=c++26")
                             .Default("");
      if (LanguageStandard.empty())
        D.Diag(clang::diag::warn_drv_unused_argument)
            << StdArg->getAsString(Args);
    }

    if (LanguageStandard.empty()) {
      if (IsMSVC2015Compatible)
        LanguageStandard = "-std=c++14";
      else
        LanguageStandard = "-std=c++11";
    }

    CmdArgs.push_back(LanguageStandard.data());
  }

  Args.addOptInFlag(CmdArgs, options::OPT_fborland_extensions,
                    options::OPT_fno_borland_extensions);

  // -fno-declspec is default, except for PS4/PS5.
  if (Args.hasFlag(options::OPT_fdeclspec, options::OPT_fno_declspec,
                   RawTriple.isPS()))
    CmdArgs.push_back("-fdeclspec");
  else if (Args.hasArg(options::OPT_fno_declspec))
    CmdArgs.push_back("-fno-declspec"); // Explicitly disabling __declspec.

  // -fthreadsafe-static is default, except for MSVC compatibility versions less
  // than 19.
  if (!Args.hasFlag(options::OPT_fthreadsafe_statics,
                    options::OPT_fno_threadsafe_statics,
                    !types::isOpenCL(InputType) &&
                        (!IsWindowsMSVC || IsMSVC2015Compatible)))
    CmdArgs.push_back("-fno-threadsafe-statics");

  if (!Args.hasFlag(options::OPT_fms_tls_guards, options::OPT_fno_ms_tls_guards,
                    true))
    CmdArgs.push_back("-fno-ms-tls-guards");

  // Add -fno-assumptions, if it was specified.
  if (!Args.hasFlag(options::OPT_fassumptions, options::OPT_fno_assumptions,
                    true))
    CmdArgs.push_back("-fno-assumptions");

  // -fgnu-keywords default varies depending on language; only pass if
  // specified.
  Args.AddLastArg(CmdArgs, options::OPT_fgnu_keywords,
                  options::OPT_fno_gnu_keywords);

  Args.addOptInFlag(CmdArgs, options::OPT_fgnu89_inline,
                    options::OPT_fno_gnu89_inline);

  const Arg *InlineArg = Args.getLastArg(options::OPT_finline_functions,
                                         options::OPT_finline_hint_functions,
                                         options::OPT_fno_inline_functions);
  if (Arg *A = Args.getLastArg(options::OPT_finline, options::OPT_fno_inline)) {
    if (A->getOption().matches(options::OPT_fno_inline))
      A->render(Args, CmdArgs);
  } else if (InlineArg) {
    InlineArg->render(Args, CmdArgs);
  }

  Args.AddLastArg(CmdArgs, options::OPT_finline_max_stacksize_EQ);

  // FIXME: Find a better way to determine whether we are in C++20.
  bool HaveCxx20 =
      Std &&
      (Std->containsValue("c++2a") || Std->containsValue("gnu++2a") ||
       Std->containsValue("c++20") || Std->containsValue("gnu++20") ||
       Std->containsValue("c++2b") || Std->containsValue("gnu++2b") ||
       Std->containsValue("c++23") || Std->containsValue("gnu++23") ||
       Std->containsValue("c++2c") || Std->containsValue("gnu++2c") ||
       Std->containsValue("c++26") || Std->containsValue("gnu++26") ||
       Std->containsValue("c++latest") || Std->containsValue("gnu++latest"));
  bool HaveModules =
      RenderModulesOptions(C, D, Args, Input, Output, HaveCxx20, CmdArgs);

  // -fdelayed-template-parsing is default when targeting MSVC.
  // Many old Windows SDK versions require this to parse.
  //
  // According to
  // https://learn.microsoft.com/en-us/cpp/build/reference/permissive-standards-conformance?view=msvc-170,
  // MSVC actually defaults to -fno-delayed-template-parsing (/Zc:twoPhase-
  // with MSVC CLI) if using C++20. So we match the behavior with MSVC here to
  // not enable -fdelayed-template-parsing by default after C++20.
  //
  // FIXME: Given -fdelayed-template-parsing is a source of bugs, we should be
  // able to disable this by default at some point.
  if (Args.hasFlag(options::OPT_fdelayed_template_parsing,
                   options::OPT_fno_delayed_template_parsing,
                   IsWindowsMSVC && !HaveCxx20)) {
    if (HaveCxx20)
      D.Diag(clang::diag::warn_drv_delayed_template_parsing_after_cxx20);

    CmdArgs.push_back("-fdelayed-template-parsing");
  }

  if (Args.hasFlag(options::OPT_fpch_validate_input_files_content,
                   options::OPT_fno_pch_validate_input_files_content, false))
    CmdArgs.push_back("-fvalidate-ast-input-files-content");
  if (Args.hasFlag(options::OPT_fpch_instantiate_templates,
                   options::OPT_fno_pch_instantiate_templates, false))
    CmdArgs.push_back("-fpch-instantiate-templates");
  if (Args.hasFlag(options::OPT_fpch_codegen, options::OPT_fno_pch_codegen,
                   false))
    CmdArgs.push_back("-fmodules-codegen");
  if (Args.hasFlag(options::OPT_fpch_debuginfo, options::OPT_fno_pch_debuginfo,
                   false))
    CmdArgs.push_back("-fmodules-debuginfo");

  ObjCRuntime Runtime = AddObjCRuntimeArgs(Args, Inputs, CmdArgs, rewriteKind);
  RenderObjCOptions(TC, D, RawTriple, Args, Runtime, rewriteKind != RK_None,
                    Input, CmdArgs);

  if (types::isObjC(Input.getType()) &&
      Args.hasFlag(options::OPT_fobjc_encode_cxx_class_template_spec,
                   options::OPT_fno_objc_encode_cxx_class_template_spec,
                   !Runtime.isNeXTFamily()))
    CmdArgs.push_back("-fobjc-encode-cxx-class-template-spec");

  if (Args.hasFlag(options::OPT_fapplication_extension,
                   options::OPT_fno_application_extension, false))
    CmdArgs.push_back("-fapplication-extension");

  // Handle GCC-style exception args.
  bool EH = false;
  if (!C.getDriver().IsCLMode())
    EH = addExceptionArgs(Args, InputType, TC, KernelOrKext, Runtime, CmdArgs);

  // Handle exception personalities
  Arg *A = Args.getLastArg(
      options::OPT_fsjlj_exceptions, options::OPT_fseh_exceptions,
      options::OPT_fdwarf_exceptions, options::OPT_fwasm_exceptions);
  if (A) {
    const Option &Opt = A->getOption();
    if (Opt.matches(options::OPT_fsjlj_exceptions))
      CmdArgs.push_back("-exception-model=sjlj");
    if (Opt.matches(options::OPT_fseh_exceptions))
      CmdArgs.push_back("-exception-model=seh");
    if (Opt.matches(options::OPT_fdwarf_exceptions))
      CmdArgs.push_back("-exception-model=dwarf");
    if (Opt.matches(options::OPT_fwasm_exceptions))
      CmdArgs.push_back("-exception-model=wasm");
  } else {
    switch (TC.GetExceptionModel(Args)) {
    default:
      break;
    case llvm::ExceptionHandling::DwarfCFI:
      CmdArgs.push_back("-exception-model=dwarf");
      break;
    case llvm::ExceptionHandling::SjLj:
      CmdArgs.push_back("-exception-model=sjlj");
      break;
    case llvm::ExceptionHandling::WinEH:
      CmdArgs.push_back("-exception-model=seh");
      break;
    }
  }

  // Unwind v2 (epilog) information for x64 Windows.
<<<<<<< HEAD
  Args.addOptInFlag(CmdArgs, options::OPT_fwinx64_eh_unwindv2,
                    options::OPT_fno_winx64_eh_unwindv2);
=======
  Args.AddLastArg(CmdArgs, options::OPT_winx64_eh_unwindv2);
>>>>>>> 4084ffcf

  // C++ "sane" operator new.
  Args.addOptOutFlag(CmdArgs, options::OPT_fassume_sane_operator_new,
                     options::OPT_fno_assume_sane_operator_new);

  // -fassume-unique-vtables is on by default.
  Args.addOptOutFlag(CmdArgs, options::OPT_fassume_unique_vtables,
                     options::OPT_fno_assume_unique_vtables);

  // -fsized-deallocation is on by default in C++14 onwards and otherwise off
  // by default.
  Args.addLastArg(CmdArgs, options::OPT_fsized_deallocation,
                  options::OPT_fno_sized_deallocation);

  // -faligned-allocation is on by default in C++17 onwards and otherwise off
  // by default.
  if (Arg *A = Args.getLastArg(options::OPT_faligned_allocation,
                               options::OPT_fno_aligned_allocation,
                               options::OPT_faligned_new_EQ)) {
    if (A->getOption().matches(options::OPT_fno_aligned_allocation))
      CmdArgs.push_back("-fno-aligned-allocation");
    else
      CmdArgs.push_back("-faligned-allocation");
  }

  // The default new alignment can be specified using a dedicated option or via
  // a GCC-compatible option that also turns on aligned allocation.
  if (Arg *A = Args.getLastArg(options::OPT_fnew_alignment_EQ,
                               options::OPT_faligned_new_EQ))
    CmdArgs.push_back(
        Args.MakeArgString(Twine("-fnew-alignment=") + A->getValue()));

  // -fconstant-cfstrings is default, and may be subject to argument translation
  // on Darwin.
  if (!Args.hasFlag(options::OPT_fconstant_cfstrings,
                    options::OPT_fno_constant_cfstrings, true) ||
      !Args.hasFlag(options::OPT_mconstant_cfstrings,
                    options::OPT_mno_constant_cfstrings, true))
    CmdArgs.push_back("-fno-constant-cfstrings");

  Args.addOptInFlag(CmdArgs, options::OPT_fpascal_strings,
                    options::OPT_fno_pascal_strings);

  // Honor -fpack-struct= and -fpack-struct, if given. Note that
  // -fno-pack-struct doesn't apply to -fpack-struct=.
  if (Arg *A = Args.getLastArg(options::OPT_fpack_struct_EQ)) {
    std::string PackStructStr = "-fpack-struct=";
    PackStructStr += A->getValue();
    CmdArgs.push_back(Args.MakeArgString(PackStructStr));
  } else if (Args.hasFlag(options::OPT_fpack_struct,
                          options::OPT_fno_pack_struct, false)) {
    CmdArgs.push_back("-fpack-struct=1");
  }

  // Handle -fmax-type-align=N and -fno-type-align
  bool SkipMaxTypeAlign = Args.hasArg(options::OPT_fno_max_type_align);
  if (Arg *A = Args.getLastArg(options::OPT_fmax_type_align_EQ)) {
    if (!SkipMaxTypeAlign) {
      std::string MaxTypeAlignStr = "-fmax-type-align=";
      MaxTypeAlignStr += A->getValue();
      CmdArgs.push_back(Args.MakeArgString(MaxTypeAlignStr));
    }
  } else if (RawTriple.isOSDarwin()) {
    if (!SkipMaxTypeAlign) {
      std::string MaxTypeAlignStr = "-fmax-type-align=16";
      CmdArgs.push_back(Args.MakeArgString(MaxTypeAlignStr));
    }
  }

  if (!Args.hasFlag(options::OPT_Qy, options::OPT_Qn, true))
    CmdArgs.push_back("-Qn");

  // -fno-common is the default, set -fcommon only when that flag is set.
  Args.addOptInFlag(CmdArgs, options::OPT_fcommon, options::OPT_fno_common);

  // -fsigned-bitfields is default, and clang doesn't yet support
  // -funsigned-bitfields.
  if (!Args.hasFlag(options::OPT_fsigned_bitfields,
                    options::OPT_funsigned_bitfields, true))
    D.Diag(diag::warn_drv_clang_unsupported)
        << Args.getLastArg(options::OPT_funsigned_bitfields)->getAsString(Args);

  // -fsigned-bitfields is default, and clang doesn't support -fno-for-scope.
  if (!Args.hasFlag(options::OPT_ffor_scope, options::OPT_fno_for_scope, true))
    D.Diag(diag::err_drv_clang_unsupported)
        << Args.getLastArg(options::OPT_fno_for_scope)->getAsString(Args);

  // -finput_charset=UTF-8 is default. Reject others
  if (Arg *inputCharset = Args.getLastArg(options::OPT_finput_charset_EQ)) {
    StringRef value = inputCharset->getValue();
    if (!value.equals_insensitive("utf-8"))
      D.Diag(diag::err_drv_invalid_value) << inputCharset->getAsString(Args)
                                          << value;
  }

  // -fexec_charset=UTF-8 is default. Reject others
  if (Arg *execCharset = Args.getLastArg(options::OPT_fexec_charset_EQ)) {
    StringRef value = execCharset->getValue();
    if (!value.equals_insensitive("utf-8"))
      D.Diag(diag::err_drv_invalid_value) << execCharset->getAsString(Args)
                                          << value;
  }

  RenderDiagnosticsOptions(D, Args, CmdArgs);

  Args.addOptInFlag(CmdArgs, options::OPT_fasm_blocks,
                    options::OPT_fno_asm_blocks);

  Args.addOptOutFlag(CmdArgs, options::OPT_fgnu_inline_asm,
                     options::OPT_fno_gnu_inline_asm);

  handleVectorizeLoopsArgs(Args, CmdArgs);
  handleVectorizeSLPArgs(Args, CmdArgs);
<<<<<<< HEAD
  ParseMPreferVectorWidth(D, Args, CmdArgs);
=======

  StringRef VecWidth = parseMPreferVectorWidthOption(D.getDiags(), Args);
  if (!VecWidth.empty())
    CmdArgs.push_back(Args.MakeArgString("-mprefer-vector-width=" + VecWidth));
>>>>>>> 4084ffcf

  Args.AddLastArg(CmdArgs, options::OPT_fshow_overloads_EQ);
  Args.AddLastArg(CmdArgs,
                  options::OPT_fsanitize_undefined_strip_path_components_EQ);

  // -fdollars-in-identifiers default varies depending on platform and
  // language; only pass if specified.
  if (Arg *A = Args.getLastArg(options::OPT_fdollars_in_identifiers,
                               options::OPT_fno_dollars_in_identifiers)) {
    if (A->getOption().matches(options::OPT_fdollars_in_identifiers))
      CmdArgs.push_back("-fdollars-in-identifiers");
    else
      CmdArgs.push_back("-fno-dollars-in-identifiers");
  }

  Args.addOptInFlag(CmdArgs, options::OPT_fapple_pragma_pack,
                    options::OPT_fno_apple_pragma_pack);

  // Remarks can be enabled with any of the `-f.*optimization-record.*` flags.
  if (willEmitRemarks(Args) && checkRemarksOptions(D, Args, Triple))
    renderRemarksOptions(Args, CmdArgs, Triple, Input, Output, JA);

  bool RewriteImports = Args.hasFlag(options::OPT_frewrite_imports,
                                     options::OPT_fno_rewrite_imports, false);
  if (RewriteImports)
    CmdArgs.push_back("-frewrite-imports");

  Args.addOptInFlag(CmdArgs, options::OPT_fdirectives_only,
                    options::OPT_fno_directives_only);

  // Enable rewrite includes if the user's asked for it or if we're generating
  // diagnostics.
  // TODO: Once -module-dependency-dir works with -frewrite-includes it'd be
  // nice to enable this when doing a crashdump for modules as well.
  if (Args.hasFlag(options::OPT_frewrite_includes,
                   options::OPT_fno_rewrite_includes, false) ||
      (C.isForDiagnostics() && !HaveModules))
    CmdArgs.push_back("-frewrite-includes");

  if (Args.hasFlag(options::OPT_fzos_extensions,
                   options::OPT_fno_zos_extensions, false))
    CmdArgs.push_back("-fzos-extensions");
  else if (Args.hasArg(options::OPT_fno_zos_extensions))
    CmdArgs.push_back("-fno-zos-extensions");

  // Only allow -traditional or -traditional-cpp outside in preprocessing modes.
  if (Arg *A = Args.getLastArg(options::OPT_traditional,
                               options::OPT_traditional_cpp)) {
    if (isa<PreprocessJobAction>(JA))
      CmdArgs.push_back("-traditional-cpp");
    else
      D.Diag(diag::err_drv_clang_unsupported) << A->getAsString(Args);
  }

  Args.AddLastArg(CmdArgs, options::OPT_dM);
  Args.AddLastArg(CmdArgs, options::OPT_dD);
  Args.AddLastArg(CmdArgs, options::OPT_dI);

  Args.AddLastArg(CmdArgs, options::OPT_fmax_tokens_EQ);

  // Handle serialized diagnostics.
  if (Arg *A = Args.getLastArg(options::OPT__serialize_diags)) {
    CmdArgs.push_back("-serialize-diagnostic-file");
    CmdArgs.push_back(Args.MakeArgString(A->getValue()));
  }

  if (Args.hasArg(options::OPT_fretain_comments_from_system_headers))
    CmdArgs.push_back("-fretain-comments-from-system-headers");

  Args.AddLastArg(CmdArgs, options::OPT_fextend_variable_liveness_EQ);

  // Forward -fcomment-block-commands to -cc1.
  Args.AddAllArgs(CmdArgs, options::OPT_fcomment_block_commands);
  // Forward -fparse-all-comments to -cc1.
  Args.AddAllArgs(CmdArgs, options::OPT_fparse_all_comments);

  // Turn -fplugin=name.so into -load name.so
  for (const Arg *A : Args.filtered(options::OPT_fplugin_EQ)) {
    CmdArgs.push_back("-load");
    CmdArgs.push_back(A->getValue());
    A->claim();
  }

  // Turn -fplugin-arg-pluginname-key=value into
  // -plugin-arg-pluginname key=value
  // GCC has an actual plugin_argument struct with key/value pairs that it
  // passes to its plugins, but we don't, so just pass it on as-is.
  //
  // The syntax for -fplugin-arg- is ambiguous if both plugin name and
  // argument key are allowed to contain dashes. GCC therefore only
  // allows dashes in the key. We do the same.
  for (const Arg *A : Args.filtered(options::OPT_fplugin_arg)) {
    auto ArgValue = StringRef(A->getValue());
    auto FirstDashIndex = ArgValue.find('-');
    StringRef PluginName = ArgValue.substr(0, FirstDashIndex);
    StringRef Arg = ArgValue.substr(FirstDashIndex + 1);

    A->claim();
    if (FirstDashIndex == StringRef::npos || Arg.empty()) {
      if (PluginName.empty()) {
        D.Diag(diag::warn_drv_missing_plugin_name) << A->getAsString(Args);
      } else {
        D.Diag(diag::warn_drv_missing_plugin_arg)
            << PluginName << A->getAsString(Args);
      }
      continue;
    }

    CmdArgs.push_back(Args.MakeArgString(Twine("-plugin-arg-") + PluginName));
    CmdArgs.push_back(Args.MakeArgString(Arg));
  }

  // Forward -fpass-plugin=name.so to -cc1.
  for (const Arg *A : Args.filtered(options::OPT_fpass_plugin_EQ)) {
    CmdArgs.push_back(
        Args.MakeArgString(Twine("-fpass-plugin=") + A->getValue()));
    A->claim();
  }

  // Forward --vfsoverlay to -cc1.
  for (const Arg *A : Args.filtered(options::OPT_vfsoverlay)) {
    CmdArgs.push_back("--vfsoverlay");
    CmdArgs.push_back(A->getValue());
    A->claim();
  }

  Args.addOptInFlag(CmdArgs, options::OPT_fsafe_buffer_usage_suggestions,
                    options::OPT_fno_safe_buffer_usage_suggestions);

  Args.addOptInFlag(CmdArgs, options::OPT_fexperimental_late_parse_attributes,
                    options::OPT_fno_experimental_late_parse_attributes);

<<<<<<< HEAD
  Args.addOptInFlag(CmdArgs, options::OPT_funique_source_file_names,
                    options::OPT_fno_unique_source_file_names);
=======
  if (Args.hasFlag(options::OPT_funique_source_file_names,
                   options::OPT_fno_unique_source_file_names, false)) {
    if (Arg *A = Args.getLastArg(options::OPT_unique_source_file_identifier_EQ))
      A->render(Args, CmdArgs);
    else
      CmdArgs.push_back(Args.MakeArgString(
          Twine("-funique-source-file-identifier=") + Input.getBaseInput()));
  }
>>>>>>> 4084ffcf

  // Setup statistics file output.
  SmallString<128> StatsFile = getStatsFileName(Args, Output, Input, D);
  if (!StatsFile.empty()) {
    CmdArgs.push_back(Args.MakeArgString(Twine("-stats-file=") + StatsFile));
    if (D.CCPrintInternalStats)
      CmdArgs.push_back("-stats-file-append");
  }

  // Forward -Xclang arguments to -cc1, and -mllvm arguments to the LLVM option
  // parser.
  for (auto Arg : Args.filtered(options::OPT_Xclang)) {
    Arg->claim();
    // -finclude-default-header flag is for preprocessor,
    // do not pass it to other cc1 commands when save-temps is enabled
    if (C.getDriver().isSaveTempsEnabled() &&
        !isa<PreprocessJobAction>(JA)) {
      if (StringRef(Arg->getValue()) == "-finclude-default-header")
        continue;
    }
    CmdArgs.push_back(Arg->getValue());
  }
  for (const Arg *A : Args.filtered(options::OPT_mllvm)) {
    A->claim();

    // We translate this by hand to the -cc1 argument, since nightly test uses
    // it and developers have been trained to spell it with -mllvm. Both
    // spellings are now deprecated and should be removed.
    if (StringRef(A->getValue(0)) == "-disable-llvm-optzns") {
      CmdArgs.push_back("-disable-llvm-optzns");
    } else {
      A->render(Args, CmdArgs);
    }
  }

  // This needs to run after -Xclang argument forwarding to pick up the target
  // features enabled through -Xclang -target-feature flags.
  SanitizeArgs.addArgs(TC, Args, CmdArgs, InputType);

#if CLANG_ENABLE_CIR
  // Forward -mmlir arguments to to the MLIR option parser.
  for (const Arg *A : Args.filtered(options::OPT_mmlir)) {
    A->claim();
    A->render(Args, CmdArgs);
  }
#endif // CLANG_ENABLE_CIR

  // With -save-temps, we want to save the unoptimized bitcode output from the
  // CompileJobAction, use -disable-llvm-passes to get pristine IR generated
  // by the frontend.
  // When -fembed-bitcode is enabled, optimized bitcode is emitted because it
  // has slightly different breakdown between stages.
  // FIXME: -fembed-bitcode -save-temps will save optimized bitcode instead of
  // pristine IR generated by the frontend. Ideally, a new compile action should
  // be added so both IR can be captured.
  if ((C.getDriver().isSaveTempsEnabled() ||
       JA.isHostOffloading(Action::OFK_OpenMP)) &&
      !(C.getDriver().embedBitcodeInObject() && !IsUsingLTO) &&
      isa<CompileJobAction>(JA))
    CmdArgs.push_back("-disable-llvm-passes");

  Args.AddAllArgs(CmdArgs, options::OPT_undef);

  const char *Exec = D.getClangProgramPath();

  // Optionally embed the -cc1 level arguments into the debug info or a
  // section, for build analysis.
  // Also record command line arguments into the debug info if
  // -grecord-gcc-switches options is set on.
  // By default, -gno-record-gcc-switches is set on and no recording.
  auto GRecordSwitches = false;
  auto FRecordSwitches = false;
  if (shouldRecordCommandLine(TC, Args, FRecordSwitches, GRecordSwitches)) {
    auto FlagsArgString = renderEscapedCommandLine(TC, Args);
    if (TC.UseDwarfDebugFlags() || GRecordSwitches) {
      CmdArgs.push_back("-dwarf-debug-flags");
      CmdArgs.push_back(FlagsArgString);
    }
    if (FRecordSwitches) {
      CmdArgs.push_back("-record-command-line");
      CmdArgs.push_back(FlagsArgString);
    }
  }

  // Host-side offloading compilation receives all device-side outputs. Include
  // them in the host compilation depending on the target. If the host inputs
  // are not empty we use the new-driver scheme, otherwise use the old scheme.
  if ((IsCuda || IsHIP) && CudaDeviceInput) {
    CmdArgs.push_back("-fcuda-include-gpubinary");
    CmdArgs.push_back(CudaDeviceInput->getFilename());
  } else if (!HostOffloadingInputs.empty()) {
    if (IsCuda && !IsRDCMode) {
      assert(HostOffloadingInputs.size() == 1 && "Only one input expected");
      CmdArgs.push_back("-fcuda-include-gpubinary");
      CmdArgs.push_back(HostOffloadingInputs.front().getFilename());
    } else {
      for (const InputInfo Input : HostOffloadingInputs)
        CmdArgs.push_back(Args.MakeArgString("-fembed-offload-object=" +
                                             TC.getInputFilename(Input)));
    }
  }

  if (IsCuda) {
    if (Args.hasFlag(options::OPT_fcuda_short_ptr,
                     options::OPT_fno_cuda_short_ptr, false))
      CmdArgs.push_back("-fcuda-short-ptr");
  }

  if (IsCuda || IsHIP) {
    // Determine the original source input.
    const Action *SourceAction = &JA;
    while (SourceAction->getKind() != Action::InputClass) {
      assert(!SourceAction->getInputs().empty() && "unexpected root action!");
      SourceAction = SourceAction->getInputs()[0];
    }
    auto CUID = cast<InputAction>(SourceAction)->getId();
    if (!CUID.empty())
      CmdArgs.push_back(Args.MakeArgString(Twine("-cuid=") + Twine(CUID)));

    // -ffast-math turns on -fgpu-approx-transcendentals implicitly, but will
    // be overriden by -fno-gpu-approx-transcendentals.
    bool UseApproxTranscendentals = Args.hasFlag(
        options::OPT_ffast_math, options::OPT_fno_fast_math, false);
    if (Args.hasFlag(options::OPT_fgpu_approx_transcendentals,
                     options::OPT_fno_gpu_approx_transcendentals,
                     UseApproxTranscendentals))
      CmdArgs.push_back("-fgpu-approx-transcendentals");
  } else {
    Args.claimAllArgs(options::OPT_fgpu_approx_transcendentals,
                      options::OPT_fno_gpu_approx_transcendentals);
  }

  if (IsHIP) {
    CmdArgs.push_back("-fcuda-allow-variadic-functions");
    Args.AddLastArg(CmdArgs, options::OPT_fgpu_default_stream_EQ);
  }

  Args.AddAllArgs(CmdArgs,
                  options::OPT_fsanitize_undefined_ignore_overflow_pattern_EQ);

  Args.AddLastArg(CmdArgs, options::OPT_foffload_uniform_block,
                  options::OPT_fno_offload_uniform_block);

  Args.AddLastArg(CmdArgs, options::OPT_foffload_implicit_host_device_templates,
                  options::OPT_fno_offload_implicit_host_device_templates);

  if (IsCudaDevice || IsHIPDevice) {
    StringRef InlineThresh =
        Args.getLastArgValue(options::OPT_fgpu_inline_threshold_EQ);
    if (!InlineThresh.empty()) {
      std::string ArgStr =
          std::string("-inline-threshold=") + InlineThresh.str();
      CmdArgs.append({"-mllvm", Args.MakeArgStringRef(ArgStr)});
    }
  }

  if (IsHIPDevice)
    Args.addOptOutFlag(CmdArgs,
                       options::OPT_fhip_fp32_correctly_rounded_divide_sqrt,
                       options::OPT_fno_hip_fp32_correctly_rounded_divide_sqrt);

  // OpenMP offloading device jobs take the argument -fopenmp-host-ir-file-path
  // to specify the result of the compile phase on the host, so the meaningful
  // device declarations can be identified. Also, -fopenmp-is-target-device is
  // passed along to tell the frontend that it is generating code for a device,
  // so that only the relevant declarations are emitted.
  if (IsOpenMPDevice) {
    CmdArgs.push_back("-fopenmp-is-target-device");
    // If we are offloading cuda/hip via llvm, it's also "cuda device code".
    if (Args.hasArg(options::OPT_foffload_via_llvm))
      CmdArgs.push_back("-fcuda-is-device");

    if (OpenMPDeviceInput) {
      CmdArgs.push_back("-fopenmp-host-ir-file-path");
      CmdArgs.push_back(Args.MakeArgString(OpenMPDeviceInput->getFilename()));
    }
  }

  if (Triple.isAMDGPU()) {
    handleAMDGPUCodeObjectVersionOptions(D, Args, CmdArgs);

    Args.addOptInFlag(CmdArgs, options::OPT_munsafe_fp_atomics,
                      options::OPT_mno_unsafe_fp_atomics);
    Args.addOptOutFlag(CmdArgs, options::OPT_mamdgpu_ieee,
                       options::OPT_mno_amdgpu_ieee);
  }

  addOpenMPHostOffloadingArgs(C, JA, Args, CmdArgs);

  bool VirtualFunctionElimination =
      Args.hasFlag(options::OPT_fvirtual_function_elimination,
                   options::OPT_fno_virtual_function_elimination, false);
  if (VirtualFunctionElimination) {
    // VFE requires full LTO (currently, this might be relaxed to allow ThinLTO
    // in the future).
    if (LTOMode != LTOK_Full)
      D.Diag(diag::err_drv_argument_only_allowed_with)
          << "-fvirtual-function-elimination"
          << "-flto=full";

    CmdArgs.push_back("-fvirtual-function-elimination");
  }

  // VFE requires whole-program-vtables, and enables it by default.
  bool WholeProgramVTables = Args.hasFlag(
      options::OPT_fwhole_program_vtables,
      options::OPT_fno_whole_program_vtables, VirtualFunctionElimination);
  if (VirtualFunctionElimination && !WholeProgramVTables) {
    D.Diag(diag::err_drv_argument_not_allowed_with)
        << "-fno-whole-program-vtables"
        << "-fvirtual-function-elimination";
  }

  if (WholeProgramVTables) {
    // PS4 uses the legacy LTO API, which does not support this feature in
    // ThinLTO mode.
    bool IsPS4 = getToolChain().getTriple().isPS4();

    // Check if we passed LTO options but they were suppressed because this is a
    // device offloading action, or we passed device offload LTO options which
    // were suppressed because this is not the device offload action.
    // Check if we are using PS4 in regular LTO mode.
    // Otherwise, issue an error.

    auto OtherLTOMode =
        IsDeviceOffloadAction ? D.getLTOMode() : D.getOffloadLTOMode();
    auto OtherIsUsingLTO = OtherLTOMode != LTOK_None;

    if ((!IsUsingLTO && !OtherIsUsingLTO) ||
        (IsPS4 && !UnifiedLTO && (D.getLTOMode() != LTOK_Full)))
      D.Diag(diag::err_drv_argument_only_allowed_with)
          << "-fwhole-program-vtables"
          << ((IsPS4 && !UnifiedLTO) ? "-flto=full" : "-flto");

    // Propagate -fwhole-program-vtables if this is an LTO compile.
    if (IsUsingLTO)
      CmdArgs.push_back("-fwhole-program-vtables");
  }

  bool DefaultsSplitLTOUnit =
      ((WholeProgramVTables || SanitizeArgs.needsLTO()) &&
          (LTOMode == LTOK_Full || TC.canSplitThinLTOUnit())) ||
      (!Triple.isPS4() && UnifiedLTO);
  bool SplitLTOUnit =
      Args.hasFlag(options::OPT_fsplit_lto_unit,
                   options::OPT_fno_split_lto_unit, DefaultsSplitLTOUnit);
  if (SanitizeArgs.needsLTO() && !SplitLTOUnit)
    D.Diag(diag::err_drv_argument_not_allowed_with) << "-fno-split-lto-unit"
                                                    << "-fsanitize=cfi";
  if (SplitLTOUnit)
    CmdArgs.push_back("-fsplit-lto-unit");

  if (Arg *A = Args.getLastArg(options::OPT_ffat_lto_objects,
                               options::OPT_fno_fat_lto_objects)) {
    if (IsUsingLTO && A->getOption().matches(options::OPT_ffat_lto_objects)) {
      assert(LTOMode == LTOK_Full || LTOMode == LTOK_Thin);
      if (!Triple.isOSBinFormatELF()) {
        D.Diag(diag::err_drv_unsupported_opt_for_target)
            << A->getAsString(Args) << TC.getTripleString();
      }
      CmdArgs.push_back(Args.MakeArgString(
          Twine("-flto=") + (LTOMode == LTOK_Thin ? "thin" : "full")));
      CmdArgs.push_back("-flto-unit");
      CmdArgs.push_back("-ffat-lto-objects");
      A->render(Args, CmdArgs);
    }
  }

  if (Arg *A = Args.getLastArg(options::OPT_fglobal_isel,
                               options::OPT_fno_global_isel)) {
    CmdArgs.push_back("-mllvm");
    if (A->getOption().matches(options::OPT_fglobal_isel)) {
      CmdArgs.push_back("-global-isel=1");

      // GISel is on by default on AArch64 -O0, so don't bother adding
      // the fallback remarks for it. Other combinations will add a warning of
      // some kind.
      bool IsArchSupported = Triple.getArch() == llvm::Triple::aarch64;
      bool IsOptLevelSupported = false;

      Arg *A = Args.getLastArg(options::OPT_O_Group);
      if (Triple.getArch() == llvm::Triple::aarch64) {
        if (!A || A->getOption().matches(options::OPT_O0))
          IsOptLevelSupported = true;
      }
      if (!IsArchSupported || !IsOptLevelSupported) {
        CmdArgs.push_back("-mllvm");
        CmdArgs.push_back("-global-isel-abort=2");

        if (!IsArchSupported)
          D.Diag(diag::warn_drv_global_isel_incomplete) << Triple.getArchName();
        else
          D.Diag(diag::warn_drv_global_isel_incomplete_opt);
      }
    } else {
      CmdArgs.push_back("-global-isel=0");
    }
  }

  if (Arg *A = Args.getLastArg(options::OPT_fforce_enable_int128,
                               options::OPT_fno_force_enable_int128)) {
    if (A->getOption().matches(options::OPT_fforce_enable_int128))
      CmdArgs.push_back("-fforce-enable-int128");
  }

  Args.addOptInFlag(CmdArgs, options::OPT_fkeep_static_consts,
                    options::OPT_fno_keep_static_consts);
  Args.addOptInFlag(CmdArgs, options::OPT_fkeep_persistent_storage_variables,
                    options::OPT_fno_keep_persistent_storage_variables);
  Args.addOptInFlag(CmdArgs, options::OPT_fcomplete_member_pointers,
                    options::OPT_fno_complete_member_pointers);
  if (Arg *A = Args.getLastArg(options::OPT_cxx_static_destructors_EQ))
    A->render(Args, CmdArgs);

  addMachineOutlinerArgs(D, Args, CmdArgs, Triple, /*IsLTO=*/false);

  addOutlineAtomicsArgs(D, getToolChain(), Args, CmdArgs, Triple);

  if (Triple.isAArch64() &&
      (Args.hasArg(options::OPT_mno_fmv) ||
       (Triple.isAndroid() && Triple.isAndroidVersionLT(23)) ||
       getToolChain().GetRuntimeLibType(Args) != ToolChain::RLT_CompilerRT)) {
    // Disable Function Multiversioning on AArch64 target.
    CmdArgs.push_back("-target-feature");
    CmdArgs.push_back("-fmv");
  }

  if (Args.hasFlag(options::OPT_faddrsig, options::OPT_fno_addrsig,
                   (TC.getTriple().isOSBinFormatELF() ||
                    TC.getTriple().isOSBinFormatCOFF()) &&
                       !TC.getTriple().isPS4() && !TC.getTriple().isVE() &&
                       !TC.getTriple().isOSNetBSD() &&
                       !Distro(D.getVFS(), TC.getTriple()).IsGentoo() &&
                       !TC.getTriple().isAndroid() && TC.useIntegratedAs()))
    CmdArgs.push_back("-faddrsig");

  if ((Triple.isOSBinFormatELF() || Triple.isOSBinFormatMachO()) &&
      (EH || UnwindTables || AsyncUnwindTables ||
       DebugInfoKind != llvm::codegenoptions::NoDebugInfo))
    CmdArgs.push_back("-D__GCC_HAVE_DWARF2_CFI_ASM=1");

  if (Arg *A = Args.getLastArg(options::OPT_fsymbol_partition_EQ)) {
    std::string Str = A->getAsString(Args);
    if (!TC.getTriple().isOSBinFormatELF())
      D.Diag(diag::err_drv_unsupported_opt_for_target)
          << Str << TC.getTripleString();
    CmdArgs.push_back(Args.MakeArgString(Str));
  }

  // Add the "-o out -x type src.c" flags last. This is done primarily to make
  // the -cc1 command easier to edit when reproducing compiler crashes.
  if (Output.getType() == types::TY_Dependencies) {
    // Handled with other dependency code.
  } else if (Output.isFilename()) {
    if (Output.getType() == clang::driver::types::TY_IFS_CPP ||
        Output.getType() == clang::driver::types::TY_IFS) {
      SmallString<128> OutputFilename(Output.getFilename());
      llvm::sys::path::replace_extension(OutputFilename, "ifs");
      CmdArgs.push_back("-o");
      CmdArgs.push_back(Args.MakeArgString(OutputFilename));
    } else {
      CmdArgs.push_back("-o");
      CmdArgs.push_back(Output.getFilename());
    }
  } else {
    assert(Output.isNothing() && "Invalid output.");
  }

  addDashXForInput(Args, Input, CmdArgs);

  ArrayRef<InputInfo> FrontendInputs = Input;
  if (IsExtractAPI)
    FrontendInputs = ExtractAPIInputs;
  else if (Input.isNothing())
    FrontendInputs = {};

  for (const InputInfo &Input : FrontendInputs) {
    if (Input.isFilename())
      CmdArgs.push_back(Input.getFilename());
    else
      Input.getInputArg().renderAsInput(Args, CmdArgs);
  }

  if (D.CC1Main && !D.CCGenDiagnostics) {
    // Invoke the CC1 directly in this process
    C.addCommand(std::make_unique<CC1Command>(
        JA, *this, ResponseFileSupport::AtFileUTF8(), Exec, CmdArgs, Inputs,
        Output, D.getPrependArg()));
  } else {
    C.addCommand(std::make_unique<Command>(
        JA, *this, ResponseFileSupport::AtFileUTF8(), Exec, CmdArgs, Inputs,
        Output, D.getPrependArg()));
  }

  // Make the compile command echo its inputs for /showFilenames.
  if (Output.getType() == types::TY_Object &&
      Args.hasFlag(options::OPT__SLASH_showFilenames,
                   options::OPT__SLASH_showFilenames_, false)) {
    C.getJobs().getJobs().back()->PrintInputFilenames = true;
  }

  if (Arg *A = Args.getLastArg(options::OPT_pg))
    if (FPKeepKind == CodeGenOptions::FramePointerKind::None &&
        !Args.hasArg(options::OPT_mfentry))
      D.Diag(diag::err_drv_argument_not_allowed_with) << "-fomit-frame-pointer"
                                                      << A->getAsString(Args);

  // Claim some arguments which clang supports automatically.

  // -fpch-preprocess is used with gcc to add a special marker in the output to
  // include the PCH file.
  Args.ClaimAllArgs(options::OPT_fpch_preprocess);

  // Claim some arguments which clang doesn't support, but we don't
  // care to warn the user about.
  Args.ClaimAllArgs(options::OPT_clang_ignored_f_Group);
  Args.ClaimAllArgs(options::OPT_clang_ignored_m_Group);

  // Disable warnings for clang -E -emit-llvm foo.c
  Args.ClaimAllArgs(options::OPT_emit_llvm);
}

Clang::Clang(const ToolChain &TC, bool HasIntegratedBackend)
    // CAUTION! The first constructor argument ("clang") is not arbitrary,
    // as it is for other tools. Some operations on a Tool actually test
    // whether that tool is Clang based on the Tool's Name as a string.
    : Tool("clang", "clang frontend", TC), HasBackend(HasIntegratedBackend) {}

Clang::~Clang() {}

/// Add options related to the Objective-C runtime/ABI.
///
/// Returns true if the runtime is non-fragile.
ObjCRuntime Clang::AddObjCRuntimeArgs(const ArgList &args,
                                      const InputInfoList &inputs,
                                      ArgStringList &cmdArgs,
                                      RewriteKind rewriteKind) const {
  // Look for the controlling runtime option.
  Arg *runtimeArg =
      args.getLastArg(options::OPT_fnext_runtime, options::OPT_fgnu_runtime,
                      options::OPT_fobjc_runtime_EQ);

  // Just forward -fobjc-runtime= to the frontend.  This supercedes
  // options about fragility.
  if (runtimeArg &&
      runtimeArg->getOption().matches(options::OPT_fobjc_runtime_EQ)) {
    ObjCRuntime runtime;
    StringRef value = runtimeArg->getValue();
    if (runtime.tryParse(value)) {
      getToolChain().getDriver().Diag(diag::err_drv_unknown_objc_runtime)
          << value;
    }
    if ((runtime.getKind() == ObjCRuntime::GNUstep) &&
        (runtime.getVersion() >= VersionTuple(2, 0)))
      if (!getToolChain().getTriple().isOSBinFormatELF() &&
          !getToolChain().getTriple().isOSBinFormatCOFF()) {
        getToolChain().getDriver().Diag(
            diag::err_drv_gnustep_objc_runtime_incompatible_binary)
          << runtime.getVersion().getMajor();
      }

    runtimeArg->render(args, cmdArgs);
    return runtime;
  }

  // Otherwise, we'll need the ABI "version".  Version numbers are
  // slightly confusing for historical reasons:
  //   1 - Traditional "fragile" ABI
  //   2 - Non-fragile ABI, version 1
  //   3 - Non-fragile ABI, version 2
  unsigned objcABIVersion = 1;
  // If -fobjc-abi-version= is present, use that to set the version.
  if (Arg *abiArg = args.getLastArg(options::OPT_fobjc_abi_version_EQ)) {
    StringRef value = abiArg->getValue();
    if (value == "1")
      objcABIVersion = 1;
    else if (value == "2")
      objcABIVersion = 2;
    else if (value == "3")
      objcABIVersion = 3;
    else
      getToolChain().getDriver().Diag(diag::err_drv_clang_unsupported) << value;
  } else {
    // Otherwise, determine if we are using the non-fragile ABI.
    bool nonFragileABIIsDefault =
        (rewriteKind == RK_NonFragile ||
         (rewriteKind == RK_None &&
          getToolChain().IsObjCNonFragileABIDefault()));
    if (args.hasFlag(options::OPT_fobjc_nonfragile_abi,
                     options::OPT_fno_objc_nonfragile_abi,
                     nonFragileABIIsDefault)) {
// Determine the non-fragile ABI version to use.
#ifdef DISABLE_DEFAULT_NONFRAGILEABI_TWO
      unsigned nonFragileABIVersion = 1;
#else
      unsigned nonFragileABIVersion = 2;
#endif

      if (Arg *abiArg =
              args.getLastArg(options::OPT_fobjc_nonfragile_abi_version_EQ)) {
        StringRef value = abiArg->getValue();
        if (value == "1")
          nonFragileABIVersion = 1;
        else if (value == "2")
          nonFragileABIVersion = 2;
        else
          getToolChain().getDriver().Diag(diag::err_drv_clang_unsupported)
              << value;
      }

      objcABIVersion = 1 + nonFragileABIVersion;
    } else {
      objcABIVersion = 1;
    }
  }

  // We don't actually care about the ABI version other than whether
  // it's non-fragile.
  bool isNonFragile = objcABIVersion != 1;

  // If we have no runtime argument, ask the toolchain for its default runtime.
  // However, the rewriter only really supports the Mac runtime, so assume that.
  ObjCRuntime runtime;
  if (!runtimeArg) {
    switch (rewriteKind) {
    case RK_None:
      runtime = getToolChain().getDefaultObjCRuntime(isNonFragile);
      break;
    case RK_Fragile:
      runtime = ObjCRuntime(ObjCRuntime::FragileMacOSX, VersionTuple());
      break;
    case RK_NonFragile:
      runtime = ObjCRuntime(ObjCRuntime::MacOSX, VersionTuple());
      break;
    }

    // -fnext-runtime
  } else if (runtimeArg->getOption().matches(options::OPT_fnext_runtime)) {
    // On Darwin, make this use the default behavior for the toolchain.
    if (getToolChain().getTriple().isOSDarwin()) {
      runtime = getToolChain().getDefaultObjCRuntime(isNonFragile);

      // Otherwise, build for a generic macosx port.
    } else {
      runtime = ObjCRuntime(ObjCRuntime::MacOSX, VersionTuple());
    }

    // -fgnu-runtime
  } else {
    assert(runtimeArg->getOption().matches(options::OPT_fgnu_runtime));
    // Legacy behaviour is to target the gnustep runtime if we are in
    // non-fragile mode or the GCC runtime in fragile mode.
    if (isNonFragile)
      runtime = ObjCRuntime(ObjCRuntime::GNUstep, VersionTuple(2, 0));
    else
      runtime = ObjCRuntime(ObjCRuntime::GCC, VersionTuple());
  }

  if (llvm::any_of(inputs, [](const InputInfo &input) {
        return types::isObjC(input.getType());
      }))
    cmdArgs.push_back(
        args.MakeArgString("-fobjc-runtime=" + runtime.getAsString()));
  return runtime;
}

static bool maybeConsumeDash(const std::string &EH, size_t &I) {
  bool HaveDash = (I + 1 < EH.size() && EH[I + 1] == '-');
  I += HaveDash;
  return !HaveDash;
}

namespace {
struct EHFlags {
  bool Synch = false;
  bool Asynch = false;
  bool NoUnwindC = false;
};
} // end anonymous namespace

/// /EH controls whether to run destructor cleanups when exceptions are
/// thrown.  There are three modifiers:
/// - s: Cleanup after "synchronous" exceptions, aka C++ exceptions.
/// - a: Cleanup after "asynchronous" exceptions, aka structured exceptions.
///      The 'a' modifier is unimplemented and fundamentally hard in LLVM IR.
/// - c: Assume that extern "C" functions are implicitly nounwind.
/// The default is /EHs-c-, meaning cleanups are disabled.
static EHFlags parseClangCLEHFlags(const Driver &D, const ArgList &Args,
                                   bool isWindowsMSVC) {
  EHFlags EH;

  std::vector<std::string> EHArgs =
      Args.getAllArgValues(options::OPT__SLASH_EH);
  for (const auto &EHVal : EHArgs) {
    for (size_t I = 0, E = EHVal.size(); I != E; ++I) {
      switch (EHVal[I]) {
      case 'a':
        EH.Asynch = maybeConsumeDash(EHVal, I);
        if (EH.Asynch) {
          // Async exceptions are Windows MSVC only.
          if (!isWindowsMSVC) {
            EH.Asynch = false;
            D.Diag(clang::diag::warn_drv_unused_argument) << "/EHa" << EHVal;
            continue;
          }
          EH.Synch = false;
        }
        continue;
      case 'c':
        EH.NoUnwindC = maybeConsumeDash(EHVal, I);
        continue;
      case 's':
        EH.Synch = maybeConsumeDash(EHVal, I);
        if (EH.Synch)
          EH.Asynch = false;
        continue;
      default:
        break;
      }
      D.Diag(clang::diag::err_drv_invalid_value) << "/EH" << EHVal;
      break;
    }
  }
  // The /GX, /GX- flags are only processed if there are not /EH flags.
  // The default is that /GX is not specified.
  if (EHArgs.empty() &&
      Args.hasFlag(options::OPT__SLASH_GX, options::OPT__SLASH_GX_,
                   /*Default=*/false)) {
    EH.Synch = true;
    EH.NoUnwindC = true;
  }

  if (Args.hasArg(options::OPT__SLASH_kernel)) {
    EH.Synch = false;
    EH.NoUnwindC = false;
    EH.Asynch = false;
  }

  return EH;
}

void Clang::AddClangCLArgs(const ArgList &Args, types::ID InputType,
                           ArgStringList &CmdArgs) const {
  bool isNVPTX = getToolChain().getTriple().isNVPTX();

  ProcessVSRuntimeLibrary(getToolChain(), Args, CmdArgs);

  if (Arg *ShowIncludes =
          Args.getLastArg(options::OPT__SLASH_showIncludes,
                          options::OPT__SLASH_showIncludes_user)) {
    CmdArgs.push_back("--show-includes");
    if (ShowIncludes->getOption().matches(options::OPT__SLASH_showIncludes))
      CmdArgs.push_back("-sys-header-deps");
  }

  // This controls whether or not we emit RTTI data for polymorphic types.
  if (Args.hasFlag(options::OPT__SLASH_GR_, options::OPT__SLASH_GR,
                   /*Default=*/false))
    CmdArgs.push_back("-fno-rtti-data");

  // This controls whether or not we emit stack-protector instrumentation.
  // In MSVC, Buffer Security Check (/GS) is on by default.
  if (!isNVPTX && Args.hasFlag(options::OPT__SLASH_GS, options::OPT__SLASH_GS_,
                               /*Default=*/true)) {
    CmdArgs.push_back("-stack-protector");
    CmdArgs.push_back(Args.MakeArgString(Twine(LangOptions::SSPStrong)));
  }

  const Driver &D = getToolChain().getDriver();

  bool IsWindowsMSVC = getToolChain().getTriple().isWindowsMSVCEnvironment();
  EHFlags EH = parseClangCLEHFlags(D, Args, IsWindowsMSVC);
  if (!isNVPTX && (EH.Synch || EH.Asynch)) {
    if (types::isCXX(InputType))
      CmdArgs.push_back("-fcxx-exceptions");
    CmdArgs.push_back("-fexceptions");
    if (EH.Asynch)
      CmdArgs.push_back("-fasync-exceptions");
  }
  if (types::isCXX(InputType) && EH.Synch && EH.NoUnwindC)
    CmdArgs.push_back("-fexternc-nounwind");

  // /EP should expand to -E -P.
  if (Args.hasArg(options::OPT__SLASH_EP)) {
    CmdArgs.push_back("-E");
    CmdArgs.push_back("-P");
  }

 if (Args.hasFlag(options::OPT__SLASH_Zc_dllexportInlines_,
                  options::OPT__SLASH_Zc_dllexportInlines,
                  false)) {
  CmdArgs.push_back("-fno-dllexport-inlines");
 }

 if (Args.hasFlag(options::OPT__SLASH_Zc_wchar_t_,
                  options::OPT__SLASH_Zc_wchar_t, false)) {
   CmdArgs.push_back("-fno-wchar");
 }

 if (Args.hasArg(options::OPT__SLASH_kernel)) {
   llvm::Triple::ArchType Arch = getToolChain().getArch();
   std::vector<std::string> Values =
       Args.getAllArgValues(options::OPT__SLASH_arch);
   if (!Values.empty()) {
     llvm::SmallSet<std::string, 4> SupportedArches;
     if (Arch == llvm::Triple::x86)
       SupportedArches.insert("IA32");

     for (auto &V : Values)
       if (!SupportedArches.contains(V))
         D.Diag(diag::err_drv_argument_not_allowed_with)
             << std::string("/arch:").append(V) << "/kernel";
   }

   CmdArgs.push_back("-fno-rtti");
   if (Args.hasFlag(options::OPT__SLASH_GR, options::OPT__SLASH_GR_, false))
     D.Diag(diag::err_drv_argument_not_allowed_with) << "/GR"
                                                     << "/kernel";
 }

  Arg *MostGeneralArg = Args.getLastArg(options::OPT__SLASH_vmg);
  Arg *BestCaseArg = Args.getLastArg(options::OPT__SLASH_vmb);
  if (MostGeneralArg && BestCaseArg)
    D.Diag(clang::diag::err_drv_argument_not_allowed_with)
        << MostGeneralArg->getAsString(Args) << BestCaseArg->getAsString(Args);

  if (MostGeneralArg) {
    Arg *SingleArg = Args.getLastArg(options::OPT__SLASH_vms);
    Arg *MultipleArg = Args.getLastArg(options::OPT__SLASH_vmm);
    Arg *VirtualArg = Args.getLastArg(options::OPT__SLASH_vmv);

    Arg *FirstConflict = SingleArg ? SingleArg : MultipleArg;
    Arg *SecondConflict = VirtualArg ? VirtualArg : MultipleArg;
    if (FirstConflict && SecondConflict && FirstConflict != SecondConflict)
      D.Diag(clang::diag::err_drv_argument_not_allowed_with)
          << FirstConflict->getAsString(Args)
          << SecondConflict->getAsString(Args);

    if (SingleArg)
      CmdArgs.push_back("-fms-memptr-rep=single");
    else if (MultipleArg)
      CmdArgs.push_back("-fms-memptr-rep=multiple");
    else
      CmdArgs.push_back("-fms-memptr-rep=virtual");
  }

  if (Args.hasArg(options::OPT_regcall4))
    CmdArgs.push_back("-regcall4");

  // Parse the default calling convention options.
  if (Arg *CCArg =
          Args.getLastArg(options::OPT__SLASH_Gd, options::OPT__SLASH_Gr,
                          options::OPT__SLASH_Gz, options::OPT__SLASH_Gv,
                          options::OPT__SLASH_Gregcall)) {
    unsigned DCCOptId = CCArg->getOption().getID();
    const char *DCCFlag = nullptr;
    bool ArchSupported = !isNVPTX;
    llvm::Triple::ArchType Arch = getToolChain().getArch();
    switch (DCCOptId) {
    case options::OPT__SLASH_Gd:
      DCCFlag = "-fdefault-calling-conv=cdecl";
      break;
    case options::OPT__SLASH_Gr:
      ArchSupported = Arch == llvm::Triple::x86;
      DCCFlag = "-fdefault-calling-conv=fastcall";
      break;
    case options::OPT__SLASH_Gz:
      ArchSupported = Arch == llvm::Triple::x86;
      DCCFlag = "-fdefault-calling-conv=stdcall";
      break;
    case options::OPT__SLASH_Gv:
      ArchSupported = Arch == llvm::Triple::x86 || Arch == llvm::Triple::x86_64;
      DCCFlag = "-fdefault-calling-conv=vectorcall";
      break;
    case options::OPT__SLASH_Gregcall:
      ArchSupported = Arch == llvm::Triple::x86 || Arch == llvm::Triple::x86_64;
      DCCFlag = "-fdefault-calling-conv=regcall";
      break;
    }

    // MSVC doesn't warn if /Gr or /Gz is used on x64, so we don't either.
    if (ArchSupported && DCCFlag)
      CmdArgs.push_back(DCCFlag);
  }

  if (Args.hasArg(options::OPT__SLASH_Gregcall4))
    CmdArgs.push_back("-regcall4");

  Args.AddLastArg(CmdArgs, options::OPT_vtordisp_mode_EQ);

  if (!Args.hasArg(options::OPT_fdiagnostics_format_EQ)) {
    CmdArgs.push_back("-fdiagnostics-format");
    CmdArgs.push_back("msvc");
  }

  if (Args.hasArg(options::OPT__SLASH_kernel))
    CmdArgs.push_back("-fms-kernel");

  // Unwind v2 (epilog) information for x64 Windows.
<<<<<<< HEAD
  if (Args.hasArg(options::OPT__SLASH_d2epilogunwind))
    CmdArgs.push_back("-fwinx64-eh-unwindv2");
=======
  if (Args.hasArg(options::OPT__SLASH_d2epilogunwindrequirev2))
    CmdArgs.push_back("-fwinx64-eh-unwindv2=required");
  else if (Args.hasArg(options::OPT__SLASH_d2epilogunwind))
    CmdArgs.push_back("-fwinx64-eh-unwindv2=best-effort");
>>>>>>> 4084ffcf

  for (const Arg *A : Args.filtered(options::OPT__SLASH_guard)) {
    StringRef GuardArgs = A->getValue();
    // The only valid options are "cf", "cf,nochecks", "cf-", "ehcont" and
    // "ehcont-".
    if (GuardArgs.equals_insensitive("cf")) {
      // Emit CFG instrumentation and the table of address-taken functions.
      CmdArgs.push_back("-cfguard");
    } else if (GuardArgs.equals_insensitive("cf,nochecks")) {
      // Emit only the table of address-taken functions.
      CmdArgs.push_back("-cfguard-no-checks");
    } else if (GuardArgs.equals_insensitive("ehcont")) {
      // Emit EH continuation table.
      CmdArgs.push_back("-ehcontguard");
    } else if (GuardArgs.equals_insensitive("cf-") ||
               GuardArgs.equals_insensitive("ehcont-")) {
      // Do nothing, but we might want to emit a security warning in future.
    } else {
      D.Diag(diag::err_drv_invalid_value) << A->getSpelling() << GuardArgs;
    }
    A->claim();
  }

  for (const auto &FuncOverride :
       Args.getAllArgValues(options::OPT__SLASH_funcoverride)) {
    CmdArgs.push_back(Args.MakeArgString(
        Twine("-loader-replaceable-function=") + FuncOverride));
  }
}

const char *Clang::getBaseInputName(const ArgList &Args,
                                    const InputInfo &Input) {
  return Args.MakeArgString(llvm::sys::path::filename(Input.getBaseInput()));
}

const char *Clang::getBaseInputStem(const ArgList &Args,
                                    const InputInfoList &Inputs) {
  const char *Str = getBaseInputName(Args, Inputs[0]);

  if (const char *End = strrchr(Str, '.'))
    return Args.MakeArgString(std::string(Str, End));

  return Str;
}

const char *Clang::getDependencyFileName(const ArgList &Args,
                                         const InputInfoList &Inputs) {
  // FIXME: Think about this more.

  if (Arg *OutputOpt = Args.getLastArg(options::OPT_o)) {
    SmallString<128> OutputFilename(OutputOpt->getValue());
    llvm::sys::path::replace_extension(OutputFilename, llvm::Twine('d'));
    return Args.MakeArgString(OutputFilename);
  }

  return Args.MakeArgString(Twine(getBaseInputStem(Args, Inputs)) + ".d");
}

// Begin ClangAs

void ClangAs::AddMIPSTargetArgs(const ArgList &Args,
                                ArgStringList &CmdArgs) const {
  StringRef CPUName;
  StringRef ABIName;
  const llvm::Triple &Triple = getToolChain().getTriple();
  mips::getMipsCPUAndABI(Args, Triple, CPUName, ABIName);

  CmdArgs.push_back("-target-abi");
  CmdArgs.push_back(ABIName.data());
}

void ClangAs::AddX86TargetArgs(const ArgList &Args,
                               ArgStringList &CmdArgs) const {
  addX86AlignBranchArgs(getToolChain().getDriver(), Args, CmdArgs,
                        /*IsLTO=*/false);

  if (Arg *A = Args.getLastArg(options::OPT_masm_EQ)) {
    StringRef Value = A->getValue();
    if (Value == "intel" || Value == "att") {
      CmdArgs.push_back("-mllvm");
      CmdArgs.push_back(Args.MakeArgString("-x86-asm-syntax=" + Value));
    } else {
      getToolChain().getDriver().Diag(diag::err_drv_unsupported_option_argument)
          << A->getSpelling() << Value;
    }
  }
}

void ClangAs::AddLoongArchTargetArgs(const ArgList &Args,
                                     ArgStringList &CmdArgs) const {
  CmdArgs.push_back("-target-abi");
  CmdArgs.push_back(loongarch::getLoongArchABI(getToolChain().getDriver(), Args,
                                               getToolChain().getTriple())
                        .data());
}

void ClangAs::AddRISCVTargetArgs(const ArgList &Args,
                               ArgStringList &CmdArgs) const {
  const llvm::Triple &Triple = getToolChain().getTriple();
  StringRef ABIName = riscv::getRISCVABI(Args, Triple);

  CmdArgs.push_back("-target-abi");
  CmdArgs.push_back(ABIName.data());

  if (Args.hasFlag(options::OPT_mdefault_build_attributes,
                   options::OPT_mno_default_build_attributes, true)) {
      CmdArgs.push_back("-mllvm");
      CmdArgs.push_back("-riscv-add-build-attributes");
  }
}

void ClangAs::ConstructJob(Compilation &C, const JobAction &JA,
                           const InputInfo &Output, const InputInfoList &Inputs,
                           const ArgList &Args,
                           const char *LinkingOutput) const {
  ArgStringList CmdArgs;

  assert(Inputs.size() == 1 && "Unexpected number of inputs.");
  const InputInfo &Input = Inputs[0];

  const llvm::Triple &Triple = getToolChain().getEffectiveTriple();
  const std::string &TripleStr = Triple.getTriple();
  const auto &D = getToolChain().getDriver();

  // Don't warn about "clang -w -c foo.s"
  Args.ClaimAllArgs(options::OPT_w);
  // and "clang -emit-llvm -c foo.s"
  Args.ClaimAllArgs(options::OPT_emit_llvm);

  claimNoWarnArgs(Args);

  // Invoke ourselves in -cc1as mode.
  //
  // FIXME: Implement custom jobs for internal actions.
  CmdArgs.push_back("-cc1as");

  // Add the "effective" target triple.
  CmdArgs.push_back("-triple");
  CmdArgs.push_back(Args.MakeArgString(TripleStr));

  getToolChain().addClangCC1ASTargetOptions(Args, CmdArgs);

  // Set the output mode, we currently only expect to be used as a real
  // assembler.
  CmdArgs.push_back("-filetype");
  CmdArgs.push_back("obj");

  // Set the main file name, so that debug info works even with
  // -save-temps or preprocessed assembly.
  CmdArgs.push_back("-main-file-name");
  CmdArgs.push_back(Clang::getBaseInputName(Args, Input));

  // Add the target cpu
  std::string CPU = getCPUName(D, Args, Triple, /*FromAs*/ true);
  if (!CPU.empty()) {
    CmdArgs.push_back("-target-cpu");
    CmdArgs.push_back(Args.MakeArgString(CPU));
  }

  // Add the target features
  getTargetFeatures(D, Triple, Args, CmdArgs, true);

  // Ignore explicit -force_cpusubtype_ALL option.
  (void)Args.hasArg(options::OPT_force__cpusubtype__ALL);

  // Pass along any -I options so we get proper .include search paths.
  Args.AddAllArgs(CmdArgs, options::OPT_I_Group);

  // Pass along any --embed-dir or similar options so we get proper embed paths.
  Args.AddAllArgs(CmdArgs, options::OPT_embed_dir_EQ);

  // Determine the original source input.
  auto FindSource = [](const Action *S) -> const Action * {
    while (S->getKind() != Action::InputClass) {
      assert(!S->getInputs().empty() && "unexpected root action!");
      S = S->getInputs()[0];
    }
    return S;
  };
  const Action *SourceAction = FindSource(&JA);

  // Forward -g and handle debug info related flags, assuming we are dealing
  // with an actual assembly file.
  bool WantDebug = false;
  Args.ClaimAllArgs(options::OPT_g_Group);
  if (Arg *A = Args.getLastArg(options::OPT_g_Group))
    WantDebug = !A->getOption().matches(options::OPT_g0) &&
                !A->getOption().matches(options::OPT_ggdb0);

  // If a -gdwarf argument appeared, remember it.
  bool EmitDwarf = false;
  if (const Arg *A = getDwarfNArg(Args))
    EmitDwarf = checkDebugInfoOption(A, Args, D, getToolChain());

  bool EmitCodeView = false;
  if (const Arg *A = Args.getLastArg(options::OPT_gcodeview))
    EmitCodeView = checkDebugInfoOption(A, Args, D, getToolChain());

  // If the user asked for debug info but did not explicitly specify -gcodeview
  // or -gdwarf, ask the toolchain for the default format.
  if (!EmitCodeView && !EmitDwarf && WantDebug) {
    switch (getToolChain().getDefaultDebugFormat()) {
    case llvm::codegenoptions::DIF_CodeView:
      EmitCodeView = true;
      break;
    case llvm::codegenoptions::DIF_DWARF:
      EmitDwarf = true;
      break;
    }
  }

  // If the arguments don't imply DWARF, don't emit any debug info here.
  if (!EmitDwarf)
    WantDebug = false;

  llvm::codegenoptions::DebugInfoKind DebugInfoKind =
      llvm::codegenoptions::NoDebugInfo;

  // Add the -fdebug-compilation-dir flag if needed.
  const char *DebugCompilationDir =
      addDebugCompDirArg(Args, CmdArgs, C.getDriver().getVFS());

  if (SourceAction->getType() == types::TY_Asm ||
      SourceAction->getType() == types::TY_PP_Asm) {
    // You might think that it would be ok to set DebugInfoKind outside of
    // the guard for source type, however there is a test which asserts
    // that some assembler invocation receives no -debug-info-kind,
    // and it's not clear whether that test is just overly restrictive.
    DebugInfoKind = (WantDebug ? llvm::codegenoptions::DebugInfoConstructor
                               : llvm::codegenoptions::NoDebugInfo);

    addDebugPrefixMapArg(getToolChain().getDriver(), getToolChain(), Args,
                         CmdArgs);

    // Set the AT_producer to the clang version when using the integrated
    // assembler on assembly source files.
    CmdArgs.push_back("-dwarf-debug-producer");
    CmdArgs.push_back(Args.MakeArgString(getClangFullVersion()));

    // And pass along -I options
    Args.AddAllArgs(CmdArgs, options::OPT_I);
  }
  const unsigned DwarfVersion = getDwarfVersion(getToolChain(), Args);
  RenderDebugEnablingArgs(Args, CmdArgs, DebugInfoKind, DwarfVersion,
                          llvm::DebuggerKind::Default);
  renderDwarfFormat(D, Triple, Args, CmdArgs, DwarfVersion);
  RenderDebugInfoCompressionArgs(Args, CmdArgs, D, getToolChain());

  // Handle -fPIC et al -- the relocation-model affects the assembler
  // for some targets.
  llvm::Reloc::Model RelocationModel;
  unsigned PICLevel;
  bool IsPIE;
  std::tie(RelocationModel, PICLevel, IsPIE) =
      ParsePICArgs(getToolChain(), Args);

  const char *RMName = RelocationModelName(RelocationModel);
  if (RMName) {
    CmdArgs.push_back("-mrelocation-model");
    CmdArgs.push_back(RMName);
  }

  // Optionally embed the -cc1as level arguments into the debug info, for build
  // analysis.
  if (getToolChain().UseDwarfDebugFlags()) {
    ArgStringList OriginalArgs;
    for (const auto &Arg : Args)
      Arg->render(Args, OriginalArgs);

    SmallString<256> Flags;
    const char *Exec = getToolChain().getDriver().getClangProgramPath();
    escapeSpacesAndBackslashes(Exec, Flags);
    for (const char *OriginalArg : OriginalArgs) {
      SmallString<128> EscapedArg;
      escapeSpacesAndBackslashes(OriginalArg, EscapedArg);
      Flags += " ";
      Flags += EscapedArg;
    }
    CmdArgs.push_back("-dwarf-debug-flags");
    CmdArgs.push_back(Args.MakeArgString(Flags));
  }

  // FIXME: Add -static support, once we have it.

  // Add target specific flags.
  switch (getToolChain().getArch()) {
  default:
    break;

  case llvm::Triple::mips:
  case llvm::Triple::mipsel:
  case llvm::Triple::mips64:
  case llvm::Triple::mips64el:
    AddMIPSTargetArgs(Args, CmdArgs);
    break;

  case llvm::Triple::x86:
  case llvm::Triple::x86_64:
    AddX86TargetArgs(Args, CmdArgs);
    break;

  case llvm::Triple::arm:
  case llvm::Triple::armeb:
  case llvm::Triple::thumb:
  case llvm::Triple::thumbeb:
    // This isn't in AddARMTargetArgs because we want to do this for assembly
    // only, not C/C++.
    if (Args.hasFlag(options::OPT_mdefault_build_attributes,
                     options::OPT_mno_default_build_attributes, true)) {
        CmdArgs.push_back("-mllvm");
        CmdArgs.push_back("-arm-add-build-attributes");
    }
    break;

  case llvm::Triple::aarch64:
  case llvm::Triple::aarch64_32:
  case llvm::Triple::aarch64_be:
    if (Args.hasArg(options::OPT_mmark_bti_property)) {
      CmdArgs.push_back("-mllvm");
      CmdArgs.push_back("-aarch64-mark-bti-property");
    }
    break;

  case llvm::Triple::loongarch32:
  case llvm::Triple::loongarch64:
    AddLoongArchTargetArgs(Args, CmdArgs);
    break;

  case llvm::Triple::riscv32:
  case llvm::Triple::riscv64:
    AddRISCVTargetArgs(Args, CmdArgs);
    break;

  case llvm::Triple::hexagon:
    if (Args.hasFlag(options::OPT_mdefault_build_attributes,
                     options::OPT_mno_default_build_attributes, true)) {
      CmdArgs.push_back("-mllvm");
      CmdArgs.push_back("-hexagon-add-build-attributes");
    }
    break;
  }

  // Consume all the warning flags. Usually this would be handled more
  // gracefully by -cc1 (warning about unknown warning flags, etc) but -cc1as
  // doesn't handle that so rather than warning about unused flags that are
  // actually used, we'll lie by omission instead.
  // FIXME: Stop lying and consume only the appropriate driver flags
  Args.ClaimAllArgs(options::OPT_W_Group);

  CollectArgsForIntegratedAssembler(C, Args, CmdArgs,
                                    getToolChain().getDriver());

  // Forward -Xclangas arguments to -cc1as
  for (auto Arg : Args.filtered(options::OPT_Xclangas)) {
    Arg->claim();
    CmdArgs.push_back(Arg->getValue());
  }

  Args.AddAllArgs(CmdArgs, options::OPT_mllvm);

  if (DebugInfoKind > llvm::codegenoptions::NoDebugInfo && Output.isFilename())
    addDebugObjectName(Args, CmdArgs, DebugCompilationDir,
                       Output.getFilename());

  // Fixup any previous commands that use -object-file-name because when we
  // generated them, the final .obj name wasn't yet known.
  for (Command &J : C.getJobs()) {
    if (SourceAction != FindSource(&J.getSource()))
      continue;
    auto &JArgs = J.getArguments();
    for (unsigned I = 0; I < JArgs.size(); ++I) {
      if (StringRef(JArgs[I]).starts_with("-object-file-name=") &&
          Output.isFilename()) {
       ArgStringList NewArgs(JArgs.begin(), JArgs.begin() + I);
       addDebugObjectName(Args, NewArgs, DebugCompilationDir,
                          Output.getFilename());
       NewArgs.append(JArgs.begin() + I + 1, JArgs.end());
       J.replaceArguments(NewArgs);
       break;
      }
    }
  }

  assert(Output.isFilename() && "Unexpected lipo output.");
  CmdArgs.push_back("-o");
  CmdArgs.push_back(Output.getFilename());

  const llvm::Triple &T = getToolChain().getTriple();
  Arg *A;
  if (getDebugFissionKind(D, Args, A) == DwarfFissionKind::Split &&
      T.isOSBinFormatELF()) {
    CmdArgs.push_back("-split-dwarf-output");
    CmdArgs.push_back(SplitDebugName(JA, Args, Input, Output));
  }

  if (Triple.isAMDGPU())
    handleAMDGPUCodeObjectVersionOptions(D, Args, CmdArgs, /*IsCC1As=*/true);

  assert(Input.isFilename() && "Invalid input.");
  CmdArgs.push_back(Input.getFilename());

  const char *Exec = getToolChain().getDriver().getClangProgramPath();
  if (D.CC1Main && !D.CCGenDiagnostics) {
    // Invoke cc1as directly in this process.
    C.addCommand(std::make_unique<CC1Command>(
        JA, *this, ResponseFileSupport::AtFileUTF8(), Exec, CmdArgs, Inputs,
        Output, D.getPrependArg()));
  } else {
    C.addCommand(std::make_unique<Command>(
        JA, *this, ResponseFileSupport::AtFileUTF8(), Exec, CmdArgs, Inputs,
        Output, D.getPrependArg()));
  }
}

// Begin OffloadBundler
void OffloadBundler::ConstructJob(Compilation &C, const JobAction &JA,
                                  const InputInfo &Output,
                                  const InputInfoList &Inputs,
                                  const llvm::opt::ArgList &TCArgs,
                                  const char *LinkingOutput) const {
  // The version with only one output is expected to refer to a bundling job.
  assert(isa<OffloadBundlingJobAction>(JA) && "Expecting bundling job!");

  // The bundling command looks like this:
  // clang-offload-bundler -type=bc
  //   -targets=host-triple,openmp-triple1,openmp-triple2
  //   -output=output_file
  //   -input=unbundle_file_host
  //   -input=unbundle_file_tgt1
  //   -input=unbundle_file_tgt2

  ArgStringList CmdArgs;

  // Get the type.
  CmdArgs.push_back(TCArgs.MakeArgString(
      Twine("-type=") + types::getTypeTempSuffix(Output.getType())));

  assert(JA.getInputs().size() == Inputs.size() &&
         "Not have inputs for all dependence actions??");

  // Get the targets.
  SmallString<128> Triples;
  Triples += "-targets=";
  for (unsigned I = 0; I < Inputs.size(); ++I) {
    if (I)
      Triples += ',';

    // Find ToolChain for this input.
    Action::OffloadKind CurKind = Action::OFK_Host;
    const ToolChain *CurTC = &getToolChain();
    const Action *CurDep = JA.getInputs()[I];

    if (const auto *OA = dyn_cast<OffloadAction>(CurDep)) {
      CurTC = nullptr;
      OA->doOnEachDependence([&](Action *A, const ToolChain *TC, const char *) {
        assert(CurTC == nullptr && "Expected one dependence!");
        CurKind = A->getOffloadingDeviceKind();
        CurTC = TC;
      });
    }
    Triples += Action::GetOffloadKindName(CurKind);
    Triples += '-';
    Triples +=
        CurTC->getTriple().normalize(llvm::Triple::CanonicalForm::FOUR_IDENT);
    if ((CurKind == Action::OFK_HIP || CurKind == Action::OFK_Cuda) &&
        !StringRef(CurDep->getOffloadingArch()).empty()) {
      Triples += '-';
      Triples += CurDep->getOffloadingArch();
    }

    // TODO: Replace parsing of -march flag. Can be done by storing GPUArch
    //       with each toolchain.
    StringRef GPUArchName;
    if (CurKind == Action::OFK_OpenMP) {
      // Extract GPUArch from -march argument in TC argument list.
      for (unsigned ArgIndex = 0; ArgIndex < TCArgs.size(); ArgIndex++) {
        auto ArchStr = StringRef(TCArgs.getArgString(ArgIndex));
        auto Arch = ArchStr.starts_with_insensitive("-march=");
        if (Arch) {
          GPUArchName = ArchStr.substr(7);
          Triples += "-";
          break;
        }
      }
      Triples += GPUArchName.str();
    }
  }
  CmdArgs.push_back(TCArgs.MakeArgString(Triples));

  // Get bundled file command.
  CmdArgs.push_back(
      TCArgs.MakeArgString(Twine("-output=") + Output.getFilename()));

  // Get unbundled files command.
  for (unsigned I = 0; I < Inputs.size(); ++I) {
    SmallString<128> UB;
    UB += "-input=";

    // Find ToolChain for this input.
    const ToolChain *CurTC = &getToolChain();
    if (const auto *OA = dyn_cast<OffloadAction>(JA.getInputs()[I])) {
      CurTC = nullptr;
      OA->doOnEachDependence([&](Action *, const ToolChain *TC, const char *) {
        assert(CurTC == nullptr && "Expected one dependence!");
        CurTC = TC;
      });
      UB += C.addTempFile(
          C.getArgs().MakeArgString(CurTC->getInputFilename(Inputs[I])));
    } else {
      UB += CurTC->getInputFilename(Inputs[I]);
    }
    CmdArgs.push_back(TCArgs.MakeArgString(UB));
  }
  addOffloadCompressArgs(TCArgs, CmdArgs);
  // All the inputs are encoded as commands.
  C.addCommand(std::make_unique<Command>(
      JA, *this, ResponseFileSupport::None(),
      TCArgs.MakeArgString(getToolChain().GetProgramPath(getShortName())),
      CmdArgs, std::nullopt, Output));
}

void OffloadBundler::ConstructJobMultipleOutputs(
    Compilation &C, const JobAction &JA, const InputInfoList &Outputs,
    const InputInfoList &Inputs, const llvm::opt::ArgList &TCArgs,
    const char *LinkingOutput) const {
  // The version with multiple outputs is expected to refer to a unbundling job.
  auto &UA = cast<OffloadUnbundlingJobAction>(JA);

  // The unbundling command looks like this:
  // clang-offload-bundler -type=bc
  //   -targets=host-triple,openmp-triple1,openmp-triple2
  //   -input=input_file
  //   -output=unbundle_file_host
  //   -output=unbundle_file_tgt1
  //   -output=unbundle_file_tgt2
  //   -unbundle

  ArgStringList CmdArgs;

  assert(Inputs.size() == 1 && "Expecting to unbundle a single file!");
  InputInfo Input = Inputs.front();

  // Get the type.
  CmdArgs.push_back(TCArgs.MakeArgString(
      Twine("-type=") + types::getTypeTempSuffix(Input.getType())));

  // Get the targets.
  SmallString<128> Triples;
  Triples += "-targets=";
  auto DepInfo = UA.getDependentActionsInfo();
  for (unsigned I = 0; I < DepInfo.size(); ++I) {
    if (I)
      Triples += ',';

    auto &Dep = DepInfo[I];
    Triples += Action::GetOffloadKindName(Dep.DependentOffloadKind);
    Triples += '-';
    Triples += Dep.DependentToolChain->getTriple().normalize(
        llvm::Triple::CanonicalForm::FOUR_IDENT);
    if ((Dep.DependentOffloadKind == Action::OFK_HIP ||
         Dep.DependentOffloadKind == Action::OFK_Cuda) &&
        !Dep.DependentBoundArch.empty()) {
      Triples += '-';
      Triples += Dep.DependentBoundArch;
    }
    // TODO: Replace parsing of -march flag. Can be done by storing GPUArch
    //       with each toolchain.
    StringRef GPUArchName;
    if (Dep.DependentOffloadKind == Action::OFK_OpenMP) {
      // Extract GPUArch from -march argument in TC argument list.
      for (unsigned ArgIndex = 0; ArgIndex < TCArgs.size(); ArgIndex++) {
        StringRef ArchStr = StringRef(TCArgs.getArgString(ArgIndex));
        auto Arch = ArchStr.starts_with_insensitive("-march=");
        if (Arch) {
          GPUArchName = ArchStr.substr(7);
          Triples += "-";
          break;
        }
      }
      Triples += GPUArchName.str();
    }
  }

  CmdArgs.push_back(TCArgs.MakeArgString(Triples));

  // Get bundled file command.
  CmdArgs.push_back(
      TCArgs.MakeArgString(Twine("-input=") + Input.getFilename()));

  // Get unbundled files command.
  for (unsigned I = 0; I < Outputs.size(); ++I) {
    SmallString<128> UB;
    UB += "-output=";
    UB += DepInfo[I].DependentToolChain->getInputFilename(Outputs[I]);
    CmdArgs.push_back(TCArgs.MakeArgString(UB));
  }
  CmdArgs.push_back("-unbundle");
  CmdArgs.push_back("-allow-missing-bundles");
  if (TCArgs.hasArg(options::OPT_v))
    CmdArgs.push_back("-verbose");

  // All the inputs are encoded as commands.
  C.addCommand(std::make_unique<Command>(
      JA, *this, ResponseFileSupport::None(),
      TCArgs.MakeArgString(getToolChain().GetProgramPath(getShortName())),
      CmdArgs, std::nullopt, Outputs));
}

void OffloadPackager::ConstructJob(Compilation &C, const JobAction &JA,
                                   const InputInfo &Output,
                                   const InputInfoList &Inputs,
                                   const llvm::opt::ArgList &Args,
                                   const char *LinkingOutput) const {
  ArgStringList CmdArgs;

  // Add the output file name.
  assert(Output.isFilename() && "Invalid output.");
  CmdArgs.push_back("-o");
  CmdArgs.push_back(Output.getFilename());

  // Create the inputs to bundle the needed metadata.
  for (const InputInfo &Input : Inputs) {
    const Action *OffloadAction = Input.getAction();
    const ToolChain *TC = OffloadAction->getOffloadingToolChain();
    const ArgList &TCArgs =
        C.getArgsForToolChain(TC, OffloadAction->getOffloadingArch(),
                              OffloadAction->getOffloadingDeviceKind());
    StringRef File = C.getArgs().MakeArgString(TC->getInputFilename(Input));
    StringRef Arch = OffloadAction->getOffloadingArch()
                         ? OffloadAction->getOffloadingArch()
                         : TCArgs.getLastArgValue(options::OPT_march_EQ);
    StringRef Kind =
      Action::GetOffloadKindName(OffloadAction->getOffloadingDeviceKind());

    ArgStringList Features;
    SmallVector<StringRef> FeatureArgs;
    getTargetFeatures(TC->getDriver(), TC->getTriple(), TCArgs, Features,
                      false);
    llvm::copy_if(Features, std::back_inserter(FeatureArgs),
                  [](StringRef Arg) { return !Arg.starts_with("-target"); });

    // TODO: We need to pass in the full target-id and handle it properly in the
    // linker wrapper.
    SmallVector<std::string> Parts{
        "file=" + File.str(),
        "triple=" + TC->getTripleString(),
        "arch=" + (Arch.empty() ? "generic" : Arch.str()),
        "kind=" + Kind.str(),
    };

    if (TC->getDriver().isUsingOffloadLTO())
      for (StringRef Feature : FeatureArgs)
        Parts.emplace_back("feature=" + Feature.str());

    CmdArgs.push_back(Args.MakeArgString("--image=" + llvm::join(Parts, ",")));
  }

  C.addCommand(std::make_unique<Command>(
      JA, *this, ResponseFileSupport::None(),
      Args.MakeArgString(getToolChain().GetProgramPath(getShortName())),
      CmdArgs, Inputs, Output));
}

void LinkerWrapper::ConstructJob(Compilation &C, const JobAction &JA,
                                 const InputInfo &Output,
                                 const InputInfoList &Inputs,
                                 const ArgList &Args,
                                 const char *LinkingOutput) const {
  using namespace options;

  // A list of permitted options that will be forwarded to the embedded device
  // compilation job.
  const llvm::DenseSet<unsigned> CompilerOptions{
      OPT_v,
      OPT_cuda_path_EQ,
      OPT_rocm_path_EQ,
      OPT_O_Group,
      OPT_g_Group,
      OPT_g_flags_Group,
      OPT_R_value_Group,
      OPT_R_Group,
      OPT_Xcuda_ptxas,
      OPT_ftime_report,
      OPT_ftime_trace,
      OPT_ftime_trace_EQ,
      OPT_ftime_trace_granularity_EQ,
      OPT_ftime_trace_verbose,
      OPT_opt_record_file,
      OPT_opt_record_format,
      OPT_opt_record_passes,
      OPT_fsave_optimization_record,
      OPT_fsave_optimization_record_EQ,
      OPT_fno_save_optimization_record,
      OPT_foptimization_record_file_EQ,
      OPT_foptimization_record_passes_EQ,
      OPT_save_temps,
      OPT_save_temps_EQ,
      OPT_mcode_object_version_EQ,
      OPT_load,
      OPT_fno_lto,
      OPT_flto,
      OPT_flto_partitions_EQ,
      OPT_flto_EQ};
  const llvm::DenseSet<unsigned> LinkerOptions{OPT_mllvm, OPT_Zlinker_input};
  auto ShouldForward = [&](const llvm::DenseSet<unsigned> &Set, Arg *A) {
    return Set.contains(A->getOption().getID()) ||
           (A->getOption().getGroup().isValid() &&
            Set.contains(A->getOption().getGroup().getID()));
  };

  ArgStringList CmdArgs;
  for (Action::OffloadKind Kind : {Action::OFK_Cuda, Action::OFK_OpenMP,
                                   Action::OFK_HIP, Action::OFK_SYCL}) {
    auto TCRange = C.getOffloadToolChains(Kind);
    for (auto &I : llvm::make_range(TCRange)) {
      const ToolChain *TC = I.second;

      // We do not use a bound architecture here so options passed only to a
      // specific architecture via -Xarch_<cpu> will not be forwarded.
      ArgStringList CompilerArgs;
      ArgStringList LinkerArgs;
      for (Arg *A : C.getArgsForToolChain(TC, /*BoundArch=*/"", Kind)) {
        if (A->getOption().matches(OPT_Zlinker_input))
          LinkerArgs.emplace_back(A->getValue());
        else if (ShouldForward(CompilerOptions, A))
          A->render(Args, CompilerArgs);
        else if (ShouldForward(LinkerOptions, A))
          A->render(Args, LinkerArgs);
      }

      // If this is OpenMP the device linker will need `-lompdevice`.
      if (Kind == Action::OFK_OpenMP && !Args.hasArg(OPT_no_offloadlib) &&
          (TC->getTriple().isAMDGPU() || TC->getTriple().isNVPTX()))
        LinkerArgs.emplace_back("-lompdevice");

      // Forward all of these to the appropriate toolchain.
      for (StringRef Arg : CompilerArgs)
        CmdArgs.push_back(Args.MakeArgString(
            "--device-compiler=" + TC->getTripleString() + "=" + Arg));
      for (StringRef Arg : LinkerArgs)
        CmdArgs.push_back(Args.MakeArgString(
            "--device-linker=" + TC->getTripleString() + "=" + Arg));

      // Forward the LTO mode relying on the Driver's parsing.
      if (C.getDriver().getOffloadLTOMode() == LTOK_Full)
        CmdArgs.push_back(Args.MakeArgString(
            "--device-compiler=" + TC->getTripleString() + "=-flto=full"));
      else if (C.getDriver().getOffloadLTOMode() == LTOK_Thin) {
        CmdArgs.push_back(Args.MakeArgString(
            "--device-compiler=" + TC->getTripleString() + "=-flto=thin"));
        if (TC->getTriple().isAMDGPU()) {
          CmdArgs.push_back(
              Args.MakeArgString("--device-linker=" + TC->getTripleString() +
                                 "=-plugin-opt=-force-import-all"));
          CmdArgs.push_back(
              Args.MakeArgString("--device-linker=" + TC->getTripleString() +
                                 "=-plugin-opt=-avail-extern-to-local"));
          if (Kind == Action::OFK_OpenMP) {
            CmdArgs.push_back(
                Args.MakeArgString("--device-linker=" + TC->getTripleString() +
                                   "=-plugin-opt=-amdgpu-internalize-symbols"));
          }
        }
      }
    }
  }

  CmdArgs.push_back(
      Args.MakeArgString("--host-triple=" + getToolChain().getTripleString()));
  if (Args.hasArg(options::OPT_v))
    CmdArgs.push_back("--wrapper-verbose");
  if (Arg *A = Args.getLastArg(options::OPT_cuda_path_EQ))
    CmdArgs.push_back(
        Args.MakeArgString(Twine("--cuda-path=") + A->getValue()));

  // Construct the link job so we can wrap around it.
  Linker->ConstructJob(C, JA, Output, Inputs, Args, LinkingOutput);
  const auto &LinkCommand = C.getJobs().getJobs().back();

  // Forward -Xoffload-linker<-triple> arguments to the device link job.
  for (Arg *A : Args.filtered(options::OPT_Xoffload_linker)) {
    StringRef Val = A->getValue(0);
    if (Val.empty())
      CmdArgs.push_back(
          Args.MakeArgString(Twine("--device-linker=") + A->getValue(1)));
    else
      CmdArgs.push_back(Args.MakeArgString(
          "--device-linker=" +
          ToolChain::getOpenMPTriple(Val.drop_front()).getTriple() + "=" +
          A->getValue(1)));
  }
  Args.ClaimAllArgs(options::OPT_Xoffload_linker);

  // Embed bitcode instead of an object in JIT mode.
  if (Args.hasFlag(options::OPT_fopenmp_target_jit,
                   options::OPT_fno_openmp_target_jit, false))
    CmdArgs.push_back("--embed-bitcode");

  // Save temporary files created by the linker wrapper.
  if (Args.hasArg(options::OPT_save_temps_EQ) ||
      Args.hasArg(options::OPT_save_temps))
    CmdArgs.push_back("--save-temps");

  // Pass in the C library for GPUs if present and not disabled.
  if (Args.hasFlag(options::OPT_offloadlib, OPT_no_offloadlib, true) &&
      !Args.hasArg(options::OPT_nostdlib, options::OPT_r,
                   options::OPT_nodefaultlibs, options::OPT_nolibc,
                   options::OPT_nogpulibc)) {
    forAllAssociatedToolChains(C, JA, getToolChain(), [&](const ToolChain &TC) {
      // The device C library is only available for NVPTX and AMDGPU targets
      // currently.
      if (!TC.getTriple().isNVPTX() && !TC.getTriple().isAMDGPU())
        return;
      bool HasLibC = TC.getStdlibIncludePath().has_value();
      if (HasLibC) {
        CmdArgs.push_back(Args.MakeArgString(
            "--device-linker=" + TC.getTripleString() + "=" + "-lc"));
        CmdArgs.push_back(Args.MakeArgString(
            "--device-linker=" + TC.getTripleString() + "=" + "-lm"));
      }
      auto HasCompilerRT = getToolChain().getVFS().exists(
          TC.getCompilerRT(Args, "builtins", ToolChain::FT_Static));
      if (HasCompilerRT)
        CmdArgs.push_back(
            Args.MakeArgString("--device-linker=" + TC.getTripleString() + "=" +
                               "-lclang_rt.builtins"));
      bool HasFlangRT = HasCompilerRT && C.getDriver().IsFlangMode();
      if (HasFlangRT)
        CmdArgs.push_back(
            Args.MakeArgString("--device-linker=" + TC.getTripleString() + "=" +
                               "-lflang_rt.runtime"));
    });
  }

  // Add the linker arguments to be forwarded by the wrapper.
  CmdArgs.push_back(Args.MakeArgString(Twine("--linker-path=") +
                                       LinkCommand->getExecutable()));

  // We use action type to differentiate two use cases of the linker wrapper.
  // TY_Image for normal linker wrapper work.
  // TY_Object for HIP fno-gpu-rdc embedding device binary in a relocatable
  // object.
  assert(JA.getType() == types::TY_Object || JA.getType() == types::TY_Image);
  if (JA.getType() == types::TY_Object) {
    CmdArgs.append({"-o", Output.getFilename()});
    for (auto Input : Inputs)
      CmdArgs.push_back(Input.getFilename());
    CmdArgs.push_back("-r");
  } else
    for (const char *LinkArg : LinkCommand->getArguments())
      CmdArgs.push_back(LinkArg);

  addOffloadCompressArgs(Args, CmdArgs);

  if (Arg *A = Args.getLastArg(options::OPT_offload_jobs_EQ)) {
    int NumThreads;
    if (StringRef(A->getValue()).getAsInteger(10, NumThreads) ||
        NumThreads <= 0)
      C.getDriver().Diag(diag::err_drv_invalid_int_value)
          << A->getAsString(Args) << A->getValue();
    else
      CmdArgs.push_back(
          Args.MakeArgString("--wrapper-jobs=" + Twine(NumThreads)));
  }

  const char *Exec =
      Args.MakeArgString(getToolChain().GetProgramPath("clang-linker-wrapper"));

  // Replace the executable and arguments of the link job with the
  // wrapper.
  LinkCommand->replaceExecutable(Exec);
  LinkCommand->replaceArguments(CmdArgs);
}<|MERGE_RESOLUTION|>--- conflicted
+++ resolved
@@ -14,10 +14,6 @@
 #include "Arch/RISCV.h"
 #include "Arch/Sparc.h"
 #include "Arch/SystemZ.h"
-<<<<<<< HEAD
-#include "CommonArgs.h"
-=======
->>>>>>> 4084ffcf
 #include "Hexagon.h"
 #include "PS4CPU.h"
 #include "clang/Basic/CLWarnings.h"
@@ -2851,18 +2847,6 @@
     Range = NewRange;
   };
 
-  auto setComplexRange = [&](LangOptions::ComplexRangeKind NewRange) {
-    // Warn if user expects to perform full implementation of complex
-    // multiplication or division in the presence of nnan or ninf flags.
-    if (Range != NewRange)
-      EmitComplexRangeDiag(D,
-                           !GccRangeComplexOption.empty()
-                               ? GccRangeComplexOption
-                               : ComplexArithmeticStr(Range),
-                           ComplexArithmeticStr(NewRange));
-    Range = NewRange;
-  };
-
   // Lambda to set fast-math options. This is also used by -ffp-model=fast
   auto applyFastMath = [&](bool Aggressive) {
     if (Aggressive) {
@@ -3246,10 +3230,7 @@
       [[fallthrough]];
     case options::OPT_ffast_math:
       applyFastMath(true);
-<<<<<<< HEAD
-=======
       LastComplexRangeOption = A->getSpelling();
->>>>>>> 4084ffcf
       if (A->getOption().getID() == options::OPT_Ofast)
         LastFpContractOverrideOption = "-Ofast";
       else
@@ -5721,11 +5702,7 @@
           Triple.getArch() != llvm::Triple::x86_64)
         D.Diag(diag::err_drv_unsupported_opt_for_target)
             << Name << Triple.getArchName();
-<<<<<<< HEAD
-    } else if (Name == "libmvec" || Name == "AMDLIBM") {
-=======
     } else if (Name == "AMDLIBM") {
->>>>>>> 4084ffcf
       if (Triple.getArch() != llvm::Triple::x86 &&
           Triple.getArch() != llvm::Triple::x86_64)
         D.Diag(diag::err_drv_unsupported_opt_for_target)
@@ -7391,12 +7368,7 @@
   }
 
   // Unwind v2 (epilog) information for x64 Windows.
-<<<<<<< HEAD
-  Args.addOptInFlag(CmdArgs, options::OPT_fwinx64_eh_unwindv2,
-                    options::OPT_fno_winx64_eh_unwindv2);
-=======
   Args.AddLastArg(CmdArgs, options::OPT_winx64_eh_unwindv2);
->>>>>>> 4084ffcf
 
   // C++ "sane" operator new.
   Args.addOptOutFlag(CmdArgs, options::OPT_fassume_sane_operator_new,
@@ -7510,14 +7482,10 @@
 
   handleVectorizeLoopsArgs(Args, CmdArgs);
   handleVectorizeSLPArgs(Args, CmdArgs);
-<<<<<<< HEAD
-  ParseMPreferVectorWidth(D, Args, CmdArgs);
-=======
 
   StringRef VecWidth = parseMPreferVectorWidthOption(D.getDiags(), Args);
   if (!VecWidth.empty())
     CmdArgs.push_back(Args.MakeArgString("-mprefer-vector-width=" + VecWidth));
->>>>>>> 4084ffcf
 
   Args.AddLastArg(CmdArgs, options::OPT_fshow_overloads_EQ);
   Args.AddLastArg(CmdArgs,
@@ -7650,10 +7618,6 @@
   Args.addOptInFlag(CmdArgs, options::OPT_fexperimental_late_parse_attributes,
                     options::OPT_fno_experimental_late_parse_attributes);
 
-<<<<<<< HEAD
-  Args.addOptInFlag(CmdArgs, options::OPT_funique_source_file_names,
-                    options::OPT_fno_unique_source_file_names);
-=======
   if (Args.hasFlag(options::OPT_funique_source_file_names,
                    options::OPT_fno_unique_source_file_names, false)) {
     if (Arg *A = Args.getLastArg(options::OPT_unique_source_file_identifier_EQ))
@@ -7662,7 +7626,6 @@
       CmdArgs.push_back(Args.MakeArgString(
           Twine("-funique-source-file-identifier=") + Input.getBaseInput()));
   }
->>>>>>> 4084ffcf
 
   // Setup statistics file output.
   SmallString<128> StatsFile = getStatsFileName(Args, Output, Input, D);
@@ -8462,15 +8425,10 @@
     CmdArgs.push_back("-fms-kernel");
 
   // Unwind v2 (epilog) information for x64 Windows.
-<<<<<<< HEAD
-  if (Args.hasArg(options::OPT__SLASH_d2epilogunwind))
-    CmdArgs.push_back("-fwinx64-eh-unwindv2");
-=======
   if (Args.hasArg(options::OPT__SLASH_d2epilogunwindrequirev2))
     CmdArgs.push_back("-fwinx64-eh-unwindv2=required");
   else if (Args.hasArg(options::OPT__SLASH_d2epilogunwind))
     CmdArgs.push_back("-fwinx64-eh-unwindv2=best-effort");
->>>>>>> 4084ffcf
 
   for (const Arg *A : Args.filtered(options::OPT__SLASH_guard)) {
     StringRef GuardArgs = A->getValue();
