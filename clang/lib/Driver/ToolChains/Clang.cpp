--- conflicted
+++ resolved
@@ -14,10 +14,6 @@
 #include "Arch/RISCV.h"
 #include "Arch/Sparc.h"
 #include "Arch/SystemZ.h"
-<<<<<<< HEAD
-#include "CommonArgs.h"
-=======
->>>>>>> eb0f1dc0
 #include "Hexagon.h"
 #include "PS4CPU.h"
 #include "clang/Basic/CLWarnings.h"
@@ -2851,18 +2847,6 @@
     Range = NewRange;
   };
 
-  auto setComplexRange = [&](LangOptions::ComplexRangeKind NewRange) {
-    // Warn if user expects to perform full implementation of complex
-    // multiplication or division in the presence of nnan or ninf flags.
-    if (Range != NewRange)
-      EmitComplexRangeDiag(D,
-                           !GccRangeComplexOption.empty()
-                               ? GccRangeComplexOption
-                               : ComplexArithmeticStr(Range),
-                           ComplexArithmeticStr(NewRange));
-    Range = NewRange;
-  };
-
   // Lambda to set fast-math options. This is also used by -ffp-model=fast
   auto applyFastMath = [&](bool Aggressive) {
     if (Aggressive) {
@@ -3246,10 +3230,7 @@
       [[fallthrough]];
     case options::OPT_ffast_math:
       applyFastMath(true);
-<<<<<<< HEAD
-=======
       LastComplexRangeOption = A->getSpelling();
->>>>>>> eb0f1dc0
       if (A->getOption().getID() == options::OPT_Ofast)
         LastFpContractOverrideOption = "-Ofast";
       else
@@ -5721,11 +5702,7 @@
           Triple.getArch() != llvm::Triple::x86_64)
         D.Diag(diag::err_drv_unsupported_opt_for_target)
             << Name << Triple.getArchName();
-<<<<<<< HEAD
-    } else if (Name == "libmvec" || Name == "AMDLIBM") {
-=======
     } else if (Name == "AMDLIBM") {
->>>>>>> eb0f1dc0
       if (Triple.getArch() != llvm::Triple::x86 &&
           Triple.getArch() != llvm::Triple::x86_64)
         D.Diag(diag::err_drv_unsupported_opt_for_target)
@@ -7391,12 +7368,7 @@
   }
 
   // Unwind v2 (epilog) information for x64 Windows.
-<<<<<<< HEAD
-  Args.addOptInFlag(CmdArgs, options::OPT_fwinx64_eh_unwindv2,
-                    options::OPT_fno_winx64_eh_unwindv2);
-=======
   Args.AddLastArg(CmdArgs, options::OPT_winx64_eh_unwindv2);
->>>>>>> eb0f1dc0
 
   // C++ "sane" operator new.
   Args.addOptOutFlag(CmdArgs, options::OPT_fassume_sane_operator_new,
@@ -7510,14 +7482,10 @@
 
   handleVectorizeLoopsArgs(Args, CmdArgs);
   handleVectorizeSLPArgs(Args, CmdArgs);
-<<<<<<< HEAD
-  ParseMPreferVectorWidth(D, Args, CmdArgs);
-=======
 
   StringRef VecWidth = parseMPreferVectorWidthOption(D.getDiags(), Args);
   if (!VecWidth.empty())
     CmdArgs.push_back(Args.MakeArgString("-mprefer-vector-width=" + VecWidth));
->>>>>>> eb0f1dc0
 
   Args.AddLastArg(CmdArgs, options::OPT_fshow_overloads_EQ);
   Args.AddLastArg(CmdArgs,
@@ -7587,9 +7555,6 @@
   if (Args.hasArg(options::OPT_fretain_comments_from_system_headers))
     CmdArgs.push_back("-fretain-comments-from-system-headers");
 
-<<<<<<< HEAD
-  Args.AddLastArg(CmdArgs, options::OPT_fextend_variable_liveness_EQ);
-=======
   if (Arg *A = Args.getLastArg(options::OPT_fextend_variable_liveness_EQ)) {
     A->render(Args, CmdArgs);
   } else if (Arg *A = Args.getLastArg(options::OPT_O_Group);
@@ -7597,7 +7562,6 @@
     // Set -fextend-variable-liveness=all by default at -Og.
     CmdArgs.push_back("-fextend-variable-liveness=all");
   }
->>>>>>> eb0f1dc0
 
   // Forward -fcomment-block-commands to -cc1.
   Args.AddAllArgs(CmdArgs, options::OPT_fcomment_block_commands);
@@ -7660,10 +7624,6 @@
   Args.addOptInFlag(CmdArgs, options::OPT_fexperimental_late_parse_attributes,
                     options::OPT_fno_experimental_late_parse_attributes);
 
-<<<<<<< HEAD
-  Args.addOptInFlag(CmdArgs, options::OPT_funique_source_file_names,
-                    options::OPT_fno_unique_source_file_names);
-=======
   if (Args.hasFlag(options::OPT_funique_source_file_names,
                    options::OPT_fno_unique_source_file_names, false)) {
     if (Arg *A = Args.getLastArg(options::OPT_unique_source_file_identifier_EQ))
@@ -7672,7 +7632,6 @@
       CmdArgs.push_back(Args.MakeArgString(
           Twine("-funique-source-file-identifier=") + Input.getBaseInput()));
   }
->>>>>>> eb0f1dc0
 
   // Setup statistics file output.
   SmallString<128> StatsFile = getStatsFileName(Args, Output, Input, D);
@@ -8472,15 +8431,10 @@
     CmdArgs.push_back("-fms-kernel");
 
   // Unwind v2 (epilog) information for x64 Windows.
-<<<<<<< HEAD
-  if (Args.hasArg(options::OPT__SLASH_d2epilogunwind))
-    CmdArgs.push_back("-fwinx64-eh-unwindv2");
-=======
   if (Args.hasArg(options::OPT__SLASH_d2epilogunwindrequirev2))
     CmdArgs.push_back("-fwinx64-eh-unwindv2=required");
   else if (Args.hasArg(options::OPT__SLASH_d2epilogunwind))
     CmdArgs.push_back("-fwinx64-eh-unwindv2=best-effort");
->>>>>>> eb0f1dc0
 
   for (const Arg *A : Args.filtered(options::OPT__SLASH_guard)) {
     StringRef GuardArgs = A->getValue();
@@ -9209,8 +9163,6 @@
           A->render(Args, CompilerArgs);
         else if (ShouldForward(LinkerOptions, A))
           A->render(Args, LinkerArgs);
-<<<<<<< HEAD
-=======
       }
 
       // If this is OpenMP the device linker will need `-lompdevice`.
@@ -9249,49 +9201,10 @@
                                    "=-plugin-opt=-amdgpu-internalize-symbols"));
           }
         }
->>>>>>> eb0f1dc0
       }
-
-<<<<<<< HEAD
-      // If this is OpenMP the device linker will need `-lompdevice`.
-      if (Kind == Action::OFK_OpenMP && !Args.hasArg(OPT_no_offloadlib) &&
-          (TC->getTriple().isAMDGPU() || TC->getTriple().isNVPTX()))
-        LinkerArgs.emplace_back("-lompdevice");
-
-      // Forward all of these to the appropriate toolchain.
-      for (StringRef Arg : CompilerArgs)
-        CmdArgs.push_back(Args.MakeArgString(
-            "--device-compiler=" + TC->getTripleString() + "=" + Arg));
-      for (StringRef Arg : LinkerArgs)
-        CmdArgs.push_back(Args.MakeArgString(
-            "--device-linker=" + TC->getTripleString() + "=" + Arg));
-
-      // Forward the LTO mode relying on the Driver's parsing.
-      if (C.getDriver().getOffloadLTOMode() == LTOK_Full)
-        CmdArgs.push_back(Args.MakeArgString(
-            "--device-compiler=" + TC->getTripleString() + "=-flto=full"));
-      else if (C.getDriver().getOffloadLTOMode() == LTOK_Thin) {
-        CmdArgs.push_back(Args.MakeArgString(
-            "--device-compiler=" + TC->getTripleString() + "=-flto=thin"));
-        if (TC->getTriple().isAMDGPU()) {
-          CmdArgs.push_back(
-              Args.MakeArgString("--device-linker=" + TC->getTripleString() +
-                                 "=-plugin-opt=-force-import-all"));
-          CmdArgs.push_back(
-              Args.MakeArgString("--device-linker=" + TC->getTripleString() +
-                                 "=-plugin-opt=-avail-extern-to-local"));
-          if (Kind == Action::OFK_OpenMP) {
-            CmdArgs.push_back(
-                Args.MakeArgString("--device-linker=" + TC->getTripleString() +
-                                   "=-plugin-opt=-amdgpu-internalize-symbols"));
-          }
-        }
-      }
-    }
-  }
-
-=======
->>>>>>> eb0f1dc0
+    }
+  }
+
   CmdArgs.push_back(
       Args.MakeArgString("--host-triple=" + getToolChain().getTripleString()));
   if (Args.hasArg(options::OPT_v))
