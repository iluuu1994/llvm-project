--- conflicted
+++ resolved
@@ -3166,8 +3166,6 @@
   if (Args.hasFlag(options::OPT_floop_interchange, InterchangeAliasOption,
                    options::OPT_fno_loop_interchange, EnableInterchange))
     CmdArgs.push_back("-floop-interchange");
-<<<<<<< HEAD
-=======
 }
 
 // Parse -mprefer-vector-width=. Return the Value string if well-formed.
@@ -3331,5 +3329,4 @@
   }
 
   return Out;
->>>>>>> eb0f1dc0
 }