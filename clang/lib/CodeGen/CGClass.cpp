--- conflicted
+++ resolved
@@ -933,15 +933,13 @@
       Qualifiers Qual = F->getType().getQualifiers();
       if (Qual.hasVolatile() || Qual.hasObjCLifetime())
         return false;
-<<<<<<< HEAD
+      if (PointerAuthQualifier Q = F->getType().getPointerAuth();
+          Q && Q.isAddressDiscriminated())
+        return false;
       // Non-trivially-copyable fields with pointer field protection need to be
       // copied one by one.
       if (!CGF.getContext().arePFPFieldsTriviallyRelocatable(ClassDecl) &&
           CGF.getContext().isPFPField(F))
-=======
-      if (PointerAuthQualifier Q = F->getType().getPointerAuth();
-          Q && Q.isAddressDiscriminated())
->>>>>>> e44c5902
         return false;
       return true;
     }
