--- conflicted
+++ resolved
@@ -933,50 +933,7 @@
   }
   if (ZeroInitPadding && !DoZeroInitPadding(Layout, AllowOverwrite, SizeSoFar))
     return false;
-<<<<<<< HEAD
-=======
-
-  return true;
-}
-
-bool ConstStructBuilder::DoZeroInitPadding(
-    const ASTRecordLayout &Layout, unsigned FieldNo, const FieldDecl &Field,
-    bool AllowOverwrite, CharUnits &SizeSoFar, bool &ZeroFieldSize) {
-  uint64_t StartBitOffset = Layout.getFieldOffset(FieldNo);
-  CharUnits StartOffset = CGM.getContext().toCharUnitsFromBits(StartBitOffset);
-  if (SizeSoFar < StartOffset)
-    if (!AppendBytes(SizeSoFar, getPadding(CGM, StartOffset - SizeSoFar),
-                     AllowOverwrite))
-      return false;
-
-  if (!Field.isBitField()) {
-    CharUnits FieldSize = CGM.getContext().getTypeSizeInChars(Field.getType());
-    SizeSoFar = StartOffset + FieldSize;
-    ZeroFieldSize = FieldSize.isZero();
-  } else {
-    const CGRecordLayout &RL =
-        CGM.getTypes().getCGRecordLayout(Field.getParent());
-    const CGBitFieldInfo &Info = RL.getBitFieldInfo(&Field);
-    uint64_t EndBitOffset = StartBitOffset + Info.Size;
-    SizeSoFar = CGM.getContext().toCharUnitsFromBits(EndBitOffset);
-    if (EndBitOffset % CGM.getContext().getCharWidth() != 0) {
-      SizeSoFar++;
-    }
-    ZeroFieldSize = Info.Size == 0;
-  }
-  return true;
-}
->>>>>>> 4084ffcf
-
-bool ConstStructBuilder::DoZeroInitPadding(const ASTRecordLayout &Layout,
-                                           bool AllowOverwrite,
-                                           CharUnits SizeSoFar) {
-  CharUnits TotalSize = Layout.getSize();
-  if (SizeSoFar < TotalSize)
-    if (!AppendBytes(SizeSoFar, getPadding(CGM, TotalSize - SizeSoFar),
-                     AllowOverwrite))
-      return false;
-  SizeSoFar = TotalSize;
+
   return true;
 }
 
