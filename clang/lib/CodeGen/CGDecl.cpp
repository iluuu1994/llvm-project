//===--- CGDecl.cpp - Emit LLVM Code for declarations ---------------------===//
//
// Part of the LLVM Project, under the Apache License v2.0 with LLVM Exceptions.
// See https://llvm.org/LICENSE.txt for license information.
// SPDX-License-Identifier: Apache-2.0 WITH LLVM-exception
//
//===----------------------------------------------------------------------===//
//
// This contains code to emit Decl nodes as LLVM code.
//
//===----------------------------------------------------------------------===//

#include "CGBlocks.h"
#include "CGCXXABI.h"
#include "CGCleanup.h"
#include "CGDebugInfo.h"
#include "CGOpenCLRuntime.h"
#include "CGOpenMPRuntime.h"
#include "CodeGenFunction.h"
#include "CodeGenModule.h"
#include "CodeGenPGO.h"
#include "ConstantEmitter.h"
#include "EHScopeStack.h"
#include "PatternInit.h"
#include "TargetInfo.h"
#include "clang/AST/ASTContext.h"
#include "clang/AST/Attr.h"
#include "clang/AST/CharUnits.h"
#include "clang/AST/Decl.h"
#include "clang/AST/DeclObjC.h"
#include "clang/AST/DeclOpenACC.h"
#include "clang/AST/DeclOpenMP.h"
#include "clang/Basic/CodeGenOptions.h"
#include "clang/Basic/TargetInfo.h"
#include "clang/CodeGen/CGFunctionInfo.h"
#include "clang/Sema/Sema.h"
#include "llvm/Analysis/ConstantFolding.h"
#include "llvm/Analysis/ValueTracking.h"
#include "llvm/IR/DataLayout.h"
#include "llvm/IR/GlobalVariable.h"
#include "llvm/IR/Instructions.h"
#include "llvm/IR/Intrinsics.h"
#include "llvm/IR/Type.h"
#include <optional>

using namespace clang;
using namespace CodeGen;

static_assert(clang::Sema::MaximumAlignment <= llvm::Value::MaximumAlignment,
              "Clang max alignment greater than what LLVM supports?");

void CodeGenFunction::EmitDecl(const Decl &D, bool EvaluateConditionDecl) {
  switch (D.getKind()) {
  case Decl::BuiltinTemplate:
  case Decl::TranslationUnit:
  case Decl::ExternCContext:
  case Decl::Namespace:
  case Decl::UnresolvedUsingTypename:
  case Decl::ClassTemplateSpecialization:
  case Decl::ClassTemplatePartialSpecialization:
  case Decl::VarTemplateSpecialization:
  case Decl::VarTemplatePartialSpecialization:
  case Decl::TemplateTypeParm:
  case Decl::UnresolvedUsingValue:
  case Decl::NonTypeTemplateParm:
  case Decl::CXXDeductionGuide:
  case Decl::CXXMethod:
  case Decl::CXXConstructor:
  case Decl::CXXDestructor:
  case Decl::CXXConversion:
  case Decl::Field:
  case Decl::MSProperty:
  case Decl::IndirectField:
  case Decl::ObjCIvar:
  case Decl::ObjCAtDefsField:
  case Decl::ParmVar:
  case Decl::ImplicitParam:
  case Decl::ClassTemplate:
  case Decl::VarTemplate:
  case Decl::FunctionTemplate:
  case Decl::TypeAliasTemplate:
  case Decl::TemplateTemplateParm:
  case Decl::ObjCMethod:
  case Decl::ObjCCategory:
  case Decl::ObjCProtocol:
  case Decl::ObjCInterface:
  case Decl::ObjCCategoryImpl:
  case Decl::ObjCImplementation:
  case Decl::ObjCProperty:
  case Decl::ObjCCompatibleAlias:
  case Decl::PragmaComment:
  case Decl::PragmaDetectMismatch:
  case Decl::AccessSpec:
  case Decl::LinkageSpec:
  case Decl::Export:
  case Decl::ObjCPropertyImpl:
  case Decl::FileScopeAsm:
  case Decl::TopLevelStmt:
  case Decl::Friend:
  case Decl::FriendTemplate:
  case Decl::Block:
  case Decl::OutlinedFunction:
  case Decl::Captured:
  case Decl::UsingShadow:
  case Decl::ConstructorUsingShadow:
  case Decl::ObjCTypeParam:
  case Decl::Binding:
  case Decl::UnresolvedUsingIfExists:
  case Decl::HLSLBuffer:
  case Decl::HLSLRootSignature:
    llvm_unreachable("Declaration should not be in declstmts!");
  case Decl::Record:    // struct/union/class X;
  case Decl::CXXRecord: // struct/union/class X; [C++]
    if (CGDebugInfo *DI = getDebugInfo())
      if (cast<RecordDecl>(D).getDefinition())
        DI->EmitAndRetainType(getContext().getRecordType(cast<RecordDecl>(&D)));
    return;
  case Decl::Enum:      // enum X;
    if (CGDebugInfo *DI = getDebugInfo())
      if (cast<EnumDecl>(D).getDefinition())
        DI->EmitAndRetainType(getContext().getEnumType(cast<EnumDecl>(&D)));
    return;
  case Decl::Function:     // void X();
  case Decl::EnumConstant: // enum ? { X = ? }
  case Decl::StaticAssert: // static_assert(X, ""); [C++0x]
  case Decl::Label:        // __label__ x;
  case Decl::Import:
  case Decl::MSGuid:    // __declspec(uuid("..."))
  case Decl::UnnamedGlobalConstant:
  case Decl::TemplateParamObject:
  case Decl::OMPThreadPrivate:
  case Decl::OMPAllocate:
  case Decl::OMPCapturedExpr:
  case Decl::OMPRequires:
  case Decl::Empty:
  case Decl::Concept:
  case Decl::ImplicitConceptSpecialization:
  case Decl::LifetimeExtendedTemporary:
  case Decl::RequiresExprBody:
    // None of these decls require codegen support.
    return;

  case Decl::NamespaceAlias:
    if (CGDebugInfo *DI = getDebugInfo())
        DI->EmitNamespaceAlias(cast<NamespaceAliasDecl>(D));
    return;
  case Decl::Using:          // using X; [C++]
    if (CGDebugInfo *DI = getDebugInfo())
        DI->EmitUsingDecl(cast<UsingDecl>(D));
    return;
  case Decl::UsingEnum: // using enum X; [C++]
    if (CGDebugInfo *DI = getDebugInfo())
      DI->EmitUsingEnumDecl(cast<UsingEnumDecl>(D));
    return;
  case Decl::UsingPack:
    for (auto *Using : cast<UsingPackDecl>(D).expansions())
      EmitDecl(*Using, /*EvaluateConditionDecl=*/EvaluateConditionDecl);
    return;
  case Decl::UsingDirective: // using namespace X; [C++]
    if (CGDebugInfo *DI = getDebugInfo())
      DI->EmitUsingDirective(cast<UsingDirectiveDecl>(D));
    return;
  case Decl::Var:
  case Decl::Decomposition: {
    const VarDecl &VD = cast<VarDecl>(D);
    assert(VD.isLocalVarDecl() &&
           "Should not see file-scope variables inside a function!");
    EmitVarDecl(VD);
    if (EvaluateConditionDecl)
      MaybeEmitDeferredVarDeclInit(&VD);

    return;
  }

  case Decl::OMPDeclareReduction:
    return CGM.EmitOMPDeclareReduction(cast<OMPDeclareReductionDecl>(&D), this);

  case Decl::OMPDeclareMapper:
    return CGM.EmitOMPDeclareMapper(cast<OMPDeclareMapperDecl>(&D), this);

  case Decl::OpenACCDeclare:
    return CGM.EmitOpenACCDeclare(cast<OpenACCDeclareDecl>(&D), this);
  case Decl::OpenACCRoutine:
    return CGM.EmitOpenACCRoutine(cast<OpenACCRoutineDecl>(&D), this);

  case Decl::Typedef:      // typedef int X;
  case Decl::TypeAlias: {  // using X = int; [C++0x]
    QualType Ty = cast<TypedefNameDecl>(D).getUnderlyingType();
    if (CGDebugInfo *DI = getDebugInfo())
      DI->EmitAndRetainType(Ty);
    if (Ty->isVariablyModifiedType())
      EmitVariablyModifiedType(Ty);
    return;
  }
  }
}

/// EmitVarDecl - This method handles emission of any variable declaration
/// inside a function, including static vars etc.
void CodeGenFunction::EmitVarDecl(const VarDecl &D) {
  if (D.hasExternalStorage())
    // Don't emit it now, allow it to be emitted lazily on its first use.
    return;

  // Some function-scope variable does not have static storage but still
  // needs to be emitted like a static variable, e.g. a function-scope
  // variable in constant address space in OpenCL.
  if (D.getStorageDuration() != SD_Automatic) {
    // Static sampler variables translated to function calls.
    if (D.getType()->isSamplerT())
      return;

    llvm::GlobalValue::LinkageTypes Linkage =
        CGM.getLLVMLinkageVarDefinition(&D);

    // FIXME: We need to force the emission/use of a guard variable for
    // some variables even if we can constant-evaluate them because
    // we can't guarantee every translation unit will constant-evaluate them.

    return EmitStaticVarDecl(D, Linkage);
  }

  if (D.getType().getAddressSpace() == LangAS::opencl_local)
    return CGM.getOpenCLRuntime().EmitWorkGroupLocalVarDecl(*this, D);

  assert(D.hasLocalStorage());
  return EmitAutoVarDecl(D);
}

static std::string getStaticDeclName(CodeGenModule &CGM, const VarDecl &D) {
  if (CGM.getLangOpts().CPlusPlus)
    return CGM.getMangledName(&D).str();

  // If this isn't C++, we don't need a mangled name, just a pretty one.
  assert(!D.isExternallyVisible() && "name shouldn't matter");
  std::string ContextName;
  const DeclContext *DC = D.getDeclContext();
  if (auto *CD = dyn_cast<CapturedDecl>(DC))
    DC = cast<DeclContext>(CD->getNonClosureContext());
  if (const auto *FD = dyn_cast<FunctionDecl>(DC))
    ContextName = std::string(CGM.getMangledName(FD));
  else if (const auto *BD = dyn_cast<BlockDecl>(DC))
    ContextName = std::string(CGM.getBlockMangledName(GlobalDecl(), BD));
  else if (const auto *OMD = dyn_cast<ObjCMethodDecl>(DC))
    ContextName = OMD->getSelector().getAsString();
  else
    llvm_unreachable("Unknown context for static var decl");

  ContextName += "." + D.getNameAsString();
  return ContextName;
}

llvm::Constant *CodeGenModule::getOrCreateStaticVarDecl(
    const VarDecl &D, llvm::GlobalValue::LinkageTypes Linkage) {
  // In general, we don't always emit static var decls once before we reference
  // them. It is possible to reference them before emitting the function that
  // contains them, and it is possible to emit the containing function multiple
  // times.
  if (llvm::Constant *ExistingGV = StaticLocalDeclMap[&D])
    return ExistingGV;

  QualType Ty = D.getType();
  assert(Ty->isConstantSizeType() && "VLAs can't be static");

  // Use the label if the variable is renamed with the asm-label extension.
  std::string Name;
  if (D.hasAttr<AsmLabelAttr>())
    Name = std::string(getMangledName(&D));
  else
    Name = getStaticDeclName(*this, D);

  llvm::Type *LTy = getTypes().ConvertTypeForMem(Ty);
  LangAS AS = GetGlobalVarAddressSpace(&D);
  unsigned TargetAS = getContext().getTargetAddressSpace(AS);

  // OpenCL variables in local address space and CUDA shared
  // variables cannot have an initializer.
  llvm::Constant *Init = nullptr;
  if (Ty.getAddressSpace() == LangAS::opencl_local ||
      D.hasAttr<CUDASharedAttr>() || D.hasAttr<LoaderUninitializedAttr>())
    Init = llvm::UndefValue::get(LTy);
  else
    Init = EmitNullConstant(Ty);

  llvm::GlobalVariable *GV = new llvm::GlobalVariable(
      getModule(), LTy, Ty.isConstant(getContext()), Linkage, Init, Name,
      nullptr, llvm::GlobalVariable::NotThreadLocal, TargetAS);
  GV->setAlignment(getContext().getDeclAlign(&D).getAsAlign());

  if (supportsCOMDAT() && GV->isWeakForLinker())
    GV->setComdat(TheModule.getOrInsertComdat(GV->getName()));

  if (D.getTLSKind())
    setTLSMode(GV, D);

  setGVProperties(GV, &D);
  getTargetCodeGenInfo().setTargetAttributes(cast<Decl>(&D), GV, *this);

  // Make sure the result is of the correct type.
  LangAS ExpectedAS = Ty.getAddressSpace();
  llvm::Constant *Addr = GV;
  if (AS != ExpectedAS) {
    Addr = getTargetCodeGenInfo().performAddrSpaceCast(
        *this, GV, AS,
        llvm::PointerType::get(getLLVMContext(),
                               getContext().getTargetAddressSpace(ExpectedAS)));
  }

  setStaticLocalDeclAddress(&D, Addr);

  // Ensure that the static local gets initialized by making sure the parent
  // function gets emitted eventually.
  const Decl *DC = cast<Decl>(D.getDeclContext());

  // We can't name blocks or captured statements directly, so try to emit their
  // parents.
  if (isa<BlockDecl>(DC) || isa<CapturedDecl>(DC)) {
    DC = DC->getNonClosureContext();
    // FIXME: Ensure that global blocks get emitted.
    if (!DC)
      return Addr;
  }

  GlobalDecl GD;
  if (const auto *CD = dyn_cast<CXXConstructorDecl>(DC))
    GD = GlobalDecl(CD, Ctor_Base);
  else if (const auto *DD = dyn_cast<CXXDestructorDecl>(DC))
    GD = GlobalDecl(DD, Dtor_Base);
  else if (const auto *FD = dyn_cast<FunctionDecl>(DC))
    GD = GlobalDecl(FD);
  else {
    // Don't do anything for Obj-C method decls or global closures. We should
    // never defer them.
    assert(isa<ObjCMethodDecl>(DC) && "unexpected parent code decl");
  }
  if (GD.getDecl()) {
    // Disable emission of the parent function for the OpenMP device codegen.
    CGOpenMPRuntime::DisableAutoDeclareTargetRAII NoDeclTarget(*this);
    (void)GetAddrOfGlobal(GD);
  }

  return Addr;
}

/// AddInitializerToStaticVarDecl - Add the initializer for 'D' to the
/// global variable that has already been created for it.  If the initializer
/// has a different type than GV does, this may free GV and return a different
/// one.  Otherwise it just returns GV.
llvm::GlobalVariable *
CodeGenFunction::AddInitializerToStaticVarDecl(const VarDecl &D,
                                               llvm::GlobalVariable *GV) {
  ConstantEmitter emitter(*this);
  llvm::Constant *Init = emitter.tryEmitForInitializer(D);

  // If constant emission failed, then this should be a C++ static
  // initializer.
  if (!Init) {
    if (!getLangOpts().CPlusPlus)
      CGM.ErrorUnsupported(D.getInit(), "constant l-value expression");
    else if (D.hasFlexibleArrayInit(getContext()))
      CGM.ErrorUnsupported(D.getInit(), "flexible array initializer");
    else if (HaveInsertPoint()) {
      // Since we have a static initializer, this global variable can't
      // be constant.
      GV->setConstant(false);

      EmitCXXGuardedInit(D, GV, /*PerformInit*/true);
    }
    return GV;
  }

  PGO->markStmtMaybeUsed(D.getInit()); // FIXME: Too lazy

#ifndef NDEBUG
  CharUnits VarSize = CGM.getContext().getTypeSizeInChars(D.getType()) +
                      D.getFlexibleArrayInitChars(getContext());
  CharUnits CstSize = CharUnits::fromQuantity(
      CGM.getDataLayout().getTypeAllocSize(Init->getType()));
  assert(VarSize == CstSize && "Emitted constant has unexpected size");
#endif

  bool NeedsDtor =
      D.needsDestruction(getContext()) == QualType::DK_cxx_destructor;

  GV->setConstant(
      D.getType().isConstantStorage(getContext(), true, !NeedsDtor));
  GV->replaceInitializer(Init);

  emitter.finalize(GV);

  if (NeedsDtor && HaveInsertPoint()) {
    // We have a constant initializer, but a nontrivial destructor. We still
    // need to perform a guarded "initialization" in order to register the
    // destructor.
    EmitCXXGuardedInit(D, GV, /*PerformInit*/false);
  }

  return GV;
}

void CodeGenFunction::EmitStaticVarDecl(const VarDecl &D,
                                      llvm::GlobalValue::LinkageTypes Linkage) {
  // Check to see if we already have a global variable for this
  // declaration.  This can happen when double-emitting function
  // bodies, e.g. with complete and base constructors.
  llvm::Constant *addr = CGM.getOrCreateStaticVarDecl(D, Linkage);
  CharUnits alignment = getContext().getDeclAlign(&D);

  // Store into LocalDeclMap before generating initializer to handle
  // circular references.
  llvm::Type *elemTy = ConvertTypeForMem(D.getType());
  setAddrOfLocalVar(&D, Address(addr, elemTy, alignment));

  // We can't have a VLA here, but we can have a pointer to a VLA,
  // even though that doesn't really make any sense.
  // Make sure to evaluate VLA bounds now so that we have them for later.
  if (D.getType()->isVariablyModifiedType())
    EmitVariablyModifiedType(D.getType());

  // Save the type in case adding the initializer forces a type change.
  llvm::Type *expectedType = addr->getType();

  llvm::GlobalVariable *var =
    cast<llvm::GlobalVariable>(addr->stripPointerCasts());

  // CUDA's local and local static __shared__ variables should not
  // have any non-empty initializers. This is ensured by Sema.
  // Whatever initializer such variable may have when it gets here is
  // a no-op and should not be emitted.
  bool isCudaSharedVar = getLangOpts().CUDA && getLangOpts().CUDAIsDevice &&
                         D.hasAttr<CUDASharedAttr>();
  // If this value has an initializer, emit it.
  if (D.getInit() && !isCudaSharedVar) {
    ApplyAtomGroup Grp(getDebugInfo());
    var = AddInitializerToStaticVarDecl(D, var);
  }

  var->setAlignment(alignment.getAsAlign());

  if (D.hasAttr<AnnotateAttr>())
    CGM.AddGlobalAnnotations(&D, var);

  if (auto *SA = D.getAttr<PragmaClangBSSSectionAttr>())
    var->addAttribute("bss-section", SA->getName());
  if (auto *SA = D.getAttr<PragmaClangDataSectionAttr>())
    var->addAttribute("data-section", SA->getName());
  if (auto *SA = D.getAttr<PragmaClangRodataSectionAttr>())
    var->addAttribute("rodata-section", SA->getName());
  if (auto *SA = D.getAttr<PragmaClangRelroSectionAttr>())
    var->addAttribute("relro-section", SA->getName());

  if (const SectionAttr *SA = D.getAttr<SectionAttr>())
    var->setSection(SA->getName());

  if (D.hasAttr<RetainAttr>())
    CGM.addUsedGlobal(var);
  else if (D.hasAttr<UsedAttr>())
    CGM.addUsedOrCompilerUsedGlobal(var);

  if (CGM.getCodeGenOpts().KeepPersistentStorageVariables)
    CGM.addUsedOrCompilerUsedGlobal(var);

  // We may have to cast the constant because of the initializer
  // mismatch above.
  //
  // FIXME: It is really dangerous to store this in the map; if anyone
  // RAUW's the GV uses of this constant will be invalid.
  llvm::Constant *castedAddr =
    llvm::ConstantExpr::getPointerBitCastOrAddrSpaceCast(var, expectedType);
  LocalDeclMap.find(&D)->second = Address(castedAddr, elemTy, alignment);
  CGM.setStaticLocalDeclAddress(&D, castedAddr);

  CGM.getSanitizerMetadata()->reportGlobal(var, D);

  // Emit global variable debug descriptor for static vars.
  CGDebugInfo *DI = getDebugInfo();
  if (DI && CGM.getCodeGenOpts().hasReducedDebugInfo()) {
    DI->setLocation(D.getLocation());
    DI->EmitGlobalVariable(var, &D);
  }
}

namespace {
  struct DestroyObject final : EHScopeStack::Cleanup {
    DestroyObject(Address addr, QualType type,
                  CodeGenFunction::Destroyer *destroyer,
                  bool useEHCleanupForArray)
      : addr(addr), type(type), destroyer(destroyer),
        useEHCleanupForArray(useEHCleanupForArray) {}

    Address addr;
    QualType type;
    CodeGenFunction::Destroyer *destroyer;
    bool useEHCleanupForArray;

    void Emit(CodeGenFunction &CGF, Flags flags) override {
      // Don't use an EH cleanup recursively from an EH cleanup.
      bool useEHCleanupForArray =
        flags.isForNormalCleanup() && this->useEHCleanupForArray;

      CGF.emitDestroy(addr, type, destroyer, useEHCleanupForArray);
    }
  };

  template <class Derived>
  struct DestroyNRVOVariable : EHScopeStack::Cleanup {
    DestroyNRVOVariable(Address addr, QualType type, llvm::Value *NRVOFlag)
        : NRVOFlag(NRVOFlag), Loc(addr), Ty(type) {}

    llvm::Value *NRVOFlag;
    Address Loc;
    QualType Ty;

    void Emit(CodeGenFunction &CGF, Flags flags) override {
      // Along the exceptions path we always execute the dtor.
      bool NRVO = flags.isForNormalCleanup() && NRVOFlag;

      llvm::BasicBlock *SkipDtorBB = nullptr;
      if (NRVO) {
        // If we exited via NRVO, we skip the destructor call.
        llvm::BasicBlock *RunDtorBB = CGF.createBasicBlock("nrvo.unused");
        SkipDtorBB = CGF.createBasicBlock("nrvo.skipdtor");
        llvm::Value *DidNRVO =
          CGF.Builder.CreateFlagLoad(NRVOFlag, "nrvo.val");
        CGF.Builder.CreateCondBr(DidNRVO, SkipDtorBB, RunDtorBB);
        CGF.EmitBlock(RunDtorBB);
      }

      static_cast<Derived *>(this)->emitDestructorCall(CGF);

      if (NRVO) CGF.EmitBlock(SkipDtorBB);
    }

    virtual ~DestroyNRVOVariable() = default;
  };

  struct DestroyNRVOVariableCXX final
      : DestroyNRVOVariable<DestroyNRVOVariableCXX> {
    DestroyNRVOVariableCXX(Address addr, QualType type,
                           const CXXDestructorDecl *Dtor, llvm::Value *NRVOFlag)
        : DestroyNRVOVariable<DestroyNRVOVariableCXX>(addr, type, NRVOFlag),
          Dtor(Dtor) {}

    const CXXDestructorDecl *Dtor;

    void emitDestructorCall(CodeGenFunction &CGF) {
      CGF.EmitCXXDestructorCall(Dtor, Dtor_Complete,
                                /*ForVirtualBase=*/false,
                                /*Delegating=*/false, Loc, Ty);
    }
  };

  struct DestroyNRVOVariableC final
      : DestroyNRVOVariable<DestroyNRVOVariableC> {
    DestroyNRVOVariableC(Address addr, llvm::Value *NRVOFlag, QualType Ty)
        : DestroyNRVOVariable<DestroyNRVOVariableC>(addr, Ty, NRVOFlag) {}

    void emitDestructorCall(CodeGenFunction &CGF) {
      CGF.destroyNonTrivialCStruct(CGF, Loc, Ty);
    }
  };

  struct CallStackRestore final : EHScopeStack::Cleanup {
    Address Stack;
    CallStackRestore(Address Stack) : Stack(Stack) {}
    bool isRedundantBeforeReturn() override { return true; }
    void Emit(CodeGenFunction &CGF, Flags flags) override {
      llvm::Value *V = CGF.Builder.CreateLoad(Stack);
      CGF.Builder.CreateStackRestore(V);
    }
  };

  struct KmpcAllocFree final : EHScopeStack::Cleanup {
    std::pair<llvm::Value *, llvm::Value *> AddrSizePair;
    KmpcAllocFree(const std::pair<llvm::Value *, llvm::Value *> &AddrSizePair)
        : AddrSizePair(AddrSizePair) {}
    void Emit(CodeGenFunction &CGF, Flags EmissionFlags) override {
      auto &RT = CGF.CGM.getOpenMPRuntime();
      RT.getKmpcFreeShared(CGF, AddrSizePair);
    }
  };

  struct ExtendGCLifetime final : EHScopeStack::Cleanup {
    const VarDecl &Var;
    ExtendGCLifetime(const VarDecl *var) : Var(*var) {}

    void Emit(CodeGenFunction &CGF, Flags flags) override {
      // Compute the address of the local variable, in case it's a
      // byref or something.
      DeclRefExpr DRE(CGF.getContext(), const_cast<VarDecl *>(&Var), false,
                      Var.getType(), VK_LValue, SourceLocation());
      llvm::Value *value = CGF.EmitLoadOfScalar(CGF.EmitDeclRefLValue(&DRE),
                                                SourceLocation());
      CGF.EmitExtendGCLifetime(value);
    }
  };

  struct CallCleanupFunction final : EHScopeStack::Cleanup {
    llvm::Constant *CleanupFn;
    const CGFunctionInfo &FnInfo;
    const VarDecl &Var;

    CallCleanupFunction(llvm::Constant *CleanupFn, const CGFunctionInfo *Info,
                        const VarDecl *Var)
      : CleanupFn(CleanupFn), FnInfo(*Info), Var(*Var) {}

    void Emit(CodeGenFunction &CGF, Flags flags) override {
      DeclRefExpr DRE(CGF.getContext(), const_cast<VarDecl *>(&Var), false,
                      Var.getType(), VK_LValue, SourceLocation());
      // Compute the address of the local variable, in case it's a byref
      // or something.
      llvm::Value *Addr = CGF.EmitDeclRefLValue(&DRE).getPointer(CGF);

      // In some cases, the type of the function argument will be different from
      // the type of the pointer. An example of this is
      // void f(void* arg);
      // __attribute__((cleanup(f))) void *g;
      //
      // To fix this we insert a bitcast here.
      QualType ArgTy = FnInfo.arg_begin()->type;
      llvm::Value *Arg =
        CGF.Builder.CreateBitCast(Addr, CGF.ConvertType(ArgTy));

      CallArgList Args;
      Args.add(RValue::get(Arg),
               CGF.getContext().getPointerType(Var.getType()));
      auto Callee = CGCallee::forDirect(CleanupFn);
      CGF.EmitCall(FnInfo, Callee, ReturnValueSlot(), Args);
    }
  };
} // end anonymous namespace

/// EmitAutoVarWithLifetime - Does the setup required for an automatic
/// variable with lifetime.
static void EmitAutoVarWithLifetime(CodeGenFunction &CGF, const VarDecl &var,
                                    Address addr,
                                    Qualifiers::ObjCLifetime lifetime) {
  switch (lifetime) {
  case Qualifiers::OCL_None:
    llvm_unreachable("present but none");

  case Qualifiers::OCL_ExplicitNone:
    // nothing to do
    break;

  case Qualifiers::OCL_Strong: {
    CodeGenFunction::Destroyer *destroyer =
      (var.hasAttr<ObjCPreciseLifetimeAttr>()
       ? CodeGenFunction::destroyARCStrongPrecise
       : CodeGenFunction::destroyARCStrongImprecise);

    CleanupKind cleanupKind = CGF.getARCCleanupKind();
    CGF.pushDestroy(cleanupKind, addr, var.getType(), destroyer,
                    cleanupKind & EHCleanup);
    break;
  }
  case Qualifiers::OCL_Autoreleasing:
    // nothing to do
    break;

  case Qualifiers::OCL_Weak:
    // __weak objects always get EH cleanups; otherwise, exceptions
    // could cause really nasty crashes instead of mere leaks.
    CGF.pushDestroy(NormalAndEHCleanup, addr, var.getType(),
                    CodeGenFunction::destroyARCWeak,
                    /*useEHCleanup*/ true);
    break;
  }
}

static bool isAccessedBy(const VarDecl &var, const Stmt *s) {
  if (const Expr *e = dyn_cast<Expr>(s)) {
    // Skip the most common kinds of expressions that make
    // hierarchy-walking expensive.
    s = e = e->IgnoreParenCasts();

    if (const DeclRefExpr *ref = dyn_cast<DeclRefExpr>(e))
      return (ref->getDecl() == &var);
    if (const BlockExpr *be = dyn_cast<BlockExpr>(e)) {
      const BlockDecl *block = be->getBlockDecl();
      for (const auto &I : block->captures()) {
        if (I.getVariable() == &var)
          return true;
      }
    }
  }

  for (const Stmt *SubStmt : s->children())
    // SubStmt might be null; as in missing decl or conditional of an if-stmt.
    if (SubStmt && isAccessedBy(var, SubStmt))
      return true;

  return false;
}

static bool isAccessedBy(const ValueDecl *decl, const Expr *e) {
  if (!decl) return false;
  if (!isa<VarDecl>(decl)) return false;
  const VarDecl *var = cast<VarDecl>(decl);
  return isAccessedBy(*var, e);
}

static bool tryEmitARCCopyWeakInit(CodeGenFunction &CGF,
                                   const LValue &destLV, const Expr *init) {
  bool needsCast = false;

  while (auto castExpr = dyn_cast<CastExpr>(init->IgnoreParens())) {
    switch (castExpr->getCastKind()) {
    // Look through casts that don't require representation changes.
    case CK_NoOp:
    case CK_BitCast:
    case CK_BlockPointerToObjCPointerCast:
      needsCast = true;
      break;

    // If we find an l-value to r-value cast from a __weak variable,
    // emit this operation as a copy or move.
    case CK_LValueToRValue: {
      const Expr *srcExpr = castExpr->getSubExpr();
      if (srcExpr->getType().getObjCLifetime() != Qualifiers::OCL_Weak)
        return false;

      // Emit the source l-value.
      LValue srcLV = CGF.EmitLValue(srcExpr);

      // Handle a formal type change to avoid asserting.
      auto srcAddr = srcLV.getAddress();
      if (needsCast) {
        srcAddr = srcAddr.withElementType(destLV.getAddress().getElementType());
      }

      // If it was an l-value, use objc_copyWeak.
      if (srcExpr->isLValue()) {
        CGF.EmitARCCopyWeak(destLV.getAddress(), srcAddr);
      } else {
        assert(srcExpr->isXValue());
        CGF.EmitARCMoveWeak(destLV.getAddress(), srcAddr);
      }
      return true;
    }

    // Stop at anything else.
    default:
      return false;
    }

    init = castExpr->getSubExpr();
  }
  return false;
}

static void drillIntoBlockVariable(CodeGenFunction &CGF,
                                   LValue &lvalue,
                                   const VarDecl *var) {
  lvalue.setAddress(CGF.emitBlockByrefAddress(lvalue.getAddress(), var));
}

void CodeGenFunction::EmitNullabilityCheck(LValue LHS, llvm::Value *RHS,
                                           SourceLocation Loc) {
  if (!SanOpts.has(SanitizerKind::NullabilityAssign))
    return;

  auto Nullability = LHS.getType()->getNullability();
  if (!Nullability || *Nullability != NullabilityKind::NonNull)
    return;

  // Check if the right hand side of the assignment is nonnull, if the left
  // hand side must be nonnull.
  auto CheckOrdinal = SanitizerKind::SO_NullabilityAssign;
  auto CheckHandler = SanitizerHandler::TypeMismatch;
  SanitizerDebugLocation SanScope(this, {CheckOrdinal}, CheckHandler);
  llvm::Value *IsNotNull = Builder.CreateIsNotNull(RHS);
  llvm::Constant *StaticData[] = {
      EmitCheckSourceLocation(Loc), EmitCheckTypeDescriptor(LHS.getType()),
      llvm::ConstantInt::get(Int8Ty, 0), // The LogAlignment info is unused.
      llvm::ConstantInt::get(Int8Ty, TCK_NonnullAssign)};
<<<<<<< HEAD
  EmitCheck({{IsNotNull, SanitizerKind::SO_NullabilityAssign}},
            SanitizerHandler::TypeMismatch, StaticData, RHS);
=======
  EmitCheck({{IsNotNull, CheckOrdinal}}, CheckHandler, StaticData, RHS);
>>>>>>> 4084ffcf
}

void CodeGenFunction::EmitScalarInit(const Expr *init, const ValueDecl *D,
                                     LValue lvalue, bool capturedByInit) {
  Qualifiers::ObjCLifetime lifetime = lvalue.getObjCLifetime();
  if (!lifetime) {
    llvm::Value *Value;
    if (PointerAuthQualifier PtrAuth = lvalue.getQuals().getPointerAuth()) {
      Value = EmitPointerAuthQualify(PtrAuth, init, lvalue.getAddress());
      lvalue.getQuals().removePointerAuth();
    } else {
      Value = EmitScalarExpr(init);
    }
    if (capturedByInit)
      drillIntoBlockVariable(*this, lvalue, cast<VarDecl>(D));
    EmitNullabilityCheck(lvalue, Value, init->getExprLoc());
    EmitStoreThroughLValue(RValue::get(Value), lvalue, true);
    return;
  }

  if (const CXXDefaultInitExpr *DIE = dyn_cast<CXXDefaultInitExpr>(init))
    init = DIE->getExpr();

  // If we're emitting a value with lifetime, we have to do the
  // initialization *before* we leave the cleanup scopes.
  if (auto *EWC = dyn_cast<ExprWithCleanups>(init)) {
    CodeGenFunction::RunCleanupsScope Scope(*this);
    return EmitScalarInit(EWC->getSubExpr(), D, lvalue, capturedByInit);
  }

  // We have to maintain the illusion that the variable is
  // zero-initialized.  If the variable might be accessed in its
  // initializer, zero-initialize before running the initializer, then
  // actually perform the initialization with an assign.
  bool accessedByInit = false;
  if (lifetime != Qualifiers::OCL_ExplicitNone)
    accessedByInit = (capturedByInit || isAccessedBy(D, init));
  if (accessedByInit) {
    LValue tempLV = lvalue;
    // Drill down to the __block object if necessary.
    if (capturedByInit) {
      // We can use a simple GEP for this because it can't have been
      // moved yet.
      tempLV.setAddress(emitBlockByrefAddress(tempLV.getAddress(),
                                              cast<VarDecl>(D),
                                              /*follow*/ false));
    }

    auto ty = cast<llvm::PointerType>(tempLV.getAddress().getElementType());
    llvm::Value *zero = CGM.getNullPointer(ty, tempLV.getType());

    // If __weak, we want to use a barrier under certain conditions.
    if (lifetime == Qualifiers::OCL_Weak)
      EmitARCInitWeak(tempLV.getAddress(), zero);

    // Otherwise just do a simple store.
    else
      EmitStoreOfScalar(zero, tempLV, /* isInitialization */ true);
  }

  // Emit the initializer.
  llvm::Value *value = nullptr;

  switch (lifetime) {
  case Qualifiers::OCL_None:
    llvm_unreachable("present but none");

  case Qualifiers::OCL_Strong: {
    if (!D || !isa<VarDecl>(D) || !cast<VarDecl>(D)->isARCPseudoStrong()) {
      value = EmitARCRetainScalarExpr(init);
      break;
    }
    // If D is pseudo-strong, treat it like __unsafe_unretained here. This means
    // that we omit the retain, and causes non-autoreleased return values to be
    // immediately released.
    [[fallthrough]];
  }

  case Qualifiers::OCL_ExplicitNone:
    value = EmitARCUnsafeUnretainedScalarExpr(init);
    break;

  case Qualifiers::OCL_Weak: {
    // If it's not accessed by the initializer, try to emit the
    // initialization with a copy or move.
    if (!accessedByInit && tryEmitARCCopyWeakInit(*this, lvalue, init)) {
      return;
    }

    // No way to optimize a producing initializer into this.  It's not
    // worth optimizing for, because the value will immediately
    // disappear in the common case.
    value = EmitScalarExpr(init);

    if (capturedByInit) drillIntoBlockVariable(*this, lvalue, cast<VarDecl>(D));
    if (accessedByInit)
      EmitARCStoreWeak(lvalue.getAddress(), value, /*ignored*/ true);
    else
      EmitARCInitWeak(lvalue.getAddress(), value);
    return;
  }

  case Qualifiers::OCL_Autoreleasing:
    value = EmitARCRetainAutoreleaseScalarExpr(init);
    break;
  }

  if (capturedByInit) drillIntoBlockVariable(*this, lvalue, cast<VarDecl>(D));

  EmitNullabilityCheck(lvalue, value, init->getExprLoc());

  // If the variable might have been accessed by its initializer, we
  // might have to initialize with a barrier.  We have to do this for
  // both __weak and __strong, but __weak got filtered out above.
  if (accessedByInit && lifetime == Qualifiers::OCL_Strong) {
    llvm::Value *oldValue = EmitLoadOfScalar(lvalue, init->getExprLoc());
    EmitStoreOfScalar(value, lvalue, /* isInitialization */ true);
    EmitARCRelease(oldValue, ARCImpreciseLifetime);
    return;
  }

  EmitStoreOfScalar(value, lvalue, /* isInitialization */ true);
}

/// Decide whether we can emit the non-zero parts of the specified initializer
/// with equal or fewer than NumStores scalar stores.
static bool canEmitInitWithFewStoresAfterBZero(llvm::Constant *Init,
                                               unsigned &NumStores) {
  // Zero and Undef never requires any extra stores.
  if (isa<llvm::ConstantAggregateZero>(Init) ||
      isa<llvm::ConstantPointerNull>(Init) ||
      isa<llvm::UndefValue>(Init))
    return true;
  if (isa<llvm::ConstantInt>(Init) || isa<llvm::ConstantFP>(Init) ||
      isa<llvm::ConstantVector>(Init) || isa<llvm::BlockAddress>(Init) ||
      isa<llvm::ConstantExpr>(Init))
    return Init->isNullValue() || NumStores--;

  // See if we can emit each element.
  if (isa<llvm::ConstantArray>(Init) || isa<llvm::ConstantStruct>(Init)) {
    for (unsigned i = 0, e = Init->getNumOperands(); i != e; ++i) {
      llvm::Constant *Elt = cast<llvm::Constant>(Init->getOperand(i));
      if (!canEmitInitWithFewStoresAfterBZero(Elt, NumStores))
        return false;
    }
    return true;
  }

  if (llvm::ConstantDataSequential *CDS =
        dyn_cast<llvm::ConstantDataSequential>(Init)) {
    for (unsigned i = 0, e = CDS->getNumElements(); i != e; ++i) {
      llvm::Constant *Elt = CDS->getElementAsConstant(i);
      if (!canEmitInitWithFewStoresAfterBZero(Elt, NumStores))
        return false;
    }
    return true;
  }

  // Anything else is hard and scary.
  return false;
}

/// For inits that canEmitInitWithFewStoresAfterBZero returned true for, emit
/// the scalar stores that would be required.
void CodeGenFunction::emitStoresForInitAfterBZero(llvm::Constant *Init,
                                                  Address Loc, bool isVolatile,
                                                  bool IsAutoInit) {
  assert(!Init->isNullValue() && !isa<llvm::UndefValue>(Init) &&
         "called emitStoresForInitAfterBZero for zero or undef value.");

  if (isa<llvm::ConstantInt>(Init) || isa<llvm::ConstantFP>(Init) ||
      isa<llvm::ConstantVector>(Init) || isa<llvm::BlockAddress>(Init) ||
      isa<llvm::ConstantExpr>(Init)) {
    auto *I = Builder.CreateStore(Init, Loc, isVolatile);
    addInstToCurrentSourceAtom(I, nullptr);
    if (IsAutoInit)
      I->addAnnotationMetadata("auto-init");
    return;
  }

  if (llvm::ConstantDataSequential *CDS =
          dyn_cast<llvm::ConstantDataSequential>(Init)) {
    for (unsigned i = 0, e = CDS->getNumElements(); i != e; ++i) {
      llvm::Constant *Elt = CDS->getElementAsConstant(i);

      // If necessary, get a pointer to the element and emit it.
      if (!Elt->isNullValue() && !isa<llvm::UndefValue>(Elt))
        emitStoresForInitAfterBZero(
            Elt, Builder.CreateConstInBoundsGEP2_32(Loc, 0, i), isVolatile,
            IsAutoInit);
    }
    return;
  }

  assert((isa<llvm::ConstantStruct>(Init) || isa<llvm::ConstantArray>(Init)) &&
         "Unknown value type!");

  for (unsigned i = 0, e = Init->getNumOperands(); i != e; ++i) {
    llvm::Constant *Elt = cast<llvm::Constant>(Init->getOperand(i));

    // If necessary, get a pointer to the element and emit it.
    if (!Elt->isNullValue() && !isa<llvm::UndefValue>(Elt))
      emitStoresForInitAfterBZero(Elt,
                                  Builder.CreateConstInBoundsGEP2_32(Loc, 0, i),
                                  isVolatile, IsAutoInit);
  }
}

/// Decide whether we should use bzero plus some stores to initialize a local
/// variable instead of using a memcpy from a constant global.  It is beneficial
/// to use bzero if the global is all zeros, or mostly zeros and large.
static bool shouldUseBZeroPlusStoresToInitialize(llvm::Constant *Init,
                                                 uint64_t GlobalSize) {
  // If a global is all zeros, always use a bzero.
  if (isa<llvm::ConstantAggregateZero>(Init)) return true;

  // If a non-zero global is <= 32 bytes, always use a memcpy.  If it is large,
  // do it if it will require 6 or fewer scalar stores.
  // TODO: Should budget depends on the size?  Avoiding a large global warrants
  // plopping in more stores.
  unsigned StoreBudget = 6;
  uint64_t SizeLimit = 32;

  return GlobalSize > SizeLimit &&
         canEmitInitWithFewStoresAfterBZero(Init, StoreBudget);
}

/// Decide whether we should use memset to initialize a local variable instead
/// of using a memcpy from a constant global. Assumes we've already decided to
/// not user bzero.
/// FIXME We could be more clever, as we are for bzero above, and generate
///       memset followed by stores. It's unclear that's worth the effort.
static llvm::Value *shouldUseMemSetToInitialize(llvm::Constant *Init,
                                                uint64_t GlobalSize,
                                                const llvm::DataLayout &DL) {
  uint64_t SizeLimit = 32;
  if (GlobalSize <= SizeLimit)
    return nullptr;
  return llvm::isBytewiseValue(Init, DL);
}

/// Decide whether we want to split a constant structure or array store into a
/// sequence of its fields' stores. This may cost us code size and compilation
/// speed, but plays better with store optimizations.
static bool shouldSplitConstantStore(CodeGenModule &CGM,
                                     uint64_t GlobalByteSize) {
  // Don't break things that occupy more than one cacheline.
  uint64_t ByteSizeLimit = 64;
  if (CGM.getCodeGenOpts().OptimizationLevel == 0)
    return false;
  if (GlobalByteSize <= ByteSizeLimit)
    return true;
  return false;
}

enum class IsPattern { No, Yes };

/// Generate a constant filled with either a pattern or zeroes.
static llvm::Constant *patternOrZeroFor(CodeGenModule &CGM, IsPattern isPattern,
                                        llvm::Type *Ty) {
  if (isPattern == IsPattern::Yes)
    return initializationPatternFor(CGM, Ty);
  else
    return llvm::Constant::getNullValue(Ty);
}

static llvm::Constant *constWithPadding(CodeGenModule &CGM, IsPattern isPattern,
                                        llvm::Constant *constant);

/// Helper function for constWithPadding() to deal with padding in structures.
static llvm::Constant *constStructWithPadding(CodeGenModule &CGM,
                                              IsPattern isPattern,
                                              llvm::StructType *STy,
                                              llvm::Constant *constant) {
  const llvm::DataLayout &DL = CGM.getDataLayout();
  const llvm::StructLayout *Layout = DL.getStructLayout(STy);
  llvm::Type *Int8Ty = llvm::IntegerType::getInt8Ty(CGM.getLLVMContext());
  unsigned SizeSoFar = 0;
  SmallVector<llvm::Constant *, 8> Values;
  bool NestedIntact = true;
  for (unsigned i = 0, e = STy->getNumElements(); i != e; i++) {
    unsigned CurOff = Layout->getElementOffset(i);
    if (SizeSoFar < CurOff) {
      assert(!STy->isPacked());
      auto *PadTy = llvm::ArrayType::get(Int8Ty, CurOff - SizeSoFar);
      Values.push_back(patternOrZeroFor(CGM, isPattern, PadTy));
    }
    llvm::Constant *CurOp;
    if (constant->isZeroValue())
      CurOp = llvm::Constant::getNullValue(STy->getElementType(i));
    else
      CurOp = cast<llvm::Constant>(constant->getAggregateElement(i));
    auto *NewOp = constWithPadding(CGM, isPattern, CurOp);
    if (CurOp != NewOp)
      NestedIntact = false;
    Values.push_back(NewOp);
    SizeSoFar = CurOff + DL.getTypeAllocSize(CurOp->getType());
  }
  unsigned TotalSize = Layout->getSizeInBytes();
  if (SizeSoFar < TotalSize) {
    auto *PadTy = llvm::ArrayType::get(Int8Ty, TotalSize - SizeSoFar);
    Values.push_back(patternOrZeroFor(CGM, isPattern, PadTy));
  }
  if (NestedIntact && Values.size() == STy->getNumElements())
    return constant;
  return llvm::ConstantStruct::getAnon(Values, STy->isPacked());
}

/// Replace all padding bytes in a given constant with either a pattern byte or
/// 0x00.
static llvm::Constant *constWithPadding(CodeGenModule &CGM, IsPattern isPattern,
                                        llvm::Constant *constant) {
  llvm::Type *OrigTy = constant->getType();
  if (const auto STy = dyn_cast<llvm::StructType>(OrigTy))
    return constStructWithPadding(CGM, isPattern, STy, constant);
  if (auto *ArrayTy = dyn_cast<llvm::ArrayType>(OrigTy)) {
    llvm::SmallVector<llvm::Constant *, 8> Values;
    uint64_t Size = ArrayTy->getNumElements();
    if (!Size)
      return constant;
    llvm::Type *ElemTy = ArrayTy->getElementType();
    bool ZeroInitializer = constant->isNullValue();
    llvm::Constant *OpValue, *PaddedOp;
    if (ZeroInitializer) {
      OpValue = llvm::Constant::getNullValue(ElemTy);
      PaddedOp = constWithPadding(CGM, isPattern, OpValue);
    }
    for (unsigned Op = 0; Op != Size; ++Op) {
      if (!ZeroInitializer) {
        OpValue = constant->getAggregateElement(Op);
        PaddedOp = constWithPadding(CGM, isPattern, OpValue);
      }
      Values.push_back(PaddedOp);
    }
    auto *NewElemTy = Values[0]->getType();
    if (NewElemTy == ElemTy)
      return constant;
    auto *NewArrayTy = llvm::ArrayType::get(NewElemTy, Size);
    return llvm::ConstantArray::get(NewArrayTy, Values);
  }
  // FIXME: Add handling for tail padding in vectors. Vectors don't
  // have padding between or inside elements, but the total amount of
  // data can be less than the allocated size.
  return constant;
}

Address CodeGenModule::createUnnamedGlobalFrom(const VarDecl &D,
                                               llvm::Constant *Constant,
                                               CharUnits Align) {
  auto FunctionName = [&](const DeclContext *DC) -> std::string {
    if (const auto *FD = dyn_cast<FunctionDecl>(DC)) {
      if (const auto *CC = dyn_cast<CXXConstructorDecl>(FD))
        return CC->getNameAsString();
      if (const auto *CD = dyn_cast<CXXDestructorDecl>(FD))
        return CD->getNameAsString();
      return std::string(getMangledName(FD));
    } else if (const auto *OM = dyn_cast<ObjCMethodDecl>(DC)) {
      return OM->getNameAsString();
    } else if (isa<BlockDecl>(DC)) {
      return "<block>";
    } else if (isa<CapturedDecl>(DC)) {
      return "<captured>";
    } else {
      llvm_unreachable("expected a function or method");
    }
  };

  // Form a simple per-variable cache of these values in case we find we
  // want to reuse them.
  llvm::GlobalVariable *&CacheEntry = InitializerConstants[&D];
  if (!CacheEntry || CacheEntry->getInitializer() != Constant) {
    auto *Ty = Constant->getType();
    bool isConstant = true;
    llvm::GlobalVariable *InsertBefore = nullptr;
    unsigned AS =
        getContext().getTargetAddressSpace(GetGlobalConstantAddressSpace());
    std::string Name;
    if (D.hasGlobalStorage())
      Name = getMangledName(&D).str() + ".const";
    else if (const DeclContext *DC = D.getParentFunctionOrMethod())
      Name = ("__const." + FunctionName(DC) + "." + D.getName()).str();
    else
      llvm_unreachable("local variable has no parent function or method");
    llvm::GlobalVariable *GV = new llvm::GlobalVariable(
        getModule(), Ty, isConstant, llvm::GlobalValue::PrivateLinkage,
        Constant, Name, InsertBefore, llvm::GlobalValue::NotThreadLocal, AS);
    GV->setAlignment(Align.getAsAlign());
    GV->setUnnamedAddr(llvm::GlobalValue::UnnamedAddr::Global);
    CacheEntry = GV;
  } else if (CacheEntry->getAlignment() < uint64_t(Align.getQuantity())) {
    CacheEntry->setAlignment(Align.getAsAlign());
  }

  return Address(CacheEntry, CacheEntry->getValueType(), Align);
}

static Address createUnnamedGlobalForMemcpyFrom(CodeGenModule &CGM,
                                                const VarDecl &D,
                                                CGBuilderTy &Builder,
                                                llvm::Constant *Constant,
                                                CharUnits Align) {
  Address SrcPtr = CGM.createUnnamedGlobalFrom(D, Constant, Align);
  return SrcPtr.withElementType(CGM.Int8Ty);
}

void CodeGenFunction::emitStoresForConstant(const VarDecl &D, Address Loc,
                                            bool isVolatile,
                                            llvm::Constant *constant,
                                            bool IsAutoInit) {
  auto *Ty = constant->getType();
  uint64_t ConstantSize = CGM.getDataLayout().getTypeAllocSize(Ty);
  if (!ConstantSize)
    return;

  bool canDoSingleStore = Ty->isIntOrIntVectorTy() ||
                          Ty->isPtrOrPtrVectorTy() || Ty->isFPOrFPVectorTy();
  if (canDoSingleStore) {
    auto *I = Builder.CreateStore(constant, Loc, isVolatile);
    addInstToCurrentSourceAtom(I, nullptr);
    if (IsAutoInit)
      I->addAnnotationMetadata("auto-init");
    return;
  }

  auto *SizeVal = llvm::ConstantInt::get(CGM.IntPtrTy, ConstantSize);

  // If the initializer is all or mostly the same, codegen with bzero / memset
  // then do a few stores afterward.
  if (shouldUseBZeroPlusStoresToInitialize(constant, ConstantSize)) {
    auto *I = Builder.CreateMemSet(Loc, llvm::ConstantInt::get(CGM.Int8Ty, 0),
                                   SizeVal, isVolatile);
    addInstToCurrentSourceAtom(I, nullptr);

    if (IsAutoInit)
      I->addAnnotationMetadata("auto-init");

    bool valueAlreadyCorrect =
        constant->isNullValue() || isa<llvm::UndefValue>(constant);
    if (!valueAlreadyCorrect) {
      Loc = Loc.withElementType(Ty);
      emitStoresForInitAfterBZero(constant, Loc, isVolatile, IsAutoInit);
    }
    return;
  }

  // If the initializer is a repeated byte pattern, use memset.
  llvm::Value *Pattern =
      shouldUseMemSetToInitialize(constant, ConstantSize, CGM.getDataLayout());
  if (Pattern) {
    uint64_t Value = 0x00;
    if (!isa<llvm::UndefValue>(Pattern)) {
      const llvm::APInt &AP = cast<llvm::ConstantInt>(Pattern)->getValue();
      assert(AP.getBitWidth() <= 8);
      Value = AP.getLimitedValue();
    }
    auto *I = Builder.CreateMemSet(
        Loc, llvm::ConstantInt::get(CGM.Int8Ty, Value), SizeVal, isVolatile);
    addInstToCurrentSourceAtom(I, nullptr);
    if (IsAutoInit)
      I->addAnnotationMetadata("auto-init");
    return;
  }

  // If the initializer is small or trivialAutoVarInit is set, use a handful of
  // stores.
  bool IsTrivialAutoVarInitPattern =
      CGM.getContext().getLangOpts().getTrivialAutoVarInit() ==
      LangOptions::TrivialAutoVarInitKind::Pattern;
  if (shouldSplitConstantStore(CGM, ConstantSize)) {
    if (auto *STy = dyn_cast<llvm::StructType>(Ty)) {
      if (STy == Loc.getElementType() ||
          (STy != Loc.getElementType() && IsTrivialAutoVarInitPattern)) {
        const llvm::StructLayout *Layout =
            CGM.getDataLayout().getStructLayout(STy);
        for (unsigned i = 0; i != constant->getNumOperands(); i++) {
          CharUnits CurOff =
              CharUnits::fromQuantity(Layout->getElementOffset(i));
          Address EltPtr = Builder.CreateConstInBoundsByteGEP(
              Loc.withElementType(CGM.Int8Ty), CurOff);
          emitStoresForConstant(D, EltPtr, isVolatile,
                                constant->getAggregateElement(i), IsAutoInit);
        }
        return;
      }
    } else if (auto *ATy = dyn_cast<llvm::ArrayType>(Ty)) {
      if (ATy == Loc.getElementType() ||
          (ATy != Loc.getElementType() && IsTrivialAutoVarInitPattern)) {
        for (unsigned i = 0; i != ATy->getNumElements(); i++) {
          Address EltPtr = Builder.CreateConstGEP(
              Loc.withElementType(ATy->getElementType()), i);
          emitStoresForConstant(D, EltPtr, isVolatile,
                                constant->getAggregateElement(i), IsAutoInit);
        }
        return;
      }
    }
  }

  // Copy from a global.
  auto *I =
      Builder.CreateMemCpy(Loc,
                           createUnnamedGlobalForMemcpyFrom(
                               CGM, D, Builder, constant, Loc.getAlignment()),
                           SizeVal, isVolatile);
  addInstToCurrentSourceAtom(I, nullptr);

  if (IsAutoInit)
    I->addAnnotationMetadata("auto-init");
}

void CodeGenFunction::emitStoresForZeroInit(const VarDecl &D, Address Loc,
                                            bool isVolatile) {
  llvm::Type *ElTy = Loc.getElementType();
  llvm::Constant *constant =
      constWithPadding(CGM, IsPattern::No, llvm::Constant::getNullValue(ElTy));
  emitStoresForConstant(D, Loc, isVolatile, constant,
                        /*IsAutoInit=*/true);
}

void CodeGenFunction::emitStoresForPatternInit(const VarDecl &D, Address Loc,
                                               bool isVolatile) {
  llvm::Type *ElTy = Loc.getElementType();
  llvm::Constant *constant = constWithPadding(
      CGM, IsPattern::Yes, initializationPatternFor(CGM, ElTy));
  assert(!isa<llvm::UndefValue>(constant));
  emitStoresForConstant(D, Loc, isVolatile, constant,
                        /*IsAutoInit=*/true);
}

static bool containsUndef(llvm::Constant *constant) {
  auto *Ty = constant->getType();
  if (isa<llvm::UndefValue>(constant))
    return true;
  if (Ty->isStructTy() || Ty->isArrayTy() || Ty->isVectorTy())
    for (llvm::Use &Op : constant->operands())
      if (containsUndef(cast<llvm::Constant>(Op)))
        return true;
  return false;
}

static llvm::Constant *replaceUndef(CodeGenModule &CGM, IsPattern isPattern,
                                    llvm::Constant *constant) {
  auto *Ty = constant->getType();
  if (isa<llvm::UndefValue>(constant))
    return patternOrZeroFor(CGM, isPattern, Ty);
  if (!(Ty->isStructTy() || Ty->isArrayTy() || Ty->isVectorTy()))
    return constant;
  if (!containsUndef(constant))
    return constant;
  llvm::SmallVector<llvm::Constant *, 8> Values(constant->getNumOperands());
  for (unsigned Op = 0, NumOp = constant->getNumOperands(); Op != NumOp; ++Op) {
    auto *OpValue = cast<llvm::Constant>(constant->getOperand(Op));
    Values[Op] = replaceUndef(CGM, isPattern, OpValue);
  }
  if (Ty->isStructTy())
    return llvm::ConstantStruct::get(cast<llvm::StructType>(Ty), Values);
  if (Ty->isArrayTy())
    return llvm::ConstantArray::get(cast<llvm::ArrayType>(Ty), Values);
  assert(Ty->isVectorTy());
  return llvm::ConstantVector::get(Values);
}

/// EmitAutoVarDecl - Emit code and set up an entry in LocalDeclMap for a
/// variable declaration with auto, register, or no storage class specifier.
/// These turn into simple stack objects, or GlobalValues depending on target.
void CodeGenFunction::EmitAutoVarDecl(const VarDecl &D) {
  AutoVarEmission emission = EmitAutoVarAlloca(D);
  EmitAutoVarInit(emission);
  EmitAutoVarCleanups(emission);
}

/// Emit a lifetime.begin marker if some criteria are satisfied.
/// \return a pointer to the temporary size Value if a marker was emitted, null
/// otherwise
llvm::Value *CodeGenFunction::EmitLifetimeStart(llvm::TypeSize Size,
                                                llvm::Value *Addr) {
  if (!ShouldEmitLifetimeMarkers)
    return nullptr;

  assert(Addr->getType()->getPointerAddressSpace() ==
             CGM.getDataLayout().getAllocaAddrSpace() &&
         "Pointer should be in alloca address space");
  llvm::Value *SizeV = llvm::ConstantInt::get(
      Int64Ty, Size.isScalable() ? -1 : Size.getFixedValue());
  llvm::CallInst *C =
      Builder.CreateCall(CGM.getLLVMLifetimeStartFn(), {SizeV, Addr});
  C->setDoesNotThrow();
  return SizeV;
}

void CodeGenFunction::EmitLifetimeEnd(llvm::Value *Size, llvm::Value *Addr) {
  assert(Addr->getType()->getPointerAddressSpace() ==
             CGM.getDataLayout().getAllocaAddrSpace() &&
         "Pointer should be in alloca address space");
  llvm::CallInst *C =
      Builder.CreateCall(CGM.getLLVMLifetimeEndFn(), {Size, Addr});
  C->setDoesNotThrow();
}

void CodeGenFunction::EmitFakeUse(Address Addr) {
  auto NL = ApplyDebugLocation::CreateEmpty(*this);
  llvm::Value *V = Builder.CreateLoad(Addr, "fake.use");
  llvm::CallInst *C = Builder.CreateCall(CGM.getLLVMFakeUseFn(), {V});
  C->setDoesNotThrow();
  C->setTailCallKind(llvm::CallInst::TCK_NoTail);
}

void CodeGenFunction::EmitAndRegisterVariableArrayDimensions(
    CGDebugInfo *DI, const VarDecl &D, bool EmitDebugInfo) {
  // For each dimension stores its QualType and corresponding
  // size-expression Value.
  SmallVector<CodeGenFunction::VlaSizePair, 4> Dimensions;
  SmallVector<const IdentifierInfo *, 4> VLAExprNames;

  // Break down the array into individual dimensions.
  QualType Type1D = D.getType();
  while (getContext().getAsVariableArrayType(Type1D)) {
    auto VlaSize = getVLAElements1D(Type1D);
    if (auto *C = dyn_cast<llvm::ConstantInt>(VlaSize.NumElts))
      Dimensions.emplace_back(C, Type1D.getUnqualifiedType());
    else {
      // Generate a locally unique name for the size expression.
      Twine Name = Twine("__vla_expr") + Twine(VLAExprCounter++);
      SmallString<12> Buffer;
      StringRef NameRef = Name.toStringRef(Buffer);
      auto &Ident = getContext().Idents.getOwn(NameRef);
      VLAExprNames.push_back(&Ident);
      auto SizeExprAddr =
          CreateDefaultAlignTempAlloca(VlaSize.NumElts->getType(), NameRef);
      Builder.CreateStore(VlaSize.NumElts, SizeExprAddr);
      Dimensions.emplace_back(SizeExprAddr.getPointer(),
                              Type1D.getUnqualifiedType());
    }
    Type1D = VlaSize.Type;
  }

  if (!EmitDebugInfo)
    return;

  // Register each dimension's size-expression with a DILocalVariable,
  // so that it can be used by CGDebugInfo when instantiating a DISubrange
  // to describe this array.
  unsigned NameIdx = 0;
  for (auto &VlaSize : Dimensions) {
    llvm::Metadata *MD;
    if (auto *C = dyn_cast<llvm::ConstantInt>(VlaSize.NumElts))
      MD = llvm::ConstantAsMetadata::get(C);
    else {
      // Create an artificial VarDecl to generate debug info for.
      const IdentifierInfo *NameIdent = VLAExprNames[NameIdx++];
      auto QT = getContext().getIntTypeForBitwidth(
          SizeTy->getScalarSizeInBits(), false);
      auto *ArtificialDecl = VarDecl::Create(
          getContext(), const_cast<DeclContext *>(D.getDeclContext()),
          D.getLocation(), D.getLocation(), NameIdent, QT,
          getContext().CreateTypeSourceInfo(QT), SC_Auto);
      ArtificialDecl->setImplicit();

      MD = DI->EmitDeclareOfAutoVariable(ArtificialDecl, VlaSize.NumElts,
                                         Builder);
    }
    assert(MD && "No Size expression debug node created");
    DI->registerVLASizeExpression(VlaSize.Type, MD);
  }
}

/// Return the maximum size of an aggregate for which we generate a fake use
/// intrinsic when -fextend-variable-liveness is in effect.
static uint64_t maxFakeUseAggregateSize(const ASTContext &C) {
  return 4 * C.getTypeSize(C.UnsignedIntTy);
}

// Helper function to determine whether a variable's or parameter's lifetime
// should be extended.
static bool shouldExtendLifetime(const ASTContext &Context,
                                 const Decl *FuncDecl, const VarDecl &D,
                                 ImplicitParamDecl *CXXABIThisDecl) {
  // When we're not inside a valid function it is unlikely that any
  // lifetime extension is useful.
  if (!FuncDecl)
    return false;
  if (FuncDecl->isImplicit())
    return false;
  // Do not extend compiler-created variables except for the this pointer.
  if (D.isImplicit() && &D != CXXABIThisDecl)
    return false;
  QualType Ty = D.getType();
  // No need to extend volatiles, they have a memory location.
  if (Ty.isVolatileQualified())
    return false;
  // Don't extend variables that exceed a certain size.
  if (Context.getTypeSize(Ty) > maxFakeUseAggregateSize(Context))
    return false;
  // Do not extend variables in nodebug or optnone functions.
  if (FuncDecl->hasAttr<NoDebugAttr>() || FuncDecl->hasAttr<OptimizeNoneAttr>())
    return false;
  return true;
}

/// EmitAutoVarAlloca - Emit the alloca and debug information for a
/// local variable.  Does not emit initialization or destruction.
CodeGenFunction::AutoVarEmission
CodeGenFunction::EmitAutoVarAlloca(const VarDecl &D) {
  QualType Ty = D.getType();
  assert(
      Ty.getAddressSpace() == LangAS::Default ||
      (Ty.getAddressSpace() == LangAS::opencl_private && getLangOpts().OpenCL));

  AutoVarEmission emission(D);

  bool isEscapingByRef = D.isEscapingByref();
  emission.IsEscapingByRef = isEscapingByRef;

  CharUnits alignment = getContext().getDeclAlign(&D);

  // If the type is variably-modified, emit all the VLA sizes for it.
  if (Ty->isVariablyModifiedType())
    EmitVariablyModifiedType(Ty);

  auto *DI = getDebugInfo();
  bool EmitDebugInfo = DI && CGM.getCodeGenOpts().hasReducedDebugInfo();

  Address address = Address::invalid();
  RawAddress AllocaAddr = RawAddress::invalid();
  Address OpenMPLocalAddr = Address::invalid();
  if (CGM.getLangOpts().OpenMPIRBuilder)
    OpenMPLocalAddr = OMPBuilderCBHelpers::getAddressOfLocalVariable(*this, &D);
  else
    OpenMPLocalAddr =
        getLangOpts().OpenMP
            ? CGM.getOpenMPRuntime().getAddressOfLocalVariable(*this, &D)
            : Address::invalid();

  bool NRVO = getLangOpts().ElideConstructors && D.isNRVOVariable();

  if (getLangOpts().OpenMP && OpenMPLocalAddr.isValid()) {
    address = OpenMPLocalAddr;
    AllocaAddr = OpenMPLocalAddr;
  } else if (Ty->isConstantSizeType()) {
    // If this value is an array or struct with a statically determinable
    // constant initializer, there are optimizations we can do.
    //
    // TODO: We should constant-evaluate the initializer of any variable,
    // as long as it is initialized by a constant expression. Currently,
    // isConstantInitializer produces wrong answers for structs with
    // reference or bitfield members, and a few other cases, and checking
    // for POD-ness protects us from some of these.
    if (D.getInit() && (Ty->isArrayType() || Ty->isRecordType()) &&
        (D.isConstexpr() ||
         ((Ty.isPODType(getContext()) ||
           getContext().getBaseElementType(Ty)->isObjCObjectPointerType()) &&
          D.getInit()->isConstantInitializer(getContext(), false)))) {

      // If the variable's a const type, and it's neither an NRVO
      // candidate nor a __block variable and has no mutable members,
      // emit it as a global instead.
      // Exception is if a variable is located in non-constant address space
      // in OpenCL.
      bool NeedsDtor =
          D.needsDestruction(getContext()) == QualType::DK_cxx_destructor;
      if ((!getLangOpts().OpenCL ||
           Ty.getAddressSpace() == LangAS::opencl_constant) &&
          (CGM.getCodeGenOpts().MergeAllConstants && !NRVO &&
           !isEscapingByRef &&
           Ty.isConstantStorage(getContext(), true, !NeedsDtor))) {
        EmitStaticVarDecl(D, llvm::GlobalValue::InternalLinkage);

        // Signal this condition to later callbacks.
        emission.Addr = Address::invalid();
        assert(emission.wasEmittedAsGlobal());
        return emission;
      }

      // Otherwise, tell the initialization code that we're in this case.
      emission.IsConstantAggregate = true;
    }

    // A normal fixed sized variable becomes an alloca in the entry block,
    // unless:
    // - it's an NRVO variable.
    // - we are compiling OpenMP and it's an OpenMP local variable.
    if (NRVO) {
      // The named return value optimization: allocate this variable in the
      // return slot, so that we can elide the copy when returning this
      // variable (C++0x [class.copy]p34).
      address = ReturnValue;
      AllocaAddr =
          RawAddress(ReturnValue.emitRawPointer(*this),
                     ReturnValue.getElementType(), ReturnValue.getAlignment());
      ;

      if (const RecordType *RecordTy = Ty->getAs<RecordType>()) {
        const auto *RD = RecordTy->getDecl();
        const auto *CXXRD = dyn_cast<CXXRecordDecl>(RD);
        if ((CXXRD && !CXXRD->hasTrivialDestructor()) ||
            RD->isNonTrivialToPrimitiveDestroy()) {
          // Create a flag that is used to indicate when the NRVO was applied
          // to this variable. Set it to zero to indicate that NRVO was not
          // applied.
          llvm::Value *Zero = Builder.getFalse();
          RawAddress NRVOFlag =
              CreateTempAlloca(Zero->getType(), CharUnits::One(), "nrvo");
          EnsureInsertPoint();
          Builder.CreateStore(Zero, NRVOFlag);

          // Record the NRVO flag for this variable.
          NRVOFlags[&D] = NRVOFlag.getPointer();
          emission.NRVOFlag = NRVOFlag.getPointer();
        }
      }
    } else {
      CharUnits allocaAlignment;
      llvm::Type *allocaTy;
      if (isEscapingByRef) {
        auto &byrefInfo = getBlockByrefInfo(&D);
        allocaTy = byrefInfo.Type;
        allocaAlignment = byrefInfo.ByrefAlignment;
      } else {
        allocaTy = ConvertTypeForMem(Ty);
        allocaAlignment = alignment;
      }

      // Create the alloca.  Note that we set the name separately from
      // building the instruction so that it's there even in no-asserts
      // builds.
      address = CreateTempAlloca(allocaTy, Ty.getAddressSpace(),
                                 allocaAlignment, D.getName(),
                                 /*ArraySize=*/nullptr, &AllocaAddr);

      // Don't emit lifetime markers for MSVC catch parameters. The lifetime of
      // the catch parameter starts in the catchpad instruction, and we can't
      // insert code in those basic blocks.
      bool IsMSCatchParam =
          D.isExceptionVariable() && getTarget().getCXXABI().isMicrosoft();

      // Emit a lifetime intrinsic if meaningful. There's no point in doing this
      // if we don't have a valid insertion point (?).
      if (HaveInsertPoint() && !IsMSCatchParam) {
        // If there's a jump into the lifetime of this variable, its lifetime
        // gets broken up into several regions in IR, which requires more work
        // to handle correctly. For now, just omit the intrinsics; this is a
        // rare case, and it's better to just be conservatively correct.
        // PR28267.
        //
        // We have to do this in all language modes if there's a jump past the
        // declaration. We also have to do it in C if there's a jump to an
        // earlier point in the current block because non-VLA lifetimes begin as
        // soon as the containing block is entered, not when its variables
        // actually come into scope; suppressing the lifetime annotations
        // completely in this case is unnecessarily pessimistic, but again, this
        // is rare.
        if (!Bypasses.IsBypassed(&D) &&
            !(!getLangOpts().CPlusPlus && hasLabelBeenSeenInCurrentScope())) {
          llvm::TypeSize Size = CGM.getDataLayout().getTypeAllocSize(allocaTy);
          emission.SizeForLifetimeMarkers =
              EmitLifetimeStart(Size, AllocaAddr.getPointer());
        }
      } else {
        assert(!emission.useLifetimeMarkers());
      }
    }
  } else {
    EnsureInsertPoint();

    // Delayed globalization for variable length declarations. This ensures that
    // the expression representing the length has been emitted and can be used
    // by the definition of the VLA. Since this is an escaped declaration, in
    // OpenMP we have to use a call to __kmpc_alloc_shared(). The matching
    // deallocation call to __kmpc_free_shared() is emitted later.
    bool VarAllocated = false;
    if (getLangOpts().OpenMPIsTargetDevice) {
      auto &RT = CGM.getOpenMPRuntime();
      if (RT.isDelayedVariableLengthDecl(*this, &D)) {
        // Emit call to __kmpc_alloc_shared() instead of the alloca.
        std::pair<llvm::Value *, llvm::Value *> AddrSizePair =
            RT.getKmpcAllocShared(*this, &D);

        // Save the address of the allocation:
        LValue Base = MakeAddrLValue(AddrSizePair.first, D.getType(),
                                     CGM.getContext().getDeclAlign(&D),
                                     AlignmentSource::Decl);
        address = Base.getAddress();

        // Push a cleanup block to emit the call to __kmpc_free_shared in the
        // appropriate location at the end of the scope of the
        // __kmpc_alloc_shared functions:
        pushKmpcAllocFree(NormalCleanup, AddrSizePair);

        // Mark variable as allocated:
        VarAllocated = true;
      }
    }

    if (!VarAllocated) {
      if (!DidCallStackSave) {
        // Save the stack.
        Address Stack =
            CreateDefaultAlignTempAlloca(AllocaInt8PtrTy, "saved_stack");

        llvm::Value *V = Builder.CreateStackSave();
        assert(V->getType() == AllocaInt8PtrTy);
        Builder.CreateStore(V, Stack);

        DidCallStackSave = true;

        // Push a cleanup block and restore the stack there.
        // FIXME: in general circumstances, this should be an EH cleanup.
        pushStackRestore(NormalCleanup, Stack);
      }

      auto VlaSize = getVLASize(Ty);
      llvm::Type *llvmTy = ConvertTypeForMem(VlaSize.Type);

      // Allocate memory for the array.
      address = CreateTempAlloca(llvmTy, alignment, "vla", VlaSize.NumElts,
                                 &AllocaAddr);
    }

    // If we have debug info enabled, properly describe the VLA dimensions for
    // this type by registering the vla size expression for each of the
    // dimensions.
    EmitAndRegisterVariableArrayDimensions(DI, D, EmitDebugInfo);
  }

  setAddrOfLocalVar(&D, address);
  emission.Addr = address;
  emission.AllocaAddr = AllocaAddr;

  // Emit debug info for local var declaration.
  if (EmitDebugInfo && HaveInsertPoint()) {
    Address DebugAddr = address;
    bool UsePointerValue = NRVO && ReturnValuePointer.isValid();
    DI->setLocation(D.getLocation());

    // If NRVO, use a pointer to the return address.
    if (UsePointerValue) {
      DebugAddr = ReturnValuePointer;
      AllocaAddr = ReturnValuePointer;
    }
    (void)DI->EmitDeclareOfAutoVariable(&D, AllocaAddr.getPointer(), Builder,
                                        UsePointerValue);
  }

  if (D.hasAttr<AnnotateAttr>() && HaveInsertPoint())
    EmitVarAnnotations(&D, address.emitRawPointer(*this));

  // Make sure we call @llvm.lifetime.end.
  if (emission.useLifetimeMarkers())
    EHStack.pushCleanup<CallLifetimeEnd>(NormalEHLifetimeMarker,
                                         emission.getOriginalAllocatedAddress(),
                                         emission.getSizeForLifetimeMarkers());

  // Analogous to lifetime markers, we use a 'cleanup' to emit fake.use
  // calls for local variables. We are exempting volatile variables and
  // non-scalars larger than 4 times the size of an unsigned int. Larger
  // non-scalars are often allocated in memory and may create unnecessary
  // overhead.
  if (CGM.getCodeGenOpts().getExtendVariableLiveness() ==
      CodeGenOptions::ExtendVariableLivenessKind::All) {
    if (shouldExtendLifetime(getContext(), CurCodeDecl, D, CXXABIThisDecl))
      EHStack.pushCleanup<FakeUse>(NormalFakeUse,
                                   emission.getAllocatedAddress());
  }

  return emission;
}

static bool isCapturedBy(const VarDecl &, const Expr *);

/// Determines whether the given __block variable is potentially
/// captured by the given statement.
static bool isCapturedBy(const VarDecl &Var, const Stmt *S) {
  if (const Expr *E = dyn_cast<Expr>(S))
    return isCapturedBy(Var, E);
  for (const Stmt *SubStmt : S->children())
    if (isCapturedBy(Var, SubStmt))
      return true;
  return false;
}

/// Determines whether the given __block variable is potentially
/// captured by the given expression.
static bool isCapturedBy(const VarDecl &Var, const Expr *E) {
  // Skip the most common kinds of expressions that make
  // hierarchy-walking expensive.
  E = E->IgnoreParenCasts();

  if (const BlockExpr *BE = dyn_cast<BlockExpr>(E)) {
    const BlockDecl *Block = BE->getBlockDecl();
    for (const auto &I : Block->captures()) {
      if (I.getVariable() == &Var)
        return true;
    }

    // No need to walk into the subexpressions.
    return false;
  }

  if (const StmtExpr *SE = dyn_cast<StmtExpr>(E)) {
    const CompoundStmt *CS = SE->getSubStmt();
    for (const auto *BI : CS->body())
      if (const auto *BIE = dyn_cast<Expr>(BI)) {
        if (isCapturedBy(Var, BIE))
          return true;
      }
      else if (const auto *DS = dyn_cast<DeclStmt>(BI)) {
          // special case declarations
          for (const auto *I : DS->decls()) {
              if (const auto *VD = dyn_cast<VarDecl>((I))) {
                const Expr *Init = VD->getInit();
                if (Init && isCapturedBy(Var, Init))
                  return true;
              }
          }
      }
      else
        // FIXME. Make safe assumption assuming arbitrary statements cause capturing.
        // Later, provide code to poke into statements for capture analysis.
        return true;
    return false;
  }

  for (const Stmt *SubStmt : E->children())
    if (isCapturedBy(Var, SubStmt))
      return true;

  return false;
}

/// Determine whether the given initializer is trivial in the sense
/// that it requires no code to be generated.
bool CodeGenFunction::isTrivialInitializer(const Expr *Init) {
  if (!Init)
    return true;

  if (const CXXConstructExpr *Construct = dyn_cast<CXXConstructExpr>(Init))
    if (CXXConstructorDecl *Constructor = Construct->getConstructor())
      if (Constructor->isTrivial() &&
          Constructor->isDefaultConstructor() &&
          !Construct->requiresZeroInitialization())
        return true;

  return false;
}

void CodeGenFunction::emitZeroOrPatternForAutoVarInit(QualType type,
                                                      const VarDecl &D,
                                                      Address Loc) {
  auto trivialAutoVarInit = getContext().getLangOpts().getTrivialAutoVarInit();
  auto trivialAutoVarInitMaxSize =
      getContext().getLangOpts().TrivialAutoVarInitMaxSize;
  CharUnits Size = getContext().getTypeSizeInChars(type);
  bool isVolatile = type.isVolatileQualified();
  if (!Size.isZero()) {
    // We skip auto-init variables by their alloc size. Take this as an example:
    // "struct Foo {int x; char buff[1024];}" Assume the max-size flag is 1023.
    // All Foo type variables will be skipped. Ideally, we only skip the buff
    // array and still auto-init X in this example.
    // TODO: Improve the size filtering to by member size.
    auto allocSize = CGM.getDataLayout().getTypeAllocSize(Loc.getElementType());
    switch (trivialAutoVarInit) {
    case LangOptions::TrivialAutoVarInitKind::Uninitialized:
      llvm_unreachable("Uninitialized handled by caller");
    case LangOptions::TrivialAutoVarInitKind::Zero:
      if (CGM.stopAutoInit())
        return;
      if (trivialAutoVarInitMaxSize > 0 &&
          allocSize > trivialAutoVarInitMaxSize)
        return;
      emitStoresForZeroInit(D, Loc, isVolatile);
      break;
    case LangOptions::TrivialAutoVarInitKind::Pattern:
      if (CGM.stopAutoInit())
        return;
      if (trivialAutoVarInitMaxSize > 0 &&
          allocSize > trivialAutoVarInitMaxSize)
        return;
      emitStoresForPatternInit(D, Loc, isVolatile);
      break;
    }
    return;
  }

  // VLAs look zero-sized to getTypeInfo. We can't emit constant stores to
  // them, so emit a memcpy with the VLA size to initialize each element.
  // Technically zero-sized or negative-sized VLAs are undefined, and UBSan
  // will catch that code, but there exists code which generates zero-sized
  // VLAs. Be nice and initialize whatever they requested.
  const auto *VlaType = getContext().getAsVariableArrayType(type);
  if (!VlaType)
    return;
  auto VlaSize = getVLASize(VlaType);
  auto SizeVal = VlaSize.NumElts;
  CharUnits EltSize = getContext().getTypeSizeInChars(VlaSize.Type);
  switch (trivialAutoVarInit) {
  case LangOptions::TrivialAutoVarInitKind::Uninitialized:
    llvm_unreachable("Uninitialized handled by caller");

  case LangOptions::TrivialAutoVarInitKind::Zero: {
    if (CGM.stopAutoInit())
      return;
    if (!EltSize.isOne())
      SizeVal = Builder.CreateNUWMul(SizeVal, CGM.getSize(EltSize));
    auto *I = Builder.CreateMemSet(Loc, llvm::ConstantInt::get(Int8Ty, 0),
                                   SizeVal, isVolatile);
    I->addAnnotationMetadata("auto-init");
    break;
  }

  case LangOptions::TrivialAutoVarInitKind::Pattern: {
    if (CGM.stopAutoInit())
      return;
    llvm::Type *ElTy = Loc.getElementType();
    llvm::Constant *Constant = constWithPadding(
        CGM, IsPattern::Yes, initializationPatternFor(CGM, ElTy));
    CharUnits ConstantAlign = getContext().getTypeAlignInChars(VlaSize.Type);
    llvm::BasicBlock *SetupBB = createBasicBlock("vla-setup.loop");
    llvm::BasicBlock *LoopBB = createBasicBlock("vla-init.loop");
    llvm::BasicBlock *ContBB = createBasicBlock("vla-init.cont");
    llvm::Value *IsZeroSizedVLA = Builder.CreateICmpEQ(
        SizeVal, llvm::ConstantInt::get(SizeVal->getType(), 0),
        "vla.iszerosized");
    Builder.CreateCondBr(IsZeroSizedVLA, ContBB, SetupBB);
    EmitBlock(SetupBB);
    if (!EltSize.isOne())
      SizeVal = Builder.CreateNUWMul(SizeVal, CGM.getSize(EltSize));
    llvm::Value *BaseSizeInChars =
        llvm::ConstantInt::get(IntPtrTy, EltSize.getQuantity());
    Address Begin = Loc.withElementType(Int8Ty);
    llvm::Value *End = Builder.CreateInBoundsGEP(Begin.getElementType(),
                                                 Begin.emitRawPointer(*this),
                                                 SizeVal, "vla.end");
    llvm::BasicBlock *OriginBB = Builder.GetInsertBlock();
    EmitBlock(LoopBB);
    llvm::PHINode *Cur = Builder.CreatePHI(Begin.getType(), 2, "vla.cur");
    Cur->addIncoming(Begin.emitRawPointer(*this), OriginBB);
    CharUnits CurAlign = Loc.getAlignment().alignmentOfArrayElement(EltSize);
    auto *I =
        Builder.CreateMemCpy(Address(Cur, Int8Ty, CurAlign),
                             createUnnamedGlobalForMemcpyFrom(
                                 CGM, D, Builder, Constant, ConstantAlign),
                             BaseSizeInChars, isVolatile);
    I->addAnnotationMetadata("auto-init");
    llvm::Value *Next =
        Builder.CreateInBoundsGEP(Int8Ty, Cur, BaseSizeInChars, "vla.next");
    llvm::Value *Done = Builder.CreateICmpEQ(Next, End, "vla-init.isdone");
    Builder.CreateCondBr(Done, ContBB, LoopBB);
    Cur->addIncoming(Next, LoopBB);
    EmitBlock(ContBB);
  } break;
  }
}

void CodeGenFunction::EmitAutoVarInit(const AutoVarEmission &emission) {
  assert(emission.Variable && "emission was not valid!");

  // If this was emitted as a global constant, we're done.
  if (emission.wasEmittedAsGlobal()) return;

  const VarDecl &D = *emission.Variable;
  auto DL = ApplyDebugLocation::CreateDefaultArtificial(*this, D.getLocation());
  ApplyAtomGroup Grp(getDebugInfo());
  QualType type = D.getType();

  // If this local has an initializer, emit it now.
  const Expr *Init = D.getInit();

  // If we are at an unreachable point, we don't need to emit the initializer
  // unless it contains a label.
  if (!HaveInsertPoint()) {
    if (!Init || !ContainsLabel(Init)) {
      PGO->markStmtMaybeUsed(Init);
      return;
    }
    EnsureInsertPoint();
  }

  // Initialize the structure of a __block variable.
  if (emission.IsEscapingByRef)
    emitByrefStructureInit(emission);

  // Initialize the variable here if it doesn't have a initializer and it is a
  // C struct that is non-trivial to initialize or an array containing such a
  // struct.
  if (!Init &&
      type.isNonTrivialToPrimitiveDefaultInitialize() ==
          QualType::PDIK_Struct) {
    LValue Dst = MakeAddrLValue(emission.getAllocatedAddress(), type);
    if (emission.IsEscapingByRef)
      drillIntoBlockVariable(*this, Dst, &D);
    defaultInitNonTrivialCStructVar(Dst);
    return;
  }

  // Check whether this is a byref variable that's potentially
  // captured and moved by its own initializer.  If so, we'll need to
  // emit the initializer first, then copy into the variable.
  bool capturedByInit =
      Init && emission.IsEscapingByRef && isCapturedBy(D, Init);

  bool locIsByrefHeader = !capturedByInit;
  const Address Loc =
      locIsByrefHeader ? emission.getObjectAddress(*this) : emission.Addr;

  auto hasNoTrivialAutoVarInitAttr = [&](const Decl *D) {
    return D && D->hasAttr<NoTrivialAutoVarInitAttr>();
  };
  // Note: constexpr already initializes everything correctly.
  LangOptions::TrivialAutoVarInitKind trivialAutoVarInit =
      ((D.isConstexpr() || D.getAttr<UninitializedAttr>() ||
        hasNoTrivialAutoVarInitAttr(type->getAsTagDecl()) ||
        hasNoTrivialAutoVarInitAttr(CurFuncDecl))
           ? LangOptions::TrivialAutoVarInitKind::Uninitialized
           : getContext().getLangOpts().getTrivialAutoVarInit());

  auto initializeWhatIsTechnicallyUninitialized = [&](Address Loc) {
    if (trivialAutoVarInit ==
        LangOptions::TrivialAutoVarInitKind::Uninitialized)
      return;

    // Only initialize a __block's storage: we always initialize the header.
    if (emission.IsEscapingByRef && !locIsByrefHeader)
      Loc = emitBlockByrefAddress(Loc, &D, /*follow=*/false);

    return emitZeroOrPatternForAutoVarInit(type, D, Loc);
  };

  if (isTrivialInitializer(Init))
    return initializeWhatIsTechnicallyUninitialized(Loc);

  llvm::Constant *constant = nullptr;
  if (emission.IsConstantAggregate ||
      D.mightBeUsableInConstantExpressions(getContext())) {
    assert(!capturedByInit && "constant init contains a capturing block?");
    constant = ConstantEmitter(*this).tryEmitAbstractForInitializer(D);
    if (constant && !constant->isZeroValue() &&
        (trivialAutoVarInit !=
         LangOptions::TrivialAutoVarInitKind::Uninitialized)) {
      IsPattern isPattern =
          (trivialAutoVarInit == LangOptions::TrivialAutoVarInitKind::Pattern)
              ? IsPattern::Yes
              : IsPattern::No;
      // C guarantees that brace-init with fewer initializers than members in
      // the aggregate will initialize the rest of the aggregate as-if it were
      // static initialization. In turn static initialization guarantees that
      // padding is initialized to zero bits. We could instead pattern-init if D
      // has any ImplicitValueInitExpr, but that seems to be unintuitive
      // behavior.
      constant = constWithPadding(CGM, IsPattern::No,
                                  replaceUndef(CGM, isPattern, constant));
    }

    if (constant && type->isBitIntType() &&
        CGM.getTypes().typeRequiresSplitIntoByteArray(type)) {
      // Constants for long _BitInt types are split into individual bytes.
      // Try to fold these back into an integer constant so it can be stored
      // properly.
      llvm::Type *LoadType =
          CGM.getTypes().convertTypeForLoadStore(type, constant->getType());
      constant = llvm::ConstantFoldLoadFromConst(
          constant, LoadType, llvm::APInt::getZero(32), CGM.getDataLayout());
    }
  }

  if (!constant) {
    if (trivialAutoVarInit !=
        LangOptions::TrivialAutoVarInitKind::Uninitialized) {
      // At this point, we know D has an Init expression, but isn't a constant.
      // - If D is not a scalar, auto-var-init conservatively (members may be
      // left uninitialized by constructor Init expressions for example).
      // - If D is a scalar, we only need to auto-var-init if there is a
      // self-reference. Otherwise, the Init expression should be sufficient.
      // It may be that the Init expression uses other uninitialized memory,
      // but auto-var-init here would not help, as auto-init would get
      // overwritten by Init.
      if (!type->isScalarType() || capturedByInit || isAccessedBy(D, Init)) {
        initializeWhatIsTechnicallyUninitialized(Loc);
      }
    }
    LValue lv = MakeAddrLValue(Loc, type);
    lv.setNonGC(true);
    return EmitExprAsInit(Init, &D, lv, capturedByInit);
  }

  PGO->markStmtMaybeUsed(Init);

  if (!emission.IsConstantAggregate) {
    // For simple scalar/complex initialization, store the value directly.
    LValue lv = MakeAddrLValue(Loc, type);
    lv.setNonGC(true);
    return EmitStoreThroughLValue(RValue::get(constant), lv, true);
  }

  emitStoresForConstant(D, Loc.withElementType(CGM.Int8Ty),
                        type.isVolatileQualified(), constant,
                        /*IsAutoInit=*/false);
}

void CodeGenFunction::MaybeEmitDeferredVarDeclInit(const VarDecl *VD) {
  if (auto *DD = dyn_cast_if_present<DecompositionDecl>(VD)) {
    for (auto *B : DD->flat_bindings())
      if (auto *HD = B->getHoldingVar())
        EmitVarDecl(*HD);
  }
}

/// Emit an expression as an initializer for an object (variable, field, etc.)
/// at the given location.  The expression is not necessarily the normal
/// initializer for the object, and the address is not necessarily
/// its normal location.
///
/// \param init the initializing expression
/// \param D the object to act as if we're initializing
/// \param lvalue the lvalue to initialize
/// \param capturedByInit true if \p D is a __block variable
///   whose address is potentially changed by the initializer
void CodeGenFunction::EmitExprAsInit(const Expr *init, const ValueDecl *D,
                                     LValue lvalue, bool capturedByInit) {
  QualType type = D->getType();

  if (type->isReferenceType()) {
    RValue rvalue = EmitReferenceBindingToExpr(init);
    if (capturedByInit)
      drillIntoBlockVariable(*this, lvalue, cast<VarDecl>(D));
    EmitStoreThroughLValue(rvalue, lvalue, true);
    return;
  }
  switch (getEvaluationKind(type)) {
  case TEK_Scalar:
    EmitScalarInit(init, D, lvalue, capturedByInit);
    return;
  case TEK_Complex: {
    ComplexPairTy complex = EmitComplexExpr(init);
    if (capturedByInit)
      drillIntoBlockVariable(*this, lvalue, cast<VarDecl>(D));
    EmitStoreOfComplex(complex, lvalue, /*init*/ true);
    return;
  }
  case TEK_Aggregate:
    if (type->isAtomicType()) {
      EmitAtomicInit(const_cast<Expr*>(init), lvalue);
    } else {
      AggValueSlot::Overlap_t Overlap = AggValueSlot::MayOverlap;
      if (isa<VarDecl>(D))
        Overlap = AggValueSlot::DoesNotOverlap;
      else if (auto *FD = dyn_cast<FieldDecl>(D))
        Overlap = getOverlapForFieldInit(FD);
      // TODO: how can we delay here if D is captured by its initializer?
      EmitAggExpr(init,
                  AggValueSlot::forLValue(lvalue, AggValueSlot::IsDestructed,
                                          AggValueSlot::DoesNotNeedGCBarriers,
                                          AggValueSlot::IsNotAliased, Overlap));
    }
    return;
  }
  llvm_unreachable("bad evaluation kind");
}

/// Enter a destroy cleanup for the given local variable.
void CodeGenFunction::emitAutoVarTypeCleanup(
                            const CodeGenFunction::AutoVarEmission &emission,
                            QualType::DestructionKind dtorKind) {
  assert(dtorKind != QualType::DK_none);

  // Note that for __block variables, we want to destroy the
  // original stack object, not the possibly forwarded object.
  Address addr = emission.getObjectAddress(*this);

  const VarDecl *var = emission.Variable;
  QualType type = var->getType();

  CleanupKind cleanupKind = NormalAndEHCleanup;
  CodeGenFunction::Destroyer *destroyer = nullptr;

  switch (dtorKind) {
  case QualType::DK_none:
    llvm_unreachable("no cleanup for trivially-destructible variable");

  case QualType::DK_cxx_destructor:
    // If there's an NRVO flag on the emission, we need a different
    // cleanup.
    if (emission.NRVOFlag) {
      assert(!type->isArrayType());
      CXXDestructorDecl *dtor = type->getAsCXXRecordDecl()->getDestructor();
      EHStack.pushCleanup<DestroyNRVOVariableCXX>(cleanupKind, addr, type, dtor,
                                                  emission.NRVOFlag);
      return;
    }
    break;

  case QualType::DK_objc_strong_lifetime:
    // Suppress cleanups for pseudo-strong variables.
    if (var->isARCPseudoStrong()) return;

    // Otherwise, consider whether to use an EH cleanup or not.
    cleanupKind = getARCCleanupKind();

    // Use the imprecise destroyer by default.
    if (!var->hasAttr<ObjCPreciseLifetimeAttr>())
      destroyer = CodeGenFunction::destroyARCStrongImprecise;
    break;

  case QualType::DK_objc_weak_lifetime:
    break;

  case QualType::DK_nontrivial_c_struct:
    destroyer = CodeGenFunction::destroyNonTrivialCStruct;
    if (emission.NRVOFlag) {
      assert(!type->isArrayType());
      EHStack.pushCleanup<DestroyNRVOVariableC>(cleanupKind, addr,
                                                emission.NRVOFlag, type);
      return;
    }
    break;
  }

  // If we haven't chosen a more specific destroyer, use the default.
  if (!destroyer) destroyer = getDestroyer(dtorKind);

  // Use an EH cleanup in array destructors iff the destructor itself
  // is being pushed as an EH cleanup.
  bool useEHCleanup = (cleanupKind & EHCleanup);
  EHStack.pushCleanup<DestroyObject>(cleanupKind, addr, type, destroyer,
                                     useEHCleanup);
}

void CodeGenFunction::EmitAutoVarCleanups(const AutoVarEmission &emission) {
  assert(emission.Variable && "emission was not valid!");

  // If this was emitted as a global constant, we're done.
  if (emission.wasEmittedAsGlobal()) return;

  // If we don't have an insertion point, we're done.  Sema prevents
  // us from jumping into any of these scopes anyway.
  if (!HaveInsertPoint()) return;

  const VarDecl &D = *emission.Variable;

  // Check the type for a cleanup.
  if (QualType::DestructionKind dtorKind = D.needsDestruction(getContext()))
    emitAutoVarTypeCleanup(emission, dtorKind);

  // In GC mode, honor objc_precise_lifetime.
  if (getLangOpts().getGC() != LangOptions::NonGC &&
      D.hasAttr<ObjCPreciseLifetimeAttr>()) {
    EHStack.pushCleanup<ExtendGCLifetime>(NormalCleanup, &D);
  }

  // Handle the cleanup attribute.
  if (const CleanupAttr *CA = D.getAttr<CleanupAttr>()) {
    const FunctionDecl *FD = CA->getFunctionDecl();

    llvm::Constant *F = CGM.GetAddrOfFunction(FD);
    assert(F && "Could not find function!");

    const CGFunctionInfo &Info = CGM.getTypes().arrangeFunctionDeclaration(FD);
    EHStack.pushCleanup<CallCleanupFunction>(NormalAndEHCleanup, F, &Info, &D);
  }

  // If this is a block variable, call _Block_object_destroy
  // (on the unforwarded address). Don't enter this cleanup if we're in pure-GC
  // mode.
  if (emission.IsEscapingByRef &&
      CGM.getLangOpts().getGC() != LangOptions::GCOnly) {
    BlockFieldFlags Flags = BLOCK_FIELD_IS_BYREF;
    if (emission.Variable->getType().isObjCGCWeak())
      Flags |= BLOCK_FIELD_IS_WEAK;
    enterByrefCleanup(NormalAndEHCleanup, emission.Addr, Flags,
                      /*LoadBlockVarAddr*/ false,
                      cxxDestructorCanThrow(emission.Variable->getType()));
  }
}

CodeGenFunction::Destroyer *
CodeGenFunction::getDestroyer(QualType::DestructionKind kind) {
  switch (kind) {
  case QualType::DK_none: llvm_unreachable("no destroyer for trivial dtor");
  case QualType::DK_cxx_destructor:
    return destroyCXXObject;
  case QualType::DK_objc_strong_lifetime:
    return destroyARCStrongPrecise;
  case QualType::DK_objc_weak_lifetime:
    return destroyARCWeak;
  case QualType::DK_nontrivial_c_struct:
    return destroyNonTrivialCStruct;
  }
  llvm_unreachable("Unknown DestructionKind");
}

/// pushEHDestroy - Push the standard destructor for the given type as
/// an EH-only cleanup.
void CodeGenFunction::pushEHDestroy(QualType::DestructionKind dtorKind,
                                    Address addr, QualType type) {
  assert(dtorKind && "cannot push destructor for trivial type");
  assert(needsEHCleanup(dtorKind));

  pushDestroy(EHCleanup, addr, type, getDestroyer(dtorKind), true);
}

/// pushDestroy - Push the standard destructor for the given type as
/// at least a normal cleanup.
void CodeGenFunction::pushDestroy(QualType::DestructionKind dtorKind,
                                  Address addr, QualType type) {
  assert(dtorKind && "cannot push destructor for trivial type");

  CleanupKind cleanupKind = getCleanupKind(dtorKind);
  pushDestroy(cleanupKind, addr, type, getDestroyer(dtorKind),
              cleanupKind & EHCleanup);
}

void CodeGenFunction::pushLifetimeExtendedDestroy(
    QualType::DestructionKind dtorKind, Address addr, QualType type) {
  CleanupKind cleanupKind = getCleanupKind(dtorKind);
  pushLifetimeExtendedDestroy(cleanupKind, addr, type, getDestroyer(dtorKind),
                              cleanupKind & EHCleanup);
}

void CodeGenFunction::pushDestroy(CleanupKind cleanupKind, Address addr,
                                  QualType type, Destroyer *destroyer,
                                  bool useEHCleanupForArray) {
  pushFullExprCleanup<DestroyObject>(cleanupKind, addr, type, destroyer,
                                     useEHCleanupForArray);
}

// Pushes a destroy and defers its deactivation until its
// CleanupDeactivationScope is exited.
void CodeGenFunction::pushDestroyAndDeferDeactivation(
    QualType::DestructionKind dtorKind, Address addr, QualType type) {
  assert(dtorKind && "cannot push destructor for trivial type");

  CleanupKind cleanupKind = getCleanupKind(dtorKind);
  pushDestroyAndDeferDeactivation(
      cleanupKind, addr, type, getDestroyer(dtorKind), cleanupKind & EHCleanup);
}

void CodeGenFunction::pushDestroyAndDeferDeactivation(
    CleanupKind cleanupKind, Address addr, QualType type, Destroyer *destroyer,
    bool useEHCleanupForArray) {
  llvm::Instruction *DominatingIP =
      Builder.CreateFlagLoad(llvm::Constant::getNullValue(Int8PtrTy));
  pushDestroy(cleanupKind, addr, type, destroyer, useEHCleanupForArray);
  DeferredDeactivationCleanupStack.push_back(
      {EHStack.stable_begin(), DominatingIP});
}

void CodeGenFunction::pushStackRestore(CleanupKind Kind, Address SPMem) {
  EHStack.pushCleanup<CallStackRestore>(Kind, SPMem);
}

void CodeGenFunction::pushKmpcAllocFree(
    CleanupKind Kind, std::pair<llvm::Value *, llvm::Value *> AddrSizePair) {
  EHStack.pushCleanup<KmpcAllocFree>(Kind, AddrSizePair);
}

void CodeGenFunction::pushLifetimeExtendedDestroy(CleanupKind cleanupKind,
                                                  Address addr, QualType type,
                                                  Destroyer *destroyer,
                                                  bool useEHCleanupForArray) {
  // If we're not in a conditional branch, we don't need to bother generating a
  // conditional cleanup.
  if (!isInConditionalBranch()) {
    // FIXME: When popping normal cleanups, we need to keep this EH cleanup
    // around in case a temporary's destructor throws an exception.

    // Add the cleanup to the EHStack. After the full-expr, this would be
    // deactivated before being popped from the stack.
    pushDestroyAndDeferDeactivation(cleanupKind, addr, type, destroyer,
                                    useEHCleanupForArray);

    // Since this is lifetime-extended, push it once again to the EHStack after
    // the full expression.
    return pushCleanupAfterFullExprWithActiveFlag<DestroyObject>(
        cleanupKind, Address::invalid(), addr, type, destroyer,
        useEHCleanupForArray);
  }

  // Otherwise, we should only destroy the object if it's been initialized.

  using ConditionalCleanupType =
      EHScopeStack::ConditionalCleanup<DestroyObject, Address, QualType,
                                       Destroyer *, bool>;
  DominatingValue<Address>::saved_type SavedAddr = saveValueInCond(addr);

  // Remember to emit cleanup if we branch-out before end of full-expression
  // (eg: through stmt-expr or coro suspensions).
  AllocaTrackerRAII DeactivationAllocas(*this);
  Address ActiveFlagForDeactivation = createCleanupActiveFlag();

  pushCleanupAndDeferDeactivation<ConditionalCleanupType>(
      cleanupKind, SavedAddr, type, destroyer, useEHCleanupForArray);
  initFullExprCleanupWithFlag(ActiveFlagForDeactivation);
  EHCleanupScope &cleanup = cast<EHCleanupScope>(*EHStack.begin());
  // Erase the active flag if the cleanup was not emitted.
  cleanup.AddAuxAllocas(std::move(DeactivationAllocas).Take());

  // Since this is lifetime-extended, push it once again to the EHStack after
  // the full expression.
  // The previous active flag would always be 'false' due to forced deferred
  // deactivation. Use a separate flag for lifetime-extension to correctly
  // remember if this branch was taken and the object was initialized.
  Address ActiveFlagForLifetimeExt = createCleanupActiveFlag();
  pushCleanupAfterFullExprWithActiveFlag<ConditionalCleanupType>(
      cleanupKind, ActiveFlagForLifetimeExt, SavedAddr, type, destroyer,
      useEHCleanupForArray);
}

/// emitDestroy - Immediately perform the destruction of the given
/// object.
///
/// \param addr - the address of the object; a type*
/// \param type - the type of the object; if an array type, all
///   objects are destroyed in reverse order
/// \param destroyer - the function to call to destroy individual
///   elements
/// \param useEHCleanupForArray - whether an EH cleanup should be
///   used when destroying array elements, in case one of the
///   destructions throws an exception
void CodeGenFunction::emitDestroy(Address addr, QualType type,
                                  Destroyer *destroyer,
                                  bool useEHCleanupForArray) {
  const ArrayType *arrayType = getContext().getAsArrayType(type);
  if (!arrayType)
    return destroyer(*this, addr, type);

  llvm::Value *length = emitArrayLength(arrayType, type, addr);

  CharUnits elementAlign =
    addr.getAlignment()
        .alignmentOfArrayElement(getContext().getTypeSizeInChars(type));

  // Normally we have to check whether the array is zero-length.
  bool checkZeroLength = true;

  // But if the array length is constant, we can suppress that.
  if (llvm::ConstantInt *constLength = dyn_cast<llvm::ConstantInt>(length)) {
    // ...and if it's constant zero, we can just skip the entire thing.
    if (constLength->isZero()) return;
    checkZeroLength = false;
  }

  llvm::Value *begin = addr.emitRawPointer(*this);
  llvm::Value *end =
      Builder.CreateInBoundsGEP(addr.getElementType(), begin, length);
  emitArrayDestroy(begin, end, type, elementAlign, destroyer,
                   checkZeroLength, useEHCleanupForArray);
}

/// emitArrayDestroy - Destroys all the elements of the given array,
/// beginning from last to first.  The array cannot be zero-length.
///
/// \param begin - a type* denoting the first element of the array
/// \param end - a type* denoting one past the end of the array
/// \param elementType - the element type of the array
/// \param destroyer - the function to call to destroy elements
/// \param useEHCleanup - whether to push an EH cleanup to destroy
///   the remaining elements in case the destruction of a single
///   element throws
void CodeGenFunction::emitArrayDestroy(llvm::Value *begin,
                                       llvm::Value *end,
                                       QualType elementType,
                                       CharUnits elementAlign,
                                       Destroyer *destroyer,
                                       bool checkZeroLength,
                                       bool useEHCleanup) {
  assert(!elementType->isArrayType());

  // The basic structure here is a do-while loop, because we don't
  // need to check for the zero-element case.
  llvm::BasicBlock *bodyBB = createBasicBlock("arraydestroy.body");
  llvm::BasicBlock *doneBB = createBasicBlock("arraydestroy.done");

  if (checkZeroLength) {
    llvm::Value *isEmpty = Builder.CreateICmpEQ(begin, end,
                                                "arraydestroy.isempty");
    Builder.CreateCondBr(isEmpty, doneBB, bodyBB);
  }

  // Enter the loop body, making that address the current address.
  llvm::BasicBlock *entryBB = Builder.GetInsertBlock();
  EmitBlock(bodyBB);
  llvm::PHINode *elementPast =
    Builder.CreatePHI(begin->getType(), 2, "arraydestroy.elementPast");
  elementPast->addIncoming(end, entryBB);

  // Shift the address back by one element.
  llvm::Value *negativeOne = llvm::ConstantInt::get(SizeTy, -1, true);
  llvm::Type *llvmElementType = ConvertTypeForMem(elementType);
  llvm::Value *element = Builder.CreateInBoundsGEP(
      llvmElementType, elementPast, negativeOne, "arraydestroy.element");

  if (useEHCleanup)
    pushRegularPartialArrayCleanup(begin, element, elementType, elementAlign,
                                   destroyer);

  // Perform the actual destruction there.
  destroyer(*this, Address(element, llvmElementType, elementAlign),
            elementType);

  if (useEHCleanup)
    PopCleanupBlock();

  // Check whether we've reached the end.
  llvm::Value *done = Builder.CreateICmpEQ(element, begin, "arraydestroy.done");
  Builder.CreateCondBr(done, doneBB, bodyBB);
  elementPast->addIncoming(element, Builder.GetInsertBlock());

  // Done.
  EmitBlock(doneBB);
}

/// Perform partial array destruction as if in an EH cleanup.  Unlike
/// emitArrayDestroy, the element type here may still be an array type.
static void emitPartialArrayDestroy(CodeGenFunction &CGF,
                                    llvm::Value *begin, llvm::Value *end,
                                    QualType type, CharUnits elementAlign,
                                    CodeGenFunction::Destroyer *destroyer) {
  llvm::Type *elemTy = CGF.ConvertTypeForMem(type);

  // If the element type is itself an array, drill down.
  unsigned arrayDepth = 0;
  while (const ArrayType *arrayType = CGF.getContext().getAsArrayType(type)) {
    // VLAs don't require a GEP index to walk into.
    if (!isa<VariableArrayType>(arrayType))
      arrayDepth++;
    type = arrayType->getElementType();
  }

  if (arrayDepth) {
    llvm::Value *zero = llvm::ConstantInt::get(CGF.SizeTy, 0);

    SmallVector<llvm::Value*,4> gepIndices(arrayDepth+1, zero);
    begin = CGF.Builder.CreateInBoundsGEP(
        elemTy, begin, gepIndices, "pad.arraybegin");
    end = CGF.Builder.CreateInBoundsGEP(
        elemTy, end, gepIndices, "pad.arrayend");
  }

  // Destroy the array.  We don't ever need an EH cleanup because we
  // assume that we're in an EH cleanup ourselves, so a throwing
  // destructor causes an immediate terminate.
  CGF.emitArrayDestroy(begin, end, type, elementAlign, destroyer,
                       /*checkZeroLength*/ true, /*useEHCleanup*/ false);
}

namespace {
  /// RegularPartialArrayDestroy - a cleanup which performs a partial
  /// array destroy where the end pointer is regularly determined and
  /// does not need to be loaded from a local.
  class RegularPartialArrayDestroy final : public EHScopeStack::Cleanup {
    llvm::Value *ArrayBegin;
    llvm::Value *ArrayEnd;
    QualType ElementType;
    CodeGenFunction::Destroyer *Destroyer;
    CharUnits ElementAlign;
  public:
    RegularPartialArrayDestroy(llvm::Value *arrayBegin, llvm::Value *arrayEnd,
                               QualType elementType, CharUnits elementAlign,
                               CodeGenFunction::Destroyer *destroyer)
      : ArrayBegin(arrayBegin), ArrayEnd(arrayEnd),
        ElementType(elementType), Destroyer(destroyer),
        ElementAlign(elementAlign) {}

    void Emit(CodeGenFunction &CGF, Flags flags) override {
      emitPartialArrayDestroy(CGF, ArrayBegin, ArrayEnd,
                              ElementType, ElementAlign, Destroyer);
    }
  };

  /// IrregularPartialArrayDestroy - a cleanup which performs a
  /// partial array destroy where the end pointer is irregularly
  /// determined and must be loaded from a local.
  class IrregularPartialArrayDestroy final : public EHScopeStack::Cleanup {
    llvm::Value *ArrayBegin;
    Address ArrayEndPointer;
    QualType ElementType;
    CodeGenFunction::Destroyer *Destroyer;
    CharUnits ElementAlign;
  public:
    IrregularPartialArrayDestroy(llvm::Value *arrayBegin,
                                 Address arrayEndPointer,
                                 QualType elementType,
                                 CharUnits elementAlign,
                                 CodeGenFunction::Destroyer *destroyer)
      : ArrayBegin(arrayBegin), ArrayEndPointer(arrayEndPointer),
        ElementType(elementType), Destroyer(destroyer),
        ElementAlign(elementAlign) {}

    void Emit(CodeGenFunction &CGF, Flags flags) override {
      llvm::Value *arrayEnd = CGF.Builder.CreateLoad(ArrayEndPointer);
      emitPartialArrayDestroy(CGF, ArrayBegin, arrayEnd,
                              ElementType, ElementAlign, Destroyer);
    }
  };
} // end anonymous namespace

/// pushIrregularPartialArrayCleanup - Push a NormalAndEHCleanup to
/// destroy already-constructed elements of the given array.  The cleanup may be
/// popped with DeactivateCleanupBlock or PopCleanupBlock.
///
/// \param elementType - the immediate element type of the array;
///   possibly still an array type
void CodeGenFunction::pushIrregularPartialArrayCleanup(llvm::Value *arrayBegin,
                                                       Address arrayEndPointer,
                                                       QualType elementType,
                                                       CharUnits elementAlign,
                                                       Destroyer *destroyer) {
  pushFullExprCleanup<IrregularPartialArrayDestroy>(
      NormalAndEHCleanup, arrayBegin, arrayEndPointer, elementType,
      elementAlign, destroyer);
}

/// pushRegularPartialArrayCleanup - Push an EH cleanup to destroy
/// already-constructed elements of the given array.  The cleanup
/// may be popped with DeactivateCleanupBlock or PopCleanupBlock.
///
/// \param elementType - the immediate element type of the array;
///   possibly still an array type
void CodeGenFunction::pushRegularPartialArrayCleanup(llvm::Value *arrayBegin,
                                                     llvm::Value *arrayEnd,
                                                     QualType elementType,
                                                     CharUnits elementAlign,
                                                     Destroyer *destroyer) {
  pushFullExprCleanup<RegularPartialArrayDestroy>(EHCleanup,
                                                  arrayBegin, arrayEnd,
                                                  elementType, elementAlign,
                                                  destroyer);
}

/// Lazily declare the @llvm.lifetime.start intrinsic.
llvm::Function *CodeGenModule::getLLVMLifetimeStartFn() {
  if (LifetimeStartFn)
    return LifetimeStartFn;
  LifetimeStartFn = llvm::Intrinsic::getOrInsertDeclaration(
      &getModule(), llvm::Intrinsic::lifetime_start, AllocaInt8PtrTy);
  return LifetimeStartFn;
}

/// Lazily declare the @llvm.lifetime.end intrinsic.
llvm::Function *CodeGenModule::getLLVMLifetimeEndFn() {
  if (LifetimeEndFn)
    return LifetimeEndFn;
  LifetimeEndFn = llvm::Intrinsic::getOrInsertDeclaration(
      &getModule(), llvm::Intrinsic::lifetime_end, AllocaInt8PtrTy);
  return LifetimeEndFn;
}

/// Lazily declare the @llvm.fake.use intrinsic.
llvm::Function *CodeGenModule::getLLVMFakeUseFn() {
  if (FakeUseFn)
    return FakeUseFn;
  FakeUseFn = llvm::Intrinsic::getOrInsertDeclaration(
      &getModule(), llvm::Intrinsic::fake_use);
  return FakeUseFn;
}

namespace {
  /// A cleanup to perform a release of an object at the end of a
  /// function.  This is used to balance out the incoming +1 of a
  /// ns_consumed argument when we can't reasonably do that just by
  /// not doing the initial retain for a __block argument.
  struct ConsumeARCParameter final : EHScopeStack::Cleanup {
    ConsumeARCParameter(llvm::Value *param,
                        ARCPreciseLifetime_t precise)
      : Param(param), Precise(precise) {}

    llvm::Value *Param;
    ARCPreciseLifetime_t Precise;

    void Emit(CodeGenFunction &CGF, Flags flags) override {
      CGF.EmitARCRelease(Param, Precise);
    }
  };
} // end anonymous namespace

/// Emit an alloca (or GlobalValue depending on target)
/// for the specified parameter and set up LocalDeclMap.
void CodeGenFunction::EmitParmDecl(const VarDecl &D, ParamValue Arg,
                                   unsigned ArgNo) {
  bool NoDebugInfo = false;
  // FIXME: Why isn't ImplicitParamDecl a ParmVarDecl?
  assert((isa<ParmVarDecl>(D) || isa<ImplicitParamDecl>(D)) &&
         "Invalid argument to EmitParmDecl");

  // Set the name of the parameter's initial value to make IR easier to
  // read. Don't modify the names of globals.
  if (!isa<llvm::GlobalValue>(Arg.getAnyValue()))
    Arg.getAnyValue()->setName(D.getName());

  QualType Ty = D.getType();

  // Use better IR generation for certain implicit parameters.
  if (auto IPD = dyn_cast<ImplicitParamDecl>(&D)) {
    // The only implicit argument a block has is its literal.
    // This may be passed as an inalloca'ed value on Windows x86.
    if (BlockInfo) {
      llvm::Value *V = Arg.isIndirect()
                           ? Builder.CreateLoad(Arg.getIndirectAddress())
                           : Arg.getDirectValue();
      setBlockContextParameter(IPD, ArgNo, V);
      return;
    }
    // Suppressing debug info for ThreadPrivateVar parameters, else it hides
    // debug info of TLS variables.
    NoDebugInfo =
        (IPD->getParameterKind() == ImplicitParamKind::ThreadPrivateVar);
  }

  Address DeclPtr = Address::invalid();
  RawAddress AllocaPtr = Address::invalid();
  bool DoStore = false;
  bool IsScalar = hasScalarEvaluationKind(Ty);
  bool UseIndirectDebugAddress = false;

  // If we already have a pointer to the argument, reuse the input pointer.
  if (Arg.isIndirect()) {
    DeclPtr = Arg.getIndirectAddress();
    DeclPtr = DeclPtr.withElementType(ConvertTypeForMem(Ty));
    // Indirect argument is in alloca address space, which may be different
    // from the default address space.
    auto AllocaAS = CGM.getASTAllocaAddressSpace();
    auto *V = DeclPtr.emitRawPointer(*this);
    AllocaPtr = RawAddress(V, DeclPtr.getElementType(), DeclPtr.getAlignment());

    // For truly ABI indirect arguments -- those that are not `byval` -- store
    // the address of the argument on the stack to preserve debug information.
    ABIArgInfo ArgInfo = CurFnInfo->arguments()[ArgNo - 1].info;
    if (ArgInfo.isIndirect())
      UseIndirectDebugAddress = !ArgInfo.getIndirectByVal();
    if (UseIndirectDebugAddress) {
      auto PtrTy = getContext().getPointerType(Ty);
      AllocaPtr = CreateMemTemp(PtrTy, getContext().getTypeAlignInChars(PtrTy),
                                D.getName() + ".indirect_addr");
      EmitStoreOfScalar(V, AllocaPtr, /* Volatile */ false, PtrTy);
    }

    auto SrcLangAS = getLangOpts().OpenCL ? LangAS::opencl_private : AllocaAS;
    auto DestLangAS =
        getLangOpts().OpenCL ? LangAS::opencl_private : LangAS::Default;
    if (SrcLangAS != DestLangAS) {
      assert(getContext().getTargetAddressSpace(SrcLangAS) ==
             CGM.getDataLayout().getAllocaAddrSpace());
      auto DestAS = getContext().getTargetAddressSpace(DestLangAS);
      auto *T = llvm::PointerType::get(getLLVMContext(), DestAS);
      DeclPtr = DeclPtr.withPointer(
          getTargetHooks().performAddrSpaceCast(*this, V, SrcLangAS, T, true),
          DeclPtr.isKnownNonNull());
    }

    // Push a destructor cleanup for this parameter if the ABI requires it.
    // Don't push a cleanup in a thunk for a method that will also emit a
    // cleanup.
    if (Ty->isRecordType() && !CurFuncIsThunk &&
        Ty->castAs<RecordType>()->getDecl()->isParamDestroyedInCallee()) {
      if (QualType::DestructionKind DtorKind =
              D.needsDestruction(getContext())) {
        assert((DtorKind == QualType::DK_cxx_destructor ||
                DtorKind == QualType::DK_nontrivial_c_struct) &&
               "unexpected destructor type");
        pushDestroy(DtorKind, DeclPtr, Ty);
        CalleeDestructedParamCleanups[cast<ParmVarDecl>(&D)] =
            EHStack.stable_begin();
      }
    }
  } else {
    // Check if the parameter address is controlled by OpenMP runtime.
    Address OpenMPLocalAddr =
        getLangOpts().OpenMP
            ? CGM.getOpenMPRuntime().getAddressOfLocalVariable(*this, &D)
            : Address::invalid();
    if (getLangOpts().OpenMP && OpenMPLocalAddr.isValid()) {
      DeclPtr = OpenMPLocalAddr;
      AllocaPtr = DeclPtr;
    } else {
      // Otherwise, create a temporary to hold the value.
      DeclPtr = CreateMemTemp(Ty, getContext().getDeclAlign(&D),
                              D.getName() + ".addr", &AllocaPtr);
    }
    DoStore = true;
  }

  llvm::Value *ArgVal = (DoStore ? Arg.getDirectValue() : nullptr);

  LValue lv = MakeAddrLValue(DeclPtr, Ty);
  if (IsScalar) {
    Qualifiers qs = Ty.getQualifiers();
    if (Qualifiers::ObjCLifetime lt = qs.getObjCLifetime()) {
      // We honor __attribute__((ns_consumed)) for types with lifetime.
      // For __strong, it's handled by just skipping the initial retain;
      // otherwise we have to balance out the initial +1 with an extra
      // cleanup to do the release at the end of the function.
      bool isConsumed = D.hasAttr<NSConsumedAttr>();

      // If a parameter is pseudo-strong then we can omit the implicit retain.
      if (D.isARCPseudoStrong()) {
        assert(lt == Qualifiers::OCL_Strong &&
               "pseudo-strong variable isn't strong?");
        assert(qs.hasConst() && "pseudo-strong variable should be const!");
        lt = Qualifiers::OCL_ExplicitNone;
      }

      // Load objects passed indirectly.
      if (Arg.isIndirect() && !ArgVal)
        ArgVal = Builder.CreateLoad(DeclPtr);

      if (lt == Qualifiers::OCL_Strong) {
        if (!isConsumed) {
          if (CGM.getCodeGenOpts().OptimizationLevel == 0) {
            // use objc_storeStrong(&dest, value) for retaining the
            // object. But first, store a null into 'dest' because
            // objc_storeStrong attempts to release its old value.
            llvm::Value *Null = CGM.EmitNullConstant(D.getType());
            EmitStoreOfScalar(Null, lv, /* isInitialization */ true);
            EmitARCStoreStrongCall(lv.getAddress(), ArgVal, true);
            DoStore = false;
          }
          else
          // Don't use objc_retainBlock for block pointers, because we
          // don't want to Block_copy something just because we got it
          // as a parameter.
            ArgVal = EmitARCRetainNonBlock(ArgVal);
        }
      } else {
        // Push the cleanup for a consumed parameter.
        if (isConsumed) {
          ARCPreciseLifetime_t precise = (D.hasAttr<ObjCPreciseLifetimeAttr>()
                                ? ARCPreciseLifetime : ARCImpreciseLifetime);
          EHStack.pushCleanup<ConsumeARCParameter>(getARCCleanupKind(), ArgVal,
                                                   precise);
        }

        if (lt == Qualifiers::OCL_Weak) {
          EmitARCInitWeak(DeclPtr, ArgVal);
          DoStore = false; // The weak init is a store, no need to do two.
        }
      }

      // Enter the cleanup scope.
      EmitAutoVarWithLifetime(*this, D, DeclPtr, lt);
    }
  }

  // Store the initial value into the alloca.
  if (DoStore)
    EmitStoreOfScalar(ArgVal, lv, /* isInitialization */ true);

  setAddrOfLocalVar(&D, DeclPtr);

  // Push a FakeUse 'cleanup' object onto the EHStack for the parameter,
  // which may be the 'this' pointer. This causes the emission of a fake.use
  // call with the parameter as argument at the end of the function.
  if (CGM.getCodeGenOpts().getExtendVariableLiveness() ==
          CodeGenOptions::ExtendVariableLivenessKind::All ||
      (CGM.getCodeGenOpts().getExtendVariableLiveness() ==
           CodeGenOptions::ExtendVariableLivenessKind::This &&
       &D == CXXABIThisDecl)) {
    if (shouldExtendLifetime(getContext(), CurCodeDecl, D, CXXABIThisDecl))
      EHStack.pushCleanup<FakeUse>(NormalFakeUse, DeclPtr);
  }

  // Emit debug info for param declarations in non-thunk functions.
  if (CGDebugInfo *DI = getDebugInfo()) {
    if (CGM.getCodeGenOpts().hasReducedDebugInfo() && !CurFuncIsThunk &&
        !NoDebugInfo) {
      llvm::DILocalVariable *DILocalVar = DI->EmitDeclareOfArgVariable(
          &D, AllocaPtr.getPointer(), ArgNo, Builder, UseIndirectDebugAddress);
      if (const auto *Var = dyn_cast_or_null<ParmVarDecl>(&D))
        DI->getParamDbgMappings().insert({Var, DILocalVar});
    }
  }

  if (D.hasAttr<AnnotateAttr>())
    EmitVarAnnotations(&D, DeclPtr.emitRawPointer(*this));

  // We can only check return value nullability if all arguments to the
  // function satisfy their nullability preconditions. This makes it necessary
  // to emit null checks for args in the function body itself.
  if (requiresReturnValueNullabilityCheck()) {
    auto Nullability = Ty->getNullability();
    if (Nullability && *Nullability == NullabilityKind::NonNull) {
      SanitizerScope SanScope(this);
      RetValNullabilityPrecondition =
          Builder.CreateAnd(RetValNullabilityPrecondition,
                            Builder.CreateIsNotNull(Arg.getAnyValue()));
    }
  }
}

void CodeGenModule::EmitOMPDeclareReduction(const OMPDeclareReductionDecl *D,
                                            CodeGenFunction *CGF) {
  if (!LangOpts.OpenMP || (!LangOpts.EmitAllDecls && !D->isUsed()))
    return;
  getOpenMPRuntime().emitUserDefinedReduction(CGF, D);
}

void CodeGenModule::EmitOMPDeclareMapper(const OMPDeclareMapperDecl *D,
                                         CodeGenFunction *CGF) {
  if (!LangOpts.OpenMP || LangOpts.OpenMPSimd ||
      (!LangOpts.EmitAllDecls && !D->isUsed()))
    return;
  getOpenMPRuntime().emitUserDefinedMapper(D, CGF);
}

void CodeGenModule::EmitOpenACCDeclare(const OpenACCDeclareDecl *D,
                                       CodeGenFunction *CGF) {
  // This is a no-op, we cna just ignore these declarations.
}

void CodeGenModule::EmitOpenACCRoutine(const OpenACCRoutineDecl *D,
                                       CodeGenFunction *CGF) {
  // This is a no-op, we cna just ignore these declarations.
}

void CodeGenModule::EmitOMPRequiresDecl(const OMPRequiresDecl *D) {
  getOpenMPRuntime().processRequiresDirective(D);
}

void CodeGenModule::EmitOMPAllocateDecl(const OMPAllocateDecl *D) {
  for (const Expr *E : D->varlist()) {
    const auto *DE = cast<DeclRefExpr>(E);
    const auto *VD = cast<VarDecl>(DE->getDecl());

    // Skip all but globals.
    if (!VD->hasGlobalStorage())
      continue;

    // Check if the global has been materialized yet or not. If not, we are done
    // as any later generation will utilize the OMPAllocateDeclAttr. However, if
    // we already emitted the global we might have done so before the
    // OMPAllocateDeclAttr was attached, leading to the wrong address space
    // (potentially). While not pretty, common practise is to remove the old IR
    // global and generate a new one, so we do that here too. Uses are replaced
    // properly.
    StringRef MangledName = getMangledName(VD);
    llvm::GlobalValue *Entry = GetGlobalValue(MangledName);
    if (!Entry)
      continue;

    // We can also keep the existing global if the address space is what we
    // expect it to be, if not, it is replaced.
    clang::LangAS GVAS = GetGlobalVarAddressSpace(VD);
    auto TargetAS = getContext().getTargetAddressSpace(GVAS);
    if (Entry->getType()->getAddressSpace() == TargetAS)
      continue;

    llvm::PointerType *PTy = llvm::PointerType::get(getLLVMContext(), TargetAS);

    // Replace all uses of the old global with a cast. Since we mutate the type
    // in place we neeed an intermediate that takes the spot of the old entry
    // until we can create the cast.
    llvm::GlobalVariable *DummyGV = new llvm::GlobalVariable(
        getModule(), Entry->getValueType(), false,
        llvm::GlobalValue::CommonLinkage, nullptr, "dummy", nullptr,
        llvm::GlobalVariable::NotThreadLocal, Entry->getAddressSpace());
    Entry->replaceAllUsesWith(DummyGV);

    Entry->mutateType(PTy);
    llvm::Constant *NewPtrForOldDecl =
        llvm::ConstantExpr::getAddrSpaceCast(Entry, DummyGV->getType());

    // Now we have a casted version of the changed global, the dummy can be
    // replaced and deleted.
    DummyGV->replaceAllUsesWith(NewPtrForOldDecl);
    DummyGV->eraseFromParent();
  }
}

std::optional<CharUnits>
CodeGenModule::getOMPAllocateAlignment(const VarDecl *VD) {
  if (const auto *AA = VD->getAttr<OMPAllocateDeclAttr>()) {
    if (Expr *Alignment = AA->getAlignment()) {
      unsigned UserAlign =
          Alignment->EvaluateKnownConstInt(getContext()).getExtValue();
      CharUnits NaturalAlign =
          getNaturalTypeAlignment(VD->getType().getNonReferenceType());

      // OpenMP5.1 pg 185 lines 7-10
      //   Each item in the align modifier list must be aligned to the maximum
      //   of the specified alignment and the type's natural alignment.
      return CharUnits::fromQuantity(
          std::max<unsigned>(UserAlign, NaturalAlign.getQuantity()));
    }
  }
  return std::nullopt;
}<|MERGE_RESOLUTION|>--- conflicted
+++ resolved
@@ -774,12 +774,7 @@
       EmitCheckSourceLocation(Loc), EmitCheckTypeDescriptor(LHS.getType()),
       llvm::ConstantInt::get(Int8Ty, 0), // The LogAlignment info is unused.
       llvm::ConstantInt::get(Int8Ty, TCK_NonnullAssign)};
-<<<<<<< HEAD
-  EmitCheck({{IsNotNull, SanitizerKind::SO_NullabilityAssign}},
-            SanitizerHandler::TypeMismatch, StaticData, RHS);
-=======
   EmitCheck({{IsNotNull, CheckOrdinal}}, CheckHandler, StaticData, RHS);
->>>>>>> 4084ffcf
 }
 
 void CodeGenFunction::EmitScalarInit(const Expr *init, const ValueDecl *D,
