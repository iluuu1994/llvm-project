//===--- CGCall.cpp - Encapsulate calling convention details --------------===//
//
// Part of the LLVM Project, under the Apache License v2.0 with LLVM Exceptions.
// See https://llvm.org/LICENSE.txt for license information.
// SPDX-License-Identifier: Apache-2.0 WITH LLVM-exception
//
//===----------------------------------------------------------------------===//
//
// These classes wrap the information about a call or function
// definition used to handle ABI compliancy.
//
//===----------------------------------------------------------------------===//

#include "CGCall.h"
#include "ABIInfo.h"
#include "ABIInfoImpl.h"
#include "CGBlocks.h"
#include "CGCXXABI.h"
#include "CGCleanup.h"
#include "CGDebugInfo.h"
#include "CGRecordLayout.h"
#include "CodeGenFunction.h"
#include "CodeGenModule.h"
#include "CodeGenPGO.h"
#include "TargetInfo.h"
#include "clang/AST/Attr.h"
#include "clang/AST/Decl.h"
#include "clang/AST/DeclCXX.h"
#include "clang/AST/DeclObjC.h"
#include "clang/Basic/CodeGenOptions.h"
#include "clang/Basic/TargetInfo.h"
#include "clang/CodeGen/CGFunctionInfo.h"
#include "clang/CodeGen/SwiftCallingConv.h"
#include "llvm/ADT/StringExtras.h"
#include "llvm/Analysis/ValueTracking.h"
#include "llvm/IR/Assumptions.h"
#include "llvm/IR/AttributeMask.h"
#include "llvm/IR/Attributes.h"
#include "llvm/IR/CallingConv.h"
#include "llvm/IR/DataLayout.h"
#include "llvm/IR/InlineAsm.h"
#include "llvm/IR/IntrinsicInst.h"
#include "llvm/IR/Intrinsics.h"
#include "llvm/IR/Type.h"
#include "llvm/Transforms/Utils/Local.h"
#include <optional>
using namespace clang;
using namespace CodeGen;

/***/

unsigned CodeGenTypes::ClangCallConvToLLVMCallConv(CallingConv CC) {
  switch (CC) {
  default:
    return llvm::CallingConv::C;
  case CC_X86StdCall:
    return llvm::CallingConv::X86_StdCall;
  case CC_X86FastCall:
    return llvm::CallingConv::X86_FastCall;
  case CC_X86RegCall:
    return llvm::CallingConv::X86_RegCall;
  case CC_X86ThisCall:
    return llvm::CallingConv::X86_ThisCall;
  case CC_Win64:
    return llvm::CallingConv::Win64;
  case CC_X86_64SysV:
    return llvm::CallingConv::X86_64_SysV;
  case CC_AAPCS:
    return llvm::CallingConv::ARM_AAPCS;
  case CC_AAPCS_VFP:
    return llvm::CallingConv::ARM_AAPCS_VFP;
  case CC_IntelOclBicc:
    return llvm::CallingConv::Intel_OCL_BI;
  // TODO: Add support for __pascal to LLVM.
  case CC_X86Pascal:
    return llvm::CallingConv::C;
  // TODO: Add support for __vectorcall to LLVM.
  case CC_X86VectorCall:
    return llvm::CallingConv::X86_VectorCall;
  case CC_AArch64VectorCall:
    return llvm::CallingConv::AArch64_VectorCall;
  case CC_AArch64SVEPCS:
    return llvm::CallingConv::AArch64_SVE_VectorCall;
<<<<<<< HEAD
  case CC_AMDGPUKernelCall:
    return llvm::CallingConv::AMDGPU_KERNEL;
  case CC_SpirFunction:
    return llvm::CallingConv::SPIR_FUNC;
  case CC_OpenCLKernel:
    return CGM.getTargetCodeGenInfo().getOpenCLKernelCallingConv();
=======
  case CC_SpirFunction:
    return llvm::CallingConv::SPIR_FUNC;
  case CC_DeviceKernel:
    return CGM.getTargetCodeGenInfo().getDeviceKernelCallingConv();
>>>>>>> eb0f1dc0
  case CC_PreserveMost:
    return llvm::CallingConv::PreserveMost;
  case CC_PreserveAll:
    return llvm::CallingConv::PreserveAll;
  case CC_Swift:
    return llvm::CallingConv::Swift;
  case CC_SwiftAsync:
    return llvm::CallingConv::SwiftTail;
  case CC_M68kRTD:
    return llvm::CallingConv::M68k_RTD;
  case CC_PreserveNone:
    return llvm::CallingConv::PreserveNone;
    // clang-format off
  case CC_RISCVVectorCall: return llvm::CallingConv::RISCV_VectorCall;
    // clang-format on
#define CC_VLS_CASE(ABI_VLEN)                                                  \
  case CC_RISCVVLSCall_##ABI_VLEN:                                             \
    return llvm::CallingConv::RISCV_VLSCall_##ABI_VLEN;
    CC_VLS_CASE(32)
    CC_VLS_CASE(64)
    CC_VLS_CASE(128)
    CC_VLS_CASE(256)
    CC_VLS_CASE(512)
    CC_VLS_CASE(1024)
    CC_VLS_CASE(2048)
    CC_VLS_CASE(4096)
    CC_VLS_CASE(8192)
    CC_VLS_CASE(16384)
    CC_VLS_CASE(32768)
    CC_VLS_CASE(65536)
#undef CC_VLS_CASE
  }
}

/// Derives the 'this' type for codegen purposes, i.e. ignoring method CVR
/// qualification. Either or both of RD and MD may be null. A null RD indicates
/// that there is no meaningful 'this' type, and a null MD can occur when
/// calling a method pointer.
CanQualType CodeGenTypes::DeriveThisType(const CXXRecordDecl *RD,
                                         const CXXMethodDecl *MD) {
  QualType RecTy;
  if (RD)
    RecTy = Context.getTagDeclType(RD)->getCanonicalTypeInternal();
  else
    RecTy = Context.VoidTy;

  if (MD)
    RecTy = Context.getAddrSpaceQualType(
        RecTy, MD->getMethodQualifiers().getAddressSpace());
  return Context.getPointerType(CanQualType::CreateUnsafe(RecTy));
}

/// Returns the canonical formal type of the given C++ method.
static CanQual<FunctionProtoType> GetFormalType(const CXXMethodDecl *MD) {
  return MD->getType()
      ->getCanonicalTypeUnqualified()
      .getAs<FunctionProtoType>();
}

/// Returns the "extra-canonicalized" return type, which discards
/// qualifiers on the return type.  Codegen doesn't care about them,
/// and it makes ABI code a little easier to be able to assume that
/// all parameter and return types are top-level unqualified.
static CanQualType GetReturnType(QualType RetTy) {
  return RetTy->getCanonicalTypeUnqualified().getUnqualifiedType();
}

/// Arrange the argument and result information for a value of the given
/// unprototyped freestanding function type.
const CGFunctionInfo &
CodeGenTypes::arrangeFreeFunctionType(CanQual<FunctionNoProtoType> FTNP) {
  // When translating an unprototyped function type, always use a
  // variadic type.
  return arrangeLLVMFunctionInfo(FTNP->getReturnType().getUnqualifiedType(),
                                 FnInfoOpts::None, {}, FTNP->getExtInfo(), {},
                                 RequiredArgs(0));
}

static void addExtParameterInfosForCall(
    llvm::SmallVectorImpl<FunctionProtoType::ExtParameterInfo> &paramInfos,
    const FunctionProtoType *proto, unsigned prefixArgs, unsigned totalArgs) {
  assert(proto->hasExtParameterInfos());
  assert(paramInfos.size() <= prefixArgs);
  assert(proto->getNumParams() + prefixArgs <= totalArgs);

  paramInfos.reserve(totalArgs);

  // Add default infos for any prefix args that don't already have infos.
  paramInfos.resize(prefixArgs);

  // Add infos for the prototype.
  for (const auto &ParamInfo : proto->getExtParameterInfos()) {
    paramInfos.push_back(ParamInfo);
    // pass_object_size params have no parameter info.
    if (ParamInfo.hasPassObjectSize())
      paramInfos.emplace_back();
  }

  assert(paramInfos.size() <= totalArgs &&
         "Did we forget to insert pass_object_size args?");
  // Add default infos for the variadic and/or suffix arguments.
  paramInfos.resize(totalArgs);
}

/// Adds the formal parameters in FPT to the given prefix. If any parameter in
/// FPT has pass_object_size attrs, then we'll add parameters for those, too.
static void appendParameterTypes(
    const CodeGenTypes &CGT, SmallVectorImpl<CanQualType> &prefix,
    SmallVectorImpl<FunctionProtoType::ExtParameterInfo> &paramInfos,
    CanQual<FunctionProtoType> FPT) {
  // Fast path: don't touch param info if we don't need to.
  if (!FPT->hasExtParameterInfos()) {
    assert(paramInfos.empty() &&
           "We have paramInfos, but the prototype doesn't?");
    prefix.append(FPT->param_type_begin(), FPT->param_type_end());
    return;
  }

  unsigned PrefixSize = prefix.size();
  // In the vast majority of cases, we'll have precisely FPT->getNumParams()
  // parameters; the only thing that can change this is the presence of
  // pass_object_size. So, we preallocate for the common case.
  prefix.reserve(prefix.size() + FPT->getNumParams());

  auto ExtInfos = FPT->getExtParameterInfos();
  assert(ExtInfos.size() == FPT->getNumParams());
  for (unsigned I = 0, E = FPT->getNumParams(); I != E; ++I) {
    prefix.push_back(FPT->getParamType(I));
    if (ExtInfos[I].hasPassObjectSize())
      prefix.push_back(CGT.getContext().getSizeType());
  }

  addExtParameterInfosForCall(paramInfos, FPT.getTypePtr(), PrefixSize,
                              prefix.size());
}

using ExtParameterInfoList =
    SmallVector<FunctionProtoType::ExtParameterInfo, 16>;

/// Arrange the LLVM function layout for a value of the given function
/// type, on top of any implicit parameters already stored.
static const CGFunctionInfo &
arrangeLLVMFunctionInfo(CodeGenTypes &CGT, bool instanceMethod,
                        SmallVectorImpl<CanQualType> &prefix,
                        CanQual<FunctionProtoType> FTP) {
  ExtParameterInfoList paramInfos;
  RequiredArgs Required = RequiredArgs::forPrototypePlus(FTP, prefix.size());
  appendParameterTypes(CGT, prefix, paramInfos, FTP);
  CanQualType resultType = FTP->getReturnType().getUnqualifiedType();

  FnInfoOpts opts =
      instanceMethod ? FnInfoOpts::IsInstanceMethod : FnInfoOpts::None;
  return CGT.arrangeLLVMFunctionInfo(resultType, opts, prefix,
                                     FTP->getExtInfo(), paramInfos, Required);
}

using CanQualTypeList = SmallVector<CanQualType, 16>;

/// Arrange the argument and result information for a value of the
/// given freestanding function type.
const CGFunctionInfo &
CodeGenTypes::arrangeFreeFunctionType(CanQual<FunctionProtoType> FTP) {
  CanQualTypeList argTypes;
  return ::arrangeLLVMFunctionInfo(*this, /*instanceMethod=*/false, argTypes,
                                   FTP);
}

static CallingConv getCallingConventionForDecl(const ObjCMethodDecl *D,
                                               bool IsTargetDefaultMSABI) {
  // Set the appropriate calling convention for the Function.
  if (D->hasAttr<StdCallAttr>())
    return CC_X86StdCall;

  if (D->hasAttr<FastCallAttr>())
    return CC_X86FastCall;

  if (D->hasAttr<RegCallAttr>())
    return CC_X86RegCall;

  if (D->hasAttr<ThisCallAttr>())
    return CC_X86ThisCall;

  if (D->hasAttr<VectorCallAttr>())
    return CC_X86VectorCall;

  if (D->hasAttr<PascalAttr>())
    return CC_X86Pascal;

  if (PcsAttr *PCS = D->getAttr<PcsAttr>())
    return (PCS->getPCS() == PcsAttr::AAPCS ? CC_AAPCS : CC_AAPCS_VFP);

  if (D->hasAttr<AArch64VectorPcsAttr>())
    return CC_AArch64VectorCall;

  if (D->hasAttr<AArch64SVEPcsAttr>())
    return CC_AArch64SVEPCS;

  if (D->hasAttr<DeviceKernelAttr>())
    return CC_DeviceKernel;

  if (D->hasAttr<IntelOclBiccAttr>())
    return CC_IntelOclBicc;

  if (D->hasAttr<MSABIAttr>())
    return IsTargetDefaultMSABI ? CC_C : CC_Win64;

  if (D->hasAttr<SysVABIAttr>())
    return IsTargetDefaultMSABI ? CC_X86_64SysV : CC_C;

  if (D->hasAttr<PreserveMostAttr>())
    return CC_PreserveMost;

  if (D->hasAttr<PreserveAllAttr>())
    return CC_PreserveAll;

  if (D->hasAttr<M68kRTDAttr>())
    return CC_M68kRTD;

  if (D->hasAttr<PreserveNoneAttr>())
    return CC_PreserveNone;

  if (D->hasAttr<RISCVVectorCCAttr>())
    return CC_RISCVVectorCall;

  if (RISCVVLSCCAttr *PCS = D->getAttr<RISCVVLSCCAttr>()) {
    switch (PCS->getVectorWidth()) {
    default:
      llvm_unreachable("Invalid RISC-V VLS ABI VLEN");
#define CC_VLS_CASE(ABI_VLEN)                                                  \
  case ABI_VLEN:                                                               \
    return CC_RISCVVLSCall_##ABI_VLEN;
      CC_VLS_CASE(32)
      CC_VLS_CASE(64)
      CC_VLS_CASE(128)
      CC_VLS_CASE(256)
      CC_VLS_CASE(512)
      CC_VLS_CASE(1024)
      CC_VLS_CASE(2048)
      CC_VLS_CASE(4096)
      CC_VLS_CASE(8192)
      CC_VLS_CASE(16384)
      CC_VLS_CASE(32768)
      CC_VLS_CASE(65536)
#undef CC_VLS_CASE
    }
  }

  return CC_C;
}

/// Arrange the argument and result information for a call to an
/// unknown C++ non-static member function of the given abstract type.
/// (A null RD means we don't have any meaningful "this" argument type,
///  so fall back to a generic pointer type).
/// The member function must be an ordinary function, i.e. not a
/// constructor or destructor.
const CGFunctionInfo &
CodeGenTypes::arrangeCXXMethodType(const CXXRecordDecl *RD,
                                   const FunctionProtoType *FTP,
                                   const CXXMethodDecl *MD) {
  CanQualTypeList argTypes;

  // Add the 'this' pointer.
  argTypes.push_back(DeriveThisType(RD, MD));

  return ::arrangeLLVMFunctionInfo(
      *this, /*instanceMethod=*/true, argTypes,
      FTP->getCanonicalTypeUnqualified().getAs<FunctionProtoType>());
}

/// Set calling convention for CUDA/HIP kernel.
static void setCUDAKernelCallingConvention(CanQualType &FTy, CodeGenModule &CGM,
                                           const FunctionDecl *FD) {
  if (FD->hasAttr<CUDAGlobalAttr>()) {
    const FunctionType *FT = FTy->getAs<FunctionType>();
    CGM.getTargetCodeGenInfo().setCUDAKernelCallingConvention(FT);
    FTy = FT->getCanonicalTypeUnqualified();
  }
}

/// Arrange the argument and result information for a declaration or
/// definition of the given C++ non-static member function.  The
/// member function must be an ordinary function, i.e. not a
/// constructor or destructor.
const CGFunctionInfo &
CodeGenTypes::arrangeCXXMethodDeclaration(const CXXMethodDecl *MD) {
  assert(!isa<CXXConstructorDecl>(MD) && "wrong method for constructors!");
  assert(!isa<CXXDestructorDecl>(MD) && "wrong method for destructors!");

  CanQualType FT = GetFormalType(MD).getAs<Type>();
  setCUDAKernelCallingConvention(FT, CGM, MD);
  auto prototype = FT.getAs<FunctionProtoType>();

  if (MD->isImplicitObjectMemberFunction()) {
    // The abstract case is perfectly fine.
    const CXXRecordDecl *ThisType =
        getCXXABI().getThisArgumentTypeForMethod(MD);
    return arrangeCXXMethodType(ThisType, prototype.getTypePtr(), MD);
  }

  return arrangeFreeFunctionType(prototype);
}

bool CodeGenTypes::inheritingCtorHasParams(
    const InheritedConstructor &Inherited, CXXCtorType Type) {
  // Parameters are unnecessary if we're constructing a base class subobject
  // and the inherited constructor lives in a virtual base.
  return Type == Ctor_Complete ||
         !Inherited.getShadowDecl()->constructsVirtualBase() ||
         !Target.getCXXABI().hasConstructorVariants();
}

const CGFunctionInfo &
CodeGenTypes::arrangeCXXStructorDeclaration(GlobalDecl GD) {
  auto *MD = cast<CXXMethodDecl>(GD.getDecl());

  CanQualTypeList argTypes;
  ExtParameterInfoList paramInfos;

  const CXXRecordDecl *ThisType = getCXXABI().getThisArgumentTypeForMethod(GD);
  argTypes.push_back(DeriveThisType(ThisType, MD));

  bool PassParams = true;

  if (auto *CD = dyn_cast<CXXConstructorDecl>(MD)) {
    // A base class inheriting constructor doesn't get forwarded arguments
    // needed to construct a virtual base (or base class thereof).
    if (auto Inherited = CD->getInheritedConstructor())
      PassParams = inheritingCtorHasParams(Inherited, GD.getCtorType());
  }

  CanQual<FunctionProtoType> FTP = GetFormalType(MD);

  // Add the formal parameters.
  if (PassParams)
    appendParameterTypes(*this, argTypes, paramInfos, FTP);

  CGCXXABI::AddedStructorArgCounts AddedArgs =
      getCXXABI().buildStructorSignature(GD, argTypes);
  if (!paramInfos.empty()) {
    // Note: prefix implies after the first param.
    if (AddedArgs.Prefix)
      paramInfos.insert(paramInfos.begin() + 1, AddedArgs.Prefix,
                        FunctionProtoType::ExtParameterInfo{});
    if (AddedArgs.Suffix)
      paramInfos.append(AddedArgs.Suffix,
                        FunctionProtoType::ExtParameterInfo{});
  }

  RequiredArgs required =
      (PassParams && MD->isVariadic() ? RequiredArgs(argTypes.size())
                                      : RequiredArgs::All);

  FunctionType::ExtInfo extInfo = FTP->getExtInfo();
  CanQualType resultType = getCXXABI().HasThisReturn(GD) ? argTypes.front()
                           : getCXXABI().hasMostDerivedReturn(GD)
                               ? CGM.getContext().VoidPtrTy
                               : Context.VoidTy;
  return arrangeLLVMFunctionInfo(resultType, FnInfoOpts::IsInstanceMethod,
                                 argTypes, extInfo, paramInfos, required);
}

static CanQualTypeList getArgTypesForCall(ASTContext &ctx,
                                          const CallArgList &args) {
  CanQualTypeList argTypes;
  for (auto &arg : args)
    argTypes.push_back(ctx.getCanonicalParamType(arg.Ty));
  return argTypes;
}

static CanQualTypeList getArgTypesForDeclaration(ASTContext &ctx,
                                                 const FunctionArgList &args) {
  CanQualTypeList argTypes;
  for (auto &arg : args)
    argTypes.push_back(ctx.getCanonicalParamType(arg->getType()));
  return argTypes;
}

static ExtParameterInfoList
getExtParameterInfosForCall(const FunctionProtoType *proto, unsigned prefixArgs,
                            unsigned totalArgs) {
  ExtParameterInfoList result;
  if (proto->hasExtParameterInfos()) {
    addExtParameterInfosForCall(result, proto, prefixArgs, totalArgs);
  }
  return result;
}

/// Arrange a call to a C++ method, passing the given arguments.
///
/// ExtraPrefixArgs is the number of ABI-specific args passed after the `this`
/// parameter.
/// ExtraSuffixArgs is the number of ABI-specific args passed at the end of
/// args.
/// PassProtoArgs indicates whether `args` has args for the parameters in the
/// given CXXConstructorDecl.
const CGFunctionInfo &CodeGenTypes::arrangeCXXConstructorCall(
    const CallArgList &args, const CXXConstructorDecl *D, CXXCtorType CtorKind,
    unsigned ExtraPrefixArgs, unsigned ExtraSuffixArgs, bool PassProtoArgs) {
  CanQualTypeList ArgTypes;
  for (const auto &Arg : args)
    ArgTypes.push_back(Context.getCanonicalParamType(Arg.Ty));

  // +1 for implicit this, which should always be args[0].
  unsigned TotalPrefixArgs = 1 + ExtraPrefixArgs;

  CanQual<FunctionProtoType> FPT = GetFormalType(D);
  RequiredArgs Required = PassProtoArgs
                              ? RequiredArgs::forPrototypePlus(
                                    FPT, TotalPrefixArgs + ExtraSuffixArgs)
                              : RequiredArgs::All;

  GlobalDecl GD(D, CtorKind);
  CanQualType ResultType = getCXXABI().HasThisReturn(GD) ? ArgTypes.front()
                           : getCXXABI().hasMostDerivedReturn(GD)
                               ? CGM.getContext().VoidPtrTy
                               : Context.VoidTy;

  FunctionType::ExtInfo Info = FPT->getExtInfo();
  ExtParameterInfoList ParamInfos;
  // If the prototype args are elided, we should only have ABI-specific args,
  // which never have param info.
  if (PassProtoArgs && FPT->hasExtParameterInfos()) {
    // ABI-specific suffix arguments are treated the same as variadic arguments.
    addExtParameterInfosForCall(ParamInfos, FPT.getTypePtr(), TotalPrefixArgs,
                                ArgTypes.size());
  }

  return arrangeLLVMFunctionInfo(ResultType, FnInfoOpts::IsInstanceMethod,
                                 ArgTypes, Info, ParamInfos, Required);
}

/// Arrange the argument and result information for the declaration or
/// definition of the given function.
const CGFunctionInfo &
CodeGenTypes::arrangeFunctionDeclaration(const GlobalDecl GD) {
  const FunctionDecl *FD = cast<FunctionDecl>(GD.getDecl());
  if (const CXXMethodDecl *MD = dyn_cast<CXXMethodDecl>(FD))
    if (MD->isImplicitObjectMemberFunction())
      return arrangeCXXMethodDeclaration(MD);

  CanQualType FTy = FD->getType()->getCanonicalTypeUnqualified();

  assert(isa<FunctionType>(FTy));
  setCUDAKernelCallingConvention(FTy, CGM, FD);

<<<<<<< HEAD
  if (FD->hasAttr<OpenCLKernelAttr>() &&
=======
  if (DeviceKernelAttr::isOpenCLSpelling(FD->getAttr<DeviceKernelAttr>()) &&
>>>>>>> eb0f1dc0
      GD.getKernelReferenceKind() == KernelReferenceKind::Stub) {
    const FunctionType *FT = FTy->getAs<FunctionType>();
    CGM.getTargetCodeGenInfo().setOCLKernelStubCallingConvention(FT);
    FTy = FT->getCanonicalTypeUnqualified();
  }

  // When declaring a function without a prototype, always use a
  // non-variadic type.
  if (CanQual<FunctionNoProtoType> noProto = FTy.getAs<FunctionNoProtoType>()) {
    return arrangeLLVMFunctionInfo(noProto->getReturnType(), FnInfoOpts::None,
                                   {}, noProto->getExtInfo(), {},
                                   RequiredArgs::All);
  }

  return arrangeFreeFunctionType(FTy.castAs<FunctionProtoType>());
}

/// Arrange the argument and result information for the declaration or
/// definition of an Objective-C method.
const CGFunctionInfo &
CodeGenTypes::arrangeObjCMethodDeclaration(const ObjCMethodDecl *MD) {
  // It happens that this is the same as a call with no optional
  // arguments, except also using the formal 'self' type.
  return arrangeObjCMessageSendSignature(MD, MD->getSelfDecl()->getType());
}

/// Arrange the argument and result information for the function type
/// through which to perform a send to the given Objective-C method,
/// using the given receiver type.  The receiver type is not always
/// the 'self' type of the method or even an Objective-C pointer type.
/// This is *not* the right method for actually performing such a
/// message send, due to the possibility of optional arguments.
const CGFunctionInfo &
CodeGenTypes::arrangeObjCMessageSendSignature(const ObjCMethodDecl *MD,
                                              QualType receiverType) {
  CanQualTypeList argTys;
  ExtParameterInfoList extParamInfos(MD->isDirectMethod() ? 1 : 2);
  argTys.push_back(Context.getCanonicalParamType(receiverType));
  if (!MD->isDirectMethod())
    argTys.push_back(Context.getCanonicalParamType(Context.getObjCSelType()));
  for (const auto *I : MD->parameters()) {
    argTys.push_back(Context.getCanonicalParamType(I->getType()));
    auto extParamInfo = FunctionProtoType::ExtParameterInfo().withIsNoEscape(
        I->hasAttr<NoEscapeAttr>());
    extParamInfos.push_back(extParamInfo);
  }

  FunctionType::ExtInfo einfo;
  bool IsTargetDefaultMSABI =
      getContext().getTargetInfo().getTriple().isOSWindows() ||
      getContext().getTargetInfo().getTriple().isUEFI();
  einfo = einfo.withCallingConv(
      getCallingConventionForDecl(MD, IsTargetDefaultMSABI));

  if (getContext().getLangOpts().ObjCAutoRefCount &&
      MD->hasAttr<NSReturnsRetainedAttr>())
    einfo = einfo.withProducesResult(true);

  RequiredArgs required =
      (MD->isVariadic() ? RequiredArgs(argTys.size()) : RequiredArgs::All);

  return arrangeLLVMFunctionInfo(GetReturnType(MD->getReturnType()),
                                 FnInfoOpts::None, argTys, einfo, extParamInfos,
                                 required);
}

const CGFunctionInfo &
CodeGenTypes::arrangeUnprototypedObjCMessageSend(QualType returnType,
                                                 const CallArgList &args) {
  CanQualTypeList argTypes = getArgTypesForCall(Context, args);
  FunctionType::ExtInfo einfo;

  return arrangeLLVMFunctionInfo(GetReturnType(returnType), FnInfoOpts::None,
                                 argTypes, einfo, {}, RequiredArgs::All);
}

const CGFunctionInfo &CodeGenTypes::arrangeGlobalDeclaration(GlobalDecl GD) {
  // FIXME: Do we need to handle ObjCMethodDecl?
  if (isa<CXXConstructorDecl>(GD.getDecl()) ||
      isa<CXXDestructorDecl>(GD.getDecl()))
    return arrangeCXXStructorDeclaration(GD);

  return arrangeFunctionDeclaration(GD);
}

/// Arrange a thunk that takes 'this' as the first parameter followed by
/// varargs.  Return a void pointer, regardless of the actual return type.
/// The body of the thunk will end in a musttail call to a function of the
/// correct type, and the caller will bitcast the function to the correct
/// prototype.
const CGFunctionInfo &
CodeGenTypes::arrangeUnprototypedMustTailThunk(const CXXMethodDecl *MD) {
  assert(MD->isVirtual() && "only methods have thunks");
  CanQual<FunctionProtoType> FTP = GetFormalType(MD);
  CanQualType ArgTys[] = {DeriveThisType(MD->getParent(), MD)};
  return arrangeLLVMFunctionInfo(Context.VoidTy, FnInfoOpts::None, ArgTys,
                                 FTP->getExtInfo(), {}, RequiredArgs(1));
}

const CGFunctionInfo &
CodeGenTypes::arrangeMSCtorClosure(const CXXConstructorDecl *CD,
                                   CXXCtorType CT) {
  assert(CT == Ctor_CopyingClosure || CT == Ctor_DefaultClosure);

  CanQual<FunctionProtoType> FTP = GetFormalType(CD);
  SmallVector<CanQualType, 2> ArgTys;
  const CXXRecordDecl *RD = CD->getParent();
  ArgTys.push_back(DeriveThisType(RD, CD));
  if (CT == Ctor_CopyingClosure)
    ArgTys.push_back(*FTP->param_type_begin());
  if (RD->getNumVBases() > 0)
    ArgTys.push_back(Context.IntTy);
  CallingConv CC = Context.getDefaultCallingConvention(
      /*IsVariadic=*/false, /*IsCXXMethod=*/true);
  return arrangeLLVMFunctionInfo(Context.VoidTy, FnInfoOpts::IsInstanceMethod,
                                 ArgTys, FunctionType::ExtInfo(CC), {},
                                 RequiredArgs::All);
}

/// Arrange a call as unto a free function, except possibly with an
/// additional number of formal parameters considered required.
static const CGFunctionInfo &
arrangeFreeFunctionLikeCall(CodeGenTypes &CGT, CodeGenModule &CGM,
                            const CallArgList &args, const FunctionType *fnType,
                            unsigned numExtraRequiredArgs, bool chainCall) {
  assert(args.size() >= numExtraRequiredArgs);

  ExtParameterInfoList paramInfos;

  // In most cases, there are no optional arguments.
  RequiredArgs required = RequiredArgs::All;

  // If we have a variadic prototype, the required arguments are the
  // extra prefix plus the arguments in the prototype.
  if (const FunctionProtoType *proto = dyn_cast<FunctionProtoType>(fnType)) {
    if (proto->isVariadic())
      required = RequiredArgs::forPrototypePlus(proto, numExtraRequiredArgs);

    if (proto->hasExtParameterInfos())
      addExtParameterInfosForCall(paramInfos, proto, numExtraRequiredArgs,
                                  args.size());

  // If we don't have a prototype at all, but we're supposed to
  // explicitly use the variadic convention for unprototyped calls,
  // treat all of the arguments as required but preserve the nominal
  // possibility of variadics.
  } else if (CGM.getTargetCodeGenInfo().isNoProtoCallVariadic(
                 args, cast<FunctionNoProtoType>(fnType))) {
    required = RequiredArgs(args.size());
  }

  CanQualTypeList argTypes;
  for (const auto &arg : args)
    argTypes.push_back(CGT.getContext().getCanonicalParamType(arg.Ty));
  FnInfoOpts opts = chainCall ? FnInfoOpts::IsChainCall : FnInfoOpts::None;
  return CGT.arrangeLLVMFunctionInfo(GetReturnType(fnType->getReturnType()),
                                     opts, argTypes, fnType->getExtInfo(),
                                     paramInfos, required);
}

/// Figure out the rules for calling a function with the given formal
/// type using the given arguments.  The arguments are necessary
/// because the function might be unprototyped, in which case it's
/// target-dependent in crazy ways.
const CGFunctionInfo &CodeGenTypes::arrangeFreeFunctionCall(
    const CallArgList &args, const FunctionType *fnType, bool chainCall) {
  return arrangeFreeFunctionLikeCall(*this, CGM, args, fnType,
                                     chainCall ? 1 : 0, chainCall);
}

/// A block function is essentially a free function with an
/// extra implicit argument.
const CGFunctionInfo &
CodeGenTypes::arrangeBlockFunctionCall(const CallArgList &args,
                                       const FunctionType *fnType) {
  return arrangeFreeFunctionLikeCall(*this, CGM, args, fnType, 1,
                                     /*chainCall=*/false);
}

const CGFunctionInfo &
CodeGenTypes::arrangeBlockFunctionDeclaration(const FunctionProtoType *proto,
                                              const FunctionArgList &params) {
  ExtParameterInfoList paramInfos =
      getExtParameterInfosForCall(proto, 1, params.size());
  CanQualTypeList argTypes = getArgTypesForDeclaration(Context, params);

  return arrangeLLVMFunctionInfo(GetReturnType(proto->getReturnType()),
                                 FnInfoOpts::None, argTypes,
                                 proto->getExtInfo(), paramInfos,
                                 RequiredArgs::forPrototypePlus(proto, 1));
}

const CGFunctionInfo &
CodeGenTypes::arrangeBuiltinFunctionCall(QualType resultType,
                                         const CallArgList &args) {
  CanQualTypeList argTypes;
  for (const auto &Arg : args)
    argTypes.push_back(Context.getCanonicalParamType(Arg.Ty));
  return arrangeLLVMFunctionInfo(GetReturnType(resultType), FnInfoOpts::None,
                                 argTypes, FunctionType::ExtInfo(),
                                 /*paramInfos=*/{}, RequiredArgs::All);
}

const CGFunctionInfo &
CodeGenTypes::arrangeBuiltinFunctionDeclaration(QualType resultType,
                                                const FunctionArgList &args) {
  CanQualTypeList argTypes = getArgTypesForDeclaration(Context, args);

  return arrangeLLVMFunctionInfo(GetReturnType(resultType), FnInfoOpts::None,
                                 argTypes, FunctionType::ExtInfo(), {},
                                 RequiredArgs::All);
}

const CGFunctionInfo &CodeGenTypes::arrangeBuiltinFunctionDeclaration(
    CanQualType resultType, ArrayRef<CanQualType> argTypes) {
  return arrangeLLVMFunctionInfo(resultType, FnInfoOpts::None, argTypes,
                                 FunctionType::ExtInfo(), {},
                                 RequiredArgs::All);
}

const CGFunctionInfo &
CodeGenTypes::arrangeSYCLKernelCallerDeclaration(QualType resultType,
                                                 const FunctionArgList &args) {
  CanQualTypeList argTypes = getArgTypesForDeclaration(Context, args);

  return arrangeLLVMFunctionInfo(GetReturnType(resultType), FnInfoOpts::None,
                                 argTypes,
<<<<<<< HEAD
                                 FunctionType::ExtInfo(CC_OpenCLKernel),
=======
                                 FunctionType::ExtInfo(CC_DeviceKernel),
>>>>>>> eb0f1dc0
                                 /*paramInfos=*/{}, RequiredArgs::All);
}

/// Arrange a call to a C++ method, passing the given arguments.
///
/// numPrefixArgs is the number of ABI-specific prefix arguments we have. It
/// does not count `this`.
const CGFunctionInfo &CodeGenTypes::arrangeCXXMethodCall(
    const CallArgList &args, const FunctionProtoType *proto,
    RequiredArgs required, unsigned numPrefixArgs) {
  assert(numPrefixArgs + 1 <= args.size() &&
         "Emitting a call with less args than the required prefix?");
  // Add one to account for `this`. It's a bit awkward here, but we don't count
  // `this` in similar places elsewhere.
  ExtParameterInfoList paramInfos =
      getExtParameterInfosForCall(proto, numPrefixArgs + 1, args.size());

  CanQualTypeList argTypes = getArgTypesForCall(Context, args);

  FunctionType::ExtInfo info = proto->getExtInfo();
  return arrangeLLVMFunctionInfo(GetReturnType(proto->getReturnType()),
                                 FnInfoOpts::IsInstanceMethod, argTypes, info,
                                 paramInfos, required);
}

const CGFunctionInfo &CodeGenTypes::arrangeNullaryFunction() {
  return arrangeLLVMFunctionInfo(getContext().VoidTy, FnInfoOpts::None, {},
                                 FunctionType::ExtInfo(), {},
                                 RequiredArgs::All);
}

const CGFunctionInfo &CodeGenTypes::arrangeCall(const CGFunctionInfo &signature,
                                                const CallArgList &args) {
  assert(signature.arg_size() <= args.size());
  if (signature.arg_size() == args.size())
    return signature;

  ExtParameterInfoList paramInfos;
  auto sigParamInfos = signature.getExtParameterInfos();
  if (!sigParamInfos.empty()) {
    paramInfos.append(sigParamInfos.begin(), sigParamInfos.end());
    paramInfos.resize(args.size());
  }

  CanQualTypeList argTypes = getArgTypesForCall(Context, args);

  assert(signature.getRequiredArgs().allowsOptionalArgs());
  FnInfoOpts opts = FnInfoOpts::None;
  if (signature.isInstanceMethod())
    opts |= FnInfoOpts::IsInstanceMethod;
  if (signature.isChainCall())
    opts |= FnInfoOpts::IsChainCall;
  if (signature.isDelegateCall())
    opts |= FnInfoOpts::IsDelegateCall;
  return arrangeLLVMFunctionInfo(signature.getReturnType(), opts, argTypes,
                                 signature.getExtInfo(), paramInfos,
                                 signature.getRequiredArgs());
}

namespace clang {
namespace CodeGen {
void computeSPIRKernelABIInfo(CodeGenModule &CGM, CGFunctionInfo &FI);
}
} // namespace clang

/// Arrange the argument and result information for an abstract value
/// of a given function type.  This is the method which all of the
/// above functions ultimately defer to.
const CGFunctionInfo &CodeGenTypes::arrangeLLVMFunctionInfo(
    CanQualType resultType, FnInfoOpts opts, ArrayRef<CanQualType> argTypes,
    FunctionType::ExtInfo info,
    ArrayRef<FunctionProtoType::ExtParameterInfo> paramInfos,
    RequiredArgs required) {
  assert(llvm::all_of(argTypes,
                      [](CanQualType T) { return T.isCanonicalAsParam(); }));

  // Lookup or create unique function info.
  llvm::FoldingSetNodeID ID;
  bool isInstanceMethod =
      (opts & FnInfoOpts::IsInstanceMethod) == FnInfoOpts::IsInstanceMethod;
  bool isChainCall =
      (opts & FnInfoOpts::IsChainCall) == FnInfoOpts::IsChainCall;
  bool isDelegateCall =
      (opts & FnInfoOpts::IsDelegateCall) == FnInfoOpts::IsDelegateCall;
  CGFunctionInfo::Profile(ID, isInstanceMethod, isChainCall, isDelegateCall,
                          info, paramInfos, required, resultType, argTypes);

  void *insertPos = nullptr;
  CGFunctionInfo *FI = FunctionInfos.FindNodeOrInsertPos(ID, insertPos);
  if (FI)
    return *FI;

  unsigned CC = ClangCallConvToLLVMCallConv(info.getCC());

  // Construct the function info.  We co-allocate the ArgInfos.
  FI = CGFunctionInfo::create(CC, isInstanceMethod, isChainCall, isDelegateCall,
                              info, paramInfos, resultType, argTypes, required);
  FunctionInfos.InsertNode(FI, insertPos);

  bool inserted = FunctionsBeingProcessed.insert(FI).second;
  (void)inserted;
  assert(inserted && "Recursively being processed?");

  // Compute ABI information.
  if (CC == llvm::CallingConv::SPIR_KERNEL) {
    // Force target independent argument handling for the host visible
    // kernel functions.
    computeSPIRKernelABIInfo(CGM, *FI);
  } else if (info.getCC() == CC_Swift || info.getCC() == CC_SwiftAsync) {
    swiftcall::computeABIInfo(CGM, *FI);
  } else {
    CGM.getABIInfo().computeInfo(*FI);
  }

  // Loop over all of the computed argument and return value info.  If any of
  // them are direct or extend without a specified coerce type, specify the
  // default now.
  ABIArgInfo &retInfo = FI->getReturnInfo();
  if (retInfo.canHaveCoerceToType() && retInfo.getCoerceToType() == nullptr)
    retInfo.setCoerceToType(ConvertType(FI->getReturnType()));

  for (auto &I : FI->arguments())
    if (I.info.canHaveCoerceToType() && I.info.getCoerceToType() == nullptr)
      I.info.setCoerceToType(ConvertType(I.type));

  bool erased = FunctionsBeingProcessed.erase(FI);
  (void)erased;
  assert(erased && "Not in set?");

  return *FI;
}

CGFunctionInfo *CGFunctionInfo::create(unsigned llvmCC, bool instanceMethod,
                                       bool chainCall, bool delegateCall,
                                       const FunctionType::ExtInfo &info,
                                       ArrayRef<ExtParameterInfo> paramInfos,
                                       CanQualType resultType,
                                       ArrayRef<CanQualType> argTypes,
                                       RequiredArgs required) {
  assert(paramInfos.empty() || paramInfos.size() == argTypes.size());
  assert(!required.allowsOptionalArgs() ||
         required.getNumRequiredArgs() <= argTypes.size());

  void *buffer = operator new(totalSizeToAlloc<ArgInfo, ExtParameterInfo>(
      argTypes.size() + 1, paramInfos.size()));

  CGFunctionInfo *FI = new (buffer) CGFunctionInfo();
  FI->CallingConvention = llvmCC;
  FI->EffectiveCallingConvention = llvmCC;
  FI->ASTCallingConvention = info.getCC();
  FI->InstanceMethod = instanceMethod;
  FI->ChainCall = chainCall;
  FI->DelegateCall = delegateCall;
  FI->CmseNSCall = info.getCmseNSCall();
  FI->NoReturn = info.getNoReturn();
  FI->ReturnsRetained = info.getProducesResult();
  FI->NoCallerSavedRegs = info.getNoCallerSavedRegs();
  FI->NoCfCheck = info.getNoCfCheck();
  FI->Required = required;
  FI->HasRegParm = info.getHasRegParm();
  FI->RegParm = info.getRegParm();
  FI->ArgStruct = nullptr;
  FI->ArgStructAlign = 0;
  FI->NumArgs = argTypes.size();
  FI->HasExtParameterInfos = !paramInfos.empty();
  FI->getArgsBuffer()[0].type = resultType;
  FI->MaxVectorWidth = 0;
  for (unsigned i = 0, e = argTypes.size(); i != e; ++i)
    FI->getArgsBuffer()[i + 1].type = argTypes[i];
  for (unsigned i = 0, e = paramInfos.size(); i != e; ++i)
    FI->getExtParameterInfosBuffer()[i] = paramInfos[i];
  return FI;
}

/***/

namespace {
// ABIArgInfo::Expand implementation.

// Specifies the way QualType passed as ABIArgInfo::Expand is expanded.
struct TypeExpansion {
  enum TypeExpansionKind {
    // Elements of constant arrays are expanded recursively.
    TEK_ConstantArray,
    // Record fields are expanded recursively (but if record is a union, only
    // the field with the largest size is expanded).
    TEK_Record,
    // For complex types, real and imaginary parts are expanded recursively.
    TEK_Complex,
    // All other types are not expandable.
    TEK_None
  };

  const TypeExpansionKind Kind;

  TypeExpansion(TypeExpansionKind K) : Kind(K) {}
  virtual ~TypeExpansion() {}
};

struct ConstantArrayExpansion : TypeExpansion {
  QualType EltTy;
  uint64_t NumElts;

  ConstantArrayExpansion(QualType EltTy, uint64_t NumElts)
      : TypeExpansion(TEK_ConstantArray), EltTy(EltTy), NumElts(NumElts) {}
  static bool classof(const TypeExpansion *TE) {
    return TE->Kind == TEK_ConstantArray;
  }
};

struct RecordExpansion : TypeExpansion {
  SmallVector<const CXXBaseSpecifier *, 1> Bases;

  SmallVector<const FieldDecl *, 1> Fields;

  RecordExpansion(SmallVector<const CXXBaseSpecifier *, 1> &&Bases,
                  SmallVector<const FieldDecl *, 1> &&Fields)
      : TypeExpansion(TEK_Record), Bases(std::move(Bases)),
        Fields(std::move(Fields)) {}
  static bool classof(const TypeExpansion *TE) {
    return TE->Kind == TEK_Record;
  }
};

struct ComplexExpansion : TypeExpansion {
  QualType EltTy;

  ComplexExpansion(QualType EltTy) : TypeExpansion(TEK_Complex), EltTy(EltTy) {}
  static bool classof(const TypeExpansion *TE) {
    return TE->Kind == TEK_Complex;
  }
};

struct NoExpansion : TypeExpansion {
  NoExpansion() : TypeExpansion(TEK_None) {}
  static bool classof(const TypeExpansion *TE) { return TE->Kind == TEK_None; }
};
} // namespace

static std::unique_ptr<TypeExpansion>
getTypeExpansion(QualType Ty, const ASTContext &Context) {
  if (const ConstantArrayType *AT = Context.getAsConstantArrayType(Ty)) {
    return std::make_unique<ConstantArrayExpansion>(AT->getElementType(),
                                                    AT->getZExtSize());
  }
  if (const RecordType *RT = Ty->getAs<RecordType>()) {
    SmallVector<const CXXBaseSpecifier *, 1> Bases;
    SmallVector<const FieldDecl *, 1> Fields;
    const RecordDecl *RD = RT->getDecl();
    assert(!RD->hasFlexibleArrayMember() &&
           "Cannot expand structure with flexible array.");
    if (RD->isUnion()) {
      // Unions can be here only in degenerative cases - all the fields are same
      // after flattening. Thus we have to use the "largest" field.
      const FieldDecl *LargestFD = nullptr;
      CharUnits UnionSize = CharUnits::Zero();

      for (const auto *FD : RD->fields()) {
        if (FD->isZeroLengthBitField())
          continue;
        assert(!FD->isBitField() &&
               "Cannot expand structure with bit-field members.");
        CharUnits FieldSize = Context.getTypeSizeInChars(FD->getType());
        if (UnionSize < FieldSize) {
          UnionSize = FieldSize;
          LargestFD = FD;
        }
      }
      if (LargestFD)
        Fields.push_back(LargestFD);
    } else {
      if (const auto *CXXRD = dyn_cast<CXXRecordDecl>(RD)) {
        assert(!CXXRD->isDynamicClass() &&
               "cannot expand vtable pointers in dynamic classes");
        llvm::append_range(Bases, llvm::make_pointer_range(CXXRD->bases()));
      }

      for (const auto *FD : RD->fields()) {
        if (FD->isZeroLengthBitField())
          continue;
        assert(!FD->isBitField() &&
               "Cannot expand structure with bit-field members.");
        Fields.push_back(FD);
      }
    }
    return std::make_unique<RecordExpansion>(std::move(Bases),
                                             std::move(Fields));
  }
  if (const ComplexType *CT = Ty->getAs<ComplexType>()) {
    return std::make_unique<ComplexExpansion>(CT->getElementType());
  }
  return std::make_unique<NoExpansion>();
}

static int getExpansionSize(QualType Ty, const ASTContext &Context) {
  auto Exp = getTypeExpansion(Ty, Context);
  if (auto CAExp = dyn_cast<ConstantArrayExpansion>(Exp.get())) {
    return CAExp->NumElts * getExpansionSize(CAExp->EltTy, Context);
  }
  if (auto RExp = dyn_cast<RecordExpansion>(Exp.get())) {
    int Res = 0;
    for (auto BS : RExp->Bases)
      Res += getExpansionSize(BS->getType(), Context);
    for (auto FD : RExp->Fields)
      Res += getExpansionSize(FD->getType(), Context);
    return Res;
  }
  if (isa<ComplexExpansion>(Exp.get()))
    return 2;
  assert(isa<NoExpansion>(Exp.get()));
  return 1;
}

void CodeGenTypes::getExpandedTypes(
    QualType Ty, SmallVectorImpl<llvm::Type *>::iterator &TI) {
  auto Exp = getTypeExpansion(Ty, Context);
  if (auto CAExp = dyn_cast<ConstantArrayExpansion>(Exp.get())) {
    for (int i = 0, n = CAExp->NumElts; i < n; i++) {
      getExpandedTypes(CAExp->EltTy, TI);
    }
  } else if (auto RExp = dyn_cast<RecordExpansion>(Exp.get())) {
    for (auto BS : RExp->Bases)
      getExpandedTypes(BS->getType(), TI);
    for (auto FD : RExp->Fields)
      getExpandedTypes(FD->getType(), TI);
  } else if (auto CExp = dyn_cast<ComplexExpansion>(Exp.get())) {
    llvm::Type *EltTy = ConvertType(CExp->EltTy);
    *TI++ = EltTy;
    *TI++ = EltTy;
  } else {
    assert(isa<NoExpansion>(Exp.get()));
    *TI++ = ConvertType(Ty);
  }
}

static void forConstantArrayExpansion(CodeGenFunction &CGF,
                                      ConstantArrayExpansion *CAE,
                                      Address BaseAddr,
                                      llvm::function_ref<void(Address)> Fn) {
  for (int i = 0, n = CAE->NumElts; i < n; i++) {
    Address EltAddr = CGF.Builder.CreateConstGEP2_32(BaseAddr, 0, i);
    Fn(EltAddr);
  }
}

void CodeGenFunction::ExpandTypeFromArgs(QualType Ty, LValue LV,
                                         llvm::Function::arg_iterator &AI) {
  assert(LV.isSimple() &&
         "Unexpected non-simple lvalue during struct expansion.");

  auto Exp = getTypeExpansion(Ty, getContext());
  if (auto CAExp = dyn_cast<ConstantArrayExpansion>(Exp.get())) {
    forConstantArrayExpansion(
        *this, CAExp, LV.getAddress(), [&](Address EltAddr) {
          LValue LV = MakeAddrLValue(EltAddr, CAExp->EltTy);
          ExpandTypeFromArgs(CAExp->EltTy, LV, AI);
        });
  } else if (auto RExp = dyn_cast<RecordExpansion>(Exp.get())) {
    Address This = LV.getAddress();
    for (const CXXBaseSpecifier *BS : RExp->Bases) {
      // Perform a single step derived-to-base conversion.
      Address Base =
          GetAddressOfBaseClass(This, Ty->getAsCXXRecordDecl(), &BS, &BS + 1,
                                /*NullCheckValue=*/false, SourceLocation());
      LValue SubLV = MakeAddrLValue(Base, BS->getType());

      // Recurse onto bases.
      ExpandTypeFromArgs(BS->getType(), SubLV, AI);
    }
    for (auto FD : RExp->Fields) {
      // FIXME: What are the right qualifiers here?
      LValue SubLV = EmitLValueForFieldInitialization(LV, FD);
      ExpandTypeFromArgs(FD->getType(), SubLV, AI);
    }
  } else if (isa<ComplexExpansion>(Exp.get())) {
    auto realValue = &*AI++;
    auto imagValue = &*AI++;
    EmitStoreOfComplex(ComplexPairTy(realValue, imagValue), LV, /*init*/ true);
  } else {
    // Call EmitStoreOfScalar except when the lvalue is a bitfield to emit a
    // primitive store.
    assert(isa<NoExpansion>(Exp.get()));
    llvm::Value *Arg = &*AI++;
    if (LV.isBitField()) {
      EmitStoreThroughLValue(RValue::get(Arg), LV);
    } else {
      // TODO: currently there are some places are inconsistent in what LLVM
      // pointer type they use (see D118744). Once clang uses opaque pointers
      // all LLVM pointer types will be the same and we can remove this check.
      if (Arg->getType()->isPointerTy()) {
        Address Addr = LV.getAddress();
        Arg = Builder.CreateBitCast(Arg, Addr.getElementType());
      }
      EmitStoreOfScalar(Arg, LV);
    }
  }
}

void CodeGenFunction::ExpandTypeToArgs(
    QualType Ty, CallArg Arg, llvm::FunctionType *IRFuncTy,
    SmallVectorImpl<llvm::Value *> &IRCallArgs, unsigned &IRCallArgPos) {
  auto Exp = getTypeExpansion(Ty, getContext());
  if (auto CAExp = dyn_cast<ConstantArrayExpansion>(Exp.get())) {
    Address Addr = Arg.hasLValue() ? Arg.getKnownLValue().getAddress()
                                   : Arg.getKnownRValue().getAggregateAddress();
    forConstantArrayExpansion(*this, CAExp, Addr, [&](Address EltAddr) {
      CallArg EltArg =
          CallArg(convertTempToRValue(EltAddr, CAExp->EltTy, SourceLocation()),
                  CAExp->EltTy);
      ExpandTypeToArgs(CAExp->EltTy, EltArg, IRFuncTy, IRCallArgs,
                       IRCallArgPos);
    });
  } else if (auto RExp = dyn_cast<RecordExpansion>(Exp.get())) {
    Address This = Arg.hasLValue() ? Arg.getKnownLValue().getAddress()
                                   : Arg.getKnownRValue().getAggregateAddress();
    for (const CXXBaseSpecifier *BS : RExp->Bases) {
      // Perform a single step derived-to-base conversion.
      Address Base =
          GetAddressOfBaseClass(This, Ty->getAsCXXRecordDecl(), &BS, &BS + 1,
                                /*NullCheckValue=*/false, SourceLocation());
      CallArg BaseArg = CallArg(RValue::getAggregate(Base), BS->getType());

      // Recurse onto bases.
      ExpandTypeToArgs(BS->getType(), BaseArg, IRFuncTy, IRCallArgs,
                       IRCallArgPos);
    }

    LValue LV = MakeAddrLValue(This, Ty);
    for (auto FD : RExp->Fields) {
      CallArg FldArg =
          CallArg(EmitRValueForField(LV, FD, SourceLocation()), FD->getType());
      ExpandTypeToArgs(FD->getType(), FldArg, IRFuncTy, IRCallArgs,
                       IRCallArgPos);
    }
  } else if (isa<ComplexExpansion>(Exp.get())) {
    ComplexPairTy CV = Arg.getKnownRValue().getComplexVal();
    IRCallArgs[IRCallArgPos++] = CV.first;
    IRCallArgs[IRCallArgPos++] = CV.second;
  } else {
    assert(isa<NoExpansion>(Exp.get()));
    auto RV = Arg.getKnownRValue();
    assert(RV.isScalar() &&
           "Unexpected non-scalar rvalue during struct expansion.");

    // Insert a bitcast as needed.
    llvm::Value *V = RV.getScalarVal();
    if (IRCallArgPos < IRFuncTy->getNumParams() &&
        V->getType() != IRFuncTy->getParamType(IRCallArgPos))
      V = Builder.CreateBitCast(V, IRFuncTy->getParamType(IRCallArgPos));

    IRCallArgs[IRCallArgPos++] = V;
  }
}

/// Create a temporary allocation for the purposes of coercion.
static RawAddress CreateTempAllocaForCoercion(CodeGenFunction &CGF,
                                              llvm::Type *Ty,
                                              CharUnits MinAlign,
                                              const Twine &Name = "tmp") {
  // Don't use an alignment that's worse than what LLVM would prefer.
  auto PrefAlign = CGF.CGM.getDataLayout().getPrefTypeAlign(Ty);
  CharUnits Align = std::max(MinAlign, CharUnits::fromQuantity(PrefAlign));

  return CGF.CreateTempAlloca(Ty, Align, Name + ".coerce");
}

/// EnterStructPointerForCoercedAccess - Given a struct pointer that we are
/// accessing some number of bytes out of it, try to gep into the struct to get
/// at its inner goodness.  Dive as deep as possible without entering an element
/// with an in-memory size smaller than DstSize.
static Address EnterStructPointerForCoercedAccess(Address SrcPtr,
                                                  llvm::StructType *SrcSTy,
                                                  uint64_t DstSize,
                                                  CodeGenFunction &CGF) {
  // We can't dive into a zero-element struct.
  if (SrcSTy->getNumElements() == 0)
    return SrcPtr;

  llvm::Type *FirstElt = SrcSTy->getElementType(0);

  // If the first elt is at least as large as what we're looking for, or if the
  // first element is the same size as the whole struct, we can enter it. The
  // comparison must be made on the store size and not the alloca size. Using
  // the alloca size may overstate the size of the load.
  uint64_t FirstEltSize = CGF.CGM.getDataLayout().getTypeStoreSize(FirstElt);
  if (FirstEltSize < DstSize &&
      FirstEltSize < CGF.CGM.getDataLayout().getTypeStoreSize(SrcSTy))
    return SrcPtr;

  // GEP into the first element.
  SrcPtr = CGF.Builder.CreateStructGEP(SrcPtr, 0, "coerce.dive");

  // If the first element is a struct, recurse.
  llvm::Type *SrcTy = SrcPtr.getElementType();
  if (llvm::StructType *SrcSTy = dyn_cast<llvm::StructType>(SrcTy))
    return EnterStructPointerForCoercedAccess(SrcPtr, SrcSTy, DstSize, CGF);

  return SrcPtr;
}

/// CoerceIntOrPtrToIntOrPtr - Convert a value Val to the specific Ty where both
/// are either integers or pointers.  This does a truncation of the value if it
/// is too large or a zero extension if it is too small.
///
/// This behaves as if the value were coerced through memory, so on big-endian
/// targets the high bits are preserved in a truncation, while little-endian
/// targets preserve the low bits.
static llvm::Value *CoerceIntOrPtrToIntOrPtr(llvm::Value *Val, llvm::Type *Ty,
                                             CodeGenFunction &CGF) {
  if (Val->getType() == Ty)
    return Val;

  if (isa<llvm::PointerType>(Val->getType())) {
    // If this is Pointer->Pointer avoid conversion to and from int.
    if (isa<llvm::PointerType>(Ty))
      return CGF.Builder.CreateBitCast(Val, Ty, "coerce.val");

    // Convert the pointer to an integer so we can play with its width.
    Val = CGF.Builder.CreatePtrToInt(Val, CGF.IntPtrTy, "coerce.val.pi");
  }

  llvm::Type *DestIntTy = Ty;
  if (isa<llvm::PointerType>(DestIntTy))
    DestIntTy = CGF.IntPtrTy;

  if (Val->getType() != DestIntTy) {
    const llvm::DataLayout &DL = CGF.CGM.getDataLayout();
    if (DL.isBigEndian()) {
      // Preserve the high bits on big-endian targets.
      // That is what memory coercion does.
      uint64_t SrcSize = DL.getTypeSizeInBits(Val->getType());
      uint64_t DstSize = DL.getTypeSizeInBits(DestIntTy);

      if (SrcSize > DstSize) {
        Val = CGF.Builder.CreateLShr(Val, SrcSize - DstSize, "coerce.highbits");
        Val = CGF.Builder.CreateTrunc(Val, DestIntTy, "coerce.val.ii");
      } else {
        Val = CGF.Builder.CreateZExt(Val, DestIntTy, "coerce.val.ii");
        Val = CGF.Builder.CreateShl(Val, DstSize - SrcSize, "coerce.highbits");
      }
    } else {
      // Little-endian targets preserve the low bits. No shifts required.
      Val = CGF.Builder.CreateIntCast(Val, DestIntTy, false, "coerce.val.ii");
    }
  }

  if (isa<llvm::PointerType>(Ty))
    Val = CGF.Builder.CreateIntToPtr(Val, Ty, "coerce.val.ip");
  return Val;
}

/// CreateCoercedLoad - Create a load from \arg SrcPtr interpreted as
/// a pointer to an object of type \arg Ty, known to be aligned to
/// \arg SrcAlign bytes.
///
/// This safely handles the case when the src type is smaller than the
/// destination type; in this situation the values of bits which not
/// present in the src are undefined.
static llvm::Value *CreateCoercedLoad(Address Src, llvm::Type *Ty,
                                      CodeGenFunction &CGF) {
  llvm::Type *SrcTy = Src.getElementType();

  // If SrcTy and Ty are the same, just do a load.
  if (SrcTy == Ty)
    return CGF.Builder.CreateLoad(Src);

  llvm::TypeSize DstSize = CGF.CGM.getDataLayout().getTypeAllocSize(Ty);

  if (llvm::StructType *SrcSTy = dyn_cast<llvm::StructType>(SrcTy)) {
    Src = EnterStructPointerForCoercedAccess(Src, SrcSTy,
                                             DstSize.getFixedValue(), CGF);
    SrcTy = Src.getElementType();
  }

  llvm::TypeSize SrcSize = CGF.CGM.getDataLayout().getTypeAllocSize(SrcTy);

  // If the source and destination are integer or pointer types, just do an
  // extension or truncation to the desired type.
  if ((isa<llvm::IntegerType>(Ty) || isa<llvm::PointerType>(Ty)) &&
      (isa<llvm::IntegerType>(SrcTy) || isa<llvm::PointerType>(SrcTy))) {
    llvm::Value *Load = CGF.Builder.CreateLoad(Src);
    return CoerceIntOrPtrToIntOrPtr(Load, Ty, CGF);
  }

  // If load is legal, just bitcast the src pointer.
  if (!SrcSize.isScalable() && !DstSize.isScalable() &&
      SrcSize.getFixedValue() >= DstSize.getFixedValue()) {
    // Generally SrcSize is never greater than DstSize, since this means we are
    // losing bits. However, this can happen in cases where the structure has
    // additional padding, for example due to a user specified alignment.
    //
    // FIXME: Assert that we aren't truncating non-padding bits when have access
    // to that information.
    Src = Src.withElementType(Ty);
    return CGF.Builder.CreateLoad(Src);
  }

  // If coercing a fixed vector to a scalable vector for ABI compatibility, and
  // the types match, use the llvm.vector.insert intrinsic to perform the
  // conversion.
  if (auto *ScalableDstTy = dyn_cast<llvm::ScalableVectorType>(Ty)) {
    if (auto *FixedSrcTy = dyn_cast<llvm::FixedVectorType>(SrcTy)) {
      // If we are casting a fixed i8 vector to a scalable i1 predicate
      // vector, use a vector insert and bitcast the result.
      if (ScalableDstTy->getElementType()->isIntegerTy(1) &&
          FixedSrcTy->getElementType()->isIntegerTy(8)) {
        ScalableDstTy = llvm::ScalableVectorType::get(
            FixedSrcTy->getElementType(),
            llvm::divideCeil(
                ScalableDstTy->getElementCount().getKnownMinValue(), 8));
      }
      if (ScalableDstTy->getElementType() == FixedSrcTy->getElementType()) {
        auto *Load = CGF.Builder.CreateLoad(Src);
        auto *PoisonVec = llvm::PoisonValue::get(ScalableDstTy);
        llvm::Value *Result = CGF.Builder.CreateInsertVector(
            ScalableDstTy, PoisonVec, Load, uint64_t(0), "cast.scalable");
        ScalableDstTy = cast<llvm::ScalableVectorType>(
            llvm::VectorType::getWithSizeAndScalar(ScalableDstTy, Ty));
        if (Result->getType() != ScalableDstTy)
          Result = CGF.Builder.CreateBitCast(Result, ScalableDstTy);
        if (Result->getType() != Ty)
          Result = CGF.Builder.CreateExtractVector(Ty, Result, uint64_t(0));
        return Result;
      }
    }
  }

  // Otherwise do coercion through memory. This is stupid, but simple.
  RawAddress Tmp =
      CreateTempAllocaForCoercion(CGF, Ty, Src.getAlignment(), Src.getName());
  CGF.Builder.CreateMemCpy(
      Tmp.getPointer(), Tmp.getAlignment().getAsAlign(),
      Src.emitRawPointer(CGF), Src.getAlignment().getAsAlign(),
      llvm::ConstantInt::get(CGF.IntPtrTy, SrcSize.getKnownMinValue()));
  return CGF.Builder.CreateLoad(Tmp);
}

void CodeGenFunction::CreateCoercedStore(llvm::Value *Src, Address Dst,
                                         llvm::TypeSize DstSize,
                                         bool DstIsVolatile) {
  if (!DstSize)
    return;

  llvm::Type *SrcTy = Src->getType();
  llvm::TypeSize SrcSize = CGM.getDataLayout().getTypeAllocSize(SrcTy);

  // GEP into structs to try to make types match.
  // FIXME: This isn't really that useful with opaque types, but it impacts a
  // lot of regression tests.
  if (SrcTy != Dst.getElementType()) {
    if (llvm::StructType *DstSTy =
            dyn_cast<llvm::StructType>(Dst.getElementType())) {
      assert(!SrcSize.isScalable());
      Dst = EnterStructPointerForCoercedAccess(Dst, DstSTy,
                                               SrcSize.getFixedValue(), *this);
    }
  }

  if (SrcSize.isScalable() || SrcSize <= DstSize) {
    if (SrcTy->isIntegerTy() && Dst.getElementType()->isPointerTy() &&
        SrcSize == CGM.getDataLayout().getTypeAllocSize(Dst.getElementType())) {
      // If the value is supposed to be a pointer, convert it before storing it.
      Src = CoerceIntOrPtrToIntOrPtr(Src, Dst.getElementType(), *this);
      auto *I = Builder.CreateStore(Src, Dst, DstIsVolatile);
      addInstToCurrentSourceAtom(I, Src);
    } else if (llvm::StructType *STy =
                   dyn_cast<llvm::StructType>(Src->getType())) {
      // Prefer scalar stores to first-class aggregate stores.
      Dst = Dst.withElementType(SrcTy);
      for (unsigned i = 0, e = STy->getNumElements(); i != e; ++i) {
        Address EltPtr = Builder.CreateStructGEP(Dst, i);
        llvm::Value *Elt = Builder.CreateExtractValue(Src, i);
        auto *I = Builder.CreateStore(Elt, EltPtr, DstIsVolatile);
        addInstToCurrentSourceAtom(I, Elt);
      }
    } else {
      auto *I =
          Builder.CreateStore(Src, Dst.withElementType(SrcTy), DstIsVolatile);
      addInstToCurrentSourceAtom(I, Src);
    }
  } else if (SrcTy->isIntegerTy()) {
    // If the source is a simple integer, coerce it directly.
    llvm::Type *DstIntTy = Builder.getIntNTy(DstSize.getFixedValue() * 8);
    Src = CoerceIntOrPtrToIntOrPtr(Src, DstIntTy, *this);
    auto *I =
        Builder.CreateStore(Src, Dst.withElementType(DstIntTy), DstIsVolatile);
    addInstToCurrentSourceAtom(I, Src);
  } else {
    // Otherwise do coercion through memory. This is stupid, but
    // simple.

    // Generally SrcSize is never greater than DstSize, since this means we are
    // losing bits. However, this can happen in cases where the structure has
    // additional padding, for example due to a user specified alignment.
    //
    // FIXME: Assert that we aren't truncating non-padding bits when have access
    // to that information.
    RawAddress Tmp =
        CreateTempAllocaForCoercion(*this, SrcTy, Dst.getAlignment());
    Builder.CreateStore(Src, Tmp);
    auto *I = Builder.CreateMemCpy(
        Dst.emitRawPointer(*this), Dst.getAlignment().getAsAlign(),
        Tmp.getPointer(), Tmp.getAlignment().getAsAlign(),
        Builder.CreateTypeSize(IntPtrTy, DstSize));
    addInstToCurrentSourceAtom(I, Src);
  }
}

static Address emitAddressAtOffset(CodeGenFunction &CGF, Address addr,
                                   const ABIArgInfo &info) {
  if (unsigned offset = info.getDirectOffset()) {
    addr = addr.withElementType(CGF.Int8Ty);
    addr = CGF.Builder.CreateConstInBoundsByteGEP(
        addr, CharUnits::fromQuantity(offset));
    addr = addr.withElementType(info.getCoerceToType());
  }
  return addr;
}

static std::pair<llvm::Value *, bool>
CoerceScalableToFixed(CodeGenFunction &CGF, llvm::FixedVectorType *ToTy,
                      llvm::ScalableVectorType *FromTy, llvm::Value *V,
                      StringRef Name = "") {
  // If we are casting a scalable i1 predicate vector to a fixed i8
  // vector, first bitcast the source.
  if (FromTy->getElementType()->isIntegerTy(1) &&
      ToTy->getElementType() == CGF.Builder.getInt8Ty()) {
    if (!FromTy->getElementCount().isKnownMultipleOf(8)) {
      FromTy = llvm::ScalableVectorType::get(
          FromTy->getElementType(),
          llvm::alignTo<8>(FromTy->getElementCount().getKnownMinValue()));
      llvm::Value *ZeroVec = llvm::Constant::getNullValue(FromTy);
      V = CGF.Builder.CreateInsertVector(FromTy, ZeroVec, V, uint64_t(0));
    }
    FromTy = llvm::ScalableVectorType::get(
        ToTy->getElementType(),
        FromTy->getElementCount().getKnownMinValue() / 8);
    V = CGF.Builder.CreateBitCast(V, FromTy);
  }
  if (FromTy->getElementType() == ToTy->getElementType()) {
    V->setName(Name + ".coerce");
    V = CGF.Builder.CreateExtractVector(ToTy, V, uint64_t(0), "cast.fixed");
    return {V, true};
  }
  return {V, false};
}

namespace {

/// Encapsulates information about the way function arguments from
/// CGFunctionInfo should be passed to actual LLVM IR function.
class ClangToLLVMArgMapping {
  static const unsigned InvalidIndex = ~0U;
  unsigned InallocaArgNo;
  unsigned SRetArgNo;
  unsigned TotalIRArgs;

  /// Arguments of LLVM IR function corresponding to single Clang argument.
  struct IRArgs {
    unsigned PaddingArgIndex;
    // Argument is expanded to IR arguments at positions
    // [FirstArgIndex, FirstArgIndex + NumberOfArgs).
    unsigned FirstArgIndex;
    unsigned NumberOfArgs;

    IRArgs()
        : PaddingArgIndex(InvalidIndex), FirstArgIndex(InvalidIndex),
          NumberOfArgs(0) {}
  };

  SmallVector<IRArgs, 8> ArgInfo;

public:
  ClangToLLVMArgMapping(const ASTContext &Context, const CGFunctionInfo &FI,
                        bool OnlyRequiredArgs = false)
      : InallocaArgNo(InvalidIndex), SRetArgNo(InvalidIndex), TotalIRArgs(0),
        ArgInfo(OnlyRequiredArgs ? FI.getNumRequiredArgs() : FI.arg_size()) {
    construct(Context, FI, OnlyRequiredArgs);
  }

  bool hasInallocaArg() const { return InallocaArgNo != InvalidIndex; }
  unsigned getInallocaArgNo() const {
    assert(hasInallocaArg());
    return InallocaArgNo;
  }

  bool hasSRetArg() const { return SRetArgNo != InvalidIndex; }
  unsigned getSRetArgNo() const {
    assert(hasSRetArg());
    return SRetArgNo;
  }

  unsigned totalIRArgs() const { return TotalIRArgs; }

  bool hasPaddingArg(unsigned ArgNo) const {
    assert(ArgNo < ArgInfo.size());
    return ArgInfo[ArgNo].PaddingArgIndex != InvalidIndex;
  }
  unsigned getPaddingArgNo(unsigned ArgNo) const {
    assert(hasPaddingArg(ArgNo));
    return ArgInfo[ArgNo].PaddingArgIndex;
  }

  /// Returns index of first IR argument corresponding to ArgNo, and their
  /// quantity.
  std::pair<unsigned, unsigned> getIRArgs(unsigned ArgNo) const {
    assert(ArgNo < ArgInfo.size());
    return std::make_pair(ArgInfo[ArgNo].FirstArgIndex,
                          ArgInfo[ArgNo].NumberOfArgs);
  }

private:
  void construct(const ASTContext &Context, const CGFunctionInfo &FI,
                 bool OnlyRequiredArgs);
};

void ClangToLLVMArgMapping::construct(const ASTContext &Context,
                                      const CGFunctionInfo &FI,
                                      bool OnlyRequiredArgs) {
  unsigned IRArgNo = 0;
  bool SwapThisWithSRet = false;
  const ABIArgInfo &RetAI = FI.getReturnInfo();

  if (RetAI.getKind() == ABIArgInfo::Indirect) {
    SwapThisWithSRet = RetAI.isSRetAfterThis();
    SRetArgNo = SwapThisWithSRet ? 1 : IRArgNo++;
  }

  unsigned ArgNo = 0;
  unsigned NumArgs = OnlyRequiredArgs ? FI.getNumRequiredArgs() : FI.arg_size();
  for (CGFunctionInfo::const_arg_iterator I = FI.arg_begin(); ArgNo < NumArgs;
       ++I, ++ArgNo) {
    assert(I != FI.arg_end());
    QualType ArgType = I->type;
    const ABIArgInfo &AI = I->info;
    // Collect data about IR arguments corresponding to Clang argument ArgNo.
    auto &IRArgs = ArgInfo[ArgNo];

    if (AI.getPaddingType())
      IRArgs.PaddingArgIndex = IRArgNo++;

    switch (AI.getKind()) {
    case ABIArgInfo::Extend:
    case ABIArgInfo::Direct: {
      // FIXME: handle sseregparm someday...
      llvm::StructType *STy = dyn_cast<llvm::StructType>(AI.getCoerceToType());
      if (AI.isDirect() && AI.getCanBeFlattened() && STy) {
        IRArgs.NumberOfArgs = STy->getNumElements();
      } else {
        IRArgs.NumberOfArgs = 1;
      }
      break;
    }
    case ABIArgInfo::Indirect:
    case ABIArgInfo::IndirectAliased:
      IRArgs.NumberOfArgs = 1;
      break;
    case ABIArgInfo::Ignore:
    case ABIArgInfo::InAlloca:
      // ignore and inalloca doesn't have matching LLVM parameters.
      IRArgs.NumberOfArgs = 0;
      break;
    case ABIArgInfo::CoerceAndExpand:
      IRArgs.NumberOfArgs = AI.getCoerceAndExpandTypeSequence().size();
      break;
    case ABIArgInfo::Expand:
      IRArgs.NumberOfArgs = getExpansionSize(ArgType, Context);
      break;
    }

    if (IRArgs.NumberOfArgs > 0) {
      IRArgs.FirstArgIndex = IRArgNo;
      IRArgNo += IRArgs.NumberOfArgs;
    }

    // Skip over the sret parameter when it comes second.  We already handled it
    // above.
    if (IRArgNo == 1 && SwapThisWithSRet)
      IRArgNo++;
  }
  assert(ArgNo == ArgInfo.size());

  if (FI.usesInAlloca())
    InallocaArgNo = IRArgNo++;

  TotalIRArgs = IRArgNo;
}
} // namespace

/***/

bool CodeGenModule::ReturnTypeUsesSRet(const CGFunctionInfo &FI) {
  const auto &RI = FI.getReturnInfo();
  return RI.isIndirect() || (RI.isInAlloca() && RI.getInAllocaSRet());
}

bool CodeGenModule::ReturnTypeHasInReg(const CGFunctionInfo &FI) {
  const auto &RI = FI.getReturnInfo();
  return RI.getInReg();
}

bool CodeGenModule::ReturnSlotInterferesWithArgs(const CGFunctionInfo &FI) {
  return ReturnTypeUsesSRet(FI) &&
         getTargetCodeGenInfo().doesReturnSlotInterfereWithArgs();
}

bool CodeGenModule::ReturnTypeUsesFPRet(QualType ResultType) {
  if (const BuiltinType *BT = ResultType->getAs<BuiltinType>()) {
    switch (BT->getKind()) {
    default:
      return false;
    case BuiltinType::Float:
      return getTarget().useObjCFPRetForRealType(FloatModeKind::Float);
    case BuiltinType::Double:
      return getTarget().useObjCFPRetForRealType(FloatModeKind::Double);
    case BuiltinType::LongDouble:
      return getTarget().useObjCFPRetForRealType(FloatModeKind::LongDouble);
    }
  }

  return false;
}

bool CodeGenModule::ReturnTypeUsesFP2Ret(QualType ResultType) {
  if (const ComplexType *CT = ResultType->getAs<ComplexType>()) {
    if (const BuiltinType *BT = CT->getElementType()->getAs<BuiltinType>()) {
      if (BT->getKind() == BuiltinType::LongDouble)
        return getTarget().useObjCFP2RetForComplexLongDouble();
    }
  }

  return false;
}

llvm::FunctionType *CodeGenTypes::GetFunctionType(GlobalDecl GD) {
  const CGFunctionInfo &FI = arrangeGlobalDeclaration(GD);
  return GetFunctionType(FI);
}

llvm::FunctionType *CodeGenTypes::GetFunctionType(const CGFunctionInfo &FI) {

  bool Inserted = FunctionsBeingProcessed.insert(&FI).second;
  (void)Inserted;
  assert(Inserted && "Recursively being processed?");

  llvm::Type *resultType = nullptr;
  const ABIArgInfo &retAI = FI.getReturnInfo();
  switch (retAI.getKind()) {
  case ABIArgInfo::Expand:
  case ABIArgInfo::IndirectAliased:
    llvm_unreachable("Invalid ABI kind for return argument");

  case ABIArgInfo::Extend:
  case ABIArgInfo::Direct:
    resultType = retAI.getCoerceToType();
    break;

  case ABIArgInfo::InAlloca:
    if (retAI.getInAllocaSRet()) {
      // sret things on win32 aren't void, they return the sret pointer.
      QualType ret = FI.getReturnType();
      unsigned addressSpace = CGM.getTypes().getTargetAddressSpace(ret);
      resultType = llvm::PointerType::get(getLLVMContext(), addressSpace);
    } else {
      resultType = llvm::Type::getVoidTy(getLLVMContext());
    }
    break;

  case ABIArgInfo::Indirect:
  case ABIArgInfo::Ignore:
    resultType = llvm::Type::getVoidTy(getLLVMContext());
    break;

  case ABIArgInfo::CoerceAndExpand:
    resultType = retAI.getUnpaddedCoerceAndExpandType();
    break;
  }

  ClangToLLVMArgMapping IRFunctionArgs(getContext(), FI, true);
  SmallVector<llvm::Type *, 8> ArgTypes(IRFunctionArgs.totalIRArgs());

  // Add type for sret argument.
  if (IRFunctionArgs.hasSRetArg()) {
    ArgTypes[IRFunctionArgs.getSRetArgNo()] = llvm::PointerType::get(
        getLLVMContext(), FI.getReturnInfo().getIndirectAddrSpace());
  }

  // Add type for inalloca argument.
  if (IRFunctionArgs.hasInallocaArg())
    ArgTypes[IRFunctionArgs.getInallocaArgNo()] =
        llvm::PointerType::getUnqual(getLLVMContext());

  // Add in all of the required arguments.
  unsigned ArgNo = 0;
  CGFunctionInfo::const_arg_iterator it = FI.arg_begin(),
                                     ie = it + FI.getNumRequiredArgs();
  for (; it != ie; ++it, ++ArgNo) {
    const ABIArgInfo &ArgInfo = it->info;

    // Insert a padding type to ensure proper alignment.
    if (IRFunctionArgs.hasPaddingArg(ArgNo))
      ArgTypes[IRFunctionArgs.getPaddingArgNo(ArgNo)] =
          ArgInfo.getPaddingType();

    unsigned FirstIRArg, NumIRArgs;
    std::tie(FirstIRArg, NumIRArgs) = IRFunctionArgs.getIRArgs(ArgNo);

    switch (ArgInfo.getKind()) {
    case ABIArgInfo::Ignore:
    case ABIArgInfo::InAlloca:
      assert(NumIRArgs == 0);
      break;

    case ABIArgInfo::Indirect:
      assert(NumIRArgs == 1);
      // indirect arguments are always on the stack, which is alloca addr space.
      ArgTypes[FirstIRArg] = llvm::PointerType::get(
          getLLVMContext(), CGM.getDataLayout().getAllocaAddrSpace());
      break;
    case ABIArgInfo::IndirectAliased:
      assert(NumIRArgs == 1);
      ArgTypes[FirstIRArg] = llvm::PointerType::get(
          getLLVMContext(), ArgInfo.getIndirectAddrSpace());
      break;
    case ABIArgInfo::Extend:
    case ABIArgInfo::Direct: {
      // Fast-isel and the optimizer generally like scalar values better than
      // FCAs, so we flatten them if this is safe to do for this argument.
      llvm::Type *argType = ArgInfo.getCoerceToType();
      llvm::StructType *st = dyn_cast<llvm::StructType>(argType);
      if (st && ArgInfo.isDirect() && ArgInfo.getCanBeFlattened()) {
        assert(NumIRArgs == st->getNumElements());
        for (unsigned i = 0, e = st->getNumElements(); i != e; ++i)
          ArgTypes[FirstIRArg + i] = st->getElementType(i);
      } else {
        assert(NumIRArgs == 1);
        ArgTypes[FirstIRArg] = argType;
      }
      break;
    }

    case ABIArgInfo::CoerceAndExpand: {
      auto ArgTypesIter = ArgTypes.begin() + FirstIRArg;
      for (auto *EltTy : ArgInfo.getCoerceAndExpandTypeSequence()) {
        *ArgTypesIter++ = EltTy;
      }
      assert(ArgTypesIter == ArgTypes.begin() + FirstIRArg + NumIRArgs);
      break;
    }

    case ABIArgInfo::Expand:
      auto ArgTypesIter = ArgTypes.begin() + FirstIRArg;
      getExpandedTypes(it->type, ArgTypesIter);
      assert(ArgTypesIter == ArgTypes.begin() + FirstIRArg + NumIRArgs);
      break;
    }
  }

  bool Erased = FunctionsBeingProcessed.erase(&FI);
  (void)Erased;
  assert(Erased && "Not in set?");

  return llvm::FunctionType::get(resultType, ArgTypes, FI.isVariadic());
}

llvm::Type *CodeGenTypes::GetFunctionTypeForVTable(GlobalDecl GD) {
  const CXXMethodDecl *MD = cast<CXXMethodDecl>(GD.getDecl());
  const FunctionProtoType *FPT = MD->getType()->castAs<FunctionProtoType>();

  if (!isFuncTypeConvertible(FPT))
    return llvm::StructType::get(getLLVMContext());

  return GetFunctionType(GD);
}

static void AddAttributesFromFunctionProtoType(ASTContext &Ctx,
                                               llvm::AttrBuilder &FuncAttrs,
                                               const FunctionProtoType *FPT) {
  if (!FPT)
    return;

  if (!isUnresolvedExceptionSpec(FPT->getExceptionSpecType()) &&
      FPT->isNothrow())
    FuncAttrs.addAttribute(llvm::Attribute::NoUnwind);

  unsigned SMEBits = FPT->getAArch64SMEAttributes();
  if (SMEBits & FunctionType::SME_PStateSMEnabledMask)
    FuncAttrs.addAttribute("aarch64_pstate_sm_enabled");
  if (SMEBits & FunctionType::SME_PStateSMCompatibleMask)
    FuncAttrs.addAttribute("aarch64_pstate_sm_compatible");
  if (SMEBits & FunctionType::SME_AgnosticZAStateMask)
    FuncAttrs.addAttribute("aarch64_za_state_agnostic");

  // ZA
  if (FunctionType::getArmZAState(SMEBits) == FunctionType::ARM_Preserves)
    FuncAttrs.addAttribute("aarch64_preserves_za");
  if (FunctionType::getArmZAState(SMEBits) == FunctionType::ARM_In)
    FuncAttrs.addAttribute("aarch64_in_za");
  if (FunctionType::getArmZAState(SMEBits) == FunctionType::ARM_Out)
    FuncAttrs.addAttribute("aarch64_out_za");
  if (FunctionType::getArmZAState(SMEBits) == FunctionType::ARM_InOut)
    FuncAttrs.addAttribute("aarch64_inout_za");

  // ZT0
  if (FunctionType::getArmZT0State(SMEBits) == FunctionType::ARM_Preserves)
    FuncAttrs.addAttribute("aarch64_preserves_zt0");
  if (FunctionType::getArmZT0State(SMEBits) == FunctionType::ARM_In)
    FuncAttrs.addAttribute("aarch64_in_zt0");
  if (FunctionType::getArmZT0State(SMEBits) == FunctionType::ARM_Out)
    FuncAttrs.addAttribute("aarch64_out_zt0");
  if (FunctionType::getArmZT0State(SMEBits) == FunctionType::ARM_InOut)
    FuncAttrs.addAttribute("aarch64_inout_zt0");
}

static void AddAttributesFromOMPAssumes(llvm::AttrBuilder &FuncAttrs,
                                        const Decl *Callee) {
  if (!Callee)
    return;

  SmallVector<StringRef, 4> Attrs;

  for (const OMPAssumeAttr *AA : Callee->specific_attrs<OMPAssumeAttr>())
    AA->getAssumption().split(Attrs, ",");

  if (!Attrs.empty())
    FuncAttrs.addAttribute(llvm::AssumptionAttrKey,
                           llvm::join(Attrs.begin(), Attrs.end(), ","));
}

bool CodeGenModule::MayDropFunctionReturn(const ASTContext &Context,
                                          QualType ReturnType) const {
  // We can't just discard the return value for a record type with a
  // complex destructor or a non-trivially copyable type.
  if (const RecordType *RT =
          ReturnType.getCanonicalType()->getAs<RecordType>()) {
    if (const auto *ClassDecl = dyn_cast<CXXRecordDecl>(RT->getDecl()))
      return ClassDecl->hasTrivialDestructor();
  }
  return ReturnType.isTriviallyCopyableType(Context);
}

static bool HasStrictReturn(const CodeGenModule &Module, QualType RetTy,
                            const Decl *TargetDecl) {
  // As-is msan can not tolerate noundef mismatch between caller and
  // implementation. Mismatch is possible for e.g. indirect calls from C-caller
  // into C++. Such mismatches lead to confusing false reports. To avoid
  // expensive workaround on msan we enforce initialization event in uncommon
  // cases where it's allowed.
  if (Module.getLangOpts().Sanitize.has(SanitizerKind::Memory))
    return true;
  // C++ explicitly makes returning undefined values UB. C's rule only applies
  // to used values, so we never mark them noundef for now.
  if (!Module.getLangOpts().CPlusPlus)
    return false;
  if (TargetDecl) {
    if (const FunctionDecl *FDecl = dyn_cast<FunctionDecl>(TargetDecl)) {
      if (FDecl->isExternC())
        return false;
    } else if (const VarDecl *VDecl = dyn_cast<VarDecl>(TargetDecl)) {
      // Function pointer.
      if (VDecl->isExternC())
        return false;
    }
  }

  // We don't want to be too aggressive with the return checking, unless
  // it's explicit in the code opts or we're using an appropriate sanitizer.
  // Try to respect what the programmer intended.
  return Module.getCodeGenOpts().StrictReturn ||
         !Module.MayDropFunctionReturn(Module.getContext(), RetTy) ||
         Module.getLangOpts().Sanitize.has(SanitizerKind::Return);
}

/// Add denormal-fp-math and denormal-fp-math-f32 as appropriate for the
/// requested denormal behavior, accounting for the overriding behavior of the
/// -f32 case.
static void addDenormalModeAttrs(llvm::DenormalMode FPDenormalMode,
                                 llvm::DenormalMode FP32DenormalMode,
                                 llvm::AttrBuilder &FuncAttrs) {
  if (FPDenormalMode != llvm::DenormalMode::getDefault())
    FuncAttrs.addAttribute("denormal-fp-math", FPDenormalMode.str());

  if (FP32DenormalMode != FPDenormalMode && FP32DenormalMode.isValid())
    FuncAttrs.addAttribute("denormal-fp-math-f32", FP32DenormalMode.str());
}

/// Add default attributes to a function, which have merge semantics under
/// -mlink-builtin-bitcode and should not simply overwrite any existing
/// attributes in the linked library.
static void
addMergableDefaultFunctionAttributes(const CodeGenOptions &CodeGenOpts,
                                     llvm::AttrBuilder &FuncAttrs) {
  addDenormalModeAttrs(CodeGenOpts.FPDenormalMode, CodeGenOpts.FP32DenormalMode,
                       FuncAttrs);
}

static void getTrivialDefaultFunctionAttributes(
    StringRef Name, bool HasOptnone, const CodeGenOptions &CodeGenOpts,
    const LangOptions &LangOpts, bool AttrOnCallSite,
    llvm::AttrBuilder &FuncAttrs) {
  // OptimizeNoneAttr takes precedence over -Os or -Oz. No warning needed.
  if (!HasOptnone) {
    if (CodeGenOpts.OptimizeSize)
      FuncAttrs.addAttribute(llvm::Attribute::OptimizeForSize);
    if (CodeGenOpts.OptimizeSize == 2)
      FuncAttrs.addAttribute(llvm::Attribute::MinSize);
  }

  if (CodeGenOpts.DisableRedZone)
    FuncAttrs.addAttribute(llvm::Attribute::NoRedZone);
  if (CodeGenOpts.IndirectTlsSegRefs)
    FuncAttrs.addAttribute("indirect-tls-seg-refs");
  if (CodeGenOpts.NoImplicitFloat)
    FuncAttrs.addAttribute(llvm::Attribute::NoImplicitFloat);

  if (AttrOnCallSite) {
    // Attributes that should go on the call site only.
    // FIXME: Look for 'BuiltinAttr' on the function rather than re-checking
    // the -fno-builtin-foo list.
    if (!CodeGenOpts.SimplifyLibCalls || LangOpts.isNoBuiltinFunc(Name))
      FuncAttrs.addAttribute(llvm::Attribute::NoBuiltin);
    if (!CodeGenOpts.TrapFuncName.empty())
      FuncAttrs.addAttribute("trap-func-name", CodeGenOpts.TrapFuncName);
  } else {
    switch (CodeGenOpts.getFramePointer()) {
    case CodeGenOptions::FramePointerKind::None:
      // This is the default behavior.
      break;
    case CodeGenOptions::FramePointerKind::Reserved:
    case CodeGenOptions::FramePointerKind::NonLeaf:
    case CodeGenOptions::FramePointerKind::All:
      FuncAttrs.addAttribute("frame-pointer",
                             CodeGenOptions::getFramePointerKindName(
                                 CodeGenOpts.getFramePointer()));
    }

    if (CodeGenOpts.LessPreciseFPMAD)
      FuncAttrs.addAttribute("less-precise-fpmad", "true");

    if (CodeGenOpts.NullPointerIsValid)
      FuncAttrs.addAttribute(llvm::Attribute::NullPointerIsValid);

    if (LangOpts.getDefaultExceptionMode() == LangOptions::FPE_Ignore)
      FuncAttrs.addAttribute("no-trapping-math", "true");

    // TODO: Are these all needed?
    // unsafe/inf/nan/nsz are handled by instruction-level FastMathFlags.
    if (LangOpts.NoHonorInfs)
      FuncAttrs.addAttribute("no-infs-fp-math", "true");
    if (LangOpts.NoHonorNaNs)
      FuncAttrs.addAttribute("no-nans-fp-math", "true");
    if (LangOpts.ApproxFunc)
      FuncAttrs.addAttribute("approx-func-fp-math", "true");
    if (LangOpts.AllowFPReassoc && LangOpts.AllowRecip &&
        LangOpts.NoSignedZero && LangOpts.ApproxFunc &&
        (LangOpts.getDefaultFPContractMode() ==
             LangOptions::FPModeKind::FPM_Fast ||
         LangOpts.getDefaultFPContractMode() ==
             LangOptions::FPModeKind::FPM_FastHonorPragmas))
      FuncAttrs.addAttribute("unsafe-fp-math", "true");
    if (CodeGenOpts.SoftFloat)
      FuncAttrs.addAttribute("use-soft-float", "true");
    FuncAttrs.addAttribute("stack-protector-buffer-size",
                           llvm::utostr(CodeGenOpts.SSPBufferSize));
    if (LangOpts.NoSignedZero)
      FuncAttrs.addAttribute("no-signed-zeros-fp-math", "true");

    // TODO: Reciprocal estimate codegen options should apply to instructions?
    const std::vector<std::string> &Recips = CodeGenOpts.Reciprocals;
    if (!Recips.empty())
      FuncAttrs.addAttribute("reciprocal-estimates", llvm::join(Recips, ","));

    if (!CodeGenOpts.PreferVectorWidth.empty() &&
        CodeGenOpts.PreferVectorWidth != "none")
      FuncAttrs.addAttribute("prefer-vector-width",
                             CodeGenOpts.PreferVectorWidth);

    if (CodeGenOpts.StackRealignment)
      FuncAttrs.addAttribute("stackrealign");
    if (CodeGenOpts.Backchain)
      FuncAttrs.addAttribute("backchain");
    if (CodeGenOpts.EnableSegmentedStacks)
      FuncAttrs.addAttribute("split-stack");

    if (CodeGenOpts.SpeculativeLoadHardening)
      FuncAttrs.addAttribute(llvm::Attribute::SpeculativeLoadHardening);

    // Add zero-call-used-regs attribute.
    switch (CodeGenOpts.getZeroCallUsedRegs()) {
    case llvm::ZeroCallUsedRegs::ZeroCallUsedRegsKind::Skip:
      FuncAttrs.removeAttribute("zero-call-used-regs");
      break;
    case llvm::ZeroCallUsedRegs::ZeroCallUsedRegsKind::UsedGPRArg:
      FuncAttrs.addAttribute("zero-call-used-regs", "used-gpr-arg");
      break;
    case llvm::ZeroCallUsedRegs::ZeroCallUsedRegsKind::UsedGPR:
      FuncAttrs.addAttribute("zero-call-used-regs", "used-gpr");
      break;
    case llvm::ZeroCallUsedRegs::ZeroCallUsedRegsKind::UsedArg:
      FuncAttrs.addAttribute("zero-call-used-regs", "used-arg");
      break;
    case llvm::ZeroCallUsedRegs::ZeroCallUsedRegsKind::Used:
      FuncAttrs.addAttribute("zero-call-used-regs", "used");
      break;
    case llvm::ZeroCallUsedRegs::ZeroCallUsedRegsKind::AllGPRArg:
      FuncAttrs.addAttribute("zero-call-used-regs", "all-gpr-arg");
      break;
    case llvm::ZeroCallUsedRegs::ZeroCallUsedRegsKind::AllGPR:
      FuncAttrs.addAttribute("zero-call-used-regs", "all-gpr");
      break;
    case llvm::ZeroCallUsedRegs::ZeroCallUsedRegsKind::AllArg:
      FuncAttrs.addAttribute("zero-call-used-regs", "all-arg");
      break;
    case llvm::ZeroCallUsedRegs::ZeroCallUsedRegsKind::All:
      FuncAttrs.addAttribute("zero-call-used-regs", "all");
      break;
    }
  }

  if (LangOpts.assumeFunctionsAreConvergent()) {
    // Conservatively, mark all functions and calls in CUDA and OpenCL as
    // convergent (meaning, they may call an intrinsically convergent op, such
    // as __syncthreads() / barrier(), and so can't have certain optimizations
    // applied around them).  LLVM will remove this attribute where it safely
    // can.
    FuncAttrs.addAttribute(llvm::Attribute::Convergent);
  }

  // TODO: NoUnwind attribute should be added for other GPU modes HIP,
  // OpenMP offload. AFAIK, neither of them support exceptions in device code.
  if ((LangOpts.CUDA && LangOpts.CUDAIsDevice) || LangOpts.OpenCL ||
      LangOpts.SYCLIsDevice) {
    FuncAttrs.addAttribute(llvm::Attribute::NoUnwind);
  }

  if (CodeGenOpts.SaveRegParams && !AttrOnCallSite)
    FuncAttrs.addAttribute("save-reg-params");

  for (StringRef Attr : CodeGenOpts.DefaultFunctionAttrs) {
    StringRef Var, Value;
    std::tie(Var, Value) = Attr.split('=');
    FuncAttrs.addAttribute(Var, Value);
  }

  TargetInfo::BranchProtectionInfo BPI(LangOpts);
  TargetCodeGenInfo::initBranchProtectionFnAttributes(BPI, FuncAttrs);
}

/// Merges `target-features` from \TargetOpts and \F, and sets the result in
/// \FuncAttr
/// * features from \F are always kept
/// * a feature from \TargetOpts is kept if itself and its opposite are absent
/// from \F
static void
overrideFunctionFeaturesWithTargetFeatures(llvm::AttrBuilder &FuncAttr,
                                           const llvm::Function &F,
                                           const TargetOptions &TargetOpts) {
  auto FFeatures = F.getFnAttribute("target-features");

  llvm::StringSet<> MergedNames;
  SmallVector<StringRef> MergedFeatures;
  MergedFeatures.reserve(TargetOpts.Features.size());

  auto AddUnmergedFeatures = [&](auto &&FeatureRange) {
    for (StringRef Feature : FeatureRange) {
      if (Feature.empty())
        continue;
      assert(Feature[0] == '+' || Feature[0] == '-');
      StringRef Name = Feature.drop_front(1);
      bool Merged = !MergedNames.insert(Name).second;
      if (!Merged)
        MergedFeatures.push_back(Feature);
    }
  };

  if (FFeatures.isValid())
    AddUnmergedFeatures(llvm::split(FFeatures.getValueAsString(), ','));
  AddUnmergedFeatures(TargetOpts.Features);

  if (!MergedFeatures.empty()) {
    llvm::sort(MergedFeatures);
    FuncAttr.addAttribute("target-features", llvm::join(MergedFeatures, ","));
  }
}

void CodeGen::mergeDefaultFunctionDefinitionAttributes(
    llvm::Function &F, const CodeGenOptions &CodeGenOpts,
    const LangOptions &LangOpts, const TargetOptions &TargetOpts,
    bool WillInternalize) {

  llvm::AttrBuilder FuncAttrs(F.getContext());
  // Here we only extract the options that are relevant compared to the version
  // from GetCPUAndFeaturesAttributes.
  if (!TargetOpts.CPU.empty())
    FuncAttrs.addAttribute("target-cpu", TargetOpts.CPU);
  if (!TargetOpts.TuneCPU.empty())
    FuncAttrs.addAttribute("tune-cpu", TargetOpts.TuneCPU);

  ::getTrivialDefaultFunctionAttributes(F.getName(), F.hasOptNone(),
                                        CodeGenOpts, LangOpts,
                                        /*AttrOnCallSite=*/false, FuncAttrs);

  if (!WillInternalize && F.isInterposable()) {
    // Do not promote "dynamic" denormal-fp-math to this translation unit's
    // setting for weak functions that won't be internalized. The user has no
    // real control for how builtin bitcode is linked, so we shouldn't assume
    // later copies will use a consistent mode.
    F.addFnAttrs(FuncAttrs);
    return;
  }

  llvm::AttributeMask AttrsToRemove;

  llvm::DenormalMode DenormModeToMerge = F.getDenormalModeRaw();
  llvm::DenormalMode DenormModeToMergeF32 = F.getDenormalModeF32Raw();
  llvm::DenormalMode Merged =
      CodeGenOpts.FPDenormalMode.mergeCalleeMode(DenormModeToMerge);
  llvm::DenormalMode MergedF32 = CodeGenOpts.FP32DenormalMode;

  if (DenormModeToMergeF32.isValid()) {
    MergedF32 =
        CodeGenOpts.FP32DenormalMode.mergeCalleeMode(DenormModeToMergeF32);
  }

  if (Merged == llvm::DenormalMode::getDefault()) {
    AttrsToRemove.addAttribute("denormal-fp-math");
  } else if (Merged != DenormModeToMerge) {
    // Overwrite existing attribute
    FuncAttrs.addAttribute("denormal-fp-math",
                           CodeGenOpts.FPDenormalMode.str());
  }

  if (MergedF32 == llvm::DenormalMode::getDefault()) {
    AttrsToRemove.addAttribute("denormal-fp-math-f32");
  } else if (MergedF32 != DenormModeToMergeF32) {
    // Overwrite existing attribute
    FuncAttrs.addAttribute("denormal-fp-math-f32",
                           CodeGenOpts.FP32DenormalMode.str());
  }

  F.removeFnAttrs(AttrsToRemove);
  addDenormalModeAttrs(Merged, MergedF32, FuncAttrs);

  overrideFunctionFeaturesWithTargetFeatures(FuncAttrs, F, TargetOpts);

  F.addFnAttrs(FuncAttrs);
}

void CodeGenModule::getTrivialDefaultFunctionAttributes(
    StringRef Name, bool HasOptnone, bool AttrOnCallSite,
    llvm::AttrBuilder &FuncAttrs) {
  ::getTrivialDefaultFunctionAttributes(Name, HasOptnone, getCodeGenOpts(),
                                        getLangOpts(), AttrOnCallSite,
                                        FuncAttrs);
}

void CodeGenModule::getDefaultFunctionAttributes(StringRef Name,
                                                 bool HasOptnone,
                                                 bool AttrOnCallSite,
                                                 llvm::AttrBuilder &FuncAttrs) {
  getTrivialDefaultFunctionAttributes(Name, HasOptnone, AttrOnCallSite,
                                      FuncAttrs);

  if (!AttrOnCallSite)
    TargetCodeGenInfo::initPointerAuthFnAttributes(CodeGenOpts.PointerAuth,
                                                   FuncAttrs);

  // If we're just getting the default, get the default values for mergeable
  // attributes.
  if (!AttrOnCallSite)
    addMergableDefaultFunctionAttributes(CodeGenOpts, FuncAttrs);
}

void CodeGenModule::addDefaultFunctionDefinitionAttributes(
    llvm::AttrBuilder &attrs) {
  getDefaultFunctionAttributes(/*function name*/ "", /*optnone*/ false,
                               /*for call*/ false, attrs);
  GetCPUAndFeaturesAttributes(GlobalDecl(), attrs);
}

static void addNoBuiltinAttributes(llvm::AttrBuilder &FuncAttrs,
                                   const LangOptions &LangOpts,
                                   const NoBuiltinAttr *NBA = nullptr) {
  auto AddNoBuiltinAttr = [&FuncAttrs](StringRef BuiltinName) {
    SmallString<32> AttributeName;
    AttributeName += "no-builtin-";
    AttributeName += BuiltinName;
    FuncAttrs.addAttribute(AttributeName);
  };

  // First, handle the language options passed through -fno-builtin.
  if (LangOpts.NoBuiltin) {
    // -fno-builtin disables them all.
    FuncAttrs.addAttribute("no-builtins");
    return;
  }

  // Then, add attributes for builtins specified through -fno-builtin-<name>.
  llvm::for_each(LangOpts.NoBuiltinFuncs, AddNoBuiltinAttr);

  // Now, let's check the __attribute__((no_builtin("...")) attribute added to
  // the source.
  if (!NBA)
    return;

  // If there is a wildcard in the builtin names specified through the
  // attribute, disable them all.
  if (llvm::is_contained(NBA->builtinNames(), "*")) {
    FuncAttrs.addAttribute("no-builtins");
    return;
  }

  // And last, add the rest of the builtin names.
  llvm::for_each(NBA->builtinNames(), AddNoBuiltinAttr);
}

static bool DetermineNoUndef(QualType QTy, CodeGenTypes &Types,
                             const llvm::DataLayout &DL, const ABIArgInfo &AI,
                             bool CheckCoerce = true) {
  llvm::Type *Ty = Types.ConvertTypeForMem(QTy);
  if (AI.getKind() == ABIArgInfo::Indirect ||
      AI.getKind() == ABIArgInfo::IndirectAliased)
    return true;
  if (AI.getKind() == ABIArgInfo::Extend && !AI.isNoExt())
    return true;
  if (!DL.typeSizeEqualsStoreSize(Ty))
    // TODO: This will result in a modest amount of values not marked noundef
    // when they could be. We care about values that *invisibly* contain undef
    // bits from the perspective of LLVM IR.
    return false;
  if (CheckCoerce && AI.canHaveCoerceToType()) {
    llvm::Type *CoerceTy = AI.getCoerceToType();
    if (llvm::TypeSize::isKnownGT(DL.getTypeSizeInBits(CoerceTy),
                                  DL.getTypeSizeInBits(Ty)))
      // If we're coercing to a type with a greater size than the canonical one,
      // we're introducing new undef bits.
      // Coercing to a type of smaller or equal size is ok, as we know that
      // there's no internal padding (typeSizeEqualsStoreSize).
      return false;
  }
  if (QTy->isBitIntType())
    return true;
  if (QTy->isReferenceType())
    return true;
  if (QTy->isNullPtrType())
    return false;
  if (QTy->isMemberPointerType())
    // TODO: Some member pointers are `noundef`, but it depends on the ABI. For
    // now, never mark them.
    return false;
  if (QTy->isScalarType()) {
    if (const ComplexType *Complex = dyn_cast<ComplexType>(QTy))
      return DetermineNoUndef(Complex->getElementType(), Types, DL, AI, false);
    return true;
  }
  if (const VectorType *Vector = dyn_cast<VectorType>(QTy))
    return DetermineNoUndef(Vector->getElementType(), Types, DL, AI, false);
  if (const MatrixType *Matrix = dyn_cast<MatrixType>(QTy))
    return DetermineNoUndef(Matrix->getElementType(), Types, DL, AI, false);
  if (const ArrayType *Array = dyn_cast<ArrayType>(QTy))
    return DetermineNoUndef(Array->getElementType(), Types, DL, AI, false);

  // TODO: Some structs may be `noundef`, in specific situations.
  return false;
}

/// Check if the argument of a function has maybe_undef attribute.
static bool IsArgumentMaybeUndef(const Decl *TargetDecl,
                                 unsigned NumRequiredArgs, unsigned ArgNo) {
  const auto *FD = dyn_cast_or_null<FunctionDecl>(TargetDecl);
  if (!FD)
    return false;

  // Assume variadic arguments do not have maybe_undef attribute.
  if (ArgNo >= NumRequiredArgs)
    return false;

  // Check if argument has maybe_undef attribute.
  if (ArgNo < FD->getNumParams()) {
    const ParmVarDecl *Param = FD->getParamDecl(ArgNo);
    if (Param && Param->hasAttr<MaybeUndefAttr>())
      return true;
  }

  return false;
}

/// Test if it's legal to apply nofpclass for the given parameter type and it's
/// lowered IR type.
static bool canApplyNoFPClass(const ABIArgInfo &AI, QualType ParamType,
                              bool IsReturn) {
  // Should only apply to FP types in the source, not ABI promoted.
  if (!ParamType->hasFloatingRepresentation())
    return false;

  // The promoted-to IR type also needs to support nofpclass.
  llvm::Type *IRTy = AI.getCoerceToType();
  if (llvm::AttributeFuncs::isNoFPClassCompatibleType(IRTy))
    return true;

  if (llvm::StructType *ST = dyn_cast<llvm::StructType>(IRTy)) {
    return !IsReturn && AI.getCanBeFlattened() &&
           llvm::all_of(ST->elements(),
                        llvm::AttributeFuncs::isNoFPClassCompatibleType);
  }

  return false;
}

/// Return the nofpclass mask that can be applied to floating-point parameters.
static llvm::FPClassTest getNoFPClassTestMask(const LangOptions &LangOpts) {
  llvm::FPClassTest Mask = llvm::fcNone;
  if (LangOpts.NoHonorInfs)
    Mask |= llvm::fcInf;
  if (LangOpts.NoHonorNaNs)
    Mask |= llvm::fcNan;
  return Mask;
}

void CodeGenModule::AdjustMemoryAttribute(StringRef Name,
                                          CGCalleeInfo CalleeInfo,
                                          llvm::AttributeList &Attrs) {
  if (Attrs.getMemoryEffects().getModRef() == llvm::ModRefInfo::NoModRef) {
    Attrs = Attrs.removeFnAttribute(getLLVMContext(), llvm::Attribute::Memory);
    llvm::Attribute MemoryAttr = llvm::Attribute::getWithMemoryEffects(
        getLLVMContext(), llvm::MemoryEffects::writeOnly());
    Attrs = Attrs.addFnAttribute(getLLVMContext(), MemoryAttr);
  }
}

/// Construct the IR attribute list of a function or call.
///
/// When adding an attribute, please consider where it should be handled:
///
///   - getDefaultFunctionAttributes is for attributes that are essentially
///     part of the global target configuration (but perhaps can be
///     overridden on a per-function basis).  Adding attributes there
///     will cause them to also be set in frontends that build on Clang's
///     target-configuration logic, as well as for code defined in library
///     modules such as CUDA's libdevice.
///
///   - ConstructAttributeList builds on top of getDefaultFunctionAttributes
///     and adds declaration-specific, convention-specific, and
///     frontend-specific logic.  The last is of particular importance:
///     attributes that restrict how the frontend generates code must be
///     added here rather than getDefaultFunctionAttributes.
///
void CodeGenModule::ConstructAttributeList(StringRef Name,
                                           const CGFunctionInfo &FI,
                                           CGCalleeInfo CalleeInfo,
                                           llvm::AttributeList &AttrList,
                                           unsigned &CallingConv,
                                           bool AttrOnCallSite, bool IsThunk) {
  llvm::AttrBuilder FuncAttrs(getLLVMContext());
  llvm::AttrBuilder RetAttrs(getLLVMContext());

  // Collect function IR attributes from the CC lowering.
  // We'll collect the paramete and result attributes later.
  CallingConv = FI.getEffectiveCallingConvention();
  if (FI.isNoReturn())
    FuncAttrs.addAttribute(llvm::Attribute::NoReturn);
  if (FI.isCmseNSCall())
    FuncAttrs.addAttribute("cmse_nonsecure_call");

  // Collect function IR attributes from the callee prototype if we have one.
  AddAttributesFromFunctionProtoType(getContext(), FuncAttrs,
                                     CalleeInfo.getCalleeFunctionProtoType());
  const Decl *TargetDecl = CalleeInfo.getCalleeDecl().getDecl();

  // Attach assumption attributes to the declaration. If this is a call
  // site, attach assumptions from the caller to the call as well.
  AddAttributesFromOMPAssumes(FuncAttrs, TargetDecl);

  bool HasOptnone = false;
  // The NoBuiltinAttr attached to the target FunctionDecl.
  const NoBuiltinAttr *NBA = nullptr;

  // Some ABIs may result in additional accesses to arguments that may
  // otherwise not be present.
  auto AddPotentialArgAccess = [&]() {
    llvm::Attribute A = FuncAttrs.getAttribute(llvm::Attribute::Memory);
    if (A.isValid())
      FuncAttrs.addMemoryAttr(A.getMemoryEffects() |
                              llvm::MemoryEffects::argMemOnly());
  };

  // Collect function IR attributes based on declaration-specific
  // information.
  // FIXME: handle sseregparm someday...
  if (TargetDecl) {
    if (TargetDecl->hasAttr<ReturnsTwiceAttr>())
      FuncAttrs.addAttribute(llvm::Attribute::ReturnsTwice);
    if (TargetDecl->hasAttr<NoThrowAttr>())
      FuncAttrs.addAttribute(llvm::Attribute::NoUnwind);
    if (TargetDecl->hasAttr<NoReturnAttr>())
      FuncAttrs.addAttribute(llvm::Attribute::NoReturn);
    if (TargetDecl->hasAttr<ColdAttr>())
      FuncAttrs.addAttribute(llvm::Attribute::Cold);
    if (TargetDecl->hasAttr<HotAttr>())
      FuncAttrs.addAttribute(llvm::Attribute::Hot);
    if (TargetDecl->hasAttr<NoDuplicateAttr>())
      FuncAttrs.addAttribute(llvm::Attribute::NoDuplicate);
    if (TargetDecl->hasAttr<ConvergentAttr>())
      FuncAttrs.addAttribute(llvm::Attribute::Convergent);

    if (const FunctionDecl *Fn = dyn_cast<FunctionDecl>(TargetDecl)) {
      AddAttributesFromFunctionProtoType(
          getContext(), FuncAttrs, Fn->getType()->getAs<FunctionProtoType>());
      if (AttrOnCallSite && Fn->isReplaceableGlobalAllocationFunction()) {
        // A sane operator new returns a non-aliasing pointer.
        auto Kind = Fn->getDeclName().getCXXOverloadedOperator();
        if (getCodeGenOpts().AssumeSaneOperatorNew &&
            (Kind == OO_New || Kind == OO_Array_New))
          RetAttrs.addAttribute(llvm::Attribute::NoAlias);
      }
      const CXXMethodDecl *MD = dyn_cast<CXXMethodDecl>(Fn);
      const bool IsVirtualCall = MD && MD->isVirtual();
      // Don't use [[noreturn]], _Noreturn or [[no_builtin]] for a call to a
      // virtual function. These attributes are not inherited by overloads.
      if (!(AttrOnCallSite && IsVirtualCall)) {
        if (Fn->isNoReturn())
          FuncAttrs.addAttribute(llvm::Attribute::NoReturn);
        NBA = Fn->getAttr<NoBuiltinAttr>();
      }
    }

    if (isa<FunctionDecl>(TargetDecl) || isa<VarDecl>(TargetDecl)) {
      // Only place nomerge attribute on call sites, never functions. This
      // allows it to work on indirect virtual function calls.
      if (AttrOnCallSite && TargetDecl->hasAttr<NoMergeAttr>())
        FuncAttrs.addAttribute(llvm::Attribute::NoMerge);
    }

    // 'const', 'pure' and 'noalias' attributed functions are also nounwind.
    if (TargetDecl->hasAttr<ConstAttr>()) {
      FuncAttrs.addMemoryAttr(llvm::MemoryEffects::none());
      FuncAttrs.addAttribute(llvm::Attribute::NoUnwind);
      // gcc specifies that 'const' functions have greater restrictions than
      // 'pure' functions, so they also cannot have infinite loops.
      FuncAttrs.addAttribute(llvm::Attribute::WillReturn);
    } else if (TargetDecl->hasAttr<PureAttr>()) {
      FuncAttrs.addMemoryAttr(llvm::MemoryEffects::readOnly());
      FuncAttrs.addAttribute(llvm::Attribute::NoUnwind);
      // gcc specifies that 'pure' functions cannot have infinite loops.
      FuncAttrs.addAttribute(llvm::Attribute::WillReturn);
    } else if (TargetDecl->hasAttr<NoAliasAttr>()) {
      FuncAttrs.addMemoryAttr(llvm::MemoryEffects::inaccessibleOrArgMemOnly());
      FuncAttrs.addAttribute(llvm::Attribute::NoUnwind);
    }
    if (const auto *RA = TargetDecl->getAttr<RestrictAttr>();
        RA && RA->getDeallocator() == nullptr)
      RetAttrs.addAttribute(llvm::Attribute::NoAlias);
    if (TargetDecl->hasAttr<ReturnsNonNullAttr>() &&
        !CodeGenOpts.NullPointerIsValid)
      RetAttrs.addAttribute(llvm::Attribute::NonNull);
    if (TargetDecl->hasAttr<AnyX86NoCallerSavedRegistersAttr>())
      FuncAttrs.addAttribute("no_caller_saved_registers");
    if (TargetDecl->hasAttr<AnyX86NoCfCheckAttr>())
      FuncAttrs.addAttribute(llvm::Attribute::NoCfCheck);
    if (TargetDecl->hasAttr<LeafAttr>())
      FuncAttrs.addAttribute(llvm::Attribute::NoCallback);
    if (TargetDecl->hasAttr<BPFFastCallAttr>())
      FuncAttrs.addAttribute("bpf_fastcall");

    HasOptnone = TargetDecl->hasAttr<OptimizeNoneAttr>();
    if (auto *AllocSize = TargetDecl->getAttr<AllocSizeAttr>()) {
      std::optional<unsigned> NumElemsParam;
      if (AllocSize->getNumElemsParam().isValid())
        NumElemsParam = AllocSize->getNumElemsParam().getLLVMIndex();
      FuncAttrs.addAllocSizeAttr(AllocSize->getElemSizeParam().getLLVMIndex(),
                                 NumElemsParam);
    }

<<<<<<< HEAD
    if (TargetDecl->hasAttr<OpenCLKernelAttr>() &&
=======
    if (DeviceKernelAttr::isOpenCLSpelling(
            TargetDecl->getAttr<DeviceKernelAttr>()) &&
>>>>>>> eb0f1dc0
        CallingConv != CallingConv::CC_C &&
        CallingConv != CallingConv::CC_SpirFunction) {
      // Check CallingConv to avoid adding uniform-work-group-size attribute to
      // OpenCL Kernel Stub
      if (getLangOpts().OpenCLVersion <= 120) {
        // OpenCL v1.2 Work groups are always uniform
        FuncAttrs.addAttribute("uniform-work-group-size", "true");
      } else {
        // OpenCL v2.0 Work groups may be whether uniform or not.
        // '-cl-uniform-work-group-size' compile option gets a hint
        // to the compiler that the global work-size be a multiple of
        // the work-group size specified to clEnqueueNDRangeKernel
        // (i.e. work groups are uniform).
        FuncAttrs.addAttribute(
            "uniform-work-group-size",
            llvm::toStringRef(getLangOpts().OffloadUniformBlock));
      }
    }

    if (TargetDecl->hasAttr<CUDAGlobalAttr>() &&
        getLangOpts().OffloadUniformBlock)
      FuncAttrs.addAttribute("uniform-work-group-size", "true");

    if (TargetDecl->hasAttr<ArmLocallyStreamingAttr>())
      FuncAttrs.addAttribute("aarch64_pstate_sm_body");
  }

  // Attach "no-builtins" attributes to:
  // * call sites: both `nobuiltin` and "no-builtins" or "no-builtin-<name>".
  // * definitions: "no-builtins" or "no-builtin-<name>" only.
  // The attributes can come from:
  // * LangOpts: -ffreestanding, -fno-builtin, -fno-builtin-<name>
  // * FunctionDecl attributes: __attribute__((no_builtin(...)))
  addNoBuiltinAttributes(FuncAttrs, getLangOpts(), NBA);

  // Collect function IR attributes based on global settiings.
  getDefaultFunctionAttributes(Name, HasOptnone, AttrOnCallSite, FuncAttrs);

  // Override some default IR attributes based on declaration-specific
  // information.
  if (TargetDecl) {
    if (TargetDecl->hasAttr<NoSpeculativeLoadHardeningAttr>())
      FuncAttrs.removeAttribute(llvm::Attribute::SpeculativeLoadHardening);
    if (TargetDecl->hasAttr<SpeculativeLoadHardeningAttr>())
      FuncAttrs.addAttribute(llvm::Attribute::SpeculativeLoadHardening);
    if (TargetDecl->hasAttr<NoSplitStackAttr>())
      FuncAttrs.removeAttribute("split-stack");
    if (TargetDecl->hasAttr<ZeroCallUsedRegsAttr>()) {
      // A function "__attribute__((...))" overrides the command-line flag.
      auto Kind =
          TargetDecl->getAttr<ZeroCallUsedRegsAttr>()->getZeroCallUsedRegs();
      FuncAttrs.removeAttribute("zero-call-used-regs");
      FuncAttrs.addAttribute(
          "zero-call-used-regs",
          ZeroCallUsedRegsAttr::ConvertZeroCallUsedRegsKindToStr(Kind));
    }

    // Add NonLazyBind attribute to function declarations when -fno-plt
    // is used.
    // FIXME: what if we just haven't processed the function definition
    // yet, or if it's an external definition like C99 inline?
    if (CodeGenOpts.NoPLT) {
      if (auto *Fn = dyn_cast<FunctionDecl>(TargetDecl)) {
        if (!Fn->isDefined() && !AttrOnCallSite) {
          FuncAttrs.addAttribute(llvm::Attribute::NonLazyBind);
        }
      }
    }
    // Remove 'convergent' if requested.
    if (TargetDecl->hasAttr<NoConvergentAttr>())
      FuncAttrs.removeAttribute(llvm::Attribute::Convergent);
  }

  // Add "sample-profile-suffix-elision-policy" attribute for internal linkage
  // functions with -funique-internal-linkage-names.
  if (TargetDecl && CodeGenOpts.UniqueInternalLinkageNames) {
    if (const auto *FD = dyn_cast_or_null<FunctionDecl>(TargetDecl)) {
      if (!FD->isExternallyVisible())
        FuncAttrs.addAttribute("sample-profile-suffix-elision-policy",
                               "selected");
    }
  }

  // Collect non-call-site function IR attributes from declaration-specific
  // information.
  if (!AttrOnCallSite) {
    if (TargetDecl && TargetDecl->hasAttr<CmseNSEntryAttr>())
      FuncAttrs.addAttribute("cmse_nonsecure_entry");

    // Whether tail calls are enabled.
    auto shouldDisableTailCalls = [&] {
      // Should this be honored in getDefaultFunctionAttributes?
      if (CodeGenOpts.DisableTailCalls)
        return true;

      if (!TargetDecl)
        return false;

      if (TargetDecl->hasAttr<DisableTailCallsAttr>() ||
          TargetDecl->hasAttr<AnyX86InterruptAttr>())
        return true;

      if (CodeGenOpts.NoEscapingBlockTailCalls) {
        if (const auto *BD = dyn_cast<BlockDecl>(TargetDecl))
          if (!BD->doesNotEscape())
            return true;
      }

      return false;
    };
    if (shouldDisableTailCalls())
      FuncAttrs.addAttribute("disable-tail-calls", "true");

    // These functions require the returns_twice attribute for correct codegen,
    // but the attribute may not be added if -fno-builtin is specified. We
    // explicitly add that attribute here.
    static const llvm::StringSet<> ReturnsTwiceFn{
        "_setjmpex", "setjmp",      "_setjmp", "vfork",
        "sigsetjmp", "__sigsetjmp", "savectx", "getcontext"};
    if (ReturnsTwiceFn.contains(Name))
      FuncAttrs.addAttribute(llvm::Attribute::ReturnsTwice);

    // CPU/feature overrides.  addDefaultFunctionDefinitionAttributes
    // handles these separately to set them based on the global defaults.
    GetCPUAndFeaturesAttributes(CalleeInfo.getCalleeDecl(), FuncAttrs);
  }

  // Mark functions that are replaceable by the loader.
  if (CodeGenOpts.isLoaderReplaceableFunctionName(Name))
    FuncAttrs.addAttribute("loader-replaceable");

  // Collect attributes from arguments and return values.
  ClangToLLVMArgMapping IRFunctionArgs(getContext(), FI);

  QualType RetTy = FI.getReturnType();
  const ABIArgInfo &RetAI = FI.getReturnInfo();
  const llvm::DataLayout &DL = getDataLayout();

  // Determine if the return type could be partially undef
  if (CodeGenOpts.EnableNoundefAttrs &&
      HasStrictReturn(*this, RetTy, TargetDecl)) {
    if (!RetTy->isVoidType() && RetAI.getKind() != ABIArgInfo::Indirect &&
        DetermineNoUndef(RetTy, getTypes(), DL, RetAI))
      RetAttrs.addAttribute(llvm::Attribute::NoUndef);
  }

  switch (RetAI.getKind()) {
  case ABIArgInfo::Extend:
    if (RetAI.isSignExt())
      RetAttrs.addAttribute(llvm::Attribute::SExt);
    else if (RetAI.isZeroExt())
      RetAttrs.addAttribute(llvm::Attribute::ZExt);
    else
      RetAttrs.addAttribute(llvm::Attribute::NoExt);
    [[fallthrough]];
  case ABIArgInfo::Direct:
    if (RetAI.getInReg())
      RetAttrs.addAttribute(llvm::Attribute::InReg);

    if (canApplyNoFPClass(RetAI, RetTy, true))
      RetAttrs.addNoFPClassAttr(getNoFPClassTestMask(getLangOpts()));

    break;
  case ABIArgInfo::Ignore:
    break;

  case ABIArgInfo::InAlloca:
  case ABIArgInfo::Indirect: {
    // inalloca and sret disable readnone and readonly
    AddPotentialArgAccess();
    break;
  }

  case ABIArgInfo::CoerceAndExpand:
    break;

  case ABIArgInfo::Expand:
  case ABIArgInfo::IndirectAliased:
    llvm_unreachable("Invalid ABI kind for return argument");
  }

  if (!IsThunk) {
    // FIXME: fix this properly, https://reviews.llvm.org/D100388
    if (const auto *RefTy = RetTy->getAs<ReferenceType>()) {
      QualType PTy = RefTy->getPointeeType();
      if (!PTy->isIncompleteType() && PTy->isConstantSizeType())
        RetAttrs.addDereferenceableAttr(
            getMinimumObjectSize(PTy).getQuantity());
      if (getTypes().getTargetAddressSpace(PTy) == 0 &&
          !CodeGenOpts.NullPointerIsValid)
        RetAttrs.addAttribute(llvm::Attribute::NonNull);
      if (PTy->isObjectType()) {
        llvm::Align Alignment =
            getNaturalPointeeTypeAlignment(RetTy).getAsAlign();
        RetAttrs.addAlignmentAttr(Alignment);
      }
    }
  }

  bool hasUsedSRet = false;
  SmallVector<llvm::AttributeSet, 4> ArgAttrs(IRFunctionArgs.totalIRArgs());

  // Attach attributes to sret.
  if (IRFunctionArgs.hasSRetArg()) {
    llvm::AttrBuilder SRETAttrs(getLLVMContext());
    SRETAttrs.addStructRetAttr(getTypes().ConvertTypeForMem(RetTy));
    SRETAttrs.addAttribute(llvm::Attribute::Writable);
    SRETAttrs.addAttribute(llvm::Attribute::DeadOnUnwind);
    hasUsedSRet = true;
    if (RetAI.getInReg())
      SRETAttrs.addAttribute(llvm::Attribute::InReg);
    SRETAttrs.addAlignmentAttr(RetAI.getIndirectAlign().getQuantity());
    ArgAttrs[IRFunctionArgs.getSRetArgNo()] =
        llvm::AttributeSet::get(getLLVMContext(), SRETAttrs);
  }

  // Attach attributes to inalloca argument.
  if (IRFunctionArgs.hasInallocaArg()) {
    llvm::AttrBuilder Attrs(getLLVMContext());
    Attrs.addInAllocaAttr(FI.getArgStruct());
    ArgAttrs[IRFunctionArgs.getInallocaArgNo()] =
        llvm::AttributeSet::get(getLLVMContext(), Attrs);
  }

  // Apply `nonnull`, `dereferenceable(N)` and `align N` to the `this` argument,
  // unless this is a thunk function.
  // FIXME: fix this properly, https://reviews.llvm.org/D100388
  if (FI.isInstanceMethod() && !IRFunctionArgs.hasInallocaArg() &&
      !FI.arg_begin()->type->isVoidPointerType() && !IsThunk) {
    auto IRArgs = IRFunctionArgs.getIRArgs(0);

    assert(IRArgs.second == 1 && "Expected only a single `this` pointer.");

    llvm::AttrBuilder Attrs(getLLVMContext());

    QualType ThisTy = FI.arg_begin()->type.getTypePtr()->getPointeeType();

    if (!CodeGenOpts.NullPointerIsValid &&
        getTypes().getTargetAddressSpace(FI.arg_begin()->type) == 0) {
      Attrs.addAttribute(llvm::Attribute::NonNull);
      Attrs.addDereferenceableAttr(getMinimumObjectSize(ThisTy).getQuantity());
    } else {
      // FIXME dereferenceable should be correct here, regardless of
      // NullPointerIsValid. However, dereferenceable currently does not always
      // respect NullPointerIsValid and may imply nonnull and break the program.
      // See https://reviews.llvm.org/D66618 for discussions.
      Attrs.addDereferenceableOrNullAttr(
          getMinimumObjectSize(
              FI.arg_begin()->type.castAs<PointerType>()->getPointeeType())
              .getQuantity());
    }

    llvm::Align Alignment =
        getNaturalTypeAlignment(ThisTy, /*BaseInfo=*/nullptr,
                                /*TBAAInfo=*/nullptr, /*forPointeeType=*/true)
            .getAsAlign();
    Attrs.addAlignmentAttr(Alignment);

    ArgAttrs[IRArgs.first] = llvm::AttributeSet::get(getLLVMContext(), Attrs);
  }

  unsigned ArgNo = 0;
  for (CGFunctionInfo::const_arg_iterator I = FI.arg_begin(), E = FI.arg_end();
       I != E; ++I, ++ArgNo) {
    QualType ParamType = I->type;
    const ABIArgInfo &AI = I->info;
    llvm::AttrBuilder Attrs(getLLVMContext());

    // Add attribute for padding argument, if necessary.
    if (IRFunctionArgs.hasPaddingArg(ArgNo)) {
      if (AI.getPaddingInReg()) {
        ArgAttrs[IRFunctionArgs.getPaddingArgNo(ArgNo)] =
            llvm::AttributeSet::get(getLLVMContext(),
                                    llvm::AttrBuilder(getLLVMContext())
                                        .addAttribute(llvm::Attribute::InReg));
      }
    }

    // Decide whether the argument we're handling could be partially undef
    if (CodeGenOpts.EnableNoundefAttrs &&
        DetermineNoUndef(ParamType, getTypes(), DL, AI)) {
      Attrs.addAttribute(llvm::Attribute::NoUndef);
    }

    // 'restrict' -> 'noalias' is done in EmitFunctionProlog when we
    // have the corresponding parameter variable.  It doesn't make
    // sense to do it here because parameters are so messed up.
    switch (AI.getKind()) {
    case ABIArgInfo::Extend:
      if (AI.isSignExt())
        Attrs.addAttribute(llvm::Attribute::SExt);
      else if (AI.isZeroExt())
        Attrs.addAttribute(llvm::Attribute::ZExt);
      else
        Attrs.addAttribute(llvm::Attribute::NoExt);
      [[fallthrough]];
    case ABIArgInfo::Direct:
      if (ArgNo == 0 && FI.isChainCall())
        Attrs.addAttribute(llvm::Attribute::Nest);
      else if (AI.getInReg())
        Attrs.addAttribute(llvm::Attribute::InReg);
      Attrs.addStackAlignmentAttr(llvm::MaybeAlign(AI.getDirectAlign()));

      if (canApplyNoFPClass(AI, ParamType, false))
        Attrs.addNoFPClassAttr(getNoFPClassTestMask(getLangOpts()));
      break;
    case ABIArgInfo::Indirect: {
      if (AI.getInReg())
        Attrs.addAttribute(llvm::Attribute::InReg);

      if (AI.getIndirectByVal())
        Attrs.addByValAttr(getTypes().ConvertTypeForMem(ParamType));

      auto *Decl = ParamType->getAsRecordDecl();
      if (CodeGenOpts.PassByValueIsNoAlias && Decl &&
          Decl->getArgPassingRestrictions() ==
              RecordArgPassingKind::CanPassInRegs)
        // When calling the function, the pointer passed in will be the only
        // reference to the underlying object. Mark it accordingly.
        Attrs.addAttribute(llvm::Attribute::NoAlias);

      // TODO: We could add the byref attribute if not byval, but it would
      // require updating many testcases.

      CharUnits Align = AI.getIndirectAlign();

      // In a byval argument, it is important that the required
      // alignment of the type is honored, as LLVM might be creating a
      // *new* stack object, and needs to know what alignment to give
      // it. (Sometimes it can deduce a sensible alignment on its own,
      // but not if clang decides it must emit a packed struct, or the
      // user specifies increased alignment requirements.)
      //
      // This is different from indirect *not* byval, where the object
      // exists already, and the align attribute is purely
      // informative.
      assert(!Align.isZero());

      // For now, only add this when we have a byval argument.
      // TODO: be less lazy about updating test cases.
      if (AI.getIndirectByVal())
        Attrs.addAlignmentAttr(Align.getQuantity());

      // byval disables readnone and readonly.
      AddPotentialArgAccess();
      break;
    }
    case ABIArgInfo::IndirectAliased: {
      CharUnits Align = AI.getIndirectAlign();
      Attrs.addByRefAttr(getTypes().ConvertTypeForMem(ParamType));
      Attrs.addAlignmentAttr(Align.getQuantity());
      break;
    }
    case ABIArgInfo::Ignore:
    case ABIArgInfo::Expand:
    case ABIArgInfo::CoerceAndExpand:
      break;

    case ABIArgInfo::InAlloca:
      // inalloca disables readnone and readonly.
      AddPotentialArgAccess();
      continue;
    }

    if (const auto *RefTy = ParamType->getAs<ReferenceType>()) {
      QualType PTy = RefTy->getPointeeType();
      if (!PTy->isIncompleteType() && PTy->isConstantSizeType())
        Attrs.addDereferenceableAttr(getMinimumObjectSize(PTy).getQuantity());
      if (getTypes().getTargetAddressSpace(PTy) == 0 &&
          !CodeGenOpts.NullPointerIsValid)
        Attrs.addAttribute(llvm::Attribute::NonNull);
      if (PTy->isObjectType()) {
        llvm::Align Alignment =
            getNaturalPointeeTypeAlignment(ParamType).getAsAlign();
        Attrs.addAlignmentAttr(Alignment);
      }
    }

    // From OpenCL spec v3.0.10 section 6.3.5 Alignment of Types:
    // > For arguments to a __kernel function declared to be a pointer to a
    // > data type, the OpenCL compiler can assume that the pointee is always
    // > appropriately aligned as required by the data type.
    if (TargetDecl &&
        DeviceKernelAttr::isOpenCLSpelling(
            TargetDecl->getAttr<DeviceKernelAttr>()) &&
        ParamType->isPointerType()) {
      QualType PTy = ParamType->getPointeeType();
      if (!PTy->isIncompleteType() && PTy->isConstantSizeType()) {
        llvm::Align Alignment =
            getNaturalPointeeTypeAlignment(ParamType).getAsAlign();
        Attrs.addAlignmentAttr(Alignment);
      }
    }

    switch (FI.getExtParameterInfo(ArgNo).getABI()) {
    case ParameterABI::HLSLOut:
    case ParameterABI::HLSLInOut:
      Attrs.addAttribute(llvm::Attribute::NoAlias);
      break;
    case ParameterABI::Ordinary:
      break;

    case ParameterABI::SwiftIndirectResult: {
      // Add 'sret' if we haven't already used it for something, but
      // only if the result is void.
      if (!hasUsedSRet && RetTy->isVoidType()) {
        Attrs.addStructRetAttr(getTypes().ConvertTypeForMem(ParamType));
        hasUsedSRet = true;
      }

      // Add 'noalias' in either case.
      Attrs.addAttribute(llvm::Attribute::NoAlias);

      // Add 'dereferenceable' and 'alignment'.
      auto PTy = ParamType->getPointeeType();
      if (!PTy->isIncompleteType() && PTy->isConstantSizeType()) {
        auto info = getContext().getTypeInfoInChars(PTy);
        Attrs.addDereferenceableAttr(info.Width.getQuantity());
        Attrs.addAlignmentAttr(info.Align.getAsAlign());
      }
      break;
    }

    case ParameterABI::SwiftErrorResult:
      Attrs.addAttribute(llvm::Attribute::SwiftError);
      break;

    case ParameterABI::SwiftContext:
      Attrs.addAttribute(llvm::Attribute::SwiftSelf);
      break;

    case ParameterABI::SwiftAsyncContext:
      Attrs.addAttribute(llvm::Attribute::SwiftAsync);
      break;
    }

    if (FI.getExtParameterInfo(ArgNo).isNoEscape())
      Attrs.addCapturesAttr(llvm::CaptureInfo::none());

    if (Attrs.hasAttributes()) {
      unsigned FirstIRArg, NumIRArgs;
      std::tie(FirstIRArg, NumIRArgs) = IRFunctionArgs.getIRArgs(ArgNo);
      for (unsigned i = 0; i < NumIRArgs; i++)
        ArgAttrs[FirstIRArg + i] = ArgAttrs[FirstIRArg + i].addAttributes(
            getLLVMContext(), llvm::AttributeSet::get(getLLVMContext(), Attrs));
    }
  }
  assert(ArgNo == FI.arg_size());

  AttrList = llvm::AttributeList::get(
      getLLVMContext(), llvm::AttributeSet::get(getLLVMContext(), FuncAttrs),
      llvm::AttributeSet::get(getLLVMContext(), RetAttrs), ArgAttrs);
}

/// An argument came in as a promoted argument; demote it back to its
/// declared type.
static llvm::Value *emitArgumentDemotion(CodeGenFunction &CGF,
                                         const VarDecl *var,
                                         llvm::Value *value) {
  llvm::Type *varType = CGF.ConvertType(var->getType());

  // This can happen with promotions that actually don't change the
  // underlying type, like the enum promotions.
  if (value->getType() == varType)
    return value;

  assert((varType->isIntegerTy() || varType->isFloatingPointTy()) &&
         "unexpected promotion type");

  if (isa<llvm::IntegerType>(varType))
    return CGF.Builder.CreateTrunc(value, varType, "arg.unpromote");

  return CGF.Builder.CreateFPCast(value, varType, "arg.unpromote");
}

/// Returns the attribute (either parameter attribute, or function
/// attribute), which declares argument ArgNo to be non-null.
static const NonNullAttr *getNonNullAttr(const Decl *FD, const ParmVarDecl *PVD,
                                         QualType ArgType, unsigned ArgNo) {
  // FIXME: __attribute__((nonnull)) can also be applied to:
  //   - references to pointers, where the pointee is known to be
  //     nonnull (apparently a Clang extension)
  //   - transparent unions containing pointers
  // In the former case, LLVM IR cannot represent the constraint. In
  // the latter case, we have no guarantee that the transparent union
  // is in fact passed as a pointer.
  if (!ArgType->isAnyPointerType() && !ArgType->isBlockPointerType())
    return nullptr;
  // First, check attribute on parameter itself.
  if (PVD) {
    if (auto ParmNNAttr = PVD->getAttr<NonNullAttr>())
      return ParmNNAttr;
  }
  // Check function attributes.
  if (!FD)
    return nullptr;
  for (const auto *NNAttr : FD->specific_attrs<NonNullAttr>()) {
    if (NNAttr->isNonNull(ArgNo))
      return NNAttr;
  }
  return nullptr;
}

namespace {
struct CopyBackSwiftError final : EHScopeStack::Cleanup {
  Address Temp;
  Address Arg;
  CopyBackSwiftError(Address temp, Address arg) : Temp(temp), Arg(arg) {}
  void Emit(CodeGenFunction &CGF, Flags flags) override {
    llvm::Value *errorValue = CGF.Builder.CreateLoad(Temp);
    CGF.Builder.CreateStore(errorValue, Arg);
  }
};
} // namespace

void CodeGenFunction::EmitFunctionProlog(const CGFunctionInfo &FI,
                                         llvm::Function *Fn,
                                         const FunctionArgList &Args) {
  if (CurCodeDecl && CurCodeDecl->hasAttr<NakedAttr>())
    // Naked functions don't have prologues.
    return;

  // If this is an implicit-return-zero function, go ahead and
  // initialize the return value.  TODO: it might be nice to have
  // a more general mechanism for this that didn't require synthesized
  // return statements.
  if (const FunctionDecl *FD = dyn_cast_or_null<FunctionDecl>(CurCodeDecl)) {
    if (FD->hasImplicitReturnZero()) {
      QualType RetTy = FD->getReturnType().getUnqualifiedType();
      llvm::Type *LLVMTy = CGM.getTypes().ConvertType(RetTy);
      llvm::Constant *Zero = llvm::Constant::getNullValue(LLVMTy);
      Builder.CreateStore(Zero, ReturnValue);
    }
  }

  // FIXME: We no longer need the types from FunctionArgList; lift up and
  // simplify.

  ClangToLLVMArgMapping IRFunctionArgs(CGM.getContext(), FI);
  assert(Fn->arg_size() == IRFunctionArgs.totalIRArgs());

  // If we're using inalloca, all the memory arguments are GEPs off of the last
  // parameter, which is a pointer to the complete memory area.
  Address ArgStruct = Address::invalid();
  if (IRFunctionArgs.hasInallocaArg())
    ArgStruct = Address(Fn->getArg(IRFunctionArgs.getInallocaArgNo()),
                        FI.getArgStruct(), FI.getArgStructAlignment());

  // Name the struct return parameter.
  if (IRFunctionArgs.hasSRetArg()) {
    auto AI = Fn->getArg(IRFunctionArgs.getSRetArgNo());
    AI->setName("agg.result");
    AI->addAttr(llvm::Attribute::NoAlias);
  }

  // Track if we received the parameter as a pointer (indirect, byval, or
  // inalloca).  If already have a pointer, EmitParmDecl doesn't need to copy it
  // into a local alloca for us.
  SmallVector<ParamValue, 16> ArgVals;
  ArgVals.reserve(Args.size());

  // Create a pointer value for every parameter declaration.  This usually
  // entails copying one or more LLVM IR arguments into an alloca.  Don't push
  // any cleanups or do anything that might unwind.  We do that separately, so
  // we can push the cleanups in the correct order for the ABI.
  assert(FI.arg_size() == Args.size() &&
         "Mismatch between function signature & arguments.");
  unsigned ArgNo = 0;
  CGFunctionInfo::const_arg_iterator info_it = FI.arg_begin();
  for (FunctionArgList::const_iterator i = Args.begin(), e = Args.end(); i != e;
       ++i, ++info_it, ++ArgNo) {
    const VarDecl *Arg = *i;
    const ABIArgInfo &ArgI = info_it->info;

    bool isPromoted =
        isa<ParmVarDecl>(Arg) && cast<ParmVarDecl>(Arg)->isKNRPromoted();
    // We are converting from ABIArgInfo type to VarDecl type directly, unless
    // the parameter is promoted. In this case we convert to
    // CGFunctionInfo::ArgInfo type with subsequent argument demotion.
    QualType Ty = isPromoted ? info_it->type : Arg->getType();
    assert(hasScalarEvaluationKind(Ty) ==
           hasScalarEvaluationKind(Arg->getType()));

    unsigned FirstIRArg, NumIRArgs;
    std::tie(FirstIRArg, NumIRArgs) = IRFunctionArgs.getIRArgs(ArgNo);

    switch (ArgI.getKind()) {
    case ABIArgInfo::InAlloca: {
      assert(NumIRArgs == 0);
      auto FieldIndex = ArgI.getInAllocaFieldIndex();
      Address V =
          Builder.CreateStructGEP(ArgStruct, FieldIndex, Arg->getName());
      if (ArgI.getInAllocaIndirect())
        V = Address(Builder.CreateLoad(V), ConvertTypeForMem(Ty),
                    getContext().getTypeAlignInChars(Ty));
      ArgVals.push_back(ParamValue::forIndirect(V));
      break;
    }

    case ABIArgInfo::Indirect:
    case ABIArgInfo::IndirectAliased: {
      assert(NumIRArgs == 1);
      Address ParamAddr = makeNaturalAddressForPointer(
          Fn->getArg(FirstIRArg), Ty, ArgI.getIndirectAlign(), false, nullptr,
          nullptr, KnownNonNull);

      if (!hasScalarEvaluationKind(Ty)) {
        // Aggregates and complex variables are accessed by reference. All we
        // need to do is realign the value, if requested. Also, if the address
        // may be aliased, copy it to ensure that the parameter variable is
        // mutable and has a unique adress, as C requires.
        if (ArgI.getIndirectRealign() || ArgI.isIndirectAliased()) {
          RawAddress AlignedTemp = CreateMemTemp(Ty, "coerce");

          // Copy from the incoming argument pointer to the temporary with the
          // appropriate alignment.
          //
          // FIXME: We should have a common utility for generating an aggregate
          // copy.
          CharUnits Size = getContext().getTypeSizeInChars(Ty);
          Builder.CreateMemCpy(
              AlignedTemp.getPointer(), AlignedTemp.getAlignment().getAsAlign(),
              ParamAddr.emitRawPointer(*this),
              ParamAddr.getAlignment().getAsAlign(),
              llvm::ConstantInt::get(IntPtrTy, Size.getQuantity()));
          ParamAddr = AlignedTemp;
        }
        ArgVals.push_back(ParamValue::forIndirect(ParamAddr));
      } else {
        // Load scalar value from indirect argument.
        llvm::Value *V =
            EmitLoadOfScalar(ParamAddr, false, Ty, Arg->getBeginLoc());

        if (isPromoted)
          V = emitArgumentDemotion(*this, Arg, V);
        ArgVals.push_back(ParamValue::forDirect(V));
      }
      break;
    }

    case ABIArgInfo::Extend:
    case ABIArgInfo::Direct: {
      auto AI = Fn->getArg(FirstIRArg);
      llvm::Type *LTy = ConvertType(Arg->getType());

      // Prepare parameter attributes. So far, only attributes for pointer
      // parameters are prepared. See
      // http://llvm.org/docs/LangRef.html#paramattrs.
      if (ArgI.getDirectOffset() == 0 && LTy->isPointerTy() &&
          ArgI.getCoerceToType()->isPointerTy()) {
        assert(NumIRArgs == 1);

        if (const ParmVarDecl *PVD = dyn_cast<ParmVarDecl>(Arg)) {
          // Set `nonnull` attribute if any.
          if (getNonNullAttr(CurCodeDecl, PVD, PVD->getType(),
                             PVD->getFunctionScopeIndex()) &&
              !CGM.getCodeGenOpts().NullPointerIsValid)
            AI->addAttr(llvm::Attribute::NonNull);

          QualType OTy = PVD->getOriginalType();
          if (const auto *ArrTy = getContext().getAsConstantArrayType(OTy)) {
            // A C99 array parameter declaration with the static keyword also
            // indicates dereferenceability, and if the size is constant we can
            // use the dereferenceable attribute (which requires the size in
            // bytes).
            if (ArrTy->getSizeModifier() == ArraySizeModifier::Static) {
              QualType ETy = ArrTy->getElementType();
              llvm::Align Alignment =
                  CGM.getNaturalTypeAlignment(ETy).getAsAlign();
              AI->addAttrs(llvm::AttrBuilder(getLLVMContext())
                               .addAlignmentAttr(Alignment));
              uint64_t ArrSize = ArrTy->getZExtSize();
              if (!ETy->isIncompleteType() && ETy->isConstantSizeType() &&
                  ArrSize) {
                llvm::AttrBuilder Attrs(getLLVMContext());
                Attrs.addDereferenceableAttr(
                    getContext().getTypeSizeInChars(ETy).getQuantity() *
                    ArrSize);
                AI->addAttrs(Attrs);
              } else if (getContext().getTargetInfo().getNullPointerValue(
                             ETy.getAddressSpace()) == 0 &&
                         !CGM.getCodeGenOpts().NullPointerIsValid) {
                AI->addAttr(llvm::Attribute::NonNull);
              }
            }
          } else if (const auto *ArrTy =
                         getContext().getAsVariableArrayType(OTy)) {
            // For C99 VLAs with the static keyword, we don't know the size so
            // we can't use the dereferenceable attribute, but in addrspace(0)
            // we know that it must be nonnull.
            if (ArrTy->getSizeModifier() == ArraySizeModifier::Static) {
              QualType ETy = ArrTy->getElementType();
              llvm::Align Alignment =
                  CGM.getNaturalTypeAlignment(ETy).getAsAlign();
              AI->addAttrs(llvm::AttrBuilder(getLLVMContext())
                               .addAlignmentAttr(Alignment));
              if (!getTypes().getTargetAddressSpace(ETy) &&
                  !CGM.getCodeGenOpts().NullPointerIsValid)
                AI->addAttr(llvm::Attribute::NonNull);
            }
          }

          // Set `align` attribute if any.
          const auto *AVAttr = PVD->getAttr<AlignValueAttr>();
          if (!AVAttr)
            if (const auto *TOTy = OTy->getAs<TypedefType>())
              AVAttr = TOTy->getDecl()->getAttr<AlignValueAttr>();
          if (AVAttr && !SanOpts.has(SanitizerKind::Alignment)) {
            // If alignment-assumption sanitizer is enabled, we do *not* add
            // alignment attribute here, but emit normal alignment assumption,
            // so the UBSAN check could function.
            llvm::ConstantInt *AlignmentCI =
                cast<llvm::ConstantInt>(EmitScalarExpr(AVAttr->getAlignment()));
            uint64_t AlignmentInt =
                AlignmentCI->getLimitedValue(llvm::Value::MaximumAlignment);
            if (AI->getParamAlign().valueOrOne() < AlignmentInt) {
              AI->removeAttr(llvm::Attribute::AttrKind::Alignment);
              AI->addAttrs(llvm::AttrBuilder(getLLVMContext())
                               .addAlignmentAttr(llvm::Align(AlignmentInt)));
            }
          }
        }

        // Set 'noalias' if an argument type has the `restrict` qualifier.
        if (Arg->getType().isRestrictQualified())
          AI->addAttr(llvm::Attribute::NoAlias);
      }

      // Prepare the argument value. If we have the trivial case, handle it
      // with no muss and fuss.
      if (!isa<llvm::StructType>(ArgI.getCoerceToType()) &&
          ArgI.getCoerceToType() == ConvertType(Ty) &&
          ArgI.getDirectOffset() == 0) {
        assert(NumIRArgs == 1);

        // LLVM expects swifterror parameters to be used in very restricted
        // ways.  Copy the value into a less-restricted temporary.
        llvm::Value *V = AI;
        if (FI.getExtParameterInfo(ArgNo).getABI() ==
            ParameterABI::SwiftErrorResult) {
          QualType pointeeTy = Ty->getPointeeType();
          assert(pointeeTy->isPointerType());
          RawAddress temp =
              CreateMemTemp(pointeeTy, getPointerAlign(), "swifterror.temp");
          Address arg = makeNaturalAddressForPointer(
              V, pointeeTy, getContext().getTypeAlignInChars(pointeeTy));
          llvm::Value *incomingErrorValue = Builder.CreateLoad(arg);
          Builder.CreateStore(incomingErrorValue, temp);
          V = temp.getPointer();

          // Push a cleanup to copy the value back at the end of the function.
          // The convention does not guarantee that the value will be written
          // back if the function exits with an unwind exception.
          EHStack.pushCleanup<CopyBackSwiftError>(NormalCleanup, temp, arg);
        }

        // Ensure the argument is the correct type.
        if (V->getType() != ArgI.getCoerceToType())
          V = Builder.CreateBitCast(V, ArgI.getCoerceToType());

        if (isPromoted)
          V = emitArgumentDemotion(*this, Arg, V);

        // Because of merging of function types from multiple decls it is
        // possible for the type of an argument to not match the corresponding
        // type in the function type. Since we are codegening the callee
        // in here, add a cast to the argument type.
        llvm::Type *LTy = ConvertType(Arg->getType());
        if (V->getType() != LTy)
          V = Builder.CreateBitCast(V, LTy);

        ArgVals.push_back(ParamValue::forDirect(V));
        break;
      }

      // VLST arguments are coerced to VLATs at the function boundary for
      // ABI consistency. If this is a VLST that was coerced to
      // a VLAT at the function boundary and the types match up, use
      // llvm.vector.extract to convert back to the original VLST.
      if (auto *VecTyTo = dyn_cast<llvm::FixedVectorType>(ConvertType(Ty))) {
        llvm::Value *ArgVal = Fn->getArg(FirstIRArg);
        if (auto *VecTyFrom =
                dyn_cast<llvm::ScalableVectorType>(ArgVal->getType())) {
          auto [Coerced, Extracted] = CoerceScalableToFixed(
              *this, VecTyTo, VecTyFrom, ArgVal, Arg->getName());
          if (Extracted) {
            assert(NumIRArgs == 1);
            ArgVals.push_back(ParamValue::forDirect(Coerced));
            break;
          }
        }
      }

      // Struct of fixed-length vectors and struct of array of fixed-length
      // vector in VLS calling convention are coerced to vector tuple
      // type(represented as TargetExtType) and scalable vector type
      // respectively, they're no longer handled as struct.
      if (ArgI.isDirect() && isa<llvm::StructType>(ConvertType(Ty)) &&
          (isa<llvm::TargetExtType>(ArgI.getCoerceToType()) ||
           isa<llvm::ScalableVectorType>(ArgI.getCoerceToType()))) {
        ArgVals.push_back(ParamValue::forDirect(AI));
        break;
      }

      llvm::StructType *STy =
          dyn_cast<llvm::StructType>(ArgI.getCoerceToType());
      Address Alloca =
          CreateMemTemp(Ty, getContext().getDeclAlign(Arg), Arg->getName());

      // Pointer to store into.
      Address Ptr = emitAddressAtOffset(*this, Alloca, ArgI);

      // Fast-isel and the optimizer generally like scalar values better than
      // FCAs, so we flatten them if this is safe to do for this argument.
      if (ArgI.isDirect() && ArgI.getCanBeFlattened() && STy &&
          STy->getNumElements() > 1) {
        llvm::TypeSize StructSize = CGM.getDataLayout().getTypeAllocSize(STy);
        llvm::TypeSize PtrElementSize =
            CGM.getDataLayout().getTypeAllocSize(Ptr.getElementType());
        if (StructSize.isScalable()) {
          assert(STy->containsHomogeneousScalableVectorTypes() &&
                 "ABI only supports structure with homogeneous scalable vector "
                 "type");
          assert(StructSize == PtrElementSize &&
                 "Only allow non-fractional movement of structure with"
                 "homogeneous scalable vector type");
          assert(STy->getNumElements() == NumIRArgs);

          llvm::Value *LoadedStructValue = llvm::PoisonValue::get(STy);
          for (unsigned i = 0, e = STy->getNumElements(); i != e; ++i) {
            auto *AI = Fn->getArg(FirstIRArg + i);
            AI->setName(Arg->getName() + ".coerce" + Twine(i));
            LoadedStructValue =
                Builder.CreateInsertValue(LoadedStructValue, AI, i);
          }

          Builder.CreateStore(LoadedStructValue, Ptr);
        } else {
          uint64_t SrcSize = StructSize.getFixedValue();
          uint64_t DstSize = PtrElementSize.getFixedValue();

          Address AddrToStoreInto = Address::invalid();
          if (SrcSize <= DstSize) {
            AddrToStoreInto = Ptr.withElementType(STy);
          } else {
            AddrToStoreInto =
                CreateTempAlloca(STy, Alloca.getAlignment(), "coerce");
          }

          assert(STy->getNumElements() == NumIRArgs);
          for (unsigned i = 0, e = STy->getNumElements(); i != e; ++i) {
            auto AI = Fn->getArg(FirstIRArg + i);
            AI->setName(Arg->getName() + ".coerce" + Twine(i));
            Address EltPtr = Builder.CreateStructGEP(AddrToStoreInto, i);
            Builder.CreateStore(AI, EltPtr);
          }

          if (SrcSize > DstSize) {
            Builder.CreateMemCpy(Ptr, AddrToStoreInto, DstSize);
          }
        }
      } else {
        // Simple case, just do a coerced store of the argument into the alloca.
        assert(NumIRArgs == 1);
        auto AI = Fn->getArg(FirstIRArg);
        AI->setName(Arg->getName() + ".coerce");
        CreateCoercedStore(
            AI, Ptr,
            llvm::TypeSize::getFixed(
                getContext().getTypeSizeInChars(Ty).getQuantity() -
                ArgI.getDirectOffset()),
            /*DstIsVolatile=*/false);
      }

      // Match to what EmitParmDecl is expecting for this type.
      if (CodeGenFunction::hasScalarEvaluationKind(Ty)) {
        llvm::Value *V =
            EmitLoadOfScalar(Alloca, false, Ty, Arg->getBeginLoc());
        if (isPromoted)
          V = emitArgumentDemotion(*this, Arg, V);
        ArgVals.push_back(ParamValue::forDirect(V));
      } else {
        ArgVals.push_back(ParamValue::forIndirect(Alloca));
      }
      break;
    }

    case ABIArgInfo::CoerceAndExpand: {
      // Reconstruct into a temporary.
      Address alloca = CreateMemTemp(Ty, getContext().getDeclAlign(Arg));
      ArgVals.push_back(ParamValue::forIndirect(alloca));

      auto coercionType = ArgI.getCoerceAndExpandType();
      auto unpaddedCoercionType = ArgI.getUnpaddedCoerceAndExpandType();
      auto *unpaddedStruct = dyn_cast<llvm::StructType>(unpaddedCoercionType);

      alloca = alloca.withElementType(coercionType);

      unsigned argIndex = FirstIRArg;
      unsigned unpaddedIndex = 0;
      for (unsigned i = 0, e = coercionType->getNumElements(); i != e; ++i) {
        llvm::Type *eltType = coercionType->getElementType(i);
        if (ABIArgInfo::isPaddingForCoerceAndExpand(eltType))
          continue;

        auto eltAddr = Builder.CreateStructGEP(alloca, i);
        llvm::Value *elt = Fn->getArg(argIndex++);

        auto paramType = unpaddedStruct
                             ? unpaddedStruct->getElementType(unpaddedIndex++)
                             : unpaddedCoercionType;

        if (auto *VecTyTo = dyn_cast<llvm::FixedVectorType>(eltType)) {
          if (auto *VecTyFrom = dyn_cast<llvm::ScalableVectorType>(paramType)) {
            bool Extracted;
            std::tie(elt, Extracted) = CoerceScalableToFixed(
                *this, VecTyTo, VecTyFrom, elt, elt->getName());
            assert(Extracted && "Unexpected scalable to fixed vector coercion");
          }
        }
        Builder.CreateStore(elt, eltAddr);
      }
      assert(argIndex == FirstIRArg + NumIRArgs);
      break;
    }

    case ABIArgInfo::Expand: {
      // If this structure was expanded into multiple arguments then
      // we need to create a temporary and reconstruct it from the
      // arguments.
      Address Alloca = CreateMemTemp(Ty, getContext().getDeclAlign(Arg));
      LValue LV = MakeAddrLValue(Alloca, Ty);
      ArgVals.push_back(ParamValue::forIndirect(Alloca));

      auto FnArgIter = Fn->arg_begin() + FirstIRArg;
      ExpandTypeFromArgs(Ty, LV, FnArgIter);
      assert(FnArgIter == Fn->arg_begin() + FirstIRArg + NumIRArgs);
      for (unsigned i = 0, e = NumIRArgs; i != e; ++i) {
        auto AI = Fn->getArg(FirstIRArg + i);
        AI->setName(Arg->getName() + "." + Twine(i));
      }
      break;
    }

    case ABIArgInfo::Ignore:
      assert(NumIRArgs == 0);
      // Initialize the local variable appropriately.
      if (!hasScalarEvaluationKind(Ty)) {
        ArgVals.push_back(ParamValue::forIndirect(CreateMemTemp(Ty)));
      } else {
        llvm::Value *U = llvm::UndefValue::get(ConvertType(Arg->getType()));
        ArgVals.push_back(ParamValue::forDirect(U));
      }
      break;
    }
  }

  if (getTarget().getCXXABI().areArgsDestroyedLeftToRightInCallee()) {
    for (int I = Args.size() - 1; I >= 0; --I)
      EmitParmDecl(*Args[I], ArgVals[I], I + 1);
  } else {
    for (unsigned I = 0, E = Args.size(); I != E; ++I)
      EmitParmDecl(*Args[I], ArgVals[I], I + 1);
  }
}

static void eraseUnusedBitCasts(llvm::Instruction *insn) {
  while (insn->use_empty()) {
    llvm::BitCastInst *bitcast = dyn_cast<llvm::BitCastInst>(insn);
    if (!bitcast)
      return;

    // This is "safe" because we would have used a ConstantExpr otherwise.
    insn = cast<llvm::Instruction>(bitcast->getOperand(0));
    bitcast->eraseFromParent();
  }
}

/// Try to emit a fused autorelease of a return result.
static llvm::Value *tryEmitFusedAutoreleaseOfResult(CodeGenFunction &CGF,
                                                    llvm::Value *result) {
  // We must be immediately followed the cast.
  llvm::BasicBlock *BB = CGF.Builder.GetInsertBlock();
  if (BB->empty())
    return nullptr;
  if (&BB->back() != result)
    return nullptr;

  llvm::Type *resultType = result->getType();

  // result is in a BasicBlock and is therefore an Instruction.
  llvm::Instruction *generator = cast<llvm::Instruction>(result);

  SmallVector<llvm::Instruction *, 4> InstsToKill;

  // Look for:
  //  %generator = bitcast %type1* %generator2 to %type2*
  while (llvm::BitCastInst *bitcast = dyn_cast<llvm::BitCastInst>(generator)) {
    // We would have emitted this as a constant if the operand weren't
    // an Instruction.
    generator = cast<llvm::Instruction>(bitcast->getOperand(0));

    // Require the generator to be immediately followed by the cast.
    if (generator->getNextNode() != bitcast)
      return nullptr;

    InstsToKill.push_back(bitcast);
  }

  // Look for:
  //   %generator = call i8* @objc_retain(i8* %originalResult)
  // or
  //   %generator = call i8* @objc_retainAutoreleasedReturnValue(i8* %originalResult)
  llvm::CallInst *call = dyn_cast<llvm::CallInst>(generator);
  if (!call)
    return nullptr;

  bool doRetainAutorelease;

  if (call->getCalledOperand() == CGF.CGM.getObjCEntrypoints().objc_retain) {
    doRetainAutorelease = true;
  } else if (call->getCalledOperand() ==
             CGF.CGM.getObjCEntrypoints().objc_retainAutoreleasedReturnValue) {
    doRetainAutorelease = false;

    // If we emitted an assembly marker for this call (and the
    // ARCEntrypoints field should have been set if so), go looking
    // for that call.  If we can't find it, we can't do this
    // optimization.  But it should always be the immediately previous
    // instruction, unless we needed bitcasts around the call.
    if (CGF.CGM.getObjCEntrypoints().retainAutoreleasedReturnValueMarker) {
      llvm::Instruction *prev = call->getPrevNode();
      assert(prev);
      if (isa<llvm::BitCastInst>(prev)) {
        prev = prev->getPrevNode();
        assert(prev);
      }
      assert(isa<llvm::CallInst>(prev));
      assert(cast<llvm::CallInst>(prev)->getCalledOperand() ==
             CGF.CGM.getObjCEntrypoints().retainAutoreleasedReturnValueMarker);
      InstsToKill.push_back(prev);
    }
  } else {
    return nullptr;
  }

  result = call->getArgOperand(0);
  InstsToKill.push_back(call);

  // Keep killing bitcasts, for sanity.  Note that we no longer care
  // about precise ordering as long as there's exactly one use.
  while (llvm::BitCastInst *bitcast = dyn_cast<llvm::BitCastInst>(result)) {
    if (!bitcast->hasOneUse())
      break;
    InstsToKill.push_back(bitcast);
    result = bitcast->getOperand(0);
  }

  // Delete all the unnecessary instructions, from latest to earliest.
  for (auto *I : InstsToKill)
    I->eraseFromParent();

  // Do the fused retain/autorelease if we were asked to.
  if (doRetainAutorelease)
    result = CGF.EmitARCRetainAutoreleaseReturnValue(result);

  // Cast back to the result type.
  return CGF.Builder.CreateBitCast(result, resultType);
}

/// If this is a +1 of the value of an immutable 'self', remove it.
static llvm::Value *tryRemoveRetainOfSelf(CodeGenFunction &CGF,
                                          llvm::Value *result) {
  // This is only applicable to a method with an immutable 'self'.
  const ObjCMethodDecl *method =
      dyn_cast_or_null<ObjCMethodDecl>(CGF.CurCodeDecl);
  if (!method)
    return nullptr;
  const VarDecl *self = method->getSelfDecl();
  if (!self->getType().isConstQualified())
    return nullptr;

  // Look for a retain call. Note: stripPointerCasts looks through returned arg
  // functions, which would cause us to miss the retain.
  llvm::CallInst *retainCall = dyn_cast<llvm::CallInst>(result);
  if (!retainCall || retainCall->getCalledOperand() !=
                         CGF.CGM.getObjCEntrypoints().objc_retain)
    return nullptr;

  // Look for an ordinary load of 'self'.
  llvm::Value *retainedValue = retainCall->getArgOperand(0);
  llvm::LoadInst *load =
      dyn_cast<llvm::LoadInst>(retainedValue->stripPointerCasts());
  if (!load || load->isAtomic() || load->isVolatile() ||
      load->getPointerOperand() != CGF.GetAddrOfLocalVar(self).getBasePointer())
    return nullptr;

  // Okay!  Burn it all down.  This relies for correctness on the
  // assumption that the retain is emitted as part of the return and
  // that thereafter everything is used "linearly".
  llvm::Type *resultType = result->getType();
  eraseUnusedBitCasts(cast<llvm::Instruction>(result));
  assert(retainCall->use_empty());
  retainCall->eraseFromParent();
  eraseUnusedBitCasts(cast<llvm::Instruction>(retainedValue));

  return CGF.Builder.CreateBitCast(load, resultType);
}

/// Emit an ARC autorelease of the result of a function.
///
/// \return the value to actually return from the function
static llvm::Value *emitAutoreleaseOfResult(CodeGenFunction &CGF,
                                            llvm::Value *result) {
  // If we're returning 'self', kill the initial retain.  This is a
  // heuristic attempt to "encourage correctness" in the really unfortunate
  // case where we have a return of self during a dealloc and we desperately
  // need to avoid the possible autorelease.
  if (llvm::Value *self = tryRemoveRetainOfSelf(CGF, result))
    return self;

  // At -O0, try to emit a fused retain/autorelease.
  if (CGF.shouldUseFusedARCCalls())
    if (llvm::Value *fused = tryEmitFusedAutoreleaseOfResult(CGF, result))
      return fused;

  return CGF.EmitARCAutoreleaseReturnValue(result);
}

/// Heuristically search for a dominating store to the return-value slot.
static llvm::StoreInst *findDominatingStoreToReturnValue(CodeGenFunction &CGF) {
  llvm::Value *ReturnValuePtr = CGF.ReturnValue.getBasePointer();

  // Check if a User is a store which pointerOperand is the ReturnValue.
  // We are looking for stores to the ReturnValue, not for stores of the
  // ReturnValue to some other location.
  auto GetStoreIfValid = [&CGF,
                          ReturnValuePtr](llvm::User *U) -> llvm::StoreInst * {
    auto *SI = dyn_cast<llvm::StoreInst>(U);
    if (!SI || SI->getPointerOperand() != ReturnValuePtr ||
        SI->getValueOperand()->getType() != CGF.ReturnValue.getElementType())
      return nullptr;
    // These aren't actually possible for non-coerced returns, and we
    // only care about non-coerced returns on this code path.
    // All memory instructions inside __try block are volatile.
    assert(!SI->isAtomic() &&
           (!SI->isVolatile() || CGF.currentFunctionUsesSEHTry()));
    return SI;
  };
  // If there are multiple uses of the return-value slot, just check
  // for something immediately preceding the IP.  Sometimes this can
  // happen with how we generate implicit-returns; it can also happen
  // with noreturn cleanups.
  if (!ReturnValuePtr->hasOneUse()) {
    llvm::BasicBlock *IP = CGF.Builder.GetInsertBlock();
    if (IP->empty())
      return nullptr;

    // Look at directly preceding instruction, skipping bitcasts, lifetime
    // markers, and fake uses and their operands.
    const llvm::Instruction *LoadIntoFakeUse = nullptr;
    for (llvm::Instruction &I : llvm::reverse(*IP)) {
      // Ignore instructions that are just loads for fake uses; the load should
      // immediately precede the fake use, so we only need to remember the
      // operand for the last fake use seen.
      if (LoadIntoFakeUse == &I)
        continue;
      if (isa<llvm::BitCastInst>(&I))
        continue;
      if (auto *II = dyn_cast<llvm::IntrinsicInst>(&I)) {
        if (II->getIntrinsicID() == llvm::Intrinsic::lifetime_end)
          continue;

        if (II->getIntrinsicID() == llvm::Intrinsic::fake_use) {
          LoadIntoFakeUse = dyn_cast<llvm::Instruction>(II->getArgOperand(0));
          continue;
        }
      }
      return GetStoreIfValid(&I);
    }
    return nullptr;
  }

  llvm::StoreInst *store = GetStoreIfValid(ReturnValuePtr->user_back());
  if (!store)
    return nullptr;

  // Now do a first-and-dirty dominance check: just walk up the
  // single-predecessors chain from the current insertion point.
  llvm::BasicBlock *StoreBB = store->getParent();
  llvm::BasicBlock *IP = CGF.Builder.GetInsertBlock();
  llvm::SmallPtrSet<llvm::BasicBlock *, 4> SeenBBs;
  while (IP != StoreBB) {
    if (!SeenBBs.insert(IP).second || !(IP = IP->getSinglePredecessor()))
      return nullptr;
  }

  // Okay, the store's basic block dominates the insertion point; we
  // can do our thing.
  return store;
}

// Helper functions for EmitCMSEClearRecord

// Set the bits corresponding to a field having width `BitWidth` and located at
// offset `BitOffset` (from the least significant bit) within a storage unit of
// `Bits.size()` bytes. Each element of `Bits` corresponds to one target byte.
// Use little-endian layout, i.e.`Bits[0]` is the LSB.
static void setBitRange(SmallVectorImpl<uint64_t> &Bits, int BitOffset,
                        int BitWidth, int CharWidth) {
  assert(CharWidth <= 64);
  assert(static_cast<unsigned>(BitWidth) <= Bits.size() * CharWidth);

  int Pos = 0;
  if (BitOffset >= CharWidth) {
    Pos += BitOffset / CharWidth;
    BitOffset = BitOffset % CharWidth;
  }

  const uint64_t Used = (uint64_t(1) << CharWidth) - 1;
  if (BitOffset + BitWidth >= CharWidth) {
    Bits[Pos++] |= (Used << BitOffset) & Used;
    BitWidth -= CharWidth - BitOffset;
    BitOffset = 0;
  }

  while (BitWidth >= CharWidth) {
    Bits[Pos++] = Used;
    BitWidth -= CharWidth;
  }

  if (BitWidth > 0)
    Bits[Pos++] |= (Used >> (CharWidth - BitWidth)) << BitOffset;
}

// Set the bits corresponding to a field having width `BitWidth` and located at
// offset `BitOffset` (from the least significant bit) within a storage unit of
// `StorageSize` bytes, located at `StorageOffset` in `Bits`. Each element of
// `Bits` corresponds to one target byte. Use target endian layout.
static void setBitRange(SmallVectorImpl<uint64_t> &Bits, int StorageOffset,
                        int StorageSize, int BitOffset, int BitWidth,
                        int CharWidth, bool BigEndian) {

  SmallVector<uint64_t, 8> TmpBits(StorageSize);
  setBitRange(TmpBits, BitOffset, BitWidth, CharWidth);

  if (BigEndian)
    std::reverse(TmpBits.begin(), TmpBits.end());

  for (uint64_t V : TmpBits)
    Bits[StorageOffset++] |= V;
}

static void setUsedBits(CodeGenModule &, QualType, int,
                        SmallVectorImpl<uint64_t> &);

// Set the bits in `Bits`, which correspond to the value representations of
// the actual members of the record type `RTy`. Note that this function does
// not handle base classes, virtual tables, etc, since they cannot happen in
// CMSE function arguments or return. The bit mask corresponds to the target
// memory layout, i.e. it's endian dependent.
static void setUsedBits(CodeGenModule &CGM, const RecordType *RTy, int Offset,
                        SmallVectorImpl<uint64_t> &Bits) {
  ASTContext &Context = CGM.getContext();
  int CharWidth = Context.getCharWidth();
  const RecordDecl *RD = RTy->getDecl()->getDefinition();
  const ASTRecordLayout &ASTLayout = Context.getASTRecordLayout(RD);
  const CGRecordLayout &Layout = CGM.getTypes().getCGRecordLayout(RD);

  int Idx = 0;
  for (auto I = RD->field_begin(), E = RD->field_end(); I != E; ++I, ++Idx) {
    const FieldDecl *F = *I;

    if (F->isUnnamedBitField() || F->isZeroLengthBitField() ||
        F->getType()->isIncompleteArrayType())
      continue;

    if (F->isBitField()) {
      const CGBitFieldInfo &BFI = Layout.getBitFieldInfo(F);
      setBitRange(Bits, Offset + BFI.StorageOffset.getQuantity(),
                  BFI.StorageSize / CharWidth, BFI.Offset, BFI.Size, CharWidth,
                  CGM.getDataLayout().isBigEndian());
      continue;
    }

    setUsedBits(CGM, F->getType(),
                Offset + ASTLayout.getFieldOffset(Idx) / CharWidth, Bits);
  }
}

// Set the bits in `Bits`, which correspond to the value representations of
// the elements of an array type `ATy`.
static void setUsedBits(CodeGenModule &CGM, const ConstantArrayType *ATy,
                        int Offset, SmallVectorImpl<uint64_t> &Bits) {
  const ASTContext &Context = CGM.getContext();

  QualType ETy = Context.getBaseElementType(ATy);
  int Size = Context.getTypeSizeInChars(ETy).getQuantity();
  SmallVector<uint64_t, 4> TmpBits(Size);
  setUsedBits(CGM, ETy, 0, TmpBits);

  for (int I = 0, N = Context.getConstantArrayElementCount(ATy); I < N; ++I) {
    auto Src = TmpBits.begin();
    auto Dst = Bits.begin() + Offset + I * Size;
    for (int J = 0; J < Size; ++J)
      *Dst++ |= *Src++;
  }
}

// Set the bits in `Bits`, which correspond to the value representations of
// the type `QTy`.
static void setUsedBits(CodeGenModule &CGM, QualType QTy, int Offset,
                        SmallVectorImpl<uint64_t> &Bits) {
  if (const auto *RTy = QTy->getAs<RecordType>())
    return setUsedBits(CGM, RTy, Offset, Bits);

  ASTContext &Context = CGM.getContext();
  if (const auto *ATy = Context.getAsConstantArrayType(QTy))
    return setUsedBits(CGM, ATy, Offset, Bits);

  int Size = Context.getTypeSizeInChars(QTy).getQuantity();
  if (Size <= 0)
    return;

  std::fill_n(Bits.begin() + Offset, Size,
              (uint64_t(1) << Context.getCharWidth()) - 1);
}

static uint64_t buildMultiCharMask(const SmallVectorImpl<uint64_t> &Bits,
                                   int Pos, int Size, int CharWidth,
                                   bool BigEndian) {
  assert(Size > 0);
  uint64_t Mask = 0;
  if (BigEndian) {
    for (auto P = Bits.begin() + Pos, E = Bits.begin() + Pos + Size; P != E;
         ++P)
      Mask = (Mask << CharWidth) | *P;
  } else {
    auto P = Bits.begin() + Pos + Size, End = Bits.begin() + Pos;
    do
      Mask = (Mask << CharWidth) | *--P;
    while (P != End);
  }
  return Mask;
}

// Emit code to clear the bits in a record, which aren't a part of any user
// declared member, when the record is a function return.
llvm::Value *CodeGenFunction::EmitCMSEClearRecord(llvm::Value *Src,
                                                  llvm::IntegerType *ITy,
                                                  QualType QTy) {
  assert(Src->getType() == ITy);
  assert(ITy->getScalarSizeInBits() <= 64);

  const llvm::DataLayout &DataLayout = CGM.getDataLayout();
  int Size = DataLayout.getTypeStoreSize(ITy);
  SmallVector<uint64_t, 4> Bits(Size);
  setUsedBits(CGM, QTy->castAs<RecordType>(), 0, Bits);

  int CharWidth = CGM.getContext().getCharWidth();
  uint64_t Mask =
      buildMultiCharMask(Bits, 0, Size, CharWidth, DataLayout.isBigEndian());

  return Builder.CreateAnd(Src, Mask, "cmse.clear");
}

// Emit code to clear the bits in a record, which aren't a part of any user
// declared member, when the record is a function argument.
llvm::Value *CodeGenFunction::EmitCMSEClearRecord(llvm::Value *Src,
                                                  llvm::ArrayType *ATy,
                                                  QualType QTy) {
  const llvm::DataLayout &DataLayout = CGM.getDataLayout();
  int Size = DataLayout.getTypeStoreSize(ATy);
  SmallVector<uint64_t, 16> Bits(Size);
  setUsedBits(CGM, QTy->castAs<RecordType>(), 0, Bits);

  // Clear each element of the LLVM array.
  int CharWidth = CGM.getContext().getCharWidth();
  int CharsPerElt =
      ATy->getArrayElementType()->getScalarSizeInBits() / CharWidth;
  int MaskIndex = 0;
  llvm::Value *R = llvm::PoisonValue::get(ATy);
  for (int I = 0, N = ATy->getArrayNumElements(); I != N; ++I) {
    uint64_t Mask = buildMultiCharMask(Bits, MaskIndex, CharsPerElt, CharWidth,
                                       DataLayout.isBigEndian());
    MaskIndex += CharsPerElt;
    llvm::Value *T0 = Builder.CreateExtractValue(Src, I);
    llvm::Value *T1 = Builder.CreateAnd(T0, Mask, "cmse.clear");
    R = Builder.CreateInsertValue(R, T1, I);
  }

  return R;
}

void CodeGenFunction::EmitFunctionEpilog(
    const CGFunctionInfo &FI, bool EmitRetDbgLoc, SourceLocation EndLoc,
    uint64_t RetKeyInstructionsSourceAtom) {
  if (FI.isNoReturn()) {
    // Noreturn functions don't return.
    EmitUnreachable(EndLoc);
    return;
  }

  if (CurCodeDecl && CurCodeDecl->hasAttr<NakedAttr>()) {
    // Naked functions don't have epilogues.
    Builder.CreateUnreachable();
    return;
  }

  // Functions with no result always return void.
  if (!ReturnValue.isValid()) {
    auto *I = Builder.CreateRetVoid();
    if (RetKeyInstructionsSourceAtom)
      addInstToSpecificSourceAtom(I, nullptr, RetKeyInstructionsSourceAtom);
    else
      addInstToNewSourceAtom(I, nullptr);
    return;
  }

  llvm::DebugLoc RetDbgLoc;
  llvm::Value *RV = nullptr;
  QualType RetTy = FI.getReturnType();
  const ABIArgInfo &RetAI = FI.getReturnInfo();

  switch (RetAI.getKind()) {
  case ABIArgInfo::InAlloca:
    // Aggregates get evaluated directly into the destination.  Sometimes we
    // need to return the sret value in a register, though.
    assert(hasAggregateEvaluationKind(RetTy));
    if (RetAI.getInAllocaSRet()) {
      llvm::Function::arg_iterator EI = CurFn->arg_end();
      --EI;
      llvm::Value *ArgStruct = &*EI;
      llvm::Value *SRet = Builder.CreateStructGEP(
          FI.getArgStruct(), ArgStruct, RetAI.getInAllocaFieldIndex());
      llvm::Type *Ty =
          cast<llvm::GetElementPtrInst>(SRet)->getResultElementType();
      RV = Builder.CreateAlignedLoad(Ty, SRet, getPointerAlign(), "sret");
    }
    break;

  case ABIArgInfo::Indirect: {
    auto AI = CurFn->arg_begin();
    if (RetAI.isSRetAfterThis())
      ++AI;
    switch (getEvaluationKind(RetTy)) {
    case TEK_Complex: {
      ComplexPairTy RT =
          EmitLoadOfComplex(MakeAddrLValue(ReturnValue, RetTy), EndLoc);
      EmitStoreOfComplex(RT, MakeNaturalAlignAddrLValue(&*AI, RetTy),
                         /*isInit*/ true);
      break;
    }
    case TEK_Aggregate:
      // Do nothing; aggregates get evaluated directly into the destination.
      break;
    case TEK_Scalar: {
      LValueBaseInfo BaseInfo;
      TBAAAccessInfo TBAAInfo;
      CharUnits Alignment =
          CGM.getNaturalTypeAlignment(RetTy, &BaseInfo, &TBAAInfo);
      Address ArgAddr(&*AI, ConvertType(RetTy), Alignment);
      LValue ArgVal =
          LValue::MakeAddr(ArgAddr, RetTy, getContext(), BaseInfo, TBAAInfo);
      EmitStoreOfScalar(
          EmitLoadOfScalar(MakeAddrLValue(ReturnValue, RetTy), EndLoc), ArgVal,
          /*isInit*/ true);
      break;
    }
    }
    break;
  }

  case ABIArgInfo::Extend:
  case ABIArgInfo::Direct:
    if (RetAI.getCoerceToType() == ConvertType(RetTy) &&
        RetAI.getDirectOffset() == 0) {
      // The internal return value temp always will have pointer-to-return-type
      // type, just do a load.

      // If there is a dominating store to ReturnValue, we can elide
      // the load, zap the store, and usually zap the alloca.
      if (llvm::StoreInst *SI = findDominatingStoreToReturnValue(*this)) {
        // Reuse the debug location from the store unless there is
        // cleanup code to be emitted between the store and return
        // instruction.
        if (EmitRetDbgLoc && !AutoreleaseResult)
          RetDbgLoc = SI->getDebugLoc();
        // Get the stored value and nuke the now-dead store.
        RV = SI->getValueOperand();
        SI->eraseFromParent();

      // Otherwise, we have to do a simple load.
      } else {
        RV = Builder.CreateLoad(ReturnValue);
      }
    } else {
      // If the value is offset in memory, apply the offset now.
      Address V = emitAddressAtOffset(*this, ReturnValue, RetAI);

      RV = CreateCoercedLoad(V, RetAI.getCoerceToType(), *this);
    }

    // In ARC, end functions that return a retainable type with a call
    // to objc_autoreleaseReturnValue.
    if (AutoreleaseResult) {
#ifndef NDEBUG
      // Type::isObjCRetainabletype has to be called on a QualType that hasn't
      // been stripped of the typedefs, so we cannot use RetTy here. Get the
      // original return type of FunctionDecl, CurCodeDecl, and BlockDecl from
      // CurCodeDecl or BlockInfo.
      QualType RT;

      if (auto *FD = dyn_cast<FunctionDecl>(CurCodeDecl))
        RT = FD->getReturnType();
      else if (auto *MD = dyn_cast<ObjCMethodDecl>(CurCodeDecl))
        RT = MD->getReturnType();
      else if (isa<BlockDecl>(CurCodeDecl))
        RT = BlockInfo->BlockExpression->getFunctionType()->getReturnType();
      else
        llvm_unreachable("Unexpected function/method type");

      assert(getLangOpts().ObjCAutoRefCount && !FI.isReturnsRetained() &&
             RT->isObjCRetainableType());
#endif
      RV = emitAutoreleaseOfResult(*this, RV);
    }

    break;

  case ABIArgInfo::Ignore:
    break;

  case ABIArgInfo::CoerceAndExpand: {
    auto coercionType = RetAI.getCoerceAndExpandType();
    auto unpaddedCoercionType = RetAI.getUnpaddedCoerceAndExpandType();
    auto *unpaddedStruct = dyn_cast<llvm::StructType>(unpaddedCoercionType);

    // Load all of the coerced elements out into results.
    llvm::SmallVector<llvm::Value *, 4> results;
    Address addr = ReturnValue.withElementType(coercionType);
    unsigned unpaddedIndex = 0;
    for (unsigned i = 0, e = coercionType->getNumElements(); i != e; ++i) {
      auto coercedEltType = coercionType->getElementType(i);
      if (ABIArgInfo::isPaddingForCoerceAndExpand(coercedEltType))
        continue;

      auto eltAddr = Builder.CreateStructGEP(addr, i);
      llvm::Value *elt = CreateCoercedLoad(
          eltAddr,
          unpaddedStruct ? unpaddedStruct->getElementType(unpaddedIndex++)
                         : unpaddedCoercionType,
          *this);
      results.push_back(elt);
    }

    // If we have one result, it's the single direct result type.
    if (results.size() == 1) {
      RV = results[0];

    // Otherwise, we need to make a first-class aggregate.
    } else {
      // Construct a return type that lacks padding elements.
      llvm::Type *returnType = RetAI.getUnpaddedCoerceAndExpandType();

      RV = llvm::PoisonValue::get(returnType);
      for (unsigned i = 0, e = results.size(); i != e; ++i) {
        RV = Builder.CreateInsertValue(RV, results[i], i);
      }
    }
    break;
  }
  case ABIArgInfo::Expand:
  case ABIArgInfo::IndirectAliased:
    llvm_unreachable("Invalid ABI kind for return argument");
  }

  llvm::Instruction *Ret;
  if (RV) {
    if (CurFuncDecl && CurFuncDecl->hasAttr<CmseNSEntryAttr>()) {
      // For certain return types, clear padding bits, as they may reveal
      // sensitive information.
      // Small struct/union types are passed as integers.
      auto *ITy = dyn_cast<llvm::IntegerType>(RV->getType());
      if (ITy != nullptr && isa<RecordType>(RetTy.getCanonicalType()))
        RV = EmitCMSEClearRecord(RV, ITy, RetTy);
    }
    EmitReturnValueCheck(RV);
    Ret = Builder.CreateRet(RV);
  } else {
    Ret = Builder.CreateRetVoid();
  }

  if (RetDbgLoc)
    Ret->setDebugLoc(std::move(RetDbgLoc));

  llvm::Value *Backup = RV ? Ret->getOperand(0) : nullptr;
  if (RetKeyInstructionsSourceAtom)
    addInstToSpecificSourceAtom(Ret, Backup, RetKeyInstructionsSourceAtom);
  else
    addInstToNewSourceAtom(Ret, Backup);
}

void CodeGenFunction::EmitReturnValueCheck(llvm::Value *RV) {
  // A current decl may not be available when emitting vtable thunks.
  if (!CurCodeDecl)
    return;

  // If the return block isn't reachable, neither is this check, so don't emit
  // it.
  if (ReturnBlock.isValid() && ReturnBlock.getBlock()->use_empty())
    return;

  ReturnsNonNullAttr *RetNNAttr = nullptr;
  if (SanOpts.has(SanitizerKind::ReturnsNonnullAttribute))
    RetNNAttr = CurCodeDecl->getAttr<ReturnsNonNullAttr>();

  if (!RetNNAttr && !requiresReturnValueNullabilityCheck())
    return;

  // Prefer the returns_nonnull attribute if it's present.
  SourceLocation AttrLoc;
  SanitizerKind::SanitizerOrdinal CheckKind;
  SanitizerHandler Handler;
  if (RetNNAttr) {
    assert(!requiresReturnValueNullabilityCheck() &&
           "Cannot check nullability and the nonnull attribute");
    AttrLoc = RetNNAttr->getLocation();
    CheckKind = SanitizerKind::SO_ReturnsNonnullAttribute;
    Handler = SanitizerHandler::NonnullReturn;
  } else {
    if (auto *DD = dyn_cast<DeclaratorDecl>(CurCodeDecl))
      if (auto *TSI = DD->getTypeSourceInfo())
        if (auto FTL = TSI->getTypeLoc().getAsAdjusted<FunctionTypeLoc>())
          AttrLoc = FTL.getReturnLoc().findNullabilityLoc();
    CheckKind = SanitizerKind::SO_NullabilityReturn;
    Handler = SanitizerHandler::NullabilityReturn;
  }

  SanitizerDebugLocation SanScope(this, {CheckKind}, Handler);

  // Make sure the "return" source location is valid. If we're checking a
  // nullability annotation, make sure the preconditions for the check are met.
  llvm::BasicBlock *Check = createBasicBlock("nullcheck");
  llvm::BasicBlock *NoCheck = createBasicBlock("no.nullcheck");
  llvm::Value *SLocPtr = Builder.CreateLoad(ReturnLocation, "return.sloc.load");
  llvm::Value *CanNullCheck = Builder.CreateIsNotNull(SLocPtr);
  if (requiresReturnValueNullabilityCheck())
    CanNullCheck =
        Builder.CreateAnd(CanNullCheck, RetValNullabilityPrecondition);
  Builder.CreateCondBr(CanNullCheck, Check, NoCheck);
  EmitBlock(Check);

  // Now do the null check.
  llvm::Value *Cond = Builder.CreateIsNotNull(RV);
  llvm::Constant *StaticData[] = {EmitCheckSourceLocation(AttrLoc)};
  llvm::Value *DynamicData[] = {SLocPtr};
  EmitCheck(std::make_pair(Cond, CheckKind), Handler, StaticData, DynamicData);

  EmitBlock(NoCheck);

#ifndef NDEBUG
  // The return location should not be used after the check has been emitted.
  ReturnLocation = Address::invalid();
#endif
}

static bool isInAllocaArgument(CGCXXABI &ABI, QualType type) {
  const CXXRecordDecl *RD = type->getAsCXXRecordDecl();
  return RD && ABI.getRecordArgABI(RD) == CGCXXABI::RAA_DirectInMemory;
}

static AggValueSlot createPlaceholderSlot(CodeGenFunction &CGF, QualType Ty) {
  // FIXME: Generate IR in one pass, rather than going back and fixing up these
  // placeholders.
  llvm::Type *IRTy = CGF.ConvertTypeForMem(Ty);
  llvm::Type *IRPtrTy = llvm::PointerType::getUnqual(CGF.getLLVMContext());
  llvm::Value *Placeholder = llvm::PoisonValue::get(IRPtrTy);

  // FIXME: When we generate this IR in one pass, we shouldn't need
  // this win32-specific alignment hack.
  CharUnits Align = CharUnits::fromQuantity(4);
  Placeholder = CGF.Builder.CreateAlignedLoad(IRPtrTy, Placeholder, Align);

  return AggValueSlot::forAddr(
      Address(Placeholder, IRTy, Align), Ty.getQualifiers(),
      AggValueSlot::IsNotDestructed, AggValueSlot::DoesNotNeedGCBarriers,
      AggValueSlot::IsNotAliased, AggValueSlot::DoesNotOverlap);
}

void CodeGenFunction::EmitDelegateCallArg(CallArgList &args,
                                          const VarDecl *param,
                                          SourceLocation loc) {
  // StartFunction converted the ABI-lowered parameter(s) into a
  // local alloca.  We need to turn that into an r-value suitable
  // for EmitCall.
  Address local = GetAddrOfLocalVar(param);

  QualType type = param->getType();

  // GetAddrOfLocalVar returns a pointer-to-pointer for references,
  // but the argument needs to be the original pointer.
  if (type->isReferenceType()) {
    args.add(RValue::get(Builder.CreateLoad(local)), type);

  // In ARC, move out of consumed arguments so that the release cleanup
  // entered by StartFunction doesn't cause an over-release.  This isn't
  // optimal -O0 code generation, but it should get cleaned up when
  // optimization is enabled.  This also assumes that delegate calls are
  // performed exactly once for a set of arguments, but that should be safe.
  } else if (getLangOpts().ObjCAutoRefCount &&
             param->hasAttr<NSConsumedAttr>() && type->isObjCRetainableType()) {
    llvm::Value *ptr = Builder.CreateLoad(local);
    auto null =
        llvm::ConstantPointerNull::get(cast<llvm::PointerType>(ptr->getType()));
    Builder.CreateStore(null, local);
    args.add(RValue::get(ptr), type);

  // For the most part, we just need to load the alloca, except that
  // aggregate r-values are actually pointers to temporaries.
  } else {
    args.add(convertTempToRValue(local, type, loc), type);
  }

  // Deactivate the cleanup for the callee-destructed param that was pushed.
  if (type->isRecordType() && !CurFuncIsThunk &&
      type->castAs<RecordType>()->getDecl()->isParamDestroyedInCallee() &&
      param->needsDestruction(getContext())) {
    EHScopeStack::stable_iterator cleanup =
        CalleeDestructedParamCleanups.lookup(cast<ParmVarDecl>(param));
    assert(cleanup.isValid() &&
           "cleanup for callee-destructed param not recorded");
    // This unreachable is a temporary marker which will be removed later.
    llvm::Instruction *isActive = Builder.CreateUnreachable();
    args.addArgCleanupDeactivation(cleanup, isActive);
  }
}

static bool isProvablyNull(llvm::Value *addr) {
  return llvm::isa_and_nonnull<llvm::ConstantPointerNull>(addr);
}

static bool isProvablyNonNull(Address Addr, CodeGenFunction &CGF) {
  return llvm::isKnownNonZero(Addr.getBasePointer(), CGF.CGM.getDataLayout());
}

/// Emit the actual writing-back of a writeback.
static void emitWriteback(CodeGenFunction &CGF,
                          const CallArgList::Writeback &writeback) {
  const LValue &srcLV = writeback.Source;
  Address srcAddr = srcLV.getAddress();
  assert(!isProvablyNull(srcAddr.getBasePointer()) &&
         "shouldn't have writeback for provably null argument");

  if (writeback.WritebackExpr) {
    CGF.EmitIgnoredExpr(writeback.WritebackExpr);

    if (writeback.LifetimeSz)
      CGF.EmitLifetimeEnd(writeback.LifetimeSz,
                          writeback.Temporary.getBasePointer());
    return;
  }

  llvm::BasicBlock *contBB = nullptr;

  // If the argument wasn't provably non-null, we need to null check
  // before doing the store.
  bool provablyNonNull = isProvablyNonNull(srcAddr, CGF);

  if (!provablyNonNull) {
    llvm::BasicBlock *writebackBB = CGF.createBasicBlock("icr.writeback");
    contBB = CGF.createBasicBlock("icr.done");

    llvm::Value *isNull = CGF.Builder.CreateIsNull(srcAddr, "icr.isnull");
    CGF.Builder.CreateCondBr(isNull, contBB, writebackBB);
    CGF.EmitBlock(writebackBB);
  }

  // Load the value to writeback.
  llvm::Value *value = CGF.Builder.CreateLoad(writeback.Temporary);

  // Cast it back, in case we're writing an id to a Foo* or something.
  value = CGF.Builder.CreateBitCast(value, srcAddr.getElementType(),
                                    "icr.writeback-cast");

  // Perform the writeback.

  // If we have a "to use" value, it's something we need to emit a use
  // of.  This has to be carefully threaded in: if it's done after the
  // release it's potentially undefined behavior (and the optimizer
  // will ignore it), and if it happens before the retain then the
  // optimizer could move the release there.
  if (writeback.ToUse) {
    assert(srcLV.getObjCLifetime() == Qualifiers::OCL_Strong);

    // Retain the new value.  No need to block-copy here:  the block's
    // being passed up the stack.
    value = CGF.EmitARCRetainNonBlock(value);

    // Emit the intrinsic use here.
    CGF.EmitARCIntrinsicUse(writeback.ToUse);

    // Load the old value (primitively).
    llvm::Value *oldValue = CGF.EmitLoadOfScalar(srcLV, SourceLocation());

    // Put the new value in place (primitively).
    CGF.EmitStoreOfScalar(value, srcLV, /*init*/ false);

    // Release the old value.
    CGF.EmitARCRelease(oldValue, srcLV.isARCPreciseLifetime());

  // Otherwise, we can just do a normal lvalue store.
  } else {
    CGF.EmitStoreThroughLValue(RValue::get(value), srcLV);
  }

  // Jump to the continuation block.
  if (!provablyNonNull)
    CGF.EmitBlock(contBB);
}

static void deactivateArgCleanupsBeforeCall(CodeGenFunction &CGF,
                                            const CallArgList &CallArgs) {
  ArrayRef<CallArgList::CallArgCleanup> Cleanups =
      CallArgs.getCleanupsToDeactivate();
  // Iterate in reverse to increase the likelihood of popping the cleanup.
  for (const auto &I : llvm::reverse(Cleanups)) {
    CGF.DeactivateCleanupBlock(I.Cleanup, I.IsActiveIP);
    I.IsActiveIP->eraseFromParent();
  }
}

static const Expr *maybeGetUnaryAddrOfOperand(const Expr *E) {
  if (const UnaryOperator *uop = dyn_cast<UnaryOperator>(E->IgnoreParens()))
    if (uop->getOpcode() == UO_AddrOf)
      return uop->getSubExpr();
  return nullptr;
}

/// Emit an argument that's being passed call-by-writeback.  That is,
/// we are passing the address of an __autoreleased temporary; it
/// might be copy-initialized with the current value of the given
/// address, but it will definitely be copied out of after the call.
static void emitWritebackArg(CodeGenFunction &CGF, CallArgList &args,
                             const ObjCIndirectCopyRestoreExpr *CRE) {
  LValue srcLV;

  // Make an optimistic effort to emit the address as an l-value.
  // This can fail if the argument expression is more complicated.
  if (const Expr *lvExpr = maybeGetUnaryAddrOfOperand(CRE->getSubExpr())) {
    srcLV = CGF.EmitLValue(lvExpr);

  // Otherwise, just emit it as a scalar.
  } else {
    Address srcAddr = CGF.EmitPointerWithAlignment(CRE->getSubExpr());

    QualType srcAddrType =
        CRE->getSubExpr()->getType()->castAs<PointerType>()->getPointeeType();
    srcLV = CGF.MakeAddrLValue(srcAddr, srcAddrType);
  }
  Address srcAddr = srcLV.getAddress();

  // The dest and src types don't necessarily match in LLVM terms
  // because of the crazy ObjC compatibility rules.

  llvm::PointerType *destType =
      cast<llvm::PointerType>(CGF.ConvertType(CRE->getType()));
  llvm::Type *destElemType =
      CGF.ConvertTypeForMem(CRE->getType()->getPointeeType());

  // If the address is a constant null, just pass the appropriate null.
  if (isProvablyNull(srcAddr.getBasePointer())) {
    args.add(RValue::get(llvm::ConstantPointerNull::get(destType)),
             CRE->getType());
    return;
  }

  // Create the temporary.
  Address temp =
      CGF.CreateTempAlloca(destElemType, CGF.getPointerAlign(), "icr.temp");
  // Loading an l-value can introduce a cleanup if the l-value is __weak,
  // and that cleanup will be conditional if we can't prove that the l-value
  // isn't null, so we need to register a dominating point so that the cleanups
  // system will make valid IR.
  CodeGenFunction::ConditionalEvaluation condEval(CGF);

  // Zero-initialize it if we're not doing a copy-initialization.
  bool shouldCopy = CRE->shouldCopy();
  if (!shouldCopy) {
    llvm::Value *null =
        llvm::ConstantPointerNull::get(cast<llvm::PointerType>(destElemType));
    CGF.Builder.CreateStore(null, temp);
  }

  llvm::BasicBlock *contBB = nullptr;
  llvm::BasicBlock *originBB = nullptr;

  // If the address is *not* known to be non-null, we need to switch.
  llvm::Value *finalArgument;

  bool provablyNonNull = isProvablyNonNull(srcAddr, CGF);

  if (provablyNonNull) {
    finalArgument = temp.emitRawPointer(CGF);
  } else {
    llvm::Value *isNull = CGF.Builder.CreateIsNull(srcAddr, "icr.isnull");

    finalArgument = CGF.Builder.CreateSelect(
        isNull, llvm::ConstantPointerNull::get(destType),
        temp.emitRawPointer(CGF), "icr.argument");

    // If we need to copy, then the load has to be conditional, which
    // means we need control flow.
    if (shouldCopy) {
      originBB = CGF.Builder.GetInsertBlock();
      contBB = CGF.createBasicBlock("icr.cont");
      llvm::BasicBlock *copyBB = CGF.createBasicBlock("icr.copy");
      CGF.Builder.CreateCondBr(isNull, contBB, copyBB);
      CGF.EmitBlock(copyBB);
      condEval.begin(CGF);
    }
  }

  llvm::Value *valueToUse = nullptr;

  // Perform a copy if necessary.
  if (shouldCopy) {
    RValue srcRV = CGF.EmitLoadOfLValue(srcLV, SourceLocation());
    assert(srcRV.isScalar());

    llvm::Value *src = srcRV.getScalarVal();
    src = CGF.Builder.CreateBitCast(src, destElemType, "icr.cast");

    // Use an ordinary store, not a store-to-lvalue.
    CGF.Builder.CreateStore(src, temp);

    // If optimization is enabled, and the value was held in a
    // __strong variable, we need to tell the optimizer that this
    // value has to stay alive until we're doing the store back.
    // This is because the temporary is effectively unretained,
    // and so otherwise we can violate the high-level semantics.
    if (CGF.CGM.getCodeGenOpts().OptimizationLevel != 0 &&
        srcLV.getObjCLifetime() == Qualifiers::OCL_Strong) {
      valueToUse = src;
    }
  }

  // Finish the control flow if we needed it.
  if (shouldCopy && !provablyNonNull) {
    llvm::BasicBlock *copyBB = CGF.Builder.GetInsertBlock();
    CGF.EmitBlock(contBB);

    // Make a phi for the value to intrinsically use.
    if (valueToUse) {
      llvm::PHINode *phiToUse =
          CGF.Builder.CreatePHI(valueToUse->getType(), 2, "icr.to-use");
      phiToUse->addIncoming(valueToUse, copyBB);
      phiToUse->addIncoming(llvm::PoisonValue::get(valueToUse->getType()),
                            originBB);
      valueToUse = phiToUse;
    }

    condEval.end(CGF);
  }

  args.addWriteback(srcLV, temp, valueToUse);
  args.add(RValue::get(finalArgument), CRE->getType());
}

void CallArgList::allocateArgumentMemory(CodeGenFunction &CGF) {
  assert(!StackBase);

  // Save the stack.
  StackBase = CGF.Builder.CreateStackSave("inalloca.save");
}

void CallArgList::freeArgumentMemory(CodeGenFunction &CGF) const {
  if (StackBase) {
    // Restore the stack after the call.
    CGF.Builder.CreateStackRestore(StackBase);
  }
}

void CodeGenFunction::EmitNonNullArgCheck(RValue RV, QualType ArgType,
                                          SourceLocation ArgLoc,
                                          AbstractCallee AC, unsigned ParmNum) {
  if (!AC.getDecl() || !(SanOpts.has(SanitizerKind::NonnullAttribute) ||
                         SanOpts.has(SanitizerKind::NullabilityArg)))
    return;

  // The param decl may be missing in a variadic function.
  auto PVD = ParmNum < AC.getNumParams() ? AC.getParamDecl(ParmNum) : nullptr;
  unsigned ArgNo = PVD ? PVD->getFunctionScopeIndex() : ParmNum;

  // Prefer the nonnull attribute if it's present.
  const NonNullAttr *NNAttr = nullptr;
  if (SanOpts.has(SanitizerKind::NonnullAttribute))
    NNAttr = getNonNullAttr(AC.getDecl(), PVD, ArgType, ArgNo);

  bool CanCheckNullability = false;
  if (SanOpts.has(SanitizerKind::NullabilityArg) && !NNAttr && PVD &&
      !PVD->getType()->isRecordType()) {
    auto Nullability = PVD->getType()->getNullability();
    CanCheckNullability = Nullability &&
                          *Nullability == NullabilityKind::NonNull &&
                          PVD->getTypeSourceInfo();
  }

  if (!NNAttr && !CanCheckNullability)
    return;

  SourceLocation AttrLoc;
  SanitizerKind::SanitizerOrdinal CheckKind;
  SanitizerHandler Handler;
  if (NNAttr) {
    AttrLoc = NNAttr->getLocation();
    CheckKind = SanitizerKind::SO_NonnullAttribute;
    Handler = SanitizerHandler::NonnullArg;
  } else {
    AttrLoc = PVD->getTypeSourceInfo()->getTypeLoc().findNullabilityLoc();
    CheckKind = SanitizerKind::SO_NullabilityArg;
    Handler = SanitizerHandler::NullabilityArg;
  }

  SanitizerDebugLocation SanScope(this, {CheckKind}, Handler);
  llvm::Value *Cond = EmitNonNullRValueCheck(RV, ArgType);
  llvm::Constant *StaticData[] = {
      EmitCheckSourceLocation(ArgLoc),
      EmitCheckSourceLocation(AttrLoc),
      llvm::ConstantInt::get(Int32Ty, ArgNo + 1),
  };
  EmitCheck(std::make_pair(Cond, CheckKind), Handler, StaticData, {});
}

void CodeGenFunction::EmitNonNullArgCheck(Address Addr, QualType ArgType,
                                          SourceLocation ArgLoc,
                                          AbstractCallee AC, unsigned ParmNum) {
  if (!AC.getDecl() || !(SanOpts.has(SanitizerKind::NonnullAttribute) ||
                         SanOpts.has(SanitizerKind::NullabilityArg)))
    return;

  EmitNonNullArgCheck(RValue::get(Addr, *this), ArgType, ArgLoc, AC, ParmNum);
}

// Check if the call is going to use the inalloca convention. This needs to
// agree with CGFunctionInfo::usesInAlloca. The CGFunctionInfo is arranged
// later, so we can't check it directly.
static bool hasInAllocaArgs(CodeGenModule &CGM, CallingConv ExplicitCC,
                            ArrayRef<QualType> ArgTypes) {
  // The Swift calling conventions don't go through the target-specific
  // argument classification, they never use inalloca.
  // TODO: Consider limiting inalloca use to only calling conventions supported
  // by MSVC.
  if (ExplicitCC == CC_Swift || ExplicitCC == CC_SwiftAsync)
    return false;
  if (!CGM.getTarget().getCXXABI().isMicrosoft())
    return false;
  return llvm::any_of(ArgTypes, [&](QualType Ty) {
    return isInAllocaArgument(CGM.getCXXABI(), Ty);
  });
}

#ifndef NDEBUG
// Determine whether the given argument is an Objective-C method
// that may have type parameters in its signature.
static bool isObjCMethodWithTypeParams(const ObjCMethodDecl *method) {
  const DeclContext *dc = method->getDeclContext();
  if (const ObjCInterfaceDecl *classDecl = dyn_cast<ObjCInterfaceDecl>(dc)) {
    return classDecl->getTypeParamListAsWritten();
  }

  if (const ObjCCategoryDecl *catDecl = dyn_cast<ObjCCategoryDecl>(dc)) {
    return catDecl->getTypeParamList();
  }

  return false;
}
#endif

/// EmitCallArgs - Emit call arguments for a function.
void CodeGenFunction::EmitCallArgs(
    CallArgList &Args, PrototypeWrapper Prototype,
    llvm::iterator_range<CallExpr::const_arg_iterator> ArgRange,
    AbstractCallee AC, unsigned ParamsToSkip, EvaluationOrder Order) {
  SmallVector<QualType, 16> ArgTypes;

  assert((ParamsToSkip == 0 || Prototype.P) &&
         "Can't skip parameters if type info is not provided");

  // This variable only captures *explicitly* written conventions, not those
  // applied by default via command line flags or target defaults, such as
  // thiscall, aapcs, stdcall via -mrtd, etc. Computing that correctly would
  // require knowing if this is a C++ instance method or being able to see
  // unprototyped FunctionTypes.
  CallingConv ExplicitCC = CC_C;

  // First, if a prototype was provided, use those argument types.
  bool IsVariadic = false;
  if (Prototype.P) {
    const auto *MD = dyn_cast<const ObjCMethodDecl *>(Prototype.P);
    if (MD) {
      IsVariadic = MD->isVariadic();
      ExplicitCC = getCallingConventionForDecl(
          MD, CGM.getTarget().getTriple().isOSWindows());
      ArgTypes.assign(MD->param_type_begin() + ParamsToSkip,
                      MD->param_type_end());
    } else {
      const auto *FPT = cast<const FunctionProtoType *>(Prototype.P);
      IsVariadic = FPT->isVariadic();
      ExplicitCC = FPT->getExtInfo().getCC();
      ArgTypes.assign(FPT->param_type_begin() + ParamsToSkip,
                      FPT->param_type_end());
    }

#ifndef NDEBUG
    // Check that the prototyped types match the argument expression types.
    bool isGenericMethod = MD && isObjCMethodWithTypeParams(MD);
    CallExpr::const_arg_iterator Arg = ArgRange.begin();
    for (QualType Ty : ArgTypes) {
      assert(Arg != ArgRange.end() && "Running over edge of argument list!");
      assert(
          (isGenericMethod || Ty->isVariablyModifiedType() ||
           Ty.getNonReferenceType()->isObjCRetainableType() ||
           getContext()
                   .getCanonicalType(Ty.getNonReferenceType())
                   .getTypePtr() ==
               getContext().getCanonicalType((*Arg)->getType()).getTypePtr()) &&
          "type mismatch in call argument!");
      ++Arg;
    }

    // Either we've emitted all the call args, or we have a call to variadic
    // function.
    assert((Arg == ArgRange.end() || IsVariadic) &&
           "Extra arguments in non-variadic function!");
#endif
  }

  // If we still have any arguments, emit them using the type of the argument.
  for (auto *A : llvm::drop_begin(ArgRange, ArgTypes.size()))
    ArgTypes.push_back(IsVariadic ? getVarArgType(A) : A->getType());
  assert((int)ArgTypes.size() == (ArgRange.end() - ArgRange.begin()));

  // We must evaluate arguments from right to left in the MS C++ ABI,
  // because arguments are destroyed left to right in the callee. As a special
  // case, there are certain language constructs that require left-to-right
  // evaluation, and in those cases we consider the evaluation order requirement
  // to trump the "destruction order is reverse construction order" guarantee.
  bool LeftToRight =
      CGM.getTarget().getCXXABI().areArgsDestroyedLeftToRightInCallee()
          ? Order == EvaluationOrder::ForceLeftToRight
          : Order != EvaluationOrder::ForceRightToLeft;

  auto MaybeEmitImplicitObjectSize = [&](unsigned I, const Expr *Arg,
                                         RValue EmittedArg) {
    if (!AC.hasFunctionDecl() || I >= AC.getNumParams())
      return;
    auto *PS = AC.getParamDecl(I)->getAttr<PassObjectSizeAttr>();
    if (PS == nullptr)
      return;

    const auto &Context = getContext();
    auto SizeTy = Context.getSizeType();
    auto T = Builder.getIntNTy(Context.getTypeSize(SizeTy));
    assert(EmittedArg.getScalarVal() && "We emitted nothing for the arg?");
    llvm::Value *V = evaluateOrEmitBuiltinObjectSize(
        Arg, PS->getType(), T, EmittedArg.getScalarVal(), PS->isDynamic());
    Args.add(RValue::get(V), SizeTy);
    // If we're emitting args in reverse, be sure to do so with
    // pass_object_size, as well.
    if (!LeftToRight)
      std::swap(Args.back(), *(&Args.back() - 1));
  };

  // Insert a stack save if we're going to need any inalloca args.
  if (hasInAllocaArgs(CGM, ExplicitCC, ArgTypes)) {
    assert(getTarget().getTriple().getArch() == llvm::Triple::x86 &&
           "inalloca only supported on x86");
    Args.allocateArgumentMemory(*this);
  }

  // Evaluate each argument in the appropriate order.
  size_t CallArgsStart = Args.size();
  for (unsigned I = 0, E = ArgTypes.size(); I != E; ++I) {
    unsigned Idx = LeftToRight ? I : E - I - 1;
    CallExpr::const_arg_iterator Arg = ArgRange.begin() + Idx;
    unsigned InitialArgSize = Args.size();
    // If *Arg is an ObjCIndirectCopyRestoreExpr, check that either the types of
    // the argument and parameter match or the objc method is parameterized.
    assert((!isa<ObjCIndirectCopyRestoreExpr>(*Arg) ||
            getContext().hasSameUnqualifiedType((*Arg)->getType(),
                                                ArgTypes[Idx]) ||
            (isa<ObjCMethodDecl>(AC.getDecl()) &&
             isObjCMethodWithTypeParams(cast<ObjCMethodDecl>(AC.getDecl())))) &&
           "Argument and parameter types don't match");
    EmitCallArg(Args, *Arg, ArgTypes[Idx]);
    // In particular, we depend on it being the last arg in Args, and the
    // objectsize bits depend on there only being one arg if !LeftToRight.
    assert(InitialArgSize + 1 == Args.size() &&
           "The code below depends on only adding one arg per EmitCallArg");
    (void)InitialArgSize;
    // Since pointer argument are never emitted as LValue, it is safe to emit
    // non-null argument check for r-value only.
    if (!Args.back().hasLValue()) {
      RValue RVArg = Args.back().getKnownRValue();
      EmitNonNullArgCheck(RVArg, ArgTypes[Idx], (*Arg)->getExprLoc(), AC,
                          ParamsToSkip + Idx);
      // @llvm.objectsize should never have side-effects and shouldn't need
      // destruction/cleanups, so we can safely "emit" it after its arg,
      // regardless of right-to-leftness
      MaybeEmitImplicitObjectSize(Idx, *Arg, RVArg);
    }
  }

  if (!LeftToRight) {
    // Un-reverse the arguments we just evaluated so they match up with the LLVM
    // IR function.
    std::reverse(Args.begin() + CallArgsStart, Args.end());

    // Reverse the writebacks to match the MSVC ABI.
    Args.reverseWritebacks();
  }
}

namespace {

struct DestroyUnpassedArg final : EHScopeStack::Cleanup {
  DestroyUnpassedArg(Address Addr, QualType Ty) : Addr(Addr), Ty(Ty) {}

  Address Addr;
  QualType Ty;

  void Emit(CodeGenFunction &CGF, Flags flags) override {
    QualType::DestructionKind DtorKind = Ty.isDestructedType();
    if (DtorKind == QualType::DK_cxx_destructor) {
      const CXXDestructorDecl *Dtor = Ty->getAsCXXRecordDecl()->getDestructor();
      assert(!Dtor->isTrivial());
      CGF.EmitCXXDestructorCall(Dtor, Dtor_Complete, /*for vbase*/ false,
                                /*Delegating=*/false, Addr, Ty);
    } else {
      CGF.callCStructDestructor(CGF.MakeAddrLValue(Addr, Ty));
    }
  }
};

struct DisableDebugLocationUpdates {
  CodeGenFunction &CGF;
  bool disabledDebugInfo;
  DisableDebugLocationUpdates(CodeGenFunction &CGF, const Expr *E) : CGF(CGF) {
    if ((disabledDebugInfo = isa<CXXDefaultArgExpr>(E) && CGF.getDebugInfo()))
      CGF.disableDebugInfo();
  }
  ~DisableDebugLocationUpdates() {
    if (disabledDebugInfo)
      CGF.enableDebugInfo();
  }
};

} // end anonymous namespace

RValue CallArg::getRValue(CodeGenFunction &CGF) const {
  if (!HasLV)
    return RV;
  LValue Copy = CGF.MakeAddrLValue(CGF.CreateMemTemp(Ty), Ty);
  CGF.EmitAggregateCopy(Copy, LV, Ty, AggValueSlot::DoesNotOverlap,
                        LV.isVolatile());
  IsUsed = true;
  return RValue::getAggregate(Copy.getAddress());
}

void CallArg::copyInto(CodeGenFunction &CGF, Address Addr) const {
  LValue Dst = CGF.MakeAddrLValue(Addr, Ty);
  if (!HasLV && RV.isScalar())
    CGF.EmitStoreOfScalar(RV.getScalarVal(), Dst, /*isInit=*/true);
  else if (!HasLV && RV.isComplex())
    CGF.EmitStoreOfComplex(RV.getComplexVal(), Dst, /*init=*/true);
  else {
    auto Addr = HasLV ? LV.getAddress() : RV.getAggregateAddress();
    LValue SrcLV = CGF.MakeAddrLValue(Addr, Ty);
    // We assume that call args are never copied into subobjects.
    CGF.EmitAggregateCopy(Dst, SrcLV, Ty, AggValueSlot::DoesNotOverlap,
                          HasLV ? LV.isVolatileQualified()
                                : RV.isVolatileQualified());
  }
  IsUsed = true;
}

void CodeGenFunction::EmitWritebacks(const CallArgList &args) {
  for (const auto &I : args.writebacks())
    emitWriteback(*this, I);
}

void CodeGenFunction::EmitCallArg(CallArgList &args, const Expr *E,
                                  QualType type) {
  DisableDebugLocationUpdates Dis(*this, E);
  if (const ObjCIndirectCopyRestoreExpr *CRE =
          dyn_cast<ObjCIndirectCopyRestoreExpr>(E)) {
    assert(getLangOpts().ObjCAutoRefCount);
    return emitWritebackArg(*this, args, CRE);
  }

  // Add writeback for HLSLOutParamExpr.
  // Needs to be before the assert below because HLSLOutArgExpr is an LValue
  // and is not a reference.
  if (const HLSLOutArgExpr *OE = dyn_cast<HLSLOutArgExpr>(E)) {
    EmitHLSLOutArgExpr(OE, args, type);
    return;
  }

  assert(type->isReferenceType() == E->isGLValue() &&
         "reference binding to unmaterialized r-value!");

  if (E->isGLValue()) {
    assert(E->getObjectKind() == OK_Ordinary);
    return args.add(EmitReferenceBindingToExpr(E), type);
  }

  bool HasAggregateEvalKind = hasAggregateEvaluationKind(type);

  // In the Microsoft C++ ABI, aggregate arguments are destructed by the callee.
  // However, we still have to push an EH-only cleanup in case we unwind before
  // we make it to the call.
  if (type->isRecordType() &&
      type->castAs<RecordType>()->getDecl()->isParamDestroyedInCallee()) {
    // If we're using inalloca, use the argument memory.  Otherwise, use a
    // temporary.
    AggValueSlot Slot = args.isUsingInAlloca()
                            ? createPlaceholderSlot(*this, type)
                            : CreateAggTemp(type, "agg.tmp");

    bool DestroyedInCallee = true, NeedsCleanup = true;
    if (const auto *RD = type->getAsCXXRecordDecl())
      DestroyedInCallee = RD->hasNonTrivialDestructor();
    else
      NeedsCleanup = type.isDestructedType();

    if (DestroyedInCallee)
      Slot.setExternallyDestructed();

    EmitAggExpr(E, Slot);
    RValue RV = Slot.asRValue();
    args.add(RV, type);

    if (DestroyedInCallee && NeedsCleanup) {
      // Create a no-op GEP between the placeholder and the cleanup so we can
      // RAUW it successfully.  It also serves as a marker of the first
      // instruction where the cleanup is active.
      pushFullExprCleanup<DestroyUnpassedArg>(NormalAndEHCleanup,
                                              Slot.getAddress(), type);
      // This unreachable is a temporary marker which will be removed later.
      llvm::Instruction *IsActive =
          Builder.CreateFlagLoad(llvm::Constant::getNullValue(Int8PtrTy));
      args.addArgCleanupDeactivation(EHStack.stable_begin(), IsActive);
    }
    return;
  }

  if (HasAggregateEvalKind && isa<ImplicitCastExpr>(E) &&
      cast<CastExpr>(E)->getCastKind() == CK_LValueToRValue &&
      !type->isArrayParameterType() && !type.isNonTrivialToPrimitiveCopy()) {
    LValue L = EmitLValue(cast<CastExpr>(E)->getSubExpr());
    assert(L.isSimple());
    args.addUncopiedAggregate(L, type);
    return;
  }

  args.add(EmitAnyExprToTemp(E), type);
}

QualType CodeGenFunction::getVarArgType(const Expr *Arg) {
  // System headers on Windows define NULL to 0 instead of 0LL on Win64. MSVC
  // implicitly widens null pointer constants that are arguments to varargs
  // functions to pointer-sized ints.
  if (!getTarget().getTriple().isOSWindows())
    return Arg->getType();

  if (Arg->getType()->isIntegerType() &&
      getContext().getTypeSize(Arg->getType()) <
          getContext().getTargetInfo().getPointerWidth(LangAS::Default) &&
      Arg->isNullPointerConstant(getContext(),
                                 Expr::NPC_ValueDependentIsNotNull)) {
    return getContext().getIntPtrType();
  }

  return Arg->getType();
}

// In ObjC ARC mode with no ObjC ARC exception safety, tell the ARC
// optimizer it can aggressively ignore unwind edges.
void CodeGenFunction::AddObjCARCExceptionMetadata(llvm::Instruction *Inst) {
  if (CGM.getCodeGenOpts().OptimizationLevel != 0 &&
      !CGM.getCodeGenOpts().ObjCAutoRefCountExceptions)
    Inst->setMetadata("clang.arc.no_objc_arc_exceptions",
                      CGM.getNoObjCARCExceptionsMetadata());
}

/// Emits a call to the given no-arguments nounwind runtime function.
llvm::CallInst *
CodeGenFunction::EmitNounwindRuntimeCall(llvm::FunctionCallee callee,
                                         const llvm::Twine &name) {
  return EmitNounwindRuntimeCall(callee, ArrayRef<llvm::Value *>(), name);
}

/// Emits a call to the given nounwind runtime function.
llvm::CallInst *
CodeGenFunction::EmitNounwindRuntimeCall(llvm::FunctionCallee callee,
                                         ArrayRef<Address> args,
                                         const llvm::Twine &name) {
  SmallVector<llvm::Value *, 3> values;
  for (auto arg : args)
    values.push_back(arg.emitRawPointer(*this));
  return EmitNounwindRuntimeCall(callee, values, name);
}

llvm::CallInst *
CodeGenFunction::EmitNounwindRuntimeCall(llvm::FunctionCallee callee,
                                         ArrayRef<llvm::Value *> args,
                                         const llvm::Twine &name) {
  llvm::CallInst *call = EmitRuntimeCall(callee, args, name);
  call->setDoesNotThrow();
  return call;
}

/// Emits a simple call (never an invoke) to the given no-arguments
/// runtime function.
llvm::CallInst *CodeGenFunction::EmitRuntimeCall(llvm::FunctionCallee callee,
                                                 const llvm::Twine &name) {
  return EmitRuntimeCall(callee, {}, name);
}

// Calls which may throw must have operand bundles indicating which funclet
// they are nested within.
SmallVector<llvm::OperandBundleDef, 1>
CodeGenFunction::getBundlesForFunclet(llvm::Value *Callee) {
  // There is no need for a funclet operand bundle if we aren't inside a
  // funclet.
  if (!CurrentFuncletPad)
    return (SmallVector<llvm::OperandBundleDef, 1>());

  // Skip intrinsics which cannot throw (as long as they don't lower into
  // regular function calls in the course of IR transformations).
  if (auto *CalleeFn = dyn_cast<llvm::Function>(Callee->stripPointerCasts())) {
    if (CalleeFn->isIntrinsic() && CalleeFn->doesNotThrow()) {
      auto IID = CalleeFn->getIntrinsicID();
      if (!llvm::IntrinsicInst::mayLowerToFunctionCall(IID))
        return (SmallVector<llvm::OperandBundleDef, 1>());
    }
  }

  SmallVector<llvm::OperandBundleDef, 1> BundleList;
  BundleList.emplace_back("funclet", CurrentFuncletPad);
  return BundleList;
}

/// Emits a simple call (never an invoke) to the given runtime function.
llvm::CallInst *CodeGenFunction::EmitRuntimeCall(llvm::FunctionCallee callee,
                                                 ArrayRef<llvm::Value *> args,
                                                 const llvm::Twine &name) {
  llvm::CallInst *call = Builder.CreateCall(
      callee, args, getBundlesForFunclet(callee.getCallee()), name);
  call->setCallingConv(getRuntimeCC());

  if (CGM.shouldEmitConvergenceTokens() && call->isConvergent())
    return cast<llvm::CallInst>(addConvergenceControlToken(call));
  return call;
}

/// Emits a call or invoke to the given noreturn runtime function.
void CodeGenFunction::EmitNoreturnRuntimeCallOrInvoke(
    llvm::FunctionCallee callee, ArrayRef<llvm::Value *> args) {
  SmallVector<llvm::OperandBundleDef, 1> BundleList =
      getBundlesForFunclet(callee.getCallee());

  if (getInvokeDest()) {
    llvm::InvokeInst *invoke = Builder.CreateInvoke(
        callee, getUnreachableBlock(), getInvokeDest(), args, BundleList);
    invoke->setDoesNotReturn();
    invoke->setCallingConv(getRuntimeCC());
  } else {
    llvm::CallInst *call = Builder.CreateCall(callee, args, BundleList);
    call->setDoesNotReturn();
    call->setCallingConv(getRuntimeCC());
    Builder.CreateUnreachable();
  }
}

/// Emits a call or invoke instruction to the given nullary runtime function.
llvm::CallBase *
CodeGenFunction::EmitRuntimeCallOrInvoke(llvm::FunctionCallee callee,
                                         const Twine &name) {
  return EmitRuntimeCallOrInvoke(callee, {}, name);
}

/// Emits a call or invoke instruction to the given runtime function.
llvm::CallBase *
CodeGenFunction::EmitRuntimeCallOrInvoke(llvm::FunctionCallee callee,
                                         ArrayRef<llvm::Value *> args,
                                         const Twine &name) {
  llvm::CallBase *call = EmitCallOrInvoke(callee, args, name);
  call->setCallingConv(getRuntimeCC());
  return call;
}

/// Emits a call or invoke instruction to the given function, depending
/// on the current state of the EH stack.
llvm::CallBase *CodeGenFunction::EmitCallOrInvoke(llvm::FunctionCallee Callee,
                                                  ArrayRef<llvm::Value *> Args,
                                                  const Twine &Name) {
  llvm::BasicBlock *InvokeDest = getInvokeDest();
  SmallVector<llvm::OperandBundleDef, 1> BundleList =
      getBundlesForFunclet(Callee.getCallee());

  llvm::CallBase *Inst;
  if (!InvokeDest)
    Inst = Builder.CreateCall(Callee, Args, BundleList, Name);
  else {
    llvm::BasicBlock *ContBB = createBasicBlock("invoke.cont");
    Inst = Builder.CreateInvoke(Callee, ContBB, InvokeDest, Args, BundleList,
                                Name);
    EmitBlock(ContBB);
  }

  // In ObjC ARC mode with no ObjC ARC exception safety, tell the ARC
  // optimizer it can aggressively ignore unwind edges.
  if (CGM.getLangOpts().ObjCAutoRefCount)
    AddObjCARCExceptionMetadata(Inst);

  return Inst;
}

void CodeGenFunction::deferPlaceholderReplacement(llvm::Instruction *Old,
                                                  llvm::Value *New) {
  DeferredReplacements.push_back(
      std::make_pair(llvm::WeakTrackingVH(Old), New));
}

namespace {

/// Specify given \p NewAlign as the alignment of return value attribute. If
/// such attribute already exists, re-set it to the maximal one of two options.
[[nodiscard]] llvm::AttributeList
maybeRaiseRetAlignmentAttribute(llvm::LLVMContext &Ctx,
                                const llvm::AttributeList &Attrs,
                                llvm::Align NewAlign) {
  llvm::Align CurAlign = Attrs.getRetAlignment().valueOrOne();
  if (CurAlign >= NewAlign)
    return Attrs;
  llvm::Attribute AlignAttr = llvm::Attribute::getWithAlignment(Ctx, NewAlign);
  return Attrs.removeRetAttribute(Ctx, llvm::Attribute::AttrKind::Alignment)
      .addRetAttribute(Ctx, AlignAttr);
}

template <typename AlignedAttrTy> class AbstractAssumeAlignedAttrEmitter {
protected:
  CodeGenFunction &CGF;

  /// We do nothing if this is, or becomes, nullptr.
  const AlignedAttrTy *AA = nullptr;

  llvm::Value *Alignment = nullptr;      // May or may not be a constant.
  llvm::ConstantInt *OffsetCI = nullptr; // Constant, hopefully zero.

  AbstractAssumeAlignedAttrEmitter(CodeGenFunction &CGF_, const Decl *FuncDecl)
      : CGF(CGF_) {
    if (!FuncDecl)
      return;
    AA = FuncDecl->getAttr<AlignedAttrTy>();
  }

public:
  /// If we can, materialize the alignment as an attribute on return value.
  [[nodiscard]] llvm::AttributeList
  TryEmitAsCallSiteAttribute(const llvm::AttributeList &Attrs) {
    if (!AA || OffsetCI || CGF.SanOpts.has(SanitizerKind::Alignment))
      return Attrs;
    const auto *AlignmentCI = dyn_cast<llvm::ConstantInt>(Alignment);
    if (!AlignmentCI)
      return Attrs;
    // We may legitimately have non-power-of-2 alignment here.
    // If so, this is UB land, emit it via `@llvm.assume` instead.
    if (!AlignmentCI->getValue().isPowerOf2())
      return Attrs;
    llvm::AttributeList NewAttrs = maybeRaiseRetAlignmentAttribute(
        CGF.getLLVMContext(), Attrs,
        llvm::Align(
            AlignmentCI->getLimitedValue(llvm::Value::MaximumAlignment)));
    AA = nullptr; // We're done. Disallow doing anything else.
    return NewAttrs;
  }

  /// Emit alignment assumption.
  /// This is a general fallback that we take if either there is an offset,
  /// or the alignment is variable or we are sanitizing for alignment.
  void EmitAsAnAssumption(SourceLocation Loc, QualType RetTy, RValue &Ret) {
    if (!AA)
      return;
    CGF.emitAlignmentAssumption(Ret.getScalarVal(), RetTy, Loc,
                                AA->getLocation(), Alignment, OffsetCI);
    AA = nullptr; // We're done. Disallow doing anything else.
  }
};

/// Helper data structure to emit `AssumeAlignedAttr`.
class AssumeAlignedAttrEmitter final
    : public AbstractAssumeAlignedAttrEmitter<AssumeAlignedAttr> {
public:
  AssumeAlignedAttrEmitter(CodeGenFunction &CGF_, const Decl *FuncDecl)
      : AbstractAssumeAlignedAttrEmitter(CGF_, FuncDecl) {
    if (!AA)
      return;
    // It is guaranteed that the alignment/offset are constants.
    Alignment = cast<llvm::ConstantInt>(CGF.EmitScalarExpr(AA->getAlignment()));
    if (Expr *Offset = AA->getOffset()) {
      OffsetCI = cast<llvm::ConstantInt>(CGF.EmitScalarExpr(Offset));
      if (OffsetCI->isNullValue()) // Canonicalize zero offset to no offset.
        OffsetCI = nullptr;
    }
  }
};

/// Helper data structure to emit `AllocAlignAttr`.
class AllocAlignAttrEmitter final
    : public AbstractAssumeAlignedAttrEmitter<AllocAlignAttr> {
public:
  AllocAlignAttrEmitter(CodeGenFunction &CGF_, const Decl *FuncDecl,
                        const CallArgList &CallArgs)
      : AbstractAssumeAlignedAttrEmitter(CGF_, FuncDecl) {
    if (!AA)
      return;
    // Alignment may or may not be a constant, and that is okay.
    Alignment = CallArgs[AA->getParamIndex().getLLVMIndex()]
                    .getRValue(CGF)
                    .getScalarVal();
  }
};

} // namespace

static unsigned getMaxVectorWidth(const llvm::Type *Ty) {
  if (auto *VT = dyn_cast<llvm::VectorType>(Ty))
    return VT->getPrimitiveSizeInBits().getKnownMinValue();
  if (auto *AT = dyn_cast<llvm::ArrayType>(Ty))
    return getMaxVectorWidth(AT->getElementType());

  unsigned MaxVectorWidth = 0;
  if (auto *ST = dyn_cast<llvm::StructType>(Ty))
    for (auto *I : ST->elements())
      MaxVectorWidth = std::max(MaxVectorWidth, getMaxVectorWidth(I));
  return MaxVectorWidth;
}

RValue CodeGenFunction::EmitCall(const CGFunctionInfo &CallInfo,
                                 const CGCallee &Callee,
                                 ReturnValueSlot ReturnValue,
                                 const CallArgList &CallArgs,
                                 llvm::CallBase **callOrInvoke, bool IsMustTail,
                                 SourceLocation Loc,
                                 bool IsVirtualFunctionPointerThunk) {
  // FIXME: We no longer need the types from CallArgs; lift up and simplify.

  assert(Callee.isOrdinary() || Callee.isVirtual());

  // Handle struct-return functions by passing a pointer to the
  // location that we would like to return into.
  QualType RetTy = CallInfo.getReturnType();
  const ABIArgInfo &RetAI = CallInfo.getReturnInfo();

  llvm::FunctionType *IRFuncTy = getTypes().GetFunctionType(CallInfo);

  const Decl *TargetDecl = Callee.getAbstractInfo().getCalleeDecl().getDecl();
  if (const FunctionDecl *FD = dyn_cast_or_null<FunctionDecl>(TargetDecl)) {
    // We can only guarantee that a function is called from the correct
    // context/function based on the appropriate target attributes,
    // so only check in the case where we have both always_inline and target
    // since otherwise we could be making a conditional call after a check for
    // the proper cpu features (and it won't cause code generation issues due to
    // function based code generation).
    if (TargetDecl->hasAttr<AlwaysInlineAttr>() &&
        (TargetDecl->hasAttr<TargetAttr>() ||
         (CurFuncDecl && CurFuncDecl->hasAttr<TargetAttr>())))
      checkTargetFeatures(Loc, FD);
  }

  // Some architectures (such as x86-64) have the ABI changed based on
  // attribute-target/features. Give them a chance to diagnose.
  const FunctionDecl *CallerDecl = dyn_cast_or_null<FunctionDecl>(CurCodeDecl);
  const FunctionDecl *CalleeDecl = dyn_cast_or_null<FunctionDecl>(TargetDecl);
  CGM.getTargetCodeGenInfo().checkFunctionCallABI(CGM, Loc, CallerDecl,
                                                  CalleeDecl, CallArgs, RetTy);

  // 1. Set up the arguments.

  // If we're using inalloca, insert the allocation after the stack save.
  // FIXME: Do this earlier rather than hacking it in here!
  RawAddress ArgMemory = RawAddress::invalid();
  if (llvm::StructType *ArgStruct = CallInfo.getArgStruct()) {
    const llvm::DataLayout &DL = CGM.getDataLayout();
    llvm::Instruction *IP = CallArgs.getStackBase();
    llvm::AllocaInst *AI;
    if (IP) {
      IP = IP->getNextNode();
      AI = new llvm::AllocaInst(ArgStruct, DL.getAllocaAddrSpace(), "argmem",
                                IP->getIterator());
    } else {
      AI = CreateTempAlloca(ArgStruct, "argmem");
    }
    auto Align = CallInfo.getArgStructAlignment();
    AI->setAlignment(Align.getAsAlign());
    AI->setUsedWithInAlloca(true);
    assert(AI->isUsedWithInAlloca() && !AI->isStaticAlloca());
    ArgMemory = RawAddress(AI, ArgStruct, Align);
  }

  ClangToLLVMArgMapping IRFunctionArgs(CGM.getContext(), CallInfo);
  SmallVector<llvm::Value *, 16> IRCallArgs(IRFunctionArgs.totalIRArgs());

  // If the call returns a temporary with struct return, create a temporary
  // alloca to hold the result, unless one is given to us.
  Address SRetPtr = Address::invalid();
  llvm::Value *UnusedReturnSizePtr = nullptr;
  if (RetAI.isIndirect() || RetAI.isInAlloca() || RetAI.isCoerceAndExpand()) {
    // For virtual function pointer thunks and musttail calls, we must always
    // forward an incoming SRet pointer to the callee, because a local alloca
    // would be de-allocated before the call. These cases both guarantee that
    // there will be an incoming SRet argument of the correct type.
    if ((IsVirtualFunctionPointerThunk || IsMustTail) && RetAI.isIndirect()) {
      SRetPtr = makeNaturalAddressForPointer(CurFn->arg_begin() +
                                                 IRFunctionArgs.getSRetArgNo(),
                                             RetTy, CharUnits::fromQuantity(1));
    } else if (!ReturnValue.isNull()) {
      SRetPtr = ReturnValue.getAddress();
    } else {
      SRetPtr = CreateMemTempWithoutCast(RetTy, "tmp");
      if (HaveInsertPoint() && ReturnValue.isUnused()) {
        llvm::TypeSize size =
            CGM.getDataLayout().getTypeAllocSize(ConvertTypeForMem(RetTy));
        UnusedReturnSizePtr = EmitLifetimeStart(size, SRetPtr.getBasePointer());
      }
    }
    if (IRFunctionArgs.hasSRetArg()) {
      // A mismatch between the allocated return value's AS and the target's
      // chosen IndirectAS can happen e.g. when passing the this pointer through
      // a chain involving stores to / loads from the DefaultAS; we address this
      // here, symmetrically with the handling we have for normal pointer args.
      if (SRetPtr.getAddressSpace() != RetAI.getIndirectAddrSpace()) {
        llvm::Value *V = SRetPtr.getBasePointer();
        LangAS SAS = getLangASFromTargetAS(SRetPtr.getAddressSpace());
        llvm::Type *Ty = llvm::PointerType::get(getLLVMContext(),
                                                RetAI.getIndirectAddrSpace());

        SRetPtr = SRetPtr.withPointer(
            getTargetHooks().performAddrSpaceCast(*this, V, SAS, Ty, true),
            SRetPtr.isKnownNonNull());
      }
      IRCallArgs[IRFunctionArgs.getSRetArgNo()] =
          getAsNaturalPointerTo(SRetPtr, RetTy);
    } else if (RetAI.isInAlloca()) {
      Address Addr =
          Builder.CreateStructGEP(ArgMemory, RetAI.getInAllocaFieldIndex());
      Builder.CreateStore(getAsNaturalPointerTo(SRetPtr, RetTy), Addr);
    }
  }

  RawAddress swiftErrorTemp = RawAddress::invalid();
  Address swiftErrorArg = Address::invalid();

  // When passing arguments using temporary allocas, we need to add the
  // appropriate lifetime markers. This vector keeps track of all the lifetime
  // markers that need to be ended right after the call.
  SmallVector<CallLifetimeEnd, 2> CallLifetimeEndAfterCall;

  // Translate all of the arguments as necessary to match the IR lowering.
  assert(CallInfo.arg_size() == CallArgs.size() &&
         "Mismatch between function signature & arguments.");
  unsigned ArgNo = 0;
  CGFunctionInfo::const_arg_iterator info_it = CallInfo.arg_begin();
  for (CallArgList::const_iterator I = CallArgs.begin(), E = CallArgs.end();
       I != E; ++I, ++info_it, ++ArgNo) {
    const ABIArgInfo &ArgInfo = info_it->info;

    // Insert a padding argument to ensure proper alignment.
    if (IRFunctionArgs.hasPaddingArg(ArgNo))
      IRCallArgs[IRFunctionArgs.getPaddingArgNo(ArgNo)] =
          llvm::UndefValue::get(ArgInfo.getPaddingType());

    unsigned FirstIRArg, NumIRArgs;
    std::tie(FirstIRArg, NumIRArgs) = IRFunctionArgs.getIRArgs(ArgNo);

    bool ArgHasMaybeUndefAttr =
        IsArgumentMaybeUndef(TargetDecl, CallInfo.getNumRequiredArgs(), ArgNo);

    switch (ArgInfo.getKind()) {
    case ABIArgInfo::InAlloca: {
      assert(NumIRArgs == 0);
      assert(getTarget().getTriple().getArch() == llvm::Triple::x86);
      if (I->isAggregate()) {
        RawAddress Addr = I->hasLValue()
                              ? I->getKnownLValue().getAddress()
                              : I->getKnownRValue().getAggregateAddress();
        llvm::Instruction *Placeholder =
            cast<llvm::Instruction>(Addr.getPointer());

        if (!ArgInfo.getInAllocaIndirect()) {
          // Replace the placeholder with the appropriate argument slot GEP.
          CGBuilderTy::InsertPoint IP = Builder.saveIP();
          Builder.SetInsertPoint(Placeholder);
          Addr = Builder.CreateStructGEP(ArgMemory,
                                         ArgInfo.getInAllocaFieldIndex());
          Builder.restoreIP(IP);
        } else {
          // For indirect things such as overaligned structs, replace the
          // placeholder with a regular aggregate temporary alloca. Store the
          // address of this alloca into the struct.
          Addr = CreateMemTemp(info_it->type, "inalloca.indirect.tmp");
          Address ArgSlot = Builder.CreateStructGEP(
              ArgMemory, ArgInfo.getInAllocaFieldIndex());
          Builder.CreateStore(Addr.getPointer(), ArgSlot);
        }
        deferPlaceholderReplacement(Placeholder, Addr.getPointer());
      } else if (ArgInfo.getInAllocaIndirect()) {
        // Make a temporary alloca and store the address of it into the argument
        // struct.
        RawAddress Addr = CreateMemTempWithoutCast(
            I->Ty, getContext().getTypeAlignInChars(I->Ty),
            "indirect-arg-temp");
        I->copyInto(*this, Addr);
        Address ArgSlot =
            Builder.CreateStructGEP(ArgMemory, ArgInfo.getInAllocaFieldIndex());
        Builder.CreateStore(Addr.getPointer(), ArgSlot);
      } else {
        // Store the RValue into the argument struct.
        Address Addr =
            Builder.CreateStructGEP(ArgMemory, ArgInfo.getInAllocaFieldIndex());
        Addr = Addr.withElementType(ConvertTypeForMem(I->Ty));
        I->copyInto(*this, Addr);
      }
      break;
    }

    case ABIArgInfo::Indirect:
    case ABIArgInfo::IndirectAliased: {
      assert(NumIRArgs == 1);
      if (I->isAggregate()) {
        // We want to avoid creating an unnecessary temporary+copy here;
        // however, we need one in three cases:
        // 1. If the argument is not byval, and we are required to copy the
        //    source.  (This case doesn't occur on any common architecture.)
        // 2. If the argument is byval, RV is not sufficiently aligned, and
        //    we cannot force it to be sufficiently aligned.
        // 3. If the argument is byval, but RV is not located in default
        //    or alloca address space.
        Address Addr = I->hasLValue()
                           ? I->getKnownLValue().getAddress()
                           : I->getKnownRValue().getAggregateAddress();
        CharUnits Align = ArgInfo.getIndirectAlign();
        const llvm::DataLayout *TD = &CGM.getDataLayout();

        assert((FirstIRArg >= IRFuncTy->getNumParams() ||
                IRFuncTy->getParamType(FirstIRArg)->getPointerAddressSpace() ==
                    TD->getAllocaAddrSpace()) &&
               "indirect argument must be in alloca address space");

        bool NeedCopy = false;
        if (Addr.getAlignment() < Align &&
            llvm::getOrEnforceKnownAlignment(Addr.emitRawPointer(*this),
                                             Align.getAsAlign(),
                                             *TD) < Align.getAsAlign()) {
          NeedCopy = true;
        } else if (I->hasLValue()) {
          auto LV = I->getKnownLValue();

          bool isByValOrRef =
              ArgInfo.isIndirectAliased() || ArgInfo.getIndirectByVal();

          if (!isByValOrRef ||
              (LV.getAlignment() < getContext().getTypeAlignInChars(I->Ty))) {
            NeedCopy = true;
          }

          if (isByValOrRef && Addr.getType()->getAddressSpace() !=
                                  ArgInfo.getIndirectAddrSpace()) {
            NeedCopy = true;
          }
        }

        if (!NeedCopy) {
          // Skip the extra memcpy call.
          llvm::Value *V = getAsNaturalPointerTo(Addr, I->Ty);
          auto *T = llvm::PointerType::get(CGM.getLLVMContext(),
                                           ArgInfo.getIndirectAddrSpace());

          // FIXME: This should not depend on the language address spaces, and
          // only the contextual values. If the address space mismatches, see if
          // we can look through a cast to a compatible address space value,
          // otherwise emit a copy.
          llvm::Value *Val = getTargetHooks().performAddrSpaceCast(
              *this, V, I->Ty.getAddressSpace(), T, true);
          if (ArgHasMaybeUndefAttr)
            Val = Builder.CreateFreeze(Val);
          IRCallArgs[FirstIRArg] = Val;
          break;
        }
      } else if (I->getType()->isArrayParameterType()) {
        // Don't produce a temporary for ArrayParameterType arguments.
        // ArrayParameterType arguments are only created from
        // HLSL_ArrayRValue casts and HLSLOutArgExpr expressions, both
        // of which create temporaries already. This allows us to just use the
        // scalar for the decayed array pointer as the argument directly.
        IRCallArgs[FirstIRArg] = I->getKnownRValue().getScalarVal();
        break;
      }

      // For non-aggregate args and aggregate args meeting conditions above
      // we need to create an aligned temporary, and copy to it.
      RawAddress AI = CreateMemTempWithoutCast(
          I->Ty, ArgInfo.getIndirectAlign(), "byval-temp");
      llvm::Value *Val = getAsNaturalPointerTo(AI, I->Ty);
      if (ArgHasMaybeUndefAttr)
        Val = Builder.CreateFreeze(Val);
      IRCallArgs[FirstIRArg] = Val;

      // Emit lifetime markers for the temporary alloca.
      llvm::TypeSize ByvalTempElementSize =
          CGM.getDataLayout().getTypeAllocSize(AI.getElementType());
      llvm::Value *LifetimeSize =
          EmitLifetimeStart(ByvalTempElementSize, AI.getPointer());

      // Add cleanup code to emit the end lifetime marker after the call.
      if (LifetimeSize) // In case we disabled lifetime markers.
        CallLifetimeEndAfterCall.emplace_back(AI, LifetimeSize);

      // Generate the copy.
      I->copyInto(*this, AI);
      break;
    }

    case ABIArgInfo::Ignore:
      assert(NumIRArgs == 0);
      break;

    case ABIArgInfo::Extend:
    case ABIArgInfo::Direct: {
      if (!isa<llvm::StructType>(ArgInfo.getCoerceToType()) &&
          ArgInfo.getCoerceToType() == ConvertType(info_it->type) &&
          ArgInfo.getDirectOffset() == 0) {
        assert(NumIRArgs == 1);
        llvm::Value *V;
        if (!I->isAggregate())
          V = I->getKnownRValue().getScalarVal();
        else
          V = Builder.CreateLoad(
              I->hasLValue() ? I->getKnownLValue().getAddress()
                             : I->getKnownRValue().getAggregateAddress());

        // Implement swifterror by copying into a new swifterror argument.
        // We'll write back in the normal path out of the call.
        if (CallInfo.getExtParameterInfo(ArgNo).getABI() ==
            ParameterABI::SwiftErrorResult) {
          assert(!swiftErrorTemp.isValid() && "multiple swifterror args");

          QualType pointeeTy = I->Ty->getPointeeType();
          swiftErrorArg = makeNaturalAddressForPointer(
              V, pointeeTy, getContext().getTypeAlignInChars(pointeeTy));

          swiftErrorTemp =
              CreateMemTemp(pointeeTy, getPointerAlign(), "swifterror.temp");
          V = swiftErrorTemp.getPointer();
          cast<llvm::AllocaInst>(V)->setSwiftError(true);

          llvm::Value *errorValue = Builder.CreateLoad(swiftErrorArg);
          Builder.CreateStore(errorValue, swiftErrorTemp);
        }

        // We might have to widen integers, but we should never truncate.
        if (ArgInfo.getCoerceToType() != V->getType() &&
            V->getType()->isIntegerTy())
          V = Builder.CreateZExt(V, ArgInfo.getCoerceToType());

        // The only plausible mismatch here would be for pointer address spaces.
        // We assume that the target has a reasonable mapping for the DefaultAS
        // (it can be casted to from incoming specific ASes), and insert an AS
        // cast to address the mismatch.
        if (FirstIRArg < IRFuncTy->getNumParams() &&
            V->getType() != IRFuncTy->getParamType(FirstIRArg)) {
          assert(V->getType()->isPointerTy() && "Only pointers can mismatch!");
          auto ActualAS = I->Ty.getAddressSpace();
          V = getTargetHooks().performAddrSpaceCast(
              *this, V, ActualAS, IRFuncTy->getParamType(FirstIRArg));
        }

        if (ArgHasMaybeUndefAttr)
          V = Builder.CreateFreeze(V);
        IRCallArgs[FirstIRArg] = V;
        break;
      }

      llvm::StructType *STy =
          dyn_cast<llvm::StructType>(ArgInfo.getCoerceToType());

      // FIXME: Avoid the conversion through memory if possible.
      Address Src = Address::invalid();
      if (!I->isAggregate()) {
        Src = CreateMemTemp(I->Ty, "coerce");
        I->copyInto(*this, Src);
      } else {
        Src = I->hasLValue() ? I->getKnownLValue().getAddress()
                             : I->getKnownRValue().getAggregateAddress();
      }

      // If the value is offset in memory, apply the offset now.
      Src = emitAddressAtOffset(*this, Src, ArgInfo);

      // Fast-isel and the optimizer generally like scalar values better than
      // FCAs, so we flatten them if this is safe to do for this argument.
      if (STy && ArgInfo.isDirect() && ArgInfo.getCanBeFlattened()) {
        llvm::Type *SrcTy = Src.getElementType();
        llvm::TypeSize SrcTypeSize =
            CGM.getDataLayout().getTypeAllocSize(SrcTy);
        llvm::TypeSize DstTypeSize = CGM.getDataLayout().getTypeAllocSize(STy);
        if (SrcTypeSize.isScalable()) {
          assert(STy->containsHomogeneousScalableVectorTypes() &&
                 "ABI only supports structure with homogeneous scalable vector "
                 "type");
          assert(SrcTypeSize == DstTypeSize &&
                 "Only allow non-fractional movement of structure with "
                 "homogeneous scalable vector type");
          assert(NumIRArgs == STy->getNumElements());

          llvm::Value *StoredStructValue =
              Builder.CreateLoad(Src, Src.getName() + ".tuple");
          for (unsigned i = 0, e = STy->getNumElements(); i != e; ++i) {
            llvm::Value *Extract = Builder.CreateExtractValue(
                StoredStructValue, i, Src.getName() + ".extract" + Twine(i));
            IRCallArgs[FirstIRArg + i] = Extract;
          }
        } else {
          uint64_t SrcSize = SrcTypeSize.getFixedValue();
          uint64_t DstSize = DstTypeSize.getFixedValue();

          // If the source type is smaller than the destination type of the
          // coerce-to logic, copy the source value into a temp alloca the size
          // of the destination type to allow loading all of it. The bits past
          // the source value are left undef.
          if (SrcSize < DstSize) {
            Address TempAlloca = CreateTempAlloca(STy, Src.getAlignment(),
                                                  Src.getName() + ".coerce");
            Builder.CreateMemCpy(TempAlloca, Src, SrcSize);
            Src = TempAlloca;
          } else {
            Src = Src.withElementType(STy);
          }

          assert(NumIRArgs == STy->getNumElements());
          for (unsigned i = 0, e = STy->getNumElements(); i != e; ++i) {
            Address EltPtr = Builder.CreateStructGEP(Src, i);
            llvm::Value *LI = Builder.CreateLoad(EltPtr);
            if (ArgHasMaybeUndefAttr)
              LI = Builder.CreateFreeze(LI);
            IRCallArgs[FirstIRArg + i] = LI;
          }
        }
      } else {
        // In the simple case, just pass the coerced loaded value.
        assert(NumIRArgs == 1);
        llvm::Value *Load =
            CreateCoercedLoad(Src, ArgInfo.getCoerceToType(), *this);

        if (CallInfo.isCmseNSCall()) {
          // For certain parameter types, clear padding bits, as they may reveal
          // sensitive information.
          // Small struct/union types are passed as integer arrays.
          auto *ATy = dyn_cast<llvm::ArrayType>(Load->getType());
          if (ATy != nullptr && isa<RecordType>(I->Ty.getCanonicalType()))
            Load = EmitCMSEClearRecord(Load, ATy, I->Ty);
        }

        if (ArgHasMaybeUndefAttr)
          Load = Builder.CreateFreeze(Load);
        IRCallArgs[FirstIRArg] = Load;
      }

      break;
    }

    case ABIArgInfo::CoerceAndExpand: {
      auto coercionType = ArgInfo.getCoerceAndExpandType();
      auto layout = CGM.getDataLayout().getStructLayout(coercionType);
      auto unpaddedCoercionType = ArgInfo.getUnpaddedCoerceAndExpandType();
      auto *unpaddedStruct = dyn_cast<llvm::StructType>(unpaddedCoercionType);

      llvm::Value *tempSize = nullptr;
      Address addr = Address::invalid();
      RawAddress AllocaAddr = RawAddress::invalid();
      if (I->isAggregate()) {
        addr = I->hasLValue() ? I->getKnownLValue().getAddress()
                              : I->getKnownRValue().getAggregateAddress();

      } else {
        RValue RV = I->getKnownRValue();
        assert(RV.isScalar()); // complex should always just be direct

        llvm::Type *scalarType = RV.getScalarVal()->getType();
        auto scalarSize = CGM.getDataLayout().getTypeAllocSize(scalarType);
        auto scalarAlign = CGM.getDataLayout().getPrefTypeAlign(scalarType);

        // Materialize to a temporary.
        addr = CreateTempAlloca(RV.getScalarVal()->getType(),
                                CharUnits::fromQuantity(std::max(
                                    layout->getAlignment(), scalarAlign)),
                                "tmp",
                                /*ArraySize=*/nullptr, &AllocaAddr);
        tempSize = EmitLifetimeStart(scalarSize, AllocaAddr.getPointer());

        Builder.CreateStore(RV.getScalarVal(), addr);
      }

      addr = addr.withElementType(coercionType);

      unsigned IRArgPos = FirstIRArg;
      unsigned unpaddedIndex = 0;
      for (unsigned i = 0, e = coercionType->getNumElements(); i != e; ++i) {
        llvm::Type *eltType = coercionType->getElementType(i);
        if (ABIArgInfo::isPaddingForCoerceAndExpand(eltType))
          continue;
        Address eltAddr = Builder.CreateStructGEP(addr, i);
        llvm::Value *elt = CreateCoercedLoad(
            eltAddr,
            unpaddedStruct ? unpaddedStruct->getElementType(unpaddedIndex++)
                           : unpaddedCoercionType,
            *this);
        if (ArgHasMaybeUndefAttr)
          elt = Builder.CreateFreeze(elt);
        IRCallArgs[IRArgPos++] = elt;
      }
      assert(IRArgPos == FirstIRArg + NumIRArgs);

      if (tempSize) {
        EmitLifetimeEnd(tempSize, AllocaAddr.getPointer());
      }

      break;
    }

    case ABIArgInfo::Expand: {
      unsigned IRArgPos = FirstIRArg;
      ExpandTypeToArgs(I->Ty, *I, IRFuncTy, IRCallArgs, IRArgPos);
      assert(IRArgPos == FirstIRArg + NumIRArgs);
      break;
    }
    }
  }

  const CGCallee &ConcreteCallee = Callee.prepareConcreteCallee(*this);
  llvm::Value *CalleePtr = ConcreteCallee.getFunctionPointer();

  // If we're using inalloca, set up that argument.
  if (ArgMemory.isValid()) {
    llvm::Value *Arg = ArgMemory.getPointer();
    assert(IRFunctionArgs.hasInallocaArg());
    IRCallArgs[IRFunctionArgs.getInallocaArgNo()] = Arg;
  }

  // 2. Prepare the function pointer.

  // If the callee is a bitcast of a non-variadic function to have a
  // variadic function pointer type, check to see if we can remove the
  // bitcast.  This comes up with unprototyped functions.
  //
  // This makes the IR nicer, but more importantly it ensures that we
  // can inline the function at -O0 if it is marked always_inline.
  auto simplifyVariadicCallee = [](llvm::FunctionType *CalleeFT,
                                   llvm::Value *Ptr) -> llvm::Function * {
    if (!CalleeFT->isVarArg())
      return nullptr;

    // Get underlying value if it's a bitcast
    if (llvm::ConstantExpr *CE = dyn_cast<llvm::ConstantExpr>(Ptr)) {
      if (CE->getOpcode() == llvm::Instruction::BitCast)
        Ptr = CE->getOperand(0);
    }

    llvm::Function *OrigFn = dyn_cast<llvm::Function>(Ptr);
    if (!OrigFn)
      return nullptr;

    llvm::FunctionType *OrigFT = OrigFn->getFunctionType();

    // If the original type is variadic, or if any of the component types
    // disagree, we cannot remove the cast.
    if (OrigFT->isVarArg() ||
        OrigFT->getNumParams() != CalleeFT->getNumParams() ||
        OrigFT->getReturnType() != CalleeFT->getReturnType())
      return nullptr;

    for (unsigned i = 0, e = OrigFT->getNumParams(); i != e; ++i)
      if (OrigFT->getParamType(i) != CalleeFT->getParamType(i))
        return nullptr;

    return OrigFn;
  };

  if (llvm::Function *OrigFn = simplifyVariadicCallee(IRFuncTy, CalleePtr)) {
    CalleePtr = OrigFn;
    IRFuncTy = OrigFn->getFunctionType();
  }

  // 3. Perform the actual call.

  // Deactivate any cleanups that we're supposed to do immediately before
  // the call.
  if (!CallArgs.getCleanupsToDeactivate().empty())
    deactivateArgCleanupsBeforeCall(*this, CallArgs);

  // Update the largest vector width if any arguments have vector types.
  for (unsigned i = 0; i < IRCallArgs.size(); ++i)
    LargestVectorWidth = std::max(LargestVectorWidth,
                                  getMaxVectorWidth(IRCallArgs[i]->getType()));

  // Compute the calling convention and attributes.
  unsigned CallingConv;
  llvm::AttributeList Attrs;
  CGM.ConstructAttributeList(CalleePtr->getName(), CallInfo,
                             Callee.getAbstractInfo(), Attrs, CallingConv,
                             /*AttrOnCallSite=*/true,
                             /*IsThunk=*/false);

  if (CallingConv == llvm::CallingConv::X86_VectorCall &&
      getTarget().getTriple().isWindowsArm64EC()) {
    CGM.Error(Loc, "__vectorcall calling convention is not currently "
                   "supported");
  }

  if (const FunctionDecl *FD = dyn_cast_or_null<FunctionDecl>(CurFuncDecl)) {
    if (FD->hasAttr<StrictFPAttr>())
      // All calls within a strictfp function are marked strictfp
      Attrs = Attrs.addFnAttribute(getLLVMContext(), llvm::Attribute::StrictFP);

    // If -ffast-math is enabled and the function is guarded by an
    // '__attribute__((optnone)) adjust the memory attribute so the BE emits the
    // library call instead of the intrinsic.
    if (FD->hasAttr<OptimizeNoneAttr>() && getLangOpts().FastMath)
      CGM.AdjustMemoryAttribute(CalleePtr->getName(), Callee.getAbstractInfo(),
                                Attrs);
  }
  // Add call-site nomerge attribute if exists.
  if (InNoMergeAttributedStmt)
    Attrs = Attrs.addFnAttribute(getLLVMContext(), llvm::Attribute::NoMerge);

  // Add call-site noinline attribute if exists.
  if (InNoInlineAttributedStmt)
    Attrs = Attrs.addFnAttribute(getLLVMContext(), llvm::Attribute::NoInline);

  // Add call-site always_inline attribute if exists.
  // Note: This corresponds to the [[clang::always_inline]] statement attribute.
  if (InAlwaysInlineAttributedStmt &&
      !CGM.getTargetCodeGenInfo().wouldInliningViolateFunctionCallABI(
          CallerDecl, CalleeDecl))
    Attrs =
        Attrs.addFnAttribute(getLLVMContext(), llvm::Attribute::AlwaysInline);

  // Remove call-site convergent attribute if requested.
  if (InNoConvergentAttributedStmt)
    Attrs =
        Attrs.removeFnAttribute(getLLVMContext(), llvm::Attribute::Convergent);

  // Apply some call-site-specific attributes.
  // TODO: work this into building the attribute set.

  // Apply always_inline to all calls within flatten functions.
  // FIXME: should this really take priority over __try, below?
  if (CurCodeDecl && CurCodeDecl->hasAttr<FlattenAttr>() &&
      !InNoInlineAttributedStmt &&
      !(TargetDecl && TargetDecl->hasAttr<NoInlineAttr>()) &&
      !CGM.getTargetCodeGenInfo().wouldInliningViolateFunctionCallABI(
          CallerDecl, CalleeDecl)) {
    Attrs =
        Attrs.addFnAttribute(getLLVMContext(), llvm::Attribute::AlwaysInline);
  }

  // Disable inlining inside SEH __try blocks.
  if (isSEHTryScope()) {
    Attrs = Attrs.addFnAttribute(getLLVMContext(), llvm::Attribute::NoInline);
  }

  // Decide whether to use a call or an invoke.
  bool CannotThrow;
  if (currentFunctionUsesSEHTry()) {
    // SEH cares about asynchronous exceptions, so everything can "throw."
    CannotThrow = false;
  } else if (isCleanupPadScope() &&
             EHPersonality::get(*this).isMSVCXXPersonality()) {
    // The MSVC++ personality will implicitly terminate the program if an
    // exception is thrown during a cleanup outside of a try/catch.
    // We don't need to model anything in IR to get this behavior.
    CannotThrow = true;
  } else {
    // Otherwise, nounwind call sites will never throw.
    CannotThrow = Attrs.hasFnAttr(llvm::Attribute::NoUnwind);

    if (auto *FPtr = dyn_cast<llvm::Function>(CalleePtr))
      if (FPtr->hasFnAttribute(llvm::Attribute::NoUnwind))
        CannotThrow = true;
  }

  // If we made a temporary, be sure to clean up after ourselves. Note that we
  // can't depend on being inside of an ExprWithCleanups, so we need to manually
  // pop this cleanup later on. Being eager about this is OK, since this
  // temporary is 'invisible' outside of the callee.
  if (UnusedReturnSizePtr)
    pushFullExprCleanup<CallLifetimeEnd>(NormalEHLifetimeMarker, SRetPtr,
                                         UnusedReturnSizePtr);

  llvm::BasicBlock *InvokeDest = CannotThrow ? nullptr : getInvokeDest();

  SmallVector<llvm::OperandBundleDef, 1> BundleList =
      getBundlesForFunclet(CalleePtr);

  if (SanOpts.has(SanitizerKind::KCFI) &&
      !isa_and_nonnull<FunctionDecl>(TargetDecl))
    EmitKCFIOperandBundle(ConcreteCallee, BundleList);

  // Add the pointer-authentication bundle.
  EmitPointerAuthOperandBundle(ConcreteCallee.getPointerAuthInfo(), BundleList);

  if (const FunctionDecl *FD = dyn_cast_or_null<FunctionDecl>(CurFuncDecl))
    if (FD->hasAttr<StrictFPAttr>())
      // All calls within a strictfp function are marked strictfp
      Attrs = Attrs.addFnAttribute(getLLVMContext(), llvm::Attribute::StrictFP);

  AssumeAlignedAttrEmitter AssumeAlignedAttrEmitter(*this, TargetDecl);
  Attrs = AssumeAlignedAttrEmitter.TryEmitAsCallSiteAttribute(Attrs);

  AllocAlignAttrEmitter AllocAlignAttrEmitter(*this, TargetDecl, CallArgs);
  Attrs = AllocAlignAttrEmitter.TryEmitAsCallSiteAttribute(Attrs);

  // Emit the actual call/invoke instruction.
  llvm::CallBase *CI;
  if (!InvokeDest) {
    CI = Builder.CreateCall(IRFuncTy, CalleePtr, IRCallArgs, BundleList);
  } else {
    llvm::BasicBlock *Cont = createBasicBlock("invoke.cont");
    CI = Builder.CreateInvoke(IRFuncTy, CalleePtr, Cont, InvokeDest, IRCallArgs,
                              BundleList);
    EmitBlock(Cont);
  }
  if (CI->getCalledFunction() && CI->getCalledFunction()->hasName() &&
      CI->getCalledFunction()->getName().starts_with("_Z4sqrt")) {
    SetSqrtFPAccuracy(CI);
  }
  if (callOrInvoke)
    *callOrInvoke = CI;

  // If this is within a function that has the guard(nocf) attribute and is an
  // indirect call, add the "guard_nocf" attribute to this call to indicate that
  // Control Flow Guard checks should not be added, even if the call is inlined.
  if (const auto *FD = dyn_cast_or_null<FunctionDecl>(CurFuncDecl)) {
    if (const auto *A = FD->getAttr<CFGuardAttr>()) {
      if (A->getGuard() == CFGuardAttr::GuardArg::nocf &&
          !CI->getCalledFunction())
        Attrs = Attrs.addFnAttribute(getLLVMContext(), "guard_nocf");
    }
  }

  // Apply the attributes and calling convention.
  CI->setAttributes(Attrs);
  CI->setCallingConv(static_cast<llvm::CallingConv::ID>(CallingConv));

  // Apply various metadata.

  if (!CI->getType()->isVoidTy())
    CI->setName("call");

  if (CGM.shouldEmitConvergenceTokens() && CI->isConvergent())
    CI = addConvergenceControlToken(CI);

  // Update largest vector width from the return type.
  LargestVectorWidth =
      std::max(LargestVectorWidth, getMaxVectorWidth(CI->getType()));

  // Insert instrumentation or attach profile metadata at indirect call sites.
  // For more details, see the comment before the definition of
  // IPVK_IndirectCallTarget in InstrProfData.inc.
  if (!CI->getCalledFunction())
    PGO->valueProfile(Builder, llvm::IPVK_IndirectCallTarget, CI, CalleePtr);

  // In ObjC ARC mode with no ObjC ARC exception safety, tell the ARC
  // optimizer it can aggressively ignore unwind edges.
  if (CGM.getLangOpts().ObjCAutoRefCount)
    AddObjCARCExceptionMetadata(CI);

  // Set tail call kind if necessary.
  if (llvm::CallInst *Call = dyn_cast<llvm::CallInst>(CI)) {
    if (TargetDecl && TargetDecl->hasAttr<NotTailCalledAttr>())
      Call->setTailCallKind(llvm::CallInst::TCK_NoTail);
    else if (IsMustTail) {
      if (getTarget().getTriple().isPPC()) {
        if (getTarget().getTriple().isOSAIX())
          CGM.getDiags().Report(Loc, diag::err_aix_musttail_unsupported);
        else if (!getTarget().hasFeature("pcrelative-memops")) {
          if (getTarget().hasFeature("longcall"))
            CGM.getDiags().Report(Loc, diag::err_ppc_impossible_musttail) << 0;
          else if (Call->isIndirectCall())
            CGM.getDiags().Report(Loc, diag::err_ppc_impossible_musttail) << 1;
          else if (isa_and_nonnull<FunctionDecl>(TargetDecl)) {
            if (!cast<FunctionDecl>(TargetDecl)->isDefined())
              // The undefined callee may be a forward declaration. Without
              // knowning all symbols in the module, we won't know the symbol is
              // defined or not. Collect all these symbols for later diagnosing.
              CGM.addUndefinedGlobalForTailCall(
                  {cast<FunctionDecl>(TargetDecl), Loc});
            else {
              llvm::GlobalValue::LinkageTypes Linkage = CGM.getFunctionLinkage(
                  GlobalDecl(cast<FunctionDecl>(TargetDecl)));
              if (llvm::GlobalValue::isWeakForLinker(Linkage) ||
                  llvm::GlobalValue::isDiscardableIfUnused(Linkage))
                CGM.getDiags().Report(Loc, diag::err_ppc_impossible_musttail)
                    << 2;
            }
          }
        }
      }
      Call->setTailCallKind(llvm::CallInst::TCK_MustTail);
    }
  }

  // Add metadata for calls to MSAllocator functions
  if (getDebugInfo() && TargetDecl && TargetDecl->hasAttr<MSAllocatorAttr>())
    getDebugInfo()->addHeapAllocSiteMetadata(CI, RetTy->getPointeeType(), Loc);

  // Add metadata if calling an __attribute__((error(""))) or warning fn.
  if (TargetDecl && TargetDecl->hasAttr<ErrorAttr>()) {
    llvm::ConstantInt *Line =
        llvm::ConstantInt::get(Int64Ty, Loc.getRawEncoding());
    llvm::ConstantAsMetadata *MD = llvm::ConstantAsMetadata::get(Line);
    llvm::MDTuple *MDT = llvm::MDNode::get(getLLVMContext(), {MD});
    CI->setMetadata("srcloc", MDT);
  }

  // 4. Finish the call.

  // If the call doesn't return, finish the basic block and clear the
  // insertion point; this allows the rest of IRGen to discard
  // unreachable code.
  if (CI->doesNotReturn()) {
    if (UnusedReturnSizePtr)
      PopCleanupBlock();

    // Strip away the noreturn attribute to better diagnose unreachable UB.
    if (SanOpts.has(SanitizerKind::Unreachable)) {
      // Also remove from function since CallBase::hasFnAttr additionally checks
      // attributes of the called function.
      if (auto *F = CI->getCalledFunction())
        F->removeFnAttr(llvm::Attribute::NoReturn);
      CI->removeFnAttr(llvm::Attribute::NoReturn);

      // Avoid incompatibility with ASan which relies on the `noreturn`
      // attribute to insert handler calls.
      if (SanOpts.hasOneOf(SanitizerKind::Address |
                           SanitizerKind::KernelAddress)) {
        SanitizerScope SanScope(this);
        llvm::IRBuilder<>::InsertPointGuard IPGuard(Builder);
        Builder.SetInsertPoint(CI);
        auto *FnType = llvm::FunctionType::get(CGM.VoidTy, /*isVarArg=*/false);
        llvm::FunctionCallee Fn =
            CGM.CreateRuntimeFunction(FnType, "__asan_handle_no_return");
        EmitNounwindRuntimeCall(Fn);
      }
    }

    EmitUnreachable(Loc);
    Builder.ClearInsertionPoint();

    // FIXME: For now, emit a dummy basic block because expr emitters in
    // generally are not ready to handle emitting expressions at unreachable
    // points.
    EnsureInsertPoint();

    // Return a reasonable RValue.
    return GetUndefRValue(RetTy);
  }

  // If this is a musttail call, return immediately. We do not branch to the
  // epilogue in this case.
  if (IsMustTail) {
    for (auto it = EHStack.find(CurrentCleanupScopeDepth); it != EHStack.end();
         ++it) {
      EHCleanupScope *Cleanup = dyn_cast<EHCleanupScope>(&*it);
      // Fake uses can be safely emitted immediately prior to the tail call, so
      // we choose to emit them just before the call here.
      if (Cleanup && Cleanup->isFakeUse()) {
        CGBuilderTy::InsertPointGuard IPG(Builder);
        Builder.SetInsertPoint(CI);
        Cleanup->getCleanup()->Emit(*this, EHScopeStack::Cleanup::Flags());
      } else if (!(Cleanup &&
                   Cleanup->getCleanup()->isRedundantBeforeReturn())) {
        CGM.ErrorUnsupported(MustTailCall, "tail call skipping over cleanups");
      }
    }
    if (CI->getType()->isVoidTy())
      Builder.CreateRetVoid();
    else
      Builder.CreateRet(CI);
    Builder.ClearInsertionPoint();
    EnsureInsertPoint();
    return GetUndefRValue(RetTy);
  }

  // Perform the swifterror writeback.
  if (swiftErrorTemp.isValid()) {
    llvm::Value *errorResult = Builder.CreateLoad(swiftErrorTemp);
    Builder.CreateStore(errorResult, swiftErrorArg);
  }

  // Emit any call-associated writebacks immediately.  Arguably this
  // should happen after any return-value munging.
  if (CallArgs.hasWritebacks())
    EmitWritebacks(CallArgs);

  // The stack cleanup for inalloca arguments has to run out of the normal
  // lexical order, so deactivate it and run it manually here.
  CallArgs.freeArgumentMemory(*this);

  // Extract the return value.
  RValue Ret;

  // If the current function is a virtual function pointer thunk, avoid copying
  // the return value of the musttail call to a temporary.
  if (IsVirtualFunctionPointerThunk) {
    Ret = RValue::get(CI);
  } else {
    Ret = [&] {
      switch (RetAI.getKind()) {
      case ABIArgInfo::CoerceAndExpand: {
        auto coercionType = RetAI.getCoerceAndExpandType();

        Address addr = SRetPtr.withElementType(coercionType);

        assert(CI->getType() == RetAI.getUnpaddedCoerceAndExpandType());
        bool requiresExtract = isa<llvm::StructType>(CI->getType());

        unsigned unpaddedIndex = 0;
        for (unsigned i = 0, e = coercionType->getNumElements(); i != e; ++i) {
          llvm::Type *eltType = coercionType->getElementType(i);
          if (ABIArgInfo::isPaddingForCoerceAndExpand(eltType))
            continue;
          Address eltAddr = Builder.CreateStructGEP(addr, i);
          llvm::Value *elt = CI;
          if (requiresExtract)
            elt = Builder.CreateExtractValue(elt, unpaddedIndex++);
          else
            assert(unpaddedIndex == 0);
          Builder.CreateStore(elt, eltAddr);
        }
        [[fallthrough]];
      }

      case ABIArgInfo::InAlloca:
      case ABIArgInfo::Indirect: {
        RValue ret = convertTempToRValue(SRetPtr, RetTy, SourceLocation());
        if (UnusedReturnSizePtr)
          PopCleanupBlock();
        return ret;
      }

      case ABIArgInfo::Ignore:
        // If we are ignoring an argument that had a result, make sure to
        // construct the appropriate return value for our caller.
        return GetUndefRValue(RetTy);

      case ABIArgInfo::Extend:
      case ABIArgInfo::Direct: {
        llvm::Type *RetIRTy = ConvertType(RetTy);
        if (RetAI.getCoerceToType() == RetIRTy &&
            RetAI.getDirectOffset() == 0) {
          switch (getEvaluationKind(RetTy)) {
          case TEK_Complex: {
            llvm::Value *Real = Builder.CreateExtractValue(CI, 0);
            llvm::Value *Imag = Builder.CreateExtractValue(CI, 1);
            return RValue::getComplex(std::make_pair(Real, Imag));
          }
          case TEK_Aggregate:
            break;
          case TEK_Scalar: {
            // If the argument doesn't match, perform a bitcast to coerce it.
            // This can happen due to trivial type mismatches.
            llvm::Value *V = CI;
            if (V->getType() != RetIRTy)
              V = Builder.CreateBitCast(V, RetIRTy);
            return RValue::get(V);
          }
          }
        }

        // If coercing a fixed vector from a scalable vector for ABI
        // compatibility, and the types match, use the llvm.vector.extract
        // intrinsic to perform the conversion.
        if (auto *FixedDstTy = dyn_cast<llvm::FixedVectorType>(RetIRTy)) {
          llvm::Value *V = CI;
          if (auto *ScalableSrcTy =
                  dyn_cast<llvm::ScalableVectorType>(V->getType())) {
            if (FixedDstTy->getElementType() ==
                ScalableSrcTy->getElementType()) {
              V = Builder.CreateExtractVector(FixedDstTy, V, uint64_t(0),
                                              "cast.fixed");
              return RValue::get(V);
            }
          }
        }

        Address DestPtr = ReturnValue.getValue();
        bool DestIsVolatile = ReturnValue.isVolatile();
        uint64_t DestSize =
            getContext().getTypeInfoDataSizeInChars(RetTy).Width.getQuantity();

        if (!DestPtr.isValid()) {
          DestPtr = CreateMemTemp(RetTy, "coerce");
          DestIsVolatile = false;
          DestSize = getContext().getTypeSizeInChars(RetTy).getQuantity();
        }

        // An empty record can overlap other data (if declared with
        // no_unique_address); omit the store for such types - as there is no
        // actual data to store.
        if (!isEmptyRecord(getContext(), RetTy, true)) {
          // If the value is offset in memory, apply the offset now.
          Address StorePtr = emitAddressAtOffset(*this, DestPtr, RetAI);
          CreateCoercedStore(
              CI, StorePtr,
              llvm::TypeSize::getFixed(DestSize - RetAI.getDirectOffset()),
              DestIsVolatile);
        }

        return convertTempToRValue(DestPtr, RetTy, SourceLocation());
      }

      case ABIArgInfo::Expand:
      case ABIArgInfo::IndirectAliased:
        llvm_unreachable("Invalid ABI kind for return argument");
      }

      llvm_unreachable("Unhandled ABIArgInfo::Kind");
    }();
  }

  // Emit the assume_aligned check on the return value.
  if (Ret.isScalar() && TargetDecl) {
    AssumeAlignedAttrEmitter.EmitAsAnAssumption(Loc, RetTy, Ret);
    AllocAlignAttrEmitter.EmitAsAnAssumption(Loc, RetTy, Ret);
  }

  // Explicitly call CallLifetimeEnd::Emit just to re-use the code even though
  // we can't use the full cleanup mechanism.
  for (CallLifetimeEnd &LifetimeEnd : CallLifetimeEndAfterCall)
    LifetimeEnd.Emit(*this, /*Flags=*/{});

  if (!ReturnValue.isExternallyDestructed() &&
      RetTy.isDestructedType() == QualType::DK_nontrivial_c_struct)
    pushDestroy(QualType::DK_nontrivial_c_struct, Ret.getAggregateAddress(),
                RetTy);

  return Ret;
}

CGCallee CGCallee::prepareConcreteCallee(CodeGenFunction &CGF) const {
  if (isVirtual()) {
    const CallExpr *CE = getVirtualCallExpr();
    return CGF.CGM.getCXXABI().getVirtualFunctionPointer(
        CGF, getVirtualMethodDecl(), getThisAddress(), getVirtualFunctionType(),
        CE ? CE->getBeginLoc() : SourceLocation());
  }

  return *this;
}

/* VarArg handling */

RValue CodeGenFunction::EmitVAArg(VAArgExpr *VE, Address &VAListAddr,
                                  AggValueSlot Slot) {
  VAListAddr = VE->isMicrosoftABI() ? EmitMSVAListRef(VE->getSubExpr())
                                    : EmitVAListRef(VE->getSubExpr());
  QualType Ty = VE->getType();
  if (Ty->isVariablyModifiedType())
    EmitVariablyModifiedType(Ty);
  if (VE->isMicrosoftABI())
    return CGM.getABIInfo().EmitMSVAArg(*this, VAListAddr, Ty, Slot);
  return CGM.getABIInfo().EmitVAArg(*this, VAListAddr, Ty, Slot);
}<|MERGE_RESOLUTION|>--- conflicted
+++ resolved
@@ -81,19 +81,10 @@
     return llvm::CallingConv::AArch64_VectorCall;
   case CC_AArch64SVEPCS:
     return llvm::CallingConv::AArch64_SVE_VectorCall;
-<<<<<<< HEAD
-  case CC_AMDGPUKernelCall:
-    return llvm::CallingConv::AMDGPU_KERNEL;
-  case CC_SpirFunction:
-    return llvm::CallingConv::SPIR_FUNC;
-  case CC_OpenCLKernel:
-    return CGM.getTargetCodeGenInfo().getOpenCLKernelCallingConv();
-=======
   case CC_SpirFunction:
     return llvm::CallingConv::SPIR_FUNC;
   case CC_DeviceKernel:
     return CGM.getTargetCodeGenInfo().getDeviceKernelCallingConv();
->>>>>>> eb0f1dc0
   case CC_PreserveMost:
     return llvm::CallingConv::PreserveMost;
   case CC_PreserveAll:
@@ -540,11 +531,7 @@
   assert(isa<FunctionType>(FTy));
   setCUDAKernelCallingConvention(FTy, CGM, FD);
 
-<<<<<<< HEAD
-  if (FD->hasAttr<OpenCLKernelAttr>() &&
-=======
   if (DeviceKernelAttr::isOpenCLSpelling(FD->getAttr<DeviceKernelAttr>()) &&
->>>>>>> eb0f1dc0
       GD.getKernelReferenceKind() == KernelReferenceKind::Stub) {
     const FunctionType *FT = FTy->getAs<FunctionType>();
     CGM.getTargetCodeGenInfo().setOCLKernelStubCallingConvention(FT);
@@ -772,11 +759,7 @@
 
   return arrangeLLVMFunctionInfo(GetReturnType(resultType), FnInfoOpts::None,
                                  argTypes,
-<<<<<<< HEAD
-                                 FunctionType::ExtInfo(CC_OpenCLKernel),
-=======
                                  FunctionType::ExtInfo(CC_DeviceKernel),
->>>>>>> eb0f1dc0
                                  /*paramInfos=*/{}, RequiredArgs::All);
 }
 
@@ -2550,12 +2533,8 @@
                                  NumElemsParam);
     }
 
-<<<<<<< HEAD
-    if (TargetDecl->hasAttr<OpenCLKernelAttr>() &&
-=======
     if (DeviceKernelAttr::isOpenCLSpelling(
             TargetDecl->getAttr<DeviceKernelAttr>()) &&
->>>>>>> eb0f1dc0
         CallingConv != CallingConv::CC_C &&
         CallingConv != CallingConv::CC_SpirFunction) {
       // Check CallingConv to avoid adding uniform-work-group-size attribute to
