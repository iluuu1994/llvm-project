//===- NVPTX.cpp ----------------------------------------------------------===//
//
// Part of the LLVM Project, under the Apache License v2.0 with LLVM Exceptions.
// See https://llvm.org/LICENSE.txt for license information.
// SPDX-License-Identifier: Apache-2.0 WITH LLVM-exception
//
//===----------------------------------------------------------------------===//

#include "ABIInfoImpl.h"
#include "TargetInfo.h"
#include "llvm/ADT/STLExtras.h"
#include "llvm/ADT/StringExtras.h"
#include "llvm/IR/CallingConv.h"
#include "llvm/IR/IntrinsicsNVPTX.h"

using namespace clang;
using namespace clang::CodeGen;

//===----------------------------------------------------------------------===//
// NVPTX ABI Implementation
//===----------------------------------------------------------------------===//

namespace {

class NVPTXTargetCodeGenInfo;

class NVPTXABIInfo : public ABIInfo {
  NVPTXTargetCodeGenInfo &CGInfo;

public:
  NVPTXABIInfo(CodeGenTypes &CGT, NVPTXTargetCodeGenInfo &Info)
      : ABIInfo(CGT), CGInfo(Info) {}

  ABIArgInfo classifyReturnType(QualType RetTy) const;
  ABIArgInfo classifyArgumentType(QualType Ty) const;

  void computeInfo(CGFunctionInfo &FI) const override;
  RValue EmitVAArg(CodeGenFunction &CGF, Address VAListAddr, QualType Ty,
                   AggValueSlot Slot) const override;
  bool isUnsupportedType(QualType T) const;
  ABIArgInfo coerceToIntArrayWithLimit(QualType Ty, unsigned MaxSize) const;
};

class NVPTXTargetCodeGenInfo : public TargetCodeGenInfo {
public:
  NVPTXTargetCodeGenInfo(CodeGenTypes &CGT)
      : TargetCodeGenInfo(std::make_unique<NVPTXABIInfo>(CGT, *this)) {}

  void setTargetAttributes(const Decl *D, llvm::GlobalValue *GV,
                           CodeGen::CodeGenModule &M) const override;
  bool shouldEmitStaticExternCAliases() const override;

  llvm::Constant *getNullPointer(const CodeGen::CodeGenModule &CGM,
                                 llvm::PointerType *T,
                                 QualType QT) const override;

  llvm::Type *getCUDADeviceBuiltinSurfaceDeviceType() const override {
    // On the device side, surface reference is represented as an object handle
    // in 64-bit integer.
    return llvm::Type::getInt64Ty(getABIInfo().getVMContext());
  }

  llvm::Type *getCUDADeviceBuiltinTextureDeviceType() const override {
    // On the device side, texture reference is represented as an object handle
    // in 64-bit integer.
    return llvm::Type::getInt64Ty(getABIInfo().getVMContext());
  }

  bool emitCUDADeviceBuiltinSurfaceDeviceCopy(CodeGenFunction &CGF, LValue Dst,
                                              LValue Src) const override {
    emitBuiltinSurfTexDeviceCopy(CGF, Dst, Src);
    return true;
  }

  bool emitCUDADeviceBuiltinTextureDeviceCopy(CodeGenFunction &CGF, LValue Dst,
                                              LValue Src) const override {
    emitBuiltinSurfTexDeviceCopy(CGF, Dst, Src);
    return true;
  }

<<<<<<< HEAD
  unsigned getOpenCLKernelCallingConv() const override {
=======
  unsigned getDeviceKernelCallingConv() const override {
>>>>>>> eb0f1dc0
    return llvm::CallingConv::PTX_Kernel;
  }

  // Adds a NamedMDNode with GV, Name, and Operand as operands, and adds the
  // resulting MDNode to the nvvm.annotations MDNode.
  static void addNVVMMetadata(llvm::GlobalValue *GV, StringRef Name,
                              int Operand);

  static void
  addGridConstantNVVMMetadata(llvm::GlobalValue *GV,
                              const SmallVectorImpl<int> &GridConstantArgs);

private:
  static void emitBuiltinSurfTexDeviceCopy(CodeGenFunction &CGF, LValue Dst,
                                           LValue Src) {
    llvm::Value *Handle = nullptr;
    llvm::Constant *C =
        llvm::dyn_cast<llvm::Constant>(Src.getAddress().emitRawPointer(CGF));
    // Lookup `addrspacecast` through the constant pointer if any.
    if (auto *ASC = llvm::dyn_cast_or_null<llvm::AddrSpaceCastOperator>(C))
      C = llvm::cast<llvm::Constant>(ASC->getPointerOperand());
    if (auto *GV = llvm::dyn_cast_or_null<llvm::GlobalVariable>(C)) {
      // Load the handle from the specific global variable using
      // `nvvm.texsurf.handle.internal` intrinsic.
      Handle = CGF.EmitRuntimeCall(
          CGF.CGM.getIntrinsic(llvm::Intrinsic::nvvm_texsurf_handle_internal,
                               {GV->getType()}),
          {GV}, "texsurf_handle");
    } else
      Handle = CGF.EmitLoadOfScalar(Src, SourceLocation());
    CGF.EmitStoreOfScalar(Handle, Dst);
  }
};

/// Checks if the type is unsupported directly by the current target.
bool NVPTXABIInfo::isUnsupportedType(QualType T) const {
  ASTContext &Context = getContext();
  if (!Context.getTargetInfo().hasFloat16Type() && T->isFloat16Type())
    return true;
  if (!Context.getTargetInfo().hasFloat128Type() &&
      (T->isFloat128Type() ||
       (T->isRealFloatingType() && Context.getTypeSize(T) == 128)))
    return true;
  if (const auto *EIT = T->getAs<BitIntType>())
    return EIT->getNumBits() >
           (Context.getTargetInfo().hasInt128Type() ? 128U : 64U);
  if (!Context.getTargetInfo().hasInt128Type() && T->isIntegerType() &&
      Context.getTypeSize(T) > 64U)
    return true;
  if (const auto *AT = T->getAsArrayTypeUnsafe())
    return isUnsupportedType(AT->getElementType());
  const auto *RT = T->getAs<RecordType>();
  if (!RT)
    return false;
  const RecordDecl *RD = RT->getDecl();

  // If this is a C++ record, check the bases first.
  if (const CXXRecordDecl *CXXRD = dyn_cast<CXXRecordDecl>(RD))
    for (const CXXBaseSpecifier &I : CXXRD->bases())
      if (isUnsupportedType(I.getType()))
        return true;

  for (const FieldDecl *I : RD->fields())
    if (isUnsupportedType(I->getType()))
      return true;
  return false;
}

/// Coerce the given type into an array with maximum allowed size of elements.
ABIArgInfo NVPTXABIInfo::coerceToIntArrayWithLimit(QualType Ty,
                                                   unsigned MaxSize) const {
  // Alignment and Size are measured in bits.
  const uint64_t Size = getContext().getTypeSize(Ty);
  const uint64_t Alignment = getContext().getTypeAlign(Ty);
  const unsigned Div = std::min<unsigned>(MaxSize, Alignment);
  llvm::Type *IntType = llvm::Type::getIntNTy(getVMContext(), Div);
  const uint64_t NumElements = (Size + Div - 1) / Div;
  return ABIArgInfo::getDirect(llvm::ArrayType::get(IntType, NumElements));
}

ABIArgInfo NVPTXABIInfo::classifyReturnType(QualType RetTy) const {
  if (RetTy->isVoidType())
    return ABIArgInfo::getIgnore();

  if (getContext().getLangOpts().OpenMP &&
      getContext().getLangOpts().OpenMPIsTargetDevice &&
      isUnsupportedType(RetTy))
    return coerceToIntArrayWithLimit(RetTy, 64);

  // note: this is different from default ABI
  if (!RetTy->isScalarType())
    return ABIArgInfo::getDirect();

  // Treat an enum type as its underlying type.
  if (const EnumType *EnumTy = RetTy->getAs<EnumType>())
    RetTy = EnumTy->getDecl()->getIntegerType();

  return (isPromotableIntegerTypeForABI(RetTy) ? ABIArgInfo::getExtend(RetTy)
                                               : ABIArgInfo::getDirect());
}

ABIArgInfo NVPTXABIInfo::classifyArgumentType(QualType Ty) const {
  // Treat an enum type as its underlying type.
  if (const EnumType *EnumTy = Ty->getAs<EnumType>())
    Ty = EnumTy->getDecl()->getIntegerType();

  // Return aggregates type as indirect by value
  if (isAggregateTypeForABI(Ty)) {
    // Under CUDA device compilation, tex/surf builtin types are replaced with
    // object types and passed directly.
    if (getContext().getLangOpts().CUDAIsDevice) {
      if (Ty->isCUDADeviceBuiltinSurfaceType())
        return ABIArgInfo::getDirect(
            CGInfo.getCUDADeviceBuiltinSurfaceDeviceType());
      if (Ty->isCUDADeviceBuiltinTextureType())
        return ABIArgInfo::getDirect(
            CGInfo.getCUDADeviceBuiltinTextureDeviceType());
    }
    return getNaturalAlignIndirect(
        Ty, /* AddrSpace */ getDataLayout().getAllocaAddrSpace(),
        /* byval */ true);
  }

  if (const auto *EIT = Ty->getAs<BitIntType>()) {
    if ((EIT->getNumBits() > 128) ||
        (!getContext().getTargetInfo().hasInt128Type() &&
         EIT->getNumBits() > 64))
      return getNaturalAlignIndirect(
          Ty, /* AddrSpace */ getDataLayout().getAllocaAddrSpace(),
          /* byval */ true);
  }

  return (isPromotableIntegerTypeForABI(Ty) ? ABIArgInfo::getExtend(Ty)
                                            : ABIArgInfo::getDirect());
}

void NVPTXABIInfo::computeInfo(CGFunctionInfo &FI) const {
  if (!getCXXABI().classifyReturnType(FI))
    FI.getReturnInfo() = classifyReturnType(FI.getReturnType());

  for (auto &&[ArgumentsCount, I] : llvm::enumerate(FI.arguments()))
    I.info = ArgumentsCount < FI.getNumRequiredArgs()
                 ? classifyArgumentType(I.type)
                 : ABIArgInfo::getDirect();

  // Always honor user-specified calling convention.
  if (FI.getCallingConvention() != llvm::CallingConv::C)
    return;

  FI.setEffectiveCallingConvention(getRuntimeCC());
}

RValue NVPTXABIInfo::EmitVAArg(CodeGenFunction &CGF, Address VAListAddr,
                               QualType Ty, AggValueSlot Slot) const {
  return emitVoidPtrVAArg(CGF, VAListAddr, Ty, /*IsIndirect=*/false,
                          getContext().getTypeInfoInChars(Ty),
                          CharUnits::fromQuantity(1),
                          /*AllowHigherAlign=*/true, Slot);
}

void NVPTXTargetCodeGenInfo::setTargetAttributes(
    const Decl *D, llvm::GlobalValue *GV, CodeGen::CodeGenModule &M) const {
  if (GV->isDeclaration())
    return;
  const VarDecl *VD = dyn_cast_or_null<VarDecl>(D);
  if (VD) {
    if (M.getLangOpts().CUDA) {
      if (VD->getType()->isCUDADeviceBuiltinSurfaceType())
        addNVVMMetadata(GV, "surface", 1);
      else if (VD->getType()->isCUDADeviceBuiltinTextureType())
        addNVVMMetadata(GV, "texture", 1);
      return;
    }
  }

  const FunctionDecl *FD = dyn_cast_or_null<FunctionDecl>(D);
  if (!FD)
    return;

  llvm::Function *F = cast<llvm::Function>(GV);

  // Perform special handling in OpenCL/CUDA mode
  if (M.getLangOpts().OpenCL || M.getLangOpts().CUDA) {
    // Use function attributes to check for kernel functions
    // By default, all functions are device functions
    if (FD->hasAttr<DeviceKernelAttr>() || FD->hasAttr<CUDAGlobalAttr>()) {
      // OpenCL/CUDA kernel functions get kernel metadata
      // Create !{<func-ref>, metadata !"kernel", i32 1} node
<<<<<<< HEAD
      F->setCallingConv(llvm::CallingConv::PTX_Kernel);
=======
>>>>>>> eb0f1dc0
      // And kernel functions are not subject to inlining
      F->addFnAttr(llvm::Attribute::NoInline);
      if (FD->hasAttr<CUDAGlobalAttr>()) {
        SmallVector<int, 10> GCI;
        for (auto IV : llvm::enumerate(FD->parameters()))
          if (IV.value()->hasAttr<CUDAGridConstantAttr>())
            // For some reason arg indices are 1-based in NVVM
            GCI.push_back(IV.index() + 1);
        // Create !{<func-ref>, metadata !"kernel", i32 1} node
        F->setCallingConv(llvm::CallingConv::PTX_Kernel);
        addGridConstantNVVMMetadata(F, GCI);
      }
      if (CUDALaunchBoundsAttr *Attr = FD->getAttr<CUDALaunchBoundsAttr>())
        M.handleCUDALaunchBoundsAttr(F, Attr);
    }
  }
<<<<<<< HEAD

  // Perform special handling in CUDA mode.
  if (M.getLangOpts().CUDA) {
    // CUDA __global__ functions get a kernel metadata entry.  Since
    // __global__ functions cannot be called from the device, we do not
    // need to set the noinline attribute.
    if (FD->hasAttr<CUDAGlobalAttr>()) {
      SmallVector<int, 10> GCI;
      for (auto IV : llvm::enumerate(FD->parameters()))
        if (IV.value()->hasAttr<CUDAGridConstantAttr>())
          // For some reason arg indices are 1-based in NVVM
          GCI.push_back(IV.index() + 1);
      // Create !{<func-ref>, metadata !"kernel", i32 1} node
      F->setCallingConv(llvm::CallingConv::PTX_Kernel);
      addGridConstantNVVMMetadata(F, GCI);
    }
    if (CUDALaunchBoundsAttr *Attr = FD->getAttr<CUDALaunchBoundsAttr>())
      M.handleCUDALaunchBoundsAttr(F, Attr);
  }

  // Attach kernel metadata directly if compiling for NVPTX.
  if (FD->hasAttr<NVPTXKernelAttr>()) {
=======
  // Attach kernel metadata directly if compiling for NVPTX.
  if (FD->hasAttr<DeviceKernelAttr>()) {
>>>>>>> eb0f1dc0
    F->setCallingConv(llvm::CallingConv::PTX_Kernel);
  }
}

void NVPTXTargetCodeGenInfo::addNVVMMetadata(llvm::GlobalValue *GV,
                                             StringRef Name, int Operand) {
  llvm::Module *M = GV->getParent();
  llvm::LLVMContext &Ctx = M->getContext();

  // Get "nvvm.annotations" metadata node
  llvm::NamedMDNode *MD = M->getOrInsertNamedMetadata("nvvm.annotations");

  SmallVector<llvm::Metadata *, 5> MDVals = {
      llvm::ConstantAsMetadata::get(GV), llvm::MDString::get(Ctx, Name),
      llvm::ConstantAsMetadata::get(
          llvm::ConstantInt::get(llvm::Type::getInt32Ty(Ctx), Operand))};

  // Append metadata to nvvm.annotations
  MD->addOperand(llvm::MDNode::get(Ctx, MDVals));
}

void NVPTXTargetCodeGenInfo::addGridConstantNVVMMetadata(
    llvm::GlobalValue *GV, const SmallVectorImpl<int> &GridConstantArgs) {

  llvm::Module *M = GV->getParent();
  llvm::LLVMContext &Ctx = M->getContext();

  // Get "nvvm.annotations" metadata node
  llvm::NamedMDNode *MD = M->getOrInsertNamedMetadata("nvvm.annotations");

  SmallVector<llvm::Metadata *, 5> MDVals = {llvm::ConstantAsMetadata::get(GV)};
  if (!GridConstantArgs.empty()) {
    SmallVector<llvm::Metadata *, 10> GCM;
    for (int I : GridConstantArgs)
      GCM.push_back(llvm::ConstantAsMetadata::get(
          llvm::ConstantInt::get(llvm::Type::getInt32Ty(Ctx), I)));
    MDVals.append({llvm::MDString::get(Ctx, "grid_constant"),
                   llvm::MDNode::get(Ctx, GCM)});
  }

  // Append metadata to nvvm.annotations
  MD->addOperand(llvm::MDNode::get(Ctx, MDVals));
}

bool NVPTXTargetCodeGenInfo::shouldEmitStaticExternCAliases() const {
  return false;
}

llvm::Constant *
NVPTXTargetCodeGenInfo::getNullPointer(const CodeGen::CodeGenModule &CGM,
                                       llvm::PointerType *PT,
                                       QualType QT) const {
  auto &Ctx = CGM.getContext();
  if (PT->getAddressSpace() != Ctx.getTargetAddressSpace(LangAS::opencl_local))
    return llvm::ConstantPointerNull::get(PT);

  auto NPT = llvm::PointerType::get(
      PT->getContext(), Ctx.getTargetAddressSpace(LangAS::opencl_generic));
  return llvm::ConstantExpr::getAddrSpaceCast(
      llvm::ConstantPointerNull::get(NPT), PT);
}
} // namespace

void CodeGenModule::handleCUDALaunchBoundsAttr(llvm::Function *F,
                                               const CUDALaunchBoundsAttr *Attr,
                                               int32_t *MaxThreadsVal,
                                               int32_t *MinBlocksVal,
                                               int32_t *MaxClusterRankVal) {
  llvm::APSInt MaxThreads(32);
  MaxThreads = Attr->getMaxThreads()->EvaluateKnownConstInt(getContext());
  if (MaxThreads > 0) {
    if (MaxThreadsVal)
      *MaxThreadsVal = MaxThreads.getExtValue();
    if (F)
      F->addFnAttr("nvvm.maxntid", llvm::utostr(MaxThreads.getExtValue()));
  }

  // min and max blocks is an optional argument for CUDALaunchBoundsAttr. If it
  // was not specified in __launch_bounds__ or if the user specified a 0 value,
  // we don't have to add a PTX directive.
  if (Attr->getMinBlocks()) {
    llvm::APSInt MinBlocks(32);
    MinBlocks = Attr->getMinBlocks()->EvaluateKnownConstInt(getContext());
    if (MinBlocks > 0) {
      if (MinBlocksVal)
        *MinBlocksVal = MinBlocks.getExtValue();
      if (F)
        F->addFnAttr("nvvm.minctasm", llvm::utostr(MinBlocks.getExtValue()));
    }
  }
  if (Attr->getMaxBlocks()) {
    llvm::APSInt MaxBlocks(32);
    MaxBlocks = Attr->getMaxBlocks()->EvaluateKnownConstInt(getContext());
    if (MaxBlocks > 0) {
      if (MaxClusterRankVal)
        *MaxClusterRankVal = MaxBlocks.getExtValue();
      if (F)
        F->addFnAttr("nvvm.maxclusterrank",
                     llvm::utostr(MaxBlocks.getExtValue()));
    }
  }
}

std::unique_ptr<TargetCodeGenInfo>
CodeGen::createNVPTXTargetCodeGenInfo(CodeGenModule &CGM) {
  return std::make_unique<NVPTXTargetCodeGenInfo>(CGM.getTypes());
}<|MERGE_RESOLUTION|>--- conflicted
+++ resolved
@@ -78,11 +78,7 @@
     return true;
   }
 
-<<<<<<< HEAD
-  unsigned getOpenCLKernelCallingConv() const override {
-=======
   unsigned getDeviceKernelCallingConv() const override {
->>>>>>> eb0f1dc0
     return llvm::CallingConv::PTX_Kernel;
   }
 
@@ -271,10 +267,6 @@
     if (FD->hasAttr<DeviceKernelAttr>() || FD->hasAttr<CUDAGlobalAttr>()) {
       // OpenCL/CUDA kernel functions get kernel metadata
       // Create !{<func-ref>, metadata !"kernel", i32 1} node
-<<<<<<< HEAD
-      F->setCallingConv(llvm::CallingConv::PTX_Kernel);
-=======
->>>>>>> eb0f1dc0
       // And kernel functions are not subject to inlining
       F->addFnAttr(llvm::Attribute::NoInline);
       if (FD->hasAttr<CUDAGlobalAttr>()) {
@@ -291,33 +283,8 @@
         M.handleCUDALaunchBoundsAttr(F, Attr);
     }
   }
-<<<<<<< HEAD
-
-  // Perform special handling in CUDA mode.
-  if (M.getLangOpts().CUDA) {
-    // CUDA __global__ functions get a kernel metadata entry.  Since
-    // __global__ functions cannot be called from the device, we do not
-    // need to set the noinline attribute.
-    if (FD->hasAttr<CUDAGlobalAttr>()) {
-      SmallVector<int, 10> GCI;
-      for (auto IV : llvm::enumerate(FD->parameters()))
-        if (IV.value()->hasAttr<CUDAGridConstantAttr>())
-          // For some reason arg indices are 1-based in NVVM
-          GCI.push_back(IV.index() + 1);
-      // Create !{<func-ref>, metadata !"kernel", i32 1} node
-      F->setCallingConv(llvm::CallingConv::PTX_Kernel);
-      addGridConstantNVVMMetadata(F, GCI);
-    }
-    if (CUDALaunchBoundsAttr *Attr = FD->getAttr<CUDALaunchBoundsAttr>())
-      M.handleCUDALaunchBoundsAttr(F, Attr);
-  }
-
-  // Attach kernel metadata directly if compiling for NVPTX.
-  if (FD->hasAttr<NVPTXKernelAttr>()) {
-=======
   // Attach kernel metadata directly if compiling for NVPTX.
   if (FD->hasAttr<DeviceKernelAttr>()) {
->>>>>>> eb0f1dc0
     F->setCallingConv(llvm::CallingConv::PTX_Kernel);
   }
 }
