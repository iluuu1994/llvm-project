//===----- CGHLSLRuntime.cpp - Interface to HLSL Runtimes -----------------===//
//
// Part of the LLVM Project, under the Apache License v2.0 with LLVM Exceptions.
// See https://llvm.org/LICENSE.txt for license information.
// SPDX-License-Identifier: Apache-2.0 WITH LLVM-exception
//
//===----------------------------------------------------------------------===//
//
// This provides an abstract class for HLSL code generation.  Concrete
// subclasses of this implement code generation for specific HLSL
// runtime libraries.
//
//===----------------------------------------------------------------------===//

#include "CGHLSLRuntime.h"
#include "CGDebugInfo.h"
#include "CodeGenFunction.h"
#include "CodeGenModule.h"
#include "TargetInfo.h"
#include "clang/AST/ASTContext.h"
#include "clang/AST/Decl.h"
#include "clang/AST/RecursiveASTVisitor.h"
#include "clang/AST/Type.h"
#include "clang/Basic/TargetOptions.h"
#include "llvm/ADT/SmallVector.h"
<<<<<<< HEAD
=======
#include "llvm/Frontend/HLSL/HLSLRootSignatureUtils.h"
>>>>>>> 4084ffcf
#include "llvm/IR/Constants.h"
#include "llvm/IR/DerivedTypes.h"
#include "llvm/IR/GlobalVariable.h"
#include "llvm/IR/LLVMContext.h"
#include "llvm/IR/Metadata.h"
#include "llvm/IR/Module.h"
#include "llvm/IR/Type.h"
#include "llvm/IR/Value.h"
#include "llvm/Support/Alignment.h"
#include "llvm/Support/ErrorHandling.h"
#include "llvm/Support/FormatVariadic.h"
#include <utility>

using namespace clang;
using namespace CodeGen;
using namespace clang::hlsl;
using namespace llvm;

using llvm::hlsl::CBufferRowSizeInBytes;

namespace {

void addDxilValVersion(StringRef ValVersionStr, llvm::Module &M) {
  // The validation of ValVersionStr is done at HLSLToolChain::TranslateArgs.
  // Assume ValVersionStr is legal here.
  VersionTuple Version;
  if (Version.tryParse(ValVersionStr) || Version.getBuild() ||
      Version.getSubminor() || !Version.getMinor()) {
    return;
  }

  uint64_t Major = Version.getMajor();
  uint64_t Minor = *Version.getMinor();

  auto &Ctx = M.getContext();
  IRBuilder<> B(M.getContext());
  MDNode *Val = MDNode::get(Ctx, {ConstantAsMetadata::get(B.getInt32(Major)),
                                  ConstantAsMetadata::get(B.getInt32(Minor))});
  StringRef DXILValKey = "dx.valver";
  auto *DXILValMD = M.getOrInsertNamedMetadata(DXILValKey);
  DXILValMD->addOperand(Val);
}

void addRootSignature(ArrayRef<llvm::hlsl::rootsig::RootElement> Elements,
                      llvm::Function *Fn, llvm::Module &M) {
  auto &Ctx = M.getContext();

  llvm::hlsl::rootsig::MetadataBuilder Builder(Ctx, Elements);
  MDNode *RootSignature = Builder.BuildRootSignature();
  MDNode *FnPairing =
      MDNode::get(Ctx, {ValueAsMetadata::get(Fn), RootSignature});

  StringRef RootSignatureValKey = "dx.rootsignatures";
  auto *RootSignatureValMD = M.getOrInsertNamedMetadata(RootSignatureValKey);
  RootSignatureValMD->addOperand(FnPairing);
}

} // namespace

llvm::Type *
CGHLSLRuntime::convertHLSLSpecificType(const Type *T,
                                       SmallVector<int32_t> *Packoffsets) {
  assert(T->isHLSLSpecificType() && "Not an HLSL specific type!");

  // Check if the target has a specific translation for this type first.
  if (llvm::Type *TargetTy =
          CGM.getTargetCodeGenInfo().getHLSLType(CGM, T, Packoffsets))
    return TargetTy;

  llvm_unreachable("Generic handling of HLSL types is not supported.");
}

llvm::Triple::ArchType CGHLSLRuntime::getArch() {
  return CGM.getTarget().getTriple().getArch();
}

// Returns true if the type is an HLSL resource class or an array of them
static bool isResourceRecordTypeOrArrayOf(const clang::Type *Ty) {
  while (const ConstantArrayType *CAT = dyn_cast<ConstantArrayType>(Ty))
    Ty = CAT->getArrayElementTypeNoTypeQual();
  return Ty->isHLSLResourceRecord();
<<<<<<< HEAD
}

// Emits constant global variables for buffer constants declarations
// and creates metadata linking the constant globals with the buffer global.
void CGHLSLRuntime::emitBufferGlobalsAndMetadata(const HLSLBufferDecl *BufDecl,
                                                 llvm::GlobalVariable *BufGV) {
  LLVMContext &Ctx = CGM.getLLVMContext();

  // get the layout struct from constant buffer target type
  llvm::Type *BufType = BufGV->getValueType();
  llvm::Type *BufLayoutType =
      cast<llvm::TargetExtType>(BufType)->getTypeParameter(0);
  llvm::StructType *LayoutStruct = cast<llvm::StructType>(
      cast<llvm::TargetExtType>(BufLayoutType)->getTypeParameter(0));

  // Start metadata list associating the buffer global variable with its
  // constatns
  SmallVector<llvm::Metadata *> BufGlobals;
  BufGlobals.push_back(ValueAsMetadata::get(BufGV));

  const auto *ElemIt = LayoutStruct->element_begin();
  for (Decl *D : BufDecl->buffer_decls()) {
    if (isa<CXXRecordDecl, EmptyDecl>(D))
      // Nothing to do for this declaration.
      continue;
    if (isa<FunctionDecl>(D)) {
      // A function within an cbuffer is effectively a top-level function.
      CGM.EmitTopLevelDecl(D);
      continue;
    }
    VarDecl *VD = dyn_cast<VarDecl>(D);
    if (!VD)
      continue;

    QualType VDTy = VD->getType();
    if (VDTy.getAddressSpace() != LangAS::hlsl_constant) {
      if (VD->getStorageClass() == SC_Static ||
          VDTy.getAddressSpace() == LangAS::hlsl_groupshared ||
          isResourceRecordTypeOrArrayOf(VDTy.getTypePtr())) {
        // Emit static and groupshared variables and resource classes inside
        // cbuffer as regular globals
        CGM.EmitGlobal(VD);
      } else {
        // Anything else that is not in the hlsl_constant address space must be
        // an empty struct or a zero-sized array and can be ignored
        assert(BufDecl->getASTContext().getTypeSize(VDTy) == 0 &&
               "constant buffer decl with non-zero sized type outside of "
               "hlsl_constant address space");
      }
      continue;
    }

    assert(ElemIt != LayoutStruct->element_end() &&
           "number of elements in layout struct does not match");
    llvm::Type *LayoutType = *ElemIt++;

    // FIXME: handle resources inside user defined structs
    // (llvm/wg-hlsl#175)

    // create global variable for the constant and to metadata list
    GlobalVariable *ElemGV =
        cast<GlobalVariable>(CGM.GetAddrOfGlobalVar(VD, LayoutType));
    BufGlobals.push_back(ValueAsMetadata::get(ElemGV));
  }
  assert(ElemIt == LayoutStruct->element_end() &&
         "number of elements in layout struct does not match");

  // add buffer metadata to the module
  CGM.getModule()
      .getOrInsertNamedMetadata("hlsl.cbs")
      ->addOperand(MDNode::get(Ctx, BufGlobals));
}

// Creates resource handle type for the HLSL buffer declaration
static const clang::HLSLAttributedResourceType *
createBufferHandleType(const HLSLBufferDecl *BufDecl) {
  ASTContext &AST = BufDecl->getASTContext();
  QualType QT = AST.getHLSLAttributedResourceType(
      AST.HLSLResourceTy,
      QualType(BufDecl->getLayoutStruct()->getTypeForDecl(), 0),
      HLSLAttributedResourceType::Attributes(ResourceClass::CBuffer));
  return cast<HLSLAttributedResourceType>(QT.getTypePtr());
}

// Iterates over all declarations in the HLSL buffer and based on the
// packoffset or register(c#) annotations it fills outs the Layout
// vector with the user-specified layout offsets.
// The buffer offsets can be specified 2 ways:
// 1. declarations in cbuffer {} block can have a packoffset annotation
//    (translates to HLSLPackOffsetAttr)
// 2. default constant buffer declarations at global scope can have
//    register(c#) annotations (translates to HLSLResourceBindingAttr with
//    RegisterType::C)
// It is not guaranteed that all declarations in a buffer have an annotation.
// For those where it is not specified a -1 value is added to the Layout
// vector. In the final layout these declarations will be placed at the end
// of the HLSL buffer after all of the elements with specified offset.
static void fillPackoffsetLayout(const HLSLBufferDecl *BufDecl,
                                 SmallVector<int32_t> &Layout) {
  assert(Layout.empty() && "expected empty vector for layout");
  assert(BufDecl->hasValidPackoffset());

  for (Decl *D : BufDecl->buffer_decls()) {
    if (isa<CXXRecordDecl, EmptyDecl>(D) || isa<FunctionDecl>(D)) {
      continue;
    }
    VarDecl *VD = dyn_cast<VarDecl>(D);
    if (!VD || VD->getType().getAddressSpace() != LangAS::hlsl_constant)
      continue;

    if (!VD->hasAttrs()) {
      Layout.push_back(-1);
      continue;
    }

    int32_t Offset = -1;
    for (auto *Attr : VD->getAttrs()) {
      if (auto *POA = dyn_cast<HLSLPackOffsetAttr>(Attr)) {
        Offset = POA->getOffsetInBytes();
        break;
      }
      auto *RBA = dyn_cast<HLSLResourceBindingAttr>(Attr);
      if (RBA &&
          RBA->getRegisterType() == HLSLResourceBindingAttr::RegisterType::C) {
        Offset = RBA->getSlotNumber() * CBufferRowSizeInBytes;
        break;
      }
    }
    Layout.push_back(Offset);
=======
}

// Emits constant global variables for buffer constants declarations
// and creates metadata linking the constant globals with the buffer global.
void CGHLSLRuntime::emitBufferGlobalsAndMetadata(const HLSLBufferDecl *BufDecl,
                                                 llvm::GlobalVariable *BufGV) {
  LLVMContext &Ctx = CGM.getLLVMContext();

  // get the layout struct from constant buffer target type
  llvm::Type *BufType = BufGV->getValueType();
  llvm::Type *BufLayoutType =
      cast<llvm::TargetExtType>(BufType)->getTypeParameter(0);
  llvm::StructType *LayoutStruct = cast<llvm::StructType>(
      cast<llvm::TargetExtType>(BufLayoutType)->getTypeParameter(0));

  // Start metadata list associating the buffer global variable with its
  // constatns
  SmallVector<llvm::Metadata *> BufGlobals;
  BufGlobals.push_back(ValueAsMetadata::get(BufGV));

  const auto *ElemIt = LayoutStruct->element_begin();
  for (Decl *D : BufDecl->buffer_decls()) {
    if (isa<CXXRecordDecl, EmptyDecl>(D))
      // Nothing to do for this declaration.
      continue;
    if (isa<FunctionDecl>(D)) {
      // A function within an cbuffer is effectively a top-level function.
      CGM.EmitTopLevelDecl(D);
      continue;
    }
    VarDecl *VD = dyn_cast<VarDecl>(D);
    if (!VD)
      continue;

    QualType VDTy = VD->getType();
    if (VDTy.getAddressSpace() != LangAS::hlsl_constant) {
      if (VD->getStorageClass() == SC_Static ||
          VDTy.getAddressSpace() == LangAS::hlsl_groupshared ||
          isResourceRecordTypeOrArrayOf(VDTy.getTypePtr())) {
        // Emit static and groupshared variables and resource classes inside
        // cbuffer as regular globals
        CGM.EmitGlobal(VD);
      } else {
        // Anything else that is not in the hlsl_constant address space must be
        // an empty struct or a zero-sized array and can be ignored
        assert(BufDecl->getASTContext().getTypeSize(VDTy) == 0 &&
               "constant buffer decl with non-zero sized type outside of "
               "hlsl_constant address space");
      }
      continue;
    }

    assert(ElemIt != LayoutStruct->element_end() &&
           "number of elements in layout struct does not match");
    llvm::Type *LayoutType = *ElemIt++;

    // FIXME: handle resources inside user defined structs
    // (llvm/wg-hlsl#175)

    // create global variable for the constant and to metadata list
    GlobalVariable *ElemGV =
        cast<GlobalVariable>(CGM.GetAddrOfGlobalVar(VD, LayoutType));
    BufGlobals.push_back(ValueAsMetadata::get(ElemGV));
>>>>>>> 4084ffcf
  }
  assert(ElemIt == LayoutStruct->element_end() &&
         "number of elements in layout struct does not match");

  // add buffer metadata to the module
  CGM.getModule()
      .getOrInsertNamedMetadata("hlsl.cbs")
      ->addOperand(MDNode::get(Ctx, BufGlobals));
}

<<<<<<< HEAD
std::pair<llvm::Intrinsic::ID, bool>
CGHLSLRuntime::getCreateHandleFromBindingIntrinsic() {
  switch (getArch()) {
  case llvm::Triple::dxil:
    return std::pair(llvm::Intrinsic::dx_resource_handlefrombinding, true);
  case llvm::Triple::spirv:
    return std::pair(llvm::Intrinsic::spv_resource_handlefrombinding, false);
  default:
    llvm_unreachable("Intrinsic resource_handlefrombinding not supported by "
                     "target architecture");
  }
}

std::pair<llvm::Intrinsic::ID, bool>
CGHLSLRuntime::getCreateHandleFromImplicitBindingIntrinsic() {
  switch (getArch()) {
  case llvm::Triple::dxil:
    return std::pair(llvm::Intrinsic::dx_resource_handlefromimplicitbinding,
                     true);
  case llvm::Triple::spirv:
    return std::pair(llvm::Intrinsic::spv_resource_handlefromimplicitbinding,
                     false);
  default:
    llvm_unreachable(
        "Intrinsic resource_handlefromimplicitbinding not supported by "
        "target architecture");
=======
// Creates resource handle type for the HLSL buffer declaration
static const clang::HLSLAttributedResourceType *
createBufferHandleType(const HLSLBufferDecl *BufDecl) {
  ASTContext &AST = BufDecl->getASTContext();
  QualType QT = AST.getHLSLAttributedResourceType(
      AST.HLSLResourceTy,
      QualType(BufDecl->getLayoutStruct()->getTypeForDecl(), 0),
      HLSLAttributedResourceType::Attributes(ResourceClass::CBuffer));
  return cast<HLSLAttributedResourceType>(QT.getTypePtr());
}

// Iterates over all declarations in the HLSL buffer and based on the
// packoffset or register(c#) annotations it fills outs the Layout
// vector with the user-specified layout offsets.
// The buffer offsets can be specified 2 ways:
// 1. declarations in cbuffer {} block can have a packoffset annotation
//    (translates to HLSLPackOffsetAttr)
// 2. default constant buffer declarations at global scope can have
//    register(c#) annotations (translates to HLSLResourceBindingAttr with
//    RegisterType::C)
// It is not guaranteed that all declarations in a buffer have an annotation.
// For those where it is not specified a -1 value is added to the Layout
// vector. In the final layout these declarations will be placed at the end
// of the HLSL buffer after all of the elements with specified offset.
static void fillPackoffsetLayout(const HLSLBufferDecl *BufDecl,
                                 SmallVector<int32_t> &Layout) {
  assert(Layout.empty() && "expected empty vector for layout");
  assert(BufDecl->hasValidPackoffset());

  for (Decl *D : BufDecl->buffer_decls()) {
    if (isa<CXXRecordDecl, EmptyDecl>(D) || isa<FunctionDecl>(D)) {
      continue;
    }
    VarDecl *VD = dyn_cast<VarDecl>(D);
    if (!VD || VD->getType().getAddressSpace() != LangAS::hlsl_constant)
      continue;

    if (!VD->hasAttrs()) {
      Layout.push_back(-1);
      continue;
    }

    int32_t Offset = -1;
    for (auto *Attr : VD->getAttrs()) {
      if (auto *POA = dyn_cast<HLSLPackOffsetAttr>(Attr)) {
        Offset = POA->getOffsetInBytes();
        break;
      }
      auto *RBA = dyn_cast<HLSLResourceBindingAttr>(Attr);
      if (RBA &&
          RBA->getRegisterType() == HLSLResourceBindingAttr::RegisterType::C) {
        Offset = RBA->getSlotNumber() * CBufferRowSizeInBytes;
        break;
      }
    }
    Layout.push_back(Offset);
>>>>>>> 4084ffcf
  }
}

// Codegen for HLSLBufferDecl
void CGHLSLRuntime::addBuffer(const HLSLBufferDecl *BufDecl) {

  assert(BufDecl->isCBuffer() && "tbuffer codegen is not supported yet");
<<<<<<< HEAD

  // create resource handle type for the buffer
  const clang::HLSLAttributedResourceType *ResHandleTy =
      createBufferHandleType(BufDecl);

=======

  // create resource handle type for the buffer
  const clang::HLSLAttributedResourceType *ResHandleTy =
      createBufferHandleType(BufDecl);

>>>>>>> 4084ffcf
  // empty constant buffer is ignored
  if (ResHandleTy->getContainedType()->getAsCXXRecordDecl()->isEmpty())
    return;

  // create global variable for the constant buffer
  SmallVector<int32_t> Layout;
  if (BufDecl->hasValidPackoffset())
    fillPackoffsetLayout(BufDecl, Layout);

  llvm::TargetExtType *TargetTy =
      cast<llvm::TargetExtType>(convertHLSLSpecificType(
          ResHandleTy, BufDecl->hasValidPackoffset() ? &Layout : nullptr));
  llvm::GlobalVariable *BufGV = new GlobalVariable(
      TargetTy, /*isConstant*/ false,
      GlobalValue::LinkageTypes::ExternalLinkage, PoisonValue::get(TargetTy),
      llvm::formatv("{0}{1}", BufDecl->getName(),
                    BufDecl->isCBuffer() ? ".cb" : ".tb"),
      GlobalValue::NotThreadLocal);
  CGM.getModule().insertGlobalVariable(BufGV);

  // Add globals for constant buffer elements and create metadata nodes
  emitBufferGlobalsAndMetadata(BufDecl, BufGV);

  // Initialize cbuffer from binding (implicit or explicit)
  HLSLResourceBindingAttr *RBA = BufDecl->getAttr<HLSLResourceBindingAttr>();
  assert(RBA &&
         "cbuffer/tbuffer should always have resource binding attribute");
  initializeBufferFromBinding(BufDecl, BufGV, RBA);
}

llvm::TargetExtType *
CGHLSLRuntime::getHLSLBufferLayoutType(const RecordType *StructType) {
  const auto Entry = LayoutTypes.find(StructType);
  if (Entry != LayoutTypes.end())
    return Entry->getSecond();
  return nullptr;
}

void CGHLSLRuntime::addHLSLBufferLayoutType(const RecordType *StructType,
                                            llvm::TargetExtType *LayoutTy) {
  assert(getHLSLBufferLayoutType(StructType) == nullptr &&
         "layout type for this struct already exist");
  LayoutTypes[StructType] = LayoutTy;
}

void CGHLSLRuntime::finishCodeGen() {
  auto &TargetOpts = CGM.getTarget().getTargetOpts();
  auto &CodeGenOpts = CGM.getCodeGenOpts();
  auto &LangOpts = CGM.getLangOpts();
  llvm::Module &M = CGM.getModule();
  Triple T(M.getTargetTriple());
  if (T.getArch() == Triple::ArchType::dxil)
    addDxilValVersion(TargetOpts.DxilValidatorVersion, M);
  if (CodeGenOpts.ResMayAlias)
    M.setModuleFlag(llvm::Module::ModFlagBehavior::Error, "dx.resmayalias", 1);

  // NativeHalfType corresponds to the -fnative-half-type clang option which is
  // aliased by clang-dxc's -enable-16bit-types option. This option is used to
  // set the UseNativeLowPrecision DXIL module flag in the DirectX backend
  if (LangOpts.NativeHalfType)
    M.setModuleFlag(llvm::Module::ModFlagBehavior::Error, "dx.nativelowprec",
                    1);

  generateGlobalCtorDtorCalls();
}

void clang::CodeGen::CGHLSLRuntime::setHLSLEntryAttributes(
    const FunctionDecl *FD, llvm::Function *Fn) {
  const auto *ShaderAttr = FD->getAttr<HLSLShaderAttr>();
  assert(ShaderAttr && "All entry functions must have a HLSLShaderAttr");
  const StringRef ShaderAttrKindStr = "hlsl.shader";
  Fn->addFnAttr(ShaderAttrKindStr,
                llvm::Triple::getEnvironmentTypeName(ShaderAttr->getType()));
  if (HLSLNumThreadsAttr *NumThreadsAttr = FD->getAttr<HLSLNumThreadsAttr>()) {
    const StringRef NumThreadsKindStr = "hlsl.numthreads";
    std::string NumThreadsStr =
        formatv("{0},{1},{2}", NumThreadsAttr->getX(), NumThreadsAttr->getY(),
                NumThreadsAttr->getZ());
    Fn->addFnAttr(NumThreadsKindStr, NumThreadsStr);
  }
  if (HLSLWaveSizeAttr *WaveSizeAttr = FD->getAttr<HLSLWaveSizeAttr>()) {
    const StringRef WaveSizeKindStr = "hlsl.wavesize";
    std::string WaveSizeStr =
        formatv("{0},{1},{2}", WaveSizeAttr->getMin(), WaveSizeAttr->getMax(),
                WaveSizeAttr->getPreferred());
    Fn->addFnAttr(WaveSizeKindStr, WaveSizeStr);
  }
  // HLSL entry functions are materialized for module functions with
  // HLSLShaderAttr attribute. SetLLVMFunctionAttributesForDefinition called
  // later in the compiler-flow for such module functions is not aware of and
  // hence not able to set attributes of the newly materialized entry functions.
  // So, set attributes of entry function here, as appropriate.
  if (CGM.getCodeGenOpts().OptimizationLevel == 0)
    Fn->addFnAttr(llvm::Attribute::OptimizeNone);
  Fn->addFnAttr(llvm::Attribute::NoInline);
}

static Value *buildVectorInput(IRBuilder<> &B, Function *F, llvm::Type *Ty) {
  if (const auto *VT = dyn_cast<FixedVectorType>(Ty)) {
    Value *Result = PoisonValue::get(Ty);
    for (unsigned I = 0; I < VT->getNumElements(); ++I) {
      Value *Elt = B.CreateCall(F, {B.getInt32(I)});
      Result = B.CreateInsertElement(Result, Elt, I);
    }
    return Result;
  }
  return B.CreateCall(F, {B.getInt32(0)});
}

static void addSPIRVBuiltinDecoration(llvm::GlobalVariable *GV,
                                      unsigned BuiltIn) {
  LLVMContext &Ctx = GV->getContext();
  IRBuilder<> B(GV->getContext());
  MDNode *Operands = MDNode::get(
      Ctx,
      {ConstantAsMetadata::get(B.getInt32(/* Spirv::Decoration::BuiltIn */ 11)),
       ConstantAsMetadata::get(B.getInt32(BuiltIn))});
  MDNode *Decoration = MDNode::get(Ctx, {Operands});
  GV->addMetadata("spirv.Decorations", *Decoration);
}

static llvm::Value *createSPIRVBuiltinLoad(IRBuilder<> &B, llvm::Module &M,
                                           llvm::Type *Ty, const Twine &Name,
                                           unsigned BuiltInID) {
  auto *GV = new llvm::GlobalVariable(
      M, Ty, /* isConstant= */ true, llvm::GlobalValue::ExternalLinkage,
      /* Initializer= */ nullptr, Name, /* insertBefore= */ nullptr,
      llvm::GlobalVariable::GeneralDynamicTLSModel,
      /* AddressSpace */ 7, /* isExternallyInitialized= */ true);
  addSPIRVBuiltinDecoration(GV, BuiltInID);
  GV->setVisibility(llvm::GlobalValue::HiddenVisibility);
  return B.CreateLoad(Ty, GV);
}

llvm::Value *CGHLSLRuntime::emitInputSemantic(IRBuilder<> &B,
                                              const ParmVarDecl &D,
                                              llvm::Type *Ty) {
  assert(D.hasAttrs() && "Entry parameter missing annotation attribute!");
  if (D.hasAttr<HLSLSV_GroupIndexAttr>()) {
    llvm::Function *GroupIndex =
        CGM.getIntrinsic(getFlattenedThreadIdInGroupIntrinsic());
    return B.CreateCall(FunctionCallee(GroupIndex));
  }
  if (D.hasAttr<HLSLSV_DispatchThreadIDAttr>()) {
    llvm::Function *ThreadIDIntrinsic =
        CGM.getIntrinsic(getThreadIdIntrinsic());
    return buildVectorInput(B, ThreadIDIntrinsic, Ty);
  }
  if (D.hasAttr<HLSLSV_GroupThreadIDAttr>()) {
    llvm::Function *GroupThreadIDIntrinsic =
        CGM.getIntrinsic(getGroupThreadIdIntrinsic());
    return buildVectorInput(B, GroupThreadIDIntrinsic, Ty);
  }
  if (D.hasAttr<HLSLSV_GroupIDAttr>()) {
    llvm::Function *GroupIDIntrinsic = CGM.getIntrinsic(getGroupIdIntrinsic());
    return buildVectorInput(B, GroupIDIntrinsic, Ty);
  }
<<<<<<< HEAD
=======
  if (D.hasAttr<HLSLSV_PositionAttr>()) {
    if (getArch() == llvm::Triple::spirv)
      return createSPIRVBuiltinLoad(B, CGM.getModule(), Ty, "sv_position",
                                    /* BuiltIn::Position */ 0);
    llvm_unreachable("SV_Position semantic not implemented for this target.");
  }
>>>>>>> 4084ffcf
  assert(false && "Unhandled parameter attribute");
  return nullptr;
}

void CGHLSLRuntime::emitEntryFunction(const FunctionDecl *FD,
                                      llvm::Function *Fn) {
  llvm::Module &M = CGM.getModule();
  llvm::LLVMContext &Ctx = M.getContext();
  auto *EntryTy = llvm::FunctionType::get(llvm::Type::getVoidTy(Ctx), false);
  Function *EntryFn =
      Function::Create(EntryTy, Function::ExternalLinkage, FD->getName(), &M);

  // Copy function attributes over, we have no argument or return attributes
  // that can be valid on the real entry.
  AttributeList NewAttrs = AttributeList::get(Ctx, AttributeList::FunctionIndex,
                                              Fn->getAttributes().getFnAttrs());
  EntryFn->setAttributes(NewAttrs);
  setHLSLEntryAttributes(FD, EntryFn);

  // Set the called function as internal linkage.
  Fn->setLinkage(GlobalValue::InternalLinkage);

  BasicBlock *BB = BasicBlock::Create(Ctx, "entry", EntryFn);
  IRBuilder<> B(BB);
  llvm::SmallVector<Value *> Args;

  SmallVector<OperandBundleDef, 1> OB;
  if (CGM.shouldEmitConvergenceTokens()) {
    assert(EntryFn->isConvergent());
    llvm::Value *I =
        B.CreateIntrinsic(llvm::Intrinsic::experimental_convergence_entry, {});
    llvm::Value *bundleArgs[] = {I};
    OB.emplace_back("convergencectrl", bundleArgs);
  }

  // FIXME: support struct parameters where semantics are on members.
  // See: https://github.com/llvm/llvm-project/issues/57874
  unsigned SRetOffset = 0;
  for (const auto &Param : Fn->args()) {
    if (Param.hasStructRetAttr()) {
      // FIXME: support output.
      // See: https://github.com/llvm/llvm-project/issues/57874
      SRetOffset = 1;
      Args.emplace_back(PoisonValue::get(Param.getType()));
      continue;
    }
    const ParmVarDecl *PD = FD->getParamDecl(Param.getArgNo() - SRetOffset);
    Args.push_back(emitInputSemantic(B, *PD, Param.getType()));
  }

  CallInst *CI = B.CreateCall(FunctionCallee(Fn), Args, OB);
  CI->setCallingConv(Fn->getCallingConv());
  // FIXME: Handle codegen for return type semantics.
  // See: https://github.com/llvm/llvm-project/issues/57875
  B.CreateRetVoid();
<<<<<<< HEAD

  // Add and identify root signature to function, if applicable
  for (const Attr *Attr : FD->getAttrs()) {
    if (const auto *RSAttr = dyn_cast<RootSignatureAttr>(Attr))
      addRootSignature(RSAttr->getSignatureDecl()->getRootElements(), EntryFn,
                       M);
  }
}
=======
>>>>>>> 4084ffcf

  // Add and identify root signature to function, if applicable
  for (const Attr *Attr : FD->getAttrs()) {
    if (const auto *RSAttr = dyn_cast<RootSignatureAttr>(Attr))
      addRootSignature(RSAttr->getSignatureDecl()->getRootElements(), EntryFn,
                       M);
  }
}

static void gatherFunctions(SmallVectorImpl<Function *> &Fns, llvm::Module &M,
                            bool CtorOrDtor) {
  const auto *GV =
      M.getNamedGlobal(CtorOrDtor ? "llvm.global_ctors" : "llvm.global_dtors");
  if (!GV)
    return;
  const auto *CA = dyn_cast<ConstantArray>(GV->getInitializer());
  if (!CA)
    return;
  // The global_ctor array elements are a struct [Priority, Fn *, COMDat].
  // HLSL neither supports priorities or COMDat values, so we will check those
  // in an assert but not handle them.

  for (const auto &Ctor : CA->operands()) {
    if (isa<ConstantAggregateZero>(Ctor))
      continue;
    ConstantStruct *CS = cast<ConstantStruct>(Ctor);

    assert(cast<ConstantInt>(CS->getOperand(0))->getValue() == 65535 &&
           "HLSL doesn't support setting priority for global ctors.");
    assert(isa<ConstantPointerNull>(CS->getOperand(2)) &&
           "HLSL doesn't support COMDat for global ctors.");
    Fns.push_back(cast<Function>(CS->getOperand(1)));
  }
}

void CGHLSLRuntime::generateGlobalCtorDtorCalls() {
  llvm::Module &M = CGM.getModule();
  SmallVector<Function *> CtorFns;
  SmallVector<Function *> DtorFns;
  gatherFunctions(CtorFns, M, true);
  gatherFunctions(DtorFns, M, false);

  // Insert a call to the global constructor at the beginning of the entry block
  // to externally exported functions. This is a bit of a hack, but HLSL allows
  // global constructors, but doesn't support driver initialization of globals.
  for (auto &F : M.functions()) {
    if (!F.hasFnAttribute("hlsl.shader"))
      continue;
    auto *Token = getConvergenceToken(F.getEntryBlock());
    Instruction *IP = &*F.getEntryBlock().begin();
    SmallVector<OperandBundleDef, 1> OB;
    if (Token) {
      llvm::Value *bundleArgs[] = {Token};
      OB.emplace_back("convergencectrl", bundleArgs);
      IP = Token->getNextNode();
    }
    IRBuilder<> B(IP);
    for (auto *Fn : CtorFns) {
      auto CI = B.CreateCall(FunctionCallee(Fn), {}, OB);
      CI->setCallingConv(Fn->getCallingConv());
    }

    // Insert global dtors before the terminator of the last instruction
    B.SetInsertPoint(F.back().getTerminator());
    for (auto *Fn : DtorFns) {
      auto CI = B.CreateCall(FunctionCallee(Fn), {}, OB);
      CI->setCallingConv(Fn->getCallingConv());
    }
  }

  // No need to keep global ctors/dtors for non-lib profile after call to
  // ctors/dtors added for entry.
  Triple T(M.getTargetTriple());
  if (T.getEnvironment() != Triple::EnvironmentType::Library) {
    if (auto *GV = M.getNamedGlobal("llvm.global_ctors"))
      GV->eraseFromParent();
    if (auto *GV = M.getNamedGlobal("llvm.global_dtors"))
      GV->eraseFromParent();
  }
}

static void initializeBuffer(CodeGenModule &CGM, llvm::GlobalVariable *GV,
                             Intrinsic::ID IntrID,
                             ArrayRef<llvm::Value *> Args) {

  LLVMContext &Ctx = CGM.getLLVMContext();
  llvm::Function *InitResFunc = llvm::Function::Create(
      llvm::FunctionType::get(CGM.VoidTy, false),
      llvm::GlobalValue::InternalLinkage,
      ("_init_buffer_" + GV->getName()).str(), CGM.getModule());
  InitResFunc->addFnAttr(llvm::Attribute::AlwaysInline);

  llvm::BasicBlock *EntryBB =
      llvm::BasicBlock::Create(Ctx, "entry", InitResFunc);
  CGBuilderTy Builder(CGM, Ctx);
  const DataLayout &DL = CGM.getModule().getDataLayout();
  Builder.SetInsertPoint(EntryBB);

  // Make sure the global variable is buffer resource handle
  llvm::Type *HandleTy = GV->getValueType();
  assert(HandleTy->isTargetExtTy() && "unexpected type of the buffer global");

  llvm::Value *CreateHandle = Builder.CreateIntrinsic(
      /*ReturnType=*/HandleTy, IntrID, Args, nullptr,
      Twine(GV->getName()).concat("_h"));

  llvm::Value *HandleRef = Builder.CreateStructGEP(GV->getValueType(), GV, 0);
  Builder.CreateAlignedStore(CreateHandle, HandleRef,
                             HandleRef->getPointerAlignment(DL));
  Builder.CreateRetVoid();

  CGM.AddCXXGlobalInit(InitResFunc);
}

void CGHLSLRuntime::initializeBufferFromBinding(const HLSLBufferDecl *BufDecl,
                                                llvm::GlobalVariable *GV,
                                                HLSLResourceBindingAttr *RBA) {
  llvm::Type *Int1Ty = llvm::Type::getInt1Ty(CGM.getLLVMContext());
  auto *NonUniform = llvm::ConstantInt::get(Int1Ty, false);
  auto *Index = llvm::ConstantInt::get(CGM.IntTy, 0);
  auto *RangeSize = llvm::ConstantInt::get(CGM.IntTy, 1);
  auto *Space =
      llvm::ConstantInt::get(CGM.IntTy, RBA ? RBA->getSpaceNumber() : 0);
  Value *Name = nullptr;

<<<<<<< HEAD
  auto [IntrinsicID, HasNameArg] =
=======
  llvm::Intrinsic::ID IntrinsicID =
>>>>>>> 4084ffcf
      RBA->hasRegisterSlot()
          ? CGM.getHLSLRuntime().getCreateHandleFromBindingIntrinsic()
          : CGM.getHLSLRuntime().getCreateHandleFromImplicitBindingIntrinsic();

<<<<<<< HEAD
  if (HasNameArg) {
    std::string Str(BufDecl->getName());
    std::string GlobalName(Str + ".str");
    Name = CGM.GetAddrOfConstantCString(Str, GlobalName.c_str()).getPointer();
  }
=======
  std::string Str(BufDecl->getName());
  std::string GlobalName(Str + ".str");
  Name = CGM.GetAddrOfConstantCString(Str, GlobalName.c_str()).getPointer();
>>>>>>> 4084ffcf

  // buffer with explicit binding
  if (RBA->hasRegisterSlot()) {
    auto *RegSlot = llvm::ConstantInt::get(CGM.IntTy, RBA->getSlotNumber());
<<<<<<< HEAD
    SmallVector<Value *> Args{Space, RegSlot, RangeSize, Index, NonUniform};
    if (Name)
      Args.push_back(Name);
=======
    SmallVector<Value *> Args{Space, RegSlot,    RangeSize,
                              Index, NonUniform, Name};
>>>>>>> 4084ffcf
    initializeBuffer(CGM, GV, IntrinsicID, Args);
  } else {
    // buffer with implicit binding
    auto *OrderID =
        llvm::ConstantInt::get(CGM.IntTy, RBA->getImplicitBindingOrderID());
<<<<<<< HEAD
    SmallVector<Value *> Args{OrderID, Space, RangeSize, Index, NonUniform};
    if (Name)
      Args.push_back(Name);
=======
    SmallVector<Value *> Args{OrderID, Space,      RangeSize,
                              Index,   NonUniform, Name};
>>>>>>> 4084ffcf
    initializeBuffer(CGM, GV, IntrinsicID, Args);
  }
}

<<<<<<< HEAD
=======
void CGHLSLRuntime::handleGlobalVarDefinition(const VarDecl *VD,
                                              llvm::GlobalVariable *GV) {
  if (auto Attr = VD->getAttr<HLSLVkExtBuiltinInputAttr>())
    addSPIRVBuiltinDecoration(GV, Attr->getBuiltIn());
}

>>>>>>> 4084ffcf
llvm::Instruction *CGHLSLRuntime::getConvergenceToken(BasicBlock &BB) {
  if (!CGM.shouldEmitConvergenceTokens())
    return nullptr;

  auto E = BB.end();
  for (auto I = BB.begin(); I != E; ++I) {
    auto *II = dyn_cast<llvm::IntrinsicInst>(&*I);
    if (II && llvm::isConvergenceControlIntrinsic(II->getIntrinsicID())) {
      return II;
    }
  }
  llvm_unreachable("Convergence token should have been emitted.");
  return nullptr;
}

class OpaqueValueVisitor : public RecursiveASTVisitor<OpaqueValueVisitor> {
public:
  llvm::SmallPtrSet<OpaqueValueExpr *, 8> OVEs;
  OpaqueValueVisitor() {}

  bool VisitOpaqueValueExpr(OpaqueValueExpr *E) {
    OVEs.insert(E);
    return true;
  }
};

void CGHLSLRuntime::emitInitListOpaqueValues(CodeGenFunction &CGF,
                                             InitListExpr *E) {

  typedef CodeGenFunction::OpaqueValueMappingData OpaqueValueMappingData;
  OpaqueValueVisitor Visitor;
  Visitor.TraverseStmt(E);
  for (auto *OVE : Visitor.OVEs) {
    if (CGF.isOpaqueValueEmitted(OVE))
      continue;
    if (OpaqueValueMappingData::shouldBindAsLValue(OVE)) {
      LValue LV = CGF.EmitLValue(OVE->getSourceExpr());
      OpaqueValueMappingData::bind(CGF, OVE, LV);
    } else {
      RValue RV = CGF.EmitAnyExpr(OVE->getSourceExpr());
      OpaqueValueMappingData::bind(CGF, OVE, RV);
    }
  }
}<|MERGE_RESOLUTION|>--- conflicted
+++ resolved
@@ -23,10 +23,7 @@
 #include "clang/AST/Type.h"
 #include "clang/Basic/TargetOptions.h"
 #include "llvm/ADT/SmallVector.h"
-<<<<<<< HEAD
-=======
 #include "llvm/Frontend/HLSL/HLSLRootSignatureUtils.h"
->>>>>>> 4084ffcf
 #include "llvm/IR/Constants.h"
 #include "llvm/IR/DerivedTypes.h"
 #include "llvm/IR/GlobalVariable.h"
@@ -38,7 +35,6 @@
 #include "llvm/Support/Alignment.h"
 #include "llvm/Support/ErrorHandling.h"
 #include "llvm/Support/FormatVariadic.h"
-#include <utility>
 
 using namespace clang;
 using namespace CodeGen;
@@ -108,7 +104,6 @@
   while (const ConstantArrayType *CAT = dyn_cast<ConstantArrayType>(Ty))
     Ty = CAT->getArrayElementTypeNoTypeQual();
   return Ty->isHLSLResourceRecord();
-<<<<<<< HEAD
 }
 
 // Emits constant global variables for buffer constants declarations
@@ -238,166 +233,6 @@
       }
     }
     Layout.push_back(Offset);
-=======
-}
-
-// Emits constant global variables for buffer constants declarations
-// and creates metadata linking the constant globals with the buffer global.
-void CGHLSLRuntime::emitBufferGlobalsAndMetadata(const HLSLBufferDecl *BufDecl,
-                                                 llvm::GlobalVariable *BufGV) {
-  LLVMContext &Ctx = CGM.getLLVMContext();
-
-  // get the layout struct from constant buffer target type
-  llvm::Type *BufType = BufGV->getValueType();
-  llvm::Type *BufLayoutType =
-      cast<llvm::TargetExtType>(BufType)->getTypeParameter(0);
-  llvm::StructType *LayoutStruct = cast<llvm::StructType>(
-      cast<llvm::TargetExtType>(BufLayoutType)->getTypeParameter(0));
-
-  // Start metadata list associating the buffer global variable with its
-  // constatns
-  SmallVector<llvm::Metadata *> BufGlobals;
-  BufGlobals.push_back(ValueAsMetadata::get(BufGV));
-
-  const auto *ElemIt = LayoutStruct->element_begin();
-  for (Decl *D : BufDecl->buffer_decls()) {
-    if (isa<CXXRecordDecl, EmptyDecl>(D))
-      // Nothing to do for this declaration.
-      continue;
-    if (isa<FunctionDecl>(D)) {
-      // A function within an cbuffer is effectively a top-level function.
-      CGM.EmitTopLevelDecl(D);
-      continue;
-    }
-    VarDecl *VD = dyn_cast<VarDecl>(D);
-    if (!VD)
-      continue;
-
-    QualType VDTy = VD->getType();
-    if (VDTy.getAddressSpace() != LangAS::hlsl_constant) {
-      if (VD->getStorageClass() == SC_Static ||
-          VDTy.getAddressSpace() == LangAS::hlsl_groupshared ||
-          isResourceRecordTypeOrArrayOf(VDTy.getTypePtr())) {
-        // Emit static and groupshared variables and resource classes inside
-        // cbuffer as regular globals
-        CGM.EmitGlobal(VD);
-      } else {
-        // Anything else that is not in the hlsl_constant address space must be
-        // an empty struct or a zero-sized array and can be ignored
-        assert(BufDecl->getASTContext().getTypeSize(VDTy) == 0 &&
-               "constant buffer decl with non-zero sized type outside of "
-               "hlsl_constant address space");
-      }
-      continue;
-    }
-
-    assert(ElemIt != LayoutStruct->element_end() &&
-           "number of elements in layout struct does not match");
-    llvm::Type *LayoutType = *ElemIt++;
-
-    // FIXME: handle resources inside user defined structs
-    // (llvm/wg-hlsl#175)
-
-    // create global variable for the constant and to metadata list
-    GlobalVariable *ElemGV =
-        cast<GlobalVariable>(CGM.GetAddrOfGlobalVar(VD, LayoutType));
-    BufGlobals.push_back(ValueAsMetadata::get(ElemGV));
->>>>>>> 4084ffcf
-  }
-  assert(ElemIt == LayoutStruct->element_end() &&
-         "number of elements in layout struct does not match");
-
-  // add buffer metadata to the module
-  CGM.getModule()
-      .getOrInsertNamedMetadata("hlsl.cbs")
-      ->addOperand(MDNode::get(Ctx, BufGlobals));
-}
-
-<<<<<<< HEAD
-std::pair<llvm::Intrinsic::ID, bool>
-CGHLSLRuntime::getCreateHandleFromBindingIntrinsic() {
-  switch (getArch()) {
-  case llvm::Triple::dxil:
-    return std::pair(llvm::Intrinsic::dx_resource_handlefrombinding, true);
-  case llvm::Triple::spirv:
-    return std::pair(llvm::Intrinsic::spv_resource_handlefrombinding, false);
-  default:
-    llvm_unreachable("Intrinsic resource_handlefrombinding not supported by "
-                     "target architecture");
-  }
-}
-
-std::pair<llvm::Intrinsic::ID, bool>
-CGHLSLRuntime::getCreateHandleFromImplicitBindingIntrinsic() {
-  switch (getArch()) {
-  case llvm::Triple::dxil:
-    return std::pair(llvm::Intrinsic::dx_resource_handlefromimplicitbinding,
-                     true);
-  case llvm::Triple::spirv:
-    return std::pair(llvm::Intrinsic::spv_resource_handlefromimplicitbinding,
-                     false);
-  default:
-    llvm_unreachable(
-        "Intrinsic resource_handlefromimplicitbinding not supported by "
-        "target architecture");
-=======
-// Creates resource handle type for the HLSL buffer declaration
-static const clang::HLSLAttributedResourceType *
-createBufferHandleType(const HLSLBufferDecl *BufDecl) {
-  ASTContext &AST = BufDecl->getASTContext();
-  QualType QT = AST.getHLSLAttributedResourceType(
-      AST.HLSLResourceTy,
-      QualType(BufDecl->getLayoutStruct()->getTypeForDecl(), 0),
-      HLSLAttributedResourceType::Attributes(ResourceClass::CBuffer));
-  return cast<HLSLAttributedResourceType>(QT.getTypePtr());
-}
-
-// Iterates over all declarations in the HLSL buffer and based on the
-// packoffset or register(c#) annotations it fills outs the Layout
-// vector with the user-specified layout offsets.
-// The buffer offsets can be specified 2 ways:
-// 1. declarations in cbuffer {} block can have a packoffset annotation
-//    (translates to HLSLPackOffsetAttr)
-// 2. default constant buffer declarations at global scope can have
-//    register(c#) annotations (translates to HLSLResourceBindingAttr with
-//    RegisterType::C)
-// It is not guaranteed that all declarations in a buffer have an annotation.
-// For those where it is not specified a -1 value is added to the Layout
-// vector. In the final layout these declarations will be placed at the end
-// of the HLSL buffer after all of the elements with specified offset.
-static void fillPackoffsetLayout(const HLSLBufferDecl *BufDecl,
-                                 SmallVector<int32_t> &Layout) {
-  assert(Layout.empty() && "expected empty vector for layout");
-  assert(BufDecl->hasValidPackoffset());
-
-  for (Decl *D : BufDecl->buffer_decls()) {
-    if (isa<CXXRecordDecl, EmptyDecl>(D) || isa<FunctionDecl>(D)) {
-      continue;
-    }
-    VarDecl *VD = dyn_cast<VarDecl>(D);
-    if (!VD || VD->getType().getAddressSpace() != LangAS::hlsl_constant)
-      continue;
-
-    if (!VD->hasAttrs()) {
-      Layout.push_back(-1);
-      continue;
-    }
-
-    int32_t Offset = -1;
-    for (auto *Attr : VD->getAttrs()) {
-      if (auto *POA = dyn_cast<HLSLPackOffsetAttr>(Attr)) {
-        Offset = POA->getOffsetInBytes();
-        break;
-      }
-      auto *RBA = dyn_cast<HLSLResourceBindingAttr>(Attr);
-      if (RBA &&
-          RBA->getRegisterType() == HLSLResourceBindingAttr::RegisterType::C) {
-        Offset = RBA->getSlotNumber() * CBufferRowSizeInBytes;
-        break;
-      }
-    }
-    Layout.push_back(Offset);
->>>>>>> 4084ffcf
   }
 }
 
@@ -405,19 +240,11 @@
 void CGHLSLRuntime::addBuffer(const HLSLBufferDecl *BufDecl) {
 
   assert(BufDecl->isCBuffer() && "tbuffer codegen is not supported yet");
-<<<<<<< HEAD
 
   // create resource handle type for the buffer
   const clang::HLSLAttributedResourceType *ResHandleTy =
       createBufferHandleType(BufDecl);
 
-=======
-
-  // create resource handle type for the buffer
-  const clang::HLSLAttributedResourceType *ResHandleTy =
-      createBufferHandleType(BufDecl);
-
->>>>>>> 4084ffcf
   // empty constant buffer is ignored
   if (ResHandleTy->getContainedType()->getAsCXXRecordDecl()->isEmpty())
     return;
@@ -575,15 +402,12 @@
     llvm::Function *GroupIDIntrinsic = CGM.getIntrinsic(getGroupIdIntrinsic());
     return buildVectorInput(B, GroupIDIntrinsic, Ty);
   }
-<<<<<<< HEAD
-=======
   if (D.hasAttr<HLSLSV_PositionAttr>()) {
     if (getArch() == llvm::Triple::spirv)
       return createSPIRVBuiltinLoad(B, CGM.getModule(), Ty, "sv_position",
                                     /* BuiltIn::Position */ 0);
     llvm_unreachable("SV_Position semantic not implemented for this target.");
   }
->>>>>>> 4084ffcf
   assert(false && "Unhandled parameter attribute");
   return nullptr;
 }
@@ -639,17 +463,6 @@
   // FIXME: Handle codegen for return type semantics.
   // See: https://github.com/llvm/llvm-project/issues/57875
   B.CreateRetVoid();
-<<<<<<< HEAD
-
-  // Add and identify root signature to function, if applicable
-  for (const Attr *Attr : FD->getAttrs()) {
-    if (const auto *RSAttr = dyn_cast<RootSignatureAttr>(Attr))
-      addRootSignature(RSAttr->getSignatureDecl()->getRootElements(), EntryFn,
-                       M);
-  }
-}
-=======
->>>>>>> 4084ffcf
 
   // Add and identify root signature to function, if applicable
   for (const Attr *Attr : FD->getAttrs()) {
@@ -775,64 +588,37 @@
       llvm::ConstantInt::get(CGM.IntTy, RBA ? RBA->getSpaceNumber() : 0);
   Value *Name = nullptr;
 
-<<<<<<< HEAD
-  auto [IntrinsicID, HasNameArg] =
-=======
   llvm::Intrinsic::ID IntrinsicID =
->>>>>>> 4084ffcf
       RBA->hasRegisterSlot()
           ? CGM.getHLSLRuntime().getCreateHandleFromBindingIntrinsic()
           : CGM.getHLSLRuntime().getCreateHandleFromImplicitBindingIntrinsic();
 
-<<<<<<< HEAD
-  if (HasNameArg) {
-    std::string Str(BufDecl->getName());
-    std::string GlobalName(Str + ".str");
-    Name = CGM.GetAddrOfConstantCString(Str, GlobalName.c_str()).getPointer();
-  }
-=======
   std::string Str(BufDecl->getName());
   std::string GlobalName(Str + ".str");
   Name = CGM.GetAddrOfConstantCString(Str, GlobalName.c_str()).getPointer();
->>>>>>> 4084ffcf
 
   // buffer with explicit binding
   if (RBA->hasRegisterSlot()) {
     auto *RegSlot = llvm::ConstantInt::get(CGM.IntTy, RBA->getSlotNumber());
-<<<<<<< HEAD
-    SmallVector<Value *> Args{Space, RegSlot, RangeSize, Index, NonUniform};
-    if (Name)
-      Args.push_back(Name);
-=======
     SmallVector<Value *> Args{Space, RegSlot,    RangeSize,
                               Index, NonUniform, Name};
->>>>>>> 4084ffcf
     initializeBuffer(CGM, GV, IntrinsicID, Args);
   } else {
     // buffer with implicit binding
     auto *OrderID =
         llvm::ConstantInt::get(CGM.IntTy, RBA->getImplicitBindingOrderID());
-<<<<<<< HEAD
-    SmallVector<Value *> Args{OrderID, Space, RangeSize, Index, NonUniform};
-    if (Name)
-      Args.push_back(Name);
-=======
     SmallVector<Value *> Args{OrderID, Space,      RangeSize,
                               Index,   NonUniform, Name};
->>>>>>> 4084ffcf
     initializeBuffer(CGM, GV, IntrinsicID, Args);
   }
 }
 
-<<<<<<< HEAD
-=======
 void CGHLSLRuntime::handleGlobalVarDefinition(const VarDecl *VD,
                                               llvm::GlobalVariable *GV) {
   if (auto Attr = VD->getAttr<HLSLVkExtBuiltinInputAttr>())
     addSPIRVBuiltinDecoration(GV, Attr->getBuiltIn());
 }
 
->>>>>>> 4084ffcf
 llvm::Instruction *CGHLSLRuntime::getConvergenceToken(BasicBlock &BB) {
   if (!CGM.shouldEmitConvergenceTokens())
     return nullptr;
