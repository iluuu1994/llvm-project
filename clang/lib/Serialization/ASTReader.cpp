//===- ASTReader.cpp - AST File Reader ------------------------------------===//
//
// Part of the LLVM Project, under the Apache License v2.0 with LLVM Exceptions.
// See https://llvm.org/LICENSE.txt for license information.
// SPDX-License-Identifier: Apache-2.0 WITH LLVM-exception
//
//===----------------------------------------------------------------------===//
//
//  This file defines the ASTReader class, which reads AST files.
//
//===----------------------------------------------------------------------===//

#include "ASTCommon.h"
#include "ASTReaderInternals.h"
#include "clang/AST/ASTConsumer.h"
#include "clang/AST/ASTContext.h"
#include "clang/AST/ASTMutationListener.h"
#include "clang/AST/ASTStructuralEquivalence.h"
#include "clang/AST/ASTUnresolvedSet.h"
#include "clang/AST/AbstractTypeReader.h"
#include "clang/AST/Decl.h"
#include "clang/AST/DeclBase.h"
#include "clang/AST/DeclCXX.h"
#include "clang/AST/DeclFriend.h"
#include "clang/AST/DeclGroup.h"
#include "clang/AST/DeclObjC.h"
#include "clang/AST/DeclTemplate.h"
#include "clang/AST/DeclarationName.h"
#include "clang/AST/Expr.h"
#include "clang/AST/ExprCXX.h"
#include "clang/AST/ExternalASTSource.h"
#include "clang/AST/NestedNameSpecifier.h"
#include "clang/AST/ODRDiagsEmitter.h"
#include "clang/AST/OpenACCClause.h"
#include "clang/AST/OpenMPClause.h"
#include "clang/AST/RawCommentList.h"
#include "clang/AST/TemplateBase.h"
#include "clang/AST/TemplateName.h"
#include "clang/AST/Type.h"
#include "clang/AST/TypeLoc.h"
#include "clang/AST/TypeLocVisitor.h"
#include "clang/AST/UnresolvedSet.h"
#include "clang/Basic/CommentOptions.h"
#include "clang/Basic/Diagnostic.h"
#include "clang/Basic/DiagnosticError.h"
#include "clang/Basic/DiagnosticOptions.h"
#include "clang/Basic/DiagnosticSema.h"
#include "clang/Basic/ExceptionSpecificationType.h"
#include "clang/Basic/FileManager.h"
#include "clang/Basic/FileSystemOptions.h"
#include "clang/Basic/IdentifierTable.h"
#include "clang/Basic/LLVM.h"
#include "clang/Basic/LangOptions.h"
#include "clang/Basic/Module.h"
#include "clang/Basic/ObjCRuntime.h"
#include "clang/Basic/OpenACCKinds.h"
#include "clang/Basic/OpenMPKinds.h"
#include "clang/Basic/OperatorKinds.h"
#include "clang/Basic/PragmaKinds.h"
#include "clang/Basic/Sanitizers.h"
#include "clang/Basic/SourceLocation.h"
#include "clang/Basic/SourceManager.h"
#include "clang/Basic/SourceManagerInternals.h"
#include "clang/Basic/Specifiers.h"
#include "clang/Basic/TargetInfo.h"
#include "clang/Basic/TargetOptions.h"
#include "clang/Basic/TokenKinds.h"
#include "clang/Basic/Version.h"
#include "clang/Lex/HeaderSearch.h"
#include "clang/Lex/HeaderSearchOptions.h"
#include "clang/Lex/MacroInfo.h"
#include "clang/Lex/ModuleMap.h"
#include "clang/Lex/PreprocessingRecord.h"
#include "clang/Lex/Preprocessor.h"
#include "clang/Lex/PreprocessorOptions.h"
#include "clang/Lex/Token.h"
#include "clang/Sema/ObjCMethodList.h"
#include "clang/Sema/Scope.h"
#include "clang/Sema/Sema.h"
#include "clang/Sema/SemaCUDA.h"
#include "clang/Sema/SemaObjC.h"
#include "clang/Sema/Weak.h"
#include "clang/Serialization/ASTBitCodes.h"
#include "clang/Serialization/ASTDeserializationListener.h"
#include "clang/Serialization/ASTRecordReader.h"
#include "clang/Serialization/ContinuousRangeMap.h"
#include "clang/Serialization/GlobalModuleIndex.h"
#include "clang/Serialization/InMemoryModuleCache.h"
#include "clang/Serialization/ModuleFile.h"
#include "clang/Serialization/ModuleFileExtension.h"
#include "clang/Serialization/ModuleManager.h"
#include "clang/Serialization/PCHContainerOperations.h"
#include "clang/Serialization/SerializationDiagnostic.h"
#include "llvm/ADT/APFloat.h"
#include "llvm/ADT/APInt.h"
#include "llvm/ADT/APSInt.h"
#include "llvm/ADT/ArrayRef.h"
#include "llvm/ADT/DenseMap.h"
#include "llvm/ADT/FloatingPointMode.h"
#include "llvm/ADT/FoldingSet.h"
#include "llvm/ADT/Hashing.h"
#include "llvm/ADT/IntrusiveRefCntPtr.h"
#include "llvm/ADT/STLExtras.h"
#include "llvm/ADT/ScopeExit.h"
#include "llvm/ADT/SmallPtrSet.h"
#include "llvm/ADT/SmallString.h"
#include "llvm/ADT/SmallVector.h"
#include "llvm/ADT/StringExtras.h"
#include "llvm/ADT/StringMap.h"
#include "llvm/ADT/StringRef.h"
#include "llvm/ADT/iterator_range.h"
#include "llvm/Bitstream/BitstreamReader.h"
#include "llvm/Support/Casting.h"
#include "llvm/Support/Compiler.h"
#include "llvm/Support/Compression.h"
#include "llvm/Support/DJB.h"
#include "llvm/Support/Endian.h"
#include "llvm/Support/Error.h"
#include "llvm/Support/ErrorHandling.h"
#include "llvm/Support/FileSystem.h"
#include "llvm/Support/LEB128.h"
#include "llvm/Support/MemoryBuffer.h"
#include "llvm/Support/Path.h"
#include "llvm/Support/SaveAndRestore.h"
#include "llvm/Support/TimeProfiler.h"
#include "llvm/Support/Timer.h"
#include "llvm/Support/VersionTuple.h"
#include "llvm/Support/raw_ostream.h"
#include "llvm/TargetParser/Triple.h"
#include <algorithm>
#include <cassert>
#include <cstddef>
#include <cstdint>
#include <cstdio>
#include <ctime>
#include <iterator>
#include <limits>
#include <map>
#include <memory>
#include <optional>
#include <string>
#include <system_error>
#include <tuple>
#include <utility>
#include <vector>

using namespace clang;
using namespace clang::serialization;
using namespace clang::serialization::reader;
using llvm::BitstreamCursor;

//===----------------------------------------------------------------------===//
// ChainedASTReaderListener implementation
//===----------------------------------------------------------------------===//

bool
ChainedASTReaderListener::ReadFullVersionInformation(StringRef FullVersion) {
  return First->ReadFullVersionInformation(FullVersion) ||
         Second->ReadFullVersionInformation(FullVersion);
}

void ChainedASTReaderListener::ReadModuleName(StringRef ModuleName) {
  First->ReadModuleName(ModuleName);
  Second->ReadModuleName(ModuleName);
}

void ChainedASTReaderListener::ReadModuleMapFile(StringRef ModuleMapPath) {
  First->ReadModuleMapFile(ModuleMapPath);
  Second->ReadModuleMapFile(ModuleMapPath);
}

bool
ChainedASTReaderListener::ReadLanguageOptions(const LangOptions &LangOpts,
                                              bool Complain,
                                              bool AllowCompatibleDifferences) {
  return First->ReadLanguageOptions(LangOpts, Complain,
                                    AllowCompatibleDifferences) ||
         Second->ReadLanguageOptions(LangOpts, Complain,
                                     AllowCompatibleDifferences);
}

bool ChainedASTReaderListener::ReadTargetOptions(
    const TargetOptions &TargetOpts, bool Complain,
    bool AllowCompatibleDifferences) {
  return First->ReadTargetOptions(TargetOpts, Complain,
                                  AllowCompatibleDifferences) ||
         Second->ReadTargetOptions(TargetOpts, Complain,
                                   AllowCompatibleDifferences);
}

bool ChainedASTReaderListener::ReadDiagnosticOptions(
    IntrusiveRefCntPtr<DiagnosticOptions> DiagOpts, bool Complain) {
  return First->ReadDiagnosticOptions(DiagOpts, Complain) ||
         Second->ReadDiagnosticOptions(DiagOpts, Complain);
}

bool
ChainedASTReaderListener::ReadFileSystemOptions(const FileSystemOptions &FSOpts,
                                                bool Complain) {
  return First->ReadFileSystemOptions(FSOpts, Complain) ||
         Second->ReadFileSystemOptions(FSOpts, Complain);
}

bool ChainedASTReaderListener::ReadHeaderSearchOptions(
    const HeaderSearchOptions &HSOpts, StringRef SpecificModuleCachePath,
    bool Complain) {
  return First->ReadHeaderSearchOptions(HSOpts, SpecificModuleCachePath,
                                        Complain) ||
         Second->ReadHeaderSearchOptions(HSOpts, SpecificModuleCachePath,
                                         Complain);
}

bool ChainedASTReaderListener::ReadPreprocessorOptions(
    const PreprocessorOptions &PPOpts, bool ReadMacros, bool Complain,
    std::string &SuggestedPredefines) {
  return First->ReadPreprocessorOptions(PPOpts, ReadMacros, Complain,
                                        SuggestedPredefines) ||
         Second->ReadPreprocessorOptions(PPOpts, ReadMacros, Complain,
                                         SuggestedPredefines);
}

void ChainedASTReaderListener::ReadCounter(const serialization::ModuleFile &M,
                                           unsigned Value) {
  First->ReadCounter(M, Value);
  Second->ReadCounter(M, Value);
}

bool ChainedASTReaderListener::needsInputFileVisitation() {
  return First->needsInputFileVisitation() ||
         Second->needsInputFileVisitation();
}

bool ChainedASTReaderListener::needsSystemInputFileVisitation() {
  return First->needsSystemInputFileVisitation() ||
  Second->needsSystemInputFileVisitation();
}

void ChainedASTReaderListener::visitModuleFile(StringRef Filename,
                                               ModuleKind Kind) {
  First->visitModuleFile(Filename, Kind);
  Second->visitModuleFile(Filename, Kind);
}

bool ChainedASTReaderListener::visitInputFile(StringRef Filename,
                                              bool isSystem,
                                              bool isOverridden,
                                              bool isExplicitModule) {
  bool Continue = false;
  if (First->needsInputFileVisitation() &&
      (!isSystem || First->needsSystemInputFileVisitation()))
    Continue |= First->visitInputFile(Filename, isSystem, isOverridden,
                                      isExplicitModule);
  if (Second->needsInputFileVisitation() &&
      (!isSystem || Second->needsSystemInputFileVisitation()))
    Continue |= Second->visitInputFile(Filename, isSystem, isOverridden,
                                       isExplicitModule);
  return Continue;
}

void ChainedASTReaderListener::readModuleFileExtension(
       const ModuleFileExtensionMetadata &Metadata) {
  First->readModuleFileExtension(Metadata);
  Second->readModuleFileExtension(Metadata);
}

//===----------------------------------------------------------------------===//
// PCH validator implementation
//===----------------------------------------------------------------------===//

ASTReaderListener::~ASTReaderListener() = default;

/// Compare the given set of language options against an existing set of
/// language options.
///
/// \param Diags If non-NULL, diagnostics will be emitted via this engine.
/// \param AllowCompatibleDifferences If true, differences between compatible
///        language options will be permitted.
///
/// \returns true if the languagae options mis-match, false otherwise.
static bool checkLanguageOptions(const LangOptions &LangOpts,
                                 const LangOptions &ExistingLangOpts,
                                 DiagnosticsEngine *Diags,
                                 bool AllowCompatibleDifferences = true) {
#define LANGOPT(Name, Bits, Default, Description)                   \
  if (ExistingLangOpts.Name != LangOpts.Name) {                     \
    if (Diags) {                                                    \
      if (Bits == 1)                                                \
        Diags->Report(diag::err_pch_langopt_mismatch)               \
          << Description << LangOpts.Name << ExistingLangOpts.Name; \
      else                                                          \
        Diags->Report(diag::err_pch_langopt_value_mismatch)         \
          << Description;                                           \
    }                                                               \
    return true;                                                    \
  }

#define VALUE_LANGOPT(Name, Bits, Default, Description)   \
  if (ExistingLangOpts.Name != LangOpts.Name) {           \
    if (Diags)                                            \
      Diags->Report(diag::err_pch_langopt_value_mismatch) \
        << Description;                                   \
    return true;                                          \
  }

#define ENUM_LANGOPT(Name, Type, Bits, Default, Description)   \
  if (ExistingLangOpts.get##Name() != LangOpts.get##Name()) {  \
    if (Diags)                                                 \
      Diags->Report(diag::err_pch_langopt_value_mismatch)      \
        << Description;                                        \
    return true;                                               \
  }

#define COMPATIBLE_LANGOPT(Name, Bits, Default, Description)  \
  if (!AllowCompatibleDifferences)                            \
    LANGOPT(Name, Bits, Default, Description)

#define COMPATIBLE_ENUM_LANGOPT(Name, Bits, Default, Description)  \
  if (!AllowCompatibleDifferences)                                 \
    ENUM_LANGOPT(Name, Bits, Default, Description)

#define COMPATIBLE_VALUE_LANGOPT(Name, Bits, Default, Description) \
  if (!AllowCompatibleDifferences)                                 \
    VALUE_LANGOPT(Name, Bits, Default, Description)

#define BENIGN_LANGOPT(Name, Bits, Default, Description)
#define BENIGN_ENUM_LANGOPT(Name, Type, Bits, Default, Description)
#define BENIGN_VALUE_LANGOPT(Name, Bits, Default, Description)
#include "clang/Basic/LangOptions.def"

  if (ExistingLangOpts.ModuleFeatures != LangOpts.ModuleFeatures) {
    if (Diags)
      Diags->Report(diag::err_pch_langopt_value_mismatch) << "module features";
    return true;
  }

  if (ExistingLangOpts.ObjCRuntime != LangOpts.ObjCRuntime) {
    if (Diags)
      Diags->Report(diag::err_pch_langopt_value_mismatch)
      << "target Objective-C runtime";
    return true;
  }

  if (ExistingLangOpts.CommentOpts.BlockCommandNames !=
      LangOpts.CommentOpts.BlockCommandNames) {
    if (Diags)
      Diags->Report(diag::err_pch_langopt_value_mismatch)
        << "block command names";
    return true;
  }

  // Sanitizer feature mismatches are treated as compatible differences. If
  // compatible differences aren't allowed, we still only want to check for
  // mismatches of non-modular sanitizers (the only ones which can affect AST
  // generation).
  if (!AllowCompatibleDifferences) {
    SanitizerMask ModularSanitizers = getPPTransparentSanitizers();
    SanitizerSet ExistingSanitizers = ExistingLangOpts.Sanitize;
    SanitizerSet ImportedSanitizers = LangOpts.Sanitize;
    ExistingSanitizers.clear(ModularSanitizers);
    ImportedSanitizers.clear(ModularSanitizers);
    if (ExistingSanitizers.Mask != ImportedSanitizers.Mask) {
      const std::string Flag = "-fsanitize=";
      if (Diags) {
#define SANITIZER(NAME, ID)                                                    \
  {                                                                            \
    bool InExistingModule = ExistingSanitizers.has(SanitizerKind::ID);         \
    bool InImportedModule = ImportedSanitizers.has(SanitizerKind::ID);         \
    if (InExistingModule != InImportedModule)                                  \
      Diags->Report(diag::err_pch_targetopt_feature_mismatch)                  \
          << InExistingModule << (Flag + NAME);                                \
  }
#include "clang/Basic/Sanitizers.def"
      }
      return true;
    }
  }

  return false;
}

/// Compare the given set of target options against an existing set of
/// target options.
///
/// \param Diags If non-NULL, diagnostics will be emitted via this engine.
///
/// \returns true if the target options mis-match, false otherwise.
static bool checkTargetOptions(const TargetOptions &TargetOpts,
                               const TargetOptions &ExistingTargetOpts,
                               DiagnosticsEngine *Diags,
                               bool AllowCompatibleDifferences = true) {
#define CHECK_TARGET_OPT(Field, Name)                             \
  if (TargetOpts.Field != ExistingTargetOpts.Field) {             \
    if (Diags)                                                    \
      Diags->Report(diag::err_pch_targetopt_mismatch)             \
        << Name << TargetOpts.Field << ExistingTargetOpts.Field;  \
    return true;                                                  \
  }

  // The triple and ABI must match exactly.
  CHECK_TARGET_OPT(Triple, "target");
  CHECK_TARGET_OPT(ABI, "target ABI");

  // We can tolerate different CPUs in many cases, notably when one CPU
  // supports a strict superset of another. When allowing compatible
  // differences skip this check.
  if (!AllowCompatibleDifferences) {
    CHECK_TARGET_OPT(CPU, "target CPU");
    CHECK_TARGET_OPT(TuneCPU, "tune CPU");
  }

#undef CHECK_TARGET_OPT

  // Compare feature sets.
  SmallVector<StringRef, 4> ExistingFeatures(
                                             ExistingTargetOpts.FeaturesAsWritten.begin(),
                                             ExistingTargetOpts.FeaturesAsWritten.end());
  SmallVector<StringRef, 4> ReadFeatures(TargetOpts.FeaturesAsWritten.begin(),
                                         TargetOpts.FeaturesAsWritten.end());
  llvm::sort(ExistingFeatures);
  llvm::sort(ReadFeatures);

  // We compute the set difference in both directions explicitly so that we can
  // diagnose the differences differently.
  SmallVector<StringRef, 4> UnmatchedExistingFeatures, UnmatchedReadFeatures;
  std::set_difference(
      ExistingFeatures.begin(), ExistingFeatures.end(), ReadFeatures.begin(),
      ReadFeatures.end(), std::back_inserter(UnmatchedExistingFeatures));
  std::set_difference(ReadFeatures.begin(), ReadFeatures.end(),
                      ExistingFeatures.begin(), ExistingFeatures.end(),
                      std::back_inserter(UnmatchedReadFeatures));

  // If we are allowing compatible differences and the read feature set is
  // a strict subset of the existing feature set, there is nothing to diagnose.
  if (AllowCompatibleDifferences && UnmatchedReadFeatures.empty())
    return false;

  if (Diags) {
    for (StringRef Feature : UnmatchedReadFeatures)
      Diags->Report(diag::err_pch_targetopt_feature_mismatch)
          << /* is-existing-feature */ false << Feature;
    for (StringRef Feature : UnmatchedExistingFeatures)
      Diags->Report(diag::err_pch_targetopt_feature_mismatch)
          << /* is-existing-feature */ true << Feature;
  }

  return !UnmatchedReadFeatures.empty() || !UnmatchedExistingFeatures.empty();
}

bool
PCHValidator::ReadLanguageOptions(const LangOptions &LangOpts,
                                  bool Complain,
                                  bool AllowCompatibleDifferences) {
  const LangOptions &ExistingLangOpts = PP.getLangOpts();
  return checkLanguageOptions(LangOpts, ExistingLangOpts,
                              Complain ? &Reader.Diags : nullptr,
                              AllowCompatibleDifferences);
}

bool PCHValidator::ReadTargetOptions(const TargetOptions &TargetOpts,
                                     bool Complain,
                                     bool AllowCompatibleDifferences) {
  const TargetOptions &ExistingTargetOpts = PP.getTargetInfo().getTargetOpts();
  return checkTargetOptions(TargetOpts, ExistingTargetOpts,
                            Complain ? &Reader.Diags : nullptr,
                            AllowCompatibleDifferences);
}

namespace {

using MacroDefinitionsMap =
    llvm::StringMap<std::pair<StringRef, bool /*IsUndef*/>>;
using DeclsMap = llvm::DenseMap<DeclarationName, SmallVector<NamedDecl *, 8>>;

} // namespace

static bool checkDiagnosticGroupMappings(DiagnosticsEngine &StoredDiags,
                                         DiagnosticsEngine &Diags,
                                         bool Complain) {
  using Level = DiagnosticsEngine::Level;

  // Check current mappings for new -Werror mappings, and the stored mappings
  // for cases that were explicitly mapped to *not* be errors that are now
  // errors because of options like -Werror.
  DiagnosticsEngine *MappingSources[] = { &Diags, &StoredDiags };

  for (DiagnosticsEngine *MappingSource : MappingSources) {
    for (auto DiagIDMappingPair : MappingSource->getDiagnosticMappings()) {
      diag::kind DiagID = DiagIDMappingPair.first;
      Level CurLevel = Diags.getDiagnosticLevel(DiagID, SourceLocation());
      if (CurLevel < DiagnosticsEngine::Error)
        continue; // not significant
      Level StoredLevel =
          StoredDiags.getDiagnosticLevel(DiagID, SourceLocation());
      if (StoredLevel < DiagnosticsEngine::Error) {
        if (Complain)
          Diags.Report(diag::err_pch_diagopt_mismatch) << "-Werror=" +
              Diags.getDiagnosticIDs()->getWarningOptionForDiag(DiagID).str();
        return true;
      }
    }
  }

  return false;
}

static bool isExtHandlingFromDiagsError(DiagnosticsEngine &Diags) {
  diag::Severity Ext = Diags.getExtensionHandlingBehavior();
  if (Ext == diag::Severity::Warning && Diags.getWarningsAsErrors())
    return true;
  return Ext >= diag::Severity::Error;
}

static bool checkDiagnosticMappings(DiagnosticsEngine &StoredDiags,
                                    DiagnosticsEngine &Diags, bool IsSystem,
                                    bool SystemHeaderWarningsInModule,
                                    bool Complain) {
  // Top-level options
  if (IsSystem) {
    if (Diags.getSuppressSystemWarnings())
      return false;
    // If -Wsystem-headers was not enabled before, and it was not explicit,
    // be conservative
    if (StoredDiags.getSuppressSystemWarnings() &&
        !SystemHeaderWarningsInModule) {
      if (Complain)
        Diags.Report(diag::err_pch_diagopt_mismatch) << "-Wsystem-headers";
      return true;
    }
  }

  if (Diags.getWarningsAsErrors() && !StoredDiags.getWarningsAsErrors()) {
    if (Complain)
      Diags.Report(diag::err_pch_diagopt_mismatch) << "-Werror";
    return true;
  }

  if (Diags.getWarningsAsErrors() && Diags.getEnableAllWarnings() &&
      !StoredDiags.getEnableAllWarnings()) {
    if (Complain)
      Diags.Report(diag::err_pch_diagopt_mismatch) << "-Weverything -Werror";
    return true;
  }

  if (isExtHandlingFromDiagsError(Diags) &&
      !isExtHandlingFromDiagsError(StoredDiags)) {
    if (Complain)
      Diags.Report(diag::err_pch_diagopt_mismatch) << "-pedantic-errors";
    return true;
  }

  return checkDiagnosticGroupMappings(StoredDiags, Diags, Complain);
}

/// Return the top import module if it is implicit, nullptr otherwise.
static Module *getTopImportImplicitModule(ModuleManager &ModuleMgr,
                                          Preprocessor &PP) {
  // If the original import came from a file explicitly generated by the user,
  // don't check the diagnostic mappings.
  // FIXME: currently this is approximated by checking whether this is not a
  // module import of an implicitly-loaded module file.
  // Note: ModuleMgr.rbegin() may not be the current module, but it must be in
  // the transitive closure of its imports, since unrelated modules cannot be
  // imported until after this module finishes validation.
  ModuleFile *TopImport = &*ModuleMgr.rbegin();
  while (!TopImport->ImportedBy.empty())
    TopImport = TopImport->ImportedBy[0];
  if (TopImport->Kind != MK_ImplicitModule)
    return nullptr;

  StringRef ModuleName = TopImport->ModuleName;
  assert(!ModuleName.empty() && "diagnostic options read before module name");

  Module *M =
      PP.getHeaderSearchInfo().lookupModule(ModuleName, TopImport->ImportLoc);
  assert(M && "missing module");
  return M;
}

bool PCHValidator::ReadDiagnosticOptions(
    IntrusiveRefCntPtr<DiagnosticOptions> DiagOpts, bool Complain) {
  DiagnosticsEngine &ExistingDiags = PP.getDiagnostics();
  IntrusiveRefCntPtr<DiagnosticIDs> DiagIDs(ExistingDiags.getDiagnosticIDs());
  IntrusiveRefCntPtr<DiagnosticsEngine> Diags(
      new DiagnosticsEngine(DiagIDs, DiagOpts.get()));
  // This should never fail, because we would have processed these options
  // before writing them to an ASTFile.
  ProcessWarningOptions(*Diags, *DiagOpts, /*Report*/false);

  ModuleManager &ModuleMgr = Reader.getModuleManager();
  assert(ModuleMgr.size() >= 1 && "what ASTFile is this then");

  Module *TopM = getTopImportImplicitModule(ModuleMgr, PP);
  if (!TopM)
    return false;

  Module *Importer = PP.getCurrentModule();

  DiagnosticOptions &ExistingOpts = ExistingDiags.getDiagnosticOptions();
  bool SystemHeaderWarningsInModule =
      Importer && llvm::is_contained(ExistingOpts.SystemHeaderWarningsModules,
                                     Importer->Name);

  // FIXME: if the diagnostics are incompatible, save a DiagnosticOptions that
  // contains the union of their flags.
  return checkDiagnosticMappings(*Diags, ExistingDiags, TopM->IsSystem,
                                 SystemHeaderWarningsInModule, Complain);
}

/// Collect the macro definitions provided by the given preprocessor
/// options.
static void
collectMacroDefinitions(const PreprocessorOptions &PPOpts,
                        MacroDefinitionsMap &Macros,
                        SmallVectorImpl<StringRef> *MacroNames = nullptr) {
  for (unsigned I = 0, N = PPOpts.Macros.size(); I != N; ++I) {
    StringRef Macro = PPOpts.Macros[I].first;
    bool IsUndef = PPOpts.Macros[I].second;

    std::pair<StringRef, StringRef> MacroPair = Macro.split('=');
    StringRef MacroName = MacroPair.first;
    StringRef MacroBody = MacroPair.second;

    // For an #undef'd macro, we only care about the name.
    if (IsUndef) {
      if (MacroNames && !Macros.count(MacroName))
        MacroNames->push_back(MacroName);

      Macros[MacroName] = std::make_pair("", true);
      continue;
    }

    // For a #define'd macro, figure out the actual definition.
    if (MacroName.size() == Macro.size())
      MacroBody = "1";
    else {
      // Note: GCC drops anything following an end-of-line character.
      StringRef::size_type End = MacroBody.find_first_of("\n\r");
      MacroBody = MacroBody.substr(0, End);
    }

    if (MacroNames && !Macros.count(MacroName))
      MacroNames->push_back(MacroName);
    Macros[MacroName] = std::make_pair(MacroBody, false);
  }
}

enum OptionValidation {
  OptionValidateNone,
  OptionValidateContradictions,
  OptionValidateStrictMatches,
};

/// Check the preprocessor options deserialized from the control block
/// against the preprocessor options in an existing preprocessor.
///
/// \param Diags If non-null, produce diagnostics for any mismatches incurred.
/// \param Validation If set to OptionValidateNone, ignore differences in
///        preprocessor options. If set to OptionValidateContradictions,
///        require that options passed both in the AST file and on the command
///        line (-D or -U) match, but tolerate options missing in one or the
///        other. If set to OptionValidateContradictions, require that there
///        are no differences in the options between the two.
static bool checkPreprocessorOptions(
    const PreprocessorOptions &PPOpts,
    const PreprocessorOptions &ExistingPPOpts, bool ReadMacros,
    DiagnosticsEngine *Diags, FileManager &FileMgr,
    std::string &SuggestedPredefines, const LangOptions &LangOpts,
    OptionValidation Validation = OptionValidateContradictions) {
  if (ReadMacros) {
    // Check macro definitions.
    MacroDefinitionsMap ASTFileMacros;
    collectMacroDefinitions(PPOpts, ASTFileMacros);
    MacroDefinitionsMap ExistingMacros;
    SmallVector<StringRef, 4> ExistingMacroNames;
    collectMacroDefinitions(ExistingPPOpts, ExistingMacros,
                            &ExistingMacroNames);

    // Use a line marker to enter the <command line> file, as the defines and
    // undefines here will have come from the command line.
    SuggestedPredefines += "# 1 \"<command line>\" 1\n";

    for (unsigned I = 0, N = ExistingMacroNames.size(); I != N; ++I) {
      // Dig out the macro definition in the existing preprocessor options.
      StringRef MacroName = ExistingMacroNames[I];
      std::pair<StringRef, bool> Existing = ExistingMacros[MacroName];

      // Check whether we know anything about this macro name or not.
      llvm::StringMap<std::pair<StringRef, bool /*IsUndef*/>>::iterator Known =
          ASTFileMacros.find(MacroName);
      if (Validation == OptionValidateNone || Known == ASTFileMacros.end()) {
        if (Validation == OptionValidateStrictMatches) {
          // If strict matches are requested, don't tolerate any extra defines
          // on the command line that are missing in the AST file.
          if (Diags) {
            Diags->Report(diag::err_pch_macro_def_undef) << MacroName << true;
          }
          return true;
        }
        // FIXME: Check whether this identifier was referenced anywhere in the
        // AST file. If so, we should reject the AST file. Unfortunately, this
        // information isn't in the control block. What shall we do about it?

        if (Existing.second) {
          SuggestedPredefines += "#undef ";
          SuggestedPredefines += MacroName.str();
          SuggestedPredefines += '\n';
        } else {
          SuggestedPredefines += "#define ";
          SuggestedPredefines += MacroName.str();
          SuggestedPredefines += ' ';
          SuggestedPredefines += Existing.first.str();
          SuggestedPredefines += '\n';
        }
        continue;
      }

      // If the macro was defined in one but undef'd in the other, we have a
      // conflict.
      if (Existing.second != Known->second.second) {
        if (Diags) {
          Diags->Report(diag::err_pch_macro_def_undef)
              << MacroName << Known->second.second;
        }
        return true;
      }

      // If the macro was #undef'd in both, or if the macro bodies are
      // identical, it's fine.
      if (Existing.second || Existing.first == Known->second.first) {
        ASTFileMacros.erase(Known);
        continue;
      }

      // The macro bodies differ; complain.
      if (Diags) {
        Diags->Report(diag::err_pch_macro_def_conflict)
            << MacroName << Known->second.first << Existing.first;
      }
      return true;
    }

    // Leave the <command line> file and return to <built-in>.
    SuggestedPredefines += "# 1 \"<built-in>\" 2\n";

    if (Validation == OptionValidateStrictMatches) {
      // If strict matches are requested, don't tolerate any extra defines in
      // the AST file that are missing on the command line.
      for (const auto &MacroName : ASTFileMacros.keys()) {
        if (Diags) {
          Diags->Report(diag::err_pch_macro_def_undef) << MacroName << false;
        }
        return true;
      }
    }
  }

  // Check whether we're using predefines.
  if (PPOpts.UsePredefines != ExistingPPOpts.UsePredefines &&
      Validation != OptionValidateNone) {
    if (Diags) {
      Diags->Report(diag::err_pch_undef) << ExistingPPOpts.UsePredefines;
    }
    return true;
  }

  // Detailed record is important since it is used for the module cache hash.
  if (LangOpts.Modules &&
      PPOpts.DetailedRecord != ExistingPPOpts.DetailedRecord &&
      Validation != OptionValidateNone) {
    if (Diags) {
      Diags->Report(diag::err_pch_pp_detailed_record) << PPOpts.DetailedRecord;
    }
    return true;
  }

  // Compute the #include and #include_macros lines we need.
  for (unsigned I = 0, N = ExistingPPOpts.Includes.size(); I != N; ++I) {
    StringRef File = ExistingPPOpts.Includes[I];

    if (!ExistingPPOpts.ImplicitPCHInclude.empty() &&
        !ExistingPPOpts.PCHThroughHeader.empty()) {
      // In case the through header is an include, we must add all the includes
      // to the predefines so the start point can be determined.
      SuggestedPredefines += "#include \"";
      SuggestedPredefines += File;
      SuggestedPredefines += "\"\n";
      continue;
    }

    if (File == ExistingPPOpts.ImplicitPCHInclude)
      continue;

    if (llvm::is_contained(PPOpts.Includes, File))
      continue;

    SuggestedPredefines += "#include \"";
    SuggestedPredefines += File;
    SuggestedPredefines += "\"\n";
  }

  for (unsigned I = 0, N = ExistingPPOpts.MacroIncludes.size(); I != N; ++I) {
    StringRef File = ExistingPPOpts.MacroIncludes[I];
    if (llvm::is_contained(PPOpts.MacroIncludes, File))
      continue;

    SuggestedPredefines += "#__include_macros \"";
    SuggestedPredefines += File;
    SuggestedPredefines += "\"\n##\n";
  }

  return false;
}

bool PCHValidator::ReadPreprocessorOptions(const PreprocessorOptions &PPOpts,
                                           bool ReadMacros, bool Complain,
                                           std::string &SuggestedPredefines) {
  const PreprocessorOptions &ExistingPPOpts = PP.getPreprocessorOpts();

  return checkPreprocessorOptions(
      PPOpts, ExistingPPOpts, ReadMacros, Complain ? &Reader.Diags : nullptr,
      PP.getFileManager(), SuggestedPredefines, PP.getLangOpts());
}

bool SimpleASTReaderListener::ReadPreprocessorOptions(
    const PreprocessorOptions &PPOpts, bool ReadMacros, bool Complain,
    std::string &SuggestedPredefines) {
  return checkPreprocessorOptions(PPOpts, PP.getPreprocessorOpts(), ReadMacros,
                                  nullptr, PP.getFileManager(),
                                  SuggestedPredefines, PP.getLangOpts(),
                                  OptionValidateNone);
}

/// Check that the specified and the existing module cache paths are equivalent.
///
/// \param Diags If non-null, produce diagnostics for any mismatches incurred.
/// \returns true when the module cache paths differ.
static bool checkModuleCachePath(llvm::vfs::FileSystem &VFS,
                                 StringRef SpecificModuleCachePath,
                                 StringRef ExistingModuleCachePath,
                                 DiagnosticsEngine *Diags,
                                 const LangOptions &LangOpts,
                                 const PreprocessorOptions &PPOpts) {
  if (!LangOpts.Modules || PPOpts.AllowPCHWithDifferentModulesCachePath ||
      SpecificModuleCachePath == ExistingModuleCachePath)
    return false;
  auto EqualOrErr =
      VFS.equivalent(SpecificModuleCachePath, ExistingModuleCachePath);
  if (EqualOrErr && *EqualOrErr)
    return false;
  if (Diags)
    Diags->Report(diag::err_pch_modulecache_mismatch)
        << SpecificModuleCachePath << ExistingModuleCachePath;
  return true;
}

bool PCHValidator::ReadHeaderSearchOptions(const HeaderSearchOptions &HSOpts,
                                           StringRef SpecificModuleCachePath,
                                           bool Complain) {
  return checkModuleCachePath(Reader.getFileManager().getVirtualFileSystem(),
                              SpecificModuleCachePath,
                              PP.getHeaderSearchInfo().getModuleCachePath(),
                              Complain ? &Reader.Diags : nullptr,
                              PP.getLangOpts(), PP.getPreprocessorOpts());
}

void PCHValidator::ReadCounter(const ModuleFile &M, unsigned Value) {
  PP.setCounterValue(Value);
}

//===----------------------------------------------------------------------===//
// AST reader implementation
//===----------------------------------------------------------------------===//

static uint64_t readULEB(const unsigned char *&P) {
  unsigned Length = 0;
  const char *Error = nullptr;

  uint64_t Val = llvm::decodeULEB128(P, &Length, nullptr, &Error);
  if (Error)
    llvm::report_fatal_error(Error);
  P += Length;
  return Val;
}

/// Read ULEB-encoded key length and data length.
static std::pair<unsigned, unsigned>
readULEBKeyDataLength(const unsigned char *&P) {
  unsigned KeyLen = readULEB(P);
  if ((unsigned)KeyLen != KeyLen)
    llvm::report_fatal_error("key too large");

  unsigned DataLen = readULEB(P);
  if ((unsigned)DataLen != DataLen)
    llvm::report_fatal_error("data too large");

  return std::make_pair(KeyLen, DataLen);
}

void ASTReader::setDeserializationListener(ASTDeserializationListener *Listener,
                                           bool TakeOwnership) {
  DeserializationListener = Listener;
  OwnsDeserializationListener = TakeOwnership;
}

unsigned ASTSelectorLookupTrait::ComputeHash(Selector Sel) {
  return serialization::ComputeHash(Sel);
}

std::pair<unsigned, unsigned>
ASTSelectorLookupTrait::ReadKeyDataLength(const unsigned char*& d) {
  return readULEBKeyDataLength(d);
}

ASTSelectorLookupTrait::internal_key_type
ASTSelectorLookupTrait::ReadKey(const unsigned char* d, unsigned) {
  using namespace llvm::support;

  SelectorTable &SelTable = Reader.getContext().Selectors;
  unsigned N = endian::readNext<uint16_t, llvm::endianness::little>(d);
  const IdentifierInfo *FirstII = Reader.getLocalIdentifier(
      F, endian::readNext<uint32_t, llvm::endianness::little>(d));
  if (N == 0)
    return SelTable.getNullarySelector(FirstII);
  else if (N == 1)
    return SelTable.getUnarySelector(FirstII);

  SmallVector<const IdentifierInfo *, 16> Args;
  Args.push_back(FirstII);
  for (unsigned I = 1; I != N; ++I)
    Args.push_back(Reader.getLocalIdentifier(
        F, endian::readNext<uint32_t, llvm::endianness::little>(d)));

  return SelTable.getSelector(N, Args.data());
}

ASTSelectorLookupTrait::data_type
ASTSelectorLookupTrait::ReadData(Selector, const unsigned char* d,
                                 unsigned DataLen) {
  using namespace llvm::support;

  data_type Result;

  Result.ID = Reader.getGlobalSelectorID(
      F, endian::readNext<uint32_t, llvm::endianness::little>(d));
  unsigned FullInstanceBits =
      endian::readNext<uint16_t, llvm::endianness::little>(d);
  unsigned FullFactoryBits =
      endian::readNext<uint16_t, llvm::endianness::little>(d);
  Result.InstanceBits = FullInstanceBits & 0x3;
  Result.InstanceHasMoreThanOneDecl = (FullInstanceBits >> 2) & 0x1;
  Result.FactoryBits = FullFactoryBits & 0x3;
  Result.FactoryHasMoreThanOneDecl = (FullFactoryBits >> 2) & 0x1;
  unsigned NumInstanceMethods = FullInstanceBits >> 3;
  unsigned NumFactoryMethods = FullFactoryBits >> 3;

  // Load instance methods
  for (unsigned I = 0; I != NumInstanceMethods; ++I) {
    if (ObjCMethodDecl *Method = Reader.GetLocalDeclAs<ObjCMethodDecl>(
            F,
            LocalDeclID(endian::readNext<DeclID, llvm::endianness::little>(d))))
      Result.Instance.push_back(Method);
  }

  // Load factory methods
  for (unsigned I = 0; I != NumFactoryMethods; ++I) {
    if (ObjCMethodDecl *Method = Reader.GetLocalDeclAs<ObjCMethodDecl>(
            F,
            LocalDeclID(endian::readNext<DeclID, llvm::endianness::little>(d))))
      Result.Factory.push_back(Method);
  }

  return Result;
}

unsigned ASTIdentifierLookupTraitBase::ComputeHash(const internal_key_type& a) {
  return llvm::djbHash(a);
}

std::pair<unsigned, unsigned>
ASTIdentifierLookupTraitBase::ReadKeyDataLength(const unsigned char*& d) {
  return readULEBKeyDataLength(d);
}

ASTIdentifierLookupTraitBase::internal_key_type
ASTIdentifierLookupTraitBase::ReadKey(const unsigned char* d, unsigned n) {
  assert(n >= 2 && d[n-1] == '\0');
  return StringRef((const char*) d, n-1);
}

/// Whether the given identifier is "interesting".
static bool isInterestingIdentifier(ASTReader &Reader, const IdentifierInfo &II,
                                    bool IsModule) {
  bool IsInteresting =
      II.getNotableIdentifierID() != tok::NotableIdentifierKind::not_notable ||
      II.getBuiltinID() != Builtin::ID::NotBuiltin ||
      II.getObjCKeywordID() != tok::ObjCKeywordKind::objc_not_keyword;
  return II.hadMacroDefinition() || II.isPoisoned() ||
         (!IsModule && IsInteresting) || II.hasRevertedTokenIDToIdentifier() ||
         (!(IsModule && Reader.getPreprocessor().getLangOpts().CPlusPlus) &&
          II.getFETokenInfo());
}

static bool readBit(unsigned &Bits) {
  bool Value = Bits & 0x1;
  Bits >>= 1;
  return Value;
}

IdentifierID ASTIdentifierLookupTrait::ReadIdentifierID(const unsigned char *d) {
  using namespace llvm::support;

  unsigned RawID = endian::readNext<uint32_t, llvm::endianness::little>(d);
  return Reader.getGlobalIdentifierID(F, RawID >> 1);
}

static void markIdentifierFromAST(ASTReader &Reader, IdentifierInfo &II) {
  if (!II.isFromAST()) {
    II.setIsFromAST();
    bool IsModule = Reader.getPreprocessor().getCurrentModule() != nullptr;
    if (isInterestingIdentifier(Reader, II, IsModule))
      II.setChangedSinceDeserialization();
  }
}

IdentifierInfo *ASTIdentifierLookupTrait::ReadData(const internal_key_type& k,
                                                   const unsigned char* d,
                                                   unsigned DataLen) {
  using namespace llvm::support;

  unsigned RawID = endian::readNext<uint32_t, llvm::endianness::little>(d);
  bool IsInteresting = RawID & 0x01;

  // Wipe out the "is interesting" bit.
  RawID = RawID >> 1;

  // Build the IdentifierInfo and link the identifier ID with it.
  IdentifierInfo *II = KnownII;
  if (!II) {
    II = &Reader.getIdentifierTable().getOwn(k);
    KnownII = II;
  }
  markIdentifierFromAST(Reader, *II);
  Reader.markIdentifierUpToDate(II);

  IdentifierID ID = Reader.getGlobalIdentifierID(F, RawID);
  if (!IsInteresting) {
    // For uninteresting identifiers, there's nothing else to do. Just notify
    // the reader that we've finished loading this identifier.
    Reader.SetIdentifierInfo(ID, II);
    return II;
  }

  unsigned ObjCOrBuiltinID =
      endian::readNext<uint16_t, llvm::endianness::little>(d);
  unsigned Bits = endian::readNext<uint16_t, llvm::endianness::little>(d);
  bool CPlusPlusOperatorKeyword = readBit(Bits);
  bool HasRevertedTokenIDToIdentifier = readBit(Bits);
  bool Poisoned = readBit(Bits);
  bool ExtensionToken = readBit(Bits);
  bool HadMacroDefinition = readBit(Bits);

  assert(Bits == 0 && "Extra bits in the identifier?");
  DataLen -= 8;

  // Set or check the various bits in the IdentifierInfo structure.
  // Token IDs are read-only.
  if (HasRevertedTokenIDToIdentifier && II->getTokenID() != tok::identifier)
    II->revertTokenIDToIdentifier();
  if (!F.isModule())
    II->setObjCOrBuiltinID(ObjCOrBuiltinID);
  assert(II->isExtensionToken() == ExtensionToken &&
         "Incorrect extension token flag");
  (void)ExtensionToken;
  if (Poisoned)
    II->setIsPoisoned(true);
  assert(II->isCPlusPlusOperatorKeyword() == CPlusPlusOperatorKeyword &&
         "Incorrect C++ operator keyword flag");
  (void)CPlusPlusOperatorKeyword;

  // If this identifier is a macro, deserialize the macro
  // definition.
  if (HadMacroDefinition) {
    uint32_t MacroDirectivesOffset =
        endian::readNext<uint32_t, llvm::endianness::little>(d);
    DataLen -= 4;

    Reader.addPendingMacro(II, &F, MacroDirectivesOffset);
  }

  Reader.SetIdentifierInfo(ID, II);

  // Read all of the declarations visible at global scope with this
  // name.
  if (DataLen > 0) {
    SmallVector<GlobalDeclID, 4> DeclIDs;
    for (; DataLen > 0; DataLen -= sizeof(DeclID))
      DeclIDs.push_back(Reader.getGlobalDeclID(
          F,
          LocalDeclID(endian::readNext<DeclID, llvm::endianness::little>(d))));
    Reader.SetGloballyVisibleDecls(II, DeclIDs);
  }

  return II;
}

DeclarationNameKey::DeclarationNameKey(DeclarationName Name)
    : Kind(Name.getNameKind()) {
  switch (Kind) {
  case DeclarationName::Identifier:
    Data = (uint64_t)Name.getAsIdentifierInfo();
    break;
  case DeclarationName::ObjCZeroArgSelector:
  case DeclarationName::ObjCOneArgSelector:
  case DeclarationName::ObjCMultiArgSelector:
    Data = (uint64_t)Name.getObjCSelector().getAsOpaquePtr();
    break;
  case DeclarationName::CXXOperatorName:
    Data = Name.getCXXOverloadedOperator();
    break;
  case DeclarationName::CXXLiteralOperatorName:
    Data = (uint64_t)Name.getCXXLiteralIdentifier();
    break;
  case DeclarationName::CXXDeductionGuideName:
    Data = (uint64_t)Name.getCXXDeductionGuideTemplate()
               ->getDeclName().getAsIdentifierInfo();
    break;
  case DeclarationName::CXXConstructorName:
  case DeclarationName::CXXDestructorName:
  case DeclarationName::CXXConversionFunctionName:
  case DeclarationName::CXXUsingDirective:
    Data = 0;
    break;
  }
}

unsigned DeclarationNameKey::getHash() const {
  llvm::FoldingSetNodeID ID;
  ID.AddInteger(Kind);

  switch (Kind) {
  case DeclarationName::Identifier:
  case DeclarationName::CXXLiteralOperatorName:
  case DeclarationName::CXXDeductionGuideName:
    ID.AddString(((IdentifierInfo*)Data)->getName());
    break;
  case DeclarationName::ObjCZeroArgSelector:
  case DeclarationName::ObjCOneArgSelector:
  case DeclarationName::ObjCMultiArgSelector:
    ID.AddInteger(serialization::ComputeHash(Selector(Data)));
    break;
  case DeclarationName::CXXOperatorName:
    ID.AddInteger((OverloadedOperatorKind)Data);
    break;
  case DeclarationName::CXXConstructorName:
  case DeclarationName::CXXDestructorName:
  case DeclarationName::CXXConversionFunctionName:
  case DeclarationName::CXXUsingDirective:
    break;
  }

  return ID.ComputeHash();
}

ModuleFile *
ASTDeclContextNameLookupTrait::ReadFileRef(const unsigned char *&d) {
  using namespace llvm::support;

  uint32_t ModuleFileID =
      endian::readNext<uint32_t, llvm::endianness::little>(d);
  return Reader.getLocalModuleFile(F, ModuleFileID);
}

std::pair<unsigned, unsigned>
ASTDeclContextNameLookupTrait::ReadKeyDataLength(const unsigned char *&d) {
  return readULEBKeyDataLength(d);
}

ASTDeclContextNameLookupTrait::internal_key_type
ASTDeclContextNameLookupTrait::ReadKey(const unsigned char *d, unsigned) {
  using namespace llvm::support;

  auto Kind = (DeclarationName::NameKind)*d++;
  uint64_t Data;
  switch (Kind) {
  case DeclarationName::Identifier:
  case DeclarationName::CXXLiteralOperatorName:
  case DeclarationName::CXXDeductionGuideName:
    Data = (uint64_t)Reader.getLocalIdentifier(
        F, endian::readNext<uint32_t, llvm::endianness::little>(d));
    break;
  case DeclarationName::ObjCZeroArgSelector:
  case DeclarationName::ObjCOneArgSelector:
  case DeclarationName::ObjCMultiArgSelector:
    Data = (uint64_t)Reader
               .getLocalSelector(
                   F, endian::readNext<uint32_t, llvm::endianness::little>(d))
               .getAsOpaquePtr();
    break;
  case DeclarationName::CXXOperatorName:
    Data = *d++; // OverloadedOperatorKind
    break;
  case DeclarationName::CXXConstructorName:
  case DeclarationName::CXXDestructorName:
  case DeclarationName::CXXConversionFunctionName:
  case DeclarationName::CXXUsingDirective:
    Data = 0;
    break;
  }

  return DeclarationNameKey(Kind, Data);
}

void ASTDeclContextNameLookupTrait::ReadDataInto(internal_key_type,
                                                 const unsigned char *d,
                                                 unsigned DataLen,
                                                 data_type_builder &Val) {
  using namespace llvm::support;

  for (unsigned NumDecls = DataLen / sizeof(DeclID); NumDecls; --NumDecls) {
    LocalDeclID LocalID(endian::readNext<DeclID, llvm::endianness::little>(d));
    Val.insert(Reader.getGlobalDeclID(F, LocalID));
  }
}

bool ASTReader::ReadLexicalDeclContextStorage(ModuleFile &M,
                                              BitstreamCursor &Cursor,
                                              uint64_t Offset,
                                              DeclContext *DC) {
  assert(Offset != 0);

  SavedStreamPosition SavedPosition(Cursor);
  if (llvm::Error Err = Cursor.JumpToBit(Offset)) {
    Error(std::move(Err));
    return true;
  }

  RecordData Record;
  StringRef Blob;
  Expected<unsigned> MaybeCode = Cursor.ReadCode();
  if (!MaybeCode) {
    Error(MaybeCode.takeError());
    return true;
  }
  unsigned Code = MaybeCode.get();

  Expected<unsigned> MaybeRecCode = Cursor.readRecord(Code, Record, &Blob);
  if (!MaybeRecCode) {
    Error(MaybeRecCode.takeError());
    return true;
  }
  unsigned RecCode = MaybeRecCode.get();
  if (RecCode != DECL_CONTEXT_LEXICAL) {
    Error("Expected lexical block");
    return true;
  }

  assert(!isa<TranslationUnitDecl>(DC) &&
         "expected a TU_UPDATE_LEXICAL record for TU");
  // If we are handling a C++ class template instantiation, we can see multiple
  // lexical updates for the same record. It's important that we select only one
  // of them, so that field numbering works properly. Just pick the first one we
  // see.
  auto &Lex = LexicalDecls[DC];
  if (!Lex.first) {
    Lex = std::make_pair(
        &M, llvm::ArrayRef(
                reinterpret_cast<const unalighed_decl_id_t *>(Blob.data()),
                Blob.size() / sizeof(DeclID)));
  }
  DC->setHasExternalLexicalStorage(true);
  return false;
}

bool ASTReader::ReadVisibleDeclContextStorage(ModuleFile &M,
                                              BitstreamCursor &Cursor,
                                              uint64_t Offset,
                                              GlobalDeclID ID) {
  assert(Offset != 0);

  SavedStreamPosition SavedPosition(Cursor);
  if (llvm::Error Err = Cursor.JumpToBit(Offset)) {
    Error(std::move(Err));
    return true;
  }

  RecordData Record;
  StringRef Blob;
  Expected<unsigned> MaybeCode = Cursor.ReadCode();
  if (!MaybeCode) {
    Error(MaybeCode.takeError());
    return true;
  }
  unsigned Code = MaybeCode.get();

  Expected<unsigned> MaybeRecCode = Cursor.readRecord(Code, Record, &Blob);
  if (!MaybeRecCode) {
    Error(MaybeRecCode.takeError());
    return true;
  }
  unsigned RecCode = MaybeRecCode.get();
  if (RecCode != DECL_CONTEXT_VISIBLE) {
    Error("Expected visible lookup table block");
    return true;
  }

  // We can't safely determine the primary context yet, so delay attaching the
  // lookup table until we're done with recursive deserialization.
  auto *Data = (const unsigned char*)Blob.data();
  PendingVisibleUpdates[ID].push_back(PendingVisibleUpdate{&M, Data});
  return false;
}

void ASTReader::Error(StringRef Msg) const {
  Error(diag::err_fe_pch_malformed, Msg);
  if (PP.getLangOpts().Modules && !Diags.isDiagnosticInFlight() &&
      !PP.getHeaderSearchInfo().getModuleCachePath().empty()) {
    Diag(diag::note_module_cache_path)
      << PP.getHeaderSearchInfo().getModuleCachePath();
  }
}

void ASTReader::Error(unsigned DiagID, StringRef Arg1, StringRef Arg2,
                      StringRef Arg3) const {
  if (Diags.isDiagnosticInFlight())
    Diags.SetDelayedDiagnostic(DiagID, Arg1, Arg2, Arg3);
  else
    Diag(DiagID) << Arg1 << Arg2 << Arg3;
}

void ASTReader::Error(llvm::Error &&Err) const {
  llvm::Error RemainingErr =
      handleErrors(std::move(Err), [this](const DiagnosticError &E) {
        auto Diag = E.getDiagnostic().second;

        // Ideally we'd just emit it, but have to handle a possible in-flight
        // diagnostic. Note that the location is currently ignored as well.
        auto NumArgs = Diag.getStorage()->NumDiagArgs;
        assert(NumArgs <= 3 && "Can only have up to 3 arguments");
        StringRef Arg1, Arg2, Arg3;
        switch (NumArgs) {
        case 3:
          Arg3 = Diag.getStringArg(2);
          [[fallthrough]];
        case 2:
          Arg2 = Diag.getStringArg(1);
          [[fallthrough]];
        case 1:
          Arg1 = Diag.getStringArg(0);
        }
        Error(Diag.getDiagID(), Arg1, Arg2, Arg3);
      });
  if (RemainingErr)
    Error(toString(std::move(RemainingErr)));
}

//===----------------------------------------------------------------------===//
// Source Manager Deserialization
//===----------------------------------------------------------------------===//

/// Read the line table in the source manager block.
void ASTReader::ParseLineTable(ModuleFile &F, const RecordData &Record) {
  unsigned Idx = 0;
  LineTableInfo &LineTable = SourceMgr.getLineTable();

  // Parse the file names
  std::map<int, int> FileIDs;
  FileIDs[-1] = -1; // For unspecified filenames.
  for (unsigned I = 0; Record[Idx]; ++I) {
    // Extract the file name
    auto Filename = ReadPath(F, Record, Idx);
    FileIDs[I] = LineTable.getLineTableFilenameID(Filename);
  }
  ++Idx;

  // Parse the line entries
  std::vector<LineEntry> Entries;
  while (Idx < Record.size()) {
    FileID FID = ReadFileID(F, Record, Idx);

    // Extract the line entries
    unsigned NumEntries = Record[Idx++];
    assert(NumEntries && "no line entries for file ID");
    Entries.clear();
    Entries.reserve(NumEntries);
    for (unsigned I = 0; I != NumEntries; ++I) {
      unsigned FileOffset = Record[Idx++];
      unsigned LineNo = Record[Idx++];
      int FilenameID = FileIDs[Record[Idx++]];
      SrcMgr::CharacteristicKind FileKind
        = (SrcMgr::CharacteristicKind)Record[Idx++];
      unsigned IncludeOffset = Record[Idx++];
      Entries.push_back(LineEntry::get(FileOffset, LineNo, FilenameID,
                                       FileKind, IncludeOffset));
    }
    LineTable.AddEntry(FID, Entries);
  }
}

/// Read a source manager block
llvm::Error ASTReader::ReadSourceManagerBlock(ModuleFile &F) {
  using namespace SrcMgr;

  BitstreamCursor &SLocEntryCursor = F.SLocEntryCursor;

  // Set the source-location entry cursor to the current position in
  // the stream. This cursor will be used to read the contents of the
  // source manager block initially, and then lazily read
  // source-location entries as needed.
  SLocEntryCursor = F.Stream;

  // The stream itself is going to skip over the source manager block.
  if (llvm::Error Err = F.Stream.SkipBlock())
    return Err;

  // Enter the source manager block.
  if (llvm::Error Err = SLocEntryCursor.EnterSubBlock(SOURCE_MANAGER_BLOCK_ID))
    return Err;
  F.SourceManagerBlockStartOffset = SLocEntryCursor.GetCurrentBitNo();

  RecordData Record;
  while (true) {
    Expected<llvm::BitstreamEntry> MaybeE =
        SLocEntryCursor.advanceSkippingSubblocks();
    if (!MaybeE)
      return MaybeE.takeError();
    llvm::BitstreamEntry E = MaybeE.get();

    switch (E.Kind) {
    case llvm::BitstreamEntry::SubBlock: // Handled for us already.
    case llvm::BitstreamEntry::Error:
      return llvm::createStringError(std::errc::illegal_byte_sequence,
                                     "malformed block record in AST file");
    case llvm::BitstreamEntry::EndBlock:
      return llvm::Error::success();
    case llvm::BitstreamEntry::Record:
      // The interesting case.
      break;
    }

    // Read a record.
    Record.clear();
    StringRef Blob;
    Expected<unsigned> MaybeRecord =
        SLocEntryCursor.readRecord(E.ID, Record, &Blob);
    if (!MaybeRecord)
      return MaybeRecord.takeError();
    switch (MaybeRecord.get()) {
    default:  // Default behavior: ignore.
      break;

    case SM_SLOC_FILE_ENTRY:
    case SM_SLOC_BUFFER_ENTRY:
    case SM_SLOC_EXPANSION_ENTRY:
      // Once we hit one of the source location entries, we're done.
      return llvm::Error::success();
    }
  }
}

llvm::Expected<SourceLocation::UIntTy>
ASTReader::readSLocOffset(ModuleFile *F, unsigned Index) {
  BitstreamCursor &Cursor = F->SLocEntryCursor;
  SavedStreamPosition SavedPosition(Cursor);
  if (llvm::Error Err = Cursor.JumpToBit(F->SLocEntryOffsetsBase +
                                         F->SLocEntryOffsets[Index]))
    return std::move(Err);

  Expected<llvm::BitstreamEntry> MaybeEntry = Cursor.advance();
  if (!MaybeEntry)
    return MaybeEntry.takeError();

  llvm::BitstreamEntry Entry = MaybeEntry.get();
  if (Entry.Kind != llvm::BitstreamEntry::Record)
    return llvm::createStringError(
        std::errc::illegal_byte_sequence,
        "incorrectly-formatted source location entry in AST file");

  RecordData Record;
  StringRef Blob;
  Expected<unsigned> MaybeSLOC = Cursor.readRecord(Entry.ID, Record, &Blob);
  if (!MaybeSLOC)
    return MaybeSLOC.takeError();

  switch (MaybeSLOC.get()) {
  default:
    return llvm::createStringError(
        std::errc::illegal_byte_sequence,
        "incorrectly-formatted source location entry in AST file");
  case SM_SLOC_FILE_ENTRY:
  case SM_SLOC_BUFFER_ENTRY:
  case SM_SLOC_EXPANSION_ENTRY:
    return F->SLocEntryBaseOffset + Record[0];
  }
}

int ASTReader::getSLocEntryID(SourceLocation::UIntTy SLocOffset) {
  auto SLocMapI =
      GlobalSLocOffsetMap.find(SourceManager::MaxLoadedOffset - SLocOffset - 1);
  assert(SLocMapI != GlobalSLocOffsetMap.end() &&
         "Corrupted global sloc offset map");
  ModuleFile *F = SLocMapI->second;

  bool Invalid = false;

  auto It = llvm::upper_bound(
      llvm::index_range(0, F->LocalNumSLocEntries), SLocOffset,
      [&](SourceLocation::UIntTy Offset, std::size_t LocalIndex) {
        int ID = F->SLocEntryBaseID + LocalIndex;
        std::size_t Index = -ID - 2;
        if (!SourceMgr.SLocEntryOffsetLoaded[Index]) {
          assert(!SourceMgr.SLocEntryLoaded[Index]);
          auto MaybeEntryOffset = readSLocOffset(F, LocalIndex);
          if (!MaybeEntryOffset) {
            Error(MaybeEntryOffset.takeError());
            Invalid = true;
            return true;
          }
          SourceMgr.LoadedSLocEntryTable[Index] =
              SrcMgr::SLocEntry::getOffsetOnly(*MaybeEntryOffset);
          SourceMgr.SLocEntryOffsetLoaded[Index] = true;
        }
        return Offset < SourceMgr.LoadedSLocEntryTable[Index].getOffset();
      });

  if (Invalid)
    return 0;

  // The iterator points to the first entry with start offset greater than the
  // offset of interest. The previous entry must contain the offset of interest.
  return F->SLocEntryBaseID + *std::prev(It);
}

bool ASTReader::ReadSLocEntry(int ID) {
  if (ID == 0)
    return false;

  if (unsigned(-ID) - 2 >= getTotalNumSLocs() || ID > 0) {
    Error("source location entry ID out-of-range for AST file");
    return true;
  }

  // Local helper to read the (possibly-compressed) buffer data following the
  // entry record.
  auto ReadBuffer = [this](
      BitstreamCursor &SLocEntryCursor,
      StringRef Name) -> std::unique_ptr<llvm::MemoryBuffer> {
    RecordData Record;
    StringRef Blob;
    Expected<unsigned> MaybeCode = SLocEntryCursor.ReadCode();
    if (!MaybeCode) {
      Error(MaybeCode.takeError());
      return nullptr;
    }
    unsigned Code = MaybeCode.get();

    Expected<unsigned> MaybeRecCode =
        SLocEntryCursor.readRecord(Code, Record, &Blob);
    if (!MaybeRecCode) {
      Error(MaybeRecCode.takeError());
      return nullptr;
    }
    unsigned RecCode = MaybeRecCode.get();

    if (RecCode == SM_SLOC_BUFFER_BLOB_COMPRESSED) {
      // Inspect the first byte to differentiate zlib (\x78) and zstd
      // (little-endian 0xFD2FB528).
      const llvm::compression::Format F =
          Blob.size() > 0 && Blob.data()[0] == 0x78
              ? llvm::compression::Format::Zlib
              : llvm::compression::Format::Zstd;
      if (const char *Reason = llvm::compression::getReasonIfUnsupported(F)) {
        Error(Reason);
        return nullptr;
      }
      SmallVector<uint8_t, 0> Decompressed;
      if (llvm::Error E = llvm::compression::decompress(
              F, llvm::arrayRefFromStringRef(Blob), Decompressed, Record[0])) {
        Error("could not decompress embedded file contents: " +
              llvm::toString(std::move(E)));
        return nullptr;
      }
      return llvm::MemoryBuffer::getMemBufferCopy(
          llvm::toStringRef(Decompressed), Name);
    } else if (RecCode == SM_SLOC_BUFFER_BLOB) {
      return llvm::MemoryBuffer::getMemBuffer(Blob.drop_back(1), Name, true);
    } else {
      Error("AST record has invalid code");
      return nullptr;
    }
  };

  ModuleFile *F = GlobalSLocEntryMap.find(-ID)->second;
  if (llvm::Error Err = F->SLocEntryCursor.JumpToBit(
          F->SLocEntryOffsetsBase +
          F->SLocEntryOffsets[ID - F->SLocEntryBaseID])) {
    Error(std::move(Err));
    return true;
  }

  BitstreamCursor &SLocEntryCursor = F->SLocEntryCursor;
  SourceLocation::UIntTy BaseOffset = F->SLocEntryBaseOffset;

  ++NumSLocEntriesRead;
  Expected<llvm::BitstreamEntry> MaybeEntry = SLocEntryCursor.advance();
  if (!MaybeEntry) {
    Error(MaybeEntry.takeError());
    return true;
  }
  llvm::BitstreamEntry Entry = MaybeEntry.get();

  if (Entry.Kind != llvm::BitstreamEntry::Record) {
    Error("incorrectly-formatted source location entry in AST file");
    return true;
  }

  RecordData Record;
  StringRef Blob;
  Expected<unsigned> MaybeSLOC =
      SLocEntryCursor.readRecord(Entry.ID, Record, &Blob);
  if (!MaybeSLOC) {
    Error(MaybeSLOC.takeError());
    return true;
  }
  switch (MaybeSLOC.get()) {
  default:
    Error("incorrectly-formatted source location entry in AST file");
    return true;

  case SM_SLOC_FILE_ENTRY: {
    // We will detect whether a file changed and return 'Failure' for it, but
    // we will also try to fail gracefully by setting up the SLocEntry.
    unsigned InputID = Record[4];
    InputFile IF = getInputFile(*F, InputID);
    OptionalFileEntryRef File = IF.getFile();
    bool OverriddenBuffer = IF.isOverridden();

    // Note that we only check if a File was returned. If it was out-of-date
    // we have complained but we will continue creating a FileID to recover
    // gracefully.
    if (!File)
      return true;

    SourceLocation IncludeLoc = ReadSourceLocation(*F, Record[1]);
    if (IncludeLoc.isInvalid() && F->Kind != MK_MainFile) {
      // This is the module's main file.
      IncludeLoc = getImportLocation(F);
    }
    SrcMgr::CharacteristicKind
      FileCharacter = (SrcMgr::CharacteristicKind)Record[2];
    FileID FID = SourceMgr.createFileID(*File, IncludeLoc, FileCharacter, ID,
                                        BaseOffset + Record[0]);
    SrcMgr::FileInfo &FileInfo = SourceMgr.getSLocEntry(FID).getFile();
    FileInfo.NumCreatedFIDs = Record[5];
    if (Record[3])
      FileInfo.setHasLineDirectives();

    unsigned NumFileDecls = Record[7];
    if (NumFileDecls && ContextObj) {
      const LocalDeclID *FirstDecl = F->FileSortedDecls + Record[6];
      assert(F->FileSortedDecls && "FILE_SORTED_DECLS not encountered yet ?");
      FileDeclIDs[FID] =
          FileDeclsInfo(F, llvm::ArrayRef(FirstDecl, NumFileDecls));
    }

    const SrcMgr::ContentCache &ContentCache =
        SourceMgr.getOrCreateContentCache(*File, isSystem(FileCharacter));
    if (OverriddenBuffer && !ContentCache.BufferOverridden &&
        ContentCache.ContentsEntry == ContentCache.OrigEntry &&
        !ContentCache.getBufferIfLoaded()) {
      auto Buffer = ReadBuffer(SLocEntryCursor, File->getName());
      if (!Buffer)
        return true;
      SourceMgr.overrideFileContents(*File, std::move(Buffer));
    }

    break;
  }

  case SM_SLOC_BUFFER_ENTRY: {
    const char *Name = Blob.data();
    unsigned Offset = Record[0];
    SrcMgr::CharacteristicKind
      FileCharacter = (SrcMgr::CharacteristicKind)Record[2];
    SourceLocation IncludeLoc = ReadSourceLocation(*F, Record[1]);
    if (IncludeLoc.isInvalid() && F->isModule()) {
      IncludeLoc = getImportLocation(F);
    }

    auto Buffer = ReadBuffer(SLocEntryCursor, Name);
    if (!Buffer)
      return true;
    FileID FID = SourceMgr.createFileID(std::move(Buffer), FileCharacter, ID,
                                        BaseOffset + Offset, IncludeLoc);
    if (Record[3]) {
      auto &FileInfo = SourceMgr.getSLocEntry(FID).getFile();
      FileInfo.setHasLineDirectives();
    }
    break;
  }

  case SM_SLOC_EXPANSION_ENTRY: {
    LocSeq::State Seq;
    SourceLocation SpellingLoc = ReadSourceLocation(*F, Record[1], Seq);
    SourceLocation ExpansionBegin = ReadSourceLocation(*F, Record[2], Seq);
    SourceLocation ExpansionEnd = ReadSourceLocation(*F, Record[3], Seq);
    SourceMgr.createExpansionLoc(SpellingLoc, ExpansionBegin, ExpansionEnd,
                                 Record[5], Record[4], ID,
                                 BaseOffset + Record[0]);
    break;
  }
  }

  return false;
}

std::pair<SourceLocation, StringRef> ASTReader::getModuleImportLoc(int ID) {
  if (ID == 0)
    return std::make_pair(SourceLocation(), "");

  if (unsigned(-ID) - 2 >= getTotalNumSLocs() || ID > 0) {
    Error("source location entry ID out-of-range for AST file");
    return std::make_pair(SourceLocation(), "");
  }

  // Find which module file this entry lands in.
  ModuleFile *M = GlobalSLocEntryMap.find(-ID)->second;
  if (!M->isModule())
    return std::make_pair(SourceLocation(), "");

  // FIXME: Can we map this down to a particular submodule? That would be
  // ideal.
  return std::make_pair(M->ImportLoc, StringRef(M->ModuleName));
}

/// Find the location where the module F is imported.
SourceLocation ASTReader::getImportLocation(ModuleFile *F) {
  if (F->ImportLoc.isValid())
    return F->ImportLoc;

  // Otherwise we have a PCH. It's considered to be "imported" at the first
  // location of its includer.
  if (F->ImportedBy.empty() || !F->ImportedBy[0]) {
    // Main file is the importer.
    assert(SourceMgr.getMainFileID().isValid() && "missing main file");
    return SourceMgr.getLocForStartOfFile(SourceMgr.getMainFileID());
  }
  return F->ImportedBy[0]->FirstLoc;
}

/// Enter a subblock of the specified BlockID with the specified cursor. Read
/// the abbreviations that are at the top of the block and then leave the cursor
/// pointing into the block.
llvm::Error ASTReader::ReadBlockAbbrevs(BitstreamCursor &Cursor,
                                        unsigned BlockID,
                                        uint64_t *StartOfBlockOffset) {
  if (llvm::Error Err = Cursor.EnterSubBlock(BlockID))
    return Err;

  if (StartOfBlockOffset)
    *StartOfBlockOffset = Cursor.GetCurrentBitNo();

  while (true) {
    uint64_t Offset = Cursor.GetCurrentBitNo();
    Expected<unsigned> MaybeCode = Cursor.ReadCode();
    if (!MaybeCode)
      return MaybeCode.takeError();
    unsigned Code = MaybeCode.get();

    // We expect all abbrevs to be at the start of the block.
    if (Code != llvm::bitc::DEFINE_ABBREV) {
      if (llvm::Error Err = Cursor.JumpToBit(Offset))
        return Err;
      return llvm::Error::success();
    }
    if (llvm::Error Err = Cursor.ReadAbbrevRecord())
      return Err;
  }
}

Token ASTReader::ReadToken(ModuleFile &M, const RecordDataImpl &Record,
                           unsigned &Idx) {
  Token Tok;
  Tok.startToken();
  Tok.setLocation(ReadSourceLocation(M, Record, Idx));
  Tok.setKind((tok::TokenKind)Record[Idx++]);
  Tok.setFlag((Token::TokenFlags)Record[Idx++]);

  if (Tok.isAnnotation()) {
    Tok.setAnnotationEndLoc(ReadSourceLocation(M, Record, Idx));
    switch (Tok.getKind()) {
    case tok::annot_pragma_loop_hint: {
      auto *Info = new (PP.getPreprocessorAllocator()) PragmaLoopHintInfo;
      Info->PragmaName = ReadToken(M, Record, Idx);
      Info->Option = ReadToken(M, Record, Idx);
      unsigned NumTokens = Record[Idx++];
      SmallVector<Token, 4> Toks;
      Toks.reserve(NumTokens);
      for (unsigned I = 0; I < NumTokens; ++I)
        Toks.push_back(ReadToken(M, Record, Idx));
      Info->Toks = llvm::ArrayRef(Toks).copy(PP.getPreprocessorAllocator());
      Tok.setAnnotationValue(static_cast<void *>(Info));
      break;
    }
    case tok::annot_pragma_pack: {
      auto *Info = new (PP.getPreprocessorAllocator()) Sema::PragmaPackInfo;
      Info->Action = static_cast<Sema::PragmaMsStackAction>(Record[Idx++]);
      auto SlotLabel = ReadString(Record, Idx);
      Info->SlotLabel =
          llvm::StringRef(SlotLabel).copy(PP.getPreprocessorAllocator());
      Info->Alignment = ReadToken(M, Record, Idx);
      Tok.setAnnotationValue(static_cast<void *>(Info));
      break;
    }
    // Some annotation tokens do not use the PtrData field.
    case tok::annot_pragma_openmp:
    case tok::annot_pragma_openmp_end:
    case tok::annot_pragma_unused:
    case tok::annot_pragma_openacc:
    case tok::annot_pragma_openacc_end:
      break;
    default:
      llvm_unreachable("missing deserialization code for annotation token");
    }
  } else {
    Tok.setLength(Record[Idx++]);
    if (IdentifierInfo *II = getLocalIdentifier(M, Record[Idx++]))
      Tok.setIdentifierInfo(II);
  }
  return Tok;
}

MacroInfo *ASTReader::ReadMacroRecord(ModuleFile &F, uint64_t Offset) {
  BitstreamCursor &Stream = F.MacroCursor;

  // Keep track of where we are in the stream, then jump back there
  // after reading this macro.
  SavedStreamPosition SavedPosition(Stream);

  if (llvm::Error Err = Stream.JumpToBit(Offset)) {
    // FIXME this drops errors on the floor.
    consumeError(std::move(Err));
    return nullptr;
  }
  RecordData Record;
  SmallVector<IdentifierInfo*, 16> MacroParams;
  MacroInfo *Macro = nullptr;
  llvm::MutableArrayRef<Token> MacroTokens;

  while (true) {
    // Advance to the next record, but if we get to the end of the block, don't
    // pop it (removing all the abbreviations from the cursor) since we want to
    // be able to reseek within the block and read entries.
    unsigned Flags = BitstreamCursor::AF_DontPopBlockAtEnd;
    Expected<llvm::BitstreamEntry> MaybeEntry =
        Stream.advanceSkippingSubblocks(Flags);
    if (!MaybeEntry) {
      Error(MaybeEntry.takeError());
      return Macro;
    }
    llvm::BitstreamEntry Entry = MaybeEntry.get();

    switch (Entry.Kind) {
    case llvm::BitstreamEntry::SubBlock: // Handled for us already.
    case llvm::BitstreamEntry::Error:
      Error("malformed block record in AST file");
      return Macro;
    case llvm::BitstreamEntry::EndBlock:
      return Macro;
    case llvm::BitstreamEntry::Record:
      // The interesting case.
      break;
    }

    // Read a record.
    Record.clear();
    PreprocessorRecordTypes RecType;
    if (Expected<unsigned> MaybeRecType = Stream.readRecord(Entry.ID, Record))
      RecType = (PreprocessorRecordTypes)MaybeRecType.get();
    else {
      Error(MaybeRecType.takeError());
      return Macro;
    }
    switch (RecType) {
    case PP_MODULE_MACRO:
    case PP_MACRO_DIRECTIVE_HISTORY:
      return Macro;

    case PP_MACRO_OBJECT_LIKE:
    case PP_MACRO_FUNCTION_LIKE: {
      // If we already have a macro, that means that we've hit the end
      // of the definition of the macro we were looking for. We're
      // done.
      if (Macro)
        return Macro;

      unsigned NextIndex = 1; // Skip identifier ID.
      SourceLocation Loc = ReadSourceLocation(F, Record, NextIndex);
      MacroInfo *MI = PP.AllocateMacroInfo(Loc);
      MI->setDefinitionEndLoc(ReadSourceLocation(F, Record, NextIndex));
      MI->setIsUsed(Record[NextIndex++]);
      MI->setUsedForHeaderGuard(Record[NextIndex++]);
      MacroTokens = MI->allocateTokens(Record[NextIndex++],
                                       PP.getPreprocessorAllocator());
      if (RecType == PP_MACRO_FUNCTION_LIKE) {
        // Decode function-like macro info.
        bool isC99VarArgs = Record[NextIndex++];
        bool isGNUVarArgs = Record[NextIndex++];
        bool hasCommaPasting = Record[NextIndex++];
        MacroParams.clear();
        unsigned NumArgs = Record[NextIndex++];
        for (unsigned i = 0; i != NumArgs; ++i)
          MacroParams.push_back(getLocalIdentifier(F, Record[NextIndex++]));

        // Install function-like macro info.
        MI->setIsFunctionLike();
        if (isC99VarArgs) MI->setIsC99Varargs();
        if (isGNUVarArgs) MI->setIsGNUVarargs();
        if (hasCommaPasting) MI->setHasCommaPasting();
        MI->setParameterList(MacroParams, PP.getPreprocessorAllocator());
      }

      // Remember that we saw this macro last so that we add the tokens that
      // form its body to it.
      Macro = MI;

      if (NextIndex + 1 == Record.size() && PP.getPreprocessingRecord() &&
          Record[NextIndex]) {
        // We have a macro definition. Register the association
        PreprocessedEntityID
            GlobalID = getGlobalPreprocessedEntityID(F, Record[NextIndex]);
        PreprocessingRecord &PPRec = *PP.getPreprocessingRecord();
        PreprocessingRecord::PPEntityID PPID =
            PPRec.getPPEntityID(GlobalID - 1, /*isLoaded=*/true);
        MacroDefinitionRecord *PPDef = cast_or_null<MacroDefinitionRecord>(
            PPRec.getPreprocessedEntity(PPID));
        if (PPDef)
          PPRec.RegisterMacroDefinition(Macro, PPDef);
      }

      ++NumMacrosRead;
      break;
    }

    case PP_TOKEN: {
      // If we see a TOKEN before a PP_MACRO_*, then the file is
      // erroneous, just pretend we didn't see this.
      if (!Macro) break;
      if (MacroTokens.empty()) {
        Error("unexpected number of macro tokens for a macro in AST file");
        return Macro;
      }

      unsigned Idx = 0;
      MacroTokens[0] = ReadToken(F, Record, Idx);
      MacroTokens = MacroTokens.drop_front();
      break;
    }
    }
  }
}

PreprocessedEntityID
ASTReader::getGlobalPreprocessedEntityID(ModuleFile &M,
                                         unsigned LocalID) const {
  if (!M.ModuleOffsetMap.empty())
    ReadModuleOffsetMap(M);

  ContinuousRangeMap<uint32_t, int, 2>::const_iterator
    I = M.PreprocessedEntityRemap.find(LocalID - NUM_PREDEF_PP_ENTITY_IDS);
  assert(I != M.PreprocessedEntityRemap.end()
         && "Invalid index into preprocessed entity index remap");

  return LocalID + I->second;
}

const FileEntry *HeaderFileInfoTrait::getFile(const internal_key_type &Key) {
  FileManager &FileMgr = Reader.getFileManager();
  if (!Key.Imported) {
    if (auto File = FileMgr.getFile(Key.Filename))
      return *File;
    return nullptr;
  }

  std::string Resolved = std::string(Key.Filename);
  Reader.ResolveImportedPath(M, Resolved);
  if (auto File = FileMgr.getFile(Resolved))
    return *File;
  return nullptr;
}

unsigned HeaderFileInfoTrait::ComputeHash(internal_key_ref ikey) {
  return llvm::hash_combine(ikey.Size, ikey.ModTime);
}

HeaderFileInfoTrait::internal_key_type
HeaderFileInfoTrait::GetInternalKey(external_key_type ekey) {
  internal_key_type ikey = {ekey.getSize(),
                            M.HasTimestamps ? ekey.getModificationTime() : 0,
                            ekey.getName(), /*Imported*/ false};
  return ikey;
}

bool HeaderFileInfoTrait::EqualKey(internal_key_ref a, internal_key_ref b) {
  if (a.Size != b.Size || (a.ModTime && b.ModTime && a.ModTime != b.ModTime))
    return false;

  if (llvm::sys::path::is_absolute(a.Filename) && a.Filename == b.Filename)
    return true;

  // Determine whether the actual files are equivalent.
  const FileEntry *FEA = getFile(a);
  const FileEntry *FEB = getFile(b);
  return FEA && FEA == FEB;
}

std::pair<unsigned, unsigned>
HeaderFileInfoTrait::ReadKeyDataLength(const unsigned char*& d) {
  return readULEBKeyDataLength(d);
}

HeaderFileInfoTrait::internal_key_type
HeaderFileInfoTrait::ReadKey(const unsigned char *d, unsigned) {
  using namespace llvm::support;

  internal_key_type ikey;
  ikey.Size = off_t(endian::readNext<uint64_t, llvm::endianness::little>(d));
  ikey.ModTime =
      time_t(endian::readNext<uint64_t, llvm::endianness::little>(d));
  ikey.Filename = (const char *)d;
  ikey.Imported = true;
  return ikey;
}

HeaderFileInfoTrait::data_type
HeaderFileInfoTrait::ReadData(internal_key_ref key, const unsigned char *d,
                              unsigned DataLen) {
  using namespace llvm::support;

  const unsigned char *End = d + DataLen;
  HeaderFileInfo HFI;
  unsigned Flags = *d++;

  bool Included = (Flags >> 6) & 0x01;
  if (Included)
    if (const FileEntry *FE = getFile(key))
      // Not using \c Preprocessor::markIncluded(), since that would attempt to
      // deserialize this header file info again.
      Reader.getPreprocessor().getIncludedFiles().insert(FE);

  // FIXME: Refactor with mergeHeaderFileInfo in HeaderSearch.cpp.
  HFI.isImport |= (Flags >> 5) & 0x01;
  HFI.isPragmaOnce |= (Flags >> 4) & 0x01;
  HFI.DirInfo = (Flags >> 1) & 0x07;
  HFI.IndexHeaderMapHeader = Flags & 0x01;
  HFI.ControllingMacroID = Reader.getGlobalIdentifierID(
      M, endian::readNext<uint32_t, llvm::endianness::little>(d));
  if (unsigned FrameworkOffset =
          endian::readNext<uint32_t, llvm::endianness::little>(d)) {
    // The framework offset is 1 greater than the actual offset,
    // since 0 is used as an indicator for "no framework name".
    StringRef FrameworkName(FrameworkStrings + FrameworkOffset - 1);
    HFI.Framework = HS->getUniqueFrameworkName(FrameworkName);
  }

  assert((End - d) % 4 == 0 &&
         "Wrong data length in HeaderFileInfo deserialization");
  while (d != End) {
    uint32_t LocalSMID =
        endian::readNext<uint32_t, llvm::endianness::little>(d);
    auto HeaderRole = static_cast<ModuleMap::ModuleHeaderRole>(LocalSMID & 7);
    LocalSMID >>= 3;

    // This header is part of a module. Associate it with the module to enable
    // implicit module import.
    SubmoduleID GlobalSMID = Reader.getGlobalSubmoduleID(M, LocalSMID);
    Module *Mod = Reader.getSubmodule(GlobalSMID);
    FileManager &FileMgr = Reader.getFileManager();
    ModuleMap &ModMap =
        Reader.getPreprocessor().getHeaderSearchInfo().getModuleMap();

    std::string Filename = std::string(key.Filename);
    if (key.Imported)
      Reader.ResolveImportedPath(M, Filename);
    if (auto FE = FileMgr.getOptionalFileRef(Filename)) {
      // FIXME: NameAsWritten
      Module::Header H = {std::string(key.Filename), "", *FE};
      ModMap.addHeader(Mod, H, HeaderRole, /*Imported=*/true);
    }
    HFI.mergeModuleMembership(HeaderRole);
  }

  // This HeaderFileInfo was externally loaded.
  HFI.External = true;
  HFI.IsValid = true;
  return HFI;
}

void ASTReader::addPendingMacro(IdentifierInfo *II, ModuleFile *M,
                                uint32_t MacroDirectivesOffset) {
  assert(NumCurrentElementsDeserializing > 0 &&"Missing deserialization guard");
  PendingMacroIDs[II].push_back(PendingMacroInfo(M, MacroDirectivesOffset));
}

void ASTReader::ReadDefinedMacros() {
  // Note that we are loading defined macros.
  Deserializing Macros(this);

  for (ModuleFile &I : llvm::reverse(ModuleMgr)) {
    BitstreamCursor &MacroCursor = I.MacroCursor;

    // If there was no preprocessor block, skip this file.
    if (MacroCursor.getBitcodeBytes().empty())
      continue;

    BitstreamCursor Cursor = MacroCursor;
    if (llvm::Error Err = Cursor.JumpToBit(I.MacroStartOffset)) {
      Error(std::move(Err));
      return;
    }

    RecordData Record;
    while (true) {
      Expected<llvm::BitstreamEntry> MaybeE = Cursor.advanceSkippingSubblocks();
      if (!MaybeE) {
        Error(MaybeE.takeError());
        return;
      }
      llvm::BitstreamEntry E = MaybeE.get();

      switch (E.Kind) {
      case llvm::BitstreamEntry::SubBlock: // Handled for us already.
      case llvm::BitstreamEntry::Error:
        Error("malformed block record in AST file");
        return;
      case llvm::BitstreamEntry::EndBlock:
        goto NextCursor;

      case llvm::BitstreamEntry::Record: {
        Record.clear();
        Expected<unsigned> MaybeRecord = Cursor.readRecord(E.ID, Record);
        if (!MaybeRecord) {
          Error(MaybeRecord.takeError());
          return;
        }
        switch (MaybeRecord.get()) {
        default:  // Default behavior: ignore.
          break;

        case PP_MACRO_OBJECT_LIKE:
        case PP_MACRO_FUNCTION_LIKE: {
          IdentifierInfo *II = getLocalIdentifier(I, Record[0]);
          if (II->isOutOfDate())
            updateOutOfDateIdentifier(*II);
          break;
        }

        case PP_TOKEN:
          // Ignore tokens.
          break;
        }
        break;
      }
      }
    }
    NextCursor:  ;
  }
}

namespace {

  /// Visitor class used to look up identifirs in an AST file.
  class IdentifierLookupVisitor {
    StringRef Name;
    unsigned NameHash;
    unsigned PriorGeneration;
    unsigned &NumIdentifierLookups;
    unsigned &NumIdentifierLookupHits;
    IdentifierInfo *Found = nullptr;

  public:
    IdentifierLookupVisitor(StringRef Name, unsigned PriorGeneration,
                            unsigned &NumIdentifierLookups,
                            unsigned &NumIdentifierLookupHits)
      : Name(Name), NameHash(ASTIdentifierLookupTrait::ComputeHash(Name)),
        PriorGeneration(PriorGeneration),
        NumIdentifierLookups(NumIdentifierLookups),
        NumIdentifierLookupHits(NumIdentifierLookupHits) {}

    bool operator()(ModuleFile &M) {
      // If we've already searched this module file, skip it now.
      if (M.Generation <= PriorGeneration)
        return true;

      ASTIdentifierLookupTable *IdTable
        = (ASTIdentifierLookupTable *)M.IdentifierLookupTable;
      if (!IdTable)
        return false;

      ASTIdentifierLookupTrait Trait(IdTable->getInfoObj().getReader(), M,
                                     Found);
      ++NumIdentifierLookups;
      ASTIdentifierLookupTable::iterator Pos =
          IdTable->find_hashed(Name, NameHash, &Trait);
      if (Pos == IdTable->end())
        return false;

      // Dereferencing the iterator has the effect of building the
      // IdentifierInfo node and populating it with the various
      // declarations it needs.
      ++NumIdentifierLookupHits;
      Found = *Pos;
      return true;
    }

    // Retrieve the identifier info found within the module
    // files.
    IdentifierInfo *getIdentifierInfo() const { return Found; }
  };

} // namespace

void ASTReader::updateOutOfDateIdentifier(const IdentifierInfo &II) {
  // Note that we are loading an identifier.
  Deserializing AnIdentifier(this);

  unsigned PriorGeneration = 0;
  if (getContext().getLangOpts().Modules)
    PriorGeneration = IdentifierGeneration[&II];

  // If there is a global index, look there first to determine which modules
  // provably do not have any results for this identifier.
  GlobalModuleIndex::HitSet Hits;
  GlobalModuleIndex::HitSet *HitsPtr = nullptr;
  if (!loadGlobalIndex()) {
    if (GlobalIndex->lookupIdentifier(II.getName(), Hits)) {
      HitsPtr = &Hits;
    }
  }

  IdentifierLookupVisitor Visitor(II.getName(), PriorGeneration,
                                  NumIdentifierLookups,
                                  NumIdentifierLookupHits);
  ModuleMgr.visit(Visitor, HitsPtr);
  markIdentifierUpToDate(&II);
}

void ASTReader::markIdentifierUpToDate(const IdentifierInfo *II) {
  if (!II)
    return;

  const_cast<IdentifierInfo *>(II)->setOutOfDate(false);

  // Update the generation for this identifier.
  if (getContext().getLangOpts().Modules)
    IdentifierGeneration[II] = getGeneration();
}

void ASTReader::resolvePendingMacro(IdentifierInfo *II,
                                    const PendingMacroInfo &PMInfo) {
  ModuleFile &M = *PMInfo.M;

  BitstreamCursor &Cursor = M.MacroCursor;
  SavedStreamPosition SavedPosition(Cursor);
  if (llvm::Error Err =
          Cursor.JumpToBit(M.MacroOffsetsBase + PMInfo.MacroDirectivesOffset)) {
    Error(std::move(Err));
    return;
  }

  struct ModuleMacroRecord {
    SubmoduleID SubModID;
    MacroInfo *MI;
    SmallVector<SubmoduleID, 8> Overrides;
  };
  llvm::SmallVector<ModuleMacroRecord, 8> ModuleMacros;

  // We expect to see a sequence of PP_MODULE_MACRO records listing exported
  // macros, followed by a PP_MACRO_DIRECTIVE_HISTORY record with the complete
  // macro histroy.
  RecordData Record;
  while (true) {
    Expected<llvm::BitstreamEntry> MaybeEntry =
        Cursor.advance(BitstreamCursor::AF_DontPopBlockAtEnd);
    if (!MaybeEntry) {
      Error(MaybeEntry.takeError());
      return;
    }
    llvm::BitstreamEntry Entry = MaybeEntry.get();

    if (Entry.Kind != llvm::BitstreamEntry::Record) {
      Error("malformed block record in AST file");
      return;
    }

    Record.clear();
    Expected<unsigned> MaybePP = Cursor.readRecord(Entry.ID, Record);
    if (!MaybePP) {
      Error(MaybePP.takeError());
      return;
    }
    switch ((PreprocessorRecordTypes)MaybePP.get()) {
    case PP_MACRO_DIRECTIVE_HISTORY:
      break;

    case PP_MODULE_MACRO: {
      ModuleMacros.push_back(ModuleMacroRecord());
      auto &Info = ModuleMacros.back();
      Info.SubModID = getGlobalSubmoduleID(M, Record[0]);
      Info.MI = getMacro(getGlobalMacroID(M, Record[1]));
      for (int I = 2, N = Record.size(); I != N; ++I)
        Info.Overrides.push_back(getGlobalSubmoduleID(M, Record[I]));
      continue;
    }

    default:
      Error("malformed block record in AST file");
      return;
    }

    // We found the macro directive history; that's the last record
    // for this macro.
    break;
  }

  // Module macros are listed in reverse dependency order.
  {
    std::reverse(ModuleMacros.begin(), ModuleMacros.end());
    llvm::SmallVector<ModuleMacro*, 8> Overrides;
    for (auto &MMR : ModuleMacros) {
      Overrides.clear();
      for (unsigned ModID : MMR.Overrides) {
        Module *Mod = getSubmodule(ModID);
        auto *Macro = PP.getModuleMacro(Mod, II);
        assert(Macro && "missing definition for overridden macro");
        Overrides.push_back(Macro);
      }

      bool Inserted = false;
      Module *Owner = getSubmodule(MMR.SubModID);
      PP.addModuleMacro(Owner, II, MMR.MI, Overrides, Inserted);
    }
  }

  // Don't read the directive history for a module; we don't have anywhere
  // to put it.
  if (M.isModule())
    return;

  // Deserialize the macro directives history in reverse source-order.
  MacroDirective *Latest = nullptr, *Earliest = nullptr;
  unsigned Idx = 0, N = Record.size();
  while (Idx < N) {
    MacroDirective *MD = nullptr;
    SourceLocation Loc = ReadSourceLocation(M, Record, Idx);
    MacroDirective::Kind K = (MacroDirective::Kind)Record[Idx++];
    switch (K) {
    case MacroDirective::MD_Define: {
      MacroInfo *MI = getMacro(getGlobalMacroID(M, Record[Idx++]));
      MD = PP.AllocateDefMacroDirective(MI, Loc);
      break;
    }
    case MacroDirective::MD_Undefine:
      MD = PP.AllocateUndefMacroDirective(Loc);
      break;
    case MacroDirective::MD_Visibility:
      bool isPublic = Record[Idx++];
      MD = PP.AllocateVisibilityMacroDirective(Loc, isPublic);
      break;
    }

    if (!Latest)
      Latest = MD;
    if (Earliest)
      Earliest->setPrevious(MD);
    Earliest = MD;
  }

  if (Latest)
    PP.setLoadedMacroDirective(II, Earliest, Latest);
}

bool ASTReader::shouldDisableValidationForFile(
    const serialization::ModuleFile &M) const {
  if (DisableValidationKind == DisableValidationForModuleKind::None)
    return false;

  // If a PCH is loaded and validation is disabled for PCH then disable
  // validation for the PCH and the modules it loads.
  ModuleKind K = CurrentDeserializingModuleKind.value_or(M.Kind);

  switch (K) {
  case MK_MainFile:
  case MK_Preamble:
  case MK_PCH:
    return bool(DisableValidationKind & DisableValidationForModuleKind::PCH);
  case MK_ImplicitModule:
  case MK_ExplicitModule:
  case MK_PrebuiltModule:
    return bool(DisableValidationKind & DisableValidationForModuleKind::Module);
  }

  return false;
}

InputFileInfo ASTReader::getInputFileInfo(ModuleFile &F, unsigned ID) {
  // If this ID is bogus, just return an empty input file.
  if (ID == 0 || ID > F.InputFileInfosLoaded.size())
    return InputFileInfo();

  // If we've already loaded this input file, return it.
  if (!F.InputFileInfosLoaded[ID - 1].Filename.empty())
    return F.InputFileInfosLoaded[ID - 1];

  // Go find this input file.
  BitstreamCursor &Cursor = F.InputFilesCursor;
  SavedStreamPosition SavedPosition(Cursor);
  if (llvm::Error Err = Cursor.JumpToBit(F.InputFilesOffsetBase +
                                         F.InputFileOffsets[ID - 1])) {
    // FIXME this drops errors on the floor.
    consumeError(std::move(Err));
  }

  Expected<unsigned> MaybeCode = Cursor.ReadCode();
  if (!MaybeCode) {
    // FIXME this drops errors on the floor.
    consumeError(MaybeCode.takeError());
  }
  unsigned Code = MaybeCode.get();
  RecordData Record;
  StringRef Blob;

  if (Expected<unsigned> Maybe = Cursor.readRecord(Code, Record, &Blob))
    assert(static_cast<InputFileRecordTypes>(Maybe.get()) == INPUT_FILE &&
           "invalid record type for input file");
  else {
    // FIXME this drops errors on the floor.
    consumeError(Maybe.takeError());
  }

  assert(Record[0] == ID && "Bogus stored ID or offset");
  InputFileInfo R;
  R.StoredSize = static_cast<off_t>(Record[1]);
  R.StoredTime = static_cast<time_t>(Record[2]);
  R.Overridden = static_cast<bool>(Record[3]);
  R.Transient = static_cast<bool>(Record[4]);
  R.TopLevel = static_cast<bool>(Record[5]);
  R.ModuleMap = static_cast<bool>(Record[6]);
  std::tie(R.FilenameAsRequested, R.Filename) = [&]() {
    uint16_t AsRequestedLength = Record[7];

    std::string NameAsRequested = Blob.substr(0, AsRequestedLength).str();
    std::string Name = Blob.substr(AsRequestedLength).str();

    ResolveImportedPath(F, NameAsRequested);
    ResolveImportedPath(F, Name);

    if (Name.empty())
      Name = NameAsRequested;

    return std::make_pair(std::move(NameAsRequested), std::move(Name));
  }();

  Expected<llvm::BitstreamEntry> MaybeEntry = Cursor.advance();
  if (!MaybeEntry) // FIXME this drops errors on the floor.
    consumeError(MaybeEntry.takeError());
  llvm::BitstreamEntry Entry = MaybeEntry.get();
  assert(Entry.Kind == llvm::BitstreamEntry::Record &&
         "expected record type for input file hash");

  Record.clear();
  if (Expected<unsigned> Maybe = Cursor.readRecord(Entry.ID, Record))
    assert(static_cast<InputFileRecordTypes>(Maybe.get()) == INPUT_FILE_HASH &&
           "invalid record type for input file hash");
  else {
    // FIXME this drops errors on the floor.
    consumeError(Maybe.takeError());
  }
  R.ContentHash = (static_cast<uint64_t>(Record[1]) << 32) |
                  static_cast<uint64_t>(Record[0]);

  // Note that we've loaded this input file info.
  F.InputFileInfosLoaded[ID - 1] = R;
  return R;
}

static unsigned moduleKindForDiagnostic(ModuleKind Kind);
InputFile ASTReader::getInputFile(ModuleFile &F, unsigned ID, bool Complain) {
  // If this ID is bogus, just return an empty input file.
  if (ID == 0 || ID > F.InputFilesLoaded.size())
    return InputFile();

  // If we've already loaded this input file, return it.
  if (F.InputFilesLoaded[ID-1].getFile())
    return F.InputFilesLoaded[ID-1];

  if (F.InputFilesLoaded[ID-1].isNotFound())
    return InputFile();

  // Go find this input file.
  BitstreamCursor &Cursor = F.InputFilesCursor;
  SavedStreamPosition SavedPosition(Cursor);
  if (llvm::Error Err = Cursor.JumpToBit(F.InputFilesOffsetBase +
                                         F.InputFileOffsets[ID - 1])) {
    // FIXME this drops errors on the floor.
    consumeError(std::move(Err));
  }

  InputFileInfo FI = getInputFileInfo(F, ID);
  off_t StoredSize = FI.StoredSize;
  time_t StoredTime = FI.StoredTime;
  bool Overridden = FI.Overridden;
  bool Transient = FI.Transient;
  StringRef Filename = FI.FilenameAsRequested;
  uint64_t StoredContentHash = FI.ContentHash;

  // For standard C++ modules, we don't need to check the inputs.
  bool SkipChecks = F.StandardCXXModule;

  const HeaderSearchOptions &HSOpts =
      PP.getHeaderSearchInfo().getHeaderSearchOpts();

  // The option ForceCheckCXX20ModulesInputFiles is only meaningful for C++20
  // modules.
  if (F.StandardCXXModule && HSOpts.ForceCheckCXX20ModulesInputFiles) {
    SkipChecks = false;
    Overridden = false;
  }

  auto File = FileMgr.getOptionalFileRef(Filename, /*OpenFile=*/false);

  // For an overridden file, create a virtual file with the stored
  // size/timestamp.
  if ((Overridden || Transient || SkipChecks) && !File)
    File = FileMgr.getVirtualFileRef(Filename, StoredSize, StoredTime);

  if (!File) {
    if (Complain) {
      std::string ErrorStr = "could not find file '";
      ErrorStr += Filename;
      ErrorStr += "' referenced by AST file '";
      ErrorStr += F.FileName;
      ErrorStr += "'";
      Error(ErrorStr);
    }
    // Record that we didn't find the file.
    F.InputFilesLoaded[ID-1] = InputFile::getNotFound();
    return InputFile();
  }

  // Check if there was a request to override the contents of the file
  // that was part of the precompiled header. Overriding such a file
  // can lead to problems when lexing using the source locations from the
  // PCH.
  SourceManager &SM = getSourceManager();
  // FIXME: Reject if the overrides are different.
  if ((!Overridden && !Transient) && !SkipChecks &&
      SM.isFileOverridden(*File)) {
    if (Complain)
      Error(diag::err_fe_pch_file_overridden, Filename);

    // After emitting the diagnostic, bypass the overriding file to recover
    // (this creates a separate FileEntry).
    File = SM.bypassFileContentsOverride(*File);
    if (!File) {
      F.InputFilesLoaded[ID - 1] = InputFile::getNotFound();
      return InputFile();
    }
  }

  struct Change {
    enum ModificationKind {
      Size,
      ModTime,
      Content,
      None,
    } Kind;
    std::optional<int64_t> Old = std::nullopt;
    std::optional<int64_t> New = std::nullopt;
  };
  auto HasInputContentChanged = [&](Change OriginalChange) {
    assert(ValidateASTInputFilesContent &&
           "We should only check the content of the inputs with "
           "ValidateASTInputFilesContent enabled.");

    if (StoredContentHash == static_cast<uint64_t>(llvm::hash_code(-1)))
      return OriginalChange;

    auto MemBuffOrError = FileMgr.getBufferForFile(*File);
    if (!MemBuffOrError) {
      if (!Complain)
        return OriginalChange;
      std::string ErrorStr = "could not get buffer for file '";
      ErrorStr += File->getName();
      ErrorStr += "'";
      Error(ErrorStr);
      return OriginalChange;
    }

    // FIXME: hash_value is not guaranteed to be stable!
    auto ContentHash = hash_value(MemBuffOrError.get()->getBuffer());
    if (StoredContentHash == static_cast<uint64_t>(ContentHash))
      return Change{Change::None};

    return Change{Change::Content};
  };
  auto HasInputFileChanged = [&]() {
    if (StoredSize != File->getSize())
      return Change{Change::Size, StoredSize, File->getSize()};
    if (!shouldDisableValidationForFile(F) && StoredTime &&
        StoredTime != File->getModificationTime()) {
      Change MTimeChange = {Change::ModTime, StoredTime,
                            File->getModificationTime()};

      // In case the modification time changes but not the content,
      // accept the cached file as legit.
      if (ValidateASTInputFilesContent)
        return HasInputContentChanged(MTimeChange);

      return MTimeChange;
    }
    return Change{Change::None};
  };

  bool IsOutOfDate = false;
  auto FileChange = SkipChecks ? Change{Change::None} : HasInputFileChanged();
  // When ForceCheckCXX20ModulesInputFiles and ValidateASTInputFilesContent
  // enabled, it is better to check the contents of the inputs. Since we can't
  // get correct modified time information for inputs from overriden inputs.
  if (HSOpts.ForceCheckCXX20ModulesInputFiles && ValidateASTInputFilesContent &&
      F.StandardCXXModule && FileChange.Kind == Change::None)
    FileChange = HasInputContentChanged(FileChange);

  // When we have StoredTime equal to zero and ValidateASTInputFilesContent,
  // it is better to check the content of the input files because we cannot rely
  // on the file modification time, which will be the same (zero) for these
  // files.
  if (!StoredTime && ValidateASTInputFilesContent &&
      FileChange.Kind == Change::None)
    FileChange = HasInputContentChanged(FileChange);

  // For an overridden file, there is nothing to validate.
  if (!Overridden && FileChange.Kind != Change::None) {
    if (Complain && !Diags.isDiagnosticInFlight()) {
      // Build a list of the PCH imports that got us here (in reverse).
      SmallVector<ModuleFile *, 4> ImportStack(1, &F);
      while (!ImportStack.back()->ImportedBy.empty())
        ImportStack.push_back(ImportStack.back()->ImportedBy[0]);

      // The top-level PCH is stale.
      StringRef TopLevelPCHName(ImportStack.back()->FileName);
      Diag(diag::err_fe_ast_file_modified)
          << Filename << moduleKindForDiagnostic(ImportStack.back()->Kind)
          << TopLevelPCHName << FileChange.Kind
          << (FileChange.Old && FileChange.New)
          << llvm::itostr(FileChange.Old.value_or(0))
          << llvm::itostr(FileChange.New.value_or(0));

      // Print the import stack.
      if (ImportStack.size() > 1) {
        Diag(diag::note_pch_required_by)
          << Filename << ImportStack[0]->FileName;
        for (unsigned I = 1; I < ImportStack.size(); ++I)
          Diag(diag::note_pch_required_by)
            << ImportStack[I-1]->FileName << ImportStack[I]->FileName;
      }

      Diag(diag::note_pch_rebuild_required) << TopLevelPCHName;
    }

    IsOutOfDate = true;
  }
  // FIXME: If the file is overridden and we've already opened it,
  // issue an error (or split it into a separate FileEntry).

  InputFile IF = InputFile(*File, Overridden || Transient, IsOutOfDate);

  // Note that we've loaded this input file.
  F.InputFilesLoaded[ID-1] = IF;
  return IF;
}

/// If we are loading a relocatable PCH or module file, and the filename
/// is not an absolute path, add the system or module root to the beginning of
/// the file name.
void ASTReader::ResolveImportedPath(ModuleFile &M, std::string &Filename) {
  // Resolve relative to the base directory, if we have one.
  if (!M.BaseDirectory.empty())
    return ResolveImportedPath(Filename, M.BaseDirectory);
}

void ASTReader::ResolveImportedPath(std::string &Filename, StringRef Prefix) {
  if (Filename.empty() || llvm::sys::path::is_absolute(Filename) ||
      Filename == "<built-in>" || Filename == "<command line>")
    return;

  SmallString<128> Buffer;
  llvm::sys::path::append(Buffer, Prefix, Filename);
  Filename.assign(Buffer.begin(), Buffer.end());
}

static bool isDiagnosedResult(ASTReader::ASTReadResult ARR, unsigned Caps) {
  switch (ARR) {
  case ASTReader::Failure: return true;
  case ASTReader::Missing: return !(Caps & ASTReader::ARR_Missing);
  case ASTReader::OutOfDate: return !(Caps & ASTReader::ARR_OutOfDate);
  case ASTReader::VersionMismatch: return !(Caps & ASTReader::ARR_VersionMismatch);
  case ASTReader::ConfigurationMismatch:
    return !(Caps & ASTReader::ARR_ConfigurationMismatch);
  case ASTReader::HadErrors: return true;
  case ASTReader::Success: return false;
  }

  llvm_unreachable("unknown ASTReadResult");
}

ASTReader::ASTReadResult ASTReader::ReadOptionsBlock(
    BitstreamCursor &Stream, unsigned ClientLoadCapabilities,
    bool AllowCompatibleConfigurationMismatch, ASTReaderListener &Listener,
    std::string &SuggestedPredefines) {
  if (llvm::Error Err = Stream.EnterSubBlock(OPTIONS_BLOCK_ID)) {
    // FIXME this drops errors on the floor.
    consumeError(std::move(Err));
    return Failure;
  }

  // Read all of the records in the options block.
  RecordData Record;
  ASTReadResult Result = Success;
  while (true) {
    Expected<llvm::BitstreamEntry> MaybeEntry = Stream.advance();
    if (!MaybeEntry) {
      // FIXME this drops errors on the floor.
      consumeError(MaybeEntry.takeError());
      return Failure;
    }
    llvm::BitstreamEntry Entry = MaybeEntry.get();

    switch (Entry.Kind) {
    case llvm::BitstreamEntry::Error:
    case llvm::BitstreamEntry::SubBlock:
      return Failure;

    case llvm::BitstreamEntry::EndBlock:
      return Result;

    case llvm::BitstreamEntry::Record:
      // The interesting case.
      break;
    }

    // Read and process a record.
    Record.clear();
    Expected<unsigned> MaybeRecordType = Stream.readRecord(Entry.ID, Record);
    if (!MaybeRecordType) {
      // FIXME this drops errors on the floor.
      consumeError(MaybeRecordType.takeError());
      return Failure;
    }
    switch ((OptionsRecordTypes)MaybeRecordType.get()) {
    case LANGUAGE_OPTIONS: {
      bool Complain = (ClientLoadCapabilities & ARR_ConfigurationMismatch) == 0;
      if (ParseLanguageOptions(Record, Complain, Listener,
                               AllowCompatibleConfigurationMismatch))
        Result = ConfigurationMismatch;
      break;
    }

    case TARGET_OPTIONS: {
      bool Complain = (ClientLoadCapabilities & ARR_ConfigurationMismatch) == 0;
      if (ParseTargetOptions(Record, Complain, Listener,
                             AllowCompatibleConfigurationMismatch))
        Result = ConfigurationMismatch;
      break;
    }

    case FILE_SYSTEM_OPTIONS: {
      bool Complain = (ClientLoadCapabilities & ARR_ConfigurationMismatch) == 0;
      if (!AllowCompatibleConfigurationMismatch &&
          ParseFileSystemOptions(Record, Complain, Listener))
        Result = ConfigurationMismatch;
      break;
    }

    case HEADER_SEARCH_OPTIONS: {
      bool Complain = (ClientLoadCapabilities & ARR_ConfigurationMismatch) == 0;
      if (!AllowCompatibleConfigurationMismatch &&
          ParseHeaderSearchOptions(Record, Complain, Listener))
        Result = ConfigurationMismatch;
      break;
    }

    case PREPROCESSOR_OPTIONS:
      bool Complain = (ClientLoadCapabilities & ARR_ConfigurationMismatch) == 0;
      if (!AllowCompatibleConfigurationMismatch &&
          ParsePreprocessorOptions(Record, Complain, Listener,
                                   SuggestedPredefines))
        Result = ConfigurationMismatch;
      break;
    }
  }
}

ASTReader::ASTReadResult
ASTReader::ReadControlBlock(ModuleFile &F,
                            SmallVectorImpl<ImportedModule> &Loaded,
                            const ModuleFile *ImportedBy,
                            unsigned ClientLoadCapabilities) {
  BitstreamCursor &Stream = F.Stream;

  if (llvm::Error Err = Stream.EnterSubBlock(CONTROL_BLOCK_ID)) {
    Error(std::move(Err));
    return Failure;
  }

  // Lambda to read the unhashed control block the first time it's called.
  //
  // For PCM files, the unhashed control block cannot be read until after the
  // MODULE_NAME record.  However, PCH files have no MODULE_NAME, and yet still
  // need to look ahead before reading the IMPORTS record.  For consistency,
  // this block is always read somehow (see BitstreamEntry::EndBlock).
  bool HasReadUnhashedControlBlock = false;
  auto readUnhashedControlBlockOnce = [&]() {
    if (!HasReadUnhashedControlBlock) {
      HasReadUnhashedControlBlock = true;
      if (ASTReadResult Result =
              readUnhashedControlBlock(F, ImportedBy, ClientLoadCapabilities))
        return Result;
    }
    return Success;
  };

  bool DisableValidation = shouldDisableValidationForFile(F);

  // Read all of the records and blocks in the control block.
  RecordData Record;
  unsigned NumInputs = 0;
  unsigned NumUserInputs = 0;
  StringRef BaseDirectoryAsWritten;
  while (true) {
    Expected<llvm::BitstreamEntry> MaybeEntry = Stream.advance();
    if (!MaybeEntry) {
      Error(MaybeEntry.takeError());
      return Failure;
    }
    llvm::BitstreamEntry Entry = MaybeEntry.get();

    switch (Entry.Kind) {
    case llvm::BitstreamEntry::Error:
      Error("malformed block record in AST file");
      return Failure;
    case llvm::BitstreamEntry::EndBlock: {
      // Validate the module before returning.  This call catches an AST with
      // no module name and no imports.
      if (ASTReadResult Result = readUnhashedControlBlockOnce())
        return Result;

      // Validate input files.
      const HeaderSearchOptions &HSOpts =
          PP.getHeaderSearchInfo().getHeaderSearchOpts();

      // All user input files reside at the index range [0, NumUserInputs), and
      // system input files reside at [NumUserInputs, NumInputs). For explicitly
      // loaded module files, ignore missing inputs.
      if (!DisableValidation && F.Kind != MK_ExplicitModule &&
          F.Kind != MK_PrebuiltModule) {
        bool Complain = (ClientLoadCapabilities & ARR_OutOfDate) == 0;

        // If we are reading a module, we will create a verification timestamp,
        // so we verify all input files.  Otherwise, verify only user input
        // files.

        unsigned N = ValidateSystemInputs ? NumInputs : NumUserInputs;
        if (HSOpts.ModulesValidateOncePerBuildSession &&
            F.InputFilesValidationTimestamp > HSOpts.BuildSessionTimestamp &&
            F.Kind == MK_ImplicitModule)
          N = NumUserInputs;

        for (unsigned I = 0; I < N; ++I) {
          InputFile IF = getInputFile(F, I+1, Complain);
          if (!IF.getFile() || IF.isOutOfDate())
            return OutOfDate;
        }
      }

      if (Listener)
        Listener->visitModuleFile(F.FileName, F.Kind);

      if (Listener && Listener->needsInputFileVisitation()) {
        unsigned N = Listener->needsSystemInputFileVisitation() ? NumInputs
                                                                : NumUserInputs;
        for (unsigned I = 0; I < N; ++I) {
          bool IsSystem = I >= NumUserInputs;
          InputFileInfo FI = getInputFileInfo(F, I + 1);
          Listener->visitInputFile(
              FI.FilenameAsRequested, IsSystem, FI.Overridden,
              F.Kind == MK_ExplicitModule || F.Kind == MK_PrebuiltModule);
        }
      }

      return Success;
    }

    case llvm::BitstreamEntry::SubBlock:
      switch (Entry.ID) {
      case INPUT_FILES_BLOCK_ID:
        F.InputFilesCursor = Stream;
        if (llvm::Error Err = Stream.SkipBlock()) {
          Error(std::move(Err));
          return Failure;
        }
        if (ReadBlockAbbrevs(F.InputFilesCursor, INPUT_FILES_BLOCK_ID)) {
          Error("malformed block record in AST file");
          return Failure;
        }
        F.InputFilesOffsetBase = F.InputFilesCursor.GetCurrentBitNo();
        continue;

      case OPTIONS_BLOCK_ID:
        // If we're reading the first module for this group, check its options
        // are compatible with ours. For modules it imports, no further checking
        // is required, because we checked them when we built it.
        if (Listener && !ImportedBy) {
          // Should we allow the configuration of the module file to differ from
          // the configuration of the current translation unit in a compatible
          // way?
          //
          // FIXME: Allow this for files explicitly specified with -include-pch.
          bool AllowCompatibleConfigurationMismatch =
              F.Kind == MK_ExplicitModule || F.Kind == MK_PrebuiltModule;

          ASTReadResult Result =
              ReadOptionsBlock(Stream, ClientLoadCapabilities,
                               AllowCompatibleConfigurationMismatch, *Listener,
                               SuggestedPredefines);
          if (Result == Failure) {
            Error("malformed block record in AST file");
            return Result;
          }

          if (DisableValidation ||
              (AllowConfigurationMismatch && Result == ConfigurationMismatch))
            Result = Success;

          // If we can't load the module, exit early since we likely
          // will rebuild the module anyway. The stream may be in the
          // middle of a block.
          if (Result != Success)
            return Result;
        } else if (llvm::Error Err = Stream.SkipBlock()) {
          Error(std::move(Err));
          return Failure;
        }
        continue;

      default:
        if (llvm::Error Err = Stream.SkipBlock()) {
          Error(std::move(Err));
          return Failure;
        }
        continue;
      }

    case llvm::BitstreamEntry::Record:
      // The interesting case.
      break;
    }

    // Read and process a record.
    Record.clear();
    StringRef Blob;
    Expected<unsigned> MaybeRecordType =
        Stream.readRecord(Entry.ID, Record, &Blob);
    if (!MaybeRecordType) {
      Error(MaybeRecordType.takeError());
      return Failure;
    }
    switch ((ControlRecordTypes)MaybeRecordType.get()) {
    case METADATA: {
      if (Record[0] != VERSION_MAJOR && !DisableValidation) {
        if ((ClientLoadCapabilities & ARR_VersionMismatch) == 0)
          Diag(Record[0] < VERSION_MAJOR? diag::err_pch_version_too_old
                                        : diag::err_pch_version_too_new);
        return VersionMismatch;
      }

      bool hasErrors = Record[7];
      if (hasErrors && !DisableValidation) {
        // If requested by the caller and the module hasn't already been read
        // or compiled, mark modules on error as out-of-date.
        if ((ClientLoadCapabilities & ARR_TreatModuleWithErrorsAsOutOfDate) &&
            canRecoverFromOutOfDate(F.FileName, ClientLoadCapabilities))
          return OutOfDate;

        if (!AllowASTWithCompilerErrors) {
          Diag(diag::err_pch_with_compiler_errors);
          return HadErrors;
        }
      }
      if (hasErrors) {
        Diags.ErrorOccurred = true;
        Diags.UncompilableErrorOccurred = true;
        Diags.UnrecoverableErrorOccurred = true;
      }

      F.RelocatablePCH = Record[4];
      // Relative paths in a relocatable PCH are relative to our sysroot.
      if (F.RelocatablePCH)
        F.BaseDirectory = isysroot.empty() ? "/" : isysroot;

      F.StandardCXXModule = Record[5];

      F.HasTimestamps = Record[6];

      const std::string &CurBranch = getClangFullRepositoryVersion();
      StringRef ASTBranch = Blob;
      if (StringRef(CurBranch) != ASTBranch && !DisableValidation) {
        if ((ClientLoadCapabilities & ARR_VersionMismatch) == 0)
          Diag(diag::err_pch_different_branch) << ASTBranch << CurBranch;
        return VersionMismatch;
      }
      break;
    }

    case IMPORTS: {
      // Validate the AST before processing any imports (otherwise, untangling
      // them can be error-prone and expensive).  A module will have a name and
      // will already have been validated, but this catches the PCH case.
      if (ASTReadResult Result = readUnhashedControlBlockOnce())
        return Result;

      // Load each of the imported PCH files.
      unsigned Idx = 0, N = Record.size();
      while (Idx < N) {
        // Read information about the AST file.
        ModuleKind ImportedKind = (ModuleKind)Record[Idx++];
        // Whether we're importing a standard c++ module.
        bool IsImportingStdCXXModule = Record[Idx++];
        // The import location will be the local one for now; we will adjust
        // all import locations of module imports after the global source
        // location info are setup, in ReadAST.
        auto [ImportLoc, ImportModuleFileIndex] =
            ReadUntranslatedSourceLocation(Record[Idx++]);
        // The import location must belong to the current module file itself.
        assert(ImportModuleFileIndex == 0);
        off_t StoredSize = !IsImportingStdCXXModule ? (off_t)Record[Idx++] : 0;
        time_t StoredModTime =
            !IsImportingStdCXXModule ? (time_t)Record[Idx++] : 0;

        ASTFileSignature StoredSignature;
        if (!IsImportingStdCXXModule) {
          auto FirstSignatureByte = Record.begin() + Idx;
          StoredSignature = ASTFileSignature::create(
              FirstSignatureByte, FirstSignatureByte + ASTFileSignature::size);
          Idx += ASTFileSignature::size;
        }

        std::string ImportedName = ReadString(Record, Idx);
        std::string ImportedFile;

        // For prebuilt and explicit modules first consult the file map for
        // an override. Note that here we don't search prebuilt module
        // directories if we're not importing standard c++ module, only the
        // explicit name to file mappings. Also, we will still verify the
        // size/signature making sure it is essentially the same file but
        // perhaps in a different location.
        if (ImportedKind == MK_PrebuiltModule || ImportedKind == MK_ExplicitModule)
          ImportedFile = PP.getHeaderSearchInfo().getPrebuiltModuleFileName(
              ImportedName, /*FileMapOnly*/ !IsImportingStdCXXModule);

        // For C++20 Modules, we won't record the path to the imported modules
        // in the BMI
        if (!IsImportingStdCXXModule) {
          if (ImportedFile.empty()) {
            // Use BaseDirectoryAsWritten to ensure we use the same path in the
            // ModuleCache as when writing.
            ImportedFile = ReadPath(BaseDirectoryAsWritten, Record, Idx);
          } else
            SkipPath(Record, Idx);
        } else if (ImportedFile.empty()) {
          Diag(clang::diag::err_failed_to_find_module_file) << ImportedName;
          return Missing;
        }

        // If our client can't cope with us being out of date, we can't cope with
        // our dependency being missing.
        unsigned Capabilities = ClientLoadCapabilities;
        if ((ClientLoadCapabilities & ARR_OutOfDate) == 0)
          Capabilities &= ~ARR_Missing;

        // Load the AST file.
        auto Result = ReadASTCore(ImportedFile, ImportedKind, ImportLoc, &F,
                                  Loaded, StoredSize, StoredModTime,
                                  StoredSignature, Capabilities);

        // If we diagnosed a problem, produce a backtrace.
        bool recompilingFinalized =
            Result == OutOfDate && (Capabilities & ARR_OutOfDate) &&
            getModuleManager().getModuleCache().isPCMFinal(F.FileName);
        if (isDiagnosedResult(Result, Capabilities) || recompilingFinalized)
          Diag(diag::note_module_file_imported_by)
              << F.FileName << !F.ModuleName.empty() << F.ModuleName;
        if (recompilingFinalized)
          Diag(diag::note_module_file_conflict);

        switch (Result) {
        case Failure: return Failure;
          // If we have to ignore the dependency, we'll have to ignore this too.
        case Missing:
        case OutOfDate: return OutOfDate;
        case VersionMismatch: return VersionMismatch;
        case ConfigurationMismatch: return ConfigurationMismatch;
        case HadErrors: return HadErrors;
        case Success: break;
        }
      }
      break;
    }

    case ORIGINAL_FILE:
      F.OriginalSourceFileID = FileID::get(Record[0]);
      F.ActualOriginalSourceFileName = std::string(Blob);
      F.OriginalSourceFileName = F.ActualOriginalSourceFileName;
      ResolveImportedPath(F, F.OriginalSourceFileName);
      break;

    case ORIGINAL_FILE_ID:
      F.OriginalSourceFileID = FileID::get(Record[0]);
      break;

    case MODULE_NAME:
      F.ModuleName = std::string(Blob);
      Diag(diag::remark_module_import)
          << F.ModuleName << F.FileName << (ImportedBy ? true : false)
          << (ImportedBy ? StringRef(ImportedBy->ModuleName) : StringRef());
      if (Listener)
        Listener->ReadModuleName(F.ModuleName);

      // Validate the AST as soon as we have a name so we can exit early on
      // failure.
      if (ASTReadResult Result = readUnhashedControlBlockOnce())
        return Result;

      break;

    case MODULE_DIRECTORY: {
      // Save the BaseDirectory as written in the PCM for computing the module
      // filename for the ModuleCache.
      BaseDirectoryAsWritten = Blob;
      assert(!F.ModuleName.empty() &&
             "MODULE_DIRECTORY found before MODULE_NAME");
      F.BaseDirectory = std::string(Blob);
      if (!PP.getPreprocessorOpts().ModulesCheckRelocated)
        break;
      // If we've already loaded a module map file covering this module, we may
      // have a better path for it (relative to the current build).
      Module *M = PP.getHeaderSearchInfo().lookupModule(
          F.ModuleName, SourceLocation(), /*AllowSearch*/ true,
          /*AllowExtraModuleMapSearch*/ true);
      if (M && M->Directory) {
        // If we're implicitly loading a module, the base directory can't
        // change between the build and use.
        // Don't emit module relocation error if we have -fno-validate-pch
        if (!bool(PP.getPreprocessorOpts().DisablePCHOrModuleValidation &
                  DisableValidationForModuleKind::Module) &&
            F.Kind != MK_ExplicitModule && F.Kind != MK_PrebuiltModule) {
          auto BuildDir = PP.getFileManager().getOptionalDirectoryRef(Blob);
          if (!BuildDir || *BuildDir != M->Directory) {
            if (!canRecoverFromOutOfDate(F.FileName, ClientLoadCapabilities))
              Diag(diag::err_imported_module_relocated)
                  << F.ModuleName << Blob << M->Directory->getName();
            return OutOfDate;
          }
        }
        F.BaseDirectory = std::string(M->Directory->getName());
      }
      break;
    }

    case MODULE_MAP_FILE:
      if (ASTReadResult Result =
              ReadModuleMapFileBlock(Record, F, ImportedBy, ClientLoadCapabilities))
        return Result;
      break;

    case INPUT_FILE_OFFSETS:
      NumInputs = Record[0];
      NumUserInputs = Record[1];
      F.InputFileOffsets =
          (const llvm::support::unaligned_uint64_t *)Blob.data();
      F.InputFilesLoaded.resize(NumInputs);
      F.InputFileInfosLoaded.resize(NumInputs);
      F.NumUserInputFiles = NumUserInputs;
      break;
    }
  }
}

llvm::Error ASTReader::ReadASTBlock(ModuleFile &F,
                                    unsigned ClientLoadCapabilities) {
  BitstreamCursor &Stream = F.Stream;

  if (llvm::Error Err = Stream.EnterSubBlock(AST_BLOCK_ID))
    return Err;
  F.ASTBlockStartOffset = Stream.GetCurrentBitNo();

  // Read all of the records and blocks for the AST file.
  RecordData Record;
  while (true) {
    Expected<llvm::BitstreamEntry> MaybeEntry = Stream.advance();
    if (!MaybeEntry)
      return MaybeEntry.takeError();
    llvm::BitstreamEntry Entry = MaybeEntry.get();

    switch (Entry.Kind) {
    case llvm::BitstreamEntry::Error:
      return llvm::createStringError(
          std::errc::illegal_byte_sequence,
          "error at end of module block in AST file");
    case llvm::BitstreamEntry::EndBlock:
      // Outside of C++, we do not store a lookup map for the translation unit.
      // Instead, mark it as needing a lookup map to be built if this module
      // contains any declarations lexically within it (which it always does!).
      // This usually has no cost, since we very rarely need the lookup map for
      // the translation unit outside C++.
      if (ASTContext *Ctx = ContextObj) {
        DeclContext *DC = Ctx->getTranslationUnitDecl();
        if (DC->hasExternalLexicalStorage() && !Ctx->getLangOpts().CPlusPlus)
          DC->setMustBuildLookupTable();
      }

      return llvm::Error::success();
    case llvm::BitstreamEntry::SubBlock:
      switch (Entry.ID) {
      case DECLTYPES_BLOCK_ID:
        // We lazily load the decls block, but we want to set up the
        // DeclsCursor cursor to point into it.  Clone our current bitcode
        // cursor to it, enter the block and read the abbrevs in that block.
        // With the main cursor, we just skip over it.
        F.DeclsCursor = Stream;
        if (llvm::Error Err = Stream.SkipBlock())
          return Err;
        if (llvm::Error Err = ReadBlockAbbrevs(
                F.DeclsCursor, DECLTYPES_BLOCK_ID, &F.DeclsBlockStartOffset))
          return Err;
        break;

      case PREPROCESSOR_BLOCK_ID:
        F.MacroCursor = Stream;
        if (!PP.getExternalSource())
          PP.setExternalSource(this);

        if (llvm::Error Err = Stream.SkipBlock())
          return Err;
        if (llvm::Error Err =
                ReadBlockAbbrevs(F.MacroCursor, PREPROCESSOR_BLOCK_ID))
          return Err;
        F.MacroStartOffset = F.MacroCursor.GetCurrentBitNo();
        break;

      case PREPROCESSOR_DETAIL_BLOCK_ID:
        F.PreprocessorDetailCursor = Stream;

        if (llvm::Error Err = Stream.SkipBlock()) {
          return Err;
        }
        if (llvm::Error Err = ReadBlockAbbrevs(F.PreprocessorDetailCursor,
                                               PREPROCESSOR_DETAIL_BLOCK_ID))
          return Err;
        F.PreprocessorDetailStartOffset
        = F.PreprocessorDetailCursor.GetCurrentBitNo();

        if (!PP.getPreprocessingRecord())
          PP.createPreprocessingRecord();
        if (!PP.getPreprocessingRecord()->getExternalSource())
          PP.getPreprocessingRecord()->SetExternalSource(*this);
        break;

      case SOURCE_MANAGER_BLOCK_ID:
        if (llvm::Error Err = ReadSourceManagerBlock(F))
          return Err;
        break;

      case SUBMODULE_BLOCK_ID:
        if (llvm::Error Err = ReadSubmoduleBlock(F, ClientLoadCapabilities))
          return Err;
        break;

      case COMMENTS_BLOCK_ID: {
        BitstreamCursor C = Stream;

        if (llvm::Error Err = Stream.SkipBlock())
          return Err;
        if (llvm::Error Err = ReadBlockAbbrevs(C, COMMENTS_BLOCK_ID))
          return Err;
        CommentsCursors.push_back(std::make_pair(C, &F));
        break;
      }

      default:
        if (llvm::Error Err = Stream.SkipBlock())
          return Err;
        break;
      }
      continue;

    case llvm::BitstreamEntry::Record:
      // The interesting case.
      break;
    }

    // Read and process a record.
    Record.clear();
    StringRef Blob;
    Expected<unsigned> MaybeRecordType =
        Stream.readRecord(Entry.ID, Record, &Blob);
    if (!MaybeRecordType)
      return MaybeRecordType.takeError();
    ASTRecordTypes RecordType = (ASTRecordTypes)MaybeRecordType.get();

    // If we're not loading an AST context, we don't care about most records.
    if (!ContextObj) {
      switch (RecordType) {
      case IDENTIFIER_TABLE:
      case IDENTIFIER_OFFSET:
      case INTERESTING_IDENTIFIERS:
      case STATISTICS:
      case PP_ASSUME_NONNULL_LOC:
      case PP_CONDITIONAL_STACK:
      case PP_COUNTER_VALUE:
      case SOURCE_LOCATION_OFFSETS:
      case MODULE_OFFSET_MAP:
      case SOURCE_MANAGER_LINE_TABLE:
      case PPD_ENTITIES_OFFSETS:
      case HEADER_SEARCH_TABLE:
      case IMPORTED_MODULES:
      case MACRO_OFFSET:
        break;
      default:
        continue;
      }
    }

    switch (RecordType) {
    default:  // Default behavior: ignore.
      break;

    case TYPE_OFFSET: {
      if (F.LocalNumTypes != 0)
        return llvm::createStringError(
            std::errc::illegal_byte_sequence,
            "duplicate TYPE_OFFSET record in AST file");
      F.TypeOffsets = reinterpret_cast<const UnalignedUInt64 *>(Blob.data());
      F.LocalNumTypes = Record[0];
      unsigned LocalBaseTypeIndex = Record[1];
      F.BaseTypeIndex = getTotalNumTypes();

      if (F.LocalNumTypes > 0) {
        // Introduce the global -> local mapping for types within this module.
        GlobalTypeMap.insert(std::make_pair(getTotalNumTypes(), &F));

        // Introduce the local -> global mapping for types within this module.
        F.TypeRemap.insertOrReplace(
          std::make_pair(LocalBaseTypeIndex,
                         F.BaseTypeIndex - LocalBaseTypeIndex));

        TypesLoaded.resize(TypesLoaded.size() + F.LocalNumTypes);
      }
      break;
    }

    case DECL_OFFSET: {
      if (F.LocalNumDecls != 0)
        return llvm::createStringError(
            std::errc::illegal_byte_sequence,
            "duplicate DECL_OFFSET record in AST file");
      F.DeclOffsets = (const DeclOffset *)Blob.data();
      F.LocalNumDecls = Record[0];
      unsigned LocalBaseDeclID = Record[1];
      F.BaseDeclID = getTotalNumDecls();

      if (F.LocalNumDecls > 0) {
        // Introduce the global -> local mapping for declarations within this
        // module.
        GlobalDeclMap.insert(std::make_pair(
            GlobalDeclID(getTotalNumDecls() + NUM_PREDEF_DECL_IDS), &F));

        // Introduce the local -> global mapping for declarations within this
        // module.
        F.DeclRemap.insertOrReplace(
          std::make_pair(LocalBaseDeclID, F.BaseDeclID - LocalBaseDeclID));

        // Introduce the global -> local mapping for declarations within this
        // module.
        F.GlobalToLocalDeclIDs[&F] = LocalBaseDeclID;

        DeclsLoaded.resize(DeclsLoaded.size() + F.LocalNumDecls);
      }
      break;
    }

    case TU_UPDATE_LEXICAL: {
      DeclContext *TU = ContextObj->getTranslationUnitDecl();
      LexicalContents Contents(
          reinterpret_cast<const unalighed_decl_id_t *>(Blob.data()),
          static_cast<unsigned int>(Blob.size() / sizeof(DeclID)));
      TULexicalDecls.push_back(std::make_pair(&F, Contents));
      TU->setHasExternalLexicalStorage(true);
      break;
    }

    case UPDATE_VISIBLE: {
      unsigned Idx = 0;
      GlobalDeclID ID = ReadDeclID(F, Record, Idx);
      auto *Data = (const unsigned char*)Blob.data();
      PendingVisibleUpdates[ID].push_back(PendingVisibleUpdate{&F, Data});
      // If we've already loaded the decl, perform the updates when we finish
      // loading this block.
      if (Decl *D = GetExistingDecl(ID))
        PendingUpdateRecords.push_back(
            PendingUpdateRecord(ID, D, /*JustLoaded=*/false));
      break;
    }

    case IDENTIFIER_TABLE:
      F.IdentifierTableData =
          reinterpret_cast<const unsigned char *>(Blob.data());
      if (Record[0]) {
        F.IdentifierLookupTable = ASTIdentifierLookupTable::Create(
            F.IdentifierTableData + Record[0],
            F.IdentifierTableData + sizeof(uint32_t),
            F.IdentifierTableData,
            ASTIdentifierLookupTrait(*this, F));

        PP.getIdentifierTable().setExternalIdentifierLookup(this);
      }
      break;

    case IDENTIFIER_OFFSET: {
      if (F.LocalNumIdentifiers != 0)
        return llvm::createStringError(
            std::errc::illegal_byte_sequence,
            "duplicate IDENTIFIER_OFFSET record in AST file");
      F.IdentifierOffsets = (const uint32_t *)Blob.data();
      F.LocalNumIdentifiers = Record[0];
      unsigned LocalBaseIdentifierID = Record[1];
      F.BaseIdentifierID = getTotalNumIdentifiers();

      if (F.LocalNumIdentifiers > 0) {
        // Introduce the global -> local mapping for identifiers within this
        // module.
        GlobalIdentifierMap.insert(std::make_pair(getTotalNumIdentifiers() + 1,
                                                  &F));

        // Introduce the local -> global mapping for identifiers within this
        // module.
        F.IdentifierRemap.insertOrReplace(
          std::make_pair(LocalBaseIdentifierID,
                         F.BaseIdentifierID - LocalBaseIdentifierID));

        IdentifiersLoaded.resize(IdentifiersLoaded.size()
                                 + F.LocalNumIdentifiers);
      }
      break;
    }

    case INTERESTING_IDENTIFIERS:
      F.PreloadIdentifierOffsets.assign(Record.begin(), Record.end());
      break;

    case EAGERLY_DESERIALIZED_DECLS:
      // FIXME: Skip reading this record if our ASTConsumer doesn't care
      // about "interesting" decls (for instance, if we're building a module).
      for (unsigned I = 0, N = Record.size(); I != N; ++I)
        EagerlyDeserializedDecls.push_back(
            getGlobalDeclID(F, LocalDeclID(Record[I])));
      break;

    case MODULAR_CODEGEN_DECLS:
      // FIXME: Skip reading this record if our ASTConsumer doesn't care about
      // them (ie: if we're not codegenerating this module).
      if (F.Kind == MK_MainFile ||
          getContext().getLangOpts().BuildingPCHWithObjectFile)
        for (unsigned I = 0, N = Record.size(); I != N; ++I)
          EagerlyDeserializedDecls.push_back(
              getGlobalDeclID(F, LocalDeclID(Record[I])));
      break;

    case SPECIAL_TYPES:
      if (SpecialTypes.empty()) {
        for (unsigned I = 0, N = Record.size(); I != N; ++I)
          SpecialTypes.push_back(getGlobalTypeID(F, Record[I]));
        break;
      }

      if (SpecialTypes.size() != Record.size())
        return llvm::createStringError(std::errc::illegal_byte_sequence,
                                       "invalid special-types record");

      for (unsigned I = 0, N = Record.size(); I != N; ++I) {
        serialization::TypeID ID = getGlobalTypeID(F, Record[I]);
        if (!SpecialTypes[I])
          SpecialTypes[I] = ID;
        // FIXME: If ID && SpecialTypes[I] != ID, do we need a separate
        // merge step?
      }
      break;

    case STATISTICS:
      TotalNumStatements += Record[0];
      TotalNumMacros += Record[1];
      TotalLexicalDeclContexts += Record[2];
      TotalVisibleDeclContexts += Record[3];
      break;

    case UNUSED_FILESCOPED_DECLS:
      for (unsigned I = 0, N = Record.size(); I != N; ++I)
        UnusedFileScopedDecls.push_back(
            getGlobalDeclID(F, LocalDeclID(Record[I])));
      break;

    case DELEGATING_CTORS:
      for (unsigned I = 0, N = Record.size(); I != N; ++I)
        DelegatingCtorDecls.push_back(
            getGlobalDeclID(F, LocalDeclID(Record[I])));
      break;

    case WEAK_UNDECLARED_IDENTIFIERS:
      if (Record.size() % 3 != 0)
        return llvm::createStringError(std::errc::illegal_byte_sequence,
                                       "invalid weak identifiers record");

      // FIXME: Ignore weak undeclared identifiers from non-original PCH
      // files. This isn't the way to do it :)
      WeakUndeclaredIdentifiers.clear();

      // Translate the weak, undeclared identifiers into global IDs.
      for (unsigned I = 0, N = Record.size(); I < N; /* in loop */) {
        WeakUndeclaredIdentifiers.push_back(
          getGlobalIdentifierID(F, Record[I++]));
        WeakUndeclaredIdentifiers.push_back(
          getGlobalIdentifierID(F, Record[I++]));
        WeakUndeclaredIdentifiers.push_back(
            ReadSourceLocation(F, Record, I).getRawEncoding());
      }
      break;

    case SELECTOR_OFFSETS: {
      F.SelectorOffsets = (const uint32_t *)Blob.data();
      F.LocalNumSelectors = Record[0];
      unsigned LocalBaseSelectorID = Record[1];
      F.BaseSelectorID = getTotalNumSelectors();

      if (F.LocalNumSelectors > 0) {
        // Introduce the global -> local mapping for selectors within this
        // module.
        GlobalSelectorMap.insert(std::make_pair(getTotalNumSelectors()+1, &F));

        // Introduce the local -> global mapping for selectors within this
        // module.
        F.SelectorRemap.insertOrReplace(
          std::make_pair(LocalBaseSelectorID,
                         F.BaseSelectorID - LocalBaseSelectorID));

        SelectorsLoaded.resize(SelectorsLoaded.size() + F.LocalNumSelectors);
      }
      break;
    }

    case METHOD_POOL:
      F.SelectorLookupTableData = (const unsigned char *)Blob.data();
      if (Record[0])
        F.SelectorLookupTable
          = ASTSelectorLookupTable::Create(
                        F.SelectorLookupTableData + Record[0],
                        F.SelectorLookupTableData,
                        ASTSelectorLookupTrait(*this, F));
      TotalNumMethodPoolEntries += Record[1];
      break;

    case REFERENCED_SELECTOR_POOL:
      if (!Record.empty()) {
        for (unsigned Idx = 0, N = Record.size() - 1; Idx < N; /* in loop */) {
          ReferencedSelectorsData.push_back(getGlobalSelectorID(F,
                                                                Record[Idx++]));
          ReferencedSelectorsData.push_back(ReadSourceLocation(F, Record, Idx).
                                              getRawEncoding());
        }
      }
      break;

    case PP_ASSUME_NONNULL_LOC: {
      unsigned Idx = 0;
      if (!Record.empty())
        PP.setPreambleRecordedPragmaAssumeNonNullLoc(
            ReadSourceLocation(F, Record, Idx));
      break;
    }

    case PP_CONDITIONAL_STACK:
      if (!Record.empty()) {
        unsigned Idx = 0, End = Record.size() - 1;
        bool ReachedEOFWhileSkipping = Record[Idx++];
        std::optional<Preprocessor::PreambleSkipInfo> SkipInfo;
        if (ReachedEOFWhileSkipping) {
          SourceLocation HashToken = ReadSourceLocation(F, Record, Idx);
          SourceLocation IfTokenLoc = ReadSourceLocation(F, Record, Idx);
          bool FoundNonSkipPortion = Record[Idx++];
          bool FoundElse = Record[Idx++];
          SourceLocation ElseLoc = ReadSourceLocation(F, Record, Idx);
          SkipInfo.emplace(HashToken, IfTokenLoc, FoundNonSkipPortion,
                           FoundElse, ElseLoc);
        }
        SmallVector<PPConditionalInfo, 4> ConditionalStack;
        while (Idx < End) {
          auto Loc = ReadSourceLocation(F, Record, Idx);
          bool WasSkipping = Record[Idx++];
          bool FoundNonSkip = Record[Idx++];
          bool FoundElse = Record[Idx++];
          ConditionalStack.push_back(
              {Loc, WasSkipping, FoundNonSkip, FoundElse});
        }
        PP.setReplayablePreambleConditionalStack(ConditionalStack, SkipInfo);
      }
      break;

    case PP_COUNTER_VALUE:
      if (!Record.empty() && Listener)
        Listener->ReadCounter(F, Record[0]);
      break;

    case FILE_SORTED_DECLS:
      F.FileSortedDecls = (const LocalDeclID *)Blob.data();
      F.NumFileSortedDecls = Record[0];
      break;

    case SOURCE_LOCATION_OFFSETS: {
      F.SLocEntryOffsets = (const uint32_t *)Blob.data();
      F.LocalNumSLocEntries = Record[0];
      SourceLocation::UIntTy SLocSpaceSize = Record[1];
      F.SLocEntryOffsetsBase = Record[2] + F.SourceManagerBlockStartOffset;
      std::tie(F.SLocEntryBaseID, F.SLocEntryBaseOffset) =
          SourceMgr.AllocateLoadedSLocEntries(F.LocalNumSLocEntries,
                                              SLocSpaceSize);
      if (!F.SLocEntryBaseID) {
        if (!Diags.isDiagnosticInFlight()) {
          Diags.Report(SourceLocation(), diag::remark_sloc_usage);
          SourceMgr.noteSLocAddressSpaceUsage(Diags);
        }
        return llvm::createStringError(std::errc::invalid_argument,
                                       "ran out of source locations");
      }
      // Make our entry in the range map. BaseID is negative and growing, so
      // we invert it. Because we invert it, though, we need the other end of
      // the range.
      unsigned RangeStart =
          unsigned(-F.SLocEntryBaseID) - F.LocalNumSLocEntries + 1;
      GlobalSLocEntryMap.insert(std::make_pair(RangeStart, &F));
      F.FirstLoc = SourceLocation::getFromRawEncoding(F.SLocEntryBaseOffset);

      // SLocEntryBaseOffset is lower than MaxLoadedOffset and decreasing.
      assert((F.SLocEntryBaseOffset & SourceLocation::MacroIDBit) == 0);
      GlobalSLocOffsetMap.insert(
          std::make_pair(SourceManager::MaxLoadedOffset - F.SLocEntryBaseOffset
                           - SLocSpaceSize,&F));

      TotalNumSLocEntries += F.LocalNumSLocEntries;
      break;
    }

    case MODULE_OFFSET_MAP:
      F.ModuleOffsetMap = Blob;
      break;

    case SOURCE_MANAGER_LINE_TABLE:
      ParseLineTable(F, Record);
      break;

    case EXT_VECTOR_DECLS:
      for (unsigned I = 0, N = Record.size(); I != N; ++I)
        ExtVectorDecls.push_back(getGlobalDeclID(F, LocalDeclID(Record[I])));
      break;

    case VTABLE_USES:
      if (Record.size() % 3 != 0)
        return llvm::createStringError(std::errc::illegal_byte_sequence,
                                       "Invalid VTABLE_USES record");

      // Later tables overwrite earlier ones.
      // FIXME: Modules will have some trouble with this. This is clearly not
      // the right way to do this.
      VTableUses.clear();

      for (unsigned Idx = 0, N = Record.size(); Idx != N; /* In loop */) {
        VTableUses.push_back(
            {getGlobalDeclID(F, LocalDeclID(Record[Idx++])),
             ReadSourceLocation(F, Record, Idx).getRawEncoding(),
             (bool)Record[Idx++]});
      }
      break;

    case PENDING_IMPLICIT_INSTANTIATIONS:

      if (Record.size() % 2 != 0)
        return llvm::createStringError(
            std::errc::illegal_byte_sequence,
            "Invalid PENDING_IMPLICIT_INSTANTIATIONS block");

      for (unsigned I = 0, N = Record.size(); I != N; /* in loop */) {
        PendingInstantiations.push_back(
            {getGlobalDeclID(F, LocalDeclID(Record[I++])),
             ReadSourceLocation(F, Record, I).getRawEncoding()});
      }
      break;

    case SEMA_DECL_REFS:
      if (Record.size() != 3)
        return llvm::createStringError(std::errc::illegal_byte_sequence,
                                       "Invalid SEMA_DECL_REFS block");
      for (unsigned I = 0, N = Record.size(); I != N; ++I)
        SemaDeclRefs.push_back(getGlobalDeclID(F, LocalDeclID(Record[I])));
      break;

    case PPD_ENTITIES_OFFSETS: {
      F.PreprocessedEntityOffsets = (const PPEntityOffset *)Blob.data();
      assert(Blob.size() % sizeof(PPEntityOffset) == 0);
      F.NumPreprocessedEntities = Blob.size() / sizeof(PPEntityOffset);

      unsigned LocalBasePreprocessedEntityID = Record[0];

      unsigned StartingID;
      if (!PP.getPreprocessingRecord())
        PP.createPreprocessingRecord();
      if (!PP.getPreprocessingRecord()->getExternalSource())
        PP.getPreprocessingRecord()->SetExternalSource(*this);
      StartingID
        = PP.getPreprocessingRecord()
            ->allocateLoadedEntities(F.NumPreprocessedEntities);
      F.BasePreprocessedEntityID = StartingID;

      if (F.NumPreprocessedEntities > 0) {
        // Introduce the global -> local mapping for preprocessed entities in
        // this module.
        GlobalPreprocessedEntityMap.insert(std::make_pair(StartingID, &F));

        // Introduce the local -> global mapping for preprocessed entities in
        // this module.
        F.PreprocessedEntityRemap.insertOrReplace(
          std::make_pair(LocalBasePreprocessedEntityID,
            F.BasePreprocessedEntityID - LocalBasePreprocessedEntityID));
      }

      break;
    }

    case PPD_SKIPPED_RANGES: {
      F.PreprocessedSkippedRangeOffsets = (const PPSkippedRange*)Blob.data();
      assert(Blob.size() % sizeof(PPSkippedRange) == 0);
      F.NumPreprocessedSkippedRanges = Blob.size() / sizeof(PPSkippedRange);

      if (!PP.getPreprocessingRecord())
        PP.createPreprocessingRecord();
      if (!PP.getPreprocessingRecord()->getExternalSource())
        PP.getPreprocessingRecord()->SetExternalSource(*this);
      F.BasePreprocessedSkippedRangeID = PP.getPreprocessingRecord()
          ->allocateSkippedRanges(F.NumPreprocessedSkippedRanges);

      if (F.NumPreprocessedSkippedRanges > 0)
        GlobalSkippedRangeMap.insert(
            std::make_pair(F.BasePreprocessedSkippedRangeID, &F));
      break;
    }

    case DECL_UPDATE_OFFSETS:
      if (Record.size() % 2 != 0)
        return llvm::createStringError(
            std::errc::illegal_byte_sequence,
            "invalid DECL_UPDATE_OFFSETS block in AST file");
      for (unsigned I = 0, N = Record.size(); I != N; I += 2) {
        GlobalDeclID ID = getGlobalDeclID(F, LocalDeclID(Record[I]));
        DeclUpdateOffsets[ID].push_back(std::make_pair(&F, Record[I + 1]));

        // If we've already loaded the decl, perform the updates when we finish
        // loading this block.
        if (Decl *D = GetExistingDecl(ID))
          PendingUpdateRecords.push_back(
              PendingUpdateRecord(ID, D, /*JustLoaded=*/false));
      }
      break;

    case DELAYED_NAMESPACE_LEXICAL_VISIBLE_RECORD: {
      if (Record.size() % 3 != 0)
        return llvm::createStringError(
            std::errc::illegal_byte_sequence,
            "invalid DELAYED_NAMESPACE_LEXICAL_VISIBLE_RECORD block in AST "
            "file");
      for (unsigned I = 0, N = Record.size(); I != N; I += 3) {
        GlobalDeclID ID = getGlobalDeclID(F, LocalDeclID(Record[I]));

        uint64_t BaseOffset = F.DeclsBlockStartOffset;
        assert(BaseOffset && "Invalid DeclsBlockStartOffset for module file!");
        uint64_t LexicalOffset = Record[I + 1] ? BaseOffset + Record[I + 1] : 0;
        uint64_t VisibleOffset = Record[I + 2] ? BaseOffset + Record[I + 2] : 0;

        DelayedNamespaceOffsetMap[ID] = {LexicalOffset, VisibleOffset};

        assert(!GetExistingDecl(ID) &&
               "We shouldn't load the namespace in the front of delayed "
               "namespace lexical and visible block");
      }
      break;
    }

    case OBJC_CATEGORIES_MAP:
      if (F.LocalNumObjCCategoriesInMap != 0)
        return llvm::createStringError(
            std::errc::illegal_byte_sequence,
            "duplicate OBJC_CATEGORIES_MAP record in AST file");

      F.LocalNumObjCCategoriesInMap = Record[0];
      F.ObjCCategoriesMap = (const ObjCCategoriesInfo *)Blob.data();
      break;

    case OBJC_CATEGORIES:
      F.ObjCCategories.swap(Record);
      break;

    case CUDA_SPECIAL_DECL_REFS:
      // Later tables overwrite earlier ones.
      // FIXME: Modules will have trouble with this.
      CUDASpecialDeclRefs.clear();
      for (unsigned I = 0, N = Record.size(); I != N; ++I)
        CUDASpecialDeclRefs.push_back(
            getGlobalDeclID(F, LocalDeclID(Record[I])));
      break;

    case HEADER_SEARCH_TABLE:
      F.HeaderFileInfoTableData = Blob.data();
      F.LocalNumHeaderFileInfos = Record[1];
      if (Record[0]) {
        F.HeaderFileInfoTable
          = HeaderFileInfoLookupTable::Create(
                   (const unsigned char *)F.HeaderFileInfoTableData + Record[0],
                   (const unsigned char *)F.HeaderFileInfoTableData,
                   HeaderFileInfoTrait(*this, F,
                                       &PP.getHeaderSearchInfo(),
                                       Blob.data() + Record[2]));

        PP.getHeaderSearchInfo().SetExternalSource(this);
        if (!PP.getHeaderSearchInfo().getExternalLookup())
          PP.getHeaderSearchInfo().SetExternalLookup(this);
      }
      break;

    case FP_PRAGMA_OPTIONS:
      // Later tables overwrite earlier ones.
      FPPragmaOptions.swap(Record);
      break;

    case OPENCL_EXTENSIONS:
      for (unsigned I = 0, E = Record.size(); I != E; ) {
        auto Name = ReadString(Record, I);
        auto &OptInfo = OpenCLExtensions.OptMap[Name];
        OptInfo.Supported = Record[I++] != 0;
        OptInfo.Enabled = Record[I++] != 0;
        OptInfo.WithPragma = Record[I++] != 0;
        OptInfo.Avail = Record[I++];
        OptInfo.Core = Record[I++];
        OptInfo.Opt = Record[I++];
      }
      break;

    case TENTATIVE_DEFINITIONS:
      for (unsigned I = 0, N = Record.size(); I != N; ++I)
        TentativeDefinitions.push_back(
            getGlobalDeclID(F, LocalDeclID(Record[I])));
      break;

    case KNOWN_NAMESPACES:
      for (unsigned I = 0, N = Record.size(); I != N; ++I)
        KnownNamespaces.push_back(getGlobalDeclID(F, LocalDeclID(Record[I])));
      break;

    case UNDEFINED_BUT_USED:
      if (Record.size() % 2 != 0)
        return llvm::createStringError(std::errc::illegal_byte_sequence,
                                       "invalid undefined-but-used record");
      for (unsigned I = 0, N = Record.size(); I != N; /* in loop */) {
        UndefinedButUsed.push_back(
            {getGlobalDeclID(F, LocalDeclID(Record[I++])),
             ReadSourceLocation(F, Record, I).getRawEncoding()});
      }
      break;

    case DELETE_EXPRS_TO_ANALYZE:
      for (unsigned I = 0, N = Record.size(); I != N;) {
        DelayedDeleteExprs.push_back(
            getGlobalDeclID(F, LocalDeclID(Record[I++])).get());
        const uint64_t Count = Record[I++];
        DelayedDeleteExprs.push_back(Count);
        for (uint64_t C = 0; C < Count; ++C) {
          DelayedDeleteExprs.push_back(ReadSourceLocation(F, Record, I).getRawEncoding());
          bool IsArrayForm = Record[I++] == 1;
          DelayedDeleteExprs.push_back(IsArrayForm);
        }
      }
      break;

    case IMPORTED_MODULES:
      if (!F.isModule()) {
        // If we aren't loading a module (which has its own exports), make
        // all of the imported modules visible.
        // FIXME: Deal with macros-only imports.
        for (unsigned I = 0, N = Record.size(); I != N; /**/) {
          unsigned GlobalID = getGlobalSubmoduleID(F, Record[I++]);
          SourceLocation Loc = ReadSourceLocation(F, Record, I);
          if (GlobalID) {
            PendingImportedModules.push_back(ImportedSubmodule(GlobalID, Loc));
            if (DeserializationListener)
              DeserializationListener->ModuleImportRead(GlobalID, Loc);
          }
        }
      }
      break;

    case MACRO_OFFSET: {
      if (F.LocalNumMacros != 0)
        return llvm::createStringError(
            std::errc::illegal_byte_sequence,
            "duplicate MACRO_OFFSET record in AST file");
      F.MacroOffsets = (const uint32_t *)Blob.data();
      F.LocalNumMacros = Record[0];
      unsigned LocalBaseMacroID = Record[1];
      F.MacroOffsetsBase = Record[2] + F.ASTBlockStartOffset;
      F.BaseMacroID = getTotalNumMacros();

      if (F.LocalNumMacros > 0) {
        // Introduce the global -> local mapping for macros within this module.
        GlobalMacroMap.insert(std::make_pair(getTotalNumMacros() + 1, &F));

        // Introduce the local -> global mapping for macros within this module.
        F.MacroRemap.insertOrReplace(
          std::make_pair(LocalBaseMacroID,
                         F.BaseMacroID - LocalBaseMacroID));

        MacrosLoaded.resize(MacrosLoaded.size() + F.LocalNumMacros);
      }
      break;
    }

    case LATE_PARSED_TEMPLATE:
      LateParsedTemplates.emplace_back(
          std::piecewise_construct, std::forward_as_tuple(&F),
          std::forward_as_tuple(Record.begin(), Record.end()));
      break;

    case OPTIMIZE_PRAGMA_OPTIONS:
      if (Record.size() != 1)
        return llvm::createStringError(std::errc::illegal_byte_sequence,
                                       "invalid pragma optimize record");
      OptimizeOffPragmaLocation = ReadSourceLocation(F, Record[0]);
      break;

    case MSSTRUCT_PRAGMA_OPTIONS:
      if (Record.size() != 1)
        return llvm::createStringError(std::errc::illegal_byte_sequence,
                                       "invalid pragma ms_struct record");
      PragmaMSStructState = Record[0];
      break;

    case POINTERS_TO_MEMBERS_PRAGMA_OPTIONS:
      if (Record.size() != 2)
        return llvm::createStringError(
            std::errc::illegal_byte_sequence,
            "invalid pragma pointers to members record");
      PragmaMSPointersToMembersState = Record[0];
      PointersToMembersPragmaLocation = ReadSourceLocation(F, Record[1]);
      break;

    case UNUSED_LOCAL_TYPEDEF_NAME_CANDIDATES:
      for (unsigned I = 0, N = Record.size(); I != N; ++I)
        UnusedLocalTypedefNameCandidates.push_back(
            getGlobalDeclID(F, LocalDeclID(Record[I])));
      break;

    case CUDA_PRAGMA_FORCE_HOST_DEVICE_DEPTH:
      if (Record.size() != 1)
        return llvm::createStringError(std::errc::illegal_byte_sequence,
                                       "invalid cuda pragma options record");
      ForceHostDeviceDepth = Record[0];
      break;

    case ALIGN_PACK_PRAGMA_OPTIONS: {
      if (Record.size() < 3)
        return llvm::createStringError(std::errc::illegal_byte_sequence,
                                       "invalid pragma pack record");
      PragmaAlignPackCurrentValue = ReadAlignPackInfo(Record[0]);
      PragmaAlignPackCurrentLocation = ReadSourceLocation(F, Record[1]);
      unsigned NumStackEntries = Record[2];
      unsigned Idx = 3;
      // Reset the stack when importing a new module.
      PragmaAlignPackStack.clear();
      for (unsigned I = 0; I < NumStackEntries; ++I) {
        PragmaAlignPackStackEntry Entry;
        Entry.Value = ReadAlignPackInfo(Record[Idx++]);
        Entry.Location = ReadSourceLocation(F, Record[Idx++]);
        Entry.PushLocation = ReadSourceLocation(F, Record[Idx++]);
        PragmaAlignPackStrings.push_back(ReadString(Record, Idx));
        Entry.SlotLabel = PragmaAlignPackStrings.back();
        PragmaAlignPackStack.push_back(Entry);
      }
      break;
    }

    case FLOAT_CONTROL_PRAGMA_OPTIONS: {
      if (Record.size() < 3)
        return llvm::createStringError(std::errc::illegal_byte_sequence,
                                       "invalid pragma float control record");
      FpPragmaCurrentValue = FPOptionsOverride::getFromOpaqueInt(Record[0]);
      FpPragmaCurrentLocation = ReadSourceLocation(F, Record[1]);
      unsigned NumStackEntries = Record[2];
      unsigned Idx = 3;
      // Reset the stack when importing a new module.
      FpPragmaStack.clear();
      for (unsigned I = 0; I < NumStackEntries; ++I) {
        FpPragmaStackEntry Entry;
        Entry.Value = FPOptionsOverride::getFromOpaqueInt(Record[Idx++]);
        Entry.Location = ReadSourceLocation(F, Record[Idx++]);
        Entry.PushLocation = ReadSourceLocation(F, Record[Idx++]);
        FpPragmaStrings.push_back(ReadString(Record, Idx));
        Entry.SlotLabel = FpPragmaStrings.back();
        FpPragmaStack.push_back(Entry);
      }
      break;
    }

    case DECLS_TO_CHECK_FOR_DEFERRED_DIAGS:
      for (unsigned I = 0, N = Record.size(); I != N; ++I)
        DeclsToCheckForDeferredDiags.insert(
            getGlobalDeclID(F, LocalDeclID(Record[I])));
      break;
    }
  }
}

void ASTReader::ReadModuleOffsetMap(ModuleFile &F) const {
  assert(!F.ModuleOffsetMap.empty() && "no module offset map to read");

  // Additional remapping information.
  const unsigned char *Data = (const unsigned char*)F.ModuleOffsetMap.data();
  const unsigned char *DataEnd = Data + F.ModuleOffsetMap.size();
  F.ModuleOffsetMap = StringRef();

  using RemapBuilder = ContinuousRangeMap<uint32_t, int, 2>::Builder;
  RemapBuilder IdentifierRemap(F.IdentifierRemap);
  RemapBuilder MacroRemap(F.MacroRemap);
  RemapBuilder PreprocessedEntityRemap(F.PreprocessedEntityRemap);
  RemapBuilder SubmoduleRemap(F.SubmoduleRemap);
  RemapBuilder SelectorRemap(F.SelectorRemap);
  RemapBuilder DeclRemap(F.DeclRemap);
  RemapBuilder TypeRemap(F.TypeRemap);

  auto &ImportedModuleVector = F.DependentModules;
  assert(ImportedModuleVector.empty());

  while (Data < DataEnd) {
    // FIXME: Looking up dependency modules by filename is horrible. Let's
    // start fixing this with prebuilt, explicit and implicit modules and see
    // how it goes...
    using namespace llvm::support;
    ModuleKind Kind = static_cast<ModuleKind>(
        endian::readNext<uint8_t, llvm::endianness::little>(Data));
    uint16_t Len = endian::readNext<uint16_t, llvm::endianness::little>(Data);
    StringRef Name = StringRef((const char*)Data, Len);
    Data += Len;
    ModuleFile *OM = (Kind == MK_PrebuiltModule || Kind == MK_ExplicitModule ||
                              Kind == MK_ImplicitModule
                          ? ModuleMgr.lookupByModuleName(Name)
                          : ModuleMgr.lookupByFileName(Name));
    if (!OM) {
      std::string Msg = "refers to unknown module, cannot find ";
      Msg.append(std::string(Name));
      Error(Msg);
      return;
    }

    ImportedModuleVector.push_back(OM);

    uint32_t IdentifierIDOffset =
        endian::readNext<uint32_t, llvm::endianness::little>(Data);
    uint32_t MacroIDOffset =
        endian::readNext<uint32_t, llvm::endianness::little>(Data);
    uint32_t PreprocessedEntityIDOffset =
        endian::readNext<uint32_t, llvm::endianness::little>(Data);
    uint32_t SubmoduleIDOffset =
        endian::readNext<uint32_t, llvm::endianness::little>(Data);
    uint32_t SelectorIDOffset =
        endian::readNext<uint32_t, llvm::endianness::little>(Data);
    uint32_t DeclIDOffset =
        endian::readNext<uint32_t, llvm::endianness::little>(Data);
    uint32_t TypeIndexOffset =
        endian::readNext<uint32_t, llvm::endianness::little>(Data);

    auto mapOffset = [&](uint32_t Offset, uint32_t BaseOffset,
                         RemapBuilder &Remap) {
      constexpr uint32_t None = std::numeric_limits<uint32_t>::max();
      if (Offset != None)
        Remap.insert(std::make_pair(Offset,
                                    static_cast<int>(BaseOffset - Offset)));
    };

    mapOffset(IdentifierIDOffset, OM->BaseIdentifierID, IdentifierRemap);
    mapOffset(MacroIDOffset, OM->BaseMacroID, MacroRemap);
    mapOffset(PreprocessedEntityIDOffset, OM->BasePreprocessedEntityID,
              PreprocessedEntityRemap);
    mapOffset(SubmoduleIDOffset, OM->BaseSubmoduleID, SubmoduleRemap);
    mapOffset(SelectorIDOffset, OM->BaseSelectorID, SelectorRemap);
    mapOffset(DeclIDOffset, OM->BaseDeclID, DeclRemap);
    mapOffset(TypeIndexOffset, OM->BaseTypeIndex, TypeRemap);

    // Global -> local mappings.
    F.GlobalToLocalDeclIDs[OM] = DeclIDOffset;
  }
}

ASTReader::ASTReadResult
ASTReader::ReadModuleMapFileBlock(RecordData &Record, ModuleFile &F,
                                  const ModuleFile *ImportedBy,
                                  unsigned ClientLoadCapabilities) {
  unsigned Idx = 0;
  F.ModuleMapPath = ReadPath(F, Record, Idx);

  // Try to resolve ModuleName in the current header search context and
  // verify that it is found in the same module map file as we saved. If the
  // top-level AST file is a main file, skip this check because there is no
  // usable header search context.
  assert(!F.ModuleName.empty() &&
         "MODULE_NAME should come before MODULE_MAP_FILE");
  if (PP.getPreprocessorOpts().ModulesCheckRelocated &&
      F.Kind == MK_ImplicitModule && ModuleMgr.begin()->Kind != MK_MainFile) {
    // An implicitly-loaded module file should have its module listed in some
    // module map file that we've already loaded.
    Module *M =
        PP.getHeaderSearchInfo().lookupModule(F.ModuleName, F.ImportLoc);
    auto &Map = PP.getHeaderSearchInfo().getModuleMap();
    OptionalFileEntryRef ModMap =
        M ? Map.getModuleMapFileForUniquing(M) : std::nullopt;
    // Don't emit module relocation error if we have -fno-validate-pch
    if (!bool(PP.getPreprocessorOpts().DisablePCHOrModuleValidation &
              DisableValidationForModuleKind::Module) &&
        !ModMap) {
      if (!canRecoverFromOutOfDate(F.FileName, ClientLoadCapabilities)) {
        if (auto ASTFE = M ? M->getASTFile() : std::nullopt) {
          // This module was defined by an imported (explicit) module.
          Diag(diag::err_module_file_conflict) << F.ModuleName << F.FileName
                                               << ASTFE->getName();
        } else {
          // This module was built with a different module map.
          Diag(diag::err_imported_module_not_found)
              << F.ModuleName << F.FileName
              << (ImportedBy ? ImportedBy->FileName : "") << F.ModuleMapPath
              << !ImportedBy;
          // In case it was imported by a PCH, there's a chance the user is
          // just missing to include the search path to the directory containing
          // the modulemap.
          if (ImportedBy && ImportedBy->Kind == MK_PCH)
            Diag(diag::note_imported_by_pch_module_not_found)
                << llvm::sys::path::parent_path(F.ModuleMapPath);
        }
      }
      return OutOfDate;
    }

    assert(M && M->Name == F.ModuleName && "found module with different name");

    // Check the primary module map file.
    auto StoredModMap = FileMgr.getFile(F.ModuleMapPath);
    if (!StoredModMap || *StoredModMap != ModMap) {
      assert(ModMap && "found module is missing module map file");
      assert((ImportedBy || F.Kind == MK_ImplicitModule) &&
             "top-level import should be verified");
      bool NotImported = F.Kind == MK_ImplicitModule && !ImportedBy;
      if (!canRecoverFromOutOfDate(F.FileName, ClientLoadCapabilities))
        Diag(diag::err_imported_module_modmap_changed)
            << F.ModuleName << (NotImported ? F.FileName : ImportedBy->FileName)
            << ModMap->getName() << F.ModuleMapPath << NotImported;
      return OutOfDate;
    }

    ModuleMap::AdditionalModMapsSet AdditionalStoredMaps;
    for (unsigned I = 0, N = Record[Idx++]; I < N; ++I) {
      // FIXME: we should use input files rather than storing names.
      std::string Filename = ReadPath(F, Record, Idx);
      auto SF = FileMgr.getOptionalFileRef(Filename, false, false);
      if (!SF) {
        if (!canRecoverFromOutOfDate(F.FileName, ClientLoadCapabilities))
          Error("could not find file '" + Filename +"' referenced by AST file");
        return OutOfDate;
      }
      AdditionalStoredMaps.insert(*SF);
    }

    // Check any additional module map files (e.g. module.private.modulemap)
    // that are not in the pcm.
    if (auto *AdditionalModuleMaps = Map.getAdditionalModuleMapFiles(M)) {
      for (FileEntryRef ModMap : *AdditionalModuleMaps) {
        // Remove files that match
        // Note: SmallPtrSet::erase is really remove
        if (!AdditionalStoredMaps.erase(ModMap)) {
          if (!canRecoverFromOutOfDate(F.FileName, ClientLoadCapabilities))
            Diag(diag::err_module_different_modmap)
              << F.ModuleName << /*new*/0 << ModMap.getName();
          return OutOfDate;
        }
      }
    }

    // Check any additional module map files that are in the pcm, but not
    // found in header search. Cases that match are already removed.
    for (FileEntryRef ModMap : AdditionalStoredMaps) {
      if (!canRecoverFromOutOfDate(F.FileName, ClientLoadCapabilities))
        Diag(diag::err_module_different_modmap)
          << F.ModuleName << /*not new*/1 << ModMap.getName();
      return OutOfDate;
    }
  }

  if (Listener)
    Listener->ReadModuleMapFile(F.ModuleMapPath);
  return Success;
}

/// Move the given method to the back of the global list of methods.
static void moveMethodToBackOfGlobalList(Sema &S, ObjCMethodDecl *Method) {
  // Find the entry for this selector in the method pool.
  SemaObjC::GlobalMethodPool::iterator Known =
      S.ObjC().MethodPool.find(Method->getSelector());
  if (Known == S.ObjC().MethodPool.end())
    return;

  // Retrieve the appropriate method list.
  ObjCMethodList &Start = Method->isInstanceMethod()? Known->second.first
                                                    : Known->second.second;
  bool Found = false;
  for (ObjCMethodList *List = &Start; List; List = List->getNext()) {
    if (!Found) {
      if (List->getMethod() == Method) {
        Found = true;
      } else {
        // Keep searching.
        continue;
      }
    }

    if (List->getNext())
      List->setMethod(List->getNext()->getMethod());
    else
      List->setMethod(Method);
  }
}

void ASTReader::makeNamesVisible(const HiddenNames &Names, Module *Owner) {
  assert(Owner->NameVisibility != Module::Hidden && "nothing to make visible?");
  for (Decl *D : Names) {
    bool wasHidden = !D->isUnconditionallyVisible();
    D->setVisibleDespiteOwningModule();

    if (wasHidden && SemaObj) {
      if (ObjCMethodDecl *Method = dyn_cast<ObjCMethodDecl>(D)) {
        moveMethodToBackOfGlobalList(*SemaObj, Method);
      }
    }
  }
}

void ASTReader::makeModuleVisible(Module *Mod,
                                  Module::NameVisibilityKind NameVisibility,
                                  SourceLocation ImportLoc) {
  llvm::SmallPtrSet<Module *, 4> Visited;
  SmallVector<Module *, 4> Stack;
  Stack.push_back(Mod);
  while (!Stack.empty()) {
    Mod = Stack.pop_back_val();

    if (NameVisibility <= Mod->NameVisibility) {
      // This module already has this level of visibility (or greater), so
      // there is nothing more to do.
      continue;
    }

    if (Mod->isUnimportable()) {
      // Modules that aren't importable cannot be made visible.
      continue;
    }

    // Update the module's name visibility.
    Mod->NameVisibility = NameVisibility;

    // If we've already deserialized any names from this module,
    // mark them as visible.
    HiddenNamesMapType::iterator Hidden = HiddenNamesMap.find(Mod);
    if (Hidden != HiddenNamesMap.end()) {
      auto HiddenNames = std::move(*Hidden);
      HiddenNamesMap.erase(Hidden);
      makeNamesVisible(HiddenNames.second, HiddenNames.first);
      assert(!HiddenNamesMap.contains(Mod) &&
             "making names visible added hidden names");
    }

    // Push any exported modules onto the stack to be marked as visible.
    SmallVector<Module *, 16> Exports;
    Mod->getExportedModules(Exports);
    for (SmallVectorImpl<Module *>::iterator
           I = Exports.begin(), E = Exports.end(); I != E; ++I) {
      Module *Exported = *I;
      if (Visited.insert(Exported).second)
        Stack.push_back(Exported);
    }
  }
}

/// We've merged the definition \p MergedDef into the existing definition
/// \p Def. Ensure that \p Def is made visible whenever \p MergedDef is made
/// visible.
void ASTReader::mergeDefinitionVisibility(NamedDecl *Def,
                                          NamedDecl *MergedDef) {
  if (!Def->isUnconditionallyVisible()) {
    // If MergedDef is visible or becomes visible, make the definition visible.
    if (MergedDef->isUnconditionallyVisible())
      Def->setVisibleDespiteOwningModule();
    else {
      getContext().mergeDefinitionIntoModule(
          Def, MergedDef->getImportedOwningModule(),
          /*NotifyListeners*/ false);
      PendingMergedDefinitionsToDeduplicate.insert(Def);
    }
  }
}

bool ASTReader::loadGlobalIndex() {
  if (GlobalIndex)
    return false;

  if (TriedLoadingGlobalIndex || !UseGlobalIndex ||
      !PP.getLangOpts().Modules)
    return true;

  // Try to load the global index.
  TriedLoadingGlobalIndex = true;
  StringRef ModuleCachePath
    = getPreprocessor().getHeaderSearchInfo().getModuleCachePath();
  std::pair<GlobalModuleIndex *, llvm::Error> Result =
      GlobalModuleIndex::readIndex(ModuleCachePath);
  if (llvm::Error Err = std::move(Result.second)) {
    assert(!Result.first);
    consumeError(std::move(Err)); // FIXME this drops errors on the floor.
    return true;
  }

  GlobalIndex.reset(Result.first);
  ModuleMgr.setGlobalIndex(GlobalIndex.get());
  return false;
}

bool ASTReader::isGlobalIndexUnavailable() const {
  return PP.getLangOpts().Modules && UseGlobalIndex &&
         !hasGlobalIndex() && TriedLoadingGlobalIndex;
}

static void updateModuleTimestamp(ModuleFile &MF) {
  // Overwrite the timestamp file contents so that file's mtime changes.
  std::string TimestampFilename = MF.getTimestampFilename();
  std::error_code EC;
  llvm::raw_fd_ostream OS(TimestampFilename, EC,
                          llvm::sys::fs::OF_TextWithCRLF);
  if (EC)
    return;
  OS << "Timestamp file\n";
  OS.close();
  OS.clear_error(); // Avoid triggering a fatal error.
}

/// Given a cursor at the start of an AST file, scan ahead and drop the
/// cursor into the start of the given block ID, returning false on success and
/// true on failure.
static bool SkipCursorToBlock(BitstreamCursor &Cursor, unsigned BlockID) {
  while (true) {
    Expected<llvm::BitstreamEntry> MaybeEntry = Cursor.advance();
    if (!MaybeEntry) {
      // FIXME this drops errors on the floor.
      consumeError(MaybeEntry.takeError());
      return true;
    }
    llvm::BitstreamEntry Entry = MaybeEntry.get();

    switch (Entry.Kind) {
    case llvm::BitstreamEntry::Error:
    case llvm::BitstreamEntry::EndBlock:
      return true;

    case llvm::BitstreamEntry::Record:
      // Ignore top-level records.
      if (Expected<unsigned> Skipped = Cursor.skipRecord(Entry.ID))
        break;
      else {
        // FIXME this drops errors on the floor.
        consumeError(Skipped.takeError());
        return true;
      }

    case llvm::BitstreamEntry::SubBlock:
      if (Entry.ID == BlockID) {
        if (llvm::Error Err = Cursor.EnterSubBlock(BlockID)) {
          // FIXME this drops the error on the floor.
          consumeError(std::move(Err));
          return true;
        }
        // Found it!
        return false;
      }

      if (llvm::Error Err = Cursor.SkipBlock()) {
        // FIXME this drops the error on the floor.
        consumeError(std::move(Err));
        return true;
      }
    }
  }
}

ASTReader::ASTReadResult ASTReader::ReadAST(StringRef FileName, ModuleKind Type,
                                            SourceLocation ImportLoc,
                                            unsigned ClientLoadCapabilities,
                                            ModuleFile **NewLoadedModuleFile) {
  llvm::TimeTraceScope scope("ReadAST", FileName);

  llvm::SaveAndRestore SetCurImportLocRAII(CurrentImportLoc, ImportLoc);
  llvm::SaveAndRestore<std::optional<ModuleKind>> SetCurModuleKindRAII(
      CurrentDeserializingModuleKind, Type);

  // Defer any pending actions until we get to the end of reading the AST file.
  Deserializing AnASTFile(this);

  // Bump the generation number.
  unsigned PreviousGeneration = 0;
  if (ContextObj)
    PreviousGeneration = incrementGeneration(*ContextObj);

  unsigned NumModules = ModuleMgr.size();
  SmallVector<ImportedModule, 4> Loaded;
  if (ASTReadResult ReadResult =
          ReadASTCore(FileName, Type, ImportLoc,
                      /*ImportedBy=*/nullptr, Loaded, 0, 0, ASTFileSignature(),
                      ClientLoadCapabilities)) {
    ModuleMgr.removeModules(ModuleMgr.begin() + NumModules);

    // If we find that any modules are unusable, the global index is going
    // to be out-of-date. Just remove it.
    GlobalIndex.reset();
    ModuleMgr.setGlobalIndex(nullptr);
    return ReadResult;
  }

  if (NewLoadedModuleFile && !Loaded.empty())
    *NewLoadedModuleFile = Loaded.back().Mod;

  // Here comes stuff that we only do once the entire chain is loaded. Do *not*
  // remove modules from this point. Various fields are updated during reading
  // the AST block and removing the modules would result in dangling pointers.
  // They are generally only incidentally dereferenced, ie. a binary search
  // runs over `GlobalSLocEntryMap`, which could cause an invalid module to
  // be dereferenced but it wouldn't actually be used.

  // Load the AST blocks of all of the modules that we loaded. We can still
  // hit errors parsing the ASTs at this point.
  for (ImportedModule &M : Loaded) {
    ModuleFile &F = *M.Mod;
    llvm::TimeTraceScope Scope2("Read Loaded AST", F.ModuleName);

    // Read the AST block.
    if (llvm::Error Err = ReadASTBlock(F, ClientLoadCapabilities)) {
      Error(std::move(Err));
      return Failure;
    }

    // The AST block should always have a definition for the main module.
    if (F.isModule() && !F.DidReadTopLevelSubmodule) {
      Error(diag::err_module_file_missing_top_level_submodule, F.FileName);
      return Failure;
    }

    // Read the extension blocks.
    while (!SkipCursorToBlock(F.Stream, EXTENSION_BLOCK_ID)) {
      if (llvm::Error Err = ReadExtensionBlock(F)) {
        Error(std::move(Err));
        return Failure;
      }
    }

    // Once read, set the ModuleFile bit base offset and update the size in
    // bits of all files we've seen.
    F.GlobalBitOffset = TotalModulesSizeInBits;
    TotalModulesSizeInBits += F.SizeInBits;
    GlobalBitOffsetsMap.insert(std::make_pair(F.GlobalBitOffset, &F));
  }

  // Preload source locations and interesting indentifiers.
  for (ImportedModule &M : Loaded) {
    ModuleFile &F = *M.Mod;

    // Map the original source file ID into the ID space of the current
    // compilation.
    if (F.OriginalSourceFileID.isValid())
      F.OriginalSourceFileID = TranslateFileID(F, F.OriginalSourceFileID);

    for (auto Offset : F.PreloadIdentifierOffsets) {
      const unsigned char *Data = F.IdentifierTableData + Offset;

      ASTIdentifierLookupTrait Trait(*this, F);
      auto KeyDataLen = Trait.ReadKeyDataLength(Data);
      auto Key = Trait.ReadKey(Data, KeyDataLen.first);

      IdentifierInfo *II;
      if (!PP.getLangOpts().CPlusPlus) {
        // Identifiers present in both the module file and the importing
        // instance are marked out-of-date so that they can be deserialized
        // on next use via ASTReader::updateOutOfDateIdentifier().
        // Identifiers present in the module file but not in the importing
        // instance are ignored for now, preventing growth of the identifier
        // table. They will be deserialized on first use via ASTReader::get().
        auto It = PP.getIdentifierTable().find(Key);
        if (It == PP.getIdentifierTable().end())
          continue;
        II = It->second;
      } else {
        // With C++ modules, not many identifiers are considered interesting.
        // All identifiers in the module file can be placed into the identifier
        // table of the importing instance and marked as out-of-date. This makes
        // ASTReader::get() a no-op, and deserialization will take place on
        // first/next use via ASTReader::updateOutOfDateIdentifier().
        II = &PP.getIdentifierTable().getOwn(Key);
      }

      II->setOutOfDate(true);

      // Mark this identifier as being from an AST file so that we can track
      // whether we need to serialize it.
      markIdentifierFromAST(*this, *II);

      // Associate the ID with the identifier so that the writer can reuse it.
      auto ID = Trait.ReadIdentifierID(Data + KeyDataLen.first);
      SetIdentifierInfo(ID, II);
    }
  }

  // Builtins and library builtins have already been initialized. Mark all
  // identifiers as out-of-date, so that they are deserialized on first use.
  if (Type == MK_PCH || Type == MK_Preamble || Type == MK_MainFile)
    for (auto &Id : PP.getIdentifierTable())
      Id.second->setOutOfDate(true);

  // Mark selectors as out of date.
  for (const auto &Sel : SelectorGeneration)
    SelectorOutOfDate[Sel.first] = true;

  // Setup the import locations and notify the module manager that we've
  // committed to these module files.
  for (ImportedModule &M : Loaded) {
    ModuleFile &F = *M.Mod;

    ModuleMgr.moduleFileAccepted(&F);

    // Set the import location.
    F.DirectImportLoc = ImportLoc;
    // FIXME: We assume that locations from PCH / preamble do not need
    // any translation.
    if (!M.ImportedBy)
      F.ImportLoc = M.ImportLoc;
    else
      F.ImportLoc = TranslateSourceLocation(*M.ImportedBy, M.ImportLoc);
  }

  // Resolve any unresolved module exports.
  for (unsigned I = 0, N = UnresolvedModuleRefs.size(); I != N; ++I) {
    UnresolvedModuleRef &Unresolved = UnresolvedModuleRefs[I];
    SubmoduleID GlobalID = getGlobalSubmoduleID(*Unresolved.File,Unresolved.ID);
    Module *ResolvedMod = getSubmodule(GlobalID);

    switch (Unresolved.Kind) {
    case UnresolvedModuleRef::Conflict:
      if (ResolvedMod) {
        Module::Conflict Conflict;
        Conflict.Other = ResolvedMod;
        Conflict.Message = Unresolved.String.str();
        Unresolved.Mod->Conflicts.push_back(Conflict);
      }
      continue;

    case UnresolvedModuleRef::Import:
      if (ResolvedMod)
        Unresolved.Mod->Imports.insert(ResolvedMod);
      continue;

    case UnresolvedModuleRef::Affecting:
      if (ResolvedMod)
        Unresolved.Mod->AffectingClangModules.insert(ResolvedMod);
      continue;

    case UnresolvedModuleRef::Export:
      if (ResolvedMod || Unresolved.IsWildcard)
        Unresolved.Mod->Exports.push_back(
          Module::ExportDecl(ResolvedMod, Unresolved.IsWildcard));
      continue;
    }
  }
  UnresolvedModuleRefs.clear();

  // FIXME: How do we load the 'use'd modules? They may not be submodules.
  // Might be unnecessary as use declarations are only used to build the
  // module itself.

  if (ContextObj)
    InitializeContext();

  if (SemaObj)
    UpdateSema();

  if (DeserializationListener)
    DeserializationListener->ReaderInitialized(this);

  ModuleFile &PrimaryModule = ModuleMgr.getPrimaryModule();
  if (PrimaryModule.OriginalSourceFileID.isValid()) {
    // If this AST file is a precompiled preamble, then set the
    // preamble file ID of the source manager to the file source file
    // from which the preamble was built.
    if (Type == MK_Preamble) {
      SourceMgr.setPreambleFileID(PrimaryModule.OriginalSourceFileID);
    } else if (Type == MK_MainFile) {
      SourceMgr.setMainFileID(PrimaryModule.OriginalSourceFileID);
    }
  }

  // For any Objective-C class definitions we have already loaded, make sure
  // that we load any additional categories.
  if (ContextObj) {
    for (unsigned I = 0, N = ObjCClassesLoaded.size(); I != N; ++I) {
      loadObjCCategories(GlobalDeclID(ObjCClassesLoaded[I]->getGlobalID()),
                         ObjCClassesLoaded[I], PreviousGeneration);
    }
  }

  HeaderSearchOptions &HSOpts = PP.getHeaderSearchInfo().getHeaderSearchOpts();
  if (HSOpts.ModulesValidateOncePerBuildSession) {
    // Now we are certain that the module and all modules it depends on are
    // up-to-date. For implicitly-built module files, ensure the corresponding
    // timestamp files are up-to-date in this build session.
    for (unsigned I = 0, N = Loaded.size(); I != N; ++I) {
      ImportedModule &M = Loaded[I];
      if (M.Mod->Kind == MK_ImplicitModule &&
          M.Mod->InputFilesValidationTimestamp < HSOpts.BuildSessionTimestamp)
        updateModuleTimestamp(*M.Mod);
    }
  }

  return Success;
}

static ASTFileSignature readASTFileSignature(StringRef PCH);

/// Whether \p Stream doesn't start with the AST/PCH file magic number 'CPCH'.
static llvm::Error doesntStartWithASTFileMagic(BitstreamCursor &Stream) {
  // FIXME checking magic headers is done in other places such as
  // SerializedDiagnosticReader and GlobalModuleIndex, but error handling isn't
  // always done the same. Unify it all with a helper.
  if (!Stream.canSkipToPos(4))
    return llvm::createStringError(std::errc::illegal_byte_sequence,
                                   "file too small to contain AST file magic");
  for (unsigned C : {'C', 'P', 'C', 'H'})
    if (Expected<llvm::SimpleBitstreamCursor::word_t> Res = Stream.Read(8)) {
      if (Res.get() != C)
        return llvm::createStringError(
            std::errc::illegal_byte_sequence,
            "file doesn't start with AST file magic");
    } else
      return Res.takeError();
  return llvm::Error::success();
}

static unsigned moduleKindForDiagnostic(ModuleKind Kind) {
  switch (Kind) {
  case MK_PCH:
    return 0; // PCH
  case MK_ImplicitModule:
  case MK_ExplicitModule:
  case MK_PrebuiltModule:
    return 1; // module
  case MK_MainFile:
  case MK_Preamble:
    return 2; // main source file
  }
  llvm_unreachable("unknown module kind");
}

ASTReader::ASTReadResult
ASTReader::ReadASTCore(StringRef FileName,
                       ModuleKind Type,
                       SourceLocation ImportLoc,
                       ModuleFile *ImportedBy,
                       SmallVectorImpl<ImportedModule> &Loaded,
                       off_t ExpectedSize, time_t ExpectedModTime,
                       ASTFileSignature ExpectedSignature,
                       unsigned ClientLoadCapabilities) {
  ModuleFile *M;
  std::string ErrorStr;
  ModuleManager::AddModuleResult AddResult
    = ModuleMgr.addModule(FileName, Type, ImportLoc, ImportedBy,
                          getGeneration(), ExpectedSize, ExpectedModTime,
                          ExpectedSignature, readASTFileSignature,
                          M, ErrorStr);

  switch (AddResult) {
  case ModuleManager::AlreadyLoaded:
    Diag(diag::remark_module_import)
        << M->ModuleName << M->FileName << (ImportedBy ? true : false)
        << (ImportedBy ? StringRef(ImportedBy->ModuleName) : StringRef());
    return Success;

  case ModuleManager::NewlyLoaded:
    // Load module file below.
    break;

  case ModuleManager::Missing:
    // The module file was missing; if the client can handle that, return
    // it.
    if (ClientLoadCapabilities & ARR_Missing)
      return Missing;

    // Otherwise, return an error.
    Diag(diag::err_ast_file_not_found)
        << moduleKindForDiagnostic(Type) << FileName << !ErrorStr.empty()
        << ErrorStr;
    return Failure;

  case ModuleManager::OutOfDate:
    // We couldn't load the module file because it is out-of-date. If the
    // client can handle out-of-date, return it.
    if (ClientLoadCapabilities & ARR_OutOfDate)
      return OutOfDate;

    // Otherwise, return an error.
    Diag(diag::err_ast_file_out_of_date)
        << moduleKindForDiagnostic(Type) << FileName << !ErrorStr.empty()
        << ErrorStr;
    return Failure;
  }

  assert(M && "Missing module file");

  bool ShouldFinalizePCM = false;
  auto FinalizeOrDropPCM = llvm::make_scope_exit([&]() {
    auto &MC = getModuleManager().getModuleCache();
    if (ShouldFinalizePCM)
      MC.finalizePCM(FileName);
    else
      MC.tryToDropPCM(FileName);
  });
  ModuleFile &F = *M;
  BitstreamCursor &Stream = F.Stream;
  Stream = BitstreamCursor(PCHContainerRdr.ExtractPCH(*F.Buffer));
  F.SizeInBits = F.Buffer->getBufferSize() * 8;

  // Sniff for the signature.
  if (llvm::Error Err = doesntStartWithASTFileMagic(Stream)) {
    Diag(diag::err_ast_file_invalid)
        << moduleKindForDiagnostic(Type) << FileName << std::move(Err);
    return Failure;
  }

  // This is used for compatibility with older PCH formats.
  bool HaveReadControlBlock = false;
  while (true) {
    Expected<llvm::BitstreamEntry> MaybeEntry = Stream.advance();
    if (!MaybeEntry) {
      Error(MaybeEntry.takeError());
      return Failure;
    }
    llvm::BitstreamEntry Entry = MaybeEntry.get();

    switch (Entry.Kind) {
    case llvm::BitstreamEntry::Error:
    case llvm::BitstreamEntry::Record:
    case llvm::BitstreamEntry::EndBlock:
      Error("invalid record at top-level of AST file");
      return Failure;

    case llvm::BitstreamEntry::SubBlock:
      break;
    }

    switch (Entry.ID) {
    case CONTROL_BLOCK_ID:
      HaveReadControlBlock = true;
      switch (ReadControlBlock(F, Loaded, ImportedBy, ClientLoadCapabilities)) {
      case Success:
        // Check that we didn't try to load a non-module AST file as a module.
        //
        // FIXME: Should we also perform the converse check? Loading a module as
        // a PCH file sort of works, but it's a bit wonky.
        if ((Type == MK_ImplicitModule || Type == MK_ExplicitModule ||
             Type == MK_PrebuiltModule) &&
            F.ModuleName.empty()) {
          auto Result = (Type == MK_ImplicitModule) ? OutOfDate : Failure;
          if (Result != OutOfDate ||
              (ClientLoadCapabilities & ARR_OutOfDate) == 0)
            Diag(diag::err_module_file_not_module) << FileName;
          return Result;
        }
        break;

      case Failure: return Failure;
      case Missing: return Missing;
      case OutOfDate: return OutOfDate;
      case VersionMismatch: return VersionMismatch;
      case ConfigurationMismatch: return ConfigurationMismatch;
      case HadErrors: return HadErrors;
      }
      break;

    case AST_BLOCK_ID:
      if (!HaveReadControlBlock) {
        if ((ClientLoadCapabilities & ARR_VersionMismatch) == 0)
          Diag(diag::err_pch_version_too_old);
        return VersionMismatch;
      }

      // Record that we've loaded this module.
      Loaded.push_back(ImportedModule(M, ImportedBy, ImportLoc));
      ShouldFinalizePCM = true;
      return Success;

    default:
      if (llvm::Error Err = Stream.SkipBlock()) {
        Error(std::move(Err));
        return Failure;
      }
      break;
    }
  }

  llvm_unreachable("unexpected break; expected return");
}

ASTReader::ASTReadResult
ASTReader::readUnhashedControlBlock(ModuleFile &F, bool WasImportedBy,
                                    unsigned ClientLoadCapabilities) {
  const HeaderSearchOptions &HSOpts =
      PP.getHeaderSearchInfo().getHeaderSearchOpts();
  bool AllowCompatibleConfigurationMismatch =
      F.Kind == MK_ExplicitModule || F.Kind == MK_PrebuiltModule;
  bool DisableValidation = shouldDisableValidationForFile(F);

  ASTReadResult Result = readUnhashedControlBlockImpl(
      &F, F.Data, ClientLoadCapabilities, AllowCompatibleConfigurationMismatch,
      Listener.get(),
      WasImportedBy ? false : HSOpts.ModulesValidateDiagnosticOptions);

  // If F was directly imported by another module, it's implicitly validated by
  // the importing module.
  if (DisableValidation || WasImportedBy ||
      (AllowConfigurationMismatch && Result == ConfigurationMismatch))
    return Success;

  if (Result == Failure) {
    Error("malformed block record in AST file");
    return Failure;
  }

  if (Result == OutOfDate && F.Kind == MK_ImplicitModule) {
    // If this module has already been finalized in the ModuleCache, we're stuck
    // with it; we can only load a single version of each module.
    //
    // This can happen when a module is imported in two contexts: in one, as a
    // user module; in another, as a system module (due to an import from
    // another module marked with the [system] flag).  It usually indicates a
    // bug in the module map: this module should also be marked with [system].
    //
    // If -Wno-system-headers (the default), and the first import is as a
    // system module, then validation will fail during the as-user import,
    // since -Werror flags won't have been validated.  However, it's reasonable
    // to treat this consistently as a system module.
    //
    // If -Wsystem-headers, the PCM on disk was built with
    // -Wno-system-headers, and the first import is as a user module, then
    // validation will fail during the as-system import since the PCM on disk
    // doesn't guarantee that -Werror was respected.  However, the -Werror
    // flags were checked during the initial as-user import.
    if (getModuleManager().getModuleCache().isPCMFinal(F.FileName)) {
      Diag(diag::warn_module_system_bit_conflict) << F.FileName;
      return Success;
    }
  }

  return Result;
}

ASTReader::ASTReadResult ASTReader::readUnhashedControlBlockImpl(
    ModuleFile *F, llvm::StringRef StreamData, unsigned ClientLoadCapabilities,
    bool AllowCompatibleConfigurationMismatch, ASTReaderListener *Listener,
    bool ValidateDiagnosticOptions) {
  // Initialize a stream.
  BitstreamCursor Stream(StreamData);

  // Sniff for the signature.
  if (llvm::Error Err = doesntStartWithASTFileMagic(Stream)) {
    // FIXME this drops the error on the floor.
    consumeError(std::move(Err));
    return Failure;
  }

  // Scan for the UNHASHED_CONTROL_BLOCK_ID block.
  if (SkipCursorToBlock(Stream, UNHASHED_CONTROL_BLOCK_ID))
    return Failure;

  // Read all of the records in the options block.
  RecordData Record;
  ASTReadResult Result = Success;
  while (true) {
    Expected<llvm::BitstreamEntry> MaybeEntry = Stream.advance();
    if (!MaybeEntry) {
      // FIXME this drops the error on the floor.
      consumeError(MaybeEntry.takeError());
      return Failure;
    }
    llvm::BitstreamEntry Entry = MaybeEntry.get();

    switch (Entry.Kind) {
    case llvm::BitstreamEntry::Error:
    case llvm::BitstreamEntry::SubBlock:
      return Failure;

    case llvm::BitstreamEntry::EndBlock:
      return Result;

    case llvm::BitstreamEntry::Record:
      // The interesting case.
      break;
    }

    // Read and process a record.
    Record.clear();
    StringRef Blob;
    Expected<unsigned> MaybeRecordType =
        Stream.readRecord(Entry.ID, Record, &Blob);
    if (!MaybeRecordType) {
      // FIXME this drops the error.
      return Failure;
    }
    switch ((UnhashedControlBlockRecordTypes)MaybeRecordType.get()) {
    case SIGNATURE:
      if (F) {
        F->Signature = ASTFileSignature::create(Blob.begin(), Blob.end());
        assert(F->Signature != ASTFileSignature::createDummy() &&
               "Dummy AST file signature not backpatched in ASTWriter.");
      }
      break;
    case AST_BLOCK_HASH:
      if (F) {
        F->ASTBlockHash = ASTFileSignature::create(Blob.begin(), Blob.end());
        assert(F->ASTBlockHash != ASTFileSignature::createDummy() &&
               "Dummy AST block hash not backpatched in ASTWriter.");
      }
      break;
    case DIAGNOSTIC_OPTIONS: {
      bool Complain = (ClientLoadCapabilities & ARR_OutOfDate) == 0;
      if (Listener && ValidateDiagnosticOptions &&
          !AllowCompatibleConfigurationMismatch &&
          ParseDiagnosticOptions(Record, Complain, *Listener))
        Result = OutOfDate; // Don't return early.  Read the signature.
      break;
    }
    case HEADER_SEARCH_PATHS: {
      bool Complain = (ClientLoadCapabilities & ARR_ConfigurationMismatch) == 0;
      if (Listener && !AllowCompatibleConfigurationMismatch &&
          ParseHeaderSearchPaths(Record, Complain, *Listener))
        Result = ConfigurationMismatch;
      break;
    }
    case DIAG_PRAGMA_MAPPINGS:
      if (!F)
        break;
      if (F->PragmaDiagMappings.empty())
        F->PragmaDiagMappings.swap(Record);
      else
        F->PragmaDiagMappings.insert(F->PragmaDiagMappings.end(),
                                     Record.begin(), Record.end());
      break;
    case HEADER_SEARCH_ENTRY_USAGE:
      if (F)
        F->SearchPathUsage = ReadBitVector(Record, Blob);
      break;
    case VFS_USAGE:
      if (F)
        F->VFSUsage = ReadBitVector(Record, Blob);
      break;
    }
  }
}

/// Parse a record and blob containing module file extension metadata.
static bool parseModuleFileExtensionMetadata(
              const SmallVectorImpl<uint64_t> &Record,
              StringRef Blob,
              ModuleFileExtensionMetadata &Metadata) {
  if (Record.size() < 4) return true;

  Metadata.MajorVersion = Record[0];
  Metadata.MinorVersion = Record[1];

  unsigned BlockNameLen = Record[2];
  unsigned UserInfoLen = Record[3];

  if (BlockNameLen + UserInfoLen > Blob.size()) return true;

  Metadata.BlockName = std::string(Blob.data(), Blob.data() + BlockNameLen);
  Metadata.UserInfo = std::string(Blob.data() + BlockNameLen,
                                  Blob.data() + BlockNameLen + UserInfoLen);
  return false;
}

llvm::Error ASTReader::ReadExtensionBlock(ModuleFile &F) {
  BitstreamCursor &Stream = F.Stream;

  RecordData Record;
  while (true) {
    Expected<llvm::BitstreamEntry> MaybeEntry = Stream.advance();
    if (!MaybeEntry)
      return MaybeEntry.takeError();
    llvm::BitstreamEntry Entry = MaybeEntry.get();

    switch (Entry.Kind) {
    case llvm::BitstreamEntry::SubBlock:
      if (llvm::Error Err = Stream.SkipBlock())
        return Err;
      continue;
    case llvm::BitstreamEntry::EndBlock:
      return llvm::Error::success();
    case llvm::BitstreamEntry::Error:
      return llvm::createStringError(std::errc::illegal_byte_sequence,
                                     "malformed block record in AST file");
    case llvm::BitstreamEntry::Record:
      break;
    }

    Record.clear();
    StringRef Blob;
    Expected<unsigned> MaybeRecCode =
        Stream.readRecord(Entry.ID, Record, &Blob);
    if (!MaybeRecCode)
      return MaybeRecCode.takeError();
    switch (MaybeRecCode.get()) {
    case EXTENSION_METADATA: {
      ModuleFileExtensionMetadata Metadata;
      if (parseModuleFileExtensionMetadata(Record, Blob, Metadata))
        return llvm::createStringError(
            std::errc::illegal_byte_sequence,
            "malformed EXTENSION_METADATA in AST file");

      // Find a module file extension with this block name.
      auto Known = ModuleFileExtensions.find(Metadata.BlockName);
      if (Known == ModuleFileExtensions.end()) break;

      // Form a reader.
      if (auto Reader = Known->second->createExtensionReader(Metadata, *this,
                                                             F, Stream)) {
        F.ExtensionReaders.push_back(std::move(Reader));
      }

      break;
    }
    }
  }

  return llvm::Error::success();
}

void ASTReader::InitializeContext() {
  assert(ContextObj && "no context to initialize");
  ASTContext &Context = *ContextObj;

  // If there's a listener, notify them that we "read" the translation unit.
  if (DeserializationListener)
    DeserializationListener->DeclRead(
        GlobalDeclID(PREDEF_DECL_TRANSLATION_UNIT_ID),
        Context.getTranslationUnitDecl());

  // FIXME: Find a better way to deal with collisions between these
  // built-in types. Right now, we just ignore the problem.

  // Load the special types.
  if (SpecialTypes.size() >= NumSpecialTypeIDs) {
    if (unsigned String = SpecialTypes[SPECIAL_TYPE_CF_CONSTANT_STRING]) {
      if (!Context.CFConstantStringTypeDecl)
        Context.setCFConstantStringType(GetType(String));
    }

    if (unsigned File = SpecialTypes[SPECIAL_TYPE_FILE]) {
      QualType FileType = GetType(File);
      if (FileType.isNull()) {
        Error("FILE type is NULL");
        return;
      }

      if (!Context.FILEDecl) {
        if (const TypedefType *Typedef = FileType->getAs<TypedefType>())
          Context.setFILEDecl(Typedef->getDecl());
        else {
          const TagType *Tag = FileType->getAs<TagType>();
          if (!Tag) {
            Error("Invalid FILE type in AST file");
            return;
          }
          Context.setFILEDecl(Tag->getDecl());
        }
      }
    }

    if (unsigned Jmp_buf = SpecialTypes[SPECIAL_TYPE_JMP_BUF]) {
      QualType Jmp_bufType = GetType(Jmp_buf);
      if (Jmp_bufType.isNull()) {
        Error("jmp_buf type is NULL");
        return;
      }

      if (!Context.jmp_bufDecl) {
        if (const TypedefType *Typedef = Jmp_bufType->getAs<TypedefType>())
          Context.setjmp_bufDecl(Typedef->getDecl());
        else {
          const TagType *Tag = Jmp_bufType->getAs<TagType>();
          if (!Tag) {
            Error("Invalid jmp_buf type in AST file");
            return;
          }
          Context.setjmp_bufDecl(Tag->getDecl());
        }
      }
    }

    if (unsigned Sigjmp_buf = SpecialTypes[SPECIAL_TYPE_SIGJMP_BUF]) {
      QualType Sigjmp_bufType = GetType(Sigjmp_buf);
      if (Sigjmp_bufType.isNull()) {
        Error("sigjmp_buf type is NULL");
        return;
      }

      if (!Context.sigjmp_bufDecl) {
        if (const TypedefType *Typedef = Sigjmp_bufType->getAs<TypedefType>())
          Context.setsigjmp_bufDecl(Typedef->getDecl());
        else {
          const TagType *Tag = Sigjmp_bufType->getAs<TagType>();
          assert(Tag && "Invalid sigjmp_buf type in AST file");
          Context.setsigjmp_bufDecl(Tag->getDecl());
        }
      }
    }

    if (unsigned ObjCIdRedef
          = SpecialTypes[SPECIAL_TYPE_OBJC_ID_REDEFINITION]) {
      if (Context.ObjCIdRedefinitionType.isNull())
        Context.ObjCIdRedefinitionType = GetType(ObjCIdRedef);
    }

    if (unsigned ObjCClassRedef
          = SpecialTypes[SPECIAL_TYPE_OBJC_CLASS_REDEFINITION]) {
      if (Context.ObjCClassRedefinitionType.isNull())
        Context.ObjCClassRedefinitionType = GetType(ObjCClassRedef);
    }

    if (unsigned ObjCSelRedef
          = SpecialTypes[SPECIAL_TYPE_OBJC_SEL_REDEFINITION]) {
      if (Context.ObjCSelRedefinitionType.isNull())
        Context.ObjCSelRedefinitionType = GetType(ObjCSelRedef);
    }

    if (unsigned Ucontext_t = SpecialTypes[SPECIAL_TYPE_UCONTEXT_T]) {
      QualType Ucontext_tType = GetType(Ucontext_t);
      if (Ucontext_tType.isNull()) {
        Error("ucontext_t type is NULL");
        return;
      }

      if (!Context.ucontext_tDecl) {
        if (const TypedefType *Typedef = Ucontext_tType->getAs<TypedefType>())
          Context.setucontext_tDecl(Typedef->getDecl());
        else {
          const TagType *Tag = Ucontext_tType->getAs<TagType>();
          assert(Tag && "Invalid ucontext_t type in AST file");
          Context.setucontext_tDecl(Tag->getDecl());
        }
      }
    }
  }

  ReadPragmaDiagnosticMappings(Context.getDiagnostics());

  // If there were any CUDA special declarations, deserialize them.
  if (!CUDASpecialDeclRefs.empty()) {
    assert(CUDASpecialDeclRefs.size() == 1 && "More decl refs than expected!");
    Context.setcudaConfigureCallDecl(
                           cast<FunctionDecl>(GetDecl(CUDASpecialDeclRefs[0])));
  }

  // Re-export any modules that were imported by a non-module AST file.
  // FIXME: This does not make macro-only imports visible again.
  for (auto &Import : PendingImportedModules) {
    if (Module *Imported = getSubmodule(Import.ID)) {
      makeModuleVisible(Imported, Module::AllVisible,
                        /*ImportLoc=*/Import.ImportLoc);
      if (Import.ImportLoc.isValid())
        PP.makeModuleVisible(Imported, Import.ImportLoc);
      // This updates visibility for Preprocessor only. For Sema, which can be
      // nullptr here, we do the same later, in UpdateSema().
    }
  }

  // Hand off these modules to Sema.
  PendingImportedModulesSema.append(PendingImportedModules);
  PendingImportedModules.clear();
}

void ASTReader::finalizeForWriting() {
  // Nothing to do for now.
}

/// Reads and return the signature record from \p PCH's control block, or
/// else returns 0.
static ASTFileSignature readASTFileSignature(StringRef PCH) {
  BitstreamCursor Stream(PCH);
  if (llvm::Error Err = doesntStartWithASTFileMagic(Stream)) {
    // FIXME this drops the error on the floor.
    consumeError(std::move(Err));
    return ASTFileSignature();
  }

  // Scan for the UNHASHED_CONTROL_BLOCK_ID block.
  if (SkipCursorToBlock(Stream, UNHASHED_CONTROL_BLOCK_ID))
    return ASTFileSignature();

  // Scan for SIGNATURE inside the diagnostic options block.
  ASTReader::RecordData Record;
  while (true) {
    Expected<llvm::BitstreamEntry> MaybeEntry =
        Stream.advanceSkippingSubblocks();
    if (!MaybeEntry) {
      // FIXME this drops the error on the floor.
      consumeError(MaybeEntry.takeError());
      return ASTFileSignature();
    }
    llvm::BitstreamEntry Entry = MaybeEntry.get();

    if (Entry.Kind != llvm::BitstreamEntry::Record)
      return ASTFileSignature();

    Record.clear();
    StringRef Blob;
    Expected<unsigned> MaybeRecord = Stream.readRecord(Entry.ID, Record, &Blob);
    if (!MaybeRecord) {
      // FIXME this drops the error on the floor.
      consumeError(MaybeRecord.takeError());
      return ASTFileSignature();
    }
    if (SIGNATURE == MaybeRecord.get()) {
      auto Signature = ASTFileSignature::create(Blob.begin(), Blob.end());
      assert(Signature != ASTFileSignature::createDummy() &&
             "Dummy AST file signature not backpatched in ASTWriter.");
      return Signature;
    }
  }
}

/// Retrieve the name of the original source file name
/// directly from the AST file, without actually loading the AST
/// file.
std::string ASTReader::getOriginalSourceFile(
    const std::string &ASTFileName, FileManager &FileMgr,
    const PCHContainerReader &PCHContainerRdr, DiagnosticsEngine &Diags) {
  // Open the AST file.
  auto Buffer = FileMgr.getBufferForFile(ASTFileName, /*IsVolatile=*/false,
                                         /*RequiresNullTerminator=*/false);
  if (!Buffer) {
    Diags.Report(diag::err_fe_unable_to_read_pch_file)
        << ASTFileName << Buffer.getError().message();
    return std::string();
  }

  // Initialize the stream
  BitstreamCursor Stream(PCHContainerRdr.ExtractPCH(**Buffer));

  // Sniff for the signature.
  if (llvm::Error Err = doesntStartWithASTFileMagic(Stream)) {
    Diags.Report(diag::err_fe_not_a_pch_file) << ASTFileName << std::move(Err);
    return std::string();
  }

  // Scan for the CONTROL_BLOCK_ID block.
  if (SkipCursorToBlock(Stream, CONTROL_BLOCK_ID)) {
    Diags.Report(diag::err_fe_pch_malformed_block) << ASTFileName;
    return std::string();
  }

  // Scan for ORIGINAL_FILE inside the control block.
  RecordData Record;
  while (true) {
    Expected<llvm::BitstreamEntry> MaybeEntry =
        Stream.advanceSkippingSubblocks();
    if (!MaybeEntry) {
      // FIXME this drops errors on the floor.
      consumeError(MaybeEntry.takeError());
      return std::string();
    }
    llvm::BitstreamEntry Entry = MaybeEntry.get();

    if (Entry.Kind == llvm::BitstreamEntry::EndBlock)
      return std::string();

    if (Entry.Kind != llvm::BitstreamEntry::Record) {
      Diags.Report(diag::err_fe_pch_malformed_block) << ASTFileName;
      return std::string();
    }

    Record.clear();
    StringRef Blob;
    Expected<unsigned> MaybeRecord = Stream.readRecord(Entry.ID, Record, &Blob);
    if (!MaybeRecord) {
      // FIXME this drops the errors on the floor.
      consumeError(MaybeRecord.takeError());
      return std::string();
    }
    if (ORIGINAL_FILE == MaybeRecord.get())
      return Blob.str();
  }
}

namespace {

  class SimplePCHValidator : public ASTReaderListener {
    const LangOptions &ExistingLangOpts;
    const TargetOptions &ExistingTargetOpts;
    const PreprocessorOptions &ExistingPPOpts;
    std::string ExistingModuleCachePath;
    FileManager &FileMgr;
    bool StrictOptionMatches;

  public:
    SimplePCHValidator(const LangOptions &ExistingLangOpts,
                       const TargetOptions &ExistingTargetOpts,
                       const PreprocessorOptions &ExistingPPOpts,
                       StringRef ExistingModuleCachePath, FileManager &FileMgr,
                       bool StrictOptionMatches)
        : ExistingLangOpts(ExistingLangOpts),
          ExistingTargetOpts(ExistingTargetOpts),
          ExistingPPOpts(ExistingPPOpts),
          ExistingModuleCachePath(ExistingModuleCachePath), FileMgr(FileMgr),
          StrictOptionMatches(StrictOptionMatches) {}

    bool ReadLanguageOptions(const LangOptions &LangOpts, bool Complain,
                             bool AllowCompatibleDifferences) override {
      return checkLanguageOptions(ExistingLangOpts, LangOpts, nullptr,
                                  AllowCompatibleDifferences);
    }

    bool ReadTargetOptions(const TargetOptions &TargetOpts, bool Complain,
                           bool AllowCompatibleDifferences) override {
      return checkTargetOptions(ExistingTargetOpts, TargetOpts, nullptr,
                                AllowCompatibleDifferences);
    }

    bool ReadHeaderSearchOptions(const HeaderSearchOptions &HSOpts,
                                 StringRef SpecificModuleCachePath,
                                 bool Complain) override {
      return checkModuleCachePath(
          FileMgr.getVirtualFileSystem(), SpecificModuleCachePath,
          ExistingModuleCachePath, nullptr, ExistingLangOpts, ExistingPPOpts);
    }

    bool ReadPreprocessorOptions(const PreprocessorOptions &PPOpts,
                                 bool ReadMacros, bool Complain,
                                 std::string &SuggestedPredefines) override {
      return checkPreprocessorOptions(
          PPOpts, ExistingPPOpts, ReadMacros, /*Diags=*/nullptr, FileMgr,
          SuggestedPredefines, ExistingLangOpts,
          StrictOptionMatches ? OptionValidateStrictMatches
                              : OptionValidateContradictions);
    }
  };

} // namespace

bool ASTReader::readASTFileControlBlock(
    StringRef Filename, FileManager &FileMgr,
    const InMemoryModuleCache &ModuleCache,
    const PCHContainerReader &PCHContainerRdr, bool FindModuleFileExtensions,
    ASTReaderListener &Listener, bool ValidateDiagnosticOptions,
    unsigned ClientLoadCapabilities) {
  // Open the AST file.
  std::unique_ptr<llvm::MemoryBuffer> OwnedBuffer;
  llvm::MemoryBuffer *Buffer = ModuleCache.lookupPCM(Filename);
  if (!Buffer) {
    // FIXME: We should add the pcm to the InMemoryModuleCache if it could be
    // read again later, but we do not have the context here to determine if it
    // is safe to change the result of InMemoryModuleCache::getPCMState().

    // FIXME: This allows use of the VFS; we do not allow use of the
    // VFS when actually loading a module.
    auto BufferOrErr = FileMgr.getBufferForFile(Filename);
    if (!BufferOrErr)
      return true;
    OwnedBuffer = std::move(*BufferOrErr);
    Buffer = OwnedBuffer.get();
  }

  // Initialize the stream
  StringRef Bytes = PCHContainerRdr.ExtractPCH(*Buffer);
  BitstreamCursor Stream(Bytes);

  // Sniff for the signature.
  if (llvm::Error Err = doesntStartWithASTFileMagic(Stream)) {
    consumeError(std::move(Err)); // FIXME this drops errors on the floor.
    return true;
  }

  // Scan for the CONTROL_BLOCK_ID block.
  if (SkipCursorToBlock(Stream, CONTROL_BLOCK_ID))
    return true;

  bool NeedsInputFiles = Listener.needsInputFileVisitation();
  bool NeedsSystemInputFiles = Listener.needsSystemInputFileVisitation();
  bool NeedsImports = Listener.needsImportVisitation();
  BitstreamCursor InputFilesCursor;
  uint64_t InputFilesOffsetBase = 0;

  RecordData Record;
  std::string ModuleDir;
  bool DoneWithControlBlock = false;
  while (!DoneWithControlBlock) {
    Expected<llvm::BitstreamEntry> MaybeEntry = Stream.advance();
    if (!MaybeEntry) {
      // FIXME this drops the error on the floor.
      consumeError(MaybeEntry.takeError());
      return true;
    }
    llvm::BitstreamEntry Entry = MaybeEntry.get();

    switch (Entry.Kind) {
    case llvm::BitstreamEntry::SubBlock: {
      switch (Entry.ID) {
      case OPTIONS_BLOCK_ID: {
        std::string IgnoredSuggestedPredefines;
        if (ReadOptionsBlock(Stream, ClientLoadCapabilities,
                             /*AllowCompatibleConfigurationMismatch*/ false,
                             Listener, IgnoredSuggestedPredefines) != Success)
          return true;
        break;
      }

      case INPUT_FILES_BLOCK_ID:
        InputFilesCursor = Stream;
        if (llvm::Error Err = Stream.SkipBlock()) {
          // FIXME this drops the error on the floor.
          consumeError(std::move(Err));
          return true;
        }
        if (NeedsInputFiles &&
            ReadBlockAbbrevs(InputFilesCursor, INPUT_FILES_BLOCK_ID))
          return true;
        InputFilesOffsetBase = InputFilesCursor.GetCurrentBitNo();
        break;

      default:
        if (llvm::Error Err = Stream.SkipBlock()) {
          // FIXME this drops the error on the floor.
          consumeError(std::move(Err));
          return true;
        }
        break;
      }

      continue;
    }

    case llvm::BitstreamEntry::EndBlock:
      DoneWithControlBlock = true;
      break;

    case llvm::BitstreamEntry::Error:
      return true;

    case llvm::BitstreamEntry::Record:
      break;
    }

    if (DoneWithControlBlock) break;

    Record.clear();
    StringRef Blob;
    Expected<unsigned> MaybeRecCode =
        Stream.readRecord(Entry.ID, Record, &Blob);
    if (!MaybeRecCode) {
      // FIXME this drops the error.
      return Failure;
    }
    switch ((ControlRecordTypes)MaybeRecCode.get()) {
    case METADATA:
      if (Record[0] != VERSION_MAJOR)
        return true;
      if (Listener.ReadFullVersionInformation(Blob))
        return true;
      break;
    case MODULE_NAME:
      Listener.ReadModuleName(Blob);
      break;
    case MODULE_DIRECTORY:
      ModuleDir = std::string(Blob);
      break;
    case MODULE_MAP_FILE: {
      unsigned Idx = 0;
      auto Path = ReadString(Record, Idx);
      ResolveImportedPath(Path, ModuleDir);
      Listener.ReadModuleMapFile(Path);
      break;
    }
    case INPUT_FILE_OFFSETS: {
      if (!NeedsInputFiles)
        break;

      unsigned NumInputFiles = Record[0];
      unsigned NumUserFiles = Record[1];
      const llvm::support::unaligned_uint64_t *InputFileOffs =
          (const llvm::support::unaligned_uint64_t *)Blob.data();
      for (unsigned I = 0; I != NumInputFiles; ++I) {
        // Go find this input file.
        bool isSystemFile = I >= NumUserFiles;

        if (isSystemFile && !NeedsSystemInputFiles)
          break; // the rest are system input files

        BitstreamCursor &Cursor = InputFilesCursor;
        SavedStreamPosition SavedPosition(Cursor);
        if (llvm::Error Err =
                Cursor.JumpToBit(InputFilesOffsetBase + InputFileOffs[I])) {
          // FIXME this drops errors on the floor.
          consumeError(std::move(Err));
        }

        Expected<unsigned> MaybeCode = Cursor.ReadCode();
        if (!MaybeCode) {
          // FIXME this drops errors on the floor.
          consumeError(MaybeCode.takeError());
        }
        unsigned Code = MaybeCode.get();

        RecordData Record;
        StringRef Blob;
        bool shouldContinue = false;
        Expected<unsigned> MaybeRecordType =
            Cursor.readRecord(Code, Record, &Blob);
        if (!MaybeRecordType) {
          // FIXME this drops errors on the floor.
          consumeError(MaybeRecordType.takeError());
        }
        switch ((InputFileRecordTypes)MaybeRecordType.get()) {
        case INPUT_FILE_HASH:
          break;
        case INPUT_FILE:
          bool Overridden = static_cast<bool>(Record[3]);
          std::string Filename = std::string(Blob);
          ResolveImportedPath(Filename, ModuleDir);
          shouldContinue = Listener.visitInputFile(
              Filename, isSystemFile, Overridden, /*IsExplicitModule*/false);
          break;
        }
        if (!shouldContinue)
          break;
      }
      break;
    }

    case IMPORTS: {
      if (!NeedsImports)
        break;

      unsigned Idx = 0, N = Record.size();
      while (Idx < N) {
        // Read information about the AST file.

        // Skip Kind
        Idx++;
        bool IsStandardCXXModule = Record[Idx++];

        // Skip ImportLoc
        Idx++;

        // In C++20 Modules, we don't record the path to imported
        // modules in the BMI files.
        if (IsStandardCXXModule) {
          std::string ModuleName = ReadString(Record, Idx);
          Listener.visitImport(ModuleName, /*Filename=*/"");
          continue;
        }

        // Skip Size, ModTime and Signature
        Idx += 1 + 1 + ASTFileSignature::size;
        std::string ModuleName = ReadString(Record, Idx);
        std::string Filename = ReadString(Record, Idx);
        ResolveImportedPath(Filename, ModuleDir);
        Listener.visitImport(ModuleName, Filename);
      }
      break;
    }

    default:
      // No other validation to perform.
      break;
    }
  }

  // Look for module file extension blocks, if requested.
  if (FindModuleFileExtensions) {
    BitstreamCursor SavedStream = Stream;
    while (!SkipCursorToBlock(Stream, EXTENSION_BLOCK_ID)) {
      bool DoneWithExtensionBlock = false;
      while (!DoneWithExtensionBlock) {
        Expected<llvm::BitstreamEntry> MaybeEntry = Stream.advance();
        if (!MaybeEntry) {
          // FIXME this drops the error.
          return true;
        }
        llvm::BitstreamEntry Entry = MaybeEntry.get();

        switch (Entry.Kind) {
        case llvm::BitstreamEntry::SubBlock:
          if (llvm::Error Err = Stream.SkipBlock()) {
            // FIXME this drops the error on the floor.
            consumeError(std::move(Err));
            return true;
          }
          continue;

        case llvm::BitstreamEntry::EndBlock:
          DoneWithExtensionBlock = true;
          continue;

        case llvm::BitstreamEntry::Error:
          return true;

        case llvm::BitstreamEntry::Record:
          break;
        }

       Record.clear();
       StringRef Blob;
       Expected<unsigned> MaybeRecCode =
           Stream.readRecord(Entry.ID, Record, &Blob);
       if (!MaybeRecCode) {
         // FIXME this drops the error.
         return true;
       }
       switch (MaybeRecCode.get()) {
       case EXTENSION_METADATA: {
         ModuleFileExtensionMetadata Metadata;
         if (parseModuleFileExtensionMetadata(Record, Blob, Metadata))
           return true;

         Listener.readModuleFileExtension(Metadata);
         break;
       }
       }
      }
    }
    Stream = SavedStream;
  }

  // Scan for the UNHASHED_CONTROL_BLOCK_ID block.
  if (readUnhashedControlBlockImpl(
          nullptr, Bytes, ClientLoadCapabilities,
          /*AllowCompatibleConfigurationMismatch*/ false, &Listener,
          ValidateDiagnosticOptions) != Success)
    return true;

  return false;
}

bool ASTReader::isAcceptableASTFile(StringRef Filename, FileManager &FileMgr,
                                    const InMemoryModuleCache &ModuleCache,
                                    const PCHContainerReader &PCHContainerRdr,
                                    const LangOptions &LangOpts,
                                    const TargetOptions &TargetOpts,
                                    const PreprocessorOptions &PPOpts,
                                    StringRef ExistingModuleCachePath,
                                    bool RequireStrictOptionMatches) {
  SimplePCHValidator validator(LangOpts, TargetOpts, PPOpts,
                               ExistingModuleCachePath, FileMgr,
                               RequireStrictOptionMatches);
  return !readASTFileControlBlock(Filename, FileMgr, ModuleCache,
                                  PCHContainerRdr,
                                  /*FindModuleFileExtensions=*/false, validator,
                                  /*ValidateDiagnosticOptions=*/true);
}

llvm::Error ASTReader::ReadSubmoduleBlock(ModuleFile &F,
                                          unsigned ClientLoadCapabilities) {
  // Enter the submodule block.
  if (llvm::Error Err = F.Stream.EnterSubBlock(SUBMODULE_BLOCK_ID))
    return Err;

  ModuleMap &ModMap = PP.getHeaderSearchInfo().getModuleMap();
  bool First = true;
  Module *CurrentModule = nullptr;
  RecordData Record;
  while (true) {
    Expected<llvm::BitstreamEntry> MaybeEntry =
        F.Stream.advanceSkippingSubblocks();
    if (!MaybeEntry)
      return MaybeEntry.takeError();
    llvm::BitstreamEntry Entry = MaybeEntry.get();

    switch (Entry.Kind) {
    case llvm::BitstreamEntry::SubBlock: // Handled for us already.
    case llvm::BitstreamEntry::Error:
      return llvm::createStringError(std::errc::illegal_byte_sequence,
                                     "malformed block record in AST file");
    case llvm::BitstreamEntry::EndBlock:
      return llvm::Error::success();
    case llvm::BitstreamEntry::Record:
      // The interesting case.
      break;
    }

    // Read a record.
    StringRef Blob;
    Record.clear();
    Expected<unsigned> MaybeKind = F.Stream.readRecord(Entry.ID, Record, &Blob);
    if (!MaybeKind)
      return MaybeKind.takeError();
    unsigned Kind = MaybeKind.get();

    if ((Kind == SUBMODULE_METADATA) != First)
      return llvm::createStringError(
          std::errc::illegal_byte_sequence,
          "submodule metadata record should be at beginning of block");
    First = false;

    // Submodule information is only valid if we have a current module.
    // FIXME: Should we error on these cases?
    if (!CurrentModule && Kind != SUBMODULE_METADATA &&
        Kind != SUBMODULE_DEFINITION)
      continue;

    switch (Kind) {
    default:  // Default behavior: ignore.
      break;

    case SUBMODULE_DEFINITION: {
      if (Record.size() < 13)
        return llvm::createStringError(std::errc::illegal_byte_sequence,
                                       "malformed module definition");

      StringRef Name = Blob;
      unsigned Idx = 0;
      SubmoduleID GlobalID = getGlobalSubmoduleID(F, Record[Idx++]);
      SubmoduleID Parent = getGlobalSubmoduleID(F, Record[Idx++]);
      Module::ModuleKind Kind = (Module::ModuleKind)Record[Idx++];
      SourceLocation DefinitionLoc = ReadSourceLocation(F, Record[Idx++]);
      bool IsFramework = Record[Idx++];
      bool IsExplicit = Record[Idx++];
      bool IsSystem = Record[Idx++];
      bool IsExternC = Record[Idx++];
      bool InferSubmodules = Record[Idx++];
      bool InferExplicitSubmodules = Record[Idx++];
      bool InferExportWildcard = Record[Idx++];
      bool ConfigMacrosExhaustive = Record[Idx++];
      bool ModuleMapIsPrivate = Record[Idx++];
      bool NamedModuleHasInit = Record[Idx++];

      Module *ParentModule = nullptr;
      if (Parent)
        ParentModule = getSubmodule(Parent);

      // Retrieve this (sub)module from the module map, creating it if
      // necessary.
      CurrentModule =
          ModMap.findOrCreateModule(Name, ParentModule, IsFramework, IsExplicit)
              .first;

      // FIXME: Call ModMap.setInferredModuleAllowedBy()

      SubmoduleID GlobalIndex = GlobalID - NUM_PREDEF_SUBMODULE_IDS;
      if (GlobalIndex >= SubmodulesLoaded.size() ||
          SubmodulesLoaded[GlobalIndex])
        return llvm::createStringError(std::errc::invalid_argument,
                                       "too many submodules");

      if (!ParentModule) {
        if (OptionalFileEntryRef CurFile = CurrentModule->getASTFile()) {
          // Don't emit module relocation error if we have -fno-validate-pch
          if (!bool(PP.getPreprocessorOpts().DisablePCHOrModuleValidation &
                    DisableValidationForModuleKind::Module) &&
              CurFile != F.File) {
            auto ConflictError =
                PartialDiagnostic(diag::err_module_file_conflict,
                                  ContextObj->DiagAllocator)
                << CurrentModule->getTopLevelModuleName() << CurFile->getName()
                << F.File.getName();
            return DiagnosticError::create(CurrentImportLoc, ConflictError);
          }
        }

        F.DidReadTopLevelSubmodule = true;
        CurrentModule->setASTFile(F.File);
        CurrentModule->PresumedModuleMapFile = F.ModuleMapPath;
      }

      CurrentModule->Kind = Kind;
      CurrentModule->DefinitionLoc = DefinitionLoc;
      CurrentModule->Signature = F.Signature;
      CurrentModule->IsFromModuleFile = true;
      CurrentModule->IsSystem = IsSystem || CurrentModule->IsSystem;
      CurrentModule->IsExternC = IsExternC;
      CurrentModule->InferSubmodules = InferSubmodules;
      CurrentModule->InferExplicitSubmodules = InferExplicitSubmodules;
      CurrentModule->InferExportWildcard = InferExportWildcard;
      CurrentModule->ConfigMacrosExhaustive = ConfigMacrosExhaustive;
      CurrentModule->ModuleMapIsPrivate = ModuleMapIsPrivate;
      CurrentModule->NamedModuleHasInit = NamedModuleHasInit;
      if (DeserializationListener)
        DeserializationListener->ModuleRead(GlobalID, CurrentModule);

      SubmodulesLoaded[GlobalIndex] = CurrentModule;

      // Clear out data that will be replaced by what is in the module file.
      CurrentModule->LinkLibraries.clear();
      CurrentModule->ConfigMacros.clear();
      CurrentModule->UnresolvedConflicts.clear();
      CurrentModule->Conflicts.clear();

      // The module is available unless it's missing a requirement; relevant
      // requirements will be (re-)added by SUBMODULE_REQUIRES records.
      // Missing headers that were present when the module was built do not
      // make it unavailable -- if we got this far, this must be an explicitly
      // imported module file.
      CurrentModule->Requirements.clear();
      CurrentModule->MissingHeaders.clear();
      CurrentModule->IsUnimportable =
          ParentModule && ParentModule->IsUnimportable;
      CurrentModule->IsAvailable = !CurrentModule->IsUnimportable;
      break;
    }

    case SUBMODULE_UMBRELLA_HEADER: {
      // FIXME: This doesn't work for framework modules as `Filename` is the
      //        name as written in the module file and does not include
      //        `Headers/`, so this path will never exist.
      std::string Filename = std::string(Blob);
      ResolveImportedPath(F, Filename);
      if (auto Umbrella = PP.getFileManager().getOptionalFileRef(Filename)) {
        if (!CurrentModule->getUmbrellaHeaderAsWritten()) {
          // FIXME: NameAsWritten
          ModMap.setUmbrellaHeaderAsWritten(CurrentModule, *Umbrella, Blob, "");
        }
        // Note that it's too late at this point to return out of date if the
        // name from the PCM doesn't match up with the one in the module map,
        // but also quite unlikely since we will have already checked the
        // modification time and size of the module map file itself.
      }
      break;
    }

    case SUBMODULE_HEADER:
    case SUBMODULE_EXCLUDED_HEADER:
    case SUBMODULE_PRIVATE_HEADER:
      // We lazily associate headers with their modules via the HeaderInfo table.
      // FIXME: Re-evaluate this section; maybe only store InputFile IDs instead
      // of complete filenames or remove it entirely.
      break;

    case SUBMODULE_TEXTUAL_HEADER:
    case SUBMODULE_PRIVATE_TEXTUAL_HEADER:
      // FIXME: Textual headers are not marked in the HeaderInfo table. Load
      // them here.
      break;

    case SUBMODULE_TOPHEADER: {
      std::string HeaderName(Blob);
      ResolveImportedPath(F, HeaderName);
      CurrentModule->addTopHeaderFilename(HeaderName);
      break;
    }

    case SUBMODULE_UMBRELLA_DIR: {
      // See comments in SUBMODULE_UMBRELLA_HEADER
      std::string Dirname = std::string(Blob);
      ResolveImportedPath(F, Dirname);
      if (auto Umbrella =
              PP.getFileManager().getOptionalDirectoryRef(Dirname)) {
        if (!CurrentModule->getUmbrellaDirAsWritten()) {
          // FIXME: NameAsWritten
          ModMap.setUmbrellaDirAsWritten(CurrentModule, *Umbrella, Blob, "");
        }
      }
      break;
    }

    case SUBMODULE_METADATA: {
      F.BaseSubmoduleID = getTotalNumSubmodules();
      F.LocalNumSubmodules = Record[0];
      unsigned LocalBaseSubmoduleID = Record[1];
      if (F.LocalNumSubmodules > 0) {
        // Introduce the global -> local mapping for submodules within this
        // module.
        GlobalSubmoduleMap.insert(std::make_pair(getTotalNumSubmodules()+1,&F));

        // Introduce the local -> global mapping for submodules within this
        // module.
        F.SubmoduleRemap.insertOrReplace(
          std::make_pair(LocalBaseSubmoduleID,
                         F.BaseSubmoduleID - LocalBaseSubmoduleID));

        SubmodulesLoaded.resize(SubmodulesLoaded.size() + F.LocalNumSubmodules);
      }
      break;
    }

    case SUBMODULE_IMPORTS:
      for (unsigned Idx = 0; Idx != Record.size(); ++Idx) {
        UnresolvedModuleRef Unresolved;
        Unresolved.File = &F;
        Unresolved.Mod = CurrentModule;
        Unresolved.ID = Record[Idx];
        Unresolved.Kind = UnresolvedModuleRef::Import;
        Unresolved.IsWildcard = false;
        UnresolvedModuleRefs.push_back(Unresolved);
      }
      break;

    case SUBMODULE_AFFECTING_MODULES:
      for (unsigned Idx = 0; Idx != Record.size(); ++Idx) {
        UnresolvedModuleRef Unresolved;
        Unresolved.File = &F;
        Unresolved.Mod = CurrentModule;
        Unresolved.ID = Record[Idx];
        Unresolved.Kind = UnresolvedModuleRef::Affecting;
        Unresolved.IsWildcard = false;
        UnresolvedModuleRefs.push_back(Unresolved);
      }
      break;

    case SUBMODULE_EXPORTS:
      for (unsigned Idx = 0; Idx + 1 < Record.size(); Idx += 2) {
        UnresolvedModuleRef Unresolved;
        Unresolved.File = &F;
        Unresolved.Mod = CurrentModule;
        Unresolved.ID = Record[Idx];
        Unresolved.Kind = UnresolvedModuleRef::Export;
        Unresolved.IsWildcard = Record[Idx + 1];
        UnresolvedModuleRefs.push_back(Unresolved);
      }

      // Once we've loaded the set of exports, there's no reason to keep
      // the parsed, unresolved exports around.
      CurrentModule->UnresolvedExports.clear();
      break;

    case SUBMODULE_REQUIRES:
      CurrentModule->addRequirement(Blob, Record[0], PP.getLangOpts(),
                                    PP.getTargetInfo());
      break;

    case SUBMODULE_LINK_LIBRARY:
      ModMap.resolveLinkAsDependencies(CurrentModule);
      CurrentModule->LinkLibraries.push_back(
          Module::LinkLibrary(std::string(Blob), Record[0]));
      break;

    case SUBMODULE_CONFIG_MACRO:
      CurrentModule->ConfigMacros.push_back(Blob.str());
      break;

    case SUBMODULE_CONFLICT: {
      UnresolvedModuleRef Unresolved;
      Unresolved.File = &F;
      Unresolved.Mod = CurrentModule;
      Unresolved.ID = Record[0];
      Unresolved.Kind = UnresolvedModuleRef::Conflict;
      Unresolved.IsWildcard = false;
      Unresolved.String = Blob;
      UnresolvedModuleRefs.push_back(Unresolved);
      break;
    }

    case SUBMODULE_INITIALIZERS: {
      if (!ContextObj)
        break;
      SmallVector<GlobalDeclID, 16> Inits;
      for (auto &ID : Record)
        Inits.push_back(getGlobalDeclID(F, LocalDeclID(ID)));
      ContextObj->addLazyModuleInitializers(CurrentModule, Inits);
      break;
    }

    case SUBMODULE_EXPORT_AS:
      CurrentModule->ExportAsModule = Blob.str();
      ModMap.addLinkAsDependency(CurrentModule);
      break;
    }
  }
}

/// Parse the record that corresponds to a LangOptions data
/// structure.
///
/// This routine parses the language options from the AST file and then gives
/// them to the AST listener if one is set.
///
/// \returns true if the listener deems the file unacceptable, false otherwise.
bool ASTReader::ParseLanguageOptions(const RecordData &Record,
                                     bool Complain,
                                     ASTReaderListener &Listener,
                                     bool AllowCompatibleDifferences) {
  LangOptions LangOpts;
  unsigned Idx = 0;
#define LANGOPT(Name, Bits, Default, Description) \
  LangOpts.Name = Record[Idx++];
#define ENUM_LANGOPT(Name, Type, Bits, Default, Description) \
  LangOpts.set##Name(static_cast<LangOptions::Type>(Record[Idx++]));
#include "clang/Basic/LangOptions.def"
#define SANITIZER(NAME, ID)                                                    \
  LangOpts.Sanitize.set(SanitizerKind::ID, Record[Idx++]);
#include "clang/Basic/Sanitizers.def"

  for (unsigned N = Record[Idx++]; N; --N)
    LangOpts.ModuleFeatures.push_back(ReadString(Record, Idx));

  ObjCRuntime::Kind runtimeKind = (ObjCRuntime::Kind) Record[Idx++];
  VersionTuple runtimeVersion = ReadVersionTuple(Record, Idx);
  LangOpts.ObjCRuntime = ObjCRuntime(runtimeKind, runtimeVersion);

  LangOpts.CurrentModule = ReadString(Record, Idx);

  // Comment options.
  for (unsigned N = Record[Idx++]; N; --N) {
    LangOpts.CommentOpts.BlockCommandNames.push_back(
      ReadString(Record, Idx));
  }
  LangOpts.CommentOpts.ParseAllComments = Record[Idx++];

  // OpenMP offloading options.
  for (unsigned N = Record[Idx++]; N; --N) {
    LangOpts.OMPTargetTriples.push_back(llvm::Triple(ReadString(Record, Idx)));
  }

  LangOpts.OMPHostIRFile = ReadString(Record, Idx);

  return Listener.ReadLanguageOptions(LangOpts, Complain,
                                      AllowCompatibleDifferences);
}

bool ASTReader::ParseTargetOptions(const RecordData &Record, bool Complain,
                                   ASTReaderListener &Listener,
                                   bool AllowCompatibleDifferences) {
  unsigned Idx = 0;
  TargetOptions TargetOpts;
  TargetOpts.Triple = ReadString(Record, Idx);
  TargetOpts.CPU = ReadString(Record, Idx);
  TargetOpts.TuneCPU = ReadString(Record, Idx);
  TargetOpts.ABI = ReadString(Record, Idx);
  for (unsigned N = Record[Idx++]; N; --N) {
    TargetOpts.FeaturesAsWritten.push_back(ReadString(Record, Idx));
  }
  for (unsigned N = Record[Idx++]; N; --N) {
    TargetOpts.Features.push_back(ReadString(Record, Idx));
  }

  return Listener.ReadTargetOptions(TargetOpts, Complain,
                                    AllowCompatibleDifferences);
}

bool ASTReader::ParseDiagnosticOptions(const RecordData &Record, bool Complain,
                                       ASTReaderListener &Listener) {
  IntrusiveRefCntPtr<DiagnosticOptions> DiagOpts(new DiagnosticOptions);
  unsigned Idx = 0;
#define DIAGOPT(Name, Bits, Default) DiagOpts->Name = Record[Idx++];
#define ENUM_DIAGOPT(Name, Type, Bits, Default) \
  DiagOpts->set##Name(static_cast<Type>(Record[Idx++]));
#include "clang/Basic/DiagnosticOptions.def"

  for (unsigned N = Record[Idx++]; N; --N)
    DiagOpts->Warnings.push_back(ReadString(Record, Idx));
  for (unsigned N = Record[Idx++]; N; --N)
    DiagOpts->Remarks.push_back(ReadString(Record, Idx));

  return Listener.ReadDiagnosticOptions(DiagOpts, Complain);
}

bool ASTReader::ParseFileSystemOptions(const RecordData &Record, bool Complain,
                                       ASTReaderListener &Listener) {
  FileSystemOptions FSOpts;
  unsigned Idx = 0;
  FSOpts.WorkingDir = ReadString(Record, Idx);
  return Listener.ReadFileSystemOptions(FSOpts, Complain);
}

bool ASTReader::ParseHeaderSearchOptions(const RecordData &Record,
                                         bool Complain,
                                         ASTReaderListener &Listener) {
  HeaderSearchOptions HSOpts;
  unsigned Idx = 0;
  HSOpts.Sysroot = ReadString(Record, Idx);

  HSOpts.ResourceDir = ReadString(Record, Idx);
  HSOpts.ModuleCachePath = ReadString(Record, Idx);
  HSOpts.ModuleUserBuildPath = ReadString(Record, Idx);
  HSOpts.DisableModuleHash = Record[Idx++];
  HSOpts.ImplicitModuleMaps = Record[Idx++];
  HSOpts.ModuleMapFileHomeIsCwd = Record[Idx++];
  HSOpts.EnablePrebuiltImplicitModules = Record[Idx++];
  HSOpts.UseBuiltinIncludes = Record[Idx++];
  HSOpts.UseStandardSystemIncludes = Record[Idx++];
  HSOpts.UseStandardCXXIncludes = Record[Idx++];
  HSOpts.UseLibcxx = Record[Idx++];
  std::string SpecificModuleCachePath = ReadString(Record, Idx);

  return Listener.ReadHeaderSearchOptions(HSOpts, SpecificModuleCachePath,
                                          Complain);
}

bool ASTReader::ParseHeaderSearchPaths(const RecordData &Record, bool Complain,
                                       ASTReaderListener &Listener) {
  HeaderSearchOptions HSOpts;
  unsigned Idx = 0;

  // Include entries.
  for (unsigned N = Record[Idx++]; N; --N) {
    std::string Path = ReadString(Record, Idx);
    frontend::IncludeDirGroup Group
      = static_cast<frontend::IncludeDirGroup>(Record[Idx++]);
    bool IsFramework = Record[Idx++];
    bool IgnoreSysRoot = Record[Idx++];
    HSOpts.UserEntries.emplace_back(std::move(Path), Group, IsFramework,
                                    IgnoreSysRoot);
  }

  // System header prefixes.
  for (unsigned N = Record[Idx++]; N; --N) {
    std::string Prefix = ReadString(Record, Idx);
    bool IsSystemHeader = Record[Idx++];
    HSOpts.SystemHeaderPrefixes.emplace_back(std::move(Prefix), IsSystemHeader);
  }

  // VFS overlay files.
  for (unsigned N = Record[Idx++]; N; --N) {
    std::string VFSOverlayFile = ReadString(Record, Idx);
    HSOpts.VFSOverlayFiles.emplace_back(std::move(VFSOverlayFile));
  }

  return Listener.ReadHeaderSearchPaths(HSOpts, Complain);
}

bool ASTReader::ParsePreprocessorOptions(const RecordData &Record,
                                         bool Complain,
                                         ASTReaderListener &Listener,
                                         std::string &SuggestedPredefines) {
  PreprocessorOptions PPOpts;
  unsigned Idx = 0;

  // Macro definitions/undefs
  bool ReadMacros = Record[Idx++];
  if (ReadMacros) {
    for (unsigned N = Record[Idx++]; N; --N) {
      std::string Macro = ReadString(Record, Idx);
      bool IsUndef = Record[Idx++];
      PPOpts.Macros.push_back(std::make_pair(Macro, IsUndef));
    }
  }

  // Includes
  for (unsigned N = Record[Idx++]; N; --N) {
    PPOpts.Includes.push_back(ReadString(Record, Idx));
  }

  // Macro Includes
  for (unsigned N = Record[Idx++]; N; --N) {
    PPOpts.MacroIncludes.push_back(ReadString(Record, Idx));
  }

  PPOpts.UsePredefines = Record[Idx++];
  PPOpts.DetailedRecord = Record[Idx++];
  PPOpts.ImplicitPCHInclude = ReadString(Record, Idx);
  PPOpts.ObjCXXARCStandardLibrary =
    static_cast<ObjCXXARCStandardLibraryKind>(Record[Idx++]);
  SuggestedPredefines.clear();
  return Listener.ReadPreprocessorOptions(PPOpts, ReadMacros, Complain,
                                          SuggestedPredefines);
}

std::pair<ModuleFile *, unsigned>
ASTReader::getModulePreprocessedEntity(unsigned GlobalIndex) {
  GlobalPreprocessedEntityMapType::iterator
  I = GlobalPreprocessedEntityMap.find(GlobalIndex);
  assert(I != GlobalPreprocessedEntityMap.end() &&
         "Corrupted global preprocessed entity map");
  ModuleFile *M = I->second;
  unsigned LocalIndex = GlobalIndex - M->BasePreprocessedEntityID;
  return std::make_pair(M, LocalIndex);
}

llvm::iterator_range<PreprocessingRecord::iterator>
ASTReader::getModulePreprocessedEntities(ModuleFile &Mod) const {
  if (PreprocessingRecord *PPRec = PP.getPreprocessingRecord())
    return PPRec->getIteratorsForLoadedRange(Mod.BasePreprocessedEntityID,
                                             Mod.NumPreprocessedEntities);

  return llvm::make_range(PreprocessingRecord::iterator(),
                          PreprocessingRecord::iterator());
}

bool ASTReader::canRecoverFromOutOfDate(StringRef ModuleFileName,
                                        unsigned int ClientLoadCapabilities) {
  return ClientLoadCapabilities & ARR_OutOfDate &&
         !getModuleManager().getModuleCache().isPCMFinal(ModuleFileName);
}

llvm::iterator_range<ASTReader::ModuleDeclIterator>
ASTReader::getModuleFileLevelDecls(ModuleFile &Mod) {
  return llvm::make_range(
      ModuleDeclIterator(this, &Mod, Mod.FileSortedDecls),
      ModuleDeclIterator(this, &Mod,
                         Mod.FileSortedDecls + Mod.NumFileSortedDecls));
}

SourceRange ASTReader::ReadSkippedRange(unsigned GlobalIndex) {
  auto I = GlobalSkippedRangeMap.find(GlobalIndex);
  assert(I != GlobalSkippedRangeMap.end() &&
    "Corrupted global skipped range map");
  ModuleFile *M = I->second;
  unsigned LocalIndex = GlobalIndex - M->BasePreprocessedSkippedRangeID;
  assert(LocalIndex < M->NumPreprocessedSkippedRanges);
  PPSkippedRange RawRange = M->PreprocessedSkippedRangeOffsets[LocalIndex];
  SourceRange Range(ReadSourceLocation(*M, RawRange.getBegin()),
                    ReadSourceLocation(*M, RawRange.getEnd()));
  assert(Range.isValid());
  return Range;
}

PreprocessedEntity *ASTReader::ReadPreprocessedEntity(unsigned Index) {
  PreprocessedEntityID PPID = Index+1;
  std::pair<ModuleFile *, unsigned> PPInfo = getModulePreprocessedEntity(Index);
  ModuleFile &M = *PPInfo.first;
  unsigned LocalIndex = PPInfo.second;
  const PPEntityOffset &PPOffs = M.PreprocessedEntityOffsets[LocalIndex];

  if (!PP.getPreprocessingRecord()) {
    Error("no preprocessing record");
    return nullptr;
  }

  SavedStreamPosition SavedPosition(M.PreprocessorDetailCursor);
  if (llvm::Error Err = M.PreprocessorDetailCursor.JumpToBit(
          M.MacroOffsetsBase + PPOffs.getOffset())) {
    Error(std::move(Err));
    return nullptr;
  }

  Expected<llvm::BitstreamEntry> MaybeEntry =
      M.PreprocessorDetailCursor.advance(BitstreamCursor::AF_DontPopBlockAtEnd);
  if (!MaybeEntry) {
    Error(MaybeEntry.takeError());
    return nullptr;
  }
  llvm::BitstreamEntry Entry = MaybeEntry.get();

  if (Entry.Kind != llvm::BitstreamEntry::Record)
    return nullptr;

  // Read the record.
  SourceRange Range(ReadSourceLocation(M, PPOffs.getBegin()),
                    ReadSourceLocation(M, PPOffs.getEnd()));
  PreprocessingRecord &PPRec = *PP.getPreprocessingRecord();
  StringRef Blob;
  RecordData Record;
  Expected<unsigned> MaybeRecType =
      M.PreprocessorDetailCursor.readRecord(Entry.ID, Record, &Blob);
  if (!MaybeRecType) {
    Error(MaybeRecType.takeError());
    return nullptr;
  }
  switch ((PreprocessorDetailRecordTypes)MaybeRecType.get()) {
  case PPD_MACRO_EXPANSION: {
    bool isBuiltin = Record[0];
    IdentifierInfo *Name = nullptr;
    MacroDefinitionRecord *Def = nullptr;
    if (isBuiltin)
      Name = getLocalIdentifier(M, Record[1]);
    else {
      PreprocessedEntityID GlobalID =
          getGlobalPreprocessedEntityID(M, Record[1]);
      Def = cast<MacroDefinitionRecord>(
          PPRec.getLoadedPreprocessedEntity(GlobalID - 1));
    }

    MacroExpansion *ME;
    if (isBuiltin)
      ME = new (PPRec) MacroExpansion(Name, Range);
    else
      ME = new (PPRec) MacroExpansion(Def, Range);

    return ME;
  }

  case PPD_MACRO_DEFINITION: {
    // Decode the identifier info and then check again; if the macro is
    // still defined and associated with the identifier,
    IdentifierInfo *II = getLocalIdentifier(M, Record[0]);
    MacroDefinitionRecord *MD = new (PPRec) MacroDefinitionRecord(II, Range);

    if (DeserializationListener)
      DeserializationListener->MacroDefinitionRead(PPID, MD);

    return MD;
  }

  case PPD_INCLUSION_DIRECTIVE: {
    const char *FullFileNameStart = Blob.data() + Record[0];
    StringRef FullFileName(FullFileNameStart, Blob.size() - Record[0]);
    OptionalFileEntryRef File;
    if (!FullFileName.empty())
      File = PP.getFileManager().getOptionalFileRef(FullFileName);

    // FIXME: Stable encoding
    InclusionDirective::InclusionKind Kind
      = static_cast<InclusionDirective::InclusionKind>(Record[2]);
    InclusionDirective *ID
      = new (PPRec) InclusionDirective(PPRec, Kind,
                                       StringRef(Blob.data(), Record[0]),
                                       Record[1], Record[3],
                                       File,
                                       Range);
    return ID;
  }
  }

  llvm_unreachable("Invalid PreprocessorDetailRecordTypes");
}

/// Find the next module that contains entities and return the ID
/// of the first entry.
///
/// \param SLocMapI points at a chunk of a module that contains no
/// preprocessed entities or the entities it contains are not the ones we are
/// looking for.
PreprocessedEntityID ASTReader::findNextPreprocessedEntity(
                       GlobalSLocOffsetMapType::const_iterator SLocMapI) const {
  ++SLocMapI;
  for (GlobalSLocOffsetMapType::const_iterator
         EndI = GlobalSLocOffsetMap.end(); SLocMapI != EndI; ++SLocMapI) {
    ModuleFile &M = *SLocMapI->second;
    if (M.NumPreprocessedEntities)
      return M.BasePreprocessedEntityID;
  }

  return getTotalNumPreprocessedEntities();
}

namespace {

struct PPEntityComp {
  const ASTReader &Reader;
  ModuleFile &M;

  PPEntityComp(const ASTReader &Reader, ModuleFile &M) : Reader(Reader), M(M) {}

  bool operator()(const PPEntityOffset &L, const PPEntityOffset &R) const {
    SourceLocation LHS = getLoc(L);
    SourceLocation RHS = getLoc(R);
    return Reader.getSourceManager().isBeforeInTranslationUnit(LHS, RHS);
  }

  bool operator()(const PPEntityOffset &L, SourceLocation RHS) const {
    SourceLocation LHS = getLoc(L);
    return Reader.getSourceManager().isBeforeInTranslationUnit(LHS, RHS);
  }

  bool operator()(SourceLocation LHS, const PPEntityOffset &R) const {
    SourceLocation RHS = getLoc(R);
    return Reader.getSourceManager().isBeforeInTranslationUnit(LHS, RHS);
  }

  SourceLocation getLoc(const PPEntityOffset &PPE) const {
    return Reader.ReadSourceLocation(M, PPE.getBegin());
  }
};

} // namespace

PreprocessedEntityID ASTReader::findPreprocessedEntity(SourceLocation Loc,
                                                       bool EndsAfter) const {
  if (SourceMgr.isLocalSourceLocation(Loc))
    return getTotalNumPreprocessedEntities();

  GlobalSLocOffsetMapType::const_iterator SLocMapI = GlobalSLocOffsetMap.find(
      SourceManager::MaxLoadedOffset - Loc.getOffset() - 1);
  assert(SLocMapI != GlobalSLocOffsetMap.end() &&
         "Corrupted global sloc offset map");

  if (SLocMapI->second->NumPreprocessedEntities == 0)
    return findNextPreprocessedEntity(SLocMapI);

  ModuleFile &M = *SLocMapI->second;

  using pp_iterator = const PPEntityOffset *;

  pp_iterator pp_begin = M.PreprocessedEntityOffsets;
  pp_iterator pp_end = pp_begin + M.NumPreprocessedEntities;

  size_t Count = M.NumPreprocessedEntities;
  size_t Half;
  pp_iterator First = pp_begin;
  pp_iterator PPI;

  if (EndsAfter) {
    PPI = std::upper_bound(pp_begin, pp_end, Loc,
                           PPEntityComp(*this, M));
  } else {
    // Do a binary search manually instead of using std::lower_bound because
    // The end locations of entities may be unordered (when a macro expansion
    // is inside another macro argument), but for this case it is not important
    // whether we get the first macro expansion or its containing macro.
    while (Count > 0) {
      Half = Count / 2;
      PPI = First;
      std::advance(PPI, Half);
      if (SourceMgr.isBeforeInTranslationUnit(
              ReadSourceLocation(M, PPI->getEnd()), Loc)) {
        First = PPI;
        ++First;
        Count = Count - Half - 1;
      } else
        Count = Half;
    }
  }

  if (PPI == pp_end)
    return findNextPreprocessedEntity(SLocMapI);

  return M.BasePreprocessedEntityID + (PPI - pp_begin);
}

/// Returns a pair of [Begin, End) indices of preallocated
/// preprocessed entities that \arg Range encompasses.
std::pair<unsigned, unsigned>
    ASTReader::findPreprocessedEntitiesInRange(SourceRange Range) {
  if (Range.isInvalid())
    return std::make_pair(0,0);
  assert(!SourceMgr.isBeforeInTranslationUnit(Range.getEnd(),Range.getBegin()));

  PreprocessedEntityID BeginID =
      findPreprocessedEntity(Range.getBegin(), false);
  PreprocessedEntityID EndID = findPreprocessedEntity(Range.getEnd(), true);
  return std::make_pair(BeginID, EndID);
}

/// Optionally returns true or false if the preallocated preprocessed
/// entity with index \arg Index came from file \arg FID.
std::optional<bool> ASTReader::isPreprocessedEntityInFileID(unsigned Index,
                                                            FileID FID) {
  if (FID.isInvalid())
    return false;

  std::pair<ModuleFile *, unsigned> PPInfo = getModulePreprocessedEntity(Index);
  ModuleFile &M = *PPInfo.first;
  unsigned LocalIndex = PPInfo.second;
  const PPEntityOffset &PPOffs = M.PreprocessedEntityOffsets[LocalIndex];

  SourceLocation Loc = ReadSourceLocation(M, PPOffs.getBegin());
  if (Loc.isInvalid())
    return false;

  if (SourceMgr.isInFileID(SourceMgr.getFileLoc(Loc), FID))
    return true;
  else
    return false;
}

namespace {

  /// Visitor used to search for information about a header file.
  class HeaderFileInfoVisitor {
  FileEntryRef FE;
    std::optional<HeaderFileInfo> HFI;

  public:
    explicit HeaderFileInfoVisitor(FileEntryRef FE) : FE(FE) {}

    bool operator()(ModuleFile &M) {
      HeaderFileInfoLookupTable *Table
        = static_cast<HeaderFileInfoLookupTable *>(M.HeaderFileInfoTable);
      if (!Table)
        return false;

      // Look in the on-disk hash table for an entry for this file name.
      HeaderFileInfoLookupTable::iterator Pos = Table->find(FE);
      if (Pos == Table->end())
        return false;

      HFI = *Pos;
      return true;
    }

    std::optional<HeaderFileInfo> getHeaderFileInfo() const { return HFI; }
  };

} // namespace

HeaderFileInfo ASTReader::GetHeaderFileInfo(FileEntryRef FE) {
  HeaderFileInfoVisitor Visitor(FE);
  ModuleMgr.visit(Visitor);
  if (std::optional<HeaderFileInfo> HFI = Visitor.getHeaderFileInfo())
      return *HFI;

  return HeaderFileInfo();
}

void ASTReader::ReadPragmaDiagnosticMappings(DiagnosticsEngine &Diag) {
  using DiagState = DiagnosticsEngine::DiagState;
  SmallVector<DiagState *, 32> DiagStates;

  for (ModuleFile &F : ModuleMgr) {
    unsigned Idx = 0;
    auto &Record = F.PragmaDiagMappings;
    if (Record.empty())
      continue;

    DiagStates.clear();

    auto ReadDiagState = [&](const DiagState &BasedOn,
                             bool IncludeNonPragmaStates) {
      unsigned BackrefID = Record[Idx++];
      if (BackrefID != 0)
        return DiagStates[BackrefID - 1];

      // A new DiagState was created here.
      Diag.DiagStates.push_back(BasedOn);
      DiagState *NewState = &Diag.DiagStates.back();
      DiagStates.push_back(NewState);
      unsigned Size = Record[Idx++];
      assert(Idx + Size * 2 <= Record.size() &&
             "Invalid data, not enough diag/map pairs");
      while (Size--) {
        unsigned DiagID = Record[Idx++];
        DiagnosticMapping NewMapping =
            DiagnosticMapping::deserialize(Record[Idx++]);
        if (!NewMapping.isPragma() && !IncludeNonPragmaStates)
          continue;

        DiagnosticMapping &Mapping = NewState->getOrAddMapping(DiagID);

        // If this mapping was specified as a warning but the severity was
        // upgraded due to diagnostic settings, simulate the current diagnostic
        // settings (and use a warning).
        if (NewMapping.wasUpgradedFromWarning() && !Mapping.isErrorOrFatal()) {
          NewMapping.setSeverity(diag::Severity::Warning);
          NewMapping.setUpgradedFromWarning(false);
        }

        Mapping = NewMapping;
      }
      return NewState;
    };

    // Read the first state.
    DiagState *FirstState;
    if (F.Kind == MK_ImplicitModule) {
      // Implicitly-built modules are reused with different diagnostic
      // settings.  Use the initial diagnostic state from Diag to simulate this
      // compilation's diagnostic settings.
      FirstState = Diag.DiagStatesByLoc.FirstDiagState;
      DiagStates.push_back(FirstState);

      // Skip the initial diagnostic state from the serialized module.
      assert(Record[1] == 0 &&
             "Invalid data, unexpected backref in initial state");
      Idx = 3 + Record[2] * 2;
      assert(Idx < Record.size() &&
             "Invalid data, not enough state change pairs in initial state");
    } else if (F.isModule()) {
      // For an explicit module, preserve the flags from the module build
      // command line (-w, -Weverything, -Werror, ...) along with any explicit
      // -Wblah flags.
      unsigned Flags = Record[Idx++];
      DiagState Initial;
      Initial.SuppressSystemWarnings = Flags & 1; Flags >>= 1;
      Initial.ErrorsAsFatal = Flags & 1; Flags >>= 1;
      Initial.WarningsAsErrors = Flags & 1; Flags >>= 1;
      Initial.EnableAllWarnings = Flags & 1; Flags >>= 1;
      Initial.IgnoreAllWarnings = Flags & 1; Flags >>= 1;
      Initial.ExtBehavior = (diag::Severity)Flags;
      FirstState = ReadDiagState(Initial, true);

      assert(F.OriginalSourceFileID.isValid());

      // Set up the root buffer of the module to start with the initial
      // diagnostic state of the module itself, to cover files that contain no
      // explicit transitions (for which we did not serialize anything).
      Diag.DiagStatesByLoc.Files[F.OriginalSourceFileID]
          .StateTransitions.push_back({FirstState, 0});
    } else {
      // For prefix ASTs, start with whatever the user configured on the
      // command line.
      Idx++; // Skip flags.
      FirstState = ReadDiagState(*Diag.DiagStatesByLoc.CurDiagState, false);
    }

    // Read the state transitions.
    unsigned NumLocations = Record[Idx++];
    while (NumLocations--) {
      assert(Idx < Record.size() &&
             "Invalid data, missing pragma diagnostic states");
      FileID FID = ReadFileID(F, Record, Idx);
      assert(FID.isValid() && "invalid FileID for transition");
      unsigned Transitions = Record[Idx++];

      // Note that we don't need to set up Parent/ParentOffset here, because
      // we won't be changing the diagnostic state within imported FileIDs
      // (other than perhaps appending to the main source file, which has no
      // parent).
      auto &F = Diag.DiagStatesByLoc.Files[FID];
      F.StateTransitions.reserve(F.StateTransitions.size() + Transitions);
      for (unsigned I = 0; I != Transitions; ++I) {
        unsigned Offset = Record[Idx++];
        auto *State = ReadDiagState(*FirstState, false);
        F.StateTransitions.push_back({State, Offset});
      }
    }

    // Read the final state.
    assert(Idx < Record.size() &&
           "Invalid data, missing final pragma diagnostic state");
    SourceLocation CurStateLoc = ReadSourceLocation(F, Record[Idx++]);
    auto *CurState = ReadDiagState(*FirstState, false);

    if (!F.isModule()) {
      Diag.DiagStatesByLoc.CurDiagState = CurState;
      Diag.DiagStatesByLoc.CurDiagStateLoc = CurStateLoc;

      // Preserve the property that the imaginary root file describes the
      // current state.
      FileID NullFile;
      auto &T = Diag.DiagStatesByLoc.Files[NullFile].StateTransitions;
      if (T.empty())
        T.push_back({CurState, 0});
      else
        T[0].State = CurState;
    }

    // Don't try to read these mappings again.
    Record.clear();
  }
}

/// Get the correct cursor and offset for loading a type.
ASTReader::RecordLocation ASTReader::TypeCursorForIndex(unsigned Index) {
  GlobalTypeMapType::iterator I = GlobalTypeMap.find(Index);
  assert(I != GlobalTypeMap.end() && "Corrupted global type map");
  ModuleFile *M = I->second;
  return RecordLocation(M, M->TypeOffsets[Index - M->BaseTypeIndex].get() +
                               M->DeclsBlockStartOffset);
}

static std::optional<Type::TypeClass> getTypeClassForCode(TypeCode code) {
  switch (code) {
#define TYPE_BIT_CODE(CLASS_ID, CODE_ID, CODE_VALUE) \
  case TYPE_##CODE_ID: return Type::CLASS_ID;
#include "clang/Serialization/TypeBitCodes.def"
  default:
    return std::nullopt;
  }
}

/// Read and return the type with the given index..
///
/// The index is the type ID, shifted and minus the number of predefs. This
/// routine actually reads the record corresponding to the type at the given
/// location. It is a helper routine for GetType, which deals with reading type
/// IDs.
QualType ASTReader::readTypeRecord(unsigned Index) {
  assert(ContextObj && "reading type with no AST context");
  ASTContext &Context = *ContextObj;
  RecordLocation Loc = TypeCursorForIndex(Index);
  BitstreamCursor &DeclsCursor = Loc.F->DeclsCursor;

  // Keep track of where we are in the stream, then jump back there
  // after reading this type.
  SavedStreamPosition SavedPosition(DeclsCursor);

  ReadingKindTracker ReadingKind(Read_Type, *this);

  // Note that we are loading a type record.
  Deserializing AType(this);

  if (llvm::Error Err = DeclsCursor.JumpToBit(Loc.Offset)) {
    Error(std::move(Err));
    return QualType();
  }
  Expected<unsigned> RawCode = DeclsCursor.ReadCode();
  if (!RawCode) {
    Error(RawCode.takeError());
    return QualType();
  }

  ASTRecordReader Record(*this, *Loc.F);
  Expected<unsigned> Code = Record.readRecord(DeclsCursor, RawCode.get());
  if (!Code) {
    Error(Code.takeError());
    return QualType();
  }
  if (Code.get() == TYPE_EXT_QUAL) {
    QualType baseType = Record.readQualType();
    Qualifiers quals = Record.readQualifiers();
    return Context.getQualifiedType(baseType, quals);
  }

  auto maybeClass = getTypeClassForCode((TypeCode) Code.get());
  if (!maybeClass) {
    Error("Unexpected code for type");
    return QualType();
  }

  serialization::AbstractTypeReader<ASTRecordReader> TypeReader(Record);
  return TypeReader.read(*maybeClass);
}

namespace clang {

class TypeLocReader : public TypeLocVisitor<TypeLocReader> {
  using LocSeq = SourceLocationSequence;

  ASTRecordReader &Reader;
  LocSeq *Seq;

  SourceLocation readSourceLocation() { return Reader.readSourceLocation(Seq); }
  SourceRange readSourceRange() { return Reader.readSourceRange(Seq); }

  TypeSourceInfo *GetTypeSourceInfo() {
    return Reader.readTypeSourceInfo();
  }

  NestedNameSpecifierLoc ReadNestedNameSpecifierLoc() {
    return Reader.readNestedNameSpecifierLoc();
  }

  Attr *ReadAttr() {
    return Reader.readAttr();
  }

public:
  TypeLocReader(ASTRecordReader &Reader, LocSeq *Seq)
      : Reader(Reader), Seq(Seq) {}

  // We want compile-time assurance that we've enumerated all of
  // these, so unfortunately we have to declare them first, then
  // define them out-of-line.
#define ABSTRACT_TYPELOC(CLASS, PARENT)
#define TYPELOC(CLASS, PARENT) \
  void Visit##CLASS##TypeLoc(CLASS##TypeLoc TyLoc);
#include "clang/AST/TypeLocNodes.def"

  void VisitFunctionTypeLoc(FunctionTypeLoc);
  void VisitArrayTypeLoc(ArrayTypeLoc);
};

} // namespace clang

void TypeLocReader::VisitQualifiedTypeLoc(QualifiedTypeLoc TL) {
  // nothing to do
}

void TypeLocReader::VisitBuiltinTypeLoc(BuiltinTypeLoc TL) {
  TL.setBuiltinLoc(readSourceLocation());
  if (TL.needsExtraLocalData()) {
    TL.setWrittenTypeSpec(static_cast<DeclSpec::TST>(Reader.readInt()));
    TL.setWrittenSignSpec(static_cast<TypeSpecifierSign>(Reader.readInt()));
    TL.setWrittenWidthSpec(static_cast<TypeSpecifierWidth>(Reader.readInt()));
    TL.setModeAttr(Reader.readInt());
  }
}

void TypeLocReader::VisitComplexTypeLoc(ComplexTypeLoc TL) {
  TL.setNameLoc(readSourceLocation());
}

void TypeLocReader::VisitPointerTypeLoc(PointerTypeLoc TL) {
  TL.setStarLoc(readSourceLocation());
}

void TypeLocReader::VisitDecayedTypeLoc(DecayedTypeLoc TL) {
  // nothing to do
}

void TypeLocReader::VisitAdjustedTypeLoc(AdjustedTypeLoc TL) {
  // nothing to do
}

void TypeLocReader::VisitArrayParameterTypeLoc(ArrayParameterTypeLoc TL) {
  // nothing to do
}

void TypeLocReader::VisitMacroQualifiedTypeLoc(MacroQualifiedTypeLoc TL) {
  TL.setExpansionLoc(readSourceLocation());
}

void TypeLocReader::VisitBlockPointerTypeLoc(BlockPointerTypeLoc TL) {
  TL.setCaretLoc(readSourceLocation());
}

void TypeLocReader::VisitLValueReferenceTypeLoc(LValueReferenceTypeLoc TL) {
  TL.setAmpLoc(readSourceLocation());
}

void TypeLocReader::VisitRValueReferenceTypeLoc(RValueReferenceTypeLoc TL) {
  TL.setAmpAmpLoc(readSourceLocation());
}

void TypeLocReader::VisitMemberPointerTypeLoc(MemberPointerTypeLoc TL) {
  TL.setStarLoc(readSourceLocation());
  TL.setClassTInfo(GetTypeSourceInfo());
}

void TypeLocReader::VisitArrayTypeLoc(ArrayTypeLoc TL) {
  TL.setLBracketLoc(readSourceLocation());
  TL.setRBracketLoc(readSourceLocation());
  if (Reader.readBool())
    TL.setSizeExpr(Reader.readExpr());
  else
    TL.setSizeExpr(nullptr);
}

void TypeLocReader::VisitConstantArrayTypeLoc(ConstantArrayTypeLoc TL) {
  VisitArrayTypeLoc(TL);
}

void TypeLocReader::VisitIncompleteArrayTypeLoc(IncompleteArrayTypeLoc TL) {
  VisitArrayTypeLoc(TL);
}

void TypeLocReader::VisitVariableArrayTypeLoc(VariableArrayTypeLoc TL) {
  VisitArrayTypeLoc(TL);
}

void TypeLocReader::VisitDependentSizedArrayTypeLoc(
                                            DependentSizedArrayTypeLoc TL) {
  VisitArrayTypeLoc(TL);
}

void TypeLocReader::VisitDependentAddressSpaceTypeLoc(
    DependentAddressSpaceTypeLoc TL) {

    TL.setAttrNameLoc(readSourceLocation());
    TL.setAttrOperandParensRange(readSourceRange());
    TL.setAttrExprOperand(Reader.readExpr());
}

void TypeLocReader::VisitDependentSizedExtVectorTypeLoc(
                                        DependentSizedExtVectorTypeLoc TL) {
  TL.setNameLoc(readSourceLocation());
}

void TypeLocReader::VisitVectorTypeLoc(VectorTypeLoc TL) {
  TL.setNameLoc(readSourceLocation());
}

void TypeLocReader::VisitDependentVectorTypeLoc(
    DependentVectorTypeLoc TL) {
  TL.setNameLoc(readSourceLocation());
}

void TypeLocReader::VisitExtVectorTypeLoc(ExtVectorTypeLoc TL) {
  TL.setNameLoc(readSourceLocation());
}

void TypeLocReader::VisitConstantMatrixTypeLoc(ConstantMatrixTypeLoc TL) {
  TL.setAttrNameLoc(readSourceLocation());
  TL.setAttrOperandParensRange(readSourceRange());
  TL.setAttrRowOperand(Reader.readExpr());
  TL.setAttrColumnOperand(Reader.readExpr());
}

void TypeLocReader::VisitDependentSizedMatrixTypeLoc(
    DependentSizedMatrixTypeLoc TL) {
  TL.setAttrNameLoc(readSourceLocation());
  TL.setAttrOperandParensRange(readSourceRange());
  TL.setAttrRowOperand(Reader.readExpr());
  TL.setAttrColumnOperand(Reader.readExpr());
}

void TypeLocReader::VisitFunctionTypeLoc(FunctionTypeLoc TL) {
  TL.setLocalRangeBegin(readSourceLocation());
  TL.setLParenLoc(readSourceLocation());
  TL.setRParenLoc(readSourceLocation());
  TL.setExceptionSpecRange(readSourceRange());
  TL.setLocalRangeEnd(readSourceLocation());
  for (unsigned i = 0, e = TL.getNumParams(); i != e; ++i) {
    TL.setParam(i, Reader.readDeclAs<ParmVarDecl>());
  }
}

void TypeLocReader::VisitFunctionProtoTypeLoc(FunctionProtoTypeLoc TL) {
  VisitFunctionTypeLoc(TL);
}

void TypeLocReader::VisitFunctionNoProtoTypeLoc(FunctionNoProtoTypeLoc TL) {
  VisitFunctionTypeLoc(TL);
}

void TypeLocReader::VisitUnresolvedUsingTypeLoc(UnresolvedUsingTypeLoc TL) {
  TL.setNameLoc(readSourceLocation());
}

void TypeLocReader::VisitUsingTypeLoc(UsingTypeLoc TL) {
  TL.setNameLoc(readSourceLocation());
}

void TypeLocReader::VisitTypedefTypeLoc(TypedefTypeLoc TL) {
  TL.setNameLoc(readSourceLocation());
}

void TypeLocReader::VisitTypeOfExprTypeLoc(TypeOfExprTypeLoc TL) {
  TL.setTypeofLoc(readSourceLocation());
  TL.setLParenLoc(readSourceLocation());
  TL.setRParenLoc(readSourceLocation());
}

void TypeLocReader::VisitTypeOfTypeLoc(TypeOfTypeLoc TL) {
  TL.setTypeofLoc(readSourceLocation());
  TL.setLParenLoc(readSourceLocation());
  TL.setRParenLoc(readSourceLocation());
  TL.setUnmodifiedTInfo(GetTypeSourceInfo());
}

void TypeLocReader::VisitDecltypeTypeLoc(DecltypeTypeLoc TL) {
  TL.setDecltypeLoc(readSourceLocation());
  TL.setRParenLoc(readSourceLocation());
}

void TypeLocReader::VisitPackIndexingTypeLoc(PackIndexingTypeLoc TL) {
  TL.setEllipsisLoc(readSourceLocation());
}

void TypeLocReader::VisitUnaryTransformTypeLoc(UnaryTransformTypeLoc TL) {
  TL.setKWLoc(readSourceLocation());
  TL.setLParenLoc(readSourceLocation());
  TL.setRParenLoc(readSourceLocation());
  TL.setUnderlyingTInfo(GetTypeSourceInfo());
}

ConceptReference *ASTRecordReader::readConceptReference() {
  auto NNS = readNestedNameSpecifierLoc();
  auto TemplateKWLoc = readSourceLocation();
  auto ConceptNameLoc = readDeclarationNameInfo();
  auto FoundDecl = readDeclAs<NamedDecl>();
  auto NamedConcept = readDeclAs<ConceptDecl>();
  auto *CR = ConceptReference::Create(
      getContext(), NNS, TemplateKWLoc, ConceptNameLoc, FoundDecl, NamedConcept,
      (readBool() ? readASTTemplateArgumentListInfo() : nullptr));
  return CR;
}

void TypeLocReader::VisitAutoTypeLoc(AutoTypeLoc TL) {
  TL.setNameLoc(readSourceLocation());
  if (Reader.readBool())
    TL.setConceptReference(Reader.readConceptReference());
  if (Reader.readBool())
    TL.setRParenLoc(readSourceLocation());
}

void TypeLocReader::VisitDeducedTemplateSpecializationTypeLoc(
    DeducedTemplateSpecializationTypeLoc TL) {
  TL.setTemplateNameLoc(readSourceLocation());
}

void TypeLocReader::VisitRecordTypeLoc(RecordTypeLoc TL) {
  TL.setNameLoc(readSourceLocation());
}

void TypeLocReader::VisitEnumTypeLoc(EnumTypeLoc TL) {
  TL.setNameLoc(readSourceLocation());
}

void TypeLocReader::VisitAttributedTypeLoc(AttributedTypeLoc TL) {
  TL.setAttr(ReadAttr());
}

void TypeLocReader::VisitCountAttributedTypeLoc(CountAttributedTypeLoc TL) {
  // Nothing to do
}

void TypeLocReader::VisitBTFTagAttributedTypeLoc(BTFTagAttributedTypeLoc TL) {
  // Nothing to do.
}

void TypeLocReader::VisitTemplateTypeParmTypeLoc(TemplateTypeParmTypeLoc TL) {
  TL.setNameLoc(readSourceLocation());
}

void TypeLocReader::VisitSubstTemplateTypeParmTypeLoc(
                                            SubstTemplateTypeParmTypeLoc TL) {
  TL.setNameLoc(readSourceLocation());
}

void TypeLocReader::VisitSubstTemplateTypeParmPackTypeLoc(
                                          SubstTemplateTypeParmPackTypeLoc TL) {
  TL.setNameLoc(readSourceLocation());
}

void TypeLocReader::VisitTemplateSpecializationTypeLoc(
                                           TemplateSpecializationTypeLoc TL) {
  TL.setTemplateKeywordLoc(readSourceLocation());
  TL.setTemplateNameLoc(readSourceLocation());
  TL.setLAngleLoc(readSourceLocation());
  TL.setRAngleLoc(readSourceLocation());
  for (unsigned i = 0, e = TL.getNumArgs(); i != e; ++i)
    TL.setArgLocInfo(i,
                     Reader.readTemplateArgumentLocInfo(
                         TL.getTypePtr()->template_arguments()[i].getKind()));
}

void TypeLocReader::VisitParenTypeLoc(ParenTypeLoc TL) {
  TL.setLParenLoc(readSourceLocation());
  TL.setRParenLoc(readSourceLocation());
}

void TypeLocReader::VisitElaboratedTypeLoc(ElaboratedTypeLoc TL) {
  TL.setElaboratedKeywordLoc(readSourceLocation());
  TL.setQualifierLoc(ReadNestedNameSpecifierLoc());
}

void TypeLocReader::VisitInjectedClassNameTypeLoc(InjectedClassNameTypeLoc TL) {
  TL.setNameLoc(readSourceLocation());
}

void TypeLocReader::VisitDependentNameTypeLoc(DependentNameTypeLoc TL) {
  TL.setElaboratedKeywordLoc(readSourceLocation());
  TL.setQualifierLoc(ReadNestedNameSpecifierLoc());
  TL.setNameLoc(readSourceLocation());
}

void TypeLocReader::VisitDependentTemplateSpecializationTypeLoc(
       DependentTemplateSpecializationTypeLoc TL) {
  TL.setElaboratedKeywordLoc(readSourceLocation());
  TL.setQualifierLoc(ReadNestedNameSpecifierLoc());
  TL.setTemplateKeywordLoc(readSourceLocation());
  TL.setTemplateNameLoc(readSourceLocation());
  TL.setLAngleLoc(readSourceLocation());
  TL.setRAngleLoc(readSourceLocation());
  for (unsigned I = 0, E = TL.getNumArgs(); I != E; ++I)
    TL.setArgLocInfo(I,
                     Reader.readTemplateArgumentLocInfo(
                         TL.getTypePtr()->template_arguments()[I].getKind()));
}

void TypeLocReader::VisitPackExpansionTypeLoc(PackExpansionTypeLoc TL) {
  TL.setEllipsisLoc(readSourceLocation());
}

void TypeLocReader::VisitObjCInterfaceTypeLoc(ObjCInterfaceTypeLoc TL) {
  TL.setNameLoc(readSourceLocation());
  TL.setNameEndLoc(readSourceLocation());
}

void TypeLocReader::VisitObjCTypeParamTypeLoc(ObjCTypeParamTypeLoc TL) {
  if (TL.getNumProtocols()) {
    TL.setProtocolLAngleLoc(readSourceLocation());
    TL.setProtocolRAngleLoc(readSourceLocation());
  }
  for (unsigned i = 0, e = TL.getNumProtocols(); i != e; ++i)
    TL.setProtocolLoc(i, readSourceLocation());
}

void TypeLocReader::VisitObjCObjectTypeLoc(ObjCObjectTypeLoc TL) {
  TL.setHasBaseTypeAsWritten(Reader.readBool());
  TL.setTypeArgsLAngleLoc(readSourceLocation());
  TL.setTypeArgsRAngleLoc(readSourceLocation());
  for (unsigned i = 0, e = TL.getNumTypeArgs(); i != e; ++i)
    TL.setTypeArgTInfo(i, GetTypeSourceInfo());
  TL.setProtocolLAngleLoc(readSourceLocation());
  TL.setProtocolRAngleLoc(readSourceLocation());
  for (unsigned i = 0, e = TL.getNumProtocols(); i != e; ++i)
    TL.setProtocolLoc(i, readSourceLocation());
}

void TypeLocReader::VisitObjCObjectPointerTypeLoc(ObjCObjectPointerTypeLoc TL) {
  TL.setStarLoc(readSourceLocation());
}

void TypeLocReader::VisitAtomicTypeLoc(AtomicTypeLoc TL) {
  TL.setKWLoc(readSourceLocation());
  TL.setLParenLoc(readSourceLocation());
  TL.setRParenLoc(readSourceLocation());
}

void TypeLocReader::VisitPipeTypeLoc(PipeTypeLoc TL) {
  TL.setKWLoc(readSourceLocation());
}

void TypeLocReader::VisitBitIntTypeLoc(clang::BitIntTypeLoc TL) {
  TL.setNameLoc(readSourceLocation());
}
void TypeLocReader::VisitDependentBitIntTypeLoc(
    clang::DependentBitIntTypeLoc TL) {
  TL.setNameLoc(readSourceLocation());
}

void ASTRecordReader::readTypeLoc(TypeLoc TL, LocSeq *ParentSeq) {
  LocSeq::State Seq(ParentSeq);
  TypeLocReader TLR(*this, Seq);
  for (; !TL.isNull(); TL = TL.getNextTypeLoc())
    TLR.Visit(TL);
}

TypeSourceInfo *ASTRecordReader::readTypeSourceInfo() {
  QualType InfoTy = readType();
  if (InfoTy.isNull())
    return nullptr;

  TypeSourceInfo *TInfo = getContext().CreateTypeSourceInfo(InfoTy);
  readTypeLoc(TInfo->getTypeLoc());
  return TInfo;
}

QualType ASTReader::GetType(TypeID ID) {
  assert(ContextObj && "reading type with no AST context");
  ASTContext &Context = *ContextObj;

  unsigned FastQuals = ID & Qualifiers::FastMask;
  unsigned Index = ID >> Qualifiers::FastWidth;

  if (Index < NUM_PREDEF_TYPE_IDS) {
    QualType T;
    switch ((PredefinedTypeIDs)Index) {
    case PREDEF_TYPE_LAST_ID:
      // We should never use this one.
      llvm_unreachable("Invalid predefined type");
      break;
    case PREDEF_TYPE_NULL_ID:
      return QualType();
    case PREDEF_TYPE_VOID_ID:
      T = Context.VoidTy;
      break;
    case PREDEF_TYPE_BOOL_ID:
      T = Context.BoolTy;
      break;
    case PREDEF_TYPE_CHAR_U_ID:
    case PREDEF_TYPE_CHAR_S_ID:
      // FIXME: Check that the signedness of CharTy is correct!
      T = Context.CharTy;
      break;
    case PREDEF_TYPE_UCHAR_ID:
      T = Context.UnsignedCharTy;
      break;
    case PREDEF_TYPE_USHORT_ID:
      T = Context.UnsignedShortTy;
      break;
    case PREDEF_TYPE_UINT_ID:
      T = Context.UnsignedIntTy;
      break;
    case PREDEF_TYPE_ULONG_ID:
      T = Context.UnsignedLongTy;
      break;
    case PREDEF_TYPE_ULONGLONG_ID:
      T = Context.UnsignedLongLongTy;
      break;
    case PREDEF_TYPE_UINT128_ID:
      T = Context.UnsignedInt128Ty;
      break;
    case PREDEF_TYPE_SCHAR_ID:
      T = Context.SignedCharTy;
      break;
    case PREDEF_TYPE_WCHAR_ID:
      T = Context.WCharTy;
      break;
    case PREDEF_TYPE_SHORT_ID:
      T = Context.ShortTy;
      break;
    case PREDEF_TYPE_INT_ID:
      T = Context.IntTy;
      break;
    case PREDEF_TYPE_LONG_ID:
      T = Context.LongTy;
      break;
    case PREDEF_TYPE_LONGLONG_ID:
      T = Context.LongLongTy;
      break;
    case PREDEF_TYPE_INT128_ID:
      T = Context.Int128Ty;
      break;
    case PREDEF_TYPE_BFLOAT16_ID:
      T = Context.BFloat16Ty;
      break;
    case PREDEF_TYPE_HALF_ID:
      T = Context.HalfTy;
      break;
    case PREDEF_TYPE_FLOAT_ID:
      T = Context.FloatTy;
      break;
    case PREDEF_TYPE_DOUBLE_ID:
      T = Context.DoubleTy;
      break;
    case PREDEF_TYPE_LONGDOUBLE_ID:
      T = Context.LongDoubleTy;
      break;
    case PREDEF_TYPE_SHORT_ACCUM_ID:
      T = Context.ShortAccumTy;
      break;
    case PREDEF_TYPE_ACCUM_ID:
      T = Context.AccumTy;
      break;
    case PREDEF_TYPE_LONG_ACCUM_ID:
      T = Context.LongAccumTy;
      break;
    case PREDEF_TYPE_USHORT_ACCUM_ID:
      T = Context.UnsignedShortAccumTy;
      break;
    case PREDEF_TYPE_UACCUM_ID:
      T = Context.UnsignedAccumTy;
      break;
    case PREDEF_TYPE_ULONG_ACCUM_ID:
      T = Context.UnsignedLongAccumTy;
      break;
    case PREDEF_TYPE_SHORT_FRACT_ID:
      T = Context.ShortFractTy;
      break;
    case PREDEF_TYPE_FRACT_ID:
      T = Context.FractTy;
      break;
    case PREDEF_TYPE_LONG_FRACT_ID:
      T = Context.LongFractTy;
      break;
    case PREDEF_TYPE_USHORT_FRACT_ID:
      T = Context.UnsignedShortFractTy;
      break;
    case PREDEF_TYPE_UFRACT_ID:
      T = Context.UnsignedFractTy;
      break;
    case PREDEF_TYPE_ULONG_FRACT_ID:
      T = Context.UnsignedLongFractTy;
      break;
    case PREDEF_TYPE_SAT_SHORT_ACCUM_ID:
      T = Context.SatShortAccumTy;
      break;
    case PREDEF_TYPE_SAT_ACCUM_ID:
      T = Context.SatAccumTy;
      break;
    case PREDEF_TYPE_SAT_LONG_ACCUM_ID:
      T = Context.SatLongAccumTy;
      break;
    case PREDEF_TYPE_SAT_USHORT_ACCUM_ID:
      T = Context.SatUnsignedShortAccumTy;
      break;
    case PREDEF_TYPE_SAT_UACCUM_ID:
      T = Context.SatUnsignedAccumTy;
      break;
    case PREDEF_TYPE_SAT_ULONG_ACCUM_ID:
      T = Context.SatUnsignedLongAccumTy;
      break;
    case PREDEF_TYPE_SAT_SHORT_FRACT_ID:
      T = Context.SatShortFractTy;
      break;
    case PREDEF_TYPE_SAT_FRACT_ID:
      T = Context.SatFractTy;
      break;
    case PREDEF_TYPE_SAT_LONG_FRACT_ID:
      T = Context.SatLongFractTy;
      break;
    case PREDEF_TYPE_SAT_USHORT_FRACT_ID:
      T = Context.SatUnsignedShortFractTy;
      break;
    case PREDEF_TYPE_SAT_UFRACT_ID:
      T = Context.SatUnsignedFractTy;
      break;
    case PREDEF_TYPE_SAT_ULONG_FRACT_ID:
      T = Context.SatUnsignedLongFractTy;
      break;
    case PREDEF_TYPE_FLOAT16_ID:
      T = Context.Float16Ty;
      break;
    case PREDEF_TYPE_FLOAT128_ID:
      T = Context.Float128Ty;
      break;
    case PREDEF_TYPE_IBM128_ID:
      T = Context.Ibm128Ty;
      break;
    case PREDEF_TYPE_OVERLOAD_ID:
      T = Context.OverloadTy;
      break;
    case PREDEF_TYPE_UNRESOLVED_TEMPLATE:
      T = Context.UnresolvedTemplateTy;
      break;
    case PREDEF_TYPE_BOUND_MEMBER:
      T = Context.BoundMemberTy;
      break;
    case PREDEF_TYPE_PSEUDO_OBJECT:
      T = Context.PseudoObjectTy;
      break;
    case PREDEF_TYPE_DEPENDENT_ID:
      T = Context.DependentTy;
      break;
    case PREDEF_TYPE_UNKNOWN_ANY:
      T = Context.UnknownAnyTy;
      break;
    case PREDEF_TYPE_NULLPTR_ID:
      T = Context.NullPtrTy;
      break;
    case PREDEF_TYPE_CHAR8_ID:
      T = Context.Char8Ty;
      break;
    case PREDEF_TYPE_CHAR16_ID:
      T = Context.Char16Ty;
      break;
    case PREDEF_TYPE_CHAR32_ID:
      T = Context.Char32Ty;
      break;
    case PREDEF_TYPE_OBJC_ID:
      T = Context.ObjCBuiltinIdTy;
      break;
    case PREDEF_TYPE_OBJC_CLASS:
      T = Context.ObjCBuiltinClassTy;
      break;
    case PREDEF_TYPE_OBJC_SEL:
      T = Context.ObjCBuiltinSelTy;
      break;
#define IMAGE_TYPE(ImgType, Id, SingletonId, Access, Suffix) \
    case PREDEF_TYPE_##Id##_ID: \
      T = Context.SingletonId; \
      break;
#include "clang/Basic/OpenCLImageTypes.def"
#define EXT_OPAQUE_TYPE(ExtType, Id, Ext) \
    case PREDEF_TYPE_##Id##_ID: \
      T = Context.Id##Ty; \
      break;
#include "clang/Basic/OpenCLExtensionTypes.def"
    case PREDEF_TYPE_SAMPLER_ID:
      T = Context.OCLSamplerTy;
      break;
    case PREDEF_TYPE_EVENT_ID:
      T = Context.OCLEventTy;
      break;
    case PREDEF_TYPE_CLK_EVENT_ID:
      T = Context.OCLClkEventTy;
      break;
    case PREDEF_TYPE_QUEUE_ID:
      T = Context.OCLQueueTy;
      break;
    case PREDEF_TYPE_RESERVE_ID_ID:
      T = Context.OCLReserveIDTy;
      break;
    case PREDEF_TYPE_AUTO_DEDUCT:
      T = Context.getAutoDeductType();
      break;
    case PREDEF_TYPE_AUTO_RREF_DEDUCT:
      T = Context.getAutoRRefDeductType();
      break;
    case PREDEF_TYPE_ARC_UNBRIDGED_CAST:
      T = Context.ARCUnbridgedCastTy;
      break;
    case PREDEF_TYPE_BUILTIN_FN:
      T = Context.BuiltinFnTy;
      break;
    case PREDEF_TYPE_INCOMPLETE_MATRIX_IDX:
      T = Context.IncompleteMatrixIdxTy;
      break;
    case PREDEF_TYPE_ARRAY_SECTION:
      T = Context.ArraySectionTy;
      break;
    case PREDEF_TYPE_OMP_ARRAY_SHAPING:
      T = Context.OMPArrayShapingTy;
      break;
    case PREDEF_TYPE_OMP_ITERATOR:
      T = Context.OMPIteratorTy;
      break;
#define SVE_TYPE(Name, Id, SingletonId) \
    case PREDEF_TYPE_##Id##_ID: \
      T = Context.SingletonId; \
      break;
#include "clang/Basic/AArch64SVEACLETypes.def"
#define PPC_VECTOR_TYPE(Name, Id, Size) \
    case PREDEF_TYPE_##Id##_ID: \
      T = Context.Id##Ty; \
      break;
#include "clang/Basic/PPCTypes.def"
#define RVV_TYPE(Name, Id, SingletonId) \
    case PREDEF_TYPE_##Id##_ID: \
      T = Context.SingletonId; \
      break;
#include "clang/Basic/RISCVVTypes.def"
#define WASM_TYPE(Name, Id, SingletonId)                                       \
  case PREDEF_TYPE_##Id##_ID:                                                  \
    T = Context.SingletonId;                                                   \
    break;
#include "clang/Basic/WebAssemblyReferenceTypes.def"
    }

    assert(!T.isNull() && "Unknown predefined type");
    return T.withFastQualifiers(FastQuals);
  }

  Index -= NUM_PREDEF_TYPE_IDS;
  assert(Index < TypesLoaded.size() && "Type index out-of-range");
  if (TypesLoaded[Index].isNull()) {
    TypesLoaded[Index] = readTypeRecord(Index);
    if (TypesLoaded[Index].isNull())
      return QualType();

    TypesLoaded[Index]->setFromAST();
    if (DeserializationListener)
      DeserializationListener->TypeRead(TypeIdx::fromTypeID(ID),
                                        TypesLoaded[Index]);
  }

  return TypesLoaded[Index].withFastQualifiers(FastQuals);
}

QualType ASTReader::getLocalType(ModuleFile &F, unsigned LocalID) {
  return GetType(getGlobalTypeID(F, LocalID));
}

serialization::TypeID
ASTReader::getGlobalTypeID(ModuleFile &F, unsigned LocalID) const {
  unsigned FastQuals = LocalID & Qualifiers::FastMask;
  unsigned LocalIndex = LocalID >> Qualifiers::FastWidth;

  if (LocalIndex < NUM_PREDEF_TYPE_IDS)
    return LocalID;

  if (!F.ModuleOffsetMap.empty())
    ReadModuleOffsetMap(F);

  ContinuousRangeMap<uint32_t, int, 2>::iterator I
    = F.TypeRemap.find(LocalIndex - NUM_PREDEF_TYPE_IDS);
  assert(I != F.TypeRemap.end() && "Invalid index into type index remap");

  unsigned GlobalIndex = LocalIndex + I->second;
  return (GlobalIndex << Qualifiers::FastWidth) | FastQuals;
}

TemplateArgumentLocInfo
ASTRecordReader::readTemplateArgumentLocInfo(TemplateArgument::ArgKind Kind) {
  switch (Kind) {
  case TemplateArgument::Expression:
    return readExpr();
  case TemplateArgument::Type:
    return readTypeSourceInfo();
  case TemplateArgument::Template: {
    NestedNameSpecifierLoc QualifierLoc =
      readNestedNameSpecifierLoc();
    SourceLocation TemplateNameLoc = readSourceLocation();
    return TemplateArgumentLocInfo(getASTContext(), QualifierLoc,
                                   TemplateNameLoc, SourceLocation());
  }
  case TemplateArgument::TemplateExpansion: {
    NestedNameSpecifierLoc QualifierLoc = readNestedNameSpecifierLoc();
    SourceLocation TemplateNameLoc = readSourceLocation();
    SourceLocation EllipsisLoc = readSourceLocation();
    return TemplateArgumentLocInfo(getASTContext(), QualifierLoc,
                                   TemplateNameLoc, EllipsisLoc);
  }
  case TemplateArgument::Null:
  case TemplateArgument::Integral:
  case TemplateArgument::Declaration:
  case TemplateArgument::NullPtr:
  case TemplateArgument::StructuralValue:
  case TemplateArgument::Pack:
    // FIXME: Is this right?
    return TemplateArgumentLocInfo();
  }
  llvm_unreachable("unexpected template argument loc");
}

TemplateArgumentLoc ASTRecordReader::readTemplateArgumentLoc() {
  TemplateArgument Arg = readTemplateArgument();

  if (Arg.getKind() == TemplateArgument::Expression) {
    if (readBool()) // bool InfoHasSameExpr.
      return TemplateArgumentLoc(Arg, TemplateArgumentLocInfo(Arg.getAsExpr()));
  }
  return TemplateArgumentLoc(Arg, readTemplateArgumentLocInfo(Arg.getKind()));
}

void ASTRecordReader::readTemplateArgumentListInfo(
    TemplateArgumentListInfo &Result) {
  Result.setLAngleLoc(readSourceLocation());
  Result.setRAngleLoc(readSourceLocation());
  unsigned NumArgsAsWritten = readInt();
  for (unsigned i = 0; i != NumArgsAsWritten; ++i)
    Result.addArgument(readTemplateArgumentLoc());
}

const ASTTemplateArgumentListInfo *
ASTRecordReader::readASTTemplateArgumentListInfo() {
  TemplateArgumentListInfo Result;
  readTemplateArgumentListInfo(Result);
  return ASTTemplateArgumentListInfo::Create(getContext(), Result);
}

Decl *ASTReader::GetExternalDecl(GlobalDeclID ID) { return GetDecl(ID); }

void ASTReader::CompleteRedeclChain(const Decl *D) {
  if (NumCurrentElementsDeserializing) {
    // We arrange to not care about the complete redeclaration chain while we're
    // deserializing. Just remember that the AST has marked this one as complete
    // but that it's not actually complete yet, so we know we still need to
    // complete it later.
    PendingIncompleteDeclChains.push_back(const_cast<Decl*>(D));
    return;
  }

  if (!D->getDeclContext()) {
    assert(isa<TranslationUnitDecl>(D) && "Not a TU?");
    return;
  }

  const DeclContext *DC = D->getDeclContext()->getRedeclContext();

  // If this is a named declaration, complete it by looking it up
  // within its context.
  //
  // FIXME: Merging a function definition should merge
  // all mergeable entities within it.
  if (isa<TranslationUnitDecl, NamespaceDecl, RecordDecl, EnumDecl>(DC)) {
    if (DeclarationName Name = cast<NamedDecl>(D)->getDeclName()) {
      if (!getContext().getLangOpts().CPlusPlus &&
          isa<TranslationUnitDecl>(DC)) {
        // Outside of C++, we don't have a lookup table for the TU, so update
        // the identifier instead. (For C++ modules, we don't store decls
        // in the serialized identifier table, so we do the lookup in the TU.)
        auto *II = Name.getAsIdentifierInfo();
        assert(II && "non-identifier name in C?");
        if (II->isOutOfDate())
          updateOutOfDateIdentifier(*II);
      } else
        DC->lookup(Name);
    } else if (needsAnonymousDeclarationNumber(cast<NamedDecl>(D))) {
      // Find all declarations of this kind from the relevant context.
      for (auto *DCDecl : cast<Decl>(D->getLexicalDeclContext())->redecls()) {
        auto *DC = cast<DeclContext>(DCDecl);
        SmallVector<Decl*, 8> Decls;
        FindExternalLexicalDecls(
            DC, [&](Decl::Kind K) { return K == D->getKind(); }, Decls);
      }
    }
  }

  if (auto *CTSD = dyn_cast<ClassTemplateSpecializationDecl>(D))
    CTSD->getSpecializedTemplate()->LoadLazySpecializations();
  if (auto *VTSD = dyn_cast<VarTemplateSpecializationDecl>(D))
    VTSD->getSpecializedTemplate()->LoadLazySpecializations();
  if (auto *FD = dyn_cast<FunctionDecl>(D)) {
    if (auto *Template = FD->getPrimaryTemplate())
      Template->LoadLazySpecializations();
  }
}

CXXCtorInitializer **
ASTReader::GetExternalCXXCtorInitializers(uint64_t Offset) {
  RecordLocation Loc = getLocalBitOffset(Offset);
  BitstreamCursor &Cursor = Loc.F->DeclsCursor;
  SavedStreamPosition SavedPosition(Cursor);
  if (llvm::Error Err = Cursor.JumpToBit(Loc.Offset)) {
    Error(std::move(Err));
    return nullptr;
  }
  ReadingKindTracker ReadingKind(Read_Decl, *this);
  Deserializing D(this);

  Expected<unsigned> MaybeCode = Cursor.ReadCode();
  if (!MaybeCode) {
    Error(MaybeCode.takeError());
    return nullptr;
  }
  unsigned Code = MaybeCode.get();

  ASTRecordReader Record(*this, *Loc.F);
  Expected<unsigned> MaybeRecCode = Record.readRecord(Cursor, Code);
  if (!MaybeRecCode) {
    Error(MaybeRecCode.takeError());
    return nullptr;
  }
  if (MaybeRecCode.get() != DECL_CXX_CTOR_INITIALIZERS) {
    Error("malformed AST file: missing C++ ctor initializers");
    return nullptr;
  }

  return Record.readCXXCtorInitializers();
}

CXXBaseSpecifier *ASTReader::GetExternalCXXBaseSpecifiers(uint64_t Offset) {
  assert(ContextObj && "reading base specifiers with no AST context");
  ASTContext &Context = *ContextObj;

  RecordLocation Loc = getLocalBitOffset(Offset);
  BitstreamCursor &Cursor = Loc.F->DeclsCursor;
  SavedStreamPosition SavedPosition(Cursor);
  if (llvm::Error Err = Cursor.JumpToBit(Loc.Offset)) {
    Error(std::move(Err));
    return nullptr;
  }
  ReadingKindTracker ReadingKind(Read_Decl, *this);
  Deserializing D(this);

  Expected<unsigned> MaybeCode = Cursor.ReadCode();
  if (!MaybeCode) {
    Error(MaybeCode.takeError());
    return nullptr;
  }
  unsigned Code = MaybeCode.get();

  ASTRecordReader Record(*this, *Loc.F);
  Expected<unsigned> MaybeRecCode = Record.readRecord(Cursor, Code);
  if (!MaybeRecCode) {
    Error(MaybeCode.takeError());
    return nullptr;
  }
  unsigned RecCode = MaybeRecCode.get();

  if (RecCode != DECL_CXX_BASE_SPECIFIERS) {
    Error("malformed AST file: missing C++ base specifiers");
    return nullptr;
  }

  unsigned NumBases = Record.readInt();
  void *Mem = Context.Allocate(sizeof(CXXBaseSpecifier) * NumBases);
  CXXBaseSpecifier *Bases = new (Mem) CXXBaseSpecifier [NumBases];
  for (unsigned I = 0; I != NumBases; ++I)
    Bases[I] = Record.readCXXBaseSpecifier();
  return Bases;
}

GlobalDeclID ASTReader::getGlobalDeclID(ModuleFile &F,
                                        LocalDeclID LocalID) const {
  DeclID ID = LocalID.get();
  if (ID < NUM_PREDEF_DECL_IDS)
    return GlobalDeclID(ID);

  if (!F.ModuleOffsetMap.empty())
    ReadModuleOffsetMap(F);

  ContinuousRangeMap<DeclID, int, 2>::iterator I =
      F.DeclRemap.find(ID - NUM_PREDEF_DECL_IDS);
  assert(I != F.DeclRemap.end() && "Invalid index into decl index remap");

  return GlobalDeclID(ID + I->second);
}

bool ASTReader::isDeclIDFromModule(GlobalDeclID ID, ModuleFile &M) const {
  // Predefined decls aren't from any module.
  if (ID.get() < NUM_PREDEF_DECL_IDS)
    return false;

  return ID.get() - NUM_PREDEF_DECL_IDS >= M.BaseDeclID &&
         ID.get() - NUM_PREDEF_DECL_IDS < M.BaseDeclID + M.LocalNumDecls;
}

ModuleFile *ASTReader::getOwningModuleFile(const Decl *D) {
  if (!D->isFromASTFile())
    return nullptr;
  GlobalDeclMapType::const_iterator I =
      GlobalDeclMap.find(GlobalDeclID(D->getGlobalID()));
  assert(I != GlobalDeclMap.end() && "Corrupted global declaration map");
  return I->second;
}

SourceLocation ASTReader::getSourceLocationForDeclID(GlobalDeclID ID) {
  if (ID.get() < NUM_PREDEF_DECL_IDS)
    return SourceLocation();

  unsigned Index = ID.get() - NUM_PREDEF_DECL_IDS;

  if (Index > DeclsLoaded.size()) {
    Error("declaration ID out-of-range for AST file");
    return SourceLocation();
  }

  if (Decl *D = DeclsLoaded[Index])
    return D->getLocation();

  SourceLocation Loc;
  DeclCursorForID(ID, Loc);
  return Loc;
}

static Decl *getPredefinedDecl(ASTContext &Context, PredefinedDeclIDs ID) {
  switch (ID) {
  case PREDEF_DECL_NULL_ID:
    return nullptr;

  case PREDEF_DECL_TRANSLATION_UNIT_ID:
    return Context.getTranslationUnitDecl();

  case PREDEF_DECL_OBJC_ID_ID:
    return Context.getObjCIdDecl();

  case PREDEF_DECL_OBJC_SEL_ID:
    return Context.getObjCSelDecl();

  case PREDEF_DECL_OBJC_CLASS_ID:
    return Context.getObjCClassDecl();

  case PREDEF_DECL_OBJC_PROTOCOL_ID:
    return Context.getObjCProtocolDecl();

  case PREDEF_DECL_INT_128_ID:
    return Context.getInt128Decl();

  case PREDEF_DECL_UNSIGNED_INT_128_ID:
    return Context.getUInt128Decl();

  case PREDEF_DECL_OBJC_INSTANCETYPE_ID:
    return Context.getObjCInstanceTypeDecl();

  case PREDEF_DECL_BUILTIN_VA_LIST_ID:
    return Context.getBuiltinVaListDecl();

  case PREDEF_DECL_VA_LIST_TAG:
    return Context.getVaListTagDecl();

  case PREDEF_DECL_BUILTIN_MS_VA_LIST_ID:
    return Context.getBuiltinMSVaListDecl();

  case PREDEF_DECL_BUILTIN_MS_GUID_ID:
    return Context.getMSGuidTagDecl();

  case PREDEF_DECL_EXTERN_C_CONTEXT_ID:
    return Context.getExternCContextDecl();

  case PREDEF_DECL_MAKE_INTEGER_SEQ_ID:
    return Context.getMakeIntegerSeqDecl();

  case PREDEF_DECL_CF_CONSTANT_STRING_ID:
    return Context.getCFConstantStringDecl();

  case PREDEF_DECL_CF_CONSTANT_STRING_TAG_ID:
    return Context.getCFConstantStringTagDecl();

  case PREDEF_DECL_TYPE_PACK_ELEMENT_ID:
    return Context.getTypePackElementDecl();
  }
  llvm_unreachable("PredefinedDeclIDs unknown enum value");
}

Decl *ASTReader::GetExistingDecl(GlobalDeclID ID) {
  assert(ContextObj && "reading decl with no AST context");
  if (ID.get() < NUM_PREDEF_DECL_IDS) {
    Decl *D = getPredefinedDecl(*ContextObj, (PredefinedDeclIDs)ID);
    if (D) {
      // Track that we have merged the declaration with ID \p ID into the
      // pre-existing predefined declaration \p D.
      auto &Merged = KeyDecls[D->getCanonicalDecl()];
      if (Merged.empty())
        Merged.push_back(ID);
    }
    return D;
  }

  unsigned Index = ID.get() - NUM_PREDEF_DECL_IDS;

  if (Index >= DeclsLoaded.size()) {
    assert(0 && "declaration ID out-of-range for AST file");
    Error("declaration ID out-of-range for AST file");
    return nullptr;
  }

  return DeclsLoaded[Index];
}

Decl *ASTReader::GetDecl(GlobalDeclID ID) {
  if (ID.get() < NUM_PREDEF_DECL_IDS)
    return GetExistingDecl(ID);

  unsigned Index = ID.get() - NUM_PREDEF_DECL_IDS;

  if (Index >= DeclsLoaded.size()) {
    assert(0 && "declaration ID out-of-range for AST file");
    Error("declaration ID out-of-range for AST file");
    return nullptr;
  }

  if (!DeclsLoaded[Index]) {
    ReadDeclRecord(ID);
    if (DeserializationListener)
      DeserializationListener->DeclRead(ID, DeclsLoaded[Index]);
  }

  return DeclsLoaded[Index];
}

LocalDeclID ASTReader::mapGlobalIDToModuleFileGlobalID(ModuleFile &M,
                                                       GlobalDeclID GlobalID) {
  DeclID ID = GlobalID.get();
  if (ID < NUM_PREDEF_DECL_IDS)
    return LocalDeclID(ID);

  GlobalDeclMapType::const_iterator I = GlobalDeclMap.find(GlobalID);
  assert(I != GlobalDeclMap.end() && "Corrupted global declaration map");
  ModuleFile *Owner = I->second;

  llvm::DenseMap<ModuleFile *, DeclID>::iterator Pos =
      M.GlobalToLocalDeclIDs.find(Owner);
  if (Pos == M.GlobalToLocalDeclIDs.end())
    return LocalDeclID();

  return LocalDeclID(ID - Owner->BaseDeclID + Pos->second);
}

GlobalDeclID ASTReader::ReadDeclID(ModuleFile &F, const RecordData &Record,
                                   unsigned &Idx) {
  if (Idx >= Record.size()) {
    Error("Corrupted AST file");
    return GlobalDeclID(0);
  }

  return getGlobalDeclID(F, LocalDeclID(Record[Idx++]));
}

/// Resolve the offset of a statement into a statement.
///
/// This operation will read a new statement from the external
/// source each time it is called, and is meant to be used via a
/// LazyOffsetPtr (which is used by Decls for the body of functions, etc).
Stmt *ASTReader::GetExternalDeclStmt(uint64_t Offset) {
  // Switch case IDs are per Decl.
  ClearSwitchCaseIDs();

  // Offset here is a global offset across the entire chain.
  RecordLocation Loc = getLocalBitOffset(Offset);
  if (llvm::Error Err = Loc.F->DeclsCursor.JumpToBit(Loc.Offset)) {
    Error(std::move(Err));
    return nullptr;
  }
  assert(NumCurrentElementsDeserializing == 0 &&
         "should not be called while already deserializing");
  Deserializing D(this);
  return ReadStmtFromStream(*Loc.F);
}

void ASTReader::FindExternalLexicalDecls(
    const DeclContext *DC, llvm::function_ref<bool(Decl::Kind)> IsKindWeWant,
    SmallVectorImpl<Decl *> &Decls) {
  bool PredefsVisited[NUM_PREDEF_DECL_IDS] = {};

  auto Visit = [&] (ModuleFile *M, LexicalContents LexicalDecls) {
    assert(LexicalDecls.size() % 2 == 0 && "expected an even number of entries");
    for (int I = 0, N = LexicalDecls.size(); I != N; I += 2) {
      auto K = (Decl::Kind)+LexicalDecls[I];
      if (!IsKindWeWant(K))
        continue;

      auto ID = (DeclID) + LexicalDecls[I + 1];

      // Don't add predefined declarations to the lexical context more
      // than once.
      if (ID < NUM_PREDEF_DECL_IDS) {
        if (PredefsVisited[ID])
          continue;

        PredefsVisited[ID] = true;
      }

      if (Decl *D = GetLocalDecl(*M, LocalDeclID(ID))) {
        assert(D->getKind() == K && "wrong kind for lexical decl");
        if (!DC->isDeclInLexicalTraversal(D))
          Decls.push_back(D);
      }
    }
  };

  if (isa<TranslationUnitDecl>(DC)) {
    for (const auto &Lexical : TULexicalDecls)
      Visit(Lexical.first, Lexical.second);
  } else {
    auto I = LexicalDecls.find(DC);
    if (I != LexicalDecls.end())
      Visit(I->second.first, I->second.second);
  }

  ++NumLexicalDeclContextsRead;
}

namespace {

class DeclIDComp {
  ASTReader &Reader;
  ModuleFile &Mod;

public:
  DeclIDComp(ASTReader &Reader, ModuleFile &M) : Reader(Reader), Mod(M) {}

  bool operator()(LocalDeclID L, LocalDeclID R) const {
    SourceLocation LHS = getLocation(L);
    SourceLocation RHS = getLocation(R);
    return Reader.getSourceManager().isBeforeInTranslationUnit(LHS, RHS);
  }

  bool operator()(SourceLocation LHS, LocalDeclID R) const {
    SourceLocation RHS = getLocation(R);
    return Reader.getSourceManager().isBeforeInTranslationUnit(LHS, RHS);
  }

  bool operator()(LocalDeclID L, SourceLocation RHS) const {
    SourceLocation LHS = getLocation(L);
    return Reader.getSourceManager().isBeforeInTranslationUnit(LHS, RHS);
  }

  SourceLocation getLocation(LocalDeclID ID) const {
    return Reader.getSourceManager().getFileLoc(
            Reader.getSourceLocationForDeclID(Reader.getGlobalDeclID(Mod, ID)));
  }
};

} // namespace

void ASTReader::FindFileRegionDecls(FileID File,
                                    unsigned Offset, unsigned Length,
                                    SmallVectorImpl<Decl *> &Decls) {
  SourceManager &SM = getSourceManager();

  llvm::DenseMap<FileID, FileDeclsInfo>::iterator I = FileDeclIDs.find(File);
  if (I == FileDeclIDs.end())
    return;

  FileDeclsInfo &DInfo = I->second;
  if (DInfo.Decls.empty())
    return;

  SourceLocation
    BeginLoc = SM.getLocForStartOfFile(File).getLocWithOffset(Offset);
  SourceLocation EndLoc = BeginLoc.getLocWithOffset(Length);

  DeclIDComp DIDComp(*this, *DInfo.Mod);
  ArrayRef<LocalDeclID>::iterator BeginIt =
      llvm::lower_bound(DInfo.Decls, BeginLoc, DIDComp);
  if (BeginIt != DInfo.Decls.begin())
    --BeginIt;

  // If we are pointing at a top-level decl inside an objc container, we need
  // to backtrack until we find it otherwise we will fail to report that the
  // region overlaps with an objc container.
  while (BeginIt != DInfo.Decls.begin() &&
         GetDecl(getGlobalDeclID(*DInfo.Mod, *BeginIt))
             ->isTopLevelDeclInObjCContainer())
    --BeginIt;

  ArrayRef<LocalDeclID>::iterator EndIt =
      llvm::upper_bound(DInfo.Decls, EndLoc, DIDComp);
  if (EndIt != DInfo.Decls.end())
    ++EndIt;

  for (ArrayRef<LocalDeclID>::iterator DIt = BeginIt; DIt != EndIt; ++DIt)
    Decls.push_back(GetDecl(getGlobalDeclID(*DInfo.Mod, *DIt)));
}

bool
ASTReader::FindExternalVisibleDeclsByName(const DeclContext *DC,
                                          DeclarationName Name) {
  assert(DC->hasExternalVisibleStorage() && DC == DC->getPrimaryContext() &&
         "DeclContext has no visible decls in storage");
  if (!Name)
    return false;

  auto It = Lookups.find(DC);
  if (It == Lookups.end())
    return false;

  Deserializing LookupResults(this);

  // Load the list of declarations.
  SmallVector<NamedDecl *, 64> Decls;
  llvm::SmallPtrSet<NamedDecl *, 8> Found;

  for (GlobalDeclID ID : It->second.Table.find(Name)) {
    NamedDecl *ND = cast<NamedDecl>(GetDecl(ID));
    if (ND->getDeclName() == Name && Found.insert(ND).second)
      Decls.push_back(ND);
  }

  ++NumVisibleDeclContextsRead;
  SetExternalVisibleDeclsForName(DC, Name, Decls);
  return !Decls.empty();
}

void ASTReader::completeVisibleDeclsMap(const DeclContext *DC) {
  if (!DC->hasExternalVisibleStorage())
    return;

  auto It = Lookups.find(DC);
  assert(It != Lookups.end() &&
         "have external visible storage but no lookup tables");

  DeclsMap Decls;

  for (GlobalDeclID ID : It->second.Table.findAll()) {
    NamedDecl *ND = cast<NamedDecl>(GetDecl(ID));
    Decls[ND->getDeclName()].push_back(ND);
  }

  ++NumVisibleDeclContextsRead;

  for (DeclsMap::iterator I = Decls.begin(), E = Decls.end(); I != E; ++I) {
    SetExternalVisibleDeclsForName(DC, I->first, I->second);
  }
  const_cast<DeclContext *>(DC)->setHasExternalVisibleStorage(false);
}

const serialization::reader::DeclContextLookupTable *
ASTReader::getLoadedLookupTables(DeclContext *Primary) const {
  auto I = Lookups.find(Primary);
  return I == Lookups.end() ? nullptr : &I->second;
}

/// Under non-PCH compilation the consumer receives the objc methods
/// before receiving the implementation, and codegen depends on this.
/// We simulate this by deserializing and passing to consumer the methods of the
/// implementation before passing the deserialized implementation decl.
static void PassObjCImplDeclToConsumer(ObjCImplDecl *ImplD,
                                       ASTConsumer *Consumer) {
  assert(ImplD && Consumer);

  for (auto *I : ImplD->methods())
    Consumer->HandleInterestingDecl(DeclGroupRef(I));

  Consumer->HandleInterestingDecl(DeclGroupRef(ImplD));
}

void ASTReader::PassInterestingDeclToConsumer(Decl *D) {
  if (ObjCImplDecl *ImplD = dyn_cast<ObjCImplDecl>(D))
    PassObjCImplDeclToConsumer(ImplD, Consumer);
  else
    Consumer->HandleInterestingDecl(DeclGroupRef(D));
}

void ASTReader::StartTranslationUnit(ASTConsumer *Consumer) {
  this->Consumer = Consumer;

  if (Consumer)
    PassInterestingDeclsToConsumer();

  if (DeserializationListener)
    DeserializationListener->ReaderInitialized(this);
}

void ASTReader::PrintStats() {
  std::fprintf(stderr, "*** AST File Statistics:\n");

  unsigned NumTypesLoaded =
      TypesLoaded.size() - llvm::count(TypesLoaded.materialized(), QualType());
  unsigned NumDeclsLoaded =
      DeclsLoaded.size() -
      llvm::count(DeclsLoaded.materialized(), (Decl *)nullptr);
  unsigned NumIdentifiersLoaded =
      IdentifiersLoaded.size() -
      llvm::count(IdentifiersLoaded, (IdentifierInfo *)nullptr);
  unsigned NumMacrosLoaded =
      MacrosLoaded.size() - llvm::count(MacrosLoaded, (MacroInfo *)nullptr);
  unsigned NumSelectorsLoaded =
      SelectorsLoaded.size() - llvm::count(SelectorsLoaded, Selector());

  if (unsigned TotalNumSLocEntries = getTotalNumSLocs())
    std::fprintf(stderr, "  %u/%u source location entries read (%f%%)\n",
                 NumSLocEntriesRead, TotalNumSLocEntries,
                 ((float)NumSLocEntriesRead/TotalNumSLocEntries * 100));
  if (!TypesLoaded.empty())
    std::fprintf(stderr, "  %u/%u types read (%f%%)\n",
                 NumTypesLoaded, (unsigned)TypesLoaded.size(),
                 ((float)NumTypesLoaded/TypesLoaded.size() * 100));
  if (!DeclsLoaded.empty())
    std::fprintf(stderr, "  %u/%u declarations read (%f%%)\n",
                 NumDeclsLoaded, (unsigned)DeclsLoaded.size(),
                 ((float)NumDeclsLoaded/DeclsLoaded.size() * 100));
  if (!IdentifiersLoaded.empty())
    std::fprintf(stderr, "  %u/%u identifiers read (%f%%)\n",
                 NumIdentifiersLoaded, (unsigned)IdentifiersLoaded.size(),
                 ((float)NumIdentifiersLoaded/IdentifiersLoaded.size() * 100));
  if (!MacrosLoaded.empty())
    std::fprintf(stderr, "  %u/%u macros read (%f%%)\n",
                 NumMacrosLoaded, (unsigned)MacrosLoaded.size(),
                 ((float)NumMacrosLoaded/MacrosLoaded.size() * 100));
  if (!SelectorsLoaded.empty())
    std::fprintf(stderr, "  %u/%u selectors read (%f%%)\n",
                 NumSelectorsLoaded, (unsigned)SelectorsLoaded.size(),
                 ((float)NumSelectorsLoaded/SelectorsLoaded.size() * 100));
  if (TotalNumStatements)
    std::fprintf(stderr, "  %u/%u statements read (%f%%)\n",
                 NumStatementsRead, TotalNumStatements,
                 ((float)NumStatementsRead/TotalNumStatements * 100));
  if (TotalNumMacros)
    std::fprintf(stderr, "  %u/%u macros read (%f%%)\n",
                 NumMacrosRead, TotalNumMacros,
                 ((float)NumMacrosRead/TotalNumMacros * 100));
  if (TotalLexicalDeclContexts)
    std::fprintf(stderr, "  %u/%u lexical declcontexts read (%f%%)\n",
                 NumLexicalDeclContextsRead, TotalLexicalDeclContexts,
                 ((float)NumLexicalDeclContextsRead/TotalLexicalDeclContexts
                  * 100));
  if (TotalVisibleDeclContexts)
    std::fprintf(stderr, "  %u/%u visible declcontexts read (%f%%)\n",
                 NumVisibleDeclContextsRead, TotalVisibleDeclContexts,
                 ((float)NumVisibleDeclContextsRead/TotalVisibleDeclContexts
                  * 100));
  if (TotalNumMethodPoolEntries)
    std::fprintf(stderr, "  %u/%u method pool entries read (%f%%)\n",
                 NumMethodPoolEntriesRead, TotalNumMethodPoolEntries,
                 ((float)NumMethodPoolEntriesRead/TotalNumMethodPoolEntries
                  * 100));
  if (NumMethodPoolLookups)
    std::fprintf(stderr, "  %u/%u method pool lookups succeeded (%f%%)\n",
                 NumMethodPoolHits, NumMethodPoolLookups,
                 ((float)NumMethodPoolHits/NumMethodPoolLookups * 100.0));
  if (NumMethodPoolTableLookups)
    std::fprintf(stderr, "  %u/%u method pool table lookups succeeded (%f%%)\n",
                 NumMethodPoolTableHits, NumMethodPoolTableLookups,
                 ((float)NumMethodPoolTableHits/NumMethodPoolTableLookups
                  * 100.0));
  if (NumIdentifierLookupHits)
    std::fprintf(stderr,
                 "  %u / %u identifier table lookups succeeded (%f%%)\n",
                 NumIdentifierLookupHits, NumIdentifierLookups,
                 (double)NumIdentifierLookupHits*100.0/NumIdentifierLookups);

  if (GlobalIndex) {
    std::fprintf(stderr, "\n");
    GlobalIndex->printStats();
  }

  std::fprintf(stderr, "\n");
  dump();
  std::fprintf(stderr, "\n");
}

template<typename Key, typename ModuleFile, unsigned InitialCapacity>
LLVM_DUMP_METHOD static void
dumpModuleIDMap(StringRef Name,
                const ContinuousRangeMap<Key, ModuleFile *,
                                         InitialCapacity> &Map) {
  if (Map.begin() == Map.end())
    return;

  using MapType = ContinuousRangeMap<Key, ModuleFile *, InitialCapacity>;

  llvm::errs() << Name << ":\n";
  for (typename MapType::const_iterator I = Map.begin(), IEnd = Map.end();
       I != IEnd; ++I) {
    uint64_t ID = 0;
    if constexpr (std::is_integral_v<Key>)
      ID = I->first;
    else /*GlobalDeclID*/
      ID = I->first.get();
    llvm::errs() << "  " << ID << " -> " << I->second->FileName << "\n";
  }
}

LLVM_DUMP_METHOD void ASTReader::dump() {
  llvm::errs() << "*** PCH/ModuleFile Remappings:\n";
  dumpModuleIDMap("Global bit offset map", GlobalBitOffsetsMap);
  dumpModuleIDMap("Global source location entry map", GlobalSLocEntryMap);
  dumpModuleIDMap("Global type map", GlobalTypeMap);
  dumpModuleIDMap("Global declaration map", GlobalDeclMap);
  dumpModuleIDMap("Global identifier map", GlobalIdentifierMap);
  dumpModuleIDMap("Global macro map", GlobalMacroMap);
  dumpModuleIDMap("Global submodule map", GlobalSubmoduleMap);
  dumpModuleIDMap("Global selector map", GlobalSelectorMap);
  dumpModuleIDMap("Global preprocessed entity map",
                  GlobalPreprocessedEntityMap);

  llvm::errs() << "\n*** PCH/Modules Loaded:";
  for (ModuleFile &M : ModuleMgr)
    M.dump();
}

/// Return the amount of memory used by memory buffers, breaking down
/// by heap-backed versus mmap'ed memory.
void ASTReader::getMemoryBufferSizes(MemoryBufferSizes &sizes) const {
  for (ModuleFile &I : ModuleMgr) {
    if (llvm::MemoryBuffer *buf = I.Buffer) {
      size_t bytes = buf->getBufferSize();
      switch (buf->getBufferKind()) {
        case llvm::MemoryBuffer::MemoryBuffer_Malloc:
          sizes.malloc_bytes += bytes;
          break;
        case llvm::MemoryBuffer::MemoryBuffer_MMap:
          sizes.mmap_bytes += bytes;
          break;
      }
    }
  }
}

void ASTReader::InitializeSema(Sema &S) {
  SemaObj = &S;
  S.addExternalSource(this);

  // Makes sure any declarations that were deserialized "too early"
  // still get added to the identifier's declaration chains.
  for (GlobalDeclID ID : PreloadedDeclIDs) {
    NamedDecl *D = cast<NamedDecl>(GetDecl(ID));
    pushExternalDeclIntoScope(D, D->getDeclName());
  }
  PreloadedDeclIDs.clear();

  // FIXME: What happens if these are changed by a module import?
  if (!FPPragmaOptions.empty()) {
    assert(FPPragmaOptions.size() == 1 && "Wrong number of FP_PRAGMA_OPTIONS");
    FPOptionsOverride NewOverrides =
        FPOptionsOverride::getFromOpaqueInt(FPPragmaOptions[0]);
    SemaObj->CurFPFeatures =
        NewOverrides.applyOverrides(SemaObj->getLangOpts());
  }

  SemaObj->OpenCLFeatures = OpenCLExtensions;

  UpdateSema();
}

void ASTReader::UpdateSema() {
  assert(SemaObj && "no Sema to update");

  // Load the offsets of the declarations that Sema references.
  // They will be lazily deserialized when needed.
  if (!SemaDeclRefs.empty()) {
    assert(SemaDeclRefs.size() % 3 == 0);
    for (unsigned I = 0; I != SemaDeclRefs.size(); I += 3) {
      if (!SemaObj->StdNamespace)
        SemaObj->StdNamespace = SemaDeclRefs[I].get();
      if (!SemaObj->StdBadAlloc)
        SemaObj->StdBadAlloc = SemaDeclRefs[I + 1].get();
      if (!SemaObj->StdAlignValT)
        SemaObj->StdAlignValT = SemaDeclRefs[I + 2].get();
    }
    SemaDeclRefs.clear();
  }

  // Update the state of pragmas. Use the same API as if we had encountered the
  // pragma in the source.
  if(OptimizeOffPragmaLocation.isValid())
    SemaObj->ActOnPragmaOptimize(/* On = */ false, OptimizeOffPragmaLocation);
  if (PragmaMSStructState != -1)
    SemaObj->ActOnPragmaMSStruct((PragmaMSStructKind)PragmaMSStructState);
  if (PointersToMembersPragmaLocation.isValid()) {
    SemaObj->ActOnPragmaMSPointersToMembers(
        (LangOptions::PragmaMSPointersToMembersKind)
            PragmaMSPointersToMembersState,
        PointersToMembersPragmaLocation);
  }
  SemaObj->CUDA().ForceHostDeviceDepth = ForceHostDeviceDepth;

  if (PragmaAlignPackCurrentValue) {
    // The bottom of the stack might have a default value. It must be adjusted
    // to the current value to ensure that the packing state is preserved after
    // popping entries that were included/imported from a PCH/module.
    bool DropFirst = false;
    if (!PragmaAlignPackStack.empty() &&
        PragmaAlignPackStack.front().Location.isInvalid()) {
      assert(PragmaAlignPackStack.front().Value ==
                 SemaObj->AlignPackStack.DefaultValue &&
             "Expected a default alignment value");
      SemaObj->AlignPackStack.Stack.emplace_back(
          PragmaAlignPackStack.front().SlotLabel,
          SemaObj->AlignPackStack.CurrentValue,
          SemaObj->AlignPackStack.CurrentPragmaLocation,
          PragmaAlignPackStack.front().PushLocation);
      DropFirst = true;
    }
    for (const auto &Entry :
         llvm::ArrayRef(PragmaAlignPackStack).drop_front(DropFirst ? 1 : 0)) {
      SemaObj->AlignPackStack.Stack.emplace_back(
          Entry.SlotLabel, Entry.Value, Entry.Location, Entry.PushLocation);
    }
    if (PragmaAlignPackCurrentLocation.isInvalid()) {
      assert(*PragmaAlignPackCurrentValue ==
                 SemaObj->AlignPackStack.DefaultValue &&
             "Expected a default align and pack value");
      // Keep the current values.
    } else {
      SemaObj->AlignPackStack.CurrentValue = *PragmaAlignPackCurrentValue;
      SemaObj->AlignPackStack.CurrentPragmaLocation =
          PragmaAlignPackCurrentLocation;
    }
  }
  if (FpPragmaCurrentValue) {
    // The bottom of the stack might have a default value. It must be adjusted
    // to the current value to ensure that fp-pragma state is preserved after
    // popping entries that were included/imported from a PCH/module.
    bool DropFirst = false;
    if (!FpPragmaStack.empty() && FpPragmaStack.front().Location.isInvalid()) {
      assert(FpPragmaStack.front().Value ==
                 SemaObj->FpPragmaStack.DefaultValue &&
             "Expected a default pragma float_control value");
      SemaObj->FpPragmaStack.Stack.emplace_back(
          FpPragmaStack.front().SlotLabel, SemaObj->FpPragmaStack.CurrentValue,
          SemaObj->FpPragmaStack.CurrentPragmaLocation,
          FpPragmaStack.front().PushLocation);
      DropFirst = true;
    }
    for (const auto &Entry :
         llvm::ArrayRef(FpPragmaStack).drop_front(DropFirst ? 1 : 0))
      SemaObj->FpPragmaStack.Stack.emplace_back(
          Entry.SlotLabel, Entry.Value, Entry.Location, Entry.PushLocation);
    if (FpPragmaCurrentLocation.isInvalid()) {
      assert(*FpPragmaCurrentValue == SemaObj->FpPragmaStack.DefaultValue &&
             "Expected a default pragma float_control value");
      // Keep the current values.
    } else {
      SemaObj->FpPragmaStack.CurrentValue = *FpPragmaCurrentValue;
      SemaObj->FpPragmaStack.CurrentPragmaLocation = FpPragmaCurrentLocation;
    }
  }

  // For non-modular AST files, restore visiblity of modules.
  for (auto &Import : PendingImportedModulesSema) {
    if (Import.ImportLoc.isInvalid())
      continue;
    if (Module *Imported = getSubmodule(Import.ID)) {
      SemaObj->makeModuleVisible(Imported, Import.ImportLoc);
    }
  }
  PendingImportedModulesSema.clear();
}

IdentifierInfo *ASTReader::get(StringRef Name) {
  // Note that we are loading an identifier.
  Deserializing AnIdentifier(this);

  IdentifierLookupVisitor Visitor(Name, /*PriorGeneration=*/0,
                                  NumIdentifierLookups,
                                  NumIdentifierLookupHits);

  // We don't need to do identifier table lookups in C++ modules (we preload
  // all interesting declarations, and don't need to use the scope for name
  // lookups). Perform the lookup in PCH files, though, since we don't build
  // a complete initial identifier table if we're carrying on from a PCH.
  if (PP.getLangOpts().CPlusPlus) {
    for (auto *F : ModuleMgr.pch_modules())
      if (Visitor(*F))
        break;
  } else {
    // If there is a global index, look there first to determine which modules
    // provably do not have any results for this identifier.
    GlobalModuleIndex::HitSet Hits;
    GlobalModuleIndex::HitSet *HitsPtr = nullptr;
    if (!loadGlobalIndex()) {
      if (GlobalIndex->lookupIdentifier(Name, Hits)) {
        HitsPtr = &Hits;
      }
    }

    ModuleMgr.visit(Visitor, HitsPtr);
  }

  IdentifierInfo *II = Visitor.getIdentifierInfo();
  markIdentifierUpToDate(II);
  return II;
}

namespace clang {

  /// An identifier-lookup iterator that enumerates all of the
  /// identifiers stored within a set of AST files.
  class ASTIdentifierIterator : public IdentifierIterator {
    /// The AST reader whose identifiers are being enumerated.
    const ASTReader &Reader;

    /// The current index into the chain of AST files stored in
    /// the AST reader.
    unsigned Index;

    /// The current position within the identifier lookup table
    /// of the current AST file.
    ASTIdentifierLookupTable::key_iterator Current;

    /// The end position within the identifier lookup table of
    /// the current AST file.
    ASTIdentifierLookupTable::key_iterator End;

    /// Whether to skip any modules in the ASTReader.
    bool SkipModules;

  public:
    explicit ASTIdentifierIterator(const ASTReader &Reader,
                                   bool SkipModules = false);

    StringRef Next() override;
  };

} // namespace clang

ASTIdentifierIterator::ASTIdentifierIterator(const ASTReader &Reader,
                                             bool SkipModules)
    : Reader(Reader), Index(Reader.ModuleMgr.size()), SkipModules(SkipModules) {
}

StringRef ASTIdentifierIterator::Next() {
  while (Current == End) {
    // If we have exhausted all of our AST files, we're done.
    if (Index == 0)
      return StringRef();

    --Index;
    ModuleFile &F = Reader.ModuleMgr[Index];
    if (SkipModules && F.isModule())
      continue;

    ASTIdentifierLookupTable *IdTable =
        (ASTIdentifierLookupTable *)F.IdentifierLookupTable;
    Current = IdTable->key_begin();
    End = IdTable->key_end();
  }

  // We have any identifiers remaining in the current AST file; return
  // the next one.
  StringRef Result = *Current;
  ++Current;
  return Result;
}

namespace {

/// A utility for appending two IdentifierIterators.
class ChainedIdentifierIterator : public IdentifierIterator {
  std::unique_ptr<IdentifierIterator> Current;
  std::unique_ptr<IdentifierIterator> Queued;

public:
  ChainedIdentifierIterator(std::unique_ptr<IdentifierIterator> First,
                            std::unique_ptr<IdentifierIterator> Second)
      : Current(std::move(First)), Queued(std::move(Second)) {}

  StringRef Next() override {
    if (!Current)
      return StringRef();

    StringRef result = Current->Next();
    if (!result.empty())
      return result;

    // Try the queued iterator, which may itself be empty.
    Current.reset();
    std::swap(Current, Queued);
    return Next();
  }
};

} // namespace

IdentifierIterator *ASTReader::getIdentifiers() {
  if (!loadGlobalIndex()) {
    std::unique_ptr<IdentifierIterator> ReaderIter(
        new ASTIdentifierIterator(*this, /*SkipModules=*/true));
    std::unique_ptr<IdentifierIterator> ModulesIter(
        GlobalIndex->createIdentifierIterator());
    return new ChainedIdentifierIterator(std::move(ReaderIter),
                                         std::move(ModulesIter));
  }

  return new ASTIdentifierIterator(*this);
}

namespace clang {
namespace serialization {

  class ReadMethodPoolVisitor {
    ASTReader &Reader;
    Selector Sel;
    unsigned PriorGeneration;
    unsigned InstanceBits = 0;
    unsigned FactoryBits = 0;
    bool InstanceHasMoreThanOneDecl = false;
    bool FactoryHasMoreThanOneDecl = false;
    SmallVector<ObjCMethodDecl *, 4> InstanceMethods;
    SmallVector<ObjCMethodDecl *, 4> FactoryMethods;

  public:
    ReadMethodPoolVisitor(ASTReader &Reader, Selector Sel,
                          unsigned PriorGeneration)
        : Reader(Reader), Sel(Sel), PriorGeneration(PriorGeneration) {}

    bool operator()(ModuleFile &M) {
      if (!M.SelectorLookupTable)
        return false;

      // If we've already searched this module file, skip it now.
      if (M.Generation <= PriorGeneration)
        return true;

      ++Reader.NumMethodPoolTableLookups;
      ASTSelectorLookupTable *PoolTable
        = (ASTSelectorLookupTable*)M.SelectorLookupTable;
      ASTSelectorLookupTable::iterator Pos = PoolTable->find(Sel);
      if (Pos == PoolTable->end())
        return false;

      ++Reader.NumMethodPoolTableHits;
      ++Reader.NumSelectorsRead;
      // FIXME: Not quite happy with the statistics here. We probably should
      // disable this tracking when called via LoadSelector.
      // Also, should entries without methods count as misses?
      ++Reader.NumMethodPoolEntriesRead;
      ASTSelectorLookupTrait::data_type Data = *Pos;
      if (Reader.DeserializationListener)
        Reader.DeserializationListener->SelectorRead(Data.ID, Sel);

      // Append methods in the reverse order, so that later we can process them
      // in the order they appear in the source code by iterating through
      // the vector in the reverse order.
      InstanceMethods.append(Data.Instance.rbegin(), Data.Instance.rend());
      FactoryMethods.append(Data.Factory.rbegin(), Data.Factory.rend());
      InstanceBits = Data.InstanceBits;
      FactoryBits = Data.FactoryBits;
      InstanceHasMoreThanOneDecl = Data.InstanceHasMoreThanOneDecl;
      FactoryHasMoreThanOneDecl = Data.FactoryHasMoreThanOneDecl;
      return false;
    }

    /// Retrieve the instance methods found by this visitor.
    ArrayRef<ObjCMethodDecl *> getInstanceMethods() const {
      return InstanceMethods;
    }

    /// Retrieve the instance methods found by this visitor.
    ArrayRef<ObjCMethodDecl *> getFactoryMethods() const {
      return FactoryMethods;
    }

    unsigned getInstanceBits() const { return InstanceBits; }
    unsigned getFactoryBits() const { return FactoryBits; }

    bool instanceHasMoreThanOneDecl() const {
      return InstanceHasMoreThanOneDecl;
    }

    bool factoryHasMoreThanOneDecl() const { return FactoryHasMoreThanOneDecl; }
  };

} // namespace serialization
} // namespace clang

/// Add the given set of methods to the method list.
static void addMethodsToPool(Sema &S, ArrayRef<ObjCMethodDecl *> Methods,
                             ObjCMethodList &List) {
  for (ObjCMethodDecl *M : llvm::reverse(Methods))
    S.ObjC().addMethodToGlobalList(&List, M);
}

void ASTReader::ReadMethodPool(Selector Sel) {
  // Get the selector generation and update it to the current generation.
  unsigned &Generation = SelectorGeneration[Sel];
  unsigned PriorGeneration = Generation;
  Generation = getGeneration();
  SelectorOutOfDate[Sel] = false;

  // Search for methods defined with this selector.
  ++NumMethodPoolLookups;
  ReadMethodPoolVisitor Visitor(*this, Sel, PriorGeneration);
  ModuleMgr.visit(Visitor);

  if (Visitor.getInstanceMethods().empty() &&
      Visitor.getFactoryMethods().empty())
    return;

  ++NumMethodPoolHits;

  if (!getSema())
    return;

  Sema &S = *getSema();
  SemaObjC::GlobalMethodPool::iterator Pos =
      S.ObjC()
          .MethodPool
          .insert(std::make_pair(Sel, SemaObjC::GlobalMethodPool::Lists()))
          .first;

  Pos->second.first.setBits(Visitor.getInstanceBits());
  Pos->second.first.setHasMoreThanOneDecl(Visitor.instanceHasMoreThanOneDecl());
  Pos->second.second.setBits(Visitor.getFactoryBits());
  Pos->second.second.setHasMoreThanOneDecl(Visitor.factoryHasMoreThanOneDecl());

  // Add methods to the global pool *after* setting hasMoreThanOneDecl, since
  // when building a module we keep every method individually and may need to
  // update hasMoreThanOneDecl as we add the methods.
  addMethodsToPool(S, Visitor.getInstanceMethods(), Pos->second.first);
  addMethodsToPool(S, Visitor.getFactoryMethods(), Pos->second.second);
}

void ASTReader::updateOutOfDateSelector(Selector Sel) {
  if (SelectorOutOfDate[Sel])
    ReadMethodPool(Sel);
}

void ASTReader::ReadKnownNamespaces(
                          SmallVectorImpl<NamespaceDecl *> &Namespaces) {
  Namespaces.clear();

  for (unsigned I = 0, N = KnownNamespaces.size(); I != N; ++I) {
    if (NamespaceDecl *Namespace
                = dyn_cast_or_null<NamespaceDecl>(GetDecl(KnownNamespaces[I])))
      Namespaces.push_back(Namespace);
  }
}

void ASTReader::ReadUndefinedButUsed(
    llvm::MapVector<NamedDecl *, SourceLocation> &Undefined) {
  for (unsigned Idx = 0, N = UndefinedButUsed.size(); Idx != N;) {
    UndefinedButUsedDecl &U = UndefinedButUsed[Idx++];
    NamedDecl *D = cast<NamedDecl>(GetDecl(U.ID));
    SourceLocation Loc = SourceLocation::getFromRawEncoding(U.RawLoc);
    Undefined.insert(std::make_pair(D, Loc));
  }
  UndefinedButUsed.clear();
}

void ASTReader::ReadMismatchingDeleteExpressions(llvm::MapVector<
    FieldDecl *, llvm::SmallVector<std::pair<SourceLocation, bool>, 4>> &
                                                     Exprs) {
  for (unsigned Idx = 0, N = DelayedDeleteExprs.size(); Idx != N;) {
    FieldDecl *FD =
        cast<FieldDecl>(GetDecl(GlobalDeclID(DelayedDeleteExprs[Idx++])));
    uint64_t Count = DelayedDeleteExprs[Idx++];
    for (uint64_t C = 0; C < Count; ++C) {
      SourceLocation DeleteLoc =
          SourceLocation::getFromRawEncoding(DelayedDeleteExprs[Idx++]);
      const bool IsArrayForm = DelayedDeleteExprs[Idx++];
      Exprs[FD].push_back(std::make_pair(DeleteLoc, IsArrayForm));
    }
  }
}

void ASTReader::ReadTentativeDefinitions(
                  SmallVectorImpl<VarDecl *> &TentativeDefs) {
  for (unsigned I = 0, N = TentativeDefinitions.size(); I != N; ++I) {
    VarDecl *Var = dyn_cast_or_null<VarDecl>(GetDecl(TentativeDefinitions[I]));
    if (Var)
      TentativeDefs.push_back(Var);
  }
  TentativeDefinitions.clear();
}

void ASTReader::ReadUnusedFileScopedDecls(
                               SmallVectorImpl<const DeclaratorDecl *> &Decls) {
  for (unsigned I = 0, N = UnusedFileScopedDecls.size(); I != N; ++I) {
    DeclaratorDecl *D
      = dyn_cast_or_null<DeclaratorDecl>(GetDecl(UnusedFileScopedDecls[I]));
    if (D)
      Decls.push_back(D);
  }
  UnusedFileScopedDecls.clear();
}

void ASTReader::ReadDelegatingConstructors(
                                 SmallVectorImpl<CXXConstructorDecl *> &Decls) {
  for (unsigned I = 0, N = DelegatingCtorDecls.size(); I != N; ++I) {
    CXXConstructorDecl *D
      = dyn_cast_or_null<CXXConstructorDecl>(GetDecl(DelegatingCtorDecls[I]));
    if (D)
      Decls.push_back(D);
  }
  DelegatingCtorDecls.clear();
}

void ASTReader::ReadExtVectorDecls(SmallVectorImpl<TypedefNameDecl *> &Decls) {
  for (unsigned I = 0, N = ExtVectorDecls.size(); I != N; ++I) {
    TypedefNameDecl *D
      = dyn_cast_or_null<TypedefNameDecl>(GetDecl(ExtVectorDecls[I]));
    if (D)
      Decls.push_back(D);
  }
  ExtVectorDecls.clear();
}

void ASTReader::ReadUnusedLocalTypedefNameCandidates(
    llvm::SmallSetVector<const TypedefNameDecl *, 4> &Decls) {
  for (unsigned I = 0, N = UnusedLocalTypedefNameCandidates.size(); I != N;
       ++I) {
    TypedefNameDecl *D = dyn_cast_or_null<TypedefNameDecl>(
        GetDecl(UnusedLocalTypedefNameCandidates[I]));
    if (D)
      Decls.insert(D);
  }
  UnusedLocalTypedefNameCandidates.clear();
}

void ASTReader::ReadDeclsToCheckForDeferredDiags(
    llvm::SmallSetVector<Decl *, 4> &Decls) {
  for (auto I : DeclsToCheckForDeferredDiags) {
    auto *D = dyn_cast_or_null<Decl>(GetDecl(I));
    if (D)
      Decls.insert(D);
  }
  DeclsToCheckForDeferredDiags.clear();
}

void ASTReader::ReadReferencedSelectors(
       SmallVectorImpl<std::pair<Selector, SourceLocation>> &Sels) {
  if (ReferencedSelectorsData.empty())
    return;

  // If there are @selector references added them to its pool. This is for
  // implementation of -Wselector.
  unsigned int DataSize = ReferencedSelectorsData.size()-1;
  unsigned I = 0;
  while (I < DataSize) {
    Selector Sel = DecodeSelector(ReferencedSelectorsData[I++]);
    SourceLocation SelLoc
      = SourceLocation::getFromRawEncoding(ReferencedSelectorsData[I++]);
    Sels.push_back(std::make_pair(Sel, SelLoc));
  }
  ReferencedSelectorsData.clear();
}

void ASTReader::ReadWeakUndeclaredIdentifiers(
       SmallVectorImpl<std::pair<IdentifierInfo *, WeakInfo>> &WeakIDs) {
  if (WeakUndeclaredIdentifiers.empty())
    return;

  for (unsigned I = 0, N = WeakUndeclaredIdentifiers.size(); I < N; /*none*/) {
    IdentifierInfo *WeakId
      = DecodeIdentifierInfo(WeakUndeclaredIdentifiers[I++]);
    IdentifierInfo *AliasId
      = DecodeIdentifierInfo(WeakUndeclaredIdentifiers[I++]);
    SourceLocation Loc =
        SourceLocation::getFromRawEncoding(WeakUndeclaredIdentifiers[I++]);
    WeakInfo WI(AliasId, Loc);
    WeakIDs.push_back(std::make_pair(WeakId, WI));
  }
  WeakUndeclaredIdentifiers.clear();
}

void ASTReader::ReadUsedVTables(SmallVectorImpl<ExternalVTableUse> &VTables) {
  for (unsigned Idx = 0, N = VTableUses.size(); Idx < N; /* In loop */) {
    ExternalVTableUse VT;
    VTableUse &TableInfo = VTableUses[Idx++];
    VT.Record = dyn_cast_or_null<CXXRecordDecl>(GetDecl(TableInfo.ID));
    VT.Location = SourceLocation::getFromRawEncoding(TableInfo.RawLoc);
    VT.DefinitionRequired = TableInfo.Used;
    VTables.push_back(VT);
  }

  VTableUses.clear();
}

void ASTReader::ReadPendingInstantiations(
       SmallVectorImpl<std::pair<ValueDecl *, SourceLocation>> &Pending) {
  for (unsigned Idx = 0, N = PendingInstantiations.size(); Idx < N;) {
    PendingInstantiation &Inst = PendingInstantiations[Idx++];
    ValueDecl *D = cast<ValueDecl>(GetDecl(Inst.ID));
    SourceLocation Loc = SourceLocation::getFromRawEncoding(Inst.RawLoc);

    Pending.push_back(std::make_pair(D, Loc));
  }
  PendingInstantiations.clear();
}

void ASTReader::ReadLateParsedTemplates(
    llvm::MapVector<const FunctionDecl *, std::unique_ptr<LateParsedTemplate>>
        &LPTMap) {
  for (auto &LPT : LateParsedTemplates) {
    ModuleFile *FMod = LPT.first;
    RecordDataImpl &LateParsed = LPT.second;
    for (unsigned Idx = 0, N = LateParsed.size(); Idx < N;
         /* In loop */) {
      FunctionDecl *FD = cast<FunctionDecl>(
          GetLocalDecl(*FMod, LocalDeclID(LateParsed[Idx++])));

      auto LT = std::make_unique<LateParsedTemplate>();
      LT->D = GetLocalDecl(*FMod, LocalDeclID(LateParsed[Idx++]));
      LT->FPO = FPOptions::getFromOpaqueInt(LateParsed[Idx++]);

      ModuleFile *F = getOwningModuleFile(LT->D);
      assert(F && "No module");

      unsigned TokN = LateParsed[Idx++];
      LT->Toks.reserve(TokN);
      for (unsigned T = 0; T < TokN; ++T)
        LT->Toks.push_back(ReadToken(*F, LateParsed, Idx));

      LPTMap.insert(std::make_pair(FD, std::move(LT)));
    }
  }

  LateParsedTemplates.clear();
}

void ASTReader::AssignedLambdaNumbering(const CXXRecordDecl *Lambda) {
  if (Lambda->getLambdaContextDecl()) {
    // Keep track of this lambda so it can be merged with another lambda that
    // is loaded later.
    LambdaDeclarationsForMerging.insert(
        {{Lambda->getLambdaContextDecl()->getCanonicalDecl(),
          Lambda->getLambdaIndexInContext()},
         const_cast<CXXRecordDecl *>(Lambda)});
  }
}

void ASTReader::LoadSelector(Selector Sel) {
  // It would be complicated to avoid reading the methods anyway. So don't.
  ReadMethodPool(Sel);
}

void ASTReader::SetIdentifierInfo(IdentifierID ID, IdentifierInfo *II) {
  assert(ID && "Non-zero identifier ID required");
  assert(ID <= IdentifiersLoaded.size() && "identifier ID out of range");
  IdentifiersLoaded[ID - 1] = II;
  if (DeserializationListener)
    DeserializationListener->IdentifierRead(ID, II);
}

/// Set the globally-visible declarations associated with the given
/// identifier.
///
/// If the AST reader is currently in a state where the given declaration IDs
/// cannot safely be resolved, they are queued until it is safe to resolve
/// them.
///
/// \param II an IdentifierInfo that refers to one or more globally-visible
/// declarations.
///
/// \param DeclIDs the set of declaration IDs with the name @p II that are
/// visible at global scope.
///
/// \param Decls if non-null, this vector will be populated with the set of
/// deserialized declarations. These declarations will not be pushed into
/// scope.
void ASTReader::SetGloballyVisibleDecls(
    IdentifierInfo *II, const SmallVectorImpl<GlobalDeclID> &DeclIDs,
    SmallVectorImpl<Decl *> *Decls) {
  if (NumCurrentElementsDeserializing && !Decls) {
    PendingIdentifierInfos[II].append(DeclIDs.begin(), DeclIDs.end());
    return;
  }

  for (unsigned I = 0, N = DeclIDs.size(); I != N; ++I) {
    if (!SemaObj) {
      // Queue this declaration so that it will be added to the
      // translation unit scope and identifier's declaration chain
      // once a Sema object is known.
      PreloadedDeclIDs.push_back(DeclIDs[I]);
      continue;
    }

    NamedDecl *D = cast<NamedDecl>(GetDecl(DeclIDs[I]));

    // If we're simply supposed to record the declarations, do so now.
    if (Decls) {
      Decls->push_back(D);
      continue;
    }

    // Introduce this declaration into the translation-unit scope
    // and add it to the declaration chain for this identifier, so
    // that (unqualified) name lookup will find it.
    pushExternalDeclIntoScope(D, II);
  }
}

IdentifierInfo *ASTReader::DecodeIdentifierInfo(IdentifierID ID) {
  if (ID == 0)
    return nullptr;

  if (IdentifiersLoaded.empty()) {
    Error("no identifier table in AST file");
    return nullptr;
  }

  ID -= 1;
  if (!IdentifiersLoaded[ID]) {
    GlobalIdentifierMapType::iterator I = GlobalIdentifierMap.find(ID + 1);
    assert(I != GlobalIdentifierMap.end() && "Corrupted global identifier map");
    ModuleFile *M = I->second;
    unsigned Index = ID - M->BaseIdentifierID;
    const unsigned char *Data =
        M->IdentifierTableData + M->IdentifierOffsets[Index];

    ASTIdentifierLookupTrait Trait(*this, *M);
    auto KeyDataLen = Trait.ReadKeyDataLength(Data);
    auto Key = Trait.ReadKey(Data, KeyDataLen.first);
    auto &II = PP.getIdentifierTable().get(Key);
    IdentifiersLoaded[ID] = &II;
    markIdentifierFromAST(*this,  II);
    if (DeserializationListener)
      DeserializationListener->IdentifierRead(ID + 1, &II);
  }

  return IdentifiersLoaded[ID];
}

IdentifierInfo *ASTReader::getLocalIdentifier(ModuleFile &M, unsigned LocalID) {
  return DecodeIdentifierInfo(getGlobalIdentifierID(M, LocalID));
}

IdentifierID ASTReader::getGlobalIdentifierID(ModuleFile &M, unsigned LocalID) {
  if (LocalID < NUM_PREDEF_IDENT_IDS)
    return LocalID;

  if (!M.ModuleOffsetMap.empty())
    ReadModuleOffsetMap(M);

  ContinuousRangeMap<uint32_t, int, 2>::iterator I
    = M.IdentifierRemap.find(LocalID - NUM_PREDEF_IDENT_IDS);
  assert(I != M.IdentifierRemap.end()
         && "Invalid index into identifier index remap");

  return LocalID + I->second;
}

MacroInfo *ASTReader::getMacro(MacroID ID) {
  if (ID == 0)
    return nullptr;

  if (MacrosLoaded.empty()) {
    Error("no macro table in AST file");
    return nullptr;
  }

  ID -= NUM_PREDEF_MACRO_IDS;
  if (!MacrosLoaded[ID]) {
    GlobalMacroMapType::iterator I
      = GlobalMacroMap.find(ID + NUM_PREDEF_MACRO_IDS);
    assert(I != GlobalMacroMap.end() && "Corrupted global macro map");
    ModuleFile *M = I->second;
    unsigned Index = ID - M->BaseMacroID;
    MacrosLoaded[ID] =
        ReadMacroRecord(*M, M->MacroOffsetsBase + M->MacroOffsets[Index]);

    if (DeserializationListener)
      DeserializationListener->MacroRead(ID + NUM_PREDEF_MACRO_IDS,
                                         MacrosLoaded[ID]);
  }

  return MacrosLoaded[ID];
}

MacroID ASTReader::getGlobalMacroID(ModuleFile &M, unsigned LocalID) {
  if (LocalID < NUM_PREDEF_MACRO_IDS)
    return LocalID;

  if (!M.ModuleOffsetMap.empty())
    ReadModuleOffsetMap(M);

  ContinuousRangeMap<uint32_t, int, 2>::iterator I
    = M.MacroRemap.find(LocalID - NUM_PREDEF_MACRO_IDS);
  assert(I != M.MacroRemap.end() && "Invalid index into macro index remap");

  return LocalID + I->second;
}

serialization::SubmoduleID
ASTReader::getGlobalSubmoduleID(ModuleFile &M, unsigned LocalID) const {
  if (LocalID < NUM_PREDEF_SUBMODULE_IDS)
    return LocalID;

  if (!M.ModuleOffsetMap.empty())
    ReadModuleOffsetMap(M);

  ContinuousRangeMap<uint32_t, int, 2>::iterator I
    = M.SubmoduleRemap.find(LocalID - NUM_PREDEF_SUBMODULE_IDS);
  assert(I != M.SubmoduleRemap.end()
         && "Invalid index into submodule index remap");

  return LocalID + I->second;
}

Module *ASTReader::getSubmodule(SubmoduleID GlobalID) {
  if (GlobalID < NUM_PREDEF_SUBMODULE_IDS) {
    assert(GlobalID == 0 && "Unhandled global submodule ID");
    return nullptr;
  }

  if (GlobalID > SubmodulesLoaded.size()) {
    Error("submodule ID out of range in AST file");
    return nullptr;
  }

  return SubmodulesLoaded[GlobalID - NUM_PREDEF_SUBMODULE_IDS];
}

Module *ASTReader::getModule(unsigned ID) {
  return getSubmodule(ID);
}

ModuleFile *ASTReader::getLocalModuleFile(ModuleFile &M, unsigned ID) const {
  if (ID & 1) {
    // It's a module, look it up by submodule ID.
    auto I = GlobalSubmoduleMap.find(getGlobalSubmoduleID(M, ID >> 1));
    return I == GlobalSubmoduleMap.end() ? nullptr : I->second;
  } else {
    // It's a prefix (preamble, PCH, ...). Look it up by index.
    unsigned IndexFromEnd = ID >> 1;
    assert(IndexFromEnd && "got reference to unknown module file");
    return getModuleManager().pch_modules().end()[-IndexFromEnd];
  }
}

unsigned ASTReader::getModuleFileID(ModuleFile *M) {
  if (!M)
    return 1;

  // For a file representing a module, use the submodule ID of the top-level
  // module as the file ID. For any other kind of file, the number of such
  // files loaded beforehand will be the same on reload.
  // FIXME: Is this true even if we have an explicit module file and a PCH?
  if (M->isModule())
    return ((M->BaseSubmoduleID + NUM_PREDEF_SUBMODULE_IDS) << 1) | 1;

  auto PCHModules = getModuleManager().pch_modules();
  auto I = llvm::find(PCHModules, M);
  assert(I != PCHModules.end() && "emitting reference to unknown file");
  return (I - PCHModules.end()) << 1;
}

std::optional<ASTSourceDescriptor> ASTReader::getSourceDescriptor(unsigned ID) {
  if (Module *M = getSubmodule(ID))
    return ASTSourceDescriptor(*M);

  // If there is only a single PCH, return it instead.
  // Chained PCH are not supported.
  const auto &PCHChain = ModuleMgr.pch_modules();
  if (std::distance(std::begin(PCHChain), std::end(PCHChain))) {
    ModuleFile &MF = ModuleMgr.getPrimaryModule();
    StringRef ModuleName = llvm::sys::path::filename(MF.OriginalSourceFileName);
    StringRef FileName = llvm::sys::path::filename(MF.FileName);
    return ASTSourceDescriptor(ModuleName,
                               llvm::sys::path::parent_path(MF.FileName),
                               FileName, MF.Signature);
  }
  return std::nullopt;
}

ExternalASTSource::ExtKind ASTReader::hasExternalDefinitions(const Decl *FD) {
  auto I = DefinitionSource.find(FD);
  if (I == DefinitionSource.end())
    return EK_ReplyHazy;
  return I->second ? EK_Never : EK_Always;
}

Selector ASTReader::getLocalSelector(ModuleFile &M, unsigned LocalID) {
  return DecodeSelector(getGlobalSelectorID(M, LocalID));
}

Selector ASTReader::DecodeSelector(serialization::SelectorID ID) {
  if (ID == 0)
    return Selector();

  if (ID > SelectorsLoaded.size()) {
    Error("selector ID out of range in AST file");
    return Selector();
  }

  if (SelectorsLoaded[ID - 1].getAsOpaquePtr() == nullptr) {
    // Load this selector from the selector table.
    GlobalSelectorMapType::iterator I = GlobalSelectorMap.find(ID);
    assert(I != GlobalSelectorMap.end() && "Corrupted global selector map");
    ModuleFile &M = *I->second;
    ASTSelectorLookupTrait Trait(*this, M);
    unsigned Idx = ID - M.BaseSelectorID - NUM_PREDEF_SELECTOR_IDS;
    SelectorsLoaded[ID - 1] =
      Trait.ReadKey(M.SelectorLookupTableData + M.SelectorOffsets[Idx], 0);
    if (DeserializationListener)
      DeserializationListener->SelectorRead(ID, SelectorsLoaded[ID - 1]);
  }

  return SelectorsLoaded[ID - 1];
}

Selector ASTReader::GetExternalSelector(serialization::SelectorID ID) {
  return DecodeSelector(ID);
}

uint32_t ASTReader::GetNumExternalSelectors() {
  // ID 0 (the null selector) is considered an external selector.
  return getTotalNumSelectors() + 1;
}

serialization::SelectorID
ASTReader::getGlobalSelectorID(ModuleFile &M, unsigned LocalID) const {
  if (LocalID < NUM_PREDEF_SELECTOR_IDS)
    return LocalID;

  if (!M.ModuleOffsetMap.empty())
    ReadModuleOffsetMap(M);

  ContinuousRangeMap<uint32_t, int, 2>::iterator I
    = M.SelectorRemap.find(LocalID - NUM_PREDEF_SELECTOR_IDS);
  assert(I != M.SelectorRemap.end()
         && "Invalid index into selector index remap");

  return LocalID + I->second;
}

DeclarationNameLoc
ASTRecordReader::readDeclarationNameLoc(DeclarationName Name) {
  switch (Name.getNameKind()) {
  case DeclarationName::CXXConstructorName:
  case DeclarationName::CXXDestructorName:
  case DeclarationName::CXXConversionFunctionName:
    return DeclarationNameLoc::makeNamedTypeLoc(readTypeSourceInfo());

  case DeclarationName::CXXOperatorName:
    return DeclarationNameLoc::makeCXXOperatorNameLoc(readSourceRange());

  case DeclarationName::CXXLiteralOperatorName:
    return DeclarationNameLoc::makeCXXLiteralOperatorNameLoc(
        readSourceLocation());

  case DeclarationName::Identifier:
  case DeclarationName::ObjCZeroArgSelector:
  case DeclarationName::ObjCOneArgSelector:
  case DeclarationName::ObjCMultiArgSelector:
  case DeclarationName::CXXUsingDirective:
  case DeclarationName::CXXDeductionGuideName:
    break;
  }
  return DeclarationNameLoc();
}

DeclarationNameInfo ASTRecordReader::readDeclarationNameInfo() {
  DeclarationNameInfo NameInfo;
  NameInfo.setName(readDeclarationName());
  NameInfo.setLoc(readSourceLocation());
  NameInfo.setInfo(readDeclarationNameLoc(NameInfo.getName()));
  return NameInfo;
}

TypeCoupledDeclRefInfo ASTRecordReader::readTypeCoupledDeclRefInfo() {
  return TypeCoupledDeclRefInfo(readDeclAs<ValueDecl>(), readBool());
}

void ASTRecordReader::readQualifierInfo(QualifierInfo &Info) {
  Info.QualifierLoc = readNestedNameSpecifierLoc();
  unsigned NumTPLists = readInt();
  Info.NumTemplParamLists = NumTPLists;
  if (NumTPLists) {
    Info.TemplParamLists =
        new (getContext()) TemplateParameterList *[NumTPLists];
    for (unsigned i = 0; i != NumTPLists; ++i)
      Info.TemplParamLists[i] = readTemplateParameterList();
  }
}

TemplateParameterList *
ASTRecordReader::readTemplateParameterList() {
  SourceLocation TemplateLoc = readSourceLocation();
  SourceLocation LAngleLoc = readSourceLocation();
  SourceLocation RAngleLoc = readSourceLocation();

  unsigned NumParams = readInt();
  SmallVector<NamedDecl *, 16> Params;
  Params.reserve(NumParams);
  while (NumParams--)
    Params.push_back(readDeclAs<NamedDecl>());

  bool HasRequiresClause = readBool();
  Expr *RequiresClause = HasRequiresClause ? readExpr() : nullptr;

  TemplateParameterList *TemplateParams = TemplateParameterList::Create(
      getContext(), TemplateLoc, LAngleLoc, Params, RAngleLoc, RequiresClause);
  return TemplateParams;
}

void ASTRecordReader::readTemplateArgumentList(
                        SmallVectorImpl<TemplateArgument> &TemplArgs,
                        bool Canonicalize) {
  unsigned NumTemplateArgs = readInt();
  TemplArgs.reserve(NumTemplateArgs);
  while (NumTemplateArgs--)
    TemplArgs.push_back(readTemplateArgument(Canonicalize));
}

/// Read a UnresolvedSet structure.
void ASTRecordReader::readUnresolvedSet(LazyASTUnresolvedSet &Set) {
  unsigned NumDecls = readInt();
  Set.reserve(getContext(), NumDecls);
  while (NumDecls--) {
    GlobalDeclID ID = readDeclID();
    AccessSpecifier AS = (AccessSpecifier) readInt();
    Set.addLazyDecl(getContext(), ID.get(), AS);
  }
}

CXXBaseSpecifier
ASTRecordReader::readCXXBaseSpecifier() {
  bool isVirtual = readBool();
  bool isBaseOfClass = readBool();
  AccessSpecifier AS = static_cast<AccessSpecifier>(readInt());
  bool inheritConstructors = readBool();
  TypeSourceInfo *TInfo = readTypeSourceInfo();
  SourceRange Range = readSourceRange();
  SourceLocation EllipsisLoc = readSourceLocation();
  CXXBaseSpecifier Result(Range, isVirtual, isBaseOfClass, AS, TInfo,
                          EllipsisLoc);
  Result.setInheritConstructors(inheritConstructors);
  return Result;
}

CXXCtorInitializer **
ASTRecordReader::readCXXCtorInitializers() {
  ASTContext &Context = getContext();
  unsigned NumInitializers = readInt();
  assert(NumInitializers && "wrote ctor initializers but have no inits");
  auto **CtorInitializers = new (Context) CXXCtorInitializer*[NumInitializers];
  for (unsigned i = 0; i != NumInitializers; ++i) {
    TypeSourceInfo *TInfo = nullptr;
    bool IsBaseVirtual = false;
    FieldDecl *Member = nullptr;
    IndirectFieldDecl *IndirectMember = nullptr;

    CtorInitializerType Type = (CtorInitializerType) readInt();
    switch (Type) {
    case CTOR_INITIALIZER_BASE:
      TInfo = readTypeSourceInfo();
      IsBaseVirtual = readBool();
      break;

    case CTOR_INITIALIZER_DELEGATING:
      TInfo = readTypeSourceInfo();
      break;

     case CTOR_INITIALIZER_MEMBER:
      Member = readDeclAs<FieldDecl>();
      break;

     case CTOR_INITIALIZER_INDIRECT_MEMBER:
      IndirectMember = readDeclAs<IndirectFieldDecl>();
      break;
    }

    SourceLocation MemberOrEllipsisLoc = readSourceLocation();
    Expr *Init = readExpr();
    SourceLocation LParenLoc = readSourceLocation();
    SourceLocation RParenLoc = readSourceLocation();

    CXXCtorInitializer *BOMInit;
    if (Type == CTOR_INITIALIZER_BASE)
      BOMInit = new (Context)
          CXXCtorInitializer(Context, TInfo, IsBaseVirtual, LParenLoc, Init,
                             RParenLoc, MemberOrEllipsisLoc);
    else if (Type == CTOR_INITIALIZER_DELEGATING)
      BOMInit = new (Context)
          CXXCtorInitializer(Context, TInfo, LParenLoc, Init, RParenLoc);
    else if (Member)
      BOMInit = new (Context)
          CXXCtorInitializer(Context, Member, MemberOrEllipsisLoc, LParenLoc,
                             Init, RParenLoc);
    else
      BOMInit = new (Context)
          CXXCtorInitializer(Context, IndirectMember, MemberOrEllipsisLoc,
                             LParenLoc, Init, RParenLoc);

    if (/*IsWritten*/readBool()) {
      unsigned SourceOrder = readInt();
      BOMInit->setSourceOrder(SourceOrder);
    }

    CtorInitializers[i] = BOMInit;
  }

  return CtorInitializers;
}

NestedNameSpecifierLoc
ASTRecordReader::readNestedNameSpecifierLoc() {
  ASTContext &Context = getContext();
  unsigned N = readInt();
  NestedNameSpecifierLocBuilder Builder;
  for (unsigned I = 0; I != N; ++I) {
    auto Kind = readNestedNameSpecifierKind();
    switch (Kind) {
    case NestedNameSpecifier::Identifier: {
      IdentifierInfo *II = readIdentifier();
      SourceRange Range = readSourceRange();
      Builder.Extend(Context, II, Range.getBegin(), Range.getEnd());
      break;
    }

    case NestedNameSpecifier::Namespace: {
      NamespaceDecl *NS = readDeclAs<NamespaceDecl>();
      SourceRange Range = readSourceRange();
      Builder.Extend(Context, NS, Range.getBegin(), Range.getEnd());
      break;
    }

    case NestedNameSpecifier::NamespaceAlias: {
      NamespaceAliasDecl *Alias = readDeclAs<NamespaceAliasDecl>();
      SourceRange Range = readSourceRange();
      Builder.Extend(Context, Alias, Range.getBegin(), Range.getEnd());
      break;
    }

    case NestedNameSpecifier::TypeSpec:
    case NestedNameSpecifier::TypeSpecWithTemplate: {
      bool Template = readBool();
      TypeSourceInfo *T = readTypeSourceInfo();
      if (!T)
        return NestedNameSpecifierLoc();
      SourceLocation ColonColonLoc = readSourceLocation();

      // FIXME: 'template' keyword location not saved anywhere, so we fake it.
      Builder.Extend(Context,
                     Template? T->getTypeLoc().getBeginLoc() : SourceLocation(),
                     T->getTypeLoc(), ColonColonLoc);
      break;
    }

    case NestedNameSpecifier::Global: {
      SourceLocation ColonColonLoc = readSourceLocation();
      Builder.MakeGlobal(Context, ColonColonLoc);
      break;
    }

    case NestedNameSpecifier::Super: {
      CXXRecordDecl *RD = readDeclAs<CXXRecordDecl>();
      SourceRange Range = readSourceRange();
      Builder.MakeSuper(Context, RD, Range.getBegin(), Range.getEnd());
      break;
    }
    }
  }

  return Builder.getWithLocInContext(Context);
}

SourceRange ASTReader::ReadSourceRange(ModuleFile &F, const RecordData &Record,
                                       unsigned &Idx, LocSeq *Seq) {
  SourceLocation beg = ReadSourceLocation(F, Record, Idx, Seq);
  SourceLocation end = ReadSourceLocation(F, Record, Idx, Seq);
  return SourceRange(beg, end);
}

llvm::BitVector ASTReader::ReadBitVector(const RecordData &Record,
                                         const StringRef Blob) {
  unsigned Count = Record[0];
  const char *Byte = Blob.data();
  llvm::BitVector Ret = llvm::BitVector(Count, false);
  for (unsigned I = 0; I < Count; ++Byte)
    for (unsigned Bit = 0; Bit < 8 && I < Count; ++Bit, ++I)
      if (*Byte & (1 << Bit))
        Ret[I] = true;
  return Ret;
}

/// Read a floating-point value
llvm::APFloat ASTRecordReader::readAPFloat(const llvm::fltSemantics &Sem) {
  return llvm::APFloat(Sem, readAPInt());
}

// Read a string
std::string ASTReader::ReadString(const RecordDataImpl &Record, unsigned &Idx) {
  unsigned Len = Record[Idx++];
  std::string Result(Record.data() + Idx, Record.data() + Idx + Len);
  Idx += Len;
  return Result;
}

std::string ASTReader::ReadPath(ModuleFile &F, const RecordData &Record,
                                unsigned &Idx) {
  std::string Filename = ReadString(Record, Idx);
  ResolveImportedPath(F, Filename);
  return Filename;
}

std::string ASTReader::ReadPath(StringRef BaseDirectory,
                                const RecordData &Record, unsigned &Idx) {
  std::string Filename = ReadString(Record, Idx);
  if (!BaseDirectory.empty())
    ResolveImportedPath(Filename, BaseDirectory);
  return Filename;
}

VersionTuple ASTReader::ReadVersionTuple(const RecordData &Record,
                                         unsigned &Idx) {
  unsigned Major = Record[Idx++];
  unsigned Minor = Record[Idx++];
  unsigned Subminor = Record[Idx++];
  if (Minor == 0)
    return VersionTuple(Major);
  if (Subminor == 0)
    return VersionTuple(Major, Minor - 1);
  return VersionTuple(Major, Minor - 1, Subminor - 1);
}

CXXTemporary *ASTReader::ReadCXXTemporary(ModuleFile &F,
                                          const RecordData &Record,
                                          unsigned &Idx) {
  CXXDestructorDecl *Decl = ReadDeclAs<CXXDestructorDecl>(F, Record, Idx);
  return CXXTemporary::Create(getContext(), Decl);
}

DiagnosticBuilder ASTReader::Diag(unsigned DiagID) const {
  return Diag(CurrentImportLoc, DiagID);
}

DiagnosticBuilder ASTReader::Diag(SourceLocation Loc, unsigned DiagID) const {
  return Diags.Report(Loc, DiagID);
}

/// Retrieve the identifier table associated with the
/// preprocessor.
IdentifierTable &ASTReader::getIdentifierTable() {
  return PP.getIdentifierTable();
}

/// Record that the given ID maps to the given switch-case
/// statement.
void ASTReader::RecordSwitchCaseID(SwitchCase *SC, unsigned ID) {
  assert((*CurrSwitchCaseStmts)[ID] == nullptr &&
         "Already have a SwitchCase with this ID");
  (*CurrSwitchCaseStmts)[ID] = SC;
}

/// Retrieve the switch-case statement with the given ID.
SwitchCase *ASTReader::getSwitchCaseWithID(unsigned ID) {
  assert((*CurrSwitchCaseStmts)[ID] != nullptr && "No SwitchCase with this ID");
  return (*CurrSwitchCaseStmts)[ID];
}

void ASTReader::ClearSwitchCaseIDs() {
  CurrSwitchCaseStmts->clear();
}

void ASTReader::ReadComments() {
  ASTContext &Context = getContext();
  std::vector<RawComment *> Comments;
  for (SmallVectorImpl<std::pair<BitstreamCursor,
                                 serialization::ModuleFile *>>::iterator
       I = CommentsCursors.begin(),
       E = CommentsCursors.end();
       I != E; ++I) {
    Comments.clear();
    BitstreamCursor &Cursor = I->first;
    serialization::ModuleFile &F = *I->second;
    SavedStreamPosition SavedPosition(Cursor);

    RecordData Record;
    while (true) {
      Expected<llvm::BitstreamEntry> MaybeEntry =
          Cursor.advanceSkippingSubblocks(
              BitstreamCursor::AF_DontPopBlockAtEnd);
      if (!MaybeEntry) {
        Error(MaybeEntry.takeError());
        return;
      }
      llvm::BitstreamEntry Entry = MaybeEntry.get();

      switch (Entry.Kind) {
      case llvm::BitstreamEntry::SubBlock: // Handled for us already.
      case llvm::BitstreamEntry::Error:
        Error("malformed block record in AST file");
        return;
      case llvm::BitstreamEntry::EndBlock:
        goto NextCursor;
      case llvm::BitstreamEntry::Record:
        // The interesting case.
        break;
      }

      // Read a record.
      Record.clear();
      Expected<unsigned> MaybeComment = Cursor.readRecord(Entry.ID, Record);
      if (!MaybeComment) {
        Error(MaybeComment.takeError());
        return;
      }
      switch ((CommentRecordTypes)MaybeComment.get()) {
      case COMMENTS_RAW_COMMENT: {
        unsigned Idx = 0;
        SourceRange SR = ReadSourceRange(F, Record, Idx);
        RawComment::CommentKind Kind =
            (RawComment::CommentKind) Record[Idx++];
        bool IsTrailingComment = Record[Idx++];
        bool IsAlmostTrailingComment = Record[Idx++];
        Comments.push_back(new (Context) RawComment(
            SR, Kind, IsTrailingComment, IsAlmostTrailingComment));
        break;
      }
      }
    }
  NextCursor:
    llvm::DenseMap<FileID, std::map<unsigned, RawComment *>>
        FileToOffsetToComment;
    for (RawComment *C : Comments) {
      SourceLocation CommentLoc = C->getBeginLoc();
      if (CommentLoc.isValid()) {
        std::pair<FileID, unsigned> Loc =
            SourceMgr.getDecomposedLoc(CommentLoc);
        if (Loc.first.isValid())
          Context.Comments.OrderedComments[Loc.first].emplace(Loc.second, C);
      }
    }
  }
}

void ASTReader::visitInputFileInfos(
    serialization::ModuleFile &MF, bool IncludeSystem,
    llvm::function_ref<void(const serialization::InputFileInfo &IFI,
                            bool IsSystem)>
        Visitor) {
  unsigned NumUserInputs = MF.NumUserInputFiles;
  unsigned NumInputs = MF.InputFilesLoaded.size();
  assert(NumUserInputs <= NumInputs);
  unsigned N = IncludeSystem ? NumInputs : NumUserInputs;
  for (unsigned I = 0; I < N; ++I) {
    bool IsSystem = I >= NumUserInputs;
    InputFileInfo IFI = getInputFileInfo(MF, I+1);
    Visitor(IFI, IsSystem);
  }
}

void ASTReader::visitInputFiles(serialization::ModuleFile &MF,
                                bool IncludeSystem, bool Complain,
                    llvm::function_ref<void(const serialization::InputFile &IF,
                                            bool isSystem)> Visitor) {
  unsigned NumUserInputs = MF.NumUserInputFiles;
  unsigned NumInputs = MF.InputFilesLoaded.size();
  assert(NumUserInputs <= NumInputs);
  unsigned N = IncludeSystem ? NumInputs : NumUserInputs;
  for (unsigned I = 0; I < N; ++I) {
    bool IsSystem = I >= NumUserInputs;
    InputFile IF = getInputFile(MF, I+1, Complain);
    Visitor(IF, IsSystem);
  }
}

void ASTReader::visitTopLevelModuleMaps(
    serialization::ModuleFile &MF,
    llvm::function_ref<void(FileEntryRef FE)> Visitor) {
  unsigned NumInputs = MF.InputFilesLoaded.size();
  for (unsigned I = 0; I < NumInputs; ++I) {
    InputFileInfo IFI = getInputFileInfo(MF, I + 1);
    if (IFI.TopLevel && IFI.ModuleMap)
      if (auto FE = getInputFile(MF, I + 1).getFile())
        Visitor(*FE);
  }
}

void ASTReader::finishPendingActions() {
  while (
      !PendingIdentifierInfos.empty() || !PendingDeducedFunctionTypes.empty() ||
      !PendingDeducedVarTypes.empty() || !PendingIncompleteDeclChains.empty() ||
      !PendingDeclChains.empty() || !PendingMacroIDs.empty() ||
      !PendingDeclContextInfos.empty() || !PendingUpdateRecords.empty() ||
      !PendingObjCExtensionIvarRedeclarations.empty()) {
    // If any identifiers with corresponding top-level declarations have
    // been loaded, load those declarations now.
    using TopLevelDeclsMap =
        llvm::DenseMap<IdentifierInfo *, SmallVector<Decl *, 2>>;
    TopLevelDeclsMap TopLevelDecls;

    while (!PendingIdentifierInfos.empty()) {
      IdentifierInfo *II = PendingIdentifierInfos.back().first;
      SmallVector<GlobalDeclID, 4> DeclIDs =
          std::move(PendingIdentifierInfos.back().second);
      PendingIdentifierInfos.pop_back();

      SetGloballyVisibleDecls(II, DeclIDs, &TopLevelDecls[II]);
    }

    // Load each function type that we deferred loading because it was a
    // deduced type that might refer to a local type declared within itself.
    for (unsigned I = 0; I != PendingDeducedFunctionTypes.size(); ++I) {
      auto *FD = PendingDeducedFunctionTypes[I].first;
      FD->setType(GetType(PendingDeducedFunctionTypes[I].second));

      if (auto *DT = FD->getReturnType()->getContainedDeducedType()) {
        // If we gave a function a deduced return type, remember that we need to
        // propagate that along the redeclaration chain.
        if (DT->isDeduced()) {
          PendingDeducedTypeUpdates.insert(
              {FD->getCanonicalDecl(), FD->getReturnType()});
          continue;
        }

        // The function has undeduced DeduceType return type. We hope we can
        // find the deduced type by iterating the redecls in other modules
        // later.
        PendingUndeducedFunctionDecls.push_back(FD);
        continue;
      }
    }
    PendingDeducedFunctionTypes.clear();

    // Load each variable type that we deferred loading because it was a
    // deduced type that might refer to a local type declared within itself.
    for (unsigned I = 0; I != PendingDeducedVarTypes.size(); ++I) {
      auto *VD = PendingDeducedVarTypes[I].first;
      VD->setType(GetType(PendingDeducedVarTypes[I].second));
    }
    PendingDeducedVarTypes.clear();

    // For each decl chain that we wanted to complete while deserializing, mark
    // it as "still needs to be completed".
    for (unsigned I = 0; I != PendingIncompleteDeclChains.size(); ++I) {
      markIncompleteDeclChain(PendingIncompleteDeclChains[I]);
    }
    PendingIncompleteDeclChains.clear();

    // Load pending declaration chains.
    for (unsigned I = 0; I != PendingDeclChains.size(); ++I)
      loadPendingDeclChain(PendingDeclChains[I].first,
                           PendingDeclChains[I].second);
    PendingDeclChains.clear();

    // Make the most recent of the top-level declarations visible.
    for (TopLevelDeclsMap::iterator TLD = TopLevelDecls.begin(),
           TLDEnd = TopLevelDecls.end(); TLD != TLDEnd; ++TLD) {
      IdentifierInfo *II = TLD->first;
      for (unsigned I = 0, N = TLD->second.size(); I != N; ++I) {
        pushExternalDeclIntoScope(cast<NamedDecl>(TLD->second[I]), II);
      }
    }

    // Load any pending macro definitions.
    for (unsigned I = 0; I != PendingMacroIDs.size(); ++I) {
      IdentifierInfo *II = PendingMacroIDs.begin()[I].first;
      SmallVector<PendingMacroInfo, 2> GlobalIDs;
      GlobalIDs.swap(PendingMacroIDs.begin()[I].second);
      // Initialize the macro history from chained-PCHs ahead of module imports.
      for (unsigned IDIdx = 0, NumIDs = GlobalIDs.size(); IDIdx != NumIDs;
           ++IDIdx) {
        const PendingMacroInfo &Info = GlobalIDs[IDIdx];
        if (!Info.M->isModule())
          resolvePendingMacro(II, Info);
      }
      // Handle module imports.
      for (unsigned IDIdx = 0, NumIDs = GlobalIDs.size(); IDIdx != NumIDs;
           ++IDIdx) {
        const PendingMacroInfo &Info = GlobalIDs[IDIdx];
        if (Info.M->isModule())
          resolvePendingMacro(II, Info);
      }
    }
    PendingMacroIDs.clear();

    // Wire up the DeclContexts for Decls that we delayed setting until
    // recursive loading is completed.
    while (!PendingDeclContextInfos.empty()) {
      PendingDeclContextInfo Info = PendingDeclContextInfos.front();
      PendingDeclContextInfos.pop_front();
      DeclContext *SemaDC = cast<DeclContext>(GetDecl(Info.SemaDC));
      DeclContext *LexicalDC = cast<DeclContext>(GetDecl(Info.LexicalDC));
      Info.D->setDeclContextsImpl(SemaDC, LexicalDC, getContext());
    }

    // Perform any pending declaration updates.
    while (!PendingUpdateRecords.empty()) {
      auto Update = PendingUpdateRecords.pop_back_val();
      ReadingKindTracker ReadingKind(Read_Decl, *this);
      loadDeclUpdateRecords(Update);
    }

    while (!PendingObjCExtensionIvarRedeclarations.empty()) {
      auto ExtensionsPair = PendingObjCExtensionIvarRedeclarations.back().first;
      auto DuplicateIvars =
          PendingObjCExtensionIvarRedeclarations.back().second;
      llvm::DenseSet<std::pair<Decl *, Decl *>> NonEquivalentDecls;
      StructuralEquivalenceContext Ctx(
          ExtensionsPair.first->getASTContext(),
          ExtensionsPair.second->getASTContext(), NonEquivalentDecls,
          StructuralEquivalenceKind::Default, /*StrictTypeSpelling =*/false,
          /*Complain =*/false,
          /*ErrorOnTagTypeMismatch =*/true);
      if (Ctx.IsEquivalent(ExtensionsPair.first, ExtensionsPair.second)) {
        // Merge redeclared ivars with their predecessors.
        for (auto IvarPair : DuplicateIvars) {
          ObjCIvarDecl *Ivar = IvarPair.first, *PrevIvar = IvarPair.second;
          // Change semantic DeclContext but keep the lexical one.
          Ivar->setDeclContextsImpl(PrevIvar->getDeclContext(),
                                    Ivar->getLexicalDeclContext(),
                                    getContext());
          getContext().setPrimaryMergedDecl(Ivar, PrevIvar->getCanonicalDecl());
        }
        // Invalidate duplicate extension and the cached ivar list.
        ExtensionsPair.first->setInvalidDecl();
        ExtensionsPair.second->getClassInterface()
            ->getDefinition()
            ->setIvarList(nullptr);
      } else {
        for (auto IvarPair : DuplicateIvars) {
          Diag(IvarPair.first->getLocation(),
               diag::err_duplicate_ivar_declaration)
              << IvarPair.first->getIdentifier();
          Diag(IvarPair.second->getLocation(), diag::note_previous_definition);
        }
      }
      PendingObjCExtensionIvarRedeclarations.pop_back();
    }
  }

  // At this point, all update records for loaded decls are in place, so any
  // fake class definitions should have become real.
  assert(PendingFakeDefinitionData.empty() &&
         "faked up a class definition but never saw the real one");

  // If we deserialized any C++ or Objective-C class definitions, any
  // Objective-C protocol definitions, or any redeclarable templates, make sure
  // that all redeclarations point to the definitions. Note that this can only
  // happen now, after the redeclaration chains have been fully wired.
  for (Decl *D : PendingDefinitions) {
    if (TagDecl *TD = dyn_cast<TagDecl>(D)) {
      if (const TagType *TagT = dyn_cast<TagType>(TD->getTypeForDecl())) {
        // Make sure that the TagType points at the definition.
        const_cast<TagType*>(TagT)->decl = TD;
      }

      if (auto RD = dyn_cast<CXXRecordDecl>(D)) {
        for (auto *R = getMostRecentExistingDecl(RD); R;
             R = R->getPreviousDecl()) {
          assert((R == D) ==
                     cast<CXXRecordDecl>(R)->isThisDeclarationADefinition() &&
                 "declaration thinks it's the definition but it isn't");
          cast<CXXRecordDecl>(R)->DefinitionData = RD->DefinitionData;
        }
      }

      continue;
    }

    if (auto ID = dyn_cast<ObjCInterfaceDecl>(D)) {
      // Make sure that the ObjCInterfaceType points at the definition.
      const_cast<ObjCInterfaceType *>(cast<ObjCInterfaceType>(ID->TypeForDecl))
        ->Decl = ID;

      for (auto *R = getMostRecentExistingDecl(ID); R; R = R->getPreviousDecl())
        cast<ObjCInterfaceDecl>(R)->Data = ID->Data;

      continue;
    }

    if (auto PD = dyn_cast<ObjCProtocolDecl>(D)) {
      for (auto *R = getMostRecentExistingDecl(PD); R; R = R->getPreviousDecl())
        cast<ObjCProtocolDecl>(R)->Data = PD->Data;

      continue;
    }

    auto RTD = cast<RedeclarableTemplateDecl>(D)->getCanonicalDecl();
    for (auto *R = getMostRecentExistingDecl(RTD); R; R = R->getPreviousDecl())
      cast<RedeclarableTemplateDecl>(R)->Common = RTD->Common;
  }
  PendingDefinitions.clear();

  // Load the bodies of any functions or methods we've encountered. We do
  // this now (delayed) so that we can be sure that the declaration chains
  // have been fully wired up (hasBody relies on this).
  // FIXME: We shouldn't require complete redeclaration chains here.
  for (PendingBodiesMap::iterator PB = PendingBodies.begin(),
                               PBEnd = PendingBodies.end();
       PB != PBEnd; ++PB) {
    if (FunctionDecl *FD = dyn_cast<FunctionDecl>(PB->first)) {
      // For a function defined inline within a class template, force the
      // canonical definition to be the one inside the canonical definition of
      // the template. This ensures that we instantiate from a correct view
      // of the template.
      //
      // Sadly we can't do this more generally: we can't be sure that all
      // copies of an arbitrary class definition will have the same members
      // defined (eg, some member functions may not be instantiated, and some
      // special members may or may not have been implicitly defined).
      if (auto *RD = dyn_cast<CXXRecordDecl>(FD->getLexicalParent()))
        if (RD->isDependentContext() && !RD->isThisDeclarationADefinition())
          continue;

      // FIXME: Check for =delete/=default?
      const FunctionDecl *Defn = nullptr;
      if (!getContext().getLangOpts().Modules || !FD->hasBody(Defn)) {
        FD->setLazyBody(PB->second);
      } else {
        auto *NonConstDefn = const_cast<FunctionDecl*>(Defn);
        mergeDefinitionVisibility(NonConstDefn, FD);

        if (!FD->isLateTemplateParsed() &&
            !NonConstDefn->isLateTemplateParsed() &&
            // We only perform ODR checks for decls not in the explicit
            // global module fragment.
            !shouldSkipCheckingODR(FD) &&
            FD->getODRHash() != NonConstDefn->getODRHash()) {
          if (!isa<CXXMethodDecl>(FD)) {
            PendingFunctionOdrMergeFailures[FD].push_back(NonConstDefn);
          } else if (FD->getLexicalParent()->isFileContext() &&
                     NonConstDefn->getLexicalParent()->isFileContext()) {
            // Only diagnose out-of-line method definitions.  If they are
            // in class definitions, then an error will be generated when
            // processing the class bodies.
            PendingFunctionOdrMergeFailures[FD].push_back(NonConstDefn);
          }
        }
      }
      continue;
    }

    ObjCMethodDecl *MD = cast<ObjCMethodDecl>(PB->first);
    if (!getContext().getLangOpts().Modules || !MD->hasBody())
      MD->setLazyBody(PB->second);
  }
  PendingBodies.clear();

  // Inform any classes that had members added that they now have more members.
  for (auto [RD, MD] : PendingAddedClassMembers) {
    RD->addedMember(MD);
  }
  PendingAddedClassMembers.clear();

  // Do some cleanup.
  for (auto *ND : PendingMergedDefinitionsToDeduplicate)
    getContext().deduplicateMergedDefinitonsFor(ND);
  PendingMergedDefinitionsToDeduplicate.clear();
}

void ASTReader::diagnoseOdrViolations() {
  if (PendingOdrMergeFailures.empty() && PendingOdrMergeChecks.empty() &&
      PendingRecordOdrMergeFailures.empty() &&
      PendingFunctionOdrMergeFailures.empty() &&
      PendingEnumOdrMergeFailures.empty() &&
      PendingObjCInterfaceOdrMergeFailures.empty() &&
      PendingObjCProtocolOdrMergeFailures.empty())
    return;

  // Trigger the import of the full definition of each class that had any
  // odr-merging problems, so we can produce better diagnostics for them.
  // These updates may in turn find and diagnose some ODR failures, so take
  // ownership of the set first.
  auto OdrMergeFailures = std::move(PendingOdrMergeFailures);
  PendingOdrMergeFailures.clear();
  for (auto &Merge : OdrMergeFailures) {
    Merge.first->buildLookup();
    Merge.first->decls_begin();
    Merge.first->bases_begin();
    Merge.first->vbases_begin();
    for (auto &RecordPair : Merge.second) {
      auto *RD = RecordPair.first;
      RD->decls_begin();
      RD->bases_begin();
      RD->vbases_begin();
    }
  }

  // Trigger the import of the full definition of each record in C/ObjC.
  auto RecordOdrMergeFailures = std::move(PendingRecordOdrMergeFailures);
  PendingRecordOdrMergeFailures.clear();
  for (auto &Merge : RecordOdrMergeFailures) {
    Merge.first->decls_begin();
    for (auto &D : Merge.second)
      D->decls_begin();
  }

  // Trigger the import of the full interface definition.
  auto ObjCInterfaceOdrMergeFailures =
      std::move(PendingObjCInterfaceOdrMergeFailures);
  PendingObjCInterfaceOdrMergeFailures.clear();
  for (auto &Merge : ObjCInterfaceOdrMergeFailures) {
    Merge.first->decls_begin();
    for (auto &InterfacePair : Merge.second)
      InterfacePair.first->decls_begin();
  }

  // Trigger the import of functions.
  auto FunctionOdrMergeFailures = std::move(PendingFunctionOdrMergeFailures);
  PendingFunctionOdrMergeFailures.clear();
  for (auto &Merge : FunctionOdrMergeFailures) {
    Merge.first->buildLookup();
    Merge.first->decls_begin();
    Merge.first->getBody();
    for (auto &FD : Merge.second) {
      FD->buildLookup();
      FD->decls_begin();
      FD->getBody();
    }
  }

  // Trigger the import of enums.
  auto EnumOdrMergeFailures = std::move(PendingEnumOdrMergeFailures);
  PendingEnumOdrMergeFailures.clear();
  for (auto &Merge : EnumOdrMergeFailures) {
    Merge.first->decls_begin();
    for (auto &Enum : Merge.second) {
      Enum->decls_begin();
    }
  }

  // Trigger the import of the full protocol definition.
  auto ObjCProtocolOdrMergeFailures =
      std::move(PendingObjCProtocolOdrMergeFailures);
  PendingObjCProtocolOdrMergeFailures.clear();
  for (auto &Merge : ObjCProtocolOdrMergeFailures) {
    Merge.first->decls_begin();
    for (auto &ProtocolPair : Merge.second)
      ProtocolPair.first->decls_begin();
  }

  // For each declaration from a merged context, check that the canonical
  // definition of that context also contains a declaration of the same
  // entity.
  //
  // Caution: this loop does things that might invalidate iterators into
  // PendingOdrMergeChecks. Don't turn this into a range-based for loop!
  while (!PendingOdrMergeChecks.empty()) {
    NamedDecl *D = PendingOdrMergeChecks.pop_back_val();

    // FIXME: Skip over implicit declarations for now. This matters for things
    // like implicitly-declared special member functions. This isn't entirely
    // correct; we can end up with multiple unmerged declarations of the same
    // implicit entity.
    if (D->isImplicit())
      continue;

    DeclContext *CanonDef = D->getDeclContext();

    bool Found = false;
    const Decl *DCanon = D->getCanonicalDecl();

    for (auto *RI : D->redecls()) {
      if (RI->getLexicalDeclContext() == CanonDef) {
        Found = true;
        break;
      }
    }
    if (Found)
      continue;

    // Quick check failed, time to do the slow thing. Note, we can't just
    // look up the name of D in CanonDef here, because the member that is
    // in CanonDef might not be found by name lookup (it might have been
    // replaced by a more recent declaration in the lookup table), and we
    // can't necessarily find it in the redeclaration chain because it might
    // be merely mergeable, not redeclarable.
    llvm::SmallVector<const NamedDecl*, 4> Candidates;
    for (auto *CanonMember : CanonDef->decls()) {
      if (CanonMember->getCanonicalDecl() == DCanon) {
        // This can happen if the declaration is merely mergeable and not
        // actually redeclarable (we looked for redeclarations earlier).
        //
        // FIXME: We should be able to detect this more efficiently, without
        // pulling in all of the members of CanonDef.
        Found = true;
        break;
      }
      if (auto *ND = dyn_cast<NamedDecl>(CanonMember))
        if (ND->getDeclName() == D->getDeclName())
          Candidates.push_back(ND);
    }

    if (!Found) {
      // The AST doesn't like TagDecls becoming invalid after they've been
      // completed. We only really need to mark FieldDecls as invalid here.
      if (!isa<TagDecl>(D))
        D->setInvalidDecl();

      // Ensure we don't accidentally recursively enter deserialization while
      // we're producing our diagnostic.
      Deserializing RecursionGuard(this);

      std::string CanonDefModule =
          ODRDiagsEmitter::getOwningModuleNameForDiagnostic(
              cast<Decl>(CanonDef));
      Diag(D->getLocation(), diag::err_module_odr_violation_missing_decl)
        << D << ODRDiagsEmitter::getOwningModuleNameForDiagnostic(D)
        << CanonDef << CanonDefModule.empty() << CanonDefModule;

      if (Candidates.empty())
        Diag(cast<Decl>(CanonDef)->getLocation(),
             diag::note_module_odr_violation_no_possible_decls) << D;
      else {
        for (unsigned I = 0, N = Candidates.size(); I != N; ++I)
          Diag(Candidates[I]->getLocation(),
               diag::note_module_odr_violation_possible_decl)
            << Candidates[I];
      }

      DiagnosedOdrMergeFailures.insert(CanonDef);
    }
  }

  if (OdrMergeFailures.empty() && RecordOdrMergeFailures.empty() &&
      FunctionOdrMergeFailures.empty() && EnumOdrMergeFailures.empty() &&
      ObjCInterfaceOdrMergeFailures.empty() &&
      ObjCProtocolOdrMergeFailures.empty())
    return;

  ODRDiagsEmitter DiagsEmitter(Diags, getContext(),
                               getPreprocessor().getLangOpts());

  // Issue any pending ODR-failure diagnostics.
  for (auto &Merge : OdrMergeFailures) {
    // If we've already pointed out a specific problem with this class, don't
    // bother issuing a general "something's different" diagnostic.
    if (!DiagnosedOdrMergeFailures.insert(Merge.first).second)
      continue;

    bool Diagnosed = false;
    CXXRecordDecl *FirstRecord = Merge.first;
    for (auto &RecordPair : Merge.second) {
      if (DiagsEmitter.diagnoseMismatch(FirstRecord, RecordPair.first,
                                        RecordPair.second)) {
        Diagnosed = true;
        break;
      }
    }

    if (!Diagnosed) {
      // All definitions are updates to the same declaration. This happens if a
      // module instantiates the declaration of a class template specialization
      // and two or more other modules instantiate its definition.
      //
      // FIXME: Indicate which modules had instantiations of this definition.
      // FIXME: How can this even happen?
      Diag(Merge.first->getLocation(),
           diag::err_module_odr_violation_different_instantiations)
          << Merge.first;
    }
  }

  // Issue any pending ODR-failure diagnostics for RecordDecl in C/ObjC. Note
  // that in C++ this is done as a part of CXXRecordDecl ODR checking.
  for (auto &Merge : RecordOdrMergeFailures) {
    // If we've already pointed out a specific problem with this class, don't
    // bother issuing a general "something's different" diagnostic.
    if (!DiagnosedOdrMergeFailures.insert(Merge.first).second)
      continue;

    RecordDecl *FirstRecord = Merge.first;
    bool Diagnosed = false;
    for (auto *SecondRecord : Merge.second) {
      if (DiagsEmitter.diagnoseMismatch(FirstRecord, SecondRecord)) {
        Diagnosed = true;
        break;
      }
    }
    (void)Diagnosed;
    assert(Diagnosed && "Unable to emit ODR diagnostic.");
  }

  // Issue ODR failures diagnostics for functions.
  for (auto &Merge : FunctionOdrMergeFailures) {
    FunctionDecl *FirstFunction = Merge.first;
    bool Diagnosed = false;
    for (auto &SecondFunction : Merge.second) {
      if (DiagsEmitter.diagnoseMismatch(FirstFunction, SecondFunction)) {
        Diagnosed = true;
        break;
      }
    }
    (void)Diagnosed;
    assert(Diagnosed && "Unable to emit ODR diagnostic.");
  }

  // Issue ODR failures diagnostics for enums.
  for (auto &Merge : EnumOdrMergeFailures) {
    // If we've already pointed out a specific problem with this enum, don't
    // bother issuing a general "something's different" diagnostic.
    if (!DiagnosedOdrMergeFailures.insert(Merge.first).second)
      continue;

    EnumDecl *FirstEnum = Merge.first;
    bool Diagnosed = false;
    for (auto &SecondEnum : Merge.second) {
      if (DiagsEmitter.diagnoseMismatch(FirstEnum, SecondEnum)) {
        Diagnosed = true;
        break;
      }
    }
    (void)Diagnosed;
    assert(Diagnosed && "Unable to emit ODR diagnostic.");
  }

  for (auto &Merge : ObjCInterfaceOdrMergeFailures) {
    // If we've already pointed out a specific problem with this interface,
    // don't bother issuing a general "something's different" diagnostic.
    if (!DiagnosedOdrMergeFailures.insert(Merge.first).second)
      continue;

    bool Diagnosed = false;
    ObjCInterfaceDecl *FirstID = Merge.first;
    for (auto &InterfacePair : Merge.second) {
      if (DiagsEmitter.diagnoseMismatch(FirstID, InterfacePair.first,
                                        InterfacePair.second)) {
        Diagnosed = true;
        break;
      }
    }
    (void)Diagnosed;
    assert(Diagnosed && "Unable to emit ODR diagnostic.");
  }

  for (auto &Merge : ObjCProtocolOdrMergeFailures) {
    // If we've already pointed out a specific problem with this protocol,
    // don't bother issuing a general "something's different" diagnostic.
    if (!DiagnosedOdrMergeFailures.insert(Merge.first).second)
      continue;

    ObjCProtocolDecl *FirstProtocol = Merge.first;
    bool Diagnosed = false;
    for (auto &ProtocolPair : Merge.second) {
      if (DiagsEmitter.diagnoseMismatch(FirstProtocol, ProtocolPair.first,
                                        ProtocolPair.second)) {
        Diagnosed = true;
        break;
      }
    }
    (void)Diagnosed;
    assert(Diagnosed && "Unable to emit ODR diagnostic.");
  }
}

void ASTReader::StartedDeserializing() {
  if (++NumCurrentElementsDeserializing == 1 && ReadTimer.get())
    ReadTimer->startTimer();
}

void ASTReader::FinishedDeserializing() {
  assert(NumCurrentElementsDeserializing &&
         "FinishedDeserializing not paired with StartedDeserializing");
  if (NumCurrentElementsDeserializing == 1) {
    // We decrease NumCurrentElementsDeserializing only after pending actions
    // are finished, to avoid recursively re-calling finishPendingActions().
    finishPendingActions();
  }
  --NumCurrentElementsDeserializing;

  if (NumCurrentElementsDeserializing == 0) {
    // Propagate exception specification and deduced type updates along
    // redeclaration chains.
    //
    // We do this now rather than in finishPendingActions because we want to
    // be able to walk the complete redeclaration chains of the updated decls.
    while (!PendingExceptionSpecUpdates.empty() ||
           !PendingDeducedTypeUpdates.empty()) {
      auto ESUpdates = std::move(PendingExceptionSpecUpdates);
      PendingExceptionSpecUpdates.clear();
      for (auto Update : ESUpdates) {
        ProcessingUpdatesRAIIObj ProcessingUpdates(*this);
        auto *FPT = Update.second->getType()->castAs<FunctionProtoType>();
        auto ESI = FPT->getExtProtoInfo().ExceptionSpec;
        if (auto *Listener = getContext().getASTMutationListener())
          Listener->ResolvedExceptionSpec(cast<FunctionDecl>(Update.second));
        for (auto *Redecl : Update.second->redecls())
          getContext().adjustExceptionSpec(cast<FunctionDecl>(Redecl), ESI);
      }

      auto DTUpdates = std::move(PendingDeducedTypeUpdates);
      PendingDeducedTypeUpdates.clear();
      for (auto Update : DTUpdates) {
        ProcessingUpdatesRAIIObj ProcessingUpdates(*this);
        // FIXME: If the return type is already deduced, check that it matches.
        getContext().adjustDeducedFunctionResultType(Update.first,
                                                     Update.second);
      }

      auto UDTUpdates = std::move(PendingUndeducedFunctionDecls);
      PendingUndeducedFunctionDecls.clear();
      // We hope we can find the deduced type for the functions by iterating
      // redeclarations in other modules.
      for (FunctionDecl *UndeducedFD : UDTUpdates)
        (void)UndeducedFD->getMostRecentDecl();
    }

    if (ReadTimer)
      ReadTimer->stopTimer();

    diagnoseOdrViolations();

    // We are not in recursive loading, so it's safe to pass the "interesting"
    // decls to the consumer.
    if (Consumer)
      PassInterestingDeclsToConsumer();
  }
}

void ASTReader::pushExternalDeclIntoScope(NamedDecl *D, DeclarationName Name) {
  if (const IdentifierInfo *II = Name.getAsIdentifierInfo()) {
    // Remove any fake results before adding any real ones.
    auto It = PendingFakeLookupResults.find(II);
    if (It != PendingFakeLookupResults.end()) {
      for (auto *ND : It->second)
        SemaObj->IdResolver.RemoveDecl(ND);
      // FIXME: this works around module+PCH performance issue.
      // Rather than erase the result from the map, which is O(n), just clear
      // the vector of NamedDecls.
      It->second.clear();
    }
  }

  if (SemaObj->IdResolver.tryAddTopLevelDecl(D, Name) && SemaObj->TUScope) {
    SemaObj->TUScope->AddDecl(D);
  } else if (SemaObj->TUScope) {
    // Adding the decl to IdResolver may have failed because it was already in
    // (even though it was not added in scope). If it is already in, make sure
    // it gets in the scope as well.
    if (llvm::is_contained(SemaObj->IdResolver.decls(Name), D))
      SemaObj->TUScope->AddDecl(D);
  }
}

ASTReader::ASTReader(Preprocessor &PP, InMemoryModuleCache &ModuleCache,
                     ASTContext *Context,
                     const PCHContainerReader &PCHContainerRdr,
                     ArrayRef<std::shared_ptr<ModuleFileExtension>> Extensions,
                     StringRef isysroot,
                     DisableValidationForModuleKind DisableValidationKind,
                     bool AllowASTWithCompilerErrors,
                     bool AllowConfigurationMismatch, bool ValidateSystemInputs,
                     bool ValidateASTInputFilesContent, bool UseGlobalIndex,
                     std::unique_ptr<llvm::Timer> ReadTimer)
    : Listener(bool(DisableValidationKind &DisableValidationForModuleKind::PCH)
                   ? cast<ASTReaderListener>(new SimpleASTReaderListener(PP))
                   : cast<ASTReaderListener>(new PCHValidator(PP, *this))),
      SourceMgr(PP.getSourceManager()), FileMgr(PP.getFileManager()),
      PCHContainerRdr(PCHContainerRdr), Diags(PP.getDiagnostics()), PP(PP),
      ContextObj(Context), ModuleMgr(PP.getFileManager(), ModuleCache,
                                     PCHContainerRdr, PP.getHeaderSearchInfo()),
      DummyIdResolver(PP), ReadTimer(std::move(ReadTimer)), isysroot(isysroot),
      DisableValidationKind(DisableValidationKind),
      AllowASTWithCompilerErrors(AllowASTWithCompilerErrors),
      AllowConfigurationMismatch(AllowConfigurationMismatch),
      ValidateSystemInputs(ValidateSystemInputs),
      ValidateASTInputFilesContent(ValidateASTInputFilesContent),
      UseGlobalIndex(UseGlobalIndex), CurrSwitchCaseStmts(&SwitchCaseStmts) {
  SourceMgr.setExternalSLocEntrySource(this);

  for (const auto &Ext : Extensions) {
    auto BlockName = Ext->getExtensionMetadata().BlockName;
    auto Known = ModuleFileExtensions.find(BlockName);
    if (Known != ModuleFileExtensions.end()) {
      Diags.Report(diag::warn_duplicate_module_file_extension)
        << BlockName;
      continue;
    }

    ModuleFileExtensions.insert({BlockName, Ext});
  }
}

ASTReader::~ASTReader() {
  if (OwnsDeserializationListener)
    delete DeserializationListener;
}

IdentifierResolver &ASTReader::getIdResolver() {
  return SemaObj ? SemaObj->IdResolver : DummyIdResolver;
}

Expected<unsigned> ASTRecordReader::readRecord(llvm::BitstreamCursor &Cursor,
                                               unsigned AbbrevID) {
  Idx = 0;
  Record.clear();
  return Cursor.readRecord(AbbrevID, Record);
}
//===----------------------------------------------------------------------===//
//// OMPClauseReader implementation
////===----------------------------------------------------------------------===//

// This has to be in namespace clang because it's friended by all
// of the OMP clauses.
namespace clang {

class OMPClauseReader : public OMPClauseVisitor<OMPClauseReader> {
  ASTRecordReader &Record;
  ASTContext &Context;

public:
  OMPClauseReader(ASTRecordReader &Record)
      : Record(Record), Context(Record.getContext()) {}
#define GEN_CLANG_CLAUSE_CLASS
#define CLAUSE_CLASS(Enum, Str, Class) void Visit##Class(Class *C);
#include "llvm/Frontend/OpenMP/OMP.inc"
  OMPClause *readClause();
  void VisitOMPClauseWithPreInit(OMPClauseWithPreInit *C);
  void VisitOMPClauseWithPostUpdate(OMPClauseWithPostUpdate *C);
};

} // end namespace clang

OMPClause *ASTRecordReader::readOMPClause() {
  return OMPClauseReader(*this).readClause();
}

OMPClause *OMPClauseReader::readClause() {
  OMPClause *C = nullptr;
  switch (llvm::omp::Clause(Record.readInt())) {
  case llvm::omp::OMPC_if:
    C = new (Context) OMPIfClause();
    break;
  case llvm::omp::OMPC_final:
    C = new (Context) OMPFinalClause();
    break;
  case llvm::omp::OMPC_num_threads:
    C = new (Context) OMPNumThreadsClause();
    break;
  case llvm::omp::OMPC_safelen:
    C = new (Context) OMPSafelenClause();
    break;
  case llvm::omp::OMPC_simdlen:
    C = new (Context) OMPSimdlenClause();
    break;
  case llvm::omp::OMPC_sizes: {
    unsigned NumSizes = Record.readInt();
    C = OMPSizesClause::CreateEmpty(Context, NumSizes);
    break;
  }
  case llvm::omp::OMPC_full:
    C = OMPFullClause::CreateEmpty(Context);
    break;
  case llvm::omp::OMPC_partial:
    C = OMPPartialClause::CreateEmpty(Context);
    break;
  case llvm::omp::OMPC_allocator:
    C = new (Context) OMPAllocatorClause();
    break;
  case llvm::omp::OMPC_collapse:
    C = new (Context) OMPCollapseClause();
    break;
  case llvm::omp::OMPC_default:
    C = new (Context) OMPDefaultClause();
    break;
  case llvm::omp::OMPC_proc_bind:
    C = new (Context) OMPProcBindClause();
    break;
  case llvm::omp::OMPC_schedule:
    C = new (Context) OMPScheduleClause();
    break;
  case llvm::omp::OMPC_ordered:
    C = OMPOrderedClause::CreateEmpty(Context, Record.readInt());
    break;
  case llvm::omp::OMPC_nowait:
    C = new (Context) OMPNowaitClause();
    break;
  case llvm::omp::OMPC_untied:
    C = new (Context) OMPUntiedClause();
    break;
  case llvm::omp::OMPC_mergeable:
    C = new (Context) OMPMergeableClause();
    break;
  case llvm::omp::OMPC_read:
    C = new (Context) OMPReadClause();
    break;
  case llvm::omp::OMPC_write:
    C = new (Context) OMPWriteClause();
    break;
  case llvm::omp::OMPC_update:
    C = OMPUpdateClause::CreateEmpty(Context, Record.readInt());
    break;
  case llvm::omp::OMPC_capture:
    C = new (Context) OMPCaptureClause();
    break;
  case llvm::omp::OMPC_compare:
    C = new (Context) OMPCompareClause();
    break;
  case llvm::omp::OMPC_fail:
    C = new (Context) OMPFailClause();
    break;
  case llvm::omp::OMPC_seq_cst:
    C = new (Context) OMPSeqCstClause();
    break;
  case llvm::omp::OMPC_acq_rel:
    C = new (Context) OMPAcqRelClause();
    break;
  case llvm::omp::OMPC_acquire:
    C = new (Context) OMPAcquireClause();
    break;
  case llvm::omp::OMPC_release:
    C = new (Context) OMPReleaseClause();
    break;
  case llvm::omp::OMPC_relaxed:
    C = new (Context) OMPRelaxedClause();
    break;
  case llvm::omp::OMPC_weak:
    C = new (Context) OMPWeakClause();
    break;
  case llvm::omp::OMPC_threads:
    C = new (Context) OMPThreadsClause();
    break;
  case llvm::omp::OMPC_simd:
    C = new (Context) OMPSIMDClause();
    break;
  case llvm::omp::OMPC_nogroup:
    C = new (Context) OMPNogroupClause();
    break;
  case llvm::omp::OMPC_unified_address:
    C = new (Context) OMPUnifiedAddressClause();
    break;
  case llvm::omp::OMPC_unified_shared_memory:
    C = new (Context) OMPUnifiedSharedMemoryClause();
    break;
  case llvm::omp::OMPC_reverse_offload:
    C = new (Context) OMPReverseOffloadClause();
    break;
  case llvm::omp::OMPC_dynamic_allocators:
    C = new (Context) OMPDynamicAllocatorsClause();
    break;
  case llvm::omp::OMPC_atomic_default_mem_order:
    C = new (Context) OMPAtomicDefaultMemOrderClause();
    break;
  case llvm::omp::OMPC_at:
    C = new (Context) OMPAtClause();
    break;
  case llvm::omp::OMPC_severity:
    C = new (Context) OMPSeverityClause();
    break;
  case llvm::omp::OMPC_message:
    C = new (Context) OMPMessageClause();
    break;
  case llvm::omp::OMPC_private:
    C = OMPPrivateClause::CreateEmpty(Context, Record.readInt());
    break;
  case llvm::omp::OMPC_firstprivate:
    C = OMPFirstprivateClause::CreateEmpty(Context, Record.readInt());
    break;
  case llvm::omp::OMPC_lastprivate:
    C = OMPLastprivateClause::CreateEmpty(Context, Record.readInt());
    break;
  case llvm::omp::OMPC_shared:
    C = OMPSharedClause::CreateEmpty(Context, Record.readInt());
    break;
  case llvm::omp::OMPC_reduction: {
    unsigned N = Record.readInt();
    auto Modifier = Record.readEnum<OpenMPReductionClauseModifier>();
    C = OMPReductionClause::CreateEmpty(Context, N, Modifier);
    break;
  }
  case llvm::omp::OMPC_task_reduction:
    C = OMPTaskReductionClause::CreateEmpty(Context, Record.readInt());
    break;
  case llvm::omp::OMPC_in_reduction:
    C = OMPInReductionClause::CreateEmpty(Context, Record.readInt());
    break;
  case llvm::omp::OMPC_linear:
    C = OMPLinearClause::CreateEmpty(Context, Record.readInt());
    break;
  case llvm::omp::OMPC_aligned:
    C = OMPAlignedClause::CreateEmpty(Context, Record.readInt());
    break;
  case llvm::omp::OMPC_copyin:
    C = OMPCopyinClause::CreateEmpty(Context, Record.readInt());
    break;
  case llvm::omp::OMPC_copyprivate:
    C = OMPCopyprivateClause::CreateEmpty(Context, Record.readInt());
    break;
  case llvm::omp::OMPC_flush:
    C = OMPFlushClause::CreateEmpty(Context, Record.readInt());
    break;
  case llvm::omp::OMPC_depobj:
    C = OMPDepobjClause::CreateEmpty(Context);
    break;
  case llvm::omp::OMPC_depend: {
    unsigned NumVars = Record.readInt();
    unsigned NumLoops = Record.readInt();
    C = OMPDependClause::CreateEmpty(Context, NumVars, NumLoops);
    break;
  }
  case llvm::omp::OMPC_device:
    C = new (Context) OMPDeviceClause();
    break;
  case llvm::omp::OMPC_map: {
    OMPMappableExprListSizeTy Sizes;
    Sizes.NumVars = Record.readInt();
    Sizes.NumUniqueDeclarations = Record.readInt();
    Sizes.NumComponentLists = Record.readInt();
    Sizes.NumComponents = Record.readInt();
    C = OMPMapClause::CreateEmpty(Context, Sizes);
    break;
  }
  case llvm::omp::OMPC_num_teams:
    C = new (Context) OMPNumTeamsClause();
    break;
  case llvm::omp::OMPC_thread_limit:
    C = new (Context) OMPThreadLimitClause();
    break;
  case llvm::omp::OMPC_priority:
    C = new (Context) OMPPriorityClause();
    break;
  case llvm::omp::OMPC_grainsize:
    C = new (Context) OMPGrainsizeClause();
    break;
  case llvm::omp::OMPC_num_tasks:
    C = new (Context) OMPNumTasksClause();
    break;
  case llvm::omp::OMPC_hint:
    C = new (Context) OMPHintClause();
    break;
  case llvm::omp::OMPC_dist_schedule:
    C = new (Context) OMPDistScheduleClause();
    break;
  case llvm::omp::OMPC_defaultmap:
    C = new (Context) OMPDefaultmapClause();
    break;
  case llvm::omp::OMPC_to: {
    OMPMappableExprListSizeTy Sizes;
    Sizes.NumVars = Record.readInt();
    Sizes.NumUniqueDeclarations = Record.readInt();
    Sizes.NumComponentLists = Record.readInt();
    Sizes.NumComponents = Record.readInt();
    C = OMPToClause::CreateEmpty(Context, Sizes);
    break;
  }
  case llvm::omp::OMPC_from: {
    OMPMappableExprListSizeTy Sizes;
    Sizes.NumVars = Record.readInt();
    Sizes.NumUniqueDeclarations = Record.readInt();
    Sizes.NumComponentLists = Record.readInt();
    Sizes.NumComponents = Record.readInt();
    C = OMPFromClause::CreateEmpty(Context, Sizes);
    break;
  }
  case llvm::omp::OMPC_use_device_ptr: {
    OMPMappableExprListSizeTy Sizes;
    Sizes.NumVars = Record.readInt();
    Sizes.NumUniqueDeclarations = Record.readInt();
    Sizes.NumComponentLists = Record.readInt();
    Sizes.NumComponents = Record.readInt();
    C = OMPUseDevicePtrClause::CreateEmpty(Context, Sizes);
    break;
  }
  case llvm::omp::OMPC_use_device_addr: {
    OMPMappableExprListSizeTy Sizes;
    Sizes.NumVars = Record.readInt();
    Sizes.NumUniqueDeclarations = Record.readInt();
    Sizes.NumComponentLists = Record.readInt();
    Sizes.NumComponents = Record.readInt();
    C = OMPUseDeviceAddrClause::CreateEmpty(Context, Sizes);
    break;
  }
  case llvm::omp::OMPC_is_device_ptr: {
    OMPMappableExprListSizeTy Sizes;
    Sizes.NumVars = Record.readInt();
    Sizes.NumUniqueDeclarations = Record.readInt();
    Sizes.NumComponentLists = Record.readInt();
    Sizes.NumComponents = Record.readInt();
    C = OMPIsDevicePtrClause::CreateEmpty(Context, Sizes);
    break;
  }
  case llvm::omp::OMPC_has_device_addr: {
    OMPMappableExprListSizeTy Sizes;
    Sizes.NumVars = Record.readInt();
    Sizes.NumUniqueDeclarations = Record.readInt();
    Sizes.NumComponentLists = Record.readInt();
    Sizes.NumComponents = Record.readInt();
    C = OMPHasDeviceAddrClause::CreateEmpty(Context, Sizes);
    break;
  }
  case llvm::omp::OMPC_allocate:
    C = OMPAllocateClause::CreateEmpty(Context, Record.readInt());
    break;
  case llvm::omp::OMPC_nontemporal:
    C = OMPNontemporalClause::CreateEmpty(Context, Record.readInt());
    break;
  case llvm::omp::OMPC_inclusive:
    C = OMPInclusiveClause::CreateEmpty(Context, Record.readInt());
    break;
  case llvm::omp::OMPC_exclusive:
    C = OMPExclusiveClause::CreateEmpty(Context, Record.readInt());
    break;
  case llvm::omp::OMPC_order:
    C = new (Context) OMPOrderClause();
    break;
  case llvm::omp::OMPC_init:
    C = OMPInitClause::CreateEmpty(Context, Record.readInt());
    break;
  case llvm::omp::OMPC_use:
    C = new (Context) OMPUseClause();
    break;
  case llvm::omp::OMPC_destroy:
    C = new (Context) OMPDestroyClause();
    break;
  case llvm::omp::OMPC_novariants:
    C = new (Context) OMPNovariantsClause();
    break;
  case llvm::omp::OMPC_nocontext:
    C = new (Context) OMPNocontextClause();
    break;
  case llvm::omp::OMPC_detach:
    C = new (Context) OMPDetachClause();
    break;
  case llvm::omp::OMPC_uses_allocators:
    C = OMPUsesAllocatorsClause::CreateEmpty(Context, Record.readInt());
    break;
  case llvm::omp::OMPC_affinity:
    C = OMPAffinityClause::CreateEmpty(Context, Record.readInt());
    break;
  case llvm::omp::OMPC_filter:
    C = new (Context) OMPFilterClause();
    break;
  case llvm::omp::OMPC_bind:
    C = OMPBindClause::CreateEmpty(Context);
    break;
  case llvm::omp::OMPC_align:
    C = new (Context) OMPAlignClause();
    break;
  case llvm::omp::OMPC_ompx_dyn_cgroup_mem:
    C = new (Context) OMPXDynCGroupMemClause();
    break;
  case llvm::omp::OMPC_doacross: {
    unsigned NumVars = Record.readInt();
    unsigned NumLoops = Record.readInt();
    C = OMPDoacrossClause::CreateEmpty(Context, NumVars, NumLoops);
    break;
  }
  case llvm::omp::OMPC_ompx_attribute:
    C = new (Context) OMPXAttributeClause();
    break;
  case llvm::omp::OMPC_ompx_bare:
    C = new (Context) OMPXBareClause();
    break;
#define OMP_CLAUSE_NO_CLASS(Enum, Str)                                         \
  case llvm::omp::Enum:                                                        \
    break;
#include "llvm/Frontend/OpenMP/OMPKinds.def"
  default:
    break;
  }
  assert(C && "Unknown OMPClause type");

  Visit(C);
  C->setLocStart(Record.readSourceLocation());
  C->setLocEnd(Record.readSourceLocation());

  return C;
}

void OMPClauseReader::VisitOMPClauseWithPreInit(OMPClauseWithPreInit *C) {
  C->setPreInitStmt(Record.readSubStmt(),
                    static_cast<OpenMPDirectiveKind>(Record.readInt()));
}

void OMPClauseReader::VisitOMPClauseWithPostUpdate(OMPClauseWithPostUpdate *C) {
  VisitOMPClauseWithPreInit(C);
  C->setPostUpdateExpr(Record.readSubExpr());
}

void OMPClauseReader::VisitOMPIfClause(OMPIfClause *C) {
  VisitOMPClauseWithPreInit(C);
  C->setNameModifier(static_cast<OpenMPDirectiveKind>(Record.readInt()));
  C->setNameModifierLoc(Record.readSourceLocation());
  C->setColonLoc(Record.readSourceLocation());
  C->setCondition(Record.readSubExpr());
  C->setLParenLoc(Record.readSourceLocation());
}

void OMPClauseReader::VisitOMPFinalClause(OMPFinalClause *C) {
  VisitOMPClauseWithPreInit(C);
  C->setCondition(Record.readSubExpr());
  C->setLParenLoc(Record.readSourceLocation());
}

void OMPClauseReader::VisitOMPNumThreadsClause(OMPNumThreadsClause *C) {
  VisitOMPClauseWithPreInit(C);
  C->setNumThreads(Record.readSubExpr());
  C->setLParenLoc(Record.readSourceLocation());
}

void OMPClauseReader::VisitOMPSafelenClause(OMPSafelenClause *C) {
  C->setSafelen(Record.readSubExpr());
  C->setLParenLoc(Record.readSourceLocation());
}

void OMPClauseReader::VisitOMPSimdlenClause(OMPSimdlenClause *C) {
  C->setSimdlen(Record.readSubExpr());
  C->setLParenLoc(Record.readSourceLocation());
}

void OMPClauseReader::VisitOMPSizesClause(OMPSizesClause *C) {
  for (Expr *&E : C->getSizesRefs())
    E = Record.readSubExpr();
  C->setLParenLoc(Record.readSourceLocation());
}

void OMPClauseReader::VisitOMPFullClause(OMPFullClause *C) {}

void OMPClauseReader::VisitOMPPartialClause(OMPPartialClause *C) {
  C->setFactor(Record.readSubExpr());
  C->setLParenLoc(Record.readSourceLocation());
}

void OMPClauseReader::VisitOMPAllocatorClause(OMPAllocatorClause *C) {
  C->setAllocator(Record.readExpr());
  C->setLParenLoc(Record.readSourceLocation());
}

void OMPClauseReader::VisitOMPCollapseClause(OMPCollapseClause *C) {
  C->setNumForLoops(Record.readSubExpr());
  C->setLParenLoc(Record.readSourceLocation());
}

void OMPClauseReader::VisitOMPDefaultClause(OMPDefaultClause *C) {
  C->setDefaultKind(static_cast<llvm::omp::DefaultKind>(Record.readInt()));
  C->setLParenLoc(Record.readSourceLocation());
  C->setDefaultKindKwLoc(Record.readSourceLocation());
}

void OMPClauseReader::VisitOMPProcBindClause(OMPProcBindClause *C) {
  C->setProcBindKind(static_cast<llvm::omp::ProcBindKind>(Record.readInt()));
  C->setLParenLoc(Record.readSourceLocation());
  C->setProcBindKindKwLoc(Record.readSourceLocation());
}

void OMPClauseReader::VisitOMPScheduleClause(OMPScheduleClause *C) {
  VisitOMPClauseWithPreInit(C);
  C->setScheduleKind(
       static_cast<OpenMPScheduleClauseKind>(Record.readInt()));
  C->setFirstScheduleModifier(
      static_cast<OpenMPScheduleClauseModifier>(Record.readInt()));
  C->setSecondScheduleModifier(
      static_cast<OpenMPScheduleClauseModifier>(Record.readInt()));
  C->setChunkSize(Record.readSubExpr());
  C->setLParenLoc(Record.readSourceLocation());
  C->setFirstScheduleModifierLoc(Record.readSourceLocation());
  C->setSecondScheduleModifierLoc(Record.readSourceLocation());
  C->setScheduleKindLoc(Record.readSourceLocation());
  C->setCommaLoc(Record.readSourceLocation());
}

void OMPClauseReader::VisitOMPOrderedClause(OMPOrderedClause *C) {
  C->setNumForLoops(Record.readSubExpr());
  for (unsigned I = 0, E = C->NumberOfLoops; I < E; ++I)
    C->setLoopNumIterations(I, Record.readSubExpr());
  for (unsigned I = 0, E = C->NumberOfLoops; I < E; ++I)
    C->setLoopCounter(I, Record.readSubExpr());
  C->setLParenLoc(Record.readSourceLocation());
}

void OMPClauseReader::VisitOMPDetachClause(OMPDetachClause *C) {
  C->setEventHandler(Record.readSubExpr());
  C->setLParenLoc(Record.readSourceLocation());
}

void OMPClauseReader::VisitOMPNowaitClause(OMPNowaitClause *) {}

void OMPClauseReader::VisitOMPUntiedClause(OMPUntiedClause *) {}

void OMPClauseReader::VisitOMPMergeableClause(OMPMergeableClause *) {}

void OMPClauseReader::VisitOMPReadClause(OMPReadClause *) {}

void OMPClauseReader::VisitOMPWriteClause(OMPWriteClause *) {}

void OMPClauseReader::VisitOMPUpdateClause(OMPUpdateClause *C) {
  if (C->isExtended()) {
    C->setLParenLoc(Record.readSourceLocation());
    C->setArgumentLoc(Record.readSourceLocation());
    C->setDependencyKind(Record.readEnum<OpenMPDependClauseKind>());
  }
}

void OMPClauseReader::VisitOMPCaptureClause(OMPCaptureClause *) {}

void OMPClauseReader::VisitOMPCompareClause(OMPCompareClause *) {}

// Read the parameter of fail clause. This will have been saved when
// OMPClauseWriter is called.
void OMPClauseReader::VisitOMPFailClause(OMPFailClause *C) {
  C->setLParenLoc(Record.readSourceLocation());
  SourceLocation FailParameterLoc = Record.readSourceLocation();
  C->setFailParameterLoc(FailParameterLoc);
  OpenMPClauseKind CKind = Record.readEnum<OpenMPClauseKind>();
  C->setFailParameter(CKind);
}

void OMPClauseReader::VisitOMPSeqCstClause(OMPSeqCstClause *) {}

void OMPClauseReader::VisitOMPAcqRelClause(OMPAcqRelClause *) {}

void OMPClauseReader::VisitOMPAcquireClause(OMPAcquireClause *) {}

void OMPClauseReader::VisitOMPReleaseClause(OMPReleaseClause *) {}

void OMPClauseReader::VisitOMPRelaxedClause(OMPRelaxedClause *) {}

void OMPClauseReader::VisitOMPWeakClause(OMPWeakClause *) {}

void OMPClauseReader::VisitOMPThreadsClause(OMPThreadsClause *) {}

void OMPClauseReader::VisitOMPSIMDClause(OMPSIMDClause *) {}

void OMPClauseReader::VisitOMPNogroupClause(OMPNogroupClause *) {}

void OMPClauseReader::VisitOMPInitClause(OMPInitClause *C) {
  unsigned NumVars = C->varlist_size();
  SmallVector<Expr *, 16> Vars;
  Vars.reserve(NumVars);
  for (unsigned I = 0; I != NumVars; ++I)
    Vars.push_back(Record.readSubExpr());
  C->setVarRefs(Vars);
  C->setIsTarget(Record.readBool());
  C->setIsTargetSync(Record.readBool());
  C->setLParenLoc(Record.readSourceLocation());
  C->setVarLoc(Record.readSourceLocation());
}

void OMPClauseReader::VisitOMPUseClause(OMPUseClause *C) {
  C->setInteropVar(Record.readSubExpr());
  C->setLParenLoc(Record.readSourceLocation());
  C->setVarLoc(Record.readSourceLocation());
}

void OMPClauseReader::VisitOMPDestroyClause(OMPDestroyClause *C) {
  C->setInteropVar(Record.readSubExpr());
  C->setLParenLoc(Record.readSourceLocation());
  C->setVarLoc(Record.readSourceLocation());
}

void OMPClauseReader::VisitOMPNovariantsClause(OMPNovariantsClause *C) {
  VisitOMPClauseWithPreInit(C);
  C->setCondition(Record.readSubExpr());
  C->setLParenLoc(Record.readSourceLocation());
}

void OMPClauseReader::VisitOMPNocontextClause(OMPNocontextClause *C) {
  VisitOMPClauseWithPreInit(C);
  C->setCondition(Record.readSubExpr());
  C->setLParenLoc(Record.readSourceLocation());
}

void OMPClauseReader::VisitOMPUnifiedAddressClause(OMPUnifiedAddressClause *) {}

void OMPClauseReader::VisitOMPUnifiedSharedMemoryClause(
    OMPUnifiedSharedMemoryClause *) {}

void OMPClauseReader::VisitOMPReverseOffloadClause(OMPReverseOffloadClause *) {}

void
OMPClauseReader::VisitOMPDynamicAllocatorsClause(OMPDynamicAllocatorsClause *) {
}

void OMPClauseReader::VisitOMPAtomicDefaultMemOrderClause(
    OMPAtomicDefaultMemOrderClause *C) {
  C->setAtomicDefaultMemOrderKind(
      static_cast<OpenMPAtomicDefaultMemOrderClauseKind>(Record.readInt()));
  C->setLParenLoc(Record.readSourceLocation());
  C->setAtomicDefaultMemOrderKindKwLoc(Record.readSourceLocation());
}

void OMPClauseReader::VisitOMPAtClause(OMPAtClause *C) {
  C->setAtKind(static_cast<OpenMPAtClauseKind>(Record.readInt()));
  C->setLParenLoc(Record.readSourceLocation());
  C->setAtKindKwLoc(Record.readSourceLocation());
}

void OMPClauseReader::VisitOMPSeverityClause(OMPSeverityClause *C) {
  C->setSeverityKind(static_cast<OpenMPSeverityClauseKind>(Record.readInt()));
  C->setLParenLoc(Record.readSourceLocation());
  C->setSeverityKindKwLoc(Record.readSourceLocation());
}

void OMPClauseReader::VisitOMPMessageClause(OMPMessageClause *C) {
  C->setMessageString(Record.readSubExpr());
  C->setLParenLoc(Record.readSourceLocation());
}

void OMPClauseReader::VisitOMPPrivateClause(OMPPrivateClause *C) {
  C->setLParenLoc(Record.readSourceLocation());
  unsigned NumVars = C->varlist_size();
  SmallVector<Expr *, 16> Vars;
  Vars.reserve(NumVars);
  for (unsigned i = 0; i != NumVars; ++i)
    Vars.push_back(Record.readSubExpr());
  C->setVarRefs(Vars);
  Vars.clear();
  for (unsigned i = 0; i != NumVars; ++i)
    Vars.push_back(Record.readSubExpr());
  C->setPrivateCopies(Vars);
}

void OMPClauseReader::VisitOMPFirstprivateClause(OMPFirstprivateClause *C) {
  VisitOMPClauseWithPreInit(C);
  C->setLParenLoc(Record.readSourceLocation());
  unsigned NumVars = C->varlist_size();
  SmallVector<Expr *, 16> Vars;
  Vars.reserve(NumVars);
  for (unsigned i = 0; i != NumVars; ++i)
    Vars.push_back(Record.readSubExpr());
  C->setVarRefs(Vars);
  Vars.clear();
  for (unsigned i = 0; i != NumVars; ++i)
    Vars.push_back(Record.readSubExpr());
  C->setPrivateCopies(Vars);
  Vars.clear();
  for (unsigned i = 0; i != NumVars; ++i)
    Vars.push_back(Record.readSubExpr());
  C->setInits(Vars);
}

void OMPClauseReader::VisitOMPLastprivateClause(OMPLastprivateClause *C) {
  VisitOMPClauseWithPostUpdate(C);
  C->setLParenLoc(Record.readSourceLocation());
  C->setKind(Record.readEnum<OpenMPLastprivateModifier>());
  C->setKindLoc(Record.readSourceLocation());
  C->setColonLoc(Record.readSourceLocation());
  unsigned NumVars = C->varlist_size();
  SmallVector<Expr *, 16> Vars;
  Vars.reserve(NumVars);
  for (unsigned i = 0; i != NumVars; ++i)
    Vars.push_back(Record.readSubExpr());
  C->setVarRefs(Vars);
  Vars.clear();
  for (unsigned i = 0; i != NumVars; ++i)
    Vars.push_back(Record.readSubExpr());
  C->setPrivateCopies(Vars);
  Vars.clear();
  for (unsigned i = 0; i != NumVars; ++i)
    Vars.push_back(Record.readSubExpr());
  C->setSourceExprs(Vars);
  Vars.clear();
  for (unsigned i = 0; i != NumVars; ++i)
    Vars.push_back(Record.readSubExpr());
  C->setDestinationExprs(Vars);
  Vars.clear();
  for (unsigned i = 0; i != NumVars; ++i)
    Vars.push_back(Record.readSubExpr());
  C->setAssignmentOps(Vars);
}

void OMPClauseReader::VisitOMPSharedClause(OMPSharedClause *C) {
  C->setLParenLoc(Record.readSourceLocation());
  unsigned NumVars = C->varlist_size();
  SmallVector<Expr *, 16> Vars;
  Vars.reserve(NumVars);
  for (unsigned i = 0; i != NumVars; ++i)
    Vars.push_back(Record.readSubExpr());
  C->setVarRefs(Vars);
}

void OMPClauseReader::VisitOMPReductionClause(OMPReductionClause *C) {
  VisitOMPClauseWithPostUpdate(C);
  C->setLParenLoc(Record.readSourceLocation());
  C->setModifierLoc(Record.readSourceLocation());
  C->setColonLoc(Record.readSourceLocation());
  NestedNameSpecifierLoc NNSL = Record.readNestedNameSpecifierLoc();
  DeclarationNameInfo DNI = Record.readDeclarationNameInfo();
  C->setQualifierLoc(NNSL);
  C->setNameInfo(DNI);

  unsigned NumVars = C->varlist_size();
  SmallVector<Expr *, 16> Vars;
  Vars.reserve(NumVars);
  for (unsigned i = 0; i != NumVars; ++i)
    Vars.push_back(Record.readSubExpr());
  C->setVarRefs(Vars);
  Vars.clear();
  for (unsigned i = 0; i != NumVars; ++i)
    Vars.push_back(Record.readSubExpr());
  C->setPrivates(Vars);
  Vars.clear();
  for (unsigned i = 0; i != NumVars; ++i)
    Vars.push_back(Record.readSubExpr());
  C->setLHSExprs(Vars);
  Vars.clear();
  for (unsigned i = 0; i != NumVars; ++i)
    Vars.push_back(Record.readSubExpr());
  C->setRHSExprs(Vars);
  Vars.clear();
  for (unsigned i = 0; i != NumVars; ++i)
    Vars.push_back(Record.readSubExpr());
  C->setReductionOps(Vars);
  if (C->getModifier() == OMPC_REDUCTION_inscan) {
    Vars.clear();
    for (unsigned i = 0; i != NumVars; ++i)
      Vars.push_back(Record.readSubExpr());
    C->setInscanCopyOps(Vars);
    Vars.clear();
    for (unsigned i = 0; i != NumVars; ++i)
      Vars.push_back(Record.readSubExpr());
    C->setInscanCopyArrayTemps(Vars);
    Vars.clear();
    for (unsigned i = 0; i != NumVars; ++i)
      Vars.push_back(Record.readSubExpr());
    C->setInscanCopyArrayElems(Vars);
  }
}

void OMPClauseReader::VisitOMPTaskReductionClause(OMPTaskReductionClause *C) {
  VisitOMPClauseWithPostUpdate(C);
  C->setLParenLoc(Record.readSourceLocation());
  C->setColonLoc(Record.readSourceLocation());
  NestedNameSpecifierLoc NNSL = Record.readNestedNameSpecifierLoc();
  DeclarationNameInfo DNI = Record.readDeclarationNameInfo();
  C->setQualifierLoc(NNSL);
  C->setNameInfo(DNI);

  unsigned NumVars = C->varlist_size();
  SmallVector<Expr *, 16> Vars;
  Vars.reserve(NumVars);
  for (unsigned I = 0; I != NumVars; ++I)
    Vars.push_back(Record.readSubExpr());
  C->setVarRefs(Vars);
  Vars.clear();
  for (unsigned I = 0; I != NumVars; ++I)
    Vars.push_back(Record.readSubExpr());
  C->setPrivates(Vars);
  Vars.clear();
  for (unsigned I = 0; I != NumVars; ++I)
    Vars.push_back(Record.readSubExpr());
  C->setLHSExprs(Vars);
  Vars.clear();
  for (unsigned I = 0; I != NumVars; ++I)
    Vars.push_back(Record.readSubExpr());
  C->setRHSExprs(Vars);
  Vars.clear();
  for (unsigned I = 0; I != NumVars; ++I)
    Vars.push_back(Record.readSubExpr());
  C->setReductionOps(Vars);
}

void OMPClauseReader::VisitOMPInReductionClause(OMPInReductionClause *C) {
  VisitOMPClauseWithPostUpdate(C);
  C->setLParenLoc(Record.readSourceLocation());
  C->setColonLoc(Record.readSourceLocation());
  NestedNameSpecifierLoc NNSL = Record.readNestedNameSpecifierLoc();
  DeclarationNameInfo DNI = Record.readDeclarationNameInfo();
  C->setQualifierLoc(NNSL);
  C->setNameInfo(DNI);

  unsigned NumVars = C->varlist_size();
  SmallVector<Expr *, 16> Vars;
  Vars.reserve(NumVars);
  for (unsigned I = 0; I != NumVars; ++I)
    Vars.push_back(Record.readSubExpr());
  C->setVarRefs(Vars);
  Vars.clear();
  for (unsigned I = 0; I != NumVars; ++I)
    Vars.push_back(Record.readSubExpr());
  C->setPrivates(Vars);
  Vars.clear();
  for (unsigned I = 0; I != NumVars; ++I)
    Vars.push_back(Record.readSubExpr());
  C->setLHSExprs(Vars);
  Vars.clear();
  for (unsigned I = 0; I != NumVars; ++I)
    Vars.push_back(Record.readSubExpr());
  C->setRHSExprs(Vars);
  Vars.clear();
  for (unsigned I = 0; I != NumVars; ++I)
    Vars.push_back(Record.readSubExpr());
  C->setReductionOps(Vars);
  Vars.clear();
  for (unsigned I = 0; I != NumVars; ++I)
    Vars.push_back(Record.readSubExpr());
  C->setTaskgroupDescriptors(Vars);
}

void OMPClauseReader::VisitOMPLinearClause(OMPLinearClause *C) {
  VisitOMPClauseWithPostUpdate(C);
  C->setLParenLoc(Record.readSourceLocation());
  C->setColonLoc(Record.readSourceLocation());
  C->setModifier(static_cast<OpenMPLinearClauseKind>(Record.readInt()));
  C->setModifierLoc(Record.readSourceLocation());
  unsigned NumVars = C->varlist_size();
  SmallVector<Expr *, 16> Vars;
  Vars.reserve(NumVars);
  for (unsigned i = 0; i != NumVars; ++i)
    Vars.push_back(Record.readSubExpr());
  C->setVarRefs(Vars);
  Vars.clear();
  for (unsigned i = 0; i != NumVars; ++i)
    Vars.push_back(Record.readSubExpr());
  C->setPrivates(Vars);
  Vars.clear();
  for (unsigned i = 0; i != NumVars; ++i)
    Vars.push_back(Record.readSubExpr());
  C->setInits(Vars);
  Vars.clear();
  for (unsigned i = 0; i != NumVars; ++i)
    Vars.push_back(Record.readSubExpr());
  C->setUpdates(Vars);
  Vars.clear();
  for (unsigned i = 0; i != NumVars; ++i)
    Vars.push_back(Record.readSubExpr());
  C->setFinals(Vars);
  C->setStep(Record.readSubExpr());
  C->setCalcStep(Record.readSubExpr());
  Vars.clear();
  for (unsigned I = 0; I != NumVars + 1; ++I)
    Vars.push_back(Record.readSubExpr());
  C->setUsedExprs(Vars);
}

void OMPClauseReader::VisitOMPAlignedClause(OMPAlignedClause *C) {
  C->setLParenLoc(Record.readSourceLocation());
  C->setColonLoc(Record.readSourceLocation());
  unsigned NumVars = C->varlist_size();
  SmallVector<Expr *, 16> Vars;
  Vars.reserve(NumVars);
  for (unsigned i = 0; i != NumVars; ++i)
    Vars.push_back(Record.readSubExpr());
  C->setVarRefs(Vars);
  C->setAlignment(Record.readSubExpr());
}

void OMPClauseReader::VisitOMPCopyinClause(OMPCopyinClause *C) {
  C->setLParenLoc(Record.readSourceLocation());
  unsigned NumVars = C->varlist_size();
  SmallVector<Expr *, 16> Exprs;
  Exprs.reserve(NumVars);
  for (unsigned i = 0; i != NumVars; ++i)
    Exprs.push_back(Record.readSubExpr());
  C->setVarRefs(Exprs);
  Exprs.clear();
  for (unsigned i = 0; i != NumVars; ++i)
    Exprs.push_back(Record.readSubExpr());
  C->setSourceExprs(Exprs);
  Exprs.clear();
  for (unsigned i = 0; i != NumVars; ++i)
    Exprs.push_back(Record.readSubExpr());
  C->setDestinationExprs(Exprs);
  Exprs.clear();
  for (unsigned i = 0; i != NumVars; ++i)
    Exprs.push_back(Record.readSubExpr());
  C->setAssignmentOps(Exprs);
}

void OMPClauseReader::VisitOMPCopyprivateClause(OMPCopyprivateClause *C) {
  C->setLParenLoc(Record.readSourceLocation());
  unsigned NumVars = C->varlist_size();
  SmallVector<Expr *, 16> Exprs;
  Exprs.reserve(NumVars);
  for (unsigned i = 0; i != NumVars; ++i)
    Exprs.push_back(Record.readSubExpr());
  C->setVarRefs(Exprs);
  Exprs.clear();
  for (unsigned i = 0; i != NumVars; ++i)
    Exprs.push_back(Record.readSubExpr());
  C->setSourceExprs(Exprs);
  Exprs.clear();
  for (unsigned i = 0; i != NumVars; ++i)
    Exprs.push_back(Record.readSubExpr());
  C->setDestinationExprs(Exprs);
  Exprs.clear();
  for (unsigned i = 0; i != NumVars; ++i)
    Exprs.push_back(Record.readSubExpr());
  C->setAssignmentOps(Exprs);
}

void OMPClauseReader::VisitOMPFlushClause(OMPFlushClause *C) {
  C->setLParenLoc(Record.readSourceLocation());
  unsigned NumVars = C->varlist_size();
  SmallVector<Expr *, 16> Vars;
  Vars.reserve(NumVars);
  for (unsigned i = 0; i != NumVars; ++i)
    Vars.push_back(Record.readSubExpr());
  C->setVarRefs(Vars);
}

void OMPClauseReader::VisitOMPDepobjClause(OMPDepobjClause *C) {
  C->setDepobj(Record.readSubExpr());
  C->setLParenLoc(Record.readSourceLocation());
}

void OMPClauseReader::VisitOMPDependClause(OMPDependClause *C) {
  C->setLParenLoc(Record.readSourceLocation());
  C->setModifier(Record.readSubExpr());
  C->setDependencyKind(
      static_cast<OpenMPDependClauseKind>(Record.readInt()));
  C->setDependencyLoc(Record.readSourceLocation());
  C->setColonLoc(Record.readSourceLocation());
  C->setOmpAllMemoryLoc(Record.readSourceLocation());
  unsigned NumVars = C->varlist_size();
  SmallVector<Expr *, 16> Vars;
  Vars.reserve(NumVars);
  for (unsigned I = 0; I != NumVars; ++I)
    Vars.push_back(Record.readSubExpr());
  C->setVarRefs(Vars);
  for (unsigned I = 0, E = C->getNumLoops(); I < E; ++I)
    C->setLoopData(I, Record.readSubExpr());
}

void OMPClauseReader::VisitOMPDeviceClause(OMPDeviceClause *C) {
  VisitOMPClauseWithPreInit(C);
  C->setModifier(Record.readEnum<OpenMPDeviceClauseModifier>());
  C->setDevice(Record.readSubExpr());
  C->setModifierLoc(Record.readSourceLocation());
  C->setLParenLoc(Record.readSourceLocation());
}

void OMPClauseReader::VisitOMPMapClause(OMPMapClause *C) {
  C->setLParenLoc(Record.readSourceLocation());
  bool HasIteratorModifier = false;
  for (unsigned I = 0; I < NumberOfOMPMapClauseModifiers; ++I) {
    C->setMapTypeModifier(
        I, static_cast<OpenMPMapModifierKind>(Record.readInt()));
    C->setMapTypeModifierLoc(I, Record.readSourceLocation());
    if (C->getMapTypeModifier(I) == OMPC_MAP_MODIFIER_iterator)
      HasIteratorModifier = true;
  }
  C->setMapperQualifierLoc(Record.readNestedNameSpecifierLoc());
  C->setMapperIdInfo(Record.readDeclarationNameInfo());
  C->setMapType(
     static_cast<OpenMPMapClauseKind>(Record.readInt()));
  C->setMapLoc(Record.readSourceLocation());
  C->setColonLoc(Record.readSourceLocation());
  auto NumVars = C->varlist_size();
  auto UniqueDecls = C->getUniqueDeclarationsNum();
  auto TotalLists = C->getTotalComponentListNum();
  auto TotalComponents = C->getTotalComponentsNum();

  SmallVector<Expr *, 16> Vars;
  Vars.reserve(NumVars);
  for (unsigned i = 0; i != NumVars; ++i)
    Vars.push_back(Record.readExpr());
  C->setVarRefs(Vars);

  SmallVector<Expr *, 16> UDMappers;
  UDMappers.reserve(NumVars);
  for (unsigned I = 0; I < NumVars; ++I)
    UDMappers.push_back(Record.readExpr());
  C->setUDMapperRefs(UDMappers);

  if (HasIteratorModifier)
    C->setIteratorModifier(Record.readExpr());

  SmallVector<ValueDecl *, 16> Decls;
  Decls.reserve(UniqueDecls);
  for (unsigned i = 0; i < UniqueDecls; ++i)
    Decls.push_back(Record.readDeclAs<ValueDecl>());
  C->setUniqueDecls(Decls);

  SmallVector<unsigned, 16> ListsPerDecl;
  ListsPerDecl.reserve(UniqueDecls);
  for (unsigned i = 0; i < UniqueDecls; ++i)
    ListsPerDecl.push_back(Record.readInt());
  C->setDeclNumLists(ListsPerDecl);

  SmallVector<unsigned, 32> ListSizes;
  ListSizes.reserve(TotalLists);
  for (unsigned i = 0; i < TotalLists; ++i)
    ListSizes.push_back(Record.readInt());
  C->setComponentListSizes(ListSizes);

  SmallVector<OMPClauseMappableExprCommon::MappableComponent, 32> Components;
  Components.reserve(TotalComponents);
  for (unsigned i = 0; i < TotalComponents; ++i) {
    Expr *AssociatedExprPr = Record.readExpr();
    auto *AssociatedDecl = Record.readDeclAs<ValueDecl>();
    Components.emplace_back(AssociatedExprPr, AssociatedDecl,
                            /*IsNonContiguous=*/false);
  }
  C->setComponents(Components, ListSizes);
}

void OMPClauseReader::VisitOMPAllocateClause(OMPAllocateClause *C) {
  C->setLParenLoc(Record.readSourceLocation());
  C->setColonLoc(Record.readSourceLocation());
  C->setAllocator(Record.readSubExpr());
  unsigned NumVars = C->varlist_size();
  SmallVector<Expr *, 16> Vars;
  Vars.reserve(NumVars);
  for (unsigned i = 0; i != NumVars; ++i)
    Vars.push_back(Record.readSubExpr());
  C->setVarRefs(Vars);
}

void OMPClauseReader::VisitOMPNumTeamsClause(OMPNumTeamsClause *C) {
  VisitOMPClauseWithPreInit(C);
  C->setNumTeams(Record.readSubExpr());
  C->setLParenLoc(Record.readSourceLocation());
}

void OMPClauseReader::VisitOMPThreadLimitClause(OMPThreadLimitClause *C) {
  VisitOMPClauseWithPreInit(C);
  C->setThreadLimit(Record.readSubExpr());
  C->setLParenLoc(Record.readSourceLocation());
}

void OMPClauseReader::VisitOMPPriorityClause(OMPPriorityClause *C) {
  VisitOMPClauseWithPreInit(C);
  C->setPriority(Record.readSubExpr());
  C->setLParenLoc(Record.readSourceLocation());
}

void OMPClauseReader::VisitOMPGrainsizeClause(OMPGrainsizeClause *C) {
  VisitOMPClauseWithPreInit(C);
  C->setModifier(Record.readEnum<OpenMPGrainsizeClauseModifier>());
  C->setGrainsize(Record.readSubExpr());
  C->setModifierLoc(Record.readSourceLocation());
  C->setLParenLoc(Record.readSourceLocation());
}

void OMPClauseReader::VisitOMPNumTasksClause(OMPNumTasksClause *C) {
  VisitOMPClauseWithPreInit(C);
  C->setModifier(Record.readEnum<OpenMPNumTasksClauseModifier>());
  C->setNumTasks(Record.readSubExpr());
  C->setModifierLoc(Record.readSourceLocation());
  C->setLParenLoc(Record.readSourceLocation());
}

void OMPClauseReader::VisitOMPHintClause(OMPHintClause *C) {
  C->setHint(Record.readSubExpr());
  C->setLParenLoc(Record.readSourceLocation());
}

void OMPClauseReader::VisitOMPDistScheduleClause(OMPDistScheduleClause *C) {
  VisitOMPClauseWithPreInit(C);
  C->setDistScheduleKind(
      static_cast<OpenMPDistScheduleClauseKind>(Record.readInt()));
  C->setChunkSize(Record.readSubExpr());
  C->setLParenLoc(Record.readSourceLocation());
  C->setDistScheduleKindLoc(Record.readSourceLocation());
  C->setCommaLoc(Record.readSourceLocation());
}

void OMPClauseReader::VisitOMPDefaultmapClause(OMPDefaultmapClause *C) {
  C->setDefaultmapKind(
       static_cast<OpenMPDefaultmapClauseKind>(Record.readInt()));
  C->setDefaultmapModifier(
      static_cast<OpenMPDefaultmapClauseModifier>(Record.readInt()));
  C->setLParenLoc(Record.readSourceLocation());
  C->setDefaultmapModifierLoc(Record.readSourceLocation());
  C->setDefaultmapKindLoc(Record.readSourceLocation());
}

void OMPClauseReader::VisitOMPToClause(OMPToClause *C) {
  C->setLParenLoc(Record.readSourceLocation());
  for (unsigned I = 0; I < NumberOfOMPMotionModifiers; ++I) {
    C->setMotionModifier(
        I, static_cast<OpenMPMotionModifierKind>(Record.readInt()));
    C->setMotionModifierLoc(I, Record.readSourceLocation());
  }
  C->setMapperQualifierLoc(Record.readNestedNameSpecifierLoc());
  C->setMapperIdInfo(Record.readDeclarationNameInfo());
  C->setColonLoc(Record.readSourceLocation());
  auto NumVars = C->varlist_size();
  auto UniqueDecls = C->getUniqueDeclarationsNum();
  auto TotalLists = C->getTotalComponentListNum();
  auto TotalComponents = C->getTotalComponentsNum();

  SmallVector<Expr *, 16> Vars;
  Vars.reserve(NumVars);
  for (unsigned i = 0; i != NumVars; ++i)
    Vars.push_back(Record.readSubExpr());
  C->setVarRefs(Vars);

  SmallVector<Expr *, 16> UDMappers;
  UDMappers.reserve(NumVars);
  for (unsigned I = 0; I < NumVars; ++I)
    UDMappers.push_back(Record.readSubExpr());
  C->setUDMapperRefs(UDMappers);

  SmallVector<ValueDecl *, 16> Decls;
  Decls.reserve(UniqueDecls);
  for (unsigned i = 0; i < UniqueDecls; ++i)
    Decls.push_back(Record.readDeclAs<ValueDecl>());
  C->setUniqueDecls(Decls);

  SmallVector<unsigned, 16> ListsPerDecl;
  ListsPerDecl.reserve(UniqueDecls);
  for (unsigned i = 0; i < UniqueDecls; ++i)
    ListsPerDecl.push_back(Record.readInt());
  C->setDeclNumLists(ListsPerDecl);

  SmallVector<unsigned, 32> ListSizes;
  ListSizes.reserve(TotalLists);
  for (unsigned i = 0; i < TotalLists; ++i)
    ListSizes.push_back(Record.readInt());
  C->setComponentListSizes(ListSizes);

  SmallVector<OMPClauseMappableExprCommon::MappableComponent, 32> Components;
  Components.reserve(TotalComponents);
  for (unsigned i = 0; i < TotalComponents; ++i) {
    Expr *AssociatedExprPr = Record.readSubExpr();
    bool IsNonContiguous = Record.readBool();
    auto *AssociatedDecl = Record.readDeclAs<ValueDecl>();
    Components.emplace_back(AssociatedExprPr, AssociatedDecl, IsNonContiguous);
  }
  C->setComponents(Components, ListSizes);
}

void OMPClauseReader::VisitOMPFromClause(OMPFromClause *C) {
  C->setLParenLoc(Record.readSourceLocation());
  for (unsigned I = 0; I < NumberOfOMPMotionModifiers; ++I) {
    C->setMotionModifier(
        I, static_cast<OpenMPMotionModifierKind>(Record.readInt()));
    C->setMotionModifierLoc(I, Record.readSourceLocation());
  }
  C->setMapperQualifierLoc(Record.readNestedNameSpecifierLoc());
  C->setMapperIdInfo(Record.readDeclarationNameInfo());
  C->setColonLoc(Record.readSourceLocation());
  auto NumVars = C->varlist_size();
  auto UniqueDecls = C->getUniqueDeclarationsNum();
  auto TotalLists = C->getTotalComponentListNum();
  auto TotalComponents = C->getTotalComponentsNum();

  SmallVector<Expr *, 16> Vars;
  Vars.reserve(NumVars);
  for (unsigned i = 0; i != NumVars; ++i)
    Vars.push_back(Record.readSubExpr());
  C->setVarRefs(Vars);

  SmallVector<Expr *, 16> UDMappers;
  UDMappers.reserve(NumVars);
  for (unsigned I = 0; I < NumVars; ++I)
    UDMappers.push_back(Record.readSubExpr());
  C->setUDMapperRefs(UDMappers);

  SmallVector<ValueDecl *, 16> Decls;
  Decls.reserve(UniqueDecls);
  for (unsigned i = 0; i < UniqueDecls; ++i)
    Decls.push_back(Record.readDeclAs<ValueDecl>());
  C->setUniqueDecls(Decls);

  SmallVector<unsigned, 16> ListsPerDecl;
  ListsPerDecl.reserve(UniqueDecls);
  for (unsigned i = 0; i < UniqueDecls; ++i)
    ListsPerDecl.push_back(Record.readInt());
  C->setDeclNumLists(ListsPerDecl);

  SmallVector<unsigned, 32> ListSizes;
  ListSizes.reserve(TotalLists);
  for (unsigned i = 0; i < TotalLists; ++i)
    ListSizes.push_back(Record.readInt());
  C->setComponentListSizes(ListSizes);

  SmallVector<OMPClauseMappableExprCommon::MappableComponent, 32> Components;
  Components.reserve(TotalComponents);
  for (unsigned i = 0; i < TotalComponents; ++i) {
    Expr *AssociatedExprPr = Record.readSubExpr();
    bool IsNonContiguous = Record.readBool();
    auto *AssociatedDecl = Record.readDeclAs<ValueDecl>();
    Components.emplace_back(AssociatedExprPr, AssociatedDecl, IsNonContiguous);
  }
  C->setComponents(Components, ListSizes);
}

void OMPClauseReader::VisitOMPUseDevicePtrClause(OMPUseDevicePtrClause *C) {
  C->setLParenLoc(Record.readSourceLocation());
  auto NumVars = C->varlist_size();
  auto UniqueDecls = C->getUniqueDeclarationsNum();
  auto TotalLists = C->getTotalComponentListNum();
  auto TotalComponents = C->getTotalComponentsNum();

  SmallVector<Expr *, 16> Vars;
  Vars.reserve(NumVars);
  for (unsigned i = 0; i != NumVars; ++i)
    Vars.push_back(Record.readSubExpr());
  C->setVarRefs(Vars);
  Vars.clear();
  for (unsigned i = 0; i != NumVars; ++i)
    Vars.push_back(Record.readSubExpr());
  C->setPrivateCopies(Vars);
  Vars.clear();
  for (unsigned i = 0; i != NumVars; ++i)
    Vars.push_back(Record.readSubExpr());
  C->setInits(Vars);

  SmallVector<ValueDecl *, 16> Decls;
  Decls.reserve(UniqueDecls);
  for (unsigned i = 0; i < UniqueDecls; ++i)
    Decls.push_back(Record.readDeclAs<ValueDecl>());
  C->setUniqueDecls(Decls);

  SmallVector<unsigned, 16> ListsPerDecl;
  ListsPerDecl.reserve(UniqueDecls);
  for (unsigned i = 0; i < UniqueDecls; ++i)
    ListsPerDecl.push_back(Record.readInt());
  C->setDeclNumLists(ListsPerDecl);

  SmallVector<unsigned, 32> ListSizes;
  ListSizes.reserve(TotalLists);
  for (unsigned i = 0; i < TotalLists; ++i)
    ListSizes.push_back(Record.readInt());
  C->setComponentListSizes(ListSizes);

  SmallVector<OMPClauseMappableExprCommon::MappableComponent, 32> Components;
  Components.reserve(TotalComponents);
  for (unsigned i = 0; i < TotalComponents; ++i) {
    auto *AssociatedExprPr = Record.readSubExpr();
    auto *AssociatedDecl = Record.readDeclAs<ValueDecl>();
    Components.emplace_back(AssociatedExprPr, AssociatedDecl,
                            /*IsNonContiguous=*/false);
  }
  C->setComponents(Components, ListSizes);
}

void OMPClauseReader::VisitOMPUseDeviceAddrClause(OMPUseDeviceAddrClause *C) {
  C->setLParenLoc(Record.readSourceLocation());
  auto NumVars = C->varlist_size();
  auto UniqueDecls = C->getUniqueDeclarationsNum();
  auto TotalLists = C->getTotalComponentListNum();
  auto TotalComponents = C->getTotalComponentsNum();

  SmallVector<Expr *, 16> Vars;
  Vars.reserve(NumVars);
  for (unsigned i = 0; i != NumVars; ++i)
    Vars.push_back(Record.readSubExpr());
  C->setVarRefs(Vars);

  SmallVector<ValueDecl *, 16> Decls;
  Decls.reserve(UniqueDecls);
  for (unsigned i = 0; i < UniqueDecls; ++i)
    Decls.push_back(Record.readDeclAs<ValueDecl>());
  C->setUniqueDecls(Decls);

  SmallVector<unsigned, 16> ListsPerDecl;
  ListsPerDecl.reserve(UniqueDecls);
  for (unsigned i = 0; i < UniqueDecls; ++i)
    ListsPerDecl.push_back(Record.readInt());
  C->setDeclNumLists(ListsPerDecl);

  SmallVector<unsigned, 32> ListSizes;
  ListSizes.reserve(TotalLists);
  for (unsigned i = 0; i < TotalLists; ++i)
    ListSizes.push_back(Record.readInt());
  C->setComponentListSizes(ListSizes);

  SmallVector<OMPClauseMappableExprCommon::MappableComponent, 32> Components;
  Components.reserve(TotalComponents);
  for (unsigned i = 0; i < TotalComponents; ++i) {
    Expr *AssociatedExpr = Record.readSubExpr();
    auto *AssociatedDecl = Record.readDeclAs<ValueDecl>();
    Components.emplace_back(AssociatedExpr, AssociatedDecl,
                            /*IsNonContiguous*/ false);
  }
  C->setComponents(Components, ListSizes);
}

void OMPClauseReader::VisitOMPIsDevicePtrClause(OMPIsDevicePtrClause *C) {
  C->setLParenLoc(Record.readSourceLocation());
  auto NumVars = C->varlist_size();
  auto UniqueDecls = C->getUniqueDeclarationsNum();
  auto TotalLists = C->getTotalComponentListNum();
  auto TotalComponents = C->getTotalComponentsNum();

  SmallVector<Expr *, 16> Vars;
  Vars.reserve(NumVars);
  for (unsigned i = 0; i != NumVars; ++i)
    Vars.push_back(Record.readSubExpr());
  C->setVarRefs(Vars);
  Vars.clear();

  SmallVector<ValueDecl *, 16> Decls;
  Decls.reserve(UniqueDecls);
  for (unsigned i = 0; i < UniqueDecls; ++i)
    Decls.push_back(Record.readDeclAs<ValueDecl>());
  C->setUniqueDecls(Decls);

  SmallVector<unsigned, 16> ListsPerDecl;
  ListsPerDecl.reserve(UniqueDecls);
  for (unsigned i = 0; i < UniqueDecls; ++i)
    ListsPerDecl.push_back(Record.readInt());
  C->setDeclNumLists(ListsPerDecl);

  SmallVector<unsigned, 32> ListSizes;
  ListSizes.reserve(TotalLists);
  for (unsigned i = 0; i < TotalLists; ++i)
    ListSizes.push_back(Record.readInt());
  C->setComponentListSizes(ListSizes);

  SmallVector<OMPClauseMappableExprCommon::MappableComponent, 32> Components;
  Components.reserve(TotalComponents);
  for (unsigned i = 0; i < TotalComponents; ++i) {
    Expr *AssociatedExpr = Record.readSubExpr();
    auto *AssociatedDecl = Record.readDeclAs<ValueDecl>();
    Components.emplace_back(AssociatedExpr, AssociatedDecl,
                            /*IsNonContiguous=*/false);
  }
  C->setComponents(Components, ListSizes);
}

void OMPClauseReader::VisitOMPHasDeviceAddrClause(OMPHasDeviceAddrClause *C) {
  C->setLParenLoc(Record.readSourceLocation());
  auto NumVars = C->varlist_size();
  auto UniqueDecls = C->getUniqueDeclarationsNum();
  auto TotalLists = C->getTotalComponentListNum();
  auto TotalComponents = C->getTotalComponentsNum();

  SmallVector<Expr *, 16> Vars;
  Vars.reserve(NumVars);
  for (unsigned I = 0; I != NumVars; ++I)
    Vars.push_back(Record.readSubExpr());
  C->setVarRefs(Vars);
  Vars.clear();

  SmallVector<ValueDecl *, 16> Decls;
  Decls.reserve(UniqueDecls);
  for (unsigned I = 0; I < UniqueDecls; ++I)
    Decls.push_back(Record.readDeclAs<ValueDecl>());
  C->setUniqueDecls(Decls);

  SmallVector<unsigned, 16> ListsPerDecl;
  ListsPerDecl.reserve(UniqueDecls);
  for (unsigned I = 0; I < UniqueDecls; ++I)
    ListsPerDecl.push_back(Record.readInt());
  C->setDeclNumLists(ListsPerDecl);

  SmallVector<unsigned, 32> ListSizes;
  ListSizes.reserve(TotalLists);
  for (unsigned i = 0; i < TotalLists; ++i)
    ListSizes.push_back(Record.readInt());
  C->setComponentListSizes(ListSizes);

  SmallVector<OMPClauseMappableExprCommon::MappableComponent, 32> Components;
  Components.reserve(TotalComponents);
  for (unsigned I = 0; I < TotalComponents; ++I) {
    Expr *AssociatedExpr = Record.readSubExpr();
    auto *AssociatedDecl = Record.readDeclAs<ValueDecl>();
    Components.emplace_back(AssociatedExpr, AssociatedDecl,
                            /*IsNonContiguous=*/false);
  }
  C->setComponents(Components, ListSizes);
}

void OMPClauseReader::VisitOMPNontemporalClause(OMPNontemporalClause *C) {
  C->setLParenLoc(Record.readSourceLocation());
  unsigned NumVars = C->varlist_size();
  SmallVector<Expr *, 16> Vars;
  Vars.reserve(NumVars);
  for (unsigned i = 0; i != NumVars; ++i)
    Vars.push_back(Record.readSubExpr());
  C->setVarRefs(Vars);
  Vars.clear();
  Vars.reserve(NumVars);
  for (unsigned i = 0; i != NumVars; ++i)
    Vars.push_back(Record.readSubExpr());
  C->setPrivateRefs(Vars);
}

void OMPClauseReader::VisitOMPInclusiveClause(OMPInclusiveClause *C) {
  C->setLParenLoc(Record.readSourceLocation());
  unsigned NumVars = C->varlist_size();
  SmallVector<Expr *, 16> Vars;
  Vars.reserve(NumVars);
  for (unsigned i = 0; i != NumVars; ++i)
    Vars.push_back(Record.readSubExpr());
  C->setVarRefs(Vars);
}

void OMPClauseReader::VisitOMPExclusiveClause(OMPExclusiveClause *C) {
  C->setLParenLoc(Record.readSourceLocation());
  unsigned NumVars = C->varlist_size();
  SmallVector<Expr *, 16> Vars;
  Vars.reserve(NumVars);
  for (unsigned i = 0; i != NumVars; ++i)
    Vars.push_back(Record.readSubExpr());
  C->setVarRefs(Vars);
}

void OMPClauseReader::VisitOMPUsesAllocatorsClause(OMPUsesAllocatorsClause *C) {
  C->setLParenLoc(Record.readSourceLocation());
  unsigned NumOfAllocators = C->getNumberOfAllocators();
  SmallVector<OMPUsesAllocatorsClause::Data, 4> Data;
  Data.reserve(NumOfAllocators);
  for (unsigned I = 0; I != NumOfAllocators; ++I) {
    OMPUsesAllocatorsClause::Data &D = Data.emplace_back();
    D.Allocator = Record.readSubExpr();
    D.AllocatorTraits = Record.readSubExpr();
    D.LParenLoc = Record.readSourceLocation();
    D.RParenLoc = Record.readSourceLocation();
  }
  C->setAllocatorsData(Data);
}

void OMPClauseReader::VisitOMPAffinityClause(OMPAffinityClause *C) {
  C->setLParenLoc(Record.readSourceLocation());
  C->setModifier(Record.readSubExpr());
  C->setColonLoc(Record.readSourceLocation());
  unsigned NumOfLocators = C->varlist_size();
  SmallVector<Expr *, 4> Locators;
  Locators.reserve(NumOfLocators);
  for (unsigned I = 0; I != NumOfLocators; ++I)
    Locators.push_back(Record.readSubExpr());
  C->setVarRefs(Locators);
}

void OMPClauseReader::VisitOMPOrderClause(OMPOrderClause *C) {
  C->setKind(Record.readEnum<OpenMPOrderClauseKind>());
  C->setModifier(Record.readEnum<OpenMPOrderClauseModifier>());
  C->setLParenLoc(Record.readSourceLocation());
  C->setKindKwLoc(Record.readSourceLocation());
  C->setModifierKwLoc(Record.readSourceLocation());
}

void OMPClauseReader::VisitOMPFilterClause(OMPFilterClause *C) {
  VisitOMPClauseWithPreInit(C);
  C->setThreadID(Record.readSubExpr());
  C->setLParenLoc(Record.readSourceLocation());
}

void OMPClauseReader::VisitOMPBindClause(OMPBindClause *C) {
  C->setBindKind(Record.readEnum<OpenMPBindClauseKind>());
  C->setLParenLoc(Record.readSourceLocation());
  C->setBindKindLoc(Record.readSourceLocation());
}

void OMPClauseReader::VisitOMPAlignClause(OMPAlignClause *C) {
  C->setAlignment(Record.readExpr());
  C->setLParenLoc(Record.readSourceLocation());
}

void OMPClauseReader::VisitOMPXDynCGroupMemClause(OMPXDynCGroupMemClause *C) {
  VisitOMPClauseWithPreInit(C);
  C->setSize(Record.readSubExpr());
  C->setLParenLoc(Record.readSourceLocation());
}

void OMPClauseReader::VisitOMPDoacrossClause(OMPDoacrossClause *C) {
  C->setLParenLoc(Record.readSourceLocation());
  C->setDependenceType(
      static_cast<OpenMPDoacrossClauseModifier>(Record.readInt()));
  C->setDependenceLoc(Record.readSourceLocation());
  C->setColonLoc(Record.readSourceLocation());
  unsigned NumVars = C->varlist_size();
  SmallVector<Expr *, 16> Vars;
  Vars.reserve(NumVars);
  for (unsigned I = 0; I != NumVars; ++I)
    Vars.push_back(Record.readSubExpr());
  C->setVarRefs(Vars);
  for (unsigned I = 0, E = C->getNumLoops(); I < E; ++I)
    C->setLoopData(I, Record.readSubExpr());
}

void OMPClauseReader::VisitOMPXAttributeClause(OMPXAttributeClause *C) {
  AttrVec Attrs;
  Record.readAttributes(Attrs);
  C->setAttrs(Attrs);
  C->setLocStart(Record.readSourceLocation());
  C->setLParenLoc(Record.readSourceLocation());
  C->setLocEnd(Record.readSourceLocation());
}

void OMPClauseReader::VisitOMPXBareClause(OMPXBareClause *C) {}

OMPTraitInfo *ASTRecordReader::readOMPTraitInfo() {
  OMPTraitInfo &TI = getContext().getNewOMPTraitInfo();
  TI.Sets.resize(readUInt32());
  for (auto &Set : TI.Sets) {
    Set.Kind = readEnum<llvm::omp::TraitSet>();
    Set.Selectors.resize(readUInt32());
    for (auto &Selector : Set.Selectors) {
      Selector.Kind = readEnum<llvm::omp::TraitSelector>();
      Selector.ScoreOrCondition = nullptr;
      if (readBool())
        Selector.ScoreOrCondition = readExprRef();
      Selector.Properties.resize(readUInt32());
      for (auto &Property : Selector.Properties)
        Property.Kind = readEnum<llvm::omp::TraitProperty>();
    }
  }
  return &TI;
}

void ASTRecordReader::readOMPChildren(OMPChildren *Data) {
  if (!Data)
    return;
  if (Reader->ReadingKind == ASTReader::Read_Stmt) {
    // Skip NumClauses, NumChildren and HasAssociatedStmt fields.
    skipInts(3);
  }
  SmallVector<OMPClause *, 4> Clauses(Data->getNumClauses());
  for (unsigned I = 0, E = Data->getNumClauses(); I < E; ++I)
    Clauses[I] = readOMPClause();
  Data->setClauses(Clauses);
  if (Data->hasAssociatedStmt())
    Data->setAssociatedStmt(readStmt());
  for (unsigned I = 0, E = Data->getNumChildren(); I < E; ++I)
    Data->getChildren()[I] = readStmt();
}

SmallVector<Expr *> ASTRecordReader::readOpenACCVarList() {
  unsigned NumVars = readInt();
  llvm::SmallVector<Expr *> VarList;
  for (unsigned I = 0; I < NumVars; ++I)
    VarList.push_back(readSubExpr());
  return VarList;
}

SmallVector<Expr *> ASTRecordReader::readOpenACCIntExprList() {
  unsigned NumExprs = readInt();
  llvm::SmallVector<Expr *> ExprList;
  for (unsigned I = 0; I < NumExprs; ++I)
    ExprList.push_back(readSubExpr());
  return ExprList;
}

OpenACCClause *ASTRecordReader::readOpenACCClause() {
  OpenACCClauseKind ClauseKind = readEnum<OpenACCClauseKind>();
  SourceLocation BeginLoc = readSourceLocation();
  SourceLocation EndLoc = readSourceLocation();

  switch (ClauseKind) {
  case OpenACCClauseKind::Default: {
    SourceLocation LParenLoc = readSourceLocation();
    OpenACCDefaultClauseKind DCK = readEnum<OpenACCDefaultClauseKind>();
    return OpenACCDefaultClause::Create(getContext(), DCK, BeginLoc, LParenLoc,
                                        EndLoc);
  }
  case OpenACCClauseKind::If: {
    SourceLocation LParenLoc = readSourceLocation();
    Expr *CondExpr = readSubExpr();
    return OpenACCIfClause::Create(getContext(), BeginLoc, LParenLoc, CondExpr,
                                   EndLoc);
  }
  case OpenACCClauseKind::Self: {
    SourceLocation LParenLoc = readSourceLocation();
    Expr *CondExpr = readBool() ? readSubExpr() : nullptr;
    return OpenACCSelfClause::Create(getContext(), BeginLoc, LParenLoc,
                                     CondExpr, EndLoc);
  }
  case OpenACCClauseKind::NumGangs: {
    SourceLocation LParenLoc = readSourceLocation();
    unsigned NumClauses = readInt();
    llvm::SmallVector<Expr *> IntExprs;
    for (unsigned I = 0; I < NumClauses; ++I)
      IntExprs.push_back(readSubExpr());
    return OpenACCNumGangsClause::Create(getContext(), BeginLoc, LParenLoc,
                                         IntExprs, EndLoc);
  }
  case OpenACCClauseKind::NumWorkers: {
    SourceLocation LParenLoc = readSourceLocation();
    Expr *IntExpr = readSubExpr();
    return OpenACCNumWorkersClause::Create(getContext(), BeginLoc, LParenLoc,
                                           IntExpr, EndLoc);
  }
  case OpenACCClauseKind::VectorLength: {
    SourceLocation LParenLoc = readSourceLocation();
    Expr *IntExpr = readSubExpr();
    return OpenACCVectorLengthClause::Create(getContext(), BeginLoc, LParenLoc,
                                             IntExpr, EndLoc);
  }
  case OpenACCClauseKind::Private: {
    SourceLocation LParenLoc = readSourceLocation();
    llvm::SmallVector<Expr *> VarList = readOpenACCVarList();
    return OpenACCPrivateClause::Create(getContext(), BeginLoc, LParenLoc,
                                        VarList, EndLoc);
  }
  case OpenACCClauseKind::FirstPrivate: {
    SourceLocation LParenLoc = readSourceLocation();
    llvm::SmallVector<Expr *> VarList = readOpenACCVarList();
    return OpenACCFirstPrivateClause::Create(getContext(), BeginLoc, LParenLoc,
                                             VarList, EndLoc);
  }
  case OpenACCClauseKind::Attach: {
    SourceLocation LParenLoc = readSourceLocation();
    llvm::SmallVector<Expr *> VarList = readOpenACCVarList();
    return OpenACCAttachClause::Create(getContext(), BeginLoc, LParenLoc,
                                       VarList, EndLoc);
  }
  case OpenACCClauseKind::DevicePtr: {
    SourceLocation LParenLoc = readSourceLocation();
    llvm::SmallVector<Expr *> VarList = readOpenACCVarList();
    return OpenACCDevicePtrClause::Create(getContext(), BeginLoc, LParenLoc,
                                          VarList, EndLoc);
  }
  case OpenACCClauseKind::NoCreate: {
    SourceLocation LParenLoc = readSourceLocation();
    llvm::SmallVector<Expr *> VarList = readOpenACCVarList();
    return OpenACCNoCreateClause::Create(getContext(), BeginLoc, LParenLoc,
                                         VarList, EndLoc);
  }
  case OpenACCClauseKind::Present: {
    SourceLocation LParenLoc = readSourceLocation();
    llvm::SmallVector<Expr *> VarList = readOpenACCVarList();
    return OpenACCPresentClause::Create(getContext(), BeginLoc, LParenLoc,
                                        VarList, EndLoc);
  }
  case OpenACCClauseKind::PCopy:
  case OpenACCClauseKind::PresentOrCopy:
  case OpenACCClauseKind::Copy: {
    SourceLocation LParenLoc = readSourceLocation();
    llvm::SmallVector<Expr *> VarList = readOpenACCVarList();
    return OpenACCCopyClause::Create(getContext(), ClauseKind, BeginLoc,
                                     LParenLoc, VarList, EndLoc);
  }
  case OpenACCClauseKind::CopyIn:
  case OpenACCClauseKind::PCopyIn:
  case OpenACCClauseKind::PresentOrCopyIn: {
    SourceLocation LParenLoc = readSourceLocation();
    bool IsReadOnly = readBool();
    llvm::SmallVector<Expr *> VarList = readOpenACCVarList();
    return OpenACCCopyInClause::Create(getContext(), ClauseKind, BeginLoc,
                                       LParenLoc, IsReadOnly, VarList, EndLoc);
  }
  case OpenACCClauseKind::CopyOut:
  case OpenACCClauseKind::PCopyOut:
  case OpenACCClauseKind::PresentOrCopyOut: {
    SourceLocation LParenLoc = readSourceLocation();
    bool IsZero = readBool();
    llvm::SmallVector<Expr *> VarList = readOpenACCVarList();
    return OpenACCCopyOutClause::Create(getContext(), ClauseKind, BeginLoc,
                                        LParenLoc, IsZero, VarList, EndLoc);
  }
  case OpenACCClauseKind::Create:
  case OpenACCClauseKind::PCreate:
  case OpenACCClauseKind::PresentOrCreate: {
    SourceLocation LParenLoc = readSourceLocation();
    bool IsZero = readBool();
    llvm::SmallVector<Expr *> VarList = readOpenACCVarList();
    return OpenACCCreateClause::Create(getContext(), ClauseKind, BeginLoc,
                                       LParenLoc, IsZero, VarList, EndLoc);
  }
  case OpenACCClauseKind::Async: {
    SourceLocation LParenLoc = readSourceLocation();
    Expr *AsyncExpr = readBool() ? readSubExpr() : nullptr;
    return OpenACCAsyncClause::Create(getContext(), BeginLoc, LParenLoc,
                                      AsyncExpr, EndLoc);
  }
  case OpenACCClauseKind::Wait: {
    SourceLocation LParenLoc = readSourceLocation();
    Expr *DevNumExpr = readBool() ? readSubExpr() : nullptr;
    SourceLocation QueuesLoc = readSourceLocation();
    llvm::SmallVector<Expr *> QueueIdExprs = readOpenACCIntExprList();
    return OpenACCWaitClause::Create(getContext(), BeginLoc, LParenLoc,
                                     DevNumExpr, QueuesLoc, QueueIdExprs,
                                     EndLoc);
  }
  case OpenACCClauseKind::DeviceType:
  case OpenACCClauseKind::DType: {
    SourceLocation LParenLoc = readSourceLocation();
    llvm::SmallVector<DeviceTypeArgument> Archs;
    unsigned NumArchs = readInt();

    for (unsigned I = 0; I < NumArchs; ++I) {
      IdentifierInfo *Ident = readBool() ? readIdentifier() : nullptr;
      SourceLocation Loc = readSourceLocation();
      Archs.emplace_back(Ident, Loc);
    }

    return OpenACCDeviceTypeClause::Create(getContext(), ClauseKind, BeginLoc,
                                           LParenLoc, Archs, EndLoc);
  }
<<<<<<< HEAD
=======
  case OpenACCClauseKind::Reduction: {
    SourceLocation LParenLoc = readSourceLocation();
    OpenACCReductionOperator Op = readEnum<OpenACCReductionOperator>();
    llvm::SmallVector<Expr *> VarList = readOpenACCVarList();
    return OpenACCReductionClause::Create(getContext(), BeginLoc, LParenLoc, Op,
                                          VarList, EndLoc);
  }
>>>>>>> 97025bd9

  case OpenACCClauseKind::Finalize:
  case OpenACCClauseKind::IfPresent:
  case OpenACCClauseKind::Seq:
  case OpenACCClauseKind::Independent:
  case OpenACCClauseKind::Auto:
  case OpenACCClauseKind::Worker:
  case OpenACCClauseKind::Vector:
  case OpenACCClauseKind::NoHost:
  case OpenACCClauseKind::UseDevice:
  case OpenACCClauseKind::Delete:
  case OpenACCClauseKind::Detach:
  case OpenACCClauseKind::Device:
  case OpenACCClauseKind::DeviceResident:
  case OpenACCClauseKind::Host:
  case OpenACCClauseKind::Link:
<<<<<<< HEAD
  case OpenACCClauseKind::Reduction:
=======
>>>>>>> 97025bd9
  case OpenACCClauseKind::Collapse:
  case OpenACCClauseKind::Bind:
  case OpenACCClauseKind::DeviceNum:
  case OpenACCClauseKind::DefaultAsync:
  case OpenACCClauseKind::Tile:
  case OpenACCClauseKind::Gang:
  case OpenACCClauseKind::Invalid:
    llvm_unreachable("Clause serialization not yet implemented");
  }
  llvm_unreachable("Invalid Clause Kind");
}

void ASTRecordReader::readOpenACCClauseList(
    MutableArrayRef<const OpenACCClause *> Clauses) {
  for (unsigned I = 0; I < Clauses.size(); ++I)
    Clauses[I] = readOpenACCClause();
}<|MERGE_RESOLUTION|>--- conflicted
+++ resolved
@@ -11921,8 +11921,6 @@
     return OpenACCDeviceTypeClause::Create(getContext(), ClauseKind, BeginLoc,
                                            LParenLoc, Archs, EndLoc);
   }
-<<<<<<< HEAD
-=======
   case OpenACCClauseKind::Reduction: {
     SourceLocation LParenLoc = readSourceLocation();
     OpenACCReductionOperator Op = readEnum<OpenACCReductionOperator>();
@@ -11930,7 +11928,6 @@
     return OpenACCReductionClause::Create(getContext(), BeginLoc, LParenLoc, Op,
                                           VarList, EndLoc);
   }
->>>>>>> 97025bd9
 
   case OpenACCClauseKind::Finalize:
   case OpenACCClauseKind::IfPresent:
@@ -11947,10 +11944,6 @@
   case OpenACCClauseKind::DeviceResident:
   case OpenACCClauseKind::Host:
   case OpenACCClauseKind::Link:
-<<<<<<< HEAD
-  case OpenACCClauseKind::Reduction:
-=======
->>>>>>> 97025bd9
   case OpenACCClauseKind::Collapse:
   case OpenACCClauseKind::Bind:
   case OpenACCClauseKind::DeviceNum:
