//===- OpenACCClause.h - Classes for OpenACC clauses ------------*- C++ -*-===//
//
// Part of the LLVM Project, under the Apache License v2.0 with LLVM Exceptions.
// See https://llvm.org/LICENSE.txt for license information.
// SPDX-License-Identifier: Apache-2.0 WITH LLVM-exception
//
//===----------------------------------------------------------------------===//
//
// \file
// This file defines OpenACC AST classes for clauses.
//
//===----------------------------------------------------------------------===//

#ifndef LLVM_CLANG_AST_OPENACCCLAUSE_H
#define LLVM_CLANG_AST_OPENACCCLAUSE_H
#include "clang/AST/ASTContext.h"
#include "clang/AST/StmtIterator.h"
#include "clang/Basic/OpenACCKinds.h"

#include <utility>

namespace clang {
/// This is the base type for all OpenACC Clauses.
class OpenACCClause {
  OpenACCClauseKind Kind;
  SourceRange Location;

protected:
  OpenACCClause(OpenACCClauseKind K, SourceLocation BeginLoc,
                SourceLocation EndLoc)
      : Kind(K), Location(BeginLoc, EndLoc) {
    assert(!BeginLoc.isInvalid() && !EndLoc.isInvalid() &&
           "Begin and end location must be valid for OpenACCClause");
      }

public:
  OpenACCClauseKind getClauseKind() const { return Kind; }
  SourceLocation getBeginLoc() const { return Location.getBegin(); }
  SourceLocation getEndLoc() const { return Location.getEnd(); }

  static bool classof(const OpenACCClause *) { return false; }

  using child_iterator = StmtIterator;
  using const_child_iterator = ConstStmtIterator;
  using child_range = llvm::iterator_range<child_iterator>;
  using const_child_range = llvm::iterator_range<const_child_iterator>;

  child_range children();
  const_child_range children() const {
    auto Children = const_cast<OpenACCClause *>(this)->children();
    return const_child_range(Children.begin(), Children.end());
  }

  virtual ~OpenACCClause() = default;
};

/// Represents a clause that has a list of parameters.
class OpenACCClauseWithParams : public OpenACCClause {
  /// Location of the '('.
  SourceLocation LParenLoc;

protected:
  OpenACCClauseWithParams(OpenACCClauseKind K, SourceLocation BeginLoc,
                          SourceLocation LParenLoc, SourceLocation EndLoc)
      : OpenACCClause(K, BeginLoc, EndLoc), LParenLoc(LParenLoc) {}

public:
  static bool classof(const OpenACCClause *C);

  SourceLocation getLParenLoc() const { return LParenLoc; }

  child_range children() {
    return child_range(child_iterator(), child_iterator());
  }
  const_child_range children() const {
    return const_child_range(const_child_iterator(), const_child_iterator());
  }
};

using DeviceTypeArgument = std::pair<IdentifierInfo *, SourceLocation>;
/// A 'device_type' or 'dtype' clause, takes a list of either an 'asterisk' or
/// an identifier. The 'asterisk' means 'the rest'.
class OpenACCDeviceTypeClause final
    : public OpenACCClauseWithParams,
      public llvm::TrailingObjects<OpenACCDeviceTypeClause,
                                   DeviceTypeArgument> {
  // Data stored in trailing objects as IdentifierInfo* /SourceLocation pairs. A
  // nullptr IdentifierInfo* represents an asterisk.
  unsigned NumArchs;
  OpenACCDeviceTypeClause(OpenACCClauseKind K, SourceLocation BeginLoc,
                          SourceLocation LParenLoc,
                          ArrayRef<DeviceTypeArgument> Archs,
                          SourceLocation EndLoc)
      : OpenACCClauseWithParams(K, BeginLoc, LParenLoc, EndLoc),
        NumArchs(Archs.size()) {
    assert(
        (K == OpenACCClauseKind::DeviceType || K == OpenACCClauseKind::DType) &&
        "Invalid clause kind for device-type");

    assert(!llvm::any_of(Archs, [](const DeviceTypeArgument &Arg) {
      return Arg.second.isInvalid();
    }) && "Invalid SourceLocation for an argument");

    assert(
        (Archs.size() == 1 || !llvm::any_of(Archs,
                                            [](const DeviceTypeArgument &Arg) {
                                              return Arg.first == nullptr;
                                            })) &&
        "Only a single asterisk version is permitted, and must be the "
        "only one");

    std::uninitialized_copy(Archs.begin(), Archs.end(),
                            getTrailingObjects<DeviceTypeArgument>());
  }

public:
  static bool classof(const OpenACCClause *C) {
    return C->getClauseKind() == OpenACCClauseKind::DType ||
           C->getClauseKind() == OpenACCClauseKind::DeviceType;
  }
  bool hasAsterisk() const {
    return getArchitectures().size() > 0 &&
           getArchitectures()[0].first == nullptr;
  }

  ArrayRef<DeviceTypeArgument> getArchitectures() const {
    return ArrayRef<DeviceTypeArgument>(
        getTrailingObjects<DeviceTypeArgument>(), NumArchs);
  }

  static OpenACCDeviceTypeClause *
  Create(const ASTContext &C, OpenACCClauseKind K, SourceLocation BeginLoc,
         SourceLocation LParenLoc, ArrayRef<DeviceTypeArgument> Archs,
         SourceLocation EndLoc);
};

/// A 'default' clause, has the optional 'none' or 'present' argument.
class OpenACCDefaultClause : public OpenACCClauseWithParams {
  friend class ASTReaderStmt;
  friend class ASTWriterStmt;

  OpenACCDefaultClauseKind DefaultClauseKind;

protected:
  OpenACCDefaultClause(OpenACCDefaultClauseKind K, SourceLocation BeginLoc,
                       SourceLocation LParenLoc, SourceLocation EndLoc)
      : OpenACCClauseWithParams(OpenACCClauseKind::Default, BeginLoc, LParenLoc,
                                EndLoc),
        DefaultClauseKind(K) {
    assert((DefaultClauseKind == OpenACCDefaultClauseKind::None ||
            DefaultClauseKind == OpenACCDefaultClauseKind::Present) &&
           "Invalid Clause Kind");
  }

public:
  static bool classof(const OpenACCClause *C) {
    return C->getClauseKind() == OpenACCClauseKind::Default;
  }
  OpenACCDefaultClauseKind getDefaultClauseKind() const {
    return DefaultClauseKind;
  }

  static OpenACCDefaultClause *Create(const ASTContext &C,
                                      OpenACCDefaultClauseKind K,
                                      SourceLocation BeginLoc,
                                      SourceLocation LParenLoc,
                                      SourceLocation EndLoc);
};

/// Represents one of the handful of classes that has an optional/required
/// 'condition' expression as an argument.
class OpenACCClauseWithCondition : public OpenACCClauseWithParams {
  Expr *ConditionExpr = nullptr;

protected:
  OpenACCClauseWithCondition(OpenACCClauseKind K, SourceLocation BeginLoc,
                             SourceLocation LParenLoc, Expr *ConditionExpr,
                             SourceLocation EndLoc)
      : OpenACCClauseWithParams(K, BeginLoc, LParenLoc, EndLoc),
        ConditionExpr(ConditionExpr) {}

public:
  static bool classof(const OpenACCClause *C);

  bool hasConditionExpr() const { return ConditionExpr; }
  const Expr *getConditionExpr() const { return ConditionExpr; }
  Expr *getConditionExpr() { return ConditionExpr; }

  child_range children() {
    if (ConditionExpr)
      return child_range(reinterpret_cast<Stmt **>(&ConditionExpr),
                         reinterpret_cast<Stmt **>(&ConditionExpr + 1));
    return child_range(child_iterator(), child_iterator());
  }

  const_child_range children() const {
    if (ConditionExpr)
      return const_child_range(
          reinterpret_cast<Stmt *const *>(&ConditionExpr),
          reinterpret_cast<Stmt *const *>(&ConditionExpr + 1));
    return const_child_range(const_child_iterator(), const_child_iterator());
  }
};

/// An 'if' clause, which has a required condition expression.
class OpenACCIfClause : public OpenACCClauseWithCondition {
protected:
  OpenACCIfClause(SourceLocation BeginLoc, SourceLocation LParenLoc,
                  Expr *ConditionExpr, SourceLocation EndLoc);

public:
  static bool classof(const OpenACCClause *C) {
    return C->getClauseKind() == OpenACCClauseKind::If;
  }
  static OpenACCIfClause *Create(const ASTContext &C, SourceLocation BeginLoc,
                                 SourceLocation LParenLoc, Expr *ConditionExpr,
                                 SourceLocation EndLoc);
};

/// A 'self' clause, which has an optional condition expression.
class OpenACCSelfClause : public OpenACCClauseWithCondition {
  OpenACCSelfClause(SourceLocation BeginLoc, SourceLocation LParenLoc,
                    Expr *ConditionExpr, SourceLocation EndLoc);

public:
  static bool classof(const OpenACCClause *C) {
    return C->getClauseKind() == OpenACCClauseKind::Self;
  }
  static OpenACCSelfClause *Create(const ASTContext &C, SourceLocation BeginLoc,
                                   SourceLocation LParenLoc,
                                   Expr *ConditionExpr, SourceLocation EndLoc);
};

/// Represents a clause that has one or more expressions associated with it.
class OpenACCClauseWithExprs : public OpenACCClauseWithParams {
  MutableArrayRef<Expr *> Exprs;

protected:
  OpenACCClauseWithExprs(OpenACCClauseKind K, SourceLocation BeginLoc,
                         SourceLocation LParenLoc, SourceLocation EndLoc)
      : OpenACCClauseWithParams(K, BeginLoc, LParenLoc, EndLoc) {}

  /// Used only for initialization, the leaf class can initialize this to
  /// trailing storage.
  void setExprs(MutableArrayRef<Expr *> NewExprs) {
    assert(Exprs.empty() && "Cannot change Exprs list");
    Exprs = NewExprs;
  }

  /// Gets the entire list of expressions, but leave it to the
  /// individual clauses to expose this how they'd like.
  llvm::ArrayRef<Expr *> getExprs() const { return Exprs; }

public:
  static bool classof(const OpenACCClause *C);
  child_range children() {
    return child_range(reinterpret_cast<Stmt **>(Exprs.begin()),
                       reinterpret_cast<Stmt **>(Exprs.end()));
  }

  const_child_range children() const {
    child_range Children =
        const_cast<OpenACCClauseWithExprs *>(this)->children();
    return const_child_range(Children.begin(), Children.end());
  }
};

// Represents the 'devnum' and expressions lists for the 'wait' clause.
class OpenACCWaitClause final
    : public OpenACCClauseWithExprs,
      public llvm::TrailingObjects<OpenACCWaitClause, Expr *> {
  SourceLocation QueuesLoc;
  OpenACCWaitClause(SourceLocation BeginLoc, SourceLocation LParenLoc,
                    Expr *DevNumExpr, SourceLocation QueuesLoc,
                    ArrayRef<Expr *> QueueIdExprs, SourceLocation EndLoc)
      : OpenACCClauseWithExprs(OpenACCClauseKind::Wait, BeginLoc, LParenLoc,
                               EndLoc),
        QueuesLoc(QueuesLoc) {
    // The first element of the trailing storage is always the devnum expr,
    // whether it is used or not.
    std::uninitialized_copy(&DevNumExpr, &DevNumExpr + 1,
                            getTrailingObjects<Expr *>());
    std::uninitialized_copy(QueueIdExprs.begin(), QueueIdExprs.end(),
                            getTrailingObjects<Expr *>() + 1);
    setExprs(
        MutableArrayRef(getTrailingObjects<Expr *>(), QueueIdExprs.size() + 1));
  }

public:
  static bool classof(const OpenACCClause *C) {
    return C->getClauseKind() == OpenACCClauseKind::Wait;
  }
  static OpenACCWaitClause *Create(const ASTContext &C, SourceLocation BeginLoc,
                                   SourceLocation LParenLoc, Expr *DevNumExpr,
                                   SourceLocation QueuesLoc,
                                   ArrayRef<Expr *> QueueIdExprs,
                                   SourceLocation EndLoc);

  bool hasQueuesTag() const { return !QueuesLoc.isInvalid(); }
  SourceLocation getQueuesLoc() const { return QueuesLoc; }
  bool hasDevNumExpr() const { return getExprs()[0]; }
  Expr *getDevNumExpr() const { return getExprs()[0]; }
  llvm::ArrayRef<Expr *> getQueueIdExprs() {
    return OpenACCClauseWithExprs::getExprs().drop_front();
  }
  llvm::ArrayRef<Expr *> getQueueIdExprs() const {
    return OpenACCClauseWithExprs::getExprs().drop_front();
  }
};

class OpenACCNumGangsClause final
    : public OpenACCClauseWithExprs,
      public llvm::TrailingObjects<OpenACCNumGangsClause, Expr *> {

  OpenACCNumGangsClause(SourceLocation BeginLoc, SourceLocation LParenLoc,
                        ArrayRef<Expr *> IntExprs, SourceLocation EndLoc)
      : OpenACCClauseWithExprs(OpenACCClauseKind::NumGangs, BeginLoc, LParenLoc,
                               EndLoc) {
    std::uninitialized_copy(IntExprs.begin(), IntExprs.end(),
                            getTrailingObjects<Expr *>());
    setExprs(MutableArrayRef(getTrailingObjects<Expr *>(), IntExprs.size()));
  }

public:
  static bool classof(const OpenACCClause *C) {
    return C->getClauseKind() == OpenACCClauseKind::NumGangs;
  }
  static OpenACCNumGangsClause *
  Create(const ASTContext &C, SourceLocation BeginLoc, SourceLocation LParenLoc,
         ArrayRef<Expr *> IntExprs, SourceLocation EndLoc);

  llvm::ArrayRef<Expr *> getIntExprs() {
    return OpenACCClauseWithExprs::getExprs();
  }

  llvm::ArrayRef<Expr *> getIntExprs() const {
    return OpenACCClauseWithExprs::getExprs();
  }
};

/// Represents one of a handful of clauses that have a single integer
/// expression.
class OpenACCClauseWithSingleIntExpr : public OpenACCClauseWithExprs {
  Expr *IntExpr;

protected:
  OpenACCClauseWithSingleIntExpr(OpenACCClauseKind K, SourceLocation BeginLoc,
                                 SourceLocation LParenLoc, Expr *IntExpr,
                                 SourceLocation EndLoc)
      : OpenACCClauseWithExprs(K, BeginLoc, LParenLoc, EndLoc),
        IntExpr(IntExpr) {
    if (IntExpr)
      setExprs(MutableArrayRef<Expr *>{&this->IntExpr, 1});
  }

public:
  static bool classof(const OpenACCClause *C);
  bool hasIntExpr() const { return !getExprs().empty(); }
  const Expr *getIntExpr() const {
    return hasIntExpr() ? getExprs()[0] : nullptr;
  }

  Expr *getIntExpr() { return hasIntExpr() ? getExprs()[0] : nullptr; };
};

class OpenACCNumWorkersClause : public OpenACCClauseWithSingleIntExpr {
  OpenACCNumWorkersClause(SourceLocation BeginLoc, SourceLocation LParenLoc,
                          Expr *IntExpr, SourceLocation EndLoc);

public:
  static bool classof(const OpenACCClause *C) {
    return C->getClauseKind() == OpenACCClauseKind::NumWorkers;
  }
  static OpenACCNumWorkersClause *Create(const ASTContext &C,
                                         SourceLocation BeginLoc,
                                         SourceLocation LParenLoc,
                                         Expr *IntExpr, SourceLocation EndLoc);
};

class OpenACCVectorLengthClause : public OpenACCClauseWithSingleIntExpr {
  OpenACCVectorLengthClause(SourceLocation BeginLoc, SourceLocation LParenLoc,
                            Expr *IntExpr, SourceLocation EndLoc);

public:
  static bool classof(const OpenACCClause *C) {
    return C->getClauseKind() == OpenACCClauseKind::VectorLength;
  }
  static OpenACCVectorLengthClause *
  Create(const ASTContext &C, SourceLocation BeginLoc, SourceLocation LParenLoc,
         Expr *IntExpr, SourceLocation EndLoc);
};

class OpenACCAsyncClause : public OpenACCClauseWithSingleIntExpr {
  OpenACCAsyncClause(SourceLocation BeginLoc, SourceLocation LParenLoc,
                     Expr *IntExpr, SourceLocation EndLoc);

public:
  static bool classof(const OpenACCClause *C) {
    return C->getClauseKind() == OpenACCClauseKind::Async;
  }
  static OpenACCAsyncClause *Create(const ASTContext &C,
                                    SourceLocation BeginLoc,
                                    SourceLocation LParenLoc, Expr *IntExpr,
                                    SourceLocation EndLoc);
};

/// Represents a clause with one or more 'var' objects, represented as an expr,
/// as its arguments. Var-list is expected to be stored in trailing storage.
/// For now, we're just storing the original expression in its entirety, unlike
/// OMP which has to do a bunch of work to create a private.
class OpenACCClauseWithVarList : public OpenACCClauseWithExprs {
protected:
  OpenACCClauseWithVarList(OpenACCClauseKind K, SourceLocation BeginLoc,
                           SourceLocation LParenLoc, SourceLocation EndLoc)
      : OpenACCClauseWithExprs(K, BeginLoc, LParenLoc, EndLoc) {}

public:
  static bool classof(const OpenACCClause *C);
  ArrayRef<Expr *> getVarList() { return getExprs(); }
  ArrayRef<Expr *> getVarList() const { return getExprs(); }
};

class OpenACCPrivateClause final
    : public OpenACCClauseWithVarList,
      public llvm::TrailingObjects<OpenACCPrivateClause, Expr *> {

  OpenACCPrivateClause(SourceLocation BeginLoc, SourceLocation LParenLoc,
                       ArrayRef<Expr *> VarList, SourceLocation EndLoc)
      : OpenACCClauseWithVarList(OpenACCClauseKind::Private, BeginLoc,
                                 LParenLoc, EndLoc) {
    std::uninitialized_copy(VarList.begin(), VarList.end(),
                            getTrailingObjects<Expr *>());
    setExprs(MutableArrayRef(getTrailingObjects<Expr *>(), VarList.size()));
  }

public:
  static bool classof(const OpenACCClause *C) {
    return C->getClauseKind() == OpenACCClauseKind::Private;
  }
  static OpenACCPrivateClause *
  Create(const ASTContext &C, SourceLocation BeginLoc, SourceLocation LParenLoc,
         ArrayRef<Expr *> VarList, SourceLocation EndLoc);
};

class OpenACCFirstPrivateClause final
    : public OpenACCClauseWithVarList,
      public llvm::TrailingObjects<OpenACCFirstPrivateClause, Expr *> {

  OpenACCFirstPrivateClause(SourceLocation BeginLoc, SourceLocation LParenLoc,
                            ArrayRef<Expr *> VarList, SourceLocation EndLoc)
      : OpenACCClauseWithVarList(OpenACCClauseKind::FirstPrivate, BeginLoc,
                                 LParenLoc, EndLoc) {
    std::uninitialized_copy(VarList.begin(), VarList.end(),
                            getTrailingObjects<Expr *>());
    setExprs(MutableArrayRef(getTrailingObjects<Expr *>(), VarList.size()));
  }

public:
  static bool classof(const OpenACCClause *C) {
    return C->getClauseKind() == OpenACCClauseKind::FirstPrivate;
  }
  static OpenACCFirstPrivateClause *
  Create(const ASTContext &C, SourceLocation BeginLoc, SourceLocation LParenLoc,
         ArrayRef<Expr *> VarList, SourceLocation EndLoc);
};

class OpenACCDevicePtrClause final
    : public OpenACCClauseWithVarList,
      public llvm::TrailingObjects<OpenACCDevicePtrClause, Expr *> {

  OpenACCDevicePtrClause(SourceLocation BeginLoc, SourceLocation LParenLoc,
                         ArrayRef<Expr *> VarList, SourceLocation EndLoc)
      : OpenACCClauseWithVarList(OpenACCClauseKind::DevicePtr, BeginLoc,
                                 LParenLoc, EndLoc) {
    std::uninitialized_copy(VarList.begin(), VarList.end(),
                            getTrailingObjects<Expr *>());
    setExprs(MutableArrayRef(getTrailingObjects<Expr *>(), VarList.size()));
  }

public:
  static bool classof(const OpenACCClause *C) {
    return C->getClauseKind() == OpenACCClauseKind::DevicePtr;
  }
  static OpenACCDevicePtrClause *
  Create(const ASTContext &C, SourceLocation BeginLoc, SourceLocation LParenLoc,
         ArrayRef<Expr *> VarList, SourceLocation EndLoc);
};

class OpenACCAttachClause final
    : public OpenACCClauseWithVarList,
      public llvm::TrailingObjects<OpenACCAttachClause, Expr *> {

  OpenACCAttachClause(SourceLocation BeginLoc, SourceLocation LParenLoc,
                      ArrayRef<Expr *> VarList, SourceLocation EndLoc)
      : OpenACCClauseWithVarList(OpenACCClauseKind::Attach, BeginLoc, LParenLoc,
                                 EndLoc) {
    std::uninitialized_copy(VarList.begin(), VarList.end(),
                            getTrailingObjects<Expr *>());
    setExprs(MutableArrayRef(getTrailingObjects<Expr *>(), VarList.size()));
  }

public:
  static bool classof(const OpenACCClause *C) {
    return C->getClauseKind() == OpenACCClauseKind::Attach;
  }
  static OpenACCAttachClause *
  Create(const ASTContext &C, SourceLocation BeginLoc, SourceLocation LParenLoc,
         ArrayRef<Expr *> VarList, SourceLocation EndLoc);
};

class OpenACCNoCreateClause final
    : public OpenACCClauseWithVarList,
      public llvm::TrailingObjects<OpenACCNoCreateClause, Expr *> {

  OpenACCNoCreateClause(SourceLocation BeginLoc, SourceLocation LParenLoc,
                        ArrayRef<Expr *> VarList, SourceLocation EndLoc)
      : OpenACCClauseWithVarList(OpenACCClauseKind::NoCreate, BeginLoc,
                                 LParenLoc, EndLoc) {
    std::uninitialized_copy(VarList.begin(), VarList.end(),
                            getTrailingObjects<Expr *>());
    setExprs(MutableArrayRef(getTrailingObjects<Expr *>(), VarList.size()));
  }

public:
  static bool classof(const OpenACCClause *C) {
    return C->getClauseKind() == OpenACCClauseKind::NoCreate;
  }
  static OpenACCNoCreateClause *
  Create(const ASTContext &C, SourceLocation BeginLoc, SourceLocation LParenLoc,
         ArrayRef<Expr *> VarList, SourceLocation EndLoc);
};

class OpenACCPresentClause final
    : public OpenACCClauseWithVarList,
      public llvm::TrailingObjects<OpenACCPresentClause, Expr *> {

  OpenACCPresentClause(SourceLocation BeginLoc, SourceLocation LParenLoc,
                       ArrayRef<Expr *> VarList, SourceLocation EndLoc)
      : OpenACCClauseWithVarList(OpenACCClauseKind::Present, BeginLoc,
                                 LParenLoc, EndLoc) {
    std::uninitialized_copy(VarList.begin(), VarList.end(),
                            getTrailingObjects<Expr *>());
    setExprs(MutableArrayRef(getTrailingObjects<Expr *>(), VarList.size()));
  }

public:
  static bool classof(const OpenACCClause *C) {
    return C->getClauseKind() == OpenACCClauseKind::Present;
  }
  static OpenACCPresentClause *
  Create(const ASTContext &C, SourceLocation BeginLoc, SourceLocation LParenLoc,
         ArrayRef<Expr *> VarList, SourceLocation EndLoc);
};

class OpenACCCopyClause final
    : public OpenACCClauseWithVarList,
      public llvm::TrailingObjects<OpenACCCopyClause, Expr *> {

  OpenACCCopyClause(OpenACCClauseKind Spelling, SourceLocation BeginLoc,
                    SourceLocation LParenLoc, ArrayRef<Expr *> VarList,
                    SourceLocation EndLoc)
      : OpenACCClauseWithVarList(Spelling, BeginLoc, LParenLoc, EndLoc) {
    assert((Spelling == OpenACCClauseKind::Copy ||
            Spelling == OpenACCClauseKind::PCopy ||
            Spelling == OpenACCClauseKind::PresentOrCopy) &&
           "Invalid clause kind for copy-clause");
    std::uninitialized_copy(VarList.begin(), VarList.end(),
                            getTrailingObjects<Expr *>());
    setExprs(MutableArrayRef(getTrailingObjects<Expr *>(), VarList.size()));
  }

public:
  static bool classof(const OpenACCClause *C) {
    return C->getClauseKind() == OpenACCClauseKind::Copy ||
           C->getClauseKind() == OpenACCClauseKind::PCopy ||
           C->getClauseKind() == OpenACCClauseKind::PresentOrCopy;
  }
  static OpenACCCopyClause *
  Create(const ASTContext &C, OpenACCClauseKind Spelling,
         SourceLocation BeginLoc, SourceLocation LParenLoc,
         ArrayRef<Expr *> VarList, SourceLocation EndLoc);
};

class OpenACCCopyInClause final
    : public OpenACCClauseWithVarList,
      public llvm::TrailingObjects<OpenACCCopyInClause, Expr *> {
  bool IsReadOnly;

  OpenACCCopyInClause(OpenACCClauseKind Spelling, SourceLocation BeginLoc,
                      SourceLocation LParenLoc, bool IsReadOnly,
                      ArrayRef<Expr *> VarList, SourceLocation EndLoc)
      : OpenACCClauseWithVarList(Spelling, BeginLoc, LParenLoc, EndLoc),
        IsReadOnly(IsReadOnly) {
    assert((Spelling == OpenACCClauseKind::CopyIn ||
            Spelling == OpenACCClauseKind::PCopyIn ||
            Spelling == OpenACCClauseKind::PresentOrCopyIn) &&
           "Invalid clause kind for copyin-clause");
    std::uninitialized_copy(VarList.begin(), VarList.end(),
                            getTrailingObjects<Expr *>());
    setExprs(MutableArrayRef(getTrailingObjects<Expr *>(), VarList.size()));
  }

public:
  static bool classof(const OpenACCClause *C) {
    return C->getClauseKind() == OpenACCClauseKind::CopyIn ||
           C->getClauseKind() == OpenACCClauseKind::PCopyIn ||
           C->getClauseKind() == OpenACCClauseKind::PresentOrCopyIn;
  }
  bool isReadOnly() const { return IsReadOnly; }
  static OpenACCCopyInClause *
  Create(const ASTContext &C, OpenACCClauseKind Spelling,
         SourceLocation BeginLoc, SourceLocation LParenLoc, bool IsReadOnly,
         ArrayRef<Expr *> VarList, SourceLocation EndLoc);
};

class OpenACCCopyOutClause final
    : public OpenACCClauseWithVarList,
      public llvm::TrailingObjects<OpenACCCopyOutClause, Expr *> {
  bool IsZero;

  OpenACCCopyOutClause(OpenACCClauseKind Spelling, SourceLocation BeginLoc,
                       SourceLocation LParenLoc, bool IsZero,
                       ArrayRef<Expr *> VarList, SourceLocation EndLoc)
      : OpenACCClauseWithVarList(Spelling, BeginLoc, LParenLoc, EndLoc),
        IsZero(IsZero) {
    assert((Spelling == OpenACCClauseKind::CopyOut ||
            Spelling == OpenACCClauseKind::PCopyOut ||
            Spelling == OpenACCClauseKind::PresentOrCopyOut) &&
           "Invalid clause kind for copyout-clause");
    std::uninitialized_copy(VarList.begin(), VarList.end(),
                            getTrailingObjects<Expr *>());
    setExprs(MutableArrayRef(getTrailingObjects<Expr *>(), VarList.size()));
  }

public:
  static bool classof(const OpenACCClause *C) {
    return C->getClauseKind() == OpenACCClauseKind::CopyOut ||
           C->getClauseKind() == OpenACCClauseKind::PCopyOut ||
           C->getClauseKind() == OpenACCClauseKind::PresentOrCopyOut;
  }
  bool isZero() const { return IsZero; }
  static OpenACCCopyOutClause *
  Create(const ASTContext &C, OpenACCClauseKind Spelling,
         SourceLocation BeginLoc, SourceLocation LParenLoc, bool IsZero,
         ArrayRef<Expr *> VarList, SourceLocation EndLoc);
};

class OpenACCCreateClause final
    : public OpenACCClauseWithVarList,
      public llvm::TrailingObjects<OpenACCCreateClause, Expr *> {
  bool IsZero;

  OpenACCCreateClause(OpenACCClauseKind Spelling, SourceLocation BeginLoc,
                      SourceLocation LParenLoc, bool IsZero,
                      ArrayRef<Expr *> VarList, SourceLocation EndLoc)
      : OpenACCClauseWithVarList(Spelling, BeginLoc, LParenLoc, EndLoc),
        IsZero(IsZero) {
    assert((Spelling == OpenACCClauseKind::Create ||
            Spelling == OpenACCClauseKind::PCreate ||
            Spelling == OpenACCClauseKind::PresentOrCreate) &&
           "Invalid clause kind for create-clause");
    std::uninitialized_copy(VarList.begin(), VarList.end(),
                            getTrailingObjects<Expr *>());
    setExprs(MutableArrayRef(getTrailingObjects<Expr *>(), VarList.size()));
  }

public:
  static bool classof(const OpenACCClause *C) {
    return C->getClauseKind() == OpenACCClauseKind::Create ||
           C->getClauseKind() == OpenACCClauseKind::PCreate ||
           C->getClauseKind() == OpenACCClauseKind::PresentOrCreate;
  }
  bool isZero() const { return IsZero; }
  static OpenACCCreateClause *
  Create(const ASTContext &C, OpenACCClauseKind Spelling,
         SourceLocation BeginLoc, SourceLocation LParenLoc, bool IsZero,
         ArrayRef<Expr *> VarList, SourceLocation EndLoc);
};

<<<<<<< HEAD
=======
class OpenACCReductionClause final
    : public OpenACCClauseWithVarList,
      public llvm::TrailingObjects<OpenACCReductionClause, Expr *> {
  OpenACCReductionOperator Op;

  OpenACCReductionClause(SourceLocation BeginLoc, SourceLocation LParenLoc,
                         OpenACCReductionOperator Operator,
                         ArrayRef<Expr *> VarList, SourceLocation EndLoc)
      : OpenACCClauseWithVarList(OpenACCClauseKind::Reduction, BeginLoc,
                                 LParenLoc, EndLoc),
        Op(Operator) {
    std::uninitialized_copy(VarList.begin(), VarList.end(),
                            getTrailingObjects<Expr *>());
    setExprs(MutableArrayRef(getTrailingObjects<Expr *>(), VarList.size()));
  }

public:
  static bool classof(const OpenACCClause *C) {
    return C->getClauseKind() == OpenACCClauseKind::Reduction;
  }

  static OpenACCReductionClause *
  Create(const ASTContext &C, SourceLocation BeginLoc, SourceLocation LParenLoc,
         OpenACCReductionOperator Operator, ArrayRef<Expr *> VarList,
         SourceLocation EndLoc);

  OpenACCReductionOperator getReductionOp() const { return Op; }
};

>>>>>>> 97025bd9
template <class Impl> class OpenACCClauseVisitor {
  Impl &getDerived() { return static_cast<Impl &>(*this); }

public:
  void VisitClauseList(ArrayRef<const OpenACCClause *> List) {
    for (const OpenACCClause *Clause : List)
      Visit(Clause);
  }

  void Visit(const OpenACCClause *C) {
    if (!C)
      return;

    switch (C->getClauseKind()) {
#define VISIT_CLAUSE(CLAUSE_NAME)                                              \
  case OpenACCClauseKind::CLAUSE_NAME:                                         \
    Visit##CLAUSE_NAME##Clause(*cast<OpenACC##CLAUSE_NAME##Clause>(C));        \
    return;
#define CLAUSE_ALIAS(ALIAS_NAME, CLAUSE_NAME)                                  \
  case OpenACCClauseKind::ALIAS_NAME:                                          \
    Visit##CLAUSE_NAME##Clause(*cast<OpenACC##CLAUSE_NAME##Clause>(C));        \
    return;
#include "clang/Basic/OpenACCClauses.def"

    default:
      llvm_unreachable("Clause visitor not yet implemented");
    }
    llvm_unreachable("Invalid Clause kind");
  }

#define VISIT_CLAUSE(CLAUSE_NAME)                                              \
  void Visit##CLAUSE_NAME##Clause(                                             \
      const OpenACC##CLAUSE_NAME##Clause &Clause) {                            \
    return getDerived().Visit##CLAUSE_NAME##Clause(Clause);                    \
  }

#include "clang/Basic/OpenACCClauses.def"
};

class OpenACCClausePrinter final
    : public OpenACCClauseVisitor<OpenACCClausePrinter> {
  raw_ostream &OS;
  const PrintingPolicy &Policy;

  void printExpr(const Expr *E);

public:
  void VisitClauseList(ArrayRef<const OpenACCClause *> List) {
    for (const OpenACCClause *Clause : List) {
      Visit(Clause);

      if (Clause != List.back())
        OS << ' ';
    }
  }
  OpenACCClausePrinter(raw_ostream &OS, const PrintingPolicy &Policy)
      : OS(OS), Policy(Policy) {}

#define VISIT_CLAUSE(CLAUSE_NAME)                                              \
  void Visit##CLAUSE_NAME##Clause(const OpenACC##CLAUSE_NAME##Clause &Clause);
#include "clang/Basic/OpenACCClauses.def"
};

} // namespace clang

#endif // LLVM_CLANG_AST_OPENACCCLAUSE_H<|MERGE_RESOLUTION|>--- conflicted
+++ resolved
@@ -677,8 +677,6 @@
          ArrayRef<Expr *> VarList, SourceLocation EndLoc);
 };
 
-<<<<<<< HEAD
-=======
 class OpenACCReductionClause final
     : public OpenACCClauseWithVarList,
       public llvm::TrailingObjects<OpenACCReductionClause, Expr *> {
@@ -708,7 +706,6 @@
   OpenACCReductionOperator getReductionOp() const { return Op; }
 };
 
->>>>>>> 97025bd9
 template <class Impl> class OpenACCClauseVisitor {
   Impl &getDerived() { return static_cast<Impl &>(*this); }
 
