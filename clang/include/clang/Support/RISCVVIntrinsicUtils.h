//===--- RISCVVIntrinsicUtils.h - RISC-V Vector Intrinsic Utils -*- C++ -*-===//
//
// Part of the LLVM Project, under the Apache License v2.0 with LLVM Exceptions.
// See https://llvm.org/LICENSE.txt for license information.
// SPDX-License-Identifier: Apache-2.0 WITH LLVM-exception
//
//===----------------------------------------------------------------------===//

#ifndef CLANG_SUPPORT_RISCVVINTRINSICUTILS_H
#define CLANG_SUPPORT_RISCVVINTRINSICUTILS_H

#include "llvm/ADT/ArrayRef.h"
#include "llvm/ADT/BitmaskEnum.h"
#include "llvm/ADT/SmallVector.h"
#include "llvm/ADT/StringRef.h"
#include <cstdint>
#include <optional>
#include <set>
#include <string>
#include <unordered_map>
#include <vector>

namespace llvm {
class raw_ostream;
} // end namespace llvm

namespace clang {
namespace RISCV {

using VScaleVal = std::optional<unsigned>;

// Modifier for vector type.
enum class VectorTypeModifier : uint8_t {
  NoModifier,
  Widening2XVector,
  Widening4XVector,
  Widening8XVector,
  MaskVector,
  Log2EEW3,
  Log2EEW4,
  Log2EEW5,
  Log2EEW6,
  FixedSEW8,
  FixedSEW16,
  FixedSEW32,
  FixedSEW64,
  LFixedLog2LMULN3,
  LFixedLog2LMULN2,
  LFixedLog2LMULN1,
  LFixedLog2LMUL0,
  LFixedLog2LMUL1,
  LFixedLog2LMUL2,
  LFixedLog2LMUL3,
  SFixedLog2LMULN3,
  SFixedLog2LMULN2,
  SFixedLog2LMULN1,
  SFixedLog2LMUL0,
  SFixedLog2LMUL1,
  SFixedLog2LMUL2,
  SFixedLog2LMUL3,
};

// Similar to basic type but used to describe what's kind of type related to
// basic vector type, used to compute type info of arguments.
enum class BaseTypeModifier : uint8_t {
  Invalid,
  Scalar,
  Vector,
  Void,
  SizeT,
  Ptrdiff,
  UnsignedLong,
  SignedLong,
};

// Modifier for type, used for both scalar and vector types.
enum class TypeModifier : uint8_t {
  NoModifier = 0,
  Pointer = 1 << 0,
  Const = 1 << 1,
  Immediate = 1 << 2,
  UnsignedInteger = 1 << 3,
  SignedInteger = 1 << 4,
  Float = 1 << 5,
  // LMUL1 should be kind of VectorTypeModifier, but that might come with
  // Widening2XVector for widening reduction.
  // However that might require VectorTypeModifier become bitmask rather than
  // simple enum, so we decide keek LMUL1 in TypeModifier for code size
  // optimization of clang binary size.
  LMUL1 = 1 << 6,
  MaxOffset = 6,
  LLVM_MARK_AS_BITMASK_ENUM(LMUL1),
};

struct Policy {
<<<<<<< HEAD
  bool PolicyNone = false;
  enum PolicyType {
    Undisturbed,
    Agnostic,
    Omit, // No policy required.
  };
  PolicyType TailPolicy = Omit;
  PolicyType MaskPolicy = Omit;
  bool IntrinsicWithoutMU = false;
  Policy() : PolicyNone(true) {}
  Policy(PolicyType _TailPolicy, PolicyType _MaskPolicy,
         bool _IntrinsicWithoutMU = false)
      : TailPolicy(_TailPolicy), MaskPolicy(_MaskPolicy),
        IntrinsicWithoutMU(_IntrinsicWithoutMU) {}
=======
  bool IsUnspecified = false;
  enum PolicyType {
    Undisturbed,
    Agnostic,
  };
  PolicyType TailPolicy = Agnostic;
  PolicyType MaskPolicy = Agnostic;
  bool HasTailPolicy, HasMaskPolicy;
  Policy(bool HasTailPolicy, bool HasMaskPolicy)
      : IsUnspecified(true), HasTailPolicy(HasTailPolicy),
        HasMaskPolicy(HasMaskPolicy) {}
  Policy(PolicyType TailPolicy, bool HasTailPolicy, bool HasMaskPolicy)
      : TailPolicy(TailPolicy), HasTailPolicy(HasTailPolicy),
        HasMaskPolicy(HasMaskPolicy) {}
  Policy(PolicyType TailPolicy, PolicyType MaskPolicy, bool HasTailPolicy,
         bool HasMaskPolicy)
      : TailPolicy(TailPolicy), MaskPolicy(MaskPolicy),
        HasTailPolicy(HasTailPolicy), HasMaskPolicy(HasMaskPolicy) {}
>>>>>>> e1acf65b

  bool isTAMAPolicy() const {
    return TailPolicy == Agnostic && MaskPolicy == Agnostic;
  }

  bool isTAMUPolicy() const {
    return TailPolicy == Agnostic && MaskPolicy == Undisturbed;
  }

  bool isTUMAPolicy() const {
    return TailPolicy == Undisturbed && MaskPolicy == Agnostic;
  }

  bool isTUMUPolicy() const {
    return TailPolicy == Undisturbed && MaskPolicy == Undisturbed;
  }

<<<<<<< HEAD
  bool isTUMPolicy() const {
    return TailPolicy == Undisturbed && MaskPolicy == Agnostic &&
           IntrinsicWithoutMU;
  }

  bool isTAMPolicy() const {
    return TailPolicy == Agnostic && MaskPolicy == Agnostic &&
           IntrinsicWithoutMU;
  }

  bool isTAPolicy() const {
    return TailPolicy == Agnostic && MaskPolicy == Omit;
  }

  bool isTUPolicy() const {
    return TailPolicy == Undisturbed && MaskPolicy == Omit;
  }

  bool isMAPolicy() const {
    return MaskPolicy == Agnostic && TailPolicy == Omit;
  }

  bool isMUPolicy() const {
    return MaskPolicy == Undisturbed && TailPolicy == Omit;
  }

  bool isPolicyNonePolicy() const { return PolicyNone; }

  bool operator==(const Policy &Other) const {
    return PolicyNone == Other.PolicyNone && TailPolicy == Other.TailPolicy &&
           MaskPolicy == Other.MaskPolicy &&
           IntrinsicWithoutMU == Other.IntrinsicWithoutMU;
=======
  bool isTAPolicy() const { return TailPolicy == Agnostic; }

  bool isTUPolicy() const { return TailPolicy == Undisturbed; }

  bool isMAPolicy() const { return MaskPolicy == Agnostic; }

  bool isMUPolicy() const { return MaskPolicy == Undisturbed; }

  bool hasTailPolicy() const { return HasTailPolicy; }

  bool hasMaskPolicy() const { return HasMaskPolicy; }

  bool isUnspecified() const { return IsUnspecified; }

  bool operator==(const Policy &Other) const {
    return IsUnspecified == Other.IsUnspecified &&
           TailPolicy == Other.TailPolicy && MaskPolicy == Other.MaskPolicy &&
           HasTailPolicy == Other.HasTailPolicy &&
           HasMaskPolicy == Other.HasMaskPolicy;
>>>>>>> e1acf65b
  }

  bool operator!=(const Policy &Other) const { return !(*this == Other); }

  bool operator<(const Policy &Other) const {
    // Just for maintain the old order for quick test.
    if (MaskPolicy != Other.MaskPolicy)
      return Other.MaskPolicy < MaskPolicy;
    return TailPolicy < Other.TailPolicy;
  }
};

// PrototypeDescriptor is used to compute type info of arguments or return
// value.
struct PrototypeDescriptor {
  constexpr PrototypeDescriptor() = default;
  constexpr PrototypeDescriptor(
      BaseTypeModifier PT,
      VectorTypeModifier VTM = VectorTypeModifier::NoModifier,
      TypeModifier TM = TypeModifier::NoModifier)
      : PT(static_cast<uint8_t>(PT)), VTM(static_cast<uint8_t>(VTM)),
        TM(static_cast<uint8_t>(TM)) {}
  constexpr PrototypeDescriptor(uint8_t PT, uint8_t VTM, uint8_t TM)
      : PT(PT), VTM(VTM), TM(TM) {}

  uint8_t PT = static_cast<uint8_t>(BaseTypeModifier::Invalid);
  uint8_t VTM = static_cast<uint8_t>(VectorTypeModifier::NoModifier);
  uint8_t TM = static_cast<uint8_t>(TypeModifier::NoModifier);

  bool operator!=(const PrototypeDescriptor &PD) const {
    return !(*this == PD);
  }
  bool operator==(const PrototypeDescriptor &PD) const {
    return PD.PT == PT && PD.VTM == VTM && PD.TM == TM;
  }
  bool operator<(const PrototypeDescriptor &PD) const {
    return std::tie(PT, VTM, TM) < std::tie(PD.PT, PD.VTM, PD.TM);
  }
  static const PrototypeDescriptor Mask;
  static const PrototypeDescriptor Vector;
  static const PrototypeDescriptor VL;
  static std::optional<PrototypeDescriptor>
  parsePrototypeDescriptor(llvm::StringRef PrototypeStr);
};

llvm::SmallVector<PrototypeDescriptor>
parsePrototypes(llvm::StringRef Prototypes);

// Basic type of vector type.
enum class BasicType : uint8_t {
  Unknown = 0,
  Int8 = 1 << 0,
  Int16 = 1 << 1,
  Int32 = 1 << 2,
  Int64 = 1 << 3,
  Float16 = 1 << 4,
  Float32 = 1 << 5,
  Float64 = 1 << 6,
  MaxOffset = 6,
  LLVM_MARK_AS_BITMASK_ENUM(Float64),
};

// Type of vector type.
enum ScalarTypeKind : uint8_t {
  Void,
  Size_t,
  Ptrdiff_t,
  UnsignedLong,
  SignedLong,
  Boolean,
  SignedInteger,
  UnsignedInteger,
  Float,
  Invalid,
};

// Exponential LMUL
struct LMULType {
  int Log2LMUL;
  LMULType(int Log2LMUL);
  // Return the C/C++ string representation of LMUL
  std::string str() const;
  std::optional<unsigned> getScale(unsigned ElementBitwidth) const;
  void MulLog2LMUL(int Log2LMUL);
};

class RVVType;
using RVVTypePtr = RVVType *;
using RVVTypes = std::vector<RVVTypePtr>;
class RVVTypeCache;

// This class is compact representation of a valid and invalid RVVType.
class RVVType {
  friend class RVVTypeCache;

  BasicType BT;
  ScalarTypeKind ScalarType = Invalid;
  LMULType LMUL;
  bool IsPointer = false;
  // IsConstant indices are "int", but have the constant expression.
  bool IsImmediate = false;
  // Const qualifier for pointer to const object or object of const type.
  bool IsConstant = false;
  unsigned ElementBitwidth = 0;
  VScaleVal Scale = 0;
  bool Valid;

  std::string BuiltinStr;
  std::string ClangBuiltinStr;
  std::string Str;
  std::string ShortStr;

  enum class FixedLMULType { LargerThan, SmallerThan };

  RVVType(BasicType BT, int Log2LMUL, const PrototypeDescriptor &Profile);

public:
  // Return the string representation of a type, which is an encoded string for
  // passing to the BUILTIN() macro in Builtins.def.
  const std::string &getBuiltinStr() const { return BuiltinStr; }

  // Return the clang builtin type for RVV vector type which are used in the
  // riscv_vector.h header file.
  const std::string &getClangBuiltinStr() const { return ClangBuiltinStr; }

  // Return the C/C++ string representation of a type for use in the
  // riscv_vector.h header file.
  const std::string &getTypeStr() const { return Str; }

  // Return the short name of a type for C/C++ name suffix.
  const std::string &getShortStr() {
    // Not all types are used in short name, so compute the short name by
    // demanded.
    if (ShortStr.empty())
      initShortStr();
    return ShortStr;
  }

  bool isValid() const { return Valid; }
  bool isScalar() const { return Scale && *Scale == 0; }
  bool isVector() const { return Scale && *Scale != 0; }
  bool isVector(unsigned Width) const {
    return isVector() && ElementBitwidth == Width;
  }
  bool isFloat() const { return ScalarType == ScalarTypeKind::Float; }
  bool isSignedInteger() const {
    return ScalarType == ScalarTypeKind::SignedInteger;
  }
  bool isFloatVector(unsigned Width) const {
    return isVector() && isFloat() && ElementBitwidth == Width;
  }
  bool isFloat(unsigned Width) const {
    return isFloat() && ElementBitwidth == Width;
  }
  bool isConstant() const { return IsConstant; }
  bool isPointer() const { return IsPointer; }
  unsigned getElementBitwidth() const { return ElementBitwidth; }

  ScalarTypeKind getScalarType() const { return ScalarType; }
  VScaleVal getScale() const { return Scale; }

private:
  // Verify RVV vector type and set Valid.
  bool verifyType() const;

  // Creates a type based on basic types of TypeRange
  void applyBasicType();

  // Applies a prototype modifier to the current type. The result maybe an
  // invalid type.
  void applyModifier(const PrototypeDescriptor &prototype);

  void applyLog2EEW(unsigned Log2EEW);
  void applyFixedSEW(unsigned NewSEW);
  void applyFixedLog2LMUL(int Log2LMUL, enum FixedLMULType Type);

  // Compute and record a string for legal type.
  void initBuiltinStr();
  // Compute and record a builtin RVV vector type string.
  void initClangBuiltinStr();
  // Compute and record a type string for used in the header.
  void initTypeStr();
  // Compute and record a short name of a type for C/C++ name suffix.
  void initShortStr();
};

// This class is used to manage RVVType, RVVType should only created by this
// class, also provided thread-safe cache capability.
class RVVTypeCache {
private:
  std::unordered_map<uint64_t, RVVType> LegalTypes;
  std::set<uint64_t> IllegalTypes;

public:
  /// Compute output and input types by applying different config (basic type
  /// and LMUL with type transformers). It also record result of type in legal
  /// or illegal set to avoid compute the same config again. The result maybe
  /// have illegal RVVType.
  std::optional<RVVTypes>
  computeTypes(BasicType BT, int Log2LMUL, unsigned NF,
               llvm::ArrayRef<PrototypeDescriptor> Prototype);
  std::optional<RVVTypePtr> computeType(BasicType BT, int Log2LMUL,
                                        PrototypeDescriptor Proto);
};

enum PolicyScheme : uint8_t {
  SchemeNone,
  // Passthru operand is at first parameter in C builtin.
  HasPassthruOperand,
  HasPolicyOperand,
};

// TODO refactor RVVIntrinsic class design after support all intrinsic
// combination. This represents an instantiation of an intrinsic with a
// particular type and prototype
class RVVIntrinsic {

private:
  std::string BuiltinName; // Builtin name
  std::string Name;        // C intrinsic name.
  std::string OverloadedName;
  std::string IRName;
  bool IsMasked;
  bool HasMaskedOffOperand;
  bool HasVL;
  PolicyScheme Scheme;
  bool SupportOverloading;
  bool HasBuiltinAlias;
  std::string ManualCodegen;
  RVVTypePtr OutputType; // Builtin output type
  RVVTypes InputTypes;   // Builtin input types
  // The types we use to obtain the specific LLVM intrinsic. They are index of
  // InputTypes. -1 means the return type.
  std::vector<int64_t> IntrinsicTypes;
  unsigned NF = 1;
<<<<<<< HEAD
  Policy DefaultPolicy;
=======
  Policy PolicyAttrs;
>>>>>>> e1acf65b

public:
  RVVIntrinsic(llvm::StringRef Name, llvm::StringRef Suffix,
               llvm::StringRef OverloadedName, llvm::StringRef OverloadedSuffix,
               llvm::StringRef IRName, bool IsMasked, bool HasMaskedOffOperand,
               bool HasVL, PolicyScheme Scheme, bool SupportOverloading,
               bool HasBuiltinAlias, llvm::StringRef ManualCodegen,
               const RVVTypes &Types,
               const std::vector<int64_t> &IntrinsicTypes,
               const std::vector<llvm::StringRef> &RequiredFeatures,
               unsigned NF, Policy PolicyAttrs);
  ~RVVIntrinsic() = default;

  RVVTypePtr getOutputType() const { return OutputType; }
  const RVVTypes &getInputTypes() const { return InputTypes; }
  llvm::StringRef getBuiltinName() const { return BuiltinName; }
  llvm::StringRef getName() const { return Name; }
  llvm::StringRef getOverloadedName() const { return OverloadedName; }
  bool hasMaskedOffOperand() const { return HasMaskedOffOperand; }
  bool hasVL() const { return HasVL; }
  bool hasPolicy() const { return Scheme != PolicyScheme::SchemeNone; }
  bool hasPassthruOperand() const {
    return Scheme == PolicyScheme::HasPassthruOperand;
  }
  bool hasPolicyOperand() const {
    return Scheme == PolicyScheme::HasPolicyOperand;
  }
  bool supportOverloading() const { return SupportOverloading; }
  bool hasBuiltinAlias() const { return HasBuiltinAlias; }
  bool hasManualCodegen() const { return !ManualCodegen.empty(); }
  bool isMasked() const { return IsMasked; }
  llvm::StringRef getIRName() const { return IRName; }
  llvm::StringRef getManualCodegen() const { return ManualCodegen; }
  PolicyScheme getPolicyScheme() const { return Scheme; }
  unsigned getNF() const { return NF; }
  const std::vector<int64_t> &getIntrinsicTypes() const {
    return IntrinsicTypes;
  }
<<<<<<< HEAD
  Policy getDefaultPolicy() const {
    assert(DefaultPolicy.PolicyNone == false);
    return DefaultPolicy;
  }
  unsigned getDefaultPolicyBits() const {
    // Return following value.
    // constexpr unsigned TAIL_UNDISTURBED = 0;
    // constexpr unsigned TAIL_AGNOSTIC = 1;
    // constexpr unsigned TAIL_AGNOSTIC_MASK_AGNOSTIC = 3;
    // FIXME: how about value 2
    // int DefaultPolicy = TAIL_UNDISTURBED;
    assert(DefaultPolicy.PolicyNone == false);

    if (DefaultPolicy.isTUMAPolicy())
      return 2;
    if (DefaultPolicy.isTAMAPolicy())
      return 3;
    if (DefaultPolicy.isTUMUPolicy())
      return 0;
    if (DefaultPolicy.isTAMUPolicy())
      return 1;
    if (DefaultPolicy.isTUPolicy())
      return 0;
    if (DefaultPolicy.isTAPolicy())
=======
  Policy getPolicyAttrs() const {
    assert(PolicyAttrs.IsUnspecified == false);
    return PolicyAttrs;
  }
  unsigned getPolicyAttrsBits() const {
    // CGBuiltin.cpp
    // The 0th bit simulates the `vta` of RVV
    // The 1st bit simulates the `vma` of RVV
    // int PolicyAttrs = 0;

    assert(PolicyAttrs.IsUnspecified == false);

    if (PolicyAttrs.isTUMAPolicy())
      return 2;
    if (PolicyAttrs.isTAMAPolicy())
      return 3;
    if (PolicyAttrs.isTUMUPolicy())
      return 0;
    if (PolicyAttrs.isTAMUPolicy())
>>>>>>> e1acf65b
      return 1;

    llvm_unreachable("unsupport policy");
    return 0;
  }

  // Return the type string for a BUILTIN() macro in Builtins.def.
  std::string getBuiltinTypeStr() const;

  static std::string
  getSuffixStr(RVVTypeCache &TypeCache, BasicType Type, int Log2LMUL,
               llvm::ArrayRef<PrototypeDescriptor> PrototypeDescriptors);

  static llvm::SmallVector<PrototypeDescriptor>
<<<<<<< HEAD
      computeBuiltinTypes(llvm::ArrayRef<PrototypeDescriptor> Prototype,
                          bool IsMasked, bool HasMaskedOffOperand, bool HasVL,
                          unsigned NF, bool IsPrototypeDefaultTU,
                          PolicyScheme DefaultScheme,
                          Policy DefaultPolicy);
=======
  computeBuiltinTypes(llvm::ArrayRef<PrototypeDescriptor> Prototype,
                      bool IsMasked, bool HasMaskedOffOperand, bool HasVL,
                      unsigned NF, PolicyScheme DefaultScheme,
                      Policy PolicyAttrs);

  static llvm::SmallVector<Policy>
  getSupportedUnMaskedPolicies(bool HasTailPolicy, bool HasMaskPolicy);
>>>>>>> e1acf65b
  static llvm::SmallVector<Policy>
      getSupportedMaskedPolicies(bool HasTailPolicy, bool HasMaskPolicy);

  static void updateNamesAndPolicy(bool IsMasked, bool HasPolicy,
                                   std::string &Name, std::string &BuiltinName,
                                   std::string &OverloadedName,
                                   Policy &PolicyAttrs);
};

// RVVRequire should be sync'ed with target features, but only
// required features used in riscv_vector.td.
enum RVVRequire : uint8_t {
  RVV_REQ_None = 0,
  RVV_REQ_RV64 = 1 << 0,
  RVV_REQ_FullMultiply = 1 << 1,

  LLVM_MARK_AS_BITMASK_ENUM(RVV_REQ_FullMultiply)
};

// Raw RVV intrinsic info, used to expand later.
// This struct is highly compact for minimized code size.
struct RVVIntrinsicRecord {
  // Intrinsic name, e.g. vadd_vv
  const char *Name;

  // Overloaded intrinsic name, could be empty if it can be computed from Name.
  // e.g. vadd
  const char *OverloadedName;

  // Prototype for this intrinsic, index of RVVSignatureTable.
  uint16_t PrototypeIndex;

  // Suffix of intrinsic name, index of RVVSignatureTable.
  uint16_t SuffixIndex;

  // Suffix of overloaded intrinsic name, index of RVVSignatureTable.
  uint16_t OverloadedSuffixIndex;

  // Length of the prototype.
  uint8_t PrototypeLength;

  // Length of intrinsic name suffix.
  uint8_t SuffixLength;

  // Length of overloaded intrinsic suffix.
  uint8_t OverloadedSuffixSize;

  // Required target features for this intrinsic.
  uint8_t RequiredExtensions;

  // Supported type, mask of BasicType.
  uint8_t TypeRangeMask;

  // Supported LMUL.
  uint8_t Log2LMULMask;

  // Number of fields, greater than 1 if it's segment load/store.
  uint8_t NF;

  bool HasMasked : 1;
  bool HasVL : 1;
  bool HasMaskedOffOperand : 1;
  bool HasTailPolicy : 1;
  bool HasMaskPolicy : 1;
  uint8_t UnMaskedPolicyScheme : 2;
  uint8_t MaskedPolicyScheme : 2;
};

llvm::raw_ostream &operator<<(llvm::raw_ostream &OS,
                              const RVVIntrinsicRecord &RVVInstrRecord);

LLVM_ENABLE_BITMASK_ENUMS_IN_NAMESPACE();
} // end namespace RISCV

} // end namespace clang

#endif // CLANG_SUPPORT_RISCVVINTRINSICUTILS_H<|MERGE_RESOLUTION|>--- conflicted
+++ resolved
@@ -93,22 +93,6 @@
 };
 
 struct Policy {
-<<<<<<< HEAD
-  bool PolicyNone = false;
-  enum PolicyType {
-    Undisturbed,
-    Agnostic,
-    Omit, // No policy required.
-  };
-  PolicyType TailPolicy = Omit;
-  PolicyType MaskPolicy = Omit;
-  bool IntrinsicWithoutMU = false;
-  Policy() : PolicyNone(true) {}
-  Policy(PolicyType _TailPolicy, PolicyType _MaskPolicy,
-         bool _IntrinsicWithoutMU = false)
-      : TailPolicy(_TailPolicy), MaskPolicy(_MaskPolicy),
-        IntrinsicWithoutMU(_IntrinsicWithoutMU) {}
-=======
   bool IsUnspecified = false;
   enum PolicyType {
     Undisturbed,
@@ -127,7 +111,6 @@
          bool HasMaskPolicy)
       : TailPolicy(TailPolicy), MaskPolicy(MaskPolicy),
         HasTailPolicy(HasTailPolicy), HasMaskPolicy(HasMaskPolicy) {}
->>>>>>> e1acf65b
 
   bool isTAMAPolicy() const {
     return TailPolicy == Agnostic && MaskPolicy == Agnostic;
@@ -145,40 +128,6 @@
     return TailPolicy == Undisturbed && MaskPolicy == Undisturbed;
   }
 
-<<<<<<< HEAD
-  bool isTUMPolicy() const {
-    return TailPolicy == Undisturbed && MaskPolicy == Agnostic &&
-           IntrinsicWithoutMU;
-  }
-
-  bool isTAMPolicy() const {
-    return TailPolicy == Agnostic && MaskPolicy == Agnostic &&
-           IntrinsicWithoutMU;
-  }
-
-  bool isTAPolicy() const {
-    return TailPolicy == Agnostic && MaskPolicy == Omit;
-  }
-
-  bool isTUPolicy() const {
-    return TailPolicy == Undisturbed && MaskPolicy == Omit;
-  }
-
-  bool isMAPolicy() const {
-    return MaskPolicy == Agnostic && TailPolicy == Omit;
-  }
-
-  bool isMUPolicy() const {
-    return MaskPolicy == Undisturbed && TailPolicy == Omit;
-  }
-
-  bool isPolicyNonePolicy() const { return PolicyNone; }
-
-  bool operator==(const Policy &Other) const {
-    return PolicyNone == Other.PolicyNone && TailPolicy == Other.TailPolicy &&
-           MaskPolicy == Other.MaskPolicy &&
-           IntrinsicWithoutMU == Other.IntrinsicWithoutMU;
-=======
   bool isTAPolicy() const { return TailPolicy == Agnostic; }
 
   bool isTUPolicy() const { return TailPolicy == Undisturbed; }
@@ -198,7 +147,6 @@
            TailPolicy == Other.TailPolicy && MaskPolicy == Other.MaskPolicy &&
            HasTailPolicy == Other.HasTailPolicy &&
            HasMaskPolicy == Other.HasMaskPolicy;
->>>>>>> e1acf65b
   }
 
   bool operator!=(const Policy &Other) const { return !(*this == Other); }
@@ -434,11 +382,7 @@
   // InputTypes. -1 means the return type.
   std::vector<int64_t> IntrinsicTypes;
   unsigned NF = 1;
-<<<<<<< HEAD
-  Policy DefaultPolicy;
-=======
   Policy PolicyAttrs;
->>>>>>> e1acf65b
 
 public:
   RVVIntrinsic(llvm::StringRef Name, llvm::StringRef Suffix,
@@ -477,32 +421,6 @@
   const std::vector<int64_t> &getIntrinsicTypes() const {
     return IntrinsicTypes;
   }
-<<<<<<< HEAD
-  Policy getDefaultPolicy() const {
-    assert(DefaultPolicy.PolicyNone == false);
-    return DefaultPolicy;
-  }
-  unsigned getDefaultPolicyBits() const {
-    // Return following value.
-    // constexpr unsigned TAIL_UNDISTURBED = 0;
-    // constexpr unsigned TAIL_AGNOSTIC = 1;
-    // constexpr unsigned TAIL_AGNOSTIC_MASK_AGNOSTIC = 3;
-    // FIXME: how about value 2
-    // int DefaultPolicy = TAIL_UNDISTURBED;
-    assert(DefaultPolicy.PolicyNone == false);
-
-    if (DefaultPolicy.isTUMAPolicy())
-      return 2;
-    if (DefaultPolicy.isTAMAPolicy())
-      return 3;
-    if (DefaultPolicy.isTUMUPolicy())
-      return 0;
-    if (DefaultPolicy.isTAMUPolicy())
-      return 1;
-    if (DefaultPolicy.isTUPolicy())
-      return 0;
-    if (DefaultPolicy.isTAPolicy())
-=======
   Policy getPolicyAttrs() const {
     assert(PolicyAttrs.IsUnspecified == false);
     return PolicyAttrs;
@@ -522,7 +440,6 @@
     if (PolicyAttrs.isTUMUPolicy())
       return 0;
     if (PolicyAttrs.isTAMUPolicy())
->>>>>>> e1acf65b
       return 1;
 
     llvm_unreachable("unsupport policy");
@@ -537,13 +454,6 @@
                llvm::ArrayRef<PrototypeDescriptor> PrototypeDescriptors);
 
   static llvm::SmallVector<PrototypeDescriptor>
-<<<<<<< HEAD
-      computeBuiltinTypes(llvm::ArrayRef<PrototypeDescriptor> Prototype,
-                          bool IsMasked, bool HasMaskedOffOperand, bool HasVL,
-                          unsigned NF, bool IsPrototypeDefaultTU,
-                          PolicyScheme DefaultScheme,
-                          Policy DefaultPolicy);
-=======
   computeBuiltinTypes(llvm::ArrayRef<PrototypeDescriptor> Prototype,
                       bool IsMasked, bool HasMaskedOffOperand, bool HasVL,
                       unsigned NF, PolicyScheme DefaultScheme,
@@ -551,7 +461,6 @@
 
   static llvm::SmallVector<Policy>
   getSupportedUnMaskedPolicies(bool HasTailPolicy, bool HasMaskPolicy);
->>>>>>> e1acf65b
   static llvm::SmallVector<Policy>
       getSupportedMaskedPolicies(bool HasTailPolicy, bool HasMaskPolicy);
 
