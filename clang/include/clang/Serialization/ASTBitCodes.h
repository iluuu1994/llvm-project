//===- ASTBitCodes.h - Enum values for the PCH bitcode format ---*- C++ -*-===//
//
// Part of the LLVM Project, under the Apache License v2.0 with LLVM Exceptions.
// See https://llvm.org/LICENSE.txt for license information.
// SPDX-License-Identifier: Apache-2.0 WITH LLVM-exception
//
//===----------------------------------------------------------------------===//
//
// This header defines Bitcode enum values for Clang serialized AST files.
//
// The enum values defined in this file should be considered permanent.  If
// new features are added, they should have values added at the end of the
// respective lists.
//
//===----------------------------------------------------------------------===//

#ifndef LLVM_CLANG_SERIALIZATION_ASTBITCODES_H
#define LLVM_CLANG_SERIALIZATION_ASTBITCODES_H

#include "clang/AST/DeclID.h"
#include "clang/AST/DeclarationName.h"
#include "clang/AST/Type.h"
#include "clang/Basic/IdentifierTable.h"
#include "clang/Basic/OperatorKinds.h"
#include "clang/Basic/SourceLocation.h"
#include "clang/Serialization/SourceLocationEncoding.h"
#include "llvm/ADT/DenseMapInfo.h"
#include "llvm/Bitstream/BitCodes.h"
#include "llvm/Support/MathExtras.h"
#include <cassert>
#include <cstdint>

namespace clang {
namespace serialization {

/// AST file major version number supported by this version of
/// Clang.
///
/// Whenever the AST file format changes in a way that makes it
/// incompatible with previous versions (such that a reader
/// designed for the previous version could not support reading
/// the new version), this number should be increased.
///
/// Version 4 of AST files also requires that the version control branch and
/// revision match exactly, since there is no backward compatibility of
/// AST files at this time.
const unsigned VERSION_MAJOR = 34;

/// AST file minor version number supported by this version of
/// Clang.
///
/// Whenever the AST format changes in a way that is still
/// compatible with previous versions (such that a reader designed
/// for the previous version could still support reading the new
/// version by ignoring new kinds of subblocks), this number
/// should be increased.
const unsigned VERSION_MINOR = 0;

/// An ID number that refers to an identifier in an AST file.
///
/// The ID numbers of identifiers are consecutive (in order of discovery)
/// and start at 1. 0 is reserved for NULL.
using IdentifierID = uint64_t;

/// The number of predefined identifier IDs.
const unsigned int NUM_PREDEF_IDENT_IDS = 1;

/// An ID number that refers to a declaration in an AST file. See the comments
/// in DeclIDBase for details.
using DeclID = DeclIDBase::DeclID;

/// An ID number that refers to a type in an AST file.
///
/// The ID of a type is partitioned into three parts:
/// - the lower three bits are used to store the const/volatile/restrict
///   qualifiers (as with QualType).
/// - the next 29 bits provide a type index in the corresponding
///   module file.
/// - the upper 32 bits provide a module file index.
///
/// The type index values are partitioned into two
/// sets. The values below NUM_PREDEF_TYPE_IDs are predefined type
/// IDs (based on the PREDEF_TYPE_*_ID constants), with 0 as a
/// placeholder for "no type". The module file index for predefined
/// types are always 0 since they don't belong to any modules.
/// Values from NUM_PREDEF_TYPE_IDs are other types that have
/// serialized representations.
using TypeID = uint64_t;
/// Same with TypeID except that the LocalTypeID is only meaningful
/// with the corresponding ModuleFile.
///
/// FIXME: Make TypeID and LocalTypeID a class to improve the type
/// safety.
using LocalTypeID = TypeID;

/// A type index; the type ID with the qualifier bits removed.
/// Keep structure alignment 32-bit since the blob is assumed as 32-bit
/// aligned.
class TypeIdx {
  uint32_t ModuleFileIndex = 0;
  uint32_t Idx = 0;

public:
  TypeIdx() = default;

  explicit TypeIdx(uint32_t ModuleFileIdx, uint32_t Idx)
      : ModuleFileIndex(ModuleFileIdx), Idx(Idx) {}

  uint32_t getModuleFileIndex() const { return ModuleFileIndex; }

  uint64_t getValue() const { return ((uint64_t)ModuleFileIndex << 32) | Idx; }

  TypeID asTypeID(unsigned FastQuals) const {
    if (Idx == uint32_t(-1))
      return TypeID(-1);

    unsigned Index = (Idx << Qualifiers::FastWidth) | FastQuals;
    return ((uint64_t)ModuleFileIndex << 32) | Index;
  }

  static TypeIdx fromTypeID(TypeID ID) {
    if (ID == TypeID(-1))
      return TypeIdx(0, -1);

    return TypeIdx(ID >> 32, (ID & llvm::maskTrailingOnes<TypeID>(32)) >>
                                 Qualifiers::FastWidth);
  }
};

static_assert(alignof(TypeIdx) == 4);

/// A structure for putting "fast"-unqualified QualTypes into a
/// DenseMap.  This uses the standard pointer hash function.
struct UnsafeQualTypeDenseMapInfo {
  static bool isEqual(QualType A, QualType B) { return A == B; }

  static QualType getEmptyKey() {
    return QualType::getFromOpaquePtr((void *)1);
  }

  static QualType getTombstoneKey() {
    return QualType::getFromOpaquePtr((void *)2);
  }

  static unsigned getHashValue(QualType T) {
    assert(!T.getLocalFastQualifiers() &&
           "hash invalid for types with fast quals");
    uintptr_t v = reinterpret_cast<uintptr_t>(T.getAsOpaquePtr());
    return (unsigned(v) >> 4) ^ (unsigned(v) >> 9);
  }
};

/// An ID number that refers to a macro in an AST file.
using MacroID = uint32_t;

/// A global ID number that refers to a macro in an AST file.
using GlobalMacroID = uint32_t;

/// A local to a module ID number that refers to a macro in an
/// AST file.
using LocalMacroID = uint32_t;

/// The number of predefined macro IDs.
const unsigned int NUM_PREDEF_MACRO_IDS = 1;

/// An ID number that refers to an ObjC selector in an AST file.
using SelectorID = uint32_t;

/// The number of predefined selector IDs.
const unsigned int NUM_PREDEF_SELECTOR_IDS = 1;

/// An ID number that refers to a set of CXXBaseSpecifiers in an
/// AST file.
using CXXBaseSpecifiersID = uint32_t;

/// An ID number that refers to a list of CXXCtorInitializers in an
/// AST file.
using CXXCtorInitializersID = uint32_t;

/// An ID number that refers to an entity in the detailed
/// preprocessing record.
using PreprocessedEntityID = uint32_t;

/// An ID number that refers to a submodule in a module file.
using SubmoduleID = uint32_t;

/// The number of predefined submodule IDs.
const unsigned int NUM_PREDEF_SUBMODULE_IDS = 1;

/// 32 aligned uint64_t in the AST file. Use splitted 64-bit integer into
/// low/high parts to keep structure alignment 32-bit (it is important
/// because blobs in bitstream are 32-bit aligned). This structure is
/// serialized "as is" to the AST file.
class UnalignedUInt64 {
  uint32_t BitLow = 0;
  uint32_t BitHigh = 0;

public:
  UnalignedUInt64() = default;
  UnalignedUInt64(uint64_t BitOffset) { set(BitOffset); }

  void set(uint64_t Offset) {
    BitLow = Offset;
    BitHigh = Offset >> 32;
  }

  uint64_t get() const { return BitLow | (uint64_t(BitHigh) << 32); }
};

/// Source range/offset of a preprocessed entity.
class PPEntityOffset {
  using RawLocEncoding = SourceLocationEncoding::RawLocEncoding;

  /// Raw source location of beginning of range.
  UnalignedUInt64 Begin;

  /// Raw source location of end of range.
  UnalignedUInt64 End;

  /// Offset in the AST file relative to ModuleFile::MacroOffsetsBase.
  uint32_t BitOffset;

public:
  PPEntityOffset(RawLocEncoding Begin, RawLocEncoding End, uint32_t BitOffset)
      : Begin(Begin), End(End), BitOffset(BitOffset) {}

  RawLocEncoding getBegin() const { return Begin.get(); }
  RawLocEncoding getEnd() const { return End.get(); }

  uint32_t getOffset() const { return BitOffset; }
};

/// Source range of a skipped preprocessor region
class PPSkippedRange {
  using RawLocEncoding = SourceLocationEncoding::RawLocEncoding;

  /// Raw source location of beginning of range.
  UnalignedUInt64 Begin;
  /// Raw source location of end of range.
  UnalignedUInt64 End;

public:
  PPSkippedRange(RawLocEncoding Begin, RawLocEncoding End)
      : Begin(Begin), End(End) {}

  RawLocEncoding getBegin() const { return Begin.get(); }
  RawLocEncoding getEnd() const { return End.get(); }
};

/// Source location and bit offset of a declaration. Keep
/// structure alignment 32-bit since the blob is assumed as 32-bit aligned.
class DeclOffset {
  using RawLocEncoding = SourceLocationEncoding::RawLocEncoding;

  /// Raw source location.
  UnalignedUInt64 RawLoc;

  /// Offset relative to the start of the DECLTYPES_BLOCK block.
  UnalignedUInt64 BitOffset;

public:
  DeclOffset() = default;
  DeclOffset(RawLocEncoding RawLoc, uint64_t BitOffset,
             uint64_t DeclTypesBlockStartOffset)
      : RawLoc(RawLoc) {
    setBitOffset(BitOffset, DeclTypesBlockStartOffset);
  }

  void setRawLoc(RawLocEncoding Loc) { RawLoc = Loc; }

  RawLocEncoding getRawLoc() const { return RawLoc.get(); }

  void setBitOffset(uint64_t Offset, const uint64_t DeclTypesBlockStartOffset) {
    BitOffset.set(Offset - DeclTypesBlockStartOffset);
  }

  uint64_t getBitOffset(const uint64_t DeclTypesBlockStartOffset) const {
    return BitOffset.get() + DeclTypesBlockStartOffset;
  }
};

// The unaligned decl ID used in the Blobs of bistreams.
using unaligned_decl_id_t =
    llvm::support::detail::packed_endian_specific_integral<
        serialization::DeclID, llvm::endianness::native,
        llvm::support::unaligned>;

/// The number of predefined preprocessed entity IDs.
const unsigned int NUM_PREDEF_PP_ENTITY_IDS = 1;

/// Describes the various kinds of blocks that occur within
/// an AST file.
enum BlockIDs {
  /// The AST block, which acts as a container around the
  /// full AST block.
  AST_BLOCK_ID = llvm::bitc::FIRST_APPLICATION_BLOCKID,

  /// The block containing information about the source
  /// manager.
  SOURCE_MANAGER_BLOCK_ID,

  /// The block containing information about the
  /// preprocessor.
  PREPROCESSOR_BLOCK_ID,

  /// The block containing the definitions of all of the
  /// types and decls used within the AST file.
  DECLTYPES_BLOCK_ID,

  /// The block containing the detailed preprocessing record.
  PREPROCESSOR_DETAIL_BLOCK_ID,

  /// The block containing the submodule structure.
  SUBMODULE_BLOCK_ID,

  /// The block containing comments.
  COMMENTS_BLOCK_ID,

  /// The control block, which contains all of the
  /// information that needs to be validated prior to committing
  /// to loading the AST file.
  CONTROL_BLOCK_ID,

  /// The block of input files, which were used as inputs
  /// to create this AST file.
  ///
  /// This block is part of the control block.
  INPUT_FILES_BLOCK_ID,

  /// The block of configuration options, used to check that
  /// a module is being used in a configuration compatible with the
  /// configuration in which it was built.
  ///
  /// This block is part of the control block.
  OPTIONS_BLOCK_ID,

  /// A block containing a module file extension.
  EXTENSION_BLOCK_ID,

  /// A block with unhashed content.
  ///
  /// These records should not change the \a ASTFileSignature.  See \a
  /// UnhashedControlBlockRecordTypes for the list of records.
  UNHASHED_CONTROL_BLOCK_ID,
};

/// Record types that occur within the control block.
enum ControlRecordTypes {
  /// AST file metadata, including the AST file version number
  /// and information about the compiler used to build this AST file.
  METADATA = 1,

  /// Record code for another AST file imported by this AST file.
  IMPORT,

  /// Record code for the original file that was used to
  /// generate the AST file, including both its file ID and its
  /// name.
  ORIGINAL_FILE,

  /// Record code for file ID of the file or buffer that was used to
  /// generate the AST file.
  ORIGINAL_FILE_ID,

  /// Offsets into the input-files block where input files
  /// reside.
  INPUT_FILE_OFFSETS,

  /// Record code for the module name.
  MODULE_NAME,

  /// Record code for the module map file that was used to build this
  /// AST file.
  MODULE_MAP_FILE,

  /// Record code for the module build directory.
  MODULE_DIRECTORY,
};

/// Record types that occur within the options block inside
/// the control block.
enum OptionsRecordTypes {
  /// Record code for the language options table.
  ///
  /// The record with this code contains the contents of the
  /// LangOptions structure. We serialize the entire contents of
  /// the structure, and let the reader decide which options are
  /// actually important to check.
  LANGUAGE_OPTIONS = 1,

  /// Record code for the target options table.
  TARGET_OPTIONS,

  /// Record code for the filesystem options table.
  FILE_SYSTEM_OPTIONS,

  /// Record code for the headers search options table.
  HEADER_SEARCH_OPTIONS,

  /// Record code for the preprocessor options table.
  PREPROCESSOR_OPTIONS,
};

/// Record codes for the unhashed control block.
enum UnhashedControlBlockRecordTypes {
  /// Record code for the signature that identifiers this AST file.
  SIGNATURE = 1,

  /// Record code for the content hash of the AST block.
  AST_BLOCK_HASH,

  /// Record code for the diagnostic options table.
  DIAGNOSTIC_OPTIONS,

  /// Record code for the headers search paths.
  HEADER_SEARCH_PATHS,

  /// Record code for \#pragma diagnostic mappings.
  DIAG_PRAGMA_MAPPINGS,

  /// Record code for the indices of used header search entries.
  HEADER_SEARCH_ENTRY_USAGE,

  /// Record code for the indices of used VFSs.
  VFS_USAGE,
};

/// Record code for extension blocks.
enum ExtensionBlockRecordTypes {
  /// Metadata describing this particular extension.
  EXTENSION_METADATA = 1,

  /// The first record ID allocated to the extensions themselves.
  FIRST_EXTENSION_RECORD_ID = 4
};

/// Record types that occur within the input-files block
/// inside the control block.
enum InputFileRecordTypes {
  /// An input file.
  INPUT_FILE = 1,

  /// The input file content hash
  INPUT_FILE_HASH
};

/// Record types that occur within the AST block itself.
enum ASTRecordTypes {
  /// Record code for the offsets of each type.
  ///
  /// The TYPE_OFFSET constant describes the record that occurs
  /// within the AST block. The record itself is an array of offsets that
  /// point into the declarations and types block (identified by
  /// DECLTYPES_BLOCK_ID). The index into the array is based on the ID
  /// of a type. For a given type ID @c T, the lower three bits of
  /// @c T are its qualifiers (const, volatile, restrict), as in
  /// the QualType class. The upper bits, after being shifted and
  /// subtracting NUM_PREDEF_TYPE_IDS, are used to index into the
  /// TYPE_OFFSET block to determine the offset of that type's
  /// corresponding record within the DECLTYPES_BLOCK_ID block.
  TYPE_OFFSET = 1,

  /// Record code for the offsets of each decl.
  ///
  /// The DECL_OFFSET constant describes the record that occurs
  /// within the block identified by DECL_OFFSETS_BLOCK_ID within
  /// the AST block. The record itself is an array of offsets that
  /// point into the declarations and types block (identified by
  /// DECLTYPES_BLOCK_ID). The declaration ID is an index into this
  /// record, after subtracting one to account for the use of
  /// declaration ID 0 for a NULL declaration pointer. Index 0 is
  /// reserved for the translation unit declaration.
  DECL_OFFSET = 2,

  /// Record code for the table of offsets of each
  /// identifier ID.
  ///
  /// The offset table contains offsets into the blob stored in
  /// the IDENTIFIER_TABLE record. Each offset points to the
  /// NULL-terminated string that corresponds to that identifier.
  IDENTIFIER_OFFSET = 3,

  /// This is so that older clang versions, before the introduction
  /// of the control block, can read and reject the newer PCH format.
  /// *DON'T CHANGE THIS NUMBER*.
  METADATA_OLD_FORMAT = 4,

  /// Record code for the identifier table.
  ///
  /// The identifier table is a simple blob that contains
  /// NULL-terminated strings for all of the identifiers
  /// referenced by the AST file. The IDENTIFIER_OFFSET table
  /// contains the mapping from identifier IDs to the characters
  /// in this blob. Note that the starting offsets of all of the
  /// identifiers are odd, so that, when the identifier offset
  /// table is loaded in, we can use the low bit to distinguish
  /// between offsets (for unresolved identifier IDs) and
  /// IdentifierInfo pointers (for already-resolved identifier
  /// IDs).
  IDENTIFIER_TABLE = 5,

  /// Record code for the array of eagerly deserialized decls.
  ///
  /// The AST file contains a list of all of the declarations that should be
  /// eagerly deserialized present within the parsed headers, stored as an
  /// array of declaration IDs. These declarations will be
  /// reported to the AST consumer after the AST file has been
  /// read, since their presence can affect the semantics of the
  /// program (e.g., for code generation).
  EAGERLY_DESERIALIZED_DECLS = 6,

  /// Record code for the set of non-builtin, special
  /// types.
  ///
  /// This record contains the type IDs for the various type nodes
  /// that are constructed during semantic analysis (e.g.,
  /// __builtin_va_list). The SPECIAL_TYPE_* constants provide
  /// offsets into this record.
  SPECIAL_TYPES = 7,

  /// Record code for the extra statistics we gather while
  /// generating an AST file.
  STATISTICS = 8,

  /// Record code for the array of tentative definitions.
  TENTATIVE_DEFINITIONS = 9,

  // ID 10 used to be for a list of extern "C" declarations.

  /// Record code for the table of offsets into the
  /// Objective-C method pool.
  SELECTOR_OFFSETS = 11,

  /// Record code for the Objective-C method pool,
  METHOD_POOL = 12,

  /// The value of the next __COUNTER__ to dispense.
  /// [PP_COUNTER_VALUE, Val]
  PP_COUNTER_VALUE = 13,

  /// Record code for the table of offsets into the block
  /// of source-location information.
  SOURCE_LOCATION_OFFSETS = 14,

  // ID 15 used to be for source location entry preloads.

  /// Record code for the set of ext_vector type names.
  EXT_VECTOR_DECLS = 16,

  /// Record code for the array of unused file scoped decls.
  UNUSED_FILESCOPED_DECLS = 17,

  /// Record code for the table of offsets to entries in the
  /// preprocessing record.
  PPD_ENTITIES_OFFSETS = 18,

  /// Record code for the array of VTable uses.
  VTABLE_USES = 19,

  // ID 20 used to be for a list of dynamic classes.

  /// Record code for referenced selector pool.
  REFERENCED_SELECTOR_POOL = 21,

  /// Record code for an update to the TU's lexically contained
  /// declarations.
  TU_UPDATE_LEXICAL = 22,

  // ID 23 used to be for a list of local redeclarations.

  /// Record code for declarations that Sema keeps references of.
  SEMA_DECL_REFS = 24,

  /// Record code for weak undeclared identifiers.
  WEAK_UNDECLARED_IDENTIFIERS = 25,

  /// Record code for pending implicit instantiations.
  PENDING_IMPLICIT_INSTANTIATIONS = 26,

  // ID 27 used to be for a list of replacement decls.

  /// Record code for an update to a decl context's lookup table.
  ///
  /// In practice, this should only be used for the TU and namespaces.
  UPDATE_VISIBLE = 28,

  /// Record for offsets of DECL_UPDATES records for declarations
  /// that were modified after being deserialized and need updates.
  DECL_UPDATE_OFFSETS = 29,

  // ID 30 used to be a decl update record. These are now in the DECLTYPES
  // block.

  // ID 31 used to be a list of offsets to DECL_CXX_BASE_SPECIFIERS records.

  // ID 32 used to be the code for \#pragma diagnostic mappings.

  /// Record code for special CUDA declarations.
  CUDA_SPECIAL_DECL_REFS = 33,

  /// Record code for header search information.
  HEADER_SEARCH_TABLE = 34,

  /// Record code for floating point \#pragma options.
  FP_PRAGMA_OPTIONS = 35,

  /// Record code for enabled OpenCL extensions.
  OPENCL_EXTENSIONS = 36,

  /// The list of delegating constructor declarations.
  DELEGATING_CTORS = 37,

  /// Record code for the set of known namespaces, which are used
  /// for typo correction.
  KNOWN_NAMESPACES = 38,

  /// Record code for the remapping information used to relate
  /// loaded modules to the various offsets and IDs(e.g., source location
  /// offests, declaration and type IDs) that are used in that module to
  /// refer to other modules.
  MODULE_OFFSET_MAP = 39,

  /// Record code for the source manager line table information,
  /// which stores information about \#line directives.
  SOURCE_MANAGER_LINE_TABLE = 40,

  /// Record code for map of Objective-C class definition IDs to the
  /// ObjC categories in a module that are attached to that class.
  OBJC_CATEGORIES_MAP = 41,

  /// Record code for a file sorted array of DeclIDs in a module.
  FILE_SORTED_DECLS = 42,

  /// Record code for an array of all of the (sub)modules that were
  /// imported by the AST file.
  IMPORTED_MODULES = 43,

  // ID 44 used to be a table of merged canonical declarations.
  // ID 45 used to be a list of declaration IDs of local redeclarations.

  /// Record code for the array of Objective-C categories (including
  /// extensions).
  ///
  /// This array can only be interpreted properly using the Objective-C
  /// categories map.
  OBJC_CATEGORIES = 46,

  /// Record code for the table of offsets of each macro ID.
  ///
  /// The offset table contains offsets into the blob stored in
  /// the preprocessor block. Each offset points to the corresponding
  /// macro definition.
  MACRO_OFFSET = 47,

  /// A list of "interesting" identifiers. Only used in C++ (where we
  /// don't normally do lookups into the serialized identifier table). These
  /// are eagerly deserialized.
  INTERESTING_IDENTIFIERS = 48,

  /// Record code for undefined but used functions and variables that
  /// need a definition in this TU.
  UNDEFINED_BUT_USED = 49,

  /// Record code for late parsed template functions.
  LATE_PARSED_TEMPLATE = 50,

  /// Record code for \#pragma optimize options.
  OPTIMIZE_PRAGMA_OPTIONS = 51,

  /// Record code for potentially unused local typedef names.
  UNUSED_LOCAL_TYPEDEF_NAME_CANDIDATES = 52,

  // ID 53 used to be a table of constructor initializer records.

  /// Delete expressions that will be analyzed later.
  DELETE_EXPRS_TO_ANALYZE = 54,

  /// Record code for \#pragma ms_struct options.
  MSSTRUCT_PRAGMA_OPTIONS = 55,

  /// Record code for \#pragma ms_struct options.
  POINTERS_TO_MEMBERS_PRAGMA_OPTIONS = 56,

  /// Number of unmatched #pragma clang cuda_force_host_device begin
  /// directives we've seen.
  CUDA_PRAGMA_FORCE_HOST_DEVICE_DEPTH = 57,

  /// Record code for types associated with OpenCL extensions.
  OPENCL_EXTENSION_TYPES = 58,

  /// Record code for declarations associated with OpenCL extensions.
  OPENCL_EXTENSION_DECLS = 59,

  MODULAR_CODEGEN_DECLS = 60,

  /// Record code for \#pragma align/pack options.
  ALIGN_PACK_PRAGMA_OPTIONS = 61,

  /// The stack of open #ifs/#ifdefs recorded in a preamble.
  PP_CONDITIONAL_STACK = 62,

  /// A table of skipped ranges within the preprocessing record.
  PPD_SKIPPED_RANGES = 63,

  /// Record code for the Decls to be checked for deferred diags.
  DECLS_TO_CHECK_FOR_DEFERRED_DIAGS = 64,

  /// Record code for \#pragma float_control options.
  FLOAT_CONTROL_PRAGMA_OPTIONS = 65,

  /// ID 66 used to be the list of included files.

  /// Record code for an unterminated \#pragma clang assume_nonnull begin
  /// recorded in a preamble.
  PP_ASSUME_NONNULL_LOC = 67,

  /// Record code for lexical and visible block for delayed namespace in
  /// reduced BMI.
  DELAYED_NAMESPACE_LEXICAL_VISIBLE_RECORD = 68,

  /// Record code for \#pragma clang unsafe_buffer_usage begin/end
  PP_UNSAFE_BUFFER_USAGE = 69,

  /// Record code for vtables to emit.
  VTABLES_TO_EMIT = 70,

  /// Record code for related declarations that have to be deserialized together
  /// from the same module.
  RELATED_DECLS_MAP = 71,

  /// Record code for Sema's vector of functions/blocks with effects to
  /// be verified.
  DECLS_WITH_EFFECTS_TO_VERIFY = 72,

  /// Record code for updated specialization
  UPDATE_SPECIALIZATION = 73,

  CXX_ADDED_TEMPLATE_SPECIALIZATION = 74,

  CXX_ADDED_TEMPLATE_PARTIAL_SPECIALIZATION = 75,
};

/// Record types used within a source manager block.
enum SourceManagerRecordTypes {
  /// Describes a source location entry (SLocEntry) for a
  /// file.
  SM_SLOC_FILE_ENTRY = 1,

  /// Describes a source location entry (SLocEntry) for a
  /// buffer.
  SM_SLOC_BUFFER_ENTRY = 2,

  /// Describes a blob that contains the data for a buffer
  /// entry. This kind of record always directly follows a
  /// SM_SLOC_BUFFER_ENTRY record or a SM_SLOC_FILE_ENTRY with an
  /// overridden buffer.
  SM_SLOC_BUFFER_BLOB = 3,

  /// Describes a zlib-compressed blob that contains the data for
  /// a buffer entry.
  SM_SLOC_BUFFER_BLOB_COMPRESSED = 4,

  /// Describes a source location entry (SLocEntry) for a
  /// macro expansion.
  SM_SLOC_EXPANSION_ENTRY = 5
};

/// Record types used within a preprocessor block.
enum PreprocessorRecordTypes {
  // The macros in the PP section are a PP_MACRO_* instance followed by a
  // list of PP_TOKEN instances for each token in the definition.

  /// An object-like macro definition.
  /// [PP_MACRO_OBJECT_LIKE, IdentInfoID, SLoc, IsUsed]
  PP_MACRO_OBJECT_LIKE = 1,

  /// A function-like macro definition.
  /// [PP_MACRO_FUNCTION_LIKE, \<ObjectLikeStuff>, IsC99Varargs,
  /// IsGNUVarars, NumArgs, ArgIdentInfoID* ]
  PP_MACRO_FUNCTION_LIKE = 2,

  /// Describes one token.
  /// [PP_TOKEN, SLoc, Length, IdentInfoID, Kind, Flags]
  PP_TOKEN = 3,

  /// The macro directives history for a particular identifier.
  PP_MACRO_DIRECTIVE_HISTORY = 4,

  /// A macro directive exported by a module.
  /// [PP_MODULE_MACRO, SubmoduleID, MacroID, (Overridden SubmoduleID)*]
  PP_MODULE_MACRO = 5,
};

/// Record types used within a preprocessor detail block.
enum PreprocessorDetailRecordTypes {
  /// Describes a macro expansion within the preprocessing record.
  PPD_MACRO_EXPANSION = 0,

  /// Describes a macro definition within the preprocessing record.
  PPD_MACRO_DEFINITION = 1,

  /// Describes an inclusion directive within the preprocessing
  /// record.
  PPD_INCLUSION_DIRECTIVE = 2
};

/// Record types used within a submodule description block.
enum SubmoduleRecordTypes {
  /// Metadata for submodules as a whole.
  SUBMODULE_METADATA = 0,

  /// Defines the major attributes of a submodule, including its
  /// name and parent.
  SUBMODULE_DEFINITION = 1,

  /// Specifies the umbrella header used to create this module,
  /// if any.
  SUBMODULE_UMBRELLA_HEADER = 2,

  /// Specifies a header that falls into this (sub)module.
  SUBMODULE_HEADER = 3,

  /// Specifies a top-level header that falls into this (sub)module.
  SUBMODULE_TOPHEADER = 4,

  /// Specifies an umbrella directory.
  SUBMODULE_UMBRELLA_DIR = 5,

  /// Specifies the submodules that are imported by this
  /// submodule.
  SUBMODULE_IMPORTS = 6,

  /// Specifies the submodules that are re-exported from this
  /// submodule.
  SUBMODULE_EXPORTS = 7,

  /// Specifies a required feature.
  SUBMODULE_REQUIRES = 8,

  /// Specifies a header that has been explicitly excluded
  /// from this submodule.
  SUBMODULE_EXCLUDED_HEADER = 9,

  /// Specifies a library or framework to link against.
  SUBMODULE_LINK_LIBRARY = 10,

  /// Specifies a configuration macro for this module.
  SUBMODULE_CONFIG_MACRO = 11,

  /// Specifies a conflict with another module.
  SUBMODULE_CONFLICT = 12,

  /// Specifies a header that is private to this submodule.
  SUBMODULE_PRIVATE_HEADER = 13,

  /// Specifies a header that is part of the module but must be
  /// textually included.
  SUBMODULE_TEXTUAL_HEADER = 14,

  /// Specifies a header that is private to this submodule but
  /// must be textually included.
  SUBMODULE_PRIVATE_TEXTUAL_HEADER = 15,

  /// Specifies some declarations with initializers that must be
  /// emitted to initialize the module.
  SUBMODULE_INITIALIZERS = 16,

  /// Specifies the name of the module that will eventually
  /// re-export the entities in this module.
  SUBMODULE_EXPORT_AS = 17,

  /// Specifies affecting modules that were not imported.
  SUBMODULE_AFFECTING_MODULES = 18,
};

/// Record types used within a comments block.
enum CommentRecordTypes { COMMENTS_RAW_COMMENT = 0 };

/// \defgroup ASTAST AST file AST constants
///
/// The constants in this group describe various components of the
/// abstract syntax tree within an AST file.
///
/// @{

/// Predefined type IDs.
///
/// These type IDs correspond to predefined types in the AST
/// context, such as built-in types (int) and special place-holder
/// types (the \<overload> and \<dependent> type markers). Such
/// types are never actually serialized, since they will be built
/// by the AST context when it is created.
enum PredefinedTypeIDs {
  /// The NULL type.
  PREDEF_TYPE_NULL_ID = 0,

  /// The void type.
  PREDEF_TYPE_VOID_ID = 1,

  /// The 'bool' or '_Bool' type.
  PREDEF_TYPE_BOOL_ID = 2,

  /// The 'char' type, when it is unsigned.
  PREDEF_TYPE_CHAR_U_ID = 3,

  /// The 'unsigned char' type.
  PREDEF_TYPE_UCHAR_ID = 4,

  /// The 'unsigned short' type.
  PREDEF_TYPE_USHORT_ID = 5,

  /// The 'unsigned int' type.
  PREDEF_TYPE_UINT_ID = 6,

  /// The 'unsigned long' type.
  PREDEF_TYPE_ULONG_ID = 7,

  /// The 'unsigned long long' type.
  PREDEF_TYPE_ULONGLONG_ID = 8,

  /// The 'char' type, when it is signed.
  PREDEF_TYPE_CHAR_S_ID = 9,

  /// The 'signed char' type.
  PREDEF_TYPE_SCHAR_ID = 10,

  /// The C++ 'wchar_t' type.
  PREDEF_TYPE_WCHAR_ID = 11,

  /// The (signed) 'short' type.
  PREDEF_TYPE_SHORT_ID = 12,

  /// The (signed) 'int' type.
  PREDEF_TYPE_INT_ID = 13,

  /// The (signed) 'long' type.
  PREDEF_TYPE_LONG_ID = 14,

  /// The (signed) 'long long' type.
  PREDEF_TYPE_LONGLONG_ID = 15,

  /// The 'float' type.
  PREDEF_TYPE_FLOAT_ID = 16,

  /// The 'double' type.
  PREDEF_TYPE_DOUBLE_ID = 17,

  /// The 'long double' type.
  PREDEF_TYPE_LONGDOUBLE_ID = 18,

  /// The placeholder type for overloaded function sets.
  PREDEF_TYPE_OVERLOAD_ID = 19,

  /// The placeholder type for dependent types.
  PREDEF_TYPE_DEPENDENT_ID = 20,

  /// The '__uint128_t' type.
  PREDEF_TYPE_UINT128_ID = 21,

  /// The '__int128_t' type.
  PREDEF_TYPE_INT128_ID = 22,

  /// The type of 'nullptr'.
  PREDEF_TYPE_NULLPTR_ID = 23,

  /// The C++ 'char16_t' type.
  PREDEF_TYPE_CHAR16_ID = 24,

  /// The C++ 'char32_t' type.
  PREDEF_TYPE_CHAR32_ID = 25,

  /// The ObjC 'id' type.
  PREDEF_TYPE_OBJC_ID = 26,

  /// The ObjC 'Class' type.
  PREDEF_TYPE_OBJC_CLASS = 27,

  /// The ObjC 'SEL' type.
  PREDEF_TYPE_OBJC_SEL = 28,

  /// The 'unknown any' placeholder type.
  PREDEF_TYPE_UNKNOWN_ANY = 29,

  /// The placeholder type for bound member functions.
  PREDEF_TYPE_BOUND_MEMBER = 30,

  /// The "auto" deduction type.
  PREDEF_TYPE_AUTO_DEDUCT = 31,

  /// The "auto &&" deduction type.
  PREDEF_TYPE_AUTO_RREF_DEDUCT = 32,

  /// The OpenCL 'half' / ARM NEON __fp16 type.
  PREDEF_TYPE_HALF_ID = 33,

  /// ARC's unbridged-cast placeholder type.
  PREDEF_TYPE_ARC_UNBRIDGED_CAST = 34,

  /// The pseudo-object placeholder type.
  PREDEF_TYPE_PSEUDO_OBJECT = 35,

  /// The placeholder type for builtin functions.
  PREDEF_TYPE_BUILTIN_FN = 36,

  /// OpenCL event type.
  PREDEF_TYPE_EVENT_ID = 37,

  /// OpenCL clk event type.
  PREDEF_TYPE_CLK_EVENT_ID = 38,

  /// OpenCL sampler type.
  PREDEF_TYPE_SAMPLER_ID = 39,

  /// OpenCL queue type.
  PREDEF_TYPE_QUEUE_ID = 40,

  /// OpenCL reserve_id type.
  PREDEF_TYPE_RESERVE_ID_ID = 41,

  /// The placeholder type for an array section.
  PREDEF_TYPE_ARRAY_SECTION = 42,

  /// The '__float128' type
  PREDEF_TYPE_FLOAT128_ID = 43,

  /// The '_Float16' type
  PREDEF_TYPE_FLOAT16_ID = 44,

  /// The C++ 'char8_t' type.
  PREDEF_TYPE_CHAR8_ID = 45,

  /// \brief The 'short _Accum' type
  PREDEF_TYPE_SHORT_ACCUM_ID = 46,

  /// \brief The '_Accum' type
  PREDEF_TYPE_ACCUM_ID = 47,

  /// \brief The 'long _Accum' type
  PREDEF_TYPE_LONG_ACCUM_ID = 48,

  /// \brief The 'unsigned short _Accum' type
  PREDEF_TYPE_USHORT_ACCUM_ID = 49,

  /// \brief The 'unsigned _Accum' type
  PREDEF_TYPE_UACCUM_ID = 50,

  /// \brief The 'unsigned long _Accum' type
  PREDEF_TYPE_ULONG_ACCUM_ID = 51,

  /// \brief The 'short _Fract' type
  PREDEF_TYPE_SHORT_FRACT_ID = 52,

  /// \brief The '_Fract' type
  PREDEF_TYPE_FRACT_ID = 53,

  /// \brief The 'long _Fract' type
  PREDEF_TYPE_LONG_FRACT_ID = 54,

  /// \brief The 'unsigned short _Fract' type
  PREDEF_TYPE_USHORT_FRACT_ID = 55,

  /// \brief The 'unsigned _Fract' type
  PREDEF_TYPE_UFRACT_ID = 56,

  /// \brief The 'unsigned long _Fract' type
  PREDEF_TYPE_ULONG_FRACT_ID = 57,

  /// \brief The '_Sat short _Accum' type
  PREDEF_TYPE_SAT_SHORT_ACCUM_ID = 58,

  /// \brief The '_Sat _Accum' type
  PREDEF_TYPE_SAT_ACCUM_ID = 59,

  /// \brief The '_Sat long _Accum' type
  PREDEF_TYPE_SAT_LONG_ACCUM_ID = 60,

  /// \brief The '_Sat unsigned short _Accum' type
  PREDEF_TYPE_SAT_USHORT_ACCUM_ID = 61,

  /// \brief The '_Sat unsigned _Accum' type
  PREDEF_TYPE_SAT_UACCUM_ID = 62,

  /// \brief The '_Sat unsigned long _Accum' type
  PREDEF_TYPE_SAT_ULONG_ACCUM_ID = 63,

  /// \brief The '_Sat short _Fract' type
  PREDEF_TYPE_SAT_SHORT_FRACT_ID = 64,

  /// \brief The '_Sat _Fract' type
  PREDEF_TYPE_SAT_FRACT_ID = 65,

  /// \brief The '_Sat long _Fract' type
  PREDEF_TYPE_SAT_LONG_FRACT_ID = 66,

  /// \brief The '_Sat unsigned short _Fract' type
  PREDEF_TYPE_SAT_USHORT_FRACT_ID = 67,

  /// \brief The '_Sat unsigned _Fract' type
  PREDEF_TYPE_SAT_UFRACT_ID = 68,

  /// \brief The '_Sat unsigned long _Fract' type
  PREDEF_TYPE_SAT_ULONG_FRACT_ID = 69,

  /// The placeholder type for OpenMP array shaping operation.
  PREDEF_TYPE_OMP_ARRAY_SHAPING = 70,

  /// The placeholder type for OpenMP iterator expression.
  PREDEF_TYPE_OMP_ITERATOR = 71,

  /// A placeholder type for incomplete matrix index operations.
  PREDEF_TYPE_INCOMPLETE_MATRIX_IDX = 72,

  /// \brief The '__bf16' type
  PREDEF_TYPE_BFLOAT16_ID = 73,

  /// \brief The '__ibm128' type
  PREDEF_TYPE_IBM128_ID = 74,

/// OpenCL image types with auto numeration
#define IMAGE_TYPE(ImgType, Id, SingletonId, Access, Suffix)                   \
  PREDEF_TYPE_##Id##_ID,
#include "clang/Basic/OpenCLImageTypes.def"
/// \brief OpenCL extension types with auto numeration
#define EXT_OPAQUE_TYPE(ExtType, Id, Ext) PREDEF_TYPE_##Id##_ID,
#include "clang/Basic/OpenCLExtensionTypes.def"
// \brief SVE types with auto numeration
#define SVE_TYPE(Name, Id, SingletonId) PREDEF_TYPE_##Id##_ID,
#include "clang/Basic/AArch64SVEACLETypes.def"
// \brief  PowerPC MMA types with auto numeration
#define PPC_VECTOR_TYPE(Name, Id, Size) PREDEF_TYPE_##Id##_ID,
#include "clang/Basic/PPCTypes.def"
// \brief RISC-V V types with auto numeration
#define RVV_TYPE(Name, Id, SingletonId) PREDEF_TYPE_##Id##_ID,
#include "clang/Basic/RISCVVTypes.def"
// \brief WebAssembly reference types with auto numeration
#define WASM_TYPE(Name, Id, SingletonId) PREDEF_TYPE_##Id##_ID,
#include "clang/Basic/WebAssemblyReferenceTypes.def"
// \brief AMDGPU types with auto numeration
#define AMDGPU_TYPE(Name, Id, SingletonId, Width, Align) PREDEF_TYPE_##Id##_ID,
#include "clang/Basic/AMDGPUTypes.def"
// \brief HLSL intangible types with auto numeration
#define HLSL_INTANGIBLE_TYPE(Name, Id, SingletonId) PREDEF_TYPE_##Id##_ID,
#include "clang/Basic/HLSLIntangibleTypes.def"

  /// The placeholder type for unresolved templates.
  PREDEF_TYPE_UNRESOLVED_TEMPLATE,
  // Sentinel value. Considered a predefined type but not useable as one.
  PREDEF_TYPE_LAST_ID
};

/// The number of predefined type IDs that are reserved for
/// the PREDEF_TYPE_* constants.
///
/// Type IDs for non-predefined types will start at
/// NUM_PREDEF_TYPE_IDs.
<<<<<<< HEAD
const unsigned NUM_PREDEF_TYPE_IDS = 509;
=======
const unsigned NUM_PREDEF_TYPE_IDS = 513;
>>>>>>> ce7c17d5

// Ensure we do not overrun the predefined types we reserved
// in the enum PredefinedTypeIDs above.
static_assert(PREDEF_TYPE_LAST_ID < NUM_PREDEF_TYPE_IDS,
              "Too many enumerators in PredefinedTypeIDs. Review the value of "
              "NUM_PREDEF_TYPE_IDS");

/// Record codes for each kind of type.
///
/// These constants describe the type records that can occur within a
/// block identified by DECLTYPES_BLOCK_ID in the AST file. Each
/// constant describes a record for a specific type class in the
/// AST. Note that DeclCode values share this code space.
enum TypeCode {
#define TYPE_BIT_CODE(CLASS_ID, CODE_ID, CODE_VALUE)                           \
  TYPE_##CODE_ID = CODE_VALUE,
#include "clang/Serialization/TypeBitCodes.def"

  /// An ExtQualType record.
  TYPE_EXT_QUAL = 1
};

/// The type IDs for special types constructed by semantic
/// analysis.
///
/// The constants in this enumeration are indices into the
/// SPECIAL_TYPES record.
enum SpecialTypeIDs {
  /// CFConstantString type
  SPECIAL_TYPE_CF_CONSTANT_STRING = 0,

  /// C FILE typedef type
  SPECIAL_TYPE_FILE = 1,

  /// C jmp_buf typedef type
  SPECIAL_TYPE_JMP_BUF = 2,

  /// C sigjmp_buf typedef type
  SPECIAL_TYPE_SIGJMP_BUF = 3,

  /// Objective-C "id" redefinition type
  SPECIAL_TYPE_OBJC_ID_REDEFINITION = 4,

  /// Objective-C "Class" redefinition type
  SPECIAL_TYPE_OBJC_CLASS_REDEFINITION = 5,

  /// Objective-C "SEL" redefinition type
  SPECIAL_TYPE_OBJC_SEL_REDEFINITION = 6,

  /// C ucontext_t typedef type
  SPECIAL_TYPE_UCONTEXT_T = 7
};

/// The number of special type IDs.
const unsigned NumSpecialTypeIDs = 8;

/// Record of updates for a declaration that was modified after
/// being deserialized. This can occur within DECLTYPES_BLOCK_ID.
const unsigned int DECL_UPDATES = 49;

/// Record code for a list of local redeclarations of a declaration.
/// This can occur within DECLTYPES_BLOCK_ID.
const unsigned int LOCAL_REDECLARATIONS = 50;

/// Record codes for each kind of declaration.
///
/// These constants describe the declaration records that can occur within
/// a declarations block (identified by DECLTYPES_BLOCK_ID). Each
/// constant describes a record for a specific declaration class
/// in the AST. Note that TypeCode values share this code space.
enum DeclCode {
  /// A TypedefDecl record.
  DECL_TYPEDEF = 51,
  /// A TypeAliasDecl record.

  DECL_TYPEALIAS,

  /// An EnumDecl record.
  DECL_ENUM,

  /// A RecordDecl record.
  DECL_RECORD,

  /// An EnumConstantDecl record.
  DECL_ENUM_CONSTANT,

  /// A FunctionDecl record.
  DECL_FUNCTION,

  /// A ObjCMethodDecl record.
  DECL_OBJC_METHOD,

  /// A ObjCInterfaceDecl record.
  DECL_OBJC_INTERFACE,

  /// A ObjCProtocolDecl record.
  DECL_OBJC_PROTOCOL,

  /// A ObjCIvarDecl record.
  DECL_OBJC_IVAR,

  /// A ObjCAtDefsFieldDecl record.
  DECL_OBJC_AT_DEFS_FIELD,

  /// A ObjCCategoryDecl record.
  DECL_OBJC_CATEGORY,

  /// A ObjCCategoryImplDecl record.
  DECL_OBJC_CATEGORY_IMPL,

  /// A ObjCImplementationDecl record.
  DECL_OBJC_IMPLEMENTATION,

  /// A ObjCCompatibleAliasDecl record.
  DECL_OBJC_COMPATIBLE_ALIAS,

  /// A ObjCPropertyDecl record.
  DECL_OBJC_PROPERTY,

  /// A ObjCPropertyImplDecl record.
  DECL_OBJC_PROPERTY_IMPL,

  /// A FieldDecl record.
  DECL_FIELD,

  /// A MSPropertyDecl record.
  DECL_MS_PROPERTY,

  /// A MSGuidDecl record.
  DECL_MS_GUID,

  /// A TemplateParamObjectDecl record.
  DECL_TEMPLATE_PARAM_OBJECT,

  /// A VarDecl record.
  DECL_VAR,

  /// An ImplicitParamDecl record.
  DECL_IMPLICIT_PARAM,

  /// A ParmVarDecl record.
  DECL_PARM_VAR,

  /// A DecompositionDecl record.
  DECL_DECOMPOSITION,

  /// A BindingDecl record.
  DECL_BINDING,

  /// A FileScopeAsmDecl record.
  DECL_FILE_SCOPE_ASM,

  /// A TopLevelStmtDecl record.
  DECL_TOP_LEVEL_STMT_DECL,

  /// A BlockDecl record.
  DECL_BLOCK,

  /// A CapturedDecl record.
  DECL_CAPTURED,

  /// A record that stores the set of declarations that are
  /// lexically stored within a given DeclContext.
  ///
  /// The record itself is a blob that is an array of declaration IDs,
  /// in the order in which those declarations were added to the
  /// declaration context. This data is used when iterating over
  /// the contents of a DeclContext, e.g., via
  /// DeclContext::decls_begin() and DeclContext::decls_end().
  DECL_CONTEXT_LEXICAL,

  /// A record that stores the set of declarations that are
  /// visible from a given DeclContext.
  ///
  /// The record itself stores a set of mappings, each of which
  /// associates a declaration name with one or more declaration
  /// IDs. This data is used when performing qualified name lookup
  /// into a DeclContext via DeclContext::lookup.
  DECL_CONTEXT_VISIBLE,

  /// A LabelDecl record.
  DECL_LABEL,

  /// A NamespaceDecl record.
  DECL_NAMESPACE,

  /// A NamespaceAliasDecl record.
  DECL_NAMESPACE_ALIAS,

  /// A UsingDecl record.
  DECL_USING,

  /// A UsingEnumDecl record.
  DECL_USING_ENUM,

  /// A UsingPackDecl record.
  DECL_USING_PACK,

  /// A UsingShadowDecl record.
  DECL_USING_SHADOW,

  /// A ConstructorUsingShadowDecl record.
  DECL_CONSTRUCTOR_USING_SHADOW,

  /// A UsingDirecitveDecl record.
  DECL_USING_DIRECTIVE,

  /// An UnresolvedUsingValueDecl record.
  DECL_UNRESOLVED_USING_VALUE,

  /// An UnresolvedUsingTypenameDecl record.
  DECL_UNRESOLVED_USING_TYPENAME,

  /// A LinkageSpecDecl record.
  DECL_LINKAGE_SPEC,

  /// An ExportDecl record.
  DECL_EXPORT,

  /// A CXXRecordDecl record.
  DECL_CXX_RECORD,

  /// A CXXDeductionGuideDecl record.
  DECL_CXX_DEDUCTION_GUIDE,

  /// A CXXMethodDecl record.
  DECL_CXX_METHOD,

  /// A CXXConstructorDecl record.
  DECL_CXX_CONSTRUCTOR,

  /// A CXXDestructorDecl record.
  DECL_CXX_DESTRUCTOR,

  /// A CXXConversionDecl record.
  DECL_CXX_CONVERSION,

  /// An AccessSpecDecl record.
  DECL_ACCESS_SPEC,

  /// A FriendDecl record.
  DECL_FRIEND,

  /// A FriendTemplateDecl record.
  DECL_FRIEND_TEMPLATE,

  /// A ClassTemplateDecl record.
  DECL_CLASS_TEMPLATE,

  /// A ClassTemplateSpecializationDecl record.
  DECL_CLASS_TEMPLATE_SPECIALIZATION,

  /// A ClassTemplatePartialSpecializationDecl record.
  DECL_CLASS_TEMPLATE_PARTIAL_SPECIALIZATION,

  /// A VarTemplateDecl record.
  DECL_VAR_TEMPLATE,

  /// A VarTemplateSpecializationDecl record.
  DECL_VAR_TEMPLATE_SPECIALIZATION,

  /// A VarTemplatePartialSpecializationDecl record.
  DECL_VAR_TEMPLATE_PARTIAL_SPECIALIZATION,

  /// A FunctionTemplateDecl record.
  DECL_FUNCTION_TEMPLATE,

  /// A TemplateTypeParmDecl record.
  DECL_TEMPLATE_TYPE_PARM,

  /// A NonTypeTemplateParmDecl record.
  DECL_NON_TYPE_TEMPLATE_PARM,

  /// A TemplateTemplateParmDecl record.
  DECL_TEMPLATE_TEMPLATE_PARM,

  /// A TypeAliasTemplateDecl record.
  DECL_TYPE_ALIAS_TEMPLATE,

  /// \brief A ConceptDecl record.
  DECL_CONCEPT,

  /// An UnresolvedUsingIfExistsDecl record.
  DECL_UNRESOLVED_USING_IF_EXISTS,

  /// \brief A StaticAssertDecl record.
  DECL_STATIC_ASSERT,

  /// A record containing CXXBaseSpecifiers.
  DECL_CXX_BASE_SPECIFIERS,

  /// A record containing CXXCtorInitializers.
  DECL_CXX_CTOR_INITIALIZERS,

  /// A IndirectFieldDecl record.
  DECL_INDIRECTFIELD,

  /// A NonTypeTemplateParmDecl record that stores an expanded
  /// non-type template parameter pack.
  DECL_EXPANDED_NON_TYPE_TEMPLATE_PARM_PACK,

  /// A TemplateTemplateParmDecl record that stores an expanded
  /// template template parameter pack.
  DECL_EXPANDED_TEMPLATE_TEMPLATE_PARM_PACK,

  /// An ImportDecl recording a module import.
  DECL_IMPORT,

  /// An OMPThreadPrivateDecl record.
  DECL_OMP_THREADPRIVATE,

  /// An OMPRequiresDecl record.
  DECL_OMP_REQUIRES,

  /// An OMPAllocateDcl record.
  DECL_OMP_ALLOCATE,

  /// An EmptyDecl record.
  DECL_EMPTY,

  /// An LifetimeExtendedTemporaryDecl record.
  DECL_LIFETIME_EXTENDED_TEMPORARY,

  /// A RequiresExprBodyDecl record.
  DECL_REQUIRES_EXPR_BODY,

  /// An ObjCTypeParamDecl record.
  DECL_OBJC_TYPE_PARAM,

  /// An OMPCapturedExprDecl record.
  DECL_OMP_CAPTUREDEXPR,

  /// A PragmaCommentDecl record.
  DECL_PRAGMA_COMMENT,

  /// A PragmaDetectMismatchDecl record.
  DECL_PRAGMA_DETECT_MISMATCH,

  /// An OMPDeclareMapperDecl record.
  DECL_OMP_DECLARE_MAPPER,

  /// An OMPDeclareReductionDecl record.
  DECL_OMP_DECLARE_REDUCTION,

  /// A UnnamedGlobalConstantDecl record.
  DECL_UNNAMED_GLOBAL_CONSTANT,

  /// A HLSLBufferDecl record.
  DECL_HLSL_BUFFER,

  /// An ImplicitConceptSpecializationDecl record.
  DECL_IMPLICIT_CONCEPT_SPECIALIZATION,

  // A decls specilization record.
  DECL_SPECIALIZATIONS,

  // A decls specilization record.
  DECL_PARTIAL_SPECIALIZATIONS,

  DECL_LAST = DECL_IMPLICIT_CONCEPT_SPECIALIZATION
};

/// Record codes for each kind of statement or expression.
///
/// These constants describe the records that describe statements
/// or expressions. These records  occur within type and declarations
/// block, so they begin with record values of 128.  Each constant
/// describes a record for a specific statement or expression class in the
/// AST.
enum StmtCode {
  /// A marker record that indicates that we are at the end
  /// of an expression.
  STMT_STOP = DECL_LAST + 1,

  /// A NULL expression.
  STMT_NULL_PTR,

  /// A reference to a previously [de]serialized Stmt record.
  STMT_REF_PTR,

  /// A NullStmt record.
  STMT_NULL,

  /// A CompoundStmt record.
  STMT_COMPOUND,

  /// A CaseStmt record.
  STMT_CASE,

  /// A DefaultStmt record.
  STMT_DEFAULT,

  /// A LabelStmt record.
  STMT_LABEL,

  /// An AttributedStmt record.
  STMT_ATTRIBUTED,

  /// An IfStmt record.
  STMT_IF,

  /// A SwitchStmt record.
  STMT_SWITCH,

  /// A WhileStmt record.
  STMT_WHILE,

  /// A DoStmt record.
  STMT_DO,

  /// A ForStmt record.
  STMT_FOR,

  /// A GotoStmt record.
  STMT_GOTO,

  /// An IndirectGotoStmt record.
  STMT_INDIRECT_GOTO,

  /// A ContinueStmt record.
  STMT_CONTINUE,

  /// A BreakStmt record.
  STMT_BREAK,

  /// A ReturnStmt record.
  STMT_RETURN,

  /// A DeclStmt record.
  STMT_DECL,

  /// A CapturedStmt record.
  STMT_CAPTURED,

  /// A GCC-style AsmStmt record.
  STMT_GCCASM,

  /// A MS-style AsmStmt record.
  STMT_MSASM,

  /// A constant expression context.
  EXPR_CONSTANT,

  /// A PredefinedExpr record.
  EXPR_PREDEFINED,

  /// A DeclRefExpr record.
  EXPR_DECL_REF,

  /// An IntegerLiteral record.
  EXPR_INTEGER_LITERAL,

  /// A FloatingLiteral record.
  EXPR_FLOATING_LITERAL,

  /// An ImaginaryLiteral record.
  EXPR_IMAGINARY_LITERAL,

  /// A StringLiteral record.
  EXPR_STRING_LITERAL,

  /// A CharacterLiteral record.
  EXPR_CHARACTER_LITERAL,

  /// A ParenExpr record.
  EXPR_PAREN,

  /// A ParenListExpr record.
  EXPR_PAREN_LIST,

  /// A UnaryOperator record.
  EXPR_UNARY_OPERATOR,

  /// An OffsetOfExpr record.
  EXPR_OFFSETOF,

  /// A SizefAlignOfExpr record.
  EXPR_SIZEOF_ALIGN_OF,

  /// An ArraySubscriptExpr record.
  EXPR_ARRAY_SUBSCRIPT,

  /// An MatrixSubscriptExpr record.
  EXPR_MATRIX_SUBSCRIPT,

  /// A CallExpr record.
  EXPR_CALL,

  /// A MemberExpr record.
  EXPR_MEMBER,

  /// A BinaryOperator record.
  EXPR_BINARY_OPERATOR,

  /// A CompoundAssignOperator record.
  EXPR_COMPOUND_ASSIGN_OPERATOR,

  /// A ConditionOperator record.
  EXPR_CONDITIONAL_OPERATOR,

  /// An ImplicitCastExpr record.
  EXPR_IMPLICIT_CAST,

  /// A CStyleCastExpr record.
  EXPR_CSTYLE_CAST,

  /// A CompoundLiteralExpr record.
  EXPR_COMPOUND_LITERAL,

  /// An ExtVectorElementExpr record.
  EXPR_EXT_VECTOR_ELEMENT,

  /// An InitListExpr record.
  EXPR_INIT_LIST,

  /// A DesignatedInitExpr record.
  EXPR_DESIGNATED_INIT,

  /// A DesignatedInitUpdateExpr record.
  EXPR_DESIGNATED_INIT_UPDATE,

  /// An NoInitExpr record.
  EXPR_NO_INIT,

  /// An ArrayInitLoopExpr record.
  EXPR_ARRAY_INIT_LOOP,

  /// An ArrayInitIndexExpr record.
  EXPR_ARRAY_INIT_INDEX,

  /// An ImplicitValueInitExpr record.
  EXPR_IMPLICIT_VALUE_INIT,

  /// A VAArgExpr record.
  EXPR_VA_ARG,

  /// An AddrLabelExpr record.
  EXPR_ADDR_LABEL,

  /// A StmtExpr record.
  EXPR_STMT,

  /// A ChooseExpr record.
  EXPR_CHOOSE,

  /// A GNUNullExpr record.
  EXPR_GNU_NULL,

  /// A SourceLocExpr record.
  EXPR_SOURCE_LOC,

  /// A EmbedExpr record.
  EXPR_BUILTIN_PP_EMBED,

  /// A ShuffleVectorExpr record.
  EXPR_SHUFFLE_VECTOR,

  /// A ConvertVectorExpr record.
  EXPR_CONVERT_VECTOR,

  /// BlockExpr
  EXPR_BLOCK,

  /// A GenericSelectionExpr record.
  EXPR_GENERIC_SELECTION,

  /// A PseudoObjectExpr record.
  EXPR_PSEUDO_OBJECT,

  /// An AtomicExpr record.
  EXPR_ATOMIC,

  /// A RecoveryExpr record.
  EXPR_RECOVERY,

  // Objective-C

  /// An ObjCStringLiteral record.
  EXPR_OBJC_STRING_LITERAL,

  EXPR_OBJC_BOXED_EXPRESSION,
  EXPR_OBJC_ARRAY_LITERAL,
  EXPR_OBJC_DICTIONARY_LITERAL,

  /// An ObjCEncodeExpr record.
  EXPR_OBJC_ENCODE,

  /// An ObjCSelectorExpr record.
  EXPR_OBJC_SELECTOR_EXPR,

  /// An ObjCProtocolExpr record.
  EXPR_OBJC_PROTOCOL_EXPR,

  /// An ObjCIvarRefExpr record.
  EXPR_OBJC_IVAR_REF_EXPR,

  /// An ObjCPropertyRefExpr record.
  EXPR_OBJC_PROPERTY_REF_EXPR,

  /// An ObjCSubscriptRefExpr record.
  EXPR_OBJC_SUBSCRIPT_REF_EXPR,

  /// UNUSED
  EXPR_OBJC_KVC_REF_EXPR,

  /// An ObjCMessageExpr record.
  EXPR_OBJC_MESSAGE_EXPR,

  /// An ObjCIsa Expr record.
  EXPR_OBJC_ISA,

  /// An ObjCIndirectCopyRestoreExpr record.
  EXPR_OBJC_INDIRECT_COPY_RESTORE,

  /// An ObjCForCollectionStmt record.
  STMT_OBJC_FOR_COLLECTION,

  /// An ObjCAtCatchStmt record.
  STMT_OBJC_CATCH,

  /// An ObjCAtFinallyStmt record.
  STMT_OBJC_FINALLY,

  /// An ObjCAtTryStmt record.
  STMT_OBJC_AT_TRY,

  /// An ObjCAtSynchronizedStmt record.
  STMT_OBJC_AT_SYNCHRONIZED,

  /// An ObjCAtThrowStmt record.
  STMT_OBJC_AT_THROW,

  /// An ObjCAutoreleasePoolStmt record.
  STMT_OBJC_AUTORELEASE_POOL,

  /// An ObjCBoolLiteralExpr record.
  EXPR_OBJC_BOOL_LITERAL,

  /// An ObjCAvailabilityCheckExpr record.
  EXPR_OBJC_AVAILABILITY_CHECK,

  // C++

  /// A CXXCatchStmt record.
  STMT_CXX_CATCH,

  /// A CXXTryStmt record.
  STMT_CXX_TRY,
  /// A CXXForRangeStmt record.

  STMT_CXX_FOR_RANGE,

  /// A CXXOperatorCallExpr record.
  EXPR_CXX_OPERATOR_CALL,

  /// A CXXMemberCallExpr record.
  EXPR_CXX_MEMBER_CALL,

  /// A CXXRewrittenBinaryOperator record.
  EXPR_CXX_REWRITTEN_BINARY_OPERATOR,

  /// A CXXConstructExpr record.
  EXPR_CXX_CONSTRUCT,

  /// A CXXInheritedCtorInitExpr record.
  EXPR_CXX_INHERITED_CTOR_INIT,

  /// A CXXTemporaryObjectExpr record.
  EXPR_CXX_TEMPORARY_OBJECT,

  /// A CXXStaticCastExpr record.
  EXPR_CXX_STATIC_CAST,

  /// A CXXDynamicCastExpr record.
  EXPR_CXX_DYNAMIC_CAST,

  /// A CXXReinterpretCastExpr record.
  EXPR_CXX_REINTERPRET_CAST,

  /// A CXXConstCastExpr record.
  EXPR_CXX_CONST_CAST,

  /// A CXXAddrspaceCastExpr record.
  EXPR_CXX_ADDRSPACE_CAST,

  /// A CXXFunctionalCastExpr record.
  EXPR_CXX_FUNCTIONAL_CAST,

  /// A BuiltinBitCastExpr record.
  EXPR_BUILTIN_BIT_CAST,

  /// A UserDefinedLiteral record.
  EXPR_USER_DEFINED_LITERAL,

  /// A CXXStdInitializerListExpr record.
  EXPR_CXX_STD_INITIALIZER_LIST,

  /// A CXXBoolLiteralExpr record.
  EXPR_CXX_BOOL_LITERAL,

  /// A CXXParenListInitExpr record.
  EXPR_CXX_PAREN_LIST_INIT,

  EXPR_CXX_NULL_PTR_LITERAL, // CXXNullPtrLiteralExpr
  EXPR_CXX_TYPEID_EXPR,      // CXXTypeidExpr (of expr).
  EXPR_CXX_TYPEID_TYPE,      // CXXTypeidExpr (of type).
  EXPR_CXX_THIS,             // CXXThisExpr
  EXPR_CXX_THROW,            // CXXThrowExpr
  EXPR_CXX_DEFAULT_ARG,      // CXXDefaultArgExpr
  EXPR_CXX_DEFAULT_INIT,     // CXXDefaultInitExpr
  EXPR_CXX_BIND_TEMPORARY,   // CXXBindTemporaryExpr

  EXPR_CXX_SCALAR_VALUE_INIT, // CXXScalarValueInitExpr
  EXPR_CXX_NEW,               // CXXNewExpr
  EXPR_CXX_DELETE,            // CXXDeleteExpr
  EXPR_CXX_PSEUDO_DESTRUCTOR, // CXXPseudoDestructorExpr

  EXPR_EXPR_WITH_CLEANUPS, // ExprWithCleanups

  EXPR_CXX_DEPENDENT_SCOPE_MEMBER,   // CXXDependentScopeMemberExpr
  EXPR_CXX_DEPENDENT_SCOPE_DECL_REF, // DependentScopeDeclRefExpr
  EXPR_CXX_UNRESOLVED_CONSTRUCT,     // CXXUnresolvedConstructExpr
  EXPR_CXX_UNRESOLVED_MEMBER,        // UnresolvedMemberExpr
  EXPR_CXX_UNRESOLVED_LOOKUP,        // UnresolvedLookupExpr

  EXPR_CXX_EXPRESSION_TRAIT, // ExpressionTraitExpr
  EXPR_CXX_NOEXCEPT,         // CXXNoexceptExpr

  EXPR_OPAQUE_VALUE,                // OpaqueValueExpr
  EXPR_BINARY_CONDITIONAL_OPERATOR, // BinaryConditionalOperator
  EXPR_TYPE_TRAIT,                  // TypeTraitExpr
  EXPR_ARRAY_TYPE_TRAIT,            // ArrayTypeTraitIntExpr

  EXPR_PACK_EXPANSION,                    // PackExpansionExpr
  EXPR_PACK_INDEXING,                     // PackIndexingExpr
  EXPR_SIZEOF_PACK,                       // SizeOfPackExpr
  EXPR_SUBST_NON_TYPE_TEMPLATE_PARM,      // SubstNonTypeTemplateParmExpr
  EXPR_SUBST_NON_TYPE_TEMPLATE_PARM_PACK, // SubstNonTypeTemplateParmPackExpr
  EXPR_FUNCTION_PARM_PACK,                // FunctionParmPackExpr
  EXPR_MATERIALIZE_TEMPORARY,             // MaterializeTemporaryExpr
  EXPR_CXX_FOLD,                          // CXXFoldExpr
  EXPR_CONCEPT_SPECIALIZATION,            // ConceptSpecializationExpr
  EXPR_REQUIRES,                          // RequiresExpr

  // CUDA
  EXPR_CUDA_KERNEL_CALL, // CUDAKernelCallExpr

  // OpenCL
  EXPR_ASTYPE, // AsTypeExpr

  // Microsoft
  EXPR_CXX_PROPERTY_REF_EXPR,       // MSPropertyRefExpr
  EXPR_CXX_PROPERTY_SUBSCRIPT_EXPR, // MSPropertySubscriptExpr
  EXPR_CXX_UUIDOF_EXPR,             // CXXUuidofExpr (of expr).
  EXPR_CXX_UUIDOF_TYPE,             // CXXUuidofExpr (of type).
  STMT_SEH_LEAVE,                   // SEHLeaveStmt
  STMT_SEH_EXCEPT,                  // SEHExceptStmt
  STMT_SEH_FINALLY,                 // SEHFinallyStmt
  STMT_SEH_TRY,                     // SEHTryStmt

  // OpenMP directives
  STMT_OMP_META_DIRECTIVE,
  STMT_OMP_CANONICAL_LOOP,
  STMT_OMP_PARALLEL_DIRECTIVE,
  STMT_OMP_SIMD_DIRECTIVE,
  STMT_OMP_TILE_DIRECTIVE,
  STMT_OMP_UNROLL_DIRECTIVE,
  STMT_OMP_REVERSE_DIRECTIVE,
  STMT_OMP_INTERCHANGE_DIRECTIVE,
  STMT_OMP_FOR_DIRECTIVE,
  STMT_OMP_FOR_SIMD_DIRECTIVE,
  STMT_OMP_SECTIONS_DIRECTIVE,
  STMT_OMP_SECTION_DIRECTIVE,
  STMT_OMP_SINGLE_DIRECTIVE,
  STMT_OMP_MASTER_DIRECTIVE,
  STMT_OMP_CRITICAL_DIRECTIVE,
  STMT_OMP_PARALLEL_FOR_DIRECTIVE,
  STMT_OMP_PARALLEL_FOR_SIMD_DIRECTIVE,
  STMT_OMP_PARALLEL_MASTER_DIRECTIVE,
  STMT_OMP_PARALLEL_MASKED_DIRECTIVE,
  STMT_OMP_PARALLEL_SECTIONS_DIRECTIVE,
  STMT_OMP_TASK_DIRECTIVE,
  STMT_OMP_TASKYIELD_DIRECTIVE,
  STMT_OMP_ERROR_DIRECTIVE,
  STMT_OMP_BARRIER_DIRECTIVE,
  STMT_OMP_TASKWAIT_DIRECTIVE,
  STMT_OMP_FLUSH_DIRECTIVE,
  STMT_OMP_DEPOBJ_DIRECTIVE,
  STMT_OMP_SCAN_DIRECTIVE,
  STMT_OMP_ORDERED_DIRECTIVE,
  STMT_OMP_ATOMIC_DIRECTIVE,
  STMT_OMP_TARGET_DIRECTIVE,
  STMT_OMP_TARGET_DATA_DIRECTIVE,
  STMT_OMP_TARGET_ENTER_DATA_DIRECTIVE,
  STMT_OMP_TARGET_EXIT_DATA_DIRECTIVE,
  STMT_OMP_TARGET_PARALLEL_DIRECTIVE,
  STMT_OMP_TARGET_PARALLEL_FOR_DIRECTIVE,
  STMT_OMP_TEAMS_DIRECTIVE,
  STMT_OMP_TASKGROUP_DIRECTIVE,
  STMT_OMP_CANCELLATION_POINT_DIRECTIVE,
  STMT_OMP_CANCEL_DIRECTIVE,
  STMT_OMP_TASKLOOP_DIRECTIVE,
  STMT_OMP_TASKLOOP_SIMD_DIRECTIVE,
  STMT_OMP_MASTER_TASKLOOP_DIRECTIVE,
  STMT_OMP_MASTER_TASKLOOP_SIMD_DIRECTIVE,
  STMT_OMP_PARALLEL_MASTER_TASKLOOP_DIRECTIVE,
  STMT_OMP_PARALLEL_MASTER_TASKLOOP_SIMD_DIRECTIVE,
  STMT_OMP_MASKED_TASKLOOP_DIRECTIVE,
  STMT_OMP_MASKED_TASKLOOP_SIMD_DIRECTIVE,
  STMT_OMP_PARALLEL_MASKED_TASKLOOP_DIRECTIVE,
  STMT_OMP_PARALLEL_MASKED_TASKLOOP_SIMD_DIRECTIVE,
  STMT_OMP_DISTRIBUTE_DIRECTIVE,
  STMT_OMP_TARGET_UPDATE_DIRECTIVE,
  STMT_OMP_DISTRIBUTE_PARALLEL_FOR_DIRECTIVE,
  STMT_OMP_DISTRIBUTE_PARALLEL_FOR_SIMD_DIRECTIVE,
  STMT_OMP_DISTRIBUTE_SIMD_DIRECTIVE,
  STMT_OMP_TARGET_PARALLEL_FOR_SIMD_DIRECTIVE,
  STMT_OMP_TARGET_SIMD_DIRECTIVE,
  STMT_OMP_TEAMS_DISTRIBUTE_DIRECTIVE,
  STMT_OMP_TEAMS_DISTRIBUTE_SIMD_DIRECTIVE,
  STMT_OMP_TEAMS_DISTRIBUTE_PARALLEL_FOR_SIMD_DIRECTIVE,
  STMT_OMP_TEAMS_DISTRIBUTE_PARALLEL_FOR_DIRECTIVE,
  STMT_OMP_TARGET_TEAMS_DIRECTIVE,
  STMT_OMP_TARGET_TEAMS_DISTRIBUTE_DIRECTIVE,
  STMT_OMP_TARGET_TEAMS_DISTRIBUTE_PARALLEL_FOR_DIRECTIVE,
  STMT_OMP_TARGET_TEAMS_DISTRIBUTE_PARALLEL_FOR_SIMD_DIRECTIVE,
  STMT_OMP_TARGET_TEAMS_DISTRIBUTE_SIMD_DIRECTIVE,
  STMT_OMP_SCOPE_DIRECTIVE,
  STMT_OMP_INTEROP_DIRECTIVE,
  STMT_OMP_DISPATCH_DIRECTIVE,
  STMT_OMP_MASKED_DIRECTIVE,
  STMT_OMP_GENERIC_LOOP_DIRECTIVE,
  STMT_OMP_TEAMS_GENERIC_LOOP_DIRECTIVE,
  STMT_OMP_TARGET_TEAMS_GENERIC_LOOP_DIRECTIVE,
  STMT_OMP_PARALLEL_GENERIC_LOOP_DIRECTIVE,
  STMT_OMP_TARGET_PARALLEL_GENERIC_LOOP_DIRECTIVE,
  STMT_OMP_ASSUME_DIRECTIVE,
  EXPR_ARRAY_SECTION,
  EXPR_OMP_ARRAY_SHAPING,
  EXPR_OMP_ITERATOR,

  // ARC
  EXPR_OBJC_BRIDGED_CAST, // ObjCBridgedCastExpr

  STMT_MS_DEPENDENT_EXISTS, // MSDependentExistsStmt
  EXPR_LAMBDA,              // LambdaExpr
  STMT_COROUTINE_BODY,
  STMT_CORETURN,
  EXPR_COAWAIT,
  EXPR_COYIELD,
  EXPR_DEPENDENT_COAWAIT,

  // FixedPointLiteral
  EXPR_FIXEDPOINT_LITERAL,

  // SYCLUniqueStableNameExpr
  EXPR_SYCL_UNIQUE_STABLE_NAME,

  // OpenACC Constructs/Exprs
  STMT_OPENACC_COMPUTE_CONSTRUCT,
  STMT_OPENACC_LOOP_CONSTRUCT,
<<<<<<< HEAD
  EXPR_OPENACC_ASTERISK_SIZE,
=======
  STMT_OPENACC_COMBINED_CONSTRUCT,
  EXPR_OPENACC_ASTERISK_SIZE,
  STMT_OPENACC_DATA_CONSTRUCT,
  STMT_OPENACC_ENTER_DATA_CONSTRUCT,
  STMT_OPENACC_EXIT_DATA_CONSTRUCT,
  STMT_OPENACC_HOST_DATA_CONSTRUCT,
  STMT_OPENACC_WAIT_CONSTRUCT,
  STMT_OPENACC_INIT_CONSTRUCT,
  STMT_OPENACC_SHUTDOWN_CONSTRUCT,
>>>>>>> ce7c17d5

  // HLSL Constructs
  EXPR_HLSL_OUT_ARG,

};

/// The kinds of designators that can occur in a
/// DesignatedInitExpr.
enum DesignatorTypes {
  /// Field designator where only the field name is known.
  DESIG_FIELD_NAME = 0,

  /// Field designator where the field has been resolved to
  /// a declaration.
  DESIG_FIELD_DECL = 1,

  /// Array designator.
  DESIG_ARRAY = 2,

  /// GNU array range designator.
  DESIG_ARRAY_RANGE = 3
};

/// The different kinds of data that can occur in a
/// CtorInitializer.
enum CtorInitializerType {
  CTOR_INITIALIZER_BASE,
  CTOR_INITIALIZER_DELEGATING,
  CTOR_INITIALIZER_MEMBER,
  CTOR_INITIALIZER_INDIRECT_MEMBER
};

/// Kinds of cleanup objects owned by ExprWithCleanups.
enum CleanupObjectKind { COK_Block, COK_CompoundLiteral };

/// Describes the categories of an Objective-C class.
struct ObjCCategoriesInfo {
  // The ID of the definition. Use unaligned_decl_id_t to keep
  // ObjCCategoriesInfo 32-bit aligned.
  unaligned_decl_id_t DefinitionID;

  // Offset into the array of category lists.
  unsigned Offset;

  ObjCCategoriesInfo() = default;
  ObjCCategoriesInfo(LocalDeclID ID, unsigned Offset)
      : DefinitionID(ID.getRawValue()), Offset(Offset) {}

  DeclID getDefinitionID() const { return DefinitionID; }

  friend bool operator<(const ObjCCategoriesInfo &X,
                        const ObjCCategoriesInfo &Y) {
    return X.getDefinitionID() < Y.getDefinitionID();
  }

  friend bool operator>(const ObjCCategoriesInfo &X,
                        const ObjCCategoriesInfo &Y) {
    return X.getDefinitionID() > Y.getDefinitionID();
  }

  friend bool operator<=(const ObjCCategoriesInfo &X,
                         const ObjCCategoriesInfo &Y) {
    return X.getDefinitionID() <= Y.getDefinitionID();
  }

  friend bool operator>=(const ObjCCategoriesInfo &X,
                         const ObjCCategoriesInfo &Y) {
    return X.getDefinitionID() >= Y.getDefinitionID();
  }
};

static_assert(alignof(ObjCCategoriesInfo) <= 4);
static_assert(std::is_standard_layout_v<ObjCCategoriesInfo> &&
              std::is_trivial_v<ObjCCategoriesInfo>);

/// A key used when looking up entities by \ref DeclarationName.
///
/// Different \ref DeclarationNames are mapped to different keys, but the
/// same key can occasionally represent multiple names (for names that
/// contain types, in particular).
class DeclarationNameKey {
  using NameKind = unsigned;

  NameKind Kind = 0;
  uint64_t Data = 0;

public:
  DeclarationNameKey() = default;
  DeclarationNameKey(DeclarationName Name);
  DeclarationNameKey(NameKind Kind, uint64_t Data) : Kind(Kind), Data(Data) {}

  NameKind getKind() const { return Kind; }

  IdentifierInfo *getIdentifier() const {
    assert(Kind == DeclarationName::Identifier ||
           Kind == DeclarationName::CXXLiteralOperatorName ||
           Kind == DeclarationName::CXXDeductionGuideName);
    return (IdentifierInfo *)Data;
  }

  Selector getSelector() const {
    assert(Kind == DeclarationName::ObjCZeroArgSelector ||
           Kind == DeclarationName::ObjCOneArgSelector ||
           Kind == DeclarationName::ObjCMultiArgSelector);
    return Selector(Data);
  }

  OverloadedOperatorKind getOperatorKind() const {
    assert(Kind == DeclarationName::CXXOperatorName);
    return (OverloadedOperatorKind)Data;
  }

  /// Compute a fingerprint of this key for use in on-disk hash table.
  unsigned getHash() const;

  friend bool operator==(const DeclarationNameKey &A,
                         const DeclarationNameKey &B) {
    return A.Kind == B.Kind && A.Data == B.Data;
  }
};

/// @}

} // namespace serialization
} // namespace clang

namespace llvm {

template <> struct DenseMapInfo<clang::serialization::DeclarationNameKey> {
  static clang::serialization::DeclarationNameKey getEmptyKey() {
    return clang::serialization::DeclarationNameKey(-1, 1);
  }

  static clang::serialization::DeclarationNameKey getTombstoneKey() {
    return clang::serialization::DeclarationNameKey(-1, 2);
  }

  static unsigned
  getHashValue(const clang::serialization::DeclarationNameKey &Key) {
    return Key.getHash();
  }

  static bool isEqual(const clang::serialization::DeclarationNameKey &L,
                      const clang::serialization::DeclarationNameKey &R) {
    return L == R;
  }
};

} // namespace llvm

#endif // LLVM_CLANG_SERIALIZATION_ASTBITCODES_H<|MERGE_RESOLUTION|>--- conflicted
+++ resolved
@@ -1153,11 +1153,7 @@
 ///
 /// Type IDs for non-predefined types will start at
 /// NUM_PREDEF_TYPE_IDs.
-<<<<<<< HEAD
-const unsigned NUM_PREDEF_TYPE_IDS = 509;
-=======
 const unsigned NUM_PREDEF_TYPE_IDS = 513;
->>>>>>> ce7c17d5
 
 // Ensure we do not overrun the predefined types we reserved
 // in the enum PredefinedTypeIDs above.
@@ -2019,9 +2015,6 @@
   // OpenACC Constructs/Exprs
   STMT_OPENACC_COMPUTE_CONSTRUCT,
   STMT_OPENACC_LOOP_CONSTRUCT,
-<<<<<<< HEAD
-  EXPR_OPENACC_ASTERISK_SIZE,
-=======
   STMT_OPENACC_COMBINED_CONSTRUCT,
   EXPR_OPENACC_ASTERISK_SIZE,
   STMT_OPENACC_DATA_CONSTRUCT,
@@ -2031,7 +2024,6 @@
   STMT_OPENACC_WAIT_CONSTRUCT,
   STMT_OPENACC_INIT_CONSTRUCT,
   STMT_OPENACC_SHUTDOWN_CONSTRUCT,
->>>>>>> ce7c17d5
 
   // HLSL Constructs
   EXPR_HLSL_OUT_ARG,
