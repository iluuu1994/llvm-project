//===- ASTReader.h - AST File Reader ----------------------------*- C++ -*-===//
//
// Part of the LLVM Project, under the Apache License v2.0 with LLVM Exceptions.
// See https://llvm.org/LICENSE.txt for license information.
// SPDX-License-Identifier: Apache-2.0 WITH LLVM-exception
//
//===----------------------------------------------------------------------===//
//
//  This file defines the ASTReader class, which reads AST files.
//
//===----------------------------------------------------------------------===//

#ifndef LLVM_CLANG_SERIALIZATION_ASTREADER_H
#define LLVM_CLANG_SERIALIZATION_ASTREADER_H

#include "clang/AST/Type.h"
#include "clang/Basic/Diagnostic.h"
#include "clang/Basic/DiagnosticOptions.h"
#include "clang/Basic/IdentifierTable.h"
#include "clang/Basic/OpenCLOptions.h"
#include "clang/Basic/SourceLocation.h"
#include "clang/Basic/StackExhaustionHandler.h"
#include "clang/Basic/Version.h"
#include "clang/Lex/ExternalPreprocessorSource.h"
#include "clang/Lex/HeaderSearch.h"
#include "clang/Lex/PreprocessingRecord.h"
#include "clang/Lex/PreprocessorOptions.h"
#include "clang/Sema/ExternalSemaSource.h"
#include "clang/Sema/IdentifierResolver.h"
#include "clang/Sema/Sema.h"
#include "clang/Serialization/ASTBitCodes.h"
#include "clang/Serialization/ContinuousRangeMap.h"
#include "clang/Serialization/ModuleFile.h"
#include "clang/Serialization/ModuleFileExtension.h"
#include "clang/Serialization/ModuleManager.h"
#include "clang/Serialization/SourceLocationEncoding.h"
#include "llvm/ADT/ArrayRef.h"
#include "llvm/ADT/DenseMap.h"
#include "llvm/ADT/DenseSet.h"
#include "llvm/ADT/IntrusiveRefCntPtr.h"
#include "llvm/ADT/MapVector.h"
#include "llvm/ADT/PagedVector.h"
#include "llvm/ADT/STLExtras.h"
#include "llvm/ADT/SetVector.h"
#include "llvm/ADT/SmallPtrSet.h"
#include "llvm/ADT/SmallVector.h"
#include "llvm/ADT/StringMap.h"
#include "llvm/ADT/StringRef.h"
#include "llvm/ADT/iterator.h"
#include "llvm/ADT/iterator_range.h"
#include "llvm/Bitstream/BitstreamReader.h"
#include "llvm/Support/MemoryBuffer.h"
#include "llvm/Support/SaveAndRestore.h"
#include "llvm/Support/Timer.h"
#include "llvm/Support/VersionTuple.h"
#include <cassert>
#include <cstddef>
#include <cstdint>
#include <ctime>
#include <deque>
#include <memory>
#include <optional>
#include <set>
#include <string>
#include <utility>
#include <vector>

namespace clang {

class ASTConsumer;
class ASTContext;
class ASTDeserializationListener;
class ASTReader;
class ASTRecordReader;
class CXXTemporary;
class Decl;
class DeclarationName;
class DeclaratorDecl;
class DeclContext;
class EnumDecl;
class Expr;
class FieldDecl;
class FileEntry;
class FileManager;
class FileSystemOptions;
class FunctionDecl;
class GlobalModuleIndex;
struct HeaderFileInfo;
class HeaderSearchOptions;
class LangOptions;
class MacroInfo;
class ModuleCache;
class NamedDecl;
class NamespaceDecl;
class ObjCCategoryDecl;
class ObjCInterfaceDecl;
class PCHContainerReader;
class Preprocessor;
class PreprocessorOptions;
class Sema;
class SourceManager;
class Stmt;
class SwitchCase;
class TargetOptions;
class Token;
class TypedefNameDecl;
class ValueDecl;
class VarDecl;

/// Abstract interface for callback invocations by the ASTReader.
///
/// While reading an AST file, the ASTReader will call the methods of the
/// listener to pass on specific information. Some of the listener methods can
/// return true to indicate to the ASTReader that the information (and
/// consequently the AST file) is invalid.
class ASTReaderListener {
public:
  virtual ~ASTReaderListener();

  /// Receives the full Clang version information.
  ///
  /// \returns true to indicate that the version is invalid. Subclasses should
  /// generally defer to this implementation.
  virtual bool ReadFullVersionInformation(StringRef FullVersion) {
    return FullVersion != getClangFullRepositoryVersion();
  }

  virtual void ReadModuleName(StringRef ModuleName) {}
  virtual void ReadModuleMapFile(StringRef ModuleMapPath) {}

  /// Receives the language options.
  ///
  /// \returns true to indicate the options are invalid or false otherwise.
  virtual bool ReadLanguageOptions(const LangOptions &LangOpts,
                                   StringRef ModuleFilename, bool Complain,
                                   bool AllowCompatibleDifferences) {
    return false;
  }

  /// Receives the target options.
  ///
  /// \returns true to indicate the target options are invalid, or false
  /// otherwise.
  virtual bool ReadTargetOptions(const TargetOptions &TargetOpts,
                                 StringRef ModuleFilename, bool Complain,
                                 bool AllowCompatibleDifferences) {
    return false;
  }

  /// Receives the diagnostic options.
  ///
  /// \returns true to indicate the diagnostic options are invalid, or false
  /// otherwise.
  virtual bool ReadDiagnosticOptions(DiagnosticOptions &DiagOpts,
                                     StringRef ModuleFilename, bool Complain) {
    return false;
  }

  /// Receives the file system options.
  ///
  /// \returns true to indicate the file system options are invalid, or false
  /// otherwise.
  virtual bool ReadFileSystemOptions(const FileSystemOptions &FSOpts,
                                     bool Complain) {
    return false;
  }

  /// Receives the header search options.
  ///
  /// \param HSOpts The read header search options. The following fields are
  ///               missing and are reported in ReadHeaderSearchPaths():
  ///               UserEntries, SystemHeaderPrefixes, VFSOverlayFiles.
  ///
  /// \returns true to indicate the header search options are invalid, or false
  /// otherwise.
  virtual bool ReadHeaderSearchOptions(const HeaderSearchOptions &HSOpts,
                                       StringRef ModuleFilename,
                                       StringRef SpecificModuleCachePath,
                                       bool Complain) {
    return false;
  }

  /// Receives the header search paths.
  ///
  /// \param HSOpts The read header search paths. Only the following fields are
  ///               initialized: UserEntries, SystemHeaderPrefixes,
  ///               VFSOverlayFiles. The rest is reported in
  ///               ReadHeaderSearchOptions().
  ///
  /// \returns true to indicate the header search paths are invalid, or false
  /// otherwise.
  virtual bool ReadHeaderSearchPaths(const HeaderSearchOptions &HSOpts,
                                     bool Complain) {
    return false;
  }

  /// Receives the preprocessor options.
  ///
  /// \param SuggestedPredefines Can be filled in with the set of predefines
  /// that are suggested by the preprocessor options. Typically only used when
  /// loading a precompiled header.
  ///
  /// \returns true to indicate the preprocessor options are invalid, or false
  /// otherwise.
  virtual bool ReadPreprocessorOptions(const PreprocessorOptions &PPOpts,
                                       StringRef ModuleFilename,
                                       bool ReadMacros, bool Complain,
                                       std::string &SuggestedPredefines) {
    return false;
  }

  /// Receives __COUNTER__ value.
  virtual void ReadCounter(const serialization::ModuleFile &M,
                           unsigned Value) {}

  /// This is called for each AST file loaded.
  virtual void visitModuleFile(StringRef Filename,
                               serialization::ModuleKind Kind) {}

  /// Returns true if this \c ASTReaderListener wants to receive the
  /// input files of the AST file via \c visitInputFile, false otherwise.
  virtual bool needsInputFileVisitation() { return false; }

  /// Returns true if this \c ASTReaderListener wants to receive the
  /// system input files of the AST file via \c visitInputFile, false otherwise.
  virtual bool needsSystemInputFileVisitation() { return false; }

  /// if \c needsInputFileVisitation returns true, this is called for
  /// each non-system input file of the AST File. If
  /// \c needsSystemInputFileVisitation is true, then it is called for all
  /// system input files as well.
  ///
  /// \returns true to continue receiving the next input file, false to stop.
  virtual bool visitInputFile(StringRef Filename, bool isSystem,
                              bool isOverridden, bool isExplicitModule) {
    return true;
  }

  /// Overloaded member function of \c visitInputFile that should
  /// be defined when there is a distinction between
  /// the file name and name-as-requested. For example, when deserializing input
  /// files from precompiled AST files.
  ///
  /// \returns true to continue receiving the next input file, false to stop.
  virtual bool visitInputFile(StringRef FilenameAsRequested, StringRef Filename,
                              bool isSystem, bool isOverridden,
                              bool isExplicitModule) {
    return true;
  }

  /// Returns true if this \c ASTReaderListener wants to receive the
  /// imports of the AST file via \c visitImport, false otherwise.
  virtual bool needsImportVisitation() const { return false; }

  /// If needsImportVisitation returns \c true, this is called for each
  /// AST file imported by this AST file.
  virtual void visitImport(StringRef ModuleName, StringRef Filename) {}

  /// Indicates that a particular module file extension has been read.
  virtual void readModuleFileExtension(
                 const ModuleFileExtensionMetadata &Metadata) {}
};

/// Simple wrapper class for chaining listeners.
class ChainedASTReaderListener : public ASTReaderListener {
  std::unique_ptr<ASTReaderListener> First;
  std::unique_ptr<ASTReaderListener> Second;

public:
  /// Takes ownership of \p First and \p Second.
  ChainedASTReaderListener(std::unique_ptr<ASTReaderListener> First,
                           std::unique_ptr<ASTReaderListener> Second)
      : First(std::move(First)), Second(std::move(Second)) {}

  std::unique_ptr<ASTReaderListener> takeFirst() { return std::move(First); }
  std::unique_ptr<ASTReaderListener> takeSecond() { return std::move(Second); }

  bool ReadFullVersionInformation(StringRef FullVersion) override;
  void ReadModuleName(StringRef ModuleName) override;
  void ReadModuleMapFile(StringRef ModuleMapPath) override;
  bool ReadLanguageOptions(const LangOptions &LangOpts,
                           StringRef ModuleFilename, bool Complain,
                           bool AllowCompatibleDifferences) override;
  bool ReadTargetOptions(const TargetOptions &TargetOpts,
                         StringRef ModuleFilename, bool Complain,
                         bool AllowCompatibleDifferences) override;
  bool ReadDiagnosticOptions(DiagnosticOptions &DiagOpts,
                             StringRef ModuleFilename, bool Complain) override;
  bool ReadFileSystemOptions(const FileSystemOptions &FSOpts,
                             bool Complain) override;

  bool ReadHeaderSearchOptions(const HeaderSearchOptions &HSOpts,
                               StringRef ModuleFilename,
                               StringRef SpecificModuleCachePath,
                               bool Complain) override;
  bool ReadPreprocessorOptions(const PreprocessorOptions &PPOpts,
                               StringRef ModuleFilename, bool ReadMacros,
                               bool Complain,
                               std::string &SuggestedPredefines) override;

  void ReadCounter(const serialization::ModuleFile &M, unsigned Value) override;
  bool needsInputFileVisitation() override;
  bool needsSystemInputFileVisitation() override;
  void visitModuleFile(StringRef Filename,
                       serialization::ModuleKind Kind) override;
  bool visitInputFile(StringRef Filename, bool isSystem,
                      bool isOverridden, bool isExplicitModule) override;
  void readModuleFileExtension(
         const ModuleFileExtensionMetadata &Metadata) override;
};

/// ASTReaderListener implementation to validate the information of
/// the PCH file against an initialized Preprocessor.
class PCHValidator : public ASTReaderListener {
  Preprocessor &PP;
  ASTReader &Reader;

public:
  PCHValidator(Preprocessor &PP, ASTReader &Reader)
      : PP(PP), Reader(Reader) {}

  bool ReadLanguageOptions(const LangOptions &LangOpts,
                           StringRef ModuleFilename, bool Complain,
                           bool AllowCompatibleDifferences) override;
  bool ReadTargetOptions(const TargetOptions &TargetOpts,
                         StringRef ModuleFilename, bool Complain,
                         bool AllowCompatibleDifferences) override;
  bool ReadDiagnosticOptions(DiagnosticOptions &DiagOpts,
                             StringRef ModuleFilename, bool Complain) override;
  bool ReadPreprocessorOptions(const PreprocessorOptions &PPOpts,
                               StringRef ModuleFilename, bool ReadMacros,
                               bool Complain,
                               std::string &SuggestedPredefines) override;
  bool ReadHeaderSearchOptions(const HeaderSearchOptions &HSOpts,
                               StringRef ModuleFilename,
                               StringRef SpecificModuleCachePath,
                               bool Complain) override;
  void ReadCounter(const serialization::ModuleFile &M, unsigned Value) override;
};

/// ASTReaderListenter implementation to set SuggestedPredefines of
/// ASTReader which is required to use a pch file. This is the replacement
/// of PCHValidator or SimplePCHValidator when using a pch file without
/// validating it.
class SimpleASTReaderListener : public ASTReaderListener {
  Preprocessor &PP;

public:
  SimpleASTReaderListener(Preprocessor &PP) : PP(PP) {}

  bool ReadPreprocessorOptions(const PreprocessorOptions &PPOpts,
                               StringRef ModuleFilename, bool ReadMacros,
                               bool Complain,
                               std::string &SuggestedPredefines) override;
};

namespace serialization {

class ReadMethodPoolVisitor;

namespace reader {

class ASTIdentifierLookupTrait;

/// The on-disk hash table(s) used for DeclContext name lookup.
struct DeclContextLookupTable;
struct ModuleLocalLookupTable;

/// The on-disk hash table(s) used for specialization decls.
struct LazySpecializationInfoLookupTable;

} // namespace reader

} // namespace serialization

struct VisibleLookupBlockOffsets {
  uint64_t VisibleOffset = 0;
  uint64_t ModuleLocalOffset = 0;
  uint64_t TULocalOffset = 0;

  operator bool() const {
    return VisibleOffset || ModuleLocalOffset || TULocalOffset;
  }
};

struct LookupBlockOffsets : VisibleLookupBlockOffsets {
  uint64_t LexicalOffset = 0;

  operator bool() const {
    return VisibleLookupBlockOffsets::operator bool() || LexicalOffset;
  }
};

/// Reads an AST files chain containing the contents of a translation
/// unit.
///
/// The ASTReader class reads bitstreams (produced by the ASTWriter
/// class) containing the serialized representation of a given
/// abstract syntax tree and its supporting data structures. An
/// instance of the ASTReader can be attached to an ASTContext object,
/// which will provide access to the contents of the AST files.
///
/// The AST reader provides lazy de-serialization of declarations, as
/// required when traversing the AST. Only those AST nodes that are
/// actually required will be de-serialized.
class ASTReader
  : public ExternalPreprocessorSource,
    public ExternalPreprocessingRecordSource,
    public ExternalHeaderFileInfoSource,
    public ExternalSemaSource,
    public IdentifierInfoLookup,
    public ExternalSLocEntrySource
{
public:
  /// Types of AST files.
  friend class ASTDeclMerger;
  friend class ASTDeclReader;
  friend class ASTIdentifierIterator;
  friend class ASTRecordReader;
  friend class ASTUnit; // ASTUnit needs to remap source locations.
  friend class ASTWriter;
  friend class PCHValidator;
  friend class serialization::reader::ASTIdentifierLookupTrait;
  friend class serialization::ReadMethodPoolVisitor;
  friend class TypeLocReader;
  friend class LocalDeclID;

  using RecordData = SmallVector<uint64_t, 64>;
  using RecordDataImpl = SmallVectorImpl<uint64_t>;

  /// The result of reading the control block of an AST file, which
  /// can fail for various reasons.
  enum ASTReadResult {
    /// The control block was read successfully. Aside from failures,
    /// the AST file is safe to read into the current context.
    Success,

    /// The AST file itself appears corrupted.
    Failure,

    /// The AST file was missing.
    Missing,

    /// The AST file is out-of-date relative to its input files,
    /// and needs to be regenerated.
    OutOfDate,

    /// The AST file was written by a different version of Clang.
    VersionMismatch,

    /// The AST file was written with a different language/target
    /// configuration.
    ConfigurationMismatch,

    /// The AST file has errors.
    HadErrors
  };

  using ModuleFile = serialization::ModuleFile;
  using ModuleKind = serialization::ModuleKind;
  using ModuleManager = serialization::ModuleManager;
  using ModuleIterator = ModuleManager::ModuleIterator;
  using ModuleConstIterator = ModuleManager::ModuleConstIterator;
  using ModuleReverseIterator = ModuleManager::ModuleReverseIterator;

private:
  using LocSeq = SourceLocationSequence;

  /// The receiver of some callbacks invoked by ASTReader.
  std::unique_ptr<ASTReaderListener> Listener;

  /// The receiver of deserialization events.
  ASTDeserializationListener *DeserializationListener = nullptr;

  bool OwnsDeserializationListener = false;

  SourceManager &SourceMgr;
  FileManager &FileMgr;
  const PCHContainerReader &PCHContainerRdr;
  DiagnosticsEngine &Diags;
  // Sema has duplicate logic, but SemaObj can sometimes be null so ASTReader
  // has its own version.
  StackExhaustionHandler StackHandler;

  /// The semantic analysis object that will be processing the
  /// AST files and the translation unit that uses it.
  Sema *SemaObj = nullptr;

  /// The preprocessor that will be loading the source file.
  Preprocessor &PP;

  /// The AST context into which we'll read the AST files.
  ASTContext *ContextObj = nullptr;

  /// The AST consumer.
  ASTConsumer *Consumer = nullptr;

  /// The module manager which manages modules and their dependencies
  ModuleManager ModuleMgr;

  /// A dummy identifier resolver used to merge TU-scope declarations in
  /// C, for the cases where we don't have a Sema object to provide a real
  /// identifier resolver.
  IdentifierResolver DummyIdResolver;

  /// A mapping from extension block names to module file extensions.
  llvm::StringMap<std::shared_ptr<ModuleFileExtension>> ModuleFileExtensions;

  /// A timer used to track the time spent deserializing.
  std::unique_ptr<llvm::Timer> ReadTimer;

  /// The location where the module file will be considered as
  /// imported from. For non-module AST types it should be invalid.
  SourceLocation CurrentImportLoc;

  /// The module kind that is currently deserializing.
  std::optional<ModuleKind> CurrentDeserializingModuleKind;

  /// The global module index, if loaded.
  std::unique_ptr<GlobalModuleIndex> GlobalIndex;

  /// A map of global bit offsets to the module that stores entities
  /// at those bit offsets.
  ContinuousRangeMap<uint64_t, ModuleFile*, 4> GlobalBitOffsetsMap;

  /// A map of negated SLocEntryIDs to the modules containing them.
  ContinuousRangeMap<unsigned, ModuleFile*, 64> GlobalSLocEntryMap;

  using GlobalSLocOffsetMapType =
      ContinuousRangeMap<unsigned, ModuleFile *, 64>;

  /// A map of reversed (SourceManager::MaxLoadedOffset - SLocOffset)
  /// SourceLocation offsets to the modules containing them.
  GlobalSLocOffsetMapType GlobalSLocOffsetMap;

  /// Types that have already been loaded from the chain.
  ///
  /// When the pointer at index I is non-NULL, the type with
  /// ID = (I + 1) << FastQual::Width has already been loaded
  llvm::PagedVector<QualType> TypesLoaded;

  /// Declarations that have already been loaded from the chain.
  ///
  /// When the pointer at index I is non-NULL, the declaration with ID
  /// = I + 1 has already been loaded.
  llvm::PagedVector<Decl *> DeclsLoaded;

  using FileOffset = std::pair<ModuleFile *, uint64_t>;
  using FileOffsetsTy = SmallVector<FileOffset, 2>;
  using DeclUpdateOffsetsMap = llvm::DenseMap<GlobalDeclID, FileOffsetsTy>;

  /// Declarations that have modifications residing in a later file
  /// in the chain.
  DeclUpdateOffsetsMap DeclUpdateOffsets;

  struct LookupBlockOffsets {
    uint64_t LexicalOffset;
    uint64_t VisibleOffset;
    uint64_t ModuleLocalOffset;
    uint64_t TULocalOffset;
  };

  using DelayedNamespaceOffsetMapTy =
      llvm::DenseMap<GlobalDeclID, LookupBlockOffsets>;

  /// Mapping from global declaration IDs to the lexical and visible block
  /// offset for delayed namespace in reduced BMI.
  ///
  /// We can't use the existing DeclUpdate mechanism since the DeclUpdate
  /// may only be applied in an outer most read. However, we need to know
  /// whether or not a DeclContext has external storage during the recursive
  /// reading. So we need to apply the offset immediately after we read the
  /// namespace as if it is not delayed.
  DelayedNamespaceOffsetMapTy DelayedNamespaceOffsetMap;

  /// Mapping from main decl ID to the related decls IDs.
  ///
  /// The key is the main decl ID, and the value is a vector of related decls
  /// that must be loaded immediately after the main decl. This is necessary
  /// to ensure that the definition for related decls comes from the same module
  /// as the enclosing main decl. Without this, due to lazy deserialization,
  /// the definition for the main decl and related decls may come from different
  /// modules. It is used for the following cases:
  /// - Lambda inside a template function definition: The main declaration is
  ///   the enclosing function, and the related declarations are the lambda
<<<<<<< HEAD
  ///   declarations.
=======
  ///   call operators.
>>>>>>> eb0f1dc0
  /// - Friend function defined inside a template CXXRecord declaration: The
  ///   main declaration is the enclosing record, and the related declarations
  ///   are the friend functions.
  llvm::DenseMap<GlobalDeclID, SmallVector<GlobalDeclID, 4>> RelatedDeclsMap;

  struct PendingUpdateRecord {
    Decl *D;
    GlobalDeclID ID;

    // Whether the declaration was just deserialized.
    bool JustLoaded;

    PendingUpdateRecord(GlobalDeclID ID, Decl *D, bool JustLoaded)
        : D(D), ID(ID), JustLoaded(JustLoaded) {}
  };

  /// Declaration updates for already-loaded declarations that we need
  /// to apply once we finish processing an import.
  llvm::SmallVector<PendingUpdateRecord, 16> PendingUpdateRecords;

  enum class PendingFakeDefinitionKind { NotFake, Fake, FakeLoaded };

  /// The DefinitionData pointers that we faked up for class definitions
  /// that we needed but hadn't loaded yet.
  llvm::DenseMap<void *, PendingFakeDefinitionKind> PendingFakeDefinitionData;

  /// Exception specification updates that have been loaded but not yet
  /// propagated across the relevant redeclaration chain. The map key is the
  /// canonical declaration (used only for deduplication) and the value is a
  /// declaration that has an exception specification.
  llvm::SmallMapVector<Decl *, FunctionDecl *, 4> PendingExceptionSpecUpdates;

  /// Deduced return type updates that have been loaded but not yet propagated
  /// across the relevant redeclaration chain. The map key is the canonical
  /// declaration and the value is the deduced return type.
  llvm::SmallMapVector<FunctionDecl *, QualType, 4> PendingDeducedTypeUpdates;

  /// Functions has undededuced return type and we wish we can find the deduced
  /// return type by iterating the redecls in other modules.
  llvm::SmallVector<FunctionDecl *, 4> PendingUndeducedFunctionDecls;

  /// Declarations that have been imported and have typedef names for
  /// linkage purposes.
  llvm::DenseMap<std::pair<DeclContext *, IdentifierInfo *>, NamedDecl *>
      ImportedTypedefNamesForLinkage;

  /// Mergeable declaration contexts that have anonymous declarations
  /// within them, and those anonymous declarations.
  llvm::DenseMap<Decl*, llvm::SmallVector<NamedDecl*, 2>>
    AnonymousDeclarationsForMerging;

  /// Map from numbering information for lambdas to the corresponding lambdas.
  llvm::DenseMap<std::pair<const Decl *, unsigned>, NamedDecl *>
      LambdaDeclarationsForMerging;

  /// Key used to identify LifetimeExtendedTemporaryDecl for merging,
  /// containing the lifetime-extending declaration and the mangling number.
  using LETemporaryKey = std::pair<Decl *, unsigned>;

  /// Map of already deserialiazed temporaries.
  llvm::DenseMap<LETemporaryKey, LifetimeExtendedTemporaryDecl *>
      LETemporaryForMerging;

  struct FileDeclsInfo {
    ModuleFile *Mod = nullptr;
    ArrayRef<serialization::unaligned_decl_id_t> Decls;

    FileDeclsInfo() = default;
    FileDeclsInfo(ModuleFile *Mod,
                  ArrayRef<serialization::unaligned_decl_id_t> Decls)
        : Mod(Mod), Decls(Decls) {}
  };

  /// Map from a FileID to the file-level declarations that it contains.
  llvm::DenseMap<FileID, FileDeclsInfo> FileDeclIDs;

  /// An array of lexical contents of a declaration context, as a sequence of
  /// Decl::Kind, DeclID pairs.
  using LexicalContents = ArrayRef<serialization::unaligned_decl_id_t>;

  /// Map from a DeclContext to its lexical contents.
  llvm::DenseMap<const DeclContext*, std::pair<ModuleFile*, LexicalContents>>
      LexicalDecls;

  /// Map from the TU to its lexical contents from each module file.
  std::vector<std::pair<ModuleFile*, LexicalContents>> TULexicalDecls;

  /// Map from a DeclContext to its lookup tables.
  llvm::DenseMap<const DeclContext *,
                 serialization::reader::DeclContextLookupTable> Lookups;
  llvm::DenseMap<const DeclContext *,
                 serialization::reader::ModuleLocalLookupTable>
      ModuleLocalLookups;
  llvm::DenseMap<const DeclContext *,
                 serialization::reader::DeclContextLookupTable>
      TULocalLookups;

  using SpecLookupTableTy =
      llvm::DenseMap<const Decl *,
                     serialization::reader::LazySpecializationInfoLookupTable>;
  /// Map from decls to specialized decls.
  SpecLookupTableTy SpecializationsLookups;
  /// Split partial specialization from specialization to speed up lookups.
  SpecLookupTableTy PartialSpecializationsLookups;

  bool LoadExternalSpecializationsImpl(SpecLookupTableTy &SpecLookups,
                                       const Decl *D);
  bool LoadExternalSpecializationsImpl(SpecLookupTableTy &SpecLookups,
                                       const Decl *D,
                                       ArrayRef<TemplateArgument> TemplateArgs);

  // Updates for visible decls can occur for other contexts than just the
  // TU, and when we read those update records, the actual context may not
  // be available yet, so have this pending map using the ID as a key. It
  // will be realized when the data is actually loaded.
  struct UpdateData {
    ModuleFile *Mod;
    const unsigned char *Data;
  };
  using DeclContextVisibleUpdates = SmallVector<UpdateData, 1>;

  /// Updates to the visible declarations of declaration contexts that
  /// haven't been loaded yet.
  llvm::DenseMap<GlobalDeclID, DeclContextVisibleUpdates> PendingVisibleUpdates;
  llvm::DenseMap<GlobalDeclID, DeclContextVisibleUpdates>
      PendingModuleLocalVisibleUpdates;
  llvm::DenseMap<GlobalDeclID, DeclContextVisibleUpdates> TULocalUpdates;

  using SpecializationsUpdate = SmallVector<UpdateData, 1>;
  using SpecializationsUpdateMap =
      llvm::DenseMap<GlobalDeclID, SpecializationsUpdate>;
  SpecializationsUpdateMap PendingSpecializationsUpdates;
  SpecializationsUpdateMap PendingPartialSpecializationsUpdates;

  /// The set of C++ or Objective-C classes that have forward
  /// declarations that have not yet been linked to their definitions.
  llvm::SmallPtrSet<Decl *, 4> PendingDefinitions;

  using PendingBodiesMap =
      llvm::MapVector<Decl *, uint64_t,
                      llvm::SmallDenseMap<Decl *, unsigned, 4>,
                      SmallVector<std::pair<Decl *, uint64_t>, 4>>;

  /// Functions or methods that have bodies that will be attached.
  PendingBodiesMap PendingBodies;

  /// Definitions for which we have added merged definitions but not yet
  /// performed deduplication.
  llvm::SetVector<NamedDecl *> PendingMergedDefinitionsToDeduplicate;

  /// The duplicated definitions in module units which are pending to be warned.
  /// We need to delay it to wait for the loading of definitions since we don't
  /// want to warn for forward declarations.
  llvm::SmallVector<std::pair<Decl *, Decl *>>
      PendingWarningForDuplicatedDefsInModuleUnits;

  /// Read the record that describes the lexical contents of a DC.
  bool ReadLexicalDeclContextStorage(ModuleFile &M,
                                     llvm::BitstreamCursor &Cursor,
                                     uint64_t Offset, DeclContext *DC);

  enum class VisibleDeclContextStorageKind {
    GenerallyVisible,
    ModuleLocalVisible,
    TULocalVisible,
  };

  /// Read the record that describes the visible contents of a DC.
  bool ReadVisibleDeclContextStorage(ModuleFile &M,
                                     llvm::BitstreamCursor &Cursor,
                                     uint64_t Offset, GlobalDeclID ID,
                                     VisibleDeclContextStorageKind VisibleKind);

  bool ReadSpecializations(ModuleFile &M, llvm::BitstreamCursor &Cursor,
                           uint64_t Offset, Decl *D, bool IsPartial);
  void AddSpecializations(const Decl *D, const unsigned char *Data,
                          ModuleFile &M, bool IsPartial);

  /// A vector containing identifiers that have already been
  /// loaded.
  ///
  /// If the pointer at index I is non-NULL, then it refers to the
  /// IdentifierInfo for the identifier with ID=I+1 that has already
  /// been loaded.
  std::vector<IdentifierInfo *> IdentifiersLoaded;

  /// A vector containing macros that have already been
  /// loaded.
  ///
  /// If the pointer at index I is non-NULL, then it refers to the
  /// MacroInfo for the identifier with ID=I+1 that has already
  /// been loaded.
  std::vector<MacroInfo *> MacrosLoaded;

  using LoadedMacroInfo =
      std::pair<IdentifierInfo *, serialization::SubmoduleID>;

  /// A set of #undef directives that we have loaded; used to
  /// deduplicate the same #undef information coming from multiple module
  /// files.
  llvm::DenseSet<LoadedMacroInfo> LoadedUndefs;

  using GlobalMacroMapType =
      ContinuousRangeMap<serialization::MacroID, ModuleFile *, 4>;

  /// Mapping from global macro IDs to the module in which the
  /// macro resides along with the offset that should be added to the
  /// global macro ID to produce a local ID.
  GlobalMacroMapType GlobalMacroMap;

  /// A vector containing submodules that have already been loaded.
  ///
  /// This vector is indexed by the Submodule ID (-1). NULL submodule entries
  /// indicate that the particular submodule ID has not yet been loaded.
  SmallVector<Module *, 2> SubmodulesLoaded;

  using GlobalSubmoduleMapType =
      ContinuousRangeMap<serialization::SubmoduleID, ModuleFile *, 4>;

  /// Mapping from global submodule IDs to the module file in which the
  /// submodule resides along with the offset that should be added to the
  /// global submodule ID to produce a local ID.
  GlobalSubmoduleMapType GlobalSubmoduleMap;

  /// A set of hidden declarations.
  using HiddenNames = SmallVector<Decl *, 2>;
  using HiddenNamesMapType = llvm::DenseMap<Module *, HiddenNames>;

  /// A mapping from each of the hidden submodules to the deserialized
  /// declarations in that submodule that could be made visible.
  HiddenNamesMapType HiddenNamesMap;

  /// A module import, export, or conflict that hasn't yet been resolved.
  struct UnresolvedModuleRef {
    /// The file in which this module resides.
    ModuleFile *File;

    /// The module that is importing or exporting.
    Module *Mod;

    /// The kind of module reference.
    enum { Import, Export, Conflict, Affecting } Kind;

    /// The local ID of the module that is being exported.
    unsigned ID;

    /// Whether this is a wildcard export.
    LLVM_PREFERRED_TYPE(bool)
    unsigned IsWildcard : 1;

    /// String data.
    StringRef String;
  };

  /// The set of module imports and exports that still need to be
  /// resolved.
  SmallVector<UnresolvedModuleRef, 2> UnresolvedModuleRefs;

  /// A vector containing selectors that have already been loaded.
  ///
  /// This vector is indexed by the Selector ID (-1). NULL selector
  /// entries indicate that the particular selector ID has not yet
  /// been loaded.
  SmallVector<Selector, 16> SelectorsLoaded;

  using GlobalSelectorMapType =
      ContinuousRangeMap<serialization::SelectorID, ModuleFile *, 4>;

  /// Mapping from global selector IDs to the module in which the
  /// global selector ID to produce a local ID.
  GlobalSelectorMapType GlobalSelectorMap;

  /// The generation number of the last time we loaded data from the
  /// global method pool for this selector.
  llvm::DenseMap<Selector, unsigned> SelectorGeneration;

  /// Whether a selector is out of date. We mark a selector as out of date
  /// if we load another module after the method pool entry was pulled in.
  llvm::DenseMap<Selector, bool> SelectorOutOfDate;

  struct PendingMacroInfo {
    ModuleFile *M;
    /// Offset relative to ModuleFile::MacroOffsetsBase.
    uint32_t MacroDirectivesOffset;

    PendingMacroInfo(ModuleFile *M, uint32_t MacroDirectivesOffset)
        : M(M), MacroDirectivesOffset(MacroDirectivesOffset) {}
  };

  using PendingMacroIDsMap =
      llvm::MapVector<IdentifierInfo *, SmallVector<PendingMacroInfo, 2>>;

  /// Mapping from identifiers that have a macro history to the global
  /// IDs have not yet been deserialized to the global IDs of those macros.
  PendingMacroIDsMap PendingMacroIDs;

  using GlobalPreprocessedEntityMapType =
      ContinuousRangeMap<unsigned, ModuleFile *, 4>;

  /// Mapping from global preprocessing entity IDs to the module in
  /// which the preprocessed entity resides along with the offset that should be
  /// added to the global preprocessing entity ID to produce a local ID.
  GlobalPreprocessedEntityMapType GlobalPreprocessedEntityMap;

  using GlobalSkippedRangeMapType =
      ContinuousRangeMap<unsigned, ModuleFile *, 4>;

  /// Mapping from global skipped range base IDs to the module in which
  /// the skipped ranges reside.
  GlobalSkippedRangeMapType GlobalSkippedRangeMap;

  /// \name CodeGen-relevant special data
  /// Fields containing data that is relevant to CodeGen.
  //@{

  /// The IDs of all declarations that fulfill the criteria of
  /// "interesting" decls.
  ///
  /// This contains the data loaded from all EAGERLY_DESERIALIZED_DECLS blocks
  /// in the chain. The referenced declarations are deserialized and passed to
  /// the consumer eagerly.
  SmallVector<GlobalDeclID, 16> EagerlyDeserializedDecls;

  /// The IDs of all vtables to emit. The referenced declarations are passed
  /// to the consumers' HandleVTable eagerly after passing
  /// EagerlyDeserializedDecls.
  SmallVector<GlobalDeclID, 16> VTablesToEmit;

  /// The IDs of all tentative definitions stored in the chain.
  ///
  /// Sema keeps track of all tentative definitions in a TU because it has to
  /// complete them and pass them on to CodeGen. Thus, tentative definitions in
  /// the PCH chain must be eagerly deserialized.
  SmallVector<GlobalDeclID, 16> TentativeDefinitions;

  /// The IDs of all CXXRecordDecls stored in the chain whose VTables are
  /// used.
  ///
  /// CodeGen has to emit VTables for these records, so they have to be eagerly
  /// deserialized.
  struct VTableUse {
    GlobalDeclID ID;
    SourceLocation::UIntTy RawLoc;
    bool Used;
  };
  SmallVector<VTableUse> VTableUses;

  /// A snapshot of the pending instantiations in the chain.
  ///
  /// This record tracks the instantiations that Sema has to perform at the
  /// end of the TU. It consists of a pair of values for every pending
  /// instantiation where the first value is the ID of the decl and the second
  /// is the instantiation location.
  struct PendingInstantiation {
    GlobalDeclID ID;
    SourceLocation::UIntTy RawLoc;
  };
  SmallVector<PendingInstantiation, 64> PendingInstantiations;

  //@}

  /// \name DiagnosticsEngine-relevant special data
  /// Fields containing data that is used for generating diagnostics
  //@{

  /// A snapshot of Sema's unused file-scoped variable tracking, for
  /// generating warnings.
  SmallVector<GlobalDeclID, 16> UnusedFileScopedDecls;

  /// A list of all the delegating constructors we've seen, to diagnose
  /// cycles.
  SmallVector<GlobalDeclID, 4> DelegatingCtorDecls;

  /// Method selectors used in a @selector expression. Used for
  /// implementation of -Wselector.
  SmallVector<serialization::SelectorID, 64> ReferencedSelectorsData;

  /// A snapshot of Sema's weak undeclared identifier tracking, for
  /// generating warnings.
  SmallVector<serialization::IdentifierID, 64> WeakUndeclaredIdentifiers;

  /// The IDs of type aliases for ext_vectors that exist in the chain.
  ///
  /// Used by Sema for finding sugared names for ext_vectors in diagnostics.
  SmallVector<GlobalDeclID, 4> ExtVectorDecls;

  //@}

  /// \name Sema-relevant special data
  /// Fields containing data that is used for semantic analysis
  //@{

  /// The IDs of all potentially unused typedef names in the chain.
  ///
  /// Sema tracks these to emit warnings.
  SmallVector<GlobalDeclID, 16> UnusedLocalTypedefNameCandidates;

  /// Our current depth in #pragma cuda force_host_device begin/end
  /// macros.
  unsigned ForceHostDeviceDepth = 0;

  /// The IDs of the declarations Sema stores directly.
  ///
  /// Sema tracks a few important decls, such as namespace std, directly.
  SmallVector<GlobalDeclID, 4> SemaDeclRefs;

  /// The IDs of the types ASTContext stores directly.
  ///
  /// The AST context tracks a few important types, such as va_list, directly.
  SmallVector<serialization::TypeID, 16> SpecialTypes;

  /// The IDs of CUDA-specific declarations ASTContext stores directly.
  ///
  /// The AST context tracks a few important decls, currently cudaConfigureCall,
  /// directly.
  SmallVector<GlobalDeclID, 2> CUDASpecialDeclRefs;

  /// The floating point pragma option settings.
  SmallVector<uint64_t, 1> FPPragmaOptions;

  /// The pragma clang optimize location (if the pragma state is "off").
  SourceLocation OptimizeOffPragmaLocation;

  /// The PragmaMSStructKind pragma ms_struct state if set, or -1.
  int PragmaMSStructState = -1;

  /// The PragmaMSPointersToMembersKind pragma pointers_to_members state.
  int PragmaMSPointersToMembersState = -1;
  SourceLocation PointersToMembersPragmaLocation;

  /// The pragma float_control state.
  std::optional<FPOptionsOverride> FpPragmaCurrentValue;
  SourceLocation FpPragmaCurrentLocation;
  struct FpPragmaStackEntry {
    FPOptionsOverride Value;
    SourceLocation Location;
    SourceLocation PushLocation;
    StringRef SlotLabel;
  };
  llvm::SmallVector<FpPragmaStackEntry, 2> FpPragmaStack;
  llvm::SmallVector<std::string, 2> FpPragmaStrings;

  /// The pragma align/pack state.
  std::optional<Sema::AlignPackInfo> PragmaAlignPackCurrentValue;
  SourceLocation PragmaAlignPackCurrentLocation;
  struct PragmaAlignPackStackEntry {
    Sema::AlignPackInfo Value;
    SourceLocation Location;
    SourceLocation PushLocation;
    StringRef SlotLabel;
  };
  llvm::SmallVector<PragmaAlignPackStackEntry, 2> PragmaAlignPackStack;
  llvm::SmallVector<std::string, 2> PragmaAlignPackStrings;

  /// The OpenCL extension settings.
  OpenCLOptions OpenCLExtensions;

  /// Extensions required by an OpenCL type.
  llvm::DenseMap<const Type *, std::set<std::string>> OpenCLTypeExtMap;

  /// Extensions required by an OpenCL declaration.
  llvm::DenseMap<const Decl *, std::set<std::string>> OpenCLDeclExtMap;

  /// A list of the namespaces we've seen.
  SmallVector<GlobalDeclID, 4> KnownNamespaces;

  /// A list of undefined decls with internal linkage followed by the
  /// SourceLocation of a matching ODR-use.
  struct UndefinedButUsedDecl {
    GlobalDeclID ID;
    SourceLocation::UIntTy RawLoc;
  };
  SmallVector<UndefinedButUsedDecl, 8> UndefinedButUsed;

  /// Delete expressions to analyze at the end of translation unit.
  SmallVector<uint64_t, 8> DelayedDeleteExprs;

  // A list of late parsed template function data with their module files.
  SmallVector<std::pair<ModuleFile *, SmallVector<uint64_t, 1>>, 4>
      LateParsedTemplates;

  /// The IDs of all decls to be checked for deferred diags.
  ///
  /// Sema tracks these to emit deferred diags.
  llvm::SmallSetVector<GlobalDeclID, 4> DeclsToCheckForDeferredDiags;

  /// The IDs of all decls with function effects to be checked.
  SmallVector<GlobalDeclID> DeclsWithEffectsToVerify;

private:
  struct ImportedSubmodule {
    serialization::SubmoduleID ID;
    SourceLocation ImportLoc;

    ImportedSubmodule(serialization::SubmoduleID ID, SourceLocation ImportLoc)
        : ID(ID), ImportLoc(ImportLoc) {}
  };

  /// A list of modules that were imported by precompiled headers or
  /// any other non-module AST file and have not yet been made visible. If a
  /// module is made visible in the ASTReader, it will be transfered to
  /// \c PendingImportedModulesSema.
  SmallVector<ImportedSubmodule, 2> PendingImportedModules;

  /// A list of modules that were imported by precompiled headers or
  /// any other non-module AST file and have not yet been made visible for Sema.
  SmallVector<ImportedSubmodule, 2> PendingImportedModulesSema;
  //@}

  /// The system include root to be used when loading the
  /// precompiled header.
  std::string isysroot;

  /// Whether to disable the normal validation performed on precompiled
  /// headers and module files when they are loaded.
  DisableValidationForModuleKind DisableValidationKind;

  /// Whether to accept an AST file with compiler errors.
  bool AllowASTWithCompilerErrors;

  /// Whether to accept an AST file that has a different configuration
  /// from the current compiler instance.
  bool AllowConfigurationMismatch;

  /// Whether to validate system input files.
  bool ValidateSystemInputs;

  /// Whether to force the validation of user input files.
  bool ForceValidateUserInputs;

  /// Whether validate headers and module maps using hash based on contents.
  bool ValidateASTInputFilesContent;

  /// Whether we are allowed to use the global module index.
  bool UseGlobalIndex;

  /// Whether we have tried loading the global module index yet.
  bool TriedLoadingGlobalIndex = false;

  ///Whether we are currently processing update records.
  bool ProcessingUpdateRecords = false;

  using SwitchCaseMapTy = llvm::DenseMap<unsigned, SwitchCase *>;

  /// Mapping from switch-case IDs in the chain to switch-case statements
  ///
  /// Statements usually don't have IDs, but switch cases need them, so that the
  /// switch statement can refer to them.
  SwitchCaseMapTy SwitchCaseStmts;

  SwitchCaseMapTy *CurrSwitchCaseStmts;

  /// The number of source location entries de-serialized from
  /// the PCH file.
  unsigned NumSLocEntriesRead = 0;

  /// The number of source location entries in the chain.
  unsigned TotalNumSLocEntries = 0;

  /// The number of statements (and expressions) de-serialized
  /// from the chain.
  unsigned NumStatementsRead = 0;

  /// The total number of statements (and expressions) stored
  /// in the chain.
  unsigned TotalNumStatements = 0;

  /// The number of macros de-serialized from the chain.
  unsigned NumMacrosRead = 0;

  /// The total number of macros stored in the chain.
  unsigned TotalNumMacros = 0;

  /// The number of lookups into identifier tables.
  unsigned NumIdentifierLookups = 0;

  /// The number of lookups into identifier tables that succeed.
  unsigned NumIdentifierLookupHits = 0;

  /// The number of selectors that have been read.
  unsigned NumSelectorsRead = 0;

  /// The number of method pool entries that have been read.
  unsigned NumMethodPoolEntriesRead = 0;

  /// The number of times we have looked up a selector in the method
  /// pool.
  unsigned NumMethodPoolLookups = 0;

  /// The number of times we have looked up a selector in the method
  /// pool and found something.
  unsigned NumMethodPoolHits = 0;

  /// The number of times we have looked up a selector in the method
  /// pool within a specific module.
  unsigned NumMethodPoolTableLookups = 0;

  /// The number of times we have looked up a selector in the method
  /// pool within a specific module and found something.
  unsigned NumMethodPoolTableHits = 0;

  /// The total number of method pool entries in the selector table.
  unsigned TotalNumMethodPoolEntries = 0;

  /// Number of lexical decl contexts read/total.
  unsigned NumLexicalDeclContextsRead = 0, TotalLexicalDeclContexts = 0;

  /// Number of visible decl contexts read/total.
  unsigned NumVisibleDeclContextsRead = 0, TotalVisibleDeclContexts = 0;

  /// Number of module local visible decl contexts read/total.
  unsigned NumModuleLocalVisibleDeclContexts = 0,
           TotalModuleLocalVisibleDeclContexts = 0;

  /// Number of TU Local decl contexts read/total
  unsigned NumTULocalVisibleDeclContexts = 0,
           TotalTULocalVisibleDeclContexts = 0;

  /// Total size of modules, in bits, currently loaded
  uint64_t TotalModulesSizeInBits = 0;

  /// Number of Decl/types that are currently deserializing.
  unsigned NumCurrentElementsDeserializing = 0;

  /// Set false while we are in a state where we cannot safely pass deserialized
  /// "interesting" decls to the consumer inside FinishedDeserializing().
  /// This is used as a guard to avoid recursively entering the process of
  /// passing decls to consumer.
  bool CanPassDeclsToConsumer = true;

  /// The set of identifiers that were read while the AST reader was
  /// (recursively) loading declarations.
  ///
  /// The declarations on the identifier chain for these identifiers will be
  /// loaded once the recursive loading has completed.
  llvm::MapVector<IdentifierInfo *, SmallVector<GlobalDeclID, 4>>
      PendingIdentifierInfos;

  /// The set of lookup results that we have faked in order to support
  /// merging of partially deserialized decls but that we have not yet removed.
  llvm::SmallMapVector<const IdentifierInfo *, SmallVector<NamedDecl *, 2>, 16>
      PendingFakeLookupResults;

  /// The generation number of each identifier, which keeps track of
  /// the last time we loaded information about this identifier.
  llvm::DenseMap<const IdentifierInfo *, unsigned> IdentifierGeneration;

  /// Contains declarations and definitions that could be
  /// "interesting" to the ASTConsumer, when we get that AST consumer.
  ///
  /// "Interesting" declarations are those that have data that may
  /// need to be emitted, such as inline function definitions or
  /// Objective-C protocols.
  std::deque<Decl *> PotentiallyInterestingDecls;

  /// The list of deduced function types that we have not yet read, because
  /// they might contain a deduced return type that refers to a local type
  /// declared within the function.
  SmallVector<std::pair<FunctionDecl *, serialization::TypeID>, 16>
      PendingDeducedFunctionTypes;

  /// The list of deduced variable types that we have not yet read, because
  /// they might contain a deduced type that refers to a local type declared
  /// within the variable.
  SmallVector<std::pair<VarDecl *, serialization::TypeID>, 16>
      PendingDeducedVarTypes;

  /// The list of redeclaration chains that still need to be
  /// reconstructed, and the local offset to the corresponding list
  /// of redeclarations.
  SmallVector<std::pair<Decl *, uint64_t>, 16> PendingDeclChains;

  /// The list of canonical declarations whose redeclaration chains
  /// need to be marked as incomplete once we're done deserializing things.
  SmallVector<Decl *, 16> PendingIncompleteDeclChains;

  /// The Decl IDs for the Sema/Lexical DeclContext of a Decl that has
  /// been loaded but its DeclContext was not set yet.
  struct PendingDeclContextInfo {
    Decl *D;
    GlobalDeclID SemaDC;
    GlobalDeclID LexicalDC;
  };

  /// The set of Decls that have been loaded but their DeclContexts are
  /// not set yet.
  ///
  /// The DeclContexts for these Decls will be set once recursive loading has
  /// been completed.
  std::deque<PendingDeclContextInfo> PendingDeclContextInfos;

  template <typename DeclTy>
  using DuplicateObjCDecls = std::pair<DeclTy *, DeclTy *>;

  /// When resolving duplicate ivars from Objective-C extensions we don't error
  /// out immediately but check if can merge identical extensions. Not checking
  /// extensions for equality immediately because ivar deserialization isn't
  /// over yet at that point.
  llvm::SmallMapVector<DuplicateObjCDecls<ObjCCategoryDecl>,
                       llvm::SmallVector<DuplicateObjCDecls<ObjCIvarDecl>, 4>,
                       2>
      PendingObjCExtensionIvarRedeclarations;

  /// Members that have been added to classes, for which the class has not yet
  /// been notified. CXXRecordDecl::addedMember will be called for each of
  /// these once recursive deserialization is complete.
  SmallVector<std::pair<CXXRecordDecl*, Decl*>, 4> PendingAddedClassMembers;

  /// The set of NamedDecls that have been loaded, but are members of a
  /// context that has been merged into another context where the corresponding
  /// declaration is either missing or has not yet been loaded.
  ///
  /// We will check whether the corresponding declaration is in fact missing
  /// once recursing loading has been completed.
  llvm::SmallVector<NamedDecl *, 16> PendingOdrMergeChecks;

  using DataPointers =
      std::pair<CXXRecordDecl *, struct CXXRecordDecl::DefinitionData *>;
  using ObjCInterfaceDataPointers =
      std::pair<ObjCInterfaceDecl *,
                struct ObjCInterfaceDecl::DefinitionData *>;
  using ObjCProtocolDataPointers =
      std::pair<ObjCProtocolDecl *, struct ObjCProtocolDecl::DefinitionData *>;

  /// Record definitions in which we found an ODR violation.
  llvm::SmallDenseMap<CXXRecordDecl *, llvm::SmallVector<DataPointers, 2>, 2>
      PendingOdrMergeFailures;

  /// C/ObjC record definitions in which we found an ODR violation.
  llvm::SmallDenseMap<RecordDecl *, llvm::SmallVector<RecordDecl *, 2>, 2>
      PendingRecordOdrMergeFailures;

  /// Function definitions in which we found an ODR violation.
  llvm::SmallDenseMap<FunctionDecl *, llvm::SmallVector<FunctionDecl *, 2>, 2>
      PendingFunctionOdrMergeFailures;

  /// Enum definitions in which we found an ODR violation.
  llvm::SmallDenseMap<EnumDecl *, llvm::SmallVector<EnumDecl *, 2>, 2>
      PendingEnumOdrMergeFailures;

  /// ObjCInterfaceDecl in which we found an ODR violation.
  llvm::SmallDenseMap<ObjCInterfaceDecl *,
                      llvm::SmallVector<ObjCInterfaceDataPointers, 2>, 2>
      PendingObjCInterfaceOdrMergeFailures;

  /// ObjCProtocolDecl in which we found an ODR violation.
  llvm::SmallDenseMap<ObjCProtocolDecl *,
                      llvm::SmallVector<ObjCProtocolDataPointers, 2>, 2>
      PendingObjCProtocolOdrMergeFailures;

  /// DeclContexts in which we have diagnosed an ODR violation.
  llvm::SmallPtrSet<DeclContext*, 2> DiagnosedOdrMergeFailures;

  /// The set of Objective-C categories that have been deserialized
  /// since the last time the declaration chains were linked.
  llvm::SmallPtrSet<ObjCCategoryDecl *, 16> CategoriesDeserialized;

  /// The set of Objective-C class definitions that have already been
  /// loaded, for which we will need to check for categories whenever a new
  /// module is loaded.
  SmallVector<ObjCInterfaceDecl *, 16> ObjCClassesLoaded;

  using KeyDeclsMap = llvm::DenseMap<Decl *, SmallVector<GlobalDeclID, 2>>;

  /// A mapping from canonical declarations to the set of global
  /// declaration IDs for key declaration that have been merged with that
  /// canonical declaration. A key declaration is a formerly-canonical
  /// declaration whose module did not import any other key declaration for that
  /// entity. These are the IDs that we use as keys when finding redecl chains.
  KeyDeclsMap KeyDecls;

  /// A mapping from DeclContexts to the semantic DeclContext that we
  /// are treating as the definition of the entity. This is used, for instance,
  /// when merging implicit instantiations of class templates across modules.
  llvm::DenseMap<DeclContext *, DeclContext *> MergedDeclContexts;

  /// A mapping from canonical declarations of enums to their canonical
  /// definitions. Only populated when using modules in C++.
  llvm::DenseMap<EnumDecl *, EnumDecl *> EnumDefinitions;

  /// A mapping from canonical declarations of records to their canonical
  /// definitions. Doesn't cover CXXRecordDecl.
  llvm::DenseMap<RecordDecl *, RecordDecl *> RecordDefinitions;

  /// When reading a Stmt tree, Stmt operands are placed in this stack.
  SmallVector<Stmt *, 16> StmtStack;

  /// What kind of records we are reading.
  enum ReadingKind {
    Read_None, Read_Decl, Read_Type, Read_Stmt
  };

  /// What kind of records we are reading.
  ReadingKind ReadingKind = Read_None;

  /// RAII object to change the reading kind.
  class ReadingKindTracker {
    ASTReader &Reader;
    enum ReadingKind PrevKind;

  public:
    ReadingKindTracker(enum ReadingKind newKind, ASTReader &reader)
        : Reader(reader), PrevKind(Reader.ReadingKind) {
      Reader.ReadingKind = newKind;
    }

    ReadingKindTracker(const ReadingKindTracker &) = delete;
    ReadingKindTracker &operator=(const ReadingKindTracker &) = delete;
    ~ReadingKindTracker() { Reader.ReadingKind = PrevKind; }
  };

  /// RAII object to mark the start of processing updates.
  class ProcessingUpdatesRAIIObj {
    ASTReader &Reader;
    bool PrevState;

  public:
    ProcessingUpdatesRAIIObj(ASTReader &reader)
        : Reader(reader), PrevState(Reader.ProcessingUpdateRecords) {
      Reader.ProcessingUpdateRecords = true;
    }

    ProcessingUpdatesRAIIObj(const ProcessingUpdatesRAIIObj &) = delete;
    ProcessingUpdatesRAIIObj &
    operator=(const ProcessingUpdatesRAIIObj &) = delete;
    ~ProcessingUpdatesRAIIObj() { Reader.ProcessingUpdateRecords = PrevState; }
  };

  /// Suggested contents of the predefines buffer, after this
  /// PCH file has been processed.
  ///
  /// In most cases, this string will be empty, because the predefines
  /// buffer computed to build the PCH file will be identical to the
  /// predefines buffer computed from the command line. However, when
  /// there are differences that the PCH reader can work around, this
  /// predefines buffer may contain additional definitions.
  std::string SuggestedPredefines;

  llvm::DenseMap<const Decl *, bool> DefinitionSource;

  /// Friend functions that were defined but might have had their bodies
  /// removed.
  llvm::DenseSet<const FunctionDecl *> ThisDeclarationWasADefinitionSet;

  bool shouldDisableValidationForFile(const serialization::ModuleFile &M) const;

  /// Reads a statement from the specified cursor.
  Stmt *ReadStmtFromStream(ModuleFile &F);

  /// Retrieve the stored information about an input file.
  serialization::InputFileInfo getInputFileInfo(ModuleFile &F, unsigned ID);

  /// Retrieve the file entry and 'overridden' bit for an input
  /// file in the given module file.
  serialization::InputFile getInputFile(ModuleFile &F, unsigned ID,
                                        bool Complain = true);

  /// The buffer used as the temporary backing storage for resolved paths.
  SmallString<0> PathBuf;

  /// A wrapper around StringRef that temporarily borrows the underlying buffer.
  class TemporarilyOwnedStringRef {
    StringRef String;
    llvm::SaveAndRestore<SmallString<0>> UnderlyingBuffer;

  public:
    TemporarilyOwnedStringRef(StringRef S, SmallString<0> &UnderlyingBuffer)
        : String(S), UnderlyingBuffer(UnderlyingBuffer, {}) {}

    /// Return the wrapped \c StringRef that must be outlived by \c this.
    const StringRef *operator->() const & { return &String; }
    const StringRef &operator*() const & { return String; }

    /// Make it harder to get a \c StringRef that outlives \c this.
    const StringRef *operator->() && = delete;
    const StringRef &operator*() && = delete;
  };

public:
  /// Get the buffer for resolving paths.
  SmallString<0> &getPathBuf() { return PathBuf; }

  /// Resolve \c Path in the context of module file \c M. The return value
  /// must go out of scope before the next call to \c ResolveImportedPath.
  static TemporarilyOwnedStringRef
  ResolveImportedPath(SmallString<0> &Buf, StringRef Path, ModuleFile &ModF);
  /// Resolve \c Path in the context of the \c Prefix directory. The return
  /// value must go out of scope before the next call to \c ResolveImportedPath.
  static TemporarilyOwnedStringRef
  ResolveImportedPath(SmallString<0> &Buf, StringRef Path, StringRef Prefix);

  /// Resolve \c Path in the context of module file \c M.
  static std::string ResolveImportedPathAndAllocate(SmallString<0> &Buf,
                                                    StringRef Path,
                                                    ModuleFile &ModF);
  /// Resolve \c Path in the context of the \c Prefix directory.
  static std::string ResolveImportedPathAndAllocate(SmallString<0> &Buf,
                                                    StringRef Path,
                                                    StringRef Prefix);

  /// Returns the first key declaration for the given declaration. This
  /// is one that is formerly-canonical (or still canonical) and whose module
  /// did not import any other key declaration of the entity.
  Decl *getKeyDeclaration(Decl *D) {
    D = D->getCanonicalDecl();
    if (D->isFromASTFile())
      return D;

    auto I = KeyDecls.find(D);
    if (I == KeyDecls.end() || I->second.empty())
      return D;
    return GetExistingDecl(I->second[0]);
  }
  const Decl *getKeyDeclaration(const Decl *D) {
    return getKeyDeclaration(const_cast<Decl*>(D));
  }

  /// Run a callback on each imported key declaration of \p D.
  template <typename Fn>
  void forEachImportedKeyDecl(const Decl *D, Fn Visit) {
    D = D->getCanonicalDecl();
    if (D->isFromASTFile())
      Visit(D);

    auto It = KeyDecls.find(const_cast<Decl*>(D));
    if (It != KeyDecls.end())
      for (auto ID : It->second)
        Visit(GetExistingDecl(ID));
  }

  /// Get the loaded lookup tables for \p Primary, if any.
  const serialization::reader::DeclContextLookupTable *
  getLoadedLookupTables(DeclContext *Primary) const;

  const serialization::reader::ModuleLocalLookupTable *
  getModuleLocalLookupTables(DeclContext *Primary) const;

  const serialization::reader::DeclContextLookupTable *
  getTULocalLookupTables(DeclContext *Primary) const;

  /// Get the loaded specializations lookup tables for \p D,
  /// if any.
  serialization::reader::LazySpecializationInfoLookupTable *
  getLoadedSpecializationsLookupTables(const Decl *D, bool IsPartial);

  /// If we have any unloaded specialization for \p D
  bool haveUnloadedSpecializations(const Decl *D) const;

private:
  struct ImportedModule {
    ModuleFile *Mod;
    ModuleFile *ImportedBy;
    SourceLocation ImportLoc;

    ImportedModule(ModuleFile *Mod,
                   ModuleFile *ImportedBy,
                   SourceLocation ImportLoc)
        : Mod(Mod), ImportedBy(ImportedBy), ImportLoc(ImportLoc) {}
  };

  ASTReadResult ReadASTCore(StringRef FileName, ModuleKind Type,
                            SourceLocation ImportLoc, ModuleFile *ImportedBy,
                            SmallVectorImpl<ImportedModule> &Loaded,
                            off_t ExpectedSize, time_t ExpectedModTime,
                            ASTFileSignature ExpectedSignature,
                            unsigned ClientLoadCapabilities);
  ASTReadResult ReadControlBlock(ModuleFile &F,
                                 SmallVectorImpl<ImportedModule> &Loaded,
                                 const ModuleFile *ImportedBy,
                                 unsigned ClientLoadCapabilities);
  static ASTReadResult
  ReadOptionsBlock(llvm::BitstreamCursor &Stream, StringRef Filename,
                   unsigned ClientLoadCapabilities,
                   bool AllowCompatibleConfigurationMismatch,
                   ASTReaderListener &Listener,
                   std::string &SuggestedPredefines);

  /// Read the unhashed control block.
  ///
  /// This has no effect on \c F.Stream, instead creating a fresh cursor from
  /// \c F.Data and reading ahead.
  ASTReadResult readUnhashedControlBlock(ModuleFile &F, bool WasImportedBy,
                                         unsigned ClientLoadCapabilities);

  static ASTReadResult readUnhashedControlBlockImpl(
      ModuleFile *F, llvm::StringRef StreamData, StringRef Filename,
      unsigned ClientLoadCapabilities,
      bool AllowCompatibleConfigurationMismatch, ASTReaderListener *Listener,
      bool ValidateDiagnosticOptions);

  llvm::Error ReadASTBlock(ModuleFile &F, unsigned ClientLoadCapabilities);
  llvm::Error ReadExtensionBlock(ModuleFile &F);
  void ReadModuleOffsetMap(ModuleFile &F) const;
  void ParseLineTable(ModuleFile &F, const RecordData &Record);
  llvm::Error ReadSourceManagerBlock(ModuleFile &F);
  SourceLocation getImportLocation(ModuleFile *F);
  ASTReadResult ReadModuleMapFileBlock(RecordData &Record, ModuleFile &F,
                                       const ModuleFile *ImportedBy,
                                       unsigned ClientLoadCapabilities);
  llvm::Error ReadSubmoduleBlock(ModuleFile &F,
                                 unsigned ClientLoadCapabilities);
  static bool ParseLanguageOptions(const RecordData &Record,
                                   StringRef ModuleFilename, bool Complain,
                                   ASTReaderListener &Listener,
                                   bool AllowCompatibleDifferences);
  static bool ParseTargetOptions(const RecordData &Record,
                                 StringRef ModuleFilename, bool Complain,
                                 ASTReaderListener &Listener,
                                 bool AllowCompatibleDifferences);
  static bool ParseDiagnosticOptions(const RecordData &Record,
                                     StringRef ModuleFilename, bool Complain,
                                     ASTReaderListener &Listener);
  static bool ParseFileSystemOptions(const RecordData &Record, bool Complain,
                                     ASTReaderListener &Listener);
  static bool ParseHeaderSearchOptions(const RecordData &Record,
                                       StringRef ModuleFilename, bool Complain,
                                       ASTReaderListener &Listener);
  static bool ParseHeaderSearchPaths(const RecordData &Record, bool Complain,
                                     ASTReaderListener &Listener);
  static bool ParsePreprocessorOptions(const RecordData &Record,
                                       StringRef ModuleFilename, bool Complain,
                                       ASTReaderListener &Listener,
                                       std::string &SuggestedPredefines);

  struct RecordLocation {
    ModuleFile *F;
    uint64_t Offset;

    RecordLocation(ModuleFile *M, uint64_t O) : F(M), Offset(O) {}
  };

  QualType readTypeRecord(serialization::TypeID ID);
  RecordLocation TypeCursorForIndex(serialization::TypeID ID);
  void LoadedDecl(unsigned Index, Decl *D);
  Decl *ReadDeclRecord(GlobalDeclID ID);
  void markIncompleteDeclChain(Decl *D);

  /// Returns the most recent declaration of a declaration (which must be
  /// of a redeclarable kind) that is either local or has already been loaded
  /// merged into its redecl chain.
  Decl *getMostRecentExistingDecl(Decl *D);

  RecordLocation DeclCursorForID(GlobalDeclID ID, SourceLocation &Location);
  void loadDeclUpdateRecords(PendingUpdateRecord &Record);
  void loadPendingDeclChain(Decl *D, uint64_t LocalOffset);
  void loadObjCCategories(GlobalDeclID ID, ObjCInterfaceDecl *D,
                          unsigned PreviousGeneration = 0);

  RecordLocation getLocalBitOffset(uint64_t GlobalOffset);
  uint64_t getGlobalBitOffset(ModuleFile &M, uint64_t LocalOffset);

  /// Returns the first preprocessed entity ID that begins or ends after
  /// \arg Loc.
  serialization::PreprocessedEntityID
  findPreprocessedEntity(SourceLocation Loc, bool EndsAfter) const;

  /// Find the next module that contains entities and return the ID
  /// of the first entry.
  ///
  /// \param SLocMapI points at a chunk of a module that contains no
  /// preprocessed entities or the entities it contains are not the
  /// ones we are looking for.
  serialization::PreprocessedEntityID
    findNextPreprocessedEntity(
                        GlobalSLocOffsetMapType::const_iterator SLocMapI) const;

  /// Returns (ModuleFile, Local index) pair for \p GlobalIndex of a
  /// preprocessed entity.
  std::pair<ModuleFile *, unsigned>
    getModulePreprocessedEntity(unsigned GlobalIndex);

  /// Returns (begin, end) pair for the preprocessed entities of a
  /// particular module.
  llvm::iterator_range<PreprocessingRecord::iterator>
  getModulePreprocessedEntities(ModuleFile &Mod) const;

  bool canRecoverFromOutOfDate(StringRef ModuleFileName,
                               unsigned ClientLoadCapabilities);

public:
  class ModuleDeclIterator
      : public llvm::iterator_adaptor_base<
            ModuleDeclIterator, const serialization::unaligned_decl_id_t *,
            std::random_access_iterator_tag, const Decl *, ptrdiff_t,
            const Decl *, const Decl *> {
    ASTReader *Reader = nullptr;
    ModuleFile *Mod = nullptr;

  public:
    ModuleDeclIterator() : iterator_adaptor_base(nullptr) {}

    ModuleDeclIterator(ASTReader *Reader, ModuleFile *Mod,
                       const serialization::unaligned_decl_id_t *Pos)
        : iterator_adaptor_base(Pos), Reader(Reader), Mod(Mod) {}

    value_type operator*() const {
      LocalDeclID ID = LocalDeclID::get(*Reader, *Mod, *I);
      return Reader->GetDecl(Reader->getGlobalDeclID(*Mod, ID));
    }

    value_type operator->() const { return **this; }

    bool operator==(const ModuleDeclIterator &RHS) const {
      assert(Reader == RHS.Reader && Mod == RHS.Mod);
      return I == RHS.I;
    }
  };

  llvm::iterator_range<ModuleDeclIterator>
  getModuleFileLevelDecls(ModuleFile &Mod);

private:
  bool isConsumerInterestedIn(Decl *D);
  void PassInterestingDeclsToConsumer();
  void PassInterestingDeclToConsumer(Decl *D);
  void PassVTableToConsumer(CXXRecordDecl *RD);

  void finishPendingActions();
  void diagnoseOdrViolations();

  void pushExternalDeclIntoScope(NamedDecl *D, DeclarationName Name);

  void addPendingDeclContextInfo(Decl *D, GlobalDeclID SemaDC,
                                 GlobalDeclID LexicalDC) {
    assert(D);
    PendingDeclContextInfo Info = { D, SemaDC, LexicalDC };
    PendingDeclContextInfos.push_back(Info);
  }

  /// Produce an error diagnostic and return true.
  ///
  /// This routine should only be used for fatal errors that have to
  /// do with non-routine failures (e.g., corrupted AST file).
  void Error(StringRef Msg) const;
  void Error(unsigned DiagID, StringRef Arg1 = StringRef(),
             StringRef Arg2 = StringRef(), StringRef Arg3 = StringRef()) const;
  void Error(llvm::Error &&Err) const;

  /// Translate a \param GlobalDeclID to the index of DeclsLoaded array.
  unsigned translateGlobalDeclIDToIndex(GlobalDeclID ID) const;

  /// Translate an \param IdentifierID ID to the index of IdentifiersLoaded
  /// array and the corresponding module file.
  std::pair<ModuleFile *, unsigned>
  translateIdentifierIDToIndex(serialization::IdentifierID ID) const;

  /// Translate an \param TypeID ID to the index of TypesLoaded
  /// array and the corresponding module file.
  std::pair<ModuleFile *, unsigned>
  translateTypeIDToIndex(serialization::TypeID ID) const;

  /// Get a predefined Decl from ASTContext.
  Decl *getPredefinedDecl(PredefinedDeclIDs ID);

public:
  /// Load the AST file and validate its contents against the given
  /// Preprocessor.
  ///
  /// \param PP the preprocessor associated with the context in which this
  /// precompiled header will be loaded.
  ///
  /// \param Context the AST context that this precompiled header will be
  /// loaded into, if any.
  ///
  /// \param PCHContainerRdr the PCHContainerOperations to use for loading and
  /// creating modules.
  ///
  /// \param Extensions the list of module file extensions that can be loaded
  /// from the AST files.
  ///
  /// \param isysroot If non-NULL, the system include path specified by the
  /// user. This is only used with relocatable PCH files. If non-NULL,
  /// a relocatable PCH file will use the default path "/".
  ///
  /// \param DisableValidationKind If set, the AST reader will suppress most
  /// of its regular consistency checking, allowing the use of precompiled
  /// headers and module files that cannot be determined to be compatible.
  ///
  /// \param AllowASTWithCompilerErrors If true, the AST reader will accept an
  /// AST file the was created out of an AST with compiler errors,
  /// otherwise it will reject it.
  ///
  /// \param AllowConfigurationMismatch If true, the AST reader will not check
  /// for configuration differences between the AST file and the invocation.
  ///
  /// \param ValidateSystemInputs If true, the AST reader will validate
  /// system input files in addition to user input files. This is only
  /// meaningful if \p DisableValidation is false.
  ///
  /// \param UseGlobalIndex If true, the AST reader will try to load and use
  /// the global module index.
  ///
  /// \param ReadTimer If non-null, a timer used to track the time spent
  /// deserializing.
  ASTReader(Preprocessor &PP, ModuleCache &ModCache, ASTContext *Context,
            const PCHContainerReader &PCHContainerRdr,
            ArrayRef<std::shared_ptr<ModuleFileExtension>> Extensions,
            StringRef isysroot = "",
            DisableValidationForModuleKind DisableValidationKind =
                DisableValidationForModuleKind::None,
            bool AllowASTWithCompilerErrors = false,
            bool AllowConfigurationMismatch = false,
            bool ValidateSystemInputs = false,
            bool ForceValidateUserInputs = true,
            bool ValidateASTInputFilesContent = false,
            bool UseGlobalIndex = true,
            std::unique_ptr<llvm::Timer> ReadTimer = {});
  ASTReader(const ASTReader &) = delete;
  ASTReader &operator=(const ASTReader &) = delete;
  ~ASTReader() override;

  SourceManager &getSourceManager() const { return SourceMgr; }
  FileManager &getFileManager() const { return FileMgr; }
  DiagnosticsEngine &getDiags() const { return Diags; }

  /// Flags that indicate what kind of AST loading failures the client
  /// of the AST reader can directly handle.
  ///
  /// When a client states that it can handle a particular kind of failure,
  /// the AST reader will not emit errors when producing that kind of failure.
  enum LoadFailureCapabilities {
    /// The client can't handle any AST loading failures.
    ARR_None = 0,

    /// The client can handle an AST file that cannot load because it
    /// is missing.
    ARR_Missing = 0x1,

    /// The client can handle an AST file that cannot load because it
    /// is out-of-date relative to its input files.
    ARR_OutOfDate = 0x2,

    /// The client can handle an AST file that cannot load because it
    /// was built with a different version of Clang.
    ARR_VersionMismatch = 0x4,

    /// The client can handle an AST file that cannot load because it's
    /// compiled configuration doesn't match that of the context it was
    /// loaded into.
    ARR_ConfigurationMismatch = 0x8,

    /// If a module file is marked with errors treat it as out-of-date so the
    /// caller can rebuild it.
    ARR_TreatModuleWithErrorsAsOutOfDate = 0x10
  };

  /// Load the AST file designated by the given file name.
  ///
  /// \param FileName The name of the AST file to load.
  ///
  /// \param Type The kind of AST being loaded, e.g., PCH, module, main file,
  /// or preamble.
  ///
  /// \param ImportLoc the location where the module file will be considered as
  /// imported from. For non-module AST types it should be invalid.
  ///
  /// \param ClientLoadCapabilities The set of client load-failure
  /// capabilities, represented as a bitset of the enumerators of
  /// LoadFailureCapabilities.
  ///
  /// \param LoadedModuleFile The optional out-parameter refers to the new
  /// loaded modules. In case the module specified by FileName is already
  /// loaded, the module file pointer referred by NewLoadedModuleFile wouldn't
  /// change. Otherwise if the AST file get loaded successfully,
  /// NewLoadedModuleFile would refer to the address of the new loaded top level
  /// module. The state of NewLoadedModuleFile is unspecified if the AST file
  /// isn't loaded successfully.
  ASTReadResult ReadAST(StringRef FileName, ModuleKind Type,
                        SourceLocation ImportLoc,
                        unsigned ClientLoadCapabilities,
                        ModuleFile **NewLoadedModuleFile = nullptr);

  /// Make the entities in the given module and any of its (non-explicit)
  /// submodules visible to name lookup.
  ///
  /// \param Mod The module whose names should be made visible.
  ///
  /// \param NameVisibility The level of visibility to give the names in the
  /// module.  Visibility can only be increased over time.
  ///
  /// \param ImportLoc The location at which the import occurs.
  void makeModuleVisible(Module *Mod,
                         Module::NameVisibilityKind NameVisibility,
                         SourceLocation ImportLoc);

  /// Make the names within this set of hidden names visible.
  void makeNamesVisible(const HiddenNames &Names, Module *Owner);

  /// Note that MergedDef is a redefinition of the canonical definition
  /// Def, so Def should be visible whenever MergedDef is.
  void mergeDefinitionVisibility(NamedDecl *Def, NamedDecl *MergedDef);

  /// Take the AST callbacks listener.
  std::unique_ptr<ASTReaderListener> takeListener() {
    return std::move(Listener);
  }

  /// Set the AST callbacks listener.
  void setListener(std::unique_ptr<ASTReaderListener> Listener) {
    this->Listener = std::move(Listener);
  }

  /// Add an AST callback listener.
  ///
  /// Takes ownership of \p L.
  void addListener(std::unique_ptr<ASTReaderListener> L) {
    if (Listener)
      L = std::make_unique<ChainedASTReaderListener>(std::move(L),
                                                      std::move(Listener));
    Listener = std::move(L);
  }

  /// RAII object to temporarily add an AST callback listener.
  class ListenerScope {
    ASTReader &Reader;
    bool Chained = false;

  public:
    ListenerScope(ASTReader &Reader, std::unique_ptr<ASTReaderListener> L)
        : Reader(Reader) {
      auto Old = Reader.takeListener();
      if (Old) {
        Chained = true;
        L = std::make_unique<ChainedASTReaderListener>(std::move(L),
                                                        std::move(Old));
      }
      Reader.setListener(std::move(L));
    }

    ~ListenerScope() {
      auto New = Reader.takeListener();
      if (Chained)
        Reader.setListener(static_cast<ChainedASTReaderListener *>(New.get())
                               ->takeSecond());
    }
  };

  /// Set the AST deserialization listener.
  void setDeserializationListener(ASTDeserializationListener *Listener,
                                  bool TakeOwnership = false);

  /// Get the AST deserialization listener.
  ASTDeserializationListener *getDeserializationListener() {
    return DeserializationListener;
  }

  /// Determine whether this AST reader has a global index.
  bool hasGlobalIndex() const { return (bool)GlobalIndex; }

  /// Return global module index.
  GlobalModuleIndex *getGlobalIndex() { return GlobalIndex.get(); }

  /// Reset reader for a reload try.
  void resetForReload() { TriedLoadingGlobalIndex = false; }

  /// Attempts to load the global index.
  ///
  /// \returns true if loading the global index has failed for any reason.
  bool loadGlobalIndex();

  /// Determine whether we tried to load the global index, but failed,
  /// e.g., because it is out-of-date or does not exist.
  bool isGlobalIndexUnavailable() const;

  /// Initializes the ASTContext
  void InitializeContext();

  /// Update the state of Sema after loading some additional modules.
  void UpdateSema();

  /// Add in-memory (virtual file) buffer.
  void addInMemoryBuffer(StringRef &FileName,
                         std::unique_ptr<llvm::MemoryBuffer> Buffer) {
    ModuleMgr.addInMemoryBuffer(FileName, std::move(Buffer));
  }

  /// Finalizes the AST reader's state before writing an AST file to
  /// disk.
  ///
  /// This operation may undo temporary state in the AST that should not be
  /// emitted.
  void finalizeForWriting();

  /// Retrieve the module manager.
  ModuleManager &getModuleManager() { return ModuleMgr; }
  const ModuleManager &getModuleManager() const { return ModuleMgr; }

  /// Retrieve the preprocessor.
  Preprocessor &getPreprocessor() const { return PP; }

  /// Retrieve the name of the original source file name for the primary
  /// module file.
  StringRef getOriginalSourceFile() {
    return ModuleMgr.getPrimaryModule().OriginalSourceFileName;
  }

  /// Retrieve the name of the original source file name directly from
  /// the AST file, without actually loading the AST file.
  static std::string
  getOriginalSourceFile(const std::string &ASTFileName, FileManager &FileMgr,
                        const PCHContainerReader &PCHContainerRdr,
                        DiagnosticsEngine &Diags);

  /// Read the control block for the named AST file.
  ///
  /// \returns true if an error occurred, false otherwise.
  static bool readASTFileControlBlock(
      StringRef Filename, FileManager &FileMgr, const ModuleCache &ModCache,
      const PCHContainerReader &PCHContainerRdr, bool FindModuleFileExtensions,
      ASTReaderListener &Listener, bool ValidateDiagnosticOptions,
      unsigned ClientLoadCapabilities = ARR_ConfigurationMismatch |
                                        ARR_OutOfDate);

  /// Determine whether the given AST file is acceptable to load into a
  /// translation unit with the given language and target options.
  static bool isAcceptableASTFile(StringRef Filename, FileManager &FileMgr,
                                  const ModuleCache &ModCache,
                                  const PCHContainerReader &PCHContainerRdr,
                                  const LangOptions &LangOpts,
                                  const TargetOptions &TargetOpts,
                                  const PreprocessorOptions &PPOpts,
                                  StringRef ExistingModuleCachePath,
                                  bool RequireStrictOptionMatches = false);

  /// Returns the suggested contents of the predefines buffer,
  /// which contains a (typically-empty) subset of the predefines
  /// build prior to including the precompiled header.
  const std::string &getSuggestedPredefines() { return SuggestedPredefines; }

  /// Read a preallocated preprocessed entity from the external source.
  ///
  /// \returns null if an error occurred that prevented the preprocessed
  /// entity from being loaded.
  PreprocessedEntity *ReadPreprocessedEntity(unsigned Index) override;

  /// Returns a pair of [Begin, End) indices of preallocated
  /// preprocessed entities that \p Range encompasses.
  std::pair<unsigned, unsigned>
      findPreprocessedEntitiesInRange(SourceRange Range) override;

  /// Optionally returns true or false if the preallocated preprocessed
  /// entity with index \p Index came from file \p FID.
  std::optional<bool> isPreprocessedEntityInFileID(unsigned Index,
                                                   FileID FID) override;

  /// Read a preallocated skipped range from the external source.
  SourceRange ReadSkippedRange(unsigned Index) override;

  /// Read the header file information for the given file entry.
  HeaderFileInfo GetHeaderFileInfo(FileEntryRef FE) override;

  void ReadPragmaDiagnosticMappings(DiagnosticsEngine &Diag);

  /// Returns the number of source locations found in the chain.
  unsigned getTotalNumSLocs() const {
    return TotalNumSLocEntries;
  }

  /// Returns the number of identifiers found in the chain.
  unsigned getTotalNumIdentifiers() const {
    return static_cast<unsigned>(IdentifiersLoaded.size());
  }

  /// Returns the number of macros found in the chain.
  unsigned getTotalNumMacros() const {
    return static_cast<unsigned>(MacrosLoaded.size());
  }

  /// Returns the number of types found in the chain.
  unsigned getTotalNumTypes() const {
    return static_cast<unsigned>(TypesLoaded.size());
  }

  /// Returns the number of declarations found in the chain.
  unsigned getTotalNumDecls() const {
    return static_cast<unsigned>(DeclsLoaded.size());
  }

  /// Returns the number of submodules known.
  unsigned getTotalNumSubmodules() const {
    return static_cast<unsigned>(SubmodulesLoaded.size());
  }

  /// Returns the number of selectors found in the chain.
  unsigned getTotalNumSelectors() const {
    return static_cast<unsigned>(SelectorsLoaded.size());
  }

  /// Returns the number of preprocessed entities known to the AST
  /// reader.
  unsigned getTotalNumPreprocessedEntities() const {
    unsigned Result = 0;
    for (const auto &M : ModuleMgr)
      Result += M.NumPreprocessedEntities;
    return Result;
  }

  /// Resolve a type ID into a type, potentially building a new
  /// type.
  QualType GetType(serialization::TypeID ID);

  /// Resolve a local type ID within a given AST file into a type.
  QualType getLocalType(ModuleFile &F, serialization::LocalTypeID LocalID);

  /// Map a local type ID within a given AST file into a global type ID.
  serialization::TypeID
  getGlobalTypeID(ModuleFile &F, serialization::LocalTypeID LocalID) const;

  /// Read a type from the current position in the given record, which
  /// was read from the given AST file.
  QualType readType(ModuleFile &F, const RecordData &Record, unsigned &Idx) {
    if (Idx >= Record.size())
      return {};

    return getLocalType(F, Record[Idx++]);
  }

  /// Map from a local declaration ID within a given module to a
  /// global declaration ID.
  GlobalDeclID getGlobalDeclID(ModuleFile &F, LocalDeclID LocalID) const;

  /// Returns true if global DeclID \p ID originated from module \p M.
  bool isDeclIDFromModule(GlobalDeclID ID, ModuleFile &M) const;

  /// Retrieve the module file that owns the given declaration, or NULL
  /// if the declaration is not from a module file.
  ModuleFile *getOwningModuleFile(const Decl *D) const;
  ModuleFile *getOwningModuleFile(GlobalDeclID ID) const;

  /// Returns the source location for the decl \p ID.
  SourceLocation getSourceLocationForDeclID(GlobalDeclID ID);

  /// Resolve a declaration ID into a declaration, potentially
  /// building a new declaration.
  Decl *GetDecl(GlobalDeclID ID);
  Decl *GetExternalDecl(GlobalDeclID ID) override;

  /// Resolve a declaration ID into a declaration. Return 0 if it's not
  /// been loaded yet.
  Decl *GetExistingDecl(GlobalDeclID ID);

  /// Reads a declaration with the given local ID in the given module.
  Decl *GetLocalDecl(ModuleFile &F, LocalDeclID LocalID) {
    return GetDecl(getGlobalDeclID(F, LocalID));
  }

  /// Reads a declaration with the given local ID in the given module.
  ///
  /// \returns The requested declaration, casted to the given return type.
  template <typename T> T *GetLocalDeclAs(ModuleFile &F, LocalDeclID LocalID) {
    return cast_or_null<T>(GetLocalDecl(F, LocalID));
  }

  /// Map a global declaration ID into the declaration ID used to
  /// refer to this declaration within the given module fule.
  ///
  /// \returns the global ID of the given declaration as known in the given
  /// module file.
  LocalDeclID mapGlobalIDToModuleFileGlobalID(ModuleFile &M,
                                              GlobalDeclID GlobalID);

  /// Reads a declaration ID from the given position in a record in the
  /// given module.
  ///
  /// \returns The declaration ID read from the record, adjusted to a global ID.
  GlobalDeclID ReadDeclID(ModuleFile &F, const RecordDataImpl &Record,
                          unsigned &Idx);

  /// Reads a declaration from the given position in a record in the
  /// given module.
  Decl *ReadDecl(ModuleFile &F, const RecordDataImpl &R, unsigned &I) {
    return GetDecl(ReadDeclID(F, R, I));
  }

  /// Reads a declaration from the given position in a record in the
  /// given module.
  ///
  /// \returns The declaration read from this location, casted to the given
  /// result type.
  template <typename T>
  T *ReadDeclAs(ModuleFile &F, const RecordDataImpl &R, unsigned &I) {
    return cast_or_null<T>(GetDecl(ReadDeclID(F, R, I)));
  }

  /// If any redeclarations of \p D have been imported since it was
  /// last checked, this digs out those redeclarations and adds them to the
  /// redeclaration chain for \p D.
  void CompleteRedeclChain(const Decl *D) override;

  CXXBaseSpecifier *GetExternalCXXBaseSpecifiers(uint64_t Offset) override;

  /// Resolve the offset of a statement into a statement.
  ///
  /// This operation will read a new statement from the external
  /// source each time it is called, and is meant to be used via a
  /// LazyOffsetPtr (which is used by Decls for the body of functions, etc).
  Stmt *GetExternalDeclStmt(uint64_t Offset) override;

  /// ReadBlockAbbrevs - Enter a subblock of the specified BlockID with the
  /// specified cursor.  Read the abbreviations that are at the top of the block
  /// and then leave the cursor pointing into the block.
  static llvm::Error ReadBlockAbbrevs(llvm::BitstreamCursor &Cursor,
                                      unsigned BlockID,
                                      uint64_t *StartOfBlockOffset = nullptr);

  bool LoadExternalSpecializations(const Decl *D, bool OnlyPartial) override;

  bool
  LoadExternalSpecializations(const Decl *D,
                              ArrayRef<TemplateArgument> TemplateArgs) override;

  /// Finds all the visible declarations with a given name.
  /// The current implementation of this method just loads the entire
  /// lookup table as unmaterialized references.
  bool FindExternalVisibleDeclsByName(const DeclContext *DC,
                                      DeclarationName Name,
                                      const DeclContext *OriginalDC) override;

  /// Read all of the declarations lexically stored in a
  /// declaration context.
  ///
  /// \param DC The declaration context whose declarations will be
  /// read.
  ///
  /// \param IsKindWeWant A predicate indicating which declaration kinds
  /// we are interested in.
  ///
  /// \param Decls Vector that will contain the declarations loaded
  /// from the external source. The caller is responsible for merging
  /// these declarations with any declarations already stored in the
  /// declaration context.
  void
  FindExternalLexicalDecls(const DeclContext *DC,
                           llvm::function_ref<bool(Decl::Kind)> IsKindWeWant,
                           SmallVectorImpl<Decl *> &Decls) override;

  /// Get the decls that are contained in a file in the Offset/Length
  /// range. \p Length can be 0 to indicate a point at \p Offset instead of
  /// a range.
  void FindFileRegionDecls(FileID File, unsigned Offset, unsigned Length,
                           SmallVectorImpl<Decl *> &Decls) override;

  /// Notify ASTReader that we started deserialization of
  /// a decl or type so until FinishedDeserializing is called there may be
  /// decls that are initializing. Must be paired with FinishedDeserializing.
  void StartedDeserializing() override;

  /// Notify ASTReader that we finished the deserialization of
  /// a decl or type. Must be paired with StartedDeserializing.
  void FinishedDeserializing() override;

  /// Function that will be invoked when we begin parsing a new
  /// translation unit involving this external AST source.
  ///
  /// This function will provide all of the external definitions to
  /// the ASTConsumer.
  void StartTranslationUnit(ASTConsumer *Consumer) override;

  /// Print some statistics about AST usage.
  void PrintStats() override;

  /// Dump information about the AST reader to standard error.
  void dump();

  /// Return the amount of memory used by memory buffers, breaking down
  /// by heap-backed versus mmap'ed memory.
  void getMemoryBufferSizes(MemoryBufferSizes &sizes) const override;

  /// Initialize the semantic source with the Sema instance
  /// being used to perform semantic analysis on the abstract syntax
  /// tree.
  void InitializeSema(Sema &S) override;

  /// Inform the semantic consumer that Sema is no longer available.
  void ForgetSema() override { SemaObj = nullptr; }

  /// Retrieve the IdentifierInfo for the named identifier.
  ///
  /// This routine builds a new IdentifierInfo for the given identifier. If any
  /// declarations with this name are visible from translation unit scope, their
  /// declarations will be deserialized and introduced into the declaration
  /// chain of the identifier.
  IdentifierInfo *get(StringRef Name) override;

  /// Retrieve an iterator into the set of all identifiers
  /// in all loaded AST files.
  IdentifierIterator *getIdentifiers() override;

  /// Load the contents of the global method pool for a given
  /// selector.
  void ReadMethodPool(Selector Sel) override;

  /// Load the contents of the global method pool for a given
  /// selector if necessary.
  void updateOutOfDateSelector(Selector Sel) override;

  /// Load the set of namespaces that are known to the external source,
  /// which will be used during typo correction.
  void ReadKnownNamespaces(
                         SmallVectorImpl<NamespaceDecl *> &Namespaces) override;

  void ReadUndefinedButUsed(
      llvm::MapVector<NamedDecl *, SourceLocation> &Undefined) override;

  void ReadMismatchingDeleteExpressions(llvm::MapVector<
      FieldDecl *, llvm::SmallVector<std::pair<SourceLocation, bool>, 4>> &
                                            Exprs) override;

  void ReadTentativeDefinitions(
                            SmallVectorImpl<VarDecl *> &TentativeDefs) override;

  void ReadUnusedFileScopedDecls(
                       SmallVectorImpl<const DeclaratorDecl *> &Decls) override;

  void ReadDelegatingConstructors(
                         SmallVectorImpl<CXXConstructorDecl *> &Decls) override;

  void ReadExtVectorDecls(SmallVectorImpl<TypedefNameDecl *> &Decls) override;

  void ReadUnusedLocalTypedefNameCandidates(
      llvm::SmallSetVector<const TypedefNameDecl *, 4> &Decls) override;

  void ReadDeclsToCheckForDeferredDiags(
      llvm::SmallSetVector<Decl *, 4> &Decls) override;

  void ReadReferencedSelectors(
           SmallVectorImpl<std::pair<Selector, SourceLocation>> &Sels) override;

  void ReadWeakUndeclaredIdentifiers(
      SmallVectorImpl<std::pair<IdentifierInfo *, WeakInfo>> &WeakIDs) override;

  void ReadUsedVTables(SmallVectorImpl<ExternalVTableUse> &VTables) override;

  void ReadPendingInstantiations(
                  SmallVectorImpl<std::pair<ValueDecl *,
                                            SourceLocation>> &Pending) override;

  void ReadLateParsedTemplates(
      llvm::MapVector<const FunctionDecl *, std::unique_ptr<LateParsedTemplate>>
          &LPTMap) override;

  void AssignedLambdaNumbering(CXXRecordDecl *Lambda) override;

  /// Load a selector from disk, registering its ID if it exists.
  void LoadSelector(Selector Sel);

  void SetIdentifierInfo(serialization::IdentifierID ID, IdentifierInfo *II);
  void SetGloballyVisibleDecls(IdentifierInfo *II,
                               const SmallVectorImpl<GlobalDeclID> &DeclIDs,
                               SmallVectorImpl<Decl *> *Decls = nullptr);

  /// Report a diagnostic.
  DiagnosticBuilder Diag(unsigned DiagID) const;

  /// Report a diagnostic.
  DiagnosticBuilder Diag(SourceLocation Loc, unsigned DiagID) const;

  void runWithSufficientStackSpace(SourceLocation Loc,
                                   llvm::function_ref<void()> Fn);

  IdentifierInfo *DecodeIdentifierInfo(serialization::IdentifierID ID);

  IdentifierInfo *readIdentifier(ModuleFile &M, const RecordData &Record,
                                 unsigned &Idx) {
    return DecodeIdentifierInfo(getGlobalIdentifierID(M, Record[Idx++]));
  }

  IdentifierInfo *GetIdentifier(serialization::IdentifierID ID) override {
    // Note that we are loading an identifier.
    Deserializing AnIdentifier(this);

    return DecodeIdentifierInfo(ID);
  }

  IdentifierInfo *getLocalIdentifier(ModuleFile &M, uint64_t LocalID);

  serialization::IdentifierID getGlobalIdentifierID(ModuleFile &M,
                                                    uint64_t LocalID);

  void resolvePendingMacro(IdentifierInfo *II, const PendingMacroInfo &PMInfo);

  /// Retrieve the macro with the given ID.
  MacroInfo *getMacro(serialization::MacroID ID);

  /// Retrieve the global macro ID corresponding to the given local
  /// ID within the given module file.
  serialization::MacroID getGlobalMacroID(ModuleFile &M, unsigned LocalID);

  /// Read the source location entry with index ID.
  bool ReadSLocEntry(int ID) override;
  /// Get the index ID for the loaded SourceLocation offset.
  int getSLocEntryID(SourceLocation::UIntTy SLocOffset) override;
  /// Try to read the offset of the SLocEntry at the given index in the given
  /// module file.
  llvm::Expected<SourceLocation::UIntTy> readSLocOffset(ModuleFile *F,
                                                        unsigned Index);

  /// Retrieve the module import location and module name for the
  /// given source manager entry ID.
  std::pair<SourceLocation, StringRef> getModuleImportLoc(int ID) override;

  /// Retrieve the global submodule ID given a module and its local ID
  /// number.
  serialization::SubmoduleID getGlobalSubmoduleID(ModuleFile &M,
                                                  unsigned LocalID) const;

  /// Retrieve the submodule that corresponds to a global submodule ID.
  ///
  Module *getSubmodule(serialization::SubmoduleID GlobalID);

  /// Retrieve the module that corresponds to the given module ID.
  ///
  /// Note: overrides method in ExternalASTSource
  Module *getModule(unsigned ID) override;

  /// Retrieve the module file with a given local ID within the specified
  /// ModuleFile.
  ModuleFile *getLocalModuleFile(ModuleFile &M, unsigned ID) const;

  /// Get an ID for the given module file.
  unsigned getModuleFileID(ModuleFile *M);

  /// Return a descriptor for the corresponding module.
  std::optional<ASTSourceDescriptor> getSourceDescriptor(unsigned ID) override;

  ExtKind hasExternalDefinitions(const Decl *D) override;

  bool wasThisDeclarationADefinition(const FunctionDecl *FD) override;

  /// Retrieve a selector from the given module with its local ID
  /// number.
  Selector getLocalSelector(ModuleFile &M, unsigned LocalID);

  Selector DecodeSelector(serialization::SelectorID Idx);

  Selector GetExternalSelector(serialization::SelectorID ID) override;
  uint32_t GetNumExternalSelectors() override;

  Selector ReadSelector(ModuleFile &M, const RecordData &Record, unsigned &Idx) {
    return getLocalSelector(M, Record[Idx++]);
  }

  /// Retrieve the global selector ID that corresponds to this
  /// the local selector ID in a given module.
  serialization::SelectorID getGlobalSelectorID(ModuleFile &M,
                                                unsigned LocalID) const;

  /// Read the contents of a CXXCtorInitializer array.
  CXXCtorInitializer **GetExternalCXXCtorInitializers(uint64_t Offset) override;

  /// Read a AlignPackInfo from raw form.
  Sema::AlignPackInfo ReadAlignPackInfo(uint32_t Raw) const {
    return Sema::AlignPackInfo::getFromRawEncoding(Raw);
  }

  using RawLocEncoding = SourceLocationEncoding::RawLocEncoding;

  /// Read a source location from raw form and return it in its
  /// originating module file's source location space.
  std::pair<SourceLocation, unsigned>
  ReadUntranslatedSourceLocation(RawLocEncoding Raw,
                                 LocSeq *Seq = nullptr) const {
    return SourceLocationEncoding::decode(Raw, Seq);
  }

  /// Read a source location from raw form.
  SourceLocation ReadSourceLocation(ModuleFile &MF, RawLocEncoding Raw,
                                    LocSeq *Seq = nullptr) const {
    if (!MF.ModuleOffsetMap.empty())
      ReadModuleOffsetMap(MF);

    auto [Loc, ModuleFileIndex] = ReadUntranslatedSourceLocation(Raw, Seq);
    ModuleFile *OwningModuleFile =
        ModuleFileIndex == 0 ? &MF : MF.TransitiveImports[ModuleFileIndex - 1];

    assert(!SourceMgr.isLoadedSourceLocation(Loc) &&
           "Run out source location space");

    return TranslateSourceLocation(*OwningModuleFile, Loc);
  }

  /// Translate a source location from another module file's source
  /// location space into ours.
  SourceLocation TranslateSourceLocation(ModuleFile &ModuleFile,
                                         SourceLocation Loc) const {
    if (Loc.isInvalid())
      return Loc;

    // FIXME: TranslateSourceLocation is not re-enterable. It is problematic
    // to call TranslateSourceLocation on a translated source location.
    // We either need a method to know whether or not a source location is
    // translated or refactor the code to make it clear that
    // TranslateSourceLocation won't be called with translated source location.

    return Loc.getLocWithOffset(ModuleFile.SLocEntryBaseOffset - 2);
  }

  /// Read a source location.
  SourceLocation ReadSourceLocation(ModuleFile &ModuleFile,
                                    const RecordDataImpl &Record, unsigned &Idx,
                                    LocSeq *Seq = nullptr) {
    return ReadSourceLocation(ModuleFile, Record[Idx++], Seq);
  }

  /// Read a FileID.
  FileID ReadFileID(ModuleFile &F, const RecordDataImpl &Record,
                    unsigned &Idx) const {
    return TranslateFileID(F, FileID::get(Record[Idx++]));
  }

  /// Translate a FileID from another module file's FileID space into ours.
  FileID TranslateFileID(ModuleFile &F, FileID FID) const {
    assert(FID.ID >= 0 && "Reading non-local FileID.");
    if (FID.isInvalid())
      return FID;
    return FileID::get(F.SLocEntryBaseID + FID.ID - 1);
  }

  /// Read a source range.
  SourceRange ReadSourceRange(ModuleFile &F, const RecordData &Record,
                              unsigned &Idx, LocSeq *Seq = nullptr);

  static llvm::BitVector ReadBitVector(const RecordData &Record,
                                       const StringRef Blob);

  // Read a string
  static std::string ReadString(const RecordDataImpl &Record, unsigned &Idx);
  static StringRef ReadStringBlob(const RecordDataImpl &Record, unsigned &Idx,
                                  StringRef &Blob);

  // Read a path
  std::string ReadPath(ModuleFile &F, const RecordData &Record, unsigned &Idx);

  // Read a path
  std::string ReadPath(StringRef BaseDirectory, const RecordData &Record,
                       unsigned &Idx);
  std::string ReadPathBlob(StringRef BaseDirectory, const RecordData &Record,
                           unsigned &Idx, StringRef &Blob);

  /// Read a version tuple.
  static VersionTuple ReadVersionTuple(const RecordData &Record, unsigned &Idx);

  CXXTemporary *ReadCXXTemporary(ModuleFile &F, const RecordData &Record,
                                 unsigned &Idx);

  /// Reads a statement.
  Stmt *ReadStmt(ModuleFile &F);

  /// Reads an expression.
  Expr *ReadExpr(ModuleFile &F);

  /// Reads a sub-statement operand during statement reading.
  Stmt *ReadSubStmt() {
    assert(ReadingKind == Read_Stmt &&
           "Should be called only during statement reading!");
    // Subexpressions are stored from last to first, so the next Stmt we need
    // is at the back of the stack.
    assert(!StmtStack.empty() && "Read too many sub-statements!");
    return StmtStack.pop_back_val();
  }

  /// Reads a sub-expression operand during statement reading.
  Expr *ReadSubExpr();

  /// Reads a token out of a record.
  Token ReadToken(ModuleFile &M, const RecordDataImpl &Record, unsigned &Idx);

  /// Reads the macro record located at the given offset.
  MacroInfo *ReadMacroRecord(ModuleFile &F, uint64_t Offset);

  /// Determine the global preprocessed entity ID that corresponds to
  /// the given local ID within the given module.
  serialization::PreprocessedEntityID
  getGlobalPreprocessedEntityID(ModuleFile &M, unsigned LocalID) const;

  /// Add a macro to deserialize its macro directive history.
  ///
  /// \param II The name of the macro.
  /// \param M The module file.
  /// \param MacroDirectivesOffset Offset of the serialized macro directive
  /// history.
  void addPendingMacro(IdentifierInfo *II, ModuleFile *M,
                       uint32_t MacroDirectivesOffset);

  /// Read the set of macros defined by this external macro source.
  void ReadDefinedMacros() override;

  /// Update an out-of-date identifier.
  void updateOutOfDateIdentifier(const IdentifierInfo &II) override;

  /// Note that this identifier is up-to-date.
  void markIdentifierUpToDate(const IdentifierInfo *II);

  /// Load all external visible decls in the given DeclContext.
  void completeVisibleDeclsMap(const DeclContext *DC) override;

  /// Retrieve the AST context that this AST reader supplements.
  ASTContext &getContext() {
    assert(ContextObj && "requested AST context when not loading AST");
    return *ContextObj;
  }

  // Contains the IDs for declarations that were requested before we have
  // access to a Sema object.
  SmallVector<GlobalDeclID, 16> PreloadedDeclIDs;

  /// Retrieve the semantic analysis object used to analyze the
  /// translation unit in which the precompiled header is being
  /// imported.
  Sema *getSema() { return SemaObj; }

  /// Get the identifier resolver used for name lookup / updates
  /// in the translation unit scope. We have one of these even if we don't
  /// have a Sema object.
  IdentifierResolver &getIdResolver();

  /// Retrieve the identifier table associated with the
  /// preprocessor.
  IdentifierTable &getIdentifierTable();

  /// Record that the given ID maps to the given switch-case
  /// statement.
  void RecordSwitchCaseID(SwitchCase *SC, unsigned ID);

  /// Retrieve the switch-case statement with the given ID.
  SwitchCase *getSwitchCaseWithID(unsigned ID);

  void ClearSwitchCaseIDs();

  /// Cursors for comments blocks.
  SmallVector<std::pair<llvm::BitstreamCursor,
                        serialization::ModuleFile *>, 8> CommentsCursors;

  /// Loads comments ranges.
  void ReadComments() override;

  /// Visit all the input file infos of the given module file.
  void visitInputFileInfos(
      serialization::ModuleFile &MF, bool IncludeSystem,
      llvm::function_ref<void(const serialization::InputFileInfo &IFI,
                              bool IsSystem)>
          Visitor);

  /// Visit all the input files of the given module file.
  void visitInputFiles(serialization::ModuleFile &MF,
                       bool IncludeSystem, bool Complain,
          llvm::function_ref<void(const serialization::InputFile &IF,
                                  bool isSystem)> Visitor);

  /// Visit all the top-level module maps loaded when building the given module
  /// file.
  void visitTopLevelModuleMaps(serialization::ModuleFile &MF,
                               llvm::function_ref<void(FileEntryRef)> Visitor);

  bool isProcessingUpdateRecords() { return ProcessingUpdateRecords; }
};

/// A simple helper class to unpack an integer to bits and consuming
/// the bits in order.
class BitsUnpacker {
  constexpr static uint32_t BitsIndexUpbound = 32;

public:
  BitsUnpacker(uint32_t V) { updateValue(V); }
  BitsUnpacker(const BitsUnpacker &) = delete;
  BitsUnpacker(BitsUnpacker &&) = delete;
  BitsUnpacker operator=(const BitsUnpacker &) = delete;
  BitsUnpacker operator=(BitsUnpacker &&) = delete;
  ~BitsUnpacker() = default;

  void updateValue(uint32_t V) {
    Value = V;
    CurrentBitsIndex = 0;
  }

  void advance(uint32_t BitsWidth) { CurrentBitsIndex += BitsWidth; }

  bool getNextBit() {
    assert(isValid());
    return Value & (1 << CurrentBitsIndex++);
  }

  uint32_t getNextBits(uint32_t Width) {
    assert(isValid());
    assert(Width < BitsIndexUpbound);
    uint32_t Ret = (Value >> CurrentBitsIndex) & ((1 << Width) - 1);
    CurrentBitsIndex += Width;
    return Ret;
  }

  bool canGetNextNBits(uint32_t Width) const {
    return CurrentBitsIndex + Width < BitsIndexUpbound;
  }

private:
  bool isValid() const { return CurrentBitsIndex < BitsIndexUpbound; }

  uint32_t Value;
  uint32_t CurrentBitsIndex = ~0;
};

inline bool shouldSkipCheckingODR(const Decl *D) {
  return D->getASTContext().getLangOpts().SkipODRCheckInGMF &&
         (D->isFromGlobalModule() || D->isFromHeaderUnit());
}

/// Calculate a hash value for the primary module name of the given module.
/// \returns std::nullopt if M is not a C++ standard module.
UnsignedOrNone getPrimaryModuleHash(const Module *M);

} // namespace clang

#endif // LLVM_CLANG_SERIALIZATION_ASTREADER_H<|MERGE_RESOLUTION|>--- conflicted
+++ resolved
@@ -553,13 +553,6 @@
   /// in the chain.
   DeclUpdateOffsetsMap DeclUpdateOffsets;
 
-  struct LookupBlockOffsets {
-    uint64_t LexicalOffset;
-    uint64_t VisibleOffset;
-    uint64_t ModuleLocalOffset;
-    uint64_t TULocalOffset;
-  };
-
   using DelayedNamespaceOffsetMapTy =
       llvm::DenseMap<GlobalDeclID, LookupBlockOffsets>;
 
@@ -583,11 +576,7 @@
   /// modules. It is used for the following cases:
   /// - Lambda inside a template function definition: The main declaration is
   ///   the enclosing function, and the related declarations are the lambda
-<<<<<<< HEAD
-  ///   declarations.
-=======
   ///   call operators.
->>>>>>> eb0f1dc0
   /// - Friend function defined inside a template CXXRecord declaration: The
   ///   main declaration is the enclosing record, and the related declarations
   ///   are the friend functions.
