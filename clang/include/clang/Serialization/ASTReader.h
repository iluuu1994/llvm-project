--- conflicted
+++ resolved
@@ -565,11 +565,7 @@
   /// modules. It is used for the following cases:
   /// - Lambda inside a template function definition: The main declaration is
   ///   the enclosing function, and the related declarations are the lambda
-<<<<<<< HEAD
-  ///   declarations.
-=======
   ///   call operators.
->>>>>>> 4084ffcf
   /// - Friend function defined inside a template CXXRecord declaration: The
   ///   main declaration is the enclosing record, and the related declarations
   ///   are the friend functions.
