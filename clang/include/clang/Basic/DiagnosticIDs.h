--- conflicted
+++ resolved
@@ -330,21 +330,12 @@
 
   /// Get the default mapping for this diagnostic.
   DiagnosticMapping getDefaultMapping(unsigned DiagID) const;
-<<<<<<< HEAD
 
   void initCustomDiagMapping(DiagnosticMapping &, unsigned DiagID);
 
   /// Determine whether the given diagnostic ID is a Note.
   bool isNote(unsigned DiagID) const;
 
-=======
-
-  void initCustomDiagMapping(DiagnosticMapping &, unsigned DiagID);
-
-  /// Determine whether the given diagnostic ID is a Note.
-  bool isNote(unsigned DiagID) const;
-
->>>>>>> eb0f1dc0
   /// Determine whether the given diagnostic ID is for an
   /// extension of some sort.
   bool isExtensionDiag(unsigned DiagID) const {
@@ -491,21 +482,6 @@
                         const DiagnosticsEngine &Diag) const LLVM_READONLY;
 
   Class getDiagClass(unsigned DiagID) const;
-<<<<<<< HEAD
-
-  /// Used to report a diagnostic that is finally fully formed.
-  ///
-  /// \returns \c true if the diagnostic was emitted, \c false if it was
-  /// suppressed.
-  bool ProcessDiag(DiagnosticsEngine &Diag,
-                   const DiagnosticBuilder &DiagBuilder) const;
-
-  /// Used to emit a diagnostic that is finally fully formed,
-  /// ignoring suppression.
-  void EmitDiag(DiagnosticsEngine &Diag, const DiagnosticBuilder &DiagBuilder,
-                Level DiagLevel) const;
-=======
->>>>>>> eb0f1dc0
 
   /// Whether the diagnostic may leave the AST in a state where some
   /// invariants can break.
