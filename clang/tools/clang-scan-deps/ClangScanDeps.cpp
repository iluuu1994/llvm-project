--- conflicted
+++ resolved
@@ -339,16 +339,6 @@
     for (StringRef Str : Strings)
       JOS.value(Str);
   };
-<<<<<<< HEAD
-}
-
-static auto toJSONSorted(llvm::json::OStream &JOS,
-                         const llvm::StringSet<> &Set) {
-  SmallVector<StringRef> Strings(Set.keys());
-  llvm::sort(Strings);
-  return toJSONStrings(JOS, std::move(Strings));
-=======
->>>>>>> ce7c17d5
 }
 
 // Technically, we don't need to sort the dependency list to get determinism.
@@ -479,13 +469,9 @@
             JOS.attributeArray("command-line",
                                toJSONStrings(JOS, MD.getBuildArguments()));
             JOS.attribute("context-hash", StringRef(MD.ID.ContextHash));
-<<<<<<< HEAD
-            JOS.attributeArray("file-deps", toJSONSorted(JOS, MD.FileDeps));
-=======
             JOS.attributeArray("file-deps", [&] {
               MD.forEachFileDep([&](StringRef FileDep) { JOS.value(FileDep); });
             });
->>>>>>> ce7c17d5
             JOS.attributeArray("link-libraries",
                                toJSONSorted(JOS, MD.LinkLibraries));
             JOS.attribute("name", StringRef(MD.ID.ModuleName));
