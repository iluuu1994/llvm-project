--- conflicted
+++ resolved
@@ -1794,13 +1794,8 @@
   if (name.empty())
     return "DiagCat_None";
   SmallString<256> enumName = StringRef("DiagCat_");
-<<<<<<< HEAD
-  for (StringRef::iterator I = name.begin(), E = name.end(); I != E; ++I)
-    enumName += isalnum(*I) ? *I : '_';
-=======
   for (char C : name)
     enumName += isalnum(C) ? C : '_';
->>>>>>> 4084ffcf
   return std::string(enumName);
 }
 
