//===- unittests/Interpreter/CodeCompletionTest.cpp -----------------------===//
//
// Part of the LLVM Project, under the Apache License v2.0 with LLVM Exceptions.
// See https://llvm.org/LICENSE.txt for license information.
// SPDX-License-Identifier: Apache-2.0 WITH LLVM-exception
//
//===----------------------------------------------------------------------===//

#include "InterpreterTestFixture.h"

#include "clang/Interpreter/CodeCompletion.h"
#include "clang/Frontend/CompilerInstance.h"
#include "clang/Interpreter/Interpreter.h"
#include "clang/Lex/Preprocessor.h"
#include "clang/Sema/CodeCompleteConsumer.h"
#include "clang/Sema/Sema.h"
#include "llvm/ExecutionEngine/Orc/LLJIT.h"
#include "llvm/LineEditor/LineEditor.h"
#include "llvm/Support/raw_ostream.h"

#include "gmock/gmock.h"
#include "gtest/gtest.h"

#if defined(_AIX) || defined(__MVS__)
#define CLANG_INTERPRETER_PLATFORM_CANNOT_CREATE_LLJIT
#endif

using namespace clang;
namespace {
auto CB = clang::IncrementalCompilerBuilder();

class CodeCompletionTest : public InterpreterTestBase {
public:
  std::unique_ptr<Interpreter> Interp;

  void SetUp() override {
    if (!HostSupportsJIT())
      GTEST_SKIP();
    std::unique_ptr<CompilerInstance> CI = cantFail(CB.CreateCpp());
    this->Interp = cantFail(clang::Interpreter::create(std::move(CI)));
  }

  std::vector<std::string> runComp(llvm::StringRef Input, llvm::Error &ErrR) {
    auto ComplCI = CB.CreateCpp();
    if (auto Err = ComplCI.takeError()) {
      ErrR = std::move(Err);
      return {};
    }

    auto ComplInterp = clang::Interpreter::create(std::move(*ComplCI));
    if (auto Err = ComplInterp.takeError()) {
      ErrR = std::move(Err);
      return {};
    }

    std::vector<std::string> Results;
    std::vector<std::string> Comps;
    auto *ParentCI = this->Interp->getCompilerInstance();
    auto *MainCI = (*ComplInterp)->getCompilerInstance();
    auto CC = ReplCodeCompleter();
    CC.codeComplete(MainCI, Input, /* Lines */ 1, Input.size() + 1, ParentCI,
                    Results);

    for (auto Res : Results)
      if (Res.find(CC.Prefix) == 0)
        Comps.push_back(Res);
    return Comps;
  }
};

<<<<<<< HEAD
  std::vector<std::string> Results;
  std::vector<std::string> Comps;
  auto *MainCI = (*Interp)->getCompilerInstance();
  auto CC = ReplCodeCompleter();
  CC.codeComplete(MainCI, Input, /* Lines */ 1, Input.size() + 1,
                  MainInterp.getCompilerInstance(), Results);

  for (auto Res : Results)
    if (Res.find(CC.Prefix) == 0)
      Comps.push_back(Res);
  return Comps;
}

static bool HostSupportsJit() {
  auto J = llvm::orc::LLJITBuilder().create();
  if (J)
    return true;
  LLVMConsumeError(llvm::wrap(J.takeError()));
  return false;
}

#ifdef CLANG_INTERPRETER_PLATFORM_CANNOT_CREATE_LLJIT
TEST(CodeCompletionTest, DISABLED_Sanity) {
#else
TEST(CodeCompletionTest, Sanity) {
#endif
  if (!HostSupportsJit())
    GTEST_SKIP();
  auto Interp = createInterpreter();
=======
TEST_F(CodeCompletionTest, Sanity) {
>>>>>>> e9954ec0
  cantFail(Interp->Parse("int foo = 12;"));
  auto Err = llvm::Error::success();
  auto comps = runComp("f", Err);
  EXPECT_EQ((size_t)2, comps.size()); // float and foo
  EXPECT_EQ(comps[0], std::string("float"));
  EXPECT_EQ(comps[1], std::string("foo"));
  EXPECT_EQ((bool)Err, false);
}

<<<<<<< HEAD
#ifdef CLANG_INTERPRETER_PLATFORM_CANNOT_CREATE_LLJIT
TEST(CodeCompletionTest, DISABLED_SanityNoneValid) {
#else
TEST(CodeCompletionTest, SanityNoneValid) {
#endif
  if (!HostSupportsJit())
    GTEST_SKIP();
  auto Interp = createInterpreter();
=======
TEST_F(CodeCompletionTest, SanityNoneValid) {
>>>>>>> e9954ec0
  cantFail(Interp->Parse("int foo = 12;"));
  auto Err = llvm::Error::success();
  auto comps = runComp("babanana", Err);
  EXPECT_EQ((size_t)0, comps.size()); // foo and float
  EXPECT_EQ((bool)Err, false);
}

<<<<<<< HEAD
#ifdef CLANG_INTERPRETER_PLATFORM_CANNOT_CREATE_LLJIT
TEST(CodeCompletionTest, DISABLED_TwoDecls) {
#else
TEST(CodeCompletionTest, TwoDecls) {
#endif
  if (!HostSupportsJit())
    GTEST_SKIP();
  auto Interp = createInterpreter();
=======
TEST_F(CodeCompletionTest, TwoDecls) {
>>>>>>> e9954ec0
  cantFail(Interp->Parse("int application = 12;"));
  cantFail(Interp->Parse("int apple = 12;"));
  auto Err = llvm::Error::success();
  auto comps = runComp("app", Err);
  EXPECT_EQ((size_t)2, comps.size());
  EXPECT_EQ((bool)Err, false);
}

<<<<<<< HEAD
#ifdef CLANG_INTERPRETER_PLATFORM_CANNOT_CREATE_LLJIT
TEST(CodeCompletionTest, DISABLED_CompFunDeclsNoError) {
#else
TEST(CodeCompletionTest, CompFunDeclsNoError) {
#endif
  if (!HostSupportsJit())
    GTEST_SKIP();
  auto Interp = createInterpreter();
=======
TEST_F(CodeCompletionTest, CompFunDeclsNoError) {
>>>>>>> e9954ec0
  auto Err = llvm::Error::success();
  auto comps = runComp("void app(", Err);
  EXPECT_EQ((bool)Err, false);
}

<<<<<<< HEAD
#ifdef CLANG_INTERPRETER_PLATFORM_CANNOT_CREATE_LLJIT
TEST(CodeCompletionTest, DISABLED_TypedDirected) {
#else
TEST(CodeCompletionTest, TypedDirected) {
#endif
  if (!HostSupportsJit())
    GTEST_SKIP();
  auto Interp = createInterpreter();
=======
TEST_F(CodeCompletionTest, TypedDirected) {
>>>>>>> e9954ec0
  cantFail(Interp->Parse("int application = 12;"));
  cantFail(Interp->Parse("char apple = '2';"));
  cantFail(Interp->Parse("void add(int &SomeInt){}"));
  {
    auto Err = llvm::Error::success();
    auto comps = runComp(std::string("add("), Err);
    EXPECT_EQ((size_t)1, comps.size());
    EXPECT_EQ((bool)Err, false);
  }

  cantFail(Interp->Parse("int banana = 42;"));

  {
    auto Err = llvm::Error::success();
    auto comps = runComp(std::string("add("), Err);
    EXPECT_EQ((size_t)2, comps.size());
    EXPECT_EQ(comps[0], "application");
    EXPECT_EQ(comps[1], "banana");
    EXPECT_EQ((bool)Err, false);
  }

  {
    auto Err = llvm::Error::success();
    auto comps = runComp(std::string("add(b"), Err);
    EXPECT_EQ((size_t)1, comps.size());
    EXPECT_EQ(comps[0], "banana");
    EXPECT_EQ((bool)Err, false);
  }
}

<<<<<<< HEAD
#ifdef CLANG_INTERPRETER_PLATFORM_CANNOT_CREATE_LLJIT
TEST(CodeCompletionTest, DISABLED_SanityClasses) {
#else
TEST(CodeCompletionTest, SanityClasses) {
#endif
  if (!HostSupportsJit())
    GTEST_SKIP();
  auto Interp = createInterpreter();
=======
TEST_F(CodeCompletionTest, SanityClasses) {
>>>>>>> e9954ec0
  cantFail(Interp->Parse("struct Apple{};"));
  cantFail(Interp->Parse("void takeApple(Apple &a1){}"));
  cantFail(Interp->Parse("Apple a1;"));
  cantFail(Interp->Parse("void takeAppleCopy(Apple a1){}"));

  {
    auto Err = llvm::Error::success();
    auto comps = runComp("takeApple(", Err);
    EXPECT_EQ((size_t)1, comps.size());
    EXPECT_EQ(comps[0], std::string("a1"));
    EXPECT_EQ((bool)Err, false);
  }
  {
    auto Err = llvm::Error::success();
    auto comps = runComp(std::string("takeAppleCopy("), Err);
    EXPECT_EQ((size_t)1, comps.size());
    EXPECT_EQ(comps[0], std::string("a1"));
    EXPECT_EQ((bool)Err, false);
  }
}

<<<<<<< HEAD
#ifdef CLANG_INTERPRETER_PLATFORM_CANNOT_CREATE_LLJIT
TEST(CodeCompletionTest, DISABLED_SubClassing) {
#else
TEST(CodeCompletionTest, SubClassing) {
#endif
  if (!HostSupportsJit())
    GTEST_SKIP();
  auto Interp = createInterpreter();
=======
TEST_F(CodeCompletionTest, SubClassing) {
>>>>>>> e9954ec0
  cantFail(Interp->Parse("struct Fruit {};"));
  cantFail(Interp->Parse("struct Apple : Fruit{};"));
  cantFail(Interp->Parse("void takeFruit(Fruit &f){}"));
  cantFail(Interp->Parse("Apple a1;"));
  cantFail(Interp->Parse("Fruit f1;"));
  auto Err = llvm::Error::success();
  auto comps = runComp(std::string("takeFruit("), Err);
  EXPECT_EQ((size_t)2, comps.size());
  EXPECT_EQ(comps[0], std::string("a1"));
  EXPECT_EQ(comps[1], std::string("f1"));
  EXPECT_EQ((bool)Err, false);
}

<<<<<<< HEAD
#ifdef CLANG_INTERPRETER_PLATFORM_CANNOT_CREATE_LLJIT
TEST(CodeCompletionTest, DISABLED_MultipleArguments) {
#else
TEST(CodeCompletionTest, MultipleArguments) {
#endif
  if (!HostSupportsJit())
    GTEST_SKIP();
  auto Interp = createInterpreter();
=======
TEST_F(CodeCompletionTest, MultipleArguments) {
>>>>>>> e9954ec0
  cantFail(Interp->Parse("int foo = 42;"));
  cantFail(Interp->Parse("char fowl = 'A';"));
  cantFail(Interp->Parse("void takeTwo(int &a, char b){}"));
  auto Err = llvm::Error::success();
  auto comps = runComp(std::string("takeTwo(foo,  "), Err);
  EXPECT_EQ((size_t)1, comps.size());
  EXPECT_EQ(comps[0], std::string("fowl"));
  EXPECT_EQ((bool)Err, false);
}

<<<<<<< HEAD
#ifdef CLANG_INTERPRETER_PLATFORM_CANNOT_CREATE_LLJIT
TEST(CodeCompletionTest, DISABLED_Methods) {
#else
TEST(CodeCompletionTest, Methods) {
#endif
  if (!HostSupportsJit())
    GTEST_SKIP();
  auto Interp = createInterpreter();
=======
TEST_F(CodeCompletionTest, Methods) {
>>>>>>> e9954ec0
  cantFail(Interp->Parse(
      "struct Foo{int add(int a){return 42;} int par(int b){return 42;}};"));
  cantFail(Interp->Parse("Foo f1;"));

  auto Err = llvm::Error::success();
  auto comps = runComp(std::string("f1."), Err);
  EXPECT_EQ((size_t)2, comps.size());
  EXPECT_EQ(comps[0], std::string("add"));
  EXPECT_EQ(comps[1], std::string("par"));
  EXPECT_EQ((bool)Err, false);
}

<<<<<<< HEAD
#ifdef CLANG_INTERPRETER_PLATFORM_CANNOT_CREATE_LLJIT
TEST(CodeCompletionTest, DISABLED_MethodsInvocations) {
#else
TEST(CodeCompletionTest, MethodsInvocations) {
#endif
  if (!HostSupportsJit())
    GTEST_SKIP();
  auto Interp = createInterpreter();
=======
TEST_F(CodeCompletionTest, MethodsInvocations) {
>>>>>>> e9954ec0
  cantFail(Interp->Parse(
      "struct Foo{int add(int a){return 42;} int par(int b){return 42;}};"));
  cantFail(Interp->Parse("Foo f1;"));
  cantFail(Interp->Parse("int a = 84;"));

  auto Err = llvm::Error::success();
  auto comps = runComp(std::string("f1.add("), Err);
  EXPECT_EQ((size_t)1, comps.size());
  EXPECT_EQ(comps[0], std::string("a"));
  EXPECT_EQ((bool)Err, false);
}

<<<<<<< HEAD
#ifdef CLANG_INTERPRETER_PLATFORM_CANNOT_CREATE_LLJIT
TEST(CodeCompletionTest, DISABLED_NestedInvocations) {
#else
TEST(CodeCompletionTest, NestedInvocations) {
#endif
  if (!HostSupportsJit())
    GTEST_SKIP();
  auto Interp = createInterpreter();
=======
TEST_F(CodeCompletionTest, NestedInvocations) {
>>>>>>> e9954ec0
  cantFail(Interp->Parse(
      "struct Foo{int add(int a){return 42;} int par(int b){return 42;}};"));
  cantFail(Interp->Parse("Foo f1;"));
  cantFail(Interp->Parse("int a = 84;"));
  cantFail(Interp->Parse("int plus(int a, int b) { return a + b; }"));

  auto Err = llvm::Error::success();
  auto comps = runComp(std::string("plus(42, f1.add("), Err);
  EXPECT_EQ((size_t)1, comps.size());
  EXPECT_EQ(comps[0], std::string("a"));
  EXPECT_EQ((bool)Err, false);
}

<<<<<<< HEAD
#ifdef CLANG_INTERPRETER_PLATFORM_CANNOT_CREATE_LLJIT
TEST(CodeCompletionTest, DISABLED_TemplateFunctions) {
#else
TEST(CodeCompletionTest, TemplateFunctions) {
#endif
  if (!HostSupportsJit())
    GTEST_SKIP();
  auto Interp = createInterpreter();
=======
TEST_F(CodeCompletionTest, TemplateFunctions) {
>>>>>>> e9954ec0
  cantFail(
      Interp->Parse("template <typename T> T id(T a) { return a;} "));
  cantFail(Interp->Parse("int apple = 84;"));
  {
    auto Err = llvm::Error::success();
    auto comps = runComp(std::string("id<int>("), Err);
    EXPECT_EQ((size_t)1, comps.size());
    EXPECT_EQ(comps[0], std::string("apple"));
    EXPECT_EQ((bool)Err, false);
  }

  cantFail(Interp->Parse(
      "template <typename T> T pickFirst(T a, T b) { return a;} "));
  cantFail(Interp->Parse("char pear = '4';"));
  {
    auto Err = llvm::Error::success();
    auto comps = runComp(std::string("pickFirst(apple, "), Err);
    EXPECT_EQ((size_t)1, comps.size());
    EXPECT_EQ(comps[0], std::string("apple"));
    EXPECT_EQ((bool)Err, false);
  }
}

} // anonymous namespace<|MERGE_RESOLUTION|>--- conflicted
+++ resolved
@@ -14,16 +14,11 @@
 #include "clang/Lex/Preprocessor.h"
 #include "clang/Sema/CodeCompleteConsumer.h"
 #include "clang/Sema/Sema.h"
-#include "llvm/ExecutionEngine/Orc/LLJIT.h"
 #include "llvm/LineEditor/LineEditor.h"
 #include "llvm/Support/raw_ostream.h"
 
 #include "gmock/gmock.h"
 #include "gtest/gtest.h"
-
-#if defined(_AIX) || defined(__MVS__)
-#define CLANG_INTERPRETER_PLATFORM_CANNOT_CREATE_LLJIT
-#endif
 
 using namespace clang;
 namespace {
@@ -68,39 +63,7 @@
   }
 };
 
-<<<<<<< HEAD
-  std::vector<std::string> Results;
-  std::vector<std::string> Comps;
-  auto *MainCI = (*Interp)->getCompilerInstance();
-  auto CC = ReplCodeCompleter();
-  CC.codeComplete(MainCI, Input, /* Lines */ 1, Input.size() + 1,
-                  MainInterp.getCompilerInstance(), Results);
-
-  for (auto Res : Results)
-    if (Res.find(CC.Prefix) == 0)
-      Comps.push_back(Res);
-  return Comps;
-}
-
-static bool HostSupportsJit() {
-  auto J = llvm::orc::LLJITBuilder().create();
-  if (J)
-    return true;
-  LLVMConsumeError(llvm::wrap(J.takeError()));
-  return false;
-}
-
-#ifdef CLANG_INTERPRETER_PLATFORM_CANNOT_CREATE_LLJIT
-TEST(CodeCompletionTest, DISABLED_Sanity) {
-#else
-TEST(CodeCompletionTest, Sanity) {
-#endif
-  if (!HostSupportsJit())
-    GTEST_SKIP();
-  auto Interp = createInterpreter();
-=======
 TEST_F(CodeCompletionTest, Sanity) {
->>>>>>> e9954ec0
   cantFail(Interp->Parse("int foo = 12;"));
   auto Err = llvm::Error::success();
   auto comps = runComp("f", Err);
@@ -110,18 +73,7 @@
   EXPECT_EQ((bool)Err, false);
 }
 
-<<<<<<< HEAD
-#ifdef CLANG_INTERPRETER_PLATFORM_CANNOT_CREATE_LLJIT
-TEST(CodeCompletionTest, DISABLED_SanityNoneValid) {
-#else
-TEST(CodeCompletionTest, SanityNoneValid) {
-#endif
-  if (!HostSupportsJit())
-    GTEST_SKIP();
-  auto Interp = createInterpreter();
-=======
 TEST_F(CodeCompletionTest, SanityNoneValid) {
->>>>>>> e9954ec0
   cantFail(Interp->Parse("int foo = 12;"));
   auto Err = llvm::Error::success();
   auto comps = runComp("babanana", Err);
@@ -129,18 +81,7 @@
   EXPECT_EQ((bool)Err, false);
 }
 
-<<<<<<< HEAD
-#ifdef CLANG_INTERPRETER_PLATFORM_CANNOT_CREATE_LLJIT
-TEST(CodeCompletionTest, DISABLED_TwoDecls) {
-#else
-TEST(CodeCompletionTest, TwoDecls) {
-#endif
-  if (!HostSupportsJit())
-    GTEST_SKIP();
-  auto Interp = createInterpreter();
-=======
 TEST_F(CodeCompletionTest, TwoDecls) {
->>>>>>> e9954ec0
   cantFail(Interp->Parse("int application = 12;"));
   cantFail(Interp->Parse("int apple = 12;"));
   auto Err = llvm::Error::success();
@@ -149,35 +90,13 @@
   EXPECT_EQ((bool)Err, false);
 }
 
-<<<<<<< HEAD
-#ifdef CLANG_INTERPRETER_PLATFORM_CANNOT_CREATE_LLJIT
-TEST(CodeCompletionTest, DISABLED_CompFunDeclsNoError) {
-#else
-TEST(CodeCompletionTest, CompFunDeclsNoError) {
-#endif
-  if (!HostSupportsJit())
-    GTEST_SKIP();
-  auto Interp = createInterpreter();
-=======
 TEST_F(CodeCompletionTest, CompFunDeclsNoError) {
->>>>>>> e9954ec0
   auto Err = llvm::Error::success();
   auto comps = runComp("void app(", Err);
   EXPECT_EQ((bool)Err, false);
 }
 
-<<<<<<< HEAD
-#ifdef CLANG_INTERPRETER_PLATFORM_CANNOT_CREATE_LLJIT
-TEST(CodeCompletionTest, DISABLED_TypedDirected) {
-#else
-TEST(CodeCompletionTest, TypedDirected) {
-#endif
-  if (!HostSupportsJit())
-    GTEST_SKIP();
-  auto Interp = createInterpreter();
-=======
 TEST_F(CodeCompletionTest, TypedDirected) {
->>>>>>> e9954ec0
   cantFail(Interp->Parse("int application = 12;"));
   cantFail(Interp->Parse("char apple = '2';"));
   cantFail(Interp->Parse("void add(int &SomeInt){}"));
@@ -208,18 +127,7 @@
   }
 }
 
-<<<<<<< HEAD
-#ifdef CLANG_INTERPRETER_PLATFORM_CANNOT_CREATE_LLJIT
-TEST(CodeCompletionTest, DISABLED_SanityClasses) {
-#else
-TEST(CodeCompletionTest, SanityClasses) {
-#endif
-  if (!HostSupportsJit())
-    GTEST_SKIP();
-  auto Interp = createInterpreter();
-=======
 TEST_F(CodeCompletionTest, SanityClasses) {
->>>>>>> e9954ec0
   cantFail(Interp->Parse("struct Apple{};"));
   cantFail(Interp->Parse("void takeApple(Apple &a1){}"));
   cantFail(Interp->Parse("Apple a1;"));
@@ -241,18 +149,7 @@
   }
 }
 
-<<<<<<< HEAD
-#ifdef CLANG_INTERPRETER_PLATFORM_CANNOT_CREATE_LLJIT
-TEST(CodeCompletionTest, DISABLED_SubClassing) {
-#else
-TEST(CodeCompletionTest, SubClassing) {
-#endif
-  if (!HostSupportsJit())
-    GTEST_SKIP();
-  auto Interp = createInterpreter();
-=======
 TEST_F(CodeCompletionTest, SubClassing) {
->>>>>>> e9954ec0
   cantFail(Interp->Parse("struct Fruit {};"));
   cantFail(Interp->Parse("struct Apple : Fruit{};"));
   cantFail(Interp->Parse("void takeFruit(Fruit &f){}"));
@@ -266,18 +163,7 @@
   EXPECT_EQ((bool)Err, false);
 }
 
-<<<<<<< HEAD
-#ifdef CLANG_INTERPRETER_PLATFORM_CANNOT_CREATE_LLJIT
-TEST(CodeCompletionTest, DISABLED_MultipleArguments) {
-#else
-TEST(CodeCompletionTest, MultipleArguments) {
-#endif
-  if (!HostSupportsJit())
-    GTEST_SKIP();
-  auto Interp = createInterpreter();
-=======
 TEST_F(CodeCompletionTest, MultipleArguments) {
->>>>>>> e9954ec0
   cantFail(Interp->Parse("int foo = 42;"));
   cantFail(Interp->Parse("char fowl = 'A';"));
   cantFail(Interp->Parse("void takeTwo(int &a, char b){}"));
@@ -288,18 +174,7 @@
   EXPECT_EQ((bool)Err, false);
 }
 
-<<<<<<< HEAD
-#ifdef CLANG_INTERPRETER_PLATFORM_CANNOT_CREATE_LLJIT
-TEST(CodeCompletionTest, DISABLED_Methods) {
-#else
-TEST(CodeCompletionTest, Methods) {
-#endif
-  if (!HostSupportsJit())
-    GTEST_SKIP();
-  auto Interp = createInterpreter();
-=======
 TEST_F(CodeCompletionTest, Methods) {
->>>>>>> e9954ec0
   cantFail(Interp->Parse(
       "struct Foo{int add(int a){return 42;} int par(int b){return 42;}};"));
   cantFail(Interp->Parse("Foo f1;"));
@@ -312,18 +187,7 @@
   EXPECT_EQ((bool)Err, false);
 }
 
-<<<<<<< HEAD
-#ifdef CLANG_INTERPRETER_PLATFORM_CANNOT_CREATE_LLJIT
-TEST(CodeCompletionTest, DISABLED_MethodsInvocations) {
-#else
-TEST(CodeCompletionTest, MethodsInvocations) {
-#endif
-  if (!HostSupportsJit())
-    GTEST_SKIP();
-  auto Interp = createInterpreter();
-=======
 TEST_F(CodeCompletionTest, MethodsInvocations) {
->>>>>>> e9954ec0
   cantFail(Interp->Parse(
       "struct Foo{int add(int a){return 42;} int par(int b){return 42;}};"));
   cantFail(Interp->Parse("Foo f1;"));
@@ -336,18 +200,7 @@
   EXPECT_EQ((bool)Err, false);
 }
 
-<<<<<<< HEAD
-#ifdef CLANG_INTERPRETER_PLATFORM_CANNOT_CREATE_LLJIT
-TEST(CodeCompletionTest, DISABLED_NestedInvocations) {
-#else
-TEST(CodeCompletionTest, NestedInvocations) {
-#endif
-  if (!HostSupportsJit())
-    GTEST_SKIP();
-  auto Interp = createInterpreter();
-=======
 TEST_F(CodeCompletionTest, NestedInvocations) {
->>>>>>> e9954ec0
   cantFail(Interp->Parse(
       "struct Foo{int add(int a){return 42;} int par(int b){return 42;}};"));
   cantFail(Interp->Parse("Foo f1;"));
@@ -361,18 +214,7 @@
   EXPECT_EQ((bool)Err, false);
 }
 
-<<<<<<< HEAD
-#ifdef CLANG_INTERPRETER_PLATFORM_CANNOT_CREATE_LLJIT
-TEST(CodeCompletionTest, DISABLED_TemplateFunctions) {
-#else
-TEST(CodeCompletionTest, TemplateFunctions) {
-#endif
-  if (!HostSupportsJit())
-    GTEST_SKIP();
-  auto Interp = createInterpreter();
-=======
 TEST_F(CodeCompletionTest, TemplateFunctions) {
->>>>>>> e9954ec0
   cantFail(
       Interp->Parse("template <typename T> T id(T a) { return a;} "));
   cantFail(Interp->Parse("int apple = 84;"));
