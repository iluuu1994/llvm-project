--- conflicted
+++ resolved
@@ -5,8 +5,4 @@
 
 // Without the -fsanitize=realtime flag, we shouldn't attach the attributes.
 // CHECK-NOT: {{.*sanitize_realtime .*}}
-<<<<<<< HEAD
-// CHECK-NOT: {{.*sanitize_realtime_unsafe .*}}
-=======
-// CHECK-NOT: {{.*sanitize_realtime_blocking .*}}
->>>>>>> ce7c17d5
+// CHECK-NOT: {{.*sanitize_realtime_blocking .*}}