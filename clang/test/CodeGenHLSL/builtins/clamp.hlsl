--- conflicted
+++ resolved
@@ -1,137 +1,5 @@
 // RUN: %clang_cc1 -finclude-default-header -triple dxil-pc-shadermodel6.3-library %s \
 // RUN:  -fnative-half-type -emit-llvm -disable-llvm-passes -o - | \
-<<<<<<< HEAD
-// RUN:  FileCheck %s --check-prefixes=CHECK,NATIVE_HALF
-// RUN: %clang_cc1 -finclude-default-header -triple dxil-pc-shadermodel6.3-library %s \
-// RUN:  -emit-llvm -disable-llvm-passes -o - | \
-// RUN:  FileCheck %s --check-prefixes=CHECK,NO_HALF
-
-#ifdef __HLSL_ENABLE_16_BIT
-// NATIVE_HALF-LABEL: define noundef i16 @_Z16test_clamp_short
-// NATIVE_HALF: call i16 @llvm.dx.clamp.i16(
-int16_t test_clamp_short(int16_t p0, int16_t p1) { return clamp(p0, p1,p1); }
-// NATIVE_HALF-LABEL: define noundef <2 x i16> @_Z17test_clamp_short2
-// NATIVE_HALF: call <2 x i16> @llvm.dx.clamp.v2i16(
-int16_t2 test_clamp_short2(int16_t2 p0, int16_t2 p1) { return clamp(p0, p1,p1); }
-// NATIVE_HALF-LABEL: define noundef <3 x i16> @_Z17test_clamp_short3
-// NATIVE_HALF: call <3 x i16> @llvm.dx.clamp.v3i16
-int16_t3 test_clamp_short3(int16_t3 p0, int16_t3 p1) { return clamp(p0, p1,p1); }
-// NATIVE_HALF-LABEL: define noundef <4 x i16> @_Z17test_clamp_short4
-// NATIVE_HALF: call <4 x i16> @llvm.dx.clamp.v4i16
-int16_t4 test_clamp_short4(int16_t4 p0, int16_t4 p1) { return clamp(p0, p1,p1); }
-
-// NATIVE_HALF-LABEL: define noundef i16 @_Z17test_clamp_ushort
-// NATIVE_HALF: call i16 @llvm.dx.uclamp.i16(
-uint16_t test_clamp_ushort(uint16_t p0, uint16_t p1) { return clamp(p0, p1,p1); }
-// NATIVE_HALF-LABEL: define noundef <2 x i16> @_Z18test_clamp_ushort2
-// NATIVE_HALF: call <2 x i16> @llvm.dx.uclamp.v2i16
-uint16_t2 test_clamp_ushort2(uint16_t2 p0, uint16_t2 p1) { return clamp(p0, p1,p1); }
-// NATIVE_HALF-LABEL: define noundef <3 x i16> @_Z18test_clamp_ushort3
-// NATIVE_HALF: call <3 x i16> @llvm.dx.uclamp.v3i16
-uint16_t3 test_clamp_ushort3(uint16_t3 p0, uint16_t3 p1) { return clamp(p0, p1,p1); }
-// NATIVE_HALF-LABEL: define noundef <4 x i16> @_Z18test_clamp_ushort4
-// NATIVE_HALF: call <4 x i16> @llvm.dx.uclamp.v4i16
-uint16_t4 test_clamp_ushort4(uint16_t4 p0, uint16_t4 p1) { return clamp(p0, p1,p1); }
-#endif
-
-// CHECK-LABEL: define noundef i32 @_Z14test_clamp_int
-// CHECK: call i32 @llvm.dx.clamp.i32(
-int test_clamp_int(int p0, int p1) { return clamp(p0, p1,p1); }
-// CHECK-LABEL: define noundef <2 x i32> @_Z15test_clamp_int2
-// CHECK: call <2 x i32> @llvm.dx.clamp.v2i32
-int2 test_clamp_int2(int2 p0, int2 p1) { return clamp(p0, p1,p1); }
-// CHECK-LABEL: define noundef <3 x i32> @_Z15test_clamp_int3
-// CHECK: call <3 x i32> @llvm.dx.clamp.v3i32
-int3 test_clamp_int3(int3 p0, int3 p1) { return clamp(p0, p1,p1); }
-// CHECK-LABEL: define noundef <4 x i32> @_Z15test_clamp_int4
-// CHECK: call <4 x i32> @llvm.dx.clamp.v4i32
-int4 test_clamp_int4(int4 p0, int4 p1) { return clamp(p0, p1,p1); }
-
-// CHECK-LABEL: define noundef i32 @_Z15test_clamp_uint
-// CHECK: call i32 @llvm.dx.uclamp.i32(
-int test_clamp_uint(uint p0, uint p1) { return clamp(p0, p1,p1); }
-// CHECK-LABEL: define noundef <2 x i32> @_Z16test_clamp_uint2
-// CHECK: call <2 x i32> @llvm.dx.uclamp.v2i32
-uint2 test_clamp_uint2(uint2 p0, uint2 p1) { return clamp(p0, p1,p1); }
-// CHECK-LABEL: define noundef <3 x i32> @_Z16test_clamp_uint3
-// CHECK: call <3 x i32> @llvm.dx.uclamp.v3i32
-uint3 test_clamp_uint3(uint3 p0, uint3 p1) { return clamp(p0, p1,p1); }
-// CHECK-LABEL: define noundef <4 x i32> @_Z16test_clamp_uint4
-// CHECK: call <4 x i32> @llvm.dx.uclamp.v4i32
-uint4 test_clamp_uint4(uint4 p0, uint4 p1) { return clamp(p0, p1,p1); }
-
-// CHECK-LABEL: define noundef i64 @_Z15test_clamp_long
-// CHECK: call i64 @llvm.dx.clamp.i64(
-int64_t test_clamp_long(int64_t p0, int64_t p1) { return clamp(p0, p1,p1); }
-// CHECK-LABEL: define noundef <2 x i64> @_Z16test_clamp_long2
-// CHECK: call <2 x i64> @llvm.dx.clamp.v2i64
-int64_t2 test_clamp_long2(int64_t2 p0, int64_t2 p1) { return clamp(p0, p1,p1); }
-// CHECK-LABEL: define noundef <3 x i64> @_Z16test_clamp_long3
-// CHECK: call <3 x i64> @llvm.dx.clamp.v3i64
-int64_t3 test_clamp_long3(int64_t3 p0, int64_t3 p1) { return clamp(p0, p1,p1); }
-// CHECK-LABEL: define noundef <4 x i64> @_Z16test_clamp_long4
-// CHECK: call <4 x i64> @llvm.dx.clamp.v4i64
-int64_t4 test_clamp_long4(int64_t4 p0, int64_t4 p1) { return clamp(p0, p1,p1); }
-
-// CHECK-LABEL: define noundef i64 @_Z16test_clamp_ulong
-// CHECK: call i64 @llvm.dx.uclamp.i64(
-uint64_t test_clamp_ulong(uint64_t p0, uint64_t p1) { return clamp(p0, p1,p1); }
-// CHECK-LABEL: define noundef <2 x i64> @_Z17test_clamp_ulong2
-// CHECK: call <2 x i64> @llvm.dx.uclamp.v2i64
-uint64_t2 test_clamp_ulong2(uint64_t2 p0, uint64_t2 p1) { return clamp(p0, p1,p1); }
-// CHECK-LABEL: define noundef <3 x i64> @_Z17test_clamp_ulong3
-// CHECK: call <3 x i64> @llvm.dx.uclamp.v3i64
-uint64_t3 test_clamp_ulong3(uint64_t3 p0, uint64_t3 p1) { return clamp(p0, p1,p1); }
-// CHECK-LABEL: define noundef <4 x i64> @_Z17test_clamp_ulong4
-// CHECK: call <4 x i64> @llvm.dx.uclamp.v4i64
-uint64_t4 test_clamp_ulong4(uint64_t4 p0, uint64_t4 p1) { return clamp(p0, p1,p1); }
-
-// NATIVE_HALF-LABEL: define noundef half @_Z15test_clamp_half
-// NATIVE_HALF: call half @llvm.dx.clamp.f16(
-// NO_HALF-LABEL: define noundef float @_Z15test_clamp_half
-// NO_HALF: call float @llvm.dx.clamp.f32(
-half test_clamp_half(half p0, half p1) { return clamp(p0, p1,p1); }
-// NATIVE_HALF-LABEL: define noundef <2 x half> @_Z16test_clamp_half2
-// NATIVE_HALF: call <2 x half> @llvm.dx.clamp.v2f16
-// NO_HALF-LABEL: define noundef <2 x float> @_Z16test_clamp_half2
-// NO_HALF: call <2 x float> @llvm.dx.clamp.v2f32(
-half2 test_clamp_half2(half2 p0, half2 p1) { return clamp(p0, p1,p1); }
-// NATIVE_HALF-LABEL: define noundef <3 x half> @_Z16test_clamp_half3
-// NATIVE_HALF: call <3 x half> @llvm.dx.clamp.v3f16
-// NO_HALF-LABEL: define noundef <3 x float> @_Z16test_clamp_half3
-// NO_HALF: call <3 x float> @llvm.dx.clamp.v3f32(
-half3 test_clamp_half3(half3 p0, half3 p1) { return clamp(p0, p1,p1); }
-// NATIVE_HALF-LABEL: define noundef <4 x half> @_Z16test_clamp_half4
-// NATIVE_HALF: call <4 x half> @llvm.dx.clamp.v4f16
-// NO_HALF-LABEL: define noundef <4 x float> @_Z16test_clamp_half4
-// NO_HALF: call <4 x float> @llvm.dx.clamp.v4f32(
-half4 test_clamp_half4(half4 p0, half4 p1) { return clamp(p0, p1,p1); }
-
-// CHECK-LABEL: define noundef float @_Z16test_clamp_float
-// CHECK: call float @llvm.dx.clamp.f32(
-float test_clamp_float(float p0, float p1) { return clamp(p0, p1,p1); }
-// CHECK-LABEL: define noundef <2 x float> @_Z17test_clamp_float2
-// CHECK: call <2 x float> @llvm.dx.clamp.v2f32
-float2 test_clamp_float2(float2 p0, float2 p1) { return clamp(p0, p1,p1); }
-// CHECK-LABEL: define noundef <3 x float> @_Z17test_clamp_float3
-// CHECK: call <3 x float> @llvm.dx.clamp.v3f32
-float3 test_clamp_float3(float3 p0, float3 p1) { return clamp(p0, p1,p1); }
-// CHECK-LABEL: define noundef <4 x float> @_Z17test_clamp_float4
-// CHECK: call <4 x float> @llvm.dx.clamp.v4f32
-float4 test_clamp_float4(float4 p0, float4 p1) { return clamp(p0, p1,p1); }
-
-// CHECK-LABEL: define noundef double @_Z17test_clamp_double
-// CHECK: call double @llvm.dx.clamp.f64(
-double test_clamp_double(double p0, double p1) { return clamp(p0, p1,p1); }
-// CHECK-LABEL: define noundef <2 x double> @_Z18test_clamp_double2
-// CHECK: call <2 x double> @llvm.dx.clamp.v2f64
-double2 test_clamp_double2(double2 p0, double2 p1) { return clamp(p0, p1,p1); }
-// CHECK-LABEL: define noundef <3 x double> @_Z18test_clamp_double3
-// CHECK: call <3 x double> @llvm.dx.clamp.v3f64
-double3 test_clamp_double3(double3 p0, double3 p1) { return clamp(p0, p1,p1); }
-// CHECK-LABEL: define noundef <4 x double> @_Z18test_clamp_double4
-// CHECK: call <4 x double> @llvm.dx.clamp.v4f64
-=======
 // RUN:  FileCheck %s --check-prefixes=CHECK,NATIVE_HALF \
 // RUN:  -DTARGET=dx -DFNATTRS=noundef
 // RUN: %clang_cc1 -finclude-default-header -triple dxil-pc-shadermodel6.3-library %s \
@@ -272,5 +140,4 @@
 double3 test_clamp_double3(double3 p0, double3 p1) { return clamp(p0, p1,p1); }
 // CHECK: define [[FNATTRS]] <4 x double> @_Z18test_clamp_double4
 // CHECK: call <4 x double> @llvm.[[TARGET]].nclamp.v4f64
->>>>>>> ce7c17d5
 double4 test_clamp_double4(double4 p0, double4 p1) { return clamp(p0, p1,p1); }