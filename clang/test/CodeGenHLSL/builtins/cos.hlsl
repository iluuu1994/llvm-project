--- conflicted
+++ resolved
@@ -5,39 +5,6 @@
 // RUN:  -emit-llvm -disable-llvm-passes -o - | \
 // RUN:  FileCheck %s --check-prefixes=CHECK,NO_HALF
 
-<<<<<<< HEAD
-// NATIVE_HALF-LABEL: define noundef nofpclass(nan inf) half @_Z13test_cos_half
-// NATIVE_HALF: call reassoc nnan ninf nsz arcp afn half @llvm.cos.f16(
-// NO_HALF-LABEL: define noundef nofpclass(nan inf) float @_Z13test_cos_half
-// NO_HALF: call reassoc nnan ninf nsz arcp afn float @llvm.cos.f32(
-half test_cos_half(half p0) { return cos(p0); }
-// NATIVE_HALF-LABEL: define noundef nofpclass(nan inf) <2 x half> @_Z14test_cos_half2
-// NATIVE_HALF: call reassoc nnan ninf nsz arcp afn <2 x half> @llvm.cos.v2f16
-// NO_HALF-LABEL: define noundef nofpclass(nan inf) <2 x float> @_Z14test_cos_half2
-// NO_HALF: call reassoc nnan ninf nsz arcp afn <2 x float> @llvm.cos.v2f32(
-half2 test_cos_half2(half2 p0) { return cos(p0); }
-// NATIVE_HALF-LABEL: define noundef nofpclass(nan inf) <3 x half> @_Z14test_cos_half3
-// NATIVE_HALF: call reassoc nnan ninf nsz arcp afn <3 x half> @llvm.cos.v3f16
-// NO_HALF-LABEL: define noundef nofpclass(nan inf) <3 x float> @_Z14test_cos_half3
-// NO_HALF: call reassoc nnan ninf nsz arcp afn <3 x float> @llvm.cos.v3f32(
-half3 test_cos_half3(half3 p0) { return cos(p0); }
-// NATIVE_HALF-LABEL: define noundef nofpclass(nan inf) <4 x half> @_Z14test_cos_half4
-// NATIVE_HALF: call reassoc nnan ninf nsz arcp afn <4 x half> @llvm.cos.v4f16
-// NO_HALF-LABEL: define noundef nofpclass(nan inf) <4 x float> @_Z14test_cos_half4
-// NO_HALF: call reassoc nnan ninf nsz arcp afn <4 x float> @llvm.cos.v4f32(
-half4 test_cos_half4(half4 p0) { return cos(p0); }
-
-// CHECK-LABEL: define noundef nofpclass(nan inf) float @_Z14test_cos_float
-// CHECK: call reassoc nnan ninf nsz arcp afn float @llvm.cos.f32(
-float test_cos_float(float p0) { return cos(p0); }
-// CHECK-LABEL: define noundef nofpclass(nan inf) <2 x float> @_Z15test_cos_float2
-// CHECK: call reassoc nnan ninf nsz arcp afn <2 x float> @llvm.cos.v2f32
-float2 test_cos_float2(float2 p0) { return cos(p0); }
-// CHECK-LABEL: define noundef nofpclass(nan inf) <3 x float> @_Z15test_cos_float3
-// CHECK: call reassoc nnan ninf nsz arcp afn <3 x float> @llvm.cos.v3f32
-float3 test_cos_float3(float3 p0) { return cos(p0); }
-// CHECK-LABEL: define noundef nofpclass(nan inf) <4 x float> @_Z15test_cos_float4
-=======
 // NATIVE_HALF-LABEL: define hidden noundef nofpclass(nan inf) half @_Z13test_cos_half
 // NATIVE_HALF: call reassoc nnan ninf nsz arcp afn half @llvm.cos.f16(
 // NO_HALF-LABEL: define hidden noundef nofpclass(nan inf) float @_Z13test_cos_half
@@ -69,6 +36,5 @@
 // CHECK: call reassoc nnan ninf nsz arcp afn <3 x float> @llvm.cos.v3f32
 float3 test_cos_float3(float3 p0) { return cos(p0); }
 // CHECK-LABEL: define hidden noundef nofpclass(nan inf) <4 x float> @_Z15test_cos_float4
->>>>>>> 4084ffcf
 // CHECK: call reassoc nnan ninf nsz arcp afn <4 x float> @llvm.cos.v4f32
 float4 test_cos_float4(float4 p0) { return cos(p0); }