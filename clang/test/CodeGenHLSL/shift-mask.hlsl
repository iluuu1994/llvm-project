// RUN: %clang_cc1 -finclude-default-header -triple dxil-pc-shadermodel6.3-library %s \
// RUN:   -emit-llvm -disable-llvm-passes -o - | FileCheck %s

int shl32(int V, int S) {
  return V << S;
}

<<<<<<< HEAD
// CHECK-LABEL: define noundef i32 @_Z5shl32ii(i32 noundef %V, i32 noundef %S) #0 {
=======
// CHECK-LABEL: define hidden noundef i32 @_Z5shl32ii(i32 noundef %V, i32 noundef %S) #0 {
>>>>>>> eb0f1dc0
// CHECK-DAG:  %[[Masked:.*]] = and i32 %{{.*}}, 31
// CHECK-DAG:  %{{.*}} = shl i32 %{{.*}}, %[[Masked]]

int shr32(int V, int S) {
  return V >> S;
}

<<<<<<< HEAD
// CHECK-LABEL: define noundef i32 @_Z5shr32ii(i32 noundef %V, i32 noundef %S) #0 {
=======
// CHECK-LABEL: define hidden noundef i32 @_Z5shr32ii(i32 noundef %V, i32 noundef %S) #0 {
>>>>>>> eb0f1dc0
// CHECK-DAG:  %[[Masked:.*]] = and i32 %{{.*}}, 31
// CHECK-DAG:  %{{.*}} = ashr i32 %{{.*}}, %[[Masked]]

int64_t shl64(int64_t V, int64_t S) {
  return V << S;
}

<<<<<<< HEAD
// CHECK-LABEL: define noundef i64 @_Z5shl64ll(i64 noundef %V, i64 noundef %S) #0 {
=======
// CHECK-LABEL: define hidden noundef i64 @_Z5shl64ll(i64 noundef %V, i64 noundef %S) #0 {
>>>>>>> eb0f1dc0
// CHECK-DAG:  %[[Masked:.*]] = and i64 %{{.*}}, 63
// CHECK-DAG:  %{{.*}} = shl i64 %{{.*}}, %[[Masked]]

int64_t shr64(int64_t V, int64_t S) {
  return V >> S;
}

<<<<<<< HEAD
// CHECK-LABEL: define noundef i64 @_Z5shr64ll(i64 noundef %V, i64 noundef %S) #0 {
=======
// CHECK-LABEL: define hidden noundef i64 @_Z5shr64ll(i64 noundef %V, i64 noundef %S) #0 {
>>>>>>> eb0f1dc0
// CHECK-DAG:  %[[Masked:.*]] = and i64 %{{.*}}, 63
// CHECK-DAG:  %{{.*}} = ashr i64 %{{.*}}, %[[Masked]]

uint shlu32(uint V, uint S) {
  return V << S;
}

<<<<<<< HEAD
// CHECK-LABEL: define noundef i32 @_Z6shlu32jj(i32 noundef %V, i32 noundef %S) #0 {
=======
// CHECK-LABEL: define hidden noundef i32 @_Z6shlu32jj(i32 noundef %V, i32 noundef %S) #0 {
>>>>>>> eb0f1dc0
// CHECK-DAG:  %[[Masked:.*]] = and i32 %{{.*}}, 31
// CHECK-DAG:  %{{.*}} = shl i32 %{{.*}}, %[[Masked]]

uint shru32(uint V, uint S) {
  return V >> S;
}

<<<<<<< HEAD
// CHECK-LABEL: define noundef i32 @_Z6shru32jj(i32 noundef %V, i32 noundef %S) #0 {
=======
// CHECK-LABEL: define hidden noundef i32 @_Z6shru32jj(i32 noundef %V, i32 noundef %S) #0 {
>>>>>>> eb0f1dc0
// CHECK-DAG:  %[[Masked:.*]] = and i32 %{{.*}}, 31
// CHECK-DAG:  %{{.*}} = lshr i32 %{{.*}}, %[[Masked]]

uint64_t shlu64(uint64_t V, uint64_t S) {
  return V << S;
}

<<<<<<< HEAD
// CHECK-LABEL: define noundef i64 @_Z6shlu64mm(i64 noundef %V, i64 noundef %S) #0 {
=======
// CHECK-LABEL: define hidden noundef i64 @_Z6shlu64mm(i64 noundef %V, i64 noundef %S) #0 {
>>>>>>> eb0f1dc0
// CHECK-DAG:  %[[Masked:.*]] = and i64 %{{.*}}, 63
// CHECK-DAG:  %{{.*}} = shl i64 %{{.*}}, %[[Masked]]

uint64_t shru64(uint64_t V, uint64_t S) {
  return V >> S;
}

<<<<<<< HEAD
// CHECK-LABEL: define noundef i64 @_Z6shru64mm(i64 noundef %V, i64 noundef %S) #0 {
=======
// CHECK-LABEL: define hidden noundef i64 @_Z6shru64mm(i64 noundef %V, i64 noundef %S) #0 {
>>>>>>> eb0f1dc0
// CHECK-DAG:  %[[Masked:.*]] = and i64 %{{.*}}, 63
// CHECK-DAG:  %{{.*}} = lshr i64 %{{.*}}, %[[Masked]]<|MERGE_RESOLUTION|>--- conflicted
+++ resolved
@@ -5,11 +5,7 @@
   return V << S;
 }
 
-<<<<<<< HEAD
-// CHECK-LABEL: define noundef i32 @_Z5shl32ii(i32 noundef %V, i32 noundef %S) #0 {
-=======
 // CHECK-LABEL: define hidden noundef i32 @_Z5shl32ii(i32 noundef %V, i32 noundef %S) #0 {
->>>>>>> eb0f1dc0
 // CHECK-DAG:  %[[Masked:.*]] = and i32 %{{.*}}, 31
 // CHECK-DAG:  %{{.*}} = shl i32 %{{.*}}, %[[Masked]]
 
@@ -17,11 +13,7 @@
   return V >> S;
 }
 
-<<<<<<< HEAD
-// CHECK-LABEL: define noundef i32 @_Z5shr32ii(i32 noundef %V, i32 noundef %S) #0 {
-=======
 // CHECK-LABEL: define hidden noundef i32 @_Z5shr32ii(i32 noundef %V, i32 noundef %S) #0 {
->>>>>>> eb0f1dc0
 // CHECK-DAG:  %[[Masked:.*]] = and i32 %{{.*}}, 31
 // CHECK-DAG:  %{{.*}} = ashr i32 %{{.*}}, %[[Masked]]
 
@@ -29,11 +21,7 @@
   return V << S;
 }
 
-<<<<<<< HEAD
-// CHECK-LABEL: define noundef i64 @_Z5shl64ll(i64 noundef %V, i64 noundef %S) #0 {
-=======
 // CHECK-LABEL: define hidden noundef i64 @_Z5shl64ll(i64 noundef %V, i64 noundef %S) #0 {
->>>>>>> eb0f1dc0
 // CHECK-DAG:  %[[Masked:.*]] = and i64 %{{.*}}, 63
 // CHECK-DAG:  %{{.*}} = shl i64 %{{.*}}, %[[Masked]]
 
@@ -41,11 +29,7 @@
   return V >> S;
 }
 
-<<<<<<< HEAD
-// CHECK-LABEL: define noundef i64 @_Z5shr64ll(i64 noundef %V, i64 noundef %S) #0 {
-=======
 // CHECK-LABEL: define hidden noundef i64 @_Z5shr64ll(i64 noundef %V, i64 noundef %S) #0 {
->>>>>>> eb0f1dc0
 // CHECK-DAG:  %[[Masked:.*]] = and i64 %{{.*}}, 63
 // CHECK-DAG:  %{{.*}} = ashr i64 %{{.*}}, %[[Masked]]
 
@@ -53,11 +37,7 @@
   return V << S;
 }
 
-<<<<<<< HEAD
-// CHECK-LABEL: define noundef i32 @_Z6shlu32jj(i32 noundef %V, i32 noundef %S) #0 {
-=======
 // CHECK-LABEL: define hidden noundef i32 @_Z6shlu32jj(i32 noundef %V, i32 noundef %S) #0 {
->>>>>>> eb0f1dc0
 // CHECK-DAG:  %[[Masked:.*]] = and i32 %{{.*}}, 31
 // CHECK-DAG:  %{{.*}} = shl i32 %{{.*}}, %[[Masked]]
 
@@ -65,11 +45,7 @@
   return V >> S;
 }
 
-<<<<<<< HEAD
-// CHECK-LABEL: define noundef i32 @_Z6shru32jj(i32 noundef %V, i32 noundef %S) #0 {
-=======
 // CHECK-LABEL: define hidden noundef i32 @_Z6shru32jj(i32 noundef %V, i32 noundef %S) #0 {
->>>>>>> eb0f1dc0
 // CHECK-DAG:  %[[Masked:.*]] = and i32 %{{.*}}, 31
 // CHECK-DAG:  %{{.*}} = lshr i32 %{{.*}}, %[[Masked]]
 
@@ -77,11 +53,7 @@
   return V << S;
 }
 
-<<<<<<< HEAD
-// CHECK-LABEL: define noundef i64 @_Z6shlu64mm(i64 noundef %V, i64 noundef %S) #0 {
-=======
 // CHECK-LABEL: define hidden noundef i64 @_Z6shlu64mm(i64 noundef %V, i64 noundef %S) #0 {
->>>>>>> eb0f1dc0
 // CHECK-DAG:  %[[Masked:.*]] = and i64 %{{.*}}, 63
 // CHECK-DAG:  %{{.*}} = shl i64 %{{.*}}, %[[Masked]]
 
@@ -89,10 +61,6 @@
   return V >> S;
 }
 
-<<<<<<< HEAD
-// CHECK-LABEL: define noundef i64 @_Z6shru64mm(i64 noundef %V, i64 noundef %S) #0 {
-=======
 // CHECK-LABEL: define hidden noundef i64 @_Z6shru64mm(i64 noundef %V, i64 noundef %S) #0 {
->>>>>>> eb0f1dc0
 // CHECK-DAG:  %[[Masked:.*]] = and i64 %{{.*}}, 63
 // CHECK-DAG:  %{{.*}} = lshr i64 %{{.*}}, %[[Masked]]