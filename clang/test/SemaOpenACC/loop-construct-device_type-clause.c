// RUN: %clang_cc1 %s -fopenacc -verify

#define MACRO +FOO

void uses() {
  typedef struct S{} STy;
  STy SImpl;

#pragma acc loop device_type(I)
  for(int i = 0; i < 5; ++i);
#pragma acc loop device_type(S) dtype(STy)
  for(int i = 0; i < 5; ++i);
#pragma acc loop dtype(SImpl)
  for(int i = 0; i < 5; ++i);
#pragma acc loop dtype(int) device_type(*)
  for(int i = 0; i < 5; ++i);
#pragma acc loop dtype(true) device_type(false)
  for(int i = 0; i < 5; ++i);

  // expected-error@+1{{expected identifier}}
#pragma acc loop dtype(int, *)
  for(int i = 0; i < 5; ++i);

#pragma acc loop device_type(I, int)
  for(int i = 0; i < 5; ++i);
  // expected-error@+2{{expected ','}}
  // expected-error@+1{{expected identifier}}
#pragma acc loop dtype(int{})
  for(int i = 0; i < 5; ++i);
  // expected-error@+1{{expected identifier}}
#pragma acc loop dtype(5)
  for(int i = 0; i < 5; ++i);
  // expected-error@+1{{expected identifier}}
#pragma acc loop dtype(MACRO)
  for(int i = 0; i < 5; ++i);


  // Only 'collapse', 'gang', 'worker', 'vector', 'seq', 'independent', 'auto',
  // and 'tile'  allowed after 'device_type'.

#pragma acc loop device_type(*) vector
  for(int i = 0; i < 5; ++i);

  // expected-error@+1{{OpenACC 'finalize' clause is not valid on 'loop' directive}}
#pragma acc loop device_type(*) finalize
  for(int i = 0; i < 5; ++i);
  // expected-error@+1{{OpenACC 'if_present' clause is not valid on 'loop' directive}}
#pragma acc loop device_type(*) if_present
  for(int i = 0; i < 5; ++i);
#pragma acc loop device_type(*) seq
  for(int i = 0; i < 5; ++i);
#pragma acc loop device_type(*) independent
  for(int i = 0; i < 5; ++i);
#pragma acc loop device_type(*) auto
<<<<<<< HEAD
  for(;;);
=======
  for(int i = 0; i < 5; ++i);
>>>>>>> ce7c17d5
#pragma acc loop device_type(*) worker
  for(int i = 0; i < 5; ++i);
  // expected-error@+2{{OpenACC clause 'nohost' may not follow a 'device_type' clause in a 'loop' construct}}
  // expected-note@+1{{previous clause is here}}
#pragma acc loop device_type(*) nohost
  for(int i = 0; i < 5; ++i);
  // expected-error@+1{{OpenACC 'default' clause is not valid on 'loop' directive}}
#pragma acc loop device_type(*) default(none)
  for(int i = 0; i < 5; ++i);
  // expected-error@+1{{OpenACC 'if' clause is not valid on 'loop' directive}}
#pragma acc loop device_type(*) if(1)
  for(int i = 0; i < 5; ++i);
  // expected-error@+1{{OpenACC 'self' clause is not valid on 'loop' directive}}
#pragma acc loop device_type(*) self
  for(int i = 0; i < 5; ++i);

  int Var;
  int *VarPtr;
  // expected-error@+1{{OpenACC 'copy' clause is not valid on 'loop' directive}}
#pragma acc loop device_type(*) copy(Var)
  for(int i = 0; i < 5; ++i);
  // expected-error@+1{{OpenACC 'pcopy' clause is not valid on 'loop' directive}}
#pragma acc loop device_type(*) pcopy(Var)
  for(int i = 0; i < 5; ++i);
  // expected-error@+1{{OpenACC 'present_or_copy' clause is not valid on 'loop' directive}}
#pragma acc loop device_type(*) present_or_copy(Var)
  for(int i = 0; i < 5; ++i);
  // expected-error@+1{{OpenACC 'use_device' clause is not valid on 'loop' directive}}
#pragma acc loop device_type(*) use_device(Var)
  for(int i = 0; i < 5; ++i);
  // expected-error@+1{{OpenACC 'attach' clause is not valid on 'loop' directive}}
#pragma acc loop device_type(*) attach(Var)
  for(int i = 0; i < 5; ++i);
  // expected-error@+1{{OpenACC 'delete' clause is not valid on 'loop' directive}}
#pragma acc loop device_type(*) delete(Var)
  for(int i = 0; i < 5; ++i);
  // expected-error@+1{{OpenACC 'detach' clause is not valid on 'loop' directive}}
#pragma acc loop device_type(*) detach(Var)
  for(int i = 0; i < 5; ++i);
  // expected-error@+2{{OpenACC clause 'device' may not follow a 'device_type' clause in a 'loop' construct}}
  // expected-note@+1{{previous clause is here}}
#pragma acc loop device_type(*) device(VarPtr)
  for(int i = 0; i < 5; ++i);
  // expected-error@+1{{OpenACC 'deviceptr' clause is not valid on 'loop' directive}}
#pragma acc loop device_type(*) deviceptr(VarPtr)
  for(int i = 0; i < 5; ++i);
  // expected-error@+2{{OpenACC clause 'device_resident' may not follow a 'device_type' clause in a 'loop' construct}}
  // expected-note@+1{{previous clause is here}}
#pragma acc loop device_type(*)  device_resident(VarPtr)
  for(int i = 0; i < 5; ++i);
  // expected-error@+1{{OpenACC 'firstprivate' clause is not valid on 'loop' directive}}
#pragma acc loop device_type(*) firstprivate(Var)
  for(int i = 0; i < 5; ++i);
  // expected-error@+2{{OpenACC clause 'host' may not follow a 'device_type' clause in a 'loop' construct}}
  // expected-note@+1{{previous clause is here}}
#pragma acc loop device_type(*) host(Var)
  for(int i = 0; i < 5; ++i);
  // expected-error@+2{{OpenACC clause 'link' may not follow a 'device_type' clause in a 'loop' construct}}
  // expected-note@+1{{previous clause is here}}
#pragma acc loop device_type(*) link(Var)
  for(int i = 0; i < 5; ++i);
  // expected-error@+1{{OpenACC 'no_create' clause is not valid on 'loop' directive}}
#pragma acc loop device_type(*) no_create(Var)
  for(int i = 0; i < 5; ++i);
  // expected-error@+1{{OpenACC 'present' clause is not valid on 'loop' directive}}
#pragma acc loop device_type(*) present(Var)
  for(int i = 0; i < 5; ++i);
  // expected-error@+2{{OpenACC clause 'private' may not follow a 'device_type' clause in a 'loop' construct}}
  // expected-note@+1{{previous clause is here}}
#pragma acc loop device_type(*) private(Var)
  for(int i = 0; i < 5; ++i);
  // expected-error@+1{{OpenACC 'copyout' clause is not valid on 'loop' directive}}
#pragma acc loop device_type(*) copyout(Var)
  for(int i = 0; i < 5; ++i);
  // expected-error@+1{{OpenACC 'pcopyout' clause is not valid on 'loop' directive}}
#pragma acc loop device_type(*) pcopyout(Var)
  for(int i = 0; i < 5; ++i);
  // expected-error@+1{{OpenACC 'present_or_copyout' clause is not valid on 'loop' directive}}
#pragma acc loop device_type(*) present_or_copyout(Var)
  for(int i = 0; i < 5; ++i);
  // expected-error@+1{{OpenACC 'copyin' clause is not valid on 'loop' directive}}
#pragma acc loop device_type(*) copyin(Var)
  for(int i = 0; i < 5; ++i);
  // expected-error@+1{{OpenACC 'pcopyin' clause is not valid on 'loop' directive}}
#pragma acc loop device_type(*) pcopyin(Var)
  for(int i = 0; i < 5; ++i);
  // expected-error@+1{{OpenACC 'present_or_copyin' clause is not valid on 'loop' directive}}
#pragma acc loop device_type(*) present_or_copyin(Var)
  for(int i = 0; i < 5; ++i);
  // expected-error@+1{{OpenACC 'create' clause is not valid on 'loop' directive}}
#pragma acc loop device_type(*) create(Var)
  for(int i = 0; i < 5; ++i);
  // expected-error@+1{{OpenACC 'pcreate' clause is not valid on 'loop' directive}}
#pragma acc loop device_type(*) pcreate(Var)
  for(int i = 0; i < 5; ++i);
  // expected-error@+1{{OpenACC 'present_or_create' clause is not valid on 'loop' directive}}
#pragma acc loop device_type(*) present_or_create(Var)
  for(int i = 0; i < 5; ++i);
  // expected-error@+2{{OpenACC clause 'reduction' may not follow a 'device_type' clause in a 'loop' construct}}
  // expected-note@+1{{previous clause is here}}
#pragma acc loop device_type(*) reduction(+:Var)
  for(int i = 0; i < 5; ++i);
#pragma acc loop device_type(*) collapse(1)
  for(int i = 0; i < 5; ++i);
  // expected-error@+2{{OpenACC clause 'bind' may not follow a 'device_type' clause in a 'loop' construct}}
  // expected-note@+1{{previous clause is here}}
#pragma acc loop device_type(*) bind(Var)
  for(int i = 0; i < 5; ++i);
  // expected-error@+1{{OpenACC 'vector_length' clause is not valid on 'loop' directive}}
#pragma acc loop device_type(*) vector_length(1)
  for(int i = 0; i < 5; ++i);
  // expected-error@+1{{OpenACC 'num_gangs' clause is not valid on 'loop' directive}}
#pragma acc loop device_type(*) num_gangs(1)
  for(int i = 0; i < 5; ++i);
  // expected-error@+1{{OpenACC 'num_workers' clause is not valid on 'loop' directive}}
#pragma acc loop device_type(*) num_workers(1)
  for(int i = 0; i < 5; ++i);
  // expected-error@+1{{OpenACC 'device_num' clause is not valid on 'loop' directive}}
#pragma acc loop device_type(*) device_num(1)
  for(int i = 0; i < 5; ++i);
  // expected-error@+2{{OpenACC clause 'default_async' may not follow a 'device_type' clause in a 'loop' construct}}
  // expected-note@+1{{previous clause is here}}
#pragma acc loop device_type(*) default_async(1)
  for(int i = 0; i < 5; ++i);
  // expected-error@+1{{OpenACC 'async' clause is not valid on 'loop' directive}}
#pragma acc loop device_type(*) async
<<<<<<< HEAD
  for(;;);

#pragma acc loop device_type(*) tile(*, 1)
  for(;;)
    for(;;);
=======
  for(int i = 0; i < 5; ++i);

#pragma acc loop device_type(*) tile(*, 1)
  for(int j = 0; j < 5; ++j)
    for(int i = 0; i < 5; ++i);
>>>>>>> ce7c17d5

#pragma acc loop dtype(*) gang
  for(int i = 0; i < 5; ++i);
  // expected-error@+1{{OpenACC 'wait' clause is not valid on 'loop' directive}}
#pragma acc loop device_type(*) wait
  for(int i = 0; i < 5; ++i);
}<|MERGE_RESOLUTION|>--- conflicted
+++ resolved
@@ -52,11 +52,7 @@
 #pragma acc loop device_type(*) independent
   for(int i = 0; i < 5; ++i);
 #pragma acc loop device_type(*) auto
-<<<<<<< HEAD
-  for(;;);
-=======
   for(int i = 0; i < 5; ++i);
->>>>>>> ce7c17d5
 #pragma acc loop device_type(*) worker
   for(int i = 0; i < 5; ++i);
   // expected-error@+2{{OpenACC clause 'nohost' may not follow a 'device_type' clause in a 'loop' construct}}
@@ -183,19 +179,11 @@
   for(int i = 0; i < 5; ++i);
   // expected-error@+1{{OpenACC 'async' clause is not valid on 'loop' directive}}
 #pragma acc loop device_type(*) async
-<<<<<<< HEAD
-  for(;;);
-
-#pragma acc loop device_type(*) tile(*, 1)
-  for(;;)
-    for(;;);
-=======
   for(int i = 0; i < 5; ++i);
 
 #pragma acc loop device_type(*) tile(*, 1)
   for(int j = 0; j < 5; ++j)
     for(int i = 0; i < 5; ++i);
->>>>>>> ce7c17d5
 
 #pragma acc loop dtype(*) gang
   for(int i = 0; i < 5; ++i);
