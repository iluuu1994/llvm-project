// RUN: not %clang_cc1 -triple x86_64-unknown-unknown -Wno-unused-value -fcxx-exceptions -std=gnu++17 -frecovery-ast -frecovery-ast-type -ast-dump %s | FileCheck -strict-whitespace %s
// RUN: not %clang_cc1 -triple x86_64-unknown-unknown -Wno-unused-value -fcxx-exceptions -std=gnu++17 -fno-recovery-ast -ast-dump %s | FileCheck --check-prefix=DISABLED -strict-whitespace %s

int some_func(int *);

// CHECK:     VarDecl {{.*}} invalid_call
// CHECK-NEXT:  `-RecoveryExpr {{.*}} 'int' contains-errors
// CHECK-NEXT:    |-UnresolvedLookupExpr {{.*}} 'some_func'
// CHECK-NEXT:    `-IntegerLiteral {{.*}} 123
// DISABLED-NOT: -RecoveryExpr {{.*}} contains-errors
int invalid_call = some_func(123);
<<<<<<< HEAD
void test_invalid_call_1(int s) {
  // CHECK:      CallExpr {{.*}} '<dependent type>' contains-errors
  // CHECK-NEXT: |-UnresolvedLookupExpr {{.*}} 'some_func'
  // CHECK-NEXT: |-RecoveryExpr {{.*}} <col:13>
  // CHECK-NEXT: `-BinaryOperator {{.*}}
  // CHECK-NEXT:   |-RecoveryExpr {{.*}}
  // CHECK-NEXT:   `-IntegerLiteral {{.*}} <col:28> 'int' 1
  some_func(undef1, undef2+1);

  // CHECK:      BinaryOperator {{.*}} '<dependent type>' contains-errors '='
  // CHECK-NEXT: |-DeclRefExpr {{.*}} 's'
  // CHECK-NEXT: `-CallExpr {{.*}} '<dependent type>' contains-errors
  // CHECK-NEXT:   |-UnresolvedLookupExpr {{.*}} 'some_func'
  // CHECK-NEXT:   `-RecoveryExpr {{.*}} contains-errors
  s = some_func(undef1);

  // CHECK:     VarDecl {{.*}} var 'int'
  // CHECK-NEXT: `-CallExpr {{.*}} '<dependent type>' contains-errors
  // CHECK-NEXT:   |-UnresolvedLookupExpr {{.*}} 'some_func'
  // CHECK-NEXT:   `-RecoveryExpr {{.*}} contains-errors
  int var = some_func(undef1);
=======

int some_func2(int a, int b);
void test_invalid_call_2() {
  // CHECK:   -RecoveryExpr {{.*}} '<dependent type>' contains-errors
  // CHECK-NEXT: `-UnresolvedLookupExpr {{.*}} '<overloaded function type>' lvalue (ADL) = 'some_func2'
  some_func2(,);

  // CHECK:   -RecoveryExpr {{.*}} '<dependent type>' contains-errors
  // CHECK-NEXT: `-UnresolvedLookupExpr {{.*}} '<overloaded function type>' lvalue (ADL) = 'some_func2'
  some_func2(,,);

  // CHECK:   -RecoveryExpr {{.*}} '<dependent type>' contains-errors
  // CHECK-NEXT: |-UnresolvedLookupExpr {{.*}} '<overloaded function type>' lvalue (ADL) = 'some_func2'
  // CHECK-NEXT: `-IntegerLiteral {{.*}} 'int' 1
  some_func2(1,);

  // CHECK:   -RecoveryExpr {{.*}} '<dependent type>' contains-errors
  // CHECK-NEXT: |-UnresolvedLookupExpr {{.*}} '<overloaded function type>' lvalue (ADL) = 'some_func2'
  // CHECK-NEXT: `-IntegerLiteral {{.*}} 'int' 1
  some_func2(,1);
>>>>>>> 4084ffcf
}

int some_func2(int a, int b);
void test_invalid_call_2() {
  // CHECK:   -RecoveryExpr {{.*}} '<dependent type>' contains-errors
  // CHECK-NEXT: `-UnresolvedLookupExpr {{.*}} '<overloaded function type>' lvalue (ADL) = 'some_func2'
  some_func2(,);

  // CHECK:   -RecoveryExpr {{.*}} '<dependent type>' contains-errors
  // CHECK-NEXT: `-UnresolvedLookupExpr {{.*}} '<overloaded function type>' lvalue (ADL) = 'some_func2'
  some_func2(,,);

  // CHECK:   -RecoveryExpr {{.*}} '<dependent type>' contains-errors
  // CHECK-NEXT: |-UnresolvedLookupExpr {{.*}} '<overloaded function type>' lvalue (ADL) = 'some_func2'
  // CHECK-NEXT: `-IntegerLiteral {{.*}} 'int' 1
  some_func2(1,);

  // CHECK:   -RecoveryExpr {{.*}} '<dependent type>' contains-errors
  // CHECK-NEXT: |-UnresolvedLookupExpr {{.*}} '<overloaded function type>' lvalue (ADL) = 'some_func2'
  // CHECK-NEXT: `-IntegerLiteral {{.*}} 'int' 1
  some_func2(,1);
}

int ambig_func(double);
int ambig_func(float);

// CHECK:     VarDecl {{.*}} ambig_call
// CHECK-NEXT:  `-RecoveryExpr {{.*}} 'int' contains-errors
// CHECK-NEXT:    |-UnresolvedLookupExpr {{.*}} 'ambig_func'
// CHECK-NEXT:    `-IntegerLiteral {{.*}} 123
// DISABLED-NOT: -RecoveryExpr {{.*}} contains-errors
int ambig_call = ambig_func(123);

constexpr int a = 10;

// CHECK:     VarDecl {{.*}} postfix_inc
// CHECK-NEXT:`-RecoveryExpr {{.*}} contains-errors
// CHECK-NEXT:  `-DeclRefExpr {{.*}} 'a'
// DISABLED-NOT: -RecoveryExpr {{.*}} contains-errors
int postfix_inc = a++;

// CHECK:     VarDecl {{.*}} prefix_inc
// CHECK-NEXT:`-RecoveryExpr {{.*}} contains-errors
// CHECK-NEXT:  `-DeclRefExpr {{.*}} 'a'
// DISABLED-NOT: -RecoveryExpr {{.*}} contains-errors
int prefix_inc = ++a;

// CHECK:     VarDecl {{.*}} unary_address
// CHECK-NEXT:`-RecoveryExpr {{.*}} contains-errors
// CHECK-NEXT:  `-ParenExpr {{.*}}
// CHECK-NEXT:    `-BinaryOperator {{.*}} '+'
// CHECK-NEXT:      |-ImplicitCastExpr
// CHECK-NEXT:      | `-DeclRefExpr {{.*}} 'a'
// DISABLED-NOT: -RecoveryExpr {{.*}} contains-errors
int unary_address = &(a + 1);

// CHECK:     VarDecl {{.*}} unary_bitinverse
// CHECK-NEXT:`-RecoveryExpr {{.*}} contains-errors
// CHECK-NEXT:  `-ParenExpr {{.*}}
// CHECK-NEXT:    `-BinaryOperator {{.*}} '+'
// CHECK-NEXT:      |-ImplicitCastExpr
// CHECK-NEXT:      | `-ImplicitCastExpr
// CHECK-NEXT:      |   `-DeclRefExpr {{.*}} 'a'
// DISABLED-NOT: -RecoveryExpr {{.*}} contains-errors
int unary_bitinverse = ~(a + 0.0);

// CHECK:     VarDecl {{.*}} binary
// CHECK-NEXT:`-RecoveryExpr {{.*}} contains-errors
// CHECK-NEXT:  |-DeclRefExpr {{.*}} 'a'
// CHECK-NEXT:  `-CXXNullPtrLiteralExpr
// DISABLED-NOT: -RecoveryExpr {{.*}} contains-errors
int binary = a + nullptr;

// CHECK:     VarDecl {{.*}} ternary
// CHECK-NEXT:`-RecoveryExpr {{.*}} contains-errors
// CHECK-NEXT:  |-DeclRefExpr {{.*}} 'a'
// CHECK-NEXT:  |-CXXNullPtrLiteralExpr
// CHECK-NEXT:  `-DeclRefExpr {{.*}} 'a'
// DISABLED-NOT: -RecoveryExpr {{.*}} contains-errors
int ternary = a ? nullptr : a;

// CHECK:     FunctionDecl
// CHECK-NEXT:|-ParmVarDecl {{.*}} x
// CHECK-NEXT:`-CompoundStmt
// CHECK-NEXT: |-RecoveryExpr {{.*}} contains-errors
// CHECK-NEXT: | `-DeclRefExpr {{.*}} 'foo'
// CHECK-NEXT: `-CallExpr {{.*}} contains-errors
// CHECK-NEXT:  |-RecoveryExpr {{.*}} contains-errors
// CHECK-NEXT:  | `-DeclRefExpr {{.*}} 'foo'
// CHECK-NEXT:  `-DeclRefExpr {{.*}} 'x'
struct Foo {} foo;
void test(int x) {
  foo.abc;
  foo->func(x);
}

void AccessIncompleteClass() {
  struct Forward;
  Forward* ptr;
  // CHECK:      CallExpr {{.*}} '<dependent type>'
  // CHECK-NEXT: `-CXXDependentScopeMemberExpr {{.*}} '<dependent type>'
  // CHECK-NEXT:   `-RecoveryExpr {{.*}} '<dependent type>' contains-errors
  // CHECK-NEXT:     `-DeclRefExpr {{.*}} 'Forward *'
  ptr->method();
}

struct Foo2 {
  double func();
  class ForwardClass;
  ForwardClass createFwd();

  int overload();
  int overload(int, int);
};
void test2(Foo2 f) {
  // CHECK:      RecoveryExpr {{.*}} 'double'
  // CHECK-NEXT:   |-MemberExpr {{.*}} '<bound member function type>'
  // CHECK-NEXT:   | `-DeclRefExpr {{.*}} 'f'
  // CHECK-NEXT: `-IntegerLiteral {{.*}} 'int' 1
  f.func(1);
  // CHECK:      RecoveryExpr {{.*}} 'ForwardClass':'Foo2::ForwardClass'
  // CHECK-NEXT: `-MemberExpr {{.*}} '<bound member function type>' .createFwd
  // CHECK-NEXT:   `-DeclRefExpr {{.*}} 'f'
  f.createFwd();
  // CHECK:      RecoveryExpr {{.*}} 'int' contains-errors
  // CHECK-NEXT: |-UnresolvedMemberExpr
  // CHECK-NEXT:    `-DeclRefExpr {{.*}} 'Foo2'
  // CHECK-NEXT: `-IntegerLiteral {{.*}} 'int' 1
  f.overload(1);
}

auto f();
int f(double);
// CHECK:      VarDecl {{.*}} unknown_type_call 'int'
// CHECK-NEXT: `-RecoveryExpr {{.*}} '<dependent type>'
int unknown_type_call = f(0, 0);

void InvalidInitalizer(int x) {
  struct Bar { Bar(); };
  // CHECK:     `-VarDecl {{.*}} a1 'Bar'
  // CHECK-NEXT: `-RecoveryExpr {{.*}} contains-errors
  // CHECK-NEXT:  `-IntegerLiteral {{.*}} 'int' 1
  Bar a1(1);
  // CHECK:     `-VarDecl {{.*}} a2 'Bar'
  // CHECK-NEXT: `-RecoveryExpr {{.*}} contains-errors
  // CHECK-NEXT:  `-DeclRefExpr {{.*}} 'x'
  Bar a2(x);
  // CHECK:     `-VarDecl {{.*}} a3 'Bar'
  // CHECK-NEXT: `-RecoveryExpr {{.*}} contains-errors
  // CHECK-NEXT:  `-InitListExpr
  // CHECK-NEDT:   `-DeclRefExpr {{.*}} 'x'
  Bar a3{x};

  // CHECK:     `-VarDecl {{.*}} b1 'Bar'
  // CHECK-NEXT: `-RecoveryExpr {{.*}} contains-errors
  // CHECK-NEXT:  `-IntegerLiteral {{.*}} 'int' 1
  Bar b1 = 1;
  // CHECK:     `-VarDecl {{.*}} b2 'Bar'
  // CHECK-NEXT: `-RecoveryExpr {{.*}} contains-errors
  // CHECK-NEXT:  `-InitListExpr
  Bar b2 = {1};
  // CHECK:     `-VarDecl {{.*}} b3 'Bar'
  // CHECK-NEXT:  `-RecoveryExpr {{.*}} 'Bar' contains-errors
  // CHECK-NEXT:    `-DeclRefExpr {{.*}} 'x' 'int'
  Bar b3 = Bar(x);
  // CHECK:     `-VarDecl {{.*}} b4 'Bar'
  // CHECK-NEXT:  `-RecoveryExpr {{.*}} 'Bar' contains-errors
  // CHECK-NEXT:    `-InitListExpr {{.*}} 'void'
  // CHECK-NEXT:      `-DeclRefExpr {{.*}} 'x' 'int'
  Bar b4 = Bar{x};

  // CHECK:     RecoveryExpr {{.*}} 'Bar' contains-errors
  // CHECK-NEXT:  `-IntegerLiteral {{.*}} 'int' 1
  Bar(1);
}

// CHECK:      VarDecl {{.*}} NoCrashOnInvalidInitList
// CHECK-NEXT: `-RecoveryExpr {{.*}} '<dependent type>' contains-errors lvalue
// CHECK-NEXT:   `-InitListExpr
// CHECK-NEXT:     `-DesignatedInitExpr {{.*}} 'void'
// CHECK-NEXT:       `-CXXNullPtrLiteralExpr {{.*}} 'std::nullptr_t'
struct {
  int& abc;
} NoCrashOnInvalidInitList = {
  .abc = nullptr,
};

// Verify the value category of recovery expression.
int prvalue(int);
int &lvalue(int);
int &&xvalue(int);
void ValueCategory() {
  // CHECK:  RecoveryExpr {{.*}} 'int' contains-errors
  prvalue(); // call to a function (nonreference return type) yields a prvalue (not print by default)
  // CHECK:  RecoveryExpr {{.*}} 'int' contains-errors lvalue
  lvalue(); // call to a function (lvalue reference return type) yields an lvalue.
  // CHECK:  RecoveryExpr {{.*}} 'int' contains-errors xvalue
  xvalue(); // call to a function (rvalue reference return type) yields an xvalue.
}

void CtorInitializer() {
  struct S{int m};
  class BaseInit : S {
    BaseInit(float) : S("no match") {}
    // CHECK:      CXXConstructorDecl {{.*}} BaseInit 'void (float)'
    // CHECK-NEXT: |-ParmVarDecl
    // CHECK-NEXT: |-CXXCtorInitializer 'S'
    // CHECK-NEXT: | `-RecoveryExpr {{.*}} 'S'
    // CHECK-NEXT: |   `-StringLiteral
  };
  class DelegatingInit {
    DelegatingInit(float) : DelegatingInit("no match") {}
    // CHECK:      CXXConstructorDecl {{.*}} DelegatingInit 'void (float)'
    // CHECK-NEXT: |-ParmVarDecl
    // CHECK-NEXT: |-CXXCtorInitializer 'DelegatingInit'
    // CHECK-NEXT: | `-RecoveryExpr {{.*}} 'DelegatingInit'
    // CHECK-NEXT: |   `-StringLiteral
  };
}

float *brokenReturn() {
  // CHECK:      FunctionDecl {{.*}} brokenReturn
  return 42;
  // CHECK:      ReturnStmt
  // CHECK-NEXT: `-RecoveryExpr {{.*}} 'float *'
  // CHECK-NEXT:   `-IntegerLiteral {{.*}} 'int' 42
}

// Return deduction treats the first, second *and* third differently!
auto *brokenDeducedReturn(int *x, float *y, double *z) {
  // CHECK:      FunctionDecl {{.*}} invalid brokenDeducedReturn
  if (x) return x;
  // CHECK:      ReturnStmt
  // CHECK-NEXT: `-ImplicitCastExpr {{.*}} <LValueToRValue>
  // CHECK-NEXT:   `-DeclRefExpr {{.*}} 'x' 'int *'
  if (y) return y;
  // CHECK:      ReturnStmt
  // CHECK-NEXT: `-RecoveryExpr {{.*}} 'int *'
  // CHECK-NEXT:   `-DeclRefExpr {{.*}} 'y' 'float *'
  if (z) return z;
  // CHECK:      ReturnStmt
  // CHECK-NEXT: `-RecoveryExpr {{.*}} 'int *'
  // CHECK-NEXT:   `-DeclRefExpr {{.*}} 'z' 'double *'
  return x;
  // Unfortunate: we wrap a valid return in RecoveryExpr.
  // This is to avoid running deduction again after it failed once.
  // CHECK:      ReturnStmt
  // CHECK-NEXT: `-RecoveryExpr {{.*}} 'int *'
  // CHECK-NEXT:   `-DeclRefExpr {{.*}} 'x' 'int *'
}

void returnInitListFromVoid() {
  // CHECK:      FunctionDecl {{.*}} returnInitListFromVoid
  return {7,8};
  // CHECK:      ReturnStmt
  // CHECK-NEXT: `-RecoveryExpr {{.*}} '<dependent type>'
  // CHECK-NEXT:   |-IntegerLiteral {{.*}} 'int' 7
  // CHECK-NEXT:   `-IntegerLiteral {{.*}} 'int' 8
}

// Fix crash issue https://github.com/llvm/llvm-project/issues/112560.
// Make sure clang compiles the following code without crashing:

// CHECK:NamespaceDecl {{.*}} GH112560
// CHECK-NEXT:  |-CXXRecordDecl {{.*}} referenced union U definition
// CHECK-NEXT:  | |-DefinitionData {{.*}}
// CHECK-NEXT:  | | |-DefaultConstructor {{.*}}
// CHECK-NEXT:  | | |-CopyConstructor {{.*}}
// CHECK-NEXT:  | | |-MoveConstructor {{.*}}
// CHECK-NEXT:  | | |-CopyAssignment {{.*}}
// CHECK-NEXT:  | | |-MoveAssignment {{.*}}
// CHECK-NEXT:  | | `-Destructor {{.*}}
// CHECK-NEXT:  | |-CXXRecordDecl {{.*}} implicit union U
// CHECK-NEXT:  | `-FieldDecl {{.*}} invalid f 'int'
// CHECK-NEXT:  |   `-RecoveryExpr {{.*}} 'int' contains-errors
// DISABLED-NOT: -RecoveryExpr {{.*}} contains-errors
namespace GH112560 {
union U {
  int f = ;
};

// CHECK: FunctionDecl {{.*}} foo 'void ()'
// CHECK-NEXT:    `-CompoundStmt {{.*}}
// CHECK-NEXT:      `-DeclStmt {{.*}}
// CHECK-NEXT:        `-VarDecl {{.*}} g 'U':'GH112560::U' listinit
// CHECK-NEXT:          `-InitListExpr {{.*}} 'U':'GH112560::U' contains-errors field Field {{.*}} 'f' 'int'
// CHECK-NEXT:            `-CXXDefaultInitExpr {{.*}} 'int' contains-errors has rewritten init
// CHECK-NEXT:              `-RecoveryExpr {{.*}} 'int' contains-errors
// DISABLED-NOT: -RecoveryExpr {{.*}} contains-errors
void foo() {
  U g{};
}
<<<<<<< HEAD

void RecoveryForStmtCond() {
  // CHECK:FunctionDecl {{.*}} RecoveryForStmtCond
  // CHECK-NEXT:`-CompoundStmt {{.*}}
  // CHECK-NEXT:  `-ForStmt {{.*}}
  // CHECK-NEXT:    |-DeclStmt {{.*}}
  // CHECK-NEXT:    | `-VarDecl {{.*}}
  // CHECK-NEXT:    |   `-IntegerLiteral {{.*}} <col:16> 'int' 0
  // CHECK-NEXT:    |-<<<NULL>>>
  // CHECK-NEXT:    |-RecoveryExpr {{.*}} 'bool' contains-errors
  // CHECK-NEXT:    |-UnaryOperator {{.*}} 'int' lvalue prefix '++'
  // CHECK-NEXT:    | `-DeclRefExpr {{.*}} 'int' lvalue Var {{.*}} 'i' 'int'
  // CHECK-NEXT:    `-CompoundStmt {{.*}}
  for (int i = 0; i < invalid; ++i) {}
}

// Fix crash issue https://github.com/llvm/llvm-project/issues/112560.
// Make sure clang compiles the following code without crashing:

// CHECK:NamespaceDecl {{.*}} GH112560
// CHECK-NEXT:  |-CXXRecordDecl {{.*}} referenced union U definition
// CHECK-NEXT:  | |-DefinitionData {{.*}}
// CHECK-NEXT:  | | |-DefaultConstructor {{.*}}
// CHECK-NEXT:  | | |-CopyConstructor {{.*}}
// CHECK-NEXT:  | | |-MoveConstructor {{.*}}
// CHECK-NEXT:  | | |-CopyAssignment {{.*}}
// CHECK-NEXT:  | | |-MoveAssignment {{.*}}
// CHECK-NEXT:  | | `-Destructor {{.*}}
// CHECK-NEXT:  | |-CXXRecordDecl {{.*}} implicit union U
// CHECK-NEXT:  | `-FieldDecl {{.*}} invalid f 'int'
// CHECK-NEXT:  |   `-RecoveryExpr {{.*}} 'int' contains-errors
// DISABLED-NOT: -RecoveryExpr {{.*}} contains-errors
namespace GH112560 {
union U {
  int f = ;
};

// CHECK: FunctionDecl {{.*}} foo 'void ()'
// CHECK-NEXT:    `-CompoundStmt {{.*}}
// CHECK-NEXT:      `-DeclStmt {{.*}}
// CHECK-NEXT:        `-VarDecl {{.*}} g 'U':'GH112560::U' listinit
// CHECK-NEXT:          `-InitListExpr {{.*}} 'U':'GH112560::U' contains-errors field Field {{.*}} 'f' 'int'
// CHECK-NEXT:            `-CXXDefaultInitExpr {{.*}} 'int' contains-errors has rewritten init
// CHECK-NEXT:              `-RecoveryExpr {{.*}} 'int' contains-errors
// DISABLED-NOT: -RecoveryExpr {{.*}} contains-errors
void foo() {
  U g{};
}
=======
>>>>>>> 4084ffcf
} // namespace GH112560<|MERGE_RESOLUTION|>--- conflicted
+++ resolved
@@ -9,51 +9,6 @@
 // CHECK-NEXT:    `-IntegerLiteral {{.*}} 123
 // DISABLED-NOT: -RecoveryExpr {{.*}} contains-errors
 int invalid_call = some_func(123);
-<<<<<<< HEAD
-void test_invalid_call_1(int s) {
-  // CHECK:      CallExpr {{.*}} '<dependent type>' contains-errors
-  // CHECK-NEXT: |-UnresolvedLookupExpr {{.*}} 'some_func'
-  // CHECK-NEXT: |-RecoveryExpr {{.*}} <col:13>
-  // CHECK-NEXT: `-BinaryOperator {{.*}}
-  // CHECK-NEXT:   |-RecoveryExpr {{.*}}
-  // CHECK-NEXT:   `-IntegerLiteral {{.*}} <col:28> 'int' 1
-  some_func(undef1, undef2+1);
-
-  // CHECK:      BinaryOperator {{.*}} '<dependent type>' contains-errors '='
-  // CHECK-NEXT: |-DeclRefExpr {{.*}} 's'
-  // CHECK-NEXT: `-CallExpr {{.*}} '<dependent type>' contains-errors
-  // CHECK-NEXT:   |-UnresolvedLookupExpr {{.*}} 'some_func'
-  // CHECK-NEXT:   `-RecoveryExpr {{.*}} contains-errors
-  s = some_func(undef1);
-
-  // CHECK:     VarDecl {{.*}} var 'int'
-  // CHECK-NEXT: `-CallExpr {{.*}} '<dependent type>' contains-errors
-  // CHECK-NEXT:   |-UnresolvedLookupExpr {{.*}} 'some_func'
-  // CHECK-NEXT:   `-RecoveryExpr {{.*}} contains-errors
-  int var = some_func(undef1);
-=======
-
-int some_func2(int a, int b);
-void test_invalid_call_2() {
-  // CHECK:   -RecoveryExpr {{.*}} '<dependent type>' contains-errors
-  // CHECK-NEXT: `-UnresolvedLookupExpr {{.*}} '<overloaded function type>' lvalue (ADL) = 'some_func2'
-  some_func2(,);
-
-  // CHECK:   -RecoveryExpr {{.*}} '<dependent type>' contains-errors
-  // CHECK-NEXT: `-UnresolvedLookupExpr {{.*}} '<overloaded function type>' lvalue (ADL) = 'some_func2'
-  some_func2(,,);
-
-  // CHECK:   -RecoveryExpr {{.*}} '<dependent type>' contains-errors
-  // CHECK-NEXT: |-UnresolvedLookupExpr {{.*}} '<overloaded function type>' lvalue (ADL) = 'some_func2'
-  // CHECK-NEXT: `-IntegerLiteral {{.*}} 'int' 1
-  some_func2(1,);
-
-  // CHECK:   -RecoveryExpr {{.*}} '<dependent type>' contains-errors
-  // CHECK-NEXT: |-UnresolvedLookupExpr {{.*}} '<overloaded function type>' lvalue (ADL) = 'some_func2'
-  // CHECK-NEXT: `-IntegerLiteral {{.*}} 'int' 1
-  some_func2(,1);
->>>>>>> 4084ffcf
-}
 
 int some_func2(int a, int b);
 void test_invalid_call_2() {
@@ -345,55 +300,4 @@
 void foo() {
   U g{};
 }
-<<<<<<< HEAD
-
-void RecoveryForStmtCond() {
-  // CHECK:FunctionDecl {{.*}} RecoveryForStmtCond
-  // CHECK-NEXT:`-CompoundStmt {{.*}}
-  // CHECK-NEXT:  `-ForStmt {{.*}}
-  // CHECK-NEXT:    |-DeclStmt {{.*}}
-  // CHECK-NEXT:    | `-VarDecl {{.*}}
-  // CHECK-NEXT:    |   `-IntegerLiteral {{.*}} <col:16> 'int' 0
-  // CHECK-NEXT:    |-<<<NULL>>>
-  // CHECK-NEXT:    |-RecoveryExpr {{.*}} 'bool' contains-errors
-  // CHECK-NEXT:    |-UnaryOperator {{.*}} 'int' lvalue prefix '++'
-  // CHECK-NEXT:    | `-DeclRefExpr {{.*}} 'int' lvalue Var {{.*}} 'i' 'int'
-  // CHECK-NEXT:    `-CompoundStmt {{.*}}
-  for (int i = 0; i < invalid; ++i) {}
-}
-
-// Fix crash issue https://github.com/llvm/llvm-project/issues/112560.
-// Make sure clang compiles the following code without crashing:
-
-// CHECK:NamespaceDecl {{.*}} GH112560
-// CHECK-NEXT:  |-CXXRecordDecl {{.*}} referenced union U definition
-// CHECK-NEXT:  | |-DefinitionData {{.*}}
-// CHECK-NEXT:  | | |-DefaultConstructor {{.*}}
-// CHECK-NEXT:  | | |-CopyConstructor {{.*}}
-// CHECK-NEXT:  | | |-MoveConstructor {{.*}}
-// CHECK-NEXT:  | | |-CopyAssignment {{.*}}
-// CHECK-NEXT:  | | |-MoveAssignment {{.*}}
-// CHECK-NEXT:  | | `-Destructor {{.*}}
-// CHECK-NEXT:  | |-CXXRecordDecl {{.*}} implicit union U
-// CHECK-NEXT:  | `-FieldDecl {{.*}} invalid f 'int'
-// CHECK-NEXT:  |   `-RecoveryExpr {{.*}} 'int' contains-errors
-// DISABLED-NOT: -RecoveryExpr {{.*}} contains-errors
-namespace GH112560 {
-union U {
-  int f = ;
-};
-
-// CHECK: FunctionDecl {{.*}} foo 'void ()'
-// CHECK-NEXT:    `-CompoundStmt {{.*}}
-// CHECK-NEXT:      `-DeclStmt {{.*}}
-// CHECK-NEXT:        `-VarDecl {{.*}} g 'U':'GH112560::U' listinit
-// CHECK-NEXT:          `-InitListExpr {{.*}} 'U':'GH112560::U' contains-errors field Field {{.*}} 'f' 'int'
-// CHECK-NEXT:            `-CXXDefaultInitExpr {{.*}} 'int' contains-errors has rewritten init
-// CHECK-NEXT:              `-RecoveryExpr {{.*}} 'int' contains-errors
-// DISABLED-NOT: -RecoveryExpr {{.*}} contains-errors
-void foo() {
-  U g{};
-}
-=======
->>>>>>> 4084ffcf
 } // namespace GH112560