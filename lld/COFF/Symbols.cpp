//===- Symbols.cpp --------------------------------------------------------===//
//
// Part of the LLVM Project, under the Apache License v2.0 with LLVM Exceptions.
// See https://llvm.org/LICENSE.txt for license information.
// SPDX-License-Identifier: Apache-2.0 WITH LLVM-exception
//
//===----------------------------------------------------------------------===//

#include "Symbols.h"
#include "COFFLinkerContext.h"
#include "InputFiles.h"
#include "lld/Common/ErrorHandler.h"
#include "lld/Common/Memory.h"
#include "lld/Common/Strings.h"
#include "llvm/ADT/STLExtras.h"
#include "llvm/Demangle/Demangle.h"
#include "llvm/Support/Debug.h"
#include "llvm/Support/raw_ostream.h"

using namespace llvm;
using namespace llvm::object;

using namespace lld::coff;

namespace lld {

static_assert(sizeof(SymbolUnion) <= 48,
              "symbols should be optimized for memory usage");

// Returns a symbol name for an error message.
std::string maybeDemangleSymbol(const COFFLinkerContext &ctx,
                                StringRef symName) {
  if (ctx.config.demangle) {
    std::string prefix;
    StringRef prefixless = symName;
    if (prefixless.consume_front("__imp_"))
      prefix = "__declspec(dllimport) ";
    StringRef demangleInput = prefixless;
    if (ctx.config.machine == I386)
      demangleInput.consume_front("_");
    std::string demangled = demangle(demangleInput);
    if (demangled != demangleInput)
      return prefix + demangled;
    return (prefix + prefixless).str();
  }
  return std::string(symName);
}
std::string toString(const COFFLinkerContext &ctx, coff::Symbol &b) {
  return maybeDemangleSymbol(ctx, b.getName());
}
std::string toCOFFString(const COFFLinkerContext &ctx,
                         const Archive::Symbol &b) {
  return maybeDemangleSymbol(ctx, b.getName());
}

const COFFSyncStream &
coff::operator<<(const COFFSyncStream &s,
                 const llvm::object::Archive::Symbol *sym) {
  s << maybeDemangleSymbol(s.ctx, sym->getName());
  return s;
}

const COFFSyncStream &coff::operator<<(const COFFSyncStream &s, Symbol *sym) {
  return s << maybeDemangleSymbol(s.ctx, sym->getName());
}

namespace coff {

void Symbol::computeName() {
  assert(nameData == nullptr &&
         "should only compute the name once for DefinedCOFF symbols");
  auto *d = cast<DefinedCOFF>(this);
  StringRef nameStr =
      check(cast<ObjFile>(d->file)->getCOFFObj()->getSymbolName(d->sym));
  nameData = nameStr.data();
  nameSize = nameStr.size();
  assert(nameSize == nameStr.size() && "name length truncated");
}

InputFile *Symbol::getFile() {
  if (auto *sym = dyn_cast<DefinedCOFF>(this))
    return sym->file;
  if (auto *sym = dyn_cast<LazyArchive>(this))
    return sym->file;
  if (auto *sym = dyn_cast<LazyObject>(this))
    return sym->file;
  if (auto *sym = dyn_cast<LazyDLLSymbol>(this))
    return sym->file;
  return nullptr;
}

bool Symbol::isLive() const {
  if (auto *r = dyn_cast<DefinedRegular>(this))
    return r->getChunk()->live;
  if (auto *imp = dyn_cast<DefinedImportData>(this))
    return imp->file->live;
  if (auto *imp = dyn_cast<DefinedImportThunk>(this))
    return imp->getChunk()->live;
  // Assume any other kind of symbol is live.
  return true;
}

// MinGW specific.
void Symbol::replaceKeepingName(Symbol *other, size_t size) {
  StringRef origName = getName();
  memcpy(this, other, size);
  nameData = origName.data();
  nameSize = origName.size();
}

COFFSymbolRef DefinedCOFF::getCOFFSymbol() {
  size_t symSize = cast<ObjFile>(file)->getCOFFObj()->getSymbolTableEntrySize();
  if (symSize == sizeof(coff_symbol16))
    return COFFSymbolRef(reinterpret_cast<const coff_symbol16 *>(sym));
  assert(symSize == sizeof(coff_symbol32));
  return COFFSymbolRef(reinterpret_cast<const coff_symbol32 *>(sym));
}

uint64_t DefinedAbsolute::getRVA() { return va - ctx.config.imageBase; }

DefinedImportThunk::DefinedImportThunk(COFFLinkerContext &ctx, StringRef name,
                                       DefinedImportData *s,
                                       ImportThunkChunk *chunk)
    : Defined(DefinedImportThunkKind, name), wrappedSym(s), data(chunk) {}

Symbol *Undefined::getWeakAlias() {
  // A weak alias may be a weak alias to another symbol, so check recursively.
  DenseSet<Symbol *> weakChain;
  for (Symbol *a = weakAlias; a; a = cast<Undefined>(a)->weakAlias) {
<<<<<<< HEAD
=======
    // Anti-dependency symbols can't be chained.
    if (a->isAntiDep)
      break;
>>>>>>> ce7c17d5
    if (!isa<Undefined>(a))
      return a;
    if (!weakChain.insert(a).second)
      break; // We have a cycle.
  }
  return nullptr;
}

bool Undefined::resolveWeakAlias() {
  Defined *d = getDefinedWeakAlias();
  if (!d)
    return false;

  // We want to replace Sym with D. However, we can't just blindly
  // copy sizeof(SymbolUnion) bytes from D to Sym because D may be an
  // internal symbol, and internal symbols are stored as "unparented"
  // Symbols. For that reason we need to check which type of symbol we
  // are dealing with and copy the correct number of bytes.
  StringRef name = getName();
  bool wasAntiDep = isAntiDep;
  if (isa<DefinedRegular>(d))
    memcpy(this, d, sizeof(DefinedRegular));
  else if (isa<DefinedAbsolute>(d))
    memcpy(this, d, sizeof(DefinedAbsolute));
  else
    memcpy(this, d, sizeof(SymbolUnion));

  nameData = name.data();
  nameSize = name.size();
  isAntiDep = wasAntiDep;
  return true;
}

MemoryBufferRef LazyArchive::getMemberBuffer() {
  Archive::Child c =
      CHECK(sym.getMember(), "could not get the member for symbol " +
                                 toCOFFString(file->symtab.ctx, sym));
  return CHECK(c.getMemoryBufferRef(),
               "could not get the buffer for the member defining symbol " +
                   toCOFFString(file->symtab.ctx, sym));
}
} // namespace coff
} // namespace lld<|MERGE_RESOLUTION|>--- conflicted
+++ resolved
@@ -127,12 +127,9 @@
   // A weak alias may be a weak alias to another symbol, so check recursively.
   DenseSet<Symbol *> weakChain;
   for (Symbol *a = weakAlias; a; a = cast<Undefined>(a)->weakAlias) {
-<<<<<<< HEAD
-=======
     // Anti-dependency symbols can't be chained.
     if (a->isAntiDep)
       break;
->>>>>>> ce7c17d5
     if (!isa<Undefined>(a))
       return a;
     if (!weakChain.insert(a).second)
