--- conflicted
+++ resolved
@@ -1317,19 +1317,11 @@
   // with its corresponding special symbol __acle_se_<sym>.
   parallelForEach(ctx.objectFiles, [&](InputFile *file) {
     MutableArrayRef<Symbol *> syms = file->getMutableSymbols();
-<<<<<<< HEAD
-    for (size_t i = 0, e = syms.size(); i != e; ++i) {
-      StringRef symName = syms[i]->getName();
-      auto it = ctx.symtab->cmseSymMap.find(symName);
-      if (it != ctx.symtab->cmseSymMap.end())
-        syms[i] = it->second.acleSeSym;
-=======
     for (Symbol *&sym : syms) {
       StringRef symName = sym->getName();
       auto it = ctx.symtab->cmseSymMap.find(symName);
       if (it != ctx.symtab->cmseSymMap.end())
         sym = it->second.acleSeSym;
->>>>>>> eb0f1dc0
     }
   });
 }
