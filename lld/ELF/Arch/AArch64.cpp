//===- AArch64.cpp --------------------------------------------------------===//
//
// Part of the LLVM Project, under the Apache License v2.0 with LLVM Exceptions.
// See https://llvm.org/LICENSE.txt for license information.
// SPDX-License-Identifier: Apache-2.0 WITH LLVM-exception
//
//===----------------------------------------------------------------------===//

#include "InputFiles.h"
#include "OutputSections.h"
#include "Symbols.h"
#include "SyntheticSections.h"
#include "Target.h"
#include "llvm/BinaryFormat/ELF.h"
#include "llvm/Support/Endian.h"

using namespace llvm;
using namespace llvm::support::endian;
using namespace llvm::ELF;
using namespace lld;
using namespace lld::elf;

// Page(Expr) is the page address of the expression Expr, defined
// as (Expr & ~0xFFF). (This applies even if the machine page size
// supported by the platform has a different value.)
uint64_t elf::getAArch64Page(uint64_t expr) {
  return expr & ~static_cast<uint64_t>(0xFFF);
}

// A BTI landing pad is a valid target for an indirect branch when the Branch
// Target Identification has been enabled.  As linker generated branches are
// via x16 the BTI landing pads are defined as: BTI C, BTI J, BTI JC, PACIASP,
// PACIBSP.
bool elf::isAArch64BTILandingPad(Ctx &ctx, Symbol &s, int64_t a) {
  // PLT entries accessed indirectly have a BTI c.
  if (s.isInPlt(ctx))
    return true;
  Defined *d = dyn_cast<Defined>(&s);
  if (!isa_and_nonnull<InputSection>(d->section))
    // All places that we cannot disassemble are responsible for making
    // the target a BTI landing pad.
    return true;
  InputSection *isec = cast<InputSection>(d->section);
  uint64_t off = d->value + a;
  // Likely user error, but protect ourselves against out of bounds
  // access.
  if (off >= isec->getSize())
    return true;
  const uint8_t *buf = isec->content().begin();
  const uint32_t instr = read32le(buf + off);
  // All BTI instructions are HINT instructions which all have same encoding
  // apart from bits [11:5]
  if ((instr & 0xd503201f) == 0xd503201f &&
      is_contained({/*PACIASP*/ 0xd503233f, /*PACIBSP*/ 0xd503237f,
                    /*BTI C*/ 0xd503245f, /*BTI J*/ 0xd503249f,
                    /*BTI JC*/ 0xd50324df},
                   instr))
    return true;
  return false;
}

namespace {
class AArch64 : public TargetInfo {
public:
  AArch64(Ctx &);
  RelExpr getRelExpr(RelType type, const Symbol &s,
                     const uint8_t *loc) const override;
  RelType getDynRel(RelType type) const override;
  int64_t getImplicitAddend(const uint8_t *buf, RelType type) const override;
  void writeGotPlt(uint8_t *buf, const Symbol &s) const override;
  void writeIgotPlt(uint8_t *buf, const Symbol &s) const override;
  void writePltHeader(uint8_t *buf) const override;
  void writePlt(uint8_t *buf, const Symbol &sym,
                uint64_t pltEntryAddr) const override;
  bool needsThunk(RelExpr expr, RelType type, const InputFile *file,
                  uint64_t branchAddr, const Symbol &s,
                  int64_t a) const override;
  uint32_t getThunkSectionSpacing() const override;
  bool inBranchRange(RelType type, uint64_t src, uint64_t dst) const override;
  bool usesOnlyLowPageBits(RelType type) const override;
  void relocate(uint8_t *loc, const Relocation &rel,
                uint64_t val) const override;
  RelExpr adjustTlsExpr(RelType type, RelExpr expr) const override;
  void relocateAlloc(InputSectionBase &sec, uint8_t *buf) const override;

private:
  void relaxTlsGdToLe(uint8_t *loc, const Relocation &rel, uint64_t val) const;
  void relaxTlsGdToIe(uint8_t *loc, const Relocation &rel, uint64_t val) const;
  void relaxTlsIeToLe(uint8_t *loc, const Relocation &rel, uint64_t val) const;
};

struct AArch64Relaxer {
  Ctx &ctx;
  bool safeToRelaxAdrpLdr = false;

  AArch64Relaxer(Ctx &ctx, ArrayRef<Relocation> relocs);
  bool tryRelaxAdrpAdd(const Relocation &adrpRel, const Relocation &addRel,
                       uint64_t secAddr, uint8_t *buf) const;
  bool tryRelaxAdrpLdr(const Relocation &adrpRel, const Relocation &ldrRel,
                       uint64_t secAddr, uint8_t *buf) const;
};
} // namespace

// Return the bits [Start, End] from Val shifted Start bits.
// For instance, getBits(0xF0, 4, 8) returns 0xF.
static uint64_t getBits(uint64_t val, int start, int end) {
  uint64_t mask = ((uint64_t)1 << (end + 1 - start)) - 1;
  return (val >> start) & mask;
}

AArch64::AArch64(Ctx &ctx) : TargetInfo(ctx) {
  copyRel = R_AARCH64_COPY;
  relativeRel = R_AARCH64_RELATIVE;
  iRelativeRel = R_AARCH64_IRELATIVE;
  gotRel = R_AARCH64_GLOB_DAT;
  pltRel = R_AARCH64_JUMP_SLOT;
  symbolicRel = R_AARCH64_ABS64;
  tlsDescRel = R_AARCH64_TLSDESC;
  tlsGotRel = R_AARCH64_TLS_TPREL64;
  pltHeaderSize = 32;
  pltEntrySize = 16;
  ipltEntrySize = 16;
  defaultMaxPageSize = 65536;

  // Align to the 2 MiB page size (known as a superpage or huge page).
  // FreeBSD automatically promotes 2 MiB-aligned allocations.
  defaultImageBase = 0x200000;

  needsThunks = true;
}

RelExpr AArch64::getRelExpr(RelType type, const Symbol &s,
                            const uint8_t *loc) const {
  switch (type) {
  case R_AARCH64_ABS16:
  case R_AARCH64_ABS32:
  case R_AARCH64_ABS64:
  case R_AARCH64_ADD_ABS_LO12_NC:
  case R_AARCH64_LDST128_ABS_LO12_NC:
  case R_AARCH64_LDST16_ABS_LO12_NC:
  case R_AARCH64_LDST32_ABS_LO12_NC:
  case R_AARCH64_LDST64_ABS_LO12_NC:
  case R_AARCH64_LDST8_ABS_LO12_NC:
  case R_AARCH64_MOVW_SABS_G0:
  case R_AARCH64_MOVW_SABS_G1:
  case R_AARCH64_MOVW_SABS_G2:
  case R_AARCH64_MOVW_UABS_G0:
  case R_AARCH64_MOVW_UABS_G0_NC:
  case R_AARCH64_MOVW_UABS_G1:
  case R_AARCH64_MOVW_UABS_G1_NC:
  case R_AARCH64_MOVW_UABS_G2:
  case R_AARCH64_MOVW_UABS_G2_NC:
  case R_AARCH64_MOVW_UABS_G3:
    return R_ABS;
  case R_AARCH64_AUTH_ABS64:
    return RE_AARCH64_AUTH;
  case R_AARCH64_TLSDESC_ADR_PAGE21:
    return RE_AARCH64_TLSDESC_PAGE;
  case R_AARCH64_AUTH_TLSDESC_ADR_PAGE21:
    return RE_AARCH64_AUTH_TLSDESC_PAGE;
  case R_AARCH64_TLSDESC_LD64_LO12:
  case R_AARCH64_TLSDESC_ADD_LO12:
    return R_TLSDESC;
  case R_AARCH64_AUTH_TLSDESC_LD64_LO12:
  case R_AARCH64_AUTH_TLSDESC_ADD_LO12:
    return RE_AARCH64_AUTH_TLSDESC;
  case R_AARCH64_TLSDESC_CALL:
    return R_TLSDESC_CALL;
  case R_AARCH64_TLSLE_ADD_TPREL_HI12:
  case R_AARCH64_TLSLE_ADD_TPREL_LO12_NC:
  case R_AARCH64_TLSLE_LDST8_TPREL_LO12_NC:
  case R_AARCH64_TLSLE_LDST16_TPREL_LO12_NC:
  case R_AARCH64_TLSLE_LDST32_TPREL_LO12_NC:
  case R_AARCH64_TLSLE_LDST64_TPREL_LO12_NC:
  case R_AARCH64_TLSLE_LDST128_TPREL_LO12_NC:
  case R_AARCH64_TLSLE_MOVW_TPREL_G0:
  case R_AARCH64_TLSLE_MOVW_TPREL_G0_NC:
  case R_AARCH64_TLSLE_MOVW_TPREL_G1:
  case R_AARCH64_TLSLE_MOVW_TPREL_G1_NC:
  case R_AARCH64_TLSLE_MOVW_TPREL_G2:
    return R_TPREL;
  case R_AARCH64_CALL26:
  case R_AARCH64_CONDBR19:
  case R_AARCH64_JUMP26:
  case R_AARCH64_TSTBR14:
    return R_PLT_PC;
  case R_AARCH64_PLT32:
    const_cast<Symbol &>(s).thunkAccessed = true;
    return R_PLT_PC;
  case R_AARCH64_PREL16:
  case R_AARCH64_PREL32:
  case R_AARCH64_PREL64:
  case R_AARCH64_ADR_PREL_LO21:
  case R_AARCH64_LD_PREL_LO19:
  case R_AARCH64_MOVW_PREL_G0:
  case R_AARCH64_MOVW_PREL_G0_NC:
  case R_AARCH64_MOVW_PREL_G1:
  case R_AARCH64_MOVW_PREL_G1_NC:
  case R_AARCH64_MOVW_PREL_G2:
  case R_AARCH64_MOVW_PREL_G2_NC:
  case R_AARCH64_MOVW_PREL_G3:
    return R_PC;
  case R_AARCH64_ADR_PREL_PG_HI21:
  case R_AARCH64_ADR_PREL_PG_HI21_NC:
    return RE_AARCH64_PAGE_PC;
  case R_AARCH64_LD64_GOT_LO12_NC:
  case R_AARCH64_TLSIE_LD64_GOTTPREL_LO12_NC:
    return R_GOT;
  case R_AARCH64_AUTH_LD64_GOT_LO12_NC:
  case R_AARCH64_AUTH_GOT_ADD_LO12_NC:
    return RE_AARCH64_AUTH_GOT;
  case R_AARCH64_AUTH_GOT_LD_PREL19:
  case R_AARCH64_AUTH_GOT_ADR_PREL_LO21:
    return RE_AARCH64_AUTH_GOT_PC;
  case R_AARCH64_LD64_GOTPAGE_LO15:
    return RE_AARCH64_GOT_PAGE;
  case R_AARCH64_ADR_GOT_PAGE:
  case R_AARCH64_TLSIE_ADR_GOTTPREL_PAGE21:
    return RE_AARCH64_GOT_PAGE_PC;
  case R_AARCH64_AUTH_ADR_GOT_PAGE:
    return RE_AARCH64_AUTH_GOT_PAGE_PC;
  case R_AARCH64_GOTPCREL32:
  case R_AARCH64_GOT_LD_PREL19:
    return R_GOT_PC;
  case R_AARCH64_NONE:
    return R_NONE;
  default:
    Err(ctx) << getErrorLoc(ctx, loc) << "unknown relocation (" << type.v
             << ") against symbol " << &s;
    return R_NONE;
  }
}

RelExpr AArch64::adjustTlsExpr(RelType type, RelExpr expr) const {
  if (expr == R_RELAX_TLS_GD_TO_IE) {
    if (type == R_AARCH64_TLSDESC_ADR_PAGE21)
      return RE_AARCH64_RELAX_TLS_GD_TO_IE_PAGE_PC;
    return R_RELAX_TLS_GD_TO_IE_ABS;
  }
  return expr;
}

bool AArch64::usesOnlyLowPageBits(RelType type) const {
  switch (type) {
  default:
    return false;
  case R_AARCH64_ADD_ABS_LO12_NC:
  case R_AARCH64_LD64_GOT_LO12_NC:
  case R_AARCH64_LDST128_ABS_LO12_NC:
  case R_AARCH64_LDST16_ABS_LO12_NC:
  case R_AARCH64_LDST32_ABS_LO12_NC:
  case R_AARCH64_LDST64_ABS_LO12_NC:
  case R_AARCH64_LDST8_ABS_LO12_NC:
  case R_AARCH64_TLSDESC_ADD_LO12:
  case R_AARCH64_TLSDESC_LD64_LO12:
  case R_AARCH64_TLSIE_LD64_GOTTPREL_LO12_NC:
    return true;
  }
}

RelType AArch64::getDynRel(RelType type) const {
  if (type == R_AARCH64_ABS64 || type == R_AARCH64_AUTH_ABS64)
    return type;
  return R_AARCH64_NONE;
}

int64_t AArch64::getImplicitAddend(const uint8_t *buf, RelType type) const {
  switch (type) {
  case R_AARCH64_TLSDESC:
    return read64(ctx, buf + 8);
  case R_AARCH64_NONE:
  case R_AARCH64_GLOB_DAT:
  case R_AARCH64_AUTH_GLOB_DAT:
  case R_AARCH64_JUMP_SLOT:
    return 0;
  case R_AARCH64_ABS16:
  case R_AARCH64_PREL16:
    return SignExtend64<16>(read16(ctx, buf));
  case R_AARCH64_ABS32:
  case R_AARCH64_PREL32:
    return SignExtend64<32>(read32(ctx, buf));
  case R_AARCH64_ABS64:
  case R_AARCH64_PREL64:
  case R_AARCH64_RELATIVE:
  case R_AARCH64_IRELATIVE:
  case R_AARCH64_TLS_TPREL64:
    return read64(ctx, buf);

    // The following relocation types all point at instructions, and
    // relocate an immediate field in the instruction.
    //
    // The general rule, from AAELF64 §5.7.2 "Addends and PC-bias",
    // says: "If the relocation relocates an instruction the immediate
    // field of the instruction is extracted, scaled as required by
    // the instruction field encoding, and sign-extended to 64 bits".

    // The R_AARCH64_MOVW family operates on wide MOV/MOVK/MOVZ
    // instructions, which have a 16-bit immediate field with its low
    // bit in bit 5 of the instruction encoding. When the immediate
    // field is used as an implicit addend for REL-type relocations,
    // it is treated as added to the low bits of the output value, not
    // shifted depending on the relocation type.
    //
    // This allows REL relocations to express the requirement 'please
    // add 12345 to this symbol value and give me the four 16-bit
    // chunks of the result', by putting the same addend 12345 in all
    // four instructions. Carries between the 16-bit chunks are
    // handled correctly, because the whole 64-bit addition is done
    // once per relocation.
  case R_AARCH64_MOVW_UABS_G0:
  case R_AARCH64_MOVW_UABS_G0_NC:
  case R_AARCH64_MOVW_UABS_G1:
  case R_AARCH64_MOVW_UABS_G1_NC:
  case R_AARCH64_MOVW_UABS_G2:
  case R_AARCH64_MOVW_UABS_G2_NC:
  case R_AARCH64_MOVW_UABS_G3:
    return SignExtend64<16>(getBits(read32le(buf), 5, 20));

    // R_AARCH64_TSTBR14 points at a TBZ or TBNZ instruction, which
    // has a 14-bit offset measured in instructions, i.e. shifted left
    // by 2.
  case R_AARCH64_TSTBR14:
    return SignExtend64<16>(getBits(read32le(buf), 5, 18) << 2);

    // R_AARCH64_CONDBR19 operates on the ordinary B.cond instruction,
    // which has a 19-bit offset measured in instructions.
    //
    // R_AARCH64_LD_PREL_LO19 operates on the LDR (literal)
    // instruction, which also has a 19-bit offset, measured in 4-byte
    // chunks. So the calculation is the same as for
    // R_AARCH64_CONDBR19.
  case R_AARCH64_CONDBR19:
  case R_AARCH64_LD_PREL_LO19:
    return SignExtend64<21>(getBits(read32le(buf), 5, 23) << 2);

    // R_AARCH64_ADD_ABS_LO12_NC operates on ADD (immediate). The
    // immediate can optionally be shifted left by 12 bits, but this
    // relocation is intended for the case where it is not.
  case R_AARCH64_ADD_ABS_LO12_NC:
    return SignExtend64<12>(getBits(read32le(buf), 10, 21));

    // R_AARCH64_ADR_PREL_LO21 operates on an ADR instruction, whose
    // 21-bit immediate is split between two bits high up in the word
    // (in fact the two _lowest_ order bits of the value) and 19 bits
    // lower down.
    //
    // R_AARCH64_ADR_PREL_PG_HI21[_NC] operate on an ADRP instruction,
    // which encodes the immediate in the same way, but will shift it
    // left by 12 bits when the instruction executes. For the same
    // reason as the MOVW family, we don't apply that left shift here.
  case R_AARCH64_ADR_PREL_LO21:
  case R_AARCH64_ADR_PREL_PG_HI21:
  case R_AARCH64_ADR_PREL_PG_HI21_NC:
    return SignExtend64<21>((getBits(read32le(buf), 5, 23) << 2) |
                            getBits(read32le(buf), 29, 30));

    // R_AARCH64_{JUMP,CALL}26 operate on B and BL, which have a
    // 26-bit offset measured in instructions.
  case R_AARCH64_JUMP26:
  case R_AARCH64_CALL26:
    return SignExtend64<28>(getBits(read32le(buf), 0, 25) << 2);

  default:
    InternalErr(ctx, buf) << "cannot read addend for relocation " << type;
    return 0;
  }
}

void AArch64::writeGotPlt(uint8_t *buf, const Symbol &) const {
  write64(ctx, buf, ctx.in.plt->getVA());
}

void AArch64::writeIgotPlt(uint8_t *buf, const Symbol &s) const {
  if (ctx.arg.writeAddends)
    write64(ctx, buf, s.getVA(ctx));
}

void AArch64::writePltHeader(uint8_t *buf) const {
  const uint8_t pltData[] = {
      0xf0, 0x7b, 0xbf, 0xa9, // stp    x16, x30, [sp,#-16]!
      0x10, 0x00, 0x00, 0x90, // adrp   x16, Page(&(.got.plt[2]))
      0x11, 0x02, 0x40, 0xf9, // ldr    x17, [x16, Offset(&(.got.plt[2]))]
      0x10, 0x02, 0x00, 0x91, // add    x16, x16, Offset(&(.got.plt[2]))
      0x20, 0x02, 0x1f, 0xd6, // br     x17
      0x1f, 0x20, 0x03, 0xd5, // nop
      0x1f, 0x20, 0x03, 0xd5, // nop
      0x1f, 0x20, 0x03, 0xd5  // nop
  };
  memcpy(buf, pltData, sizeof(pltData));

  uint64_t got = ctx.in.gotPlt->getVA();
  uint64_t plt = ctx.in.plt->getVA();
  relocateNoSym(buf + 4, R_AARCH64_ADR_PREL_PG_HI21,
                getAArch64Page(got + 16) - getAArch64Page(plt + 4));
  relocateNoSym(buf + 8, R_AARCH64_LDST64_ABS_LO12_NC, got + 16);
  relocateNoSym(buf + 12, R_AARCH64_ADD_ABS_LO12_NC, got + 16);
}

void AArch64::writePlt(uint8_t *buf, const Symbol &sym,
                       uint64_t pltEntryAddr) const {
  const uint8_t inst[] = {
      0x10, 0x00, 0x00, 0x90, // adrp x16, Page(&(.got.plt[n]))
      0x11, 0x02, 0x40, 0xf9, // ldr  x17, [x16, Offset(&(.got.plt[n]))]
      0x10, 0x02, 0x00, 0x91, // add  x16, x16, Offset(&(.got.plt[n]))
      0x20, 0x02, 0x1f, 0xd6  // br   x17
  };
  memcpy(buf, inst, sizeof(inst));

  uint64_t gotPltEntryAddr = sym.getGotPltVA(ctx);
  relocateNoSym(buf, R_AARCH64_ADR_PREL_PG_HI21,
                getAArch64Page(gotPltEntryAddr) - getAArch64Page(pltEntryAddr));
  relocateNoSym(buf + 4, R_AARCH64_LDST64_ABS_LO12_NC, gotPltEntryAddr);
  relocateNoSym(buf + 8, R_AARCH64_ADD_ABS_LO12_NC, gotPltEntryAddr);
}

bool AArch64::needsThunk(RelExpr expr, RelType type, const InputFile *file,
                         uint64_t branchAddr, const Symbol &s,
                         int64_t a) const {
  // If s is an undefined weak symbol and does not have a PLT entry then it will
  // be resolved as a branch to the next instruction. If it is hidden, its
  // binding has been converted to local, so we just check isUndefined() here. A
  // undefined non-weak symbol will have been errored.
  if (s.isUndefined() && !s.isInPlt(ctx))
    return false;
  // ELF for the ARM 64-bit architecture, section Call and Jump relocations
  // only permits range extension thunks for R_AARCH64_CALL26 and
  // R_AARCH64_JUMP26 relocation types.
  if (type != R_AARCH64_CALL26 && type != R_AARCH64_JUMP26 &&
      type != R_AARCH64_PLT32)
    return false;
  uint64_t dst = expr == R_PLT_PC ? s.getPltVA(ctx) : s.getVA(ctx, a);
  return !inBranchRange(type, branchAddr, dst);
}

uint32_t AArch64::getThunkSectionSpacing() const {
  // See comment in Arch/ARM.cpp for a more detailed explanation of
  // getThunkSectionSpacing(). For AArch64 the only branches we are permitted to
  // Thunk have a range of +/- 128 MiB
  return (128 * 1024 * 1024) - 0x30000;
}

bool AArch64::inBranchRange(RelType type, uint64_t src, uint64_t dst) const {
  if (type != R_AARCH64_CALL26 && type != R_AARCH64_JUMP26 &&
      type != R_AARCH64_PLT32)
    return true;
  // The AArch64 call and unconditional branch instructions have a range of
  // +/- 128 MiB. The PLT32 relocation supports a range up to +/- 2 GiB.
  uint64_t range =
      type == R_AARCH64_PLT32 ? (UINT64_C(1) << 31) : (128 * 1024 * 1024);
  if (dst > src) {
    // Immediate of branch is signed.
    range -= 4;
    return dst - src <= range;
  }
  return src - dst <= range;
}

static void write32AArch64Addr(uint8_t *l, uint64_t imm) {
  uint32_t immLo = (imm & 0x3) << 29;
  uint32_t immHi = (imm & 0x1FFFFC) << 3;
  uint64_t mask = (0x3 << 29) | (0x1FFFFC << 3);
  write32le(l, (read32le(l) & ~mask) | immLo | immHi);
}

static void writeMaskedBits32le(uint8_t *p, int32_t v, uint32_t mask) {
  write32le(p, (read32le(p) & ~mask) | v);
}

// Update the immediate field in a AARCH64 ldr, str, and add instruction.
static void write32Imm12(uint8_t *l, uint64_t imm) {
  writeMaskedBits32le(l, (imm & 0xFFF) << 10, 0xFFF << 10);
}

// Update the immediate field in an AArch64 movk, movn or movz instruction
// for a signed relocation, and update the opcode of a movn or movz instruction
// to match the sign of the operand.
static void writeSMovWImm(uint8_t *loc, uint32_t imm) {
  uint32_t inst = read32le(loc);
  // Opcode field is bits 30, 29, with 10 = movz, 00 = movn and 11 = movk.
  if (!(inst & (1 << 29))) {
    // movn or movz.
    if (imm & 0x10000) {
      // Change opcode to movn, which takes an inverted operand.
      imm ^= 0xFFFF;
      inst &= ~(1 << 30);
    } else {
      // Change opcode to movz.
      inst |= 1 << 30;
    }
  }
  write32le(loc, inst | ((imm & 0xFFFF) << 5));
}

void AArch64::relocate(uint8_t *loc, const Relocation &rel,
                       uint64_t val) const {
  switch (rel.type) {
  case R_AARCH64_ABS16:
  case R_AARCH64_PREL16:
    checkIntUInt(ctx, loc, val, 16, rel);
    write16(ctx, loc, val);
    break;
  case R_AARCH64_ABS32:
  case R_AARCH64_PREL32:
    checkIntUInt(ctx, loc, val, 32, rel);
    write32(ctx, loc, val);
    break;
  case R_AARCH64_PLT32:
  case R_AARCH64_GOTPCREL32:
    checkInt(ctx, loc, val, 32, rel);
    write32(ctx, loc, val);
    break;
  case R_AARCH64_ABS64:
    // AArch64 relocations to tagged symbols have extended semantics, as
    // described here:
    // https://github.com/ARM-software/abi-aa/blob/main/memtagabielf64/memtagabielf64.rst#841extended-semantics-of-r_aarch64_relative.
    // tl;dr: encode the symbol's special addend in the place, which is an
    // offset to the point where the logical tag is derived from. Quick hack, if
    // the addend is within the symbol's bounds, no need to encode the tag
    // derivation offset.
    if (rel.sym && rel.sym->isTagged() &&
        (rel.addend < 0 ||
         rel.addend >= static_cast<int64_t>(rel.sym->getSize())))
      write64(ctx, loc, -rel.addend);
    else
      write64(ctx, loc, val);
    break;
  case R_AARCH64_PREL64:
    write64(ctx, loc, val);
    break;
  case R_AARCH64_AUTH_ABS64:
    // If val is wider than 32 bits, the relocation must have been moved from
    // .relr.auth.dyn to .rela.dyn, and the addend write is not needed.
    //
    // If val fits in 32 bits, we have two potential scenarios:
    // * True RELR: Write the 32-bit `val`.
    // * RELA: Even if the value now fits in 32 bits, it might have been
    //   converted from RELR during an iteration in
    //   finalizeAddressDependentContent(). Writing the value is harmless
    //   because dynamic linking ignores it.
    if (isInt<32>(val))
      write32(ctx, loc, val);
    break;
  case R_AARCH64_ADD_ABS_LO12_NC:
  case R_AARCH64_AUTH_GOT_ADD_LO12_NC:
    write32Imm12(loc, val);
    break;
  case R_AARCH64_ADR_GOT_PAGE:
  case R_AARCH64_AUTH_ADR_GOT_PAGE:
  case R_AARCH64_ADR_PREL_PG_HI21:
  case R_AARCH64_TLSIE_ADR_GOTTPREL_PAGE21:
  case R_AARCH64_TLSDESC_ADR_PAGE21:
  case R_AARCH64_AUTH_TLSDESC_ADR_PAGE21:
    checkInt(ctx, loc, val, 33, rel);
    [[fallthrough]];
  case R_AARCH64_ADR_PREL_PG_HI21_NC:
    write32AArch64Addr(loc, val >> 12);
    break;
  case R_AARCH64_ADR_PREL_LO21:
  case R_AARCH64_AUTH_GOT_ADR_PREL_LO21:
    checkInt(ctx, loc, val, 21, rel);
    write32AArch64Addr(loc, val);
    break;
  case R_AARCH64_JUMP26:
    // Normally we would just write the bits of the immediate field, however
    // when patching instructions for the cpu errata fix -fix-cortex-a53-843419
    // we want to replace a non-branch instruction with a branch immediate
    // instruction. By writing all the bits of the instruction including the
    // opcode and the immediate (0 001 | 01 imm26) we can do this
    // transformation by placing a R_AARCH64_JUMP26 relocation at the offset of
    // the instruction we want to patch.
    write32le(loc, 0x14000000);
    [[fallthrough]];
  case R_AARCH64_CALL26:
    checkInt(ctx, loc, val, 28, rel);
    writeMaskedBits32le(loc, (val & 0x0FFFFFFC) >> 2, 0x0FFFFFFC >> 2);
    break;
  case R_AARCH64_CONDBR19:
  case R_AARCH64_LD_PREL_LO19:
  case R_AARCH64_GOT_LD_PREL19:
  case R_AARCH64_AUTH_GOT_LD_PREL19:
    checkAlignment(ctx, loc, val, 4, rel);
    checkInt(ctx, loc, val, 21, rel);
    writeMaskedBits32le(loc, (val & 0x1FFFFC) << 3, 0x1FFFFC << 3);
    break;
  case R_AARCH64_LDST8_ABS_LO12_NC:
  case R_AARCH64_TLSLE_LDST8_TPREL_LO12_NC:
    write32Imm12(loc, getBits(val, 0, 11));
    break;
  case R_AARCH64_LDST16_ABS_LO12_NC:
  case R_AARCH64_TLSLE_LDST16_TPREL_LO12_NC:
    checkAlignment(ctx, loc, val, 2, rel);
    write32Imm12(loc, getBits(val, 1, 11));
    break;
  case R_AARCH64_LDST32_ABS_LO12_NC:
  case R_AARCH64_TLSLE_LDST32_TPREL_LO12_NC:
    checkAlignment(ctx, loc, val, 4, rel);
    write32Imm12(loc, getBits(val, 2, 11));
    break;
  case R_AARCH64_LDST64_ABS_LO12_NC:
  case R_AARCH64_LD64_GOT_LO12_NC:
  case R_AARCH64_AUTH_LD64_GOT_LO12_NC:
  case R_AARCH64_TLSIE_LD64_GOTTPREL_LO12_NC:
  case R_AARCH64_TLSLE_LDST64_TPREL_LO12_NC:
  case R_AARCH64_TLSDESC_LD64_LO12:
  case R_AARCH64_AUTH_TLSDESC_LD64_LO12:
    checkAlignment(ctx, loc, val, 8, rel);
    write32Imm12(loc, getBits(val, 3, 11));
    break;
  case R_AARCH64_LDST128_ABS_LO12_NC:
  case R_AARCH64_TLSLE_LDST128_TPREL_LO12_NC:
    checkAlignment(ctx, loc, val, 16, rel);
    write32Imm12(loc, getBits(val, 4, 11));
    break;
  case R_AARCH64_LD64_GOTPAGE_LO15:
    checkAlignment(ctx, loc, val, 8, rel);
    write32Imm12(loc, getBits(val, 3, 14));
    break;
  case R_AARCH64_MOVW_UABS_G0:
    checkUInt(ctx, loc, val, 16, rel);
    [[fallthrough]];
  case R_AARCH64_MOVW_UABS_G0_NC:
    writeMaskedBits32le(loc, (val & 0xFFFF) << 5, 0xFFFF << 5);
    break;
  case R_AARCH64_MOVW_UABS_G1:
    checkUInt(ctx, loc, val, 32, rel);
    [[fallthrough]];
  case R_AARCH64_MOVW_UABS_G1_NC:
    writeMaskedBits32le(loc, (val & 0xFFFF0000) >> 11, 0xFFFF0000 >> 11);
    break;
  case R_AARCH64_MOVW_UABS_G2:
    checkUInt(ctx, loc, val, 48, rel);
    [[fallthrough]];
  case R_AARCH64_MOVW_UABS_G2_NC:
    writeMaskedBits32le(loc, (val & 0xFFFF00000000) >> 27,
                        0xFFFF00000000 >> 27);
    break;
  case R_AARCH64_MOVW_UABS_G3:
    writeMaskedBits32le(loc, (val & 0xFFFF000000000000) >> 43,
                        0xFFFF000000000000 >> 43);
    break;
  case R_AARCH64_MOVW_PREL_G0:
  case R_AARCH64_MOVW_SABS_G0:
  case R_AARCH64_TLSLE_MOVW_TPREL_G0:
    checkInt(ctx, loc, val, 17, rel);
    [[fallthrough]];
  case R_AARCH64_MOVW_PREL_G0_NC:
  case R_AARCH64_TLSLE_MOVW_TPREL_G0_NC:
    writeSMovWImm(loc, val);
    break;
  case R_AARCH64_MOVW_PREL_G1:
  case R_AARCH64_MOVW_SABS_G1:
  case R_AARCH64_TLSLE_MOVW_TPREL_G1:
    checkInt(ctx, loc, val, 33, rel);
    [[fallthrough]];
  case R_AARCH64_MOVW_PREL_G1_NC:
  case R_AARCH64_TLSLE_MOVW_TPREL_G1_NC:
    writeSMovWImm(loc, val >> 16);
    break;
  case R_AARCH64_MOVW_PREL_G2:
  case R_AARCH64_MOVW_SABS_G2:
  case R_AARCH64_TLSLE_MOVW_TPREL_G2:
    checkInt(ctx, loc, val, 49, rel);
    [[fallthrough]];
  case R_AARCH64_MOVW_PREL_G2_NC:
    writeSMovWImm(loc, val >> 32);
    break;
  case R_AARCH64_MOVW_PREL_G3:
    writeSMovWImm(loc, val >> 48);
    break;
  case R_AARCH64_TSTBR14:
    checkInt(ctx, loc, val, 16, rel);
    writeMaskedBits32le(loc, (val & 0xFFFC) << 3, 0xFFFC << 3);
    break;
  case R_AARCH64_TLSLE_ADD_TPREL_HI12:
    checkUInt(ctx, loc, val, 24, rel);
    write32Imm12(loc, val >> 12);
    break;
  case R_AARCH64_TLSLE_ADD_TPREL_LO12_NC:
  case R_AARCH64_TLSDESC_ADD_LO12:
  case R_AARCH64_AUTH_TLSDESC_ADD_LO12:
    write32Imm12(loc, val);
    break;
  case R_AARCH64_TLSDESC:
    // For R_AARCH64_TLSDESC the addend is stored in the second 64-bit word.
    write64(ctx, loc + 8, val);
    break;
  default:
    llvm_unreachable("unknown relocation");
  }
}

void AArch64::relaxTlsGdToLe(uint8_t *loc, const Relocation &rel,
                             uint64_t val) const {
  // TLSDESC Global-Dynamic relocation are in the form:
  //   adrp    x0, :tlsdesc:v             [R_AARCH64_TLSDESC_ADR_PAGE21]
  //   ldr     x1, [x0, #:tlsdesc_lo12:v  [R_AARCH64_TLSDESC_LD64_LO12]
  //   add     x0, x0, :tlsdesc_los:v     [R_AARCH64_TLSDESC_ADD_LO12]
  //   .tlsdesccall                       [R_AARCH64_TLSDESC_CALL]
  //   blr     x1
  // And it can optimized to:
  //   movz    x0, #0x0, lsl #16
  //   movk    x0, #0x10
  //   nop
  //   nop
  checkUInt(ctx, loc, val, 32, rel);

  switch (rel.type) {
  case R_AARCH64_TLSDESC_ADD_LO12:
  case R_AARCH64_TLSDESC_CALL:
    write32le(loc, 0xd503201f); // nop
    return;
  case R_AARCH64_TLSDESC_ADR_PAGE21:
    write32le(loc, 0xd2a00000 | (((val >> 16) & 0xffff) << 5)); // movz
    return;
  case R_AARCH64_TLSDESC_LD64_LO12:
    write32le(loc, 0xf2800000 | ((val & 0xffff) << 5)); // movk
    return;
  default:
    llvm_unreachable("unsupported relocation for TLS GD to LE relaxation");
  }
}

void AArch64::relaxTlsGdToIe(uint8_t *loc, const Relocation &rel,
                             uint64_t val) const {
  // TLSDESC Global-Dynamic relocation are in the form:
  //   adrp    x0, :tlsdesc:v             [R_AARCH64_TLSDESC_ADR_PAGE21]
  //   ldr     x1, [x0, #:tlsdesc_lo12:v  [R_AARCH64_TLSDESC_LD64_LO12]
  //   add     x0, x0, :tlsdesc_los:v     [R_AARCH64_TLSDESC_ADD_LO12]
  //   .tlsdesccall                       [R_AARCH64_TLSDESC_CALL]
  //   blr     x1
  // And it can optimized to:
  //   adrp    x0, :gottprel:v
  //   ldr     x0, [x0, :gottprel_lo12:v]
  //   nop
  //   nop

  switch (rel.type) {
  case R_AARCH64_TLSDESC_ADD_LO12:
  case R_AARCH64_TLSDESC_CALL:
    write32le(loc, 0xd503201f); // nop
    break;
  case R_AARCH64_TLSDESC_ADR_PAGE21:
    write32le(loc, 0x90000000); // adrp
    relocateNoSym(loc, R_AARCH64_TLSIE_ADR_GOTTPREL_PAGE21, val);
    break;
  case R_AARCH64_TLSDESC_LD64_LO12:
    write32le(loc, 0xf9400000); // ldr
    relocateNoSym(loc, R_AARCH64_TLSIE_LD64_GOTTPREL_LO12_NC, val);
    break;
  default:
    llvm_unreachable("unsupported relocation for TLS GD to LE relaxation");
  }
}

void AArch64::relaxTlsIeToLe(uint8_t *loc, const Relocation &rel,
                             uint64_t val) const {
  checkUInt(ctx, loc, val, 32, rel);

  if (rel.type == R_AARCH64_TLSIE_ADR_GOTTPREL_PAGE21) {
    // Generate MOVZ.
    uint32_t regNo = read32le(loc) & 0x1f;
    write32le(loc, (0xd2a00000 | regNo) | (((val >> 16) & 0xffff) << 5));
    return;
  }
  if (rel.type == R_AARCH64_TLSIE_LD64_GOTTPREL_LO12_NC) {
    // Generate MOVK.
    uint32_t regNo = read32le(loc) & 0x1f;
    write32le(loc, (0xf2800000 | regNo) | ((val & 0xffff) << 5));
    return;
  }
  llvm_unreachable("invalid relocation for TLS IE to LE relaxation");
}

AArch64Relaxer::AArch64Relaxer(Ctx &ctx, ArrayRef<Relocation> relocs)
    : ctx(ctx) {
  if (!ctx.arg.relax)
    return;
  // Check if R_AARCH64_ADR_GOT_PAGE and R_AARCH64_LD64_GOT_LO12_NC
  // always appear in pairs.
  size_t i = 0;
  const size_t size = relocs.size();
  for (; i != size; ++i) {
    if (relocs[i].type == R_AARCH64_ADR_GOT_PAGE) {
      if (i + 1 < size && relocs[i + 1].type == R_AARCH64_LD64_GOT_LO12_NC) {
        ++i;
        continue;
      }
      break;
    } else if (relocs[i].type == R_AARCH64_LD64_GOT_LO12_NC) {
      break;
    }
  }
  safeToRelaxAdrpLdr = i == size;
}

bool AArch64Relaxer::tryRelaxAdrpAdd(const Relocation &adrpRel,
                                     const Relocation &addRel, uint64_t secAddr,
                                     uint8_t *buf) const {
  // When the address of sym is within the range of ADR then
  // we may relax
  // ADRP xn, sym
  // ADD  xn, xn, :lo12: sym
  // to
  // NOP
  // ADR xn, sym
  if (!ctx.arg.relax || adrpRel.type != R_AARCH64_ADR_PREL_PG_HI21 ||
      addRel.type != R_AARCH64_ADD_ABS_LO12_NC)
    return false;
  // Check if the relocations apply to consecutive instructions.
  if (adrpRel.offset + 4 != addRel.offset)
    return false;
  if (adrpRel.sym != addRel.sym)
    return false;
  if (adrpRel.addend != 0 || addRel.addend != 0)
    return false;

  uint32_t adrpInstr = read32le(buf + adrpRel.offset);
  uint32_t addInstr = read32le(buf + addRel.offset);
  // Check if the first instruction is ADRP and the second instruction is ADD.
  if ((adrpInstr & 0x9f000000) != 0x90000000 ||
      (addInstr & 0xffc00000) != 0x91000000)
    return false;
  uint32_t adrpDestReg = adrpInstr & 0x1f;
  uint32_t addDestReg = addInstr & 0x1f;
  uint32_t addSrcReg = (addInstr >> 5) & 0x1f;
  if (adrpDestReg != addDestReg || adrpDestReg != addSrcReg)
    return false;

  Symbol &sym = *adrpRel.sym;
  // Check if the address difference is within 1MiB range.
  int64_t val = sym.getVA(ctx) - (secAddr + addRel.offset);
  if (val < -1024 * 1024 || val >= 1024 * 1024)
    return false;

  Relocation adrRel = {R_ABS, R_AARCH64_ADR_PREL_LO21, addRel.offset,
                       /*addend=*/0, &sym};
  // nop
  write32le(buf + adrpRel.offset, 0xd503201f);
  // adr x_<dest_reg>
  write32le(buf + adrRel.offset, 0x10000000 | adrpDestReg);
  ctx.target->relocate(buf + adrRel.offset, adrRel, val);
  return true;
}

bool AArch64Relaxer::tryRelaxAdrpLdr(const Relocation &adrpRel,
                                     const Relocation &ldrRel, uint64_t secAddr,
                                     uint8_t *buf) const {
  if (!safeToRelaxAdrpLdr)
    return false;

  // When the definition of sym is not preemptible then we may
  // be able to relax
  // ADRP xn, :got: sym
  // LDR xn, [ xn :got_lo12: sym]
  // to
  // ADRP xn, sym
  // ADD xn, xn, :lo_12: sym

  if (adrpRel.type != R_AARCH64_ADR_GOT_PAGE ||
      ldrRel.type != R_AARCH64_LD64_GOT_LO12_NC)
    return false;
  // Check if the relocations apply to consecutive instructions.
  if (adrpRel.offset + 4 != ldrRel.offset)
    return false;
  // Check if the relocations reference the same symbol and
  // skip undefined, preemptible and STT_GNU_IFUNC symbols.
  if (!adrpRel.sym || adrpRel.sym != ldrRel.sym || !adrpRel.sym->isDefined() ||
      adrpRel.sym->isPreemptible || adrpRel.sym->isGnuIFunc())
    return false;
  // Check if the addends of the both relocations are zero.
  if (adrpRel.addend != 0 || ldrRel.addend != 0)
    return false;
  uint32_t adrpInstr = read32le(buf + adrpRel.offset);
  uint32_t ldrInstr = read32le(buf + ldrRel.offset);
  // Check if the first instruction is ADRP and the second instruction is LDR.
  if ((adrpInstr & 0x9f000000) != 0x90000000 ||
      (ldrInstr & 0x3b000000) != 0x39000000)
    return false;
  // Check the value of the sf bit.
  if (!(ldrInstr >> 31))
    return false;
  uint32_t adrpDestReg = adrpInstr & 0x1f;
  uint32_t ldrDestReg = ldrInstr & 0x1f;
  uint32_t ldrSrcReg = (ldrInstr >> 5) & 0x1f;
  // Check if ADPR and LDR use the same register.
  if (adrpDestReg != ldrDestReg || adrpDestReg != ldrSrcReg)
    return false;

  Symbol &sym = *adrpRel.sym;
  // GOT references to absolute symbols can't be relaxed to use ADRP/ADD in
  // position-independent code because these instructions produce a relative
  // address.
  if (ctx.arg.isPic && !cast<Defined>(sym).section)
    return false;
  // Check if the address difference is within 4GB range.
  int64_t val =
      getAArch64Page(sym.getVA(ctx)) - getAArch64Page(secAddr + adrpRel.offset);
  if (val != llvm::SignExtend64(val, 33))
    return false;

  Relocation adrpSymRel = {RE_AARCH64_PAGE_PC, R_AARCH64_ADR_PREL_PG_HI21,
                           adrpRel.offset, /*addend=*/0, &sym};
  Relocation addRel = {R_ABS, R_AARCH64_ADD_ABS_LO12_NC, ldrRel.offset,
                       /*addend=*/0, &sym};

  // adrp x_<dest_reg>
  write32le(buf + adrpSymRel.offset, 0x90000000 | adrpDestReg);
  // add x_<dest reg>, x_<dest reg>
  write32le(buf + addRel.offset, 0x91000000 | adrpDestReg | (adrpDestReg << 5));

  ctx.target->relocate(
      buf + adrpSymRel.offset, adrpSymRel,
      SignExtend64(getAArch64Page(sym.getVA(ctx)) -
                       getAArch64Page(secAddr + adrpSymRel.offset),
                   64));
  ctx.target->relocate(buf + addRel.offset, addRel,
                       SignExtend64(sym.getVA(ctx), 64));
  tryRelaxAdrpAdd(adrpSymRel, addRel, secAddr, buf);
  return true;
}

// Tagged symbols have upper address bits that are added by the dynamic loader,
// and thus need the full 64-bit GOT entry. Do not relax such symbols.
static bool needsGotForMemtag(const Relocation &rel) {
  return rel.sym->isTagged() && needsGot(rel.expr);
}

void AArch64::relocateAlloc(InputSectionBase &sec, uint8_t *buf) const {
  uint64_t secAddr = sec.getOutputSection()->addr;
  if (auto *s = dyn_cast<InputSection>(&sec))
    secAddr += s->outSecOff;
  else if (auto *ehIn = dyn_cast<EhInputSection>(&sec))
    secAddr += ehIn->getParent()->outSecOff;
  AArch64Relaxer relaxer(ctx, sec.relocs());
  for (size_t i = 0, size = sec.relocs().size(); i != size; ++i) {
    const Relocation &rel = sec.relocs()[i];
    uint8_t *loc = buf + rel.offset;
    const uint64_t val = sec.getRelocTargetVA(ctx, rel, secAddr + rel.offset);

    if (needsGotForMemtag(rel)) {
      relocate(loc, rel, val);
      continue;
    }

    switch (rel.expr) {
    case RE_AARCH64_GOT_PAGE_PC:
      if (i + 1 < size &&
          relaxer.tryRelaxAdrpLdr(rel, sec.relocs()[i + 1], secAddr, buf)) {
        ++i;
        continue;
      }
      break;
    case RE_AARCH64_PAGE_PC:
      if (i + 1 < size &&
          relaxer.tryRelaxAdrpAdd(rel, sec.relocs()[i + 1], secAddr, buf)) {
        ++i;
        continue;
      }
      break;
    case RE_AARCH64_RELAX_TLS_GD_TO_IE_PAGE_PC:
    case R_RELAX_TLS_GD_TO_IE_ABS:
      relaxTlsGdToIe(loc, rel, val);
      continue;
    case R_RELAX_TLS_GD_TO_LE:
      relaxTlsGdToLe(loc, rel, val);
      continue;
    case R_RELAX_TLS_IE_TO_LE:
      relaxTlsIeToLe(loc, rel, val);
      continue;
    default:
      break;
    }
    relocate(loc, rel, val);
  }
}

// AArch64 may use security features in variant PLT sequences. These are:
// Pointer Authentication (PAC), introduced in armv8.3-a and Branch Target
// Indicator (BTI) introduced in armv8.5-a. The additional instructions used
// in the variant Plt sequences are encoded in the Hint space so they can be
// deployed on older architectures, which treat the instructions as a nop.
// PAC and BTI can be combined leading to the following combinations:
// writePltHeader
// writePltHeaderBti (no PAC Header needed)
// writePlt
// writePltBti (BTI only)
// writePltPac (PAC only)
// writePltBtiPac (BTI and PAC)
//
// When PAC is enabled the dynamic loader encrypts the address that it places
// in the .got.plt using the pacia1716 instruction which encrypts the value in
// x17 using the modifier in x16. The static linker places autia1716 before the
// indirect branch to x17 to authenticate the address in x17 with the modifier
// in x16. This makes it more difficult for an attacker to modify the value in
// the .got.plt.
//
// When BTI is enabled all indirect branches must land on a bti instruction.
// The static linker must place a bti instruction at the start of any PLT entry
// that may be the target of an indirect branch. As the PLT entries call the
// lazy resolver indirectly this must have a bti instruction at start. In
// general a bti instruction is not needed for a PLT entry as indirect calls
// are resolved to the function address and not the PLT entry for the function.
// There are a small number of cases where the PLT address can escape, such as
// taking the address of a function or ifunc via a non got-generating
// relocation, and a shared library refers to that symbol.
//
// We use the bti c variant of the instruction which permits indirect branches
// (br) via x16/x17 and indirect function calls (blr) via any register. The ABI
// guarantees that all indirect branches from code requiring BTI protection
// will go via x16/x17

namespace {
class AArch64BtiPac final : public AArch64 {
public:
  AArch64BtiPac(Ctx &);
  void writePltHeader(uint8_t *buf) const override;
  void writePlt(uint8_t *buf, const Symbol &sym,
                uint64_t pltEntryAddr) const override;

private:
  bool btiHeader; // bti instruction needed in PLT Header and Entry
  enum {
    PEK_NoAuth,
    PEK_AuthHint, // use autia1716 instr for authenticated branch in PLT entry
    PEK_Auth,     // use braa instr for authenticated branch in PLT entry
  } pacEntryKind;
};
} // namespace

AArch64BtiPac::AArch64BtiPac(Ctx &ctx) : AArch64(ctx) {
  btiHeader = (ctx.arg.andFeatures & GNU_PROPERTY_AARCH64_FEATURE_1_BTI);
  // A BTI (Branch Target Indicator) Plt Entry is only required if the
  // address of the PLT entry can be taken by the program, which permits an
  // indirect jump to the PLT entry. This can happen when the address
  // of the PLT entry for a function is canonicalised due to the address of
  // the function in an executable being taken by a shared library, or
  // non-preemptible ifunc referenced by non-GOT-generating, non-PLT-generating
  // relocations.
  // The PAC PLT entries require dynamic loader support and this isn't known
  // from properties in the objects, so we use the command line flag.
  // By default we only use hint-space instructions, but if we detect the
  // PAuthABI, which requires v8.3-A, we can use the non-hint space
  // instructions.
<<<<<<< HEAD

  if (ctx.arg.zPacPlt) {
    if (llvm::any_of(ctx.aarch64PauthAbiCoreInfo,
                     [](uint8_t c) { return c != 0; }))
      pacEntryKind = PEK_Auth;
    else
      pacEntryKind = PEK_AuthHint;
  } else {
    pacEntryKind = PEK_NoAuth;
  }

=======

  if (ctx.arg.zPacPlt) {
    if (ctx.aarch64PauthAbiCoreInfo && ctx.aarch64PauthAbiCoreInfo->isValid())
      pacEntryKind = PEK_Auth;
    else
      pacEntryKind = PEK_AuthHint;
  } else {
    pacEntryKind = PEK_NoAuth;
  }

>>>>>>> eb0f1dc0
  if (btiHeader || (pacEntryKind != PEK_NoAuth)) {
    pltEntrySize = 24;
    ipltEntrySize = 24;
  }
}

void AArch64BtiPac::writePltHeader(uint8_t *buf) const {
  const uint8_t btiData[] = { 0x5f, 0x24, 0x03, 0xd5 }; // bti c
  const uint8_t pltData[] = {
      0xf0, 0x7b, 0xbf, 0xa9, // stp    x16, x30, [sp,#-16]!
      0x10, 0x00, 0x00, 0x90, // adrp   x16, Page(&(.got.plt[2]))
      0x11, 0x02, 0x40, 0xf9, // ldr    x17, [x16, Offset(&(.got.plt[2]))]
      0x10, 0x02, 0x00, 0x91, // add    x16, x16, Offset(&(.got.plt[2]))
      0x20, 0x02, 0x1f, 0xd6, // br     x17
      0x1f, 0x20, 0x03, 0xd5, // nop
      0x1f, 0x20, 0x03, 0xd5  // nop
  };
  const uint8_t nopData[] = { 0x1f, 0x20, 0x03, 0xd5 }; // nop

  uint64_t got = ctx.in.gotPlt->getVA();
  uint64_t plt = ctx.in.plt->getVA();

  if (btiHeader) {
    // PltHeader is called indirectly by plt[N]. Prefix pltData with a BTI C
    // instruction.
    memcpy(buf, btiData, sizeof(btiData));
    buf += sizeof(btiData);
    plt += sizeof(btiData);
  }
  memcpy(buf, pltData, sizeof(pltData));

  relocateNoSym(buf + 4, R_AARCH64_ADR_PREL_PG_HI21,
                getAArch64Page(got + 16) - getAArch64Page(plt + 4));
  relocateNoSym(buf + 8, R_AARCH64_LDST64_ABS_LO12_NC, got + 16);
  relocateNoSym(buf + 12, R_AARCH64_ADD_ABS_LO12_NC, got + 16);
  if (!btiHeader)
    // We didn't add the BTI c instruction so round out size with NOP.
    memcpy(buf + sizeof(pltData), nopData, sizeof(nopData));
}

void AArch64BtiPac::writePlt(uint8_t *buf, const Symbol &sym,
                             uint64_t pltEntryAddr) const {
  // The PLT entry is of the form:
  // [btiData] addrInst (pacBr | stdBr) [nopData]
  const uint8_t btiData[] = { 0x5f, 0x24, 0x03, 0xd5 }; // bti c
  const uint8_t addrInst[] = {
      0x10, 0x00, 0x00, 0x90,  // adrp x16, Page(&(.got.plt[n]))
      0x11, 0x02, 0x40, 0xf9,  // ldr  x17, [x16, Offset(&(.got.plt[n]))]
      0x10, 0x02, 0x00, 0x91   // add  x16, x16, Offset(&(.got.plt[n]))
  };
  const uint8_t pacHintBr[] = {
      0x9f, 0x21, 0x03, 0xd5, // autia1716
      0x20, 0x02, 0x1f, 0xd6  // br   x17
  };
  const uint8_t pacBr[] = {
      0x30, 0x0a, 0x1f, 0xd7, // braa x17, x16
      0x1f, 0x20, 0x03, 0xd5  // nop
  };
  const uint8_t stdBr[] = {
      0x20, 0x02, 0x1f, 0xd6,  // br   x17
      0x1f, 0x20, 0x03, 0xd5   // nop
  };
  const uint8_t nopData[] = { 0x1f, 0x20, 0x03, 0xd5 }; // nop

  // NEEDS_COPY indicates a non-ifunc canonical PLT entry whose address may
  // escape to shared objects. isInIplt indicates a non-preemptible ifunc. Its
  // address may escape if referenced by a direct relocation. If relative
  // vtables are used then if the vtable is in a shared object the offsets will
  // be to the PLT entry. The condition is conservative.
  bool hasBti = btiHeader &&
                (sym.hasFlag(NEEDS_COPY) || sym.isInIplt || sym.thunkAccessed);
  if (hasBti) {
    memcpy(buf, btiData, sizeof(btiData));
    buf += sizeof(btiData);
    pltEntryAddr += sizeof(btiData);
  }

  uint64_t gotPltEntryAddr = sym.getGotPltVA(ctx);
  memcpy(buf, addrInst, sizeof(addrInst));
  relocateNoSym(buf, R_AARCH64_ADR_PREL_PG_HI21,
                getAArch64Page(gotPltEntryAddr) - getAArch64Page(pltEntryAddr));
  relocateNoSym(buf + 4, R_AARCH64_LDST64_ABS_LO12_NC, gotPltEntryAddr);
  relocateNoSym(buf + 8, R_AARCH64_ADD_ABS_LO12_NC, gotPltEntryAddr);

  if (pacEntryKind != PEK_NoAuth)
    memcpy(buf + sizeof(addrInst),
           pacEntryKind == PEK_AuthHint ? pacHintBr : pacBr,
           sizeof(pacEntryKind == PEK_AuthHint ? pacHintBr : pacBr));
  else
    memcpy(buf + sizeof(addrInst), stdBr, sizeof(stdBr));
  if (!hasBti)
    // We didn't add the BTI c instruction so round out size with NOP.
    memcpy(buf + sizeof(addrInst) + sizeof(stdBr), nopData, sizeof(nopData));
}

template <class ELFT>
static void
addTaggedSymbolReferences(Ctx &ctx, InputSectionBase &sec,
                          DenseMap<Symbol *, unsigned> &referenceCount) {
  assert(sec.type == SHT_AARCH64_MEMTAG_GLOBALS_STATIC);

  const RelsOrRelas<ELFT> rels = sec.relsOrRelas<ELFT>();
  if (rels.areRelocsRel())
    ErrAlways(ctx)
        << "non-RELA relocations are not allowed with memtag globals";

  for (const typename ELFT::Rela &rel : rels.relas) {
    Symbol &sym = sec.file->getRelocTargetSym(rel);
    // Linker-synthesized symbols such as __executable_start may be referenced
    // as tagged in input objfiles, and we don't want them to be tagged. A
    // cheap way to exclude them is the type check, but their type is
    // STT_NOTYPE. In addition, this save us from checking untaggable symbols,
    // like functions or TLS symbols.
    if (sym.type != STT_OBJECT)
      continue;
    // STB_LOCAL symbols can't be referenced from outside the object file, and
    // thus don't need to be checked for references from other object files.
    if (sym.binding == STB_LOCAL) {
      sym.setIsTagged(true);
      continue;
    }
    ++referenceCount[&sym];
  }
  sec.markDead();
}

// A tagged symbol must be denoted as being tagged by all references and the
// chosen definition. For simplicity, here, it must also be denoted as tagged
// for all definitions. Otherwise:
//
//  1. A tagged definition can be used by an untagged declaration, in which case
//     the untagged access may be PC-relative, causing a tag mismatch at
//     runtime.
//  2. An untagged definition can be used by a tagged declaration, where the
//     compiler has taken advantage of the increased alignment of the tagged
//     declaration, but the alignment at runtime is wrong, causing a fault.
//
// Ideally, this isn't a problem, as any TU that imports or exports tagged
// symbols should also be built with tagging. But, to handle these cases, we
// demote the symbol to be untagged.
void elf::createTaggedSymbols(Ctx &ctx) {
  assert(hasMemtag(ctx));

  // First, collect all symbols that are marked as tagged, and count how many
  // times they're marked as tagged.
  DenseMap<Symbol *, unsigned> taggedSymbolReferenceCount;
  for (InputFile *file : ctx.objectFiles) {
    if (file->kind() != InputFile::ObjKind)
      continue;
    for (InputSectionBase *section : file->getSections()) {
      if (!section || section->type != SHT_AARCH64_MEMTAG_GLOBALS_STATIC ||
          section == &InputSection::discarded)
        continue;
      invokeELFT(addTaggedSymbolReferences, ctx, *section,
                 taggedSymbolReferenceCount);
    }
  }

  // Now, go through all the symbols. If the number of declarations +
  // definitions to a symbol exceeds the amount of times they're marked as
  // tagged, it means we have an objfile that uses the untagged variant of the
  // symbol.
  for (InputFile *file : ctx.objectFiles) {
    if (file->kind() != InputFile::BinaryKind &&
        file->kind() != InputFile::ObjKind)
      continue;

    for (Symbol *symbol : file->getSymbols()) {
      // See `addTaggedSymbolReferences` for more details.
      if (symbol->type != STT_OBJECT ||
          symbol->binding == STB_LOCAL)
        continue;
      auto it = taggedSymbolReferenceCount.find(symbol);
      if (it == taggedSymbolReferenceCount.end()) continue;
      unsigned &remainingAllowedTaggedRefs = it->second;
      if (remainingAllowedTaggedRefs == 0) {
        taggedSymbolReferenceCount.erase(it);
        continue;
      }
      --remainingAllowedTaggedRefs;
    }
  }

  // `addTaggedSymbolReferences` has already checked that we have RELA
  // relocations, the only other way to get written addends is with
  // --apply-dynamic-relocs.
  if (!taggedSymbolReferenceCount.empty() && ctx.arg.writeAddends)
    ErrAlways(ctx) << "--apply-dynamic-relocs cannot be used with MTE globals";

  // Now, `taggedSymbolReferenceCount` should only contain symbols that are
  // defined as tagged exactly the same amount as it's referenced, meaning all
  // uses are tagged.
  for (auto &[symbol, remainingTaggedRefs] : taggedSymbolReferenceCount) {
    assert(remainingTaggedRefs == 0 &&
            "Symbol is defined as tagged more times than it's used");
    symbol->setIsTagged(true);
  }
}

void elf::setAArch64TargetInfo(Ctx &ctx) {
  if ((ctx.arg.andFeatures & GNU_PROPERTY_AARCH64_FEATURE_1_BTI) ||
      ctx.arg.zPacPlt)
    ctx.target.reset(new AArch64BtiPac(ctx));
  else
    ctx.target.reset(new AArch64(ctx));
}<|MERGE_RESOLUTION|>--- conflicted
+++ resolved
@@ -1041,19 +1041,6 @@
   // By default we only use hint-space instructions, but if we detect the
   // PAuthABI, which requires v8.3-A, we can use the non-hint space
   // instructions.
-<<<<<<< HEAD
-
-  if (ctx.arg.zPacPlt) {
-    if (llvm::any_of(ctx.aarch64PauthAbiCoreInfo,
-                     [](uint8_t c) { return c != 0; }))
-      pacEntryKind = PEK_Auth;
-    else
-      pacEntryKind = PEK_AuthHint;
-  } else {
-    pacEntryKind = PEK_NoAuth;
-  }
-
-=======
 
   if (ctx.arg.zPacPlt) {
     if (ctx.aarch64PauthAbiCoreInfo && ctx.aarch64PauthAbiCoreInfo->isValid())
@@ -1064,7 +1051,6 @@
     pacEntryKind = PEK_NoAuth;
   }
 
->>>>>>> eb0f1dc0
   if (btiHeader || (pacEntryKind != PEK_NoAuth)) {
     pltEntrySize = 24;
     ipltEntrySize = 24;
