--- conflicted
+++ resolved
@@ -171,12 +171,7 @@
 int64_t RISCV::getImplicitAddend(const uint8_t *buf, RelType type) const {
   switch (type) {
   default:
-<<<<<<< HEAD
-    internalLinkerError(getErrorLoc(ctx, buf),
-                        "cannot read addend for relocation " + toString(type));
-=======
     InternalErr(ctx, buf) << "cannot read addend for relocation " << type;
->>>>>>> ce7c17d5
     return 0;
   case R_RISCV_32:
   case R_RISCV_TLS_DTPMOD32:
@@ -327,13 +322,8 @@
   case R_RISCV_SUB_ULEB128:
     return RE_RISCV_LEB128;
   default:
-<<<<<<< HEAD
-    error(getErrorLoc(ctx, loc) + "unknown relocation (" + Twine(type) +
-          ") against symbol " + toString(s));
-=======
     Err(ctx) << getErrorLoc(ctx, loc) << "unknown relocation (" << type.v
              << ") against symbol " << &s;
->>>>>>> ce7c17d5
     return R_NONE;
   }
 }
@@ -382,22 +372,6 @@
     return;
   }
 
-<<<<<<< HEAD
-  case R_RISCV_RVC_LUI: {
-    int64_t imm = SignExtend64(val + 0x800, bits) >> 12;
-    checkInt(ctx, loc, imm, 6, rel);
-    if (imm == 0) { // `c.lui rd, 0` is illegal, convert to `c.li rd, 0`
-      write16le(loc, (read16le(loc) & 0x0F83) | 0x4000);
-    } else {
-      uint16_t imm17 = extractBits(val + 0x800, 17, 17) << 12;
-      uint16_t imm16_12 = extractBits(val + 0x800, 16, 12) << 2;
-      write16le(loc, (read16le(loc) & 0xEF83) | imm17 | imm16_12);
-    }
-    return;
-  }
-
-=======
->>>>>>> ce7c17d5
   case R_RISCV_JAL: {
     checkInt(ctx, loc, val, 21, rel);
     checkAlignment(ctx, loc, val, 2, rel);
@@ -476,11 +450,7 @@
   case INTERNAL_R_RISCV_GPREL_I:
   case INTERNAL_R_RISCV_GPREL_S: {
     Defined *gp = ctx.sym.riscvGlobalPointer;
-<<<<<<< HEAD
-    int64_t displace = SignExtend64(val - gp->getVA(), bits);
-=======
     int64_t displace = SignExtend64(val - gp->getVA(ctx), bits);
->>>>>>> ce7c17d5
     checkInt(ctx, loc, displace, 12, rel);
     uint32_t insn = (read32le(loc) & ~(31 << 15)) | (X_GP << 15);
     if (rel.type == INTERNAL_R_RISCV_GPREL_I)
@@ -752,11 +722,7 @@
   const uint64_t insnPair = read64le(sec.content().data() + r.offset);
   const uint32_t rd = extractBits(insnPair, 32 + 11, 32 + 7);
   const uint64_t dest =
-<<<<<<< HEAD
-      (r.expr == R_PLT_PC ? sym.getPltVA(ctx) : sym.getVA()) + r.addend;
-=======
       (r.expr == R_PLT_PC ? sym.getPltVA(ctx) : sym.getVA(ctx)) + r.addend;
->>>>>>> ce7c17d5
   const int64_t displace = dest - loc;
 
   if (rvc && isInt<12>(displace) && rd == 0) {
@@ -850,21 +816,12 @@
       remove = nextLoc - ((loc + align - 1) & -align);
       // If we can't satisfy this alignment, we've found a bad input.
       if (LLVM_UNLIKELY(static_cast<int32_t>(remove) < 0)) {
-<<<<<<< HEAD
-        errorOrWarn(getErrorLoc(ctx, (const uint8_t *)loc) +
-                    "insufficient padding bytes for " + lld::toString(r.type) +
-                    ": " + Twine(r.addend) +
-                    " bytes available "
-                    "for requested alignment of " +
-                    Twine(align) + " bytes");
-=======
         Err(ctx) << getErrorLoc(ctx, (const uint8_t *)loc)
                  << "insufficient padding bytes for " << r.type << ": "
                  << r.addend
                  << " bytes available "
                     "for requested alignment of "
                  << align << " bytes";
->>>>>>> ce7c17d5
         remove = 0;
       }
       break;
@@ -1073,11 +1030,7 @@
 class RISCVAttributesSection final : public SyntheticSection {
 public:
   RISCVAttributesSection(Ctx &ctx)
-<<<<<<< HEAD
-      : SyntheticSection(ctx, 0, SHT_RISCV_ATTRIBUTES, 1, ".riscv.attributes") {
-=======
       : SyntheticSection(ctx, ".riscv.attributes", SHT_RISCV_ATTRIBUTES, 0, 1) {
->>>>>>> ce7c17d5
   }
 
   size_t getSize() const override { return size; }
