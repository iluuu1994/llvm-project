//===- Relocations.cpp ----------------------------------------------------===//
//
// Part of the LLVM Project, under the Apache License v2.0 with LLVM Exceptions.
// See https://llvm.org/LICENSE.txt for license information.
// SPDX-License-Identifier: Apache-2.0 WITH LLVM-exception
//
//===----------------------------------------------------------------------===//
//
// This file contains platform-independent functions to process relocations.
// I'll describe the overview of this file here.
//
// Simple relocations are easy to handle for the linker. For example,
// for R_X86_64_PC64 relocs, the linker just has to fix up locations
// with the relative offsets to the target symbols. It would just be
// reading records from relocation sections and applying them to output.
//
// But not all relocations are that easy to handle. For example, for
// R_386_GOTOFF relocs, the linker has to create new GOT entries for
// symbols if they don't exist, and fix up locations with GOT entry
// offsets from the beginning of GOT section. So there is more than
// fixing addresses in relocation processing.
//
// ELF defines a large number of complex relocations.
//
// The functions in this file analyze relocations and do whatever needs
// to be done. It includes, but not limited to, the following.
//
//  - create GOT/PLT entries
//  - create new relocations in .dynsym to let the dynamic linker resolve
//    them at runtime (since ELF supports dynamic linking, not all
//    relocations can be resolved at link-time)
//  - create COPY relocs and reserve space in .bss
//  - replace expensive relocs (in terms of runtime cost) with cheap ones
//  - error out infeasible combinations such as PIC and non-relative relocs
//
// Note that the functions in this file don't actually apply relocations
// because it doesn't know about the output file nor the output file buffer.
// It instead stores Relocation objects to InputSection's Relocations
// vector to let it apply later in InputSection::writeTo.
//
//===----------------------------------------------------------------------===//

#include "Relocations.h"
#include "Config.h"
#include "InputFiles.h"
#include "LinkerScript.h"
#include "OutputSections.h"
#include "SymbolTable.h"
#include "Symbols.h"
#include "SyntheticSections.h"
#include "Target.h"
#include "Thunks.h"
#include "lld/Common/ErrorHandler.h"
#include "lld/Common/Memory.h"
#include "llvm/ADT/SmallSet.h"
#include "llvm/BinaryFormat/ELF.h"
#include "llvm/Demangle/Demangle.h"
#include <algorithm>

using namespace llvm;
using namespace llvm::ELF;
using namespace llvm::object;
using namespace llvm::support::endian;
using namespace lld;
using namespace lld::elf;

static void printDefinedLocation(ELFSyncStream &s, const Symbol &sym) {
  s << "\n>>> defined in " << sym.file;
}

// Construct a message in the following format.
//
// >>> defined in /home/alice/src/foo.o
// >>> referenced by bar.c:12 (/home/alice/src/bar.c:12)
// >>>               /home/alice/src/bar.o:(.text+0x1)
static void printLocation(ELFSyncStream &s, InputSectionBase &sec,
                          const Symbol &sym, uint64_t off) {
  printDefinedLocation(s, sym);
  s << "\n>>> referenced by ";
  auto tell = s.tell();
  s << sec.getSrcMsg(sym, off);
  if (tell != s.tell())
    s << "\n>>>               ";
  s << sec.getObjMsg(off);
}

void elf::reportRangeError(Ctx &ctx, uint8_t *loc, const Relocation &rel,
                           const Twine &v, int64_t min, uint64_t max) {
  ErrorPlace errPlace = getErrorPlace(ctx, loc);
  auto diag = Err(ctx);
  diag << errPlace.loc << "relocation " << rel.type
       << " out of range: " << v.str() << " is not in [" << min << ", " << max
       << ']';

  if (rel.sym) {
    if (!rel.sym->isSection())
      diag << "; references '" << rel.sym << '\'';
    else if (auto *d = dyn_cast<Defined>(rel.sym))
      diag << "; references section '" << d->section->name << "'";

    if (ctx.arg.emachine == EM_X86_64 && rel.type == R_X86_64_PC32 &&
        rel.sym->getOutputSection() &&
        (rel.sym->getOutputSection()->flags & SHF_X86_64_LARGE)) {
      diag << "; R_X86_64_PC32 should not reference a section marked "
              "SHF_X86_64_LARGE";
    }
  }
  if (!errPlace.srcLoc.empty())
    diag << "\n>>> referenced by " << errPlace.srcLoc;
  if (rel.sym && !rel.sym->isSection())
    printDefinedLocation(diag, *rel.sym);

  if (errPlace.isec && errPlace.isec->name.starts_with(".debug"))
    diag << "; consider recompiling with -fdebug-types-section to reduce size "
            "of debug sections";
}

void elf::reportRangeError(Ctx &ctx, uint8_t *loc, int64_t v, int n,
                           const Symbol &sym, const Twine &msg) {
  auto diag = Err(ctx);
  diag << getErrorPlace(ctx, loc).loc << msg << " is out of range: " << v
       << " is not in [" << llvm::minIntN(n) << ", " << llvm::maxIntN(n) << "]";
  if (!sym.getName().empty()) {
    diag << "; references '" << &sym << '\'';
    printDefinedLocation(diag, sym);
  }
}

// Build a bitmask with one bit set for each 64 subset of RelExpr.
static constexpr uint64_t buildMask() { return 0; }

template <typename... Tails>
static constexpr uint64_t buildMask(int head, Tails... tails) {
  return (0 <= head && head < 64 ? uint64_t(1) << head : 0) |
         buildMask(tails...);
}

// Return true if `Expr` is one of `Exprs`.
// There are more than 64 but less than 128 RelExprs, so we divide the set of
// exprs into [0, 64) and [64, 128) and represent each range as a constant
// 64-bit mask. Then we decide which mask to test depending on the value of
// expr and use a simple shift and bitwise-and to test for membership.
template <RelExpr... Exprs> static bool oneof(RelExpr expr) {
  assert(0 <= expr && (int)expr < 128 &&
         "RelExpr is too large for 128-bit mask!");

  if (expr >= 64)
    return (uint64_t(1) << (expr - 64)) & buildMask((Exprs - 64)...);
  return (uint64_t(1) << expr) & buildMask(Exprs...);
}

static RelType getMipsPairType(RelType type, bool isLocal) {
  switch (type) {
  case R_MIPS_HI16:
    return R_MIPS_LO16;
  case R_MIPS_GOT16:
    // In case of global symbol, the R_MIPS_GOT16 relocation does not
    // have a pair. Each global symbol has a unique entry in the GOT
    // and a corresponding instruction with help of the R_MIPS_GOT16
    // relocation loads an address of the symbol. In case of local
    // symbol, the R_MIPS_GOT16 relocation creates a GOT entry to hold
    // the high 16 bits of the symbol's value. A paired R_MIPS_LO16
    // relocations handle low 16 bits of the address. That allows
    // to allocate only one GOT entry for every 64 KiB of local data.
    return isLocal ? R_MIPS_LO16 : R_MIPS_NONE;
  case R_MICROMIPS_GOT16:
    return isLocal ? R_MICROMIPS_LO16 : R_MIPS_NONE;
  case R_MIPS_PCHI16:
    return R_MIPS_PCLO16;
  case R_MICROMIPS_HI16:
    return R_MICROMIPS_LO16;
  default:
    return R_MIPS_NONE;
  }
}

// True if non-preemptable symbol always has the same value regardless of where
// the DSO is loaded.
static bool isAbsolute(const Symbol &sym) {
  if (sym.isUndefined())
    return true;
  if (const auto *dr = dyn_cast<Defined>(&sym))
    return dr->section == nullptr; // Absolute symbol.
  return false;
}

static bool isAbsoluteValue(const Symbol &sym) {
  return isAbsolute(sym) || sym.isTls();
}

// Returns true if Expr refers a PLT entry.
static bool needsPlt(RelExpr expr) {
  return oneof<R_PLT, R_PLT_PC, R_PLT_GOTREL, R_PLT_GOTPLT, R_GOTPLT_GOTREL,
               R_GOTPLT_PC, RE_LOONGARCH_PLT_PAGE_PC, RE_PPC32_PLTREL,
               RE_PPC64_CALL_PLT>(expr);
}

bool lld::elf::needsGot(RelExpr expr) {
  return oneof<R_GOT, RE_AARCH64_AUTH_GOT, RE_AARCH64_AUTH_GOT_PC, R_GOT_OFF,
               RE_MIPS_GOT_LOCAL_PAGE, RE_MIPS_GOT_OFF, RE_MIPS_GOT_OFF32,
               RE_AARCH64_GOT_PAGE_PC, RE_AARCH64_AUTH_GOT_PAGE_PC,
               RE_AARCH64_AUTH_GOT_PAGE_PC, R_GOT_PC, R_GOTPLT,
               RE_AARCH64_GOT_PAGE, RE_LOONGARCH_GOT, RE_LOONGARCH_GOT_PAGE_PC>(
      expr);
}

// True if this expression is of the form Sym - X, where X is a position in the
// file (PC, or GOT for example).
static bool isRelExpr(RelExpr expr) {
  return oneof<R_PC, R_GOTREL, R_GOTPLTREL, RE_ARM_PCA, RE_MIPS_GOTREL,
               RE_PPC64_CALL, RE_PPC64_RELAX_TOC, RE_AARCH64_PAGE_PC,
               R_RELAX_GOT_PC, RE_RISCV_PC_INDIRECT, RE_PPC64_RELAX_GOT_PC,
               RE_LOONGARCH_PAGE_PC>(expr);
}

static RelExpr toPlt(RelExpr expr) {
  switch (expr) {
  case RE_LOONGARCH_PAGE_PC:
    return RE_LOONGARCH_PLT_PAGE_PC;
  case RE_PPC64_CALL:
    return RE_PPC64_CALL_PLT;
  case R_PC:
    return R_PLT_PC;
  case R_ABS:
    return R_PLT;
  case R_GOTREL:
    return R_PLT_GOTREL;
  default:
    return expr;
  }
}

static RelExpr fromPlt(RelExpr expr) {
  // We decided not to use a plt. Optimize a reference to the plt to a
  // reference to the symbol itself.
  switch (expr) {
  case R_PLT_PC:
  case RE_PPC32_PLTREL:
    return R_PC;
  case RE_LOONGARCH_PLT_PAGE_PC:
    return RE_LOONGARCH_PAGE_PC;
  case RE_PPC64_CALL_PLT:
    return RE_PPC64_CALL;
  case R_PLT:
    return R_ABS;
  case R_PLT_GOTPLT:
    return R_GOTPLTREL;
  case R_PLT_GOTREL:
    return R_GOTREL;
  default:
    return expr;
  }
}

// Returns true if a given shared symbol is in a read-only segment in a DSO.
template <class ELFT> static bool isReadOnly(SharedSymbol &ss) {
  using Elf_Phdr = typename ELFT::Phdr;

  // Determine if the symbol is read-only by scanning the DSO's program headers.
  const auto &file = cast<SharedFile>(*ss.file);
  for (const Elf_Phdr &phdr :
       check(file.template getObj<ELFT>().program_headers()))
    if ((phdr.p_type == ELF::PT_LOAD || phdr.p_type == ELF::PT_GNU_RELRO) &&
        !(phdr.p_flags & ELF::PF_W) && ss.value >= phdr.p_vaddr &&
        ss.value < phdr.p_vaddr + phdr.p_memsz)
      return true;
  return false;
}

// Returns symbols at the same offset as a given symbol, including SS itself.
//
// If two or more symbols are at the same offset, and at least one of
// them are copied by a copy relocation, all of them need to be copied.
// Otherwise, they would refer to different places at runtime.
template <class ELFT>
static SmallSet<SharedSymbol *, 4> getSymbolsAt(Ctx &ctx, SharedSymbol &ss) {
  using Elf_Sym = typename ELFT::Sym;

  const auto &file = cast<SharedFile>(*ss.file);

  SmallSet<SharedSymbol *, 4> ret;
  for (const Elf_Sym &s : file.template getGlobalELFSyms<ELFT>()) {
    if (s.st_shndx == SHN_UNDEF || s.st_shndx == SHN_ABS ||
        s.getType() == STT_TLS || s.st_value != ss.value)
      continue;
    StringRef name = check(s.getName(file.getStringTable()));
    Symbol *sym = ctx.symtab->find(name);
    if (auto *alias = dyn_cast_or_null<SharedSymbol>(sym))
      ret.insert(alias);
  }

  // The loop does not check SHT_GNU_verneed, so ret does not contain
  // non-default version symbols. If ss has a non-default version, ret won't
  // contain ss. Just add ss unconditionally. If a non-default version alias is
  // separately copy relocated, it and ss will have different addresses.
  // Fortunately this case is impractical and fails with GNU ld as well.
  ret.insert(&ss);
  return ret;
}

// When a symbol is copy relocated or we create a canonical plt entry, it is
// effectively a defined symbol. In the case of copy relocation the symbol is
// in .bss and in the case of a canonical plt entry it is in .plt. This function
// replaces the existing symbol with a Defined pointing to the appropriate
// location.
static void replaceWithDefined(Ctx &ctx, Symbol &sym, SectionBase &sec,
                               uint64_t value, uint64_t size) {
  Symbol old = sym;
  Defined(ctx, sym.file, StringRef(), sym.binding, sym.stOther, sym.type, value,
          size, &sec)
      .overwrite(sym);

  sym.versionId = old.versionId;
  sym.isUsedInRegularObj = true;
  // A copy relocated alias may need a GOT entry.
  sym.flags.store(old.flags.load(std::memory_order_relaxed) & NEEDS_GOT,
                  std::memory_order_relaxed);
}

// Reserve space in .bss or .bss.rel.ro for copy relocation.
//
// The copy relocation is pretty much a hack. If you use a copy relocation
// in your program, not only the symbol name but the symbol's size, RW/RO
// bit and alignment become part of the ABI. In addition to that, if the
// symbol has aliases, the aliases become part of the ABI. That's subtle,
// but if you violate that implicit ABI, that can cause very counter-
// intuitive consequences.
//
// So, what is the copy relocation? It's for linking non-position
// independent code to DSOs. In an ideal world, all references to data
// exported by DSOs should go indirectly through GOT. But if object files
// are compiled as non-PIC, all data references are direct. There is no
// way for the linker to transform the code to use GOT, as machine
// instructions are already set in stone in object files. This is where
// the copy relocation takes a role.
//
// A copy relocation instructs the dynamic linker to copy data from a DSO
// to a specified address (which is usually in .bss) at load-time. If the
// static linker (that's us) finds a direct data reference to a DSO
// symbol, it creates a copy relocation, so that the symbol can be
// resolved as if it were in .bss rather than in a DSO.
//
// As you can see in this function, we create a copy relocation for the
// dynamic linker, and the relocation contains not only symbol name but
// various other information about the symbol. So, such attributes become a
// part of the ABI.
//
// Note for application developers: I can give you a piece of advice if
// you are writing a shared library. You probably should export only
// functions from your library. You shouldn't export variables.
//
// As an example what can happen when you export variables without knowing
// the semantics of copy relocations, assume that you have an exported
// variable of type T. It is an ABI-breaking change to add new members at
// end of T even though doing that doesn't change the layout of the
// existing members. That's because the space for the new members are not
// reserved in .bss unless you recompile the main program. That means they
// are likely to overlap with other data that happens to be laid out next
// to the variable in .bss. This kind of issue is sometimes very hard to
// debug. What's a solution? Instead of exporting a variable V from a DSO,
// define an accessor getV().
template <class ELFT> static void addCopyRelSymbol(Ctx &ctx, SharedSymbol &ss) {
  // Copy relocation against zero-sized symbol doesn't make sense.
  uint64_t symSize = ss.getSize();
  if (symSize == 0 || ss.alignment == 0)
    Err(ctx) << "cannot create a copy relocation for symbol " << &ss;

  // See if this symbol is in a read-only segment. If so, preserve the symbol's
  // memory protection by reserving space in the .bss.rel.ro section.
  bool isRO = isReadOnly<ELFT>(ss);
  BssSection *sec = make<BssSection>(ctx, isRO ? ".bss.rel.ro" : ".bss",
                                     symSize, ss.alignment);
  OutputSection *osec = (isRO ? ctx.in.bssRelRo : ctx.in.bss)->getParent();

  // At this point, sectionBases has been migrated to sections. Append sec to
  // sections.
  if (osec->commands.empty() ||
      !isa<InputSectionDescription>(osec->commands.back()))
    osec->commands.push_back(make<InputSectionDescription>(""));
  auto *isd = cast<InputSectionDescription>(osec->commands.back());
  isd->sections.push_back(sec);
  osec->commitSection(sec);

  // Look through the DSO's dynamic symbol table for aliases and create a
  // dynamic symbol for each one. This causes the copy relocation to correctly
  // interpose any aliases.
  for (SharedSymbol *sym : getSymbolsAt<ELFT>(ctx, ss))
    replaceWithDefined(ctx, *sym, *sec, 0, sym->size);

  ctx.mainPart->relaDyn->addSymbolReloc(ctx.target->copyRel, *sec, 0, ss);
}

// .eh_frame sections are mergeable input sections, so their input
// offsets are not linearly mapped to output section. For each input
// offset, we need to find a section piece containing the offset and
// add the piece's base address to the input offset to compute the
// output offset. That isn't cheap.
//
// This class is to speed up the offset computation. When we process
// relocations, we access offsets in the monotonically increasing
// order. So we can optimize for that access pattern.
//
// For sections other than .eh_frame, this class doesn't do anything.
namespace {
class OffsetGetter {
public:
  OffsetGetter() = default;
  explicit OffsetGetter(InputSectionBase &sec) {
    if (auto *eh = dyn_cast<EhInputSection>(&sec)) {
      cies = eh->cies;
      fdes = eh->fdes;
      i = cies.begin();
      j = fdes.begin();
    }
  }

  // Translates offsets in input sections to offsets in output sections.
  // Given offset must increase monotonically. We assume that Piece is
  // sorted by inputOff.
  uint64_t get(Ctx &ctx, uint64_t off) {
    if (cies.empty())
      return off;

    while (j != fdes.end() && j->inputOff <= off)
      ++j;
    auto it = j;
    if (j == fdes.begin() || j[-1].inputOff + j[-1].size <= off) {
      while (i != cies.end() && i->inputOff <= off)
        ++i;
      if (i == cies.begin() || i[-1].inputOff + i[-1].size <= off) {
        Err(ctx) << ".eh_frame: relocation is not in any piece";
        return 0;
      }
      it = i;
    }

    // Offset -1 means that the piece is dead (i.e. garbage collected).
    if (it[-1].outputOff == -1)
      return -1;
    return it[-1].outputOff + (off - it[-1].inputOff);
  }

private:
  ArrayRef<EhSectionPiece> cies, fdes;
  ArrayRef<EhSectionPiece>::iterator i, j;
};

// This class encapsulates states needed to scan relocations for one
// InputSectionBase.
class RelocationScanner {
public:
  RelocationScanner(Ctx &ctx) : ctx(ctx) {}
  template <class ELFT>
  void scanSection(InputSectionBase &s, bool isEH = false);

private:
  Ctx &ctx;
  InputSectionBase *sec;
  OffsetGetter getter;

  // End of relocations, used by Mips/PPC64.
  const void *end = nullptr;

  template <class RelTy> RelType getMipsN32RelType(RelTy *&rel) const;
  template <class ELFT, class RelTy>
  int64_t computeMipsAddend(const RelTy &rel, RelExpr expr, bool isLocal) const;
  bool isStaticLinkTimeConstant(RelExpr e, RelType type, const Symbol &sym,
                                uint64_t relOff) const;
  void processAux(RelExpr expr, RelType type, uint64_t offset, Symbol &sym,
                  int64_t addend) const;
  unsigned handleTlsRelocation(RelExpr expr, RelType type, uint64_t offset,
                               Symbol &sym, int64_t addend);

  template <class ELFT, class RelTy>
  void scanOne(typename Relocs<RelTy>::const_iterator &i);
  template <class ELFT, class RelTy> void scan(Relocs<RelTy> rels);
};
} // namespace

// MIPS has an odd notion of "paired" relocations to calculate addends.
// For example, if a relocation is of R_MIPS_HI16, there must be a
// R_MIPS_LO16 relocation after that, and an addend is calculated using
// the two relocations.
template <class ELFT, class RelTy>
int64_t RelocationScanner::computeMipsAddend(const RelTy &rel, RelExpr expr,
                                             bool isLocal) const {
  if (expr == RE_MIPS_GOTREL && isLocal)
    return sec->getFile<ELFT>()->mipsGp0;

  // The ABI says that the paired relocation is used only for REL.
  // See p. 4-17 at ftp://www.linux-mips.org/pub/linux/mips/doc/ABI/mipsabi.pdf
  // This generalises to relocation types with implicit addends.
  if (RelTy::HasAddend)
    return 0;

  RelType type = rel.getType(ctx.arg.isMips64EL);
  RelType pairTy = getMipsPairType(type, isLocal);
  if (pairTy == R_MIPS_NONE)
    return 0;

  const uint8_t *buf = sec->content().data();
  uint32_t symIndex = rel.getSymbol(ctx.arg.isMips64EL);

  // To make things worse, paired relocations might not be contiguous in
  // the relocation table, so we need to do linear search. *sigh*
  for (const RelTy *ri = &rel; ri != static_cast<const RelTy *>(end); ++ri)
    if (ri->getType(ctx.arg.isMips64EL) == pairTy &&
        ri->getSymbol(ctx.arg.isMips64EL) == symIndex)
      return ctx.target->getImplicitAddend(buf + ri->r_offset, pairTy);

  Warn(ctx) << "can't find matching " << pairTy << " relocation for " << type;
  return 0;
}

// Custom error message if Sym is defined in a discarded section.
template <class ELFT>
static void maybeReportDiscarded(Ctx &ctx, ELFSyncStream &msg, Undefined &sym) {
  auto *file = dyn_cast<ObjFile<ELFT>>(sym.file);
  if (!file || !sym.discardedSecIdx)
    return;
  ArrayRef<typename ELFT::Shdr> objSections =
      file->template getELFShdrs<ELFT>();

  if (sym.type == ELF::STT_SECTION) {
    msg << "relocation refers to a discarded section: ";
    msg << CHECK2(
        file->getObj().getSectionName(objSections[sym.discardedSecIdx]), file);
  } else {
    msg << "relocation refers to a symbol in a discarded section: " << &sym;
  }
  msg << "\n>>> defined in " << file;

  Elf_Shdr_Impl<ELFT> elfSec = objSections[sym.discardedSecIdx - 1];
  if (elfSec.sh_type != SHT_GROUP)
    return;

  // If the discarded section is a COMDAT.
  StringRef signature = file->getShtGroupSignature(objSections, elfSec);
  if (const InputFile *prevailing =
          ctx.symtab->comdatGroups.lookup(CachedHashStringRef(signature))) {
    msg << "\n>>> section group signature: " << signature
        << "\n>>> prevailing definition is in " << prevailing;
    if (sym.nonPrevailing) {
      msg << "\n>>> or the symbol in the prevailing group had STB_WEAK "
             "binding and the symbol in a non-prevailing group had STB_GLOBAL "
             "binding. Mixing groups with STB_WEAK and STB_GLOBAL binding "
             "signature is not supported";
    }
  }
}

// Check whether the definition name def is a mangled function name that matches
// the reference name ref.
static bool canSuggestExternCForCXX(StringRef ref, StringRef def) {
  llvm::ItaniumPartialDemangler d;
  std::string name = def.str();
  if (d.partialDemangle(name.c_str()))
    return false;
  char *buf = d.getFunctionName(nullptr, nullptr);
  if (!buf)
    return false;
  bool ret = ref == buf;
  free(buf);
  return ret;
}

// Suggest an alternative spelling of an "undefined symbol" diagnostic. Returns
// the suggested symbol, which is either in the symbol table, or in the same
// file of sym.
static const Symbol *getAlternativeSpelling(Ctx &ctx, const Undefined &sym,
                                            std::string &pre_hint,
                                            std::string &post_hint) {
  DenseMap<StringRef, const Symbol *> map;
  if (sym.file->kind() == InputFile::ObjKind) {
    auto *file = cast<ELFFileBase>(sym.file);
    // If sym is a symbol defined in a discarded section, maybeReportDiscarded()
    // will give an error. Don't suggest an alternative spelling.
    if (sym.discardedSecIdx != 0 &&
        file->getSections()[sym.discardedSecIdx] == &InputSection::discarded)
      return nullptr;

    // Build a map of local defined symbols.
    for (const Symbol *s : sym.file->getSymbols())
      if (s->isLocal() && s->isDefined() && !s->getName().empty())
        map.try_emplace(s->getName(), s);
  }

  auto suggest = [&](StringRef newName) -> const Symbol * {
    // If defined locally.
    if (const Symbol *s = map.lookup(newName))
      return s;

    // If in the symbol table and not undefined.
    if (const Symbol *s = ctx.symtab->find(newName))
      if (!s->isUndefined())
        return s;

    return nullptr;
  };

  // This loop enumerates all strings of Levenshtein distance 1 as typo
  // correction candidates and suggests the one that exists as a non-undefined
  // symbol.
  StringRef name = sym.getName();
  for (size_t i = 0, e = name.size(); i != e + 1; ++i) {
    // Insert a character before name[i].
    std::string newName = (name.substr(0, i) + "0" + name.substr(i)).str();
    for (char c = '0'; c <= 'z'; ++c) {
      newName[i] = c;
      if (const Symbol *s = suggest(newName))
        return s;
    }
    if (i == e)
      break;

    // Substitute name[i].
    newName = std::string(name);
    for (char c = '0'; c <= 'z'; ++c) {
      newName[i] = c;
      if (const Symbol *s = suggest(newName))
        return s;
    }

    // Transpose name[i] and name[i+1]. This is of edit distance 2 but it is
    // common.
    if (i + 1 < e) {
      newName[i] = name[i + 1];
      newName[i + 1] = name[i];
      if (const Symbol *s = suggest(newName))
        return s;
    }

    // Delete name[i].
    newName = (name.substr(0, i) + name.substr(i + 1)).str();
    if (const Symbol *s = suggest(newName))
      return s;
  }

  // Case mismatch, e.g. Foo vs FOO.
  for (auto &it : map)
    if (name.equals_insensitive(it.first))
      return it.second;
  for (Symbol *sym : ctx.symtab->getSymbols())
    if (!sym->isUndefined() && name.equals_insensitive(sym->getName()))
      return sym;

  // The reference may be a mangled name while the definition is not. Suggest a
  // missing extern "C".
  if (name.starts_with("_Z")) {
    std::string buf = name.str();
    llvm::ItaniumPartialDemangler d;
    if (!d.partialDemangle(buf.c_str()))
      if (char *buf = d.getFunctionName(nullptr, nullptr)) {
        const Symbol *s = suggest(buf);
        free(buf);
        if (s) {
          pre_hint = ": extern \"C\" ";
          return s;
        }
      }
  } else {
    const Symbol *s = nullptr;
    for (auto &it : map)
      if (canSuggestExternCForCXX(name, it.first)) {
        s = it.second;
        break;
      }
    if (!s)
      for (Symbol *sym : ctx.symtab->getSymbols())
        if (canSuggestExternCForCXX(name, sym->getName())) {
          s = sym;
          break;
        }
    if (s) {
      pre_hint = " to declare ";
      post_hint = " as extern \"C\"?";
      return s;
    }
  }

  return nullptr;
}

static void reportUndefinedSymbol(Ctx &ctx, const UndefinedDiag &undef,
                                  bool correctSpelling) {
  Undefined &sym = *undef.sym;
  ELFSyncStream msg(ctx, DiagLevel::None);

  auto visibility = [&]() {
    switch (sym.visibility()) {
    case STV_INTERNAL:
      return "internal ";
    case STV_HIDDEN:
      return "hidden ";
    case STV_PROTECTED:
      return "protected ";
    default:
      return "";
    }
  };

  switch (ctx.arg.ekind) {
  case ELF32LEKind:
    maybeReportDiscarded<ELF32LE>(ctx, msg, sym);
    break;
  case ELF32BEKind:
    maybeReportDiscarded<ELF32BE>(ctx, msg, sym);
    break;
  case ELF64LEKind:
    maybeReportDiscarded<ELF64LE>(ctx, msg, sym);
    break;
  case ELF64BEKind:
    maybeReportDiscarded<ELF64BE>(ctx, msg, sym);
    break;
  default:
    llvm_unreachable("");
  }
  if (msg.str().empty())
    msg << "undefined " << visibility() << "symbol: " << &sym;

  const size_t maxUndefReferences = 3;
  for (UndefinedDiag::Loc l :
       ArrayRef(undef.locs).take_front(maxUndefReferences)) {
    InputSectionBase &sec = *l.sec;
    uint64_t offset = l.offset;

    msg << "\n>>> referenced by ";
    // In the absence of line number information, utilize DW_TAG_variable (if
    // present) for the enclosing symbol (e.g. var in `int *a[] = {&undef};`).
    Symbol *enclosing = sec.getEnclosingSymbol(offset);

    ELFSyncStream msg1(ctx, DiagLevel::None);
    auto tell = msg.tell();
    msg << sec.getSrcMsg(enclosing ? *enclosing : sym, offset);
    if (tell != msg.tell())
      msg << "\n>>>               ";
    msg << sec.getObjMsg(offset);
  }

  if (maxUndefReferences < undef.locs.size())
    msg << "\n>>> referenced " << (undef.locs.size() - maxUndefReferences)
        << " more times";

  if (correctSpelling) {
    std::string pre_hint = ": ", post_hint;
    if (const Symbol *corrected =
            getAlternativeSpelling(ctx, sym, pre_hint, post_hint)) {
      msg << "\n>>> did you mean" << pre_hint << corrected << post_hint
          << "\n>>> defined in: " << corrected->file;
    }
  }

  if (sym.getName().starts_with("_ZTV"))
    msg << "\n>>> the vtable symbol may be undefined because the class is "
           "missing its key function "
           "(see https://lld.llvm.org/missingkeyfunction)";
  if (ctx.arg.gcSections && ctx.arg.zStartStopGC &&
      sym.getName().starts_with("__start_")) {
    msg << "\n>>> the encapsulation symbol needs to be retained under "
           "--gc-sections properly; consider -z nostart-stop-gc "
           "(see https://lld.llvm.org/ELF/start-stop-gc)";
  }

  if (undef.isWarning)
    Warn(ctx) << msg.str();
  else
    ctx.e.error(msg.str(), ErrorTag::SymbolNotFound, {sym.getName()});
}

void elf::reportUndefinedSymbols(Ctx &ctx) {
  // Find the first "undefined symbol" diagnostic for each diagnostic, and
  // collect all "referenced from" lines at the first diagnostic.
  DenseMap<Symbol *, UndefinedDiag *> firstRef;
  for (UndefinedDiag &undef : ctx.undefErrs) {
    assert(undef.locs.size() == 1);
    if (UndefinedDiag *canon = firstRef.lookup(undef.sym)) {
      canon->locs.push_back(undef.locs[0]);
      undef.locs.clear();
    } else
      firstRef[undef.sym] = &undef;
  }

  // Enable spell corrector for the first 2 diagnostics.
  for (auto [i, undef] : llvm::enumerate(ctx.undefErrs))
    if (!undef.locs.empty())
      reportUndefinedSymbol(ctx, undef, i < 2);
}

// Report an undefined symbol if necessary.
// Returns true if the undefined symbol will produce an error message.
static bool maybeReportUndefined(Ctx &ctx, Undefined &sym,
                                 InputSectionBase &sec, uint64_t offset) {
  std::lock_guard<std::mutex> lock(ctx.relocMutex);
  // If versioned, issue an error (even if the symbol is weak) because we don't
  // know the defining filename which is required to construct a Verneed entry.
  if (sym.hasVersionSuffix) {
    ctx.undefErrs.push_back({&sym, {{&sec, offset}}, false});
    return true;
  }
  if (sym.isWeak())
    return false;

  bool canBeExternal = !sym.isLocal() && sym.visibility() == STV_DEFAULT;
  if (ctx.arg.unresolvedSymbols == UnresolvedPolicy::Ignore && canBeExternal)
    return false;

  // clang (as of 2019-06-12) / gcc (as of 8.2.1) PPC64 may emit a .rela.toc
  // which references a switch table in a discarded .rodata/.text section. The
  // .toc and the .rela.toc are incorrectly not placed in the comdat. The ELF
  // spec says references from outside the group to a STB_LOCAL symbol are not
  // allowed. Work around the bug.
  //
  // PPC32 .got2 is similar but cannot be fixed. Multiple .got2 is infeasible
  // because .LC0-.LTOC is not representable if the two labels are in different
  // .got2
  if (sym.discardedSecIdx != 0 && (sec.name == ".got2" || sec.name == ".toc"))
    return false;

  bool isWarning =
      (ctx.arg.unresolvedSymbols == UnresolvedPolicy::Warn && canBeExternal) ||
      ctx.arg.noinhibitExec;
  ctx.undefErrs.push_back({&sym, {{&sec, offset}}, isWarning});
  return !isWarning;
}

// MIPS N32 ABI treats series of successive relocations with the same offset
// as a single relocation. The similar approach used by N64 ABI, but this ABI
// packs all relocations into the single relocation record. Here we emulate
// this for the N32 ABI. Iterate over relocation with the same offset and put
// theirs types into the single bit-set.
template <class RelTy>
RelType RelocationScanner::getMipsN32RelType(RelTy *&rel) const {
  uint32_t type = 0;
  uint64_t offset = rel->r_offset;

  int n = 0;
  while (rel != static_cast<const RelTy *>(end) && rel->r_offset == offset)
    type |= (rel++)->getType(ctx.arg.isMips64EL) << (8 * n++);
  return type;
}

template <bool shard = false>
static void addRelativeReloc(Ctx &ctx, InputSectionBase &isec,
                             uint64_t offsetInSec, Symbol &sym, int64_t addend,
                             RelExpr expr, RelType type) {
  Partition &part = isec.getPartition(ctx);

  if (sym.isTagged()) {
    part.relaDyn->addRelativeReloc<shard>(ctx.target->relativeRel, isec,
                                          offsetInSec, sym, addend, type, expr);
    // With MTE globals, we always want to derive the address tag by `ldg`-ing
    // the symbol. When we have a RELATIVE relocation though, we no longer have
    // a reference to the symbol. Because of this, when we have an addend that
    // puts the result of the RELATIVE relocation out-of-bounds of the symbol
    // (e.g. the addend is outside of [0, sym.getSize()]), the AArch64 MemtagABI
    // says we should store the offset to the start of the symbol in the target
    // field. This is described in further detail in:
    // https://github.com/ARM-software/abi-aa/blob/main/memtagabielf64/memtagabielf64.rst#841extended-semantics-of-r_aarch64_relative
    if (addend < 0 || static_cast<uint64_t>(addend) >= sym.getSize())
      isec.relocations.push_back({expr, type, offsetInSec, addend, &sym});
    return;
  }

  // Add a relative relocation. If relrDyn section is enabled, and the
  // relocation offset is guaranteed to be even, add the relocation to
  // the relrDyn section, otherwise add it to the relaDyn section.
  // relrDyn sections don't support odd offsets. Also, relrDyn sections
  // don't store the addend values, so we must write it to the relocated
  // address.
  if (part.relrDyn && isec.addralign >= 2 && offsetInSec % 2 == 0) {
    isec.addReloc({expr, type, offsetInSec, addend, &sym});
    if (shard)
      part.relrDyn->relocsVec[parallel::getThreadIndex()].push_back(
          {&isec, isec.relocs().size() - 1});
    else
      part.relrDyn->relocs.push_back({&isec, isec.relocs().size() - 1});
    return;
  }
  part.relaDyn->addRelativeReloc<shard>(ctx.target->relativeRel, isec,
                                        offsetInSec, sym, addend, type, expr);
}

template <class PltSection, class GotPltSection>
static void addPltEntry(Ctx &ctx, PltSection &plt, GotPltSection &gotPlt,
                        RelocationBaseSection &rel, RelType type, Symbol &sym) {
  plt.addEntry(sym);
  gotPlt.addEntry(sym);
  rel.addReloc({type, &gotPlt, sym.getGotPltOffset(ctx),
                sym.isPreemptible ? DynamicReloc::AgainstSymbol
                                  : DynamicReloc::AddendOnlyWithTargetVA,
                sym, 0, R_ABS});
}

void elf::addGotEntry(Ctx &ctx, Symbol &sym) {
  ctx.in.got->addEntry(sym);
  uint64_t off = sym.getGotOffset(ctx);

  // If preemptible, emit a GLOB_DAT relocation.
  if (sym.isPreemptible) {
    ctx.mainPart->relaDyn->addReloc({ctx.target->gotRel, ctx.in.got.get(), off,
                                     DynamicReloc::AgainstSymbol, sym, 0,
                                     R_ABS});
    return;
  }

  // Otherwise, the value is either a link-time constant or the load base
  // plus a constant.
  if (!ctx.arg.isPic || isAbsolute(sym))
    ctx.in.got->addConstant({R_ABS, ctx.target->symbolicRel, off, 0, &sym});
  else
    addRelativeReloc(ctx, *ctx.in.got, off, sym, 0, R_ABS,
                     ctx.target->symbolicRel);
}

static void addGotAuthEntry(Ctx &ctx, Symbol &sym) {
  ctx.in.got->addEntry(sym);
  ctx.in.got->addAuthEntry(sym);
  uint64_t off = sym.getGotOffset(ctx);

  // If preemptible, emit a GLOB_DAT relocation.
  if (sym.isPreemptible) {
    ctx.mainPart->relaDyn->addReloc({R_AARCH64_AUTH_GLOB_DAT, ctx.in.got.get(),
                                     off, DynamicReloc::AgainstSymbol, sym, 0,
                                     R_ABS});
    return;
  }

  // Signed GOT requires dynamic relocation.
  ctx.in.got->getPartition(ctx).relaDyn->addReloc(
      {R_AARCH64_AUTH_RELATIVE, ctx.in.got.get(), off,
       DynamicReloc::AddendOnlyWithTargetVA, sym, 0, R_ABS});
}

static void addTpOffsetGotEntry(Ctx &ctx, Symbol &sym) {
  ctx.in.got->addEntry(sym);
  uint64_t off = sym.getGotOffset(ctx);
  if (!sym.isPreemptible && !ctx.arg.shared) {
    ctx.in.got->addConstant({R_TPREL, ctx.target->symbolicRel, off, 0, &sym});
    return;
  }
  ctx.mainPart->relaDyn->addAddendOnlyRelocIfNonPreemptible(
      ctx.target->tlsGotRel, *ctx.in.got, off, sym, ctx.target->symbolicRel);
}

// Return true if we can define a symbol in the executable that
// contains the value/function of a symbol defined in a shared
// library.
static bool canDefineSymbolInExecutable(Ctx &ctx, Symbol &sym) {
  // If the symbol has default visibility the symbol defined in the
  // executable will preempt it.
  // Note that we want the visibility of the shared symbol itself, not
  // the visibility of the symbol in the output file we are producing.
  if (!sym.dsoProtected)
    return true;

  // If we are allowed to break address equality of functions, defining
  // a plt entry will allow the program to call the function in the
  // .so, but the .so and the executable will no agree on the address
  // of the function. Similar logic for objects.
  return ((sym.isFunc() && ctx.arg.ignoreFunctionAddressEquality) ||
          (sym.isObject() && ctx.arg.ignoreDataAddressEquality));
}

// Returns true if a given relocation can be computed at link-time.
// This only handles relocation types expected in processAux.
//
// For instance, we know the offset from a relocation to its target at
// link-time if the relocation is PC-relative and refers a
// non-interposable function in the same executable. This function
// will return true for such relocation.
//
// If this function returns false, that means we need to emit a
// dynamic relocation so that the relocation will be fixed at load-time.
bool RelocationScanner::isStaticLinkTimeConstant(RelExpr e, RelType type,
                                                 const Symbol &sym,
                                                 uint64_t relOff) const {
  // These expressions always compute a constant
  if (oneof<
          R_GOTPLT, R_GOT_OFF, R_RELAX_HINT, RE_MIPS_GOT_LOCAL_PAGE,
          RE_MIPS_GOTREL, RE_MIPS_GOT_OFF, RE_MIPS_GOT_OFF32, RE_MIPS_GOT_GP_PC,
          RE_AARCH64_GOT_PAGE_PC, RE_AARCH64_AUTH_GOT_PAGE_PC, R_GOT_PC,
          R_GOTONLY_PC, R_GOTPLTONLY_PC, R_PLT_PC, R_PLT_GOTREL, R_PLT_GOTPLT,
          R_GOTPLT_GOTREL, R_GOTPLT_PC, RE_PPC32_PLTREL, RE_PPC64_CALL_PLT,
          RE_PPC64_RELAX_TOC, RE_RISCV_ADD, RE_AARCH64_GOT_PAGE,
          RE_AARCH64_AUTH_GOT, RE_AARCH64_AUTH_GOT_PC, RE_LOONGARCH_PLT_PAGE_PC,
          RE_LOONGARCH_GOT, RE_LOONGARCH_GOT_PAGE_PC>(e))
    return true;

  // These never do, except if the entire file is position dependent or if
  // only the low bits are used.
  if (e == R_GOT || e == R_PLT)
    return ctx.target->usesOnlyLowPageBits(type) || !ctx.arg.isPic;
<<<<<<< HEAD

  // R_AARCH64_AUTH_ABS64 and iRelSymbolicRel require a dynamic relocation.
  if (sym.isPreemptible || e == RE_AARCH64_AUTH ||
      type == ctx.target->iRelSymbolicRel)
=======
  // R_AARCH64_AUTH_ABS64 requires a dynamic relocation.
  if (e == RE_AARCH64_AUTH)
>>>>>>> 4946db15
    return false;

  // The behavior of an undefined weak reference is implementation defined.
  // (We treat undefined non-weak the same as undefined weak.) For static
  // -no-pie linking, dynamic relocations are generally avoided (except
  // IRELATIVE). Emitting dynamic relocations for -shared aligns with its -z
  // undefs default. Dynamic -no-pie linking and -pie allow flexibility.
  if (sym.isPreemptible)
    return sym.isUndefined() && !ctx.arg.isPic;
  if (!ctx.arg.isPic)
    return true;

  // Constant when referencing a non-preemptible symbol.
  if (e == R_SIZE || e == RE_RISCV_LEB128)
    return true;

  // For the target and the relocation, we want to know if they are
  // absolute or relative.
  bool absVal = isAbsoluteValue(sym) && e != RE_PPC64_TOCBASE;
  bool relE = isRelExpr(e);
  if (absVal && !relE)
    return true;
  if (!absVal && relE)
    return true;
  if (!absVal && !relE)
    return ctx.target->usesOnlyLowPageBits(type);

  assert(absVal && relE);

  // Allow R_PLT_PC (optimized to R_PC here) to a hidden undefined weak symbol
  // in PIC mode. This is a little strange, but it allows us to link function
  // calls to such symbols (e.g. glibc/stdlib/exit.c:__run_exit_handlers).
  // Normally such a call will be guarded with a comparison, which will load a
  // zero from the GOT.
  if (sym.isUndefined())
    return true;

  // We set the final symbols values for linker script defined symbols later.
  // They always can be computed as a link time constant.
  if (sym.scriptDefined)
      return true;

  auto diag = Err(ctx);
  diag << "relocation " << type << " cannot refer to absolute symbol: " << &sym;
  printLocation(diag, *sec, sym, relOff);
  return true;
}

// The reason we have to do this early scan is as follows
// * To mmap the output file, we need to know the size
// * For that, we need to know how many dynamic relocs we will have.
// It might be possible to avoid this by outputting the file with write:
// * Write the allocated output sections, computing addresses.
// * Apply relocations, recording which ones require a dynamic reloc.
// * Write the dynamic relocations.
// * Write the rest of the file.
// This would have some drawbacks. For example, we would only know if .rela.dyn
// is needed after applying relocations. If it is, it will go after rw and rx
// sections. Given that it is ro, we will need an extra PT_LOAD. This
// complicates things for the dynamic linker and means we would have to reserve
// space for the extra PT_LOAD even if we end up not using it.
void RelocationScanner::processAux(RelExpr expr, RelType type, uint64_t offset,
                                   Symbol &sym, int64_t addend) const {
  // If non-ifunc non-preemptible, change PLT to direct call and optimize GOT
  // indirection.
  const bool isIfunc = sym.isGnuIFunc();
  if (!sym.isPreemptible && (!isIfunc || ctx.arg.zIfuncNoplt)) {
    if (expr != R_GOT_PC) {
      // The 0x8000 bit of r_addend of R_PPC_PLTREL24 is used to choose call
      // stub type. It should be ignored if optimized to R_PC.
      if (ctx.arg.emachine == EM_PPC && expr == RE_PPC32_PLTREL)
        addend &= ~0x8000;
      // R_HEX_GD_PLT_B22_PCREL (call a@GDPLT) is transformed into
      // call __tls_get_addr even if the symbol is non-preemptible.
      if (!(ctx.arg.emachine == EM_HEXAGON &&
            (type == R_HEX_GD_PLT_B22_PCREL ||
             type == R_HEX_GD_PLT_B22_PCREL_X ||
             type == R_HEX_GD_PLT_B32_PCREL_X)))
        expr = fromPlt(expr);
    } else if (!isAbsoluteValue(sym) ||
               (type == R_PPC64_PCREL_OPT && ctx.arg.emachine == EM_PPC64)) {
      expr = ctx.target->adjustGotPcExpr(type, addend,
                                         sec->content().data() + offset);
      // If the target adjusted the expression to R_RELAX_GOT_PC, we may end up
      // needing the GOT if we can't relax everything.
      if (expr == R_RELAX_GOT_PC)
        ctx.in.got->hasGotOffRel.store(true, std::memory_order_relaxed);
    }
  }

  // We were asked not to generate PLT entries for ifuncs. Instead, pass the
  // direct relocation on through.
  if (LLVM_UNLIKELY(isIfunc) && ctx.arg.zIfuncNoplt) {
    std::lock_guard<std::mutex> lock(ctx.relocMutex);
    sym.isExported = true;
    ctx.mainPart->relaDyn->addSymbolReloc(type, *sec, offset, sym, addend,
                                          type);
    return;
  }

  if (needsGot(expr)) {
    if (ctx.arg.emachine == EM_MIPS) {
      // MIPS ABI has special rules to process GOT entries and doesn't
      // require relocation entries for them. A special case is TLS
      // relocations. In that case dynamic loader applies dynamic
      // relocations to initialize TLS GOT entries.
      // See "Global Offset Table" in Chapter 5 in the following document
      // for detailed description:
      // ftp://www.linux-mips.org/pub/linux/mips/doc/ABI/mipsabi.pdf
      ctx.in.mipsGot->addEntry(*sec->file, sym, addend, expr);
    } else if (!sym.isTls() || ctx.arg.emachine != EM_LOONGARCH) {
      // Many LoongArch TLS relocs reuse the RE_LOONGARCH_GOT type, in which
      // case the NEEDS_GOT flag shouldn't get set.
      if (expr == RE_AARCH64_AUTH_GOT || expr == RE_AARCH64_AUTH_GOT_PAGE_PC ||
          expr == RE_AARCH64_AUTH_GOT_PC)
        sym.setFlags(NEEDS_GOT | NEEDS_GOT_AUTH);
      else
        sym.setFlags(NEEDS_GOT | NEEDS_GOT_NONAUTH);
    }
  } else if (needsPlt(expr)) {
    sym.setFlags(NEEDS_PLT);
  } else if (LLVM_UNLIKELY(isIfunc)) {
    sym.setFlags(HAS_DIRECT_RELOC);
  }

  // If the relocation is known to be a link-time constant, we know no dynamic
  // relocation will be created, pass the control to relocateAlloc() or
  // relocateNonAlloc() to resolve it.
  if (isStaticLinkTimeConstant(expr, type, sym, offset)) {
    sec->addReloc({expr, type, offset, addend, &sym});
    return;
  }

  // Use a simple -z notext rule that treats all sections except .eh_frame as
  // writable. GNU ld does not produce dynamic relocations in .eh_frame (and our
  // SectionBase::getOffset would incorrectly adjust the offset).
  //
  // For MIPS, we don't implement GNU ld's DW_EH_PE_absptr to DW_EH_PE_pcrel
  // conversion. We still emit a dynamic relocation.
  bool canWrite = (sec->flags & SHF_WRITE) ||
                  !(ctx.arg.zText ||
                    (isa<EhInputSection>(sec) && ctx.arg.emachine != EM_MIPS));
  if (canWrite) {
    RelType rel = ctx.target->getDynRel(type);
    if (oneof<R_GOT, RE_LOONGARCH_GOT>(expr) ||
        (rel == ctx.target->symbolicRel && !sym.isPreemptible)) {
      addRelativeReloc<true>(ctx, *sec, offset, sym, addend, expr, type);
      return;
    }
    if (rel != 0) {
      if (ctx.arg.emachine == EM_MIPS && rel == ctx.target->symbolicRel)
        rel = ctx.target->relativeRel;
      std::lock_guard<std::mutex> lock(ctx.relocMutex);
      Partition &part = sec->getPartition(ctx);
      if (ctx.arg.emachine == EM_AARCH64 && type == R_AARCH64_AUTH_ABS64) {
        // For a preemptible symbol, we can't use a relative relocation. For an
        // undefined symbol, we can't compute offset at link-time and use a
        // relative relocation. Use a symbolic relocation instead.
        if (sym.isPreemptible) {
          part.relaDyn->addSymbolReloc(type, *sec, offset, sym, addend, type);
        } else if (part.relrAuthDyn && sec->addralign >= 2 && offset % 2 == 0) {
          // When symbol values are determined in
          // finalizeAddressDependentContent, some .relr.auth.dyn relocations
          // may be moved to .rela.dyn.
          sec->addReloc({expr, type, offset, addend, &sym});
          part.relrAuthDyn->relocs.push_back({sec, sec->relocs().size() - 1});
        } else {
          part.relaDyn->addReloc({R_AARCH64_AUTH_RELATIVE, sec, offset,
                                  DynamicReloc::AddendOnlyWithTargetVA, sym,
                                  addend, R_ABS});
        }
        return;
      }
      if (LLVM_UNLIKELY(type == ctx.target->iRelSymbolicRel)) {
        if (sym.isPreemptible) {
          auto diag = Err(ctx);
          diag << "relocation " << type
               << " cannot be used against preemptible symbol '" << &sym << "'";
          printLocation(diag, *sec, sym, offset);
        } else if (isIfunc) {
          auto diag = Err(ctx);
          diag << "relocation " << type
               << " cannot be used against ifunc symbol '" << &sym << "'";
          printLocation(diag, *sec, sym, offset);
        } else {
          part.relaDyn->addReloc({ctx.target->iRelativeRel, sec, offset,
                                  DynamicReloc::AddendOnlyWithTargetVA, sym,
                                  addend, R_ABS});
          return;
        }
      }
      part.relaDyn->addSymbolReloc(rel, *sec, offset, sym, addend, type);

      // MIPS ABI turns using of GOT and dynamic relocations inside out.
      // While regular ABI uses dynamic relocations to fill up GOT entries
      // MIPS ABI requires dynamic linker to fills up GOT entries using
      // specially sorted dynamic symbol table. This affects even dynamic
      // relocations against symbols which do not require GOT entries
      // creation explicitly, i.e. do not have any GOT-relocations. So if
      // a preemptible symbol has a dynamic relocation we anyway have
      // to create a GOT entry for it.
      // If a non-preemptible symbol has a dynamic relocation against it,
      // dynamic linker takes it st_value, adds offset and writes down
      // result of the dynamic relocation. In case of preemptible symbol
      // dynamic linker performs symbol resolution, writes the symbol value
      // to the GOT entry and reads the GOT entry when it needs to perform
      // a dynamic relocation.
      // ftp://www.linux-mips.org/pub/linux/mips/doc/ABI/mipsabi.pdf p.4-19
      if (ctx.arg.emachine == EM_MIPS)
        ctx.in.mipsGot->addEntry(*sec->file, sym, addend, expr);
      return;
    }
  }

  // When producing an executable, we can perform copy relocations (for
  // STT_OBJECT) and canonical PLT (for STT_FUNC) if sym is defined by a DSO.
  // Copy relocations/canonical PLT entries are unsupported for
  // R_AARCH64_AUTH_ABS64.
  if (!ctx.arg.shared && sym.isShared() &&
      !(ctx.arg.emachine == EM_AARCH64 && type == R_AARCH64_AUTH_ABS64)) {
    if (!canDefineSymbolInExecutable(ctx, sym)) {
      auto diag = Err(ctx);
      diag << "cannot preempt symbol: " << &sym;
      printLocation(diag, *sec, sym, offset);
      return;
    }

    if (sym.isObject()) {
      // Produce a copy relocation.
      if (auto *ss = dyn_cast<SharedSymbol>(&sym)) {
        if (!ctx.arg.zCopyreloc) {
          auto diag = Err(ctx);
          diag << "unresolvable relocation " << type << " against symbol '"
               << ss << "'; recompile with -fPIC or remove '-z nocopyreloc'";
          printLocation(diag, *sec, sym, offset);
        }
        sym.setFlags(NEEDS_COPY);
      }
      sec->addReloc({expr, type, offset, addend, &sym});
      return;
    }

    // This handles a non PIC program call to function in a shared library. In
    // an ideal world, we could just report an error saying the relocation can
    // overflow at runtime. In the real world with glibc, crt1.o has a
    // R_X86_64_PC32 pointing to libc.so.
    //
    // The general idea on how to handle such cases is to create a PLT entry and
    // use that as the function value.
    //
    // For the static linking part, we just return a plt expr and everything
    // else will use the PLT entry as the address.
    //
    // The remaining problem is making sure pointer equality still works. We
    // need the help of the dynamic linker for that. We let it know that we have
    // a direct reference to a so symbol by creating an undefined symbol with a
    // non zero st_value. Seeing that, the dynamic linker resolves the symbol to
    // the value of the symbol we created. This is true even for got entries, so
    // pointer equality is maintained. To avoid an infinite loop, the only entry
    // that points to the real function is a dedicated got entry used by the
    // plt. That is identified by special relocation types (R_X86_64_JUMP_SLOT,
    // R_386_JMP_SLOT, etc).

    // For position independent executable on i386, the plt entry requires ebx
    // to be set. This causes two problems:
    // * If some code has a direct reference to a function, it was probably
    //   compiled without -fPIE/-fPIC and doesn't maintain ebx.
    // * If a library definition gets preempted to the executable, it will have
    //   the wrong ebx value.
    if (sym.isFunc()) {
      if (ctx.arg.pie && ctx.arg.emachine == EM_386) {
        auto diag = Err(ctx);
        diag << "symbol '" << &sym
             << "' cannot be preempted; recompile with -fPIE";
        printLocation(diag, *sec, sym, offset);
      }
      sym.setFlags(NEEDS_COPY | NEEDS_PLT);
      sec->addReloc({expr, type, offset, addend, &sym});
      return;
    }
  }

  auto diag = Err(ctx);
  diag << "relocation " << type << " cannot be used against ";
  if (sym.getName().empty())
    diag << "local symbol";
  else
    diag << "symbol '" << &sym << "'";
  diag << "; recompile with -fPIC";
  printLocation(diag, *sec, sym, offset);
}

// This function is similar to the `handleTlsRelocation`. MIPS does not
// support any relaxations for TLS relocations so by factoring out MIPS
// handling in to the separate function we can simplify the code and do not
// pollute other `handleTlsRelocation` by MIPS `ifs` statements.
// Mips has a custom MipsGotSection that handles the writing of GOT entries
// without dynamic relocations.
static unsigned handleMipsTlsRelocation(Ctx &ctx, RelType type, Symbol &sym,
                                        InputSectionBase &c, uint64_t offset,
                                        int64_t addend, RelExpr expr) {
  if (expr == RE_MIPS_TLSLD) {
    ctx.in.mipsGot->addTlsIndex(*c.file);
    c.addReloc({expr, type, offset, addend, &sym});
    return 1;
  }
  if (expr == RE_MIPS_TLSGD) {
    ctx.in.mipsGot->addDynTlsEntry(*c.file, sym);
    c.addReloc({expr, type, offset, addend, &sym});
    return 1;
  }
  return 0;
}

static unsigned handleAArch64PAuthTlsRelocation(InputSectionBase *sec,
                                                RelExpr expr, RelType type,
                                                uint64_t offset, Symbol &sym,
                                                int64_t addend) {
  // Do not optimize signed TLSDESC to LE/IE (as described in pauthabielf64).
  // https://github.com/ARM-software/abi-aa/blob/main/pauthabielf64/pauthabielf64.rst#general-restrictions
  // > PAUTHELF64 only supports the descriptor based TLS (TLSDESC).
  if (oneof<RE_AARCH64_AUTH_TLSDESC_PAGE, RE_AARCH64_AUTH_TLSDESC>(expr)) {
    sym.setFlags(NEEDS_TLSDESC | NEEDS_TLSDESC_AUTH);
    sec->addReloc({expr, type, offset, addend, &sym});
    return 1;
  }

  // TLSDESC_CALL hint relocation should not be emitted by compiler with signed
  // TLSDESC enabled.
  if (expr == R_TLSDESC_CALL)
    sym.setFlags(NEEDS_TLSDESC_NONAUTH);

  return 0;
}

// Notes about General Dynamic and Local Dynamic TLS models below. They may
// require the generation of a pair of GOT entries that have associated dynamic
// relocations. The pair of GOT entries created are of the form GOT[e0] Module
// Index (Used to find pointer to TLS block at run-time) GOT[e1] Offset of
// symbol in TLS block.
//
// Returns the number of relocations processed.
unsigned RelocationScanner::handleTlsRelocation(RelExpr expr, RelType type,
                                                uint64_t offset, Symbol &sym,
                                                int64_t addend) {
  bool isAArch64 = ctx.arg.emachine == EM_AARCH64;

  if (isAArch64)
    if (unsigned processed = handleAArch64PAuthTlsRelocation(
            sec, expr, type, offset, sym, addend))
      return processed;

  if (expr == R_TPREL || expr == R_TPREL_NEG) {
    if (ctx.arg.shared) {
      auto diag = Err(ctx);
      diag << "relocation " << type << " against " << &sym
           << " cannot be used with -shared";
      printLocation(diag, *sec, sym, offset);
      return 1;
    }
    return 0;
  }

  if (ctx.arg.emachine == EM_MIPS)
    return handleMipsTlsRelocation(ctx, type, sym, *sec, offset, addend, expr);

  bool isRISCV = ctx.arg.emachine == EM_RISCV;

  if (oneof<RE_AARCH64_TLSDESC_PAGE, R_TLSDESC, R_TLSDESC_CALL, R_TLSDESC_PC,
            R_TLSDESC_GOTPLT, RE_LOONGARCH_TLSDESC_PAGE_PC>(expr) &&
      ctx.arg.shared) {
    // R_RISCV_TLSDESC_{LOAD_LO12,ADD_LO12_I,CALL} reference a label. Do not
    // set NEEDS_TLSDESC on the label.
    if (expr != R_TLSDESC_CALL) {
      if (isAArch64)
        sym.setFlags(NEEDS_TLSDESC | NEEDS_TLSDESC_NONAUTH);
      else if (!isRISCV || type == R_RISCV_TLSDESC_HI20)
        sym.setFlags(NEEDS_TLSDESC);
      sec->addReloc({expr, type, offset, addend, &sym});
    }
    return 1;
  }

  // LoongArch supports IE to LE, DESC GD/LD to IE/LE optimizations in
  // non-extreme code model.
  bool execOptimizeInLoongArch =
      ctx.arg.emachine == EM_LOONGARCH &&
      (type == R_LARCH_TLS_IE_PC_HI20 || type == R_LARCH_TLS_IE_PC_LO12 ||
       type == R_LARCH_TLS_DESC_PC_HI20 || type == R_LARCH_TLS_DESC_PC_LO12 ||
       type == R_LARCH_TLS_DESC_LD || type == R_LARCH_TLS_DESC_CALL ||
       type == R_LARCH_TLS_DESC_PCREL20_S2);

  // ARM, Hexagon, LoongArch and RISC-V do not support GD/LD to IE/LE
  // optimizations.
  // RISC-V supports TLSDESC to IE/LE optimizations.
  // For PPC64, if the file has missing R_PPC64_TLSGD/R_PPC64_TLSLD, disable
  // optimization as well.
  bool execOptimize =
      !ctx.arg.shared && ctx.arg.emachine != EM_ARM &&
      ctx.arg.emachine != EM_HEXAGON &&
      (ctx.arg.emachine != EM_LOONGARCH || execOptimizeInLoongArch) &&
      !(isRISCV && expr != R_TLSDESC_PC && expr != R_TLSDESC_CALL) &&
      !sec->file->ppc64DisableTLSRelax;

  // If we are producing an executable and the symbol is non-preemptable, it
  // must be defined and the code sequence can be optimized to use
  // Local-Exesec->
  //
  // ARM and RISC-V do not support any relaxations for TLS relocations, however,
  // we can omit the DTPMOD dynamic relocations and resolve them at link time
  // because them are always 1. This may be necessary for static linking as
  // DTPMOD may not be expected at load time.
  bool isLocalInExecutable = !sym.isPreemptible && !ctx.arg.shared;

  // Local Dynamic is for access to module local TLS variables, while still
  // being suitable for being dynamically loaded via dlopen. GOT[e0] is the
  // module index, with a special value of 0 for the current module. GOT[e1] is
  // unused. There only needs to be one module index entry.
  if (oneof<R_TLSLD_GOT, R_TLSLD_GOTPLT, R_TLSLD_PC, R_TLSLD_HINT>(expr)) {
    // Local-Dynamic relocs can be optimized to Local-Exesec->
    if (execOptimize) {
      sec->addReloc({ctx.target->adjustTlsExpr(type, R_RELAX_TLS_LD_TO_LE),
                     type, offset, addend, &sym});
      return ctx.target->getTlsGdRelaxSkip(type);
    }
    if (expr == R_TLSLD_HINT)
      return 1;
    ctx.needsTlsLd.store(true, std::memory_order_relaxed);
    sec->addReloc({expr, type, offset, addend, &sym});
    return 1;
  }

  // Local-Dynamic relocs can be optimized to Local-Exesec->
  if (expr == R_DTPREL) {
    if (execOptimize)
      expr = ctx.target->adjustTlsExpr(type, R_RELAX_TLS_LD_TO_LE);
    sec->addReloc({expr, type, offset, addend, &sym});
    return 1;
  }

  // Local-Dynamic sequence where offset of tls variable relative to dynamic
  // thread pointer is stored in the got. This cannot be optimized to
  // Local-Exesec->
  if (expr == R_TLSLD_GOT_OFF) {
    sym.setFlags(NEEDS_GOT_DTPREL);
    sec->addReloc({expr, type, offset, addend, &sym});
    return 1;
  }

  // LoongArch does not support transition from TLSDESC to LE/IE in the extreme
  // code model, in which NEEDS_TLSDESC should set, rather than NEEDS_TLSGD. So
  // we check independently.
  if (ctx.arg.emachine == EM_LOONGARCH &&
      oneof<RE_LOONGARCH_TLSDESC_PAGE_PC, R_TLSDESC, R_TLSDESC_PC,
            R_TLSDESC_CALL>(expr) &&
      !execOptimize) {
    if (expr != R_TLSDESC_CALL) {
      sym.setFlags(NEEDS_TLSDESC);
      sec->addReloc({expr, type, offset, addend, &sym});
    }
    return 1;
  }

  if (oneof<RE_AARCH64_TLSDESC_PAGE, R_TLSDESC, R_TLSDESC_CALL, R_TLSDESC_PC,
            R_TLSDESC_GOTPLT, R_TLSGD_GOT, R_TLSGD_GOTPLT, R_TLSGD_PC,
            RE_LOONGARCH_TLSGD_PAGE_PC, RE_LOONGARCH_TLSDESC_PAGE_PC>(expr)) {
    if (!execOptimize) {
      sym.setFlags(NEEDS_TLSGD);
      sec->addReloc({expr, type, offset, addend, &sym});
      return 1;
    }

    // Global-Dynamic/TLSDESC can be optimized to Initial-Exec or Local-Exec
    // depending on the symbol being locally defined or not.
    //
    // R_RISCV_TLSDESC_{LOAD_LO12,ADD_LO12_I,CALL} reference a non-preemptible
    // label, so TLSDESC=>IE will be categorized as R_RELAX_TLS_GD_TO_LE. We fix
    // the categorization in RISCV::relocateAllosec->
    if (sym.isPreemptible) {
      sym.setFlags(NEEDS_TLSGD_TO_IE);
      sec->addReloc({ctx.target->adjustTlsExpr(type, R_RELAX_TLS_GD_TO_IE),
                     type, offset, addend, &sym});
    } else {
      sec->addReloc({ctx.target->adjustTlsExpr(type, R_RELAX_TLS_GD_TO_LE),
                     type, offset, addend, &sym});
    }
    return ctx.target->getTlsGdRelaxSkip(type);
  }

  if (oneof<R_GOT, R_GOTPLT, R_GOT_PC, RE_AARCH64_GOT_PAGE_PC,
            RE_LOONGARCH_GOT_PAGE_PC, R_GOT_OFF, R_TLSIE_HINT>(expr)) {
    ctx.hasTlsIe.store(true, std::memory_order_relaxed);
    // Initial-Exec relocs can be optimized to Local-Exec if the symbol is
    // locally defined.  This is not supported on SystemZ.
    if (execOptimize && isLocalInExecutable && ctx.arg.emachine != EM_S390) {
      sec->addReloc({R_RELAX_TLS_IE_TO_LE, type, offset, addend, &sym});
    } else if (expr != R_TLSIE_HINT) {
      sym.setFlags(NEEDS_TLSIE);
      // R_GOT needs a relative relocation for PIC on i386 and Hexagon.
      if (expr == R_GOT && ctx.arg.isPic &&
          !ctx.target->usesOnlyLowPageBits(type))
        addRelativeReloc<true>(ctx, *sec, offset, sym, addend, expr, type);
      else
        sec->addReloc({expr, type, offset, addend, &sym});
    }
    return 1;
  }

  // LoongArch TLS GD/LD relocs reuse the RE_LOONGARCH_GOT, in which
  // NEEDS_TLSIE shouldn't set. So we check independently.
  if (ctx.arg.emachine == EM_LOONGARCH && expr == RE_LOONGARCH_GOT &&
      execOptimize && isLocalInExecutable) {
    ctx.hasTlsIe.store(true, std::memory_order_relaxed);
    sec->addReloc({R_RELAX_TLS_IE_TO_LE, type, offset, addend, &sym});
    return 1;
  }

  return 0;
}

template <class ELFT, class RelTy>
void RelocationScanner::scanOne(typename Relocs<RelTy>::const_iterator &i) {
  const RelTy &rel = *i;
  uint32_t symIndex = rel.getSymbol(ctx.arg.isMips64EL);
  Symbol &sym = sec->getFile<ELFT>()->getSymbol(symIndex);
  RelType type;
  if constexpr (ELFT::Is64Bits || RelTy::IsCrel) {
    type = rel.getType(ctx.arg.isMips64EL);
    ++i;
  } else {
    // CREL is unsupported for MIPS N32.
    if (ctx.arg.mipsN32Abi) {
      type = getMipsN32RelType(i);
    } else {
      type = rel.getType(ctx.arg.isMips64EL);
      ++i;
    }
  }
  // Get an offset in an output section this relocation is applied to.
  uint64_t offset = getter.get(ctx, rel.r_offset);
  if (offset == uint64_t(-1))
    return;

  RelExpr expr =
      ctx.target->getRelExpr(type, sym, sec->content().data() + offset);
  int64_t addend = RelTy::HasAddend
                       ? getAddend<ELFT>(rel)
                       : ctx.target->getImplicitAddend(
                             sec->content().data() + rel.r_offset, type);
  if (LLVM_UNLIKELY(ctx.arg.emachine == EM_MIPS))
    addend += computeMipsAddend<ELFT>(rel, expr, sym.isLocal());
  else if (ctx.arg.emachine == EM_PPC64 && ctx.arg.isPic && type == R_PPC64_TOC)
    addend += getPPC64TocBase(ctx);

  // Ignore R_*_NONE and other marker relocations.
  if (expr == R_NONE)
    return;

  // Error if the target symbol is undefined. Symbol index 0 may be used by
  // marker relocations, e.g. R_*_NONE and R_ARM_V4BX. Don't error on them.
  if (sym.isUndefined() && symIndex != 0 &&
      maybeReportUndefined(ctx, cast<Undefined>(sym), *sec, offset))
    return;

  if (ctx.arg.emachine == EM_PPC64) {
    // We can separate the small code model relocations into 2 categories:
    // 1) Those that access the compiler generated .toc sections.
    // 2) Those that access the linker allocated got entries.
    // lld allocates got entries to symbols on demand. Since we don't try to
    // sort the got entries in any way, we don't have to track which objects
    // have got-based small code model relocs. The .toc sections get placed
    // after the end of the linker allocated .got section and we do sort those
    // so sections addressed with small code model relocations come first.
    if (type == R_PPC64_TOC16 || type == R_PPC64_TOC16_DS)
      sec->file->ppc64SmallCodeModelTocRelocs = true;

    // Record the TOC entry (.toc + addend) as not relaxable. See the comment in
    // InputSectionBase::relocateAlloc().
    if (type == R_PPC64_TOC16_LO && sym.isSection() && isa<Defined>(sym) &&
        cast<Defined>(sym).section->name == ".toc")
      ctx.ppc64noTocRelax.insert({&sym, addend});

    if ((type == R_PPC64_TLSGD && expr == R_TLSDESC_CALL) ||
        (type == R_PPC64_TLSLD && expr == R_TLSLD_HINT)) {
      // Skip the error check for CREL, which does not set `end`.
      if constexpr (!RelTy::IsCrel) {
        if (i == end) {
          auto diag = Err(ctx);
          diag << "R_PPC64_TLSGD/R_PPC64_TLSLD may not be the last "
                  "relocation";
          printLocation(diag, *sec, sym, offset);
          return;
        }
      }

      // Offset the 4-byte aligned R_PPC64_TLSGD by one byte in the NOTOC
      // case, so we can discern it later from the toc-case.
      if (i->getType(/*isMips64EL=*/false) == R_PPC64_REL24_NOTOC)
        ++offset;
    }
  }

  // If the relocation does not emit a GOT or GOTPLT entry but its computation
  // uses their addresses, we need GOT or GOTPLT to be created.
  //
  // The 5 types that relative GOTPLT are all x86 and x86-64 specific.
  if (oneof<R_GOTPLTONLY_PC, R_GOTPLTREL, R_GOTPLT, R_PLT_GOTPLT,
            R_TLSDESC_GOTPLT, R_TLSGD_GOTPLT>(expr)) {
    ctx.in.gotPlt->hasGotPltOffRel.store(true, std::memory_order_relaxed);
  } else if (oneof<R_GOTONLY_PC, R_GOTREL, RE_PPC32_PLTREL, RE_PPC64_TOCBASE,
                   RE_PPC64_RELAX_TOC>(expr)) {
    ctx.in.got->hasGotOffRel.store(true, std::memory_order_relaxed);
  }

  // Process TLS relocations, including TLS optimizations. Note that
  // R_TPREL and R_TPREL_NEG relocations are resolved in processAux.
  //
  // Some RISCV TLSDESC relocations reference a local NOTYPE symbol,
  // but we need to process them in handleTlsRelocation.
  if (sym.isTls() || oneof<R_TLSDESC_PC, R_TLSDESC_CALL>(expr)) {
    if (unsigned processed =
            handleTlsRelocation(expr, type, offset, sym, addend)) {
      i += processed - 1;
      return;
    }
  }

  processAux(expr, type, offset, sym, addend);
}

// R_PPC64_TLSGD/R_PPC64_TLSLD is required to mark `bl __tls_get_addr` for
// General Dynamic/Local Dynamic code sequences. If a GD/LD GOT relocation is
// found but no R_PPC64_TLSGD/R_PPC64_TLSLD is seen, we assume that the
// instructions are generated by very old IBM XL compilers. Work around the
// issue by disabling GD/LD to IE/LE relaxation.
template <class RelTy>
static void checkPPC64TLSRelax(InputSectionBase &sec, Relocs<RelTy> rels) {
  // Skip if sec is synthetic (sec.file is null) or if sec has been marked.
  if (!sec.file || sec.file->ppc64DisableTLSRelax)
    return;
  bool hasGDLD = false;
  for (const RelTy &rel : rels) {
    RelType type = rel.getType(false);
    switch (type) {
    case R_PPC64_TLSGD:
    case R_PPC64_TLSLD:
      return; // Found a marker
    case R_PPC64_GOT_TLSGD16:
    case R_PPC64_GOT_TLSGD16_HA:
    case R_PPC64_GOT_TLSGD16_HI:
    case R_PPC64_GOT_TLSGD16_LO:
    case R_PPC64_GOT_TLSLD16:
    case R_PPC64_GOT_TLSLD16_HA:
    case R_PPC64_GOT_TLSLD16_HI:
    case R_PPC64_GOT_TLSLD16_LO:
      hasGDLD = true;
      break;
    }
  }
  if (hasGDLD) {
    sec.file->ppc64DisableTLSRelax = true;
    Warn(sec.file->ctx)
        << sec.file
        << ": disable TLS relaxation due to R_PPC64_GOT_TLS* relocations "
           "without "
           "R_PPC64_TLSGD/R_PPC64_TLSLD relocations";
  }
}

template <class ELFT, class RelTy>
void RelocationScanner::scan(Relocs<RelTy> rels) {
  // Not all relocations end up in Sec->Relocations, but a lot do.
  sec->relocations.reserve(rels.size());

  if (ctx.arg.emachine == EM_PPC64)
    checkPPC64TLSRelax<RelTy>(*sec, rels);

  // For EhInputSection, OffsetGetter expects the relocations to be sorted by
  // r_offset. In rare cases (.eh_frame pieces are reordered by a linker
  // script), the relocations may be unordered.
  // On SystemZ, all sections need to be sorted by r_offset, to allow TLS
  // relaxation to be handled correctly - see SystemZ::getTlsGdRelaxSkip.
  SmallVector<RelTy, 0> storage;
  if (isa<EhInputSection>(sec) || ctx.arg.emachine == EM_S390)
    rels = sortRels(rels, storage);

  if constexpr (RelTy::IsCrel) {
    for (auto i = rels.begin(); i != rels.end();)
      scanOne<ELFT, RelTy>(i);
  } else {
    // The non-CREL code path has additional check for PPC64 TLS.
    end = static_cast<const void *>(rels.end());
    for (auto i = rels.begin(); i != end;)
      scanOne<ELFT, RelTy>(i);
  }

  // Sort relocations by offset for more efficient searching for
  // R_RISCV_PCREL_HI20, R_PPC64_ADDR64 and the branch-to-branch optimization.
  if (ctx.arg.emachine == EM_RISCV ||
      (ctx.arg.emachine == EM_PPC64 && sec->name == ".toc") ||
      ctx.arg.branchToBranch)
    llvm::stable_sort(sec->relocs(),
                      [](const Relocation &lhs, const Relocation &rhs) {
                        return lhs.offset < rhs.offset;
                      });
}

template <class ELFT>
void RelocationScanner::scanSection(InputSectionBase &s, bool isEH) {
  sec = &s;
  getter = OffsetGetter(s);
  const RelsOrRelas<ELFT> rels = s.template relsOrRelas<ELFT>(!isEH);
  if (rels.areRelocsCrel())
    scan<ELFT>(rels.crels);
  else if (rels.areRelocsRel())
    scan<ELFT>(rels.rels);
  else
    scan<ELFT>(rels.relas);
}

template <class ELFT> void elf::scanRelocations(Ctx &ctx) {
  // Scan all relocations. Each relocation goes through a series of tests to
  // determine if it needs special treatment, such as creating GOT, PLT,
  // copy relocations, etc. Note that relocations for non-alloc sections are
  // directly processed by InputSection::relocateNonAlloc.

  // Deterministic parallellism needs sorting relocations which is unsuitable
  // for -z nocombreloc. MIPS and PPC64 use global states which are not suitable
  // for parallelism.
  bool serial = !ctx.arg.zCombreloc || ctx.arg.emachine == EM_MIPS ||
                ctx.arg.emachine == EM_PPC64;
  parallel::TaskGroup tg;
  auto outerFn = [&]() {
    for (ELFFileBase *f : ctx.objectFiles) {
      auto fn = [f, &ctx]() {
        RelocationScanner scanner(ctx);
        for (InputSectionBase *s : f->getSections()) {
          if (s && s->kind() == SectionBase::Regular && s->isLive() &&
              (s->flags & SHF_ALLOC) &&
              !(s->type == SHT_ARM_EXIDX && ctx.arg.emachine == EM_ARM))
            scanner.template scanSection<ELFT>(*s);
        }
      };
      if (serial)
        fn();
      else
        tg.spawn(fn);
    }
    auto scanEH = [&] {
      RelocationScanner scanner(ctx);
      for (Partition &part : ctx.partitions) {
        for (EhInputSection *sec : part.ehFrame->sections)
          scanner.template scanSection<ELFT>(*sec, /*isEH=*/true);
        if (part.armExidx && part.armExidx->isLive())
          for (InputSection *sec : part.armExidx->exidxSections)
            if (sec->isLive())
              scanner.template scanSection<ELFT>(*sec);
      }
    };
    if (serial)
      scanEH();
    else
      tg.spawn(scanEH);
  };
  // If `serial` is true, call `spawn` to ensure that `scanner` runs in a thread
  // with valid getThreadIndex().
  if (serial)
    tg.spawn(outerFn);
  else
    outerFn();
}

RelocationBaseSection &elf::getIRelativeSection(Ctx &ctx) {
  // Prior to Android V, there was a bug that caused RELR relocations to be
  // applied after packed relocations. This meant that resolvers referenced by
  // IRELATIVE relocations in the packed relocation section would read
  // unrelocated globals with RELR relocations when
  // --pack-relative-relocs=android+relr is enabled. Work around this by placing
  // IRELATIVE in .rela.plt.
  return ctx.arg.androidPackDynRelocs ? *ctx.in.relaPlt
                                      : *ctx.mainPart->relaDyn;
}

static bool handleNonPreemptibleIfunc(Ctx &ctx, Symbol &sym, uint16_t flags) {
  // Handle a reference to a non-preemptible ifunc. These are special in a
  // few ways:
  //
  // - Unlike most non-preemptible symbols, non-preemptible ifuncs do not have
  //   a fixed value. But assuming that all references to the ifunc are
  //   GOT-generating or PLT-generating, the handling of an ifunc is
  //   relatively straightforward. We create a PLT entry in Iplt, which is
  //   usually at the end of .plt, which makes an indirect call using a
  //   matching GOT entry in igotPlt, which is usually at the end of .got.plt.
  //   The GOT entry is relocated using an IRELATIVE relocation in relaDyn,
  //   which is usually at the end of .rela.dyn.
  //
  // - Despite the fact that an ifunc does not have a fixed value, compilers
  //   that are not passed -fPIC will assume that they do, and will emit
  //   direct (non-GOT-generating, non-PLT-generating) relocations to the
  //   symbol. This means that if a direct relocation to the symbol is
  //   seen, the linker must set a value for the symbol, and this value must
  //   be consistent no matter what type of reference is made to the symbol.
  //   This can be done by creating a PLT entry for the symbol in the way
  //   described above and making it canonical, that is, making all references
  //   point to the PLT entry instead of the resolver. In lld we also store
  //   the address of the PLT entry in the dynamic symbol table, which means
  //   that the symbol will also have the same value in other modules.
  //   Because the value loaded from the GOT needs to be consistent with
  //   the value computed using a direct relocation, a non-preemptible ifunc
  //   may end up with two GOT entries, one in .got.plt that points to the
  //   address returned by the resolver and is used only by the PLT entry,
  //   and another in .got that points to the PLT entry and is used by
  //   GOT-generating relocations.
  //
  // - The fact that these symbols do not have a fixed value makes them an
  //   exception to the general rule that a statically linked executable does
  //   not require any form of dynamic relocation. To handle these relocations
  //   correctly, the IRELATIVE relocations are stored in an array which a
  //   statically linked executable's startup code must enumerate using the
  //   linker-defined symbols __rela?_iplt_{start,end}.
  if (!sym.isGnuIFunc() || sym.isPreemptible || ctx.arg.zIfuncNoplt)
    return false;
  // Skip unreferenced non-preemptible ifunc.
  if (!(flags & (NEEDS_GOT | NEEDS_PLT | HAS_DIRECT_RELOC)))
    return true;

  sym.isInIplt = true;

  // Create an Iplt and the associated IRELATIVE relocation pointing to the
  // original section/value pairs. For non-GOT non-PLT relocation case below, we
  // may alter section/value, so create a copy of the symbol to make
  // section/value fixed.
  auto *directSym = makeDefined(cast<Defined>(sym));
  directSym->allocateAux(ctx);
  auto &dyn = getIRelativeSection(ctx);
  addPltEntry(ctx, *ctx.in.iplt, *ctx.in.igotPlt, dyn, ctx.target->iRelativeRel,
              *directSym);
  sym.allocateAux(ctx);
  ctx.symAux.back().pltIdx = ctx.symAux[directSym->auxIdx].pltIdx;

  if (flags & HAS_DIRECT_RELOC) {
    // Change the value to the IPLT and redirect all references to it.
    auto &d = cast<Defined>(sym);
    d.section = ctx.in.iplt.get();
    d.value = d.getPltIdx(ctx) * ctx.target->ipltEntrySize;
    d.size = 0;
    // It's important to set the symbol type here so that dynamic loaders
    // don't try to call the PLT as if it were an ifunc resolver.
    d.type = STT_FUNC;

    if (flags & NEEDS_GOT) {
      assert(!(flags & NEEDS_GOT_AUTH) &&
             "R_AARCH64_AUTH_IRELATIVE is not supported yet");
      addGotEntry(ctx, sym);
    }
  } else if (flags & NEEDS_GOT) {
    // Redirect GOT accesses to point to the Igot.
    sym.gotInIgot = true;
  }
  return true;
}

void elf::postScanRelocations(Ctx &ctx) {
  auto fn = [&](Symbol &sym) {
    auto flags = sym.flags.load(std::memory_order_relaxed);
    if (handleNonPreemptibleIfunc(ctx, sym, flags))
      return;

    if (sym.isTagged() && sym.isDefined())
      ctx.mainPart->memtagGlobalDescriptors->addSymbol(sym);

    if (!sym.needsDynReloc())
      return;
    sym.allocateAux(ctx);

    if (flags & NEEDS_GOT) {
      if ((flags & NEEDS_GOT_AUTH) && (flags & NEEDS_GOT_NONAUTH)) {
        auto diag = Err(ctx);
        diag << "both AUTH and non-AUTH GOT entries for '" << sym.getName()
             << "' requested, but only one type of GOT entry per symbol is "
                "supported";
        return;
      }
      if (flags & NEEDS_GOT_AUTH)
        addGotAuthEntry(ctx, sym);
      else
        addGotEntry(ctx, sym);
    }
    if (flags & NEEDS_PLT)
      addPltEntry(ctx, *ctx.in.plt, *ctx.in.gotPlt, *ctx.in.relaPlt,
                  ctx.target->pltRel, sym);
    if (flags & NEEDS_COPY) {
      if (sym.isObject()) {
        invokeELFT(addCopyRelSymbol, ctx, cast<SharedSymbol>(sym));
        // NEEDS_COPY is cleared for sym and its aliases so that in
        // later iterations aliases won't cause redundant copies.
        assert(!sym.hasFlag(NEEDS_COPY));
      } else {
        assert(sym.isFunc() && sym.hasFlag(NEEDS_PLT));
        if (!sym.isDefined()) {
          replaceWithDefined(ctx, sym, *ctx.in.plt,
                             ctx.target->pltHeaderSize +
                                 ctx.target->pltEntrySize * sym.getPltIdx(ctx),
                             0);
          sym.setFlags(NEEDS_COPY);
          if (ctx.arg.emachine == EM_PPC) {
            // PPC32 canonical PLT entries are at the beginning of .glink
            cast<Defined>(sym).value = ctx.in.plt->headerSize;
            ctx.in.plt->headerSize += 16;
            cast<PPC32GlinkSection>(*ctx.in.plt).canonical_plts.push_back(&sym);
          }
        }
      }
    }

    if (!sym.isTls())
      return;
    bool isLocalInExecutable = !sym.isPreemptible && !ctx.arg.shared;
    GotSection *got = ctx.in.got.get();

    if (flags & NEEDS_TLSDESC) {
      if ((flags & NEEDS_TLSDESC_AUTH) && (flags & NEEDS_TLSDESC_NONAUTH)) {
        Err(ctx)
            << "both AUTH and non-AUTH TLSDESC entries for '" << sym.getName()
            << "' requested, but only one type of TLSDESC entry per symbol is "
               "supported";
        return;
      }
      got->addTlsDescEntry(sym);
      RelType tlsDescRel = ctx.target->tlsDescRel;
      if (flags & NEEDS_TLSDESC_AUTH) {
        got->addTlsDescAuthEntry();
        tlsDescRel = ELF::R_AARCH64_AUTH_TLSDESC;
      }
      ctx.mainPart->relaDyn->addAddendOnlyRelocIfNonPreemptible(
          tlsDescRel, *got, got->getTlsDescOffset(sym), sym, tlsDescRel);
    }
    if (flags & NEEDS_TLSGD) {
      got->addDynTlsEntry(sym);
      uint64_t off = got->getGlobalDynOffset(sym);
      if (isLocalInExecutable)
        // Write one to the GOT slot.
        got->addConstant({R_ADDEND, ctx.target->symbolicRel, off, 1, &sym});
      else
        ctx.mainPart->relaDyn->addSymbolReloc(ctx.target->tlsModuleIndexRel,
                                              *got, off, sym);

      // If the symbol is preemptible we need the dynamic linker to write
      // the offset too.
      uint64_t offsetOff = off + ctx.arg.wordsize;
      if (sym.isPreemptible)
        ctx.mainPart->relaDyn->addSymbolReloc(ctx.target->tlsOffsetRel, *got,
                                              offsetOff, sym);
      else
        got->addConstant({R_ABS, ctx.target->tlsOffsetRel, offsetOff, 0, &sym});
    }
    if (flags & NEEDS_TLSGD_TO_IE) {
      got->addEntry(sym);
      ctx.mainPart->relaDyn->addSymbolReloc(ctx.target->tlsGotRel, *got,
                                            sym.getGotOffset(ctx), sym);
    }
    if (flags & NEEDS_GOT_DTPREL) {
      got->addEntry(sym);
      got->addConstant(
          {R_ABS, ctx.target->tlsOffsetRel, sym.getGotOffset(ctx), 0, &sym});
    }

    if ((flags & NEEDS_TLSIE) && !(flags & NEEDS_TLSGD_TO_IE))
      addTpOffsetGotEntry(ctx, sym);
  };

  GotSection *got = ctx.in.got.get();
  if (ctx.needsTlsLd.load(std::memory_order_relaxed) && got->addTlsIndex()) {
    static Undefined dummy(ctx.internalFile, "", STB_LOCAL, 0, 0);
    if (ctx.arg.shared)
      ctx.mainPart->relaDyn->addReloc(
          {ctx.target->tlsModuleIndexRel, got, got->getTlsIndexOff()});
    else
      got->addConstant({R_ADDEND, ctx.target->symbolicRel,
                        got->getTlsIndexOff(), 1, &dummy});
  }

  assert(ctx.symAux.size() == 1);
  for (Symbol *sym : ctx.symtab->getSymbols())
    fn(*sym);

  // Local symbols may need the aforementioned non-preemptible ifunc and GOT
  // handling. They don't need regular PLT.
  for (ELFFileBase *file : ctx.objectFiles)
    for (Symbol *sym : file->getLocalSymbols())
      fn(*sym);

  if (ctx.arg.branchToBranch)
    ctx.target->applyBranchToBranchOpt();
}

static bool mergeCmp(const InputSection *a, const InputSection *b) {
  // std::merge requires a strict weak ordering.
  if (a->outSecOff < b->outSecOff)
    return true;

  // FIXME dyn_cast<ThunkSection> is non-null for any SyntheticSection.
  if (a->outSecOff == b->outSecOff && a != b) {
    auto *ta = dyn_cast<ThunkSection>(a);
    auto *tb = dyn_cast<ThunkSection>(b);

    // Check if Thunk is immediately before any specific Target
    // InputSection for example Mips LA25 Thunks.
    if (ta && ta->getTargetInputSection() == b)
      return true;

    // Place Thunk Sections without specific targets before
    // non-Thunk Sections.
    if (ta && !tb && !ta->getTargetInputSection())
      return true;
  }

  return false;
}

// Call Fn on every executable InputSection accessed via the linker script
// InputSectionDescription::Sections.
static void forEachInputSectionDescription(
    ArrayRef<OutputSection *> outputSections,
    llvm::function_ref<void(OutputSection *, InputSectionDescription *)> fn) {
  for (OutputSection *os : outputSections) {
    if (!(os->flags & SHF_ALLOC) || !(os->flags & SHF_EXECINSTR))
      continue;
    for (SectionCommand *bc : os->commands)
      if (auto *isd = dyn_cast<InputSectionDescription>(bc))
        fn(os, isd);
  }
}

ThunkCreator::ThunkCreator(Ctx &ctx) : ctx(ctx) {}

ThunkCreator::~ThunkCreator() {}

// Thunk Implementation
//
// Thunks (sometimes called stubs, veneers or branch islands) are small pieces
// of code that the linker inserts inbetween a caller and a callee. The thunks
// are added at link time rather than compile time as the decision on whether
// a thunk is needed, such as the caller and callee being out of range, can only
// be made at link time.
//
// It is straightforward to tell given the current state of the program when a
// thunk is needed for a particular call. The more difficult part is that
// the thunk needs to be placed in the program such that the caller can reach
// the thunk and the thunk can reach the callee; furthermore, adding thunks to
// the program alters addresses, which can mean more thunks etc.
//
// In lld we have a synthetic ThunkSection that can hold many Thunks.
// The decision to have a ThunkSection act as a container means that we can
// more easily handle the most common case of a single block of contiguous
// Thunks by inserting just a single ThunkSection.
//
// The implementation of Thunks in lld is split across these areas
// Relocations.cpp : Framework for creating and placing thunks
// Thunks.cpp : The code generated for each supported thunk
// Target.cpp : Target specific hooks that the framework uses to decide when
//              a thunk is used
// Synthetic.cpp : Implementation of ThunkSection
// Writer.cpp : Iteratively call framework until no more Thunks added
//
// Thunk placement requirements:
// Mips LA25 thunks. These must be placed immediately before the callee section
// We can assume that the caller is in range of the Thunk. These are modelled
// by Thunks that return the section they must precede with
// getTargetInputSection().
//
// ARM interworking and range extension thunks. These thunks must be placed
// within range of the caller. All implemented ARM thunks can always reach the
// callee as they use an indirect jump via a register that has no range
// restrictions.
//
// Thunk placement algorithm:
// For Mips LA25 ThunkSections; the placement is explicit, it has to be before
// getTargetInputSection().
//
// For thunks that must be placed within range of the caller there are many
// possible choices given that the maximum range from the caller is usually
// much larger than the average InputSection size. Desirable properties include:
// - Maximize reuse of thunks by multiple callers
// - Minimize number of ThunkSections to simplify insertion
// - Handle impact of already added Thunks on addresses
// - Simple to understand and implement
//
// In lld for the first pass, we pre-create one or more ThunkSections per
// InputSectionDescription at Target specific intervals. A ThunkSection is
// placed so that the estimated end of the ThunkSection is within range of the
// start of the InputSectionDescription or the previous ThunkSection. For
// example:
// InputSectionDescription
// Section 0
// ...
// Section N
// ThunkSection 0
// Section N + 1
// ...
// Section N + K
// Thunk Section 1
//
// The intention is that we can add a Thunk to a ThunkSection that is well
// spaced enough to service a number of callers without having to do a lot
// of work. An important principle is that it is not an error if a Thunk cannot
// be placed in a pre-created ThunkSection; when this happens we create a new
// ThunkSection placed next to the caller. This allows us to handle the vast
// majority of thunks simply, but also handle rare cases where the branch range
// is smaller than the target specific spacing.
//
// The algorithm is expected to create all the thunks that are needed in a
// single pass, with a small number of programs needing a second pass due to
// the insertion of thunks in the first pass increasing the offset between
// callers and callees that were only just in range.
//
// A consequence of allowing new ThunkSections to be created outside of the
// pre-created ThunkSections is that in rare cases calls to Thunks that were in
// range in pass K, are out of range in some pass > K due to the insertion of
// more Thunks in between the caller and callee. When this happens we retarget
// the relocation back to the original target and create another Thunk.

// Remove ThunkSections that are empty, this should only be the initial set
// precreated on pass 0.

// Insert the Thunks for OutputSection OS into their designated place
// in the Sections vector, and recalculate the InputSection output section
// offsets.
// This may invalidate any output section offsets stored outside of InputSection
void ThunkCreator::mergeThunks(ArrayRef<OutputSection *> outputSections) {
  forEachInputSectionDescription(
      outputSections, [&](OutputSection *os, InputSectionDescription *isd) {
        if (isd->thunkSections.empty())
          return;

        // Remove any zero sized precreated Thunks.
        llvm::erase_if(isd->thunkSections,
                       [](const std::pair<ThunkSection *, uint32_t> &ts) {
                         return ts.first->getSize() == 0;
                       });

        // ISD->ThunkSections contains all created ThunkSections, including
        // those inserted in previous passes. Extract the Thunks created this
        // pass and order them in ascending outSecOff.
        std::vector<ThunkSection *> newThunks;
        for (std::pair<ThunkSection *, uint32_t> ts : isd->thunkSections)
          if (ts.second == pass)
            newThunks.push_back(ts.first);
        llvm::stable_sort(newThunks,
                          [](const ThunkSection *a, const ThunkSection *b) {
                            return a->outSecOff < b->outSecOff;
                          });

        // Merge sorted vectors of Thunks and InputSections by outSecOff
        SmallVector<InputSection *, 0> tmp;
        tmp.reserve(isd->sections.size() + newThunks.size());

        std::merge(isd->sections.begin(), isd->sections.end(),
                   newThunks.begin(), newThunks.end(), std::back_inserter(tmp),
                   mergeCmp);

        isd->sections = std::move(tmp);
      });
}

static int64_t getPCBias(Ctx &ctx, RelType type) {
  if (ctx.arg.emachine != EM_ARM)
    return 0;
  switch (type) {
  case R_ARM_THM_JUMP19:
  case R_ARM_THM_JUMP24:
  case R_ARM_THM_CALL:
    return 4;
  default:
    return 8;
  }
}

// Find or create a ThunkSection within the InputSectionDescription (ISD) that
// is in range of Src. An ISD maps to a range of InputSections described by a
// linker script section pattern such as { .text .text.* }.
ThunkSection *ThunkCreator::getISDThunkSec(OutputSection *os,
                                           InputSection *isec,
                                           InputSectionDescription *isd,
                                           const Relocation &rel,
                                           uint64_t src) {
  // See the comment in getThunk for -pcBias below.
  const int64_t pcBias = getPCBias(ctx, rel.type);
  for (std::pair<ThunkSection *, uint32_t> tp : isd->thunkSections) {
    ThunkSection *ts = tp.first;
    uint64_t tsBase = os->addr + ts->outSecOff - pcBias;
    uint64_t tsLimit = tsBase + ts->getSize();
    if (ctx.target->inBranchRange(rel.type, src,
                                  (src > tsLimit) ? tsBase : tsLimit))
      return ts;
  }

  // No suitable ThunkSection exists. This can happen when there is a branch
  // with lower range than the ThunkSection spacing or when there are too
  // many Thunks. Create a new ThunkSection as close to the InputSection as
  // possible. Error if InputSection is so large we cannot place ThunkSection
  // anywhere in Range.
  uint64_t thunkSecOff = isec->outSecOff;
  if (!ctx.target->inBranchRange(rel.type, src,
                                 os->addr + thunkSecOff + rel.addend)) {
    thunkSecOff = isec->outSecOff + isec->getSize();
    if (!ctx.target->inBranchRange(rel.type, src,
                                   os->addr + thunkSecOff + rel.addend))
      Fatal(ctx) << "InputSection too large for range extension thunk "
                 << isec->getObjMsg(src - (os->addr << isec->outSecOff));
  }
  return addThunkSection(os, isd, thunkSecOff);
}

// Add a Thunk that needs to be placed in a ThunkSection that immediately
// precedes its Target.
ThunkSection *ThunkCreator::getISThunkSec(InputSection *isec) {
  ThunkSection *ts = thunkedSections.lookup(isec);
  if (ts)
    return ts;

  // Find InputSectionRange within Target Output Section (TOS) that the
  // InputSection (IS) that we need to precede is in.
  OutputSection *tos = isec->getParent();
  for (SectionCommand *bc : tos->commands) {
    auto *isd = dyn_cast<InputSectionDescription>(bc);
    if (!isd || isd->sections.empty())
      continue;

    InputSection *first = isd->sections.front();
    InputSection *last = isd->sections.back();

    if (isec->outSecOff < first->outSecOff || last->outSecOff < isec->outSecOff)
      continue;

    ts = addThunkSection(tos, isd, isec->outSecOff);
    thunkedSections[isec] = ts;
    return ts;
  }

  return nullptr;
}

// Create one or more ThunkSections per OS that can be used to place Thunks.
// We attempt to place the ThunkSections using the following desirable
// properties:
// - Within range of the maximum number of callers
// - Minimise the number of ThunkSections
//
// We follow a simple but conservative heuristic to place ThunkSections at
// offsets that are multiples of a Target specific branch range.
// For an InputSectionDescription that is smaller than the range, a single
// ThunkSection at the end of the range will do.
//
// For an InputSectionDescription that is more than twice the size of the range,
// we place the last ThunkSection at range bytes from the end of the
// InputSectionDescription in order to increase the likelihood that the
// distance from a thunk to its target will be sufficiently small to
// allow for the creation of a short thunk.
void ThunkCreator::createInitialThunkSections(
    ArrayRef<OutputSection *> outputSections) {
  uint32_t thunkSectionSpacing = ctx.target->getThunkSectionSpacing();
  forEachInputSectionDescription(
      outputSections, [&](OutputSection *os, InputSectionDescription *isd) {
        if (isd->sections.empty())
          return;

        uint32_t isdBegin = isd->sections.front()->outSecOff;
        uint32_t isdEnd =
            isd->sections.back()->outSecOff + isd->sections.back()->getSize();
        uint32_t lastThunkLowerBound = -1;
        if (isdEnd - isdBegin > thunkSectionSpacing * 2)
          lastThunkLowerBound = isdEnd - thunkSectionSpacing;

        uint32_t isecLimit;
        uint32_t prevIsecLimit = isdBegin;
        uint32_t thunkUpperBound = isdBegin + thunkSectionSpacing;

        for (const InputSection *isec : isd->sections) {
          isecLimit = isec->outSecOff + isec->getSize();
          if (isecLimit > thunkUpperBound) {
            addThunkSection(os, isd, prevIsecLimit);
            thunkUpperBound = prevIsecLimit + thunkSectionSpacing;
          }
          if (isecLimit > lastThunkLowerBound)
            break;
          prevIsecLimit = isecLimit;
        }
        addThunkSection(os, isd, isecLimit);
      });
}

ThunkSection *ThunkCreator::addThunkSection(OutputSection *os,
                                            InputSectionDescription *isd,
                                            uint64_t off) {
  auto *ts = make<ThunkSection>(ctx, os, off);
  ts->partition = os->partition;
  if ((ctx.arg.fixCortexA53Errata843419 || ctx.arg.fixCortexA8) &&
      !isd->sections.empty()) {
    // The errata fixes are sensitive to addresses modulo 4 KiB. When we add
    // thunks we disturb the base addresses of sections placed after the thunks
    // this makes patches we have generated redundant, and may cause us to
    // generate more patches as different instructions are now in sensitive
    // locations. When we generate more patches we may force more branches to
    // go out of range, causing more thunks to be generated. In pathological
    // cases this can cause the address dependent content pass not to converge.
    // We fix this by rounding up the size of the ThunkSection to 4KiB, this
    // limits the insertion of a ThunkSection on the addresses modulo 4 KiB,
    // which means that adding Thunks to the section does not invalidate
    // errata patches for following code.
    // Rounding up the size to 4KiB has consequences for code-size and can
    // trip up linker script defined assertions. For example the linux kernel
    // has an assertion that what LLD represents as an InputSectionDescription
    // does not exceed 4 KiB even if the overall OutputSection is > 128 Mib.
    // We use the heuristic of rounding up the size when both of the following
    // conditions are true:
    // 1.) The OutputSection is larger than the ThunkSectionSpacing. This
    //     accounts for the case where no single InputSectionDescription is
    //     larger than the OutputSection size. This is conservative but simple.
    // 2.) The InputSectionDescription is larger than 4 KiB. This will prevent
    //     any assertion failures that an InputSectionDescription is < 4 KiB
    //     in size.
    uint64_t isdSize = isd->sections.back()->outSecOff +
                       isd->sections.back()->getSize() -
                       isd->sections.front()->outSecOff;
    if (os->size > ctx.target->getThunkSectionSpacing() && isdSize > 4096)
      ts->roundUpSizeForErrata = true;
  }
  isd->thunkSections.push_back({ts, pass});
  return ts;
}

static bool isThunkSectionCompatible(InputSection *source,
                                     SectionBase *target) {
  // We can't reuse thunks in different loadable partitions because they might
  // not be loaded. But partition 1 (the main partition) will always be loaded.
  if (source->partition != target->partition)
    return target->partition == 1;
  return true;
}

std::pair<Thunk *, bool> ThunkCreator::getThunk(InputSection *isec,
                                                Relocation &rel, uint64_t src) {
  SmallVector<std::unique_ptr<Thunk>, 0> *thunkVec = nullptr;
  // Arm and Thumb have a PC Bias of 8 and 4 respectively, this is cancelled
  // out in the relocation addend. We compensate for the PC bias so that
  // an Arm and Thumb relocation to the same destination get the same keyAddend,
  // which is usually 0.
  const int64_t pcBias = getPCBias(ctx, rel.type);
  const int64_t keyAddend = rel.addend + pcBias;

  // We use a ((section, offset), addend) pair to find the thunk position if
  // possible so that we create only one thunk for aliased symbols or ICFed
  // sections. There may be multiple relocations sharing the same (section,
  // offset + addend) pair. We may revert the relocation back to its original
  // non-Thunk target, so we cannot fold offset + addend.
  if (auto *d = dyn_cast<Defined>(rel.sym))
    if (!d->isInPlt(ctx) && d->section)
      thunkVec = &thunkedSymbolsBySectionAndAddend[{{d->section, d->value},
                                                    keyAddend}];
  if (!thunkVec)
    thunkVec = &thunkedSymbols[{rel.sym, keyAddend}];

  // Check existing Thunks for Sym to see if they can be reused
  for (auto &t : *thunkVec)
    if (isThunkSectionCompatible(isec, t->getThunkTargetSym()->section) &&
        t->isCompatibleWith(*isec, rel) &&
        ctx.target->inBranchRange(rel.type, src,
                                  t->getThunkTargetSym()->getVA(ctx, -pcBias)))
      return std::make_pair(t.get(), false);

  // No existing compatible Thunk in range, create a new one
  thunkVec->push_back(addThunk(ctx, *isec, rel));
  return std::make_pair(thunkVec->back().get(), true);
}

std::pair<Thunk *, bool> ThunkCreator::getSyntheticLandingPad(Defined &d,
                                                              int64_t a) {
  auto [it, isNew] = landingPadsBySectionAndAddend.try_emplace(
      {{d.section, d.value}, a}, nullptr);
  if (isNew)
    it->second = addLandingPadThunk(ctx, d, a);
  return {it->second.get(), isNew};
}

// Return true if the relocation target is an in range Thunk.
// Return false if the relocation is not to a Thunk. If the relocation target
// was originally to a Thunk, but is no longer in range we revert the
// relocation back to its original non-Thunk target.
bool ThunkCreator::normalizeExistingThunk(Relocation &rel, uint64_t src) {
  if (Thunk *t = thunks.lookup(rel.sym)) {
    if (ctx.target->inBranchRange(rel.type, src,
                                  rel.sym->getVA(ctx, rel.addend)))
      return true;
    rel.sym = &t->destination;
    rel.addend = t->addend;
    if (rel.sym->isInPlt(ctx))
      rel.expr = toPlt(rel.expr);
  }
  return false;
}

// When indirect branches are restricted, such as AArch64 BTI Thunks may need
// to target a linker generated landing pad instead of the target. This needs
// to be done once per pass as the need for a BTI thunk is dependent whether
// a thunk is short or long. We iterate over all the thunks to make sure we
// catch thunks that have been created but are no longer live. Non-live thunks
// are not reachable via normalizeExistingThunk() but are still written.
bool ThunkCreator::addSyntheticLandingPads() {
  bool addressesChanged = false;
  for (Thunk *t : allThunks) {
    if (!t->needsSyntheticLandingPad())
      continue;
    Thunk *lpt;
    bool isNew;
    auto &dr = cast<Defined>(t->destination);
    std::tie(lpt, isNew) = getSyntheticLandingPad(dr, t->addend);
    if (isNew) {
      addressesChanged = true;
      getISThunkSec(cast<InputSection>(dr.section))->addThunk(lpt);
    }
    t->landingPad = lpt->getThunkTargetSym();
  }
  return addressesChanged;
}

// Process all relocations from the InputSections that have been assigned
// to InputSectionDescriptions and redirect through Thunks if needed. The
// function should be called iteratively until it returns false.
//
// PreConditions:
// All InputSections that may need a Thunk are reachable from
// OutputSectionCommands.
//
// All OutputSections have an address and all InputSections have an offset
// within the OutputSection.
//
// The offsets between caller (relocation place) and callee
// (relocation target) will not be modified outside of createThunks().
//
// PostConditions:
// If return value is true then ThunkSections have been inserted into
// OutputSections. All relocations that needed a Thunk based on the information
// available to createThunks() on entry have been redirected to a Thunk. Note
// that adding Thunks changes offsets between caller and callee so more Thunks
// may be required.
//
// If return value is false then no more Thunks are needed, and createThunks has
// made no changes. If the target requires range extension thunks, currently
// ARM, then any future change in offset between caller and callee risks a
// relocation out of range error.
bool ThunkCreator::createThunks(uint32_t pass,
                                ArrayRef<OutputSection *> outputSections) {
  this->pass = pass;
  bool addressesChanged = false;

  if (pass == 0 && ctx.target->getThunkSectionSpacing())
    createInitialThunkSections(outputSections);

  if (ctx.arg.emachine == EM_AARCH64)
    addressesChanged = addSyntheticLandingPads();

  // Create all the Thunks and insert them into synthetic ThunkSections. The
  // ThunkSections are later inserted back into InputSectionDescriptions.
  // We separate the creation of ThunkSections from the insertion of the
  // ThunkSections as ThunkSections are not always inserted into the same
  // InputSectionDescription as the caller.
  forEachInputSectionDescription(
      outputSections, [&](OutputSection *os, InputSectionDescription *isd) {
        for (InputSection *isec : isd->sections)
          for (Relocation &rel : isec->relocs()) {
            uint64_t src = isec->getVA(rel.offset);

            // If we are a relocation to an existing Thunk, check if it is
            // still in range. If not then Rel will be altered to point to its
            // original target so another Thunk can be generated.
            if (pass > 0 && normalizeExistingThunk(rel, src))
              continue;

            if (!ctx.target->needsThunk(rel.expr, rel.type, isec->file, src,
                                        *rel.sym, rel.addend))
              continue;

            Thunk *t;
            bool isNew;
            std::tie(t, isNew) = getThunk(isec, rel, src);

            if (isNew) {
              // Find or create a ThunkSection for the new Thunk
              ThunkSection *ts;
              if (auto *tis = t->getTargetInputSection())
                ts = getISThunkSec(tis);
              else
                ts = getISDThunkSec(os, isec, isd, rel, src);
              ts->addThunk(t);
              thunks[t->getThunkTargetSym()] = t;
              allThunks.push_back(t);
            }

            // Redirect relocation to Thunk, we never go via the PLT to a Thunk
            rel.sym = t->getThunkTargetSym();
            rel.expr = fromPlt(rel.expr);

            // On AArch64 and PPC, a jump/call relocation may be encoded as
            // STT_SECTION + non-zero addend, clear the addend after
            // redirection.
            if (ctx.arg.emachine != EM_MIPS)
              rel.addend = -getPCBias(ctx, rel.type);
          }

        for (auto &p : isd->thunkSections)
          addressesChanged |= p.first->assignOffsets();
      });

  for (auto &p : thunkedSections)
    addressesChanged |= p.second->assignOffsets();

  // Merge all created synthetic ThunkSections back into OutputSection
  mergeThunks(outputSections);
  return addressesChanged;
}

// The following aid in the conversion of call x@GDPLT to call __tls_get_addr
// hexagonNeedsTLSSymbol scans for relocations would require a call to
// __tls_get_addr.
// hexagonTLSSymbolUpdate rebinds the relocation to __tls_get_addr.
bool elf::hexagonNeedsTLSSymbol(ArrayRef<OutputSection *> outputSections) {
  bool needTlsSymbol = false;
  forEachInputSectionDescription(
      outputSections, [&](OutputSection *os, InputSectionDescription *isd) {
        for (InputSection *isec : isd->sections)
          for (Relocation &rel : isec->relocs())
            if (rel.sym->type == llvm::ELF::STT_TLS && rel.expr == R_PLT_PC) {
              needTlsSymbol = true;
              return;
            }
      });
  return needTlsSymbol;
}

void elf::hexagonTLSSymbolUpdate(Ctx &ctx) {
  Symbol *sym = ctx.symtab->find("__tls_get_addr");
  if (!sym)
    return;
  bool needEntry = true;
  forEachInputSectionDescription(
      ctx.outputSections, [&](OutputSection *os, InputSectionDescription *isd) {
        for (InputSection *isec : isd->sections)
          for (Relocation &rel : isec->relocs())
            if (rel.sym->type == llvm::ELF::STT_TLS && rel.expr == R_PLT_PC) {
              if (needEntry) {
                sym->allocateAux(ctx);
                addPltEntry(ctx, *ctx.in.plt, *ctx.in.gotPlt, *ctx.in.relaPlt,
                            ctx.target->pltRel, *sym);
                needEntry = false;
              }
              rel.sym = sym;
            }
      });
}

static bool matchesRefTo(const NoCrossRefCommand &cmd, StringRef osec) {
  if (cmd.toFirst)
    return cmd.outputSections[0] == osec;
  return llvm::is_contained(cmd.outputSections, osec);
}

template <class ELFT, class Rels>
static void scanCrossRefs(Ctx &ctx, const NoCrossRefCommand &cmd,
                          OutputSection *osec, InputSection *sec, Rels rels) {
  for (const auto &r : rels) {
    Symbol &sym = sec->file->getSymbol(r.getSymbol(ctx.arg.isMips64EL));
    // A legal cross-reference is when the destination output section is
    // nullptr, osec for a self-reference, or a section that is described by the
    // NOCROSSREFS/NOCROSSREFS_TO command.
    auto *dstOsec = sym.getOutputSection();
    if (!dstOsec || dstOsec == osec || !matchesRefTo(cmd, dstOsec->name))
      continue;

    std::string toSymName;
    if (!sym.isSection())
      toSymName = toStr(ctx, sym);
    else if (auto *d = dyn_cast<Defined>(&sym))
      toSymName = d->section->name;
    Err(ctx) << sec->getLocation(r.r_offset)
             << ": prohibited cross reference from '" << osec->name << "' to '"
             << toSymName << "' in '" << dstOsec->name << "'";
  }
}

// For each output section described by at least one NOCROSSREFS(_TO) command,
// scan relocations from its input sections for prohibited cross references.
template <class ELFT> void elf::checkNoCrossRefs(Ctx &ctx) {
  for (OutputSection *osec : ctx.outputSections) {
    for (const NoCrossRefCommand &noxref : ctx.script->noCrossRefs) {
      if (!llvm::is_contained(noxref.outputSections, osec->name) ||
          (noxref.toFirst && noxref.outputSections[0] == osec->name))
        continue;
      for (SectionCommand *cmd : osec->commands) {
        auto *isd = dyn_cast<InputSectionDescription>(cmd);
        if (!isd)
          continue;
        parallelForEach(isd->sections, [&](InputSection *sec) {
          invokeOnRelocs(*sec, scanCrossRefs<ELFT>, ctx, noxref, osec, sec);
        });
      }
    }
  }
}

template void elf::scanRelocations<ELF32LE>(Ctx &);
template void elf::scanRelocations<ELF32BE>(Ctx &);
template void elf::scanRelocations<ELF64LE>(Ctx &);
template void elf::scanRelocations<ELF64BE>(Ctx &);

template void elf::checkNoCrossRefs<ELF32LE>(Ctx &);
template void elf::checkNoCrossRefs<ELF32BE>(Ctx &);
template void elf::checkNoCrossRefs<ELF64LE>(Ctx &);
template void elf::checkNoCrossRefs<ELF64BE>(Ctx &);<|MERGE_RESOLUTION|>--- conflicted
+++ resolved
@@ -990,15 +990,8 @@
   // only the low bits are used.
   if (e == R_GOT || e == R_PLT)
     return ctx.target->usesOnlyLowPageBits(type) || !ctx.arg.isPic;
-<<<<<<< HEAD
-
   // R_AARCH64_AUTH_ABS64 and iRelSymbolicRel require a dynamic relocation.
-  if (sym.isPreemptible || e == RE_AARCH64_AUTH ||
-      type == ctx.target->iRelSymbolicRel)
-=======
-  // R_AARCH64_AUTH_ABS64 requires a dynamic relocation.
-  if (e == RE_AARCH64_AUTH)
->>>>>>> 4946db15
+  if (e == RE_AARCH64_AUTH || type == ctx.target->iRelSymbolicRel)
     return false;
 
   // The behavior of an undefined weak reference is implementation defined.
