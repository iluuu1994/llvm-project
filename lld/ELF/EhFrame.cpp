//===- EhFrame.cpp -------------------------------------------------------===//
//
// Part of the LLVM Project, under the Apache License v2.0 with LLVM Exceptions.
// See https://llvm.org/LICENSE.txt for license information.
// SPDX-License-Identifier: Apache-2.0 WITH LLVM-exception
//
//===----------------------------------------------------------------------===//
//
// .eh_frame section contains information on how to unwind the stack when
// an exception is thrown. The section consists of sequence of CIE and FDE
// records. The linker needs to merge CIEs and associate FDEs to CIEs.
// That means the linker has to understand the format of the section.
//
// This file contains a few utility functions to read .eh_frame contents.
//
//===----------------------------------------------------------------------===//

#include "EhFrame.h"
#include "Config.h"
#include "InputSection.h"
#include "Relocations.h"
#include "Target.h"
#include "lld/Common/ErrorHandler.h"
#include "lld/Common/Strings.h"
#include "llvm/BinaryFormat/Dwarf.h"
#include "llvm/Object/ELF.h"

using namespace llvm;
using namespace llvm::ELF;
using namespace llvm::dwarf;
using namespace llvm::object;
using namespace lld;
using namespace lld::elf;

namespace {
class EhReader {
public:
  EhReader(InputSectionBase *s, ArrayRef<uint8_t> d) : isec(s), d(d) {}
  uint8_t getFdeEncoding();
  bool hasLSDA();

private:
  template <class P> void failOn(const P *loc, const Twine &msg) {
    fatal("corrupted .eh_frame: " + msg + "\n>>> defined in " +
          isec->getObjMsg((const uint8_t *)loc - isec->content().data()));
  }

  uint8_t readByte();
  void skipBytes(size_t count);
  StringRef readString();
  void skipLeb128();
  void skipAugP();
  StringRef getAugmentation();

  InputSectionBase *isec;
  ArrayRef<uint8_t> d;
};
}

// Read a byte and advance D by one byte.
uint8_t EhReader::readByte() {
  if (d.empty())
    failOn(d.data(), "unexpected end of CIE");
  uint8_t b = d.front();
  d = d.slice(1);
  return b;
}

void EhReader::skipBytes(size_t count) {
  if (d.size() < count)
    failOn(d.data(), "CIE is too small");
  d = d.slice(count);
}

// Read a null-terminated string.
StringRef EhReader::readString() {
  const uint8_t *end = llvm::find(d, '\0');
  if (end == d.end())
    failOn(d.data(), "corrupted CIE (failed to read string)");
  StringRef s = toStringRef(d.slice(0, end - d.begin()));
  d = d.slice(s.size() + 1);
  return s;
}

// Skip an integer encoded in the LEB128 format.
// Actual number is not of interest because only the runtime needs it.
// But we need to be at least able to skip it so that we can read
// the field that follows a LEB128 number.
void EhReader::skipLeb128() {
  const uint8_t *errPos = d.data();
  while (!d.empty()) {
    uint8_t val = d.front();
    d = d.slice(1);
    if ((val & 0x80) == 0)
      return;
  }
  failOn(errPos, "corrupted CIE (failed to read LEB128)");
}

static size_t getAugPSize(Ctx &ctx, unsigned enc) {
  switch (enc & 0x0f) {
  case DW_EH_PE_absptr:
  case DW_EH_PE_signed:
    return ctx.arg.wordsize;
  case DW_EH_PE_udata2:
  case DW_EH_PE_sdata2:
    return 2;
  case DW_EH_PE_udata4:
  case DW_EH_PE_sdata4:
    return 4;
  case DW_EH_PE_udata8:
  case DW_EH_PE_sdata8:
    return 8;
  }
  return 0;
}

void EhReader::skipAugP() {
  uint8_t enc = readByte();
  if ((enc & 0xf0) == DW_EH_PE_aligned)
    failOn(d.data() - 1, "DW_EH_PE_aligned encoding is not supported");
<<<<<<< HEAD
  size_t size = getAugPSize(ctx, enc);
=======
  size_t size = getAugPSize(isec->getCtx(), enc);
>>>>>>> dd326b12
  if (size == 0)
    failOn(d.data() - 1, "unknown FDE encoding");
  if (size >= d.size())
    failOn(d.data() - 1, "corrupted CIE");
  d = d.slice(size);
}

uint8_t elf::getFdeEncoding(EhSectionPiece *p) {
  return EhReader(p->sec, p->data()).getFdeEncoding();
}

bool elf::hasLSDA(const EhSectionPiece &p) {
  return EhReader(p.sec, p.data()).hasLSDA();
}

StringRef EhReader::getAugmentation() {
  skipBytes(8);
  int version = readByte();
  if (version != 1 && version != 3)
    failOn(d.data() - 1,
           "FDE version 1 or 3 expected, but got " + Twine(version));

  StringRef aug = readString();

  // Skip code and data alignment factors.
  skipLeb128();
  skipLeb128();

  // Skip the return address register. In CIE version 1 this is a single
  // byte. In CIE version 3 this is an unsigned LEB128.
  if (version == 1)
    readByte();
  else
    skipLeb128();
  return aug;
}

uint8_t EhReader::getFdeEncoding() {
  // We only care about an 'R' value, but other records may precede an 'R'
  // record. Unfortunately records are not in TLV (type-length-value) format,
  // so we need to teach the linker how to skip records for each type.
  StringRef aug = getAugmentation();
  for (char c : aug) {
    if (c == 'R')
      return readByte();
    if (c == 'z')
      skipLeb128();
    else if (c == 'L')
      readByte();
    else if (c == 'P')
      skipAugP();
    else if (c != 'B' && c != 'S' && c != 'G')
      failOn(aug.data(), "unknown .eh_frame augmentation string: " + aug);
  }
  return DW_EH_PE_absptr;
}

bool EhReader::hasLSDA() {
  StringRef aug = getAugmentation();
  for (char c : aug) {
    if (c == 'L')
      return true;
    if (c == 'z')
      skipLeb128();
    else if (c == 'P')
      skipAugP();
    else if (c == 'R')
      readByte();
    else if (c != 'B' && c != 'S' && c != 'G')
      failOn(aug.data(), "unknown .eh_frame augmentation string: " + aug);
  }
  return false;
}<|MERGE_RESOLUTION|>--- conflicted
+++ resolved
@@ -119,11 +119,7 @@
   uint8_t enc = readByte();
   if ((enc & 0xf0) == DW_EH_PE_aligned)
     failOn(d.data() - 1, "DW_EH_PE_aligned encoding is not supported");
-<<<<<<< HEAD
-  size_t size = getAugPSize(ctx, enc);
-=======
   size_t size = getAugPSize(isec->getCtx(), enc);
->>>>>>> dd326b12
   if (size == 0)
     failOn(d.data() - 1, "unknown FDE encoding");
   if (size >= d.size())
