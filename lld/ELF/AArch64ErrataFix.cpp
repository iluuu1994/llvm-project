--- conflicted
+++ resolved
@@ -374,9 +374,9 @@
 public:
   Patch843419Section(Ctx &, InputSection *p, uint64_t off);
 
-  void writeTo(Ctx &, uint8_t *buf) override;
-
-  size_t getSize(Ctx &) const override { return 8; }
+  void writeTo(uint8_t *buf) override;
+
+  size_t getSize() const override { return 8; }
 
   uint64_t getLDSTAddr() const;
 
@@ -393,31 +393,21 @@
 };
 
 Patch843419Section::Patch843419Section(Ctx &ctx, InputSection *p, uint64_t off)
-<<<<<<< HEAD
-    : SyntheticSection(SHF_ALLOC | SHF_EXECINSTR, SHT_PROGBITS, 4,
-=======
     : SyntheticSection(ctx, SHF_ALLOC | SHF_EXECINSTR, SHT_PROGBITS, 4,
->>>>>>> dd326b12
                        ".text.patch"),
       patchee(p), patcheeOffset(off) {
   this->parent = p->getParent();
   patchSym = addSyntheticLocal(
-<<<<<<< HEAD
-      saver().save("__CortexA53843419_" + utohexstr(getLDSTAddr())), STT_FUNC,
-      0, getSize(ctx), *this);
-  addSyntheticLocal(saver().save("$x"), STT_NOTYPE, 0, 0, *this);
-=======
       ctx, saver().save("__CortexA53843419_" + utohexstr(getLDSTAddr())),
       STT_FUNC, 0, getSize(), *this);
   addSyntheticLocal(ctx, saver().save("$x"), STT_NOTYPE, 0, 0, *this);
->>>>>>> dd326b12
 }
 
 uint64_t Patch843419Section::getLDSTAddr() const {
   return patchee->getVA(patcheeOffset);
 }
 
-void Patch843419Section::writeTo(Ctx &ctx, uint8_t *buf) {
+void Patch843419Section::writeTo(uint8_t *buf) {
   // Copy the instruction that we will be replacing with a branch in the
   // patchee Section.
   write32le(buf, read32le(patchee->content().begin() + patcheeOffset));
