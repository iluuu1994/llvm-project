//===- ICF.cpp ------------------------------------------------------------===//
//
// Part of the LLVM Project, under the Apache License v2.0 with LLVM Exceptions.
// See https://llvm.org/LICENSE.txt for license information.
// SPDX-License-Identifier: Apache-2.0 WITH LLVM-exception
//
//===----------------------------------------------------------------------===//
//
// ICF is short for Identical Code Folding. This is a size optimization to
// identify and merge two or more read-only sections (typically functions)
// that happened to have the same contents. It usually reduces output size
// by a few percent.
//
// In ICF, two sections are considered identical if they have the same
// section flags, section data, and relocations. Relocations are tricky,
// because two relocations are considered the same if they have the same
// relocation types, values, and if they point to the same sections *in
// terms of ICF*.
//
// Here is an example. If foo and bar defined below are compiled to the
// same machine instructions, ICF can and should merge the two, although
// their relocations point to each other.
//
//   void foo() { bar(); }
//   void bar() { foo(); }
//
// If you merge the two, their relocations point to the same section and
// thus you know they are mergeable, but how do you know they are
// mergeable in the first place? This is not an easy problem to solve.
//
// What we are doing in LLD is to partition sections into equivalence
// classes. Sections in the same equivalence class when the algorithm
// terminates are considered identical. Here are details:
//
// 1. First, we partition sections using their hash values as keys. Hash
//    values contain section types, section contents and numbers of
//    relocations. During this step, relocation targets are not taken into
//    account. We just put sections that apparently differ into different
//    equivalence classes.
//
// 2. Next, for each equivalence class, we visit sections to compare
//    relocation targets. Relocation targets are considered equivalent if
//    their targets are in the same equivalence class. Sections with
//    different relocation targets are put into different equivalence
//    classes.
//
// 3. If we split an equivalence class in step 2, two relocations
//    previously target the same equivalence class may now target
//    different equivalence classes. Therefore, we repeat step 2 until a
//    convergence is obtained.
//
// 4. For each equivalence class C, pick an arbitrary section in C, and
//    merge all the other sections in C with it.
//
// For small programs, this algorithm needs 3-5 iterations. For large
// programs such as Chromium, it takes more than 20 iterations.
//
// This algorithm was mentioned as an "optimistic algorithm" in [1],
// though gold implements a different algorithm than this.
//
// We parallelize each step so that multiple threads can work on different
// equivalence classes concurrently. That gave us a large performance
// boost when applying ICF on large programs. For example, MSVC link.exe
// or GNU gold takes 10-20 seconds to apply ICF on Chromium, whose output
// size is about 1.5 GB, but LLD can finish it in less than 2 seconds on a
// 2.8 GHz 40 core machine. Even without threading, LLD's ICF is still
// faster than MSVC or gold though.
//
// [1] Safe ICF: Pointer Safe and Unwinding aware Identical Code Folding
// in the Gold Linker
// http://static.googleusercontent.com/media/research.google.com/en//pubs/archive/36912.pdf
//
//===----------------------------------------------------------------------===//

#include "ICF.h"
#include "Config.h"
#include "InputFiles.h"
#include "LinkerScript.h"
#include "OutputSections.h"
#include "SymbolTable.h"
#include "Symbols.h"
#include "SyntheticSections.h"
#include "llvm/BinaryFormat/ELF.h"
#include "llvm/Object/ELF.h"
#include "llvm/Support/Parallel.h"
#include "llvm/Support/TimeProfiler.h"
#include "llvm/Support/xxhash.h"
#include <algorithm>
#include <atomic>

using namespace llvm;
using namespace llvm::ELF;
using namespace llvm::object;
using namespace lld;
using namespace lld::elf;

namespace {
template <class ELFT> class ICF {
public:
  ICF(Ctx &ctx) : ctx(ctx) {}
  void run();

private:
  void segregate(size_t begin, size_t end, uint32_t eqClassBase, bool constant);

  template <class RelTy>
  bool constantEq(const InputSection *a, Relocs<RelTy> relsA,
                  const InputSection *b, Relocs<RelTy> relsB);

  template <class RelTy>
  bool variableEq(const InputSection *a, Relocs<RelTy> relsA,
                  const InputSection *b, Relocs<RelTy> relsB);

  bool equalsConstant(const InputSection *a, const InputSection *b);
  bool equalsVariable(const InputSection *a, const InputSection *b);

  size_t findBoundary(size_t begin, size_t end);

  void forEachClassRange(size_t begin, size_t end,
                         llvm::function_ref<void(size_t, size_t)> fn);

  void forEachClass(llvm::function_ref<void(size_t, size_t)> fn);

  Ctx &ctx;
  SmallVector<InputSection *, 0> sections;

  // We repeat the main loop while `Repeat` is true.
  std::atomic<bool> repeat;

  // The main loop counter.
  int cnt = 0;

  // We have two locations for equivalence classes. On the first iteration
  // of the main loop, Class[0] has a valid value, and Class[1] contains
  // garbage. We read equivalence classes from slot 0 and write to slot 1.
  // So, Class[0] represents the current class, and Class[1] represents
  // the next class. On each iteration, we switch their roles and use them
  // alternately.
  //
  // Why are we doing this? Recall that other threads may be working on
  // other equivalence classes in parallel. They may read sections that we
  // are updating. We cannot update equivalence classes in place because
  // it breaks the invariance that all possibly-identical sections must be
  // in the same equivalence class at any moment. In other words, the for
  // loop to update equivalence classes is not atomic, and that is
  // observable from other threads. By writing new classes to other
  // places, we can keep the invariance.
  //
  // Below, `Current` has the index of the current class, and `Next` has
  // the index of the next class. If threading is enabled, they are either
  // (0, 1) or (1, 0).
  //
  // Note on single-thread: if that's the case, they are always (0, 0)
  // because we can safely read the next class without worrying about race
  // conditions. Using the same location makes this algorithm converge
  // faster because it uses results of the same iteration earlier.
  int current = 0;
  int next = 0;
};
}

// Returns true if section S is subject of ICF.
static bool isEligible(InputSection *s) {
  if (!s->isLive() || s->keepUnique || !(s->flags & SHF_ALLOC))
    return false;

  // Don't merge writable sections. .data.rel.ro sections are marked as writable
  // but are semantically read-only.
  if ((s->flags & SHF_WRITE) && s->name != ".data.rel.ro" &&
      !s->name.starts_with(".data.rel.ro."))
    return false;

  // SHF_LINK_ORDER sections are ICF'd as a unit with their dependent sections,
  // so we don't consider them for ICF individually.
  if (s->flags & SHF_LINK_ORDER)
    return false;

  // Don't merge synthetic sections as their Data member is not valid and empty.
  // The Data member needs to be valid for ICF as it is used by ICF to determine
  // the equality of section contents.
  if (isa<SyntheticSection>(s))
    return false;

  // .init and .fini contains instructions that must be executed to initialize
  // and finalize the process. They cannot and should not be merged.
  if (s->name == ".init" || s->name == ".fini")
    return false;

  // A user program may enumerate sections named with a C identifier using
  // __start_* and __stop_* symbols. We cannot ICF any such sections because
  // that could change program semantics.
  if (isValidCIdentifier(s->name))
    return false;

  return true;
}

// Split an equivalence class into smaller classes.
template <class ELFT>
void ICF<ELFT>::segregate(size_t begin, size_t end, uint32_t eqClassBase,
                          bool constant) {
  // This loop rearranges sections in [Begin, End) so that all sections
  // that are equal in terms of equals{Constant,Variable} are contiguous
  // in [Begin, End).
  //
  // The algorithm is quadratic in the worst case, but that is not an
  // issue in practice because the number of the distinct sections in
  // each range is usually very small.

  while (begin < end) {
    // Divide [Begin, End) into two. Let Mid be the start index of the
    // second group.
    auto bound =
        std::stable_partition(sections.begin() + begin + 1,
                              sections.begin() + end, [&](InputSection *s) {
                                if (constant)
                                  return equalsConstant(sections[begin], s);
                                return equalsVariable(sections[begin], s);
                              });
    size_t mid = bound - sections.begin();

    // Now we split [Begin, End) into [Begin, Mid) and [Mid, End) by
    // updating the sections in [Begin, Mid). We use Mid as the basis for
    // the equivalence class ID because every group ends with a unique index.
    // Add this to eqClassBase to avoid equality with unique IDs.
    for (size_t i = begin; i < mid; ++i)
      sections[i]->eqClass[next] = eqClassBase + mid;

    // If we created a group, we need to iterate the main loop again.
    if (mid != end)
      repeat = true;

    begin = mid;
  }
}

// Compare two lists of relocations.
template <class ELFT>
template <class RelTy>
bool ICF<ELFT>::constantEq(const InputSection *secA, Relocs<RelTy> ra,
                           const InputSection *secB, Relocs<RelTy> rb) {
  if (ra.size() != rb.size())
    return false;
  auto rai = ra.begin(), rae = ra.end(), rbi = rb.begin();
  for (; rai != rae; ++rai, ++rbi) {
    if (rai->r_offset != rbi->r_offset ||
        rai->getType(ctx.arg.isMips64EL) != rbi->getType(ctx.arg.isMips64EL))
      return false;

    uint64_t addA = getAddend<ELFT>(*rai);
    uint64_t addB = getAddend<ELFT>(*rbi);

    Symbol &sa = secA->file->getRelocTargetSym(*rai);
    Symbol &sb = secB->file->getRelocTargetSym(*rbi);
    if (&sa == &sb) {
      if (addA == addB)
        continue;
      return false;
    }

    auto *da = dyn_cast<Defined>(&sa);
    auto *db = dyn_cast<Defined>(&sb);

    // Placeholder symbols generated by linker scripts look the same now but
    // may have different values later.
    if (!da || !db || da->scriptDefined || db->scriptDefined)
      return false;

    // When comparing a pair of relocations, if they refer to different symbols,
    // and either symbol is preemptible, the containing sections should be
    // considered different. This is because even if the sections are identical
    // in this DSO, they may not be after preemption.
    if (da->isPreemptible || db->isPreemptible)
      return false;

    // Relocations referring to absolute symbols are constant-equal if their
    // values are equal.
    if (!da->section && !db->section && da->value + addA == db->value + addB)
      continue;
    if (!da->section || !db->section)
      return false;

    if (da->section->kind() != db->section->kind())
      return false;

    // Relocations referring to InputSections are constant-equal if their
    // section offsets are equal.
    if (isa<InputSection>(da->section)) {
      if (da->value + addA == db->value + addB)
        continue;
      return false;
    }

    // Relocations referring to MergeInputSections are constant-equal if their
    // offsets in the output section are equal.
    auto *x = dyn_cast<MergeInputSection>(da->section);
    if (!x)
      return false;
    auto *y = cast<MergeInputSection>(db->section);
    if (x->getParent() != y->getParent())
      return false;

    uint64_t offsetA =
        sa.isSection() ? x->getOffset(addA) : x->getOffset(da->value) + addA;
    uint64_t offsetB =
        sb.isSection() ? y->getOffset(addB) : y->getOffset(db->value) + addB;
    if (offsetA != offsetB)
      return false;
  }

  return true;
}

// Compare "non-moving" part of two InputSections, namely everything
// except relocation targets.
template <class ELFT>
bool ICF<ELFT>::equalsConstant(const InputSection *a, const InputSection *b) {
  if (a->flags != b->flags || a->getSize() != b->getSize() ||
      a->content() != b->content())
    return false;

  // If two sections have different output sections, we cannot merge them.
  assert(a->getParent() && b->getParent());
  if (a->getParent() != b->getParent())
    return false;

  const RelsOrRelas<ELFT> ra = a->template relsOrRelas<ELFT>();
  const RelsOrRelas<ELFT> rb = b->template relsOrRelas<ELFT>();
  if (ra.areRelocsCrel() || rb.areRelocsCrel())
    return constantEq(a, ra.crels, b, rb.crels);
  return ra.areRelocsRel() || rb.areRelocsRel()
             ? constantEq(a, ra.rels, b, rb.rels)
             : constantEq(a, ra.relas, b, rb.relas);
}

// Compare two lists of relocations. Returns true if all pairs of
// relocations point to the same section in terms of ICF.
template <class ELFT>
template <class RelTy>
bool ICF<ELFT>::variableEq(const InputSection *secA, Relocs<RelTy> ra,
                           const InputSection *secB, Relocs<RelTy> rb) {
  assert(ra.size() == rb.size());

  auto rai = ra.begin(), rae = ra.end(), rbi = rb.begin();
  for (; rai != rae; ++rai, ++rbi) {
    // The two sections must be identical.
    Symbol &sa = secA->file->getRelocTargetSym(*rai);
    Symbol &sb = secB->file->getRelocTargetSym(*rbi);
    if (&sa == &sb)
      continue;

    auto *da = cast<Defined>(&sa);
    auto *db = cast<Defined>(&sb);

    // We already dealt with absolute and non-InputSection symbols in
    // constantEq, and for InputSections we have already checked everything
    // except the equivalence class.
    if (!da->section)
      continue;
    auto *x = dyn_cast<InputSection>(da->section);
    if (!x)
      continue;
    auto *y = cast<InputSection>(db->section);

    // Sections that are in the special equivalence class 0, can never be the
    // same in terms of the equivalence class.
    if (x->eqClass[current] == 0)
      return false;
    if (x->eqClass[current] != y->eqClass[current])
      return false;
  };

  return true;
}

// Compare "moving" part of two InputSections, namely relocation targets.
template <class ELFT>
bool ICF<ELFT>::equalsVariable(const InputSection *a, const InputSection *b) {
  const RelsOrRelas<ELFT> ra = a->template relsOrRelas<ELFT>();
  const RelsOrRelas<ELFT> rb = b->template relsOrRelas<ELFT>();
  if (ra.areRelocsCrel() || rb.areRelocsCrel())
    return variableEq(a, ra.crels, b, rb.crels);
  return ra.areRelocsRel() || rb.areRelocsRel()
             ? variableEq(a, ra.rels, b, rb.rels)
             : variableEq(a, ra.relas, b, rb.relas);
}

template <class ELFT> size_t ICF<ELFT>::findBoundary(size_t begin, size_t end) {
  uint32_t eqClass = sections[begin]->eqClass[current];
  for (size_t i = begin + 1; i < end; ++i)
    if (eqClass != sections[i]->eqClass[current])
      return i;
  return end;
}

// Sections in the same equivalence class are contiguous in Sections
// vector. Therefore, Sections vector can be considered as contiguous
// groups of sections, grouped by the class.
//
// This function calls Fn on every group within [Begin, End).
template <class ELFT>
void ICF<ELFT>::forEachClassRange(size_t begin, size_t end,
                                  llvm::function_ref<void(size_t, size_t)> fn) {
  while (begin < end) {
    size_t mid = findBoundary(begin, end);
    fn(begin, mid);
    begin = mid;
  }
}

// Call Fn on each equivalence class.
template <class ELFT>
void ICF<ELFT>::forEachClass(llvm::function_ref<void(size_t, size_t)> fn) {
  // If threading is disabled or the number of sections are
  // too small to use threading, call Fn sequentially.
  if (parallel::strategy.ThreadsRequested == 1 || sections.size() < 1024) {
    forEachClassRange(0, sections.size(), fn);
    ++cnt;
    return;
  }

  current = cnt % 2;
  next = (cnt + 1) % 2;

  // Shard into non-overlapping intervals, and call Fn in parallel.
  // The sharding must be completed before any calls to Fn are made
  // so that Fn can modify the Chunks in its shard without causing data
  // races.
  const size_t numShards = 256;
  size_t step = sections.size() / numShards;
  size_t boundaries[numShards + 1];
  boundaries[0] = 0;
  boundaries[numShards] = sections.size();

  parallelFor(1, numShards, [&](size_t i) {
    boundaries[i] = findBoundary((i - 1) * step, sections.size());
  });

  parallelFor(1, numShards + 1, [&](size_t i) {
    if (boundaries[i - 1] < boundaries[i])
      forEachClassRange(boundaries[i - 1], boundaries[i], fn);
  });
  ++cnt;
}

// Combine the hashes of the sections referenced by the given section into its
// hash.
template <class RelTy>
static void combineRelocHashes(unsigned cnt, InputSection *isec,
                               Relocs<RelTy> rels) {
  uint32_t hash = isec->eqClass[cnt % 2];
  for (RelTy rel : rels) {
    Symbol &s = isec->file->getRelocTargetSym(rel);
    if (auto *d = dyn_cast<Defined>(&s))
      if (auto *relSec = dyn_cast_or_null<InputSection>(d->section))
        hash += relSec->eqClass[cnt % 2];
  }
  // Set MSB to 1 to avoid collisions with unique IDs.
  isec->eqClass[(cnt + 1) % 2] = hash | (1U << 31);
}

// The main function of ICF.
template <class ELFT> void ICF<ELFT>::run() {
<<<<<<< HEAD
  // Compute isPreemptible early. We may add more symbols later, so this loop
  // cannot be merged with the later computeIsPreemptible() pass which is used
  // by scanRelocations().
  if (ctx.arg.hasDynSymTab)
    for (Symbol *sym : ctx.symtab->getSymbols())
      sym->isPreemptible = computeIsPreemptible(ctx, *sym);

=======
>>>>>>> ce7c17d5
  // Two text sections may have identical content and relocations but different
  // LSDA, e.g. the two functions may have catch blocks of different types. If a
  // text section is referenced by a .eh_frame FDE with LSDA, it is not
  // eligible. This is implemented by iterating over CIE/FDE and setting
  // eqClass[0] to the referenced text section from a live FDE.
  //
  // If two .gcc_except_table have identical semantics (usually identical
  // content with PC-relative encoding), we will lose folding opportunity.
  uint32_t uniqueId = 0;
  for (Partition &part : ctx.partitions)
    part.ehFrame->iterateFDEWithLSDA<ELFT>(
        [&](InputSection &s) { s.eqClass[0] = s.eqClass[1] = ++uniqueId; });

  // Collect sections to merge.
  for (InputSectionBase *sec : ctx.inputSections) {
    auto *s = dyn_cast<InputSection>(sec);
    if (s && s->eqClass[0] == 0) {
      if (isEligible(s))
        sections.push_back(s);
      else
        // Ineligible sections are assigned unique IDs, i.e. each section
        // belongs to an equivalence class of its own.
        s->eqClass[0] = s->eqClass[1] = ++uniqueId;
    }
  }

  // Initially, we use hash values to partition sections.
  parallelForEach(sections, [&](InputSection *s) {
    // Set MSB to 1 to avoid collisions with unique IDs.
    s->eqClass[0] = xxh3_64bits(s->content()) | (1U << 31);
  });

  // Perform 2 rounds of relocation hash propagation. 2 is an empirical value to
  // reduce the average sizes of equivalence classes, i.e. segregate() which has
  // a large time complexity will have less work to do.
  for (unsigned cnt = 0; cnt != 2; ++cnt) {
    parallelForEach(sections, [&](InputSection *s) {
      const RelsOrRelas<ELFT> rels = s->template relsOrRelas<ELFT>();
      if (rels.areRelocsCrel())
        combineRelocHashes(cnt, s, rels.crels);
      else if (rels.areRelocsRel())
        combineRelocHashes(cnt, s, rels.rels);
      else
        combineRelocHashes(cnt, s, rels.relas);
    });
  }

  // From now on, sections in Sections vector are ordered so that sections
  // in the same equivalence class are consecutive in the vector.
  llvm::stable_sort(sections, [](const InputSection *a, const InputSection *b) {
    return a->eqClass[0] < b->eqClass[0];
  });

  // Compare static contents and assign unique equivalence class IDs for each
  // static content. Use a base offset for these IDs to ensure no overlap with
  // the unique IDs already assigned.
  uint32_t eqClassBase = ++uniqueId;
  forEachClass([&](size_t begin, size_t end) {
    segregate(begin, end, eqClassBase, true);
  });

  // Split groups by comparing relocations until convergence is obtained.
  do {
    repeat = false;
    forEachClass([&](size_t begin, size_t end) {
      segregate(begin, end, eqClassBase, false);
    });
  } while (repeat);

  Log(ctx) << "ICF needed " << cnt << " iterations";

  auto print = [&ctx = ctx]() -> ELFSyncStream {
    return {ctx, ctx.arg.printIcfSections ? DiagLevel::Msg : DiagLevel::None};
  };
  // Merge sections by the equivalence class.
  forEachClassRange(0, sections.size(), [&](size_t begin, size_t end) {
    if (end - begin == 1)
      return;
    print() << "selected section " << sections[begin];
    for (size_t i = begin + 1; i < end; ++i) {
      print() << "  removing identical section " << sections[i];
      sections[begin]->replace(sections[i]);

      // At this point we know sections merged are fully identical and hence
      // we want to remove duplicate implicit dependencies such as link order
      // and relocation sections.
      for (InputSection *isec : sections[i]->dependentSections)
        isec->markDead();
    }
  });

  // Change Defined symbol's section field to the canonical one.
  auto fold = [](Symbol *sym) {
    if (auto *d = dyn_cast<Defined>(sym))
      if (auto *sec = dyn_cast_or_null<InputSection>(d->section))
        if (sec->repl != d->section) {
          d->section = sec->repl;
          d->folded = true;
        }
  };
  for (Symbol *sym : ctx.symtab->getSymbols())
    fold(sym);
  parallelForEach(ctx.objectFiles, [&](ELFFileBase *file) {
    for (Symbol *sym : file->getLocalSymbols())
      fold(sym);
  });

  // InputSectionDescription::sections is populated by processSectionCommands().
  // ICF may fold some input sections assigned to output sections. Remove them.
  for (SectionCommand *cmd : ctx.script->sectionCommands)
    if (auto *osd = dyn_cast<OutputDesc>(cmd))
      for (SectionCommand *subCmd : osd->osec.commands)
        if (auto *isd = dyn_cast<InputSectionDescription>(subCmd))
          llvm::erase_if(isd->sections,
                         [](InputSection *isec) { return !isec->isLive(); });
}

// ICF entry point function.
template <class ELFT> void elf::doIcf(Ctx &ctx) {
  llvm::TimeTraceScope timeScope("ICF");
  ICF<ELFT>(ctx).run();
}

template void elf::doIcf<ELF32LE>(Ctx &);
template void elf::doIcf<ELF32BE>(Ctx &);
template void elf::doIcf<ELF64LE>(Ctx &);
template void elf::doIcf<ELF64BE>(Ctx &);<|MERGE_RESOLUTION|>--- conflicted
+++ resolved
@@ -461,16 +461,6 @@
 
 // The main function of ICF.
 template <class ELFT> void ICF<ELFT>::run() {
-<<<<<<< HEAD
-  // Compute isPreemptible early. We may add more symbols later, so this loop
-  // cannot be merged with the later computeIsPreemptible() pass which is used
-  // by scanRelocations().
-  if (ctx.arg.hasDynSymTab)
-    for (Symbol *sym : ctx.symtab->getSymbols())
-      sym->isPreemptible = computeIsPreemptible(ctx, *sym);
-
-=======
->>>>>>> ce7c17d5
   // Two text sections may have identical content and relocations but different
   // LSDA, e.g. the two functions may have catch blocks of different types. If a
   // text section is referenced by a .eh_frame FDE with LSDA, it is not
