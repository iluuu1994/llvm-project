//===- Thunks.cpp --------------------------------------------------------===//
//
// Part of the LLVM Project, under the Apache License v2.0 with LLVM Exceptions.
// See https://llvm.org/LICENSE.txt for license information.
// SPDX-License-Identifier: Apache-2.0 WITH LLVM-exception
//
//===---------------------------------------------------------------------===//
//
// This file contains Thunk subclasses.
//
// A thunk is a small piece of code written after an input section
// which is used to jump between "incompatible" functions
// such as MIPS PIC and non-PIC or ARM non-Thumb and Thumb functions.
//
// If a jump target is too far and its address doesn't fit to a
// short jump instruction, we need to create a thunk too, but we
// haven't supported it yet.
//
// i386 and x86-64 don't need thunks.
//
//===---------------------------------------------------------------------===//

#include "Thunks.h"
#include "Config.h"
#include "InputFiles.h"
#include "InputSection.h"
#include "OutputSections.h"
#include "Symbols.h"
#include "SyntheticSections.h"
#include "Target.h"
#include "lld/Common/CommonLinkerContext.h"
#include "llvm/BinaryFormat/ELF.h"
#include "llvm/Support/Casting.h"
#include "llvm/Support/ErrorHandling.h"
#include "llvm/Support/MathExtras.h"
#include <cstdint>
#include <cstring>

using namespace llvm;
using namespace llvm::object;
using namespace llvm::ELF;
using namespace lld;
using namespace lld::elf;

namespace {

// Base class for AArch64 thunks.
//
// An AArch64 thunk may be either short or long. A short thunk is simply a
// branch (B) instruction, and it may be used to call AArch64 functions when the
// distance from the thunk to the target is less than 128MB. Long thunks can
// branch to any virtual address and they are implemented in the derived
// classes. This class tries to create a short thunk if the target is in range,
// otherwise it creates a long thunk. When BTI is enabled indirect branches
// must land on a BTI instruction. If the destination does not have a BTI
// instruction mayNeedLandingPad is set to true and Thunk::landingPad points
// to an alternative entry point with a BTI.
class AArch64Thunk : public Thunk {
public:
  AArch64Thunk(Ctx &ctx, Symbol &dest, int64_t addend, bool mayNeedLandingPad)
      : Thunk(ctx, dest, addend), mayNeedLandingPad(mayNeedLandingPad) {}
  bool getMayUseShortThunk();
  void writeTo(uint8_t *buf) override;
  bool needsSyntheticLandingPad() override;

protected:
  bool mayNeedLandingPad;

private:
  bool mayUseShortThunk = true;
  virtual void writeLong(uint8_t *buf) = 0;
  // A thunk may be written out as a short or long, and we may not know which
  // type at thunk creation time. In some thunk implementations the long thunk
  // has additional mapping symbols. Thus function can be overridden to add
  // these additional mapping symbols.
  virtual void addLongMapSyms() {}
};

// AArch64 long range Thunks.
class AArch64ABSLongThunk final : public AArch64Thunk {
public:
  AArch64ABSLongThunk(Ctx &ctx, Symbol &dest, int64_t addend,
                      bool mayNeedLandingPad)
      : AArch64Thunk(ctx, dest, addend, mayNeedLandingPad) {}
  uint32_t size() override { return getMayUseShortThunk() ? 4 : 16; }
  void addSymbols(ThunkSection &isec) override;

private:
  void writeLong(uint8_t *buf) override;
  void addLongMapSyms() override;
  ThunkSection *tsec = nullptr;
};

// AArch64 long range Thunks compatible with execute-only code.
class AArch64ABSXOLongThunk final : public AArch64Thunk {
public:
  AArch64ABSXOLongThunk(Ctx &ctx, Symbol &dest, int64_t addend,
                        bool mayNeedLandingPad)
      : AArch64Thunk(ctx, dest, addend, mayNeedLandingPad) {}
  uint32_t size() override { return getMayUseShortThunk() ? 4 : 20; }
  void addSymbols(ThunkSection &sec) override;

private:
  void writeLong(uint8_t *buf) override;
};

class AArch64ADRPThunk final : public AArch64Thunk {
public:
  AArch64ADRPThunk(Ctx &ctx, Symbol &dest, int64_t addend,
                   bool mayNeedLandingPad)
      : AArch64Thunk(ctx, dest, addend, mayNeedLandingPad) {}
  uint32_t size() override { return getMayUseShortThunk() ? 4 : 12; }
  void addSymbols(ThunkSection &isec) override;

private:
  void writeLong(uint8_t *buf) override;
};

// AArch64 BTI Landing Pad
// When BTI is enabled indirect branches must land on a BTI
// compatible instruction. When the destination does not have a
// BTI compatible instruction a Thunk doing an indirect branch
// targets a Landing Pad Thunk that direct branches to the target.
class AArch64BTILandingPadThunk final : public Thunk {
public:
  AArch64BTILandingPadThunk(Ctx &ctx, Symbol &dest, int64_t addend)
      : Thunk(ctx, dest, addend) {}

  uint32_t size() override { return getMayUseShortThunk() ? 4 : 8; }
  void addSymbols(ThunkSection &isec) override;
  void writeTo(uint8_t *buf) override;

private:
  bool getMayUseShortThunk();
  void writeLong(uint8_t *buf);
  bool mayUseShortThunk = true;
};

// Base class for ARM thunks.
//
// An ARM thunk may be either short or long. A short thunk is simply a branch
// (B) instruction, and it may be used to call ARM functions when the distance
// from the thunk to the target is less than 32MB. Long thunks can branch to any
// virtual address and can switch between ARM and Thumb, and they are
// implemented in the derived classes. This class tries to create a short thunk
// if the target is in range, otherwise it creates a long thunk.
class ARMThunk : public Thunk {
public:
  ARMThunk(Ctx &ctx, Symbol &dest, int64_t addend) : Thunk(ctx, dest, addend) {}

  bool getMayUseShortThunk();
  uint32_t size() override { return getMayUseShortThunk() ? 4 : sizeLong(); }
  void writeTo(uint8_t *buf) override;
  bool isCompatibleWith(const InputSection &isec,
                        const Relocation &rel) const override;

  // Returns the size of a long thunk.
  virtual uint32_t sizeLong() = 0;

  // Writes a long thunk to Buf.
  virtual void writeLong(uint8_t *buf) = 0;

private:
  // This field tracks whether all previously considered layouts would allow
  // this thunk to be short. If we have ever needed a long thunk, we always
  // create a long thunk, even if the thunk may be short given the current
  // distance to the target. We do this because transitioning from long to short
  // can create layout oscillations in certain corner cases which would prevent
  // the layout from converging.
  bool mayUseShortThunk = true;
  // See comment in AArch64Thunk.
  virtual void addLongMapSyms() {}
};

// Base class for Thumb-2 thunks.
//
// This class is similar to ARMThunk, but it uses the Thumb-2 B.W instruction
// which has a range of 16MB.
class ThumbThunk : public Thunk {
public:
  ThumbThunk(Ctx &ctx, Symbol &dest, int64_t addend)
      : Thunk(ctx, dest, addend) {
    alignment = 2;
  }

  bool getMayUseShortThunk();
  uint32_t size() override { return getMayUseShortThunk() ? 4 : sizeLong(); }
  void writeTo(uint8_t *buf) override;
  bool isCompatibleWith(const InputSection &isec,
                        const Relocation &rel) const override;

  // Returns the size of a long thunk.
  virtual uint32_t sizeLong() = 0;

  // Writes a long thunk to Buf.
  virtual void writeLong(uint8_t *buf) = 0;

private:
  // See comment in ARMThunk above.
  bool mayUseShortThunk = true;
  // See comment in AArch64Thunk.
  virtual void addLongMapSyms() {}
};

// Specific ARM Thunk implementations. The naming convention is:
// Source State, TargetState, Target Requirement, ABS or PI, Range
class ARMV7ABSLongThunk final : public ARMThunk {
public:
  ARMV7ABSLongThunk(Ctx &ctx, Symbol &dest, int64_t addend)
      : ARMThunk(ctx, dest, addend) {}

  uint32_t sizeLong() override { return 12; }
  void writeLong(uint8_t *buf) override;
  void addSymbols(ThunkSection &isec) override;
};

class ARMV7PILongThunk final : public ARMThunk {
public:
  ARMV7PILongThunk(Ctx &ctx, Symbol &dest, int64_t addend)
      : ARMThunk(ctx, dest, addend) {}

  uint32_t sizeLong() override { return 16; }
  void writeLong(uint8_t *buf) override;
  void addSymbols(ThunkSection &isec) override;
};

class ThumbV7ABSLongThunk final : public ThumbThunk {
public:
  ThumbV7ABSLongThunk(Ctx &ctx, Symbol &dest, int64_t addend)
      : ThumbThunk(ctx, dest, addend) {}

  uint32_t sizeLong() override { return 10; }
  void writeLong(uint8_t *buf) override;
  void addSymbols(ThunkSection &isec) override;
};

class ThumbV7PILongThunk final : public ThumbThunk {
public:
  ThumbV7PILongThunk(Ctx &ctx, Symbol &dest, int64_t addend)
      : ThumbThunk(ctx, dest, addend) {}

  uint32_t sizeLong() override { return 12; }
  void writeLong(uint8_t *buf) override;
  void addSymbols(ThunkSection &isec) override;
};

// Implementations of Thunks for Arm v6-M. Only Thumb instructions are permitted
class ThumbV6MABSLongThunk final : public ThumbThunk {
public:
  ThumbV6MABSLongThunk(Ctx &ctx, Symbol &dest, int64_t addend)
      : ThumbThunk(ctx, dest, addend) {}

  uint32_t sizeLong() override { return 12; }
  void writeLong(uint8_t *buf) override;
  void addSymbols(ThunkSection &isec) override;

private:
  void addLongMapSyms() override;
  ThunkSection *tsec = nullptr;
};

class ThumbV6MABSXOLongThunk final : public ThumbThunk {
public:
  ThumbV6MABSXOLongThunk(Ctx &ctx, Symbol &dest, int64_t addend)
      : ThumbThunk(ctx, dest, addend) {}

  uint32_t sizeLong() override { return 20; }
  void writeLong(uint8_t *buf) override;
  void addSymbols(ThunkSection &isec) override;
};

class ThumbV6MPILongThunk final : public ThumbThunk {
public:
  ThumbV6MPILongThunk(Ctx &ctx, Symbol &dest, int64_t addend)
      : ThumbThunk(ctx, dest, addend) {}

  uint32_t sizeLong() override { return 16; }
  void writeLong(uint8_t *buf) override;
  void addSymbols(ThunkSection &isec) override;

private:
  void addLongMapSyms() override;
  ThunkSection *tsec = nullptr;
};

// Architectures v4, v5 and v6 do not support the movt/movw instructions. v5 and
// v6 support BLX to which BL instructions can be rewritten inline. There are no
// Thumb entrypoints for v5 and v6 as there is no Thumb branch instruction on
// these architecture that can result in a thunk.

// LDR on v5 and v6 can switch processor state, so for v5 and v6,
// ARMV5LongLdrPcThunk can be used for both Arm->Arm and Arm->Thumb calls. v4
// can also use this thunk, but only for Arm->Arm calls.
class ARMV5LongLdrPcThunk final : public ARMThunk {
public:
  ARMV5LongLdrPcThunk(Ctx &ctx, Symbol &dest, int64_t addend)
      : ARMThunk(ctx, dest, addend) {}

  uint32_t sizeLong() override { return 8; }
  void writeLong(uint8_t *buf) override;
  void addSymbols(ThunkSection &isec) override;

private:
  void addLongMapSyms() override;
  ThunkSection *tsec = nullptr;
};

// Implementations of Thunks for v4. BLX is not supported, and loads
// will not invoke Arm/Thumb state changes.
class ARMV4PILongBXThunk final : public ARMThunk {
public:
  ARMV4PILongBXThunk(Ctx &ctx, Symbol &dest, int64_t addend)
      : ARMThunk(ctx, dest, addend) {}

  uint32_t sizeLong() override { return 16; }
  void writeLong(uint8_t *buf) override;
  void addSymbols(ThunkSection &isec) override;

private:
  void addLongMapSyms() override;
  ThunkSection *tsec = nullptr;
};

class ARMV4PILongThunk final : public ARMThunk {
public:
  ARMV4PILongThunk(Ctx &ctx, Symbol &dest, int64_t addend)
      : ARMThunk(ctx, dest, addend) {}

  uint32_t sizeLong() override { return 12; }
  void writeLong(uint8_t *buf) override;
  void addSymbols(ThunkSection &isec) override;

private:
  void addLongMapSyms() override;
  ThunkSection *tsec = nullptr;
};

class ThumbV4PILongBXThunk final : public ThumbThunk {
public:
  ThumbV4PILongBXThunk(Ctx &ctx, Symbol &dest, int64_t addend)
      : ThumbThunk(ctx, dest, addend) {}

  uint32_t sizeLong() override { return 16; }
  void writeLong(uint8_t *buf) override;
  void addSymbols(ThunkSection &isec) override;

private:
  void addLongMapSyms() override;
  ThunkSection *tsec = nullptr;
};

class ThumbV4PILongThunk final : public ThumbThunk {
public:
  ThumbV4PILongThunk(Ctx &ctx, Symbol &dest, int64_t addend)
      : ThumbThunk(ctx, dest, addend) {}

  uint32_t sizeLong() override { return 20; }
  void writeLong(uint8_t *buf) override;
  void addSymbols(ThunkSection &isec) override;

private:
  void addLongMapSyms() override;
  ThunkSection *tsec = nullptr;
};

class ARMV4ABSLongBXThunk final : public ARMThunk {
public:
  ARMV4ABSLongBXThunk(Ctx &ctx, Symbol &dest, int64_t addend)
      : ARMThunk(ctx, dest, addend) {}

  uint32_t sizeLong() override { return 12; }
  void writeLong(uint8_t *buf) override;
  void addSymbols(ThunkSection &isec) override;

private:
  void addLongMapSyms() override;
  ThunkSection *tsec = nullptr;
};

class ThumbV4ABSLongBXThunk final : public ThumbThunk {
public:
  ThumbV4ABSLongBXThunk(Ctx &ctx, Symbol &dest, int64_t addend)
      : ThumbThunk(ctx, dest, addend) {}

  uint32_t sizeLong() override { return 12; }
  void writeLong(uint8_t *buf) override;
  void addSymbols(ThunkSection &isec) override;

private:
  void addLongMapSyms() override;
  ThunkSection *tsec = nullptr;
};

class ThumbV4ABSLongThunk final : public ThumbThunk {
public:
  ThumbV4ABSLongThunk(Ctx &ctx, Symbol &dest, int64_t addend)
      : ThumbThunk(ctx, dest, addend) {}

  uint32_t sizeLong() override { return 16; }
  void writeLong(uint8_t *buf) override;
  void addSymbols(ThunkSection &isec) override;

private:
  void addLongMapSyms() override;
  ThunkSection *tsec = nullptr;
};

// The AVR devices need thunks for R_AVR_LO8_LDI_GS/R_AVR_HI8_LDI_GS
// when their destination is out of range [0, 0x1ffff].
class AVRThunk : public Thunk {
public:
  AVRThunk(Ctx &ctx, Symbol &dest, int64_t addend) : Thunk(ctx, dest, addend) {}
  uint32_t size() override { return 4; }
  void writeTo(uint8_t *buf) override;
  void addSymbols(ThunkSection &isec) override;
};

// MIPS LA25 thunk
class MipsThunk final : public Thunk {
public:
  MipsThunk(Ctx &ctx, Symbol &dest) : Thunk(ctx, dest, 0) {}

  uint32_t size() override { return 16; }
  void writeTo(uint8_t *buf) override;
  void addSymbols(ThunkSection &isec) override;
  InputSection *getTargetInputSection() const override;
};

// microMIPS R2-R5 LA25 thunk
class MicroMipsThunk final : public Thunk {
public:
  MicroMipsThunk(Ctx &ctx, Symbol &dest) : Thunk(ctx, dest, 0) {}

  uint32_t size() override { return 14; }
  void writeTo(uint8_t *buf) override;
  void addSymbols(ThunkSection &isec) override;
  InputSection *getTargetInputSection() const override;
};

// microMIPS R6 LA25 thunk
class MicroMipsR6Thunk final : public Thunk {
public:
  MicroMipsR6Thunk(Ctx &ctx, Symbol &dest) : Thunk(ctx, dest, 0) {}

  uint32_t size() override { return 12; }
  void writeTo(uint8_t *buf) override;
  void addSymbols(ThunkSection &isec) override;
  InputSection *getTargetInputSection() const override;
};

class PPC32PltCallStub final : public Thunk {
public:
  // For R_PPC_PLTREL24, Thunk::addend records the addend which will be used to
  // decide the offsets in the call stub.
  PPC32PltCallStub(Ctx &ctx, const InputSection &isec, const Relocation &rel,
                   Symbol &dest)
      : Thunk(ctx, dest, rel.addend), file(isec.file) {}
  uint32_t size() override { return 16; }
  void writeTo(uint8_t *buf) override;
  void addSymbols(ThunkSection &isec) override;
  bool isCompatibleWith(const InputSection &isec, const Relocation &rel) const override;

private:
  // Records the call site of the call stub.
  const InputFile *file;
};

class PPC32LongThunk final : public Thunk {
public:
  PPC32LongThunk(Ctx &ctx, Symbol &dest, int64_t addend)
      : Thunk(ctx, dest, addend) {}
  uint32_t size() override { return ctx.arg.isPic ? 32 : 16; }
  void writeTo(uint8_t *buf) override;
  void addSymbols(ThunkSection &isec) override;
};

// PPC64 Plt call stubs.
// Any call site that needs to call through a plt entry needs a call stub in
// the .text section. The call stub is responsible for:
// 1) Saving the toc-pointer to the stack.
// 2) Loading the target functions address from the procedure linkage table into
//    r12 for use by the target functions global entry point, and into the count
//    register.
// 3) Transferring control to the target function through an indirect branch.
class PPC64PltCallStub final : public Thunk {
public:
  PPC64PltCallStub(Ctx &ctx, Symbol &dest) : Thunk(ctx, dest, 0) {}
  uint32_t size() override { return 20; }
  void writeTo(uint8_t *buf) override;
  void addSymbols(ThunkSection &isec) override;
  bool isCompatibleWith(const InputSection &isec,
                        const Relocation &rel) const override;
};

// PPC64 R2 Save Stub
// When the caller requires a valid R2 TOC pointer but the callee does not
// require a TOC pointer and the callee cannot guarantee that it doesn't
// clobber R2 then we need to save R2. This stub:
// 1) Saves the TOC pointer to the stack.
// 2) Tail calls the callee.
class PPC64R2SaveStub final : public Thunk {
public:
  PPC64R2SaveStub(Ctx &ctx, Symbol &dest, int64_t addend)
      : Thunk(ctx, dest, addend) {
    alignment = 16;
  }

  // To prevent oscillations in layout when moving from short to long thunks
  // we make sure that once a thunk has been set to long it cannot go back.
  bool getMayUseShortThunk() {
    if (!mayUseShortThunk)
      return false;
    if (!isInt<26>(computeOffset())) {
      mayUseShortThunk = false;
      return false;
    }
    return true;
  }
  uint32_t size() override { return getMayUseShortThunk() ? 8 : 32; }
  void writeTo(uint8_t *buf) override;
  void addSymbols(ThunkSection &isec) override;
  bool isCompatibleWith(const InputSection &isec,
                        const Relocation &rel) const override;

private:
  // Transitioning from long to short can create layout oscillations in
  // certain corner cases which would prevent the layout from converging.
  // This is similar to the handling for ARMThunk.
  bool mayUseShortThunk = true;
  int64_t computeOffset() const {
    return destination.getVA(ctx) - (getThunkTargetSym()->getVA(ctx) + 4);
  }
};

// PPC64 R12 Setup Stub
// When a caller that does not maintain TOC calls a target which may possibly
// use TOC (either non-preemptible with localentry>1 or preemptible), we need to
// set r12 to satisfy the requirement of the global entry point.
class PPC64R12SetupStub final : public Thunk {
public:
  PPC64R12SetupStub(Ctx &ctx, Symbol &dest, bool gotPlt)
      : Thunk(ctx, dest, 0), gotPlt(gotPlt) {
    alignment = 16;
  }
  uint32_t size() override { return 32; }
  void writeTo(uint8_t *buf) override;
  void addSymbols(ThunkSection &isec) override;
  bool isCompatibleWith(const InputSection &isec,
                        const Relocation &rel) const override;

private:
  bool gotPlt;
};

// A bl instruction uses a signed 24 bit offset, with an implicit 4 byte
// alignment. This gives a possible 26 bits of 'reach'. If the call offset is
// larger than that we need to emit a long-branch thunk. The target address
// of the callee is stored in a table to be accessed TOC-relative. Since the
// call must be local (a non-local call will have a PltCallStub instead) the
// table stores the address of the callee's local entry point. For
// position-independent code a corresponding relative dynamic relocation is
// used.
class PPC64LongBranchThunk : public Thunk {
public:
  uint32_t size() override { return 32; }
  void writeTo(uint8_t *buf) override;
  void addSymbols(ThunkSection &isec) override;
  bool isCompatibleWith(const InputSection &isec,
                        const Relocation &rel) const override;

protected:
  PPC64LongBranchThunk(Ctx &ctx, Symbol &dest, int64_t addend)
      : Thunk(ctx, dest, addend) {}
};

class PPC64PILongBranchThunk final : public PPC64LongBranchThunk {
public:
  PPC64PILongBranchThunk(Ctx &ctx, Symbol &dest, int64_t addend)
      : PPC64LongBranchThunk(ctx, dest, addend) {
    assert(!dest.isPreemptible);
    if (std::optional<uint32_t> index =
            ctx.in.ppc64LongBranchTarget->addEntry(&dest, addend)) {
      ctx.mainPart->relaDyn->addRelativeReloc(
          ctx.target->relativeRel, *ctx.in.ppc64LongBranchTarget,
          *index * UINT64_C(8), dest,
          addend + getPPC64GlobalEntryToLocalEntryOffset(ctx, dest.stOther),
          ctx.target->symbolicRel, R_ABS);
    }
  }
};

class PPC64PDLongBranchThunk final : public PPC64LongBranchThunk {
public:
  PPC64PDLongBranchThunk(Ctx &ctx, Symbol &dest, int64_t addend)
      : PPC64LongBranchThunk(ctx, dest, addend) {
    ctx.in.ppc64LongBranchTarget->addEntry(&dest, addend);
  }
};

} // end anonymous namespace

Defined *Thunk::addSymbol(StringRef name, uint8_t type, uint64_t value,
                          InputSectionBase &section) {
<<<<<<< HEAD
  Defined *d = addSyntheticLocal(ctx, name, type, value, /*size=*/0, section);
=======
  Defined *d =
      addSyntheticLocal(ctx, name, type, value + offset, /*size=*/0, section);
>>>>>>> eb0f1dc0
  syms.push_back(d);
  return d;
}

void Thunk::setOffset(uint64_t newOffset) {
  for (Defined *d : syms)
    d->value = d->value - offset + newOffset;
  offset = newOffset;
}

// AArch64 Thunk base class.
static uint64_t getAArch64ThunkDestVA(Ctx &ctx, const Symbol &s, int64_t a) {
  uint64_t v = s.isInPlt(ctx) ? s.getPltVA(ctx) : s.getVA(ctx, a);
  return v;
}

bool AArch64Thunk::getMayUseShortThunk() {
  if (!mayUseShortThunk)
    return false;
  uint64_t s = getAArch64ThunkDestVA(ctx, destination, addend);
  uint64_t p = getThunkTargetSym()->getVA(ctx);
  mayUseShortThunk = llvm::isInt<28>(s - p);
  if (!mayUseShortThunk)
    addLongMapSyms();
  return mayUseShortThunk;
}

void AArch64Thunk::writeTo(uint8_t *buf) {
  if (!getMayUseShortThunk()) {
    writeLong(buf);
    return;
  }
  uint64_t s = getAArch64ThunkDestVA(ctx, destination, addend);
  uint64_t p = getThunkTargetSym()->getVA(ctx);
  write32(ctx, buf, 0x14000000); // b S
  ctx.target->relocateNoSym(buf, R_AARCH64_CALL26, s - p);
}

bool AArch64Thunk::needsSyntheticLandingPad() {
  // Short Thunks use a direct branch, no synthetic landing pad
  // required.
  return mayNeedLandingPad && !getMayUseShortThunk();
}

// AArch64 long range Thunks.
void AArch64ABSLongThunk::writeLong(uint8_t *buf) {
  const uint8_t data[] = {
    0x50, 0x00, 0x00, 0x58, //     ldr x16, L0
    0x00, 0x02, 0x1f, 0xd6, //     br  x16
    0x00, 0x00, 0x00, 0x00, // L0: .xword S
    0x00, 0x00, 0x00, 0x00,
  };
  // If mayNeedLandingPad is true then destination is an
  // AArch64BTILandingPadThunk that defines landingPad.
  assert(!mayNeedLandingPad || landingPad != nullptr);
  uint64_t s = mayNeedLandingPad
                   ? landingPad->getVA(ctx, 0)
                   : getAArch64ThunkDestVA(ctx, destination, addend);
  memcpy(buf, data, sizeof(data));
  ctx.target->relocateNoSym(buf + 8, R_AARCH64_ABS64, s);
}

void AArch64ABSLongThunk::addSymbols(ThunkSection &isec) {
  addSymbol(ctx.saver.save("__AArch64AbsLongThunk_" + destination.getName()),
            STT_FUNC, 0, isec);
  addSymbol("$x", STT_NOTYPE, 0, isec);
  tsec = &isec;
  (void)getMayUseShortThunk();
}

void AArch64ABSLongThunk::addLongMapSyms() {
  addSymbol("$d", STT_NOTYPE, 8, *tsec);
  // The ldr in the long Thunk requires 8-byte alignment when
  // unaligned accesses are disabled.
  alignment = 8;
}

void AArch64ABSXOLongThunk::writeLong(uint8_t *buf) {
  const uint8_t data[] = {
      0x10, 0x00, 0x80, 0xd2, // movz x16, :abs_g0_nc:S, lsl #0
      0x10, 0x00, 0xa0, 0xf2, // movk x16, :abs_g1_nc:S, lsl #16
      0x10, 0x00, 0xc0, 0xf2, // movk x16, :abs_g2_nc:S, lsl #32
      0x10, 0x00, 0xe0, 0xf2, // movk x16, :abs_g3:S,    lsl #48
      0x00, 0x02, 0x1f, 0xd6, // br   x16
  };
  // If mayNeedLandingPad is true then destination is an
  // AArch64BTILandingPadThunk that defines landingPad.
  assert(!mayNeedLandingPad || landingPad != nullptr);
  uint64_t s = mayNeedLandingPad
                   ? landingPad->getVA(ctx, 0)
                   : getAArch64ThunkDestVA(ctx, destination, addend);
  memcpy(buf, data, sizeof(data));
  ctx.target->relocateNoSym(buf + 0, R_AARCH64_MOVW_UABS_G0_NC, s);
  ctx.target->relocateNoSym(buf + 4, R_AARCH64_MOVW_UABS_G1_NC, s);
  ctx.target->relocateNoSym(buf + 8, R_AARCH64_MOVW_UABS_G2_NC, s);
  ctx.target->relocateNoSym(buf + 12, R_AARCH64_MOVW_UABS_G3, s);
}

void AArch64ABSXOLongThunk::addSymbols(ThunkSection &sec) {
  addSymbol(ctx.saver.save("__AArch64AbsXOLongThunk_" + destination.getName()),
            STT_FUNC, 0, sec);
  addSymbol("$x", STT_NOTYPE, 0, sec);
}

// This Thunk has a maximum range of 4Gb, this is sufficient for all programs
// using the small code model, including pc-relative ones. At time of writing
// clang and gcc do not support the large code model for position independent
// code so it is safe to use this for position independent thunks without
// worrying about the destination being more than 4Gb away.
void AArch64ADRPThunk::writeLong(uint8_t *buf) {
  const uint8_t data[] = {
      0x10, 0x00, 0x00, 0x90, // adrp x16, Dest R_AARCH64_ADR_PREL_PG_HI21(Dest)
      0x10, 0x02, 0x00, 0x91, // add  x16, x16, R_AARCH64_ADD_ABS_LO12_NC(Dest)
      0x00, 0x02, 0x1f, 0xd6, // br   x16
  };
  // if mayNeedLandingPad is true then destination is an
  // AArch64BTILandingPadThunk that defines landingPad.
  assert(!mayNeedLandingPad || landingPad != nullptr);
  uint64_t s = mayNeedLandingPad
                   ? landingPad->getVA(ctx, 0)
                   : getAArch64ThunkDestVA(ctx, destination, addend);
  uint64_t p = getThunkTargetSym()->getVA(ctx);
  memcpy(buf, data, sizeof(data));
  ctx.target->relocateNoSym(buf, R_AARCH64_ADR_PREL_PG_HI21,
                            getAArch64Page(s) - getAArch64Page(p));
  ctx.target->relocateNoSym(buf + 4, R_AARCH64_ADD_ABS_LO12_NC, s);
}

void AArch64ADRPThunk::addSymbols(ThunkSection &isec) {
  addSymbol(ctx.saver.save("__AArch64ADRPThunk_" + destination.getName()),
            STT_FUNC, 0, isec);
  addSymbol("$x", STT_NOTYPE, 0, isec);
}

void AArch64BTILandingPadThunk::addSymbols(ThunkSection &isec) {
  addSymbol(ctx.saver.save("__AArch64BTIThunk_" + destination.getName()),
            STT_FUNC, 0, isec);
  addSymbol("$x", STT_NOTYPE, 0, isec);
}

void AArch64BTILandingPadThunk::writeTo(uint8_t *buf) {
  if (!getMayUseShortThunk()) {
    writeLong(buf);
    return;
  }
  write32(ctx, buf, 0xd503245f); // BTI c
  // Control falls through to target in following section.
}

bool AArch64BTILandingPadThunk::getMayUseShortThunk() {
  if (!mayUseShortThunk)
    return false;
  // If the target is the following instruction then we can fall
  // through without the indirect branch.
  uint64_t s = destination.getVA(ctx, addend);
  uint64_t p = getThunkTargetSym()->getVA(ctx);
  // This function is called before addresses are stable.  We need to
  // work out the range from the thunk to the next section but the
  // address of the start of the next section depends on the size of
  // the thunks in the previous pass.  s - p + offset == 0 represents
  // the first pass where the Thunk and following section are assigned
  // the same offset.  s - p <= 4 is the last Thunk in the Thunk
  // Section.
  mayUseShortThunk = (s - p + offset == 0 || s - p <= 4);
  return mayUseShortThunk;
}

void AArch64BTILandingPadThunk::writeLong(uint8_t *buf) {
  uint64_t s = destination.getVA(ctx, addend);
  uint64_t p = getThunkTargetSym()->getVA(ctx) + 4;
  write32(ctx, buf, 0xd503245f);     // BTI c
  write32(ctx, buf + 4, 0x14000000); // B S
  ctx.target->relocateNoSym(buf + 4, R_AARCH64_CALL26, s - p);
}

// ARM Target Thunks
static uint64_t getARMThunkDestVA(Ctx &ctx, const Symbol &s) {
  uint64_t v = s.isInPlt(ctx) ? s.getPltVA(ctx) : s.getVA(ctx);
  return SignExtend64<32>(v);
}

// This function returns true if the target is not Thumb and is within 2^26, and
// it has not previously returned false (see comment for mayUseShortThunk).
bool ARMThunk::getMayUseShortThunk() {
  if (!mayUseShortThunk)
    return false;
  uint64_t s = getARMThunkDestVA(ctx, destination);
  if (s & 1) {
    mayUseShortThunk = false;
    addLongMapSyms();
    return false;
  }
  uint64_t p = getThunkTargetSym()->getVA(ctx);
  int64_t offset = s - p - 8;
  mayUseShortThunk = llvm::isInt<26>(offset);
  if (!mayUseShortThunk)
    addLongMapSyms();
  return mayUseShortThunk;
}

void ARMThunk::writeTo(uint8_t *buf) {
  if (!getMayUseShortThunk()) {
    writeLong(buf);
    return;
  }

  uint64_t s = getARMThunkDestVA(ctx, destination);
  uint64_t p = getThunkTargetSym()->getVA(ctx);
  int64_t offset = s - p - 8;
  write32(ctx, buf, 0xea000000); // b S
  ctx.target->relocateNoSym(buf, R_ARM_JUMP24, offset);
}

bool ARMThunk::isCompatibleWith(const InputSection &isec,
                                const Relocation &rel) const {
  // v4T does not have BLX, so also deny R_ARM_THM_CALL
  if (!ctx.arg.armHasBlx && rel.type == R_ARM_THM_CALL)
    return false;

  // Thumb branch relocations can't use BLX
  return rel.type != R_ARM_THM_JUMP19 && rel.type != R_ARM_THM_JUMP24;
}

// This function returns true if:
// the target is Thumb
// && is within branch range
// && this function has not previously returned false
//    (see comment for mayUseShortThunk)
// && the arch supports Thumb branch range extension.
bool ThumbThunk::getMayUseShortThunk() {
  if (!mayUseShortThunk)
    return false;
  uint64_t s = getARMThunkDestVA(ctx, destination);
  // To use a short thunk the destination must be Thumb and the target must
  // have the wide branch instruction B.w. This instruction is included when
  // Thumb 2 is present, or in v8-M (and above) baseline architectures.
  // armJ1J2BranchEncoding is available in all architectures with a profile and
  // the one v6 CPU that implements Thumb 2 (Arm1156t2-s).
  // Movt and Movw instructions require Thumb 2 or v8-M baseline.
  if ((s & 1) == 0 || !ctx.arg.armJ1J2BranchEncoding ||
      !ctx.arg.armHasMovtMovw) {
    mayUseShortThunk = false;
    addLongMapSyms();
    return false;
  }
  uint64_t p = getThunkTargetSym()->getVA(ctx) & ~1;
  int64_t offset = s - p - 4;
  mayUseShortThunk = llvm::isInt<25>(offset);
  if (!mayUseShortThunk)
    addLongMapSyms();
  return mayUseShortThunk;
}

void ThumbThunk::writeTo(uint8_t *buf) {
  if (!getMayUseShortThunk()) {
    writeLong(buf);
    return;
  }

  uint64_t s = getARMThunkDestVA(ctx, destination);
  uint64_t p = getThunkTargetSym()->getVA(ctx);
  int64_t offset = s - p - 4;
  write16(ctx, buf + 0, 0xf000); // b.w S
  write16(ctx, buf + 2, 0xb000);
  ctx.target->relocateNoSym(buf, R_ARM_THM_JUMP24, offset);
}

bool ThumbThunk::isCompatibleWith(const InputSection &isec,
                                  const Relocation &rel) const {
  // v4T does not have BLX, so also deny R_ARM_CALL
  if (!ctx.arg.armHasBlx && rel.type == R_ARM_CALL)
    return false;

  // ARM branch relocations can't use BLX
  return rel.type != R_ARM_JUMP24 && rel.type != R_ARM_PC24 && rel.type != R_ARM_PLT32;
}

void ARMV7ABSLongThunk::writeLong(uint8_t *buf) {
  write32(ctx, buf + 0, 0xe300c000); // movw ip,:lower16:S
  write32(ctx, buf + 4, 0xe340c000); // movt ip,:upper16:S
  write32(ctx, buf + 8, 0xe12fff1c); // bx   ip
  uint64_t s = getARMThunkDestVA(ctx, destination);
  ctx.target->relocateNoSym(buf, R_ARM_MOVW_ABS_NC, s);
  ctx.target->relocateNoSym(buf + 4, R_ARM_MOVT_ABS, s);
}

void ARMV7ABSLongThunk::addSymbols(ThunkSection &isec) {
  addSymbol(ctx.saver.save("__ARMv7ABSLongThunk_" + destination.getName()),
            STT_FUNC, 0, isec);
  addSymbol("$a", STT_NOTYPE, 0, isec);
}

void ThumbV7ABSLongThunk::writeLong(uint8_t *buf) {
  write16(ctx, buf + 0, 0xf240); // movw ip, :lower16:S
  write16(ctx, buf + 2, 0x0c00);
  write16(ctx, buf + 4, 0xf2c0); // movt ip, :upper16:S
  write16(ctx, buf + 6, 0x0c00);
  write16(ctx, buf + 8, 0x4760); // bx   ip
  uint64_t s = getARMThunkDestVA(ctx, destination);
  ctx.target->relocateNoSym(buf, R_ARM_THM_MOVW_ABS_NC, s);
  ctx.target->relocateNoSym(buf + 4, R_ARM_THM_MOVT_ABS, s);
}

void ThumbV7ABSLongThunk::addSymbols(ThunkSection &isec) {
  addSymbol(ctx.saver.save("__Thumbv7ABSLongThunk_" + destination.getName()),
            STT_FUNC, 1, isec);
  addSymbol("$t", STT_NOTYPE, 0, isec);
}

void ARMV7PILongThunk::writeLong(uint8_t *buf) {
  write32(ctx, buf + 0,
          0xe30fcff0); // P:  movw ip,:lower16:S - (P + (L1-P) + 8)
  write32(ctx, buf + 4,
          0xe340c000); //     movt ip,:upper16:S - (P + (L1-P) + 8)
  write32(ctx, buf + 8, 0xe08cc00f);  // L1: add  ip, ip, pc
  write32(ctx, buf + 12, 0xe12fff1c); //     bx   ip
  uint64_t s = getARMThunkDestVA(ctx, destination);
  uint64_t p = getThunkTargetSym()->getVA(ctx);
  int64_t offset = s - p - 16;
  ctx.target->relocateNoSym(buf, R_ARM_MOVW_PREL_NC, offset);
  ctx.target->relocateNoSym(buf + 4, R_ARM_MOVT_PREL, offset);
}

void ARMV7PILongThunk::addSymbols(ThunkSection &isec) {
  addSymbol(ctx.saver.save("__ARMV7PILongThunk_" + destination.getName()),
            STT_FUNC, 0, isec);
  addSymbol("$a", STT_NOTYPE, 0, isec);
}

void ThumbV7PILongThunk::writeLong(uint8_t *buf) {
  write16(ctx, buf + 0, 0xf64f); // P:  movw ip,:lower16:S - (P + (L1-P) + 4)
  write16(ctx, buf + 2, 0x7cf4);
  write16(ctx, buf + 4, 0xf2c0); //     movt ip,:upper16:S - (P + (L1-P) + 4)
  write16(ctx, buf + 6, 0x0c00);
  write16(ctx, buf + 8, 0x44fc);  // L1: add  ip, pc
  write16(ctx, buf + 10, 0x4760); //     bx   ip
  uint64_t s = getARMThunkDestVA(ctx, destination);
  uint64_t p = getThunkTargetSym()->getVA(ctx) & ~0x1;
  int64_t offset = s - p - 12;
  ctx.target->relocateNoSym(buf, R_ARM_THM_MOVW_PREL_NC, offset);
  ctx.target->relocateNoSym(buf + 4, R_ARM_THM_MOVT_PREL, offset);
}

void ThumbV7PILongThunk::addSymbols(ThunkSection &isec) {
  addSymbol(ctx.saver.save("__ThumbV7PILongThunk_" + destination.getName()),
            STT_FUNC, 1, isec);
  addSymbol("$t", STT_NOTYPE, 0, isec);
}

void ThumbV6MABSLongThunk::writeLong(uint8_t *buf) {
  // Most Thumb instructions cannot access the high registers r8 - r15. As the
  // only register we can corrupt is r12 we must instead spill a low register
  // to the stack to use as a scratch register. We push r1 even though we
  // don't need to get some space to use for the return address.
  write16(ctx, buf + 0, 0xb403); // push {r0, r1} ; Obtain scratch registers
  write16(ctx, buf + 2, 0x4801); // ldr r0, [pc, #4] ; L1
  write16(ctx, buf + 4, 0x9001); // str r0, [sp, #4] ; SP + 4 = S
  write16(ctx, buf + 6, 0xbd01); // pop {r0, pc} ; restore r0 and branch to dest
  write32(ctx, buf + 8, 0x00000000); // L1: .word S
  uint64_t s = getARMThunkDestVA(ctx, destination);
  ctx.target->relocateNoSym(buf + 8, R_ARM_ABS32, s);
}

void ThumbV6MABSLongThunk::addSymbols(ThunkSection &isec) {
  addSymbol(ctx.saver.save("__Thumbv6MABSLongThunk_" + destination.getName()),
            STT_FUNC, 1, isec);
  addSymbol("$t", STT_NOTYPE, 0, isec);
  tsec = &isec;
  (void)getMayUseShortThunk();
}

void ThumbV6MABSLongThunk::addLongMapSyms() {
  addSymbol("$d", STT_NOTYPE, 8, *tsec);
}

void ThumbV6MABSXOLongThunk::writeLong(uint8_t *buf) {
  // Most Thumb instructions cannot access the high registers r8 - r15. As the
  // only register we can corrupt is r12 we must instead spill a low register
  // to the stack to use as a scratch register. We push r1 even though we
  // don't need to get some space to use for the return address.
  write16(ctx, buf + 0, 0xb403);  // push {r0, r1} ; Obtain scratch registers
  write16(ctx, buf + 2, 0x2000);  // movs r0, :upper8_15:S
  write16(ctx, buf + 4, 0x0200);  // lsls r0, r0, #8
  write16(ctx, buf + 6, 0x3000);  // adds r0, :upper0_7:S
  write16(ctx, buf + 8, 0x0200);  // lsls r0, r0, #8
  write16(ctx, buf + 10, 0x3000); // adds r0, :lower8_15:S
  write16(ctx, buf + 12, 0x0200); // lsls r0, r0, #8
  write16(ctx, buf + 14, 0x3000); // adds r0, :lower0_7:S
  write16(ctx, buf + 16, 0x9001); // str r0, [sp, #4] ; SP + 4 = S
  write16(ctx, buf + 18,
          0xbd01); // pop {r0, pc} ; restore r0 and branch to dest
  uint64_t s = getARMThunkDestVA(ctx, destination);
  ctx.target->relocateNoSym(buf + 2, R_ARM_THM_ALU_ABS_G3, s);
  ctx.target->relocateNoSym(buf + 6, R_ARM_THM_ALU_ABS_G2_NC, s);
  ctx.target->relocateNoSym(buf + 10, R_ARM_THM_ALU_ABS_G1_NC, s);
  ctx.target->relocateNoSym(buf + 14, R_ARM_THM_ALU_ABS_G0_NC, s);
}

void ThumbV6MABSXOLongThunk::addSymbols(ThunkSection &isec) {
  addSymbol(ctx.saver.save("__Thumbv6MABSXOLongThunk_" + destination.getName()),
            STT_FUNC, 1, isec);
  addSymbol("$t", STT_NOTYPE, 0, isec);
}

void ThumbV6MPILongThunk::writeLong(uint8_t *buf) {
  // Most Thumb instructions cannot access the high registers r8 - r15. As the
  // only register we can corrupt is ip (r12) we must instead spill a low
  // register to the stack to use as a scratch register.
  write16(ctx, buf + 0,
          0xb401); // P:  push {r0}        ; Obtain scratch register
  write16(ctx, buf + 2, 0x4802); //     ldr r0, [pc, #8] ; L2
  write16(ctx, buf + 4, 0x4684); //     mov ip, r0       ; high to low register
  write16(ctx, buf + 6,
          0xbc01); //     pop {r0}         ; restore scratch register
  write16(ctx, buf + 8, 0x44e7); // L1: add pc, ip       ; transfer control
  write16(ctx, buf + 10,
          0x46c0); //     nop              ; pad to 4-byte boundary
  write32(ctx, buf + 12, 0x00000000); // L2: .word S - (P + (L1 - P) + 4)
  uint64_t s = getARMThunkDestVA(ctx, destination);
  uint64_t p = getThunkTargetSym()->getVA(ctx) & ~0x1;
  ctx.target->relocateNoSym(buf + 12, R_ARM_REL32, s - p - 12);
}

void ThumbV6MPILongThunk::addSymbols(ThunkSection &isec) {
  addSymbol(ctx.saver.save("__Thumbv6MPILongThunk_" + destination.getName()),
            STT_FUNC, 1, isec);
  addSymbol("$t", STT_NOTYPE, 0, isec);
  tsec = &isec;
  (void)getMayUseShortThunk();
}

void ThumbV6MPILongThunk::addLongMapSyms() {
  addSymbol("$d", STT_NOTYPE, 12, *tsec);
}

void ARMV5LongLdrPcThunk::writeLong(uint8_t *buf) {
  write32(ctx, buf + 0, 0xe51ff004); // ldr pc, [pc,#-4] ; L1
  write32(ctx, buf + 4, 0x00000000); // L1: .word S
  ctx.target->relocateNoSym(buf + 4, R_ARM_ABS32,
                            getARMThunkDestVA(ctx, destination));
}

void ARMV5LongLdrPcThunk::addSymbols(ThunkSection &isec) {
  addSymbol(ctx.saver.save("__ARMv5LongLdrPcThunk_" + destination.getName()),
            STT_FUNC, 0, isec);
  addSymbol("$a", STT_NOTYPE, 0, isec);
  tsec = &isec;
  (void)getMayUseShortThunk();
}

void ARMV5LongLdrPcThunk::addLongMapSyms() {
  addSymbol("$d", STT_NOTYPE, 4, *tsec);
}

void ARMV4ABSLongBXThunk::writeLong(uint8_t *buf) {
  write32(ctx, buf + 0, 0xe59fc000); // ldr r12, [pc] ; L1
  write32(ctx, buf + 4, 0xe12fff1c); // bx r12
  write32(ctx, buf + 8, 0x00000000); // L1: .word S
  ctx.target->relocateNoSym(buf + 8, R_ARM_ABS32,
                            getARMThunkDestVA(ctx, destination));
}

void ARMV4ABSLongBXThunk::addSymbols(ThunkSection &isec) {
  addSymbol(ctx.saver.save("__ARMv4ABSLongBXThunk_" + destination.getName()),
            STT_FUNC, 0, isec);
  addSymbol("$a", STT_NOTYPE, 0, isec);
  tsec = &isec;
  (void)getMayUseShortThunk();
}

void ARMV4ABSLongBXThunk::addLongMapSyms() {
  addSymbol("$d", STT_NOTYPE, 8, *tsec);
}

void ThumbV4ABSLongBXThunk::writeLong(uint8_t *buf) {
  write16(ctx, buf + 0, 0x4778); // bx pc
  write16(ctx, buf + 2,
          0xe7fd); // b #-6 ; Arm recommended sequence to follow bx pc
  write32(ctx, buf + 4, 0xe51ff004); // ldr pc, [pc, #-4] ; L1
  write32(ctx, buf + 8, 0x00000000); // L1: .word S
  ctx.target->relocateNoSym(buf + 8, R_ARM_ABS32,
                            getARMThunkDestVA(ctx, destination));
}

void ThumbV4ABSLongBXThunk::addSymbols(ThunkSection &isec) {
  addSymbol(ctx.saver.save("__Thumbv4ABSLongBXThunk_" + destination.getName()),
            STT_FUNC, 1, isec);
  addSymbol("$t", STT_NOTYPE, 0, isec);
  tsec = &isec;
  (void)getMayUseShortThunk();
}

void ThumbV4ABSLongBXThunk::addLongMapSyms() {
  addSymbol("$a", STT_NOTYPE, 4, *tsec);
  addSymbol("$d", STT_NOTYPE, 8, *tsec);
}

void ThumbV4ABSLongThunk::writeLong(uint8_t *buf) {
  write16(ctx, buf + 0, 0x4778); // bx pc
  write16(ctx, buf + 2,
          0xe7fd); // b #-6 ; Arm recommended sequence to follow bx pc
  write32(ctx, buf + 4, 0xe59fc000);  // ldr r12, [pc] ; L1
  write32(ctx, buf + 8, 0xe12fff1c);  // bx r12
  write32(ctx, buf + 12, 0x00000000); // L1: .word S
  ctx.target->relocateNoSym(buf + 12, R_ARM_ABS32,
                            getARMThunkDestVA(ctx, destination));
}

void ThumbV4ABSLongThunk::addSymbols(ThunkSection &isec) {
  addSymbol(ctx.saver.save("__Thumbv4ABSLongThunk_" + destination.getName()),
            STT_FUNC, 1, isec);
  addSymbol("$t", STT_NOTYPE, 0, isec);
  tsec = &isec;
  (void)getMayUseShortThunk();
}

void ThumbV4ABSLongThunk::addLongMapSyms() {
  addSymbol("$a", STT_NOTYPE, 4, *tsec);
  addSymbol("$d", STT_NOTYPE, 12, *tsec);
}

void ARMV4PILongBXThunk::writeLong(uint8_t *buf) {
  write32(ctx, buf + 0, 0xe59fc004);  // P:  ldr ip, [pc,#4] ; L2
  write32(ctx, buf + 4, 0xe08fc00c);  // L1: add ip, pc, ip
  write32(ctx, buf + 8, 0xe12fff1c);  //     bx ip
  write32(ctx, buf + 12, 0x00000000); // L2: .word S - (P + (L1 - P) + 8)
  uint64_t s = getARMThunkDestVA(ctx, destination);
  uint64_t p = getThunkTargetSym()->getVA(ctx) & ~0x1;
  ctx.target->relocateNoSym(buf + 12, R_ARM_REL32, s - p - 12);
}

void ARMV4PILongBXThunk::addSymbols(ThunkSection &isec) {
  addSymbol(ctx.saver.save("__ARMv4PILongBXThunk_" + destination.getName()),
            STT_FUNC, 0, isec);
  addSymbol("$a", STT_NOTYPE, 0, isec);
  tsec = &isec;
  (void)getMayUseShortThunk();
}

void ARMV4PILongBXThunk::addLongMapSyms() {
  addSymbol("$d", STT_NOTYPE, 12, *tsec);
}

void ARMV4PILongThunk::writeLong(uint8_t *buf) {
  write32(ctx, buf + 0, 0xe59fc000); // P:  ldr ip, [pc] ; L2
  write32(ctx, buf + 4, 0xe08ff00c); // L1: add pc, pc, r12
  write32(ctx, buf + 8, 0x00000000); // L2: .word S - (P + (L1 - P) + 8)
  uint64_t s = getARMThunkDestVA(ctx, destination);
  uint64_t p = getThunkTargetSym()->getVA(ctx) & ~0x1;
  ctx.target->relocateNoSym(buf + 8, R_ARM_REL32, s - p - 12);
}

void ARMV4PILongThunk::addSymbols(ThunkSection &isec) {
  addSymbol(ctx.saver.save("__ARMv4PILongThunk_" + destination.getName()),
            STT_FUNC, 0, isec);
  addSymbol("$a", STT_NOTYPE, 0, isec);
  tsec = &isec;
  (void)getMayUseShortThunk();
}

void ARMV4PILongThunk::addLongMapSyms() {
  addSymbol("$d", STT_NOTYPE, 8, *tsec);
}

void ThumbV4PILongBXThunk::writeLong(uint8_t *buf) {
  write16(ctx, buf + 0, 0x4778); // P:  bx pc
  write16(ctx, buf + 2,
          0xe7fd); //     b #-6 ; Arm recommended sequence to follow bx pc
  write32(ctx, buf + 4, 0xe59fc000);  //     ldr r12, [pc] ; L2
  write32(ctx, buf + 8, 0xe08cf00f);  // L1: add pc, r12, pc
  write32(ctx, buf + 12, 0x00000000); // L2: .word S - (P + (L1 - P) + 8)
  uint64_t s = getARMThunkDestVA(ctx, destination);
  uint64_t p = getThunkTargetSym()->getVA(ctx) & ~0x1;
  ctx.target->relocateNoSym(buf + 12, R_ARM_REL32, s - p - 16);
}

void ThumbV4PILongBXThunk::addSymbols(ThunkSection &isec) {
  addSymbol(ctx.saver.save("__Thumbv4PILongBXThunk_" + destination.getName()),
            STT_FUNC, 1, isec);
  addSymbol("$t", STT_NOTYPE, 0, isec);
  tsec = &isec;
  (void)getMayUseShortThunk();
}

void ThumbV4PILongBXThunk::addLongMapSyms() {
  addSymbol("$a", STT_NOTYPE, 4, *tsec);
  addSymbol("$d", STT_NOTYPE, 12, *tsec);
}

void ThumbV4PILongThunk::writeLong(uint8_t *buf) {
  write16(ctx, buf + 0, 0x4778); // P:  bx pc
  write16(ctx, buf + 2,
          0xe7fd); //     b #-6 ; Arm recommended sequence to follow bx pc
  write32(ctx, buf + 4, 0xe59fc004);  //     ldr ip, [pc,#4] ; L2
  write32(ctx, buf + 8, 0xe08fc00c);  // L1: add ip, pc, ip
  write32(ctx, buf + 12, 0xe12fff1c); //     bx ip
  write32(ctx, buf + 16, 0x00000000); // L2: .word S - (P + (L1 - P) + 8)
  uint64_t s = getARMThunkDestVA(ctx, destination);
  uint64_t p = getThunkTargetSym()->getVA(ctx) & ~0x1;
  ctx.target->relocateNoSym(buf + 16, R_ARM_REL32, s - p - 16);
}

void ThumbV4PILongThunk::addSymbols(ThunkSection &isec) {
  addSymbol(ctx.saver.save("__Thumbv4PILongThunk_" + destination.getName()),
            STT_FUNC, 1, isec);
  addSymbol("$t", STT_NOTYPE, 0, isec);
  tsec = &isec;
  (void)getMayUseShortThunk();
}

void ThumbV4PILongThunk::addLongMapSyms() {
  addSymbol("$a", STT_NOTYPE, 4, *tsec);
  addSymbol("$d", STT_NOTYPE, 16, *tsec);
}

// Use the long jump which covers a range up to 8MiB.
void AVRThunk::writeTo(uint8_t *buf) {
  write32(ctx, buf, 0x940c); // jmp func
  ctx.target->relocateNoSym(buf, R_AVR_CALL, destination.getVA(ctx));
}

void AVRThunk::addSymbols(ThunkSection &isec) {
  addSymbol(ctx.saver.save("__AVRThunk_" + destination.getName()), STT_FUNC, 0,
            isec);
}

// Write MIPS LA25 thunk code to call PIC function from the non-PIC one.
void MipsThunk::writeTo(uint8_t *buf) {
  uint64_t s = destination.getVA(ctx);
  write32(ctx, buf, 0x3c190000);                // lui   $25, %hi(func)
  write32(ctx, buf + 4, 0x08000000 | (s >> 2)); // j     func
  write32(ctx, buf + 8, 0x27390000);            // addiu $25, $25, %lo(func)
  write32(ctx, buf + 12, 0x00000000);           // nop
  ctx.target->relocateNoSym(buf, R_MIPS_HI16, s);
  ctx.target->relocateNoSym(buf + 8, R_MIPS_LO16, s);
}

void MipsThunk::addSymbols(ThunkSection &isec) {
  addSymbol(ctx.saver.save("__LA25Thunk_" + destination.getName()), STT_FUNC, 0,
            isec);
}

InputSection *MipsThunk::getTargetInputSection() const {
  auto &dr = cast<Defined>(destination);
  return dyn_cast<InputSection>(dr.section);
}

// Write microMIPS R2-R5 LA25 thunk code
// to call PIC function from the non-PIC one.
void MicroMipsThunk::writeTo(uint8_t *buf) {
  uint64_t s = destination.getVA(ctx);
  write16(ctx, buf, 0x41b9);      // lui   $25, %hi(func)
  write16(ctx, buf + 4, 0xd400);  // j     func
  write16(ctx, buf + 8, 0x3339);  // addiu $25, $25, %lo(func)
  write16(ctx, buf + 12, 0x0c00); // nop
  ctx.target->relocateNoSym(buf, R_MICROMIPS_HI16, s);
  ctx.target->relocateNoSym(buf + 4, R_MICROMIPS_26_S1, s);
  ctx.target->relocateNoSym(buf + 8, R_MICROMIPS_LO16, s);
}

void MicroMipsThunk::addSymbols(ThunkSection &isec) {
  Defined *d =
      addSymbol(ctx.saver.save("__microLA25Thunk_" + destination.getName()),
                STT_FUNC, 0, isec);
  d->stOther |= STO_MIPS_MICROMIPS;
}

InputSection *MicroMipsThunk::getTargetInputSection() const {
  auto &dr = cast<Defined>(destination);
  return dyn_cast<InputSection>(dr.section);
}

// Write microMIPS R6 LA25 thunk code
// to call PIC function from the non-PIC one.
void MicroMipsR6Thunk::writeTo(uint8_t *buf) {
  uint64_t s = destination.getVA(ctx);
  uint64_t p = getThunkTargetSym()->getVA(ctx);
  write16(ctx, buf, 0x1320);     // lui   $25, %hi(func)
  write16(ctx, buf + 4, 0x3339); // addiu $25, $25, %lo(func)
  write16(ctx, buf + 8, 0x9400); // bc    func
  ctx.target->relocateNoSym(buf, R_MICROMIPS_HI16, s);
  ctx.target->relocateNoSym(buf + 4, R_MICROMIPS_LO16, s);
  ctx.target->relocateNoSym(buf + 8, R_MICROMIPS_PC26_S1, s - p - 12);
}

void MicroMipsR6Thunk::addSymbols(ThunkSection &isec) {
  Defined *d =
      addSymbol(ctx.saver.save("__microLA25Thunk_" + destination.getName()),
                STT_FUNC, 0, isec);
  d->stOther |= STO_MIPS_MICROMIPS;
}

InputSection *MicroMipsR6Thunk::getTargetInputSection() const {
  auto &dr = cast<Defined>(destination);
  return dyn_cast<InputSection>(dr.section);
}

void elf::writePPC32PltCallStub(Ctx &ctx, uint8_t *buf, uint64_t gotPltVA,
                                const InputFile *file, int64_t addend) {
  if (!ctx.arg.isPic) {
    write32(ctx, buf + 0, 0x3d600000 | (gotPltVA + 0x8000) >> 16); // lis r11,ha
    write32(ctx, buf + 4, 0x816b0000 | (uint16_t)gotPltVA); // lwz r11,l(r11)
    write32(ctx, buf + 8, 0x7d6903a6);                      // mtctr r11
    write32(ctx, buf + 12, 0x4e800420);                     // bctr
    return;
  }
  uint32_t offset;
  if (addend >= 0x8000) {
    // The stub loads an address relative to r30 (.got2+Addend). Addend is
    // almost always 0x8000. The address of .got2 is different in another object
    // file, so a stub cannot be shared.
    offset = gotPltVA -
             (ctx.in.ppc32Got2->getParent()->getVA() +
              (file->ppc32Got2 ? file->ppc32Got2->outSecOff : 0) + addend);
  } else {
    // The stub loads an address relative to _GLOBAL_OFFSET_TABLE_ (which is
    // currently the address of .got).
    offset = gotPltVA - ctx.in.got->getVA();
  }
  uint16_t ha = (offset + 0x8000) >> 16, l = (uint16_t)offset;
  if (ha == 0) {
    write32(ctx, buf + 0, 0x817e0000 | l); // lwz r11,l(r30)
    write32(ctx, buf + 4, 0x7d6903a6);     // mtctr r11
    write32(ctx, buf + 8, 0x4e800420);     // bctr
    write32(ctx, buf + 12, 0x60000000);    // nop
  } else {
    write32(ctx, buf + 0, 0x3d7e0000 | ha); // addis r11,r30,ha
    write32(ctx, buf + 4, 0x816b0000 | l);  // lwz r11,l(r11)
    write32(ctx, buf + 8, 0x7d6903a6);      // mtctr r11
    write32(ctx, buf + 12, 0x4e800420);     // bctr
  }
}

void PPC32PltCallStub::writeTo(uint8_t *buf) {
  writePPC32PltCallStub(ctx, buf, destination.getGotPltVA(ctx), file, addend);
}

void PPC32PltCallStub::addSymbols(ThunkSection &isec) {
  std::string buf;
  raw_string_ostream os(buf);
  os << format_hex_no_prefix(addend, 8);
  if (!ctx.arg.isPic)
    os << ".plt_call32.";
  else if (addend >= 0x8000)
    os << ".got2.plt_pic32.";
  else
    os << ".plt_pic32.";
  os << destination.getName();
  addSymbol(ctx.saver.save(buf), STT_FUNC, 0, isec);
}

bool PPC32PltCallStub::isCompatibleWith(const InputSection &isec,
                                        const Relocation &rel) const {
  return !ctx.arg.isPic || (isec.file == file && rel.addend == addend);
}

void PPC32LongThunk::addSymbols(ThunkSection &isec) {
  addSymbol(ctx.saver.save("__LongThunk_" + destination.getName()), STT_FUNC, 0,
            isec);
}

void PPC32LongThunk::writeTo(uint8_t *buf) {
  auto ha = [](uint32_t v) -> uint16_t { return (v + 0x8000) >> 16; };
  auto lo = [](uint32_t v) -> uint16_t { return v; };
  uint32_t d = destination.getVA(ctx, addend);
  if (ctx.arg.isPic) {
    uint32_t off = d - (getThunkTargetSym()->getVA(ctx) + 8);
    write32(ctx, buf + 0, 0x7c0802a6);            // mflr r12,0
    write32(ctx, buf + 4, 0x429f0005);            // bcl r20,r31,.+4
    write32(ctx, buf + 8, 0x7d8802a6);            // mtctr r12
    write32(ctx, buf + 12, 0x3d8c0000 | ha(off)); // addis r12,r12,off@ha
    write32(ctx, buf + 16, 0x398c0000 | lo(off)); // addi r12,r12,off@l
    write32(ctx, buf + 20, 0x7c0803a6);           // mtlr r0
    buf += 24;
  } else {
    write32(ctx, buf + 0, 0x3d800000 | ha(d)); // lis r12,d@ha
    write32(ctx, buf + 4, 0x398c0000 | lo(d)); // addi r12,r12,d@l
    buf += 8;
  }
  write32(ctx, buf + 0, 0x7d8903a6); // mtctr r12
  write32(ctx, buf + 4, 0x4e800420); // bctr
}

void elf::writePPC64LoadAndBranch(Ctx &ctx, uint8_t *buf, int64_t offset) {
  uint16_t offHa = (offset + 0x8000) >> 16;
  uint16_t offLo = offset & 0xffff;

  write32(ctx, buf + 0, 0x3d820000 | offHa); // addis r12, r2, OffHa
  write32(ctx, buf + 4, 0xe98c0000 | offLo); // ld    r12, OffLo(r12)
  write32(ctx, buf + 8, 0x7d8903a6);         // mtctr r12
  write32(ctx, buf + 12, 0x4e800420);        // bctr
}

void PPC64PltCallStub::writeTo(uint8_t *buf) {
  int64_t offset = destination.getGotPltVA(ctx) - getPPC64TocBase(ctx);
  // Save the TOC pointer to the save-slot reserved in the call frame.
  write32(ctx, buf + 0, 0xf8410018); // std     r2,24(r1)
  writePPC64LoadAndBranch(ctx, buf + 4, offset);
}

void PPC64PltCallStub::addSymbols(ThunkSection &isec) {
  Defined *s = addSymbol(ctx.saver.save("__plt_" + destination.getName()),
                         STT_FUNC, 0, isec);
  s->setNeedsTocRestore(true);
  s->file = destination.file;
}

bool PPC64PltCallStub::isCompatibleWith(const InputSection &isec,
                                        const Relocation &rel) const {
  return rel.type == R_PPC64_REL24 || rel.type == R_PPC64_REL14;
}

void PPC64R2SaveStub::writeTo(uint8_t *buf) {
  const int64_t offset = computeOffset();
  write32(ctx, buf + 0, 0xf8410018); // std  r2,24(r1)
  // The branch offset needs to fit in 26 bits.
  if (getMayUseShortThunk()) {
    write32(ctx, buf + 4, 0x48000000 | (offset & 0x03fffffc)); // b    <offset>
  } else if (isInt<34>(offset)) {
    int nextInstOffset;
    uint64_t tocOffset = destination.getVA(ctx) - getPPC64TocBase(ctx);
    if (tocOffset >> 16 > 0) {
      const uint64_t addi = ADDI_R12_TO_R12_NO_DISP | (tocOffset & 0xffff);
      const uint64_t addis =
          ADDIS_R12_TO_R2_NO_DISP | ((tocOffset >> 16) & 0xffff);
      write32(ctx, buf + 4, addis); // addis r12, r2 , top of offset
      write32(ctx, buf + 8, addi);  // addi  r12, r12, bottom of offset
      nextInstOffset = 12;
    } else {
      const uint64_t addi = ADDI_R12_TO_R2_NO_DISP | (tocOffset & 0xffff);
      write32(ctx, buf + 4, addi); // addi r12, r2, offset
      nextInstOffset = 8;
    }
    write32(ctx, buf + nextInstOffset, MTCTR_R12); // mtctr r12
    write32(ctx, buf + nextInstOffset + 4, BCTR);  // bctr
  } else {
    ctx.in.ppc64LongBranchTarget->addEntry(&destination, addend);
    const int64_t offsetFromTOC =
        ctx.in.ppc64LongBranchTarget->getEntryVA(&destination, addend) -
        getPPC64TocBase(ctx);
    writePPC64LoadAndBranch(ctx, buf + 4, offsetFromTOC);
  }
}

void PPC64R2SaveStub::addSymbols(ThunkSection &isec) {
  Defined *s = addSymbol(ctx.saver.save("__toc_save_" + destination.getName()),
                         STT_FUNC, 0, isec);
  s->setNeedsTocRestore(true);
}

bool PPC64R2SaveStub::isCompatibleWith(const InputSection &isec,
                                       const Relocation &rel) const {
  return rel.type == R_PPC64_REL24 || rel.type == R_PPC64_REL14;
}

void PPC64R12SetupStub::writeTo(uint8_t *buf) {
  int64_t offset =
      (gotPlt ? destination.getGotPltVA(ctx) : destination.getVA(ctx)) -
      getThunkTargetSym()->getVA(ctx);
  if (!isInt<34>(offset))
    reportRangeError(ctx, buf, offset, 34, destination,
                     "R12 setup stub offset");

  int nextInstOffset;
  if (ctx.arg.power10Stubs) {
    const uint64_t imm = (((offset >> 16) & 0x3ffff) << 32) | (offset & 0xffff);
    // pld 12, func@plt@pcrel or  paddi r12, 0, func@pcrel
    writePrefixedInst(ctx, buf,
                      (gotPlt ? PLD_R12_NO_DISP : PADDI_R12_NO_DISP) | imm);
    nextInstOffset = 8;
  } else {
    uint32_t off = offset - 8;
    write32(ctx, buf + 0, 0x7d8802a6);  // mflr 12
    write32(ctx, buf + 4, 0x429f0005);  // bcl 20,31,.+4
    write32(ctx, buf + 8, 0x7d6802a6);  // mflr 11
    write32(ctx, buf + 12, 0x7d8803a6); // mtlr 12
    write32(ctx, buf + 16,
            0x3d8b0000 | ((off + 0x8000) >> 16)); // addis 12,11,off@ha
    if (gotPlt)
      write32(ctx, buf + 20, 0xe98c0000 | (off & 0xffff)); // ld 12, off@l(12)
    else
      write32(ctx, buf + 20, 0x398c0000 | (off & 0xffff)); // addi 12,12,off@l
    nextInstOffset = 24;
  }
  write32(ctx, buf + nextInstOffset, MTCTR_R12); // mtctr r12
  write32(ctx, buf + nextInstOffset + 4, BCTR);  // bctr
}

void PPC64R12SetupStub::addSymbols(ThunkSection &isec) {
  addSymbol(ctx.saver.save((gotPlt ? "__plt_pcrel_" : "__gep_setup_") +
                           destination.getName()),
            STT_FUNC, 0, isec);
}

bool PPC64R12SetupStub::isCompatibleWith(const InputSection &isec,
                                         const Relocation &rel) const {
  return rel.type == R_PPC64_REL24_NOTOC;
}

void PPC64LongBranchThunk::writeTo(uint8_t *buf) {
  int64_t offset =
      ctx.in.ppc64LongBranchTarget->getEntryVA(&destination, addend) -
      getPPC64TocBase(ctx);
  writePPC64LoadAndBranch(ctx, buf, offset);
}

void PPC64LongBranchThunk::addSymbols(ThunkSection &isec) {
  addSymbol(ctx.saver.save("__long_branch_" + destination.getName()), STT_FUNC,
            0, isec);
}

bool PPC64LongBranchThunk::isCompatibleWith(const InputSection &isec,
                                            const Relocation &rel) const {
  return rel.type == R_PPC64_REL24 || rel.type == R_PPC64_REL14;
}

Thunk::Thunk(Ctx &ctx, Symbol &d, int64_t a)
    : ctx(ctx), destination(d), addend(a), offset(0) {
  destination.thunkAccessed = true;
}

Thunk::~Thunk() = default;

static std::unique_ptr<Thunk> addThunkAArch64(Ctx &ctx, const InputSection &sec,
                                              RelType type, Symbol &s,
                                              int64_t a) {
  assert(is_contained({R_AARCH64_CALL26, R_AARCH64_JUMP26, R_AARCH64_PLT32},
                      type));
  bool mayNeedLandingPad =
      (ctx.arg.andFeatures & GNU_PROPERTY_AARCH64_FEATURE_1_BTI) &&
      !isAArch64BTILandingPad(ctx, s, a);
  if (ctx.arg.picThunk)
    return std::make_unique<AArch64ADRPThunk>(ctx, s, a, mayNeedLandingPad);
  if (sec.getParent()->flags & SHF_AARCH64_PURECODE)
    return std::make_unique<AArch64ABSXOLongThunk>(ctx, s, a,
                                                   mayNeedLandingPad);
  return std::make_unique<AArch64ABSLongThunk>(ctx, s, a, mayNeedLandingPad);
}

// Creates a thunk for long branches or Thumb-ARM interworking.
// Arm Architectures v4t does not support Thumb2 technology, and does not
// support BLX or LDR Arm/Thumb state switching. This means that
// - MOVT and MOVW instructions cannot be used.
// - We can't rewrite BL in place to BLX. We will need thunks.
//
// TODO: use B for short Thumb->Arm thunks instead of LDR (this doesn't work for
//       Arm->Thumb, as in Arm state no BX PC trick; it doesn't switch state).
static std::unique_ptr<Thunk> addThunkArmv4(Ctx &ctx, RelType reloc, Symbol &s,
                                            int64_t a) {
  bool thumb_target = s.getVA(ctx, a) & 1;

  switch (reloc) {
  case R_ARM_PC24:
  case R_ARM_PLT32:
  case R_ARM_JUMP24:
  case R_ARM_CALL:
    if (ctx.arg.picThunk) {
      if (thumb_target)
        return std::make_unique<ARMV4PILongBXThunk>(ctx, s, a);
      return std::make_unique<ARMV4PILongThunk>(ctx, s, a);
    }
    if (thumb_target)
      return std::make_unique<ARMV4ABSLongBXThunk>(ctx, s, a);
    return std::make_unique<ARMV5LongLdrPcThunk>(ctx, s, a);
  case R_ARM_THM_CALL:
    if (ctx.arg.picThunk) {
      if (thumb_target)
        return std::make_unique<ThumbV4PILongThunk>(ctx, s, a);
      return std::make_unique<ThumbV4PILongBXThunk>(ctx, s, a);
    }
    if (thumb_target)
      return std::make_unique<ThumbV4ABSLongThunk>(ctx, s, a);
    return std::make_unique<ThumbV4ABSLongBXThunk>(ctx, s, a);
  }
  Fatal(ctx) << "relocation " << reloc << " to " << &s
             << " not supported for Armv4 or Armv4T target";
  llvm_unreachable("");
}

// Creates a thunk for Thumb-ARM interworking compatible with Armv5 and Armv6.
// Arm Architectures v5 and v6 do not support Thumb2 technology. This means that
// - MOVT and MOVW instructions cannot be used
// - Only Thumb relocation that can generate a Thunk is a BL, this can always
//   be transformed into a BLX
static std::unique_ptr<Thunk> addThunkArmv5v6(Ctx &ctx, RelType reloc,
                                              Symbol &s, int64_t a) {
  switch (reloc) {
  case R_ARM_PC24:
  case R_ARM_PLT32:
  case R_ARM_JUMP24:
  case R_ARM_CALL:
  case R_ARM_THM_CALL:
    if (ctx.arg.picThunk)
      return std::make_unique<ARMV4PILongBXThunk>(ctx, s, a);
    return std::make_unique<ARMV5LongLdrPcThunk>(ctx, s, a);
  }
  Fatal(ctx) << "relocation " << reloc << " to " << &s
             << " not supported for Armv5 or Armv6 targets";
  llvm_unreachable("");
}

// Create a thunk for Thumb long branch on V6-M.
// Arm Architecture v6-M only supports Thumb instructions. This means
// - MOVT and MOVW instructions cannot be used.
// - Only a limited number of instructions can access registers r8 and above
// - No interworking support is needed (all Thumb).
static std::unique_ptr<Thunk> addThunkV6M(Ctx &ctx, const InputSection &isec,
                                          RelType reloc, Symbol &s, int64_t a) {
  const bool isPureCode = isec.getParent()->flags & SHF_ARM_PURECODE;
  switch (reloc) {
  case R_ARM_THM_JUMP19:
  case R_ARM_THM_JUMP24:
  case R_ARM_THM_CALL:
    if (ctx.arg.isPic) {
      if (!isPureCode)
        return std::make_unique<ThumbV6MPILongThunk>(ctx, s, a);

      Fatal(ctx)
          << "relocation " << reloc << " to " << &s
          << " not supported for Armv6-M targets for position independent"
             " and execute only code";
      llvm_unreachable("");
    }
    if (isPureCode)
      return std::make_unique<ThumbV6MABSXOLongThunk>(ctx, s, a);
    return std::make_unique<ThumbV6MABSLongThunk>(ctx, s, a);
  }
  Fatal(ctx) << "relocation " << reloc << " to " << &s
             << " not supported for Armv6-M targets";
  llvm_unreachable("");
}

// Creates a thunk for Thumb-ARM interworking or branch range extension.
static std::unique_ptr<Thunk> addThunkArm(Ctx &ctx, const InputSection &isec,
                                          RelType reloc, Symbol &s, int64_t a) {
  // Decide which Thunk is needed based on:
  // Available instruction set
  // - An Arm Thunk can only be used if Arm state is available.
  // - A Thumb Thunk can only be used if Thumb state is available.
  // - Can only use a Thunk if it uses instructions that the Target supports.
  // Relocation is branch or branch and link
  // - Branch instructions cannot change state, can only select Thunk that
  //   starts in the same state as the caller.
  // - Branch and link relocations can change state, can select Thunks from
  //   either Arm or Thumb.
  // Position independent Thunks if we require position independent code.
  // Execute Only Thunks if the output section is execute only code.

  // Handle architectures that have restrictions on the instructions that they
  // can use in Thunks. The flags below are set by reading the BuildAttributes
  // of the input objects. InputFiles.cpp contains the mapping from ARM
  // architecture to flag.
  if (!ctx.arg.armHasMovtMovw) {
    if (ctx.arg.armJ1J2BranchEncoding)
      return addThunkV6M(ctx, isec, reloc, s, a);
    if (ctx.arg.armHasBlx)
      return addThunkArmv5v6(ctx, reloc, s, a);
    return addThunkArmv4(ctx, reloc, s, a);
  }

  switch (reloc) {
  case R_ARM_PC24:
  case R_ARM_PLT32:
  case R_ARM_JUMP24:
  case R_ARM_CALL:
    if (ctx.arg.picThunk)
      return std::make_unique<ARMV7PILongThunk>(ctx, s, a);
    return std::make_unique<ARMV7ABSLongThunk>(ctx, s, a);
  case R_ARM_THM_JUMP19:
  case R_ARM_THM_JUMP24:
  case R_ARM_THM_CALL:
    if (ctx.arg.picThunk)
      return std::make_unique<ThumbV7PILongThunk>(ctx, s, a);
    return std::make_unique<ThumbV7ABSLongThunk>(ctx, s, a);
  }
  llvm_unreachable("");
}

static std::unique_ptr<Thunk> addThunkAVR(Ctx &ctx, RelType type, Symbol &s,
                                          int64_t a) {
  switch (type) {
  case R_AVR_LO8_LDI_GS:
  case R_AVR_HI8_LDI_GS:
    return std::make_unique<AVRThunk>(ctx, s, a);
  default:
    llvm_unreachable("");
  }
}

static std::unique_ptr<Thunk> addThunkMips(Ctx &ctx, RelType type, Symbol &s) {
  if ((s.stOther & STO_MIPS_MICROMIPS) && isMipsR6(ctx))
    return std::make_unique<MicroMipsR6Thunk>(ctx, s);
  if (s.stOther & STO_MIPS_MICROMIPS)
    return std::make_unique<MicroMipsThunk>(ctx, s);
  return std::make_unique<MipsThunk>(ctx, s);
}

static std::unique_ptr<Thunk> addThunkPPC32(Ctx &ctx, const InputSection &isec,
                                            const Relocation &rel, Symbol &s) {
  assert((rel.type == R_PPC_LOCAL24PC || rel.type == R_PPC_REL24 ||
          rel.type == R_PPC_PLTREL24) &&
         "unexpected relocation type for thunk");
  if (s.isInPlt(ctx))
    return std::make_unique<PPC32PltCallStub>(ctx, isec, rel, s);
  return std::make_unique<PPC32LongThunk>(ctx, s, rel.addend);
}

static std::unique_ptr<Thunk> addThunkPPC64(Ctx &ctx, RelType type, Symbol &s,
                                            int64_t a) {
  assert((type == R_PPC64_REL14 || type == R_PPC64_REL24 ||
          type == R_PPC64_REL24_NOTOC) &&
         "unexpected relocation type for thunk");

  // If we are emitting stubs for NOTOC relocations, we need to tell
  // the PLT resolver that there can be multiple TOCs.
  if (type == R_PPC64_REL24_NOTOC)
    ctx.target->ppc64DynamicSectionOpt = 0x2;

  if (s.isInPlt(ctx)) {
    if (type == R_PPC64_REL24_NOTOC)
      return std::make_unique<PPC64R12SetupStub>(ctx, s,
                                                 /*gotPlt=*/true);
    return std::make_unique<PPC64PltCallStub>(ctx, s);
  }

  // This check looks at the st_other bits of the callee. If the value is 1
  // then the callee clobbers the TOC and we need an R2 save stub when RelType
  // is R_PPC64_REL14 or R_PPC64_REL24.
  if ((type == R_PPC64_REL14 || type == R_PPC64_REL24) && (s.stOther >> 5) == 1)
    return std::make_unique<PPC64R2SaveStub>(ctx, s, a);

  if (type == R_PPC64_REL24_NOTOC)
    return std::make_unique<PPC64R12SetupStub>(ctx, s, /*gotPlt=*/false);

  if (ctx.arg.picThunk)
    return std::make_unique<PPC64PILongBranchThunk>(ctx, s, a);

  return std::make_unique<PPC64PDLongBranchThunk>(ctx, s, a);
}

std::unique_ptr<Thunk> elf::addThunk(Ctx &ctx, const InputSection &isec,
                                     Relocation &rel) {
  Symbol &s = *rel.sym;
  int64_t a = rel.addend;

  switch (ctx.arg.emachine) {
  case EM_AARCH64:
    return addThunkAArch64(ctx, isec, rel.type, s, a);
  case EM_ARM:
    return addThunkArm(ctx, isec, rel.type, s, a);
  case EM_AVR:
    return addThunkAVR(ctx, rel.type, s, a);
  case EM_MIPS:
    return addThunkMips(ctx, rel.type, s);
  case EM_PPC:
    return addThunkPPC32(ctx, isec, rel, s);
  case EM_PPC64:
    return addThunkPPC64(ctx, rel.type, s, a);
  default:
    llvm_unreachable("add Thunk only supported for ARM, AVR, Mips and PowerPC");
  }
}

std::unique_ptr<Thunk> elf::addLandingPadThunk(Ctx &ctx, Symbol &s, int64_t a) {
  switch (ctx.arg.emachine) {
  case EM_AARCH64:
    return std::make_unique<AArch64BTILandingPadThunk>(ctx, s, a);
  default:
    llvm_unreachable("add landing pad only supported for AArch64");
  }
}<|MERGE_RESOLUTION|>--- conflicted
+++ resolved
@@ -601,12 +601,8 @@
 
 Defined *Thunk::addSymbol(StringRef name, uint8_t type, uint64_t value,
                           InputSectionBase &section) {
-<<<<<<< HEAD
-  Defined *d = addSyntheticLocal(ctx, name, type, value, /*size=*/0, section);
-=======
   Defined *d =
       addSyntheticLocal(ctx, name, type, value + offset, /*size=*/0, section);
->>>>>>> eb0f1dc0
   syms.push_back(d);
   return d;
 }
