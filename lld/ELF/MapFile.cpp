//===- MapFile.cpp --------------------------------------------------------===//
//
// Part of the LLVM Project, under the Apache License v2.0 with LLVM Exceptions.
// See https://llvm.org/LICENSE.txt for license information.
// SPDX-License-Identifier: Apache-2.0 WITH LLVM-exception
//
//===----------------------------------------------------------------------===//
//
// This file implements the -Map option. It shows lists in order and
// hierarchically the output sections, input sections, input files and
// symbol:
//
//   Address  Size     Align Out     In      Symbol
//   00201000 00000015     4 .text
//   00201000 0000000e     4         test.o:(.text)
//   0020100e 00000000     0                 local
//   00201005 00000000     0                 f(int)
//
//===----------------------------------------------------------------------===//

#include "MapFile.h"
#include "InputFiles.h"
#include "LinkerScript.h"
#include "OutputSections.h"
#include "Symbols.h"
#include "SyntheticSections.h"
#include "llvm/ADT/MapVector.h"
#include "llvm/ADT/SetVector.h"
#include "llvm/ADT/SmallPtrSet.h"
#include "llvm/Support/FileSystem.h"
#include "llvm/Support/Parallel.h"
#include "llvm/Support/TimeProfiler.h"
#include "llvm/Support/raw_ostream.h"

using namespace llvm;
using namespace llvm::object;
using namespace lld;
using namespace lld::elf;

using SymbolMapTy = DenseMap<const SectionBase *,
                             SmallVector<std::pair<Defined *, uint64_t>, 0>>;

static constexpr char indent8[] = "        ";          // 8 spaces
static constexpr char indent16[] = "                "; // 16 spaces

// Print out the first three columns of a line.
static void writeHeader(Ctx &ctx, raw_ostream &os, uint64_t vma, uint64_t lma,
                        uint64_t size, uint64_t align) {
  if (ctx.arg.is64)
    os << format("%16llx %16llx %8llx %5lld ", vma, lma, size, align);
  else
    os << format("%8llx %8llx %8llx %5lld ", vma, lma, size, align);
}

// Returns a list of all symbols that we want to print out.
static std::vector<Defined *> getSymbols(Ctx &ctx) {
  std::vector<Defined *> v;
  for (ELFFileBase *file : ctx.objectFiles)
    for (Symbol *b : file->getSymbols())
      if (auto *dr = dyn_cast<Defined>(b))
        if (!dr->isSection() && dr->section && dr->section->isLive() &&
            (dr->file == file || dr->hasFlag(NEEDS_COPY) ||
             (isa<SyntheticSection>(dr->section) &&
              cast<SyntheticSection>(dr->section)->bss)))
          v.push_back(dr);
  return v;
}

// Returns a map from sections to their symbols.
static SymbolMapTy getSectionSyms(Ctx &ctx, ArrayRef<Defined *> syms) {
  SymbolMapTy ret;
  for (Defined *dr : syms)
    ret[dr->section].emplace_back(dr, dr->getVA(ctx));

  // Sort symbols by address. We want to print out symbols in the
  // order in the output file rather than the order they appeared
  // in the input files.
  SmallPtrSet<Defined *, 4> set;
  for (auto &it : ret) {
    // Deduplicate symbols which need a canonical PLT entry/copy relocation.
    set.clear();
    llvm::erase_if(it.second, [&](std::pair<Defined *, uint64_t> a) {
      return !set.insert(a.first).second;
    });

    llvm::stable_sort(it.second, llvm::less_second());
  }
  return ret;
}

// Construct a map from symbols to their stringified representations.
// Demangling symbols (which is what toStr(ctx, ) does) is slow, so
// we do that in batch using parallel-for.
static DenseMap<Symbol *, std::string>
getSymbolStrings(Ctx &ctx, ArrayRef<Defined *> syms) {
  auto strs = std::make_unique<std::string[]>(syms.size());
  parallelFor(0, syms.size(), [&](size_t i) {
    raw_string_ostream os(strs[i]);
    OutputSection *osec = syms[i]->getOutputSection();
    uint64_t vma = syms[i]->getVA(ctx);
    uint64_t lma = osec ? osec->getLMA() + vma - osec->getVA(0) : 0;
    writeHeader(ctx, os, vma, lma, syms[i]->getSize(), 1);
    os << indent16 << toStr(ctx, *syms[i]);
  });

  DenseMap<Symbol *, std::string> ret;
  for (size_t i = 0, e = syms.size(); i < e; ++i)
    ret[syms[i]] = std::move(strs[i]);
  return ret;
}

// Print .eh_frame contents. Since the section consists of EhSectionPieces,
// we need a specialized printer for that section.
//
// .eh_frame tend to contain a lot of section pieces that are contiguous
// both in input file and output file. Such pieces are squashed before
// being displayed to make output compact.
static void printEhFrame(Ctx &ctx, raw_ostream &os, const EhFrameSection *sec) {
  std::vector<EhSectionPiece> pieces;

  auto add = [&](const EhSectionPiece &p) {
    // If P is adjacent to Last, squash the two.
    if (!pieces.empty()) {
      EhSectionPiece &last = pieces.back();
      if (last.sec == p.sec && last.inputOff + last.size == p.inputOff &&
          last.outputOff + last.size == (unsigned)p.outputOff) {
        last.size += p.size;
        return;
      }
    }
    pieces.push_back(p);
  };

  // Gather section pieces.
  for (const CieRecord *rec : sec->getCieRecords()) {
    add(*rec->cie);
    for (const EhSectionPiece *fde : rec->fdes)
      add(*fde);
  }

  // Print out section pieces.
  const OutputSection *osec = sec->getOutputSection();
  for (EhSectionPiece &p : pieces) {
    writeHeader(ctx, os, osec->addr + p.outputOff, osec->getLMA() + p.outputOff,
                p.size, 1);
    os << indent8 << toStr(ctx, p.sec->file) << ":(" << p.sec->name << "+0x"
       << Twine::utohexstr(p.inputOff) + ")\n";
  }
}

static void writeMapFile(Ctx &ctx, raw_fd_ostream &os) {
  // Collect symbol info that we want to print out.
  std::vector<Defined *> syms = getSymbols(ctx);
<<<<<<< HEAD
  SymbolMapTy sectionSyms = getSectionSyms(syms);
=======
  SymbolMapTy sectionSyms = getSectionSyms(ctx, syms);
>>>>>>> ce7c17d5
  DenseMap<Symbol *, std::string> symStr = getSymbolStrings(ctx, syms);

  // Print out the header line.
  int w = ctx.arg.is64 ? 16 : 8;
  os << right_justify("VMA", w) << ' ' << right_justify("LMA", w)
     << "     Size Align Out     In      Symbol\n";

  OutputSection *osec = nullptr;
  for (SectionCommand *cmd : ctx.script->sectionCommands) {
    if (auto *assign = dyn_cast<SymbolAssignment>(cmd)) {
      if (assign->provide && !assign->sym)
        continue;
      uint64_t lma = osec ? osec->getLMA() + assign->addr - osec->getVA(0) : 0;
      writeHeader(ctx, os, assign->addr, lma, assign->size, 1);
      os << assign->commandString << '\n';
      continue;
    }
    if (isa<SectionClassDesc>(cmd))
      continue;

    osec = &cast<OutputDesc>(cmd)->osec;
    writeHeader(ctx, os, osec->addr, osec->getLMA(), osec->size,
                osec->addralign);
    os << osec->name << '\n';

    // Dump symbols for each input section.
    for (SectionCommand *subCmd : osec->commands) {
      if (auto *isd = dyn_cast<InputSectionDescription>(subCmd)) {
        for (InputSection *isec : isd->sections) {
          if (auto *ehSec = dyn_cast<EhFrameSection>(isec)) {
            printEhFrame(ctx, os, ehSec);
            continue;
          }

          writeHeader(ctx, os, isec->getVA(), osec->getLMA() + isec->outSecOff,
                      isec->getSize(), isec->addralign);
          os << indent8 << toStr(ctx, isec) << '\n';
          for (Symbol *sym : llvm::make_first_range(sectionSyms[isec]))
            os << symStr[sym] << '\n';
        }
        continue;
      }

      if (auto *data = dyn_cast<ByteCommand>(subCmd)) {
        writeHeader(ctx, os, osec->addr + data->offset,
                    osec->getLMA() + data->offset, data->size, 1);
        os << indent8 << data->commandString << '\n';
        continue;
      }

      if (auto *assign = dyn_cast<SymbolAssignment>(subCmd)) {
        if (assign->provide && !assign->sym)
          continue;
        writeHeader(ctx, os, assign->addr,
                    osec->getLMA() + assign->addr - osec->getVA(0),
                    assign->size, 1);
        os << indent8 << assign->commandString << '\n';
        continue;
      }
    }
  }
}

// Output a cross reference table to stdout. This is for --cref.
//
// For each global symbol, we print out a file that defines the symbol
// followed by files that uses that symbol. Here is an example.
//
//     strlen     /lib/x86_64-linux-gnu/libc.so.6
//                tools/lld/tools/lld/CMakeFiles/lld.dir/lld.cpp.o
//                lib/libLLVMSupport.a(PrettyStackTrace.cpp.o)
//
// In this case, strlen is defined by libc.so.6 and used by other two
// files.
static void writeCref(Ctx &ctx, raw_fd_ostream &os) {
  // Collect symbols and files.
  MapVector<Symbol *, SetVector<InputFile *>> map;
  for (ELFFileBase *file : ctx.objectFiles) {
    for (Symbol *sym : file->getSymbols()) {
      if (isa<SharedSymbol>(sym))
        map[sym].insert(file);
      if (auto *d = dyn_cast<Defined>(sym))
        if (!d->isLocal())
          map[d].insert(file);
    }
  }

  auto print = [&](StringRef a, StringRef b) {
    os << left_justify(a, 49) << ' ' << b << '\n';
  };

  // Print a blank line and a header. The format matches GNU ld.
  os << "\nCross Reference Table\n\n";
  print("Symbol", "File");

  // Print out a table.
  for (auto kv : map) {
    Symbol *sym = kv.first;
    SetVector<InputFile *> &files = kv.second;

    print(toStr(ctx, *sym), toStr(ctx, sym->file));
    for (InputFile *file : files)
      if (file != sym->file)
        print("", toStr(ctx, file));
  }
}

void elf::writeMapAndCref(Ctx &ctx) {
  if (ctx.arg.mapFile.empty() && !ctx.arg.cref)
    return;

  llvm::TimeTraceScope timeScope("Write map file");

  // Open a map file for writing.
  std::error_code ec;
  StringRef mapFile = ctx.arg.mapFile.empty() ? "-" : ctx.arg.mapFile;
  raw_fd_ostream os = ctx.openAuxiliaryFile(mapFile, ec);
  if (ec) {
    ErrAlways(ctx) << "cannot open " << mapFile << ": " << ec.message();
    return;
  }

  if (!ctx.arg.mapFile.empty())
    writeMapFile(ctx, os);
  if (ctx.arg.cref)
    writeCref(ctx, os);
}<|MERGE_RESOLUTION|>--- conflicted
+++ resolved
@@ -151,11 +151,7 @@
 static void writeMapFile(Ctx &ctx, raw_fd_ostream &os) {
   // Collect symbol info that we want to print out.
   std::vector<Defined *> syms = getSymbols(ctx);
-<<<<<<< HEAD
-  SymbolMapTy sectionSyms = getSectionSyms(syms);
-=======
   SymbolMapTy sectionSyms = getSectionSyms(ctx, syms);
->>>>>>> ce7c17d5
   DenseMap<Symbol *, std::string> symStr = getSymbolStrings(ctx, syms);
 
   // Print out the header line.
