# This file handles building LLVM runtime sub-projects.
cmake_minimum_required(VERSION 3.20.0)

# This file can be used in two ways: the bootstrapping build calls it from
# llvm/runtimes/CMakeLists.txt where we reuse the build tree of the top-level
# build or it can be directly invoked in this directory. In the latter case we
# might be building against a LLVM install tree and might not have a valid build
# tree set up yet. We can detect whether we are using the bootstrapping build
# by checking for the HAVE_LLVM_LIT flag that is passed explicitly to
# llvm_ExternalProject_Add().
if (HAVE_LLVM_LIT)
  message(STATUS "Performing bootstrapping runtimes build.")
else()
  message(STATUS "Performing standalone runtimes build.")
endif()
# Add path for custom and the LLVM build's modules to the CMake module path.
set(LLVM_COMMON_CMAKE_UTILS "${CMAKE_CURRENT_SOURCE_DIR}/../cmake")
include(${LLVM_COMMON_CMAKE_UTILS}/Modules/CMakePolicy.cmake
  NO_POLICY_SCOPE)

include(${LLVM_COMMON_CMAKE_UTILS}/Modules/LLVMVersion.cmake)

project(Runtimes C CXX ASM)
set(LLVM_SUBPROJECT_TITLE "Runtimes")
set_property(GLOBAL PROPERTY USE_FOLDERS ON)

list(INSERT CMAKE_MODULE_PATH 0
  "${CMAKE_CURRENT_SOURCE_DIR}/cmake"
  "${CMAKE_CURRENT_SOURCE_DIR}/cmake/modules"
  "${LLVM_COMMON_CMAKE_UTILS}"
  "${LLVM_COMMON_CMAKE_UTILS}/Modules"
  "${CMAKE_CURRENT_SOURCE_DIR}/../llvm/cmake"
  "${CMAKE_CURRENT_SOURCE_DIR}/../llvm/cmake/modules"
)

# We order libraries to mirror roughly how they are layered, except that compiler-rt can depend
# on libc++, so we put it after.
<<<<<<< HEAD
set(LLVM_DEFAULT_RUNTIMES "libc;libunwind;libcxxabi;pstl;libcxx;compiler-rt;openmp;offload")
=======
set(LLVM_DEFAULT_RUNTIMES "libc;libunwind;libcxxabi;pstl;libcxx;compiler-rt;libclc;openmp;offload")
>>>>>>> eb0f1dc0
set(LLVM_SUPPORTED_RUNTIMES "${LLVM_DEFAULT_RUNTIMES};llvm-libgcc;flang-rt")
set(LLVM_ENABLE_RUNTIMES "" CACHE STRING
  "Semicolon-separated list of runtimes to build, or \"all\" (${LLVM_DEFAULT_RUNTIMES}). Supported runtimes are ${LLVM_SUPPORTED_RUNTIMES}.")
if(LLVM_ENABLE_RUNTIMES STREQUAL "all" )
  set(LLVM_ENABLE_RUNTIMES ${LLVM_DEFAULT_RUNTIMES})
endif()
include(SortSubset)
sort_subset("${LLVM_SUPPORTED_RUNTIMES}" "${LLVM_ENABLE_RUNTIMES}" LLVM_ENABLE_RUNTIMES)

foreach(proj ${LLVM_ENABLE_RUNTIMES})
  set(proj_dir "${CMAKE_CURRENT_SOURCE_DIR}/../${proj}")
  if(IS_DIRECTORY ${proj_dir} AND EXISTS ${proj_dir}/CMakeLists.txt)
    list(APPEND runtimes ${proj_dir})
  else()
    message(FATAL_ERROR "LLVM_ENABLE_RUNTIMES requests ${proj} but directory not found: ${proj_dir}")
  endif()
  string(TOUPPER "${proj}" canon_name)
  STRING(REGEX REPLACE "-" "_" canon_name ${canon_name})
  set(LLVM_EXTERNAL_${canon_name}_SOURCE_DIR "${CMAKE_CURRENT_SOURCE_DIR}/../${proj}")
endforeach()

function(runtime_register_component name)
  set_property(GLOBAL APPEND PROPERTY SUB_COMPONENTS ${name})
endfunction()

find_package(LLVM PATHS "${LLVM_BINARY_DIR}" NO_DEFAULT_PATH NO_CMAKE_FIND_ROOT_PATH)
find_package(Clang PATHS "${LLVM_BINARY_DIR}" NO_DEFAULT_PATH NO_CMAKE_FIND_ROOT_PATH)

set(LLVM_THIRD_PARTY_DIR "${CMAKE_CURRENT_SOURCE_DIR}/../third-party")

# If building standalone by pointing CMake at this runtimes directory,
# LLVM_BINARY_DIR isn't set, find_package(LLVM) will fail and these
# intermediate paths are unset.
if (NOT LLVM_BINARY_DIR)
  set(LLVM_BINARY_DIR ${CMAKE_CURRENT_BINARY_DIR})
endif()
if (NOT LLVM_FOUND)
  set(LLVM_TOOLS_BINARY_DIR ${LLVM_BINARY_DIR}/bin)
  set(LLVM_INCLUDE_DIR ${CMAKE_CURRENT_BINARY_DIR}/include)
  set(LLVM_LIBRARY_DIR ${CMAKE_CURRENT_BINARY_DIR}/lib)
endif()

# Setting these variables will allow the sub-build to put their outputs into
# the library and bin directories of the top-level build.
set(LLVM_LIBRARY_OUTPUT_INTDIR ${LLVM_LIBRARY_DIR})
set(LLVM_RUNTIME_OUTPUT_INTDIR ${LLVM_TOOLS_BINARY_DIR})

# This variable makes sure that e.g. llvm-lit is found.
set(LLVM_MAIN_SRC_DIR ${CMAKE_CURRENT_SOURCE_DIR}/../llvm)
set(LLVM_CMAKE_DIR ${LLVM_MAIN_SRC_DIR}/cmake/modules)

include(CheckLibraryExists)
include(LLVMCheckCompilerLinkerFlag)
include(CheckCCompilerFlag)
include(CheckCXXCompilerFlag)

# CMake omits default compiler include paths, but in runtimes build, we use
# -nostdinc and -nostdinc++ and control include paths manually so this behavior
# is undesirable. Filtering CMAKE_{LANG}_IMPLICIT_INCLUDE_DIRECTORIES to remove
# paths that are inside the build directory disables this behavior.
#
# See https://gitlab.kitware.com/cmake/cmake/-/issues/19227 for further details.

function(filter_prefixed list prefix outvar)
  foreach(str ${list})
    string(FIND "${str}" "${prefix}" out)
    if(NOT "${out}" EQUAL 0)
      list(APPEND result ${str})
    endif()
  endforeach()
  set(${outvar} ${result} PARENT_SCOPE)
endfunction()

filter_prefixed("${CMAKE_C_IMPLICIT_INCLUDE_DIRECTORIES}" ${LLVM_BINARY_DIR} CMAKE_C_IMPLICIT_INCLUDE_DIRECTORIES)
filter_prefixed("${CMAKE_CXX_IMPLICIT_INCLUDE_DIRECTORIES}" ${LLVM_BINARY_DIR} CMAKE_CXX_IMPLICIT_INCLUDE_DIRECTORIES)
filter_prefixed("${CMAKE_ASM_IMPLICIT_INCLUDE_DIRECTORIES}" ${LLVM_BINARY_DIR} CMAKE_ASM_IMPLICIT_INCLUDE_DIRECTORIES)

# The compiler driver may be implicitly trying to link against libunwind,
# which might not work if libunwind doesn't exist yet. Try to check if
# --unwindlib=none is supported, and use that if possible.
#
# TODO: Note that this is problematic when LLVM_USE_SANITIZER is used
# because some sanitizers require the unwinder and so the combination of
# -fsanitize=... --unwindlib=none will always result in a linking error.
# Currently, we counteract this issue by adding -fno-sanitize=all flag in
# the project specific code within */cmake/config-ix.cmake files but that's
# brittle. We should ideally move this to runtimes/CMakeLists.txt.
llvm_check_compiler_linker_flag(C "--unwindlib=none" CXX_SUPPORTS_UNWINDLIB_EQ_NONE_FLAG)
if (CXX_SUPPORTS_UNWINDLIB_EQ_NONE_FLAG)
  set(ORIG_CMAKE_REQUIRED_FLAGS "${CMAKE_REQUIRED_FLAGS}")
  set(CMAKE_REQUIRED_FLAGS "${CMAKE_REQUIRED_FLAGS} --unwindlib=none")
  # TODO: When we can require CMake 3.14, we should use
  # CMAKE_REQUIRED_LINK_OPTIONS here. Until then, we need a workaround:
  # When using CMAKE_REQUIRED_FLAGS, this option gets added both to
  # compilation and linking commands. That causes warnings in the
  # compilation commands during cmake tests. This is normally benign, but
  # when testing whether -Werror works, that test fails (due to the
  # preexisting warning).
  #
  # Therefore, before we can use CMAKE_REQUIRED_LINK_OPTIONS, check if we
  # can use --start-no-unused-arguments to silence the warnings about
  # --unwindlib=none during compilation.
  #
  # We must first add --unwindlib=none to CMAKE_REQUIRED_FLAGS above, to
  # allow this subsequent test to succeed, then rewrite CMAKE_REQUIRED_FLAGS
  # below.
  check_c_compiler_flag("--start-no-unused-arguments" C_SUPPORTS_START_NO_UNUSED_ARGUMENTS)
  if (C_SUPPORTS_START_NO_UNUSED_ARGUMENTS)
    set(CMAKE_REQUIRED_FLAGS "${ORIG_CMAKE_REQUIRED_FLAGS} --start-no-unused-arguments --unwindlib=none --end-no-unused-arguments")
  endif()
endif()

# Disable use of the installed C++ standard library when building runtimes.
# Check for -nostdlib++ first; if there's no C++ standard library yet,
# all check_cxx_compiler_flag commands will fail until we add -nostdlib++
# (or -nodefaultlibs).
llvm_check_compiler_linker_flag(CXX "-nostdlib++" CXX_SUPPORTS_NOSTDLIBXX_FLAG)
if (CXX_SUPPORTS_NOSTDLIBXX_FLAG)
  set(CMAKE_REQUIRED_FLAGS "${CMAKE_REQUIRED_FLAGS} -nostdlib++")
endif()
check_cxx_compiler_flag(-nostdinc++ CXX_SUPPORTS_NOSTDINCXX_FLAG)
if (CXX_SUPPORTS_NOSTDINCXX_FLAG)
  set(CMAKE_REQUIRED_FLAGS "${CMAKE_REQUIRED_FLAGS} -nostdinc++")
endif()

# Avoid checking whether the compiler is working.
set(LLVM_COMPILER_CHECKED ON)

# This can be used to detect whether we're targeting a GPU architecture.
if("${LLVM_RUNTIMES_TARGET}" MATCHES "^amdgcn" OR
   "${LLVM_RUNTIMES_TARGET}" MATCHES "^nvptx64")
  set(LLVM_RUNTIMES_GPU_BUILD ON)
endif()

# Handle common options used by all runtimes.
include(AddLLVM)
include(HandleLLVMOptions)

# Loot at the PATH first to avoid a version mismatch between the command-line
# python and the CMake-found version
set(Python3_FIND_REGISTRY LAST)
find_package(Python3 REQUIRED COMPONENTS Interpreter)

# Host triple is used by tests to check if they are running natively.
include(GetHostTriple)
get_host_triple(LLVM_HOST_TRIPLE)
message(STATUS "LLVM host triple: ${LLVM_HOST_TRIPLE}")

# TODO: We shouldn't be using LLVM_DEFAULT_TARGET_TRIPLE for runtimes since we
# aren't generating code, LLVM_TARGET_TRIPLE is a better fit.
set(LLVM_DEFAULT_TARGET_TRIPLE "${LLVM_HOST_TRIPLE}" CACHE STRING
    "Default target for which the runtimes will be built.")
message(STATUS "LLVM default target triple: ${LLVM_DEFAULT_TARGET_TRIPLE}")

set(LLVM_TARGET_TRIPLE "${LLVM_DEFAULT_TARGET_TRIPLE}")

if(CMAKE_C_COMPILER_ID MATCHES "Clang")
  set(option_prefix "")
  if (CMAKE_C_SIMULATE_ID MATCHES "MSVC")
    set(option_prefix "/clang:")
  endif()
  set(print_target_triple ${CMAKE_C_COMPILER} ${option_prefix}--target=${LLVM_DEFAULT_TARGET_TRIPLE} ${option_prefix}-print-target-triple)
  execute_process(COMMAND ${print_target_triple}
    RESULT_VARIABLE result
    OUTPUT_VARIABLE output
    OUTPUT_STRIP_TRAILING_WHITESPACE)
  if(result EQUAL 0)
    set(LLVM_DEFAULT_TARGET_TRIPLE ${output})
  else()
    string(REPLACE ";" " " print_target_triple "${print_target_triple}")
    # TODO(#97876): Report an error.
    message(WARNING "Failed to execute `${print_target_triple}` to normalize target triple.")
  endif()
endif()

option(LLVM_INCLUDE_TESTS "Generate build targets for the runtimes unit tests." ON)
option(LLVM_INCLUDE_DOCS "Generate build targets for the runtimes documentation." ON)
option(LLVM_ENABLE_SPHINX "Use Sphinx to generate the runtimes documentation." OFF)

# Use libtool instead of ar if you are both on an Apple host, and targeting Apple.
if(CMAKE_HOST_APPLE AND APPLE)
  include(UseLibtool)
endif()

# This can be used to detect whether we're in the runtimes build.
set(LLVM_RUNTIMES_BUILD ON)

foreach(entry ${runtimes})
  get_filename_component(projName ${entry} NAME)

  # TODO: Clean this up as part of an interface standardization
  string(REPLACE "-" "_" canon_name ${projName})
  string(TOUPPER ${canon_name} canon_name)

  # TODO: compiler-rt has to use standalone build for now. We tried to remove
  # this in D57992 but this broke the build because compiler-rt assumes that
  # LLVM and Clang are configured in the same build to set up dependencies. We
  # should clean up the compiler-rt build and remove this eventually.
  if ("${canon_name}" STREQUAL "COMPILER_RT")
    set(${canon_name}_STANDALONE_BUILD ON)
  endif()

  if(LLVM_RUNTIMES_LIBDIR_SUBDIR)
    set(${canon_name}_LIBDIR_SUBDIR "${LLVM_RUNTIMES_LIBDIR_SUBDIR}" CACHE STRING "" FORCE)
  endif()

  # Setting a variable to let sub-projects detect which other projects
  # will be included under here.
  set(HAVE_${canon_name} ON)
endforeach()

if(LLVM_INCLUDE_TESTS)
  # If built with the runtimes build (rooted at runtimes/CMakeLists.txt), we
  # won't have llvm-lit. If built with the bootstrapping build (rooted at
  # llvm/CMakeLists.txt), the top-level llvm CMake invocation already generated
  # the llvm-lit script.
  if (NOT HAVE_LLVM_LIT)
    # Ensure that the appropriate variables for lit are set before adding any
    # runtimes since their CMake tests configuration might depend on lit being
    # present. This ensures that the testsuites use a local lit from the build
    # dir rather than ${LLVM_INSTALL_DIR}/bin/llvm-lit (which may not exist if
    # LLVM_BINARY_DIR points at an installed LLVM tree rather than a build tree).
    set(LLVM_LIT_OUTPUT_DIR ${CMAKE_CURRENT_BINARY_DIR}/bin)
<<<<<<< HEAD
    get_llvm_lit_path(_base_dir _file_name)
=======
    get_llvm_lit_path(_base_dir _file_name ALLOW_EXTERNAL)
>>>>>>> eb0f1dc0
    set(LLVM_EXTERNAL_LIT "${_base_dir}/${_file_name}" CACHE STRING "Command used to spawn lit" FORCE)
    # Avoid warning about missing llvm-lit from runtimes CMake files. This is
    # fine since we call configure_file() to create llvm-lit at the end of this
    # file (after recursing into all runtimes' CMake logic), so it will exist.
    set(LLVM_EXTERNAL_LIT_MISSING_WARNED_ONCE YES CACHE INTERNAL "")
  endif()

  set(LIT_ARGS_DEFAULT "-sv --show-xfail --show-unsupported")
  if (MSVC OR XCODE)
    set(LIT_ARGS_DEFAULT "${LIT_ARGS_DEFAULT} --no-progress-bar")
  endif()
  set(LLVM_LIT_ARGS "${LIT_ARGS_DEFAULT}" CACHE STRING "Default options for lit")

  umbrella_lit_testsuite_begin(check-runtimes)
endif()

# We do this in two loops so that HAVE_* is set for each runtime before the
# other runtimes are added.
foreach(entry ${runtimes})
  get_filename_component(projName ${entry} NAME)

  add_subdirectory(${entry} ${projName})
endforeach()

# Define runtimes-test-depends so the parent build can use it unconditionally.
add_custom_target(runtimes-test-depends)

if(LLVM_INCLUDE_TESTS)
  # LLVM_RUNTIMES_LIT_DEPENDS is populated when lit tests are added between
  # umbrella_list_testsuite begin and end. The bootstrap runtimes builds
  # currently assumes this target exists.
  get_property(LLVM_RUNTIMES_LIT_DEPENDS GLOBAL PROPERTY LLVM_RUNTIMES_LIT_DEPENDS)
  if(LLVM_RUNTIMES_LIT_DEPENDS)
    # add_dependencies complains if called with no dependencies
    add_dependencies(runtimes-test-depends ${LLVM_RUNTIMES_LIT_DEPENDS})
  endif()
  # Add a global check rule now that all subdirectories have been traversed
  # and we know the total set of lit testsuites.
  umbrella_lit_testsuite_end(check-runtimes)

  if (NOT HAVE_LLVM_LIT)
    # If built by manually invoking cmake on this directory, we don't have
    # llvm-lit. If invoked via llvm/runtimes, the toplevel llvm cmake
    # invocation already generated the llvm-lit script.
    # NOTE: this must be called after all testsuites have been added, since
    # otherwise the generated llvm-lit does not have all required path mappings.
    add_subdirectory(${LLVM_MAIN_SRC_DIR}/utils/llvm-lit
                     ${CMAKE_CURRENT_BINARY_DIR}/llvm-lit)
  endif()

  get_property(LLVM_RUNTIMES_LIT_TESTSUITES GLOBAL PROPERTY LLVM_RUNTIMES_LIT_TESTSUITES)
  string(REPLACE ";" "\n" LLVM_RUNTIMES_LIT_TESTSUITES "${LLVM_RUNTIMES_LIT_TESTSUITES}")
  file(WRITE ${CMAKE_CURRENT_BINARY_DIR}/lit.tests ${LLVM_RUNTIMES_LIT_TESTSUITES})
else()
  # Create empty files so the parent build can use these unconditionally.
  file(TOUCH ${CMAKE_CURRENT_BINARY_DIR}/lit.tests)
endif()

get_property(SUB_COMPONENTS GLOBAL PROPERTY SUB_COMPONENTS)
if(SUB_COMPONENTS)
  list(REMOVE_DUPLICATES SUB_COMPONENTS)
  foreach(component ${SUB_COMPONENTS})
    if(NOT TARGET ${component})
      message(SEND_ERROR "Missing target for runtime component ${component}!")
      continue()
    endif()

    if(TARGET check-${component})
      list(APPEND SUB_CHECK_TARGETS check-${component})
    endif()

    if(TARGET install-${component})
      list(APPEND SUB_INSTALL_TARGETS install-${component})
    endif()
  endforeach()

  if(LLVM_RUNTIMES_TARGET)
    configure_file(
      ${CMAKE_CURRENT_SOURCE_DIR}/Components.cmake.in
      ${CMAKE_CURRENT_BINARY_DIR}/runtimes/${LLVM_RUNTIMES_TARGET}/Components.cmake)
  else()
    configure_file(
      ${CMAKE_CURRENT_SOURCE_DIR}/Components.cmake.in
      ${CMAKE_CURRENT_BINARY_DIR}/runtimes/Components.cmake)
  endif()
endif()

# If the user requested 'compile_commands.json' we merge the generated JSON from
# the created directories.
if(CMAKE_EXPORT_COMPILE_COMMANDS AND NOT ("${LLVM_BINARY_DIR}" STREQUAL "${CMAKE_BINARY_DIR}"))
  # Make a dependency so that we don't error if the file gets deleted somehow.
  add_custom_command(OUTPUT ${CMAKE_BINARY_DIR}/compile_commands.json
                     COMMAND ${CMAKE_COMMAND} -E touch ${CMAKE_BINARY_DIR}/compile_commands.json)

  file(TO_NATIVE_PATH "${LLVM_MAIN_SRC_DIR}/utils/merge-json.py" MERGE_JSON_PATH)
  add_custom_command(OUTPUT ${LLVM_BINARY_DIR}/compile_commands.json
                     COMMAND ${CMAKE_COMMAND} -E touch ${LLVM_BINARY_DIR}/compile_commands.json
                     COMMAND ${Python3_EXECUTABLE} ${MERGE_JSON_PATH}
                             ${LLVM_BINARY_DIR}/compile_commands.json
                             ${CMAKE_BINARY_DIR}/compile_commands.json
                             -o ${LLVM_BINARY_DIR}/compile_commands.json
                     DEPENDS ${CMAKE_BINARY_DIR}/compile_commands.json)
  add_custom_target(merge_runtime_commands ALL DEPENDS ${LLVM_BINARY_DIR}/compile_commands.json)
endif()<|MERGE_RESOLUTION|>--- conflicted
+++ resolved
@@ -35,11 +35,7 @@
 
 # We order libraries to mirror roughly how they are layered, except that compiler-rt can depend
 # on libc++, so we put it after.
-<<<<<<< HEAD
-set(LLVM_DEFAULT_RUNTIMES "libc;libunwind;libcxxabi;pstl;libcxx;compiler-rt;openmp;offload")
-=======
 set(LLVM_DEFAULT_RUNTIMES "libc;libunwind;libcxxabi;pstl;libcxx;compiler-rt;libclc;openmp;offload")
->>>>>>> eb0f1dc0
 set(LLVM_SUPPORTED_RUNTIMES "${LLVM_DEFAULT_RUNTIMES};llvm-libgcc;flang-rt")
 set(LLVM_ENABLE_RUNTIMES "" CACHE STRING
   "Semicolon-separated list of runtimes to build, or \"all\" (${LLVM_DEFAULT_RUNTIMES}). Supported runtimes are ${LLVM_SUPPORTED_RUNTIMES}.")
@@ -263,11 +259,7 @@
     # dir rather than ${LLVM_INSTALL_DIR}/bin/llvm-lit (which may not exist if
     # LLVM_BINARY_DIR points at an installed LLVM tree rather than a build tree).
     set(LLVM_LIT_OUTPUT_DIR ${CMAKE_CURRENT_BINARY_DIR}/bin)
-<<<<<<< HEAD
-    get_llvm_lit_path(_base_dir _file_name)
-=======
     get_llvm_lit_path(_base_dir _file_name ALLOW_EXTERNAL)
->>>>>>> eb0f1dc0
     set(LLVM_EXTERNAL_LIT "${_base_dir}/${_file_name}" CACHE STRING "Command used to spawn lit" FORCE)
     # Avoid warning about missing llvm-lit from runtimes CMake files. This is
     # fine since we call configure_file() to create llvm-lit at the end of this
