--- conflicted
+++ resolved
@@ -33,11 +33,8 @@
   return false;
 }
 
-<<<<<<< HEAD
-=======
 namespace {
 
->>>>>>> eb0f1dc0
 struct NotLengthExprForStringNode {
   NotLengthExprForStringNode(std::string ID, DynTypedNode Node,
                              ASTContext *Context)
@@ -96,11 +93,8 @@
       ID, DynTypedNode::create(Node), &(Finder->getASTContext())));
 }
 
-<<<<<<< HEAD
-=======
 } // namespace
 
->>>>>>> eb0f1dc0
 UseStartsEndsWithCheck::UseStartsEndsWithCheck(StringRef Name,
                                                ClangTidyContext *Context)
     : ClangTidyCheck(Name, Context) {}
@@ -243,7 +237,6 @@
   if (ComparisonExpr->getBeginLoc().isMacroID() ||
       FindExpr->getBeginLoc().isMacroID())
     return;
-<<<<<<< HEAD
 
   // Make sure FindExpr->getArg(0) can be used to make a range in the FitItHint.
   if (FindExpr->getNumArgs() == 0)
@@ -257,21 +250,6 @@
   auto Diagnostic = diag(FindExpr->getExprLoc(), "use %0 instead of %1")
                     << ReplacementFunction->getName() << FindFun->getName();
 
-=======
-
-  // Make sure FindExpr->getArg(0) can be used to make a range in the FitItHint.
-  if (FindExpr->getNumArgs() == 0)
-    return;
-
-  // Retrieve the source text of the search expression.
-  const auto SearchExprText = Lexer::getSourceText(
-      CharSourceRange::getTokenRange(SearchExpr->getSourceRange()),
-      *Result.SourceManager, Result.Context->getLangOpts());
-
-  auto Diagnostic = diag(FindExpr->getExprLoc(), "use %0 instead of %1")
-                    << ReplacementFunction->getName() << FindFun->getName();
-
->>>>>>> eb0f1dc0
   // Remove everything before the function call.
   Diagnostic << FixItHint::CreateRemoval(CharSourceRange::getCharRange(
       ComparisonExpr->getBeginLoc(), FindExpr->getBeginLoc()));
