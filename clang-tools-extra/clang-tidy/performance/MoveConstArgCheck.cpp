//===--- MoveConstArgCheck.cpp - clang-tidy -----------------------===//
//
// Part of the LLVM Project, under the Apache License v2.0 with LLVM Exceptions.
// See https://llvm.org/LICENSE.txt for license information.
// SPDX-License-Identifier: Apache-2.0 WITH LLVM-exception
//
//===----------------------------------------------------------------------===//

#include "MoveConstArgCheck.h"

#include "clang/Lex/Lexer.h"

using namespace clang::ast_matchers;

namespace clang::tidy::performance {

static void replaceCallWithArg(const CallExpr *Call, DiagnosticBuilder &Diag,
                               const SourceManager &SM,
                               const LangOptions &LangOpts) {
  const Expr *Arg = Call->getArg(0);

  CharSourceRange BeforeArgumentsRange = Lexer::makeFileCharRange(
      CharSourceRange::getCharRange(Call->getBeginLoc(), Arg->getBeginLoc()),
      SM, LangOpts);
  CharSourceRange AfterArgumentsRange = Lexer::makeFileCharRange(
      CharSourceRange::getCharRange(Call->getEndLoc(),
                                    Call->getEndLoc().getLocWithOffset(1)),
      SM, LangOpts);

  if (BeforeArgumentsRange.isValid() && AfterArgumentsRange.isValid()) {
    Diag << FixItHint::CreateRemoval(BeforeArgumentsRange)
         << FixItHint::CreateRemoval(AfterArgumentsRange);
  }
}

void MoveConstArgCheck::storeOptions(ClangTidyOptions::OptionMap &Opts) {
  Options.store(Opts, "CheckTriviallyCopyableMove", CheckTriviallyCopyableMove);
  Options.store(Opts, "CheckMoveToConstRef", CheckMoveToConstRef);
}

void MoveConstArgCheck::registerMatchers(MatchFinder *Finder) {
  auto MoveCallMatcher =
      callExpr(callee(functionDecl(hasName("::std::move"))), argumentCountIs(1),
               unless(isInTemplateInstantiation()))
          .bind("call-move");

  // Match ternary expressions where either branch contains std::move
  auto TernaryWithMoveMatcher =
      conditionalOperator(hasDescendant(MoveCallMatcher));

  Finder->addMatcher(
      expr(anyOf(
          castExpr(hasSourceExpression(MoveCallMatcher)),
          cxxConstructExpr(hasDeclaration(cxxConstructorDecl(anyOf(
                               isCopyConstructor(), isMoveConstructor()))),
                           hasArgument(0, MoveCallMatcher)))),
      this);

  auto ConstTypeParmMatcher =
      qualType(references(isConstQualified())).bind("invocation-parm-type");
  auto RValueTypeParmMatcher =
      qualType(rValueReferenceType()).bind("invocation-parm-type");
  // Matches respective ParmVarDecl for a CallExpr or CXXConstructExpr.
  auto ArgumentWithParamMatcher = forEachArgumentWithParam(
      anyOf(MoveCallMatcher, TernaryWithMoveMatcher),
      parmVarDecl(
          anyOf(hasType(ConstTypeParmMatcher), hasType(RValueTypeParmMatcher)))
          .bind("invocation-parm"));
  // Matches respective types of arguments for a CallExpr or CXXConstructExpr
  // and it works on calls through function pointers as well.
  auto ArgumentWithParamTypeMatcher = forEachArgumentWithParamType(
      anyOf(MoveCallMatcher, TernaryWithMoveMatcher),
      anyOf(ConstTypeParmMatcher, RValueTypeParmMatcher));

  Finder->addMatcher(
      invocation(anyOf(ArgumentWithParamMatcher, ArgumentWithParamTypeMatcher))
          .bind("receiving-expr"),
      this);
}

<<<<<<< HEAD
bool isRValueReferenceParam(const Expr *Invocation,
                            const QualType *InvocationParmType,
                            const Expr *Arg) {
=======
static bool isRValueReferenceParam(const Expr *Invocation,
                                   const QualType *InvocationParmType,
                                   const Expr *Arg) {
>>>>>>> eb0f1dc0
  if (Invocation && (*InvocationParmType)->isRValueReferenceType() &&
      Arg->isLValue()) {
    if (!Invocation->getType()->isRecordType())
      return true;
    if (const auto *ConstructCallExpr =
            dyn_cast<CXXConstructExpr>(Invocation)) {
      if (const auto *ConstructorDecl = ConstructCallExpr->getConstructor()) {
        if (!ConstructorDecl->isCopyOrMoveConstructor() &&
            !ConstructorDecl->isDefaultConstructor())
          return true;
      }
    }
  }
  return false;
}

void MoveConstArgCheck::check(const MatchFinder::MatchResult &Result) {
  const auto *CallMove = Result.Nodes.getNodeAs<CallExpr>("call-move");
  const auto *ReceivingExpr = Result.Nodes.getNodeAs<Expr>("receiving-expr");
  const auto *InvocationParm =
      Result.Nodes.getNodeAs<ParmVarDecl>("invocation-parm");
  const auto *InvocationParmType =
      Result.Nodes.getNodeAs<QualType>("invocation-parm-type");

  // Skipping matchers which have been matched.
  if (!ReceivingExpr && AlreadyCheckedMoves.contains(CallMove))
    return;

  if (ReceivingExpr)
    AlreadyCheckedMoves.insert(CallMove);

  const Expr *Arg = CallMove->getArg(0);
  const QualType ArgType = Arg->getType().getCanonicalType();
  SourceManager &SM = Result.Context->getSourceManager();

  CharSourceRange MoveRange =
      CharSourceRange::getCharRange(CallMove->getSourceRange());
  CharSourceRange FileMoveRange =
      Lexer::makeFileCharRange(MoveRange, SM, getLangOpts());
  if (!FileMoveRange.isValid())
    return;

  bool IsConstArg = ArgType.isConstQualified();
  bool IsTriviallyCopyable = ArgType.isTriviallyCopyableType(*Result.Context);

  if (IsConstArg || IsTriviallyCopyable) {
    if (const CXXRecordDecl *R = ArgType->getAsCXXRecordDecl()) {
      // According to [expr.prim.lambda]p3, "whether the closure type is
      // trivially copyable" property can be changed by the implementation of
      // the language, so we shouldn't rely on it when issuing diagnostics.
      if (R->isLambda())
        return;
      // Don't warn when the type is not copyable.
      for (const auto *Ctor : R->ctors()) {
        if (Ctor->isCopyConstructor() && Ctor->isDeleted())
          return;
      }
    }

    if (!IsConstArg && IsTriviallyCopyable && !CheckTriviallyCopyableMove)
      return;

    bool IsVariable = isa<DeclRefExpr>(Arg);
    // std::move shouldn't be removed when an lvalue wrapped by std::move is
    // passed to the function with an rvalue reference parameter.
    bool IsRVRefParam =
        isRValueReferenceParam(ReceivingExpr, InvocationParmType, Arg);
    const auto *Var =
        IsVariable ? dyn_cast<DeclRefExpr>(Arg)->getDecl() : nullptr;

    {
      auto Diag = diag(FileMoveRange.getBegin(),
                       "std::move of the %select{|const }0"
                       "%select{expression|variable %5}1 "
                       "%select{|of the trivially-copyable type %6 }2"
                       "has no effect%select{; remove std::move()|}3"
                       "%select{| or make the variable non-const}4")
                  << IsConstArg << IsVariable << IsTriviallyCopyable
                  << IsRVRefParam
                  << (IsConstArg && IsVariable && !IsTriviallyCopyable) << Var
                  << Arg->getType();
      if (!IsRVRefParam)
        replaceCallWithArg(CallMove, Diag, SM, getLangOpts());
    }
    if (IsRVRefParam) {
      // Generate notes for an invocation with an rvalue reference parameter.
      const auto *ReceivingCallExpr = dyn_cast<CallExpr>(ReceivingExpr);
      const auto *ReceivingConstructExpr =
          dyn_cast<CXXConstructExpr>(ReceivingExpr);
      // Skipping the invocation which is a template instantiation.
      if ((!ReceivingCallExpr || !ReceivingCallExpr->getDirectCallee() ||
           ReceivingCallExpr->getDirectCallee()->isTemplateInstantiation()) &&
          (!ReceivingConstructExpr ||
           !ReceivingConstructExpr->getConstructor() ||
           ReceivingConstructExpr->getConstructor()->isTemplateInstantiation()))
        return;

      const NamedDecl *FunctionName = nullptr;
      FunctionName =
          ReceivingCallExpr
              ? ReceivingCallExpr->getDirectCallee()->getUnderlyingDecl()
              : ReceivingConstructExpr->getConstructor()->getUnderlyingDecl();

      QualType NoRefType = (*InvocationParmType)->getPointeeType();
      PrintingPolicy PolicyWithSuppressedTag(getLangOpts());
      PolicyWithSuppressedTag.SuppressTagKeyword = true;
      PolicyWithSuppressedTag.SuppressUnwrittenScope = true;
      std::string ExpectParmTypeName =
          NoRefType.getAsString(PolicyWithSuppressedTag);
      if (!NoRefType->isPointerType()) {
        NoRefType.addConst();
        ExpectParmTypeName =
            NoRefType.getAsString(PolicyWithSuppressedTag) + " &";
      }

      diag(InvocationParm->getLocation(),
           "consider changing the %ordinal0 parameter of %1 from %2 to '%3'",
           DiagnosticIDs::Note)
          << (InvocationParm->getFunctionScopeIndex() + 1) << FunctionName
          << *InvocationParmType << ExpectParmTypeName;
    }
  } else if (ReceivingExpr && CheckMoveToConstRef) {
    if ((*InvocationParmType)->isRValueReferenceType())
      return;

    {
      auto Diag = diag(FileMoveRange.getBegin(),
                       "passing result of std::move() as a const reference "
                       "argument; no move will actually happen");

      replaceCallWithArg(CallMove, Diag, SM, getLangOpts());
    }

    if (const CXXRecordDecl *RecordDecl = ArgType->getAsCXXRecordDecl();
        RecordDecl && RecordDecl->hasDefinition() &&
        !(RecordDecl->hasMoveConstructor() &&
          RecordDecl->hasMoveAssignment())) {
      const bool MissingMoveAssignment = !RecordDecl->hasMoveAssignment();
      const bool MissingMoveConstructor = !RecordDecl->hasMoveConstructor();
      const bool MissingBoth = MissingMoveAssignment && MissingMoveConstructor;

      diag(RecordDecl->getLocation(),
           "%0 is not move "
           "%select{|assignable}1%select{|/}2%select{|constructible}3",
           DiagnosticIDs::Note)
          << RecordDecl << MissingMoveAssignment << MissingBoth
          << MissingMoveConstructor;
    }
  }
}

} // namespace clang::tidy::performance<|MERGE_RESOLUTION|>--- conflicted
+++ resolved
@@ -78,15 +78,9 @@
       this);
 }
 
-<<<<<<< HEAD
-bool isRValueReferenceParam(const Expr *Invocation,
-                            const QualType *InvocationParmType,
-                            const Expr *Arg) {
-=======
 static bool isRValueReferenceParam(const Expr *Invocation,
                                    const QualType *InvocationParmType,
                                    const Expr *Arg) {
->>>>>>> eb0f1dc0
   if (Invocation && (*InvocationParmType)->isRValueReferenceType() &&
       Arg->isLValue()) {
     if (!Invocation->getType()->isRecordType())
