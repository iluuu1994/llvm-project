//===-- YAMLGenerator.cpp - ClangDoc YAML -----------------------*- C++ -*-===//
//
// Part of the LLVM Project, under the Apache License v2.0 with LLVM Exceptions.
// See https://llvm.org/LICENSE.txt for license information.
// SPDX-License-Identifier: Apache-2.0 WITH LLVM-exception
//
//===----------------------------------------------------------------------===//
// Implementation of the YAML generator, converting decl info into YAML output.
//===----------------------------------------------------------------------===//

#include "Generators.h"
#include "Representation.h"
#include "llvm/Support/YAMLTraits.h"
#include "llvm/Support/raw_ostream.h"
#include <optional>

using namespace clang::doc;

// These define YAML traits for decoding the listed values within a vector.
LLVM_YAML_IS_SEQUENCE_VECTOR(FieldTypeInfo)
LLVM_YAML_IS_SEQUENCE_VECTOR(MemberTypeInfo)
LLVM_YAML_IS_SEQUENCE_VECTOR(Reference)
LLVM_YAML_IS_SEQUENCE_VECTOR(Location)
LLVM_YAML_IS_SEQUENCE_VECTOR(CommentInfo)
LLVM_YAML_IS_SEQUENCE_VECTOR(FunctionInfo)
LLVM_YAML_IS_SEQUENCE_VECTOR(EnumInfo)
LLVM_YAML_IS_SEQUENCE_VECTOR(EnumValueInfo)
LLVM_YAML_IS_SEQUENCE_VECTOR(TemplateParamInfo)
LLVM_YAML_IS_SEQUENCE_VECTOR(TypedefInfo)
LLVM_YAML_IS_SEQUENCE_VECTOR(BaseRecordInfo)
LLVM_YAML_IS_SEQUENCE_VECTOR(std::unique_ptr<CommentInfo>)
LLVM_YAML_IS_SEQUENCE_VECTOR(llvm::SmallString<16>)

namespace llvm {
namespace yaml {

// Enumerations to YAML output.

template <> struct ScalarEnumerationTraits<clang::AccessSpecifier> {
  static void enumeration(IO &IO, clang::AccessSpecifier &Value) {
    IO.enumCase(Value, "Public", clang::AccessSpecifier::AS_public);
    IO.enumCase(Value, "Protected", clang::AccessSpecifier::AS_protected);
    IO.enumCase(Value, "Private", clang::AccessSpecifier::AS_private);
    IO.enumCase(Value, "None", clang::AccessSpecifier::AS_none);
  }
};

template <> struct ScalarEnumerationTraits<clang::TagTypeKind> {
  static void enumeration(IO &IO, clang::TagTypeKind &Value) {
    IO.enumCase(Value, "Struct", clang::TagTypeKind::Struct);
    IO.enumCase(Value, "Interface", clang::TagTypeKind::Interface);
    IO.enumCase(Value, "Union", clang::TagTypeKind::Union);
    IO.enumCase(Value, "Class", clang::TagTypeKind::Class);
    IO.enumCase(Value, "Enum", clang::TagTypeKind::Enum);
  }
};

template <> struct ScalarEnumerationTraits<InfoType> {
  static void enumeration(IO &IO, InfoType &Value) {
    IO.enumCase(Value, "Namespace", InfoType::IT_namespace);
    IO.enumCase(Value, "Record", InfoType::IT_record);
    IO.enumCase(Value, "Function", InfoType::IT_function);
    IO.enumCase(Value, "Enum", InfoType::IT_enum);
    IO.enumCase(Value, "Default", InfoType::IT_default);
  }
};

template <> struct ScalarEnumerationTraits<clang::doc::CommentKind> {
  static void enumeration(IO &IO, clang::doc::CommentKind &Value) {
    IO.enumCase(Value, "FullComment", clang::doc::CommentKind::CK_FullComment);
    IO.enumCase(Value, "ParagraphComment",
                clang::doc::CommentKind::CK_ParagraphComment);
    IO.enumCase(Value, "TextComment", clang::doc::CommentKind::CK_TextComment);
    IO.enumCase(Value, "InlineCommandComment",
                clang::doc::CommentKind::CK_InlineCommandComment);
    IO.enumCase(Value, "HTMLStartTagComment",
                clang::doc::CommentKind::CK_HTMLStartTagComment);
    IO.enumCase(Value, "HTMLEndTagComment",
                clang::doc::CommentKind::CK_HTMLEndTagComment);
    IO.enumCase(Value, "BlockCommandComment",
                clang::doc::CommentKind::CK_BlockCommandComment);
    IO.enumCase(Value, "ParamCommandComment",
                clang::doc::CommentKind::CK_ParamCommandComment);
    IO.enumCase(Value, "TParamCommandComment",
                clang::doc::CommentKind::CK_TParamCommandComment);
    IO.enumCase(Value, "VerbatimBlockComment",
                clang::doc::CommentKind::CK_VerbatimBlockComment);
    IO.enumCase(Value, "VerbatimBlockLineComment",
                clang::doc::CommentKind::CK_VerbatimBlockLineComment);
    IO.enumCase(Value, "VerbatimLineComment",
                clang::doc::CommentKind::CK_VerbatimLineComment);
    IO.enumCase(Value, "Unknown", clang::doc::CommentKind::CK_Unknown);
  }
};

// Scalars to YAML output.
template <unsigned U> struct ScalarTraits<SmallString<U>> {

  static void output(const SmallString<U> &S, void *, llvm::raw_ostream &OS) {
    for (const auto &C : S)
      OS << C;
  }

  static StringRef input(StringRef Scalar, void *, SmallString<U> &Value) {
    Value.assign(Scalar.begin(), Scalar.end());
    return StringRef();
  }

  static QuotingType mustQuote(StringRef) { return QuotingType::Single; }
};

template <> struct ScalarTraits<std::array<unsigned char, 20>> {

  static void output(const std::array<unsigned char, 20> &S, void *,
                     llvm::raw_ostream &OS) {
    OS << toHex(toStringRef(S));
  }

  static StringRef input(StringRef Scalar, void *,
                         std::array<unsigned char, 20> &Value) {
    if (Scalar.size() != 40)
      return "Error: Incorrect scalar size for USR.";
    Value = stringToSymbol(Scalar);
    return StringRef();
  }

  static SymbolID stringToSymbol(llvm::StringRef Value) {
    SymbolID USR;
    std::string HexString = fromHex(Value);
    std::copy(HexString.begin(), HexString.end(), USR.begin());
    return SymbolID(USR);
  }

  static QuotingType mustQuote(StringRef) { return QuotingType::Single; }
};

// Helper functions to map infos to YAML.

static void typeInfoMapping(IO &IO, TypeInfo &I) {
  IO.mapOptional("Type", I.Type, Reference());
}

static void fieldTypeInfoMapping(IO &IO, FieldTypeInfo &I) {
  typeInfoMapping(IO, I);
  IO.mapOptional("Name", I.Name, SmallString<16>());
  IO.mapOptional("DefaultValue", I.DefaultValue, SmallString<16>());
}

static void infoMapping(IO &IO, Info &I) {
  IO.mapRequired("USR", I.USR);
  IO.mapOptional("Name", I.Name, SmallString<16>());
  IO.mapOptional("Path", I.Path, SmallString<128>());
  IO.mapOptional("Namespace", I.Namespace, llvm::SmallVector<Reference, 4>());
  IO.mapOptional("Description", I.Description);
}

static void symbolInfoMapping(IO &IO, SymbolInfo &I) {
  infoMapping(IO, I);
  IO.mapOptional("DefLocation", I.DefLoc, std::optional<Location>());
  IO.mapOptional("Location", I.Loc, llvm::SmallVector<Location, 2>());
}

static void recordInfoMapping(IO &IO, RecordInfo &I) {
  symbolInfoMapping(IO, I);
  IO.mapOptional("TagType", I.TagType);
  IO.mapOptional("IsTypeDef", I.IsTypeDef, false);
  IO.mapOptional("Members", I.Members);
  IO.mapOptional("Bases", I.Bases);
  IO.mapOptional("Parents", I.Parents, llvm::SmallVector<Reference, 4>());
  IO.mapOptional("VirtualParents", I.VirtualParents,
                 llvm::SmallVector<Reference, 4>());
  IO.mapOptional("ChildRecords", I.Children.Records, std::vector<Reference>());
  IO.mapOptional("ChildFunctions", I.Children.Functions);
  IO.mapOptional("ChildEnums", I.Children.Enums);
  IO.mapOptional("ChildTypedefs", I.Children.Typedefs);
  IO.mapOptional("Template", I.Template);
}

static void commentInfoMapping(IO &IO, CommentInfo &I) {
<<<<<<< HEAD
  IO.mapOptional("Kind", I.Kind, SmallString<16>());
=======
  IO.mapOptional("Kind", I.Kind, CommentKind::CK_Unknown);
>>>>>>> 4084ffcf
  IO.mapOptional("Text", I.Text, SmallString<64>());
  IO.mapOptional("Name", I.Name, SmallString<16>());
  IO.mapOptional("Direction", I.Direction, SmallString<8>());
  IO.mapOptional("ParamName", I.ParamName, SmallString<16>());
  IO.mapOptional("CloseName", I.CloseName, SmallString<16>());
  IO.mapOptional("SelfClosing", I.SelfClosing, false);
  IO.mapOptional("Explicit", I.Explicit, false);
  IO.mapOptional("Args", I.Args, llvm::SmallVector<SmallString<16>, 4>());
  IO.mapOptional("AttrKeys", I.AttrKeys,
                 llvm::SmallVector<SmallString<16>, 4>());
  IO.mapOptional("AttrValues", I.AttrValues,
                 llvm::SmallVector<SmallString<16>, 4>());
  IO.mapOptional("Children", I.Children);
}

// Template specialization to YAML traits for Infos.

template <> struct MappingTraits<Location> {
  static void mapping(IO &IO, Location &Loc) {
    IO.mapOptional("LineNumber", Loc.StartLineNumber, 0);
    IO.mapOptional("Filename", Loc.Filename, SmallString<32>());
  }
};

template <> struct MappingTraits<Reference> {
  static void mapping(IO &IO, Reference &Ref) {
    IO.mapOptional("Type", Ref.RefType, InfoType::IT_default);
    IO.mapOptional("Name", Ref.Name, SmallString<16>());
    IO.mapOptional("QualName", Ref.QualName, SmallString<16>());
    IO.mapOptional("USR", Ref.USR, SymbolID());
    IO.mapOptional("Path", Ref.Path, SmallString<128>());
  }
};

template <> struct MappingTraits<TypeInfo> {
  static void mapping(IO &IO, TypeInfo &I) { typeInfoMapping(IO, I); }
};

template <> struct MappingTraits<FieldTypeInfo> {
  static void mapping(IO &IO, FieldTypeInfo &I) {
    typeInfoMapping(IO, I);
    IO.mapOptional("Name", I.Name, SmallString<16>());
    IO.mapOptional("DefaultValue", I.DefaultValue, SmallString<16>());
  }
};

template <> struct MappingTraits<MemberTypeInfo> {
  static void mapping(IO &IO, MemberTypeInfo &I) {
    fieldTypeInfoMapping(IO, I);
    // clang::AccessSpecifier::AS_none is used as the default here because it's
    // the AS that shouldn't be part of the output. Even though AS_public is the
    // default in the struct, it should be displayed in the YAML output.
    IO.mapOptional("Access", I.Access, clang::AccessSpecifier::AS_none);
    IO.mapOptional("Description", I.Description);
  }
};

template <> struct MappingTraits<NamespaceInfo> {
  static void mapping(IO &IO, NamespaceInfo &I) {
    infoMapping(IO, I);
    IO.mapOptional("ChildNamespaces", I.Children.Namespaces,
                   std::vector<Reference>());
    IO.mapOptional("ChildRecords", I.Children.Records,
                   std::vector<Reference>());
    IO.mapOptional("ChildFunctions", I.Children.Functions);
    IO.mapOptional("ChildEnums", I.Children.Enums);
    IO.mapOptional("ChildTypedefs", I.Children.Typedefs);
  }
};

template <> struct MappingTraits<RecordInfo> {
  static void mapping(IO &IO, RecordInfo &I) { recordInfoMapping(IO, I); }
};

template <> struct MappingTraits<BaseRecordInfo> {
  static void mapping(IO &IO, BaseRecordInfo &I) {
    recordInfoMapping(IO, I);
    IO.mapOptional("IsVirtual", I.IsVirtual, false);
    // clang::AccessSpecifier::AS_none is used as the default here because it's
    // the AS that shouldn't be part of the output. Even though AS_public is the
    // default in the struct, it should be displayed in the YAML output.
    IO.mapOptional("Access", I.Access, clang::AccessSpecifier::AS_none);
    IO.mapOptional("IsParent", I.IsParent, false);
  }
};

template <> struct MappingTraits<EnumValueInfo> {
  static void mapping(IO &IO, EnumValueInfo &I) {
    IO.mapOptional("Name", I.Name);
    IO.mapOptional("Value", I.Value);
    IO.mapOptional("Expr", I.ValueExpr, SmallString<16>());
  }
};

template <> struct MappingTraits<EnumInfo> {
  static void mapping(IO &IO, EnumInfo &I) {
    symbolInfoMapping(IO, I);
    IO.mapOptional("Scoped", I.Scoped, false);
    IO.mapOptional("BaseType", I.BaseType);
    IO.mapOptional("Members", I.Members);
  }
};

template <> struct MappingTraits<TypedefInfo> {
  static void mapping(IO &IO, TypedefInfo &I) {
    symbolInfoMapping(IO, I);
    IO.mapOptional("Underlying", I.Underlying.Type);
    IO.mapOptional("IsUsing", I.IsUsing, false);
  }
};

template <> struct MappingTraits<FunctionInfo> {
  static void mapping(IO &IO, FunctionInfo &I) {
    symbolInfoMapping(IO, I);
    IO.mapOptional("IsMethod", I.IsMethod, false);
    IO.mapOptional("Parent", I.Parent, Reference());
    IO.mapOptional("Params", I.Params);
    IO.mapOptional("ReturnType", I.ReturnType);
    // clang::AccessSpecifier::AS_none is used as the default here because it's
    // the AS that shouldn't be part of the output. Even though AS_public is the
    // default in the struct, it should be displayed in the YAML output.
    IO.mapOptional("Access", I.Access, clang::AccessSpecifier::AS_none);
    IO.mapOptional("Template", I.Template);
  }
};

template <> struct MappingTraits<TemplateParamInfo> {
  static void mapping(IO &IO, TemplateParamInfo &I) {
    IO.mapOptional("Contents", I.Contents);
  }
};

template <> struct MappingTraits<TemplateSpecializationInfo> {
  static void mapping(IO &IO, TemplateSpecializationInfo &I) {
    IO.mapOptional("SpecializationOf", I.SpecializationOf);
    IO.mapOptional("Params", I.Params);
  }
};

template <> struct MappingTraits<TemplateInfo> {
  static void mapping(IO &IO, TemplateInfo &I) {
    IO.mapOptional("Params", I.Params);
    IO.mapOptional("Specialization", I.Specialization,
                   std::optional<TemplateSpecializationInfo>());
  }
};

template <> struct MappingTraits<CommentInfo> {
  static void mapping(IO &IO, CommentInfo &I) { commentInfoMapping(IO, I); }
};

template <> struct MappingTraits<std::unique_ptr<CommentInfo>> {
  static void mapping(IO &IO, std::unique_ptr<CommentInfo> &I) {
    if (I)
      commentInfoMapping(IO, *I);
  }
};

} // end namespace yaml
} // end namespace llvm

namespace clang {
namespace doc {

/// Generator for YAML documentation.
class YAMLGenerator : public Generator {
public:
  static const char *Format;

  llvm::Error generateDocs(StringRef RootDir,
                           llvm::StringMap<std::unique_ptr<doc::Info>> Infos,
                           const ClangDocContext &CDCtx) override;
  llvm::Error generateDocForInfo(Info *I, llvm::raw_ostream &OS,
                                 const ClangDocContext &CDCtx) override;
};

const char *YAMLGenerator::Format = "yaml";

llvm::Error
YAMLGenerator::generateDocs(StringRef RootDir,
                            llvm::StringMap<std::unique_ptr<doc::Info>> Infos,
                            const ClangDocContext &CDCtx) {
  for (const auto &Group : Infos) {
    doc::Info *Info = Group.getValue().get();

    // Output file names according to the USR except the global namesapce.
    // Anonymous namespaces are taken care of in serialization, so here we can
    // safely assume an unnamed namespace is the global one.
    llvm::SmallString<128> Path;
    llvm::sys::path::native(RootDir, Path);
    if (Info->IT == InfoType::IT_namespace && Info->Name.empty()) {
      llvm::sys::path::append(Path, "index.yaml");
    } else {
      llvm::sys::path::append(Path, Group.getKey() + ".yaml");
    }

    std::error_code FileErr;
    llvm::raw_fd_ostream InfoOS(Path, FileErr, llvm::sys::fs::OF_Text);
    if (FileErr) {
      return llvm::createStringError(FileErr, "Error opening file '%s'",
                                     Path.c_str());
    }

    if (llvm::Error Err = generateDocForInfo(Info, InfoOS, CDCtx)) {
      return Err;
    }
  }

  return llvm::Error::success();
}

llvm::Error YAMLGenerator::generateDocForInfo(Info *I, llvm::raw_ostream &OS,
                                              const ClangDocContext &CDCtx) {
  llvm::yaml::Output InfoYAML(OS);
  switch (I->IT) {
  case InfoType::IT_namespace:
    InfoYAML << *static_cast<clang::doc::NamespaceInfo *>(I);
    break;
  case InfoType::IT_record:
    InfoYAML << *static_cast<clang::doc::RecordInfo *>(I);
    break;
  case InfoType::IT_enum:
    InfoYAML << *static_cast<clang::doc::EnumInfo *>(I);
    break;
  case InfoType::IT_function:
    InfoYAML << *static_cast<clang::doc::FunctionInfo *>(I);
    break;
  case InfoType::IT_typedef:
    InfoYAML << *static_cast<clang::doc::TypedefInfo *>(I);
    break;
  case InfoType::IT_default:
    return llvm::createStringError(llvm::inconvertibleErrorCode(),
                                   "unexpected InfoType");
  }
  return llvm::Error::success();
}

static GeneratorRegistry::Add<YAMLGenerator> YAML(YAMLGenerator::Format,
                                                  "Generator for YAML output.");

// This anchor is used to force the linker to link in the generated object file
// and thus register the generator.
volatile int YAMLGeneratorAnchorSource = 0;

} // namespace doc
} // namespace clang<|MERGE_RESOLUTION|>--- conflicted
+++ resolved
@@ -177,11 +177,7 @@
 }
 
 static void commentInfoMapping(IO &IO, CommentInfo &I) {
-<<<<<<< HEAD
-  IO.mapOptional("Kind", I.Kind, SmallString<16>());
-=======
   IO.mapOptional("Kind", I.Kind, CommentKind::CK_Unknown);
->>>>>>> 4084ffcf
   IO.mapOptional("Text", I.Text, SmallString<64>());
   IO.mapOptional("Name", I.Name, SmallString<16>());
   IO.mapOptional("Direction", I.Direction, SmallString<8>());
