//===-- Generators.cpp - Generator Registry ----------------------*- C++-*-===//
//
// Part of the LLVM Project, under the Apache License v2.0 with LLVM Exceptions.
// See https://llvm.org/LICENSE.txt for license information.
// SPDX-License-Identifier: Apache-2.0 WITH LLVM-exception
//
//===----------------------------------------------------------------------===//

#include "Generators.h"

LLVM_INSTANTIATE_REGISTRY(clang::doc::GeneratorRegistry)

namespace clang {
namespace doc {

llvm::Expected<std::unique_ptr<Generator>>
findGeneratorByName(llvm::StringRef Format) {
  for (const auto &Generator : GeneratorRegistry::entries()) {
    if (Generator.getName() != Format)
      continue;
    return Generator.instantiate();
  }
  return createStringError(llvm::inconvertibleErrorCode(),
                           "can't find generator: " + Format);
}

// Enum conversion

std::string getTagType(TagTypeKind AS) {
  switch (AS) {
  case TagTypeKind::Class:
    return "class";
  case TagTypeKind::Union:
    return "union";
  case TagTypeKind::Interface:
    return "interface";
  case TagTypeKind::Struct:
    return "struct";
  case TagTypeKind::Enum:
    return "enum";
  }
  llvm_unreachable("Unknown TagTypeKind");
}

llvm::Error Generator::createResources(ClangDocContext &CDCtx) {
  return llvm::Error::success();
}

// A function to add a reference to Info in Idx.
// Given an Info X with the following namespaces: [B,A]; a reference to X will
// be added in the children of a reference to B, which should be also a child of
// a reference to A, where A is a child of Idx.
//   Idx
//    |-- A
//        |--B
//           |--X
// If the references to the namespaces do not exist, they will be created. If
// the references already exist, the same one will be used.
void Generator::addInfoToIndex(Index &Idx, const doc::Info *Info) {
  // Index pointer that will be moving through Idx until the first parent
  // namespace of Info (where the reference has to be inserted) is found.
  Index *I = &Idx;
  // The Namespace vector includes the upper-most namespace at the end so the
  // loop will start from the end to find each of the namespaces.
  for (const auto &R : llvm::reverse(Info->Namespace)) {
    // Look for the current namespace in the children of the index I is
    // pointing.
    auto It = llvm::find(I->Children, R.USR);
    if (It != I->Children.end()) {
      // If it is found, just change I to point the namespace reference found.
      I = &*It;
    } else {
      // If it is not found a new reference is created
      I->Children.emplace_back(R.USR, R.Name, R.RefType, R.Path);
      // I is updated with the reference of the new namespace reference
      I = &I->Children.back();
    }
  }
  // Look for Info in the vector where it is supposed to be; it could already
  // exist if it is a parent namespace of an Info already passed to this
  // function.
  auto It = llvm::find(I->Children, Info->USR);
  if (It == I->Children.end()) {
    // If it is not in the vector it is inserted
    I->Children.emplace_back(Info->USR, Info->extractName(), Info->IT,
                             Info->Path);
  } else {
    // If it not in the vector we only check if Path and Name are not empty
    // because if the Info was included by a namespace it may not have those
    // values.
    if (It->Path.empty())
      It->Path = Info->Path;
    if (It->Name.empty())
      It->Name = Info->extractName();
  }
}

// This anchor is used to force the linker to link in the generated object file
// and thus register the generators.
static int LLVM_ATTRIBUTE_UNUSED YAMLGeneratorAnchorDest =
    YAMLGeneratorAnchorSource;
static int LLVM_ATTRIBUTE_UNUSED MDGeneratorAnchorDest =
    MDGeneratorAnchorSource;
static int LLVM_ATTRIBUTE_UNUSED HTMLGeneratorAnchorDest =
    HTMLGeneratorAnchorSource;
static int LLVM_ATTRIBUTE_UNUSED MHTMLGeneratorAnchorDest =
    MHTMLGeneratorAnchorSource;
<<<<<<< HEAD
=======
static int LLVM_ATTRIBUTE_UNUSED JSONGeneratorAnchorDest =
    JSONGeneratorAnchorSource;
>>>>>>> 4084ffcf
} // namespace doc
} // namespace clang<|MERGE_RESOLUTION|>--- conflicted
+++ resolved
@@ -105,10 +105,7 @@
     HTMLGeneratorAnchorSource;
 static int LLVM_ATTRIBUTE_UNUSED MHTMLGeneratorAnchorDest =
     MHTMLGeneratorAnchorSource;
-<<<<<<< HEAD
-=======
 static int LLVM_ATTRIBUTE_UNUSED JSONGeneratorAnchorDest =
     JSONGeneratorAnchorSource;
->>>>>>> 4084ffcf
 } // namespace doc
 } // namespace clang