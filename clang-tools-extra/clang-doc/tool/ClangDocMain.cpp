//===-- ClangDocMain.cpp - ClangDoc -----------------------------*- C++ -*-===//
//
// Part of the LLVM Project, under the Apache License v2.0 with LLVM Exceptions.
// See https://llvm.org/LICENSE.txt for license information.
// SPDX-License-Identifier: Apache-2.0 WITH LLVM-exception
//
//===----------------------------------------------------------------------===//
//
// This tool for generating C and C++ documentation from source code
// and comments. Generally, it runs a LibTooling FrontendAction on source files,
// mapping each declaration in those files to its USR and serializing relevant
// information into LLVM bitcode. It then runs a pass over the collected
// declaration information, reducing by USR. There is an option to dump this
// intermediate result to bitcode. Finally, it hands the reduced information
// off to a generator, which does the final parsing from the intermediate
// representation to the desired output format.
//
//===----------------------------------------------------------------------===//

#include "BitcodeReader.h"
#include "ClangDoc.h"
#include "Generators.h"
#include "Representation.h"
#include "support/Utils.h"
#include "clang/ASTMatchers/ASTMatchersInternal.h"
#include "clang/Tooling/AllTUsExecution.h"
#include "clang/Tooling/CommonOptionsParser.h"
#include "clang/Tooling/Execution.h"
#include "llvm/ADT/APFloat.h"
#include "llvm/Support/CommandLine.h"
#include "llvm/Support/Error.h"
#include "llvm/Support/FileSystem.h"
#include "llvm/Support/Mutex.h"
#include "llvm/Support/Path.h"
#include "llvm/Support/Process.h"
#include "llvm/Support/Signals.h"
#include "llvm/Support/ThreadPool.h"
#include "llvm/Support/TimeProfiler.h"
#include "llvm/Support/raw_ostream.h"
#include <atomic>
#include <mutex>
#include <string>

using namespace clang::ast_matchers;
using namespace clang::tooling;
using namespace clang;

static llvm::cl::extrahelp CommonHelp(CommonOptionsParser::HelpMessage);
static llvm::cl::OptionCategory ClangDocCategory("clang-doc options");

static llvm::cl::opt<std::string>
    ProjectName("project-name", llvm::cl::desc("Name of project."),
                llvm::cl::cat(ClangDocCategory));

static llvm::cl::opt<bool> IgnoreMappingFailures(
    "ignore-map-errors",
    llvm::cl::desc("Continue if files are not mapped correctly."),
    llvm::cl::init(true), llvm::cl::cat(ClangDocCategory));

static llvm::cl::opt<std::string>
    OutDirectory("output",
                 llvm::cl::desc("Directory for outputting generated files."),
                 llvm::cl::init("docs"), llvm::cl::cat(ClangDocCategory));

static llvm::cl::opt<std::string>
    BaseDirectory("base",
                  llvm::cl::desc(R"(Base Directory for generated documentation.
URLs will be rooted at this directory for HTML links.)"),
                  llvm::cl::init(""), llvm::cl::cat(ClangDocCategory));

static llvm::cl::opt<bool>
    PublicOnly("public", llvm::cl::desc("Document only public declarations."),
               llvm::cl::init(false), llvm::cl::cat(ClangDocCategory));

static llvm::cl::opt<bool> DoxygenOnly(
    "doxygen",
    llvm::cl::desc("Use only doxygen-style comments to generate docs."),
    llvm::cl::init(false), llvm::cl::cat(ClangDocCategory));

static llvm::cl::list<std::string> UserStylesheets(
    "stylesheets", llvm::cl::CommaSeparated,
    llvm::cl::desc("CSS stylesheets to extend the default styles."),
    llvm::cl::cat(ClangDocCategory));

static llvm::cl::opt<std::string> UserAssetPath(
    "asset",
    llvm::cl::desc("User supplied asset path to "
                   "override the default css and js files for html output"),
    llvm::cl::cat(ClangDocCategory));

static llvm::cl::opt<std::string> SourceRoot("source-root", llvm::cl::desc(R"(
Directory where processed files are stored.
Links to definition locations will only be
generated if the file is in this dir.)"),
                                             llvm::cl::cat(ClangDocCategory));

static llvm::cl::opt<std::string>
    RepositoryUrl("repository", llvm::cl::desc(R"(
URL of repository that hosts code.
Used for links to definition locations.)"),
                  llvm::cl::cat(ClangDocCategory));

static llvm::cl::opt<std::string> RepositoryCodeLinePrefix(
    "repository-line-prefix",
    llvm::cl::desc("Prefix of line code for repository."),
    llvm::cl::cat(ClangDocCategory));

<<<<<<< HEAD
enum OutputFormatTy { md, yaml, html, mustache };
=======
static llvm::cl::opt<bool> FTimeTrace("ftime-trace", llvm::cl::desc(R"(
Turn on time profiler. Generates clang-doc-tracing.json)"),
                                      llvm::cl::init(false),
                                      llvm::cl::cat(ClangDocCategory));

enum OutputFormatTy { md, yaml, html, mustache, json };
>>>>>>> eb0f1dc0

static llvm::cl::opt<OutputFormatTy> FormatEnum(
    "format", llvm::cl::desc("Format for outputted docs."),
    llvm::cl::values(clEnumValN(OutputFormatTy::yaml, "yaml",
                                "Documentation in YAML format."),
                     clEnumValN(OutputFormatTy::md, "md",
                                "Documentation in MD format."),
                     clEnumValN(OutputFormatTy::html, "html",
                                "Documentation in HTML format."),
                     clEnumValN(OutputFormatTy::mustache, "mustache",
<<<<<<< HEAD
                                "Documentation in mustache HTML format")),
=======
                                "Documentation in mustache HTML format"),
                     clEnumValN(OutputFormatTy::json, "json",
                                "Documentation in JSON format")),
>>>>>>> eb0f1dc0
    llvm::cl::init(OutputFormatTy::yaml), llvm::cl::cat(ClangDocCategory));

static llvm::ExitOnError ExitOnErr;

static std::string getFormatString() {
  switch (FormatEnum) {
  case OutputFormatTy::yaml:
    return "yaml";
  case OutputFormatTy::md:
    return "md";
  case OutputFormatTy::html:
    return "html";
  case OutputFormatTy::mustache:
    return "mustache";
<<<<<<< HEAD
=======
  case OutputFormatTy::json:
    return "json";
>>>>>>> eb0f1dc0
  }
  llvm_unreachable("Unknown OutputFormatTy");
}

// This function isn't referenced outside its translation unit, but it
// can't use the "static" keyword because its address is used for
// GetMainExecutable (since some platforms don't support taking the
// address of main, and some platforms can't implement GetMainExecutable
// without being given the address of a function in the main executable).
static std::string getExecutablePath(const char *Argv0, void *MainAddr) {
  return llvm::sys::fs::getMainExecutable(Argv0, MainAddr);
}

static llvm::Error getAssetFiles(clang::doc::ClangDocContext &CDCtx) {
  using DirIt = llvm::sys::fs::directory_iterator;
  std::error_code FileErr;
  llvm::SmallString<128> FilePath(UserAssetPath);
  for (DirIt DirStart = DirIt(UserAssetPath, FileErr), DirEnd;
       !FileErr && DirStart != DirEnd; DirStart.increment(FileErr)) {
    FilePath = DirStart->path();
    if (llvm::sys::fs::is_regular_file(FilePath)) {
      if (llvm::sys::path::extension(FilePath) == ".css")
        CDCtx.UserStylesheets.insert(CDCtx.UserStylesheets.begin(),
                                     std::string(FilePath));
      else if (llvm::sys::path::extension(FilePath) == ".js")
        CDCtx.JsScripts.emplace_back(FilePath.str());
    }
  }
  if (FileErr)
    return llvm::createFileError(FilePath, FileErr);
  return llvm::Error::success();
}

static llvm::Error getDefaultAssetFiles(const char *Argv0,
                                        clang::doc::ClangDocContext &CDCtx) {
  void *MainAddr = (void *)(intptr_t)getExecutablePath;
  std::string ClangDocPath = getExecutablePath(Argv0, MainAddr);
  llvm::SmallString<128> NativeClangDocPath;
  llvm::sys::path::native(ClangDocPath, NativeClangDocPath);

  llvm::SmallString<128> AssetsPath;
  AssetsPath = llvm::sys::path::parent_path(NativeClangDocPath);
  llvm::sys::path::append(AssetsPath, "..", "share", "clang-doc");
  llvm::SmallString<128> DefaultStylesheet =
      appendPathNative(AssetsPath, "clang-doc-default-stylesheet.css");
  llvm::SmallString<128> IndexJS = appendPathNative(AssetsPath, "index.js");

  if (!llvm::sys::fs::is_regular_file(IndexJS))
    return llvm::createStringError(llvm::inconvertibleErrorCode(),
                                   "default index.js file missing at " +
                                       IndexJS + "\n");

  if (!llvm::sys::fs::is_regular_file(DefaultStylesheet))
    return llvm::createStringError(
        llvm::inconvertibleErrorCode(),
        "default clang-doc-default-stylesheet.css file missing at " +
            DefaultStylesheet + "\n");

  CDCtx.UserStylesheets.insert(CDCtx.UserStylesheets.begin(),
                               std::string(DefaultStylesheet));
  CDCtx.JsScripts.emplace_back(IndexJS.str());

  return llvm::Error::success();
}

static llvm::Error getHtmlAssetFiles(const char *Argv0,
                                     clang::doc::ClangDocContext &CDCtx) {
  if (!UserAssetPath.empty() &&
      !llvm::sys::fs::is_directory(std::string(UserAssetPath)))
    llvm::outs() << "Asset path supply is not a directory: " << UserAssetPath
                 << " falling back to default\n";
  if (llvm::sys::fs::is_directory(std::string(UserAssetPath)))
    return getAssetFiles(CDCtx);
  return getDefaultAssetFiles(Argv0, CDCtx);
}

static llvm::Error getMustacheHtmlFiles(const char *Argv0,
                                        clang::doc::ClangDocContext &CDCtx) {
  bool IsDir = llvm::sys::fs::is_directory(UserAssetPath);
  if (!UserAssetPath.empty() && !IsDir)
    llvm::outs() << "Asset path supply is not a directory: " << UserAssetPath
                 << " falling back to default\n";
  if (IsDir) {
    getMustacheHtmlFiles(UserAssetPath, CDCtx);
    return llvm::Error::success();
  }
  void *MainAddr = (void *)(intptr_t)getExecutablePath;
  std::string ClangDocPath = getExecutablePath(Argv0, MainAddr);
  llvm::SmallString<128> NativeClangDocPath;
  llvm::sys::path::native(ClangDocPath, NativeClangDocPath);

  llvm::SmallString<128> AssetsPath;
  AssetsPath = llvm::sys::path::parent_path(NativeClangDocPath);
  llvm::sys::path::append(AssetsPath, "..", "share", "clang-doc");

  getMustacheHtmlFiles(AssetsPath, CDCtx);

  return llvm::Error::success();
}

/// Make the output of clang-doc deterministic by sorting the children of
/// namespaces and records.
static void
sortUsrToInfo(llvm::StringMap<std::unique_ptr<doc::Info>> &USRToInfo) {
  for (auto &I : USRToInfo) {
    auto &Info = I.second;
    if (Info->IT == doc::InfoType::IT_namespace) {
      auto *Namespace = static_cast<clang::doc::NamespaceInfo *>(Info.get());
      Namespace->Children.sort();
    }
    if (Info->IT == doc::InfoType::IT_record) {
      auto *Record = static_cast<clang::doc::RecordInfo *>(Info.get());
      Record->Children.sort();
    }
  }
}

static llvm::Error handleMappingFailures(llvm::Error Err) {
  if (!Err)
    return llvm::Error::success();
  if (IgnoreMappingFailures) {
    llvm::errs() << "Error mapping decls in files. Clang-doc will ignore these "
                    "files and continue:\n"
                 << toString(std::move(Err)) << "\n";
    return llvm::Error::success();
  }
  return Err;
}

static llvm::Error createDirectories(llvm::StringRef OutDirectory) {
  if (std::error_code Err = llvm::sys::fs::create_directories(OutDirectory))
<<<<<<< HEAD
    return llvm::createFileError(OutDirectory, Err);
=======
    return llvm::createFileError(OutDirectory, Err,
                                 "failed to create directory.");
>>>>>>> eb0f1dc0
  return llvm::Error::success();
}

int main(int argc, const char **argv) {
  llvm::sys::PrintStackTraceOnErrorSignal(argv[0]);
  std::error_code OK;

  ExitOnErr.setBanner("clang-doc error: ");

  const char *Overview =
      R"(Generates documentation from source code and comments.

Example usage for files without flags (default):

  $ clang-doc File1.cpp File2.cpp ... FileN.cpp

Example usage for a project using a compile commands database:

  $ clang-doc --executor=all-TUs compile_commands.json
)";

  auto Executor = ExitOnErr(clang::tooling::createExecutorFromCommandLineArgs(
      argc, argv, ClangDocCategory, Overview));

<<<<<<< HEAD
  // Fail early if an invalid format was provided.
  std::string Format = getFormatString();
  llvm::outs() << "Emiting docs in " << Format << " format.\n";
  auto G = ExitOnErr(doc::findGeneratorByName(Format));

  ArgumentsAdjuster ArgAdjuster;
  if (!DoxygenOnly)
    ArgAdjuster = combineAdjusters(
        getInsertArgumentAdjuster("-fparse-all-comments",
                                  tooling::ArgumentInsertPosition::END),
        ArgAdjuster);

  clang::doc::ClangDocContext CDCtx = {
      Executor->getExecutionContext(),
      ProjectName,
      PublicOnly,
      OutDirectory,
      SourceRoot,
      RepositoryUrl,
      RepositoryCodeLinePrefix,
      BaseDirectory,
      {UserStylesheets.begin(), UserStylesheets.end()}};

  if (Format == "html") {
    ExitOnErr(getHtmlAssetFiles(argv[0], CDCtx));
  }

  if (Format == "mustache") {
    ExitOnErr(getMustacheHtmlFiles(argv[0], CDCtx));
  }

  // Mapping phase
  llvm::outs() << "Mapping decls...\n";
  ExitOnErr(handleMappingFailures(
      Executor->execute(doc::newMapperActionFactory(CDCtx), ArgAdjuster)));

  // Collect values into output by key.
  // In ToolResults, the Key is the hashed USR and the value is the
  // bitcode-encoded representation of the Info object.
  llvm::outs() << "Collecting infos...\n";
  llvm::StringMap<std::vector<StringRef>> USRToBitcode;
  Executor->getToolResults()->forEachResult(
      [&](StringRef Key, StringRef Value) {
        USRToBitcode[Key].emplace_back(Value);
      });

  // Collects all Infos according to their unique USR value. This map is added
  // to from the thread pool below and is protected by the USRToInfoMutex.
  llvm::sys::Mutex USRToInfoMutex;
  llvm::StringMap<std::unique_ptr<doc::Info>> USRToInfo;

  // First reducing phase (reduce all decls into one info per decl).
  llvm::outs() << "Reducing " << USRToBitcode.size() << " infos...\n";
  std::atomic<bool> Error;
  Error = false;
  llvm::sys::Mutex IndexMutex;
  // ExecutorConcurrency is a flag exposed by AllTUsExecution.h
  llvm::DefaultThreadPool Pool(llvm::hardware_concurrency(ExecutorConcurrency));
  for (auto &Group : USRToBitcode) {
    Pool.async([&]() {
      std::vector<std::unique_ptr<doc::Info>> Infos;
      for (auto &Bitcode : Group.getValue()) {
        llvm::BitstreamCursor Stream(Bitcode);
        doc::ClangDocBitcodeReader Reader(Stream);
        auto ReadInfos = Reader.readBitcode();
        if (!ReadInfos) {
          llvm::errs() << toString(ReadInfos.takeError()) << "\n";
          Error = true;
          return;
        }
        std::move(ReadInfos->begin(), ReadInfos->end(),
                  std::back_inserter(Infos));
      }
=======
  // turns on ftime trace profiling
  if (FTimeTrace)
    llvm::timeTraceProfilerInitialize(200, "clang-doc");
  {
    llvm::TimeTraceScope("main");

    // Fail early if an invalid format was provided.
    std::string Format = getFormatString();
    llvm::outs() << "Emiting docs in " << Format << " format.\n";
    auto G = ExitOnErr(doc::findGeneratorByName(Format));

    ArgumentsAdjuster ArgAdjuster;
    if (!DoxygenOnly)
      ArgAdjuster = combineAdjusters(
          getInsertArgumentAdjuster("-fparse-all-comments",
                                    tooling::ArgumentInsertPosition::END),
          ArgAdjuster);

    clang::doc::ClangDocContext CDCtx = {
        Executor->getExecutionContext(),
        ProjectName,
        PublicOnly,
        OutDirectory,
        SourceRoot,
        RepositoryUrl,
        RepositoryCodeLinePrefix,
        BaseDirectory,
        {UserStylesheets.begin(), UserStylesheets.end()},
        FTimeTrace};

    if (Format == "html") {
      ExitOnErr(getHtmlAssetFiles(argv[0], CDCtx));
    } else if (Format == "mustache") {
      ExitOnErr(getMustacheHtmlFiles(argv[0], CDCtx));
    }
>>>>>>> eb0f1dc0

    llvm::timeTraceProfilerBegin("Executor Launch", "total runtime");
    // Mapping phase
    llvm::outs() << "Mapping decls...\n";
    ExitOnErr(handleMappingFailures(
        Executor->execute(doc::newMapperActionFactory(CDCtx), ArgAdjuster)));
    llvm::timeTraceProfilerEnd();

    // Collect values into output by key.
    // In ToolResults, the Key is the hashed USR and the value is the
    // bitcode-encoded representation of the Info object.
    llvm::timeTraceProfilerBegin("Collect Info", "total runtime");
    llvm::outs() << "Collecting infos...\n";
    llvm::StringMap<std::vector<StringRef>> USRToBitcode;
    Executor->getToolResults()->forEachResult(
        [&](StringRef Key, StringRef Value) {
          USRToBitcode[Key].emplace_back(Value);
        });
    llvm::timeTraceProfilerEnd();

    // Collects all Infos according to their unique USR value. This map is added
    // to from the thread pool below and is protected by the USRToInfoMutex.
    llvm::sys::Mutex USRToInfoMutex;
    llvm::StringMap<std::unique_ptr<doc::Info>> USRToInfo;

    // First reducing phase (reduce all decls into one info per decl).
    llvm::outs() << "Reducing " << USRToBitcode.size() << " infos...\n";
    std::atomic<bool> Error;
    Error = false;
    llvm::sys::Mutex IndexMutex;
    // ExecutorConcurrency is a flag exposed by AllTUsExecution.h
    llvm::DefaultThreadPool Pool(
        llvm::hardware_concurrency(ExecutorConcurrency));
    {
      llvm::TimeTraceScope TS("Reduce");
      for (auto &Group : USRToBitcode) {
        Pool.async([&]() { // time trace decoding bitcode
          if (FTimeTrace)
            llvm::timeTraceProfilerInitialize(200, "clang-doc");

          std::vector<std::unique_ptr<doc::Info>> Infos;
          {
            llvm::TimeTraceScope Red("decoding bitcode");
            for (auto &Bitcode : Group.getValue()) {
              llvm::BitstreamCursor Stream(Bitcode);
              doc::ClangDocBitcodeReader Reader(Stream);
              auto ReadInfos = Reader.readBitcode();
              if (!ReadInfos) {
                llvm::errs() << toString(ReadInfos.takeError()) << "\n";
                Error = true;
                return;
              }
              std::move(ReadInfos->begin(), ReadInfos->end(),
                        std::back_inserter(Infos));
            }
          } // time trace decoding bitcode

          std::unique_ptr<doc::Info> Reduced;

          {
            llvm::TimeTraceScope Merge("merging bitcode");
            auto ExpReduced = doc::mergeInfos(Infos);

            if (!ExpReduced) {
              llvm::errs() << llvm::toString(ExpReduced.takeError());
              return;
            }
            Reduced = std::move(*ExpReduced);
          } // time trace merging bitcode

          // Add a reference to this Info in the Index
          {
            llvm::TimeTraceScope Merge("addInfoToIndex");
            std::lock_guard<llvm::sys::Mutex> Guard(IndexMutex);
            clang::doc::Generator::addInfoToIndex(CDCtx.Idx, Reduced.get());
          }
          // Save in the result map (needs a lock due to threaded access).
          {
            llvm::TimeTraceScope Merge("USRToInfo");
            std::lock_guard<llvm::sys::Mutex> Guard(USRToInfoMutex);
            USRToInfo[Group.getKey()] = std::move(Reduced);
          }

          if (CDCtx.FTimeTrace)
            llvm::timeTraceProfilerFinishThread();
        });
      }

      Pool.wait();
    } // time trace reduce

<<<<<<< HEAD
  // Ensure the root output directory exists.
  ExitOnErr(createDirectories(OutDirectory));

  // Run the generator.
  llvm::outs() << "Generating docs...\n";
  ExitOnErr(G->generateDocs(OutDirectory, std::move(USRToInfo), CDCtx));
  llvm::outs() << "Generating assets for docs...\n";
  ExitOnErr(G->createResources(CDCtx));

=======
    if (Error)
      return 1;

    {
      llvm::TimeTraceScope Sort("Sort USRToInfo");
      sortUsrToInfo(USRToInfo);
    }

    llvm::timeTraceProfilerBegin("Writing output", "total runtime");
    // Ensure the root output directory exists.
    ExitOnErr(createDirectories(OutDirectory));

    // Run the generator.
    llvm::outs() << "Generating docs...\n";

    ExitOnErr(G->generateDocs(OutDirectory, std::move(USRToInfo), CDCtx));
    llvm::outs() << "Generating assets for docs...\n";
    ExitOnErr(G->createResources(CDCtx));
    llvm::timeTraceProfilerEnd();
  } // time trace main

  if (FTimeTrace) {
    std::error_code EC;
    llvm::raw_fd_ostream OS("clang-doc-tracing.json", EC,
                            llvm::sys::fs::OF_Text);
    if (!EC) {
      llvm::timeTraceProfilerWrite(OS);
      llvm::timeTraceProfilerCleanup();
    } else
      return 1;
  }
>>>>>>> eb0f1dc0
  return 0;
}<|MERGE_RESOLUTION|>--- conflicted
+++ resolved
@@ -105,16 +105,12 @@
     llvm::cl::desc("Prefix of line code for repository."),
     llvm::cl::cat(ClangDocCategory));
 
-<<<<<<< HEAD
-enum OutputFormatTy { md, yaml, html, mustache };
-=======
 static llvm::cl::opt<bool> FTimeTrace("ftime-trace", llvm::cl::desc(R"(
 Turn on time profiler. Generates clang-doc-tracing.json)"),
                                       llvm::cl::init(false),
                                       llvm::cl::cat(ClangDocCategory));
 
 enum OutputFormatTy { md, yaml, html, mustache, json };
->>>>>>> eb0f1dc0
 
 static llvm::cl::opt<OutputFormatTy> FormatEnum(
     "format", llvm::cl::desc("Format for outputted docs."),
@@ -125,13 +121,9 @@
                      clEnumValN(OutputFormatTy::html, "html",
                                 "Documentation in HTML format."),
                      clEnumValN(OutputFormatTy::mustache, "mustache",
-<<<<<<< HEAD
-                                "Documentation in mustache HTML format")),
-=======
                                 "Documentation in mustache HTML format"),
                      clEnumValN(OutputFormatTy::json, "json",
                                 "Documentation in JSON format")),
->>>>>>> eb0f1dc0
     llvm::cl::init(OutputFormatTy::yaml), llvm::cl::cat(ClangDocCategory));
 
 static llvm::ExitOnError ExitOnErr;
@@ -146,11 +138,8 @@
     return "html";
   case OutputFormatTy::mustache:
     return "mustache";
-<<<<<<< HEAD
-=======
   case OutputFormatTy::json:
     return "json";
->>>>>>> eb0f1dc0
   }
   llvm_unreachable("Unknown OutputFormatTy");
 }
@@ -282,12 +271,8 @@
 
 static llvm::Error createDirectories(llvm::StringRef OutDirectory) {
   if (std::error_code Err = llvm::sys::fs::create_directories(OutDirectory))
-<<<<<<< HEAD
-    return llvm::createFileError(OutDirectory, Err);
-=======
     return llvm::createFileError(OutDirectory, Err,
                                  "failed to create directory.");
->>>>>>> eb0f1dc0
   return llvm::Error::success();
 }
 
@@ -312,81 +297,6 @@
   auto Executor = ExitOnErr(clang::tooling::createExecutorFromCommandLineArgs(
       argc, argv, ClangDocCategory, Overview));
 
-<<<<<<< HEAD
-  // Fail early if an invalid format was provided.
-  std::string Format = getFormatString();
-  llvm::outs() << "Emiting docs in " << Format << " format.\n";
-  auto G = ExitOnErr(doc::findGeneratorByName(Format));
-
-  ArgumentsAdjuster ArgAdjuster;
-  if (!DoxygenOnly)
-    ArgAdjuster = combineAdjusters(
-        getInsertArgumentAdjuster("-fparse-all-comments",
-                                  tooling::ArgumentInsertPosition::END),
-        ArgAdjuster);
-
-  clang::doc::ClangDocContext CDCtx = {
-      Executor->getExecutionContext(),
-      ProjectName,
-      PublicOnly,
-      OutDirectory,
-      SourceRoot,
-      RepositoryUrl,
-      RepositoryCodeLinePrefix,
-      BaseDirectory,
-      {UserStylesheets.begin(), UserStylesheets.end()}};
-
-  if (Format == "html") {
-    ExitOnErr(getHtmlAssetFiles(argv[0], CDCtx));
-  }
-
-  if (Format == "mustache") {
-    ExitOnErr(getMustacheHtmlFiles(argv[0], CDCtx));
-  }
-
-  // Mapping phase
-  llvm::outs() << "Mapping decls...\n";
-  ExitOnErr(handleMappingFailures(
-      Executor->execute(doc::newMapperActionFactory(CDCtx), ArgAdjuster)));
-
-  // Collect values into output by key.
-  // In ToolResults, the Key is the hashed USR and the value is the
-  // bitcode-encoded representation of the Info object.
-  llvm::outs() << "Collecting infos...\n";
-  llvm::StringMap<std::vector<StringRef>> USRToBitcode;
-  Executor->getToolResults()->forEachResult(
-      [&](StringRef Key, StringRef Value) {
-        USRToBitcode[Key].emplace_back(Value);
-      });
-
-  // Collects all Infos according to their unique USR value. This map is added
-  // to from the thread pool below and is protected by the USRToInfoMutex.
-  llvm::sys::Mutex USRToInfoMutex;
-  llvm::StringMap<std::unique_ptr<doc::Info>> USRToInfo;
-
-  // First reducing phase (reduce all decls into one info per decl).
-  llvm::outs() << "Reducing " << USRToBitcode.size() << " infos...\n";
-  std::atomic<bool> Error;
-  Error = false;
-  llvm::sys::Mutex IndexMutex;
-  // ExecutorConcurrency is a flag exposed by AllTUsExecution.h
-  llvm::DefaultThreadPool Pool(llvm::hardware_concurrency(ExecutorConcurrency));
-  for (auto &Group : USRToBitcode) {
-    Pool.async([&]() {
-      std::vector<std::unique_ptr<doc::Info>> Infos;
-      for (auto &Bitcode : Group.getValue()) {
-        llvm::BitstreamCursor Stream(Bitcode);
-        doc::ClangDocBitcodeReader Reader(Stream);
-        auto ReadInfos = Reader.readBitcode();
-        if (!ReadInfos) {
-          llvm::errs() << toString(ReadInfos.takeError()) << "\n";
-          Error = true;
-          return;
-        }
-        std::move(ReadInfos->begin(), ReadInfos->end(),
-                  std::back_inserter(Infos));
-      }
-=======
   // turns on ftime trace profiling
   if (FTimeTrace)
     llvm::timeTraceProfilerInitialize(200, "clang-doc");
@@ -422,7 +332,6 @@
     } else if (Format == "mustache") {
       ExitOnErr(getMustacheHtmlFiles(argv[0], CDCtx));
     }
->>>>>>> eb0f1dc0
 
     llvm::timeTraceProfilerBegin("Executor Launch", "total runtime");
     // Mapping phase
@@ -514,17 +423,6 @@
       Pool.wait();
     } // time trace reduce
 
-<<<<<<< HEAD
-  // Ensure the root output directory exists.
-  ExitOnErr(createDirectories(OutDirectory));
-
-  // Run the generator.
-  llvm::outs() << "Generating docs...\n";
-  ExitOnErr(G->generateDocs(OutDirectory, std::move(USRToInfo), CDCtx));
-  llvm::outs() << "Generating assets for docs...\n";
-  ExitOnErr(G->createResources(CDCtx));
-
-=======
     if (Error)
       return 1;
 
@@ -556,6 +454,5 @@
     } else
       return 1;
   }
->>>>>>> eb0f1dc0
   return 0;
 }