//===-- JSONUtils.h ---------------------------------------------*- C++ -*-===//
//
// Part of the LLVM Project, under the Apache License v2.0 with LLVM Exceptions.
// See https://llvm.org/LICENSE.txt for license information.
// SPDX-License-Identifier: Apache-2.0 WITH LLVM-exception
//
//===----------------------------------------------------------------------===//

#ifndef LLDB_TOOLS_LLDB_DAP_JSONUTILS_H
#define LLDB_TOOLS_LLDB_DAP_JSONUTILS_H

#include "DAPForward.h"
#include "Protocol/ProtocolTypes.h"
#include "lldb/API/SBCompileUnit.h"
#include "lldb/API/SBFormat.h"
#include "lldb/API/SBType.h"
#include "lldb/API/SBValue.h"
#include "lldb/lldb-types.h"
#include "llvm/ADT/StringMap.h"
#include "llvm/ADT/StringRef.h"
#include "llvm/Support/JSON.h"
#include <cstdint>
#include <optional>
#include <string>
#include <unordered_map>
#include <utility>
#include <vector>

namespace lldb_dap {

/// Emplace a StringRef in a json::Object after enusring that the
/// string is valid UTF8. If not, first call llvm::json::fixUTF8
/// before emplacing.
///
/// \param[in] obj
///     A JSON object that we will attempt to emplace the value in
///
/// \param[in] key
///     The key to use when emplacing the value
///
/// \param[in] str
///     The string to emplace
void EmplaceSafeString(llvm::json::Object &obj, llvm::StringRef key,
                       llvm::StringRef str);

/// Extract simple values as a string.
///
/// \param[in] value
///     A JSON value to extract the string from.
///
/// \return
///     A llvm::StringRef that contains the string value, or an empty
///     string if \a value isn't a string.
llvm::StringRef GetAsString(const llvm::json::Value &value);

/// Extract the string value for the specified key from the
/// specified object.
///
/// \param[in] obj
///     A JSON object that we will attempt to extract the value from
///
/// \param[in] key
///     The key to use when extracting the value
///
/// \return
///     A llvm::StringRef that contains the string value for the
///     specified \a key, or \a std::nullopt if there is no key that
///     matches or if the value is not a string.
std::optional<llvm::StringRef> GetString(const llvm::json::Object &obj,
                                         llvm::StringRef key);
std::optional<llvm::StringRef> GetString(const llvm::json::Object *obj,
                                         llvm::StringRef key);

/// Extract the integer value for the specified key from the specified object
/// and return it as the specified integer type T.
///
/// \param[in] obj
///     A JSON object that we will attempt to extract the value from
///
/// \param[in] key
///     The key to use when extracting the value
///
/// \return
///     The integer value for the specified \a key, or std::nullopt if there is
///     no key that matches or if the value is not an integer.
/// @{
template <typename T>
std::optional<T> GetInteger(const llvm::json::Object &obj,
                            llvm::StringRef key) {
  return obj.getInteger(key);
}

template <typename T>
std::optional<T> GetInteger(const llvm::json::Object *obj,
                            llvm::StringRef key) {
  if (obj != nullptr)
    return GetInteger<T>(*obj, key);
  return std::nullopt;
}
/// @}

/// Extract the boolean value for the specified key from the
/// specified object.
///
/// \param[in] obj
///     A JSON object that we will attempt to extract the value from
///
/// \param[in] key
///     The key to use when extracting the value
///
/// \return
///     The boolean value for the specified \a key, or std::nullopt
///     if there is no key that matches or if the value is not a
///     boolean value of an integer.
/// @{
std::optional<bool> GetBoolean(const llvm::json::Object &obj,
                               llvm::StringRef key);
std::optional<bool> GetBoolean(const llvm::json::Object *obj,
                               llvm::StringRef key);
/// @}

/// Check if the specified key exists in the specified object.
///
/// \param[in] obj
///     A JSON object that we will attempt to extract the value from
///
/// \param[in] key
///     The key to check for
///
/// \return
///     \b True if the key exists in the \a obj, \b False otherwise.
bool ObjectContainsKey(const llvm::json::Object &obj, llvm::StringRef key);

/// Encodes a memory reference
std::string EncodeMemoryReference(lldb::addr_t addr);

/// Decodes a memory reference
std::optional<lldb::addr_t>
DecodeMemoryReference(llvm::StringRef memoryReference);

/// Extract an array of strings for the specified key from an object.
///
/// String values in the array will be extracted without any quotes
/// around them. Numbers and Booleans will be converted into
/// strings. Any NULL, array or objects values in the array will be
/// ignored.
///
/// \param[in] obj
///     A JSON object that we will attempt to extract the array from
///
/// \param[in] key
///     The key to use when extracting the value
///
/// \return
///     An array of string values for the specified \a key, or
///     \a fail_value if there is no key that matches or if the
///     value is not an array or all items in the array are not
///     strings, numbers or booleans.
std::vector<std::string> GetStrings(const llvm::json::Object *obj,
                                    llvm::StringRef key);

/// Extract an object of key value strings for the specified key from an object.
///
/// String values in the object will be extracted without any quotes
/// around them. Numbers and Booleans will be converted into
/// strings. Any NULL, array or objects values in the array will be
/// ignored.
///
/// \param[in] obj
///     A JSON object that we will attempt to extract the array from
///
/// \param[in] key
///     The key to use when extracting the value
///
/// \return
///     An object of key value strings for the specified \a key, or
///     \a fail_value if there is no key that matches or if the
///     value is not an object or key and values in the object are not
///     strings, numbers or booleans.
std::unordered_map<std::string, std::string>
GetStringMap(const llvm::json::Object &obj, llvm::StringRef key);

/// Fill a response object given the request object.
///
/// The \a response object will get its "type" set to "response",
/// the "seq" set to zero, "response_seq" set to the "seq" value from
/// \a request, "command" set to the "command" from \a request,
/// and "success" set to true.
///
/// \param[in] request
///     The request object received from a call to DAP::ReadJSON().
///
/// \param[in,out] response
///     An empty llvm::json::Object object that will be filled
///     in as noted in description.
void FillResponse(const llvm::json::Object &request,
                  llvm::json::Object &response);

/// Converts a LLDB module to a VS Code DAP module for use in "modules" events.
///
/// \param[in] target
///     A LLDB target object to convert into a JSON value.
///
/// \param[in] module
///     A LLDB module object to convert into a JSON value
///
/// \param[in] id_only
///     Only include the module ID in the JSON value. This is used when sending
///     a "removed" module event.
///
/// \return
///     A "Module" JSON object with that follows the formal JSON
///     definition outlined by Microsoft.
llvm::json::Value CreateModule(lldb::SBTarget &target, lldb::SBModule &module,
                               bool id_only = false);

/// Create a "Event" JSON object using \a event_name as the event name
///
/// \param[in] event_name
///     The string value to use for the "event" key in the JSON object.
///
/// \return
///     A "Event" JSON object with that follows the formal JSON
///     definition outlined by Microsoft.
llvm::json::Object CreateEventObject(const llvm::StringRef event_name);

<<<<<<< HEAD
/// Create a "ExceptionBreakpointsFilter" JSON object as described in
/// the debug adapter definition.
///
/// \param[in] bp
///     The exception breakpoint object to use
///
/// \return
///     A "ExceptionBreakpointsFilter" JSON object with that follows
///     the formal JSON definition outlined by Microsoft.
protocol::ExceptionBreakpointsFilter
CreateExceptionBreakpointFilter(const ExceptionBreakpoint &bp);

=======
>>>>>>> 4084ffcf
/// Create a "StackFrame" object for a LLDB frame object.
///
/// This function will fill in the following keys in the returned
/// object:
///   "id" - the stack frame ID as an integer
///   "name" - the function name as a string
///   "source" - source file information as a "Source" DAP object
///   "line" - the source file line number as an integer
///   "column" - the source file column number as an integer
///
/// \param[in] frame
///     The LLDB stack frame to use when populating out the "StackFrame"
///     object.
///
/// \param[in] format
///     The LLDB format to use when populating out the "StackFrame"
///     object.
///
<<<<<<< HEAD
/// \return
///     A "StackFrame" JSON object with that follows the formal JSON
///     definition outlined by Microsoft.
llvm::json::Value CreateStackFrame(lldb::SBFrame &frame,
                                   lldb::SBFormat &format);

/// Create a "StackFrame" label object for a LLDB thread.
///
/// This function will fill in the following keys in the returned
/// object:
///   "id" - the thread ID as an integer
///   "name" - the thread name as a string which combines the LLDB
///            thread index ID along with the string name of the thread
///            from the OS if it has a name.
///   "presentationHint" - "label"
///
/// \param[in] thread
///     The LLDB thread to use when populating out the "Thread"
///     object.
///
/// \param[in] format
///     The configured formatter for the DAP session.
///
/// \return
///     A "StackFrame" JSON object with that follows the formal JSON
///     definition outlined by Microsoft.
llvm::json::Value CreateExtendedStackFrameLabel(lldb::SBThread &thread,
                                                lldb::SBFormat &format);
=======
/// \return
///     A "StackFrame" JSON object with that follows the formal JSON
///     definition outlined by Microsoft.
llvm::json::Value CreateStackFrame(lldb::SBFrame &frame,
                                   lldb::SBFormat &format);
>>>>>>> 4084ffcf

/// Create a "StackFrame" label object for a LLDB thread.
///
/// This function will fill in the following keys in the returned
/// object:
///   "id" - the thread ID as an integer
///   "name" - the thread name as a string which combines the LLDB
///            thread index ID along with the string name of the thread
///            from the OS if it has a name.
///   "presentationHint" - "label"
///
/// \param[in] thread
///     The LLDB thread to use when populating out the "Thread"
///     object.
///
/// \param[in] format
<<<<<<< HEAD
///     The LLDB format to use when populating out the "Thread"
///     object.
=======
///     The configured formatter for the DAP session.
>>>>>>> 4084ffcf
///
/// \return
///     A "StackFrame" JSON object with that follows the formal JSON
///     definition outlined by Microsoft.
<<<<<<< HEAD
llvm::json::Value CreateThread(lldb::SBThread &thread, lldb::SBFormat &format);

llvm::json::Array GetThreads(lldb::SBProcess process, lldb::SBFormat &format);
=======
llvm::json::Value CreateExtendedStackFrameLabel(lldb::SBThread &thread,
                                                lldb::SBFormat &format);
>>>>>>> 4084ffcf

/// Create a "StoppedEvent" object for a LLDB thread object.
///
/// This function will fill in the following keys in the returned
/// object's "body" object:
///   "reason" - With a valid stop reason enumeration string value
///              that Microsoft specifies
///   "threadId" - The thread ID as an integer
///   "description" - a stop description (like "breakpoint 12.3") as a
///                   string
///   "preserveFocusHint" - a boolean value that states if this thread
///                         should keep the focus in the GUI.
///   "allThreadsStopped" - set to True to indicate that all threads
///                         stop when any thread stops.
///
/// \param[in] dap
///     The DAP session associated with the stopped thread.
///
/// \param[in] thread
///     The LLDB thread to use when populating out the "StoppedEvent"
///     object.
///
/// \param[in] stop_id
///     The stop id for this event.
///
/// \return
///     A "StoppedEvent" JSON object with that follows the formal JSON
///     definition outlined by Microsoft.
llvm::json::Value CreateThreadStopped(DAP &dap, lldb::SBThread &thread,
                                      uint32_t stop_id);

/// \return
///     The variable name of \a value or a default placeholder.
const char *GetNonNullVariableName(lldb::SBValue &value);

/// VSCode can't display two variables with the same name, so we need to
/// distinguish them by using a suffix.
///
/// If the source and line information is present, we use it as the suffix.
/// Otherwise, we fallback to the variable address or register location.
std::string CreateUniqueVariableNameForDisplay(lldb::SBValue &v,
                                               bool is_name_duplicated);

/// Helper struct that parses the metadata of an \a lldb::SBValue and produces
/// a canonical set of properties that can be sent to DAP clients.
struct VariableDescription {
  // The error message if SBValue.GetValue() fails.
  std::optional<std::string> error;
  // The display description to show on the IDE.
  std::string display_value;
  // The display name to show on the IDE.
  std::string name;
  // The variable path for this variable.
  std::string evaluate_name;
  // The output of SBValue.GetValue() if it doesn't fail. It might be empty.
  std::string value;
  // The summary string of this variable. It might be empty.
  std::string summary;
  // The auto summary if using `enableAutoVariableSummaries`.
  std::optional<std::string> auto_summary;
  // The type of this variable.
  lldb::SBType type_obj;
  // The display type name of this variable.
  std::string display_type_name;
  /// The SBValue for this variable.
  lldb::SBValue v;

  VariableDescription(lldb::SBValue v, bool auto_variable_summaries,
                      bool format_hex = false, bool is_name_duplicated = false,
                      std::optional<std::string> custom_name = {});

  /// Create a JSON object that represents these extensions to the DAP variable
  /// response.
  llvm::json::Object GetVariableExtensionsJSON();

  /// Returns a description of the value appropriate for the specified context.
  std::string GetResult(llvm::StringRef context);
};

/// Does the given variable have an associated value location?
bool ValuePointsToCode(lldb::SBValue v);

/// Pack a location into a single integer which we can send via
/// the debug adapter protocol.
int64_t PackLocation(int64_t var_ref, bool is_value_location);

/// Reverse of `PackLocation`
std::pair<int64_t, bool> UnpackLocation(int64_t location_id);

/// Create a "Variable" object for a LLDB thread object.
///
/// This function will fill in the following keys in the returned
/// object:
///   "name" - the name of the variable
///   "value" - the value of the variable as a string
///   "type" - the typename of the variable as a string
///   "id" - a unique identifier for a value in case there are multiple
///          variables with the same name. Other parts of the DAP
///          protocol refer to values by name so this can help
///          disambiguate such cases if a IDE passes this "id" value
///          back down.
///   "variablesReference" - Zero if the variable has no children,
///          non-zero integer otherwise which can be used to expand
///          the variable.
///   "evaluateName" - The name of the variable to use in expressions
///                    as a string.
///
/// \param[in] v
///     The LLDB value to use when populating out the "Variable"
///     object.
///
/// \param[in] var_ref
///     The variable reference. Used to identify the value, e.g.
///     in the `variablesReference` or `declarationLocationReference`
///     properties.
///
/// \param[in] format_hex
///     If set to true the variable will be formatted as hex in
///     the "value" key value pair for the value of the variable.
///
/// \param[in] auto_variable_summaries
///     IF set to true the variable will create an automatic variable summary.
///
/// \param[in] is_name_duplicated
///     Whether the same variable name appears multiple times within the same
///     context (e.g. locals). This can happen due to shadowed variables in
///     nested blocks.
///
///     As VSCode doesn't render two of more variables with the same name, we
///     apply a suffix to distinguish duplicated variables.
///
/// \param[in] custom_name
///     A provided custom name that is used instead of the SBValue's when
///     creating the JSON representation.
///
/// \return
///     A "Variable" JSON object with that follows the formal JSON
///     definition outlined by Microsoft.
llvm::json::Value CreateVariable(lldb::SBValue v, int64_t var_ref,
                                 bool format_hex, bool auto_variable_summaries,
                                 bool synthetic_child_debugging,
                                 bool is_name_duplicated = false,
                                 std::optional<std::string> custom_name = {});

llvm::json::Value CreateCompileUnit(lldb::SBCompileUnit &unit);

/// Create a runInTerminal reverse request object
///
/// \param[in] program
///     Path to the program to run in the terminal.
///
/// \param[in] args
///     The arguments for the program.
///
/// \param[in] env
///     The environment variables to set in the terminal.
///
/// \param[in] cwd
///     The working directory for the run in terminal request.
///
/// \param[in] comm_file
///     The fifo file used to communicate the with the target launcher.
///
/// \param[in] debugger_pid
///     The PID of the lldb-dap instance that will attach to the target. The
///     launcher uses it on Linux tell the kernel that it should allow the
///     debugger process to attach.
///
/// \return
///     A "runInTerminal" JSON object that follows the specification outlined by
///     Microsoft.
llvm::json::Object CreateRunInTerminalReverseRequest(
    llvm::StringRef program, const std::vector<std::string> &args,
    const llvm::StringMap<std::string> &env, llvm::StringRef cwd,
    llvm::StringRef comm_file, lldb::pid_t debugger_pid);

/// Create a "Terminated" JSON object that contains statistics
///
/// \return
///     A body JSON object with debug info and breakpoint info
llvm::json::Object CreateTerminatedEventObject(lldb::SBTarget &target);

/// Convert a given JSON object to a string.
std::string JSONToString(const llvm::json::Value &json);

} // namespace lldb_dap

#endif<|MERGE_RESOLUTION|>--- conflicted
+++ resolved
@@ -224,21 +224,6 @@
 ///     definition outlined by Microsoft.
 llvm::json::Object CreateEventObject(const llvm::StringRef event_name);
 
-<<<<<<< HEAD
-/// Create a "ExceptionBreakpointsFilter" JSON object as described in
-/// the debug adapter definition.
-///
-/// \param[in] bp
-///     The exception breakpoint object to use
-///
-/// \return
-///     A "ExceptionBreakpointsFilter" JSON object with that follows
-///     the formal JSON definition outlined by Microsoft.
-protocol::ExceptionBreakpointsFilter
-CreateExceptionBreakpointFilter(const ExceptionBreakpoint &bp);
-
-=======
->>>>>>> 4084ffcf
 /// Create a "StackFrame" object for a LLDB frame object.
 ///
 /// This function will fill in the following keys in the returned
@@ -257,7 +242,6 @@
 ///     The LLDB format to use when populating out the "StackFrame"
 ///     object.
 ///
-<<<<<<< HEAD
 /// \return
 ///     A "StackFrame" JSON object with that follows the formal JSON
 ///     definition outlined by Microsoft.
@@ -286,47 +270,6 @@
 ///     definition outlined by Microsoft.
 llvm::json::Value CreateExtendedStackFrameLabel(lldb::SBThread &thread,
                                                 lldb::SBFormat &format);
-=======
-/// \return
-///     A "StackFrame" JSON object with that follows the formal JSON
-///     definition outlined by Microsoft.
-llvm::json::Value CreateStackFrame(lldb::SBFrame &frame,
-                                   lldb::SBFormat &format);
->>>>>>> 4084ffcf
-
-/// Create a "StackFrame" label object for a LLDB thread.
-///
-/// This function will fill in the following keys in the returned
-/// object:
-///   "id" - the thread ID as an integer
-///   "name" - the thread name as a string which combines the LLDB
-///            thread index ID along with the string name of the thread
-///            from the OS if it has a name.
-///   "presentationHint" - "label"
-///
-/// \param[in] thread
-///     The LLDB thread to use when populating out the "Thread"
-///     object.
-///
-/// \param[in] format
-<<<<<<< HEAD
-///     The LLDB format to use when populating out the "Thread"
-///     object.
-=======
-///     The configured formatter for the DAP session.
->>>>>>> 4084ffcf
-///
-/// \return
-///     A "StackFrame" JSON object with that follows the formal JSON
-///     definition outlined by Microsoft.
-<<<<<<< HEAD
-llvm::json::Value CreateThread(lldb::SBThread &thread, lldb::SBFormat &format);
-
-llvm::json::Array GetThreads(lldb::SBProcess process, lldb::SBFormat &format);
-=======
-llvm::json::Value CreateExtendedStackFrameLabel(lldb::SBThread &thread,
-                                                lldb::SBFormat &format);
->>>>>>> 4084ffcf
 
 /// Create a "StoppedEvent" object for a LLDB thread object.
 ///
