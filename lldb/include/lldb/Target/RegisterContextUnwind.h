//===-- RegisterContextUnwind.h ---------------------------------*- C++ -*-===//
//
// Part of the LLVM Project, under the Apache License v2.0 with LLVM Exceptions.
// See https://llvm.org/LICENSE.txt for license information.
// SPDX-License-Identifier: Apache-2.0 WITH LLVM-exception
//
//===----------------------------------------------------------------------===//

#ifndef LLDB_TARGET_REGISTERCONTEXTUNWIND_H
#define LLDB_TARGET_REGISTERCONTEXTUNWIND_H

#include <vector>

#include "lldb/Symbol/SymbolContext.h"
#include "lldb/Symbol/UnwindPlan.h"
#include "lldb/Target/RegisterContext.h"
#include "lldb/Target/RegisterNumber.h"
#include "lldb/Target/UnwindLLDB.h"
#include "lldb/lldb-private.h"

namespace lldb_private {

class UnwindLLDB;

class RegisterContextUnwind : public lldb_private::RegisterContext {
public:
  typedef std::shared_ptr<RegisterContextUnwind> SharedPtr;

  RegisterContextUnwind(lldb_private::Thread &thread,
                        const SharedPtr &next_frame,
                        lldb_private::SymbolContext &sym_ctx,
                        uint32_t frame_number,
                        lldb_private::UnwindLLDB &unwind_lldb);

  ~RegisterContextUnwind() override = default;

  void InvalidateAllRegisters() override;

  size_t GetRegisterCount() override;

  const lldb_private::RegisterInfo *GetRegisterInfoAtIndex(size_t reg) override;

  size_t GetRegisterSetCount() override;

  const lldb_private::RegisterSet *GetRegisterSet(size_t reg_set) override;

  bool ReadRegister(const lldb_private::RegisterInfo *reg_info,
                    lldb_private::RegisterValue &value) override;

  bool WriteRegister(const lldb_private::RegisterInfo *reg_info,
                     const lldb_private::RegisterValue &value) override;

  bool ReadAllRegisterValues(lldb::WritableDataBufferSP &data_sp) override;

  bool WriteAllRegisterValues(const lldb::DataBufferSP &data_sp) override;

  uint32_t ConvertRegisterKindToRegisterNumber(lldb::RegisterKind kind,
                                               uint32_t num) override;

  bool IsValid() const;

  bool IsTrapHandlerFrame() const;

  bool GetCFA(lldb::addr_t &cfa);

  bool GetStartPC(lldb::addr_t &start_pc);

  bool ReadPC(lldb::addr_t &start_pc);

  // Indicates whether this frame *behaves* like frame zero -- the currently
  // executing frame -- or not.  This can be true in the middle of the stack
  // above asynchronous trap handlers (sigtramp) for instance.
  bool BehavesLikeZerothFrame() const override;

private:
  enum FrameType {
    eNormalFrame,
    eTrapHandlerFrame,
    eDebuggerFrame, // a debugger inferior function call frame; we get caller's
                    // registers from debugger
    eSkipFrame,     // The unwind resulted in a bogus frame but may get back on
                    // track so we don't want to give up yet
    eNotAValidFrame // this frame is invalid for some reason - most likely it is
                    // past the top (end) of the stack
  };

  // UnwindLLDB needs to pass around references to ConcreteRegisterLocations
  friend class UnwindLLDB;

  // Returns true if we have an unwind loop -- the same stack frame unwinding
  // multiple times.
  bool CheckIfLoopingStack();

  // Indicates whether this frame is frame zero -- the currently
  // executing frame -- or not.
  bool IsFrameZero() const;

  void InitializeZerothFrame();

  void InitializeNonZerothFrame();

  SharedPtr GetNextFrame() const;

  SharedPtr GetPrevFrame() const;

  // A SkipFrame occurs when the unwind out of frame 0 didn't go right -- we've
  // got one bogus frame at frame #1.
  // There is a good chance we'll get back on track if we follow the frame
  // pointer chain (or whatever is appropriate
  // on this ABI) so we allow one invalid frame to be in the stack.  Ideally
  // we'll mark this frame specially at some
  // point and indicate to the user that the unwinder had a hiccup.  Often when
  // this happens we will miss a frame of
  // the program's actual stack in the unwind and we want to flag that for the
  // user somehow.
  bool IsSkipFrame() const;

  /// Determines if a SymbolContext is a trap handler or not
  ///
  /// Given a SymbolContext, determines if this is a trap handler function
  /// aka asynchronous signal handler.
  ///
  /// \return
  ///     Returns true if the SymbolContext is a trap handler.
  bool IsTrapHandlerSymbol(lldb_private::Process *process,
                           const lldb_private::SymbolContext &m_sym_ctx) const;

  /// Check if the given unwind plan indicates a signal trap handler, and
  /// update frame type and symbol context if so.
  void PropagateTrapHandlerFlagFromUnwindPlan(
      std::shared_ptr<const UnwindPlan> unwind_plan);

  // Provide a location for where THIS function saved the CALLER's register
  // value
  // Or a frame "below" this one saved it, i.e. a function called by this one,
  // preserved a register that this
  // function didn't modify/use.
  //
  // The ConcreteRegisterLocation type may be set to eRegisterNotAvailable --
  // this will happen for a volatile register being queried mid-stack.  Instead
  // of floating frame 0's contents of that register up the stack (which may or
  // may not be the value of that reg when the function was executing), we won't
  // return any value.
  //
  // If a non-volatile register (a "preserved" register) is requested mid-stack
  // and no frames "below" the requested
  // stack have saved the register anywhere, it is safe to assume that frame 0's
  // register values are still the same
  // as the requesting frame's.
  lldb_private::UnwindLLDB::RegisterSearchResult SavedLocationForRegister(
      uint32_t lldb_regnum,
      lldb_private::UnwindLLDB::ConcreteRegisterLocation &regloc);
<<<<<<< HEAD
=======

  std::optional<UnwindPlan::Row::AbstractRegisterLocation>
  GetAbstractRegisterLocation(uint32_t lldb_regnum, lldb::RegisterKind &kind);
>>>>>>> eb0f1dc0

  bool ReadRegisterValueFromRegisterLocation(
      lldb_private::UnwindLLDB::ConcreteRegisterLocation regloc,
      const lldb_private::RegisterInfo *reg_info,
      lldb_private::RegisterValue &value);

  bool WriteRegisterValueToRegisterLocation(
      lldb_private::UnwindLLDB::ConcreteRegisterLocation regloc,
      const lldb_private::RegisterInfo *reg_info,
      const lldb_private::RegisterValue &value);

  /// If the unwind has to the caller frame has failed, try something else
  ///
  /// If lldb is using an assembly language based UnwindPlan for a frame and
  /// the unwind to the caller frame fails, try falling back to a generic
  /// UnwindPlan (architecture default unwindplan) to see if that might work
  /// better.  This is mostly helping to work around problems where the
  /// assembly language inspection fails on hand-written assembly code.
  ///
  /// \return
  ///     Returns true if a fallback unwindplan was found & was installed.
  bool TryFallbackUnwindPlan();

  /// Switch to the fallback unwind plan unconditionally without any safety
  /// checks that it is providing better results than the normal unwind plan.
  ///
  /// The only time it is valid to call this method is if the full unwindplan is
  /// found to be fundamentally incorrect/impossible.
  ///
  /// Returns true if it was able to install the fallback unwind plan.
  bool ForceSwitchToFallbackUnwindPlan();

  // Get the contents of a general purpose (address-size) register for this
  // frame
  // (usually retrieved from the next frame)
  bool ReadGPRValue(lldb::RegisterKind register_kind, uint32_t regnum,
                    lldb::addr_t &value);

  bool ReadGPRValue(const RegisterNumber &reg_num, lldb::addr_t &value);

  // Get the Frame Address register for a given frame.
  bool ReadFrameAddress(lldb::RegisterKind register_kind,
                        const UnwindPlan::Row::FAValue &fa,
                        lldb::addr_t &address);

  std::shared_ptr<const UnwindPlan> GetFastUnwindPlanForFrame();

  std::shared_ptr<const UnwindPlan> GetFullUnwindPlanForFrame();

  void UnwindLogMsg(const char *fmt, ...) __attribute__((format(printf, 2, 3)));

  void UnwindLogMsgVerbose(const char *fmt, ...)
      __attribute__((format(printf, 2, 3)));

  bool IsUnwindPlanValidForCurrentPC(
      std::shared_ptr<const UnwindPlan> unwind_plan_sp);

  lldb::addr_t GetReturnAddressHint(int32_t plan_offset);

  lldb_private::Thread &m_thread;

  ///
  // The following tell us how to retrieve the CALLER's register values (ie the
  // "previous" frame, aka the frame above)
  // i.e. where THIS frame saved them
  ///

  std::shared_ptr<const UnwindPlan> m_fast_unwind_plan_sp; // may be NULL
  std::shared_ptr<const UnwindPlan> m_full_unwind_plan_sp;
  std::shared_ptr<const UnwindPlan> m_fallback_unwind_plan_sp; // may be NULL

  bool m_all_registers_available; // Can we retrieve all regs or just
                                  // nonvolatile regs?
  int m_frame_type;               // enum FrameType

  lldb::addr_t m_cfa;
  lldb::addr_t m_afa;
  lldb_private::Address m_start_pc;
  lldb_private::Address m_current_pc;

  /// How far into the function we've executed. 0 if no instructions have been
  /// executed yet, std::nullopt if unknown.
  std::optional<int> m_current_offset;

  // How far into the function we've executed. 0 if no instructions have been
  // executed yet, std::nullopt if unknown. On architectures where the return
  // address on the stack points to the instruction after the CALL, this value
  // will have 1 subtracted from it. Otherwise, a function that ends in a CALL
  // will have an offset pointing into the next function's address range.
  // m_current_pc has the actual address of the "current" pc.
  std::optional<int> m_current_offset_backed_up_one;

  bool m_behaves_like_zeroth_frame; // this frame behaves like frame zero

  lldb_private::SymbolContext &m_sym_ctx;
  bool m_sym_ctx_valid; // if ResolveSymbolContextForAddress fails, don't try to
                        // use m_sym_ctx

  uint32_t m_frame_number; // What stack frame this RegisterContext is

  std::map<uint32_t, lldb_private::UnwindLLDB::ConcreteRegisterLocation>
      m_registers; // where to find reg values for this frame

  lldb_private::UnwindLLDB &m_parent_unwind; // The UnwindLLDB that is creating
                                             // this RegisterContextUnwind

  RegisterContextUnwind(const RegisterContextUnwind &) = delete;
  const RegisterContextUnwind &
  operator=(const RegisterContextUnwind &) = delete;
};

} // namespace lldb_private

#endif // LLDB_TARGET_REGISTERCONTEXTUNWIND_H<|MERGE_RESOLUTION|>--- conflicted
+++ resolved
@@ -150,12 +150,9 @@
   lldb_private::UnwindLLDB::RegisterSearchResult SavedLocationForRegister(
       uint32_t lldb_regnum,
       lldb_private::UnwindLLDB::ConcreteRegisterLocation &regloc);
-<<<<<<< HEAD
-=======
 
   std::optional<UnwindPlan::Row::AbstractRegisterLocation>
   GetAbstractRegisterLocation(uint32_t lldb_regnum, lldb::RegisterKind &kind);
->>>>>>> eb0f1dc0
 
   bool ReadRegisterValueFromRegisterLocation(
       lldb_private::UnwindLLDB::ConcreteRegisterLocation regloc,
