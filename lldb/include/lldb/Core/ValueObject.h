--- conflicted
+++ resolved
@@ -441,20 +441,6 @@
 
   virtual int64_t GetValueAsSigned(int64_t fail_value, bool *success = nullptr);
 
-<<<<<<< HEAD
-  llvm::APSInt GetValueAsAPSInt();
-
-  llvm::APFloat GetValueAsFloat();
-
-  bool GetValueAsBool();
-
-  /// Update the value of the current object to be the integer in the 'value'
-  /// parameter.
-  void UpdateIntegerValue(const llvm::APInt &value);
-
-  /// Assign the integer value 'new_val_sp' to the current object.
-  void UpdateIntegerValue(lldb::ValueObjectSP new_val_sp);
-=======
   /// If the current ValueObject is of an appropriate type, convert the
   /// value to an APSInt and return that. Otherwise return an error.
   llvm::Expected<llvm::APSInt> GetValueAsAPSInt();
@@ -478,7 +464,6 @@
   /// ValueObjects, i.e. ones that are not associated with program variables.
   /// It does not update program  memory, registers, stack, etc.
   void SetValueFromInteger(lldb::ValueObjectSP new_val_sp, Status &error);
->>>>>>> 1af1c9fb
 
   virtual bool SetValueFromCString(const char *value_str, Status &error);
 
@@ -657,25 +642,6 @@
   virtual lldb::ValueObjectSP CastPointerType(const char *name,
                                               lldb::TypeSP &type_sp);
 
-<<<<<<< HEAD
-  /// Return the target load address assocaited with this value object.
-  lldb::addr_t GetLoadAddress();
-
-  lldb::ValueObjectSP CastDerivedToBaseType(CompilerType type,
-                                            const std::vector<uint32_t> &idx);
-
-  lldb::ValueObjectSP CastBaseToDerivedType(CompilerType type, uint64_t offset);
-
-  lldb::ValueObjectSP CastScalarToBasicType(CompilerType type, Status &error);
-
-  lldb::ValueObjectSP CastEnumToBasicType(CompilerType type);
-
-  lldb::ValueObjectSP CastPointerToBasicType(CompilerType type);
-
-  lldb::ValueObjectSP CastIntegerOrEnumToEnumType(CompilerType type);
-
-  lldb::ValueObjectSP CastFloatToEnumType(CompilerType type, Status &error);
-=======
   /// Return the target load address associated with this value object.
   lldb::addr_t GetLoadAddress();
 
@@ -701,7 +667,6 @@
   // Take a ValueObject that contain an integer, float or enum, and cast it
   // to an enum.
   lldb::ValueObjectSP CastToEnumType(CompilerType type);
->>>>>>> 1af1c9fb
 
   /// If this object represents a C++ class with a vtable, return an object
   /// that represents the virtual function table. If the object isn't a class
@@ -757,33 +722,6 @@
   CreateValueObjectFromData(llvm::StringRef name, const DataExtractor &data,
                             const ExecutionContext &exe_ctx, CompilerType type);
 
-<<<<<<< HEAD
-  static lldb::ValueObjectSP
-  CreateValueObjectFromBytes(lldb::TargetSP target_sp, const void *bytes,
-                             CompilerType type);
-
-  static lldb::ValueObjectSP CreateValueObjectFromBytes(lldb::TargetSP target,
-                                                        const void *bytes,
-                                                        lldb::BasicType type);
-
-  static lldb::ValueObjectSP CreateValueObjectFromAPInt(lldb::TargetSP target,
-                                                        const llvm::APInt &v,
-                                                        CompilerType type);
-
-  static lldb::ValueObjectSP
-  CreateValueObjectFromAPFloat(lldb::TargetSP target, const llvm::APFloat &v,
-                               CompilerType type);
-
-  static lldb::ValueObjectSP CreateValueObjectFromPointer(lldb::TargetSP target,
-                                                          uintptr_t addr,
-                                                          CompilerType type);
-
-  static lldb::ValueObjectSP CreateValueObjectFromBool(lldb::TargetSP target,
-                                                       bool value);
-
-  static lldb::ValueObjectSP CreateValueObjectFromNullptr(lldb::TargetSP target,
-                                                          CompilerType type);
-=======
   /// Create a value object containing the given APInt value.
   static lldb::ValueObjectSP CreateValueObjectFromAPInt(lldb::TargetSP target,
                                                         const llvm::APInt &v,
@@ -805,7 +743,6 @@
   static lldb::ValueObjectSP CreateValueObjectFromNullptr(lldb::TargetSP target,
                                                           CompilerType type,
                                                           llvm::StringRef name);
->>>>>>> 1af1c9fb
 
   lldb::ValueObjectSP Persist();
 
