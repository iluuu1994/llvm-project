//===-- PluginManager.h -----------------------------------------*- C++ -*-===//
//
// Part of the LLVM Project, under the Apache License v2.0 with LLVM Exceptions.
// See https://llvm.org/LICENSE.txt for license information.
// SPDX-License-Identifier: Apache-2.0 WITH LLVM-exception
//
//===----------------------------------------------------------------------===//

#ifndef LLDB_CORE_PLUGINMANAGER_H
#define LLDB_CORE_PLUGINMANAGER_H

#include "lldb/Core/Architecture.h"
#include "lldb/Interpreter/Interfaces/ScriptedInterfaceUsages.h"
#include "lldb/Symbol/TypeSystem.h"
#include "lldb/Target/Statistics.h"
#include "lldb/Utility/CompletionRequest.h"
#include "lldb/Utility/FileSpec.h"
#include "lldb/Utility/Status.h"
#include "lldb/lldb-enumerations.h"
#include "lldb/lldb-forward.h"
#include "lldb/lldb-private-interfaces.h"
#include "llvm/ADT/ArrayRef.h"
#include "llvm/ADT/StringRef.h"
#include "llvm/Support/JSON.h"

#include <cstddef>
#include <cstdint>
<<<<<<< HEAD
=======
#include <functional>
>>>>>>> eb0f1dc0
#include <vector>

#define LLDB_PLUGIN_DEFINE_ADV(ClassName, PluginName)                          \
  namespace lldb_private {                                                     \
  void lldb_initialize_##PluginName() { ClassName::Initialize(); }             \
  void lldb_terminate_##PluginName() { ClassName::Terminate(); }               \
  }

#define LLDB_PLUGIN_DEFINE(PluginName)                                         \
  LLDB_PLUGIN_DEFINE_ADV(PluginName, PluginName)

// FIXME: Generate me with CMake
#define LLDB_PLUGIN_DECLARE(PluginName)                                        \
  namespace lldb_private {                                                     \
  extern void lldb_initialize_##PluginName();                                  \
  extern void lldb_terminate_##PluginName();                                   \
  }

#define LLDB_PLUGIN_INITIALIZE(PluginName) lldb_initialize_##PluginName()
#define LLDB_PLUGIN_TERMINATE(PluginName) lldb_terminate_##PluginName()

namespace lldb_private {
class CommandInterpreter;
class Debugger;
class StringList;

struct RegisteredPluginInfo {
  llvm::StringRef name = "";
  llvm::StringRef description = "";
  bool enabled = false;
};

<<<<<<< HEAD
=======
// Define some data structures to describe known plugin "namespaces".
// The PluginManager is organized into a series of static functions
// that operate on different types of plugins. For example SystemRuntime
// and ObjectFile plugins.
//
// The namespace name is used a prefix when matching plugin names. For example,
// if we have an "macosx" plugin in the "system-runtime" namespace then we will
// match a plugin name pattern against the "system-runtime.macosx" name.
//
// The plugin namespace here is used so we can operate on all the plugins
// of a given type so it is easy to enable or disable them as a group.
using GetPluginInfo = std::function<std::vector<RegisteredPluginInfo>()>;
using SetPluginEnabled = std::function<bool(llvm::StringRef, bool)>;
struct PluginNamespace {
  llvm::StringRef name;
  GetPluginInfo get_info;
  SetPluginEnabled set_enabled;
};

>>>>>>> eb0f1dc0
class PluginManager {
public:
  static void Initialize();

  static void Terminate();

  // Support for enabling and disabling plugins.

  // Return the plugins that can be enabled or disabled by the user.
  static llvm::ArrayRef<PluginNamespace> GetPluginNamespaces();

  // Generate a json object that describes the plugins that are available.
  // This is a json representation of the plugin info returned by
  // GetPluginNamespaces().
  //
  //    {
  //       <plugin-namespace>: [
  //           {
  //               "enabled": <bool>,
  //               "name": <plugin-name>,
  //           },
  //           ...
  //       ],
  //       ...
  //    }
  //
  // If pattern is given it will be used to filter the plugins that are
  // are returned. The pattern filters the plugin names using the
  // PluginManager::MatchPluginName() function.
  static llvm::json::Object GetJSON(llvm::StringRef pattern = "");

  // Return true if the pattern matches the plugin name.
  //
  // The pattern matches the name if it is exactly equal to the namespace name
  // or if it is equal to the qualified name, which is the namespace name
  // followed by a dot and the plugin name (e.g. "system-runtime.foo").
  //
  // An empty pattern matches all plugins.
  static bool MatchPluginName(llvm::StringRef pattern,
                              const PluginNamespace &plugin_ns,
                              const RegisteredPluginInfo &plugin);

  // ABI
  static bool RegisterPlugin(llvm::StringRef name, llvm::StringRef description,
                             ABICreateInstance create_callback);

  static bool UnregisterPlugin(ABICreateInstance create_callback);

  static ABICreateInstance GetABICreateCallbackAtIndex(uint32_t idx);

  // Architecture
  static void RegisterPlugin(llvm::StringRef name, llvm::StringRef description,
                             ArchitectureCreateInstance create_callback);

  static void UnregisterPlugin(ArchitectureCreateInstance create_callback);

  static std::unique_ptr<Architecture>
  CreateArchitectureInstance(const ArchSpec &arch);

  // Disassembler
  static bool RegisterPlugin(llvm::StringRef name, llvm::StringRef description,
                             DisassemblerCreateInstance create_callback);

  static bool UnregisterPlugin(DisassemblerCreateInstance create_callback);

  static DisassemblerCreateInstance
  GetDisassemblerCreateCallbackAtIndex(uint32_t idx);

  static DisassemblerCreateInstance
  GetDisassemblerCreateCallbackForPluginName(llvm::StringRef name);

  // DynamicLoader
  static bool
  RegisterPlugin(llvm::StringRef name, llvm::StringRef description,
                 DynamicLoaderCreateInstance create_callback,
                 DebuggerInitializeCallback debugger_init_callback = nullptr);

  static bool UnregisterPlugin(DynamicLoaderCreateInstance create_callback);

  static DynamicLoaderCreateInstance
  GetDynamicLoaderCreateCallbackAtIndex(uint32_t idx);

  static DynamicLoaderCreateInstance
  GetDynamicLoaderCreateCallbackForPluginName(llvm::StringRef name);

  // JITLoader
  static bool
  RegisterPlugin(llvm::StringRef name, llvm::StringRef description,
                 JITLoaderCreateInstance create_callback,
                 DebuggerInitializeCallback debugger_init_callback = nullptr);

  static bool UnregisterPlugin(JITLoaderCreateInstance create_callback);

  static JITLoaderCreateInstance
  GetJITLoaderCreateCallbackAtIndex(uint32_t idx);

  // EmulateInstruction
  static bool RegisterPlugin(llvm::StringRef name, llvm::StringRef description,
                             EmulateInstructionCreateInstance create_callback);

  static bool
  UnregisterPlugin(EmulateInstructionCreateInstance create_callback);

  static EmulateInstructionCreateInstance
  GetEmulateInstructionCreateCallbackAtIndex(uint32_t idx);

  static EmulateInstructionCreateInstance
  GetEmulateInstructionCreateCallbackForPluginName(llvm::StringRef name);

  // OperatingSystem
  static bool RegisterPlugin(llvm::StringRef name, llvm::StringRef description,
                             OperatingSystemCreateInstance create_callback,
                             DebuggerInitializeCallback debugger_init_callback);

  static bool UnregisterPlugin(OperatingSystemCreateInstance create_callback);

  static OperatingSystemCreateInstance
  GetOperatingSystemCreateCallbackAtIndex(uint32_t idx);

  static OperatingSystemCreateInstance
  GetOperatingSystemCreateCallbackForPluginName(llvm::StringRef name);

  // Language
  static bool
  RegisterPlugin(llvm::StringRef name, llvm::StringRef description,
                 LanguageCreateInstance create_callback,
                 DebuggerInitializeCallback debugger_init_callback = nullptr);

  static bool UnregisterPlugin(LanguageCreateInstance create_callback);

  static LanguageCreateInstance GetLanguageCreateCallbackAtIndex(uint32_t idx);

  // LanguageRuntime
  static bool RegisterPlugin(
      llvm::StringRef name, llvm::StringRef description,
      LanguageRuntimeCreateInstance create_callback,
      LanguageRuntimeGetCommandObject command_callback = nullptr,
      LanguageRuntimeGetExceptionPrecondition precondition_callback = nullptr);

  static bool UnregisterPlugin(LanguageRuntimeCreateInstance create_callback);

  static LanguageRuntimeCreateInstance
  GetLanguageRuntimeCreateCallbackAtIndex(uint32_t idx);

  static LanguageRuntimeGetCommandObject
  GetLanguageRuntimeGetCommandObjectAtIndex(uint32_t idx);

  static LanguageRuntimeGetExceptionPrecondition
  GetLanguageRuntimeGetExceptionPreconditionAtIndex(uint32_t idx);

  // SystemRuntime
  static bool RegisterPlugin(llvm::StringRef name, llvm::StringRef description,
                             SystemRuntimeCreateInstance create_callback);

  static bool UnregisterPlugin(SystemRuntimeCreateInstance create_callback);

  static SystemRuntimeCreateInstance
  GetSystemRuntimeCreateCallbackAtIndex(uint32_t idx);

  static std::vector<RegisteredPluginInfo> GetSystemRuntimePluginInfo();

  // Modify the enabled state of a SystemRuntime plugin.
  // Returns false if the plugin name is not found.
  static bool SetSystemRuntimePluginEnabled(llvm::StringRef name, bool enabled);

  // ObjectFile
  static bool
  RegisterPlugin(llvm::StringRef name, llvm::StringRef description,
                 ObjectFileCreateInstance create_callback,
                 ObjectFileCreateMemoryInstance create_memory_callback,
                 ObjectFileGetModuleSpecifications get_module_specifications,
                 ObjectFileSaveCore save_core = nullptr,
                 DebuggerInitializeCallback debugger_init_callback = nullptr);

  static bool UnregisterPlugin(ObjectFileCreateInstance create_callback);

  static bool IsRegisteredObjectFilePluginName(llvm::StringRef name);

  static ObjectFileCreateInstance
  GetObjectFileCreateCallbackAtIndex(uint32_t idx);

  static ObjectFileCreateMemoryInstance
  GetObjectFileCreateMemoryCallbackAtIndex(uint32_t idx);

  static ObjectFileGetModuleSpecifications
  GetObjectFileGetModuleSpecificationsCallbackAtIndex(uint32_t idx);

  static ObjectFileCreateMemoryInstance
  GetObjectFileCreateMemoryCallbackForPluginName(llvm::StringRef name);

  static Status SaveCore(const lldb::ProcessSP &process_sp,
                         lldb_private::SaveCoreOptions &core_options);

  // ObjectContainer
  static bool RegisterPlugin(
      llvm::StringRef name, llvm::StringRef description,
      ObjectContainerCreateInstance create_callback,
      ObjectFileGetModuleSpecifications get_module_specifications,
      ObjectContainerCreateMemoryInstance create_memory_callback = nullptr);

  static bool UnregisterPlugin(ObjectContainerCreateInstance create_callback);

  static ObjectContainerCreateInstance
  GetObjectContainerCreateCallbackAtIndex(uint32_t idx);

  static ObjectContainerCreateMemoryInstance
  GetObjectContainerCreateMemoryCallbackAtIndex(uint32_t idx);

  static ObjectFileGetModuleSpecifications
  GetObjectContainerGetModuleSpecificationsCallbackAtIndex(uint32_t idx);

  // Platform
  static bool
  RegisterPlugin(llvm::StringRef name, llvm::StringRef description,
                 PlatformCreateInstance create_callback,
                 DebuggerInitializeCallback debugger_init_callback = nullptr);

  static bool UnregisterPlugin(PlatformCreateInstance create_callback);

  static PlatformCreateInstance GetPlatformCreateCallbackAtIndex(uint32_t idx);

  static PlatformCreateInstance
  GetPlatformCreateCallbackForPluginName(llvm::StringRef name);

  static llvm::StringRef GetPlatformPluginNameAtIndex(uint32_t idx);

  static llvm::StringRef GetPlatformPluginDescriptionAtIndex(uint32_t idx);

  static void AutoCompletePlatformName(llvm::StringRef partial_name,
                                       CompletionRequest &request);
  // Process
  static bool
  RegisterPlugin(llvm::StringRef name, llvm::StringRef description,
                 ProcessCreateInstance create_callback,
                 DebuggerInitializeCallback debugger_init_callback = nullptr);

  static bool UnregisterPlugin(ProcessCreateInstance create_callback);

  static ProcessCreateInstance GetProcessCreateCallbackAtIndex(uint32_t idx);

  static ProcessCreateInstance
  GetProcessCreateCallbackForPluginName(llvm::StringRef name);

  static llvm::StringRef GetProcessPluginNameAtIndex(uint32_t idx);

  static llvm::StringRef GetProcessPluginDescriptionAtIndex(uint32_t idx);

  static void AutoCompleteProcessName(llvm::StringRef partial_name,
                                      CompletionRequest &request);

  // Register Type Provider
  static bool RegisterPlugin(llvm::StringRef name, llvm::StringRef description,
                             RegisterTypeBuilderCreateInstance create_callback);

  static bool
  UnregisterPlugin(RegisterTypeBuilderCreateInstance create_callback);

  static lldb::RegisterTypeBuilderSP GetRegisterTypeBuilder(Target &target);

  // ScriptInterpreter
  static bool RegisterPlugin(llvm::StringRef name, llvm::StringRef description,
                             lldb::ScriptLanguage script_lang,
                             ScriptInterpreterCreateInstance create_callback);

  static bool UnregisterPlugin(ScriptInterpreterCreateInstance create_callback);

  static ScriptInterpreterCreateInstance
  GetScriptInterpreterCreateCallbackAtIndex(uint32_t idx);

  static lldb::ScriptInterpreterSP
  GetScriptInterpreterForLanguage(lldb::ScriptLanguage script_lang,
                                  Debugger &debugger);

  // StructuredDataPlugin

  /// Register a StructuredDataPlugin class along with optional
  /// callbacks for debugger initialization and Process launch info
  /// filtering and manipulation.
  ///
  /// \param[in] name
  ///    The name of the plugin.
  ///
  /// \param[in] description
  ///    A description string for the plugin.
  ///
  /// \param[in] create_callback
  ///    The callback that will be invoked to create an instance of
  ///    the callback.  This may not be nullptr.
  ///
  /// \param[in] debugger_init_callback
  ///    An optional callback that will be made when a Debugger
  ///    instance is initialized.
  ///
  /// \param[in] filter_callback
  ///    An optional callback that will be invoked before LLDB
  ///    launches a process for debugging.  The callback must
  ///    do the following:
  ///    1. Only do something if the plugin's behavior is enabled.
  ///    2. Only make changes for processes that are relevant to the
  ///       plugin.  The callback gets a pointer to the Target, which
  ///       can be inspected as needed.  The ProcessLaunchInfo is
  ///       provided in read-write mode, and may be modified by the
  ///       plugin if, for instance, additional environment variables
  ///       are needed to support the feature when enabled.
  ///
  /// \return
  ///    Returns true upon success; otherwise, false.
  static bool
  RegisterPlugin(llvm::StringRef name, llvm::StringRef description,
                 StructuredDataPluginCreateInstance create_callback,
                 DebuggerInitializeCallback debugger_init_callback = nullptr,
                 StructuredDataFilterLaunchInfo filter_callback = nullptr);

  static bool
  UnregisterPlugin(StructuredDataPluginCreateInstance create_callback);

  static StructuredDataPluginCreateInstance
  GetStructuredDataPluginCreateCallbackAtIndex(uint32_t idx);

  static StructuredDataFilterLaunchInfo
  GetStructuredDataFilterCallbackAtIndex(uint32_t idx,
                                         bool &iteration_complete);

  // SymbolFile
  static bool
  RegisterPlugin(llvm::StringRef name, llvm::StringRef description,
                 SymbolFileCreateInstance create_callback,
                 DebuggerInitializeCallback debugger_init_callback = nullptr);

  static bool UnregisterPlugin(SymbolFileCreateInstance create_callback);

  static SymbolFileCreateInstance
  GetSymbolFileCreateCallbackAtIndex(uint32_t idx);

  // SymbolVendor
  static bool RegisterPlugin(llvm::StringRef name, llvm::StringRef description,
                             SymbolVendorCreateInstance create_callback);

  static bool UnregisterPlugin(SymbolVendorCreateInstance create_callback);

  static SymbolVendorCreateInstance
  GetSymbolVendorCreateCallbackAtIndex(uint32_t idx);

  // SymbolLocator
  static bool RegisterPlugin(
      llvm::StringRef name, llvm::StringRef description,
      SymbolLocatorCreateInstance create_callback,
      SymbolLocatorLocateExecutableObjectFile locate_executable_object_file =
          nullptr,
      SymbolLocatorLocateExecutableSymbolFile locate_executable_symbol_file =
          nullptr,
      SymbolLocatorDownloadObjectAndSymbolFile download_object_symbol_file =
          nullptr,
      SymbolLocatorFindSymbolFileInBundle find_symbol_file_in_bundle = nullptr,
      DebuggerInitializeCallback debugger_init_callback = nullptr);

  static bool UnregisterPlugin(SymbolLocatorCreateInstance create_callback);

  static SymbolLocatorCreateInstance
  GetSymbolLocatorCreateCallbackAtIndex(uint32_t idx);

  static ModuleSpec LocateExecutableObjectFile(const ModuleSpec &module_spec,
                                               StatisticsMap &map);

  static FileSpec
  LocateExecutableSymbolFile(const ModuleSpec &module_spec,
                             const FileSpecList &default_search_paths,
                             StatisticsMap &map);

  static bool DownloadObjectAndSymbolFile(ModuleSpec &module_spec,
                                          Status &error,
                                          bool force_lookup = true,
                                          bool copy_executable = true);

  static FileSpec FindSymbolFileInBundle(const FileSpec &dsym_bundle_fspec,
                                         const UUID *uuid,
                                         const ArchSpec *arch);

  // Trace
  static bool RegisterPlugin(
      llvm::StringRef name, llvm::StringRef description,
      TraceCreateInstanceFromBundle create_callback_from_bundle,
      TraceCreateInstanceForLiveProcess create_callback_for_live_process,
      llvm::StringRef schema,
      DebuggerInitializeCallback debugger_init_callback);

  static bool
  UnregisterPlugin(TraceCreateInstanceFromBundle create_callback);

  static TraceCreateInstanceFromBundle
  GetTraceCreateCallback(llvm::StringRef plugin_name);

  static TraceCreateInstanceForLiveProcess
  GetTraceCreateCallbackForLiveProcess(llvm::StringRef plugin_name);

  /// Get the JSON schema for a trace bundle description file corresponding to
  /// the given plugin.
  ///
  /// \param[in] plugin_name
  ///     The name of the plugin.
  ///
  /// \return
  ///     An empty \a StringRef if no plugin was found with that plugin name,
  ///     otherwise the actual schema is returned.
  static llvm::StringRef GetTraceSchema(llvm::StringRef plugin_name);

  /// Get the JSON schema for a trace bundle description file corresponding to
  /// the plugin given by its index.
  ///
  /// \param[in] index
  ///     The index of the plugin to get the schema of.
  ///
  /// \return
  ///     An empty \a StringRef if the index is greater than or equal to the
  ///     number plugins, otherwise the actual schema is returned.
  static llvm::StringRef GetTraceSchema(size_t index);

  // TraceExporter

  /// \param[in] create_thread_trace_export_command
  ///     This callback is used to create a CommandObject that will be listed
  ///     under "thread trace export". Can be \b null.
  static bool RegisterPlugin(
      llvm::StringRef name, llvm::StringRef description,
      TraceExporterCreateInstance create_callback,
      ThreadTraceExportCommandCreator create_thread_trace_export_command);

  static TraceExporterCreateInstance
  GetTraceExporterCreateCallback(llvm::StringRef plugin_name);

  static bool UnregisterPlugin(TraceExporterCreateInstance create_callback);

  static llvm::StringRef GetTraceExporterPluginNameAtIndex(uint32_t index);

  /// Return the callback used to create the CommandObject that will be listed
  /// under "thread trace export". Can be \b null.
  static ThreadTraceExportCommandCreator
  GetThreadTraceExportCommandCreatorAtIndex(uint32_t index);

  // UnwindAssembly
  static bool RegisterPlugin(llvm::StringRef name, llvm::StringRef description,
                             UnwindAssemblyCreateInstance create_callback);

  static bool UnregisterPlugin(UnwindAssemblyCreateInstance create_callback);

  static UnwindAssemblyCreateInstance
  GetUnwindAssemblyCreateCallbackAtIndex(uint32_t idx);

  // MemoryHistory
  static bool RegisterPlugin(llvm::StringRef name, llvm::StringRef description,
                             MemoryHistoryCreateInstance create_callback);

  static bool UnregisterPlugin(MemoryHistoryCreateInstance create_callback);

  static MemoryHistoryCreateInstance
  GetMemoryHistoryCreateCallbackAtIndex(uint32_t idx);

  // InstrumentationRuntime
  static bool
  RegisterPlugin(llvm::StringRef name, llvm::StringRef description,
                 InstrumentationRuntimeCreateInstance create_callback,
                 InstrumentationRuntimeGetType get_type_callback);

  static bool
  UnregisterPlugin(InstrumentationRuntimeCreateInstance create_callback);

  static InstrumentationRuntimeGetType
  GetInstrumentationRuntimeGetTypeCallbackAtIndex(uint32_t idx);

  static InstrumentationRuntimeCreateInstance
  GetInstrumentationRuntimeCreateCallbackAtIndex(uint32_t idx);

  // TypeSystem
  static bool RegisterPlugin(llvm::StringRef name, llvm::StringRef description,
                             TypeSystemCreateInstance create_callback,
                             LanguageSet supported_languages_for_types,
                             LanguageSet supported_languages_for_expressions);

  static bool UnregisterPlugin(TypeSystemCreateInstance create_callback);

  static TypeSystemCreateInstance
  GetTypeSystemCreateCallbackAtIndex(uint32_t idx);

  static LanguageSet GetAllTypeSystemSupportedLanguagesForTypes();

  static LanguageSet GetAllTypeSystemSupportedLanguagesForExpressions();

  // Scripted Interface
  static bool RegisterPlugin(llvm::StringRef name, llvm::StringRef description,
                             ScriptedInterfaceCreateInstance create_callback,
                             lldb::ScriptLanguage language,
                             ScriptedInterfaceUsages usages);

  static bool UnregisterPlugin(ScriptedInterfaceCreateInstance create_callback);

  static uint32_t GetNumScriptedInterfaces();

  static llvm::StringRef GetScriptedInterfaceNameAtIndex(uint32_t idx);

  static llvm::StringRef GetScriptedInterfaceDescriptionAtIndex(uint32_t idx);

  static lldb::ScriptLanguage GetScriptedInterfaceLanguageAtIndex(uint32_t idx);

  static ScriptedInterfaceUsages
  GetScriptedInterfaceUsagesAtIndex(uint32_t idx);

  // REPL
  static bool RegisterPlugin(llvm::StringRef name, llvm::StringRef description,
                             REPLCreateInstance create_callback,
                             LanguageSet supported_languages);

  static bool UnregisterPlugin(REPLCreateInstance create_callback);

  static REPLCreateInstance GetREPLCreateCallbackAtIndex(uint32_t idx);

  static LanguageSet GetREPLSupportedLanguagesAtIndex(uint32_t idx);

  static LanguageSet GetREPLAllTypeSystemSupportedLanguages();

  // Some plug-ins might register a DebuggerInitializeCallback callback when
  // registering the plug-in. After a new Debugger instance is created, this
  // DebuggerInitialize function will get called. This allows plug-ins to
  // install Properties and do any other initialization that requires a
  // debugger instance.
  static void DebuggerInitialize(Debugger &debugger);

  static lldb::OptionValuePropertiesSP
  GetSettingForDynamicLoaderPlugin(Debugger &debugger,
                                   llvm::StringRef setting_name);

  static bool CreateSettingForDynamicLoaderPlugin(
      Debugger &debugger, const lldb::OptionValuePropertiesSP &properties_sp,
      llvm::StringRef description, bool is_global_property);

  static lldb::OptionValuePropertiesSP
  GetSettingForPlatformPlugin(Debugger &debugger, llvm::StringRef setting_name);

  static bool CreateSettingForPlatformPlugin(
      Debugger &debugger, const lldb::OptionValuePropertiesSP &properties_sp,
      llvm::StringRef description, bool is_global_property);

  static lldb::OptionValuePropertiesSP
  GetSettingForProcessPlugin(Debugger &debugger, llvm::StringRef setting_name);

  static bool CreateSettingForProcessPlugin(
      Debugger &debugger, const lldb::OptionValuePropertiesSP &properties_sp,
      llvm::StringRef description, bool is_global_property);

  static lldb::OptionValuePropertiesSP
  GetSettingForSymbolLocatorPlugin(Debugger &debugger,
                                   llvm::StringRef setting_name);

  static bool CreateSettingForSymbolLocatorPlugin(
      Debugger &debugger, const lldb::OptionValuePropertiesSP &properties_sp,
      llvm::StringRef description, bool is_global_property);

  static bool CreateSettingForTracePlugin(
      Debugger &debugger, const lldb::OptionValuePropertiesSP &properties_sp,
      llvm::StringRef description, bool is_global_property);

  static lldb::OptionValuePropertiesSP
  GetSettingForObjectFilePlugin(Debugger &debugger,
                                llvm::StringRef setting_name);

  static bool CreateSettingForObjectFilePlugin(
      Debugger &debugger, const lldb::OptionValuePropertiesSP &properties_sp,
      llvm::StringRef description, bool is_global_property);

  static lldb::OptionValuePropertiesSP
  GetSettingForSymbolFilePlugin(Debugger &debugger,
                                llvm::StringRef setting_name);

  static bool CreateSettingForSymbolFilePlugin(
      Debugger &debugger, const lldb::OptionValuePropertiesSP &properties_sp,
      llvm::StringRef description, bool is_global_property);

  static lldb::OptionValuePropertiesSP
  GetSettingForJITLoaderPlugin(Debugger &debugger,
                               llvm::StringRef setting_name);

  static bool CreateSettingForJITLoaderPlugin(
      Debugger &debugger, const lldb::OptionValuePropertiesSP &properties_sp,
      llvm::StringRef description, bool is_global_property);

  static lldb::OptionValuePropertiesSP
  GetSettingForOperatingSystemPlugin(Debugger &debugger,
                                     llvm::StringRef setting_name);

  static bool CreateSettingForOperatingSystemPlugin(
      Debugger &debugger, const lldb::OptionValuePropertiesSP &properties_sp,
      llvm::StringRef description, bool is_global_property);

  static lldb::OptionValuePropertiesSP
  GetSettingForStructuredDataPlugin(Debugger &debugger,
                                    llvm::StringRef setting_name);

  static bool CreateSettingForStructuredDataPlugin(
      Debugger &debugger, const lldb::OptionValuePropertiesSP &properties_sp,
      llvm::StringRef description, bool is_global_property);

  static lldb::OptionValuePropertiesSP
  GetSettingForCPlusPlusLanguagePlugin(Debugger &debugger,
                                       llvm::StringRef setting_name);

  static bool CreateSettingForCPlusPlusLanguagePlugin(
      Debugger &debugger, const lldb::OptionValuePropertiesSP &properties_sp,
      llvm::StringRef description, bool is_global_property);
<<<<<<< HEAD
=======

  //
  // Plugin Info+Enable Declarations
  //
  static std::vector<RegisteredPluginInfo> GetABIPluginInfo();
  static bool SetABIPluginEnabled(llvm::StringRef name, bool enable);

  static std::vector<RegisteredPluginInfo> GetArchitecturePluginInfo();
  static bool SetArchitecturePluginEnabled(llvm::StringRef name, bool enable);

  static std::vector<RegisteredPluginInfo> GetDisassemblerPluginInfo();
  static bool SetDisassemblerPluginEnabled(llvm::StringRef name, bool enable);

  static std::vector<RegisteredPluginInfo> GetDynamicLoaderPluginInfo();
  static bool SetDynamicLoaderPluginEnabled(llvm::StringRef name, bool enable);

  static std::vector<RegisteredPluginInfo> GetEmulateInstructionPluginInfo();
  static bool SetEmulateInstructionPluginEnabled(llvm::StringRef name,
                                                 bool enable);

  static std::vector<RegisteredPluginInfo>
  GetInstrumentationRuntimePluginInfo();
  static bool SetInstrumentationRuntimePluginEnabled(llvm::StringRef name,
                                                     bool enable);

  static std::vector<RegisteredPluginInfo> GetJITLoaderPluginInfo();
  static bool SetJITLoaderPluginEnabled(llvm::StringRef name, bool enable);

  static std::vector<RegisteredPluginInfo> GetLanguagePluginInfo();
  static bool SetLanguagePluginEnabled(llvm::StringRef name, bool enable);

  static std::vector<RegisteredPluginInfo> GetLanguageRuntimePluginInfo();
  static bool SetLanguageRuntimePluginEnabled(llvm::StringRef name,
                                              bool enable);

  static std::vector<RegisteredPluginInfo> GetMemoryHistoryPluginInfo();
  static bool SetMemoryHistoryPluginEnabled(llvm::StringRef name, bool enable);

  static std::vector<RegisteredPluginInfo> GetObjectContainerPluginInfo();
  static bool SetObjectContainerPluginEnabled(llvm::StringRef name,
                                              bool enable);

  static std::vector<RegisteredPluginInfo> GetObjectFilePluginInfo();
  static bool SetObjectFilePluginEnabled(llvm::StringRef name, bool enable);

  static std::vector<RegisteredPluginInfo> GetOperatingSystemPluginInfo();
  static bool SetOperatingSystemPluginEnabled(llvm::StringRef name,
                                              bool enable);

  static std::vector<RegisteredPluginInfo> GetPlatformPluginInfo();
  static bool SetPlatformPluginEnabled(llvm::StringRef name, bool enable);

  static std::vector<RegisteredPluginInfo> GetProcessPluginInfo();
  static bool SetProcessPluginEnabled(llvm::StringRef name, bool enable);

  static std::vector<RegisteredPluginInfo> GetREPLPluginInfo();
  static bool SetREPLPluginEnabled(llvm::StringRef name, bool enable);

  static std::vector<RegisteredPluginInfo> GetRegisterTypeBuilderPluginInfo();
  static bool SetRegisterTypeBuilderPluginEnabled(llvm::StringRef name,
                                                  bool enable);

  static std::vector<RegisteredPluginInfo> GetScriptInterpreterPluginInfo();
  static bool SetScriptInterpreterPluginEnabled(llvm::StringRef name,
                                                bool enable);

  static std::vector<RegisteredPluginInfo> GetScriptedInterfacePluginInfo();
  static bool SetScriptedInterfacePluginEnabled(llvm::StringRef name,
                                                bool enable);

  static std::vector<RegisteredPluginInfo> GetStructuredDataPluginInfo();
  static bool SetStructuredDataPluginEnabled(llvm::StringRef name, bool enable);

  static std::vector<RegisteredPluginInfo> GetSymbolFilePluginInfo();
  static bool SetSymbolFilePluginEnabled(llvm::StringRef name, bool enable);

  static std::vector<RegisteredPluginInfo> GetSymbolLocatorPluginInfo();
  static bool SetSymbolLocatorPluginEnabled(llvm::StringRef name, bool enable);

  static std::vector<RegisteredPluginInfo> GetSymbolVendorPluginInfo();
  static bool SetSymbolVendorPluginEnabled(llvm::StringRef name, bool enable);

  static std::vector<RegisteredPluginInfo> GetSystemRuntimePluginInfo();
  static bool SetSystemRuntimePluginEnabled(llvm::StringRef name, bool enable);

  static std::vector<RegisteredPluginInfo> GetTracePluginInfo();
  static bool SetTracePluginEnabled(llvm::StringRef name, bool enable);

  static std::vector<RegisteredPluginInfo> GetTraceExporterPluginInfo();
  static bool SetTraceExporterPluginEnabled(llvm::StringRef name, bool enable);

  static std::vector<RegisteredPluginInfo> GetTypeSystemPluginInfo();
  static bool SetTypeSystemPluginEnabled(llvm::StringRef name, bool enable);

  static std::vector<RegisteredPluginInfo> GetUnwindAssemblyPluginInfo();
  static bool SetUnwindAssemblyPluginEnabled(llvm::StringRef name, bool enable);
>>>>>>> eb0f1dc0
};

} // namespace lldb_private

#endif // LLDB_CORE_PLUGINMANAGER_H<|MERGE_RESOLUTION|>--- conflicted
+++ resolved
@@ -25,10 +25,7 @@
 
 #include <cstddef>
 #include <cstdint>
-<<<<<<< HEAD
-=======
 #include <functional>
->>>>>>> eb0f1dc0
 #include <vector>
 
 #define LLDB_PLUGIN_DEFINE_ADV(ClassName, PluginName)                          \
@@ -61,8 +58,6 @@
   bool enabled = false;
 };
 
-<<<<<<< HEAD
-=======
 // Define some data structures to describe known plugin "namespaces".
 // The PluginManager is organized into a series of static functions
 // that operate on different types of plugins. For example SystemRuntime
@@ -82,7 +77,6 @@
   SetPluginEnabled set_enabled;
 };
 
->>>>>>> eb0f1dc0
 class PluginManager {
 public:
   static void Initialize();
@@ -242,12 +236,6 @@
   static SystemRuntimeCreateInstance
   GetSystemRuntimeCreateCallbackAtIndex(uint32_t idx);
 
-  static std::vector<RegisteredPluginInfo> GetSystemRuntimePluginInfo();
-
-  // Modify the enabled state of a SystemRuntime plugin.
-  // Returns false if the plugin name is not found.
-  static bool SetSystemRuntimePluginEnabled(llvm::StringRef name, bool enabled);
-
   // ObjectFile
   static bool
   RegisterPlugin(llvm::StringRef name, llvm::StringRef description,
@@ -690,8 +678,6 @@
   static bool CreateSettingForCPlusPlusLanguagePlugin(
       Debugger &debugger, const lldb::OptionValuePropertiesSP &properties_sp,
       llvm::StringRef description, bool is_global_property);
-<<<<<<< HEAD
-=======
 
   //
   // Plugin Info+Enable Declarations
@@ -788,7 +774,6 @@
 
   static std::vector<RegisteredPluginInfo> GetUnwindAssemblyPluginInfo();
   static bool SetUnwindAssemblyPluginEnabled(llvm::StringRef name, bool enable);
->>>>>>> eb0f1dc0
 };
 
 } // namespace lldb_private
