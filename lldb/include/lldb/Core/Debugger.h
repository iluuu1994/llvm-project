--- conflicted
+++ resolved
@@ -297,11 +297,7 @@
 
   bool GetShowStatusline() const;
 
-<<<<<<< HEAD
-  const FormatEntity::Entry *GetStatuslineFormat() const;
-=======
   FormatEntity::Entry GetStatuslineFormat() const;
->>>>>>> 4084ffcf
   bool SetStatuslineFormat(const FormatEntity::Entry &format);
 
   llvm::StringRef GetSeparator() const;
