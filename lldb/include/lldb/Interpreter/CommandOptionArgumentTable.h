//===-- CommandOptionArgumentTable.h ----------------------------*- C++ -*-===//
//
// Part of the LLVM Project, under the Apache License v2.0 with LLVM Exceptions.
// See https://llvm.org/LICENSE.txt for license information.
// SPDX-License-Identifier: Apache-2.0 WITH LLVM-exception
//
//===----------------------------------------------------------------------===//

#ifndef LLDB_INTERPRETER_COMMANDOPTIONARGUMENTTABLE_H
#define LLDB_INTERPRETER_COMMANDOPTIONARGUMENTTABLE_H

#include "lldb/Interpreter/CommandObject.h"

namespace lldb_private {

static constexpr OptionEnumValueElement g_corefile_save_style[] = {
    {lldb::eSaveCoreFull, "full", "Create a core file with all memory saved"},
    {lldb::eSaveCoreDirtyOnly, "modified-memory",
     "Create a corefile with only modified memory saved"},
    {lldb::eSaveCoreStackOnly, "stack",
     "Create a corefile with only stack  memory saved"},
};

static constexpr OptionEnumValueElement g_description_verbosity_type[] = {
    {
        eLanguageRuntimeDescriptionDisplayVerbosityCompact,
        "compact",
        "Only show the description string",
    },
    {
        eLanguageRuntimeDescriptionDisplayVerbosityFull,
        "full",
        "Show the full output, including persistent variable's name and type",
    },
};

static constexpr OptionEnumValueElement g_sort_option_enumeration[] = {
    {
        eSortOrderNone,
        "none",
        "No sorting, use the original symbol table order.",
    },
    {
        eSortOrderByAddress,
        "address",
        "Sort output by symbol address.",
    },
    {
        eSortOrderByName,
        "name",
        "Sort output by symbol name.",
    },
    {
        eSortOrderBySize,
        "size",
        "Sort output by symbol byte size.",
    },
};

// Note that the negation in the argument name causes a slightly confusing
// mapping of the enum values.
static constexpr OptionEnumValueElement g_dependents_enumeration[] = {
    {
        eLoadDependentsDefault,
        "default",
        "Only load dependents when the target is an executable.",
    },
    {
        eLoadDependentsNo,
        "true",
        "Don't load dependents, even if the target is an executable.",
    },
    {
        eLoadDependentsYes,
        "false",
        "Load dependents, even if the target is not an executable.",
    },
};

// FIXME: "script-type" needs to have its contents determined dynamically, so
// somebody can add a new scripting language to lldb and have it pickable here
// without having to change this enumeration by hand and rebuild lldb proper.
static constexpr OptionEnumValueElement g_script_option_enumeration[] = {
    {
        lldb::eScriptLanguageNone,
        "command",
        "Commands are in the lldb command interpreter language",
    },
    {
        lldb::eScriptLanguagePython,
        "python",
        "Commands are in the Python language.",
    },
    {
        lldb::eScriptLanguageLua,
        "lua",
        "Commands are in the Lua language.",
    },
    {
        lldb::eScriptLanguageNone,
        "default",
        "Commands are in the default scripting language.",
    },
};

static constexpr OptionEnumValueElement g_log_handler_type[] = {
    {
        eLogHandlerDefault,
        "default",
        "Use the default (stream) log handler",
    },
    {
        eLogHandlerStream,
        "stream",
        "Write log messages to the debugger output stream or to a file if one "
        "is specified. A buffer size (in bytes) can be specified with -b. If "
        "no buffer size is specified the output is unbuffered.",
    },
    {
        eLogHandlerCircular,
        "circular",
        "Write log messages to a fixed size circular buffer. A buffer size "
        "(number of messages) must be specified with -b.",
    },
    {
        eLogHandlerSystem,
        "os",
        "Write log messages to the operating system log.",
    },
};

static constexpr OptionEnumValueElement g_script_synchro_type[] = {
    {
        eScriptedCommandSynchronicitySynchronous,
        "synchronous",
        "Run synchronous",
    },
    {
        eScriptedCommandSynchronicityAsynchronous,
        "asynchronous",
        "Run asynchronous",
    },
    {
        eScriptedCommandSynchronicityCurrentValue,
        "current",
        "Do not alter current setting",
    },
};

static constexpr OptionEnumValueElement g_running_mode[] = {
    {lldb::eOnlyThisThread, "this-thread", "Run only this thread"},
    {lldb::eAllThreads, "all-threads", "Run all threads"},
    {lldb::eOnlyDuringStepping, "while-stepping",
     "Run only this thread while stepping"},
};

static constexpr OptionEnumValueElement g_completion_type[] = {
    {lldb::eNoCompletion, "none", "No completion."},
    {lldb::eSourceFileCompletion, "source-file", "Completes to a source file."},
    {lldb::eDiskFileCompletion, "disk-file", "Completes to a disk file."},
    {lldb::eDiskDirectoryCompletion, "disk-directory",
     "Completes to a disk directory."},
    {lldb::eSymbolCompletion, "symbol", "Completes to a symbol."},
    {lldb::eModuleCompletion, "module", "Completes to a module."},
    {lldb::eSettingsNameCompletion, "settings-name",
     "Completes to a settings name."},
    {lldb::ePlatformPluginCompletion, "platform-plugin",
     "Completes to a platform plugin."},
    {lldb::eArchitectureCompletion, "architecture",
     "Completes to a architecture."},
    {lldb::eVariablePathCompletion, "variable-path",
     "Completes to a variable path."},
    {lldb::eRegisterCompletion, "register", "Completes to a register."},
    {lldb::eBreakpointCompletion, "breakpoint", "Completes to a breakpoint."},
    {lldb::eProcessPluginCompletion, "process-plugin",
     "Completes to a process plugin."},
    {lldb::eDisassemblyFlavorCompletion, "disassembly-flavor",
     "Completes to a disassembly flavor."},
    {lldb::eTypeLanguageCompletion, "type-language",
     "Completes to a type language."},
    {lldb::eFrameIndexCompletion, "frame-index", "Completes to a frame index."},
    {lldb::eModuleUUIDCompletion, "module-uuid", "Completes to a module uuid."},
    {lldb::eStopHookIDCompletion, "stophook-id", "Completes to a stophook id."},
    {lldb::eThreadIndexCompletion, "thread-index",
     "Completes to a thread index."},
    {lldb::eWatchpointIDCompletion, "watchpoint-id",
     "Completes to a watchpoint id."},
    {lldb::eBreakpointNameCompletion, "breakpoint-name",
     "Completes to a breakpoint name."},
    {lldb::eProcessIDCompletion, "process-id", "Completes to a process id."},
    {lldb::eProcessNameCompletion, "process-name",
     "Completes to a process name."},
    {lldb::eRemoteDiskFileCompletion, "remote-disk-file",
     "Completes to a remote disk file."},
    {lldb::eRemoteDiskDirectoryCompletion, "remote-disk-directory",
     "Completes to a remote disk directory."},
    {lldb::eTypeCategoryNameCompletion, "type-category-name",
     "Completes to a type category name."},
    {lldb::eCustomCompletion, "custom", "Custom completion."},
    {lldb::eThreadIDCompletion, "thread-id", "Completes to a thread ID."},
};

llvm::StringRef RegisterNameHelpTextCallback();
llvm::StringRef BreakpointIDHelpTextCallback();
llvm::StringRef BreakpointIDRangeHelpTextCallback();
llvm::StringRef BreakpointNameHelpTextCallback();
llvm::StringRef GDBFormatHelpTextCallback();
llvm::StringRef FormatHelpTextCallback();
llvm::StringRef LanguageTypeHelpTextCallback();
llvm::StringRef SummaryStringHelpTextCallback();
llvm::StringRef ExprPathHelpTextCallback();
llvm::StringRef arch_helper();

static constexpr CommandObject::ArgumentTableEntry g_argument_table[] = {
    // clang-format off
    { lldb::eArgTypeAddress, "address", lldb::CompletionType::eNoCompletion, {}, { nullptr, false }, "A valid address in the target program's execution space." },
    { lldb::eArgTypeAddressOrExpression, "address-expression", lldb::CompletionType::eNoCompletion, {}, { nullptr, false }, "An expression that resolves to an address." },
    { lldb::eArgTypeAliasName, "alias-name", lldb::CompletionType::eNoCompletion, {}, { nullptr, false }, "The name of an abbreviation (alias) for a debugger command." },
    { lldb::eArgTypeAliasOptions, "options-for-aliased-command", lldb::CompletionType::eNoCompletion, {}, { nullptr, false }, "Command options to be used as part of an alias (abbreviation) definition.  (See 'help commands alias' for more information.)" },
    { lldb::eArgTypeArchitecture, "arch", lldb::eArchitectureCompletion, {}, { arch_helper, true }, "The architecture name, e.g. i386 or x86_64." },
    { lldb::eArgTypeBoolean, "boolean", lldb::CompletionType::eNoCompletion, {}, { nullptr, false }, "A Boolean value: 'true' or 'false'" },
    { lldb::eArgTypeBreakpointID, "breakpt-id", lldb::CompletionType::eNoCompletion, {}, { BreakpointIDHelpTextCallback, false }, nullptr },
    { lldb::eArgTypeBreakpointIDRange, "breakpt-id-list", lldb::CompletionType::eNoCompletion, {}, { BreakpointIDRangeHelpTextCallback, false }, nullptr },
    { lldb::eArgTypeBreakpointName, "breakpoint-name", lldb::eBreakpointNameCompletion, {}, { BreakpointNameHelpTextCallback, false }, nullptr },
    { lldb::eArgTypeByteSize, "byte-size", lldb::CompletionType::eNoCompletion, {}, { nullptr, false }, "Number of bytes to use." },
    { lldb::eArgTypeClassName, "class-name", lldb::CompletionType::eNoCompletion, {}, { nullptr, false }, "Then name of a class from the debug information in the program." },
    { lldb::eArgTypeCommandName, "cmd-name", lldb::CompletionType::eNoCompletion, {}, { nullptr, false }, "A debugger command (may be multiple words), without any options or arguments." },
    { lldb::eArgTypeCount, "count", lldb::CompletionType::eNoCompletion, {}, { nullptr, false }, "An unsigned integer." },
    { lldb::eArgTypeDescriptionVerbosity, "description-verbosity", lldb::CompletionType::eNoCompletion, g_description_verbosity_type, { nullptr, false }, "How verbose the output of 'po' should be." },
    { lldb::eArgTypeDirectoryName, "directory", lldb::eDiskDirectoryCompletion, {}, { nullptr, false }, "A directory name." },
    { lldb::eArgTypeDisassemblyFlavor, "disassembly-flavor", lldb::eDisassemblyFlavorCompletion, {}, { nullptr, false }, "A disassembly flavor recognized by your disassembly plugin.  Currently the only valid options are \"att\" and \"intel\" for Intel targets" },
    { lldb::eArgTypeEndAddress, "end-address", lldb::CompletionType::eNoCompletion, {}, { nullptr, false }, "Help text goes here." },
    { lldb::eArgTypeExpression, "expr", lldb::CompletionType::eNoCompletion, {}, { nullptr, false }, "Help text goes here." },
    { lldb::eArgTypeExpressionPath, "expr-path", lldb::CompletionType::eNoCompletion, {}, { ExprPathHelpTextCallback, true }, nullptr },
    { lldb::eArgTypeExprFormat, "expression-format", lldb::CompletionType::eNoCompletion, {}, { nullptr, false }, "[ [bool|b] | [bin] | [char|c] | [oct|o] | [dec|i|d|u] | [hex|x] | [float|f] | [cstr|s] ]" },
    { lldb::eArgTypeFileLineColumn, "linespec", lldb::CompletionType::eNoCompletion, {}, { nullptr, false }, "A source specifier in the form file:line[:column]" },
    { lldb::eArgTypeFilename, "filename", lldb::eDiskFileCompletion, {}, { nullptr, false }, "The name of a file (can include path)." },
    { lldb::eArgTypeFormat, "format", lldb::CompletionType::eNoCompletion, {}, { FormatHelpTextCallback, true }, nullptr },
    { lldb::eArgTypeFrameIndex, "frame-index", lldb::eFrameIndexCompletion, {}, { nullptr, false }, "Index into a thread's list of frames." },
    { lldb::eArgTypeFullName, "fullname", lldb::CompletionType::eNoCompletion, {}, { nullptr, false }, "Help text goes here." },
    { lldb::eArgTypeFunctionName, "function-name", lldb::CompletionType::eNoCompletion, {}, { nullptr, false }, "The name of a function." },
    { lldb::eArgTypeFunctionOrSymbol, "function-or-symbol", lldb::CompletionType::eNoCompletion, {}, { nullptr, false }, "The name of a function or symbol." },
    { lldb::eArgTypeGDBFormat, "gdb-format", lldb::CompletionType::eNoCompletion, {}, { GDBFormatHelpTextCallback, true }, nullptr },
    { lldb::eArgTypeHelpText, "help-text", lldb::CompletionType::eNoCompletion, {}, { nullptr, false }, "Text to be used as help for some other entity in LLDB" },
    { lldb::eArgTypeIndex, "index", lldb::CompletionType::eNoCompletion, {}, { nullptr, false }, "An index into a list." },
    { lldb::eArgTypeLanguage, "source-language", lldb::eTypeLanguageCompletion, {}, { LanguageTypeHelpTextCallback, true }, nullptr },
    { lldb::eArgTypeLineNum, "linenum", lldb::CompletionType::eNoCompletion, {}, { nullptr, false }, "Line number in a source file." },
    { lldb::eArgTypeLogCategory, "log-category", lldb::CompletionType::eNoCompletion, {}, { nullptr, false }, "The name of a category within a log channel, e.g. all (try \"log list\" to see a list of all channels and their categories." },
    { lldb::eArgTypeLogChannel, "log-channel", lldb::CompletionType::eNoCompletion, {}, { nullptr, false }, "The name of a log channel, e.g. process.gdb-remote (try \"log list\" to see a list of all channels and their categories)." },
    { lldb::eArgTypeMethod, "method", lldb::CompletionType::eNoCompletion, {}, { nullptr, false }, "A C++ method name." },
    { lldb::eArgTypeName, "name", lldb::eTypeCategoryNameCompletion, {}, { nullptr, false }, "The name of a type category." },
    { lldb::eArgTypeNewPathPrefix, "new-path-prefix", lldb::CompletionType::eNoCompletion, {}, { nullptr, false }, "Help text goes here." },
    { lldb::eArgTypeNumLines, "num-lines", lldb::CompletionType::eNoCompletion, {}, { nullptr, false }, "The number of lines to use." },
    { lldb::eArgTypeNumberPerLine, "number-per-line", lldb::CompletionType::eNoCompletion, {}, { nullptr, false }, "The number of items per line to display." },
    { lldb::eArgTypeOffset, "offset", lldb::CompletionType::eNoCompletion, {}, { nullptr, false }, "Help text goes here." },
    { lldb::eArgTypeOldPathPrefix, "old-path-prefix", lldb::CompletionType::eNoCompletion, {}, { nullptr, false }, "Help text goes here." },
    { lldb::eArgTypeOneLiner, "one-line-command", lldb::CompletionType::eNoCompletion, {}, { nullptr, false }, "A command that is entered as a single line of text." },
    { lldb::eArgTypePath, "path", lldb::eDiskFileCompletion, {}, { nullptr, false }, "Path." },
    { lldb::eArgTypePermissionsNumber, "perms-numeric", lldb::CompletionType::eNoCompletion, {}, { nullptr, false }, "Permissions given as an octal number (e.g. 755)." },
    { lldb::eArgTypePermissionsString, "perms=string", lldb::CompletionType::eNoCompletion, {}, { nullptr, false }, "Permissions given as a string value (e.g. rw-r-xr--)." },
    { lldb::eArgTypePid, "pid", lldb::eProcessIDCompletion, {}, { nullptr, false }, "The process ID number." },
    { lldb::eArgTypePlugin, "plugin", lldb::eProcessPluginCompletion, {}, { nullptr, false }, "Help text goes here." },
    { lldb::eArgTypeProcessName, "process-name", lldb::eProcessNameCompletion, {}, { nullptr, false }, "The name of the process." },
    { lldb::eArgTypePythonClass, "python-class", lldb::CompletionType::eNoCompletion, {}, { nullptr, false }, "The name of a Python class." },
    { lldb::eArgTypePythonFunction, "python-function", lldb::CompletionType::eNoCompletion, {}, { nullptr, false }, "The name of a Python function." },
    { lldb::eArgTypePythonScript, "python-script", lldb::CompletionType::eNoCompletion, {}, { nullptr, false }, "Source code written in Python." },
    { lldb::eArgTypeQueueName, "queue-name", lldb::CompletionType::eNoCompletion, {}, { nullptr, false }, "The name of the thread queue." },
    { lldb::eArgTypeRegisterName, "register-name", lldb::CompletionType::eRegisterCompletion, {}, { RegisterNameHelpTextCallback, true }, nullptr },
    { lldb::eArgTypeRegularExpression, "regular-expression", lldb::CompletionType::eNoCompletion, {}, { nullptr, false }, "A POSIX-compliant extended regular expression." },
    { lldb::eArgTypeRunArgs, "run-args", lldb::CompletionType::eDiskFileCompletion, {}, { nullptr, false }, "Arguments to be passed to the target program when it starts executing." },
    { lldb::eArgTypeRunMode, "run-mode", lldb::CompletionType::eNoCompletion, g_running_mode, { nullptr, false }, "Help text goes here." },
    { lldb::eArgTypeScriptedCommandSynchronicity, "script-cmd-synchronicity", lldb::CompletionType::eNoCompletion, g_script_synchro_type, { nullptr, false }, "The synchronicity to use to run scripted commands with regard to LLDB event system." },
    { lldb::eArgTypeScriptLang, "script-language", lldb::CompletionType::eNoCompletion, g_script_option_enumeration, { nullptr, false }, "The scripting language to be used for script-based commands.  Supported languages are python and lua." },
    { lldb::eArgTypeSearchWord, "search-word", lldb::CompletionType::eNoCompletion, {}, { nullptr, false }, "Any word of interest for search purposes." },
    { lldb::eArgTypeSelector, "selector", lldb::CompletionType::eNoCompletion, {}, { nullptr, false }, "An Objective-C selector name." },
    { lldb::eArgTypeSettingIndex, "setting-index", lldb::CompletionType::eNoCompletion, {}, { nullptr, false }, "An index into a settings variable that is an array (try 'settings list' to see all the possible settings variables and their types)." },
    { lldb::eArgTypeSettingKey, "setting-key", lldb::CompletionType::eNoCompletion, {}, { nullptr, false }, "A key into a settings variables that is a dictionary (try 'settings list' to see all the possible settings variables and their types)." },
    { lldb::eArgTypeSettingPrefix, "setting-prefix", lldb::CompletionType::eSettingsNameCompletion, {}, { nullptr, false }, "The name of a settable internal debugger variable up to a dot ('.'), e.g. 'target.process.'" },
    { lldb::eArgTypeSettingVariableName, "setting-variable-name", lldb::CompletionType::eSettingsNameCompletion, {}, { nullptr, false }, "The name of a settable internal debugger variable.  Type 'settings list' to see a complete list of such variables." },
    { lldb::eArgTypeShlibName, "shlib-name", lldb::CompletionType::eDiskFileCompletion, {}, { nullptr, false }, "The name of a shared library." },
    { lldb::eArgTypeSourceFile, "source-file", lldb::eSourceFileCompletion, {}, { nullptr, false }, "The name of a source file.." },
    { lldb::eArgTypeSortOrder, "sort-order", lldb::CompletionType::eNoCompletion, g_sort_option_enumeration, { nullptr, false }, "Specify a sort order when dumping lists." },
    { lldb::eArgTypeStartAddress, "start-address", lldb::CompletionType::eNoCompletion, {}, { nullptr, false }, "Help text goes here." },
    { lldb::eArgTypeSummaryString, "summary-string", lldb::CompletionType::eNoCompletion, {}, { SummaryStringHelpTextCallback, true }, nullptr },
    { lldb::eArgTypeSymbol, "symbol", lldb::eSymbolCompletion, {}, { nullptr, false }, "Any symbol name (function name, variable, argument, etc.)" },
    { lldb::eArgTypeThreadID, "thread-id", lldb::CompletionType::eThreadIndexCompletion, {}, { nullptr, false }, "Thread ID number." },
    { lldb::eArgTypeThreadIndex, "thread-index", lldb::CompletionType::eThreadIndexCompletion, {}, { nullptr, false }, "Index into the process' list of threads." },
    { lldb::eArgTypeThreadName, "thread-name", lldb::CompletionType::eNoCompletion, {}, { nullptr, false }, "The thread's name." },
    { lldb::eArgTypeTypeName, "type-name", lldb::CompletionType::eNoCompletion, {}, { nullptr, false }, "A type name." },
    { lldb::eArgTypeUnsignedInteger, "unsigned-integer", lldb::CompletionType::eNoCompletion, {}, { nullptr, false }, "An unsigned integer." },
    { lldb::eArgTypeUnixSignal, "unix-signal", lldb::CompletionType::eNoCompletion, {}, { nullptr, false }, "A valid Unix signal name or number (e.g. SIGKILL, KILL or 9)." },
    { lldb::eArgTypeVarName, "variable-name", lldb::CompletionType::eVariablePathCompletion, {} ,{ nullptr, false }, "The name of a variable in your program." },
    { lldb::eArgTypeValue, "value", lldb::CompletionType::eNoCompletion, g_dependents_enumeration, { nullptr, false }, "A value could be anything, depending on where and how it is used." },
    { lldb::eArgTypeWidth, "width", lldb::CompletionType::eNoCompletion, {}, { nullptr, false }, "Help text goes here." },
    { lldb::eArgTypeNone, "none", lldb::CompletionType::eNoCompletion, {}, { nullptr, false }, "No help available for this." },
    { lldb::eArgTypePlatform, "platform-name", lldb::ePlatformPluginCompletion, {}, { nullptr, false }, "The name of an installed platform plug-in . Type 'platform list' to see a complete list of installed platforms." },
    { lldb::eArgTypeWatchpointID, "watchpt-id", lldb::CompletionType::eNoCompletion, {}, { nullptr, false }, "Watchpoint IDs are positive integers." },
    { lldb::eArgTypeWatchpointIDRange, "watchpt-id-list", lldb::CompletionType::eNoCompletion, {}, { nullptr, false }, "For example, '1-3' or '1 to 3'." },
    { lldb::eArgTypeWatchType, "watch-type", lldb::CompletionType::eNoCompletion, {}, { nullptr, false }, "Specify the type for a watchpoint." },
    { lldb::eArgRawInput, "raw-input", lldb::CompletionType::eNoCompletion, {}, { nullptr, false }, "Free-form text passed to a command without prior interpretation, allowing spaces without requiring quotes.  To pass arguments and free form text put two dashes ' -- ' between the last argument and any raw input." },
    { lldb::eArgTypeCommand, "command", lldb::CompletionType::eNoCompletion, {}, { nullptr, false }, "An LLDB Command line command element." },
    { lldb::eArgTypeColumnNum, "column", lldb::CompletionType::eNoCompletion, {}, { nullptr, false }, "Column number in a source file." },
    { lldb::eArgTypeModuleUUID, "module-uuid", lldb::eModuleUUIDCompletion, {}, { nullptr, false }, "A module UUID value." },
    { lldb::eArgTypeSaveCoreStyle, "corefile-style", lldb::CompletionType::eNoCompletion, g_corefile_save_style, { nullptr, false }, "The type of corefile that lldb will try to create, dependant on this target's capabilities." },
    { lldb::eArgTypeLogHandler, "log-handler", lldb::CompletionType::eNoCompletion, g_log_handler_type ,{ nullptr, false }, "The log handle that will be used to write out log messages." },
    { lldb::eArgTypeSEDStylePair, "substitution-pair", lldb::CompletionType::eNoCompletion, {}, { nullptr, false }, "A sed-style pattern and target pair." },
    { lldb::eArgTypeRecognizerID, "frame-recognizer-id", lldb::CompletionType::eNoCompletion, {}, { nullptr, false }, "The ID for a stack frame recognizer." },
    { lldb::eArgTypeConnectURL, "process-connect-url", lldb::CompletionType::eNoCompletion, {}, { nullptr, false }, "A URL-style specification for a remote connection." },
    { lldb::eArgTypeTargetID, "target-id", lldb::CompletionType::eNoCompletion, {}, { nullptr, false }, "The index ID for an lldb Target." },
    { lldb::eArgTypeStopHookID, "stop-hook-id", lldb::CompletionType::eStopHookIDCompletion, {}, { nullptr, false }, "The ID you receive when you create a stop-hook." },
    { lldb::eArgTypeCompletionType, "completion-type", lldb::CompletionType::eNoCompletion, g_completion_type, { nullptr, false }, "The completion type to use when adding custom commands. If none is specified, the command won't use auto-completion." },
    { lldb::eArgTypeRemotePath, "remote-path", lldb::CompletionType::eRemoteDiskFileCompletion, {}, { nullptr, false }, "A path on the system managed by the current platform." },
    { lldb::eArgTypeRemoteFilename, "remote-filename", lldb::CompletionType::eRemoteDiskFileCompletion, {}, { nullptr, false }, "A file on the system managed by the current platform." },
    { lldb::eArgTypeModule, "module", lldb::CompletionType::eModuleCompletion, {}, { nullptr, false }, "The name of a module loaded into the current target." },
    { lldb::eArgTypeCPUName, "cpu-name", lldb::CompletionType::eNoCompletion, {}, { nullptr, false }, "The name of a CPU." },
    { lldb::eArgTypeCPUFeatures, "cpu-features", lldb::CompletionType::eNoCompletion, {}, { nullptr, false }, "The CPU feature string." },
<<<<<<< HEAD
=======
    { lldb::eArgTypeManagedPlugin, "managed-plugin", lldb::CompletionType::eNoCompletion, {}, { nullptr, false }, "Plugins managed by the PluginManager" },
>>>>>>> 4084ffcf
    // clang-format on
};

static_assert((sizeof(g_argument_table) /
               sizeof(CommandObject::ArgumentTableEntry)) ==
                  lldb::eArgTypeLastArg,
              "number of elements in g_argument_table doesn't match "
              "CommandArgumentType enumeration");

} // namespace lldb_private

#endif // LLDB_INTERPRETER_COMMANDOPTIONARGUMENTTABLE_H<|MERGE_RESOLUTION|>--- conflicted
+++ resolved
@@ -314,10 +314,7 @@
     { lldb::eArgTypeModule, "module", lldb::CompletionType::eModuleCompletion, {}, { nullptr, false }, "The name of a module loaded into the current target." },
     { lldb::eArgTypeCPUName, "cpu-name", lldb::CompletionType::eNoCompletion, {}, { nullptr, false }, "The name of a CPU." },
     { lldb::eArgTypeCPUFeatures, "cpu-features", lldb::CompletionType::eNoCompletion, {}, { nullptr, false }, "The CPU feature string." },
-<<<<<<< HEAD
-=======
     { lldb::eArgTypeManagedPlugin, "managed-plugin", lldb::CompletionType::eNoCompletion, {}, { nullptr, false }, "Plugins managed by the PluginManager" },
->>>>>>> 4084ffcf
     // clang-format on
 };
 
