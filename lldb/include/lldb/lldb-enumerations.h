--- conflicted
+++ resolved
@@ -663,10 +663,7 @@
   eArgTypeModule,
   eArgTypeCPUName,
   eArgTypeCPUFeatures,
-<<<<<<< HEAD
-=======
   eArgTypeManagedPlugin,
->>>>>>> eb0f1dc0
   eArgTypeLastArg // Always keep this entry as the last entry in this
                   // enumeration!!
 };
