--- conflicted
+++ resolved
@@ -1067,9 +1067,6 @@
 
         all_targets_stats = self.get_stats("--all-targets")
         self.assertIsNotNone(self.find_module_in_metrics(main_exe, all_targets_stats))
-<<<<<<< HEAD
-        self.assertIsNotNone(self.find_module_in_metrics(second_exe, all_targets_stats))
-=======
         self.assertIsNotNone(self.find_module_in_metrics(second_exe, all_targets_stats))
 
     # Return some level of the plugin stats hierarchy.
@@ -1156,5 +1153,4 @@
         # Plugins should not show up in the stats when disabled with an option.
         debugger_stats = self.get_stats("--plugins false")
         plugins = self.get_plugin_stats(debugger_stats)
-        self.assertIsNone(plugins)
->>>>>>> eb0f1dc0
+        self.assertIsNone(plugins)