"""Test the lldb public C++ api when doing multiple debug sessions simultaneously."""

import os
import subprocess

import lldb
from lldbsuite.test.decorators import *
from lldbsuite.test.lldbtest import *
from lldbsuite.test import lldbutil


class TestMultipleSimultaneousDebuggers(TestBase):
    NO_DEBUG_INFO_TESTCASE = True

<<<<<<< HEAD
    # Sometimes times out on Linux, see https://github.com/llvm/llvm-project/issues/101162.
=======
    # Times out on heavily loaded Linux buildbots, don't want to get into tweaking
    # the timeout per bot. Does work when run alone. See:
    # https://github.com/llvm/llvm-project/issues/101162
>>>>>>> eb0f1dc0
    @skipIfLinux
    @skipIfNoSBHeaders
    @skipIfWindows
    @skipIfHostIncompatibleWithTarget
    def test_multiple_debuggers(self):
        self.driver_exe = self.getBuildArtifact("multi-process-driver")
        self.buildDriver(
            "multi-process-driver.cpp",
            self.driver_exe,
            defines=[("LLDB_HOST_ARCH", lldbplatformutil.getArchitecture())],
        )
        self.addTearDownHook(lambda: os.remove(self.driver_exe))

        self.inferior_exe = self.getBuildArtifact("testprog")
        self.buildDriver("testprog.cpp", self.inferior_exe)
        self.addTearDownHook(lambda: os.remove(self.inferior_exe))

        # check_call will raise a CalledProcessError if the executable doesn't
        # return exit code 0 to indicate success.  We can let this exception go
        # - the test harness will recognize it as a test failure.
        subprocess.check_call([self.driver_exe, self.inferior_exe])<|MERGE_RESOLUTION|>--- conflicted
+++ resolved
@@ -12,13 +12,9 @@
 class TestMultipleSimultaneousDebuggers(TestBase):
     NO_DEBUG_INFO_TESTCASE = True
 
-<<<<<<< HEAD
-    # Sometimes times out on Linux, see https://github.com/llvm/llvm-project/issues/101162.
-=======
     # Times out on heavily loaded Linux buildbots, don't want to get into tweaking
     # the timeout per bot. Does work when run alone. See:
     # https://github.com/llvm/llvm-project/issues/101162
->>>>>>> eb0f1dc0
     @skipIfLinux
     @skipIfNoSBHeaders
     @skipIfWindows
