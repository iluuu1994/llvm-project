//===-- CommandInterpreter.cpp --------------------------------------------===//
//
// Part of the LLVM Project, under the Apache License v2.0 with LLVM Exceptions.
// See https://llvm.org/LICENSE.txt for license information.
// SPDX-License-Identifier: Apache-2.0 WITH LLVM-exception
//
//===----------------------------------------------------------------------===//

#include <chrono>
#include <cstdlib>
#include <limits>
#include <memory>
#include <optional>
#include <string>
#include <vector>

#include "Commands/CommandObjectApropos.h"
#include "Commands/CommandObjectBreakpoint.h"
#include "Commands/CommandObjectCommands.h"
#include "Commands/CommandObjectDWIMPrint.h"
#include "Commands/CommandObjectDiagnostics.h"
#include "Commands/CommandObjectDisassemble.h"
#include "Commands/CommandObjectExpression.h"
#include "Commands/CommandObjectFrame.h"
#include "Commands/CommandObjectGUI.h"
#include "Commands/CommandObjectHelp.h"
#include "Commands/CommandObjectLanguage.h"
#include "Commands/CommandObjectLog.h"
#include "Commands/CommandObjectMemory.h"
#include "Commands/CommandObjectPlatform.h"
#include "Commands/CommandObjectPlugin.h"
#include "Commands/CommandObjectProcess.h"
#include "Commands/CommandObjectQuit.h"
#include "Commands/CommandObjectRegexCommand.h"
#include "Commands/CommandObjectRegister.h"
#include "Commands/CommandObjectScripting.h"
#include "Commands/CommandObjectSession.h"
#include "Commands/CommandObjectSettings.h"
#include "Commands/CommandObjectSource.h"
#include "Commands/CommandObjectStats.h"
#include "Commands/CommandObjectTarget.h"
#include "Commands/CommandObjectThread.h"
#include "Commands/CommandObjectTrace.h"
#include "Commands/CommandObjectType.h"
#include "Commands/CommandObjectVersion.h"
#include "Commands/CommandObjectWatchpoint.h"

#include "lldb/Core/Debugger.h"
#include "lldb/Core/PluginManager.h"
#include "lldb/Host/StreamFile.h"
#include "lldb/Utility/ErrorMessages.h"
#include "lldb/Utility/LLDBLog.h"
#include "lldb/Utility/Log.h"
#include "lldb/Utility/State.h"
#include "lldb/Utility/Stream.h"
#include "lldb/Utility/StructuredData.h"
#include "lldb/Utility/Timer.h"

#include "lldb/Host/Config.h"
#if LLDB_ENABLE_LIBEDIT
#include "lldb/Host/Editline.h"
#endif
#include "lldb/Host/File.h"
#include "lldb/Host/FileCache.h"
#include "lldb/Host/Host.h"
#include "lldb/Host/HostInfo.h"

#include "lldb/Interpreter/CommandCompletions.h"
#include "lldb/Interpreter/CommandInterpreter.h"
#include "lldb/Interpreter/CommandReturnObject.h"
#include "lldb/Interpreter/OptionValueProperties.h"
#include "lldb/Interpreter/Options.h"
#include "lldb/Interpreter/Property.h"
#include "lldb/Utility/Args.h"

#include "lldb/Target/Language.h"
#include "lldb/Target/Process.h"
#include "lldb/Target/StopInfo.h"
#include "lldb/Target/TargetList.h"
#include "lldb/Target/Thread.h"
#include "lldb/Target/UnixSignals.h"

#include "llvm/ADT/STLExtras.h"
#include "llvm/ADT/ScopeExit.h"
#include "llvm/ADT/SmallString.h"
#include "llvm/Support/FormatAdapters.h"
#include "llvm/Support/Path.h"
#include "llvm/Support/PrettyStackTrace.h"
#include "llvm/Support/ScopedPrinter.h"

#if defined(__APPLE__)
#include <TargetConditionals.h>
#endif

using namespace lldb;
using namespace lldb_private;

static const char *k_white_space = " \t\v";

static constexpr const char *InitFileWarning =
    "There is a .lldbinit file in the current directory which is not being "
    "read.\n"
    "To silence this warning without sourcing in the local .lldbinit,\n"
    "add the following to the lldbinit file in your home directory:\n"
    "    settings set target.load-cwd-lldbinit false\n"
    "To allow lldb to source .lldbinit files in the current working "
    "directory,\n"
    "set the value of this variable to true.  Only do so if you understand "
    "and\n"
    "accept the security risk.";

const char *CommandInterpreter::g_no_argument = "<no-argument>";
const char *CommandInterpreter::g_need_argument = "<need-argument>";
const char *CommandInterpreter::g_argument = "<argument>";


#define LLDB_PROPERTIES_interpreter
#include "InterpreterProperties.inc"

enum {
#define LLDB_PROPERTIES_interpreter
#include "InterpreterPropertiesEnum.inc"
};

llvm::StringRef CommandInterpreter::GetStaticBroadcasterClass() {
  static constexpr llvm::StringLiteral class_name("lldb.commandInterpreter");
  return class_name;
}

CommandInterpreter::CommandInterpreter(Debugger &debugger,
                                       bool synchronous_execution)
    : Broadcaster(debugger.GetBroadcasterManager(),
                  CommandInterpreter::GetStaticBroadcasterClass().str()),
      Properties(
          OptionValuePropertiesSP(new OptionValueProperties("interpreter"))),
      IOHandlerDelegate(IOHandlerDelegate::Completion::LLDBCommand),
      m_debugger(debugger), m_synchronous_execution(true),
      m_skip_lldbinit_files(false), m_skip_app_init_files(false),
      m_comment_char('#'), m_batch_command_mode(false),
      m_truncation_warning(eNoOmission), m_max_depth_warning(eNoOmission),
      m_command_source_depth(0) {
  SetEventName(eBroadcastBitThreadShouldExit, "thread-should-exit");
  SetEventName(eBroadcastBitResetPrompt, "reset-prompt");
  SetEventName(eBroadcastBitQuitCommandReceived, "quit");
  SetSynchronous(synchronous_execution);
  CheckInWithManager();
  m_collection_sp->Initialize(g_interpreter_properties);
}

bool CommandInterpreter::GetExpandRegexAliases() const {
  const uint32_t idx = ePropertyExpandRegexAliases;
  return GetPropertyAtIndexAs<bool>(
      idx, g_interpreter_properties[idx].default_uint_value != 0);
}

bool CommandInterpreter::GetPromptOnQuit() const {
  const uint32_t idx = ePropertyPromptOnQuit;
  return GetPropertyAtIndexAs<bool>(
      idx, g_interpreter_properties[idx].default_uint_value != 0);
}

void CommandInterpreter::SetPromptOnQuit(bool enable) {
  const uint32_t idx = ePropertyPromptOnQuit;
  SetPropertyAtIndex(idx, enable);
}

bool CommandInterpreter::GetSaveTranscript() const {
  const uint32_t idx = ePropertySaveTranscript;
  return GetPropertyAtIndexAs<bool>(
      idx, g_interpreter_properties[idx].default_uint_value != 0);
}

void CommandInterpreter::SetSaveTranscript(bool enable) {
  const uint32_t idx = ePropertySaveTranscript;
  SetPropertyAtIndex(idx, enable);
}

bool CommandInterpreter::GetSaveSessionOnQuit() const {
  const uint32_t idx = ePropertySaveSessionOnQuit;
  return GetPropertyAtIndexAs<bool>(
      idx, g_interpreter_properties[idx].default_uint_value != 0);
}

void CommandInterpreter::SetSaveSessionOnQuit(bool enable) {
  const uint32_t idx = ePropertySaveSessionOnQuit;
  SetPropertyAtIndex(idx, enable);
}

bool CommandInterpreter::GetOpenTranscriptInEditor() const {
  const uint32_t idx = ePropertyOpenTranscriptInEditor;
  return GetPropertyAtIndexAs<bool>(
      idx, g_interpreter_properties[idx].default_uint_value != 0);
}

void CommandInterpreter::SetOpenTranscriptInEditor(bool enable) {
  const uint32_t idx = ePropertyOpenTranscriptInEditor;
  SetPropertyAtIndex(idx, enable);
}

FileSpec CommandInterpreter::GetSaveSessionDirectory() const {
  const uint32_t idx = ePropertySaveSessionDirectory;
  return GetPropertyAtIndexAs<FileSpec>(idx, {});
}

void CommandInterpreter::SetSaveSessionDirectory(llvm::StringRef path) {
  const uint32_t idx = ePropertySaveSessionDirectory;
  SetPropertyAtIndex(idx, path);
}

bool CommandInterpreter::GetEchoCommands() const {
  const uint32_t idx = ePropertyEchoCommands;
  return GetPropertyAtIndexAs<bool>(
      idx, g_interpreter_properties[idx].default_uint_value != 0);
}

void CommandInterpreter::SetEchoCommands(bool enable) {
  const uint32_t idx = ePropertyEchoCommands;
  SetPropertyAtIndex(idx, enable);
}

bool CommandInterpreter::GetEchoCommentCommands() const {
  const uint32_t idx = ePropertyEchoCommentCommands;
  return GetPropertyAtIndexAs<bool>(
      idx, g_interpreter_properties[idx].default_uint_value != 0);
}

void CommandInterpreter::SetEchoCommentCommands(bool enable) {
  const uint32_t idx = ePropertyEchoCommentCommands;
  SetPropertyAtIndex(idx, enable);
}

void CommandInterpreter::AllowExitCodeOnQuit(bool allow) {
  m_allow_exit_code = allow;
  if (!allow)
    m_quit_exit_code.reset();
}

bool CommandInterpreter::SetQuitExitCode(int exit_code) {
  if (!m_allow_exit_code)
    return false;
  m_quit_exit_code = exit_code;
  return true;
}

int CommandInterpreter::GetQuitExitCode(bool &exited) const {
  exited = m_quit_exit_code.has_value();
  if (exited)
    return *m_quit_exit_code;
  return 0;
}

void CommandInterpreter::ResolveCommand(const char *command_line,
                                        CommandReturnObject &result) {
  std::string command = command_line;
  if (ResolveCommandImpl(command, result) != nullptr) {
    result.AppendMessageWithFormat("%s", command.c_str());
    result.SetStatus(eReturnStatusSuccessFinishResult);
  }
}

bool CommandInterpreter::GetStopCmdSourceOnError() const {
  const uint32_t idx = ePropertyStopCmdSourceOnError;
  return GetPropertyAtIndexAs<bool>(
      idx, g_interpreter_properties[idx].default_uint_value != 0);
}

bool CommandInterpreter::GetSpaceReplPrompts() const {
  const uint32_t idx = ePropertySpaceReplPrompts;
  return GetPropertyAtIndexAs<bool>(
      idx, g_interpreter_properties[idx].default_uint_value != 0);
}

bool CommandInterpreter::GetRepeatPreviousCommand() const {
  const uint32_t idx = ePropertyRepeatPreviousCommand;
  return GetPropertyAtIndexAs<bool>(
      idx, g_interpreter_properties[idx].default_uint_value != 0);
}

bool CommandInterpreter::GetRequireCommandOverwrite() const {
  const uint32_t idx = ePropertyRequireCommandOverwrite;
  return GetPropertyAtIndexAs<bool>(
      idx, g_interpreter_properties[idx].default_uint_value != 0);
}

void CommandInterpreter::Initialize() {
  LLDB_SCOPED_TIMER();

  CommandReturnObject result(m_debugger.GetUseColor());

  LoadCommandDictionary();

  // An alias arguments vector to reuse - reset it before use...
  OptionArgVectorSP alias_arguments_vector_sp(new OptionArgVector);

  // Set up some initial aliases.
  CommandObjectSP cmd_obj_sp = GetCommandSPExact("quit");
  if (cmd_obj_sp) {
    AddAlias("q", cmd_obj_sp);
    AddAlias("exit", cmd_obj_sp);
  }

  cmd_obj_sp = GetCommandSPExact("_regexp-attach");
  if (cmd_obj_sp)
    AddAlias("attach", cmd_obj_sp)->SetSyntax(cmd_obj_sp->GetSyntax());

  cmd_obj_sp = GetCommandSPExact("process detach");
  if (cmd_obj_sp) {
    AddAlias("detach", cmd_obj_sp);
  }

  cmd_obj_sp = GetCommandSPExact("process continue");
  if (cmd_obj_sp) {
    AddAlias("c", cmd_obj_sp);
    AddAlias("continue", cmd_obj_sp);
  }

  cmd_obj_sp = GetCommandSPExact("_regexp-break");
  if (cmd_obj_sp)
    AddAlias("b", cmd_obj_sp)->SetSyntax(cmd_obj_sp->GetSyntax());

  cmd_obj_sp = GetCommandSPExact("_regexp-tbreak");
  if (cmd_obj_sp)
    AddAlias("tbreak", cmd_obj_sp)->SetSyntax(cmd_obj_sp->GetSyntax());

  cmd_obj_sp = GetCommandSPExact("thread step-inst");
  if (cmd_obj_sp) {
    AddAlias("stepi", cmd_obj_sp);
    AddAlias("si", cmd_obj_sp);
  }

  cmd_obj_sp = GetCommandSPExact("thread step-inst-over");
  if (cmd_obj_sp) {
    AddAlias("nexti", cmd_obj_sp);
    AddAlias("ni", cmd_obj_sp);
  }

  cmd_obj_sp = GetCommandSPExact("thread step-in");
  if (cmd_obj_sp) {
    AddAlias("s", cmd_obj_sp);
    AddAlias("step", cmd_obj_sp);
    CommandAlias *sif_alias = AddAlias(
        "sif", cmd_obj_sp, "--end-linenumber block --step-in-target %1");
    if (sif_alias) {
      sif_alias->SetHelp("Step through the current block, stopping if you step "
                         "directly into a function whose name matches the "
                         "TargetFunctionName.");
      sif_alias->SetSyntax("sif <TargetFunctionName>");
    }
  }

  cmd_obj_sp = GetCommandSPExact("thread step-over");
  if (cmd_obj_sp) {
    AddAlias("n", cmd_obj_sp);
    AddAlias("next", cmd_obj_sp);
  }

  cmd_obj_sp = GetCommandSPExact("thread step-out");
  if (cmd_obj_sp) {
    AddAlias("finish", cmd_obj_sp);
  }

  cmd_obj_sp = GetCommandSPExact("frame select");
  if (cmd_obj_sp) {
    AddAlias("f", cmd_obj_sp);
  }

  cmd_obj_sp = GetCommandSPExact("thread select");
  if (cmd_obj_sp) {
    AddAlias("t", cmd_obj_sp);
  }

  cmd_obj_sp = GetCommandSPExact("_regexp-jump");
  if (cmd_obj_sp) {
    AddAlias("j", cmd_obj_sp)->SetSyntax(cmd_obj_sp->GetSyntax());
    AddAlias("jump", cmd_obj_sp)->SetSyntax(cmd_obj_sp->GetSyntax());
  }

  cmd_obj_sp = GetCommandSPExact("_regexp-list");
  if (cmd_obj_sp) {
    AddAlias("l", cmd_obj_sp)->SetSyntax(cmd_obj_sp->GetSyntax());
    AddAlias("list", cmd_obj_sp)->SetSyntax(cmd_obj_sp->GetSyntax());
  }

  cmd_obj_sp = GetCommandSPExact("_regexp-env");
  if (cmd_obj_sp)
    AddAlias("env", cmd_obj_sp)->SetSyntax(cmd_obj_sp->GetSyntax());

  cmd_obj_sp = GetCommandSPExact("memory read");
  if (cmd_obj_sp)
    AddAlias("x", cmd_obj_sp);

  cmd_obj_sp = GetCommandSPExact("_regexp-up");
  if (cmd_obj_sp)
    AddAlias("up", cmd_obj_sp)->SetSyntax(cmd_obj_sp->GetSyntax());

  cmd_obj_sp = GetCommandSPExact("_regexp-down");
  if (cmd_obj_sp)
    AddAlias("down", cmd_obj_sp)->SetSyntax(cmd_obj_sp->GetSyntax());

  cmd_obj_sp = GetCommandSPExact("_regexp-display");
  if (cmd_obj_sp)
    AddAlias("display", cmd_obj_sp)->SetSyntax(cmd_obj_sp->GetSyntax());

  cmd_obj_sp = GetCommandSPExact("disassemble");
  if (cmd_obj_sp)
    AddAlias("dis", cmd_obj_sp);

  cmd_obj_sp = GetCommandSPExact("disassemble");
  if (cmd_obj_sp)
    AddAlias("di", cmd_obj_sp);

  cmd_obj_sp = GetCommandSPExact("_regexp-undisplay");
  if (cmd_obj_sp)
    AddAlias("undisplay", cmd_obj_sp)->SetSyntax(cmd_obj_sp->GetSyntax());

  cmd_obj_sp = GetCommandSPExact("_regexp-bt");
  if (cmd_obj_sp)
    AddAlias("bt", cmd_obj_sp)->SetSyntax(cmd_obj_sp->GetSyntax());

  cmd_obj_sp = GetCommandSPExact("target create");
  if (cmd_obj_sp)
    AddAlias("file", cmd_obj_sp);

  cmd_obj_sp = GetCommandSPExact("target modules");
  if (cmd_obj_sp)
    AddAlias("image", cmd_obj_sp);

  alias_arguments_vector_sp = std::make_shared<OptionArgVector>();

  cmd_obj_sp = GetCommandSPExact("dwim-print");
  if (cmd_obj_sp) {
    AddAlias("p", cmd_obj_sp, "--")->SetHelpLong("");
    AddAlias("print", cmd_obj_sp, "--")->SetHelpLong("");
    if (auto *po = AddAlias("po", cmd_obj_sp, "-O --")) {
      po->SetHelp("Evaluate an expression on the current thread.  Displays any "
                  "returned value with formatting "
                  "controlled by the type's author.");
      po->SetHelpLong("");
    }
  }

  cmd_obj_sp = GetCommandSPExact("expression");
  if (cmd_obj_sp) {
    AddAlias("call", cmd_obj_sp, "--")->SetHelpLong("");
    CommandAlias *parray_alias =
        AddAlias("parray", cmd_obj_sp, "--element-count %1 --");
    if (parray_alias) {
        parray_alias->SetHelp
          ("parray <COUNT> <EXPRESSION> -- lldb will evaluate EXPRESSION "
           "to get a typed-pointer-to-an-array in memory, and will display "
           "COUNT elements of that type from the array.");
        parray_alias->SetHelpLong("");
    }
    CommandAlias *poarray_alias = AddAlias("poarray", cmd_obj_sp,
             "--object-description --element-count %1 --");
    if (poarray_alias) {
      poarray_alias->SetHelp("poarray <COUNT> <EXPRESSION> -- lldb will "
          "evaluate EXPRESSION to get the address of an array of COUNT "
          "objects in memory, and will call po on them.");
      poarray_alias->SetHelpLong("");
    }
  }

  cmd_obj_sp = GetCommandSPExact("platform shell");
  if (cmd_obj_sp) {
    CommandAlias *shell_alias = AddAlias("shell", cmd_obj_sp, " --host --");
    if (shell_alias) {
      shell_alias->SetHelp("Run a shell command on the host.");
      shell_alias->SetHelpLong("");
      shell_alias->SetSyntax("shell <shell-command>");
    }
  }

  cmd_obj_sp = GetCommandSPExact("process kill");
  if (cmd_obj_sp) {
    AddAlias("kill", cmd_obj_sp);
  }

  cmd_obj_sp = GetCommandSPExact("process launch");
  if (cmd_obj_sp) {
    alias_arguments_vector_sp = std::make_shared<OptionArgVector>();
#if defined(__APPLE__)
#if TARGET_OS_IPHONE
    AddAlias("r", cmd_obj_sp, "--");
    AddAlias("run", cmd_obj_sp, "--");
#else
    AddAlias("r", cmd_obj_sp, "--shell-expand-args true --");
    AddAlias("run", cmd_obj_sp, "--shell-expand-args true --");
#endif
#else
    StreamString defaultshell;
    defaultshell.Printf("--shell=%s --",
                        HostInfo::GetDefaultShell().GetPath().c_str());
    AddAlias("r", cmd_obj_sp, defaultshell.GetString());
    AddAlias("run", cmd_obj_sp, defaultshell.GetString());
#endif
  }

  cmd_obj_sp = GetCommandSPExact("target symbols add");
  if (cmd_obj_sp) {
    AddAlias("add-dsym", cmd_obj_sp);
  }

  cmd_obj_sp = GetCommandSPExact("breakpoint set");
  if (cmd_obj_sp) {
    AddAlias("rbreak", cmd_obj_sp, "--func-regex %1");
  }

  cmd_obj_sp = GetCommandSPExact("frame variable");
  if (cmd_obj_sp) {
    AddAlias("v", cmd_obj_sp);
    AddAlias("var", cmd_obj_sp);
    AddAlias("vo", cmd_obj_sp, "--object-description");
  }

  cmd_obj_sp = GetCommandSPExact("register");
  if (cmd_obj_sp) {
    AddAlias("re", cmd_obj_sp);
  }

  cmd_obj_sp = GetCommandSPExact("scripting run");
  if (cmd_obj_sp) {
    AddAlias("script", cmd_obj_sp);
  }

  cmd_obj_sp = GetCommandSPExact("session history");
  if (cmd_obj_sp) {
    AddAlias("history", cmd_obj_sp);
  }

  cmd_obj_sp = GetCommandSPExact("help");
  if (cmd_obj_sp) {
    AddAlias("h", cmd_obj_sp);
  }
}

void CommandInterpreter::Clear() {
  m_command_io_handler_sp.reset();
}

const char *CommandInterpreter::ProcessEmbeddedScriptCommands(const char *arg) {
  // This function has not yet been implemented.

  // Look for any embedded script command
  // If found,
  //    get interpreter object from the command dictionary,
  //    call execute_one_command on it,
  //    get the results as a string,
  //    substitute that string for current stuff.

  return arg;
}

#define REGISTER_COMMAND_OBJECT(NAME, CLASS)                                   \
  m_command_dict[NAME] = std::make_shared<CLASS>(*this);

void CommandInterpreter::LoadCommandDictionary() {
  LLDB_SCOPED_TIMER();

  REGISTER_COMMAND_OBJECT("apropos", CommandObjectApropos);
  REGISTER_COMMAND_OBJECT("breakpoint", CommandObjectMultiwordBreakpoint);
  REGISTER_COMMAND_OBJECT("command", CommandObjectMultiwordCommands);
  REGISTER_COMMAND_OBJECT("diagnostics", CommandObjectDiagnostics);
  REGISTER_COMMAND_OBJECT("disassemble", CommandObjectDisassemble);
  REGISTER_COMMAND_OBJECT("dwim-print", CommandObjectDWIMPrint);
  REGISTER_COMMAND_OBJECT("expression", CommandObjectExpression);
  REGISTER_COMMAND_OBJECT("frame", CommandObjectMultiwordFrame);
  REGISTER_COMMAND_OBJECT("gui", CommandObjectGUI);
  REGISTER_COMMAND_OBJECT("help", CommandObjectHelp);
  REGISTER_COMMAND_OBJECT("log", CommandObjectLog);
  REGISTER_COMMAND_OBJECT("memory", CommandObjectMemory);
  REGISTER_COMMAND_OBJECT("platform", CommandObjectPlatform);
  REGISTER_COMMAND_OBJECT("plugin", CommandObjectPlugin);
  REGISTER_COMMAND_OBJECT("process", CommandObjectMultiwordProcess);
  REGISTER_COMMAND_OBJECT("quit", CommandObjectQuit);
  REGISTER_COMMAND_OBJECT("register", CommandObjectRegister);
  REGISTER_COMMAND_OBJECT("scripting", CommandObjectMultiwordScripting);
  REGISTER_COMMAND_OBJECT("settings", CommandObjectMultiwordSettings);
  REGISTER_COMMAND_OBJECT("session", CommandObjectSession);
  REGISTER_COMMAND_OBJECT("source", CommandObjectMultiwordSource);
  REGISTER_COMMAND_OBJECT("statistics", CommandObjectStats);
  REGISTER_COMMAND_OBJECT("target", CommandObjectMultiwordTarget);
  REGISTER_COMMAND_OBJECT("thread", CommandObjectMultiwordThread);
  REGISTER_COMMAND_OBJECT("trace", CommandObjectTrace);
  REGISTER_COMMAND_OBJECT("type", CommandObjectType);
  REGISTER_COMMAND_OBJECT("version", CommandObjectVersion);
  REGISTER_COMMAND_OBJECT("watchpoint", CommandObjectMultiwordWatchpoint);
  REGISTER_COMMAND_OBJECT("language", CommandObjectLanguage);

  // clang-format off
  const char *break_regexes[][2] = {
      {"^(.*[^[:space:]])[[:space:]]*:[[:space:]]*([[:digit:]]+)[[:space:]]*:[[:space:]]*([[:digit:]]+)[[:space:]]*$",
       "breakpoint set --file '%1' --line %2 --column %3"},
      {"^(.*[^[:space:]])[[:space:]]*:[[:space:]]*([[:digit:]]+)[[:space:]]*$",
       "breakpoint set --file '%1' --line %2"},
      {"^/([^/]+)/$", "breakpoint set --source-pattern-regexp '%1'"},
      {"^([[:digit:]]+)[[:space:]]*$", "breakpoint set --line %1"},
      {"^\\*?(0x[[:xdigit:]]+)[[:space:]]*$", "breakpoint set --address %1"},
      {"^[\"']?([-+]?\\[.*\\])[\"']?[[:space:]]*$",
       "breakpoint set --name '%1'"},
      {"^(-.*)$", "breakpoint set %1"},
      {"^(.*[^[:space:]])`(.*[^[:space:]])[[:space:]]*$",
       "breakpoint set --name '%2' --shlib '%1'"},
      {"^\\&(.*[^[:space:]])[[:space:]]*$",
       "breakpoint set --name '%1' --skip-prologue=0"},
      {"^[\"']?(.*[^[:space:]\"'])[\"']?[[:space:]]*$",
       "breakpoint set --name '%1'"}};
  // clang-format on

  size_t num_regexes = std::size(break_regexes);

  std::unique_ptr<CommandObjectRegexCommand> break_regex_cmd_up(
      new CommandObjectRegexCommand(
          *this, "_regexp-break",
          "Set a breakpoint using one of several shorthand formats.",
          "\n"
          "_regexp-break <filename>:<linenum>:<colnum>\n"
          "              main.c:12:21          // Break at line 12 and column "
          "21 of main.c\n\n"
          "_regexp-break <filename>:<linenum>\n"
          "              main.c:12             // Break at line 12 of "
          "main.c\n\n"
          "_regexp-break <linenum>\n"
          "              12                    // Break at line 12 of current "
          "file\n\n"
          "_regexp-break 0x<address>\n"
          "              0x1234000             // Break at address "
          "0x1234000\n\n"
          "_regexp-break <name>\n"
          "              main                  // Break in 'main' after the "
          "prologue\n\n"
          "_regexp-break &<name>\n"
          "              &main                 // Break at first instruction "
          "in 'main'\n\n"
          "_regexp-break <module>`<name>\n"
          "              libc.so`malloc        // Break in 'malloc' from "
          "'libc.so'\n\n"
          "_regexp-break /<source-regex>/\n"
          "              /break here/          // Break on source lines in "
          "current file\n"
          "                                    // containing text 'break "
          "here'.\n",
          lldb::eSymbolCompletion | lldb::eSourceFileCompletion, false));

  if (break_regex_cmd_up) {
    bool success = true;
    for (size_t i = 0; i < num_regexes; i++) {
      success = break_regex_cmd_up->AddRegexCommand(break_regexes[i][0],
                                                    break_regexes[i][1]);
      if (!success)
        break;
    }
    success =
        break_regex_cmd_up->AddRegexCommand("^$", "breakpoint list --full");

    if (success) {
      CommandObjectSP break_regex_cmd_sp(break_regex_cmd_up.release());
      m_command_dict[std::string(break_regex_cmd_sp->GetCommandName())] =
          break_regex_cmd_sp;
    }
  }

  std::unique_ptr<CommandObjectRegexCommand> tbreak_regex_cmd_up(
      new CommandObjectRegexCommand(
          *this, "_regexp-tbreak",
          "Set a one-shot breakpoint using one of several shorthand formats.",
          "\n"
          "_regexp-break <filename>:<linenum>:<colnum>\n"
          "              main.c:12:21          // Break at line 12 and column "
          "21 of main.c\n\n"
          "_regexp-break <filename>:<linenum>\n"
          "              main.c:12             // Break at line 12 of "
          "main.c\n\n"
          "_regexp-break <linenum>\n"
          "              12                    // Break at line 12 of current "
          "file\n\n"
          "_regexp-break 0x<address>\n"
          "              0x1234000             // Break at address "
          "0x1234000\n\n"
          "_regexp-break <name>\n"
          "              main                  // Break in 'main' after the "
          "prologue\n\n"
          "_regexp-break &<name>\n"
          "              &main                 // Break at first instruction "
          "in 'main'\n\n"
          "_regexp-break <module>`<name>\n"
          "              libc.so`malloc        // Break in 'malloc' from "
          "'libc.so'\n\n"
          "_regexp-break /<source-regex>/\n"
          "              /break here/          // Break on source lines in "
          "current file\n"
          "                                    // containing text 'break "
          "here'.\n",
          lldb::eSymbolCompletion | lldb::eSourceFileCompletion, false));

  if (tbreak_regex_cmd_up) {
    bool success = true;
    for (size_t i = 0; i < num_regexes; i++) {
      std::string command = break_regexes[i][1];
      command += " -o 1";
      success =
          tbreak_regex_cmd_up->AddRegexCommand(break_regexes[i][0], command);
      if (!success)
        break;
    }
    success =
        tbreak_regex_cmd_up->AddRegexCommand("^$", "breakpoint list --full");

    if (success) {
      CommandObjectSP tbreak_regex_cmd_sp(tbreak_regex_cmd_up.release());
      m_command_dict[std::string(tbreak_regex_cmd_sp->GetCommandName())] =
          tbreak_regex_cmd_sp;
    }
  }

  std::unique_ptr<CommandObjectRegexCommand> attach_regex_cmd_up(
      new CommandObjectRegexCommand(
          *this, "_regexp-attach", "Attach to process by ID or name.",
          "_regexp-attach <pid> | <process-name>", 0, false));
  if (attach_regex_cmd_up) {
    if (attach_regex_cmd_up->AddRegexCommand("^([0-9]+)[[:space:]]*$",
                                             "process attach --pid %1") &&
        attach_regex_cmd_up->AddRegexCommand(
            "^(-.*|.* -.*)$", "process attach %1") && // Any options that are
                                                      // specified get passed to
                                                      // 'process attach'
        attach_regex_cmd_up->AddRegexCommand("^(.+)$",
                                             "process attach --name '%1'") &&
        attach_regex_cmd_up->AddRegexCommand("^$", "process attach")) {
      CommandObjectSP attach_regex_cmd_sp(attach_regex_cmd_up.release());
      m_command_dict[std::string(attach_regex_cmd_sp->GetCommandName())] =
          attach_regex_cmd_sp;
    }
  }

  std::unique_ptr<CommandObjectRegexCommand> down_regex_cmd_up(
      new CommandObjectRegexCommand(*this, "_regexp-down",
                                    "Select a newer stack frame.  Defaults to "
                                    "moving one frame, a numeric argument can "
                                    "specify an arbitrary number.",
                                    "_regexp-down [<count>]", 0, false));
  if (down_regex_cmd_up) {
    if (down_regex_cmd_up->AddRegexCommand("^$", "frame select -r -1") &&
        down_regex_cmd_up->AddRegexCommand("^([0-9]+)$",
                                           "frame select -r -%1")) {
      CommandObjectSP down_regex_cmd_sp(down_regex_cmd_up.release());
      m_command_dict[std::string(down_regex_cmd_sp->GetCommandName())] =
          down_regex_cmd_sp;
    }
  }

  std::unique_ptr<CommandObjectRegexCommand> up_regex_cmd_up(
      new CommandObjectRegexCommand(
          *this, "_regexp-up",
          "Select an older stack frame.  Defaults to moving one "
          "frame, a numeric argument can specify an arbitrary number.",
          "_regexp-up [<count>]", 0, false));
  if (up_regex_cmd_up) {
    if (up_regex_cmd_up->AddRegexCommand("^$", "frame select -r 1") &&
        up_regex_cmd_up->AddRegexCommand("^([0-9]+)$", "frame select -r %1")) {
      CommandObjectSP up_regex_cmd_sp(up_regex_cmd_up.release());
      m_command_dict[std::string(up_regex_cmd_sp->GetCommandName())] =
          up_regex_cmd_sp;
    }
  }

  std::unique_ptr<CommandObjectRegexCommand> display_regex_cmd_up(
      new CommandObjectRegexCommand(
          *this, "_regexp-display",
          "Evaluate an expression at every stop (see 'help target stop-hook'.)",
          "_regexp-display expression", 0, false));
  if (display_regex_cmd_up) {
    if (display_regex_cmd_up->AddRegexCommand(
            "^(.+)$", "target stop-hook add -o \"expr -- %1\"")) {
      CommandObjectSP display_regex_cmd_sp(display_regex_cmd_up.release());
      m_command_dict[std::string(display_regex_cmd_sp->GetCommandName())] =
          display_regex_cmd_sp;
    }
  }

  std::unique_ptr<CommandObjectRegexCommand> undisplay_regex_cmd_up(
      new CommandObjectRegexCommand(*this, "_regexp-undisplay",
                                    "Stop displaying expression at every "
                                    "stop (specified by stop-hook index.)",
                                    "_regexp-undisplay stop-hook-number", 0,
                                    false));
  if (undisplay_regex_cmd_up) {
    if (undisplay_regex_cmd_up->AddRegexCommand("^([0-9]+)$",
                                                "target stop-hook delete %1")) {
      CommandObjectSP undisplay_regex_cmd_sp(undisplay_regex_cmd_up.release());
      m_command_dict[std::string(undisplay_regex_cmd_sp->GetCommandName())] =
          undisplay_regex_cmd_sp;
    }
  }

  std::unique_ptr<CommandObjectRegexCommand> connect_gdb_remote_cmd_up(
      new CommandObjectRegexCommand(
          *this, "gdb-remote",
          "Connect to a process via remote GDB server.\n"
          "If no host is specified, localhost is assumed.\n"
          "gdb-remote is an abbreviation for 'process connect --plugin "
          "gdb-remote connect://<hostname>:<port>'\n",
          "gdb-remote [<hostname>:]<portnum>", 0, false));
  if (connect_gdb_remote_cmd_up) {
    if (connect_gdb_remote_cmd_up->AddRegexCommand(
            "^([^:]+|\\[[0-9a-fA-F:]+.*\\]):([0-9]+)$",
            "process connect --plugin gdb-remote connect://%1:%2") &&
        connect_gdb_remote_cmd_up->AddRegexCommand(
            "^([[:digit:]]+)$",
            "process connect --plugin gdb-remote connect://localhost:%1")) {
      CommandObjectSP command_sp(connect_gdb_remote_cmd_up.release());
      m_command_dict[std::string(command_sp->GetCommandName())] = command_sp;
    }
  }

  std::unique_ptr<CommandObjectRegexCommand> connect_kdp_remote_cmd_up(
      new CommandObjectRegexCommand(
          *this, "kdp-remote",
          "Connect to a process via remote KDP server.\n"
          "If no UDP port is specified, port 41139 is assumed.\n"
          "kdp-remote is an abbreviation for 'process connect --plugin "
          "kdp-remote udp://<hostname>:<port>'\n",
          "kdp-remote <hostname>[:<portnum>]", 0, false));
  if (connect_kdp_remote_cmd_up) {
    if (connect_kdp_remote_cmd_up->AddRegexCommand(
            "^([^:]+:[[:digit:]]+)$",
            "process connect --plugin kdp-remote udp://%1") &&
        connect_kdp_remote_cmd_up->AddRegexCommand(
            "^(.+)$", "process connect --plugin kdp-remote udp://%1:41139")) {
      CommandObjectSP command_sp(connect_kdp_remote_cmd_up.release());
      m_command_dict[std::string(command_sp->GetCommandName())] = command_sp;
    }
  }

  std::unique_ptr<CommandObjectRegexCommand> bt_regex_cmd_up(
      new CommandObjectRegexCommand(
          *this, "_regexp-bt",
          "Show backtrace of the current thread's call stack. Any numeric "
          "argument displays at most that many frames. The argument 'all' "
          "displays all threads. Use 'settings set frame-format' to customize "
          "the printing of individual frames and 'settings set thread-format' "
          "to customize the thread header. Frame recognizers may filter the"
          "list. Use 'thread backtrace -u (--unfiltered)' to see them all.",
          "bt [<digit> | all]", 0, false));
  if (bt_regex_cmd_up) {
    // accept but don't document "bt -c <number>" -- before bt was a regex
    // command if you wanted to backtrace three frames you would do "bt -c 3"
    // but the intention is to have this emulate the gdb "bt" command and so
    // now "bt 3" is the preferred form, in line with gdb.
    if (bt_regex_cmd_up->AddRegexCommand("^([[:digit:]]+)[[:space:]]*$",
                                         "thread backtrace -c %1") &&
        bt_regex_cmd_up->AddRegexCommand("^-c ([[:digit:]]+)[[:space:]]*$",
                                         "thread backtrace -c %1") &&
        bt_regex_cmd_up->AddRegexCommand("^all[[:space:]]*$", "thread backtrace all") &&
        bt_regex_cmd_up->AddRegexCommand("^[[:space:]]*$", "thread backtrace")) {
      CommandObjectSP command_sp(bt_regex_cmd_up.release());
      m_command_dict[std::string(command_sp->GetCommandName())] = command_sp;
    }
  }

  std::unique_ptr<CommandObjectRegexCommand> list_regex_cmd_up(
      new CommandObjectRegexCommand(
          *this, "_regexp-list",
          "List relevant source code using one of several shorthand formats.",
          "\n"
          "_regexp-list <file>:<line>   // List around specific file/line\n"
          "_regexp-list <line>          // List current file around specified "
          "line\n"
          "_regexp-list <function-name> // List specified function\n"
          "_regexp-list 0x<address>     // List around specified address\n"
          "_regexp-list -[<count>]      // List previous <count> lines\n"
          "_regexp-list                 // List subsequent lines",
          lldb::eSourceFileCompletion, false));
  if (list_regex_cmd_up) {
    if (list_regex_cmd_up->AddRegexCommand("^([0-9]+)[[:space:]]*$",
                                           "source list --line %1") &&
        list_regex_cmd_up->AddRegexCommand(
            "^(.*[^[:space:]])[[:space:]]*:[[:space:]]*([[:digit:]]+)[[:space:]"
            "]*$",
            "source list --file '%1' --line %2") &&
        list_regex_cmd_up->AddRegexCommand(
            "^\\*?(0x[[:xdigit:]]+)[[:space:]]*$",
            "source list --address %1") &&
        list_regex_cmd_up->AddRegexCommand("^-[[:space:]]*$",
                                           "source list --reverse") &&
        list_regex_cmd_up->AddRegexCommand(
            "^-([[:digit:]]+)[[:space:]]*$",
            "source list --reverse --count %1") &&
        list_regex_cmd_up->AddRegexCommand("^(.+)$",
                                           "source list --name \"%1\"") &&
        list_regex_cmd_up->AddRegexCommand("^$", "source list")) {
      CommandObjectSP list_regex_cmd_sp(list_regex_cmd_up.release());
      m_command_dict[std::string(list_regex_cmd_sp->GetCommandName())] =
          list_regex_cmd_sp;
    }
  }

  std::unique_ptr<CommandObjectRegexCommand> env_regex_cmd_up(
      new CommandObjectRegexCommand(
          *this, "_regexp-env",
          "Shorthand for viewing and setting environment variables.",
          "\n"
          "_regexp-env                  // Show environment\n"
          "_regexp-env <name>=<value>   // Set an environment variable",
          0, false));
  if (env_regex_cmd_up) {
    if (env_regex_cmd_up->AddRegexCommand("^$",
                                          "settings show target.env-vars") &&
        env_regex_cmd_up->AddRegexCommand("^([A-Za-z_][A-Za-z_0-9]*=.*)$",
                                          "settings set target.env-vars %1")) {
      CommandObjectSP env_regex_cmd_sp(env_regex_cmd_up.release());
      m_command_dict[std::string(env_regex_cmd_sp->GetCommandName())] =
          env_regex_cmd_sp;
    }
  }

  std::unique_ptr<CommandObjectRegexCommand> jump_regex_cmd_up(
      new CommandObjectRegexCommand(
          *this, "_regexp-jump", "Set the program counter to a new address.",
          "\n"
          "_regexp-jump <line>\n"
          "_regexp-jump +<line-offset> | -<line-offset>\n"
          "_regexp-jump <file>:<line>\n"
          "_regexp-jump *<addr>\n",
          0, false));
  if (jump_regex_cmd_up) {
    if (jump_regex_cmd_up->AddRegexCommand("^\\*(.*)$",
                                           "thread jump --addr %1") &&
        jump_regex_cmd_up->AddRegexCommand("^([0-9]+)$",
                                           "thread jump --line %1") &&
        jump_regex_cmd_up->AddRegexCommand("^([^:]+):([0-9]+)$",
                                           "thread jump --file %1 --line %2") &&
        jump_regex_cmd_up->AddRegexCommand("^([+\\-][0-9]+)$",
                                           "thread jump --by %1")) {
      CommandObjectSP jump_regex_cmd_sp(jump_regex_cmd_up.release());
      m_command_dict[std::string(jump_regex_cmd_sp->GetCommandName())] =
          jump_regex_cmd_sp;
    }
  }
}

int CommandInterpreter::GetCommandNamesMatchingPartialString(
    const char *cmd_str, bool include_aliases, StringList &matches,
    StringList &descriptions) {
  AddNamesMatchingPartialString(m_command_dict, cmd_str, matches,
                                &descriptions);

  if (include_aliases) {
    AddNamesMatchingPartialString(m_alias_dict, cmd_str, matches,
                                  &descriptions);
  }

  return matches.GetSize();
}

CommandObjectMultiword *CommandInterpreter::VerifyUserMultiwordCmdPath(
    Args &path, bool leaf_is_command, Status &result) {
  result.Clear();

  auto get_multi_or_report_error =
      [&result](CommandObjectSP cmd_sp,
                           const char *name) -> CommandObjectMultiword * {
    if (!cmd_sp) {
      result = Status::FromErrorStringWithFormat(
          "Path component: '%s' not found", name);
      return nullptr;
    }
    if (!cmd_sp->IsUserCommand()) {
      result = Status::FromErrorStringWithFormat(
          "Path component: '%s' is not a user "
          "command",
          name);
      return nullptr;
    }
    CommandObjectMultiword *cmd_as_multi = cmd_sp->GetAsMultiwordCommand();
    if (!cmd_as_multi) {
      result = Status::FromErrorStringWithFormat(
          "Path component: '%s' is not a container "
          "command",
          name);
      return nullptr;
    }
    return cmd_as_multi;
  };

  size_t num_args = path.GetArgumentCount();
  if (num_args == 0) {
    result = Status::FromErrorString("empty command path");
    return nullptr;
  }

  if (num_args == 1 && leaf_is_command) {
    // We just got a leaf command to be added to the root.  That's not an error,
    // just return null for the container.
    return nullptr;
  }

  // Start by getting the root command from the interpreter.
  const char *cur_name = path.GetArgumentAtIndex(0);
  CommandObjectSP cur_cmd_sp = GetCommandSPExact(cur_name);
  CommandObjectMultiword *cur_as_multi =
      get_multi_or_report_error(cur_cmd_sp, cur_name);
  if (cur_as_multi == nullptr)
    return nullptr;

  size_t num_path_elements = num_args - (leaf_is_command ? 1 : 0);
  for (size_t cursor = 1; cursor < num_path_elements && cur_as_multi != nullptr;
       cursor++) {
    cur_name = path.GetArgumentAtIndex(cursor);
    cur_cmd_sp = cur_as_multi->GetSubcommandSPExact(cur_name);
    cur_as_multi = get_multi_or_report_error(cur_cmd_sp, cur_name);
  }
  return cur_as_multi;
}

CommandObjectSP
CommandInterpreter::GetCommandSP(llvm::StringRef cmd_str, bool include_aliases,
                                 bool exact, StringList *matches,
                                 StringList *descriptions) const {
  CommandObjectSP command_sp;

  std::string cmd = std::string(cmd_str);

  if (HasCommands()) {
    auto pos = m_command_dict.find(cmd);
    if (pos != m_command_dict.end())
      command_sp = pos->second;
  }

  if (include_aliases && HasAliases()) {
    auto alias_pos = m_alias_dict.find(cmd);
    if (alias_pos != m_alias_dict.end())
      command_sp = alias_pos->second;
  }

  if (HasUserCommands()) {
    auto pos = m_user_dict.find(cmd);
    if (pos != m_user_dict.end())
      command_sp = pos->second;
  }

  if (HasUserMultiwordCommands()) {
    auto pos = m_user_mw_dict.find(cmd);
    if (pos != m_user_mw_dict.end())
      command_sp = pos->second;
  }

  if (!exact && !command_sp) {
    // We will only get into here if we didn't find any exact matches.

    CommandObjectSP user_match_sp, user_mw_match_sp, alias_match_sp,
        real_match_sp;

    StringList local_matches;
    if (matches == nullptr)
      matches = &local_matches;

    unsigned int num_cmd_matches = 0;
    unsigned int num_alias_matches = 0;
    unsigned int num_user_matches = 0;
    unsigned int num_user_mw_matches = 0;

    // Look through the command dictionaries one by one, and if we get only one
    // match from any of them in toto, then return that, otherwise return an
    // empty CommandObjectSP and the list of matches.

    if (HasCommands()) {
      num_cmd_matches = AddNamesMatchingPartialString(m_command_dict, cmd_str,
                                                      *matches, descriptions);
    }

    if (num_cmd_matches == 1) {
      cmd.assign(matches->GetStringAtIndex(0));
      auto pos = m_command_dict.find(cmd);
      if (pos != m_command_dict.end())
        real_match_sp = pos->second;
    }

    if (include_aliases && HasAliases()) {
      num_alias_matches = AddNamesMatchingPartialString(m_alias_dict, cmd_str,
                                                        *matches, descriptions);
    }

    if (num_alias_matches == 1) {
      cmd.assign(matches->GetStringAtIndex(num_cmd_matches));
      auto alias_pos = m_alias_dict.find(cmd);
      if (alias_pos != m_alias_dict.end())
        alias_match_sp = alias_pos->second;
    }

    if (HasUserCommands()) {
      num_user_matches = AddNamesMatchingPartialString(m_user_dict, cmd_str,
                                                       *matches, descriptions);
    }

    if (num_user_matches == 1) {
      cmd.assign(
          matches->GetStringAtIndex(num_cmd_matches + num_alias_matches));

      auto pos = m_user_dict.find(cmd);
      if (pos != m_user_dict.end())
        user_match_sp = pos->second;
    }

    if (HasUserMultiwordCommands()) {
      num_user_mw_matches = AddNamesMatchingPartialString(
          m_user_mw_dict, cmd_str, *matches, descriptions);
    }

    if (num_user_mw_matches == 1) {
      cmd.assign(matches->GetStringAtIndex(num_cmd_matches + num_alias_matches +
                                           num_user_matches));

      auto pos = m_user_mw_dict.find(cmd);
      if (pos != m_user_mw_dict.end())
        user_mw_match_sp = pos->second;
    }

    // If we got exactly one match, return that, otherwise return the match
    // list.

    if (num_user_matches + num_user_mw_matches + num_cmd_matches +
            num_alias_matches ==
        1) {
      if (num_cmd_matches)
        return real_match_sp;
      else if (num_alias_matches)
        return alias_match_sp;
      else if (num_user_mw_matches)
        return user_mw_match_sp;
      else
        return user_match_sp;
    }
  } else if (matches && command_sp) {
    matches->AppendString(cmd_str);
    if (descriptions)
      descriptions->AppendString(command_sp->GetHelp());
  }

  return command_sp;
}

bool CommandInterpreter::AddCommand(llvm::StringRef name,
                                    const lldb::CommandObjectSP &cmd_sp,
                                    bool can_replace) {
  if (cmd_sp.get())
    lldbassert((this == &cmd_sp->GetCommandInterpreter()) &&
               "tried to add a CommandObject from a different interpreter");

  if (name.empty())
    return false;

  cmd_sp->SetIsUserCommand(false);

  std::string name_sstr(name);
  auto name_iter = m_command_dict.find(name_sstr);
  if (name_iter != m_command_dict.end()) {
    if (!can_replace || !name_iter->second->IsRemovable())
      return false;
    name_iter->second = cmd_sp;
  } else {
    m_command_dict[name_sstr] = cmd_sp;
  }
  return true;
}

Status CommandInterpreter::AddUserCommand(llvm::StringRef name,
                                          const lldb::CommandObjectSP &cmd_sp,
                                          bool can_replace) {
  Status result;
  if (cmd_sp.get())
    lldbassert((this == &cmd_sp->GetCommandInterpreter()) &&
               "tried to add a CommandObject from a different interpreter");
  if (name.empty()) {
    result = Status::FromErrorString(
        "can't use the empty string for a command name");
    return result;
  }
  // do not allow replacement of internal commands
  if (CommandExists(name)) {
    result = Status::FromErrorString("can't replace builtin command");
    return result;
  }

  if (UserCommandExists(name)) {
    if (!can_replace) {
      result = Status::FromErrorStringWithFormatv(
          "user command \"{0}\" already exists and force replace was not set "
          "by --overwrite or 'settings set interpreter.require-overwrite "
          "false'",
          name);
      return result;
    }
    if (cmd_sp->IsMultiwordObject()) {
      if (!m_user_mw_dict[std::string(name)]->IsRemovable()) {
        result = Status::FromErrorString(
            "can't replace explicitly non-removable multi-word command");
        return result;
      }
    } else {
      if (!m_user_dict[std::string(name)]->IsRemovable()) {
        result = Status::FromErrorString(
            "can't replace explicitly non-removable command");
        return result;
      }
    }
  }

  cmd_sp->SetIsUserCommand(true);

  if (cmd_sp->IsMultiwordObject())
    m_user_mw_dict[std::string(name)] = cmd_sp;
  else
    m_user_dict[std::string(name)] = cmd_sp;
  return result;
}

CommandObjectSP
CommandInterpreter::GetCommandSPExact(llvm::StringRef cmd_str,
                                      bool include_aliases) const {
  // Break up the command string into words, in case it's a multi-word command.
  Args cmd_words(cmd_str);

  if (cmd_str.empty())
    return {};

  if (cmd_words.GetArgumentCount() == 1)
    return GetCommandSP(cmd_str, include_aliases, true);

  // We have a multi-word command (seemingly), so we need to do more work.
  // First, get the cmd_obj_sp for the first word in the command.
  CommandObjectSP cmd_obj_sp =
      GetCommandSP(cmd_words.GetArgumentAtIndex(0), include_aliases, true);
  if (!cmd_obj_sp)
    return {};

  // Loop through the rest of the words in the command (everything passed in
  // was supposed to be part of a command name), and find the appropriate
  // sub-command SP for each command word....
  size_t end = cmd_words.GetArgumentCount();
  for (size_t i = 1; i < end; ++i) {
    if (!cmd_obj_sp->IsMultiwordObject()) {
      // We have more words in the command name, but we don't have a
      // multiword object. Fail and return.
      return {};
    }

    cmd_obj_sp = cmd_obj_sp->GetSubcommandSP(cmd_words.GetArgumentAtIndex(i));
    if (!cmd_obj_sp) {
      // The sub-command name was invalid.  Fail and return.
      return {};
    }
  }

  // We successfully looped through all the command words and got valid
  // command objects for them.
  return cmd_obj_sp;
}

CommandObject *
CommandInterpreter::GetCommandObject(llvm::StringRef cmd_str,
                                     StringList *matches,
                                     StringList *descriptions) const {
  // Try to find a match among commands and aliases. Allowing inexact matches,
  // but perferring exact matches.
  return GetCommandSP(cmd_str, /*include_aliases=*/true, /*exact=*/false,
                             matches, descriptions)
                    .get();
}

CommandObject *CommandInterpreter::GetUserCommandObject(
    llvm::StringRef cmd, StringList *matches, StringList *descriptions) const {
  std::string cmd_str(cmd);
  auto find_exact = [&](const CommandObject::CommandMap &map) {
    auto found_elem = map.find(std::string(cmd));
    if (found_elem == map.end())
      return (CommandObject *)nullptr;
    CommandObject *exact_cmd = found_elem->second.get();
    if (exact_cmd) {
      if (matches)
        matches->AppendString(exact_cmd->GetCommandName());
      if (descriptions)
        descriptions->AppendString(exact_cmd->GetHelp());
      return exact_cmd;
    }
    return (CommandObject *)nullptr;
  };

  CommandObject *exact_cmd = find_exact(GetUserCommands());
  if (exact_cmd)
    return exact_cmd;

  exact_cmd = find_exact(GetUserMultiwordCommands());
  if (exact_cmd)
    return exact_cmd;

  // We didn't have an exact command, so now look for partial matches.
  StringList tmp_list;
  StringList *matches_ptr = matches ? matches : &tmp_list;
  AddNamesMatchingPartialString(GetUserCommands(), cmd_str, *matches_ptr);
  AddNamesMatchingPartialString(GetUserMultiwordCommands(),
                                cmd_str, *matches_ptr);

  return {};
}

CommandObject *CommandInterpreter::GetAliasCommandObject(
    llvm::StringRef cmd, StringList *matches, StringList *descriptions) const {
  auto find_exact =
      [&](const CommandObject::CommandMap &map) -> CommandObject * {
    auto found_elem = map.find(cmd.str());
    if (found_elem == map.end())
      return (CommandObject *)nullptr;
    CommandObject *exact_cmd = found_elem->second.get();
    if (!exact_cmd)
      return nullptr;

    if (matches)
      matches->AppendString(exact_cmd->GetCommandName());

    if (descriptions)
      descriptions->AppendString(exact_cmd->GetHelp());

    return exact_cmd;
    return nullptr;
  };

  CommandObject *exact_cmd = find_exact(GetAliases());
  if (exact_cmd)
    return exact_cmd;

  // We didn't have an exact command, so now look for partial matches.
  StringList tmp_list;
  StringList *matches_ptr = matches ? matches : &tmp_list;
  AddNamesMatchingPartialString(GetAliases(), cmd, *matches_ptr);

  return {};
}

bool CommandInterpreter::CommandExists(llvm::StringRef cmd) const {
  return m_command_dict.find(std::string(cmd)) != m_command_dict.end();
}

bool CommandInterpreter::GetAliasFullName(llvm::StringRef cmd,
                                          std::string &full_name) const {
  bool exact_match =
      (m_alias_dict.find(std::string(cmd)) != m_alias_dict.end());
  if (exact_match) {
    full_name.assign(std::string(cmd));
    return exact_match;
  } else {
    StringList matches;
    size_t num_alias_matches;
    num_alias_matches =
        AddNamesMatchingPartialString(m_alias_dict, cmd, matches);
    if (num_alias_matches == 1) {
      // Make sure this isn't shadowing a command in the regular command space:
      StringList regular_matches;
      const bool include_aliases = false;
      const bool exact = false;
      CommandObjectSP cmd_obj_sp(
          GetCommandSP(cmd, include_aliases, exact, &regular_matches));
      if (cmd_obj_sp || regular_matches.GetSize() > 0)
        return false;
      else {
        full_name.assign(matches.GetStringAtIndex(0));
        return true;
      }
    } else
      return false;
  }
}

bool CommandInterpreter::AliasExists(llvm::StringRef cmd) const {
  return m_alias_dict.find(std::string(cmd)) != m_alias_dict.end();
}

bool CommandInterpreter::UserCommandExists(llvm::StringRef cmd) const {
  return m_user_dict.find(std::string(cmd)) != m_user_dict.end();
}

bool CommandInterpreter::UserMultiwordCommandExists(llvm::StringRef cmd) const {
  return m_user_mw_dict.find(std::string(cmd)) != m_user_mw_dict.end();
}

CommandAlias *
CommandInterpreter::AddAlias(llvm::StringRef alias_name,
                             lldb::CommandObjectSP &command_obj_sp,
                             llvm::StringRef args_string) {
  if (command_obj_sp.get())
    lldbassert((this == &command_obj_sp->GetCommandInterpreter()) &&
               "tried to add a CommandObject from a different interpreter");

  std::unique_ptr<CommandAlias> command_alias_up(
      new CommandAlias(*this, command_obj_sp, args_string, alias_name));

  if (command_alias_up && command_alias_up->IsValid()) {
    m_alias_dict[std::string(alias_name)] =
        CommandObjectSP(command_alias_up.get());
    return command_alias_up.release();
  }

  return nullptr;
}

bool CommandInterpreter::RemoveAlias(llvm::StringRef alias_name) {
  auto pos = m_alias_dict.find(std::string(alias_name));
  if (pos != m_alias_dict.end()) {
    m_alias_dict.erase(pos);
    return true;
  }
  return false;
}

bool CommandInterpreter::RemoveCommand(llvm::StringRef cmd, bool force) {
  auto pos = m_command_dict.find(std::string(cmd));
  if (pos != m_command_dict.end()) {
    if (force || pos->second->IsRemovable()) {
      // Only regular expression objects or python commands are removable under
      // normal circumstances.
      m_command_dict.erase(pos);
      return true;
    }
  }
  return false;
}

bool CommandInterpreter::RemoveUser(llvm::StringRef user_name) {
  CommandObject::CommandMap::iterator pos =
      m_user_dict.find(std::string(user_name));
  if (pos != m_user_dict.end()) {
    m_user_dict.erase(pos);
    return true;
  }
  return false;
}

bool CommandInterpreter::RemoveUserMultiword(llvm::StringRef multi_name) {
  CommandObject::CommandMap::iterator pos =
      m_user_mw_dict.find(std::string(multi_name));
  if (pos != m_user_mw_dict.end()) {
    m_user_mw_dict.erase(pos);
    return true;
  }
  return false;
}

void CommandInterpreter::GetHelp(CommandReturnObject &result,
                                 uint32_t cmd_types) {
  llvm::StringRef help_prologue(GetDebugger().GetIOHandlerHelpPrologue());
  if (!help_prologue.empty()) {
    OutputFormattedHelpText(result.GetOutputStream(), llvm::StringRef(),
                            help_prologue);
  }

  CommandObject::CommandMap::const_iterator pos;
  size_t max_len = FindLongestCommandWord(m_command_dict);

  if ((cmd_types & eCommandTypesBuiltin) == eCommandTypesBuiltin) {
    result.AppendMessage("Debugger commands:");
    result.AppendMessage("");

    for (pos = m_command_dict.begin(); pos != m_command_dict.end(); ++pos) {
      if (!(cmd_types & eCommandTypesHidden) &&
          (pos->first.compare(0, 1, "_") == 0))
        continue;

      OutputFormattedHelpText(result.GetOutputStream(), pos->first, "--",
                              pos->second->GetHelp(), max_len);
    }
    result.AppendMessage("");
  }

  if (!m_alias_dict.empty() &&
      ((cmd_types & eCommandTypesAliases) == eCommandTypesAliases)) {
    result.AppendMessageWithFormat(
        "Current command abbreviations "
        "(type '%shelp command alias' for more info):\n",
        GetCommandPrefix());
    result.AppendMessage("");
    max_len = FindLongestCommandWord(m_alias_dict);

    for (auto alias_pos = m_alias_dict.begin(); alias_pos != m_alias_dict.end();
         ++alias_pos) {
      OutputFormattedHelpText(result.GetOutputStream(), alias_pos->first, "--",
                              alias_pos->second->GetHelp(), max_len);
    }
    result.AppendMessage("");
  }

  if (!m_user_dict.empty() &&
      ((cmd_types & eCommandTypesUserDef) == eCommandTypesUserDef)) {
    result.AppendMessage("Current user-defined commands:");
    result.AppendMessage("");
    max_len = FindLongestCommandWord(m_user_dict);
    for (pos = m_user_dict.begin(); pos != m_user_dict.end(); ++pos) {
      OutputFormattedHelpText(result.GetOutputStream(), pos->first, "--",
                              pos->second->GetHelp(), max_len);
    }
    result.AppendMessage("");
  }

  if (!m_user_mw_dict.empty() &&
      ((cmd_types & eCommandTypesUserMW) == eCommandTypesUserMW)) {
    result.AppendMessage("Current user-defined container commands:");
    result.AppendMessage("");
    max_len = FindLongestCommandWord(m_user_mw_dict);
    for (pos = m_user_mw_dict.begin(); pos != m_user_mw_dict.end(); ++pos) {
      OutputFormattedHelpText(result.GetOutputStream(), pos->first, "--",
                              pos->second->GetHelp(), max_len);
    }
    result.AppendMessage("");
  }

  result.AppendMessageWithFormat(
      "For more information on any command, type '%shelp <command-name>'.\n",
      GetCommandPrefix());
}

CommandObject *CommandInterpreter::GetCommandObjectForCommand(
    llvm::StringRef &command_string) {
  // This function finds the final, lowest-level, alias-resolved command object
  // whose 'Execute' function will eventually be invoked by the given command
  // line.

  CommandObject *cmd_obj = nullptr;
  size_t start = command_string.find_first_not_of(k_white_space);
  size_t end = 0;
  bool done = false;
  while (!done) {
    if (start != std::string::npos) {
      // Get the next word from command_string.
      end = command_string.find_first_of(k_white_space, start);
      if (end == std::string::npos)
        end = command_string.size();
      std::string cmd_word =
          std::string(command_string.substr(start, end - start));

      if (cmd_obj == nullptr)
        // Since cmd_obj is NULL we are on our first time through this loop.
        // Check to see if cmd_word is a valid command or alias.
        cmd_obj = GetCommandObject(cmd_word);
      else if (cmd_obj->IsMultiwordObject()) {
        // Our current object is a multi-word object; see if the cmd_word is a
        // valid sub-command for our object.
        CommandObject *sub_cmd_obj =
            cmd_obj->GetSubcommandObject(cmd_word.c_str());
        if (sub_cmd_obj)
          cmd_obj = sub_cmd_obj;
        else // cmd_word was not a valid sub-command word, so we are done
          done = true;
      } else
        // We have a cmd_obj and it is not a multi-word object, so we are done.
        done = true;

      // If we didn't find a valid command object, or our command object is not
      // a multi-word object, or we are at the end of the command_string, then
      // we are done.  Otherwise, find the start of the next word.

      if (!cmd_obj || !cmd_obj->IsMultiwordObject() ||
          end >= command_string.size())
        done = true;
      else
        start = command_string.find_first_not_of(k_white_space, end);
    } else
      // Unable to find any more words.
      done = true;
  }

  command_string = command_string.substr(end);
  return cmd_obj;
}

static const char *k_valid_command_chars =
    "abcdefghijklmnopqrstuvwxyzABCDEFGHIJKLMNOPQRSTUVWXYZ0123456789-_";
static void StripLeadingSpaces(std::string &s) {
  if (!s.empty()) {
    size_t pos = s.find_first_not_of(k_white_space);
    if (pos == std::string::npos)
      s.clear();
    else if (pos == 0)
      return;
    s.erase(0, pos);
  }
}

static size_t FindArgumentTerminator(const std::string &s) {
  const size_t s_len = s.size();
  size_t offset = 0;
  while (offset < s_len) {
    size_t pos = s.find("--", offset);
    if (pos == std::string::npos)
      break;
    if (pos > 0) {
      if (llvm::isSpace(s[pos - 1])) {
        // Check if the string ends "\s--" (where \s is a space character) or
        // if we have "\s--\s".
        if ((pos + 2 >= s_len) || llvm::isSpace(s[pos + 2])) {
          return pos;
        }
      }
    }
    offset = pos + 2;
  }
  return std::string::npos;
}

static bool ExtractCommand(std::string &command_string, std::string &command,
                           std::string &suffix, char &quote_char) {
  command.clear();
  suffix.clear();
  StripLeadingSpaces(command_string);

  bool result = false;
  quote_char = '\0';

  if (!command_string.empty()) {
    const char first_char = command_string[0];
    if (first_char == '\'' || first_char == '"') {
      quote_char = first_char;
      const size_t end_quote_pos = command_string.find(quote_char, 1);
      if (end_quote_pos == std::string::npos) {
        command.swap(command_string);
        command_string.erase();
      } else {
        command.assign(command_string, 1, end_quote_pos - 1);
        if (end_quote_pos + 1 < command_string.size())
          command_string.erase(0, command_string.find_first_not_of(
                                      k_white_space, end_quote_pos + 1));
        else
          command_string.erase();
      }
    } else {
      const size_t first_space_pos =
          command_string.find_first_of(k_white_space);
      if (first_space_pos == std::string::npos) {
        command.swap(command_string);
        command_string.erase();
      } else {
        command.assign(command_string, 0, first_space_pos);
        command_string.erase(0, command_string.find_first_not_of(
                                    k_white_space, first_space_pos));
      }
    }
    result = true;
  }

  if (!command.empty()) {
    // actual commands can't start with '-' or '_'
    if (command[0] != '-' && command[0] != '_') {
      size_t pos = command.find_first_not_of(k_valid_command_chars);
      if (pos > 0 && pos != std::string::npos) {
        suffix.assign(command.begin() + pos, command.end());
        command.erase(pos);
      }
    }
  }

  return result;
}

CommandObject *CommandInterpreter::BuildAliasResult(
    llvm::StringRef alias_name, std::string &raw_input_string,
    std::string &alias_result, CommandReturnObject &result) {
  CommandObject *alias_cmd_obj = nullptr;
  Args cmd_args(raw_input_string);
  alias_cmd_obj = GetCommandObject(alias_name);
  StreamString result_str;

  if (!alias_cmd_obj || !alias_cmd_obj->IsAlias()) {
    alias_result.clear();
    return alias_cmd_obj;
  }
  std::pair<CommandObjectSP, OptionArgVectorSP> desugared =
      ((CommandAlias *)alias_cmd_obj)->Desugar();
  OptionArgVectorSP option_arg_vector_sp = desugared.second;
  alias_cmd_obj = desugared.first.get();
  std::string alias_name_str = std::string(alias_name);
  if ((cmd_args.GetArgumentCount() == 0) ||
      (alias_name_str != cmd_args.GetArgumentAtIndex(0)))
    cmd_args.Unshift(alias_name_str);

  result_str.Printf("%s", alias_cmd_obj->GetCommandName().str().c_str());

  if (!option_arg_vector_sp.get()) {
    alias_result = std::string(result_str.GetString());
    return alias_cmd_obj;
  }
  OptionArgVector *option_arg_vector = option_arg_vector_sp.get();

  int value_type;
  std::string option;
  std::string value;
  for (const auto &entry : *option_arg_vector) {
    std::tie(option, value_type, value) = entry;
    if (option == g_argument) {
      result_str.Printf(" %s", value.c_str());
      continue;
    }

    result_str.Printf(" %s", option.c_str());
    if (value_type == OptionParser::eNoArgument)
      continue;

    if (value_type != OptionParser::eOptionalArgument)
      result_str.Printf(" ");
    int index = GetOptionArgumentPosition(value.c_str());
    if (index == 0)
      result_str.Printf("%s", value.c_str());
    else if (static_cast<size_t>(index) >= cmd_args.GetArgumentCount()) {

      result.AppendErrorWithFormat("Not enough arguments provided; you "
                                   "need at least %d arguments to use "
                                   "this alias.\n",
                                   index);
      return nullptr;
    } else {
      const Args::ArgEntry &entry = cmd_args[index];
      size_t strpos = raw_input_string.find(entry.c_str());
      const char quote_char = entry.GetQuoteChar();
      if (strpos != std::string::npos) {
        const size_t start_fudge = quote_char == '\0' ? 0 : 1;
        const size_t len_fudge = quote_char == '\0' ? 0 : 2;

        // Make sure we aren't going outside the bounds of the cmd string:
        if (strpos < start_fudge) {
          result.AppendError("Unmatched quote at command beginning.");
          return nullptr;
        }
        llvm::StringRef arg_text = entry.ref();
        if (strpos - start_fudge + arg_text.size() + len_fudge >
            raw_input_string.size()) {
          result.AppendError("Unmatched quote at command end.");
          return nullptr;
        }
        raw_input_string = raw_input_string.erase(
            strpos - start_fudge,
            strlen(cmd_args.GetArgumentAtIndex(index)) + len_fudge);
      }
      if (quote_char == '\0')
        result_str.Printf("%s", cmd_args.GetArgumentAtIndex(index));
      else
        result_str.Printf("%c%s%c", quote_char, entry.c_str(), quote_char);
    }
  }

  alias_result = std::string(result_str.GetString());
  return alias_cmd_obj;
}

Status CommandInterpreter::PreprocessCommand(std::string &command) {
  // The command preprocessor needs to do things to the command line before any
  // parsing of arguments or anything else is done. The only current stuff that
  // gets preprocessed is anything enclosed in backtick ('`') characters is
  // evaluated as an expression and the result of the expression must be a
  // scalar that can be substituted into the command. An example would be:
  // (lldb) memory read `$rsp + 20`
  Status error; // Status for any expressions that might not evaluate
  size_t start_backtick;
  size_t pos = 0;
  while ((start_backtick = command.find('`', pos)) != std::string::npos) {
    // Stop if an error was encountered during the previous iteration.
    if (error.Fail())
      break;

    if (start_backtick > 0 && command[start_backtick - 1] == '\\') {
      // The backtick was preceded by a '\' character, remove the slash and
      // don't treat the backtick as the start of an expression.
      command.erase(start_backtick - 1, 1);
      // No need to add one to start_backtick since we just deleted a char.
      pos = start_backtick;
      continue;
    }

    const size_t expr_content_start = start_backtick + 1;
    const size_t end_backtick = command.find('`', expr_content_start);

    if (end_backtick == std::string::npos) {
      // Stop if there's no end backtick.
      break;
    }

    if (end_backtick == expr_content_start) {
      // Skip over empty expression. (two backticks in a row)
      command.erase(start_backtick, 2);
      continue;
    }

    std::string expr_str(command, expr_content_start,
                         end_backtick - expr_content_start);
    error = PreprocessToken(expr_str);
    // We always stop at the first error:
    if (error.Fail())
      break;

    command.erase(start_backtick, end_backtick - start_backtick + 1);
    command.insert(start_backtick, std::string(expr_str));
    pos = start_backtick + expr_str.size();
  }
  return error;
}

Status
CommandInterpreter::PreprocessToken(std::string &expr_str) {
  Status error;
  ExecutionContext exe_ctx(GetExecutionContext());

  // Get a dummy target to allow for calculator mode while processing
  // backticks. This also helps break the infinite loop caused when target is
  // null.
  Target *exe_target = exe_ctx.GetTargetPtr();
  Target &target = exe_target ? *exe_target : m_debugger.GetDummyTarget();

  ValueObjectSP expr_result_valobj_sp;

  EvaluateExpressionOptions options;
  options.SetCoerceToId(false);
  options.SetUnwindOnError(true);
  options.SetIgnoreBreakpoints(true);
  options.SetKeepInMemory(false);
  options.SetTryAllThreads(true);
  options.SetTimeout(std::nullopt);

  ExpressionResults expr_result =
      target.EvaluateExpression(expr_str.c_str(), exe_ctx.GetFramePtr(),
                                expr_result_valobj_sp, options);

  if (expr_result == eExpressionCompleted) {
    Scalar scalar;
    if (expr_result_valobj_sp)
      expr_result_valobj_sp =
          expr_result_valobj_sp->GetQualifiedRepresentationIfAvailable(
              expr_result_valobj_sp->GetDynamicValueType(), true);
    if (expr_result_valobj_sp->ResolveValue(scalar)) {

      StreamString value_strm;
      const bool show_type = false;
      scalar.GetValue(value_strm, show_type);
      size_t value_string_size = value_strm.GetSize();
      if (value_string_size) {
        expr_str = value_strm.GetData();
      } else {
        error =
            Status::FromErrorStringWithFormat("expression value didn't result "
                                              "in a scalar value for the "
                                              "expression '%s'",
                                              expr_str.c_str());
      }
    } else {
      error =
          Status::FromErrorStringWithFormat("expression value didn't result "
                                            "in a scalar value for the "
                                            "expression '%s'",
                                            expr_str.c_str());
    }
    return error;
  }

  // If we have an error from the expression evaluation it will be in the
  // ValueObject error, which won't be success and we will just report it.
  // But if for some reason we didn't get a value object at all, then we will
  // make up some helpful errors from the expression result.
  if (expr_result_valobj_sp)
    error = expr_result_valobj_sp->GetError().Clone();

  if (error.Success()) {
    std::string result = lldb_private::toString(expr_result) +
                         "for the expression '" + expr_str + "'";
    error = Status(result);
  }
  return error;
}

bool CommandInterpreter::HandleCommand(const char *command_line,
                                       LazyBool lazy_add_to_history,
                                       const ExecutionContext &override_context,
                                       CommandReturnObject &result) {

  OverrideExecutionContext(override_context);
  bool status = HandleCommand(command_line, lazy_add_to_history, result);
  RestoreExecutionContext();
  return status;
}

bool CommandInterpreter::HandleCommand(const char *command_line,
                                       LazyBool lazy_add_to_history,
                                       CommandReturnObject &result,
                                       bool force_repeat_command) {
  std::string command_string(command_line);
  std::string original_command_string(command_string);
  std::string real_original_command_string(command_string);

  Log *log = GetLog(LLDBLog::Commands);
  llvm::PrettyStackTraceFormat stack_trace("HandleCommand(command = \"%s\")",
                                   command_line);

  LLDB_LOGF(log, "Processing command: %s", command_line);
  LLDB_SCOPED_TIMERF("Processing command: %s.", command_line);

  if (INTERRUPT_REQUESTED(GetDebugger(), "Interrupted initiating command")) {
    result.AppendError("... Interrupted");
    return false;
  }

  bool add_to_history;
  if (lazy_add_to_history == eLazyBoolCalculate)
    add_to_history = (m_command_source_depth == 0);
  else
    add_to_history = (lazy_add_to_history == eLazyBoolYes);

  // The same `transcript_item` will be used below to add output and error of
  // the command.
  StructuredData::DictionarySP transcript_item;
  if (GetSaveTranscript()) {
    m_transcript_stream << "(lldb) " << command_line << '\n';

    transcript_item = std::make_shared<StructuredData::Dictionary>();
    transcript_item->AddStringItem("command", command_line);
    transcript_item->AddIntegerItem(
        "timestampInEpochSeconds",
        std::chrono::duration_cast<std::chrono::seconds>(
            std::chrono::system_clock::now().time_since_epoch())
            .count());
    m_transcript.AddItem(transcript_item);
  }

  bool empty_command = false;
  bool comment_command = false;
  if (command_string.empty())
    empty_command = true;
  else {
    const char *k_space_characters = "\t\n\v\f\r ";

    size_t non_space = command_string.find_first_not_of(k_space_characters);
    // Check for empty line or comment line (lines whose first non-space
    // character is the comment character for this interpreter)
    if (non_space == std::string::npos)
      empty_command = true;
    else if (command_string[non_space] == m_comment_char)
      comment_command = true;
    else if (command_string[non_space] == CommandHistory::g_repeat_char) {
      llvm::StringRef search_str(command_string);
      search_str = search_str.drop_front(non_space);
      if (auto hist_str = m_command_history.FindString(search_str)) {
        add_to_history = false;
        command_string = std::string(*hist_str);
        original_command_string = std::string(*hist_str);
      } else {
        result.AppendErrorWithFormat("Could not find entry: %s in history",
                                     command_string.c_str());
        return false;
      }
    }
  }

  if (empty_command) {
    if (!GetRepeatPreviousCommand()) {
      result.SetStatus(eReturnStatusSuccessFinishNoResult);
      return true;
    }

    if (m_command_history.IsEmpty()) {
      result.AppendError("empty command");
      return false;
    }

    command_line = m_repeat_command.c_str();
    command_string = command_line;
    original_command_string = command_line;
    if (m_repeat_command.empty()) {
      result.AppendError("No auto repeat.");
      return false;
    }

    add_to_history = false;
  } else if (comment_command) {
    result.SetStatus(eReturnStatusSuccessFinishNoResult);
    return true;
  }

  // Phase 1.

  // Before we do ANY kind of argument processing, we need to figure out what
  // the real/final command object is for the specified command.  This gets
  // complicated by the fact that the user could have specified an alias, and,
  // in translating the alias, there may also be command options and/or even
  // data (including raw text strings) that need to be found and inserted into
  // the command line as part of the translation.  So this first step is plain
  // look-up and replacement, resulting in:
  //    1. the command object whose Execute method will actually be called
  //    2. a revised command string, with all substitutions and replacements
  //       taken care of
  // From 1 above, we can determine whether the Execute function wants raw
  // input or not.

  CommandObject *cmd_obj = ResolveCommandImpl(command_string, result);

  // We have to preprocess the whole command string for Raw commands, since we
  // don't know the structure of the command.  For parsed commands, we only
  // treat backticks as quote characters specially.
  // FIXME: We probably want to have raw commands do their own preprocessing.
  // For instance, I don't think people expect substitution in expr expressions.
  if (cmd_obj && cmd_obj->WantsRawCommandString()) {
    Status error(PreprocessCommand(command_string));

    if (error.Fail()) {
      result.AppendError(error.AsCString());
      return false;
    }
  }

  // Although the user may have abbreviated the command, the command_string now
  // has the command expanded to the full name.  For example, if the input was
  // "br s -n main", command_string is now "breakpoint set -n main".
  if (log) {
    llvm::StringRef command_name = cmd_obj ? cmd_obj->GetCommandName() : "<not found>";
    LLDB_LOGF(log, "HandleCommand, cmd_obj : '%s'", command_name.str().c_str());
    LLDB_LOGF(log, "HandleCommand, (revised) command_string: '%s'",
              command_string.c_str());
    const bool wants_raw_input =
        (cmd_obj != nullptr) ? cmd_obj->WantsRawCommandString() : false;
    LLDB_LOGF(log, "HandleCommand, wants_raw_input:'%s'",
              wants_raw_input ? "True" : "False");
  }

  // Phase 2.
  // Take care of things like setting up the history command & calling the
  // appropriate Execute method on the CommandObject, with the appropriate
  // arguments.
  StatsDuration execute_time;
  if (cmd_obj != nullptr) {
    bool generate_repeat_command = add_to_history;
    // If we got here when empty_command was true, then this command is a
    // stored "repeat command" which we should give a chance to produce it's
    // repeat command, even though we don't add repeat commands to the history.
    generate_repeat_command |= empty_command;
    // For `command regex`, the regex command (ex `bt`) is added to history, but
    // the resolved command (ex `thread backtrace`) is _not_ added to history.
    // However, the resolved command must be given the opportunity to provide a
    // repeat command. `force_repeat_command` supports this case.
    generate_repeat_command |= force_repeat_command;
    if (generate_repeat_command) {
      Args command_args(command_string);
      std::optional<std::string> repeat_command =
          cmd_obj->GetRepeatCommand(command_args, 0);
      if (repeat_command) {
        LLDB_LOGF(log, "Repeat command: %s", repeat_command->data());
        m_repeat_command.assign(*repeat_command);
      } else {
        m_repeat_command.assign(original_command_string);
      }
    }

    if (add_to_history)
      m_command_history.AppendString(original_command_string);

    std::string remainder;
    const std::size_t actual_cmd_name_len = cmd_obj->GetCommandName().size();
    if (actual_cmd_name_len < command_string.length())
      remainder = command_string.substr(actual_cmd_name_len);

    // Remove any initial spaces
    size_t pos = remainder.find_first_not_of(k_white_space);
    if (pos != 0 && pos != std::string::npos)
      remainder.erase(0, pos);

    LLDB_LOGF(
        log, "HandleCommand, command line after removing command name(s): '%s'",
        remainder.c_str());

    // To test whether or not transcript should be saved, `transcript_item` is
    // used instead of `GetSaveTranscript()`. This is because the latter will
    // fail when the command is "settings set interpreter.save-transcript true".
    if (transcript_item) {
      transcript_item->AddStringItem("commandName", cmd_obj->GetCommandName());
      transcript_item->AddStringItem("commandArguments", remainder);
    }

    ElapsedTime elapsed(execute_time);
    cmd_obj->SetOriginalCommandString(real_original_command_string);
<<<<<<< HEAD
=======
    // Set the indent to the position of the command in the command line.
    pos = real_original_command_string.rfind(remainder);
    std::optional<uint16_t> indent;
    if (pos != std::string::npos)
      indent = pos;
    result.SetDiagnosticIndent(indent);
>>>>>>> dd326b12
    cmd_obj->Execute(remainder.c_str(), result);
  }

  LLDB_LOGF(log, "HandleCommand, command %s",
            (result.Succeeded() ? "succeeded" : "did not succeed"));

  // To test whether or not transcript should be saved, `transcript_item` is
  // used instead of `GetSaveTrasncript()`. This is because the latter will
  // fail when the command is "settings set interpreter.save-transcript true".
  if (transcript_item) {
    m_transcript_stream << result.GetOutputData();
    m_transcript_stream << result.GetErrorData();

    transcript_item->AddStringItem("output", result.GetOutputData());
    transcript_item->AddStringItem("error", result.GetErrorData());
    transcript_item->AddFloatItem("durationInSeconds",
                                  execute_time.get().count());
  }

  return result.Succeeded();
}

void CommandInterpreter::HandleCompletionMatches(CompletionRequest &request) {
  bool look_for_subcommand = false;

  // For any of the command completions a unique match will be a complete word.

  if (request.GetParsedLine().GetArgumentCount() == 0) {
    // We got nothing on the command line, so return the list of commands
    bool include_aliases = true;
    StringList new_matches, descriptions;
    GetCommandNamesMatchingPartialString("", include_aliases, new_matches,
                                         descriptions);
    request.AddCompletions(new_matches, descriptions);
  } else if (request.GetCursorIndex() == 0) {
    // The cursor is in the first argument, so just do a lookup in the
    // dictionary.
    StringList new_matches, new_descriptions;
    CommandObject *cmd_obj =
        GetCommandObject(request.GetParsedLine().GetArgumentAtIndex(0),
                         &new_matches, &new_descriptions);

    if (new_matches.GetSize() && cmd_obj && cmd_obj->IsMultiwordObject() &&
        new_matches.GetStringAtIndex(0) != nullptr &&
        strcmp(request.GetParsedLine().GetArgumentAtIndex(0),
               new_matches.GetStringAtIndex(0)) == 0) {
      if (request.GetParsedLine().GetArgumentCount() != 1) {
        look_for_subcommand = true;
        new_matches.DeleteStringAtIndex(0);
        new_descriptions.DeleteStringAtIndex(0);
        request.AppendEmptyArgument();
      }
    }
    request.AddCompletions(new_matches, new_descriptions);
  }

  if (request.GetCursorIndex() > 0 || look_for_subcommand) {
    // We are completing further on into a commands arguments, so find the
    // command and tell it to complete the command. First see if there is a
    // matching initial command:
    CommandObject *command_object =
        GetCommandObject(request.GetParsedLine().GetArgumentAtIndex(0));
    if (command_object) {
      request.ShiftArguments();
      command_object->HandleCompletion(request);
    }
  }
}

void CommandInterpreter::HandleCompletion(CompletionRequest &request) {

  // Don't complete comments, and if the line we are completing is just the
  // history repeat character, substitute the appropriate history line.
  llvm::StringRef first_arg = request.GetParsedLine().GetArgumentAtIndex(0);

  if (!first_arg.empty()) {
    if (first_arg.front() == m_comment_char)
      return;
    if (first_arg.front() == CommandHistory::g_repeat_char) {
      if (auto hist_str = m_command_history.FindString(first_arg))
        request.AddCompletion(*hist_str, "Previous command history event",
                              CompletionMode::RewriteLine);
      return;
    }
  }

  HandleCompletionMatches(request);
}

std::optional<std::string>
CommandInterpreter::GetAutoSuggestionForCommand(llvm::StringRef line) {
  if (line.empty())
    return std::nullopt;
  const size_t s = m_command_history.GetSize();
  for (int i = s - 1; i >= 0; --i) {
    llvm::StringRef entry = m_command_history.GetStringAtIndex(i);
    if (entry.consume_front(line))
      return entry.str();
  }
  return std::nullopt;
}

void CommandInterpreter::UpdatePrompt(llvm::StringRef new_prompt) {
  EventSP prompt_change_event_sp(
      new Event(eBroadcastBitResetPrompt, new EventDataBytes(new_prompt)));
  ;
  BroadcastEvent(prompt_change_event_sp);
  if (m_command_io_handler_sp)
    m_command_io_handler_sp->SetPrompt(new_prompt);
}

bool CommandInterpreter::Confirm(llvm::StringRef message, bool default_answer) {
  // Check AutoConfirm first:
  if (m_debugger.GetAutoConfirm())
    return default_answer;

  IOHandlerConfirm *confirm =
      new IOHandlerConfirm(m_debugger, message, default_answer);
  IOHandlerSP io_handler_sp(confirm);
  m_debugger.RunIOHandlerSync(io_handler_sp);
  return confirm->GetResponse();
}

const CommandAlias *
CommandInterpreter::GetAlias(llvm::StringRef alias_name) const {
  OptionArgVectorSP ret_val;

  auto pos = m_alias_dict.find(std::string(alias_name));
  if (pos != m_alias_dict.end())
    return (CommandAlias *)pos->second.get();

  return nullptr;
}

bool CommandInterpreter::HasCommands() const { return (!m_command_dict.empty()); }

bool CommandInterpreter::HasAliases() const { return (!m_alias_dict.empty()); }

bool CommandInterpreter::HasUserCommands() const { return (!m_user_dict.empty()); }

bool CommandInterpreter::HasUserMultiwordCommands() const {
  return (!m_user_mw_dict.empty());
}

bool CommandInterpreter::HasAliasOptions() const { return HasAliases(); }

void CommandInterpreter::BuildAliasCommandArgs(CommandObject *alias_cmd_obj,
                                               const char *alias_name,
                                               Args &cmd_args,
                                               std::string &raw_input_string,
                                               CommandReturnObject &result) {
  OptionArgVectorSP option_arg_vector_sp =
      GetAlias(alias_name)->GetOptionArguments();

  bool wants_raw_input = alias_cmd_obj->WantsRawCommandString();

  // Make sure that the alias name is the 0th element in cmd_args
  std::string alias_name_str = alias_name;
  if (alias_name_str != cmd_args.GetArgumentAtIndex(0))
    cmd_args.Unshift(alias_name_str);

  Args new_args(alias_cmd_obj->GetCommandName());
  if (new_args.GetArgumentCount() == 2)
    new_args.Shift();

  if (option_arg_vector_sp.get()) {
    if (wants_raw_input) {
      // We have a command that both has command options and takes raw input.
      // Make *sure* it has a " -- " in the right place in the
      // raw_input_string.
      size_t pos = raw_input_string.find(" -- ");
      if (pos == std::string::npos) {
        // None found; assume it goes at the beginning of the raw input string
        raw_input_string.insert(0, " -- ");
      }
    }

    OptionArgVector *option_arg_vector = option_arg_vector_sp.get();
    const size_t old_size = cmd_args.GetArgumentCount();
    std::vector<bool> used(old_size + 1, false);

    used[0] = true;

    int value_type;
    std::string option;
    std::string value;
    for (const auto &option_entry : *option_arg_vector) {
      std::tie(option, value_type, value) = option_entry;
      if (option == g_argument) {
        if (!wants_raw_input || (value != "--")) {
          // Since we inserted this above, make sure we don't insert it twice
          new_args.AppendArgument(value);
        }
        continue;
      }

      if (value_type != OptionParser::eOptionalArgument)
        new_args.AppendArgument(option);

      if (value == g_no_argument)
        continue;

      int index = GetOptionArgumentPosition(value.c_str());
      if (index == 0) {
        // value was NOT a positional argument; must be a real value
        if (value_type != OptionParser::eOptionalArgument)
          new_args.AppendArgument(value);
        else {
          new_args.AppendArgument(option + value);
        }

      } else if (static_cast<size_t>(index) >= cmd_args.GetArgumentCount()) {
        result.AppendErrorWithFormat("Not enough arguments provided; you "
                                     "need at least %d arguments to use "
                                     "this alias.\n",
                                     index);
        return;
      } else {
        // Find and remove cmd_args.GetArgumentAtIndex(i) from raw_input_string
        size_t strpos =
            raw_input_string.find(cmd_args.GetArgumentAtIndex(index));
        if (strpos != std::string::npos) {
          raw_input_string = raw_input_string.erase(
              strpos, strlen(cmd_args.GetArgumentAtIndex(index)));
        }

        if (value_type != OptionParser::eOptionalArgument)
          new_args.AppendArgument(cmd_args.GetArgumentAtIndex(index));
        else {
          new_args.AppendArgument(option + cmd_args.GetArgumentAtIndex(index));
        }
        used[index] = true;
      }
    }

    for (auto entry : llvm::enumerate(cmd_args.entries())) {
      if (!used[entry.index()] && !wants_raw_input)
        new_args.AppendArgument(entry.value().ref());
    }

    cmd_args.Clear();
    cmd_args.SetArguments(new_args.GetArgumentCount(),
                          new_args.GetConstArgumentVector());
  } else {
    result.SetStatus(eReturnStatusSuccessFinishNoResult);
    // This alias was not created with any options; nothing further needs to be
    // done, unless it is a command that wants raw input, in which case we need
    // to clear the rest of the data from cmd_args, since its in the raw input
    // string.
    if (wants_raw_input) {
      cmd_args.Clear();
      cmd_args.SetArguments(new_args.GetArgumentCount(),
                            new_args.GetConstArgumentVector());
    }
    return;
  }

  result.SetStatus(eReturnStatusSuccessFinishNoResult);
}

int CommandInterpreter::GetOptionArgumentPosition(const char *in_string) {
  int position = 0; // Any string that isn't an argument position, i.e. '%'
                    // followed by an integer, gets a position
                    // of zero.

  const char *cptr = in_string;

  // Does it start with '%'
  if (cptr[0] == '%') {
    ++cptr;

    // Is the rest of it entirely digits?
    if (isdigit(cptr[0])) {
      const char *start = cptr;
      while (isdigit(cptr[0]))
        ++cptr;

      // We've gotten to the end of the digits; are we at the end of the
      // string?
      if (cptr[0] == '\0')
        position = atoi(start);
    }
  }

  return position;
}

static void GetHomeInitFile(llvm::SmallVectorImpl<char> &init_file,
                            llvm::StringRef suffix = {}) {
  std::string init_file_name = ".lldbinit";
  if (!suffix.empty()) {
    init_file_name.append("-");
    init_file_name.append(suffix.str());
  }

  FileSystem::Instance().GetHomeDirectory(init_file);
  llvm::sys::path::append(init_file, init_file_name);

  FileSystem::Instance().Resolve(init_file);
}

static void GetHomeREPLInitFile(llvm::SmallVectorImpl<char> &init_file,
                                LanguageType language) {
  if (language == eLanguageTypeUnknown) {
    LanguageSet repl_languages = Language::GetLanguagesSupportingREPLs();
    if (auto main_repl_language = repl_languages.GetSingularLanguage())
      language = *main_repl_language;
    else
      return;
  }

  std::string init_file_name =
      (llvm::Twine(".lldbinit-") +
       llvm::Twine(Language::GetNameForLanguageType(language)) +
       llvm::Twine("-repl"))
          .str();
  FileSystem::Instance().GetHomeDirectory(init_file);
  llvm::sys::path::append(init_file, init_file_name);
  FileSystem::Instance().Resolve(init_file);
}

static void GetCwdInitFile(llvm::SmallVectorImpl<char> &init_file) {
  llvm::StringRef s = ".lldbinit";
  init_file.assign(s.begin(), s.end());
  FileSystem::Instance().Resolve(init_file);
}

void CommandInterpreter::SourceInitFile(FileSpec file,
                                        CommandReturnObject &result) {
  assert(!m_skip_lldbinit_files);

  if (!FileSystem::Instance().Exists(file)) {
    result.SetStatus(eReturnStatusSuccessFinishNoResult);
    return;
  }

  // Use HandleCommand to 'source' the given file; this will do the actual
  // broadcasting of the commands back to any appropriate listener (see
  // CommandObjectSource::Execute for more details).
  const bool saved_batch = SetBatchCommandMode(true);
  CommandInterpreterRunOptions options;
  options.SetSilent(true);
  options.SetPrintErrors(true);
  options.SetStopOnError(false);
  options.SetStopOnContinue(true);
  HandleCommandsFromFile(file, options, result);
  SetBatchCommandMode(saved_batch);
}

void CommandInterpreter::SourceInitFileCwd(CommandReturnObject &result) {
  if (m_skip_lldbinit_files) {
    result.SetStatus(eReturnStatusSuccessFinishNoResult);
    return;
  }

  llvm::SmallString<128> init_file;
  GetCwdInitFile(init_file);
  if (!FileSystem::Instance().Exists(init_file)) {
    result.SetStatus(eReturnStatusSuccessFinishNoResult);
    return;
  }

  LoadCWDlldbinitFile should_load =
      Target::GetGlobalProperties().GetLoadCWDlldbinitFile();

  switch (should_load) {
  case eLoadCWDlldbinitFalse:
    result.SetStatus(eReturnStatusSuccessFinishNoResult);
    break;
  case eLoadCWDlldbinitTrue:
    SourceInitFile(FileSpec(init_file.str()), result);
    break;
  case eLoadCWDlldbinitWarn: {
    llvm::SmallString<128> home_init_file;
    GetHomeInitFile(home_init_file);
    if (llvm::sys::path::parent_path(init_file) ==
        llvm::sys::path::parent_path(home_init_file)) {
      result.SetStatus(eReturnStatusSuccessFinishNoResult);
    } else {
      result.AppendError(InitFileWarning);
    }
  }
  }
}

/// We will first see if there is an application specific ".lldbinit" file
/// whose name is "~/.lldbinit" followed by a "-" and the name of the program.
/// If this file doesn't exist, we fall back to the REPL init file or the
/// default home init file in "~/.lldbinit".
void CommandInterpreter::SourceInitFileHome(CommandReturnObject &result,
                                            bool is_repl) {
  if (m_skip_lldbinit_files) {
    result.SetStatus(eReturnStatusSuccessFinishNoResult);
    return;
  }

  llvm::SmallString<128> init_file;

  if (is_repl)
    GetHomeREPLInitFile(init_file, GetDebugger().GetREPLLanguage());

  if (init_file.empty())
    GetHomeInitFile(init_file);

  if (!m_skip_app_init_files) {
    llvm::StringRef program_name =
        HostInfo::GetProgramFileSpec().GetFilename().GetStringRef();
    llvm::SmallString<128> program_init_file;
    GetHomeInitFile(program_init_file, program_name);
    if (FileSystem::Instance().Exists(program_init_file))
      init_file = program_init_file;
  }

  SourceInitFile(FileSpec(init_file.str()), result);
}

void CommandInterpreter::SourceInitFileGlobal(CommandReturnObject &result) {
#ifdef LLDB_GLOBAL_INIT_DIRECTORY
  if (!m_skip_lldbinit_files) {
    FileSpec init_file(LLDB_GLOBAL_INIT_DIRECTORY);
    if (init_file)
      init_file.MakeAbsolute(HostInfo::GetShlibDir());

    init_file.AppendPathComponent("lldbinit");
    SourceInitFile(init_file, result);
    return;
  }
#endif
  result.SetStatus(eReturnStatusSuccessFinishNoResult);
}

const char *CommandInterpreter::GetCommandPrefix() {
  const char *prefix = GetDebugger().GetIOHandlerCommandPrefix();
  return prefix == nullptr ? "" : prefix;
}

PlatformSP CommandInterpreter::GetPlatform(bool prefer_target_platform) {
  PlatformSP platform_sp;
  if (prefer_target_platform) {
    ExecutionContext exe_ctx(GetExecutionContext());
    Target *target = exe_ctx.GetTargetPtr();
    if (target)
      platform_sp = target->GetPlatform();
  }

  if (!platform_sp)
    platform_sp = m_debugger.GetPlatformList().GetSelectedPlatform();
  return platform_sp;
}

bool CommandInterpreter::DidProcessStopAbnormally() const {
  auto exe_ctx = GetExecutionContext();
  TargetSP target_sp = exe_ctx.GetTargetSP();
  if (!target_sp)
    return false;

  ProcessSP process_sp(target_sp->GetProcessSP());
  if (!process_sp)
    return false;

  if (eStateStopped != process_sp->GetState())
    return false;

  for (const auto &thread_sp : process_sp->GetThreadList().Threads()) {
    StopInfoSP stop_info = thread_sp->GetStopInfo();
    if (!stop_info) {
      // If there's no stop_info, keep iterating through the other threads;
      // it's enough that any thread has got a stop_info that indicates
      // an abnormal stop, to consider the process to be stopped abnormally.
      continue;
    }

    const StopReason reason = stop_info->GetStopReason();
    if (reason == eStopReasonException ||
        reason == eStopReasonInstrumentation ||
        reason == eStopReasonProcessorTrace || reason == eStopReasonInterrupt)
      return true;

    if (reason == eStopReasonSignal) {
      const auto stop_signal = static_cast<int32_t>(stop_info->GetValue());
      UnixSignalsSP signals_sp = process_sp->GetUnixSignals();
      if (!signals_sp || !signals_sp->SignalIsValid(stop_signal))
        // The signal is unknown, treat it as abnormal.
        return true;

      const auto sigint_num = signals_sp->GetSignalNumberFromName("SIGINT");
      const auto sigstop_num = signals_sp->GetSignalNumberFromName("SIGSTOP");
      if ((stop_signal != sigint_num) && (stop_signal != sigstop_num))
        // The signal very likely implies a crash.
        return true;
    }
  }

  return false;
}

void
CommandInterpreter::HandleCommands(const StringList &commands,
                                   const ExecutionContext &override_context,
                                   const CommandInterpreterRunOptions &options,
                                   CommandReturnObject &result) {

  OverrideExecutionContext(override_context);
  HandleCommands(commands, options, result);
  RestoreExecutionContext();
}

void CommandInterpreter::HandleCommands(const StringList &commands,
                                        const CommandInterpreterRunOptions &options,
                                        CommandReturnObject &result) {
  size_t num_lines = commands.GetSize();

  // If we are going to continue past a "continue" then we need to run the
  // commands synchronously. Make sure you reset this value anywhere you return
  // from the function.

  bool old_async_execution = m_debugger.GetAsyncExecution();

  if (!options.GetStopOnContinue()) {
    m_debugger.SetAsyncExecution(false);
  }

  for (size_t idx = 0; idx < num_lines; idx++) {
    const char *cmd = commands.GetStringAtIndex(idx);
    if (cmd[0] == '\0')
      continue;

    if (options.GetEchoCommands()) {
      // TODO: Add Stream support.
      result.AppendMessageWithFormat("%s %s\n",
                                     m_debugger.GetPrompt().str().c_str(), cmd);
    }

    CommandReturnObject tmp_result(m_debugger.GetUseColor());
    tmp_result.SetInteractive(result.GetInteractive());
    tmp_result.SetSuppressImmediateOutput(true);

    // We might call into a regex or alias command, in which case the
    // add_to_history will get lost.  This m_command_source_depth dingus is the
    // way we turn off adding to the history in that case, so set it up here.
    if (!options.GetAddToHistory())
      m_command_source_depth++;
    bool success = HandleCommand(cmd, options.m_add_to_history, tmp_result);
    if (!options.GetAddToHistory())
      m_command_source_depth--;

    if (options.GetPrintResults()) {
      if (tmp_result.Succeeded())
        result.AppendMessage(tmp_result.GetOutputData());
    }

    if (!success || !tmp_result.Succeeded()) {
      llvm::StringRef error_msg = tmp_result.GetErrorData();
      if (error_msg.empty())
        error_msg = "<unknown error>.\n";
      if (options.GetStopOnError()) {
        result.AppendErrorWithFormat(
            "Aborting reading of commands after command #%" PRIu64
            ": '%s' failed with %s",
            (uint64_t)idx, cmd, error_msg.str().c_str());
        m_debugger.SetAsyncExecution(old_async_execution);
        return;
      } else if (options.GetPrintResults()) {
        result.AppendMessageWithFormat(
            "Command #%" PRIu64 " '%s' failed with %s", (uint64_t)idx + 1, cmd,
            error_msg.str().c_str());
      }
    }

    if (result.GetImmediateOutputStream())
      result.GetImmediateOutputStream()->Flush();

    if (result.GetImmediateErrorStream())
      result.GetImmediateErrorStream()->Flush();

    // N.B. Can't depend on DidChangeProcessState, because the state coming
    // into the command execution could be running (for instance in Breakpoint
    // Commands. So we check the return value to see if it is has running in
    // it.
    if ((tmp_result.GetStatus() == eReturnStatusSuccessContinuingNoResult) ||
        (tmp_result.GetStatus() == eReturnStatusSuccessContinuingResult)) {
      if (options.GetStopOnContinue()) {
        // If we caused the target to proceed, and we're going to stop in that
        // case, set the status in our real result before returning.  This is
        // an error if the continue was not the last command in the set of
        // commands to be run.
        if (idx != num_lines - 1)
          result.AppendErrorWithFormat(
              "Aborting reading of commands after command #%" PRIu64
              ": '%s' continued the target.\n",
              (uint64_t)idx + 1, cmd);
        else
          result.AppendMessageWithFormat("Command #%" PRIu64
                                         " '%s' continued the target.\n",
                                         (uint64_t)idx + 1, cmd);

        result.SetStatus(tmp_result.GetStatus());
        m_debugger.SetAsyncExecution(old_async_execution);

        return;
      }
    }

    // Also check for "stop on crash here:
    if (tmp_result.GetDidChangeProcessState() && options.GetStopOnCrash() &&
        DidProcessStopAbnormally()) {
      if (idx != num_lines - 1)
        result.AppendErrorWithFormat(
            "Aborting reading of commands after command #%" PRIu64
            ": '%s' stopped with a signal or exception.\n",
            (uint64_t)idx + 1, cmd);
      else
        result.AppendMessageWithFormat(
            "Command #%" PRIu64 " '%s' stopped with a signal or exception.\n",
            (uint64_t)idx + 1, cmd);

      result.SetStatus(tmp_result.GetStatus());
      m_debugger.SetAsyncExecution(old_async_execution);

      return;
    }
  }

  result.SetStatus(eReturnStatusSuccessFinishResult);
  m_debugger.SetAsyncExecution(old_async_execution);
}

// Make flags that we can pass into the IOHandler so our delegates can do the
// right thing
enum {
  eHandleCommandFlagStopOnContinue = (1u << 0),
  eHandleCommandFlagStopOnError = (1u << 1),
  eHandleCommandFlagEchoCommand = (1u << 2),
  eHandleCommandFlagEchoCommentCommand = (1u << 3),
  eHandleCommandFlagPrintResult = (1u << 4),
  eHandleCommandFlagPrintErrors = (1u << 5),
  eHandleCommandFlagStopOnCrash = (1u << 6),
  eHandleCommandFlagAllowRepeats = (1u << 7)
};

void CommandInterpreter::HandleCommandsFromFile(
    FileSpec &cmd_file, const ExecutionContext &context,
    const CommandInterpreterRunOptions &options, CommandReturnObject &result) {
  OverrideExecutionContext(context);
  HandleCommandsFromFile(cmd_file, options, result);
  RestoreExecutionContext();
}

void CommandInterpreter::HandleCommandsFromFile(FileSpec &cmd_file,
    const CommandInterpreterRunOptions &options, CommandReturnObject &result) {
  if (!FileSystem::Instance().Exists(cmd_file)) {
    result.AppendErrorWithFormat(
        "Error reading commands from file %s - file not found.\n",
        cmd_file.GetFilename().AsCString("<Unknown>"));
    return;
  }

  std::string cmd_file_path = cmd_file.GetPath();
  auto input_file_up =
      FileSystem::Instance().Open(cmd_file, File::eOpenOptionReadOnly);
  if (!input_file_up) {
    std::string error = llvm::toString(input_file_up.takeError());
    result.AppendErrorWithFormatv(
        "error: an error occurred read file '{0}': {1}\n", cmd_file_path,
        llvm::fmt_consume(input_file_up.takeError()));
    return;
  }
  FileSP input_file_sp = FileSP(std::move(input_file_up.get()));

  Debugger &debugger = GetDebugger();

  uint32_t flags = 0;

  if (options.m_stop_on_continue == eLazyBoolCalculate) {
    if (m_command_source_flags.empty()) {
      // Stop on continue by default
      flags |= eHandleCommandFlagStopOnContinue;
    } else if (m_command_source_flags.back() &
               eHandleCommandFlagStopOnContinue) {
      flags |= eHandleCommandFlagStopOnContinue;
    }
  } else if (options.m_stop_on_continue == eLazyBoolYes) {
    flags |= eHandleCommandFlagStopOnContinue;
  }

  if (options.m_stop_on_error == eLazyBoolCalculate) {
    if (m_command_source_flags.empty()) {
      if (GetStopCmdSourceOnError())
        flags |= eHandleCommandFlagStopOnError;
    } else if (m_command_source_flags.back() & eHandleCommandFlagStopOnError) {
      flags |= eHandleCommandFlagStopOnError;
    }
  } else if (options.m_stop_on_error == eLazyBoolYes) {
    flags |= eHandleCommandFlagStopOnError;
  }

  // stop-on-crash can only be set, if it is present in all levels of
  // pushed flag sets.
  if (options.GetStopOnCrash()) {
    if (m_command_source_flags.empty()) {
      flags |= eHandleCommandFlagStopOnCrash;
    } else if (m_command_source_flags.back() & eHandleCommandFlagStopOnCrash) {
      flags |= eHandleCommandFlagStopOnCrash;
    }
  }

  if (options.m_echo_commands == eLazyBoolCalculate) {
    if (m_command_source_flags.empty()) {
      // Echo command by default
      flags |= eHandleCommandFlagEchoCommand;
    } else if (m_command_source_flags.back() & eHandleCommandFlagEchoCommand) {
      flags |= eHandleCommandFlagEchoCommand;
    }
  } else if (options.m_echo_commands == eLazyBoolYes) {
    flags |= eHandleCommandFlagEchoCommand;
  }

  // We will only ever ask for this flag, if we echo commands in general.
  if (options.m_echo_comment_commands == eLazyBoolCalculate) {
    if (m_command_source_flags.empty()) {
      // Echo comments by default
      flags |= eHandleCommandFlagEchoCommentCommand;
    } else if (m_command_source_flags.back() &
               eHandleCommandFlagEchoCommentCommand) {
      flags |= eHandleCommandFlagEchoCommentCommand;
    }
  } else if (options.m_echo_comment_commands == eLazyBoolYes) {
    flags |= eHandleCommandFlagEchoCommentCommand;
  }

  if (options.m_print_results == eLazyBoolCalculate) {
    if (m_command_source_flags.empty()) {
      // Print output by default
      flags |= eHandleCommandFlagPrintResult;
    } else if (m_command_source_flags.back() & eHandleCommandFlagPrintResult) {
      flags |= eHandleCommandFlagPrintResult;
    }
  } else if (options.m_print_results == eLazyBoolYes) {
    flags |= eHandleCommandFlagPrintResult;
  }

  if (options.m_print_errors == eLazyBoolCalculate) {
    if (m_command_source_flags.empty()) {
      // Print output by default
      flags |= eHandleCommandFlagPrintErrors;
    } else if (m_command_source_flags.back() & eHandleCommandFlagPrintErrors) {
      flags |= eHandleCommandFlagPrintErrors;
    }
  } else if (options.m_print_errors == eLazyBoolYes) {
    flags |= eHandleCommandFlagPrintErrors;
  }

  if (flags & eHandleCommandFlagPrintResult) {
    debugger.GetOutputFile().Printf("Executing commands in '%s'.\n",
                                    cmd_file_path.c_str());
  }

  // Used for inheriting the right settings when "command source" might
  // have nested "command source" commands
  lldb::StreamFileSP empty_stream_sp;
  m_command_source_flags.push_back(flags);
  IOHandlerSP io_handler_sp(new IOHandlerEditline(
      debugger, IOHandler::Type::CommandInterpreter, input_file_sp,
      empty_stream_sp, // Pass in an empty stream so we inherit the top
                       // input reader output stream
      empty_stream_sp, // Pass in an empty stream so we inherit the top
                       // input reader error stream
      flags,
      nullptr, // Pass in NULL for "editline_name" so no history is saved,
               // or written
      debugger.GetPrompt(), llvm::StringRef(),
      false, // Not multi-line
      debugger.GetUseColor(), 0, *this));
  const bool old_async_execution = debugger.GetAsyncExecution();

  // Set synchronous execution if we are not stopping on continue
  if ((flags & eHandleCommandFlagStopOnContinue) == 0)
    debugger.SetAsyncExecution(false);

  m_command_source_depth++;
  m_command_source_dirs.push_back(cmd_file.CopyByRemovingLastPathComponent());

  debugger.RunIOHandlerSync(io_handler_sp);
  if (!m_command_source_flags.empty())
    m_command_source_flags.pop_back();

  m_command_source_dirs.pop_back();
  m_command_source_depth--;

  result.SetStatus(eReturnStatusSuccessFinishNoResult);
  debugger.SetAsyncExecution(old_async_execution);
}

bool CommandInterpreter::GetSynchronous() { return m_synchronous_execution; }

void CommandInterpreter::SetSynchronous(bool value) {
  m_synchronous_execution = value;
}

void CommandInterpreter::OutputFormattedHelpText(Stream &strm,
                                                 llvm::StringRef prefix,
                                                 llvm::StringRef help_text) {
  const uint32_t max_columns = m_debugger.GetTerminalWidth();

  size_t line_width_max = max_columns - prefix.size();
  if (line_width_max < 16)
    line_width_max = help_text.size() + prefix.size();

  strm.IndentMore(prefix.size());
  bool prefixed_yet = false;
  // Even if we have no help text we still want to emit the command name.
  if (help_text.empty())
    help_text = "No help text";
  while (!help_text.empty()) {
    // Prefix the first line, indent subsequent lines to line up
    if (!prefixed_yet) {
      strm << prefix;
      prefixed_yet = true;
    } else
      strm.Indent();

    // Never print more than the maximum on one line.
    llvm::StringRef this_line = help_text.substr(0, line_width_max);

    // Always break on an explicit newline.
    std::size_t first_newline = this_line.find_first_of("\n");

    // Don't break on space/tab unless the text is too long to fit on one line.
    std::size_t last_space = llvm::StringRef::npos;
    if (this_line.size() != help_text.size())
      last_space = this_line.find_last_of(" \t");

    // Break at whichever condition triggered first.
    this_line = this_line.substr(0, std::min(first_newline, last_space));
    strm.PutCString(this_line);
    strm.EOL();

    // Remove whitespace / newlines after breaking.
    help_text = help_text.drop_front(this_line.size()).ltrim();
  }
  strm.IndentLess(prefix.size());
}

void CommandInterpreter::OutputFormattedHelpText(Stream &strm,
                                                 llvm::StringRef word_text,
                                                 llvm::StringRef separator,
                                                 llvm::StringRef help_text,
                                                 size_t max_word_len) {
  StreamString prefix_stream;
  prefix_stream.Printf("  %-*s %*s ", (int)max_word_len, word_text.data(),
                       (int)separator.size(), separator.data());
  OutputFormattedHelpText(strm, prefix_stream.GetString(), help_text);
}

void CommandInterpreter::OutputHelpText(Stream &strm, llvm::StringRef word_text,
                                        llvm::StringRef separator,
                                        llvm::StringRef help_text,
                                        uint32_t max_word_len) {
  int indent_size = max_word_len + separator.size() + 2;

  strm.IndentMore(indent_size);

  StreamString text_strm;
  text_strm.Printf("%-*s ", (int)max_word_len, word_text.data());
  text_strm << separator << " " << help_text;

  const uint32_t max_columns = m_debugger.GetTerminalWidth();

  llvm::StringRef text = text_strm.GetString();

  uint32_t chars_left = max_columns;

  auto nextWordLength = [](llvm::StringRef S) {
    size_t pos = S.find(' ');
    return pos == llvm::StringRef::npos ? S.size() : pos;
  };

  while (!text.empty()) {
    if (text.front() == '\n' ||
        (text.front() == ' ' && nextWordLength(text.ltrim(' ')) > chars_left)) {
      strm.EOL();
      strm.Indent();
      chars_left = max_columns - indent_size;
      if (text.front() == '\n')
        text = text.drop_front();
      else
        text = text.ltrim(' ');
    } else {
      strm.PutChar(text.front());
      --chars_left;
      text = text.drop_front();
    }
  }

  strm.EOL();
  strm.IndentLess(indent_size);
}

void CommandInterpreter::FindCommandsForApropos(
    llvm::StringRef search_word, StringList &commands_found,
    StringList &commands_help, const CommandObject::CommandMap &command_map) {
  for (const auto &pair : command_map) {
    llvm::StringRef command_name = pair.first;
    CommandObject *cmd_obj = pair.second.get();

    const bool search_short_help = true;
    const bool search_long_help = false;
    const bool search_syntax = false;
    const bool search_options = false;
    if (command_name.contains_insensitive(search_word) ||
        cmd_obj->HelpTextContainsWord(search_word, search_short_help,
                                      search_long_help, search_syntax,
                                      search_options)) {
      commands_found.AppendString(command_name);
      commands_help.AppendString(cmd_obj->GetHelp());
    }

    if (auto *multiword_cmd = cmd_obj->GetAsMultiwordCommand()) {
      StringList subcommands_found;
      FindCommandsForApropos(search_word, subcommands_found, commands_help,
                             multiword_cmd->GetSubcommandDictionary());
      for (const auto &subcommand_name : subcommands_found) {
        std::string qualified_name =
            (command_name + " " + subcommand_name).str();
        commands_found.AppendString(qualified_name);
      }
    }
  }
}

void CommandInterpreter::FindCommandsForApropos(llvm::StringRef search_word,
                                                StringList &commands_found,
                                                StringList &commands_help,
                                                bool search_builtin_commands,
                                                bool search_user_commands,
                                                bool search_alias_commands,
                                                bool search_user_mw_commands) {
  CommandObject::CommandMap::const_iterator pos;

  if (search_builtin_commands)
    FindCommandsForApropos(search_word, commands_found, commands_help,
                           m_command_dict);

  if (search_user_commands)
    FindCommandsForApropos(search_word, commands_found, commands_help,
                           m_user_dict);

  if (search_user_mw_commands)
    FindCommandsForApropos(search_word, commands_found, commands_help,
                           m_user_mw_dict);

  if (search_alias_commands)
    FindCommandsForApropos(search_word, commands_found, commands_help,
                           m_alias_dict);
}

ExecutionContext CommandInterpreter::GetExecutionContext() const {
  return !m_overriden_exe_contexts.empty()
             ? m_overriden_exe_contexts.top()
             : m_debugger.GetSelectedExecutionContext();
}

void CommandInterpreter::OverrideExecutionContext(
    const ExecutionContext &override_context) {
  m_overriden_exe_contexts.push(override_context);
}

void CommandInterpreter::RestoreExecutionContext() {
  if (!m_overriden_exe_contexts.empty())
    m_overriden_exe_contexts.pop();
}

void CommandInterpreter::GetProcessOutput() {
  if (ProcessSP process_sp = GetExecutionContext().GetProcessSP())
    m_debugger.FlushProcessOutput(*process_sp, /*flush_stdout*/ true,
                                  /*flush_stderr*/ true);
}

void CommandInterpreter::StartHandlingCommand() {
  auto idle_state = CommandHandlingState::eIdle;
  if (m_command_state.compare_exchange_strong(
          idle_state, CommandHandlingState::eInProgress))
    lldbassert(m_iohandler_nesting_level == 0);
  else
    lldbassert(m_iohandler_nesting_level > 0);
  ++m_iohandler_nesting_level;
}

void CommandInterpreter::FinishHandlingCommand() {
  lldbassert(m_iohandler_nesting_level > 0);
  if (--m_iohandler_nesting_level == 0) {
    auto prev_state = m_command_state.exchange(CommandHandlingState::eIdle);
    lldbassert(prev_state != CommandHandlingState::eIdle);
  }
}

bool CommandInterpreter::InterruptCommand() {
  auto in_progress = CommandHandlingState::eInProgress;
  return m_command_state.compare_exchange_strong(
      in_progress, CommandHandlingState::eInterrupted);
}

bool CommandInterpreter::WasInterrupted() const {
  if (!m_debugger.IsIOHandlerThreadCurrentThread())
    return false;

  bool was_interrupted =
      (m_command_state == CommandHandlingState::eInterrupted);
  lldbassert(!was_interrupted || m_iohandler_nesting_level > 0);
  return was_interrupted;
}

void CommandInterpreter::PrintCommandOutput(IOHandler &io_handler,
                                            llvm::StringRef str,
                                            bool is_stdout) {

  lldb::StreamFileSP stream = is_stdout ? io_handler.GetOutputStreamFileSP()
                                        : io_handler.GetErrorStreamFileSP();
  // Split the output into lines and poll for interrupt requests
  bool had_output = !str.empty();
  while (!str.empty()) {
    llvm::StringRef line;
    std::tie(line, str) = str.split('\n');
    {
      std::lock_guard<std::recursive_mutex> guard(io_handler.GetOutputMutex());
      stream->Write(line.data(), line.size());
      stream->Write("\n", 1);
    }
  }

  std::lock_guard<std::recursive_mutex> guard(io_handler.GetOutputMutex());
  if (had_output &&
      INTERRUPT_REQUESTED(GetDebugger(), "Interrupted dumping command output"))
    stream->Printf("\n... Interrupted.\n");
  stream->Flush();
}

bool CommandInterpreter::EchoCommandNonInteractive(
    llvm::StringRef line, const Flags &io_handler_flags) const {
  if (!io_handler_flags.Test(eHandleCommandFlagEchoCommand))
    return false;

  llvm::StringRef command = line.trim();
  if (command.empty())
    return true;

  if (command.front() == m_comment_char)
    return io_handler_flags.Test(eHandleCommandFlagEchoCommentCommand);

  return true;
}

void CommandInterpreter::IOHandlerInputComplete(IOHandler &io_handler,
                                                std::string &line) {
    // If we were interrupted, bail out...
    if (WasInterrupted())
      return;

  const bool is_interactive = io_handler.GetIsInteractive();
  const bool allow_repeats =
      io_handler.GetFlags().Test(eHandleCommandFlagAllowRepeats);

  if (!is_interactive && !allow_repeats) {
    // When we are not interactive, don't execute blank lines. This will happen
    // sourcing a commands file. We don't want blank lines to repeat the
    // previous command and cause any errors to occur (like redefining an
    // alias, get an error and stop parsing the commands file).
    // But obey the AllowRepeats flag if the user has set it.
    if (line.empty())
      return;
  }
  if (!is_interactive) {
    // When using a non-interactive file handle (like when sourcing commands
    // from a file) we need to echo the command out so we don't just see the
    // command output and no command...
    if (EchoCommandNonInteractive(line, io_handler.GetFlags())) {
      std::lock_guard<std::recursive_mutex> guard(io_handler.GetOutputMutex());
      io_handler.GetOutputStreamFileSP()->Printf(
          "%s%s\n", io_handler.GetPrompt(), line.c_str());
    }
  }

  StartHandlingCommand();

  ExecutionContext exe_ctx = m_debugger.GetSelectedExecutionContext();
  bool pushed_exe_ctx = false;
  if (exe_ctx.HasTargetScope()) {
    OverrideExecutionContext(exe_ctx);
    pushed_exe_ctx = true;
  }
  auto finalize = llvm::make_scope_exit([this, pushed_exe_ctx]() {
    if (pushed_exe_ctx)
      RestoreExecutionContext();
  });

  lldb_private::CommandReturnObject result(m_debugger.GetUseColor());
  HandleCommand(line.c_str(), eLazyBoolCalculate, result);

  // Now emit the command output text from the command we just executed
  if ((result.Succeeded() &&
       io_handler.GetFlags().Test(eHandleCommandFlagPrintResult)) ||
      io_handler.GetFlags().Test(eHandleCommandFlagPrintErrors)) {
    // Display any inline diagnostics first.
    if (!result.GetImmediateErrorStream() &&
        GetDebugger().GetShowInlineDiagnostics()) {
      unsigned prompt_len = m_debugger.GetPrompt().size();
      if (auto indent = result.GetDiagnosticIndent()) {
        llvm::StringRef diags =
            result.GetInlineDiagnosticsData(prompt_len + *indent);
        PrintCommandOutput(io_handler, diags, true);
      }
    }

    // Display any STDOUT/STDERR _prior_ to emitting the command result text.
    GetProcessOutput();

    if (!result.GetImmediateOutputStream()) {
      llvm::StringRef output = result.GetOutputData();
      PrintCommandOutput(io_handler, output, true);
    }

    // Now emit the command error text from the command we just executed.
    if (!result.GetImmediateErrorStream()) {
      llvm::StringRef error = result.GetErrorData();
      PrintCommandOutput(io_handler, error, false);
    }
  }

  FinishHandlingCommand();

  switch (result.GetStatus()) {
  case eReturnStatusInvalid:
  case eReturnStatusSuccessFinishNoResult:
  case eReturnStatusSuccessFinishResult:
  case eReturnStatusStarted:
    break;

  case eReturnStatusSuccessContinuingNoResult:
  case eReturnStatusSuccessContinuingResult:
    if (io_handler.GetFlags().Test(eHandleCommandFlagStopOnContinue))
      io_handler.SetIsDone(true);
    break;

  case eReturnStatusFailed:
    m_result.IncrementNumberOfErrors();
    if (io_handler.GetFlags().Test(eHandleCommandFlagStopOnError)) {
      m_result.SetResult(lldb::eCommandInterpreterResultCommandError);
      io_handler.SetIsDone(true);
    }
    break;

  case eReturnStatusQuit:
    m_result.SetResult(lldb::eCommandInterpreterResultQuitRequested);
    io_handler.SetIsDone(true);
    break;
  }

  // Finally, if we're going to stop on crash, check that here:
  if (m_result.IsResult(lldb::eCommandInterpreterResultSuccess) &&
      result.GetDidChangeProcessState() &&
      io_handler.GetFlags().Test(eHandleCommandFlagStopOnCrash) &&
      DidProcessStopAbnormally()) {
    io_handler.SetIsDone(true);
    m_result.SetResult(lldb::eCommandInterpreterResultInferiorCrash);
  }
}

bool CommandInterpreter::IOHandlerInterrupt(IOHandler &io_handler) {
  ExecutionContext exe_ctx(GetExecutionContext());
  Process *process = exe_ctx.GetProcessPtr();

  if (InterruptCommand())
    return true;

  if (process) {
    StateType state = process->GetState();
    if (StateIsRunningState(state)) {
      process->Halt();
      return true; // Don't do any updating when we are running
    }
  }

  ScriptInterpreter *script_interpreter =
      m_debugger.GetScriptInterpreter(false);
  if (script_interpreter) {
    if (script_interpreter->Interrupt())
      return true;
  }
  return false;
}

bool CommandInterpreter::SaveTranscript(
    CommandReturnObject &result, std::optional<std::string> output_file) {
  if (output_file == std::nullopt || output_file->empty()) {
    std::string now = llvm::to_string(std::chrono::system_clock::now());
    std::replace(now.begin(), now.end(), ' ', '_');
    // Can't have file name with colons on Windows
    std::replace(now.begin(), now.end(), ':', '-');
    const std::string file_name = "lldb_session_" + now + ".log";

    FileSpec save_location = GetSaveSessionDirectory();

    if (!save_location)
      save_location = HostInfo::GetGlobalTempDir();

    FileSystem::Instance().Resolve(save_location);
    save_location.AppendPathComponent(file_name);
    output_file = save_location.GetPath();
  }

  auto error_out = [&](llvm::StringRef error_message, std::string description) {
    LLDB_LOG(GetLog(LLDBLog::Commands), "{0} ({1}:{2})", error_message,
             output_file, description);
    result.AppendErrorWithFormatv(
        "Failed to save session's transcripts to {0}!", *output_file);
    return false;
  };

  File::OpenOptions flags = File::eOpenOptionWriteOnly |
                            File::eOpenOptionCanCreate |
                            File::eOpenOptionTruncate;

  auto opened_file = FileSystem::Instance().Open(FileSpec(*output_file), flags);

  if (!opened_file)
    return error_out("Unable to create file",
                     llvm::toString(opened_file.takeError()));

  FileUP file = std::move(opened_file.get());

  size_t byte_size = m_transcript_stream.GetSize();

  Status error = file->Write(m_transcript_stream.GetData(), byte_size);

  if (error.Fail() || byte_size != m_transcript_stream.GetSize())
    return error_out("Unable to write to destination file",
                     "Bytes written do not match transcript size.");

  result.SetStatus(eReturnStatusSuccessFinishNoResult);
  result.AppendMessageWithFormat("Session's transcripts saved to %s\n",
                                 output_file->c_str());
  if (!GetSaveTranscript())
    result.AppendError(
        "Note: the setting interpreter.save-transcript is set to false, so the "
        "transcript might not have been recorded.");

  if (GetOpenTranscriptInEditor() && Host::IsInteractiveGraphicSession()) {
    const FileSpec file_spec;
    error = file->GetFileSpec(const_cast<FileSpec &>(file_spec));
    if (error.Success()) {
      if (llvm::Error e = Host::OpenFileInExternalEditor(
              m_debugger.GetExternalEditor(), file_spec, 1))
        result.AppendError(llvm::toString(std::move(e)));
    }
  }

  return true;
}

bool CommandInterpreter::IsInteractive() {
  return (GetIOHandler() ? GetIOHandler()->GetIsInteractive() : false);
}

FileSpec CommandInterpreter::GetCurrentSourceDir() {
  if (m_command_source_dirs.empty())
    return {};
  return m_command_source_dirs.back();
}

void CommandInterpreter::GetLLDBCommandsFromIOHandler(
    const char *prompt, IOHandlerDelegate &delegate, void *baton) {
  Debugger &debugger = GetDebugger();
  IOHandlerSP io_handler_sp(
      new IOHandlerEditline(debugger, IOHandler::Type::CommandList,
                            "lldb", // Name of input reader for history
                            llvm::StringRef(prompt), // Prompt
                            llvm::StringRef(),       // Continuation prompt
                            true,                    // Get multiple lines
                            debugger.GetUseColor(),
                            0,          // Don't show line numbers
                            delegate)); // IOHandlerDelegate

  if (io_handler_sp) {
    io_handler_sp->SetUserData(baton);
    debugger.RunIOHandlerAsync(io_handler_sp);
  }
}

void CommandInterpreter::GetPythonCommandsFromIOHandler(
    const char *prompt, IOHandlerDelegate &delegate, void *baton) {
  Debugger &debugger = GetDebugger();
  IOHandlerSP io_handler_sp(
      new IOHandlerEditline(debugger, IOHandler::Type::PythonCode,
                            "lldb-python", // Name of input reader for history
                            llvm::StringRef(prompt), // Prompt
                            llvm::StringRef(),       // Continuation prompt
                            true,                    // Get multiple lines
                            debugger.GetUseColor(),
                            0,          // Don't show line numbers
                            delegate)); // IOHandlerDelegate

  if (io_handler_sp) {
    io_handler_sp->SetUserData(baton);
    debugger.RunIOHandlerAsync(io_handler_sp);
  }
}

bool CommandInterpreter::IsActive() {
  return m_debugger.IsTopIOHandler(m_command_io_handler_sp);
}

lldb::IOHandlerSP
CommandInterpreter::GetIOHandler(bool force_create,
                                 CommandInterpreterRunOptions *options) {
  // Always re-create the IOHandlerEditline in case the input changed. The old
  // instance might have had a non-interactive input and now it does or vice
  // versa.
  if (force_create || !m_command_io_handler_sp) {
    // Always re-create the IOHandlerEditline in case the input changed. The
    // old instance might have had a non-interactive input and now it does or
    // vice versa.
    uint32_t flags = 0;

    if (options) {
      if (options->m_stop_on_continue == eLazyBoolYes)
        flags |= eHandleCommandFlagStopOnContinue;
      if (options->m_stop_on_error == eLazyBoolYes)
        flags |= eHandleCommandFlagStopOnError;
      if (options->m_stop_on_crash == eLazyBoolYes)
        flags |= eHandleCommandFlagStopOnCrash;
      if (options->m_echo_commands != eLazyBoolNo)
        flags |= eHandleCommandFlagEchoCommand;
      if (options->m_echo_comment_commands != eLazyBoolNo)
        flags |= eHandleCommandFlagEchoCommentCommand;
      if (options->m_print_results != eLazyBoolNo)
        flags |= eHandleCommandFlagPrintResult;
      if (options->m_print_errors != eLazyBoolNo)
        flags |= eHandleCommandFlagPrintErrors;
      if (options->m_allow_repeats == eLazyBoolYes)
        flags |= eHandleCommandFlagAllowRepeats;
    } else {
      flags = eHandleCommandFlagEchoCommand | eHandleCommandFlagPrintResult |
              eHandleCommandFlagPrintErrors;
    }

    m_command_io_handler_sp = std::make_shared<IOHandlerEditline>(
        m_debugger, IOHandler::Type::CommandInterpreter,
        m_debugger.GetInputFileSP(), m_debugger.GetOutputStreamSP(),
        m_debugger.GetErrorStreamSP(), flags, "lldb", m_debugger.GetPrompt(),
        llvm::StringRef(), // Continuation prompt
        false, // Don't enable multiple line input, just single line commands
        m_debugger.GetUseColor(),
        0,      // Don't show line numbers
        *this); // IOHandlerDelegate
  }
  return m_command_io_handler_sp;
}

CommandInterpreterRunResult CommandInterpreter::RunCommandInterpreter(
    CommandInterpreterRunOptions &options) {
  // Always re-create the command interpreter when we run it in case any file
  // handles have changed.
  bool force_create = true;
  m_debugger.RunIOHandlerAsync(GetIOHandler(force_create, &options));
  m_result = CommandInterpreterRunResult();

  if (options.GetAutoHandleEvents())
    m_debugger.StartEventHandlerThread();

  if (options.GetSpawnThread()) {
    m_debugger.StartIOHandlerThread();
  } else {
    // If the current thread is not managed by a host thread, we won't detect
    // that this IS the CommandInterpreter IOHandler thread, so make it so:
    HostThread new_io_handler_thread(Host::GetCurrentThread());
    HostThread old_io_handler_thread =
        m_debugger.SetIOHandlerThread(new_io_handler_thread);
    m_debugger.RunIOHandlers();
    m_debugger.SetIOHandlerThread(old_io_handler_thread);

    if (options.GetAutoHandleEvents())
      m_debugger.StopEventHandlerThread();
  }

  return m_result;
}

CommandObject *
CommandInterpreter::ResolveCommandImpl(std::string &command_line,
                                       CommandReturnObject &result) {
  std::string scratch_command(command_line); // working copy so we don't modify
                                             // command_line unless we succeed
  CommandObject *cmd_obj = nullptr;
  StreamString revised_command_line;
  bool wants_raw_input = false;
  std::string next_word;
  StringList matches;
  bool done = false;

  auto build_alias_cmd = [&](std::string &full_name) {
    revised_command_line.Clear();
    matches.Clear();
    std::string alias_result;
    cmd_obj =
        BuildAliasResult(full_name, scratch_command, alias_result, result);
    revised_command_line.Printf("%s", alias_result.c_str());
    if (cmd_obj) {
      wants_raw_input = cmd_obj->WantsRawCommandString();
    }
  };

  while (!done) {
    char quote_char = '\0';
    std::string suffix;
    ExtractCommand(scratch_command, next_word, suffix, quote_char);
    if (cmd_obj == nullptr) {
      std::string full_name;
      bool is_alias = GetAliasFullName(next_word, full_name);
      cmd_obj = GetCommandObject(next_word, &matches);
      bool is_real_command =
          (!is_alias) || (cmd_obj != nullptr && !cmd_obj->IsAlias());
      if (!is_real_command) {
        build_alias_cmd(full_name);
      } else {
        if (cmd_obj) {
          llvm::StringRef cmd_name = cmd_obj->GetCommandName();
          revised_command_line.Printf("%s", cmd_name.str().c_str());
          wants_raw_input = cmd_obj->WantsRawCommandString();
        } else {
          revised_command_line.Printf("%s", next_word.c_str());
        }
      }
    } else {
      if (cmd_obj->IsMultiwordObject()) {
        CommandObject *sub_cmd_obj =
            cmd_obj->GetSubcommandObject(next_word.c_str());
        if (sub_cmd_obj) {
          // The subcommand's name includes the parent command's name, so
          // restart rather than append to the revised_command_line.
          llvm::StringRef sub_cmd_name = sub_cmd_obj->GetCommandName();
          revised_command_line.Clear();
          revised_command_line.Printf("%s", sub_cmd_name.str().c_str());
          cmd_obj = sub_cmd_obj;
          wants_raw_input = cmd_obj->WantsRawCommandString();
        } else {
          if (quote_char)
            revised_command_line.Printf(" %c%s%s%c", quote_char,
                                        next_word.c_str(), suffix.c_str(),
                                        quote_char);
          else
            revised_command_line.Printf(" %s%s", next_word.c_str(),
                                        suffix.c_str());
          done = true;
        }
      } else {
        if (quote_char)
          revised_command_line.Printf(" %c%s%s%c", quote_char,
                                      next_word.c_str(), suffix.c_str(),
                                      quote_char);
        else
          revised_command_line.Printf(" %s%s", next_word.c_str(),
                                      suffix.c_str());
        done = true;
      }
    }

    if (cmd_obj == nullptr) {
      const size_t num_matches = matches.GetSize();
      if (matches.GetSize() > 1) {
        StringList alias_matches;
        GetAliasCommandObject(next_word, &alias_matches);

        if (alias_matches.GetSize() == 1) {
          std::string full_name;
          GetAliasFullName(alias_matches.GetStringAtIndex(0), full_name);
          build_alias_cmd(full_name);
          done = static_cast<bool>(cmd_obj);
        } else {
          StreamString error_msg;
          error_msg.Printf("Ambiguous command '%s'. Possible matches:\n",
                           next_word.c_str());

          for (uint32_t i = 0; i < num_matches; ++i) {
            error_msg.Printf("\t%s\n", matches.GetStringAtIndex(i));
          }
          result.AppendRawError(error_msg.GetString());
        }
      } else {
        // We didn't have only one match, otherwise we wouldn't get here.
        lldbassert(num_matches == 0);
        result.AppendErrorWithFormat("'%s' is not a valid command.\n",
                                     next_word.c_str());
      }
      if (!done)
        return nullptr;
    }

    if (cmd_obj->IsMultiwordObject()) {
      if (!suffix.empty()) {
        result.AppendErrorWithFormat(
            "command '%s' did not recognize '%s%s%s' as valid (subcommand "
            "might be invalid).\n",
            cmd_obj->GetCommandName().str().c_str(),
            next_word.empty() ? "" : next_word.c_str(),
            next_word.empty() ? " -- " : " ", suffix.c_str());
        return nullptr;
      }
    } else {
      // If we found a normal command, we are done
      done = true;
      if (!suffix.empty()) {
        switch (suffix[0]) {
        case '/':
          // GDB format suffixes
          {
            Options *command_options = cmd_obj->GetOptions();
            if (command_options &&
                command_options->SupportsLongOption("gdb-format")) {
              std::string gdb_format_option("--gdb-format=");
              gdb_format_option += (suffix.c_str() + 1);

              std::string cmd = std::string(revised_command_line.GetString());
              size_t arg_terminator_idx = FindArgumentTerminator(cmd);
              if (arg_terminator_idx != std::string::npos) {
                // Insert the gdb format option before the "--" that terminates
                // options
                gdb_format_option.append(1, ' ');
                cmd.insert(arg_terminator_idx, gdb_format_option);
                revised_command_line.Clear();
                revised_command_line.PutCString(cmd);
              } else
                revised_command_line.Printf(" %s", gdb_format_option.c_str());

              if (wants_raw_input &&
                  FindArgumentTerminator(cmd) == std::string::npos)
                revised_command_line.PutCString(" --");
            } else {
              result.AppendErrorWithFormat(
                  "the '%s' command doesn't support the --gdb-format option\n",
                  cmd_obj->GetCommandName().str().c_str());
              return nullptr;
            }
          }
          break;

        default:
          result.AppendErrorWithFormat(
              "unknown command shorthand suffix: '%s'\n", suffix.c_str());
          return nullptr;
        }
      }
    }
    if (scratch_command.empty())
      done = true;
  }

  if (!scratch_command.empty())
    revised_command_line.Printf(" %s", scratch_command.c_str());

  if (cmd_obj != nullptr)
    command_line = std::string(revised_command_line.GetString());

  return cmd_obj;
}

llvm::json::Value CommandInterpreter::GetStatistics() {
  llvm::json::Object stats;
  for (const auto &command_usage : m_command_usages)
    stats.try_emplace(command_usage.getKey(), command_usage.getValue());
  return stats;
}

const StructuredData::Array &CommandInterpreter::GetTranscript() const {
  return m_transcript;
}<|MERGE_RESOLUTION|>--- conflicted
+++ resolved
@@ -2078,15 +2078,12 @@
 
     ElapsedTime elapsed(execute_time);
     cmd_obj->SetOriginalCommandString(real_original_command_string);
-<<<<<<< HEAD
-=======
     // Set the indent to the position of the command in the command line.
     pos = real_original_command_string.rfind(remainder);
     std::optional<uint16_t> indent;
     if (pos != std::string::npos)
       indent = pos;
     result.SetDiagnosticIndent(indent);
->>>>>>> dd326b12
     cmd_obj->Execute(remainder.c_str(), result);
   }
 
