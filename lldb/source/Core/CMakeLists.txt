lldb_tablegen(CoreProperties.inc -gen-lldb-property-defs
  SOURCE CoreProperties.td
  TARGET LLDBCorePropertiesGen)

lldb_tablegen(CorePropertiesEnum.inc -gen-lldb-property-enum-defs
  SOURCE CoreProperties.td
  TARGET LLDBCorePropertiesEnumGen)

set(LLDB_CURSES_LIBS)
set(LLDB_LIBEDIT_LIBS)

if (LLDB_ENABLE_CURSES)
  list(APPEND LLDB_CURSES_LIBS ${PANEL_LIBRARIES} ${CURSES_LIBRARIES})
  if (LLVM_BUILD_STATIC)
    list(APPEND LLDB_CURSES_LIBS gpm)
  endif()
endif()

add_lldb_library(lldbCore NO_PLUGIN_DEPENDENCIES
  Address.cpp
  AddressRange.cpp
  AddressRangeListImpl.cpp
  AddressResolver.cpp
  AddressResolverFileLine.cpp
  Communication.cpp
  DataFileCache.cpp
  Debugger.cpp
  DebuggerEvents.cpp
  Declaration.cpp
  DemangledNameInfo.cpp
  Disassembler.cpp
  DumpDataExtractor.cpp
  DumpRegisterValue.cpp
  DumpRegisterInfo.cpp
  DynamicLoader.cpp
  EmulateInstruction.cpp
  FileLineResolver.cpp
  FormatEntity.cpp
  Highlighter.cpp
  IOHandler.cpp
  IOHandlerCursesGUI.cpp
  Mangled.cpp
  Module.cpp
  ModuleChild.cpp
  ModuleList.cpp
  Opcode.cpp
  PluginManager.cpp
  Progress.cpp
  Statusline.cpp
  RichManglingContext.cpp
  SearchFilter.cpp
  Section.cpp
  SourceLocationSpec.cpp
  SourceManager.cpp
  StreamAsynchronousIO.cpp
  Telemetry.cpp
  ThreadedCommunication.cpp
  UserSettingsController.cpp
  Value.cpp
<<<<<<< HEAD
=======

  ADDITIONAL_HEADER_DIRS
    ${LLDB_INCLUDE_DIR}/lldb/Core
>>>>>>> 4084ffcf
  DEPENDS
    clang-tablegen-targets
  LINK_COMPONENTS
    Support
    Demangle
    TargetParser
    Telemetry
  LINK_LIBS
    lldbBreakpoint
    lldbDataFormatters
    lldbExpression
    lldbHost
    lldbInterpreter
    lldbSymbol
    lldbTarget
    lldbUtility
    lldbValueObject
    lldbVersion
    ${LLDB_CURSES_LIBS}

  CLANG_LIBS
    clangDriver
<<<<<<< HEAD

  LINK_COMPONENTS
    Support
    Demangle
    TargetParser
    Telemetry
=======
>>>>>>> 4084ffcf
  )

add_dependencies(lldbCore
  LLDBCorePropertiesGen
  LLDBCorePropertiesEnumGen)

# Needed to properly resolve references in a debug build.
# TODO: Remove once we have better layering
set_target_properties(lldbCore PROPERTIES LINK_INTERFACE_MULTIPLICITY 5)

if (LLDB_ENABLE_CURSES)
  target_include_directories(lldbCore PRIVATE ${CURSES_INCLUDE_DIRS})
endif()<|MERGE_RESOLUTION|>--- conflicted
+++ resolved
@@ -57,12 +57,9 @@
   ThreadedCommunication.cpp
   UserSettingsController.cpp
   Value.cpp
-<<<<<<< HEAD
-=======
 
   ADDITIONAL_HEADER_DIRS
     ${LLDB_INCLUDE_DIR}/lldb/Core
->>>>>>> 4084ffcf
   DEPENDS
     clang-tablegen-targets
   LINK_COMPONENTS
@@ -85,15 +82,6 @@
 
   CLANG_LIBS
     clangDriver
-<<<<<<< HEAD
-
-  LINK_COMPONENTS
-    Support
-    Demangle
-    TargetParser
-    Telemetry
-=======
->>>>>>> 4084ffcf
   )
 
 add_dependencies(lldbCore
