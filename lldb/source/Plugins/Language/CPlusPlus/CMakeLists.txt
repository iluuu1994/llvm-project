--- conflicted
+++ resolved
@@ -49,13 +49,6 @@
     lldbPluginTypeSystemClang
 )
 
-<<<<<<< HEAD
-  LINK_COMPONENTS
-    Support
-)
-
-=======
->>>>>>> 4084ffcf
 add_dependencies(lldbPluginCPlusPlusLanguage
   LLDBPluginLanguageCPlusPlusPropertiesGen
   LLDBPluginLanguageCPlusPlusPropertiesEnumGen)