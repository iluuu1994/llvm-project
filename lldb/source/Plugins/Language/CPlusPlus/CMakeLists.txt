--- conflicted
+++ resolved
@@ -49,13 +49,6 @@
     lldbPluginTypeSystemClang
 )
 
-<<<<<<< HEAD
-  LINK_COMPONENTS
-    Support
-)
-
-=======
->>>>>>> eb0f1dc0
 add_dependencies(lldbPluginCPlusPlusLanguage
   LLDBPluginLanguageCPlusPlusPropertiesGen
   LLDBPluginLanguageCPlusPlusPropertiesEnumGen)