--- conflicted
+++ resolved
@@ -11,10 +11,4 @@
     lldbSymbol
     lldbTarget
     lldbValueObject
-<<<<<<< HEAD
-  LINK_COMPONENTS
-    Support
-    TargetParser
-=======
->>>>>>> eb0f1dc0
   )