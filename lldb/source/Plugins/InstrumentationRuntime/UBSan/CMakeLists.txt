--- conflicted
+++ resolved
@@ -11,9 +11,4 @@
     lldbSymbol
     lldbTarget
     lldbValueObject
-<<<<<<< HEAD
-  LINK_COMPONENTS
-    Support
-=======
->>>>>>> 4084ffcf
   )