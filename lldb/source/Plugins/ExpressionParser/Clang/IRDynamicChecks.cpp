//===-- IRDynamicChecks.cpp -----------------------------------------------===//
//
// Part of the LLVM Project, under the Apache License v2.0 with LLVM Exceptions.
// See https://llvm.org/LICENSE.txt for license information.
// SPDX-License-Identifier: Apache-2.0 WITH LLVM-exception
//
//===----------------------------------------------------------------------===//

#include "llvm/IR/Constants.h"
#include "llvm/IR/DataLayout.h"
#include "llvm/IR/Function.h"
#include "llvm/IR/Instructions.h"
#include "llvm/IR/Module.h"
#include "llvm/IR/Value.h"
#include "llvm/Support/raw_ostream.h"

#include "IRDynamicChecks.h"

#include "lldb/Expression/UtilityFunction.h"
#include "lldb/Target/ExecutionContext.h"
#include "lldb/Target/Language.h"
#include "lldb/Target/Process.h"
#include "lldb/Target/StackFrame.h"
#include "lldb/Target/Target.h"
#include "lldb/Utility/ConstString.h"
#include "lldb/Utility/LLDBLog.h"
#include "lldb/Utility/Log.h"

#include "Plugins/LanguageRuntime/ObjC/ObjCLanguageRuntime.h"

using namespace llvm;
using namespace lldb_private;

static char ID;

#define VALID_OBJC_OBJECT_CHECK_NAME "$__lldb_objc_object_check"

ClangDynamicCheckerFunctions::ClangDynamicCheckerFunctions()
    : DynamicCheckerFunctions(DCF_Clang) {}

ClangDynamicCheckerFunctions::~ClangDynamicCheckerFunctions() = default;

llvm::Error
ClangDynamicCheckerFunctions::Install(DiagnosticManager &diagnostic_manager,
                                      ExecutionContext &exe_ctx) {
  if (Process *process = exe_ctx.GetProcessPtr()) {
    ObjCLanguageRuntime *objc_language_runtime =
        ObjCLanguageRuntime::Get(*process);

    SourceLanguage lang = process->GetTarget().GetLanguage();
    if (!lang)
      if (auto *frame = exe_ctx.GetFramePtr())
        lang = frame->GetLanguage();

    if (objc_language_runtime &&
        Language::LanguageIsObjC(lang.AsLanguageType())) {
      Expected<std::unique_ptr<UtilityFunction>> checker_fn =
          objc_language_runtime->CreateObjectChecker(VALID_OBJC_OBJECT_CHECK_NAME, exe_ctx);
      if (!checker_fn)
        return checker_fn.takeError();
      m_objc_object_check = std::move(*checker_fn);
    }
  }

  return Error::success();
}

bool ClangDynamicCheckerFunctions::DoCheckersExplainStop(lldb::addr_t addr,
                                                         Stream &message) {
  // FIXME: We have to get the checkers to know why they scotched the call in
  // more detail,
  // so we can print a better message here.
  if (m_objc_object_check && m_objc_object_check->ContainsAddress(addr)) {
    message.Printf("Attempted to dereference an invalid ObjC Object or send it "
                   "an unrecognized selector");
    return true;
  }
  return false;
}

static std::string PrintValue(llvm::Value *V, bool truncate = false) {
  std::string s;
  raw_string_ostream rso(s);
  V->print(rso);
  if (truncate)
    s.resize(s.length() - 1);
  return s;
}

/// \class Instrumenter IRDynamicChecks.cpp
/// Finds and instruments individual LLVM IR instructions
///
/// When instrumenting LLVM IR, it is frequently desirable to first search for
/// instructions, and then later modify them.  This way iterators remain
/// intact, and multiple passes can look at the same code base without
/// treading on each other's toes.
///
/// The Instrumenter class implements this functionality.  A client first
/// calls Inspect on a function, which populates a list of instructions to be
/// instrumented.  Then, later, when all passes' Inspect functions have been
/// called, the client calls Instrument, which adds the desired
/// instrumentation.
///
/// A subclass of Instrumenter must override InstrumentInstruction, which
/// is responsible for adding whatever instrumentation is necessary.
///
/// A subclass of Instrumenter may override:
///
/// - InspectInstruction [default: does nothing]
///
/// - InspectBasicBlock [default: iterates through the instructions in a
///   basic block calling InspectInstruction]
///
/// - InspectFunction [default: iterates through the basic blocks in a
///   function calling InspectBasicBlock]
class Instrumenter {
public:
  /// Constructor
  ///
  /// \param[in] module
  ///     The module being instrumented.
  Instrumenter(llvm::Module &module,
               std::shared_ptr<UtilityFunction> checker_function)
      : m_module(module), m_checker_function(checker_function) {}

  virtual ~Instrumenter() = default;

  /// Inspect a function to find instructions to instrument
  ///
  /// \param[in] function
  ///     The function to inspect.
  ///
  /// \return
  ///     True on success; false on error.
  bool Inspect(llvm::Function &function) { return InspectFunction(function); }

  /// Instrument all the instructions found by Inspect()
  ///
  /// \return
  ///     True on success; false on error.
  bool Instrument() {
    for (InstIterator ii = m_to_instrument.begin(),
                      last_ii = m_to_instrument.end();
         ii != last_ii; ++ii) {
      if (!InstrumentInstruction(*ii))
        return false;
    }

    return true;
  }

protected:
  /// Add instrumentation to a single instruction
  ///
  /// \param[in] inst
  ///     The instruction to be instrumented.
  ///
  /// \return
  ///     True on success; false otherwise.
  virtual bool InstrumentInstruction(llvm::Instruction *inst) = 0;

  /// Register a single instruction to be instrumented
  ///
  /// \param[in] inst
  ///     The instruction to be instrumented.
  void RegisterInstruction(llvm::Instruction &inst) {
    m_to_instrument.push_back(&inst);
  }

  /// Determine whether a single instruction is interesting to instrument,
  /// and, if so, call RegisterInstruction
  ///
  /// \param[in] i
  ///     The instruction to be inspected.
  ///
  /// \return
  ///     False if there was an error scanning; true otherwise.
  virtual bool InspectInstruction(llvm::Instruction &i) { return true; }

  /// Scan a basic block to see if any instructions are interesting
  ///
  /// \param[in] bb
  ///     The basic block to be inspected.
  ///
  /// \return
  ///     False if there was an error scanning; true otherwise.
  virtual bool InspectBasicBlock(llvm::BasicBlock &bb) {
    for (llvm::BasicBlock::iterator ii = bb.begin(), last_ii = bb.end();
         ii != last_ii; ++ii) {
      if (!InspectInstruction(*ii))
        return false;
    }

    return true;
  }

  /// Scan a function to see if any instructions are interesting
  ///
  /// \param[in] f
  ///     The function to be inspected.
  ///
  /// \return
  ///     False if there was an error scanning; true otherwise.
  virtual bool InspectFunction(llvm::Function &f) {
    for (llvm::Function::iterator bbi = f.begin(), last_bbi = f.end();
         bbi != last_bbi; ++bbi) {
      if (!InspectBasicBlock(*bbi))
        return false;
    }

    return true;
  }

  /// Build a function pointer for a function with signature void
<<<<<<< HEAD
  /// (*)(uint8_t*) with a given address
  ///
  /// \param[in] start_address
  ///     The address of the function.
  ///
  /// \return
  ///     The function pointer, for use in a CallInst.
  llvm::FunctionCallee BuildPointerValidatorFunc(lldb::addr_t start_address) {
    llvm::Type *param_array[1];

    param_array[0] = const_cast<llvm::PointerType *>(GetI8PtrTy());

    ArrayRef<llvm::Type *> params(param_array, 1);

    FunctionType *fun_ty = FunctionType::get(
        llvm::Type::getVoidTy(m_module.getContext()), params, true);
    PointerType *fun_ptr_ty = PointerType::getUnqual(m_module.getContext());
    Constant *fun_addr_int =
        ConstantInt::get(GetIntptrTy(), start_address, false);
    return {fun_ty, ConstantExpr::getIntToPtr(fun_addr_int, fun_ptr_ty)};
  }

  /// Build a function pointer for a function with signature void
=======
>>>>>>> eb0f1dc0
  /// (*)(uint8_t*, uint8_t*) with a given address
  ///
  /// \param[in] start_address
  ///     The address of the function.
  ///
  /// \return
  ///     The function pointer, for use in a CallInst.
  llvm::FunctionCallee BuildObjectCheckerFunc(lldb::addr_t start_address) {
    llvm::Type *param_array[2];

    param_array[0] = const_cast<llvm::PointerType *>(GetI8PtrTy());
    param_array[1] = const_cast<llvm::PointerType *>(GetI8PtrTy());

    ArrayRef<llvm::Type *> params(param_array, 2);

    FunctionType *fun_ty = FunctionType::get(
        llvm::Type::getVoidTy(m_module.getContext()), params, true);
    PointerType *fun_ptr_ty = PointerType::getUnqual(m_module.getContext());
    Constant *fun_addr_int =
        ConstantInt::get(GetIntptrTy(), start_address, false);
    return {fun_ty, ConstantExpr::getIntToPtr(fun_addr_int, fun_ptr_ty)};
  }

  PointerType *GetI8PtrTy() {
    if (!m_i8ptr_ty)
      m_i8ptr_ty = llvm::PointerType::getUnqual(m_module.getContext());

    return m_i8ptr_ty;
  }

  IntegerType *GetIntptrTy() {
    if (!m_intptr_ty) {
      m_intptr_ty = llvm::Type::getIntNTy(
          m_module.getContext(),
          m_module.getDataLayout().getPointerSizeInBits());
    }

    return m_intptr_ty;
  }

  typedef std::vector<llvm::Instruction *> InstVector;
  typedef InstVector::iterator InstIterator;

  InstVector m_to_instrument; ///< List of instructions the inspector found
  llvm::Module &m_module;     ///< The module which is being instrumented
  std::shared_ptr<UtilityFunction>
      m_checker_function; ///< The dynamic checker function for the process

private:
  PointerType *m_i8ptr_ty = nullptr;
  IntegerType *m_intptr_ty = nullptr;
};

<<<<<<< HEAD
class ValidPointerChecker : public Instrumenter {
public:
  ValidPointerChecker(llvm::Module &module,
                      std::shared_ptr<UtilityFunction> checker_function)
      : Instrumenter(module, checker_function),
        m_valid_pointer_check_func(nullptr) {}

  ~ValidPointerChecker() override = default;

protected:
  bool InstrumentInstruction(llvm::Instruction *inst) override {
    Log *log = GetLog(LLDBLog::Expressions);

    LLDB_LOGF(log, "Instrumenting load/store instruction: %s\n",
              PrintValue(inst).c_str());

    if (!m_valid_pointer_check_func)
      m_valid_pointer_check_func =
          BuildPointerValidatorFunc(m_checker_function->StartAddress());

    llvm::Value *dereferenced_ptr = nullptr;

    if (llvm::LoadInst *li = dyn_cast<llvm::LoadInst>(inst))
      dereferenced_ptr = li->getPointerOperand();
    else if (llvm::StoreInst *si = dyn_cast<llvm::StoreInst>(inst))
      dereferenced_ptr = si->getPointerOperand();
    else
      return false;

    // Insert an instruction to call the helper with the result
    CallInst::Create(m_valid_pointer_check_func, dereferenced_ptr, "",
                     inst->getIterator());

    return true;
  }

  bool InspectInstruction(llvm::Instruction &i) override {
    if (isa<llvm::LoadInst>(&i) || isa<llvm::StoreInst>(&i))
      RegisterInstruction(i);

    return true;
  }

private:
  llvm::FunctionCallee m_valid_pointer_check_func;
};

=======
>>>>>>> eb0f1dc0
class ObjcObjectChecker : public Instrumenter {
public:
  ObjcObjectChecker(llvm::Module &module,
                    std::shared_ptr<UtilityFunction> checker_function)
      : Instrumenter(module, checker_function),
        m_objc_object_check_func(nullptr) {}

  ~ObjcObjectChecker() override = default;

  enum msgSend_type {
    eMsgSend = 0,
    eMsgSendSuper,
    eMsgSendSuper_stret,
    eMsgSend_fpret,
    eMsgSend_stret
  };

  std::map<llvm::Instruction *, msgSend_type> msgSend_types;

protected:
  bool InstrumentInstruction(llvm::Instruction *inst) override {
    CallInst *call_inst = dyn_cast<CallInst>(inst);

    if (!call_inst)
      return false; // call_inst really shouldn't be nullptr, because otherwise
                    // InspectInstruction wouldn't have registered it

    if (!m_objc_object_check_func)
      m_objc_object_check_func =
          BuildObjectCheckerFunc(m_checker_function->StartAddress());

    // id objc_msgSend(id theReceiver, SEL theSelector, ...)

    llvm::Value *target_object;
    llvm::Value *selector;

    switch (msgSend_types[inst]) {
    case eMsgSend:
    case eMsgSend_fpret:
      // On arm64, clang uses objc_msgSend for scalar and struct return
      // calls.  The call instruction will record which was used.
      if (call_inst->hasStructRetAttr()) {
        target_object = call_inst->getArgOperand(1);
        selector = call_inst->getArgOperand(2);
      } else {
        target_object = call_inst->getArgOperand(0);
        selector = call_inst->getArgOperand(1);
      }
      break;
    case eMsgSend_stret:
      target_object = call_inst->getArgOperand(1);
      selector = call_inst->getArgOperand(2);
      break;
    case eMsgSendSuper:
    case eMsgSendSuper_stret:
      return true;
    }

    // These objects should always be valid according to Sean Calannan
    assert(target_object);
    assert(selector);

    // Insert an instruction to call the helper with the result

    llvm::Value *arg_array[2];

    arg_array[0] = target_object;
    arg_array[1] = selector;

    ArrayRef<llvm::Value *> args(arg_array, 2);

    CallInst::Create(m_objc_object_check_func, args, "", inst->getIterator());

    return true;
  }

  static llvm::Function *GetFunction(llvm::Value *value) {
    if (llvm::Function *function = llvm::dyn_cast<llvm::Function>(value)) {
      return function;
    }

    if (llvm::ConstantExpr *const_expr =
            llvm::dyn_cast<llvm::ConstantExpr>(value)) {
      switch (const_expr->getOpcode()) {
      default:
        return nullptr;
      case llvm::Instruction::BitCast:
        return GetFunction(const_expr->getOperand(0));
      }
    }

    return nullptr;
  }

  static llvm::Function *GetCalledFunction(llvm::CallInst *inst) {
    return GetFunction(inst->getCalledOperand());
  }

  bool InspectInstruction(llvm::Instruction &i) override {
    Log *log = GetLog(LLDBLog::Expressions);

    CallInst *call_inst = dyn_cast<CallInst>(&i);

    if (call_inst) {
      const llvm::Function *called_function = GetCalledFunction(call_inst);

      if (!called_function)
        return true;

      std::string name_str = called_function->getName().str();
      const char *name_cstr = name_str.c_str();

      LLDB_LOGF(log, "Found call to %s: %s\n", name_cstr,
                PrintValue(call_inst).c_str());

      if (name_str.find("objc_msgSend") == std::string::npos)
        return true;

      if (!strcmp(name_cstr, "objc_msgSend")) {
        RegisterInstruction(i);
        msgSend_types[&i] = eMsgSend;
        return true;
      }

      if (!strcmp(name_cstr, "objc_msgSend_stret")) {
        RegisterInstruction(i);
        msgSend_types[&i] = eMsgSend_stret;
        return true;
      }

      if (!strcmp(name_cstr, "objc_msgSend_fpret")) {
        RegisterInstruction(i);
        msgSend_types[&i] = eMsgSend_fpret;
        return true;
      }

      if (!strcmp(name_cstr, "objc_msgSendSuper")) {
        RegisterInstruction(i);
        msgSend_types[&i] = eMsgSendSuper;
        return true;
      }

      if (!strcmp(name_cstr, "objc_msgSendSuper_stret")) {
        RegisterInstruction(i);
        msgSend_types[&i] = eMsgSendSuper_stret;
        return true;
      }

      LLDB_LOGF(log,
                "Function name '%s' contains 'objc_msgSend' but is not handled",
                name_str.c_str());

      return true;
    }

    return true;
  }

private:
  llvm::FunctionCallee m_objc_object_check_func;
};

IRDynamicChecks::IRDynamicChecks(
    ClangDynamicCheckerFunctions &checker_functions, const char *func_name)
    : ModulePass(ID), m_func_name(func_name),
      m_checker_functions(checker_functions) {}

IRDynamicChecks::~IRDynamicChecks() = default;

bool IRDynamicChecks::runOnModule(llvm::Module &M) {
  Log *log = GetLog(LLDBLog::Expressions);

  llvm::Function *function = M.getFunction(StringRef(m_func_name));

  if (!function) {
    LLDB_LOGF(log, "Couldn't find %s() in the module", m_func_name.c_str());

    return false;
  }

  if (m_checker_functions.m_objc_object_check) {
    ObjcObjectChecker ooc(M, m_checker_functions.m_objc_object_check);

    if (!ooc.Inspect(*function))
      return false;

    if (!ooc.Instrument())
      return false;
  }

  if (log && log->GetVerbose()) {
    std::string s;
    raw_string_ostream oss(s);

    M.print(oss, nullptr);

    LLDB_LOGF(log, "Module after dynamic checks: \n%s", s.c_str());
  }

  return true;
}

void IRDynamicChecks::assignPassManager(PMStack &PMS, PassManagerType T) {}

PassManagerType IRDynamicChecks::getPotentialPassManagerType() const {
  return PMT_ModulePassManager;
}<|MERGE_RESOLUTION|>--- conflicted
+++ resolved
@@ -212,20 +212,20 @@
   }
 
   /// Build a function pointer for a function with signature void
-<<<<<<< HEAD
-  /// (*)(uint8_t*) with a given address
+  /// (*)(uint8_t*, uint8_t*) with a given address
   ///
   /// \param[in] start_address
   ///     The address of the function.
   ///
   /// \return
   ///     The function pointer, for use in a CallInst.
-  llvm::FunctionCallee BuildPointerValidatorFunc(lldb::addr_t start_address) {
-    llvm::Type *param_array[1];
+  llvm::FunctionCallee BuildObjectCheckerFunc(lldb::addr_t start_address) {
+    llvm::Type *param_array[2];
 
     param_array[0] = const_cast<llvm::PointerType *>(GetI8PtrTy());
-
-    ArrayRef<llvm::Type *> params(param_array, 1);
+    param_array[1] = const_cast<llvm::PointerType *>(GetI8PtrTy());
+
+    ArrayRef<llvm::Type *> params(param_array, 2);
 
     FunctionType *fun_ty = FunctionType::get(
         llvm::Type::getVoidTy(m_module.getContext()), params, true);
@@ -235,32 +235,6 @@
     return {fun_ty, ConstantExpr::getIntToPtr(fun_addr_int, fun_ptr_ty)};
   }
 
-  /// Build a function pointer for a function with signature void
-=======
->>>>>>> eb0f1dc0
-  /// (*)(uint8_t*, uint8_t*) with a given address
-  ///
-  /// \param[in] start_address
-  ///     The address of the function.
-  ///
-  /// \return
-  ///     The function pointer, for use in a CallInst.
-  llvm::FunctionCallee BuildObjectCheckerFunc(lldb::addr_t start_address) {
-    llvm::Type *param_array[2];
-
-    param_array[0] = const_cast<llvm::PointerType *>(GetI8PtrTy());
-    param_array[1] = const_cast<llvm::PointerType *>(GetI8PtrTy());
-
-    ArrayRef<llvm::Type *> params(param_array, 2);
-
-    FunctionType *fun_ty = FunctionType::get(
-        llvm::Type::getVoidTy(m_module.getContext()), params, true);
-    PointerType *fun_ptr_ty = PointerType::getUnqual(m_module.getContext());
-    Constant *fun_addr_int =
-        ConstantInt::get(GetIntptrTy(), start_address, false);
-    return {fun_ty, ConstantExpr::getIntToPtr(fun_addr_int, fun_ptr_ty)};
-  }
-
   PointerType *GetI8PtrTy() {
     if (!m_i8ptr_ty)
       m_i8ptr_ty = llvm::PointerType::getUnqual(m_module.getContext());
@@ -291,56 +265,6 @@
   IntegerType *m_intptr_ty = nullptr;
 };
 
-<<<<<<< HEAD
-class ValidPointerChecker : public Instrumenter {
-public:
-  ValidPointerChecker(llvm::Module &module,
-                      std::shared_ptr<UtilityFunction> checker_function)
-      : Instrumenter(module, checker_function),
-        m_valid_pointer_check_func(nullptr) {}
-
-  ~ValidPointerChecker() override = default;
-
-protected:
-  bool InstrumentInstruction(llvm::Instruction *inst) override {
-    Log *log = GetLog(LLDBLog::Expressions);
-
-    LLDB_LOGF(log, "Instrumenting load/store instruction: %s\n",
-              PrintValue(inst).c_str());
-
-    if (!m_valid_pointer_check_func)
-      m_valid_pointer_check_func =
-          BuildPointerValidatorFunc(m_checker_function->StartAddress());
-
-    llvm::Value *dereferenced_ptr = nullptr;
-
-    if (llvm::LoadInst *li = dyn_cast<llvm::LoadInst>(inst))
-      dereferenced_ptr = li->getPointerOperand();
-    else if (llvm::StoreInst *si = dyn_cast<llvm::StoreInst>(inst))
-      dereferenced_ptr = si->getPointerOperand();
-    else
-      return false;
-
-    // Insert an instruction to call the helper with the result
-    CallInst::Create(m_valid_pointer_check_func, dereferenced_ptr, "",
-                     inst->getIterator());
-
-    return true;
-  }
-
-  bool InspectInstruction(llvm::Instruction &i) override {
-    if (isa<llvm::LoadInst>(&i) || isa<llvm::StoreInst>(&i))
-      RegisterInstruction(i);
-
-    return true;
-  }
-
-private:
-  llvm::FunctionCallee m_valid_pointer_check_func;
-};
-
-=======
->>>>>>> eb0f1dc0
 class ObjcObjectChecker : public Instrumenter {
 public:
   ObjcObjectChecker(llvm::Module &module,
