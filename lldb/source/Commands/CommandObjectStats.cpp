//===-- CommandObjectStats.cpp --------------------------------------------===//
//
// Part of the LLVM Project, under the Apache License v2.0 with LLVM Exceptions.
// See https://llvm.org/LICENSE.txt for license information.
// SPDX-License-Identifier: Apache-2.0 WITH LLVM-exception
//
//===----------------------------------------------------------------------===//

#include "CommandObjectStats.h"
#include "lldb/Core/Debugger.h"
#include "lldb/Host/OptionParser.h"
#include "lldb/Interpreter/CommandOptionArgumentTable.h"
#include "lldb/Interpreter/CommandReturnObject.h"
#include "lldb/Interpreter/OptionArgParser.h"
#include "lldb/Target/Target.h"

using namespace lldb;
using namespace lldb_private;

class CommandObjectStatsEnable : public CommandObjectParsed {
public:
  CommandObjectStatsEnable(CommandInterpreter &interpreter)
      : CommandObjectParsed(interpreter, "enable",
                            "Enable statistics collection", nullptr,
                            eCommandProcessMustBePaused) {}

  ~CommandObjectStatsEnable() override = default;

protected:
  void DoExecute(Args &command, CommandReturnObject &result) override {
    if (DebuggerStats::GetCollectingStats()) {
      result.AppendError("statistics already enabled");
      return;
    }

    DebuggerStats::SetCollectingStats(true);
    result.SetStatus(eReturnStatusSuccessFinishResult);
  }
};

class CommandObjectStatsDisable : public CommandObjectParsed {
public:
  CommandObjectStatsDisable(CommandInterpreter &interpreter)
      : CommandObjectParsed(interpreter, "disable",
                            "Disable statistics collection", nullptr,
                            eCommandProcessMustBePaused) {}

  ~CommandObjectStatsDisable() override = default;

protected:
  void DoExecute(Args &command, CommandReturnObject &result) override {
    if (!DebuggerStats::GetCollectingStats()) {
      result.AppendError("need to enable statistics before disabling them");
      return;
    }

    DebuggerStats::SetCollectingStats(false);
    result.SetStatus(eReturnStatusSuccessFinishResult);
  }
};

#define LLDB_OPTIONS_statistics_dump
#include "CommandOptions.inc"

class CommandObjectStatsDump : public CommandObjectParsed {
  class CommandOptions : public Options {
  public:
    CommandOptions() { OptionParsingStarting(nullptr); }

    Status SetOptionValue(uint32_t option_idx, llvm::StringRef option_arg,
                          ExecutionContext *execution_context) override {
      Status error;
      const int short_option = m_getopt_table[option_idx].val;

      switch (short_option) {
      case 'a':
        m_all_targets = true;
        break;
      case 's':
        m_stats_options.SetSummaryOnly(true);
        break;
      case 'f':
        m_stats_options.SetLoadAllDebugInfo(true);
        break;
      case 'r':
        if (llvm::Expected<bool> bool_or_error =
                OptionArgParser::ToBoolean("--targets", option_arg))
          m_stats_options.SetIncludeTargets(*bool_or_error);
        else
          error = Status::FromError(bool_or_error.takeError());
        break;
      case 'm':
        if (llvm::Expected<bool> bool_or_error =
                OptionArgParser::ToBoolean("--modules", option_arg))
          m_stats_options.SetIncludeModules(*bool_or_error);
        else
          error = Status::FromError(bool_or_error.takeError());
        break;
      case 't':
        if (llvm::Expected<bool> bool_or_error =
                OptionArgParser::ToBoolean("--transcript", option_arg))
          m_stats_options.SetIncludeTranscript(*bool_or_error);
        else
          error = Status::FromError(bool_or_error.takeError());
<<<<<<< HEAD
=======
        break;
      case 'p':
        if (llvm::Expected<bool> bool_or_error =
                OptionArgParser::ToBoolean("--plugins", option_arg))
          m_stats_options.SetIncludePlugins(*bool_or_error);
        else
          error = Status::FromError(bool_or_error.takeError());
>>>>>>> 4084ffcf
        break;
      default:
        llvm_unreachable("Unimplemented option");
      }
      return error;
    }

    void OptionParsingStarting(ExecutionContext *execution_context) override {
      m_all_targets = false;
      m_stats_options = StatisticsOptions();
    }

    llvm::ArrayRef<OptionDefinition> GetDefinitions() override {
      return llvm::ArrayRef(g_statistics_dump_options);
    }

    const StatisticsOptions &GetStatisticsOptions() { return m_stats_options; }

    bool m_all_targets = false;
    StatisticsOptions m_stats_options = StatisticsOptions();
  };

public:
  CommandObjectStatsDump(CommandInterpreter &interpreter)
      : CommandObjectParsed(
            interpreter, "statistics dump", "Dump metrics in JSON format",
            "statistics dump [<options>]", eCommandRequiresTarget) {}

  ~CommandObjectStatsDump() override = default;

  Options *GetOptions() override { return &m_options; }

protected:
  void DoExecute(Args &command, CommandReturnObject &result) override {
    Target *target = nullptr;
    if (!m_options.m_all_targets)
      target = m_exe_ctx.GetTargetPtr();

    result.AppendMessageWithFormatv(
        "{0:2}", DebuggerStats::ReportStatistics(
                     GetDebugger(), target, m_options.GetStatisticsOptions()));
    result.SetStatus(eReturnStatusSuccessFinishResult);
  }

  CommandOptions m_options;
};

CommandObjectStats::CommandObjectStats(CommandInterpreter &interpreter)
    : CommandObjectMultiword(interpreter, "statistics",
                             "Print statistics about a debugging session",
                             "statistics <subcommand> [<subcommand-options>]") {
  LoadSubCommand("enable",
                 CommandObjectSP(new CommandObjectStatsEnable(interpreter)));
  LoadSubCommand("disable",
                 CommandObjectSP(new CommandObjectStatsDisable(interpreter)));
  LoadSubCommand("dump",
                 CommandObjectSP(new CommandObjectStatsDump(interpreter)));
}

CommandObjectStats::~CommandObjectStats() = default;<|MERGE_RESOLUTION|>--- conflicted
+++ resolved
@@ -102,8 +102,6 @@
           m_stats_options.SetIncludeTranscript(*bool_or_error);
         else
           error = Status::FromError(bool_or_error.takeError());
-<<<<<<< HEAD
-=======
         break;
       case 'p':
         if (llvm::Expected<bool> bool_or_error =
@@ -111,7 +109,6 @@
           m_stats_options.SetIncludePlugins(*bool_or_error);
         else
           error = Status::FromError(bool_or_error.takeError());
->>>>>>> 4084ffcf
         break;
       default:
         llvm_unreachable("Unimplemented option");
