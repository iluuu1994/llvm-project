--- conflicted
+++ resolved
@@ -32,10 +32,4 @@
     lldbUtilityHelpers
     lldbHostHelpers
     LLVMTestingSupport
-<<<<<<< HEAD
-  LINK_COMPONENTS
-    Support
-    Telemetry
-=======
->>>>>>> 4084ffcf
   )