//===-- TestTypeSystemClang.cpp -------------------------------------------===//
//
// Part of the LLVM Project, under the Apache License v2.0 with LLVM Exceptions.
// See https://llvm.org/LICENSE.txt for license information.
// SPDX-License-Identifier: Apache-2.0 WITH LLVM-exception
//
//===----------------------------------------------------------------------===//

#include "Plugins/ExpressionParser/Clang/ClangUtil.h"
#include "Plugins/TypeSystem/Clang/TypeSystemClang.h"
#include "TestingSupport/SubsystemRAII.h"
#include "TestingSupport/Symbol/ClangTestUtils.h"
#include "lldb/Core/Declaration.h"
#include "lldb/Host/FileSystem.h"
#include "lldb/Host/HostInfo.h"
#include "lldb/lldb-enumerations.h"
#include "clang/AST/DeclCXX.h"
#include "clang/AST/DeclObjC.h"
#include "clang/AST/ExprCXX.h"
#include "gtest/gtest.h"

using namespace clang;
using namespace lldb;
using namespace lldb_private;

class TestTypeSystemClang : public testing::Test {
public:
  SubsystemRAII<FileSystem, HostInfo> subsystems;

  void SetUp() override {
    m_holder =
        std::make_unique<clang_utils::TypeSystemClangHolder>("test ASTContext");
    m_ast = m_holder->GetAST();
  }

  void TearDown() override {
    m_ast = nullptr;
    m_holder.reset();
  }

protected:
  
  TypeSystemClang *m_ast = nullptr;
  std::unique_ptr<clang_utils::TypeSystemClangHolder> m_holder;

  QualType GetBasicQualType(BasicType type) const {
    return ClangUtil::GetQualType(m_ast->GetBasicTypeFromAST(type));
  }

  QualType GetBasicQualType(const char *name) const {
    return ClangUtil::GetQualType(
        m_ast->GetBuiltinTypeByName(ConstString(name)));
  }
};

TEST_F(TestTypeSystemClang, TestGetBasicTypeFromEnum) {
  clang::ASTContext &context = m_ast->getASTContext();

  EXPECT_TRUE(
      context.hasSameType(GetBasicQualType(eBasicTypeBool), context.BoolTy));
  EXPECT_TRUE(
      context.hasSameType(GetBasicQualType(eBasicTypeChar), context.CharTy));
  EXPECT_TRUE(context.hasSameType(GetBasicQualType(eBasicTypeChar8),
                                  context.Char8Ty));
  EXPECT_TRUE(context.hasSameType(GetBasicQualType(eBasicTypeChar16),
                                  context.Char16Ty));
  EXPECT_TRUE(context.hasSameType(GetBasicQualType(eBasicTypeChar32),
                                  context.Char32Ty));
  EXPECT_TRUE(context.hasSameType(GetBasicQualType(eBasicTypeDouble),
                                  context.DoubleTy));
  EXPECT_TRUE(context.hasSameType(GetBasicQualType(eBasicTypeDoubleComplex),
                                  context.getComplexType(context.DoubleTy)));
  EXPECT_TRUE(
      context.hasSameType(GetBasicQualType(eBasicTypeFloat), context.FloatTy));
  EXPECT_TRUE(context.hasSameType(GetBasicQualType(eBasicTypeFloatComplex),
                                  context.getComplexType(context.FloatTy)));
  EXPECT_TRUE(
      context.hasSameType(GetBasicQualType(eBasicTypeHalf), context.HalfTy));
  EXPECT_TRUE(
      context.hasSameType(GetBasicQualType(eBasicTypeInt), context.IntTy));
  EXPECT_TRUE(context.hasSameType(GetBasicQualType(eBasicTypeInt128),
                                  context.Int128Ty));
  EXPECT_TRUE(
      context.hasSameType(GetBasicQualType(eBasicTypeLong), context.LongTy));
  EXPECT_TRUE(context.hasSameType(GetBasicQualType(eBasicTypeLongDouble),
                                  context.LongDoubleTy));
  EXPECT_TRUE(
      context.hasSameType(GetBasicQualType(eBasicTypeLongDoubleComplex),
                          context.getComplexType(context.LongDoubleTy)));
  EXPECT_TRUE(context.hasSameType(GetBasicQualType(eBasicTypeLongLong),
                                  context.LongLongTy));
  EXPECT_TRUE(context.hasSameType(GetBasicQualType(eBasicTypeNullPtr),
                                  context.NullPtrTy));
  EXPECT_TRUE(context.hasSameType(GetBasicQualType(eBasicTypeObjCClass),
                                  context.getObjCClassType()));
  EXPECT_TRUE(context.hasSameType(GetBasicQualType(eBasicTypeObjCID),
                                  context.getObjCIdType()));
  EXPECT_TRUE(context.hasSameType(GetBasicQualType(eBasicTypeObjCSel),
                                  context.getObjCSelType()));
  EXPECT_TRUE(
      context.hasSameType(GetBasicQualType(eBasicTypeShort), context.ShortTy));
  EXPECT_TRUE(context.hasSameType(GetBasicQualType(eBasicTypeSignedChar),
                                  context.SignedCharTy));
  EXPECT_TRUE(context.hasSameType(GetBasicQualType(eBasicTypeUnsignedChar),
                                  context.UnsignedCharTy));
  EXPECT_TRUE(context.hasSameType(GetBasicQualType(eBasicTypeUnsignedInt),
                                  context.UnsignedIntTy));
  EXPECT_TRUE(context.hasSameType(GetBasicQualType(eBasicTypeUnsignedInt128),
                                  context.UnsignedInt128Ty));
  EXPECT_TRUE(context.hasSameType(GetBasicQualType(eBasicTypeUnsignedLong),
                                  context.UnsignedLongTy));
  EXPECT_TRUE(context.hasSameType(GetBasicQualType(eBasicTypeUnsignedLongLong),
                                  context.UnsignedLongLongTy));
  EXPECT_TRUE(context.hasSameType(GetBasicQualType(eBasicTypeUnsignedShort),
                                  context.UnsignedShortTy));
  EXPECT_TRUE(
      context.hasSameType(GetBasicQualType(eBasicTypeVoid), context.VoidTy));
  EXPECT_TRUE(
      context.hasSameType(GetBasicQualType(eBasicTypeWChar), context.WCharTy));
}

TEST_F(TestTypeSystemClang, TestGetBasicTypeFromName) {
  EXPECT_EQ(GetBasicQualType(eBasicTypeChar), GetBasicQualType("char"));
  EXPECT_EQ(GetBasicQualType(eBasicTypeSignedChar),
            GetBasicQualType("signed char"));
  EXPECT_EQ(GetBasicQualType(eBasicTypeUnsignedChar),
            GetBasicQualType("unsigned char"));
  EXPECT_EQ(GetBasicQualType(eBasicTypeWChar), GetBasicQualType("wchar_t"));
  EXPECT_EQ(GetBasicQualType(eBasicTypeSignedWChar),
            GetBasicQualType("signed wchar_t"));
  EXPECT_EQ(GetBasicQualType(eBasicTypeUnsignedWChar),
            GetBasicQualType("unsigned wchar_t"));
  EXPECT_EQ(GetBasicQualType(eBasicTypeShort), GetBasicQualType("short"));
  EXPECT_EQ(GetBasicQualType(eBasicTypeShort), GetBasicQualType("short int"));
  EXPECT_EQ(GetBasicQualType(eBasicTypeUnsignedShort),
            GetBasicQualType("unsigned short"));
  EXPECT_EQ(GetBasicQualType(eBasicTypeUnsignedShort),
            GetBasicQualType("unsigned short int"));
  EXPECT_EQ(GetBasicQualType(eBasicTypeInt), GetBasicQualType("int"));
  EXPECT_EQ(GetBasicQualType(eBasicTypeInt), GetBasicQualType("signed int"));
  EXPECT_EQ(GetBasicQualType(eBasicTypeUnsignedInt),
            GetBasicQualType("unsigned int"));
  EXPECT_EQ(GetBasicQualType(eBasicTypeUnsignedInt),
            GetBasicQualType("unsigned"));
  EXPECT_EQ(GetBasicQualType(eBasicTypeLong), GetBasicQualType("long"));
  EXPECT_EQ(GetBasicQualType(eBasicTypeLong), GetBasicQualType("long int"));
  EXPECT_EQ(GetBasicQualType(eBasicTypeUnsignedLong),
            GetBasicQualType("unsigned long"));
  EXPECT_EQ(GetBasicQualType(eBasicTypeUnsignedLong),
            GetBasicQualType("unsigned long int"));
  EXPECT_EQ(GetBasicQualType(eBasicTypeLongLong),
            GetBasicQualType("long long"));
  EXPECT_EQ(GetBasicQualType(eBasicTypeLongLong),
            GetBasicQualType("long long int"));
  EXPECT_EQ(GetBasicQualType(eBasicTypeUnsignedLongLong),
            GetBasicQualType("unsigned long long"));
  EXPECT_EQ(GetBasicQualType(eBasicTypeUnsignedLongLong),
            GetBasicQualType("unsigned long long int"));
  EXPECT_EQ(GetBasicQualType(eBasicTypeInt128), GetBasicQualType("__int128_t"));
  EXPECT_EQ(GetBasicQualType(eBasicTypeUnsignedInt128),
            GetBasicQualType("__uint128_t"));
  EXPECT_EQ(GetBasicQualType(eBasicTypeVoid), GetBasicQualType("void"));
  EXPECT_EQ(GetBasicQualType(eBasicTypeBool), GetBasicQualType("bool"));
  EXPECT_EQ(GetBasicQualType(eBasicTypeFloat), GetBasicQualType("float"));
  EXPECT_EQ(GetBasicQualType(eBasicTypeDouble), GetBasicQualType("double"));
  EXPECT_EQ(GetBasicQualType(eBasicTypeLongDouble),
            GetBasicQualType("long double"));
  EXPECT_EQ(GetBasicQualType(eBasicTypeObjCID), GetBasicQualType("id"));
  EXPECT_EQ(GetBasicQualType(eBasicTypeObjCSel), GetBasicQualType("SEL"));
  EXPECT_EQ(GetBasicQualType(eBasicTypeNullPtr), GetBasicQualType("nullptr"));
}

void VerifyEncodingAndBitSize(TypeSystemClang &clang_context,
                              lldb::Encoding encoding, unsigned int bit_size) {
  clang::ASTContext &context = clang_context.getASTContext();

  CompilerType type =
      clang_context.GetBuiltinTypeForEncodingAndBitSize(encoding, bit_size);
  EXPECT_TRUE(type.IsValid());

  QualType qtype = ClangUtil::GetQualType(type);
  EXPECT_FALSE(qtype.isNull());
  if (qtype.isNull())
    return;

  uint64_t actual_size = context.getTypeSize(qtype);
  EXPECT_EQ(bit_size, actual_size);

  const clang::Type *type_ptr = qtype.getTypePtr();
  EXPECT_NE(nullptr, type_ptr);
  if (!type_ptr)
    return;

  EXPECT_TRUE(type_ptr->isBuiltinType());
  switch (encoding) {
  case eEncodingSint:
    EXPECT_TRUE(type_ptr->isSignedIntegerType());
    break;
  case eEncodingUint:
    EXPECT_TRUE(type_ptr->isUnsignedIntegerType());
    break;
  case eEncodingIEEE754:
    EXPECT_TRUE(type_ptr->isFloatingType());
    break;
  default:
    FAIL() << "Unexpected encoding";
    break;
  }
}

TEST_F(TestTypeSystemClang, TestBuiltinTypeForEncodingAndBitSize) {
  // Make sure we can get types of every possible size in every possible
  // encoding.
  // We can't make any guarantee about which specific type we get, because the
  // standard
  // isn't that specific.  We only need to make sure the compiler hands us some
  // type that
  // is both a builtin type and matches the requested bit size.
  VerifyEncodingAndBitSize(*m_ast, eEncodingSint, 8);
  VerifyEncodingAndBitSize(*m_ast, eEncodingSint, 16);
  VerifyEncodingAndBitSize(*m_ast, eEncodingSint, 32);
  VerifyEncodingAndBitSize(*m_ast, eEncodingSint, 64);
  VerifyEncodingAndBitSize(*m_ast, eEncodingSint, 128);

  VerifyEncodingAndBitSize(*m_ast, eEncodingUint, 8);
  VerifyEncodingAndBitSize(*m_ast, eEncodingUint, 16);
  VerifyEncodingAndBitSize(*m_ast, eEncodingUint, 32);
  VerifyEncodingAndBitSize(*m_ast, eEncodingUint, 64);
  VerifyEncodingAndBitSize(*m_ast, eEncodingUint, 128);

  VerifyEncodingAndBitSize(*m_ast, eEncodingIEEE754, 32);
  VerifyEncodingAndBitSize(*m_ast, eEncodingIEEE754, 64);
}

TEST_F(TestTypeSystemClang, TestBuiltinTypeForEmptyTriple) {
  // Test that we can access type-info of builtin Clang AST
  // types without crashing even when the target triple is
  // empty.

  TypeSystemClang ast("empty triple AST", llvm::Triple{});

  // This test only makes sense if the builtin ASTContext types were
  // not initialized.
  ASSERT_TRUE(ast.getASTContext().VoidPtrTy.isNull());

  EXPECT_FALSE(ast.GetBuiltinTypeByName(ConstString("int")).IsValid());
  EXPECT_FALSE(ast.GetBuiltinTypeForDWARFEncodingAndBitSize(
                      "char", dwarf::DW_ATE_signed_char, 8)
                   .IsValid());
  EXPECT_FALSE(ast.GetBuiltinTypeForEncodingAndBitSize(lldb::eEncodingUint, 8)
                   .IsValid());
  EXPECT_FALSE(ast.GetPointerSizedIntType(/*is_signed=*/false));
  EXPECT_FALSE(ast.GetIntTypeFromBitSize(8, /*is_signed=*/false));

  CompilerType record_type = ast.CreateRecordType(
      nullptr, OptionalClangModuleID(), lldb::eAccessPublic, "Record",
      llvm::to_underlying(clang::TagTypeKind::Struct),
      lldb::eLanguageTypeC_plus_plus, std::nullopt);
  TypeSystemClang::StartTagDeclarationDefinition(record_type);
  EXPECT_EQ(ast.AddFieldToRecordType(record_type, "field", record_type,
                                     eAccessPublic, /*bitfield_bit_size=*/8),
            nullptr);
  TypeSystemClang::CompleteTagDeclarationDefinition(record_type);
}

TEST_F(TestTypeSystemClang, TestDisplayName) {
  TypeSystemClang ast("some name", llvm::Triple());
  EXPECT_EQ("some name", ast.getDisplayName());
}

TEST_F(TestTypeSystemClang, TestDisplayNameEmpty) {
  TypeSystemClang ast("", llvm::Triple());
  EXPECT_EQ("", ast.getDisplayName());
}

TEST_F(TestTypeSystemClang, TestGetEnumIntegerTypeInvalid) {
  EXPECT_FALSE(m_ast->GetEnumerationIntegerType(CompilerType()).IsValid());
}

TEST_F(TestTypeSystemClang, TestGetEnumIntegerTypeUnexpectedType) {
  CompilerType int_type = m_ast->GetBasicType(lldb::eBasicTypeInt);
  CompilerType t = m_ast->GetEnumerationIntegerType(int_type);
  EXPECT_FALSE(t.IsValid());
}

TEST_F(TestTypeSystemClang, TestGetEnumIntegerTypeBasicTypes) {
  // All possible underlying integer types of enums.
  const std::vector<lldb::BasicType> types_to_test = {
      eBasicTypeInt,          eBasicTypeUnsignedInt, eBasicTypeLong,
      eBasicTypeUnsignedLong, eBasicTypeLongLong,    eBasicTypeUnsignedLongLong,
  };

  for (bool scoped : {true, false}) {
    SCOPED_TRACE("scoped: " + std::to_string(scoped));
    for (lldb::BasicType basic_type : types_to_test) {
      SCOPED_TRACE(std::to_string(basic_type));

      auto holder =
          std::make_unique<clang_utils::TypeSystemClangHolder>("enum_ast");
      auto &ast = *holder->GetAST();

      CompilerType basic_compiler_type = ast.GetBasicType(basic_type);
      EXPECT_TRUE(basic_compiler_type.IsValid());

      CompilerType enum_type = ast.CreateEnumerationType(
          "my_enum", ast.GetTranslationUnitDecl(), OptionalClangModuleID(),
          Declaration(), basic_compiler_type, scoped);

      CompilerType t = ast.GetEnumerationIntegerType(enum_type);
      // Check that the type we put in at the start is found again.
      EXPECT_EQ(basic_compiler_type.GetTypeName(), t.GetTypeName());
    }
  }
}

TEST_F(TestTypeSystemClang, TestEnumerationValueSign) {
  CompilerType enum_type = m_ast->CreateEnumerationType(
      "my_enum_signed", m_ast->GetTranslationUnitDecl(),
      OptionalClangModuleID(), Declaration(),
      m_ast->GetBasicType(lldb::eBasicTypeSignedChar), false);
  auto *enum_decl = m_ast->AddEnumerationValueToEnumerationType(
      enum_type, Declaration(), "minus_one", -1, 8);
  EXPECT_TRUE(enum_decl->getInitVal().isSigned());
}

TEST_F(TestTypeSystemClang, TestOwningModule) {
  auto holder =
      std::make_unique<clang_utils::TypeSystemClangHolder>("module_ast");
  auto &ast = *holder->GetAST();
  CompilerType basic_compiler_type = ast.GetBasicType(BasicType::eBasicTypeInt);
  CompilerType enum_type = ast.CreateEnumerationType(
      "my_enum", ast.GetTranslationUnitDecl(), OptionalClangModuleID(100),
      Declaration(), basic_compiler_type, false);
  auto *ed = TypeSystemClang::GetAsEnumDecl(enum_type);
  EXPECT_FALSE(!ed);
  EXPECT_EQ(ed->getOwningModuleID(), 100u);

  CompilerType record_type = ast.CreateRecordType(
      nullptr, OptionalClangModuleID(200), lldb::eAccessPublic, "FooRecord",
      llvm::to_underlying(clang::TagTypeKind::Struct),
      lldb::eLanguageTypeC_plus_plus, std::nullopt);
  auto *rd = TypeSystemClang::GetAsRecordDecl(record_type);
  EXPECT_FALSE(!rd);
  EXPECT_EQ(rd->getOwningModuleID(), 200u);

  CompilerType class_type =
      ast.CreateObjCClass("objc_class", ast.GetTranslationUnitDecl(),
                          OptionalClangModuleID(300), false);
  auto *cd = TypeSystemClang::GetAsObjCInterfaceDecl(class_type);
  EXPECT_FALSE(!cd);
  EXPECT_EQ(cd->getOwningModuleID(), 300u);
}

TEST_F(TestTypeSystemClang, TestIsClangType) {
  clang::ASTContext &context = m_ast->getASTContext();
  lldb::opaque_compiler_type_t bool_ctype =
      TypeSystemClang::GetOpaqueCompilerType(&context, lldb::eBasicTypeBool);
  CompilerType bool_type(m_ast->weak_from_this(), bool_ctype);
  CompilerType record_type = m_ast->CreateRecordType(
      nullptr, OptionalClangModuleID(100), lldb::eAccessPublic, "FooRecord",
      llvm::to_underlying(clang::TagTypeKind::Struct),
      lldb::eLanguageTypeC_plus_plus, std::nullopt);
  // Clang builtin type and record type should pass
  EXPECT_TRUE(ClangUtil::IsClangType(bool_type));
  EXPECT_TRUE(ClangUtil::IsClangType(record_type));

  // Default constructed type should fail
  EXPECT_FALSE(ClangUtil::IsClangType(CompilerType()));
}

TEST_F(TestTypeSystemClang, TestRemoveFastQualifiers) {
  CompilerType record_type = m_ast->CreateRecordType(
      nullptr, OptionalClangModuleID(), lldb::eAccessPublic, "FooRecord",
      llvm::to_underlying(clang::TagTypeKind::Struct),
      lldb::eLanguageTypeC_plus_plus, std::nullopt);
  QualType qt;

  qt = ClangUtil::GetQualType(record_type);
  EXPECT_EQ(0u, qt.getLocalFastQualifiers());
  record_type = record_type.AddConstModifier();
  record_type = record_type.AddVolatileModifier();
  record_type = record_type.AddRestrictModifier();
  qt = ClangUtil::GetQualType(record_type);
  EXPECT_NE(0u, qt.getLocalFastQualifiers());
  record_type = ClangUtil::RemoveFastQualifiers(record_type);
  qt = ClangUtil::GetQualType(record_type);
  EXPECT_EQ(0u, qt.getLocalFastQualifiers());
}

TEST_F(TestTypeSystemClang, TestConvertAccessTypeToAccessSpecifier) {
  EXPECT_EQ(AS_none,
            TypeSystemClang::ConvertAccessTypeToAccessSpecifier(eAccessNone));
  EXPECT_EQ(AS_none, TypeSystemClang::ConvertAccessTypeToAccessSpecifier(
                         eAccessPackage));
  EXPECT_EQ(AS_public,
            TypeSystemClang::ConvertAccessTypeToAccessSpecifier(eAccessPublic));
  EXPECT_EQ(AS_private, TypeSystemClang::ConvertAccessTypeToAccessSpecifier(
                            eAccessPrivate));
  EXPECT_EQ(AS_protected, TypeSystemClang::ConvertAccessTypeToAccessSpecifier(
                              eAccessProtected));
}

TEST_F(TestTypeSystemClang, TestUnifyAccessSpecifiers) {
  // Unifying two of the same type should return the same type
  EXPECT_EQ(AS_public,
            TypeSystemClang::UnifyAccessSpecifiers(AS_public, AS_public));
  EXPECT_EQ(AS_private,
            TypeSystemClang::UnifyAccessSpecifiers(AS_private, AS_private));
  EXPECT_EQ(AS_protected,
            TypeSystemClang::UnifyAccessSpecifiers(AS_protected, AS_protected));

  // Otherwise the result should be the strictest of the two.
  EXPECT_EQ(AS_private,
            TypeSystemClang::UnifyAccessSpecifiers(AS_private, AS_public));
  EXPECT_EQ(AS_private,
            TypeSystemClang::UnifyAccessSpecifiers(AS_private, AS_protected));
  EXPECT_EQ(AS_private,
            TypeSystemClang::UnifyAccessSpecifiers(AS_public, AS_private));
  EXPECT_EQ(AS_private,
            TypeSystemClang::UnifyAccessSpecifiers(AS_protected, AS_private));
  EXPECT_EQ(AS_protected,
            TypeSystemClang::UnifyAccessSpecifiers(AS_protected, AS_public));
  EXPECT_EQ(AS_protected,
            TypeSystemClang::UnifyAccessSpecifiers(AS_public, AS_protected));

  // None is stricter than everything (by convention)
  EXPECT_EQ(AS_none,
            TypeSystemClang::UnifyAccessSpecifiers(AS_none, AS_public));
  EXPECT_EQ(AS_none,
            TypeSystemClang::UnifyAccessSpecifiers(AS_none, AS_protected));
  EXPECT_EQ(AS_none,
            TypeSystemClang::UnifyAccessSpecifiers(AS_none, AS_private));
  EXPECT_EQ(AS_none,
            TypeSystemClang::UnifyAccessSpecifiers(AS_public, AS_none));
  EXPECT_EQ(AS_none,
            TypeSystemClang::UnifyAccessSpecifiers(AS_protected, AS_none));
  EXPECT_EQ(AS_none,
            TypeSystemClang::UnifyAccessSpecifiers(AS_private, AS_none));
}

TEST_F(TestTypeSystemClang, TestRecordHasFields) {
  CompilerType int_type = m_ast->GetBasicType(eBasicTypeInt);

  // Test that a record with no fields returns false
  CompilerType empty_base = m_ast->CreateRecordType(
      nullptr, OptionalClangModuleID(), lldb::eAccessPublic, "EmptyBase",
      llvm::to_underlying(clang::TagTypeKind::Struct),
      lldb::eLanguageTypeC_plus_plus, std::nullopt);
  TypeSystemClang::StartTagDeclarationDefinition(empty_base);
  TypeSystemClang::CompleteTagDeclarationDefinition(empty_base);

  RecordDecl *empty_base_decl = TypeSystemClang::GetAsRecordDecl(empty_base);
  EXPECT_NE(nullptr, empty_base_decl);
  EXPECT_FALSE(m_ast->RecordHasFields(empty_base_decl));

  // Test that a record with direct fields returns true
  CompilerType non_empty_base = m_ast->CreateRecordType(
      nullptr, OptionalClangModuleID(), lldb::eAccessPublic, "NonEmptyBase",
      llvm::to_underlying(clang::TagTypeKind::Struct),
      lldb::eLanguageTypeC_plus_plus, std::nullopt);
  TypeSystemClang::StartTagDeclarationDefinition(non_empty_base);
  FieldDecl *non_empty_base_field_decl = m_ast->AddFieldToRecordType(
      non_empty_base, "MyField", int_type, eAccessPublic, 0);
  TypeSystemClang::CompleteTagDeclarationDefinition(non_empty_base);
  RecordDecl *non_empty_base_decl =
      TypeSystemClang::GetAsRecordDecl(non_empty_base);
  EXPECT_NE(nullptr, non_empty_base_decl);
  EXPECT_NE(nullptr, non_empty_base_field_decl);
  EXPECT_TRUE(m_ast->RecordHasFields(non_empty_base_decl));

  std::vector<std::unique_ptr<clang::CXXBaseSpecifier>> bases;

  // Test that a record with no direct fields, but fields in a base returns true
  CompilerType empty_derived = m_ast->CreateRecordType(
      nullptr, OptionalClangModuleID(), lldb::eAccessPublic, "EmptyDerived",
      llvm::to_underlying(clang::TagTypeKind::Struct),
      lldb::eLanguageTypeC_plus_plus, std::nullopt);
  TypeSystemClang::StartTagDeclarationDefinition(empty_derived);
  std::unique_ptr<clang::CXXBaseSpecifier> non_empty_base_spec =
      m_ast->CreateBaseClassSpecifier(non_empty_base.GetOpaqueQualType(),
                                      lldb::eAccessPublic, false, false);
  bases.push_back(std::move(non_empty_base_spec));
  bool result = m_ast->TransferBaseClasses(empty_derived.GetOpaqueQualType(),
                                           std::move(bases));
  TypeSystemClang::CompleteTagDeclarationDefinition(empty_derived);
  EXPECT_TRUE(result);
  CXXRecordDecl *empty_derived_non_empty_base_cxx_decl =
      m_ast->GetAsCXXRecordDecl(empty_derived.GetOpaqueQualType());
  RecordDecl *empty_derived_non_empty_base_decl =
      TypeSystemClang::GetAsRecordDecl(empty_derived);
  EXPECT_EQ(1u, m_ast->GetNumBaseClasses(
                    empty_derived_non_empty_base_cxx_decl, false));
  EXPECT_TRUE(m_ast->RecordHasFields(empty_derived_non_empty_base_decl));

  // Test that a record with no direct fields, but fields in a virtual base
  // returns true
  CompilerType empty_derived2 = m_ast->CreateRecordType(
      nullptr, OptionalClangModuleID(), lldb::eAccessPublic, "EmptyDerived2",
      llvm::to_underlying(clang::TagTypeKind::Struct),
      lldb::eLanguageTypeC_plus_plus, std::nullopt);
  TypeSystemClang::StartTagDeclarationDefinition(empty_derived2);
  std::unique_ptr<CXXBaseSpecifier> non_empty_vbase_spec =
      m_ast->CreateBaseClassSpecifier(non_empty_base.GetOpaqueQualType(),
                                      lldb::eAccessPublic, true, false);
  bases.push_back(std::move(non_empty_vbase_spec));
  result = m_ast->TransferBaseClasses(empty_derived2.GetOpaqueQualType(),
                                      std::move(bases));
  TypeSystemClang::CompleteTagDeclarationDefinition(empty_derived2);
  EXPECT_TRUE(result);
  CXXRecordDecl *empty_derived_non_empty_vbase_cxx_decl =
      m_ast->GetAsCXXRecordDecl(empty_derived2.GetOpaqueQualType());
  RecordDecl *empty_derived_non_empty_vbase_decl =
      TypeSystemClang::GetAsRecordDecl(empty_derived2);
  EXPECT_EQ(1u, m_ast->GetNumBaseClasses(
                    empty_derived_non_empty_vbase_cxx_decl, false));
  EXPECT_TRUE(
      m_ast->RecordHasFields(empty_derived_non_empty_vbase_decl));
}

TEST_F(TestTypeSystemClang, TemplateArguments) {
  TypeSystemClang::TemplateParameterInfos infos;
  infos.InsertArg("T", TemplateArgument(m_ast->getASTContext().IntTy));

  llvm::APSInt arg(llvm::APInt(8, 47));
  infos.InsertArg("I", TemplateArgument(m_ast->getASTContext(), arg,
                                        m_ast->getASTContext().IntTy));

  llvm::APFloat float_arg(5.5f);
  infos.InsertArg("F", TemplateArgument(m_ast->getASTContext(),
                                        m_ast->getASTContext().FloatTy,
                                        clang::APValue(float_arg)));

  llvm::APFloat double_arg(-15.2);
  infos.InsertArg("D", TemplateArgument(m_ast->getASTContext(),
                                        m_ast->getASTContext().DoubleTy,
                                        clang::APValue(double_arg)));

  // template<typename T, int I, float F, double D> struct foo;
  ClassTemplateDecl *decl = m_ast->CreateClassTemplateDecl(
      m_ast->GetTranslationUnitDecl(), OptionalClangModuleID(), eAccessPublic,
      "foo", llvm::to_underlying(clang::TagTypeKind::Struct), infos);
  ASSERT_NE(decl, nullptr);

  // foo<int, 47>
  ClassTemplateSpecializationDecl *spec_decl =
      m_ast->CreateClassTemplateSpecializationDecl(
          m_ast->GetTranslationUnitDecl(), OptionalClangModuleID(), decl,
          llvm::to_underlying(clang::TagTypeKind::Struct), infos);
  ASSERT_NE(spec_decl, nullptr);
  CompilerType type = m_ast->CreateClassTemplateSpecializationType(spec_decl);
  ASSERT_TRUE(type);
  m_ast->StartTagDeclarationDefinition(type);
  m_ast->CompleteTagDeclarationDefinition(type);

  // typedef foo<int, 47> foo_def;
  CompilerType typedef_type = type.CreateTypedef(
      "foo_def", m_ast->CreateDeclContext(m_ast->GetTranslationUnitDecl()), 0);

  CompilerType auto_type(
      m_ast->weak_from_this(),
      m_ast->getASTContext()
          .getAutoType(ClangUtil::GetCanonicalQualType(typedef_type),
                       clang::AutoTypeKeyword::Auto, false)
          .getAsOpaquePtr());

  CompilerType int_type(m_ast->weak_from_this(),
                        m_ast->getASTContext().IntTy.getAsOpaquePtr());
  CompilerType float_type(m_ast->weak_from_this(),
                          m_ast->getASTContext().FloatTy.getAsOpaquePtr());
  CompilerType double_type(m_ast->weak_from_this(),
                           m_ast->getASTContext().DoubleTy.getAsOpaquePtr());
  for (CompilerType t : {type, typedef_type, auto_type}) {
    SCOPED_TRACE(t.GetTypeName().AsCString());

    const bool expand_pack = false;
    EXPECT_EQ(
        m_ast->GetTemplateArgumentKind(t.GetOpaqueQualType(), 0, expand_pack),
        eTemplateArgumentKindType);
    EXPECT_EQ(
        m_ast->GetTypeTemplateArgument(t.GetOpaqueQualType(), 0, expand_pack),
        int_type);
    EXPECT_EQ(std::nullopt, m_ast->GetIntegralTemplateArgument(
                                t.GetOpaqueQualType(), 0, expand_pack));

    EXPECT_EQ(
        m_ast->GetTemplateArgumentKind(t.GetOpaqueQualType(), 1, expand_pack),
        eTemplateArgumentKindIntegral);
    EXPECT_EQ(
        m_ast->GetTypeTemplateArgument(t.GetOpaqueQualType(), 1, expand_pack),
        CompilerType());
    auto result = m_ast->GetIntegralTemplateArgument(t.GetOpaqueQualType(), 1,
                                                     expand_pack);
    ASSERT_NE(std::nullopt, result);
    EXPECT_EQ(arg, result->value.GetAPSInt());
    EXPECT_EQ(int_type, result->type);

    EXPECT_EQ(
        m_ast->GetTemplateArgumentKind(t.GetOpaqueQualType(), 2, expand_pack),
        eTemplateArgumentKindStructuralValue);
    EXPECT_EQ(
        m_ast->GetTypeTemplateArgument(t.GetOpaqueQualType(), 2, expand_pack),
        CompilerType());
    auto float_result = m_ast->GetIntegralTemplateArgument(
        t.GetOpaqueQualType(), 2, expand_pack);
    ASSERT_NE(std::nullopt, float_result);
    EXPECT_EQ(float_arg, float_result->value.GetAPFloat());
    EXPECT_EQ(float_type, float_result->type);

    EXPECT_EQ(
        m_ast->GetTemplateArgumentKind(t.GetOpaqueQualType(), 3, expand_pack),
        eTemplateArgumentKindStructuralValue);
    EXPECT_EQ(
        m_ast->GetTypeTemplateArgument(t.GetOpaqueQualType(), 3, expand_pack),
        CompilerType());
    auto double_result = m_ast->GetIntegralTemplateArgument(
        t.GetOpaqueQualType(), 3, expand_pack);
    ASSERT_NE(std::nullopt, double_result);
    EXPECT_EQ(double_arg, double_result->value.GetAPFloat());
    EXPECT_EQ(double_type, double_result->type);
  }
}

class TestCreateClassTemplateDecl : public TestTypeSystemClang {
protected:
  /// The class templates created so far by the Expect* functions below.
  llvm::DenseSet<ClassTemplateDecl *> m_created_templates;

  /// Utility function for creating a class template.
  ClassTemplateDecl *
  CreateClassTemplate(const TypeSystemClang::TemplateParameterInfos &infos) {
    ClassTemplateDecl *decl = m_ast->CreateClassTemplateDecl(
        m_ast->GetTranslationUnitDecl(), OptionalClangModuleID(), eAccessPublic,
        "foo", llvm::to_underlying(clang::TagTypeKind::Struct), infos);
    return decl;
  }

  /// Creates a new class template with the given template parameters.
  /// Asserts that a new ClassTemplateDecl is created.
  /// \param description The gtest scope string that should describe the input.
  /// \param infos The template parameters that the class template should have.
  /// \returns The created ClassTemplateDecl.
  ClassTemplateDecl *
  ExpectNewTemplate(std::string description,
                    const TypeSystemClang::TemplateParameterInfos &infos) {
    SCOPED_TRACE(description);
    ClassTemplateDecl *first_template = CreateClassTemplate(infos);
    // A new template should have been created.
    EXPECT_FALSE(m_created_templates.contains(first_template))
        << "Didn't create new class template but reused this existing decl:\n"
        << ClangUtil::DumpDecl(first_template);
    m_created_templates.insert(first_template);

    // Creating a new template with the same arguments should always return
    // the template created above.
    ClassTemplateDecl *second_template = CreateClassTemplate(infos);
    EXPECT_EQ(first_template, second_template)
        << "Second attempt to create class template didn't reuse first decl:\n"
        << ClangUtil::DumpDecl(first_template) << "\nInstead created/reused:\n"
        << ClangUtil::DumpDecl(second_template);
    return first_template;
  }

  /// Tries to create a new class template but asserts that an existing class
  /// template in the current AST is reused (in contract so a new class
  /// template being created).
  /// \param description The gtest scope string that should describe the input.
  /// \param infos The template parameters that the class template should have.
  void
  ExpectReusedTemplate(std::string description,
                       const TypeSystemClang::TemplateParameterInfos &infos,
                       ClassTemplateDecl *expected) {
    SCOPED_TRACE(description);
    ClassTemplateDecl *td = CreateClassTemplate(infos);
    EXPECT_EQ(td, expected)
        << "Created/reused class template is:\n"
        << ClangUtil::DumpDecl(td) << "\nExpected to reuse:\n"
        << ClangUtil::DumpDecl(expected);
  }
};

TEST_F(TestCreateClassTemplateDecl, FindExistingTemplates) {
  // This tests the logic in TypeSystemClang::CreateClassTemplateDecl that
  // decides whether an existing ClassTemplateDecl in the AST can be reused.
  // The behaviour should follow the C++ rules for redeclaring templates
  // (e.g., parameter names can be changed/omitted.)

  // Test an empty template parameter list: <>
  ExpectNewTemplate("<>", {{}, {}});

  clang::TemplateArgument intArg(m_ast->getASTContext().IntTy);
  clang::TemplateArgument int47Arg(m_ast->getASTContext(),
                                   llvm::APSInt(llvm::APInt(32, 47)),
                                   m_ast->getASTContext().IntTy);
  clang::TemplateArgument floatArg(m_ast->getASTContext().FloatTy);
  clang::TemplateArgument char47Arg(m_ast->getASTContext(),
                                    llvm::APSInt(llvm::APInt(8, 47)),
                                    m_ast->getASTContext().SignedCharTy);

  clang::TemplateArgument char123Arg(m_ast->getASTContext(),
                                     llvm::APSInt(llvm::APInt(8, 123)),
                                     m_ast->getASTContext().SignedCharTy);

  // Test that <typename T> with T = int creates a new template.
  ClassTemplateDecl *single_type_arg =
      ExpectNewTemplate("<typename T>", {{"T"}, {intArg}});

  // Test that changing the parameter name doesn't create a new class template.
  ExpectReusedTemplate("<typename A> (A = int)", {{"A"}, {intArg}},
                       single_type_arg);

  // Test that changing the used type doesn't create a new class template.
  ExpectReusedTemplate("<typename A> (A = float)", {{"A"}, {floatArg}},
                       single_type_arg);

  // Test that <typename A, signed char I> creates a new template with A = int
  // and I = 47;
  ClassTemplateDecl *type_and_char_value =
      ExpectNewTemplate("<typename A, signed char I> (I = 47)",
                        {{"A", "I"}, {floatArg, char47Arg}});

  // Change the value of the I parameter to 123. The previously created
  // class template should still be reused.
  ExpectReusedTemplate("<typename A, signed char I> (I = 123)",
                       {{"A", "I"}, {floatArg, char123Arg}},
                       type_and_char_value);

  // Change the type of the I parameter to int so we have <typename A, int I>.
  // The class template from above can't be reused.
  ExpectNewTemplate("<typename A, int I> (I = 123)",
                    {{"A", "I"}, {floatArg, int47Arg}});

  // Test a second type parameter will also cause a new template to be created.
  // We now have <typename A, int I, typename B>.
  ClassTemplateDecl *type_and_char_value_and_type =
      ExpectNewTemplate("<typename A, int I, typename B>",
                        {{"A", "I", "B"}, {floatArg, int47Arg, intArg}});

  // Remove all the names from the parameters which shouldn't influence the
  // way the templates get merged.
  ExpectReusedTemplate("<typename, int, typename>",
                       {{"", "", ""}, {floatArg, int47Arg, intArg}},
                       type_and_char_value_and_type);
}

TEST_F(TestCreateClassTemplateDecl, FindExistingTemplatesWithParameterPack) {
  // The same as FindExistingTemplates but for templates with parameter packs.
  TypeSystemClang::TemplateParameterInfos infos;
  clang::TemplateArgument intArg(m_ast->getASTContext().IntTy);
  clang::TemplateArgument int1Arg(m_ast->getASTContext(),
                                  llvm::APSInt(llvm::APInt(32, 1)),
                                  m_ast->getASTContext().IntTy);
  clang::TemplateArgument int123Arg(m_ast->getASTContext(),
                                    llvm::APSInt(llvm::APInt(32, 123)),
                                    m_ast->getASTContext().IntTy);
  clang::TemplateArgument longArg(m_ast->getASTContext().LongTy);
  clang::TemplateArgument long1Arg(m_ast->getASTContext(),
                                   llvm::APSInt(llvm::APInt(64, 1)),
                                   m_ast->getASTContext().LongTy);

  infos.SetParameterPack(
      std::make_unique<TypeSystemClang::TemplateParameterInfos>(
          llvm::SmallVector<const char *>{"", ""},
          llvm::SmallVector<TemplateArgument>{intArg, intArg}));

  ClassTemplateDecl *type_pack =
      ExpectNewTemplate("<typename ...> (int, int)", infos);

  // Special case: An instantiation for a parameter pack with no values fits
  // to whatever class template we find. There isn't enough information to
  // do an actual comparison here.
  infos.SetParameterPack(
      std::make_unique<TypeSystemClang::TemplateParameterInfos>());
  ExpectReusedTemplate("<...> (no values in pack)", infos, type_pack);

  // Change the type content of pack type values.
  infos.SetParameterPack(
      std::make_unique<TypeSystemClang::TemplateParameterInfos>(
          llvm::SmallVector<const char *>{"", ""},
          llvm::SmallVector<TemplateArgument>{intArg, longArg}));
  ExpectReusedTemplate("<typename ...> (int, long)", infos, type_pack);

  // Change the number of pack values.
  infos.SetParameterPack(
      std::make_unique<TypeSystemClang::TemplateParameterInfos>(
          llvm::SmallVector<const char *>{""},
          llvm::SmallVector<TemplateArgument>{intArg}));
  ExpectReusedTemplate("<typename ...> (int)", infos, type_pack);

  // The names of the pack values shouldn't matter.
  infos.SetParameterPack(
      std::make_unique<TypeSystemClang::TemplateParameterInfos>(
          llvm::SmallVector<const char *>{"A"},
          llvm::SmallVector<TemplateArgument>{intArg}));
  ExpectReusedTemplate("<typename ...> (int)", infos, type_pack);

  // Changing the kind of template argument will create a new template.
  infos.SetParameterPack(
      std::make_unique<TypeSystemClang::TemplateParameterInfos>(
          llvm::SmallVector<const char *>{"A"},
          llvm::SmallVector<TemplateArgument>{int1Arg}));
  ClassTemplateDecl *int_pack = ExpectNewTemplate("<int ...> (int = 1)", infos);

  // Changing the value of integral parameters will not create a new template.
  infos.SetParameterPack(
      std::make_unique<TypeSystemClang::TemplateParameterInfos>(
          llvm::SmallVector<const char *>{"A"},
          llvm::SmallVector<TemplateArgument>{int123Arg}));
  ExpectReusedTemplate("<int ...> (int = 123)", infos, int_pack);

  // Changing the integral type will create a new template.
  infos.SetParameterPack(
      std::make_unique<TypeSystemClang::TemplateParameterInfos>(
          llvm::SmallVector<const char *>{"A"},
          llvm::SmallVector<TemplateArgument>{long1Arg}));
  ExpectNewTemplate("<long ...> (long = 1)", infos);

  // Prependinding a non-pack parameter will create a new template.
  infos.InsertArg("T", intArg);
  ExpectNewTemplate("<typename T, long...> (T = int, long = 1)", infos);
}

TEST_F(TestTypeSystemClang, OnlyPackName) {
  TypeSystemClang::TemplateParameterInfos infos;
  infos.SetPackName("A");
  EXPECT_FALSE(infos.IsValid());
}

static QualType makeConstInt(clang::ASTContext &ctxt) {
  QualType result(ctxt.IntTy);
  result.addConst();
  return result;
}

TEST_F(TestTypeSystemClang, TestGetTypeClassDeclType) {
  clang::ASTContext &ctxt = m_ast->getASTContext();
  auto *nullptr_expr = new (ctxt) CXXNullPtrLiteralExpr(ctxt.NullPtrTy, SourceLocation());
  QualType t = ctxt.getDecltypeType(nullptr_expr, makeConstInt(ctxt));
  EXPECT_EQ(lldb::eTypeClassBuiltin, m_ast->GetTypeClass(t.getAsOpaquePtr()));
}

TEST_F(TestTypeSystemClang, TestGetTypeClassTypeOf) {
  clang::ASTContext &ctxt = m_ast->getASTContext();
  QualType t = ctxt.getTypeOfType(makeConstInt(ctxt), TypeOfKind::Qualified);
  EXPECT_EQ(lldb::eTypeClassBuiltin, m_ast->GetTypeClass(t.getAsOpaquePtr()));
}

TEST_F(TestTypeSystemClang, TestGetTypeClassTypeOfExpr) {
  clang::ASTContext &ctxt = m_ast->getASTContext();
  auto *nullptr_expr = new (ctxt) CXXNullPtrLiteralExpr(ctxt.NullPtrTy, SourceLocation());
  QualType t = ctxt.getTypeOfExprType(nullptr_expr, TypeOfKind::Qualified);
  EXPECT_EQ(lldb::eTypeClassBuiltin, m_ast->GetTypeClass(t.getAsOpaquePtr()));
}

TEST_F(TestTypeSystemClang, TestGetTypeClassNested) {
  clang::ASTContext &ctxt = m_ast->getASTContext();
  QualType t_base =
      ctxt.getTypeOfType(makeConstInt(ctxt), TypeOfKind::Qualified);
  QualType t = ctxt.getTypeOfType(t_base, TypeOfKind::Qualified);
  EXPECT_EQ(lldb::eTypeClassBuiltin, m_ast->GetTypeClass(t.getAsOpaquePtr()));
}

TEST_F(TestTypeSystemClang, TestFunctionTemplateConstruction) {
  // Tests creating a function template.

  CompilerType int_type = m_ast->GetBasicType(lldb::eBasicTypeInt);
  clang::TranslationUnitDecl *TU = m_ast->GetTranslationUnitDecl();

  // Prepare the declarations/types we need for the template.
  CompilerType clang_type = m_ast->CreateFunctionType(int_type, {}, false, 0U);
  FunctionDecl *func = m_ast->CreateFunctionDeclaration(
      TU, OptionalClangModuleID(), "foo", clang_type, StorageClass::SC_None,
      false);
  TypeSystemClang::TemplateParameterInfos empty_params;

  // Create the actual function template.
  clang::FunctionTemplateDecl *func_template =
      m_ast->CreateFunctionTemplateDecl(TU, OptionalClangModuleID(), func,
                                        empty_params);

  EXPECT_EQ(TU, func_template->getDeclContext());
  EXPECT_EQ("foo", func_template->getName());
  EXPECT_EQ(clang::AccessSpecifier::AS_none, func_template->getAccess());
}

TEST_F(TestTypeSystemClang, TestFunctionTemplateInRecordConstruction) {
  // Tests creating a function template inside a record.

  CompilerType int_type = m_ast->GetBasicType(lldb::eBasicTypeInt);
  clang::TranslationUnitDecl *TU = m_ast->GetTranslationUnitDecl();

  // Create a record we can put the function template int.
  CompilerType record_type =
      clang_utils::createRecordWithField(*m_ast, "record", int_type, "field");
  clang::TagDecl *record = ClangUtil::GetAsTagDecl(record_type);

  // Prepare the declarations/types we need for the template.
  CompilerType clang_type = m_ast->CreateFunctionType(int_type, {}, false, 0U);
  // We create the FunctionDecl for the template in the TU DeclContext because:
  // 1. FunctionDecls can't be in a Record (only CXXMethodDecls can).
  // 2. It is mirroring the behavior of DWARFASTParserClang::ParseSubroutine.
  FunctionDecl *func = m_ast->CreateFunctionDeclaration(
      TU, OptionalClangModuleID(), "foo", clang_type, StorageClass::SC_None,
      false);
  TypeSystemClang::TemplateParameterInfos empty_params;

  // Create the actual function template.
  clang::FunctionTemplateDecl *func_template =
      m_ast->CreateFunctionTemplateDecl(record, OptionalClangModuleID(), func,
                                        empty_params);

  EXPECT_EQ(record, func_template->getDeclContext());
  EXPECT_EQ("foo", func_template->getName());
  EXPECT_EQ(clang::AccessSpecifier::AS_public, func_template->getAccess());
}

TEST_F(TestTypeSystemClang, TestDeletingImplicitCopyCstrDueToMoveCStr) {
  // We need to simulate this behavior in our AST that we construct as we don't
  // have a Sema instance that can do this for us:
  // C++11 [class.copy]p7, p18:
  //  If the class definition declares a move constructor or move assignment
  //  operator, an implicitly declared copy constructor or copy assignment
  //  operator is defined as deleted.

  // Create a record and start defining it.
  llvm::StringRef class_name = "S";
  CompilerType t = clang_utils::createRecord(*m_ast, class_name);
  m_ast->StartTagDeclarationDefinition(t);

  // Create a move constructor that will delete the implicit copy constructor.
  CompilerType return_type = m_ast->GetBasicType(lldb::eBasicTypeVoid);
  std::array<CompilerType, 1> args{t.GetRValueReferenceType()};
  CompilerType function_type = m_ast->CreateFunctionType(
      return_type, args, /*variadic=*/false, /*quals*/ 0U);
  bool is_virtual = false;
  bool is_static = false;
  bool is_inline = false;
  bool is_explicit = true;
  bool is_attr_used = false;
  bool is_artificial = false;
  m_ast->AddMethodToCXXRecordType(
      t.GetOpaqueQualType(), class_name, nullptr, function_type,
      lldb::AccessType::eAccessPublic, is_virtual, is_static, is_inline,
      is_explicit, is_attr_used, is_artificial);

  // Complete the definition and check the created record.
  m_ast->CompleteTagDeclarationDefinition(t);
  auto *record = llvm::cast<CXXRecordDecl>(ClangUtil::GetAsTagDecl(t));
  // We can't call defaultedCopyConstructorIsDeleted() as this requires that
  // the Decl passes through Sema which will actually compute this field.
  // Instead we check that there is no copy constructor declared by the user
  // which only leaves a non-deleted defaulted copy constructor as an option
  // that our record will have no simple copy constructor.
  EXPECT_FALSE(record->hasUserDeclaredCopyConstructor());
  EXPECT_FALSE(record->hasSimpleCopyConstructor());
}

TEST_F(TestTypeSystemClang, TestNotDeletingUserCopyCstrDueToMoveCStr) {
  // Tests that we don't delete the a user-defined copy constructor when
  // a move constructor is provided.
  // See also the TestDeletingImplicitCopyCstrDueToMoveCStr test.
  llvm::StringRef class_name = "S";
  CompilerType t = clang_utils::createRecord(*m_ast, class_name);
  m_ast->StartTagDeclarationDefinition(t);

  CompilerType return_type = m_ast->GetBasicType(lldb::eBasicTypeVoid);
  bool is_virtual = false;
  bool is_static = false;
  bool is_inline = false;
  bool is_explicit = true;
  bool is_attr_used = false;
  bool is_artificial = false;
  // Create a move constructor.
  {
    std::array<CompilerType, 1> args{t.GetRValueReferenceType()};
    CompilerType function_type = m_ast->CreateFunctionType(
        return_type, args, /*variadic=*/false, /*quals*/ 0U);
    m_ast->AddMethodToCXXRecordType(
        t.GetOpaqueQualType(), class_name, nullptr, function_type,
        lldb::AccessType::eAccessPublic, is_virtual, is_static, is_inline,
        is_explicit, is_attr_used, is_artificial);
  }
  // Create a copy constructor.
  {
    std::array<CompilerType, 1> args{
        t.GetLValueReferenceType().AddConstModifier()};
    CompilerType function_type =
        m_ast->CreateFunctionType(return_type, args,
                                  /*variadic=*/false, /*quals*/ 0U);
    m_ast->AddMethodToCXXRecordType(
        t.GetOpaqueQualType(), class_name, nullptr, function_type,
        lldb::AccessType::eAccessPublic, is_virtual, is_static, is_inline,
        is_explicit, is_attr_used, is_artificial);
  }

  // Complete the definition and check the created record.
  m_ast->CompleteTagDeclarationDefinition(t);
  auto *record = llvm::cast<CXXRecordDecl>(ClangUtil::GetAsTagDecl(t));
  EXPECT_TRUE(record->hasUserDeclaredCopyConstructor());
}

TEST_F(TestTypeSystemClang, AddMethodToObjCObjectType) {
  // Create an interface decl and mark it as having external storage.
  CompilerType c = m_ast->CreateObjCClass("A", m_ast->GetTranslationUnitDecl(),
                                          OptionalClangModuleID(),
                                          /*IsInternal*/ false);
  ObjCInterfaceDecl *interface = m_ast->GetAsObjCInterfaceDecl(c);
  m_ast->SetHasExternalStorage(c.GetOpaqueQualType(), true);
  EXPECT_TRUE(interface->hasExternalLexicalStorage());

  // Add a method to the interface.
  std::vector<CompilerType> args;
  CompilerType func_type = m_ast->CreateFunctionType(
      m_ast->GetBasicType(lldb::eBasicTypeInt), args, /*variadic*/ false,
      /*quals*/ 0, clang::CallingConv::CC_C);
  bool variadic = false;
  bool artificial = false;
  bool objc_direct = false;
  clang::ObjCMethodDecl *method = TypeSystemClang::AddMethodToObjCObjectType(
      c, "-[A foo]", func_type, artificial, variadic, objc_direct);
  ASSERT_NE(method, nullptr);

  // The interface decl should still have external lexical storage.
  EXPECT_TRUE(interface->hasExternalLexicalStorage());

  // Test some properties of the created ObjCMethodDecl.
  EXPECT_FALSE(method->isVariadic());
  EXPECT_TRUE(method->isImplicit());
  EXPECT_FALSE(method->isDirectMethod());
  EXPECT_EQ(method->getDeclName().getObjCSelector().getAsString(), "foo");
}

TEST_F(TestTypeSystemClang, GetFullyUnqualifiedType) {
  CompilerType bool_ = m_ast->GetBasicType(eBasicTypeBool);
  CompilerType cv_bool = bool_.AddConstModifier().AddVolatileModifier();

  // const volatile bool -> bool
  EXPECT_EQ(bool_, cv_bool.GetFullyUnqualifiedType());

  // const volatile bool[47] -> bool[47]
  EXPECT_EQ(bool_.GetArrayType(47),
            cv_bool.GetArrayType(47).GetFullyUnqualifiedType());

  // const volatile bool[47][42] -> bool[47][42]
  EXPECT_EQ(
      bool_.GetArrayType(42).GetArrayType(47),
      cv_bool.GetArrayType(42).GetArrayType(47).GetFullyUnqualifiedType());

  // const volatile bool * -> bool *
  EXPECT_EQ(bool_.GetPointerType(),
            cv_bool.GetPointerType().GetFullyUnqualifiedType());

  // const volatile bool *[47] -> bool *[47]
  EXPECT_EQ(
      bool_.GetPointerType().GetArrayType(47),
      cv_bool.GetPointerType().GetArrayType(47).GetFullyUnqualifiedType());
}

TEST(TestScratchTypeSystemClang, InferSubASTFromLangOpts) {
  LangOptions lang_opts;
  EXPECT_EQ(
      ScratchTypeSystemClang::DefaultAST,
      ScratchTypeSystemClang::InferIsolatedASTKindFromLangOpts(lang_opts));

  lang_opts.Modules = true;
  EXPECT_EQ(
      ScratchTypeSystemClang::IsolatedASTKind::CppModules,
      ScratchTypeSystemClang::InferIsolatedASTKindFromLangOpts(lang_opts));
}

TEST_F(TestTypeSystemClang, GetDeclContextByNameWhenMissingSymbolFile) {
  // Test that a type system without a symbol file is handled gracefully.
  std::vector<CompilerDecl> decls =
      m_ast->DeclContextFindDeclByName(nullptr, ConstString("SomeName"), true);

  EXPECT_TRUE(decls.empty());
}

TEST_F(TestTypeSystemClang, AddMethodToCXXRecordType_ParmVarDecls) {
  // Tests that AddMethodToCXXRecordType creates ParmVarDecl's with
  // a correct clang::DeclContext.

  llvm::StringRef class_name = "S";
  CompilerType t = clang_utils::createRecord(*m_ast, class_name);
  m_ast->StartTagDeclarationDefinition(t);

  CompilerType return_type = m_ast->GetBasicType(lldb::eBasicTypeVoid);
  const bool is_virtual = false;
  const bool is_static = false;
  const bool is_inline = false;
  const bool is_explicit = true;
  const bool is_attr_used = false;
  const bool is_artificial = false;

  llvm::SmallVector<CompilerType> param_types{
      m_ast->GetBasicType(lldb::eBasicTypeInt),
      m_ast->GetBasicType(lldb::eBasicTypeShort)};
<<<<<<< HEAD
  CompilerType function_type = m_ast->CreateFunctionType(
      return_type, param_types.data(), /*num_params*/ param_types.size(),
      /*variadic=*/false, /*quals*/ 0U);
=======
  CompilerType function_type =
      m_ast->CreateFunctionType(return_type, param_types,
                                /*variadic=*/false, /*quals*/ 0U);
>>>>>>> eb0f1dc0
  m_ast->AddMethodToCXXRecordType(
      t.GetOpaqueQualType(), "myFunc", nullptr, function_type,
      lldb::AccessType::eAccessPublic, is_virtual, is_static, is_inline,
      is_explicit, is_attr_used, is_artificial);

  // Complete the definition and check the created record.
  m_ast->CompleteTagDeclarationDefinition(t);

  auto *record = llvm::cast<CXXRecordDecl>(ClangUtil::GetAsTagDecl(t));

  auto method_it = record->method_begin();
  ASSERT_NE(method_it, record->method_end());

  EXPECT_EQ(method_it->getNumParams(), param_types.size());

  // DeclContext of each parameter should be the CXXMethodDecl itself.
  EXPECT_EQ(method_it->getParamDecl(0)->getDeclContext(), *method_it);
  EXPECT_EQ(method_it->getParamDecl(1)->getDeclContext(), *method_it);
}<|MERGE_RESOLUTION|>--- conflicted
+++ resolved
@@ -1094,15 +1094,9 @@
   llvm::SmallVector<CompilerType> param_types{
       m_ast->GetBasicType(lldb::eBasicTypeInt),
       m_ast->GetBasicType(lldb::eBasicTypeShort)};
-<<<<<<< HEAD
-  CompilerType function_type = m_ast->CreateFunctionType(
-      return_type, param_types.data(), /*num_params*/ param_types.size(),
-      /*variadic=*/false, /*quals*/ 0U);
-=======
   CompilerType function_type =
       m_ast->CreateFunctionType(return_type, param_types,
                                 /*variadic=*/false, /*quals*/ 0U);
->>>>>>> eb0f1dc0
   m_ast->AddMethodToCXXRecordType(
       t.GetOpaqueQualType(), "myFunc", nullptr, function_type,
       lldb::AccessType::eAccessPublic, is_virtual, is_static, is_inline,
