set(disas_srcs "")

if("ARM" IN_LIST LLVM_TARGETS_TO_BUILD)
  list(APPEND
    ARM/TestArm64Disassembly.cpp
    ARM/TestArmv7Disassembly.cpp
  )
endif()

if("X86" IN_LIST LLVM_TARGETS_TO_BUILD)
  list(APPEND disas_srcs
    x86/TestGetControlFlowKindx86.cpp
  )
endif()

if("RISCV" IN_LIST LLVM_TARGETS_TO_BUILD)
  list(APPEND disas_srcs
    RISCV/TestMCDisasmInstanceRISCV.cpp
  )
endif()

if (disas_srcs)
  add_lldb_unittest(DisassemblerTests
    ${disas_srcs}
<<<<<<< HEAD
=======
    LINK_COMPONENTS
      Support
      ${LLVM_TARGETS_TO_BUILD}
>>>>>>> 4084ffcf
    LINK_LIBS
      lldbCore
      lldbSymbol
      lldbTarget
      lldbPluginDisassemblerLLVMC
      lldbPluginProcessUtility
<<<<<<< HEAD
    LINK_COMPONENTS
      Support
      ${LLVM_TARGETS_TO_BUILD})
=======
    )
>>>>>>> 4084ffcf
endif()<|MERGE_RESOLUTION|>--- conflicted
+++ resolved
@@ -22,23 +22,14 @@
 if (disas_srcs)
   add_lldb_unittest(DisassemblerTests
     ${disas_srcs}
-<<<<<<< HEAD
-=======
     LINK_COMPONENTS
       Support
       ${LLVM_TARGETS_TO_BUILD}
->>>>>>> 4084ffcf
     LINK_LIBS
       lldbCore
       lldbSymbol
       lldbTarget
       lldbPluginDisassemblerLLVMC
       lldbPluginProcessUtility
-<<<<<<< HEAD
-    LINK_COMPONENTS
-      Support
-      ${LLVM_TARGETS_TO_BUILD})
-=======
     )
->>>>>>> 4084ffcf
 endif()