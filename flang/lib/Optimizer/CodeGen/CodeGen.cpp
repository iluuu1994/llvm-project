//===-- CodeGen.cpp -- bridge to lower to LLVM ----------------------------===//
//
// Part of the LLVM Project, under the Apache License v2.0 with LLVM Exceptions.
// See https://llvm.org/LICENSE.txt for license information.
// SPDX-License-Identifier: Apache-2.0 WITH LLVM-exception
//
//===----------------------------------------------------------------------===//
//
// Coding style: https://mlir.llvm.org/getting_started/DeveloperGuide/
//
//===----------------------------------------------------------------------===//

#include "flang/Optimizer/CodeGen/CodeGen.h"

#include "flang/Optimizer/CodeGen/CodeGenOpenMP.h"
#include "flang/Optimizer/CodeGen/FIROpPatterns.h"
#include "flang/Optimizer/CodeGen/LLVMInsertChainFolder.h"
#include "flang/Optimizer/CodeGen/TypeConverter.h"
#include "flang/Optimizer/Dialect/FIRAttr.h"
#include "flang/Optimizer/Dialect/FIRCG/CGOps.h"
#include "flang/Optimizer/Dialect/FIRDialect.h"
#include "flang/Optimizer/Dialect/FIROps.h"
#include "flang/Optimizer/Dialect/FIRType.h"
#include "flang/Optimizer/Support/DataLayout.h"
#include "flang/Optimizer/Support/InternalNames.h"
#include "flang/Optimizer/Support/TypeCode.h"
#include "flang/Optimizer/Support/Utils.h"
#include "flang/Runtime/CUDA/descriptor.h"
#include "flang/Runtime/CUDA/memory.h"
#include "flang/Runtime/allocator-registry-consts.h"
#include "flang/Runtime/descriptor-consts.h"
#include "flang/Semantics/runtime-type-info.h"
#include "mlir/Conversion/ArithCommon/AttrToLLVMConverter.h"
#include "mlir/Conversion/ArithToLLVM/ArithToLLVM.h"
#include "mlir/Conversion/ComplexToLLVM/ComplexToLLVM.h"
#include "mlir/Conversion/ComplexToStandard/ComplexToStandard.h"
#include "mlir/Conversion/ControlFlowToLLVM/ControlFlowToLLVM.h"
#include "mlir/Conversion/FuncToLLVM/ConvertFuncToLLVM.h"
#include "mlir/Conversion/LLVMCommon/Pattern.h"
#include "mlir/Conversion/MathToFuncs/MathToFuncs.h"
#include "mlir/Conversion/MathToLLVM/MathToLLVM.h"
#include "mlir/Conversion/MathToLibm/MathToLibm.h"
#include "mlir/Conversion/MathToROCDL/MathToROCDL.h"
#include "mlir/Conversion/OpenMPToLLVM/ConvertOpenMPToLLVM.h"
#include "mlir/Conversion/VectorToLLVM/ConvertVectorToLLVM.h"
#include "mlir/Dialect/Arith/IR/Arith.h"
#include "mlir/Dialect/DLTI/DLTI.h"
#include "mlir/Dialect/GPU/IR/GPUDialect.h"
#include "mlir/Dialect/LLVMIR/LLVMAttrs.h"
#include "mlir/Dialect/LLVMIR/LLVMDialect.h"
#include "mlir/Dialect/LLVMIR/NVVMDialect.h"
#include "mlir/Dialect/LLVMIR/Transforms/AddComdats.h"
#include "mlir/Dialect/OpenACC/OpenACC.h"
#include "mlir/Dialect/OpenMP/OpenMPDialect.h"
#include "mlir/IR/BuiltinTypes.h"
#include "mlir/IR/Matchers.h"
#include "mlir/Pass/Pass.h"
#include "mlir/Pass/PassManager.h"
#include "mlir/Target/LLVMIR/Import.h"
#include "mlir/Target/LLVMIR/ModuleTranslation.h"
#include "llvm/ADT/ArrayRef.h"
#include "llvm/ADT/TypeSwitch.h"

namespace fir {
#define GEN_PASS_DEF_FIRTOLLVMLOWERING
#include "flang/Optimizer/CodeGen/CGPasses.h.inc"
} // namespace fir

#define DEBUG_TYPE "flang-codegen"

// TODO: This should really be recovered from the specified target.
static constexpr unsigned defaultAlign = 8;

/// `fir.box` attribute values as defined for CFI_attribute_t in
/// flang/ISO_Fortran_binding.h.
static constexpr unsigned kAttrPointer = CFI_attribute_pointer;
static constexpr unsigned kAttrAllocatable = CFI_attribute_allocatable;

static inline mlir::Type getLlvmPtrType(mlir::MLIRContext *context,
                                        unsigned addressSpace = 0) {
  return mlir::LLVM::LLVMPointerType::get(context, addressSpace);
}

static inline mlir::Type getI8Type(mlir::MLIRContext *context) {
  return mlir::IntegerType::get(context, 8);
}

static mlir::LLVM::ConstantOp
genConstantIndex(mlir::Location loc, mlir::Type ity,
                 mlir::ConversionPatternRewriter &rewriter,
                 std::int64_t offset) {
  auto cattr = rewriter.getI64IntegerAttr(offset);
  return rewriter.create<mlir::LLVM::ConstantOp>(loc, ity, cattr);
}

static mlir::Block *createBlock(mlir::ConversionPatternRewriter &rewriter,
                                mlir::Block *insertBefore) {
  assert(insertBefore && "expected valid insertion block");
  return rewriter.createBlock(insertBefore->getParent(),
                              mlir::Region::iterator(insertBefore));
}

/// Extract constant from a value that must be the result of one of the
/// ConstantOp operations.
static int64_t getConstantIntValue(mlir::Value val) {
  if (auto constVal = fir::getIntIfConstant(val))
    return *constVal;
  fir::emitFatalError(val.getLoc(), "must be a constant");
}

static unsigned getTypeDescFieldId(mlir::Type ty) {
  auto isArray = mlir::isa<fir::SequenceType>(fir::dyn_cast_ptrOrBoxEleTy(ty));
  return isArray ? kOptTypePtrPosInBox : kDimsPosInBox;
}
static unsigned getLenParamFieldId(mlir::Type ty) {
  return getTypeDescFieldId(ty) + 1;
}

static llvm::SmallVector<mlir::NamedAttribute>
addLLVMOpBundleAttrs(mlir::ConversionPatternRewriter &rewriter,
                     llvm::ArrayRef<mlir::NamedAttribute> attrs,
                     int32_t numCallOperands) {
  llvm::SmallVector<mlir::NamedAttribute> newAttrs;
  newAttrs.reserve(attrs.size() + 2);

  for (mlir::NamedAttribute attr : attrs) {
    if (attr.getName() != "operandSegmentSizes")
      newAttrs.push_back(attr);
  }

  newAttrs.push_back(rewriter.getNamedAttr(
      "operandSegmentSizes",
      rewriter.getDenseI32ArrayAttr({numCallOperands, 0})));
  newAttrs.push_back(rewriter.getNamedAttr("op_bundle_sizes",
                                           rewriter.getDenseI32ArrayAttr({})));
  return newAttrs;
}

namespace {
/// Lower `fir.address_of` operation to `llvm.address_of` operation.
struct AddrOfOpConversion : public fir::FIROpConversion<fir::AddrOfOp> {
  using FIROpConversion::FIROpConversion;

  llvm::LogicalResult
  matchAndRewrite(fir::AddrOfOp addr, OpAdaptor adaptor,
                  mlir::ConversionPatternRewriter &rewriter) const override {
    auto ty = convertType(addr.getType());
    rewriter.replaceOpWithNewOp<mlir::LLVM::AddressOfOp>(
        addr, ty, addr.getSymbol().getRootReference().getValue());
    return mlir::success();
  }
};
} // namespace

/// Lookup the function to compute the memory size of this parametric derived
/// type. The size of the object may depend on the LEN type parameters of the
/// derived type.
static mlir::LLVM::LLVMFuncOp
getDependentTypeMemSizeFn(fir::RecordType recTy, fir::AllocaOp op,
                          mlir::ConversionPatternRewriter &rewriter) {
  auto module = op->getParentOfType<mlir::ModuleOp>();
  std::string name = recTy.getName().str() + "P.mem.size";
  if (auto memSizeFunc = module.lookupSymbol<mlir::LLVM::LLVMFuncOp>(name))
    return memSizeFunc;
  TODO(op.getLoc(), "did not find allocation function");
}

// Compute the alloc scale size (constant factors encoded in the array type).
// We do this for arrays without a constant interior or arrays of character with
// dynamic length arrays, since those are the only ones that get decayed to a
// pointer to the element type.
template <typename OP>
static mlir::Value
genAllocationScaleSize(OP op, mlir::Type ity,
                       mlir::ConversionPatternRewriter &rewriter) {
  mlir::Location loc = op.getLoc();
  mlir::Type dataTy = op.getInType();
  auto seqTy = mlir::dyn_cast<fir::SequenceType>(dataTy);
  fir::SequenceType::Extent constSize = 1;
  if (seqTy) {
    int constRows = seqTy.getConstantRows();
    const fir::SequenceType::ShapeRef &shape = seqTy.getShape();
    if (constRows != static_cast<int>(shape.size())) {
      for (auto extent : shape) {
        if (constRows-- > 0)
          continue;
        if (extent != fir::SequenceType::getUnknownExtent())
          constSize *= extent;
      }
    }
  }

  if (constSize != 1) {
    mlir::Value constVal{
        genConstantIndex(loc, ity, rewriter, constSize).getResult()};
    return constVal;
  }
  return nullptr;
}

namespace {
struct DeclareOpConversion : public fir::FIROpConversion<fir::cg::XDeclareOp> {
public:
  using FIROpConversion::FIROpConversion;
  llvm::LogicalResult
  matchAndRewrite(fir::cg::XDeclareOp declareOp, OpAdaptor adaptor,
                  mlir::ConversionPatternRewriter &rewriter) const override {
    auto memRef = adaptor.getOperands()[0];
    if (auto fusedLoc = mlir::dyn_cast<mlir::FusedLoc>(declareOp.getLoc())) {
      if (auto varAttr =
              mlir::dyn_cast_or_null<mlir::LLVM::DILocalVariableAttr>(
                  fusedLoc.getMetadata())) {
        rewriter.create<mlir::LLVM::DbgDeclareOp>(memRef.getLoc(), memRef,
                                                  varAttr, nullptr);
      }
    }
    rewriter.replaceOp(declareOp, memRef);
    return mlir::success();
  }
};
} // namespace

namespace {
/// convert to LLVM IR dialect `alloca`
struct AllocaOpConversion : public fir::FIROpConversion<fir::AllocaOp> {
  using FIROpConversion::FIROpConversion;

  llvm::LogicalResult
  matchAndRewrite(fir::AllocaOp alloc, OpAdaptor adaptor,
                  mlir::ConversionPatternRewriter &rewriter) const override {
    mlir::ValueRange operands = adaptor.getOperands();
    auto loc = alloc.getLoc();
    mlir::Type ity = lowerTy().indexType();
    unsigned i = 0;
    mlir::Value size = genConstantIndex(loc, ity, rewriter, 1).getResult();
    mlir::Type firObjType = fir::unwrapRefType(alloc.getType());
    mlir::Type llvmObjectType = convertObjectType(firObjType);
    if (alloc.hasLenParams()) {
      unsigned end = alloc.numLenParams();
      llvm::SmallVector<mlir::Value> lenParams;
      for (; i < end; ++i)
        lenParams.push_back(operands[i]);
      mlir::Type scalarType = fir::unwrapSequenceType(alloc.getInType());
      if (auto chrTy = mlir::dyn_cast<fir::CharacterType>(scalarType)) {
        fir::CharacterType rawCharTy = fir::CharacterType::getUnknownLen(
            chrTy.getContext(), chrTy.getFKind());
        llvmObjectType = convertType(rawCharTy);
        assert(end == 1);
        size = integerCast(loc, rewriter, ity, lenParams[0], /*fold=*/true);
      } else if (auto recTy = mlir::dyn_cast<fir::RecordType>(scalarType)) {
        mlir::LLVM::LLVMFuncOp memSizeFn =
            getDependentTypeMemSizeFn(recTy, alloc, rewriter);
        if (!memSizeFn)
          emitError(loc, "did not find allocation function");
        mlir::NamedAttribute attr = rewriter.getNamedAttr(
            "callee", mlir::SymbolRefAttr::get(memSizeFn));
        auto call = rewriter.create<mlir::LLVM::CallOp>(
            loc, ity, lenParams,
            addLLVMOpBundleAttrs(rewriter, {attr}, lenParams.size()));
        size = call.getResult();
        llvmObjectType = ::getI8Type(alloc.getContext());
      } else {
        return emitError(loc, "unexpected type ")
               << scalarType << " with type parameters";
      }
    }
    if (auto scaleSize = genAllocationScaleSize(alloc, ity, rewriter))
      size =
          rewriter.createOrFold<mlir::LLVM::MulOp>(loc, ity, size, scaleSize);
    if (alloc.hasShapeOperands()) {
      unsigned end = operands.size();
      for (; i < end; ++i)
        size = rewriter.createOrFold<mlir::LLVM::MulOp>(
            loc, ity, size,
            integerCast(loc, rewriter, ity, operands[i], /*fold=*/true));
    }

    unsigned allocaAs = getAllocaAddressSpace(rewriter);
    unsigned programAs = getProgramAddressSpace(rewriter);

    if (mlir::isa<mlir::LLVM::ConstantOp>(size.getDefiningOp())) {
      // Set the Block in which the llvm alloca should be inserted.
      mlir::Operation *parentOp = rewriter.getInsertionBlock()->getParentOp();
      mlir::Region *parentRegion = rewriter.getInsertionBlock()->getParent();
      mlir::Block *insertBlock =
          getBlockForAllocaInsert(parentOp, parentRegion);

      // The old size might have had multiple users, some at a broader scope
      // than we can safely outline the alloca to. As it is only an
      // llvm.constant operation, it is faster to clone it than to calculate the
      // dominance to see if it really should be moved.
      mlir::Operation *clonedSize = rewriter.clone(*size.getDefiningOp());
      size = clonedSize->getResult(0);
      clonedSize->moveBefore(&insertBlock->front());
      rewriter.setInsertionPointAfter(size.getDefiningOp());
    }

    // NOTE: we used to pass alloc->getAttrs() in the builder for non opaque
    // pointers! Only propagate pinned and bindc_name to help debugging, but
    // this should have no functional purpose (and passing the operand segment
    // attribute like before is certainly bad).
    auto llvmAlloc = rewriter.create<mlir::LLVM::AllocaOp>(
        loc, ::getLlvmPtrType(alloc.getContext(), allocaAs), llvmObjectType,
        size);
    if (alloc.getPinned())
      llvmAlloc->setDiscardableAttr(alloc.getPinnedAttrName(),
                                    alloc.getPinnedAttr());
    if (alloc.getBindcName())
      llvmAlloc->setDiscardableAttr(alloc.getBindcNameAttrName(),
                                    alloc.getBindcNameAttr());
    if (allocaAs == programAs) {
      rewriter.replaceOp(alloc, llvmAlloc);
    } else {
      // if our allocation address space, is not the same as the program address
      // space, then we must emit a cast to the program address space before
      // use. An example case would be on AMDGPU, where the allocation address
      // space is the numeric value 5 (private), and the program address space
      // is 0 (generic).
      rewriter.replaceOpWithNewOp<mlir::LLVM::AddrSpaceCastOp>(
          alloc, ::getLlvmPtrType(alloc.getContext(), programAs), llvmAlloc);
    }

    return mlir::success();
  }
};
} // namespace

namespace {
/// Lower `fir.box_addr` to the sequence of operations to extract the first
/// element of the box.
struct BoxAddrOpConversion : public fir::FIROpConversion<fir::BoxAddrOp> {
  using FIROpConversion::FIROpConversion;

  llvm::LogicalResult
  matchAndRewrite(fir::BoxAddrOp boxaddr, OpAdaptor adaptor,
                  mlir::ConversionPatternRewriter &rewriter) const override {
    mlir::Value a = adaptor.getOperands()[0];
    auto loc = boxaddr.getLoc();
    if (auto argty =
            mlir::dyn_cast<fir::BaseBoxType>(boxaddr.getVal().getType())) {
      TypePair boxTyPair = getBoxTypePair(argty);
      rewriter.replaceOp(boxaddr,
                         getBaseAddrFromBox(loc, boxTyPair, a, rewriter));
    } else {
      rewriter.replaceOpWithNewOp<mlir::LLVM::ExtractValueOp>(boxaddr, a, 0);
    }
    return mlir::success();
  }
};

/// Convert `!fir.boxchar_len` to  `!llvm.extractvalue` for the 2nd part of the
/// boxchar.
struct BoxCharLenOpConversion : public fir::FIROpConversion<fir::BoxCharLenOp> {
  using FIROpConversion::FIROpConversion;

  llvm::LogicalResult
  matchAndRewrite(fir::BoxCharLenOp boxCharLen, OpAdaptor adaptor,
                  mlir::ConversionPatternRewriter &rewriter) const override {
    mlir::Value boxChar = adaptor.getOperands()[0];
    mlir::Location loc = boxChar.getLoc();
    mlir::Type returnValTy = boxCharLen.getResult().getType();

    constexpr int boxcharLenIdx = 1;
    auto len = rewriter.create<mlir::LLVM::ExtractValueOp>(loc, boxChar,
                                                           boxcharLenIdx);
    mlir::Value lenAfterCast = integerCast(loc, rewriter, returnValTy, len);
    rewriter.replaceOp(boxCharLen, lenAfterCast);

    return mlir::success();
  }
};

/// Lower `fir.box_dims` to a sequence of operations to extract the requested
/// dimension information from the boxed value.
/// Result in a triple set of GEPs and loads.
struct BoxDimsOpConversion : public fir::FIROpConversion<fir::BoxDimsOp> {
  using FIROpConversion::FIROpConversion;

  llvm::LogicalResult
  matchAndRewrite(fir::BoxDimsOp boxdims, OpAdaptor adaptor,
                  mlir::ConversionPatternRewriter &rewriter) const override {
    llvm::SmallVector<mlir::Type, 3> resultTypes = {
        convertType(boxdims.getResult(0).getType()),
        convertType(boxdims.getResult(1).getType()),
        convertType(boxdims.getResult(2).getType()),
    };
    TypePair boxTyPair = getBoxTypePair(boxdims.getVal().getType());
    auto results = getDimsFromBox(boxdims.getLoc(), resultTypes, boxTyPair,
                                  adaptor.getOperands()[0],
                                  adaptor.getOperands()[1], rewriter);
    rewriter.replaceOp(boxdims, results);
    return mlir::success();
  }
};

/// Lower `fir.box_elesize` to a sequence of operations ro extract the size of
/// an element in the boxed value.
struct BoxEleSizeOpConversion : public fir::FIROpConversion<fir::BoxEleSizeOp> {
  using FIROpConversion::FIROpConversion;

  llvm::LogicalResult
  matchAndRewrite(fir::BoxEleSizeOp boxelesz, OpAdaptor adaptor,
                  mlir::ConversionPatternRewriter &rewriter) const override {
    mlir::Value box = adaptor.getOperands()[0];
    auto loc = boxelesz.getLoc();
    auto ty = convertType(boxelesz.getType());
    TypePair boxTyPair = getBoxTypePair(boxelesz.getVal().getType());
    auto elemSize = getElementSizeFromBox(loc, ty, boxTyPair, box, rewriter);
    rewriter.replaceOp(boxelesz, elemSize);
    return mlir::success();
  }
};

/// Lower `fir.box_isalloc` to a sequence of operations to determine if the
/// boxed value was from an ALLOCATABLE entity.
struct BoxIsAllocOpConversion : public fir::FIROpConversion<fir::BoxIsAllocOp> {
  using FIROpConversion::FIROpConversion;

  llvm::LogicalResult
  matchAndRewrite(fir::BoxIsAllocOp boxisalloc, OpAdaptor adaptor,
                  mlir::ConversionPatternRewriter &rewriter) const override {
    mlir::Value box = adaptor.getOperands()[0];
    auto loc = boxisalloc.getLoc();
    TypePair boxTyPair = getBoxTypePair(boxisalloc.getVal().getType());
    mlir::Value check =
        genBoxAttributeCheck(loc, boxTyPair, box, rewriter, kAttrAllocatable);
    rewriter.replaceOp(boxisalloc, check);
    return mlir::success();
  }
};

/// Lower `fir.box_isarray` to a sequence of operations to determine if the
/// boxed is an array.
struct BoxIsArrayOpConversion : public fir::FIROpConversion<fir::BoxIsArrayOp> {
  using FIROpConversion::FIROpConversion;

  llvm::LogicalResult
  matchAndRewrite(fir::BoxIsArrayOp boxisarray, OpAdaptor adaptor,
                  mlir::ConversionPatternRewriter &rewriter) const override {
    mlir::Value a = adaptor.getOperands()[0];
    auto loc = boxisarray.getLoc();
    TypePair boxTyPair = getBoxTypePair(boxisarray.getVal().getType());
    mlir::Value rank = getRankFromBox(loc, boxTyPair, a, rewriter);
    mlir::Value c0 = genConstantIndex(loc, rank.getType(), rewriter, 0);
    rewriter.replaceOpWithNewOp<mlir::LLVM::ICmpOp>(
        boxisarray, mlir::LLVM::ICmpPredicate::ne, rank, c0);
    return mlir::success();
  }
};

/// Lower `fir.box_isptr` to a sequence of operations to determined if the
/// boxed value was from a POINTER entity.
struct BoxIsPtrOpConversion : public fir::FIROpConversion<fir::BoxIsPtrOp> {
  using FIROpConversion::FIROpConversion;

  llvm::LogicalResult
  matchAndRewrite(fir::BoxIsPtrOp boxisptr, OpAdaptor adaptor,
                  mlir::ConversionPatternRewriter &rewriter) const override {
    mlir::Value box = adaptor.getOperands()[0];
    auto loc = boxisptr.getLoc();
    TypePair boxTyPair = getBoxTypePair(boxisptr.getVal().getType());
    mlir::Value check =
        genBoxAttributeCheck(loc, boxTyPair, box, rewriter, kAttrPointer);
    rewriter.replaceOp(boxisptr, check);
    return mlir::success();
  }
};

/// Lower `fir.box_rank` to the sequence of operation to extract the rank from
/// the box.
struct BoxRankOpConversion : public fir::FIROpConversion<fir::BoxRankOp> {
  using FIROpConversion::FIROpConversion;

  llvm::LogicalResult
  matchAndRewrite(fir::BoxRankOp boxrank, OpAdaptor adaptor,
                  mlir::ConversionPatternRewriter &rewriter) const override {
    mlir::Value a = adaptor.getOperands()[0];
    auto loc = boxrank.getLoc();
    mlir::Type ty = convertType(boxrank.getType());
    TypePair boxTyPair =
        getBoxTypePair(fir::unwrapRefType(boxrank.getBox().getType()));
    mlir::Value rank = getRankFromBox(loc, boxTyPair, a, rewriter);
    mlir::Value result = integerCast(loc, rewriter, ty, rank);
    rewriter.replaceOp(boxrank, result);
    return mlir::success();
  }
};

/// Lower `fir.boxproc_host` operation. Extracts the host pointer from the
/// boxproc.
/// TODO: Part of supporting Fortran 2003 procedure pointers.
struct BoxProcHostOpConversion
    : public fir::FIROpConversion<fir::BoxProcHostOp> {
  using FIROpConversion::FIROpConversion;

  llvm::LogicalResult
  matchAndRewrite(fir::BoxProcHostOp boxprochost, OpAdaptor adaptor,
                  mlir::ConversionPatternRewriter &rewriter) const override {
    TODO(boxprochost.getLoc(), "fir.boxproc_host codegen");
    return mlir::failure();
  }
};

/// Lower `fir.box_tdesc` to the sequence of operations to extract the type
/// descriptor from the box.
struct BoxTypeDescOpConversion
    : public fir::FIROpConversion<fir::BoxTypeDescOp> {
  using FIROpConversion::FIROpConversion;

  llvm::LogicalResult
  matchAndRewrite(fir::BoxTypeDescOp boxtypedesc, OpAdaptor adaptor,
                  mlir::ConversionPatternRewriter &rewriter) const override {
    mlir::Value box = adaptor.getOperands()[0];
    TypePair boxTyPair = getBoxTypePair(boxtypedesc.getBox().getType());
    auto typeDescAddr =
        loadTypeDescAddress(boxtypedesc.getLoc(), boxTyPair, box, rewriter);
    rewriter.replaceOp(boxtypedesc, typeDescAddr);
    return mlir::success();
  }
};

/// Lower `fir.box_typecode` to a sequence of operations to extract the type
/// code in the boxed value.
struct BoxTypeCodeOpConversion
    : public fir::FIROpConversion<fir::BoxTypeCodeOp> {
  using FIROpConversion::FIROpConversion;

  llvm::LogicalResult
  matchAndRewrite(fir::BoxTypeCodeOp op, OpAdaptor adaptor,
                  mlir::ConversionPatternRewriter &rewriter) const override {
    mlir::Value box = adaptor.getOperands()[0];
    auto loc = box.getLoc();
    auto ty = convertType(op.getType());
    TypePair boxTyPair = getBoxTypePair(op.getBox().getType());
    auto typeCode =
        getValueFromBox(loc, boxTyPair, box, ty, rewriter, kTypePosInBox);
    rewriter.replaceOp(op, typeCode);
    return mlir::success();
  }
};

/// Lower `fir.string_lit` to LLVM IR dialect operation.
struct StringLitOpConversion : public fir::FIROpConversion<fir::StringLitOp> {
  using FIROpConversion::FIROpConversion;

  llvm::LogicalResult
  matchAndRewrite(fir::StringLitOp constop, OpAdaptor adaptor,
                  mlir::ConversionPatternRewriter &rewriter) const override {
    auto ty = convertType(constop.getType());
    auto attr = constop.getValue();
    if (mlir::isa<mlir::StringAttr>(attr)) {
      rewriter.replaceOpWithNewOp<mlir::LLVM::ConstantOp>(constop, ty, attr);
      return mlir::success();
    }

    auto charTy = mlir::cast<fir::CharacterType>(constop.getType());
    unsigned bits = lowerTy().characterBitsize(charTy);
    mlir::Type intTy = rewriter.getIntegerType(bits);
    mlir::Location loc = constop.getLoc();
    mlir::Value cst = rewriter.create<mlir::LLVM::UndefOp>(loc, ty);
    if (auto arr = mlir::dyn_cast<mlir::DenseElementsAttr>(attr)) {
      cst = rewriter.create<mlir::LLVM::ConstantOp>(loc, ty, arr);
    } else if (auto arr = mlir::dyn_cast<mlir::ArrayAttr>(attr)) {
      for (auto a : llvm::enumerate(arr.getValue())) {
        // convert each character to a precise bitsize
        auto elemAttr = mlir::IntegerAttr::get(
            intTy,
            mlir::cast<mlir::IntegerAttr>(a.value()).getValue().zextOrTrunc(
                bits));
        auto elemCst =
            rewriter.create<mlir::LLVM::ConstantOp>(loc, intTy, elemAttr);
        cst = rewriter.create<mlir::LLVM::InsertValueOp>(loc, cst, elemCst,
                                                         a.index());
      }
    } else {
      return mlir::failure();
    }
    rewriter.replaceOp(constop, cst);
    return mlir::success();
  }
};

/// `fir.call` -> `llvm.call`
struct CallOpConversion : public fir::FIROpConversion<fir::CallOp> {
  using FIROpConversion::FIROpConversion;

  llvm::LogicalResult
  matchAndRewrite(fir::CallOp call, OpAdaptor adaptor,
                  mlir::ConversionPatternRewriter &rewriter) const override {
    llvm::SmallVector<mlir::Type> resultTys;
    mlir::Attribute memAttr =
        call->getAttr(fir::FIROpsDialect::getFirCallMemoryAttrName());
    if (memAttr)
      call->removeAttr(fir::FIROpsDialect::getFirCallMemoryAttrName());

    for (auto r : call.getResults())
      resultTys.push_back(convertType(r.getType()));
    // Convert arith::FastMathFlagsAttr to LLVM::FastMathFlagsAttr.
    mlir::arith::AttrConvertFastMathToLLVM<fir::CallOp, mlir::LLVM::CallOp>
        attrConvert(call);
    auto llvmCall = rewriter.replaceOpWithNewOp<mlir::LLVM::CallOp>(
        call, resultTys, adaptor.getOperands(),
        addLLVMOpBundleAttrs(rewriter, attrConvert.getAttrs(),
                             adaptor.getOperands().size()));
    if (mlir::ArrayAttr argAttrsArray = call.getArgAttrsAttr()) {
      // sret and byval type needs to be converted.
      auto convertTypeAttr = [&](const mlir::NamedAttribute &attr) {
        return mlir::TypeAttr::get(convertType(
            llvm::cast<mlir::TypeAttr>(attr.getValue()).getValue()));
      };
      llvm::SmallVector<mlir::Attribute> newArgAttrsArray;
      for (auto argAttrs : argAttrsArray) {
        llvm::SmallVector<mlir::NamedAttribute> convertedAttrs;
        for (const mlir::NamedAttribute &attr :
             llvm::cast<mlir::DictionaryAttr>(argAttrs)) {
          if (attr.getName().getValue() ==
              mlir::LLVM::LLVMDialect::getByValAttrName()) {
            convertedAttrs.push_back(rewriter.getNamedAttr(
                mlir::LLVM::LLVMDialect::getByValAttrName(),
                convertTypeAttr(attr)));
          } else if (attr.getName().getValue() ==
                     mlir::LLVM::LLVMDialect::getStructRetAttrName()) {
            convertedAttrs.push_back(rewriter.getNamedAttr(
                mlir::LLVM::LLVMDialect::getStructRetAttrName(),
                convertTypeAttr(attr)));
          } else {
            convertedAttrs.push_back(attr);
          }
        }
        newArgAttrsArray.emplace_back(
            mlir::DictionaryAttr::get(rewriter.getContext(), convertedAttrs));
      }
      llvmCall.setArgAttrsAttr(rewriter.getArrayAttr(newArgAttrsArray));
    }
    if (mlir::ArrayAttr resAttrs = call.getResAttrsAttr())
      llvmCall.setResAttrsAttr(resAttrs);

    if (memAttr)
      llvmCall.setMemoryEffectsAttr(
          mlir::cast<mlir::LLVM::MemoryEffectsAttr>(memAttr));
    return mlir::success();
  }
};
} // namespace

static mlir::Type getComplexEleTy(mlir::Type complex) {
  return mlir::cast<mlir::ComplexType>(complex).getElementType();
}

namespace {
/// Compare complex values
///
/// Per 10.1, the only comparisons available are .EQ. (oeq) and .NE. (une).
///
/// For completeness, all other comparison are done on the real component only.
struct CmpcOpConversion : public fir::FIROpConversion<fir::CmpcOp> {
  using FIROpConversion::FIROpConversion;

  llvm::LogicalResult
  matchAndRewrite(fir::CmpcOp cmp, OpAdaptor adaptor,
                  mlir::ConversionPatternRewriter &rewriter) const override {
    mlir::ValueRange operands = adaptor.getOperands();
    mlir::Type resTy = convertType(cmp.getType());
    mlir::Location loc = cmp.getLoc();
    mlir::LLVM::FastmathFlags fmf =
        mlir::arith::convertArithFastMathFlagsToLLVM(cmp.getFastmath());
    mlir::LLVM::FCmpPredicate pred =
        static_cast<mlir::LLVM::FCmpPredicate>(cmp.getPredicate());
    auto rcp = rewriter.create<mlir::LLVM::FCmpOp>(
        loc, resTy, pred,
        rewriter.create<mlir::LLVM::ExtractValueOp>(loc, operands[0], 0),
        rewriter.create<mlir::LLVM::ExtractValueOp>(loc, operands[1], 0), fmf);
    auto icp = rewriter.create<mlir::LLVM::FCmpOp>(
        loc, resTy, pred,
        rewriter.create<mlir::LLVM::ExtractValueOp>(loc, operands[0], 1),
        rewriter.create<mlir::LLVM::ExtractValueOp>(loc, operands[1], 1), fmf);
    llvm::SmallVector<mlir::Value, 2> cp = {rcp, icp};
    switch (cmp.getPredicate()) {
    case mlir::arith::CmpFPredicate::OEQ: // .EQ.
      rewriter.replaceOpWithNewOp<mlir::LLVM::AndOp>(cmp, resTy, cp);
      break;
    case mlir::arith::CmpFPredicate::UNE: // .NE.
      rewriter.replaceOpWithNewOp<mlir::LLVM::OrOp>(cmp, resTy, cp);
      break;
    default:
      rewriter.replaceOp(cmp, rcp.getResult());
      break;
    }
    return mlir::success();
  }
};

/// fir.volatile_cast is only useful at the fir level. Once we lower to LLVM,
/// volatility is described by setting volatile attributes on the LLVM ops.
struct VolatileCastOpConversion
    : public fir::FIROpConversion<fir::VolatileCastOp> {
  using FIROpConversion::FIROpConversion;

  llvm::LogicalResult
  matchAndRewrite(fir::VolatileCastOp volatileCast, OpAdaptor adaptor,
                  mlir::ConversionPatternRewriter &rewriter) const override {
    rewriter.replaceOp(volatileCast, adaptor.getOperands()[0]);
    return mlir::success();
  }
};

/// convert value of from-type to value of to-type
struct ConvertOpConversion : public fir::FIROpConversion<fir::ConvertOp> {
  using FIROpConversion::FIROpConversion;

  static bool isFloatingPointTy(mlir::Type ty) {
    return mlir::isa<mlir::FloatType>(ty);
  }

  llvm::LogicalResult
  matchAndRewrite(fir::ConvertOp convert, OpAdaptor adaptor,
                  mlir::ConversionPatternRewriter &rewriter) const override {
    auto fromFirTy = convert.getValue().getType();
    auto toFirTy = convert.getRes().getType();
    auto fromTy = convertType(fromFirTy);
    auto toTy = convertType(toFirTy);
    mlir::Value op0 = adaptor.getOperands()[0];

    if (fromFirTy == toFirTy) {
      rewriter.replaceOp(convert, op0);
      return mlir::success();
    }

    auto loc = convert.getLoc();
    auto i1Type = mlir::IntegerType::get(convert.getContext(), 1);

    if (mlir::isa<fir::RecordType>(toFirTy)) {
      // Convert to compatible BIND(C) record type.
      // Double check that the record types are compatible (it should have
      // already been checked by the verifier).
      assert(mlir::cast<fir::RecordType>(fromFirTy).getTypeList() ==
                 mlir::cast<fir::RecordType>(toFirTy).getTypeList() &&
             "incompatible record types");

      auto toStTy = mlir::cast<mlir::LLVM::LLVMStructType>(toTy);
      mlir::Value val = rewriter.create<mlir::LLVM::UndefOp>(loc, toStTy);
      auto indexTypeMap = toStTy.getSubelementIndexMap();
      assert(indexTypeMap.has_value() && "invalid record type");

      for (auto [attr, type] : indexTypeMap.value()) {
        int64_t index = mlir::cast<mlir::IntegerAttr>(attr).getInt();
        auto extVal =
            rewriter.create<mlir::LLVM::ExtractValueOp>(loc, op0, index);
        val =
            rewriter.create<mlir::LLVM::InsertValueOp>(loc, val, extVal, index);
      }

      rewriter.replaceOp(convert, val);
      return mlir::success();
    }

    if (mlir::isa<fir::LogicalType>(fromFirTy) ||
        mlir::isa<fir::LogicalType>(toFirTy)) {
      // By specification fir::LogicalType value may be any number,
      // where non-zero value represents .true. and zero value represents
      // .false.
      //
      // integer<->logical conversion requires value normalization.
      // Conversion from wide logical to narrow logical must set the result
      // to non-zero iff the input is non-zero - the easiest way to implement
      // it is to compare the input agains zero and set the result to
      // the canonical 0/1.
      // Conversion from narrow logical to wide logical may be implemented
      // as a zero or sign extension of the input, but it may use value
      // normalization as well.
      if (!mlir::isa<mlir::IntegerType>(fromTy) ||
          !mlir::isa<mlir::IntegerType>(toTy))
        return mlir::emitError(loc)
               << "unsupported types for logical conversion: " << fromTy
               << " -> " << toTy;

      // Do folding for constant inputs.
      if (auto constVal = fir::getIntIfConstant(op0)) {
        mlir::Value normVal =
            genConstantIndex(loc, toTy, rewriter, *constVal ? 1 : 0);
        rewriter.replaceOp(convert, normVal);
        return mlir::success();
      }

      // If the input is i1, then we can just zero extend it, and
      // the result will be normalized.
      if (fromTy == i1Type) {
        rewriter.replaceOpWithNewOp<mlir::LLVM::ZExtOp>(convert, toTy, op0);
        return mlir::success();
      }

      // Compare the input with zero.
      mlir::Value zero = genConstantIndex(loc, fromTy, rewriter, 0);
      auto isTrue = rewriter.create<mlir::LLVM::ICmpOp>(
          loc, mlir::LLVM::ICmpPredicate::ne, op0, zero);

      // Zero extend the i1 isTrue result to the required type (unless it is i1
      // itself).
      if (toTy != i1Type)
        rewriter.replaceOpWithNewOp<mlir::LLVM::ZExtOp>(convert, toTy, isTrue);
      else
        rewriter.replaceOp(convert, isTrue.getResult());

      return mlir::success();
    }

    if (fromTy == toTy) {
      rewriter.replaceOp(convert, op0);
      return mlir::success();
    }
    auto convertFpToFp = [&](mlir::Value val, unsigned fromBits,
                             unsigned toBits, mlir::Type toTy) -> mlir::Value {
      if (fromBits == toBits) {
        // TODO: Converting between two floating-point representations with the
        // same bitwidth is not allowed for now.
        mlir::emitError(loc,
                        "cannot implicitly convert between two floating-point "
                        "representations of the same bitwidth");
        return {};
      }
      if (fromBits > toBits)
        return rewriter.create<mlir::LLVM::FPTruncOp>(loc, toTy, val);
      return rewriter.create<mlir::LLVM::FPExtOp>(loc, toTy, val);
    };
    // Complex to complex conversion.
    if (fir::isa_complex(fromFirTy) && fir::isa_complex(toFirTy)) {
      // Special case: handle the conversion of a complex such that both the
      // real and imaginary parts are converted together.
      auto ty = convertType(getComplexEleTy(convert.getValue().getType()));
      auto rp = rewriter.create<mlir::LLVM::ExtractValueOp>(loc, op0, 0);
      auto ip = rewriter.create<mlir::LLVM::ExtractValueOp>(loc, op0, 1);
      auto nt = convertType(getComplexEleTy(convert.getRes().getType()));
      auto fromBits = mlir::LLVM::getPrimitiveTypeSizeInBits(ty);
      auto toBits = mlir::LLVM::getPrimitiveTypeSizeInBits(nt);
      auto rc = convertFpToFp(rp, fromBits, toBits, nt);
      auto ic = convertFpToFp(ip, fromBits, toBits, nt);
      auto un = rewriter.create<mlir::LLVM::UndefOp>(loc, toTy);
      auto i1 = rewriter.create<mlir::LLVM::InsertValueOp>(loc, un, rc, 0);
      rewriter.replaceOpWithNewOp<mlir::LLVM::InsertValueOp>(convert, i1, ic,
                                                             1);
      return mlir::success();
    }

    // Floating point to floating point conversion.
    if (isFloatingPointTy(fromTy)) {
      if (isFloatingPointTy(toTy)) {
        auto fromBits = mlir::LLVM::getPrimitiveTypeSizeInBits(fromTy);
        auto toBits = mlir::LLVM::getPrimitiveTypeSizeInBits(toTy);
        auto v = convertFpToFp(op0, fromBits, toBits, toTy);
        rewriter.replaceOp(convert, v);
        return mlir::success();
      }
      if (mlir::isa<mlir::IntegerType>(toTy)) {
        // NOTE: We are checking the fir type here because toTy is an LLVM type
        // which is signless, and we need to use the intrinsic that matches the
        // sign of the output in fir.
        if (toFirTy.isUnsignedInteger()) {
          auto intrinsicName =
              mlir::StringAttr::get(convert.getContext(), "llvm.fptoui.sat");
          rewriter.replaceOpWithNewOp<mlir::LLVM::CallIntrinsicOp>(
              convert, toTy, intrinsicName, op0);
        } else {
          auto intrinsicName =
              mlir::StringAttr::get(convert.getContext(), "llvm.fptosi.sat");
          rewriter.replaceOpWithNewOp<mlir::LLVM::CallIntrinsicOp>(
              convert, toTy, intrinsicName, op0);
        }
        return mlir::success();
      }
    } else if (mlir::isa<mlir::IntegerType>(fromTy)) {
      // Integer to integer conversion.
      if (mlir::isa<mlir::IntegerType>(toTy)) {
        auto fromBits = mlir::LLVM::getPrimitiveTypeSizeInBits(fromTy);
        auto toBits = mlir::LLVM::getPrimitiveTypeSizeInBits(toTy);
        assert(fromBits != toBits);
        if (fromBits > toBits) {
          rewriter.replaceOpWithNewOp<mlir::LLVM::TruncOp>(convert, toTy, op0);
          return mlir::success();
        }
        if (fromFirTy == i1Type || fromFirTy.isUnsignedInteger()) {
          rewriter.replaceOpWithNewOp<mlir::LLVM::ZExtOp>(convert, toTy, op0);
          return mlir::success();
        }
        rewriter.replaceOpWithNewOp<mlir::LLVM::SExtOp>(convert, toTy, op0);
        return mlir::success();
      }
      // Integer to floating point conversion.
      if (isFloatingPointTy(toTy)) {
        if (fromTy.isUnsignedInteger())
          rewriter.replaceOpWithNewOp<mlir::LLVM::UIToFPOp>(convert, toTy, op0);
        else
          rewriter.replaceOpWithNewOp<mlir::LLVM::SIToFPOp>(convert, toTy, op0);
        return mlir::success();
      }
      // Integer to pointer conversion.
      if (mlir::isa<mlir::LLVM::LLVMPointerType>(toTy)) {
        rewriter.replaceOpWithNewOp<mlir::LLVM::IntToPtrOp>(convert, toTy, op0);
        return mlir::success();
      }
    } else if (mlir::isa<mlir::LLVM::LLVMPointerType>(fromTy)) {
      // Pointer to integer conversion.
      if (mlir::isa<mlir::IntegerType>(toTy)) {
        rewriter.replaceOpWithNewOp<mlir::LLVM::PtrToIntOp>(convert, toTy, op0);
        return mlir::success();
      }
      // Pointer to pointer conversion.
      if (mlir::isa<mlir::LLVM::LLVMPointerType>(toTy)) {
        rewriter.replaceOpWithNewOp<mlir::LLVM::BitcastOp>(convert, toTy, op0);
        return mlir::success();
      }
    }
    return emitError(loc) << "cannot convert " << fromTy << " to " << toTy;
  }
};

/// `fir.type_info` operation has no specific CodeGen. The operation is
/// only used to carry information during FIR to FIR passes. It may be used
/// in the future to generate the runtime type info data structures instead
/// of generating them in lowering.
struct TypeInfoOpConversion : public fir::FIROpConversion<fir::TypeInfoOp> {
  using FIROpConversion::FIROpConversion;

  llvm::LogicalResult
  matchAndRewrite(fir::TypeInfoOp op, OpAdaptor,
                  mlir::ConversionPatternRewriter &rewriter) const override {
    rewriter.eraseOp(op);
    return mlir::success();
  }
};

/// `fir.dt_entry` operation has no specific CodeGen. The operation is only used
/// to carry information during FIR to FIR passes.
struct DTEntryOpConversion : public fir::FIROpConversion<fir::DTEntryOp> {
  using FIROpConversion::FIROpConversion;

  llvm::LogicalResult
  matchAndRewrite(fir::DTEntryOp op, OpAdaptor,
                  mlir::ConversionPatternRewriter &rewriter) const override {
    rewriter.eraseOp(op);
    return mlir::success();
  }
};

/// Lower `fir.global_len` operation.
struct GlobalLenOpConversion : public fir::FIROpConversion<fir::GlobalLenOp> {
  using FIROpConversion::FIROpConversion;

  llvm::LogicalResult
  matchAndRewrite(fir::GlobalLenOp globalLen, OpAdaptor adaptor,
                  mlir::ConversionPatternRewriter &rewriter) const override {
    TODO(globalLen.getLoc(), "fir.global_len codegen");
    return mlir::failure();
  }
};

/// Lower fir.len_param_index
struct LenParamIndexOpConversion
    : public fir::FIROpConversion<fir::LenParamIndexOp> {
  using FIROpConversion::FIROpConversion;

  // FIXME: this should be specialized by the runtime target
  llvm::LogicalResult
  matchAndRewrite(fir::LenParamIndexOp lenp, OpAdaptor,
                  mlir::ConversionPatternRewriter &rewriter) const override {
    TODO(lenp.getLoc(), "fir.len_param_index codegen");
  }
};

/// Convert `!fir.emboxchar<!fir.char<KIND, ?>, #n>` into a sequence of
/// instructions that generate `!llvm.struct<(ptr<ik>, i64)>`. The 1st element
/// in this struct is a pointer. Its type is determined from `KIND`. The 2nd
/// element is the length of the character buffer (`#n`).
struct EmboxCharOpConversion : public fir::FIROpConversion<fir::EmboxCharOp> {
  using FIROpConversion::FIROpConversion;

  llvm::LogicalResult
  matchAndRewrite(fir::EmboxCharOp emboxChar, OpAdaptor adaptor,
                  mlir::ConversionPatternRewriter &rewriter) const override {
    mlir::ValueRange operands = adaptor.getOperands();

    mlir::Value charBuffer = operands[0];
    mlir::Value charBufferLen = operands[1];

    mlir::Location loc = emboxChar.getLoc();
    mlir::Type llvmStructTy = convertType(emboxChar.getType());
    auto llvmStruct = rewriter.create<mlir::LLVM::UndefOp>(loc, llvmStructTy);

    mlir::Type lenTy =
        mlir::cast<mlir::LLVM::LLVMStructType>(llvmStructTy).getBody()[1];
    mlir::Value lenAfterCast = integerCast(loc, rewriter, lenTy, charBufferLen);

    mlir::Type addrTy =
        mlir::cast<mlir::LLVM::LLVMStructType>(llvmStructTy).getBody()[0];
    if (addrTy != charBuffer.getType())
      charBuffer =
          rewriter.create<mlir::LLVM::BitcastOp>(loc, addrTy, charBuffer);

    auto insertBufferOp = rewriter.create<mlir::LLVM::InsertValueOp>(
        loc, llvmStruct, charBuffer, 0);
    rewriter.replaceOpWithNewOp<mlir::LLVM::InsertValueOp>(
        emboxChar, insertBufferOp, lenAfterCast, 1);

    return mlir::success();
  }
};
} // namespace

template <typename ModuleOp>
static mlir::SymbolRefAttr
getMallocInModule(ModuleOp mod, fir::AllocMemOp op,
                  mlir::ConversionPatternRewriter &rewriter,
                  mlir::Type indexType) {
  static constexpr char mallocName[] = "malloc";
  if (auto mallocFunc =
          mod.template lookupSymbol<mlir::LLVM::LLVMFuncOp>(mallocName))
    return mlir::SymbolRefAttr::get(mallocFunc);
  if (auto userMalloc =
          mod.template lookupSymbol<mlir::func::FuncOp>(mallocName))
    return mlir::SymbolRefAttr::get(userMalloc);

  mlir::OpBuilder moduleBuilder(mod.getBodyRegion());
  auto mallocDecl = moduleBuilder.create<mlir::LLVM::LLVMFuncOp>(
      op.getLoc(), mallocName,
      mlir::LLVM::LLVMFunctionType::get(getLlvmPtrType(op.getContext()),
                                        indexType,
                                        /*isVarArg=*/false));
  return mlir::SymbolRefAttr::get(mallocDecl);
}

/// Return the LLVMFuncOp corresponding to the standard malloc call.
static mlir::SymbolRefAttr getMalloc(fir::AllocMemOp op,
                                     mlir::ConversionPatternRewriter &rewriter,
                                     mlir::Type indexType) {
  if (auto mod = op->getParentOfType<mlir::gpu::GPUModuleOp>())
    return getMallocInModule(mod, op, rewriter, indexType);
  auto mod = op->getParentOfType<mlir::ModuleOp>();
  return getMallocInModule(mod, op, rewriter, indexType);
}

/// Helper function for generating the LLVM IR that computes the distance
/// in bytes between adjacent elements pointed to by a pointer
/// of type \p ptrTy. The result is returned as a value of \p idxTy integer
/// type.
static mlir::Value
computeElementDistance(mlir::Location loc, mlir::Type llvmObjectType,
                       mlir::Type idxTy,
                       mlir::ConversionPatternRewriter &rewriter,
                       const mlir::DataLayout &dataLayout) {
  llvm::TypeSize size = dataLayout.getTypeSize(llvmObjectType);
  unsigned short alignment = dataLayout.getTypeABIAlignment(llvmObjectType);
  std::int64_t distance = llvm::alignTo(size, alignment);
  return genConstantIndex(loc, idxTy, rewriter, distance);
}

/// Return value of the stride in bytes between adjacent elements
/// of LLVM type \p llTy. The result is returned as a value of
/// \p idxTy integer type.
static mlir::Value
genTypeStrideInBytes(mlir::Location loc, mlir::Type idxTy,
                     mlir::ConversionPatternRewriter &rewriter, mlir::Type llTy,
                     const mlir::DataLayout &dataLayout) {
  // Create a pointer type and use computeElementDistance().
  return computeElementDistance(loc, llTy, idxTy, rewriter, dataLayout);
}

namespace {
/// Lower a `fir.allocmem` instruction into `llvm.call @malloc`
struct AllocMemOpConversion : public fir::FIROpConversion<fir::AllocMemOp> {
  using FIROpConversion::FIROpConversion;

  llvm::LogicalResult
  matchAndRewrite(fir::AllocMemOp heap, OpAdaptor adaptor,
                  mlir::ConversionPatternRewriter &rewriter) const override {
    mlir::Type heapTy = heap.getType();
    mlir::Location loc = heap.getLoc();
    auto ity = lowerTy().indexType();
    mlir::Type dataTy = fir::unwrapRefType(heapTy);
    mlir::Type llvmObjectTy = convertObjectType(dataTy);
    if (fir::isRecordWithTypeParameters(fir::unwrapSequenceType(dataTy)))
      TODO(loc, "fir.allocmem codegen of derived type with length parameters");
    mlir::Value size = genTypeSizeInBytes(loc, ity, rewriter, llvmObjectTy);
    if (auto scaleSize = genAllocationScaleSize(heap, ity, rewriter))
      size = rewriter.create<mlir::LLVM::MulOp>(loc, ity, size, scaleSize);
    for (mlir::Value opnd : adaptor.getOperands())
      size = rewriter.create<mlir::LLVM::MulOp>(
          loc, ity, size, integerCast(loc, rewriter, ity, opnd));
    auto mallocTyWidth = lowerTy().getIndexTypeBitwidth();
    auto mallocTy =
        mlir::IntegerType::get(rewriter.getContext(), mallocTyWidth);
    if (mallocTyWidth != ity.getIntOrFloatBitWidth())
      size = integerCast(loc, rewriter, mallocTy, size);
    heap->setAttr("callee", getMalloc(heap, rewriter, mallocTy));
    rewriter.replaceOpWithNewOp<mlir::LLVM::CallOp>(
        heap, ::getLlvmPtrType(heap.getContext()), size,
        addLLVMOpBundleAttrs(rewriter, heap->getAttrs(), 1));
    return mlir::success();
  }

  /// Compute the allocation size in bytes of the element type of
  /// \p llTy pointer type. The result is returned as a value of \p idxTy
  /// integer type.
  mlir::Value genTypeSizeInBytes(mlir::Location loc, mlir::Type idxTy,
                                 mlir::ConversionPatternRewriter &rewriter,
                                 mlir::Type llTy) const {
    return computeElementDistance(loc, llTy, idxTy, rewriter, getDataLayout());
  }
};
} // namespace

/// Return the LLVMFuncOp corresponding to the standard free call.
template <typename ModuleOp>
static mlir::SymbolRefAttr
getFreeInModule(ModuleOp mod, fir::FreeMemOp op,
                mlir::ConversionPatternRewriter &rewriter) {
  static constexpr char freeName[] = "free";
  // Check if free already defined in the module.
  if (auto freeFunc =
          mod.template lookupSymbol<mlir::LLVM::LLVMFuncOp>(freeName))
    return mlir::SymbolRefAttr::get(freeFunc);
  if (auto freeDefinedByUser =
          mod.template lookupSymbol<mlir::func::FuncOp>(freeName))
    return mlir::SymbolRefAttr::get(freeDefinedByUser);
  // Create llvm declaration for free.
  mlir::OpBuilder moduleBuilder(mod.getBodyRegion());
  auto voidType = mlir::LLVM::LLVMVoidType::get(op.getContext());
  auto freeDecl = moduleBuilder.create<mlir::LLVM::LLVMFuncOp>(
      rewriter.getUnknownLoc(), freeName,
      mlir::LLVM::LLVMFunctionType::get(voidType,
                                        getLlvmPtrType(op.getContext()),
                                        /*isVarArg=*/false));
  return mlir::SymbolRefAttr::get(freeDecl);
}

static mlir::SymbolRefAttr getFree(fir::FreeMemOp op,
                                   mlir::ConversionPatternRewriter &rewriter) {
  if (auto mod = op->getParentOfType<mlir::gpu::GPUModuleOp>())
    return getFreeInModule(mod, op, rewriter);
  auto mod = op->getParentOfType<mlir::ModuleOp>();
  return getFreeInModule(mod, op, rewriter);
}

static unsigned getDimension(mlir::LLVM::LLVMArrayType ty) {
  unsigned result = 1;
  for (auto eleTy =
           mlir::dyn_cast<mlir::LLVM::LLVMArrayType>(ty.getElementType());
       eleTy; eleTy = mlir::dyn_cast<mlir::LLVM::LLVMArrayType>(
                  eleTy.getElementType()))
    ++result;
  return result;
}

namespace {
/// Lower a `fir.freemem` instruction into `llvm.call @free`
struct FreeMemOpConversion : public fir::FIROpConversion<fir::FreeMemOp> {
  using FIROpConversion::FIROpConversion;

  llvm::LogicalResult
  matchAndRewrite(fir::FreeMemOp freemem, OpAdaptor adaptor,
                  mlir::ConversionPatternRewriter &rewriter) const override {
    mlir::Location loc = freemem.getLoc();
    freemem->setAttr("callee", getFree(freemem, rewriter));
    rewriter.create<mlir::LLVM::CallOp>(
        loc, mlir::TypeRange{}, mlir::ValueRange{adaptor.getHeapref()},
        addLLVMOpBundleAttrs(rewriter, freemem->getAttrs(), 1));
    rewriter.eraseOp(freemem);
    return mlir::success();
  }
};
} // namespace

// Convert subcomponent array indices from column-major to row-major ordering.
static llvm::SmallVector<mlir::Value>
convertSubcomponentIndices(mlir::Location loc, mlir::Type eleTy,
                           mlir::ValueRange indices,
                           mlir::Type *retTy = nullptr) {
  llvm::SmallVector<mlir::Value> result;
  llvm::SmallVector<mlir::Value> arrayIndices;

  auto appendArrayIndices = [&] {
    if (arrayIndices.empty())
      return;
    std::reverse(arrayIndices.begin(), arrayIndices.end());
    result.append(arrayIndices.begin(), arrayIndices.end());
    arrayIndices.clear();
  };

  for (mlir::Value index : indices) {
    // Component indices can be field index to select a component, or array
    // index, to select an element in an array component.
    if (auto structTy = mlir::dyn_cast<mlir::LLVM::LLVMStructType>(eleTy)) {
      std::int64_t cstIndex = getConstantIntValue(index);
      assert(cstIndex < (int64_t)structTy.getBody().size() &&
             "out-of-bounds struct field index");
      eleTy = structTy.getBody()[cstIndex];
      appendArrayIndices();
      result.push_back(index);
    } else if (auto arrayTy =
                   mlir::dyn_cast<mlir::LLVM::LLVMArrayType>(eleTy)) {
      eleTy = arrayTy.getElementType();
      arrayIndices.push_back(index);
    } else
      fir::emitFatalError(loc, "Unexpected subcomponent type");
  }
  appendArrayIndices();
  if (retTy)
    *retTy = eleTy;
  return result;
}

static mlir::Value genSourceFile(mlir::Location loc, mlir::ModuleOp mod,
                                 mlir::ConversionPatternRewriter &rewriter) {
  auto ptrTy = mlir::LLVM::LLVMPointerType::get(rewriter.getContext());
  if (auto flc = mlir::dyn_cast<mlir::FileLineColLoc>(loc)) {
    auto fn = flc.getFilename().str() + '\0';
    std::string globalName = fir::factory::uniqueCGIdent("cl", fn);

    if (auto g = mod.lookupSymbol<fir::GlobalOp>(globalName)) {
      return rewriter.create<mlir::LLVM::AddressOfOp>(loc, ptrTy, g.getName());
    } else if (auto g = mod.lookupSymbol<mlir::LLVM::GlobalOp>(globalName)) {
      return rewriter.create<mlir::LLVM::AddressOfOp>(loc, ptrTy, g.getName());
    }

    auto crtInsPt = rewriter.saveInsertionPoint();
    rewriter.setInsertionPoint(mod.getBody(), mod.getBody()->end());
    auto arrayTy = mlir::LLVM::LLVMArrayType::get(
        mlir::IntegerType::get(rewriter.getContext(), 8), fn.size());
    mlir::LLVM::GlobalOp globalOp = rewriter.create<mlir::LLVM::GlobalOp>(
        loc, arrayTy, /*constant=*/true, mlir::LLVM::Linkage::Linkonce,
        globalName, mlir::Attribute());

    mlir::Region &region = globalOp.getInitializerRegion();
    mlir::Block *block = rewriter.createBlock(&region);
    rewriter.setInsertionPoint(block, block->begin());
    mlir::Value constValue = rewriter.create<mlir::LLVM::ConstantOp>(
        loc, arrayTy, rewriter.getStringAttr(fn));
    rewriter.create<mlir::LLVM::ReturnOp>(loc, constValue);
    rewriter.restoreInsertionPoint(crtInsPt);
    return rewriter.create<mlir::LLVM::AddressOfOp>(loc, ptrTy,
                                                    globalOp.getName());
  }
  return rewriter.create<mlir::LLVM::ZeroOp>(loc, ptrTy);
}

static mlir::Value genSourceLine(mlir::Location loc,
                                 mlir::ConversionPatternRewriter &rewriter) {
  if (auto flc = mlir::dyn_cast<mlir::FileLineColLoc>(loc))
    return rewriter.create<mlir::LLVM::ConstantOp>(loc, rewriter.getI32Type(),
                                                   flc.getLine());
  return rewriter.create<mlir::LLVM::ConstantOp>(loc, rewriter.getI32Type(), 0);
}

static mlir::Value
genCUFAllocDescriptor(mlir::Location loc,
                      mlir::ConversionPatternRewriter &rewriter,
                      mlir::ModuleOp mod, fir::BaseBoxType boxTy,
                      const fir::LLVMTypeConverter &typeConverter) {
  std::optional<mlir::DataLayout> dl =
      fir::support::getOrSetMLIRDataLayout(mod, /*allowDefaultLayout=*/true);
  if (!dl)
    mlir::emitError(mod.getLoc(),
                    "module operation must carry a data layout attribute "
                    "to generate llvm IR from FIR");

  mlir::Value sourceFile = genSourceFile(loc, mod, rewriter);
  mlir::Value sourceLine = genSourceLine(loc, rewriter);

  mlir::MLIRContext *ctx = mod.getContext();

  mlir::LLVM::LLVMPointerType llvmPointerType =
      mlir::LLVM::LLVMPointerType::get(ctx);
  mlir::Type llvmInt32Type = mlir::IntegerType::get(ctx, 32);
  mlir::Type llvmIntPtrType =
      mlir::IntegerType::get(ctx, typeConverter.getPointerBitwidth(0));
  auto fctTy = mlir::LLVM::LLVMFunctionType::get(
      llvmPointerType, {llvmIntPtrType, llvmPointerType, llvmInt32Type});

  auto llvmFunc = mod.lookupSymbol<mlir::LLVM::LLVMFuncOp>(
      RTNAME_STRING(CUFAllocDescriptor));
  auto funcFunc =
      mod.lookupSymbol<mlir::func::FuncOp>(RTNAME_STRING(CUFAllocDescriptor));
  if (!llvmFunc && !funcFunc)
    mlir::OpBuilder::atBlockEnd(mod.getBody())
        .create<mlir::LLVM::LLVMFuncOp>(loc, RTNAME_STRING(CUFAllocDescriptor),
                                        fctTy);

  mlir::Type structTy = typeConverter.convertBoxTypeAsStruct(boxTy);
  std::size_t boxSize = dl->getTypeSizeInBits(structTy) / 8;
  mlir::Value sizeInBytes =
      genConstantIndex(loc, llvmIntPtrType, rewriter, boxSize);
  llvm::SmallVector args = {sizeInBytes, sourceFile, sourceLine};
  return rewriter
      .create<mlir::LLVM::CallOp>(loc, fctTy, RTNAME_STRING(CUFAllocDescriptor),
                                  args)
      .getResult();
}

/// Common base class for embox to descriptor conversion.
template <typename OP>
struct EmboxCommonConversion : public fir::FIROpConversion<OP> {
  using fir::FIROpConversion<OP>::FIROpConversion;
  using TypePair = typename fir::FIROpConversion<OP>::TypePair;

  static int getCFIAttr(fir::BaseBoxType boxTy) {
    auto eleTy = boxTy.getEleTy();
    if (mlir::isa<fir::PointerType>(eleTy))
      return CFI_attribute_pointer;
    if (mlir::isa<fir::HeapType>(eleTy))
      return CFI_attribute_allocatable;
    return CFI_attribute_other;
  }

  mlir::Value getCharacterByteSize(mlir::Location loc,
                                   mlir::ConversionPatternRewriter &rewriter,
                                   fir::CharacterType charTy,
                                   mlir::ValueRange lenParams) const {
    auto i64Ty = mlir::IntegerType::get(rewriter.getContext(), 64);
    mlir::Value size = genTypeStrideInBytes(
        loc, i64Ty, rewriter, this->convertType(charTy), this->getDataLayout());
    if (charTy.hasConstantLen())
      return size; // Length accounted for in the genTypeStrideInBytes GEP.
    // Otherwise,  multiply the single character size by the length.
    assert(!lenParams.empty());
    auto len64 = fir::FIROpConversion<OP>::integerCast(loc, rewriter, i64Ty,
                                                       lenParams.back());
    return rewriter.create<mlir::LLVM::MulOp>(loc, i64Ty, size, len64);
  }

  // Get the element size and CFI type code of the boxed value.
  std::tuple<mlir::Value, mlir::Value> getSizeAndTypeCode(
      mlir::Location loc, mlir::ConversionPatternRewriter &rewriter,
      mlir::Type boxEleTy, mlir::ValueRange lenParams = {}) const {
    const mlir::DataLayout &dataLayout = this->getDataLayout();
    auto i64Ty = mlir::IntegerType::get(rewriter.getContext(), 64);
    if (auto eleTy = fir::dyn_cast_ptrEleTy(boxEleTy))
      boxEleTy = eleTy;
    if (auto seqTy = mlir::dyn_cast<fir::SequenceType>(boxEleTy))
      return getSizeAndTypeCode(loc, rewriter, seqTy.getEleTy(), lenParams);
    if (mlir::isa<mlir::NoneType>(
            boxEleTy)) // unlimited polymorphic or assumed type
      return {rewriter.create<mlir::LLVM::ConstantOp>(loc, i64Ty, 0),
              this->genConstantOffset(loc, rewriter, CFI_type_other)};
    mlir::Value typeCodeVal = this->genConstantOffset(
        loc, rewriter,
        fir::getTypeCode(boxEleTy, this->lowerTy().getKindMap()));
    if (fir::isa_integer(boxEleTy) ||
        mlir::dyn_cast<fir::LogicalType>(boxEleTy) || fir::isa_real(boxEleTy) ||
        fir::isa_complex(boxEleTy))
      return {genTypeStrideInBytes(loc, i64Ty, rewriter,
                                   this->convertType(boxEleTy), dataLayout),
              typeCodeVal};
    if (auto charTy = mlir::dyn_cast<fir::CharacterType>(boxEleTy))
      return {getCharacterByteSize(loc, rewriter, charTy, lenParams),
              typeCodeVal};
    if (fir::isa_ref_type(boxEleTy)) {
      auto ptrTy = ::getLlvmPtrType(rewriter.getContext());
      return {genTypeStrideInBytes(loc, i64Ty, rewriter, ptrTy, dataLayout),
              typeCodeVal};
    }
    if (mlir::isa<fir::RecordType>(boxEleTy))
      return {genTypeStrideInBytes(loc, i64Ty, rewriter,
                                   this->convertType(boxEleTy), dataLayout),
              typeCodeVal};
    fir::emitFatalError(loc, "unhandled type in fir.box code generation");
  }

  /// Basic pattern to write a field in the descriptor
  mlir::Value insertField(mlir::ConversionPatternRewriter &rewriter,
                          mlir::Location loc, mlir::Value dest,
                          llvm::ArrayRef<std::int64_t> fldIndexes,
                          mlir::Value value, bool bitcast = false) const {
    auto boxTy = dest.getType();
    auto fldTy = this->getBoxEleTy(boxTy, fldIndexes);
    if (!bitcast)
      value = this->integerCast(loc, rewriter, fldTy, value);
    // bitcast are no-ops with LLVM opaque pointers.
    return rewriter.create<mlir::LLVM::InsertValueOp>(loc, dest, value,
                                                      fldIndexes);
  }

  inline mlir::Value
  insertBaseAddress(mlir::ConversionPatternRewriter &rewriter,
                    mlir::Location loc, mlir::Value dest,
                    mlir::Value base) const {
    return insertField(rewriter, loc, dest, {kAddrPosInBox}, base,
                       /*bitCast=*/true);
  }

  inline mlir::Value insertLowerBound(mlir::ConversionPatternRewriter &rewriter,
                                      mlir::Location loc, mlir::Value dest,
                                      unsigned dim, mlir::Value lb) const {
    return insertField(rewriter, loc, dest,
                       {kDimsPosInBox, dim, kDimLowerBoundPos}, lb);
  }

  inline mlir::Value insertExtent(mlir::ConversionPatternRewriter &rewriter,
                                  mlir::Location loc, mlir::Value dest,
                                  unsigned dim, mlir::Value extent) const {
    return insertField(rewriter, loc, dest, {kDimsPosInBox, dim, kDimExtentPos},
                       extent);
  }

  inline mlir::Value insertStride(mlir::ConversionPatternRewriter &rewriter,
                                  mlir::Location loc, mlir::Value dest,
                                  unsigned dim, mlir::Value stride) const {
    return insertField(rewriter, loc, dest, {kDimsPosInBox, dim, kDimStridePos},
                       stride);
  }

  /// Get the address of the type descriptor global variable that was created by
  /// lowering for derived type \p recType.
  template <typename ModOpTy>
  mlir::Value
  getTypeDescriptor(ModOpTy mod, mlir::ConversionPatternRewriter &rewriter,
                    mlir::Location loc, fir::RecordType recType) const {
    std::string name =
        this->options.typeDescriptorsRenamedForAssembly
            ? fir::NameUniquer::getTypeDescriptorAssemblyName(recType.getName())
            : fir::NameUniquer::getTypeDescriptorName(recType.getName());
    mlir::Type llvmPtrTy = ::getLlvmPtrType(mod.getContext());
    if (auto global = mod.template lookupSymbol<fir::GlobalOp>(name)) {
      return rewriter.create<mlir::LLVM::AddressOfOp>(loc, llvmPtrTy,
                                                      global.getSymName());
    }
    if (auto global = mod.template lookupSymbol<mlir::LLVM::GlobalOp>(name)) {
      // The global may have already been translated to LLVM.
      return rewriter.create<mlir::LLVM::AddressOfOp>(loc, llvmPtrTy,
                                                      global.getSymName());
    }
    // Type info derived types do not have type descriptors since they are the
    // types defining type descriptors.
    if (!this->options.ignoreMissingTypeDescriptors &&
        !fir::NameUniquer::belongsToModule(
            name, Fortran::semantics::typeInfoBuiltinModule))
      fir::emitFatalError(
          loc, "runtime derived type info descriptor was not generated");
    return rewriter.create<mlir::LLVM::ZeroOp>(loc, llvmPtrTy);
  }

  template <typename ModOpTy>
  mlir::Value populateDescriptor(mlir::Location loc, ModOpTy mod,
                                 fir::BaseBoxType boxTy, mlir::Type inputType,
                                 mlir::ConversionPatternRewriter &rewriter,
                                 unsigned rank, mlir::Value eleSize,
                                 mlir::Value cfiTy, mlir::Value typeDesc,
                                 int allocatorIdx = kDefaultAllocator,
                                 mlir::Value extraField = {}) const {
    auto llvmBoxTy = this->lowerTy().convertBoxTypeAsStruct(boxTy, rank);
    bool isUnlimitedPolymorphic = fir::isUnlimitedPolymorphicType(boxTy);
    bool useInputType = fir::isPolymorphicType(boxTy) || isUnlimitedPolymorphic;
    mlir::Value descriptor =
        rewriter.create<mlir::LLVM::UndefOp>(loc, llvmBoxTy);
    descriptor =
        insertField(rewriter, loc, descriptor, {kElemLenPosInBox}, eleSize);
    descriptor = insertField(rewriter, loc, descriptor, {kVersionPosInBox},
                             this->genI32Constant(loc, rewriter, CFI_VERSION));
    descriptor = insertField(rewriter, loc, descriptor, {kRankPosInBox},
                             this->genI32Constant(loc, rewriter, rank));
    descriptor = insertField(rewriter, loc, descriptor, {kTypePosInBox}, cfiTy);
    descriptor =
        insertField(rewriter, loc, descriptor, {kAttributePosInBox},
                    this->genI32Constant(loc, rewriter, getCFIAttr(boxTy)));

    const bool hasAddendum = fir::boxHasAddendum(boxTy);

    if (extraField) {
      // Make sure to set the addendum presence flag according to the
      // destination box.
      if (hasAddendum) {
        auto maskAttr = mlir::IntegerAttr::get(
            rewriter.getIntegerType(8, /*isSigned=*/false),
            llvm::APInt(8, (uint64_t)_CFI_ADDENDUM_FLAG, /*isSigned=*/false));
        mlir::LLVM::ConstantOp mask = rewriter.create<mlir::LLVM::ConstantOp>(
            loc, rewriter.getI8Type(), maskAttr);
        extraField = rewriter.create<mlir::LLVM::OrOp>(loc, extraField, mask);
      } else {
        auto maskAttr = mlir::IntegerAttr::get(
            rewriter.getIntegerType(8, /*isSigned=*/false),
            llvm::APInt(8, (uint64_t)~_CFI_ADDENDUM_FLAG, /*isSigned=*/true));
        mlir::LLVM::ConstantOp mask = rewriter.create<mlir::LLVM::ConstantOp>(
            loc, rewriter.getI8Type(), maskAttr);
        extraField = rewriter.create<mlir::LLVM::AndOp>(loc, extraField, mask);
      }
      // Extra field value is provided so just use it.
      descriptor =
          insertField(rewriter, loc, descriptor, {kExtraPosInBox}, extraField);
    } else {
      // Compute the value of the extra field based on allocator_idx and
      // addendum present.
      unsigned extra = allocatorIdx << _CFI_ALLOCATOR_IDX_SHIFT;
      if (hasAddendum)
        extra |= _CFI_ADDENDUM_FLAG;
      descriptor = insertField(rewriter, loc, descriptor, {kExtraPosInBox},
                               this->genI32Constant(loc, rewriter, extra));
    }

    if (hasAddendum) {
      unsigned typeDescFieldId = getTypeDescFieldId(boxTy);
      if (!typeDesc) {
        if (useInputType) {
          mlir::Type innerType = fir::unwrapInnerType(inputType);
          if (innerType && mlir::isa<fir::RecordType>(innerType)) {
            auto recTy = mlir::dyn_cast<fir::RecordType>(innerType);
            typeDesc = getTypeDescriptor(mod, rewriter, loc, recTy);
          } else {
            // Unlimited polymorphic type descriptor with no record type. Set
            // type descriptor address to a clean state.
            typeDesc = rewriter.create<mlir::LLVM::ZeroOp>(
                loc, ::getLlvmPtrType(mod.getContext()));
          }
        } else {
          typeDesc = getTypeDescriptor(mod, rewriter, loc,
                                       fir::unwrapIfDerived(boxTy));
        }
      }
      if (typeDesc)
        descriptor =
            insertField(rewriter, loc, descriptor, {typeDescFieldId}, typeDesc,
                        /*bitCast=*/true);
      // Always initialize the length parameter field to zero to avoid issues
      // with uninitialized values in Fortran code trying to compare physical
      // representation of derived types with pointer/allocatable components.
      // This has been seen in hashing algorithms using TRANSFER.
      mlir::Value zero =
          genConstantIndex(loc, rewriter.getI64Type(), rewriter, 0);
      descriptor = insertField(rewriter, loc, descriptor,
                               {getLenParamFieldId(boxTy), 0}, zero);
    }
    return descriptor;
  }

  // Template used for fir::EmboxOp and fir::cg::XEmboxOp
  template <typename BOX>
  std::tuple<fir::BaseBoxType, mlir::Value, mlir::Value>
  consDescriptorPrefix(BOX box, mlir::Type inputType,
                       mlir::ConversionPatternRewriter &rewriter, unsigned rank,
                       [[maybe_unused]] mlir::ValueRange substrParams,
                       mlir::ValueRange lenParams, mlir::Value sourceBox = {},
                       mlir::Type sourceBoxType = {}) const {
    auto loc = box.getLoc();
    auto boxTy = mlir::dyn_cast<fir::BaseBoxType>(box.getType());
    bool useInputType = fir::isPolymorphicType(boxTy) &&
                        !fir::isUnlimitedPolymorphicType(inputType);
    llvm::SmallVector<mlir::Value> typeparams = lenParams;
    if constexpr (!std::is_same_v<BOX, fir::EmboxOp>) {
      if (!box.getSubstr().empty() && fir::hasDynamicSize(boxTy.getEleTy()))
        typeparams.push_back(substrParams[1]);
    }

    int allocatorIdx = 0;
    if constexpr (std::is_same_v<BOX, fir::EmboxOp> ||
                  std::is_same_v<BOX, fir::cg::XEmboxOp>) {
      if (box.getAllocatorIdx())
        allocatorIdx = *box.getAllocatorIdx();
    }

    // Write each of the fields with the appropriate values.
    // When emboxing an element to a polymorphic descriptor, use the
    // input type since the destination descriptor type has not the exact
    // information.
    auto [eleSize, cfiTy] = getSizeAndTypeCode(
        loc, rewriter, useInputType ? inputType : boxTy.getEleTy(), typeparams);

    mlir::Value typeDesc;
    mlir::Value extraField;
    // When emboxing to a polymorphic box, get the type descriptor, type code
    // and element size from the source box if any.
    if (fir::isPolymorphicType(boxTy) && sourceBox) {
      TypePair sourceBoxTyPair = this->getBoxTypePair(sourceBoxType);
      typeDesc =
          this->loadTypeDescAddress(loc, sourceBoxTyPair, sourceBox, rewriter);
      mlir::Type idxTy = this->lowerTy().indexType();
      eleSize = this->getElementSizeFromBox(loc, idxTy, sourceBoxTyPair,
                                            sourceBox, rewriter);
      cfiTy = this->getValueFromBox(loc, sourceBoxTyPair, sourceBox,
                                    cfiTy.getType(), rewriter, kTypePosInBox);
      extraField =
          this->getExtraFromBox(loc, sourceBoxTyPair, sourceBox, rewriter);
    }

    mlir::Value descriptor;
    if (auto gpuMod = box->template getParentOfType<mlir::gpu::GPUModuleOp>())
      descriptor = populateDescriptor(loc, gpuMod, boxTy, inputType, rewriter,
                                      rank, eleSize, cfiTy, typeDesc,
                                      allocatorIdx, extraField);
    else if (auto mod = box->template getParentOfType<mlir::ModuleOp>())
      descriptor = populateDescriptor(loc, mod, boxTy, inputType, rewriter,
                                      rank, eleSize, cfiTy, typeDesc,
                                      allocatorIdx, extraField);

    return {boxTy, descriptor, eleSize};
  }

  std::tuple<fir::BaseBoxType, mlir::Value, mlir::Value>
  consDescriptorPrefix(fir::cg::XReboxOp box, mlir::Value loweredBox,
                       mlir::ConversionPatternRewriter &rewriter, unsigned rank,
                       mlir::ValueRange substrParams,
                       mlir::ValueRange lenParams,
                       mlir::Value typeDesc = {}) const {
    auto loc = box.getLoc();
    auto boxTy = mlir::dyn_cast<fir::BaseBoxType>(box.getType());
    auto inputBoxTy = mlir::dyn_cast<fir::BaseBoxType>(box.getBox().getType());
    auto inputBoxTyPair = this->getBoxTypePair(inputBoxTy);
    llvm::SmallVector<mlir::Value> typeparams = lenParams;
    if (!box.getSubstr().empty() && fir::hasDynamicSize(boxTy.getEleTy()))
      typeparams.push_back(substrParams[1]);

    auto [eleSize, cfiTy] =
        getSizeAndTypeCode(loc, rewriter, boxTy.getEleTy(), typeparams);

    // Reboxing to a polymorphic entity. eleSize and type code need to
    // be retrieved from the initial box and propagated to the new box.
    // If the initial box has an addendum, the type desc must be propagated as
    // well.
    if (fir::isPolymorphicType(boxTy)) {
      mlir::Type idxTy = this->lowerTy().indexType();
      eleSize = this->getElementSizeFromBox(loc, idxTy, inputBoxTyPair,
                                            loweredBox, rewriter);
      cfiTy = this->getValueFromBox(loc, inputBoxTyPair, loweredBox,
                                    cfiTy.getType(), rewriter, kTypePosInBox);
      // TODO: For initial box that are unlimited polymorphic entities, this
      // code must be made conditional because unlimited polymorphic entities
      // with intrinsic type spec does not have addendum.
      if (fir::boxHasAddendum(inputBoxTy))
        typeDesc = this->loadTypeDescAddress(loc, inputBoxTyPair, loweredBox,
                                             rewriter);
    }

    mlir::Value extraField =
        this->getExtraFromBox(loc, inputBoxTyPair, loweredBox, rewriter);

    mlir::Value descriptor;
    if (auto gpuMod = box->template getParentOfType<mlir::gpu::GPUModuleOp>())
      descriptor =
          populateDescriptor(loc, gpuMod, boxTy, box.getBox().getType(),
                             rewriter, rank, eleSize, cfiTy, typeDesc,
                             /*allocatorIdx=*/kDefaultAllocator, extraField);
    else if (auto mod = box->template getParentOfType<mlir::ModuleOp>())
      descriptor =
          populateDescriptor(loc, mod, boxTy, box.getBox().getType(), rewriter,
                             rank, eleSize, cfiTy, typeDesc,
                             /*allocatorIdx=*/kDefaultAllocator, extraField);

    return {boxTy, descriptor, eleSize};
  }

  // Compute the base address of a fir.box given the indices from the slice.
  // The indices from the "outer" dimensions (every dimension after the first
  // one (included) that is not a compile time constant) must have been
  // multiplied with the related extents and added together into \p outerOffset.
  mlir::Value
  genBoxOffsetGep(mlir::ConversionPatternRewriter &rewriter, mlir::Location loc,
                  mlir::Value base, mlir::Type llvmBaseObjectType,
                  mlir::Value outerOffset, mlir::ValueRange cstInteriorIndices,
                  mlir::ValueRange componentIndices,
                  std::optional<mlir::Value> substringOffset) const {
    llvm::SmallVector<mlir::LLVM::GEPArg> gepArgs{outerOffset};
    mlir::Type resultTy = llvmBaseObjectType;
    // Fortran is column major, llvm GEP is row major: reverse the indices here.
    for (mlir::Value interiorIndex : llvm::reverse(cstInteriorIndices)) {
      auto arrayTy = mlir::dyn_cast<mlir::LLVM::LLVMArrayType>(resultTy);
      if (!arrayTy)
        fir::emitFatalError(
            loc,
            "corrupted GEP generated being generated in fir.embox/fir.rebox");
      resultTy = arrayTy.getElementType();
      gepArgs.push_back(interiorIndex);
    }
    llvm::SmallVector<mlir::Value> gepIndices =
        convertSubcomponentIndices(loc, resultTy, componentIndices, &resultTy);
    gepArgs.append(gepIndices.begin(), gepIndices.end());
    if (substringOffset) {
      if (auto arrayTy = mlir::dyn_cast<mlir::LLVM::LLVMArrayType>(resultTy)) {
        gepArgs.push_back(*substringOffset);
        resultTy = arrayTy.getElementType();
      } else {
        // If the CHARACTER length is dynamic, the whole base type should have
        // degenerated to an llvm.ptr<i[width]>, and there should not be any
        // cstInteriorIndices/componentIndices. The substring offset can be
        // added to the outterOffset since it applies on the same LLVM type.
        if (gepArgs.size() != 1)
          fir::emitFatalError(loc,
                              "corrupted substring GEP in fir.embox/fir.rebox");
        mlir::Type outterOffsetTy =
            llvm::cast<mlir::Value>(gepArgs[0]).getType();
        mlir::Value cast =
            this->integerCast(loc, rewriter, outterOffsetTy, *substringOffset);

        gepArgs[0] = rewriter.create<mlir::LLVM::AddOp>(
            loc, outterOffsetTy, llvm::cast<mlir::Value>(gepArgs[0]), cast);
      }
    }
    mlir::Type llvmPtrTy = ::getLlvmPtrType(resultTy.getContext());
    return rewriter.create<mlir::LLVM::GEPOp>(
        loc, llvmPtrTy, llvmBaseObjectType, base, gepArgs);
  }

  template <typename BOX>
  void
  getSubcomponentIndices(BOX xbox, mlir::Value memref,
                         mlir::ValueRange operands,
                         mlir::SmallVectorImpl<mlir::Value> &indices) const {
    // For each field in the path add the offset to base via the args list.
    // In the most general case, some offsets must be computed since
    // they are not be known until runtime.
    if (fir::hasDynamicSize(fir::unwrapSequenceType(
            fir::unwrapPassByRefType(memref.getType()))))
      TODO(xbox.getLoc(),
           "fir.embox codegen dynamic size component in derived type");
    indices.append(operands.begin() + xbox.getSubcomponentOperandIndex(),
                   operands.begin() + xbox.getSubcomponentOperandIndex() +
                       xbox.getSubcomponent().size());
  }

  static bool isInGlobalOp(mlir::ConversionPatternRewriter &rewriter) {
    auto *thisBlock = rewriter.getInsertionBlock();
    return thisBlock &&
           mlir::isa<mlir::LLVM::GlobalOp>(thisBlock->getParentOp());
  }

  /// If the embox is not in a globalOp body, allocate storage for the box;
  /// store the value inside and return the generated alloca. Return the input
  /// value otherwise.
  mlir::Value
  placeInMemoryIfNotGlobalInit(mlir::ConversionPatternRewriter &rewriter,
                               mlir::Location loc, mlir::Type boxTy,
                               mlir::Value boxValue,
                               bool needDeviceAllocation = false) const {
    if (isInGlobalOp(rewriter))
      return boxValue;
    mlir::Type llvmBoxTy = boxValue.getType();
    mlir::Value storage;
    if (needDeviceAllocation) {
      auto mod = boxValue.getDefiningOp()->getParentOfType<mlir::ModuleOp>();
      auto baseBoxTy = mlir::dyn_cast<fir::BaseBoxType>(boxTy);
      storage =
          genCUFAllocDescriptor(loc, rewriter, mod, baseBoxTy, this->lowerTy());
    } else {
      storage = this->genAllocaAndAddrCastWithType(loc, llvmBoxTy, defaultAlign,
                                                   rewriter);
    }
    auto storeOp = rewriter.create<mlir::LLVM::StoreOp>(loc, boxValue, storage);
    this->attachTBAATag(storeOp, boxTy, boxTy, nullptr);
    return storage;
  }

  /// Compute the extent of a triplet slice (lb:ub:step).
  mlir::Value computeTripletExtent(mlir::ConversionPatternRewriter &rewriter,
                                   mlir::Location loc, mlir::Value lb,
                                   mlir::Value ub, mlir::Value step,
                                   mlir::Value zero, mlir::Type type) const {
    lb = this->integerCast(loc, rewriter, type, lb);
    ub = this->integerCast(loc, rewriter, type, ub);
    step = this->integerCast(loc, rewriter, type, step);
    zero = this->integerCast(loc, rewriter, type, zero);
    mlir::Value extent = rewriter.create<mlir::LLVM::SubOp>(loc, type, ub, lb);
    extent = rewriter.create<mlir::LLVM::AddOp>(loc, type, extent, step);
    extent = rewriter.create<mlir::LLVM::SDivOp>(loc, type, extent, step);
    // If the resulting extent is negative (`ub-lb` and `step` have different
    // signs), zero must be returned instead.
    auto cmp = rewriter.create<mlir::LLVM::ICmpOp>(
        loc, mlir::LLVM::ICmpPredicate::sgt, extent, zero);
    return rewriter.create<mlir::LLVM::SelectOp>(loc, cmp, extent, zero);
  }
};

/// Create a generic box on a memory reference. This conversions lowers the
/// abstract box to the appropriate, initialized descriptor.
struct EmboxOpConversion : public EmboxCommonConversion<fir::EmboxOp> {
  using EmboxCommonConversion::EmboxCommonConversion;

  llvm::LogicalResult
  matchAndRewrite(fir::EmboxOp embox, OpAdaptor adaptor,
                  mlir::ConversionPatternRewriter &rewriter) const override {
    mlir::ValueRange operands = adaptor.getOperands();
    mlir::Value sourceBox;
    mlir::Type sourceBoxType;
    if (embox.getSourceBox()) {
      sourceBox = operands[embox.getSourceBoxOperandIndex()];
      sourceBoxType = embox.getSourceBox().getType();
    }
    assert(!embox.getShape() && "There should be no dims on this embox op");
    auto [boxTy, dest, eleSize] = consDescriptorPrefix(
        embox, fir::unwrapRefType(embox.getMemref().getType()), rewriter,
        /*rank=*/0, /*substrParams=*/mlir::ValueRange{},
        adaptor.getTypeparams(), sourceBox, sourceBoxType);
    dest = insertBaseAddress(rewriter, embox.getLoc(), dest, operands[0]);
    if (fir::isDerivedTypeWithLenParams(boxTy)) {
      TODO(embox.getLoc(),
           "fir.embox codegen of derived with length parameters");
      return mlir::failure();
    }
    auto result =
        placeInMemoryIfNotGlobalInit(rewriter, embox.getLoc(), boxTy, dest);
    rewriter.replaceOp(embox, result);
    return mlir::success();
  }
};

static bool isDeviceAllocation(mlir::Value val, mlir::Value adaptorVal) {
  if (auto loadOp = mlir::dyn_cast_or_null<fir::LoadOp>(val.getDefiningOp()))
    return isDeviceAllocation(loadOp.getMemref(), {});
  if (auto boxAddrOp =
          mlir::dyn_cast_or_null<fir::BoxAddrOp>(val.getDefiningOp()))
    return isDeviceAllocation(boxAddrOp.getVal(), {});
  if (auto convertOp =
          mlir::dyn_cast_or_null<fir::ConvertOp>(val.getDefiningOp()))
    return isDeviceAllocation(convertOp.getValue(), {});
  if (!val.getDefiningOp() && adaptorVal) {
    if (auto blockArg = llvm::cast<mlir::BlockArgument>(adaptorVal)) {
      if (blockArg.getOwner() && blockArg.getOwner()->getParentOp() &&
          blockArg.getOwner()->isEntryBlock()) {
        if (auto func = mlir::dyn_cast_or_null<mlir::FunctionOpInterface>(
                *blockArg.getOwner()->getParentOp())) {
          auto argAttrs = func.getArgAttrs(blockArg.getArgNumber());
          for (auto attr : argAttrs) {
            if (attr.getName().getValue().ends_with(cuf::getDataAttrName())) {
              auto dataAttr =
                  mlir::dyn_cast<cuf::DataAttributeAttr>(attr.getValue());
              if (dataAttr.getValue() != cuf::DataAttribute::Pinned &&
                  dataAttr.getValue() != cuf::DataAttribute::Unified)
                return true;
            }
          }
        }
      }
    }
  }
  if (auto callOp = mlir::dyn_cast_or_null<fir::CallOp>(val.getDefiningOp()))
    if (callOp.getCallee() &&
        (callOp.getCallee().value().getRootReference().getValue().starts_with(
             RTNAME_STRING(CUFMemAlloc)) ||
         callOp.getCallee().value().getRootReference().getValue().starts_with(
             RTNAME_STRING(CUFAllocDescriptor)) ||
         callOp.getCallee().value().getRootReference().getValue() ==
             "__tgt_acc_get_deviceptr"))
      return true;
  return false;
}

/// Create a generic box on a memory reference.
struct XEmboxOpConversion : public EmboxCommonConversion<fir::cg::XEmboxOp> {
  using EmboxCommonConversion::EmboxCommonConversion;

  llvm::LogicalResult
  matchAndRewrite(fir::cg::XEmboxOp xbox, OpAdaptor adaptor,
                  mlir::ConversionPatternRewriter &rewriter) const override {
    mlir::ValueRange operands = adaptor.getOperands();
    mlir::Value sourceBox;
    mlir::Type sourceBoxType;
    if (xbox.getSourceBox()) {
      sourceBox = operands[xbox.getSourceBoxOperandIndex()];
      sourceBoxType = xbox.getSourceBox().getType();
    }
    auto [boxTy, dest, resultEleSize] = consDescriptorPrefix(
        xbox, fir::unwrapRefType(xbox.getMemref().getType()), rewriter,
        xbox.getOutRank(), adaptor.getSubstr(), adaptor.getLenParams(),
        sourceBox, sourceBoxType);
    // Generate the triples in the dims field of the descriptor
    auto i64Ty = mlir::IntegerType::get(xbox.getContext(), 64);
    assert(!xbox.getShape().empty() && "must have a shape");
    unsigned shapeOffset = xbox.getShapeOperandIndex();
    bool hasShift = !xbox.getShift().empty();
    unsigned shiftOffset = xbox.getShiftOperandIndex();
    bool hasSlice = !xbox.getSlice().empty();
    unsigned sliceOffset = xbox.getSliceOperandIndex();
    mlir::Location loc = xbox.getLoc();
    mlir::Value zero = genConstantIndex(loc, i64Ty, rewriter, 0);
    mlir::Value one = genConstantIndex(loc, i64Ty, rewriter, 1);
    mlir::Value prevPtrOff = one;
    mlir::Type eleTy = boxTy.getEleTy();
    const unsigned rank = xbox.getRank();
    llvm::SmallVector<mlir::Value> cstInteriorIndices;
    unsigned constRows = 0;
    mlir::Value ptrOffset = zero;
    mlir::Type memEleTy = fir::dyn_cast_ptrEleTy(xbox.getMemref().getType());
    assert(mlir::isa<fir::SequenceType>(memEleTy));
    auto seqTy = mlir::cast<fir::SequenceType>(memEleTy);
    mlir::Type seqEleTy = seqTy.getEleTy();
    // Adjust the element scaling factor if the element is a dependent type.
    if (fir::hasDynamicSize(seqEleTy)) {
      if (auto charTy = mlir::dyn_cast<fir::CharacterType>(seqEleTy)) {
        // The GEP pointer type decays to llvm.ptr<i[width]>.
        // The scaling factor is the runtime value of the length.
        assert(!adaptor.getLenParams().empty());
        prevPtrOff = FIROpConversion::integerCast(
            loc, rewriter, i64Ty, adaptor.getLenParams().back());
      } else if (mlir::isa<fir::RecordType>(seqEleTy)) {
        // prevPtrOff = ;
        TODO(loc, "generate call to calculate size of PDT");
      } else {
        fir::emitFatalError(loc, "unexpected dynamic type");
      }
    } else {
      constRows = seqTy.getConstantRows();
    }

    const auto hasSubcomp = !xbox.getSubcomponent().empty();
    const bool hasSubstr = !xbox.getSubstr().empty();
    // Initial element stride that will be use to compute the step in
    // each dimension. Initially, this is the size of the input element.
    // Note that when there are no components/substring, the resultEleSize
    // that was previously computed matches the input element size.
    mlir::Value prevDimByteStride = resultEleSize;
    if (hasSubcomp) {
      // We have a subcomponent. The step value needs to be the number of
      // bytes per element (which is a derived type).
      prevDimByteStride = genTypeStrideInBytes(
          loc, i64Ty, rewriter, convertType(seqEleTy), getDataLayout());
    } else if (hasSubstr) {
      // We have a substring. The step value needs to be the number of bytes
      // per CHARACTER element.
      auto charTy = mlir::cast<fir::CharacterType>(seqEleTy);
      if (fir::hasDynamicSize(charTy)) {
        prevDimByteStride =
            getCharacterByteSize(loc, rewriter, charTy, adaptor.getLenParams());
      } else {
        prevDimByteStride = genConstantIndex(
            loc, i64Ty, rewriter,
            charTy.getLen() * lowerTy().characterBitsize(charTy) / 8);
      }
    }

    // Process the array subspace arguments (shape, shift, etc.), if any,
    // translating everything to values in the descriptor wherever the entity
    // has a dynamic array dimension.
    for (unsigned di = 0, descIdx = 0; di < rank; ++di) {
      mlir::Value extent =
          integerCast(loc, rewriter, i64Ty, operands[shapeOffset]);
      mlir::Value outerExtent = extent;
      bool skipNext = false;
      if (hasSlice) {
        mlir::Value off =
            integerCast(loc, rewriter, i64Ty, operands[sliceOffset]);
        mlir::Value adj = one;
        if (hasShift)
          adj = integerCast(loc, rewriter, i64Ty, operands[shiftOffset]);
        auto ao = rewriter.create<mlir::LLVM::SubOp>(loc, i64Ty, off, adj);
        if (constRows > 0) {
          cstInteriorIndices.push_back(ao);
        } else {
          auto dimOff =
              rewriter.create<mlir::LLVM::MulOp>(loc, i64Ty, ao, prevPtrOff);
          ptrOffset =
              rewriter.create<mlir::LLVM::AddOp>(loc, i64Ty, dimOff, ptrOffset);
        }
        if (mlir::isa_and_nonnull<fir::UndefOp>(
                xbox.getSlice()[3 * di + 1].getDefiningOp())) {
          // This dimension contains a scalar expression in the array slice op.
          // The dimension is loop invariant, will be dropped, and will not
          // appear in the descriptor.
          skipNext = true;
        }
      }
      if (!skipNext) {
        // store extent
        if (hasSlice)
          extent = computeTripletExtent(rewriter, loc, operands[sliceOffset],
                                        operands[sliceOffset + 1],
                                        operands[sliceOffset + 2], zero, i64Ty);
        // Lower bound is normalized to 0 for BIND(C) interoperability.
        mlir::Value lb = zero;
        const bool isaPointerOrAllocatable =
            mlir::isa<fir::PointerType, fir::HeapType>(eleTy);
        // Lower bound is defaults to 1 for POINTER, ALLOCATABLE, and
        // denormalized descriptors.
        if (isaPointerOrAllocatable || !normalizedLowerBound(xbox))
          lb = one;
        // If there is a shifted origin, and no fir.slice, and this is not
        // a normalized descriptor then use the value from the shift op as
        // the lower bound.
        if (hasShift && !(hasSlice || hasSubcomp || hasSubstr) &&
            (isaPointerOrAllocatable || !normalizedLowerBound(xbox))) {
          lb = integerCast(loc, rewriter, i64Ty, operands[shiftOffset]);
          auto extentIsEmpty = rewriter.create<mlir::LLVM::ICmpOp>(
              loc, mlir::LLVM::ICmpPredicate::eq, extent, zero);
          lb = rewriter.create<mlir::LLVM::SelectOp>(loc, extentIsEmpty, one,
                                                     lb);
        }
        dest = insertLowerBound(rewriter, loc, dest, descIdx, lb);

        dest = insertExtent(rewriter, loc, dest, descIdx, extent);

        // store step (scaled by shaped extent)
        mlir::Value step = prevDimByteStride;
        if (hasSlice) {
          mlir::Value sliceStep =
              integerCast(loc, rewriter, i64Ty, operands[sliceOffset + 2]);
          step =
              rewriter.create<mlir::LLVM::MulOp>(loc, i64Ty, step, sliceStep);
        }
        dest = insertStride(rewriter, loc, dest, descIdx, step);
        ++descIdx;
      }

      // compute the stride and offset for the next natural dimension
      prevDimByteStride = rewriter.create<mlir::LLVM::MulOp>(
          loc, i64Ty, prevDimByteStride, outerExtent);
      if (constRows == 0)
        prevPtrOff = rewriter.create<mlir::LLVM::MulOp>(loc, i64Ty, prevPtrOff,
                                                        outerExtent);
      else
        --constRows;

      // increment iterators
      ++shapeOffset;
      if (hasShift)
        ++shiftOffset;
      if (hasSlice)
        sliceOffset += 3;
    }
    mlir::Value base = adaptor.getMemref();
    if (hasSlice || hasSubcomp || hasSubstr) {
      // Shift the base address.
      llvm::SmallVector<mlir::Value> fieldIndices;
      std::optional<mlir::Value> substringOffset;
      if (hasSubcomp)
        getSubcomponentIndices(xbox, xbox.getMemref(), operands, fieldIndices);
      if (hasSubstr)
        substringOffset = operands[xbox.getSubstrOperandIndex()];
      mlir::Type llvmBaseType =
          convertType(fir::unwrapRefType(xbox.getMemref().getType()));
      base = genBoxOffsetGep(rewriter, loc, base, llvmBaseType, ptrOffset,
                             cstInteriorIndices, fieldIndices, substringOffset);
    }
    dest = insertBaseAddress(rewriter, loc, dest, base);
    if (fir::isDerivedTypeWithLenParams(boxTy))
      TODO(loc, "fir.embox codegen of derived with length parameters");
    mlir::Value result = placeInMemoryIfNotGlobalInit(
        rewriter, loc, boxTy, dest,
        isDeviceAllocation(xbox.getMemref(), adaptor.getMemref()));
    rewriter.replaceOp(xbox, result);
    return mlir::success();
  }

  /// Return true if `xbox` has a normalized lower bounds attribute. A box value
  /// that is neither a POINTER nor an ALLOCATABLE should be normalized to a
  /// zero origin lower bound for interoperability with BIND(C).
  inline static bool normalizedLowerBound(fir::cg::XEmboxOp xbox) {
    return xbox->hasAttr(fir::getNormalizedLowerBoundAttrName());
  }
};

/// Create a new box given a box reference.
struct XReboxOpConversion : public EmboxCommonConversion<fir::cg::XReboxOp> {
  using EmboxCommonConversion::EmboxCommonConversion;

  llvm::LogicalResult
  matchAndRewrite(fir::cg::XReboxOp rebox, OpAdaptor adaptor,
                  mlir::ConversionPatternRewriter &rewriter) const override {
    mlir::Location loc = rebox.getLoc();
    mlir::Type idxTy = lowerTy().indexType();
    mlir::Value loweredBox = adaptor.getOperands()[0];
    mlir::ValueRange operands = adaptor.getOperands();

    // Inside a fir.global, the input box was produced as an llvm.struct<>
    // because objects cannot be handled in memory inside a fir.global body that
    // must be constant foldable. However, the type translation are not
    // contextual, so the fir.box<T> type of the operation that produced the
    // fir.box was translated to an llvm.ptr<llvm.struct<>> and the MLIR pass
    // manager inserted a builtin.unrealized_conversion_cast that was inserted
    // and needs to be removed here.
    if (isInGlobalOp(rewriter))
      if (auto unrealizedCast =
              loweredBox.getDefiningOp<mlir::UnrealizedConversionCastOp>())
        loweredBox = unrealizedCast.getInputs()[0];

    TypePair inputBoxTyPair = getBoxTypePair(rebox.getBox().getType());

    // Create new descriptor and fill its non-shape related data.
    llvm::SmallVector<mlir::Value, 2> lenParams;
    mlir::Type inputEleTy = getInputEleTy(rebox);
    if (auto charTy = mlir::dyn_cast<fir::CharacterType>(inputEleTy)) {
      if (charTy.hasConstantLen()) {
        mlir::Value len =
            genConstantIndex(loc, idxTy, rewriter, charTy.getLen());
        lenParams.emplace_back(len);
      } else {
        mlir::Value len = getElementSizeFromBox(loc, idxTy, inputBoxTyPair,
                                                loweredBox, rewriter);
        if (charTy.getFKind() != 1) {
          assert(!isInGlobalOp(rewriter) &&
                 "character target in global op must have constant length");
          mlir::Value width =
              genConstantIndex(loc, idxTy, rewriter, charTy.getFKind());
          len = rewriter.create<mlir::LLVM::SDivOp>(loc, idxTy, len, width);
        }
        lenParams.emplace_back(len);
      }
    } else if (auto recTy = mlir::dyn_cast<fir::RecordType>(inputEleTy)) {
      if (recTy.getNumLenParams() != 0)
        TODO(loc, "reboxing descriptor of derived type with length parameters");
    }

    // Rebox on polymorphic entities needs to carry over the dynamic type.
    mlir::Value typeDescAddr;
    if (mlir::isa<fir::ClassType>(inputBoxTyPair.fir) &&
        mlir::isa<fir::ClassType>(rebox.getType()))
      typeDescAddr =
          loadTypeDescAddress(loc, inputBoxTyPair, loweredBox, rewriter);

    auto [boxTy, dest, eleSize] =
        consDescriptorPrefix(rebox, loweredBox, rewriter, rebox.getOutRank(),
                             adaptor.getSubstr(), lenParams, typeDescAddr);

    // Read input extents, strides, and base address
    llvm::SmallVector<mlir::Value> inputExtents;
    llvm::SmallVector<mlir::Value> inputStrides;
    const unsigned inputRank = rebox.getRank();
    for (unsigned dim = 0; dim < inputRank; ++dim) {
      llvm::SmallVector<mlir::Value, 3> dimInfo =
          getDimsFromBox(loc, {idxTy, idxTy, idxTy}, inputBoxTyPair, loweredBox,
                         dim, rewriter);
      inputExtents.emplace_back(dimInfo[1]);
      inputStrides.emplace_back(dimInfo[2]);
    }

    mlir::Value baseAddr =
        getBaseAddrFromBox(loc, inputBoxTyPair, loweredBox, rewriter);

    if (!rebox.getSlice().empty() || !rebox.getSubcomponent().empty())
      return sliceBox(rebox, adaptor, boxTy, dest, baseAddr, inputExtents,
                      inputStrides, operands, rewriter);
    return reshapeBox(rebox, adaptor, boxTy, dest, baseAddr, inputExtents,
                      inputStrides, operands, rewriter);
  }

private:
  /// Write resulting shape and base address in descriptor, and replace rebox
  /// op.
  llvm::LogicalResult
  finalizeRebox(fir::cg::XReboxOp rebox, OpAdaptor adaptor,
                mlir::Type destBoxTy, mlir::Value dest, mlir::Value base,
                mlir::ValueRange lbounds, mlir::ValueRange extents,
                mlir::ValueRange strides,
                mlir::ConversionPatternRewriter &rewriter) const {
    mlir::Location loc = rebox.getLoc();
    mlir::Value zero =
        genConstantIndex(loc, lowerTy().indexType(), rewriter, 0);
    mlir::Value one = genConstantIndex(loc, lowerTy().indexType(), rewriter, 1);
    for (auto iter : llvm::enumerate(llvm::zip(extents, strides))) {
      mlir::Value extent = std::get<0>(iter.value());
      unsigned dim = iter.index();
      mlir::Value lb = one;
      if (!lbounds.empty()) {
        lb = integerCast(loc, rewriter, lowerTy().indexType(), lbounds[dim]);
        auto extentIsEmpty = rewriter.create<mlir::LLVM::ICmpOp>(
            loc, mlir::LLVM::ICmpPredicate::eq, extent, zero);
        lb = rewriter.create<mlir::LLVM::SelectOp>(loc, extentIsEmpty, one, lb);
      };
      dest = insertLowerBound(rewriter, loc, dest, dim, lb);
      dest = insertExtent(rewriter, loc, dest, dim, extent);
      dest = insertStride(rewriter, loc, dest, dim, std::get<1>(iter.value()));
    }
    dest = insertBaseAddress(rewriter, loc, dest, base);
    mlir::Value result = placeInMemoryIfNotGlobalInit(
        rewriter, rebox.getLoc(), destBoxTy, dest,
        isDeviceAllocation(rebox.getBox(), adaptor.getBox()));
    rewriter.replaceOp(rebox, result);
    return mlir::success();
  }

  // Apply slice given the base address, extents and strides of the input box.
  llvm::LogicalResult
  sliceBox(fir::cg::XReboxOp rebox, OpAdaptor adaptor, mlir::Type destBoxTy,
           mlir::Value dest, mlir::Value base, mlir::ValueRange inputExtents,
           mlir::ValueRange inputStrides, mlir::ValueRange operands,
           mlir::ConversionPatternRewriter &rewriter) const {
    mlir::Location loc = rebox.getLoc();
    mlir::Type byteTy = ::getI8Type(rebox.getContext());
    mlir::Type idxTy = lowerTy().indexType();
    mlir::Value zero = genConstantIndex(loc, idxTy, rewriter, 0);
    // Apply subcomponent and substring shift on base address.
    if (!rebox.getSubcomponent().empty() || !rebox.getSubstr().empty()) {
      // Cast to inputEleTy* so that a GEP can be used.
      mlir::Type inputEleTy = getInputEleTy(rebox);
      mlir::Type llvmBaseObjectType = convertType(inputEleTy);
      llvm::SmallVector<mlir::Value> fieldIndices;
      std::optional<mlir::Value> substringOffset;
      if (!rebox.getSubcomponent().empty())
        getSubcomponentIndices(rebox, rebox.getBox(), operands, fieldIndices);
      if (!rebox.getSubstr().empty())
        substringOffset = operands[rebox.getSubstrOperandIndex()];
      base = genBoxOffsetGep(rewriter, loc, base, llvmBaseObjectType, zero,
                             /*cstInteriorIndices=*/std::nullopt, fieldIndices,
                             substringOffset);
    }

    if (rebox.getSlice().empty())
      // The array section is of the form array[%component][substring], keep
      // the input array extents and strides.
      return finalizeRebox(rebox, adaptor, destBoxTy, dest, base,
                           /*lbounds*/ std::nullopt, inputExtents, inputStrides,
                           rewriter);

    // The slice is of the form array(i:j:k)[%component]. Compute new extents
    // and strides.
    llvm::SmallVector<mlir::Value> slicedExtents;
    llvm::SmallVector<mlir::Value> slicedStrides;
    mlir::Value one = genConstantIndex(loc, idxTy, rewriter, 1);
    const bool sliceHasOrigins = !rebox.getShift().empty();
    unsigned sliceOps = rebox.getSliceOperandIndex();
    unsigned shiftOps = rebox.getShiftOperandIndex();
    auto strideOps = inputStrides.begin();
    const unsigned inputRank = inputStrides.size();
    for (unsigned i = 0; i < inputRank;
         ++i, ++strideOps, ++shiftOps, sliceOps += 3) {
      mlir::Value sliceLb =
          integerCast(loc, rewriter, idxTy, operands[sliceOps]);
      mlir::Value inputStride = *strideOps; // already idxTy
      // Apply origin shift: base += (lb-shift)*input_stride
      mlir::Value sliceOrigin =
          sliceHasOrigins
              ? integerCast(loc, rewriter, idxTy, operands[shiftOps])
              : one;
      mlir::Value diff =
          rewriter.create<mlir::LLVM::SubOp>(loc, idxTy, sliceLb, sliceOrigin);
      mlir::Value offset =
          rewriter.create<mlir::LLVM::MulOp>(loc, idxTy, diff, inputStride);
      // Strides from the fir.box are in bytes.
      base = genGEP(loc, byteTy, rewriter, base, offset);
      // Apply upper bound and step if this is a triplet. Otherwise, the
      // dimension is dropped and no extents/strides are computed.
      mlir::Value upper = operands[sliceOps + 1];
      const bool isTripletSlice =
          !mlir::isa_and_nonnull<mlir::LLVM::UndefOp>(upper.getDefiningOp());
      if (isTripletSlice) {
        mlir::Value step =
            integerCast(loc, rewriter, idxTy, operands[sliceOps + 2]);
        // extent = ub-lb+step/step
        mlir::Value sliceUb = integerCast(loc, rewriter, idxTy, upper);
        mlir::Value extent = computeTripletExtent(rewriter, loc, sliceLb,
                                                  sliceUb, step, zero, idxTy);
        slicedExtents.emplace_back(extent);
        // stride = step*input_stride
        mlir::Value stride =
            rewriter.create<mlir::LLVM::MulOp>(loc, idxTy, step, inputStride);
        slicedStrides.emplace_back(stride);
      }
    }
    return finalizeRebox(rebox, adaptor, destBoxTy, dest, base,
                         /*lbounds*/ std::nullopt, slicedExtents, slicedStrides,
                         rewriter);
  }

  /// Apply a new shape to the data described by a box given the base address,
  /// extents and strides of the box.
  llvm::LogicalResult
  reshapeBox(fir::cg::XReboxOp rebox, OpAdaptor adaptor, mlir::Type destBoxTy,
             mlir::Value dest, mlir::Value base, mlir::ValueRange inputExtents,
             mlir::ValueRange inputStrides, mlir::ValueRange operands,
             mlir::ConversionPatternRewriter &rewriter) const {
    mlir::ValueRange reboxShifts{
        operands.begin() + rebox.getShiftOperandIndex(),
        operands.begin() + rebox.getShiftOperandIndex() +
            rebox.getShift().size()};
    if (rebox.getShape().empty()) {
      // Only setting new lower bounds.
      return finalizeRebox(rebox, adaptor, destBoxTy, dest, base, reboxShifts,
                           inputExtents, inputStrides, rewriter);
    }

    mlir::Location loc = rebox.getLoc();

    llvm::SmallVector<mlir::Value> newStrides;
    llvm::SmallVector<mlir::Value> newExtents;
    mlir::Type idxTy = lowerTy().indexType();
    // First stride from input box is kept. The rest is assumed contiguous
    // (it is not possible to reshape otherwise). If the input is scalar,
    // which may be OK if all new extents are ones, the stride does not
    // matter, use one.
    mlir::Value stride = inputStrides.empty()
                             ? genConstantIndex(loc, idxTy, rewriter, 1)
                             : inputStrides[0];
    for (unsigned i = 0; i < rebox.getShape().size(); ++i) {
      mlir::Value rawExtent = operands[rebox.getShapeOperandIndex() + i];
      mlir::Value extent = integerCast(loc, rewriter, idxTy, rawExtent);
      newExtents.emplace_back(extent);
      newStrides.emplace_back(stride);
      // nextStride = extent * stride;
      stride = rewriter.create<mlir::LLVM::MulOp>(loc, idxTy, extent, stride);
    }
    return finalizeRebox(rebox, adaptor, destBoxTy, dest, base, reboxShifts,
                         newExtents, newStrides, rewriter);
  }

  /// Return scalar element type of the input box.
  static mlir::Type getInputEleTy(fir::cg::XReboxOp rebox) {
    auto ty = fir::dyn_cast_ptrOrBoxEleTy(rebox.getBox().getType());
    if (auto seqTy = mlir::dyn_cast<fir::SequenceType>(ty))
      return seqTy.getEleTy();
    return ty;
  }
};

/// Lower `fir.emboxproc` operation. Creates a procedure box.
/// TODO: Part of supporting Fortran 2003 procedure pointers.
struct EmboxProcOpConversion : public fir::FIROpConversion<fir::EmboxProcOp> {
  using FIROpConversion::FIROpConversion;

  llvm::LogicalResult
  matchAndRewrite(fir::EmboxProcOp emboxproc, OpAdaptor adaptor,
                  mlir::ConversionPatternRewriter &rewriter) const override {
    TODO(emboxproc.getLoc(), "fir.emboxproc codegen");
    return mlir::failure();
  }
};

// Code shared between insert_value and extract_value Ops.
struct ValueOpCommon {
  // Translate the arguments pertaining to any multidimensional array to
  // row-major order for LLVM-IR.
  static void toRowMajor(llvm::SmallVectorImpl<int64_t> &indices,
                         mlir::Type ty) {
    assert(ty && "type is null");
    const auto end = indices.size();
    for (std::remove_const_t<decltype(end)> i = 0; i < end; ++i) {
      if (auto seq = mlir::dyn_cast<mlir::LLVM::LLVMArrayType>(ty)) {
        const auto dim = getDimension(seq);
        if (dim > 1) {
          auto ub = std::min(i + dim, end);
          std::reverse(indices.begin() + i, indices.begin() + ub);
          i += dim - 1;
        }
        ty = getArrayElementType(seq);
      } else if (auto st = mlir::dyn_cast<mlir::LLVM::LLVMStructType>(ty)) {
        ty = st.getBody()[indices[i]];
      } else {
        llvm_unreachable("index into invalid type");
      }
    }
  }

  static llvm::SmallVector<int64_t>
  collectIndices(mlir::ConversionPatternRewriter &rewriter,
                 mlir::ArrayAttr arrAttr) {
    llvm::SmallVector<int64_t> indices;
    for (auto i = arrAttr.begin(), e = arrAttr.end(); i != e; ++i) {
      if (auto intAttr = mlir::dyn_cast<mlir::IntegerAttr>(*i)) {
        indices.push_back(intAttr.getInt());
      } else {
        auto fieldName = mlir::cast<mlir::StringAttr>(*i).getValue();
        ++i;
        auto ty = mlir::cast<mlir::TypeAttr>(*i).getValue();
        auto index = mlir::cast<fir::RecordType>(ty).getFieldIndex(fieldName);
        indices.push_back(index);
      }
    }
    return indices;
  }

private:
  static mlir::Type getArrayElementType(mlir::LLVM::LLVMArrayType ty) {
    auto eleTy = ty.getElementType();
    while (auto arrTy = mlir::dyn_cast<mlir::LLVM::LLVMArrayType>(eleTy))
      eleTy = arrTy.getElementType();
    return eleTy;
  }
};

namespace {
/// Extract a subobject value from an ssa-value of aggregate type
struct ExtractValueOpConversion
    : public fir::FIROpAndTypeConversion<fir::ExtractValueOp>,
      public ValueOpCommon {
  using FIROpAndTypeConversion::FIROpAndTypeConversion;

  llvm::LogicalResult
  doRewrite(fir::ExtractValueOp extractVal, mlir::Type ty, OpAdaptor adaptor,
            mlir::ConversionPatternRewriter &rewriter) const override {
    mlir::ValueRange operands = adaptor.getOperands();
    auto indices = collectIndices(rewriter, extractVal.getCoor());
    toRowMajor(indices, operands[0].getType());
    rewriter.replaceOpWithNewOp<mlir::LLVM::ExtractValueOp>(
        extractVal, operands[0], indices);
    return mlir::success();
  }
};

/// InsertValue is the generalized instruction for the composition of new
/// aggregate type values.
struct InsertValueOpConversion
    : public mlir::OpConversionPattern<fir::InsertValueOp>,
      public ValueOpCommon {
  using OpConversionPattern::OpConversionPattern;

  llvm::LogicalResult
  matchAndRewrite(fir::InsertValueOp insertVal, OpAdaptor adaptor,
                  mlir::ConversionPatternRewriter &rewriter) const override {
    mlir::ValueRange operands = adaptor.getOperands();
    auto indices = collectIndices(rewriter, insertVal.getCoor());
    toRowMajor(indices, operands[0].getType());
    rewriter.replaceOpWithNewOp<mlir::LLVM::InsertValueOp>(
        insertVal, operands[0], operands[1], indices);
    return mlir::success();
  }
};

/// InsertOnRange inserts a value into a sequence over a range of offsets.
struct InsertOnRangeOpConversion
    : public fir::FIROpAndTypeConversion<fir::InsertOnRangeOp> {
  using FIROpAndTypeConversion::FIROpAndTypeConversion;

  // Increments an array of subscripts in a row major fasion.
  void incrementSubscripts(llvm::ArrayRef<int64_t> dims,
                           llvm::SmallVectorImpl<int64_t> &subscripts) const {
    for (size_t i = dims.size(); i > 0; --i) {
      if (++subscripts[i - 1] < dims[i - 1]) {
        return;
      }
      subscripts[i - 1] = 0;
    }
  }

  llvm::LogicalResult
  doRewrite(fir::InsertOnRangeOp range, mlir::Type ty, OpAdaptor adaptor,
            mlir::ConversionPatternRewriter &rewriter) const override {

    auto arrayType = adaptor.getSeq().getType();

    // Iteratively extract the array dimensions from the type.
    llvm::SmallVector<std::int64_t> dims;
    mlir::Type type = arrayType;
    while (auto t = mlir::dyn_cast<mlir::LLVM::LLVMArrayType>(type)) {
      dims.push_back(t.getNumElements());
      type = t.getElementType();
    }

    // Avoid generating long insert chain that are very slow to fold back
    // (which is required in globals when later generating LLVM IR). Attempt to
    // fold the inserted element value to an attribute and build an ArrayAttr
    // for the resulting array.
    if (range.isFullRange()) {
      llvm::FailureOr<mlir::Attribute> cst =
          fir::tryFoldingLLVMInsertChain(adaptor.getVal(), rewriter);
      if (llvm::succeeded(cst)) {
        mlir::Attribute dimVal = *cst;
        for (auto dim : llvm::reverse(dims)) {
          // Use std::vector in case the number of elements is big.
          std::vector<mlir::Attribute> elements(dim, dimVal);
          dimVal = mlir::ArrayAttr::get(range.getContext(), elements);
        }
        // Replace insert chain with constant.
        rewriter.replaceOpWithNewOp<mlir::LLVM::ConstantOp>(range, arrayType,
                                                            dimVal);
        return mlir::success();
      }
    }

    // The inserted value cannot be folded to an attribute, turn the
    // insert_range into an llvm.insertvalue chain.
    llvm::SmallVector<std::int64_t> lBounds;
    llvm::SmallVector<std::int64_t> uBounds;

    // Unzip the upper and lower bound and convert to a row major format.
    mlir::DenseIntElementsAttr coor = range.getCoor();
    auto reversedCoor = llvm::reverse(coor.getValues<int64_t>());
    for (auto i = reversedCoor.begin(), e = reversedCoor.end(); i != e; ++i) {
      uBounds.push_back(*i++);
      lBounds.push_back(*i);
    }

    auto &subscripts = lBounds;
    auto loc = range.getLoc();
    mlir::Value lastOp = adaptor.getSeq();
    mlir::Value insertVal = adaptor.getVal();

    while (subscripts != uBounds) {
      lastOp = rewriter.create<mlir::LLVM::InsertValueOp>(
          loc, lastOp, insertVal, subscripts);

      incrementSubscripts(dims, subscripts);
    }

    rewriter.replaceOpWithNewOp<mlir::LLVM::InsertValueOp>(
        range, lastOp, insertVal, subscripts);

    return mlir::success();
  }
};
} // namespace

namespace {
/// XArrayCoor is the address arithmetic on a dynamically shaped, sliced,
/// shifted etc. array.
/// (See the static restriction on coordinate_of.) array_coor determines the
/// coordinate (location) of a specific element.
struct XArrayCoorOpConversion
    : public fir::FIROpAndTypeConversion<fir::cg::XArrayCoorOp> {
  using FIROpAndTypeConversion::FIROpAndTypeConversion;

  llvm::LogicalResult
  doRewrite(fir::cg::XArrayCoorOp coor, mlir::Type llvmPtrTy, OpAdaptor adaptor,
            mlir::ConversionPatternRewriter &rewriter) const override {
    auto loc = coor.getLoc();
    mlir::ValueRange operands = adaptor.getOperands();
    unsigned rank = coor.getRank();
    assert(coor.getIndices().size() == rank);
    assert(coor.getShape().empty() || coor.getShape().size() == rank);
    assert(coor.getShift().empty() || coor.getShift().size() == rank);
    assert(coor.getSlice().empty() || coor.getSlice().size() == 3 * rank);
    mlir::Type idxTy = lowerTy().indexType();
    unsigned indexOffset = coor.getIndicesOperandIndex();
    unsigned shapeOffset = coor.getShapeOperandIndex();
    unsigned shiftOffset = coor.getShiftOperandIndex();
    unsigned sliceOffset = coor.getSliceOperandIndex();
    auto sliceOps = coor.getSlice().begin();
    mlir::Value one = genConstantIndex(loc, idxTy, rewriter, 1);
    mlir::Value prevExt = one;
    mlir::Value offset = genConstantIndex(loc, idxTy, rewriter, 0);
    const bool isShifted = !coor.getShift().empty();
    const bool isSliced = !coor.getSlice().empty();
    const bool baseIsBoxed =
        mlir::isa<fir::BaseBoxType>(coor.getMemref().getType());
    TypePair baseBoxTyPair =
        baseIsBoxed ? getBoxTypePair(coor.getMemref().getType()) : TypePair{};
    mlir::LLVM::IntegerOverflowFlags nsw =
        mlir::LLVM::IntegerOverflowFlags::nsw;

    // For each dimension of the array, generate the offset calculation.
    for (unsigned i = 0; i < rank; ++i, ++indexOffset, ++shapeOffset,
                  ++shiftOffset, sliceOffset += 3, sliceOps += 3) {
      mlir::Value index =
          integerCast(loc, rewriter, idxTy, operands[indexOffset]);
      mlir::Value lb =
          isShifted ? integerCast(loc, rewriter, idxTy, operands[shiftOffset])
                    : one;
      mlir::Value step = one;
      bool normalSlice = isSliced;
      // Compute zero based index in dimension i of the element, applying
      // potential triplets and lower bounds.
      if (isSliced) {
        mlir::Value originalUb = *(sliceOps + 1);
        normalSlice =
            !mlir::isa_and_nonnull<fir::UndefOp>(originalUb.getDefiningOp());
        if (normalSlice)
          step = integerCast(loc, rewriter, idxTy, operands[sliceOffset + 2]);
      }
      auto idx = rewriter.create<mlir::LLVM::SubOp>(loc, idxTy, index, lb, nsw);
      mlir::Value diff =
          rewriter.create<mlir::LLVM::MulOp>(loc, idxTy, idx, step, nsw);
      if (normalSlice) {
        mlir::Value sliceLb =
            integerCast(loc, rewriter, idxTy, operands[sliceOffset]);
        auto adj =
            rewriter.create<mlir::LLVM::SubOp>(loc, idxTy, sliceLb, lb, nsw);
        diff = rewriter.create<mlir::LLVM::AddOp>(loc, idxTy, diff, adj, nsw);
      }
      // Update the offset given the stride and the zero based index `diff`
      // that was just computed.
      if (baseIsBoxed) {
        // Use stride in bytes from the descriptor.
        mlir::Value stride =
            getStrideFromBox(loc, baseBoxTyPair, operands[0], i, rewriter);
        auto sc =
            rewriter.create<mlir::LLVM::MulOp>(loc, idxTy, diff, stride, nsw);
        offset =
            rewriter.create<mlir::LLVM::AddOp>(loc, idxTy, sc, offset, nsw);
      } else {
        // Use stride computed at last iteration.
        auto sc =
            rewriter.create<mlir::LLVM::MulOp>(loc, idxTy, diff, prevExt, nsw);
        offset =
            rewriter.create<mlir::LLVM::AddOp>(loc, idxTy, sc, offset, nsw);
        // Compute next stride assuming contiguity of the base array
        // (in element number).
        auto nextExt = integerCast(loc, rewriter, idxTy, operands[shapeOffset]);
        prevExt = rewriter.create<mlir::LLVM::MulOp>(loc, idxTy, prevExt,
                                                     nextExt, nsw);
      }
    }

    // Add computed offset to the base address.
    if (baseIsBoxed) {
      // Working with byte offsets. The base address is read from the fir.box.
      // and used in i8* GEP to do the pointer arithmetic.
      mlir::Type byteTy = ::getI8Type(coor.getContext());
      mlir::Value base =
          getBaseAddrFromBox(loc, baseBoxTyPair, operands[0], rewriter);
      llvm::SmallVector<mlir::LLVM::GEPArg> args{offset};
      auto addr = rewriter.create<mlir::LLVM::GEPOp>(loc, llvmPtrTy, byteTy,
                                                     base, args);
      if (coor.getSubcomponent().empty()) {
        rewriter.replaceOp(coor, addr);
        return mlir::success();
      }
      // Cast the element address from void* to the derived type so that the
      // derived type members can be addresses via a GEP using the index of
      // components.
      mlir::Type elementType =
          getLlvmObjectTypeFromBoxType(coor.getMemref().getType());
      while (auto arrayTy =
                 mlir::dyn_cast<mlir::LLVM::LLVMArrayType>(elementType))
        elementType = arrayTy.getElementType();
      args.clear();
      args.push_back(0);
      if (!coor.getLenParams().empty()) {
        // If type parameters are present, then we don't want to use a GEPOp
        // as below, as the LLVM struct type cannot be statically defined.
        TODO(loc, "derived type with type parameters");
      }
      llvm::SmallVector<mlir::Value> indices = convertSubcomponentIndices(
          loc, elementType,
          operands.slice(coor.getSubcomponentOperandIndex(),
                         coor.getSubcomponent().size()));
      args.append(indices.begin(), indices.end());
      rewriter.replaceOpWithNewOp<mlir::LLVM::GEPOp>(coor, llvmPtrTy,
                                                     elementType, addr, args);
      return mlir::success();
    }

    // The array was not boxed, so it must be contiguous. offset is therefore an
    // element offset and the base type is kept in the GEP unless the element
    // type size is itself dynamic.
    mlir::Type objectTy = fir::unwrapRefType(coor.getMemref().getType());
    mlir::Type eleType = fir::unwrapSequenceType(objectTy);
    mlir::Type gepObjectType = convertType(eleType);
    llvm::SmallVector<mlir::LLVM::GEPArg> args;
    if (coor.getSubcomponent().empty()) {
      // No subcomponent.
      if (!coor.getLenParams().empty()) {
        // Type parameters. Adjust element size explicitly.
        auto eleTy = fir::dyn_cast_ptrEleTy(coor.getType());
        assert(eleTy && "result must be a reference-like type");
        if (fir::characterWithDynamicLen(eleTy)) {
          assert(coor.getLenParams().size() == 1);
          auto length = integerCast(loc, rewriter, idxTy,
                                    operands[coor.getLenParamsOperandIndex()]);
          offset = rewriter.create<mlir::LLVM::MulOp>(loc, idxTy, offset,
                                                      length, nsw);
        } else {
          TODO(loc, "compute size of derived type with type parameters");
        }
      }
      args.push_back(offset);
    } else {
      // There are subcomponents.
      args.push_back(offset);
      llvm::SmallVector<mlir::Value> indices = convertSubcomponentIndices(
          loc, gepObjectType,
          operands.slice(coor.getSubcomponentOperandIndex(),
                         coor.getSubcomponent().size()));
      args.append(indices.begin(), indices.end());
    }
    rewriter.replaceOpWithNewOp<mlir::LLVM::GEPOp>(
        coor, llvmPtrTy, gepObjectType, adaptor.getMemref(), args);
    return mlir::success();
  }
};
} // namespace

/// Convert to (memory) reference to a reference to a subobject.
/// The coordinate_of op is a Swiss army knife operation that can be used on
/// (memory) references to records, arrays, complex, etc. as well as boxes.
/// With unboxed arrays, there is the restriction that the array have a static
/// shape in all but the last column.
struct CoordinateOpConversion
    : public fir::FIROpAndTypeConversion<fir::CoordinateOp> {
  using FIROpAndTypeConversion::FIROpAndTypeConversion;

  llvm::LogicalResult
  doRewrite(fir::CoordinateOp coor, mlir::Type ty, OpAdaptor adaptor,
            mlir::ConversionPatternRewriter &rewriter) const override {
    mlir::ValueRange operands = adaptor.getOperands();

    mlir::Location loc = coor.getLoc();
    mlir::Value base = operands[0];
    mlir::Type baseObjectTy = coor.getBaseType();
    mlir::Type objectTy = fir::dyn_cast_ptrOrBoxEleTy(baseObjectTy);
    assert(objectTy && "fir.coordinate_of expects a reference type");
    mlir::Type llvmObjectTy = convertType(objectTy);

    // Complex type - basically, extract the real or imaginary part
    // FIXME: double check why this is done before the fir.box case below.
    if (fir::isa_complex(objectTy)) {
      mlir::Value gep =
          genGEP(loc, llvmObjectTy, rewriter, base, 0, operands[1]);
      rewriter.replaceOp(coor, gep);
      return mlir::success();
    }

    // Boxed type - get the base pointer from the box
    if (mlir::dyn_cast<fir::BaseBoxType>(baseObjectTy))
      return doRewriteBox(coor, operands, loc, rewriter);

    // Reference, pointer or a heap type
    if (mlir::isa<fir::ReferenceType, fir::PointerType, fir::HeapType>(
            baseObjectTy))
      return doRewriteRefOrPtr(coor, llvmObjectTy, operands, loc, rewriter);

    return rewriter.notifyMatchFailure(
        coor, "fir.coordinate_of base operand has unsupported type");
  }

  static unsigned getFieldNumber(fir::RecordType ty, mlir::Value op) {
    return fir::hasDynamicSize(ty)
               ? op.getDefiningOp()
                     ->getAttrOfType<mlir::IntegerAttr>("field")
                     .getInt()
               : getConstantIntValue(op);
  }

  static bool hasSubDimensions(mlir::Type type) {
    return mlir::isa<fir::SequenceType, fir::RecordType, mlir::TupleType>(type);
  }

  // Helper structure to analyze the CoordinateOp path and decide if and how
  // the GEP should be generated for it.
  struct ShapeAnalysis {
    bool hasKnownShape;
    bool columnIsDeferred;
  };

  /// Walk the abstract memory layout and determine if the path traverses any
  /// array types with unknown shape. Return true iff all the array types have a
  /// constant shape along the path.
  /// TODO: move the verification logic into the verifier.
  static std::optional<ShapeAnalysis>
  arraysHaveKnownShape(mlir::Type type, fir::CoordinateOp coor) {
    fir::CoordinateIndicesAdaptor indices = coor.getIndices();
    auto begin = indices.begin();
    bool hasKnownShape = true;
    bool columnIsDeferred = false;
    for (auto it = begin, end = indices.end(); it != end;) {
      if (auto arrTy = mlir::dyn_cast<fir::SequenceType>(type)) {
        bool addressingStart = (it == begin);
        unsigned arrayDim = arrTy.getDimension();
        for (auto dimExtent : llvm::enumerate(arrTy.getShape())) {
          if (dimExtent.value() == fir::SequenceType::getUnknownExtent()) {
            hasKnownShape = false;
            if (addressingStart && dimExtent.index() + 1 == arrayDim) {
              // If this point was reached, the raws of the first array have
              // constant extents.
              columnIsDeferred = true;
            } else {
              // One of the array dimension that is not the column of the first
              // array has dynamic extent. It will not possible to do
              // code generation for the CoordinateOp if the base is not a
              // fir.box containing the value of that extent.
              return ShapeAnalysis{false, false};
            }
          }
          // There may be less operands than the array size if the
          // fir.coordinate_of result is not an element but a sub-array.
          if (it != end)
            ++it;
        }
        type = arrTy.getEleTy();
        continue;
      }
      if (auto strTy = mlir::dyn_cast<fir::RecordType>(type)) {
        auto intAttr = llvm::dyn_cast<mlir::IntegerAttr>(*it);
        if (!intAttr) {
          mlir::emitError(coor.getLoc(),
                          "expected field name in fir.coordinate_of");
          return std::nullopt;
        }
        type = strTy.getType(intAttr.getInt());
      } else if (auto strTy = mlir::dyn_cast<mlir::TupleType>(type)) {
        auto value = llvm::dyn_cast<mlir::Value>(*it);
        if (!value) {
          mlir::emitError(
              coor.getLoc(),
              "expected constant value to address tuple in fir.coordinate_of");
          return std::nullopt;
        }
        type = strTy.getType(getConstantIntValue(value));
      } else if (auto charType = mlir::dyn_cast<fir::CharacterType>(type)) {
        // Addressing character in string. Fortran strings degenerate to arrays
        // in LLVM, so they are handled like arrays of characters here.
        if (charType.getLen() == fir::CharacterType::unknownLen())
          return ShapeAnalysis{false, true};
        type = fir::CharacterType::getSingleton(charType.getContext(),
                                                charType.getFKind());
      }
      ++it;
    }
    return ShapeAnalysis{hasKnownShape, columnIsDeferred};
  }

private:
  llvm::LogicalResult
  doRewriteBox(fir::CoordinateOp coor, mlir::ValueRange operands,
               mlir::Location loc,
               mlir::ConversionPatternRewriter &rewriter) const {
    mlir::Type boxObjTy = coor.getBaseType();
    assert(mlir::dyn_cast<fir::BaseBoxType>(boxObjTy) &&
           "This is not a `fir.box`");
    TypePair boxTyPair = getBoxTypePair(boxObjTy);

    mlir::Value boxBaseAddr = operands[0];

    // 1. SPECIAL CASE (uses `fir.len_param_index`):
    //   %box = ... : !fir.box<!fir.type<derived{len1:i32}>>
    //   %lenp = fir.len_param_index len1, !fir.type<derived{len1:i32}>
    //   %addr = coordinate_of %box, %lenp
    if (coor.getNumOperands() == 2) {
      mlir::Operation *coordinateDef =
          (*coor.getCoor().begin()).getDefiningOp();
      if (mlir::isa_and_nonnull<fir::LenParamIndexOp>(coordinateDef))
        TODO(loc,
             "fir.coordinate_of - fir.len_param_index is not supported yet");
    }

    // 2. GENERAL CASE:
    // 2.1. (`fir.array`)
    //   %box = ... : !fix.box<!fir.array<?xU>>
    //   %idx = ... : index
    //   %resultAddr = coordinate_of %box, %idx : !fir.ref<U>
    // 2.2 (`fir.derived`)
    //   %box = ... : !fix.box<!fir.type<derived_type{field_1:i32}>>
    //   %idx = ... : i32
    //   %resultAddr = coordinate_of %box, %idx : !fir.ref<i32>
    // 2.3 (`fir.derived` inside `fir.array`)
    //   %box = ... : !fir.box<!fir.array<10 x !fir.type<derived_1{field_1:f32,
    //   field_2:f32}>>> %idx1 = ... : index %idx2 = ... : i32 %resultAddr =
    //   coordinate_of %box, %idx1, %idx2 : !fir.ref<f32>
    // 2.4. TODO: Either document or disable any other case that the following
    //  implementation might convert.
    mlir::Value resultAddr =
        getBaseAddrFromBox(loc, boxTyPair, boxBaseAddr, rewriter);
    // Component Type
    auto cpnTy = fir::dyn_cast_ptrOrBoxEleTy(boxObjTy);
    mlir::Type llvmPtrTy = ::getLlvmPtrType(coor.getContext());
    mlir::Type byteTy = ::getI8Type(coor.getContext());
    mlir::LLVM::IntegerOverflowFlags nsw =
        mlir::LLVM::IntegerOverflowFlags::nsw;

    int nextIndexValue = 1;
    fir::CoordinateIndicesAdaptor indices = coor.getIndices();
    for (auto it = indices.begin(), end = indices.end(); it != end;) {
      if (auto arrTy = mlir::dyn_cast<fir::SequenceType>(cpnTy)) {
        if (it != indices.begin())
          TODO(loc, "fir.array nested inside other array and/or derived type");
        // Applies byte strides from the box. Ignore lower bound from box
        // since fir.coordinate_of indexes are zero based. Lowering takes care
        // of lower bound aspects. This both accounts for dynamically sized
        // types and non contiguous arrays.
        auto idxTy = lowerTy().indexType();
        mlir::Value off = genConstantIndex(loc, idxTy, rewriter, 0);
        unsigned arrayDim = arrTy.getDimension();
        for (unsigned dim = 0; dim < arrayDim && it != end; ++dim, ++it) {
          mlir::Value stride =
              getStrideFromBox(loc, boxTyPair, operands[0], dim, rewriter);
          auto sc = rewriter.create<mlir::LLVM::MulOp>(
              loc, idxTy, operands[nextIndexValue + dim], stride, nsw);
          off = rewriter.create<mlir::LLVM::AddOp>(loc, idxTy, sc, off, nsw);
        }
        nextIndexValue += arrayDim;
        resultAddr = rewriter.create<mlir::LLVM::GEPOp>(
            loc, llvmPtrTy, byteTy, resultAddr,
            llvm::ArrayRef<mlir::LLVM::GEPArg>{off});
        cpnTy = arrTy.getEleTy();
      } else if (auto recTy = mlir::dyn_cast<fir::RecordType>(cpnTy)) {
        auto intAttr = llvm::dyn_cast<mlir::IntegerAttr>(*it);
        if (!intAttr)
          return mlir::emitError(loc,
                                 "expected field name in fir.coordinate_of");
        int fieldIndex = intAttr.getInt();
        ++it;
        cpnTy = recTy.getType(fieldIndex);
        auto llvmRecTy = lowerTy().convertType(recTy);
        resultAddr = rewriter.create<mlir::LLVM::GEPOp>(
            loc, llvmPtrTy, llvmRecTy, resultAddr,
            llvm::ArrayRef<mlir::LLVM::GEPArg>{0, fieldIndex});
      } else {
        fir::emitFatalError(loc, "unexpected type in coordinate_of");
      }
    }

    rewriter.replaceOp(coor, resultAddr);
    return mlir::success();
  }

  llvm::LogicalResult
  doRewriteRefOrPtr(fir::CoordinateOp coor, mlir::Type llvmObjectTy,
                    mlir::ValueRange operands, mlir::Location loc,
                    mlir::ConversionPatternRewriter &rewriter) const {
    mlir::Type baseObjectTy = coor.getBaseType();

    // Component Type
    mlir::Type cpnTy = fir::dyn_cast_ptrOrBoxEleTy(baseObjectTy);

    const std::optional<ShapeAnalysis> shapeAnalysis =
        arraysHaveKnownShape(cpnTy, coor);
    if (!shapeAnalysis)
      return mlir::failure();

    if (fir::hasDynamicSize(fir::unwrapSequenceType(cpnTy)))
      return mlir::emitError(
          loc, "fir.coordinate_of with a dynamic element size is unsupported");

    if (shapeAnalysis->hasKnownShape || shapeAnalysis->columnIsDeferred) {
      llvm::SmallVector<mlir::LLVM::GEPArg> offs;
      if (shapeAnalysis->hasKnownShape) {
        offs.push_back(0);
      }
      // Else, only the column is `?` and we can simply place the column value
      // in the 0-th GEP position.

      std::optional<int> dims;
      llvm::SmallVector<mlir::Value> arrIdx;
      int nextIndexValue = 1;
      for (auto index : coor.getIndices()) {
        if (auto intAttr = llvm::dyn_cast<mlir::IntegerAttr>(index)) {
          // Addressing derived type component.
          auto recordType = llvm::dyn_cast<fir::RecordType>(cpnTy);
          if (!recordType)
            return mlir::emitError(
                loc,
                "fir.coordinate base type is not consistent with operands");
          int fieldId = intAttr.getInt();
          cpnTy = recordType.getType(fieldId);
          offs.push_back(fieldId);
          continue;
        }
        // Value index (addressing array, tuple, or complex part).
        mlir::Value indexValue = operands[nextIndexValue++];
        if (auto tupTy = mlir::dyn_cast<mlir::TupleType>(cpnTy)) {
          cpnTy = tupTy.getType(getConstantIntValue(indexValue));
          offs.push_back(indexValue);
        } else {
          if (!dims) {
            if (auto arrayType = llvm::dyn_cast<fir::SequenceType>(cpnTy)) {
              // Starting addressing array or array component.
              dims = arrayType.getDimension();
              cpnTy = arrayType.getElementType();
            }
          }
          if (dims) {
            arrIdx.push_back(indexValue);
            if (--(*dims) == 0) {
              // Append array range in reverse (FIR arrays are column-major).
              offs.append(arrIdx.rbegin(), arrIdx.rend());
              arrIdx.clear();
              dims.reset();
            }
          } else {
            offs.push_back(indexValue);
          }
        }
      }
      // It is possible the fir.coordinate_of result is a sub-array, in which
      // case there may be some "unfinished" array indices to reverse and push.
      if (!arrIdx.empty())
        offs.append(arrIdx.rbegin(), arrIdx.rend());

      mlir::Value base = operands[0];
      mlir::Value retval = genGEP(loc, llvmObjectTy, rewriter, base, offs);
      rewriter.replaceOp(coor, retval);
      return mlir::success();
    }

    return mlir::emitError(
        loc, "fir.coordinate_of base operand has unsupported type");
  }
};

/// Convert `fir.field_index`. The conversion depends on whether the size of
/// the record is static or dynamic.
struct FieldIndexOpConversion : public fir::FIROpConversion<fir::FieldIndexOp> {
  using FIROpConversion::FIROpConversion;

  // NB: most field references should be resolved by this point
  llvm::LogicalResult
  matchAndRewrite(fir::FieldIndexOp field, OpAdaptor adaptor,
                  mlir::ConversionPatternRewriter &rewriter) const override {
    auto recTy = mlir::cast<fir::RecordType>(field.getOnType());
    unsigned index = recTy.getFieldIndex(field.getFieldId());

    if (!fir::hasDynamicSize(recTy)) {
      // Derived type has compile-time constant layout. Return index of the
      // component type in the parent type (to be used in GEP).
      rewriter.replaceOp(field, mlir::ValueRange{genConstantOffset(
                                    field.getLoc(), rewriter, index)});
      return mlir::success();
    }

    // Derived type has compile-time constant layout. Call the compiler
    // generated function to determine the byte offset of the field at runtime.
    // This returns a non-constant.
    mlir::FlatSymbolRefAttr symAttr = mlir::SymbolRefAttr::get(
        field.getContext(), getOffsetMethodName(recTy, field.getFieldId()));
    mlir::NamedAttribute callAttr = rewriter.getNamedAttr("callee", symAttr);
    mlir::NamedAttribute fieldAttr = rewriter.getNamedAttr(
        "field", mlir::IntegerAttr::get(lowerTy().indexType(), index));
    rewriter.replaceOpWithNewOp<mlir::LLVM::CallOp>(
        field, lowerTy().offsetType(), adaptor.getOperands(),
        addLLVMOpBundleAttrs(rewriter, {callAttr, fieldAttr},
                             adaptor.getOperands().size()));
    return mlir::success();
  }

  // Re-Construct the name of the compiler generated method that calculates the
  // offset
  inline static std::string getOffsetMethodName(fir::RecordType recTy,
                                                llvm::StringRef field) {
    return recTy.getName().str() + "P." + field.str() + ".offset";
  }
};

/// Convert `fir.end`
struct FirEndOpConversion : public fir::FIROpConversion<fir::FirEndOp> {
  using FIROpConversion::FIROpConversion;

  llvm::LogicalResult
  matchAndRewrite(fir::FirEndOp firEnd, OpAdaptor,
                  mlir::ConversionPatternRewriter &rewriter) const override {
    TODO(firEnd.getLoc(), "fir.end codegen");
    return mlir::failure();
  }
};

/// Lower `fir.type_desc` to a global addr.
struct TypeDescOpConversion : public fir::FIROpConversion<fir::TypeDescOp> {
  using FIROpConversion::FIROpConversion;

  llvm::LogicalResult
  matchAndRewrite(fir::TypeDescOp typeDescOp, OpAdaptor adaptor,
                  mlir::ConversionPatternRewriter &rewriter) const override {
    mlir::Type inTy = typeDescOp.getInType();
    assert(mlir::isa<fir::RecordType>(inTy) && "expecting fir.type");
    auto recordType = mlir::dyn_cast<fir::RecordType>(inTy);
    auto module = typeDescOp.getOperation()->getParentOfType<mlir::ModuleOp>();
    std::string typeDescName =
        this->options.typeDescriptorsRenamedForAssembly
            ? fir::NameUniquer::getTypeDescriptorAssemblyName(
                  recordType.getName())
            : fir::NameUniquer::getTypeDescriptorName(recordType.getName());
    auto llvmPtrTy = ::getLlvmPtrType(typeDescOp.getContext());
    if (auto global = module.lookupSymbol<mlir::LLVM::GlobalOp>(typeDescName)) {
      rewriter.replaceOpWithNewOp<mlir::LLVM::AddressOfOp>(
          typeDescOp, llvmPtrTy, global.getSymName());
      return mlir::success();
    } else if (auto global = module.lookupSymbol<fir::GlobalOp>(typeDescName)) {
      rewriter.replaceOpWithNewOp<mlir::LLVM::AddressOfOp>(
          typeDescOp, llvmPtrTy, global.getSymName());
      return mlir::success();
    }
    return mlir::failure();
  }
};

/// Lower `fir.has_value` operation to `llvm.return` operation.
struct HasValueOpConversion
    : public mlir::OpConversionPattern<fir::HasValueOp> {
  using OpConversionPattern::OpConversionPattern;

  llvm::LogicalResult
  matchAndRewrite(fir::HasValueOp op, OpAdaptor adaptor,
                  mlir::ConversionPatternRewriter &rewriter) const override {
    rewriter.replaceOpWithNewOp<mlir::LLVM::ReturnOp>(op,
                                                      adaptor.getOperands());
    return mlir::success();
  }
};

#ifndef NDEBUG
// Check if attr's type is compatible with ty.
//
// This is done by comparing attr's element type, converted to LLVM type,
// with ty's element type.
//
// Only integer and floating point (including complex) attributes are
// supported. Also, attr is expected to have a TensorType and ty is expected
// to be of LLVMArrayType. If any of the previous conditions is false, then
// the specified attr and ty are not supported by this function and are
// assumed to be compatible.
static inline bool attributeTypeIsCompatible(mlir::MLIRContext *ctx,
                                             mlir::Attribute attr,
                                             mlir::Type ty) {
  // Get attr's LLVM element type.
  if (!attr)
    return true;
  auto intOrFpEleAttr = mlir::dyn_cast<mlir::DenseIntOrFPElementsAttr>(attr);
  if (!intOrFpEleAttr)
    return true;
  auto tensorTy = mlir::dyn_cast<mlir::TensorType>(intOrFpEleAttr.getType());
  if (!tensorTy)
    return true;
  mlir::Type attrEleTy =
      mlir::LLVMTypeConverter(ctx).convertType(tensorTy.getElementType());

  // Get ty's element type.
  auto arrTy = mlir::dyn_cast<mlir::LLVM::LLVMArrayType>(ty);
  if (!arrTy)
    return true;
  mlir::Type eleTy = arrTy.getElementType();
  while ((arrTy = mlir::dyn_cast<mlir::LLVM::LLVMArrayType>(eleTy)))
    eleTy = arrTy.getElementType();

  return attrEleTy == eleTy;
}
#endif

/// Lower `fir.global` operation to `llvm.global` operation.
/// `fir.insert_on_range` operations are replaced with constant dense attribute
/// if they are applied on the full range.
struct GlobalOpConversion : public fir::FIROpConversion<fir::GlobalOp> {
  using FIROpConversion::FIROpConversion;

  llvm::LogicalResult
  matchAndRewrite(fir::GlobalOp global, OpAdaptor adaptor,
                  mlir::ConversionPatternRewriter &rewriter) const override {

    llvm::SmallVector<mlir::Attribute> dbgExprs;

    if (auto fusedLoc = mlir::dyn_cast<mlir::FusedLoc>(global.getLoc())) {
      if (auto gvExprAttr = mlir::dyn_cast_if_present<mlir::ArrayAttr>(
              fusedLoc.getMetadata())) {
        for (auto attr : gvExprAttr.getAsRange<mlir::Attribute>())
          if (auto dbgAttr =
                  mlir::dyn_cast<mlir::LLVM::DIGlobalVariableExpressionAttr>(
                      attr))
            dbgExprs.push_back(dbgAttr);
      }
    }

    auto tyAttr = convertType(global.getType());
    if (auto boxType = mlir::dyn_cast<fir::BaseBoxType>(global.getType()))
      tyAttr = this->lowerTy().convertBoxTypeAsStruct(boxType);
    auto loc = global.getLoc();
    mlir::Attribute initAttr = global.getInitVal().value_or(mlir::Attribute());
    assert(attributeTypeIsCompatible(global.getContext(), initAttr, tyAttr));
    auto linkage = convertLinkage(global.getLinkName());
    auto isConst = global.getConstant().has_value();
    mlir::SymbolRefAttr comdat;
    llvm::ArrayRef<mlir::NamedAttribute> attrs;
    auto g = rewriter.create<mlir::LLVM::GlobalOp>(
        loc, tyAttr, isConst, linkage, global.getSymName(), initAttr, 0, 0,
        false, false, comdat, attrs, dbgExprs);

    if (global.getAlignment() && *global.getAlignment() > 0)
      g.setAlignment(*global.getAlignment());

    auto module = global->getParentOfType<mlir::ModuleOp>();
    auto gpuMod = global->getParentOfType<mlir::gpu::GPUModuleOp>();
    // Add comdat if necessary
    if (fir::getTargetTriple(module).supportsCOMDAT() &&
        (linkage == mlir::LLVM::Linkage::Linkonce ||
         linkage == mlir::LLVM::Linkage::LinkonceODR) &&
        !gpuMod) {
      addComdat(g, rewriter, module);
    }

    // Apply all non-Fir::GlobalOp attributes to the LLVM::GlobalOp, preserving
    // them; whilst taking care not to apply attributes that are lowered in
    // other ways.
    llvm::SmallDenseSet<llvm::StringRef> elidedAttrsSet(
        global.getAttributeNames().begin(), global.getAttributeNames().end());
    for (auto &attr : global->getAttrs())
      if (!elidedAttrsSet.contains(attr.getName().strref()))
        g->setAttr(attr.getName(), attr.getValue());

    auto &gr = g.getInitializerRegion();
    rewriter.inlineRegionBefore(global.getRegion(), gr, gr.end());
    if (!gr.empty()) {
      // Replace insert_on_range with a constant dense attribute if the
      // initialization is on the full range.
      auto insertOnRangeOps = gr.front().getOps<fir::InsertOnRangeOp>();
      for (auto insertOp : insertOnRangeOps) {
        if (insertOp.isFullRange()) {
          auto seqTyAttr = convertType(insertOp.getType());
          auto *op = insertOp.getVal().getDefiningOp();
          auto constant = mlir::dyn_cast<mlir::arith::ConstantOp>(op);
          if (!constant) {
            auto convertOp = mlir::dyn_cast<fir::ConvertOp>(op);
            if (!convertOp)
              continue;
            constant = mlir::cast<mlir::arith::ConstantOp>(
                convertOp.getValue().getDefiningOp());
          }
          mlir::Type vecType = mlir::VectorType::get(
              insertOp.getType().getShape(), constant.getType());
          auto denseAttr = mlir::DenseElementsAttr::get(
              mlir::cast<mlir::ShapedType>(vecType), constant.getValue());
          rewriter.setInsertionPointAfter(insertOp);
          rewriter.replaceOpWithNewOp<mlir::arith::ConstantOp>(
              insertOp, seqTyAttr, denseAttr);
        }
      }
    }

    if (global.getDataAttr() &&
        *global.getDataAttr() == cuf::DataAttribute::Shared)
      g.setAddrSpace(mlir::NVVM::NVVMMemorySpace::kSharedMemorySpace);

    rewriter.eraseOp(global);
    return mlir::success();
  }

  // TODO: String comparisons should be avoided. Replace linkName with an
  // enumeration.
  mlir::LLVM::Linkage
  convertLinkage(std::optional<llvm::StringRef> optLinkage) const {
    if (optLinkage) {
      auto name = *optLinkage;
      if (name == "internal")
        return mlir::LLVM::Linkage::Internal;
      if (name == "linkonce")
        return mlir::LLVM::Linkage::Linkonce;
      if (name == "linkonce_odr")
        return mlir::LLVM::Linkage::LinkonceODR;
      if (name == "common")
        return mlir::LLVM::Linkage::Common;
      if (name == "weak")
        return mlir::LLVM::Linkage::Weak;
    }
    return mlir::LLVM::Linkage::External;
  }

private:
  static void addComdat(mlir::LLVM::GlobalOp &global,
                        mlir::ConversionPatternRewriter &rewriter,
                        mlir::ModuleOp module) {
    const char *comdatName = "__llvm_comdat";
    mlir::LLVM::ComdatOp comdatOp =
        module.lookupSymbol<mlir::LLVM::ComdatOp>(comdatName);
    if (!comdatOp) {
      comdatOp =
          rewriter.create<mlir::LLVM::ComdatOp>(module.getLoc(), comdatName);
    }
    if (auto select = comdatOp.lookupSymbol<mlir::LLVM::ComdatSelectorOp>(
            global.getSymName()))
      return;
    mlir::OpBuilder::InsertionGuard guard(rewriter);
    rewriter.setInsertionPointToEnd(&comdatOp.getBody().back());
    auto selectorOp = rewriter.create<mlir::LLVM::ComdatSelectorOp>(
        comdatOp.getLoc(), global.getSymName(),
        mlir::LLVM::comdat::Comdat::Any);
    global.setComdatAttr(mlir::SymbolRefAttr::get(
        rewriter.getContext(), comdatName,
        mlir::FlatSymbolRefAttr::get(selectorOp.getSymNameAttr())));
  }
};

/// `fir.load` --> `llvm.load`
struct LoadOpConversion : public fir::FIROpConversion<fir::LoadOp> {
  using FIROpConversion::FIROpConversion;

  llvm::LogicalResult
  matchAndRewrite(fir::LoadOp load, OpAdaptor adaptor,
                  mlir::ConversionPatternRewriter &rewriter) const override {

    mlir::Type llvmLoadTy = convertObjectType(load.getType());
    const bool isVolatile = fir::isa_volatile_type(load.getMemref().getType());
    if (auto boxTy = mlir::dyn_cast<fir::BaseBoxType>(load.getType())) {
      // fir.box is a special case because it is considered an ssa value in
      // fir, but it is lowered as a pointer to a descriptor. So
      // fir.ref<fir.box> and fir.box end up being the same llvm types and
      // loading a fir.ref<fir.box> is implemented as taking a snapshot of the
      // descriptor value into a new descriptor temp.
      auto inputBoxStorage = adaptor.getOperands()[0];
      mlir::Value newBoxStorage;
      mlir::Location loc = load.getLoc();
      if (auto callOp = mlir::dyn_cast_or_null<mlir::LLVM::CallOp>(
              inputBoxStorage.getDefiningOp())) {
        if (callOp.getCallee() &&
            ((*callOp.getCallee())
                 .starts_with(RTNAME_STRING(CUFAllocDescriptor)) ||
             (*callOp.getCallee()).starts_with("__tgt_acc_get_deviceptr"))) {
          // CUDA Fortran local descriptor are allocated in managed memory. So
          // new storage must be allocated the same way.
          auto mod = load->getParentOfType<mlir::ModuleOp>();
          newBoxStorage =
              genCUFAllocDescriptor(loc, rewriter, mod, boxTy, lowerTy());
        }
      }
      if (!newBoxStorage)
        newBoxStorage = genAllocaAndAddrCastWithType(loc, llvmLoadTy,
                                                     defaultAlign, rewriter);

      TypePair boxTypePair{boxTy, llvmLoadTy};
      mlir::Value boxSize =
          computeBoxSize(loc, boxTypePair, inputBoxStorage, rewriter);
      auto memcpy = rewriter.create<mlir::LLVM::MemcpyOp>(
          loc, newBoxStorage, inputBoxStorage, boxSize, isVolatile);

      if (std::optional<mlir::ArrayAttr> optionalTag = load.getTbaa())
        memcpy.setTBAATags(*optionalTag);
      else
        attachTBAATag(memcpy, boxTy, boxTy, nullptr);
      rewriter.replaceOp(load, newBoxStorage);
    } else {
      mlir::LLVM::LoadOp loadOp = rewriter.create<mlir::LLVM::LoadOp>(
          load.getLoc(), llvmLoadTy, adaptor.getOperands(), load->getAttrs());
      loadOp.setVolatile_(isVolatile);
      if (std::optional<mlir::ArrayAttr> optionalTag = load.getTbaa())
        loadOp.setTBAATags(*optionalTag);
      else
        attachTBAATag(loadOp, load.getType(), load.getType(), nullptr);
      rewriter.replaceOp(load, loadOp.getResult());
    }
    return mlir::success();
  }
};

struct LocalitySpecifierOpConversion
    : public fir::FIROpConversion<fir::LocalitySpecifierOp> {
  using FIROpConversion::FIROpConversion;
  llvm::LogicalResult
  matchAndRewrite(fir::LocalitySpecifierOp localizer, OpAdaptor adaptor,
                  mlir::ConversionPatternRewriter &rewriter) const override {
#ifdef EXPENSIVE_CHECKS
    auto uses = mlir::SymbolTable::getSymbolUses(
        localizer, localizer->getParentOfType<mlir::ModuleOp>());

    // `fir.local` ops are not supposed to have any uses at this point (i.e.
    // during lowering to LLVM). In case of serialization, the
    // `fir.do_concurrent` users are expected to have been lowered to
    // `fir.do_loop` nests. In case of parallelization, the `fir.do_concurrent`
    // users are expected to have been lowered to the target parallel model
    // (e.g. OpenMP).
    assert(uses && uses->empty());
#endif

    rewriter.eraseOp(localizer);
    return mlir::success();
  }
};

/// Lower `fir.no_reassoc` to LLVM IR dialect.
/// TODO: how do we want to enforce this in LLVM-IR? Can we manipulate the fast
/// math flags?
struct NoReassocOpConversion : public fir::FIROpConversion<fir::NoReassocOp> {
  using FIROpConversion::FIROpConversion;

  llvm::LogicalResult
  matchAndRewrite(fir::NoReassocOp noreassoc, OpAdaptor adaptor,
                  mlir::ConversionPatternRewriter &rewriter) const override {
    rewriter.replaceOp(noreassoc, adaptor.getOperands()[0]);
    return mlir::success();
  }
};

static void genCondBrOp(mlir::Location loc, mlir::Value cmp, mlir::Block *dest,
                        std::optional<mlir::ValueRange> destOps,
                        mlir::ConversionPatternRewriter &rewriter,
                        mlir::Block *newBlock) {
  if (destOps)
    rewriter.create<mlir::LLVM::CondBrOp>(loc, cmp, dest, *destOps, newBlock,
                                          mlir::ValueRange());
  else
    rewriter.create<mlir::LLVM::CondBrOp>(loc, cmp, dest, newBlock);
}

template <typename A, typename B>
static void genBrOp(A caseOp, mlir::Block *dest, std::optional<B> destOps,
                    mlir::ConversionPatternRewriter &rewriter) {
  if (destOps)
    rewriter.replaceOpWithNewOp<mlir::LLVM::BrOp>(caseOp, *destOps, dest);
  else
    rewriter.replaceOpWithNewOp<mlir::LLVM::BrOp>(caseOp, std::nullopt, dest);
}

static void genCaseLadderStep(mlir::Location loc, mlir::Value cmp,
                              mlir::Block *dest,
                              std::optional<mlir::ValueRange> destOps,
                              mlir::ConversionPatternRewriter &rewriter) {
  auto *thisBlock = rewriter.getInsertionBlock();
  auto *newBlock = createBlock(rewriter, dest);
  rewriter.setInsertionPointToEnd(thisBlock);
  genCondBrOp(loc, cmp, dest, destOps, rewriter, newBlock);
  rewriter.setInsertionPointToEnd(newBlock);
}

/// Conversion of `fir.select_case`
///
/// The `fir.select_case` operation is converted to a if-then-else ladder.
/// Depending on the case condition type, one or several comparison and
/// conditional branching can be generated.
///
/// A point value case such as `case(4)`, a lower bound case such as
/// `case(5:)` or an upper bound case such as `case(:3)` are converted to a
/// simple comparison between the selector value and the constant value in the
/// case. The block associated with the case condition is then executed if
/// the comparison succeed otherwise it branch to the next block with the
/// comparison for the next case conditon.
///
/// A closed interval case condition such as `case(7:10)` is converted with a
/// first comparison and conditional branching for the lower bound. If
/// successful, it branch to a second block with the comparison for the
/// upper bound in the same case condition.
///
/// TODO: lowering of CHARACTER type cases is not handled yet.
struct SelectCaseOpConversion : public fir::FIROpConversion<fir::SelectCaseOp> {
  using FIROpConversion::FIROpConversion;

  llvm::LogicalResult
  matchAndRewrite(fir::SelectCaseOp caseOp, OpAdaptor adaptor,
                  mlir::ConversionPatternRewriter &rewriter) const override {
    unsigned conds = caseOp.getNumConditions();
    llvm::ArrayRef<mlir::Attribute> cases = caseOp.getCases().getValue();
    // Type can be CHARACTER, INTEGER, or LOGICAL (C1145)
    auto ty = caseOp.getSelector().getType();
    if (mlir::isa<fir::CharacterType>(ty)) {
      TODO(caseOp.getLoc(), "fir.select_case codegen with character type");
      return mlir::failure();
    }
    mlir::Value selector = caseOp.getSelector(adaptor.getOperands());
    auto loc = caseOp.getLoc();
    for (unsigned t = 0; t != conds; ++t) {
      mlir::Block *dest = caseOp.getSuccessor(t);
      std::optional<mlir::ValueRange> destOps =
          caseOp.getSuccessorOperands(adaptor.getOperands(), t);
      std::optional<mlir::ValueRange> cmpOps =
          *caseOp.getCompareOperands(adaptor.getOperands(), t);
      mlir::Attribute attr = cases[t];
      assert(mlir::isa<mlir::UnitAttr>(attr) || cmpOps.has_value());
      if (mlir::isa<fir::PointIntervalAttr>(attr)) {
        auto cmp = rewriter.create<mlir::LLVM::ICmpOp>(
            loc, mlir::LLVM::ICmpPredicate::eq, selector, cmpOps->front());
        genCaseLadderStep(loc, cmp, dest, destOps, rewriter);
        continue;
      }
      if (mlir::isa<fir::LowerBoundAttr>(attr)) {
        auto cmp = rewriter.create<mlir::LLVM::ICmpOp>(
            loc, mlir::LLVM::ICmpPredicate::sle, cmpOps->front(), selector);
        genCaseLadderStep(loc, cmp, dest, destOps, rewriter);
        continue;
      }
      if (mlir::isa<fir::UpperBoundAttr>(attr)) {
        auto cmp = rewriter.create<mlir::LLVM::ICmpOp>(
            loc, mlir::LLVM::ICmpPredicate::sle, selector, cmpOps->front());
        genCaseLadderStep(loc, cmp, dest, destOps, rewriter);
        continue;
      }
      if (mlir::isa<fir::ClosedIntervalAttr>(attr)) {
        mlir::Value caseArg0 = *cmpOps->begin();
        auto cmp0 = rewriter.create<mlir::LLVM::ICmpOp>(
            loc, mlir::LLVM::ICmpPredicate::sle, caseArg0, selector);
        auto *thisBlock = rewriter.getInsertionBlock();
        auto *newBlock1 = createBlock(rewriter, dest);
        auto *newBlock2 = createBlock(rewriter, dest);
        rewriter.setInsertionPointToEnd(thisBlock);
        rewriter.create<mlir::LLVM::CondBrOp>(loc, cmp0, newBlock1, newBlock2);
        rewriter.setInsertionPointToEnd(newBlock1);
        mlir::Value caseArg1 = *(cmpOps->begin() + 1);
        auto cmp1 = rewriter.create<mlir::LLVM::ICmpOp>(
            loc, mlir::LLVM::ICmpPredicate::sle, selector, caseArg1);
        genCondBrOp(loc, cmp1, dest, destOps, rewriter, newBlock2);
        rewriter.setInsertionPointToEnd(newBlock2);
        continue;
      }
      assert(mlir::isa<mlir::UnitAttr>(attr));
      assert((t + 1 == conds) && "unit must be last");
      genBrOp(caseOp, dest, destOps, rewriter);
    }
    return mlir::success();
  }
};

/// Helper function for converting select ops. This function converts the
/// signature of the given block. If the new block signature is different from
/// `expectedTypes`, returns "failure".
static llvm::FailureOr<mlir::Block *>
getConvertedBlock(mlir::ConversionPatternRewriter &rewriter,
                  const mlir::TypeConverter *converter,
                  mlir::Operation *branchOp, mlir::Block *block,
                  mlir::TypeRange expectedTypes) {
  assert(converter && "expected non-null type converter");
  assert(!block->isEntryBlock() && "entry blocks have no predecessors");

  // There is nothing to do if the types already match.
  if (block->getArgumentTypes() == expectedTypes)
    return block;

  // Compute the new block argument types and convert the block.
  std::optional<mlir::TypeConverter::SignatureConversion> conversion =
      converter->convertBlockSignature(block);
  if (!conversion)
    return rewriter.notifyMatchFailure(branchOp,
                                       "could not compute block signature");
  if (expectedTypes != conversion->getConvertedTypes())
    return rewriter.notifyMatchFailure(
        branchOp,
        "mismatch between adaptor operand types and computed block signature");
  return rewriter.applySignatureConversion(block, *conversion, converter);
}

template <typename OP>
static llvm::LogicalResult
selectMatchAndRewrite(const fir::LLVMTypeConverter &lowering, OP select,
                      typename OP::Adaptor adaptor,
                      mlir::ConversionPatternRewriter &rewriter,
                      const mlir::TypeConverter *converter) {
  unsigned conds = select.getNumConditions();
  auto cases = select.getCases().getValue();
  mlir::Value selector = adaptor.getSelector();
  auto loc = select.getLoc();
  assert(conds > 0 && "select must have cases");

  llvm::SmallVector<mlir::Block *> destinations;
  llvm::SmallVector<mlir::ValueRange> destinationsOperands;
  mlir::Block *defaultDestination;
  mlir::ValueRange defaultOperands;
  llvm::SmallVector<int32_t> caseValues;

  for (unsigned t = 0; t != conds; ++t) {
    mlir::Block *dest = select.getSuccessor(t);
    auto destOps = select.getSuccessorOperands(adaptor.getOperands(), t);
    const mlir::Attribute &attr = cases[t];
    if (auto intAttr = mlir::dyn_cast<mlir::IntegerAttr>(attr)) {
      destinationsOperands.push_back(destOps ? *destOps : mlir::ValueRange{});
      auto convertedBlock =
          getConvertedBlock(rewriter, converter, select, dest,
                            mlir::TypeRange(destinationsOperands.back()));
      if (mlir::failed(convertedBlock))
        return mlir::failure();
      destinations.push_back(*convertedBlock);
      caseValues.push_back(intAttr.getInt());
      continue;
    }
    assert(mlir::dyn_cast_or_null<mlir::UnitAttr>(attr));
    assert((t + 1 == conds) && "unit must be last");
    defaultOperands = destOps ? *destOps : mlir::ValueRange{};
    auto convertedBlock = getConvertedBlock(rewriter, converter, select, dest,
                                            mlir::TypeRange(defaultOperands));
    if (mlir::failed(convertedBlock))
      return mlir::failure();
    defaultDestination = *convertedBlock;
  }

  // LLVM::SwitchOp takes a i32 type for the selector.
  if (select.getSelector().getType() != rewriter.getI32Type())
    selector = rewriter.create<mlir::LLVM::TruncOp>(loc, rewriter.getI32Type(),
                                                    selector);

  rewriter.replaceOpWithNewOp<mlir::LLVM::SwitchOp>(
      select, selector,
      /*defaultDestination=*/defaultDestination,
      /*defaultOperands=*/defaultOperands,
      /*caseValues=*/caseValues,
      /*caseDestinations=*/destinations,
      /*caseOperands=*/destinationsOperands,
      /*branchWeights=*/llvm::ArrayRef<std::int32_t>());
  return mlir::success();
}

/// conversion of fir::SelectOp to an if-then-else ladder
struct SelectOpConversion : public fir::FIROpConversion<fir::SelectOp> {
  using FIROpConversion::FIROpConversion;

  llvm::LogicalResult
  matchAndRewrite(fir::SelectOp op, OpAdaptor adaptor,
                  mlir::ConversionPatternRewriter &rewriter) const override {
    return selectMatchAndRewrite<fir::SelectOp>(lowerTy(), op, adaptor,
                                                rewriter, getTypeConverter());
  }
};

/// conversion of fir::SelectRankOp to an if-then-else ladder
struct SelectRankOpConversion : public fir::FIROpConversion<fir::SelectRankOp> {
  using FIROpConversion::FIROpConversion;

  llvm::LogicalResult
  matchAndRewrite(fir::SelectRankOp op, OpAdaptor adaptor,
                  mlir::ConversionPatternRewriter &rewriter) const override {
    return selectMatchAndRewrite<fir::SelectRankOp>(
        lowerTy(), op, adaptor, rewriter, getTypeConverter());
  }
};

/// Lower `fir.select_type` to LLVM IR dialect.
struct SelectTypeOpConversion : public fir::FIROpConversion<fir::SelectTypeOp> {
  using FIROpConversion::FIROpConversion;

  llvm::LogicalResult
  matchAndRewrite(fir::SelectTypeOp select, OpAdaptor adaptor,
                  mlir::ConversionPatternRewriter &rewriter) const override {
    mlir::emitError(select.getLoc(),
                    "fir.select_type should have already been converted");
    return mlir::failure();
  }
};

/// `fir.store` --> `llvm.store`
struct StoreOpConversion : public fir::FIROpConversion<fir::StoreOp> {
  using FIROpConversion::FIROpConversion;

  llvm::LogicalResult
  matchAndRewrite(fir::StoreOp store, OpAdaptor adaptor,
                  mlir::ConversionPatternRewriter &rewriter) const override {
    mlir::Location loc = store.getLoc();
    mlir::Type storeTy = store.getValue().getType();
    mlir::Value llvmValue = adaptor.getValue();
    mlir::Value llvmMemref = adaptor.getMemref();
    mlir::LLVM::AliasAnalysisOpInterface newOp;
    const bool isVolatile =
        fir::isa_volatile_type(store.getMemref().getType()) ||
        fir::isa_volatile_type(store.getValue().getType());
    if (auto boxTy = mlir::dyn_cast<fir::BaseBoxType>(storeTy)) {
      mlir::Type llvmBoxTy = lowerTy().convertBoxTypeAsStruct(boxTy);
      // Always use memcpy because LLVM is not as effective at optimizing
      // aggregate loads/stores as it is optimizing memcpy.
      TypePair boxTypePair{boxTy, llvmBoxTy};
      mlir::Value boxSize =
          computeBoxSize(loc, boxTypePair, llvmValue, rewriter);
      newOp = rewriter.create<mlir::LLVM::MemcpyOp>(loc, llvmMemref, llvmValue,
                                                    boxSize, isVolatile);
    } else {
      mlir::LLVM::StoreOp storeOp =
          rewriter.create<mlir::LLVM::StoreOp>(loc, llvmValue, llvmMemref);

      if (isVolatile)
        storeOp.setVolatile_(true);

      if (store.getNontemporal())
        storeOp.setNontemporal(true);

      newOp = storeOp;
    }
    if (std::optional<mlir::ArrayAttr> optionalTag = store.getTbaa())
      newOp.setTBAATags(*optionalTag);
    else
      attachTBAATag(newOp, storeTy, storeTy, nullptr);
    rewriter.eraseOp(store);
    return mlir::success();
  }
};

/// `fir.copy` --> `llvm.memcpy` or `llvm.memmove`
struct CopyOpConversion : public fir::FIROpConversion<fir::CopyOp> {
  using FIROpConversion::FIROpConversion;

  llvm::LogicalResult
  matchAndRewrite(fir::CopyOp copy, OpAdaptor adaptor,
                  mlir::ConversionPatternRewriter &rewriter) const override {
    mlir::Location loc = copy.getLoc();
    const bool isVolatile =
        fir::isa_volatile_type(copy.getSource().getType()) ||
        fir::isa_volatile_type(copy.getDestination().getType());
    mlir::Value llvmSource = adaptor.getSource();
    mlir::Value llvmDestination = adaptor.getDestination();
    mlir::Type i64Ty = mlir::IntegerType::get(rewriter.getContext(), 64);
    mlir::Type copyTy = fir::unwrapRefType(copy.getSource().getType());
    mlir::Value copySize = genTypeStrideInBytes(
        loc, i64Ty, rewriter, convertType(copyTy), getDataLayout());

    mlir::LLVM::AliasAnalysisOpInterface newOp;
    if (copy.getNoOverlap())
      newOp = rewriter.create<mlir::LLVM::MemcpyOp>(
          loc, llvmDestination, llvmSource, copySize, isVolatile);
    else
      newOp = rewriter.create<mlir::LLVM::MemmoveOp>(
          loc, llvmDestination, llvmSource, copySize, isVolatile);

    // TODO: propagate TBAA once FirAliasTagOpInterface added to CopyOp.
    attachTBAATag(newOp, copyTy, copyTy, nullptr);
    rewriter.eraseOp(copy);
    return mlir::success();
  }
};

namespace {

/// Convert `fir.unboxchar` into two `llvm.extractvalue` instructions. One for
/// the character buffer and one for the buffer length.
struct UnboxCharOpConversion : public fir::FIROpConversion<fir::UnboxCharOp> {
  using FIROpConversion::FIROpConversion;

  llvm::LogicalResult
  matchAndRewrite(fir::UnboxCharOp unboxchar, OpAdaptor adaptor,
                  mlir::ConversionPatternRewriter &rewriter) const override {
    mlir::Type lenTy = convertType(unboxchar.getType(1));
    mlir::Value tuple = adaptor.getOperands()[0];

    mlir::Location loc = unboxchar.getLoc();
    mlir::Value ptrToBuffer =
        rewriter.create<mlir::LLVM::ExtractValueOp>(loc, tuple, 0);

    auto len = rewriter.create<mlir::LLVM::ExtractValueOp>(loc, tuple, 1);
    mlir::Value lenAfterCast = integerCast(loc, rewriter, lenTy, len);

    rewriter.replaceOp(unboxchar,
                       llvm::ArrayRef<mlir::Value>{ptrToBuffer, lenAfterCast});
    return mlir::success();
  }
};

/// Lower `fir.unboxproc` operation. Unbox a procedure box value, yielding its
/// components.
/// TODO: Part of supporting Fortran 2003 procedure pointers.
struct UnboxProcOpConversion : public fir::FIROpConversion<fir::UnboxProcOp> {
  using FIROpConversion::FIROpConversion;

  llvm::LogicalResult
  matchAndRewrite(fir::UnboxProcOp unboxproc, OpAdaptor adaptor,
                  mlir::ConversionPatternRewriter &rewriter) const override {
    TODO(unboxproc.getLoc(), "fir.unboxproc codegen");
    return mlir::failure();
  }
};

/// convert to LLVM IR dialect `undef`
struct UndefOpConversion : public fir::FIROpConversion<fir::UndefOp> {
  using FIROpConversion::FIROpConversion;

  llvm::LogicalResult
  matchAndRewrite(fir::UndefOp undef, OpAdaptor,
                  mlir::ConversionPatternRewriter &rewriter) const override {
    if (mlir::isa<fir::DummyScopeType>(undef.getType())) {
      // Dummy scoping is used for Fortran analyses like AA. Once it gets to
      // pre-codegen rewrite it is erased and a fir.undef is created to
      // feed to the fir declare operation. Thus, during codegen, we can
      // simply erase is as it is no longer used.
      rewriter.eraseOp(undef);
      return mlir::success();
    }
    rewriter.replaceOpWithNewOp<mlir::LLVM::UndefOp>(
        undef, convertType(undef.getType()));
    return mlir::success();
  }
};

struct ZeroOpConversion : public fir::FIROpConversion<fir::ZeroOp> {
  using FIROpConversion::FIROpConversion;

  llvm::LogicalResult
  matchAndRewrite(fir::ZeroOp zero, OpAdaptor,
                  mlir::ConversionPatternRewriter &rewriter) const override {
    mlir::Type ty = convertType(zero.getType());
    rewriter.replaceOpWithNewOp<mlir::LLVM::ZeroOp>(zero, ty);
    return mlir::success();
  }
};

/// `fir.unreachable` --> `llvm.unreachable`
struct UnreachableOpConversion
    : public fir::FIROpConversion<fir::UnreachableOp> {
  using FIROpConversion::FIROpConversion;

  llvm::LogicalResult
  matchAndRewrite(fir::UnreachableOp unreach, OpAdaptor adaptor,
                  mlir::ConversionPatternRewriter &rewriter) const override {
    rewriter.replaceOpWithNewOp<mlir::LLVM::UnreachableOp>(unreach);
    return mlir::success();
  }
};

/// `fir.is_present` -->
/// ```
///  %0 = llvm.mlir.constant(0 : i64)
///  %1 = llvm.ptrtoint %0
///  %2 = llvm.icmp "ne" %1, %0 : i64
/// ```
struct IsPresentOpConversion : public fir::FIROpConversion<fir::IsPresentOp> {
  using FIROpConversion::FIROpConversion;

  llvm::LogicalResult
  matchAndRewrite(fir::IsPresentOp isPresent, OpAdaptor adaptor,
                  mlir::ConversionPatternRewriter &rewriter) const override {
    mlir::Type idxTy = lowerTy().indexType();
    mlir::Location loc = isPresent.getLoc();
    auto ptr = adaptor.getOperands()[0];

    if (mlir::isa<fir::BoxCharType>(isPresent.getVal().getType())) {
      [[maybe_unused]] auto structTy =
          mlir::cast<mlir::LLVM::LLVMStructType>(ptr.getType());
      assert(!structTy.isOpaque() && !structTy.getBody().empty());

      ptr = rewriter.create<mlir::LLVM::ExtractValueOp>(loc, ptr, 0);
    }
    mlir::LLVM::ConstantOp c0 =
        genConstantIndex(isPresent.getLoc(), idxTy, rewriter, 0);
    auto addr = rewriter.create<mlir::LLVM::PtrToIntOp>(loc, idxTy, ptr);
    rewriter.replaceOpWithNewOp<mlir::LLVM::ICmpOp>(
        isPresent, mlir::LLVM::ICmpPredicate::ne, addr, c0);

    return mlir::success();
  }
};

/// Create value signaling an absent optional argument in a call, e.g.
/// `fir.absent !fir.ref<i64>` -->  `llvm.mlir.zero : !llvm.ptr<i64>`
struct AbsentOpConversion : public fir::FIROpConversion<fir::AbsentOp> {
  using FIROpConversion::FIROpConversion;

  llvm::LogicalResult
  matchAndRewrite(fir::AbsentOp absent, OpAdaptor,
                  mlir::ConversionPatternRewriter &rewriter) const override {
    mlir::Type ty = convertType(absent.getType());
    rewriter.replaceOpWithNewOp<mlir::LLVM::ZeroOp>(absent, ty);
    return mlir::success();
  }
};

//
// Primitive operations on Complex types
//

template <typename OPTY>
static inline mlir::LLVM::FastmathFlagsAttr getLLVMFMFAttr(OPTY op) {
  return mlir::LLVM::FastmathFlagsAttr::get(
      op.getContext(),
      mlir::arith::convertArithFastMathFlagsToLLVM(op.getFastmath()));
}

/// Generate inline code for complex addition/subtraction
template <typename LLVMOP, typename OPTY>
static mlir::LLVM::InsertValueOp
complexSum(OPTY sumop, mlir::ValueRange opnds,
           mlir::ConversionPatternRewriter &rewriter,
           const fir::LLVMTypeConverter &lowering) {
  mlir::LLVM::FastmathFlagsAttr fmf = getLLVMFMFAttr(sumop);
  mlir::Value a = opnds[0];
  mlir::Value b = opnds[1];
  auto loc = sumop.getLoc();
  mlir::Type eleTy = lowering.convertType(getComplexEleTy(sumop.getType()));
  mlir::Type ty = lowering.convertType(sumop.getType());
  auto x0 = rewriter.create<mlir::LLVM::ExtractValueOp>(loc, a, 0);
  auto y0 = rewriter.create<mlir::LLVM::ExtractValueOp>(loc, a, 1);
  auto x1 = rewriter.create<mlir::LLVM::ExtractValueOp>(loc, b, 0);
  auto y1 = rewriter.create<mlir::LLVM::ExtractValueOp>(loc, b, 1);
  auto rx = rewriter.create<LLVMOP>(loc, eleTy, x0, x1, fmf);
  auto ry = rewriter.create<LLVMOP>(loc, eleTy, y0, y1, fmf);
  auto r0 = rewriter.create<mlir::LLVM::UndefOp>(loc, ty);
  auto r1 = rewriter.create<mlir::LLVM::InsertValueOp>(loc, r0, rx, 0);
  return rewriter.create<mlir::LLVM::InsertValueOp>(loc, r1, ry, 1);
}
} // namespace

namespace {
struct AddcOpConversion : public fir::FIROpConversion<fir::AddcOp> {
  using FIROpConversion::FIROpConversion;

  llvm::LogicalResult
  matchAndRewrite(fir::AddcOp addc, OpAdaptor adaptor,
                  mlir::ConversionPatternRewriter &rewriter) const override {
    // given: (x + iy) + (x' + iy')
    // result: (x + x') + i(y + y')
    auto r = complexSum<mlir::LLVM::FAddOp>(addc, adaptor.getOperands(),
                                            rewriter, lowerTy());
    rewriter.replaceOp(addc, r.getResult());
    return mlir::success();
  }
};

struct SubcOpConversion : public fir::FIROpConversion<fir::SubcOp> {
  using FIROpConversion::FIROpConversion;

  llvm::LogicalResult
  matchAndRewrite(fir::SubcOp subc, OpAdaptor adaptor,
                  mlir::ConversionPatternRewriter &rewriter) const override {
    // given: (x + iy) - (x' + iy')
    // result: (x - x') + i(y - y')
    auto r = complexSum<mlir::LLVM::FSubOp>(subc, adaptor.getOperands(),
                                            rewriter, lowerTy());
    rewriter.replaceOp(subc, r.getResult());
    return mlir::success();
  }
};

/// Inlined complex multiply
struct MulcOpConversion : public fir::FIROpConversion<fir::MulcOp> {
  using FIROpConversion::FIROpConversion;

  llvm::LogicalResult
  matchAndRewrite(fir::MulcOp mulc, OpAdaptor adaptor,
                  mlir::ConversionPatternRewriter &rewriter) const override {
    // TODO: Can we use a call to __muldc3 ?
    // given: (x + iy) * (x' + iy')
    // result: (xx'-yy')+i(xy'+yx')
    mlir::LLVM::FastmathFlagsAttr fmf = getLLVMFMFAttr(mulc);
    mlir::Value a = adaptor.getOperands()[0];
    mlir::Value b = adaptor.getOperands()[1];
    auto loc = mulc.getLoc();
    mlir::Type eleTy = convertType(getComplexEleTy(mulc.getType()));
    mlir::Type ty = convertType(mulc.getType());
    auto x0 = rewriter.create<mlir::LLVM::ExtractValueOp>(loc, a, 0);
    auto y0 = rewriter.create<mlir::LLVM::ExtractValueOp>(loc, a, 1);
    auto x1 = rewriter.create<mlir::LLVM::ExtractValueOp>(loc, b, 0);
    auto y1 = rewriter.create<mlir::LLVM::ExtractValueOp>(loc, b, 1);
    auto xx = rewriter.create<mlir::LLVM::FMulOp>(loc, eleTy, x0, x1, fmf);
    auto yx = rewriter.create<mlir::LLVM::FMulOp>(loc, eleTy, y0, x1, fmf);
    auto xy = rewriter.create<mlir::LLVM::FMulOp>(loc, eleTy, x0, y1, fmf);
    auto ri = rewriter.create<mlir::LLVM::FAddOp>(loc, eleTy, xy, yx, fmf);
    auto yy = rewriter.create<mlir::LLVM::FMulOp>(loc, eleTy, y0, y1, fmf);
    auto rr = rewriter.create<mlir::LLVM::FSubOp>(loc, eleTy, xx, yy, fmf);
    auto ra = rewriter.create<mlir::LLVM::UndefOp>(loc, ty);
    auto r1 = rewriter.create<mlir::LLVM::InsertValueOp>(loc, ra, rr, 0);
    auto r0 = rewriter.create<mlir::LLVM::InsertValueOp>(loc, r1, ri, 1);
    rewriter.replaceOp(mulc, r0.getResult());
    return mlir::success();
  }
};

/// Inlined complex division
struct DivcOpConversion : public fir::FIROpConversion<fir::DivcOp> {
  using FIROpConversion::FIROpConversion;

  llvm::LogicalResult
  matchAndRewrite(fir::DivcOp divc, OpAdaptor adaptor,
                  mlir::ConversionPatternRewriter &rewriter) const override {
    // TODO: Can we use a call to __divdc3 instead?
    // Just generate inline code for now.
    // given: (x + iy) / (x' + iy')
    // result: ((xx'+yy')/d) + i((yx'-xy')/d) where d = x'x' + y'y'
    mlir::LLVM::FastmathFlagsAttr fmf = getLLVMFMFAttr(divc);
    mlir::Value a = adaptor.getOperands()[0];
    mlir::Value b = adaptor.getOperands()[1];
    auto loc = divc.getLoc();
    mlir::Type eleTy = convertType(getComplexEleTy(divc.getType()));
    mlir::Type ty = convertType(divc.getType());
    auto x0 = rewriter.create<mlir::LLVM::ExtractValueOp>(loc, a, 0);
    auto y0 = rewriter.create<mlir::LLVM::ExtractValueOp>(loc, a, 1);
    auto x1 = rewriter.create<mlir::LLVM::ExtractValueOp>(loc, b, 0);
    auto y1 = rewriter.create<mlir::LLVM::ExtractValueOp>(loc, b, 1);
    auto xx = rewriter.create<mlir::LLVM::FMulOp>(loc, eleTy, x0, x1, fmf);
    auto x1x1 = rewriter.create<mlir::LLVM::FMulOp>(loc, eleTy, x1, x1, fmf);
    auto yx = rewriter.create<mlir::LLVM::FMulOp>(loc, eleTy, y0, x1, fmf);
    auto xy = rewriter.create<mlir::LLVM::FMulOp>(loc, eleTy, x0, y1, fmf);
    auto yy = rewriter.create<mlir::LLVM::FMulOp>(loc, eleTy, y0, y1, fmf);
    auto y1y1 = rewriter.create<mlir::LLVM::FMulOp>(loc, eleTy, y1, y1, fmf);
    auto d = rewriter.create<mlir::LLVM::FAddOp>(loc, eleTy, x1x1, y1y1, fmf);
    auto rrn = rewriter.create<mlir::LLVM::FAddOp>(loc, eleTy, xx, yy, fmf);
    auto rin = rewriter.create<mlir::LLVM::FSubOp>(loc, eleTy, yx, xy, fmf);
    auto rr = rewriter.create<mlir::LLVM::FDivOp>(loc, eleTy, rrn, d, fmf);
    auto ri = rewriter.create<mlir::LLVM::FDivOp>(loc, eleTy, rin, d, fmf);
    auto ra = rewriter.create<mlir::LLVM::UndefOp>(loc, ty);
    auto r1 = rewriter.create<mlir::LLVM::InsertValueOp>(loc, ra, rr, 0);
    auto r0 = rewriter.create<mlir::LLVM::InsertValueOp>(loc, r1, ri, 1);
    rewriter.replaceOp(divc, r0.getResult());
    return mlir::success();
  }
};

/// Inlined complex negation
struct NegcOpConversion : public fir::FIROpConversion<fir::NegcOp> {
  using FIROpConversion::FIROpConversion;

  llvm::LogicalResult
  matchAndRewrite(fir::NegcOp neg, OpAdaptor adaptor,
                  mlir::ConversionPatternRewriter &rewriter) const override {
    // given: -(x + iy)
    // result: -x - iy
    auto eleTy = convertType(getComplexEleTy(neg.getType()));
    auto loc = neg.getLoc();
    mlir::Value o0 = adaptor.getOperands()[0];
    auto rp = rewriter.create<mlir::LLVM::ExtractValueOp>(loc, o0, 0);
    auto ip = rewriter.create<mlir::LLVM::ExtractValueOp>(loc, o0, 1);
    auto nrp = rewriter.create<mlir::LLVM::FNegOp>(loc, eleTy, rp);
    auto nip = rewriter.create<mlir::LLVM::FNegOp>(loc, eleTy, ip);
    auto r = rewriter.create<mlir::LLVM::InsertValueOp>(loc, o0, nrp, 0);
    rewriter.replaceOpWithNewOp<mlir::LLVM::InsertValueOp>(neg, r, nip, 1);
    return mlir::success();
  }
};

struct BoxOffsetOpConversion : public fir::FIROpConversion<fir::BoxOffsetOp> {
  using FIROpConversion::FIROpConversion;

  llvm::LogicalResult
  matchAndRewrite(fir::BoxOffsetOp boxOffset, OpAdaptor adaptor,
                  mlir::ConversionPatternRewriter &rewriter) const override {

    mlir::Type pty = ::getLlvmPtrType(boxOffset.getContext());
    mlir::Type boxRefType = fir::unwrapRefType(boxOffset.getBoxRef().getType());

    assert((mlir::isa<fir::BaseBoxType>(boxRefType) ||
            mlir::isa<fir::BoxCharType>(boxRefType)) &&
           "boxRef should be a reference to either fir.box or fir.boxchar");

    mlir::Type llvmBoxTy;
    int fieldId;
    if (auto boxType = mlir::dyn_cast_or_null<fir::BaseBoxType>(boxRefType)) {
      llvmBoxTy = lowerTy().convertBoxTypeAsStruct(
          mlir::cast<fir::BaseBoxType>(boxType));
      fieldId = boxOffset.getField() == fir::BoxFieldAttr::derived_type
                    ? getTypeDescFieldId(boxType)
                    : kAddrPosInBox;
    } else {
      auto boxCharType = mlir::cast<fir::BoxCharType>(boxRefType);
      llvmBoxTy = lowerTy().convertType(boxCharType);
      fieldId = kAddrPosInBox;
    }
    rewriter.replaceOpWithNewOp<mlir::LLVM::GEPOp>(
        boxOffset, pty, llvmBoxTy, adaptor.getBoxRef(),
        llvm::ArrayRef<mlir::LLVM::GEPArg>{0, fieldId});
    return mlir::success();
  }
};

/// Conversion pattern for operation that must be dead. The information in these
/// operations is used by other operation. At this point they should not have
/// anymore uses.
/// These operations are normally dead after the pre-codegen pass.
template <typename FromOp>
struct MustBeDeadConversion : public fir::FIROpConversion<FromOp> {
  explicit MustBeDeadConversion(const fir::LLVMTypeConverter &lowering,
                                const fir::FIRToLLVMPassOptions &options)
      : fir::FIROpConversion<FromOp>(lowering, options) {}
  using OpAdaptor = typename FromOp::Adaptor;

  llvm::LogicalResult
  matchAndRewrite(FromOp op, OpAdaptor adaptor,
                  mlir::ConversionPatternRewriter &rewriter) const final {
    if (!op->getUses().empty())
      return rewriter.notifyMatchFailure(op, "op must be dead");
    rewriter.eraseOp(op);
    return mlir::success();
  }
};

struct ShapeOpConversion : public MustBeDeadConversion<fir::ShapeOp> {
  using MustBeDeadConversion::MustBeDeadConversion;
};

struct ShapeShiftOpConversion : public MustBeDeadConversion<fir::ShapeShiftOp> {
  using MustBeDeadConversion::MustBeDeadConversion;
};

struct ShiftOpConversion : public MustBeDeadConversion<fir::ShiftOp> {
  using MustBeDeadConversion::MustBeDeadConversion;
};

struct SliceOpConversion : public MustBeDeadConversion<fir::SliceOp> {
  using MustBeDeadConversion::MustBeDeadConversion;
};

} // namespace

namespace {
class RenameMSVCLibmCallees
    : public mlir::OpRewritePattern<mlir::LLVM::CallOp> {
public:
  using OpRewritePattern::OpRewritePattern;

  llvm::LogicalResult
  matchAndRewrite(mlir::LLVM::CallOp op,
                  mlir::PatternRewriter &rewriter) const override {
    rewriter.startOpModification(op);
    auto callee = op.getCallee();
    if (callee)
      if (*callee == "hypotf")
        op.setCalleeAttr(mlir::SymbolRefAttr::get(op.getContext(), "_hypotf"));

    rewriter.finalizeOpModification(op);
    return mlir::success();
  }
};

class RenameMSVCLibmFuncs
    : public mlir::OpRewritePattern<mlir::LLVM::LLVMFuncOp> {
public:
  using OpRewritePattern::OpRewritePattern;

  llvm::LogicalResult
  matchAndRewrite(mlir::LLVM::LLVMFuncOp op,
                  mlir::PatternRewriter &rewriter) const override {
    rewriter.startOpModification(op);
    if (op.getSymName() == "hypotf")
      op.setSymNameAttr(rewriter.getStringAttr("_hypotf"));
    rewriter.finalizeOpModification(op);
    return mlir::success();
  }
};
} // namespace

namespace {
/// Convert FIR dialect to LLVM dialect
///
/// This pass lowers all FIR dialect operations to LLVM IR dialect. An
/// MLIR pass is used to lower residual Std dialect to LLVM IR dialect.
class FIRToLLVMLowering
    : public fir::impl::FIRToLLVMLoweringBase<FIRToLLVMLowering> {
public:
  FIRToLLVMLowering() = default;
  FIRToLLVMLowering(fir::FIRToLLVMPassOptions options) : options{options} {}
  mlir::ModuleOp getModule() { return getOperation(); }

  void runOnOperation() override final {
    auto mod = getModule();
    if (!forcedTargetTriple.empty())
      fir::setTargetTriple(mod, forcedTargetTriple);

    if (!forcedDataLayout.empty()) {
      llvm::DataLayout dl(forcedDataLayout);
      fir::support::setMLIRDataLayout(mod, dl);
    }

    if (!forcedTargetCPU.empty())
      fir::setTargetCPU(mod, forcedTargetCPU);

    if (!forcedTuneCPU.empty())
      fir::setTuneCPU(mod, forcedTuneCPU);

    if (!forcedTargetFeatures.empty())
      fir::setTargetFeatures(mod, forcedTargetFeatures);

    if (typeDescriptorsRenamedForAssembly)
      options.typeDescriptorsRenamedForAssembly =
          typeDescriptorsRenamedForAssembly;

    // Run dynamic pass pipeline for converting Math dialect
    // operations into other dialects (llvm, func, etc.).
    // Some conversions of Math operations cannot be done
    // by just using conversion patterns. This is true for
    // conversions that affect the ModuleOp, e.g. create new
    // function operations in it. We have to run such conversions
    // as passes here.
    mlir::OpPassManager mathConvertionPM("builtin.module");

    bool isAMDGCN = fir::getTargetTriple(mod).isAMDGCN();
    // If compiling for AMD target some math operations must be lowered to AMD
    // GPU library calls, the rest can be converted to LLVM intrinsics, which
    // is handled in the mathToLLVM conversion. The lowering to libm calls is
    // not needed since all math operations are handled this way.
    if (isAMDGCN)
      mathConvertionPM.addPass(mlir::createConvertMathToROCDL());

    // Convert math::FPowI operations to inline implementation
    // only if the exponent's width is greater than 32, otherwise,
    // it will be lowered to LLVM intrinsic operation by a later conversion.
    mlir::ConvertMathToFuncsOptions mathToFuncsOptions{};
    mathToFuncsOptions.minWidthOfFPowIExponent = 33;
    mathConvertionPM.addPass(
        mlir::createConvertMathToFuncs(mathToFuncsOptions));
    mathConvertionPM.addPass(mlir::createConvertComplexToStandardPass());
    // Convert Math dialect operations into LLVM dialect operations.
    // There is no way to prefer MathToLLVM patterns over MathToLibm
    // patterns (applied below), so we have to run MathToLLVM conversion here.
    mathConvertionPM.addNestedPass<mlir::func::FuncOp>(
        mlir::createConvertMathToLLVMPass());
    if (mlir::failed(runPipeline(mathConvertionPM, mod)))
      return signalPassFailure();

    std::optional<mlir::DataLayout> dl =
        fir::support::getOrSetMLIRDataLayout(mod, /*allowDefaultLayout=*/true);
    if (!dl) {
      mlir::emitError(mod.getLoc(),
                      "module operation must carry a data layout attribute "
                      "to generate llvm IR from FIR");
      signalPassFailure();
      return;
    }

    auto *context = getModule().getContext();
    fir::LLVMTypeConverter typeConverter{getModule(),
                                         options.applyTBAA || applyTBAA,
                                         options.forceUnifiedTBAATree, *dl};
    mlir::RewritePatternSet pattern(context);
    fir::populateFIRToLLVMConversionPatterns(typeConverter, pattern, options);
    mlir::populateFuncToLLVMConversionPatterns(typeConverter, pattern);
    mlir::populateOpenMPToLLVMConversionPatterns(typeConverter, pattern);
    mlir::arith::populateArithToLLVMConversionPatterns(typeConverter, pattern);
    mlir::cf::populateControlFlowToLLVMConversionPatterns(typeConverter,
                                                          pattern);
    mlir::cf::populateAssertToLLVMConversionPattern(typeConverter, pattern);
    // Math operations that have not been converted yet must be converted
    // to Libm.
    if (!isAMDGCN)
      mlir::populateMathToLibmConversionPatterns(pattern);
    mlir::populateComplexToLLVMConversionPatterns(typeConverter, pattern);
    mlir::populateVectorToLLVMConversionPatterns(typeConverter, pattern);

    // Flang specific overloads for OpenMP operations, to allow for special
    // handling of things like Box types.
    fir::populateOpenMPFIRToLLVMConversionPatterns(typeConverter, pattern);

    mlir::ConversionTarget target{*context};
    target.addLegalDialect<mlir::LLVM::LLVMDialect>();
    // The OpenMP dialect is legal for Operations without regions, for those
    // which contains regions it is legal if the region contains only the
    // LLVM dialect. Add OpenMP dialect as a legal dialect for conversion and
    // legalize conversion of OpenMP operations without regions.
    mlir::configureOpenMPToLLVMConversionLegality(target, typeConverter);
    target.addLegalDialect<mlir::omp::OpenMPDialect>();
    target.addLegalDialect<mlir::acc::OpenACCDialect>();
    target.addLegalDialect<mlir::gpu::GPUDialect>();

    // required NOPs for applying a full conversion
    target.addLegalOp<mlir::ModuleOp>();

    // If we're on Windows, we might need to rename some libm calls.
    bool isMSVC = fir::getTargetTriple(mod).isOSMSVCRT();
    if (isMSVC) {
      pattern.insert<RenameMSVCLibmCallees, RenameMSVCLibmFuncs>(context);

      target.addDynamicallyLegalOp<mlir::LLVM::CallOp>(
          [](mlir::LLVM::CallOp op) {
            auto callee = op.getCallee();
            if (!callee)
              return true;
            return *callee != "hypotf";
          });
      target.addDynamicallyLegalOp<mlir::LLVM::LLVMFuncOp>(
          [](mlir::LLVM::LLVMFuncOp op) {
            return op.getSymName() != "hypotf";
          });
    }

    // apply the patterns
    if (mlir::failed(mlir::applyFullConversion(getModule(), target,
                                               std::move(pattern)))) {
      signalPassFailure();
    }

    // Run pass to add comdats to functions that have weak linkage on relevant
    // platforms
    if (fir::getTargetTriple(mod).supportsCOMDAT()) {
      mlir::OpPassManager comdatPM("builtin.module");
      comdatPM.addPass(mlir::LLVM::createLLVMAddComdats());
      if (mlir::failed(runPipeline(comdatPM, mod)))
        return signalPassFailure();
    }
  }

private:
  fir::FIRToLLVMPassOptions options;
};

/// Lower from LLVM IR dialect to proper LLVM-IR and dump the module
struct LLVMIRLoweringPass
    : public mlir::PassWrapper<LLVMIRLoweringPass,
                               mlir::OperationPass<mlir::ModuleOp>> {
  MLIR_DEFINE_EXPLICIT_INTERNAL_INLINE_TYPE_ID(LLVMIRLoweringPass)

  LLVMIRLoweringPass(llvm::raw_ostream &output, fir::LLVMIRLoweringPrinter p)
      : output{output}, printer{p} {}

  mlir::ModuleOp getModule() { return getOperation(); }

  void runOnOperation() override final {
    auto *ctx = getModule().getContext();
    auto optName = getModule().getName();
    llvm::LLVMContext llvmCtx;
    if (auto llvmModule = mlir::translateModuleToLLVMIR(
            getModule(), llvmCtx, optName ? *optName : "FIRModule")) {
      printer(*llvmModule, output);
      return;
    }

    mlir::emitError(mlir::UnknownLoc::get(ctx), "could not emit LLVM-IR\n");
    signalPassFailure();
  }

private:
  llvm::raw_ostream &output;
  fir::LLVMIRLoweringPrinter printer;
};

} // namespace

std::unique_ptr<mlir::Pass> fir::createFIRToLLVMPass() {
  return std::make_unique<FIRToLLVMLowering>();
}

std::unique_ptr<mlir::Pass>
fir::createFIRToLLVMPass(fir::FIRToLLVMPassOptions options) {
  return std::make_unique<FIRToLLVMLowering>(options);
}

std::unique_ptr<mlir::Pass>
fir::createLLVMDialectToLLVMPass(llvm::raw_ostream &output,
                                 fir::LLVMIRLoweringPrinter printer) {
  return std::make_unique<LLVMIRLoweringPass>(output, printer);
}

void fir::populateFIRToLLVMConversionPatterns(
    const fir::LLVMTypeConverter &converter, mlir::RewritePatternSet &patterns,
    fir::FIRToLLVMPassOptions &options) {
  patterns.insert<
      AbsentOpConversion, AddcOpConversion, AddrOfOpConversion,
      AllocaOpConversion, AllocMemOpConversion, BoxAddrOpConversion,
      BoxCharLenOpConversion, BoxDimsOpConversion, BoxEleSizeOpConversion,
      BoxIsAllocOpConversion, BoxIsArrayOpConversion, BoxIsPtrOpConversion,
      BoxOffsetOpConversion, BoxProcHostOpConversion, BoxRankOpConversion,
      BoxTypeCodeOpConversion, BoxTypeDescOpConversion, CallOpConversion,
      CmpcOpConversion, VolatileCastOpConversion, ConvertOpConversion,
      CoordinateOpConversion, CopyOpConversion, DTEntryOpConversion,
      DeclareOpConversion, DivcOpConversion, EmboxOpConversion,
      EmboxCharOpConversion, EmboxProcOpConversion, ExtractValueOpConversion,
      FieldIndexOpConversion, FirEndOpConversion, FreeMemOpConversion,
      GlobalLenOpConversion, GlobalOpConversion, InsertOnRangeOpConversion,
      IsPresentOpConversion, LenParamIndexOpConversion, LoadOpConversion,
<<<<<<< HEAD
      MulcOpConversion, NegcOpConversion, NoReassocOpConversion,
      SelectCaseOpConversion, SelectOpConversion, SelectRankOpConversion,
      SelectTypeOpConversion, ShapeOpConversion, ShapeShiftOpConversion,
      ShiftOpConversion, SliceOpConversion, StoreOpConversion,
      StringLitOpConversion, SubcOpConversion, TypeDescOpConversion,
      TypeInfoOpConversion, UnboxCharOpConversion, UnboxProcOpConversion,
      UndefOpConversion, UnreachableOpConversion, XArrayCoorOpConversion,
      XEmboxOpConversion, XReboxOpConversion, ZeroOpConversion>(converter,
                                                                options);
=======
      LocalitySpecifierOpConversion, MulcOpConversion, NegcOpConversion,
      NoReassocOpConversion, SelectCaseOpConversion, SelectOpConversion,
      SelectRankOpConversion, SelectTypeOpConversion, ShapeOpConversion,
      ShapeShiftOpConversion, ShiftOpConversion, SliceOpConversion,
      StoreOpConversion, StringLitOpConversion, SubcOpConversion,
      TypeDescOpConversion, TypeInfoOpConversion, UnboxCharOpConversion,
      UnboxProcOpConversion, UndefOpConversion, UnreachableOpConversion,
      XArrayCoorOpConversion, XEmboxOpConversion, XReboxOpConversion,
      ZeroOpConversion>(converter, options);
>>>>>>> eb0f1dc0

  // Patterns that are populated without a type converter do not trigger
  // target materializations for the operands of the root op.
  patterns.insert<HasValueOpConversion, InsertValueOpConversion>(
      patterns.getContext());
}<|MERGE_RESOLUTION|>--- conflicted
+++ resolved
@@ -4273,17 +4273,6 @@
       FieldIndexOpConversion, FirEndOpConversion, FreeMemOpConversion,
       GlobalLenOpConversion, GlobalOpConversion, InsertOnRangeOpConversion,
       IsPresentOpConversion, LenParamIndexOpConversion, LoadOpConversion,
-<<<<<<< HEAD
-      MulcOpConversion, NegcOpConversion, NoReassocOpConversion,
-      SelectCaseOpConversion, SelectOpConversion, SelectRankOpConversion,
-      SelectTypeOpConversion, ShapeOpConversion, ShapeShiftOpConversion,
-      ShiftOpConversion, SliceOpConversion, StoreOpConversion,
-      StringLitOpConversion, SubcOpConversion, TypeDescOpConversion,
-      TypeInfoOpConversion, UnboxCharOpConversion, UnboxProcOpConversion,
-      UndefOpConversion, UnreachableOpConversion, XArrayCoorOpConversion,
-      XEmboxOpConversion, XReboxOpConversion, ZeroOpConversion>(converter,
-                                                                options);
-=======
       LocalitySpecifierOpConversion, MulcOpConversion, NegcOpConversion,
       NoReassocOpConversion, SelectCaseOpConversion, SelectOpConversion,
       SelectRankOpConversion, SelectTypeOpConversion, ShapeOpConversion,
@@ -4293,7 +4282,6 @@
       UnboxProcOpConversion, UndefOpConversion, UnreachableOpConversion,
       XArrayCoorOpConversion, XEmboxOpConversion, XReboxOpConversion,
       ZeroOpConversion>(converter, options);
->>>>>>> eb0f1dc0
 
   // Patterns that are populated without a type converter do not trigger
   // target materializations for the operands of the root op.
