--- conflicted
+++ resolved
@@ -184,13 +184,8 @@
     auto module = designate->getParentOfType<mlir::ModuleOp>();
     fir::FirOpBuilder builder(rewriter, fir::getKindMapping(module));
 
-<<<<<<< HEAD
-    if (designate.getComponent() || designate.getComplexPart())
-      TODO(loc, "hlfir::designate with complex part or component");
-=======
     if (designate.getComplexPart())
       TODO(loc, "hlfir::designate with complex part");
->>>>>>> e1acf65b
 
     hlfir::Entity baseEntity(designate.getMemref());
 
@@ -290,17 +285,12 @@
         substring.push_back(designate.getTypeparams()[0]);
       }
 
-<<<<<<< HEAD
-      mlir::Value slice = builder.create<fir::SliceOp>(
-          loc, triples, /*fields=*/mlir::ValueRange{}, substring);
-=======
       mlir::Value slice;
       if (!triples.empty())
         slice =
             builder.create<fir::SliceOp>(loc, triples, sliceFields, substring);
       else
         assert(sliceFields.empty() && substring.empty());
->>>>>>> e1acf65b
       llvm::SmallVector<mlir::Type> resultType{designateResultType};
       mlir::Value resultBox;
       if (base.getType().isa<fir::BaseBoxType>())
@@ -313,31 +303,15 @@
       return mlir::success();
     }
 
-<<<<<<< HEAD
-    // Otherwise, the result is the address of a scalar. The base may be an
-    // array, or a scalar.
-=======
     // Otherwise, the result is the address of a scalar, or the address of the
     // first element of a contiguous array section with compile time constant
     // shape. The base may be an array, or a scalar.
->>>>>>> e1acf65b
     mlir::Type resultAddressType = designateResultType;
     if (auto boxCharType = designateResultType.dyn_cast<fir::BoxCharType>())
       resultAddressType = fir::ReferenceType::get(boxCharType.getEleTy());
 
     // Array element indexing.
     if (!designate.getIndices().empty()) {
-<<<<<<< HEAD
-      auto eleTy = hlfir::getFortranElementType(base.getType());
-      auto arrayCoorType = fir::ReferenceType::get(eleTy);
-      base = builder.create<fir::ArrayCoorOp>(loc, arrayCoorType, base, shape,
-                                              /*slice=*/mlir::Value{},
-                                              designate.getIndices(),
-                                              firBaseTypeParameters);
-    }
-
-    // Scalar substring (potentially on the previously built array element).
-=======
       // - array(indices) [substring|complex_part] or
       // - scalar%array_comp(indices) [substring|complex_part]
       // This may be a ranked contiguous array section in which case
@@ -359,7 +333,6 @@
 
     // Scalar substring (potentially on the previously built array element or
     // component reference).
->>>>>>> e1acf65b
     if (!designate.getSubstring().empty())
       base = fir::factory::CharacterExprHelper{builder, loc}.genSubstringBase(
           base, designate.getSubstring()[0], resultAddressType);
