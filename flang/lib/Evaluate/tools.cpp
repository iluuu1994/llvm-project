//===-- lib/Evaluate/tools.cpp --------------------------------------------===//
//
// Part of the LLVM Project, under the Apache License v2.0 with LLVM Exceptions.
// See https://llvm.org/LICENSE.txt for license information.
// SPDX-License-Identifier: Apache-2.0 WITH LLVM-exception
//
//===----------------------------------------------------------------------===//

#include "flang/Evaluate/tools.h"
#include "flang/Common/idioms.h"
#include "flang/Common/type-kinds.h"
#include "flang/Evaluate/characteristics.h"
#include "flang/Evaluate/traverse.h"
#include "flang/Parser/message.h"
#include "flang/Semantics/tools.h"
#include <algorithm>
#include <variant>

using namespace Fortran::parser::literals;

namespace Fortran::evaluate {

// Can x*(a,b) be represented as (x*a,x*b)?  This code duplication
// of the subexpression "x" cannot (yet?) be reliably undone by
// common subexpression elimination in lowering, so it's disabled
// here for now to avoid the risk of potential duplication of
// expensive subexpressions (e.g., large array expressions, references
// to expensive functions) in generate code.
static constexpr bool allowOperandDuplication{false};

std::optional<Expr<SomeType>> AsGenericExpr(DataRef &&ref) {
  if (auto dyType{DynamicType::From(ref.GetLastSymbol())}) {
    return TypedWrapper<Designator, DataRef>(*dyType, std::move(ref));
  } else {
    return std::nullopt;
  }
}

std::optional<Expr<SomeType>> AsGenericExpr(const Symbol &symbol) {
  return AsGenericExpr(DataRef{symbol});
}

Expr<SomeType> Parenthesize(Expr<SomeType> &&expr) {
  return common::visit(
      [&](auto &&x) {
        using T = std::decay_t<decltype(x)>;
        if constexpr (common::HasMember<T, TypelessExpression>) {
          return expr; // no parentheses around typeless
        } else if constexpr (std::is_same_v<T, Expr<SomeDerived>>) {
          return AsGenericExpr(Parentheses<SomeDerived>{std::move(x)});
        } else {
          return common::visit(
              [](auto &&y) {
                using T = ResultType<decltype(y)>;
                return AsGenericExpr(Parentheses<T>{std::move(y)});
              },
              std::move(x.u));
        }
      },
      std::move(expr.u));
}

std::optional<DataRef> ExtractDataRef(
    const ActualArgument &arg, bool intoSubstring, bool intoComplexPart) {
  return ExtractDataRef(arg.UnwrapExpr(), intoSubstring, intoComplexPart);
}

std::optional<DataRef> ExtractSubstringBase(const Substring &substring) {
  return common::visit(
      common::visitors{
          [&](const DataRef &x) -> std::optional<DataRef> { return x; },
          [&](const StaticDataObject::Pointer &) -> std::optional<DataRef> {
            return std::nullopt;
          },
      },
      substring.parent());
}

// IsVariable()

auto IsVariableHelper::operator()(const Symbol &symbol) const -> Result {
  // ASSOCIATE(x => expr) -- x counts as a variable, but undefinable
  const Symbol &ultimate{symbol.GetUltimate()};
  return !IsNamedConstant(ultimate) &&
      (ultimate.has<semantics::ObjectEntityDetails>() ||
          (ultimate.has<semantics::EntityDetails>() &&
              ultimate.attrs().test(semantics::Attr::TARGET)) ||
          ultimate.has<semantics::AssocEntityDetails>());
}
auto IsVariableHelper::operator()(const Component &x) const -> Result {
  const Symbol &comp{x.GetLastSymbol()};
  return (*this)(comp) && (IsPointer(comp) || (*this)(x.base()));
}
auto IsVariableHelper::operator()(const ArrayRef &x) const -> Result {
  return (*this)(x.base());
}
auto IsVariableHelper::operator()(const Substring &x) const -> Result {
  return (*this)(x.GetBaseObject());
}
auto IsVariableHelper::operator()(const ProcedureDesignator &x) const
    -> Result {
  if (const Symbol * symbol{x.GetSymbol()}) {
    const Symbol *result{FindFunctionResult(*symbol)};
    return result && IsPointer(*result) && !IsProcedurePointer(*result);
  }
  return false;
}

// Conversions of COMPLEX component expressions to REAL.
ConvertRealOperandsResult ConvertRealOperands(
    parser::ContextualMessages &messages, Expr<SomeType> &&x,
    Expr<SomeType> &&y, int defaultRealKind) {
  return common::visit(
      common::visitors{
          [&](Expr<SomeInteger> &&ix,
              Expr<SomeInteger> &&iy) -> ConvertRealOperandsResult {
            // Can happen in a CMPLX() constructor.  Per F'2018,
            // both integer operands are converted to default REAL.
            return {AsSameKindExprs<TypeCategory::Real>(
                ConvertToKind<TypeCategory::Real>(
                    defaultRealKind, std::move(ix)),
                ConvertToKind<TypeCategory::Real>(
                    defaultRealKind, std::move(iy)))};
          },
          [&](Expr<SomeInteger> &&ix,
              Expr<SomeUnsigned> &&iy) -> ConvertRealOperandsResult {
            return {AsSameKindExprs<TypeCategory::Real>(
                ConvertToKind<TypeCategory::Real>(
                    defaultRealKind, std::move(ix)),
                ConvertToKind<TypeCategory::Real>(
                    defaultRealKind, std::move(iy)))};
          },
          [&](Expr<SomeUnsigned> &&ix,
              Expr<SomeInteger> &&iy) -> ConvertRealOperandsResult {
            return {AsSameKindExprs<TypeCategory::Real>(
                ConvertToKind<TypeCategory::Real>(
                    defaultRealKind, std::move(ix)),
                ConvertToKind<TypeCategory::Real>(
                    defaultRealKind, std::move(iy)))};
          },
          [&](Expr<SomeUnsigned> &&ix,
              Expr<SomeUnsigned> &&iy) -> ConvertRealOperandsResult {
            return {AsSameKindExprs<TypeCategory::Real>(
                ConvertToKind<TypeCategory::Real>(
                    defaultRealKind, std::move(ix)),
                ConvertToKind<TypeCategory::Real>(
                    defaultRealKind, std::move(iy)))};
          },
          [&](Expr<SomeInteger> &&ix,
              Expr<SomeReal> &&ry) -> ConvertRealOperandsResult {
            return {AsSameKindExprs<TypeCategory::Real>(
                ConvertTo(ry, std::move(ix)), std::move(ry))};
          },
          [&](Expr<SomeUnsigned> &&ix,
              Expr<SomeReal> &&ry) -> ConvertRealOperandsResult {
            return {AsSameKindExprs<TypeCategory::Real>(
                ConvertTo(ry, std::move(ix)), std::move(ry))};
          },
          [&](Expr<SomeReal> &&rx,
              Expr<SomeInteger> &&iy) -> ConvertRealOperandsResult {
            return {AsSameKindExprs<TypeCategory::Real>(
                std::move(rx), ConvertTo(rx, std::move(iy)))};
          },
          [&](Expr<SomeReal> &&rx,
              Expr<SomeUnsigned> &&iy) -> ConvertRealOperandsResult {
            return {AsSameKindExprs<TypeCategory::Real>(
                std::move(rx), ConvertTo(rx, std::move(iy)))};
          },
          [&](Expr<SomeReal> &&rx,
              Expr<SomeReal> &&ry) -> ConvertRealOperandsResult {
            return {AsSameKindExprs<TypeCategory::Real>(
                std::move(rx), std::move(ry))};
          },
          [&](Expr<SomeInteger> &&ix,
              BOZLiteralConstant &&by) -> ConvertRealOperandsResult {
            return {AsSameKindExprs<TypeCategory::Real>(
                ConvertToKind<TypeCategory::Real>(
                    defaultRealKind, std::move(ix)),
                ConvertToKind<TypeCategory::Real>(
                    defaultRealKind, std::move(by)))};
          },
          [&](Expr<SomeUnsigned> &&ix,
              BOZLiteralConstant &&by) -> ConvertRealOperandsResult {
            return {AsSameKindExprs<TypeCategory::Real>(
                ConvertToKind<TypeCategory::Real>(
                    defaultRealKind, std::move(ix)),
                ConvertToKind<TypeCategory::Real>(
                    defaultRealKind, std::move(by)))};
          },
          [&](BOZLiteralConstant &&bx,
              Expr<SomeInteger> &&iy) -> ConvertRealOperandsResult {
            return {AsSameKindExprs<TypeCategory::Real>(
                ConvertToKind<TypeCategory::Real>(
                    defaultRealKind, std::move(bx)),
                ConvertToKind<TypeCategory::Real>(
                    defaultRealKind, std::move(iy)))};
          },
          [&](BOZLiteralConstant &&bx,
              Expr<SomeUnsigned> &&iy) -> ConvertRealOperandsResult {
            return {AsSameKindExprs<TypeCategory::Real>(
                ConvertToKind<TypeCategory::Real>(
                    defaultRealKind, std::move(bx)),
                ConvertToKind<TypeCategory::Real>(
                    defaultRealKind, std::move(iy)))};
          },
          [&](Expr<SomeReal> &&rx,
              BOZLiteralConstant &&by) -> ConvertRealOperandsResult {
            return {AsSameKindExprs<TypeCategory::Real>(
                std::move(rx), ConvertTo(rx, std::move(by)))};
          },
          [&](BOZLiteralConstant &&bx,
              Expr<SomeReal> &&ry) -> ConvertRealOperandsResult {
            return {AsSameKindExprs<TypeCategory::Real>(
                ConvertTo(ry, std::move(bx)), std::move(ry))};
          },
          [&](BOZLiteralConstant &&,
              BOZLiteralConstant &&) -> ConvertRealOperandsResult {
            messages.Say("operands cannot both be BOZ"_err_en_US);
            return std::nullopt;
          },
          [&](auto &&, auto &&) -> ConvertRealOperandsResult { // C718
            messages.Say(
                "operands must be INTEGER, UNSIGNED, REAL, or BOZ"_err_en_US);
            return std::nullopt;
          },
      },
      std::move(x.u), std::move(y.u));
}

// Helpers for NumericOperation and its subroutines below.
static std::optional<Expr<SomeType>> NoExpr() { return std::nullopt; }

template <TypeCategory CAT>
std::optional<Expr<SomeType>> Package(Expr<SomeKind<CAT>> &&catExpr) {
  return {AsGenericExpr(std::move(catExpr))};
}
template <TypeCategory CAT>
std::optional<Expr<SomeType>> Package(
    std::optional<Expr<SomeKind<CAT>>> &&catExpr) {
  if (catExpr) {
    return {AsGenericExpr(std::move(*catExpr))};
  } else {
    return std::nullopt;
  }
}

// Mixed REAL+INTEGER operations.  REAL**INTEGER is a special case that
// does not require conversion of the exponent expression.
template <template <typename> class OPR>
std::optional<Expr<SomeType>> MixedRealLeft(
    Expr<SomeReal> &&rx, Expr<SomeInteger> &&iy) {
  return Package(common::visit(
      [&](auto &&rxk) -> Expr<SomeReal> {
        using resultType = ResultType<decltype(rxk)>;
        if constexpr (std::is_same_v<OPR<resultType>, Power<resultType>>) {
          return AsCategoryExpr(
              RealToIntPower<resultType>{std::move(rxk), std::move(iy)});
        }
        // G++ 8.1.0 emits bogus warnings about missing return statements if
        // this statement is wrapped in an "else", as it should be.
        return AsCategoryExpr(OPR<resultType>{
            std::move(rxk), ConvertToType<resultType>(std::move(iy))});
      },
      std::move(rx.u)));
}

template <int KIND>
Expr<SomeComplex> MakeComplex(Expr<Type<TypeCategory::Real, KIND>> &&re,
    Expr<Type<TypeCategory::Real, KIND>> &&im) {
  return AsCategoryExpr(ComplexConstructor<KIND>{std::move(re), std::move(im)});
}

std::optional<Expr<SomeComplex>> ConstructComplex(
    parser::ContextualMessages &messages, Expr<SomeType> &&real,
    Expr<SomeType> &&imaginary, int defaultRealKind) {
  if (auto converted{ConvertRealOperands(
          messages, std::move(real), std::move(imaginary), defaultRealKind)}) {
    return {common::visit(
        [](auto &&pair) {
          return MakeComplex(std::move(pair[0]), std::move(pair[1]));
        },
        std::move(*converted))};
  }
  return std::nullopt;
}

std::optional<Expr<SomeComplex>> ConstructComplex(
    parser::ContextualMessages &messages, std::optional<Expr<SomeType>> &&real,
    std::optional<Expr<SomeType>> &&imaginary, int defaultRealKind) {
  if (auto parts{common::AllPresent(std::move(real), std::move(imaginary))}) {
    return ConstructComplex(messages, std::get<0>(std::move(*parts)),
        std::get<1>(std::move(*parts)), defaultRealKind);
  }
  return std::nullopt;
}

// Extracts the real or imaginary part of the result of a COMPLEX
// expression, when that expression is simple enough to be duplicated.
template <bool GET_IMAGINARY> struct ComplexPartExtractor {
  template <typename A> static std::optional<Expr<SomeReal>> Get(const A &) {
    return std::nullopt;
  }

  template <int KIND>
  static std::optional<Expr<SomeReal>> Get(
      const Parentheses<Type<TypeCategory::Complex, KIND>> &kz) {
    if (auto x{Get(kz.left())}) {
      return AsGenericExpr(AsSpecificExpr(
          Parentheses<Type<TypeCategory::Real, KIND>>{std::move(*x)}));
    } else {
      return std::nullopt;
    }
  }

  template <int KIND>
  static std::optional<Expr<SomeReal>> Get(
      const Negate<Type<TypeCategory::Complex, KIND>> &kz) {
    if (auto x{Get(kz.left())}) {
      return AsGenericExpr(AsSpecificExpr(
          Negate<Type<TypeCategory::Real, KIND>>{std::move(*x)}));
    } else {
      return std::nullopt;
    }
  }

  template <int KIND>
  static std::optional<Expr<SomeReal>> Get(
      const Convert<Type<TypeCategory::Complex, KIND>, TypeCategory::Complex>
          &kz) {
    if (auto x{Get(kz.left())}) {
      return AsGenericExpr(AsSpecificExpr(
          Convert<Type<TypeCategory::Real, KIND>, TypeCategory::Real>{
              AsGenericExpr(std::move(*x))}));
    } else {
      return std::nullopt;
    }
  }

  template <int KIND>
  static std::optional<Expr<SomeReal>> Get(const ComplexConstructor<KIND> &kz) {
    return GET_IMAGINARY ? Get(kz.right()) : Get(kz.left());
  }

  template <int KIND>
  static std::optional<Expr<SomeReal>> Get(
      const Constant<Type<TypeCategory::Complex, KIND>> &kz) {
    if (auto cz{kz.GetScalarValue()}) {
      return AsGenericExpr(
          AsSpecificExpr(GET_IMAGINARY ? cz->AIMAG() : cz->REAL()));
    } else {
      return std::nullopt;
    }
  }

  template <int KIND>
  static std::optional<Expr<SomeReal>> Get(
      const Designator<Type<TypeCategory::Complex, KIND>> &kz) {
    if (const auto *symbolRef{std::get_if<SymbolRef>(&kz.u)}) {
      return AsGenericExpr(AsSpecificExpr(
          Designator<Type<TypeCategory::Complex, KIND>>{ComplexPart{
              DataRef{*symbolRef},
              GET_IMAGINARY ? ComplexPart::Part::IM : ComplexPart::Part::RE}}));
    } else {
      return std::nullopt;
    }
  }

  template <int KIND>
  static std::optional<Expr<SomeReal>> Get(
      const Expr<Type<TypeCategory::Complex, KIND>> &kz) {
    return Get(kz.u);
  }

  static std::optional<Expr<SomeReal>> Get(const Expr<SomeComplex> &z) {
    return Get(z.u);
  }
};

// Convert REAL to COMPLEX of the same kind. Preserving the real operand kind
// and then applying complex operand promotion rules allows the result to have
// the highest precision of REAL and COMPLEX operands as required by Fortran
// 2018 10.9.1.3.
Expr<SomeComplex> PromoteRealToComplex(Expr<SomeReal> &&someX) {
  return common::visit(
      [](auto &&x) {
        using RT = ResultType<decltype(x)>;
        return AsCategoryExpr(ComplexConstructor<RT::kind>{
            std::move(x), AsExpr(Constant<RT>{Scalar<RT>{}})});
      },
      std::move(someX.u));
}

// Handle mixed COMPLEX+REAL (or INTEGER) operations in a better way
// than just converting the second operand to COMPLEX and performing the
// corresponding COMPLEX+COMPLEX operation.
template <template <typename> class OPR, TypeCategory RCAT>
std::optional<Expr<SomeType>> MixedComplexLeft(
    parser::ContextualMessages &messages, const Expr<SomeComplex> &zx,
    const Expr<SomeKind<RCAT>> &iry, [[maybe_unused]] int defaultRealKind) {
  if constexpr (RCAT == TypeCategory::Integer &&
      std::is_same_v<OPR<LargestReal>, Power<LargestReal>>) {
    // COMPLEX**INTEGER is a special case that doesn't convert the exponent.
    return Package(common::visit(
        [&](const auto &zxk) {
          using Ty = ResultType<decltype(zxk)>;
          return AsCategoryExpr(AsExpr(
              RealToIntPower<Ty>{common::Clone(zxk), common::Clone(iry)}));
        },
        zx.u));
  }
  std::optional<Expr<SomeReal>> zr{ComplexPartExtractor<false>{}.Get(zx)};
  std::optional<Expr<SomeReal>> zi{ComplexPartExtractor<true>{}.Get(zx)};
  if (!zr || !zi) {
  } else if constexpr (std::is_same_v<OPR<LargestReal>, Add<LargestReal>> ||
      std::is_same_v<OPR<LargestReal>, Subtract<LargestReal>>) {
    // (a,b) + x -> (a+x, b)
    // (a,b) - x -> (a-x, b)
    if (std::optional<Expr<SomeType>> rr{
            NumericOperation<OPR>(messages, AsGenericExpr(std::move(*zr)),
                AsGenericExpr(common::Clone(iry)), defaultRealKind)}) {
      return Package(ConstructComplex(messages, std::move(*rr),
          AsGenericExpr(std::move(*zi)), defaultRealKind));
    }
  } else if constexpr (allowOperandDuplication &&
      (std::is_same_v<OPR<LargestReal>, Multiply<LargestReal>> ||
          std::is_same_v<OPR<LargestReal>, Divide<LargestReal>>)) {
    // (a,b) * x -> (a*x, b*x)
    // (a,b) / x -> (a/x, b/x)
    auto copy{iry};
    auto rr{NumericOperation<OPR>(messages, AsGenericExpr(std::move(*zr)),
        AsGenericExpr(common::Clone(iry)), defaultRealKind)};
    auto ri{NumericOperation<OPR>(messages, AsGenericExpr(std::move(*zi)),
        AsGenericExpr(std::move(copy)), defaultRealKind)};
    if (auto parts{common::AllPresent(std::move(rr), std::move(ri))}) {
      return Package(ConstructComplex(messages, std::get<0>(std::move(*parts)),
          std::get<1>(std::move(*parts)), defaultRealKind));
    }
  }
  return std::nullopt;
}

// Mixed COMPLEX operations with the COMPLEX operand on the right.
//  x + (a,b) -> (x+a, b)
//  x - (a,b) -> (x-a, -b)
//  x * (a,b) -> (x*a, x*b)
//  x / (a,b) -> (x,0) / (a,b)   (and **)
template <template <typename> class OPR, TypeCategory LCAT>
std::optional<Expr<SomeType>> MixedComplexRight(
    parser::ContextualMessages &messages, const Expr<SomeKind<LCAT>> &irx,
    const Expr<SomeComplex> &zy, [[maybe_unused]] int defaultRealKind) {
  if constexpr (std::is_same_v<OPR<LargestReal>, Add<LargestReal>>) {
    // x + (a,b) -> (a,b) + x -> (a+x, b)
    return MixedComplexLeft<OPR, LCAT>(messages, zy, irx, defaultRealKind);
  } else if constexpr (allowOperandDuplication &&
      std::is_same_v<OPR<LargestReal>, Multiply<LargestReal>>) {
    // x * (a,b) -> (a,b) * x -> (a*x, b*x)
    return MixedComplexLeft<OPR, LCAT>(messages, zy, irx, defaultRealKind);
  } else if constexpr (std::is_same_v<OPR<LargestReal>,
                           Subtract<LargestReal>>) {
    // x - (a,b) -> (x-a, -b)
    std::optional<Expr<SomeReal>> zr{ComplexPartExtractor<false>{}.Get(zy)};
    std::optional<Expr<SomeReal>> zi{ComplexPartExtractor<true>{}.Get(zy)};
    if (zr && zi) {
      if (std::optional<Expr<SomeType>> rr{NumericOperation<Subtract>(messages,
              AsGenericExpr(common::Clone(irx)), AsGenericExpr(std::move(*zr)),
              defaultRealKind)}) {
        return Package(ConstructComplex(messages, std::move(*rr),
            AsGenericExpr(-std::move(*zi)), defaultRealKind));
      }
    }
  }
  return std::nullopt;
}

// Promotes REAL(rk) and COMPLEX(zk) operands COMPLEX(max(rk,zk))
// then combine them with an operator.
template <template <typename> class OPR, TypeCategory XCAT, TypeCategory YCAT>
Expr<SomeComplex> PromoteMixedComplexReal(
    Expr<SomeKind<XCAT>> &&x, Expr<SomeKind<YCAT>> &&y) {
  static_assert(XCAT == TypeCategory::Complex || YCAT == TypeCategory::Complex);
  static_assert(XCAT == TypeCategory::Real || YCAT == TypeCategory::Real);
  return common::visit(
      [&](const auto &kx, const auto &ky) {
        constexpr int maxKind{std::max(
            ResultType<decltype(kx)>::kind, ResultType<decltype(ky)>::kind)};
        using ZTy = Type<TypeCategory::Complex, maxKind>;
        return Expr<SomeComplex>{
            Expr<ZTy>{OPR<ZTy>{ConvertToType<ZTy>(std::move(x)),
                ConvertToType<ZTy>(std::move(y))}}};
      },
      x.u, y.u);
}

// N.B. When a "typeless" BOZ literal constant appears as one (not both!) of
// the operands to a dyadic operation where one is permitted, it assumes the
// type and kind of the other operand.
template <template <typename> class OPR, bool CAN_BE_UNSIGNED>
std::optional<Expr<SomeType>> NumericOperation(
    parser::ContextualMessages &messages, Expr<SomeType> &&x,
    Expr<SomeType> &&y, int defaultRealKind) {
  return common::visit(
      common::visitors{
          [](Expr<SomeInteger> &&ix, Expr<SomeInteger> &&iy) {
            return Package(PromoteAndCombine<OPR, TypeCategory::Integer>(
                std::move(ix), std::move(iy)));
          },
          [](Expr<SomeReal> &&rx, Expr<SomeReal> &&ry) {
            return Package(PromoteAndCombine<OPR, TypeCategory::Real>(
                std::move(rx), std::move(ry)));
          },
          [&](Expr<SomeUnsigned> &&ix, Expr<SomeUnsigned> &&iy) {
            if constexpr (CAN_BE_UNSIGNED) {
              return Package(PromoteAndCombine<OPR, TypeCategory::Unsigned>(
                  std::move(ix), std::move(iy)));
            } else {
              messages.Say("Operands must not be UNSIGNED"_err_en_US);
              return NoExpr();
            }
          },
          // Mixed REAL/INTEGER operations
          [](Expr<SomeReal> &&rx, Expr<SomeInteger> &&iy) {
            return MixedRealLeft<OPR>(std::move(rx), std::move(iy));
          },
          [](Expr<SomeInteger> &&ix, Expr<SomeReal> &&ry) {
            return Package(common::visit(
                [&](auto &&ryk) -> Expr<SomeReal> {
                  using resultType = ResultType<decltype(ryk)>;
                  return AsCategoryExpr(
                      OPR<resultType>{ConvertToType<resultType>(std::move(ix)),
                          std::move(ryk)});
                },
                std::move(ry.u)));
          },
          // Homogeneous and mixed COMPLEX operations
          [](Expr<SomeComplex> &&zx, Expr<SomeComplex> &&zy) {
            return Package(PromoteAndCombine<OPR, TypeCategory::Complex>(
                std::move(zx), std::move(zy)));
          },
          [&](Expr<SomeComplex> &&zx, Expr<SomeInteger> &&iy) {
            if (auto result{
                    MixedComplexLeft<OPR>(messages, zx, iy, defaultRealKind)}) {
              return result;
            } else {
              return Package(PromoteAndCombine<OPR, TypeCategory::Complex>(
                  std::move(zx), ConvertTo(zx, std::move(iy))));
            }
          },
          [&](Expr<SomeComplex> &&zx, Expr<SomeReal> &&ry) {
            if (auto result{
                    MixedComplexLeft<OPR>(messages, zx, ry, defaultRealKind)}) {
              return result;
            } else {
              return Package(
                  PromoteMixedComplexReal<OPR>(std::move(zx), std::move(ry)));
            }
          },
          [&](Expr<SomeInteger> &&ix, Expr<SomeComplex> &&zy) {
            if (auto result{MixedComplexRight<OPR>(
                    messages, ix, zy, defaultRealKind)}) {
              return result;
            } else {
              return Package(PromoteAndCombine<OPR, TypeCategory::Complex>(
                  ConvertTo(zy, std::move(ix)), std::move(zy)));
            }
          },
          [&](Expr<SomeReal> &&rx, Expr<SomeComplex> &&zy) {
            if (auto result{MixedComplexRight<OPR>(
                    messages, rx, zy, defaultRealKind)}) {
              return result;
            } else {
              return Package(
                  PromoteMixedComplexReal<OPR>(std::move(rx), std::move(zy)));
            }
          },
          // Operations with one typeless operand
          [&](BOZLiteralConstant &&bx, Expr<SomeInteger> &&iy) {
            return NumericOperation<OPR, CAN_BE_UNSIGNED>(messages,
                AsGenericExpr(ConvertTo(iy, std::move(bx))), std::move(y),
                defaultRealKind);
          },
          [&](BOZLiteralConstant &&bx, Expr<SomeUnsigned> &&iy) {
            return NumericOperation<OPR, CAN_BE_UNSIGNED>(messages,
                AsGenericExpr(ConvertTo(iy, std::move(bx))), std::move(y),
                defaultRealKind);
          },
          [&](BOZLiteralConstant &&bx, Expr<SomeReal> &&ry) {
            return NumericOperation<OPR, CAN_BE_UNSIGNED>(messages,
                AsGenericExpr(ConvertTo(ry, std::move(bx))), std::move(y),
                defaultRealKind);
          },
          [&](Expr<SomeInteger> &&ix, BOZLiteralConstant &&by) {
            return NumericOperation<OPR, CAN_BE_UNSIGNED>(messages,
                std::move(x), AsGenericExpr(ConvertTo(ix, std::move(by))),
                defaultRealKind);
          },
          [&](Expr<SomeUnsigned> &&ix, BOZLiteralConstant &&by) {
            return NumericOperation<OPR, CAN_BE_UNSIGNED>(messages,
                std::move(x), AsGenericExpr(ConvertTo(ix, std::move(by))),
                defaultRealKind);
          },
          [&](Expr<SomeReal> &&rx, BOZLiteralConstant &&by) {
            return NumericOperation<OPR, CAN_BE_UNSIGNED>(messages,
                std::move(x), AsGenericExpr(ConvertTo(rx, std::move(by))),
                defaultRealKind);
          },
          // Error cases
          [&](Expr<SomeUnsigned> &&, auto &&) {
            messages.Say("Both operands must be UNSIGNED"_err_en_US);
            return NoExpr();
          },
          [&](auto &&, Expr<SomeUnsigned> &&) {
            messages.Say("Both operands must be UNSIGNED"_err_en_US);
            return NoExpr();
          },
          [&](auto &&, auto &&) {
            messages.Say("non-numeric operands to numeric operation"_err_en_US);
            return NoExpr();
          },
      },
      std::move(x.u), std::move(y.u));
}

template std::optional<Expr<SomeType>> NumericOperation<Power, false>(
    parser::ContextualMessages &, Expr<SomeType> &&, Expr<SomeType> &&,
    int defaultRealKind);
template std::optional<Expr<SomeType>> NumericOperation<Multiply>(
    parser::ContextualMessages &, Expr<SomeType> &&, Expr<SomeType> &&,
    int defaultRealKind);
template std::optional<Expr<SomeType>> NumericOperation<Divide>(
    parser::ContextualMessages &, Expr<SomeType> &&, Expr<SomeType> &&,
    int defaultRealKind);
template std::optional<Expr<SomeType>> NumericOperation<Add>(
    parser::ContextualMessages &, Expr<SomeType> &&, Expr<SomeType> &&,
    int defaultRealKind);
template std::optional<Expr<SomeType>> NumericOperation<Subtract>(
    parser::ContextualMessages &, Expr<SomeType> &&, Expr<SomeType> &&,
    int defaultRealKind);

std::optional<Expr<SomeType>> Negation(
    parser::ContextualMessages &messages, Expr<SomeType> &&x) {
  return common::visit(
      common::visitors{
          [&](BOZLiteralConstant &&) {
            messages.Say("BOZ literal cannot be negated"_err_en_US);
            return NoExpr();
          },
          [&](NullPointer &&) {
            messages.Say("NULL() cannot be negated"_err_en_US);
            return NoExpr();
          },
          [&](ProcedureDesignator &&) {
            messages.Say("Subroutine cannot be negated"_err_en_US);
            return NoExpr();
          },
          [&](ProcedureRef &&) {
            messages.Say("Pointer to subroutine cannot be negated"_err_en_US);
            return NoExpr();
          },
          [&](Expr<SomeInteger> &&x) { return Package(-std::move(x)); },
          [&](Expr<SomeReal> &&x) { return Package(-std::move(x)); },
          [&](Expr<SomeComplex> &&x) { return Package(-std::move(x)); },
          [&](Expr<SomeCharacter> &&) {
            messages.Say("CHARACTER cannot be negated"_err_en_US);
            return NoExpr();
          },
          [&](Expr<SomeLogical> &&) {
            messages.Say("LOGICAL cannot be negated"_err_en_US);
            return NoExpr();
          },
          [&](Expr<SomeUnsigned> &&x) { return Package(-std::move(x)); },
          [&](Expr<SomeDerived> &&) {
            messages.Say("Operand cannot be negated"_err_en_US);
            return NoExpr();
          },
      },
      std::move(x.u));
}

Expr<SomeLogical> LogicalNegation(Expr<SomeLogical> &&x) {
  return common::visit(
      [](auto &&xk) { return AsCategoryExpr(LogicalNegation(std::move(xk))); },
      std::move(x.u));
}

template <TypeCategory CAT>
Expr<LogicalResult> PromoteAndRelate(
    RelationalOperator opr, Expr<SomeKind<CAT>> &&x, Expr<SomeKind<CAT>> &&y) {
  return common::visit(
      [=](auto &&xy) {
        return PackageRelation(opr, std::move(xy[0]), std::move(xy[1]));
      },
      AsSameKindExprs(std::move(x), std::move(y)));
}

std::optional<Expr<LogicalResult>> Relate(parser::ContextualMessages &messages,
    RelationalOperator opr, Expr<SomeType> &&x, Expr<SomeType> &&y) {
  return common::visit(
      common::visitors{
          [=](Expr<SomeInteger> &&ix,
              Expr<SomeInteger> &&iy) -> std::optional<Expr<LogicalResult>> {
            return PromoteAndRelate(opr, std::move(ix), std::move(iy));
          },
          [=](Expr<SomeUnsigned> &&ix,
              Expr<SomeUnsigned> &&iy) -> std::optional<Expr<LogicalResult>> {
            return PromoteAndRelate(opr, std::move(ix), std::move(iy));
          },
          [=](Expr<SomeReal> &&rx,
              Expr<SomeReal> &&ry) -> std::optional<Expr<LogicalResult>> {
            return PromoteAndRelate(opr, std::move(rx), std::move(ry));
          },
          [&](Expr<SomeReal> &&rx, Expr<SomeInteger> &&iy) {
            return Relate(messages, opr, std::move(x),
                AsGenericExpr(ConvertTo(rx, std::move(iy))));
          },
          [&](Expr<SomeInteger> &&ix, Expr<SomeReal> &&ry) {
            return Relate(messages, opr,
                AsGenericExpr(ConvertTo(ry, std::move(ix))), std::move(y));
          },
          [&](Expr<SomeComplex> &&zx,
              Expr<SomeComplex> &&zy) -> std::optional<Expr<LogicalResult>> {
            if (opr == RelationalOperator::EQ ||
                opr == RelationalOperator::NE) {
              return PromoteAndRelate(opr, std::move(zx), std::move(zy));
            } else {
              messages.Say(
                  "COMPLEX data may be compared only for equality"_err_en_US);
              return std::nullopt;
            }
          },
          [&](Expr<SomeComplex> &&zx, Expr<SomeInteger> &&iy) {
            return Relate(messages, opr, std::move(x),
                AsGenericExpr(ConvertTo(zx, std::move(iy))));
          },
          [&](Expr<SomeComplex> &&zx, Expr<SomeReal> &&ry) {
            return Relate(messages, opr, std::move(x),
                AsGenericExpr(ConvertTo(zx, std::move(ry))));
          },
          [&](Expr<SomeInteger> &&ix, Expr<SomeComplex> &&zy) {
            return Relate(messages, opr,
                AsGenericExpr(ConvertTo(zy, std::move(ix))), std::move(y));
          },
          [&](Expr<SomeReal> &&rx, Expr<SomeComplex> &&zy) {
            return Relate(messages, opr,
                AsGenericExpr(ConvertTo(zy, std::move(rx))), std::move(y));
          },
          [&](Expr<SomeCharacter> &&cx, Expr<SomeCharacter> &&cy) {
            return common::visit(
                [&](auto &&cxk,
                    auto &&cyk) -> std::optional<Expr<LogicalResult>> {
                  using Ty = ResultType<decltype(cxk)>;
                  if constexpr (std::is_same_v<Ty, ResultType<decltype(cyk)>>) {
                    return PackageRelation(opr, std::move(cxk), std::move(cyk));
                  } else {
                    messages.Say(
                        "CHARACTER operands do not have same KIND"_err_en_US);
                    return std::nullopt;
                  }
                },
                std::move(cx.u), std::move(cy.u));
          },
          // Default case
          [&](auto &&, auto &&) {
            DIE("invalid types for relational operator");
            return std::optional<Expr<LogicalResult>>{};
          },
      },
      std::move(x.u), std::move(y.u));
}

Expr<SomeLogical> BinaryLogicalOperation(
    LogicalOperator opr, Expr<SomeLogical> &&x, Expr<SomeLogical> &&y) {
  CHECK(opr != LogicalOperator::Not);
  return common::visit(
      [=](auto &&xy) {
        using Ty = ResultType<decltype(xy[0])>;
        return Expr<SomeLogical>{BinaryLogicalOperation<Ty::kind>(
            opr, std::move(xy[0]), std::move(xy[1]))};
      },
      AsSameKindExprs(std::move(x), std::move(y)));
}

template <TypeCategory TO>
std::optional<Expr<SomeType>> ConvertToNumeric(int kind, Expr<SomeType> &&x) {
  static_assert(common::IsNumericTypeCategory(TO));
  return common::visit(
      [=](auto &&cx) -> std::optional<Expr<SomeType>> {
        using cxType = std::decay_t<decltype(cx)>;
        if constexpr (!common::HasMember<cxType, TypelessExpression>) {
          if constexpr (IsNumericTypeCategory(ResultType<cxType>::category)) {
            return Expr<SomeType>{ConvertToKind<TO>(kind, std::move(cx))};
          }
        }
        return std::nullopt;
      },
      std::move(x.u));
}

std::optional<Expr<SomeType>> ConvertToType(
    const DynamicType &type, Expr<SomeType> &&x) {
  if (type.IsTypelessIntrinsicArgument()) {
    return std::nullopt;
  }
  switch (type.category()) {
  case TypeCategory::Integer:
    if (auto *boz{std::get_if<BOZLiteralConstant>(&x.u)}) {
      // Extension to C7109: allow BOZ literals to appear in integer contexts
      // when the type is unambiguous.
      return Expr<SomeType>{
          ConvertToKind<TypeCategory::Integer>(type.kind(), std::move(*boz))};
    }
    return ConvertToNumeric<TypeCategory::Integer>(type.kind(), std::move(x));
  case TypeCategory::Unsigned:
    if (auto *boz{std::get_if<BOZLiteralConstant>(&x.u)}) {
      return Expr<SomeType>{
          ConvertToKind<TypeCategory::Unsigned>(type.kind(), std::move(*boz))};
    }
    if (auto *cx{UnwrapExpr<Expr<SomeUnsigned>>(x)}) {
      return Expr<SomeType>{
          ConvertToKind<TypeCategory::Unsigned>(type.kind(), std::move(*cx))};
    }
    break;
  case TypeCategory::Real:
    if (auto *boz{std::get_if<BOZLiteralConstant>(&x.u)}) {
      return Expr<SomeType>{
          ConvertToKind<TypeCategory::Real>(type.kind(), std::move(*boz))};
    }
    return ConvertToNumeric<TypeCategory::Real>(type.kind(), std::move(x));
  case TypeCategory::Complex:
    return ConvertToNumeric<TypeCategory::Complex>(type.kind(), std::move(x));
  case TypeCategory::Character:
    if (auto *cx{UnwrapExpr<Expr<SomeCharacter>>(x)}) {
      auto converted{
          ConvertToKind<TypeCategory::Character>(type.kind(), std::move(*cx))};
      if (auto length{type.GetCharLength()}) {
        converted = common::visit(
            [&](auto &&x) {
              using CharacterType = ResultType<decltype(x)>;
              return Expr<SomeCharacter>{
                  Expr<CharacterType>{SetLength<CharacterType::kind>{
                      std::move(x), std::move(*length)}}};
            },
            std::move(converted.u));
      }
      return Expr<SomeType>{std::move(converted)};
    }
    break;
  case TypeCategory::Logical:
    if (auto *cx{UnwrapExpr<Expr<SomeLogical>>(x)}) {
      return Expr<SomeType>{
          ConvertToKind<TypeCategory::Logical>(type.kind(), std::move(*cx))};
    }
    break;
  case TypeCategory::Derived:
    if (auto fromType{x.GetType()}) {
      if (type.IsTkCompatibleWith(*fromType)) {
        // "x" could be assigned or passed to "type", or appear in a
        // structure constructor as a value for a component with "type"
        return std::move(x);
      }
    }
    break;
  }
  return std::nullopt;
}

std::optional<Expr<SomeType>> ConvertToType(
    const DynamicType &to, std::optional<Expr<SomeType>> &&x) {
  if (x) {
    return ConvertToType(to, std::move(*x));
  } else {
    return std::nullopt;
  }
}

std::optional<Expr<SomeType>> ConvertToType(
    const Symbol &symbol, Expr<SomeType> &&x) {
  if (auto symType{DynamicType::From(symbol)}) {
    return ConvertToType(*symType, std::move(x));
  }
  return std::nullopt;
}

std::optional<Expr<SomeType>> ConvertToType(
    const Symbol &to, std::optional<Expr<SomeType>> &&x) {
  if (x) {
    return ConvertToType(to, std::move(*x));
  } else {
    return std::nullopt;
  }
}

bool IsAssumedRank(const Symbol &original) {
  if (const auto *assoc{original.detailsIf<semantics::AssocEntityDetails>()}) {
    if (assoc->rank()) {
      return false; // in RANK(n) or RANK(*)
    } else if (assoc->IsAssumedRank()) {
      return true; // RANK DEFAULT
    }
  }
  const Symbol &symbol{semantics::ResolveAssociations(original)};
  const auto *object{symbol.detailsIf<semantics::ObjectEntityDetails>()};
  return object && object->IsAssumedRank();
}

bool IsAssumedRank(const ActualArgument &arg) {
  if (const auto *expr{arg.UnwrapExpr()}) {
    return IsAssumedRank(*expr);
  } else {
    const Symbol *assumedTypeDummy{arg.GetAssumedTypeDummy()};
    CHECK(assumedTypeDummy);
    return IsAssumedRank(*assumedTypeDummy);
  }
}

int GetCorank(const ActualArgument &arg) {
  const auto *expr{arg.UnwrapExpr()};
  return GetCorank(*expr);
}

bool IsProcedureDesignator(const Expr<SomeType> &expr) {
  return std::holds_alternative<ProcedureDesignator>(expr.u);
}
bool IsFunctionDesignator(const Expr<SomeType> &expr) {
  const auto *designator{std::get_if<ProcedureDesignator>(&expr.u)};
  return designator && designator->GetType().has_value();
}

bool IsPointer(const Expr<SomeType> &expr) {
  return IsObjectPointer(expr) || IsProcedurePointer(expr);
}

bool IsProcedurePointer(const Expr<SomeType> &expr) {
  if (IsNullProcedurePointer(&expr)) {
    return true;
  } else if (const auto *funcRef{UnwrapProcedureRef(expr)}) {
    if (const Symbol * proc{funcRef->proc().GetSymbol()}) {
      const Symbol *result{FindFunctionResult(*proc)};
      return result && IsProcedurePointer(*result);
    } else {
      return false;
    }
  } else if (const auto *proc{std::get_if<ProcedureDesignator>(&expr.u)}) {
    return IsProcedurePointer(proc->GetSymbol());
  } else {
    return false;
  }
}

bool IsProcedure(const Expr<SomeType> &expr) {
  return IsProcedureDesignator(expr) || IsProcedurePointer(expr);
}

bool IsProcedurePointerTarget(const Expr<SomeType> &expr) {
  return common::visit(common::visitors{
                           [](const NullPointer &) { return true; },
                           [](const ProcedureDesignator &) { return true; },
                           [](const ProcedureRef &) { return true; },
                           [&](const auto &) {
                             const Symbol *last{GetLastSymbol(expr)};
                             return last && IsProcedurePointer(*last);
                           },
                       },
      expr.u);
}

bool IsObjectPointer(const Expr<SomeType> &expr) {
  if (IsNullObjectPointer(&expr)) {
    return true;
  } else if (IsProcedurePointerTarget(expr)) {
    return false;
  } else if (const auto *funcRef{UnwrapProcedureRef(expr)}) {
    return IsVariable(*funcRef);
  } else if (const Symbol * symbol{UnwrapWholeSymbolOrComponentDataRef(expr)}) {
    return IsPointer(symbol->GetUltimate());
  } else {
    return false;
  }
}

// IsNullPointer() & variations

template <bool IS_PROC_PTR> struct IsNullPointerHelper {
  template <typename A> bool operator()(const A &) const { return false; }
  bool operator()(const ProcedureRef &call) const {
    if constexpr (IS_PROC_PTR) {
      const auto *intrinsic{call.proc().GetSpecificIntrinsic()};
      return intrinsic &&
          intrinsic->characteristics.value().attrs.test(
              characteristics::Procedure::Attr::NullPointer);
    } else {
      return false;
    }
  }
  template <typename T> bool operator()(const FunctionRef<T> &call) const {
    if constexpr (IS_PROC_PTR) {
      return false;
    } else {
      const auto *intrinsic{call.proc().GetSpecificIntrinsic()};
      return intrinsic &&
          intrinsic->characteristics.value().attrs.test(
              characteristics::Procedure::Attr::NullPointer);
    }
  }
  template <typename T> bool operator()(const Designator<T> &x) const {
    if (const auto *component{std::get_if<Component>(&x.u)}) {
      if (const auto *baseSym{std::get_if<SymbolRef>(&component->base().u)}) {
        const Symbol &base{**baseSym};
        if (const auto *object{
                base.detailsIf<semantics::ObjectEntityDetails>()}) {
          // TODO: nested component and array references
          if (IsNamedConstant(base) && object->init()) {
            if (auto structCons{
                    GetScalarConstantValue<SomeDerived>(*object->init())}) {
              auto iter{structCons->values().find(component->GetLastSymbol())};
              if (iter != structCons->values().end()) {
                return (*this)(iter->second.value());
              }
            }
          }
        }
      }
    }
    return false;
  }
  bool operator()(const NullPointer &) const { return true; }
  template <typename T> bool operator()(const Parentheses<T> &x) const {
    return (*this)(x.left());
  }
  template <typename T> bool operator()(const Expr<T> &x) const {
    return common::visit(*this, x.u);
  }
};

bool IsNullObjectPointer(const Expr<SomeType> *expr) {
  return expr && IsNullPointerHelper<false>{}(*expr);
}

bool IsNullProcedurePointer(const Expr<SomeType> *expr) {
  return expr && IsNullPointerHelper<true>{}(*expr);
}

bool IsNullPointer(const Expr<SomeType> *expr) {
  return IsNullObjectPointer(expr) || IsNullProcedurePointer(expr);
}

bool IsBareNullPointer(const Expr<SomeType> *expr) {
  return expr && std::holds_alternative<NullPointer>(expr->u);
}

struct IsNullAllocatableHelper {
  template <typename A> bool operator()(const A &) const { return false; }
  template <typename T> bool operator()(const FunctionRef<T> &call) const {
    const auto *intrinsic{call.proc().GetSpecificIntrinsic()};
    return intrinsic &&
        intrinsic->characteristics.value().attrs.test(
            characteristics::Procedure::Attr::NullAllocatable);
  }
  template <typename T> bool operator()(const Parentheses<T> &x) const {
    return (*this)(x.left());
  }
  template <typename T> bool operator()(const Expr<T> &x) const {
    return common::visit(*this, x.u);
  }
};

bool IsNullAllocatable(const Expr<SomeType> *x) {
  return x && IsNullAllocatableHelper{}(*x);
}

bool IsNullPointerOrAllocatable(const Expr<SomeType> *x) {
  return IsNullPointer(x) || IsNullAllocatable(x);
}

// GetSymbolVector()
auto GetSymbolVectorHelper::operator()(const Symbol &x) const -> Result {
  if (const auto *details{x.detailsIf<semantics::AssocEntityDetails>()}) {
    if (IsVariable(details->expr()) && !UnwrapProcedureRef(*details->expr())) {
      // associate(x => variable that is not a pointer returned by a function)
      return (*this)(details->expr());
    }
  }
  return {x.GetUltimate()};
}
auto GetSymbolVectorHelper::operator()(const Component &x) const -> Result {
  Result result{(*this)(x.base())};
  result.emplace_back(x.GetLastSymbol());
  return result;
}
auto GetSymbolVectorHelper::operator()(const ArrayRef &x) const -> Result {
  return GetSymbolVector(x.base());
}
auto GetSymbolVectorHelper::operator()(const CoarrayRef &x) const -> Result {
  return GetSymbolVector(x.base());
}

const Symbol *GetLastTarget(const SymbolVector &symbols) {
  auto end{std::crend(symbols)};
  // N.B. Neither clang nor g++ recognizes "symbols.crbegin()" here.
  auto iter{std::find_if(std::crbegin(symbols), end, [](const Symbol &x) {
    return x.attrs().HasAny(
        {semantics::Attr::POINTER, semantics::Attr::TARGET});
  })};
  return iter == end ? nullptr : &**iter;
}

struct CollectSymbolsHelper
    : public SetTraverse<CollectSymbolsHelper, semantics::UnorderedSymbolSet> {
  using Base = SetTraverse<CollectSymbolsHelper, semantics::UnorderedSymbolSet>;
  CollectSymbolsHelper() : Base{*this} {}
  using Base::operator();
  semantics::UnorderedSymbolSet operator()(const Symbol &symbol) const {
    return {symbol};
  }
};
template <typename A> semantics::UnorderedSymbolSet CollectSymbols(const A &x) {
  return CollectSymbolsHelper{}(x);
}
template semantics::UnorderedSymbolSet CollectSymbols(const Expr<SomeType> &);
template semantics::UnorderedSymbolSet CollectSymbols(
    const Expr<SomeInteger> &);
template semantics::UnorderedSymbolSet CollectSymbols(
    const Expr<SubscriptInteger> &);

struct CollectCudaSymbolsHelper : public SetTraverse<CollectCudaSymbolsHelper,
                                      semantics::UnorderedSymbolSet> {
  using Base =
      SetTraverse<CollectCudaSymbolsHelper, semantics::UnorderedSymbolSet>;
  CollectCudaSymbolsHelper() : Base{*this} {}
  using Base::operator();
  semantics::UnorderedSymbolSet operator()(const Symbol &symbol) const {
    return {symbol};
  }
  // Overload some of the operator() to filter out the symbols that are not
  // of interest for CUDA data transfer logic.
  semantics::UnorderedSymbolSet operator()(const DescriptorInquiry &) const {
    return {};
  }
  semantics::UnorderedSymbolSet operator()(const Subscript &) const {
    return {};
  }
  semantics::UnorderedSymbolSet operator()(const ProcedureRef &) const {
    return {};
  }
};
template <typename A>
semantics::UnorderedSymbolSet CollectCudaSymbols(const A &x) {
  return CollectCudaSymbolsHelper{}(x);
}
template semantics::UnorderedSymbolSet CollectCudaSymbols(
    const Expr<SomeType> &);
template semantics::UnorderedSymbolSet CollectCudaSymbols(
    const Expr<SomeInteger> &);
template semantics::UnorderedSymbolSet CollectCudaSymbols(
    const Expr<SubscriptInteger> &);

// HasVectorSubscript()
struct HasVectorSubscriptHelper
    : public AnyTraverse<HasVectorSubscriptHelper, bool,
          /*TraverseAssocEntityDetails=*/false> {
  using Base = AnyTraverse<HasVectorSubscriptHelper, bool, false>;
  HasVectorSubscriptHelper() : Base{*this} {}
  using Base::operator();
  bool operator()(const Subscript &ss) const {
    return !std::holds_alternative<Triplet>(ss.u) && ss.Rank() > 0;
  }
  bool operator()(const ProcedureRef &) const {
    return false; // don't descend into function call arguments
  }
};

bool HasVectorSubscript(const Expr<SomeType> &expr) {
  return HasVectorSubscriptHelper{}(expr);
}

// HasConstant()
struct HasConstantHelper : public AnyTraverse<HasConstantHelper, bool,
                               /*TraverseAssocEntityDetails=*/false> {
  using Base = AnyTraverse<HasConstantHelper, bool, false>;
  HasConstantHelper() : Base{*this} {}
  using Base::operator();
  template <typename T> bool operator()(const Constant<T> &) const {
    return true;
  }
  // Only look for constant not in subscript.
  bool operator()(const Subscript &) const { return false; }
};

bool HasConstant(const Expr<SomeType> &expr) {
  return HasConstantHelper{}(expr);
}

parser::Message *AttachDeclaration(
    parser::Message &message, const Symbol &symbol) {
  const Symbol *unhosted{&symbol};
  while (
      const auto *assoc{unhosted->detailsIf<semantics::HostAssocDetails>()}) {
    unhosted = &assoc->symbol();
  }
  if (const auto *use{symbol.detailsIf<semantics::UseDetails>()}) {
    message.Attach(use->location(),
        "'%s' is USE-associated with '%s' in module '%s'"_en_US, symbol.name(),
        unhosted->name(), GetUsedModule(*use).name());
  } else {
    message.Attach(
        unhosted->name(), "Declaration of '%s'"_en_US, unhosted->name());
  }
  if (const auto *binding{
          unhosted->detailsIf<semantics::ProcBindingDetails>()}) {
<<<<<<< HEAD
    if (binding->symbol().name() != symbol.name()) {
=======
    if (!symbol.attrs().test(semantics::Attr::DEFERRED) &&
        binding->symbol().name() != symbol.name()) {
>>>>>>> 4084ffcf
      message.Attach(binding->symbol().name(),
          "Procedure '%s' of type '%s' is bound to '%s'"_en_US, symbol.name(),
          symbol.owner().GetName().value(), binding->symbol().name());
    }
  }
  return &message;
}

parser::Message *AttachDeclaration(
    parser::Message *message, const Symbol &symbol) {
  return message ? AttachDeclaration(*message, symbol) : nullptr;
}

class FindImpureCallHelper
    : public AnyTraverse<FindImpureCallHelper, std::optional<std::string>,
          /*TraverseAssocEntityDetails=*/false> {
  using Result = std::optional<std::string>;
  using Base = AnyTraverse<FindImpureCallHelper, Result, false>;

public:
  explicit FindImpureCallHelper(FoldingContext &c) : Base{*this}, context_{c} {}
  using Base::operator();
  Result operator()(const ProcedureRef &call) const {
    if (auto chars{characteristics::Procedure::Characterize(
            call.proc(), context_, /*emitError=*/false)}) {
      if (chars->attrs.test(characteristics::Procedure::Attr::Pure)) {
        return (*this)(call.arguments());
      }
    }
    return call.proc().GetName();
  }

private:
  FoldingContext &context_;
};

std::optional<std::string> FindImpureCall(
    FoldingContext &context, const Expr<SomeType> &expr) {
  return FindImpureCallHelper{context}(expr);
}
std::optional<std::string> FindImpureCall(
    FoldingContext &context, const ProcedureRef &proc) {
  return FindImpureCallHelper{context}(proc);
}

// Common handling for procedure pointer compatibility of left- and right-hand
// sides.  Returns nullopt if they're compatible.  Otherwise, it returns a
// message that needs to be augmented by the names of the left and right sides
// and the content of the "whyNotCompatible" string.
std::optional<parser::MessageFixedText> CheckProcCompatibility(bool isCall,
    const std::optional<characteristics::Procedure> &lhsProcedure,
    const characteristics::Procedure *rhsProcedure,
    const SpecificIntrinsic *specificIntrinsic, std::string &whyNotCompatible,
    std::optional<std::string> &warning, bool ignoreImplicitVsExplicit) {
  std::optional<parser::MessageFixedText> msg;
  if (!lhsProcedure) {
    msg = "In assignment to object %s, the target '%s' is a procedure"
          " designator"_err_en_US;
  } else if (!rhsProcedure) {
    msg = "In assignment to procedure %s, the characteristics of the target"
          " procedure '%s' could not be determined"_err_en_US;
  } else if (!isCall && lhsProcedure->functionResult &&
      rhsProcedure->functionResult &&
      !lhsProcedure->functionResult->IsCompatibleWith(
          *rhsProcedure->functionResult, &whyNotCompatible)) {
    msg =
        "Function %s associated with incompatible function designator '%s': %s"_err_en_US;
  } else if (lhsProcedure->IsCompatibleWith(*rhsProcedure,
                 ignoreImplicitVsExplicit, &whyNotCompatible, specificIntrinsic,
                 &warning)) {
    // OK
  } else if (isCall) {
    msg = "Procedure %s associated with result of reference to function '%s'"
          " that is an incompatible procedure pointer: %s"_err_en_US;
  } else if (lhsProcedure->IsPure() && !rhsProcedure->IsPure()) {
    msg = "PURE procedure %s may not be associated with non-PURE"
          " procedure designator '%s'"_err_en_US;
  } else if (lhsProcedure->IsFunction() && rhsProcedure->IsSubroutine()) {
    msg = "Function %s may not be associated with subroutine"
          " designator '%s'"_err_en_US;
  } else if (lhsProcedure->IsSubroutine() && rhsProcedure->IsFunction()) {
    msg = "Subroutine %s may not be associated with function"
          " designator '%s'"_err_en_US;
  } else if (lhsProcedure->HasExplicitInterface() &&
      !rhsProcedure->HasExplicitInterface()) {
    // Section 10.2.2.4, paragraph 3 prohibits associating a procedure pointer
    // that has an explicit interface with a procedure whose characteristics
    // don't match.  That's the case if the target procedure has an implicit
    // interface.  But this case is allowed by several other compilers as long
    // as the explicit interface can be called via an implicit interface.
    if (!lhsProcedure->CanBeCalledViaImplicitInterface()) {
      msg = "Procedure %s with explicit interface that cannot be called via "
            "an implicit interface cannot be associated with procedure "
            "designator with an implicit interface"_err_en_US;
    }
  } else if (!lhsProcedure->HasExplicitInterface() &&
      rhsProcedure->HasExplicitInterface()) {
    // OK if the target can be called via an implicit interface
    if (!rhsProcedure->CanBeCalledViaImplicitInterface() &&
        !specificIntrinsic) {
      msg = "Procedure %s with implicit interface may not be associated "
            "with procedure designator '%s' with explicit interface that "
            "cannot be called via an implicit interface"_err_en_US;
    }
  } else {
    msg = "Procedure %s associated with incompatible procedure"
          " designator '%s': %s"_err_en_US;
  }
  return msg;
}

const Symbol *UnwrapWholeSymbolDataRef(const DataRef &dataRef) {
  const SymbolRef *p{std::get_if<SymbolRef>(&dataRef.u)};
  return p ? &p->get() : nullptr;
}

const Symbol *UnwrapWholeSymbolDataRef(const std::optional<DataRef> &dataRef) {
  return dataRef ? UnwrapWholeSymbolDataRef(*dataRef) : nullptr;
}

const Symbol *UnwrapWholeSymbolOrComponentDataRef(const DataRef &dataRef) {
  if (const Component * c{std::get_if<Component>(&dataRef.u)}) {
    return c->base().Rank() == 0 ? &c->GetLastSymbol() : nullptr;
  } else {
    return UnwrapWholeSymbolDataRef(dataRef);
  }
}

const Symbol *UnwrapWholeSymbolOrComponentDataRef(
    const std::optional<DataRef> &dataRef) {
  return dataRef ? UnwrapWholeSymbolOrComponentDataRef(*dataRef) : nullptr;
}

const Symbol *UnwrapWholeSymbolOrComponentOrCoarrayRef(const DataRef &dataRef) {
  if (const CoarrayRef * c{std::get_if<CoarrayRef>(&dataRef.u)}) {
    return UnwrapWholeSymbolOrComponentOrCoarrayRef(c->base());
  } else {
    return UnwrapWholeSymbolOrComponentDataRef(dataRef);
  }
}

const Symbol *UnwrapWholeSymbolOrComponentOrCoarrayRef(
    const std::optional<DataRef> &dataRef) {
  return dataRef ? UnwrapWholeSymbolOrComponentOrCoarrayRef(*dataRef) : nullptr;
}

// GetLastPointerSymbol()
static const Symbol *GetLastPointerSymbol(const Symbol &symbol) {
  return IsPointer(GetAssociationRoot(symbol)) ? &symbol : nullptr;
}
static const Symbol *GetLastPointerSymbol(const SymbolRef &symbol) {
  return GetLastPointerSymbol(*symbol);
}
static const Symbol *GetLastPointerSymbol(const Component &x) {
  const Symbol &c{x.GetLastSymbol()};
  return IsPointer(c) ? &c : GetLastPointerSymbol(x.base());
}
static const Symbol *GetLastPointerSymbol(const NamedEntity &x) {
  const auto *c{x.UnwrapComponent()};
  return c ? GetLastPointerSymbol(*c) : GetLastPointerSymbol(x.GetLastSymbol());
}
static const Symbol *GetLastPointerSymbol(const ArrayRef &x) {
  return GetLastPointerSymbol(x.base());
}
static const Symbol *GetLastPointerSymbol(const CoarrayRef &x) {
  return nullptr;
}
const Symbol *GetLastPointerSymbol(const DataRef &x) {
  return common::visit(
      [](const auto &y) { return GetLastPointerSymbol(y); }, x.u);
}

template <TypeCategory TO, TypeCategory FROM>
static std::optional<Expr<SomeType>> DataConstantConversionHelper(
    FoldingContext &context, const DynamicType &toType,
    const Expr<SomeType> &expr) {
  if (!common::IsValidKindOfIntrinsicType(FROM, toType.kind())) {
    return std::nullopt;
  }
  DynamicType sizedType{FROM, toType.kind()};
  if (auto sized{
          Fold(context, ConvertToType(sizedType, Expr<SomeType>{expr}))}) {
    if (const auto *someExpr{UnwrapExpr<Expr<SomeKind<FROM>>>(*sized)}) {
      return common::visit(
          [](const auto &w) -> std::optional<Expr<SomeType>> {
            using FromType = ResultType<decltype(w)>;
            static constexpr int kind{FromType::kind};
            if constexpr (IsValidKindOfIntrinsicType(TO, kind)) {
              if (const auto *fromConst{UnwrapExpr<Constant<FromType>>(w)}) {
                using FromWordType = typename FromType::Scalar;
                using LogicalType = value::Logical<FromWordType::bits>;
                using ElementType =
                    std::conditional_t<TO == TypeCategory::Logical, LogicalType,
                        typename LogicalType::Word>;
                std::vector<ElementType> values;
                auto at{fromConst->lbounds()};
                auto shape{fromConst->shape()};
                for (auto n{GetSize(shape)}; n-- > 0;
                     fromConst->IncrementSubscripts(at)) {
                  auto elt{fromConst->At(at)};
                  if constexpr (TO == TypeCategory::Logical) {
                    values.emplace_back(std::move(elt));
                  } else {
                    values.emplace_back(elt.word());
                  }
                }
                return {AsGenericExpr(AsExpr(Constant<Type<TO, kind>>{
                    std::move(values), std::move(shape)}))};
              }
            }
            return std::nullopt;
          },
          someExpr->u);
    }
  }
  return std::nullopt;
}

std::optional<Expr<SomeType>> DataConstantConversionExtension(
    FoldingContext &context, const DynamicType &toType,
    const Expr<SomeType> &expr0) {
  Expr<SomeType> expr{Fold(context, Expr<SomeType>{expr0})};
  if (!IsActuallyConstant(expr)) {
    return std::nullopt;
  }
  if (auto fromType{expr.GetType()}) {
    if (toType.category() == TypeCategory::Logical &&
        fromType->category() == TypeCategory::Integer) {
      return DataConstantConversionHelper<TypeCategory::Logical,
          TypeCategory::Integer>(context, toType, expr);
    }
    if (toType.category() == TypeCategory::Integer &&
        fromType->category() == TypeCategory::Logical) {
      return DataConstantConversionHelper<TypeCategory::Integer,
          TypeCategory::Logical>(context, toType, expr);
    }
  }
  return std::nullopt;
}

bool IsAllocatableOrPointerObject(const Expr<SomeType> &expr) {
  const semantics::Symbol *sym{UnwrapWholeSymbolOrComponentDataRef(expr)};
  return (sym &&
             semantics::IsAllocatableOrObjectPointer(&sym->GetUltimate())) ||
      evaluate::IsObjectPointer(expr) || evaluate::IsNullAllocatable(&expr);
}

bool IsAllocatableDesignator(const Expr<SomeType> &expr) {
  // Allocatable sub-objects are not themselves allocatable (9.5.3.1 NOTE 2).
  if (const semantics::Symbol *
      sym{UnwrapWholeSymbolOrComponentOrCoarrayRef(expr)}) {
    return semantics::IsAllocatable(sym->GetUltimate());
  }
  return false;
}

bool MayBePassedAsAbsentOptional(const Expr<SomeType> &expr) {
  const semantics::Symbol *sym{UnwrapWholeSymbolOrComponentDataRef(expr)};
  // 15.5.2.12 1. is pretty clear that an unallocated allocatable/pointer actual
  // may be passed to a non-allocatable/non-pointer optional dummy. Note that
  // other compilers (like nag, nvfortran, ifort, gfortran and xlf) seems to
  // ignore this point in intrinsic contexts (e.g CMPLX argument).
  return (sym && semantics::IsOptional(*sym)) ||
      IsAllocatableOrPointerObject(expr);
}

std::optional<Expr<SomeType>> HollerithToBOZ(FoldingContext &context,
    const Expr<SomeType> &expr, const DynamicType &type) {
  if (std::optional<std::string> chValue{GetScalarConstantValue<Ascii>(expr)}) {
    // Pad on the right with spaces when short, truncate the right if long.
    auto bytes{static_cast<std::size_t>(
        ToInt64(type.MeasureSizeInBytes(context, false)).value())};
    BOZLiteralConstant bits{0};
    for (std::size_t j{0}; j < bytes; ++j) {
      auto idx{isHostLittleEndian ? j : bytes - j - 1};
      char ch{idx >= chValue->size() ? ' ' : chValue->at(idx)};
      BOZLiteralConstant chBOZ{static_cast<unsigned char>(ch)};
      bits = bits.IOR(chBOZ.SHIFTL(8 * j));
    }
    return ConvertToType(type, Expr<SomeType>{bits});
  } else {
    return std::nullopt;
  }
}

// Extracts a whole symbol being used as a bound of a dummy argument,
// possibly wrapped with parentheses or MAX(0, ...).
// Works with any integer expression.
template <typename T> const Symbol *GetBoundSymbol(const Expr<T> &);
template <int KIND>
const Symbol *GetBoundSymbol(
    const Expr<Type<TypeCategory::Integer, KIND>> &expr) {
  using T = Type<TypeCategory::Integer, KIND>;
  return common::visit(
      common::visitors{
          [](const Extremum<T> &max) -> const Symbol * {
            if (max.ordering == Ordering::Greater) {
              if (auto zero{ToInt64(max.left())}; zero && *zero == 0) {
                return GetBoundSymbol(max.right());
              }
            }
            return nullptr;
          },
          [](const Parentheses<T> &x) { return GetBoundSymbol(x.left()); },
          [](const Designator<T> &x) -> const Symbol * {
            if (const auto *ref{std::get_if<SymbolRef>(&x.u)}) {
              return &**ref;
            }
            return nullptr;
          },
          [](const Convert<T, TypeCategory::Integer> &x) {
            return common::visit(
                [](const auto &y) -> const Symbol * {
                  using yType = std::decay_t<decltype(y)>;
                  using yResult = typename yType::Result;
                  if constexpr (yResult::kind <= KIND) {
                    return GetBoundSymbol(y);
                  } else {
                    return nullptr;
                  }
                },
                x.left().u);
          },
          [](const auto &) -> const Symbol * { return nullptr; },
      },
      expr.u);
}
template <>
const Symbol *GetBoundSymbol<SomeInteger>(const Expr<SomeInteger> &expr) {
  return common::visit(
      [](const auto &kindExpr) { return GetBoundSymbol(kindExpr); }, expr.u);
}

template <typename T>
std::optional<bool> AreEquivalentInInterface(
    const Expr<T> &x, const Expr<T> &y) {
  auto xVal{ToInt64(x)};
  auto yVal{ToInt64(y)};
  if (xVal && yVal) {
    return *xVal == *yVal;
  } else if (xVal || yVal) {
    return false;
  }
  const Symbol *xSym{GetBoundSymbol(x)};
  const Symbol *ySym{GetBoundSymbol(y)};
  if (xSym && ySym) {
    if (&xSym->GetUltimate() == &ySym->GetUltimate()) {
      return true; // USE/host associated same symbol
    }
    auto xNum{semantics::GetDummyArgumentNumber(xSym)};
    auto yNum{semantics::GetDummyArgumentNumber(ySym)};
    if (xNum && yNum) {
      if (*xNum == *yNum) {
        auto xType{DynamicType::From(*xSym)};
        auto yType{DynamicType::From(*ySym)};
        return xType && yType && xType->IsEquivalentTo(*yType);
      }
    }
    return false;
  } else if (xSym || ySym) {
    return false;
  }
  // Neither expression is an integer constant or a whole symbol.
  if (x == y) {
    return true;
  } else {
    return std::nullopt; // not sure
  }
}
template std::optional<bool> AreEquivalentInInterface<SubscriptInteger>(
    const Expr<SubscriptInteger> &, const Expr<SubscriptInteger> &);
template std::optional<bool> AreEquivalentInInterface<SomeInteger>(
    const Expr<SomeInteger> &, const Expr<SomeInteger> &);

bool CheckForCoindexedObject(parser::ContextualMessages &messages,
    const std::optional<ActualArgument> &arg, const std::string &procName,
    const std::string &argName) {
  if (arg && ExtractCoarrayRef(arg->UnwrapExpr())) {
    messages.Say(arg->sourceLocation(),
        "'%s' argument to '%s' may not be a coindexed object"_err_en_US,
        argName, procName);
    return false;
  } else {
    return true;
  }
}

} // namespace Fortran::evaluate

namespace Fortran::semantics {

const Symbol &ResolveAssociations(
    const Symbol &original, bool stopAtTypeGuard) {
  const Symbol &symbol{original.GetUltimate()};
  if (const auto *details{symbol.detailsIf<AssocEntityDetails>()}) {
    if (!details->rank() /* not RANK(n) or RANK(*) */ &&
        !(stopAtTypeGuard && details->isTypeGuard())) {
      if (const Symbol * nested{UnwrapWholeSymbolDataRef(details->expr())}) {
        return ResolveAssociations(*nested);
      }
    }
  }
  return symbol;
}

// When a construct association maps to a variable, and that variable
// is not an array with a vector-valued subscript, return the base
// Symbol of that variable, else nullptr.  Descends into other construct
// associations when one associations maps to another.
static const Symbol *GetAssociatedVariable(const AssocEntityDetails &details) {
  if (const auto &expr{details.expr()}) {
    if (IsVariable(*expr) && !HasVectorSubscript(*expr)) {
      if (const Symbol * varSymbol{GetFirstSymbol(*expr)}) {
        return &GetAssociationRoot(*varSymbol);
      }
    }
  }
  return nullptr;
}

const Symbol &GetAssociationRoot(const Symbol &original, bool stopAtTypeGuard) {
  const Symbol &symbol{ResolveAssociations(original, stopAtTypeGuard)};
  if (const auto *details{symbol.detailsIf<AssocEntityDetails>()}) {
    if (const Symbol * root{GetAssociatedVariable(*details)}) {
      return *root;
    }
  }
  return symbol;
}

const Symbol *GetMainEntry(const Symbol *symbol) {
  if (symbol) {
    if (const auto *subpDetails{symbol->detailsIf<SubprogramDetails>()}) {
      if (const Scope * scope{subpDetails->entryScope()}) {
        if (const Symbol * main{scope->symbol()}) {
          return main;
        }
      }
    }
  }
  return symbol;
}

bool IsVariableName(const Symbol &original) {
  const Symbol &ultimate{original.GetUltimate()};
  return !IsNamedConstant(ultimate) &&
      (ultimate.has<ObjectEntityDetails>() ||
          ultimate.has<AssocEntityDetails>());
}

static bool IsPureProcedureImpl(
    const Symbol &original, semantics::UnorderedSymbolSet &set) {
  // An ENTRY is pure if its containing subprogram is
  const Symbol &symbol{DEREF(GetMainEntry(&original.GetUltimate()))};
  if (set.find(symbol) != set.end()) {
    return true;
  }
  set.emplace(symbol);
  if (const auto *procDetails{symbol.detailsIf<ProcEntityDetails>()}) {
    if (procDetails->procInterface()) {
      // procedure with a pure interface
      return IsPureProcedureImpl(*procDetails->procInterface(), set);
    }
  } else if (const auto *details{symbol.detailsIf<ProcBindingDetails>()}) {
    return IsPureProcedureImpl(details->symbol(), set);
  } else if (!IsProcedure(symbol)) {
    return false;
  }
  if (IsStmtFunction(symbol)) {
    // Section 15.7(1) states that a statement function is PURE if it does not
    // reference an IMPURE procedure or a VOLATILE variable
    if (const auto &expr{symbol.get<SubprogramDetails>().stmtFunction()}) {
      for (const SymbolRef &ref : evaluate::CollectSymbols(*expr)) {
        if (&*ref == &symbol) {
          return false; // error recovery, recursion is caught elsewhere
        }
        if (IsFunction(*ref) && !IsPureProcedureImpl(*ref, set)) {
          return false;
        }
        if (ref->GetUltimate().attrs().test(Attr::VOLATILE)) {
          return false;
        }
      }
    }
    return true; // statement function was not found to be impure
  }
  return symbol.attrs().test(Attr::PURE) ||
      (symbol.attrs().test(Attr::ELEMENTAL) &&
          !symbol.attrs().test(Attr::IMPURE));
}

bool IsPureProcedure(const Symbol &original) {
  semantics::UnorderedSymbolSet set;
  return IsPureProcedureImpl(original, set);
}

bool IsPureProcedure(const Scope &scope) {
  const Symbol *symbol{scope.GetSymbol()};
  return symbol && IsPureProcedure(*symbol);
}

bool IsExplicitlyImpureProcedure(const Symbol &original) {
  // An ENTRY is IMPURE if its containing subprogram is so
  return DEREF(GetMainEntry(&original.GetUltimate()))
      .attrs()
      .test(Attr::IMPURE);
}

bool IsElementalProcedure(const Symbol &original) {
  // An ENTRY is elemental if its containing subprogram is
  const Symbol &symbol{DEREF(GetMainEntry(&original.GetUltimate()))};
  if (IsProcedure(symbol)) {
    auto &foldingContext{symbol.owner().context().foldingContext()};
    auto restorer{foldingContext.messages().DiscardMessages()};
    auto proc{evaluate::characteristics::Procedure::Characterize(
        symbol, foldingContext)};
    return proc &&
        proc->attrs.test(evaluate::characteristics::Procedure::Attr::Elemental);
  } else {
    return false;
  }
}

bool IsFunction(const Symbol &symbol) {
  const Symbol &ultimate{symbol.GetUltimate()};
  return ultimate.test(Symbol::Flag::Function) ||
      (!ultimate.test(Symbol::Flag::Subroutine) &&
          common::visit(
              common::visitors{
                  [](const SubprogramDetails &x) { return x.isFunction(); },
                  [](const ProcEntityDetails &x) {
                    const Symbol *ifc{x.procInterface()};
                    return x.type() || (ifc && IsFunction(*ifc));
                  },
                  [](const ProcBindingDetails &x) {
                    return IsFunction(x.symbol());
                  },
                  [](const auto &) { return false; },
              },
              ultimate.details()));
}

bool IsFunction(const Scope &scope) {
  const Symbol *symbol{scope.GetSymbol()};
  return symbol && IsFunction(*symbol);
}

bool IsProcedure(const Symbol &symbol) {
  return common::visit(common::visitors{
                           [&symbol](const SubprogramDetails &) {
                             const Scope *scope{symbol.scope()};
                             // Main programs & BLOCK DATA are not procedures.
                             return !scope ||
                                 scope->kind() == Scope::Kind::Subprogram;
                           },
                           [](const SubprogramNameDetails &) { return true; },
                           [](const ProcEntityDetails &) { return true; },
                           [](const GenericDetails &) { return true; },
                           [](const ProcBindingDetails &) { return true; },
                           [](const auto &) { return false; },
                       },
      symbol.GetUltimate().details());
}

bool IsProcedure(const Scope &scope) {
  const Symbol *symbol{scope.GetSymbol()};
  return symbol && IsProcedure(*symbol);
}

bool IsProcedurePointer(const Symbol &original) {
  const Symbol &symbol{GetAssociationRoot(original)};
  return IsPointer(symbol) && IsProcedure(symbol);
}

bool IsProcedurePointer(const Symbol *symbol) {
  return symbol && IsProcedurePointer(*symbol);
}

bool IsObjectPointer(const Symbol *original) {
  if (original) {
    const Symbol &symbol{GetAssociationRoot(*original)};
    return IsPointer(symbol) && !IsProcedure(symbol);
  } else {
    return false;
  }
}

bool IsAllocatableOrObjectPointer(const Symbol *original) {
  if (original) {
    const Symbol &ultimate{original->GetUltimate()};
    if (const auto *assoc{ultimate.detailsIf<AssocEntityDetails>()}) {
      // Only SELECT RANK construct entities can be ALLOCATABLE/POINTER.
      return (assoc->rank() || assoc->IsAssumedSize() ||
                 assoc->IsAssumedRank()) &&
          IsAllocatableOrObjectPointer(UnwrapWholeSymbolDataRef(assoc->expr()));
    } else {
      return IsAllocatable(ultimate) ||
          (IsPointer(ultimate) && !IsProcedure(ultimate));
    }
  } else {
    return false;
  }
}

const Symbol *FindCommonBlockContaining(const Symbol &original) {
  const Symbol &root{GetAssociationRoot(original)};
  const auto *details{root.detailsIf<ObjectEntityDetails>()};
  return details ? details->commonBlock() : nullptr;
}

// 3.11 automatic data object
bool IsAutomatic(const Symbol &original) {
  const Symbol &symbol{original.GetUltimate()};
  if (const auto *object{symbol.detailsIf<ObjectEntityDetails>()}) {
    if (!object->isDummy() && !IsAllocatable(symbol) && !IsPointer(symbol)) {
      if (const DeclTypeSpec * type{symbol.GetType()}) {
        // If a type parameter value is not a constant expression, the
        // object is automatic.
        if (type->category() == DeclTypeSpec::Character) {
          if (const auto &length{
                  type->characterTypeSpec().length().GetExplicit()}) {
            if (!evaluate::IsConstantExpr(*length)) {
              return true;
            }
          }
        } else if (const DerivedTypeSpec * derived{type->AsDerived()}) {
          for (const auto &pair : derived->parameters()) {
            if (const auto &value{pair.second.GetExplicit()}) {
              if (!evaluate::IsConstantExpr(*value)) {
                return true;
              }
            }
          }
        }
      }
      // If an array bound is not a constant expression, the object is
      // automatic.
      for (const ShapeSpec &dim : object->shape()) {
        if (const auto &lb{dim.lbound().GetExplicit()}) {
          if (!evaluate::IsConstantExpr(*lb)) {
            return true;
          }
        }
        if (const auto &ub{dim.ubound().GetExplicit()}) {
          if (!evaluate::IsConstantExpr(*ub)) {
            return true;
          }
        }
      }
    }
  }
  return false;
}

bool IsSaved(const Symbol &original) {
  const Symbol &symbol{GetAssociationRoot(original)};
  const Scope &scope{symbol.owner()};
  const common::LanguageFeatureControl &features{
      scope.context().languageFeatures()};
  auto scopeKind{scope.kind()};
  if (symbol.has<AssocEntityDetails>()) {
    return false; // ASSOCIATE(non-variable)
  } else if (scopeKind == Scope::Kind::DerivedType) {
    return false; // this is a component
  } else if (symbol.attrs().test(Attr::SAVE)) {
    // explicit or implied SAVE attribute
    // N.B.: semantics sets implied SAVE for main program
    // local variables whose derived types have coarray
    // potential subobject components.
    return true;
  } else if (IsDummy(symbol) || IsFunctionResult(symbol) ||
      IsAutomatic(symbol) || IsNamedConstant(symbol)) {
    return false;
  } else if (scopeKind == Scope::Kind::Module ||
      (scopeKind == Scope::Kind::MainProgram &&
          (symbol.attrs().test(Attr::TARGET) || evaluate::IsCoarray(symbol)) &&
          Fortran::evaluate::CanCUDASymbolHaveSaveAttr(symbol))) {
    // 8.5.16p4
    // In main programs, implied SAVE matters only for pointer
    // initialization targets and coarrays.
    return true;
  } else if (scopeKind == Scope::Kind::MainProgram &&
      (features.IsEnabled(common::LanguageFeature::SaveMainProgram) ||
          (features.IsEnabled(
               common::LanguageFeature::SaveBigMainProgramVariables) &&
              symbol.size() > 32)) &&
      Fortran::evaluate::CanCUDASymbolHaveSaveAttr(symbol)) {
    // With SaveBigMainProgramVariables, keeping all unsaved main program
    // variables of 32 bytes or less on the stack allows keeping numerical and
    // logical scalars, small scalar characters or derived, small arrays, and
    // scalar descriptors on the stack. This leaves more room for lower level
    // optimizers to do register promotion or get easy aliasing information.
    return true;
  } else if (features.IsEnabled(common::LanguageFeature::DefaultSave) &&
      (scopeKind == Scope::Kind::MainProgram ||
          (scope.kind() == Scope::Kind::Subprogram &&
              !(scope.symbol() &&
                  scope.symbol()->attrs().test(Attr::RECURSIVE))))) {
    // -fno-automatic/-save/-Msave option applies to all objects in executable
    // main programs and subprograms unless they are explicitly RECURSIVE.
    return true;
  } else if (symbol.test(Symbol::Flag::InDataStmt)) {
    return true;
  } else if (const auto *object{symbol.detailsIf<ObjectEntityDetails>()};
             object && object->init()) {
    return true;
  } else if (IsProcedurePointer(symbol) && symbol.has<ProcEntityDetails>() &&
      symbol.get<ProcEntityDetails>().init()) {
    return true;
  } else if (scope.hasSAVE()) {
    return true; // bare SAVE statement
  } else if (const Symbol * block{FindCommonBlockContaining(symbol)};
             block && block->attrs().test(Attr::SAVE)) {
    return true; // in COMMON with SAVE
  } else {
    return false;
  }
}

bool IsDummy(const Symbol &symbol) {
  return common::visit(
      common::visitors{[](const EntityDetails &x) { return x.isDummy(); },
          [](const ObjectEntityDetails &x) { return x.isDummy(); },
          [](const ProcEntityDetails &x) { return x.isDummy(); },
          [](const SubprogramDetails &x) { return x.isDummy(); },
          [](const auto &) { return false; }},
      ResolveAssociations(symbol).details());
}

bool IsAssumedShape(const Symbol &symbol) {
  const Symbol &ultimate{ResolveAssociations(symbol)};
  const auto *object{ultimate.detailsIf<ObjectEntityDetails>()};
  return object && object->IsAssumedShape() &&
      !semantics::IsAllocatableOrObjectPointer(&ultimate);
}

bool IsDeferredShape(const Symbol &symbol) {
  const Symbol &ultimate{ResolveAssociations(symbol)};
  const auto *object{ultimate.detailsIf<ObjectEntityDetails>()};
  return object && object->CanBeDeferredShape() &&
      semantics::IsAllocatableOrObjectPointer(&ultimate);
}

bool IsFunctionResult(const Symbol &original) {
  const Symbol &symbol{GetAssociationRoot(original)};
  return common::visit(
      common::visitors{
          [](const EntityDetails &x) { return x.isFuncResult(); },
          [](const ObjectEntityDetails &x) { return x.isFuncResult(); },
          [](const ProcEntityDetails &x) { return x.isFuncResult(); },
          [](const auto &) { return false; },
      },
      symbol.details());
}

bool IsKindTypeParameter(const Symbol &symbol) {
  const auto *param{symbol.GetUltimate().detailsIf<TypeParamDetails>()};
  return param && param->attr() == common::TypeParamAttr::Kind;
}

bool IsLenTypeParameter(const Symbol &symbol) {
  const auto *param{symbol.GetUltimate().detailsIf<TypeParamDetails>()};
  return param && param->attr() == common::TypeParamAttr::Len;
}

bool IsExtensibleType(const DerivedTypeSpec *derived) {
  return !IsSequenceOrBindCType(derived) && !IsIsoCType(derived);
}

bool IsSequenceOrBindCType(const DerivedTypeSpec *derived) {
  return derived &&
      (derived->typeSymbol().attrs().test(Attr::BIND_C) ||
          derived->typeSymbol().get<DerivedTypeDetails>().sequence());
}

static bool IsSameModule(const Scope *x, const Scope *y) {
  if (x == y) {
    return true;
  } else if (x && y) {
    // Allow for a builtin module to be read from distinct paths
    const Symbol *xSym{x->symbol()};
    const Symbol *ySym{y->symbol()};
    if (xSym && ySym && xSym->name() == ySym->name()) {
      const auto *xMod{xSym->detailsIf<ModuleDetails>()};
      const auto *yMod{ySym->detailsIf<ModuleDetails>()};
      if (xMod && yMod) {
        auto xHash{xMod->moduleFileHash()};
        auto yHash{yMod->moduleFileHash()};
        return xHash && yHash && *xHash == *yHash;
      }
    }
  }
  return false;
}

bool IsBuiltinDerivedType(const DerivedTypeSpec *derived, const char *name) {
  if (derived) {
    const auto &symbol{derived->typeSymbol()};
    const Scope &scope{symbol.owner()};
    return symbol.name() == "__builtin_"s + name &&
        IsSameModule(&scope, scope.context().GetBuiltinsScope());
  } else {
    return false;
  }
}

bool IsBuiltinCPtr(const Symbol &symbol) {
  if (const DeclTypeSpec *declType = symbol.GetType()) {
    if (const DerivedTypeSpec *derived = declType->AsDerived()) {
      return IsIsoCType(derived);
    }
  }
  return false;
}

bool IsIsoCType(const DerivedTypeSpec *derived) {
  return IsBuiltinDerivedType(derived, "c_ptr") ||
      IsBuiltinDerivedType(derived, "c_funptr");
}

bool IsEventType(const DerivedTypeSpec *derived) {
  return IsBuiltinDerivedType(derived, "event_type");
}

bool IsLockType(const DerivedTypeSpec *derived) {
  return IsBuiltinDerivedType(derived, "lock_type");
}

bool IsNotifyType(const DerivedTypeSpec *derived) {
  return IsBuiltinDerivedType(derived, "notify_type");
}

bool IsIeeeFlagType(const DerivedTypeSpec *derived) {
  return IsBuiltinDerivedType(derived, "ieee_flag_type");
}

bool IsIeeeRoundType(const DerivedTypeSpec *derived) {
  return IsBuiltinDerivedType(derived, "ieee_round_type");
}

bool IsTeamType(const DerivedTypeSpec *derived) {
  return IsBuiltinDerivedType(derived, "team_type");
}

bool IsBadCoarrayType(const DerivedTypeSpec *derived) {
  return IsTeamType(derived) || IsIsoCType(derived);
}

bool IsEventTypeOrLockType(const DerivedTypeSpec *derivedTypeSpec) {
  return IsEventType(derivedTypeSpec) || IsLockType(derivedTypeSpec);
}

int CountLenParameters(const DerivedTypeSpec &type) {
  return llvm::count_if(
      type.parameters(), [](const auto &pair) { return pair.second.isLen(); });
}

int CountNonConstantLenParameters(const DerivedTypeSpec &type) {
  return llvm::count_if(type.parameters(), [](const auto &pair) {
    if (!pair.second.isLen()) {
      return false;
    } else if (const auto &expr{pair.second.GetExplicit()}) {
      return !IsConstantExpr(*expr);
    } else {
      return true;
    }
  });
}

const Symbol &GetUsedModule(const UseDetails &details) {
  return DEREF(details.symbol().owner().symbol());
}

static const Symbol *FindFunctionResult(
    const Symbol &original, UnorderedSymbolSet &seen) {
  const Symbol &root{GetAssociationRoot(original)};
  ;
  if (!seen.insert(root).second) {
    return nullptr; // don't loop
  }
  return common::visit(
      common::visitors{[](const SubprogramDetails &subp) {
                         return subp.isFunction() ? &subp.result() : nullptr;
                       },
          [&](const ProcEntityDetails &proc) {
            const Symbol *iface{proc.procInterface()};
            return iface ? FindFunctionResult(*iface, seen) : nullptr;
          },
          [&](const ProcBindingDetails &binding) {
            return FindFunctionResult(binding.symbol(), seen);
          },
          [](const auto &) -> const Symbol * { return nullptr; }},
      root.details());
}

const Symbol *FindFunctionResult(const Symbol &symbol) {
  UnorderedSymbolSet seen;
  return FindFunctionResult(symbol, seen);
}

// These are here in Evaluate/tools.cpp so that Evaluate can use
// them; they cannot be defined in symbol.h due to the dependence
// on Scope.

bool SymbolSourcePositionCompare::operator()(
    const SymbolRef &x, const SymbolRef &y) const {
  return x->GetSemanticsContext().allCookedSources().Precedes(
      x->name(), y->name());
}
bool SymbolSourcePositionCompare::operator()(
    const MutableSymbolRef &x, const MutableSymbolRef &y) const {
  return x->GetSemanticsContext().allCookedSources().Precedes(
      x->name(), y->name());
}

SemanticsContext &Symbol::GetSemanticsContext() const {
  return DEREF(owner_).context();
}

bool AreTkCompatibleTypes(const DeclTypeSpec *x, const DeclTypeSpec *y) {
  if (x && y) {
    if (auto xDt{evaluate::DynamicType::From(*x)}) {
      if (auto yDt{evaluate::DynamicType::From(*y)}) {
        return xDt->IsTkCompatibleWith(*yDt);
      }
    }
  }
  return false;
}

common::IgnoreTKRSet GetIgnoreTKR(const Symbol &symbol) {
  common::IgnoreTKRSet result;
  if (const auto *object{symbol.detailsIf<ObjectEntityDetails>()}) {
    result = object->ignoreTKR();
    if (const Symbol * ownerSymbol{symbol.owner().symbol()}) {
      if (const auto *ownerSubp{ownerSymbol->detailsIf<SubprogramDetails>()}) {
        if (ownerSubp->defaultIgnoreTKR()) {
          result |= common::ignoreTKRAll;
        }
      }
    }
  }
  return result;
}

std::optional<int> GetDummyArgumentNumber(const Symbol *symbol) {
  if (symbol) {
    if (IsDummy(*symbol)) {
      if (const Symbol * subpSym{symbol->owner().symbol()}) {
        if (const auto *subp{subpSym->detailsIf<SubprogramDetails>()}) {
          int j{0};
          for (const Symbol *dummy : subp->dummyArgs()) {
            if (dummy == symbol) {
              return j;
            }
            ++j;
          }
        }
      }
    }
  }
  return std::nullopt;
}

// Given a symbol that is a SubprogramNameDetails in a submodule, try to
// find its interface definition in its module or ancestor submodule.
const Symbol *FindAncestorModuleProcedure(const Symbol *symInSubmodule) {
  if (symInSubmodule && symInSubmodule->owner().IsSubmodule()) {
    if (const auto *nameDetails{
            symInSubmodule->detailsIf<semantics::SubprogramNameDetails>()};
        nameDetails &&
        nameDetails->kind() == semantics::SubprogramKind::Module) {
      const Symbol *next{symInSubmodule->owner().symbol()};
      while (const Symbol * submodSym{next}) {
        next = nullptr;
        if (const auto *modDetails{
                submodSym->detailsIf<semantics::ModuleDetails>()};
            modDetails && modDetails->isSubmodule() && modDetails->scope()) {
          if (const semantics::Scope & parent{modDetails->scope()->parent()};
              parent.IsSubmodule() || parent.IsModule()) {
            if (auto iter{parent.find(symInSubmodule->name())};
                iter != parent.end()) {
              const Symbol &proc{iter->second->GetUltimate()};
              if (IsProcedure(proc)) {
                return &proc;
              }
            } else if (parent.IsSubmodule()) {
              next = parent.symbol();
            }
          }
        }
      }
    }
  }
  return nullptr;
}

} // namespace Fortran::semantics<|MERGE_RESOLUTION|>--- conflicted
+++ resolved
@@ -1206,12 +1206,8 @@
   }
   if (const auto *binding{
           unhosted->detailsIf<semantics::ProcBindingDetails>()}) {
-<<<<<<< HEAD
-    if (binding->symbol().name() != symbol.name()) {
-=======
     if (!symbol.attrs().test(semantics::Attr::DEFERRED) &&
         binding->symbol().name() != symbol.name()) {
->>>>>>> 4084ffcf
       message.Attach(binding->symbol().name(),
           "Procedure '%s' of type '%s' is bound to '%s'"_en_US, symbol.name(),
           symbol.owner().GetName().value(), binding->symbol().name());
