--- conflicted
+++ resolved
@@ -43,10 +43,7 @@
   void Analyze(const parser::PointerAssignmentStmt &);
   void Analyze(const parser::ConcurrentControl &);
   int deviceConstructDepth_{0};
-<<<<<<< HEAD
-=======
   SemanticsContext &context() { return context_; }
->>>>>>> eb0f1dc0
 
 private:
   bool CheckForPureContext(const SomeExpr &rhs, parser::CharBlock rhsSource);
