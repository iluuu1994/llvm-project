--- conflicted
+++ resolved
@@ -816,8 +816,6 @@
 
 // -----
 
-<<<<<<< HEAD
-=======
 // Test `fir.convert` operation conversion between compatible fir.record types.
 
 func.func @convert_record(%arg0 : !fir.type<_QMmod1Trec{i:i32,f:f64,c:!llvm.struct<(f32, f32)>,cstr:!fir.array<4x!fir.char<1>>}>) ->
@@ -843,7 +841,6 @@
 
 // -----
 
->>>>>>> dd326b12
 // Test `fir.store` --> `llvm.store` conversion
 
 func.func @test_store_index(%val_to_store : index, %addr : !fir.ref<index>) {
