--- conflicted
+++ resolved
@@ -1014,8 +1014,6 @@
   %5 = arith.addi %3, %4 : index
   %6 = arith.addi %2, %5 : index
   return %6 : index
-<<<<<<< HEAD
-=======
 }
 
 // CHECK-LABEL:   func.func @test_if_weights(
@@ -1032,5 +1030,4 @@
   } else {
   }
   return
->>>>>>> 4084ffcf
 }