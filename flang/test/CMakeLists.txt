# Test runner infrastructure for Flang. This configures the Flang test trees
# for use by Lit, and delegates to LLVM's lit test handlers.
add_subdirectory(lib)

llvm_canonicalize_cmake_booleans(
  FLANG_STANDALONE_BUILD
  LLVM_BUILD_EXAMPLES
  LLVM_BYE_LINK_INTO_TOOLS
  LLVM_ENABLE_PLUGINS
)

set(FLANG_TOOLS_DIR ${FLANG_BINARY_DIR}/bin)

# Check if 128-bit float computations can be done via long double
check_cxx_source_compiles(
  "#include <cfloat>
   #if LDBL_MANT_DIG != 113
   #error LDBL_MANT_DIG != 113
   #endif
   int main() { return 0; }
  "
  HAVE_LDBL_MANT_DIG_113)

# FIXME In out-of-tree builds, "SHLIBDIR" is undefined and passing it to
# `configure_lit_site_cfg` leads to a configuration error. This is currently
# only required by plugins/examples, which are not supported in out-of-tree
# builds.
if (FLANG_STANDALONE_BUILD)
  set(PATHS_FOR_PLUGINS "")
else ()
  set(PATHS_FOR_PLUGINS "SHLIBDIR")
endif ()

configure_lit_site_cfg(
  ${CMAKE_CURRENT_SOURCE_DIR}/lit.site.cfg.py.in
  ${CMAKE_CURRENT_BINARY_DIR}/lit.site.cfg.py
  MAIN_CONFIG
  ${CMAKE_CURRENT_SOURCE_DIR}/lit.cfg.py
  PATHS
  ${PATHS_FOR_PLUGINS}
)

configure_lit_site_cfg(
  ${CMAKE_CURRENT_SOURCE_DIR}/Unit/lit.site.cfg.py.in
  ${CMAKE_CURRENT_BINARY_DIR}/Unit/lit.site.cfg.py
  MAIN_CONFIG
  ${CMAKE_CURRENT_SOURCE_DIR}/Unit/lit.cfg.py
)

configure_lit_site_cfg(
  ${CMAKE_CURRENT_SOURCE_DIR}/NonGtestUnit/lit.site.cfg.py.in
  ${CMAKE_CURRENT_BINARY_DIR}/NonGtestUnit/lit.site.cfg.py
  MAIN_CONFIG
  ${CMAKE_CURRENT_SOURCE_DIR}/NonGtestUnit/lit.cfg.py
)

set(FLANG_TEST_PARAMS
  flang_site_config=${CMAKE_CURRENT_BINARY_DIR}/lit.site.cfg.py)

set(FLANG_TEST_DEPENDS
  flang
  module_files
  fir-opt
  tco
  bbc
  FortranDecimal
)
if (NOT FLANG_STANDALONE_BUILD)
  list(APPEND FLANG_TEST_DEPENDS
    llvm-config
    FileCheck
    count
    not
    llvm-dis
    llvm-objdump
<<<<<<< HEAD
=======
    llvm-profdata
>>>>>>> eb0f1dc0
    llvm-readobj
    split-file
  )
endif ()

if (LLVM_BUILD_EXAMPLES AND LLVM_ENABLE_PLUGINS AND NOT WIN32 AND NOT FLANG_STANDALONE_BUILD)
  list(APPEND FLANG_TEST_DEPENDS Bye)
endif()

if (FLANG_INCLUDE_TESTS)
  if (FLANG_GTEST_AVAIL)
    list(APPEND FLANG_TEST_DEPENDS FlangUnitTests)
  endif()
endif()

if (LLVM_BUILD_EXAMPLES)
  list(APPEND FLANG_TEST_DEPENDS
    flangPrintFunctionNames
    flangOmpReport
    flangFeatureList
    )
endif ()

if ("openmp" IN_LIST LLVM_ENABLE_RUNTIMES AND NOT FLANG_STANDALONE_BUILD)
  list(APPEND FLANG_TEST_DEPENDS "libomp-mod")
endif ()

add_custom_target(flang-test-depends DEPENDS ${FLANG_TEST_DEPENDS})
set_target_properties(flang-test-depends PROPERTIES FOLDER "Flang/Meta")

add_lit_testsuite(check-flang "Running the Flang regression tests"
  ${CMAKE_CURRENT_BINARY_DIR}
  PARAMS ${FLANG_TEST_PARAMS}
  DEPENDS ${FLANG_TEST_DEPENDS}
)
set_target_properties(check-flang PROPERTIES FOLDER "Flang/Meta")

# In case of standalone builds.
if (FLANG_STANDALONE_BUILD)
  add_lit_testsuites(FLANG ${CMAKE_CURRENT_BINARY_DIR}
    PARAMS ${FLANG_TEST_PARAMS}
    DEPENDS ${FLANG_TEST_DEPENDS})
else()
  add_lit_testsuites(FLANG ${CMAKE_CURRENT_SOURCE_DIR}
    PARAMS ${FLANG_TEST_PARAMS}
    DEPENDS ${FLANG_TEST_DEPENDS})
endif()

# To modify the default target triple for flang tests.
if (DEFINED FLANG_TEST_TARGET_TRIPLE)
  if (NOT DEFINED LLVM_TARGET_TRIPLE_ENV OR LLVM_TARGET_TRIPLE_ENV STREQUAL "")
    message(FATAL_ERROR "LLVM_TARGET_TRIPLE_ENV must also be defined in order "
                        "to use FLANG_TEST_TARGET_TRIPLE.")
  endif()
endif()<|MERGE_RESOLUTION|>--- conflicted
+++ resolved
@@ -73,10 +73,7 @@
     not
     llvm-dis
     llvm-objdump
-<<<<<<< HEAD
-=======
     llvm-profdata
->>>>>>> eb0f1dc0
     llvm-readobj
     split-file
   )
