--- conflicted
+++ resolved
@@ -1,10 +1,6 @@
 ! REQUIRES: openmp_runtime
 
-<<<<<<< HEAD
-! RUN: %python %S/../test_errors.py %s %flang_fc1 %openmp_flags %openmp_module_flag -fopenmp-version=51
-=======
 ! RUN: %python %S/../test_errors.py %s %flang_fc1 %openmp_flags %openmp_module_flag -fopenmp-version=52
->>>>>>> eb0f1dc0
 use omp_lib
 ! Check OpenMP clause validity for the following directives:
 !
@@ -506,10 +502,7 @@
   !$omp taskyield
   !$omp barrier
   !$omp taskwait
-<<<<<<< HEAD
-=======
   !WARNING: SOURCE dependence type is deprecated in OpenMP v5.2
->>>>>>> eb0f1dc0
   !ERROR: The SINK and SOURCE dependence types can only be used with the ORDERED directive, used here in the TASKWAIT construct
   !$omp taskwait depend(source)
   ! !$omp taskwait depend(sink:i-1)
@@ -526,10 +519,7 @@
   !WARNING: The syntax "FLUSH clause (object, ...)" has been deprecated, use "FLUSH(object, ...) clause" instead
   !ERROR: If memory-order-clause is RELEASE, ACQUIRE, or ACQ_REL, list items must not be specified on the FLUSH directive
   !$omp flush release (c)
-<<<<<<< HEAD
-=======
   !WARNING: The syntax "FLUSH clause (object, ...)" has been deprecated, use "FLUSH(object, ...) clause" instead
->>>>>>> eb0f1dc0
   !$omp flush seq_cst
   !WARNING: The syntax "FLUSH clause (object, ...)" has been deprecated, use "FLUSH(object, ...) clause" instead
   !ERROR: RELAXED clause is not allowed on the FLUSH directive
