--- conflicted
+++ resolved
@@ -374,14 +374,6 @@
 /// loop constructs currently.
 LoopNest genLoopNest(mlir::Location loc, fir::FirOpBuilder &builder,
                      mlir::ValueRange extents, bool isUnordered = false,
-<<<<<<< HEAD
-                     bool emitWorkshareLoop = false);
-inline LoopNest genLoopNest(mlir::Location loc, fir::FirOpBuilder &builder,
-                            mlir::Value shape, bool isUnordered = false,
-                            bool emitWorkshareLoop = false) {
-  return genLoopNest(loc, builder, getIndexExtents(loc, builder, shape),
-                     isUnordered, emitWorkshareLoop);
-=======
                      bool emitWorkshareLoop = false,
                      bool couldVectorize = true);
 inline LoopNest genLoopNest(mlir::Location loc, fir::FirOpBuilder &builder,
@@ -390,7 +382,6 @@
                             bool couldVectorize = true) {
   return genLoopNest(loc, builder, getIndexExtents(loc, builder, shape),
                      isUnordered, emitWorkshareLoop, couldVectorize);
->>>>>>> eb0f1dc0
 }
 
 /// The type of a callback that generates the body of a reduction
