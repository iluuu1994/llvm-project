//===-- Passes.td - HLFIR pass definition file -------------*- tablegen -*-===//
//
// Part of the LLVM Project, under the Apache License v2.0 with LLVM Exceptions.
// See https://llvm.org/LICENSE.txt for license information.
// SPDX-License-Identifier: Apache-2.0 WITH LLVM-exception
//
//===----------------------------------------------------------------------===//

#ifndef FORTRAN_DIALECT_HLFIR_PASSES
#define FORTRAN_DIALECT_HLFIR_PASSES

include "mlir/Pass/PassBase.td"
def ConvertHLFIRtoFIR : Pass<"convert-hlfir-to-fir", "::mlir::ModuleOp"> {
  let summary = "Lower High-Level FIR to FIR";
  let dependentDialects = [
    "mlir::func::FuncDialect",
  ];
}

def BufferizeHLFIR : Pass<"bufferize-hlfir", "::mlir::ModuleOp"> {
  let summary = "Convert HLFIR operations operating on hlfir.expr into operations on memory";
  let options = [Option<"optimizeEmptyElementals", "opt-empty-elementals",
                        "bool", /*default=*/"false",
                        "When converting hlfir.elemental into a loop nest, "
                        "check if the resulting expression is an empty array, "
                        "and make sure none of the loops is executed.">];
}

def OptimizedBufferization : Pass<"opt-bufferization"> {
  let summary = "Special cases for hlfir.expr bufferization where we can avoid a temporary which would be created by the generic bufferization pass";
}

def LowerHLFIRIntrinsics : Pass<"lower-hlfir-intrinsics", "::mlir::ModuleOp"> {
  let summary = "Lower HLFIR transformational intrinsic operations";
}

def LowerHLFIROrderedAssignments : Pass<"lower-hlfir-ordered-assignments", "::mlir::ModuleOp"> {
  let summary = "Lower HLFIR ordered assignments like forall and where operations";
  let options = [
    Option<"tryFusingAssignments", "fuse-assignments",
           "bool", /*default=*/"false",
           "Fuse Forall and Where assignments in the same loop nest when legal."
           "It is not clear yet if this is always beneficial. It may be best to"
           "leave this to later loop optimizations."
           "Hence this is off by default.">
  ];
}

def SimplifyHLFIRIntrinsics : Pass<"simplify-hlfir-intrinsics"> {
  let summary = "Simplify HLFIR intrinsic operations that don't need to result in runtime calls";
  let options = [Option<"allowNewSideEffects", "allow-new-side-effects", "bool",
                        /*default=*/"false",
                        "If enabled, then the HLFIR operations simplification "
                        "may introduce operations with side effects. "
                        "For example, hlfir.matmul may be inlined as "
                        "and hlfir.eval_in_mem with hlfir.assign inside it."
                        "The hlfir.assign has a write effect on the memory "
                        "argument of hlfir.eval_in_mem, which may block "
                        "some existing MLIR transformations (e.g. CSE) "
                        "that otherwise would have been possible across "
                        "the hlfir.matmul.">];
}

def InlineElementals : Pass<"inline-elementals"> {
  let summary = "Inline chained hlfir.elemental operations";
}

def InlineHLFIRAssign : Pass<"inline-hlfir-assign"> {
  let summary = "Inline hlfir.assign operations";
}

<<<<<<< HEAD
=======
def InlineHLFIRCopyIn : Pass<"inline-hlfir-copy-in"> {
  let summary = "Inline hlfir.copy_in operations";
}

>>>>>>> 4084ffcf
def PropagateFortranVariableAttributes : Pass<"propagate-fortran-attrs"> {
  let summary = "Propagate FortranVariableFlagsAttr attributes through HLFIR";
}

#endif //FORTRAN_DIALECT_HLFIR_PASSES<|MERGE_RESOLUTION|>--- conflicted
+++ resolved
@@ -69,13 +69,10 @@
   let summary = "Inline hlfir.assign operations";
 }
 
-<<<<<<< HEAD
-=======
 def InlineHLFIRCopyIn : Pass<"inline-hlfir-copy-in"> {
   let summary = "Inline hlfir.copy_in operations";
 }
 
->>>>>>> 4084ffcf
 def PropagateFortranVariableAttributes : Pass<"propagate-fortran-attrs"> {
   let summary = "Propagate FortranVariableFlagsAttr attributes through HLFIR";
 }
