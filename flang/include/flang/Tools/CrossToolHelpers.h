--- conflicted
+++ resolved
@@ -102,10 +102,7 @@
     UnsafeFPMath = mathOpts.getAssociativeMath() &&
         mathOpts.getReciprocalMath() && NoSignedZerosFPMath &&
         ApproxFuncFPMath && mathOpts.getFPContractEnabled();
-<<<<<<< HEAD
-=======
     Reciprocals = opts.Reciprocals;
->>>>>>> eb0f1dc0
     PreferVectorWidth = opts.PreferVectorWidth;
     if (opts.InstrumentFunctions) {
       InstrumentFunctionEntry = "__cyg_profile_func_enter";
@@ -131,11 +128,8 @@
   bool NoSignedZerosFPMath =
       false; ///< Set no-signed-zeros-fp-math attribute for functions.
   bool UnsafeFPMath = false; ///< Set unsafe-fp-math attribute for functions.
-<<<<<<< HEAD
-=======
   std::string Reciprocals = ""; ///< Set reciprocal-estimate attribute for
                                 ///< functions.
->>>>>>> eb0f1dc0
   std::string PreferVectorWidth = ""; ///< Set prefer-vector-width attribute for
                                       ///< functions.
   bool NSWOnLoopVarInc = true; ///< Add nsw flag to loop variable increments.
