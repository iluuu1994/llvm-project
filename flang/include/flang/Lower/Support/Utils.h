//===-- Lower/Support/Utils.h -- utilities ----------------------*- C++ -*-===//
//
// Part of the LLVM Project, under the Apache License v2.0 with LLVM Exceptions.
// See https://llvm.org/LICENSE.txt for license information.
// SPDX-License-Identifier: Apache-2.0 WITH LLVM-exception
//
//===----------------------------------------------------------------------===//
//
// Coding style: https://mlir.llvm.org/getting_started/DeveloperGuide/
//
//===----------------------------------------------------------------------===//

#ifndef FORTRAN_LOWER_SUPPORT_UTILS_H
#define FORTRAN_LOWER_SUPPORT_UTILS_H

#include "flang/Common/indirection.h"
#include "flang/Lower/IterationSpace.h"
#include "flang/Parser/char-block.h"
#include "flang/Semantics/tools.h"
#include "mlir/Dialect/Arith/IR/Arith.h"
#include "mlir/Dialect/Func/IR/FuncOps.h"
#include "mlir/IR/BuiltinAttributes.h"
#include "llvm/ADT/SmallSet.h"
#include "llvm/ADT/StringRef.h"

namespace Fortran::lower {
using SomeExpr = Fortran::evaluate::Expr<Fortran::evaluate::SomeType>;
} // end namespace Fortran::lower

//===----------------------------------------------------------------------===//
// Small inline helper functions to deal with repetitive, clumsy conversions.
//===----------------------------------------------------------------------===//

/// Convert an F18 CharBlock to an LLVM StringRef.
inline llvm::StringRef toStringRef(const Fortran::parser::CharBlock &cb) {
  return {cb.begin(), cb.size()};
}

/// Template helper to remove Fortran::common::Indirection wrappers.
template <typename A>
const A &removeIndirection(const A &a) {
  return a;
}
template <typename A>
const A &removeIndirection(const Fortran::common::Indirection<A> &a) {
  return a.value();
}

/// Clone subexpression and wrap it as a generic `Fortran::evaluate::Expr`.
template <typename A>
static Fortran::lower::SomeExpr toEvExpr(const A &x) {
  return Fortran::evaluate::AsGenericExpr(Fortran::common::Clone(x));
}

template <Fortran::common::TypeCategory FROM>
static Fortran::lower::SomeExpr ignoreEvConvert(
    const Fortran::evaluate::Convert<
        Fortran::evaluate::Type<Fortran::common::TypeCategory::Integer, 8>,
        FROM> &x) {
  return toEvExpr(x.left());
}
template <typename A>
static Fortran::lower::SomeExpr ignoreEvConvert(const A &x) {
  return toEvExpr(x);
}

/// A vector subscript expression may be wrapped with a cast to INTEGER*8.
/// Get rid of it here so the vector can be loaded. Add it back when
/// generating the elemental evaluation (inside the loop nest).
inline Fortran::lower::SomeExpr
ignoreEvConvert(const Fortran::evaluate::Expr<Fortran::evaluate::Type<
                    Fortran::common::TypeCategory::Integer, 8>> &x) {
  return Fortran::common::visit(
      [](const auto &v) { return ignoreEvConvert(v); }, x.u);
}

/// Zip two containers of the same size together and flatten the pairs. `flatZip
/// [1;2] [3;4]` yields `[1;3;2;4]`.
template <typename A>
A flatZip(const A &container1, const A &container2) {
  assert(container1.size() == container2.size());
  A result;
  for (auto [e1, e2] : llvm::zip(container1, container2)) {
    result.emplace_back(e1);
    result.emplace_back(e2);
  }
  return result;
}

namespace Fortran::lower {
unsigned getHashValue(const Fortran::lower::SomeExpr *x);
unsigned getHashValue(const Fortran::lower::ExplicitIterSpace::ArrayBases &x);

bool isEqual(const Fortran::lower::SomeExpr *x,
             const Fortran::lower::SomeExpr *y);
bool isEqual(const Fortran::lower::ExplicitIterSpace::ArrayBases &x,
             const Fortran::lower::ExplicitIterSpace::ArrayBases &y);
<<<<<<< HEAD

template <typename OpType, typename OperandsStructType>
void privatizeSymbol(
    lower::AbstractConverter &converter, fir::FirOpBuilder &firOpBuilder,
    lower::SymMap &symTable, std::function<void(OpType, mlir::Type)> initGen,
    llvm::SetVector<const semantics::Symbol *> &allPrivatizedSymbols,
    const semantics::Symbol *symToPrivatize, OperandsStructType *clauseOps);

=======

template <typename OpType, typename OperandsStructType>
void privatizeSymbol(
    lower::AbstractConverter &converter, fir::FirOpBuilder &firOpBuilder,
    lower::SymMap &symTable,
    llvm::SetVector<const semantics::Symbol *> &allPrivatizedSymbols,
    llvm::SmallSet<const semantics::Symbol *, 16> &mightHaveReadHostSym,
    const semantics::Symbol *symToPrivatize, OperandsStructType *clauseOps);

>>>>>>> 4084ffcf
} // end namespace Fortran::lower

// DenseMapInfo for pointers to Fortran::lower::SomeExpr.
namespace llvm {
template <>
struct DenseMapInfo<const Fortran::lower::SomeExpr *> {
  static inline const Fortran::lower::SomeExpr *getEmptyKey() {
    return reinterpret_cast<Fortran::lower::SomeExpr *>(~0);
  }
  static inline const Fortran::lower::SomeExpr *getTombstoneKey() {
    return reinterpret_cast<Fortran::lower::SomeExpr *>(~0 - 1);
  }
  static unsigned getHashValue(const Fortran::lower::SomeExpr *v) {
    return Fortran::lower::getHashValue(v);
  }
  static bool isEqual(const Fortran::lower::SomeExpr *lhs,
                      const Fortran::lower::SomeExpr *rhs) {
    return Fortran::lower::isEqual(lhs, rhs);
  }
};
} // namespace llvm

#endif // FORTRAN_LOWER_SUPPORT_UTILS_H<|MERGE_RESOLUTION|>--- conflicted
+++ resolved
@@ -95,16 +95,6 @@
              const Fortran::lower::SomeExpr *y);
 bool isEqual(const Fortran::lower::ExplicitIterSpace::ArrayBases &x,
              const Fortran::lower::ExplicitIterSpace::ArrayBases &y);
-<<<<<<< HEAD
-
-template <typename OpType, typename OperandsStructType>
-void privatizeSymbol(
-    lower::AbstractConverter &converter, fir::FirOpBuilder &firOpBuilder,
-    lower::SymMap &symTable, std::function<void(OpType, mlir::Type)> initGen,
-    llvm::SetVector<const semantics::Symbol *> &allPrivatizedSymbols,
-    const semantics::Symbol *symToPrivatize, OperandsStructType *clauseOps);
-
-=======
 
 template <typename OpType, typename OperandsStructType>
 void privatizeSymbol(
@@ -114,7 +104,6 @@
     llvm::SmallSet<const semantics::Symbol *, 16> &mightHaveReadHostSym,
     const semantics::Symbol *symToPrivatize, OperandsStructType *clauseOps);
 
->>>>>>> 4084ffcf
 } // end namespace Fortran::lower
 
 // DenseMapInfo for pointers to Fortran::lower::SomeExpr.
