//===-- include/flang/Parser/parse-tree.h -----------------------*- C++ -*-===//
//
// Part of the LLVM Project, under the Apache License v2.0 with LLVM Exceptions.
// See https://llvm.org/LICENSE.txt for license information.
// SPDX-License-Identifier: Apache-2.0 WITH LLVM-exception
//
//===----------------------------------------------------------------------===//

#ifndef FORTRAN_PARSER_PARSE_TREE_H_
#define FORTRAN_PARSER_PARSE_TREE_H_

// Defines the classes used to represent successful reductions of productions
// in the Fortran grammar.  The names and content of these definitions
// adhere closely to the syntax specifications in the language standard (q.v.)
// that are transcribed here and referenced via their requirement numbers.
// The representations of some productions that may also be of use in the
// run-time I/O support library have been isolated into a distinct header file
// (viz., format-specification.h).

#include "char-block.h"
#include "characters.h"
#include "format-specification.h"
#include "message.h"
#include "provenance.h"
#include "flang/Common/idioms.h"
#include "flang/Common/indirection.h"
#include "flang/Support/Fortran.h"
#include "llvm/Frontend/OpenACC/ACC.h.inc"
#include "llvm/Frontend/OpenMP/OMP.h"
#include "llvm/Frontend/OpenMP/OMPConstants.h"
#include <cinttypes>
#include <list>
#include <memory>
#include <optional>
#include <string>
#include <tuple>
#include <type_traits>
#include <utility>
#include <variant>

// Parse tree node class types do not have default constructors.  They
// explicitly declare "T() {} = delete;" to make this clear.  This restriction
// prevents the introduction of what would be a viral requirement to include
// std::monostate among most std::variant<> discriminated union members.

// Parse tree node class types do not have copy constructors or copy assignment
// operators.  They are explicitly declared "= delete;" to make this clear,
// although a C++ compiler wouldn't default them anyway due to the presence
// of explicitly defaulted move constructors and move assignments.

CLASS_TRAIT(EmptyTrait)
CLASS_TRAIT(WrapperTrait)
CLASS_TRAIT(UnionTrait)
CLASS_TRAIT(TupleTrait)
CLASS_TRAIT(ConstraintTrait)

// Some parse tree nodes have fields in them to cache the results of a
// successful semantic analysis later.  Their types are forward declared
// here.
namespace Fortran::semantics {
class Symbol;
class DeclTypeSpec;
class DerivedTypeSpec;
} // namespace Fortran::semantics

// Expressions in the parse tree have owning pointers that can be set to
// type-checked generic expression representations by semantic analysis.
namespace Fortran::evaluate {
struct GenericExprWrapper; // forward definition, wraps Expr<SomeType>
struct GenericAssignmentWrapper; // forward definition, represent assignment
class ProcedureRef; // forward definition, represents a CALL or function ref
} // namespace Fortran::evaluate

// Most non-template classes in this file use these default definitions
// for their move constructor and move assignment operator=, and disable
// their copy constructor and copy assignment operator=.
#define COPY_AND_ASSIGN_BOILERPLATE(classname) \
  classname(classname &&) = default; \
  classname &operator=(classname &&) = default; \
  classname(const classname &) = delete; \
  classname &operator=(const classname &) = delete

// Almost all classes in this file have no default constructor.
#define BOILERPLATE(classname) \
  COPY_AND_ASSIGN_BOILERPLATE(classname); \
  classname() = delete

// Empty classes are often used below as alternatives in std::variant<>
// discriminated unions.
#define EMPTY_CLASS(classname) \
  struct classname { \
    classname() {} \
    classname(const classname &) {} \
    classname(classname &&) {} \
    classname &operator=(const classname &) { return *this; }; \
    classname &operator=(classname &&) { return *this; }; \
    using EmptyTrait = std::true_type; \
  }

// Many classes below simply wrap a std::variant<> discriminated union,
// which is conventionally named "u".
#define UNION_CLASS_BOILERPLATE(classname) \
  template <typename A, typename = common::NoLvalue<A>> \
  classname(A &&x) : u(std::move(x)) {} \
  using UnionTrait = std::true_type; \
  BOILERPLATE(classname)

// Many other classes below simply wrap a std::tuple<> structure, which
// is conventionally named "t".
#define TUPLE_CLASS_BOILERPLATE(classname) \
  template <typename... Ts, typename = common::NoLvalue<Ts...>> \
  classname(Ts &&...args) : t(std::move(args)...) {} \
  using TupleTrait = std::true_type; \
  BOILERPLATE(classname)

// Many other classes below simply wrap a single data member, which is
// conventionally named "v".
#define WRAPPER_CLASS_BOILERPLATE(classname, type) \
  BOILERPLATE(classname); \
  classname(type &&x) : v(std::move(x)) {} \
  using WrapperTrait = std::true_type; \
  type v

#define WRAPPER_CLASS(classname, type) \
  struct classname { \
    WRAPPER_CLASS_BOILERPLATE(classname, type); \
  }

namespace Fortran::parser {

// These are the unavoidable recursively-defined productions of Fortran.
// Some references to the representations of their parses require
// indirection.  The Indirect<> pointer wrapper class is used to
// enforce ownership semantics and non-nullability.
struct SpecificationPart; // R504
struct ExecutableConstruct; // R514
struct ActionStmt; // R515
struct AcImpliedDo; // R774
struct DataImpliedDo; // R840
struct Designator; // R901
struct Variable; // R902
struct Expr; // R1001
struct WhereConstruct; // R1042
struct ForallConstruct; // R1050
struct InputImpliedDo; // R1218
struct OutputImpliedDo; // R1218
struct FunctionReference; // R1520
struct FunctionSubprogram; // R1529
struct SubroutineSubprogram; // R1534

// These additional forward references are declared so that the order of
// class definitions in this header file can remain reasonably consistent
// with order of the the requirement productions in the grammar.
struct DerivedTypeDef; // R726
struct EnumDef; // R759
struct TypeDeclarationStmt; // R801
struct AccessStmt; // R827
struct AllocatableStmt; // R829
struct AsynchronousStmt; // R831
struct BindStmt; // R832
struct CodimensionStmt; // R834
struct ContiguousStmt; // R836
struct DataStmt; // R837
struct DataStmtValue; // R843
struct DimensionStmt; // R848
struct IntentStmt; // R849
struct OptionalStmt; // R850
struct ParameterStmt; // R851
struct OldParameterStmt;
struct PointerStmt; // R853
struct ProtectedStmt; // R855
struct SaveStmt; // R856
struct TargetStmt; // R859
struct ValueStmt; // R861
struct VolatileStmt; // R862
struct ImplicitStmt; // R863
struct ImportStmt; // R867
struct NamelistStmt; // R868
struct EquivalenceStmt; // R870
struct CommonStmt; // R873
struct Substring; // R908
struct CharLiteralConstantSubstring;
struct SubstringInquiry;
struct DataRef; // R911
struct StructureComponent; // R913
struct CoindexedNamedObject; // R914
struct ArrayElement; // R917
struct AllocateStmt; // R927
struct NullifyStmt; // R939
struct DeallocateStmt; // R941
struct AssignmentStmt; // R1032
struct PointerAssignmentStmt; // R1033
struct WhereStmt; // R1041, R1045, R1046
struct ForallStmt; // R1055
struct AssociateConstruct; // R1102
struct BlockConstruct; // R1107
struct ChangeTeamConstruct; // R1111
struct CriticalConstruct; // R1116
struct DoConstruct; // R1119
struct LabelDoStmt; // R1121
struct ConcurrentHeader; // R1125
struct EndDoStmt; // R1132
struct CycleStmt; // R1133
struct IfConstruct; // R1134
struct IfStmt; // R1139
struct CaseConstruct; // R1140
struct SelectRankConstruct; // R1148
struct SelectTypeConstruct; // R1152
struct ExitStmt; // R1156
struct GotoStmt; // R1157
struct ComputedGotoStmt; // R1158
struct StopStmt; // R1160, R1161
struct NotifyWaitStmt; // F2023: R1166
struct SyncAllStmt; // R1164
struct SyncImagesStmt; // R1166
struct SyncMemoryStmt; // R1168
struct SyncTeamStmt; // R1169
struct EventPostStmt; // R1170, R1171
struct EventWaitSpec; // F2023: R1177
struct EventWaitStmt; // R1172, R1173, R1174
struct FormTeamStmt; // R1175, R1176, R1177
struct LockStmt; // R1178
struct UnlockStmt; // R1180
struct OpenStmt; // R1204
struct CloseStmt; // R1208
struct ReadStmt; // R1210
struct WriteStmt; // R1211
struct PrintStmt; // R1212
struct WaitStmt; // R1222
struct BackspaceStmt; // R1224
struct EndfileStmt; // R1225
struct RewindStmt; // R1226
struct FlushStmt; // R1228
struct InquireStmt; // R1230
struct FormatStmt; // R1301
struct MainProgram; // R1401
struct Module; // R1404
struct UseStmt; // R1409
struct Submodule; // R1416
struct BlockData; // R1420
struct InterfaceBlock; // R1501
struct GenericSpec; // R1508
struct GenericStmt; // R1510
struct ExternalStmt; // R1511
struct ProcedureDeclarationStmt; // R1512
struct IntrinsicStmt; // R1519
struct Call; // R1520 & R1521
struct CallStmt; // R1521
struct ProcedureDesignator; // R1522
struct ActualArg; // R1524
struct SeparateModuleSubprogram; // R1538
struct EntryStmt; // R1541
struct ReturnStmt; // R1542
struct StmtFunctionStmt; // R1544

// Directives, extensions, and deprecated statements
struct CompilerDirective;
struct BasedPointerStmt;
struct CUDAAttributesStmt;
struct StructureDef;
struct ArithmeticIfStmt;
struct AssignStmt;
struct AssignedGotoStmt;
struct PauseStmt;
struct OpenACCConstruct;
struct AccEndCombinedDirective;
struct OpenACCDeclarativeConstruct;
struct OpenACCRoutineConstruct;
struct OpenMPConstruct;
struct OpenMPDeclarativeConstruct;
struct OmpEndLoopDirective;
struct OmpMemoryOrderClause;
struct CUFKernelDoConstruct;

// Cooked character stream locations
using Location = const char *;

// A parse tree node with provenance only
struct Verbatim {
  // Allow a no-arg constructor for Verbatim so parsers can return `RESULT{}`.
  constexpr Verbatim() {}
  COPY_AND_ASSIGN_BOILERPLATE(Verbatim);
  using EmptyTrait = std::true_type;
  CharBlock source;
};

// Implicit definitions of the Standard

// R403 scalar-xyz -> xyz
// These template class wrappers correspond to the Standard's modifiers
// scalar-xyz, constant-xzy, int-xzy, default-char-xyz, & logical-xyz.
template <typename A> struct Scalar {
  using ConstraintTrait = std::true_type;
  Scalar(Scalar &&that) = default;
  Scalar(A &&that) : thing(std::move(that)) {}
  Scalar &operator=(Scalar &&) = default;
  A thing;
};

template <typename A> struct Constant {
  using ConstraintTrait = std::true_type;
  Constant(Constant &&that) = default;
  Constant(A &&that) : thing(std::move(that)) {}
  Constant &operator=(Constant &&) = default;
  A thing;
};

template <typename A> struct Integer {
  using ConstraintTrait = std::true_type;
  Integer(Integer &&that) = default;
  Integer(A &&that) : thing(std::move(that)) {}
  Integer &operator=(Integer &&) = default;
  A thing;
};

template <typename A> struct Logical {
  using ConstraintTrait = std::true_type;
  Logical(Logical &&that) = default;
  Logical(A &&that) : thing(std::move(that)) {}
  Logical &operator=(Logical &&) = default;
  A thing;
};

template <typename A> struct DefaultChar {
  using ConstraintTrait = std::true_type;
  DefaultChar(DefaultChar &&that) = default;
  DefaultChar(A &&that) : thing(std::move(that)) {}
  DefaultChar &operator=(DefaultChar &&) = default;
  A thing;
};

using LogicalExpr = Logical<common::Indirection<Expr>>; // R1024
using DefaultCharExpr = DefaultChar<common::Indirection<Expr>>; // R1025
using IntExpr = Integer<common::Indirection<Expr>>; // R1026
using ConstantExpr = Constant<common::Indirection<Expr>>; // R1029
using IntConstantExpr = Integer<ConstantExpr>; // R1031
using ScalarLogicalExpr = Scalar<LogicalExpr>;
using ScalarIntExpr = Scalar<IntExpr>;
using ScalarIntConstantExpr = Scalar<IntConstantExpr>;
using ScalarDefaultCharExpr = Scalar<DefaultCharExpr>;
// R1030 default-char-constant-expr is used in the Standard only as part of
// scalar-default-char-constant-expr.
using ScalarDefaultCharConstantExpr = Scalar<DefaultChar<ConstantExpr>>;

// R611 label -> digit [digit]...
using Label = common::Label; // validated later, must be in [1..99999]

// A wrapper for xzy-stmt productions that are statements, so that
// source provenances and labels have a uniform representation.
template <typename A> struct UnlabeledStatement {
  explicit UnlabeledStatement(A &&s) : statement(std::move(s)) {}
  CharBlock source;
  A statement;
};
template <typename A> struct Statement : public UnlabeledStatement<A> {
  Statement(std::optional<long> &&lab, A &&s)
      : UnlabeledStatement<A>{std::move(s)}, label(std::move(lab)) {}
  std::optional<Label> label;
};

// Error recovery marker
EMPTY_CLASS(ErrorRecovery);

// R513 other-specification-stmt ->
//        access-stmt | allocatable-stmt | asynchronous-stmt | bind-stmt |
//        codimension-stmt | contiguous-stmt | dimension-stmt | external-stmt |
//        intent-stmt | intrinsic-stmt | namelist-stmt | optional-stmt |
//        pointer-stmt | protected-stmt | save-stmt | target-stmt |
//        volatile-stmt | value-stmt | common-stmt | equivalence-stmt
// Extension: (Cray) based POINTER statement
// Extension: CUDA data attribute statement
struct OtherSpecificationStmt {
  UNION_CLASS_BOILERPLATE(OtherSpecificationStmt);
  std::variant<common::Indirection<AccessStmt>,
      common::Indirection<AllocatableStmt>,
      common::Indirection<AsynchronousStmt>, common::Indirection<BindStmt>,
      common::Indirection<CodimensionStmt>, common::Indirection<ContiguousStmt>,
      common::Indirection<DimensionStmt>, common::Indirection<ExternalStmt>,
      common::Indirection<IntentStmt>, common::Indirection<IntrinsicStmt>,
      common::Indirection<NamelistStmt>, common::Indirection<OptionalStmt>,
      common::Indirection<PointerStmt>, common::Indirection<ProtectedStmt>,
      common::Indirection<SaveStmt>, common::Indirection<TargetStmt>,
      common::Indirection<ValueStmt>, common::Indirection<VolatileStmt>,
      common::Indirection<CommonStmt>, common::Indirection<EquivalenceStmt>,
      common::Indirection<BasedPointerStmt>,
      common::Indirection<CUDAAttributesStmt>>
      u;
};

// R508 specification-construct ->
//        derived-type-def | enum-def | generic-stmt | interface-block |
//        parameter-stmt | procedure-declaration-stmt |
//        other-specification-stmt | type-declaration-stmt
struct SpecificationConstruct {
  UNION_CLASS_BOILERPLATE(SpecificationConstruct);
  std::variant<common::Indirection<DerivedTypeDef>,
      common::Indirection<EnumDef>, Statement<common::Indirection<GenericStmt>>,
      common::Indirection<InterfaceBlock>,
      Statement<common::Indirection<ParameterStmt>>,
      Statement<common::Indirection<OldParameterStmt>>,
      Statement<common::Indirection<ProcedureDeclarationStmt>>,
      Statement<OtherSpecificationStmt>,
      Statement<common::Indirection<TypeDeclarationStmt>>,
      common::Indirection<StructureDef>,
      common::Indirection<OpenACCDeclarativeConstruct>,
      common::Indirection<OpenMPDeclarativeConstruct>,
      common::Indirection<CompilerDirective>>
      u;
};

// R506 implicit-part-stmt ->
//         implicit-stmt | parameter-stmt | format-stmt | entry-stmt
struct ImplicitPartStmt {
  UNION_CLASS_BOILERPLATE(ImplicitPartStmt);
  std::variant<Statement<common::Indirection<ImplicitStmt>>,
      Statement<common::Indirection<ParameterStmt>>,
      Statement<common::Indirection<OldParameterStmt>>,
      Statement<common::Indirection<FormatStmt>>,
      Statement<common::Indirection<EntryStmt>>,
      common::Indirection<CompilerDirective>,
      common::Indirection<OpenACCDeclarativeConstruct>>
      u;
};

// R505 implicit-part -> [implicit-part-stmt]... implicit-stmt
WRAPPER_CLASS(ImplicitPart, std::list<ImplicitPartStmt>);

// R507 declaration-construct ->
//        specification-construct | data-stmt | format-stmt |
//        entry-stmt | stmt-function-stmt
struct DeclarationConstruct {
  UNION_CLASS_BOILERPLATE(DeclarationConstruct);
  std::variant<SpecificationConstruct, Statement<common::Indirection<DataStmt>>,
      Statement<common::Indirection<FormatStmt>>,
      Statement<common::Indirection<EntryStmt>>,
      Statement<common::Indirection<StmtFunctionStmt>>, ErrorRecovery>
      u;
};

// R504 specification-part -> [use-stmt]... [import-stmt]... [implicit-part]
//                            [declaration-construct]...
// PARAMETER, FORMAT, and ENTRY statements that appear before any other
// kind of declaration-construct will be parsed into the implicit-part,
// even if there are no IMPLICIT statements.
struct SpecificationPart {
  TUPLE_CLASS_BOILERPLATE(SpecificationPart);
  std::tuple<std::list<OpenACCDeclarativeConstruct>,
      std::list<OpenMPDeclarativeConstruct>,
      std::list<common::Indirection<CompilerDirective>>,
      std::list<Statement<common::Indirection<UseStmt>>>,
      std::list<Statement<common::Indirection<ImportStmt>>>, ImplicitPart,
      std::list<DeclarationConstruct>>
      t;
};

// R512 internal-subprogram -> function-subprogram | subroutine-subprogram
struct InternalSubprogram {
  UNION_CLASS_BOILERPLATE(InternalSubprogram);
  std::variant<common::Indirection<FunctionSubprogram>,
      common::Indirection<SubroutineSubprogram>,
      common::Indirection<CompilerDirective>>
      u;
};

// R1543 contains-stmt -> CONTAINS
EMPTY_CLASS(ContainsStmt);

// R511 internal-subprogram-part -> contains-stmt [internal-subprogram]...
struct InternalSubprogramPart {
  TUPLE_CLASS_BOILERPLATE(InternalSubprogramPart);
  std::tuple<Statement<ContainsStmt>, std::list<InternalSubprogram>> t;
};

// R1159 continue-stmt -> CONTINUE
EMPTY_CLASS(ContinueStmt);

// R1163 fail-image-stmt -> FAIL IMAGE
EMPTY_CLASS(FailImageStmt);

// R515 action-stmt ->
//        allocate-stmt | assignment-stmt | backspace-stmt | call-stmt |
//        close-stmt | continue-stmt | cycle-stmt | deallocate-stmt |
//        endfile-stmt | error-stop-stmt | event-post-stmt | event-wait-stmt |
//        exit-stmt | fail-image-stmt | flush-stmt | form-team-stmt |
//        goto-stmt | if-stmt | inquire-stmt | lock-stmt | notify-wait-stmt |
//        nullify-stmt | open-stmt | pointer-assignment-stmt | print-stmt |
//        read-stmt | return-stmt | rewind-stmt | stop-stmt | sync-all-stmt |
//        sync-images-stmt | sync-memory-stmt | sync-team-stmt | unlock-stmt |
//        wait-stmt | where-stmt | write-stmt | computed-goto-stmt | forall-stmt
struct ActionStmt {
  UNION_CLASS_BOILERPLATE(ActionStmt);
  std::variant<common::Indirection<AllocateStmt>,
      common::Indirection<AssignmentStmt>, common::Indirection<BackspaceStmt>,
      common::Indirection<CallStmt>, common::Indirection<CloseStmt>,
      ContinueStmt, common::Indirection<CycleStmt>,
      common::Indirection<DeallocateStmt>, common::Indirection<EndfileStmt>,
      common::Indirection<EventPostStmt>, common::Indirection<EventWaitStmt>,
      common::Indirection<ExitStmt>, FailImageStmt,
      common::Indirection<FlushStmt>, common::Indirection<FormTeamStmt>,
      common::Indirection<GotoStmt>, common::Indirection<IfStmt>,
      common::Indirection<InquireStmt>, common::Indirection<LockStmt>,
      common::Indirection<NotifyWaitStmt>, common::Indirection<NullifyStmt>,
      common::Indirection<OpenStmt>, common::Indirection<PointerAssignmentStmt>,
      common::Indirection<PrintStmt>, common::Indirection<ReadStmt>,
      common::Indirection<ReturnStmt>, common::Indirection<RewindStmt>,
      common::Indirection<StopStmt>, common::Indirection<SyncAllStmt>,
      common::Indirection<SyncImagesStmt>, common::Indirection<SyncMemoryStmt>,
      common::Indirection<SyncTeamStmt>, common::Indirection<UnlockStmt>,
      common::Indirection<WaitStmt>, common::Indirection<WhereStmt>,
      common::Indirection<WriteStmt>, common::Indirection<ComputedGotoStmt>,
      common::Indirection<ForallStmt>, common::Indirection<ArithmeticIfStmt>,
      common::Indirection<AssignStmt>, common::Indirection<AssignedGotoStmt>,
      common::Indirection<PauseStmt>>
      u;
};

// R514 executable-construct ->
//        action-stmt | associate-construct | block-construct |
//        case-construct | change-team-construct | critical-construct |
//        do-construct | if-construct | select-rank-construct |
//        select-type-construct | where-construct | forall-construct |
// (CUDA) CUF-kernel-do-construct
struct ExecutableConstruct {
  UNION_CLASS_BOILERPLATE(ExecutableConstruct);
  std::variant<Statement<ActionStmt>, common::Indirection<AssociateConstruct>,
      common::Indirection<BlockConstruct>, common::Indirection<CaseConstruct>,
      common::Indirection<ChangeTeamConstruct>,
      common::Indirection<CriticalConstruct>,
      Statement<common::Indirection<LabelDoStmt>>,
      Statement<common::Indirection<EndDoStmt>>,
      common::Indirection<DoConstruct>, common::Indirection<IfConstruct>,
      common::Indirection<SelectRankConstruct>,
      common::Indirection<SelectTypeConstruct>,
      common::Indirection<WhereConstruct>, common::Indirection<ForallConstruct>,
      common::Indirection<CompilerDirective>,
      common::Indirection<OpenACCConstruct>,
      common::Indirection<AccEndCombinedDirective>,
      common::Indirection<OpenMPConstruct>,
      common::Indirection<OmpEndLoopDirective>,
      common::Indirection<CUFKernelDoConstruct>>
      u;
};

// R510 execution-part-construct ->
//        executable-construct | format-stmt | entry-stmt | data-stmt
// Extension (PGI/Intel): also accept NAMELIST in execution part
struct ExecutionPartConstruct {
  UNION_CLASS_BOILERPLATE(ExecutionPartConstruct);
  std::variant<ExecutableConstruct, Statement<common::Indirection<FormatStmt>>,
      Statement<common::Indirection<EntryStmt>>,
      Statement<common::Indirection<DataStmt>>,
      Statement<common::Indirection<NamelistStmt>>, ErrorRecovery>
      u;
};

// R509 execution-part -> executable-construct [execution-part-construct]...
// R1101 block -> [execution-part-construct]...
using Block = std::list<ExecutionPartConstruct>;
WRAPPER_CLASS(ExecutionPart, Block);

// R502 program-unit ->
//        main-program | external-subprogram | module | submodule | block-data
// R503 external-subprogram -> function-subprogram | subroutine-subprogram
struct ProgramUnit {
  UNION_CLASS_BOILERPLATE(ProgramUnit);
  std::variant<common::Indirection<MainProgram>,
      common::Indirection<FunctionSubprogram>,
      common::Indirection<SubroutineSubprogram>, common::Indirection<Module>,
      common::Indirection<Submodule>, common::Indirection<BlockData>,
      common::Indirection<CompilerDirective>,
      common::Indirection<OpenACCRoutineConstruct>>
      u;
};

// R501 program -> program-unit [program-unit]...
// This is the top-level production.
WRAPPER_CLASS(Program, std::list<ProgramUnit>);

// R603 name -> letter [alphanumeric-character]...
struct Name {
  std::string ToString() const { return source.ToString(); }
  CharBlock source;
  mutable semantics::Symbol *symbol{nullptr}; // filled in during semantics
};

// R516 keyword -> name
WRAPPER_CLASS(Keyword, Name);

// R606 named-constant -> name
WRAPPER_CLASS(NamedConstant, Name);

// R1003 defined-unary-op -> . letter [letter]... .
// R1023 defined-binary-op -> . letter [letter]... .
// R1414 local-defined-operator -> defined-unary-op | defined-binary-op
// R1415 use-defined-operator -> defined-unary-op | defined-binary-op
// The Name here is stored with the dots; e.g., .FOO.
WRAPPER_CLASS(DefinedOpName, Name);

// R608 intrinsic-operator ->
//        ** | * | / | + | - | // | .LT. | .LE. | .EQ. | .NE. | .GE. | .GT. |
//        .NOT. | .AND. | .OR. | .EQV. | .NEQV.
// R609 defined-operator ->
//        defined-unary-op | defined-binary-op | extended-intrinsic-op
// R610 extended-intrinsic-op -> intrinsic-operator
struct DefinedOperator {
  UNION_CLASS_BOILERPLATE(DefinedOperator);
  ENUM_CLASS(IntrinsicOperator, Power, Multiply, Divide, Add, Subtract, Concat,
      LT, LE, EQ, NE, GE, GT, NOT, AND, OR, EQV, NEQV)
  std::variant<DefinedOpName, IntrinsicOperator> u;
};

// R804 object-name -> name
using ObjectName = Name;

// R867 import-stmt ->
//        IMPORT [[::] import-name-list] |
//        IMPORT , ONLY : import-name-list | IMPORT , NONE | IMPORT , ALL
struct ImportStmt {
  BOILERPLATE(ImportStmt);
  ImportStmt(common::ImportKind &&k) : kind{k} {}
  ImportStmt(std::list<Name> &&n) : names(std::move(n)) {}
  ImportStmt(common::ImportKind &&, std::list<Name> &&);
  common::ImportKind kind{common::ImportKind::Default};
  std::list<Name> names;
};

// R868 namelist-stmt ->
//        NAMELIST / namelist-group-name / namelist-group-object-list
//        [[,] / namelist-group-name / namelist-group-object-list]...
// R869 namelist-group-object -> variable-name
struct NamelistStmt {
  struct Group {
    TUPLE_CLASS_BOILERPLATE(Group);
    std::tuple<Name, std::list<Name>> t;
  };
  WRAPPER_CLASS_BOILERPLATE(NamelistStmt, std::list<Group>);
};

// R701 type-param-value -> scalar-int-expr | * | :
EMPTY_CLASS(Star);

struct TypeParamValue {
  UNION_CLASS_BOILERPLATE(TypeParamValue);
  EMPTY_CLASS(Deferred); // :
  std::variant<ScalarIntExpr, Star, Deferred> u;
};

// R706 kind-selector -> ( [KIND =] scalar-int-constant-expr )
// Legacy extension: kind-selector -> * digit-string
// N.B. These are not semantically identical in the case of COMPLEX.
struct KindSelector {
  UNION_CLASS_BOILERPLATE(KindSelector);
  WRAPPER_CLASS(StarSize, std::uint64_t);
  std::variant<ScalarIntConstantExpr, StarSize> u;
};

// R705 integer-type-spec -> INTEGER [kind-selector]
WRAPPER_CLASS(IntegerTypeSpec, std::optional<KindSelector>);

WRAPPER_CLASS(UnsignedTypeSpec, std::optional<KindSelector>);

// R723 char-length -> ( type-param-value ) | digit-string
struct CharLength {
  UNION_CLASS_BOILERPLATE(CharLength);
  std::variant<TypeParamValue, std::uint64_t> u;
};

// R722 length-selector -> ( [LEN =] type-param-value ) | * char-length [,]
struct LengthSelector {
  UNION_CLASS_BOILERPLATE(LengthSelector);
  std::variant<TypeParamValue, CharLength> u;
};

// R721 char-selector ->
//        length-selector |
//        ( LEN = type-param-value , KIND = scalar-int-constant-expr ) |
//        ( type-param-value , [KIND =] scalar-int-constant-expr ) |
//        ( KIND = scalar-int-constant-expr [, LEN = type-param-value] )
struct CharSelector {
  UNION_CLASS_BOILERPLATE(CharSelector);
  struct LengthAndKind {
    BOILERPLATE(LengthAndKind);
    LengthAndKind(std::optional<TypeParamValue> &&l, ScalarIntConstantExpr &&k)
        : length(std::move(l)), kind(std::move(k)) {}
    std::optional<TypeParamValue> length;
    ScalarIntConstantExpr kind;
  };
  CharSelector(TypeParamValue &&l, ScalarIntConstantExpr &&k)
      : u{LengthAndKind{std::make_optional(std::move(l)), std::move(k)}} {}
  CharSelector(ScalarIntConstantExpr &&k, std::optional<TypeParamValue> &&l)
      : u{LengthAndKind{std::move(l), std::move(k)}} {}
  std::variant<LengthSelector, LengthAndKind> u;
};

// R704 intrinsic-type-spec ->
//        integer-type-spec | REAL [kind-selector] | DOUBLE PRECISION |
//        COMPLEX [kind-selector] | CHARACTER [char-selector] |
//        LOGICAL [kind-selector]
// Extensions: DOUBLE COMPLEX & UNSIGNED [kind-selector]
struct IntrinsicTypeSpec {
  UNION_CLASS_BOILERPLATE(IntrinsicTypeSpec);
  struct Real {
    BOILERPLATE(Real);
    Real(std::optional<KindSelector> &&k) : kind{std::move(k)} {}
    std::optional<KindSelector> kind;
  };
  EMPTY_CLASS(DoublePrecision);
  struct Complex {
    BOILERPLATE(Complex);
    Complex(std::optional<KindSelector> &&k) : kind{std::move(k)} {}
    std::optional<KindSelector> kind;
  };
  struct Character {
    BOILERPLATE(Character);
    Character(std::optional<CharSelector> &&s) : selector{std::move(s)} {}
    std::optional<CharSelector> selector;
  };
  struct Logical {
    BOILERPLATE(Logical);
    Logical(std::optional<KindSelector> &&k) : kind{std::move(k)} {}
    std::optional<KindSelector> kind;
  };
  EMPTY_CLASS(DoubleComplex);
  std::variant<IntegerTypeSpec, UnsignedTypeSpec, Real, DoublePrecision,
      Complex, Character, Logical, DoubleComplex>
      u;
};

// Extension: Vector type
struct VectorElementType {
  UNION_CLASS_BOILERPLATE(VectorElementType);
  std::variant<IntegerTypeSpec, IntrinsicTypeSpec::Real, UnsignedTypeSpec> u;
};
WRAPPER_CLASS(IntrinsicVectorTypeSpec, VectorElementType);
struct VectorTypeSpec {
  UNION_CLASS_BOILERPLATE(VectorTypeSpec);
  EMPTY_CLASS(PairVectorTypeSpec);
  EMPTY_CLASS(QuadVectorTypeSpec);
  std::variant<IntrinsicVectorTypeSpec, PairVectorTypeSpec, QuadVectorTypeSpec>
      u;
};

// R755 type-param-spec -> [keyword =] type-param-value
struct TypeParamSpec {
  TUPLE_CLASS_BOILERPLATE(TypeParamSpec);
  std::tuple<std::optional<Keyword>, TypeParamValue> t;
};

// R754 derived-type-spec -> type-name [(type-param-spec-list)]
struct DerivedTypeSpec {
  TUPLE_CLASS_BOILERPLATE(DerivedTypeSpec);
  mutable const semantics::DerivedTypeSpec *derivedTypeSpec{nullptr};
  std::tuple<Name, std::list<TypeParamSpec>> t;
};

// R702 type-spec -> intrinsic-type-spec | derived-type-spec
struct TypeSpec {
  UNION_CLASS_BOILERPLATE(TypeSpec);
  mutable const semantics::DeclTypeSpec *declTypeSpec{nullptr};
  std::variant<IntrinsicTypeSpec, DerivedTypeSpec> u;
};

// R703 declaration-type-spec ->
//        intrinsic-type-spec | TYPE ( intrinsic-type-spec ) |
//        TYPE ( derived-type-spec ) | CLASS ( derived-type-spec ) |
//        CLASS ( * ) | TYPE ( * )
// Legacy extension: RECORD /struct/
struct DeclarationTypeSpec {
  UNION_CLASS_BOILERPLATE(DeclarationTypeSpec);
  struct Type {
    BOILERPLATE(Type);
    Type(DerivedTypeSpec &&dt) : derived(std::move(dt)) {}
    DerivedTypeSpec derived;
  };
  struct Class {
    BOILERPLATE(Class);
    Class(DerivedTypeSpec &&dt) : derived(std::move(dt)) {}
    DerivedTypeSpec derived;
  };
  EMPTY_CLASS(ClassStar);
  EMPTY_CLASS(TypeStar);
  WRAPPER_CLASS(Record, Name);
  std::variant<IntrinsicTypeSpec, Type, Class, ClassStar, TypeStar, Record,
      VectorTypeSpec>
      u;
};

// R709 kind-param -> digit-string | scalar-int-constant-name
struct KindParam {
  UNION_CLASS_BOILERPLATE(KindParam);
  std::variant<std::uint64_t, Scalar<Integer<Constant<Name>>>> u;
};

// R707 signed-int-literal-constant -> [sign] int-literal-constant
struct SignedIntLiteralConstant {
  TUPLE_CLASS_BOILERPLATE(SignedIntLiteralConstant);
  CharBlock source;
  std::tuple<CharBlock, std::optional<KindParam>> t;
};

// R708 int-literal-constant -> digit-string [_ kind-param]
struct IntLiteralConstant {
  TUPLE_CLASS_BOILERPLATE(IntLiteralConstant);
  std::tuple<CharBlock, std::optional<KindParam>> t;
};

// extension: unsigned-literal-constant -> digit-string U [_ kind-param]
struct UnsignedLiteralConstant {
  TUPLE_CLASS_BOILERPLATE(UnsignedLiteralConstant);
  std::tuple<CharBlock, std::optional<KindParam>> t;
};

// R712 sign -> + | -
enum class Sign { Positive, Negative };

// R714 real-literal-constant ->
//        significand [exponent-letter exponent] [_ kind-param] |
//        digit-string exponent-letter exponent [_ kind-param]
// R715 significand -> digit-string . [digit-string] | . digit-string
// R717 exponent -> signed-digit-string
struct RealLiteralConstant {
  BOILERPLATE(RealLiteralConstant);
  struct Real {
    COPY_AND_ASSIGN_BOILERPLATE(Real);
    Real() {}
    CharBlock source;
  };
  RealLiteralConstant(Real &&r, std::optional<KindParam> &&k)
      : real{std::move(r)}, kind{std::move(k)} {}
  Real real;
  std::optional<KindParam> kind;
};

// R713 signed-real-literal-constant -> [sign] real-literal-constant
struct SignedRealLiteralConstant {
  TUPLE_CLASS_BOILERPLATE(SignedRealLiteralConstant);
  std::tuple<std::optional<Sign>, RealLiteralConstant> t;
};

// R719 real-part ->
//        signed-int-literal-constant | signed-real-literal-constant |
//        named-constant
// R720 imag-part ->
//        signed-int-literal-constant | signed-real-literal-constant |
//        named-constant
struct ComplexPart {
  UNION_CLASS_BOILERPLATE(ComplexPart);
  std::variant<SignedIntLiteralConstant, SignedRealLiteralConstant,
      NamedConstant>
      u;
};

// R718 complex-literal-constant -> ( real-part , imag-part )
struct ComplexLiteralConstant {
  TUPLE_CLASS_BOILERPLATE(ComplexLiteralConstant);
  std::tuple<ComplexPart, ComplexPart> t; // real, imaginary
};

// Extension: signed COMPLEX constant
struct SignedComplexLiteralConstant {
  TUPLE_CLASS_BOILERPLATE(SignedComplexLiteralConstant);
  std::tuple<Sign, ComplexLiteralConstant> t;
};

// R724 char-literal-constant ->
//        [kind-param _] ' [rep-char]... ' |
//        [kind-param _] " [rep-char]... "
struct CharLiteralConstant {
  TUPLE_CLASS_BOILERPLATE(CharLiteralConstant);
  std::tuple<std::optional<KindParam>, std::string> t;
  std::string GetString() const { return std::get<std::string>(t); }
};

// legacy extension
struct HollerithLiteralConstant {
  WRAPPER_CLASS_BOILERPLATE(HollerithLiteralConstant, std::string);
  std::string GetString() const { return v; }
};

// R725 logical-literal-constant ->
//        .TRUE. [_ kind-param] | .FALSE. [_ kind-param]
struct LogicalLiteralConstant {
  TUPLE_CLASS_BOILERPLATE(LogicalLiteralConstant);
  std::tuple<bool, std::optional<KindParam>> t;
};

// R764 boz-literal-constant -> binary-constant | octal-constant | hex-constant
// R765 binary-constant -> B ' digit [digit]... ' | B " digit [digit]... "
// R766 octal-constant -> O ' digit [digit]... ' | O " digit [digit]... "
// R767 hex-constant ->
//        Z ' hex-digit [hex-digit]... ' | Z " hex-digit [hex-digit]... "
// The constant must be large enough to hold any real or integer scalar
// of any supported kind (F'2018 7.7).
WRAPPER_CLASS(BOZLiteralConstant, std::string);

// R605 literal-constant ->
//        int-literal-constant | real-literal-constant |
//        complex-literal-constant | logical-literal-constant |
//        char-literal-constant | boz-literal-constant
struct LiteralConstant {
  UNION_CLASS_BOILERPLATE(LiteralConstant);
  std::variant<HollerithLiteralConstant, IntLiteralConstant,
      RealLiteralConstant, ComplexLiteralConstant, BOZLiteralConstant,
      CharLiteralConstant, LogicalLiteralConstant, UnsignedLiteralConstant>
      u;
};

// R807 access-spec -> PUBLIC | PRIVATE
struct AccessSpec {
  ENUM_CLASS(Kind, Public, Private)
  WRAPPER_CLASS_BOILERPLATE(AccessSpec, Kind);
};

// R728 type-attr-spec ->
//        ABSTRACT | access-spec | BIND(C) | EXTENDS ( parent-type-name )
EMPTY_CLASS(Abstract);
struct TypeAttrSpec {
  UNION_CLASS_BOILERPLATE(TypeAttrSpec);
  EMPTY_CLASS(BindC);
  WRAPPER_CLASS(Extends, Name);
  std::variant<Abstract, AccessSpec, BindC, Extends> u;
};

// R727 derived-type-stmt ->
//        TYPE [[, type-attr-spec-list] ::] type-name [( type-param-name-list )]
struct DerivedTypeStmt {
  TUPLE_CLASS_BOILERPLATE(DerivedTypeStmt);
  std::tuple<std::list<TypeAttrSpec>, Name, std::list<Name>> t;
};

// R731 sequence-stmt -> SEQUENCE
EMPTY_CLASS(SequenceStmt);

// R745 private-components-stmt -> PRIVATE
// R747 binding-private-stmt -> PRIVATE
EMPTY_CLASS(PrivateStmt);

// R729 private-or-sequence -> private-components-stmt | sequence-stmt
struct PrivateOrSequence {
  UNION_CLASS_BOILERPLATE(PrivateOrSequence);
  std::variant<PrivateStmt, SequenceStmt> u;
};

// R733 type-param-decl -> type-param-name [= scalar-int-constant-expr]
struct TypeParamDecl {
  TUPLE_CLASS_BOILERPLATE(TypeParamDecl);
  std::tuple<Name, std::optional<ScalarIntConstantExpr>> t;
};

// R732 type-param-def-stmt ->
//        integer-type-spec , type-param-attr-spec :: type-param-decl-list
// R734 type-param-attr-spec -> KIND | LEN
struct TypeParamDefStmt {
  TUPLE_CLASS_BOILERPLATE(TypeParamDefStmt);
  std::tuple<IntegerTypeSpec, common::TypeParamAttr, std::list<TypeParamDecl>>
      t;
};

// R1028 specification-expr -> scalar-int-expr
WRAPPER_CLASS(SpecificationExpr, ScalarIntExpr);

// R816 explicit-shape-spec -> [lower-bound :] upper-bound
// R817 lower-bound -> specification-expr
// R818 upper-bound -> specification-expr
struct ExplicitShapeSpec {
  TUPLE_CLASS_BOILERPLATE(ExplicitShapeSpec);
  std::tuple<std::optional<SpecificationExpr>, SpecificationExpr> t;
};

// R810 deferred-coshape-spec -> :
// deferred-coshape-spec-list is just a count of the colons (i.e., the rank).
WRAPPER_CLASS(DeferredCoshapeSpecList, int);

// R811 explicit-coshape-spec ->
//        [[lower-cobound :] upper-cobound ,]... [lower-cobound :] *
// R812 lower-cobound -> specification-expr
// R813 upper-cobound -> specification-expr
struct ExplicitCoshapeSpec {
  TUPLE_CLASS_BOILERPLATE(ExplicitCoshapeSpec);
  std::tuple<std::list<ExplicitShapeSpec>, std::optional<SpecificationExpr>> t;
};

// R809 coarray-spec -> deferred-coshape-spec-list | explicit-coshape-spec
struct CoarraySpec {
  UNION_CLASS_BOILERPLATE(CoarraySpec);
  std::variant<DeferredCoshapeSpecList, ExplicitCoshapeSpec> u;
};

// R820 deferred-shape-spec -> :
// deferred-shape-spec-list is just a count of the colons (i.e., the rank).
WRAPPER_CLASS(DeferredShapeSpecList, int);

// R740 component-array-spec ->
//        explicit-shape-spec-list | deferred-shape-spec-list
struct ComponentArraySpec {
  UNION_CLASS_BOILERPLATE(ComponentArraySpec);
  std::variant<std::list<ExplicitShapeSpec>, DeferredShapeSpecList> u;
};

// R738 component-attr-spec ->
//        access-spec | ALLOCATABLE |
//        CODIMENSION lbracket coarray-spec rbracket |
//        CONTIGUOUS | DIMENSION ( component-array-spec ) | POINTER |
// (CUDA) CONSTANT | DEVICE | MANAGED | PINNED | SHARED | TEXTURE | UNIFIED
EMPTY_CLASS(Allocatable);
EMPTY_CLASS(Pointer);
EMPTY_CLASS(Contiguous);
struct ComponentAttrSpec {
  UNION_CLASS_BOILERPLATE(ComponentAttrSpec);
  std::variant<AccessSpec, Allocatable, CoarraySpec, Contiguous,
      ComponentArraySpec, Pointer, common::CUDADataAttr, ErrorRecovery>
      u;
};

// R806 null-init -> function-reference   ... which must be NULL()
WRAPPER_CLASS(NullInit, common::Indirection<Expr>);

// R744 initial-data-target -> designator
using InitialDataTarget = common::Indirection<Designator>;

// R743 component-initialization ->
//        = constant-expr | => null-init | => initial-data-target
// R805 initialization ->
//        = constant-expr | => null-init | => initial-data-target
// Universal extension: initialization -> / data-stmt-value-list /
struct Initialization {
  UNION_CLASS_BOILERPLATE(Initialization);
  std::variant<ConstantExpr, NullInit, InitialDataTarget,
      std::list<common::Indirection<DataStmtValue>>>
      u;
};

// R739 component-decl ->
//        component-name [( component-array-spec )]
//          [lbracket coarray-spec rbracket] [* char-length]
//          [component-initialization] |
//        component-name *char-length [( component-array-spec )]
//          [lbracket coarray-spec rbracket] [component-initialization]
struct ComponentDecl {
  TUPLE_CLASS_BOILERPLATE(ComponentDecl);
  ComponentDecl(Name &&name, CharLength &&length,
      std::optional<ComponentArraySpec> &&aSpec,
      std::optional<CoarraySpec> &&coaSpec,
      std::optional<Initialization> &&init)
      : t{std::move(name), std::move(aSpec), std::move(coaSpec),
            std::move(length), std::move(init)} {}
  std::tuple<Name, std::optional<ComponentArraySpec>,
      std::optional<CoarraySpec>, std::optional<CharLength>,
      std::optional<Initialization>>
      t;
};

// A %FILL component for a DEC STRUCTURE.  The name will be replaced
// with a distinct compiler-generated name.
struct FillDecl {
  TUPLE_CLASS_BOILERPLATE(FillDecl);
  std::tuple<Name, std::optional<ComponentArraySpec>, std::optional<CharLength>>
      t;
};

struct ComponentOrFill {
  UNION_CLASS_BOILERPLATE(ComponentOrFill);
  std::variant<ComponentDecl, FillDecl> u;
};

// R737 data-component-def-stmt ->
//        declaration-type-spec [[, component-attr-spec-list] ::]
//        component-decl-list
struct DataComponentDefStmt {
  TUPLE_CLASS_BOILERPLATE(DataComponentDefStmt);
  std::tuple<DeclarationTypeSpec, std::list<ComponentAttrSpec>,
      std::list<ComponentOrFill>>
      t;
};

// R742 proc-component-attr-spec ->
//        access-spec | NOPASS | PASS [(arg-name)] | POINTER
EMPTY_CLASS(NoPass);
WRAPPER_CLASS(Pass, std::optional<Name>);
struct ProcComponentAttrSpec {
  UNION_CLASS_BOILERPLATE(ProcComponentAttrSpec);
  std::variant<AccessSpec, NoPass, Pass, Pointer> u;
};

// R1517 proc-pointer-init -> null-init | initial-proc-target
// R1518 initial-proc-target -> procedure-name
struct ProcPointerInit {
  UNION_CLASS_BOILERPLATE(ProcPointerInit);
  std::variant<NullInit, Name> u;
};

// R1513 proc-interface -> interface-name | declaration-type-spec
// R1516 interface-name -> name
struct ProcInterface {
  UNION_CLASS_BOILERPLATE(ProcInterface);
  std::variant<Name, DeclarationTypeSpec> u;
};

// R1515 proc-decl -> procedure-entity-name [=> proc-pointer-init]
struct ProcDecl {
  TUPLE_CLASS_BOILERPLATE(ProcDecl);
  std::tuple<Name, std::optional<ProcPointerInit>> t;
};

// R741 proc-component-def-stmt ->
//        PROCEDURE ( [proc-interface] ) , proc-component-attr-spec-list
//          :: proc-decl-list
struct ProcComponentDefStmt {
  TUPLE_CLASS_BOILERPLATE(ProcComponentDefStmt);
  std::tuple<std::optional<ProcInterface>, std::list<ProcComponentAttrSpec>,
      std::list<ProcDecl>>
      t;
};

// R736 component-def-stmt -> data-component-def-stmt | proc-component-def-stmt
struct ComponentDefStmt {
  UNION_CLASS_BOILERPLATE(ComponentDefStmt);
  std::variant<DataComponentDefStmt, ProcComponentDefStmt,
      common::Indirection<CompilerDirective>, ErrorRecovery
      // , TypeParamDefStmt -- PGI accidental extension, not enabled
      >
      u;
};

// R752 bind-attr ->
//        access-spec | DEFERRED | NON_OVERRIDABLE | NOPASS | PASS [(arg-name)]
struct BindAttr {
  UNION_CLASS_BOILERPLATE(BindAttr);
  EMPTY_CLASS(Deferred);
  EMPTY_CLASS(Non_Overridable);
  std::variant<AccessSpec, Deferred, Non_Overridable, NoPass, Pass> u;
};

// R750 type-bound-proc-decl -> binding-name [=> procedure-name]
struct TypeBoundProcDecl {
  TUPLE_CLASS_BOILERPLATE(TypeBoundProcDecl);
  std::tuple<Name, std::optional<Name>> t;
};

// R749 type-bound-procedure-stmt ->
//        PROCEDURE [[, bind-attr-list] ::] type-bound-proc-decl-list |
//        PROCEDURE ( interface-name ) , bind-attr-list :: binding-name-list
// The second form, with interface-name, requires DEFERRED in bind-attr-list,
// and thus can appear only in an abstract type.
struct TypeBoundProcedureStmt {
  UNION_CLASS_BOILERPLATE(TypeBoundProcedureStmt);
  struct WithoutInterface {
    BOILERPLATE(WithoutInterface);
    WithoutInterface(
        std::list<BindAttr> &&as, std::list<TypeBoundProcDecl> &&ds)
        : attributes(std::move(as)), declarations(std::move(ds)) {}
    std::list<BindAttr> attributes;
    std::list<TypeBoundProcDecl> declarations;
  };
  struct WithInterface {
    BOILERPLATE(WithInterface);
    WithInterface(Name &&n, std::list<BindAttr> &&as, std::list<Name> &&bs)
        : interfaceName(std::move(n)), attributes(std::move(as)),
          bindingNames(std::move(bs)) {}
    Name interfaceName;
    std::list<BindAttr> attributes;
    std::list<Name> bindingNames;
  };
  std::variant<WithoutInterface, WithInterface> u;
};

// R751 type-bound-generic-stmt ->
//        GENERIC [, access-spec] :: generic-spec => binding-name-list
struct TypeBoundGenericStmt {
  TUPLE_CLASS_BOILERPLATE(TypeBoundGenericStmt);
  std::tuple<std::optional<AccessSpec>, common::Indirection<GenericSpec>,
      std::list<Name>>
      t;
};

// R753 final-procedure-stmt -> FINAL [::] final-subroutine-name-list
WRAPPER_CLASS(FinalProcedureStmt, std::list<Name>);

// R748 type-bound-proc-binding ->
//        type-bound-procedure-stmt | type-bound-generic-stmt |
//        final-procedure-stmt
struct TypeBoundProcBinding {
  UNION_CLASS_BOILERPLATE(TypeBoundProcBinding);
  std::variant<TypeBoundProcedureStmt, TypeBoundGenericStmt, FinalProcedureStmt,
      ErrorRecovery>
      u;
};

// R746 type-bound-procedure-part ->
//        contains-stmt [binding-private-stmt] [type-bound-proc-binding]...
struct TypeBoundProcedurePart {
  TUPLE_CLASS_BOILERPLATE(TypeBoundProcedurePart);
  std::tuple<Statement<ContainsStmt>, std::optional<Statement<PrivateStmt>>,
      std::list<Statement<TypeBoundProcBinding>>>
      t;
};

// R730 end-type-stmt -> END TYPE [type-name]
WRAPPER_CLASS(EndTypeStmt, std::optional<Name>);

// R726 derived-type-def ->
//        derived-type-stmt [type-param-def-stmt]... [private-or-sequence]...
//        [component-part] [type-bound-procedure-part] end-type-stmt
// R735 component-part -> [component-def-stmt]...
struct DerivedTypeDef {
  TUPLE_CLASS_BOILERPLATE(DerivedTypeDef);
  std::tuple<Statement<DerivedTypeStmt>, std::list<Statement<TypeParamDefStmt>>,
      std::list<Statement<PrivateOrSequence>>,
      std::list<Statement<ComponentDefStmt>>,
      std::optional<TypeBoundProcedurePart>, Statement<EndTypeStmt>>
      t;
};

// R758 component-data-source -> expr | data-target | proc-target
// R1037 data-target -> expr
// R1040 proc-target -> expr | procedure-name | proc-component-ref
WRAPPER_CLASS(ComponentDataSource, common::Indirection<Expr>);

// R757 component-spec -> [keyword =] component-data-source
struct ComponentSpec {
  TUPLE_CLASS_BOILERPLATE(ComponentSpec);
  std::tuple<std::optional<Keyword>, ComponentDataSource> t;
};

// R756 structure-constructor -> derived-type-spec ( [component-spec-list] )
struct StructureConstructor {
  TUPLE_CLASS_BOILERPLATE(StructureConstructor);
  std::tuple<DerivedTypeSpec, std::list<ComponentSpec>> t;
};

// R760 enum-def-stmt -> ENUM, BIND(C)
EMPTY_CLASS(EnumDefStmt);

// R762 enumerator -> named-constant [= scalar-int-constant-expr]
struct Enumerator {
  TUPLE_CLASS_BOILERPLATE(Enumerator);
  std::tuple<NamedConstant, std::optional<ScalarIntConstantExpr>> t;
};

// R761 enumerator-def-stmt -> ENUMERATOR [::] enumerator-list
WRAPPER_CLASS(EnumeratorDefStmt, std::list<Enumerator>);

// R763 end-enum-stmt -> END ENUM
EMPTY_CLASS(EndEnumStmt);

// R759 enum-def ->
//        enum-def-stmt enumerator-def-stmt [enumerator-def-stmt]...
//        end-enum-stmt
struct EnumDef {
  TUPLE_CLASS_BOILERPLATE(EnumDef);
  std::tuple<Statement<EnumDefStmt>, std::list<Statement<EnumeratorDefStmt>>,
      Statement<EndEnumStmt>>
      t;
};

// R773 ac-value -> expr | ac-implied-do
struct AcValue {
  struct Triplet { // PGI/Intel extension
    TUPLE_CLASS_BOILERPLATE(Triplet);
    std::tuple<ScalarIntExpr, ScalarIntExpr, std::optional<ScalarIntExpr>> t;
  };
  UNION_CLASS_BOILERPLATE(AcValue);
  std::variant<Triplet, common::Indirection<Expr>,
      common::Indirection<AcImpliedDo>>
      u;
};

// R770 ac-spec -> type-spec :: | [type-spec ::] ac-value-list
struct AcSpec {
  BOILERPLATE(AcSpec);
  AcSpec(std::optional<TypeSpec> &&ts, std::list<AcValue> &&xs)
      : type(std::move(ts)), values(std::move(xs)) {}
  explicit AcSpec(TypeSpec &&ts) : type{std::move(ts)} {}
  std::optional<TypeSpec> type;
  std::list<AcValue> values;
};

// R769 array-constructor -> (/ ac-spec /) | lbracket ac-spec rbracket
WRAPPER_CLASS(ArrayConstructor, AcSpec);

// R1124 do-variable -> scalar-int-variable-name
using DoVariable = Scalar<Integer<Name>>;

template <typename VAR, typename BOUND> struct LoopBounds {
  LoopBounds(LoopBounds &&that) = default;
  LoopBounds(
      VAR &&name, BOUND &&lower, BOUND &&upper, std::optional<BOUND> &&step)
      : name{std::move(name)}, lower{std::move(lower)}, upper{std::move(upper)},
        step{std::move(step)} {}
  LoopBounds &operator=(LoopBounds &&) = default;
  VAR name;
  BOUND lower, upper;
  std::optional<BOUND> step;
};

using ScalarName = Scalar<Name>;
using ScalarExpr = Scalar<common::Indirection<Expr>>;

// R775 ac-implied-do-control ->
//        [integer-type-spec ::] ac-do-variable = scalar-int-expr ,
//        scalar-int-expr [, scalar-int-expr]
// R776 ac-do-variable -> do-variable
struct AcImpliedDoControl {
  TUPLE_CLASS_BOILERPLATE(AcImpliedDoControl);
  using Bounds = LoopBounds<DoVariable, ScalarIntExpr>;
  std::tuple<std::optional<IntegerTypeSpec>, Bounds> t;
};

// R774 ac-implied-do -> ( ac-value-list , ac-implied-do-control )
struct AcImpliedDo {
  TUPLE_CLASS_BOILERPLATE(AcImpliedDo);
  std::tuple<std::list<AcValue>, AcImpliedDoControl> t;
};

// R808 language-binding-spec ->
//        BIND ( C [, NAME = scalar-default-char-constant-expr ]
//                 [, CDEFINED ] )
// R1528 proc-language-binding-spec -> language-binding-spec
struct LanguageBindingSpec {
  TUPLE_CLASS_BOILERPLATE(LanguageBindingSpec);
  std::tuple<std::optional<ScalarDefaultCharConstantExpr>, bool> t;
};

// R852 named-constant-def -> named-constant = constant-expr
struct NamedConstantDef {
  TUPLE_CLASS_BOILERPLATE(NamedConstantDef);
  std::tuple<NamedConstant, ConstantExpr> t;
};

// R851 parameter-stmt -> PARAMETER ( named-constant-def-list )
WRAPPER_CLASS(ParameterStmt, std::list<NamedConstantDef>);

// R819 assumed-shape-spec -> [lower-bound] :
WRAPPER_CLASS(AssumedShapeSpec, std::optional<SpecificationExpr>);

// R821 assumed-implied-spec -> [lower-bound :] *
WRAPPER_CLASS(AssumedImpliedSpec, std::optional<SpecificationExpr>);

// R822 assumed-size-spec -> explicit-shape-spec-list , assumed-implied-spec
struct AssumedSizeSpec {
  TUPLE_CLASS_BOILERPLATE(AssumedSizeSpec);
  std::tuple<std::list<ExplicitShapeSpec>, AssumedImpliedSpec> t;
};

// R823 implied-shape-or-assumed-size-spec -> assumed-implied-spec
// R824 implied-shape-spec -> assumed-implied-spec , assumed-implied-spec-list
// I.e., when the assumed-implied-spec-list has a single item, it constitutes an
// implied-shape-or-assumed-size-spec; otherwise, an implied-shape-spec.
WRAPPER_CLASS(ImpliedShapeSpec, std::list<AssumedImpliedSpec>);

// R825 assumed-rank-spec -> ..
EMPTY_CLASS(AssumedRankSpec);

// R815 array-spec ->
//        explicit-shape-spec-list | assumed-shape-spec-list |
//        deferred-shape-spec-list | assumed-size-spec | implied-shape-spec |
//        implied-shape-or-assumed-size-spec | assumed-rank-spec
struct ArraySpec {
  UNION_CLASS_BOILERPLATE(ArraySpec);
  std::variant<std::list<ExplicitShapeSpec>, std::list<AssumedShapeSpec>,
      DeferredShapeSpecList, AssumedSizeSpec, ImpliedShapeSpec, AssumedRankSpec>
      u;
};

// R826 intent-spec -> IN | OUT | INOUT
struct IntentSpec {
  ENUM_CLASS(Intent, In, Out, InOut)
  WRAPPER_CLASS_BOILERPLATE(IntentSpec, Intent);
};

// R802 attr-spec ->
//        access-spec | ALLOCATABLE | ASYNCHRONOUS |
//        CODIMENSION lbracket coarray-spec rbracket | CONTIGUOUS |
//        DIMENSION ( array-spec ) | EXTERNAL | INTENT ( intent-spec ) |
//        INTRINSIC | language-binding-spec | OPTIONAL | PARAMETER | POINTER |
//        PROTECTED | SAVE | TARGET | VALUE | VOLATILE |
// (CUDA) CONSTANT | DEVICE | MANAGED | PINNED | SHARED | TEXTURE
EMPTY_CLASS(Asynchronous);
EMPTY_CLASS(External);
EMPTY_CLASS(Intrinsic);
EMPTY_CLASS(Optional);
EMPTY_CLASS(Parameter);
EMPTY_CLASS(Protected);
EMPTY_CLASS(Save);
EMPTY_CLASS(Target);
EMPTY_CLASS(Value);
EMPTY_CLASS(Volatile);
struct AttrSpec {
  UNION_CLASS_BOILERPLATE(AttrSpec);
  std::variant<AccessSpec, Allocatable, Asynchronous, CoarraySpec, Contiguous,
      ArraySpec, External, IntentSpec, Intrinsic, LanguageBindingSpec, Optional,
      Parameter, Pointer, Protected, Save, Target, Value, Volatile,
      common::CUDADataAttr>
      u;
};

// R803 entity-decl ->
//        object-name [( array-spec )] [lbracket coarray-spec rbracket]
//          [* char-length] [initialization] |
//        function-name [* char-length] |
// (ext.) object-name *char-length [( array-spec )]
//          [lbracket coarray-spec rbracket] [initialization]
struct EntityDecl {
  TUPLE_CLASS_BOILERPLATE(EntityDecl);
  EntityDecl(ObjectName &&name, CharLength &&length,
      std::optional<ArraySpec> &&aSpec, std::optional<CoarraySpec> &&coaSpec,
      std::optional<Initialization> &&init)
      : t{std::move(name), std::move(aSpec), std::move(coaSpec),
            std::move(length), std::move(init)} {}
  std::tuple<ObjectName, std::optional<ArraySpec>, std::optional<CoarraySpec>,
      std::optional<CharLength>, std::optional<Initialization>>
      t;
};

// R801 type-declaration-stmt ->
//        declaration-type-spec [[, attr-spec]... ::] entity-decl-list
struct TypeDeclarationStmt {
  TUPLE_CLASS_BOILERPLATE(TypeDeclarationStmt);
  std::tuple<DeclarationTypeSpec, std::list<AttrSpec>, std::list<EntityDecl>> t;
};

// R828 access-id -> access-name | generic-spec
// "access-name" is ambiguous with "generic-spec", so that's what's parsed
WRAPPER_CLASS(AccessId, common::Indirection<GenericSpec>);

// R827 access-stmt -> access-spec [[::] access-id-list]
struct AccessStmt {
  TUPLE_CLASS_BOILERPLATE(AccessStmt);
  std::tuple<AccessSpec, std::list<AccessId>> t;
};

// R830 allocatable-decl ->
//        object-name [( array-spec )] [lbracket coarray-spec rbracket]
// R860 target-decl ->
//        object-name [( array-spec )] [lbracket coarray-spec rbracket]
struct ObjectDecl {
  TUPLE_CLASS_BOILERPLATE(ObjectDecl);
  std::tuple<ObjectName, std::optional<ArraySpec>, std::optional<CoarraySpec>>
      t;
};

// R829 allocatable-stmt -> ALLOCATABLE [::] allocatable-decl-list
WRAPPER_CLASS(AllocatableStmt, std::list<ObjectDecl>);

// R831 asynchronous-stmt -> ASYNCHRONOUS [::] object-name-list
WRAPPER_CLASS(AsynchronousStmt, std::list<ObjectName>);

// R833 bind-entity -> entity-name | / common-block-name /
struct BindEntity {
  TUPLE_CLASS_BOILERPLATE(BindEntity);
  ENUM_CLASS(Kind, Object, Common)
  std::tuple<Kind, Name> t;
};

// R832 bind-stmt -> language-binding-spec [::] bind-entity-list
struct BindStmt {
  TUPLE_CLASS_BOILERPLATE(BindStmt);
  std::tuple<LanguageBindingSpec, std::list<BindEntity>> t;
};

// R835 codimension-decl -> coarray-name lbracket coarray-spec rbracket
struct CodimensionDecl {
  TUPLE_CLASS_BOILERPLATE(CodimensionDecl);
  std::tuple<Name, CoarraySpec> t;
};

// R834 codimension-stmt -> CODIMENSION [::] codimension-decl-list
WRAPPER_CLASS(CodimensionStmt, std::list<CodimensionDecl>);

// R836 contiguous-stmt -> CONTIGUOUS [::] object-name-list
WRAPPER_CLASS(ContiguousStmt, std::list<ObjectName>);

// R847 constant-subobject -> designator
// R846 int-constant-subobject -> constant-subobject
using ConstantSubobject = Constant<common::Indirection<Designator>>;

// Represents an analyzed expression
using TypedExpr = common::ForwardOwningPointer<evaluate::GenericExprWrapper>;

// R845 data-stmt-constant ->
//        scalar-constant | scalar-constant-subobject |
//        signed-int-literal-constant | signed-real-literal-constant |
//        null-init | initial-data-target |
//        structure-constructor
// N.B. Parsing ambiguities abound here without recourse to symbols
// (see comments on R845's parser).
struct DataStmtConstant {
  UNION_CLASS_BOILERPLATE(DataStmtConstant);
  CharBlock source;
  mutable TypedExpr typedExpr;
  std::variant<common::Indirection<CharLiteralConstantSubstring>,
      LiteralConstant, SignedIntLiteralConstant, SignedRealLiteralConstant,
      SignedComplexLiteralConstant, NullInit, common::Indirection<Designator>,
      StructureConstructor, UnsignedLiteralConstant>
      u;
};

// R844 data-stmt-repeat -> scalar-int-constant | scalar-int-constant-subobject
// R607 int-constant -> constant
// R604 constant -> literal-constant | named-constant
// (only literal-constant -> int-literal-constant applies)
struct DataStmtRepeat {
  UNION_CLASS_BOILERPLATE(DataStmtRepeat);
  std::variant<IntLiteralConstant, Scalar<Integer<ConstantSubobject>>> u;
};

// R843 data-stmt-value -> [data-stmt-repeat *] data-stmt-constant
struct DataStmtValue {
  TUPLE_CLASS_BOILERPLATE(DataStmtValue);
  mutable std::int64_t repetitions{1}; // replaced during semantics
  std::tuple<std::optional<DataStmtRepeat>, DataStmtConstant> t;
};

// R841 data-i-do-object ->
//        array-element | scalar-structure-component | data-implied-do
struct DataIDoObject {
  UNION_CLASS_BOILERPLATE(DataIDoObject);
  std::variant<Scalar<common::Indirection<Designator>>,
      common::Indirection<DataImpliedDo>>
      u;
};

// R840 data-implied-do ->
//        ( data-i-do-object-list , [integer-type-spec ::] data-i-do-variable
//        = scalar-int-constant-expr , scalar-int-constant-expr
//        [, scalar-int-constant-expr] )
// R842 data-i-do-variable -> do-variable
struct DataImpliedDo {
  TUPLE_CLASS_BOILERPLATE(DataImpliedDo);
  using Bounds = LoopBounds<DoVariable, ScalarIntConstantExpr>;
  std::tuple<std::list<DataIDoObject>, std::optional<IntegerTypeSpec>, Bounds>
      t;
};

// R839 data-stmt-object -> variable | data-implied-do
struct DataStmtObject {
  UNION_CLASS_BOILERPLATE(DataStmtObject);
  std::variant<common::Indirection<Variable>, DataImpliedDo> u;
};

// R838 data-stmt-set -> data-stmt-object-list / data-stmt-value-list /
struct DataStmtSet {
  TUPLE_CLASS_BOILERPLATE(DataStmtSet);
  std::tuple<std::list<DataStmtObject>, std::list<DataStmtValue>> t;
};

// R837 data-stmt -> DATA data-stmt-set [[,] data-stmt-set]...
WRAPPER_CLASS(DataStmt, std::list<DataStmtSet>);

// R848 dimension-stmt ->
//        DIMENSION [::] array-name ( array-spec )
//        [, array-name ( array-spec )]...
struct DimensionStmt {
  struct Declaration {
    TUPLE_CLASS_BOILERPLATE(Declaration);
    std::tuple<Name, ArraySpec> t;
  };
  WRAPPER_CLASS_BOILERPLATE(DimensionStmt, std::list<Declaration>);
};

// R849 intent-stmt -> INTENT ( intent-spec ) [::] dummy-arg-name-list
struct IntentStmt {
  TUPLE_CLASS_BOILERPLATE(IntentStmt);
  std::tuple<IntentSpec, std::list<Name>> t;
};

// R850 optional-stmt -> OPTIONAL [::] dummy-arg-name-list
WRAPPER_CLASS(OptionalStmt, std::list<Name>);

// R854 pointer-decl ->
//        object-name [( deferred-shape-spec-list )] | proc-entity-name
struct PointerDecl {
  TUPLE_CLASS_BOILERPLATE(PointerDecl);
  std::tuple<Name, std::optional<DeferredShapeSpecList>> t;
};

// R853 pointer-stmt -> POINTER [::] pointer-decl-list
WRAPPER_CLASS(PointerStmt, std::list<PointerDecl>);

// R855 protected-stmt -> PROTECTED [::] entity-name-list
WRAPPER_CLASS(ProtectedStmt, std::list<Name>);

// R857 saved-entity -> object-name | proc-pointer-name | / common-block-name /
// R858 proc-pointer-name -> name
struct SavedEntity {
  TUPLE_CLASS_BOILERPLATE(SavedEntity);
  ENUM_CLASS(Kind, Entity, Common)
  std::tuple<Kind, Name> t;
};

// R856 save-stmt -> SAVE [[::] saved-entity-list]
WRAPPER_CLASS(SaveStmt, std::list<SavedEntity>);

// R859 target-stmt -> TARGET [::] target-decl-list
WRAPPER_CLASS(TargetStmt, std::list<ObjectDecl>);

// R861 value-stmt -> VALUE [::] dummy-arg-name-list
WRAPPER_CLASS(ValueStmt, std::list<Name>);

// R862 volatile-stmt -> VOLATILE [::] object-name-list
WRAPPER_CLASS(VolatileStmt, std::list<ObjectName>);

// R865 letter-spec -> letter [- letter]
struct LetterSpec {
  TUPLE_CLASS_BOILERPLATE(LetterSpec);
  std::tuple<Location, std::optional<Location>> t;
};

// R864 implicit-spec -> declaration-type-spec ( letter-spec-list )
struct ImplicitSpec {
  TUPLE_CLASS_BOILERPLATE(ImplicitSpec);
  std::tuple<DeclarationTypeSpec, std::list<LetterSpec>> t;
};

// R863 implicit-stmt ->
//        IMPLICIT implicit-spec-list |
//        IMPLICIT NONE [( [implicit-name-spec-list] )]
// R866 implicit-name-spec -> EXTERNAL | TYPE
struct ImplicitStmt {
  UNION_CLASS_BOILERPLATE(ImplicitStmt);
  ENUM_CLASS(ImplicitNoneNameSpec, External, Type) // R866
  std::variant<std::list<ImplicitSpec>, std::list<ImplicitNoneNameSpec>> u;
};

// R874 common-block-object -> variable-name [( array-spec )]
struct CommonBlockObject {
  TUPLE_CLASS_BOILERPLATE(CommonBlockObject);
  std::tuple<Name, std::optional<ArraySpec>> t;
};

// R873 common-stmt ->
//        COMMON [/ [common-block-name] /] common-block-object-list
//        [[,] / [common-block-name] / common-block-object-list]...
struct CommonStmt {
  struct Block {
    TUPLE_CLASS_BOILERPLATE(Block);
    std::tuple<std::optional<Name>, std::list<CommonBlockObject>> t;
  };
  BOILERPLATE(CommonStmt);
  CommonStmt(std::optional<Name> &&, std::list<CommonBlockObject> &&,
      std::list<Block> &&);
  std::list<Block> blocks;
};

// R872 equivalence-object -> variable-name | array-element | substring
WRAPPER_CLASS(EquivalenceObject, common::Indirection<Designator>);

// R870 equivalence-stmt -> EQUIVALENCE equivalence-set-list
// R871 equivalence-set -> ( equivalence-object , equivalence-object-list )
WRAPPER_CLASS(EquivalenceStmt, std::list<std::list<EquivalenceObject>>);

// R910 substring-range -> [scalar-int-expr] : [scalar-int-expr]
struct SubstringRange {
  TUPLE_CLASS_BOILERPLATE(SubstringRange);
  std::tuple<std::optional<ScalarIntExpr>, std::optional<ScalarIntExpr>> t;
};

// R919 subscript -> scalar-int-expr
using Subscript = ScalarIntExpr;

// R921 subscript-triplet -> [subscript] : [subscript] [: stride]
struct SubscriptTriplet {
  TUPLE_CLASS_BOILERPLATE(SubscriptTriplet);
  std::tuple<std::optional<Subscript>, std::optional<Subscript>,
      std::optional<Subscript>>
      t;
};

// R920 section-subscript -> subscript | subscript-triplet | vector-subscript
// R923 vector-subscript -> int-expr
struct SectionSubscript {
  UNION_CLASS_BOILERPLATE(SectionSubscript);
  std::variant<IntExpr, SubscriptTriplet> u;
};

// R925 cosubscript -> scalar-int-expr
using Cosubscript = ScalarIntExpr;

// R1115 team-value -> scalar-expr
WRAPPER_CLASS(TeamValue, Scalar<common::Indirection<Expr>>);

// R926 image-selector-spec ->
//        STAT = stat-variable | TEAM = team-value |
//        TEAM_NUMBER = scalar-int-expr
struct ImageSelectorSpec {
  WRAPPER_CLASS(Stat, Scalar<Integer<common::Indirection<Variable>>>);
  WRAPPER_CLASS(Team_Number, ScalarIntExpr);
  UNION_CLASS_BOILERPLATE(ImageSelectorSpec);
  std::variant<Stat, TeamValue, Team_Number> u;
};

// R924 image-selector ->
//        lbracket cosubscript-list [, image-selector-spec-list] rbracket
struct ImageSelector {
  TUPLE_CLASS_BOILERPLATE(ImageSelector);
  std::tuple<std::list<Cosubscript>, std::list<ImageSelectorSpec>> t;
};

// R1001 - R1022 expressions
struct Expr {
  UNION_CLASS_BOILERPLATE(Expr);

  WRAPPER_CLASS(IntrinsicUnary, common::Indirection<Expr>);
  struct Parentheses : public IntrinsicUnary {
    using IntrinsicUnary::IntrinsicUnary;
  };
  struct UnaryPlus : public IntrinsicUnary {
    using IntrinsicUnary::IntrinsicUnary;
  };
  struct Negate : public IntrinsicUnary {
    using IntrinsicUnary::IntrinsicUnary;
  };
  struct NOT : public IntrinsicUnary {
    using IntrinsicUnary::IntrinsicUnary;
  };

  WRAPPER_CLASS(PercentLoc, common::Indirection<Variable>); // %LOC(v) extension

  struct DefinedUnary {
    TUPLE_CLASS_BOILERPLATE(DefinedUnary);
    std::tuple<DefinedOpName, common::Indirection<Expr>> t;
  };

  struct IntrinsicBinary {
    TUPLE_CLASS_BOILERPLATE(IntrinsicBinary);
    std::tuple<common::Indirection<Expr>, common::Indirection<Expr>> t;
  };
  struct Power : public IntrinsicBinary {
    using IntrinsicBinary::IntrinsicBinary;
  };
  struct Multiply : public IntrinsicBinary {
    using IntrinsicBinary::IntrinsicBinary;
  };
  struct Divide : public IntrinsicBinary {
    using IntrinsicBinary::IntrinsicBinary;
  };
  struct Add : public IntrinsicBinary {
    using IntrinsicBinary::IntrinsicBinary;
  };
  struct Subtract : public IntrinsicBinary {
    using IntrinsicBinary::IntrinsicBinary;
  };
  struct Concat : public IntrinsicBinary {
    using IntrinsicBinary::IntrinsicBinary;
  };
  struct LT : public IntrinsicBinary {
    using IntrinsicBinary::IntrinsicBinary;
  };
  struct LE : public IntrinsicBinary {
    using IntrinsicBinary::IntrinsicBinary;
  };
  struct EQ : public IntrinsicBinary {
    using IntrinsicBinary::IntrinsicBinary;
  };
  struct NE : public IntrinsicBinary {
    using IntrinsicBinary::IntrinsicBinary;
  };
  struct GE : public IntrinsicBinary {
    using IntrinsicBinary::IntrinsicBinary;
  };
  struct GT : public IntrinsicBinary {
    using IntrinsicBinary::IntrinsicBinary;
  };
  struct AND : public IntrinsicBinary {
    using IntrinsicBinary::IntrinsicBinary;
  };
  struct OR : public IntrinsicBinary {
    using IntrinsicBinary::IntrinsicBinary;
  };
  struct EQV : public IntrinsicBinary {
    using IntrinsicBinary::IntrinsicBinary;
  };
  struct NEQV : public IntrinsicBinary {
    using IntrinsicBinary::IntrinsicBinary;
  };

  // PGI/XLF extension: (x,y), not both constant
  struct ComplexConstructor : public IntrinsicBinary {
    using IntrinsicBinary::IntrinsicBinary;
  };

  struct DefinedBinary {
    TUPLE_CLASS_BOILERPLATE(DefinedBinary);
    std::tuple<DefinedOpName, common::Indirection<Expr>,
        common::Indirection<Expr>>
        t;
  };

  explicit Expr(Designator &&);
  explicit Expr(FunctionReference &&);

  mutable TypedExpr typedExpr;

  CharBlock source;

  std::variant<common::Indirection<CharLiteralConstantSubstring>,
      LiteralConstant, common::Indirection<Designator>, ArrayConstructor,
      StructureConstructor, common::Indirection<FunctionReference>, Parentheses,
      UnaryPlus, Negate, NOT, PercentLoc, DefinedUnary, Power, Multiply, Divide,
      Add, Subtract, Concat, LT, LE, EQ, NE, GE, GT, AND, OR, EQV, NEQV,
      DefinedBinary, ComplexConstructor, common::Indirection<SubstringInquiry>>
      u;
};

// R912 part-ref -> part-name [( section-subscript-list )] [image-selector]
struct PartRef {
  BOILERPLATE(PartRef);
  PartRef(Name &&n, std::list<SectionSubscript> &&ss,
      std::optional<ImageSelector> &&is)
      : name{std::move(n)}, subscripts(std::move(ss)),
        imageSelector{std::move(is)} {}
  Name name;
  std::list<SectionSubscript> subscripts;
  std::optional<ImageSelector> imageSelector;
};

// R911 data-ref -> part-ref [% part-ref]...
struct DataRef {
  UNION_CLASS_BOILERPLATE(DataRef);
  explicit DataRef(std::list<PartRef> &&);
  std::variant<Name, common::Indirection<StructureComponent>,
      common::Indirection<ArrayElement>,
      common::Indirection<CoindexedNamedObject>>
      u;
};

// R908 substring -> parent-string ( substring-range )
// R909 parent-string ->
//        scalar-variable-name | array-element | coindexed-named-object |
//        scalar-structure-component | scalar-char-literal-constant |
//        scalar-named-constant
// Substrings of character literals have been factored out into their
// own productions so that they can't appear as designators in any context
// other than a primary expression.
struct Substring {
  TUPLE_CLASS_BOILERPLATE(Substring);
  std::tuple<DataRef, SubstringRange> t;
};

struct CharLiteralConstantSubstring {
  TUPLE_CLASS_BOILERPLATE(CharLiteralConstantSubstring);
  std::tuple<CharLiteralConstant, SubstringRange> t;
};

// substring%KIND/LEN type parameter inquiry for cases that could not be
// parsed as part-refs and fixed up afterwards.  N.B. we only have to
// handle inquiries into designator-based substrings, not those based on
// char-literal-constants.
struct SubstringInquiry {
  CharBlock source;
  WRAPPER_CLASS_BOILERPLATE(SubstringInquiry, Substring);
};

// R901 designator -> object-name | array-element | array-section |
//                    coindexed-named-object | complex-part-designator |
//                    structure-component | substring
struct Designator {
  UNION_CLASS_BOILERPLATE(Designator);
  bool EndsInBareName() const;
  CharBlock source;
  std::variant<DataRef, Substring> u;
};

// R902 variable -> designator | function-reference
struct Variable {
  UNION_CLASS_BOILERPLATE(Variable);
  mutable TypedExpr typedExpr;
  CharBlock GetSource() const;
  std::variant<common::Indirection<Designator>,
      common::Indirection<FunctionReference>>
      u;
};

// R904 logical-variable -> variable
// Appears only as part of scalar-logical-variable.
using ScalarLogicalVariable = Scalar<Logical<Variable>>;

// R906 default-char-variable -> variable
// Appears only as part of scalar-default-char-variable.
using ScalarDefaultCharVariable = Scalar<DefaultChar<Variable>>;

// R907 int-variable -> variable
// Appears only as part of scalar-int-variable.
using ScalarIntVariable = Scalar<Integer<Variable>>;

// R913 structure-component -> data-ref
struct StructureComponent {
  BOILERPLATE(StructureComponent);
  StructureComponent(DataRef &&dr, Name &&n)
      : base{std::move(dr)}, component(std::move(n)) {}
  DataRef base;
  Name component;
};

// R1039 proc-component-ref -> scalar-variable % procedure-component-name
// C1027 constrains the scalar-variable to be a data-ref without coindices.
struct ProcComponentRef {
  WRAPPER_CLASS_BOILERPLATE(ProcComponentRef, Scalar<StructureComponent>);
};

// R914 coindexed-named-object -> data-ref
struct CoindexedNamedObject {
  BOILERPLATE(CoindexedNamedObject);
  CoindexedNamedObject(DataRef &&dr, ImageSelector &&is)
      : base{std::move(dr)}, imageSelector{std::move(is)} {}
  DataRef base;
  ImageSelector imageSelector;
};

// R917 array-element -> data-ref
struct ArrayElement {
  BOILERPLATE(ArrayElement);
  ArrayElement(DataRef &&dr, std::list<SectionSubscript> &&ss)
      : base{std::move(dr)}, subscripts(std::move(ss)) {}
  Substring ConvertToSubstring();
  StructureConstructor ConvertToStructureConstructor(
      const semantics::DerivedTypeSpec &);
  DataRef base;
  std::list<SectionSubscript> subscripts;
};

// R933 allocate-object -> variable-name | structure-component
struct AllocateObject {
  UNION_CLASS_BOILERPLATE(AllocateObject);
  mutable TypedExpr typedExpr;
  std::variant<Name, StructureComponent> u;
};

// R935 lower-bound-expr -> scalar-int-expr
// R936 upper-bound-expr -> scalar-int-expr
using BoundExpr = ScalarIntExpr;

// R934 allocate-shape-spec -> [lower-bound-expr :] upper-bound-expr
// R938 allocate-coshape-spec -> [lower-bound-expr :] upper-bound-expr
struct AllocateShapeSpec {
  TUPLE_CLASS_BOILERPLATE(AllocateShapeSpec);
  std::tuple<std::optional<BoundExpr>, BoundExpr> t;
};

using AllocateCoshapeSpec = AllocateShapeSpec;

// R937 allocate-coarray-spec ->
//      [allocate-coshape-spec-list ,] [lower-bound-expr :] *
struct AllocateCoarraySpec {
  TUPLE_CLASS_BOILERPLATE(AllocateCoarraySpec);
  std::tuple<std::list<AllocateCoshapeSpec>, std::optional<BoundExpr>> t;
};

// R932 allocation ->
//        allocate-object [( allocate-shape-spec-list )]
//        [lbracket allocate-coarray-spec rbracket]
struct Allocation {
  TUPLE_CLASS_BOILERPLATE(Allocation);
  std::tuple<AllocateObject, std::list<AllocateShapeSpec>,
      std::optional<AllocateCoarraySpec>>
      t;
};

// R929 stat-variable -> scalar-int-variable
WRAPPER_CLASS(StatVariable, ScalarIntVariable);

// R930 errmsg-variable -> scalar-default-char-variable
// R1207 iomsg-variable -> scalar-default-char-variable
WRAPPER_CLASS(MsgVariable, ScalarDefaultCharVariable);

// R942 dealloc-opt -> STAT = stat-variable | ERRMSG = errmsg-variable
// R1165 sync-stat -> STAT = stat-variable | ERRMSG = errmsg-variable
struct StatOrErrmsg {
  UNION_CLASS_BOILERPLATE(StatOrErrmsg);
  std::variant<StatVariable, MsgVariable> u;
};

// R928 alloc-opt ->
//        ERRMSG = errmsg-variable | MOLD = source-expr |
//        SOURCE = source-expr | STAT = stat-variable |
// (CUDA) STREAM = scalar-int-expr
//        PINNED = scalar-logical-variable
// R931 source-expr -> expr
struct AllocOpt {
  UNION_CLASS_BOILERPLATE(AllocOpt);
  WRAPPER_CLASS(Mold, common::Indirection<Expr>);
  WRAPPER_CLASS(Source, common::Indirection<Expr>);
  WRAPPER_CLASS(Stream, common::Indirection<ScalarIntExpr>);
  WRAPPER_CLASS(Pinned, common::Indirection<ScalarLogicalVariable>);
  std::variant<Mold, Source, StatOrErrmsg, Stream, Pinned> u;
};

// R927 allocate-stmt ->
//        ALLOCATE ( [type-spec ::] allocation-list [, alloc-opt-list] )
struct AllocateStmt {
  TUPLE_CLASS_BOILERPLATE(AllocateStmt);
  std::tuple<std::optional<TypeSpec>, std::list<Allocation>,
      std::list<AllocOpt>>
      t;
};

// R940 pointer-object ->
//        variable-name | structure-component | proc-pointer-name
struct PointerObject {
  UNION_CLASS_BOILERPLATE(PointerObject);
  mutable TypedExpr typedExpr;
  std::variant<Name, StructureComponent> u;
};

// R939 nullify-stmt -> NULLIFY ( pointer-object-list )
WRAPPER_CLASS(NullifyStmt, std::list<PointerObject>);

// R941 deallocate-stmt ->
//        DEALLOCATE ( allocate-object-list [, dealloc-opt-list] )
struct DeallocateStmt {
  TUPLE_CLASS_BOILERPLATE(DeallocateStmt);
  std::tuple<std::list<AllocateObject>, std::list<StatOrErrmsg>> t;
};

// R1032 assignment-stmt -> variable = expr
struct AssignmentStmt {
  TUPLE_CLASS_BOILERPLATE(AssignmentStmt);
  using TypedAssignment =
      common::ForwardOwningPointer<evaluate::GenericAssignmentWrapper>;
  mutable TypedAssignment typedAssignment;
  std::tuple<Variable, Expr> t;
};

// R1035 bounds-spec -> lower-bound-expr :
WRAPPER_CLASS(BoundsSpec, BoundExpr);

// R1036 bounds-remapping -> lower-bound-expr : upper-bound-expr
struct BoundsRemapping {
  TUPLE_CLASS_BOILERPLATE(BoundsRemapping);
  std::tuple<BoundExpr, BoundExpr> t;
};

// R1033 pointer-assignment-stmt ->
//         data-pointer-object [( bounds-spec-list )] => data-target |
//         data-pointer-object ( bounds-remapping-list ) => data-target |
//         proc-pointer-object => proc-target
// R1034 data-pointer-object ->
//         variable-name | scalar-variable % data-pointer-component-name
// R1038 proc-pointer-object -> proc-pointer-name | proc-component-ref
struct PointerAssignmentStmt {
  struct Bounds {
    UNION_CLASS_BOILERPLATE(Bounds);
    std::variant<std::list<BoundsRemapping>, std::list<BoundsSpec>> u;
  };
  TUPLE_CLASS_BOILERPLATE(PointerAssignmentStmt);
  mutable AssignmentStmt::TypedAssignment typedAssignment;
  std::tuple<DataRef, Bounds, Expr> t;
};

// R1041 where-stmt -> WHERE ( mask-expr ) where-assignment-stmt
// R1045 where-assignment-stmt -> assignment-stmt
// R1046 mask-expr -> logical-expr
struct WhereStmt {
  TUPLE_CLASS_BOILERPLATE(WhereStmt);
  std::tuple<LogicalExpr, AssignmentStmt> t;
};

// R1043 where-construct-stmt -> [where-construct-name :] WHERE ( mask-expr )
struct WhereConstructStmt {
  TUPLE_CLASS_BOILERPLATE(WhereConstructStmt);
  std::tuple<std::optional<Name>, LogicalExpr> t;
};

// R1044 where-body-construct ->
//         where-assignment-stmt | where-stmt | where-construct
struct WhereBodyConstruct {
  UNION_CLASS_BOILERPLATE(WhereBodyConstruct);
  std::variant<Statement<AssignmentStmt>, Statement<WhereStmt>,
      common::Indirection<WhereConstruct>>
      u;
};

// R1047 masked-elsewhere-stmt ->
//         ELSEWHERE ( mask-expr ) [where-construct-name]
struct MaskedElsewhereStmt {
  TUPLE_CLASS_BOILERPLATE(MaskedElsewhereStmt);
  std::tuple<LogicalExpr, std::optional<Name>> t;
};

// R1048 elsewhere-stmt -> ELSEWHERE [where-construct-name]
WRAPPER_CLASS(ElsewhereStmt, std::optional<Name>);

// R1049 end-where-stmt -> END WHERE [where-construct-name]
WRAPPER_CLASS(EndWhereStmt, std::optional<Name>);

// R1042 where-construct ->
//         where-construct-stmt [where-body-construct]...
//         [masked-elsewhere-stmt [where-body-construct]...]...
//         [elsewhere-stmt [where-body-construct]...] end-where-stmt
struct WhereConstruct {
  struct MaskedElsewhere {
    TUPLE_CLASS_BOILERPLATE(MaskedElsewhere);
    std::tuple<Statement<MaskedElsewhereStmt>, std::list<WhereBodyConstruct>> t;
  };
  struct Elsewhere {
    TUPLE_CLASS_BOILERPLATE(Elsewhere);
    std::tuple<Statement<ElsewhereStmt>, std::list<WhereBodyConstruct>> t;
  };
  TUPLE_CLASS_BOILERPLATE(WhereConstruct);
  std::tuple<Statement<WhereConstructStmt>, std::list<WhereBodyConstruct>,
      std::list<MaskedElsewhere>, std::optional<Elsewhere>,
      Statement<EndWhereStmt>>
      t;
};

// R1051 forall-construct-stmt ->
//         [forall-construct-name :] FORALL concurrent-header
struct ForallConstructStmt {
  TUPLE_CLASS_BOILERPLATE(ForallConstructStmt);
  std::tuple<std::optional<Name>, common::Indirection<ConcurrentHeader>> t;
};

// R1053 forall-assignment-stmt -> assignment-stmt | pointer-assignment-stmt
struct ForallAssignmentStmt {
  UNION_CLASS_BOILERPLATE(ForallAssignmentStmt);
  std::variant<AssignmentStmt, PointerAssignmentStmt> u;
};

// R1055 forall-stmt -> FORALL concurrent-header forall-assignment-stmt
struct ForallStmt {
  TUPLE_CLASS_BOILERPLATE(ForallStmt);
  std::tuple<common::Indirection<ConcurrentHeader>,
      UnlabeledStatement<ForallAssignmentStmt>>
      t;
};

// R1052 forall-body-construct ->
//         forall-assignment-stmt | where-stmt | where-construct |
//         forall-construct | forall-stmt
struct ForallBodyConstruct {
  UNION_CLASS_BOILERPLATE(ForallBodyConstruct);
  std::variant<Statement<ForallAssignmentStmt>, Statement<WhereStmt>,
      WhereConstruct, common::Indirection<ForallConstruct>,
      Statement<ForallStmt>>
      u;
};

// R1054 end-forall-stmt -> END FORALL [forall-construct-name]
WRAPPER_CLASS(EndForallStmt, std::optional<Name>);

// R1050 forall-construct ->
//         forall-construct-stmt [forall-body-construct]... end-forall-stmt
struct ForallConstruct {
  TUPLE_CLASS_BOILERPLATE(ForallConstruct);
  std::tuple<Statement<ForallConstructStmt>, std::list<ForallBodyConstruct>,
      Statement<EndForallStmt>>
      t;
};

// R1105 selector -> expr | variable
struct Selector {
  UNION_CLASS_BOILERPLATE(Selector);
  std::variant<Expr, Variable> u;
};

// R1104 association -> associate-name => selector
struct Association {
  TUPLE_CLASS_BOILERPLATE(Association);
  std::tuple<Name, Selector> t;
};

// R1103 associate-stmt ->
//        [associate-construct-name :] ASSOCIATE ( association-list )
struct AssociateStmt {
  TUPLE_CLASS_BOILERPLATE(AssociateStmt);
  std::tuple<std::optional<Name>, std::list<Association>> t;
};

// R1106 end-associate-stmt -> END ASSOCIATE [associate-construct-name]
WRAPPER_CLASS(EndAssociateStmt, std::optional<Name>);

// R1102 associate-construct -> associate-stmt block end-associate-stmt
struct AssociateConstruct {
  TUPLE_CLASS_BOILERPLATE(AssociateConstruct);
  std::tuple<Statement<AssociateStmt>, Block, Statement<EndAssociateStmt>> t;
};

// R1108 block-stmt -> [block-construct-name :] BLOCK
WRAPPER_CLASS(BlockStmt, std::optional<Name>);

// R1110 end-block-stmt -> END BLOCK [block-construct-name]
WRAPPER_CLASS(EndBlockStmt, std::optional<Name>);

// R1109 block-specification-part ->
//         [use-stmt]... [import-stmt]...
//         [[declaration-construct]... specification-construct]
// N.B. Because BlockSpecificationPart just wraps the more general
// SpecificationPart, it can misrecognize an ImplicitPart as part of
// the BlockSpecificationPart during parsing, and we have to detect and
// flag such usage in semantics.
WRAPPER_CLASS(BlockSpecificationPart, SpecificationPart);

// R1107 block-construct ->
//         block-stmt [block-specification-part] block end-block-stmt
struct BlockConstruct {
  TUPLE_CLASS_BOILERPLATE(BlockConstruct);
  std::tuple<Statement<BlockStmt>, BlockSpecificationPart, Block,
      Statement<EndBlockStmt>>
      t;
};

// R1113 coarray-association -> codimension-decl => selector
struct CoarrayAssociation {
  TUPLE_CLASS_BOILERPLATE(CoarrayAssociation);
  std::tuple<CodimensionDecl, Selector> t;
};

// R1112 change-team-stmt ->
//         [team-construct-name :] CHANGE TEAM
//         ( team-value [, coarray-association-list] [, sync-stat-list] )
struct ChangeTeamStmt {
  TUPLE_CLASS_BOILERPLATE(ChangeTeamStmt);
  std::tuple<std::optional<Name>, TeamValue, std::list<CoarrayAssociation>,
      std::list<StatOrErrmsg>>
      t;
};

// R1114 end-change-team-stmt ->
//         END TEAM [( [sync-stat-list] )] [team-construct-name]
struct EndChangeTeamStmt {
  TUPLE_CLASS_BOILERPLATE(EndChangeTeamStmt);
  std::tuple<std::list<StatOrErrmsg>, std::optional<Name>> t;
};

// R1111 change-team-construct -> change-team-stmt block end-change-team-stmt
struct ChangeTeamConstruct {
  TUPLE_CLASS_BOILERPLATE(ChangeTeamConstruct);
  std::tuple<Statement<ChangeTeamStmt>, Block, Statement<EndChangeTeamStmt>> t;
};

// R1117 critical-stmt ->
//         [critical-construct-name :] CRITICAL [( [sync-stat-list] )]
struct CriticalStmt {
  TUPLE_CLASS_BOILERPLATE(CriticalStmt);
  std::tuple<std::optional<Name>, std::list<StatOrErrmsg>> t;
};

// R1118 end-critical-stmt -> END CRITICAL [critical-construct-name]
WRAPPER_CLASS(EndCriticalStmt, std::optional<Name>);

// R1116 critical-construct -> critical-stmt block end-critical-stmt
struct CriticalConstruct {
  TUPLE_CLASS_BOILERPLATE(CriticalConstruct);
  std::tuple<Statement<CriticalStmt>, Block, Statement<EndCriticalStmt>> t;
};

// R1126 concurrent-control ->
//         index-name = concurrent-limit : concurrent-limit [: concurrent-step]
// R1127 concurrent-limit -> scalar-int-expr
// R1128 concurrent-step -> scalar-int-expr
struct ConcurrentControl {
  TUPLE_CLASS_BOILERPLATE(ConcurrentControl);
  std::tuple<Name, ScalarIntExpr, ScalarIntExpr, std::optional<ScalarIntExpr>>
      t;
};

// R1125 concurrent-header ->
//         ( [integer-type-spec ::] concurrent-control-list
//         [, scalar-mask-expr] )
struct ConcurrentHeader {
  TUPLE_CLASS_BOILERPLATE(ConcurrentHeader);
  std::tuple<std::optional<IntegerTypeSpec>, std::list<ConcurrentControl>,
      std::optional<ScalarLogicalExpr>>
      t;
};

// F'2023 R1131 reduce-operation -> reduction-operator
// CUF reduction-op -> reduction-operator
// OpenACC 3.3 2.5.15 reduction-operator ->
//                      + | * | .AND. | .OR. | .EQV. | .NEQV. |
//                      MAX | MIN | IAND | IOR | IEOR
struct ReductionOperator {
  ENUM_CLASS(
      Operator, Plus, Multiply, Max, Min, Iand, Ior, Ieor, And, Or, Eqv, Neqv)
  WRAPPER_CLASS_BOILERPLATE(ReductionOperator, Operator);
  CharBlock source;
};

// R1130 locality-spec ->
//         LOCAL ( variable-name-list ) | LOCAL_INIT ( variable-name-list ) |
//         REDUCE ( reduce-operation : variable-name-list ) |
//         SHARED ( variable-name-list ) | DEFAULT ( NONE )
struct LocalitySpec {
  UNION_CLASS_BOILERPLATE(LocalitySpec);
  WRAPPER_CLASS(Local, std::list<Name>);
  WRAPPER_CLASS(LocalInit, std::list<Name>);
  struct Reduce {
    TUPLE_CLASS_BOILERPLATE(Reduce);
    using Operator = ReductionOperator;
    std::tuple<Operator, std::list<Name>> t;
  };
  WRAPPER_CLASS(Shared, std::list<Name>);
  EMPTY_CLASS(DefaultNone);
  std::variant<Local, LocalInit, Reduce, Shared, DefaultNone> u;
};

// R1123 loop-control ->
//         [,] do-variable = scalar-int-expr , scalar-int-expr
//           [, scalar-int-expr] |
//         [,] WHILE ( scalar-logical-expr ) |
//         [,] CONCURRENT concurrent-header concurrent-locality
// R1129 concurrent-locality -> [locality-spec]...
struct LoopControl {
  UNION_CLASS_BOILERPLATE(LoopControl);
  struct Concurrent {
    TUPLE_CLASS_BOILERPLATE(Concurrent);
    std::tuple<ConcurrentHeader, std::list<LocalitySpec>> t;
  };
  using Bounds = LoopBounds<ScalarName, ScalarExpr>;
  std::variant<Bounds, ScalarLogicalExpr, Concurrent> u;
};

// R1121 label-do-stmt -> [do-construct-name :] DO label [loop-control]
// A label-do-stmt with a do-construct-name is parsed as a non-label-do-stmt.
struct LabelDoStmt {
  TUPLE_CLASS_BOILERPLATE(LabelDoStmt);
  std::tuple<Label, std::optional<LoopControl>> t;
};

// R1122 nonlabel-do-stmt -> [do-construct-name :] DO [loop-control]
struct NonLabelDoStmt {
  TUPLE_CLASS_BOILERPLATE(NonLabelDoStmt);
  std::tuple<std::optional<Name>, std::optional<Label>,
      std::optional<LoopControl>>
      t;
};

// R1132 end-do-stmt -> END DO [do-construct-name]
WRAPPER_CLASS(EndDoStmt, std::optional<Name>);

// R1131 end-do -> end-do-stmt | continue-stmt

// R1119 do-construct -> do-stmt block end-do
// R1120 do-stmt -> nonlabel-do-stmt | label-do-stmt
// Deprecated, but supported: "label DO" loops ending on statements other
// than END DO and CONTINUE, and multiple "label DO" loops ending on the
// same label.
struct DoConstruct {
  TUPLE_CLASS_BOILERPLATE(DoConstruct);
  const std::optional<LoopControl> &GetLoopControl() const;
  bool IsDoNormal() const;
  bool IsDoWhile() const;
  bool IsDoConcurrent() const;
  std::tuple<Statement<NonLabelDoStmt>, Block, Statement<EndDoStmt>> t;
};

// R1133 cycle-stmt -> CYCLE [do-construct-name]
WRAPPER_CLASS(CycleStmt, std::optional<Name>);

// R1135 if-then-stmt -> [if-construct-name :] IF ( scalar-logical-expr ) THEN
struct IfThenStmt {
  TUPLE_CLASS_BOILERPLATE(IfThenStmt);
  std::tuple<std::optional<Name>, ScalarLogicalExpr> t;
};

// R1136 else-if-stmt ->
//         ELSE IF ( scalar-logical-expr ) THEN [if-construct-name]
struct ElseIfStmt {
  TUPLE_CLASS_BOILERPLATE(ElseIfStmt);
  std::tuple<ScalarLogicalExpr, std::optional<Name>> t;
};

// R1137 else-stmt -> ELSE [if-construct-name]
WRAPPER_CLASS(ElseStmt, std::optional<Name>);

// R1138 end-if-stmt -> END IF [if-construct-name]
WRAPPER_CLASS(EndIfStmt, std::optional<Name>);

// R1134 if-construct ->
//         if-then-stmt block [else-if-stmt block]...
//         [else-stmt block] end-if-stmt
struct IfConstruct {
  struct ElseIfBlock {
    TUPLE_CLASS_BOILERPLATE(ElseIfBlock);
    std::tuple<Statement<ElseIfStmt>, Block> t;
  };
  struct ElseBlock {
    TUPLE_CLASS_BOILERPLATE(ElseBlock);
    std::tuple<Statement<ElseStmt>, Block> t;
  };
  TUPLE_CLASS_BOILERPLATE(IfConstruct);
  std::tuple<Statement<IfThenStmt>, Block, std::list<ElseIfBlock>,
      std::optional<ElseBlock>, Statement<EndIfStmt>>
      t;
};

// R1139 if-stmt -> IF ( scalar-logical-expr ) action-stmt
struct IfStmt {
  TUPLE_CLASS_BOILERPLATE(IfStmt);
  std::tuple<ScalarLogicalExpr, UnlabeledStatement<ActionStmt>> t;
};

// R1141 select-case-stmt -> [case-construct-name :] SELECT CASE ( case-expr )
// R1144 case-expr -> scalar-expr
struct SelectCaseStmt {
  TUPLE_CLASS_BOILERPLATE(SelectCaseStmt);
  std::tuple<std::optional<Name>, Scalar<Expr>> t;
};

// R1147 case-value -> scalar-constant-expr
using CaseValue = Scalar<ConstantExpr>;

// R1146 case-value-range ->
//         case-value | case-value : | : case-value | case-value : case-value
struct CaseValueRange {
  UNION_CLASS_BOILERPLATE(CaseValueRange);
  struct Range {
    BOILERPLATE(Range);
    Range(std::optional<CaseValue> &&l, std::optional<CaseValue> &&u)
        : lower{std::move(l)}, upper{std::move(u)} {}
    std::optional<CaseValue> lower, upper; // not both missing
  };
  std::variant<CaseValue, Range> u;
};

// R1145 case-selector -> ( case-value-range-list ) | DEFAULT
EMPTY_CLASS(Default);

struct CaseSelector {
  UNION_CLASS_BOILERPLATE(CaseSelector);
  std::variant<std::list<CaseValueRange>, Default> u;
};

// R1142 case-stmt -> CASE case-selector [case-construct-name]
struct CaseStmt {
  TUPLE_CLASS_BOILERPLATE(CaseStmt);
  std::tuple<CaseSelector, std::optional<Name>> t;
};

// R1143 end-select-stmt -> END SELECT [case-construct-name]
// R1151 end-select-rank-stmt -> END SELECT [select-construct-name]
// R1155 end-select-type-stmt -> END SELECT [select-construct-name]
WRAPPER_CLASS(EndSelectStmt, std::optional<Name>);

// R1140 case-construct ->
//         select-case-stmt [case-stmt block]... end-select-stmt
struct CaseConstruct {
  struct Case {
    TUPLE_CLASS_BOILERPLATE(Case);
    std::tuple<Statement<CaseStmt>, Block> t;
  };
  TUPLE_CLASS_BOILERPLATE(CaseConstruct);
  std::tuple<Statement<SelectCaseStmt>, std::list<Case>,
      Statement<EndSelectStmt>>
      t;
};

// R1149 select-rank-stmt ->
//         [select-construct-name :] SELECT RANK
//         ( [associate-name =>] selector )
struct SelectRankStmt {
  TUPLE_CLASS_BOILERPLATE(SelectRankStmt);
  std::tuple<std::optional<Name>, std::optional<Name>, Selector> t;
};

// R1150 select-rank-case-stmt ->
//         RANK ( scalar-int-constant-expr ) [select-construct-name] |
//         RANK ( * ) [select-construct-name] |
//         RANK DEFAULT [select-construct-name]
struct SelectRankCaseStmt {
  struct Rank {
    UNION_CLASS_BOILERPLATE(Rank);
    std::variant<ScalarIntConstantExpr, Star, Default> u;
  };
  TUPLE_CLASS_BOILERPLATE(SelectRankCaseStmt);
  std::tuple<Rank, std::optional<Name>> t;
};

// R1148 select-rank-construct ->
//         select-rank-stmt [select-rank-case-stmt block]...
//         end-select-rank-stmt
struct SelectRankConstruct {
  TUPLE_CLASS_BOILERPLATE(SelectRankConstruct);
  struct RankCase {
    TUPLE_CLASS_BOILERPLATE(RankCase);
    std::tuple<Statement<SelectRankCaseStmt>, Block> t;
  };
  std::tuple<Statement<SelectRankStmt>, std::list<RankCase>,
      Statement<EndSelectStmt>>
      t;
};

// R1153 select-type-stmt ->
//         [select-construct-name :] SELECT TYPE
//         ( [associate-name =>] selector )
struct SelectTypeStmt {
  TUPLE_CLASS_BOILERPLATE(SelectTypeStmt);
  std::tuple<std::optional<Name>, std::optional<Name>, Selector> t;
};

// R1154 type-guard-stmt ->
//         TYPE IS ( type-spec ) [select-construct-name] |
//         CLASS IS ( derived-type-spec ) [select-construct-name] |
//         CLASS DEFAULT [select-construct-name]
struct TypeGuardStmt {
  struct Guard {
    UNION_CLASS_BOILERPLATE(Guard);
    std::variant<TypeSpec, DerivedTypeSpec, Default> u;
  };
  TUPLE_CLASS_BOILERPLATE(TypeGuardStmt);
  std::tuple<Guard, std::optional<Name>> t;
};

// R1152 select-type-construct ->
//         select-type-stmt [type-guard-stmt block]... end-select-type-stmt
struct SelectTypeConstruct {
  TUPLE_CLASS_BOILERPLATE(SelectTypeConstruct);
  struct TypeCase {
    TUPLE_CLASS_BOILERPLATE(TypeCase);
    std::tuple<Statement<TypeGuardStmt>, Block> t;
  };
  std::tuple<Statement<SelectTypeStmt>, std::list<TypeCase>,
      Statement<EndSelectStmt>>
      t;
};

// R1156 exit-stmt -> EXIT [construct-name]
WRAPPER_CLASS(ExitStmt, std::optional<Name>);

// R1157 goto-stmt -> GO TO label
WRAPPER_CLASS(GotoStmt, Label);

// R1158 computed-goto-stmt -> GO TO ( label-list ) [,] scalar-int-expr
struct ComputedGotoStmt {
  TUPLE_CLASS_BOILERPLATE(ComputedGotoStmt);
  std::tuple<std::list<Label>, ScalarIntExpr> t;
};

// R1162 stop-code -> scalar-default-char-expr | scalar-int-expr
// We can't distinguish character expressions from integer
// expressions during parsing, so we just parse an expr and
// check its type later.
WRAPPER_CLASS(StopCode, Scalar<Expr>);

// R1160 stop-stmt -> STOP [stop-code] [, QUIET = scalar-logical-expr]
// R1161 error-stop-stmt ->
//         ERROR STOP [stop-code] [, QUIET = scalar-logical-expr]
struct StopStmt {
  ENUM_CLASS(Kind, Stop, ErrorStop)
  TUPLE_CLASS_BOILERPLATE(StopStmt);
  std::tuple<Kind, std::optional<StopCode>, std::optional<ScalarLogicalExpr>> t;
};

// F2023: R1166 notify-wait-stmt -> NOTIFY WAIT ( notify-variable [,
// event-wait-spec-list] )
struct NotifyWaitStmt {
  TUPLE_CLASS_BOILERPLATE(NotifyWaitStmt);
  std::tuple<Scalar<Variable>, std::list<EventWaitSpec>> t;
};

// R1164 sync-all-stmt -> SYNC ALL [( [sync-stat-list] )]
WRAPPER_CLASS(SyncAllStmt, std::list<StatOrErrmsg>);

// R1166 sync-images-stmt -> SYNC IMAGES ( image-set [, sync-stat-list] )
// R1167 image-set -> int-expr | *
struct SyncImagesStmt {
  struct ImageSet {
    UNION_CLASS_BOILERPLATE(ImageSet);
    std::variant<IntExpr, Star> u;
  };
  TUPLE_CLASS_BOILERPLATE(SyncImagesStmt);
  std::tuple<ImageSet, std::list<StatOrErrmsg>> t;
};

// R1168 sync-memory-stmt -> SYNC MEMORY [( [sync-stat-list] )]
WRAPPER_CLASS(SyncMemoryStmt, std::list<StatOrErrmsg>);

// R1169 sync-team-stmt -> SYNC TEAM ( team-value [, sync-stat-list] )
struct SyncTeamStmt {
  TUPLE_CLASS_BOILERPLATE(SyncTeamStmt);
  std::tuple<TeamValue, std::list<StatOrErrmsg>> t;
};

// R1171 event-variable -> scalar-variable
using EventVariable = Scalar<Variable>;

// R1170 event-post-stmt -> EVENT POST ( event-variable [, sync-stat-list] )
struct EventPostStmt {
  TUPLE_CLASS_BOILERPLATE(EventPostStmt);
  std::tuple<EventVariable, std::list<StatOrErrmsg>> t;
};

// R1173 event-wait-spec -> until-spec | sync-stat
struct EventWaitSpec {
  UNION_CLASS_BOILERPLATE(EventWaitSpec);
  std::variant<ScalarIntExpr, StatOrErrmsg> u;
};

// R1172 event-wait-stmt ->
//         EVENT WAIT ( event-variable [, event-wait-spec-list] )
// R1174 until-spec -> UNTIL_COUNT = scalar-int-expr
struct EventWaitStmt {
  TUPLE_CLASS_BOILERPLATE(EventWaitStmt);
  std::tuple<EventVariable, std::list<EventWaitSpec>> t;
};

// R1177 team-variable -> scalar-variable
using TeamVariable = Scalar<Variable>;

// R1175 form-team-stmt ->
//         FORM TEAM ( team-number , team-variable [, form-team-spec-list] )
// R1176 team-number -> scalar-int-expr
// R1178 form-team-spec -> NEW_INDEX = scalar-int-expr | sync-stat
struct FormTeamStmt {
  struct FormTeamSpec {
    UNION_CLASS_BOILERPLATE(FormTeamSpec);
    std::variant<ScalarIntExpr, StatOrErrmsg> u;
  };
  TUPLE_CLASS_BOILERPLATE(FormTeamStmt);
  std::tuple<ScalarIntExpr, TeamVariable, std::list<FormTeamSpec>> t;
};

// R1182 lock-variable -> scalar-variable
using LockVariable = Scalar<Variable>;

// R1179 lock-stmt -> LOCK ( lock-variable [, lock-stat-list] )
// R1180 lock-stat -> ACQUIRED_LOCK = scalar-logical-variable | sync-stat
struct LockStmt {
  struct LockStat {
    UNION_CLASS_BOILERPLATE(LockStat);
    std::variant<Scalar<Logical<Variable>>, StatOrErrmsg> u;
  };
  TUPLE_CLASS_BOILERPLATE(LockStmt);
  std::tuple<LockVariable, std::list<LockStat>> t;
};

// R1181 unlock-stmt -> UNLOCK ( lock-variable [, sync-stat-list] )
struct UnlockStmt {
  TUPLE_CLASS_BOILERPLATE(UnlockStmt);
  std::tuple<LockVariable, std::list<StatOrErrmsg>> t;
};

// R1202 file-unit-number -> scalar-int-expr
WRAPPER_CLASS(FileUnitNumber, ScalarIntExpr);

// R1201 io-unit -> file-unit-number | * | internal-file-variable
// R1203 internal-file-variable -> char-variable
// R905 char-variable -> variable
// When Variable appears as an IoUnit, it must be character of a default,
// ASCII, or Unicode kind; this constraint is not automatically checked.
// The parse is ambiguous and is repaired if necessary once the types of
// symbols are known.
struct IoUnit {
  UNION_CLASS_BOILERPLATE(IoUnit);
  std::variant<Variable, common::Indirection<Expr>, Star> u;
};

// R1206 file-name-expr -> scalar-default-char-expr
using FileNameExpr = ScalarDefaultCharExpr;

// R1205 connect-spec ->
//         [UNIT =] file-unit-number | ACCESS = scalar-default-char-expr |
//         ACTION = scalar-default-char-expr |
//         ASYNCHRONOUS = scalar-default-char-expr |
//         BLANK = scalar-default-char-expr |
//         DECIMAL = scalar-default-char-expr |
//         DELIM = scalar-default-char-expr |
//         ENCODING = scalar-default-char-expr | ERR = label |
//         FILE = file-name-expr | FORM = scalar-default-char-expr |
//         IOMSG = iomsg-variable | IOSTAT = scalar-int-variable |
//         NEWUNIT = scalar-int-variable | PAD = scalar-default-char-expr |
//         POSITION = scalar-default-char-expr | RECL = scalar-int-expr |
//         ROUND = scalar-default-char-expr | SIGN = scalar-default-char-expr |
//         STATUS = scalar-default-char-expr
//         @ | CARRIAGECONTROL = scalar-default-char-variable
//           | CONVERT = scalar-default-char-variable
//           | DISPOSE = scalar-default-char-variable
WRAPPER_CLASS(StatusExpr, ScalarDefaultCharExpr);
WRAPPER_CLASS(ErrLabel, Label);

struct ConnectSpec {
  UNION_CLASS_BOILERPLATE(ConnectSpec);
  struct CharExpr {
    ENUM_CLASS(Kind, Access, Action, Asynchronous, Blank, Decimal, Delim,
        Encoding, Form, Pad, Position, Round, Sign,
        /* extensions: */ Carriagecontrol, Convert, Dispose)
    TUPLE_CLASS_BOILERPLATE(CharExpr);
    std::tuple<Kind, ScalarDefaultCharExpr> t;
  };
  WRAPPER_CLASS(Recl, ScalarIntExpr);
  WRAPPER_CLASS(Newunit, ScalarIntVariable);
  std::variant<FileUnitNumber, FileNameExpr, CharExpr, MsgVariable,
      StatVariable, Recl, Newunit, ErrLabel, StatusExpr>
      u;
};

// R1204 open-stmt -> OPEN ( connect-spec-list )
WRAPPER_CLASS(OpenStmt, std::list<ConnectSpec>);

// R1208 close-stmt -> CLOSE ( close-spec-list )
// R1209 close-spec ->
//         [UNIT =] file-unit-number | IOSTAT = scalar-int-variable |
//         IOMSG = iomsg-variable | ERR = label |
//         STATUS = scalar-default-char-expr
struct CloseStmt {
  struct CloseSpec {
    UNION_CLASS_BOILERPLATE(CloseSpec);
    std::variant<FileUnitNumber, StatVariable, MsgVariable, ErrLabel,
        StatusExpr>
        u;
  };
  WRAPPER_CLASS_BOILERPLATE(CloseStmt, std::list<CloseSpec>);
};

// R1215 format -> default-char-expr | label | *
// deprecated(ASSIGN): | scalar-int-name
struct Format {
  UNION_CLASS_BOILERPLATE(Format);
  std::variant<Expr, Label, Star> u;
};

// R1214 id-variable -> scalar-int-variable
WRAPPER_CLASS(IdVariable, ScalarIntVariable);

// R1213 io-control-spec ->
//         [UNIT =] io-unit | [FMT =] format | [NML =] namelist-group-name |
//         ADVANCE = scalar-default-char-expr |
//         ASYNCHRONOUS = scalar-default-char-constant-expr |
//         BLANK = scalar-default-char-expr |
//         DECIMAL = scalar-default-char-expr |
//         DELIM = scalar-default-char-expr | END = label | EOR = label |
//         ERR = label | ID = id-variable | IOMSG = iomsg-variable |
//         IOSTAT = scalar-int-variable | PAD = scalar-default-char-expr |
//         POS = scalar-int-expr | REC = scalar-int-expr |
//         ROUND = scalar-default-char-expr | SIGN = scalar-default-char-expr |
//         SIZE = scalar-int-variable
WRAPPER_CLASS(EndLabel, Label);
WRAPPER_CLASS(EorLabel, Label);
struct IoControlSpec {
  UNION_CLASS_BOILERPLATE(IoControlSpec);
  struct CharExpr {
    ENUM_CLASS(Kind, Advance, Blank, Decimal, Delim, Pad, Round, Sign)
    TUPLE_CLASS_BOILERPLATE(CharExpr);
    std::tuple<Kind, ScalarDefaultCharExpr> t;
  };
  WRAPPER_CLASS(Asynchronous, ScalarDefaultCharConstantExpr);
  WRAPPER_CLASS(Pos, ScalarIntExpr);
  WRAPPER_CLASS(Rec, ScalarIntExpr);
  WRAPPER_CLASS(Size, ScalarIntVariable);
  std::variant<IoUnit, Format, Name, CharExpr, Asynchronous, EndLabel, EorLabel,
      ErrLabel, IdVariable, MsgVariable, StatVariable, Pos, Rec, Size>
      u;
};

// R1216 input-item -> variable | io-implied-do
struct InputItem {
  UNION_CLASS_BOILERPLATE(InputItem);
  std::variant<Variable, common::Indirection<InputImpliedDo>> u;
};

// R1210 read-stmt ->
//         READ ( io-control-spec-list ) [input-item-list] |
//         READ format [, input-item-list]
struct ReadStmt {
  BOILERPLATE(ReadStmt);
  ReadStmt(std::optional<IoUnit> &&i, std::optional<Format> &&f,
      std::list<IoControlSpec> &&cs, std::list<InputItem> &&its)
      : iounit{std::move(i)}, format{std::move(f)}, controls(std::move(cs)),
        items(std::move(its)) {}
  std::optional<IoUnit> iounit; // if first in controls without UNIT= &/or
                                // followed by untagged format/namelist
  std::optional<Format> format; // if second in controls without FMT=/NML=, or
                                // no (io-control-spec-list); might be
                                // an untagged namelist group name
  std::list<IoControlSpec> controls;
  std::list<InputItem> items;
};

// R1217 output-item -> expr | io-implied-do
struct OutputItem {
  UNION_CLASS_BOILERPLATE(OutputItem);
  std::variant<Expr, common::Indirection<OutputImpliedDo>> u;
};

// R1211 write-stmt -> WRITE ( io-control-spec-list ) [output-item-list]
struct WriteStmt {
  BOILERPLATE(WriteStmt);
  WriteStmt(std::optional<IoUnit> &&i, std::optional<Format> &&f,
      std::list<IoControlSpec> &&cs, std::list<OutputItem> &&its)
      : iounit{std::move(i)}, format{std::move(f)}, controls(std::move(cs)),
        items(std::move(its)) {}
  std::optional<IoUnit> iounit; // if first in controls without UNIT= &/or
                                // followed by untagged format/namelist
  std::optional<Format> format; // if second in controls without FMT=/NML=;
                                // might be an untagged namelist group, too
  std::list<IoControlSpec> controls;
  std::list<OutputItem> items;
};

// R1212 print-stmt PRINT format [, output-item-list]
struct PrintStmt {
  TUPLE_CLASS_BOILERPLATE(PrintStmt);
  std::tuple<Format, std::list<OutputItem>> t;
};

// R1220 io-implied-do-control ->
//         do-variable = scalar-int-expr , scalar-int-expr [, scalar-int-expr]
using IoImpliedDoControl = LoopBounds<DoVariable, ScalarIntExpr>;

// R1218 io-implied-do -> ( io-implied-do-object-list , io-implied-do-control )
// R1219 io-implied-do-object -> input-item | output-item
struct InputImpliedDo {
  TUPLE_CLASS_BOILERPLATE(InputImpliedDo);
  std::tuple<std::list<InputItem>, IoImpliedDoControl> t;
};

struct OutputImpliedDo {
  TUPLE_CLASS_BOILERPLATE(OutputImpliedDo);
  std::tuple<std::list<OutputItem>, IoImpliedDoControl> t;
};

// R1223 wait-spec ->
//         [UNIT =] file-unit-number | END = label | EOR = label | ERR = label |
//         ID = scalar-int-expr | IOMSG = iomsg-variable |
//         IOSTAT = scalar-int-variable
WRAPPER_CLASS(IdExpr, ScalarIntExpr);
struct WaitSpec {
  UNION_CLASS_BOILERPLATE(WaitSpec);
  std::variant<FileUnitNumber, EndLabel, EorLabel, ErrLabel, IdExpr,
      MsgVariable, StatVariable>
      u;
};

// R1222 wait-stmt -> WAIT ( wait-spec-list )
WRAPPER_CLASS(WaitStmt, std::list<WaitSpec>);

// R1227 position-spec ->
//         [UNIT =] file-unit-number | IOMSG = iomsg-variable |
//         IOSTAT = scalar-int-variable | ERR = label
// R1229 flush-spec ->
//         [UNIT =] file-unit-number | IOSTAT = scalar-int-variable |
//         IOMSG = iomsg-variable | ERR = label
struct PositionOrFlushSpec {
  UNION_CLASS_BOILERPLATE(PositionOrFlushSpec);
  std::variant<FileUnitNumber, MsgVariable, StatVariable, ErrLabel> u;
};

// R1224 backspace-stmt ->
//         BACKSPACE file-unit-number | BACKSPACE ( position-spec-list )
WRAPPER_CLASS(BackspaceStmt, std::list<PositionOrFlushSpec>);

// R1225 endfile-stmt ->
//         ENDFILE file-unit-number | ENDFILE ( position-spec-list )
WRAPPER_CLASS(EndfileStmt, std::list<PositionOrFlushSpec>);

// R1226 rewind-stmt -> REWIND file-unit-number | REWIND ( position-spec-list )
WRAPPER_CLASS(RewindStmt, std::list<PositionOrFlushSpec>);

// R1228 flush-stmt -> FLUSH file-unit-number | FLUSH ( flush-spec-list )
WRAPPER_CLASS(FlushStmt, std::list<PositionOrFlushSpec>);

// R1231 inquire-spec ->
//         [UNIT =] file-unit-number | FILE = file-name-expr |
//         ACCESS = scalar-default-char-variable |
//         ACTION = scalar-default-char-variable |
//         ASYNCHRONOUS = scalar-default-char-variable |
//         BLANK = scalar-default-char-variable |
//         DECIMAL = scalar-default-char-variable |
//         DELIM = scalar-default-char-variable |
//         DIRECT = scalar-default-char-variable |
//         ENCODING = scalar-default-char-variable |
//         ERR = label | EXIST = scalar-logical-variable |
//         FORM = scalar-default-char-variable |
//         FORMATTED = scalar-default-char-variable |
//         ID = scalar-int-expr | IOMSG = iomsg-variable |
//         IOSTAT = scalar-int-variable |
//         NAME = scalar-default-char-variable |
//         NAMED = scalar-logical-variable |
//         NEXTREC = scalar-int-variable | NUMBER = scalar-int-variable |
//         OPENED = scalar-logical-variable |
//         PAD = scalar-default-char-variable |
//         PENDING = scalar-logical-variable | POS = scalar-int-variable |
//         POSITION = scalar-default-char-variable |
//         READ = scalar-default-char-variable |
//         READWRITE = scalar-default-char-variable |
//         RECL = scalar-int-variable | ROUND = scalar-default-char-variable |
//         SEQUENTIAL = scalar-default-char-variable |
//         SIGN = scalar-default-char-variable |
//         SIZE = scalar-int-variable |
//         STREAM = scalar-default-char-variable |
//         STATUS = scalar-default-char-variable |
//         UNFORMATTED = scalar-default-char-variable |
//         WRITE = scalar-default-char-variable
//         @ | CARRIAGECONTROL = scalar-default-char-variable
//           | CONVERT = scalar-default-char-variable
//           | DISPOSE = scalar-default-char-variable
struct InquireSpec {
  UNION_CLASS_BOILERPLATE(InquireSpec);
  struct CharVar {
    ENUM_CLASS(Kind, Access, Action, Asynchronous, Blank, Decimal, Delim,
        Direct, Encoding, Form, Formatted, Iomsg, Name, Pad, Position, Read,
        Readwrite, Round, Sequential, Sign, Stream, Status, Unformatted, Write,
        /* extensions: */ Carriagecontrol, Convert, Dispose)
    TUPLE_CLASS_BOILERPLATE(CharVar);
    std::tuple<Kind, ScalarDefaultCharVariable> t;
  };
  struct IntVar {
    ENUM_CLASS(Kind, Iostat, Nextrec, Number, Pos, Recl, Size)
    TUPLE_CLASS_BOILERPLATE(IntVar);
    std::tuple<Kind, ScalarIntVariable> t;
  };
  struct LogVar {
    ENUM_CLASS(Kind, Exist, Named, Opened, Pending)
    TUPLE_CLASS_BOILERPLATE(LogVar);
    std::tuple<Kind, Scalar<Logical<Variable>>> t;
  };
  std::variant<FileUnitNumber, FileNameExpr, CharVar, IntVar, LogVar, IdExpr,
      ErrLabel>
      u;
};

// R1230 inquire-stmt ->
//         INQUIRE ( inquire-spec-list ) |
//         INQUIRE ( IOLENGTH = scalar-int-variable ) output-item-list
struct InquireStmt {
  UNION_CLASS_BOILERPLATE(InquireStmt);
  struct Iolength {
    TUPLE_CLASS_BOILERPLATE(Iolength);
    std::tuple<ScalarIntVariable, std::list<OutputItem>> t;
  };
  std::variant<std::list<InquireSpec>, Iolength> u;
};

// R1301 format-stmt -> FORMAT format-specification
WRAPPER_CLASS(FormatStmt, format::FormatSpecification);

// R1402 program-stmt -> PROGRAM program-name
WRAPPER_CLASS(ProgramStmt, Name);

// R1403 end-program-stmt -> END [PROGRAM [program-name]]
WRAPPER_CLASS(EndProgramStmt, std::optional<Name>);

// R1401 main-program ->
//         [program-stmt] [specification-part] [execution-part]
//         [internal-subprogram-part] end-program-stmt
struct MainProgram {
  TUPLE_CLASS_BOILERPLATE(MainProgram);
  std::tuple<std::optional<Statement<ProgramStmt>>, SpecificationPart,
      ExecutionPart, std::optional<InternalSubprogramPart>,
      Statement<EndProgramStmt>>
      t;
};

// R1405 module-stmt -> MODULE module-name
WRAPPER_CLASS(ModuleStmt, Name);

// R1408 module-subprogram ->
//         function-subprogram | subroutine-subprogram |
//         separate-module-subprogram
struct ModuleSubprogram {
  UNION_CLASS_BOILERPLATE(ModuleSubprogram);
  std::variant<common::Indirection<FunctionSubprogram>,
      common::Indirection<SubroutineSubprogram>,
      common::Indirection<SeparateModuleSubprogram>,
      common::Indirection<CompilerDirective>>
      u;
};

// R1407 module-subprogram-part -> contains-stmt [module-subprogram]...
struct ModuleSubprogramPart {
  TUPLE_CLASS_BOILERPLATE(ModuleSubprogramPart);
  std::tuple<Statement<ContainsStmt>, std::list<ModuleSubprogram>> t;
};

// R1406 end-module-stmt -> END [MODULE [module-name]]
WRAPPER_CLASS(EndModuleStmt, std::optional<Name>);

// R1404 module ->
//         module-stmt [specification-part] [module-subprogram-part]
//         end-module-stmt
struct Module {
  TUPLE_CLASS_BOILERPLATE(Module);
  std::tuple<Statement<ModuleStmt>, SpecificationPart,
      std::optional<ModuleSubprogramPart>, Statement<EndModuleStmt>>
      t;
};

// R1411 rename ->
//         local-name => use-name |
//         OPERATOR ( local-defined-operator ) =>
//           OPERATOR ( use-defined-operator )
struct Rename {
  UNION_CLASS_BOILERPLATE(Rename);
  struct Names {
    TUPLE_CLASS_BOILERPLATE(Names);
    std::tuple<Name, Name> t;
  };
  struct Operators {
    TUPLE_CLASS_BOILERPLATE(Operators);
    std::tuple<DefinedOpName, DefinedOpName> t;
  };
  std::variant<Names, Operators> u;
};

// R1418 parent-identifier -> ancestor-module-name [: parent-submodule-name]
struct ParentIdentifier {
  TUPLE_CLASS_BOILERPLATE(ParentIdentifier);
  std::tuple<Name, std::optional<Name>> t;
};

// R1417 submodule-stmt -> SUBMODULE ( parent-identifier ) submodule-name
struct SubmoduleStmt {
  TUPLE_CLASS_BOILERPLATE(SubmoduleStmt);
  std::tuple<ParentIdentifier, Name> t;
};

// R1419 end-submodule-stmt -> END [SUBMODULE [submodule-name]]
WRAPPER_CLASS(EndSubmoduleStmt, std::optional<Name>);

// R1416 submodule ->
//         submodule-stmt [specification-part] [module-subprogram-part]
//         end-submodule-stmt
struct Submodule {
  TUPLE_CLASS_BOILERPLATE(Submodule);
  std::tuple<Statement<SubmoduleStmt>, SpecificationPart,
      std::optional<ModuleSubprogramPart>, Statement<EndSubmoduleStmt>>
      t;
};

// R1421 block-data-stmt -> BLOCK DATA [block-data-name]
WRAPPER_CLASS(BlockDataStmt, std::optional<Name>);

// R1422 end-block-data-stmt -> END [BLOCK DATA [block-data-name]]
WRAPPER_CLASS(EndBlockDataStmt, std::optional<Name>);

// R1420 block-data -> block-data-stmt [specification-part] end-block-data-stmt
struct BlockData {
  TUPLE_CLASS_BOILERPLATE(BlockData);
  std::tuple<Statement<BlockDataStmt>, SpecificationPart,
      Statement<EndBlockDataStmt>>
      t;
};

// R1508 generic-spec ->
//         generic-name | OPERATOR ( defined-operator ) |
//         ASSIGNMENT ( = ) | defined-io-generic-spec
// R1509 defined-io-generic-spec ->
//         READ ( FORMATTED ) | READ ( UNFORMATTED ) |
//         WRITE ( FORMATTED ) | WRITE ( UNFORMATTED )
struct GenericSpec {
  UNION_CLASS_BOILERPLATE(GenericSpec);
  EMPTY_CLASS(Assignment);
  EMPTY_CLASS(ReadFormatted);
  EMPTY_CLASS(ReadUnformatted);
  EMPTY_CLASS(WriteFormatted);
  EMPTY_CLASS(WriteUnformatted);
  CharBlock source;
  std::variant<Name, DefinedOperator, Assignment, ReadFormatted,
      ReadUnformatted, WriteFormatted, WriteUnformatted>
      u;
};

// R1510 generic-stmt ->
//         GENERIC [, access-spec] :: generic-spec => specific-procedure-list
struct GenericStmt {
  TUPLE_CLASS_BOILERPLATE(GenericStmt);
  std::tuple<std::optional<AccessSpec>, GenericSpec, std::list<Name>> t;
};

// R1503 interface-stmt -> INTERFACE [generic-spec] | ABSTRACT INTERFACE
struct InterfaceStmt {
  UNION_CLASS_BOILERPLATE(InterfaceStmt);
  // Workaround for clang with libstc++10 bug
  InterfaceStmt(Abstract x) : u{x} {}

  std::variant<std::optional<GenericSpec>, Abstract> u;
};

// R1412 only -> generic-spec | only-use-name | rename
// R1413 only-use-name -> use-name
struct Only {
  UNION_CLASS_BOILERPLATE(Only);
  std::variant<common::Indirection<GenericSpec>, Name, Rename> u;
};

// R1409 use-stmt ->
//         USE [[, module-nature] ::] module-name [, rename-list] |
//         USE [[, module-nature] ::] module-name , ONLY : [only-list]
// R1410 module-nature -> INTRINSIC | NON_INTRINSIC
struct UseStmt {
  BOILERPLATE(UseStmt);
  ENUM_CLASS(ModuleNature, Intrinsic, Non_Intrinsic) // R1410
  template <typename A>
  UseStmt(std::optional<ModuleNature> &&nat, Name &&n, std::list<A> &&x)
      : nature(std::move(nat)), moduleName(std::move(n)), u(std::move(x)) {}
  std::optional<ModuleNature> nature;
  Name moduleName;
  std::variant<std::list<Rename>, std::list<Only>> u;
};

// R1514 proc-attr-spec ->
//         access-spec | proc-language-binding-spec | INTENT ( intent-spec ) |
//         OPTIONAL | POINTER | PROTECTED | SAVE
struct ProcAttrSpec {
  UNION_CLASS_BOILERPLATE(ProcAttrSpec);
  std::variant<AccessSpec, LanguageBindingSpec, IntentSpec, Optional, Pointer,
      Protected, Save>
      u;
};

// R1512 procedure-declaration-stmt ->
//         PROCEDURE ( [proc-interface] ) [[, proc-attr-spec]... ::]
//         proc-decl-list
struct ProcedureDeclarationStmt {
  TUPLE_CLASS_BOILERPLATE(ProcedureDeclarationStmt);
  std::tuple<std::optional<ProcInterface>, std::list<ProcAttrSpec>,
      std::list<ProcDecl>>
      t;
};

// R1527 prefix-spec ->
//         declaration-type-spec | ELEMENTAL | IMPURE | MODULE |
//         NON_RECURSIVE | PURE | RECURSIVE |
// (CUDA)  ATTRIBUTES ( (DEVICE | GLOBAL | GRID_GLOBAL | HOST)... )
//         LAUNCH_BOUNDS(expr-list) | CLUSTER_DIMS(expr-list)
struct PrefixSpec {
  UNION_CLASS_BOILERPLATE(PrefixSpec);
  EMPTY_CLASS(Elemental);
  EMPTY_CLASS(Impure);
  EMPTY_CLASS(Module);
  EMPTY_CLASS(Non_Recursive);
  EMPTY_CLASS(Pure);
  EMPTY_CLASS(Recursive);
  WRAPPER_CLASS(Attributes, std::list<common::CUDASubprogramAttrs>);
  WRAPPER_CLASS(Launch_Bounds, std::list<ScalarIntConstantExpr>);
  WRAPPER_CLASS(Cluster_Dims, std::list<ScalarIntConstantExpr>);
  std::variant<DeclarationTypeSpec, Elemental, Impure, Module, Non_Recursive,
      Pure, Recursive, Attributes, Launch_Bounds, Cluster_Dims>
      u;
};

// R1532 suffix ->
//         proc-language-binding-spec [RESULT ( result-name )] |
//         RESULT ( result-name ) [proc-language-binding-spec]
struct Suffix {
  BOILERPLATE(Suffix);
  Suffix(LanguageBindingSpec &&lbs, std::optional<Name> &&rn)
      : binding(std::move(lbs)), resultName(std::move(rn)) {}
  Suffix(Name &&rn, std::optional<LanguageBindingSpec> &&lbs)
      : binding(std::move(lbs)), resultName(std::move(rn)) {}
  std::optional<LanguageBindingSpec> binding;
  std::optional<Name> resultName;
};

// R1530 function-stmt ->
//         [prefix] FUNCTION function-name ( [dummy-arg-name-list] ) [suffix]
// R1526 prefix -> prefix-spec [prefix-spec]...
// R1531 dummy-arg-name -> name
struct FunctionStmt {
  TUPLE_CLASS_BOILERPLATE(FunctionStmt);
  std::tuple<std::list<PrefixSpec>, Name, std::list<Name>,
      std::optional<Suffix>>
      t;
};

// R1533 end-function-stmt -> END [FUNCTION [function-name]]
WRAPPER_CLASS(EndFunctionStmt, std::optional<Name>);

// R1536 dummy-arg -> dummy-arg-name | *
struct DummyArg {
  UNION_CLASS_BOILERPLATE(DummyArg);
  std::variant<Name, Star> u;
};

// R1535 subroutine-stmt ->
//         [prefix] SUBROUTINE subroutine-name [( [dummy-arg-list] )
//         [proc-language-binding-spec]]
struct SubroutineStmt {
  TUPLE_CLASS_BOILERPLATE(SubroutineStmt);
  std::tuple<std::list<PrefixSpec>, Name, std::list<DummyArg>,
      std::optional<LanguageBindingSpec>>
      t;
};

// R1537 end-subroutine-stmt -> END [SUBROUTINE [subroutine-name]]
WRAPPER_CLASS(EndSubroutineStmt, std::optional<Name>);

// R1505 interface-body ->
//         function-stmt [specification-part] end-function-stmt |
//         subroutine-stmt [specification-part] end-subroutine-stmt
struct InterfaceBody {
  UNION_CLASS_BOILERPLATE(InterfaceBody);
  struct Function {
    TUPLE_CLASS_BOILERPLATE(Function);
    std::tuple<Statement<FunctionStmt>, common::Indirection<SpecificationPart>,
        Statement<EndFunctionStmt>>
        t;
  };
  struct Subroutine {
    TUPLE_CLASS_BOILERPLATE(Subroutine);
    std::tuple<Statement<SubroutineStmt>,
        common::Indirection<SpecificationPart>, Statement<EndSubroutineStmt>>
        t;
  };
  std::variant<Function, Subroutine> u;
};

// R1506 procedure-stmt -> [MODULE] PROCEDURE [::] specific-procedure-list
struct ProcedureStmt {
  ENUM_CLASS(Kind, ModuleProcedure, Procedure)
  TUPLE_CLASS_BOILERPLATE(ProcedureStmt);
  std::tuple<Kind, std::list<Name>> t;
};

// R1502 interface-specification -> interface-body | procedure-stmt
struct InterfaceSpecification {
  UNION_CLASS_BOILERPLATE(InterfaceSpecification);
  std::variant<InterfaceBody, Statement<ProcedureStmt>> u;
};

// R1504 end-interface-stmt -> END INTERFACE [generic-spec]
WRAPPER_CLASS(EndInterfaceStmt, std::optional<GenericSpec>);

// R1501 interface-block ->
//         interface-stmt [interface-specification]... end-interface-stmt
struct InterfaceBlock {
  TUPLE_CLASS_BOILERPLATE(InterfaceBlock);
  std::tuple<Statement<InterfaceStmt>, std::list<InterfaceSpecification>,
      Statement<EndInterfaceStmt>>
      t;
};

// R1511 external-stmt -> EXTERNAL [::] external-name-list
WRAPPER_CLASS(ExternalStmt, std::list<Name>);

// R1519 intrinsic-stmt -> INTRINSIC [::] intrinsic-procedure-name-list
WRAPPER_CLASS(IntrinsicStmt, std::list<Name>);

// R1522 procedure-designator ->
//         procedure-name | proc-component-ref | data-ref % binding-name
struct ProcedureDesignator {
  UNION_CLASS_BOILERPLATE(ProcedureDesignator);
  std::variant<Name, ProcComponentRef> u;
};

// R1525 alt-return-spec -> * label
WRAPPER_CLASS(AltReturnSpec, Label);

// R1524 actual-arg ->
//         expr | variable | procedure-name | proc-component-ref |
//         alt-return-spec
struct ActualArg {
  WRAPPER_CLASS(PercentRef, Expr); // %REF(x) extension
  WRAPPER_CLASS(PercentVal, Expr); // %VAL(x) extension
  UNION_CLASS_BOILERPLATE(ActualArg);
  ActualArg(Expr &&x) : u{common::Indirection<Expr>(std::move(x))} {}
  std::variant<common::Indirection<Expr>, AltReturnSpec, PercentRef, PercentVal>
      u;
};

// R1523 actual-arg-spec -> [keyword =] actual-arg
struct ActualArgSpec {
  TUPLE_CLASS_BOILERPLATE(ActualArgSpec);
  std::tuple<std::optional<Keyword>, ActualArg> t;
};

// R1520 function-reference -> procedure-designator
//         ( [actual-arg-spec-list] )
struct Call {
  TUPLE_CLASS_BOILERPLATE(Call);
  std::tuple<ProcedureDesignator, std::list<ActualArgSpec>> t;
};

struct FunctionReference {
  WRAPPER_CLASS_BOILERPLATE(FunctionReference, Call);
  CharBlock source;
  Designator ConvertToArrayElementRef();
  StructureConstructor ConvertToStructureConstructor(
      const semantics::DerivedTypeSpec &);
};

// R1521 call-stmt -> CALL procedure-designator [ chevrons ]
//         [( [actual-arg-spec-list] )]
// (CUDA) chevrons -> <<< * | scalar-expr, scalar-expr [,
//          scalar-int-expr [, scalar-int-expr ] ] >>>
struct CallStmt {
  BOILERPLATE(CallStmt);
  WRAPPER_CLASS(StarOrExpr, std::optional<ScalarExpr>);
  struct Chevrons {
    TUPLE_CLASS_BOILERPLATE(Chevrons);
    std::tuple<StarOrExpr, ScalarExpr, std::optional<ScalarIntExpr>,
        std::optional<ScalarIntExpr>>
        t;
  };
  explicit CallStmt(ProcedureDesignator &&pd, std::optional<Chevrons> &&ch,
      std::list<ActualArgSpec> &&args)
      : call{std::move(pd), std::move(args)}, chevrons{std::move(ch)} {}
  Call call;
  std::optional<Chevrons> chevrons;
  CharBlock source;
  mutable common::ForwardOwningPointer<evaluate::ProcedureRef>
      typedCall; // filled by semantics
};

// R1529 function-subprogram ->
//         function-stmt [specification-part] [execution-part]
//         [internal-subprogram-part] end-function-stmt
struct FunctionSubprogram {
  TUPLE_CLASS_BOILERPLATE(FunctionSubprogram);
  std::tuple<Statement<FunctionStmt>, SpecificationPart, ExecutionPart,
      std::optional<InternalSubprogramPart>, Statement<EndFunctionStmt>>
      t;
};

// R1534 subroutine-subprogram ->
//         subroutine-stmt [specification-part] [execution-part]
//         [internal-subprogram-part] end-subroutine-stmt
struct SubroutineSubprogram {
  TUPLE_CLASS_BOILERPLATE(SubroutineSubprogram);
  std::tuple<Statement<SubroutineStmt>, SpecificationPart, ExecutionPart,
      std::optional<InternalSubprogramPart>, Statement<EndSubroutineStmt>>
      t;
};

// R1539 mp-subprogram-stmt -> MODULE PROCEDURE procedure-name
WRAPPER_CLASS(MpSubprogramStmt, Name);

// R1540 end-mp-subprogram-stmt -> END [PROCEDURE [procedure-name]]
WRAPPER_CLASS(EndMpSubprogramStmt, std::optional<Name>);

// R1538 separate-module-subprogram ->
//         mp-subprogram-stmt [specification-part] [execution-part]
//         [internal-subprogram-part] end-mp-subprogram-stmt
struct SeparateModuleSubprogram {
  TUPLE_CLASS_BOILERPLATE(SeparateModuleSubprogram);
  std::tuple<Statement<MpSubprogramStmt>, SpecificationPart, ExecutionPart,
      std::optional<InternalSubprogramPart>, Statement<EndMpSubprogramStmt>>
      t;
};

// R1541 entry-stmt -> ENTRY entry-name [( [dummy-arg-list] ) [suffix]]
struct EntryStmt {
  TUPLE_CLASS_BOILERPLATE(EntryStmt);
  std::tuple<Name, std::list<DummyArg>, std::optional<Suffix>> t;
};

// R1542 return-stmt -> RETURN [scalar-int-expr]
WRAPPER_CLASS(ReturnStmt, std::optional<ScalarIntExpr>);

// R1544 stmt-function-stmt ->
//         function-name ( [dummy-arg-name-list] ) = scalar-expr
struct StmtFunctionStmt {
  TUPLE_CLASS_BOILERPLATE(StmtFunctionStmt);
  std::tuple<Name, std::list<Name>, Scalar<Expr>> t;
  Statement<ActionStmt> ConvertToAssignment();
};

// Compiler directives
// !DIR$ IGNORE_TKR [ [(tkrdmac...)] name ]...
// !DIR$ LOOP COUNT (n1[, n2]...)
// !DIR$ name[=value] [, name[=value]]...    = can be :
// !DIR$ UNROLL [N]
// !DIR$ UNROLL_AND_JAM [N]
// !DIR$ NOVECTOR
// !DIR$ NOUNROLL
// !DIR$ NOUNROLL_AND_JAM
// !DIR$ <anything else>
struct CompilerDirective {
  UNION_CLASS_BOILERPLATE(CompilerDirective);
  struct IgnoreTKR {
    TUPLE_CLASS_BOILERPLATE(IgnoreTKR);
    std::tuple<std::optional<std::list<const char *>>, Name> t;
  };
  struct LoopCount {
    WRAPPER_CLASS_BOILERPLATE(LoopCount, std::list<std::uint64_t>);
  };
  struct AssumeAligned {
    TUPLE_CLASS_BOILERPLATE(AssumeAligned);
    std::tuple<common::Indirection<Designator>, uint64_t> t;
  };
  EMPTY_CLASS(VectorAlways);
  struct NameValue {
    TUPLE_CLASS_BOILERPLATE(NameValue);
    std::tuple<Name, std::optional<std::uint64_t>> t;
  };
  struct Unroll {
    WRAPPER_CLASS_BOILERPLATE(Unroll, std::optional<std::uint64_t>);
  };
  struct UnrollAndJam {
    WRAPPER_CLASS_BOILERPLATE(UnrollAndJam, std::optional<std::uint64_t>);
  };
  EMPTY_CLASS(NoVector);
  EMPTY_CLASS(NoUnroll);
  EMPTY_CLASS(NoUnrollAndJam);
  EMPTY_CLASS(Unrecognized);
  CharBlock source;
  std::variant<std::list<IgnoreTKR>, LoopCount, std::list<AssumeAligned>,
      VectorAlways, std::list<NameValue>, Unroll, UnrollAndJam, Unrecognized,
      NoVector, NoUnroll, NoUnrollAndJam>
      u;
};

// (CUDA) ATTRIBUTE(attribute) [::] name-list
struct CUDAAttributesStmt {
  TUPLE_CLASS_BOILERPLATE(CUDAAttributesStmt);
  std::tuple<common::CUDADataAttr, std::list<Name>> t;
};

// Legacy extensions
struct BasedPointer {
  TUPLE_CLASS_BOILERPLATE(BasedPointer);
  std::tuple<ObjectName, ObjectName, std::optional<ArraySpec>> t;
};
WRAPPER_CLASS(BasedPointerStmt, std::list<BasedPointer>);

struct Union;
struct StructureDef;

struct StructureField {
  UNION_CLASS_BOILERPLATE(StructureField);
  std::variant<Statement<DataComponentDefStmt>,
      common::Indirection<StructureDef>, common::Indirection<Union>>
      u;
};

struct Map {
  EMPTY_CLASS(MapStmt);
  EMPTY_CLASS(EndMapStmt);
  TUPLE_CLASS_BOILERPLATE(Map);
  std::tuple<Statement<MapStmt>, std::list<StructureField>,
      Statement<EndMapStmt>>
      t;
};

struct Union {
  EMPTY_CLASS(UnionStmt);
  EMPTY_CLASS(EndUnionStmt);
  TUPLE_CLASS_BOILERPLATE(Union);
  std::tuple<Statement<UnionStmt>, std::list<Map>, Statement<EndUnionStmt>> t;
};

struct StructureStmt {
  TUPLE_CLASS_BOILERPLATE(StructureStmt);
  std::tuple<std::optional<Name>, std::list<EntityDecl>> t;
};

struct StructureDef {
  EMPTY_CLASS(EndStructureStmt);
  TUPLE_CLASS_BOILERPLATE(StructureDef);
  std::tuple<Statement<StructureStmt>, std::list<StructureField>,
      Statement<EndStructureStmt>>
      t;
};

// Old style PARAMETER statement without parentheses.
// Types are determined entirely from the right-hand sides, not the names.
WRAPPER_CLASS(OldParameterStmt, std::list<NamedConstantDef>);

// Deprecations
struct ArithmeticIfStmt {
  TUPLE_CLASS_BOILERPLATE(ArithmeticIfStmt);
  std::tuple<Expr, Label, Label, Label> t;
};

struct AssignStmt {
  TUPLE_CLASS_BOILERPLATE(AssignStmt);
  std::tuple<Label, Name> t;
};

struct AssignedGotoStmt {
  TUPLE_CLASS_BOILERPLATE(AssignedGotoStmt);
  std::tuple<Name, std::list<Label>> t;
};

WRAPPER_CLASS(PauseStmt, std::optional<StopCode>);

// Parse tree nodes for OpenMP directives and clauses

// --- Common definitions

struct OmpClause;
struct OmpDirectiveSpecification;

struct OmpDirectiveName {
  // No boilerplates: this class should be copyable, movable, etc.
  constexpr OmpDirectiveName() = default;
  constexpr OmpDirectiveName(const OmpDirectiveName &) = default;
  // Construct from an already parsed text. Use Verbatim for this because
  // Verbatim's source corresponds to an actual source location.
  // This allows "construct<OmpDirectiveName>(Verbatim("<name>"))".
  OmpDirectiveName(const Verbatim &name);
  using WrapperTrait = std::true_type;
  CharBlock source;
  llvm::omp::Directive v{llvm::omp::Directive::OMPD_unknown};
};

// 2.1 Directives or clauses may accept a list or extended-list.
//     A list item is a variable, array section or common block name (enclosed
//     in slashes). An extended list item is a list item or a procedure Name.
// variable-name | / common-block / | array-sections
struct OmpObject {
  UNION_CLASS_BOILERPLATE(OmpObject);
  std::variant<Designator, /*common block*/ Name> u;
};

WRAPPER_CLASS(OmpObjectList, std::list<OmpObject>);

// Ref: [4.5:201-207], [5.0:293-299], [5.1:325-331], [5.2:124]
//
// reduction-identifier ->
//    base-language-identifier |                    // since 4.5
//    - |                                           // since 4.5, until 5.2
//    + | * | .AND. | .OR. | .EQV. | .NEQV. |       // since 4.5
//    MIN | MAX | IAND | IOR | IEOR                 // since 4.5
struct OmpReductionIdentifier {
  UNION_CLASS_BOILERPLATE(OmpReductionIdentifier);
  std::variant<DefinedOperator, ProcedureDesignator> u;
};

// Ref: [4.5:222:6], [5.0:305:27], [5.1:337:19], [5.2:126:3-4], [6.0:240:27-28]
//
// combiner-expression ->                           // since 4.5
//    assignment-statement |
//    function-reference
struct OmpReductionCombiner {
  UNION_CLASS_BOILERPLATE(OmpReductionCombiner);
  std::variant<AssignmentStmt, FunctionReference> u;
};

inline namespace arguments {
struct OmpTypeSpecifier {
  UNION_CLASS_BOILERPLATE(OmpTypeSpecifier);
  std::variant<TypeSpec, DeclarationTypeSpec> u;
};

WRAPPER_CLASS(OmpTypeNameList, std::list<OmpTypeSpecifier>);

struct OmpLocator {
  UNION_CLASS_BOILERPLATE(OmpLocator);
  std::variant<OmpObject, FunctionReference> u;
};

WRAPPER_CLASS(OmpLocatorList, std::list<OmpLocator>);

// Ref: [5.0:326:10-16], [5.1:359:5-11], [5.2:163:2-7], [6.0:293:16-21]
//
// mapper-specifier ->
//    [mapper-identifier :] type :: var |           // since 5.0
//    DEFAULT type :: var
struct OmpMapperSpecifier {
  // Absent mapper-identifier is equivalent to DEFAULT.
  TUPLE_CLASS_BOILERPLATE(OmpMapperSpecifier);
  std::tuple<std::string, TypeSpec, Name> t;
};

// Ref: [4.5:222:1-5], [5.0:305:20-27], [5.1:337:11-19], [5.2:139:18-23],
// [6.0:260:16-20]
//
// reduction-specifier ->
//    reduction-identifier : typename-list
//        : combiner-expression                     // since 4.5, until 5.2
//    reduction-identifier : typename-list          // since 6.0
struct OmpReductionSpecifier {
  TUPLE_CLASS_BOILERPLATE(OmpReductionSpecifier);
  std::tuple<OmpReductionIdentifier, OmpTypeNameList,
      std::optional<OmpReductionCombiner>>
      t;
};

struct OmpArgument {
  CharBlock source;
  UNION_CLASS_BOILERPLATE(OmpArgument);
  std::variant<OmpLocator, // {variable, extended, locator}-list-item
      OmpMapperSpecifier, OmpReductionSpecifier>
      u;
};

struct OmpArgumentList {
  WRAPPER_CLASS_BOILERPLATE(OmpArgumentList, std::list<OmpArgument>);
  CharBlock source;
};
} // namespace arguments

inline namespace traits {
// trait-property-name ->
//    identifier | string-literal
//
// This is a bit of a problematic case. The spec says that a word in quotes,
// and the same word without quotes are equivalent. We currently parse both
// as a string, but it's likely just a temporary solution.
//
// The problem is that trait-property can be (among other things) a
// trait-property-name or a trait-property-expression. A simple identifier
// can be either, there is no reasonably simple way of telling them apart
// in the parser. There is a similar issue with extensions. Some of that
// disambiguation may need to be done in the "canonicalization" pass and
// then some of those AST nodes would be rewritten into different ones.
//
struct OmpTraitPropertyName {
  CharBlock source;
  WRAPPER_CLASS_BOILERPLATE(OmpTraitPropertyName, std::string);
};

// trait-score ->
//    SCORE(non-negative-const-integer-expression)
struct OmpTraitScore {
  CharBlock source;
  WRAPPER_CLASS_BOILERPLATE(OmpTraitScore, ScalarIntExpr);
};

// trait-property-extension ->
//    trait-property-name |
//    scalar-expr |
//    trait-property-name (trait-property-extension, ...)
//
struct OmpTraitPropertyExtension {
  CharBlock source;
  UNION_CLASS_BOILERPLATE(OmpTraitPropertyExtension);
  struct Complex { // name (prop-ext, prop-ext, ...)
    CharBlock source;
    TUPLE_CLASS_BOILERPLATE(Complex);
    std::tuple<OmpTraitPropertyName,
        std::list<common::Indirection<OmpTraitPropertyExtension>>>
        t;
  };

  std::variant<OmpTraitPropertyName, ScalarExpr, Complex> u;
};

// trait-property ->
//    trait-property-name | OmpClause |
//    trait-property-expression | trait-property-extension
// trait-property-expression ->
//    scalar-logical-expression | scalar-integer-expression
//
// The parser for a logical expression will accept an integer expression,
// and if it's not logical, it will flag an error later. The same thing
// will happen if the scalar integer expression sees a logical expresion.
// To avoid this, parse all expressions as scalar expressions.
struct OmpTraitProperty {
  CharBlock source;
  UNION_CLASS_BOILERPLATE(OmpTraitProperty);
  std::variant<OmpTraitPropertyName, common::Indirection<OmpClause>,
      ScalarExpr, // trait-property-expresion
      OmpTraitPropertyExtension>
      u;
};

// trait-selector-name ->
//    KIND |              DT       // name-list (host, nohost, +/add-def-doc)
//    ISA |               DT       // name-list (isa_name, ... /impl-defined)
//    ARCH |              DT       // name-list (arch_name, ... /impl-defined)
//    directive-name |    C        // no properties
//    SIMD |              C        // clause-list (from declare_simd)
//                                 // (at least simdlen, inbranch/notinbranch)
//    DEVICE_NUM |        T        // device-number
//    UID |               T        // unique-string-id /impl-defined
//    VENDOR |            I        // name-list (vendor-id /add-def-doc)
//    EXTENSION |         I        // name-list (ext_name /impl-defined)
//    ATOMIC_DEFAULT_MEM_ORDER I | // clause-list (value of admo)
//    REQUIRES |          I        // clause-list (from requires)
//    CONDITION           U        // logical-expr
//    <other name>        I        // treated as extension
//
// Trait-set-selectors:
//    [D]evice, [T]arget_device, [C]onstruct, [I]mplementation, [U]ser.
struct OmpTraitSelectorName {
  std::string ToString() const;
  CharBlock source;
  UNION_CLASS_BOILERPLATE(OmpTraitSelectorName);
  ENUM_CLASS(Value, Arch, Atomic_Default_Mem_Order, Condition, Device_Num,
      Extension, Isa, Kind, Requires, Simd, Uid, Vendor)
  std::variant<Value, llvm::omp::Directive, std::string> u;
};

// trait-selector ->
//    trait-selector-name |
//    trait-selector-name ([trait-score:] trait-property, ...)
struct OmpTraitSelector {
  CharBlock source;
  TUPLE_CLASS_BOILERPLATE(OmpTraitSelector);
  struct Properties {
    TUPLE_CLASS_BOILERPLATE(Properties);
    std::tuple<std::optional<OmpTraitScore>, std::list<OmpTraitProperty>> t;
  };
  std::tuple<OmpTraitSelectorName, std::optional<Properties>> t;
};

// trait-set-selector-name ->
//    CONSTRUCT | DEVICE | IMPLEMENTATION | USER |  // since 5.0
//    TARGET_DEVICE                                 // since 5.1
struct OmpTraitSetSelectorName {
  std::string ToString() const;
  CharBlock source;
  ENUM_CLASS(Value, Construct, Device, Implementation, Target_Device, User)
  WRAPPER_CLASS_BOILERPLATE(OmpTraitSetSelectorName, Value);
};

// trait-set-selector ->
//    trait-set-selector-name = {trait-selector, ...}
struct OmpTraitSetSelector {
  CharBlock source;
  TUPLE_CLASS_BOILERPLATE(OmpTraitSetSelector);
  std::tuple<OmpTraitSetSelectorName, std::list<OmpTraitSelector>> t;
};

// context-selector-specification ->
//    trait-set-selector, ...
struct OmpContextSelectorSpecification { // Modifier
  CharBlock source;
  WRAPPER_CLASS_BOILERPLATE(
      OmpContextSelectorSpecification, std::list<OmpTraitSetSelector>);
};
} // namespace traits

#define MODIFIER_BOILERPLATE(...) \
  struct Modifier { \
    using Variant = std::variant<__VA_ARGS__>; \
    UNION_CLASS_BOILERPLATE(Modifier); \
    CharBlock source; \
    Variant u; \
  }

#define MODIFIERS() std::optional<std::list<Modifier>>

inline namespace modifier {
// For uniformity, in all keyword modifiers the name of the type defined
// by ENUM_CLASS is "Value", e.g.
// struct Foo {
//   ENUM_CLASS(Value, Keyword1, Keyword2);
// };

// Ref: [4.5:72-81], [5.0:110-119], [5.1:134-143], [5.2:169-170]
//
// alignment ->
//    scalar-integer-expression                     // since 4.5
struct OmpAlignment {
  WRAPPER_CLASS_BOILERPLATE(OmpAlignment, ScalarIntExpr);
};

// Ref: [5.1:184-185], [5.2:178-179]
//
// align-modifier ->
//    ALIGN(alignment)                              // since 5.1
struct OmpAlignModifier {
  WRAPPER_CLASS_BOILERPLATE(OmpAlignModifier, ScalarIntExpr);
};

// Ref: [5.0:158-159], [5.1:184-185], [5.2:178-179]
//
// allocator-simple-modifier ->
//    allocator                                     // since 5.0
struct OmpAllocatorSimpleModifier {
  WRAPPER_CLASS_BOILERPLATE(OmpAllocatorSimpleModifier, ScalarIntExpr);
};

// Ref: [5.1:184-185], [5.2:178-179]
//
// allocator-complex-modifier ->
//    ALLOCATOR(allocator)                          // since 5.1
struct OmpAllocatorComplexModifier {
  WRAPPER_CLASS_BOILERPLATE(OmpAllocatorComplexModifier, ScalarIntExpr);
};

// Ref: [5.2:252-254]
//
// chunk-modifier ->
//    SIMD                                          // since 5.2
//
// Prior to 5.2 "chunk-modifier" was a part of "modifier" on SCHEDULE clause.
struct OmpChunkModifier {
  ENUM_CLASS(Value, Simd)
  WRAPPER_CLASS_BOILERPLATE(OmpChunkModifier, Value);
};

// Ref: [5.0:47-49], [5.1:49-51], [5.2:67-69]
//
// iterator-specifier ->
//    [iterator-type] iterator-identifier
//        = range-specification |                   // since 5.0
//    [iterator-type ::] iterator-identifier
//        = range-specification                     // since 5.2
struct OmpIteratorSpecifier {
  TUPLE_CLASS_BOILERPLATE(OmpIteratorSpecifier);
  CharBlock source;
  std::tuple<TypeDeclarationStmt, SubscriptTriplet> t;
};

// Ref: [4.5:169-170], [5.0:255-256], [5.1:288-289]
//
// dependence-type ->
//    SINK | SOURCE |                               // since 4.5
//    IN | OUT | INOUT |                            // since 4.5, until 5.1
//    MUTEXINOUTSET | DEPOBJ |                      // since 5.0, until 5.1
//    INOUTSET                                      // since 5.1, until 5.1
//
// All of these, except SINK and SOURCE became task-dependence-type in 5.2.
//
// Keeping these two as separate types, since having them all together
// creates conflicts when parsing the DEPEND clause. For DEPEND(SINK: ...),
// the SINK may be parsed as 'task-dependence-type', and the list after
// the ':' would then be parsed as OmpObjectList (instead of the iteration
// vector). This would accept the vector "i, j, k" (although interpreted
// incorrectly), while flagging a syntax error for "i+1, j, k".
struct OmpDependenceType {
  ENUM_CLASS(Value, Sink, Source);
  WRAPPER_CLASS_BOILERPLATE(OmpDependenceType, Value);
};

// Ref: [5.0:170-176], [5.1:197-205], [5.2:276-277]
//
// device-modifier ->
//    ANCESTOR | DEVICE_NUM                         // since 5.0
struct OmpDeviceModifier {
  ENUM_CLASS(Value, Ancestor, Device_Num)
  WRAPPER_CLASS_BOILERPLATE(OmpDeviceModifier, Value);
};

// Ref: [5.2:72-73,230-323], in 4.5-5.1 it's scattered over individual
// directives that allow the IF clause.
//
// directive-name-modifier ->
//    PARALLEL | TARGET | TARGET DATA |
//    TARGET ENTER DATA | TARGET EXIT DATA |
//    TARGET UPDATE | TASK | TASKLOOP |             // since 4.5
//    CANCEL[*] | SIMD |                            // since 5.0
//    TEAMS                                         // since 5.2
//
// [*] The IF clause is allowed on CANCEL in OpenMP 4.5, but only without
// the directive-name-modifier. For the sake of uniformity CANCEL can be
// considered a valid value in 4.5 as well.
using OmpDirectiveNameModifier = OmpDirectiveName;

// Ref: [5.1:205-209], [5.2:166-168]
//
// motion-modifier ->
//    PRESENT |                                     // since 5.0, until 5.0
//    mapper | iterator
// expectation ->
//    PRESENT                                       // since 5.1
//
// The PRESENT value was a part of motion-modifier in 5.1, and became a
// value of expectation in 5.2.
struct OmpExpectation {
  ENUM_CLASS(Value, Present);
  WRAPPER_CLASS_BOILERPLATE(OmpExpectation, Value);
};

// REF: [5.1:217-220], [5.2:293-294]
//
// OmpInteropRuntimeIdentifier ->                   // since 5.2
// CharLiteralConstant || ScalarIntConstantExpr
struct OmpInteropRuntimeIdentifier {
  UNION_CLASS_BOILERPLATE(OmpInteropRuntimeIdentifier);
  std::variant<CharLiteralConstant, ScalarIntConstantExpr> u;
};

// REF: [5.1:217-220], [5.2:293-294]
//
// OmpInteropPreference ->                          // since 5.2
// ([OmpRuntimeIdentifier, ...])
struct OmpInteropPreference {
  WRAPPER_CLASS_BOILERPLATE(
      OmpInteropPreference, std::list<OmpInteropRuntimeIdentifier>);
};

// REF: [5.1:217-220], [5.2:293-294]
//
// InteropType -> target || targetsync              // since 5.2
// There can be at most only two interop-type.
struct OmpInteropType {
  ENUM_CLASS(Value, Target, TargetSync)
  WRAPPER_CLASS_BOILERPLATE(OmpInteropType, Value);
};

// Ref: [5.0:47-49], [5.1:49-51], [5.2:67-69]
//
// iterator-modifier ->
//    ITERATOR(iterator-specifier [, ...])          // since 5.0
struct OmpIterator {
  WRAPPER_CLASS_BOILERPLATE(OmpIterator, std::list<OmpIteratorSpecifier>);
};

// Ref: [5.0:288-290], [5.1:321-322], [5.2:115-117]
//
// lastprivate-modifier ->
//    CONDITIONAL                                   // since 5.0
struct OmpLastprivateModifier {
  ENUM_CLASS(Value, Conditional)
  WRAPPER_CLASS_BOILERPLATE(OmpLastprivateModifier, Value);
};

// Ref: [4.5:207-210], [5.0:290-293], [5.1:323-325], [5.2:117-120]
//
// linear-modifier ->
//    REF | UVAL | VAL                              // since 4.5
struct OmpLinearModifier {
  ENUM_CLASS(Value, Ref, Uval, Val);
  WRAPPER_CLASS_BOILERPLATE(OmpLinearModifier, Value);
};

// Ref: [5.0:176-180], [5.1:205-210], [5.2:149-150]
//
// mapper ->
//    identifier                                    // since 4.5
struct OmpMapper {
  WRAPPER_CLASS_BOILERPLATE(OmpMapper, Name);
};

// Ref: [4.5:216-219], [5.0:315-324], [5.1:347-355], [5.2:150-158]
//
// map-type ->
//    ALLOC | DELETE | FROM | RELEASE | TO | TOFROM // since 4.5
struct OmpMapType {
  ENUM_CLASS(Value, Alloc, Delete, From, Release, To, Tofrom);
  WRAPPER_CLASS_BOILERPLATE(OmpMapType, Value);
};

// Ref: [4.5:216-219], [5.0:315-324], [5.1:347-355], [5.2:150-158]
//
// map-type-modifier ->
//    ALWAYS |                                      // since 4.5
//    CLOSE |                                       // since 5.0
//    PRESENT                                       // since 5.1
struct OmpMapTypeModifier {
  ENUM_CLASS(Value, Always, Close, Present, Ompx_Hold)
  WRAPPER_CLASS_BOILERPLATE(OmpMapTypeModifier, Value);
};

// Ref: [4.5:56-63], [5.0:101-109], [5.1:126-133], [5.2:252-254]
//
// modifier ->
//    MONOTONIC | NONMONOTONIC | SIMD               // since 4.5, until 5.1
// ordering-modifier ->
//    MONOTONIC | NONMONOTONIC                      // since 5.2
//
// Until 5.1, the SCHEDULE clause accepted up to two instances of "modifier".
// Since 5.2 "modifier" was replaced with "ordering-modifier" and "chunk-
// modifier".
struct OmpOrderingModifier {
  ENUM_CLASS(Value, Monotonic, Nonmonotonic, Simd)
  WRAPPER_CLASS_BOILERPLATE(OmpOrderingModifier, Value);
};

// Ref: [5.1:125-126], [5.2:233-234]
//
// order-modifier ->
//    REPRODUCIBLE | UNCONSTRAINED                  // since 5.1
struct OmpOrderModifier {
  ENUM_CLASS(Value, Reproducible, Unconstrained)
  WRAPPER_CLASS_BOILERPLATE(OmpOrderModifier, Value);
};

// Ref: [5.1:166-171], [5.2:269-270]
//
// prescriptiveness ->
//    STRICT                                        // since 5.1
struct OmpPrescriptiveness {
  ENUM_CLASS(Value, Strict)
  WRAPPER_CLASS_BOILERPLATE(OmpPrescriptiveness, Value);
};

// Ref: [5.0:300-302], [5.1:332-334], [5.2:134-137]
//
// reduction-modifier ->
//    DEFAULT | INSCAN | TASK                       // since 5.0
struct OmpReductionModifier {
  ENUM_CLASS(Value, Default, Inscan, Task);
  WRAPPER_CLASS_BOILERPLATE(OmpReductionModifier, Value);
};

// Ref: [5.2:117-120]
//
// step-complex-modifier ->
//    STEP(integer-expression)                      // since 5.2
struct OmpStepComplexModifier {
  WRAPPER_CLASS_BOILERPLATE(OmpStepComplexModifier, ScalarIntExpr);
};

// Ref: [4.5:207-210], [5.0:290-293], [5.1:323-325], [5.2:117-120]
//
// step-simple-modifier ->
//    integer-expresion                             // since 4.5
struct OmpStepSimpleModifier {
  WRAPPER_CLASS_BOILERPLATE(OmpStepSimpleModifier, ScalarIntExpr);
};

// Ref: [4.5:169-170], [5.0:254-256], [5.1:287-289], [5.2:321]
//
// task-dependence-type -> // "dependence-type" in 5.1 and before
//    IN | OUT | INOUT |                            // since 4.5
//    MUTEXINOUTSET | DEPOBJ |                      // since 5.0
//    INOUTSET                                      // since 5.2
struct OmpTaskDependenceType {
  ENUM_CLASS(Value, In, Out, Inout, Inoutset, Mutexinoutset, Depobj)
  WRAPPER_CLASS_BOILERPLATE(OmpTaskDependenceType, Value);
};

// Ref: [4.5:229-230], [5.0:324-325], [5.1:357-358], [5.2:161-162]
//
// variable-category ->
//    SCALAR |                                      // since 4.5
//    AGGREGATE | ALLOCATABLE | POINTER |           // since 5.0
//    ALL                                           // since 5.2
struct OmpVariableCategory {
  ENUM_CLASS(Value, Aggregate, All, Allocatable, Pointer, Scalar)
  WRAPPER_CLASS_BOILERPLATE(OmpVariableCategory, Value);
};

// context-selector
using OmpContextSelector = traits::OmpContextSelectorSpecification;
} // namespace modifier

// --- Clauses

using OmpDirectiveList = std::list<llvm::omp::Directive>;

// Ref: [5.2:214]
//
// absent-clause ->
//   ABSENT(directive-name[, directive-name])
struct OmpAbsentClause {
  WRAPPER_CLASS_BOILERPLATE(OmpAbsentClause, OmpDirectiveList);
};

struct OmpAdjustArgsClause {
  TUPLE_CLASS_BOILERPLATE(OmpAdjustArgsClause);
  struct OmpAdjustOp {
    ENUM_CLASS(Value, Nothing, Need_Device_Ptr)
    WRAPPER_CLASS_BOILERPLATE(OmpAdjustOp, Value);
  };
  std::tuple<OmpAdjustOp, OmpObjectList> t;
};

// Ref: [5.0:135-140], [5.1:161-166], [5.2:264-265]
//
// affinity-clause ->
//    AFFINITY([aff-modifier:] locator-list)        // since 5.0
// aff-modifier ->
//    interator-modifier                            // since 5.0
struct OmpAffinityClause {
  TUPLE_CLASS_BOILERPLATE(OmpAffinityClause);
  MODIFIER_BOILERPLATE(OmpIterator);
  std::tuple<MODIFIERS(), OmpObjectList> t;
};

// Ref: 5.2: [174]
struct OmpAlignClause {
  WRAPPER_CLASS_BOILERPLATE(OmpAlignClause, ScalarIntExpr);
};

// Ref: [4.5:72-81], [5.0:110-119], [5.1:134-143], [5.2:169-170]
//
// aligned-clause ->
//    ALIGNED(list [: alignment])                   // since 4.5
struct OmpAlignedClause {
  TUPLE_CLASS_BOILERPLATE(OmpAlignedClause);
  MODIFIER_BOILERPLATE(OmpAlignment);
  std::tuple<OmpObjectList, MODIFIERS()> t;
};

// Ref: [5.0:158-159], [5.1:184-185], [5.2:178-179]
//
// allocate-clause ->
//    ALLOCATE(
//        [allocator-simple-modifier:] list) |      // since 5.0
//    ALLOCATE([modifier...:] list)                 // since 5.1
// modifier ->
//    allocator-simple-modifier |
//    allocator-complex-modifier | align-modifier   // since 5.1
struct OmpAllocateClause {
  MODIFIER_BOILERPLATE(OmpAlignModifier, OmpAllocatorSimpleModifier,
      OmpAllocatorComplexModifier);
  TUPLE_CLASS_BOILERPLATE(OmpAllocateClause);
  std::tuple<MODIFIERS(), OmpObjectList> t;
};

struct OmpAppendArgsClause {
  struct OmpAppendOp {
    WRAPPER_CLASS_BOILERPLATE(OmpAppendOp, std::list<OmpInteropType>);
  };
  WRAPPER_CLASS_BOILERPLATE(OmpAppendArgsClause, std::list<OmpAppendOp>);
};

// Ref: [5.2:216-217 (sort of, as it's only mentioned in passing)
// AT(compilation|execution)
struct OmpAtClause {
  ENUM_CLASS(ActionTime, Compilation, Execution);
  WRAPPER_CLASS_BOILERPLATE(OmpAtClause, ActionTime);
<<<<<<< HEAD
};

// Ref: [5.0:60-63], [5.1:83-86], [5.2:210-213]
//
// atomic-default-mem-order-clause ->
//    ATOMIC_DEFAULT_MEM_ORDER(memory-order)        // since 5.0
// memory-order ->
//    SEQ_CST | ACQ_REL | RELAXED |                 // since 5.0
//    ACQUIRE | RELEASE                             // since 5.2
struct OmpAtomicDefaultMemOrderClause {
  using MemoryOrder = common::OmpMemoryOrderType;
  WRAPPER_CLASS_BOILERPLATE(OmpAtomicDefaultMemOrderClause, MemoryOrder);
};

=======
};

// Ref: [5.0:60-63], [5.1:83-86], [5.2:210-213]
//
// atomic-default-mem-order-clause ->
//    ATOMIC_DEFAULT_MEM_ORDER(memory-order)        // since 5.0
// memory-order ->
//    SEQ_CST | ACQ_REL | RELAXED |                 // since 5.0
//    ACQUIRE | RELEASE                             // since 5.2
struct OmpAtomicDefaultMemOrderClause {
  using MemoryOrder = common::OmpMemoryOrderType;
  WRAPPER_CLASS_BOILERPLATE(OmpAtomicDefaultMemOrderClause, MemoryOrder);
};

>>>>>>> eb0f1dc0
// Ref: [5.0:128-131], [5.1:151-154], [5.2:258-259]
//
// bind-clause ->
//    BIND(binding)                                 // since 5.0
// binding ->
//    TEAMS | PARALLEL | THREAD                     // since 5.0
struct OmpBindClause {
  ENUM_CLASS(Binding, Parallel, Teams, Thread)
  WRAPPER_CLASS_BOILERPLATE(OmpBindClause, Binding);
};

// Artificial clause to represent a cancellable construct.
struct OmpCancellationConstructTypeClause {
  TUPLE_CLASS_BOILERPLATE(OmpCancellationConstructTypeClause);
  std::tuple<OmpDirectiveName, std::optional<ScalarLogicalExpr>> t;
};

// Ref: [5.2:214]
//
// contains-clause ->
//   CONTAINS(directive-name[, directive-name])
struct OmpContainsClause {
  WRAPPER_CLASS_BOILERPLATE(OmpContainsClause, OmpDirectiveList);
};

// Ref: [4.5:46-50], [5.0:74-78], [5.1:92-96], [5.2:109]
//
// When used as a data-sharing clause:
// default-clause ->
//    DEFAULT(data-sharing-attribute)               // since 4.5
// data-sharing-attribute ->
//    SHARED | NONE |                               // since 4.5
//    PRIVATE | FIRSTPRIVATE                        // since 5.0
//
// When used in METADIRECTIVE:
// default-clause ->
//    DEFAULT(directive-specification)              // since 5.0, until 5.1
// See also otherwise-clause.
struct OmpDefaultClause {
  ENUM_CLASS(DataSharingAttribute, Private, Firstprivate, Shared, None)
  UNION_CLASS_BOILERPLATE(OmpDefaultClause);
  std::variant<DataSharingAttribute,
      common::Indirection<OmpDirectiveSpecification>>
      u;
};

// Ref: [4.5:103-107], [5.0:324-325], [5.1:357-358], [5.2:161-162]
//
// defaultmap-clause ->
//    DEFAULTMAP(implicit-behavior
//        [: variable-category])                    // since 5.0
// implicit-behavior ->
//    TOFROM |                                      // since 4.5
//    ALLOC | TO | FROM | FIRSTPRIVATE | NONE |
//    DEFAULT |                                     // since 5.0
//    PRESENT                                       // since 5.1
struct OmpDefaultmapClause {
  TUPLE_CLASS_BOILERPLATE(OmpDefaultmapClause);
  ENUM_CLASS(ImplicitBehavior, Alloc, To, From, Tofrom, Firstprivate, None,
      Default, Present)
  MODIFIER_BOILERPLATE(OmpVariableCategory);
  std::tuple<ImplicitBehavior, MODIFIERS()> t;
};

// Ref: [4.5:169-172], [5.0:255-259], [5.1:288-292], [5.2:91-93]
//
// iteration-offset ->
//    +|- non-negative-constant                     // since 4.5
struct OmpIterationOffset {
  TUPLE_CLASS_BOILERPLATE(OmpIterationOffset);
  std::tuple<DefinedOperator, ScalarIntConstantExpr> t;
};

// Ref: [4.5:169-172], [5.0:255-259], [5.1:288-292], [5.2:91-93]
//
// iteration ->
//    induction-variable [iteration-offset]         // since 4.5
struct OmpIteration {
  TUPLE_CLASS_BOILERPLATE(OmpIteration);
  std::tuple<Name, std::optional<OmpIterationOffset>> t;
};

// Ref: [4.5:169-172], [5.0:255-259], [5.1:288-292], [5.2:91-93]
//
// iteration-vector ->
//    [iteration...]                                // since 4.5
WRAPPER_CLASS(OmpIterationVector, std::list<OmpIteration>);

// Extract this into a separate structure (instead of having it directly in
// OmpDoacrossClause), so that the context in TYPE_CONTEXT_PARSER can be set
// separately for OmpDependClause and OmpDoacrossClause.
//
// See: depend-clause, doacross-clause
struct OmpDoacross {
  OmpDependenceType::Value GetDepType() const;

  WRAPPER_CLASS(Sink, OmpIterationVector);
  EMPTY_CLASS(Source);
  UNION_CLASS_BOILERPLATE(OmpDoacross);
  std::variant<Sink, Source> u;
};

// Ref: [4.5:169-172], [5.0:255-259], [5.1:288-292], [5.2:323-326]
//
// depend-clause ->
//    DEPEND(SOURCE) |                              // since 4.5, until 5.1
//    DEPEND(SINK: iteration-vector) |              // since 4.5, until 5.1
//    DEPEND([depend-modifier,]
//           task-dependence-type: locator-list)    // since 4.5
//
// depend-modifier -> iterator-modifier             // since 5.0
struct OmpDependClause {
  UNION_CLASS_BOILERPLATE(OmpDependClause);
  struct TaskDep {
    OmpTaskDependenceType::Value GetTaskDepType() const;
    TUPLE_CLASS_BOILERPLATE(TaskDep);
    MODIFIER_BOILERPLATE(OmpIterator, OmpTaskDependenceType);
    std::tuple<MODIFIERS(), OmpObjectList> t;
  };
  std::variant<TaskDep, OmpDoacross> u;
};

// Ref: [5.2:326-328]
//
// doacross-clause ->
//    DOACROSS(dependence-type: iteration-vector)   // since 5.2
WRAPPER_CLASS(OmpDoacrossClause, OmpDoacross);

// Ref: [5.0:254-255], [5.1:287-288], [5.2:73]
//
// destroy-clause ->
//    DESTROY |                                     // since 5.0, until 5.1
//    DESTROY(variable)                             // since 5.2
WRAPPER_CLASS(OmpDestroyClause, OmpObject);

// Ref: [5.0:135-140], [5.1:161-166], [5.2:265-266]
//
// detach-clause ->
//    DETACH(event-handle)                          // since 5.0
struct OmpDetachClause {
  WRAPPER_CLASS_BOILERPLATE(OmpDetachClause, OmpObject);
};

// Ref: [4.5:103-107], [5.0:170-176], [5.1:197-205], [5.2:276-277]
//
// device-clause ->
//    DEVICE(scalar-integer-expression) |           // since 4.5
//    DEVICE([device-modifier:]
//        scalar-integer-expression)                // since 5.0
struct OmpDeviceClause {
  TUPLE_CLASS_BOILERPLATE(OmpDeviceClause);
  MODIFIER_BOILERPLATE(OmpDeviceModifier);
  std::tuple<MODIFIERS(), ScalarIntExpr> t;
};

// Ref: [5.0:180-185], [5.1:210-216], [5.2:275]
//
// device-type-clause ->
//    DEVICE_TYPE(ANY | HOST | NOHOST)              // since 5.0
struct OmpDeviceTypeClause {
  ENUM_CLASS(DeviceTypeDescription, Any, Host, Nohost)
  WRAPPER_CLASS_BOILERPLATE(OmpDeviceTypeClause, DeviceTypeDescription);
};

// OMP 5.2 15.8.3 extended-atomic, fail-clause ->
//    FAIL(memory-order)
struct OmpFailClause {
  using MemoryOrder = common::OmpMemoryOrderType;
  WRAPPER_CLASS_BOILERPLATE(OmpFailClause, MemoryOrder);
};

// Ref: [4.5:107-109], [5.0:176-180], [5.1:205-210], [5.2:167-168]
//
// from-clause ->
//    FROM(locator-list) |
//    FROM(mapper-modifier: locator-list) |         // since 5.0
//    FROM(motion-modifier[,] ...: locator-list)    // since 5.1
//  motion-modifier ->
//    PRESENT | mapper-modifier | iterator-modifier
struct OmpFromClause {
  TUPLE_CLASS_BOILERPLATE(OmpFromClause);
  MODIFIER_BOILERPLATE(OmpExpectation, OmpIterator, OmpMapper);
  std::tuple<MODIFIERS(), OmpObjectList, /*CommaSeparated=*/bool> t;
};

// Ref: [4.5:87-91], [5.0:140-146], [5.1:166-171], [5.2:269]
//
// grainsize-clause ->
//    GRAINSIZE(grain-size) |                       // since 4.5
//    GRAINSIZE([prescriptiveness:] grain-size)     // since 5.1
struct OmpGrainsizeClause {
  TUPLE_CLASS_BOILERPLATE(OmpGrainsizeClause);
  MODIFIER_BOILERPLATE(OmpPrescriptiveness);
  std::tuple<MODIFIERS(), ScalarIntExpr> t;
};

// Ref: [5.0:234-242], [5.1:266-275], [5.2:299], [6.0:472-473]
struct OmpHintClause {
  WRAPPER_CLASS_BOILERPLATE(OmpHintClause, ScalarIntConstantExpr);
};

// Ref: [5.2: 214]
//
// holds-clause ->
//   HOLDS(expr)
struct OmpHoldsClause {
  WRAPPER_CLASS_BOILERPLATE(OmpHoldsClause, common::Indirection<Expr>);
};

<<<<<<< HEAD
// Ref: [5.2:72-73], in 4.5-5.1 it's scattered over individual directives
// that allow the IF clause.
//
// if-clause ->
//    IF([directive-name-modifier:]
//        scalar-logical-expression)                // since 4.5
struct OmpIfClause {
  TUPLE_CLASS_BOILERPLATE(OmpIfClause);
  MODIFIER_BOILERPLATE(OmpDirectiveNameModifier);
  std::tuple<MODIFIERS(), ScalarLogicalExpr> t;
};

// Ref: [5.0:170-176], [5.1:197-205], [5.2:138-139]
//
// in-reduction-clause ->
//    IN_REDUCTION(reduction-identifier: list)      // since 5.0
struct OmpInReductionClause {
  TUPLE_CLASS_BOILERPLATE(OmpInReductionClause);
  MODIFIER_BOILERPLATE(OmpReductionIdentifier);
  std::tuple<MODIFIERS(), OmpObjectList> t;
};

// declare-reduction -> DECLARE REDUCTION (reduction-identifier : type-list
//                                              : combiner) [initializer-clause]
struct OmpInitializerProc {
  TUPLE_CLASS_BOILERPLATE(OmpInitializerProc);
  std::tuple<ProcedureDesignator, std::list<ActualArgSpec>> t;
};
// Initialization for declare reduction construct
struct OmpInitializerClause {
  UNION_CLASS_BOILERPLATE(OmpInitializerClause);
  std::variant<OmpInitializerProc, AssignmentStmt> u;
};

// Ref: [4.5:199-201], [5.0:288-290], [5.1:321-322], [5.2:115-117]
//
// lastprivate-clause ->
//    LASTPRIVATE(list) |                           // since 4.5
//    LASTPRIVATE([lastprivate-modifier:] list)     // since 5.0
struct OmpLastprivateClause {
  TUPLE_CLASS_BOILERPLATE(OmpLastprivateClause);
  MODIFIER_BOILERPLATE(OmpLastprivateModifier);
  std::tuple<MODIFIERS(), OmpObjectList> t;
};

// Ref: [4.5:207-210], [5.0:290-293], [5.1:323-325], [5.2:117-120]
//
// linear-clause ->
//    LINEAR(list [: step-simple-modifier]) |       // since 4.5
//    LINEAR(linear-modifier(list)
//        [: step-simple-modifier]) |               // since 4.5, until 5.2[*]
//    LINEAR(list [: linear-modifier,
//        step-complex-modifier])                   // since 5.2
// [*] Still allowed in 5.2 when on DECLARE SIMD, but deprecated.
struct OmpLinearClause {
  TUPLE_CLASS_BOILERPLATE(OmpLinearClause);
  MODIFIER_BOILERPLATE(
      OmpLinearModifier, OmpStepSimpleModifier, OmpStepComplexModifier);
  std::tuple<OmpObjectList, MODIFIERS(), /*PostModified=*/bool> t;
};

// Ref: [4.5:216-219], [5.0:315-324], [5.1:347-355], [5.2:150-158]
//
// map-clause ->
//    MAP([modifier...:] locator-list)              // since 4.5
// modifier ->
//    map-type-modifier |                           // since 4.5
//    mapper |                                      // since 5.0
//    iterator |                                    // since 5.1
//    map-type                                      // since 4.5
struct OmpMapClause {
  TUPLE_CLASS_BOILERPLATE(OmpMapClause);
  MODIFIER_BOILERPLATE(OmpMapTypeModifier, OmpMapper, OmpIterator, OmpMapType);
  std::tuple<MODIFIERS(), OmpObjectList, /*CommaSeparated=*/bool> t;
};

// Ref: [5.0:58-60], [5.1:63-68], [5.2:194-195]
//
// match-clause ->
//    MATCH (context-selector-specification)        // since 5.0
struct OmpMatchClause {
  // The context-selector is an argument.
  WRAPPER_CLASS_BOILERPLATE(
=======
// Ref: [5.2: 209]
struct OmpIndirectClause {
  WRAPPER_CLASS_BOILERPLATE(
      OmpIndirectClause, std::optional<ScalarLogicalExpr>);
};

// Ref: [5.2:72-73], in 4.5-5.1 it's scattered over individual directives
// that allow the IF clause.
//
// if-clause ->
//    IF([directive-name-modifier:]
//        scalar-logical-expression)                // since 4.5
struct OmpIfClause {
  TUPLE_CLASS_BOILERPLATE(OmpIfClause);
  MODIFIER_BOILERPLATE(OmpDirectiveNameModifier);
  std::tuple<MODIFIERS(), ScalarLogicalExpr> t;
};

// Ref: [5.0:170-176], [5.1:197-205], [5.2:138-139]
//
// in-reduction-clause ->
//    IN_REDUCTION(reduction-identifier: list)      // since 5.0
struct OmpInReductionClause {
  TUPLE_CLASS_BOILERPLATE(OmpInReductionClause);
  MODIFIER_BOILERPLATE(OmpReductionIdentifier);
  std::tuple<MODIFIERS(), OmpObjectList> t;
};

// declare-reduction -> DECLARE REDUCTION (reduction-identifier : type-list
//                                              : combiner) [initializer-clause]
struct OmpInitializerProc {
  TUPLE_CLASS_BOILERPLATE(OmpInitializerProc);
  std::tuple<ProcedureDesignator, std::list<ActualArgSpec>> t;
};
// Initialization for declare reduction construct
struct OmpInitializerClause {
  UNION_CLASS_BOILERPLATE(OmpInitializerClause);
  std::variant<OmpInitializerProc, AssignmentStmt> u;
};

// Ref: [4.5:199-201], [5.0:288-290], [5.1:321-322], [5.2:115-117]
//
// lastprivate-clause ->
//    LASTPRIVATE(list) |                           // since 4.5
//    LASTPRIVATE([lastprivate-modifier:] list)     // since 5.0
struct OmpLastprivateClause {
  TUPLE_CLASS_BOILERPLATE(OmpLastprivateClause);
  MODIFIER_BOILERPLATE(OmpLastprivateModifier);
  std::tuple<MODIFIERS(), OmpObjectList> t;
};

// Ref: [4.5:207-210], [5.0:290-293], [5.1:323-325], [5.2:117-120]
//
// linear-clause ->
//    LINEAR(list [: step-simple-modifier]) |       // since 4.5
//    LINEAR(linear-modifier(list)
//        [: step-simple-modifier]) |               // since 4.5, until 5.2[*]
//    LINEAR(list [: linear-modifier,
//        step-complex-modifier])                   // since 5.2
// [*] Still allowed in 5.2 when on DECLARE SIMD, but deprecated.
struct OmpLinearClause {
  TUPLE_CLASS_BOILERPLATE(OmpLinearClause);
  MODIFIER_BOILERPLATE(
      OmpLinearModifier, OmpStepSimpleModifier, OmpStepComplexModifier);
  std::tuple<OmpObjectList, MODIFIERS(), /*PostModified=*/bool> t;
};

// Ref: [4.5:216-219], [5.0:315-324], [5.1:347-355], [5.2:150-158]
//
// map-clause ->
//    MAP([modifier...:] locator-list)              // since 4.5
// modifier ->
//    map-type-modifier |                           // since 4.5
//    mapper |                                      // since 5.0
//    iterator |                                    // since 5.1
//    map-type                                      // since 4.5
struct OmpMapClause {
  TUPLE_CLASS_BOILERPLATE(OmpMapClause);
  MODIFIER_BOILERPLATE(OmpMapTypeModifier, OmpMapper, OmpIterator, OmpMapType);
  std::tuple<MODIFIERS(), OmpObjectList, /*CommaSeparated=*/bool> t;
};

// Ref: [5.0:58-60], [5.1:63-68], [5.2:194-195]
//
// match-clause ->
//    MATCH (context-selector-specification)        // since 5.0
struct OmpMatchClause {
  // The context-selector is an argument.
  WRAPPER_CLASS_BOILERPLATE(
>>>>>>> eb0f1dc0
      OmpMatchClause, traits::OmpContextSelectorSpecification);
};

// Ref: [5.2:217-218]
// message-clause ->
//    MESSAGE("message-text")
struct OmpMessageClause {
  WRAPPER_CLASS_BOILERPLATE(OmpMessageClause, Expr);
};

// Ref: [5.2: 214]
//
// no_openmp_clause -> NO_OPENMP
EMPTY_CLASS(OmpNoOpenMPClause);

// Ref: [5.2: 214]
//
// no_openmp_routines_clause -> NO_OPENMP_ROUTINES
EMPTY_CLASS(OmpNoOpenMPRoutinesClause);

// Ref: [5.2: 214]
//
// no_parallelism_clause -> NO_PARALELISM
EMPTY_CLASS(OmpNoParallelismClause);

// Ref: [4.5:87-91], [5.0:140-146], [5.1:166-171], [5.2:270]
//
// num-tasks-clause ->
//    NUM_TASKS(num-tasks) |                        // since 4.5
//    NUM_TASKS([prescriptiveness:] num-tasks)      // since 5.1
struct OmpNumTasksClause {
  TUPLE_CLASS_BOILERPLATE(OmpNumTasksClause);
  MODIFIER_BOILERPLATE(OmpPrescriptiveness);
  std::tuple<MODIFIERS(), ScalarIntExpr> t;
};

// Ref: [5.0:101-109], [5.1:126-134], [5.2:233-234]
//
// order-clause ->
//    ORDER(CONCURRENT) |                           // since 5.0
//    ORDER([order-modifier:] CONCURRENT)           // since 5.1
struct OmpOrderClause {
  TUPLE_CLASS_BOILERPLATE(OmpOrderClause);
  ENUM_CLASS(Ordering, Concurrent)
  MODIFIER_BOILERPLATE(OmpOrderModifier);
  std::tuple<MODIFIERS(), Ordering> t;
};

// Ref: [5.0:56-57], [5.1:60-62], [5.2:191]
//
// otherwise-clause ->
//    DEFAULT ([directive-specification])           // since 5.0, until 5.1
// otherwise-clause ->
//    OTHERWISE ([directive-specification])]        // since 5.2
struct OmpOtherwiseClause {
  WRAPPER_CLASS_BOILERPLATE(OmpOtherwiseClause,
      std::optional<common::Indirection<OmpDirectiveSpecification>>);
<<<<<<< HEAD
};

// Ref: [4.5:46-50], [5.0:74-78], [5.1:92-96], [5.2:229-230]
//
// proc-bind-clause ->
//    PROC_BIND(affinity-policy)                    // since 4.5
// affinity-policy ->
//    CLOSE | PRIMARY | SPREAD |                    // since 4.5
//    MASTER                                        // since 4.5, until 5.2
struct OmpProcBindClause {
  ENUM_CLASS(AffinityPolicy, Close, Master, Spread, Primary)
  WRAPPER_CLASS_BOILERPLATE(OmpProcBindClause, AffinityPolicy);
};

// Ref: [4.5:201-207], [5.0:300-302], [5.1:332-334], [5.2:134-137]
//
// reduction-clause ->
//    REDUCTION(reduction-identifier: list) |       // since 4.5
//    REDUCTION([reduction-modifier,]
//        reduction-identifier: list)               // since 5.0
struct OmpReductionClause {
  TUPLE_CLASS_BOILERPLATE(OmpReductionClause);
  MODIFIER_BOILERPLATE(OmpReductionModifier, OmpReductionIdentifier);
  std::tuple<MODIFIERS(), OmpObjectList> t;
};

// Ref: [4.5:56-63], [5.0:101-109], [5.1:126-133], [5.2:252-254]
//
// schedule-clause ->
//    SCHEDULE([modifier[, modifier]:]
//        kind[, chunk-size])                       // since 4.5, until 5.1
// schedule-clause ->
//    SCHEDULE([ordering-modifier], chunk-modifier],
//        kind[, chunk_size])                       // since 5.2
struct OmpScheduleClause {
  TUPLE_CLASS_BOILERPLATE(OmpScheduleClause);
  ENUM_CLASS(Kind, Static, Dynamic, Guided, Auto, Runtime)
  MODIFIER_BOILERPLATE(OmpOrderingModifier, OmpChunkModifier);
  std::tuple<MODIFIERS(), Kind, std::optional<ScalarIntExpr>> t;
};

// REF: [5.2:217]
// severity-clause ->
//    SEVERITY(warning|fatal)
struct OmpSeverityClause {
  ENUM_CLASS(Severity, Fatal, Warning);
  WRAPPER_CLASS_BOILERPLATE(OmpSeverityClause, Severity);
};

// Ref: [5.0:232-234], [5.1:264-266], [5.2:137]
//
// task-reduction-clause ->
//    TASK_REDUCTION(reduction-identifier: list)    // since 5.0
struct OmpTaskReductionClause {
  TUPLE_CLASS_BOILERPLATE(OmpTaskReductionClause);
  MODIFIER_BOILERPLATE(OmpReductionIdentifier);
  std::tuple<MODIFIERS(), OmpObjectList> t;
};

// Ref: [4.5:107-109], [5.0:176-180], [5.1:205-210], [5.2:167-168]
//
// to-clause (in DECLARE TARGET) ->
//    TO(extended-list) |                           // until 5.1
// to-clause (in TARGET UPDATE) ->
//    TO(locator-list) |
//    TO(mapper-modifier: locator-list) |           // since 5.0
//    TO(motion-modifier[,] ...: locator-list)      // since 5.1
// motion-modifier ->
//    PRESENT | mapper-modifier | iterator-modifier
struct OmpToClause {
  TUPLE_CLASS_BOILERPLATE(OmpToClause);
  MODIFIER_BOILERPLATE(OmpExpectation, OmpIterator, OmpMapper);
  std::tuple<MODIFIERS(), OmpObjectList, /*CommaSeparated=*/bool> t;
};

// Ref: [5.0:254-255], [5.1:287-288], [5.2:321-322]
//
// In ATOMIC construct
// update-clause ->
//    UPDATE                                        // Since 4.5
//
// In DEPOBJ construct
// update-clause ->
//    UPDATE(dependence-type)                       // since 5.0, until 5.1
// update-clause ->
//    UPDATE(task-dependence-type)                  // since 5.2
struct OmpUpdateClause {
  UNION_CLASS_BOILERPLATE(OmpUpdateClause);
  // The dependence type is an argument here, not a modifier.
  std::variant<OmpDependenceType, OmpTaskDependenceType> u;
};

// Ref: [5.0:56-57], [5.1:60-62], [5.2:190-191]
//
// when-clause ->
//    WHEN (context-selector :
//        [directive-specification])                // since 5.0
struct OmpWhenClause {
  TUPLE_CLASS_BOILERPLATE(OmpWhenClause);
  MODIFIER_BOILERPLATE(OmpContextSelector);
  std::tuple<MODIFIERS(),
      std::optional<common::Indirection<OmpDirectiveSpecification>>>
      t;
};

=======
};

// Ref: [4.5:46-50], [5.0:74-78], [5.1:92-96], [5.2:229-230]
//
// proc-bind-clause ->
//    PROC_BIND(affinity-policy)                    // since 4.5
// affinity-policy ->
//    CLOSE | PRIMARY | SPREAD |                    // since 4.5
//    MASTER                                        // since 4.5, until 5.2
struct OmpProcBindClause {
  ENUM_CLASS(AffinityPolicy, Close, Master, Spread, Primary)
  WRAPPER_CLASS_BOILERPLATE(OmpProcBindClause, AffinityPolicy);
};

// Ref: [4.5:201-207], [5.0:300-302], [5.1:332-334], [5.2:134-137]
//
// reduction-clause ->
//    REDUCTION(reduction-identifier: list) |       // since 4.5
//    REDUCTION([reduction-modifier,]
//        reduction-identifier: list)               // since 5.0
struct OmpReductionClause {
  TUPLE_CLASS_BOILERPLATE(OmpReductionClause);
  MODIFIER_BOILERPLATE(OmpReductionModifier, OmpReductionIdentifier);
  std::tuple<MODIFIERS(), OmpObjectList> t;
};

// Ref: [4.5:56-63], [5.0:101-109], [5.1:126-133], [5.2:252-254]
//
// schedule-clause ->
//    SCHEDULE([modifier[, modifier]:]
//        kind[, chunk-size])                       // since 4.5, until 5.1
// schedule-clause ->
//    SCHEDULE([ordering-modifier], chunk-modifier],
//        kind[, chunk_size])                       // since 5.2
struct OmpScheduleClause {
  TUPLE_CLASS_BOILERPLATE(OmpScheduleClause);
  ENUM_CLASS(Kind, Static, Dynamic, Guided, Auto, Runtime)
  MODIFIER_BOILERPLATE(OmpOrderingModifier, OmpChunkModifier);
  std::tuple<MODIFIERS(), Kind, std::optional<ScalarIntExpr>> t;
};

// REF: [5.2:217]
// severity-clause ->
//    SEVERITY(warning|fatal)
struct OmpSeverityClause {
  ENUM_CLASS(Severity, Fatal, Warning);
  WRAPPER_CLASS_BOILERPLATE(OmpSeverityClause, Severity);
};

// Ref: [5.0:232-234], [5.1:264-266], [5.2:137]
//
// task-reduction-clause ->
//    TASK_REDUCTION(reduction-identifier: list)    // since 5.0
struct OmpTaskReductionClause {
  TUPLE_CLASS_BOILERPLATE(OmpTaskReductionClause);
  MODIFIER_BOILERPLATE(OmpReductionIdentifier);
  std::tuple<MODIFIERS(), OmpObjectList> t;
};

// Ref: [4.5:107-109], [5.0:176-180], [5.1:205-210], [5.2:167-168]
//
// to-clause (in DECLARE TARGET) ->
//    TO(extended-list) |                           // until 5.1
// to-clause (in TARGET UPDATE) ->
//    TO(locator-list) |
//    TO(mapper-modifier: locator-list) |           // since 5.0
//    TO(motion-modifier[,] ...: locator-list)      // since 5.1
// motion-modifier ->
//    PRESENT | mapper-modifier | iterator-modifier
struct OmpToClause {
  TUPLE_CLASS_BOILERPLATE(OmpToClause);
  MODIFIER_BOILERPLATE(OmpExpectation, OmpIterator, OmpMapper);
  std::tuple<MODIFIERS(), OmpObjectList, /*CommaSeparated=*/bool> t;
};

// Ref: [5.0:254-255], [5.1:287-288], [5.2:321-322]
//
// In ATOMIC construct
// update-clause ->
//    UPDATE                                        // Since 4.5
//
// In DEPOBJ construct
// update-clause ->
//    UPDATE(dependence-type)                       // since 5.0, until 5.1
// update-clause ->
//    UPDATE(task-dependence-type)                  // since 5.2
struct OmpUpdateClause {
  UNION_CLASS_BOILERPLATE(OmpUpdateClause);
  // The dependence type is an argument here, not a modifier.
  std::variant<OmpDependenceType, OmpTaskDependenceType> u;
};

// Ref: [5.0:56-57], [5.1:60-62], [5.2:190-191]
//
// when-clause ->
//    WHEN (context-selector :
//        [directive-specification])                // since 5.0
struct OmpWhenClause {
  TUPLE_CLASS_BOILERPLATE(OmpWhenClause);
  MODIFIER_BOILERPLATE(OmpContextSelector);
  std::tuple<MODIFIERS(),
      std::optional<common::Indirection<OmpDirectiveSpecification>>>
      t;
};

>>>>>>> eb0f1dc0
// REF: [5.1:217-220], [5.2:293-294]
//
// init-clause -> INIT ([interop-modifier,] [interop-type,]
//                              interop-type: interop-var)
// interop-modifier: prefer_type(preference-list)
// interop-type: target, targetsync
// interop-var: Ompobject
// There can be at most only two interop-type.
struct OmpInitClause {
  TUPLE_CLASS_BOILERPLATE(OmpInitClause);
  MODIFIER_BOILERPLATE(OmpInteropPreference, OmpInteropType);
  std::tuple<MODIFIERS(), OmpObject> t;
};

// REF: [5.1:217-220], [5.2:294]
//
// 14.1.3 use-clause -> USE (interop-var)
WRAPPER_CLASS(OmpUseClause, OmpObject);

// OpenMP Clauses
struct OmpClause {
  UNION_CLASS_BOILERPLATE(OmpClause);
  llvm::omp::Clause Id() const;

#define GEN_FLANG_CLAUSE_PARSER_CLASSES
#include "llvm/Frontend/OpenMP/OMP.inc"

  CharBlock source;

  std::variant<
#define GEN_FLANG_CLAUSE_PARSER_CLASSES_LIST
#include "llvm/Frontend/OpenMP/OMP.inc"
      >
      u;
};

struct OmpClauseList {
  WRAPPER_CLASS_BOILERPLATE(OmpClauseList, std::list<OmpClause>);
  CharBlock source;
};

// --- Directives and constructs

struct OmpDirectiveSpecification {
  ENUM_CLASS(Flags, None, DeprecatedSyntax);
  TUPLE_CLASS_BOILERPLATE(OmpDirectiveSpecification);
  llvm::omp::Directive DirId() const { //
    return std::get<OmpDirectiveName>(t).v;
  }
  const OmpArgumentList &Arguments() const;
  const OmpClauseList &Clauses() const;

  CharBlock source;
  std::tuple<OmpDirectiveName, std::optional<OmpArgumentList>,
      std::optional<OmpClauseList>, Flags>
      t;
};

struct OmpMetadirectiveDirective {
  TUPLE_CLASS_BOILERPLATE(OmpMetadirectiveDirective);
  std::tuple<OmpClauseList> t;
  CharBlock source;
};

// Ref: [5.1:89-90], [5.2:216]
//
// nothing-directive ->
//    NOTHING                                     // since 5.1
struct OmpNothingDirective {
  using EmptyTrait = std::true_type;
  COPY_AND_ASSIGN_BOILERPLATE(OmpNothingDirective);
  CharBlock source;
};

// Ref: OpenMP [5.2:216-218]
// ERROR AT(compilation|execution) SEVERITY(fatal|warning) MESSAGE("msg-str)
struct OmpErrorDirective {
  TUPLE_CLASS_BOILERPLATE(OmpErrorDirective);
  CharBlock source;
  std::tuple<Verbatim, OmpClauseList> t;
};

struct OpenMPUtilityConstruct {
  UNION_CLASS_BOILERPLATE(OpenMPUtilityConstruct);
  CharBlock source;
  std::variant<OmpErrorDirective, OmpNothingDirective> u;
};

// Ref: [5.2: 213-216]
//
// assumes-construct ->
//   ASSUMES absent-clause | contains-clause | holds-clause | no-openmp-clause |
//          no-openmp-routines-clause | no-parallelism-clause
struct OpenMPDeclarativeAssumes {
  TUPLE_CLASS_BOILERPLATE(OpenMPDeclarativeAssumes);
  std::tuple<Verbatim, OmpClauseList> t;
  CharBlock source;
};

struct OmpAssumeDirective {
  TUPLE_CLASS_BOILERPLATE(OmpAssumeDirective);
  std::tuple<Verbatim, OmpClauseList> t;
  CharBlock source;
};

struct OmpEndAssumeDirective {
  WRAPPER_CLASS_BOILERPLATE(OmpEndAssumeDirective, Verbatim);
  CharBlock source;
};

// Ref: [5.2: 213-216]
//
// assume-construct ->
//   ASSUME absent-clause | contains-clause | holds_clause | no-openmp-clause
//          no-openmp-routines-clause | no-parallelism-clause
//       block
//   [END ASSUME]
struct OpenMPAssumeConstruct {
  TUPLE_CLASS_BOILERPLATE(OpenMPAssumeConstruct);
  std::tuple<OmpAssumeDirective, Block, std::optional<OmpEndAssumeDirective>> t;
  CharBlock source;
};

// 2.7.2 SECTIONS
// 2.11.2 PARALLEL SECTIONS
struct OmpSectionsDirective {
  WRAPPER_CLASS_BOILERPLATE(OmpSectionsDirective, llvm::omp::Directive);
  CharBlock source;
};

struct OmpBeginSectionsDirective {
  TUPLE_CLASS_BOILERPLATE(OmpBeginSectionsDirective);
  std::tuple<OmpSectionsDirective, OmpClauseList> t;
  CharBlock source;
};
struct OmpEndSectionsDirective {
  TUPLE_CLASS_BOILERPLATE(OmpEndSectionsDirective);
  std::tuple<OmpSectionsDirective, OmpClauseList> t;
  CharBlock source;
};

// [!$omp section]
//    structured-block
// [!$omp section
//    structured-block]
// ...
struct OpenMPSectionConstruct {
  WRAPPER_CLASS_BOILERPLATE(OpenMPSectionConstruct, Block);
  CharBlock source;
};

// `OmpSectionBlocks` is a list of section constructs. The parser guarentees
// that the `OpenMPConstruct` here always encapsulates an
// `OpenMPSectionConstruct` and not any other OpenMP construct.
WRAPPER_CLASS(OmpSectionBlocks, std::list<OpenMPConstruct>);

struct OpenMPSectionsConstruct {
  TUPLE_CLASS_BOILERPLATE(OpenMPSectionsConstruct);
  std::tuple<OmpBeginSectionsDirective, OmpSectionBlocks,
      OmpEndSectionsDirective>
      t;
};

// OpenMP directive beginning or ending a block
struct OmpBlockDirective {
  WRAPPER_CLASS_BOILERPLATE(OmpBlockDirective, llvm::omp::Directive);
  CharBlock source;
};

struct OmpDeclareVariantDirective {
  TUPLE_CLASS_BOILERPLATE(OmpDeclareVariantDirective);
  CharBlock source;
  std::tuple<Verbatim, std::optional<Name>, Name, OmpClauseList> t;
};

// 2.10.6 declare-target -> DECLARE TARGET (extended-list) |
//                          DECLARE TARGET [declare-target-clause[ [,]
//                                          declare-target-clause]...]
struct OmpDeclareTargetWithList {
  WRAPPER_CLASS_BOILERPLATE(OmpDeclareTargetWithList, OmpObjectList);
  CharBlock source;
};

struct OmpDeclareTargetWithClause {
  WRAPPER_CLASS_BOILERPLATE(OmpDeclareTargetWithClause, OmpClauseList);
  CharBlock source;
};

struct OmpDeclareTargetSpecifier {
  UNION_CLASS_BOILERPLATE(OmpDeclareTargetSpecifier);
  std::variant<OmpDeclareTargetWithList, OmpDeclareTargetWithClause> u;
};

struct OpenMPDeclareTargetConstruct {
  TUPLE_CLASS_BOILERPLATE(OpenMPDeclareTargetConstruct);
  CharBlock source;
  std::tuple<Verbatim, OmpDeclareTargetSpecifier> t;
};

// OMP v5.2: 5.8.8
//  declare-mapper -> DECLARE MAPPER ([mapper-name :] type :: var) map-clauses
struct OpenMPDeclareMapperConstruct {
  TUPLE_CLASS_BOILERPLATE(OpenMPDeclareMapperConstruct);
  CharBlock source;
  std::tuple<Verbatim, OmpMapperSpecifier, OmpClauseList> t;
};

// ref: 5.2: Section 5.5.11 139-141
// 2.16 declare-reduction -> DECLARE REDUCTION (reduction-identifier : type-list
//                                              : combiner) [initializer-clause]
struct OpenMPDeclareReductionConstruct {
  TUPLE_CLASS_BOILERPLATE(OpenMPDeclareReductionConstruct);
  CharBlock source;
  std::tuple<Verbatim, common::Indirection<OmpReductionSpecifier>,
      std::optional<OmpClauseList>>
      t;
};

// 2.8.2 declare-simd -> DECLARE SIMD [(proc-name)] [declare-simd-clause[ [,]
//                                                   declare-simd-clause]...]
struct OpenMPDeclareSimdConstruct {
  TUPLE_CLASS_BOILERPLATE(OpenMPDeclareSimdConstruct);
  CharBlock source;
  std::tuple<Verbatim, std::optional<Name>, OmpClauseList> t;
};

// 2.4 requires -> REQUIRES requires-clause[ [ [,] requires-clause]...]
struct OpenMPRequiresConstruct {
  TUPLE_CLASS_BOILERPLATE(OpenMPRequiresConstruct);
  CharBlock source;
  std::tuple<Verbatim, OmpClauseList> t;
};

// 2.15.2 threadprivate -> THREADPRIVATE (variable-name-list)
struct OpenMPThreadprivate {
  TUPLE_CLASS_BOILERPLATE(OpenMPThreadprivate);
  CharBlock source;
  std::tuple<Verbatim, OmpObjectList> t;
};

// 2.11.3 allocate -> ALLOCATE (variable-name-list) [clause]
struct OpenMPDeclarativeAllocate {
  TUPLE_CLASS_BOILERPLATE(OpenMPDeclarativeAllocate);
  CharBlock source;
  std::tuple<Verbatim, OmpObjectList, OmpClauseList> t;
};

struct OpenMPDeclarativeConstruct {
  UNION_CLASS_BOILERPLATE(OpenMPDeclarativeConstruct);
  CharBlock source;
  std::variant<OpenMPDeclarativeAllocate, OpenMPDeclarativeAssumes,
      OpenMPDeclareMapperConstruct, OpenMPDeclareReductionConstruct,
      OpenMPDeclareSimdConstruct, OpenMPDeclareTargetConstruct,
      OmpDeclareVariantDirective, OpenMPThreadprivate, OpenMPRequiresConstruct,
      OpenMPUtilityConstruct, OmpMetadirectiveDirective>
      u;
};

// 2.13.2 CRITICAL [Name] <block> END CRITICAL [Name]
struct OmpCriticalDirective {
  TUPLE_CLASS_BOILERPLATE(OmpCriticalDirective);
  CharBlock source;
  std::tuple<Verbatim, std::optional<Name>, OmpClauseList> t;
};
struct OmpEndCriticalDirective {
  TUPLE_CLASS_BOILERPLATE(OmpEndCriticalDirective);
  CharBlock source;
  std::tuple<Verbatim, std::optional<Name>> t;
};
struct OpenMPCriticalConstruct {
  TUPLE_CLASS_BOILERPLATE(OpenMPCriticalConstruct);
  std::tuple<OmpCriticalDirective, Block, OmpEndCriticalDirective> t;
};

// 2.11.3 allocate -> ALLOCATE [(variable-name-list)] [clause]
//        [ALLOCATE (variable-name-list) [clause] [...]]
//        allocate-statement
//        clause -> allocator-clause
struct OpenMPExecutableAllocate {
  TUPLE_CLASS_BOILERPLATE(OpenMPExecutableAllocate);
  CharBlock source;
  std::tuple<Verbatim, std::optional<OmpObjectList>, OmpClauseList,
      std::optional<std::list<OpenMPDeclarativeAllocate>>,
      Statement<AllocateStmt>>
      t;
};

EMPTY_CLASS(OmpEndAllocators);

// 6.7 Allocators construct [OpenMP 5.2]
//     allocators-construct -> ALLOCATORS [allocate-clause [,]]
//                                allocate-stmt
//                             [omp-end-allocators-construct]
struct OpenMPAllocatorsConstruct {
  TUPLE_CLASS_BOILERPLATE(OpenMPAllocatorsConstruct);
  CharBlock source;
  std::tuple<Verbatim, OmpClauseList, Statement<AllocateStmt>,
      std::optional<OmpEndAllocators>>
      t;
};

// 2.17.7 Atomic construct/2.17.8 Flush construct [OpenMP 5.0]
//        memory-order-clause -> acq_rel
//                               acquire
//                               release
//                               relaxed
//                               seq_cst
struct OmpMemoryOrderClause {
  WRAPPER_CLASS_BOILERPLATE(OmpMemoryOrderClause, OmpClause);
  CharBlock source;
};

<<<<<<< HEAD
// 2.17.7 Atomic construct
//        atomic-clause -> memory-order-clause | HINT(hint-expression) |
//        FAIL(memory-order)
struct OmpAtomicClause {
  UNION_CLASS_BOILERPLATE(OmpAtomicClause);
  CharBlock source;
  std::variant<OmpMemoryOrderClause, OmpFailClause, OmpHintClause> u;
};

// atomic-clause-list -> [atomic-clause, [atomic-clause], ...]
struct OmpAtomicClauseList {
  WRAPPER_CLASS_BOILERPLATE(OmpAtomicClauseList, std::list<OmpAtomicClause>);
  CharBlock source;
};

// END ATOMIC
EMPTY_CLASS(OmpEndAtomic);

// ATOMIC READ
struct OmpAtomicRead {
  TUPLE_CLASS_BOILERPLATE(OmpAtomicRead);
=======
struct OpenMPAtomicConstruct {
  llvm::omp::Clause GetKind() const;
  bool IsCapture() const;
  bool IsCompare() const;
  TUPLE_CLASS_BOILERPLATE(OpenMPAtomicConstruct);
>>>>>>> eb0f1dc0
  CharBlock source;
  std::tuple<OmpDirectiveSpecification, Block,
      std::optional<OmpDirectiveSpecification>>
      t;

  // Information filled out during semantic checks to avoid duplication
  // of analyses.
  struct Analysis {
    static constexpr int None = 0;
    static constexpr int Read = 1;
    static constexpr int Write = 2;
    static constexpr int Update = Read | Write;
    static constexpr int Action = 3; // Bitmask for None, Read, Write, Update
    static constexpr int IfTrue = 4;
    static constexpr int IfFalse = 8;
    static constexpr int Condition = 12; // Bitmask for IfTrue, IfFalse

    struct Op {
      int what;
      AssignmentStmt::TypedAssignment assign;
    };
    TypedExpr atom, cond;
    Op op0, op1;
  };

  mutable Analysis analysis;
};

// OpenMP directives that associate with loop(s)
struct OmpLoopDirective {
  WRAPPER_CLASS_BOILERPLATE(OmpLoopDirective, llvm::omp::Directive);
  CharBlock source;
};

<<<<<<< HEAD
struct OmpAtomicCompareIfStmt {
  UNION_CLASS_BOILERPLATE(OmpAtomicCompareIfStmt);
  std::variant<common::Indirection<IfStmt>, common::Indirection<IfConstruct>> u;
};

// ATOMIC COMPARE (OpenMP 5.1, OPenMP 5.2 spec: 15.8.4)
struct OmpAtomicCompare {
  TUPLE_CLASS_BOILERPLATE(OmpAtomicCompare);
  CharBlock source;
  std::tuple<OmpAtomicClauseList, Verbatim, OmpAtomicClauseList,
      OmpAtomicCompareIfStmt, std::optional<OmpEndAtomic>>
      t;
};

// ATOMIC
struct OmpAtomic {
  TUPLE_CLASS_BOILERPLATE(OmpAtomic);
=======
// 2.14.2 cancellation-point -> CANCELLATION POINT construct-type-clause
struct OpenMPCancellationPointConstruct {
  WRAPPER_CLASS_BOILERPLATE(
      OpenMPCancellationPointConstruct, OmpDirectiveSpecification);
>>>>>>> eb0f1dc0
  CharBlock source;
};

<<<<<<< HEAD
// 2.17.7 atomic ->
//        ATOMIC [atomic-clause-list] atomic-construct [atomic-clause-list] |
//        ATOMIC [atomic-clause-list]
//        atomic-construct -> READ | WRITE | UPDATE | CAPTURE | COMPARE
struct OpenMPAtomicConstruct {
  UNION_CLASS_BOILERPLATE(OpenMPAtomicConstruct);
  std::variant<OmpAtomicRead, OmpAtomicWrite, OmpAtomicCapture, OmpAtomicUpdate,
      OmpAtomicCompare, OmpAtomic>
      u;
};

// OpenMP directives that associate with loop(s)
struct OmpLoopDirective {
  WRAPPER_CLASS_BOILERPLATE(OmpLoopDirective, llvm::omp::Directive);
  CharBlock source;
};

// 2.14.2 cancellation-point -> CANCELLATION POINT construct-type-clause
struct OpenMPCancellationPointConstruct {
  WRAPPER_CLASS_BOILERPLATE(
      OpenMPCancellationPointConstruct, OmpDirectiveSpecification);
  CharBlock source;
};

// 2.14.1 cancel -> CANCEL construct-type-clause [ [,] if-clause]
struct OpenMPCancelConstruct {
  WRAPPER_CLASS_BOILERPLATE(OpenMPCancelConstruct, OmpDirectiveSpecification);
  CharBlock source;
};

// Ref: [5.0:254-255], [5.1:287-288], [5.2:322-323]
//
// depobj-construct -> DEPOBJ(depend-object) depobj-clause  // since 5.0
// depobj-clause -> depend-clause |                         // until 5.2
//                  destroy-clause |
//                  update-clause
struct OpenMPDepobjConstruct {
  WRAPPER_CLASS_BOILERPLATE(OpenMPDepobjConstruct, OmpDirectiveSpecification);
  CharBlock source;
};

// Ref: [5.2: 200-201]
//
// dispatch-construct -> DISPATCH dispatch-clause
// dispatch-clause -> depend-clause |
//                    device-clause |
//                    is_device_ptr-clause |
//                    nocontext-clause |
//                    novariants-clause |
//                    nowait-clause
struct OmpDispatchDirective {
  TUPLE_CLASS_BOILERPLATE(OmpDispatchDirective);
  CharBlock source;
  std::tuple<Verbatim, OmpClauseList> t;
};

EMPTY_CLASS(OmpEndDispatchDirective);

struct OpenMPDispatchConstruct {
  TUPLE_CLASS_BOILERPLATE(OpenMPDispatchConstruct);
  CharBlock source;
  std::tuple<OmpDispatchDirective, Block,
      std::optional<OmpEndDispatchDirective>>
      t;
};

// [4.5:162-165], [5.0:242-246], [5.1:275-279], [5.2:315-316], [6.0:498-500]
//
// flush-construct ->
//    FLUSH [(list)]                                // since 4.5, until 4.5
// flush-construct ->
//    FLUSH [memory-order-clause] [(list)]          // since 5.0, until 5.1
// flush-construct ->
//    FLUSH [(list)] [clause-list]                  // since 5.2
//
// memory-order-clause ->                           // since 5.0, until 5.1
//    ACQ_REL | RELEASE | ACQUIRE |                 // since 5.0
//    SEQ_CST                                       // since 5.1
struct OpenMPFlushConstruct {
  WRAPPER_CLASS_BOILERPLATE(OpenMPFlushConstruct, OmpDirectiveSpecification);
  CharBlock source;
};

=======
// 2.14.1 cancel -> CANCEL construct-type-clause [ [,] if-clause]
struct OpenMPCancelConstruct {
  WRAPPER_CLASS_BOILERPLATE(OpenMPCancelConstruct, OmpDirectiveSpecification);
  CharBlock source;
};

// Ref: [5.0:254-255], [5.1:287-288], [5.2:322-323]
//
// depobj-construct -> DEPOBJ(depend-object) depobj-clause  // since 5.0
// depobj-clause -> depend-clause |                         // until 5.2
//                  destroy-clause |
//                  update-clause
struct OpenMPDepobjConstruct {
  WRAPPER_CLASS_BOILERPLATE(OpenMPDepobjConstruct, OmpDirectiveSpecification);
  CharBlock source;
};

// Ref: [5.2: 200-201]
//
// dispatch-construct -> DISPATCH dispatch-clause
// dispatch-clause -> depend-clause |
//                    device-clause |
//                    is_device_ptr-clause |
//                    nocontext-clause |
//                    novariants-clause |
//                    nowait-clause
struct OmpDispatchDirective {
  TUPLE_CLASS_BOILERPLATE(OmpDispatchDirective);
  CharBlock source;
  std::tuple<Verbatim, OmpClauseList> t;
};

EMPTY_CLASS(OmpEndDispatchDirective);

struct OpenMPDispatchConstruct {
  TUPLE_CLASS_BOILERPLATE(OpenMPDispatchConstruct);
  CharBlock source;
  std::tuple<OmpDispatchDirective, Block,
      std::optional<OmpEndDispatchDirective>>
      t;
};

// [4.5:162-165], [5.0:242-246], [5.1:275-279], [5.2:315-316], [6.0:498-500]
//
// flush-construct ->
//    FLUSH [(list)]                                // since 4.5, until 4.5
// flush-construct ->
//    FLUSH [memory-order-clause] [(list)]          // since 5.0, until 5.1
// flush-construct ->
//    FLUSH [(list)] [clause-list]                  // since 5.2
//
// memory-order-clause ->                           // since 5.0, until 5.1
//    ACQ_REL | RELEASE | ACQUIRE |                 // since 5.0
//    SEQ_CST                                       // since 5.1
struct OpenMPFlushConstruct {
  WRAPPER_CLASS_BOILERPLATE(OpenMPFlushConstruct, OmpDirectiveSpecification);
  CharBlock source;
};

>>>>>>> eb0f1dc0
// Ref: [5.1:217-220], [5.2:291-292]
//
// interop -> INTEROP clause[ [ [,] clause]...]
struct OpenMPInteropConstruct {
  WRAPPER_CLASS_BOILERPLATE(OpenMPInteropConstruct, OmpDirectiveSpecification);
  CharBlock source;
};

struct OpenMPSimpleStandaloneConstruct {
  WRAPPER_CLASS_BOILERPLATE(
      OpenMPSimpleStandaloneConstruct, OmpDirectiveSpecification);
  CharBlock source;
};

struct OpenMPStandaloneConstruct {
  UNION_CLASS_BOILERPLATE(OpenMPStandaloneConstruct);
  CharBlock source;
  std::variant<OpenMPSimpleStandaloneConstruct, OpenMPFlushConstruct,
      OpenMPCancelConstruct, OpenMPCancellationPointConstruct,
      OpenMPDepobjConstruct, OmpMetadirectiveDirective, OpenMPInteropConstruct>
      u;
};

struct OmpBeginLoopDirective {
  TUPLE_CLASS_BOILERPLATE(OmpBeginLoopDirective);
  std::tuple<OmpLoopDirective, OmpClauseList> t;
  CharBlock source;
};

struct OmpEndLoopDirective {
  TUPLE_CLASS_BOILERPLATE(OmpEndLoopDirective);
  std::tuple<OmpLoopDirective, OmpClauseList> t;
  CharBlock source;
};

struct OmpBeginBlockDirective {
  TUPLE_CLASS_BOILERPLATE(OmpBeginBlockDirective);
  std::tuple<OmpBlockDirective, OmpClauseList> t;
  CharBlock source;
};

struct OmpEndBlockDirective {
  TUPLE_CLASS_BOILERPLATE(OmpEndBlockDirective);
  std::tuple<OmpBlockDirective, OmpClauseList> t;
  CharBlock source;
};

struct OpenMPBlockConstruct {
  TUPLE_CLASS_BOILERPLATE(OpenMPBlockConstruct);
  std::tuple<OmpBeginBlockDirective, Block, OmpEndBlockDirective> t;
};

// OpenMP directives enclosing do loop
struct OpenMPLoopConstruct {
  TUPLE_CLASS_BOILERPLATE(OpenMPLoopConstruct);
  OpenMPLoopConstruct(OmpBeginLoopDirective &&a)
      : t({std::move(a), std::nullopt, std::nullopt}) {}
  std::tuple<OmpBeginLoopDirective, std::optional<DoConstruct>,
      std::optional<OmpEndLoopDirective>>
      t;
};

struct OpenMPConstruct {
  UNION_CLASS_BOILERPLATE(OpenMPConstruct);
  std::variant<OpenMPStandaloneConstruct, OpenMPSectionsConstruct,
      OpenMPSectionConstruct, OpenMPLoopConstruct, OpenMPBlockConstruct,
      OpenMPAtomicConstruct, OpenMPDeclarativeAllocate, OpenMPDispatchConstruct,
      OpenMPUtilityConstruct, OpenMPExecutableAllocate,
      OpenMPAllocatorsConstruct, OpenMPAssumeConstruct, OpenMPCriticalConstruct>
      u;
};

// Parse tree nodes for OpenACC 3.3 directives and clauses

struct AccObject {
  UNION_CLASS_BOILERPLATE(AccObject);
  std::variant<Designator, /*common block*/ Name> u;
};

WRAPPER_CLASS(AccObjectList, std::list<AccObject>);

// OpenACC directive beginning or ending a block
struct AccBlockDirective {
  WRAPPER_CLASS_BOILERPLATE(AccBlockDirective, llvm::acc::Directive);
  CharBlock source;
};

struct AccLoopDirective {
  WRAPPER_CLASS_BOILERPLATE(AccLoopDirective, llvm::acc::Directive);
  CharBlock source;
};

struct AccStandaloneDirective {
  WRAPPER_CLASS_BOILERPLATE(AccStandaloneDirective, llvm::acc::Directive);
  CharBlock source;
};

// 2.11 Combined constructs
struct AccCombinedDirective {
  WRAPPER_CLASS_BOILERPLATE(AccCombinedDirective, llvm::acc::Directive);
  CharBlock source;
};

struct AccDeclarativeDirective {
  WRAPPER_CLASS_BOILERPLATE(AccDeclarativeDirective, llvm::acc::Directive);
  CharBlock source;
};

// OpenACC Clauses
struct AccBindClause {
  UNION_CLASS_BOILERPLATE(AccBindClause);
  std::variant<Name, ScalarDefaultCharExpr> u;
  CharBlock source;
};

struct AccDefaultClause {
  WRAPPER_CLASS_BOILERPLATE(AccDefaultClause, llvm::acc::DefaultValue);
  CharBlock source;
};

struct AccDataModifier {
  ENUM_CLASS(Modifier, ReadOnly, Zero)
  WRAPPER_CLASS_BOILERPLATE(AccDataModifier, Modifier);
  CharBlock source;
};

struct AccObjectListWithModifier {
  TUPLE_CLASS_BOILERPLATE(AccObjectListWithModifier);
  std::tuple<std::optional<AccDataModifier>, AccObjectList> t;
};

struct AccObjectListWithReduction {
  TUPLE_CLASS_BOILERPLATE(AccObjectListWithReduction);
  std::tuple<ReductionOperator, AccObjectList> t;
};

struct AccWaitArgument {
  TUPLE_CLASS_BOILERPLATE(AccWaitArgument);
  std::tuple<std::optional<ScalarIntExpr>, std::list<ScalarIntExpr>> t;
};

struct AccDeviceTypeExpr {
  WRAPPER_CLASS_BOILERPLATE(
      AccDeviceTypeExpr, Fortran::common::OpenACCDeviceType);
  CharBlock source;
};

struct AccDeviceTypeExprList {
  WRAPPER_CLASS_BOILERPLATE(
      AccDeviceTypeExprList, std::list<AccDeviceTypeExpr>);
};

struct AccTileExpr {
  TUPLE_CLASS_BOILERPLATE(AccTileExpr);
  CharBlock source;
  std::tuple<std::optional<ScalarIntConstantExpr>> t; // if null then *
};

struct AccTileExprList {
  WRAPPER_CLASS_BOILERPLATE(AccTileExprList, std::list<AccTileExpr>);
};

struct AccSizeExpr {
  WRAPPER_CLASS_BOILERPLATE(AccSizeExpr, std::optional<ScalarIntExpr>);
};

struct AccSizeExprList {
  WRAPPER_CLASS_BOILERPLATE(AccSizeExprList, std::list<AccSizeExpr>);
};

struct AccSelfClause {
  UNION_CLASS_BOILERPLATE(AccSelfClause);
  std::variant<std::optional<ScalarLogicalExpr>, AccObjectList> u;
  CharBlock source;
};

// num, dim, static
struct AccGangArg {
  UNION_CLASS_BOILERPLATE(AccGangArg);
  WRAPPER_CLASS(Num, ScalarIntExpr);
  WRAPPER_CLASS(Dim, ScalarIntExpr);
  WRAPPER_CLASS(Static, AccSizeExpr);
  std::variant<Num, Dim, Static> u;
  CharBlock source;
};

struct AccGangArgList {
  WRAPPER_CLASS_BOILERPLATE(AccGangArgList, std::list<AccGangArg>);
};

struct AccCollapseArg {
  TUPLE_CLASS_BOILERPLATE(AccCollapseArg);
  std::tuple<bool, ScalarIntConstantExpr> t;
};

struct AccClause {
  UNION_CLASS_BOILERPLATE(AccClause);

#define GEN_FLANG_CLAUSE_PARSER_CLASSES
#include "llvm/Frontend/OpenACC/ACC.inc"

  CharBlock source;

  std::variant<
#define GEN_FLANG_CLAUSE_PARSER_CLASSES_LIST
#include "llvm/Frontend/OpenACC/ACC.inc"
      >
      u;
};

struct AccClauseList {
  WRAPPER_CLASS_BOILERPLATE(AccClauseList, std::list<AccClause>);
  CharBlock source;
};

struct OpenACCRoutineConstruct {
  TUPLE_CLASS_BOILERPLATE(OpenACCRoutineConstruct);
  CharBlock source;
  std::tuple<Verbatim, std::optional<Name>, AccClauseList> t;
};

struct OpenACCCacheConstruct {
  TUPLE_CLASS_BOILERPLATE(OpenACCCacheConstruct);
  CharBlock source;
  std::tuple<Verbatim, AccObjectListWithModifier> t;
};

struct OpenACCWaitConstruct {
  TUPLE_CLASS_BOILERPLATE(OpenACCWaitConstruct);
  CharBlock source;
  std::tuple<Verbatim, std::optional<AccWaitArgument>, AccClauseList> t;
};

struct AccBeginLoopDirective {
  TUPLE_CLASS_BOILERPLATE(AccBeginLoopDirective);
  std::tuple<AccLoopDirective, AccClauseList> t;
  CharBlock source;
};

struct AccBeginBlockDirective {
  TUPLE_CLASS_BOILERPLATE(AccBeginBlockDirective);
  CharBlock source;
  std::tuple<AccBlockDirective, AccClauseList> t;
};

struct AccEndBlockDirective {
  CharBlock source;
  WRAPPER_CLASS_BOILERPLATE(AccEndBlockDirective, AccBlockDirective);
};

// ACC END ATOMIC
EMPTY_CLASS(AccEndAtomic);

// ACC ATOMIC READ
struct AccAtomicRead {
  TUPLE_CLASS_BOILERPLATE(AccAtomicRead);
  std::tuple<Verbatim, AccClauseList, Statement<AssignmentStmt>,
      std::optional<AccEndAtomic>>
      t;
};

// ACC ATOMIC WRITE
struct AccAtomicWrite {
  TUPLE_CLASS_BOILERPLATE(AccAtomicWrite);
  std::tuple<Verbatim, AccClauseList, Statement<AssignmentStmt>,
      std::optional<AccEndAtomic>>
      t;
};

// ACC ATOMIC UPDATE
struct AccAtomicUpdate {
  TUPLE_CLASS_BOILERPLATE(AccAtomicUpdate);
  std::tuple<std::optional<Verbatim>, AccClauseList, Statement<AssignmentStmt>,
      std::optional<AccEndAtomic>>
      t;
};

// ACC ATOMIC CAPTURE
struct AccAtomicCapture {
  TUPLE_CLASS_BOILERPLATE(AccAtomicCapture);
  WRAPPER_CLASS(Stmt1, Statement<AssignmentStmt>);
  WRAPPER_CLASS(Stmt2, Statement<AssignmentStmt>);
  std::tuple<Verbatim, AccClauseList, Stmt1, Stmt2, AccEndAtomic> t;
};

struct OpenACCAtomicConstruct {
  UNION_CLASS_BOILERPLATE(OpenACCAtomicConstruct);
  std::variant<AccAtomicRead, AccAtomicWrite, AccAtomicCapture, AccAtomicUpdate>
      u;
  CharBlock source;
};

struct OpenACCBlockConstruct {
  TUPLE_CLASS_BOILERPLATE(OpenACCBlockConstruct);
  std::tuple<AccBeginBlockDirective, Block, AccEndBlockDirective> t;
};

struct OpenACCStandaloneDeclarativeConstruct {
  TUPLE_CLASS_BOILERPLATE(OpenACCStandaloneDeclarativeConstruct);
  CharBlock source;
  std::tuple<AccDeclarativeDirective, AccClauseList> t;
};

struct AccBeginCombinedDirective {
  TUPLE_CLASS_BOILERPLATE(AccBeginCombinedDirective);
  CharBlock source;
  std::tuple<AccCombinedDirective, AccClauseList> t;
};

struct AccEndCombinedDirective {
  WRAPPER_CLASS_BOILERPLATE(AccEndCombinedDirective, AccCombinedDirective);
  CharBlock source;
};

struct OpenACCCombinedConstruct {
  TUPLE_CLASS_BOILERPLATE(OpenACCCombinedConstruct);
  CharBlock source;
  OpenACCCombinedConstruct(AccBeginCombinedDirective &&a)
      : t({std::move(a), std::nullopt, std::nullopt}) {}
  std::tuple<AccBeginCombinedDirective, std::optional<DoConstruct>,
      std::optional<AccEndCombinedDirective>>
      t;
};

struct OpenACCDeclarativeConstruct {
  UNION_CLASS_BOILERPLATE(OpenACCDeclarativeConstruct);
  CharBlock source;
  std::variant<OpenACCStandaloneDeclarativeConstruct, OpenACCRoutineConstruct>
      u;
};

// OpenACC directives enclosing do loop
EMPTY_CLASS(AccEndLoop);
struct OpenACCLoopConstruct {
  TUPLE_CLASS_BOILERPLATE(OpenACCLoopConstruct);
  OpenACCLoopConstruct(AccBeginLoopDirective &&a)
      : t({std::move(a), std::nullopt, std::nullopt}) {}
  std::tuple<AccBeginLoopDirective, std::optional<DoConstruct>,
      std::optional<AccEndLoop>>
      t;
};

struct OpenACCEndConstruct {
  WRAPPER_CLASS_BOILERPLATE(OpenACCEndConstruct, llvm::acc::Directive);
  CharBlock source;
};

struct OpenACCStandaloneConstruct {
  TUPLE_CLASS_BOILERPLATE(OpenACCStandaloneConstruct);
  CharBlock source;
  std::tuple<AccStandaloneDirective, AccClauseList> t;
};

struct OpenACCConstruct {
  UNION_CLASS_BOILERPLATE(OpenACCConstruct);
  std::variant<OpenACCBlockConstruct, OpenACCCombinedConstruct,
      OpenACCLoopConstruct, OpenACCStandaloneConstruct, OpenACCCacheConstruct,
      OpenACCWaitConstruct, OpenACCAtomicConstruct, OpenACCEndConstruct>
      u;
};

// CUF-kernel-do-construct ->
//   !$CUF KERNEL DO [ (scalar-int-constant-expr) ]
//      <<< grid, block [, stream] >>>
//      [ cuf-reduction... ]
//      do-construct
// star-or-expr -> * | scalar-int-expr
// grid -> * | scalar-int-expr | ( star-or-expr-list )
// block -> * | scalar-int-expr | ( star-or-expr-list )
// stream -> 0, scalar-int-expr | STREAM = scalar-int-expr
// cuf-reduction -> [ REDUCE | REDUCTION ] (
//                  reduction-op : scalar-variable-list )

struct CUFReduction {
  TUPLE_CLASS_BOILERPLATE(CUFReduction);
  using Operator = ReductionOperator;
  std::tuple<Operator, std::list<Scalar<Variable>>> t;
};

struct CUFKernelDoConstruct {
  TUPLE_CLASS_BOILERPLATE(CUFKernelDoConstruct);
  WRAPPER_CLASS(StarOrExpr, std::optional<ScalarIntExpr>);
  struct LaunchConfiguration {
    TUPLE_CLASS_BOILERPLATE(LaunchConfiguration);
    std::tuple<std::list<StarOrExpr>, std::list<StarOrExpr>,
        std::optional<ScalarIntExpr>>
        t;
  };
  struct Directive {
    TUPLE_CLASS_BOILERPLATE(Directive);
    CharBlock source;
    std::tuple<std::optional<ScalarIntConstantExpr>,
        std::optional<LaunchConfiguration>, std::list<CUFReduction>>
        t;
  };
  std::tuple<Directive, std::optional<DoConstruct>> t;
};

} // namespace Fortran::parser
#endif // FORTRAN_PARSER_PARSE_TREE_H_<|MERGE_RESOLUTION|>--- conflicted
+++ resolved
@@ -4077,7 +4077,6 @@
 struct OmpAtClause {
   ENUM_CLASS(ActionTime, Compilation, Execution);
   WRAPPER_CLASS_BOILERPLATE(OmpAtClause, ActionTime);
-<<<<<<< HEAD
 };
 
 // Ref: [5.0:60-63], [5.1:83-86], [5.2:210-213]
@@ -4092,22 +4091,6 @@
   WRAPPER_CLASS_BOILERPLATE(OmpAtomicDefaultMemOrderClause, MemoryOrder);
 };
 
-=======
-};
-
-// Ref: [5.0:60-63], [5.1:83-86], [5.2:210-213]
-//
-// atomic-default-mem-order-clause ->
-//    ATOMIC_DEFAULT_MEM_ORDER(memory-order)        // since 5.0
-// memory-order ->
-//    SEQ_CST | ACQ_REL | RELAXED |                 // since 5.0
-//    ACQUIRE | RELEASE                             // since 5.2
-struct OmpAtomicDefaultMemOrderClause {
-  using MemoryOrder = common::OmpMemoryOrderType;
-  WRAPPER_CLASS_BOILERPLATE(OmpAtomicDefaultMemOrderClause, MemoryOrder);
-};
-
->>>>>>> eb0f1dc0
 // Ref: [5.0:128-131], [5.1:151-154], [5.2:258-259]
 //
 // bind-clause ->
@@ -4317,7 +4300,12 @@
   WRAPPER_CLASS_BOILERPLATE(OmpHoldsClause, common::Indirection<Expr>);
 };
 
-<<<<<<< HEAD
+// Ref: [5.2: 209]
+struct OmpIndirectClause {
+  WRAPPER_CLASS_BOILERPLATE(
+      OmpIndirectClause, std::optional<ScalarLogicalExpr>);
+};
+
 // Ref: [5.2:72-73], in 4.5-5.1 it's scattered over individual directives
 // that allow the IF clause.
 //
@@ -4401,97 +4389,6 @@
 struct OmpMatchClause {
   // The context-selector is an argument.
   WRAPPER_CLASS_BOILERPLATE(
-=======
-// Ref: [5.2: 209]
-struct OmpIndirectClause {
-  WRAPPER_CLASS_BOILERPLATE(
-      OmpIndirectClause, std::optional<ScalarLogicalExpr>);
-};
-
-// Ref: [5.2:72-73], in 4.5-5.1 it's scattered over individual directives
-// that allow the IF clause.
-//
-// if-clause ->
-//    IF([directive-name-modifier:]
-//        scalar-logical-expression)                // since 4.5
-struct OmpIfClause {
-  TUPLE_CLASS_BOILERPLATE(OmpIfClause);
-  MODIFIER_BOILERPLATE(OmpDirectiveNameModifier);
-  std::tuple<MODIFIERS(), ScalarLogicalExpr> t;
-};
-
-// Ref: [5.0:170-176], [5.1:197-205], [5.2:138-139]
-//
-// in-reduction-clause ->
-//    IN_REDUCTION(reduction-identifier: list)      // since 5.0
-struct OmpInReductionClause {
-  TUPLE_CLASS_BOILERPLATE(OmpInReductionClause);
-  MODIFIER_BOILERPLATE(OmpReductionIdentifier);
-  std::tuple<MODIFIERS(), OmpObjectList> t;
-};
-
-// declare-reduction -> DECLARE REDUCTION (reduction-identifier : type-list
-//                                              : combiner) [initializer-clause]
-struct OmpInitializerProc {
-  TUPLE_CLASS_BOILERPLATE(OmpInitializerProc);
-  std::tuple<ProcedureDesignator, std::list<ActualArgSpec>> t;
-};
-// Initialization for declare reduction construct
-struct OmpInitializerClause {
-  UNION_CLASS_BOILERPLATE(OmpInitializerClause);
-  std::variant<OmpInitializerProc, AssignmentStmt> u;
-};
-
-// Ref: [4.5:199-201], [5.0:288-290], [5.1:321-322], [5.2:115-117]
-//
-// lastprivate-clause ->
-//    LASTPRIVATE(list) |                           // since 4.5
-//    LASTPRIVATE([lastprivate-modifier:] list)     // since 5.0
-struct OmpLastprivateClause {
-  TUPLE_CLASS_BOILERPLATE(OmpLastprivateClause);
-  MODIFIER_BOILERPLATE(OmpLastprivateModifier);
-  std::tuple<MODIFIERS(), OmpObjectList> t;
-};
-
-// Ref: [4.5:207-210], [5.0:290-293], [5.1:323-325], [5.2:117-120]
-//
-// linear-clause ->
-//    LINEAR(list [: step-simple-modifier]) |       // since 4.5
-//    LINEAR(linear-modifier(list)
-//        [: step-simple-modifier]) |               // since 4.5, until 5.2[*]
-//    LINEAR(list [: linear-modifier,
-//        step-complex-modifier])                   // since 5.2
-// [*] Still allowed in 5.2 when on DECLARE SIMD, but deprecated.
-struct OmpLinearClause {
-  TUPLE_CLASS_BOILERPLATE(OmpLinearClause);
-  MODIFIER_BOILERPLATE(
-      OmpLinearModifier, OmpStepSimpleModifier, OmpStepComplexModifier);
-  std::tuple<OmpObjectList, MODIFIERS(), /*PostModified=*/bool> t;
-};
-
-// Ref: [4.5:216-219], [5.0:315-324], [5.1:347-355], [5.2:150-158]
-//
-// map-clause ->
-//    MAP([modifier...:] locator-list)              // since 4.5
-// modifier ->
-//    map-type-modifier |                           // since 4.5
-//    mapper |                                      // since 5.0
-//    iterator |                                    // since 5.1
-//    map-type                                      // since 4.5
-struct OmpMapClause {
-  TUPLE_CLASS_BOILERPLATE(OmpMapClause);
-  MODIFIER_BOILERPLATE(OmpMapTypeModifier, OmpMapper, OmpIterator, OmpMapType);
-  std::tuple<MODIFIERS(), OmpObjectList, /*CommaSeparated=*/bool> t;
-};
-
-// Ref: [5.0:58-60], [5.1:63-68], [5.2:194-195]
-//
-// match-clause ->
-//    MATCH (context-selector-specification)        // since 5.0
-struct OmpMatchClause {
-  // The context-selector is an argument.
-  WRAPPER_CLASS_BOILERPLATE(
->>>>>>> eb0f1dc0
       OmpMatchClause, traits::OmpContextSelectorSpecification);
 };
 
@@ -4549,7 +4446,6 @@
 struct OmpOtherwiseClause {
   WRAPPER_CLASS_BOILERPLATE(OmpOtherwiseClause,
       std::optional<common::Indirection<OmpDirectiveSpecification>>);
-<<<<<<< HEAD
 };
 
 // Ref: [4.5:46-50], [5.0:74-78], [5.1:92-96], [5.2:229-230]
@@ -4655,113 +4551,6 @@
       t;
 };
 
-=======
-};
-
-// Ref: [4.5:46-50], [5.0:74-78], [5.1:92-96], [5.2:229-230]
-//
-// proc-bind-clause ->
-//    PROC_BIND(affinity-policy)                    // since 4.5
-// affinity-policy ->
-//    CLOSE | PRIMARY | SPREAD |                    // since 4.5
-//    MASTER                                        // since 4.5, until 5.2
-struct OmpProcBindClause {
-  ENUM_CLASS(AffinityPolicy, Close, Master, Spread, Primary)
-  WRAPPER_CLASS_BOILERPLATE(OmpProcBindClause, AffinityPolicy);
-};
-
-// Ref: [4.5:201-207], [5.0:300-302], [5.1:332-334], [5.2:134-137]
-//
-// reduction-clause ->
-//    REDUCTION(reduction-identifier: list) |       // since 4.5
-//    REDUCTION([reduction-modifier,]
-//        reduction-identifier: list)               // since 5.0
-struct OmpReductionClause {
-  TUPLE_CLASS_BOILERPLATE(OmpReductionClause);
-  MODIFIER_BOILERPLATE(OmpReductionModifier, OmpReductionIdentifier);
-  std::tuple<MODIFIERS(), OmpObjectList> t;
-};
-
-// Ref: [4.5:56-63], [5.0:101-109], [5.1:126-133], [5.2:252-254]
-//
-// schedule-clause ->
-//    SCHEDULE([modifier[, modifier]:]
-//        kind[, chunk-size])                       // since 4.5, until 5.1
-// schedule-clause ->
-//    SCHEDULE([ordering-modifier], chunk-modifier],
-//        kind[, chunk_size])                       // since 5.2
-struct OmpScheduleClause {
-  TUPLE_CLASS_BOILERPLATE(OmpScheduleClause);
-  ENUM_CLASS(Kind, Static, Dynamic, Guided, Auto, Runtime)
-  MODIFIER_BOILERPLATE(OmpOrderingModifier, OmpChunkModifier);
-  std::tuple<MODIFIERS(), Kind, std::optional<ScalarIntExpr>> t;
-};
-
-// REF: [5.2:217]
-// severity-clause ->
-//    SEVERITY(warning|fatal)
-struct OmpSeverityClause {
-  ENUM_CLASS(Severity, Fatal, Warning);
-  WRAPPER_CLASS_BOILERPLATE(OmpSeverityClause, Severity);
-};
-
-// Ref: [5.0:232-234], [5.1:264-266], [5.2:137]
-//
-// task-reduction-clause ->
-//    TASK_REDUCTION(reduction-identifier: list)    // since 5.0
-struct OmpTaskReductionClause {
-  TUPLE_CLASS_BOILERPLATE(OmpTaskReductionClause);
-  MODIFIER_BOILERPLATE(OmpReductionIdentifier);
-  std::tuple<MODIFIERS(), OmpObjectList> t;
-};
-
-// Ref: [4.5:107-109], [5.0:176-180], [5.1:205-210], [5.2:167-168]
-//
-// to-clause (in DECLARE TARGET) ->
-//    TO(extended-list) |                           // until 5.1
-// to-clause (in TARGET UPDATE) ->
-//    TO(locator-list) |
-//    TO(mapper-modifier: locator-list) |           // since 5.0
-//    TO(motion-modifier[,] ...: locator-list)      // since 5.1
-// motion-modifier ->
-//    PRESENT | mapper-modifier | iterator-modifier
-struct OmpToClause {
-  TUPLE_CLASS_BOILERPLATE(OmpToClause);
-  MODIFIER_BOILERPLATE(OmpExpectation, OmpIterator, OmpMapper);
-  std::tuple<MODIFIERS(), OmpObjectList, /*CommaSeparated=*/bool> t;
-};
-
-// Ref: [5.0:254-255], [5.1:287-288], [5.2:321-322]
-//
-// In ATOMIC construct
-// update-clause ->
-//    UPDATE                                        // Since 4.5
-//
-// In DEPOBJ construct
-// update-clause ->
-//    UPDATE(dependence-type)                       // since 5.0, until 5.1
-// update-clause ->
-//    UPDATE(task-dependence-type)                  // since 5.2
-struct OmpUpdateClause {
-  UNION_CLASS_BOILERPLATE(OmpUpdateClause);
-  // The dependence type is an argument here, not a modifier.
-  std::variant<OmpDependenceType, OmpTaskDependenceType> u;
-};
-
-// Ref: [5.0:56-57], [5.1:60-62], [5.2:190-191]
-//
-// when-clause ->
-//    WHEN (context-selector :
-//        [directive-specification])                // since 5.0
-struct OmpWhenClause {
-  TUPLE_CLASS_BOILERPLATE(OmpWhenClause);
-  MODIFIER_BOILERPLATE(OmpContextSelector);
-  std::tuple<MODIFIERS(),
-      std::optional<common::Indirection<OmpDirectiveSpecification>>>
-      t;
-};
-
->>>>>>> eb0f1dc0
 // REF: [5.1:217-220], [5.2:293-294]
 //
 // init-clause -> INIT ([interop-modifier,] [interop-type,]
@@ -5074,35 +4863,11 @@
   CharBlock source;
 };
 
-<<<<<<< HEAD
-// 2.17.7 Atomic construct
-//        atomic-clause -> memory-order-clause | HINT(hint-expression) |
-//        FAIL(memory-order)
-struct OmpAtomicClause {
-  UNION_CLASS_BOILERPLATE(OmpAtomicClause);
-  CharBlock source;
-  std::variant<OmpMemoryOrderClause, OmpFailClause, OmpHintClause> u;
-};
-
-// atomic-clause-list -> [atomic-clause, [atomic-clause], ...]
-struct OmpAtomicClauseList {
-  WRAPPER_CLASS_BOILERPLATE(OmpAtomicClauseList, std::list<OmpAtomicClause>);
-  CharBlock source;
-};
-
-// END ATOMIC
-EMPTY_CLASS(OmpEndAtomic);
-
-// ATOMIC READ
-struct OmpAtomicRead {
-  TUPLE_CLASS_BOILERPLATE(OmpAtomicRead);
-=======
 struct OpenMPAtomicConstruct {
   llvm::omp::Clause GetKind() const;
   bool IsCapture() const;
   bool IsCompare() const;
   TUPLE_CLASS_BOILERPLATE(OpenMPAtomicConstruct);
->>>>>>> eb0f1dc0
   CharBlock source;
   std::tuple<OmpDirectiveSpecification, Block,
       std::optional<OmpDirectiveSpecification>>
@@ -5137,51 +4902,6 @@
   CharBlock source;
 };
 
-<<<<<<< HEAD
-struct OmpAtomicCompareIfStmt {
-  UNION_CLASS_BOILERPLATE(OmpAtomicCompareIfStmt);
-  std::variant<common::Indirection<IfStmt>, common::Indirection<IfConstruct>> u;
-};
-
-// ATOMIC COMPARE (OpenMP 5.1, OPenMP 5.2 spec: 15.8.4)
-struct OmpAtomicCompare {
-  TUPLE_CLASS_BOILERPLATE(OmpAtomicCompare);
-  CharBlock source;
-  std::tuple<OmpAtomicClauseList, Verbatim, OmpAtomicClauseList,
-      OmpAtomicCompareIfStmt, std::optional<OmpEndAtomic>>
-      t;
-};
-
-// ATOMIC
-struct OmpAtomic {
-  TUPLE_CLASS_BOILERPLATE(OmpAtomic);
-=======
-// 2.14.2 cancellation-point -> CANCELLATION POINT construct-type-clause
-struct OpenMPCancellationPointConstruct {
-  WRAPPER_CLASS_BOILERPLATE(
-      OpenMPCancellationPointConstruct, OmpDirectiveSpecification);
->>>>>>> eb0f1dc0
-  CharBlock source;
-};
-
-<<<<<<< HEAD
-// 2.17.7 atomic ->
-//        ATOMIC [atomic-clause-list] atomic-construct [atomic-clause-list] |
-//        ATOMIC [atomic-clause-list]
-//        atomic-construct -> READ | WRITE | UPDATE | CAPTURE | COMPARE
-struct OpenMPAtomicConstruct {
-  UNION_CLASS_BOILERPLATE(OpenMPAtomicConstruct);
-  std::variant<OmpAtomicRead, OmpAtomicWrite, OmpAtomicCapture, OmpAtomicUpdate,
-      OmpAtomicCompare, OmpAtomic>
-      u;
-};
-
-// OpenMP directives that associate with loop(s)
-struct OmpLoopDirective {
-  WRAPPER_CLASS_BOILERPLATE(OmpLoopDirective, llvm::omp::Directive);
-  CharBlock source;
-};
-
 // 2.14.2 cancellation-point -> CANCELLATION POINT construct-type-clause
 struct OpenMPCancellationPointConstruct {
   WRAPPER_CLASS_BOILERPLATE(
@@ -5248,67 +4968,6 @@
   CharBlock source;
 };
 
-=======
-// 2.14.1 cancel -> CANCEL construct-type-clause [ [,] if-clause]
-struct OpenMPCancelConstruct {
-  WRAPPER_CLASS_BOILERPLATE(OpenMPCancelConstruct, OmpDirectiveSpecification);
-  CharBlock source;
-};
-
-// Ref: [5.0:254-255], [5.1:287-288], [5.2:322-323]
-//
-// depobj-construct -> DEPOBJ(depend-object) depobj-clause  // since 5.0
-// depobj-clause -> depend-clause |                         // until 5.2
-//                  destroy-clause |
-//                  update-clause
-struct OpenMPDepobjConstruct {
-  WRAPPER_CLASS_BOILERPLATE(OpenMPDepobjConstruct, OmpDirectiveSpecification);
-  CharBlock source;
-};
-
-// Ref: [5.2: 200-201]
-//
-// dispatch-construct -> DISPATCH dispatch-clause
-// dispatch-clause -> depend-clause |
-//                    device-clause |
-//                    is_device_ptr-clause |
-//                    nocontext-clause |
-//                    novariants-clause |
-//                    nowait-clause
-struct OmpDispatchDirective {
-  TUPLE_CLASS_BOILERPLATE(OmpDispatchDirective);
-  CharBlock source;
-  std::tuple<Verbatim, OmpClauseList> t;
-};
-
-EMPTY_CLASS(OmpEndDispatchDirective);
-
-struct OpenMPDispatchConstruct {
-  TUPLE_CLASS_BOILERPLATE(OpenMPDispatchConstruct);
-  CharBlock source;
-  std::tuple<OmpDispatchDirective, Block,
-      std::optional<OmpEndDispatchDirective>>
-      t;
-};
-
-// [4.5:162-165], [5.0:242-246], [5.1:275-279], [5.2:315-316], [6.0:498-500]
-//
-// flush-construct ->
-//    FLUSH [(list)]                                // since 4.5, until 4.5
-// flush-construct ->
-//    FLUSH [memory-order-clause] [(list)]          // since 5.0, until 5.1
-// flush-construct ->
-//    FLUSH [(list)] [clause-list]                  // since 5.2
-//
-// memory-order-clause ->                           // since 5.0, until 5.1
-//    ACQ_REL | RELEASE | ACQUIRE |                 // since 5.0
-//    SEQ_CST                                       // since 5.1
-struct OpenMPFlushConstruct {
-  WRAPPER_CLASS_BOILERPLATE(OpenMPFlushConstruct, OmpDirectiveSpecification);
-  CharBlock source;
-};
-
->>>>>>> eb0f1dc0
 // Ref: [5.1:217-220], [5.2:291-292]
 //
 // interop -> INTEROP clause[ [ [,] clause]...]
