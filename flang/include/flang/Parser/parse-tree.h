--- conflicted
+++ resolved
@@ -3464,20 +3464,6 @@
 
 WRAPPER_CLASS(OmpObjectList, std::list<OmpObject>);
 
-<<<<<<< HEAD
-// 2.15.5.1 map ->
-//    MAP ([ [map-type-modifiers [,] ] map-type : ] variable-name-list)
-// map-type-modifiers -> map-type-modifier [,] [...]
-// map-type-modifier -> ALWAYS | CLOSE | PRESENT | OMPX_HOLD
-// map-type -> TO | FROM | TOFROM | ALLOC | RELEASE | DELETE
-struct OmpMapClause {
-  ENUM_CLASS(TypeModifier, Always, Close, Present, OmpxHold);
-  ENUM_CLASS(Type, To, From, Tofrom, Alloc, Release, Delete)
-  TUPLE_CLASS_BOILERPLATE(OmpMapClause);
-  std::tuple<std::optional<std::list<TypeModifier>>, std::optional<Type>,
-      OmpObjectList>
-      t;
-=======
 #define MODIFIER_BOILERPLATE(...) \
   struct Modifier { \
     using Variant = std::variant<__VA_ARGS__>; \
@@ -3509,7 +3495,6 @@
 //    ALIGN(alignment)                              // since 5.1
 struct OmpAlignModifier {
   WRAPPER_CLASS_BOILERPLATE(OmpAlignModifier, ScalarIntExpr);
->>>>>>> ce7c17d5
 };
 
 // Ref: [5.0:158-159], [5.1:184-185], [5.2:178-179]
