//===- Serializer.cpp - MLIR SPIR-V Serializer ----------------------------===//
//
// Part of the LLVM Project, under the Apache License v2.0 with LLVM Exceptions.
// See https://llvm.org/LICENSE.txt for license information.
// SPDX-License-Identifier: Apache-2.0 WITH LLVM-exception
//
//===----------------------------------------------------------------------===//
//
// This file defines the MLIR SPIR-V module to SPIR-V binary serializer.
//
//===----------------------------------------------------------------------===//

#include "Serializer.h"

#include "mlir/Dialect/SPIRV/IR/SPIRVAttributes.h"
#include "mlir/Dialect/SPIRV/IR/SPIRVDialect.h"
#include "mlir/Dialect/SPIRV/IR/SPIRVEnums.h"
#include "mlir/Dialect/SPIRV/IR/SPIRVTypes.h"
#include "mlir/Target/SPIRV/SPIRVBinaryUtils.h"
#include "llvm/ADT/STLExtras.h"
#include "llvm/ADT/Sequence.h"
#include "llvm/ADT/SmallPtrSet.h"
#include "llvm/ADT/StringExtras.h"
#include "llvm/ADT/TypeSwitch.h"
#include "llvm/ADT/bit.h"
#include "llvm/Support/Debug.h"
#include <cstdint>
#include <optional>

#define DEBUG_TYPE "spirv-serialization"

using namespace mlir;

/// Returns the merge block if the given `op` is a structured control flow op.
/// Otherwise returns nullptr.
static Block *getStructuredControlFlowOpMergeBlock(Operation *op) {
  if (auto selectionOp = dyn_cast<spirv::SelectionOp>(op))
    return selectionOp.getMergeBlock();
  if (auto loopOp = dyn_cast<spirv::LoopOp>(op))
    return loopOp.getMergeBlock();
  return nullptr;
}

/// Given a predecessor `block` for a block with arguments, returns the block
/// that should be used as the parent block for SPIR-V OpPhi instructions
/// corresponding to the block arguments.
static Block *getPhiIncomingBlock(Block *block) {
  // If the predecessor block in question is the entry block for a
  // spirv.mlir.loop, we jump to this spirv.mlir.loop from its enclosing block.
  if (block->isEntryBlock()) {
    if (auto loopOp = dyn_cast<spirv::LoopOp>(block->getParentOp())) {
      // Then the incoming parent block for OpPhi should be the merge block of
      // the structured control flow op before this loop.
      Operation *op = loopOp.getOperation();
      while ((op = op->getPrevNode()) != nullptr)
        if (Block *incomingBlock = getStructuredControlFlowOpMergeBlock(op))
          return incomingBlock;
      // Or the enclosing block itself if no structured control flow ops
      // exists before this loop.
      return loopOp->getBlock();
    }
  }

  // Otherwise, we jump from the given predecessor block. Try to see if there is
  // a structured control flow op inside it.
  for (Operation &op : llvm::reverse(block->getOperations())) {
    if (Block *incomingBlock = getStructuredControlFlowOpMergeBlock(&op))
      return incomingBlock;
  }
  return block;
}

namespace mlir {
namespace spirv {

/// Encodes an SPIR-V instruction with the given `opcode` and `operands` into
/// the given `binary` vector.
void encodeInstructionInto(SmallVectorImpl<uint32_t> &binary, spirv::Opcode op,
                           ArrayRef<uint32_t> operands) {
  uint32_t wordCount = 1 + operands.size();
  binary.push_back(spirv::getPrefixedOpcode(wordCount, op));
  binary.append(operands.begin(), operands.end());
}

Serializer::Serializer(spirv::ModuleOp module,
                       const SerializationOptions &options)
    : module(module), mlirBuilder(module.getContext()), options(options) {}

LogicalResult Serializer::serialize() {
  LLVM_DEBUG(llvm::dbgs() << "+++ starting serialization +++\n");

  if (failed(module.verifyInvariants()))
    return failure();

  // TODO: handle the other sections
  processCapability();
  processExtension();
  processMemoryModel();
  processDebugInfo();

  // Iterate over the module body to serialize it. Assumptions are that there is
  // only one basic block in the moduleOp
  for (auto &op : *module.getBody()) {
    if (failed(processOperation(&op))) {
      return failure();
    }
  }

  LLVM_DEBUG(llvm::dbgs() << "+++ completed serialization +++\n");
  return success();
}

void Serializer::collect(SmallVectorImpl<uint32_t> &binary) {
  auto moduleSize = spirv::kHeaderWordCount + capabilities.size() +
                    extensions.size() + extendedSets.size() +
                    memoryModel.size() + entryPoints.size() +
                    executionModes.size() + decorations.size() +
                    typesGlobalValues.size() + functions.size();

  binary.clear();
  binary.reserve(moduleSize);

  spirv::appendModuleHeader(binary, module.getVceTriple()->getVersion(),
                            nextID);
  binary.append(capabilities.begin(), capabilities.end());
  binary.append(extensions.begin(), extensions.end());
  binary.append(extendedSets.begin(), extendedSets.end());
  binary.append(memoryModel.begin(), memoryModel.end());
  binary.append(entryPoints.begin(), entryPoints.end());
  binary.append(executionModes.begin(), executionModes.end());
  binary.append(debug.begin(), debug.end());
  binary.append(names.begin(), names.end());
  binary.append(decorations.begin(), decorations.end());
  binary.append(typesGlobalValues.begin(), typesGlobalValues.end());
  binary.append(functions.begin(), functions.end());
}

#ifndef NDEBUG
void Serializer::printValueIDMap(raw_ostream &os) {
  os << "\n= Value <id> Map =\n\n";
  for (auto valueIDPair : valueIDMap) {
    Value val = valueIDPair.first;
    os << "  " << val << " "
       << "id = " << valueIDPair.second << ' ';
    if (auto *op = val.getDefiningOp()) {
      os << "from op '" << op->getName() << "'";
    } else if (auto arg = dyn_cast<BlockArgument>(val)) {
      Block *block = arg.getOwner();
      os << "from argument of block " << block << ' ';
      os << " in op '" << block->getParentOp()->getName() << "'";
    }
    os << '\n';
  }
}
#endif

//===----------------------------------------------------------------------===//
// Module structure
//===----------------------------------------------------------------------===//

uint32_t Serializer::getOrCreateFunctionID(StringRef fnName) {
  auto funcID = funcIDMap.lookup(fnName);
  if (!funcID) {
    funcID = getNextID();
    funcIDMap[fnName] = funcID;
  }
  return funcID;
}

void Serializer::processCapability() {
  for (auto cap : module.getVceTriple()->getCapabilities())
    encodeInstructionInto(capabilities, spirv::Opcode::OpCapability,
                          {static_cast<uint32_t>(cap)});
}

void Serializer::processDebugInfo() {
  if (!options.emitDebugInfo)
    return;
  auto fileLoc = dyn_cast<FileLineColLoc>(module.getLoc());
  auto fileName = fileLoc ? fileLoc.getFilename().strref() : "<unknown>";
  fileID = getNextID();
  SmallVector<uint32_t, 16> operands;
  operands.push_back(fileID);
  spirv::encodeStringLiteralInto(operands, fileName);
  encodeInstructionInto(debug, spirv::Opcode::OpString, operands);
  // TODO: Encode more debug instructions.
}

void Serializer::processExtension() {
  llvm::SmallVector<uint32_t, 16> extName;
  for (spirv::Extension ext : module.getVceTriple()->getExtensions()) {
    extName.clear();
    spirv::encodeStringLiteralInto(extName, spirv::stringifyExtension(ext));
    encodeInstructionInto(extensions, spirv::Opcode::OpExtension, extName);
  }
}

void Serializer::processMemoryModel() {
  StringAttr memoryModelName = module.getMemoryModelAttrName();
  auto mm = static_cast<uint32_t>(
      module->getAttrOfType<spirv::MemoryModelAttr>(memoryModelName)
          .getValue());

  StringAttr addressingModelName = module.getAddressingModelAttrName();
  auto am = static_cast<uint32_t>(
      module->getAttrOfType<spirv::AddressingModelAttr>(addressingModelName)
          .getValue());

  encodeInstructionInto(memoryModel, spirv::Opcode::OpMemoryModel, {am, mm});
}

static std::string getDecorationName(StringRef attrName) {
  // convertToCamelFromSnakeCase will convert this to FpFastMathMode instead of
  // expected FPFastMathMode.
  if (attrName == "fp_fast_math_mode")
    return "FPFastMathMode";
  // similar here
  if (attrName == "fp_rounding_mode")
    return "FPRoundingMode";
  // convertToCamelFromSnakeCase will not capitalize "INTEL".
  if (attrName == "cache_control_load_intel")
    return "CacheControlLoadINTEL";
  if (attrName == "cache_control_store_intel")
    return "CacheControlStoreINTEL";

  return llvm::convertToCamelFromSnakeCase(attrName, /*capitalizeFirst=*/true);
}

template <typename AttrTy, typename EmitF>
LogicalResult processDecorationList(Location loc, Decoration decoration,
                                    Attribute attrList, StringRef attrName,
                                    EmitF emitter) {
  auto arrayAttr = dyn_cast<ArrayAttr>(attrList);
  if (!arrayAttr) {
    return emitError(loc, "expecting array attribute of ")
           << attrName << " for " << stringifyDecoration(decoration);
  }
  if (arrayAttr.empty()) {
    return emitError(loc, "expecting non-empty array attribute of ")
           << attrName << " for " << stringifyDecoration(decoration);
  }
  for (Attribute attr : arrayAttr.getValue()) {
    auto cacheControlAttr = dyn_cast<AttrTy>(attr);
    if (!cacheControlAttr) {
      return emitError(loc, "expecting array attribute of ")
             << attrName << " for " << stringifyDecoration(decoration);
    }
    // This named attribute encodes several decorations. Emit one per
    // element in the array.
    if (failed(emitter(cacheControlAttr)))
      return failure();
  }
  return success();
}

LogicalResult Serializer::processDecorationAttr(Location loc, uint32_t resultID,
                                                Decoration decoration,
                                                Attribute attr) {
  SmallVector<uint32_t, 1> args;
  switch (decoration) {
  case spirv::Decoration::LinkageAttributes: {
    // Get the value of the Linkage Attributes
    // e.g., LinkageAttributes=["linkageName", linkageType].
    auto linkageAttr = llvm::dyn_cast<spirv::LinkageAttributesAttr>(attr);
    auto linkageName = linkageAttr.getLinkageName();
    auto linkageType = linkageAttr.getLinkageType().getValue();
    // Encode the Linkage Name (string literal to uint32_t).
    spirv::encodeStringLiteralInto(args, linkageName);
    // Encode LinkageType & Add the Linkagetype to the args.
    args.push_back(static_cast<uint32_t>(linkageType));
    break;
  }
  case spirv::Decoration::FPFastMathMode:
    if (auto intAttr = dyn_cast<FPFastMathModeAttr>(attr)) {
      args.push_back(static_cast<uint32_t>(intAttr.getValue()));
      break;
    }
    return emitError(loc, "expected FPFastMathModeAttr attribute for ")
           << stringifyDecoration(decoration);
  case spirv::Decoration::FPRoundingMode:
    if (auto intAttr = dyn_cast<FPRoundingModeAttr>(attr)) {
      args.push_back(static_cast<uint32_t>(intAttr.getValue()));
      break;
    }
    return emitError(loc, "expected FPRoundingModeAttr attribute for ")
           << stringifyDecoration(decoration);
  case spirv::Decoration::Binding:
  case spirv::Decoration::DescriptorSet:
  case spirv::Decoration::Location:
    if (auto intAttr = dyn_cast<IntegerAttr>(attr)) {
      args.push_back(intAttr.getValue().getZExtValue());
      break;
    }
    return emitError(loc, "expected integer attribute for ")
           << stringifyDecoration(decoration);
  case spirv::Decoration::BuiltIn:
    if (auto strAttr = dyn_cast<StringAttr>(attr)) {
      auto enumVal = spirv::symbolizeBuiltIn(strAttr.getValue());
      if (enumVal) {
        args.push_back(static_cast<uint32_t>(*enumVal));
        break;
      }
      return emitError(loc, "invalid ")
             << stringifyDecoration(decoration) << " decoration attribute "
             << strAttr.getValue();
    }
    return emitError(loc, "expected string attribute for ")
           << stringifyDecoration(decoration);
  case spirv::Decoration::Aliased:
  case spirv::Decoration::AliasedPointer:
  case spirv::Decoration::Flat:
  case spirv::Decoration::NonReadable:
  case spirv::Decoration::NonWritable:
  case spirv::Decoration::NoPerspective:
  case spirv::Decoration::NoSignedWrap:
  case spirv::Decoration::NoUnsignedWrap:
  case spirv::Decoration::RelaxedPrecision:
  case spirv::Decoration::Restrict:
  case spirv::Decoration::RestrictPointer:
  case spirv::Decoration::NoContraction:
  case spirv::Decoration::Constant:
    // For unit attributes and decoration attributes, the args list
    // has no values so we do nothing.
    if (isa<UnitAttr, DecorationAttr>(attr))
      break;
    return emitError(loc,
                     "expected unit attribute or decoration attribute for ")
           << stringifyDecoration(decoration);
  case spirv::Decoration::CacheControlLoadINTEL:
    return processDecorationList<CacheControlLoadINTELAttr>(
        loc, decoration, attr, "CacheControlLoadINTEL",
        [&](CacheControlLoadINTELAttr attr) {
          unsigned cacheLevel = attr.getCacheLevel();
          LoadCacheControl loadCacheControl = attr.getLoadCacheControl();
          return emitDecoration(
              resultID, decoration,
              {cacheLevel, static_cast<uint32_t>(loadCacheControl)});
        });
  case spirv::Decoration::CacheControlStoreINTEL:
    return processDecorationList<CacheControlStoreINTELAttr>(
        loc, decoration, attr, "CacheControlStoreINTEL",
        [&](CacheControlStoreINTELAttr attr) {
          unsigned cacheLevel = attr.getCacheLevel();
          StoreCacheControl storeCacheControl = attr.getStoreCacheControl();
          return emitDecoration(
              resultID, decoration,
              {cacheLevel, static_cast<uint32_t>(storeCacheControl)});
        });
  default:
    return emitError(loc, "unhandled decoration ")
           << stringifyDecoration(decoration);
  }
  return emitDecoration(resultID, decoration, args);
}

LogicalResult Serializer::processDecoration(Location loc, uint32_t resultID,
                                            NamedAttribute attr) {
  StringRef attrName = attr.getName().strref();
  std::string decorationName = getDecorationName(attrName);
  std::optional<Decoration> decoration =
      spirv::symbolizeDecoration(decorationName);
  if (!decoration) {
    return emitError(
               loc, "non-argument attributes expected to have snake-case-ified "
                    "decoration name, unhandled attribute with name : ")
           << attrName;
  }
  return processDecorationAttr(loc, resultID, *decoration, attr.getValue());
}

LogicalResult Serializer::processName(uint32_t resultID, StringRef name) {
  assert(!name.empty() && "unexpected empty string for OpName");
  if (!options.emitSymbolName)
    return success();

  SmallVector<uint32_t, 4> nameOperands;
  nameOperands.push_back(resultID);
  spirv::encodeStringLiteralInto(nameOperands, name);
  encodeInstructionInto(names, spirv::Opcode::OpName, nameOperands);
  return success();
}

template <>
LogicalResult Serializer::processTypeDecoration<spirv::ArrayType>(
    Location loc, spirv::ArrayType type, uint32_t resultID) {
  if (unsigned stride = type.getArrayStride()) {
    // OpDecorate %arrayTypeSSA ArrayStride strideLiteral
    return emitDecoration(resultID, spirv::Decoration::ArrayStride, {stride});
  }
  return success();
}

template <>
LogicalResult Serializer::processTypeDecoration<spirv::RuntimeArrayType>(
    Location loc, spirv::RuntimeArrayType type, uint32_t resultID) {
  if (unsigned stride = type.getArrayStride()) {
    // OpDecorate %arrayTypeSSA ArrayStride strideLiteral
    return emitDecoration(resultID, spirv::Decoration::ArrayStride, {stride});
  }
  return success();
}

LogicalResult Serializer::processMemberDecoration(
    uint32_t structID,
    const spirv::StructType::MemberDecorationInfo &memberDecoration) {
  SmallVector<uint32_t, 4> args(
      {structID, memberDecoration.memberIndex,
       static_cast<uint32_t>(memberDecoration.decoration)});
  if (memberDecoration.hasValue) {
    args.push_back(memberDecoration.decorationValue);
  }
  encodeInstructionInto(decorations, spirv::Opcode::OpMemberDecorate, args);
  return success();
}

//===----------------------------------------------------------------------===//
// Type
//===----------------------------------------------------------------------===//

// According to the SPIR-V spec "Validation Rules for Shader Capabilities":
// "Composite objects in the StorageBuffer, PhysicalStorageBuffer, Uniform, and
// PushConstant Storage Classes must be explicitly laid out."
bool Serializer::isInterfaceStructPtrType(Type type) const {
  if (auto ptrType = dyn_cast<spirv::PointerType>(type)) {
    switch (ptrType.getStorageClass()) {
    case spirv::StorageClass::PhysicalStorageBuffer:
    case spirv::StorageClass::PushConstant:
    case spirv::StorageClass::StorageBuffer:
    case spirv::StorageClass::Uniform:
      return isa<spirv::StructType>(ptrType.getPointeeType());
    default:
      break;
    }
  }
  return false;
}

LogicalResult Serializer::processType(Location loc, Type type,
                                      uint32_t &typeID) {
  // Maintains a set of names for nested identified struct types. This is used
  // to properly serialize recursive references.
  SetVector<StringRef> serializationCtx;
  return processTypeImpl(loc, type, typeID, serializationCtx);
}

LogicalResult
Serializer::processTypeImpl(Location loc, Type type, uint32_t &typeID,
                            SetVector<StringRef> &serializationCtx) {
  typeID = getTypeID(type);
  if (typeID)
    return success();

  typeID = getNextID();
  SmallVector<uint32_t, 4> operands;

  operands.push_back(typeID);
  auto typeEnum = spirv::Opcode::OpTypeVoid;
  bool deferSerialization = false;

  if ((isa<FunctionType>(type) &&
       succeeded(prepareFunctionType(loc, cast<FunctionType>(type), typeEnum,
                                     operands))) ||
      succeeded(prepareBasicType(loc, type, typeID, typeEnum, operands,
                                 deferSerialization, serializationCtx))) {
    if (deferSerialization)
      return success();

    typeIDMap[type] = typeID;

    encodeInstructionInto(typesGlobalValues, typeEnum, operands);

    if (recursiveStructInfos.count(type) != 0) {
      // This recursive struct type is emitted already, now the OpTypePointer
      // instructions referring to recursive references are emitted as well.
      for (auto &ptrInfo : recursiveStructInfos[type]) {
        // TODO: This might not work if more than 1 recursive reference is
        // present in the struct.
        SmallVector<uint32_t, 4> ptrOperands;
        ptrOperands.push_back(ptrInfo.pointerTypeID);
        ptrOperands.push_back(static_cast<uint32_t>(ptrInfo.storageClass));
        ptrOperands.push_back(typeIDMap[type]);

        encodeInstructionInto(typesGlobalValues, spirv::Opcode::OpTypePointer,
                              ptrOperands);
      }

      recursiveStructInfos[type].clear();
    }

    return success();
  }

  return failure();
}

LogicalResult Serializer::prepareBasicType(
    Location loc, Type type, uint32_t resultID, spirv::Opcode &typeEnum,
    SmallVectorImpl<uint32_t> &operands, bool &deferSerialization,
    SetVector<StringRef> &serializationCtx) {
  deferSerialization = false;

  if (isVoidType(type)) {
    typeEnum = spirv::Opcode::OpTypeVoid;
    return success();
  }

  if (auto intType = dyn_cast<IntegerType>(type)) {
    if (intType.getWidth() == 1) {
      typeEnum = spirv::Opcode::OpTypeBool;
      return success();
    }

    typeEnum = spirv::Opcode::OpTypeInt;
    operands.push_back(intType.getWidth());
    // SPIR-V OpTypeInt "Signedness specifies whether there are signed semantics
    // to preserve or validate.
    // 0 indicates unsigned, or no signedness semantics
    // 1 indicates signed semantics."
    operands.push_back(intType.isSigned() ? 1 : 0);
    return success();
  }

  if (auto floatType = dyn_cast<FloatType>(type)) {
    typeEnum = spirv::Opcode::OpTypeFloat;
    operands.push_back(floatType.getWidth());
    if (floatType.isBF16()) {
      operands.push_back(static_cast<uint32_t>(spirv::FPEncoding::BFloat16KHR));
    }
    return success();
  }

  if (auto vectorType = dyn_cast<VectorType>(type)) {
    uint32_t elementTypeID = 0;
    if (failed(processTypeImpl(loc, vectorType.getElementType(), elementTypeID,
                               serializationCtx))) {
      return failure();
    }
    typeEnum = spirv::Opcode::OpTypeVector;
    operands.push_back(elementTypeID);
    operands.push_back(vectorType.getNumElements());
    return success();
  }

  if (auto imageType = dyn_cast<spirv::ImageType>(type)) {
    typeEnum = spirv::Opcode::OpTypeImage;
    uint32_t sampledTypeID = 0;
    if (failed(processType(loc, imageType.getElementType(), sampledTypeID)))
      return failure();

    llvm::append_values(operands, sampledTypeID,
                        static_cast<uint32_t>(imageType.getDim()),
                        static_cast<uint32_t>(imageType.getDepthInfo()),
                        static_cast<uint32_t>(imageType.getArrayedInfo()),
                        static_cast<uint32_t>(imageType.getSamplingInfo()),
                        static_cast<uint32_t>(imageType.getSamplerUseInfo()),
                        static_cast<uint32_t>(imageType.getImageFormat()));
    return success();
  }

  if (auto arrayType = dyn_cast<spirv::ArrayType>(type)) {
    typeEnum = spirv::Opcode::OpTypeArray;
    uint32_t elementTypeID = 0;
    if (failed(processTypeImpl(loc, arrayType.getElementType(), elementTypeID,
                               serializationCtx))) {
      return failure();
    }
    operands.push_back(elementTypeID);
    if (auto elementCountID = prepareConstantInt(
            loc, mlirBuilder.getI32IntegerAttr(arrayType.getNumElements()))) {
      operands.push_back(elementCountID);
    }
    return processTypeDecoration(loc, arrayType, resultID);
  }

  if (auto ptrType = dyn_cast<spirv::PointerType>(type)) {
    uint32_t pointeeTypeID = 0;
    spirv::StructType pointeeStruct =
        dyn_cast<spirv::StructType>(ptrType.getPointeeType());

    if (pointeeStruct && pointeeStruct.isIdentified() &&
        serializationCtx.count(pointeeStruct.getIdentifier()) != 0) {
      // A recursive reference to an enclosing struct is found.
      //
      // 1. Prepare an OpTypeForwardPointer with resultID and the ptr storage
      // class as operands.
      SmallVector<uint32_t, 2> forwardPtrOperands;
      forwardPtrOperands.push_back(resultID);
      forwardPtrOperands.push_back(
          static_cast<uint32_t>(ptrType.getStorageClass()));

      encodeInstructionInto(typesGlobalValues,
                            spirv::Opcode::OpTypeForwardPointer,
                            forwardPtrOperands);

      // 2. Find the pointee (enclosing) struct.
      auto structType = spirv::StructType::getIdentified(
          module.getContext(), pointeeStruct.getIdentifier());

      if (!structType)
        return failure();

      // 3. Mark the OpTypePointer that is supposed to be emitted by this call
      // as deferred.
      deferSerialization = true;

      // 4. Record the info needed to emit the deferred OpTypePointer
      // instruction when the enclosing struct is completely serialized.
      recursiveStructInfos[structType].push_back(
          {resultID, ptrType.getStorageClass()});
    } else {
      if (failed(processTypeImpl(loc, ptrType.getPointeeType(), pointeeTypeID,
                                 serializationCtx)))
        return failure();
    }

    typeEnum = spirv::Opcode::OpTypePointer;
    operands.push_back(static_cast<uint32_t>(ptrType.getStorageClass()));
    operands.push_back(pointeeTypeID);

    if (isInterfaceStructPtrType(ptrType)) {
      if (failed(emitDecoration(getTypeID(pointeeStruct),
                                spirv::Decoration::Block)))
        return emitError(loc, "cannot decorate ")
               << pointeeStruct << " with Block decoration";
    }

    return success();
  }

  if (auto runtimeArrayType = dyn_cast<spirv::RuntimeArrayType>(type)) {
    uint32_t elementTypeID = 0;
    if (failed(processTypeImpl(loc, runtimeArrayType.getElementType(),
                               elementTypeID, serializationCtx))) {
      return failure();
    }
    typeEnum = spirv::Opcode::OpTypeRuntimeArray;
    operands.push_back(elementTypeID);
    return processTypeDecoration(loc, runtimeArrayType, resultID);
  }

  if (auto sampledImageType = dyn_cast<spirv::SampledImageType>(type)) {
    typeEnum = spirv::Opcode::OpTypeSampledImage;
    uint32_t imageTypeID = 0;
    if (failed(
            processType(loc, sampledImageType.getImageType(), imageTypeID))) {
      return failure();
    }
    operands.push_back(imageTypeID);
    return success();
  }

  if (auto structType = dyn_cast<spirv::StructType>(type)) {
    if (structType.isIdentified()) {
      if (failed(processName(resultID, structType.getIdentifier())))
        return failure();
      serializationCtx.insert(structType.getIdentifier());
    }

    bool hasOffset = structType.hasOffset();
    for (auto elementIndex :
         llvm::seq<uint32_t>(0, structType.getNumElements())) {
      uint32_t elementTypeID = 0;
      if (failed(processTypeImpl(loc, structType.getElementType(elementIndex),
                                 elementTypeID, serializationCtx))) {
        return failure();
      }
      operands.push_back(elementTypeID);
      if (hasOffset) {
        // Decorate each struct member with an offset
        spirv::StructType::MemberDecorationInfo offsetDecoration{
            elementIndex, /*hasValue=*/1, spirv::Decoration::Offset,
            static_cast<uint32_t>(structType.getMemberOffset(elementIndex))};
        if (failed(processMemberDecoration(resultID, offsetDecoration))) {
          return emitError(loc, "cannot decorate ")
                 << elementIndex << "-th member of " << structType
                 << " with its offset";
        }
      }
    }
    SmallVector<spirv::StructType::MemberDecorationInfo, 4> memberDecorations;
    structType.getMemberDecorations(memberDecorations);

    for (auto &memberDecoration : memberDecorations) {
      if (failed(processMemberDecoration(resultID, memberDecoration))) {
        return emitError(loc, "cannot decorate ")
               << static_cast<uint32_t>(memberDecoration.memberIndex)
               << "-th member of " << structType << " with "
               << stringifyDecoration(memberDecoration.decoration);
      }
    }

    typeEnum = spirv::Opcode::OpTypeStruct;

    if (structType.isIdentified())
      serializationCtx.remove(structType.getIdentifier());

    return success();
  }

  if (auto cooperativeMatrixType =
          dyn_cast<spirv::CooperativeMatrixType>(type)) {
    uint32_t elementTypeID = 0;
    if (failed(processTypeImpl(loc, cooperativeMatrixType.getElementType(),
                               elementTypeID, serializationCtx))) {
      return failure();
    }
    typeEnum = spirv::Opcode::OpTypeCooperativeMatrixKHR;
    auto getConstantOp = [&](uint32_t id) {
      auto attr = IntegerAttr::get(IntegerType::get(type.getContext(), 32), id);
      return prepareConstantInt(loc, attr);
    };
    llvm::append_values(
        operands, elementTypeID,
        getConstantOp(static_cast<uint32_t>(cooperativeMatrixType.getScope())),
        getConstantOp(cooperativeMatrixType.getRows()),
        getConstantOp(cooperativeMatrixType.getColumns()),
        getConstantOp(static_cast<uint32_t>(cooperativeMatrixType.getUse())));
    return success();
  }

  if (auto matrixType = dyn_cast<spirv::MatrixType>(type)) {
    uint32_t elementTypeID = 0;
    if (failed(processTypeImpl(loc, matrixType.getColumnType(), elementTypeID,
                               serializationCtx))) {
      return failure();
    }
    typeEnum = spirv::Opcode::OpTypeMatrix;
    llvm::append_values(operands, elementTypeID, matrixType.getNumColumns());
    return success();
  }

  // TODO: Handle other types.
  return emitError(loc, "unhandled type in serialization: ") << type;
}

LogicalResult
Serializer::prepareFunctionType(Location loc, FunctionType type,
                                spirv::Opcode &typeEnum,
                                SmallVectorImpl<uint32_t> &operands) {
  typeEnum = spirv::Opcode::OpTypeFunction;
  assert(type.getNumResults() <= 1 &&
         "serialization supports only a single return value");
  uint32_t resultID = 0;
  if (failed(processType(
          loc, type.getNumResults() == 1 ? type.getResult(0) : getVoidType(),
          resultID))) {
    return failure();
  }
  operands.push_back(resultID);
  for (auto &res : type.getInputs()) {
    uint32_t argTypeID = 0;
    if (failed(processType(loc, res, argTypeID))) {
      return failure();
    }
    operands.push_back(argTypeID);
  }
  return success();
}

//===----------------------------------------------------------------------===//
// Constant
//===----------------------------------------------------------------------===//

uint32_t Serializer::prepareConstant(Location loc, Type constType,
                                     Attribute valueAttr) {
  if (auto id = prepareConstantScalar(loc, valueAttr)) {
    return id;
  }

  // This is a composite literal. We need to handle each component separately
  // and then emit an OpConstantComposite for the whole.

  if (auto id = getConstantID(valueAttr)) {
    return id;
  }

  uint32_t typeID = 0;
  if (failed(processType(loc, constType, typeID))) {
    return 0;
  }

  uint32_t resultID = 0;
  if (auto attr = dyn_cast<DenseElementsAttr>(valueAttr)) {
    int rank = dyn_cast<ShapedType>(attr.getType()).getRank();
    SmallVector<uint64_t, 4> index(rank);
    resultID = prepareDenseElementsConstant(loc, constType, attr,
                                            /*dim=*/0, index);
  } else if (auto arrayAttr = dyn_cast<ArrayAttr>(valueAttr)) {
    resultID = prepareArrayConstant(loc, constType, arrayAttr);
  }

  if (resultID == 0) {
    emitError(loc, "cannot serialize attribute: ") << valueAttr;
    return 0;
  }

  constIDMap[valueAttr] = resultID;
  return resultID;
}

uint32_t Serializer::prepareArrayConstant(Location loc, Type constType,
                                          ArrayAttr attr) {
  uint32_t typeID = 0;
  if (failed(processType(loc, constType, typeID))) {
    return 0;
  }

  uint32_t resultID = getNextID();
  SmallVector<uint32_t, 4> operands = {typeID, resultID};
  operands.reserve(attr.size() + 2);
  auto elementType = cast<spirv::ArrayType>(constType).getElementType();
  for (Attribute elementAttr : attr) {
    if (auto elementID = prepareConstant(loc, elementType, elementAttr)) {
      operands.push_back(elementID);
    } else {
      return 0;
    }
  }
  spirv::Opcode opcode = spirv::Opcode::OpConstantComposite;
  encodeInstructionInto(typesGlobalValues, opcode, operands);

  return resultID;
}

// TODO: Turn the below function into iterative function, instead of
// recursive function.
uint32_t
Serializer::prepareDenseElementsConstant(Location loc, Type constType,
                                         DenseElementsAttr valueAttr, int dim,
                                         MutableArrayRef<uint64_t> index) {
  auto shapedType = dyn_cast<ShapedType>(valueAttr.getType());
  assert(dim <= shapedType.getRank());
  if (shapedType.getRank() == dim) {
    if (auto attr = dyn_cast<DenseIntElementsAttr>(valueAttr)) {
      return attr.getType().getElementType().isInteger(1)
                 ? prepareConstantBool(loc, attr.getValues<BoolAttr>()[index])
                 : prepareConstantInt(loc,
                                      attr.getValues<IntegerAttr>()[index]);
    }
    if (auto attr = dyn_cast<DenseFPElementsAttr>(valueAttr)) {
      return prepareConstantFp(loc, attr.getValues<FloatAttr>()[index]);
    }
    return 0;
  }

  uint32_t typeID = 0;
  if (failed(processType(loc, constType, typeID))) {
    return 0;
  }

  int64_t numberOfConstituents = shapedType.getDimSize(dim);
  uint32_t resultID = getNextID();
  SmallVector<uint32_t, 4> operands = {typeID, resultID};
  auto elementType = cast<spirv::CompositeType>(constType).getElementType(0);

  // "If the Result Type is a cooperative matrix type, then there must be only
  // one Constituent, with scalar type matching the cooperative matrix Component
  // Type, and all components of the matrix are initialized to that value."
  // (https://github.khronos.org/SPIRV-Registry/extensions/KHR/SPV_KHR_cooperative_matrix.html)
  if (isa<spirv::CooperativeMatrixType>(constType)) {
    if (!valueAttr.isSplat()) {
      emitError(
          loc,
          "cannot serialize a non-splat value for a cooperative matrix type");
      return 0;
    }
    // numberOfConstituents is 1, so we only need one more elements in the
    // SmallVector, so the total is 3 (1 + 2).
    operands.reserve(3);
    // We set dim directly to `shapedType.getRank()` so the recursive call
    // directly returns the scalar type.
    if (auto elementID = prepareDenseElementsConstant(
            loc, elementType, valueAttr, /*dim=*/shapedType.getRank(), index)) {
      operands.push_back(elementID);
    } else {
      return 0;
    }
  } else {
    operands.reserve(numberOfConstituents + 2);
    for (int i = 0; i < numberOfConstituents; ++i) {
      index[dim] = i;
      if (auto elementID = prepareDenseElementsConstant(
              loc, elementType, valueAttr, dim + 1, index)) {
        operands.push_back(elementID);
      } else {
        return 0;
      }
    }
  }
  spirv::Opcode opcode = spirv::Opcode::OpConstantComposite;
  encodeInstructionInto(typesGlobalValues, opcode, operands);

  return resultID;
}

uint32_t Serializer::prepareConstantScalar(Location loc, Attribute valueAttr,
                                           bool isSpec) {
  if (auto floatAttr = dyn_cast<FloatAttr>(valueAttr)) {
    return prepareConstantFp(loc, floatAttr, isSpec);
  }
  if (auto boolAttr = dyn_cast<BoolAttr>(valueAttr)) {
    return prepareConstantBool(loc, boolAttr, isSpec);
  }
  if (auto intAttr = dyn_cast<IntegerAttr>(valueAttr)) {
    return prepareConstantInt(loc, intAttr, isSpec);
  }

  return 0;
}

uint32_t Serializer::prepareConstantBool(Location loc, BoolAttr boolAttr,
                                         bool isSpec) {
  if (!isSpec) {
    // We can de-duplicate normal constants, but not specialization constants.
    if (auto id = getConstantID(boolAttr)) {
      return id;
    }
  }

  // Process the type for this bool literal
  uint32_t typeID = 0;
  if (failed(processType(loc, cast<IntegerAttr>(boolAttr).getType(), typeID))) {
    return 0;
  }

  auto resultID = getNextID();
  auto opcode = boolAttr.getValue()
                    ? (isSpec ? spirv::Opcode::OpSpecConstantTrue
                              : spirv::Opcode::OpConstantTrue)
                    : (isSpec ? spirv::Opcode::OpSpecConstantFalse
                              : spirv::Opcode::OpConstantFalse);
  encodeInstructionInto(typesGlobalValues, opcode, {typeID, resultID});

  if (!isSpec) {
    constIDMap[boolAttr] = resultID;
  }
  return resultID;
}

uint32_t Serializer::prepareConstantInt(Location loc, IntegerAttr intAttr,
                                        bool isSpec) {
  if (!isSpec) {
    // We can de-duplicate normal constants, but not specialization constants.
    if (auto id = getConstantID(intAttr)) {
      return id;
    }
  }

  // Process the type for this integer literal
  uint32_t typeID = 0;
  if (failed(processType(loc, intAttr.getType(), typeID))) {
    return 0;
  }

  auto resultID = getNextID();
  APInt value = intAttr.getValue();
  unsigned bitwidth = value.getBitWidth();
  bool isSigned = intAttr.getType().isSignedInteger();
  auto opcode =
      isSpec ? spirv::Opcode::OpSpecConstant : spirv::Opcode::OpConstant;

  switch (bitwidth) {
    // According to SPIR-V spec, "When the type's bit width is less than
    // 32-bits, the literal's value appears in the low-order bits of the word,
    // and the high-order bits must be 0 for a floating-point type, or 0 for an
    // integer type with Signedness of 0, or sign extended when Signedness
    // is 1."
  case 32:
  case 16:
  case 8: {
    uint32_t word = 0;
    if (isSigned) {
      word = static_cast<int32_t>(value.getSExtValue());
    } else {
      word = static_cast<uint32_t>(value.getZExtValue());
    }
    encodeInstructionInto(typesGlobalValues, opcode, {typeID, resultID, word});
  } break;
    // According to SPIR-V spec: "When the type's bit width is larger than one
    // word, the literal’s low-order words appear first."
  case 64: {
    struct DoubleWord {
      uint32_t word1;
      uint32_t word2;
    } words;
    if (isSigned) {
      words = llvm::bit_cast<DoubleWord>(value.getSExtValue());
    } else {
      words = llvm::bit_cast<DoubleWord>(value.getZExtValue());
    }
    encodeInstructionInto(typesGlobalValues, opcode,
                          {typeID, resultID, words.word1, words.word2});
  } break;
  default: {
    std::string valueStr;
    llvm::raw_string_ostream rss(valueStr);
    value.print(rss, /*isSigned=*/false);

    emitError(loc, "cannot serialize ")
        << bitwidth << "-bit integer literal: " << valueStr;
    return 0;
  }
  }

  if (!isSpec) {
    constIDMap[intAttr] = resultID;
  }
  return resultID;
}

uint32_t Serializer::prepareConstantFp(Location loc, FloatAttr floatAttr,
                                       bool isSpec) {
  if (!isSpec) {
    // We can de-duplicate normal constants, but not specialization constants.
    if (auto id = getConstantID(floatAttr)) {
      return id;
    }
  }

  // Process the type for this float literal
  uint32_t typeID = 0;
  if (failed(processType(loc, floatAttr.getType(), typeID))) {
    return 0;
  }

  auto resultID = getNextID();
  APFloat value = floatAttr.getValue();
<<<<<<< HEAD
=======
  const llvm::fltSemantics *semantics = &value.getSemantics();
>>>>>>> eb0f1dc0

  auto opcode =
      isSpec ? spirv::Opcode::OpSpecConstant : spirv::Opcode::OpConstant;

  if (semantics == &APFloat::IEEEsingle()) {
    uint32_t word = llvm::bit_cast<uint32_t>(value.convertToFloat());
    encodeInstructionInto(typesGlobalValues, opcode, {typeID, resultID, word});
  } else if (semantics == &APFloat::IEEEdouble()) {
    struct DoubleWord {
      uint32_t word1;
      uint32_t word2;
    } words = llvm::bit_cast<DoubleWord>(value.convertToDouble());
    encodeInstructionInto(typesGlobalValues, opcode,
                          {typeID, resultID, words.word1, words.word2});
  } else if (semantics == &APFloat::IEEEhalf() ||
             semantics == &APFloat::BFloat()) {
    uint32_t word =
        static_cast<uint32_t>(value.bitcastToAPInt().getZExtValue());
    encodeInstructionInto(typesGlobalValues, opcode, {typeID, resultID, word});
  } else {
    std::string valueStr;
    llvm::raw_string_ostream rss(valueStr);
    value.print(rss);

    emitError(loc, "cannot serialize ")
        << floatAttr.getType() << "-typed float literal: " << valueStr;
    return 0;
  }

  if (!isSpec) {
    constIDMap[floatAttr] = resultID;
  }
  return resultID;
}

//===----------------------------------------------------------------------===//
// Control flow
//===----------------------------------------------------------------------===//

uint32_t Serializer::getOrCreateBlockID(Block *block) {
  if (uint32_t id = getBlockID(block))
    return id;
  return blockIDMap[block] = getNextID();
}

#ifndef NDEBUG
void Serializer::printBlock(Block *block, raw_ostream &os) {
  os << "block " << block << " (id = ";
  if (uint32_t id = getBlockID(block))
    os << id;
  else
    os << "unknown";
  os << ")\n";
}
#endif

LogicalResult
Serializer::processBlock(Block *block, bool omitLabel,
                         function_ref<LogicalResult()> emitMerge) {
  LLVM_DEBUG(llvm::dbgs() << "processing block " << block << ":\n");
  LLVM_DEBUG(block->print(llvm::dbgs()));
  LLVM_DEBUG(llvm::dbgs() << '\n');
  if (!omitLabel) {
    uint32_t blockID = getOrCreateBlockID(block);
    LLVM_DEBUG(printBlock(block, llvm::dbgs()));

    // Emit OpLabel for this block.
    encodeInstructionInto(functionBody, spirv::Opcode::OpLabel, {blockID});
  }

  // Emit OpPhi instructions for block arguments, if any.
  if (failed(emitPhiForBlockArguments(block)))
    return failure();

  // If we need to emit merge instructions, it must happen in this block. Check
  // whether we have other structured control flow ops, which will be expanded
  // into multiple basic blocks. If that's the case, we need to emit the merge
  // right now and then create new blocks for further serialization of the ops
  // in this block.
  if (emitMerge &&
      llvm::any_of(block->getOperations(),
                   llvm::IsaPred<spirv::LoopOp, spirv::SelectionOp>)) {
    if (failed(emitMerge()))
      return failure();
    emitMerge = nullptr;

    // Start a new block for further serialization.
    uint32_t blockID = getNextID();
    encodeInstructionInto(functionBody, spirv::Opcode::OpBranch, {blockID});
    encodeInstructionInto(functionBody, spirv::Opcode::OpLabel, {blockID});
  }

  // Process each op in this block except the terminator.
  for (Operation &op : llvm::drop_end(*block)) {
    if (failed(processOperation(&op)))
      return failure();
  }

  // Process the terminator.
  if (emitMerge)
    if (failed(emitMerge()))
      return failure();
  if (failed(processOperation(&block->back())))
    return failure();

  return success();
}

LogicalResult Serializer::emitPhiForBlockArguments(Block *block) {
  // Nothing to do if this block has no arguments or it's the entry block, which
  // always has the same arguments as the function signature.
  if (block->args_empty() || block->isEntryBlock())
    return success();

  LLVM_DEBUG(llvm::dbgs() << "emitting phi instructions..\n");

  // If the block has arguments, we need to create SPIR-V OpPhi instructions.
  // A SPIR-V OpPhi instruction is of the syntax:
  //   OpPhi | result type | result <id> | (value <id>, parent block <id>) pair
  // So we need to collect all predecessor blocks and the arguments they send
  // to this block.
  SmallVector<std::pair<Block *, OperandRange>, 4> predecessors;
  for (Block *mlirPredecessor : block->getPredecessors()) {
    auto *terminator = mlirPredecessor->getTerminator();
    LLVM_DEBUG(llvm::dbgs() << "  mlir predecessor ");
    LLVM_DEBUG(printBlock(mlirPredecessor, llvm::dbgs()));
    LLVM_DEBUG(llvm::dbgs() << "    terminator: " << *terminator << "\n");
    // The predecessor here is the immediate one according to MLIR's IR
    // structure. It does not directly map to the incoming parent block for the
    // OpPhi instructions at SPIR-V binary level. This is because structured
    // control flow ops are serialized to multiple SPIR-V blocks. If there is a
    // spirv.mlir.selection/spirv.mlir.loop op in the MLIR predecessor block,
    // the branch op jumping to the OpPhi's block then resides in the previous
    // structured control flow op's merge block.
    Block *spirvPredecessor = getPhiIncomingBlock(mlirPredecessor);
    LLVM_DEBUG(llvm::dbgs() << "  spirv predecessor ");
    LLVM_DEBUG(printBlock(spirvPredecessor, llvm::dbgs()));
    if (auto branchOp = dyn_cast<spirv::BranchOp>(terminator)) {
      predecessors.emplace_back(spirvPredecessor, branchOp.getOperands());
    } else if (auto branchCondOp =
                   dyn_cast<spirv::BranchConditionalOp>(terminator)) {
      std::optional<OperandRange> blockOperands;
      if (branchCondOp.getTrueTarget() == block) {
        blockOperands = branchCondOp.getTrueTargetOperands();
      } else {
        assert(branchCondOp.getFalseTarget() == block);
        blockOperands = branchCondOp.getFalseTargetOperands();
      }

      assert(!blockOperands->empty() &&
             "expected non-empty block operand range");
      predecessors.emplace_back(spirvPredecessor, *blockOperands);
    } else {
      return terminator->emitError("unimplemented terminator for Phi creation");
    }
    LLVM_DEBUG({
      llvm::dbgs() << "    block arguments:\n";
      for (Value v : predecessors.back().second)
        llvm::dbgs() << "      " << v << "\n";
    });
  }

  // Then create OpPhi instruction for each of the block argument.
  for (auto argIndex : llvm::seq<unsigned>(0, block->getNumArguments())) {
    BlockArgument arg = block->getArgument(argIndex);

    // Get the type <id> and result <id> for this OpPhi instruction.
    uint32_t phiTypeID = 0;
    if (failed(processType(arg.getLoc(), arg.getType(), phiTypeID)))
      return failure();
    uint32_t phiID = getNextID();

    LLVM_DEBUG(llvm::dbgs() << "[phi] for block argument #" << argIndex << ' '
                            << arg << " (id = " << phiID << ")\n");

    // Prepare the (value <id>, parent block <id>) pairs.
    SmallVector<uint32_t, 8> phiArgs;
    phiArgs.push_back(phiTypeID);
    phiArgs.push_back(phiID);

    for (auto predIndex : llvm::seq<unsigned>(0, predecessors.size())) {
      Value value = predecessors[predIndex].second[argIndex];
      uint32_t predBlockId = getOrCreateBlockID(predecessors[predIndex].first);
      LLVM_DEBUG(llvm::dbgs() << "[phi] use predecessor (id = " << predBlockId
                              << ") value " << value << ' ');
      // Each pair is a value <id> ...
      uint32_t valueId = getValueID(value);
      if (valueId == 0) {
        // The op generating this value hasn't been visited yet so we don't have
        // an <id> assigned yet. Record this to fix up later.
        LLVM_DEBUG(llvm::dbgs() << "(need to fix)\n");
        deferredPhiValues[value].push_back(functionBody.size() + 1 +
                                           phiArgs.size());
      } else {
        LLVM_DEBUG(llvm::dbgs() << "(id = " << valueId << ")\n");
      }
      phiArgs.push_back(valueId);
      // ... and a parent block <id>.
      phiArgs.push_back(predBlockId);
    }

    encodeInstructionInto(functionBody, spirv::Opcode::OpPhi, phiArgs);
    valueIDMap[arg] = phiID;
  }

  return success();
}

//===----------------------------------------------------------------------===//
// Operation
//===----------------------------------------------------------------------===//

LogicalResult Serializer::encodeExtensionInstruction(
    Operation *op, StringRef extensionSetName, uint32_t extensionOpcode,
    ArrayRef<uint32_t> operands) {
  // Check if the extension has been imported.
  auto &setID = extendedInstSetIDMap[extensionSetName];
  if (!setID) {
    setID = getNextID();
    SmallVector<uint32_t, 16> importOperands;
    importOperands.push_back(setID);
    spirv::encodeStringLiteralInto(importOperands, extensionSetName);
    encodeInstructionInto(extendedSets, spirv::Opcode::OpExtInstImport,
                          importOperands);
  }

  // The first two operands are the result type <id> and result <id>. The set
  // <id> and the opcode need to be insert after this.
  if (operands.size() < 2) {
    return op->emitError("extended instructions must have a result encoding");
  }
  SmallVector<uint32_t, 8> extInstOperands;
  extInstOperands.reserve(operands.size() + 2);
  extInstOperands.append(operands.begin(), std::next(operands.begin(), 2));
  extInstOperands.push_back(setID);
  extInstOperands.push_back(extensionOpcode);
  extInstOperands.append(std::next(operands.begin(), 2), operands.end());
  encodeInstructionInto(functionBody, spirv::Opcode::OpExtInst,
                        extInstOperands);
  return success();
}

LogicalResult Serializer::processOperation(Operation *opInst) {
  LLVM_DEBUG(llvm::dbgs() << "[op] '" << opInst->getName() << "'\n");

  // First dispatch the ops that do not directly mirror an instruction from
  // the SPIR-V spec.
  return TypeSwitch<Operation *, LogicalResult>(opInst)
      .Case([&](spirv::AddressOfOp op) { return processAddressOfOp(op); })
      .Case([&](spirv::BranchOp op) { return processBranchOp(op); })
      .Case([&](spirv::BranchConditionalOp op) {
        return processBranchConditionalOp(op);
      })
      .Case([&](spirv::ConstantOp op) { return processConstantOp(op); })
      .Case([&](spirv::FuncOp op) { return processFuncOp(op); })
      .Case([&](spirv::GlobalVariableOp op) {
        return processGlobalVariableOp(op);
      })
      .Case([&](spirv::LoopOp op) { return processLoopOp(op); })
      .Case([&](spirv::ReferenceOfOp op) { return processReferenceOfOp(op); })
      .Case([&](spirv::SelectionOp op) { return processSelectionOp(op); })
      .Case([&](spirv::SpecConstantOp op) { return processSpecConstantOp(op); })
      .Case([&](spirv::SpecConstantCompositeOp op) {
        return processSpecConstantCompositeOp(op);
      })
      .Case([&](spirv::SpecConstantOperationOp op) {
        return processSpecConstantOperationOp(op);
      })
      .Case([&](spirv::UndefOp op) { return processUndefOp(op); })
      .Case([&](spirv::VariableOp op) { return processVariableOp(op); })

      // Then handle all the ops that directly mirror SPIR-V instructions with
      // auto-generated methods.
      .Default(
          [&](Operation *op) { return dispatchToAutogenSerialization(op); });
}

LogicalResult Serializer::processOpWithoutGrammarAttr(Operation *op,
                                                      StringRef extInstSet,
                                                      uint32_t opcode) {
  SmallVector<uint32_t, 4> operands;
  Location loc = op->getLoc();

  uint32_t resultID = 0;
  if (op->getNumResults() != 0) {
    uint32_t resultTypeID = 0;
    if (failed(processType(loc, op->getResult(0).getType(), resultTypeID)))
      return failure();
    operands.push_back(resultTypeID);

    resultID = getNextID();
    operands.push_back(resultID);
    valueIDMap[op->getResult(0)] = resultID;
  };

  for (Value operand : op->getOperands())
    operands.push_back(getValueID(operand));

  if (failed(emitDebugLine(functionBody, loc)))
    return failure();

  if (extInstSet.empty()) {
    encodeInstructionInto(functionBody, static_cast<spirv::Opcode>(opcode),
                          operands);
  } else {
    if (failed(encodeExtensionInstruction(op, extInstSet, opcode, operands)))
      return failure();
  }

  if (op->getNumResults() != 0) {
    for (auto attr : op->getAttrs()) {
      if (failed(processDecoration(loc, resultID, attr)))
        return failure();
    }
  }

  return success();
}

LogicalResult Serializer::emitDecoration(uint32_t target,
                                         spirv::Decoration decoration,
                                         ArrayRef<uint32_t> params) {
  uint32_t wordCount = 3 + params.size();
  llvm::append_values(
      decorations,
      spirv::getPrefixedOpcode(wordCount, spirv::Opcode::OpDecorate), target,
      static_cast<uint32_t>(decoration));
  llvm::append_range(decorations, params);
  return success();
}

LogicalResult Serializer::emitDebugLine(SmallVectorImpl<uint32_t> &binary,
                                        Location loc) {
  if (!options.emitDebugInfo)
    return success();

  if (lastProcessedWasMergeInst) {
    lastProcessedWasMergeInst = false;
    return success();
  }

  auto fileLoc = dyn_cast<FileLineColLoc>(loc);
  if (fileLoc)
    encodeInstructionInto(binary, spirv::Opcode::OpLine,
                          {fileID, fileLoc.getLine(), fileLoc.getColumn()});
  return success();
}
} // namespace spirv
} // namespace mlir<|MERGE_RESOLUTION|>--- conflicted
+++ resolved
@@ -1025,10 +1025,7 @@
 
   auto resultID = getNextID();
   APFloat value = floatAttr.getValue();
-<<<<<<< HEAD
-=======
   const llvm::fltSemantics *semantics = &value.getSemantics();
->>>>>>> eb0f1dc0
 
   auto opcode =
       isSpec ? spirv::Opcode::OpSpecConstant : spirv::Opcode::OpConstant;
