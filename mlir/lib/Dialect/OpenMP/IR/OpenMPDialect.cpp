//===- OpenMPDialect.cpp - MLIR Dialect for OpenMP implementation ---------===//
//
// Part of the LLVM Project, under the Apache License v2.0 with LLVM Exceptions.
// See https://llvm.org/LICENSE.txt for license information.
// SPDX-License-Identifier: Apache-2.0 WITH LLVM-exception
//
//===----------------------------------------------------------------------===//
//
// This file implements the OpenMP dialect and its operations.
//
//===----------------------------------------------------------------------===//

#include "mlir/Dialect/OpenMP/OpenMPDialect.h"
#include "mlir/Conversion/ConvertToLLVM/ToLLVMInterface.h"
#include "mlir/Dialect/Func/IR/FuncOps.h"
#include "mlir/Dialect/LLVMIR/LLVMTypes.h"
#include "mlir/Dialect/OpenACCMPCommon/Interfaces/AtomicInterfaces.h"
#include "mlir/Dialect/OpenMP/OpenMPClauseOperands.h"
#include "mlir/IR/Attributes.h"
#include "mlir/IR/BuiltinAttributes.h"
#include "mlir/IR/DialectImplementation.h"
#include "mlir/IR/OpImplementation.h"
#include "mlir/IR/OperationSupport.h"
#include "mlir/IR/SymbolTable.h"
#include "mlir/Interfaces/FoldInterfaces.h"

#include "llvm/ADT/ArrayRef.h"
#include "llvm/ADT/BitVector.h"
#include "llvm/ADT/PostOrderIterator.h"
#include "llvm/ADT/STLExtras.h"
#include "llvm/ADT/STLForwardCompat.h"
#include "llvm/ADT/SmallString.h"
#include "llvm/ADT/StringExtras.h"
#include "llvm/ADT/StringRef.h"
#include "llvm/ADT/TypeSwitch.h"
#include "llvm/Frontend/OpenMP/OMPConstants.h"
#include "llvm/Frontend/OpenMP/OMPDeviceConstants.h"
#include <cstddef>
#include <iterator>
#include <optional>
#include <variant>

#include "mlir/Dialect/OpenMP/OpenMPOpsDialect.cpp.inc"
#include "mlir/Dialect/OpenMP/OpenMPOpsEnums.cpp.inc"
#include "mlir/Dialect/OpenMP/OpenMPOpsInterfaces.cpp.inc"
#include "mlir/Dialect/OpenMP/OpenMPTypeInterfaces.cpp.inc"

using namespace mlir;
using namespace mlir::omp;

static ArrayAttr makeArrayAttr(MLIRContext *context,
                               llvm::ArrayRef<Attribute> attrs) {
  return attrs.empty() ? nullptr : ArrayAttr::get(context, attrs);
}

static DenseBoolArrayAttr
makeDenseBoolArrayAttr(MLIRContext *ctx, const ArrayRef<bool> boolArray) {
  return boolArray.empty() ? nullptr : DenseBoolArrayAttr::get(ctx, boolArray);
}

namespace {
struct MemRefPointerLikeModel
    : public PointerLikeType::ExternalModel<MemRefPointerLikeModel,
                                            MemRefType> {
  Type getElementType(Type pointer) const {
    return llvm::cast<MemRefType>(pointer).getElementType();
  }
};

struct LLVMPointerPointerLikeModel
    : public PointerLikeType::ExternalModel<LLVMPointerPointerLikeModel,
                                            LLVM::LLVMPointerType> {
  Type getElementType(Type pointer) const { return Type(); }
};
} // namespace

void OpenMPDialect::initialize() {
  addOperations<
#define GET_OP_LIST
#include "mlir/Dialect/OpenMP/OpenMPOps.cpp.inc"
      >();
  addAttributes<
#define GET_ATTRDEF_LIST
#include "mlir/Dialect/OpenMP/OpenMPOpsAttributes.cpp.inc"
      >();
  addTypes<
#define GET_TYPEDEF_LIST
#include "mlir/Dialect/OpenMP/OpenMPOpsTypes.cpp.inc"
      >();

  declarePromisedInterface<ConvertToLLVMPatternInterface, OpenMPDialect>();

  MemRefType::attachInterface<MemRefPointerLikeModel>(*getContext());
  LLVM::LLVMPointerType::attachInterface<LLVMPointerPointerLikeModel>(
      *getContext());

  // Attach default offload module interface to module op to access
  // offload functionality through
  mlir::ModuleOp::attachInterface<mlir::omp::OffloadModuleDefaultModel>(
      *getContext());

  // Attach default declare target interfaces to operations which can be marked
  // as declare target (Global Operations and Functions/Subroutines in dialects
  // that Fortran (or other languages that lower to MLIR) translates too
  mlir::LLVM::GlobalOp::attachInterface<
      mlir::omp::DeclareTargetDefaultModel<mlir::LLVM::GlobalOp>>(
      *getContext());
  mlir::LLVM::LLVMFuncOp::attachInterface<
      mlir::omp::DeclareTargetDefaultModel<mlir::LLVM::LLVMFuncOp>>(
      *getContext());
  mlir::func::FuncOp::attachInterface<
      mlir::omp::DeclareTargetDefaultModel<mlir::func::FuncOp>>(*getContext());
}

//===----------------------------------------------------------------------===//
// Parser and printer for Allocate Clause
//===----------------------------------------------------------------------===//

/// Parse an allocate clause with allocators and a list of operands with types.
///
/// allocate-operand-list :: = allocate-operand |
///                            allocator-operand `,` allocate-operand-list
/// allocate-operand :: = ssa-id-and-type -> ssa-id-and-type
/// ssa-id-and-type ::= ssa-id `:` type
static ParseResult parseAllocateAndAllocator(
    OpAsmParser &parser,
    SmallVectorImpl<OpAsmParser::UnresolvedOperand> &allocateVars,
    SmallVectorImpl<Type> &allocateTypes,
    SmallVectorImpl<OpAsmParser::UnresolvedOperand> &allocatorVars,
    SmallVectorImpl<Type> &allocatorTypes) {

  return parser.parseCommaSeparatedList([&]() {
    OpAsmParser::UnresolvedOperand operand;
    Type type;
    if (parser.parseOperand(operand) || parser.parseColonType(type))
      return failure();
    allocatorVars.push_back(operand);
    allocatorTypes.push_back(type);
    if (parser.parseArrow())
      return failure();
    if (parser.parseOperand(operand) || parser.parseColonType(type))
      return failure();

    allocateVars.push_back(operand);
    allocateTypes.push_back(type);
    return success();
  });
}

/// Print allocate clause
static void printAllocateAndAllocator(OpAsmPrinter &p, Operation *op,
                                      OperandRange allocateVars,
                                      TypeRange allocateTypes,
                                      OperandRange allocatorVars,
                                      TypeRange allocatorTypes) {
  for (unsigned i = 0; i < allocateVars.size(); ++i) {
    std::string separator = i == allocateVars.size() - 1 ? "" : ", ";
    p << allocatorVars[i] << " : " << allocatorTypes[i] << " -> ";
    p << allocateVars[i] << " : " << allocateTypes[i] << separator;
  }
}

//===----------------------------------------------------------------------===//
// Parser and printer for a clause attribute (StringEnumAttr)
//===----------------------------------------------------------------------===//

template <typename ClauseAttr>
static ParseResult parseClauseAttr(AsmParser &parser, ClauseAttr &attr) {
  using ClauseT = decltype(std::declval<ClauseAttr>().getValue());
  StringRef enumStr;
  SMLoc loc = parser.getCurrentLocation();
  if (parser.parseKeyword(&enumStr))
    return failure();
  if (std::optional<ClauseT> enumValue = symbolizeEnum<ClauseT>(enumStr)) {
    attr = ClauseAttr::get(parser.getContext(), *enumValue);
    return success();
  }
  return parser.emitError(loc, "invalid clause value: '") << enumStr << "'";
}

template <typename ClauseAttr>
void printClauseAttr(OpAsmPrinter &p, Operation *op, ClauseAttr attr) {
  p << stringifyEnum(attr.getValue());
}

//===----------------------------------------------------------------------===//
// Parser and printer for Linear Clause
//===----------------------------------------------------------------------===//

/// linear ::= `linear` `(` linear-list `)`
/// linear-list := linear-val | linear-val linear-list
/// linear-val := ssa-id-and-type `=` ssa-id-and-type
static ParseResult parseLinearClause(
    OpAsmParser &parser,
    SmallVectorImpl<OpAsmParser::UnresolvedOperand> &linearVars,
    SmallVectorImpl<Type> &linearTypes,
    SmallVectorImpl<OpAsmParser::UnresolvedOperand> &linearStepVars) {
  return parser.parseCommaSeparatedList([&]() {
    OpAsmParser::UnresolvedOperand var;
    Type type;
    OpAsmParser::UnresolvedOperand stepVar;
    if (parser.parseOperand(var) || parser.parseEqual() ||
        parser.parseOperand(stepVar) || parser.parseColonType(type))
      return failure();

    linearVars.push_back(var);
    linearTypes.push_back(type);
    linearStepVars.push_back(stepVar);
    return success();
  });
}

/// Print Linear Clause
static void printLinearClause(OpAsmPrinter &p, Operation *op,
                              ValueRange linearVars, TypeRange linearTypes,
                              ValueRange linearStepVars) {
  size_t linearVarsSize = linearVars.size();
  for (unsigned i = 0; i < linearVarsSize; ++i) {
    std::string separator = i == linearVarsSize - 1 ? "" : ", ";
    p << linearVars[i];
    if (linearStepVars.size() > i)
      p << " = " << linearStepVars[i];
    p << " : " << linearVars[i].getType() << separator;
  }
}

//===----------------------------------------------------------------------===//
// Verifier for Nontemporal Clause
//===----------------------------------------------------------------------===//

static LogicalResult verifyNontemporalClause(Operation *op,
                                             OperandRange nontemporalVars) {

  // Check if each var is unique - OpenMP 5.0 -> 2.9.3.1 section
  DenseSet<Value> nontemporalItems;
  for (const auto &it : nontemporalVars)
    if (!nontemporalItems.insert(it).second)
      return op->emitOpError() << "nontemporal variable used more than once";

  return success();
}

//===----------------------------------------------------------------------===//
// Parser, verifier and printer for Aligned Clause
//===----------------------------------------------------------------------===//
static LogicalResult verifyAlignedClause(Operation *op,
                                         std::optional<ArrayAttr> alignments,
                                         OperandRange alignedVars) {
  // Check if number of alignment values equals to number of aligned variables
  if (!alignedVars.empty()) {
    if (!alignments || alignments->size() != alignedVars.size())
      return op->emitOpError()
             << "expected as many alignment values as aligned variables";
  } else {
    if (alignments)
      return op->emitOpError() << "unexpected alignment values attribute";
    return success();
  }

  // Check if each var is aligned only once - OpenMP 4.5 -> 2.8.1 section
  DenseSet<Value> alignedItems;
  for (auto it : alignedVars)
    if (!alignedItems.insert(it).second)
      return op->emitOpError() << "aligned variable used more than once";

  if (!alignments)
    return success();

  // Check if all alignment values are positive - OpenMP 4.5 -> 2.8.1 section
  for (unsigned i = 0; i < (*alignments).size(); ++i) {
    if (auto intAttr = llvm::dyn_cast<IntegerAttr>((*alignments)[i])) {
      if (intAttr.getValue().sle(0))
        return op->emitOpError() << "alignment should be greater than 0";
    } else {
      return op->emitOpError() << "expected integer alignment";
    }
  }

  return success();
}

/// aligned ::= `aligned` `(` aligned-list `)`
/// aligned-list := aligned-val | aligned-val aligned-list
/// aligned-val := ssa-id-and-type `->` alignment
static ParseResult
parseAlignedClause(OpAsmParser &parser,
                   SmallVectorImpl<OpAsmParser::UnresolvedOperand> &alignedVars,
                   SmallVectorImpl<Type> &alignedTypes,
                   ArrayAttr &alignmentsAttr) {
  SmallVector<Attribute> alignmentVec;
  if (failed(parser.parseCommaSeparatedList([&]() {
        if (parser.parseOperand(alignedVars.emplace_back()) ||
            parser.parseColonType(alignedTypes.emplace_back()) ||
            parser.parseArrow() ||
            parser.parseAttribute(alignmentVec.emplace_back())) {
          return failure();
        }
        return success();
      })))
    return failure();
  SmallVector<Attribute> alignments(alignmentVec.begin(), alignmentVec.end());
  alignmentsAttr = ArrayAttr::get(parser.getContext(), alignments);
  return success();
}

/// Print Aligned Clause
static void printAlignedClause(OpAsmPrinter &p, Operation *op,
                               ValueRange alignedVars, TypeRange alignedTypes,
                               std::optional<ArrayAttr> alignments) {
  for (unsigned i = 0; i < alignedVars.size(); ++i) {
    if (i != 0)
      p << ", ";
    p << alignedVars[i] << " : " << alignedVars[i].getType();
    p << " -> " << (*alignments)[i];
  }
}

//===----------------------------------------------------------------------===//
// Parser, printer and verifier for Schedule Clause
//===----------------------------------------------------------------------===//

static ParseResult
verifyScheduleModifiers(OpAsmParser &parser,
                        SmallVectorImpl<SmallString<12>> &modifiers) {
  if (modifiers.size() > 2)
    return parser.emitError(parser.getNameLoc()) << " unexpected modifier(s)";
  for (const auto &mod : modifiers) {
    // Translate the string. If it has no value, then it was not a valid
    // modifier!
    auto symbol = symbolizeScheduleModifier(mod);
    if (!symbol)
      return parser.emitError(parser.getNameLoc())
             << " unknown modifier type: " << mod;
  }

  // If we have one modifier that is "simd", then stick a "none" modiifer in
  // index 0.
  if (modifiers.size() == 1) {
    if (symbolizeScheduleModifier(modifiers[0]) == ScheduleModifier::simd) {
      modifiers.push_back(modifiers[0]);
      modifiers[0] = stringifyScheduleModifier(ScheduleModifier::none);
    }
  } else if (modifiers.size() == 2) {
    // If there are two modifier:
    // First modifier should not be simd, second one should be simd
    if (symbolizeScheduleModifier(modifiers[0]) == ScheduleModifier::simd ||
        symbolizeScheduleModifier(modifiers[1]) != ScheduleModifier::simd)
      return parser.emitError(parser.getNameLoc())
             << " incorrect modifier order";
  }
  return success();
}

/// schedule ::= `schedule` `(` sched-list `)`
/// sched-list ::= sched-val | sched-val sched-list |
///                sched-val `,` sched-modifier
/// sched-val ::= sched-with-chunk | sched-wo-chunk
/// sched-with-chunk ::= sched-with-chunk-types (`=` ssa-id-and-type)?
/// sched-with-chunk-types ::= `static` | `dynamic` | `guided`
/// sched-wo-chunk ::=  `auto` | `runtime`
/// sched-modifier ::=  sched-mod-val | sched-mod-val `,` sched-mod-val
/// sched-mod-val ::=  `monotonic` | `nonmonotonic` | `simd` | `none`
static ParseResult
parseScheduleClause(OpAsmParser &parser, ClauseScheduleKindAttr &scheduleAttr,
                    ScheduleModifierAttr &scheduleMod, UnitAttr &scheduleSimd,
                    std::optional<OpAsmParser::UnresolvedOperand> &chunkSize,
                    Type &chunkType) {
  StringRef keyword;
  if (parser.parseKeyword(&keyword))
    return failure();
  std::optional<mlir::omp::ClauseScheduleKind> schedule =
      symbolizeClauseScheduleKind(keyword);
  if (!schedule)
    return parser.emitError(parser.getNameLoc()) << " expected schedule kind";

  scheduleAttr = ClauseScheduleKindAttr::get(parser.getContext(), *schedule);
  switch (*schedule) {
  case ClauseScheduleKind::Static:
  case ClauseScheduleKind::Dynamic:
  case ClauseScheduleKind::Guided:
    if (succeeded(parser.parseOptionalEqual())) {
      chunkSize = OpAsmParser::UnresolvedOperand{};
      if (parser.parseOperand(*chunkSize) || parser.parseColonType(chunkType))
        return failure();
    } else {
      chunkSize = std::nullopt;
    }
    break;
  case ClauseScheduleKind::Auto:
  case ClauseScheduleKind::Runtime:
    chunkSize = std::nullopt;
  }

  // If there is a comma, we have one or more modifiers..
  SmallVector<SmallString<12>> modifiers;
  while (succeeded(parser.parseOptionalComma())) {
    StringRef mod;
    if (parser.parseKeyword(&mod))
      return failure();
    modifiers.push_back(mod);
  }

  if (verifyScheduleModifiers(parser, modifiers))
    return failure();

  if (!modifiers.empty()) {
    SMLoc loc = parser.getCurrentLocation();
    if (std::optional<ScheduleModifier> mod =
            symbolizeScheduleModifier(modifiers[0])) {
      scheduleMod = ScheduleModifierAttr::get(parser.getContext(), *mod);
    } else {
      return parser.emitError(loc, "invalid schedule modifier");
    }
    // Only SIMD attribute is allowed here!
    if (modifiers.size() > 1) {
      assert(symbolizeScheduleModifier(modifiers[1]) == ScheduleModifier::simd);
      scheduleSimd = UnitAttr::get(parser.getBuilder().getContext());
    }
  }

  return success();
}

/// Print schedule clause
static void printScheduleClause(OpAsmPrinter &p, Operation *op,
                                ClauseScheduleKindAttr scheduleKind,
                                ScheduleModifierAttr scheduleMod,
                                UnitAttr scheduleSimd, Value scheduleChunk,
                                Type scheduleChunkType) {
  p << stringifyClauseScheduleKind(scheduleKind.getValue());
  if (scheduleChunk)
    p << " = " << scheduleChunk << " : " << scheduleChunk.getType();
  if (scheduleMod)
    p << ", " << stringifyScheduleModifier(scheduleMod.getValue());
  if (scheduleSimd)
    p << ", simd";
}

//===----------------------------------------------------------------------===//
// Parser and printer for Order Clause
//===----------------------------------------------------------------------===//

// order ::= `order` `(` [order-modiﬁer ':'] concurrent `)`
// order-modiﬁer ::= reproducible | unconstrained
static ParseResult parseOrderClause(OpAsmParser &parser,
                                    ClauseOrderKindAttr &order,
                                    OrderModifierAttr &orderMod) {
  StringRef enumStr;
  SMLoc loc = parser.getCurrentLocation();
  if (parser.parseKeyword(&enumStr))
    return failure();
  if (std::optional<OrderModifier> enumValue =
          symbolizeOrderModifier(enumStr)) {
    orderMod = OrderModifierAttr::get(parser.getContext(), *enumValue);
    if (parser.parseOptionalColon())
      return failure();
    loc = parser.getCurrentLocation();
    if (parser.parseKeyword(&enumStr))
      return failure();
  }
  if (std::optional<ClauseOrderKind> enumValue =
          symbolizeClauseOrderKind(enumStr)) {
    order = ClauseOrderKindAttr::get(parser.getContext(), *enumValue);
    return success();
  }
  return parser.emitError(loc, "invalid clause value: '") << enumStr << "'";
}

static void printOrderClause(OpAsmPrinter &p, Operation *op,
                             ClauseOrderKindAttr order,
                             OrderModifierAttr orderMod) {
  if (orderMod)
    p << stringifyOrderModifier(orderMod.getValue()) << ":";
  if (order)
    p << stringifyClauseOrderKind(order.getValue());
}

template <typename ClauseTypeAttr, typename ClauseType>
static ParseResult
parseGranularityClause(OpAsmParser &parser, ClauseTypeAttr &prescriptiveness,
                       std::optional<OpAsmParser::UnresolvedOperand> &operand,
                       Type &operandType,
                       std::optional<ClauseType> (*symbolizeClause)(StringRef),
                       StringRef clauseName) {
  StringRef enumStr;
  if (succeeded(parser.parseOptionalKeyword(&enumStr))) {
    if (std::optional<ClauseType> enumValue = symbolizeClause(enumStr)) {
      prescriptiveness = ClauseTypeAttr::get(parser.getContext(), *enumValue);
      if (parser.parseComma())
        return failure();
    } else {
      return parser.emitError(parser.getCurrentLocation())
             << "invalid " << clauseName << " modifier : '" << enumStr << "'";
      ;
    }
  }

  OpAsmParser::UnresolvedOperand var;
  if (succeeded(parser.parseOperand(var))) {
    operand = var;
  } else {
    return parser.emitError(parser.getCurrentLocation())
           << "expected " << clauseName << " operand";
  }

  if (operand.has_value()) {
    if (parser.parseColonType(operandType))
      return failure();
  }

  return success();
}

template <typename ClauseTypeAttr, typename ClauseType>
static void
printGranularityClause(OpAsmPrinter &p, Operation *op,
                       ClauseTypeAttr prescriptiveness, Value operand,
                       mlir::Type operandType,
                       StringRef (*stringifyClauseType)(ClauseType)) {

  if (prescriptiveness)
    p << stringifyClauseType(prescriptiveness.getValue()) << ", ";

  if (operand)
    p << operand << ": " << operandType;
}

//===----------------------------------------------------------------------===//
// Parser and printer for grainsize Clause
//===----------------------------------------------------------------------===//

// grainsize ::= `grainsize` `(` [strict ':'] grain-size `)`
static ParseResult
parseGrainsizeClause(OpAsmParser &parser, ClauseGrainsizeTypeAttr &grainsizeMod,
                     std::optional<OpAsmParser::UnresolvedOperand> &grainsize,
                     Type &grainsizeType) {
  return parseGranularityClause<ClauseGrainsizeTypeAttr, ClauseGrainsizeType>(
      parser, grainsizeMod, grainsize, grainsizeType,
      &symbolizeClauseGrainsizeType, "grainsize");
}

static void printGrainsizeClause(OpAsmPrinter &p, Operation *op,
                                 ClauseGrainsizeTypeAttr grainsizeMod,
                                 Value grainsize, mlir::Type grainsizeType) {
  printGranularityClause<ClauseGrainsizeTypeAttr, ClauseGrainsizeType>(
      p, op, grainsizeMod, grainsize, grainsizeType,
      &stringifyClauseGrainsizeType);
}

//===----------------------------------------------------------------------===//
// Parser and printer for num_tasks Clause
//===----------------------------------------------------------------------===//

// numtask ::= `num_tasks` `(` [strict ':'] num-tasks `)`
static ParseResult
parseNumTasksClause(OpAsmParser &parser, ClauseNumTasksTypeAttr &numTasksMod,
                    std::optional<OpAsmParser::UnresolvedOperand> &numTasks,
                    Type &numTasksType) {
  return parseGranularityClause<ClauseNumTasksTypeAttr, ClauseNumTasksType>(
      parser, numTasksMod, numTasks, numTasksType, &symbolizeClauseNumTasksType,
      "num_tasks");
}

static void printNumTasksClause(OpAsmPrinter &p, Operation *op,
                                ClauseNumTasksTypeAttr numTasksMod,
                                Value numTasks, mlir::Type numTasksType) {
  printGranularityClause<ClauseNumTasksTypeAttr, ClauseNumTasksType>(
      p, op, numTasksMod, numTasks, numTasksType, &stringifyClauseNumTasksType);
}

//===----------------------------------------------------------------------===//
// Parsers for operations including clauses that define entry block arguments.
//===----------------------------------------------------------------------===//

namespace {
struct MapParseArgs {
  SmallVectorImpl<OpAsmParser::UnresolvedOperand> &vars;
  SmallVectorImpl<Type> &types;
  MapParseArgs(SmallVectorImpl<OpAsmParser::UnresolvedOperand> &vars,
               SmallVectorImpl<Type> &types)
      : vars(vars), types(types) {}
};
struct PrivateParseArgs {
  llvm::SmallVectorImpl<OpAsmParser::UnresolvedOperand> &vars;
  llvm::SmallVectorImpl<Type> &types;
  ArrayAttr &syms;
  UnitAttr &needsBarrier;
  DenseI64ArrayAttr *mapIndices;
  PrivateParseArgs(SmallVectorImpl<OpAsmParser::UnresolvedOperand> &vars,
                   SmallVectorImpl<Type> &types, ArrayAttr &syms,
                   UnitAttr &needsBarrier,
                   DenseI64ArrayAttr *mapIndices = nullptr)
      : vars(vars), types(types), syms(syms), needsBarrier(needsBarrier),
        mapIndices(mapIndices) {}
};

struct ReductionParseArgs {
  SmallVectorImpl<OpAsmParser::UnresolvedOperand> &vars;
  SmallVectorImpl<Type> &types;
  DenseBoolArrayAttr &byref;
  ArrayAttr &syms;
  ReductionModifierAttr *modifier;
  ReductionParseArgs(SmallVectorImpl<OpAsmParser::UnresolvedOperand> &vars,
                     SmallVectorImpl<Type> &types, DenseBoolArrayAttr &byref,
                     ArrayAttr &syms, ReductionModifierAttr *mod = nullptr)
      : vars(vars), types(types), byref(byref), syms(syms), modifier(mod) {}
};

struct AllRegionParseArgs {
  std::optional<MapParseArgs> hasDeviceAddrArgs;
  std::optional<MapParseArgs> hostEvalArgs;
  std::optional<ReductionParseArgs> inReductionArgs;
  std::optional<MapParseArgs> mapArgs;
  std::optional<PrivateParseArgs> privateArgs;
  std::optional<ReductionParseArgs> reductionArgs;
  std::optional<ReductionParseArgs> taskReductionArgs;
  std::optional<MapParseArgs> useDeviceAddrArgs;
  std::optional<MapParseArgs> useDevicePtrArgs;
};
} // namespace

static inline constexpr StringRef getPrivateNeedsBarrierSpelling() {
  return "private_barrier";
}

static ParseResult parseClauseWithRegionArgs(
    OpAsmParser &parser,
    SmallVectorImpl<OpAsmParser::UnresolvedOperand> &operands,
    SmallVectorImpl<Type> &types,
    SmallVectorImpl<OpAsmParser::Argument> &regionPrivateArgs,
    ArrayAttr *symbols = nullptr, DenseI64ArrayAttr *mapIndices = nullptr,
    DenseBoolArrayAttr *byref = nullptr,
    ReductionModifierAttr *modifier = nullptr,
    UnitAttr *needsBarrier = nullptr) {
  SmallVector<SymbolRefAttr> symbolVec;
  SmallVector<int64_t> mapIndicesVec;
  SmallVector<bool> isByRefVec;
  unsigned regionArgOffset = regionPrivateArgs.size();

  if (parser.parseLParen())
    return failure();

  if (modifier && succeeded(parser.parseOptionalKeyword("mod"))) {
    StringRef enumStr;
    if (parser.parseColon() || parser.parseKeyword(&enumStr) ||
        parser.parseComma())
      return failure();
    std::optional<ReductionModifier> enumValue =
        symbolizeReductionModifier(enumStr);
    if (!enumValue.has_value())
      return failure();
    *modifier = ReductionModifierAttr::get(parser.getContext(), *enumValue);
    if (!*modifier)
      return failure();
  }

  if (parser.parseCommaSeparatedList([&]() {
        if (byref)
          isByRefVec.push_back(
              parser.parseOptionalKeyword("byref").succeeded());

        if (symbols && parser.parseAttribute(symbolVec.emplace_back()))
          return failure();

        if (parser.parseOperand(operands.emplace_back()) ||
            parser.parseArrow() ||
            parser.parseArgument(regionPrivateArgs.emplace_back()))
          return failure();

        if (mapIndices) {
          if (parser.parseOptionalLSquare().succeeded()) {
            if (parser.parseKeyword("map_idx") || parser.parseEqual() ||
                parser.parseInteger(mapIndicesVec.emplace_back()) ||
                parser.parseRSquare())
              return failure();
          } else {
            mapIndicesVec.push_back(-1);
          }
        }

        return success();
      }))
    return failure();

  if (parser.parseColon())
    return failure();

  if (parser.parseCommaSeparatedList([&]() {
        if (parser.parseType(types.emplace_back()))
          return failure();

        return success();
      }))
    return failure();

  if (operands.size() != types.size())
    return failure();

  if (parser.parseRParen())
    return failure();

  if (needsBarrier) {
    if (parser.parseOptionalKeyword(getPrivateNeedsBarrierSpelling())
            .succeeded())
      *needsBarrier = mlir::UnitAttr::get(parser.getContext());
  }

  auto *argsBegin = regionPrivateArgs.begin();
  MutableArrayRef argsSubrange(argsBegin + regionArgOffset,
                               argsBegin + regionArgOffset + types.size());
  for (auto [prv, type] : llvm::zip_equal(argsSubrange, types)) {
    prv.type = type;
  }

  if (symbols) {
    SmallVector<Attribute> symbolAttrs(symbolVec.begin(), symbolVec.end());
    *symbols = ArrayAttr::get(parser.getContext(), symbolAttrs);
  }

  if (!mapIndicesVec.empty())
    *mapIndices =
        mlir::DenseI64ArrayAttr::get(parser.getContext(), mapIndicesVec);

  if (byref)
    *byref = makeDenseBoolArrayAttr(parser.getContext(), isByRefVec);

  return success();
}

static ParseResult parseBlockArgClause(
    OpAsmParser &parser,
    llvm::SmallVectorImpl<OpAsmParser::Argument> &entryBlockArgs,
    StringRef keyword, std::optional<MapParseArgs> mapArgs) {
  if (succeeded(parser.parseOptionalKeyword(keyword))) {
    if (!mapArgs)
      return failure();

    if (failed(parseClauseWithRegionArgs(parser, mapArgs->vars, mapArgs->types,
                                         entryBlockArgs)))
      return failure();
  }
  return success();
}

static ParseResult parseBlockArgClause(
    OpAsmParser &parser,
    llvm::SmallVectorImpl<OpAsmParser::Argument> &entryBlockArgs,
    StringRef keyword, std::optional<PrivateParseArgs> privateArgs) {
  if (succeeded(parser.parseOptionalKeyword(keyword))) {
    if (!privateArgs)
      return failure();

    if (failed(parseClauseWithRegionArgs(
            parser, privateArgs->vars, privateArgs->types, entryBlockArgs,
            &privateArgs->syms, privateArgs->mapIndices, /*byref=*/nullptr,
            /*modifier=*/nullptr, &privateArgs->needsBarrier)))
      return failure();
  }
  return success();
}

static ParseResult parseBlockArgClause(
    OpAsmParser &parser,
    llvm::SmallVectorImpl<OpAsmParser::Argument> &entryBlockArgs,
    StringRef keyword, std::optional<ReductionParseArgs> reductionArgs) {
  if (succeeded(parser.parseOptionalKeyword(keyword))) {
    if (!reductionArgs)
      return failure();
    if (failed(parseClauseWithRegionArgs(
            parser, reductionArgs->vars, reductionArgs->types, entryBlockArgs,
            &reductionArgs->syms, /*mapIndices=*/nullptr, &reductionArgs->byref,
            reductionArgs->modifier)))
      return failure();
  }
  return success();
}

static ParseResult parseBlockArgRegion(OpAsmParser &parser, Region &region,
                                       AllRegionParseArgs args) {
  llvm::SmallVector<OpAsmParser::Argument> entryBlockArgs;

  if (failed(parseBlockArgClause(parser, entryBlockArgs, "has_device_addr",
                                 args.hasDeviceAddrArgs)))
    return parser.emitError(parser.getCurrentLocation())
           << "invalid `has_device_addr` format";

  if (failed(parseBlockArgClause(parser, entryBlockArgs, "host_eval",
                                 args.hostEvalArgs)))
    return parser.emitError(parser.getCurrentLocation())
           << "invalid `host_eval` format";

  if (failed(parseBlockArgClause(parser, entryBlockArgs, "in_reduction",
                                 args.inReductionArgs)))
    return parser.emitError(parser.getCurrentLocation())
           << "invalid `in_reduction` format";

  if (failed(parseBlockArgClause(parser, entryBlockArgs, "map_entries",
                                 args.mapArgs)))
    return parser.emitError(parser.getCurrentLocation())
           << "invalid `map_entries` format";

  if (failed(parseBlockArgClause(parser, entryBlockArgs, "private",
                                 args.privateArgs)))
    return parser.emitError(parser.getCurrentLocation())
           << "invalid `private` format";

  if (failed(parseBlockArgClause(parser, entryBlockArgs, "reduction",
                                 args.reductionArgs)))
    return parser.emitError(parser.getCurrentLocation())
           << "invalid `reduction` format";

  if (failed(parseBlockArgClause(parser, entryBlockArgs, "task_reduction",
                                 args.taskReductionArgs)))
    return parser.emitError(parser.getCurrentLocation())
           << "invalid `task_reduction` format";

  if (failed(parseBlockArgClause(parser, entryBlockArgs, "use_device_addr",
                                 args.useDeviceAddrArgs)))
    return parser.emitError(parser.getCurrentLocation())
           << "invalid `use_device_addr` format";

  if (failed(parseBlockArgClause(parser, entryBlockArgs, "use_device_ptr",
                                 args.useDevicePtrArgs)))
    return parser.emitError(parser.getCurrentLocation())
           << "invalid `use_device_addr` format";

  return parser.parseRegion(region, entryBlockArgs);
}

// These parseXyz functions correspond to the custom<Xyz> definitions
// in the .td file(s).
static ParseResult parseTargetOpRegion(
    OpAsmParser &parser, Region &region,
    SmallVectorImpl<OpAsmParser::UnresolvedOperand> &hasDeviceAddrVars,
    SmallVectorImpl<Type> &hasDeviceAddrTypes,
    SmallVectorImpl<OpAsmParser::UnresolvedOperand> &hostEvalVars,
    SmallVectorImpl<Type> &hostEvalTypes,
    SmallVectorImpl<OpAsmParser::UnresolvedOperand> &inReductionVars,
    SmallVectorImpl<Type> &inReductionTypes,
    DenseBoolArrayAttr &inReductionByref, ArrayAttr &inReductionSyms,
    SmallVectorImpl<OpAsmParser::UnresolvedOperand> &mapVars,
    SmallVectorImpl<Type> &mapTypes,
    llvm::SmallVectorImpl<OpAsmParser::UnresolvedOperand> &privateVars,
    llvm::SmallVectorImpl<Type> &privateTypes, ArrayAttr &privateSyms,
    UnitAttr &privateNeedsBarrier, DenseI64ArrayAttr &privateMaps) {
  AllRegionParseArgs args;
  args.hasDeviceAddrArgs.emplace(hasDeviceAddrVars, hasDeviceAddrTypes);
  args.hostEvalArgs.emplace(hostEvalVars, hostEvalTypes);
  args.inReductionArgs.emplace(inReductionVars, inReductionTypes,
                               inReductionByref, inReductionSyms);
  args.mapArgs.emplace(mapVars, mapTypes);
  args.privateArgs.emplace(privateVars, privateTypes, privateSyms,
                           privateNeedsBarrier, &privateMaps);
  return parseBlockArgRegion(parser, region, args);
}

static ParseResult parseInReductionPrivateRegion(
    OpAsmParser &parser, Region &region,
    SmallVectorImpl<OpAsmParser::UnresolvedOperand> &inReductionVars,
    SmallVectorImpl<Type> &inReductionTypes,
    DenseBoolArrayAttr &inReductionByref, ArrayAttr &inReductionSyms,
    llvm::SmallVectorImpl<OpAsmParser::UnresolvedOperand> &privateVars,
    llvm::SmallVectorImpl<Type> &privateTypes, ArrayAttr &privateSyms,
    UnitAttr &privateNeedsBarrier) {
  AllRegionParseArgs args;
  args.inReductionArgs.emplace(inReductionVars, inReductionTypes,
                               inReductionByref, inReductionSyms);
  args.privateArgs.emplace(privateVars, privateTypes, privateSyms,
                           privateNeedsBarrier);
  return parseBlockArgRegion(parser, region, args);
}

static ParseResult parseInReductionPrivateReductionRegion(
    OpAsmParser &parser, Region &region,
    SmallVectorImpl<OpAsmParser::UnresolvedOperand> &inReductionVars,
    SmallVectorImpl<Type> &inReductionTypes,
    DenseBoolArrayAttr &inReductionByref, ArrayAttr &inReductionSyms,
    llvm::SmallVectorImpl<OpAsmParser::UnresolvedOperand> &privateVars,
    llvm::SmallVectorImpl<Type> &privateTypes, ArrayAttr &privateSyms,
    UnitAttr &privateNeedsBarrier, ReductionModifierAttr &reductionMod,
    SmallVectorImpl<OpAsmParser::UnresolvedOperand> &reductionVars,
    SmallVectorImpl<Type> &reductionTypes, DenseBoolArrayAttr &reductionByref,
    ArrayAttr &reductionSyms) {
  AllRegionParseArgs args;
  args.inReductionArgs.emplace(inReductionVars, inReductionTypes,
                               inReductionByref, inReductionSyms);
  args.privateArgs.emplace(privateVars, privateTypes, privateSyms,
                           privateNeedsBarrier);
  args.reductionArgs.emplace(reductionVars, reductionTypes, reductionByref,
                             reductionSyms, &reductionMod);
  return parseBlockArgRegion(parser, region, args);
}

static ParseResult parsePrivateRegion(
    OpAsmParser &parser, Region &region,
    llvm::SmallVectorImpl<OpAsmParser::UnresolvedOperand> &privateVars,
    llvm::SmallVectorImpl<Type> &privateTypes, ArrayAttr &privateSyms,
    UnitAttr &privateNeedsBarrier) {
  AllRegionParseArgs args;
  args.privateArgs.emplace(privateVars, privateTypes, privateSyms,
                           privateNeedsBarrier);
  return parseBlockArgRegion(parser, region, args);
}

static ParseResult parsePrivateReductionRegion(
    OpAsmParser &parser, Region &region,
    llvm::SmallVectorImpl<OpAsmParser::UnresolvedOperand> &privateVars,
    llvm::SmallVectorImpl<Type> &privateTypes, ArrayAttr &privateSyms,
    UnitAttr &privateNeedsBarrier, ReductionModifierAttr &reductionMod,
    SmallVectorImpl<OpAsmParser::UnresolvedOperand> &reductionVars,
    SmallVectorImpl<Type> &reductionTypes, DenseBoolArrayAttr &reductionByref,
    ArrayAttr &reductionSyms) {
  AllRegionParseArgs args;
  args.privateArgs.emplace(privateVars, privateTypes, privateSyms,
                           privateNeedsBarrier);
  args.reductionArgs.emplace(reductionVars, reductionTypes, reductionByref,
                             reductionSyms, &reductionMod);
  return parseBlockArgRegion(parser, region, args);
}

static ParseResult parseTaskReductionRegion(
    OpAsmParser &parser, Region &region,
    SmallVectorImpl<OpAsmParser::UnresolvedOperand> &taskReductionVars,
    SmallVectorImpl<Type> &taskReductionTypes,
    DenseBoolArrayAttr &taskReductionByref, ArrayAttr &taskReductionSyms) {
  AllRegionParseArgs args;
  args.taskReductionArgs.emplace(taskReductionVars, taskReductionTypes,
                                 taskReductionByref, taskReductionSyms);
  return parseBlockArgRegion(parser, region, args);
}

static ParseResult parseUseDeviceAddrUseDevicePtrRegion(
    OpAsmParser &parser, Region &region,
    SmallVectorImpl<OpAsmParser::UnresolvedOperand> &useDeviceAddrVars,
    SmallVectorImpl<Type> &useDeviceAddrTypes,
    SmallVectorImpl<OpAsmParser::UnresolvedOperand> &useDevicePtrVars,
    SmallVectorImpl<Type> &useDevicePtrTypes) {
  AllRegionParseArgs args;
  args.useDeviceAddrArgs.emplace(useDeviceAddrVars, useDeviceAddrTypes);
  args.useDevicePtrArgs.emplace(useDevicePtrVars, useDevicePtrTypes);
  return parseBlockArgRegion(parser, region, args);
}

//===----------------------------------------------------------------------===//
// Printers for operations including clauses that define entry block arguments.
//===----------------------------------------------------------------------===//

namespace {
struct MapPrintArgs {
  ValueRange vars;
  TypeRange types;
  MapPrintArgs(ValueRange vars, TypeRange types) : vars(vars), types(types) {}
};
struct PrivatePrintArgs {
  ValueRange vars;
  TypeRange types;
  ArrayAttr syms;
  UnitAttr needsBarrier;
  DenseI64ArrayAttr mapIndices;
  PrivatePrintArgs(ValueRange vars, TypeRange types, ArrayAttr syms,
                   UnitAttr needsBarrier, DenseI64ArrayAttr mapIndices)
      : vars(vars), types(types), syms(syms), needsBarrier(needsBarrier),
        mapIndices(mapIndices) {}
};
struct ReductionPrintArgs {
  ValueRange vars;
  TypeRange types;
  DenseBoolArrayAttr byref;
  ArrayAttr syms;
  ReductionModifierAttr modifier;
  ReductionPrintArgs(ValueRange vars, TypeRange types, DenseBoolArrayAttr byref,
                     ArrayAttr syms, ReductionModifierAttr mod = nullptr)
      : vars(vars), types(types), byref(byref), syms(syms), modifier(mod) {}
};
struct AllRegionPrintArgs {
  std::optional<MapPrintArgs> hasDeviceAddrArgs;
  std::optional<MapPrintArgs> hostEvalArgs;
  std::optional<ReductionPrintArgs> inReductionArgs;
  std::optional<MapPrintArgs> mapArgs;
  std::optional<PrivatePrintArgs> privateArgs;
  std::optional<ReductionPrintArgs> reductionArgs;
  std::optional<ReductionPrintArgs> taskReductionArgs;
  std::optional<MapPrintArgs> useDeviceAddrArgs;
  std::optional<MapPrintArgs> useDevicePtrArgs;
};
} // namespace

static void printClauseWithRegionArgs(
    OpAsmPrinter &p, MLIRContext *ctx, StringRef clauseName,
    ValueRange argsSubrange, ValueRange operands, TypeRange types,
    ArrayAttr symbols = nullptr, DenseI64ArrayAttr mapIndices = nullptr,
    DenseBoolArrayAttr byref = nullptr,
    ReductionModifierAttr modifier = nullptr, UnitAttr needsBarrier = nullptr) {
  if (argsSubrange.empty())
    return;

  p << clauseName << "(";

  if (modifier)
    p << "mod: " << stringifyReductionModifier(modifier.getValue()) << ", ";

  if (!symbols) {
    llvm::SmallVector<Attribute> values(operands.size(), nullptr);
    symbols = ArrayAttr::get(ctx, values);
  }

  if (!mapIndices) {
    llvm::SmallVector<int64_t> values(operands.size(), -1);
    mapIndices = DenseI64ArrayAttr::get(ctx, values);
  }

  if (!byref) {
    mlir::SmallVector<bool> values(operands.size(), false);
    byref = DenseBoolArrayAttr::get(ctx, values);
  }

  llvm::interleaveComma(llvm::zip_equal(operands, argsSubrange, symbols,
                                        mapIndices.asArrayRef(),
                                        byref.asArrayRef()),
                        p, [&p](auto t) {
                          auto [op, arg, sym, map, isByRef] = t;
                          if (isByRef)
                            p << "byref ";
                          if (sym)
                            p << sym << " ";

                          p << op << " -> " << arg;

                          if (map != -1)
                            p << " [map_idx=" << map << "]";
                        });
  p << " : ";
  llvm::interleaveComma(types, p);
  p << ") ";

  if (needsBarrier)
    p << getPrivateNeedsBarrierSpelling() << " ";
}

static void printBlockArgClause(OpAsmPrinter &p, MLIRContext *ctx,
                                StringRef clauseName, ValueRange argsSubrange,
                                std::optional<MapPrintArgs> mapArgs) {
  if (mapArgs)
    printClauseWithRegionArgs(p, ctx, clauseName, argsSubrange, mapArgs->vars,
                              mapArgs->types);
}

static void printBlockArgClause(OpAsmPrinter &p, MLIRContext *ctx,
                                StringRef clauseName, ValueRange argsSubrange,
                                std::optional<PrivatePrintArgs> privateArgs) {
  if (privateArgs)
    printClauseWithRegionArgs(
        p, ctx, clauseName, argsSubrange, privateArgs->vars, privateArgs->types,
        privateArgs->syms, privateArgs->mapIndices, /*byref=*/nullptr,
        /*modifier=*/nullptr, privateArgs->needsBarrier);
}

static void
printBlockArgClause(OpAsmPrinter &p, MLIRContext *ctx, StringRef clauseName,
                    ValueRange argsSubrange,
                    std::optional<ReductionPrintArgs> reductionArgs) {
  if (reductionArgs)
    printClauseWithRegionArgs(p, ctx, clauseName, argsSubrange,
                              reductionArgs->vars, reductionArgs->types,
                              reductionArgs->syms, /*mapIndices=*/nullptr,
                              reductionArgs->byref, reductionArgs->modifier);
}

static void printBlockArgRegion(OpAsmPrinter &p, Operation *op, Region &region,
                                const AllRegionPrintArgs &args) {
  auto iface = llvm::cast<mlir::omp::BlockArgOpenMPOpInterface>(op);
  MLIRContext *ctx = op->getContext();

  printBlockArgClause(p, ctx, "has_device_addr",
                      iface.getHasDeviceAddrBlockArgs(),
                      args.hasDeviceAddrArgs);
  printBlockArgClause(p, ctx, "host_eval", iface.getHostEvalBlockArgs(),
                      args.hostEvalArgs);
  printBlockArgClause(p, ctx, "in_reduction", iface.getInReductionBlockArgs(),
                      args.inReductionArgs);
  printBlockArgClause(p, ctx, "map_entries", iface.getMapBlockArgs(),
                      args.mapArgs);
  printBlockArgClause(p, ctx, "private", iface.getPrivateBlockArgs(),
                      args.privateArgs);
  printBlockArgClause(p, ctx, "reduction", iface.getReductionBlockArgs(),
                      args.reductionArgs);
  printBlockArgClause(p, ctx, "task_reduction",
                      iface.getTaskReductionBlockArgs(),
                      args.taskReductionArgs);
  printBlockArgClause(p, ctx, "use_device_addr",
                      iface.getUseDeviceAddrBlockArgs(),
                      args.useDeviceAddrArgs);
  printBlockArgClause(p, ctx, "use_device_ptr",
                      iface.getUseDevicePtrBlockArgs(), args.useDevicePtrArgs);

  p.printRegion(region, /*printEntryBlockArgs=*/false);
}

// These parseXyz functions correspond to the custom<Xyz> definitions
// in the .td file(s).
static void printTargetOpRegion(
    OpAsmPrinter &p, Operation *op, Region &region,
    ValueRange hasDeviceAddrVars, TypeRange hasDeviceAddrTypes,
    ValueRange hostEvalVars, TypeRange hostEvalTypes,
    ValueRange inReductionVars, TypeRange inReductionTypes,
    DenseBoolArrayAttr inReductionByref, ArrayAttr inReductionSyms,
    ValueRange mapVars, TypeRange mapTypes, ValueRange privateVars,
    TypeRange privateTypes, ArrayAttr privateSyms, UnitAttr privateNeedsBarrier,
    DenseI64ArrayAttr privateMaps) {
  AllRegionPrintArgs args;
  args.hasDeviceAddrArgs.emplace(hasDeviceAddrVars, hasDeviceAddrTypes);
  args.hostEvalArgs.emplace(hostEvalVars, hostEvalTypes);
  args.inReductionArgs.emplace(inReductionVars, inReductionTypes,
                               inReductionByref, inReductionSyms);
  args.mapArgs.emplace(mapVars, mapTypes);
  args.privateArgs.emplace(privateVars, privateTypes, privateSyms,
                           privateNeedsBarrier, privateMaps);
  printBlockArgRegion(p, op, region, args);
}

static void printInReductionPrivateRegion(
    OpAsmPrinter &p, Operation *op, Region &region, ValueRange inReductionVars,
    TypeRange inReductionTypes, DenseBoolArrayAttr inReductionByref,
    ArrayAttr inReductionSyms, ValueRange privateVars, TypeRange privateTypes,
    ArrayAttr privateSyms, UnitAttr privateNeedsBarrier) {
  AllRegionPrintArgs args;
  args.inReductionArgs.emplace(inReductionVars, inReductionTypes,
                               inReductionByref, inReductionSyms);
  args.privateArgs.emplace(privateVars, privateTypes, privateSyms,
                           privateNeedsBarrier,
                           /*mapIndices=*/nullptr);
  printBlockArgRegion(p, op, region, args);
}

static void printInReductionPrivateReductionRegion(
    OpAsmPrinter &p, Operation *op, Region &region, ValueRange inReductionVars,
    TypeRange inReductionTypes, DenseBoolArrayAttr inReductionByref,
    ArrayAttr inReductionSyms, ValueRange privateVars, TypeRange privateTypes,
    ArrayAttr privateSyms, UnitAttr privateNeedsBarrier,
    ReductionModifierAttr reductionMod, ValueRange reductionVars,
    TypeRange reductionTypes, DenseBoolArrayAttr reductionByref,
    ArrayAttr reductionSyms) {
  AllRegionPrintArgs args;
  args.inReductionArgs.emplace(inReductionVars, inReductionTypes,
                               inReductionByref, inReductionSyms);
  args.privateArgs.emplace(privateVars, privateTypes, privateSyms,
                           privateNeedsBarrier,
                           /*mapIndices=*/nullptr);
  args.reductionArgs.emplace(reductionVars, reductionTypes, reductionByref,
                             reductionSyms, reductionMod);
  printBlockArgRegion(p, op, region, args);
}

static void printPrivateRegion(OpAsmPrinter &p, Operation *op, Region &region,
                               ValueRange privateVars, TypeRange privateTypes,
                               ArrayAttr privateSyms,
                               UnitAttr privateNeedsBarrier) {
  AllRegionPrintArgs args;
  args.privateArgs.emplace(privateVars, privateTypes, privateSyms,
                           privateNeedsBarrier,
                           /*mapIndices=*/nullptr);
  printBlockArgRegion(p, op, region, args);
}

static void printPrivateReductionRegion(
    OpAsmPrinter &p, Operation *op, Region &region, ValueRange privateVars,
    TypeRange privateTypes, ArrayAttr privateSyms, UnitAttr privateNeedsBarrier,
    ReductionModifierAttr reductionMod, ValueRange reductionVars,
    TypeRange reductionTypes, DenseBoolArrayAttr reductionByref,
    ArrayAttr reductionSyms) {
  AllRegionPrintArgs args;
  args.privateArgs.emplace(privateVars, privateTypes, privateSyms,
                           privateNeedsBarrier,
                           /*mapIndices=*/nullptr);
  args.reductionArgs.emplace(reductionVars, reductionTypes, reductionByref,
                             reductionSyms, reductionMod);
  printBlockArgRegion(p, op, region, args);
}

static void printTaskReductionRegion(OpAsmPrinter &p, Operation *op,
                                     Region &region,
                                     ValueRange taskReductionVars,
                                     TypeRange taskReductionTypes,
                                     DenseBoolArrayAttr taskReductionByref,
                                     ArrayAttr taskReductionSyms) {
  AllRegionPrintArgs args;
  args.taskReductionArgs.emplace(taskReductionVars, taskReductionTypes,
                                 taskReductionByref, taskReductionSyms);
  printBlockArgRegion(p, op, region, args);
}

static void printUseDeviceAddrUseDevicePtrRegion(OpAsmPrinter &p, Operation *op,
                                                 Region &region,
                                                 ValueRange useDeviceAddrVars,
                                                 TypeRange useDeviceAddrTypes,
                                                 ValueRange useDevicePtrVars,
                                                 TypeRange useDevicePtrTypes) {
  AllRegionPrintArgs args;
  args.useDeviceAddrArgs.emplace(useDeviceAddrVars, useDeviceAddrTypes);
  args.useDevicePtrArgs.emplace(useDevicePtrVars, useDevicePtrTypes);
  printBlockArgRegion(p, op, region, args);
}

/// Verifies Reduction Clause
static LogicalResult
verifyReductionVarList(Operation *op, std::optional<ArrayAttr> reductionSyms,
                       OperandRange reductionVars,
                       std::optional<ArrayRef<bool>> reductionByref) {
  if (!reductionVars.empty()) {
    if (!reductionSyms || reductionSyms->size() != reductionVars.size())
      return op->emitOpError()
             << "expected as many reduction symbol references "
                "as reduction variables";
    if (reductionByref && reductionByref->size() != reductionVars.size())
      return op->emitError() << "expected as many reduction variable by "
                                "reference attributes as reduction variables";
  } else {
    if (reductionSyms)
      return op->emitOpError() << "unexpected reduction symbol references";
    return success();
  }

  // TODO: The followings should be done in
  // SymbolUserOpInterface::verifySymbolUses.
  DenseSet<Value> accumulators;
  for (auto args : llvm::zip(reductionVars, *reductionSyms)) {
    Value accum = std::get<0>(args);

    if (!accumulators.insert(accum).second)
      return op->emitOpError() << "accumulator variable used more than once";

    Type varType = accum.getType();
    auto symbolRef = llvm::cast<SymbolRefAttr>(std::get<1>(args));
    auto decl =
        SymbolTable::lookupNearestSymbolFrom<DeclareReductionOp>(op, symbolRef);
    if (!decl)
      return op->emitOpError() << "expected symbol reference " << symbolRef
                               << " to point to a reduction declaration";

    if (decl.getAccumulatorType() && decl.getAccumulatorType() != varType)
      return op->emitOpError()
             << "expected accumulator (" << varType
             << ") to be the same type as reduction declaration ("
             << decl.getAccumulatorType() << ")";
  }

  return success();
}

//===----------------------------------------------------------------------===//
// Parser, printer and verifier for Copyprivate
//===----------------------------------------------------------------------===//

/// copyprivate-entry-list ::= copyprivate-entry
///                          | copyprivate-entry-list `,` copyprivate-entry
/// copyprivate-entry ::= ssa-id `->` symbol-ref `:` type
static ParseResult parseCopyprivate(
    OpAsmParser &parser,
    SmallVectorImpl<OpAsmParser::UnresolvedOperand> &copyprivateVars,
    SmallVectorImpl<Type> &copyprivateTypes, ArrayAttr &copyprivateSyms) {
  SmallVector<SymbolRefAttr> symsVec;
  if (failed(parser.parseCommaSeparatedList([&]() {
        if (parser.parseOperand(copyprivateVars.emplace_back()) ||
            parser.parseArrow() ||
            parser.parseAttribute(symsVec.emplace_back()) ||
            parser.parseColonType(copyprivateTypes.emplace_back()))
          return failure();
        return success();
      })))
    return failure();
  SmallVector<Attribute> syms(symsVec.begin(), symsVec.end());
  copyprivateSyms = ArrayAttr::get(parser.getContext(), syms);
  return success();
}

/// Print Copyprivate clause
static void printCopyprivate(OpAsmPrinter &p, Operation *op,
                             OperandRange copyprivateVars,
                             TypeRange copyprivateTypes,
                             std::optional<ArrayAttr> copyprivateSyms) {
  if (!copyprivateSyms.has_value())
    return;
  llvm::interleaveComma(
      llvm::zip(copyprivateVars, *copyprivateSyms, copyprivateTypes), p,
      [&](const auto &args) {
        p << std::get<0>(args) << " -> " << std::get<1>(args) << " : "
          << std::get<2>(args);
      });
}

/// Verifies CopyPrivate Clause
static LogicalResult
verifyCopyprivateVarList(Operation *op, OperandRange copyprivateVars,
                         std::optional<ArrayAttr> copyprivateSyms) {
  size_t copyprivateSymsSize =
      copyprivateSyms.has_value() ? copyprivateSyms->size() : 0;
  if (copyprivateSymsSize != copyprivateVars.size())
    return op->emitOpError() << "inconsistent number of copyprivate vars (= "
                             << copyprivateVars.size()
                             << ") and functions (= " << copyprivateSymsSize
                             << "), both must be equal";
  if (!copyprivateSyms.has_value())
    return success();

  for (auto copyprivateVarAndSym :
       llvm::zip(copyprivateVars, *copyprivateSyms)) {
    auto symbolRef =
        llvm::cast<SymbolRefAttr>(std::get<1>(copyprivateVarAndSym));
    std::optional<std::variant<mlir::func::FuncOp, mlir::LLVM::LLVMFuncOp>>
        funcOp;
    if (mlir::func::FuncOp mlirFuncOp =
            SymbolTable::lookupNearestSymbolFrom<mlir::func::FuncOp>(op,
                                                                     symbolRef))
      funcOp = mlirFuncOp;
    else if (mlir::LLVM::LLVMFuncOp llvmFuncOp =
                 SymbolTable::lookupNearestSymbolFrom<mlir::LLVM::LLVMFuncOp>(
                     op, symbolRef))
      funcOp = llvmFuncOp;

    auto getNumArguments = [&] {
      return std::visit([](auto &f) { return f.getNumArguments(); }, *funcOp);
    };

    auto getArgumentType = [&](unsigned i) {
      return std::visit([i](auto &f) { return f.getArgumentTypes()[i]; },
                        *funcOp);
    };

    if (!funcOp)
      return op->emitOpError() << "expected symbol reference " << symbolRef
                               << " to point to a copy function";

    if (getNumArguments() != 2)
      return op->emitOpError()
             << "expected copy function " << symbolRef << " to have 2 operands";

    Type argTy = getArgumentType(0);
    if (argTy != getArgumentType(1))
      return op->emitOpError() << "expected copy function " << symbolRef
                               << " arguments to have the same type";

    Type varType = std::get<0>(copyprivateVarAndSym).getType();
    if (argTy != varType)
      return op->emitOpError()
             << "expected copy function arguments' type (" << argTy
             << ") to be the same as copyprivate variable's type (" << varType
             << ")";
  }

  return success();
}

//===----------------------------------------------------------------------===//
// Parser, printer and verifier for DependVarList
//===----------------------------------------------------------------------===//

/// depend-entry-list ::= depend-entry
///                     | depend-entry-list `,` depend-entry
/// depend-entry ::= depend-kind `->` ssa-id `:` type
static ParseResult
parseDependVarList(OpAsmParser &parser,
                   SmallVectorImpl<OpAsmParser::UnresolvedOperand> &dependVars,
                   SmallVectorImpl<Type> &dependTypes, ArrayAttr &dependKinds) {
  SmallVector<ClauseTaskDependAttr> kindsVec;
  if (failed(parser.parseCommaSeparatedList([&]() {
        StringRef keyword;
        if (parser.parseKeyword(&keyword) || parser.parseArrow() ||
            parser.parseOperand(dependVars.emplace_back()) ||
            parser.parseColonType(dependTypes.emplace_back()))
          return failure();
        if (std::optional<ClauseTaskDepend> keywordDepend =
                (symbolizeClauseTaskDepend(keyword)))
          kindsVec.emplace_back(
              ClauseTaskDependAttr::get(parser.getContext(), *keywordDepend));
        else
          return failure();
        return success();
      })))
    return failure();
  SmallVector<Attribute> kinds(kindsVec.begin(), kindsVec.end());
  dependKinds = ArrayAttr::get(parser.getContext(), kinds);
  return success();
}

/// Print Depend clause
static void printDependVarList(OpAsmPrinter &p, Operation *op,
                               OperandRange dependVars, TypeRange dependTypes,
                               std::optional<ArrayAttr> dependKinds) {

  for (unsigned i = 0, e = dependKinds->size(); i < e; ++i) {
    if (i != 0)
      p << ", ";
    p << stringifyClauseTaskDepend(
             llvm::cast<mlir::omp::ClauseTaskDependAttr>((*dependKinds)[i])
                 .getValue())
      << " -> " << dependVars[i] << " : " << dependTypes[i];
  }
}

/// Verifies Depend clause
static LogicalResult verifyDependVarList(Operation *op,
                                         std::optional<ArrayAttr> dependKinds,
                                         OperandRange dependVars) {
  if (!dependVars.empty()) {
    if (!dependKinds || dependKinds->size() != dependVars.size())
      return op->emitOpError() << "expected as many depend values"
                                  " as depend variables";
  } else {
    if (dependKinds && !dependKinds->empty())
      return op->emitOpError() << "unexpected depend values";
    return success();
  }

  return success();
}

//===----------------------------------------------------------------------===//
// Parser, printer and verifier for Synchronization Hint (2.17.12)
//===----------------------------------------------------------------------===//

/// Parses a Synchronization Hint clause. The value of hint is an integer
/// which is a combination of different hints from `omp_sync_hint_t`.
///
/// hint-clause = `hint` `(` hint-value `)`
static ParseResult parseSynchronizationHint(OpAsmParser &parser,
                                            IntegerAttr &hintAttr) {
  StringRef hintKeyword;
  int64_t hint = 0;
  if (succeeded(parser.parseOptionalKeyword("none"))) {
    hintAttr = IntegerAttr::get(parser.getBuilder().getI64Type(), 0);
    return success();
  }
  auto parseKeyword = [&]() -> ParseResult {
    if (failed(parser.parseKeyword(&hintKeyword)))
      return failure();
    if (hintKeyword == "uncontended")
      hint |= 1;
    else if (hintKeyword == "contended")
      hint |= 2;
    else if (hintKeyword == "nonspeculative")
      hint |= 4;
    else if (hintKeyword == "speculative")
      hint |= 8;
    else
      return parser.emitError(parser.getCurrentLocation())
             << hintKeyword << " is not a valid hint";
    return success();
  };
  if (parser.parseCommaSeparatedList(parseKeyword))
    return failure();
  hintAttr = IntegerAttr::get(parser.getBuilder().getI64Type(), hint);
  return success();
}

/// Prints a Synchronization Hint clause
static void printSynchronizationHint(OpAsmPrinter &p, Operation *op,
                                     IntegerAttr hintAttr) {
  int64_t hint = hintAttr.getInt();

  if (hint == 0) {
    p << "none";
    return;
  }

  // Helper function to get n-th bit from the right end of `value`
  auto bitn = [](int value, int n) -> bool { return value & (1 << n); };

  bool uncontended = bitn(hint, 0);
  bool contended = bitn(hint, 1);
  bool nonspeculative = bitn(hint, 2);
  bool speculative = bitn(hint, 3);

  SmallVector<StringRef> hints;
  if (uncontended)
    hints.push_back("uncontended");
  if (contended)
    hints.push_back("contended");
  if (nonspeculative)
    hints.push_back("nonspeculative");
  if (speculative)
    hints.push_back("speculative");

  llvm::interleaveComma(hints, p);
}

/// Verifies a synchronization hint clause
static LogicalResult verifySynchronizationHint(Operation *op, uint64_t hint) {

  // Helper function to get n-th bit from the right end of `value`
  auto bitn = [](int value, int n) -> bool { return value & (1 << n); };

  bool uncontended = bitn(hint, 0);
  bool contended = bitn(hint, 1);
  bool nonspeculative = bitn(hint, 2);
  bool speculative = bitn(hint, 3);

  if (uncontended && contended)
    return op->emitOpError() << "the hints omp_sync_hint_uncontended and "
                                "omp_sync_hint_contended cannot be combined";
  if (nonspeculative && speculative)
    return op->emitOpError() << "the hints omp_sync_hint_nonspeculative and "
                                "omp_sync_hint_speculative cannot be combined.";
  return success();
}

//===----------------------------------------------------------------------===//
// Parser, printer and verifier for Target
//===----------------------------------------------------------------------===//

// Helper function to get bitwise AND of `value` and 'flag'
uint64_t mapTypeToBitFlag(uint64_t value,
                          llvm::omp::OpenMPOffloadMappingFlags flag) {
  return value & llvm::to_underlying(flag);
}

/// Parses a map_entries map type from a string format back into its numeric
/// value.
///
/// map-clause = `map_clauses (  ( `(` `always, `? `implicit, `? `ompx_hold, `?
/// `close, `? `present, `? ( `to` | `from` | `delete` `)` )+ `)` )
static ParseResult parseMapClause(OpAsmParser &parser, IntegerAttr &mapType) {
  llvm::omp::OpenMPOffloadMappingFlags mapTypeBits =
      llvm::omp::OpenMPOffloadMappingFlags::OMP_MAP_NONE;

  // This simply verifies the correct keyword is read in, the
  // keyword itself is stored inside of the operation
  auto parseTypeAndMod = [&]() -> ParseResult {
    StringRef mapTypeMod;
    if (parser.parseKeyword(&mapTypeMod))
      return failure();

    if (mapTypeMod == "always")
      mapTypeBits |= llvm::omp::OpenMPOffloadMappingFlags::OMP_MAP_ALWAYS;

    if (mapTypeMod == "implicit")
      mapTypeBits |= llvm::omp::OpenMPOffloadMappingFlags::OMP_MAP_IMPLICIT;

    if (mapTypeMod == "ompx_hold")
      mapTypeBits |= llvm::omp::OpenMPOffloadMappingFlags::OMP_MAP_OMPX_HOLD;

    if (mapTypeMod == "close")
      mapTypeBits |= llvm::omp::OpenMPOffloadMappingFlags::OMP_MAP_CLOSE;

    if (mapTypeMod == "present")
      mapTypeBits |= llvm::omp::OpenMPOffloadMappingFlags::OMP_MAP_PRESENT;

    if (mapTypeMod == "to")
      mapTypeBits |= llvm::omp::OpenMPOffloadMappingFlags::OMP_MAP_TO;

    if (mapTypeMod == "from")
      mapTypeBits |= llvm::omp::OpenMPOffloadMappingFlags::OMP_MAP_FROM;

    if (mapTypeMod == "tofrom")
      mapTypeBits |= llvm::omp::OpenMPOffloadMappingFlags::OMP_MAP_TO |
                     llvm::omp::OpenMPOffloadMappingFlags::OMP_MAP_FROM;

    if (mapTypeMod == "delete")
      mapTypeBits |= llvm::omp::OpenMPOffloadMappingFlags::OMP_MAP_DELETE;

    if (mapTypeMod == "return_param")
      mapTypeBits |= llvm::omp::OpenMPOffloadMappingFlags::OMP_MAP_RETURN_PARAM;

    return success();
  };

  if (parser.parseCommaSeparatedList(parseTypeAndMod))
    return failure();

  mapType = parser.getBuilder().getIntegerAttr(
      parser.getBuilder().getIntegerType(64, /*isSigned=*/false),
      llvm::to_underlying(mapTypeBits));

  return success();
}

/// Prints a map_entries map type from its numeric value out into its string
/// format.
static void printMapClause(OpAsmPrinter &p, Operation *op,
                           IntegerAttr mapType) {
  uint64_t mapTypeBits = mapType.getUInt();

  bool emitAllocRelease = true;
  llvm::SmallVector<std::string, 4> mapTypeStrs;

  // handling of always, close, present placed at the beginning of the string
  // to aid readability
  if (mapTypeToBitFlag(mapTypeBits,
                       llvm::omp::OpenMPOffloadMappingFlags::OMP_MAP_ALWAYS))
    mapTypeStrs.push_back("always");
  if (mapTypeToBitFlag(mapTypeBits,
                       llvm::omp::OpenMPOffloadMappingFlags::OMP_MAP_IMPLICIT))
    mapTypeStrs.push_back("implicit");
  if (mapTypeToBitFlag(mapTypeBits,
                       llvm::omp::OpenMPOffloadMappingFlags::OMP_MAP_OMPX_HOLD))
    mapTypeStrs.push_back("ompx_hold");
  if (mapTypeToBitFlag(mapTypeBits,
                       llvm::omp::OpenMPOffloadMappingFlags::OMP_MAP_CLOSE))
    mapTypeStrs.push_back("close");
  if (mapTypeToBitFlag(mapTypeBits,
                       llvm::omp::OpenMPOffloadMappingFlags::OMP_MAP_PRESENT))
    mapTypeStrs.push_back("present");

  // special handling of to/from/tofrom/delete and release/alloc, release +
  // alloc are the abscense of one of the other flags, whereas tofrom requires
  // both the to and from flag to be set.
  bool to = mapTypeToBitFlag(mapTypeBits,
                             llvm::omp::OpenMPOffloadMappingFlags::OMP_MAP_TO);
  bool from = mapTypeToBitFlag(
      mapTypeBits, llvm::omp::OpenMPOffloadMappingFlags::OMP_MAP_FROM);
  if (to && from) {
    emitAllocRelease = false;
    mapTypeStrs.push_back("tofrom");
  } else if (from) {
    emitAllocRelease = false;
    mapTypeStrs.push_back("from");
  } else if (to) {
    emitAllocRelease = false;
    mapTypeStrs.push_back("to");
  }
  if (mapTypeToBitFlag(mapTypeBits,
                       llvm::omp::OpenMPOffloadMappingFlags::OMP_MAP_DELETE)) {
    emitAllocRelease = false;
    mapTypeStrs.push_back("delete");
  }
  if (mapTypeToBitFlag(
          mapTypeBits,
          llvm::omp::OpenMPOffloadMappingFlags::OMP_MAP_RETURN_PARAM)) {
    emitAllocRelease = false;
    mapTypeStrs.push_back("return_param");
  }
  if (emitAllocRelease)
    mapTypeStrs.push_back("exit_release_or_enter_alloc");

  for (unsigned int i = 0; i < mapTypeStrs.size(); ++i) {
    p << mapTypeStrs[i];
    if (i + 1 < mapTypeStrs.size()) {
      p << ", ";
    }
  }
}

static ParseResult parseMembersIndex(OpAsmParser &parser,
                                     ArrayAttr &membersIdx) {
  SmallVector<Attribute> values, memberIdxs;

  auto parseIndices = [&]() -> ParseResult {
    int64_t value;
    if (parser.parseInteger(value))
      return failure();
    values.push_back(IntegerAttr::get(parser.getBuilder().getIntegerType(64),
                                      APInt(64, value, /*isSigned=*/false)));
    return success();
  };

  do {
    if (failed(parser.parseLSquare()))
      return failure();

    if (parser.parseCommaSeparatedList(parseIndices))
      return failure();

    if (failed(parser.parseRSquare()))
      return failure();

    memberIdxs.push_back(ArrayAttr::get(parser.getContext(), values));
    values.clear();
  } while (succeeded(parser.parseOptionalComma()));

  if (!memberIdxs.empty())
    membersIdx = ArrayAttr::get(parser.getContext(), memberIdxs);

  return success();
}

static void printMembersIndex(OpAsmPrinter &p, MapInfoOp op,
                              ArrayAttr membersIdx) {
  if (!membersIdx)
    return;

  llvm::interleaveComma(membersIdx, p, [&p](Attribute v) {
    p << "[";
    auto memberIdx = cast<ArrayAttr>(v);
    llvm::interleaveComma(memberIdx.getValue(), p, [&p](Attribute v2) {
      p << cast<IntegerAttr>(v2).getInt();
    });
    p << "]";
  });
}

static void printCaptureType(OpAsmPrinter &p, Operation *op,
                             VariableCaptureKindAttr mapCaptureType) {
  std::string typeCapStr;
  llvm::raw_string_ostream typeCap(typeCapStr);
  if (mapCaptureType.getValue() == mlir::omp::VariableCaptureKind::ByRef)
    typeCap << "ByRef";
  if (mapCaptureType.getValue() == mlir::omp::VariableCaptureKind::ByCopy)
    typeCap << "ByCopy";
  if (mapCaptureType.getValue() == mlir::omp::VariableCaptureKind::VLAType)
    typeCap << "VLAType";
  if (mapCaptureType.getValue() == mlir::omp::VariableCaptureKind::This)
    typeCap << "This";
  p << typeCapStr;
}

static ParseResult parseCaptureType(OpAsmParser &parser,
                                    VariableCaptureKindAttr &mapCaptureType) {
  StringRef mapCaptureKey;
  if (parser.parseKeyword(&mapCaptureKey))
    return failure();

  if (mapCaptureKey == "This")
    mapCaptureType = mlir::omp::VariableCaptureKindAttr::get(
        parser.getContext(), mlir::omp::VariableCaptureKind::This);
  if (mapCaptureKey == "ByRef")
    mapCaptureType = mlir::omp::VariableCaptureKindAttr::get(
        parser.getContext(), mlir::omp::VariableCaptureKind::ByRef);
  if (mapCaptureKey == "ByCopy")
    mapCaptureType = mlir::omp::VariableCaptureKindAttr::get(
        parser.getContext(), mlir::omp::VariableCaptureKind::ByCopy);
  if (mapCaptureKey == "VLAType")
    mapCaptureType = mlir::omp::VariableCaptureKindAttr::get(
        parser.getContext(), mlir::omp::VariableCaptureKind::VLAType);

  return success();
}

static LogicalResult verifyMapClause(Operation *op, OperandRange mapVars) {
  llvm::DenseSet<mlir::TypedValue<mlir::omp::PointerLikeType>> updateToVars;
  llvm::DenseSet<mlir::TypedValue<mlir::omp::PointerLikeType>> updateFromVars;

  for (auto mapOp : mapVars) {
    if (!mapOp.getDefiningOp())
      return emitError(op->getLoc(), "missing map operation");

    if (auto mapInfoOp =
            mlir::dyn_cast<mlir::omp::MapInfoOp>(mapOp.getDefiningOp())) {
      uint64_t mapTypeBits = mapInfoOp.getMapType();

      bool to = mapTypeToBitFlag(
          mapTypeBits, llvm::omp::OpenMPOffloadMappingFlags::OMP_MAP_TO);
      bool from = mapTypeToBitFlag(
          mapTypeBits, llvm::omp::OpenMPOffloadMappingFlags::OMP_MAP_FROM);
      bool del = mapTypeToBitFlag(
          mapTypeBits, llvm::omp::OpenMPOffloadMappingFlags::OMP_MAP_DELETE);

      bool always = mapTypeToBitFlag(
          mapTypeBits, llvm::omp::OpenMPOffloadMappingFlags::OMP_MAP_ALWAYS);
      bool close = mapTypeToBitFlag(
          mapTypeBits, llvm::omp::OpenMPOffloadMappingFlags::OMP_MAP_CLOSE);
      bool implicit = mapTypeToBitFlag(
          mapTypeBits, llvm::omp::OpenMPOffloadMappingFlags::OMP_MAP_IMPLICIT);

      if ((isa<TargetDataOp>(op) || isa<TargetOp>(op)) && del)
        return emitError(op->getLoc(),
                         "to, from, tofrom and alloc map types are permitted");

      if (isa<TargetEnterDataOp>(op) && (from || del))
        return emitError(op->getLoc(), "to and alloc map types are permitted");

      if (isa<TargetExitDataOp>(op) && to)
        return emitError(op->getLoc(),
                         "from, release and delete map types are permitted");

      if (isa<TargetUpdateOp>(op)) {
        if (del) {
          return emitError(op->getLoc(),
                           "at least one of to or from map types must be "
                           "specified, other map types are not permitted");
        }

        if (!to && !from) {
          return emitError(op->getLoc(),
                           "at least one of to or from map types must be "
                           "specified, other map types are not permitted");
        }

        auto updateVar = mapInfoOp.getVarPtr();

        if ((to && from) || (to && updateFromVars.contains(updateVar)) ||
            (from && updateToVars.contains(updateVar))) {
          return emitError(
              op->getLoc(),
              "either to or from map types can be specified, not both");
        }

        if (always || close || implicit) {
          return emitError(
              op->getLoc(),
              "present, mapper and iterator map type modifiers are permitted");
        }

        to ? updateToVars.insert(updateVar) : updateFromVars.insert(updateVar);
      }
    } else if (!isa<DeclareMapperInfoOp>(op)) {
      return emitError(op->getLoc(),
                       "map argument is not a map entry operation");
    }
  }

  return success();
}

static LogicalResult verifyPrivateVarsMapping(TargetOp targetOp) {
  std::optional<DenseI64ArrayAttr> privateMapIndices =
      targetOp.getPrivateMapsAttr();

  // None of the private operands are mapped.
  if (!privateMapIndices.has_value() || !privateMapIndices.value())
    return success();

  OperandRange privateVars = targetOp.getPrivateVars();

  if (privateMapIndices.value().size() !=
      static_cast<int64_t>(privateVars.size()))
    return emitError(targetOp.getLoc(), "sizes of `private` operand range and "
                                        "`private_maps` attribute mismatch");

  return success();
}

//===----------------------------------------------------------------------===//
// MapInfoOp
//===----------------------------------------------------------------------===//

static LogicalResult verifyMapInfoDefinedArgs(Operation *op,
                                              StringRef clauseName,
                                              OperandRange vars) {
  for (Value var : vars)
    if (!llvm::isa_and_present<MapInfoOp>(var.getDefiningOp()))
      return op->emitOpError()
             << "'" << clauseName
             << "' arguments must be defined by 'omp.map.info' ops";
  return success();
}

LogicalResult MapInfoOp::verify() {
  if (getMapperId() &&
      !SymbolTable::lookupNearestSymbolFrom<omp::DeclareMapperOp>(
          *this, getMapperIdAttr())) {
    return emitError("invalid mapper id");
  }

  if (failed(verifyMapInfoDefinedArgs(*this, "members", getMembers())))
    return failure();

  return success();
}

//===----------------------------------------------------------------------===//
// TargetDataOp
//===----------------------------------------------------------------------===//

void TargetDataOp::build(OpBuilder &builder, OperationState &state,
                         const TargetDataOperands &clauses) {
  TargetDataOp::build(builder, state, clauses.device, clauses.ifExpr,
                      clauses.mapVars, clauses.useDeviceAddrVars,
                      clauses.useDevicePtrVars);
}

LogicalResult TargetDataOp::verify() {
  if (getMapVars().empty() && getUseDevicePtrVars().empty() &&
      getUseDeviceAddrVars().empty()) {
    return ::emitError(this->getLoc(),
                       "At least one of map, use_device_ptr_vars, or "
                       "use_device_addr_vars operand must be present");
  }

  if (failed(verifyMapInfoDefinedArgs(*this, "use_device_ptr",
                                      getUseDevicePtrVars())))
    return failure();

  if (failed(verifyMapInfoDefinedArgs(*this, "use_device_addr",
                                      getUseDeviceAddrVars())))
    return failure();

  return verifyMapClause(*this, getMapVars());
}

//===----------------------------------------------------------------------===//
// TargetEnterDataOp
//===----------------------------------------------------------------------===//

void TargetEnterDataOp::build(
    OpBuilder &builder, OperationState &state,
    const TargetEnterExitUpdateDataOperands &clauses) {
  MLIRContext *ctx = builder.getContext();
  TargetEnterDataOp::build(builder, state,
                           makeArrayAttr(ctx, clauses.dependKinds),
                           clauses.dependVars, clauses.device, clauses.ifExpr,
                           clauses.mapVars, clauses.nowait);
}

LogicalResult TargetEnterDataOp::verify() {
  LogicalResult verifyDependVars =
      verifyDependVarList(*this, getDependKinds(), getDependVars());
  return failed(verifyDependVars) ? verifyDependVars
                                  : verifyMapClause(*this, getMapVars());
}

//===----------------------------------------------------------------------===//
// TargetExitDataOp
//===----------------------------------------------------------------------===//

void TargetExitDataOp::build(OpBuilder &builder, OperationState &state,
                             const TargetEnterExitUpdateDataOperands &clauses) {
  MLIRContext *ctx = builder.getContext();
  TargetExitDataOp::build(builder, state,
                          makeArrayAttr(ctx, clauses.dependKinds),
                          clauses.dependVars, clauses.device, clauses.ifExpr,
                          clauses.mapVars, clauses.nowait);
}

LogicalResult TargetExitDataOp::verify() {
  LogicalResult verifyDependVars =
      verifyDependVarList(*this, getDependKinds(), getDependVars());
  return failed(verifyDependVars) ? verifyDependVars
                                  : verifyMapClause(*this, getMapVars());
}

//===----------------------------------------------------------------------===//
// TargetUpdateOp
//===----------------------------------------------------------------------===//

void TargetUpdateOp::build(OpBuilder &builder, OperationState &state,
                           const TargetEnterExitUpdateDataOperands &clauses) {
  MLIRContext *ctx = builder.getContext();
  TargetUpdateOp::build(builder, state, makeArrayAttr(ctx, clauses.dependKinds),
                        clauses.dependVars, clauses.device, clauses.ifExpr,
                        clauses.mapVars, clauses.nowait);
}

LogicalResult TargetUpdateOp::verify() {
  LogicalResult verifyDependVars =
      verifyDependVarList(*this, getDependKinds(), getDependVars());
  return failed(verifyDependVars) ? verifyDependVars
                                  : verifyMapClause(*this, getMapVars());
}

//===----------------------------------------------------------------------===//
// TargetOp
//===----------------------------------------------------------------------===//

void TargetOp::build(OpBuilder &builder, OperationState &state,
                     const TargetOperands &clauses) {
  MLIRContext *ctx = builder.getContext();
  // TODO Store clauses in op: allocateVars, allocatorVars, inReductionVars,
  // inReductionByref, inReductionSyms.
  TargetOp::build(builder, state, /*allocate_vars=*/{}, /*allocator_vars=*/{},
                  clauses.bare, makeArrayAttr(ctx, clauses.dependKinds),
                  clauses.dependVars, clauses.device, clauses.hasDeviceAddrVars,
                  clauses.hostEvalVars, clauses.ifExpr,
                  /*in_reduction_vars=*/{}, /*in_reduction_byref=*/nullptr,
                  /*in_reduction_syms=*/nullptr, clauses.isDevicePtrVars,
                  clauses.mapVars, clauses.nowait, clauses.privateVars,
                  makeArrayAttr(ctx, clauses.privateSyms),
                  clauses.privateNeedsBarrier, clauses.threadLimit,
                  /*private_maps=*/nullptr);
}

LogicalResult TargetOp::verify() {
  if (failed(verifyDependVarList(*this, getDependKinds(), getDependVars())))
    return failure();

  if (failed(verifyMapInfoDefinedArgs(*this, "has_device_addr",
                                      getHasDeviceAddrVars())))
    return failure();

  if (failed(verifyMapClause(*this, getMapVars())))
    return failure();

  return verifyPrivateVarsMapping(*this);
}

LogicalResult TargetOp::verifyRegions() {
  auto teamsOps = getOps<TeamsOp>();
  if (std::distance(teamsOps.begin(), teamsOps.end()) > 1)
    return emitError("target containing multiple 'omp.teams' nested ops");

  // Check that host_eval values are only used in legal ways.
  Operation *capturedOp = getInnermostCapturedOmpOp();
  TargetRegionFlags execFlags = getKernelExecFlags(capturedOp);
  for (Value hostEvalArg :
       cast<BlockArgOpenMPOpInterface>(getOperation()).getHostEvalBlockArgs()) {
    for (Operation *user : hostEvalArg.getUsers()) {
      if (auto teamsOp = dyn_cast<TeamsOp>(user)) {
        if (llvm::is_contained({teamsOp.getNumTeamsLower(),
                                teamsOp.getNumTeamsUpper(),
                                teamsOp.getThreadLimit()},
                               hostEvalArg))
          continue;

        return emitOpError() << "host_eval argument only legal as 'num_teams' "
                                "and 'thread_limit' in 'omp.teams'";
      }
      if (auto parallelOp = dyn_cast<ParallelOp>(user)) {
        if (bitEnumContainsAny(execFlags, TargetRegionFlags::spmd) &&
            parallelOp->isAncestor(capturedOp) &&
            hostEvalArg == parallelOp.getNumThreads())
          continue;

        return emitOpError()
               << "host_eval argument only legal as 'num_threads' in "
                  "'omp.parallel' when representing target SPMD";
      }
      if (auto loopNestOp = dyn_cast<LoopNestOp>(user)) {
        if (bitEnumContainsAny(execFlags, TargetRegionFlags::trip_count) &&
            loopNestOp.getOperation() == capturedOp &&
            (llvm::is_contained(loopNestOp.getLoopLowerBounds(), hostEvalArg) ||
             llvm::is_contained(loopNestOp.getLoopUpperBounds(), hostEvalArg) ||
             llvm::is_contained(loopNestOp.getLoopSteps(), hostEvalArg)))
          continue;

        return emitOpError() << "host_eval argument only legal as loop bounds "
                                "and steps in 'omp.loop_nest' when trip count "
                                "must be evaluated in the host";
      }

      return emitOpError() << "host_eval argument illegal use in '"
                           << user->getName() << "' operation";
    }
  }
  return success();
}

static Operation *
findCapturedOmpOp(Operation *rootOp, bool checkSingleMandatoryExec,
                  llvm::function_ref<bool(Operation *)> siblingAllowedFn) {
  assert(rootOp && "expected valid operation");

  Dialect *ompDialect = rootOp->getDialect();
  Operation *capturedOp = nullptr;
  DominanceInfo domInfo;

  // Process in pre-order to check operations from outermost to innermost,
  // ensuring we only enter the region of an operation if it meets the criteria
  // for being captured. We stop the exploration of nested operations as soon as
  // we process a region holding no operations to be captured.
  rootOp->walk<WalkOrder::PreOrder>([&](Operation *op) {
    if (op == rootOp)
      return WalkResult::advance();

    // Ignore operations of other dialects or omp operations with no regions,
    // because these will only be checked if they are siblings of an omp
    // operation that can potentially be captured.
    bool isOmpDialect = op->getDialect() == ompDialect;
    bool hasRegions = op->getNumRegions() > 0;
    if (!isOmpDialect || !hasRegions)
      return WalkResult::skip();

    // This operation cannot be captured if it can be executed more than once
    // (i.e. its block's successors can reach it) or if it's not guaranteed to
    // be executed before all exits of the region (i.e. it doesn't dominate all
    // blocks with no successors reachable from the entry block).
    if (checkSingleMandatoryExec) {
      Region *parentRegion = op->getParentRegion();
      Block *parentBlock = op->getBlock();

      for (Block *successor : parentBlock->getSuccessors())
        if (successor->isReachable(parentBlock))
          return WalkResult::interrupt();

      for (Block &block : *parentRegion)
        if (domInfo.isReachableFromEntry(&block) && block.hasNoSuccessors() &&
            !domInfo.dominates(parentBlock, &block))
          return WalkResult::interrupt();
    }

    // Don't capture this op if it has a not-allowed sibling, and stop recursing
    // into nested operations.
    for (Operation &sibling : op->getParentRegion()->getOps())
      if (&sibling != op && !siblingAllowedFn(&sibling))
        return WalkResult::interrupt();

    // Don't continue capturing nested operations if we reach an omp.loop_nest.
    // Otherwise, process the contents of this operation.
    capturedOp = op;
    return llvm::isa<LoopNestOp>(op) ? WalkResult::interrupt()
                                     : WalkResult::advance();
  });

  return capturedOp;
}

Operation *TargetOp::getInnermostCapturedOmpOp() {
  auto *ompDialect = getContext()->getLoadedDialect<omp::OpenMPDialect>();

  // Only allow OpenMP terminators and non-OpenMP ops that have known memory
  // effects, but don't include a memory write effect.
  return findCapturedOmpOp(
      *this, /*checkSingleMandatoryExec=*/true, [&](Operation *sibling) {
        if (!sibling)
          return false;

        if (ompDialect == sibling->getDialect())
          return sibling->hasTrait<OpTrait::IsTerminator>();

        if (auto memOp = dyn_cast<MemoryEffectOpInterface>(sibling)) {
          SmallVector<SideEffects::EffectInstance<MemoryEffects::Effect>, 4>
              effects;
          memOp.getEffects(effects);
          return !llvm::any_of(
              effects, [&](MemoryEffects::EffectInstance &effect) {
                return isa<MemoryEffects::Write>(effect.getEffect()) &&
                       isa<SideEffects::AutomaticAllocationScopeResource>(
                           effect.getResource());
              });
        }
        return true;
      });
}

TargetRegionFlags TargetOp::getKernelExecFlags(Operation *capturedOp) {
  // A non-null captured op is only valid if it resides inside of a TargetOp
  // and is the result of calling getInnermostCapturedOmpOp() on it.
  TargetOp targetOp =
      capturedOp ? capturedOp->getParentOfType<TargetOp>() : nullptr;
  assert((!capturedOp ||
          (targetOp && targetOp.getInnermostCapturedOmpOp() == capturedOp)) &&
         "unexpected captured op");

  // If it's not capturing a loop, it's a default target region.
  if (!isa_and_present<LoopNestOp>(capturedOp))
    return TargetRegionFlags::generic;

  // Get the innermost non-simd loop wrapper.
  SmallVector<LoopWrapperInterface> loopWrappers;
  cast<LoopNestOp>(capturedOp).gatherWrappers(loopWrappers);
  assert(!loopWrappers.empty());

  LoopWrapperInterface *innermostWrapper = loopWrappers.begin();
  if (isa<SimdOp>(innermostWrapper))
    innermostWrapper = std::next(innermostWrapper);

  auto numWrappers = std::distance(innermostWrapper, loopWrappers.end());
  if (numWrappers != 1 && numWrappers != 2)
    return TargetRegionFlags::generic;

  // Detect target-teams-distribute-parallel-wsloop[-simd].
  if (numWrappers == 2) {
    if (!isa<WsloopOp>(innermostWrapper))
      return TargetRegionFlags::generic;

    innermostWrapper = std::next(innermostWrapper);
    if (!isa<DistributeOp>(innermostWrapper))
      return TargetRegionFlags::generic;

    Operation *parallelOp = (*innermostWrapper)->getParentOp();
    if (!isa_and_present<ParallelOp>(parallelOp))
      return TargetRegionFlags::generic;

    Operation *teamsOp = parallelOp->getParentOp();
    if (!isa_and_present<TeamsOp>(teamsOp))
      return TargetRegionFlags::generic;

    if (teamsOp->getParentOp() == targetOp.getOperation())
      return TargetRegionFlags::spmd | TargetRegionFlags::trip_count;
  }
  // Detect target-teams-distribute[-simd] and target-teams-loop.
  else if (isa<DistributeOp, LoopOp>(innermostWrapper)) {
    Operation *teamsOp = (*innermostWrapper)->getParentOp();
    if (!isa_and_present<TeamsOp>(teamsOp))
      return TargetRegionFlags::generic;

    if (teamsOp->getParentOp() != targetOp.getOperation())
      return TargetRegionFlags::generic;

    if (isa<LoopOp>(innermostWrapper))
      return TargetRegionFlags::spmd | TargetRegionFlags::trip_count;

    // Find single immediately nested captured omp.parallel and add spmd flag
    // (generic-spmd case).
    //
    // TODO: This shouldn't have to be done here, as it is too easy to break.
    // The openmp-opt pass should be updated to be able to promote kernels like
    // this from "Generic" to "Generic-SPMD". However, the use of the
    // `kmpc_distribute_static_loop` family of functions produced by the
    // OMPIRBuilder for these kernels prevents that from working.
    Dialect *ompDialect = targetOp->getDialect();
    Operation *nestedCapture = findCapturedOmpOp(
        capturedOp, /*checkSingleMandatoryExec=*/false,
        [&](Operation *sibling) {
          return sibling && (ompDialect != sibling->getDialect() ||
                             sibling->hasTrait<OpTrait::IsTerminator>());
        });

    TargetRegionFlags result =
        TargetRegionFlags::generic | TargetRegionFlags::trip_count;

    if (!nestedCapture)
      return result;

    while (nestedCapture->getParentOp() != capturedOp)
      nestedCapture = nestedCapture->getParentOp();

    return isa<ParallelOp>(nestedCapture) ? result | TargetRegionFlags::spmd
                                          : result;
  }
  // Detect target-parallel-wsloop[-simd].
  else if (isa<WsloopOp>(innermostWrapper)) {
    Operation *parallelOp = (*innermostWrapper)->getParentOp();
    if (!isa_and_present<ParallelOp>(parallelOp))
      return TargetRegionFlags::generic;

    if (parallelOp->getParentOp() == targetOp.getOperation())
      return TargetRegionFlags::spmd;
  }

  return TargetRegionFlags::generic;
}

//===----------------------------------------------------------------------===//
// ParallelOp
//===----------------------------------------------------------------------===//

void ParallelOp::build(OpBuilder &builder, OperationState &state,
                       ArrayRef<NamedAttribute> attributes) {
  ParallelOp::build(builder, state, /*allocate_vars=*/ValueRange(),
                    /*allocator_vars=*/ValueRange(), /*if_expr=*/nullptr,
                    /*num_threads=*/nullptr, /*private_vars=*/ValueRange(),
                    /*private_syms=*/nullptr, /*private_needs_barrier=*/nullptr,
                    /*proc_bind_kind=*/nullptr,
                    /*reduction_mod =*/nullptr, /*reduction_vars=*/ValueRange(),
                    /*reduction_byref=*/nullptr, /*reduction_syms=*/nullptr);
  state.addAttributes(attributes);
}

void ParallelOp::build(OpBuilder &builder, OperationState &state,
                       const ParallelOperands &clauses) {
  MLIRContext *ctx = builder.getContext();
  ParallelOp::build(builder, state, clauses.allocateVars, clauses.allocatorVars,
                    clauses.ifExpr, clauses.numThreads, clauses.privateVars,
                    makeArrayAttr(ctx, clauses.privateSyms),
                    clauses.privateNeedsBarrier, clauses.procBindKind,
                    clauses.reductionMod, clauses.reductionVars,
                    makeDenseBoolArrayAttr(ctx, clauses.reductionByref),
                    makeArrayAttr(ctx, clauses.reductionSyms));
}

template <typename OpType>
static LogicalResult verifyPrivateVarList(OpType &op) {
  auto privateVars = op.getPrivateVars();
  auto privateSyms = op.getPrivateSymsAttr();

  if (privateVars.empty() && (privateSyms == nullptr || privateSyms.empty()))
    return success();

  auto numPrivateVars = privateVars.size();
  auto numPrivateSyms = (privateSyms == nullptr) ? 0 : privateSyms.size();

  if (numPrivateVars != numPrivateSyms)
    return op.emitError() << "inconsistent number of private variables and "
                             "privatizer op symbols, private vars: "
                          << numPrivateVars
                          << " vs. privatizer op symbols: " << numPrivateSyms;

  for (auto privateVarInfo : llvm::zip_equal(privateVars, privateSyms)) {
    Type varType = std::get<0>(privateVarInfo).getType();
    SymbolRefAttr privateSym = cast<SymbolRefAttr>(std::get<1>(privateVarInfo));
    PrivateClauseOp privatizerOp =
        SymbolTable::lookupNearestSymbolFrom<PrivateClauseOp>(op, privateSym);

    if (privatizerOp == nullptr)
      return op.emitError() << "failed to lookup privatizer op with symbol: '"
                            << privateSym << "'";

    Type privatizerType = privatizerOp.getArgType();

    if (privatizerType && (varType != privatizerType))
      return op.emitError()
             << "type mismatch between a "
             << (privatizerOp.getDataSharingType() ==
                         DataSharingClauseType::Private
                     ? "private"
                     : "firstprivate")
             << " variable and its privatizer op, var type: " << varType
             << " vs. privatizer op type: " << privatizerType;
  }

  return success();
}

LogicalResult ParallelOp::verify() {
  if (getAllocateVars().size() != getAllocatorVars().size())
    return emitError(
        "expected equal sizes for allocate and allocator variables");

  if (failed(verifyPrivateVarList(*this)))
    return failure();

  return verifyReductionVarList(*this, getReductionSyms(), getReductionVars(),
                                getReductionByref());
}

LogicalResult ParallelOp::verifyRegions() {
  auto distChildOps = getOps<DistributeOp>();
  int numDistChildOps = std::distance(distChildOps.begin(), distChildOps.end());
  if (numDistChildOps > 1)
    return emitError()
           << "multiple 'omp.distribute' nested inside of 'omp.parallel'";

  if (numDistChildOps == 1) {
    if (!isComposite())
      return emitError()
             << "'omp.composite' attribute missing from composite operation";

    auto *ompDialect = getContext()->getLoadedDialect<OpenMPDialect>();
    Operation &distributeOp = **distChildOps.begin();
    for (Operation &childOp : getOps()) {
      if (&childOp == &distributeOp || ompDialect != childOp.getDialect())
        continue;

      if (!childOp.hasTrait<OpTrait::IsTerminator>())
        return emitError() << "unexpected OpenMP operation inside of composite "
                              "'omp.parallel': "
                           << childOp.getName();
    }
  } else if (isComposite()) {
    return emitError()
           << "'omp.composite' attribute present in non-composite operation";
  }
  return success();
}

//===----------------------------------------------------------------------===//
// TeamsOp
//===----------------------------------------------------------------------===//

static bool opInGlobalImplicitParallelRegion(Operation *op) {
  while ((op = op->getParentOp()))
    if (isa<OpenMPDialect>(op->getDialect()))
      return false;
  return true;
}

void TeamsOp::build(OpBuilder &builder, OperationState &state,
                    const TeamsOperands &clauses) {
  MLIRContext *ctx = builder.getContext();
  // TODO Store clauses in op: privateVars, privateSyms, privateNeedsBarrier
  TeamsOp::build(builder, state, clauses.allocateVars, clauses.allocatorVars,
                 clauses.ifExpr, clauses.numTeamsLower, clauses.numTeamsUpper,
                 /*private_vars=*/{}, /*private_syms=*/nullptr,
                 /*private_needs_barrier=*/nullptr, clauses.reductionMod,
                 clauses.reductionVars,
                 makeDenseBoolArrayAttr(ctx, clauses.reductionByref),
                 makeArrayAttr(ctx, clauses.reductionSyms),
                 clauses.threadLimit);
}

LogicalResult TeamsOp::verify() {
  // Check parent region
  // TODO If nested inside of a target region, also check that it does not
  // contain any statements, declarations or directives other than this
  // omp.teams construct. The issue is how to support the initialization of
  // this operation's own arguments (allow SSA values across omp.target?).
  Operation *op = getOperation();
  if (!isa<TargetOp>(op->getParentOp()) &&
      !opInGlobalImplicitParallelRegion(op))
    return emitError("expected to be nested inside of omp.target or not nested "
                     "in any OpenMP dialect operations");

  // Check for num_teams clause restrictions
  if (auto numTeamsLowerBound = getNumTeamsLower()) {
    auto numTeamsUpperBound = getNumTeamsUpper();
    if (!numTeamsUpperBound)
      return emitError("expected num_teams upper bound to be defined if the "
                       "lower bound is defined");
    if (numTeamsLowerBound.getType() != numTeamsUpperBound.getType())
      return emitError(
          "expected num_teams upper bound and lower bound to be the same type");
  }

  // Check for allocate clause restrictions
  if (getAllocateVars().size() != getAllocatorVars().size())
    return emitError(
        "expected equal sizes for allocate and allocator variables");

  return verifyReductionVarList(*this, getReductionSyms(), getReductionVars(),
                                getReductionByref());
}

//===----------------------------------------------------------------------===//
// SectionOp
//===----------------------------------------------------------------------===//

OperandRange SectionOp::getPrivateVars() {
  return getParentOp().getPrivateVars();
}

OperandRange SectionOp::getReductionVars() {
  return getParentOp().getReductionVars();
}

//===----------------------------------------------------------------------===//
// SectionsOp
//===----------------------------------------------------------------------===//

void SectionsOp::build(OpBuilder &builder, OperationState &state,
                       const SectionsOperands &clauses) {
  MLIRContext *ctx = builder.getContext();
  // TODO Store clauses in op: privateVars, privateSyms, privateNeedsBarrier
  SectionsOp::build(builder, state, clauses.allocateVars, clauses.allocatorVars,
                    clauses.nowait, /*private_vars=*/{},
                    /*private_syms=*/nullptr, /*private_needs_barrier=*/nullptr,
                    clauses.reductionMod, clauses.reductionVars,
                    makeDenseBoolArrayAttr(ctx, clauses.reductionByref),
                    makeArrayAttr(ctx, clauses.reductionSyms));
}

LogicalResult SectionsOp::verify() {
  if (getAllocateVars().size() != getAllocatorVars().size())
    return emitError(
        "expected equal sizes for allocate and allocator variables");

  return verifyReductionVarList(*this, getReductionSyms(), getReductionVars(),
                                getReductionByref());
}

LogicalResult SectionsOp::verifyRegions() {
  for (auto &inst : *getRegion().begin()) {
    if (!(isa<SectionOp>(inst) || isa<TerminatorOp>(inst))) {
      return emitOpError()
             << "expected omp.section op or terminator op inside region";
    }
  }

  return success();
}

//===----------------------------------------------------------------------===//
// SingleOp
//===----------------------------------------------------------------------===//

void SingleOp::build(OpBuilder &builder, OperationState &state,
                     const SingleOperands &clauses) {
  MLIRContext *ctx = builder.getContext();
  // TODO Store clauses in op: privateVars, privateSyms, privateNeedsBarrier
  SingleOp::build(builder, state, clauses.allocateVars, clauses.allocatorVars,
                  clauses.copyprivateVars,
                  makeArrayAttr(ctx, clauses.copyprivateSyms), clauses.nowait,
                  /*private_vars=*/{}, /*private_syms=*/nullptr,
                  /*private_needs_barrier=*/nullptr);
}

LogicalResult SingleOp::verify() {
  // Check for allocate clause restrictions
  if (getAllocateVars().size() != getAllocatorVars().size())
    return emitError(
        "expected equal sizes for allocate and allocator variables");

  return verifyCopyprivateVarList(*this, getCopyprivateVars(),
                                  getCopyprivateSyms());
}

//===----------------------------------------------------------------------===//
// WorkshareOp
//===----------------------------------------------------------------------===//

void WorkshareOp::build(OpBuilder &builder, OperationState &state,
                        const WorkshareOperands &clauses) {
  WorkshareOp::build(builder, state, clauses.nowait);
}

//===----------------------------------------------------------------------===//
// WorkshareLoopWrapperOp
//===----------------------------------------------------------------------===//

LogicalResult WorkshareLoopWrapperOp::verify() {
  if (!(*this)->getParentOfType<WorkshareOp>())
    return emitOpError() << "must be nested in an omp.workshare";
  return success();
}

LogicalResult WorkshareLoopWrapperOp::verifyRegions() {
  if (isa_and_nonnull<LoopWrapperInterface>((*this)->getParentOp()) ||
      getNestedWrapper())
    return emitOpError() << "expected to be a standalone loop wrapper";

  return success();
}

//===----------------------------------------------------------------------===//
// LoopWrapperInterface
//===----------------------------------------------------------------------===//

LogicalResult LoopWrapperInterface::verifyImpl() {
  Operation *op = this->getOperation();
  if (!op->hasTrait<OpTrait::NoTerminator>() ||
      !op->hasTrait<OpTrait::SingleBlock>())
    return emitOpError() << "loop wrapper must also have the `NoTerminator` "
                            "and `SingleBlock` traits";

  if (op->getNumRegions() != 1)
    return emitOpError() << "loop wrapper does not contain exactly one region";

  Region &region = op->getRegion(0);
  if (range_size(region.getOps()) != 1)
    return emitOpError()
           << "loop wrapper does not contain exactly one nested op";

  Operation &firstOp = *region.op_begin();
  if (!isa<LoopNestOp, LoopWrapperInterface>(firstOp))
    return emitOpError() << "nested in loop wrapper is not another loop "
                            "wrapper or `omp.loop_nest`";

  return success();
}

//===----------------------------------------------------------------------===//
// LoopOp
//===----------------------------------------------------------------------===//

void LoopOp::build(OpBuilder &builder, OperationState &state,
                   const LoopOperands &clauses) {
  MLIRContext *ctx = builder.getContext();

  LoopOp::build(builder, state, clauses.bindKind, clauses.privateVars,
                makeArrayAttr(ctx, clauses.privateSyms),
                clauses.privateNeedsBarrier, clauses.order, clauses.orderMod,
                clauses.reductionMod, clauses.reductionVars,
                makeDenseBoolArrayAttr(ctx, clauses.reductionByref),
                makeArrayAttr(ctx, clauses.reductionSyms));
}

LogicalResult LoopOp::verify() {
  return verifyReductionVarList(*this, getReductionSyms(), getReductionVars(),
                                getReductionByref());
}

LogicalResult LoopOp::verifyRegions() {
  if (llvm::isa_and_nonnull<LoopWrapperInterface>((*this)->getParentOp()) ||
      getNestedWrapper())
    return emitOpError() << "expected to be a standalone loop wrapper";

  return success();
}

//===----------------------------------------------------------------------===//
// WsloopOp
//===----------------------------------------------------------------------===//

void WsloopOp::build(OpBuilder &builder, OperationState &state,
                     ArrayRef<NamedAttribute> attributes) {
  build(builder, state, /*allocate_vars=*/{}, /*allocator_vars=*/{},
        /*linear_vars=*/ValueRange(), /*linear_step_vars=*/ValueRange(),
        /*nowait=*/false, /*order=*/nullptr, /*order_mod=*/nullptr,
        /*ordered=*/nullptr, /*private_vars=*/{}, /*private_syms=*/nullptr,
        /*private_needs_barrier=*/false,
        /*reduction_mod=*/nullptr, /*reduction_vars=*/ValueRange(),
        /*reduction_byref=*/nullptr,
        /*reduction_syms=*/nullptr, /*schedule_kind=*/nullptr,
        /*schedule_chunk=*/nullptr, /*schedule_mod=*/nullptr,
        /*schedule_simd=*/false);
  state.addAttributes(attributes);
}

void WsloopOp::build(OpBuilder &builder, OperationState &state,
                     const WsloopOperands &clauses) {
  MLIRContext *ctx = builder.getContext();
  // TODO: Store clauses in op: allocateVars, allocatorVars
  WsloopOp::build(
      builder, state,
      /*allocate_vars=*/{}, /*allocator_vars=*/{}, clauses.linearVars,
      clauses.linearStepVars, clauses.nowait, clauses.order, clauses.orderMod,
      clauses.ordered, clauses.privateVars,
      makeArrayAttr(ctx, clauses.privateSyms), clauses.privateNeedsBarrier,
      clauses.reductionMod, clauses.reductionVars,
      makeDenseBoolArrayAttr(ctx, clauses.reductionByref),
      makeArrayAttr(ctx, clauses.reductionSyms), clauses.scheduleKind,
      clauses.scheduleChunk, clauses.scheduleMod, clauses.scheduleSimd);
}

LogicalResult WsloopOp::verify() {
  return verifyReductionVarList(*this, getReductionSyms(), getReductionVars(),
                                getReductionByref());
}

LogicalResult WsloopOp::verifyRegions() {
  bool isCompositeChildLeaf =
      llvm::dyn_cast_if_present<LoopWrapperInterface>((*this)->getParentOp());

  if (LoopWrapperInterface nested = getNestedWrapper()) {
    if (!isComposite())
      return emitError()
             << "'omp.composite' attribute missing from composite wrapper";

    // Check for the allowed leaf constructs that may appear in a composite
    // construct directly after DO/FOR.
    if (!isa<SimdOp>(nested))
      return emitError() << "only supported nested wrapper is 'omp.simd'";

  } else if (isComposite() && !isCompositeChildLeaf) {
    return emitError()
           << "'omp.composite' attribute present in non-composite wrapper";
  } else if (!isComposite() && isCompositeChildLeaf) {
    return emitError()
           << "'omp.composite' attribute missing from composite wrapper";
  }

  return success();
}

//===----------------------------------------------------------------------===//
// Simd construct [2.9.3.1]
//===----------------------------------------------------------------------===//

void SimdOp::build(OpBuilder &builder, OperationState &state,
                   const SimdOperands &clauses) {
  MLIRContext *ctx = builder.getContext();
  // TODO Store clauses in op: linearVars, linearStepVars
  SimdOp::build(builder, state, clauses.alignedVars,
                makeArrayAttr(ctx, clauses.alignments), clauses.ifExpr,
                /*linear_vars=*/{}, /*linear_step_vars=*/{},
                clauses.nontemporalVars, clauses.order, clauses.orderMod,
                clauses.privateVars, makeArrayAttr(ctx, clauses.privateSyms),
                clauses.privateNeedsBarrier, clauses.reductionMod,
                clauses.reductionVars,
                makeDenseBoolArrayAttr(ctx, clauses.reductionByref),
                makeArrayAttr(ctx, clauses.reductionSyms), clauses.safelen,
                clauses.simdlen);
}

LogicalResult SimdOp::verify() {
  if (getSimdlen().has_value() && getSafelen().has_value() &&
      getSimdlen().value() > getSafelen().value())
    return emitOpError()
           << "simdlen clause and safelen clause are both present, but the "
              "simdlen value is not less than or equal to safelen value";

  if (verifyAlignedClause(*this, getAlignments(), getAlignedVars()).failed())
    return failure();

  if (verifyNontemporalClause(*this, getNontemporalVars()).failed())
    return failure();

  bool isCompositeChildLeaf =
      llvm::dyn_cast_if_present<LoopWrapperInterface>((*this)->getParentOp());

  if (!isComposite() && isCompositeChildLeaf)
    return emitError()
           << "'omp.composite' attribute missing from composite wrapper";

  if (isComposite() && !isCompositeChildLeaf)
    return emitError()
           << "'omp.composite' attribute present in non-composite wrapper";

  // Firstprivate is not allowed for SIMD in the standard. Check that none of
  // the private decls are for firstprivate.
  std::optional<ArrayAttr> privateSyms = getPrivateSyms();
  if (privateSyms) {
    for (const Attribute &sym : *privateSyms) {
      auto symRef = cast<SymbolRefAttr>(sym);
      omp::PrivateClauseOp privatizer =
          SymbolTable::lookupNearestSymbolFrom<omp::PrivateClauseOp>(
              getOperation(), symRef);
      if (!privatizer)
        return emitError() << "Cannot find privatizer '" << symRef << "'";
      if (privatizer.getDataSharingType() ==
          DataSharingClauseType::FirstPrivate)
        return emitError() << "FIRSTPRIVATE cannot be used with SIMD";
    }
  }

  return success();
}

LogicalResult SimdOp::verifyRegions() {
  if (getNestedWrapper())
    return emitOpError() << "must wrap an 'omp.loop_nest' directly";

  return success();
}

//===----------------------------------------------------------------------===//
// Distribute construct [2.9.4.1]
//===----------------------------------------------------------------------===//

void DistributeOp::build(OpBuilder &builder, OperationState &state,
                         const DistributeOperands &clauses) {
  DistributeOp::build(builder, state, clauses.allocateVars,
                      clauses.allocatorVars, clauses.distScheduleStatic,
                      clauses.distScheduleChunkSize, clauses.order,
                      clauses.orderMod, clauses.privateVars,
                      makeArrayAttr(builder.getContext(), clauses.privateSyms),
                      clauses.privateNeedsBarrier);
}

LogicalResult DistributeOp::verify() {
  if (this->getDistScheduleChunkSize() && !this->getDistScheduleStatic())
    return emitOpError() << "chunk size set without "
                            "dist_schedule_static being present";

  if (getAllocateVars().size() != getAllocatorVars().size())
    return emitError(
        "expected equal sizes for allocate and allocator variables");

  return success();
}

LogicalResult DistributeOp::verifyRegions() {
  if (LoopWrapperInterface nested = getNestedWrapper()) {
    if (!isComposite())
      return emitError()
             << "'omp.composite' attribute missing from composite wrapper";
    // Check for the allowed leaf constructs that may appear in a composite
    // construct directly after DISTRIBUTE.
    if (isa<WsloopOp>(nested)) {
      Operation *parentOp = (*this)->getParentOp();
      if (!llvm::dyn_cast_if_present<ParallelOp>(parentOp) ||
          !cast<ComposableOpInterface>(parentOp).isComposite()) {
        return emitError() << "an 'omp.wsloop' nested wrapper is only allowed "
                              "when a composite 'omp.parallel' is the direct "
                              "parent";
      }
    } else if (!isa<SimdOp>(nested))
      return emitError() << "only supported nested wrappers are 'omp.simd' and "
                            "'omp.wsloop'";
  } else if (isComposite()) {
    return emitError()
           << "'omp.composite' attribute present in non-composite wrapper";
  }

  return success();
}

//===----------------------------------------------------------------------===//
// DeclareMapperOp / DeclareMapperInfoOp
//===----------------------------------------------------------------------===//

LogicalResult DeclareMapperInfoOp::verify() {
  return verifyMapClause(*this, getMapVars());
}

LogicalResult DeclareMapperOp::verifyRegions() {
  if (!llvm::isa_and_present<DeclareMapperInfoOp>(
          getRegion().getBlocks().front().getTerminator()))
    return emitOpError() << "expected terminator to be a DeclareMapperInfoOp";

  return success();
}

//===----------------------------------------------------------------------===//
// DeclareReductionOp
//===----------------------------------------------------------------------===//

LogicalResult DeclareReductionOp::verifyRegions() {
  if (!getAllocRegion().empty()) {
    for (YieldOp yieldOp : getAllocRegion().getOps<YieldOp>()) {
      if (yieldOp.getResults().size() != 1 ||
          yieldOp.getResults().getTypes()[0] != getType())
        return emitOpError() << "expects alloc region to yield a value "
                                "of the reduction type";
    }
  }

  if (getInitializerRegion().empty())
    return emitOpError() << "expects non-empty initializer region";
  Block &initializerEntryBlock = getInitializerRegion().front();

  if (initializerEntryBlock.getNumArguments() == 1) {
    if (!getAllocRegion().empty())
      return emitOpError() << "expects two arguments to the initializer region "
                              "when an allocation region is used";
  } else if (initializerEntryBlock.getNumArguments() == 2) {
    if (getAllocRegion().empty())
      return emitOpError() << "expects one argument to the initializer region "
                              "when no allocation region is used";
  } else {
    return emitOpError()
           << "expects one or two arguments to the initializer region";
  }

  for (mlir::Value arg : initializerEntryBlock.getArguments())
    if (arg.getType() != getType())
      return emitOpError() << "expects initializer region argument to match "
                              "the reduction type";

  for (YieldOp yieldOp : getInitializerRegion().getOps<YieldOp>()) {
    if (yieldOp.getResults().size() != 1 ||
        yieldOp.getResults().getTypes()[0] != getType())
      return emitOpError() << "expects initializer region to yield a value "
                              "of the reduction type";
  }

  if (getReductionRegion().empty())
    return emitOpError() << "expects non-empty reduction region";
  Block &reductionEntryBlock = getReductionRegion().front();
  if (reductionEntryBlock.getNumArguments() != 2 ||
      reductionEntryBlock.getArgumentTypes()[0] !=
          reductionEntryBlock.getArgumentTypes()[1] ||
      reductionEntryBlock.getArgumentTypes()[0] != getType())
    return emitOpError() << "expects reduction region with two arguments of "
                            "the reduction type";
  for (YieldOp yieldOp : getReductionRegion().getOps<YieldOp>()) {
    if (yieldOp.getResults().size() != 1 ||
        yieldOp.getResults().getTypes()[0] != getType())
      return emitOpError() << "expects reduction region to yield a value "
                              "of the reduction type";
  }

  if (!getAtomicReductionRegion().empty()) {
    Block &atomicReductionEntryBlock = getAtomicReductionRegion().front();
    if (atomicReductionEntryBlock.getNumArguments() != 2 ||
        atomicReductionEntryBlock.getArgumentTypes()[0] !=
            atomicReductionEntryBlock.getArgumentTypes()[1])
      return emitOpError() << "expects atomic reduction region with two "
                              "arguments of the same type";
    auto ptrType = llvm::dyn_cast<PointerLikeType>(
        atomicReductionEntryBlock.getArgumentTypes()[0]);
    if (!ptrType ||
        (ptrType.getElementType() && ptrType.getElementType() != getType()))
      return emitOpError() << "expects atomic reduction region arguments to "
                              "be accumulators containing the reduction type";
  }

  if (getCleanupRegion().empty())
    return success();
  Block &cleanupEntryBlock = getCleanupRegion().front();
  if (cleanupEntryBlock.getNumArguments() != 1 ||
      cleanupEntryBlock.getArgument(0).getType() != getType())
    return emitOpError() << "expects cleanup region with one argument "
                            "of the reduction type";

  return success();
}

//===----------------------------------------------------------------------===//
// TaskOp
//===----------------------------------------------------------------------===//

void TaskOp::build(OpBuilder &builder, OperationState &state,
                   const TaskOperands &clauses) {
  MLIRContext *ctx = builder.getContext();
  TaskOp::build(builder, state, clauses.allocateVars, clauses.allocatorVars,
                makeArrayAttr(ctx, clauses.dependKinds), clauses.dependVars,
                clauses.final, clauses.ifExpr, clauses.inReductionVars,
                makeDenseBoolArrayAttr(ctx, clauses.inReductionByref),
                makeArrayAttr(ctx, clauses.inReductionSyms), clauses.mergeable,
                clauses.priority, /*private_vars=*/clauses.privateVars,
                /*private_syms=*/makeArrayAttr(ctx, clauses.privateSyms),
                clauses.privateNeedsBarrier, clauses.untied,
                clauses.eventHandle);
}

LogicalResult TaskOp::verify() {
  LogicalResult verifyDependVars =
      verifyDependVarList(*this, getDependKinds(), getDependVars());
  return failed(verifyDependVars)
             ? verifyDependVars
             : verifyReductionVarList(*this, getInReductionSyms(),
                                      getInReductionVars(),
                                      getInReductionByref());
}

//===----------------------------------------------------------------------===//
// TaskgroupOp
//===----------------------------------------------------------------------===//

void TaskgroupOp::build(OpBuilder &builder, OperationState &state,
                        const TaskgroupOperands &clauses) {
  MLIRContext *ctx = builder.getContext();
  TaskgroupOp::build(builder, state, clauses.allocateVars,
                     clauses.allocatorVars, clauses.taskReductionVars,
                     makeDenseBoolArrayAttr(ctx, clauses.taskReductionByref),
                     makeArrayAttr(ctx, clauses.taskReductionSyms));
}

LogicalResult TaskgroupOp::verify() {
  return verifyReductionVarList(*this, getTaskReductionSyms(),
                                getTaskReductionVars(),
                                getTaskReductionByref());
}

//===----------------------------------------------------------------------===//
// TaskloopOp
//===----------------------------------------------------------------------===//

void TaskloopOp::build(OpBuilder &builder, OperationState &state,
                       const TaskloopOperands &clauses) {
  MLIRContext *ctx = builder.getContext();
  TaskloopOp::build(
      builder, state, clauses.allocateVars, clauses.allocatorVars,
      clauses.final, clauses.grainsizeMod, clauses.grainsize, clauses.ifExpr,
      clauses.inReductionVars,
      makeDenseBoolArrayAttr(ctx, clauses.inReductionByref),
      makeArrayAttr(ctx, clauses.inReductionSyms), clauses.mergeable,
      clauses.nogroup, clauses.numTasksMod, clauses.numTasks, clauses.priority,
      /*private_vars=*/clauses.privateVars,
      /*private_syms=*/makeArrayAttr(ctx, clauses.privateSyms),
      clauses.privateNeedsBarrier, clauses.reductionMod, clauses.reductionVars,
      makeDenseBoolArrayAttr(ctx, clauses.reductionByref),
      makeArrayAttr(ctx, clauses.reductionSyms), clauses.untied);
}

LogicalResult TaskloopOp::verify() {
  if (getAllocateVars().size() != getAllocatorVars().size())
    return emitError(
        "expected equal sizes for allocate and allocator variables");
  if (failed(verifyReductionVarList(*this, getReductionSyms(),
                                    getReductionVars(), getReductionByref())) ||
      failed(verifyReductionVarList(*this, getInReductionSyms(),
                                    getInReductionVars(),
                                    getInReductionByref())))
    return failure();

  if (!getReductionVars().empty() && getNogroup())
    return emitError("if a reduction clause is present on the taskloop "
                     "directive, the nogroup clause must not be specified");
  for (auto var : getReductionVars()) {
    if (llvm::is_contained(getInReductionVars(), var))
      return emitError("the same list item cannot appear in both a reduction "
                       "and an in_reduction clause");
  }

  if (getGrainsize() && getNumTasks()) {
    return emitError(
        "the grainsize clause and num_tasks clause are mutually exclusive and "
        "may not appear on the same taskloop directive");
  }

  return success();
}

LogicalResult TaskloopOp::verifyRegions() {
  if (LoopWrapperInterface nested = getNestedWrapper()) {
    if (!isComposite())
      return emitError()
             << "'omp.composite' attribute missing from composite wrapper";

    // Check for the allowed leaf constructs that may appear in a composite
    // construct directly after TASKLOOP.
    if (!isa<SimdOp>(nested))
      return emitError() << "only supported nested wrapper is 'omp.simd'";
  } else if (isComposite()) {
    return emitError()
           << "'omp.composite' attribute present in non-composite wrapper";
  }

  return success();
}

//===----------------------------------------------------------------------===//
// LoopNestOp
//===----------------------------------------------------------------------===//

ParseResult LoopNestOp::parse(OpAsmParser &parser, OperationState &result) {
  // Parse an opening `(` followed by induction variables followed by `)`
  SmallVector<OpAsmParser::Argument> ivs;
  SmallVector<OpAsmParser::UnresolvedOperand> lbs, ubs;
  Type loopVarType;
  if (parser.parseArgumentList(ivs, OpAsmParser::Delimiter::Paren) ||
      parser.parseColonType(loopVarType) ||
      // Parse loop bounds.
      parser.parseEqual() ||
      parser.parseOperandList(lbs, ivs.size(), OpAsmParser::Delimiter::Paren) ||
      parser.parseKeyword("to") ||
      parser.parseOperandList(ubs, ivs.size(), OpAsmParser::Delimiter::Paren))
    return failure();

  for (auto &iv : ivs)
    iv.type = loopVarType;

  // Parse "inclusive" flag.
  if (succeeded(parser.parseOptionalKeyword("inclusive")))
    result.addAttribute("loop_inclusive",
                        UnitAttr::get(parser.getBuilder().getContext()));

  // Parse step values.
  SmallVector<OpAsmParser::UnresolvedOperand> steps;
  if (parser.parseKeyword("step") ||
      parser.parseOperandList(steps, ivs.size(), OpAsmParser::Delimiter::Paren))
    return failure();

  // Parse the body.
  Region *region = result.addRegion();
  if (parser.parseRegion(*region, ivs))
    return failure();

  // Resolve operands.
  if (parser.resolveOperands(lbs, loopVarType, result.operands) ||
      parser.resolveOperands(ubs, loopVarType, result.operands) ||
      parser.resolveOperands(steps, loopVarType, result.operands))
    return failure();

  // Parse the optional attribute list.
  return parser.parseOptionalAttrDict(result.attributes);
}

void LoopNestOp::print(OpAsmPrinter &p) {
  Region &region = getRegion();
  auto args = region.getArguments();
  p << " (" << args << ") : " << args[0].getType() << " = ("
    << getLoopLowerBounds() << ") to (" << getLoopUpperBounds() << ") ";
  if (getLoopInclusive())
    p << "inclusive ";
  p << "step (" << getLoopSteps() << ") ";
  p.printRegion(region, /*printEntryBlockArgs=*/false);
}

void LoopNestOp::build(OpBuilder &builder, OperationState &state,
                       const LoopNestOperands &clauses) {
  LoopNestOp::build(builder, state, clauses.loopLowerBounds,
                    clauses.loopUpperBounds, clauses.loopSteps,
                    clauses.loopInclusive);
}

LogicalResult LoopNestOp::verify() {
  if (getLoopLowerBounds().empty())
    return emitOpError() << "must represent at least one loop";

  if (getLoopLowerBounds().size() != getIVs().size())
    return emitOpError() << "number of range arguments and IVs do not match";

  for (auto [lb, iv] : llvm::zip_equal(getLoopLowerBounds(), getIVs())) {
    if (lb.getType() != iv.getType())
      return emitOpError()
             << "range argument type does not match corresponding IV type";
  }

  if (!llvm::dyn_cast_if_present<LoopWrapperInterface>((*this)->getParentOp()))
    return emitOpError() << "expects parent op to be a loop wrapper";

  return success();
}

void LoopNestOp::gatherWrappers(
    SmallVectorImpl<LoopWrapperInterface> &wrappers) {
  Operation *parent = (*this)->getParentOp();
  while (auto wrapper =
             llvm::dyn_cast_if_present<LoopWrapperInterface>(parent)) {
    wrappers.push_back(wrapper);
    parent = parent->getParentOp();
  }
}

//===----------------------------------------------------------------------===//
// OpenMP canonical loop handling
//===----------------------------------------------------------------------===//

std::tuple<NewCliOp, OpOperand *, OpOperand *>
mlir::omp ::decodeCli(Value cli) {

  // Defining a CLI for a generated loop is optional; if there is none then
  // there is no followup-tranformation
  if (!cli)
    return {{}, nullptr, nullptr};

  MLIRContext *ctx = cli.getContext();
  assert(cli.getType() == CanonicalLoopInfoType::get(ctx) &&
         "Unexpected type of cli");

  NewCliOp create = cast<NewCliOp>(cli.getDefiningOp());
  OpOperand *gen = nullptr;
  OpOperand *cons = nullptr;
  for (OpOperand &use : cli.getUses()) {
    auto op = cast<LoopTransformationInterface>(use.getOwner());
<<<<<<< HEAD
    auto applyees = op.getApplyeesODSOperandIndexAndLength();
    auto generatees = op.getGenerateesODSOperandIndexAndLength();

    unsigned opnum = use.getOperandNumber();
    if (generatees.first <= opnum &&
        opnum < generatees.first + generatees.second) {
      assert(!gen && "Each CLI may have at most one consumer");
      gen = &use;
    } else if (applyees.first <= opnum &&
               opnum < applyees.first + applyees.second) {
      assert(!cons && "Each CLI may have at most one def");
=======

    unsigned opnum = use.getOperandNumber();
    if (op.isGeneratee(opnum)) {
      assert(!gen && "Each CLI may have at most one def");
      gen = &use;
    } else if (op.isApplyee(opnum)) {
      assert(!cons && "Each CLI may have at most one consumer");
>>>>>>> 3dda96f3
      cons = &use;
    } else {
      llvm_unreachable("Unexpected operand for a CLI");
    }
  }

  return {create, gen, cons};
}

void NewCliOp::build(::mlir::OpBuilder &odsBuilder,
                     ::mlir::OperationState &odsState) {
  odsState.addTypes(CanonicalLoopInfoType::get(odsBuilder.getContext()));
}

void NewCliOp::getAsmResultNames(OpAsmSetValueNameFn setNameFn) {
  Value result = getResult();
<<<<<<< HEAD
  auto [newCli, gen, cond] = decodeCli(result);
=======
  auto [newCli, gen, cons] = decodeCli(result);
>>>>>>> 3dda96f3

  // Derive the CLI variable name from its generator:
  //  * "canonloop" for omp.canonical_loop
  //  * custom name for loop transformation generatees
  //  * "cli" as fallback if no generator
  //  * "_r<idx>" suffix for nested loops, where <idx> is the sequential order
  //  at that level
  //  * "_s<idx>" suffix for operations with multiple regions, where <idx> is
  //  the index of that region
  std::string cliName{"cli"};
  if (gen) {
    cliName =
        TypeSwitch<Operation *, std::string>(gen->getOwner())
            .Case([&](CanonicalLoopOp op) {
              // Find the canonical loop nesting: For each ancestor add a
              // "+_r<idx>" suffix (in reverse order)
              SmallVector<std::string> components;
              Operation *o = op.getOperation();
              while (o) {
                if (o->hasTrait<mlir::OpTrait::IsIsolatedFromAbove>())
                  break;

                Region *r = o->getParentRegion();
                if (!r)
                  break;

<<<<<<< HEAD
                Operation *parent = r->getParentOp();
=======
>>>>>>> 3dda96f3
                auto getSequentialIndex = [](Region *r, Operation *o) {
                  llvm::ReversePostOrderTraversal<Block *> traversal(
                      &r->getBlocks().front());
                  size_t idx = 0;
                  for (Block *b : traversal) {
                    for (Operation &op : *b) {
                      if (&op == o)
                        return idx;
                      // Only consider operations that are containers as
                      // possible children
                      if (!op.getRegions().empty())
                        idx += 1;
                    }
                  }
                  llvm_unreachable("Operation not part of the region");
                };
                size_t sequentialIdx = getSequentialIndex(r, o);
                components.push_back(("s" + Twine(sequentialIdx)).str());

<<<<<<< HEAD
=======
                Operation *parent = r->getParentOp();
>>>>>>> 3dda96f3
                if (!parent)
                  break;

                // If the operation has more than one region, also count in
                // which of the regions
                if (parent->getRegions().size() > 1) {
                  auto getRegionIndex = [](Operation *o, Region *r) {
                    for (auto [idx, region] :
                         llvm::enumerate(o->getRegions())) {
                      if (&region == r)
                        return idx;
                    }
                    llvm_unreachable("Region not child its parent operation");
                  };
                  size_t regionIdx = getRegionIndex(parent, r);
                  components.push_back(("r" + Twine(regionIdx)).str());
                }

                // next parent
                o = parent;
              }

              SmallString<64> Name("canonloop");
              for (std::string s : reverse(components)) {
                Name += '_';
                Name += s;
              }

              return Name;
            })
            .Case([&](UnrollHeuristicOp op) -> std::string {
              llvm_unreachable("heuristic unrolling does not generate a loop");
            })
            .Default([&](Operation *op) {
              assert(!"TODO: Custom name for this operation");
              return "transformed";
            });
  }

  setNameFn(result, cliName);
}

LogicalResult NewCliOp::verify() {
  Value cli = getResult();

  MLIRContext *ctx = cli.getContext();
  assert(cli.getType() == CanonicalLoopInfoType::get(ctx) &&
         "Unexpected type of cli");

  // Check that the CLI is used in at most generator and one consumer
  OpOperand *gen = nullptr;
  OpOperand *cons = nullptr;
  for (mlir::OpOperand &use : cli.getUses()) {
    auto op = cast<mlir::omp::LoopTransformationInterface>(use.getOwner());
<<<<<<< HEAD
    auto applyees = op.getApplyeesODSOperandIndexAndLength();
    auto generatees = op.getGenerateesODSOperandIndexAndLength();

    unsigned opnum = use.getOperandNumber();
    if (generatees.first <= opnum &&
        opnum < generatees.first + generatees.second) {
=======

    unsigned opnum = use.getOperandNumber();
    if (op.isGeneratee(opnum)) {
>>>>>>> 3dda96f3
      if (gen) {
        InFlightDiagnostic error =
            emitOpError("CLI must have at most one generator");
        error.attachNote(gen->getOwner()->getLoc())
            .append("first generator here:");
        error.attachNote(use.getOwner()->getLoc())
            .append("second generator here:");
        return error;
      }

      gen = &use;
<<<<<<< HEAD
    } else if (applyees.first <= opnum &&
               opnum < applyees.first + applyees.second) {
=======
    } else if (op.isApplyee(opnum)) {
>>>>>>> 3dda96f3
      if (cons) {
        InFlightDiagnostic error =
            emitOpError("CLI must have at most one consumer");
        error.attachNote(cons->getOwner()->getLoc())
            .append("first consumer here:")
            .appendOp(*cons->getOwner(),
                      OpPrintingFlags().printGenericOpForm());
        error.attachNote(use.getOwner()->getLoc())
            .append("second consumer here:")
            .appendOp(*use.getOwner(), OpPrintingFlags().printGenericOpForm());
        return error;
      }

      cons = &use;
    } else {
      llvm_unreachable("Unexpected operand for a CLI");
    }
  }

  // If the CLI is source of a transformation, it must have a generator
  if (cons && !gen) {
    InFlightDiagnostic error = emitOpError("CLI has no generator");
    error.attachNote(cons->getOwner()->getLoc())
        .append("see consumer here: ")
        .appendOp(*cons->getOwner(), OpPrintingFlags().printGenericOpForm());
    return error;
  }

  return success();
}

void CanonicalLoopOp::build(OpBuilder &odsBuilder, OperationState &odsState,
                            Value tripCount) {
  odsState.addOperands(tripCount);
  odsState.addOperands(Value());
  (void)odsState.addRegion();
}

void CanonicalLoopOp::build(OpBuilder &odsBuilder, OperationState &odsState,
                            Value tripCount, ::mlir::Value cli) {
  odsState.addOperands(tripCount);
  odsState.addOperands(cli);
  (void)odsState.addRegion();
}

void CanonicalLoopOp::getAsmBlockNames(OpAsmSetBlockNameFn setNameFn) {
  setNameFn(&getRegion().front(), "body_entry");
}

void CanonicalLoopOp::getAsmBlockArgumentNames(Region &region,
                                               OpAsmSetValueNameFn setNameFn) {
  setNameFn(region.getArgument(0), "iv");
}

void CanonicalLoopOp::print(OpAsmPrinter &p) {
  if (getCli())
    p << '(' << getCli() << ')';
  p << ' ' << getInductionVar() << " : " << getInductionVar().getType()
    << " in range(" << getTripCount() << ") ";

  p.printRegion(getRegion(), /*printEntryBlockArgs=*/false,
                /*printBlockTerminators=*/true);

  p.printOptionalAttrDict((*this)->getAttrs());
}

mlir::ParseResult CanonicalLoopOp::parse(::mlir::OpAsmParser &parser,
                                         ::mlir::OperationState &result) {
  CanonicalLoopInfoType cliType =
      CanonicalLoopInfoType::get(parser.getContext());

  // Parse (optional) omp.cli identifier
  OpAsmParser::UnresolvedOperand cli;
  SmallVector<mlir::Value, 1> cliOperand;
  if (!parser.parseOptionalLParen()) {
    if (parser.parseOperand(cli) ||
        parser.resolveOperand(cli, cliType, cliOperand) || parser.parseRParen())
      return failure();
  }

  // We derive the type of tripCount from inductionVariable. MLIR requires the
  // type of tripCount to be known when calling resolveOperand so we have parse
  // the type before processing the inductionVariable.
  OpAsmParser::Argument inductionVariable;
  OpAsmParser::UnresolvedOperand tripcount;
  if (parser.parseArgument(inductionVariable, /*allowType*/ true) ||
      parser.parseKeyword("in") || parser.parseKeyword("range") ||
      parser.parseLParen() || parser.parseOperand(tripcount) ||
      parser.parseRParen() ||
      parser.resolveOperand(tripcount, inductionVariable.type, result.operands))
    return failure();

  // Parse the loop body.
  Region *region = result.addRegion();
  if (parser.parseRegion(*region, {inductionVariable}))
    return failure();

  // We parsed the cli operand forst, but because it is optional, it must be
  // last in the operand list.
  result.operands.append(cliOperand);

  // Parse the optional attribute list.
  if (parser.parseOptionalAttrDict(result.attributes))
    return failure();

  return mlir::success();
}

LogicalResult CanonicalLoopOp::verify() {
  // The region's entry must accept the induction variable
  // It can also be empty if just created
  if (!getRegion().empty()) {
    Region &region = getRegion();
    if (region.getNumArguments() != 1)
      return emitOpError(
          "Canonical loop region must have exactly one argument");

    if (getInductionVar().getType() != getTripCount().getType())
      return emitOpError(
          "Region argument must be the same type as the trip count");
  }

  return success();
}

Value CanonicalLoopOp::getInductionVar() { return getRegion().getArgument(0); }

std::pair<unsigned, unsigned>
CanonicalLoopOp::getApplyeesODSOperandIndexAndLength() {
  // No applyees
  return {0, 0};
}

std::pair<unsigned, unsigned>
CanonicalLoopOp::getGenerateesODSOperandIndexAndLength() {
  return getODSOperandIndexAndLength(odsIndex_cli);
}

//===----------------------------------------------------------------------===//
// UnrollHeuristicOp
//===----------------------------------------------------------------------===//

void UnrollHeuristicOp::build(::mlir::OpBuilder &odsBuilder,
                              ::mlir::OperationState &odsState,
                              ::mlir::Value cli) {
  odsState.addOperands(cli);
}

void UnrollHeuristicOp::print(OpAsmPrinter &p) {
  p << '(' << getApplyee() << ')';

  p.printOptionalAttrDict((*this)->getAttrs());
}

mlir::ParseResult UnrollHeuristicOp::parse(::mlir::OpAsmParser &parser,
                                           ::mlir::OperationState &result) {
  auto cliType = CanonicalLoopInfoType::get(parser.getContext());

  if (parser.parseLParen())
    return failure();

  OpAsmParser::UnresolvedOperand applyee;
  if (parser.parseOperand(applyee) ||
      parser.resolveOperand(applyee, cliType, result.operands))
    return failure();

  if (parser.parseRParen())
    return failure();

  // Optional output loop (full unrolling has none)
  if (!parser.parseOptionalArrow()) {
    if (parser.parseLParen() || parser.parseRParen())
      return failure();
  }

  // Parse the optional attribute list.
  if (parser.parseOptionalAttrDict(result.attributes))
    return failure();

  return mlir::success();
}

std::pair<unsigned, unsigned>
UnrollHeuristicOp ::getApplyeesODSOperandIndexAndLength() {
  return getODSOperandIndexAndLength(odsIndex_applyee);
}

std::pair<unsigned, unsigned>
UnrollHeuristicOp::getGenerateesODSOperandIndexAndLength() {
  return {0, 0};
}

//===----------------------------------------------------------------------===//
// Critical construct (2.17.1)
//===----------------------------------------------------------------------===//

void CriticalDeclareOp::build(OpBuilder &builder, OperationState &state,
                              const CriticalDeclareOperands &clauses) {
  CriticalDeclareOp::build(builder, state, clauses.symName, clauses.hint);
}

LogicalResult CriticalDeclareOp::verify() {
  return verifySynchronizationHint(*this, getHint());
}

LogicalResult CriticalOp::verifySymbolUses(SymbolTableCollection &symbolTable) {
  if (getNameAttr()) {
    SymbolRefAttr symbolRef = getNameAttr();
    auto decl = symbolTable.lookupNearestSymbolFrom<CriticalDeclareOp>(
        *this, symbolRef);
    if (!decl) {
      return emitOpError() << "expected symbol reference " << symbolRef
                           << " to point to a critical declaration";
    }
  }

  return success();
}

//===----------------------------------------------------------------------===//
// Ordered construct
//===----------------------------------------------------------------------===//

static LogicalResult verifyOrderedParent(Operation &op) {
  bool hasRegion = op.getNumRegions() > 0;
  auto loopOp = op.getParentOfType<LoopNestOp>();
  if (!loopOp) {
    if (hasRegion)
      return success();

    // TODO: Consider if this needs to be the case only for the standalone
    // variant of the ordered construct.
    return op.emitOpError() << "must be nested inside of a loop";
  }

  Operation *wrapper = loopOp->getParentOp();
  if (auto wsloopOp = dyn_cast<WsloopOp>(wrapper)) {
    IntegerAttr orderedAttr = wsloopOp.getOrderedAttr();
    if (!orderedAttr)
      return op.emitOpError() << "the enclosing worksharing-loop region must "
                                 "have an ordered clause";

    if (hasRegion && orderedAttr.getInt() != 0)
      return op.emitOpError() << "the enclosing loop's ordered clause must not "
                                 "have a parameter present";

    if (!hasRegion && orderedAttr.getInt() == 0)
      return op.emitOpError() << "the enclosing loop's ordered clause must "
                                 "have a parameter present";
  } else if (!isa<SimdOp>(wrapper)) {
    return op.emitOpError() << "must be nested inside of a worksharing, simd "
                               "or worksharing simd loop";
  }
  return success();
}

void OrderedOp::build(OpBuilder &builder, OperationState &state,
                      const OrderedOperands &clauses) {
  OrderedOp::build(builder, state, clauses.doacrossDependType,
                   clauses.doacrossNumLoops, clauses.doacrossDependVars);
}

LogicalResult OrderedOp::verify() {
  if (failed(verifyOrderedParent(**this)))
    return failure();

  auto wrapper = (*this)->getParentOfType<WsloopOp>();
  if (!wrapper || *wrapper.getOrdered() != *getDoacrossNumLoops())
    return emitOpError() << "number of variables in depend clause does not "
                         << "match number of iteration variables in the "
                         << "doacross loop";

  return success();
}

void OrderedRegionOp::build(OpBuilder &builder, OperationState &state,
                            const OrderedRegionOperands &clauses) {
  OrderedRegionOp::build(builder, state, clauses.parLevelSimd);
}

LogicalResult OrderedRegionOp::verify() { return verifyOrderedParent(**this); }

//===----------------------------------------------------------------------===//
// TaskwaitOp
//===----------------------------------------------------------------------===//

void TaskwaitOp::build(OpBuilder &builder, OperationState &state,
                       const TaskwaitOperands &clauses) {
  // TODO Store clauses in op: dependKinds, dependVars, nowait.
  TaskwaitOp::build(builder, state, /*depend_kinds=*/nullptr,
                    /*depend_vars=*/{}, /*nowait=*/nullptr);
}

//===----------------------------------------------------------------------===//
// Verifier for AtomicReadOp
//===----------------------------------------------------------------------===//

LogicalResult AtomicReadOp::verify() {
  if (verifyCommon().failed())
    return mlir::failure();

  if (auto mo = getMemoryOrder()) {
    if (*mo == ClauseMemoryOrderKind::Acq_rel ||
        *mo == ClauseMemoryOrderKind::Release) {
      return emitError(
          "memory-order must not be acq_rel or release for atomic reads");
    }
  }
  return verifySynchronizationHint(*this, getHint());
}

//===----------------------------------------------------------------------===//
// Verifier for AtomicWriteOp
//===----------------------------------------------------------------------===//

LogicalResult AtomicWriteOp::verify() {
  if (verifyCommon().failed())
    return mlir::failure();

  if (auto mo = getMemoryOrder()) {
    if (*mo == ClauseMemoryOrderKind::Acq_rel ||
        *mo == ClauseMemoryOrderKind::Acquire) {
      return emitError(
          "memory-order must not be acq_rel or acquire for atomic writes");
    }
  }
  return verifySynchronizationHint(*this, getHint());
}

//===----------------------------------------------------------------------===//
// Verifier for AtomicUpdateOp
//===----------------------------------------------------------------------===//

LogicalResult AtomicUpdateOp::canonicalize(AtomicUpdateOp op,
                                           PatternRewriter &rewriter) {
  if (op.isNoOp()) {
    rewriter.eraseOp(op);
    return success();
  }
  if (Value writeVal = op.getWriteOpVal()) {
    rewriter.replaceOpWithNewOp<AtomicWriteOp>(
        op, op.getX(), writeVal, op.getHintAttr(), op.getMemoryOrderAttr());
    return success();
  }
  return failure();
}

LogicalResult AtomicUpdateOp::verify() {
  if (verifyCommon().failed())
    return mlir::failure();

  if (auto mo = getMemoryOrder()) {
    if (*mo == ClauseMemoryOrderKind::Acq_rel ||
        *mo == ClauseMemoryOrderKind::Acquire) {
      return emitError(
          "memory-order must not be acq_rel or acquire for atomic updates");
    }
  }

  return verifySynchronizationHint(*this, getHint());
}

LogicalResult AtomicUpdateOp::verifyRegions() { return verifyRegionsCommon(); }

//===----------------------------------------------------------------------===//
// Verifier for AtomicCaptureOp
//===----------------------------------------------------------------------===//

AtomicReadOp AtomicCaptureOp::getAtomicReadOp() {
  if (auto op = dyn_cast<AtomicReadOp>(getFirstOp()))
    return op;
  return dyn_cast<AtomicReadOp>(getSecondOp());
}

AtomicWriteOp AtomicCaptureOp::getAtomicWriteOp() {
  if (auto op = dyn_cast<AtomicWriteOp>(getFirstOp()))
    return op;
  return dyn_cast<AtomicWriteOp>(getSecondOp());
}

AtomicUpdateOp AtomicCaptureOp::getAtomicUpdateOp() {
  if (auto op = dyn_cast<AtomicUpdateOp>(getFirstOp()))
    return op;
  return dyn_cast<AtomicUpdateOp>(getSecondOp());
}

LogicalResult AtomicCaptureOp::verify() {
  return verifySynchronizationHint(*this, getHint());
}

LogicalResult AtomicCaptureOp::verifyRegions() {
  if (verifyRegionsCommon().failed())
    return mlir::failure();

  if (getFirstOp()->getAttr("hint") || getSecondOp()->getAttr("hint"))
    return emitOpError(
        "operations inside capture region must not have hint clause");

  if (getFirstOp()->getAttr("memory_order") ||
      getSecondOp()->getAttr("memory_order"))
    return emitOpError(
        "operations inside capture region must not have memory_order clause");
  return success();
}

//===----------------------------------------------------------------------===//
// CancelOp
//===----------------------------------------------------------------------===//

void CancelOp::build(OpBuilder &builder, OperationState &state,
                     const CancelOperands &clauses) {
  CancelOp::build(builder, state, clauses.cancelDirective, clauses.ifExpr);
}

static Operation *getParentInSameDialect(Operation *thisOp) {
  Operation *parent = thisOp->getParentOp();
  while (parent) {
    if (parent->getDialect() == thisOp->getDialect())
      return parent;
    parent = parent->getParentOp();
  }
  return nullptr;
}

LogicalResult CancelOp::verify() {
  ClauseCancellationConstructType cct = getCancelDirective();
  // The next OpenMP operation in the chain of parents
  Operation *structuralParent = getParentInSameDialect((*this).getOperation());
  if (!structuralParent)
    return emitOpError() << "Orphaned cancel construct";

  if ((cct == ClauseCancellationConstructType::Parallel) &&
      !mlir::isa<ParallelOp>(structuralParent)) {
    return emitOpError() << "cancel parallel must appear "
                         << "inside a parallel region";
  }
  if (cct == ClauseCancellationConstructType::Loop) {
    // structural parent will be omp.loop_nest, directly nested inside
    // omp.wsloop
    auto wsloopOp = mlir::dyn_cast<WsloopOp>(structuralParent->getParentOp());

    if (!wsloopOp) {
      return emitOpError()
             << "cancel loop must appear inside a worksharing-loop region";
    }
    if (wsloopOp.getNowaitAttr()) {
      return emitError() << "A worksharing construct that is canceled "
                         << "must not have a nowait clause";
    }
    if (wsloopOp.getOrderedAttr()) {
      return emitError() << "A worksharing construct that is canceled "
                         << "must not have an ordered clause";
    }

  } else if (cct == ClauseCancellationConstructType::Sections) {
    // structural parent will be an omp.section, directly nested inside
    // omp.sections
    auto sectionsOp =
        mlir::dyn_cast<SectionsOp>(structuralParent->getParentOp());
    if (!sectionsOp) {
      return emitOpError() << "cancel sections must appear "
                           << "inside a sections region";
    }
    if (sectionsOp.getNowait()) {
      return emitError() << "A sections construct that is canceled "
                         << "must not have a nowait clause";
    }
  }
  if ((cct == ClauseCancellationConstructType::Taskgroup) &&
      (!mlir::isa<omp::TaskOp>(structuralParent) &&
       !mlir::isa<omp::TaskloopOp>(structuralParent->getParentOp()))) {
    return emitOpError() << "cancel taskgroup must appear "
                         << "inside a task region";
  }
  return success();
}

//===----------------------------------------------------------------------===//
// CancellationPointOp
//===----------------------------------------------------------------------===//

void CancellationPointOp::build(OpBuilder &builder, OperationState &state,
                                const CancellationPointOperands &clauses) {
  CancellationPointOp::build(builder, state, clauses.cancelDirective);
}

LogicalResult CancellationPointOp::verify() {
  ClauseCancellationConstructType cct = getCancelDirective();
  // The next OpenMP operation in the chain of parents
  Operation *structuralParent = getParentInSameDialect((*this).getOperation());
  if (!structuralParent)
    return emitOpError() << "Orphaned cancellation point";

  if ((cct == ClauseCancellationConstructType::Parallel) &&
      !mlir::isa<ParallelOp>(structuralParent)) {
    return emitOpError() << "cancellation point parallel must appear "
                         << "inside a parallel region";
  }
  // Strucutal parent here will be an omp.loop_nest. Get the parent of that to
  // find the wsloop
  if ((cct == ClauseCancellationConstructType::Loop) &&
      !mlir::isa<WsloopOp>(structuralParent->getParentOp())) {
    return emitOpError() << "cancellation point loop must appear "
                         << "inside a worksharing-loop region";
  }
  if ((cct == ClauseCancellationConstructType::Sections) &&
      !mlir::isa<omp::SectionOp>(structuralParent)) {
    return emitOpError() << "cancellation point sections must appear "
                         << "inside a sections region";
  }
  if ((cct == ClauseCancellationConstructType::Taskgroup) &&
      !mlir::isa<omp::TaskOp>(structuralParent)) {
    return emitOpError() << "cancellation point taskgroup must appear "
                         << "inside a task region";
  }
  return success();
}

//===----------------------------------------------------------------------===//
// MapBoundsOp
//===----------------------------------------------------------------------===//

LogicalResult MapBoundsOp::verify() {
  auto extent = getExtent();
  auto upperbound = getUpperBound();
  if (!extent && !upperbound)
    return emitError("expected extent or upperbound.");
  return success();
}

void PrivateClauseOp::build(OpBuilder &odsBuilder, OperationState &odsState,
                            TypeRange /*result_types*/, StringAttr symName,
                            TypeAttr type) {
  PrivateClauseOp::build(
      odsBuilder, odsState, symName, type,
      DataSharingClauseTypeAttr::get(odsBuilder.getContext(),
                                     DataSharingClauseType::Private));
}

LogicalResult PrivateClauseOp::verifyRegions() {
  Type argType = getArgType();
  auto verifyTerminator = [&](Operation *terminator,
                              bool yieldsValue) -> LogicalResult {
    if (!terminator->getBlock()->getSuccessors().empty())
      return success();

    if (!llvm::isa<YieldOp>(terminator))
      return mlir::emitError(terminator->getLoc())
             << "expected exit block terminator to be an `omp.yield` op.";

    YieldOp yieldOp = llvm::cast<YieldOp>(terminator);
    TypeRange yieldedTypes = yieldOp.getResults().getTypes();

    if (!yieldsValue) {
      if (yieldedTypes.empty())
        return success();

      return mlir::emitError(terminator->getLoc())
             << "Did not expect any values to be yielded.";
    }

    if (yieldedTypes.size() == 1 && yieldedTypes.front() == argType)
      return success();

    auto error = mlir::emitError(yieldOp.getLoc())
                 << "Invalid yielded value. Expected type: " << argType
                 << ", got: ";

    if (yieldedTypes.empty())
      error << "None";
    else
      error << yieldedTypes;

    return error;
  };

  auto verifyRegion = [&](Region &region, unsigned expectedNumArgs,
                          StringRef regionName,
                          bool yieldsValue) -> LogicalResult {
    assert(!region.empty());

    if (region.getNumArguments() != expectedNumArgs)
      return mlir::emitError(region.getLoc())
             << "`" << regionName << "`: "
             << "expected " << expectedNumArgs
             << " region arguments, got: " << region.getNumArguments();

    for (Block &block : region) {
      // MLIR will verify the absence of the terminator for us.
      if (!block.mightHaveTerminator())
        continue;

      if (failed(verifyTerminator(block.getTerminator(), yieldsValue)))
        return failure();
    }

    return success();
  };

  // Ensure all of the region arguments have the same type
  for (Region *region : getRegions())
    for (Type ty : region->getArgumentTypes())
      if (ty != argType)
        return emitError() << "Region argument type mismatch: got " << ty
                           << " expected " << argType << ".";

  mlir::Region &initRegion = getInitRegion();
  if (!initRegion.empty() &&
      failed(verifyRegion(getInitRegion(), /*expectedNumArgs=*/2, "init",
                          /*yieldsValue=*/true)))
    return failure();

  DataSharingClauseType dsType = getDataSharingType();

  if (dsType == DataSharingClauseType::Private && !getCopyRegion().empty())
    return emitError("`private` clauses do not require a `copy` region.");

  if (dsType == DataSharingClauseType::FirstPrivate && getCopyRegion().empty())
    return emitError(
        "`firstprivate` clauses require at least a `copy` region.");

  if (dsType == DataSharingClauseType::FirstPrivate &&
      failed(verifyRegion(getCopyRegion(), /*expectedNumArgs=*/2, "copy",
                          /*yieldsValue=*/true)))
    return failure();

  if (!getDeallocRegion().empty() &&
      failed(verifyRegion(getDeallocRegion(), /*expectedNumArgs=*/1, "dealloc",
                          /*yieldsValue=*/false)))
    return failure();

  return success();
}

//===----------------------------------------------------------------------===//
// Spec 5.2: Masked construct (10.5)
//===----------------------------------------------------------------------===//

void MaskedOp::build(OpBuilder &builder, OperationState &state,
                     const MaskedOperands &clauses) {
  MaskedOp::build(builder, state, clauses.filteredThreadId);
}

//===----------------------------------------------------------------------===//
// Spec 5.2: Scan construct (5.6)
//===----------------------------------------------------------------------===//

void ScanOp::build(OpBuilder &builder, OperationState &state,
                   const ScanOperands &clauses) {
  ScanOp::build(builder, state, clauses.inclusiveVars, clauses.exclusiveVars);
}

LogicalResult ScanOp::verify() {
  if (hasExclusiveVars() == hasInclusiveVars())
    return emitError(
        "Exactly one of EXCLUSIVE or INCLUSIVE clause is expected");
  if (WsloopOp parentWsLoopOp = (*this)->getParentOfType<WsloopOp>()) {
    if (parentWsLoopOp.getReductionModAttr() &&
        parentWsLoopOp.getReductionModAttr().getValue() ==
            ReductionModifier::inscan)
      return success();
  }
  if (SimdOp parentSimdOp = (*this)->getParentOfType<SimdOp>()) {
    if (parentSimdOp.getReductionModAttr() &&
        parentSimdOp.getReductionModAttr().getValue() ==
            ReductionModifier::inscan)
      return success();
  }
  return emitError("SCAN directive needs to be enclosed within a parent "
                   "worksharing loop construct or SIMD construct with INSCAN "
                   "reduction modifier");
}

#define GET_ATTRDEF_CLASSES
#include "mlir/Dialect/OpenMP/OpenMPOpsAttributes.cpp.inc"

#define GET_OP_CLASSES
#include "mlir/Dialect/OpenMP/OpenMPOps.cpp.inc"

#define GET_TYPEDEF_CLASSES
#include "mlir/Dialect/OpenMP/OpenMPOpsTypes.cpp.inc"<|MERGE_RESOLUTION|>--- conflicted
+++ resolved
@@ -3053,19 +3053,6 @@
   OpOperand *cons = nullptr;
   for (OpOperand &use : cli.getUses()) {
     auto op = cast<LoopTransformationInterface>(use.getOwner());
-<<<<<<< HEAD
-    auto applyees = op.getApplyeesODSOperandIndexAndLength();
-    auto generatees = op.getGenerateesODSOperandIndexAndLength();
-
-    unsigned opnum = use.getOperandNumber();
-    if (generatees.first <= opnum &&
-        opnum < generatees.first + generatees.second) {
-      assert(!gen && "Each CLI may have at most one consumer");
-      gen = &use;
-    } else if (applyees.first <= opnum &&
-               opnum < applyees.first + applyees.second) {
-      assert(!cons && "Each CLI may have at most one def");
-=======
 
     unsigned opnum = use.getOperandNumber();
     if (op.isGeneratee(opnum)) {
@@ -3073,7 +3060,6 @@
       gen = &use;
     } else if (op.isApplyee(opnum)) {
       assert(!cons && "Each CLI may have at most one consumer");
->>>>>>> 3dda96f3
       cons = &use;
     } else {
       llvm_unreachable("Unexpected operand for a CLI");
@@ -3090,11 +3076,7 @@
 
 void NewCliOp::getAsmResultNames(OpAsmSetValueNameFn setNameFn) {
   Value result = getResult();
-<<<<<<< HEAD
-  auto [newCli, gen, cond] = decodeCli(result);
-=======
   auto [newCli, gen, cons] = decodeCli(result);
->>>>>>> 3dda96f3
 
   // Derive the CLI variable name from its generator:
   //  * "canonloop" for omp.canonical_loop
@@ -3121,10 +3103,6 @@
                 if (!r)
                   break;
 
-<<<<<<< HEAD
-                Operation *parent = r->getParentOp();
-=======
->>>>>>> 3dda96f3
                 auto getSequentialIndex = [](Region *r, Operation *o) {
                   llvm::ReversePostOrderTraversal<Block *> traversal(
                       &r->getBlocks().front());
@@ -3144,10 +3122,7 @@
                 size_t sequentialIdx = getSequentialIndex(r, o);
                 components.push_back(("s" + Twine(sequentialIdx)).str());
 
-<<<<<<< HEAD
-=======
                 Operation *parent = r->getParentOp();
->>>>>>> 3dda96f3
                 if (!parent)
                   break;
 
@@ -3202,18 +3177,9 @@
   OpOperand *cons = nullptr;
   for (mlir::OpOperand &use : cli.getUses()) {
     auto op = cast<mlir::omp::LoopTransformationInterface>(use.getOwner());
-<<<<<<< HEAD
-    auto applyees = op.getApplyeesODSOperandIndexAndLength();
-    auto generatees = op.getGenerateesODSOperandIndexAndLength();
-
-    unsigned opnum = use.getOperandNumber();
-    if (generatees.first <= opnum &&
-        opnum < generatees.first + generatees.second) {
-=======
 
     unsigned opnum = use.getOperandNumber();
     if (op.isGeneratee(opnum)) {
->>>>>>> 3dda96f3
       if (gen) {
         InFlightDiagnostic error =
             emitOpError("CLI must have at most one generator");
@@ -3225,12 +3191,7 @@
       }
 
       gen = &use;
-<<<<<<< HEAD
-    } else if (applyees.first <= opnum &&
-               opnum < applyees.first + applyees.second) {
-=======
     } else if (op.isApplyee(opnum)) {
->>>>>>> 3dda96f3
       if (cons) {
         InFlightDiagnostic error =
             emitOpError("CLI must have at most one consumer");
