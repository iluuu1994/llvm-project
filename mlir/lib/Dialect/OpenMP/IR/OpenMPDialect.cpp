//===- OpenMPDialect.cpp - MLIR Dialect for OpenMP implementation ---------===//
//
// Part of the LLVM Project, under the Apache License v2.0 with LLVM Exceptions.
// See https://llvm.org/LICENSE.txt for license information.
// SPDX-License-Identifier: Apache-2.0 WITH LLVM-exception
//
//===----------------------------------------------------------------------===//
//
// This file implements the OpenMP dialect and its operations.
//
//===----------------------------------------------------------------------===//

#include "mlir/Dialect/OpenMP/OpenMPDialect.h"
#include "mlir/Conversion/ConvertToLLVM/ToLLVMInterface.h"
#include "mlir/Dialect/Func/IR/FuncOps.h"
#include "mlir/Dialect/LLVMIR/LLVMTypes.h"
#include "mlir/Dialect/OpenACCMPCommon/Interfaces/AtomicInterfaces.h"
#include "mlir/IR/Attributes.h"
#include "mlir/IR/BuiltinAttributes.h"
#include "mlir/IR/DialectImplementation.h"
#include "mlir/IR/OpImplementation.h"
#include "mlir/IR/OperationSupport.h"
#include "mlir/Interfaces/FoldInterfaces.h"

#include "llvm/ADT/ArrayRef.h"
#include "llvm/ADT/BitVector.h"
#include "llvm/ADT/STLExtras.h"
#include "llvm/ADT/STLForwardCompat.h"
#include "llvm/ADT/SmallString.h"
#include "llvm/ADT/StringExtras.h"
#include "llvm/ADT/StringRef.h"
#include "llvm/ADT/TypeSwitch.h"
#include "llvm/Frontend/OpenMP/OMPConstants.h"
#include <cstddef>
#include <iterator>
#include <optional>
#include <variant>

#include "mlir/Dialect/OpenMP/OpenMPOpsDialect.cpp.inc"
#include "mlir/Dialect/OpenMP/OpenMPOpsEnums.cpp.inc"
#include "mlir/Dialect/OpenMP/OpenMPOpsInterfaces.cpp.inc"
#include "mlir/Dialect/OpenMP/OpenMPTypeInterfaces.cpp.inc"

using namespace mlir;
using namespace mlir::omp;

static ArrayAttr makeArrayAttr(MLIRContext *context,
                               llvm::ArrayRef<Attribute> attrs) {
  return attrs.empty() ? nullptr : ArrayAttr::get(context, attrs);
}

static DenseBoolArrayAttr
makeDenseBoolArrayAttr(MLIRContext *ctx, const ArrayRef<bool> boolArray) {
  return boolArray.empty() ? nullptr : DenseBoolArrayAttr::get(ctx, boolArray);
}

namespace {
struct MemRefPointerLikeModel
    : public PointerLikeType::ExternalModel<MemRefPointerLikeModel,
                                            MemRefType> {
  Type getElementType(Type pointer) const {
    return llvm::cast<MemRefType>(pointer).getElementType();
  }
};

struct LLVMPointerPointerLikeModel
    : public PointerLikeType::ExternalModel<LLVMPointerPointerLikeModel,
                                            LLVM::LLVMPointerType> {
  Type getElementType(Type pointer) const { return Type(); }
};
} // namespace

void OpenMPDialect::initialize() {
  addOperations<
#define GET_OP_LIST
#include "mlir/Dialect/OpenMP/OpenMPOps.cpp.inc"
      >();
  addAttributes<
#define GET_ATTRDEF_LIST
#include "mlir/Dialect/OpenMP/OpenMPOpsAttributes.cpp.inc"
      >();
  addTypes<
#define GET_TYPEDEF_LIST
#include "mlir/Dialect/OpenMP/OpenMPOpsTypes.cpp.inc"
      >();

  declarePromisedInterface<ConvertToLLVMPatternInterface, OpenMPDialect>();

  MemRefType::attachInterface<MemRefPointerLikeModel>(*getContext());
  LLVM::LLVMPointerType::attachInterface<LLVMPointerPointerLikeModel>(
      *getContext());

  // Attach default offload module interface to module op to access
  // offload functionality through
  mlir::ModuleOp::attachInterface<mlir::omp::OffloadModuleDefaultModel>(
      *getContext());

  // Attach default declare target interfaces to operations which can be marked
  // as declare target (Global Operations and Functions/Subroutines in dialects
  // that Fortran (or other languages that lower to MLIR) translates too
  mlir::LLVM::GlobalOp::attachInterface<
      mlir::omp::DeclareTargetDefaultModel<mlir::LLVM::GlobalOp>>(
      *getContext());
  mlir::LLVM::LLVMFuncOp::attachInterface<
      mlir::omp::DeclareTargetDefaultModel<mlir::LLVM::LLVMFuncOp>>(
      *getContext());
  mlir::func::FuncOp::attachInterface<
      mlir::omp::DeclareTargetDefaultModel<mlir::func::FuncOp>>(*getContext());
}

//===----------------------------------------------------------------------===//
// Parser and printer for Allocate Clause
//===----------------------------------------------------------------------===//

/// Parse an allocate clause with allocators and a list of operands with types.
///
/// allocate-operand-list :: = allocate-operand |
///                            allocator-operand `,` allocate-operand-list
/// allocate-operand :: = ssa-id-and-type -> ssa-id-and-type
/// ssa-id-and-type ::= ssa-id `:` type
static ParseResult parseAllocateAndAllocator(
    OpAsmParser &parser,
    SmallVectorImpl<OpAsmParser::UnresolvedOperand> &allocateVars,
    SmallVectorImpl<Type> &allocateTypes,
    SmallVectorImpl<OpAsmParser::UnresolvedOperand> &allocatorVars,
    SmallVectorImpl<Type> &allocatorTypes) {

  return parser.parseCommaSeparatedList([&]() {
    OpAsmParser::UnresolvedOperand operand;
    Type type;
    if (parser.parseOperand(operand) || parser.parseColonType(type))
      return failure();
    allocatorVars.push_back(operand);
    allocatorTypes.push_back(type);
    if (parser.parseArrow())
      return failure();
    if (parser.parseOperand(operand) || parser.parseColonType(type))
      return failure();

    allocateVars.push_back(operand);
    allocateTypes.push_back(type);
    return success();
  });
}

/// Print allocate clause
static void printAllocateAndAllocator(OpAsmPrinter &p, Operation *op,
                                      OperandRange allocateVars,
                                      TypeRange allocateTypes,
                                      OperandRange allocatorVars,
                                      TypeRange allocatorTypes) {
  for (unsigned i = 0; i < allocateVars.size(); ++i) {
    std::string separator = i == allocateVars.size() - 1 ? "" : ", ";
    p << allocatorVars[i] << " : " << allocatorTypes[i] << " -> ";
    p << allocateVars[i] << " : " << allocateTypes[i] << separator;
  }
}

//===----------------------------------------------------------------------===//
// Parser and printer for a clause attribute (StringEnumAttr)
//===----------------------------------------------------------------------===//

template <typename ClauseAttr>
static ParseResult parseClauseAttr(AsmParser &parser, ClauseAttr &attr) {
  using ClauseT = decltype(std::declval<ClauseAttr>().getValue());
  StringRef enumStr;
  SMLoc loc = parser.getCurrentLocation();
  if (parser.parseKeyword(&enumStr))
    return failure();
  if (std::optional<ClauseT> enumValue = symbolizeEnum<ClauseT>(enumStr)) {
    attr = ClauseAttr::get(parser.getContext(), *enumValue);
    return success();
  }
  return parser.emitError(loc, "invalid clause value: '") << enumStr << "'";
}

template <typename ClauseAttr>
void printClauseAttr(OpAsmPrinter &p, Operation *op, ClauseAttr attr) {
  p << stringifyEnum(attr.getValue());
}

//===----------------------------------------------------------------------===//
// Parser and printer for Linear Clause
//===----------------------------------------------------------------------===//

/// linear ::= `linear` `(` linear-list `)`
/// linear-list := linear-val | linear-val linear-list
/// linear-val := ssa-id-and-type `=` ssa-id-and-type
static ParseResult parseLinearClause(
    OpAsmParser &parser,
    SmallVectorImpl<OpAsmParser::UnresolvedOperand> &linearVars,
    SmallVectorImpl<Type> &linearTypes,
    SmallVectorImpl<OpAsmParser::UnresolvedOperand> &linearStepVars) {
  return parser.parseCommaSeparatedList([&]() {
    OpAsmParser::UnresolvedOperand var;
    Type type;
    OpAsmParser::UnresolvedOperand stepVar;
    if (parser.parseOperand(var) || parser.parseEqual() ||
        parser.parseOperand(stepVar) || parser.parseColonType(type))
      return failure();

    linearVars.push_back(var);
    linearTypes.push_back(type);
    linearStepVars.push_back(stepVar);
    return success();
  });
}

/// Print Linear Clause
static void printLinearClause(OpAsmPrinter &p, Operation *op,
                              ValueRange linearVars, TypeRange linearTypes,
                              ValueRange linearStepVars) {
  size_t linearVarsSize = linearVars.size();
  for (unsigned i = 0; i < linearVarsSize; ++i) {
    std::string separator = i == linearVarsSize - 1 ? "" : ", ";
    p << linearVars[i];
    if (linearStepVars.size() > i)
      p << " = " << linearStepVars[i];
    p << " : " << linearVars[i].getType() << separator;
  }
}

//===----------------------------------------------------------------------===//
// Verifier for Nontemporal Clause
//===----------------------------------------------------------------------===//

static LogicalResult verifyNontemporalClause(Operation *op,
                                             OperandRange nontemporalVars) {

  // Check if each var is unique - OpenMP 5.0 -> 2.9.3.1 section
  DenseSet<Value> nontemporalItems;
  for (const auto &it : nontemporalVars)
    if (!nontemporalItems.insert(it).second)
      return op->emitOpError() << "nontemporal variable used more than once";

  return success();
}

//===----------------------------------------------------------------------===//
// Parser, verifier and printer for Aligned Clause
//===----------------------------------------------------------------------===//
static LogicalResult verifyAlignedClause(Operation *op,
                                         std::optional<ArrayAttr> alignments,
                                         OperandRange alignedVars) {
  // Check if number of alignment values equals to number of aligned variables
  if (!alignedVars.empty()) {
    if (!alignments || alignments->size() != alignedVars.size())
      return op->emitOpError()
             << "expected as many alignment values as aligned variables";
  } else {
    if (alignments)
      return op->emitOpError() << "unexpected alignment values attribute";
    return success();
  }

  // Check if each var is aligned only once - OpenMP 4.5 -> 2.8.1 section
  DenseSet<Value> alignedItems;
  for (auto it : alignedVars)
    if (!alignedItems.insert(it).second)
      return op->emitOpError() << "aligned variable used more than once";

  if (!alignments)
    return success();

  // Check if all alignment values are positive - OpenMP 4.5 -> 2.8.1 section
  for (unsigned i = 0; i < (*alignments).size(); ++i) {
    if (auto intAttr = llvm::dyn_cast<IntegerAttr>((*alignments)[i])) {
      if (intAttr.getValue().sle(0))
        return op->emitOpError() << "alignment should be greater than 0";
    } else {
      return op->emitOpError() << "expected integer alignment";
    }
  }

  return success();
}

/// aligned ::= `aligned` `(` aligned-list `)`
/// aligned-list := aligned-val | aligned-val aligned-list
/// aligned-val := ssa-id-and-type `->` alignment
static ParseResult
parseAlignedClause(OpAsmParser &parser,
                   SmallVectorImpl<OpAsmParser::UnresolvedOperand> &alignedVars,
                   SmallVectorImpl<Type> &alignedTypes,
                   ArrayAttr &alignmentsAttr) {
  SmallVector<Attribute> alignmentVec;
  if (failed(parser.parseCommaSeparatedList([&]() {
        if (parser.parseOperand(alignedVars.emplace_back()) ||
            parser.parseColonType(alignedTypes.emplace_back()) ||
            parser.parseArrow() ||
            parser.parseAttribute(alignmentVec.emplace_back())) {
          return failure();
        }
        return success();
      })))
    return failure();
  SmallVector<Attribute> alignments(alignmentVec.begin(), alignmentVec.end());
  alignmentsAttr = ArrayAttr::get(parser.getContext(), alignments);
  return success();
}

/// Print Aligned Clause
static void printAlignedClause(OpAsmPrinter &p, Operation *op,
                               ValueRange alignedVars, TypeRange alignedTypes,
                               std::optional<ArrayAttr> alignments) {
  for (unsigned i = 0; i < alignedVars.size(); ++i) {
    if (i != 0)
      p << ", ";
    p << alignedVars[i] << " : " << alignedVars[i].getType();
    p << " -> " << (*alignments)[i];
  }
}

//===----------------------------------------------------------------------===//
// Parser, printer and verifier for Schedule Clause
//===----------------------------------------------------------------------===//

static ParseResult
verifyScheduleModifiers(OpAsmParser &parser,
                        SmallVectorImpl<SmallString<12>> &modifiers) {
  if (modifiers.size() > 2)
    return parser.emitError(parser.getNameLoc()) << " unexpected modifier(s)";
  for (const auto &mod : modifiers) {
    // Translate the string. If it has no value, then it was not a valid
    // modifier!
    auto symbol = symbolizeScheduleModifier(mod);
    if (!symbol)
      return parser.emitError(parser.getNameLoc())
             << " unknown modifier type: " << mod;
  }

  // If we have one modifier that is "simd", then stick a "none" modiifer in
  // index 0.
  if (modifiers.size() == 1) {
    if (symbolizeScheduleModifier(modifiers[0]) == ScheduleModifier::simd) {
      modifiers.push_back(modifiers[0]);
      modifiers[0] = stringifyScheduleModifier(ScheduleModifier::none);
    }
  } else if (modifiers.size() == 2) {
    // If there are two modifier:
    // First modifier should not be simd, second one should be simd
    if (symbolizeScheduleModifier(modifiers[0]) == ScheduleModifier::simd ||
        symbolizeScheduleModifier(modifiers[1]) != ScheduleModifier::simd)
      return parser.emitError(parser.getNameLoc())
             << " incorrect modifier order";
  }
  return success();
}

/// schedule ::= `schedule` `(` sched-list `)`
/// sched-list ::= sched-val | sched-val sched-list |
///                sched-val `,` sched-modifier
/// sched-val ::= sched-with-chunk | sched-wo-chunk
/// sched-with-chunk ::= sched-with-chunk-types (`=` ssa-id-and-type)?
/// sched-with-chunk-types ::= `static` | `dynamic` | `guided`
/// sched-wo-chunk ::=  `auto` | `runtime`
/// sched-modifier ::=  sched-mod-val | sched-mod-val `,` sched-mod-val
/// sched-mod-val ::=  `monotonic` | `nonmonotonic` | `simd` | `none`
static ParseResult
parseScheduleClause(OpAsmParser &parser, ClauseScheduleKindAttr &scheduleAttr,
                    ScheduleModifierAttr &scheduleMod, UnitAttr &scheduleSimd,
                    std::optional<OpAsmParser::UnresolvedOperand> &chunkSize,
                    Type &chunkType) {
  StringRef keyword;
  if (parser.parseKeyword(&keyword))
    return failure();
  std::optional<mlir::omp::ClauseScheduleKind> schedule =
      symbolizeClauseScheduleKind(keyword);
  if (!schedule)
    return parser.emitError(parser.getNameLoc()) << " expected schedule kind";

  scheduleAttr = ClauseScheduleKindAttr::get(parser.getContext(), *schedule);
  switch (*schedule) {
  case ClauseScheduleKind::Static:
  case ClauseScheduleKind::Dynamic:
  case ClauseScheduleKind::Guided:
    if (succeeded(parser.parseOptionalEqual())) {
      chunkSize = OpAsmParser::UnresolvedOperand{};
      if (parser.parseOperand(*chunkSize) || parser.parseColonType(chunkType))
        return failure();
    } else {
      chunkSize = std::nullopt;
    }
    break;
  case ClauseScheduleKind::Auto:
  case ClauseScheduleKind::Runtime:
    chunkSize = std::nullopt;
  }

  // If there is a comma, we have one or more modifiers..
  SmallVector<SmallString<12>> modifiers;
  while (succeeded(parser.parseOptionalComma())) {
    StringRef mod;
    if (parser.parseKeyword(&mod))
      return failure();
    modifiers.push_back(mod);
  }

  if (verifyScheduleModifiers(parser, modifiers))
    return failure();

  if (!modifiers.empty()) {
    SMLoc loc = parser.getCurrentLocation();
    if (std::optional<ScheduleModifier> mod =
            symbolizeScheduleModifier(modifiers[0])) {
      scheduleMod = ScheduleModifierAttr::get(parser.getContext(), *mod);
    } else {
      return parser.emitError(loc, "invalid schedule modifier");
    }
    // Only SIMD attribute is allowed here!
    if (modifiers.size() > 1) {
      assert(symbolizeScheduleModifier(modifiers[1]) == ScheduleModifier::simd);
      scheduleSimd = UnitAttr::get(parser.getBuilder().getContext());
    }
  }

  return success();
}

/// Print schedule clause
static void printScheduleClause(OpAsmPrinter &p, Operation *op,
                                ClauseScheduleKindAttr scheduleKind,
                                ScheduleModifierAttr scheduleMod,
                                UnitAttr scheduleSimd, Value scheduleChunk,
                                Type scheduleChunkType) {
  p << stringifyClauseScheduleKind(scheduleKind.getValue());
  if (scheduleChunk)
    p << " = " << scheduleChunk << " : " << scheduleChunk.getType();
  if (scheduleMod)
    p << ", " << stringifyScheduleModifier(scheduleMod.getValue());
  if (scheduleSimd)
    p << ", simd";
}

//===----------------------------------------------------------------------===//
// Parser and printer for Order Clause
//===----------------------------------------------------------------------===//

// order ::= `order` `(` [order-modiﬁer ':'] concurrent `)`
// order-modiﬁer ::= reproducible | unconstrained
static ParseResult parseOrderClause(OpAsmParser &parser,
                                    ClauseOrderKindAttr &order,
                                    OrderModifierAttr &orderMod) {
  StringRef enumStr;
  SMLoc loc = parser.getCurrentLocation();
  if (parser.parseKeyword(&enumStr))
    return failure();
  if (std::optional<OrderModifier> enumValue =
          symbolizeOrderModifier(enumStr)) {
    orderMod = OrderModifierAttr::get(parser.getContext(), *enumValue);
    if (parser.parseOptionalColon())
      return failure();
    loc = parser.getCurrentLocation();
    if (parser.parseKeyword(&enumStr))
      return failure();
  }
  if (std::optional<ClauseOrderKind> enumValue =
          symbolizeClauseOrderKind(enumStr)) {
    order = ClauseOrderKindAttr::get(parser.getContext(), *enumValue);
    return success();
  }
  return parser.emitError(loc, "invalid clause value: '") << enumStr << "'";
}

static void printOrderClause(OpAsmPrinter &p, Operation *op,
                             ClauseOrderKindAttr order,
                             OrderModifierAttr orderMod) {
  if (orderMod)
    p << stringifyOrderModifier(orderMod.getValue()) << ":";
  if (order)
    p << stringifyClauseOrderKind(order.getValue());
}

//===----------------------------------------------------------------------===//
// Parsers for operations including clauses that define entry block arguments.
//===----------------------------------------------------------------------===//

namespace {
struct MapParseArgs {
  SmallVectorImpl<OpAsmParser::UnresolvedOperand> &vars;
  SmallVectorImpl<Type> &types;
  MapParseArgs(SmallVectorImpl<OpAsmParser::UnresolvedOperand> &vars,
               SmallVectorImpl<Type> &types)
      : vars(vars), types(types) {}
};
struct PrivateParseArgs {
  llvm::SmallVectorImpl<OpAsmParser::UnresolvedOperand> &vars;
  llvm::SmallVectorImpl<Type> &types;
  ArrayAttr &syms;
  DenseI64ArrayAttr *mapIndices;
  PrivateParseArgs(SmallVectorImpl<OpAsmParser::UnresolvedOperand> &vars,
                   SmallVectorImpl<Type> &types, ArrayAttr &syms,
                   DenseI64ArrayAttr *mapIndices = nullptr)
      : vars(vars), types(types), syms(syms), mapIndices(mapIndices) {}
};
struct ReductionParseArgs {
  SmallVectorImpl<OpAsmParser::UnresolvedOperand> &vars;
  SmallVectorImpl<Type> &types;
  DenseBoolArrayAttr &byref;
  ArrayAttr &syms;
  ReductionParseArgs(SmallVectorImpl<OpAsmParser::UnresolvedOperand> &vars,
                     SmallVectorImpl<Type> &types, DenseBoolArrayAttr &byref,
                     ArrayAttr &syms)
      : vars(vars), types(types), byref(byref), syms(syms) {}
};
struct AllRegionParseArgs {
  std::optional<ReductionParseArgs> inReductionArgs;
  std::optional<MapParseArgs> mapArgs;
  std::optional<PrivateParseArgs> privateArgs;
  std::optional<ReductionParseArgs> reductionArgs;
  std::optional<ReductionParseArgs> taskReductionArgs;
  std::optional<MapParseArgs> useDeviceAddrArgs;
  std::optional<MapParseArgs> useDevicePtrArgs;
};
} // namespace

static ParseResult parseClauseWithRegionArgs(
    OpAsmParser &parser,
    SmallVectorImpl<OpAsmParser::UnresolvedOperand> &operands,
    SmallVectorImpl<Type> &types,
    SmallVectorImpl<OpAsmParser::Argument> &regionPrivateArgs,
    ArrayAttr *symbols = nullptr, DenseI64ArrayAttr *mapIndices = nullptr,
    DenseBoolArrayAttr *byref = nullptr) {
  SmallVector<SymbolRefAttr> symbolVec;
  SmallVector<int64_t> mapIndicesVec;
  SmallVector<bool> isByRefVec;
  unsigned regionArgOffset = regionPrivateArgs.size();

  if (parser.parseLParen())
    return failure();

  if (parser.parseCommaSeparatedList([&]() {
        if (byref)
          isByRefVec.push_back(
              parser.parseOptionalKeyword("byref").succeeded());

        if (symbols && parser.parseAttribute(symbolVec.emplace_back()))
          return failure();

        if (parser.parseOperand(operands.emplace_back()) ||
            parser.parseArrow() ||
            parser.parseArgument(regionPrivateArgs.emplace_back()))
          return failure();

        if (mapIndices) {
          if (parser.parseOptionalLSquare().succeeded()) {
            if (parser.parseKeyword("map_idx") || parser.parseEqual() ||
                parser.parseInteger(mapIndicesVec.emplace_back()) ||
                parser.parseRSquare())
              return failure();
          } else
            mapIndicesVec.push_back(-1);
        }

        return success();
      }))
    return failure();

  if (parser.parseColon())
    return failure();

  if (parser.parseCommaSeparatedList([&]() {
        if (parser.parseType(types.emplace_back()))
          return failure();

        return success();
      }))
    return failure();

  if (operands.size() != types.size())
    return failure();

  if (parser.parseRParen())
    return failure();

  auto *argsBegin = regionPrivateArgs.begin();
  MutableArrayRef argsSubrange(argsBegin + regionArgOffset,
                               argsBegin + regionArgOffset + types.size());
  for (auto [prv, type] : llvm::zip_equal(argsSubrange, types)) {
    prv.type = type;
  }

  if (symbols) {
    SmallVector<Attribute> symbolAttrs(symbolVec.begin(), symbolVec.end());
    *symbols = ArrayAttr::get(parser.getContext(), symbolAttrs);
  }

  if (!mapIndicesVec.empty())
    *mapIndices =
        mlir::DenseI64ArrayAttr::get(parser.getContext(), mapIndicesVec);

  if (byref)
    *byref = makeDenseBoolArrayAttr(parser.getContext(), isByRefVec);

  return success();
}

static ParseResult parseBlockArgClause(
    OpAsmParser &parser,
    llvm::SmallVectorImpl<OpAsmParser::Argument> &entryBlockArgs,
    StringRef keyword, std::optional<MapParseArgs> mapArgs) {
  if (succeeded(parser.parseOptionalKeyword(keyword))) {
    if (!mapArgs)
      return failure();

    if (failed(parseClauseWithRegionArgs(parser, mapArgs->vars, mapArgs->types,
                                         entryBlockArgs)))
      return failure();
  }
  return success();
}

static ParseResult parseBlockArgClause(
    OpAsmParser &parser,
    llvm::SmallVectorImpl<OpAsmParser::Argument> &entryBlockArgs,
    StringRef keyword, std::optional<PrivateParseArgs> privateArgs) {
  if (succeeded(parser.parseOptionalKeyword(keyword))) {
    if (!privateArgs)
      return failure();

    if (failed(parseClauseWithRegionArgs(
            parser, privateArgs->vars, privateArgs->types, entryBlockArgs,
            &privateArgs->syms, privateArgs->mapIndices)))
      return failure();
  }
  return success();
}

static ParseResult parseBlockArgClause(
    OpAsmParser &parser,
    llvm::SmallVectorImpl<OpAsmParser::Argument> &entryBlockArgs,
    StringRef keyword, std::optional<ReductionParseArgs> reductionArgs) {
  if (succeeded(parser.parseOptionalKeyword(keyword))) {
    if (!reductionArgs)
      return failure();

    if (failed(parseClauseWithRegionArgs(
            parser, reductionArgs->vars, reductionArgs->types, entryBlockArgs,
            &reductionArgs->syms, /*mapIndices=*/nullptr,
            &reductionArgs->byref)))
      return failure();
  }
  return success();
}

static ParseResult parseBlockArgRegion(OpAsmParser &parser, Region &region,
                                       AllRegionParseArgs args) {
  llvm::SmallVector<OpAsmParser::Argument> entryBlockArgs;

  if (failed(parseBlockArgClause(parser, entryBlockArgs, "in_reduction",
                                 args.inReductionArgs)))
    return parser.emitError(parser.getCurrentLocation())
           << "invalid `in_reduction` format";

  if (failed(parseBlockArgClause(parser, entryBlockArgs, "map_entries",
                                 args.mapArgs)))
    return parser.emitError(parser.getCurrentLocation())
           << "invalid `map_entries` format";

  if (failed(parseBlockArgClause(parser, entryBlockArgs, "private",
                                 args.privateArgs)))
    return parser.emitError(parser.getCurrentLocation())
           << "invalid `private` format";

  if (failed(parseBlockArgClause(parser, entryBlockArgs, "reduction",
                                 args.reductionArgs)))
    return parser.emitError(parser.getCurrentLocation())
           << "invalid `reduction` format";

  if (failed(parseBlockArgClause(parser, entryBlockArgs, "task_reduction",
                                 args.taskReductionArgs)))
    return parser.emitError(parser.getCurrentLocation())
           << "invalid `task_reduction` format";

  if (failed(parseBlockArgClause(parser, entryBlockArgs, "use_device_addr",
                                 args.useDeviceAddrArgs)))
    return parser.emitError(parser.getCurrentLocation())
           << "invalid `use_device_addr` format";

  if (failed(parseBlockArgClause(parser, entryBlockArgs, "use_device_ptr",
                                 args.useDevicePtrArgs)))
    return parser.emitError(parser.getCurrentLocation())
           << "invalid `use_device_addr` format";

  return parser.parseRegion(region, entryBlockArgs);
}

static ParseResult parseInReductionMapPrivateRegion(
    OpAsmParser &parser, Region &region,
    SmallVectorImpl<OpAsmParser::UnresolvedOperand> &inReductionVars,
    SmallVectorImpl<Type> &inReductionTypes,
    DenseBoolArrayAttr &inReductionByref, ArrayAttr &inReductionSyms,
    SmallVectorImpl<OpAsmParser::UnresolvedOperand> &mapVars,
    SmallVectorImpl<Type> &mapTypes,
    llvm::SmallVectorImpl<OpAsmParser::UnresolvedOperand> &privateVars,
    llvm::SmallVectorImpl<Type> &privateTypes, ArrayAttr &privateSyms,
    DenseI64ArrayAttr &privateMaps) {
  AllRegionParseArgs args;
  args.inReductionArgs.emplace(inReductionVars, inReductionTypes,
                               inReductionByref, inReductionSyms);
  args.mapArgs.emplace(mapVars, mapTypes);
  args.privateArgs.emplace(privateVars, privateTypes, privateSyms,
                           &privateMaps);
  return parseBlockArgRegion(parser, region, args);
}

static ParseResult parseInReductionPrivateRegion(
    OpAsmParser &parser, Region &region,
    SmallVectorImpl<OpAsmParser::UnresolvedOperand> &inReductionVars,
    SmallVectorImpl<Type> &inReductionTypes,
    DenseBoolArrayAttr &inReductionByref, ArrayAttr &inReductionSyms,
    llvm::SmallVectorImpl<OpAsmParser::UnresolvedOperand> &privateVars,
    llvm::SmallVectorImpl<Type> &privateTypes, ArrayAttr &privateSyms) {
  AllRegionParseArgs args;
  args.inReductionArgs.emplace(inReductionVars, inReductionTypes,
                               inReductionByref, inReductionSyms);
  args.privateArgs.emplace(privateVars, privateTypes, privateSyms);
  return parseBlockArgRegion(parser, region, args);
}

static ParseResult parseInReductionPrivateReductionRegion(
    OpAsmParser &parser, Region &region,
    SmallVectorImpl<OpAsmParser::UnresolvedOperand> &inReductionVars,
    SmallVectorImpl<Type> &inReductionTypes,
    DenseBoolArrayAttr &inReductionByref, ArrayAttr &inReductionSyms,
    llvm::SmallVectorImpl<OpAsmParser::UnresolvedOperand> &privateVars,
    llvm::SmallVectorImpl<Type> &privateTypes, ArrayAttr &privateSyms,
    SmallVectorImpl<OpAsmParser::UnresolvedOperand> &reductionVars,
    SmallVectorImpl<Type> &reductionTypes, DenseBoolArrayAttr &reductionByref,
    ArrayAttr &reductionSyms) {
  AllRegionParseArgs args;
  args.inReductionArgs.emplace(inReductionVars, inReductionTypes,
                               inReductionByref, inReductionSyms);
  args.privateArgs.emplace(privateVars, privateTypes, privateSyms);
  args.reductionArgs.emplace(reductionVars, reductionTypes, reductionByref,
                             reductionSyms);
  return parseBlockArgRegion(parser, region, args);
}

static ParseResult parsePrivateRegion(
    OpAsmParser &parser, Region &region,
    llvm::SmallVectorImpl<OpAsmParser::UnresolvedOperand> &privateVars,
    llvm::SmallVectorImpl<Type> &privateTypes, ArrayAttr &privateSyms) {
  AllRegionParseArgs args;
  args.privateArgs.emplace(privateVars, privateTypes, privateSyms);
  return parseBlockArgRegion(parser, region, args);
}

static ParseResult parsePrivateReductionRegion(
    OpAsmParser &parser, Region &region,
    llvm::SmallVectorImpl<OpAsmParser::UnresolvedOperand> &privateVars,
    llvm::SmallVectorImpl<Type> &privateTypes, ArrayAttr &privateSyms,
    SmallVectorImpl<OpAsmParser::UnresolvedOperand> &reductionVars,
    SmallVectorImpl<Type> &reductionTypes, DenseBoolArrayAttr &reductionByref,
    ArrayAttr &reductionSyms) {
  AllRegionParseArgs args;
  args.privateArgs.emplace(privateVars, privateTypes, privateSyms);
  args.reductionArgs.emplace(reductionVars, reductionTypes, reductionByref,
                             reductionSyms);
  return parseBlockArgRegion(parser, region, args);
}

static ParseResult parseTaskReductionRegion(
    OpAsmParser &parser, Region &region,
    SmallVectorImpl<OpAsmParser::UnresolvedOperand> &taskReductionVars,
    SmallVectorImpl<Type> &taskReductionTypes,
    DenseBoolArrayAttr &taskReductionByref, ArrayAttr &taskReductionSyms) {
  AllRegionParseArgs args;
  args.taskReductionArgs.emplace(taskReductionVars, taskReductionTypes,
                                 taskReductionByref, taskReductionSyms);
  return parseBlockArgRegion(parser, region, args);
}

static ParseResult parseUseDeviceAddrUseDevicePtrRegion(
    OpAsmParser &parser, Region &region,
    SmallVectorImpl<OpAsmParser::UnresolvedOperand> &useDeviceAddrVars,
    SmallVectorImpl<Type> &useDeviceAddrTypes,
    SmallVectorImpl<OpAsmParser::UnresolvedOperand> &useDevicePtrVars,
    SmallVectorImpl<Type> &useDevicePtrTypes) {
  AllRegionParseArgs args;
  args.useDeviceAddrArgs.emplace(useDeviceAddrVars, useDeviceAddrTypes);
  args.useDevicePtrArgs.emplace(useDevicePtrVars, useDevicePtrTypes);
  return parseBlockArgRegion(parser, region, args);
}

//===----------------------------------------------------------------------===//
// Printers for operations including clauses that define entry block arguments.
//===----------------------------------------------------------------------===//

namespace {
struct MapPrintArgs {
  ValueRange vars;
  TypeRange types;
  MapPrintArgs(ValueRange vars, TypeRange types) : vars(vars), types(types) {}
};
struct PrivatePrintArgs {
  ValueRange vars;
  TypeRange types;
  ArrayAttr syms;
  DenseI64ArrayAttr mapIndices;
  PrivatePrintArgs(ValueRange vars, TypeRange types, ArrayAttr syms,
                   DenseI64ArrayAttr mapIndices)
      : vars(vars), types(types), syms(syms), mapIndices(mapIndices) {}
};
struct ReductionPrintArgs {
  ValueRange vars;
  TypeRange types;
  DenseBoolArrayAttr byref;
  ArrayAttr syms;
  ReductionPrintArgs(ValueRange vars, TypeRange types, DenseBoolArrayAttr byref,
                     ArrayAttr syms)
      : vars(vars), types(types), byref(byref), syms(syms) {}
};
struct AllRegionPrintArgs {
  std::optional<ReductionPrintArgs> inReductionArgs;
  std::optional<MapPrintArgs> mapArgs;
  std::optional<PrivatePrintArgs> privateArgs;
  std::optional<ReductionPrintArgs> reductionArgs;
  std::optional<ReductionPrintArgs> taskReductionArgs;
  std::optional<MapPrintArgs> useDeviceAddrArgs;
  std::optional<MapPrintArgs> useDevicePtrArgs;
};
} // namespace

static void printClauseWithRegionArgs(OpAsmPrinter &p, MLIRContext *ctx,
                                      StringRef clauseName,
                                      ValueRange argsSubrange,
                                      ValueRange operands, TypeRange types,
                                      ArrayAttr symbols = nullptr,
                                      DenseI64ArrayAttr mapIndices = nullptr,
                                      DenseBoolArrayAttr byref = nullptr) {
  if (argsSubrange.empty())
    return;

  p << clauseName << "(";

  if (!symbols) {
    llvm::SmallVector<Attribute> values(operands.size(), nullptr);
    symbols = ArrayAttr::get(ctx, values);
  }

  if (!mapIndices) {
    llvm::SmallVector<int64_t> values(operands.size(), -1);
    mapIndices = DenseI64ArrayAttr::get(ctx, values);
  }

  if (!byref) {
    mlir::SmallVector<bool> values(operands.size(), false);
    byref = DenseBoolArrayAttr::get(ctx, values);
  }

  llvm::interleaveComma(llvm::zip_equal(operands, argsSubrange, symbols,
                                        mapIndices.asArrayRef(),
                                        byref.asArrayRef()),
                        p, [&p](auto t) {
                          auto [op, arg, sym, map, isByRef] = t;
                          if (isByRef)
                            p << "byref ";
                          if (sym)
                            p << sym << " ";

                          p << op << " -> " << arg;

                          if (map != -1)
                            p << " [map_idx=" << map << "]";
                        });
  p << " : ";
  llvm::interleaveComma(types, p);
  p << ") ";
}

static void printBlockArgClause(OpAsmPrinter &p, MLIRContext *ctx,
                                StringRef clauseName, ValueRange argsSubrange,
                                std::optional<MapPrintArgs> mapArgs) {
  if (mapArgs)
    printClauseWithRegionArgs(p, ctx, clauseName, argsSubrange, mapArgs->vars,
                              mapArgs->types);
}

static void printBlockArgClause(OpAsmPrinter &p, MLIRContext *ctx,
                                StringRef clauseName, ValueRange argsSubrange,
                                std::optional<PrivatePrintArgs> privateArgs) {
  if (privateArgs)
    printClauseWithRegionArgs(p, ctx, clauseName, argsSubrange,
                              privateArgs->vars, privateArgs->types,
                              privateArgs->syms, privateArgs->mapIndices);
}

static void
printBlockArgClause(OpAsmPrinter &p, MLIRContext *ctx, StringRef clauseName,
                    ValueRange argsSubrange,
                    std::optional<ReductionPrintArgs> reductionArgs) {
  if (reductionArgs)
    printClauseWithRegionArgs(p, ctx, clauseName, argsSubrange,
                              reductionArgs->vars, reductionArgs->types,
                              reductionArgs->syms, /*mapIndices=*/nullptr,
                              reductionArgs->byref);
}

static void printBlockArgRegion(OpAsmPrinter &p, Operation *op, Region &region,
                                const AllRegionPrintArgs &args) {
  auto iface = llvm::cast<mlir::omp::BlockArgOpenMPOpInterface>(op);
  MLIRContext *ctx = op->getContext();

  printBlockArgClause(p, ctx, "in_reduction", iface.getInReductionBlockArgs(),
                      args.inReductionArgs);
  printBlockArgClause(p, ctx, "map_entries", iface.getMapBlockArgs(),
                      args.mapArgs);
  printBlockArgClause(p, ctx, "private", iface.getPrivateBlockArgs(),
                      args.privateArgs);
  printBlockArgClause(p, ctx, "reduction", iface.getReductionBlockArgs(),
                      args.reductionArgs);
  printBlockArgClause(p, ctx, "task_reduction",
                      iface.getTaskReductionBlockArgs(),
                      args.taskReductionArgs);
  printBlockArgClause(p, ctx, "use_device_addr",
                      iface.getUseDeviceAddrBlockArgs(),
                      args.useDeviceAddrArgs);
  printBlockArgClause(p, ctx, "use_device_ptr",
                      iface.getUseDevicePtrBlockArgs(), args.useDevicePtrArgs);

  p.printRegion(region, /*printEntryBlockArgs=*/false);
}

static void printInReductionMapPrivateRegion(
    OpAsmPrinter &p, Operation *op, Region &region, ValueRange inReductionVars,
    TypeRange inReductionTypes, DenseBoolArrayAttr inReductionByref,
    ArrayAttr inReductionSyms, ValueRange mapVars, TypeRange mapTypes,
    ValueRange privateVars, TypeRange privateTypes, ArrayAttr privateSyms,
    DenseI64ArrayAttr privateMaps) {
  AllRegionPrintArgs args;
  args.inReductionArgs.emplace(inReductionVars, inReductionTypes,
                               inReductionByref, inReductionSyms);
  args.mapArgs.emplace(mapVars, mapTypes);
  args.privateArgs.emplace(privateVars, privateTypes, privateSyms, privateMaps);
  printBlockArgRegion(p, op, region, args);
}

static void printInReductionPrivateRegion(
    OpAsmPrinter &p, Operation *op, Region &region, ValueRange inReductionVars,
    TypeRange inReductionTypes, DenseBoolArrayAttr inReductionByref,
    ArrayAttr inReductionSyms, ValueRange privateVars, TypeRange privateTypes,
    ArrayAttr privateSyms) {
  AllRegionPrintArgs args;
  args.inReductionArgs.emplace(inReductionVars, inReductionTypes,
                               inReductionByref, inReductionSyms);
  args.privateArgs.emplace(privateVars, privateTypes, privateSyms,
                           /*mapIndices=*/nullptr);
  printBlockArgRegion(p, op, region, args);
}

static void printInReductionPrivateReductionRegion(
    OpAsmPrinter &p, Operation *op, Region &region, ValueRange inReductionVars,
    TypeRange inReductionTypes, DenseBoolArrayAttr inReductionByref,
    ArrayAttr inReductionSyms, ValueRange privateVars, TypeRange privateTypes,
    ArrayAttr privateSyms, ValueRange reductionVars, TypeRange reductionTypes,
    DenseBoolArrayAttr reductionByref, ArrayAttr reductionSyms) {
  AllRegionPrintArgs args;
  args.inReductionArgs.emplace(inReductionVars, inReductionTypes,
                               inReductionByref, inReductionSyms);
  args.privateArgs.emplace(privateVars, privateTypes, privateSyms,
                           /*mapIndices=*/nullptr);
  args.reductionArgs.emplace(reductionVars, reductionTypes, reductionByref,
                             reductionSyms);
  printBlockArgRegion(p, op, region, args);
}

static void printPrivateRegion(OpAsmPrinter &p, Operation *op, Region &region,
                               ValueRange privateVars, TypeRange privateTypes,
                               ArrayAttr privateSyms) {
  AllRegionPrintArgs args;
  args.privateArgs.emplace(privateVars, privateTypes, privateSyms,
                           /*mapIndices=*/nullptr);
  printBlockArgRegion(p, op, region, args);
}

static void printPrivateReductionRegion(
    OpAsmPrinter &p, Operation *op, Region &region, ValueRange privateVars,
    TypeRange privateTypes, ArrayAttr privateSyms, ValueRange reductionVars,
    TypeRange reductionTypes, DenseBoolArrayAttr reductionByref,
    ArrayAttr reductionSyms) {
  AllRegionPrintArgs args;
  args.privateArgs.emplace(privateVars, privateTypes, privateSyms,
                           /*mapIndices=*/nullptr);
  args.reductionArgs.emplace(reductionVars, reductionTypes, reductionByref,
                             reductionSyms);
  printBlockArgRegion(p, op, region, args);
}

static void printTaskReductionRegion(OpAsmPrinter &p, Operation *op,
                                     Region &region,
                                     ValueRange taskReductionVars,
                                     TypeRange taskReductionTypes,
                                     DenseBoolArrayAttr taskReductionByref,
                                     ArrayAttr taskReductionSyms) {
  AllRegionPrintArgs args;
  args.taskReductionArgs.emplace(taskReductionVars, taskReductionTypes,
                                 taskReductionByref, taskReductionSyms);
  printBlockArgRegion(p, op, region, args);
}

static void printUseDeviceAddrUseDevicePtrRegion(OpAsmPrinter &p, Operation *op,
                                                 Region &region,
                                                 ValueRange useDeviceAddrVars,
                                                 TypeRange useDeviceAddrTypes,
                                                 ValueRange useDevicePtrVars,
                                                 TypeRange useDevicePtrTypes) {
  AllRegionPrintArgs args;
  args.useDeviceAddrArgs.emplace(useDeviceAddrVars, useDeviceAddrTypes);
  args.useDevicePtrArgs.emplace(useDevicePtrVars, useDevicePtrTypes);
  printBlockArgRegion(p, op, region, args);
}

/// Verifies Reduction Clause
static LogicalResult
verifyReductionVarList(Operation *op, std::optional<ArrayAttr> reductionSyms,
                       OperandRange reductionVars,
                       std::optional<ArrayRef<bool>> reductionByref) {
  if (!reductionVars.empty()) {
    if (!reductionSyms || reductionSyms->size() != reductionVars.size())
      return op->emitOpError()
             << "expected as many reduction symbol references "
                "as reduction variables";
    if (reductionByref && reductionByref->size() != reductionVars.size())
      return op->emitError() << "expected as many reduction variable by "
                                "reference attributes as reduction variables";
  } else {
    if (reductionSyms)
      return op->emitOpError() << "unexpected reduction symbol references";
    return success();
  }

  // TODO: The followings should be done in
  // SymbolUserOpInterface::verifySymbolUses.
  DenseSet<Value> accumulators;
  for (auto args : llvm::zip(reductionVars, *reductionSyms)) {
    Value accum = std::get<0>(args);

    if (!accumulators.insert(accum).second)
      return op->emitOpError() << "accumulator variable used more than once";

    Type varType = accum.getType();
    auto symbolRef = llvm::cast<SymbolRefAttr>(std::get<1>(args));
    auto decl =
        SymbolTable::lookupNearestSymbolFrom<DeclareReductionOp>(op, symbolRef);
    if (!decl)
      return op->emitOpError() << "expected symbol reference " << symbolRef
                               << " to point to a reduction declaration";

    if (decl.getAccumulatorType() && decl.getAccumulatorType() != varType)
      return op->emitOpError()
             << "expected accumulator (" << varType
             << ") to be the same type as reduction declaration ("
             << decl.getAccumulatorType() << ")";
  }

  return success();
}

//===----------------------------------------------------------------------===//
// Parser, printer and verifier for Copyprivate
//===----------------------------------------------------------------------===//

/// copyprivate-entry-list ::= copyprivate-entry
///                          | copyprivate-entry-list `,` copyprivate-entry
/// copyprivate-entry ::= ssa-id `->` symbol-ref `:` type
static ParseResult parseCopyprivate(
    OpAsmParser &parser,
    SmallVectorImpl<OpAsmParser::UnresolvedOperand> &copyprivateVars,
    SmallVectorImpl<Type> &copyprivateTypes, ArrayAttr &copyprivateSyms) {
  SmallVector<SymbolRefAttr> symsVec;
  if (failed(parser.parseCommaSeparatedList([&]() {
        if (parser.parseOperand(copyprivateVars.emplace_back()) ||
            parser.parseArrow() ||
            parser.parseAttribute(symsVec.emplace_back()) ||
            parser.parseColonType(copyprivateTypes.emplace_back()))
          return failure();
        return success();
      })))
    return failure();
  SmallVector<Attribute> syms(symsVec.begin(), symsVec.end());
  copyprivateSyms = ArrayAttr::get(parser.getContext(), syms);
  return success();
}

/// Print Copyprivate clause
static void printCopyprivate(OpAsmPrinter &p, Operation *op,
                             OperandRange copyprivateVars,
                             TypeRange copyprivateTypes,
                             std::optional<ArrayAttr> copyprivateSyms) {
  if (!copyprivateSyms.has_value())
    return;
  llvm::interleaveComma(
      llvm::zip(copyprivateVars, *copyprivateSyms, copyprivateTypes), p,
      [&](const auto &args) {
        p << std::get<0>(args) << " -> " << std::get<1>(args) << " : "
          << std::get<2>(args);
      });
}

/// Verifies CopyPrivate Clause
static LogicalResult
verifyCopyprivateVarList(Operation *op, OperandRange copyprivateVars,
                         std::optional<ArrayAttr> copyprivateSyms) {
  size_t copyprivateSymsSize =
      copyprivateSyms.has_value() ? copyprivateSyms->size() : 0;
  if (copyprivateSymsSize != copyprivateVars.size())
    return op->emitOpError() << "inconsistent number of copyprivate vars (= "
                             << copyprivateVars.size()
                             << ") and functions (= " << copyprivateSymsSize
                             << "), both must be equal";
  if (!copyprivateSyms.has_value())
    return success();

  for (auto copyprivateVarAndSym :
       llvm::zip(copyprivateVars, *copyprivateSyms)) {
    auto symbolRef =
        llvm::cast<SymbolRefAttr>(std::get<1>(copyprivateVarAndSym));
    std::optional<std::variant<mlir::func::FuncOp, mlir::LLVM::LLVMFuncOp>>
        funcOp;
    if (mlir::func::FuncOp mlirFuncOp =
            SymbolTable::lookupNearestSymbolFrom<mlir::func::FuncOp>(op,
                                                                     symbolRef))
      funcOp = mlirFuncOp;
    else if (mlir::LLVM::LLVMFuncOp llvmFuncOp =
                 SymbolTable::lookupNearestSymbolFrom<mlir::LLVM::LLVMFuncOp>(
                     op, symbolRef))
      funcOp = llvmFuncOp;

    auto getNumArguments = [&] {
      return std::visit([](auto &f) { return f.getNumArguments(); }, *funcOp);
    };

    auto getArgumentType = [&](unsigned i) {
      return std::visit([i](auto &f) { return f.getArgumentTypes()[i]; },
                        *funcOp);
    };

    if (!funcOp)
      return op->emitOpError() << "expected symbol reference " << symbolRef
                               << " to point to a copy function";

    if (getNumArguments() != 2)
      return op->emitOpError()
             << "expected copy function " << symbolRef << " to have 2 operands";

    Type argTy = getArgumentType(0);
    if (argTy != getArgumentType(1))
      return op->emitOpError() << "expected copy function " << symbolRef
                               << " arguments to have the same type";

    Type varType = std::get<0>(copyprivateVarAndSym).getType();
    if (argTy != varType)
      return op->emitOpError()
             << "expected copy function arguments' type (" << argTy
             << ") to be the same as copyprivate variable's type (" << varType
             << ")";
  }

  return success();
}

//===----------------------------------------------------------------------===//
// Parser, printer and verifier for DependVarList
//===----------------------------------------------------------------------===//

/// depend-entry-list ::= depend-entry
///                     | depend-entry-list `,` depend-entry
/// depend-entry ::= depend-kind `->` ssa-id `:` type
static ParseResult
parseDependVarList(OpAsmParser &parser,
                   SmallVectorImpl<OpAsmParser::UnresolvedOperand> &dependVars,
                   SmallVectorImpl<Type> &dependTypes, ArrayAttr &dependKinds) {
  SmallVector<ClauseTaskDependAttr> kindsVec;
  if (failed(parser.parseCommaSeparatedList([&]() {
        StringRef keyword;
        if (parser.parseKeyword(&keyword) || parser.parseArrow() ||
            parser.parseOperand(dependVars.emplace_back()) ||
            parser.parseColonType(dependTypes.emplace_back()))
          return failure();
        if (std::optional<ClauseTaskDepend> keywordDepend =
                (symbolizeClauseTaskDepend(keyword)))
          kindsVec.emplace_back(
              ClauseTaskDependAttr::get(parser.getContext(), *keywordDepend));
        else
          return failure();
        return success();
      })))
    return failure();
  SmallVector<Attribute> kinds(kindsVec.begin(), kindsVec.end());
  dependKinds = ArrayAttr::get(parser.getContext(), kinds);
  return success();
}

/// Print Depend clause
static void printDependVarList(OpAsmPrinter &p, Operation *op,
                               OperandRange dependVars, TypeRange dependTypes,
                               std::optional<ArrayAttr> dependKinds) {

  for (unsigned i = 0, e = dependKinds->size(); i < e; ++i) {
    if (i != 0)
      p << ", ";
    p << stringifyClauseTaskDepend(
             llvm::cast<mlir::omp::ClauseTaskDependAttr>((*dependKinds)[i])
                 .getValue())
      << " -> " << dependVars[i] << " : " << dependTypes[i];
  }
}

/// Verifies Depend clause
static LogicalResult verifyDependVarList(Operation *op,
                                         std::optional<ArrayAttr> dependKinds,
                                         OperandRange dependVars) {
  if (!dependVars.empty()) {
    if (!dependKinds || dependKinds->size() != dependVars.size())
      return op->emitOpError() << "expected as many depend values"
                                  " as depend variables";
  } else {
    if (dependKinds && !dependKinds->empty())
      return op->emitOpError() << "unexpected depend values";
    return success();
  }

  return success();
}

//===----------------------------------------------------------------------===//
// Parser, printer and verifier for Synchronization Hint (2.17.12)
//===----------------------------------------------------------------------===//

/// Parses a Synchronization Hint clause. The value of hint is an integer
/// which is a combination of different hints from `omp_sync_hint_t`.
///
/// hint-clause = `hint` `(` hint-value `)`
static ParseResult parseSynchronizationHint(OpAsmParser &parser,
                                            IntegerAttr &hintAttr) {
  StringRef hintKeyword;
  int64_t hint = 0;
  if (succeeded(parser.parseOptionalKeyword("none"))) {
    hintAttr = IntegerAttr::get(parser.getBuilder().getI64Type(), 0);
    return success();
  }
  auto parseKeyword = [&]() -> ParseResult {
    if (failed(parser.parseKeyword(&hintKeyword)))
      return failure();
    if (hintKeyword == "uncontended")
      hint |= 1;
    else if (hintKeyword == "contended")
      hint |= 2;
    else if (hintKeyword == "nonspeculative")
      hint |= 4;
    else if (hintKeyword == "speculative")
      hint |= 8;
    else
      return parser.emitError(parser.getCurrentLocation())
             << hintKeyword << " is not a valid hint";
    return success();
  };
  if (parser.parseCommaSeparatedList(parseKeyword))
    return failure();
  hintAttr = IntegerAttr::get(parser.getBuilder().getI64Type(), hint);
  return success();
}

/// Prints a Synchronization Hint clause
static void printSynchronizationHint(OpAsmPrinter &p, Operation *op,
                                     IntegerAttr hintAttr) {
  int64_t hint = hintAttr.getInt();

  if (hint == 0) {
    p << "none";
    return;
  }

  // Helper function to get n-th bit from the right end of `value`
  auto bitn = [](int value, int n) -> bool { return value & (1 << n); };

  bool uncontended = bitn(hint, 0);
  bool contended = bitn(hint, 1);
  bool nonspeculative = bitn(hint, 2);
  bool speculative = bitn(hint, 3);

  SmallVector<StringRef> hints;
  if (uncontended)
    hints.push_back("uncontended");
  if (contended)
    hints.push_back("contended");
  if (nonspeculative)
    hints.push_back("nonspeculative");
  if (speculative)
    hints.push_back("speculative");

  llvm::interleaveComma(hints, p);
}

/// Verifies a synchronization hint clause
static LogicalResult verifySynchronizationHint(Operation *op, uint64_t hint) {

  // Helper function to get n-th bit from the right end of `value`
  auto bitn = [](int value, int n) -> bool { return value & (1 << n); };

  bool uncontended = bitn(hint, 0);
  bool contended = bitn(hint, 1);
  bool nonspeculative = bitn(hint, 2);
  bool speculative = bitn(hint, 3);

  if (uncontended && contended)
    return op->emitOpError() << "the hints omp_sync_hint_uncontended and "
                                "omp_sync_hint_contended cannot be combined";
  if (nonspeculative && speculative)
    return op->emitOpError() << "the hints omp_sync_hint_nonspeculative and "
                                "omp_sync_hint_speculative cannot be combined.";
  return success();
}

//===----------------------------------------------------------------------===//
// Parser, printer and verifier for Target
//===----------------------------------------------------------------------===//

// Helper function to get bitwise AND of `value` and 'flag'
uint64_t mapTypeToBitFlag(uint64_t value,
                          llvm::omp::OpenMPOffloadMappingFlags flag) {
  return value & llvm::to_underlying(flag);
}

/// Parses a map_entries map type from a string format back into its numeric
/// value.
///
/// map-clause = `map_clauses (  ( `(` `always, `? `close, `? `present, `? (
/// `to` | `from` | `delete` `)` )+ `)` )
static ParseResult parseMapClause(OpAsmParser &parser, IntegerAttr &mapType) {
  llvm::omp::OpenMPOffloadMappingFlags mapTypeBits =
      llvm::omp::OpenMPOffloadMappingFlags::OMP_MAP_NONE;

  // This simply verifies the correct keyword is read in, the
  // keyword itself is stored inside of the operation
  auto parseTypeAndMod = [&]() -> ParseResult {
    StringRef mapTypeMod;
    if (parser.parseKeyword(&mapTypeMod))
      return failure();

    if (mapTypeMod == "always")
      mapTypeBits |= llvm::omp::OpenMPOffloadMappingFlags::OMP_MAP_ALWAYS;

    if (mapTypeMod == "implicit")
      mapTypeBits |= llvm::omp::OpenMPOffloadMappingFlags::OMP_MAP_IMPLICIT;

    if (mapTypeMod == "close")
      mapTypeBits |= llvm::omp::OpenMPOffloadMappingFlags::OMP_MAP_CLOSE;

    if (mapTypeMod == "present")
      mapTypeBits |= llvm::omp::OpenMPOffloadMappingFlags::OMP_MAP_PRESENT;

    if (mapTypeMod == "to")
      mapTypeBits |= llvm::omp::OpenMPOffloadMappingFlags::OMP_MAP_TO;

    if (mapTypeMod == "from")
      mapTypeBits |= llvm::omp::OpenMPOffloadMappingFlags::OMP_MAP_FROM;

    if (mapTypeMod == "tofrom")
      mapTypeBits |= llvm::omp::OpenMPOffloadMappingFlags::OMP_MAP_TO |
                     llvm::omp::OpenMPOffloadMappingFlags::OMP_MAP_FROM;

    if (mapTypeMod == "delete")
      mapTypeBits |= llvm::omp::OpenMPOffloadMappingFlags::OMP_MAP_DELETE;

    return success();
  };

  if (parser.parseCommaSeparatedList(parseTypeAndMod))
    return failure();

  mapType = parser.getBuilder().getIntegerAttr(
      parser.getBuilder().getIntegerType(64, /*isSigned=*/false),
      llvm::to_underlying(mapTypeBits));

  return success();
}

/// Prints a map_entries map type from its numeric value out into its string
/// format.
static void printMapClause(OpAsmPrinter &p, Operation *op,
                           IntegerAttr mapType) {
  uint64_t mapTypeBits = mapType.getUInt();

  bool emitAllocRelease = true;
  llvm::SmallVector<std::string, 4> mapTypeStrs;

  // handling of always, close, present placed at the beginning of the string
  // to aid readability
  if (mapTypeToBitFlag(mapTypeBits,
                       llvm::omp::OpenMPOffloadMappingFlags::OMP_MAP_ALWAYS))
    mapTypeStrs.push_back("always");
  if (mapTypeToBitFlag(mapTypeBits,
                       llvm::omp::OpenMPOffloadMappingFlags::OMP_MAP_IMPLICIT))
    mapTypeStrs.push_back("implicit");
  if (mapTypeToBitFlag(mapTypeBits,
                       llvm::omp::OpenMPOffloadMappingFlags::OMP_MAP_CLOSE))
    mapTypeStrs.push_back("close");
  if (mapTypeToBitFlag(mapTypeBits,
                       llvm::omp::OpenMPOffloadMappingFlags::OMP_MAP_PRESENT))
    mapTypeStrs.push_back("present");

  // special handling of to/from/tofrom/delete and release/alloc, release +
  // alloc are the abscense of one of the other flags, whereas tofrom requires
  // both the to and from flag to be set.
  bool to = mapTypeToBitFlag(mapTypeBits,
                             llvm::omp::OpenMPOffloadMappingFlags::OMP_MAP_TO);
  bool from = mapTypeToBitFlag(
      mapTypeBits, llvm::omp::OpenMPOffloadMappingFlags::OMP_MAP_FROM);
  if (to && from) {
    emitAllocRelease = false;
    mapTypeStrs.push_back("tofrom");
  } else if (from) {
    emitAllocRelease = false;
    mapTypeStrs.push_back("from");
  } else if (to) {
    emitAllocRelease = false;
    mapTypeStrs.push_back("to");
  }
  if (mapTypeToBitFlag(mapTypeBits,
                       llvm::omp::OpenMPOffloadMappingFlags::OMP_MAP_DELETE)) {
    emitAllocRelease = false;
    mapTypeStrs.push_back("delete");
  }
  if (emitAllocRelease)
    mapTypeStrs.push_back("exit_release_or_enter_alloc");

  for (unsigned int i = 0; i < mapTypeStrs.size(); ++i) {
    p << mapTypeStrs[i];
    if (i + 1 < mapTypeStrs.size()) {
      p << ", ";
    }
  }
}

static ParseResult parseMembersIndex(OpAsmParser &parser,
                                     ArrayAttr &membersIdx) {
  SmallVector<Attribute> values, memberIdxs;

  auto parseIndices = [&]() -> ParseResult {
    int64_t value;
    if (parser.parseInteger(value))
      return failure();
<<<<<<< HEAD
    shapeTmp++;
    values.push_back(APInt(32, value, /*isSigned=*/true));
=======
    values.push_back(IntegerAttr::get(parser.getBuilder().getIntegerType(64),
                                      APInt(64, value, /*isSigned=*/false)));
>>>>>>> ce7c17d5
    return success();
  };

  do {
    if (failed(parser.parseLSquare()))
      return failure();

    if (parser.parseCommaSeparatedList(parseIndices))
      return failure();

    if (failed(parser.parseRSquare()))
      return failure();

    memberIdxs.push_back(ArrayAttr::get(parser.getContext(), values));
    values.clear();
  } while (succeeded(parser.parseOptionalComma()));

  if (!memberIdxs.empty())
    membersIdx = ArrayAttr::get(parser.getContext(), memberIdxs);

  return success();
}

static void printMembersIndex(OpAsmPrinter &p, MapInfoOp op,
                              ArrayAttr membersIdx) {
  if (!membersIdx)
    return;

  llvm::interleaveComma(membersIdx, p, [&p](Attribute v) {
    p << "[";
    auto memberIdx = cast<ArrayAttr>(v);
    llvm::interleaveComma(memberIdx.getValue(), p, [&p](Attribute v2) {
      p << cast<IntegerAttr>(v2).getInt();
    });
    p << "]";
  });
}

static void printCaptureType(OpAsmPrinter &p, Operation *op,
                             VariableCaptureKindAttr mapCaptureType) {
  std::string typeCapStr;
  llvm::raw_string_ostream typeCap(typeCapStr);
  if (mapCaptureType.getValue() == mlir::omp::VariableCaptureKind::ByRef)
    typeCap << "ByRef";
  if (mapCaptureType.getValue() == mlir::omp::VariableCaptureKind::ByCopy)
    typeCap << "ByCopy";
  if (mapCaptureType.getValue() == mlir::omp::VariableCaptureKind::VLAType)
    typeCap << "VLAType";
  if (mapCaptureType.getValue() == mlir::omp::VariableCaptureKind::This)
    typeCap << "This";
  p << typeCapStr;
}

static ParseResult parseCaptureType(OpAsmParser &parser,
                                    VariableCaptureKindAttr &mapCaptureType) {
  StringRef mapCaptureKey;
  if (parser.parseKeyword(&mapCaptureKey))
    return failure();

  if (mapCaptureKey == "This")
    mapCaptureType = mlir::omp::VariableCaptureKindAttr::get(
        parser.getContext(), mlir::omp::VariableCaptureKind::This);
  if (mapCaptureKey == "ByRef")
    mapCaptureType = mlir::omp::VariableCaptureKindAttr::get(
        parser.getContext(), mlir::omp::VariableCaptureKind::ByRef);
  if (mapCaptureKey == "ByCopy")
    mapCaptureType = mlir::omp::VariableCaptureKindAttr::get(
        parser.getContext(), mlir::omp::VariableCaptureKind::ByCopy);
  if (mapCaptureKey == "VLAType")
    mapCaptureType = mlir::omp::VariableCaptureKindAttr::get(
        parser.getContext(), mlir::omp::VariableCaptureKind::VLAType);

  return success();
}

static LogicalResult verifyMapClause(Operation *op, OperandRange mapVars) {
  llvm::DenseSet<mlir::TypedValue<mlir::omp::PointerLikeType>> updateToVars;
  llvm::DenseSet<mlir::TypedValue<mlir::omp::PointerLikeType>> updateFromVars;

  for (auto mapOp : mapVars) {
    if (!mapOp.getDefiningOp())
      emitError(op->getLoc(), "missing map operation");

    if (auto mapInfoOp =
            mlir::dyn_cast<mlir::omp::MapInfoOp>(mapOp.getDefiningOp())) {
      if (!mapInfoOp.getMapType().has_value())
        emitError(op->getLoc(), "missing map type for map operand");

      if (!mapInfoOp.getMapCaptureType().has_value())
        emitError(op->getLoc(), "missing map capture type for map operand");

      uint64_t mapTypeBits = mapInfoOp.getMapType().value();

      bool to = mapTypeToBitFlag(
          mapTypeBits, llvm::omp::OpenMPOffloadMappingFlags::OMP_MAP_TO);
      bool from = mapTypeToBitFlag(
          mapTypeBits, llvm::omp::OpenMPOffloadMappingFlags::OMP_MAP_FROM);
      bool del = mapTypeToBitFlag(
          mapTypeBits, llvm::omp::OpenMPOffloadMappingFlags::OMP_MAP_DELETE);

      bool always = mapTypeToBitFlag(
          mapTypeBits, llvm::omp::OpenMPOffloadMappingFlags::OMP_MAP_ALWAYS);
      bool close = mapTypeToBitFlag(
          mapTypeBits, llvm::omp::OpenMPOffloadMappingFlags::OMP_MAP_CLOSE);
      bool implicit = mapTypeToBitFlag(
          mapTypeBits, llvm::omp::OpenMPOffloadMappingFlags::OMP_MAP_IMPLICIT);

      if ((isa<TargetDataOp>(op) || isa<TargetOp>(op)) && del)
        return emitError(op->getLoc(),
                         "to, from, tofrom and alloc map types are permitted");

      if (isa<TargetEnterDataOp>(op) && (from || del))
        return emitError(op->getLoc(), "to and alloc map types are permitted");

      if (isa<TargetExitDataOp>(op) && to)
        return emitError(op->getLoc(),
                         "from, release and delete map types are permitted");

      if (isa<TargetUpdateOp>(op)) {
        if (del) {
          return emitError(op->getLoc(),
                           "at least one of to or from map types must be "
                           "specified, other map types are not permitted");
        }

        if (!to && !from) {
          return emitError(op->getLoc(),
                           "at least one of to or from map types must be "
                           "specified, other map types are not permitted");
        }

        auto updateVar = mapInfoOp.getVarPtr();

        if ((to && from) || (to && updateFromVars.contains(updateVar)) ||
            (from && updateToVars.contains(updateVar))) {
          return emitError(
              op->getLoc(),
              "either to or from map types can be specified, not both");
        }

        if (always || close || implicit) {
          return emitError(
              op->getLoc(),
              "present, mapper and iterator map type modifiers are permitted");
        }

        to ? updateToVars.insert(updateVar) : updateFromVars.insert(updateVar);
      }
    } else {
      emitError(op->getLoc(), "map argument is not a map entry operation");
    }
  }

  return success();
}

static LogicalResult verifyPrivateVarsMapping(TargetOp targetOp) {
  std::optional<DenseI64ArrayAttr> privateMapIndices =
      targetOp.getPrivateMapsAttr();

  // None of the private operands are mapped.
  if (!privateMapIndices.has_value() || !privateMapIndices.value())
    return success();

  OperandRange privateVars = targetOp.getPrivateVars();

  if (privateMapIndices.value().size() !=
      static_cast<int64_t>(privateVars.size()))
    return emitError(targetOp.getLoc(), "sizes of `private` operand range and "
                                        "`private_maps` attribute mismatch");

  return success();
}

//===----------------------------------------------------------------------===//
// TargetDataOp
//===----------------------------------------------------------------------===//

void TargetDataOp::build(OpBuilder &builder, OperationState &state,
                         const TargetDataOperands &clauses) {
  TargetDataOp::build(builder, state, clauses.device, clauses.ifExpr,
                      clauses.mapVars, clauses.useDeviceAddrVars,
                      clauses.useDevicePtrVars);
}

LogicalResult TargetDataOp::verify() {
  if (getMapVars().empty() && getUseDevicePtrVars().empty() &&
      getUseDeviceAddrVars().empty()) {
    return ::emitError(this->getLoc(),
                       "At least one of map, use_device_ptr_vars, or "
                       "use_device_addr_vars operand must be present");
  }
  return verifyMapClause(*this, getMapVars());
}

//===----------------------------------------------------------------------===//
// TargetEnterDataOp
//===----------------------------------------------------------------------===//

void TargetEnterDataOp::build(
    OpBuilder &builder, OperationState &state,
    const TargetEnterExitUpdateDataOperands &clauses) {
  MLIRContext *ctx = builder.getContext();
  TargetEnterDataOp::build(builder, state,
                           makeArrayAttr(ctx, clauses.dependKinds),
                           clauses.dependVars, clauses.device, clauses.ifExpr,
                           clauses.mapVars, clauses.nowait);
}

LogicalResult TargetEnterDataOp::verify() {
  LogicalResult verifyDependVars =
      verifyDependVarList(*this, getDependKinds(), getDependVars());
  return failed(verifyDependVars) ? verifyDependVars
                                  : verifyMapClause(*this, getMapVars());
}

//===----------------------------------------------------------------------===//
// TargetExitDataOp
//===----------------------------------------------------------------------===//

void TargetExitDataOp::build(OpBuilder &builder, OperationState &state,
                             const TargetEnterExitUpdateDataOperands &clauses) {
  MLIRContext *ctx = builder.getContext();
  TargetExitDataOp::build(builder, state,
                          makeArrayAttr(ctx, clauses.dependKinds),
                          clauses.dependVars, clauses.device, clauses.ifExpr,
                          clauses.mapVars, clauses.nowait);
}

LogicalResult TargetExitDataOp::verify() {
  LogicalResult verifyDependVars =
      verifyDependVarList(*this, getDependKinds(), getDependVars());
  return failed(verifyDependVars) ? verifyDependVars
                                  : verifyMapClause(*this, getMapVars());
}

//===----------------------------------------------------------------------===//
// TargetUpdateOp
//===----------------------------------------------------------------------===//

void TargetUpdateOp::build(OpBuilder &builder, OperationState &state,
                           const TargetEnterExitUpdateDataOperands &clauses) {
  MLIRContext *ctx = builder.getContext();
  TargetUpdateOp::build(builder, state, makeArrayAttr(ctx, clauses.dependKinds),
                        clauses.dependVars, clauses.device, clauses.ifExpr,
                        clauses.mapVars, clauses.nowait);
}

LogicalResult TargetUpdateOp::verify() {
  LogicalResult verifyDependVars =
      verifyDependVarList(*this, getDependKinds(), getDependVars());
  return failed(verifyDependVars) ? verifyDependVars
                                  : verifyMapClause(*this, getMapVars());
}

//===----------------------------------------------------------------------===//
// TargetOp
//===----------------------------------------------------------------------===//

void TargetOp::build(OpBuilder &builder, OperationState &state,
                     const TargetOperands &clauses) {
  MLIRContext *ctx = builder.getContext();
  // TODO Store clauses in op: allocateVars, allocatorVars, inReductionVars,
  // inReductionByref, inReductionSyms.
  TargetOp::build(builder, state, /*allocate_vars=*/{}, /*allocator_vars=*/{},
                  clauses.bare, makeArrayAttr(ctx, clauses.dependKinds),
                  clauses.dependVars, clauses.device, clauses.hasDeviceAddrVars,
                  clauses.ifExpr, /*in_reduction_vars=*/{},
                  /*in_reduction_byref=*/nullptr, /*in_reduction_syms=*/nullptr,
                  clauses.isDevicePtrVars, clauses.mapVars, clauses.nowait,
                  clauses.privateVars, makeArrayAttr(ctx, clauses.privateSyms),
                  clauses.threadLimit, /*private_maps=*/nullptr);
}

LogicalResult TargetOp::verify() {
  LogicalResult verifyDependVars =
      verifyDependVarList(*this, getDependKinds(), getDependVars());

  if (failed(verifyDependVars))
    return verifyDependVars;

  LogicalResult verifyMapVars = verifyMapClause(*this, getMapVars());

  if (failed(verifyMapVars))
    return verifyMapVars;

  return verifyPrivateVarsMapping(*this);
}

//===----------------------------------------------------------------------===//
// ParallelOp
//===----------------------------------------------------------------------===//

void ParallelOp::build(OpBuilder &builder, OperationState &state,
                       ArrayRef<NamedAttribute> attributes) {
  ParallelOp::build(builder, state, /*allocate_vars=*/ValueRange(),
                    /*allocator_vars=*/ValueRange(), /*if_expr=*/nullptr,
                    /*num_threads=*/nullptr, /*private_vars=*/ValueRange(),
                    /*private_syms=*/nullptr, /*proc_bind_kind=*/nullptr,
                    /*reduction_vars=*/ValueRange(),
                    /*reduction_byref=*/nullptr, /*reduction_syms=*/nullptr);
  state.addAttributes(attributes);
}

void ParallelOp::build(OpBuilder &builder, OperationState &state,
                       const ParallelOperands &clauses) {
  MLIRContext *ctx = builder.getContext();
  ParallelOp::build(builder, state, clauses.allocateVars, clauses.allocatorVars,
                    clauses.ifExpr, clauses.numThreads, clauses.privateVars,
                    makeArrayAttr(ctx, clauses.privateSyms),
                    clauses.procBindKind, clauses.reductionVars,
                    makeDenseBoolArrayAttr(ctx, clauses.reductionByref),
                    makeArrayAttr(ctx, clauses.reductionSyms));
}

template <typename OpType>
static LogicalResult verifyPrivateVarList(OpType &op) {
  auto privateVars = op.getPrivateVars();
  auto privateSyms = op.getPrivateSymsAttr();

  if (privateVars.empty() && (privateSyms == nullptr || privateSyms.empty()))
    return success();

  auto numPrivateVars = privateVars.size();
  auto numPrivateSyms = (privateSyms == nullptr) ? 0 : privateSyms.size();

  if (numPrivateVars != numPrivateSyms)
    return op.emitError() << "inconsistent number of private variables and "
                             "privatizer op symbols, private vars: "
                          << numPrivateVars
                          << " vs. privatizer op symbols: " << numPrivateSyms;

  for (auto privateVarInfo : llvm::zip_equal(privateVars, privateSyms)) {
    Type varType = std::get<0>(privateVarInfo).getType();
    SymbolRefAttr privateSym = cast<SymbolRefAttr>(std::get<1>(privateVarInfo));
    PrivateClauseOp privatizerOp =
        SymbolTable::lookupNearestSymbolFrom<PrivateClauseOp>(op, privateSym);

    if (privatizerOp == nullptr)
      return op.emitError() << "failed to lookup privatizer op with symbol: '"
                            << privateSym << "'";

    Type privatizerType = privatizerOp.getType();

    if (varType != privatizerType)
      return op.emitError()
             << "type mismatch between a "
             << (privatizerOp.getDataSharingType() ==
                         DataSharingClauseType::Private
                     ? "private"
                     : "firstprivate")
             << " variable and its privatizer op, var type: " << varType
             << " vs. privatizer op type: " << privatizerType;
  }

  return success();
}

LogicalResult ParallelOp::verify() {
  if (getAllocateVars().size() != getAllocatorVars().size())
    return emitError(
        "expected equal sizes for allocate and allocator variables");

  if (failed(verifyPrivateVarList(*this)))
    return failure();

  return verifyReductionVarList(*this, getReductionSyms(), getReductionVars(),
                                getReductionByref());
}

LogicalResult ParallelOp::verifyRegions() {
  auto distributeChildOps = getOps<DistributeOp>();
  if (!distributeChildOps.empty()) {
    if (!isComposite())
      return emitError()
             << "'omp.composite' attribute missing from composite operation";

    auto *ompDialect = getContext()->getLoadedDialect<OpenMPDialect>();
    Operation &distributeOp = **distributeChildOps.begin();
    for (Operation &childOp : getOps()) {
      if (&childOp == &distributeOp || ompDialect != childOp.getDialect())
        continue;

      if (!childOp.hasTrait<OpTrait::IsTerminator>())
        return emitError() << "unexpected OpenMP operation inside of composite "
                              "'omp.parallel'";
    }
  } else if (isComposite()) {
    return emitError()
           << "'omp.composite' attribute present in non-composite operation";
  }
  return success();
}

//===----------------------------------------------------------------------===//
// TeamsOp
//===----------------------------------------------------------------------===//

static bool opInGlobalImplicitParallelRegion(Operation *op) {
  while ((op = op->getParentOp()))
    if (isa<OpenMPDialect>(op->getDialect()))
      return false;
  return true;
}

void TeamsOp::build(OpBuilder &builder, OperationState &state,
                    const TeamsOperands &clauses) {
  MLIRContext *ctx = builder.getContext();
  // TODO Store clauses in op: privateVars, privateSyms.
  TeamsOp::build(
      builder, state, clauses.allocateVars, clauses.allocatorVars,
      clauses.ifExpr, clauses.numTeamsLower, clauses.numTeamsUpper,
      /*private_vars=*/{}, /*private_syms=*/nullptr, clauses.reductionVars,
      makeDenseBoolArrayAttr(ctx, clauses.reductionByref),
      makeArrayAttr(ctx, clauses.reductionSyms), clauses.threadLimit);
}

LogicalResult TeamsOp::verify() {
  // Check parent region
  // TODO If nested inside of a target region, also check that it does not
  // contain any statements, declarations or directives other than this
  // omp.teams construct. The issue is how to support the initialization of
  // this operation's own arguments (allow SSA values across omp.target?).
  Operation *op = getOperation();
  if (!isa<TargetOp>(op->getParentOp()) &&
      !opInGlobalImplicitParallelRegion(op))
    return emitError("expected to be nested inside of omp.target or not nested "
                     "in any OpenMP dialect operations");

  // Check for num_teams clause restrictions
  if (auto numTeamsLowerBound = getNumTeamsLower()) {
    auto numTeamsUpperBound = getNumTeamsUpper();
    if (!numTeamsUpperBound)
      return emitError("expected num_teams upper bound to be defined if the "
                       "lower bound is defined");
    if (numTeamsLowerBound.getType() != numTeamsUpperBound.getType())
      return emitError(
          "expected num_teams upper bound and lower bound to be the same type");
  }

  // Check for allocate clause restrictions
  if (getAllocateVars().size() != getAllocatorVars().size())
    return emitError(
        "expected equal sizes for allocate and allocator variables");

  return verifyReductionVarList(*this, getReductionSyms(), getReductionVars(),
                                getReductionByref());
}

//===----------------------------------------------------------------------===//
// SectionOp
//===----------------------------------------------------------------------===//

unsigned SectionOp::numPrivateBlockArgs() {
  return getParentOp().numPrivateBlockArgs();
}

unsigned SectionOp::numReductionBlockArgs() {
  return getParentOp().numReductionBlockArgs();
}

//===----------------------------------------------------------------------===//
// SectionsOp
//===----------------------------------------------------------------------===//

void SectionsOp::build(OpBuilder &builder, OperationState &state,
                       const SectionsOperands &clauses) {
  MLIRContext *ctx = builder.getContext();
  // TODO Store clauses in op: privateVars, privateSyms.
  SectionsOp::build(builder, state, clauses.allocateVars, clauses.allocatorVars,
                    clauses.nowait, /*private_vars=*/{},
                    /*private_syms=*/nullptr, clauses.reductionVars,
                    makeDenseBoolArrayAttr(ctx, clauses.reductionByref),
                    makeArrayAttr(ctx, clauses.reductionSyms));
}

LogicalResult SectionsOp::verify() {
  if (getAllocateVars().size() != getAllocatorVars().size())
    return emitError(
        "expected equal sizes for allocate and allocator variables");

  return verifyReductionVarList(*this, getReductionSyms(), getReductionVars(),
                                getReductionByref());
}

LogicalResult SectionsOp::verifyRegions() {
  for (auto &inst : *getRegion().begin()) {
    if (!(isa<SectionOp>(inst) || isa<TerminatorOp>(inst))) {
      return emitOpError()
             << "expected omp.section op or terminator op inside region";
    }
  }

  return success();
}

//===----------------------------------------------------------------------===//
// SingleOp
//===----------------------------------------------------------------------===//

void SingleOp::build(OpBuilder &builder, OperationState &state,
                     const SingleOperands &clauses) {
  MLIRContext *ctx = builder.getContext();
  // TODO Store clauses in op: privateVars, privateSyms.
  SingleOp::build(builder, state, clauses.allocateVars, clauses.allocatorVars,
                  clauses.copyprivateVars,
                  makeArrayAttr(ctx, clauses.copyprivateSyms), clauses.nowait,
                  /*private_vars=*/{}, /*private_syms=*/nullptr);
}

LogicalResult SingleOp::verify() {
  // Check for allocate clause restrictions
  if (getAllocateVars().size() != getAllocatorVars().size())
    return emitError(
        "expected equal sizes for allocate and allocator variables");

  return verifyCopyprivateVarList(*this, getCopyprivateVars(),
                                  getCopyprivateSyms());
}

//===----------------------------------------------------------------------===//
// WorkshareOp
//===----------------------------------------------------------------------===//

void WorkshareOp::build(OpBuilder &builder, OperationState &state,
                        const WorkshareOperands &clauses) {
  WorkshareOp::build(builder, state, clauses.nowait);
}

//===----------------------------------------------------------------------===//
// WorkshareLoopWrapperOp
//===----------------------------------------------------------------------===//

LogicalResult WorkshareLoopWrapperOp::verify() {
  if (!(*this)->getParentOfType<WorkshareOp>())
    return emitError() << "must be nested in an omp.workshare";
  if (getNestedWrapper())
    return emitError() << "cannot be composite";
  return success();
}

//===----------------------------------------------------------------------===//
// LoopWrapperInterface
//===----------------------------------------------------------------------===//

LogicalResult LoopWrapperInterface::verifyImpl() {
  Operation *op = this->getOperation();
  if (!op->hasTrait<OpTrait::NoTerminator>() ||
      !op->hasTrait<OpTrait::SingleBlock>())
    return emitOpError() << "loop wrapper must also have the `NoTerminator` "
                            "and `SingleBlock` traits";

  if (op->getNumRegions() != 1)
    return emitOpError() << "loop wrapper does not contain exactly one region";

  Region &region = op->getRegion(0);
  if (range_size(region.getOps()) != 1)
    return emitOpError()
           << "loop wrapper does not contain exactly one nested op";

  Operation &firstOp = *region.op_begin();
  if (!isa<LoopNestOp, LoopWrapperInterface>(firstOp))
    return emitOpError() << "op nested in loop wrapper is not another loop "
                            "wrapper or `omp.loop_nest`";
<<<<<<< HEAD
=======

  return success();
}

//===----------------------------------------------------------------------===//
// LoopOp
//===----------------------------------------------------------------------===//

void LoopOp::build(OpBuilder &builder, OperationState &state,
                   const LoopOperands &clauses) {
  MLIRContext *ctx = builder.getContext();

  LoopOp::build(builder, state, clauses.bindKind, clauses.privateVars,
                makeArrayAttr(ctx, clauses.privateSyms), clauses.order,
                clauses.orderMod, clauses.reductionVars,
                makeDenseBoolArrayAttr(ctx, clauses.reductionByref),
                makeArrayAttr(ctx, clauses.reductionSyms));
}

LogicalResult LoopOp::verify() {
  return verifyReductionVarList(*this, getReductionSyms(), getReductionVars(),
                                getReductionByref());
}

LogicalResult LoopOp::verifyRegions() {
  if (llvm::isa_and_nonnull<LoopWrapperInterface>((*this)->getParentOp()) ||
      getNestedWrapper())
    return emitError() << "`omp.loop` expected to be a standalone loop wrapper";
>>>>>>> ce7c17d5

  return success();
}

//===----------------------------------------------------------------------===//
// WsloopOp
//===----------------------------------------------------------------------===//

void WsloopOp::build(OpBuilder &builder, OperationState &state,
                     ArrayRef<NamedAttribute> attributes) {
  build(builder, state, /*allocate_vars=*/{}, /*allocator_vars=*/{},
        /*linear_vars=*/ValueRange(), /*linear_step_vars=*/ValueRange(),
        /*nowait=*/false, /*order=*/nullptr, /*order_mod=*/nullptr,
        /*ordered=*/nullptr, /*private_vars=*/{}, /*private_syms=*/nullptr,
        /*reduction_vars=*/ValueRange(), /*reduction_byref=*/nullptr,
        /*reduction_syms=*/nullptr, /*schedule_kind=*/nullptr,
        /*schedule_chunk=*/nullptr, /*schedule_mod=*/nullptr,
        /*schedule_simd=*/false);
  state.addAttributes(attributes);
}

void WsloopOp::build(OpBuilder &builder, OperationState &state,
                     const WsloopOperands &clauses) {
  MLIRContext *ctx = builder.getContext();
  // TODO: Store clauses in op: allocateVars, allocatorVars, privateVars,
  // privateSyms.
  WsloopOp::build(
      builder, state,
      /*allocate_vars=*/{}, /*allocator_vars=*/{}, clauses.linearVars,
      clauses.linearStepVars, clauses.nowait, clauses.order, clauses.orderMod,
      clauses.ordered, clauses.privateVars,
      makeArrayAttr(ctx, clauses.privateSyms), clauses.reductionVars,
      makeDenseBoolArrayAttr(ctx, clauses.reductionByref),
      makeArrayAttr(ctx, clauses.reductionSyms), clauses.scheduleKind,
      clauses.scheduleChunk, clauses.scheduleMod, clauses.scheduleSimd);
}

LogicalResult WsloopOp::verify() {
  return verifyReductionVarList(*this, getReductionSyms(), getReductionVars(),
                                getReductionByref());
}

LogicalResult WsloopOp::verifyRegions() {
  bool isCompositeChildLeaf =
      llvm::dyn_cast_if_present<LoopWrapperInterface>((*this)->getParentOp());

  if (LoopWrapperInterface nested = getNestedWrapper()) {
    if (!isComposite())
      return emitError()
             << "'omp.composite' attribute missing from composite wrapper";

    // Check for the allowed leaf constructs that may appear in a composite
    // construct directly after DO/FOR.
    if (!isa<SimdOp>(nested))
      return emitError() << "only supported nested wrapper is 'omp.simd'";

  } else if (isComposite() && !isCompositeChildLeaf) {
    return emitError()
           << "'omp.composite' attribute present in non-composite wrapper";
  } else if (!isComposite() && isCompositeChildLeaf) {
    return emitError()
           << "'omp.composite' attribute missing from composite wrapper";
  }

  return success();
}

//===----------------------------------------------------------------------===//
// Simd construct [2.9.3.1]
//===----------------------------------------------------------------------===//

void SimdOp::build(OpBuilder &builder, OperationState &state,
                   const SimdOperands &clauses) {
  MLIRContext *ctx = builder.getContext();
  // TODO Store clauses in op: linearVars, linearStepVars, privateVars,
  // privateSyms.
  SimdOp::build(builder, state, clauses.alignedVars,
                makeArrayAttr(ctx, clauses.alignments), clauses.ifExpr,
                /*linear_vars=*/{}, /*linear_step_vars=*/{},
                clauses.nontemporalVars, clauses.order, clauses.orderMod,
                /*private_vars=*/{}, /*private_syms=*/nullptr,
                clauses.reductionVars,
                makeDenseBoolArrayAttr(ctx, clauses.reductionByref),
                makeArrayAttr(ctx, clauses.reductionSyms), clauses.safelen,
                clauses.simdlen);
}

LogicalResult SimdOp::verify() {
  if (getSimdlen().has_value() && getSafelen().has_value() &&
      getSimdlen().value() > getSafelen().value())
    return emitOpError()
           << "simdlen clause and safelen clause are both present, but the "
              "simdlen value is not less than or equal to safelen value";

  if (verifyAlignedClause(*this, getAlignments(), getAlignedVars()).failed())
    return failure();

  if (verifyNontemporalClause(*this, getNontemporalVars()).failed())
    return failure();

  bool isCompositeChildLeaf =
      llvm::dyn_cast_if_present<LoopWrapperInterface>((*this)->getParentOp());

  if (!isComposite() && isCompositeChildLeaf)
    return emitError()
           << "'omp.composite' attribute missing from composite wrapper";

  if (isComposite() && !isCompositeChildLeaf)
    return emitError()
           << "'omp.composite' attribute present in non-composite wrapper";

  return success();
}

LogicalResult SimdOp::verifyRegions() {
  if (getNestedWrapper())
    return emitOpError() << "must wrap an 'omp.loop_nest' directly";

  return success();
}

//===----------------------------------------------------------------------===//
// Distribute construct [2.9.4.1]
//===----------------------------------------------------------------------===//

void DistributeOp::build(OpBuilder &builder, OperationState &state,
                         const DistributeOperands &clauses) {
  DistributeOp::build(builder, state, clauses.allocateVars,
                      clauses.allocatorVars, clauses.distScheduleStatic,
                      clauses.distScheduleChunkSize, clauses.order,
                      clauses.orderMod, clauses.privateVars,
                      makeArrayAttr(builder.getContext(), clauses.privateSyms));
}

LogicalResult DistributeOp::verify() {
  if (this->getDistScheduleChunkSize() && !this->getDistScheduleStatic())
    return emitOpError() << "chunk size set without "
                            "dist_schedule_static being present";

  if (getAllocateVars().size() != getAllocatorVars().size())
    return emitError(
        "expected equal sizes for allocate and allocator variables");

  return success();
}

LogicalResult DistributeOp::verifyRegions() {
  if (LoopWrapperInterface nested = getNestedWrapper()) {
    if (!isComposite())
      return emitError()
             << "'omp.composite' attribute missing from composite wrapper";
    // Check for the allowed leaf constructs that may appear in a composite
    // construct directly after DISTRIBUTE.
    if (isa<WsloopOp>(nested)) {
      if (!llvm::dyn_cast_if_present<ParallelOp>((*this)->getParentOp()))
        return emitError() << "an 'omp.wsloop' nested wrapper is only allowed "
                              "when 'omp.parallel' is the direct parent";
    } else if (!isa<SimdOp>(nested))
      return emitError() << "only supported nested wrappers are 'omp.simd' and "
                            "'omp.wsloop'";
  } else if (isComposite()) {
    return emitError()
           << "'omp.composite' attribute present in non-composite wrapper";
  }

  return success();
}

//===----------------------------------------------------------------------===//
// DeclareReductionOp
//===----------------------------------------------------------------------===//

LogicalResult DeclareReductionOp::verifyRegions() {
  if (!getAllocRegion().empty()) {
    for (YieldOp yieldOp : getAllocRegion().getOps<YieldOp>()) {
      if (yieldOp.getResults().size() != 1 ||
          yieldOp.getResults().getTypes()[0] != getType())
        return emitOpError() << "expects alloc region to yield a value "
                                "of the reduction type";
    }
  }

  if (getInitializerRegion().empty())
    return emitOpError() << "expects non-empty initializer region";
  Block &initializerEntryBlock = getInitializerRegion().front();

  if (initializerEntryBlock.getNumArguments() == 1) {
    if (!getAllocRegion().empty())
      return emitOpError() << "expects two arguments to the initializer region "
                              "when an allocation region is used";
  } else if (initializerEntryBlock.getNumArguments() == 2) {
    if (getAllocRegion().empty())
      return emitOpError() << "expects one argument to the initializer region "
                              "when no allocation region is used";
  } else {
    return emitOpError()
           << "expects one or two arguments to the initializer region";
  }

  for (mlir::Value arg : initializerEntryBlock.getArguments())
    if (arg.getType() != getType())
      return emitOpError() << "expects initializer region argument to match "
                              "the reduction type";

  for (YieldOp yieldOp : getInitializerRegion().getOps<YieldOp>()) {
    if (yieldOp.getResults().size() != 1 ||
        yieldOp.getResults().getTypes()[0] != getType())
      return emitOpError() << "expects initializer region to yield a value "
                              "of the reduction type";
  }

  if (getReductionRegion().empty())
    return emitOpError() << "expects non-empty reduction region";
  Block &reductionEntryBlock = getReductionRegion().front();
  if (reductionEntryBlock.getNumArguments() != 2 ||
      reductionEntryBlock.getArgumentTypes()[0] !=
          reductionEntryBlock.getArgumentTypes()[1] ||
      reductionEntryBlock.getArgumentTypes()[0] != getType())
    return emitOpError() << "expects reduction region with two arguments of "
                            "the reduction type";
  for (YieldOp yieldOp : getReductionRegion().getOps<YieldOp>()) {
    if (yieldOp.getResults().size() != 1 ||
        yieldOp.getResults().getTypes()[0] != getType())
      return emitOpError() << "expects reduction region to yield a value "
                              "of the reduction type";
  }

  if (!getAtomicReductionRegion().empty()) {
    Block &atomicReductionEntryBlock = getAtomicReductionRegion().front();
    if (atomicReductionEntryBlock.getNumArguments() != 2 ||
        atomicReductionEntryBlock.getArgumentTypes()[0] !=
            atomicReductionEntryBlock.getArgumentTypes()[1])
      return emitOpError() << "expects atomic reduction region with two "
                              "arguments of the same type";
    auto ptrType = llvm::dyn_cast<PointerLikeType>(
        atomicReductionEntryBlock.getArgumentTypes()[0]);
    if (!ptrType ||
        (ptrType.getElementType() && ptrType.getElementType() != getType()))
      return emitOpError() << "expects atomic reduction region arguments to "
                              "be accumulators containing the reduction type";
  }

  if (getCleanupRegion().empty())
    return success();
  Block &cleanupEntryBlock = getCleanupRegion().front();
  if (cleanupEntryBlock.getNumArguments() != 1 ||
      cleanupEntryBlock.getArgument(0).getType() != getType())
    return emitOpError() << "expects cleanup region with one argument "
                            "of the reduction type";

  return success();
}

//===----------------------------------------------------------------------===//
// TaskOp
//===----------------------------------------------------------------------===//

void TaskOp::build(OpBuilder &builder, OperationState &state,
                   const TaskOperands &clauses) {
  MLIRContext *ctx = builder.getContext();
  TaskOp::build(builder, state, clauses.allocateVars, clauses.allocatorVars,
                makeArrayAttr(ctx, clauses.dependKinds), clauses.dependVars,
                clauses.final, clauses.ifExpr, clauses.inReductionVars,
                makeDenseBoolArrayAttr(ctx, clauses.inReductionByref),
                makeArrayAttr(ctx, clauses.inReductionSyms), clauses.mergeable,
                clauses.priority, /*private_vars=*/clauses.privateVars,
                /*private_syms=*/makeArrayAttr(ctx, clauses.privateSyms),
                clauses.untied, clauses.eventHandle);
}

LogicalResult TaskOp::verify() {
  LogicalResult verifyDependVars =
      verifyDependVarList(*this, getDependKinds(), getDependVars());
  return failed(verifyDependVars)
             ? verifyDependVars
             : verifyReductionVarList(*this, getInReductionSyms(),
                                      getInReductionVars(),
                                      getInReductionByref());
}

//===----------------------------------------------------------------------===//
// TaskgroupOp
//===----------------------------------------------------------------------===//

void TaskgroupOp::build(OpBuilder &builder, OperationState &state,
                        const TaskgroupOperands &clauses) {
  MLIRContext *ctx = builder.getContext();
  TaskgroupOp::build(builder, state, clauses.allocateVars,
                     clauses.allocatorVars, clauses.taskReductionVars,
                     makeDenseBoolArrayAttr(ctx, clauses.taskReductionByref),
                     makeArrayAttr(ctx, clauses.taskReductionSyms));
}

LogicalResult TaskgroupOp::verify() {
  return verifyReductionVarList(*this, getTaskReductionSyms(),
                                getTaskReductionVars(),
                                getTaskReductionByref());
}

//===----------------------------------------------------------------------===//
// TaskloopOp
//===----------------------------------------------------------------------===//

void TaskloopOp::build(OpBuilder &builder, OperationState &state,
                       const TaskloopOperands &clauses) {
  MLIRContext *ctx = builder.getContext();
  // TODO Store clauses in op: privateVars, privateSyms.
  TaskloopOp::build(
      builder, state, clauses.allocateVars, clauses.allocatorVars,
      clauses.final, clauses.grainsize, clauses.ifExpr, clauses.inReductionVars,
      makeDenseBoolArrayAttr(ctx, clauses.inReductionByref),
      makeArrayAttr(ctx, clauses.inReductionSyms), clauses.mergeable,
      clauses.nogroup, clauses.numTasks, clauses.priority, /*private_vars=*/{},
      /*private_syms=*/nullptr, clauses.reductionVars,
      makeDenseBoolArrayAttr(ctx, clauses.reductionByref),
      makeArrayAttr(ctx, clauses.reductionSyms), clauses.untied);
}

SmallVector<Value> TaskloopOp::getAllReductionVars() {
  SmallVector<Value> allReductionNvars(getInReductionVars().begin(),
                                       getInReductionVars().end());
  allReductionNvars.insert(allReductionNvars.end(), getReductionVars().begin(),
                           getReductionVars().end());
  return allReductionNvars;
}

LogicalResult TaskloopOp::verify() {
  if (getAllocateVars().size() != getAllocatorVars().size())
    return emitError(
        "expected equal sizes for allocate and allocator variables");
  if (failed(verifyReductionVarList(*this, getReductionSyms(),
                                    getReductionVars(), getReductionByref())) ||
      failed(verifyReductionVarList(*this, getInReductionSyms(),
                                    getInReductionVars(),
                                    getInReductionByref())))
    return failure();

  if (!getReductionVars().empty() && getNogroup())
    return emitError("if a reduction clause is present on the taskloop "
                     "directive, the nogroup clause must not be specified");
  for (auto var : getReductionVars()) {
    if (llvm::is_contained(getInReductionVars(), var))
      return emitError("the same list item cannot appear in both a reduction "
                       "and an in_reduction clause");
  }

  if (getGrainsize() && getNumTasks()) {
    return emitError(
        "the grainsize clause and num_tasks clause are mutually exclusive and "
        "may not appear on the same taskloop directive");
  }

  return success();
}

LogicalResult TaskloopOp::verifyRegions() {
  if (LoopWrapperInterface nested = getNestedWrapper()) {
    if (!isComposite())
      return emitError()
             << "'omp.composite' attribute missing from composite wrapper";

    // Check for the allowed leaf constructs that may appear in a composite
    // construct directly after TASKLOOP.
    if (!isa<SimdOp>(nested))
      return emitError() << "only supported nested wrapper is 'omp.simd'";
  } else if (isComposite()) {
    return emitError()
           << "'omp.composite' attribute present in non-composite wrapper";
  }

  return success();
}

//===----------------------------------------------------------------------===//
// LoopNestOp
//===----------------------------------------------------------------------===//

ParseResult LoopNestOp::parse(OpAsmParser &parser, OperationState &result) {
  // Parse an opening `(` followed by induction variables followed by `)`
  SmallVector<OpAsmParser::Argument> ivs;
  SmallVector<OpAsmParser::UnresolvedOperand> lbs, ubs;
  Type loopVarType;
  if (parser.parseArgumentList(ivs, OpAsmParser::Delimiter::Paren) ||
      parser.parseColonType(loopVarType) ||
      // Parse loop bounds.
      parser.parseEqual() ||
      parser.parseOperandList(lbs, ivs.size(), OpAsmParser::Delimiter::Paren) ||
      parser.parseKeyword("to") ||
      parser.parseOperandList(ubs, ivs.size(), OpAsmParser::Delimiter::Paren))
    return failure();

  for (auto &iv : ivs)
    iv.type = loopVarType;

  // Parse "inclusive" flag.
  if (succeeded(parser.parseOptionalKeyword("inclusive")))
    result.addAttribute("loop_inclusive",
                        UnitAttr::get(parser.getBuilder().getContext()));

  // Parse step values.
  SmallVector<OpAsmParser::UnresolvedOperand> steps;
  if (parser.parseKeyword("step") ||
      parser.parseOperandList(steps, ivs.size(), OpAsmParser::Delimiter::Paren))
    return failure();

  // Parse the body.
  Region *region = result.addRegion();
  if (parser.parseRegion(*region, ivs))
    return failure();

  // Resolve operands.
  if (parser.resolveOperands(lbs, loopVarType, result.operands) ||
      parser.resolveOperands(ubs, loopVarType, result.operands) ||
      parser.resolveOperands(steps, loopVarType, result.operands))
    return failure();

  // Parse the optional attribute list.
  return parser.parseOptionalAttrDict(result.attributes);
}

void LoopNestOp::print(OpAsmPrinter &p) {
  Region &region = getRegion();
  auto args = region.getArguments();
  p << " (" << args << ") : " << args[0].getType() << " = ("
    << getLoopLowerBounds() << ") to (" << getLoopUpperBounds() << ") ";
  if (getLoopInclusive())
    p << "inclusive ";
  p << "step (" << getLoopSteps() << ") ";
  p.printRegion(region, /*printEntryBlockArgs=*/false);
}

void LoopNestOp::build(OpBuilder &builder, OperationState &state,
                       const LoopNestOperands &clauses) {
  LoopNestOp::build(builder, state, clauses.loopLowerBounds,
                    clauses.loopUpperBounds, clauses.loopSteps,
                    clauses.loopInclusive);
}

LogicalResult LoopNestOp::verify() {
  if (getLoopLowerBounds().empty())
    return emitOpError() << "must represent at least one loop";

  if (getLoopLowerBounds().size() != getIVs().size())
    return emitOpError() << "number of range arguments and IVs do not match";

  for (auto [lb, iv] : llvm::zip_equal(getLoopLowerBounds(), getIVs())) {
    if (lb.getType() != iv.getType())
      return emitOpError()
             << "range argument type does not match corresponding IV type";
  }

  if (!llvm::dyn_cast_if_present<LoopWrapperInterface>((*this)->getParentOp()))
    return emitOpError() << "expects parent op to be a loop wrapper";

  return success();
}

void LoopNestOp::gatherWrappers(
    SmallVectorImpl<LoopWrapperInterface> &wrappers) {
  Operation *parent = (*this)->getParentOp();
  while (auto wrapper =
             llvm::dyn_cast_if_present<LoopWrapperInterface>(parent)) {
    wrappers.push_back(wrapper);
    parent = parent->getParentOp();
  }
}

//===----------------------------------------------------------------------===//
// Critical construct (2.17.1)
//===----------------------------------------------------------------------===//

void CriticalDeclareOp::build(OpBuilder &builder, OperationState &state,
                              const CriticalDeclareOperands &clauses) {
  CriticalDeclareOp::build(builder, state, clauses.symName, clauses.hint);
}

LogicalResult CriticalDeclareOp::verify() {
  return verifySynchronizationHint(*this, getHint());
}

LogicalResult CriticalOp::verifySymbolUses(SymbolTableCollection &symbolTable) {
  if (getNameAttr()) {
    SymbolRefAttr symbolRef = getNameAttr();
    auto decl = symbolTable.lookupNearestSymbolFrom<CriticalDeclareOp>(
        *this, symbolRef);
    if (!decl) {
      return emitOpError() << "expected symbol reference " << symbolRef
                           << " to point to a critical declaration";
    }
  }

  return success();
}

//===----------------------------------------------------------------------===//
// Ordered construct
//===----------------------------------------------------------------------===//

static LogicalResult verifyOrderedParent(Operation &op) {
  bool hasRegion = op.getNumRegions() > 0;
  auto loopOp = op.getParentOfType<LoopNestOp>();
  if (!loopOp) {
    if (hasRegion)
      return success();

    // TODO: Consider if this needs to be the case only for the standalone
    // variant of the ordered construct.
    return op.emitOpError() << "must be nested inside of a loop";
  }

  Operation *wrapper = loopOp->getParentOp();
  if (auto wsloopOp = dyn_cast<WsloopOp>(wrapper)) {
    IntegerAttr orderedAttr = wsloopOp.getOrderedAttr();
    if (!orderedAttr)
      return op.emitOpError() << "the enclosing worksharing-loop region must "
                                 "have an ordered clause";

    if (hasRegion && orderedAttr.getInt() != 0)
      return op.emitOpError() << "the enclosing loop's ordered clause must not "
                                 "have a parameter present";

    if (!hasRegion && orderedAttr.getInt() == 0)
      return op.emitOpError() << "the enclosing loop's ordered clause must "
                                 "have a parameter present";
  } else if (!isa<SimdOp>(wrapper)) {
    return op.emitOpError() << "must be nested inside of a worksharing, simd "
                               "or worksharing simd loop";
  }
  return success();
}

void OrderedOp::build(OpBuilder &builder, OperationState &state,
                      const OrderedOperands &clauses) {
  OrderedOp::build(builder, state, clauses.doacrossDependType,
                   clauses.doacrossNumLoops, clauses.doacrossDependVars);
}

LogicalResult OrderedOp::verify() {
  if (failed(verifyOrderedParent(**this)))
    return failure();

  auto wrapper = (*this)->getParentOfType<WsloopOp>();
  if (!wrapper || *wrapper.getOrdered() != *getDoacrossNumLoops())
    return emitOpError() << "number of variables in depend clause does not "
                         << "match number of iteration variables in the "
                         << "doacross loop";

  return success();
}

void OrderedRegionOp::build(OpBuilder &builder, OperationState &state,
                            const OrderedRegionOperands &clauses) {
  OrderedRegionOp::build(builder, state, clauses.parLevelSimd);
}

LogicalResult OrderedRegionOp::verify() { return verifyOrderedParent(**this); }

//===----------------------------------------------------------------------===//
// TaskwaitOp
//===----------------------------------------------------------------------===//

void TaskwaitOp::build(OpBuilder &builder, OperationState &state,
                       const TaskwaitOperands &clauses) {
  // TODO Store clauses in op: dependKinds, dependVars, nowait.
  TaskwaitOp::build(builder, state, /*depend_kinds=*/nullptr,
                    /*depend_vars=*/{}, /*nowait=*/nullptr);
}

//===----------------------------------------------------------------------===//
// Verifier for AtomicReadOp
//===----------------------------------------------------------------------===//

LogicalResult AtomicReadOp::verify() {
  if (verifyCommon().failed())
    return mlir::failure();

  if (auto mo = getMemoryOrder()) {
    if (*mo == ClauseMemoryOrderKind::Acq_rel ||
        *mo == ClauseMemoryOrderKind::Release) {
      return emitError(
          "memory-order must not be acq_rel or release for atomic reads");
    }
  }
  return verifySynchronizationHint(*this, getHint());
}

//===----------------------------------------------------------------------===//
// Verifier for AtomicWriteOp
//===----------------------------------------------------------------------===//

LogicalResult AtomicWriteOp::verify() {
  if (verifyCommon().failed())
    return mlir::failure();

  if (auto mo = getMemoryOrder()) {
    if (*mo == ClauseMemoryOrderKind::Acq_rel ||
        *mo == ClauseMemoryOrderKind::Acquire) {
      return emitError(
          "memory-order must not be acq_rel or acquire for atomic writes");
    }
  }
  return verifySynchronizationHint(*this, getHint());
}

//===----------------------------------------------------------------------===//
// Verifier for AtomicUpdateOp
//===----------------------------------------------------------------------===//

LogicalResult AtomicUpdateOp::canonicalize(AtomicUpdateOp op,
                                           PatternRewriter &rewriter) {
  if (op.isNoOp()) {
    rewriter.eraseOp(op);
    return success();
  }
  if (Value writeVal = op.getWriteOpVal()) {
    rewriter.replaceOpWithNewOp<AtomicWriteOp>(
        op, op.getX(), writeVal, op.getHintAttr(), op.getMemoryOrderAttr());
    return success();
  }
  return failure();
}

LogicalResult AtomicUpdateOp::verify() {
  if (verifyCommon().failed())
    return mlir::failure();

  if (auto mo = getMemoryOrder()) {
    if (*mo == ClauseMemoryOrderKind::Acq_rel ||
        *mo == ClauseMemoryOrderKind::Acquire) {
      return emitError(
          "memory-order must not be acq_rel or acquire for atomic updates");
    }
  }

  return verifySynchronizationHint(*this, getHint());
}

LogicalResult AtomicUpdateOp::verifyRegions() { return verifyRegionsCommon(); }

//===----------------------------------------------------------------------===//
// Verifier for AtomicCaptureOp
//===----------------------------------------------------------------------===//

AtomicReadOp AtomicCaptureOp::getAtomicReadOp() {
  if (auto op = dyn_cast<AtomicReadOp>(getFirstOp()))
    return op;
  return dyn_cast<AtomicReadOp>(getSecondOp());
}

AtomicWriteOp AtomicCaptureOp::getAtomicWriteOp() {
  if (auto op = dyn_cast<AtomicWriteOp>(getFirstOp()))
    return op;
  return dyn_cast<AtomicWriteOp>(getSecondOp());
}

AtomicUpdateOp AtomicCaptureOp::getAtomicUpdateOp() {
  if (auto op = dyn_cast<AtomicUpdateOp>(getFirstOp()))
    return op;
  return dyn_cast<AtomicUpdateOp>(getSecondOp());
}

LogicalResult AtomicCaptureOp::verify() {
  return verifySynchronizationHint(*this, getHint());
}

LogicalResult AtomicCaptureOp::verifyRegions() {
  if (verifyRegionsCommon().failed())
    return mlir::failure();

  if (getFirstOp()->getAttr("hint") || getSecondOp()->getAttr("hint"))
    return emitOpError(
        "operations inside capture region must not have hint clause");

  if (getFirstOp()->getAttr("memory_order") ||
      getSecondOp()->getAttr("memory_order"))
    return emitOpError(
        "operations inside capture region must not have memory_order clause");
  return success();
}

//===----------------------------------------------------------------------===//
// CancelOp
//===----------------------------------------------------------------------===//

void CancelOp::build(OpBuilder &builder, OperationState &state,
                     const CancelOperands &clauses) {
  CancelOp::build(builder, state, clauses.cancelDirective, clauses.ifExpr);
}

LogicalResult CancelOp::verify() {
  ClauseCancellationConstructType cct = getCancelDirective();
  Operation *parentOp = (*this)->getParentOp();

  if (!parentOp) {
    return emitOpError() << "must be used within a region supporting "
                            "cancel directive";
  }

  if ((cct == ClauseCancellationConstructType::Parallel) &&
      !isa<ParallelOp>(parentOp)) {
    return emitOpError() << "cancel parallel must appear "
                         << "inside a parallel region";
  }
  if (cct == ClauseCancellationConstructType::Loop) {
    auto loopOp = dyn_cast<LoopNestOp>(parentOp);
    auto wsloopOp = llvm::dyn_cast_if_present<WsloopOp>(
        loopOp ? loopOp->getParentOp() : nullptr);

    if (!wsloopOp) {
      return emitOpError()
             << "cancel loop must appear inside a worksharing-loop region";
    }
    if (wsloopOp.getNowaitAttr()) {
      return emitError() << "A worksharing construct that is canceled "
                         << "must not have a nowait clause";
    }
    if (wsloopOp.getOrderedAttr()) {
      return emitError() << "A worksharing construct that is canceled "
                         << "must not have an ordered clause";
    }

  } else if (cct == ClauseCancellationConstructType::Sections) {
    if (!(isa<SectionsOp>(parentOp) || isa<SectionOp>(parentOp))) {
      return emitOpError() << "cancel sections must appear "
                           << "inside a sections region";
    }
    if (isa_and_nonnull<SectionsOp>(parentOp->getParentOp()) &&
        cast<SectionsOp>(parentOp->getParentOp()).getNowaitAttr()) {
      return emitError() << "A sections construct that is canceled "
                         << "must not have a nowait clause";
    }
  }
  // TODO : Add more when we support taskgroup.
  return success();
}

//===----------------------------------------------------------------------===//
// CancellationPointOp
//===----------------------------------------------------------------------===//

void CancellationPointOp::build(OpBuilder &builder, OperationState &state,
                                const CancellationPointOperands &clauses) {
  CancellationPointOp::build(builder, state, clauses.cancelDirective);
}

LogicalResult CancellationPointOp::verify() {
  ClauseCancellationConstructType cct = getCancelDirective();
  Operation *parentOp = (*this)->getParentOp();

  if (!parentOp) {
    return emitOpError() << "must be used within a region supporting "
                            "cancellation point directive";
  }

  if ((cct == ClauseCancellationConstructType::Parallel) &&
      !(isa<ParallelOp>(parentOp))) {
    return emitOpError() << "cancellation point parallel must appear "
                         << "inside a parallel region";
  }
  if ((cct == ClauseCancellationConstructType::Loop) &&
      (!isa<LoopNestOp>(parentOp) || !isa<WsloopOp>(parentOp->getParentOp()))) {
    return emitOpError() << "cancellation point loop must appear "
                         << "inside a worksharing-loop region";
  }
  if ((cct == ClauseCancellationConstructType::Sections) &&
      !(isa<SectionsOp>(parentOp) || isa<SectionOp>(parentOp))) {
    return emitOpError() << "cancellation point sections must appear "
                         << "inside a sections region";
  }
  // TODO : Add more when we support taskgroup.
  return success();
}

//===----------------------------------------------------------------------===//
// MapBoundsOp
//===----------------------------------------------------------------------===//

LogicalResult MapBoundsOp::verify() {
  auto extent = getExtent();
  auto upperbound = getUpperBound();
  if (!extent && !upperbound)
    return emitError("expected extent or upperbound.");
  return success();
}

void PrivateClauseOp::build(OpBuilder &odsBuilder, OperationState &odsState,
                            TypeRange /*result_types*/, StringAttr symName,
                            TypeAttr type) {
  PrivateClauseOp::build(
      odsBuilder, odsState, symName, type,
      DataSharingClauseTypeAttr::get(odsBuilder.getContext(),
                                     DataSharingClauseType::Private));
}

LogicalResult PrivateClauseOp::verifyRegions() {
  Type symType = getType();

  auto verifyTerminator = [&](Operation *terminator,
                              bool yieldsValue) -> LogicalResult {
    if (!terminator->getBlock()->getSuccessors().empty())
      return success();

    if (!llvm::isa<YieldOp>(terminator))
      return mlir::emitError(terminator->getLoc())
             << "expected exit block terminator to be an `omp.yield` op.";

    YieldOp yieldOp = llvm::cast<YieldOp>(terminator);
    TypeRange yieldedTypes = yieldOp.getResults().getTypes();

    if (!yieldsValue) {
      if (yieldedTypes.empty())
        return success();

      return mlir::emitError(terminator->getLoc())
             << "Did not expect any values to be yielded.";
    }

    if (yieldedTypes.size() == 1 && yieldedTypes.front() == symType)
      return success();

    auto error = mlir::emitError(yieldOp.getLoc())
                 << "Invalid yielded value. Expected type: " << symType
                 << ", got: ";

    if (yieldedTypes.empty())
      error << "None";
    else
      error << yieldedTypes;

    return error;
  };

  auto verifyRegion = [&](Region &region, unsigned expectedNumArgs,
                          StringRef regionName,
                          bool yieldsValue) -> LogicalResult {
    assert(!region.empty());

    if (region.getNumArguments() != expectedNumArgs)
      return mlir::emitError(region.getLoc())
             << "`" << regionName << "`: "
             << "expected " << expectedNumArgs
             << " region arguments, got: " << region.getNumArguments();

    for (Block &block : region) {
      // MLIR will verify the absence of the terminator for us.
      if (!block.mightHaveTerminator())
        continue;

      if (failed(verifyTerminator(block.getTerminator(), yieldsValue)))
        return failure();
    }

    return success();
  };

  if (failed(verifyRegion(getAllocRegion(), /*expectedNumArgs=*/1, "alloc",
                          /*yieldsValue=*/true)))
    return failure();

  DataSharingClauseType dsType = getDataSharingType();

  if (dsType == DataSharingClauseType::Private && !getCopyRegion().empty())
    return emitError("`private` clauses require only an `alloc` region.");

  if (dsType == DataSharingClauseType::FirstPrivate && getCopyRegion().empty())
    return emitError(
        "`firstprivate` clauses require both `alloc` and `copy` regions.");

  if (dsType == DataSharingClauseType::FirstPrivate &&
      failed(verifyRegion(getCopyRegion(), /*expectedNumArgs=*/2, "copy",
                          /*yieldsValue=*/true)))
    return failure();

  if (!getDeallocRegion().empty() &&
      failed(verifyRegion(getDeallocRegion(), /*expectedNumArgs=*/1, "dealloc",
                          /*yieldsValue=*/false)))
    return failure();

  return success();
}

//===----------------------------------------------------------------------===//
// Spec 5.2: Masked construct (10.5)
//===----------------------------------------------------------------------===//

void MaskedOp::build(OpBuilder &builder, OperationState &state,
                     const MaskedOperands &clauses) {
  MaskedOp::build(builder, state, clauses.filteredThreadId);
}

#define GET_ATTRDEF_CLASSES
#include "mlir/Dialect/OpenMP/OpenMPOpsAttributes.cpp.inc"

#define GET_OP_CLASSES
#include "mlir/Dialect/OpenMP/OpenMPOps.cpp.inc"

#define GET_TYPEDEF_CLASSES
#include "mlir/Dialect/OpenMP/OpenMPOpsTypes.cpp.inc"<|MERGE_RESOLUTION|>--- conflicted
+++ resolved
@@ -1442,13 +1442,8 @@
     int64_t value;
     if (parser.parseInteger(value))
       return failure();
-<<<<<<< HEAD
-    shapeTmp++;
-    values.push_back(APInt(32, value, /*isSigned=*/true));
-=======
     values.push_back(IntegerAttr::get(parser.getBuilder().getIntegerType(64),
                                       APInt(64, value, /*isSigned=*/false)));
->>>>>>> ce7c17d5
     return success();
   };
 
@@ -2013,8 +2008,6 @@
   if (!isa<LoopNestOp, LoopWrapperInterface>(firstOp))
     return emitOpError() << "op nested in loop wrapper is not another loop "
                             "wrapper or `omp.loop_nest`";
-<<<<<<< HEAD
-=======
 
   return success();
 }
@@ -2043,7 +2036,6 @@
   if (llvm::isa_and_nonnull<LoopWrapperInterface>((*this)->getParentOp()) ||
       getNestedWrapper())
     return emitError() << "`omp.loop` expected to be a standalone loop wrapper";
->>>>>>> ce7c17d5
 
   return success();
 }
