//===----------------------------------------------------------------------===//
//
// Part of the LLVM Project, under the Apache License v2.0 with LLVM Exceptions.
// See https://llvm.org/LICENSE.txt for license information.
// SPDX-License-Identifier: Apache-2.0 WITH LLVM-exception
//
//===----------------------------------------------------------------------===//

#include "mlir/Dialect/Affine/IR/AffineOps.h"
#include "mlir/Dialect/Arith/IR/Arith.h"
#include "mlir/Dialect/Arith/Utils/Utils.h"
#include "mlir/Dialect/Complex/IR/Complex.h"
#include "mlir/Dialect/Linalg/IR/RelayoutOpInterface.h"
#include "mlir/Dialect/Tensor/IR/Tensor.h"
#include "mlir/Dialect/Utils/IndexingUtils.h"
#include "mlir/Dialect/Utils/ReshapeOpsUtils.h"
#include "mlir/Dialect/Utils/StaticValueUtils.h"
#include "mlir/IR/Builders.h"
#include "mlir/IR/BuiltinAttributeInterfaces.h"
#include "mlir/IR/BuiltinTypeInterfaces.h"
#include "mlir/IR/BuiltinTypes.h"
#include "mlir/IR/IRMapping.h"
#include "mlir/IR/Matchers.h"
#include "mlir/IR/OpDefinition.h"
#include "mlir/IR/PatternMatch.h"
#include "mlir/IR/TypeUtilities.h"
#include "mlir/Interfaces/DestinationStyleOpInterface.h"
#include "mlir/Interfaces/InferIntRangeInterface.h"
#include "mlir/Interfaces/LoopLikeInterface.h"
#include "mlir/Interfaces/Utils/InferIntRangeCommon.h"
#include "mlir/Interfaces/ViewLikeInterface.h"
#include "mlir/Support/LLVM.h"
#include "llvm/ADT/DenseSet.h"
#include "llvm/ADT/STLExtras.h"
#include "llvm/ADT/SmallBitVector.h"
#include "llvm/ADT/StringRef.h"
<<<<<<< HEAD
=======
#include "llvm/Support/Casting.h"
>>>>>>> 4084ffcf
#include "llvm/Support/LogicalResult.h"
#include "llvm/Support/MathExtras.h"
#include <algorithm>
#include <optional>
#include <vector>

using namespace mlir;
using namespace mlir::tensor;

using llvm::divideCeilSigned;
using llvm::divideFloorSigned;
using llvm::mod;

/// Materialize a single constant operation from a given attribute value with
/// the desired resultant type.
Operation *TensorDialect::materializeConstant(OpBuilder &builder,
                                              Attribute value, Type type,
                                              Location loc) {
  if (auto op = arith::ConstantOp::materialize(builder, value, type, loc))
    return op;
  if (complex::ConstantOp::isBuildableWith(value, type))
    return builder.create<complex::ConstantOp>(loc, type,
                                               llvm::cast<ArrayAttr>(value));
  return nullptr;
}

OpFoldResult tensor::getMixedSize(OpBuilder &builder, Location loc, Value value,
                                  int64_t dim) {
  auto tensorType = llvm::cast<RankedTensorType>(value.getType());
  if (tensorType.isDynamicDim(dim))
    return builder.createOrFold<tensor::DimOp>(loc, value, dim);

  return builder.getIndexAttr(tensorType.getDimSize(dim));
}

SmallVector<OpFoldResult> tensor::getMixedSizes(OpBuilder &builder,
                                                Location loc, Value value) {
  auto tensorType = llvm::cast<RankedTensorType>(value.getType());
  SmallVector<OpFoldResult> result;
  for (int64_t i = 0; i < tensorType.getRank(); ++i)
    result.push_back(getMixedSize(builder, loc, value, i));
  return result;
}

FailureOr<Value> tensor::getOrCreateDestination(OpBuilder &b, Location loc,
                                                OpResult opResult) {
  auto tensorType = llvm::dyn_cast<TensorType>(opResult.getType());
  assert(tensorType && "expected tensor type");

  // If the op has a destination, it implements DestinationStyleOpInterface and
  // we can query the destination operand from that interface.
  auto destOp = opResult.getDefiningOp<DestinationStyleOpInterface>();
  if (destOp)
    return destOp.getTiedOpOperand(opResult)->get();

  // Otherwise, create a new destination tensor with the same shape.
  OpBuilder::InsertionGuard g(b);
  b.setInsertionPoint(opResult.getDefiningOp());

  // Compute sizes.
  SmallVector<OpFoldResult> mixedSizes;
  if (!tensorType.hasStaticShape()) {
    // Dynamic shape: Query ReifyRankedShapedTypeOpInterface.
    ReifiedRankedShapedTypeDims reifiedShapes;
    if (failed(reifyResultShapes(b, opResult.getDefiningOp(), reifiedShapes)))
      return failure();
    mixedSizes = reifiedShapes[opResult.getResultNumber()];
  } else {
    // Static shape: Take static sizes directly.
    for (int64_t sz : tensorType.getShape())
      mixedSizes.push_back(b.getIndexAttr(sz));
  }

  // Create empty tensor.
  Value emptyTensor =
      b.create<tensor::EmptyOp>(loc, mixedSizes, tensorType.getElementType());
  return emptyTensor;
}

LogicalResult tensor::getOrCreateDestinations(OpBuilder &b, Location loc,
                                              Operation *op,
                                              SmallVector<Value> &result) {
  for (OpResult opResult : op->getResults()) {
    if (llvm::isa<TensorType>(opResult.getType())) {
      FailureOr<Value> destination = getOrCreateDestination(b, loc, opResult);
      if (failed(destination))
        return failure();
      result.push_back(*destination);
    }
  }
  return success();
}

bool tensor::isSameTypeWithoutEncoding(Type tp1, Type tp2) {
  if (auto rtp1 = llvm::dyn_cast<RankedTensorType>(tp1)) {
    if (auto rtp2 = llvm::dyn_cast<RankedTensorType>(tp2))
      return rtp1.getShape() == rtp2.getShape() &&
             rtp1.getElementType() == rtp2.getElementType();
    return false;
  }
  return tp1 == tp2; // default implementation
}

/// Compute the dropped dimensions of a rank-reducing tensor.extract_slice op or
/// rank-extending tensor.insert_slice op.
static llvm::SmallBitVector getDroppedDims(ArrayRef<int64_t> reducedShape,
                                           ArrayRef<OpFoldResult> mixedSizes) {
  llvm::SmallBitVector droppedDims(mixedSizes.size());
  int64_t shapePos = reducedShape.size() - 1;

  for (const auto &size : enumerate(llvm::reverse(mixedSizes))) {
    size_t idx = mixedSizes.size() - size.index() - 1;
    // Rank-reduced dims must have a static unit dimension.
    bool isStaticUnitSize =
        isa<Attribute>(size.value()) &&
        llvm::cast<IntegerAttr>(cast<Attribute>(size.value())).getInt() == 1;

    if (shapePos < 0) {
      // There are no more dims in the reduced shape. All remaining sizes must
      // be rank-reduced dims.
      assert(isStaticUnitSize && "expected unit dim");
      droppedDims.set(idx);
      continue;
    }

    // Dim is preserved if the size is not a static 1.
    if (!isStaticUnitSize) {
      --shapePos;
      continue;
    }

    // Dim is preserved if the reduced shape dim is also 1.
    if (reducedShape[shapePos] == 1) {
      --shapePos;
      continue;
    }

    // Otherwise: Dim is dropped.
    droppedDims.set(idx);
  }

  assert(shapePos < 0 && "dimension mismatch");
  return droppedDims;
}

/// Given a ranked tensor type and a range of values that defines its dynamic
/// dimension sizes, turn all dynamic sizes that have a constant value into
/// static dimension sizes.
static RankedTensorType
foldDynamicToStaticDimSizes(RankedTensorType type, ValueRange dynamicSizes,
                            SmallVector<Value> &foldedDynamicSizes) {
  SmallVector<int64_t> staticShape(type.getShape());
  assert(type.getNumDynamicDims() == dynamicSizes.size() &&
         "incorrect number of dynamic sizes");

  // Compute new static and dynamic sizes.
  unsigned ctr = 0;
  for (int64_t i = 0, e = type.getRank(); i < e; ++i) {
    if (type.isDynamicDim(i)) {
      Value dynamicSize = dynamicSizes[ctr++];
      std::optional<int64_t> cst = getConstantIntValue(dynamicSize);
      if (cst.has_value()) {
        // Dynamic size must be non-negative.
        if (cst.value() < 0) {
          foldedDynamicSizes.push_back(dynamicSize);
          continue;
        }
        staticShape[i] = *cst;
      } else {
        foldedDynamicSizes.push_back(dynamicSize);
      }
    }
  }

  return RankedTensorType::get(staticShape, type.getElementType(),
                               type.getEncoding());
}

//===----------------------------------------------------------------------===//
// BitcastOp
//===----------------------------------------------------------------------===//

bool BitcastOp::areCastCompatible(TypeRange inputs, TypeRange outputs) {
  if (inputs.size() != 1 || outputs.size() != 1)
    return false;
  Type a = inputs.front(), b = outputs.front();
  auto aT = dyn_cast<TensorType>(a);
  auto bT = dyn_cast<TensorType>(b);
  if (!aT || !bT)
    return false;

  if (aT.getElementTypeBitWidth() != bT.getElementTypeBitWidth())
    return false;

  return succeeded(verifyCompatibleShape(aT, bT));
}

namespace {

/// Replaces chains of two tensor.bitcast operations by a single tensor.bitcast
/// operation.
struct ChainedTensorBitcast : public OpRewritePattern<BitcastOp> {
  using OpRewritePattern<BitcastOp>::OpRewritePattern;

  LogicalResult matchAndRewrite(BitcastOp tensorBitcast,
                                PatternRewriter &rewriter) const final {
    auto tensorBitcastOperand =
        tensorBitcast.getOperand().getDefiningOp<BitcastOp>();
    if (!tensorBitcastOperand)
      return failure();

    auto resultType = cast<TensorType>(tensorBitcast.getType());
    rewriter.replaceOpWithNewOp<BitcastOp>(tensorBitcast, resultType,
                                           tensorBitcastOperand.getOperand());
    return success();
  }
};

} // namespace

void BitcastOp::getCanonicalizationPatterns(RewritePatternSet &results,
                                            MLIRContext *context) {
  results.add<ChainedTensorBitcast>(context);
}

//===----------------------------------------------------------------------===//
// CastOp
//===----------------------------------------------------------------------===//

void CastOp::getAsmResultNames(function_ref<void(Value, StringRef)> setNameFn) {
  setNameFn(getResult(), "cast");
}

/// Returns true if `target` is a ranked tensor type that preserves static
/// information available in the `source` ranked tensor type.
bool mlir::tensor::preservesStaticInformation(Type source, Type target) {
  auto sourceType = llvm::dyn_cast<RankedTensorType>(source);
  auto targetType = llvm::dyn_cast<RankedTensorType>(target);

  // Requires RankedTensorType.
  if (!sourceType || !targetType)
    return false;

  // Requires same elemental type.
  if (sourceType.getElementType() != targetType.getElementType())
    return false;

  // Requires same rank.
  if (sourceType.getRank() != targetType.getRank())
    return false;

  // Requires same encoding.
  if (sourceType.getEncoding() != targetType.getEncoding())
    return false;

  // If cast is towards more static sizes along any dimension, don't fold.
  for (auto t : llvm::zip(sourceType.getShape(), targetType.getShape())) {
    if (!ShapedType::isDynamic(std::get<0>(t)) &&
        ShapedType::isDynamic(std::get<1>(t)))
      return false;
  }

  return true;
}

/// Determines whether tensor::CastOp casts to a more dynamic version of the
/// source tensor. This is useful to fold a tensor.cast into a consuming op and
/// implement canonicalization patterns for ops in different dialects that may
/// consume the results of tensor.cast operations. Such foldable tensor.cast
/// operations are typically inserted as `slice` ops and are canonicalized,
/// to preserve the type compatibility of their uses.
///
/// Returns true when all conditions are met:
/// 1. source and result are ranked tensors with same element type and rank.
/// 2. the tensor type has more static information than the result
///
/// Example:
/// ```mlir
///   %1 = tensor.cast %0 : tensor<8x16xf32> to tensor<?x?xf32>
///   %2 = consumer %1 ... : tensor<?x?xf32> ...
/// ```
///
/// folds into:
///
/// ```mlir
///   %2 = consumer %0 ... : tensor<8x16xf32> ...
/// ```
bool mlir::tensor::canFoldIntoConsumerOp(CastOp castOp) {
  if (!castOp)
    return false;

  // Can fold if the source of cast has at least as much static information as
  // its results.
  return preservesStaticInformation(castOp.getType(),
                                    castOp.getSource().getType());
}

/// Determines whether the tensor::CastOp casts to a more static version of the
/// source tensor. This is useful to fold into a producing op and implement
/// canonicalization patterns with the `tensor.cast` op as the root, but
/// producer being from different dialects. Returns true when all conditions are
/// met:
/// 1. source and result and ranked tensors with same element type and rank.
/// 2. the result type has more static information than the source.
///
/// Example:
/// ```mlir
///   %1 = producer ... : tensor<?x?xf32>
///   %2 = tensor.cast %1 : tensor<?x?xf32> to tensor<8x16xf32>
/// ```
///
/// can be canonicalized to :
///
/// ```mlir
///   %2 = producer ... : tensor<8x16xf32>
/// ```
/// Not all ops might be canonicalizable this way, but for those that can be,
/// this method provides a check that it is worth doing the canonicalization.
bool mlir::tensor::canFoldIntoProducerOp(CastOp castOp) {
  if (!castOp)
    return false;
  return preservesStaticInformation(castOp.getSource().getType(),
                                    castOp.getType());
}

bool mlir::tensor::hasFoldableTensorCastOperand(Operation *op) {
  return llvm::any_of(op->getOpOperands(), [&](OpOperand &opOperand) {
    if (llvm::isa<BlockArgument>(opOperand.get()))
      return false;
    auto castOp = opOperand.get().getDefiningOp<tensor::CastOp>();
    return castOp && canFoldIntoConsumerOp(castOp);
  });
}

SmallVector<Value> mlir::tensor::getUpdatedOperandsAfterCastOpFolding(
    DestinationStyleOpInterface op, SmallVector<Type> &newResTy) {
  SmallVector<Value> newOperands;
  newOperands.reserve(op->getNumOperands());

  assert(hasFoldableTensorCastOperand(op) && "No foldable CastOp operands!");

  // Assumes that the result has dpsInits followed by nonDpsInits.
  int64_t dpsInitIdx = 0;
  for (OpOperand &opOperand : op->getOpOperands()) {
    auto tensorCastOp = opOperand.get().getDefiningOp<tensor::CastOp>();
    bool fold = canFoldIntoConsumerOp(tensorCastOp);
    newOperands.push_back(fold ? tensorCastOp.getOperand() : opOperand.get());
    if (op.isDpsInit(&opOperand) &&
        !llvm::isa<MemRefType>(newOperands.back().getType()))
      newResTy[dpsInitIdx++] = newOperands.back().getType();
  }
  return newOperands;
}

/// Performs folding of any operand of `op` if it comes from a tensor::CastOp
/// that can be folded.
LogicalResult mlir::tensor::foldTensorCast(Operation *op) {
  bool folded = false;
  for (OpOperand &operand : op->getOpOperands()) {
    auto castOp = operand.get().getDefiningOp<tensor::CastOp>();
    if (castOp && tensor::canFoldIntoConsumerOp(castOp)) {
      operand.set(castOp.getOperand());
      folded = true;
    }
  }
  return success(folded);
}

bool CastOp::areCastCompatible(TypeRange inputs, TypeRange outputs) {
  if (inputs.size() != 1 || outputs.size() != 1)
    return false;
  Type a = inputs.front(), b = outputs.front();
  auto aT = llvm::dyn_cast<TensorType>(a);
  auto bT = llvm::dyn_cast<TensorType>(b);
  if (!aT || !bT)
    return false;

  if (aT.getElementType() != bT.getElementType())
    return false;

  return succeeded(verifyCompatibleShape(aT, bT));
}

/// Compute a TensorType that has the joined shape knowledge of the two
/// given TensorTypes. The element types need to match.
static TensorType joinShapes(TensorType one, TensorType two) {
  assert(one.getElementType() == two.getElementType());

  if (!one.hasRank())
    return two;
  if (!two.hasRank())
    return one;

  int64_t rank = one.getRank();
  if (rank != two.getRank())
    return {};

  SmallVector<int64_t, 4> join;
  join.reserve(rank);
  for (int64_t i = 0; i < rank; ++i) {
    if (one.isDynamicDim(i)) {
      join.push_back(two.getDimSize(i));
      continue;
    }
    if (two.isDynamicDim(i)) {
      join.push_back(one.getDimSize(i));
      continue;
    }
    if (one.getDimSize(i) != two.getDimSize(i))
      return {};
    join.push_back(one.getDimSize(i));
  }
  return RankedTensorType::get(join, one.getElementType());
}

namespace {

/// Replaces chains of two tensor.cast operations by a single tensor.cast
/// operation if doing so does not remove runtime constraints.
struct ChainedTensorCast : public OpRewritePattern<CastOp> {
  using OpRewritePattern<CastOp>::OpRewritePattern;

  LogicalResult matchAndRewrite(CastOp tensorCast,
                                PatternRewriter &rewriter) const final {
    auto tensorCastOperand = tensorCast.getOperand().getDefiningOp<CastOp>();

    if (!tensorCastOperand)
      return failure();

    auto sourceType =
        llvm::cast<TensorType>(tensorCastOperand.getOperand().getType());
    auto intermediateType = llvm::cast<TensorType>(tensorCastOperand.getType());
    auto resultType = llvm::cast<TensorType>(tensorCast.getType());

    // We can remove the intermediate cast if joining all three produces the
    // same result as just joining the source and result shapes.
    auto firstJoin =
        joinShapes(joinShapes(sourceType, intermediateType), resultType);

    // The join might not exist if the cast sequence would fail at runtime.
    if (!firstJoin)
      return failure();

    // The newJoin always exists if the above join exists, it might just contain
    // less information. If so, we cannot drop the intermediate cast, as doing
    // so would remove runtime checks.
    auto newJoin = joinShapes(sourceType, resultType);
    if (firstJoin != newJoin)
      return failure();

    rewriter.replaceOpWithNewOp<CastOp>(tensorCast, resultType,
                                        tensorCastOperand.getOperand());
    return success();
  }
};

/// Fold tensor.cast into tesor.extract_slice producer.
/// Example:
/// ```
///  %0 = tensor.extract_slice %arg0[%o, 0] [%s, 512] [1, 1] :
///    tensor<128x512xf32> to tensor<?x512xf32>
///  %1 = tensor.cast %0 : tensor<?x512xf32> to tensor<16x512xf32>
/// ```
/// ->
/// ```
/// %1 = tensor.extract_slice %arg0[%o, 0] [16, 512] [1, 1] :
///   tensor<128x512xf32> to tensor<16x512xf32>
/// ```
struct TensorCastExtractSlice : public OpRewritePattern<CastOp> {
  using OpRewritePattern<CastOp>::OpRewritePattern;

  LogicalResult matchAndRewrite(CastOp tensorCast,
                                PatternRewriter &rewriter) const final {
    auto extractOperand =
        tensorCast.getOperand().getDefiningOp<ExtractSliceOp>();

    // Cannot fold cast to unranked tensor.
    auto rankedResultType =
        llvm::dyn_cast<RankedTensorType>(tensorCast.getType());
    if (!rankedResultType)
      return failure();

    if (!extractOperand || !canFoldIntoProducerOp(tensorCast) ||
        rankedResultType.getShape() ==
            llvm::cast<RankedTensorType>(tensorCast.getSource().getType())
                .getShape())
      return failure();

    SmallVector<OpFoldResult, 4> sizes = extractOperand.getMixedSizes();
    auto dimMask = computeRankReductionMask(
        extractOperand.getStaticSizes(), extractOperand.getType().getShape());
    size_t dimIndex = 0;
    for (size_t i = 0, e = sizes.size(); i < e; i++) {
      if (dimMask && dimMask->count(i))
        continue;
      int64_t dim = rankedResultType.getShape()[dimIndex++];
      if (ShapedType::isDynamic(dim))
        continue;
      sizes[i] = rewriter.getIndexAttr(dim);
    }

    rewriter.replaceOpWithNewOp<ExtractSliceOp>(
        tensorCast, rankedResultType, extractOperand.getSource(),
        extractOperand.getMixedOffsets(), sizes,
        extractOperand.getMixedStrides());
    return success();
  }
};

} // namespace

void CastOp::getCanonicalizationPatterns(RewritePatternSet &results,
                                         MLIRContext *context) {
  results.add<ChainedTensorCast, TensorCastExtractSlice>(context);
}

//===----------------------------------------------------------------------===//
// ConcatOp
//===----------------------------------------------------------------------===//

RankedTensorType ConcatOp::inferResultType(int64_t dim, TypeRange inputTypes) {
  assert(!inputTypes.empty() && "cannot concatenate 0 tensors");
  auto tensorTypes =
      llvm::to_vector<4>(llvm::map_range(inputTypes, [](Type type) {
        return llvm::cast<RankedTensorType>(type);
      }));
  int64_t concatRank = tensorTypes[0].getRank();

  // The concatenation dim must be in the range [0, rank).
  assert(dim >= 0 && dim < concatRank && "Invalid concatenation dim");

  SmallVector<int64_t> sizes(concatRank);
  for (int64_t i = 0, e = concatRank; i < e; ++i) {
    if (i == dim)
      continue;
    SaturatedInteger size;
    for (auto tensorType : tensorTypes)
      size = *size.desaturate(SaturatedInteger::wrap(tensorType.getDimSize(i)));
    sizes[i] = size.asInteger();
  }
  auto concatSize = SaturatedInteger::wrap(0);
  for (auto tensorType : tensorTypes)
    concatSize =
        concatSize + SaturatedInteger::wrap(tensorType.getDimSize(dim));
  sizes[dim] = concatSize.asInteger();
  return RankedTensorType::get(sizes, tensorTypes[0].getElementType());
}

void ConcatOp::build(OpBuilder &builder, OperationState &result, int64_t dim,
                     ValueRange inputs) {
  FailureOr<RankedTensorType> resultType =
      inferResultType(dim, inputs.getTypes());
  assert(succeeded(resultType) && "failed to infer concatenation result type");
  build(builder, result, *resultType, dim, inputs);
}

LogicalResult ConcatOp::verify() {
  if (getInputs().size() < 1)
    return emitOpError("requires at least one input");

  SmallVector<RankedTensorType> inputTypes;
  for (auto input : getInputs())
    inputTypes.push_back(cast<RankedTensorType>(input.getType()));

  RankedTensorType resultType = getResultType();
  int64_t resultRank = getRank();
  if (llvm::any_of(inputTypes, [resultRank](RankedTensorType type) {
        return type.getRank() != resultRank;
      }))
    return emitOpError("rank of concatenated inputs must match result rank");

  Type resultElementType = resultType.getElementType();
  if (llvm::any_of(inputTypes, [&](RankedTensorType type) {
        return type.getElementType() != resultElementType;
      }))
    return emitOpError("inputs and result element type must match");

  int64_t dim = getDim();
  if (dim >= resultRank)
    return emitOpError("concatenation dim must be less than the tensor rank");

  SmallVector<int64_t> sizes(resultRank);
  for (int64_t i = 0, e = resultRank; i < e; ++i) {
    if (i == dim)
      continue;
    SaturatedInteger size;
    for (auto tensorType : inputTypes) {
      FailureOr<SaturatedInteger> maybeSize =
          size.desaturate(SaturatedInteger::wrap(tensorType.getDimSize(i)));
      if (failed(maybeSize))
        return emitOpError("static concatenation size mismatch along ")
               << "non-concatenated dimension " << i;
      size = *maybeSize;
    }
    sizes[i] = size.asInteger();
  }
  auto concatSize = SaturatedInteger::wrap(0);
  for (auto tensorType : inputTypes)
    concatSize =
        concatSize + SaturatedInteger::wrap(tensorType.getDimSize(dim));
  sizes[dim] = concatSize.asInteger();
  auto inferredResultType =
      RankedTensorType::get(sizes, inputTypes[0].getElementType());

  for (auto [inferredSize, actualSize] :
       llvm::zip_equal(inferredResultType.getShape(), resultType.getShape())) {
    bool hasDynamic = ShapedType::isDynamic(inferredSize) ||
                      ShapedType::isDynamic(actualSize);
    if (!hasDynamic && inferredSize != actualSize)
      return emitOpError("result type ")
             << resultType << "does not match inferred shape "
             << inferredResultType << " static sizes";
  }

  return success();
}

FailureOr<SmallVector<Value>> ConcatOp::decomposeOperation(OpBuilder &builder) {
  size_t numInputs = getInputs().size();
  uint64_t concatDim = getDim();

  SmallVector<SmallVector<OpFoldResult>> inputShapes;
  inputShapes.reserve(numInputs);
  SmallVector<OpFoldResult> concatOffsets;
  concatOffsets.reserve(numInputs);
  SmallVector<OpFoldResult> outputShape;

  AffineExpr addExpr =
      builder.getAffineSymbolExpr(0) + builder.getAffineSymbolExpr(1);
  OpFoldResult zero = builder.getIndexAttr(0);
  Location loc = getLoc();
  for (auto [index, input] : llvm::enumerate(getInputs())) {
    SmallVector<OpFoldResult> inputShape =
        tensor::getMixedSizes(builder, input.getLoc(), input);
    if (index == 0) {
      outputShape = inputShape;
      concatOffsets.push_back(zero);
    } else {
      concatOffsets.push_back(outputShape[concatDim]);
      outputShape[concatDim] = affine::makeComposedFoldedAffineApply(
          builder, loc, addExpr,
          {outputShape[concatDim], inputShape[concatDim]});
    }
    inputShapes.emplace_back(std::move(inputShape));
  }

  Value replacement = builder.create<tensor::EmptyOp>(
      loc, outputShape, getType().getElementType());

  int64_t rank = getType().getRank();
  OpFoldResult one = builder.getIndexAttr(1);
  SmallVector<OpFoldResult> strides(rank, one);
  SmallVector<OpFoldResult> offsets(rank, zero);
  for (auto [index, input] : llvm::enumerate(getInputs())) {
    offsets[concatDim] = concatOffsets[index];
    auto insertSlice = builder.create<tensor::InsertSliceOp>(
        loc, input, replacement, offsets, inputShapes[index], strides);
    replacement = insertSlice.getResult();
  }
  if (replacement.getType() != getType()) {
    replacement = builder.create<tensor::CastOp>(loc, getType(), replacement);
  }
  return SmallVector<Value>{replacement};
}

LogicalResult
ConcatOp::reifyResultShapes(OpBuilder &builder,
                            ReifiedRankedShapedTypeDims &reifiedReturnShapes) {
  ValueRange inputs = getInputs();
  int64_t dim = getDim();
  RankedTensorType inferredResultType = inferResultType(dim, inputs.getTypes());

  Value init = inputs[0];
  int64_t rank = getType().getRank();

  reifiedReturnShapes.resize(1, SmallVector<OpFoldResult>(rank));

  // Pre-populate the result sizes with as much static information as possible
  // from the given result type, as well as the inferred result type, otherwise
  // use the dim sizes from the first input.
  for (int64_t i = 0; i < rank; ++i) {
    if (i == dim)
      continue;
    if (!getType().isDynamicDim(i)) {
      reifiedReturnShapes[0][i] = builder.getIndexAttr(getType().getDimSize(i));
    } else if (!inferredResultType.isDynamicDim(i)) {
      reifiedReturnShapes[0][i] = getValueOrCreateConstantIndexOp(
          builder, getLoc(),
          builder.getIndexAttr(inferredResultType.getDimSize(i)));
    } else {
      reifiedReturnShapes[0][i] =
          builder.create<tensor::DimOp>(init.getLoc(), init, i).getResult();
    }
  }

  if (getType().isDynamicDim(dim)) {
    // Take the sum of the input sizes along the concatenated dim.
    AffineExpr sum = builder.getAffineDimExpr(0);
    SmallVector<OpFoldResult> sizes = {
        builder.createOrFold<tensor::DimOp>(init.getLoc(), init, dim)};
    for (auto [idx, input] : llvm::enumerate(inputs.drop_front())) {
      sum = sum + builder.getAffineDimExpr(idx + 1);
      sizes.push_back(
          builder.createOrFold<tensor::DimOp>(input.getLoc(), input, dim));
    }
    reifiedReturnShapes[0][dim] = getValueOrCreateConstantIndexOp(
        builder, getLoc(),
        affine::makeComposedFoldedAffineApply(builder, getLoc(), sum, sizes));
  } else {
    // If the result shape is static along the concatenated dim, use the static
    // shape.
    reifiedReturnShapes[0][dim] =
        builder.getIndexAttr(getType().getDimSize(dim));
  }
  return success();
}

void ConcatOp::getAsmResultNames(
    function_ref<void(Value, StringRef)> setNameFn) {
  setNameFn(getResult(), "concat");
}

OpFoldResult ConcatOp::fold(FoldAdaptor) {
  ValueRange inputs = getInputs();
  if (inputs.size() == 1 && inputs[0].getType() == getResultType())
    return inputs[0];
  return {};
}

namespace {
/// Fold a concat op with a single input to a cast.
struct SingleInputConcatOp : public OpRewritePattern<ConcatOp> {
  using OpRewritePattern<ConcatOp>::OpRewritePattern;

  LogicalResult matchAndRewrite(ConcatOp concatOp,
                                PatternRewriter &rewriter) const override {
    if (concatOp.getInputs().size() != 1)
      return failure();
    rewriter.replaceOpWithNewOp<CastOp>(concatOp, concatOp.getResultType(),
                                        concatOp.getInputs()[0]);
    return success();
  }
};

/// Propagate static shapes into the operands of a `tensor.concat`.
///
/// `tensor.concat` requires every operand to match on all dimensions except the
/// concatenation dimension. If one operand is already static in those
/// dimensions, the other operands may safely be refined to that same static
/// shape.
///
/// Example:
///
/// ```mlir
///   %2 = tensor.concat dim(0) %0, %1: (tensor<?x12xi32>, tensor<?x?xi32>) ->
///        tensor<?x12xi32>
/// ```
/// ->
/// ```mlir
///   %cast = tensor.cast %1 : tensor<?x?xi32> to tensor<?x12xi32>
///   %2 = tensor.concat dim(0) %0, %cast :
///        (tensor<?x12xi32>, tensor<?x12xi32>) -> tensor<?x12xi32>
/// ```
struct InferConcatOperandTypes : public OpRewritePattern<ConcatOp> {
  using OpRewritePattern<ConcatOp>::OpRewritePattern;

  LogicalResult matchAndRewrite(ConcatOp concatOp,
                                PatternRewriter &rewriter) const override {
    int64_t dim = concatOp.getDim();
    RankedTensorType inferredResultType =
        ConcatOp::inferResultType(dim, concatOp->getOperandTypes());

    // Find operands for which a more static shape can be inferred.
    LogicalResult matched = failure();
    // Inferred operand shapes are identical in every dimension except the
    // concatenation dimension.
    SmallVector<int64_t> inferredOperandShape(inferredResultType.getShape());
    for (auto [operandIdx, operandType] :
         llvm::enumerate(concatOp->getOperandTypes())) {
      // Compute inferred type for operand.
      inferredOperandShape[dim] =
          cast<RankedTensorType>(operandType).getDimSize(dim);
      auto inferredOperandType = RankedTensorType::get(
          inferredOperandShape, inferredResultType.getElementType());

      // Check if inferred type is more static.
      if (!preservesStaticInformation(inferredOperandType, operandType)) {
        matched = success();

        // Use refined operand type and create cast from original operand.
        auto castOp =
            rewriter.create<CastOp>(concatOp->getLoc(), inferredOperandType,
                                    concatOp.getOperand(operandIdx));
        rewriter.modifyOpInPlace(concatOp, [=, operandIdx = operandIdx] {
          concatOp->setOperand(operandIdx, castOp->getResult(0));
        });
      }
    }

    return matched;
  }
};

// Ensure `tensor.concat`'s result type is at least as static as can be inferred
// from its operand types.
///
/// Example:
/// ```mlir
///   %2 = tensor.concat dim(0) %0, %1: (tensor<?x12xi32>, tensor<?x12xi32>) ->
///   tensor<?x?xi32>
/// ```
/// ->
/// ```mlir
///   %2 = tensor.concat dim(0) %0, %cast : (tensor<?x12xi32>, tensor<?x12xi32>)
///   -> tensor<?x12xi32> %cast = tensor.cast %2 : tensor<?x12xi32> to
///   tensor<?x?xi32>
/// ```
struct InferConcatResultType : public OpRewritePattern<ConcatOp> {
  using OpRewritePattern<ConcatOp>::OpRewritePattern;

  LogicalResult matchAndRewrite(ConcatOp concatOp,
                                PatternRewriter &rewriter) const override {
    int64_t dim = concatOp.getDim();
    RankedTensorType inferredResultType =
        ConcatOp::inferResultType(dim, concatOp->getOperandTypes());

    // The result type should be at least as static as inferred result type.
    if (preservesStaticInformation(inferredResultType,
                                   concatOp.getResultType())) {
      return failure();
    }

    auto newConcatOp = rewriter.create<ConcatOp>(
        concatOp->getLoc(), inferredResultType, dim, concatOp->getOperands());
    rewriter.replaceOpWithNewOp<CastOp>(concatOp, concatOp.getResultType(),
                                        newConcatOp);

    return success();
  }
};
} // namespace

void ConcatOp::getCanonicalizationPatterns(RewritePatternSet &results,
                                           MLIRContext *context) {
  results
      .add<SingleInputConcatOp, InferConcatOperandTypes, InferConcatResultType>(
          context);
}

//===----------------------------------------------------------------------===//
// DimOp
//===----------------------------------------------------------------------===//

void DimOp::getAsmResultNames(function_ref<void(Value, StringRef)> setNameFn) {
  setNameFn(getResult(), "dim");
}

void DimOp::build(OpBuilder &builder, OperationState &result, Value source,
                  int64_t index) {
  auto loc = result.location;
  Value indexValue = builder.create<arith::ConstantIndexOp>(loc, index);
  build(builder, result, source, indexValue);
}

std::optional<int64_t> DimOp::getConstantIndex() {
  return getConstantIntValue(getIndex());
}

Speculation::Speculatability DimOp::getSpeculatability() {
  auto constantIndex = getConstantIndex();
  if (!constantIndex)
    return Speculation::NotSpeculatable;

  auto rankedSourceType = dyn_cast<RankedTensorType>(getSource().getType());
  if (!rankedSourceType)
    return Speculation::NotSpeculatable;

  if (rankedSourceType.getRank() <= constantIndex)
    return Speculation::NotSpeculatable;

  return Speculation::Speculatable;
}

void DimOp::inferResultRangesFromOptional(ArrayRef<IntegerValueRange> argRanges,
                                          SetIntLatticeFn setResultRange) {
  setResultRange(getResult(),
                 intrange::inferShapedDimOpInterface(*this, argRanges[1]));
}

OpFoldResult DimOp::fold(FoldAdaptor adaptor) {
  // All forms of folding require a known index.
  auto index = llvm::dyn_cast_if_present<IntegerAttr>(adaptor.getIndex());
  if (!index)
    return {};

  // Folding for unranked types (UnrankedTensorType) is not supported.
  auto tensorType = llvm::dyn_cast<RankedTensorType>(getSource().getType());
  if (!tensorType)
    return {};

  // Out of bound indices produce undefined behavior but are still valid IR.
  // Don't choke on them.
  int64_t indexVal = index.getInt();
  if (indexVal < 0 || indexVal >= tensorType.getRank())
    return {};

  // Fold if the shape extent along the given index is known.
  if (!tensorType.isDynamicDim(index.getInt())) {
    Builder builder(getContext());
    return builder.getIndexAttr(tensorType.getShape()[index.getInt()]);
  }

  Operation *definingOp = getSource().getDefiningOp();

  // Fold dim to the operand of tensor.generate.
  if (auto fromElements = dyn_cast_or_null<tensor::GenerateOp>(definingOp)) {
    auto resultType =
        llvm::cast<RankedTensorType>(fromElements.getResult().getType());
    // The case where the type encodes the size of the dimension is handled
    // above.
    assert(ShapedType::isDynamic(resultType.getShape()[index.getInt()]));

    // Find the operand of the fromElements that corresponds to this index.
    auto dynExtents = fromElements.getDynamicExtents().begin();
    for (auto dim : resultType.getShape().take_front(index.getInt()))
      if (ShapedType::isDynamic(dim))
        dynExtents++;

    return Value{*dynExtents};
  }

  // The size at the given index is now known to be a dynamic size.
  unsigned unsignedIndex = index.getValue().getZExtValue();

  if (auto sliceOp = dyn_cast_or_null<tensor::ExtractSliceOp>(definingOp)) {
    // Fold only for non-rank reduced ops. For the rank-reduced version, rely on
    // `resolve-shaped-type-result-dims` pass.
    if (sliceOp.getType().getRank() == sliceOp.getSourceType().getRank() &&
        sliceOp.isDynamicSize(unsignedIndex)) {
      return {sliceOp.getDynamicSize(unsignedIndex)};
    }
  }

  // dim(cast) -> dim
  if (succeeded(foldTensorCast(*this)))
    return getResult();

  return {};
}

namespace {
/// Fold dim of a cast into the dim of the source of the tensor cast.
struct DimOfCastOp : public OpRewritePattern<DimOp> {
  using OpRewritePattern<DimOp>::OpRewritePattern;

  LogicalResult matchAndRewrite(DimOp dimOp,
                                PatternRewriter &rewriter) const override {
    auto castOp = dimOp.getSource().getDefiningOp<CastOp>();
    if (!castOp)
      return failure();
    Value newSource = castOp.getOperand();
    rewriter.replaceOpWithNewOp<DimOp>(dimOp, newSource, dimOp.getIndex());
    return success();
  }
};

/// Fold dim of a destination passing style op into the dim of the corresponding
/// init.
struct DimOfDestStyleOp : public OpRewritePattern<DimOp> {
  using OpRewritePattern<DimOp>::OpRewritePattern;

  LogicalResult matchAndRewrite(DimOp dimOp,
                                PatternRewriter &rewriter) const override {
    auto source = dimOp.getSource();
    auto destOp = source.getDefiningOp<DestinationStyleOpInterface>();
    if (!destOp)
      return failure();

    auto resultIndex = cast<OpResult>(source).getResultNumber();
    auto *initOperand = destOp.getDpsInitOperand(resultIndex);

    rewriter.modifyOpInPlace(
        dimOp, [&]() { dimOp.getSourceMutable().assign(initOperand->get()); });
    return success();
  }
};

/// Fold dim of a tensor reshape operation to a extract into the reshape's shape
/// operand.
struct DimOfReshapeOp : public OpRewritePattern<DimOp> {
  using OpRewritePattern<DimOp>::OpRewritePattern;

  LogicalResult matchAndRewrite(DimOp dim,
                                PatternRewriter &rewriter) const override {
    auto reshape = dim.getSource().getDefiningOp<ReshapeOp>();

    if (!reshape)
      return failure();

    // Since tensors are immutable we don't need to worry about where to place
    // the extract call
    rewriter.setInsertionPointAfter(dim);
    Location loc = dim.getLoc();
    Value extract =
        rewriter.create<ExtractOp>(loc, reshape.getShape(), dim.getIndex());
    if (extract.getType() != dim.getType())
      extract =
          rewriter.create<arith::IndexCastOp>(loc, dim.getType(), extract);
    rewriter.replaceOp(dim, extract);
    return success();
  }
};
} // namespace

void DimOp::getCanonicalizationPatterns(RewritePatternSet &results,
                                        MLIRContext *context) {
  results.add<DimOfCastOp, DimOfDestStyleOp, DimOfReshapeOp>(context);
}

//===----------------------------------------------------------------------===//
// EmptyOp
//===----------------------------------------------------------------------===//

void EmptyOp::build(OpBuilder &builder, OperationState &result,
                    ArrayRef<int64_t> staticShape, Type elementType,
                    Attribute encoding) {
  assert(none_of(staticShape, ShapedType::isDynamic) &&
         "expected only static sizes");
  build(builder, result, staticShape, elementType, ValueRange{}, encoding);
}

void EmptyOp::build(OpBuilder &builder, OperationState &result,
                    ArrayRef<int64_t> staticShape, Type elementType,
                    ValueRange dynamicSizes, Attribute encoding) {
  auto tensorType = RankedTensorType::get(staticShape, elementType, encoding);
  build(builder, result, tensorType, dynamicSizes);
}

void EmptyOp::build(OpBuilder &builder, OperationState &result,
                    ArrayRef<OpFoldResult> sizes, Type elementType,
                    Attribute encoding) {
  SmallVector<int64_t> staticShape;
  SmallVector<Value> dynamicSizes;
  dispatchIndexOpFoldResults(sizes, dynamicSizes, staticShape);
  build(builder, result, staticShape, elementType, dynamicSizes, encoding);
}

LogicalResult EmptyOp::verify() {
  if (getType().getNumDynamicDims() != getDynamicSizes().size())
    return emitOpError("incorrect number of dynamic sizes, has ")
           << getDynamicSizes().size() << ", expected "
           << getType().getNumDynamicDims();
  return success();
}

LogicalResult
EmptyOp::reifyResultShapes(OpBuilder &builder,
                           ReifiedRankedShapedTypeDims &reifiedReturnShapes) {
  reifiedReturnShapes.resize(1, SmallVector<OpFoldResult>(getType().getRank()));
  unsigned ctr = 0;
  for (int64_t i = 0; i < getType().getRank(); ++i) {
    if (getType().isDynamicDim(i)) {
      reifiedReturnShapes[0][i] = getDynamicSizes()[ctr++];
    } else {
      reifiedReturnShapes[0][i] = builder.getIndexAttr(getType().getDimSize(i));
    }
  }
  return success();
}

Value EmptyOp::getDynamicSize(unsigned idx) {
  assert(getType().isDynamicDim(idx) && "expected dynamic dim");
  unsigned ctr = 0;
  for (int64_t i = 0; i < static_cast<int64_t>(idx); ++i)
    if (getType().isDynamicDim(i))
      ++ctr;
  return getDynamicSizes()[ctr];
}

SmallVector<OpFoldResult> EmptyOp::getMixedSizes() {
  SmallVector<OpFoldResult> result;
  unsigned ctr = 0;
  OpBuilder b(getContext());
  for (int64_t i = 0; i < getType().getRank(); ++i) {
    if (getType().isDynamicDim(i)) {
      result.push_back(getDynamicSizes()[ctr++]);
    } else {
      result.push_back(b.getIndexAttr(getType().getShape()[i]));
    }
  }
  return result;
}

namespace {
/// Change the type of the result of a `tensor.empty` by making the result
/// type statically sized along dimensions that in the original operation were
/// defined as dynamic, but the size was defined using a `constant` op. For
/// example
///
///  %c5 = arith.constant 5: index
///  %0 = tensor.empty(%arg0, %c5) : tensor<?x?xf32>
///
///  to
///
///  %0 = tensor.empty(%arg0) : tensor<?x5xf32>
struct ReplaceEmptyTensorStaticShapeDims : OpRewritePattern<EmptyOp> {
  using OpRewritePattern<EmptyOp>::OpRewritePattern;

  LogicalResult matchAndRewrite(EmptyOp op,
                                PatternRewriter &rewriter) const override {
    SmallVector<Value> foldedDynamicSizes;
    RankedTensorType foldedTensorType = foldDynamicToStaticDimSizes(
        op.getType(), op.getDynamicSizes(), foldedDynamicSizes);

    // Stop here if no dynamic size was promoted to static.
    if (foldedTensorType == op.getType())
      return failure();

    auto newOp = rewriter.create<EmptyOp>(op.getLoc(), foldedTensorType,
                                          foldedDynamicSizes);
    rewriter.replaceOpWithNewOp<tensor::CastOp>(op, op.getType(), newOp);
    return success();
  }
};

struct FoldEmptyTensorWithDimOp : public OpRewritePattern<DimOp> {
  using OpRewritePattern<DimOp>::OpRewritePattern;

  LogicalResult matchAndRewrite(tensor::DimOp dimOp,
                                PatternRewriter &rewriter) const override {
    std::optional<int64_t> maybeConstantIndex = dimOp.getConstantIndex();
    auto emptyTensorOp = dimOp.getSource().getDefiningOp<EmptyOp>();
    if (!emptyTensorOp || !maybeConstantIndex)
      return failure();
    auto emptyTensorType = emptyTensorOp.getType();
    if (*maybeConstantIndex < 0 ||
        *maybeConstantIndex >= emptyTensorType.getRank() ||
        !emptyTensorType.isDynamicDim(*maybeConstantIndex))
      return failure();
    rewriter.replaceOp(dimOp,
                       emptyTensorOp.getDynamicSize(*maybeConstantIndex));
    return success();
  }
};

/// Canonicalize
///
/// ```mlir
///   %0 = tensor.empty(%d0, %d1) : tensor<?x?xf32>
///   %1 = tensor.cast %0 : tensor<?x?xf32> to tensor<4x?xf32>
/// ```
///
/// into
///
/// ```mlir
///   %0 = tensor.empty(%d1) : tensor<4x?xf32>
/// ```
///
/// This assumes the input program is correct in terms of its shape. So it is
/// safe to assume that `%d0` is in fact 4.
struct FoldEmptyTensorWithCastOp : public OpRewritePattern<CastOp> {
  using OpRewritePattern<CastOp>::OpRewritePattern;

  LogicalResult matchAndRewrite(CastOp castOp,
                                PatternRewriter &rewriter) const override {
    if (!canFoldIntoProducerOp(castOp))
      return failure();
    auto producer = castOp.getSource().getDefiningOp<EmptyOp>();
    if (!producer)
      return failure();

    auto resultType =
        llvm::cast<RankedTensorType>(castOp->getResult(0).getType());
    ArrayRef<int64_t> resultShape = resultType.getShape();
    SmallVector<OpFoldResult> currMixedSizes = producer.getMixedSizes();
    SmallVector<OpFoldResult> newMixedSizes;
    newMixedSizes.reserve(currMixedSizes.size());
    assert(resultShape.size() == currMixedSizes.size() &&
           "mismatch in result shape and sizes of empty op");
    for (auto it : llvm::zip(resultShape, currMixedSizes)) {
      int64_t newDim = std::get<0>(it);
      OpFoldResult currDim = std::get<1>(it);
      // Case 1: The empty tensor dim is static. Check that the tensor cast
      // result dim matches.
      if (auto attr = llvm::dyn_cast_if_present<Attribute>(currDim)) {
        if (ShapedType::isDynamic(newDim) ||
            newDim != llvm::cast<IntegerAttr>(attr).getInt()) {
          // Something is off, the cast result shape cannot be more dynamic
          // than the empty tensor result shape (enforced by
          // `canFoldIntoProducer`). Abort for now.
          return rewriter.notifyMatchFailure(
              producer, "mismatch in static value of shape of empty tensor "
                        "result and cast result");
        }
        newMixedSizes.push_back(attr);
        continue;
      }

      // Case 2 : The tensor cast shape is static, but empty tensor result
      // shape is dynamic.
      if (!ShapedType::isDynamic(newDim)) {
        newMixedSizes.push_back(rewriter.getIndexAttr(newDim));
        continue;
      }

      // Case 3 : The tensor cast shape is dynamic and empty tensor result
      // shape is dynamic. Use the dynamic value from the empty tensor op.
      newMixedSizes.push_back(currDim);
    }

    // TODO: Do not drop tensor encoding.
    rewriter.replaceOpWithNewOp<EmptyOp>(castOp, newMixedSizes,
                                         resultType.getElementType());
    return success();
  }
};

} // namespace

void EmptyOp::getCanonicalizationPatterns(RewritePatternSet &results,
                                          MLIRContext *context) {
  results.add<FoldEmptyTensorWithCastOp, FoldEmptyTensorWithDimOp,
              ReplaceEmptyTensorStaticShapeDims>(context);
}

//===----------------------------------------------------------------------===//
// ExtractOp
//===----------------------------------------------------------------------===//

namespace {

/// Canonicalizes the pattern of the form
///
/// %val = tensor.cast %source : : tensor<?xi32> to tensor<2xi32>
/// %extracted_element = tensor.extract %val[%c0] : tensor<2xi32>
///
/// to
///
/// %extracted_element = tensor.extract %source[%c0] : tensor<?xi32>
struct ExtractFromTensorCast : public OpRewritePattern<tensor::ExtractOp> {
  using OpRewritePattern<tensor::ExtractOp>::OpRewritePattern;

  LogicalResult matchAndRewrite(tensor::ExtractOp extract,
                                PatternRewriter &rewriter) const final {
    auto tensorCast = extract.getTensor().getDefiningOp<tensor::CastOp>();
    if (!tensorCast)
      return failure();
    if (!llvm::isa<RankedTensorType>(tensorCast.getSource().getType()))
      return failure();
    rewriter.replaceOpWithNewOp<tensor::ExtractOp>(
        extract, tensorCast.getSource(), extract.getIndices());
    return success();
  }
};

/// Canonicalizes the pattern of the form
///
/// %val = tensor.collapse_shape %src[[0, 1]] : tensor<3x4xf64> into
/// tensor<12xf64>
/// %extracted_element = tensor.extract %val[%c10] :
/// tensor<12xf64>
///
/// to
///
/// %extracted_element = tensor.extract %src[%c2, %c2] : tensor<3x4xf64>
struct ExtractFromCollapseShape : public OpRewritePattern<tensor::ExtractOp> {
  using OpRewritePattern<tensor::ExtractOp>::OpRewritePattern;

  LogicalResult matchAndRewrite(tensor::ExtractOp extractOp,
                                PatternRewriter &rewriter) const final {
    auto collapseOp =
        extractOp.getTensor().getDefiningOp<tensor::CollapseShapeOp>();
    if (!collapseOp)
      return failure();
    if (!collapseOp.getSrcType().hasStaticShape())
      return failure();

    auto sourceSizes = collapseOp.getSrcType().getShape();

    SmallVector<Value> indices(extractOp.getIndices().begin(),
                               extractOp.getIndices().end());
    SmallVector<Value> sourceIndices;
    for (auto [index, group] :
         llvm::zip(indices, collapseOp.getReassociationIndices())) {
      assert(!group.empty() && "association indices groups cannot be empty");
      auto groupSize = group.size();

      if (groupSize == 1) {
        sourceIndices.push_back(index);
        continue;
      }

      SmallVector<int64_t> basis =
          llvm::map_to_vector(group, [&](int64_t d) { return sourceSizes[d]; });
      auto delinearize = rewriter.create<affine::AffineDelinearizeIndexOp>(
          extractOp.getLoc(), index, basis, /*hasOuterBound=*/true);
      llvm::append_range(sourceIndices, delinearize.getResults());
    }
    if (collapseOp.getReassociationIndices().empty()) {
      auto zeroAffineMap = rewriter.getConstantAffineMap(0);
      int64_t srcRank =
          cast<RankedTensorType>(collapseOp.getSrcType()).getRank();
      OpFoldResult ofr = affine::makeComposedFoldedAffineApply(
          rewriter, extractOp.getLoc(), zeroAffineMap,
          ArrayRef<OpFoldResult>{});
      for (int64_t i = 0; i < srcRank; i++) {
        sourceIndices.push_back(
            getValueOrCreateConstantIndexOp(rewriter, extractOp.getLoc(), ofr));
      }
    }

    rewriter.replaceOpWithNewOp<tensor::ExtractOp>(
        extractOp, collapseOp.getSrc(), sourceIndices);
    return success();
  }
};

} // namespace

void ExtractOp::getAsmResultNames(
    function_ref<void(Value, StringRef)> setNameFn) {
  setNameFn(getResult(), "extracted");
}

LogicalResult ExtractOp::verify() {
  // Verify the # indices match if we have a ranked type.
  auto tensorType = llvm::cast<RankedTensorType>(getTensor().getType());
  if (tensorType.getRank() != static_cast<int64_t>(getIndices().size()))
    return emitOpError("incorrect number of indices for extract_element");
  return success();
}

/// If we have an ExtractOp consuming an InsertOp with the same
/// indices, we can return the InsertOp's scalar directly.
// TODO: This only checks the immediate producer; extend to go up the
// insert/extract chain if the slices are disjoint.
static Value foldExtractAfterInsert(ExtractOp extractOp) {
  auto insertOp = extractOp.getTensor().getDefiningOp<InsertOp>();

  auto isSame = [](Value a, Value b) {
    return getAsOpFoldResult(a) == getAsOpFoldResult(b);
  };
  if (insertOp && insertOp.getScalar().getType() == extractOp.getType() &&
      llvm::equal(insertOp.getIndices(), extractOp.getIndices(), isSame))
    return insertOp.getScalar();

  return {};
}

OpFoldResult ExtractOp::fold(FoldAdaptor adaptor) {
  if (Attribute tensor = adaptor.getTensor()) {
    // If this is a splat elements attribute, simply return the value.
    // All of the elements of a splat attribute are the same.
    if (auto splatTensor = llvm::dyn_cast<SplatElementsAttr>(tensor))
      return splatTensor.getSplatValue<Attribute>();

    // If this is a dense resource elements attribute, return.
    if (isa<DenseResourceElementsAttr>(tensor))
      return {};
  }

  // Collect the constant indices into the tensor.
  SmallVector<uint64_t, 8> indices;
  for (Attribute indice : adaptor.getIndices()) {
    if (!indice || !llvm::isa<IntegerAttr>(indice))
      return {};
    indices.push_back(llvm::cast<IntegerAttr>(indice).getInt());
  }

  // Fold extract(from_elements(...)).
  if (auto fromElementsOp = getTensor().getDefiningOp<FromElementsOp>()) {
    auto tensorType = llvm::cast<RankedTensorType>(fromElementsOp.getType());
    auto rank = tensorType.getRank();
    assert(static_cast<int64_t>(indices.size()) == tensorType.getRank() &&
           "rank mismatch");
    int flatIndex = 0;
    int stride = 1;
    for (int i = rank - 1; i >= 0; --i) {
      flatIndex += indices[i] * stride;
      stride *= tensorType.getDimSize(i);
    }
    // Prevent out of bounds accesses. This can happen in invalid code that
    // will never execute.
    if (static_cast<int>(fromElementsOp.getElements().size()) <= flatIndex ||
        flatIndex < 0)
      return {};
    return fromElementsOp.getElements()[flatIndex];
  }

  // If this is an elements attribute, query the value at the given indices.
  if (Attribute tensor = adaptor.getTensor()) {
    auto elementsAttr = llvm::dyn_cast<ElementsAttr>(tensor);
    if (elementsAttr && elementsAttr.isValidIndex(indices))
      return elementsAttr.getValues<Attribute>()[indices];
  }

  if (Value result = foldExtractAfterInsert(*this))
    return result;

  return {};
}

void ExtractOp::getCanonicalizationPatterns(RewritePatternSet &results,
                                            MLIRContext *context) {
  results.add<ExtractFromTensorCast>(context);
}

void mlir::tensor::populateFoldCollapseExtractPatterns(
    RewritePatternSet &patterns) {
  patterns.add<ExtractFromCollapseShape>(patterns.getContext());
}

//===----------------------------------------------------------------------===//
// FromElementsOp
//===----------------------------------------------------------------------===//

void FromElementsOp::getAsmResultNames(
    function_ref<void(Value, StringRef)> setNameFn) {
  setNameFn(getResult(), "from_elements");
}

void FromElementsOp::build(OpBuilder &builder, OperationState &result,
                           ValueRange elements) {
  assert(!elements.empty() && "expected at least one element");
  Type resultType = RankedTensorType::get(
      {static_cast<int64_t>(elements.size())}, elements.front().getType());
  build(builder, result, resultType, elements);
}

OpFoldResult FromElementsOp::fold(FoldAdaptor adaptor) {
  if (!llvm::is_contained(adaptor.getElements(), nullptr))
    return DenseElementsAttr::get(getType(), adaptor.getElements());
  return {};
}

namespace {

// Pushes the index_casts that occur before extractions to after the extract.
// This minimizes type conversion in some cases and enables the extract
// canonicalizer. This changes:
//
// %cast = arith.index_cast %tensor : tensor<1xi32> to tensor<1xindex>
// %extract = tensor.extract %cast[%index] : tensor<1xindex>
//
// to the following:
//
// %extract = tensor.extract %tensor[%index] : tensor<1xindex>
// %cast = arith.index_cast %extract : i32 to index
//
// to just %element.
//
// Consider expanding this to a template and handle all tensor cast
// operations.
struct ExtractElementFromIndexCast
    : public OpRewritePattern<tensor::ExtractOp> {
  using OpRewritePattern<tensor::ExtractOp>::OpRewritePattern;

  LogicalResult matchAndRewrite(tensor::ExtractOp extract,
                                PatternRewriter &rewriter) const final {
    Location loc = extract.getLoc();
    auto indexCast = extract.getTensor().getDefiningOp<arith::IndexCastOp>();
    if (!indexCast)
      return failure();

    Type elementTy = getElementTypeOrSelf(indexCast.getIn());

    auto newExtract = rewriter.create<tensor::ExtractOp>(
        loc, elementTy, indexCast.getIn(), extract.getIndices());

    rewriter.replaceOpWithNewOp<arith::IndexCastOp>(extract, extract.getType(),
                                                    newExtract);

    return success();
  }
};

} // namespace

void FromElementsOp::getCanonicalizationPatterns(RewritePatternSet &results,
                                                 MLIRContext *context) {
  results.add<ExtractElementFromIndexCast>(context);
}

//===----------------------------------------------------------------------===//
// GatherOp
//===----------------------------------------------------------------------===//

void GatherOp::getAsmResultNames(
    function_ref<void(Value, StringRef)> setNameFn) {
  setNameFn(getResult(), "gather");
}

/// Return the inferred result type for a gatherOp where:
///   - sourceType is the type of the source tensor gathered from
///   - indicesType is the type of the indices used to gather
///   - gatherDims are the dims along which the gather occurs.
/// Return a full rank or ranked-reduced variant of the type depending on
/// the value of rankReduced.
///
/// The leading dimensions of the index tensor give the result tensor its
/// leading dimensions.
/// The trailing dimensions of the result tensor are obtained from the source
/// tensor by setting the dimensions specified in gather_dims to `1` (if
/// rankedReduced is false), or skipping them (otherwise).
RankedTensorType GatherOp::inferResultType(RankedTensorType sourceType,
                                           RankedTensorType indicesType,
                                           ArrayRef<int64_t> gatherDims,
                                           bool rankReduced) {
  SmallVector<int64_t> resultShape(indicesType.getShape().drop_back());
  resultShape.reserve(resultShape.size() + sourceType.getRank());
  for (int64_t idx : llvm::seq<int64_t>(0, sourceType.getRank())) {
    if (llvm::binary_search(gatherDims, idx)) {
      if (!rankReduced)
        resultShape.push_back(1);
      continue;
    }
    resultShape.push_back(sourceType.getDimSize(idx));
  }
  return RankedTensorType::Builder(sourceType).setShape(resultShape);
}

static LogicalResult
verifyGatherOrScatterDims(Operation *op, ArrayRef<int64_t> dims,
                          ArrayRef<int64_t> indices, int64_t rank,
                          StringRef gatherOrScatter, StringRef sourceOrDest) {
  if (dims.empty())
    return op->emitOpError(gatherOrScatter) << "_dims must be non-empty";

  int64_t numGatherDims = dims.size();
  if (numGatherDims > rank)
    return op->emitOpError(gatherOrScatter)
           << "_dims overflow " << sourceOrDest << " rank";
  if (indices.empty() || indices.back() != numGatherDims)
    return op->emitOpError(gatherOrScatter)
           << "_dims length must match the size of last dimension of indices";
  for (int64_t val : dims) {
    if (val < 0)
      return op->emitOpError(gatherOrScatter)
             << "_dims value must be non-negative";
    if (val >= rank)
      return op->emitOpError(gatherOrScatter)
             << "_dims value must be smaller than " << sourceOrDest << " rank";
  }
  for (int64_t i = 1; i < numGatherDims; ++i) {
    if (dims[i - 1] >= dims[i])
      return op->emitOpError(gatherOrScatter)
             << "_dims values must be strictly increasing";
  }
  return success();
}

LogicalResult GatherOp::verify() {
  int64_t sourceRank = getSourceType().getRank();
  ArrayRef<int64_t> gatherDims = getGatherDims();
  if (failed(verifyGatherOrScatterDims(getOperation(), gatherDims,
                                       getIndicesType().getShape(), sourceRank,
                                       "gather", "source")))
    return failure();

  RankedTensorType expectedResultType = GatherOp::inferResultType(
      getSourceType(), getIndicesType(), gatherDims, /*rankReduced=*/false);
  RankedTensorType expectedRankReducedResultType = GatherOp::inferResultType(
      getSourceType(), getIndicesType(), gatherDims, /*rankReduced=*/true);
  if (getResultType() != expectedResultType &&
      getResultType() != expectedRankReducedResultType) {
    return emitOpError("result type "
                       "mismatch: "
                       "expected ")
           << expectedResultType << " or its rank-reduced variant "
           << expectedRankReducedResultType << " (got: " << getResultType()
           << ")";
  }

  return success();
}

OpFoldResult GatherOp::fold(FoldAdaptor adaptor) {
  if (OpFoldResult reshapedSource = reshapeConstantSource(
          llvm::dyn_cast_if_present<DenseElementsAttr>(adaptor.getSource()),
          getResult().getType()))
    return reshapedSource;
  return {};
}

//===----------------------------------------------------------------------===//
// InsertOp
//===----------------------------------------------------------------------===//

void InsertOp::getAsmResultNames(
    function_ref<void(Value, StringRef)> setNameFn) {
  setNameFn(getResult(), "inserted");
}

LogicalResult InsertOp::verify() {
  // Verify the # indices match if we have a ranked type.
  auto destType = llvm::cast<RankedTensorType>(getDest().getType());
  if (destType.getRank() != static_cast<int64_t>(getIndices().size()))
    return emitOpError("incorrect number of indices");
  return success();
}

OpFoldResult InsertOp::fold(FoldAdaptor adaptor) {
  Attribute scalar = adaptor.getScalar();
  Attribute dest = adaptor.getDest();
  if (scalar && dest)
    if (auto splatDest = llvm::dyn_cast<SplatElementsAttr>(dest))
      if (scalar == splatDest.getSplatValue<Attribute>())
        return dest;
  return {};
}

//===----------------------------------------------------------------------===//
// GenerateOp
//===----------------------------------------------------------------------===//

void GenerateOp::getAsmResultNames(
    function_ref<void(Value, StringRef)> setNameFn) {
  setNameFn(getResult(), "generated");
}

LogicalResult GenerateOp::reifyResultShapes(
    OpBuilder &builder, ReifiedRankedShapedTypeDims &reifiedReturnShapes) {
  reifiedReturnShapes.resize(1, SmallVector<OpFoldResult>(getType().getRank()));
  int idx = 0;
  for (auto dim : llvm::seq<int64_t>(0, getType().getRank())) {
    if (getType().isDynamicDim(dim)) {
      reifiedReturnShapes[0][dim] = getOperand(idx++);
    } else {
      reifiedReturnShapes[0][dim] =
          builder.getIndexAttr(getType().getDimSize(dim));
    }
  }
  return success();
}

LogicalResult GenerateOp::verify() {
  // Ensure that the tensor type has as many dynamic dimensions as are
  // specified by the operands.
  RankedTensorType resultType = llvm::cast<RankedTensorType>(getType());
  if (getNumOperands() != resultType.getNumDynamicDims())
    return emitError("must have as many index operands as dynamic extents "
                     "in the result type");
  return success();
}

LogicalResult GenerateOp::verifyRegions() {
  RankedTensorType resultTy = llvm::cast<RankedTensorType>(getType());
  // Ensure that region arguments span the index space.
  if (!llvm::all_of(getBody().getArgumentTypes(),
                    [](Type ty) { return ty.isIndex(); }))
    return emitError("all body arguments must be index");
  if (getBody().getNumArguments() != resultTy.getRank())
    return emitError("must have one body argument per input dimension");

  // Ensure that the region yields an element of the right type.
  auto yieldOp = cast<YieldOp>(getBody().getBlocks().front().getTerminator());

  if (yieldOp.getValue().getType() != resultTy.getElementType())
    return emitOpError(
        "body must be terminated with a `yield` operation of the tensor "
        "element type");

  return success();
}

void GenerateOp::build(
    OpBuilder &b, OperationState &result, Type resultTy,
    ValueRange dynamicExtents,
    function_ref<void(OpBuilder &, Location, ValueRange)> bodyBuilder) {
  build(b, result, resultTy, dynamicExtents);

  // Build and populate body.
  OpBuilder::InsertionGuard guard(b);
  Region *bodyRegion = result.regions.front().get();
  auto rank = llvm::cast<RankedTensorType>(resultTy).getRank();
  SmallVector<Type, 2> argumentTypes(rank, b.getIndexType());
  SmallVector<Location, 2> argumentLocs(rank, result.location);
  Block *bodyBlock =
      b.createBlock(bodyRegion, bodyRegion->end(), argumentTypes, argumentLocs);
  bodyBuilder(b, result.location, bodyBlock->getArguments());
}

namespace {

/// Canonicalizes tensor.generate operations with a constant
/// operand into the equivalent operation with the operand expressed in the
/// result type, instead. We also insert a type cast to make sure that the
/// resulting IR is still well-typed.
struct StaticTensorGenerate : public OpRewritePattern<GenerateOp> {
  using OpRewritePattern<GenerateOp>::OpRewritePattern;

  LogicalResult matchAndRewrite(GenerateOp generateOp,
                                PatternRewriter &rewriter) const final {
    SmallVector<Value> foldedDynamicSizes;
    RankedTensorType foldedTensorType = foldDynamicToStaticDimSizes(
        generateOp.getType(), generateOp.getDynamicExtents(),
        foldedDynamicSizes);

    // Stop here if no dynamic size was promoted to static.
    if (foldedTensorType == generateOp.getType())
      return failure();

    auto loc = generateOp.getLoc();
    auto newOp =
        rewriter.create<GenerateOp>(loc, foldedTensorType, foldedDynamicSizes);
    rewriter.inlineRegionBefore(generateOp.getBody(), newOp.getBody(),
                                newOp.getBody().begin());
    rewriter.replaceOpWithNewOp<tensor::CastOp>(generateOp,
                                                generateOp.getType(), newOp);
    return success();
  }
};

/// Canonicalizes the pattern of the form
///
/// %tensor = tensor.generate %x {
///   ^bb0(%arg0: index):
///   <computation>
///   yield %1 : index
/// } : tensor<?xindex>
/// %extracted_element = tensor.extract %tensor[%c0] : tensor<?xi32>
///
/// to just <computation> with %arg0 replaced by %c0. We only do this if the
/// tensor.generate operation has no side-effects.
struct ExtractFromTensorGenerate : public OpRewritePattern<tensor::ExtractOp> {
  using OpRewritePattern<tensor::ExtractOp>::OpRewritePattern;

  LogicalResult matchAndRewrite(tensor::ExtractOp extract,
                                PatternRewriter &rewriter) const final {
    auto tensorFromElements = extract.getTensor().getDefiningOp<GenerateOp>();
    if (!tensorFromElements || !wouldOpBeTriviallyDead(tensorFromElements))
      return failure();

    IRMapping mapping;
    Block *body = &tensorFromElements.getBody().front();
    mapping.map(body->getArguments(), extract.getIndices());
    for (auto &op : body->without_terminator())
      rewriter.clone(op, mapping);

    auto yield = cast<YieldOp>(body->getTerminator());

    rewriter.replaceOp(extract, mapping.lookupOrDefault(yield.getValue()));
    return success();
  }
};

} // namespace

void GenerateOp::getCanonicalizationPatterns(RewritePatternSet &results,
                                             MLIRContext *context) {
  // TODO: Move extract pattern to tensor::ExtractOp.
  results.add<ExtractFromTensorGenerate, StaticTensorGenerate>(context);
}

//===----------------------------------------------------------------------===//
// RankOp
//===----------------------------------------------------------------------===//

void RankOp::getAsmResultNames(function_ref<void(Value, StringRef)> setNameFn) {
  setNameFn(getResult(), "rank");
}

OpFoldResult RankOp::fold(FoldAdaptor adaptor) {
  // Constant fold rank when the rank of the operand is known.
  auto type = getOperand().getType();
  auto shapedType = llvm::dyn_cast<ShapedType>(type);
  if (shapedType && shapedType.hasRank())
    return IntegerAttr::get(IndexType::get(getContext()), shapedType.getRank());
  return IntegerAttr();
}

//===----------------------------------------------------------------------===//
// ReshapeOp
//===----------------------------------------------------------------------===//

void ReshapeOp::getAsmResultNames(
    function_ref<void(Value, StringRef)> setNameFn) {
  setNameFn(getResult(), "reshape");
}

static int64_t getNumElements(ShapedType type) {
  int64_t numElements = 1;
  for (auto dim : type.getShape())
    numElements *= dim;
  return numElements;
}

LogicalResult ReshapeOp::verify() {
  TensorType operandType = llvm::cast<TensorType>(getSource().getType());
  TensorType resultType = llvm::cast<TensorType>(getResult().getType());

  if (operandType.getElementType() != resultType.getElementType())
    return emitOpError("element types of source and destination tensor "
                       "types should be the same");

  int64_t shapeSize =
      llvm::cast<RankedTensorType>(getShape().getType()).getDimSize(0);
  auto resultRankedType = llvm::dyn_cast<RankedTensorType>(resultType);
  auto operandRankedType = llvm::dyn_cast<RankedTensorType>(operandType);

  if (resultRankedType) {
    if (operandRankedType && resultRankedType.hasStaticShape() &&
        operandRankedType.hasStaticShape()) {
      if (getNumElements(operandRankedType) != getNumElements(resultRankedType))
        return emitOpError("source and destination tensor should have the "
                           "same number of elements");
    }
    if (ShapedType::isDynamic(shapeSize))
      return emitOpError("cannot use shape operand with dynamic length to "
                         "reshape to statically-ranked tensor type");
    if (shapeSize != resultRankedType.getRank())
      return emitOpError(
          "length of shape operand differs from the result's tensor rank");
  }
  return success();
}

OpFoldResult ReshapeOp::fold(FoldAdaptor adaptor) {
  if (OpFoldResult reshapedSource = reshapeConstantSource(
          llvm::dyn_cast_if_present<DenseElementsAttr>(adaptor.getSource()),
          getResult().getType()))
    return reshapedSource;

  // If the producer of operand 'source' is another 'tensor.reshape' op, use the
  // producer's input instead as the original tensor to reshape. This could
  // render such producer dead code.
  if (auto reshapeOpProducer = getSource().getDefiningOp<ReshapeOp>()) {
    getSourceMutable().assign(reshapeOpProducer.getSource());
    return getResult();
  }

  auto source = getSource();
  auto sourceTy = dyn_cast<RankedTensorType>(source.getType());
  auto resultTy = dyn_cast<RankedTensorType>(getType());
  if (!sourceTy || !resultTy || sourceTy != resultTy)
    return {};

  // If the source and result are both 1D tensors and have the same type, the
  // reshape has no effect, even if the tensor is dynamically shaped.
  if (sourceTy.getRank() == 1)
    return source;

  if (auto fromElements = getShape().getDefiningOp<tensor::FromElementsOp>()) {
    auto elements = fromElements.getElements();
    bool dynamicNoop =
        sourceTy.getRank() == static_cast<int64_t>(elements.size());
    for (int id = 0, s = elements.size(); id < s && dynamicNoop; ++id) {
      auto element = elements[id];

      if (auto cst = getConstantIntValue(element)) {
        dynamicNoop &= cst.value() == sourceTy.getDimSize(id);
        continue;
      }

      if (auto dimOp = element.getDefiningOp<tensor::DimOp>()) {
        dynamicNoop &= dimOp.getSource() == source;

        auto cst = getConstantIntValue(dimOp.getIndex());
        dynamicNoop &=
            cst.has_value() && cst.value() == static_cast<int64_t>(id);
        continue;
      }

      dynamicNoop = false;
      break;
    }

    if (dynamicNoop)
      return source;
  }

  return {};
}

//===----------------------------------------------------------------------===//
// Reassociative reshape ops
//===----------------------------------------------------------------------===//

void CollapseShapeOp::getAsmResultNames(
    function_ref<void(Value, StringRef)> setNameFn) {
  setNameFn(getResult(), "collapsed");
}

void ExpandShapeOp::getAsmResultNames(
    function_ref<void(Value, StringRef)> setNameFn) {
  setNameFn(getResult(), "expanded");
}

int64_t ExpandShapeOp::getCorrespondingSourceDim(int64_t resultDim) {
  assert(resultDim >= 0 && resultDim < getResultType().getRank() &&
         "invalid resultDim");
  for (const auto &it : llvm::enumerate(getReassociationIndices()))
    if (llvm::is_contained(it.value(), resultDim))
      return it.index();
  llvm_unreachable("could not find reassociation group");
}

FailureOr<SmallVector<OpFoldResult>>
ExpandShapeOp::inferOutputShape(OpBuilder &b, Location loc,
                                RankedTensorType expandedType,
                                ArrayRef<ReassociationIndices> reassociation,
                                ArrayRef<OpFoldResult> inputShape) {
  std::optional<SmallVector<OpFoldResult>> outputShape =
      inferExpandShapeOutputShape(b, loc, expandedType, reassociation,
                                  inputShape);
  if (!outputShape)
    return failure();
  return *outputShape;
}

SmallVector<OpFoldResult> ExpandShapeOp::getMixedOutputShape() {
  return getMixedValues(getStaticOutputShape(), getOutputShape(), getContext());
}

void ExpandShapeOp::build(OpBuilder &builder, OperationState &result,
                          Type resultType, Value src,
                          ArrayRef<ReassociationIndices> reassociation,
                          ArrayRef<OpFoldResult> outputShape) {
  auto [staticOutputShape, dynamicOutputShape] =
      decomposeMixedValues(SmallVector<OpFoldResult>(outputShape));
  build(builder, result, cast<RankedTensorType>(resultType), src,
        getReassociationIndicesAttribute(builder, reassociation),
        dynamicOutputShape, staticOutputShape);
}

void ExpandShapeOp::build(OpBuilder &builder, OperationState &result,
                          Type resultType, Value src,
                          ArrayRef<ReassociationIndices> reassociation) {
  SmallVector<OpFoldResult> inputShape =
      getMixedSizes(builder, result.location, src);
  auto tensorResultTy = cast<RankedTensorType>(resultType);
  FailureOr<SmallVector<OpFoldResult>> outputShape = inferOutputShape(
      builder, result.location, tensorResultTy, reassociation, inputShape);
  SmallVector<OpFoldResult> outputShapeOrEmpty;
  if (succeeded(outputShape)) {
    outputShapeOrEmpty = *outputShape;
  }
  build(builder, result, tensorResultTy, src, reassociation,
        outputShapeOrEmpty);
}

SmallVector<AffineMap, 4> CollapseShapeOp::getReassociationMaps() {
  return getSymbolLessAffineMaps(getReassociationExprs());
}
SmallVector<ReassociationExprs, 4> CollapseShapeOp::getReassociationExprs() {
  return convertReassociationIndicesToExprs(getContext(),
                                            getReassociationIndices());
}

SmallVector<AffineMap, 4> ExpandShapeOp::getReassociationMaps() {
  return getSymbolLessAffineMaps(getReassociationExprs());
}
SmallVector<ReassociationExprs, 4> ExpandShapeOp::getReassociationExprs() {
  return convertReassociationIndicesToExprs(getContext(),
                                            getReassociationIndices());
}

RankedTensorType CollapseShapeOp::inferCollapsedType(
    RankedTensorType type, SmallVector<ReassociationIndices> reassociation) {
  return inferCollapsedType(
      type, getSymbolLessAffineMaps(convertReassociationIndicesToExprs(
                type.getContext(), reassociation)));
}

/// Compute the RankedTensorType obtained by applying `reassociation` to
/// `type`.
RankedTensorType
CollapseShapeOp::inferCollapsedType(RankedTensorType type,
                                    ArrayRef<AffineMap> reassociation) {
  auto shape = type.getShape();
  SmallVector<int64_t, 4> newShape;
  newShape.reserve(reassociation.size());

  // Use the fact that reassociation is valid to simplify the logic: only use
  // each map's rank.
  assert(isReassociationValid(reassociation) && "invalid reassociation");
  unsigned currentDim = 0;
  for (AffineMap m : reassociation) {
    unsigned dim = m.getNumResults();
    auto band = shape.slice(currentDim, dim);
    int64_t size = 1;
    if (llvm::is_contained(band, ShapedType::kDynamic))
      size = ShapedType::kDynamic;
    else
      for (unsigned d = 0; d < dim; ++d)
        size *= shape[currentDim + d];
    newShape.push_back(size);
    currentDim += dim;
  }

  return RankedTensorType::get(newShape, type.getElementType());
}

void CollapseShapeOp::build(OpBuilder &b, OperationState &result, Value src,
                            ArrayRef<ReassociationIndices> reassociation,
                            ArrayRef<NamedAttribute> attrs) {
  auto resultType = inferCollapsedType(
      llvm::cast<RankedTensorType>(src.getType()),
      getSymbolLessAffineMaps(
          convertReassociationIndicesToExprs(b.getContext(), reassociation)));
  result.addAttribute(getReassociationAttrStrName(),
                      getReassociationIndicesAttribute(b, reassociation));
  build(b, result, resultType, src, attrs);
}

template <typename TensorReshapeOp, bool isExpansion = std::is_same<
                                        TensorReshapeOp, ExpandShapeOp>::value>
static LogicalResult verifyTensorReshapeOp(TensorReshapeOp op,
                                           RankedTensorType expandedType,
                                           RankedTensorType collapsedType) {
  if (failed(
          verifyReshapeLikeTypes(op, expandedType, collapsedType, isExpansion)))
    return failure();

  auto maps = op.getReassociationMaps();
  RankedTensorType expectedType =
      CollapseShapeOp::inferCollapsedType(expandedType, maps);
  if (!isSameTypeWithoutEncoding(collapsedType, expectedType))
    return op.emitOpError("expected collapsed type to be ")
           << expectedType << ", but got " << collapsedType;
  return success();
}

LogicalResult ExpandShapeOp::verify() {
  auto srcType = getSrcType();
  auto resultType = getResultType();

  if ((int64_t)getStaticOutputShape().size() != resultType.getRank())
    return emitOpError("expected number of static shape dims to be equal to "
                       "the output rank (")
           << resultType.getRank() << ") but found "
           << getStaticOutputShape().size() << " inputs instead";

  if ((int64_t)getOutputShape().size() !=
      llvm::count(getStaticOutputShape(), ShapedType::kDynamic))
    return emitOpError("mismatch in dynamic dims in output_shape and "
                       "static_output_shape: static_output_shape has ")
           << llvm::count(getStaticOutputShape(), ShapedType::kDynamic)
           << " dynamic dims while output_shape has " << getOutputShape().size()
           << " values";

  return verifyTensorReshapeOp(*this, resultType, srcType);
}

LogicalResult CollapseShapeOp::verify() {
  return verifyTensorReshapeOp(*this, getSrcType(), getResultType());
}

namespace {
/// Reshape of a splat constant can be replaced with a constant of the result
/// type.
template <typename TensorReshapeOp>
struct FoldReshapeWithConstant : OpRewritePattern<TensorReshapeOp> {
  using OpRewritePattern<TensorReshapeOp>::OpRewritePattern;
  LogicalResult matchAndRewrite(TensorReshapeOp reshapeOp,
                                PatternRewriter &rewriter) const override {
    DenseElementsAttr attr;
    if (!matchPattern(reshapeOp.getSrc(), m_Constant(&attr)))
      return failure();
    if (!attr || !attr.isSplat())
      return failure();
    DenseElementsAttr newAttr = DenseElementsAttr::getFromRawBuffer(
        reshapeOp.getResultType(), attr.getRawData());
    rewriter.replaceOpWithNewOp<arith::ConstantOp>(reshapeOp, newAttr);
    return success();
  }
};

// Folds TensorReshapeOp(splat x : src_type) : res_type into splat x : res_type.
template <typename TensorReshapeOp>
class FoldReshapeWithSplat : public OpRewritePattern<TensorReshapeOp> {
public:
  using OpRewritePattern<TensorReshapeOp>::OpRewritePattern;

  LogicalResult matchAndRewrite(TensorReshapeOp reshapeOp,
                                PatternRewriter &rewriter) const override {
    auto splatOp = reshapeOp.getSrc().template getDefiningOp<tensor::SplatOp>();
    if (!splatOp || !splatOp.getAggregate().getType().hasStaticShape())
      return failure();

    rewriter.replaceOpWithNewOp<tensor::SplatOp>(
        reshapeOp, reshapeOp.getResultType(), splatOp.getInput());
    return success();
  }
};

/// Reshape of a FromElements can be replaced with a FromElements of the
/// result type
template <typename TensorReshapeOp>
struct FoldReshapeWithFromElements : OpRewritePattern<TensorReshapeOp> {
  using OpRewritePattern<TensorReshapeOp>::OpRewritePattern;
  LogicalResult matchAndRewrite(TensorReshapeOp reshapeOp,
                                PatternRewriter &rewriter) const override {
    auto fromElements =
        reshapeOp.getSrc().template getDefiningOp<FromElementsOp>();
    if (!fromElements)
      return failure();

    auto shapedTy = llvm::cast<ShapedType>(reshapeOp.getType());

    if (!shapedTy.hasStaticShape())
      return failure();

    rewriter.replaceOpWithNewOp<FromElementsOp>(reshapeOp, reshapeOp.getType(),
                                                fromElements.getElements());
    return success();
  }
};

// Fold CastOp into CollapseShapeOp when adding static information.
struct FoldCollapseOfCastOp : public OpRewritePattern<CollapseShapeOp> {
  using OpRewritePattern<CollapseShapeOp>::OpRewritePattern;

  LogicalResult matchAndRewrite(CollapseShapeOp collapseShapeOp,
                                PatternRewriter &rewriter) const override {
    auto castOp = collapseShapeOp.getSrc().getDefiningOp<tensor::CastOp>();
    if (!tensor::canFoldIntoConsumerOp(castOp))
      return failure();

    RankedTensorType srcType =
        llvm::cast<RankedTensorType>(castOp.getSource().getType());
    RankedTensorType newResultType = CollapseShapeOp::inferCollapsedType(
        srcType, collapseShapeOp.getReassociationMaps());

    if (newResultType == collapseShapeOp.getResultType()) {
      rewriter.modifyOpInPlace(collapseShapeOp, [&]() {
        collapseShapeOp.getSrcMutable().assign(castOp.getSource());
      });
    } else {
      auto newOp = rewriter.create<CollapseShapeOp>(
          collapseShapeOp.getLoc(), newResultType, castOp.getSource(),
          collapseShapeOp.getReassociation());
      rewriter.replaceOpWithNewOp<tensor::CastOp>(
          collapseShapeOp, collapseShapeOp.getResultType(), newOp);
    }
    return success();
  }
};

/// Fold/sink a producer `tensor.cast` with a consumer `tensor.expand_shape` by
/// matching constant output_shape operands of the expand. This makes the
/// `tensor.expand_shape` more static and creates a consumer cast that can be
/// propagated further.
struct ConvertToStaticExpandShape : public OpRewritePattern<ExpandShapeOp> {
  using OpRewritePattern<ExpandShapeOp>::OpRewritePattern;

  LogicalResult matchAndRewrite(ExpandShapeOp expandOp,
                                PatternRewriter &rewriter) const override {
    auto castOp = expandOp.getSrc().getDefiningOp<CastOp>();
    if (!canFoldIntoConsumerOp(castOp))
      return failure();
<<<<<<< HEAD

    ArrayRef<int64_t> castSrcShape = castOp.getSource().getType().getShape();
    SmallVector<ReassociationIndices, 4> reassoc =
        expandOp.getReassociationIndices();

    SmallVector<int64_t> newOutputShape(expandOp.getResultType().getShape());
    SmallVector<Value> dynamicOutputShape;
    auto outputIt = expandOp.getOutputShape().begin();

=======

    ArrayRef<int64_t> castSrcShape = castOp.getSource().getType().getShape();
    SmallVector<ReassociationIndices, 4> reassoc =
        expandOp.getReassociationIndices();

    SmallVector<int64_t> newOutputShape(expandOp.getResultType().getShape());
    SmallVector<Value> dynamicOutputShape;
    auto outputIt = expandOp.getOutputShape().begin();

>>>>>>> 4084ffcf
    for (const auto &[inputDim, innerReassoc] : llvm::enumerate(reassoc)) {
      for (uint64_t outDim : innerReassoc) {
        if (!ShapedType::isDynamic(newOutputShape[outDim]))
          continue;

        // If the cast's src type is dynamic, don't infer any of the
        // corresponding expanded dimensions. `tensor.expand_shape` requires at
        // least one of the expanded dimensions to be dynamic if the input is
        // dynamic.
        Value val = *outputIt;
        ++outputIt;
        if (ShapedType::isDynamic(castSrcShape[inputDim])) {
          dynamicOutputShape.push_back(val);
          continue;
        }

        APInt cst;
        if (matchPattern(val, m_ConstantInt(&cst))) {
          newOutputShape[outDim] = cst.getSExtValue();
        } else {
          dynamicOutputShape.push_back(val);
        }
      }
    }

    // Couldn't match any values, nothing to change
    if (expandOp.getOutputShape().size() == dynamicOutputShape.size())
      return failure();

    // Calculate the input shape from the output
    SmallVector<int64_t> newInputShape(expandOp.getSrcType().getRank(), 1l);
    for (auto inDim : llvm::seq<int>(0, newInputShape.size())) {
      for (auto outDim : reassoc[inDim]) {
        auto ofr = newOutputShape[outDim];
        if (ShapedType::isDynamic(ofr)) {
          newInputShape[inDim] = ShapedType::kDynamic;
          break;
        }
        newInputShape[inDim] *= ofr;
      }
    }

    SmallVector<OpFoldResult> outputOfr =
        getMixedValues(newOutputShape, dynamicOutputShape, rewriter);
    auto inputType = RankedTensorType::get(
        newInputShape, expandOp.getSrcType().getElementType());
    auto outputType = RankedTensorType::get(
        newOutputShape, expandOp.getSrcType().getElementType());
    auto inputCast = rewriter.create<CastOp>(expandOp.getLoc(), inputType,
                                             expandOp.getSrc());
    auto newExpand = rewriter.create<ExpandShapeOp>(
        expandOp.getLoc(), outputType, inputCast.getResult(),
        expandOp.getReassociationIndices(), outputOfr);
    rewriter.replaceOpWithNewOp<CastOp>(expandOp, expandOp.getType(),
                                        newExpand.getResult());
    return success();
  }
};
} // namespace

void ExpandShapeOp::getCanonicalizationPatterns(RewritePatternSet &results,
                                                MLIRContext *context) {
  results.add<
      ComposeReassociativeReshapeOps<ExpandShapeOp, ReshapeOpKind::kExpand>,
      ComposeExpandOfCollapseOp<ExpandShapeOp, CollapseShapeOp>,
      ConvertToStaticExpandShape, FoldReshapeWithConstant<ExpandShapeOp>,
      FoldReshapeWithSplat<ExpandShapeOp>,
      FoldReshapeWithFromElements<ExpandShapeOp>>(context);
}

void CollapseShapeOp::getCanonicalizationPatterns(RewritePatternSet &results,
                                                  MLIRContext *context) {
  results.add<
      ComposeReassociativeReshapeOps<CollapseShapeOp, ReshapeOpKind::kCollapse>,
      ComposeCollapseOfExpandOp<CollapseShapeOp, ExpandShapeOp, CastOp,
                                tensor::DimOp, RankedTensorType>,
      FoldReshapeWithConstant<CollapseShapeOp>,
      FoldReshapeWithSplat<CollapseShapeOp>,
      FoldReshapeWithFromElements<CollapseShapeOp>, FoldCollapseOfCastOp>(
      context);
}

OpFoldResult ExpandShapeOp::fold(FoldAdaptor adaptor) {
  return foldReshapeOp<ExpandShapeOp, CollapseShapeOp>(*this,
                                                       adaptor.getOperands());
}

OpFoldResult CollapseShapeOp::fold(FoldAdaptor adaptor) {
  return foldReshapeOp<CollapseShapeOp, ExpandShapeOp>(*this,
                                                       adaptor.getOperands());
}

//===----------------------------------------------------------------------===//
// ExtractSliceOp
//===----------------------------------------------------------------------===//

void ExtractSliceOp::getAsmResultNames(
    function_ref<void(Value, StringRef)> setNameFn) {
  setNameFn(getResult(), "extracted_slice");
}

/// An extract_slice result type can be inferred, when it is not
/// rank-reduced, from the source type and the static representation of
/// offsets, sizes and strides. Special sentinels encode the dynamic case.
RankedTensorType ExtractSliceOp::inferResultType(
    RankedTensorType sourceTensorType, ArrayRef<int64_t> staticOffsets,
    ArrayRef<int64_t> staticSizes, ArrayRef<int64_t> staticStrides) {
  // An extract_slice op may specify only a leading subset of offset/sizes/
  // strides in which case we complete with offset=0, sizes from memref type
  // and strides=1.
  assert(static_cast<int64_t>(staticSizes.size()) ==
             sourceTensorType.getRank() &&
         "unexpected staticSizes not equal to rank of source");
  return RankedTensorType::get(staticSizes, sourceTensorType.getElementType(),
                               sourceTensorType.getEncoding());
}

RankedTensorType ExtractSliceOp::inferResultType(
    RankedTensorType sourceTensorType, ArrayRef<OpFoldResult> offsets,
    ArrayRef<OpFoldResult> sizes, ArrayRef<OpFoldResult> strides) {
  SmallVector<int64_t> staticOffsets, staticSizes, staticStrides;
  SmallVector<Value> dynamicOffsets, dynamicSizes, dynamicStrides;
  dispatchIndexOpFoldResults(offsets, dynamicOffsets, staticOffsets);
  dispatchIndexOpFoldResults(sizes, dynamicSizes, staticSizes);
  dispatchIndexOpFoldResults(strides, dynamicStrides, staticStrides);
  return ExtractSliceOp::inferResultType(sourceTensorType, staticOffsets,
                                         staticSizes, staticStrides);
}

/// If the rank is reduced (i.e. the desiredResultRank is smaller than the
/// number of sizes), drop as many size 1 as needed to produce an inferred
/// type with the desired rank.
///
/// Note that there may be multiple ways to compute this rank-reduced type:
///   e.g. 1x6x1 can rank-reduce to either 1x6 or 6x1 2-D tensors.
///
/// To disambiguate, this function always drops the first 1 sizes occurrences.
RankedTensorType ExtractSliceOp::inferCanonicalRankReducedResultType(
    unsigned desiredResultRank, RankedTensorType sourceRankedTensorType,
    ArrayRef<int64_t> offsets, ArrayRef<int64_t> sizes,
    ArrayRef<int64_t> strides) {
  // Type inferred in the absence of rank-reducing behavior.
  auto inferredType = llvm::cast<RankedTensorType>(
      inferResultType(sourceRankedTensorType, offsets, sizes, strides));
  int rankDiff = inferredType.getRank() - desiredResultRank;
  if (rankDiff > 0) {
    auto shape = inferredType.getShape();
    llvm::SmallBitVector dimsToProject =
        getPositionsOfShapeOne(rankDiff, shape);
    SmallVector<int64_t> projectedShape;
    // Best effort rank-reducing: drop 1s in order.
    for (unsigned pos = 0, e = shape.size(); pos < e; ++pos)
      if (!dimsToProject.test(pos))
        projectedShape.push_back(shape[pos]);
    inferredType =
        RankedTensorType::get(projectedShape, inferredType.getElementType());
  }
  return inferredType;
}

RankedTensorType ExtractSliceOp::inferCanonicalRankReducedResultType(
    unsigned desiredResultRank, RankedTensorType sourceRankedTensorType,
    ArrayRef<OpFoldResult> offsets, ArrayRef<OpFoldResult> sizes,
    ArrayRef<OpFoldResult> strides) {
  SmallVector<int64_t> staticOffsets, staticSizes, staticStrides;
  SmallVector<Value> dynamicOffsets, dynamicSizes, dynamicStrides;
  dispatchIndexOpFoldResults(offsets, dynamicOffsets, staticOffsets);
  dispatchIndexOpFoldResults(sizes, dynamicSizes, staticSizes);
  dispatchIndexOpFoldResults(strides, dynamicStrides, staticStrides);
  return ExtractSliceOp::inferCanonicalRankReducedResultType(
      desiredResultRank, sourceRankedTensorType, staticOffsets, staticSizes,
      staticStrides);
}

/// Build an ExtractSliceOp with mixed static and dynamic entries and custom
/// result type. If the type passed is nullptr, it is inferred.
void ExtractSliceOp::build(OpBuilder &b, OperationState &result,
                           RankedTensorType resultType, Value source,
                           ArrayRef<OpFoldResult> offsets,
                           ArrayRef<OpFoldResult> sizes,
                           ArrayRef<OpFoldResult> strides,
                           ArrayRef<NamedAttribute> attrs) {
  SmallVector<int64_t> staticOffsets, staticSizes, staticStrides;
  SmallVector<Value> dynamicOffsets, dynamicSizes, dynamicStrides;
  dispatchIndexOpFoldResults(offsets, dynamicOffsets, staticOffsets);
  dispatchIndexOpFoldResults(sizes, dynamicSizes, staticSizes);
  dispatchIndexOpFoldResults(strides, dynamicStrides, staticStrides);
  auto sourceRankedTensorType = llvm::cast<RankedTensorType>(source.getType());
  // Structuring implementation this way avoids duplication between builders.
  if (!resultType) {
    resultType = llvm::cast<RankedTensorType>(ExtractSliceOp::inferResultType(
        sourceRankedTensorType, staticOffsets, staticSizes, staticStrides));
  }
  result.addAttributes(attrs);
  build(b, result, resultType, source, dynamicOffsets, dynamicSizes,
        dynamicStrides, b.getDenseI64ArrayAttr(staticOffsets),
        b.getDenseI64ArrayAttr(staticSizes),
        b.getDenseI64ArrayAttr(staticStrides));
}

/// Build an ExtractSliceOp with mixed static and dynamic entries and inferred
/// result type.
void ExtractSliceOp::build(OpBuilder &b, OperationState &result, Value source,
                           ArrayRef<OpFoldResult> offsets,
                           ArrayRef<OpFoldResult> sizes,
                           ArrayRef<OpFoldResult> strides,
                           ArrayRef<NamedAttribute> attrs) {
  build(b, result, RankedTensorType(), source, offsets, sizes, strides, attrs);
}

/// Build an ExtractSliceOp with mixed static and dynamic entries packed into
/// a Range vector.
void ExtractSliceOp::build(OpBuilder &b, OperationState &result, Value source,
                           ArrayRef<Range> ranges,
                           ArrayRef<NamedAttribute> attrs) {
  auto [offsets, sizes, strides] = getOffsetsSizesAndStrides(ranges);
  build(b, result, RankedTensorType(), source, offsets, sizes, strides, attrs);
}

/// Build an ExtractSliceOp with dynamic entries and custom result type. If
/// the type passed is nullptr, it is inferred.
void ExtractSliceOp::build(OpBuilder &b, OperationState &result,
                           RankedTensorType resultType, Value source,
                           ValueRange offsets, ValueRange sizes,
                           ValueRange strides, ArrayRef<NamedAttribute> attrs) {
  SmallVector<OpFoldResult> offsetValues = llvm::to_vector<4>(
      llvm::map_range(offsets, [](Value v) -> OpFoldResult { return v; }));
  SmallVector<OpFoldResult> sizeValues = llvm::to_vector<4>(
      llvm::map_range(sizes, [](Value v) -> OpFoldResult { return v; }));
  SmallVector<OpFoldResult> strideValues = llvm::to_vector<4>(
      llvm::map_range(strides, [](Value v) -> OpFoldResult { return v; }));
  build(b, result, resultType, source, offsetValues, sizeValues, strideValues);
}

/// Build an ExtractSliceOp with dynamic entries and inferred result type.
void ExtractSliceOp::build(OpBuilder &b, OperationState &result, Value source,
                           ValueRange offsets, ValueRange sizes,
                           ValueRange strides, ArrayRef<NamedAttribute> attrs) {
  build(b, result, RankedTensorType(), source, offsets, sizes, strides, attrs);
}

static LogicalResult produceSliceErrorMsg(SliceVerificationResult result,
                                          Operation *op,
                                          RankedTensorType expectedType) {
  switch (result) {
  case SliceVerificationResult::Success:
    return success();
  case SliceVerificationResult::RankTooLarge:
    return op->emitError("expected rank to be smaller or equal to ")
           << "the other rank. ";
  case SliceVerificationResult::SizeMismatch:
    return op->emitError("expected type to be ")
           << expectedType << " or a rank-reduced version. (size mismatch) ";
  case SliceVerificationResult::ElemTypeMismatch:
    return op->emitError("expected element type to be ")
           << expectedType.getElementType();
  default:
    llvm_unreachable("unexpected extract_slice op verification result");
  }
}

/// Verifier for ExtractSliceOp.
LogicalResult ExtractSliceOp::verify() {
  RankedTensorType sourceType = getSourceType();

  // Verify result type against inferred type.
  RankedTensorType expectedType = ExtractSliceOp::inferResultType(
      sourceType, getMixedOffsets(), getMixedSizes(), getMixedStrides());
  SliceVerificationResult result = isRankReducedType(expectedType, getType());
  if (result != SliceVerificationResult::Success)
    return produceSliceErrorMsg(result, *this, expectedType);

  // Verify that offsets, sizes, strides do not run out-of-bounds with respect
  // to the source tensor.
  SliceBoundsVerificationResult boundsResult = verifyInBoundsSlice(
      sourceType.getShape(), getStaticOffsets(), getStaticSizes(),
      getStaticStrides(), /*generateErrorMessage=*/true);
  if (!boundsResult.isValid)
    return getOperation()->emitError(boundsResult.errorMessage);

  return success();
}

llvm::SmallBitVector ExtractSliceOp::getDroppedDims() {
  return ::getDroppedDims(getType().getShape(), getMixedSizes());
}

FailureOr<Value>
ExtractSliceOp::rankReduceIfNeeded(OpBuilder &b, Location loc, Value value,
                                   ArrayRef<int64_t> desiredShape) {
  auto sourceTensorType = llvm::dyn_cast<RankedTensorType>(value.getType());
  assert(sourceTensorType && "not a ranked tensor type");
  auto sourceShape = sourceTensorType.getShape();
  if (sourceShape.equals(desiredShape))
    return value;
  auto maybeRankReductionMask =
      mlir::computeRankReductionMask(sourceShape, desiredShape);
  if (!maybeRankReductionMask)
    return failure();
  return createCanonicalRankReducingExtractSliceOp(
      b, loc, value,
      RankedTensorType::Builder(sourceTensorType).setShape(desiredShape));
}

LogicalResult ExtractSliceOp::reifyResultShapes(
    OpBuilder &builder, ReifiedRankedShapedTypeDims &reifiedReturnShapes) {
  reifiedReturnShapes.resize(1);
  reifiedReturnShapes[0].reserve(getType().getRank());
  SmallVector<OpFoldResult> mixedSizes = getMixedSizes();
  llvm::SmallBitVector droppedDims = getDroppedDims();
  for (const auto &size : enumerate(mixedSizes)) {
    if (droppedDims.test(size.index()))
      continue;
    reifiedReturnShapes[0].push_back(size.value());
  }
  return success();
}

namespace {
/// Pattern to rewrite an extract_slice op with tensor::Cast arguments.
/// This essentially pushes memref_cast past its consuming slice when
/// `canFoldIntoConsumerOp` is true.
///
/// Example:
/// ```
///   %0 = tensor.cast %V : tensor<16x16xf32> to tensor<?x?xf32>
///   %1 = tensor.extract_slice %0[0, 0][3, 4][1, 1] : tensor<?x?xf32> to
///   tensor<3x4xf32>
/// ```
/// is rewritten into:
/// ```
///   %0 = tensor.extract_slice %V[0, 0][3, 4][1, 1] : tensor<16x16xf32> to
///   tensor<3x4xf32> %1 = tensor.cast %0: tensor<3x4xf32> to tensor<3x4xf32>
/// ```
class ExtractSliceOpCastFolder final : public OpRewritePattern<ExtractSliceOp> {
public:
  using OpRewritePattern<ExtractSliceOp>::OpRewritePattern;

  LogicalResult matchAndRewrite(ExtractSliceOp sliceOp,
                                PatternRewriter &rewriter) const override {
    // Any constant operand, just return to let the constant folder kick in.
    if (llvm::any_of(sliceOp.getOperands(), [](Value operand) {
          return matchPattern(operand, matchConstantIndex());
        }))
      return failure();

    auto castOp = sliceOp.getSource().getDefiningOp<CastOp>();
    if (!castOp)
      return failure();

    if (!canFoldIntoConsumerOp(castOp))
      return failure();

    // Pattern does not apply if the produced op would not verify.
    SliceBoundsVerificationResult sliceResult = verifyInBoundsSlice(
        cast<RankedTensorType>(castOp.getSource().getType()).getShape(),
        sliceOp.getStaticOffsets(), sliceOp.getStaticSizes(),
        sliceOp.getStaticStrides());
    if (!sliceResult.isValid)
      return failure();

    // Create folded extract.
    Location loc = sliceOp.getLoc();
    Value newResult = rewriter.create<ExtractSliceOp>(
        loc, sliceOp.getType(), castOp.getSource(), sliceOp.getOffsets(),
        sliceOp.getSizes(), sliceOp.getStrides(), sliceOp.getStaticOffsets(),
        sliceOp.getStaticSizes(), sliceOp.getStaticStrides());
    rewriter.replaceOp(sliceOp, newResult);
    return success();
  }
};

/// Slice elements from `values` into `outValues`. `counts` represents the
/// numbers of elements to stride in the original values for each dimension.
/// The output values can be used to construct a DenseElementsAttr.
template <typename IterTy, typename ElemTy>
static void sliceElements(IterTy values, ArrayRef<int64_t> counts,
                          ArrayRef<int64_t> offsets, ArrayRef<int64_t> sizes,
                          ArrayRef<int64_t> strides,
                          llvm::SmallVectorImpl<ElemTy> *outValues) {
  assert(offsets.size() == sizes.size());
  assert(offsets.size() == strides.size());
  if (offsets.empty())
    return;

  int64_t offset = offsets.front();
  int64_t size = sizes.front();
  int64_t stride = strides.front();
  if (offsets.size() == 1) {
    for (int64_t i = 0; i < size; ++i, offset += stride)
      outValues->push_back(*(values + offset));

    return;
  }

  for (int64_t i = 0; i < size; ++i, offset += stride) {
    auto begin = values + offset * counts.front();
    sliceElements<IterTy, ElemTy>(begin, counts.drop_front(),
                                  offsets.drop_front(), sizes.drop_front(),
                                  strides.drop_front(), outValues);
  }
}

/// Fold arith.constant and tensor.extract_slice into arith.constant. The
/// folded operation might introduce more constant data; Users can control
/// their heuristics by the control function.
class ConstantOpExtractSliceFolder final
    : public OpRewritePattern<ExtractSliceOp> {
public:
  using OpRewritePattern<ExtractSliceOp>::OpRewritePattern;

  ConstantOpExtractSliceFolder(MLIRContext *context,
                               ControlConstantExtractSliceFusionFn controlFn)
      : OpRewritePattern<ExtractSliceOp>(context),
        controlFn(std::move(controlFn)) {}

  LogicalResult matchAndRewrite(ExtractSliceOp op,
                                PatternRewriter &rewriter) const override {
    DenseElementsAttr attr;
    if (!matchPattern(op.getSource(), m_Constant(&attr)))
      return failure();

    // A constant splat is handled by fold().
    if (attr.isSplat())
      return failure();

    // Dynamic result shape is not supported.
    auto sourceType = llvm::cast<ShapedType>(op.getSource().getType());
    auto resultType = llvm::cast<ShapedType>(op.getResult().getType());
    if (!sourceType.hasStaticShape() || !resultType.hasStaticShape())
      return failure();

    // Customized control over the folding.
    if (!controlFn(op))
      return failure();

    int64_t count = sourceType.getNumElements();
    if (count == 0)
      return failure();

    // Check if there are any dynamic parts, which are not supported.
    auto offsets = op.getStaticOffsets();
    if (llvm::is_contained(offsets, ShapedType::kDynamic))
      return failure();
    auto sizes = op.getStaticSizes();
    if (llvm::is_contained(sizes, ShapedType::kDynamic))
      return failure();
    auto strides = op.getStaticStrides();
    if (llvm::is_contained(strides, ShapedType::kDynamic))
      return failure();

    // Compute the stride for each dimension.
    SmallVector<int64_t> counts;
    ArrayRef<int64_t> shape = sourceType.getShape();
    counts.reserve(shape.size());
    for (int64_t v : shape) {
      count = count / v;
      counts.push_back(count);
    }

    // New attribute constructed by the sliced values.
    DenseElementsAttr newAttr;

    if (auto elems = llvm::dyn_cast<DenseIntElementsAttr>(attr)) {
      SmallVector<APInt> outValues;
      outValues.reserve(sourceType.getNumElements());
      sliceElements<DenseElementsAttr::IntElementIterator, APInt>(
          elems.begin(), counts, offsets, sizes, strides, &outValues);
      newAttr = DenseElementsAttr::get(resultType, outValues);
    } else if (auto elems = llvm::dyn_cast<DenseFPElementsAttr>(attr)) {
      SmallVector<APFloat> outValues;
      outValues.reserve(sourceType.getNumElements());
      sliceElements<DenseElementsAttr::FloatElementIterator, APFloat>(
          elems.begin(), counts, offsets, sizes, strides, &outValues);
      newAttr = DenseElementsAttr::get(resultType, outValues);
    }

    if (newAttr) {
      rewriter.replaceOpWithNewOp<arith::ConstantOp>(op, resultType, newAttr);
      return success();
    }

    return failure();
  }

private:
  /// This additionally controls whether the fold happens or not. Users can
  /// impose their heuristics in the function.
  ControlConstantExtractSliceFusionFn controlFn;
};

} // namespace

void mlir::tensor::populateFoldConstantExtractSlicePatterns(
    RewritePatternSet &patterns,
    const ControlConstantExtractSliceFusionFn &controlFn) {
  patterns.add<ConstantOpExtractSliceFolder>(patterns.getContext(), controlFn);
}

/// Return the canonical type of the result of an extract_slice op.
struct SliceReturnTypeCanonicalizer {
  RankedTensorType operator()(ExtractSliceOp op,
                              ArrayRef<OpFoldResult> mixedOffsets,
                              ArrayRef<OpFoldResult> mixedSizes,
                              ArrayRef<OpFoldResult> mixedStrides) {
    return ExtractSliceOp::inferCanonicalRankReducedResultType(
        op.getType().getRank(), op.getSourceType(), mixedOffsets, mixedSizes,
        mixedStrides);
  }
};

/// A canonicalizer wrapper to replace ExtractSliceOps.
struct SliceCanonicalizer {
  void operator()(PatternRewriter &rewriter, ExtractSliceOp op,
                  ExtractSliceOp newOp) {
    Value replacement = newOp.getResult();
    if (replacement.getType() != op.getType())
      replacement = rewriter.create<tensor::CastOp>(op.getLoc(), op.getType(),
                                                    replacement);
    rewriter.replaceOp(op, replacement);
  }
};

void ExtractSliceOp::getCanonicalizationPatterns(RewritePatternSet &results,
                                                 MLIRContext *context) {
  results.add<
      OpWithOffsetSizesAndStridesConstantArgumentFolder<
          ExtractSliceOp, SliceReturnTypeCanonicalizer, SliceCanonicalizer>,
      ExtractSliceOpCastFolder>(context);
}

//
static LogicalResult
foldIdentityOffsetSizeAndStrideOpInterface(OffsetSizeAndStrideOpInterface op,
                                           ShapedType shapedType) {
  OpBuilder b(op.getContext());
  for (OpFoldResult ofr : op.getMixedOffsets())
    if (getConstantIntValue(ofr) != static_cast<int64_t>(0))
      return failure();
  // Rank-reducing noops only need to inspect the leading dimensions:
  // llvm::zip is appropriate.
  auto shape = shapedType.getShape();
  for (auto it : llvm::zip(op.getMixedSizes(), shape))
    if (getConstantIntValue(std::get<0>(it)) != std::get<1>(it))
      return failure();
  for (OpFoldResult ofr : op.getMixedStrides())
    if (getConstantIntValue(ofr) != static_cast<int64_t>(1))
      return failure();
  return success();
}

/// If we have an ExtractSliceOp consuming an InsertSliceOp with the same
/// slice, we can return the InsertSliceOp's source directly.
// TODO: This only checks the immediate producer; extend to go up the
// insert/extract chain if the slices are disjoint.
static Value foldExtractAfterInsertSlice(ExtractSliceOp extractOp) {
  auto insertOp = extractOp.getSource().getDefiningOp<InsertSliceOp>();

  auto isSame = [](OpFoldResult a, OpFoldResult b) { return a == b; };
  if (insertOp && insertOp.getSource().getType() == extractOp.getType() &&
      insertOp.isSameAs(extractOp, isSame))
    return insertOp.getSource();

  return {};
}

OpFoldResult ExtractSliceOp::fold(FoldAdaptor adaptor) {
  if (OpFoldResult reshapedSource = reshapeConstantSource(
          llvm::dyn_cast_if_present<SplatElementsAttr>(adaptor.getSource()),
          getResult().getType()))
    return reshapedSource;
  if (getSourceType() == getType() &&
      succeeded(foldIdentityOffsetSizeAndStrideOpInterface(*this, getType())))
    return this->getSource();
  if (Value slice = foldExtractAfterInsertSlice(*this))
    return slice;

  return OpFoldResult();
}

Value mlir::tensor::createCanonicalRankReducingExtractSliceOp(
    OpBuilder &b, Location loc, Value tensor, RankedTensorType targetType) {
  auto rankedTensorType = llvm::cast<RankedTensorType>(tensor.getType());
  unsigned rank = rankedTensorType.getRank();
  SmallVector<OpFoldResult> offsets(rank, b.getIndexAttr(0));
  SmallVector<OpFoldResult> sizes = getMixedSizes(b, loc, tensor);
  SmallVector<OpFoldResult> strides(rank, b.getIndexAttr(1));
  return b.createOrFold<tensor::ExtractSliceOp>(loc, targetType, tensor,
                                                offsets, sizes, strides);
}

//===----------------------------------------------------------------------===//
// InsertSliceOp
//===----------------------------------------------------------------------===//

void InsertSliceOp::getAsmResultNames(
    function_ref<void(Value, StringRef)> setNameFn) {
  setNameFn(getResult(), "inserted_slice");
}

// Build a InsertSliceOp with mixed static and dynamic entries.
void InsertSliceOp::build(OpBuilder &b, OperationState &result, Value source,
                          Value dest, ArrayRef<OpFoldResult> offsets,
                          ArrayRef<OpFoldResult> sizes,
                          ArrayRef<OpFoldResult> strides,
                          ArrayRef<NamedAttribute> attrs) {
  SmallVector<int64_t> staticOffsets, staticSizes, staticStrides;
  SmallVector<Value> dynamicOffsets, dynamicSizes, dynamicStrides;
  dispatchIndexOpFoldResults(offsets, dynamicOffsets, staticOffsets);
  dispatchIndexOpFoldResults(sizes, dynamicSizes, staticSizes);
  dispatchIndexOpFoldResults(strides, dynamicStrides, staticStrides);
  result.addAttributes(attrs);
  build(b, result, dest.getType(), source, dest, dynamicOffsets, dynamicSizes,
        dynamicStrides, b.getDenseI64ArrayAttr(staticOffsets),
        b.getDenseI64ArrayAttr(staticSizes),
        b.getDenseI64ArrayAttr(staticStrides));
}

/// Build an InsertSliceOp with mixed static and dynamic entries packed into a
/// Range vector.
void InsertSliceOp::build(OpBuilder &b, OperationState &result, Value source,
                          Value dest, ArrayRef<Range> ranges,
                          ArrayRef<NamedAttribute> attrs) {
  auto [offsets, sizes, strides] = getOffsetsSizesAndStrides(ranges);
  build(b, result, source, dest, offsets, sizes, strides, attrs);
}

// Build a InsertSliceOp with dynamic entries.
void InsertSliceOp::build(OpBuilder &b, OperationState &result, Value source,
                          Value dest, ValueRange offsets, ValueRange sizes,
                          ValueRange strides, ArrayRef<NamedAttribute> attrs) {
  SmallVector<OpFoldResult> offsetValues = llvm::to_vector<4>(
      llvm::map_range(offsets, [](Value v) -> OpFoldResult { return v; }));
  SmallVector<OpFoldResult> sizeValues = llvm::to_vector<4>(
      llvm::map_range(sizes, [](Value v) -> OpFoldResult { return v; }));
  SmallVector<OpFoldResult> strideValues = llvm::to_vector<4>(
      llvm::map_range(strides, [](Value v) -> OpFoldResult { return v; }));
  build(b, result, source, dest, offsetValues, sizeValues, strideValues);
}

/// Rank-reducing type verification for both InsertSliceOp and
/// ParallelInsertSliceOp.
static SliceVerificationResult verifyInsertSliceOp(
    RankedTensorType srcType, RankedTensorType dstType,
    ArrayRef<int64_t> staticOffsets, ArrayRef<int64_t> staticSizes,
    ArrayRef<int64_t> staticStrides, RankedTensorType *expectedType = nullptr) {
  // insert_slice is the inverse of extract_slice, use the same type
  // inference.
  RankedTensorType expected = ExtractSliceOp::inferResultType(
      dstType, staticOffsets, staticSizes, staticStrides);
  if (expectedType)
    *expectedType = expected;
  return isRankReducedType(expected, srcType);
}

/// Verifier for InsertSliceOp.
LogicalResult InsertSliceOp::verify() {
  // Verify result type against inferred type.
  RankedTensorType expectedType;
  SliceVerificationResult result =
      verifyInsertSliceOp(getSourceType(), getType(), getStaticOffsets(),
                          getStaticSizes(), getStaticStrides(), &expectedType);
  if (result != SliceVerificationResult::Success)
    return produceSliceErrorMsg(result, *this, expectedType);

  // Verify that offsets, sizes, strides do not run out-of-bounds with respect
  // to the destination tensor.
  SliceBoundsVerificationResult boundsResult = verifyInBoundsSlice(
      getDestType().getShape(), getStaticOffsets(), getStaticSizes(),
      getStaticStrides(), /*generateErrorMessage=*/true);
  if (!boundsResult.isValid)
    return getOperation()->emitError(boundsResult.errorMessage);

  return success();
}

/// If we have two consecutive InsertSliceOp writing to the same slice, we
/// can mutate the second InsertSliceOp's destination to the first one's.
///
/// Example:
///
/// ```mlir
///   %0 = tensor.insert_slice %slice0 into %input[0, 0] [64, 64] [1, 1]
///   %1 = tensor.insert_slice %slice1 into %0[0, 0] [64, 64] [1, 1]
/// ```
///
/// folds into:
///
/// ```mlir
///   %1 = tensor.insert_slice %slice1 into %input[0, 0] [64, 64] [1, 1]
/// ```
///
/// This pattern works with both InsertSliceOp and ParallelInsertSliceOp.
static LogicalResult foldInsertAfterInsertSlice(InsertSliceOp insertOp) {
  auto prevInsertOp = insertOp.getDest().getDefiningOp<InsertSliceOp>();

  auto isSame = [](OpFoldResult a, OpFoldResult b) { return a == b; };
  if (!prevInsertOp ||
      prevInsertOp.getSource().getType() != insertOp.getSource().getType() ||
      !prevInsertOp.isSameAs(insertOp, isSame))
    return failure();

  insertOp.getDestMutable().assign(prevInsertOp.getDest());
  return success();
}

/// Folds round-trip extract/insert slice op pairs.
/// Example:
/// ```mlir
/// %0 = tensor.extract_slice %val[0, 0, 0, 0] [1, 1, 2, 4] [1, 1, 1, 1]
/// %1 = tensor.insert_slice %0 into %val[0, 0, 0, 0] [1, 1, 2, 4] [1, 1, 1, 1]
/// ```
/// can be folded into %val.
static Value foldInsertAfterExtractSlice(InsertSliceOp insertOp) {
  auto extractOp = insertOp.getSource().getDefiningOp<ExtractSliceOp>();

  auto isSame = [](OpFoldResult a, OpFoldResult b) { return a == b; };
  if (!extractOp || extractOp.getSource() != insertOp.getDest() ||
      !extractOp.isSameAs(insertOp, isSame))
    return nullptr;

  return extractOp.getSource();
}

OpFoldResult InsertSliceOp::fold(FoldAdaptor) {
  if (getSourceType().hasStaticShape() && getType().hasStaticShape() &&
      getSourceType() == getType() &&
      succeeded(foldIdentityOffsetSizeAndStrideOpInterface(*this, getType())))
    return this->getSource();
  if (succeeded(foldInsertAfterInsertSlice(*this)))
    return getResult();
  if (auto result = foldInsertAfterExtractSlice(*this))
    return result;
  if (llvm::any_of(getMixedSizes(), isZeroInteger))
    return getDest();
  return OpFoldResult();
}

LogicalResult InsertSliceOp::reifyResultShapes(
    OpBuilder &builder, ReifiedRankedShapedTypeDims &reifiedReturnShapes) {
  reifiedReturnShapes.resize(1, SmallVector<OpFoldResult>(getType().getRank()));
  reifiedReturnShapes[0] = tensor::getMixedSizes(builder, getLoc(), getDest());
  return success();
}

namespace {
/// Pattern to rewrite a insert_slice op with constant arguments.
///
/// This pattern works with both InsertSliceOp and ParallelInsertSliceOp.
template <typename InsertOpTy>
class InsertSliceOpConstantArgumentFolder final
    : public OpRewritePattern<InsertOpTy> {
public:
  using OpRewritePattern<InsertOpTy>::OpRewritePattern;

  LogicalResult matchAndRewrite(InsertOpTy insertSliceOp,
                                PatternRewriter &rewriter) const override {
    SmallVector<OpFoldResult> mixedOffsets(insertSliceOp.getMixedOffsets());
    SmallVector<OpFoldResult> mixedSizes(insertSliceOp.getMixedSizes());
    SmallVector<OpFoldResult> mixedStrides(insertSliceOp.getMixedStrides());

    // No constant operands were folded, just return;
    if (failed(foldDynamicOffsetSizeList(mixedOffsets)) &&
        failed(foldDynamicOffsetSizeList(mixedSizes)) &&
        failed(foldDynamicStrideList(mixedStrides)))
      return failure();

    // Pattern does not apply if the produced op would not verify.
    SliceBoundsVerificationResult sliceResult =
        verifyInBoundsSlice(insertSliceOp.getDest().getType().getShape(),
                            mixedOffsets, mixedSizes, mixedStrides);
    if (!sliceResult.isValid)
      return failure();

    // Create the new op in canonical form.
    auto sourceType = ExtractSliceOp::inferCanonicalRankReducedResultType(
        insertSliceOp.getSourceType().getRank(), insertSliceOp.getDestType(),
        mixedOffsets, mixedSizes, mixedStrides);
    Value toInsert = insertSliceOp.getSource();
    if (sourceType != insertSliceOp.getSourceType()) {
      OpBuilder::InsertionGuard g(rewriter);
      // The only difference between InsertSliceOp and ParallelInsertSliceOp
      // is that the insertion point is just before the ParallelCombiningOp in
      // the parallel case.
      if (std::is_same<InsertOpTy, ParallelInsertSliceOp>::value)
        rewriter.setInsertionPoint(insertSliceOp->getParentOp());
      toInsert = rewriter.create<tensor::CastOp>(insertSliceOp.getLoc(),
                                                 sourceType, toInsert);
    }
    rewriter.replaceOpWithNewOp<InsertOpTy>(
        insertSliceOp, toInsert, insertSliceOp.getDest(), mixedOffsets,
        mixedSizes, mixedStrides);
    return success();
  }
};

/// Fold tensor_casts with insert_slice operations. If the source or
/// destination tensor is a tensor_cast that removes static type information,
/// the cast is folded into the insert_slice operation. E.g.:
///
/// ```mlir
///   %1 = tensor.cast %0 : tensor<8x16xf32> to tensor<?x?xf32>
///   %2 = tensor.insert_slice %1 into ... : tensor<?x?xf32> into ...
/// ```
///
/// folds into:
///
/// ```mlir
///   %2 = tensor.insert_slice %0 into ... : tensor<8x16xf32> into ...
/// ```
///
/// Note: When folding a cast on the destination tensor, the result of the
/// insert_slice operation is casted to ensure that the type of the result did
/// not change.
///
/// This pattern works with both InsertSliceOp and ParallelInsertSliceOp.
template <typename InsertOpTy>
struct InsertSliceOpCastFolder final : public OpRewritePattern<InsertOpTy> {
  using OpRewritePattern<InsertOpTy>::OpRewritePattern;

  LogicalResult matchAndRewrite(InsertOpTy insertSliceOp,
                                PatternRewriter &rewriter) const override {
    if (llvm::any_of(insertSliceOp.getOperands(), [](Value operand) {
          return matchPattern(operand, matchConstantIndex());
        }))
      return failure();

    auto getSourceOfCastOp = [](Value v) -> std::optional<Value> {
      auto castOp = v.getDefiningOp<tensor::CastOp>();
      if (!castOp || !canFoldIntoConsumerOp(castOp))
        return std::nullopt;
      return castOp.getSource();
    };
    std::optional<Value> sourceCastSource =
        getSourceOfCastOp(insertSliceOp.getSource());
    std::optional<Value> destCastSource =
        getSourceOfCastOp(insertSliceOp.getDest());
    if (!sourceCastSource && !destCastSource)
      return failure();

    auto src =
        (sourceCastSource ? *sourceCastSource : insertSliceOp.getSource());
    auto dst = (destCastSource ? *destCastSource : insertSliceOp.getDest());
    auto srcType = llvm::dyn_cast<RankedTensorType>(src.getType());
    auto dstType = llvm::dyn_cast<RankedTensorType>(dst.getType());
    if (!srcType || !dstType)
      return failure();

    // The tensor.cast source could have additional static information not seen
    // in the insert slice op static sizes, so we ignore dynamic dims when
    // computing the rank reduction mask.
    SmallVector<int64_t> staticSizes(insertSliceOp.getStaticSizes());
    auto rankReductionMask = computeRankReductionMask(
        staticSizes, srcType.getShape(), /*matchDynamic=*/true);
    if (!rankReductionMask.has_value())
      return failure();
    // Replace dimensions in the insert slice op with corresponding static dims
    // from the cast source type. If the insert slice sizes have static dims
    // that are not static in the tensor.cast source (i.e., when the cast op
    // casts a dynamic dim to static), the dim should not be replaced, and the
    // pattern will fail later in `verifyInsertSliceOp`.
    SmallVector<OpFoldResult> mixedSizes(insertSliceOp.getMixedSizes());
    int64_t rankReducedIdx = 0;
    for (auto [idx, size] : enumerate(staticSizes)) {
      if (!rankReductionMask.value().contains(idx) &&
          !srcType.isDynamicDim(rankReducedIdx)) {
        mixedSizes[idx] = getAsIndexOpFoldResult(
            rewriter.getContext(), srcType.getDimSize(rankReducedIdx));
        size = srcType.getDimSize(rankReducedIdx++);
      }
    }

    // Pattern does not apply if the produced op would not verify.
    if (verifyInsertSliceOp(srcType, dstType, insertSliceOp.getStaticOffsets(),
                            staticSizes, insertSliceOp.getStaticStrides()) !=
        SliceVerificationResult::Success)
      return failure();
    SliceBoundsVerificationResult sliceResult =
        verifyInBoundsSlice(dstType.getShape(), insertSliceOp.getMixedOffsets(),
                            mixedSizes, insertSliceOp.getMixedStrides());
    if (!sliceResult.isValid)
      return failure();

    Operation *replacement = rewriter.create<InsertOpTy>(
        insertSliceOp.getLoc(), src, dst, insertSliceOp.getMixedOffsets(),
        mixedSizes, insertSliceOp.getMixedStrides());

    // In the parallel case there is no result and so nothing to cast.
    bool isParallelInsert =
        std::is_same<InsertOpTy, ParallelInsertSliceOp>::value;
    if (!isParallelInsert && dst.getType() != insertSliceOp.getDestType()) {
      replacement = rewriter.create<tensor::CastOp>(insertSliceOp.getLoc(),
                                                    insertSliceOp.getDestType(),
                                                    replacement->getResult(0));
    }
    rewriter.replaceOp(insertSliceOp, replacement->getResults());
    return success();
  }
};

/// If additional static type information can be deduced from a insert_slice's
/// size operands, insert an explicit cast of the op's source operand. This
/// enables other canonicalization patterns that are matching for tensor_cast
/// ops such as `ForOpTensorCastFolder` in SCF.
///
/// Example:
///
/// ```mlir
///   %r = tensor.insert_slice %0 into %1[...] [64, 64] [1, 1]
///       : tensor<?x?xf32> into ...
/// ```
///
/// folds into:
///
/// ```mlir
///   %tmp = tensor.cast %0 : tensor<?x?xf32> to tensor<64x64xf32>
///   %r = tensor.insert_slice %tmp into %1[...] [64, 64] [1, 1]
///       : tensor<64x64xf32> into ...
/// ```
///
/// This patterns works with both InsertSliceOp and ParallelInsertSliceOp.
template <typename InsertOpTy>
struct InsertSliceOpSourceCastInserter final
    : public OpRewritePattern<InsertOpTy> {
  using OpRewritePattern<InsertOpTy>::OpRewritePattern;

  LogicalResult matchAndRewrite(InsertOpTy insertSliceOp,
                                PatternRewriter &rewriter) const override {
    RankedTensorType srcType = insertSliceOp.getSourceType();
    if (srcType.getRank() != insertSliceOp.getDestType().getRank())
      return failure();
    SmallVector<int64_t> newSrcShape(srcType.getShape());
    for (int64_t i = 0; i < srcType.getRank(); ++i) {
      if (std::optional<int64_t> constInt =
              getConstantIntValue(insertSliceOp.getMixedSizes()[i])) {
        // Bail on invalid IR.
        if (*constInt < 0)
          return failure();
        newSrcShape[i] = *constInt;
      }
    }
    if (!hasValidSizesOffsets(newSrcShape))
      return failure();

    RankedTensorType newSrcType = RankedTensorType::get(
        newSrcShape, srcType.getElementType(), srcType.getEncoding());
    if (srcType == newSrcType ||
        !preservesStaticInformation(srcType, newSrcType) ||
        !tensor::CastOp::areCastCompatible(srcType, newSrcType))
      return failure();

    // newSrcType is:
    //   1) Different from srcType.
    //   2) "More static" than srcType.
    //   3) Cast-compatible with srcType.
    // Insert the cast.
    OpBuilder::InsertionGuard g(rewriter);
    // The only difference between InsertSliceOp and ParallelInsertSliceOp is
    // that the insertion point is just before the ParallelCombiningOp in the
    // parallel case.
    if (std::is_same<InsertOpTy, ParallelInsertSliceOp>::value)
      rewriter.setInsertionPoint(insertSliceOp->getParentOp());
    Value cast = rewriter.create<tensor::CastOp>(
        insertSliceOp.getLoc(), newSrcType, insertSliceOp.getSource());
    rewriter.replaceOpWithNewOp<InsertOpTy>(
        insertSliceOp, cast, insertSliceOp.getDest(),
        insertSliceOp.getMixedOffsets(), insertSliceOp.getMixedSizes(),
        insertSliceOp.getMixedStrides());
    return success();
  }
};
} // namespace

llvm::SmallBitVector InsertSliceOp::getDroppedDims() {
  return ::getDroppedDims(getSourceType().getShape(), getMixedSizes());
}

void InsertSliceOp::getCanonicalizationPatterns(RewritePatternSet &results,
                                                MLIRContext *context) {
  results.add<InsertSliceOpConstantArgumentFolder<InsertSliceOp>,
              InsertSliceOpCastFolder<InsertSliceOp>,
              InsertSliceOpSourceCastInserter<InsertSliceOp>>(context);
}

Value mlir::tensor::createCanonicalRankReducingInsertSliceOp(OpBuilder &b,
                                                             Location loc,
                                                             Value tensor,
                                                             Value dest) {
  auto rankedTensorType = llvm::cast<RankedTensorType>(dest.getType());
  unsigned rank = rankedTensorType.getRank();
  SmallVector<OpFoldResult> offsets(rank, b.getIndexAttr(0));
  SmallVector<OpFoldResult> sizes = getMixedSizes(b, loc, dest);
  SmallVector<OpFoldResult> strides(rank, b.getIndexAttr(1));
  return b.createOrFold<tensor::InsertSliceOp>(loc, tensor, dest, offsets,
                                               sizes, strides);
}

//===----------------------------------------------------------------------===//
// PadOp
//===----------------------------------------------------------------------===//

void PadOp::getAsmResultNames(function_ref<void(Value, StringRef)> setNameFn) {
  setNameFn(getResult(), "padded");
}

// TODO: Replace custom<InferType> directive with AllTypesMatch as soon as it
// supports optional types.
void printInferType(OpAsmPrinter &printer, Operation *op, Value optOperand,
                    Type typeToInfer, Type typeToInferFrom) {}

ParseResult
parseInferType(OpAsmParser &parser,
               std::optional<OpAsmParser::UnresolvedOperand> optOperand,
               Type &typeToInfer, Type typeToInferFrom) {
  if (optOperand)
    typeToInfer = typeToInferFrom;
  return success();
}

LogicalResult PadOp::verify() {
  auto sourceType = llvm::cast<RankedTensorType>(getSource().getType());
  auto resultType = llvm::cast<RankedTensorType>(getResult().getType());
  auto expectedType =
      PadOp::inferResultType(sourceType, getStaticLow(), getStaticHigh());
  if (!expectedType) {
    return emitError("failed to infer expectedType from sourceType ")
           << sourceType << ", specified resultType is " << resultType;
  }
  if (resultType.getRank() != expectedType.getRank()) {
    return emitError("specified type ")
           << resultType << " does not match the inferred type "
           << expectedType;
  }
  for (int i = 0, e = sourceType.getRank(); i < e; ++i) {
    if (resultType.getDimSize(i) == expectedType.getDimSize(i))
      continue;
    if (expectedType.isDynamicDim(i))
      continue;
    return emitError("specified type ")
           << resultType << " does not match the inferred type "
           << expectedType;
  }

  return success();
}

LogicalResult PadOp::verifyRegions() {
  auto &region = getRegion();
  unsigned rank = llvm::cast<RankedTensorType>(getResult().getType()).getRank();
  Block &block = region.front();
  if (block.getNumArguments() != rank)
    return emitError("expected the block to have ") << rank << " arguments";

  // Note: the number and type of yield values are checked in the YieldOp.
  for (const auto &en : llvm::enumerate(block.getArgumentTypes())) {
    if (!en.value().isIndex())
      return emitOpError("expected block argument ")
             << (en.index() + 1) << " to be an index";
  }

  // Ensure that the region yields an element of the right type.
  auto yieldOp = llvm::cast<YieldOp>(block.getTerminator());
  if (yieldOp.getValue().getType() !=
      llvm::cast<ShapedType>(getType()).getElementType())
    return emitOpError("expected yield type to match shape element type");

  return success();
}

RankedTensorType PadOp::inferResultType(RankedTensorType sourceType,
                                        ArrayRef<int64_t> staticLow,
                                        ArrayRef<int64_t> staticHigh,
                                        ArrayRef<int64_t> resultShape) {
  unsigned rank = sourceType.getRank();
  if (staticLow.size() != rank)
    return RankedTensorType();
  if (staticHigh.size() != rank)
    return RankedTensorType();
  if (!resultShape.empty() && resultShape.size() != rank)
    return RankedTensorType();

  SmallVector<int64_t, 4> inferredShape;
  for (auto i : llvm::seq<unsigned>(0, rank)) {
    if (sourceType.isDynamicDim(i) || staticLow[i] == ShapedType::kDynamic ||
        staticHigh[i] == ShapedType::kDynamic) {
      inferredShape.push_back(resultShape.empty() ? ShapedType::kDynamic
                                                  : resultShape[i]);
    } else {
      int64_t size = sourceType.getDimSize(i) + staticLow[i] + staticHigh[i];
      assert((resultShape.empty() || size == resultShape[i] ||
              resultShape[i] == ShapedType::kDynamic) &&
             "mismatch between inferred shape and result shape");
      inferredShape.push_back(size);
    }
  }

  return RankedTensorType::get(inferredShape, sourceType.getElementType());
}

void PadOp::build(OpBuilder &b, OperationState &result, Type resultType,
                  Value source, ArrayRef<int64_t> staticLow,
                  ArrayRef<int64_t> staticHigh, ValueRange low, ValueRange high,
                  bool nofold, ArrayRef<NamedAttribute> attrs) {
  auto sourceType = llvm::cast<RankedTensorType>(source.getType());
  if (!resultType)
    resultType = inferResultType(sourceType, staticLow, staticHigh);
  result.addAttributes(attrs);
  build(b, result, resultType, source, low, high,
        b.getDenseI64ArrayAttr(staticLow), b.getDenseI64ArrayAttr(staticHigh),
        nofold ? b.getUnitAttr() : UnitAttr());
}

void PadOp::build(OpBuilder &b, OperationState &result, Type resultType,
                  Value source, ValueRange low, ValueRange high, bool nofold,
                  ArrayRef<NamedAttribute> attrs) {
  auto sourceType = llvm::cast<RankedTensorType>(source.getType());
  unsigned rank = sourceType.getRank();
  SmallVector<int64_t, 4> staticVector(rank, ShapedType::kDynamic);
  build(b, result, resultType, source, staticVector, staticVector, low, high,
        nofold, attrs);
}

void PadOp::build(OpBuilder &b, OperationState &result, Type resultType,
                  Value source, ArrayRef<OpFoldResult> low,
                  ArrayRef<OpFoldResult> high, bool nofold,
                  ArrayRef<NamedAttribute> attrs) {
  auto sourceType = llvm::cast<RankedTensorType>(source.getType());
  SmallVector<Value, 4> dynamicLow, dynamicHigh;
  SmallVector<int64_t, 4> staticLow, staticHigh;
  // staticLow and staticHigh have full information of the padding config.
  // This will grow staticLow and staticHigh with 1 value. If the config is
  // dynamic (ie not a constant), dynamicLow and dynamicHigh will grow with 1
  // value as well.
  dispatchIndexOpFoldResults(low, dynamicLow, staticLow);
  dispatchIndexOpFoldResults(high, dynamicHigh, staticHigh);
  if (!resultType) {
    resultType = PadOp::inferResultType(sourceType, staticLow, staticHigh);
  }
  assert(llvm::isa<RankedTensorType>(resultType));
  result.addAttributes(attrs);
  build(b, result, resultType, source, dynamicLow, dynamicHigh,
        b.getDenseI64ArrayAttr(staticLow), b.getDenseI64ArrayAttr(staticHigh),
        nofold ? b.getUnitAttr() : UnitAttr());
}

void PadOp::build(OpBuilder &b, OperationState &result, Type resultType,
                  Value source, ArrayRef<OpFoldResult> low,
                  ArrayRef<OpFoldResult> high, Value constantPadValue,
                  bool nofold, ArrayRef<NamedAttribute> attrs) {
  build(b, result, resultType, source, low, high, nofold, attrs);

  // Add a region and a block to yield the pad value.
  Region *region = result.regions[0].get();
  int sourceRank = llvm::cast<RankedTensorType>(source.getType()).getRank();
  SmallVector<Type> blockArgTypes(sourceRank, b.getIndexType());
  SmallVector<Location> blockArgLocs(sourceRank, result.location);

  // `builder.createBlock` changes the insertion point within the block. Create
  // a guard to reset the insertion point of the builder after it is destroyed.
  OpBuilder::InsertionGuard guard(b);
  b.createBlock(region, region->end(), blockArgTypes, blockArgLocs);
  b.create<tensor::YieldOp>(result.location, constantPadValue);
}

llvm::SmallBitVector PadOp::getPaddedDims() {
  llvm::SmallBitVector paddedDims(getSourceType().getRank());
  auto extractPaddedDims = [&](ArrayRef<OpFoldResult> paddingWidths) {
    for (const auto &en : enumerate(paddingWidths))
      if (getConstantIntValue(en.value()) != static_cast<int64_t>(0))
        paddedDims.set(en.index());
  };
  extractPaddedDims(getMixedLowPad());
  extractPaddedDims(getMixedHighPad());
  return paddedDims;
}

namespace {
// Folds tensor.pad when padding is static zeros and the attribute
// doesn't request otherwise.
struct FoldStaticZeroPadding : public OpRewritePattern<PadOp> {
  using OpRewritePattern<PadOp>::OpRewritePattern;

  LogicalResult matchAndRewrite(PadOp padTensorOp,
                                PatternRewriter &rewriter) const override {
    if (!padTensorOp.hasZeroLowPad() || !padTensorOp.hasZeroHighPad())
      return failure();
    if (padTensorOp.getNofold())
      return failure();
    rewriter.replaceOpWithNewOp<tensor::CastOp>(
        padTensorOp, padTensorOp.getResult().getType(),
        padTensorOp.getSource());
    return success();
  }
};

// Fold CastOp into PadOp when adding static information.
struct FoldSourceTensorCast : public OpRewritePattern<PadOp> {
  using OpRewritePattern<PadOp>::OpRewritePattern;

  LogicalResult matchAndRewrite(PadOp padTensorOp,
                                PatternRewriter &rewriter) const override {
    auto castOp = padTensorOp.getSource().getDefiningOp<tensor::CastOp>();
    if (!tensor::canFoldIntoConsumerOp(castOp))
      return failure();

    auto newResultType = PadOp::inferResultType(
        llvm::cast<RankedTensorType>(castOp.getSource().getType()),
        padTensorOp.getStaticLow(), padTensorOp.getStaticHigh(),
        padTensorOp.getResultType().getShape());

    if (newResultType == padTensorOp.getResultType()) {
      rewriter.modifyOpInPlace(padTensorOp, [&]() {
        padTensorOp.getSourceMutable().assign(castOp.getSource());
      });
    } else {
      auto newOp = rewriter.create<PadOp>(
          padTensorOp->getLoc(), newResultType, padTensorOp.getSource(),
          padTensorOp.getStaticLow(), padTensorOp.getStaticHigh(),
          padTensorOp.getLow(), padTensorOp.getHigh(), padTensorOp.getNofold(),
          getPrunedAttributeList(padTensorOp, PadOp::getAttributeNames()));
      IRMapping mapper;
      padTensorOp.getRegion().cloneInto(&newOp.getRegion(), mapper);

      rewriter.replaceOpWithNewOp<tensor::CastOp>(
          padTensorOp, padTensorOp.getResultType(), newOp);
    }
    return success();
  }
};

// Fold CastOp using the result of PadOp back into the latter if it adds
// static information.
struct FoldTargetTensorCast : public OpRewritePattern<PadOp> {
  using OpRewritePattern<PadOp>::OpRewritePattern;

  LogicalResult matchAndRewrite(PadOp padTensorOp,
                                PatternRewriter &rewriter) const override {
    if (!padTensorOp.getResult().hasOneUse())
      return failure();
    auto tensorCastOp =
        dyn_cast<tensor::CastOp>(*padTensorOp->getUsers().begin());
    if (!tensorCastOp)
      return failure();
    if (!tensor::preservesStaticInformation(padTensorOp.getResult().getType(),
                                            tensorCastOp.getDest().getType()))
      return failure();

    auto replacementOp = rewriter.create<PadOp>(
        padTensorOp.getLoc(), tensorCastOp.getDest().getType(),
        padTensorOp.getSource(), padTensorOp.getStaticLow(),
        padTensorOp.getStaticHigh(), padTensorOp.getLow(),
        padTensorOp.getHigh(), padTensorOp.getNofold(),
        getPrunedAttributeList(padTensorOp, PadOp::getAttributeNames()));
    replacementOp.getRegion().takeBody(padTensorOp.getRegion());

    rewriter.replaceOp(padTensorOp, replacementOp.getResult());
    rewriter.replaceOp(tensorCastOp, replacementOp.getResult());
    return success();
  }
};

/// Fold chains of tensor::ExtractSliceOp, tensor::PadOp pairs that pad
/// different dimensions. The pattern applies if the following preconditions
/// hold:
///   1) the tensor::ExtractSliceOps are not rank-reducing,
///   2) the tensor::ExtractSliceOps have only unit-strides,
///   3) the tensor::PadOps perform only high-padding,
///   4) the tensor::PadOps have the same constant padding value,
///   5) the tensor::PadOps do not have common padding dimensions,
///   6) one tensor::ExtractSliceOp, tensor::PadOp pair has zero-padding and
///      zero-offset for every dimension.
///   7) the tensor::ExtractSliceOp sizes match the source tensor sizes for
///   the
///      padded source dimensions.
///
/// Example:
///
/// ```mlir
///   %0 = tensor.extract_slice %input[16, 0] [%sz0, 64] [1, 1]
///       : tensor<64x64xf32> to tensor<?x64xf32>
///   %1 = tensor.pad %0 low[0, 0] high[%pw0, 0] { ...
///     } : tensor<?x64xf32> to tensor<8x64xf32>
///   %2 = tensor.extract_slice %1[0, 4] [8, %sz1] [1, 1]
///        : tensor<8x64xf32> to tensor<8x?xf32>
///   %res = tensor.pad %2 nofold low[0, 0] high[0, %pw1] { ...
///     } : tensor<8x?xf32> to tensor<8x4xf32>
/// ```
///
/// folds into:
///
/// ```mlir
///   %0 = tensor.extract_slice %input[16, 4] [%sz0, %sz1] [1, 1]
///        : tensor<64x64xf32> to tensor<?x?xf32>
///   %res = tensor.pad %0 nofold low[0, 0] high[%pw0, %pw1] { ...
///     } : tensor<?x?xf32> to tensor<8x4xf32>
/// ```
struct FoldOrthogonalPaddings : public OpRewritePattern<PadOp> {
  using OpRewritePattern<PadOp>::OpRewritePattern;

  LogicalResult matchAndRewrite(PadOp padOp,
                                PatternRewriter &rewriter) const override {
    auto innerSliceOp = padOp.getSource().getDefiningOp<ExtractSliceOp>();
    if (!innerSliceOp)
      return failure();
    auto outerPadOp = innerSliceOp.getSource().getDefiningOp<PadOp>();
    if (!outerPadOp || outerPadOp.getNofold())
      return failure();
    auto outerSliceOp = outerPadOp.getSource().getDefiningOp<ExtractSliceOp>();
    if (!outerSliceOp)
      return failure();

    // 1) Fail if the chain is rank-reducing.
    int64_t rank = padOp.getSourceType().getRank();
    if (outerSliceOp.getSourceType().getRank() != rank) {
      return rewriter.notifyMatchFailure(padOp,
                                         "cannot fold rank-reducing chain");
    }

    // 2) Fail if the tensor::ExtractSliceOps have non-unit strides.
    if (!innerSliceOp.hasUnitStride() || !outerSliceOp.hasUnitStride()) {
      return rewriter.notifyMatchFailure(
          padOp, "cannot fold non-unit stride ExtractSliceOps");
    }

    // 3) Fail if the tensor::PadOps have non-zero low padding.
    if (!padOp.hasZeroLowPad() || !outerPadOp.hasZeroLowPad()) {
      return rewriter.notifyMatchFailure(padOp,
                                         "cannot fold PadOps with low padding");
    }

    // 4) Fail if the tensor::PadOps padding values do not match.
    Attribute innerAttr, outerAttr;
    Value innerValue = padOp.getConstantPaddingValue();
    Value outerValue = outerPadOp.getConstantPaddingValue();
    if (!innerValue || !outerValue ||
        !matchPattern(innerValue, m_Constant(&innerAttr)) ||
        !matchPattern(outerValue, m_Constant(&outerAttr)) ||
        innerAttr != outerAttr) {
      return rewriter.notifyMatchFailure(
          padOp, "cannot fold PadOps with different padding values");
    }

    // 5) Fail if a dimension is padded by both tensor::PadOps.
    llvm::SmallBitVector innerDims = padOp.getPaddedDims();
    llvm::SmallBitVector outerDims = outerPadOp.getPaddedDims();
    if (innerDims.anyCommon(outerDims)) {
      return rewriter.notifyMatchFailure(
          padOp, "cannot fold PadOps with common padding dimensions");
    }

    // 6) Combine the offsets of the two tensor::ExtractSliceOps. Find the
    // zero-offset and zero-padding tensor::ExtractSliceOp, tensor::PadOp pair
    // for every dimension, and use the offset the other pair. Fail if no
    // zero-offset and zero-padding tensor::ExtractSliceOp, tensor::PadOp pair
    // exists.
    SmallVector<OpFoldResult> newOffsets(rank, rewriter.getIndexAttr(0));
    for (auto en : enumerate(newOffsets)) {
      OpFoldResult innerOffset = innerSliceOp.getMixedOffsets()[en.index()];
      OpFoldResult outerOffset = outerSliceOp.getMixedOffsets()[en.index()];
      if (!innerDims.test(en.index()) &&
          (getConstantIntValue(innerOffset) == static_cast<int64_t>(0))) {
        en.value() = outerOffset;
        continue;
      }
      if (!outerDims.test(en.index()) &&
          (getConstantIntValue(outerOffset) == static_cast<int64_t>(0))) {
        en.value() = innerOffset;
        continue;
      }
      return rewriter.notifyMatchFailure(
          padOp, "cannot find zero-offset and zero-padding pair");
    }

    // 7) Combine the sizes of the two tensor::ExtractSliceOps. Take the size
    // of the outer tensor::ExtractSliceOp for the dimensions padded by the
    // outer tensor::PadOp and fail if the size of the inner
    // tensor::ExtractSliceOp does not match the size of the padded dimension.
    // Otherwise, take the size of the inner tensor::ExtractSliceOp.
    SmallVector<OpFoldResult> newSizes = innerSliceOp.getMixedSizes();
    for (auto en : enumerate(newSizes)) {
      if (!outerDims.test(en.index()))
        continue;
      OpFoldResult sliceSize = innerSliceOp.getMixedSizes()[en.index()];
      int64_t sourceSize = innerSliceOp.getSourceType().getShape()[en.index()];
      assert(!ShapedType::isDynamic(sourceSize) &&
             "expected padded dimension to have a static size");
      if (getConstantIntValue(sliceSize) != sourceSize) {
        return rewriter.notifyMatchFailure(
            padOp, "cannot fold since the inner ExtractSliceOp size does not "
                   "match the size of the outer padding");
      }
      en.value() = outerSliceOp.getMixedSizes()[en.index()];
    }

    // Combine the high paddings of the two tensor::PadOps.
    SmallVector<OpFoldResult> newHighPad(rank, rewriter.getIndexAttr(0));
    for (auto en : enumerate(newHighPad)) {
      if (innerDims.test(en.index()))
        newHighPad[en.index()] = padOp.getMixedHighPad()[en.index()];
      if (outerDims.test(en.index()))
        newHighPad[en.index()] = outerPadOp.getMixedHighPad()[en.index()];
    }

    // Create a new tensor::ExtractSliceOp, tensor::PadOp pair that performs
    // the two paddings in one step.
    auto newSliceOp = rewriter.create<ExtractSliceOp>(
        padOp.getLoc(), outerSliceOp.getSource(), newOffsets, newSizes,
        innerSliceOp.getMixedStrides());
    auto newPadOp = rewriter.create<PadOp>(
        padOp.getLoc(), padOp.getResultType(), newSliceOp.getResult(),
        padOp.getMixedLowPad(), newHighPad, padOp.getNofold(),
        getPrunedAttributeList(padOp, PadOp::getAttributeNames()));
    rewriter.inlineRegionBefore(padOp.getRegion(), newPadOp.getRegion(),
                                newPadOp.getRegion().begin());
    rewriter.replaceOp(padOp, newPadOp.getResult());
    return success();
  }
};

struct FoldStaticPadding : public OpRewritePattern<PadOp> {
  using OpRewritePattern<PadOp>::OpRewritePattern;

  LogicalResult matchAndRewrite(PadOp padTensorOp,
                                PatternRewriter &rewriter) const override {
    Value input = padTensorOp.getSource();
    if (!llvm::isa<RankedTensorType>(input.getType()))
      return failure();
    auto inputDims = llvm::cast<RankedTensorType>(input.getType()).getShape();
    auto inputRank = inputDims.size();

    auto oldResultType =
        dyn_cast<RankedTensorType>(padTensorOp.getResult().getType());
    if (!oldResultType)
      return failure();

    auto outputDims = oldResultType.getShape();

    // Extract the static info from the high and low operands.
    SmallVector<int64_t> constOperandsLow;
    SmallVector<Value> newLows;
    for (auto operand : padTensorOp.getLow()) {
      APSInt intOp;
      if (!matchPattern(operand, m_ConstantInt(&intOp))) {
        constOperandsLow.push_back(ShapedType::kDynamic);
        newLows.push_back(operand);
        continue;
      }
      constOperandsLow.push_back(intOp.getExtValue());
    }
    SmallVector<int64_t> constOperandsHigh;
    SmallVector<Value> newHighs;
    for (auto operand : padTensorOp.getHigh()) {
      APSInt intOp;
      if (!matchPattern(operand, m_ConstantInt(&intOp))) {
        constOperandsHigh.push_back(ShapedType::kDynamic);
        newHighs.push_back(operand);
        continue;
      }
      constOperandsHigh.push_back(intOp.getExtValue());
    }

    SmallVector<int64_t> constLow(padTensorOp.getStaticLow());
    SmallVector<int64_t> constHigh(padTensorOp.getStaticHigh());

    // Verify the op is well-formed.
    if (inputDims.size() != outputDims.size() ||
        inputDims.size() != constLow.size() ||
        inputDims.size() != constHigh.size())
      return failure();

    auto lowCount = 0;
    auto highCount = 0;
    for (size_t i = 0; i < inputRank; i++) {
      if (constLow[i] == ShapedType::kDynamic)
        constLow[i] = constOperandsLow[lowCount++];
      if (constHigh[i] == ShapedType::kDynamic)
        constHigh[i] = constOperandsHigh[highCount++];
    }

    auto staticLow = ArrayRef<int64_t>(constLow);
    auto staticHigh = ArrayRef<int64_t>(constHigh);

    // Calculate the output sizes with the static information.
    SmallVector<int64_t> newOutDims;
    for (size_t i = 0; i < inputRank; i++) {
      if (outputDims[i] == ShapedType::kDynamic) {
        newOutDims.push_back(
            (staticLow[i] == ShapedType::kDynamic ||
                     staticHigh[i] == ShapedType::kDynamic ||
                     inputDims[i] == ShapedType::kDynamic
                 ? ShapedType::kDynamic
                 : inputDims[i] + staticLow[i] + staticHigh[i]));
      } else {
        newOutDims.push_back(outputDims[i]);
      }
    }

    if (SmallVector<int64_t>(outputDims) == newOutDims ||
        llvm::all_of(newOutDims,
                     [&](int64_t x) { return x == ShapedType::kDynamic; }))
      return failure();

    // Rewrite the op using the new static type.
    auto newResultType = RankedTensorType::get(
        newOutDims, padTensorOp.getType().getElementType());
    auto newOp = rewriter.create<PadOp>(
        padTensorOp->getLoc(), newResultType, input, staticLow, staticHigh,
        newLows, newHighs, padTensorOp.getNofold(),
        getPrunedAttributeList(padTensorOp, PadOp::getAttributeNames()));

    IRMapping mapper;
    padTensorOp.getRegion().cloneInto(&newOp.getRegion(), mapper);
    rewriter.replaceOpWithNewOp<tensor::CastOp>(padTensorOp, oldResultType,
                                                newOp);

    return success();
  }
};

/// Folds a chain of `tensor.pad` ops with the same constant padding value.
///
/// Example:
///
/// ```mlir
///   %1 = tensor.pad %0 low[0, 1] high[0, 2] {
///       tensor.yield %val
///     } : tensor<1x2xf32> to tensor<2x5xf32>
///   %res = tensor.pad %1 low[0, 2] high[3, 0] {
///       tensor.yield %val
///     } : tensor<1x5xf32> to tensor<5x7xf32>
/// ```
///
/// folds into:
///
/// ```mlir
///   %res = tensor.pad %0 low[0, 3] high[3, 2] {
///       tensor.yield %val
///     } : tensor<1x2xf32> to tensor<5x7xf32>
/// ```
struct FoldConsecutiveConstantPadding : public OpRewritePattern<tensor::PadOp> {
  using OpRewritePattern<tensor::PadOp>::OpRewritePattern;

  LogicalResult matchAndRewrite(tensor::PadOp padOp,
                                PatternRewriter &rewriter) const override {
    if (padOp.getNofold()) {
      return rewriter.notifyMatchFailure(padOp, "skipping unfoldable pad");
    }

    auto producerPad = padOp.getSource().getDefiningOp<tensor::PadOp>();
    if (!producerPad || producerPad.getNofold()) {
      return rewriter.notifyMatchFailure(
          padOp, "producer is not a foldable tensor.pad op");
    }

    // Fail if the tensor::PadOps padding values do not match.
    Value consumerPadValue = padOp.getConstantPaddingValue();
    Value producerPadValue = producerPad.getConstantPaddingValue();
    if (!consumerPadValue || !producerPadValue ||
        consumerPadValue != producerPadValue) {
      return rewriter.notifyMatchFailure(
          padOp,
          "cannot fold PadOps with different or non-constant padding values");
    }

    Location loc = padOp.getLoc();
    AffineExpr d0, d1;
    bindDims(rewriter.getContext(), d0, d1);

    // Combine the low/high paddings of the two tensor::PadOps.
    auto addPaddings = [&](ArrayRef<OpFoldResult> consumerPaddings,
                           ArrayRef<OpFoldResult> producerPaddings) {
      SmallVector<OpFoldResult> sumPaddings;
      for (auto [consumerIndex, producerIndex] :
           llvm::zip_equal(consumerPaddings, producerPaddings)) {
        sumPaddings.push_back(affine::makeComposedFoldedAffineApply(
            rewriter, loc, d0 + d1, {consumerIndex, producerIndex}));
      }
      return sumPaddings;
    };

    SmallVector<OpFoldResult> newHighPad =
        addPaddings(padOp.getMixedHighPad(), producerPad.getMixedHighPad());
    SmallVector<OpFoldResult> newLowPad =
        addPaddings(padOp.getMixedLowPad(), producerPad.getMixedLowPad());

    auto newPadOp = rewriter.create<tensor::PadOp>(
        padOp.getLoc(), padOp.getResultType(), producerPad.getSource(),
        newLowPad, newHighPad, padOp.getNofold(),
        getPrunedAttributeList(padOp, tensor::PadOp::getAttributeNames()));
    rewriter.inlineRegionBefore(padOp.getRegion(), newPadOp.getRegion(),
                                newPadOp.getRegion().begin());
    rewriter.replaceOp(padOp, newPadOp.getResult());
    return success();
  }
};

} // namespace

void PadOp::getCanonicalizationPatterns(RewritePatternSet &results,
                                        MLIRContext *context) {
  results.add<FoldStaticZeroPadding, FoldSourceTensorCast, FoldTargetTensorCast,
              FoldOrthogonalPaddings, FoldStaticPadding,
              FoldConsecutiveConstantPadding>(context);
}

/// Return the padding value of the PadOp if it constant. In this context,
/// "constant" means an actual constant or "defined outside of the block".
///
/// Values are considered constant in three cases:
///  - A ConstantLike value.
///  - A basic block argument from a different block.
///  - A value defined outside of the block.
///
/// If the padding value is not constant, an empty Value is returned.
Value PadOp::getConstantPaddingValue() {
  auto yieldOp = dyn_cast<YieldOp>(getRegion().front().getTerminator());
  if (!yieldOp)
    return {};
  Value padValue = yieldOp.getValue();
  // Check if yield value is a constant.
  if (matchPattern(padValue, m_Constant()))
    return padValue;
  // Check if yield value is defined inside the PadOp block.
  if (padValue.getParentBlock() == &getRegion().front())
    return {};
  // Else: Yield value defined outside of the PadOp block.
  return padValue;
}

OpFoldResult PadOp::fold(FoldAdaptor) {
  if (getResultType().hasStaticShape() && getResultType() == getSourceType() &&
      !getNofold())
    return getSource();
  return {};
}

//===----------------------------------------------------------------------===//
// ParallelInsertSliceOp
//===----------------------------------------------------------------------===//

OpResult ParallelInsertSliceOp::getTiedOpResult() {
  ParallelCombiningOpInterface parallelCombiningParent =
      getParallelCombiningParent();
  for (const auto &it :
       llvm::enumerate(parallelCombiningParent.getYieldingOps())) {
    Operation &nextOp = it.value();
    if (&nextOp == getOperation())
      return parallelCombiningParent.getParentResult(it.index());
  }
  llvm_unreachable("ParallelInsertSliceOp no tied OpResult found");
}

// Build a ParallelInsertSliceOp with mixed static and dynamic entries.
void ParallelInsertSliceOp::build(OpBuilder &b, OperationState &result,
                                  Value source, Value dest,
                                  ArrayRef<OpFoldResult> offsets,
                                  ArrayRef<OpFoldResult> sizes,
                                  ArrayRef<OpFoldResult> strides,
                                  ArrayRef<NamedAttribute> attrs) {
  SmallVector<int64_t> staticOffsets, staticSizes, staticStrides;
  SmallVector<Value> dynamicOffsets, dynamicSizes, dynamicStrides;
  dispatchIndexOpFoldResults(offsets, dynamicOffsets, staticOffsets);
  dispatchIndexOpFoldResults(sizes, dynamicSizes, staticSizes);
  dispatchIndexOpFoldResults(strides, dynamicStrides, staticStrides);
  result.addAttributes(attrs);
  build(b, result, {}, source, dest, dynamicOffsets, dynamicSizes,
        dynamicStrides, b.getDenseI64ArrayAttr(staticOffsets),
        b.getDenseI64ArrayAttr(staticSizes),
        b.getDenseI64ArrayAttr(staticStrides));
}

/// Build an ParallelInsertSliceOp with mixed static and dynamic entries
/// packed into a Range vector.
void ParallelInsertSliceOp::build(OpBuilder &b, OperationState &result,
                                  Value source, Value dest,
                                  ArrayRef<Range> ranges,
                                  ArrayRef<NamedAttribute> attrs) {
  auto [offsets, sizes, strides] = getOffsetsSizesAndStrides(ranges);
  build(b, result, source, dest, offsets, sizes, strides, attrs);
}

// Build a ParallelInsertSliceOp with dynamic entries.
void ParallelInsertSliceOp::build(OpBuilder &b, OperationState &result,
                                  Value source, Value dest, ValueRange offsets,
                                  ValueRange sizes, ValueRange strides,
                                  ArrayRef<NamedAttribute> attrs) {
  SmallVector<OpFoldResult> offsetValues = llvm::to_vector<4>(
      llvm::map_range(offsets, [](Value v) -> OpFoldResult { return v; }));
  SmallVector<OpFoldResult> sizeValues = llvm::to_vector<4>(
      llvm::map_range(sizes, [](Value v) -> OpFoldResult { return v; }));
  SmallVector<OpFoldResult> strideValues = llvm::to_vector<4>(
      llvm::map_range(strides, [](Value v) -> OpFoldResult { return v; }));
  build(b, result, source, dest, offsetValues, sizeValues, strideValues);
}

LogicalResult ParallelInsertSliceOp::verify() {
  if (!isa<ParallelCombiningOpInterface>(getOperation()->getParentOp()))
    return this->emitError("expected ParallelCombiningOpInterface parent, got:")
           << *(getOperation()->getParentOp());

  // Verify result type against inferred type.
  RankedTensorType expectedType;
  SliceVerificationResult result =
      verifyInsertSliceOp(getSourceType(), getDestType(), getStaticOffsets(),
                          getStaticSizes(), getStaticStrides(), &expectedType);
  if (result != SliceVerificationResult::Success)
    return produceSliceErrorMsg(result, *this, expectedType);

  // Verify that offsets, sizes, strides do not run out-of-bounds with respect
  // to the destination tensor.
  SliceBoundsVerificationResult boundsResult = verifyInBoundsSlice(
      getDestType().getShape(), getStaticOffsets(), getStaticSizes(),
      getStaticStrides(), /*generateErrorMessage=*/true);
  if (!boundsResult.isValid)
    return getOperation()->emitError(boundsResult.errorMessage);

  return success();
}

void ParallelInsertSliceOp::getCanonicalizationPatterns(
    RewritePatternSet &results, MLIRContext *context) {
  results.add<InsertSliceOpConstantArgumentFolder<ParallelInsertSliceOp>,
              InsertSliceOpCastFolder<ParallelInsertSliceOp>,
              InsertSliceOpSourceCastInserter<ParallelInsertSliceOp>>(context);
}

llvm::SmallBitVector ParallelInsertSliceOp::getDroppedDims() {
  return ::getDroppedDims(getSourceType().getShape(), getMixedSizes());
}

//===----------------------------------------------------------------------===//
// ScatterOp
//===----------------------------------------------------------------------===//

void ScatterOp::getAsmResultNames(
    function_ref<void(Value, StringRef)> setNameFn) {
  setNameFn(getResult(), "scatter");
}

LogicalResult ScatterOp::verify() {
  int64_t destRank = getDestType().getRank();
  ArrayRef<int64_t> scatterDims = getScatterDims();
  if (failed(verifyGatherOrScatterDims(getOperation(), scatterDims,
                                       getIndicesType().getShape(), destRank,
                                       "scatter", "dest")))
    return failure();

  if (!getUnique())
    return emitOpError("requires 'unique' attribute to be set");
  // TODO: we could also check statically that there are fewer leading index
  // tensor dims than the dest dims. If this is not the case, the unique
  // attribute cannot be true.

  // Use the GatherOp::inferResultType on the `dest` type and verify the
  // expected type matches the source type.
  RankedTensorType expectedSourceType = GatherOp::inferResultType(
      getDestType(), getIndicesType(), scatterDims, /*rankReduced=*/false);
  RankedTensorType expectedRankReducedSourceType = GatherOp::inferResultType(
      getDestType(), getIndicesType(), scatterDims, /*rankReduced=*/true);
  if (getSourceType() != expectedSourceType &&
      getSourceType() != expectedRankReducedSourceType) {
    return emitOpError("source type "
                       "mismatch: "
                       "expected ")
           << expectedSourceType << " or its rank-reduced variant "
           << expectedRankReducedSourceType << " (got: " << getSourceType()
           << ")";
  }

  return success();
}

//===----------------------------------------------------------------------===//
// SplatOp
//===----------------------------------------------------------------------===//

void SplatOp::build(OpBuilder &builder, OperationState &result, Value element,
                    Type aggregateType, ValueRange dynamicSizes) {
  build(builder, result, aggregateType, element, dynamicSizes);
}

void SplatOp::build(OpBuilder &builder, OperationState &result, Value element,
                    ArrayRef<int64_t> staticShape, ValueRange dynamicSizes) {
  auto aggregateType = RankedTensorType::get(staticShape, element.getType());
  build(builder, result, aggregateType, element, dynamicSizes);
}

void SplatOp::build(OpBuilder &builder, OperationState &result, Value element,
                    ArrayRef<OpFoldResult> sizes) {
  SmallVector<int64_t> staticShape;
  SmallVector<Value> dynamicSizes;
  dispatchIndexOpFoldResults(sizes, dynamicSizes, staticShape);
  build(builder, result, element, staticShape, dynamicSizes);
}

void SplatOp::getAsmResultNames(
    function_ref<void(Value, StringRef)> setNameFn) {
  setNameFn(getResult(), "splat");
}

LogicalResult SplatOp::verify() {
  if (getType().getNumDynamicDims() != getDynamicSizes().size())
    return emitOpError("incorrect number of dynamic sizes, has ")
           << getDynamicSizes().size() << ", expected "
           << getType().getNumDynamicDims();
  return success();
}

LogicalResult
SplatOp::reifyResultShapes(OpBuilder &builder,
                           ReifiedRankedShapedTypeDims &reifiedReturnShapes) {
  reifiedReturnShapes.resize(1, SmallVector<OpFoldResult>(getType().getRank()));
  unsigned ctr = 0;
  for (int64_t i = 0; i < getType().getRank(); ++i) {
    if (getType().isDynamicDim(i)) {
      reifiedReturnShapes[0][i] = getDynamicSizes()[ctr++];
    } else {
      reifiedReturnShapes[0][i] = builder.getIndexAttr(getType().getDimSize(i));
    }
  }
  return success();
}

OpFoldResult SplatOp::fold(FoldAdaptor adaptor) {
  auto constOperand = adaptor.getInput();
  if (!isa_and_nonnull<IntegerAttr, FloatAttr>(constOperand))
    return {};

  // Do not fold if the splat is not statically shaped
  if (!getType().hasStaticShape())
    return {};

  // SplatElementsAttr::get treats single value for second arg as being a
  // splat.
  return SplatElementsAttr::get(getType(), {constOperand});
}

//===----------------------------------------------------------------------===//
// Common Canonicalizers and Folders.
//===----------------------------------------------------------------------===//
bool foldTensorCastPrecondition(DestinationStyleOpInterface op) {
  // 1. InsertSliceOp has its own logic about folding tensor.cast ops.
  // 2. Exclude DPS ops that are also LoopLike from this interface as they
  // might need special handling of attached regions.
  if (isa<InsertSliceOp>(op.getOperation()) ||
      isa<LoopLikeOpInterface>(op.getOperation()))
    return false;

  return hasFoldableTensorCastOperand(op);
}

/// Folds a tensor.cast op into a consuming DestinationStyleOpInterface op if
/// the `tensor.cast` has source that is more static than the consuming op.
///
/// Example:
/// ```mlir
///   %1 = tensor.cast %0 : tensor<8x16xf32> to tensor<?x?xf32>
///   %2 = consumer %1 ... : tensor<?x?xf32> ...
/// ```
///
/// folds into:
///
/// ```mlir
///   %2 = consumer %0 ... : tensor<8x16xf32> ...
/// ```
/// TODO: Move the pattern to a proper place, so all other DestinationStyleOp
/// can add the pattern to their canonicalizers.
struct FoldTensorCastProducerOp
    : public OpInterfaceRewritePattern<DestinationStyleOpInterface> {
  using OpInterfaceRewritePattern<
      DestinationStyleOpInterface>::OpInterfaceRewritePattern;

  LogicalResult matchAndRewrite(DestinationStyleOpInterface op,
                                PatternRewriter &rewriter) const override {

    // Reject PackOp/UnpackOp (i.e. RelayoutOps) - there are dedicated patterns
    // for that instead.
    if (!foldTensorCastPrecondition(op) ||
        isa<linalg::RelayoutOpInterface>(*op))
      return failure();

    SmallVector<Type> newResultTypes(op->getResultTypes());
    SmallVector<Value> newOperands =
        getUpdatedOperandsAfterCastOpFolding(op, newResultTypes);

    // Clone op
    auto newOp = clone(rewriter, op, newResultTypes, newOperands);

    SmallVector<Value, 4> replacements;
    replacements.reserve(newOp->getNumResults());
    for (auto [oldResult, newResult] :
         llvm::zip(op->getResults(), newOp->getResults())) {
      if (newResult.getType() != oldResult.getType()) {
        replacements.push_back(rewriter.create<tensor::CastOp>(
            op->getLoc(), oldResult.getType(), newResult));
      } else {
        replacements.push_back(newResult);
      }
    }
    rewriter.replaceOp(op, replacements);

    return success();
  }
};

//===----------------------------------------------------------------------===//
// TensorDialect
//===----------------------------------------------------------------------===//

void TensorDialect::getCanonicalizationPatterns(
    RewritePatternSet &results) const {
  results.add<FoldTensorCastProducerOp>(getContext());
}

//===----------------------------------------------------------------------===//
// TableGen'd op method definitions
//===----------------------------------------------------------------------===//

#define GET_OP_CLASSES
#include "mlir/Dialect/Tensor/IR/TensorOps.cpp.inc"<|MERGE_RESOLUTION|>--- conflicted
+++ resolved
@@ -34,10 +34,7 @@
 #include "llvm/ADT/STLExtras.h"
 #include "llvm/ADT/SmallBitVector.h"
 #include "llvm/ADT/StringRef.h"
-<<<<<<< HEAD
-=======
 #include "llvm/Support/Casting.h"
->>>>>>> 4084ffcf
 #include "llvm/Support/LogicalResult.h"
 #include "llvm/Support/MathExtras.h"
 #include <algorithm>
@@ -2189,7 +2186,6 @@
     auto castOp = expandOp.getSrc().getDefiningOp<CastOp>();
     if (!canFoldIntoConsumerOp(castOp))
       return failure();
-<<<<<<< HEAD
 
     ArrayRef<int64_t> castSrcShape = castOp.getSource().getType().getShape();
     SmallVector<ReassociationIndices, 4> reassoc =
@@ -2199,17 +2195,6 @@
     SmallVector<Value> dynamicOutputShape;
     auto outputIt = expandOp.getOutputShape().begin();
 
-=======
-
-    ArrayRef<int64_t> castSrcShape = castOp.getSource().getType().getShape();
-    SmallVector<ReassociationIndices, 4> reassoc =
-        expandOp.getReassociationIndices();
-
-    SmallVector<int64_t> newOutputShape(expandOp.getResultType().getShape());
-    SmallVector<Value> dynamicOutputShape;
-    auto outputIt = expandOp.getOutputShape().begin();
-
->>>>>>> 4084ffcf
     for (const auto &[inputDim, innerReassoc] : llvm::enumerate(reassoc)) {
       for (uint64_t outDim : innerReassoc) {
         if (!ShapedType::isDynamic(newOutputShape[outDim]))
