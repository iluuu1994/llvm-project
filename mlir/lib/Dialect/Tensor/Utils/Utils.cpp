--- conflicted
+++ resolved
@@ -24,12 +24,7 @@
 
 PadOp mlir::tensor::createPadHighOp(RankedTensorType resType, Value source,
                                     Value pad, bool nofold, Location loc,
-<<<<<<< HEAD
-                                    OpBuilder &b,
-                                    SmallVector<Value> dynOutDims) {
-=======
                                     OpBuilder &b, ValueRange dynOutDims) {
->>>>>>> 4084ffcf
 
   // This assumption simplifies the following logic without limiting what's
   // required _today_. If needed, we can relax it in the future.
