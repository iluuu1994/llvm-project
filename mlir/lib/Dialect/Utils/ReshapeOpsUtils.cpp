--- conflicted
+++ resolved
@@ -185,14 +185,6 @@
   return *resultRange;
 }
 
-<<<<<<< HEAD
-    int64_t currTargetShape = targetShape[targetDim];
-    while (sourceDim < (sourceShape.size() - 1) &&
-           sourceShape[sourceDim] != ShapedType::kDynamic &&
-           prodOfCollapsedDims * sourceShape[sourceDim] < currTargetShape) {
-      prodOfCollapsedDims *= sourceShape[sourceDim];
-      currIndices.push_back(sourceDim++);
-=======
 /// Attempts to find a valid collapsing reassociation of `sourceShape` into
 /// `targetShape` through a simple traversal. If successful, an array of source
 /// index ranges is returned, correspondingly to each dimension in the target
@@ -233,7 +225,6 @@
     } else {
       sourceRange = findReassociationRangeForSize(
           sourceShape, sourceDimIdx, targetSize, shouldMatchGreedily);
->>>>>>> 4084ffcf
     }
 
     // Run sanity checks on the returned index range.
