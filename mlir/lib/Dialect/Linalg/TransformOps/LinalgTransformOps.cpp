--- conflicted
+++ resolved
@@ -2409,7 +2409,7 @@
     return emitDefaultDefiniteFailure(target);
 
   if (target->getNumResults())
-    rewriter.replaceOp(target, maybeTilingResult->mergeResult.replacements);
+    rewriter.replaceOp(target, maybeTilingResult->replacements);
   else
     rewriter.eraseOp(target);
 
@@ -2828,16 +2828,12 @@
 
   if (failed(result))
     return emitDefaultSilenceableFailure(target);
-<<<<<<< HEAD
-  rewriter.replaceOp(target, result->mergeResult.replacements);
-=======
   rewriter.replaceOp(target, result->replacements);
->>>>>>> eb0f1dc0
   for (Value initValue : result->initialValues)
     results.push_back(initValue.getDefiningOp());
   for (auto parallelTiledOp : result->tiledOps)
     results.push_back(parallelTiledOp);
-  for (auto mergeOp : result->mergeResult.mergeOps)
+  for (auto mergeOp : result->mergeOps)
     results.push_back(mergeOp);
   results.push_back(result->loops.front());
   return DiagnosedSilenceableFailure::success();
@@ -3261,7 +3257,7 @@
     if (failed(maybeTilingResult))
       return DiagnosedSilenceableFailure::definiteFailure();
 
-    rewriter.replaceOp(op, maybeTilingResult->mergeResult.replacements);
+    rewriter.replaceOp(op, maybeTilingResult->replacements);
 
     tiled.append(maybeTilingResult->tiledOps);
     for (const auto &en2 : llvm::enumerate(maybeTilingResult->loops))
@@ -3497,7 +3493,7 @@
   if (failed(maybeTilingResult))
     return transformOp.emitDefaultSilenceableFailure(tileableOp);
 
-  rewriter.replaceOp(tileableOp, maybeTilingResult->mergeResult.replacements);
+  rewriter.replaceOp(tileableOp, maybeTilingResult->replacements);
 
   tilingResult = *maybeTilingResult;
 
