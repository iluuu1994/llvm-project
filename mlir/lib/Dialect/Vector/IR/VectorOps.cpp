//===- VectorOps.cpp - MLIR Vector Dialect Operations ---------------------===//
//
// Part of the LLVM Project, under the Apache License v2.0 with LLVM Exceptions.
// See https://llvm.org/LICENSE.txt for license information.
// SPDX-License-Identifier: Apache-2.0 WITH LLVM-exception
//
//===----------------------------------------------------------------------===//
//
// This file implements convenience types for working with super-vectorization
// operations, in particular super-vector loads and stores.
//
//===----------------------------------------------------------------------===//

#include "mlir/Dialect/Vector/IR/VectorOps.h"

#include "mlir/Conversion/ConvertToLLVM/ToLLVMInterface.h"
#include "mlir/Dialect/Affine/IR/ValueBoundsOpInterfaceImpl.h"
#include "mlir/Dialect/Arith/IR/Arith.h"
#include "mlir/Dialect/Arith/Utils/Utils.h"
#include "mlir/Dialect/Bufferization/IR/BufferizableOpInterface.h"
#include "mlir/Dialect/MemRef/IR/MemRef.h"
#include "mlir/Dialect/Tensor/IR/Tensor.h"
#include "mlir/Dialect/UB/IR/UBOps.h"
#include "mlir/Dialect/Utils/IndexingUtils.h"
#include "mlir/Dialect/Utils/StructuredOpsUtils.h"
#include "mlir/IR/AffineExpr.h"
#include "mlir/IR/AffineMap.h"
#include "mlir/IR/Builders.h"
#include "mlir/IR/BuiltinAttributes.h"
#include "mlir/IR/BuiltinTypes.h"
#include "mlir/IR/DialectImplementation.h"
#include "mlir/IR/IRMapping.h"
#include "mlir/IR/OpImplementation.h"
#include "mlir/IR/PatternMatch.h"
#include "mlir/IR/TypeUtilities.h"
#include "mlir/IR/ValueRange.h"
#include "mlir/Interfaces/SubsetOpInterface.h"
#include "mlir/Interfaces/ValueBoundsOpInterface.h"
#include "mlir/Support/LLVM.h"
#include "mlir/Transforms/InliningUtils.h"
#include "llvm/ADT/ArrayRef.h"
#include "llvm/ADT/STLExtras.h"
#include "llvm/ADT/SmallVector.h"
#include "llvm/ADT/StringSet.h"
#include "llvm/ADT/TypeSwitch.h"
#include "llvm/Support/Casting.h"

#include <cassert>
#include <cstdint>
#include <numeric>

#include "mlir/Dialect/Vector/IR/VectorDialect.cpp.inc"
// Pull in all enum type and utility function definitions.
#include "mlir/Dialect/Vector/IR/VectorEnums.cpp.inc"

using namespace mlir;
using namespace mlir::vector;

/// Helper enum to classify mask value.
enum class MaskFormat {
  AllTrue = 0,
  AllFalse = 1,
  Unknown = 2,
};

/// Helper method to classify a mask value. Currently, the method
/// looks "under the hood" of a constant value with dense attributes
/// and a constant mask operation (since the client may be called at
/// various stages during progressive lowering).
static MaskFormat getMaskFormat(Value mask) {
  if (auto c = mask.getDefiningOp<arith::ConstantOp>()) {
    // Inspect constant dense values. We count up for bits that
    // are set, count down for bits that are cleared, and bail
    // when a mix is detected.
    if (auto denseElts = llvm::dyn_cast<DenseIntElementsAttr>(c.getValue())) {
      int64_t val = 0;
      for (bool b : denseElts.getValues<bool>())
        if (b && val >= 0)
          val++;
        else if (!b && val <= 0)
          val--;
        else
          return MaskFormat::Unknown;
      if (val > 0)
        return MaskFormat::AllTrue;
      if (val < 0)
        return MaskFormat::AllFalse;
    }
  } else if (auto m = mask.getDefiningOp<ConstantMaskOp>()) {
    // Inspect constant mask index. If the index exceeds the
    // dimension size, all bits are set. If the index is zero
    // or less, no bits are set.
    ArrayRef<int64_t> masks = m.getMaskDimSizes();
    auto shape = m.getType().getShape();
    bool allTrue = true;
    bool allFalse = true;
    for (auto [maskIdx, dimSize] : llvm::zip_equal(masks, shape)) {
      if (maskIdx < dimSize)
        allTrue = false;
      if (maskIdx > 0)
        allFalse = false;
    }
    if (allTrue)
      return MaskFormat::AllTrue;
    if (allFalse)
      return MaskFormat::AllFalse;
  } else if (auto m = mask.getDefiningOp<CreateMaskOp>()) {
    // Finds all-false create_masks. An all-true create_mask requires all
    // dims to be constants, so that'll be folded to a constant_mask, then
    // detected in the constant_mask case.
    auto maskOperands = m.getOperands();
    for (Value operand : maskOperands) {
      if (auto constantOp = operand.getDefiningOp<arith::ConstantOp>()) {
        int64_t dimSize =
            llvm::cast<IntegerAttr>(constantOp.getValue()).getInt();
        if (dimSize <= 0)
          return MaskFormat::AllFalse;
      }
    }
    return MaskFormat::Unknown;
  }
  return MaskFormat::Unknown;
}

/// Default callback to build a region with a 'vector.yield' terminator with no
/// arguments.
void mlir::vector::buildTerminatedBody(OpBuilder &builder, Location loc) {
  builder.create<vector::YieldOp>(loc);
}

// Helper for verifying combining kinds in contractions and reductions.
static bool isSupportedCombiningKind(CombiningKind combiningKind,
                                     Type elementType) {
  switch (combiningKind) {
  case CombiningKind::ADD:
  case CombiningKind::MUL:
    return elementType.isIntOrIndexOrFloat();
  case CombiningKind::MINUI:
  case CombiningKind::MINSI:
  case CombiningKind::MAXUI:
  case CombiningKind::MAXSI:
  case CombiningKind::AND:
  case CombiningKind::OR:
  case CombiningKind::XOR:
    return elementType.isIntOrIndex();
  case CombiningKind::MINNUMF:
  case CombiningKind::MAXNUMF:
  case CombiningKind::MINIMUMF:
  case CombiningKind::MAXIMUMF:
    return llvm::isa<FloatType>(elementType);
  }
  return false;
}

///  Returns the effective rank of the vector to read/write for Xfer Ops
///
///  When the element type of the shaped type is _a scalar_, this will simply
///  return the rank of the vector ( the result for xfer_read or the value to
///  store for xfer_write).
///
///  When the element type of the base shaped type is _a vector_, returns the
///  difference between the original vector type and the element type of the
///  shaped type.
///
///  EXAMPLE 1 (element type is _a scalar_):
///   - shapedType = tensor<10x20xf32>, vectorType = vector<2x4xf32>
///     - shapedType.getElementType() = f32 (rank 0)
///     - vectorType.getRank() = 2
///     - Result = 2 - 0 = 2
///
/// EXAMPLE 2 (element type is _a vector_):
///   - shapedType = tensor<10xvector<20xf32>>, vectorType = vector<20xf32>
///     - shapedType.getElementType() = vector<20xf32> (rank 1)
///     - vectorType.getRank() = 1
///     - Result = 1 - 1 = 0
///
/// This is used to determine the number of minor dimensions for identity maps
/// in vector transfer Ops.
static unsigned getEffectiveVectorRankForXferOp(ShapedType shapedType,
                                                VectorType vectorType) {
  unsigned elementVectorRank = 0;
  VectorType elementVectorType =
      llvm::dyn_cast<VectorType>(shapedType.getElementType());
  if (elementVectorType)
    elementVectorRank += elementVectorType.getRank();
  return vectorType.getRank() - elementVectorRank;
}

AffineMap mlir::vector::getTransferMinorIdentityMap(ShapedType shapedType,
                                                    VectorType vectorType) {
  // 0-d transfers are to/from tensor<t>/memref<t> and vector<1xt>.
  // TODO: replace once we have 0-d vectors.
  if (shapedType.getRank() == 0 &&
      vectorType.getShape() == ArrayRef<int64_t>{1})
    return AffineMap::get(
        /*numDims=*/0, /*numSymbols=*/0,
        getAffineConstantExpr(0, shapedType.getContext()));
  return AffineMap::getMinorIdentityMap(
      shapedType.getRank(),
      getEffectiveVectorRankForXferOp(shapedType, vectorType),
      shapedType.getContext());
}

/// Check if `write` is of a constant splat and the masked `read` is padded with
/// the same splat value -- meaning it could be the same value as the initial
/// constant splat.
static bool isSplatWriteConsistentWithMaskedRead(vector::TransferWriteOp write,
                                                 vector::TransferReadOp read) {
  auto readMask = read.getMask();
  auto writeMask = write.getMask();
  // Check if the masks are consistent. The splat value could be the same if the
  // read is masked (and padded with the splat value), and the write is unmasked
  // or has the same mask. Note this does not allow the case where the write is
  // masked and the read is unmasked, as then the read could be of more elements
  // than the write (which may not be the same value).
  bool couldBeSameSplat = readMask && (!writeMask || writeMask == readMask);
  if (!couldBeSameSplat)
    return false;
  // Check for constant splat (as the source of the write).
  DenseElementsAttr splatAttr;
  if (!matchPattern(write.getVector(),
                    m_Constant<DenseElementsAttr>(&splatAttr)) ||
      !splatAttr.isSplat()) {
    return false;
  }
  // The padding of the read and the constant splat value must be the same.
  Attribute padAttr;
  if (!matchPattern(read.getPadding(), m_Constant(&padAttr)))
    return false;
  return padAttr == splatAttr.getSplatValue<Attribute>();
}

bool mlir::vector::checkSameValueRAW(vector::TransferWriteOp defWrite,
                                     vector::TransferReadOp read) {
  return !defWrite.hasOutOfBoundsDim() &&
         defWrite.getIndices() == read.getIndices() &&
         defWrite.getVectorType() == read.getVectorType() &&
         defWrite.getPermutationMap() == read.getPermutationMap() &&
         ((!defWrite.getMask() && !read.getMask()) ||
          isSplatWriteConsistentWithMaskedRead(defWrite, read));
}

bool mlir::vector::checkSameValueWAW(vector::TransferWriteOp write,
                                     vector::TransferWriteOp priorWrite) {
  return priorWrite.getIndices() == write.getIndices() &&
         priorWrite.getMask() == write.getMask() &&
         priorWrite.getVectorType() == write.getVectorType() &&
         priorWrite.getPermutationMap() == write.getPermutationMap();
}

bool mlir::vector::isDisjointTransferIndices(
    VectorTransferOpInterface transferA, VectorTransferOpInterface transferB,
    bool testDynamicValueUsingBounds) {
  // For simplicity only look at transfer of same type.
  if (transferA.getVectorType() != transferB.getVectorType())
    return false;
  unsigned rankOffset = transferA.getLeadingShapedRank();
  for (unsigned i = 0, e = transferA.getIndices().size(); i < e; i++) {
    Value indexA = transferA.getIndices()[i];
    Value indexB = transferB.getIndices()[i];
    std::optional<int64_t> cstIndexA = getConstantIntValue(indexA);
    std::optional<int64_t> cstIndexB = getConstantIntValue(indexB);

    if (i < rankOffset) {
      // For leading dimensions, if we can prove that index are different we
      // know we are accessing disjoint slices.
      if (cstIndexA.has_value() && cstIndexB.has_value()) {
        if (*cstIndexA != *cstIndexB)
          return true;
        continue;
      }
      if (testDynamicValueUsingBounds) {
        // First try to see if we can fully compose and simplify the affine
        // expression as a fast track.
        FailureOr<uint64_t> delta =
            affine::fullyComposeAndComputeConstantDelta(indexA, indexB);
        if (succeeded(delta) && *delta != 0)
          return true;

        FailureOr<bool> testEqual =
            ValueBoundsConstraintSet::areEqual(indexA, indexB);
        if (succeeded(testEqual) && !testEqual.value())
          return true;
      }
    } else {
      // For this dimension, we slice a part of the memref we need to make sure
      // the intervals accessed don't overlap.
      int64_t vectorDim = transferA.getVectorType().getDimSize(i - rankOffset);
      if (cstIndexA.has_value() && cstIndexB.has_value()) {
        int64_t distance = std::abs(*cstIndexA - *cstIndexB);
        if (distance >= vectorDim)
          return true;
        continue;
      }
      if (testDynamicValueUsingBounds) {
        // First try to see if we can fully compose and simplify the affine
        // expression as a fast track.
        FailureOr<int64_t> delta =
            affine::fullyComposeAndComputeConstantDelta(indexA, indexB);
        if (succeeded(delta) && std::abs(*delta) >= vectorDim)
          return true;

        FailureOr<int64_t> computeDelta =
            ValueBoundsConstraintSet::computeConstantDelta(indexA, indexB);
        if (succeeded(computeDelta)) {
          if (std::abs(computeDelta.value()) >= vectorDim)
            return true;
        }
      }
    }
  }
  return false;
}

bool mlir::vector::isDisjointTransferSet(VectorTransferOpInterface transferA,
                                         VectorTransferOpInterface transferB,
                                         bool testDynamicValueUsingBounds) {
  if (transferA.getBase() != transferB.getBase())
    return false;
  return isDisjointTransferIndices(transferA, transferB,
                                   testDynamicValueUsingBounds);
}

// Helper to iterate over n-D vector slice elements. Calculate the next
// `position` in the n-D vector of size `shape`, applying an offset `offsets`.
// Modifies the `position` in place. Returns a failure when `position` becomes
// the end position.
static LogicalResult incSlicePosition(MutableArrayRef<int64_t> position,
                                      ArrayRef<int64_t> shape,
                                      ArrayRef<int64_t> offsets) {
  for (auto [posInDim, dimSize, offsetInDim] :
       llvm::reverse(llvm::zip_equal(position, shape, offsets))) {
    ++posInDim;
    if (posInDim < dimSize + offsetInDim)
      return success();

    // Carry the overflow to the next loop iteration.
    posInDim = offsetInDim;
  }

  return failure();
}

/// Returns the integer numbers in `values`. `values` are expected to be
/// constant operations.
SmallVector<int64_t> vector::getAsIntegers(ArrayRef<Value> values) {
  SmallVector<int64_t> ints;
  llvm::transform(values, std::back_inserter(ints), [](Value value) {
    auto constOp = value.getDefiningOp<arith::ConstantIndexOp>();
    assert(constOp && "Unexpected non-constant index");
    return constOp.value();
  });
  return ints;
}

/// Returns the integer numbers in `foldResults`. `foldResults` are expected to
/// be constant operations.
SmallVector<int64_t> vector::getAsIntegers(ArrayRef<OpFoldResult> foldResults) {
  SmallVector<int64_t> ints;
  llvm::transform(
      foldResults, std::back_inserter(ints), [](OpFoldResult foldResult) {
        assert(isa<Attribute>(foldResult) && "Unexpected non-constant index");
        return cast<IntegerAttr>(cast<Attribute>(foldResult)).getInt();
      });
  return ints;
}

/// Convert `foldResults` into Values. Integer attributes are converted to
/// constant op.
SmallVector<Value> vector::getAsValues(OpBuilder &builder, Location loc,
                                       ArrayRef<OpFoldResult> foldResults) {
  SmallVector<Value> values;
  llvm::transform(foldResults, std::back_inserter(values),
                  [&](OpFoldResult foldResult) {
                    if (auto attr = dyn_cast<Attribute>(foldResult))
                      return builder
                          .create<arith::ConstantIndexOp>(
                              loc, cast<IntegerAttr>(attr).getInt())
                          .getResult();

                    return cast<Value>(foldResult);
                  });
  return values;
}

std::optional<int64_t> vector::getConstantVscaleMultiplier(Value value) {
  if (value.getDefiningOp<vector::VectorScaleOp>())
    return 1;
  auto mul = value.getDefiningOp<arith::MulIOp>();
  if (!mul)
    return {};
  auto lhs = mul.getLhs();
  auto rhs = mul.getRhs();
  if (lhs.getDefiningOp<vector::VectorScaleOp>())
    return getConstantIntValue(rhs);
  if (rhs.getDefiningOp<vector::VectorScaleOp>())
    return getConstantIntValue(lhs);
  return {};
}

//===----------------------------------------------------------------------===//
// CombiningKindAttr
//===----------------------------------------------------------------------===//

namespace mlir {
namespace vector {
namespace detail {
struct BitmaskEnumStorage : public AttributeStorage {
  using KeyTy = uint64_t;

  BitmaskEnumStorage(KeyTy val) : value(val) {}

  bool operator==(const KeyTy &key) const { return value == key; }

  static BitmaskEnumStorage *construct(AttributeStorageAllocator &allocator,
                                       const KeyTy &key) {
    return new (allocator.allocate<BitmaskEnumStorage>())
        BitmaskEnumStorage(key);
  }

  KeyTy value = 0;
};
} // namespace detail
} // namespace vector
} // namespace mlir

//===----------------------------------------------------------------------===//
// VectorDialect
//===----------------------------------------------------------------------===//

namespace {
/// This class defines the interface for handling inlining with vector dialect
/// operations.
struct VectorInlinerInterface : public DialectInlinerInterface {
  using DialectInlinerInterface::DialectInlinerInterface;

  /// All vector dialect ops can be inlined.
  bool isLegalToInline(Operation *, Region *, bool, IRMapping &) const final {
    return true;
  }
};
} // namespace

void VectorDialect::initialize() {
  addAttributes<
#define GET_ATTRDEF_LIST
#include "mlir/Dialect/Vector/IR/VectorAttributes.cpp.inc"
      >();

  addOperations<
#define GET_OP_LIST
#include "mlir/Dialect/Vector/IR/VectorOps.cpp.inc"
      >();

  addInterfaces<VectorInlinerInterface>();

  declarePromisedInterfaces<bufferization::BufferizableOpInterface,
                            TransferReadOp, TransferWriteOp, GatherOp, MaskOp,
                            YieldOp>();
  declarePromisedInterfaces<SubsetOpInterface, TransferReadOp,
                            TransferWriteOp>();
  declarePromisedInterface<SubsetExtractionOpInterface, TransferReadOp>();
  declarePromisedInterface<SubsetInsertionOpInterface, TransferWriteOp>();
  declarePromisedInterface<ConvertToLLVMPatternInterface, VectorDialect>();
}

/// Materialize a single constant operation from a given attribute value with
/// the desired resultant type.
Operation *VectorDialect::materializeConstant(OpBuilder &builder,
                                              Attribute value, Type type,
                                              Location loc) {
  if (isa<ub::PoisonAttrInterface>(value))
    return value.getDialect().materializeConstant(builder, value, type, loc);

  return arith::ConstantOp::materialize(builder, value, type, loc);
}

IntegerType vector::getVectorSubscriptType(Builder &builder) {
  return builder.getIntegerType(64);
}

ArrayAttr vector::getVectorSubscriptAttr(Builder &builder,
                                         ArrayRef<int64_t> values) {
  return builder.getI64ArrayAttr(values);
}

//===----------------------------------------------------------------------===//
// MultiDimReductionOp
//===----------------------------------------------------------------------===//

void vector::MultiDimReductionOp::build(OpBuilder &builder,
                                        OperationState &result, Value source,
                                        Value acc, ArrayRef<bool> reductionMask,
                                        CombiningKind kind) {
  SmallVector<int64_t> reductionDims;
  for (const auto &en : llvm::enumerate(reductionMask))
    if (en.value())
      reductionDims.push_back(en.index());
  build(builder, result, kind, source, acc, reductionDims);
}

OpFoldResult MultiDimReductionOp::fold(FoldAdaptor adaptor) {
  // Single parallel dim, this is a noop.
  if (getSourceVectorType().getRank() == 1 && !isReducedDim(0))
    return getSource();
  return {};
}

std::optional<SmallVector<int64_t, 4>>
MultiDimReductionOp::getShapeForUnroll() {
  return llvm::to_vector<4>(getSourceVectorType().getShape());
}

LogicalResult MultiDimReductionOp::verify() {
  SmallVector<int64_t> targetShape;
  SmallVector<bool> scalableDims;
  Type inferredReturnType;
  auto sourceScalableDims = getSourceVectorType().getScalableDims();
  for (auto [dimIdx, dimSize] :
       llvm::enumerate(getSourceVectorType().getShape()))
    if (!llvm::any_of(getReductionDims(),
                      [dimIdx = dimIdx](int64_t reductionDimIdx) {
                        return reductionDimIdx == static_cast<int64_t>(dimIdx);
                      })) {
      targetShape.push_back(dimSize);
      scalableDims.push_back(sourceScalableDims[dimIdx]);
    }
  // TODO: update to also allow 0-d vectors when available.
  if (targetShape.empty())
    inferredReturnType = getSourceVectorType().getElementType();
  else
    inferredReturnType = VectorType::get(
        targetShape, getSourceVectorType().getElementType(), scalableDims);
  if (getType() != inferredReturnType)
    return emitOpError() << "destination type " << getType()
                         << " is incompatible with source type "
                         << getSourceVectorType();

  return success();
}

/// Returns the mask type expected by this operation.
Type MultiDimReductionOp::getExpectedMaskType() {
  auto vecType = getSourceVectorType();
  return VectorType::get(vecType.getShape(),
                         IntegerType::get(vecType.getContext(), /*width=*/1),
                         vecType.getScalableDims());
}

namespace {
// Only unit dimensions that are being reduced are folded. If the dimension is
// unit, but not reduced, it is not folded, thereby keeping the output type the
// same. If not all dimensions which are reduced are of unit dimension, this
// transformation does nothing. This is just a generalization of
// ElideSingleElementReduction for ReduceOp.
struct ElideUnitDimsInMultiDimReduction
    : public OpRewritePattern<MultiDimReductionOp> {
  using OpRewritePattern::OpRewritePattern;

  LogicalResult matchAndRewrite(MultiDimReductionOp reductionOp,
                                PatternRewriter &rewriter) const override {
    ArrayRef<int64_t> shape = reductionOp.getSourceVectorType().getShape();
    for (const auto &dim : enumerate(shape)) {
      if (reductionOp.isReducedDim(dim.index()) && dim.value() != 1)
        return failure();
    }

    // Vector mask setup.
    OpBuilder::InsertionGuard guard(rewriter);
    Operation *rootOp;
    Value mask;
    if (reductionOp.isMasked()) {
      rewriter.setInsertionPoint(reductionOp.getMaskingOp());
      rootOp = reductionOp.getMaskingOp();
      mask = reductionOp.getMaskingOp().getMask();
    } else {
      rootOp = reductionOp;
    }

    Location loc = reductionOp.getLoc();
    Value acc = reductionOp.getAcc();
    Value cast;
    if (auto dstVecType = dyn_cast<VectorType>(reductionOp.getDestType())) {
      if (mask) {
        VectorType newMaskType =
            VectorType::get(dstVecType.getShape(), rewriter.getI1Type(),
                            dstVecType.getScalableDims());
        mask = rewriter.create<vector::ShapeCastOp>(loc, newMaskType, mask);
      }
      cast = rewriter.create<vector::ShapeCastOp>(
          loc, reductionOp.getDestType(), reductionOp.getSource());
    } else {
      // This means we are reducing all the dimensions, and all reduction
      // dimensions are of size 1. So a simple extraction would do.
      if (mask)
        mask = rewriter.create<vector::ExtractOp>(loc, mask);
      cast = rewriter.create<vector::ExtractOp>(loc, reductionOp.getSource());
    }

    Value result =
        vector::makeArithReduction(rewriter, loc, reductionOp.getKind(), acc,
                                   cast, /*fastmath=*/nullptr, mask);
    rewriter.replaceOp(rootOp, result);
    return success();
  }
};
} // namespace

void MultiDimReductionOp::getCanonicalizationPatterns(
    RewritePatternSet &results, MLIRContext *context) {
  results.add<ElideUnitDimsInMultiDimReduction>(context);
}

//===----------------------------------------------------------------------===//
// ReductionOp
//===----------------------------------------------------------------------===//

void vector::ReductionOp::build(OpBuilder &builder, OperationState &result,
                                CombiningKind kind, Value vector,
                                arith::FastMathFlags fastMathFlags) {
  build(builder, result, kind, vector, /*acc=*/Value(), fastMathFlags);
}

void vector::ReductionOp::build(OpBuilder &builder, OperationState &result,
                                CombiningKind kind, Value vector, Value acc,
                                arith::FastMathFlags fastMathFlags) {
  build(builder, result,
        llvm::cast<VectorType>(vector.getType()).getElementType(), kind, vector,
        acc, fastMathFlags);
}

LogicalResult ReductionOp::verify() {
  // Verify for 0-D and 1-D vector.
  int64_t rank = getSourceVectorType().getRank();
  if (rank > 1)
    return emitOpError("unsupported reduction rank: ") << rank;

  // Verify supported reduction kind.
  Type eltType = getDest().getType();
  if (!isSupportedCombiningKind(getKind(), eltType))
    return emitOpError("unsupported reduction type '")
           << eltType << "' for kind '" << stringifyCombiningKind(getKind())
           << "'";

  return success();
}

// MaskableOpInterface methods.

/// Returns the mask type expected by this operation.
Type ReductionOp::getExpectedMaskType() {
  auto vecType = getSourceVectorType();
  return VectorType::get(vecType.getShape(),
                         IntegerType::get(vecType.getContext(), /*width=*/1),
                         vecType.getScalableDims());
}

Value mlir::vector::getVectorReductionOp(arith::AtomicRMWKind op,
                                         OpBuilder &builder, Location loc,
                                         Value vector) {
  switch (op) {
  case arith::AtomicRMWKind::addf:
  case arith::AtomicRMWKind::addi:
    return builder.create<vector::ReductionOp>(vector.getLoc(),
                                               CombiningKind::ADD, vector);
  case arith::AtomicRMWKind::mulf:
  case arith::AtomicRMWKind::muli:
    return builder.create<vector::ReductionOp>(vector.getLoc(),
                                               CombiningKind::MUL, vector);
  case arith::AtomicRMWKind::minimumf:
    return builder.create<vector::ReductionOp>(vector.getLoc(),
                                               CombiningKind::MINIMUMF, vector);
  case arith::AtomicRMWKind::mins:
    return builder.create<vector::ReductionOp>(vector.getLoc(),
                                               CombiningKind::MINSI, vector);
  case arith::AtomicRMWKind::minu:
    return builder.create<vector::ReductionOp>(vector.getLoc(),
                                               CombiningKind::MINUI, vector);
  case arith::AtomicRMWKind::maximumf:
    return builder.create<vector::ReductionOp>(vector.getLoc(),
                                               CombiningKind::MAXIMUMF, vector);
  case arith::AtomicRMWKind::maxs:
    return builder.create<vector::ReductionOp>(vector.getLoc(),
                                               CombiningKind::MAXSI, vector);
  case arith::AtomicRMWKind::maxu:
    return builder.create<vector::ReductionOp>(vector.getLoc(),
                                               CombiningKind::MAXUI, vector);
  case arith::AtomicRMWKind::andi:
    return builder.create<vector::ReductionOp>(vector.getLoc(),
                                               CombiningKind::AND, vector);
  case arith::AtomicRMWKind::ori:
    return builder.create<vector::ReductionOp>(vector.getLoc(),
                                               CombiningKind::OR, vector);
  // TODO: Add remaining reduction operations.
  default:
    (void)emitOptionalError(loc, "Reduction operation type not supported");
    break;
  }
  return nullptr;
}

std::optional<SmallVector<int64_t, 4>> ReductionOp::getShapeForUnroll() {
  return llvm::to_vector<4>(getSourceVectorType().getShape());
}

namespace {
struct ElideSingleElementReduction : public OpRewritePattern<ReductionOp> {
  using OpRewritePattern::OpRewritePattern;

  LogicalResult matchAndRewrite(ReductionOp reductionOp,
                                PatternRewriter &rewriter) const override {
    // Vector mask setup.
    OpBuilder::InsertionGuard guard(rewriter);
    auto maskableOp =
        cast<vector::MaskableOpInterface>(reductionOp.getOperation());
    Operation *rootOp;
    Value mask;
    if (maskableOp.isMasked()) {
      rewriter.setInsertionPoint(maskableOp.getMaskingOp());
      rootOp = maskableOp.getMaskingOp();
      mask = maskableOp.getMaskingOp().getMask();
    } else {
      rootOp = reductionOp;
    }

    auto vectorType = reductionOp.getSourceVectorType();
    if (vectorType.getRank() != 0 && vectorType.getDimSize(0) != 1)
      return failure();

    Location loc = reductionOp.getLoc();
    if (mask)
      mask = rewriter.create<ExtractOp>(loc, mask);
    Value result = rewriter.create<ExtractOp>(loc, reductionOp.getVector());

    if (Value acc = reductionOp.getAcc())
      result = vector::makeArithReduction(rewriter, loc, reductionOp.getKind(),
                                          result, acc,
                                          reductionOp.getFastmathAttr(), mask);

    rewriter.replaceOp(rootOp, result);
    return success();
  }
};
} // namespace

void ReductionOp::getCanonicalizationPatterns(RewritePatternSet &results,
                                              MLIRContext *context) {
  results.add<ElideSingleElementReduction>(context);
}

//===----------------------------------------------------------------------===//
// ContractionOp
//===----------------------------------------------------------------------===//

void vector::ContractionOp::build(OpBuilder &builder, OperationState &result,
                                  Value lhs, Value rhs, Value acc,
                                  ArrayRef<ArrayRef<AffineExpr>> indexingExprs,
                                  ArrayRef<IteratorType> iteratorTypes) {
  result.addOperands({lhs, rhs, acc});
  result.addTypes(acc.getType());
  result.addAttribute(
      getIndexingMapsAttrName(result.name),
      builder.getAffineMapArrayAttr(
          AffineMap::inferFromExprList(indexingExprs, builder.getContext())));
  result.addAttribute(
      getIteratorTypesAttrName(result.name),
      builder.getArrayAttr(llvm::to_vector(llvm::map_range(
          iteratorTypes, [&](IteratorType t) -> mlir::Attribute {
            return IteratorTypeAttr::get(builder.getContext(), t);
          }))));
}

void vector::ContractionOp::build(OpBuilder &builder, OperationState &result,
                                  Value lhs, Value rhs, Value acc,
                                  ArrayAttr indexingMaps,
                                  ArrayAttr iteratorTypes) {
  build(builder, result, lhs, rhs, acc, indexingMaps, iteratorTypes,
        ContractionOp::getDefaultKind());
}

void vector::ContractionOp::build(OpBuilder &builder, OperationState &result,
                                  Value lhs, Value rhs, Value acc,
                                  ArrayAttr indexingMaps,
                                  ArrayAttr iteratorTypes, CombiningKind kind) {
  result.addOperands({lhs, rhs, acc});
  result.addTypes(acc.getType());
  result.addAttribute(getIndexingMapsAttrName(result.name), indexingMaps);
  result.addAttribute(getIteratorTypesAttrName(result.name), iteratorTypes);
  result.addAttribute(getKindAttrName(result.name),
                      CombiningKindAttr::get(builder.getContext(), kind));
}

ParseResult ContractionOp::parse(OpAsmParser &parser, OperationState &result) {
  OpAsmParser::UnresolvedOperand lhsInfo;
  OpAsmParser::UnresolvedOperand rhsInfo;
  OpAsmParser::UnresolvedOperand accInfo;
  SmallVector<OpAsmParser::UnresolvedOperand, 2> masksInfo;
  SmallVector<Type, 2> types;
  Type resultType;
  auto loc = parser.getCurrentLocation();
  DictionaryAttr dictAttr;
  // TODO: Unify linalg op attribute parsing.
  if (parser.parseAttribute(dictAttr) || parser.parseOperand(lhsInfo) ||
      parser.parseComma() || parser.parseOperand(rhsInfo) ||
      parser.parseComma() || parser.parseOperand(accInfo) ||
      parser.parseTrailingOperandList(masksInfo) ||
      parser.parseOptionalAttrDict(result.attributes) ||
      parser.parseColonTypeList(types) ||
      parser.parseKeywordType("into", resultType) ||
      parser.resolveOperand(lhsInfo, types[0], result.operands) ||
      parser.resolveOperand(rhsInfo, types[1], result.operands) ||
      parser.resolveOperand(accInfo, resultType, result.operands) ||
      parser.addTypeToList(resultType, result.types))
    return failure();
  result.attributes.append(dictAttr.getValue().begin(),
                           dictAttr.getValue().end());

  // Convert array of string into an array of IteratyType enums. This is needed,
  // because tests still use the old format when 'iterator_types' attribute is
  // represented as an array of strings.
  // TODO: Remove this conversion once tests are fixed.
  auto iteratorTypes = dyn_cast_or_null<ArrayAttr>(
      result.attributes.get(getIteratorTypesAttrName(result.name)));
  if (!iteratorTypes) {
    return parser.emitError(loc)
           << "expected " << getIteratorTypesAttrName(result.name)
           << " array attribute";
  }

  SmallVector<Attribute> iteratorTypeAttrs;

  for (StringRef s : iteratorTypes.getAsValueRange<StringAttr>()) {
    auto maybeIteratorType = symbolizeIteratorType(s);
    if (!maybeIteratorType.has_value())
      return parser.emitError(loc) << "unexpected iterator_type (" << s << ")";

    iteratorTypeAttrs.push_back(
        IteratorTypeAttr::get(parser.getContext(), maybeIteratorType.value()));
  }
  result.attributes.set(getIteratorTypesAttrName(result.name),
                        parser.getBuilder().getArrayAttr(iteratorTypeAttrs));

  if (!result.attributes.get(getKindAttrName(result.name))) {
    result.addAttribute(
        getKindAttrName(result.name),
        CombiningKindAttr::get(result.getContext(),
                               ContractionOp::getDefaultKind()));
  }
  if (masksInfo.empty())
    return success();
  if (masksInfo.size() != 2)
    return parser.emitError(parser.getNameLoc(),
                            "expected zero or exactly 2 vector mask operands");
  auto lhsType = llvm::cast<VectorType>(types[0]);
  auto rhsType = llvm::cast<VectorType>(types[1]);
  auto maskElementType = parser.getBuilder().getI1Type();
  std::array<VectorType, 2> maskTypes = {
      VectorType::Builder(lhsType).setElementType(maskElementType),
      VectorType::Builder(rhsType).setElementType(maskElementType)};
  if (parser.resolveOperands(masksInfo, maskTypes, loc, result.operands))
    return failure();
  return success();
}

void ContractionOp::print(OpAsmPrinter &p) {
  // TODO: Unify printing code with linalg ops.
  auto attrNames = getTraitAttrNames();
  llvm::StringSet<> traitAttrsSet;
  traitAttrsSet.insert_range(attrNames);
  SmallVector<NamedAttribute, 8> attrs;
  for (auto attr : (*this)->getAttrs()) {
    if (attr.getName() == getIteratorTypesAttrName()) {
      auto iteratorTypes =
          llvm::cast<ArrayAttr>(attr.getValue())
              .getAsValueRange<IteratorTypeAttr, IteratorType>();
      // Convert IteratorType enums into the string representation. This is
      // needed, because tests still use the old format when 'iterator_types'
      // attribute is represented as an array of strings.
      // TODO: Remove this conversion once tests are fixed.
      SmallVector<Attribute> iteratorTypeNames = llvm::to_vector(
          llvm::map_range(iteratorTypes, [&](IteratorType t) -> Attribute {
            return StringAttr::get(getContext(), stringifyIteratorType(t));
          }));

      attrs.emplace_back(getIteratorTypesAttrName(),
                         ArrayAttr::get(getContext(), iteratorTypeNames));
    } else if (traitAttrsSet.count(attr.getName().strref()) > 0)
      attrs.push_back(attr);
  }

  auto dictAttr = DictionaryAttr::get(getContext(), attrs);
  p << " " << dictAttr << " " << getLhs() << ", ";
  p << getRhs() << ", " << getAcc();

  p.printOptionalAttrDict((*this)->getAttrs(), attrNames);
  p << " : " << getLhs().getType() << ", " << getRhs().getType() << " into "
    << getResultType();
}

static bool verifyDimMap(VectorType lhsType, VectorType rhsType,
                         const std::vector<std::pair<int64_t, int64_t>> &map) {
  for (auto &dimPair : map) {
    if (dimPair.first < 0 || dimPair.first >= lhsType.getRank() ||
        dimPair.second < 0 || dimPair.second >= rhsType.getRank() ||
        lhsType.getDimSize(dimPair.first) != rhsType.getDimSize(dimPair.second))
      return false;
  }
  return true;
}

static LogicalResult verifyOutputShape(
    ContractionOp op, VectorType lhsType, VectorType rhsType, Type accType,
    Type resType,
    const std::vector<std::pair<int64_t, int64_t>> &contractingDimMap,
    const std::vector<std::pair<int64_t, int64_t>> &batchDimMap) {
  DenseSet<int64_t> lhsContractingDimSet;
  DenseSet<int64_t> rhsContractingDimSet;
  for (auto &dimPair : contractingDimMap) {
    lhsContractingDimSet.insert(dimPair.first);
    rhsContractingDimSet.insert(dimPair.second);
  }
  DenseSet<int64_t> rhsBatchDimSet(llvm::from_range,
                                   llvm::make_second_range(batchDimMap));

  // Add free and batch dimensions from 'lhsType' to 'expectedResultDims'.
  SmallVector<int64_t, 4> expectedResultDims;
  for (int64_t i = 0, e = lhsType.getRank(); i < e; ++i) {
    if (lhsContractingDimSet.count(i) > 0)
      continue;
    expectedResultDims.push_back(lhsType.getDimSize(i));
  }

  // Add free dimensions from 'rhsType' to 'expectedResultDims'.
  for (int64_t i = 0, e = rhsType.getRank(); i < e; ++i) {
    if (rhsContractingDimSet.count(i) > 0 || rhsBatchDimSet.count(i) > 0)
      continue;
    expectedResultDims.push_back(rhsType.getDimSize(i));
  }

  // Verify 'expectedResultDims'.
  if (expectedResultDims.empty()) {
    // No batch or free dimension implies a scalar result.
    if (llvm::isa<VectorType>(resType) || llvm::isa<VectorType>(accType))
      return op.emitOpError("invalid accumulator/result vector shape");
  } else {
    // At least one batch or free dimension implies a vector result.
    auto resVectorType = llvm::dyn_cast<VectorType>(resType);
    auto accVectorType = llvm::dyn_cast<VectorType>(accType);
    if (!resVectorType || !accVectorType)
      return op.emitOpError("invalid accumulator/result vector shape");

    // Infer expected result vector type. Lhs + rhs map and lhs + rhs vector
    // types fully define the result vector type. This assumes the affine maps
    // are well-formed, which must have been verified already.
    MLIRContext *ctx = op.getContext();
    AffineMap lhsMap = op.getIndexingMapsArray()[0];
    AffineMap rhsMap = op.getIndexingMapsArray()[1];
    if (getUnusedDimsBitVector({lhsMap, rhsMap}).any())
      return op.emitOpError(
          "expected all dimensions to be either a LHS or a RHS dimension");
    SmallVector<AffineExpr, 4> extents(lhsMap.getNumInputs());
    for (auto pair :
         {std::make_pair(lhsType, lhsMap), std::make_pair(rhsType, rhsMap)}) {
      VectorType v = pair.first;
      auto map = pair.second;
      for (unsigned idx = 0, e = v.getRank(); idx < e; ++idx) {
        unsigned pos = map.getDimPosition(idx);
        if (!extents[pos])
          extents[pos] = getAffineConstantExpr(v.getShape()[idx], ctx);
      }
    }
    if (!llvm::all_of(extents, [](AffineExpr e) { return e; }))
      return op.emitOpError("expected all dimensions to get an extent as "
                            "either a LHS or a RHS dimension");

    AffineMap resMap = op.getIndexingMapsArray()[2];
    auto extentsMap = AffineMap::get(/*dimCount=*/extents.size(),
                                     /*symbolCount=*/0, extents, ctx);
    // Compose the resMap with the extentsMap, which is a constant map.
    AffineMap expectedMap = simplifyAffineMap(resMap.compose(extentsMap));
    assert(llvm::all_of(expectedMap.getResults(),
                        llvm::IsaPred<AffineConstantExpr>) &&
           "expected constant extent along all dimensions.");
    // Extract the expected shape and build the type.
    auto expectedShape = llvm::to_vector<4>(
        llvm::map_range(expectedMap.getResults(), [](AffineExpr e) {
          return cast<AffineConstantExpr>(e).getValue();
        }));
    auto expected =
        VectorType::get(expectedShape, resVectorType.getElementType(),
                        resVectorType.getScalableDims());
    if (resVectorType != expected || accVectorType != expected)
      return op.emitOpError(
                 "invalid accumulator/result vector shape, expected: ")
             << expected;
  }
  return success();
}

LogicalResult ContractionOp::verify() {
  VectorType lhsType = getLhsType();
  VectorType rhsType = getRhsType();
  Type accType = getAccType();
  Type resType = getResultType();

  if (llvm::isa<IntegerType>(lhsType.getElementType())) {
    if (!lhsType.getElementType().isSignlessInteger())
      return emitOpError("only supports signless integer types");
  }

  // Verify that an indexing map was specified for each vector operand.
  if (getIndexingMapsArray().size() != 3)
    return emitOpError("expected an indexing map for each vector operand");

  // Verify that each index map has 'numIterators' inputs, no symbols, and
  // that the number of map outputs equals the rank of its associated
  // vector operand.
  unsigned numIterators = getIteratorTypes().getValue().size();
  for (const auto &it : llvm::enumerate(getIndexingMapsArray())) {
    auto index = it.index();
    auto map = it.value();
    if (map.getNumSymbols() != 0)
      return emitOpError("expected indexing map ")
             << index << " to have no symbols";
    auto vectorType = llvm::dyn_cast<VectorType>(getOperand(index).getType());
    unsigned rank = vectorType ? vectorType.getShape().size() : 0;
    // Verify that the map has the right number of inputs, outputs, and indices.
    // This also correctly accounts for (..) -> () for rank-0 results.
    if (map.getNumDims() != numIterators)
      return emitOpError("expected indexing map ")
             << index << " to have " << numIterators << " number of inputs";
    if (map.getNumResults() != rank)
      return emitOpError("expected indexing map ")
             << index << " to have " << rank << " number of outputs";
    if (!map.isProjectedPermutation())
      return emitOpError("expected indexing map ")
             << index << " to be a projected permutation of its inputs";
  }

  auto contractingDimMap = getContractingDimMap();
  auto batchDimMap = getBatchDimMap();

  // Verify at least one contracting dimension pair was specified.
  if (contractingDimMap.empty())
    return emitOpError("expected at least one contracting dimension pair");

  // Verify contracting dimension map was properly constructed.
  if (!verifyDimMap(lhsType, rhsType, contractingDimMap))
    return emitOpError("invalid contracting dimension map");

  // Verify batch dimension map was properly constructed.
  if (!verifyDimMap(lhsType, rhsType, batchDimMap))
    return emitOpError("invalid batch dimension map");

  // Verify 'accType' and 'resType' shape.
  if (failed(verifyOutputShape(*this, lhsType, rhsType, accType, resType,
                               contractingDimMap, batchDimMap)))
    return failure();

  // Verify supported combining kind.
  auto vectorType = llvm::dyn_cast<VectorType>(resType);
  auto elementType = vectorType ? vectorType.getElementType() : resType;
  if (!isSupportedCombiningKind(getKind(), elementType))
    return emitOpError("unsupported contraction type");

  return success();
}

// MaskableOpInterface methods.

/// Returns the mask type expected by this operation. Mostly used for
/// verification purposes. It requires the operation to be vectorized."
Type ContractionOp::getExpectedMaskType() {
  auto indexingMaps = this->getIndexingMapsArray();
  AffineMap lhsIdxMap = indexingMaps[0];
  AffineMap rhsIdxMap = indexingMaps[1];
  VectorType lhsType = this->getLhsType();
  VectorType rhsType = this->getRhsType();

  unsigned numVecDims = lhsIdxMap.getNumDims();
  SmallVector<int64_t> maskShape(numVecDims, ShapedType::kDynamic);
  SmallVector<bool> maskShapeScalableDims(numVecDims, false);

  // Using the information in the indexing maps, extract the size of each
  // dimension in the vector.contract operation from the two input operands.
  for (auto [dimIdx, dimSize] : llvm::enumerate(lhsType.getShape())) {
    maskShape[lhsIdxMap.getDimPosition(dimIdx)] = dimSize;
    maskShapeScalableDims[lhsIdxMap.getDimPosition(dimIdx)] =
        lhsType.getScalableDims()[dimIdx];
  }
  for (auto [dimIdx, dimSize] : llvm::enumerate(rhsType.getShape())) {
    maskShape[rhsIdxMap.getDimPosition(dimIdx)] = dimSize;
    maskShapeScalableDims[rhsIdxMap.getDimPosition(dimIdx)] =
        rhsType.getScalableDims()[dimIdx];
  }

  assert(!ShapedType::isDynamicShape(maskShape) &&
         "Mask shape couldn't be computed");

  return VectorType::get(maskShape,
                         IntegerType::get(lhsType.getContext(), /*width=*/1),
                         maskShapeScalableDims);
}

SmallVector<StringRef> ContractionOp::getTraitAttrNames() {
  return SmallVector<StringRef>{getIndexingMapsAttrName(),
                                getIteratorTypesAttrName(), getKindAttrName()};
}

static int64_t getResultIndex(AffineMap map, AffineExpr targetExpr) {
  for (int64_t i = 0, e = map.getNumResults(); i < e; ++i)
    if (targetExpr == map.getResult(i))
      return i;
  return -1;
}

static std::vector<std::pair<int64_t, int64_t>>
getDimMap(ArrayRef<AffineMap> indexingMaps, ArrayAttr iteratorTypes,
          IteratorType targetIteratorType, MLIRContext *context) {
  std::vector<std::pair<int64_t, int64_t>> dimMap;
  for (const auto &it : llvm::enumerate(iteratorTypes)) {
    auto iteratorType = llvm::cast<IteratorTypeAttr>(it.value()).getValue();
    if (iteratorType != targetIteratorType)
      continue;
    // Search lhs/rhs map results for 'targetExpr'.
    auto targetExpr = getAffineDimExpr(it.index(), context);
    int64_t lhsDim = getResultIndex(indexingMaps[0], targetExpr);
    int64_t rhsDim = getResultIndex(indexingMaps[1], targetExpr);
    if (lhsDim >= 0 && rhsDim >= 0)
      dimMap.emplace_back(lhsDim, rhsDim);
  }
  return dimMap;
}

void ContractionOp::getIterationBounds(
    SmallVectorImpl<int64_t> &iterationBounds) {
  auto lhsShape = getLhsType().getShape();
  auto resVectorType = llvm::dyn_cast<VectorType>(getResultType());
  SmallVector<AffineMap, 4> indexingMaps(getIndexingMapsArray());
  for (const auto &it : llvm::enumerate(getIteratorTypes())) {
    // Search lhs/rhs map results for 'targetExpr'.
    auto targetExpr = getAffineDimExpr(it.index(), getContext());
    auto iteratorType = llvm::cast<IteratorTypeAttr>(it.value()).getValue();
    if (iteratorType == IteratorType::reduction) {
      // Get reduction dim size from lhs shape (same size in rhsShape).
      int64_t lhsDimIndex = getResultIndex(indexingMaps[0], targetExpr);
      assert(lhsDimIndex >= 0);
      iterationBounds.push_back(lhsShape[lhsDimIndex]);
      continue;
    }
    // Get parallel dimension size from result shape.
    int64_t resDimIndex = getResultIndex(indexingMaps[2], targetExpr);
    assert(resDimIndex >= 0);
    assert(resVectorType != nullptr);
    iterationBounds.push_back(resVectorType.getShape()[resDimIndex]);
  }
}

void ContractionOp::getIterationIndexMap(
    std::vector<DenseMap<int64_t, int64_t>> &iterationIndexMap) {
  unsigned numMaps = getIndexingMapsArray().size();
  iterationIndexMap.resize(numMaps);
  for (const auto &it : llvm::enumerate(getIndexingMapsArray())) {
    auto index = it.index();
    auto map = it.value();
    for (unsigned i = 0, e = map.getNumResults(); i < e; ++i) {
      auto dim = cast<AffineDimExpr>(map.getResult(i));
      iterationIndexMap[index][dim.getPosition()] = i;
    }
  }
}

std::vector<std::pair<int64_t, int64_t>> ContractionOp::getContractingDimMap() {
  SmallVector<AffineMap, 4> indexingMaps(getIndexingMapsArray());
  return getDimMap(indexingMaps, getIteratorTypes(), IteratorType::reduction,
                   getContext());
}

std::vector<std::pair<int64_t, int64_t>> ContractionOp::getBatchDimMap() {
  SmallVector<AffineMap, 4> indexingMaps(getIndexingMapsArray());
  return getDimMap(indexingMaps, getIteratorTypes(), IteratorType::parallel,
                   getContext());
}

std::optional<SmallVector<int64_t, 4>> ContractionOp::getShapeForUnroll() {
  SmallVector<int64_t, 4> shape;
  getIterationBounds(shape);
  return shape;
}

/// Return a fused vector::ContractionOp which represents a patterns such as:
///
/// ```mlir
///    %c0 = vector.constant 0: ...
///    %c = vector.contract %a, %b, %c0: ...
///    %e = add %c, %d: ...
/// ```
///
/// by:
///
/// ```mlir
///    %e = vector.contract %a, %b, %d: ...
/// ```
///
/// Return null if the canonicalization does not apply.
// TODO: This should be a folding of Add into Contract in core but while they
// live in different dialects, it is not possible without unnatural
// dependencies.
template <typename AddOpType>
struct CanonicalizeContractAdd : public OpRewritePattern<AddOpType> {
  using OpRewritePattern<AddOpType>::OpRewritePattern;

  LogicalResult matchAndRewrite(AddOpType addOp,
                                PatternRewriter &rewriter) const override {
    auto canonicalize = [&](Value maybeContraction,
                            Value otherOperand) -> vector::ContractionOp {
      vector::ContractionOp contractionOp =
          dyn_cast_or_null<vector::ContractionOp>(
              maybeContraction.getDefiningOp());
      if (!contractionOp)
        return vector::ContractionOp();
      if (auto maybeZero = dyn_cast_or_null<arith::ConstantOp>(
              contractionOp.getAcc().getDefiningOp())) {
        if (maybeZero.getValue() ==
            rewriter.getZeroAttr(contractionOp.getAcc().getType())) {
          IRMapping bvm;
          bvm.map(contractionOp.getAcc(), otherOperand);
          auto newContraction =
              cast<vector::ContractionOp>(rewriter.clone(*contractionOp, bvm));
          rewriter.replaceOp(addOp, newContraction.getResult());
          return newContraction;
        }
      }
      return vector::ContractionOp();
    };

    Value a = addOp->getOperand(0), b = addOp->getOperand(1);
    vector::ContractionOp contract = canonicalize(a, b);
    contract = contract ? contract : canonicalize(b, a);
    return contract ? success() : failure();
  }
};

void ContractionOp::getCanonicalizationPatterns(RewritePatternSet &results,
                                                MLIRContext *context) {
  results.add<CanonicalizeContractAdd<arith::AddIOp>,
              CanonicalizeContractAdd<arith::AddFOp>>(context);
}

//===----------------------------------------------------------------------===//
// ExtractElementOp
//===----------------------------------------------------------------------===//

void ExtractElementOp::inferResultRanges(ArrayRef<ConstantIntRanges> argRanges,
                                         SetIntRangeFn setResultRanges) {
  setResultRanges(getResult(), argRanges.front());
}

void vector::ExtractElementOp::build(OpBuilder &builder, OperationState &result,
                                     Value source) {
  result.addOperands({source});
  result.addTypes(llvm::cast<VectorType>(source.getType()).getElementType());
}

LogicalResult vector::ExtractElementOp::verify() {
  VectorType vectorType = getSourceVectorType();
  if (vectorType.getRank() == 0) {
    if (getPosition())
      return emitOpError("expected position to be empty with 0-D vector");
    return success();
  }
  if (vectorType.getRank() != 1)
    return emitOpError("unexpected >1 vector rank");
  if (!getPosition())
    return emitOpError("expected position for 1-D vector");
  return success();
}

OpFoldResult vector::ExtractElementOp::fold(FoldAdaptor adaptor) {
  // Skip the 0-D vector here now.
  if (!adaptor.getPosition())
    return {};

  // Fold extractelement (splat X) -> X.
  if (auto splat = getVector().getDefiningOp<vector::SplatOp>())
    return splat.getInput();

  // Fold extractelement(broadcast(X)) -> X.
  if (auto broadcast = getVector().getDefiningOp<vector::BroadcastOp>())
    if (!llvm::isa<VectorType>(broadcast.getSource().getType()))
      return broadcast.getSource();

  auto src = dyn_cast_or_null<DenseElementsAttr>(adaptor.getVector());
  auto pos = dyn_cast_or_null<IntegerAttr>(adaptor.getPosition());
  if (!pos || !src)
    return {};

  auto srcElements = src.getValues<Attribute>();

  uint64_t posIdx = pos.getInt();
  if (posIdx >= srcElements.size())
    return {};

  return srcElements[posIdx];
}

// Returns `true` if `index` is either within [0, maxIndex) or equal to
// `poisonValue`.
static bool isValidPositiveIndexOrPoison(int64_t index, int64_t poisonValue,
                                         int64_t maxIndex) {
  return index == poisonValue || (index >= 0 && index < maxIndex);
}

//===----------------------------------------------------------------------===//
// ExtractOp
//===----------------------------------------------------------------------===//

void ExtractOp::inferResultRanges(ArrayRef<ConstantIntRanges> argRanges,
                                  SetIntRangeFn setResultRanges) {
  setResultRanges(getResult(), argRanges.front());
}

void vector::ExtractOp::build(OpBuilder &builder, OperationState &result,
                              Value source) {
  auto vectorTy = cast<VectorType>(source.getType());
  build(builder, result, source, SmallVector<int64_t>(vectorTy.getRank(), 0));
}

void vector::ExtractOp::build(OpBuilder &builder, OperationState &result,
                              Value source, int64_t position) {
  build(builder, result, source, ArrayRef<int64_t>{position});
}

void vector::ExtractOp::build(OpBuilder &builder, OperationState &result,
                              Value source, OpFoldResult position) {
  build(builder, result, source, ArrayRef<OpFoldResult>{position});
}

void vector::ExtractOp::build(OpBuilder &builder, OperationState &result,
                              Value source, ArrayRef<int64_t> position) {
  build(builder, result, source, /*dynamic_position=*/ArrayRef<Value>(),
        builder.getDenseI64ArrayAttr(position));
}

void vector::ExtractOp::build(OpBuilder &builder, OperationState &result,
                              Value source, ArrayRef<OpFoldResult> position) {
  SmallVector<int64_t> staticPos;
  SmallVector<Value> dynamicPos;
  dispatchIndexOpFoldResults(position, dynamicPos, staticPos);
  build(builder, result, source, dynamicPos,
        builder.getDenseI64ArrayAttr(staticPos));
}

LogicalResult
ExtractOp::inferReturnTypes(MLIRContext *, std::optional<Location>,
                            ExtractOp::Adaptor adaptor,
                            SmallVectorImpl<Type> &inferredReturnTypes) {
  auto vectorType = llvm::cast<VectorType>(adaptor.getVector().getType());
  if (static_cast<int64_t>(adaptor.getStaticPosition().size()) ==
      vectorType.getRank()) {
    inferredReturnTypes.push_back(vectorType.getElementType());
  } else {
    auto n = std::min<size_t>(adaptor.getStaticPosition().size(),
                              vectorType.getRank());
    inferredReturnTypes.push_back(VectorType::get(
        vectorType.getShape().drop_front(n), vectorType.getElementType(),
        vectorType.getScalableDims().drop_front(n)));
  }
  return success();
}

bool ExtractOp::isCompatibleReturnTypes(TypeRange l, TypeRange r) {
  // Allow extracting 1-element vectors instead of scalars.
  auto isCompatible = [](TypeRange l, TypeRange r) {
    auto vectorType = llvm::dyn_cast<VectorType>(l.front());
    return vectorType && vectorType.getShape().equals({1}) &&
           vectorType.getElementType() == r.front();
  };
  if (l.size() == 1 && r.size() == 1 &&
      (isCompatible(l, r) || isCompatible(r, l)))
    return true;
  return l == r;
}

LogicalResult vector::ExtractOp::verify() {
  // Note: This check must come before getMixedPosition() to prevent a crash.
  auto dynamicMarkersCount =
      llvm::count_if(getStaticPosition(), ShapedType::isDynamic);
  if (static_cast<size_t>(dynamicMarkersCount) != getDynamicPosition().size())
    return emitOpError(
        "mismatch between dynamic and static positions (kDynamic marker but no "
        "corresponding dynamic position) -- this can only happen due to an "
        "incorrect fold/rewrite");
  auto position = getMixedPosition();
  if (position.size() > static_cast<unsigned>(getSourceVectorType().getRank()))
    return emitOpError(
        "expected position attribute of rank no greater than vector rank");
  for (auto [idx, pos] : llvm::enumerate(position)) {
    if (auto attr = dyn_cast<Attribute>(pos)) {
      int64_t constIdx = cast<IntegerAttr>(attr).getInt();
      if (!isValidPositiveIndexOrPoison(
              constIdx, kPoisonIndex, getSourceVectorType().getDimSize(idx))) {
        return emitOpError("expected position attribute #")
               << (idx + 1)
               << " to be a non-negative integer smaller than the "
                  "corresponding vector dimension or poison (-1)";
      }
    }
  }
  return success();
}

template <typename IntType>
static SmallVector<IntType> extractVector(ArrayAttr arrayAttr) {
  return llvm::to_vector<4>(llvm::map_range(
      arrayAttr.getAsRange<IntegerAttr>(),
      [](IntegerAttr attr) { return static_cast<IntType>(attr.getInt()); }));
}

/// Fold the result of chains of ExtractOp in place by simply concatenating the
/// positions.
static LogicalResult foldExtractOpFromExtractChain(ExtractOp extractOp) {
  if (!extractOp.getVector().getDefiningOp<ExtractOp>())
    return failure();

  // TODO: Canonicalization for dynamic position not implemented yet.
  if (extractOp.hasDynamicPosition())
    return failure();

  SmallVector<int64_t> globalPosition;
  ExtractOp currentOp = extractOp;
  ArrayRef<int64_t> extrPos = currentOp.getStaticPosition();
  globalPosition.append(extrPos.rbegin(), extrPos.rend());
  while (ExtractOp nextOp = currentOp.getVector().getDefiningOp<ExtractOp>()) {
    currentOp = nextOp;
    // TODO: Canonicalization for dynamic position not implemented yet.
    if (currentOp.hasDynamicPosition())
      return failure();
    ArrayRef<int64_t> extrPos = currentOp.getStaticPosition();
    globalPosition.append(extrPos.rbegin(), extrPos.rend());
  }
  extractOp.setOperand(0, currentOp.getVector());
  // OpBuilder is only used as a helper to build an I64ArrayAttr.
  OpBuilder b(extractOp.getContext());
  std::reverse(globalPosition.begin(), globalPosition.end());
  extractOp.setStaticPosition(globalPosition);
  return success();
}

namespace {
/// Fold an ExtractOp that is fed by a chain of InsertOps and TransposeOps.
/// Walk back a chain of InsertOp/TransposeOp until we hit a match.
/// Compose TransposeOp permutations as we walk back.
/// This helper class keeps an updated extraction position `extractPosition`
/// with extra trailing sentinels.
/// The sentinels encode the internal transposition status of the result vector.
/// As we iterate, extractPosition is permuted and updated.
class ExtractFromInsertTransposeChainState {
public:
  ExtractFromInsertTransposeChainState(ExtractOp e);

  /// Iterate over producing insert and transpose ops until we find a fold.
  Value fold();

private:
  /// Return true if the vector at position `a` is contained within the vector
  /// at position `b`. Under insert/extract semantics, this is the same as `a`
  /// is a prefix of `b`.
  template <typename ContainerA, typename ContainerB>
  bool isContainedWithin(const ContainerA &a, const ContainerB &b) {
    return a.size() <= b.size() &&
           std::equal(a.begin(), a.begin() + a.size(), b.begin());
  }

  /// Return true if the vector at position `a` intersects the vector at
  /// position `b`. Under insert/extract semantics, this is the same as equality
  /// of all entries of `a` that are >=0 with the corresponding entries of b.
  /// Comparison is on the common prefix (i.e. zip).
  template <typename ContainerA, typename ContainerB>
  bool intersectsWhereNonNegative(const ContainerA &a, const ContainerB &b) {
    for (auto [elemA, elemB] : llvm::zip(a, b)) {
      if (elemA < 0 || elemB < 0)
        continue;
      if (elemA != elemB)
        return false;
    }
    return true;
  }

  /// Folding is only possible in the absence of an internal permutation in the
  /// result vector.
  bool canFold() {
    return (sentinels == ArrayRef(extractPosition).drop_front(extractedRank));
  }

  // Helper to get the next defining op of interest.
  void updateStateForNextIteration(Value v) {
    nextInsertOp = v.getDefiningOp<vector::InsertOp>();
    nextTransposeOp = v.getDefiningOp<vector::TransposeOp>();
  };

  // Case 1. If we hit a transpose, just compose the map and iterate.
  // Invariant: insert + transpose do not change rank, we can always compose.
  LogicalResult handleTransposeOp();

  // Case 2: the insert position matches extractPosition exactly, early return.
  LogicalResult handleInsertOpWithMatchingPos(Value &res);

  /// Case 3: if the insert position is a prefix of extractPosition, extract a
  /// portion of the source of the insert.
  /// Example:
  /// ```
  /// %ins = vector.insert %source, %vest[1]: vector<3x4> into vector<2x3x4x5>
  /// // extractPosition == [1, 2, 3]
  /// %ext = vector.extract %ins[1, 0]: vector<5> from vector<3x4x5>
  /// // can fold to vector.extract %source[0, 3]
  /// %ext = vector.extract %source[3]: vector<6> from vector<5x6>
  /// ```
  /// To traverse through %source, we need to set the leading dims to 0 and
  /// drop the extra leading dims.
  /// This method updates the internal state.
  LogicalResult handleInsertOpWithPrefixPos(Value &res);

  /// Try to fold in place to extract(source, extractPosition) and return the
  /// folded result. Return null if folding is not possible (e.g. due to an
  /// internal transposition in the result).
  Value tryToFoldExtractOpInPlace(Value source);

  ExtractOp extractOp;
  int64_t vectorRank;
  int64_t extractedRank;

  InsertOp nextInsertOp;
  TransposeOp nextTransposeOp;

  /// Sentinel values that encode the internal permutation status of the result.
  /// They are set to (-1, ... , -k) at the beginning and appended to
  /// `extractPosition`.
  /// In the end, the tail of `extractPosition` must be exactly `sentinels` to
  /// ensure that there is no internal transposition.
  /// Internal transposition cannot be accounted for with a folding pattern.
  // TODO: We could relax the internal transposition with an extra transposition
  // operation in a future canonicalizer.
  SmallVector<int64_t> sentinels;
  SmallVector<int64_t> extractPosition;
};
} // namespace

ExtractFromInsertTransposeChainState::ExtractFromInsertTransposeChainState(
    ExtractOp e)
    : extractOp(e), vectorRank(extractOp.getSourceVectorType().getRank()),
      extractedRank(extractOp.getNumIndices()) {
  assert(vectorRank >= extractedRank && "Extracted position overflow");
  sentinels.reserve(vectorRank - extractedRank);
  for (int64_t i = 0, e = vectorRank - extractedRank; i < e; ++i)
    sentinels.push_back(-(i + 1));
  extractPosition.assign(extractOp.getStaticPosition().begin(),
                         extractOp.getStaticPosition().end());
  llvm::append_range(extractPosition, sentinels);
}

// Case 1. If we hit a transpose, just compose the map and iterate.
// Invariant: insert + transpose do not change rank, we can always compose.
LogicalResult ExtractFromInsertTransposeChainState::handleTransposeOp() {
  // TODO: Canonicalization for dynamic position not implemented yet.
  if (extractOp.hasDynamicPosition())
    return failure();

  if (!nextTransposeOp)
    return failure();
  AffineMap m = inversePermutation(AffineMap::getPermutationMap(
      nextTransposeOp.getPermutation(), extractOp.getContext()));
  extractPosition = applyPermutationMap(m, ArrayRef(extractPosition));
  return success();
}

// Case 2: the insert position matches extractPosition exactly, early return.
LogicalResult
ExtractFromInsertTransposeChainState::handleInsertOpWithMatchingPos(
    Value &res) {
  // TODO: Canonicalization for dynamic position not implemented yet.
  if (extractOp.hasDynamicPosition() || nextInsertOp.hasDynamicPosition())
    return failure();

  ArrayRef<int64_t> insertedPos = nextInsertOp.getStaticPosition();
  if (insertedPos != llvm::ArrayRef(extractPosition).take_front(extractedRank))
    return failure();
  // Case 2.a. early-exit fold.
  res = nextInsertOp.getValueToStore();
  // Case 2.b. if internal transposition is present, canFold will be false.
  return success(canFold());
}

/// Case 3: if inserted position is a prefix of extractPosition,
/// extract a portion of the source of the insertion.
/// This method updates the internal state.
LogicalResult
ExtractFromInsertTransposeChainState::handleInsertOpWithPrefixPos(Value &res) {
  // TODO: Canonicalization for dynamic position not implemented yet.
  if (extractOp.hasDynamicPosition() || nextInsertOp.hasDynamicPosition())
    return failure();

  ArrayRef<int64_t> insertedPos = nextInsertOp.getStaticPosition();
  if (!isContainedWithin(insertedPos, extractPosition))
    return failure();
  // Set leading dims to zero.
  std::fill_n(extractPosition.begin(), insertedPos.size(), 0);
  // Drop extra leading dims.
  extractPosition.erase(extractPosition.begin(),
                        extractPosition.begin() + insertedPos.size());
  extractedRank = extractPosition.size() - sentinels.size();
  // Case 3.a. early-exit fold (break and delegate to post-while path).
  res = nextInsertOp.getValueToStore();
  // Case 3.b. if internal transposition is present, canFold will be false.
  return success();
}

/// Try to fold in place to extract(source, extractPosition) and return the
/// folded result. Return null if folding is not possible (e.g. due to an
/// internal transposition in the result).
Value ExtractFromInsertTransposeChainState::tryToFoldExtractOpInPlace(
    Value source) {
  // TODO: Canonicalization for dynamic position not implemented yet.
  if (extractOp.hasDynamicPosition())
    return Value();

  // If we can't fold (either internal transposition, or nothing to fold), bail.
  bool nothingToFold = (source == extractOp.getVector());
  if (nothingToFold || !canFold())
    return Value();

  // Otherwise, fold by updating the op inplace and return its result.
  OpBuilder b(extractOp.getContext());
  extractOp.setStaticPosition(
      ArrayRef(extractPosition).take_front(extractedRank));
  extractOp.getVectorMutable().assign(source);
  return extractOp.getResult();
}

/// Iterate over producing insert and transpose ops until we find a fold.
Value ExtractFromInsertTransposeChainState::fold() {
  // TODO: Canonicalization for dynamic position not implemented yet.
  if (extractOp.hasDynamicPosition())
    return Value();

  Value valueToExtractFrom = extractOp.getVector();
  updateStateForNextIteration(valueToExtractFrom);
  while (nextInsertOp || nextTransposeOp) {
    // Case 1. If we hit a transpose, just compose the map and iterate.
    // Invariant: insert + transpose do not change rank, we can always compose.
    if (succeeded(handleTransposeOp())) {
      valueToExtractFrom = nextTransposeOp.getVector();
      updateStateForNextIteration(valueToExtractFrom);
      continue;
    }

    Value result;
    // Case 2: the position match exactly.
    if (succeeded(handleInsertOpWithMatchingPos(result)))
      return result;

    // Case 3: if the inserted position is a prefix of extractPosition, we can
    // just extract a portion of the source of the insert.
    if (succeeded(handleInsertOpWithPrefixPos(result)))
      return tryToFoldExtractOpInPlace(result);

    // Case 4: extractPositionRef intersects insertedPosRef on non-sentinel
    // values. This is a more difficult case and we bail.
    ArrayRef<int64_t> insertedPos = nextInsertOp.getStaticPosition();
    if (isContainedWithin(extractPosition, insertedPos) ||
        intersectsWhereNonNegative(extractPosition, insertedPos))
      return Value();

    // Case 5: No intersection, we forward the extract to insertOp.dest().
    valueToExtractFrom = nextInsertOp.getDest();
    updateStateForNextIteration(valueToExtractFrom);
  }
  // If after all this we can fold, go for it.
  return tryToFoldExtractOpInPlace(valueToExtractFrom);
}

/// Returns true if the operation has a 0-D vector type operand or result.
static bool hasZeroDimVectors(Operation *op) {
  auto hasZeroDimVectorType = [](Type type) -> bool {
    auto vecType = dyn_cast<VectorType>(type);
    return vecType && vecType.getRank() == 0;
  };

  return llvm::any_of(op->getOperandTypes(), hasZeroDimVectorType) ||
         llvm::any_of(op->getResultTypes(), hasZeroDimVectorType);
}

/// Fold extractOp with scalar result coming from BroadcastOp or SplatOp.
static Value foldExtractFromBroadcast(ExtractOp extractOp) {
  Operation *defOp = extractOp.getVector().getDefiningOp();
  if (!defOp || !isa<vector::BroadcastOp, SplatOp>(defOp))
    return Value();

  Value source = defOp->getOperand(0);
  if (extractOp.getType() == source.getType())
    return source;
  auto getRank = [](Type type) {
    return llvm::isa<VectorType>(type) ? llvm::cast<VectorType>(type).getRank()
                                       : 0;
  };

  // If splat or broadcast from a scalar, just return the source scalar.
  unsigned broadcastSrcRank = getRank(source.getType());
  if (broadcastSrcRank == 0 && source.getType() == extractOp.getType())
    return source;

  unsigned extractResultRank = getRank(extractOp.getType());
  if (extractResultRank > broadcastSrcRank)
    return Value();
  // Check that the dimension of the result haven't been broadcasted.
  auto extractVecType = llvm::dyn_cast<VectorType>(extractOp.getType());
  auto broadcastVecType = llvm::dyn_cast<VectorType>(source.getType());
  if (extractVecType && broadcastVecType &&
      extractVecType.getShape() !=
          broadcastVecType.getShape().take_back(extractResultRank))
    return Value();

  auto broadcastOp = cast<vector::BroadcastOp>(defOp);
  int64_t broadcastDstRank = broadcastOp.getResultVectorType().getRank();

  // Detect all the positions that come from "dim-1" broadcasting.
  // These dimensions correspond to "dim-1" broadcasted dims; set the mathching
  // extract position to `0` when extracting from the source operand.
  llvm::SetVector<int64_t> broadcastedUnitDims =
      broadcastOp.computeBroadcastedUnitDims();
  SmallVector<OpFoldResult> extractPos(extractOp.getMixedPosition());
  OpBuilder b(extractOp.getContext());
  int64_t broadcastRankDiff = broadcastDstRank - broadcastSrcRank;
  for (int64_t i = broadcastRankDiff, e = extractPos.size(); i < e; ++i)
    if (broadcastedUnitDims.contains(i))
      extractPos[i] = b.getIndexAttr(0);
  // `rankDiff` leading dimensions correspond to new broadcasted dims, drop the
  // matching extract position when extracting from the source operand.
  int64_t rankDiff = broadcastSrcRank - extractResultRank;
  extractPos.erase(extractPos.begin(),
                   std::next(extractPos.begin(), extractPos.size() - rankDiff));
  // OpBuilder is only used as a helper to build an I64ArrayAttr.
  auto [staticPos, dynPos] = decomposeMixedValues(extractPos);
  extractOp->setOperands(
      llvm::to_vector(llvm::concat<Value>(ValueRange(source), dynPos)));
  extractOp.setStaticPosition(staticPos);
  return extractOp.getResult();
}

/// Fold extractOp coming from ShuffleOp.
///
/// Example:
///
///   %shuffle = vector.shuffle %a, %b [0, 8, 7, 15]
///     : vector<8xf32>, vector<8xf32>
///   %extract = vector.extract %shuffle[3] : f32 from vector<4xf32>
/// ->
///   %extract = vector.extract %b[7] : f32 from vector<8xf32>
///
static Value foldExtractFromShuffle(ExtractOp extractOp) {
  // Dynamic positions are not folded as the resulting code would be more
  // complex than the input code.
  if (extractOp.hasDynamicPosition())
    return Value();

  auto shuffleOp = extractOp.getVector().getDefiningOp<ShuffleOp>();
  if (!shuffleOp)
    return Value();

  // TODO: 0-D or multi-dimensional vectors not supported yet.
  if (shuffleOp.getResultVectorType().getRank() != 1)
    return Value();

  int64_t inputVecSize = shuffleOp.getV1().getType().getShape()[0];
  auto shuffleMask = shuffleOp.getMask();
  int64_t extractIdx = extractOp.getStaticPosition()[0];
  int64_t shuffleIdx = shuffleMask[extractIdx];

  // Find the shuffled vector to extract from based on the shuffle index.
  if (shuffleIdx < inputVecSize) {
    extractOp.setOperand(0, shuffleOp.getV1());
    extractOp.setStaticPosition({shuffleIdx});
  } else {
    extractOp.setOperand(0, shuffleOp.getV2());
    extractOp.setStaticPosition({shuffleIdx - inputVecSize});
  }

  return extractOp.getResult();
}

// Fold extractOp with source coming from ShapeCast op.
static Value foldExtractFromShapeCast(ExtractOp extractOp) {
  // TODO: Canonicalization for dynamic position not implemented yet.
  if (extractOp.hasDynamicPosition())
    return Value();

  auto shapeCastOp = extractOp.getVector().getDefiningOp<vector::ShapeCastOp>();
  if (!shapeCastOp)
    return Value();

  // Get the nth dimension size starting from lowest dimension.
  auto getDimReverse = [](VectorType type, int64_t n) {
    return type.getShape().take_back(n + 1).front();
  };
  int64_t destinationRank =
      llvm::isa<VectorType>(extractOp.getType())
          ? llvm::cast<VectorType>(extractOp.getType()).getRank()
          : 0;
  if (destinationRank > shapeCastOp.getSourceVectorType().getRank())
    return Value();
  if (destinationRank > 0) {
    auto destinationType =
        llvm::cast<VectorType>(extractOp.getResult().getType());
    for (int64_t i = 0; i < destinationRank; i++) {
      // The lowest dimension of the destination must match the lowest
      // dimension of the shapecast op source.
      // TODO: This case could be support in a canonicalization pattern.
      if (getDimReverse(shapeCastOp.getSourceVectorType(), i) !=
          getDimReverse(destinationType, i))
        return Value();
    }
  }
  // Extract the strides associated with the extract op vector source. Then use
  // this to calculate a linearized position for the extract.
  SmallVector<int64_t> extractedPos(extractOp.getStaticPosition());
  std::reverse(extractedPos.begin(), extractedPos.end());
  SmallVector<int64_t, 4> strides;
  int64_t stride = 1;
  for (int64_t i = 0, e = extractedPos.size(); i < e; i++) {
    strides.push_back(stride);
    stride *=
        getDimReverse(extractOp.getSourceVectorType(), i + destinationRank);
  }

  int64_t position = linearize(extractedPos, strides);
  // Then extract the strides associated to the shapeCast op vector source and
  // delinearize the position using those strides.
  SmallVector<int64_t, 4> newStrides;
  int64_t numDimension =
      shapeCastOp.getSourceVectorType().getRank() - destinationRank;
  stride = 1;
  for (int64_t i = 0; i < numDimension; i++) {
    newStrides.push_back(stride);
    stride *=
        getDimReverse(shapeCastOp.getSourceVectorType(), i + destinationRank);
  }
  std::reverse(newStrides.begin(), newStrides.end());
  SmallVector<int64_t, 4> newPosition = delinearize(position, newStrides);
  // OpBuilder is only used as a helper to build an I64ArrayAttr.
  OpBuilder b(extractOp.getContext());
  extractOp.setStaticPosition(newPosition);
  extractOp.setOperand(0, shapeCastOp.getSource());
  return extractOp.getResult();
}

/// Fold an ExtractOp from ExtractStridedSliceOp.
static Value foldExtractFromExtractStrided(ExtractOp extractOp) {
  // TODO: Canonicalization for dynamic position not implemented yet.
  if (extractOp.hasDynamicPosition())
    return Value();

  auto extractStridedSliceOp =
      extractOp.getVector().getDefiningOp<vector::ExtractStridedSliceOp>();
  if (!extractStridedSliceOp)
    return Value();

  // 0-D vectors not supported.
  assert(!hasZeroDimVectors(extractOp) && "0-D vectors not supported");
  if (hasZeroDimVectors(extractStridedSliceOp))
    return Value();

  // Return if 'extractStridedSliceOp' has non-unit strides.
  if (extractStridedSliceOp.hasNonUnitStrides())
    return Value();

  // Trim offsets for dimensions fully extracted.
  auto sliceOffsets =
      extractVector<int64_t>(extractStridedSliceOp.getOffsets());
  while (!sliceOffsets.empty()) {
    size_t lastOffset = sliceOffsets.size() - 1;
    if (sliceOffsets.back() != 0 ||
        extractStridedSliceOp.getType().getDimSize(lastOffset) !=
            extractStridedSliceOp.getSourceVectorType().getDimSize(lastOffset))
      break;
    sliceOffsets.pop_back();
  }
  unsigned destinationRank = 0;
  if (auto vecType = llvm::dyn_cast<VectorType>(extractOp.getType()))
    destinationRank = vecType.getRank();
  // The dimensions of the result need to be untouched by the
  // extractStridedSlice op.
  if (destinationRank > extractStridedSliceOp.getSourceVectorType().getRank() -
                            sliceOffsets.size())
    return Value();

  SmallVector<int64_t> extractedPos(extractOp.getStaticPosition());
  assert(extractedPos.size() >= sliceOffsets.size());
  for (size_t i = 0, e = sliceOffsets.size(); i < e; i++)
    extractedPos[i] = extractedPos[i] + sliceOffsets[i];
  extractOp.getVectorMutable().assign(extractStridedSliceOp.getVector());

  // OpBuilder is only used as a helper to build an I64ArrayAttr.
  OpBuilder b(extractOp.getContext());
  extractOp.setStaticPosition(extractedPos);
  return extractOp.getResult();
}

/// Fold extract_op fed from a chain of insertStridedSlice ops.
static Value foldExtractStridedOpFromInsertChain(ExtractOp extractOp) {
  // TODO: Canonicalization for dynamic position not implemented yet.
  if (extractOp.hasDynamicPosition())
    return Value();

  int64_t destinationRank =
      llvm::isa<VectorType>(extractOp.getType())
          ? llvm::cast<VectorType>(extractOp.getType()).getRank()
          : 0;
  auto insertOp = extractOp.getVector().getDefiningOp<InsertStridedSliceOp>();
  if (!insertOp)
    return Value();

  // 0-D vectors not supported.
  assert(!hasZeroDimVectors(extractOp) && "0-D vectors not supported");
  if (hasZeroDimVectors(insertOp))
    return Value();

  while (insertOp) {
    int64_t insertRankDiff = insertOp.getDestVectorType().getRank() -
                             insertOp.getSourceVectorType().getRank();
    if (destinationRank > insertOp.getSourceVectorType().getRank())
      return Value();
    auto insertOffsets = extractVector<int64_t>(insertOp.getOffsets());
    ArrayRef<int64_t> extractOffsets = extractOp.getStaticPosition();

    if (llvm::any_of(insertOp.getStrides(), [](Attribute attr) {
          return llvm::cast<IntegerAttr>(attr).getInt() != 1;
        }))
      return Value();
    bool disjoint = false;
    SmallVector<int64_t, 4> offsetDiffs;
    for (unsigned dim = 0, e = extractOffsets.size(); dim < e; ++dim) {
      int64_t start = insertOffsets[dim];
      int64_t size =
          (dim < insertRankDiff)
              ? 1
              : insertOp.getSourceVectorType().getDimSize(dim - insertRankDiff);
      int64_t end = start + size;
      int64_t offset = extractOffsets[dim];
      // Check if the start of the extract offset is in the interval inserted.
      if (start <= offset && offset < end) {
        if (dim >= insertRankDiff)
          offsetDiffs.push_back(offset - start);
        continue;
      }
      disjoint = true;
      break;
    }
    // The extract element chunk overlap with the vector inserted.
    if (!disjoint) {
      // If any of the inner dimensions are only partially inserted we have a
      // partial overlap.
      int64_t srcRankDiff =
          insertOp.getSourceVectorType().getRank() - destinationRank;
      for (int64_t i = 0; i < destinationRank; i++) {
        if (insertOp.getSourceVectorType().getDimSize(i + srcRankDiff) !=
            insertOp.getDestVectorType().getDimSize(i + srcRankDiff +
                                                    insertRankDiff))
          return Value();
      }
      extractOp.getVectorMutable().assign(insertOp.getValueToStore());
      // OpBuilder is only used as a helper to build an I64ArrayAttr.
      OpBuilder b(extractOp.getContext());
      extractOp.setStaticPosition(offsetDiffs);
      return extractOp.getResult();
    }
    // If the chunk extracted is disjoint from the chunk inserted, keep
    // looking in the insert chain.
    insertOp = insertOp.getDest().getDefiningOp<InsertStridedSliceOp>();
  }
  return Value();
}

/// Try to fold the extraction of a scalar from a vector defined by
/// vector.from_elements. E.g.:
///
/// %0 = vector.from_elements %a, %b : vector<2xf32>
/// %1 = vector.extract %0[0] : f32 from vector<2xf32>
/// ==> fold to %a
static Value foldScalarExtractFromFromElements(ExtractOp extractOp) {
  // Dynamic extractions cannot be folded.
  if (extractOp.hasDynamicPosition())
    return {};

  // Look for extract(from_elements).
  auto fromElementsOp = extractOp.getVector().getDefiningOp<FromElementsOp>();
  if (!fromElementsOp)
    return {};

  // Scalable vectors are not supported.
  auto vecType = llvm::cast<VectorType>(fromElementsOp.getType());
  if (vecType.isScalable())
    return {};

  // Only extractions of scalars are supported.
  int64_t rank = vecType.getRank();
  ArrayRef<int64_t> indices = extractOp.getStaticPosition();
  if (extractOp.getType() != vecType.getElementType())
    return {};
  assert(static_cast<int64_t>(indices.size()) == rank &&
         "unexpected number of indices");

  // Compute flattened/linearized index and fold to operand.
  int flatIndex = 0;
  int stride = 1;
  for (int i = rank - 1; i >= 0; --i) {
    flatIndex += indices[i] * stride;
    stride *= vecType.getDimSize(i);
  }
  return fromElementsOp.getElements()[flatIndex];
}

/// If the dynamic indices of `extractOp` or `insertOp` are in fact constants,
/// then fold it.
template <typename OpType, typename AdaptorType>
static Value extractInsertFoldConstantOp(OpType op, AdaptorType adaptor,
                                         SmallVectorImpl<Value> &operands) {
  std::vector<int64_t> staticPosition = op.getStaticPosition().vec();
  OperandRange dynamicPosition = op.getDynamicPosition();
  ArrayRef<Attribute> dynamicPositionAttr = adaptor.getDynamicPosition();
  ArrayRef<int64_t> vectorShape;
  if constexpr (std::is_same_v<OpType, ExtractOp>)
    vectorShape = op.getSourceVectorType().getShape();
  else
    vectorShape = op.getDestVectorType().getShape();

  // If the dynamic operands is empty, it is returned directly.
  if (!dynamicPosition.size())
    return {};

  // `index` is used to iterate over the `dynamicPosition`.
  unsigned index = 0;

  // `opChange` is a flag. If it is true, it means to update `op` in place.
  bool opChange = false;
  for (unsigned i = 0, e = staticPosition.size(); i < e; ++i) {
    if (!ShapedType::isDynamic(staticPosition[i]))
      continue;
    Attribute positionAttr = dynamicPositionAttr[index];
    Value position = dynamicPosition[index++];
    if (auto attr = mlir::dyn_cast_if_present<IntegerAttr>(positionAttr)) {
      int64_t value = attr.getInt();
      // Do not fold if the value is out of bounds (-1 signifies a poison
      // value rather than OOB index).
      if (value >= -1 && value < vectorShape[i]) {
        staticPosition[i] = attr.getInt();
        opChange = true;
        continue;
      }
    }
    operands.push_back(position);
  }

  if (opChange) {
    op.setStaticPosition(staticPosition);
    op.getOperation()->setOperands(operands);
<<<<<<< HEAD
=======
    // Return the original result to indicate an in-place folding happened.
>>>>>>> eb0f1dc0
    return op.getResult();
  }
  return {};
}

/// Fold an insert or extract operation into an poison value when a poison index
/// is found at any dimension of the static position.
static Attribute foldPoisonIndexInsertExtractOp(MLIRContext *context,
                                                ArrayRef<int64_t> staticPos,
                                                int64_t poisonVal) {
  if (!is_contained(staticPos, poisonVal))
    return {};

  return ub::PoisonAttr::get(context);
}

/// Fold a vector extract from is a poison source.
static Attribute foldPoisonSrcExtractOp(Attribute srcAttr) {
  if (isa_and_nonnull<ub::PoisonAttr>(srcAttr))
    return srcAttr;

  return {};
}

/// Fold a vector extract extracting from a DenseElementsAttr.
static Attribute foldDenseElementsAttrSrcExtractOp(ExtractOp extractOp,
                                                   Attribute srcAttr) {
  auto denseAttr = dyn_cast_if_present<DenseElementsAttr>(srcAttr);
  if (!denseAttr) {
    return {};
  }

  if (denseAttr.isSplat()) {
    Attribute newAttr = denseAttr.getSplatValue<Attribute>();
    if (auto vecDstType = dyn_cast<VectorType>(extractOp.getType()))
      newAttr = DenseElementsAttr::get(vecDstType, newAttr);
    return newAttr;
  }

  auto vecTy = cast<VectorType>(extractOp.getSourceVectorType());
  if (vecTy.isScalable())
    return {};

  if (extractOp.hasDynamicPosition()) {
    return {};
  }

  // Materializing subsets of a large constant array can generally lead to
  // explosion in IR size because of different combination of subsets that
  // can exist. However, vector.extract is a restricted form of subset
  // extract where you can only extract non-overlapping (or the same) subset for
  // a given rank of the subset. Because of this property, the IR size can only
  // increase at most by `rank * size(array)` from a single constant array being
  // extracted by multiple extracts.

  // Calculate the linearized position of the continuous chunk of elements to
  // extract.
  SmallVector<int64_t> completePositions(vecTy.getRank(), 0);
  copy(extractOp.getStaticPosition(), completePositions.begin());
  int64_t startPos =
      linearize(completePositions, computeStrides(vecTy.getShape()));
  auto denseValuesBegin = denseAttr.value_begin<TypedAttr>() + startPos;

  TypedAttr newAttr;
  if (auto resVecTy = dyn_cast<VectorType>(extractOp.getType())) {
    SmallVector<Attribute> elementValues(
        denseValuesBegin, denseValuesBegin + resVecTy.getNumElements());
    newAttr = DenseElementsAttr::get(resVecTy, elementValues);
  } else {
    newAttr = *denseValuesBegin;
  }

  return newAttr;
}

OpFoldResult ExtractOp::fold(FoldAdaptor adaptor) {
  // Fold "vector.extract %v[] : vector<2x2xf32> from vector<2x2xf32>" to %v.
  // Note: Do not fold "vector.extract %v[] : f32 from vector<f32>" (type
  // mismatch).
  if (getNumIndices() == 0 && getVector().getType() == getResult().getType())
    return getVector();
  if (auto res = foldPoisonSrcExtractOp(adaptor.getVector()))
    return res;
<<<<<<< HEAD
  // Fold `arith.constant` indices into the `vector.extract` operation. Make
  // sure that patterns requiring constant indices are added after this fold.
  SmallVector<Value> operands = {getVector()};
  if (auto val = extractInsertFoldConstantOp(*this, adaptor, operands))
    return val;
=======
  // Fold `arith.constant` indices into the `vector.extract` operation.
  // Do not stop here as this fold may enable subsequent folds that require
  // constant indices.
  SmallVector<Value> operands = {getVector()};
  auto inplaceFolded = extractInsertFoldConstantOp(*this, adaptor, operands);

>>>>>>> eb0f1dc0
  if (auto res = foldPoisonIndexInsertExtractOp(
          getContext(), adaptor.getStaticPosition(), kPoisonIndex))
    return res;
  if (auto res = foldDenseElementsAttrSrcExtractOp(*this, adaptor.getVector()))
    return res;
  if (succeeded(foldExtractOpFromExtractChain(*this)))
    return getResult();
  if (auto res = ExtractFromInsertTransposeChainState(*this).fold())
    return res;
  if (auto res = foldExtractFromBroadcast(*this))
    return res;
  if (auto res = foldExtractFromShuffle(*this))
    return res;
  if (auto res = foldExtractFromShapeCast(*this))
    return res;
  if (auto val = foldExtractFromExtractStrided(*this))
    return val;
  if (auto val = foldExtractStridedOpFromInsertChain(*this))
    return val;
  if (auto val = foldScalarExtractFromFromElements(*this))
    return val;

  return inplaceFolded;
}

namespace {

// Pattern to rewrite a ExtractOp(Broadcast) -> Broadcast.
class ExtractOpFromBroadcast final : public OpRewritePattern<ExtractOp> {
public:
  using OpRewritePattern::OpRewritePattern;

  LogicalResult matchAndRewrite(ExtractOp extractOp,
                                PatternRewriter &rewriter) const override {
    Operation *defOp = extractOp.getVector().getDefiningOp();
    if (!defOp || !isa<vector::BroadcastOp, SplatOp>(defOp))
      return failure();

    Value source = defOp->getOperand(0);
    if (extractOp.getType() == source.getType())
      return failure();
    auto getRank = [](Type type) {
      return llvm::isa<VectorType>(type)
                 ? llvm::cast<VectorType>(type).getRank()
                 : 0;
    };
    unsigned broadcastSrcRank = getRank(source.getType());
    unsigned extractResultRank = getRank(extractOp.getType());
    // We only consider the case where the rank of the source is less than or
    // equal to the rank of the extract dst. The other cases are handled in the
    // folding patterns.
    if (extractResultRank < broadcastSrcRank)
      return failure();
    // For scalar result, the input can only be a rank-0 vector, which will
    // be handled by the folder.
    if (extractResultRank == 0)
      return failure();

    rewriter.replaceOpWithNewOp<vector::BroadcastOp>(
        extractOp, extractOp.getType(), source);
    return success();
  }
};

// Pattern to rewrite a ExtractOp(CreateMask) -> CreateMask.
class ExtractOpFromCreateMask final : public OpRewritePattern<ExtractOp> {
public:
  using OpRewritePattern::OpRewritePattern;

  LogicalResult matchAndRewrite(ExtractOp extractOp,
                                PatternRewriter &rewriter) const override {
    auto createMaskOp =
        extractOp.getVector().getDefiningOp<vector::CreateMaskOp>();
    if (!createMaskOp)
      return failure();

    VectorType extractedMaskType =
        llvm::dyn_cast<VectorType>(extractOp.getResult().getType());

    if (!extractedMaskType)
      return failure();

    auto maskOperands = createMaskOp.getOperands();
    ArrayRef<int64_t> extractOpPos = extractOp.getStaticPosition();
    VectorType maskType = createMaskOp.getVectorType();

    bool containsUnknownDims = false;
    bool allFalse = getMaskFormat(createMaskOp) == MaskFormat::AllFalse;

    for (size_t dimIdx = 0; !allFalse && dimIdx < extractOpPos.size();
         dimIdx++) {
      int64_t pos = extractOpPos[dimIdx];
      Value operand = maskOperands[dimIdx];
      auto constantOp = operand.getDefiningOp<arith::ConstantOp>();
      if (!constantOp) {
        // Bounds of this dim unknown.
        containsUnknownDims = true;
        continue;
      }

      int64_t createMaskBound =
          llvm::cast<IntegerAttr>(constantOp.getValue()).getInt();

      if (pos != ShapedType::kDynamic) {
        // If any position is outside the range from the `create_mask`, then the
        // extracted mask will be all-false.
        allFalse |= pos >= createMaskBound;
      } else if (createMaskBound < maskType.getDimSize(dimIdx)) {
        // This dim is not all-true and since this is a dynamic index we don't
        // know if the extraction is within the true or false region.
        // Note: Zero dims have already handled via getMaskFormat().
        containsUnknownDims = true;
      }
    }

    if (allFalse) {
      rewriter.replaceOpWithNewOp<arith::ConstantOp>(
          extractOp, DenseElementsAttr::get(extractedMaskType, false));
    } else if (!containsUnknownDims) {
      rewriter.replaceOpWithNewOp<vector::CreateMaskOp>(
          extractOp, extractedMaskType,
          maskOperands.drop_front(extractOpPos.size()));
    } else {
      return failure();
    }
    return success();
  }
};

// Folds extract(shape_cast(..)) into shape_cast when the total element count
// does not change.
LogicalResult foldExtractFromShapeCastToShapeCast(ExtractOp extractOp,
                                                  PatternRewriter &rewriter) {
  auto castOp = extractOp.getVector().getDefiningOp<ShapeCastOp>();
  if (!castOp)
    return failure();

  VectorType sourceType = castOp.getSourceVectorType();
  auto targetType = dyn_cast<VectorType>(extractOp.getResult().getType());
  if (!targetType)
    return failure();

  if (sourceType.getNumElements() != targetType.getNumElements())
    return failure();

  rewriter.replaceOpWithNewOp<vector::ShapeCastOp>(extractOp, targetType,
                                                   castOp.getSource());
  return success();
}

/// Try to canonicalize the extraction of a subvector from a vector defined by
/// vector.from_elements. E.g.:
///
/// %0 = vector.from_elements %a, %b, %a, %a : vector<2x2xf32>
/// %1 = vector.extract %0[0] : vector<2xf32> from vector<2x2xf32>
/// ==> canonicalize to vector.from_elements %a, %b : vector<2xf32>
LogicalResult foldExtractFromFromElements(ExtractOp extractOp,
                                          PatternRewriter &rewriter) {
  // Dynamic positions are not supported.
  if (extractOp.hasDynamicPosition())
    return failure();

  // Scalar extracts are handled by the folder.
  auto resultType = dyn_cast<VectorType>(extractOp.getType());
  if (!resultType)
    return failure();

  // Look for extracts from a from_elements op.
  auto fromElementsOp = extractOp.getVector().getDefiningOp<FromElementsOp>();
  if (!fromElementsOp)
    return failure();
  VectorType inputType = fromElementsOp.getType();

  // Scalable vectors are not supported.
  if (resultType.isScalable() || inputType.isScalable())
    return failure();

  // Compute the position of first extracted element and flatten/linearize the
  // position.
  SmallVector<int64_t> firstElementPos =
      llvm::to_vector(extractOp.getStaticPosition());
  firstElementPos.append(/*NumInputs=*/resultType.getRank(), /*Elt=*/0);
  int flatIndex = 0;
  int stride = 1;
  for (int64_t i = inputType.getRank() - 1; i >= 0; --i) {
    flatIndex += firstElementPos[i] * stride;
    stride *= inputType.getDimSize(i);
  }

  // Replace the op with a smaller from_elements op.
  rewriter.replaceOpWithNewOp<FromElementsOp>(
      extractOp, resultType,
      fromElementsOp.getElements().slice(flatIndex,
                                         resultType.getNumElements()));
  return success();
}

} // namespace

void ExtractOp::getCanonicalizationPatterns(RewritePatternSet &results,
                                            MLIRContext *context) {
  results.add<ExtractOpFromBroadcast, ExtractOpFromCreateMask>(context);
  results.add(foldExtractFromShapeCastToShapeCast);
  results.add(foldExtractFromFromElements);
}

static void populateFromInt64AttrArray(ArrayAttr arrayAttr,
                                       SmallVectorImpl<int64_t> &results) {
  for (auto attr : arrayAttr)
    results.push_back(llvm::cast<IntegerAttr>(attr).getInt());
}

//===----------------------------------------------------------------------===//
// FmaOp
//===----------------------------------------------------------------------===//

std::optional<SmallVector<int64_t, 4>> FMAOp::getShapeForUnroll() {
  return llvm::to_vector<4>(getVectorType().getShape());
}

//===----------------------------------------------------------------------===//
// FromElementsOp
//===----------------------------------------------------------------------===//

/// Rewrite a vector.from_elements into a vector.splat if all elements are the
/// same SSA value. E.g.:
///
/// %0 = vector.from_elements %a, %a, %a : vector<3xf32>
/// ==> rewrite to vector.splat %a : vector<3xf32>
static LogicalResult rewriteFromElementsAsSplat(FromElementsOp fromElementsOp,
                                                PatternRewriter &rewriter) {
  if (!llvm::all_equal(fromElementsOp.getElements()))
    return failure();
  rewriter.replaceOpWithNewOp<SplatOp>(fromElementsOp, fromElementsOp.getType(),
                                       fromElementsOp.getElements().front());
  return success();
}

/// Rewrite from_elements on multiple scalar extracts as a shape_cast
/// on a single extract. Example:
///   %0 = vector.extract %source[0, 0] : i8 from vector<2x2xi8>
///   %1 = vector.extract %source[0, 1] : i8 from vector<2x2xi8>
///   %2 = vector.from_elements %0, %1 : vector<2xi8>
///
/// becomes
///   %1 = vector.extract %source[0] : vector<1x2xi8> from vector<2x2xi8>
///   %2 = vector.shape_cast %1 : vector<1x2xi8> to vector<2xi8>
///
/// The requirements for this to be valid are
///
///   i) The elements are extracted from the same vector (%source).
///
///  ii) The elements form a suffix of %source. Specifically, the number
///      of elements is the same as the product of the last N dimension sizes
///      of %source, for some N.
///
/// iii) The elements are extracted contiguously in ascending order.

class FromElementsToShapeCast : public OpRewritePattern<FromElementsOp> {

  using OpRewritePattern::OpRewritePattern;

  LogicalResult matchAndRewrite(FromElementsOp fromElements,
                                PatternRewriter &rewriter) const override {

    // Handled by `rewriteFromElementsAsSplat`
    if (fromElements.getType().getNumElements() == 1)
      return failure();

    // The common source that all elements are extracted from, if one exists.
    TypedValue<VectorType> source;
    // The position of the combined extract operation, if one is created.
    ArrayRef<int64_t> combinedPosition;
    // The expected index of extraction of the current element in the loop, if
    // elements are extracted contiguously in ascending order.
    SmallVector<int64_t> expectedPosition;

    for (auto [insertIndex, element] :
         llvm::enumerate(fromElements.getElements())) {

      // Check that the element is from a vector.extract operation.
      auto extractOp =
          dyn_cast_if_present<vector::ExtractOp>(element.getDefiningOp());
      if (!extractOp) {
        return rewriter.notifyMatchFailure(fromElements,
                                           "element not from vector.extract");
      }

      // Check condition (i) by checking that all elements have the same source
      // as the first element.
      if (insertIndex == 0) {
        source = extractOp.getVector();
      } else if (extractOp.getVector() != source) {
        return rewriter.notifyMatchFailure(fromElements,
                                           "element from different vector");
      }

      ArrayRef<int64_t> position = extractOp.getStaticPosition();
      int64_t rank = position.size();
      assert(rank == source.getType().getRank() &&
             "scalar extract must have full rank position");

      // Check condition (ii) by checking that the position that the first
      // element is extracted from has sufficient trailing 0s. For example, in
      //
      //   %elm0 = vector.extract %source[1, 0, 0] : i8 from vector<2x3x4xi8>
      //   [...]
      //   %elms = vector.from_elements %elm0, [...] : vector<12xi8>
      //
      // The 2 trailing 0s in the position of extraction of %elm0 cover 3*4 = 12
      // elements, which is the number of elements of %n, so this is valid.
      if (insertIndex == 0) {
        const int64_t numElms = fromElements.getType().getNumElements();
        int64_t numSuffixElms = 1;
        int64_t index = rank;
        while (index > 0 && position[index - 1] == 0 &&
               numSuffixElms < numElms) {
          numSuffixElms *= source.getType().getDimSize(index - 1);
          --index;
        }
        if (numSuffixElms != numElms) {
          return rewriter.notifyMatchFailure(
              fromElements, "elements do not form a suffix of source");
        }
        expectedPosition = llvm::to_vector(position);
        combinedPosition = position.drop_back(rank - index);
      }

      // Check condition (iii).
      else if (expectedPosition != position) {
        return rewriter.notifyMatchFailure(
            fromElements, "elements not in ascending order (static order)");
      }
      increment(expectedPosition, source.getType().getShape());
    }

    auto extracted = rewriter.createOrFold<vector::ExtractOp>(
        fromElements.getLoc(), source, combinedPosition);

    rewriter.replaceOpWithNewOp<vector::ShapeCastOp>(
        fromElements, fromElements.getType(), extracted);

    return success();
  }

  /// Increments n-D `indices` by 1 starting from the innermost dimension.
  static void increment(MutableArrayRef<int64_t> indices,
                        ArrayRef<int64_t> shape) {
    for (int dim : llvm::reverse(llvm::seq<int>(0, indices.size()))) {
      indices[dim] += 1;
      if (indices[dim] < shape[dim])
        break;
      indices[dim] = 0;
    }
  }
};

void FromElementsOp::getCanonicalizationPatterns(RewritePatternSet &results,
                                                 MLIRContext *context) {
  results.add(rewriteFromElementsAsSplat);
  results.add<FromElementsToShapeCast>(context);
}

//===----------------------------------------------------------------------===//
// BroadcastOp
//===----------------------------------------------------------------------===//

void BroadcastOp::inferResultRanges(ArrayRef<ConstantIntRanges> argRanges,
                                    SetIntRangeFn setResultRanges) {
  setResultRanges(getResult(), argRanges.front());
}

<<<<<<< HEAD
=======
std::optional<SmallVector<int64_t, 4>> BroadcastOp::getShapeForUnroll() {
  return llvm::to_vector<4>(getResultVectorType().getShape());
}

>>>>>>> eb0f1dc0
/// Return the dimensions of the result vector that were formerly ones in the
/// source tensor and thus correspond to "dim-1" broadcasting.
static llvm::SetVector<int64_t>
computeBroadcastedUnitDims(ArrayRef<int64_t> srcShape,
                           ArrayRef<int64_t> dstShape) {
  int64_t rankDiff = dstShape.size() - srcShape.size();
  int64_t dstDim = rankDiff;
  llvm::SetVector<int64_t> res;
  for (auto [s1, s2] :
       llvm::zip_equal(srcShape, dstShape.drop_front(rankDiff))) {
    if (s1 != s2) {
      assert(s1 == 1 && "expected \"dim-1\" broadcasting");
      res.insert(dstDim);
    }
    ++dstDim;
  }
  return res;
}

llvm::SetVector<int64_t> BroadcastOp::computeBroadcastedUnitDims() {
  // Scalar broadcast is without any unit dim broadcast.
  auto srcVectorType = llvm::dyn_cast<VectorType>(getSourceType());
  if (!srcVectorType)
    return {};
  return ::computeBroadcastedUnitDims(srcVectorType.getShape(),
                                      getResultVectorType().getShape());
}

/// Broadcast `value` to a vector of `dstShape`, knowing that exactly the
/// `broadcastedDims` dimensions in the dstShape are broadcasted.
/// This requires (and asserts) that the broadcast is free of "dim-1"
/// broadcasting.
/// Since vector.broadcast only allows expanding leading dimensions, an extra
/// vector.transpose may be inserted to make the broadcast possible.
/// `value`, `dstShape` and `broadcastedDims` must be properly specified or
/// the helper will assert. This means:
///   1. `dstShape` must not be empty.
///   2. `broadcastedDims` must be confined to [0 .. rank(value.getVectorType)]
///   2. `dstShape` trimmed of the dimensions specified in `broadcastedDims`
//       must match the `value` shape.
Value BroadcastOp::createOrFoldBroadcastOp(
    OpBuilder &b, Value value, ArrayRef<int64_t> dstShape,
    const llvm::SetVector<int64_t> &broadcastedDims) {
  assert(!dstShape.empty() && "unexpected empty dst shape");

  // Well-formedness check.
  SmallVector<int64_t> checkShape;
  for (int i = 0, e = dstShape.size(); i < e; ++i) {
    if (broadcastedDims.contains(i))
      continue;
    checkShape.push_back(dstShape[i]);
  }
  assert(broadcastedDims.size() == dstShape.size() - checkShape.size() &&
         "ill-formed broadcastedDims contains values not confined to "
         "destVectorShape");

  Location loc = value.getLoc();
  Type elementType = getElementTypeOrSelf(value.getType());
  VectorType srcVectorType = llvm::dyn_cast<VectorType>(value.getType());
  VectorType dstVectorType = VectorType::get(dstShape, elementType);

  // Step 2. If scalar -> dstShape broadcast, just do it.
  if (!srcVectorType) {
    assert(checkShape.empty() &&
           "ill-formed createOrFoldBroadcastOp arguments");
    return b.createOrFold<vector::BroadcastOp>(loc, dstVectorType, value);
  }

  assert(srcVectorType.getShape().equals(checkShape) &&
         "ill-formed createOrFoldBroadcastOp arguments");

  // Step 3. Since vector.broadcast only allows creating leading dims,
  //   vector -> dstShape broadcast may require a transpose.
  // Traverse the dims in order and construct:
  //   1. The leading entries of the broadcastShape that is guaranteed to be
  //      achievable by a simple broadcast.
  //   2. The induced permutation for the subsequent vector.transpose that will
  //      bring us from `broadcastShape` back to he desired `dstShape`.
  // If the induced permutation is not the identity, create a vector.transpose.
  SmallVector<int64_t> broadcastShape, permutation(dstShape.size(), -1);
  broadcastShape.reserve(dstShape.size());
  // Consider the example:
  //   srcShape     = 2x4
  //   dstShape     = 1x2x3x4x5
  //   broadcastedDims = [0, 2, 4]
  //
  // We want to build:
  //   broadcastShape  = 1x3x5x2x4
  //   permutation     = [0, 2, 4,                 1, 3]
  //                      ---V---           -----V-----
  //            leading broadcast part      src shape part
  //
  // Note that the trailing dims of broadcastShape are exactly the srcShape
  // by construction.
  // nextSrcShapeDim is used to keep track of where in the permutation the
  // "src shape part" occurs.
  int64_t nextSrcShapeDim = broadcastedDims.size();
  for (int64_t i = 0, e = dstShape.size(); i < e; ++i) {
    if (broadcastedDims.contains(i)) {
      // 3.a. For each dim in the dst shape, if it is a broadcasted dim,
      // bring it to the head of the broadcastShape.
      // It will need to be permuted back from `broadcastShape.size() - 1` into
      // position `i`.
      broadcastShape.push_back(dstShape[i]);
      permutation[i] = broadcastShape.size() - 1;
    } else {
      // 3.b. Otherwise, the dim is not broadcasted, it comes from the src
      // shape and needs to be permuted into position `i`.
      // Don't touch `broadcastShape` here, the whole srcShape will be
      // appended after.
      permutation[i] = nextSrcShapeDim++;
    }
  }
  // 3.c. Append the srcShape.
  llvm::append_range(broadcastShape, srcVectorType.getShape());

  // Ensure there are no "dim-1" broadcasts.
  assert(::computeBroadcastedUnitDims(srcVectorType.getShape(), broadcastShape)
             .empty() &&
         "unexpected \"dim-1\" broadcast");

  VectorType broadcastType = VectorType::get(broadcastShape, elementType);
  assert(vector::isBroadcastableTo(value.getType(), broadcastType) ==
             vector::BroadcastableToResult::Success &&
         "must be broadcastable");
  Value res = b.createOrFold<vector::BroadcastOp>(loc, broadcastType, value);
  // Step 4. If we find any dimension that indeed needs to be permuted,
  // immediately return a new vector.transpose.
  for (int64_t i = 0, e = permutation.size(); i < e; ++i)
    if (permutation[i] != i)
      return b.createOrFold<vector::TransposeOp>(loc, res, permutation);
  // Otherwise return res.
  return res;
}

BroadcastableToResult mlir::vector::isBroadcastableTo(
    Type srcType, VectorType dstVectorType,
    std::pair<VectorDim, VectorDim> *mismatchingDims) {
  // Broadcast scalar to vector of the same element type.
  if (srcType.isIntOrIndexOrFloat() && dstVectorType &&
      getElementTypeOrSelf(srcType) == getElementTypeOrSelf(dstVectorType))
    return BroadcastableToResult::Success;
  // From now on, only vectors broadcast.
  VectorType srcVectorType = llvm::dyn_cast<VectorType>(srcType);
  if (!srcVectorType)
    return BroadcastableToResult::SourceTypeNotAVector;

  int64_t srcRank = srcVectorType.getRank();
  int64_t dstRank = dstVectorType.getRank();
  if (srcRank > dstRank)
    return BroadcastableToResult::SourceRankHigher;
  // Source has an exact match or singleton value for all trailing dimensions
  // (all leading dimensions are simply duplicated).
  int64_t lead = dstRank - srcRank;
  for (int64_t dimIdx = 0; dimIdx < srcRank; ++dimIdx) {
    // Have mismatching dims (in the sense of vector.broadcast semantics) been
    // encountered?
    bool foundMismatchingDims = false;

    // Check fixed-width dims.
    int64_t srcDim = srcVectorType.getDimSize(dimIdx);
    int64_t dstDim = dstVectorType.getDimSize(lead + dimIdx);
    if (srcDim != 1 && srcDim != dstDim)
      foundMismatchingDims = true;

    // Check scalable flags.
    bool srcDimScalableFlag = srcVectorType.getScalableDims()[dimIdx];
    bool dstDimScalableFlag = dstVectorType.getScalableDims()[lead + dimIdx];
    if ((srcDim == 1 && srcDimScalableFlag && dstDim != 1) ||
        // 1 -> [N] is fine, everything else should be rejected when mixing
        // fixed-width and scalable dims
        (srcDimScalableFlag != dstDimScalableFlag &&
         (srcDim != 1 || srcDimScalableFlag)))
      foundMismatchingDims = true;

    if (foundMismatchingDims) {
      if (mismatchingDims != nullptr) {
        mismatchingDims->first.dim = srcDim;
        mismatchingDims->first.isScalable = srcDimScalableFlag;

        mismatchingDims->second.dim = dstDim;
        mismatchingDims->second.isScalable = dstDimScalableFlag;
      }
      return BroadcastableToResult::DimensionMismatch;
    }
  }

  return BroadcastableToResult::Success;
}

LogicalResult BroadcastOp::verify() {
  std::pair<VectorDim, VectorDim> mismatchingDims;
  BroadcastableToResult res = isBroadcastableTo(
      getSourceType(), getResultVectorType(), &mismatchingDims);
  if (res == BroadcastableToResult::Success)
    return success();
  if (res == BroadcastableToResult::SourceRankHigher)
    return emitOpError("source rank higher than destination rank");
  if (res == BroadcastableToResult::DimensionMismatch) {
    return emitOpError("dimension mismatch (")
           << (mismatchingDims.first.isScalable ? "[" : "")
           << mismatchingDims.first.dim
           << (mismatchingDims.first.isScalable ? "]" : "") << " vs. "
           << (mismatchingDims.second.isScalable ? "[" : "")
           << mismatchingDims.second.dim
           << (mismatchingDims.second.isScalable ? "]" : "") << ")";
  }
  if (res == BroadcastableToResult::SourceTypeNotAVector)
    return emitOpError("source type is not a vector");
  llvm_unreachable("unexpected vector.broadcast op error");
}

OpFoldResult BroadcastOp::fold(FoldAdaptor adaptor) {
  if (getSourceType() == getResultVectorType())
    return getSource();
  if (!adaptor.getSource())
    return {};
  auto vectorType = getResultVectorType();
  if (auto attr = llvm::dyn_cast<IntegerAttr>(adaptor.getSource())) {
    if (vectorType.getElementType() != attr.getType())
      return {};
    return DenseElementsAttr::get(vectorType, attr);
  }
  if (auto attr = llvm::dyn_cast<FloatAttr>(adaptor.getSource())) {
    if (vectorType.getElementType() != attr.getType())
      return {};
    return DenseElementsAttr::get(vectorType, attr);
  }
  if (auto attr = llvm::dyn_cast<SplatElementsAttr>(adaptor.getSource()))
    return DenseElementsAttr::get(vectorType, attr.getSplatValue<Attribute>());
  if (llvm::dyn_cast<ub::PoisonAttr>(adaptor.getSource()))
    return ub::PoisonAttr::get(getContext());
  return {};
}

namespace {

// Fold broadcast1(broadcast2(x)) into broadcast1(x).
struct BroadcastFolder : public OpRewritePattern<BroadcastOp> {
  using OpRewritePattern::OpRewritePattern;

  LogicalResult matchAndRewrite(BroadcastOp broadcastOp,
                                PatternRewriter &rewriter) const override {
    auto srcBroadcast = broadcastOp.getSource().getDefiningOp<BroadcastOp>();
    if (!srcBroadcast)
      return failure();
    rewriter.replaceOpWithNewOp<BroadcastOp>(broadcastOp,
                                             broadcastOp.getResultVectorType(),
                                             srcBroadcast.getSource());
    return success();
  }
};
} // namespace

void BroadcastOp::getCanonicalizationPatterns(RewritePatternSet &results,
                                              MLIRContext *context) {
  // BroadcastToShapeCast is not a default canonicalization, it is opt-in by
  // calling `populateCastAwayVectorLeadingOneDimPatterns`
  results.add<BroadcastFolder>(context);
}

//===----------------------------------------------------------------------===//
// ShuffleOp
//===----------------------------------------------------------------------===//

LogicalResult ShuffleOp::verify() {
  VectorType resultType = getResultVectorType();
  VectorType v1Type = getV1VectorType();
  VectorType v2Type = getV2VectorType();
  // Verify ranks.
  int64_t resRank = resultType.getRank();
  int64_t v1Rank = v1Type.getRank();
  int64_t v2Rank = v2Type.getRank();
  bool wellFormed0DCase = v1Rank == 0 && v2Rank == 0 && resRank == 1;
  bool wellFormedNDCase = v1Rank == resRank && v2Rank == resRank;
  if (!wellFormed0DCase && !wellFormedNDCase)
    return emitOpError("rank mismatch");

  // Verify all but leading dimension sizes.
  for (int64_t r = 1; r < v1Rank; ++r) {
    int64_t resDim = resultType.getDimSize(r);
    int64_t v1Dim = v1Type.getDimSize(r);
    int64_t v2Dim = v2Type.getDimSize(r);
    if (resDim != v1Dim || v1Dim != v2Dim)
      return emitOpError("dimension mismatch");
  }
  // Verify mask length.
  ArrayRef<int64_t> mask = getMask();
  int64_t maskLength = mask.size();
  if (maskLength <= 0)
    return emitOpError("invalid mask length");
  if (maskLength != resultType.getDimSize(0))
    return emitOpError("mask length mismatch");
  // Verify all indices.
  int64_t indexSize = (v1Type.getRank() == 0 ? 1 : v1Type.getDimSize(0)) +
                      (v2Type.getRank() == 0 ? 1 : v2Type.getDimSize(0));
  for (auto [idx, maskPos] : llvm::enumerate(mask)) {
    if (!isValidPositiveIndexOrPoison(maskPos, kPoisonIndex, indexSize))
      return emitOpError("mask index #") << (idx + 1) << " out of range";
  }
  return success();
}

LogicalResult
ShuffleOp::inferReturnTypes(MLIRContext *, std::optional<Location>,
                            ShuffleOp::Adaptor adaptor,
                            SmallVectorImpl<Type> &inferredReturnTypes) {
  auto v1Type = llvm::cast<VectorType>(adaptor.getV1().getType());
  auto v1Rank = v1Type.getRank();
  // Construct resulting type: leading dimension matches mask
  // length, all trailing dimensions match the operands.
  SmallVector<int64_t, 4> shape;
  shape.reserve(v1Rank);
  shape.push_back(std::max<size_t>(1, adaptor.getMask().size()));
  // In the 0-D case there is no trailing shape to append.
  if (v1Rank > 0)
    llvm::append_range(shape, v1Type.getShape().drop_front());
  inferredReturnTypes.push_back(
      VectorType::get(shape, v1Type.getElementType()));
  return success();
}

template <typename T>
static bool isStepIndexArray(ArrayRef<T> idxArr, uint64_t begin, size_t width) {
  T expected = begin;
  return idxArr.size() == width && llvm::all_of(idxArr, [&expected](T value) {
           return value == expected++;
         });
}

OpFoldResult vector::ShuffleOp::fold(FoldAdaptor adaptor) {
  auto v1Type = getV1VectorType();
  auto v2Type = getV2VectorType();

  assert(!v1Type.isScalable() && !v2Type.isScalable() &&
         "Vector shuffle does not support scalable vectors");

  // For consistency: 0-D shuffle return type is 1-D, this cannot be a folding
  // but must be a canonicalization into a vector.broadcast.
  if (v1Type.getRank() == 0)
    return {};

  // Fold shuffle V1, V2, [0, 1, 2, 3] : <4xi32>, <2xi32> -> V1.
  auto mask = getMask();
  if (isStepIndexArray(mask, 0, v1Type.getDimSize(0)))
    return getV1();
  // Fold shuffle V1, V2, [4, 5] : <4xi32>, <2xi32> -> V2.
  if (isStepIndexArray(mask, v1Type.getDimSize(0), v2Type.getDimSize(0)))
    return getV2();

  Attribute v1Attr = adaptor.getV1(), v2Attr = adaptor.getV2();
  if (!v1Attr || !v2Attr)
    return {};

  // Fold shuffle poison, poison -> poison.
  bool isV1Poison = isa<ub::PoisonAttr>(v1Attr);
  bool isV2Poison = isa<ub::PoisonAttr>(v2Attr);
  if (isV1Poison && isV2Poison)
    return ub::PoisonAttr::get(getContext());

  // Only support 1-D for now to avoid complicated n-D DenseElementsAttr
  // manipulation.
  if (v1Type.getRank() != 1)
    return {};

  // Poison input attributes need special handling as they are not
  // DenseElementsAttr. If an index is poison, we select the first element of
  // the first non-poison input.
  SmallVector<Attribute> v1Elements, v2Elements;
  Attribute poisonElement;
  if (!isV2Poison) {
    v2Elements =
        to_vector(cast<DenseElementsAttr>(v2Attr).getValues<Attribute>());
    poisonElement = v2Elements[0];
  }
  if (!isV1Poison) {
    v1Elements =
        to_vector(cast<DenseElementsAttr>(v1Attr).getValues<Attribute>());
    poisonElement = v1Elements[0];
  }

  SmallVector<Attribute> results;
  int64_t v1Size = v1Type.getDimSize(0);
  for (int64_t maskIdx : mask) {
    Attribute indexedElm;
    // TODO: Return a partial poison vector when supported by the UB dialect.
    if (maskIdx == ShuffleOp::kPoisonIndex) {
      indexedElm = poisonElement;
    } else {
      if (maskIdx < v1Size)
        indexedElm = isV1Poison ? poisonElement : v1Elements[maskIdx];
      else
        indexedElm = isV2Poison ? poisonElement : v2Elements[maskIdx - v1Size];
    }

    results.push_back(indexedElm);
  }

  return DenseElementsAttr::get(getResultVectorType(), results);
}

namespace {

// Pattern to rewrite a 0-D shuffle with [0] or [1] mask returning a 1-D vector
// to a broadcast.
struct Canonicalize0DShuffleOp : public OpRewritePattern<ShuffleOp> {
  using OpRewritePattern::OpRewritePattern;

  LogicalResult matchAndRewrite(ShuffleOp shuffleOp,
                                PatternRewriter &rewriter) const override {
    VectorType v1VectorType = shuffleOp.getV1VectorType();
    ArrayRef<int64_t> mask = shuffleOp.getMask();
    if (v1VectorType.getRank() > 0)
      return failure();
    if (mask.size() != 1)
      return failure();
    VectorType resType = VectorType::Builder(v1VectorType).setShape({1});
    if (mask[0] == 0)
      rewriter.replaceOpWithNewOp<vector::BroadcastOp>(shuffleOp, resType,
                                                       shuffleOp.getV1());
    else
      rewriter.replaceOpWithNewOp<vector::BroadcastOp>(shuffleOp, resType,
                                                       shuffleOp.getV2());
    return success();
  }
};

/// Pattern to rewrite a ShuffleOp(SplatOp, SplatOp) to SplatOp.
class ShuffleSplat final : public OpRewritePattern<ShuffleOp> {
public:
  using OpRewritePattern::OpRewritePattern;

  LogicalResult matchAndRewrite(ShuffleOp op,
                                PatternRewriter &rewriter) const override {
    auto v1Splat = op.getV1().getDefiningOp<SplatOp>();
    auto v2Splat = op.getV2().getDefiningOp<SplatOp>();

    if (!v1Splat || !v2Splat)
      return failure();

    if (v1Splat.getInput() != v2Splat.getInput())
      return failure();

    rewriter.replaceOpWithNewOp<SplatOp>(op, op.getType(), v1Splat.getInput());
    return success();
  }
};

/// Pattern to rewrite a fixed-size interleave via vector.shuffle to
/// vector.interleave.
class ShuffleInterleave : public OpRewritePattern<ShuffleOp> {
public:
  using OpRewritePattern::OpRewritePattern;

  LogicalResult matchAndRewrite(ShuffleOp op,
                                PatternRewriter &rewriter) const override {
    VectorType resultType = op.getResultVectorType();
    if (resultType.isScalable())
      return rewriter.notifyMatchFailure(
          op, "ShuffleOp can't represent a scalable interleave");

    if (resultType.getRank() != 1)
      return rewriter.notifyMatchFailure(
          op, "ShuffleOp can't represent an n-D interleave");

    VectorType sourceType = op.getV1VectorType();
    if (sourceType != op.getV2VectorType() ||
        sourceType.getNumElements() * 2 != resultType.getNumElements()) {
      return rewriter.notifyMatchFailure(
          op, "ShuffleOp types don't match an interleave");
    }

    ArrayRef<int64_t> shuffleMask = op.getMask();
    int64_t resultVectorSize = resultType.getNumElements();
    for (int i = 0, e = resultVectorSize / 2; i < e; ++i) {
      int64_t maskValueA = shuffleMask[i * 2];
      int64_t maskValueB = shuffleMask[(i * 2) + 1];
      if (maskValueA != i || maskValueB != (resultVectorSize / 2) + i)
        return rewriter.notifyMatchFailure(op,
                                           "ShuffleOp mask not interleaving");
    }

    rewriter.replaceOpWithNewOp<InterleaveOp>(op, op.getV1(), op.getV2());
    return success();
  }
};

} // namespace

void ShuffleOp::getCanonicalizationPatterns(RewritePatternSet &results,
                                            MLIRContext *context) {
  results.add<ShuffleSplat, ShuffleInterleave, Canonicalize0DShuffleOp>(
      context);
}

//===----------------------------------------------------------------------===//
// InsertElementOp
//===----------------------------------------------------------------------===//

void InsertElementOp::inferResultRanges(ArrayRef<ConstantIntRanges> argRanges,
                                        SetIntRangeFn setResultRanges) {
  setResultRanges(getResult(), argRanges[0].rangeUnion(argRanges[1]));
}

void InsertElementOp::build(OpBuilder &builder, OperationState &result,
                            Value source, Value dest) {
  build(builder, result, source, dest, {});
}

LogicalResult InsertElementOp::verify() {
  auto dstVectorType = getDestVectorType();
  if (dstVectorType.getRank() == 0) {
    if (getPosition())
      return emitOpError("expected position to be empty with 0-D vector");
    return success();
  }
  if (dstVectorType.getRank() != 1)
    return emitOpError("unexpected >1 vector rank");
  if (!getPosition())
    return emitOpError("expected position for 1-D vector");
  return success();
}

OpFoldResult vector::InsertElementOp::fold(FoldAdaptor adaptor) {
  // Skip the 0-D vector here.
  if (!adaptor.getPosition())
    return {};

  auto src = dyn_cast_or_null<TypedAttr>(adaptor.getSource());
  auto dst = dyn_cast_or_null<DenseElementsAttr>(adaptor.getDest());
  auto pos = dyn_cast_or_null<IntegerAttr>(adaptor.getPosition());
  if (!src || !dst || !pos)
    return {};

  if (src.getType() != getDestVectorType().getElementType())
    return {};

  auto dstElements = dst.getValues<Attribute>();

  SmallVector<Attribute> results(dstElements);

  uint64_t posIdx = pos.getInt();
  if (posIdx >= results.size())
    return {};
  results[posIdx] = src;

  return DenseElementsAttr::get(getDestVectorType(), results);
}

//===----------------------------------------------------------------------===//
// InsertOp
//===----------------------------------------------------------------------===//

void vector::InsertOp::inferResultRanges(ArrayRef<ConstantIntRanges> argRanges,
                                         SetIntRangeFn setResultRanges) {
  setResultRanges(getResult(), argRanges[0].rangeUnion(argRanges[1]));
}

void vector::InsertOp::build(OpBuilder &builder, OperationState &result,
                             Value source, Value dest) {
  auto vectorTy = cast<VectorType>(dest.getType());
  build(builder, result, source, dest,
        SmallVector<int64_t>(vectorTy.getRank(), 0));
}

void vector::InsertOp::build(OpBuilder &builder, OperationState &result,
                             Value source, Value dest, int64_t position) {
  build(builder, result, source, dest, ArrayRef<int64_t>{position});
}

void vector::InsertOp::build(OpBuilder &builder, OperationState &result,
                             Value source, Value dest, OpFoldResult position) {
  build(builder, result, source, dest, ArrayRef<OpFoldResult>{position});
}

void vector::InsertOp::build(OpBuilder &builder, OperationState &result,
                             Value source, Value dest,
                             ArrayRef<int64_t> position) {
  SmallVector<OpFoldResult> posVals;
  posVals.reserve(position.size());
  llvm::transform(position, std::back_inserter(posVals),
                  [&](int64_t pos) { return builder.getI64IntegerAttr(pos); });
  build(builder, result, source, dest, posVals);
}

void vector::InsertOp::build(OpBuilder &builder, OperationState &result,
                             Value source, Value dest,
                             ArrayRef<OpFoldResult> position) {
  SmallVector<int64_t> staticPos;
  SmallVector<Value> dynamicPos;
  dispatchIndexOpFoldResults(position, dynamicPos, staticPos);
  build(builder, result, source, dest, dynamicPos,
        builder.getDenseI64ArrayAttr(staticPos));
}

LogicalResult InsertOp::verify() {
  SmallVector<OpFoldResult> position = getMixedPosition();
  auto destVectorType = getDestVectorType();
  if (position.size() > static_cast<unsigned>(destVectorType.getRank()))
    return emitOpError(
        "expected position attribute of rank no greater than dest vector rank");
  auto srcVectorType = llvm::dyn_cast<VectorType>(getValueToStoreType());
  if (srcVectorType &&
      (static_cast<unsigned>(srcVectorType.getRank()) + position.size() !=
       static_cast<unsigned>(destVectorType.getRank())))
    return emitOpError("expected position attribute rank + source rank to "
                       "match dest vector rank");
  if (!srcVectorType &&
      (position.size() != static_cast<unsigned>(destVectorType.getRank())))
    return emitOpError(
        "expected position attribute rank to match the dest vector rank");
  for (auto [idx, pos] : llvm::enumerate(position)) {
    if (auto attr = dyn_cast<Attribute>(pos)) {
      int64_t constIdx = cast<IntegerAttr>(attr).getInt();
      if (!isValidPositiveIndexOrPoison(constIdx, kPoisonIndex,
                                        destVectorType.getDimSize(idx))) {
        return emitOpError("expected position attribute #")
               << (idx + 1)
               << " to be a non-negative integer smaller than the "
                  "corresponding "
                  "dest vector dimension";
      }
    }
  }
  return success();
}

namespace {

// If insertOp is only inserting unit dimensions it can be transformed to a
// broadcast.
class InsertToBroadcast final : public OpRewritePattern<InsertOp> {
public:
  using OpRewritePattern::OpRewritePattern;

  LogicalResult matchAndRewrite(InsertOp insertOp,
                                PatternRewriter &rewriter) const override {
    auto srcVecType =
        llvm::dyn_cast<VectorType>(insertOp.getValueToStoreType());
    if (!srcVecType || insertOp.getDestVectorType().getNumElements() !=
                           srcVecType.getNumElements())
      return failure();
    rewriter.replaceOpWithNewOp<BroadcastOp>(
        insertOp, insertOp.getDestVectorType(), insertOp.getValueToStore());
    return success();
  }
};

/// Pattern to rewrite a InsertOp(SplatOp, SplatOp) to SplatOp.
class InsertSplatToSplat final : public OpRewritePattern<InsertOp> {
public:
  using OpRewritePattern::OpRewritePattern;

  LogicalResult matchAndRewrite(InsertOp op,
                                PatternRewriter &rewriter) const override {
    auto srcSplat = op.getValueToStore().getDefiningOp<SplatOp>();
    auto dstSplat = op.getDest().getDefiningOp<SplatOp>();

    if (!srcSplat || !dstSplat)
      return failure();

    if (srcSplat.getInput() != dstSplat.getInput())
      return failure();

    rewriter.replaceOpWithNewOp<SplatOp>(op, op.getType(), srcSplat.getInput());
    return success();
  }
};

} // namespace

static Attribute
foldDenseElementsAttrDestInsertOp(InsertOp insertOp, Attribute srcAttr,
                                  Attribute dstAttr,
                                  int64_t maxVectorSizeFoldThreshold) {
  if (insertOp.hasDynamicPosition())
    return {};

  auto denseDst = llvm::dyn_cast_if_present<DenseElementsAttr>(dstAttr);
  if (!denseDst)
    return {};

  if (!srcAttr) {
    return {};
  }

  VectorType destTy = insertOp.getDestVectorType();
  if (destTy.isScalable())
    return {};

  // Make sure we do not create too many large constants.
  if (destTy.getNumElements() > maxVectorSizeFoldThreshold &&
      !insertOp->hasOneUse())
    return {};

  // Calculate the linearized position of the continuous chunk of elements to
  // insert.
  llvm::SmallVector<int64_t> completePositions(destTy.getRank(), 0);
  copy(insertOp.getStaticPosition(), completePositions.begin());
  int64_t insertBeginPosition =
      linearize(completePositions, computeStrides(destTy.getShape()));

  SmallVector<Attribute> insertedValues;
  Type destEltType = destTy.getElementType();

  /// Converts the expected type to an IntegerAttr if there's
  /// a mismatch.
  auto convertIntegerAttr = [](Attribute attr, Type expectedType) -> Attribute {
    if (auto intAttr = mlir::dyn_cast<IntegerAttr>(attr)) {
      if (intAttr.getType() != expectedType)
        return IntegerAttr::get(expectedType, intAttr.getInt());
    }
    return attr;
  };

  // The `convertIntegerAttr` method specifically handles the case
  // for `llvm.mlir.constant` which can hold an attribute with a
  // different type than the return type.
  if (auto denseSource = llvm::dyn_cast<DenseElementsAttr>(srcAttr)) {
    for (auto value : denseSource.getValues<Attribute>())
      insertedValues.push_back(convertIntegerAttr(value, destEltType));
  } else {
    insertedValues.push_back(convertIntegerAttr(srcAttr, destEltType));
  }

  auto allValues = llvm::to_vector(denseDst.getValues<Attribute>());
  copy(insertedValues, allValues.begin() + insertBeginPosition);
  auto newAttr = DenseElementsAttr::get(destTy, allValues);

  return newAttr;
}

void InsertOp::getCanonicalizationPatterns(RewritePatternSet &results,
                                           MLIRContext *context) {
  results.add<InsertToBroadcast, BroadcastFolder, InsertSplatToSplat>(context);
}

OpFoldResult vector::InsertOp::fold(FoldAdaptor adaptor) {
  // Do not create constants with more than `vectorSizeFoldThreashold` elements,
  // unless the source vector constant has a single use.
  constexpr int64_t vectorSizeFoldThreshold = 256;
  // Fold "vector.insert %v, %dest [] : vector<2x2xf32> from vector<2x2xf32>" to
  // %v. Note: Do not fold "vector.insert %v, %dest [] : f32 into vector<f32>"
  // (type mismatch).
  if (getNumIndices() == 0 && getValueToStoreType() == getType())
    return getValueToStore();
<<<<<<< HEAD
  // Fold `arith.constant` indices into the `vector.insert` operation. Make
  // sure that patterns requiring constant indices are added after this fold.
  SmallVector<Value> operands = {getValueToStore(), getDest()};
  if (auto val = extractInsertFoldConstantOp(*this, adaptor, operands))
    return val;
=======
  // Fold `arith.constant` indices into the `vector.insert` operation.
  // Do not stop here as this fold may enable subsequent folds that require
  // constant indices.
  SmallVector<Value> operands = {getValueToStore(), getDest()};
  auto inplaceFolded = extractInsertFoldConstantOp(*this, adaptor, operands);

>>>>>>> eb0f1dc0
  if (auto res = foldPoisonIndexInsertExtractOp(
          getContext(), adaptor.getStaticPosition(), kPoisonIndex))
    return res;
  if (auto res = foldDenseElementsAttrDestInsertOp(
          *this, adaptor.getValueToStore(), adaptor.getDest(),
          vectorSizeFoldThreshold)) {
    return res;
  }

<<<<<<< HEAD
  return {};
=======
  return inplaceFolded;
>>>>>>> eb0f1dc0
}

//===----------------------------------------------------------------------===//
// InsertStridedSliceOp
//===----------------------------------------------------------------------===//

void InsertStridedSliceOp::build(OpBuilder &builder, OperationState &result,
                                 Value source, Value dest,
                                 ArrayRef<int64_t> offsets,
                                 ArrayRef<int64_t> strides) {
  result.addOperands({source, dest});
  auto offsetsAttr = getVectorSubscriptAttr(builder, offsets);
  auto stridesAttr = getVectorSubscriptAttr(builder, strides);
  result.addTypes(dest.getType());
  result.addAttribute(InsertStridedSliceOp::getOffsetsAttrName(result.name),
                      offsetsAttr);
  result.addAttribute(InsertStridedSliceOp::getStridesAttrName(result.name),
                      stridesAttr);
}

// TODO: Should be moved to Tablegen ConfinedAttr attributes.
template <typename OpType>
static LogicalResult isIntegerArrayAttrSmallerThanShape(OpType op,
                                                        ArrayAttr arrayAttr,
                                                        ArrayRef<int64_t> shape,
                                                        StringRef attrName) {
  if (arrayAttr.size() > shape.size())
    return op.emitOpError("expected ")
           << attrName << " attribute of rank no greater than vector rank";
  return success();
}

// Returns true if all integers in `arrayAttr` are in the half-open [min, max}
// interval. If `halfOpen` is true then the admissible interval is [min, max).
// Otherwise, the admissible interval is [min, max].
template <typename OpType>
static LogicalResult
isIntegerArrayAttrConfinedToRange(OpType op, ArrayAttr arrayAttr, int64_t min,
                                  int64_t max, StringRef attrName,
                                  bool halfOpen = true) {
  for (auto attr : arrayAttr) {
    auto val = llvm::cast<IntegerAttr>(attr).getInt();
    auto upper = max;
    if (!halfOpen)
      upper += 1;
    if (val < min || val >= upper)
      return op.emitOpError("expected ") << attrName << " to be confined to ["
                                         << min << ", " << upper << ")";
  }
  return success();
}

// Returns true if all integers in `arrayAttr` are in the half-open [min, max}
// interval. If `halfOpen` is true then the admissible interval is [min, max).
// Otherwise, the admissible interval is [min, max].
template <typename OpType>
static LogicalResult
isIntegerArrayAttrConfinedToShape(OpType op, ArrayAttr arrayAttr,
                                  ArrayRef<int64_t> shape, StringRef attrName,
                                  bool halfOpen = true, int64_t min = 0) {
  for (auto [index, attrDimPair] :
       llvm::enumerate(llvm::zip_first(arrayAttr, shape))) {
    int64_t val = llvm::cast<IntegerAttr>(std::get<0>(attrDimPair)).getInt();
    int64_t max = std::get<1>(attrDimPair);
    if (!halfOpen)
      max += 1;
    if (val < min || val >= max)
      return op.emitOpError("expected ")
             << attrName << " dimension " << index << " to be confined to ["
             << min << ", " << max << ")";
  }
  return success();
}

// Returns true if, for all indices i = 0..shape.size()-1, val is in the
// [min, max} interval:
//   val = `arrayAttr1[i]` + `arrayAttr2[i]`,
// If `halfOpen` is true then the admissible interval is [min, max). Otherwise,
// the admissible interval is [min, max].
template <typename OpType>
static LogicalResult isSumOfIntegerArrayAttrConfinedToShape(
    OpType op, ArrayAttr arrayAttr1, ArrayAttr arrayAttr2,
    ArrayRef<int64_t> shape, StringRef attrName1, StringRef attrName2,
    bool halfOpen = true, int64_t min = 1) {
  assert(arrayAttr1.size() <= shape.size());
  assert(arrayAttr2.size() <= shape.size());
  for (auto [index, it] :
       llvm::enumerate(llvm::zip(arrayAttr1, arrayAttr2, shape))) {
    auto val1 = llvm::cast<IntegerAttr>(std::get<0>(it)).getInt();
    auto val2 = llvm::cast<IntegerAttr>(std::get<1>(it)).getInt();
    int64_t max = std::get<2>(it);
    if (!halfOpen)
      max += 1;
    if (val1 + val2 < 0 || val1 + val2 >= max)
      return op.emitOpError("expected sum(")
             << attrName1 << ", " << attrName2 << ") dimension " << index
             << " to be confined to [" << min << ", " << max << ")";
  }
  return success();
}

static ArrayAttr makeI64ArrayAttr(ArrayRef<int64_t> values,
                                  MLIRContext *context) {
  auto attrs = llvm::map_range(values, [context](int64_t v) -> Attribute {
    return IntegerAttr::get(IntegerType::get(context, 64), APInt(64, v));
  });
  return ArrayAttr::get(context, llvm::to_vector<8>(attrs));
}

LogicalResult InsertStridedSliceOp::verify() {
  auto sourceVectorType = getSourceVectorType();
  auto destVectorType = getDestVectorType();
  auto offsets = getOffsetsAttr();
  auto strides = getStridesAttr();
  if (offsets.size() != static_cast<unsigned>(destVectorType.getRank()))
    return emitOpError(
        "expected offsets of same size as destination vector rank");
  if (strides.size() != static_cast<unsigned>(sourceVectorType.getRank()))
    return emitOpError("expected strides of same size as source vector rank");
  if (sourceVectorType.getRank() > destVectorType.getRank())
    return emitOpError(
        "expected source rank to be no greater than destination rank");

  auto sourceShape = sourceVectorType.getShape();
  auto destShape = destVectorType.getShape();
  SmallVector<int64_t, 4> sourceShapeAsDestShape(
      destShape.size() - sourceShape.size(), 0);
  sourceShapeAsDestShape.append(sourceShape.begin(), sourceShape.end());
  auto offName = InsertStridedSliceOp::getOffsetsAttrName();
  auto stridesName = InsertStridedSliceOp::getStridesAttrName();
  if (failed(isIntegerArrayAttrConfinedToShape(*this, offsets, destShape,
                                               offName)) ||
      failed(isIntegerArrayAttrConfinedToRange(*this, strides, /*min=*/1,
                                               /*max=*/1, stridesName,
                                               /*halfOpen=*/false)) ||
      failed(isSumOfIntegerArrayAttrConfinedToShape(
          *this, offsets,
          makeI64ArrayAttr(sourceShapeAsDestShape, getContext()), destShape,
          offName, "source vector shape",
          /*halfOpen=*/false, /*min=*/1)))
    return failure();

  unsigned rankDiff = destShape.size() - sourceShape.size();
  for (unsigned idx = 0; idx < sourceShape.size(); ++idx) {
    if (sourceVectorType.getScalableDims()[idx] !=
        destVectorType.getScalableDims()[idx + rankDiff]) {
      return emitOpError("mismatching scalable flags (at source vector idx=")
             << idx << ")";
    }
    if (sourceVectorType.getScalableDims()[idx]) {
      auto sourceSize = sourceShape[idx];
      auto destSize = destShape[idx + rankDiff];
      if (sourceSize != destSize) {
        return emitOpError("expected size at idx=")
               << idx
               << (" to match the corresponding base size from the input "
                   "vector (")
               << sourceSize << (" vs ") << destSize << (")");
      }
    }
  }

  return success();
}

namespace {
/// Pattern to rewrite an InsertStridedSliceOp(SplatOp(X):src_type,
/// SplatOp(X):dst_type) to SplatOp(X):dst_type.
class FoldInsertStridedSliceSplat final
    : public OpRewritePattern<InsertStridedSliceOp> {
public:
  using OpRewritePattern::OpRewritePattern;

  LogicalResult matchAndRewrite(InsertStridedSliceOp insertStridedSliceOp,
                                PatternRewriter &rewriter) const override {
    auto srcSplatOp =
        insertStridedSliceOp.getValueToStore().getDefiningOp<vector::SplatOp>();
    auto destSplatOp =
        insertStridedSliceOp.getDest().getDefiningOp<vector::SplatOp>();

    if (!srcSplatOp || !destSplatOp)
      return failure();

    if (srcSplatOp.getInput() != destSplatOp.getInput())
      return failure();

    rewriter.replaceOp(insertStridedSliceOp, insertStridedSliceOp.getDest());
    return success();
  }
};

/// Pattern to rewrite an InsertStridedSliceOp(ExtractStridedSliceOp(dst), dst)
/// to dst.
class FoldInsertStridedSliceOfExtract final
    : public OpRewritePattern<InsertStridedSliceOp> {
public:
  using OpRewritePattern::OpRewritePattern;

  LogicalResult matchAndRewrite(InsertStridedSliceOp insertStridedSliceOp,
                                PatternRewriter &rewriter) const override {
    auto extractStridedSliceOp =
        insertStridedSliceOp.getValueToStore()
            .getDefiningOp<vector::ExtractStridedSliceOp>();

    if (!extractStridedSliceOp)
      return failure();

    if (extractStridedSliceOp.getOperand() != insertStridedSliceOp.getDest())
      return failure();

    // Check if have the same strides and offsets.
    if (extractStridedSliceOp.getStrides() !=
            insertStridedSliceOp.getStrides() ||
        extractStridedSliceOp.getOffsets() != insertStridedSliceOp.getOffsets())
      return failure();

    rewriter.replaceOp(insertStridedSliceOp, insertStridedSliceOp.getDest());
    return success();
  }
};

// Pattern to rewrite an InsertStridedSliceOp(ConstantOp into ConstantOp) ->
// ConstantOp.
class InsertStridedSliceConstantFolder final
    : public OpRewritePattern<InsertStridedSliceOp> {
public:
  using OpRewritePattern::OpRewritePattern;

  // Do not create constants with more than `vectorSizeFoldThreashold` elements,
  // unless the source vector constant has a single use.
  static constexpr int64_t vectorSizeFoldThreshold = 256;

  LogicalResult matchAndRewrite(InsertStridedSliceOp op,
                                PatternRewriter &rewriter) const override {
    // Return if 'InsertOp' operand is not defined by a compatible vector
    // ConstantOp.
    TypedValue<VectorType> destVector = op.getDest();
    Attribute vectorDestCst;
    if (!matchPattern(destVector, m_Constant(&vectorDestCst)))
      return failure();

    VectorType destTy = destVector.getType();
    if (destTy.isScalable())
      return failure();

    // Make sure we do not create too many large constants.
    if (destTy.getNumElements() > vectorSizeFoldThreshold &&
        !destVector.hasOneUse())
      return failure();

    TypedValue<VectorType> sourceValue = op.getValueToStore();
    Attribute sourceCst;
    if (!matchPattern(sourceValue, m_Constant(&sourceCst)))
      return failure();

    // TODO: Support poison.
    if (isa<ub::PoisonAttr>(vectorDestCst) || isa<ub::PoisonAttr>(sourceCst))
      return failure();

    // TODO: Handle non-unit strides when they become available.
    if (op.hasNonUnitStrides())
      return failure();

    VectorType sliceVecTy = sourceValue.getType();
    ArrayRef<int64_t> sliceShape = sliceVecTy.getShape();
    int64_t rankDifference = destTy.getRank() - sliceVecTy.getRank();
    SmallVector<int64_t, 4> offsets = getI64SubArray(op.getOffsets());
    SmallVector<int64_t, 4> destStrides = computeStrides(destTy.getShape());

    // Calcualte the destination element indices by enumerating all slice
    // positions within the destination and linearizing them. The enumeration
    // order is lexicographic which yields a sequence of monotonically
    // increasing linearized position indices.
    // Because the destination may have higher dimensionality then the slice,
    // we keep track of two overlapping sets of positions and offsets.
    auto denseDest = llvm::cast<DenseElementsAttr>(vectorDestCst);
    auto denseSlice = llvm::cast<DenseElementsAttr>(sourceCst);
    auto sliceValuesIt = denseSlice.value_begin<Attribute>();
    auto newValues = llvm::to_vector(denseDest.getValues<Attribute>());
    SmallVector<int64_t> currDestPosition(offsets.begin(), offsets.end());
    MutableArrayRef<int64_t> currSlicePosition(
        currDestPosition.begin() + rankDifference, currDestPosition.end());
    ArrayRef<int64_t> sliceOffsets(offsets.begin() + rankDifference,
                                   offsets.end());
    do {
      int64_t linearizedPosition = linearize(currDestPosition, destStrides);
      assert(linearizedPosition < destTy.getNumElements() && "Invalid index");
      assert(sliceValuesIt != denseSlice.value_end<Attribute>() &&
             "Invalid slice element");
      newValues[linearizedPosition] = *sliceValuesIt;
      ++sliceValuesIt;
    } while (succeeded(
        incSlicePosition(currSlicePosition, sliceShape, sliceOffsets)));

    auto newAttr = DenseElementsAttr::get(destTy, newValues);
    rewriter.replaceOpWithNewOp<arith::ConstantOp>(op, newAttr);
    return success();
  }
};

} // namespace

void vector::InsertStridedSliceOp::getCanonicalizationPatterns(
    RewritePatternSet &results, MLIRContext *context) {
  results.add<FoldInsertStridedSliceSplat, FoldInsertStridedSliceOfExtract,
              InsertStridedSliceConstantFolder>(context);
}

OpFoldResult InsertStridedSliceOp::fold(FoldAdaptor adaptor) {
  if (getSourceVectorType() == getDestVectorType())
    return getValueToStore();
  return {};
}

//===----------------------------------------------------------------------===//
// OuterProductOp
//===----------------------------------------------------------------------===//

/// Build an op without mask, use the type of `acc` as the return type.
void OuterProductOp::build(OpBuilder &builder, OperationState &result,
                           Value lhs, Value rhs, Value acc) {
  result.addOperands({lhs, rhs, acc});
  result.addTypes(acc.getType());
}

void OuterProductOp::print(OpAsmPrinter &p) {
  p << " " << getLhs() << ", " << getRhs();
  if (getAcc()) {
    p << ", " << getAcc();
    p.printOptionalAttrDict((*this)->getAttrs());
  }
  p << " : " << getLhs().getType() << ", " << getRhs().getType();
}

ParseResult OuterProductOp::parse(OpAsmParser &parser, OperationState &result) {
  SmallVector<OpAsmParser::UnresolvedOperand, 3> operandsInfo;
  Type tLHS, tRHS;
  if (parser.parseOperandList(operandsInfo) ||
      parser.parseOptionalAttrDict(result.attributes) ||
      parser.parseColonType(tLHS) || parser.parseComma() ||
      parser.parseType(tRHS))
    return failure();
  if (operandsInfo.size() < 2)
    return parser.emitError(parser.getNameLoc(),
                            "expected at least 2 operands");
  VectorType vLHS = llvm::dyn_cast<VectorType>(tLHS);
  VectorType vRHS = llvm::dyn_cast<VectorType>(tRHS);
  if (!vLHS)
    return parser.emitError(parser.getNameLoc(),
                            "expected vector type for operand #1");

  VectorType resType;
  if (vRHS) {
    SmallVector<bool> scalableDimsRes{vLHS.getScalableDims()[0],
                                      vRHS.getScalableDims()[0]};
    resType = VectorType::get({vLHS.getDimSize(0), vRHS.getDimSize(0)},
                              vLHS.getElementType(), scalableDimsRes);
  } else {
    // Scalar RHS operand
    SmallVector<bool> scalableDimsRes{vLHS.getScalableDims()[0]};
    resType = VectorType::get({vLHS.getDimSize(0)}, vLHS.getElementType(),
                              scalableDimsRes);
  }

  if (!result.attributes.get(OuterProductOp::getKindAttrName(result.name))) {
    result.attributes.append(
        OuterProductOp::getKindAttrName(result.name),
        CombiningKindAttr::get(result.getContext(),
                               OuterProductOp::getDefaultKind()));
  }

  return failure(
      parser.resolveOperand(operandsInfo[0], tLHS, result.operands) ||
      parser.resolveOperand(operandsInfo[1], tRHS, result.operands) ||
      (operandsInfo.size() > 2 &&
       parser.resolveOperand(operandsInfo[2], resType, result.operands)) ||
      parser.addTypeToList(resType, result.types));
}

LogicalResult OuterProductOp::verify() {
  Type tRHS = getOperandTypeRHS();
  VectorType vLHS = getOperandVectorTypeLHS(),
             vRHS = llvm::dyn_cast<VectorType>(tRHS),
             vACC = getOperandVectorTypeACC(), vRES = getResultVectorType();

  if (vLHS.getRank() != 1)
    return emitOpError("expected 1-d vector for operand #1");

  if (vRHS) {
    // Proper OUTER operation.
    if (vRHS.getRank() != 1)
      return emitOpError("expected 1-d vector for operand #2");
    if (vRES.getRank() != 2)
      return emitOpError("expected 2-d vector result");
    if (vLHS.getDimSize(0) != vRES.getDimSize(0))
      return emitOpError("expected #1 operand dim to match result dim #1");
    if (vRHS.getDimSize(0) != vRES.getDimSize(1))
      return emitOpError("expected #2 operand dim to match result dim #2");
    if (vLHS.isScalable() && !vRHS.isScalable()) {
      // This restriction reflects what's currently supported in terms of
      // scalable vectors. However, we could relax this if there's a use case.
      return emitOpError(
          "expected either both or only #2 operand dim to be scalable");
    }
  } else {
    // An AXPY operation.
    if (vRES.getRank() != 1)
      return emitOpError("expected 1-d vector result");
    if (vLHS.getDimSize(0) != vRES.getDimSize(0))
      return emitOpError("expected #1 operand dim to match result dim #1");
  }

  if (vACC && vACC != vRES)
    return emitOpError("expected operand #3 of same type as result type");

  // Verify supported combining kind.
  if (!isSupportedCombiningKind(getKind(), vRES.getElementType()))
    return emitOpError("unsupported outerproduct type");

  return success();
}

// MaskableOpInterface methods.

/// Returns the mask type expected by this operation. Mostly used for
/// verification purposes. It requires the operation to be vectorized."
Type OuterProductOp::getExpectedMaskType() {
  auto vecType = this->getResultVectorType();
  return VectorType::get(vecType.getShape(),
                         IntegerType::get(vecType.getContext(), /*width=*/1),
                         vecType.getScalableDims());
}

//===----------------------------------------------------------------------===//
// ExtractStridedSliceOp
//===----------------------------------------------------------------------===//

// Inference works as follows:
//   1. Add 'sizes' from prefix of dims in 'offsets'.
//   2. Add sizes from 'vectorType' for remaining dims.
// Scalable flags are inherited from 'vectorType'.
static Type inferStridedSliceOpResultType(VectorType vectorType,
                                          ArrayAttr offsets, ArrayAttr sizes,
                                          ArrayAttr strides) {
  assert(offsets.size() == sizes.size() && offsets.size() == strides.size());
  SmallVector<int64_t, 4> shape;
  shape.reserve(vectorType.getRank());
  unsigned idx = 0;
  for (unsigned e = offsets.size(); idx < e; ++idx)
    shape.push_back(llvm::cast<IntegerAttr>(sizes[idx]).getInt());
  for (unsigned e = vectorType.getShape().size(); idx < e; ++idx)
    shape.push_back(vectorType.getShape()[idx]);

  return VectorType::get(shape, vectorType.getElementType(),
                         vectorType.getScalableDims());
}

void ExtractStridedSliceOp::build(OpBuilder &builder, OperationState &result,
                                  Value source, ArrayRef<int64_t> offsets,
                                  ArrayRef<int64_t> sizes,
                                  ArrayRef<int64_t> strides) {
  result.addOperands(source);
  auto offsetsAttr = getVectorSubscriptAttr(builder, offsets);
  auto sizesAttr = getVectorSubscriptAttr(builder, sizes);
  auto stridesAttr = getVectorSubscriptAttr(builder, strides);
  result.addTypes(
      inferStridedSliceOpResultType(llvm::cast<VectorType>(source.getType()),
                                    offsetsAttr, sizesAttr, stridesAttr));
  result.addAttribute(ExtractStridedSliceOp::getOffsetsAttrName(result.name),
                      offsetsAttr);
  result.addAttribute(ExtractStridedSliceOp::getSizesAttrName(result.name),
                      sizesAttr);
  result.addAttribute(ExtractStridedSliceOp::getStridesAttrName(result.name),
                      stridesAttr);
}

LogicalResult ExtractStridedSliceOp::verify() {
  auto type = getSourceVectorType();
  auto offsets = getOffsetsAttr();
  auto sizes = getSizesAttr();
  auto strides = getStridesAttr();
  if (offsets.size() != sizes.size() || offsets.size() != strides.size())
    return emitOpError(
        "expected offsets, sizes and strides attributes of same size");

  auto shape = type.getShape();
  auto offName = getOffsetsAttrName();
  auto sizesName = getSizesAttrName();
  auto stridesName = getStridesAttrName();
  if (failed(
          isIntegerArrayAttrSmallerThanShape(*this, offsets, shape, offName)) ||
      failed(
          isIntegerArrayAttrSmallerThanShape(*this, sizes, shape, sizesName)) ||
      failed(isIntegerArrayAttrSmallerThanShape(*this, strides, shape,
                                                stridesName)) ||
      failed(
          isIntegerArrayAttrConfinedToShape(*this, offsets, shape, offName)) ||
      failed(isIntegerArrayAttrConfinedToShape(*this, sizes, shape, sizesName,
                                               /*halfOpen=*/false,
                                               /*min=*/1)) ||
      failed(isIntegerArrayAttrConfinedToRange(*this, strides, /*min=*/1,
                                               /*max=*/1, stridesName,
                                               /*halfOpen=*/false)) ||
      failed(isSumOfIntegerArrayAttrConfinedToShape(*this, offsets, sizes,
                                                    shape, offName, sizesName,
                                                    /*halfOpen=*/false)))
    return failure();

  auto resultType = inferStridedSliceOpResultType(getSourceVectorType(),
                                                  offsets, sizes, strides);
  if (getResult().getType() != resultType)
    return emitOpError("expected result type to be ") << resultType;

  for (unsigned idx = 0; idx < sizes.size(); ++idx) {
    if (type.getScalableDims()[idx]) {
      auto inputDim = type.getShape()[idx];
      auto inputSize = llvm::cast<IntegerAttr>(sizes[idx]).getInt();
      if (inputDim != inputSize)
        return emitOpError("expected size at idx=")
               << idx
               << (" to match the corresponding base size from the input "
                   "vector (")
               << inputSize << (" vs ") << inputDim << (")");
    }
  }

  return success();
}

// When the source of ExtractStrided comes from a chain of InsertStrided ops try
// to use the source of the InsertStrided ops if we can detect that the
// extracted vector is a subset of one of the vector inserted.
static LogicalResult
foldExtractStridedOpFromInsertChain(ExtractStridedSliceOp op) {
  // Helper to extract integer out of ArrayAttr.
  auto getElement = [](ArrayAttr array, int idx) {
    return llvm::cast<IntegerAttr>(array[idx]).getInt();
  };
  ArrayAttr extractOffsets = op.getOffsets();
  ArrayAttr extractStrides = op.getStrides();
  ArrayAttr extractSizes = op.getSizes();
  auto insertOp = op.getVector().getDefiningOp<InsertStridedSliceOp>();
  while (insertOp) {
    if (op.getSourceVectorType().getRank() !=
        insertOp.getSourceVectorType().getRank())
      return failure();
    ArrayAttr insertOffsets = insertOp.getOffsets();
    ArrayAttr insertStrides = insertOp.getStrides();
    // If the rank of extract is greater than the rank of insert, we are likely
    // extracting a partial chunk of the vector inserted.
    if (extractOffsets.size() > insertOffsets.size())
      return failure();
    bool patialoverlap = false;
    bool disjoint = false;
    SmallVector<int64_t, 4> offsetDiffs;
    for (unsigned dim = 0, e = extractOffsets.size(); dim < e; ++dim) {
      if (getElement(extractStrides, dim) != getElement(insertStrides, dim))
        return failure();
      int64_t start = getElement(insertOffsets, dim);
      int64_t end = start + insertOp.getSourceVectorType().getDimSize(dim);
      int64_t offset = getElement(extractOffsets, dim);
      int64_t size = getElement(extractSizes, dim);
      // Check if the start of the extract offset is in the interval inserted.
      if (start <= offset && offset < end) {
        // If the extract interval overlaps but is not fully included we may
        // have a partial overlap that will prevent any folding.
        if (offset + size > end)
          patialoverlap = true;
        offsetDiffs.push_back(offset - start);
        continue;
      }
      disjoint = true;
      break;
    }
    // The extract element chunk is a subset of the insert element.
    if (!disjoint && !patialoverlap) {
      op.setOperand(insertOp.getValueToStore());
      // OpBuilder is only used as a helper to build an I64ArrayAttr.
      OpBuilder b(op.getContext());
      op.setOffsetsAttr(b.getI64ArrayAttr(offsetDiffs));
      return success();
    }
    // If the chunk extracted is disjoint from the chunk inserted, keep looking
    // in the insert chain.
    if (disjoint)
      insertOp = insertOp.getDest().getDefiningOp<InsertStridedSliceOp>();
    else {
      // The extracted vector partially overlap the inserted vector, we cannot
      // fold.
      return failure();
    }
  }
  return failure();
}

// ExtractStridedSliceOp(non-splat ConstantOp) -> ConstantOp.
static OpFoldResult
foldExtractStridedSliceNonSplatConstant(ExtractStridedSliceOp op,
                                        Attribute foldInput) {

  auto dense = llvm::dyn_cast_if_present<DenseElementsAttr>(foldInput);
  if (!dense)
    return {};

  // TODO: Handle non-unit strides when they become available.
  if (op.hasNonUnitStrides())
    return {};

  VectorType sourceVecTy = op.getSourceVectorType();
  ArrayRef<int64_t> sourceShape = sourceVecTy.getShape();
  SmallVector<int64_t, 4> sourceStrides = computeStrides(sourceShape);

  VectorType sliceVecTy = op.getType();
  ArrayRef<int64_t> sliceShape = sliceVecTy.getShape();
  int64_t rank = sliceVecTy.getRank();

  // Expand offsets and sizes to match the vector rank.
  SmallVector<int64_t, 4> offsets(rank, 0);
  copy(getI64SubArray(op.getOffsets()), offsets.begin());

  SmallVector<int64_t, 4> sizes(sourceShape);
  copy(getI64SubArray(op.getSizes()), sizes.begin());

  // Calculate the slice elements by enumerating all slice positions and
  // linearizing them. The enumeration order is lexicographic which yields a
  // sequence of monotonically increasing linearized position indices.
  const auto denseValuesBegin = dense.value_begin<Attribute>();
  SmallVector<Attribute> sliceValues;
  sliceValues.reserve(sliceVecTy.getNumElements());
  SmallVector<int64_t> currSlicePosition(offsets.begin(), offsets.end());
  do {
    int64_t linearizedPosition = linearize(currSlicePosition, sourceStrides);
    assert(linearizedPosition < sourceVecTy.getNumElements() &&
           "Invalid index");
    sliceValues.push_back(*(denseValuesBegin + linearizedPosition));
  } while (succeeded(incSlicePosition(currSlicePosition, sliceShape, offsets)));

  assert(static_cast<int64_t>(sliceValues.size()) ==
             sliceVecTy.getNumElements() &&
         "Invalid number of slice elements");
  return DenseElementsAttr::get(sliceVecTy, sliceValues);
}

OpFoldResult ExtractStridedSliceOp::fold(FoldAdaptor adaptor) {
  if (getSourceVectorType() == getResult().getType())
    return getVector();
  if (succeeded(foldExtractStridedOpFromInsertChain(*this)))
    return getResult();

  // ExtractStridedSliceOp(splat ConstantOp) -> ConstantOp.
  if (auto splat =
          llvm::dyn_cast_if_present<SplatElementsAttr>(adaptor.getVector()))
    DenseElementsAttr::get(getType(), splat.getSplatValue<Attribute>());

  // ExtractStridedSliceOp(non-splat ConstantOp) -> ConstantOp.
  return foldExtractStridedSliceNonSplatConstant(*this, adaptor.getVector());
}

void ExtractStridedSliceOp::getOffsets(SmallVectorImpl<int64_t> &results) {
  populateFromInt64AttrArray(getOffsets(), results);
}

namespace {

// Pattern to rewrite an ExtractStridedSliceOp(ConstantMaskOp) to
// ConstantMaskOp.
class StridedSliceConstantMaskFolder final
    : public OpRewritePattern<ExtractStridedSliceOp> {
public:
  using OpRewritePattern::OpRewritePattern;

  LogicalResult matchAndRewrite(ExtractStridedSliceOp extractStridedSliceOp,
                                PatternRewriter &rewriter) const override {
    // Return if 'extractStridedSliceOp' operand is not defined by a
    // ConstantMaskOp.
    auto *defOp = extractStridedSliceOp.getVector().getDefiningOp();
    auto constantMaskOp = dyn_cast_or_null<ConstantMaskOp>(defOp);
    if (!constantMaskOp)
      return failure();
    // Return if 'extractStridedSliceOp' has non-unit strides.
    if (extractStridedSliceOp.hasNonUnitStrides())
      return failure();
    // Gather constant mask dimension sizes.
    ArrayRef<int64_t> maskDimSizes = constantMaskOp.getMaskDimSizes();
    // Gather strided slice offsets and sizes.
    SmallVector<int64_t, 4> sliceOffsets;
    populateFromInt64AttrArray(extractStridedSliceOp.getOffsets(),
                               sliceOffsets);
    SmallVector<int64_t, 4> sliceSizes;
    populateFromInt64AttrArray(extractStridedSliceOp.getSizes(), sliceSizes);

    // Compute slice of vector mask region.
    SmallVector<int64_t, 4> sliceMaskDimSizes;
    sliceMaskDimSizes.reserve(maskDimSizes.size());
    for (auto [maskDimSize, sliceOffset, sliceSize] :
         llvm::zip(maskDimSizes, sliceOffsets, sliceSizes)) {
      int64_t sliceMaskDimSize = std::max(
          static_cast<int64_t>(0),
          std::min(sliceOffset + sliceSize, maskDimSize) - sliceOffset);
      sliceMaskDimSizes.push_back(sliceMaskDimSize);
    }
    // Add unchanged dimensions.
    if (sliceMaskDimSizes.size() < maskDimSizes.size())
      for (size_t i = sliceMaskDimSizes.size(); i < maskDimSizes.size(); ++i)
        sliceMaskDimSizes.push_back(maskDimSizes[i]);
    // If any of 'sliceMaskDimSizes' are zero, then set all to zero (masked
    // region is a conjunction of mask dim intervals).
    if (llvm::is_contained(sliceMaskDimSizes, 0))
      sliceMaskDimSizes.assign(maskDimSizes.size(), 0);

    // Replace 'extractStridedSliceOp' with ConstantMaskOp with sliced mask
    // region.
    rewriter.replaceOpWithNewOp<ConstantMaskOp>(
        extractStridedSliceOp, extractStridedSliceOp.getResult().getType(),
        sliceMaskDimSizes);
    return success();
  }
};

// Pattern to rewrite an ExtractStridedSliceOp(BroadcastOp) to
// BroadcastOp(ExtractStrideSliceOp).
class StridedSliceBroadcast final
    : public OpRewritePattern<ExtractStridedSliceOp> {
public:
  using OpRewritePattern::OpRewritePattern;

  LogicalResult matchAndRewrite(ExtractStridedSliceOp op,
                                PatternRewriter &rewriter) const override {
    auto broadcast = op.getVector().getDefiningOp<BroadcastOp>();
    if (!broadcast)
      return failure();
    auto srcVecType =
        llvm::dyn_cast<VectorType>(broadcast.getSource().getType());
    unsigned srcRank = srcVecType ? srcVecType.getRank() : 0;
    auto dstVecType = llvm::cast<VectorType>(op.getType());
    unsigned dstRank = dstVecType.getRank();
    unsigned rankDiff = dstRank - srcRank;
    // Check if the most inner dimensions of the source of the broadcast are the
    // same as the destination of the extract. If this is the case we can just
    // use a broadcast as the original dimensions are untouched.
    bool lowerDimMatch = true;
    for (unsigned i = 0; i < srcRank; i++) {
      if (srcVecType.getDimSize(i) != dstVecType.getDimSize(i + rankDiff)) {
        lowerDimMatch = false;
        break;
      }
    }
    Value source = broadcast.getSource();
    // If the inner dimensions don't match, it means we need to extract from the
    // source of the orignal broadcast and then broadcast the extracted value.
    // We also need to handle degenerated cases where the source is effectively
    // just a single scalar.
    bool isScalarSrc = (srcRank == 0 || srcVecType.getNumElements() == 1);
    if (!lowerDimMatch && !isScalarSrc) {
      source = rewriter.create<ExtractStridedSliceOp>(
          op->getLoc(), source,
          getI64SubArray(op.getOffsets(), /* dropFront=*/rankDiff),
          getI64SubArray(op.getSizes(), /* dropFront=*/rankDiff),
          getI64SubArray(op.getStrides(), /* dropFront=*/rankDiff));
    }
    rewriter.replaceOpWithNewOp<BroadcastOp>(op, op.getType(), source);
    return success();
  }
};

/// Pattern to rewrite an ExtractStridedSliceOp(SplatOp) to SplatOp.
class StridedSliceSplat final : public OpRewritePattern<ExtractStridedSliceOp> {
public:
  using OpRewritePattern::OpRewritePattern;

  LogicalResult matchAndRewrite(ExtractStridedSliceOp op,
                                PatternRewriter &rewriter) const override {
    auto splat = op.getVector().getDefiningOp<SplatOp>();
    if (!splat)
      return failure();
    rewriter.replaceOpWithNewOp<SplatOp>(op, op.getType(), splat.getInput());
    return success();
  }
};

/// Pattern to rewrite simple cases of N-D extract_strided_slice, where the
/// slice is contiguous, into extract and shape_cast.
///
/// Example:
///     Before:
///         %1 = vector.extract_strided_slice %arg0 {
///                offsets = [0, 0, 0, 0, 0],
///                sizes = [1, 1, 1, 1, 8],
///                strides = [1, 1, 1, 1, 1]
///              } : vector<8x1x1x2x8xi8> to vector<1x1x1x1x8xi8>
///     After:
///         %0 = vector.extract %arg0[0, 0, 0, 0]
///                : vector<8xi8> from vector<8x1x1x2x8xi8>
///         %1 = vector.shape_cast %0
///                : vector<8xi8> to vector<1x1x1x1x8xi8>
///
class ContiguousExtractStridedSliceToExtract final
    : public OpRewritePattern<ExtractStridedSliceOp> {
public:
  using OpRewritePattern::OpRewritePattern;

  LogicalResult matchAndRewrite(ExtractStridedSliceOp op,
                                PatternRewriter &rewriter) const override {
    if (op.hasNonUnitStrides())
      return failure();
    Value source = op.getOperand();
    auto sourceType = cast<VectorType>(source.getType());
    if (sourceType.isScalable() || sourceType.getRank() == 0)
      return failure();

    // Compute the number of offsets to pass to ExtractOp::build. That is the
    // difference between the source rank and the desired slice rank. We walk
    // the dimensions from innermost out, and stop when the next slice dimension
    // is not full-size.
    SmallVector<int64_t> sizes = getI64SubArray(op.getSizes());
    int numOffsets;
    for (numOffsets = sizes.size(); numOffsets > 0; --numOffsets) {
      if (sizes[numOffsets - 1] != sourceType.getDimSize(numOffsets - 1))
        break;
    }

    // If the created extract op would have no offsets, then this whole
    // extract_strided_slice is the identity and should have been handled by
    // other canonicalizations.
    if (numOffsets == 0)
      return failure();

    // If not even the inner-most dimension is full-size, this op can't be
    // rewritten as an ExtractOp.
    if (numOffsets == sourceType.getRank() &&
        static_cast<int>(sizes.size()) == sourceType.getRank())
      return failure();

    // The outer dimensions must have unit size.
    for (int i = 0; i < numOffsets; ++i) {
      if (sizes[i] != 1)
        return failure();
    }

    // Avoid generating slices that have leading unit dimensions. The shape_cast
    // op that we create below would take bad generic fallback patterns
    // (ShapeCastOpRewritePattern).
    while (numOffsets < static_cast<int>(sizes.size()) - 1 &&
           sizes[numOffsets] == 1) {
      ++numOffsets;
    }

    SmallVector<int64_t> offsets = getI64SubArray(op.getOffsets());
    auto extractOffsets = ArrayRef(offsets).take_front(numOffsets);
    Value extract = rewriter.create<vector::ExtractOp>(op->getLoc(), source,
                                                       extractOffsets);
    rewriter.replaceOpWithNewOp<vector::ShapeCastOp>(op, op.getType(), extract);
    return success();
  }
};

} // namespace

void ExtractStridedSliceOp::getCanonicalizationPatterns(
    RewritePatternSet &results, MLIRContext *context) {
  // Pattern to rewrite a ExtractStridedSliceOp(ConstantMaskOp) ->
  // ConstantMaskOp and ExtractStridedSliceOp(ConstantOp) -> ConstantOp.
  results.add<StridedSliceConstantMaskFolder, StridedSliceBroadcast,
              StridedSliceSplat, ContiguousExtractStridedSliceToExtract>(
      context);
}

//===----------------------------------------------------------------------===//
// TransferReadOp
//===----------------------------------------------------------------------===//

/// 1. Builder that sets padding to zero and an empty mask (variant with attrs).
void TransferReadOp::build(OpBuilder &builder, OperationState &result,
                           VectorType vectorType, Value source,
                           ValueRange indices, AffineMapAttr permutationMapAttr,
                           /*optional*/ ArrayAttr inBoundsAttr) {
  Type elemType = llvm::cast<ShapedType>(source.getType()).getElementType();
  Value padding = builder.create<arith::ConstantOp>(
      result.location, elemType, builder.getZeroAttr(elemType));
  build(builder, result, vectorType, source, indices, permutationMapAttr,
        padding, /*mask=*/Value(), inBoundsAttr);
}

/// 2. Builder that sets padding to zero an empty mask (variant without attrs).
void TransferReadOp::build(OpBuilder &builder, OperationState &result,
                           VectorType vectorType, Value source,
                           ValueRange indices, AffineMap permutationMap,
                           std::optional<ArrayRef<bool>> inBounds) {
  auto permutationMapAttr = AffineMapAttr::get(permutationMap);
  auto inBoundsAttr = (inBounds && !inBounds.value().empty())
                          ? builder.getBoolArrayAttr(inBounds.value())
                          : builder.getBoolArrayAttr(
                                SmallVector<bool>(vectorType.getRank(), false));
  build(builder, result, vectorType, source, indices, permutationMapAttr,
        inBoundsAttr);
}

/// 3. Builder that sets permutation map to 'getMinorIdentityMap'.
void TransferReadOp::build(OpBuilder &builder, OperationState &result,
                           VectorType vectorType, Value source,
                           ValueRange indices, Value padding,
                           std::optional<ArrayRef<bool>> inBounds) {
  AffineMap permutationMap = getTransferMinorIdentityMap(
      llvm::cast<ShapedType>(source.getType()), vectorType);
  auto permutationMapAttr = AffineMapAttr::get(permutationMap);
  auto inBoundsAttr = (inBounds && !inBounds.value().empty())
                          ? builder.getBoolArrayAttr(inBounds.value())
                          : builder.getBoolArrayAttr(
                                SmallVector<bool>(vectorType.getRank(), false));
  build(builder, result, vectorType, source, indices, permutationMapAttr,
        padding,
        /*mask=*/Value(), inBoundsAttr);
}

/// 4. Builder that sets padding to zero and permutation map to
/// 'getMinorIdentityMap'.
void TransferReadOp::build(OpBuilder &builder, OperationState &result,
                           VectorType vectorType, Value source,
                           ValueRange indices,
                           std::optional<ArrayRef<bool>> inBounds) {
  Type elemType = llvm::cast<ShapedType>(source.getType()).getElementType();
  Value padding = builder.create<arith::ConstantOp>(
      result.location, elemType, builder.getZeroAttr(elemType));
  build(builder, result, vectorType, source, indices, padding, inBounds);
}

template <typename EmitFun>
static LogicalResult verifyPermutationMap(AffineMap permutationMap,
                                          EmitFun emitOpError) {
  SmallVector<bool, 8> seen(permutationMap.getNumInputs(), false);
  for (auto expr : permutationMap.getResults()) {
    auto dim = dyn_cast<AffineDimExpr>(expr);
    auto zero = dyn_cast<AffineConstantExpr>(expr);
    if (zero) {
      if (zero.getValue() != 0) {
        return emitOpError(
            "requires a projected permutation_map (at most one dim or the zero "
            "constant can appear in each result)");
      }
      continue;
    }
    if (!dim) {
      return emitOpError("requires a projected permutation_map (at most one "
                         "dim or the zero constant can appear in each result)");
    }
    if (seen[dim.getPosition()]) {
      return emitOpError(
          "requires a permutation_map that is a permutation (found one dim "
          "used more than once)");
    }
    seen[dim.getPosition()] = true;
  }
  return success();
}

static LogicalResult
verifyTransferOp(VectorTransferOpInterface op, ShapedType shapedType,
                 VectorType vectorType, VectorType maskType,
                 VectorType inferredMaskType, AffineMap permutationMap,
                 ArrayAttr inBounds) {
  if (op->hasAttr("masked")) {
    return op->emitOpError("masked attribute has been removed. "
                           "Use in_bounds instead.");
  }

  if (!llvm::isa<MemRefType, RankedTensorType>(shapedType))
    return op->emitOpError(
        "requires source to be a memref or ranked tensor type");

  auto elementType = shapedType.getElementType();
  DataLayout dataLayout = DataLayout::closest(op);
  if (auto vectorElementType = llvm::dyn_cast<VectorType>(elementType)) {
    // Memref or tensor has vector element type.
    unsigned sourceVecSize =
        dataLayout.getTypeSizeInBits(vectorElementType.getElementType()) *
        vectorElementType.getShape().back();
    unsigned resultVecSize =
        dataLayout.getTypeSizeInBits(vectorType.getElementType()) *
        vectorType.getShape().back();
    if (resultVecSize % sourceVecSize != 0)
      return op->emitOpError(
          "requires the bitwidth of the minor 1-D vector to be an integral "
          "multiple of the bitwidth of the minor 1-D vector of the source");

    unsigned sourceVecEltRank = vectorElementType.getRank();
    unsigned resultVecRank = vectorType.getRank();
    if (sourceVecEltRank > resultVecRank)
      return op->emitOpError(
          "requires source vector element and vector result ranks to match.");
    unsigned rankOffset = resultVecRank - sourceVecEltRank;
    // Check that permutation map results match 'rankOffset' of vector type.
    if (permutationMap.getNumResults() != rankOffset)
      return op->emitOpError("requires a permutation_map with result dims of "
                             "the same rank as the vector type");

    if (maskType)
      return op->emitOpError("does not support masks with vector element type");
  } else {
    // Memref or tensor has scalar element type.
    unsigned minorSize =
        vectorType.getRank() == 0 ? 1 : vectorType.getShape().back();
    unsigned resultVecSize =
        dataLayout.getTypeSizeInBits(vectorType.getElementType()) * minorSize;
    if (resultVecSize % dataLayout.getTypeSizeInBits(elementType) != 0)
      return op->emitOpError(
          "requires the bitwidth of the minor 1-D vector to be an integral "
          "multiple of the bitwidth of the source element type");

    // Check that permutation map results match rank of vector type.
    if (permutationMap.getNumResults() != vectorType.getRank())
      return op->emitOpError("requires a permutation_map with result dims of "
                             "the same rank as the vector type");
  }

  if (permutationMap.getNumSymbols() != 0)
    return op->emitOpError("requires permutation_map without symbols");

  if (permutationMap.getNumInputs() != shapedType.getRank())
    return op->emitOpError("requires a permutation_map with input dims of the "
                           "same rank as the source type");

  if (maskType && maskType != inferredMaskType)
    return op->emitOpError("inferred mask type (")
           << inferredMaskType << ") and mask operand type (" << maskType
           << ") don't match";

  if (permutationMap.getNumResults() != static_cast<int64_t>(inBounds.size()))
    return op->emitOpError("expects the in_bounds attr of same rank "
                           "as permutation_map results: ")
           << AffineMapAttr::get(permutationMap)
           << " vs inBounds of size: " << inBounds.size();

  return success();
}

static void printTransferAttrs(OpAsmPrinter &p, VectorTransferOpInterface op) {
  SmallVector<StringRef, 3> elidedAttrs;
  elidedAttrs.push_back(TransferReadOp::getOperandSegmentSizeAttr());
  if (op.getPermutationMap().isMinorIdentity())
    elidedAttrs.push_back(op.getPermutationMapAttrName());
  // Elide in_bounds attribute if all dims are out-of-bounds.
  if (llvm::none_of(op.getInBoundsValues(), [](bool b) { return b; }))
    elidedAttrs.push_back(op.getInBoundsAttrName());
  p.printOptionalAttrDict(op->getAttrs(), elidedAttrs);
}

void TransferReadOp::print(OpAsmPrinter &p) {
  p << " " << getBase() << "[" << getIndices() << "], " << getPadding();
  if (getMask())
    p << ", " << getMask();
  printTransferAttrs(p, *this);
  p << " : " << getShapedType() << ", " << getVectorType();
}

VectorType mlir::vector::inferTransferOpMaskType(VectorType vecType,
                                                 AffineMap permMap) {
  auto i1Type = IntegerType::get(permMap.getContext(), 1);
  AffineMap invPermMap = inversePermutation(compressUnusedDims(permMap));
  assert(invPermMap && "Inversed permutation map couldn't be computed");
  SmallVector<int64_t, 8> maskShape = invPermMap.compose(vecType.getShape());

  // The MaskOp specification doesn't support 0-D vectors at the moment. Turn a
  // 0-D mask into a single-element 1-D mask.
  if (maskShape.empty())
    maskShape.push_back(1);

  SmallVector<bool> scalableDims =
      applyPermutationMap(invPermMap, vecType.getScalableDims());

  return VectorType::get(maskShape, i1Type, scalableDims);
}

ParseResult TransferReadOp::parse(OpAsmParser &parser, OperationState &result) {
  auto &builder = parser.getBuilder();
  SMLoc typesLoc;
  OpAsmParser::UnresolvedOperand sourceInfo;
  SmallVector<OpAsmParser::UnresolvedOperand, 8> indexInfo;
  OpAsmParser::UnresolvedOperand paddingInfo;
  SmallVector<Type, 2> types;
  OpAsmParser::UnresolvedOperand maskInfo;
  // Parsing with support for paddingValue.
  if (parser.parseOperand(sourceInfo) ||
      parser.parseOperandList(indexInfo, OpAsmParser::Delimiter::Square) ||
      parser.parseComma() || parser.parseOperand(paddingInfo))
    return failure();
  ParseResult hasMask = parser.parseOptionalComma();
  if (hasMask.succeeded()) {
    if (parser.parseOperand(maskInfo))
      return failure();
  }
  if (parser.parseOptionalAttrDict(result.attributes) ||
      parser.getCurrentLocation(&typesLoc) || parser.parseColonTypeList(types))
    return failure();
  if (types.size() != 2)
    return parser.emitError(typesLoc, "requires two types");
  auto indexType = builder.getIndexType();
  auto shapedType = llvm::dyn_cast<ShapedType>(types[0]);
  if (!shapedType || !llvm::isa<MemRefType, RankedTensorType>(shapedType))
    return parser.emitError(typesLoc, "requires memref or ranked tensor type");
  VectorType vectorType = llvm::dyn_cast<VectorType>(types[1]);
  if (!vectorType)
    return parser.emitError(typesLoc, "requires vector type");
  auto permMapAttrName = TransferReadOp::getPermutationMapAttrName(result.name);
  Attribute permMapAttr = result.attributes.get(permMapAttrName);
  AffineMap permMap;
  if (!permMapAttr) {
    if (shapedType.getRank() <
        getEffectiveVectorRankForXferOp(shapedType, vectorType))
      return parser.emitError(typesLoc,
                              "expected a custom permutation_map when "
                              "rank(source) != rank(destination)");
    permMap = getTransferMinorIdentityMap(shapedType, vectorType);
    result.attributes.set(permMapAttrName, AffineMapAttr::get(permMap));
  } else {
    permMap = llvm::cast<AffineMapAttr>(permMapAttr).getValue();
  }
  auto inBoundsAttrName = TransferReadOp::getInBoundsAttrName(result.name);
  Attribute inBoundsAttr = result.attributes.get(inBoundsAttrName);
  if (!inBoundsAttr) {
    result.addAttribute(inBoundsAttrName,
                        builder.getBoolArrayAttr(
                            SmallVector<bool>(permMap.getNumResults(), false)));
  }
  if (parser.resolveOperand(sourceInfo, shapedType, result.operands) ||
      parser.resolveOperands(indexInfo, indexType, result.operands) ||
      parser.resolveOperand(paddingInfo, shapedType.getElementType(),
                            result.operands))
    return failure();
  if (hasMask.succeeded()) {
    if (llvm::dyn_cast<VectorType>(shapedType.getElementType()))
      return parser.emitError(
          maskInfo.location, "does not support masks with vector element type");
    if (vectorType.getRank() != permMap.getNumResults()) {
      return parser.emitError(typesLoc,
                              "expected the same rank for the vector and the "
                              "results of the permutation map");
    }
    // Instead of adding the mask type as an op type, compute it based on the
    // vector type and the permutation map (to keep the type signature small).
    auto maskType = inferTransferOpMaskType(vectorType, permMap);
    if (parser.resolveOperand(maskInfo, maskType, result.operands))
      return failure();
  }
  result.addAttribute(TransferReadOp::getOperandSegmentSizeAttr(),
                      builder.getDenseI32ArrayAttr(
                          {1, static_cast<int32_t>(indexInfo.size()), 1,
                           static_cast<int32_t>(hasMask.succeeded())}));
  return parser.addTypeToList(vectorType, result.types);
}

LogicalResult TransferReadOp::verify() {
  // Consistency of elemental types in source and vector.
  ShapedType shapedType = getShapedType();
  VectorType vectorType = getVectorType();
  VectorType maskType = getMaskType();
  auto paddingType = getPadding().getType();
  auto permutationMap = getPermutationMap();
  VectorType inferredMaskType =
      maskType ? inferTransferOpMaskType(vectorType, permutationMap)
               : VectorType();
  auto sourceElementType = shapedType.getElementType();

  if (static_cast<int64_t>(getIndices().size()) != shapedType.getRank())
    return emitOpError("requires ") << shapedType.getRank() << " indices";

  if (failed(verifyTransferOp(cast<VectorTransferOpInterface>(getOperation()),
                              shapedType, vectorType, maskType,
                              inferredMaskType, permutationMap, getInBounds())))
    return failure();

  if (auto sourceVectorElementType =
          llvm::dyn_cast<VectorType>(sourceElementType)) {
    // Source has vector element type.
    // Check that 'sourceVectorElementType' and 'paddingType' types match.
    if (sourceVectorElementType != paddingType)
      return emitOpError(
          "requires source element type and padding type to match.");

  } else {
    // Check that 'paddingType' is valid to store in a vector type.
    if (!VectorType::isValidElementType(paddingType))
      return emitOpError("requires valid padding vector elemental type");

    // Check that padding type and vector element types match.
    if (paddingType != sourceElementType)
      return emitOpError(
          "requires formal padding and source of the same elemental type");
  }

  return verifyPermutationMap(permutationMap,
                              [&](Twine t) { return emitOpError(t); });
}

// MaskableOpInterface methods.

/// Returns the mask type expected by this operation. Mostly used for
/// verification purposes. It requires the operation to be vectorized."
Type TransferReadOp::getExpectedMaskType() {
  return inferTransferOpMaskType(getVectorType(), getPermutationMap());
}

//===----------------------------------------------------------------------===//
// TransferReadOp: VectorTransferOpInterface methods.
//===----------------------------------------------------------------------===//
VectorType TransferReadOp::getVectorType() {
  return cast<VectorType>(getVector().getType());
}

template <typename TransferOp>
static bool isInBounds(TransferOp op, int64_t resultIdx, int64_t indicesIdx) {
  // TODO: support more aggressive createOrFold on:
  // op.getIndices()[indicesIdx] + vectorType < dim(op.getSource(), indicesIdx)
  if (op.getShapedType().isDynamicDim(indicesIdx))
    return false;
  Value index = op.getIndices()[indicesIdx];
  std::optional<int64_t> cstOp = getConstantIntValue(index);
  if (!cstOp.has_value())
    return false;

  int64_t sourceSize = op.getShapedType().getDimSize(indicesIdx);
  int64_t vectorSize = op.getVectorType().getDimSize(resultIdx);

  return cstOp.value() + vectorSize <= sourceSize;
}

template <typename TransferOp>
static LogicalResult foldTransferInBoundsAttribute(TransferOp op) {
  // TODO: support 0-d corner case.
  // TODO: Be less conservative.
  if (op.getTransferRank() == 0)
    return failure();
  AffineMap permutationMap = op.getPermutationMap();
  bool changed = false;
  SmallVector<bool, 4> newInBounds;
  newInBounds.reserve(op.getTransferRank());
  // Idxs of non-bcast dims - used when analysing bcast dims.
  SmallVector<unsigned> nonBcastDims;

  // 1. Process non-broadcast dims
  for (unsigned i = 0; i < op.getTransferRank(); ++i) {
    // 1.1. Already marked as in-bounds, nothing to see here.
    if (op.isDimInBounds(i)) {
      newInBounds.push_back(true);
      continue;
    }
    // 1.2. Currently out-of-bounds, check whether we can statically determine
    // it is inBounds.
    bool inBounds = false;
    auto dimExpr = dyn_cast<AffineDimExpr>(permutationMap.getResult(i));
    if (dimExpr) {
      inBounds = isInBounds(op, /*resultIdx=*/i,
                            /*indicesIdx=*/dimExpr.getPosition());
      nonBcastDims.push_back(i);
    }

    newInBounds.push_back(inBounds);
    // We commit the pattern if it is "more inbounds".
    changed |= inBounds;
  }

  // 2. Handle broadcast dims
  // If all non-broadcast dims are "in bounds", then all bcast dims should be
  // "in bounds" as well.
  bool allNonBcastDimsInBounds = llvm::all_of(
      nonBcastDims, [&newInBounds](unsigned idx) { return newInBounds[idx]; });
  if (allNonBcastDimsInBounds) {
    for (size_t idx : permutationMap.getBroadcastDims()) {
      changed |= !newInBounds[idx];
      newInBounds[idx] = true;
    }
  }

  if (!changed)
    return failure();
  // OpBuilder is only used as a helper to build an I64ArrayAttr.
  OpBuilder b(op.getContext());
  op.setInBoundsAttr(b.getBoolArrayAttr(newInBounds));
  return success();
}

template <typename TransferOp>
static LogicalResult foldTransferFullMask(TransferOp op) {
  auto mask = op.getMask();
  if (!mask)
    return failure();

  if (getMaskFormat(mask) != MaskFormat::AllTrue)
    return failure();

  op.getMaskMutable().clear();
  return success();
}

///  ```
///  %w0 = vector.transfer_write %v0, %arg0[%c1, %c0] {in_bounds = [true, true]}
///    : vector<1x4xf32>, tensor<4x4xf32>
///  %0 = vector.transfer_read %w0[%c1, %c0], %cf0 {in_bounds = [true, true]}
///    : tensor<4x4xf32>, vector<1x4xf32>
///  ```
///  -> Folds into
///  ```
///  %v0
///  ```
static Value foldRAW(TransferReadOp readOp) {
  if (!llvm::isa<RankedTensorType>(readOp.getShapedType()))
    return {};
  auto defWrite = readOp.getBase().getDefiningOp<vector::TransferWriteOp>();
  while (defWrite) {
    if (checkSameValueRAW(defWrite, readOp))
      return defWrite.getVector();
    if (!isDisjointTransferIndices(
            cast<VectorTransferOpInterface>(defWrite.getOperation()),
            cast<VectorTransferOpInterface>(readOp.getOperation())))
      break;
    defWrite = defWrite.getBase().getDefiningOp<vector::TransferWriteOp>();
  }
  return {};
}

OpFoldResult TransferReadOp::fold(FoldAdaptor) {
  if (Value vec = foldRAW(*this))
    return vec;
  /// transfer_read(memrefcast) -> transfer_read
  if (succeeded(foldTransferInBoundsAttribute(*this)))
    return getResult();
  if (succeeded(foldTransferFullMask(*this)))
    return getResult();
  if (succeeded(memref::foldMemRefCast(*this)))
    return getResult();
  if (succeeded(tensor::foldTensorCast(*this)))
    return getResult();
  return OpFoldResult();
}

std::optional<SmallVector<int64_t, 4>> TransferReadOp::getShapeForUnroll() {
  return llvm::to_vector<4>(getVectorType().getShape());
}

void TransferReadOp::getEffects(
    SmallVectorImpl<SideEffects::EffectInstance<MemoryEffects::Effect>>
        &effects) {
  if (llvm::isa<MemRefType>(getShapedType()))
    effects.emplace_back(MemoryEffects::Read::get(), &getBaseMutable(),
                         SideEffects::DefaultResource::get());
}

Speculation::Speculatability TransferReadOp::getSpeculatability() {
  if (hasPureTensorSemantics())
    return Speculation::Speculatable;
  return Speculation::NotSpeculatable;
}

namespace {
/// Store to load forwarding for transfer operations with permuation maps.
/// Even if the permutation maps are different we can still propagate the store
/// into the load if the size of the dimensions read and written match. Then we
/// can replace the transfer_read + transfer_write by vector.broadcast and
/// vector.transpose.
/// Example:
/// ```
/// %w0 = vector.transfer_write %v0, %arg0[%c0, %c0, %c0]
///  {in_bounds = [true, true],
///   permutation_map = affine_map<(d0, d1, d2) -> (d2, d1)>} :
///   vector<4x1xf32>, tensor<4x4x4xf32>
///  %r = vector.transfer_read %w0[%c0, %c0, %c0], %cf0
///   {in_bounds = [true, true, true, true],
///   permutation_map = affine_map<(d0, d1, d2) -> (d1, 0, d2, 0)>} :
///   tensor<4x4x4xf32>, vector<1x100x4x5xf32>
/// ```
/// To:
/// ```
/// %0 = vector.broadcast %arg1 : vector<4x1xf32> to vector<100x5x4x1xf32>
/// %r = vector.transpose %0, [3, 0, 2, 1] :
///   vector<100x5x4x1xf32> to vector<1x100x4x5xf32>
/// ```
struct TransferReadAfterWriteToBroadcast
    : public OpRewritePattern<TransferReadOp> {
  using OpRewritePattern::OpRewritePattern;

  LogicalResult matchAndRewrite(TransferReadOp readOp,
                                PatternRewriter &rewriter) const override {
<<<<<<< HEAD
    if (readOp.hasOutOfBoundsDim() ||
        !llvm::isa<RankedTensorType>(readOp.getShapedType()))
      return failure();
=======
>>>>>>> eb0f1dc0
    auto defWrite = readOp.getBase().getDefiningOp<vector::TransferWriteOp>();
    if (!defWrite)
      return failure();
    // Bail if we need an alias analysis.
    if (!readOp.hasPureTensorSemantics() || !defWrite.hasPureTensorSemantics())
      return failure();
    // Bail if we need a bounds analysis.
    if (readOp.hasOutOfBoundsDim() || defWrite.hasOutOfBoundsDim())
      return failure();
    // TODO: If the written transfer chunk is a superset of the read transfer
    // chunk we could do an extract_strided_slice.
    if (readOp.getTransferChunkAccessed() !=
        defWrite.getTransferChunkAccessed())
      return failure();
    // TODO: Support cases where a dim is explicitly written but implicitly
    // read (i.e., a unit dim that is rank reduced).
    if (getUnusedDimsBitVector({readOp.getPermutationMap()}) !=
        getUnusedDimsBitVector({defWrite.getPermutationMap()}))
      return failure();
    // This pattern should only catch the broadcast case, the non-broadcast case
    // should be done separately to keep application conditions clean and
    // separate.
    AffineMap readMap = compressUnusedDims(readOp.getPermutationMap());
    AffineMap writeMap = compressUnusedDims(defWrite.getPermutationMap());
    bool bcast = !readMap.getBroadcastDims().empty() ||
                 !writeMap.getBroadcastDims().empty();
    if (!bcast)
      return failure();
    // At this point, we know we have a bcast.
    // Bail in the masked case (too complex atm and needed to properly account
    // for padding).
    if (readOp.getMask() || defWrite.getMask())
      return failure();
    // If indices are not the same a shift may be required, bail.
    if (readOp.getIndices() != defWrite.getIndices())
      return failure();

    Value vec = defWrite.getVector();
    // TODO: loop through the chain of transfer_write if we can prove that they
    // don't overlap with the transfer_read. This requires improving
    // `isDisjointTransferIndices` helper.
    AffineMap map = readMap.compose(writeMap);
    if (map.getNumResults() == 0)
      return failure();
    // Calculate the permutation to apply to go from the vector stored to the
    // vector read.
    SmallVector<unsigned> permutation;
    if (!map.isPermutationOfMinorIdentityWithBroadcasting(permutation))
      return failure();

    Location loc = readOp.getLoc();
    // Calculate the broadcast shape by applying the reverse permutation to the
    // final shape we want.
    ArrayRef<int64_t> destShape = readOp.getVectorType().getShape();
    SmallVector<int64_t> broadcastShape(destShape.size());
    SmallVector<bool> broadcastScalableFlags(destShape.size());
    for (const auto &pos : llvm::enumerate(permutation)) {
      broadcastShape[pos.value()] = destShape[pos.index()];
      broadcastScalableFlags[pos.value()] =
          readOp.getVectorType().getScalableDims()[pos.index()];
    }
    VectorType broadcastedType = VectorType::get(
        broadcastShape, defWrite.getVectorType().getElementType(),
        broadcastScalableFlags);
    vec = rewriter.create<vector::BroadcastOp>(loc, broadcastedType, vec);
    SmallVector<int64_t> transposePerm(permutation.begin(), permutation.end());
    rewriter.replaceOpWithNewOp<vector::TransposeOp>(readOp, vec,
                                                     transposePerm);
    return success();
  }
};
} // namespace

void TransferReadOp::getCanonicalizationPatterns(RewritePatternSet &results,
                                                 MLIRContext *context) {
  results.add<TransferReadAfterWriteToBroadcast>(context);
}

//===----------------------------------------------------------------------===//
// TransferWriteOp
//===----------------------------------------------------------------------===//

/// 1. Builder with type inference.
void TransferWriteOp::build(OpBuilder &builder, OperationState &result,
                            Value vector, Value dest, ValueRange indices,
                            AffineMapAttr permutationMapAttr,
                            /*optional*/ Value mask,
                            /*optional*/ ArrayAttr inBoundsAttr) {
  Type resultType = llvm::dyn_cast<RankedTensorType>(dest.getType());
  build(builder, result, resultType, vector, dest, indices, permutationMapAttr,
        mask, inBoundsAttr);
}

/// 2. Builder with type inference that sets an empty mask (variant with attrs).
void TransferWriteOp::build(OpBuilder &builder, OperationState &result,
                            Value vector, Value dest, ValueRange indices,
                            AffineMapAttr permutationMapAttr,
                            /*optional*/ ArrayAttr inBoundsAttr) {
  build(builder, result, vector, dest, indices, permutationMapAttr,
        /*mask=*/Value(), inBoundsAttr);
}

/// 3. Builder with type inference that sets an empty mask (variant without
/// attrs)
void TransferWriteOp::build(OpBuilder &builder, OperationState &result,
                            Value vector, Value dest, ValueRange indices,
                            AffineMap permutationMap,
                            std::optional<ArrayRef<bool>> inBounds) {
  auto permutationMapAttr = AffineMapAttr::get(permutationMap);
  auto inBoundsAttr =
      (inBounds && !inBounds.value().empty())
          ? builder.getBoolArrayAttr(inBounds.value())
          : builder.getBoolArrayAttr(SmallVector<bool>(
                llvm::cast<VectorType>(vector.getType()).getRank(), false));
  build(builder, result, vector, dest, indices, permutationMapAttr,
        /*mask=*/Value(), inBoundsAttr);
}

/// 4. Builder with type inference that sets an empty mask and sets permutation
///    map to 'getMinorIdentityMap'.
void TransferWriteOp::build(OpBuilder &builder, OperationState &result,
                            Value vector, Value dest, ValueRange indices,
                            std::optional<ArrayRef<bool>> inBounds) {
  auto vectorType = llvm::cast<VectorType>(vector.getType());
  AffineMap permutationMap = getTransferMinorIdentityMap(
      llvm::cast<ShapedType>(dest.getType()), vectorType);
  build(builder, result, vector, dest, indices, permutationMap, inBounds);
}

ParseResult TransferWriteOp::parse(OpAsmParser &parser,
                                   OperationState &result) {
  auto &builder = parser.getBuilder();
  SMLoc typesLoc;
  OpAsmParser::UnresolvedOperand vectorInfo, sourceInfo;
  SmallVector<OpAsmParser::UnresolvedOperand, 8> indexInfo;
  SmallVector<Type, 2> types;
  OpAsmParser::UnresolvedOperand maskInfo;
  if (parser.parseOperand(vectorInfo) || parser.parseComma() ||
      parser.parseOperand(sourceInfo) ||
      parser.parseOperandList(indexInfo, OpAsmParser::Delimiter::Square))
    return failure();
  ParseResult hasMask = parser.parseOptionalComma();
  if (hasMask.succeeded() && parser.parseOperand(maskInfo))
    return failure();
  if (parser.parseOptionalAttrDict(result.attributes) ||
      parser.getCurrentLocation(&typesLoc) || parser.parseColonTypeList(types))
    return failure();
  if (types.size() != 2)
    return parser.emitError(typesLoc, "requires two types");
  auto indexType = builder.getIndexType();
  VectorType vectorType = llvm::dyn_cast<VectorType>(types[0]);
  if (!vectorType)
    return parser.emitError(typesLoc, "requires vector type");
  ShapedType shapedType = llvm::dyn_cast<ShapedType>(types[1]);
  if (!shapedType || !llvm::isa<MemRefType, RankedTensorType>(shapedType))
    return parser.emitError(typesLoc, "requires memref or ranked tensor type");
  auto permMapAttrName =
      TransferWriteOp::getPermutationMapAttrName(result.name);
  auto permMapAttr = result.attributes.get(permMapAttrName);
  AffineMap permMap;
  if (!permMapAttr) {
    if (shapedType.getRank() <
        getEffectiveVectorRankForXferOp(shapedType, vectorType))
      return parser.emitError(typesLoc,
                              "expected a custom permutation_map when "
                              "rank(source) != rank(destination)");
    permMap = getTransferMinorIdentityMap(shapedType, vectorType);
    result.attributes.set(permMapAttrName, AffineMapAttr::get(permMap));
  } else {
    permMap = llvm::cast<AffineMapAttr>(permMapAttr).getValue();
  }
  auto inBoundsAttrName = TransferWriteOp::getInBoundsAttrName(result.name);
  Attribute inBoundsAttr = result.attributes.get(inBoundsAttrName);
  if (!inBoundsAttr) {
    result.addAttribute(inBoundsAttrName,
                        builder.getBoolArrayAttr(
                            SmallVector<bool>(permMap.getNumResults(), false)));
  }
  if (parser.resolveOperand(vectorInfo, vectorType, result.operands) ||
      parser.resolveOperand(sourceInfo, shapedType, result.operands) ||
      parser.resolveOperands(indexInfo, indexType, result.operands))
    return failure();
  if (hasMask.succeeded()) {
    if (llvm::dyn_cast<VectorType>(shapedType.getElementType()))
      return parser.emitError(
          maskInfo.location, "does not support masks with vector element type");
    if (vectorType.getRank() != permMap.getNumResults()) {
      return parser.emitError(typesLoc,
                              "expected the same rank for the vector and the "
                              "results of the permutation map");
    }
    auto maskType = inferTransferOpMaskType(vectorType, permMap);
    if (parser.resolveOperand(maskInfo, maskType, result.operands))
      return failure();
  }
  result.addAttribute(TransferWriteOp::getOperandSegmentSizeAttr(),
                      builder.getDenseI32ArrayAttr(
                          {1, 1, static_cast<int32_t>(indexInfo.size()),
                           static_cast<int32_t>(hasMask.succeeded())}));
  return failure(llvm::isa<RankedTensorType>(shapedType) &&
                 parser.addTypeToList(shapedType, result.types));
}

void TransferWriteOp::print(OpAsmPrinter &p) {
  p << " " << getVector() << ", " << getBase() << "[" << getIndices() << "]";
  if (getMask())
    p << ", " << getMask();
  printTransferAttrs(p, *this);
  p << " : " << getVectorType() << ", " << getShapedType();
}

LogicalResult TransferWriteOp::verify() {
  // Consistency of elemental types in shape and vector.
  ShapedType shapedType = getShapedType();
  VectorType vectorType = getVectorType();
  VectorType maskType = getMaskType();
  auto permutationMap = getPermutationMap();
  VectorType inferredMaskType =
      maskType ? inferTransferOpMaskType(vectorType, permutationMap)
               : VectorType();

  if (llvm::size(getIndices()) != shapedType.getRank())
    return emitOpError("requires ") << shapedType.getRank() << " indices";

  // We do not allow broadcast dimensions on TransferWriteOps for the moment,
  // as the semantics is unclear. This can be revisited later if necessary.
  if (hasBroadcastDim())
    return emitOpError("should not have broadcast dimensions");

  if (failed(verifyTransferOp(cast<VectorTransferOpInterface>(getOperation()),
                              shapedType, vectorType, maskType,
                              inferredMaskType, permutationMap, getInBounds())))
    return failure();

  return verifyPermutationMap(permutationMap,
                              [&](Twine t) { return emitOpError(t); });
}

//===----------------------------------------------------------------------===//
// TransferWriteOp: MaskableOpInterface methods.
//===----------------------------------------------------------------------===//

/// Returns the mask type expected by this operation. Mostly used for
/// verification purposes.
Type TransferWriteOp::getExpectedMaskType() {
  return inferTransferOpMaskType(getVectorType(), getPermutationMap());
}

//===----------------------------------------------------------------------===//
// TransferWriteOp: VectorTransferOpInterface methods.
//===----------------------------------------------------------------------===//
Value TransferWriteOp::getVector() { return getOperand(0); }
VectorType TransferWriteOp::getVectorType() {
  return cast<VectorType>(getValueToStore().getType());
}

//===----------------------------------------------------------------------===//
// TransferWriteOp: fold methods.
//===----------------------------------------------------------------------===//
/// Fold:
/// ```
///    %t1 = ...
///    %v = vector.transfer_read %t0[%c0...], {in_bounds = [true...]} :
///      tensor<static_sizesxf32>, vector<static_sizesxf32>
///    %t2 = vector.transfer_write %v, %t1[%c0...] {in_bounds = [true...]} :
///      vector<static_sizesxf32>, tensor<static_sizesxf32>
/// ```
///
/// into:
///
/// ```
///    %t0
/// ```
///
/// The producer of t1 may or may not be DCE'd depending on whether it is a
/// block argument or has side effects.
static LogicalResult foldReadInitWrite(TransferWriteOp write,
                                       ArrayRef<Attribute>,
                                       SmallVectorImpl<OpFoldResult> &results) {
  // TODO: support 0-d corner case.
  if (write.getTransferRank() == 0)
    return failure();
  auto rankedTensorType =
      llvm::dyn_cast<RankedTensorType>(write.getBase().getType());
  // If not operating on tensors, bail.
  if (!rankedTensorType)
    return failure();
  // If no read, bail.
  auto read = write.getVector().getDefiningOp<vector::TransferReadOp>();
  if (!read)
    return failure();
  // TODO: support 0-d corner case.
  if (read.getTransferRank() == 0)
    return failure();
  // For now, only accept minor identity. Future: composition is minor identity.
  if (!read.getPermutationMap().isMinorIdentity() ||
      !write.getPermutationMap().isMinorIdentity())
    return failure();
  // Bail on mismatching ranks.
  if (read.getTransferRank() != write.getTransferRank())
    return failure();
  // Bail on potential out-of-bounds accesses.
  if (read.hasOutOfBoundsDim() || write.hasOutOfBoundsDim())
    return failure();
  // Tensor types must be the same.
  if (read.getBase().getType() != rankedTensorType)
    return failure();
  // Vector types must be the same.
  if (read.getVectorType() != write.getVectorType())
    return failure();
  // Vector and Tensor shapes must match.
  if (read.getVectorType().getShape() != rankedTensorType.getShape())
    return failure();
  // If any index is nonzero.
  auto isNotConstantZero = [](Value v) {
    auto cstOp = getConstantIntValue(v);
    return !cstOp.has_value() || cstOp.value() != 0;
  };
  if (llvm::any_of(read.getIndices(), isNotConstantZero) ||
      llvm::any_of(write.getIndices(), isNotConstantZero))
    return failure();
  // Success.
  results.push_back(read.getBase());
  return success();
}

static bool checkSameValueWAR(vector::TransferReadOp read,
                              vector::TransferWriteOp write) {
  return read.getBase() == write.getBase() &&
         read.getIndices() == write.getIndices() &&
         read.getPermutationMap() == write.getPermutationMap() &&
         read.getVectorType() == write.getVectorType() && !read.getMask() &&
         !write.getMask();
}
/// Fold transfer_write write after read:
/// ```
///    %t0 = ...
///    %v = vector.transfer_read %t0[%c0...] :
///      tensor<static_sizesxf32>, vector<static_sizesxf32>
///    %t1 = vector.transfer_write %v, %t0[%c0...] :
///      vector<static_sizesxf32>, tensor<static_sizesxf32>
/// ```
///
/// into:
///
/// ```
///    %t0
/// ```
static LogicalResult foldWAR(TransferWriteOp write,
                             SmallVectorImpl<OpFoldResult> &results) {
  if (!llvm::isa<RankedTensorType>(write.getBase().getType()))
    return failure();
  auto read = write.getVector().getDefiningOp<vector::TransferReadOp>();
  if (!read)
    return failure();

  if (!checkSameValueWAR(read, write))
    return failure();
  results.push_back(read.getBase());
  return success();
}

LogicalResult TransferWriteOp::fold(FoldAdaptor adaptor,
                                    SmallVectorImpl<OpFoldResult> &results) {
  if (succeeded(foldReadInitWrite(*this, adaptor.getOperands(), results)))
    return success();
  if (succeeded(foldWAR(*this, results)))
    return success();
  if (succeeded(foldTransferInBoundsAttribute(*this)))
    return success();
  if (succeeded(foldTransferFullMask(*this)))
    return success();
  return memref::foldMemRefCast(*this);
}

//===----------------------------------------------------------------------===//
// TransferWriteOp: other methods.
//===----------------------------------------------------------------------===//
std::optional<SmallVector<int64_t, 4>> TransferWriteOp::getShapeForUnroll() {
  return llvm::to_vector<4>(getVectorType().getShape());
}

void TransferWriteOp::getEffects(
    SmallVectorImpl<SideEffects::EffectInstance<MemoryEffects::Effect>>
        &effects) {
  if (llvm::isa<MemRefType>(getShapedType()))
<<<<<<< HEAD
    effects.emplace_back(MemoryEffects::Write::get(), &getValueToStoreMutable(),
=======
    effects.emplace_back(MemoryEffects::Write::get(), &getBaseMutable(),
>>>>>>> eb0f1dc0
                         SideEffects::DefaultResource::get());
}

Speculation::Speculatability TransferWriteOp::getSpeculatability() {
  if (hasPureTensorSemantics())
    return Speculation::Speculatable;
  return Speculation::NotSpeculatable;
}

namespace {
/// Remove dead transfer write from the SSA chain so that it an be eliminated by
/// DCE
/// ```
///  %w0 = vector.transfer_write %v0, %arg0[%c1, %c0] {in_bounds = [true, true]}
///    : vector<1x4xf32>, tensor<4x4xf32>
///  %w1 = vector.transfer_write %v0, %w0[%c2, %c0] {in_bounds = [true, true]}
///    : vector<1x4xf32>, tensor<4x4xf32>
///  %w2 = vector.transfer_write %v1, %w1[%c1, %c0] {in_bounds = [true, true]}
///    : vector<1x4xf32>, tensor<4x4xf32>
/// ```
///
/// into:
///
/// ```
///  %w0 = vector.transfer_write %v0, %arg0[%c1, %c0] {in_bounds = [true, true]}
///    : vector<1x4xf32>, tensor<4x4xf32>
///  %w1 = vector.transfer_write %v0, %arg0[%c2, %c0] {in_bounds = [true, true]}
///    : vector<1x4xf32>, tensor<4x4xf32>
///  %w2 = vector.transfer_write %v1, %w1[%c1, %c0] {in_bounds = [true, true]}
///    : vector<1x4xf32>, tensor<4x4xf32>
/// ```
///
/// `%w0 = vector.transfer_write` op will be removed by DCE if it doesn't have
/// any other uses.
class FoldWaw final : public OpRewritePattern<TransferWriteOp> {
public:
  using OpRewritePattern::OpRewritePattern;
  LogicalResult matchAndRewrite(TransferWriteOp writeOp,
                                PatternRewriter &rewriter) const override {
    if (!llvm::isa<RankedTensorType>(writeOp.getShapedType()))
      return failure();
    vector::TransferWriteOp writeToModify = writeOp;

    auto defWrite = writeOp.getBase().getDefiningOp<vector::TransferWriteOp>();
    while (defWrite) {
      if (checkSameValueWAW(writeOp, defWrite)) {
        rewriter.modifyOpInPlace(writeToModify, [&]() {
          writeToModify.getBaseMutable().assign(defWrite.getBase());
        });
        return success();
      }
      if (!isDisjointTransferIndices(
              cast<VectorTransferOpInterface>(defWrite.getOperation()),
              cast<VectorTransferOpInterface>(writeOp.getOperation())))
        break;
      // If the previous write op doesn't have any other use we an safely look
      // at the previous store to see if it can be removed.
      if (!defWrite->hasOneUse())
        break;
      writeToModify = defWrite;
      defWrite = defWrite.getBase().getDefiningOp<vector::TransferWriteOp>();
    }
    return failure();
  }
};

/// Rewrite tensor::ExtractSliceOp(vector::TransferWriteOp) to
/// vector::TransferWriteOp(tensor::ExtractSliceOp) if the full slice is
/// overwritten and inserted into another tensor. After this rewrite, the
/// operations bufferize in-place since all of them work on the same slice.
///
/// For example:
/// ```mlir
///   %0 = vector.transfer_write %vec, %init_tensor[%c0, %c0]
///        : vector<8x16xf32>, tensor<8x16xf32>
///   %1 = tensor.extract_slice %0[0, 0] [%sz0, %sz1] [1, 1]
///        : tensor<8x16xf32> to tensor<?x?xf32>
///   %r = tensor.insert_slice %1 into %iter_arg[%iv0, %iv1] [%sz0, %sz1] [1, 1]
///        : tensor<?x?xf32> into tensor<27x37xf32>
/// ```
/// folds to
/// ```mlir
///   %0 = tensor.extract_slice %iter_arg[%iv0, %iv1] [%sz0, %sz1] [1, 1]
///        : tensor<27x37xf32> to tensor<?x?xf32>
///   %1 = vector.transfer_write %vec, %0[%c0, %c0]
///        : vector<8x16xf32>, tensor<?x?xf32>
///   %r = tensor.insert_slice %1 into %iter_arg[%iv0, %iv1] [%sz0, %sz1] [1, 1]
///        : tensor<?x?xf32> into tensor<27x37xf32>
/// ```
struct SwapExtractSliceOfTransferWrite
    : public OpRewritePattern<tensor::InsertSliceOp> {
public:
  using OpRewritePattern::OpRewritePattern;

  LogicalResult matchAndRewrite(tensor::InsertSliceOp insertOp,
                                PatternRewriter &rewriter) const override {
    if (!insertOp.hasUnitStride())
      return failure();
    auto extractOp =
        insertOp.getSource().getDefiningOp<tensor::ExtractSliceOp>();
    if (!extractOp || !extractOp.hasUnitStride() || !extractOp->hasOneUse())
      return failure();
    auto transferOp = extractOp.getSource().getDefiningOp<TransferWriteOp>();
    if (!transferOp || !transferOp->hasOneUse())
      return failure();

    // Fail if vector::TransferWriteOp or tensor::ExtractSliceOp is
    // rank-reducing.
    if (insertOp.getSourceType().getRank() != transferOp.getTransferRank()) {
      return rewriter.notifyMatchFailure(insertOp,
                                         "use-def chain is rank-reducing");
    }

    // Fail if tensor::ExtractSliceOp has non-zero offset.
    if (!extractOp.hasZeroOffset()) {
      return rewriter.notifyMatchFailure(insertOp,
                                         "ExtractSliceOp has non-zero offset");
    }

    // Fail if tensor::TransferWriteOp has non-zero offset.
    if (!llvm::all_of(transferOp.getIndices(), [](Value value) {
          return getConstantIntValue(value) == static_cast<int64_t>(0);
        })) {
      return rewriter.notifyMatchFailure(insertOp,
                                         "TranferWriteOp has non-zero offset");
    }

    // Fail if tensor::ExtractSliceOp and tensor::InsertSliceOp sizes differ.
    if (insertOp.getMixedSizes().size() != extractOp.getMixedSizes().size()) {
      return rewriter.notifyMatchFailure(
          insertOp, "InsertSliceOp and ExtractSliceOp ranks differ");
    }

    for (auto [insertSize, extractSize] :
         llvm::zip_equal(insertOp.getMixedSizes(), extractOp.getMixedSizes())) {
      if (!isEqualConstantIntOrValue(insertSize, extractSize)) {
        return rewriter.notifyMatchFailure(
            insertOp, "InsertSliceOp and ExtractSliceOp sizes differ");
      }
    }

    // Fail if the vector::TransferWriteOp may not overwrite the full tensor.
    assert(transferOp.getVectorType().hasStaticShape() &&
           "expected vector to have a static shape");
    ArrayRef<int64_t> vectorShape = transferOp.getVectorType().getShape();
    SmallVector<int64_t> resultShape = applyPermutationMap(
        transferOp.getPermutationMap(), transferOp.getShapedType().getShape());
    if (transferOp.getMask() || !vectorShape.equals(resultShape)) {
      return rewriter.notifyMatchFailure(
          insertOp, "TransferWriteOp may not write the full tensor.");
    }

    // Swap the tensor::ExtractSliceOp in front of the vector::TransferWriteOp.
    // Set all in_bounds to false and let the folder infer them.
    SmallVector<bool> newInBounds(vectorShape.size(), false);
    auto newExtractOp = rewriter.create<tensor::ExtractSliceOp>(
        extractOp.getLoc(), insertOp.getSourceType(), insertOp.getDest(),
        insertOp.getMixedOffsets(), insertOp.getMixedSizes(),
        insertOp.getMixedStrides());
    auto newTransferWriteOp = rewriter.create<TransferWriteOp>(
        transferOp.getLoc(), transferOp.getVector(), newExtractOp.getResult(),
        transferOp.getIndices(), transferOp.getPermutationMapAttr(),
        rewriter.getBoolArrayAttr(newInBounds));
    rewriter.modifyOpInPlace(insertOp, [&]() {
      insertOp.getSourceMutable().assign(newTransferWriteOp.getResult());
    });
    return success();
  }
};

} // namespace

void TransferWriteOp::getCanonicalizationPatterns(RewritePatternSet &results,
                                                  MLIRContext *context) {
  results.add<FoldWaw, SwapExtractSliceOfTransferWrite>(context);
}

//===----------------------------------------------------------------------===//
// LoadOp
//===----------------------------------------------------------------------===//

static LogicalResult verifyLoadStoreMemRefLayout(Operation *op,
                                                 VectorType vecTy,
                                                 MemRefType memRefTy) {
  // If rank==0 or size==1 it's equivalent to scalar load/store, so we don't
  // need any strides limitations.
  if (!vecTy.isScalable() &&
      (vecTy.getRank() == 0 || vecTy.getNumElements() == 1))
    return success();

  if (!memRefTy.isLastDimUnitStride())
    return op->emitOpError("most minor memref dim must have unit stride");
  return success();
}

LogicalResult vector::LoadOp::verify() {
  VectorType resVecTy = getVectorType();
  MemRefType memRefTy = getMemRefType();

  if (failed(verifyLoadStoreMemRefLayout(*this, resVecTy, memRefTy)))
    return failure();

  if (memRefTy.getRank() < resVecTy.getRank())
    return emitOpError(
        "destination memref has lower rank than the result vector");

  // Checks for vector memrefs.
  Type memElemTy = memRefTy.getElementType();
  if (auto memVecTy = llvm::dyn_cast<VectorType>(memElemTy)) {
    if (memVecTy != resVecTy)
      return emitOpError("base memref and result vector types should match");
    memElemTy = memVecTy.getElementType();
  }

  if (resVecTy.getElementType() != memElemTy)
    return emitOpError("base and result element types should match");
  if (llvm::size(getIndices()) != memRefTy.getRank())
    return emitOpError("requires ") << memRefTy.getRank() << " indices";
  return success();
}

OpFoldResult LoadOp::fold(FoldAdaptor) {
  if (succeeded(memref::foldMemRefCast(*this)))
    return getResult();
  return OpFoldResult();
}

//===----------------------------------------------------------------------===//
// StoreOp
//===----------------------------------------------------------------------===//

LogicalResult vector::StoreOp::verify() {
  VectorType valueVecTy = getVectorType();
  MemRefType memRefTy = getMemRefType();

  if (failed(verifyLoadStoreMemRefLayout(*this, valueVecTy, memRefTy)))
    return failure();

  if (memRefTy.getRank() < valueVecTy.getRank())
    return emitOpError("source memref has lower rank than the vector to store");

  // Checks for vector memrefs.
  Type memElemTy = memRefTy.getElementType();
  if (auto memVecTy = llvm::dyn_cast<VectorType>(memElemTy)) {
    if (memVecTy != valueVecTy)
      return emitOpError(
          "base memref and valueToStore vector types should match");
    memElemTy = memVecTy.getElementType();
  }

  if (valueVecTy.getElementType() != memElemTy)
    return emitOpError("base and valueToStore element type should match");
  if (llvm::size(getIndices()) != memRefTy.getRank())
    return emitOpError("requires ") << memRefTy.getRank() << " indices";
  return success();
}

LogicalResult StoreOp::fold(FoldAdaptor adaptor,
                            SmallVectorImpl<OpFoldResult> &results) {
  return memref::foldMemRefCast(*this);
}

//===----------------------------------------------------------------------===//
// MaskedLoadOp
//===----------------------------------------------------------------------===//

LogicalResult MaskedLoadOp::verify() {
  VectorType maskVType = getMaskVectorType();
  VectorType passVType = getPassThruVectorType();
  VectorType resVType = getVectorType();
  MemRefType memType = getMemRefType();

  if (resVType.getElementType() != memType.getElementType())
    return emitOpError("base and result element type should match");
  if (llvm::size(getIndices()) != memType.getRank())
    return emitOpError("requires ") << memType.getRank() << " indices";
  if (resVType.getShape() != maskVType.getShape())
    return emitOpError("expected result shape to match mask shape");
  if (resVType != passVType)
    return emitOpError("expected pass_thru of same type as result type");
  return success();
}

namespace {
class MaskedLoadFolder final : public OpRewritePattern<MaskedLoadOp> {
public:
  using OpRewritePattern::OpRewritePattern;
  LogicalResult matchAndRewrite(MaskedLoadOp load,
                                PatternRewriter &rewriter) const override {
    switch (getMaskFormat(load.getMask())) {
    case MaskFormat::AllTrue:
      rewriter.replaceOpWithNewOp<vector::LoadOp>(
          load, load.getType(), load.getBase(), load.getIndices());
      return success();
    case MaskFormat::AllFalse:
      rewriter.replaceOp(load, load.getPassThru());
      return success();
    case MaskFormat::Unknown:
      return failure();
    }
    llvm_unreachable("Unexpected 1DMaskFormat on MaskedLoad");
  }
};
} // namespace

void MaskedLoadOp::getCanonicalizationPatterns(RewritePatternSet &results,
                                               MLIRContext *context) {
  results.add<MaskedLoadFolder>(context);
}

OpFoldResult MaskedLoadOp::fold(FoldAdaptor) {
  if (succeeded(memref::foldMemRefCast(*this)))
    return getResult();
  return OpFoldResult();
}

//===----------------------------------------------------------------------===//
// MaskedStoreOp
//===----------------------------------------------------------------------===//

LogicalResult MaskedStoreOp::verify() {
  VectorType maskVType = getMaskVectorType();
  VectorType valueVType = getVectorType();
  MemRefType memType = getMemRefType();

  if (valueVType.getElementType() != memType.getElementType())
    return emitOpError("base and valueToStore element type should match");
  if (llvm::size(getIndices()) != memType.getRank())
    return emitOpError("requires ") << memType.getRank() << " indices";
  if (valueVType.getShape() != maskVType.getShape())
    return emitOpError("expected valueToStore shape to match mask shape");
  return success();
}

namespace {
class MaskedStoreFolder final : public OpRewritePattern<MaskedStoreOp> {
public:
  using OpRewritePattern::OpRewritePattern;
  LogicalResult matchAndRewrite(MaskedStoreOp store,
                                PatternRewriter &rewriter) const override {
    switch (getMaskFormat(store.getMask())) {
    case MaskFormat::AllTrue:
      rewriter.replaceOpWithNewOp<vector::StoreOp>(
          store, store.getValueToStore(), store.getBase(), store.getIndices());
      return success();
    case MaskFormat::AllFalse:
      rewriter.eraseOp(store);
      return success();
    case MaskFormat::Unknown:
      return failure();
    }
    llvm_unreachable("Unexpected 1DMaskFormat on MaskedStore");
  }
};
} // namespace

void MaskedStoreOp::getCanonicalizationPatterns(RewritePatternSet &results,
                                                MLIRContext *context) {
  results.add<MaskedStoreFolder>(context);
}

LogicalResult MaskedStoreOp::fold(FoldAdaptor adaptor,
                                  SmallVectorImpl<OpFoldResult> &results) {
  return memref::foldMemRefCast(*this);
}

//===----------------------------------------------------------------------===//
// GatherOp
//===----------------------------------------------------------------------===//

LogicalResult GatherOp::verify() {
  VectorType indVType = getIndexVectorType();
  VectorType maskVType = getMaskVectorType();
  VectorType resVType = getVectorType();
  ShapedType baseType = getBaseType();

  if (!llvm::isa<MemRefType, RankedTensorType>(baseType))
    return emitOpError("requires base to be a memref or ranked tensor type");

  if (resVType.getElementType() != baseType.getElementType())
    return emitOpError("base and result element type should match");
  if (llvm::size(getIndices()) != baseType.getRank())
    return emitOpError("requires ") << baseType.getRank() << " indices";
  if (resVType.getShape() != indVType.getShape())
    return emitOpError("expected result dim to match indices dim");
  if (resVType.getShape() != maskVType.getShape())
    return emitOpError("expected result dim to match mask dim");
  if (resVType != getPassThruVectorType())
    return emitOpError("expected pass_thru of same type as result type");
  return success();
}

// MaskableOpInterface methods.

/// Returns the mask type expected by this operation. Mostly used for
/// verification purposes. It requires the operation to be vectorized."
Type GatherOp::getExpectedMaskType() {
  auto vecType = this->getIndexVectorType();
  return VectorType::get(vecType.getShape(),
                         IntegerType::get(vecType.getContext(), /*width=*/1),
                         vecType.getScalableDims());
}

std::optional<SmallVector<int64_t, 4>> GatherOp::getShapeForUnroll() {
  return llvm::to_vector<4>(getVectorType().getShape());
}

/// Cheeck if `indexVec` is constant 1D vec of consecutive values [0, 1, 2, ...]
static LogicalResult isZeroBasedContiguousSeq(Value indexVec) {
  auto vecType = dyn_cast<VectorType>(indexVec.getType());
  if (!vecType || vecType.getRank() != 1 || vecType.isScalable())
    return failure();

  if (indexVec.getDefiningOp<StepOp>())
    return success();

  DenseIntElementsAttr elements;
  if (!matchPattern(indexVec, m_Constant(&elements)))
    return failure();

  return success(
      llvm::equal(elements, llvm::seq<int64_t>(0, vecType.getNumElements())));
}

namespace {
class GatherFolder final : public OpRewritePattern<GatherOp> {
public:
  using OpRewritePattern::OpRewritePattern;
  LogicalResult matchAndRewrite(GatherOp gather,
                                PatternRewriter &rewriter) const override {
    switch (getMaskFormat(gather.getMask())) {
    case MaskFormat::AllTrue:
      return failure(); // no unmasked equivalent
    case MaskFormat::AllFalse:
      rewriter.replaceOp(gather, gather.getPassThru());
      return success();
    case MaskFormat::Unknown:
      return failure();
    }
    llvm_unreachable("Unexpected 1DMaskFormat on GatherFolder");
  }
};

/// Fold gathers with consecutive offsets [0, 1, 2, ...] into contiguous
/// maskedload. Only 1D fixed vectors are supported for now.
class FoldContiguousGather final : public OpRewritePattern<GatherOp> {
public:
  using OpRewritePattern::OpRewritePattern;
  LogicalResult matchAndRewrite(GatherOp op,
                                PatternRewriter &rewriter) const override {
    if (!isa<MemRefType>(op.getBase().getType()))
      return rewriter.notifyMatchFailure(op, "base must be of memref type");

    if (failed(isZeroBasedContiguousSeq(op.getIndexVec())))
      return failure();

    rewriter.replaceOpWithNewOp<MaskedLoadOp>(op, op.getType(), op.getBase(),
                                              op.getIndices(), op.getMask(),
                                              op.getPassThru());
    return success();
  }
};
} // namespace

void GatherOp::getCanonicalizationPatterns(RewritePatternSet &results,
                                           MLIRContext *context) {
  results.add<GatherFolder, FoldContiguousGather>(context);
}

//===----------------------------------------------------------------------===//
// ScatterOp
//===----------------------------------------------------------------------===//

LogicalResult ScatterOp::verify() {
  VectorType indVType = getIndexVectorType();
  VectorType maskVType = getMaskVectorType();
  VectorType valueVType = getVectorType();
  MemRefType memType = getMemRefType();

  if (valueVType.getElementType() != memType.getElementType())
    return emitOpError("base and valueToStore element type should match");
  if (llvm::size(getIndices()) != memType.getRank())
    return emitOpError("requires ") << memType.getRank() << " indices";
  if (valueVType.getShape() != indVType.getShape())
    return emitOpError("expected valueToStore dim to match indices dim");
  if (valueVType.getShape() != maskVType.getShape())
    return emitOpError("expected valueToStore dim to match mask dim");
  return success();
}

namespace {
class ScatterFolder final : public OpRewritePattern<ScatterOp> {
public:
  using OpRewritePattern::OpRewritePattern;
  LogicalResult matchAndRewrite(ScatterOp scatter,
                                PatternRewriter &rewriter) const override {
    switch (getMaskFormat(scatter.getMask())) {
    case MaskFormat::AllTrue:
      return failure(); // no unmasked equivalent
    case MaskFormat::AllFalse:
      rewriter.eraseOp(scatter);
      return success();
    case MaskFormat::Unknown:
      return failure();
    }
    llvm_unreachable("Unexpected 1DMaskFormat on ScatterFolder");
  }
};

/// Fold scatters with consecutive offsets [0, 1, 2, ...] into contiguous
/// maskedstore. Only 1D fixed vectors are supported for now.
class FoldContiguousScatter final : public OpRewritePattern<ScatterOp> {
public:
  using OpRewritePattern::OpRewritePattern;
  LogicalResult matchAndRewrite(ScatterOp op,
                                PatternRewriter &rewriter) const override {
    if (failed(isZeroBasedContiguousSeq(op.getIndexVec())))
      return failure();

    rewriter.replaceOpWithNewOp<MaskedStoreOp>(
        op, op.getBase(), op.getIndices(), op.getMask(), op.getValueToStore());
    return success();
  }
};
} // namespace

void ScatterOp::getCanonicalizationPatterns(RewritePatternSet &results,
                                            MLIRContext *context) {
  results.add<ScatterFolder, FoldContiguousScatter>(context);
}

//===----------------------------------------------------------------------===//
// ExpandLoadOp
//===----------------------------------------------------------------------===//

LogicalResult ExpandLoadOp::verify() {
  VectorType maskVType = getMaskVectorType();
  VectorType passVType = getPassThruVectorType();
  VectorType resVType = getVectorType();
  MemRefType memType = getMemRefType();

  if (resVType.getElementType() != memType.getElementType())
    return emitOpError("base and result element type should match");
  if (llvm::size(getIndices()) != memType.getRank())
    return emitOpError("requires ") << memType.getRank() << " indices";
  if (resVType.getDimSize(0) != maskVType.getDimSize(0))
    return emitOpError("expected result dim to match mask dim");
  if (resVType != passVType)
    return emitOpError("expected pass_thru of same type as result type");
  return success();
}

namespace {
class ExpandLoadFolder final : public OpRewritePattern<ExpandLoadOp> {
public:
  using OpRewritePattern::OpRewritePattern;
  LogicalResult matchAndRewrite(ExpandLoadOp expand,
                                PatternRewriter &rewriter) const override {
    switch (getMaskFormat(expand.getMask())) {
    case MaskFormat::AllTrue:
      rewriter.replaceOpWithNewOp<vector::LoadOp>(
          expand, expand.getType(), expand.getBase(), expand.getIndices());
      return success();
    case MaskFormat::AllFalse:
      rewriter.replaceOp(expand, expand.getPassThru());
      return success();
    case MaskFormat::Unknown:
      return failure();
    }
    llvm_unreachable("Unexpected 1DMaskFormat on ExpandLoadFolder");
  }
};
} // namespace

void ExpandLoadOp::getCanonicalizationPatterns(RewritePatternSet &results,
                                               MLIRContext *context) {
  results.add<ExpandLoadFolder>(context);
}

//===----------------------------------------------------------------------===//
// CompressStoreOp
//===----------------------------------------------------------------------===//

LogicalResult CompressStoreOp::verify() {
  VectorType maskVType = getMaskVectorType();
  VectorType valueVType = getVectorType();
  MemRefType memType = getMemRefType();

  if (valueVType.getElementType() != memType.getElementType())
    return emitOpError("base and valueToStore element type should match");
  if (llvm::size(getIndices()) != memType.getRank())
    return emitOpError("requires ") << memType.getRank() << " indices";
  if (valueVType.getDimSize(0) != maskVType.getDimSize(0))
    return emitOpError("expected valueToStore dim to match mask dim");
  return success();
}

namespace {
class CompressStoreFolder final : public OpRewritePattern<CompressStoreOp> {
public:
  using OpRewritePattern::OpRewritePattern;
  LogicalResult matchAndRewrite(CompressStoreOp compress,
                                PatternRewriter &rewriter) const override {
    switch (getMaskFormat(compress.getMask())) {
    case MaskFormat::AllTrue:
      rewriter.replaceOpWithNewOp<vector::StoreOp>(
          compress, compress.getValueToStore(), compress.getBase(),
          compress.getIndices());
      return success();
    case MaskFormat::AllFalse:
      rewriter.eraseOp(compress);
      return success();
    case MaskFormat::Unknown:
      return failure();
    }
    llvm_unreachable("Unexpected 1DMaskFormat on CompressStoreFolder");
  }
};
} // namespace

void CompressStoreOp::getCanonicalizationPatterns(RewritePatternSet &results,
                                                  MLIRContext *context) {
  results.add<CompressStoreFolder>(context);
}

//===----------------------------------------------------------------------===//
// ShapeCastOp
//===----------------------------------------------------------------------===//

void ShapeCastOp::inferResultRanges(ArrayRef<ConstantIntRanges> argRanges,
                                    SetIntRangeFn setResultRanges) {
  setResultRanges(getResult(), argRanges.front());
}

LogicalResult ShapeCastOp::verify() {

  VectorType sourceType = getSourceVectorType();
  VectorType resultType = getResultVectorType();

  // Check that element type is preserved
  if (sourceType.getElementType() != resultType.getElementType())
    return emitOpError("has different source and result element types");

  // Check that number of elements is preserved
  int64_t sourceNElms = sourceType.getNumElements();
  int64_t resultNElms = resultType.getNumElements();
  if (sourceNElms != resultNElms) {
    return emitOpError() << "has different number of elements at source ("
                         << sourceNElms << ") and result (" << resultNElms
                         << ")";
  }

  // Check that (non-)scalability is preserved
  int64_t sourceNScalableDims = sourceType.getNumScalableDims();
  int64_t resultNScalableDims = resultType.getNumScalableDims();
  if (sourceNScalableDims != resultNScalableDims)
    return emitOpError() << "has different number of scalable dims at source ("
                         << sourceNScalableDims << ") and result ("
                         << resultNScalableDims << ")";

  return success();
}

/// Return true if `transpose` does not permute a pair of non-unit dims.
/// By `order preserving` we mean that the flattened versions of the input and
/// output vectors are (numerically) identical. In other words `transpose` is
/// effectively a shape cast.
static bool isOrderPreserving(TransposeOp transpose) {
  ArrayRef<int64_t> permutation = transpose.getPermutation();
  VectorType sourceType = transpose.getSourceVectorType();
  ArrayRef<int64_t> inShape = sourceType.getShape();
  ArrayRef<bool> inDimIsScalable = sourceType.getScalableDims();
  auto isNonScalableUnitDim = [&](int64_t dim) {
    return inShape[dim] == 1 && !inDimIsScalable[dim];
  };
  int64_t current = 0;
  for (auto p : permutation) {
    if (!isNonScalableUnitDim(p)) {
      if (p < current) {
        return false;
      }
      current = p;
    }
  }
  return true;
}

OpFoldResult ShapeCastOp::fold(FoldAdaptor adaptor) {

  VectorType resultType = getType();

  // No-op shape cast.
  if (getSource().getType() == resultType)
    return getSource();

  // shape_cast(shape_cast(x)) -> shape_cast(x)
  if (auto precedingShapeCast = getSource().getDefiningOp<ShapeCastOp>()) {
    setOperand(precedingShapeCast.getSource());
    return getResult();
  }

  // shape_cast(transpose(x)) -> shape_cast(x)
  if (auto transpose = getSource().getDefiningOp<TransposeOp>()) {
    // This folder does
    //    shape_cast(transpose) -> shape_cast
    // But another pattern, ConvertIllegalShapeCastOpsToTransposes, does
    //    shape_cast -> shape_cast(transpose)
    // i.e. the complete opposite. When paired, these 2 patterns can cause
    // infinite cycles in pattern rewriting.
    // ConvertIllegalShapeCastOpsToTransposes only matches on scalable
    // vectors, so by disabling this folder for scalable vectors the
    // cycle is avoided.
    // TODO: Check if ConvertIllegalShapeCastOpsToTransposes is
    // still needed. If it's not, then we can fold here.
    if (!transpose.getType().isScalable() && isOrderPreserving(transpose)) {
      setOperand(transpose.getVector());
      return getResult();
    }
    return {};
  }

  // Y = shape_cast(broadcast(X))
  //      -> X, if X and Y have same type
  if (auto bcastOp = getSource().getDefiningOp<BroadcastOp>()) {
    if (bcastOp.getSourceType() == resultType)
      return bcastOp.getSource();
  }

  // shape_cast(constant) -> constant
  if (auto splatAttr =
          llvm::dyn_cast_if_present<SplatElementsAttr>(adaptor.getSource()))
    return splatAttr.reshape(getType());

  // shape_cast(poison) -> poison
  if (llvm::dyn_cast_if_present<ub::PoisonAttr>(adaptor.getSource())) {
    return ub::PoisonAttr::get(getContext());
  }

  return {};
}

namespace {

/// Helper function that computes a new vector type based on the input vector
/// type by removing the trailing one dims:
///
///   vector<4x1x1xi1> --> vector<4x1xi1>
///
static VectorType trimTrailingOneDims(VectorType oldType) {
  ArrayRef<int64_t> oldShape = oldType.getShape();
  ArrayRef<int64_t> newShape = oldShape;

  ArrayRef<bool> oldScalableDims = oldType.getScalableDims();
  ArrayRef<bool> newScalableDims = oldScalableDims;

  while (!newShape.empty() && newShape.back() == 1 && !newScalableDims.back()) {
    newShape = newShape.drop_back(1);
    newScalableDims = newScalableDims.drop_back(1);
  }

  // Make sure we have at least 1 dimension.
  // TODO: Add support for 0-D vectors.
  if (newShape.empty()) {
    newShape = oldShape.take_back();
    newScalableDims = oldScalableDims.take_back();
  }

  return VectorType::get(newShape, oldType.getElementType(), newScalableDims);
}

/// Folds qualifying shape_cast(create_mask) into a new create_mask
///
/// Looks at `vector.shape_cast` Ops that simply "drop" the trailing unit
/// dimension. If the input vector comes from `vector.create_mask` for which
/// the corresponding mask input value is 1 (e.g. `%c1` below), then it is safe
/// to fold shape_cast into create_mask.
///
/// BEFORE:
///    %1 = vector.create_mask %c1, %dim, %c1, %c1 : vector<1x[4]x1x1xi1>
///    %2 = vector.shape_cast %1 : vector<1x[4]x1x1xi1> to vector<1x[4]xi1>
/// AFTER:
///    %0 = vector.create_mask %c1, %dim : vector<1x[4]xi1>
class ShapeCastCreateMaskFolderTrailingOneDim final
    : public OpRewritePattern<ShapeCastOp> {
public:
  using OpRewritePattern::OpRewritePattern;

  LogicalResult matchAndRewrite(ShapeCastOp shapeOp,
                                PatternRewriter &rewriter) const override {
    Value shapeOpSrc = shapeOp->getOperand(0);
    auto createMaskOp = shapeOpSrc.getDefiningOp<vector::CreateMaskOp>();
    auto constantMaskOp = shapeOpSrc.getDefiningOp<vector::ConstantMaskOp>();
    if (!createMaskOp && !constantMaskOp)
      return failure();

    VectorType shapeOpResTy = shapeOp.getResultVectorType();
    VectorType shapeOpSrcTy = shapeOp.getSourceVectorType();

    VectorType newVecType = trimTrailingOneDims(shapeOpSrcTy);
    if (newVecType != shapeOpResTy)
      return failure();

    auto numDimsToDrop =
        shapeOpSrcTy.getShape().size() - shapeOpResTy.getShape().size();

    // No unit dims to drop
    if (!numDimsToDrop)
      return failure();

    if (createMaskOp) {
      auto maskOperands = createMaskOp.getOperands();
      auto numMaskOperands = maskOperands.size();

      // Check every mask dim size to see whether it can be dropped
      for (size_t i = numMaskOperands - 1; i >= numMaskOperands - numDimsToDrop;
           --i) {
        auto constant = maskOperands[i].getDefiningOp<arith::ConstantIndexOp>();
        if (!constant || (constant.value() != 1))
          return failure();
      }
      SmallVector<Value> newMaskOperands =
          maskOperands.drop_back(numDimsToDrop);

      rewriter.replaceOpWithNewOp<vector::CreateMaskOp>(shapeOp, shapeOpResTy,
                                                        newMaskOperands);
      return success();
    }

    if (constantMaskOp) {
      auto maskDimSizes = constantMaskOp.getMaskDimSizes();
      auto numMaskOperands = maskDimSizes.size();

      // Check every mask dim size to see whether it can be dropped
      for (size_t i = numMaskOperands - 1; i >= numMaskOperands - numDimsToDrop;
           --i) {
        if (maskDimSizes[i] != 1)
          return failure();
      }

      auto newMaskOperands = maskDimSizes.drop_back(numDimsToDrop);
      rewriter.replaceOpWithNewOp<vector::ConstantMaskOp>(shapeOp, shapeOpResTy,
                                                          newMaskOperands);
      return success();
    }

    return failure();
  }
};

/// Pattern to rewrite Y = ShapeCast(Broadcast(X)) as either
///   i) Y = ShapeCast(X), or
///  ii) Y = Broadcast(X)
/// If both (i) and (ii) are possible, (i) is chosen.
class ShapeCastBroadcastFolder final : public OpRewritePattern<ShapeCastOp> {
public:
  using OpRewritePattern::OpRewritePattern;

  LogicalResult matchAndRewrite(ShapeCastOp shapeCastOp,
                                PatternRewriter &rewriter) const override {
    auto broadcastOp =
        shapeCastOp.getSource().getDefiningOp<vector::BroadcastOp>();
    if (!broadcastOp)
      return failure();

    auto srcVectorType = dyn_cast<VectorType>(broadcastOp.getSourceType());
    bool srcIsScalar = !srcVectorType;

    // Replace Y = ShapeCast(Broadcast(X)) with Y = ShapeCast(X).
    // Example:
    // %0 = vector.broadcast %in : vector<3x4xf32> to vector<1x3x4xf32>
    // %1 = vector.shape_cast %0 : vector<1x3x4xf32> to vector<12xf32>
    // to
    // %1 = vector.shape_cast %in : vector<3x4xf32> to vector<12xf32>
    if (srcVectorType) {
      if (srcVectorType.getNumElements() ==
          shapeCastOp.getResultVectorType().getNumElements()) {
        rewriter.replaceOpWithNewOp<vector::ShapeCastOp>(
            shapeCastOp, shapeCastOp.getResultVectorType(),
            broadcastOp.getSource());
        return success();
      }
    }

    // Replace Y = ShapeCast(Broadcast(X)) with Y = Broadcast(X)
    // Example
    // %0 = vector.broadcast %in : vector<3xf32> to vector<2x4x3xf32>
    // %1 = vector.shape_cast %0 : vector<2x4x3xf32> to vector<8x3xf32>
    // to
    // %1 = vector.broadcast %in : vector<3xf32> to vector<8x3xf32>
    VectorType dstVectorType = shapeCastOp.getResultVectorType();
    if (srcIsScalar || isBroadcastableTo(srcVectorType, dstVectorType) ==
                           BroadcastableToResult::Success) {
      rewriter.replaceOpWithNewOp<vector::BroadcastOp>(
          shapeCastOp, dstVectorType, broadcastOp.getSource());
      return success();
    }
    return failure();
  }
};

} // namespace

void ShapeCastOp::getCanonicalizationPatterns(RewritePatternSet &results,
                                              MLIRContext *context) {
  results
      .add<ShapeCastCreateMaskFolderTrailingOneDim, ShapeCastBroadcastFolder>(
          context);
}

//===----------------------------------------------------------------------===//
// VectorBitCastOp
//===----------------------------------------------------------------------===//

LogicalResult BitCastOp::verify() {
  auto sourceVectorType = getSourceVectorType();
  auto resultVectorType = getResultVectorType();

  for (int64_t i = 0, e = sourceVectorType.getRank() - 1; i < e; i++) {
    if (sourceVectorType.getDimSize(i) != resultVectorType.getDimSize(i))
      return emitOpError("dimension size mismatch at: ") << i;
  }

  DataLayout dataLayout = DataLayout::closest(*this);
  auto sourceElementBits =
      dataLayout.getTypeSizeInBits(sourceVectorType.getElementType());
  auto resultElementBits =
      dataLayout.getTypeSizeInBits(resultVectorType.getElementType());

  if (sourceVectorType.getRank() == 0) {
    if (sourceElementBits != resultElementBits)
      return emitOpError("source/result bitwidth of the 0-D vector element "
                         "types must be equal");
  } else if (sourceElementBits * sourceVectorType.getShape().back() !=
             resultElementBits * resultVectorType.getShape().back()) {
    return emitOpError(
        "source/result bitwidth of the minor 1-D vectors must be equal");
  }

  return success();
}

OpFoldResult BitCastOp::fold(FoldAdaptor adaptor) {
  // Nop cast.
  if (getSource().getType() == getResult().getType())
    return getSource();

  // Canceling bitcasts.
  if (auto otherOp = getSource().getDefiningOp<BitCastOp>()) {
    if (getResult().getType() == otherOp.getSource().getType())
      return otherOp.getSource();

    setOperand(otherOp.getSource());
    return getResult();
  }

  Attribute sourceConstant = adaptor.getSource();
  if (!sourceConstant)
    return {};

  Type srcElemType = getSourceVectorType().getElementType();
  Type dstElemType = getResultVectorType().getElementType();

  if (auto floatPack = llvm::dyn_cast<DenseFPElementsAttr>(sourceConstant)) {
    if (floatPack.isSplat()) {
      auto splat = floatPack.getSplatValue<FloatAttr>();

      // Casting fp16 into fp32.
      if (srcElemType.isF16() && dstElemType.isF32()) {
        uint32_t bits = static_cast<uint32_t>(
            splat.getValue().bitcastToAPInt().getZExtValue());
        // Duplicate the 16-bit pattern.
        bits = (bits << 16) | (bits & 0xffff);
        APInt intBits(32, bits);
        APFloat floatBits(llvm::APFloat::IEEEsingle(), intBits);
        return DenseElementsAttr::get(getResultVectorType(), floatBits);
      }
    }
  }

  if (auto intPack = llvm::dyn_cast<DenseIntElementsAttr>(sourceConstant)) {
    if (intPack.isSplat()) {
      auto splat = intPack.getSplatValue<IntegerAttr>();

      if (llvm::isa<IntegerType>(dstElemType)) {
        uint64_t srcBitWidth = srcElemType.getIntOrFloatBitWidth();
        uint64_t dstBitWidth = dstElemType.getIntOrFloatBitWidth();

        // Casting to a larger integer bit width.
        if (dstBitWidth > srcBitWidth && dstBitWidth % srcBitWidth == 0) {
          APInt intBits = splat.getValue().zext(dstBitWidth);

          // Duplicate the lower width element.
          for (uint64_t i = 0; i < dstBitWidth / srcBitWidth - 1; i++)
            intBits = (intBits << srcBitWidth) | intBits;
          return DenseElementsAttr::get(getResultVectorType(), intBits);
        }
      }
    }
  }

  return {};
}

//===----------------------------------------------------------------------===//
// TypeCastOp
//===----------------------------------------------------------------------===//

static SmallVector<int64_t, 8> extractShape(MemRefType memRefType) {
  auto vectorType = llvm::dyn_cast<VectorType>(memRefType.getElementType());
  SmallVector<int64_t, 8> res(memRefType.getShape());
  if (vectorType)
    res.append(vectorType.getShape().begin(), vectorType.getShape().end());
  return res;
}

/// Build the canonical memRefType with a single vector.
/// E.g. memref<4 x 5 x vector<6 x f32>> -> memref<vector<4 x 5 x 6 x f32>>.
void TypeCastOp::build(OpBuilder &builder, OperationState &result,
                       Value source) {
  result.addOperands(source);
  MemRefType memRefType = llvm::cast<MemRefType>(source.getType());
  VectorType vectorType =
      VectorType::get(extractShape(memRefType),
                      getElementTypeOrSelf(getElementTypeOrSelf(memRefType)));
  result.addTypes(MemRefType::get({}, vectorType, MemRefLayoutAttrInterface(),
                                  memRefType.getMemorySpace()));
}

LogicalResult TypeCastOp::verify() {
  MemRefType canonicalType = getMemRefType().canonicalizeStridedLayout();
  if (!canonicalType.getLayout().isIdentity())
    return emitOpError("expects operand to be a memref with identity layout");
  if (!getResultMemRefType().getLayout().isIdentity())
    return emitOpError("expects result to be a memref with identity layout");
  if (getResultMemRefType().getMemorySpace() !=
      getMemRefType().getMemorySpace())
    return emitOpError("expects result in same memory space");

  auto sourceType = getMemRefType();
  auto resultType = getResultMemRefType();
  if (getElementTypeOrSelf(getElementTypeOrSelf(sourceType)) !=
      getElementTypeOrSelf(getElementTypeOrSelf(resultType)))
    return emitOpError(
               "expects result and operand with same underlying scalar type: ")
           << resultType;
  if (extractShape(sourceType) != extractShape(resultType))
    return emitOpError(
               "expects concatenated result and operand shapes to be equal: ")
           << resultType;
  return success();
}

//===----------------------------------------------------------------------===//
// TransposeOp
//===----------------------------------------------------------------------===//

void vector::TransposeOp::build(OpBuilder &builder, OperationState &result,
                                Value vector, ArrayRef<int64_t> permutation) {
  VectorType vt = llvm::cast<VectorType>(vector.getType());
  SmallVector<int64_t, 4> transposedShape(vt.getRank());
  SmallVector<bool, 4> transposedScalableDims(vt.getRank());
  for (unsigned i = 0; i < permutation.size(); ++i) {
    transposedShape[i] = vt.getShape()[permutation[i]];
    transposedScalableDims[i] = vt.getScalableDims()[permutation[i]];
  }

  result.addOperands(vector);
  result.addTypes(VectorType::get(transposedShape, vt.getElementType(),
                                  transposedScalableDims));
  result.addAttribute(TransposeOp::getPermutationAttrName(result.name),
                      builder.getDenseI64ArrayAttr(permutation));
}

OpFoldResult vector::TransposeOp::fold(FoldAdaptor adaptor) {
  // Eliminate splat constant transpose ops.
  if (auto splat =
          llvm::dyn_cast_if_present<SplatElementsAttr>(adaptor.getVector()))
    return splat.reshape(getResultVectorType());

  // Eliminate poison transpose ops.
  if (llvm::dyn_cast_if_present<ub::PoisonAttr>(adaptor.getVector()))
    return ub::PoisonAttr::get(getContext());

  // Eliminate identity transposes, and more generally any transposes that
  // preserves the shape without permuting elements.
  //
  // Examples of what to fold:
  // %0 = vector.transpose %arg, [0, 1] : vector<1x1xi8> to vector<1x1xi8>
  // %0 = vector.transpose %arg, [0, 1] : vector<2x2xi8> to vector<2x2xi8>
  // %0 = vector.transpose %arg, [1, 0] : vector<1x1xi8> to vector<1x1xi8>
  //
  // Example of what NOT to fold:
  // %0 = vector.transpose %arg, [1, 0] : vector<2x2xi8> to vector<2x2xi8>
  //
  if (getSourceVectorType() == getResultVectorType() &&
      isOrderPreserving(*this))
    return getVector();

  return {};
}

LogicalResult vector::TransposeOp::verify() {
  VectorType vectorType = getSourceVectorType();
  VectorType resultType = getResultVectorType();
  int64_t rank = resultType.getRank();
  if (vectorType.getRank() != rank)
    return emitOpError("vector result rank mismatch: ") << rank;
  // Verify transposition array.
  ArrayRef<int64_t> perm = getPermutation();
  int64_t size = perm.size();
  if (rank != size)
    return emitOpError("transposition length mismatch: ") << size;
  SmallVector<bool, 8> seen(rank, false);
  for (const auto &ta : llvm::enumerate(perm)) {
    if (ta.value() < 0 || ta.value() >= rank)
      return emitOpError("transposition index out of range: ") << ta.value();
    if (seen[ta.value()])
      return emitOpError("duplicate position index: ") << ta.value();
    seen[ta.value()] = true;
    if (resultType.getDimSize(ta.index()) != vectorType.getDimSize(ta.value()))
      return emitOpError("dimension size mismatch at: ") << ta.value();
  }
  return success();
}

std::optional<SmallVector<int64_t, 4>> TransposeOp::getShapeForUnroll() {
  return llvm::to_vector<4>(getResultVectorType().getShape());
}

namespace {

// Rewrites two back-to-back TransposeOp operations into a single TransposeOp.
class TransposeFolder final : public OpRewritePattern<vector::TransposeOp> {
public:
  using OpRewritePattern::OpRewritePattern;

  LogicalResult matchAndRewrite(vector::TransposeOp transposeOp,
                                PatternRewriter &rewriter) const override {
    // Composes two permutations: result[i] = permutation1[permutation2[i]].
    auto composePermutations = [](ArrayRef<int64_t> permutation1,
                                  ArrayRef<int64_t> permutation2) {
      SmallVector<int64_t, 4> result;
      for (auto index : permutation2)
        result.push_back(permutation1[index]);
      return result;
    };

    // Return if the input of 'transposeOp' is not defined by another transpose.
    vector::TransposeOp parentTransposeOp =
        transposeOp.getVector().getDefiningOp<vector::TransposeOp>();
    if (!parentTransposeOp)
      return failure();

    SmallVector<int64_t, 4> permutation = composePermutations(
        parentTransposeOp.getPermutation(), transposeOp.getPermutation());
    // Replace 'transposeOp' with a new transpose operation.
    rewriter.replaceOpWithNewOp<vector::TransposeOp>(
        transposeOp, transposeOp.getResult().getType(),
        parentTransposeOp.getVector(), permutation);
    return success();
  }
};

// Folds transpose(splat x : src_type) : res_type into splat x : res_type.
class FoldTransposeSplat final : public OpRewritePattern<TransposeOp> {
public:
  using OpRewritePattern::OpRewritePattern;

  LogicalResult matchAndRewrite(TransposeOp transposeOp,
                                PatternRewriter &rewriter) const override {
    auto splatOp = transposeOp.getVector().getDefiningOp<vector::SplatOp>();
    if (!splatOp)
      return failure();

    rewriter.replaceOpWithNewOp<vector::SplatOp>(
        transposeOp, transposeOp.getResultVectorType(), splatOp.getInput());
    return success();
  }
};

/// Folds transpose(create_mask) into a new transposed create_mask.
class FoldTransposeCreateMask final : public OpRewritePattern<TransposeOp> {
public:
  using OpRewritePattern::OpRewritePattern;

  LogicalResult matchAndRewrite(TransposeOp transpOp,
                                PatternRewriter &rewriter) const override {
    Value transposeSrc = transpOp.getVector();
    auto createMaskOp = transposeSrc.getDefiningOp<vector::CreateMaskOp>();
    auto constantMaskOp = transposeSrc.getDefiningOp<vector::ConstantMaskOp>();
    if (!createMaskOp && !constantMaskOp)
      return failure();

    // Get the transpose permutation and apply it to the vector.create_mask or
    // vector.constant_mask operands.
    ArrayRef<int64_t> permutation = transpOp.getPermutation();

    if (createMaskOp) {
      auto maskOperands = createMaskOp.getOperands();
      SmallVector<Value> newOperands(maskOperands.begin(), maskOperands.end());
      applyPermutationToVector(newOperands, permutation);

      rewriter.replaceOpWithNewOp<vector::CreateMaskOp>(
          transpOp, transpOp.getResultVectorType(), newOperands);
      return success();
    }

    // ConstantMaskOp case.
    auto maskDimSizes = constantMaskOp.getMaskDimSizes();
    auto newMaskDimSizes = applyPermutation(maskDimSizes, permutation);

    rewriter.replaceOpWithNewOp<vector::ConstantMaskOp>(
        transpOp, transpOp.getResultVectorType(), newMaskDimSizes);
    return success();
  }
};

/// Folds transpose(shape_cast) into a new shape_cast.
class FoldTransposeShapeCast final : public OpRewritePattern<TransposeOp> {
public:
  using OpRewritePattern::OpRewritePattern;

  LogicalResult matchAndRewrite(TransposeOp transposeOp,
                                PatternRewriter &rewriter) const override {
    auto shapeCastOp =
        transposeOp.getVector().getDefiningOp<vector::ShapeCastOp>();
    if (!shapeCastOp)
      return failure();
    if (!isOrderPreserving(transposeOp))
      return failure();

    VectorType resultType = transposeOp.getType();

    // We don't need to check isValidShapeCast at this point, because it is
    // guaranteed that merging the transpose into the the shape_cast is a valid
    // shape_cast, because the transpose just inserts/removes ones.

    rewriter.replaceOpWithNewOp<vector::ShapeCastOp>(transposeOp, resultType,
                                                     shapeCastOp.getSource());
    return success();
  }
};

/// Folds transpose(broadcast(x)) to broadcast(x) if the transpose is
/// 'order preserving', where 'order preserving' means the flattened
/// inputs and outputs of the transpose have identical (numerical) values.
///
/// Example:
/// ```
///  %0 = vector.broadcast %input : vector<1x1xi32> to vector<1x8xi32>
///  %1 = vector.transpose %0, [1, 0] : vector<1x8xi32>
///                                                 to vector<8x1xi32>
/// ```
/// can be rewritten as the equivalent
/// ```
///  %0 = vector.broadcast %input : vector<1x1xi32> to vector<8x1xi32>.
/// ```
/// The algorithm works by partitioning dimensions into groups that can be
/// locally permuted while preserving order, and checks that the transpose
/// only permutes within these groups.
///
/// Groups are either contiguous sequences of 1s, or non-1s (1-element groups).
/// Consider broadcasting 4x1x1x7 to 2x3x4x5x6x7. This is equivalent to
/// broadcasting from 1x1x4x1x1x7.
///                   ^^^ ^ ^^^ ^
///          groups:   0  1  2  3
/// Order preserving permutations for this example are ones that only permute
/// within the groups [0,1] and [3,4], like (1 0 2 4 3 5 6).
class FoldTransposeBroadcast : public OpRewritePattern<vector::TransposeOp> {
public:
  using OpRewritePattern::OpRewritePattern;
  FoldTransposeBroadcast(MLIRContext *context, PatternBenefit benefit = 1)
      : OpRewritePattern<vector::TransposeOp>(context, benefit) {}

  LogicalResult matchAndRewrite(vector::TransposeOp transpose,
                                PatternRewriter &rewriter) const override {

    vector::BroadcastOp broadcast =
        transpose.getVector().getDefiningOp<vector::BroadcastOp>();
    if (!broadcast) {
      return rewriter.notifyMatchFailure(transpose,
                                         "not preceded by a broadcast");
    }

    auto inputType = dyn_cast<VectorType>(broadcast.getSourceType());
    VectorType outputType = transpose.getResultVectorType();

    // transpose(broadcast(scalar)) -> broadcast(scalar) is always valid
    bool inputIsScalar = !inputType;
    if (inputIsScalar) {
      rewriter.replaceOpWithNewOp<vector::BroadcastOp>(transpose, outputType,
                                                       broadcast.getSource());
      return success();
    }

    ArrayRef<int64_t> permutation = transpose.getPermutation();
    ArrayRef<int64_t> inputShape = inputType.getShape();
    int64_t inputRank = inputType.getRank();
    int64_t outputRank = transpose.getType().getRank();
    int64_t deltaRank = outputRank - inputRank;

    int low = 0;
    for (int inputIndex = 0; inputIndex < inputRank; ++inputIndex) {
      bool notOne = inputShape[inputIndex] != 1;
      bool prevNotOne = (inputIndex != 0 && inputShape[inputIndex - 1] != 1);
      bool groupEndFound = notOne || prevNotOne;
      if (groupEndFound) {
        int high = inputIndex + deltaRank;
        // Return failure if not all permutation destinations for indices in
        // [low, high) are in [low, high), i.e. the permutation is not local to
        // the group.
        for (int i = low; i < high; ++i) {
          if (permutation[i] < low || permutation[i] >= high) {
            return rewriter.notifyMatchFailure(
                transpose, "permutation not local to group");
          }
        }
        low = high;
      }
    }

    // We don't need to check the final group [low, outputRank) because if it is
    // not locally bound, there must be a preceding group that already failed
    // the check (impossible to have just 1 non-locally bound group).

    // The preceding logic also ensures that at this point, the output of the
    // transpose is definitely broadcastable from the input shape, assert so:
    assert(vector::isBroadcastableTo(inputType, outputType) ==
               vector::BroadcastableToResult::Success &&
           "not broadcastable directly to transpose output");

    rewriter.replaceOpWithNewOp<vector::BroadcastOp>(transpose, outputType,
                                                     broadcast.getSource());

    return success();
  }
};

} // namespace

void vector::TransposeOp::getCanonicalizationPatterns(
    RewritePatternSet &results, MLIRContext *context) {
  results.add<FoldTransposeCreateMask, FoldTransposeShapeCast, TransposeFolder,
              FoldTransposeSplat, FoldTransposeBroadcast>(context);
}

//===----------------------------------------------------------------------===//
// ConstantMaskOp
//===----------------------------------------------------------------------===//

void ConstantMaskOp::build(OpBuilder &builder, OperationState &result,
                           VectorType type, ConstantMaskKind kind) {
  assert(kind == ConstantMaskKind::AllTrue ||
         kind == ConstantMaskKind::AllFalse);
  build(builder, result, type,
        kind == ConstantMaskKind::AllTrue
            ? type.getShape()
            : SmallVector<int64_t>(type.getRank(), 0));
}

LogicalResult ConstantMaskOp::verify() {
  auto resultType = llvm::cast<VectorType>(getResult().getType());
  // Check the corner case of 0-D vectors first.
  if (resultType.getRank() == 0) {
    if (getMaskDimSizes().size() != 1)
      return emitError("array attr must have length 1 for 0-D vectors");
    auto dim = getMaskDimSizes()[0];
    if (dim != 0 && dim != 1)
      return emitError("mask dim size must be either 0 or 1 for 0-D vectors");
    return success();
  }

  // Verify that array attr size matches the rank of the vector result.
  if (static_cast<int64_t>(getMaskDimSizes().size()) != resultType.getRank())
    return emitOpError(
        "must specify array attr of size equal vector result rank");
  // Verify that each array attr element is in bounds of corresponding vector
  // result dimension size.
  auto resultShape = resultType.getShape();
  auto resultScalableDims = resultType.getScalableDims();
  ArrayRef<int64_t> maskDimSizes = getMaskDimSizes();
  for (const auto [index, maskDimSize] : llvm::enumerate(maskDimSizes)) {
    if (maskDimSize < 0 || maskDimSize > resultShape[index])
      return emitOpError(
          "array attr of size out of bounds of vector result dimension size");
    if (resultScalableDims[index] && maskDimSize != 0 &&
        maskDimSize != resultShape[index])
      return emitOpError(
          "only supports 'none set' or 'all set' scalable dimensions");
  }
  // Verify that if one mask dim size is zero, they all should be zero (because
  // the mask region is a conjunction of each mask dimension interval).
  bool anyZeros = llvm::is_contained(maskDimSizes, 0);
  bool allZeros = llvm::all_of(maskDimSizes, [](int64_t s) { return s == 0; });
  if (anyZeros && !allZeros)
    return emitOpError("expected all mask dim sizes to be zeros, "
                       "as a result of conjunction with zero mask dim");
  return success();
}

bool ConstantMaskOp::isAllOnesMask() {
  auto resultType = getVectorType();
  // Check the corner case of 0-D vectors first.
  if (resultType.getRank() == 0) {
    assert(getMaskDimSizes().size() == 1 && "invalid sizes for zero rank mask");
    return getMaskDimSizes()[0] == 1;
  }
  for (const auto [resultSize, maskDimSize] :
       llvm::zip_equal(resultType.getShape(), getMaskDimSizes())) {
    if (maskDimSize < resultSize)
      return false;
  }
  return true;
}

//===----------------------------------------------------------------------===//
// CreateMaskOp
//===----------------------------------------------------------------------===//

void CreateMaskOp::build(OpBuilder &builder, OperationState &result,
                         VectorType type,
                         ArrayRef<OpFoldResult> mixedOperands) {
  SmallVector<Value> operands =
      getValueOrCreateConstantIndexOp(builder, result.location, mixedOperands);
  build(builder, result, type, operands);
}

LogicalResult CreateMaskOp::verify() {
  auto vectorType = llvm::cast<VectorType>(getResult().getType());
  // Verify that an operand was specified for each result vector each dimension.
  if (vectorType.getRank() == 0) {
    if (getNumOperands() != 1)
      return emitOpError(
          "must specify exactly one operand for 0-D create_mask");
  } else if (getNumOperands() !=
             llvm::cast<VectorType>(getResult().getType()).getRank()) {
    return emitOpError(
        "must specify an operand for each result vector dimension");
  }
  return success();
}

namespace {

/// Pattern to rewrite a CreateMaskOp with a ConstantMaskOp.
///
/// Ex 1:
///   %c2 = arith.constant 2 : index
///   %c3 = arith.constant 3 : index
///   %0 = vector.create_mask %c3, %c2 : vector<4x3xi1>
/// Becomes:
///    vector.constant_mask [3, 2] : vector<4x3xi1>
///
/// Ex 2:
///   %c_neg_1 = arith.constant -1 : index
///   %0 = vector.create_mask %c_neg_1 : vector<[8]xi1>
/// becomes:
///   vector.constant_mask [0] : vector<[8]xi1>
///
/// Ex 3:
///   %c8 = arith.constant 8 : index
///   %c16 = arith.constant 16 : index
///   %0 = vector.vscale
///   %1 = arith.muli %0, %c16 : index
///   %10 = vector.create_mask %c8, %1 : vector<8x[16]xi1>
/// becomes:
///   %0 = vector.constant_mask [8, 16] : vector<8x[16]xi1>
class CreateMaskFolder final : public OpRewritePattern<CreateMaskOp> {
public:
  using OpRewritePattern::OpRewritePattern;

  LogicalResult matchAndRewrite(CreateMaskOp createMaskOp,
                                PatternRewriter &rewriter) const override {
    VectorType maskType = createMaskOp.getVectorType();
    ArrayRef<int64_t> maskTypeDimSizes = maskType.getShape();
    ArrayRef<bool> maskTypeDimScalableFlags = maskType.getScalableDims();

    // Special case: Rank zero shape.
    constexpr std::array<int64_t, 1> rankZeroShape{1};
    constexpr std::array<bool, 1> rankZeroScalableDims{false};
    if (maskType.getRank() == 0) {
      maskTypeDimSizes = rankZeroShape;
      maskTypeDimScalableFlags = rankZeroScalableDims;
    }

    // Determine if this CreateMaskOp can be folded to a ConstantMaskOp and
    // collect the `constantDims` (for the ConstantMaskOp).
    SmallVector<int64_t, 4> constantDims;
    for (auto [i, dimSize] : llvm::enumerate(createMaskOp.getOperands())) {
      if (auto intSize = getConstantIntValue(dimSize)) {
        // Constant value.
        // If the mask dim is non-scalable this can be any value.
        // If the mask dim is scalable only zero (all-false) is supported.
        if (maskTypeDimScalableFlags[i] && intSize >= 0)
          return failure();
        constantDims.push_back(*intSize);
      } else if (auto vscaleMultiplier = getConstantVscaleMultiplier(dimSize)) {
        // Constant vscale multiple (e.g. 4 x vscale).
        // Must be all-true to fold to a ConstantMask.
        if (vscaleMultiplier < maskTypeDimSizes[i])
          return failure();
        constantDims.push_back(*vscaleMultiplier);
      } else {
        return failure();
      }
    }

    // Clamp values to constant_mask bounds.
    for (auto [value, maskDimSize] : llvm::zip(constantDims, maskTypeDimSizes))
      value = std::clamp<int64_t>(value, 0, maskDimSize);

    // If one of dim sizes is zero, set all dims to zero.
    if (llvm::is_contained(constantDims, 0))
      constantDims.assign(constantDims.size(), 0);

    // Replace 'createMaskOp' with ConstantMaskOp.
    rewriter.replaceOpWithNewOp<ConstantMaskOp>(createMaskOp, maskType,
                                                constantDims);
    return success();
  }
};

} // namespace

void CreateMaskOp::getCanonicalizationPatterns(RewritePatternSet &results,
                                               MLIRContext *context) {
  results.add<CreateMaskFolder>(context);
}

//===----------------------------------------------------------------------===//
// MaskOp
//===----------------------------------------------------------------------===//

void MaskOp::build(
    OpBuilder &builder, OperationState &result, Value mask,
    Operation *maskableOp,
    function_ref<void(OpBuilder &, Operation *)> maskRegionBuilder) {
  assert(maskRegionBuilder &&
         "builder callback for 'maskRegion' must be present");

  result.addOperands(mask);
  OpBuilder::InsertionGuard guard(builder);
  Region *maskRegion = result.addRegion();
  builder.createBlock(maskRegion);
  maskRegionBuilder(builder, maskableOp);
}

void MaskOp::build(
    OpBuilder &builder, OperationState &result, TypeRange resultTypes,
    Value mask, Operation *maskableOp,
    function_ref<void(OpBuilder &, Operation *)> maskRegionBuilder) {
  build(builder, result, resultTypes, mask, /*passthru=*/Value(), maskableOp,
        maskRegionBuilder);
}

void MaskOp::build(
    OpBuilder &builder, OperationState &result, TypeRange resultTypes,
    Value mask, Value passthru, Operation *maskableOp,
    function_ref<void(OpBuilder &, Operation *)> maskRegionBuilder) {
  build(builder, result, mask, maskableOp, maskRegionBuilder);
  if (passthru)
    result.addOperands(passthru);
  result.addTypes(resultTypes);
}

ParseResult MaskOp::parse(OpAsmParser &parser, OperationState &result) {
  // Create the op region.
  result.regions.reserve(1);
  Region &maskRegion = *result.addRegion();

  auto &builder = parser.getBuilder();

  // Parse all the operands.
  OpAsmParser::UnresolvedOperand mask;
  if (parser.parseOperand(mask))
    return failure();

  // Optional passthru operand.
  OpAsmParser::UnresolvedOperand passthru;
  ParseResult parsePassthru = parser.parseOptionalComma();
  if (parsePassthru.succeeded() && parser.parseOperand(passthru))
    return failure();

  // Parse op region.
  if (parser.parseRegion(maskRegion, /*arguments=*/{}, /*argTypes=*/{}))
    return failure();

  MaskOp::ensureTerminator(maskRegion, builder, result.location);

  // Parse the optional attribute list.
  if (parser.parseOptionalAttrDict(result.attributes))
    return failure();

  // Parse all the types.
  Type maskType;
  if (parser.parseColonType(maskType))
    return failure();

  SmallVector<Type> resultTypes;
  if (parser.parseOptionalArrowTypeList(resultTypes))
    return failure();
  result.types.append(resultTypes);

  // Resolve operands.
  if (parser.resolveOperand(mask, maskType, result.operands))
    return failure();

  if (parsePassthru.succeeded()) {
    if (resultTypes.empty())
      return parser.emitError(
          parser.getNameLoc(),
          "expects a result if passthru operand is provided");

    if (parser.resolveOperand(passthru, resultTypes[0], result.operands))
      return failure();
  }

  return success();
}

void mlir::vector::MaskOp::print(OpAsmPrinter &p) {
  p << " " << getMask();
  if (getPassthru())
    p << ", " << getPassthru();

  // Print single masked operation and skip terminator.
  p << " { ";
  Block *singleBlock = &getMaskRegion().getBlocks().front();
  if (singleBlock && !singleBlock->getOperations().empty())
    p.printCustomOrGenericOp(&singleBlock->front());
  p << " }";

  p.printOptionalAttrDict(getOperation()->getAttrs());

  p << " : " << getMask().getType();
  if (getNumResults() > 0)
    p << " -> " << getResultTypes();
}

void MaskOp::ensureTerminator(Region &region, Builder &builder, Location loc) {
  // 1. For an empty `vector.mask`, create a default terminator.
  if (region.empty() || region.front().empty()) {
    OpTrait::SingleBlockImplicitTerminator<vector::YieldOp>::Impl<
        MaskOp>::ensureTerminator(region, builder, loc);
    return;
  }

  // 2. For a non-empty `vector.mask` with an explicit terminator, do nothing.
  Block &block = region.front();
  if (isa<vector::YieldOp>(block.back()))
    return;

  // 3. For a non-empty `vector.mask` without an explicit terminator:

  // Create default terminator if the number of masked operations is not
  // one. This case will trigger a verification failure.
  if (block.getOperations().size() != 1) {
    OpTrait::SingleBlockImplicitTerminator<vector::YieldOp>::Impl<
        MaskOp>::ensureTerminator(region, builder, loc);
    return;
  }

  // Create a terminator that yields the results from the masked operation.
  OpBuilder opBuilder(builder.getContext());
  Operation *maskedOp = &block.front();
  opBuilder.setInsertionPointToEnd(&block);
  opBuilder.create<vector::YieldOp>(loc, maskedOp->getResults());
}

LogicalResult MaskOp::verify() {
  // Structural checks.
  Block &block = getMaskRegion().getBlocks().front();
  if (block.getOperations().empty())
    return emitOpError("expects a terminator within the mask region");

  unsigned numMaskRegionOps = block.getOperations().size();
  if (numMaskRegionOps > 2)
    return emitOpError("expects only one operation to mask");

  // Terminator checks.
  auto terminator = dyn_cast<vector::YieldOp>(block.back());
  if (!terminator)
    return emitOpError("expects a terminator within the mask region");

  if (terminator->getNumOperands() != getNumResults())
    return emitOpError(
        "expects number of results to match mask region yielded values");

  // Empty vector.mask. Nothing else to check.
  if (numMaskRegionOps == 1)
    return success();

  auto maskableOp = dyn_cast<MaskableOpInterface>(block.front());
  if (!maskableOp)
    return emitOpError("expects a MaskableOpInterface within the mask region");

  // Result checks.
  if (maskableOp->getNumResults() != getNumResults())
    return emitOpError("expects number of results to match maskable operation "
                       "number of results");

  if (!llvm::equal(maskableOp->getResults(), terminator.getOperands()))
    return emitOpError("expects all the results from the MaskableOpInterface "
                       "to match all the values returned by the terminator");

  if (!llvm::equal(maskableOp->getResultTypes(), getResultTypes()))
    return emitOpError(
        "expects result type to match maskable operation result type");

  if (llvm::count_if(maskableOp->getResultTypes(),
                     [](Type t) { return llvm::isa<VectorType>(t); }) > 1)
    return emitOpError("multiple vector results not supported");

  // Mask checks.
  Type expectedMaskType = maskableOp.getExpectedMaskType();
  if (getMask().getType() != expectedMaskType)
    return emitOpError("expects a ")
           << expectedMaskType << " mask for the maskable operation";

  // Passthru checks.
  Value passthru = getPassthru();
  if (passthru) {
    if (!maskableOp.supportsPassthru())
      return emitOpError(
          "doesn't expect a passthru argument for this maskable operation");

    if (maskableOp->getNumResults() != 1)
      return emitOpError("expects result when passthru argument is provided");

    if (passthru.getType() != maskableOp->getResultTypes()[0])
      return emitOpError("expects passthru type to match result type");
  }

  return success();
}

/// Folds empty `vector.mask` with no passthru operand and with or without
/// return values. For example:
///
///   %0 = vector.mask %mask { vector.yield %a : vector<8xf32> } :
///     vector<8xi1> -> vector<8xf32>
///   %1 = user_op %0 : vector<8xf32>
///
/// becomes:
///
///   %0 = user_op %a : vector<8xf32>
///
/// Empty `vector.mask` with passthru operand are handled by the canonicalizer
/// as it requires creating new operations.

static LogicalResult foldEmptyMaskOp(MaskOp maskOp, MaskOp::FoldAdaptor adaptor,
                                     SmallVectorImpl<OpFoldResult> &results) {
  if (!maskOp.isEmpty() || maskOp.hasPassthru())
    return failure();

  Block *block = maskOp.getMaskBlock();
  auto terminator = cast<vector::YieldOp>(block->front());
  if (terminator.getNumOperands() == 0) {
    // `vector.mask` has no results, just remove the `vector.mask`.
    return success();
  }

  // `vector.mask` has results, propagate the results.
  llvm::append_range(results, terminator.getOperands());
  return success();
}

LogicalResult MaskOp::fold(FoldAdaptor adaptor,
                           SmallVectorImpl<OpFoldResult> &results) {
  if (succeeded(foldEmptyMaskOp(*this, adaptor, results)))
    return success();

  MaskFormat maskFormat = getMaskFormat(getMask());
  if (maskFormat != MaskFormat::AllTrue)
    return failure();

  // Move maskable operation outside of the `vector.mask` region.
  Operation *maskableOp = getMaskableOp();
  maskableOp->dropAllUses();
  maskableOp->moveBefore(getOperation());

  llvm::append_range(results, maskableOp->getResults());
  return success();
}

/// Canonialize empty `vector.mask` operations that can't be handled in
/// `VectorMask::fold` as they require creating new operations.
///
/// Example 1: Empty `vector.mask` with passthru operand.
///
///   %0 = vector.mask %mask, %passthru { vector.yield %a : vector<8xf32> } :
///     vector<8xi1> -> vector<8xf32>
///
/// becomes:
///
///   %0 = arith.select %mask, %a, %passthru : vector<8xf32>
///
class CanonializeEmptyMaskOp : public OpRewritePattern<MaskOp> {
  using OpRewritePattern::OpRewritePattern;

  LogicalResult matchAndRewrite(MaskOp maskOp,
                                PatternRewriter &rewriter) const override {
    if (!maskOp.isEmpty())
      return failure();

    if (!maskOp.hasPassthru())
      return failure();

    Block *block = maskOp.getMaskBlock();
    auto terminator = cast<vector::YieldOp>(block->front());
    assert(terminator.getNumOperands() == 1 &&
           "expected one result when passthru is provided");

    rewriter.replaceOpWithNewOp<arith::SelectOp>(
        maskOp, maskOp.getResultTypes(), maskOp.getMask(),
        terminator.getOperand(0), maskOp.getPassthru());

    return success();
  }
};

void MaskOp::getCanonicalizationPatterns(RewritePatternSet &results,
                                         MLIRContext *context) {
  results.add<CanonializeEmptyMaskOp>(context);
}

// MaskingOpInterface definitions.

/// Returns the operation masked by this 'vector.mask'.
Operation *MaskOp::getMaskableOp() {
  Block *block = getMaskBlock();
  if (block->getOperations().size() < 2)
    return nullptr;

  return &block->front();
}

/// Returns true if 'vector.mask' has a passthru value.
bool MaskOp::hasPassthru() { return getPassthru() != Value(); }

//===----------------------------------------------------------------------===//
// ScanOp
//===----------------------------------------------------------------------===//

LogicalResult ScanOp::verify() {
  VectorType srcType = getSourceType();
  VectorType initialType = getInitialValueType();
  // Check reduction dimension < rank.
  int64_t srcRank = srcType.getRank();
  int64_t reductionDim = getReductionDim();
  if (reductionDim >= srcRank)
    return emitOpError("reduction dimension ")
           << reductionDim << " has to be less than " << srcRank;

  // Check that rank(initial_value) = rank(src) - 1.
  int64_t initialValueRank = initialType.getRank();
  if (initialValueRank != srcRank - 1)
    return emitOpError("initial value rank ")
           << initialValueRank << " has to be equal to " << srcRank - 1;

  // Check shapes of initial value and src.
  ArrayRef<int64_t> srcShape = srcType.getShape();
  ArrayRef<int64_t> initialValueShapes = initialType.getShape();
  SmallVector<int64_t> expectedShape;
  for (int i = 0; i < srcRank; i++) {
    if (i != reductionDim)
      expectedShape.push_back(srcShape[i]);
  }
  if (!llvm::equal(initialValueShapes, expectedShape)) {
    return emitOpError("incompatible input/initial value shapes");
  }

  // Verify supported reduction kind.
  Type eltType = getDestType().getElementType();
  if (!isSupportedCombiningKind(getKind(), eltType))
    return emitOpError("unsupported reduction type ")
           << eltType << " for kind '" << stringifyCombiningKind(getKind())
           << "'";

  return success();
}

void mlir::vector::populateVectorToVectorCanonicalizationPatterns(
    RewritePatternSet &patterns, PatternBenefit benefit) {
  patterns
      .add<CreateMaskFolder, MaskedLoadFolder, MaskedStoreFolder, GatherFolder,
           ScatterFolder, ExpandLoadFolder, CompressStoreFolder,
           StridedSliceConstantMaskFolder, TransposeFolder>(
          patterns.getContext(), benefit);
}

//===----------------------------------------------------------------------===//
// SplatOp
//===----------------------------------------------------------------------===//

OpFoldResult SplatOp::fold(FoldAdaptor adaptor) {
  auto constOperand = adaptor.getInput();
  if (!isa_and_nonnull<IntegerAttr, FloatAttr>(constOperand))
    return {};

  // SplatElementsAttr::get treats single value for second arg as being a splat.
  return SplatElementsAttr::get(getType(), {constOperand});
}

void SplatOp::inferResultRanges(ArrayRef<ConstantIntRanges> argRanges,
                                SetIntRangeFn setResultRanges) {
  setResultRanges(getResult(), argRanges.front());
}

Value mlir::vector::makeArithReduction(OpBuilder &b, Location loc,
                                       CombiningKind kind, Value v1, Value acc,
                                       arith::FastMathFlagsAttr fastmath,
                                       Value mask) {
  Type t1 = getElementTypeOrSelf(v1.getType());
  Type tAcc = getElementTypeOrSelf(acc.getType());
  Value result;

  switch (kind) {
  case CombiningKind::ADD:
    if (t1.isIntOrIndex() && tAcc.isIntOrIndex())
      result = b.createOrFold<arith::AddIOp>(loc, v1, acc);
    else if (llvm::isa<FloatType>(t1) && llvm::isa<FloatType>(tAcc))
      result = b.createOrFold<arith::AddFOp>(loc, v1, acc, fastmath);
    else
      llvm_unreachable("invalid value types for ADD reduction");
    break;
  case CombiningKind::AND:
    assert(t1.isIntOrIndex() && tAcc.isIntOrIndex() && "expected int values");
    result = b.createOrFold<arith::AndIOp>(loc, v1, acc);
    break;
  case CombiningKind::MAXNUMF:
    assert(llvm::isa<FloatType>(t1) && llvm::isa<FloatType>(tAcc) &&
           "expected float values");
    result = b.createOrFold<arith::MaxNumFOp>(loc, v1, acc, fastmath);
    break;
  case CombiningKind::MAXIMUMF:
    assert(llvm::isa<FloatType>(t1) && llvm::isa<FloatType>(tAcc) &&
           "expected float values");
    result = b.createOrFold<arith::MaximumFOp>(loc, v1, acc, fastmath);
    break;
  case CombiningKind::MINNUMF:
    assert(llvm::isa<FloatType>(t1) && llvm::isa<FloatType>(tAcc) &&
           "expected float values");
    result = b.createOrFold<arith::MinNumFOp>(loc, v1, acc, fastmath);
    break;
  case CombiningKind::MINIMUMF:
    assert(llvm::isa<FloatType>(t1) && llvm::isa<FloatType>(tAcc) &&
           "expected float values");
    result = b.createOrFold<arith::MinimumFOp>(loc, v1, acc, fastmath);
    break;
  case CombiningKind::MAXSI:
    assert(t1.isIntOrIndex() && tAcc.isIntOrIndex() && "expected int values");
    result = b.createOrFold<arith::MaxSIOp>(loc, v1, acc);
    break;
  case CombiningKind::MINSI:
    assert(t1.isIntOrIndex() && tAcc.isIntOrIndex() && "expected int values");
    result = b.createOrFold<arith::MinSIOp>(loc, v1, acc);
    break;
  case CombiningKind::MAXUI:
    assert(t1.isIntOrIndex() && tAcc.isIntOrIndex() && "expected int values");
    result = b.createOrFold<arith::MaxUIOp>(loc, v1, acc);
    break;
  case CombiningKind::MINUI:
    assert(t1.isIntOrIndex() && tAcc.isIntOrIndex() && "expected int values");
    result = b.createOrFold<arith::MinUIOp>(loc, v1, acc);
    break;
  case CombiningKind::MUL:
    if (t1.isIntOrIndex() && tAcc.isIntOrIndex())
      result = b.createOrFold<arith::MulIOp>(loc, v1, acc);
    else if (llvm::isa<FloatType>(t1) && llvm::isa<FloatType>(tAcc))
      result = b.createOrFold<arith::MulFOp>(loc, v1, acc, fastmath);
    else
      llvm_unreachable("invalid value types for MUL reduction");
    break;
  case CombiningKind::OR:
    assert(t1.isIntOrIndex() && tAcc.isIntOrIndex() && "expected int values");
    result = b.createOrFold<arith::OrIOp>(loc, v1, acc);
    break;
  case CombiningKind::XOR:
    assert(t1.isIntOrIndex() && tAcc.isIntOrIndex() && "expected int values");
    result = b.createOrFold<arith::XOrIOp>(loc, v1, acc);
    break;
  };

  assert(result && "unknown CombiningKind");
  return selectPassthru(b, mask, result, acc);
}

//===----------------------------------------------------------------------===//
// Vector Masking Utilities
//===----------------------------------------------------------------------===//

/// Create the vector.yield-ended region of a vector.mask op with `maskableOp`
/// as masked operation.
void mlir::vector::createMaskOpRegion(OpBuilder &builder,
                                      Operation *maskableOp) {
  assert(maskableOp->getBlock() && "MaskableOp must be inserted into a block");
  Block *insBlock = builder.getInsertionBlock();
  // Create a block and move the op to that block.
  insBlock->getOperations().splice(
      insBlock->begin(), maskableOp->getBlock()->getOperations(), maskableOp);
  builder.create<YieldOp>(maskableOp->getLoc(), maskableOp->getResults());
}

/// Creates a vector.mask operation around a maskable operation. Returns the
/// vector.mask operation if the mask provided is valid. Otherwise, returns
/// the maskable operation itself.
Operation *mlir::vector::maskOperation(OpBuilder &builder,
                                       Operation *maskableOp, Value mask,
                                       Value passthru) {
  if (!mask)
    return maskableOp;
  if (passthru)
    return builder.create<MaskOp>(maskableOp->getLoc(),
                                  maskableOp->getResultTypes(), mask, passthru,
                                  maskableOp, createMaskOpRegion);
  return builder.create<MaskOp>(maskableOp->getLoc(),
                                maskableOp->getResultTypes(), mask, maskableOp,
                                createMaskOpRegion);
}

/// Creates a vector select operation that picks values from `newValue` or
/// `passthru` for each result vector lane based on `mask`. This utility is used
/// to propagate the pass-thru value of vector.mask or for cases where only the
/// pass-thru value propagation is needed. VP intrinsics do not support
/// pass-thru values and every mask-out lane is set to poison. LLVM backends are
/// usually able to match op + select patterns and fold them into a native
/// target instructions.
Value mlir::vector::selectPassthru(OpBuilder &builder, Value mask,
                                   Value newValue, Value passthru) {
  if (!mask)
    return newValue;

  return builder.create<arith::SelectOp>(newValue.getLoc(), newValue.getType(),
                                         mask, newValue, passthru);
}

//===----------------------------------------------------------------------===//
// TableGen'd op method definitions
//===----------------------------------------------------------------------===//

#define GET_ATTRDEF_CLASSES
#include "mlir/Dialect/Vector/IR/VectorAttributes.cpp.inc"

#define GET_OP_CLASSES
#include "mlir/Dialect/Vector/IR/VectorOps.cpp.inc"<|MERGE_RESOLUTION|>--- conflicted
+++ resolved
@@ -2063,10 +2063,7 @@
   if (opChange) {
     op.setStaticPosition(staticPosition);
     op.getOperation()->setOperands(operands);
-<<<<<<< HEAD
-=======
     // Return the original result to indicate an in-place folding happened.
->>>>>>> eb0f1dc0
     return op.getResult();
   }
   return {};
@@ -2150,20 +2147,12 @@
     return getVector();
   if (auto res = foldPoisonSrcExtractOp(adaptor.getVector()))
     return res;
-<<<<<<< HEAD
-  // Fold `arith.constant` indices into the `vector.extract` operation. Make
-  // sure that patterns requiring constant indices are added after this fold.
-  SmallVector<Value> operands = {getVector()};
-  if (auto val = extractInsertFoldConstantOp(*this, adaptor, operands))
-    return val;
-=======
   // Fold `arith.constant` indices into the `vector.extract` operation.
   // Do not stop here as this fold may enable subsequent folds that require
   // constant indices.
   SmallVector<Value> operands = {getVector()};
   auto inplaceFolded = extractInsertFoldConstantOp(*this, adaptor, operands);
 
->>>>>>> eb0f1dc0
   if (auto res = foldPoisonIndexInsertExtractOp(
           getContext(), adaptor.getStaticPosition(), kPoisonIndex))
     return res;
@@ -2536,13 +2525,10 @@
   setResultRanges(getResult(), argRanges.front());
 }
 
-<<<<<<< HEAD
-=======
 std::optional<SmallVector<int64_t, 4>> BroadcastOp::getShapeForUnroll() {
   return llvm::to_vector<4>(getResultVectorType().getShape());
 }
 
->>>>>>> eb0f1dc0
 /// Return the dimensions of the result vector that were formerly ones in the
 /// source tensor and thus correspond to "dim-1" broadcasting.
 static llvm::SetVector<int64_t>
@@ -3289,20 +3275,12 @@
   // (type mismatch).
   if (getNumIndices() == 0 && getValueToStoreType() == getType())
     return getValueToStore();
-<<<<<<< HEAD
-  // Fold `arith.constant` indices into the `vector.insert` operation. Make
-  // sure that patterns requiring constant indices are added after this fold.
-  SmallVector<Value> operands = {getValueToStore(), getDest()};
-  if (auto val = extractInsertFoldConstantOp(*this, adaptor, operands))
-    return val;
-=======
   // Fold `arith.constant` indices into the `vector.insert` operation.
   // Do not stop here as this fold may enable subsequent folds that require
   // constant indices.
   SmallVector<Value> operands = {getValueToStore(), getDest()};
   auto inplaceFolded = extractInsertFoldConstantOp(*this, adaptor, operands);
 
->>>>>>> eb0f1dc0
   if (auto res = foldPoisonIndexInsertExtractOp(
           getContext(), adaptor.getStaticPosition(), kPoisonIndex))
     return res;
@@ -3312,11 +3290,7 @@
     return res;
   }
 
-<<<<<<< HEAD
-  return {};
-=======
   return inplaceFolded;
->>>>>>> eb0f1dc0
 }
 
 //===----------------------------------------------------------------------===//
@@ -4698,12 +4672,6 @@
 
   LogicalResult matchAndRewrite(TransferReadOp readOp,
                                 PatternRewriter &rewriter) const override {
-<<<<<<< HEAD
-    if (readOp.hasOutOfBoundsDim() ||
-        !llvm::isa<RankedTensorType>(readOp.getShapedType()))
-      return failure();
-=======
->>>>>>> eb0f1dc0
     auto defWrite = readOp.getBase().getDefiningOp<vector::TransferWriteOp>();
     if (!defWrite)
       return failure();
@@ -5090,11 +5058,7 @@
     SmallVectorImpl<SideEffects::EffectInstance<MemoryEffects::Effect>>
         &effects) {
   if (llvm::isa<MemRefType>(getShapedType()))
-<<<<<<< HEAD
-    effects.emplace_back(MemoryEffects::Write::get(), &getValueToStoreMutable(),
-=======
     effects.emplace_back(MemoryEffects::Write::get(), &getBaseMutable(),
->>>>>>> eb0f1dc0
                          SideEffects::DefaultResource::get());
 }
 
