--- conflicted
+++ resolved
@@ -21,10 +21,7 @@
 #include "mlir/IR/Location.h"
 #include "mlir/IR/PatternMatch.h"
 #include "mlir/IR/TypeUtilities.h"
-<<<<<<< HEAD
-=======
 #include <numeric>
->>>>>>> 4084ffcf
 
 #define DEBUG_TYPE "vector-shape-cast-lowering"
 
@@ -67,72 +64,7 @@
   }
 }
 
-/// Increments n-D `indices` by `step` starting from the innermost dimension.
-static void incIdx(SmallVectorImpl<int64_t> &indices, VectorType vecType,
-                   int step = 1) {
-  for (int dim : llvm::reverse(llvm::seq<int>(0, indices.size()))) {
-    assert(indices[dim] < vecType.getDimSize(dim) &&
-           "Indices are out of bound");
-    indices[dim] += step;
-    if (indices[dim] < vecType.getDimSize(dim))
-      break;
-
-    indices[dim] = 0;
-    step = 1;
-  }
-}
-
 namespace {
-<<<<<<< HEAD
-/// ShapeOp n-D -> 1-D downcast serves the purpose of flattening N-D to 1-D
-/// vectors progressively. This iterates over the n-1 major dimensions of the
-/// n-D vector and performs rewrites into:
-///   vector.extract from n-D + vector.insert_strided_slice offset into 1-D
-class ShapeCastOpNDDownCastRewritePattern
-    : public OpRewritePattern<vector::ShapeCastOp> {
-public:
-  using OpRewritePattern::OpRewritePattern;
-
-  LogicalResult matchAndRewrite(vector::ShapeCastOp op,
-                                PatternRewriter &rewriter) const override {
-    auto sourceVectorType = op.getSourceVectorType();
-    auto resultVectorType = op.getResultVectorType();
-    if (sourceVectorType.isScalable() || resultVectorType.isScalable())
-      return failure();
-
-    int64_t srcRank = sourceVectorType.getRank();
-    int64_t resRank = resultVectorType.getRank();
-    if (srcRank < 2 || resRank != 1)
-      return failure();
-
-    // Compute the number of 1-D vector elements involved in the reshape.
-    int64_t numElts = 1;
-    for (int64_t dim = 0; dim < srcRank - 1; ++dim)
-      numElts *= sourceVectorType.getDimSize(dim);
-
-    auto loc = op.getLoc();
-    SmallVector<int64_t> srcIdx(srcRank - 1, 0);
-    SmallVector<int64_t> resIdx(resRank, 0);
-    int64_t extractSize = sourceVectorType.getShape().back();
-    Value result = rewriter.create<ub::PoisonOp>(loc, resultVectorType);
-
-    // Compute the indices of each 1-D vector element of the source extraction
-    // and destination slice insertion and generate such instructions.
-    for (int64_t i = 0; i < numElts; ++i) {
-      if (i != 0) {
-        incIdx(srcIdx, sourceVectorType, /*step=*/1);
-        incIdx(resIdx, resultVectorType, /*step=*/extractSize);
-      }
-
-      Value extract =
-          rewriter.create<vector::ExtractOp>(loc, op.getSource(), srcIdx);
-      result = rewriter.create<vector::InsertStridedSliceOp>(
-          loc, extract, result,
-          /*offsets=*/resIdx, /*strides=*/1);
-    }
-
-    rewriter.replaceOp(op, result);
-=======
 
 /// shape_cast is converted to a sequence of extract, extract_strided_slice,
 /// insert_strided_slice, and insert operations. The running example will be:
@@ -212,68 +144,9 @@
         loc, extracted, poison, SmallVector<int64_t>(resultLeading, 0));
 
     rewriter.replaceOp(shapeCast, result);
->>>>>>> 4084ffcf
     return success();
   }
 
-<<<<<<< HEAD
-/// ShapeOp 1-D -> n-D upcast serves the purpose of unflattening n-D from 1-D
-/// vectors progressively. This iterates over the n-1 major dimension of the n-D
-/// vector and performs rewrites into:
-///   vector.extract_strided_slice from 1-D + vector.insert into n-D
-/// Note that 1-D extract_strided_slice are lowered to efficient vector.shuffle.
-class ShapeCastOpNDUpCastRewritePattern
-    : public OpRewritePattern<vector::ShapeCastOp> {
-public:
-  using OpRewritePattern::OpRewritePattern;
-
-  LogicalResult matchAndRewrite(vector::ShapeCastOp op,
-                                PatternRewriter &rewriter) const override {
-    auto sourceVectorType = op.getSourceVectorType();
-    auto resultVectorType = op.getResultVectorType();
-    if (sourceVectorType.isScalable() || resultVectorType.isScalable())
-      return failure();
-
-    int64_t srcRank = sourceVectorType.getRank();
-    int64_t resRank = resultVectorType.getRank();
-    if (srcRank != 1 || resRank < 2)
-      return failure();
-
-    // Compute the number of 1-D vector elements involved in the reshape.
-    int64_t numElts = 1;
-    for (int64_t dim = 0; dim < resRank - 1; ++dim)
-      numElts *= resultVectorType.getDimSize(dim);
-
-    // Compute the indices of each 1-D vector element of the source slice
-    // extraction and destination insertion and generate such instructions.
-    auto loc = op.getLoc();
-    SmallVector<int64_t> srcIdx(srcRank, 0);
-    SmallVector<int64_t> resIdx(resRank - 1, 0);
-    int64_t extractSize = resultVectorType.getShape().back();
-    Value result = rewriter.create<ub::PoisonOp>(loc, resultVectorType);
-    for (int64_t i = 0; i < numElts; ++i) {
-      if (i != 0) {
-        incIdx(srcIdx, sourceVectorType, /*step=*/extractSize);
-        incIdx(resIdx, resultVectorType, /*step=*/1);
-      }
-
-      Value extract = rewriter.create<vector::ExtractStridedSliceOp>(
-          loc, op.getSource(), /*offsets=*/srcIdx, /*sizes=*/extractSize,
-          /*strides=*/1);
-      result = rewriter.create<vector::InsertOp>(loc, extract, result, resIdx);
-    }
-    rewriter.replaceOp(op, result);
-    return success();
-  }
-};
-
-// We typically should not lower general shape cast operations into data
-// movement instructions, since the assumption is that these casts are
-// optimized away during progressive lowering. For completeness, however,
-// we fall back to a reference implementation that moves all elements
-// into the right place if we get here.
-class ShapeCastOpRewritePattern : public OpRewritePattern<vector::ShapeCastOp> {
-=======
   // Case (ii) of description.
   // Assumes a shape_cast where the suffix shape of the source starting at
   // `sourceDim` and the suffix shape of the result starting at `resultDim` are
@@ -314,7 +187,6 @@
     return success();
   }
 
->>>>>>> 4084ffcf
 public:
   using OpRewritePattern::OpRewritePattern;
 
@@ -355,40 +227,6 @@
       --resultSuffixStartDim;
     }
 
-<<<<<<< HEAD
-    if (sourceVectorType.isScalable() || resultVectorType.isScalable())
-      return failure();
-
-    // Special case for n-D / 1-D lowerings with better implementations.
-    int64_t srcRank = sourceVectorType.getRank();
-    int64_t resRank = resultVectorType.getRank();
-    if ((srcRank > 1 && resRank == 1) || (srcRank == 1 && resRank > 1))
-      return failure();
-
-    // Generic ShapeCast lowering path goes all the way down to unrolled scalar
-    // extract/insert chains.
-    int64_t numElts = 1;
-    for (int64_t r = 0; r < srcRank; r++)
-      numElts *= sourceVectorType.getDimSize(r);
-    // Replace with data movement operations:
-    //    x[0,0,0] = y[0,0]
-    //    x[0,0,1] = y[0,1]
-    //    x[0,1,0] = y[0,2]
-    // etc., incrementing the two index vectors "row-major"
-    // within the source and result shape.
-    SmallVector<int64_t> srcIdx(srcRank, 0);
-    SmallVector<int64_t> resIdx(resRank, 0);
-    Value result = rewriter.create<ub::PoisonOp>(loc, resultVectorType);
-    for (int64_t i = 0; i < numElts; i++) {
-      if (i != 0) {
-        incIdx(srcIdx, sourceVectorType);
-        incIdx(resIdx, resultVectorType);
-      }
-
-      Value extract =
-          rewriter.create<vector::ExtractOp>(loc, op.getSource(), srcIdx);
-      result = rewriter.create<vector::InsertOp>(loc, extract, result, resIdx);
-=======
     // This is the case (i) where there are just some leading ones to contend
     // with in the source or result. It can be handled with a single
     // extract/insert pair.
@@ -475,7 +313,6 @@
         inplaceAdd(1, resultType.getShape().take_front(resultSuffixStartDim),
                    insertIndex);
       }
->>>>>>> 4084ffcf
     }
     rewriter.replaceOp(op, result);
     return success();
@@ -614,13 +451,8 @@
 
       // 4. Increment the insert/extract indices, stepping by minExtractionSize
       // for the trailing dimensions.
-<<<<<<< HEAD
-      incIdx(srcIdx, sourceVectorType, /*step=*/minExtractionSize);
-      incIdx(resIdx, resultVectorType, /*step=*/minExtractionSize);
-=======
       inplaceAdd(minExtractionSize, sourceVectorType.getShape(), srcIdx);
       inplaceAdd(minExtractionSize, resultVectorType.getShape(), resIdx);
->>>>>>> 4084ffcf
     }
 
     rewriter.replaceOp(op, result);
@@ -637,13 +469,6 @@
 
 void mlir::vector::populateVectorShapeCastLoweringPatterns(
     RewritePatternSet &patterns, PatternBenefit benefit) {
-<<<<<<< HEAD
-  patterns.add<ShapeCastOpNDDownCastRewritePattern,
-               ShapeCastOpNDUpCastRewritePattern, ShapeCastOpRewritePattern,
-               ScalableShapeCastOpRewritePattern>(patterns.getContext(),
-                                                  benefit);
-=======
   patterns.add<ShapeCastOpRewritePattern, ScalableShapeCastOpRewritePattern>(
       patterns.getContext(), benefit);
->>>>>>> 4084ffcf
 }