//===- BufferizableOpInterface.cpp - Bufferizable Ops  ---=----------------===//
//
// Part of the LLVM Project, under the Apache License v2.0 with LLVM Exceptions.
// See https://llvm.org/LICENSE.txt for license information.
// SPDX-License-Identifier: Apache-2.0 WITH LLVM-exception
//
//===----------------------------------------------------------------------===//

#include "mlir/Dialect/Bufferization/IR/BufferizableOpInterface.h"
#include "mlir/Dialect/Bufferization/IR/Bufferization.h"
#include "mlir/Dialect/Func/IR/FuncOps.h"
#include "mlir/Dialect/MemRef/IR/MemRef.h"
#include "mlir/Dialect/Tensor/IR/Tensor.h"
#include "mlir/IR/AsmState.h"
#include "mlir/IR/BuiltinOps.h"
#include "mlir/IR/IRMapping.h"
#include "mlir/IR/Operation.h"
#include "mlir/IR/TypeUtilities.h"
#include "mlir/IR/Value.h"
#include "mlir/Interfaces/ControlFlowInterfaces.h"
#include "llvm/ADT/ScopeExit.h"
#include "llvm/Support/Debug.h"

//===----------------------------------------------------------------------===//
// BufferizableOpInterface
//===----------------------------------------------------------------------===//

namespace mlir {
namespace bufferization {

#include "mlir/Dialect/Bufferization/IR/BufferizableOpInterface.cpp.inc"

} // namespace bufferization
} // namespace mlir

MLIR_DEFINE_EXPLICIT_TYPE_ID(mlir::bufferization::AnalysisState)

#define DEBUG_TYPE "bufferizable-op-interface"
#define DBGS() (llvm::dbgs() << '[' << DEBUG_TYPE << "] ")
#define LDBG(X) LLVM_DEBUG(DBGS() << (X))

using namespace mlir;
using namespace bufferization;

static bool isRepetitiveRegion(Region *region,
                               const BufferizationOptions &options) {
  Operation *op = region->getParentOp();
  if (auto bufferizableOp = options.dynCastBufferizableOp(op))
    if (bufferizableOp.isRepetitiveRegion(region->getRegionNumber()))
      return true;
  return false;
}

Region *AnalysisState::getEnclosingRepetitiveRegion(
    Operation *op, const BufferizationOptions &options) {
  if (!op->getBlock())
    return nullptr;
  if (auto iter = enclosingRepetitiveRegionCache.find_as(op);
      iter != enclosingRepetitiveRegionCache.end())
    return iter->second;
  return enclosingRepetitiveRegionCache[op] =
             getEnclosingRepetitiveRegion(op->getBlock(), options);
}

Region *AnalysisState::getEnclosingRepetitiveRegion(
    Value value, const BufferizationOptions &options) {
  if (auto iter = enclosingRepetitiveRegionCache.find_as(value);
      iter != enclosingRepetitiveRegionCache.end())
    return iter->second;

  Region *region = value.getParentRegion();
  // Collect all visited regions since we only know the repetitive region we
  // want to map it to later on
  SmallVector<Region *> visitedRegions;
  while (region) {
    visitedRegions.push_back(region);
    if (isRepetitiveRegion(region, options))
      break;
    region = region->getParentRegion();
  }
  enclosingRepetitiveRegionCache[value] = region;
  for (Region *r : visitedRegions)
    enclosingRepetitiveRegionCache[r] = region;
  return region;
}

Region *AnalysisState::getEnclosingRepetitiveRegion(
    Block *block, const BufferizationOptions &options) {
  if (auto iter = enclosingRepetitiveRegionCache.find_as(block);
      iter != enclosingRepetitiveRegionCache.end())
    return iter->second;

  Region *region = block->getParent();
  Operation *op = nullptr;
  // Collect all visited regions since we only know the repetitive region we
  // want to map it to later on
  SmallVector<Region *> visitedRegions;
  do {
    op = region->getParentOp();
    if (isRepetitiveRegion(region, options))
      break;
  } while ((region = op->getParentRegion()));

  enclosingRepetitiveRegionCache[block] = region;
  for (Region *r : visitedRegions)
    enclosingRepetitiveRegionCache[r] = region;
  return region;
}

bool AnalysisState::insideMutuallyExclusiveRegions(Operation *op0,
                                                   Operation *op1) {
  auto key = std::make_pair(op0, op1);
  if (auto iter = insideMutuallyExclusiveRegionsCache.find(key);
      iter != insideMutuallyExclusiveRegionsCache.end())
    return iter->second;
  bool result = ::mlir::insideMutuallyExclusiveRegions(op0, op1);
  // Populate results for both orderings of the ops.
  insideMutuallyExclusiveRegionsCache[key] = result;
  insideMutuallyExclusiveRegionsCache[std::make_pair(op1, op0)] = result;
  return result;
}

void AnalysisState::resetCache() {
  enclosingRepetitiveRegionCache.clear();
  insideMutuallyExclusiveRegionsCache.clear();
}

SymbolTableCollection &BufferizationState::getSymbolTables() {
  return symbolTables;
}

Region *bufferization::getNextEnclosingRepetitiveRegion(
    Region *region, const BufferizationOptions &options) {
  assert(isRepetitiveRegion(region, options) && "expected repetitive region");
  while ((region = region->getParentRegion())) {
    if (isRepetitiveRegion(region, options))
      break;
  }
  return region;
}

Region *bufferization::getParallelRegion(Region *region,
                                         const BufferizationOptions &options) {
  while (region) {
    auto bufferizableOp = options.dynCastBufferizableOp(region->getParentOp());
    if (bufferizableOp &&
        bufferizableOp.isParallelRegion(region->getRegionNumber())) {
      assert(isRepetitiveRegion(region, options) &&
             "expected that all parallel regions are also repetitive regions");
      return region;
    }
    region = region->getParentRegion();
  }
  return nullptr;
}

Operation *bufferization::getOwnerOfValue(Value value) {
  if (auto opResult = llvm::dyn_cast<OpResult>(value))
    return opResult.getDefiningOp();
  return llvm::cast<BlockArgument>(value).getOwner()->getParentOp();
}

/// Create an AllocTensorOp for the given shaped value. If `copy` is set, the
/// shaped value is copied. Otherwise, a tensor with undefined contents is
/// allocated.
FailureOr<Value> bufferization::allocateTensorForShapedValue(
    OpBuilder &b, Location loc, Value shapedValue,
    const BufferizationOptions &options, const BufferizationState &state,
    bool copy) {
  Value tensor;
  if (llvm::isa<RankedTensorType>(shapedValue.getType())) {
    tensor = shapedValue;
  } else if (llvm::isa<MemRefType>(shapedValue.getType())) {
    tensor = b.create<ToTensorOp>(
        loc, memref::getTensorTypeFromMemRefType(shapedValue.getType()),
        shapedValue);
  } else if (llvm::isa<UnrankedTensorType>(shapedValue.getType()) ||
             llvm::isa<UnrankedMemRefType>(shapedValue.getType())) {
    return getOwnerOfValue(shapedValue)
        ->emitError("copying of unranked tensors is not implemented");
  } else {
    llvm_unreachable("expected RankedTensorType or MemRefType");
  }
  RankedTensorType tensorType = llvm::cast<RankedTensorType>(tensor.getType());
  SmallVector<Value> dynamicSizes;
  if (!copy) {
    // Compute the dynamic part of the shape.
    // First try to query the shape via ReifyRankedShapedTypeOpInterface.
    bool reifiedShapes = false;
    if (llvm::isa<RankedTensorType>(shapedValue.getType()) &&
        llvm::isa<OpResult>(shapedValue)) {
      ReifiedRankedShapedTypeDims resultDims;
      if (succeeded(
              reifyResultShapes(b, shapedValue.getDefiningOp(), resultDims))) {
        reifiedShapes = true;
        auto &shape =
            resultDims[llvm::cast<OpResult>(shapedValue).getResultNumber()];
        for (const auto &dim : enumerate(tensorType.getShape()))
          if (ShapedType::isDynamic(dim.value()))
            dynamicSizes.push_back(cast<Value>(shape[dim.index()]));
      }
    }

    // If the shape could not be reified, create DimOps.
    if (!reifiedShapes)
      populateDynamicDimSizes(b, loc, tensor, dynamicSizes);
  }

  // Create AllocTensorOp.
  auto allocTensorOp = b.create<AllocTensorOp>(loc, tensorType, dynamicSizes,
                                               copy ? tensor : Value());

  // Add 'memory_space' attribute. Not needed if 'copy' operand is specified.
  if (copy)
    return allocTensorOp.getResult();
<<<<<<< HEAD
  FailureOr<BaseMemRefType> copyBufferType =
      getBufferType(tensor, options, state);
=======
  auto copyBufferType =
      detail::asMemRefType(getBufferType(tensor, options, state));
>>>>>>> 4084ffcf
  if (failed(copyBufferType))
    return failure();
  std::optional<Attribute> memorySpace = copyBufferType->getMemorySpace();
  if (!memorySpace)
    memorySpace = options.defaultMemorySpaceFn(tensorType);
  if (memorySpace.has_value())
    allocTensorOp.setMemorySpaceAttr(memorySpace.value());
  return allocTensorOp.getResult();
}

LogicalResult BufferizableOpInterface::resolveTensorOpOperandConflicts(
    RewriterBase &rewriter, const AnalysisState &analysisState,
    const BufferizationState &bufferizationState) {
  OpBuilder::InsertionGuard g(rewriter);
  Operation *op = getOperation();
  SmallVector<OpOperand *> outOfPlaceOpOperands;
  DenseSet<OpOperand *> copiedOpOperands;
  SmallVector<Value> outOfPlaceValues;
  DenseSet<Value> copiedOpValues;

  // Find all out-of-place OpOperands.
  for (OpOperand &opOperand : op->getOpOperands()) {
    Type operandType = opOperand.get().getType();
    if (!llvm::isa<TensorType>(operandType))
      continue;
    if (analysisState.isInPlace(opOperand))
      continue;
    if (llvm::isa<UnrankedTensorType>(operandType))
      return op->emitError("copying of unranked tensors is not implemented");

    AliasingValueList aliasingValues =
        analysisState.getAliasingValues(opOperand);
    if (aliasingValues.getNumAliases() == 1 &&
        isa<OpResult>(aliasingValues.getAliases()[0].value) &&
        !analysisState.bufferizesToMemoryWrite(opOperand) &&
        analysisState
                .getAliasingOpOperands(aliasingValues.getAliases()[0].value)
                .getNumAliases() == 1 &&
        !isa<UnrankedTensorType>(
            aliasingValues.getAliases()[0].value.getType())) {
      // The op itself does not write but may create exactly one alias. Instead
      // of copying the OpOperand, copy the OpResult. The OpResult can sometimes
      // be smaller than the OpOperand (e.g., in the case of an extract_slice,
      // where the result is usually a smaller part of the source). Do not apply
      // this optimization if the OpResult is an unranked tensor (because those
      // cannot be copied at the moment).
      Value value = aliasingValues.getAliases()[0].value;
      outOfPlaceValues.push_back(value);
      if (!analysisState.canOmitTensorCopy(opOperand))
        copiedOpValues.insert(value);
    } else {
      // In all other cases, make a copy of the OpOperand.
      outOfPlaceOpOperands.push_back(&opOperand);
      if (!analysisState.canOmitTensorCopy(opOperand))
        copiedOpOperands.insert(&opOperand);
    }
  }

  // Insert copies of OpOperands.
  rewriter.setInsertionPoint(op);
  for (OpOperand *opOperand : outOfPlaceOpOperands) {
    FailureOr<Value> copy = allocateTensorForShapedValue(
        rewriter, op->getLoc(), opOperand->get(), analysisState.getOptions(),
        bufferizationState, copiedOpOperands.contains(opOperand));
    if (failed(copy))
      return failure();
    rewriter.modifyOpInPlace(op, [&]() { opOperand->set(*copy); });
  }

  // Insert copies of Values.
  rewriter.setInsertionPointAfter(op);
  for (Value value : outOfPlaceValues) {
    FailureOr<Value> copy = allocateTensorForShapedValue(
        rewriter, op->getLoc(), value, analysisState.getOptions(),
        bufferizationState, copiedOpValues.count(value));
    if (failed(copy))
      return failure();
    SmallVector<OpOperand *> uses = llvm::to_vector(
        llvm::map_range(value.getUses(), [](OpOperand &use) { return &use; }));
    for (OpOperand *use : uses) {
      // Do not update the alloc_tensor op that we just created.
      if (use->getOwner() == copy->getDefiningOp())
        continue;
      // tensor.dim ops may have been created to be used as alloc_tensor op
      // dynamic extents. Do not update these either.
      if (isa<tensor::DimOp>(use->getOwner()))
        continue;
      rewriter.modifyOpInPlace(use->getOwner(), [&]() { use->set(*copy); });
    }
  }

  return success();
}

//===----------------------------------------------------------------------===//
// OpFilter
//===----------------------------------------------------------------------===//

bool OpFilter::isOpAllowed(Operation *op) const {
  // All other ops: Allow/disallow according to filter.
  bool isAllowed = !hasAllowRule();
  for (const Entry &entry : entries) {
    bool filterResult = entry.fn(op);
    switch (entry.type) {
    case Entry::ALLOW:
      isAllowed |= filterResult;
      break;
    case Entry::DENY:
      if (filterResult)
        // DENY filter matches. This op is no allowed. (Even if other ALLOW
        // filters may match.)
        return false;
    };
  }
  return isAllowed;
}

//===----------------------------------------------------------------------===//
// BufferizationOptions
//===----------------------------------------------------------------------===//

namespace {

/// Default function arg type converter: Use a fully dynamic layout map.
BaseMemRefType
defaultFunctionArgTypeConverter(TensorType type, Attribute memorySpace,
                                func::FuncOp funcOp,
                                const BufferizationOptions &options) {
  return getMemRefTypeWithFullyDynamicLayout(type, memorySpace);
}
/// Default unknown type converter: Use a fully dynamic layout map.
BaseMemRefType
defaultUnknownTypeConverter(TensorType tensorType, Attribute memorySpace,
                            const BufferizationOptions &options) {
  return getMemRefTypeWithFullyDynamicLayout(tensorType, memorySpace);
}

} // namespace

// Default constructor for BufferizationOptions.
BufferizationOptions::BufferizationOptions()
    : functionArgTypeConverterFn(defaultFunctionArgTypeConverter),
      unknownTypeConverterFn(defaultUnknownTypeConverter) {}

bool BufferizationOptions::isOpAllowed(Operation *op) const {
  // Special case: If function boundary bufferization is deactivated, do not
  // allow ops that belong to the `func` dialect.
  bool isFuncBoundaryOp = isa_and_nonnull<func::FuncDialect>(op->getDialect());
  if (!bufferizeFunctionBoundaries && isFuncBoundaryOp)
    return false;

  return opFilter.isOpAllowed(op);
}

BufferizableOpInterface
BufferizationOptions::dynCastBufferizableOp(Operation *op) const {
  if (!isOpAllowed(op))
    return nullptr;
  auto bufferizableOp = dyn_cast<BufferizableOpInterface>(op);
  if (!bufferizableOp)
    return nullptr;
  return bufferizableOp;
}

BufferizableOpInterface
BufferizationOptions::dynCastBufferizableOp(Value value) const {
  return dynCastBufferizableOp(getOwnerOfValue(value));
}

void BufferizationOptions::setFunctionBoundaryTypeConversion(
    LayoutMapOption layoutMapOption) {
  functionArgTypeConverterFn = [=](TensorType tensorType, Attribute memorySpace,
                                   func::FuncOp funcOp,
                                   const BufferizationOptions &options) {
    if (layoutMapOption == LayoutMapOption::IdentityLayoutMap)
      return bufferization::getMemRefTypeWithStaticIdentityLayout(tensorType,
                                                                  memorySpace);
    return bufferization::getMemRefTypeWithFullyDynamicLayout(tensorType,
                                                              memorySpace);
  };
  inferFunctionResultLayout =
      layoutMapOption == LayoutMapOption::InferLayoutMap;
}

//===----------------------------------------------------------------------===//
// Helper functions for BufferizableOpInterface
//===----------------------------------------------------------------------===//

static void setInsertionPointAfter(OpBuilder &b, Value value) {
  if (auto bbArg = llvm::dyn_cast<BlockArgument>(value)) {
    b.setInsertionPointToStart(bbArg.getOwner());
  } else {
    b.setInsertionPointAfter(value.getDefiningOp());
  }
}

/// Determine which OpOperand* will alias with `value` if the op is bufferized
/// in place. Return all tensor OpOperand* if the op is not bufferizable.
AliasingOpOperandList AnalysisState::getAliasingOpOperands(Value value) const {
  if (Operation *op = getOwnerOfValue(value))
    if (auto bufferizableOp = getOptions().dynCastBufferizableOp(op))
      return bufferizableOp.getAliasingOpOperands(value, *this);

  // The op is not bufferizable.
  return detail::unknownGetAliasingOpOperands(value);
}

/// Determine which Values will alias with `opOperand` if the op is bufferized
/// in place. Return all tensor Values if the op is not bufferizable.
AliasingValueList AnalysisState::getAliasingValues(OpOperand &opOperand) const {
  if (auto bufferizableOp =
          getOptions().dynCastBufferizableOp(opOperand.getOwner()))
    return bufferizableOp.getAliasingValues(opOperand, *this);

  // The op is not bufferizable.
  return detail::unknownGetAliasingValues(opOperand);
}

/// Return true if `opOperand` bufferizes to a memory read. Return `true` if the
/// op is not bufferizable.
bool AnalysisState::bufferizesToMemoryRead(OpOperand &opOperand) const {
  if (auto bufferizableOp =
          getOptions().dynCastBufferizableOp(opOperand.getOwner()))
    return bufferizableOp.bufferizesToMemoryRead(opOperand, *this);

  // Unknown op that returns a tensor. The inplace analysis does not support it.
  // Conservatively return true.
  return true;
}

/// Return true if `opOperand` bufferizes to a memory write. Return
/// `true` if the op is not bufferizable.
bool AnalysisState::bufferizesToMemoryWrite(OpOperand &opOperand) const {
  if (auto bufferizableOp =
          getOptions().dynCastBufferizableOp(opOperand.getOwner()))
    return bufferizableOp.bufferizesToMemoryWrite(opOperand, *this);

  // Unknown op that returns a tensor. The inplace analysis does not support it.
  // Conservatively return true.
  return true;
}

/// Return true if `opOperand` does neither read nor write but bufferizes to an
/// alias. Return false if the op is not bufferizable.
bool AnalysisState::bufferizesToAliasOnly(OpOperand &opOperand) const {
  if (auto bufferizableOp =
          getOptions().dynCastBufferizableOp(opOperand.getOwner()))
    return bufferizableOp.bufferizesToAliasOnly(opOperand, *this);

  // Unknown op that returns a tensor. The inplace analysis does not support it.
  // Conservatively return false.
  return false;
}

bool AnalysisState::bufferizesToMemoryWrite(Value value) const {
  auto opResult = llvm::dyn_cast<OpResult>(value);
  if (!opResult)
    return true;
  auto bufferizableOp = getOptions().dynCastBufferizableOp(value);
  if (!bufferizableOp)
    return true;
  return bufferizableOp.resultBufferizesToMemoryWrite(opResult, *this);
}

/// Return true if the given value is read by an op that bufferizes to a memory
/// read. Also takes into account ops that create an alias but do not read by
/// themselves (e.g., ExtractSliceOp).
bool AnalysisState::isValueRead(Value value) const {
  assert(llvm::isa<TensorType>(value.getType()) && "expected TensorType");
  SmallVector<OpOperand *> workingSet;
  DenseSet<OpOperand *> visited;
  for (OpOperand &use : value.getUses())
    workingSet.push_back(&use);

  while (!workingSet.empty()) {
    OpOperand *uMaybeReading = workingSet.pop_back_val();
    if (!visited.insert(uMaybeReading).second)
      continue;

    // Skip over all ops that neither read nor write (but create an alias).
    if (bufferizesToAliasOnly(*uMaybeReading))
      for (AliasingValue alias : getAliasingValues(*uMaybeReading))
        for (OpOperand &use : alias.value.getUses())
          workingSet.push_back(&use);
    if (bufferizesToMemoryRead(*uMaybeReading))
      return true;
  }

  return false;
}

// Starting from `opOperand`, follow the use-def chain in reverse, always
// selecting the aliasing OpOperands. Find and return Values for which
// `condition` evaluates to true. Uses of such matching Values are not
// traversed any further, the visited aliasing opOperands will be preserved
// through `visitedOpOperands`.
llvm::SetVector<Value> AnalysisState::findValueInReverseUseDefChain(
    OpOperand *opOperand, llvm::function_ref<bool(Value)> condition,
    TraversalConfig config,
    llvm::DenseSet<OpOperand *> *visitedOpOperands) const {
  llvm::DenseSet<Value> visited;
  llvm::SetVector<Value> result, workingSet;
  workingSet.insert(opOperand->get());

  if (visitedOpOperands)
    visitedOpOperands->insert(opOperand);

  while (!workingSet.empty()) {
    Value value = workingSet.pop_back_val();

    if (!config.revisitAlreadyVisitedValues && visited.contains(value)) {
      // Stop traversal if value was already visited.
      if (config.alwaysIncludeLeaves)
        result.insert(value);
      continue;
    }
    visited.insert(value);

    if (condition(value)) {
      result.insert(value);
      continue;
    }

    if (!config.followUnknownOps && !options.dynCastBufferizableOp(value)) {
      // Stop iterating if `followUnknownOps` is unset and the op is either
      // not bufferizable or excluded in the OpFilter.
      if (config.alwaysIncludeLeaves)
        result.insert(value);
      continue;
    }

    AliasingOpOperandList aliases = getAliasingOpOperands(value);
    if (aliases.getNumAliases() == 0) {
      // The traversal ends naturally if there are no more OpOperands that
      // could be followed.
      if (config.alwaysIncludeLeaves)
        result.insert(value);
      continue;
    }

    for (AliasingOpOperand a : aliases) {
      if (config.followEquivalentOnly &&
          a.relation != BufferRelation::Equivalent) {
        // Stop iterating if `followEquivalentOnly` is set but the alias is not
        // equivalent.
        if (config.alwaysIncludeLeaves)
          result.insert(value);
        continue;
      }

      if (config.followInPlaceOnly && !isInPlace(*a.opOperand)) {
        // Stop iterating if `followInPlaceOnly` is set but the alias is
        // out-of-place.
        if (config.alwaysIncludeLeaves)
          result.insert(value);
        continue;
      }

      if (config.followSameTypeOrCastsOnly &&
          a.opOperand->get().getType() != value.getType() &&
          !value.getDefiningOp<CastOpInterface>()) {
        // Stop iterating if `followSameTypeOrCastsOnly` is set but the alias is
        // has a different type and the op is not a cast.
        if (config.alwaysIncludeLeaves)
          result.insert(value);
        continue;
      }

      workingSet.insert(a.opOperand->get());
      if (visitedOpOperands)
        visitedOpOperands->insert(a.opOperand);
    }
  }

  return result;
}

// Find the values that define the contents of the given operand's value.
llvm::SetVector<Value>
AnalysisState::findDefinitions(OpOperand *opOperand) const {
  TraversalConfig config;
  config.alwaysIncludeLeaves = false;
  return findValueInReverseUseDefChain(
      opOperand, [&](Value v) { return this->bufferizesToMemoryWrite(v); },
      config);
}

AnalysisState::AnalysisState(const BufferizationOptions &options)
    : AnalysisState(options, TypeID::get<AnalysisState>()) {}

AnalysisState::AnalysisState(const BufferizationOptions &options, TypeID type)
    : options(options), type(type) {
  for (const BufferizationOptions::AnalysisStateInitFn &fn :
       options.stateInitializers)
    fn(*this);
}

bool AnalysisState::canOmitTensorCopy(OpOperand &opOperand) const {
  // Do not copy if the tensor has undefined contents.
  if (hasUndefinedContents(&opOperand))
    return true;

  // Do not copy if the buffer of the tensor is entirely overwritten (with
  // values that do not depend on the old tensor).
  if (bufferizesToMemoryWrite(opOperand) && !bufferizesToMemoryRead(opOperand))
    return true;

  // Do not copy if the tensor is never read.
  AliasingValueList aliases = getAliasingValues(opOperand);
  if (!bufferizesToMemoryRead(opOperand) &&
      llvm::none_of(aliases,
                    [&](AliasingValue a) { return isValueRead(a.value); }))
    return true;

  // Default: Cannot omit the copy.
  return false;
}

bool AnalysisState::isInPlace(OpOperand &opOperand) const {
  // ToBufferOps are always in-place.
  if (isa<ToBufferOp>(opOperand.getOwner()))
    return true;

  // In the absence of analysis information, OpOperands that bufferize to a
  // memory write are out-of-place, i.e., an alloc and copy is inserted.
  return !bufferizesToMemoryWrite(opOperand);
}

bool AnalysisState::areEquivalentBufferizedValues(Value v1, Value v2) const {
  // In the absence of analysis information, we do not know if the values are
  // equivalent. The conservative answer is "false".
  return false;
}

bool AnalysisState::areAliasingBufferizedValues(Value v1, Value v2) const {
  // In the absence of analysis information, we do not know if the values may be
  // aliasing. The conservative answer is "true".
  return true;
}

bool AnalysisState::hasUndefinedContents(OpOperand *opOperand) const {
  // In the absence of analysis information, the conservative answer is "false".
  return false;
}

// bufferization.to_buffer is not allowed to change the rank.
static void ensureToBufferOpIsValid(Value tensor, Type memrefType) {
#ifndef NDEBUG
  auto rankedTensorType = llvm::dyn_cast<RankedTensorType>(tensor.getType());
  assert((!rankedTensorType || llvm::cast<MemRefType>(memrefType).getRank() ==
                                   rankedTensorType.getRank()) &&
         "to_buffer would be invalid: mismatching ranks");
#endif
}

FailureOr<Value> bufferization::getBuffer(RewriterBase &rewriter, Value value,
                                          const BufferizationOptions &options,
                                          const BufferizationState &state) {
#ifndef NDEBUG
  auto tensorType = llvm::dyn_cast<TensorLikeType>(value.getType());
  assert(tensorType && "unexpected non-tensor type");
#endif // NDEBUG

  // Replace "%t = to_tensor %m" with %m.
  if (auto toTensorOp = value.getDefiningOp<bufferization::ToTensorOp>())
    return toTensorOp.getBuffer();

  // Insert to_buffer op.
  OpBuilder::InsertionGuard g(rewriter);
  setInsertionPointAfter(rewriter, value);
<<<<<<< HEAD
  FailureOr<BaseMemRefType> memrefType = getBufferType(value, options, state);
  if (failed(memrefType))
    return failure();
  ensureToBufferOpIsValid(value, *memrefType);
  return rewriter
      .create<bufferization::ToBufferOp>(value.getLoc(), *memrefType, value)
=======
  FailureOr<BufferLikeType> bufferType = getBufferType(value, options, state);
  if (failed(bufferType))
    return failure();
  ensureToBufferOpIsValid(value, *bufferType);
  return rewriter
      .create<bufferization::ToBufferOp>(value.getLoc(), *bufferType, value)
>>>>>>> 4084ffcf
      .getResult();
}

/// Return the buffer type for a given Value (tensor) after bufferization.
<<<<<<< HEAD
FailureOr<BaseMemRefType>
=======
FailureOr<BufferLikeType>
>>>>>>> 4084ffcf
bufferization::getBufferType(Value value, const BufferizationOptions &options,
                             const BufferizationState &state) {
  SmallVector<Value> invocationStack;
  return getBufferType(value, options, state, invocationStack);
}

/// Return the buffer type for a given Value (tensor) after bufferization.
FailureOr<BufferLikeType>
bufferization::getBufferType(Value value, const BufferizationOptions &options,
                             const BufferizationState &state,
                             SmallVector<Value> &invocationStack) {
  assert(llvm::isa<TensorLikeType>(value.getType()) &&
         "unexpected non-tensor type");
  invocationStack.push_back(value);
  auto popFromStack =
      llvm::make_scope_exit([&]() { invocationStack.pop_back(); });

  // Try querying BufferizableOpInterface.
  Operation *op = getOwnerOfValue(value);
  auto bufferizableOp = options.dynCastBufferizableOp(op);
  if (bufferizableOp)
    return bufferizableOp.getBufferType(value, options, state, invocationStack);

  // Op is not bufferizable.
  return cast<TensorLikeType>(value.getType()).getBufferType(options, [&]() {
    return op->emitError();
  });
}

bool bufferization::hasTensorSemantics(Operation *op) {
  if (auto bufferizableOp = dyn_cast<BufferizableOpInterface>(op))
    return bufferizableOp.hasTensorSemantics();
  return detail::defaultHasTensorSemantics(op);
}

void bufferization::replaceOpWithBufferizedValues(RewriterBase &rewriter,
                                                  Operation *op,
                                                  ValueRange values) {
  assert(values.size() == op->getNumResults() &&
         "expected one value per OpResult");
  OpBuilder::InsertionGuard g(rewriter);

  // Replace all OpResults with the given values.
  SmallVector<Value> replacements;
  for (OpResult opResult : op->getOpResults()) {
    Value replacement = values[opResult.getResultNumber()];
    if (llvm::isa<TensorLikeType>(opResult.getType())) {
      // The OpResult is a tensor. Such values are replaced with memrefs during
      // bufferization.
      assert(llvm::isa<BufferLikeType>(replacement.getType()) &&
             "tensor op result should be replaced with a buffer value");
      // The existing uses of the OpResult still expect a tensor. Insert a
      // ToTensorOp. Throughout bufferization, this ToTensorOp will gradually
      // loose all of its users and eventually DCE away.
      rewriter.setInsertionPointAfter(op);
      replacement = rewriter.create<bufferization::ToTensorOp>(
          replacement.getLoc(), opResult.getType(), replacement);
    }
    replacements.push_back(replacement);
  }

  rewriter.replaceOp(op, replacements);
}

//===----------------------------------------------------------------------===//
// Bufferization-specific scoped alloc insertion support.
//===----------------------------------------------------------------------===//

/// Create a memref allocation with the given type and dynamic extents.
FailureOr<Value> BufferizationOptions::createAlloc(OpBuilder &b, Location loc,
                                                   MemRefType type,
                                                   ValueRange dynShape) const {
  if (allocationFn)
    return (*allocationFn)(b, loc, type, dynShape, bufferAlignment);

  // Default bufferallocation via AllocOp.
  if (bufferAlignment != 0)
    return b
        .create<memref::AllocOp>(loc, type, dynShape,
                                 b.getI64IntegerAttr(bufferAlignment))
        .getResult();
  return b.create<memref::AllocOp>(loc, type, dynShape).getResult();
}

/// Create a memory copy between two memref buffers.
LogicalResult BufferizationOptions::createMemCpy(OpBuilder &b, Location loc,
                                                 Value from, Value to) const {
  if (memCpyFn)
    return (*memCpyFn)(b, loc, from, to);

  b.create<memref::CopyOp>(loc, from, to);
  return success();
}

//===----------------------------------------------------------------------===//
// Bufferization-specific IRMapping support with debugging.
//===----------------------------------------------------------------------===//

BaseMemRefType bufferization::getMemRefType(TensorType tensorType,
                                            const BufferizationOptions &options,
                                            MemRefLayoutAttrInterface layout,
                                            Attribute memorySpace) {
  // Case 1: Unranked memref type.
  if (auto unrankedTensorType =
          llvm::dyn_cast<UnrankedTensorType>(tensorType)) {
    assert(!layout && "UnrankedTensorType cannot have a layout map");
    return UnrankedMemRefType::get(unrankedTensorType.getElementType(),
                                   memorySpace);
  }

  // Case 2: Ranked memref type with specified layout.
  auto rankedTensorType = llvm::cast<RankedTensorType>(tensorType);
  if (layout) {
    return MemRefType::get(rankedTensorType.getShape(),
                           rankedTensorType.getElementType(), layout,
                           memorySpace);
  }

  return options.unknownTypeConverterFn(tensorType, memorySpace, options);
}

BaseMemRefType
bufferization::getMemRefTypeWithFullyDynamicLayout(TensorType tensorType,
                                                   Attribute memorySpace) {
  // Case 1: Unranked memref type.
  if (auto unrankedTensorType =
          llvm::dyn_cast<UnrankedTensorType>(tensorType)) {
    return UnrankedMemRefType::get(unrankedTensorType.getElementType(),
                                   memorySpace);
  }

  // Case 2: Ranked memref type.
  auto rankedTensorType = llvm::cast<RankedTensorType>(tensorType);
  int64_t dynamicOffset = ShapedType::kDynamic;
  SmallVector<int64_t> dynamicStrides(rankedTensorType.getRank(),
                                      ShapedType::kDynamic);
  auto stridedLayout = StridedLayoutAttr::get(tensorType.getContext(),
                                              dynamicOffset, dynamicStrides);
  return MemRefType::get(rankedTensorType.getShape(),
                         rankedTensorType.getElementType(), stridedLayout,
                         memorySpace);
}

/// Return a MemRef type with a static identity layout (i.e., no layout map). If
/// the given tensor type is unranked, return an unranked MemRef type.
BaseMemRefType
bufferization::getMemRefTypeWithStaticIdentityLayout(TensorType tensorType,
                                                     Attribute memorySpace) {
  // Case 1: Unranked memref type.
  if (auto unrankedTensorType =
          llvm::dyn_cast<UnrankedTensorType>(tensorType)) {
    return UnrankedMemRefType::get(unrankedTensorType.getElementType(),
                                   memorySpace);
  }

  // Case 2: Ranked memref type.
  auto rankedTensorType = llvm::cast<RankedTensorType>(tensorType);
  MemRefLayoutAttrInterface layout = {};
  return MemRefType::get(rankedTensorType.getShape(),
                         rankedTensorType.getElementType(), layout,
                         memorySpace);
}

//===----------------------------------------------------------------------===//
// Default implementations of interface methods
//===----------------------------------------------------------------------===//

bool bufferization::detail::defaultResultBufferizesToMemoryWrite(
    OpResult opResult, const AnalysisState &state) {
  auto bufferizableOp = cast<BufferizableOpInterface>(opResult.getDefiningOp());
  AliasingOpOperandList opOperands =
      bufferizableOp.getAliasingOpOperands(opResult, state);

  // Case 1: OpResults that have no aliasing OpOperand usually bufferize to
  // memory writes.
  if (opOperands.getAliases().empty())
    return true;

  // Case 2: If an aliasing OpOperand bufferizes to a memory write, the OpResult
  // may bufferize to a memory write.
  if (llvm::any_of(opOperands, [&](AliasingOpOperand alias) {
        return state.bufferizesToMemoryWrite(*alias.opOperand);
      }))
    return true;

  // Case 3: Check if a nested aliasing OpOperand value bufferizes to a memory
  // write. (Or: The reverse SSA use-def chain ends inside the reigon.) In that
  // case, the OpResult bufferizes to a memory write. E.g.:
  //
  // %0 = "some_writing_op" : tensor<?xf32>
  // %r = scf.if ... -> tensor<?xf32> {
  //   scf.yield %0 : tensor<?xf32>
  // } else {
  //   %1 = "another_writing_op"(%0) : tensor<?xf32>
  //   scf.yield %1 : tensor<?xf32>
  // }
  // "some_reading_op"(%r)
  //
  // %r bufferizes to a memory write because an aliasing OpOperand value (%1)
  // bufferizes to a memory write and the defining op is inside the scf.if.
  //
  // Note: This treatment of surrouding ops is useful for ops that have a
  // region but no OpOperand such as scf.if or scf.execute_region. It simplifies
  // the analysis considerably.
  //
  // "another_writing_op" in the above example should be able to bufferize
  // inplace in the absence of another read of %0. However, if the scf.if op
  // would not be considered a "write", the analysis would detect the
  // following conflict:
  //
  // * read = some_reading_op
  // * lastWrite = %0  (Note: The last write of %r would be a set: {%0, %1}.)
  // * conflictingWrite = %1
  //
  auto isMemoryWriteInsideOp = [&](Value v) {
    Operation *op = getOwnerOfValue(v);
    if (!opResult.getDefiningOp()->isAncestor(op))
      return false;
    return state.bufferizesToMemoryWrite(v);
  };
  TraversalConfig config;
  config.alwaysIncludeLeaves = false;
  for (AliasingOpOperand alias : opOperands) {
    if (!state
             .findValueInReverseUseDefChain(alias.opOperand,
                                            isMemoryWriteInsideOp, config)
             .empty())
      return true;
  }
  return false;
}

// Compute the AliasingOpOperandList for a given Value based on
// getAliasingValues.
AliasingOpOperandList bufferization::detail::defaultGetAliasingOpOperands(
    Value value, const AnalysisState &state) {
  Operation *op = getOwnerOfValue(value);
  SmallVector<AliasingOpOperand> result;
  for (OpOperand &opOperand : op->getOpOperands()) {
    if (!llvm::isa<TensorType>(opOperand.get().getType()))
      continue;
    AliasingValueList aliasingValues = state.getAliasingValues(opOperand);
    for (const auto &it : aliasingValues)
      if (it.value == value)
        result.emplace_back(&opOperand, it.relation, it.isDefinite);
  }
  return AliasingOpOperandList(std::move(result));
}

FailureOr<BaseMemRefType> bufferization::detail::defaultGetBufferType(
    Value value, const BufferizationOptions &options,
    const BufferizationState &bufferizationState,
    SmallVector<Value> &invocationStack) {
  assert(llvm::isa<TensorType>(value.getType()) && "expected tensor type");
  auto tensorType = cast<TensorType>(value.getType());

  // No further analysis is possible for a block argument.
  if (llvm::isa<BlockArgument>(value))
    return bufferization::getMemRefType(tensorType, options);

  // Value is an OpResult.
  Operation *op = getOwnerOfValue(value);
  auto opResult = llvm::cast<OpResult>(value);
  AnalysisState analysisState(options);
  AliasingOpOperandList aliases = analysisState.getAliasingOpOperands(opResult);
  if (aliases.getNumAliases() > 0 &&
      aliases.getAliases()[0].relation == BufferRelation::Equivalent) {
    // If the OpResult has an equivalent OpOperand, both OpResult and
    // OpOperand bufferize to the exact same buffer type.
    Value equivalentOperand = aliases.getAliases().front().opOperand->get();
<<<<<<< HEAD
    return getBufferType(equivalentOperand, options, bufferizationState,
                         invocationStack);
=======
    return asMemRefType(getBufferType(equivalentOperand, options,
                                      bufferizationState, invocationStack));
>>>>>>> 4084ffcf
  }

  // If we do not know the memory space and there is no default memory space,
  // report a failure.
  auto memSpace =
      options.defaultMemorySpaceFn(cast<TensorType>(value.getType()));
  if (!memSpace.has_value())
    return op->emitError("could not infer memory space");

  return getMemRefType(tensorType, options, /*layout=*/{}, *memSpace);
}

bool bufferization::detail::defaultIsRepetitiveRegion(
    BufferizableOpInterface bufferizableOp, unsigned index) {
  assert(index < bufferizableOp->getNumRegions() && "invalid region index");
  auto regionInterface =
      dyn_cast<RegionBranchOpInterface>(bufferizableOp.getOperation());
  if (!regionInterface)
    return false;
  return regionInterface.isRepetitiveRegion(index);
}

AliasingOpOperandList
bufferization::detail::unknownGetAliasingOpOperands(Value value) {
  // TODO: Take into account successor blocks.
  // No aliasing in case of non-entry blocks.
  if (auto bbArg = dyn_cast<BlockArgument>(value))
    if (bbArg.getOwner() != &bbArg.getOwner()->getParent()->getBlocks().front())
      return {};

  // Unknown op: Conservatively assume that each OpResult may alias with every
  // OpOperand. In addition, each block argument of an entry block may alias
  // with every OpOperand.
  AliasingOpOperandList r;
  for (OpOperand &operand : value.getDefiningOp()->getOpOperands())
    if (isa<TensorType>(operand.get().getType()))
      r.addAlias({&operand, BufferRelation::Unknown, /*isDefinite=*/false});
  return r;
}

AliasingValueList
bufferization::detail::unknownGetAliasingValues(OpOperand &opOperand) {
  // TODO: Take into account successor blocks.
  // Unknown op: Conservatively assume that each OpResult may alias with every
  // OpOperand. In addition, each block argument of an entry block may alias
  // with every OpOperand.
  AliasingValueList r;
  for (OpResult result : opOperand.getOwner()->getOpResults())
    if (llvm::isa<TensorType>(result.getType()))
      r.addAlias({result, BufferRelation::Unknown, /*isDefinite=*/false});
  for (Region &region : opOperand.getOwner()->getRegions())
    if (!region.getBlocks().empty())
      for (BlockArgument bbArg : region.getBlocks().front().getArguments())
        if (isa<TensorType>(bbArg.getType()))
          r.addAlias({bbArg, BufferRelation::Unknown, /*isDefinite=*/false});
  return r;
}

bool bufferization::detail::defaultHasTensorSemantics(Operation *op) {
  auto isaTensor = [](Type t) { return isa<TensorLikeType>(t); };
  bool hasTensorBlockArgument = any_of(op->getRegions(), [&](Region &r) {
    return any_of(r.getBlocks(), [&](Block &b) {
      return any_of(b.getArguments(), [&](BlockArgument bbArg) {
        return isaTensor(bbArg.getType());
      });
    });
  });
  if (hasTensorBlockArgument)
    return true;

  if (any_of(op->getResultTypes(), isaTensor))
    return true;
  return any_of(op->getOperandTypes(), isaTensor);
}

FailureOr<BaseMemRefType>
bufferization::detail::asMemRefType(FailureOr<BufferLikeType> bufferType) {
  if (failed(bufferType))
    return failure();
  return cast<BaseMemRefType>(*bufferType);
}

bool bufferization::detail::typesMatchAfterBufferization(Operation &op,
                                                         Value tensor,
                                                         Value buffer) {
  return mlir::succeeded(
      cast<TensorLikeType>(tensor.getType())
          .verifyCompatibleBufferType(cast<BufferLikeType>(buffer.getType()),
                                      [&]() { return op.emitError(); }));
}<|MERGE_RESOLUTION|>--- conflicted
+++ resolved
@@ -213,13 +213,8 @@
   // Add 'memory_space' attribute. Not needed if 'copy' operand is specified.
   if (copy)
     return allocTensorOp.getResult();
-<<<<<<< HEAD
-  FailureOr<BaseMemRefType> copyBufferType =
-      getBufferType(tensor, options, state);
-=======
   auto copyBufferType =
       detail::asMemRefType(getBufferType(tensor, options, state));
->>>>>>> 4084ffcf
   if (failed(copyBufferType))
     return failure();
   std::optional<Attribute> memorySpace = copyBufferType->getMemorySpace();
@@ -690,30 +685,17 @@
   // Insert to_buffer op.
   OpBuilder::InsertionGuard g(rewriter);
   setInsertionPointAfter(rewriter, value);
-<<<<<<< HEAD
-  FailureOr<BaseMemRefType> memrefType = getBufferType(value, options, state);
-  if (failed(memrefType))
-    return failure();
-  ensureToBufferOpIsValid(value, *memrefType);
-  return rewriter
-      .create<bufferization::ToBufferOp>(value.getLoc(), *memrefType, value)
-=======
   FailureOr<BufferLikeType> bufferType = getBufferType(value, options, state);
   if (failed(bufferType))
     return failure();
   ensureToBufferOpIsValid(value, *bufferType);
   return rewriter
       .create<bufferization::ToBufferOp>(value.getLoc(), *bufferType, value)
->>>>>>> 4084ffcf
       .getResult();
 }
 
 /// Return the buffer type for a given Value (tensor) after bufferization.
-<<<<<<< HEAD
-FailureOr<BaseMemRefType>
-=======
 FailureOr<BufferLikeType>
->>>>>>> 4084ffcf
 bufferization::getBufferType(Value value, const BufferizationOptions &options,
                              const BufferizationState &state) {
   SmallVector<Value> invocationStack;
@@ -984,13 +966,8 @@
     // If the OpResult has an equivalent OpOperand, both OpResult and
     // OpOperand bufferize to the exact same buffer type.
     Value equivalentOperand = aliases.getAliases().front().opOperand->get();
-<<<<<<< HEAD
-    return getBufferType(equivalentOperand, options, bufferizationState,
-                         invocationStack);
-=======
     return asMemRefType(getBufferType(equivalentOperand, options,
                                       bufferizationState, invocationStack));
->>>>>>> 4084ffcf
   }
 
   // If we do not know the memory space and there is no default memory space,
