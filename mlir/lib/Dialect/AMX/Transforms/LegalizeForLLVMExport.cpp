--- conflicted
+++ resolved
@@ -24,39 +24,18 @@
 /// Generic one-to-one conversion of simply mappable operations into calls
 /// to their respective LLVM intrinsics.
 struct AMXIntrinsicOpConversion
-<<<<<<< HEAD
-    : public OpInterfaceConversionPattern<amx::AMXIntrinsicOp> {
-  using OpInterfaceConversionPattern<
-      amx::AMXIntrinsicOp>::OpInterfaceConversionPattern;
-
-  AMXIntrinsicOpConversion(const LLVMTypeConverter &typeConverter,
-                           PatternBenefit benefit = 1)
-      : OpInterfaceConversionPattern(typeConverter, &typeConverter.getContext(),
-                                     benefit),
-        typeConverter(typeConverter) {}
-=======
     : public ConvertOpInterfaceToLLVMPattern<amx::AMXIntrinsicOp> {
   using ConvertOpInterfaceToLLVMPattern::ConvertOpInterfaceToLLVMPattern;
->>>>>>> eb0f1dc0
 
   LogicalResult
   matchAndRewrite(amx::AMXIntrinsicOp op, ArrayRef<Value> operands,
                   ConversionPatternRewriter &rewriter) const override {
-<<<<<<< HEAD
-=======
     const LLVMTypeConverter &typeConverter = *getTypeConverter();
->>>>>>> eb0f1dc0
     return LLVM::detail::intrinsicRewrite(
         op, rewriter.getStringAttr(op.getIntrinsicName()),
         op.getIntrinsicOperands(operands, typeConverter, rewriter),
         typeConverter, rewriter);
   }
-<<<<<<< HEAD
-
-private:
-  const LLVMTypeConverter &typeConverter;
-=======
->>>>>>> eb0f1dc0
 };
 
 } // namespace
@@ -71,8 +50,6 @@
 
 void mlir::configureAMXLegalizeForExportTarget(LLVMConversionTarget &target) {
   target.addIllegalDialect<AMXDialect>();
-<<<<<<< HEAD
-=======
 }
 
 namespace {
@@ -92,5 +69,4 @@
   registry.addExtension(+[](MLIRContext *ctx, amx::AMXDialect *dialect) {
     dialect->addInterfaces<AMXToLLVMDialectInterface>();
   });
->>>>>>> eb0f1dc0
 }