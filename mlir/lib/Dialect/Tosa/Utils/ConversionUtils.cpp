//===- ConversionUtils.cpp ------------------------------------------------===//
//
// Part of the LLVM Project, under the Apache License v2.0 with LLVM Exceptions.
// See https://llvm.org/LICENSE.txt for license information.
// SPDX-License-Identifier: Apache-2.0 WITH LLVM-exception
//
//===----------------------------------------------------------------------===//
//
// Utility functions for TOSA lowering
//
//===----------------------------------------------------------------------===//

#include "mlir/Dialect/Tosa/Utils/ConversionUtils.h"
#include "mlir/Dialect/Tosa/IR/TosaOps.h"

using namespace mlir;
using namespace mlir::tosa;

SmallVector<utils::IteratorType>
mlir::tosa::getNParallelLoopsAttrs(unsigned nParallelLoops) {
  return SmallVector<utils::IteratorType>(nParallelLoops,
                                          utils::IteratorType::parallel);
}

SmallVector<Value>
mlir::tosa::condenseValues(const SmallVector<Value> &values) {
  SmallVector<Value> condensedValues;
  for (auto value : values)
    if (value)
      condensedValues.push_back(value);
  return condensedValues;
}

Value mlir::tosa::clampFloatHelper(Location loc, Value arg, Value min,
                                   Value max, OpBuilder &rewriter) {
  Value minValue = rewriter.create<arith::MinimumFOp>(loc, arg, max);
  return rewriter.create<arith::MaximumFOp>(loc, minValue, min);
}

Value mlir::tosa::clampIntHelper(Location loc, Value arg, Value min, Value max,
                                 OpBuilder &rewriter, bool isUnsigned) {
  if (isUnsigned) {
    auto minOrArg = rewriter.create<arith::MaxUIOp>(loc, min, arg);
    return rewriter.create<arith::MinUIOp>(loc, max, minOrArg);
  }
  auto minOrArg = rewriter.create<arith::MaxSIOp>(loc, min, arg);
  return rewriter.create<arith::MinSIOp>(loc, max, minOrArg);
}

bool mlir::tosa::validIntegerRange(IntegerType ty, int64_t value) {
  uint64_t bitwidth = ty.getIntOrFloatBitWidth();
  if (ty.getSignedness() == IntegerType::Unsigned) {
    uint64_t uvalue = value;
    APInt intMin = APInt::getMinValue(bitwidth);
    APInt intMax = APInt::getMaxValue(bitwidth);
    return uvalue >= intMin.getZExtValue() && uvalue <= intMax.getZExtValue();
  }

  APInt intMin = APInt::getSignedMinValue(bitwidth);
  APInt intMax = APInt::getSignedMaxValue(bitwidth);
  return value >= intMin.getSExtValue() && value <= intMax.getSExtValue();
}

namespace {
// Given two tensors of high and low ranks, derive the output shape
// to reshape the lower rank to.
// Examples:
// If lower=[c], higher=[a, b, c], [c] reshaped into [1, 1, c].
// If lower=[b, c], higher=[a, b, c], [b, c] reshaped into [1, b, c].
// If lower=[a], higher=[a, a], [a] reshaped into [1, a].
// If lower=[a], target=[a, b, a], [a] reshaped into [1, 1, a].
// If lower=[], target=[a, b, c], [] reshaped into [1, 1, 1].
LogicalResult
computeReshapeOutput(ArrayRef<int64_t> higherRankShape,
                     ArrayRef<int64_t> lowerRankShape,
                     SmallVectorImpl<int64_t> &reshapeOutputShape) {
  // Initialize new shapes with [1] * higherRank.
  int64_t higherRank = higherRankShape.size();
  int64_t lowerRank = lowerRankShape.size();
  reshapeOutputShape.assign(higherRank, 1);

  int64_t higherRankDim;
  int64_t lowerRankDim;
  const int64_t rankDiff = higherRank - lowerRank;

  for (int64_t i = lowerRank - 1; i >= 0; i--) {
    higherRankDim = higherRankShape[i + rankDiff];
    lowerRankDim = lowerRankShape[i];

    if (lowerRankDim != 1 && higherRankDim != 1 &&
        lowerRankDim != higherRankDim)
      return failure();

    reshapeOutputShape[i + rankDiff] = lowerRankDim == 1 ? 1 : lowerRankDim;
  }
  return success();
}
} // namespace

LogicalResult mlir::tosa::EqualizeRanks(PatternRewriter &rewriter, Location loc,
                                        Value &input1, Value &input2) {
  ImplicitLocOpBuilder builder(loc, rewriter);
  return EqualizeRanks(builder, input1, input2);
}

LogicalResult mlir::tosa::EqualizeRanks(ImplicitLocOpBuilder &builder,
                                        Value &input1, Value &input2) {
  auto input1Ty = llvm::dyn_cast<RankedTensorType>(input1.getType());
  auto input2Ty = llvm::dyn_cast<RankedTensorType>(input2.getType());

  if (!input1Ty || !input2Ty) {
    return failure();
  }

  int64_t input1Rank = input1Ty.getRank();
  int64_t input2Rank = input2Ty.getRank();

  if (input1Rank == input2Rank)
    return success();

  Value higherTensorValue, lowerTensorValue;
  if (input1Rank > input2Rank) {
    higherTensorValue = input1;
    lowerTensorValue = input2;
  } else {
    higherTensorValue = input2;
    lowerTensorValue = input1;
  }

  ArrayRef<int64_t> higherRankShape =
      llvm::cast<RankedTensorType>(higherTensorValue.getType()).getShape();
  ArrayRef<int64_t> lowerRankShape =
      llvm::cast<RankedTensorType>(lowerTensorValue.getType()).getShape();

  SmallVector<int64_t, 4> reshapeOutputShape;

  if (computeReshapeOutput(higherRankShape, lowerRankShape, reshapeOutputShape)
          .failed())
    return failure();

  auto reshapeInputType =
      llvm::cast<RankedTensorType>(lowerTensorValue.getType());
  auto reshapeOutputType = RankedTensorType::get(
      ArrayRef<int64_t>(reshapeOutputShape), reshapeInputType.getElementType());
  auto reshapeOutputShapeValue = getTosaConstShape(builder, reshapeOutputShape);

  auto reshapeLower = builder.create<tosa::ReshapeOp>(
      reshapeOutputType, lowerTensorValue, reshapeOutputShapeValue);

  if (input1Rank > input2Rank) {
    input1 = higherTensorValue;
    input2 = reshapeLower.getResult();
  } else {
    input1 = reshapeLower.getResult();
    input2 = higherTensorValue;
  }

  return success();
}

Value mlir::tosa::getTosaConstShape(ImplicitLocOpBuilder &builder,
                                    llvm::ArrayRef<int64_t> shape) {
  auto attr = builder.getIndexTensorAttr(convertFromMlirShape(shape));
  auto type = mlir::tosa::shapeType::get(builder.getContext(), shape.size());
  mlir::Operation *mlir_op = builder.create<tosa::ConstShapeOp>(type, attr);
  return mlir_op->getResult(0);
}

Value mlir::tosa::getTosaConstShape(PatternRewriter &rewriter, Location loc,
                                    llvm::ArrayRef<int64_t> shape) {
  ImplicitLocOpBuilder builder(loc, rewriter);
  return getTosaConstShape(builder, shape);
}

SmallVector<int64_t> mlir::tosa::convertFromMlirShape(ArrayRef<int64_t> shape) {
  return to_vector(llvm::map_range(shape, [](int64_t dim) {
    return ShapedType::isDynamic(dim) ? -1 : dim;
  }));
}

bool mlir::tosa::getConstShapeValues(Operation *op,
                                     llvm::SmallVector<int64_t> &result_shape) {
  if (!op) {
    return false;
  }
  if (auto constOp = mlir::dyn_cast<tosa::ConstShapeOp>(op)) {
    Attribute constOpAttr = constOp->getAttr("values");
    DenseElementsAttr elementsAttr = cast<DenseElementsAttr>(constOpAttr);
    for (int i = 0; i < elementsAttr.size(); i++) {
      int64_t val = elementsAttr.getValues<int64_t>()[i];
      result_shape.push_back(val);
    }
    return true;
  }
  // for undefined op, return false.
  return false;
}

// returns a small vector of int64_t values that attr contains
SmallVector<int64_t>
mlir::tosa::convertFromIntAttr(const DenseElementsAttr &attr, const int rank) {
  if (attr.isSplat()) {
    int64_t v = attr.getSplatValue<APInt>().getSExtValue();
    return SmallVector<int64_t>(rank, v);
  }

  if (auto int_array_attr = llvm::dyn_cast<DenseIntElementsAttr>(attr)) {
    SmallVector<int64_t> vec;
    for (APInt val : int_array_attr.getValues<APInt>()) {
      vec.push_back(val.getSExtValue());
    }
    return vec;
  }
  return {};
<<<<<<< HEAD
=======
}

bool mlir::tosa::hasUniqueConstantScatterIndices(
    ShapedType indicesType, DenseIntElementsAttr indicesAttr) {
  llvm::ArrayRef<int64_t> const indicesShape = indicesType.getShape();
  const unsigned int indicesRank = indicesShape.size();
  const unsigned int lastDimSize = indicesShape[indicesRank - 1];

  // check each batch of indices from the flat indicesAttr values
  // for duplicates
  auto const indicesValues = indicesAttr.getValues<int32_t>();
  assert(
      (indicesValues.size() % lastDimSize == 0) &&
      "Constant indices data length should be a multiple of indicesShape[-1]");

  std::vector<uint64_t> indices(lastDimSize);
  for (auto beg = indicesValues.begin(); beg < indicesValues.end();
       beg += lastDimSize) {
    std::copy(beg, beg + lastDimSize, indices.begin());
    std::sort(indices.begin(), indices.end());
    if (std::adjacent_find(indices.begin(), indices.end()) != indices.end()) {
      // found duplicate values in indices in batch
      return false;
    }
  }

  return true;
>>>>>>> 4084ffcf
}<|MERGE_RESOLUTION|>--- conflicted
+++ resolved
@@ -212,8 +212,6 @@
     return vec;
   }
   return {};
-<<<<<<< HEAD
-=======
 }
 
 bool mlir::tosa::hasUniqueConstantScatterIndices(
@@ -241,5 +239,4 @@
   }
 
   return true;
->>>>>>> 4084ffcf
 }