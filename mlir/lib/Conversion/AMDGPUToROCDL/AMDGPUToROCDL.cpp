--- conflicted
+++ resolved
@@ -24,10 +24,7 @@
 #include "llvm/ADT/STLExtras.h"
 #include "llvm/ADT/TypeSwitch.h"
 #include "llvm/Support/Casting.h"
-<<<<<<< HEAD
-=======
 #include "llvm/Support/ErrorHandling.h"
->>>>>>> eb0f1dc0
 #include <optional>
 
 namespace mlir {
@@ -502,13 +499,9 @@
 /// and LLVM AMDGPU intrinsics convention.
 ///
 /// Specifically:
-<<<<<<< HEAD
-/// 1. If the element type is bfloat16, bitcast it to i16.
-=======
 /// 1. If the element type is bfloat16, bitcast it to i16 unless rocdl intrinsic
 /// allows bf16. Newer MFMAs support bf16 types on operand, check
 /// IntrinsicsAMDGPU.td file for reference.
->>>>>>> eb0f1dc0
 /// 2. If instead we have a more than 64-bit quantity, use a <N / 4 x i32>
 /// instead, which is what the f8f6f4 intrinsics use.
 /// 3. If `input` is a vector of N <= 8 bytes, bitcast it to a (N * 8)-bit
@@ -518,12 +511,8 @@
 /// therefore 8-bit and smaller floats are represented as their corresponding
 /// `iN` integers.
 static Value convertMFMAVectorOperand(ConversionPatternRewriter &rewriter,
-<<<<<<< HEAD
-                                      Location loc, Value input) {
-=======
                                       Location loc, Value input,
                                       bool allowBf16 = true) {
->>>>>>> eb0f1dc0
   Type inputType = input.getType();
   if (auto vectorType = dyn_cast<VectorType>(inputType)) {
     if (vectorType.getElementType().isBF16() && !allowBf16)
@@ -972,14 +961,6 @@
 
     StringRef intrinsicName =
         isScaled ? std::get<0>(*maybeScaledIntrinsic) : *maybeIntrinsic;
-<<<<<<< HEAD
-    OperationState loweredOp(loc, intrinsicName);
-    loweredOp.addTypes(intrinsicOutType);
-    loweredOp.addOperands(
-        {convertMFMAVectorOperand(rewriter, loc, adaptor.getSourceA()),
-         convertMFMAVectorOperand(rewriter, loc, adaptor.getSourceB()),
-         adaptor.getDestC()});
-=======
     // Determine if we can use bf16 in the intrinsic. Newer MFMAs in gfx950+
     // allows bf16 as the input. For reference check IntrinsicsAMDGPU.td file.
     bool allowBf16 = [&]() {
@@ -997,7 +978,6 @@
                            convertMFMAVectorOperand(
                                rewriter, loc, adaptor.getSourceB(), allowBf16),
                            adaptor.getDestC()});
->>>>>>> eb0f1dc0
     if (isScaled) {
       Value zero = createI32Constant(rewriter, loc, 0);
       auto [_scaledName, aTypeCode, bTypeCode] = *maybeScaledIntrinsic;
@@ -1135,11 +1115,7 @@
     Location loc = op.getLoc();
 
     auto srcMemRefType = cast<MemRefType>(op.getSrc().getType());
-<<<<<<< HEAD
-    auto dstMemRefType = cast<MemRefType>(op.getSrc().getType());
-=======
     auto dstMemRefType = cast<MemRefType>(op.getDst().getType());
->>>>>>> eb0f1dc0
 
     // TODO: instead of only transfering one element per thread, we could
     // augment it to transfer multiple elements per thread by issuing multiple
@@ -1291,8 +1267,6 @@
       rewriter.replaceOpWithNewOp<ROCDL::CvtF32Fp8Op>(op, f32, i32Source,
                                                       op.getIndex());
     }
-<<<<<<< HEAD
-=======
   }
   return success();
 }
@@ -1341,7 +1315,6 @@
       }
     }
     source = longVec;
->>>>>>> eb0f1dc0
   }
   Value i32Source = rewriter.create<LLVM::BitcastOp>(loc, i32, source);
 
@@ -1774,12 +1747,8 @@
                                ROCDL::RawPtrBufferAtomicCmpSwap>,
            AMDGPUDPPLowering, LDSBarrierOpLowering, SchedBarrierOpLowering,
            MFMAOpLowering, ScaledMFMAOpLowering, WMMAOpLowering,
-<<<<<<< HEAD
-           ExtPackedFp8OpLowering, PackedTrunc2xFp8OpLowering,
-=======
            ExtPackedFp8OpLowering, ScaledExtPackedOpLowering,
            PackedScaledTruncOpLowering, PackedTrunc2xFp8OpLowering,
->>>>>>> eb0f1dc0
            PackedStochRoundFp8OpLowering, GatherToLDSOpLowering>(converter,
                                                                  chipset);
   patterns.add<AMDGPUSwizzleBitModeLowering>(converter);
