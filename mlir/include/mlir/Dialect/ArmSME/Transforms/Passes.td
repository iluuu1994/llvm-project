//===-- Passes.td - ArmSME pass definition file ------------*- tablegen -*-===//
//
// Part of the LLVM Project, under the Apache License v2.0 with LLVM Exceptions.
// See https://llvm.org/LICENSE.txt for license information.
// SPDX-License-Identifier: Apache-2.0 WITH LLVM-exception
//
//===----------------------------------------------------------------------===//

#ifndef MLIR_DIALECT_ARMSME_TRANSFORMS_PASSES_TD
#define MLIR_DIALECT_ARMSME_TRANSFORMS_PASSES_TD

include "mlir/Pass/PassBase.td"
include "mlir/IR/EnumAttr.td"

def ArmStreamingMode : I32EnumAttr<"ArmStreamingMode", "Armv9 Streaming SVE mode",
    [
      I32EnumAttrCase<"Disabled", 0, "disabled">,
      // Streaming: Streaming-mode is part of the function interface (ABI).
      I32EnumAttrCase<"Streaming", 1, "arm_streaming">,
      // StreamingLocally: PSTATE.SM is kept internal and the callee manages it
      // on entry/exit.
      I32EnumAttrCase<"StreamingLocally", 2, "arm_locally_streaming">,
      // StreamingCompatible: the function may be entered in either
      // non-streaming mode (PSTATE.SM=0) or in streaming mode (PSTATE.SM=1)
      I32EnumAttrCase<"StreamingCompatible", 3, "arm_streaming_compatible">,
    ]>{
  let cppNamespace = "mlir::arm_sme";
  let genSpecializedAttr = 0;
}

// https://arm-software.github.io/acle/main/acle.html#sme-attributes-relating-to-za
// See also the LLVM definitions: https://llvm.org/docs/AArch64SME.html
//
// Various frontends (e.g. Flang) that build on top of this may restrict or
// enforce how these attributes are used, both individually and in terms of
// combinations that are allowed.
//
// The MLIR interface here does not make any attempt to perform any checking,
// it is up to the higher level to ensure that these attributes are used in a
// way that both makes sense and is legal according to the Arm architecture.
def ArmZaMode : I32EnumAttr<"ArmZaMode", "Armv9 ZA storage mode",
    [
      I32EnumAttrCase<"Disabled", 0, "disabled">,
      // A function's ZA state is created on entry and destroyed on exit.
      I32EnumAttrCase<"NewZA", 1, "arm_new_za">,
      // A function with a Shared-ZA interfaces that takes ZA as input.
      I32EnumAttrCase<"InZA", 2, "arm_in_za">,
      // A function with a Shared-ZA interfaces that returns ZA as output.
      I32EnumAttrCase<"OutZA", 3, "arm_out_za">,
      // A function with a Shared-ZA interfaces that takes ZA as input and
      // returns ZA as output.
      I32EnumAttrCase<"InOutZA", 4, "arm_inout_za">,
      // A function with a Shared-ZA interface that does not read ZA and
      // returns with ZA unchanged.
      I32EnumAttrCase<"PreservesZA", 5, "arm_preserves_za">,
    ]>{
  let cppNamespace = "mlir::arm_sme";
  let genSpecializedAttr = 0;
}

def EnableArmStreaming
    : Pass<"enable-arm-streaming", "mlir::func::FuncOp"> {
  let summary = "Enable Armv9 Streaming SVE mode";
  let description = [{
    Enables the Armv9 Streaming SVE mode [1] for func.func ops by annotating
    them with attributes. See options for more details.

    [1] https://developer.arm.com/documentation/ddi0616/aa
  }];
  let constructor = "mlir::arm_sme::createEnableArmStreamingPass()";
  let options = [
    Option<"streamingMode", "streaming-mode", "mlir::arm_sme::ArmStreamingMode",
          /*default=*/"mlir::arm_sme::ArmStreamingMode::Streaming",
          "Select how streaming-mode is managed at the function-level.",
          [{::llvm::cl::values(
                clEnumValN(mlir::arm_sme::ArmStreamingMode::Disabled,
                           "disabled", "Streaming mode is disabled."),
                clEnumValN(mlir::arm_sme::ArmStreamingMode::Streaming,
                           "streaming",
                           "Streaming mode is part of the function interface "
                           "(ABI), caller manages PSTATE.SM on entry/exit."),
                clEnumValN(mlir::arm_sme::ArmStreamingMode::StreamingLocally,
                           "streaming-locally",
                           "Streaming mode is internal to the function, callee "
                           "manages PSTATE.SM on entry/exit."),
                clEnumValN(mlir::arm_sme::ArmStreamingMode::StreamingCompatible,
                           "streaming-compatible",
                           "Function supports both streaming and non-streaming "
                           "modes.")
          )}]>,
    Option<"zaMode", "za-mode", "mlir::arm_sme::ArmZaMode",
           /*default=*/"mlir::arm_sme::ArmZaMode::Disabled",
           "Select how ZA-storage is managed at the function-level.",
           [{::llvm::cl::values(
                 clEnumValN(mlir::arm_sme::ArmZaMode::Disabled,
                            "disabled", "ZA storage is disabled."),
                 clEnumValN(mlir::arm_sme::ArmZaMode::NewZA,
                            "new-za",
                            "The function has ZA state. The ZA state is "
                            "created on entry and destroyed on exit."),
                 clEnumValN(mlir::arm_sme::ArmZaMode::InZA,
                            "in-za",
                            "The function uses ZA state. The ZA state may "
                            "be used for input."),
                 clEnumValN(mlir::arm_sme::ArmZaMode::OutZA,
                            "out-za",
                            "The function uses ZA state. The ZA state may "
                            "be used for output."),
                 clEnumValN(mlir::arm_sme::ArmZaMode::InOutZA,
                            "inout-za",
                            "The function uses ZA state. The ZA state may "
                            "be used for input and/or output."),
                 clEnumValN(mlir::arm_sme::ArmZaMode::PreservesZA,
                            "preserves-za",
                            "The function shares ZA state. The ZA state may "
                            "not be used for input and/or output and the "
                            "function must return with ZA unchanged")
           )}]>,
    Option<"onlyIfRequiredByOps", "only-if-required-by-ops", "bool",
           /*default=*/"false",
<<<<<<< HEAD
           "Only apply the selected streaming/ZA modes if the function "
           " contains ops that require them.">
=======
           "Only apply the selected streaming/ZA modes if the function contains"
           " ops that implement the ArmSMETileOpInterface.">,
    Option<"ifScalableAndSupported", "if-scalable-and-supported",
           "bool", /*default=*/"false",
           "Only apply the selected streaming/ZA modes if the function contains"
           " supported scalable vector operations.">
>>>>>>> 4ae23bcc
  ];
  let dependentDialects = ["func::FuncDialect"];
}

def TestTileAllocation
    : Pass<"test-arm-sme-tile-allocation", "mlir::func::FuncOp"> {
  let summary = "Tests SME 'virtual tile' allocation";
  let description = [{
    This pass does tile allocation for SME "virtual tiles". It is run at the
    'func.func' op level, and assigns tile IDs (via an attribute) to all ops
    that implement the `ArmSMETileOpInterface`. Note: This pass is only intended
    to be used for testing, tile allocation is done as part of the ArmSME to
    LLVM conversion (`convert-arm-sme-to-llvm`).
  }];
  let options = [
    Option<"dumpTileLiveRanges", "dump-tile-live-ranges",
           "bool", /*default=*/"false",
           "Dump the live ranges of SME tiles (for debugging)">,
    Option<"preprocessOnly", "preprocess-only", "bool", /*default=*/"false",
           "Only preprocess IR so it is ready for tile allocation "
           "(but do not allocate any tiles)">
  ];
  let dependentDialects = ["func::FuncDialect", "arm_sme::ArmSMEDialect"];
}

def OuterProductFusion
    : Pass<"arm-sme-outer-product-fusion", "mlir::func::FuncOp"> {
  let summary = "Fuse 'arm_sme.outerproduct' operations into 2-way or 4-way widening variants";
  let description = [{
    This pass fuses 'arm_sme.outerproduct' operations that are chained via the
    accumulator into 2-way or 4-way ArmSME outer product operations.

    For example:
    ```mlir
    %a0_ext = arith.extf %a0 : vector<[4]xf16> to vector<[4]xf32>
    %b0_ext = arith.extf %b0 : vector<[4]xf16> to vector<[4]xf32>
    %a1_ext = arith.extf %a1 : vector<[4]xf16> to vector<[4]xf32>
    %b1_ext = arith.extf %b1 : vector<[4]xf16> to vector<[4]xf32>

    %0 = arm_sme.outerproduct %a0_ext, %b0_ext : vector<[4]xf32>, vector<[4]xf32>
    %1 = arm_sme.outerproduct %a1_ext, %b1_ext acc(%0) : vector<[4]xf32>, vector<[4]xf32>
    ```

    Becomes:

    ```mlir
    %a_packed = "llvm.intr.experimental.vector.interleave2"(%a0, %a1) : (vector<[4]xf16>, vector<[4]xf16>) -> vector<[8]xf16>
    %b_packed = "llvm.intr.experimental.vector.interleave2"(%b0, %b1) : (vector<[4]xf16>, vector<[4]xf16>) -> vector<[8]xf16>
    %0 = arm_sme.fmopa_2way %a_packed, %b_packed : vector<[8]xf16>, vector<[8]xf16> into vector<[4]x[4]xf32>
    ```

    For further information on the 2-way or 4-way widening ops see:
    https://mlir.llvm.org/docs/Dialects/ArmSME/#arm_smefmopa_2way-arm_smefmopa_2wayop
    https://mlir.llvm.org/docs/Dialects/ArmSME/#arm_smesmopa_4way-arm_smesmopa_4wayop
  }];
  let constructor = "mlir::arm_sme::createOuterProductFusionPass()";
  let dependentDialects = ["func::FuncDialect", "arm_sme::ArmSMEDialect", "LLVM::LLVMDialect"];
}

def VectorLegalization
  : Pass<"arm-sme-vector-legalization", "mlir::ModuleOp"> {
  let summary = "Legalize vectors for ArmSME";
  let description = [{
    This pass legalizes vector operations so that they can be lowered to ArmSME.
    This includes decomposing operations that operate on vector types larger
    than a single SME tile (e.g. `vector<[8]x[8]xf32>`) into multiple SME
    tile-sized operations, as well as rewrites needed to get operations into
    forms compatible with SME lowerings.

    Note: Decomposition is currently limited to vector types that are an exact
    multiple of SME tiles. That is scalable in two dimensions, with both the
    rows and columns divisible by the SVE vector length for the element type.
  }];
  let constructor = "mlir::arm_sme::createVectorLegalizationPass()";
  let dependentDialects = [
    "func::FuncDialect",
    "arm_sme::ArmSMEDialect",
    "vector::VectorDialect",
    "arith::ArithDialect"
  ];
}

#endif // MLIR_DIALECT_ARMSME_TRANSFORMS_PASSES_TD<|MERGE_RESOLUTION|>--- conflicted
+++ resolved
@@ -116,19 +116,14 @@
                             "not be used for input and/or output and the "
                             "function must return with ZA unchanged")
            )}]>,
-    Option<"onlyIfRequiredByOps", "only-if-required-by-ops", "bool",
+    Option<"ifRequiredByOps", "if-required-by-ops", "bool",
            /*default=*/"false",
-<<<<<<< HEAD
-           "Only apply the selected streaming/ZA modes if the function "
-           " contains ops that require them.">
-=======
            "Only apply the selected streaming/ZA modes if the function contains"
            " ops that implement the ArmSMETileOpInterface.">,
     Option<"ifScalableAndSupported", "if-scalable-and-supported",
            "bool", /*default=*/"false",
            "Only apply the selected streaming/ZA modes if the function contains"
            " supported scalable vector operations.">
->>>>>>> 4ae23bcc
   ];
   let dependentDialects = ["func::FuncDialect"];
 }
