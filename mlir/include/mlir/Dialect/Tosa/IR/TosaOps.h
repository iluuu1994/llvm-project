//===-- TosaOps.h - TOSA dialect operation definitions ----------*- C++ -*-===//
//
// Part of the LLVM Project, under the Apache License v2.0 with LLVM Exceptions.
// See https://llvm.org/LICENSE.txt for license information.
// SPDX-License-Identifier: Apache-2.0 WITH LLVM-exception
//
//===----------------------------------------------------------------------===//
//
// This file declares the TOSA Dialect in MLIR.
//
//===----------------------------------------------------------------------===//

#ifndef MLIR_DIALECT_TOSA_IR_TOSAOPS_H
#define MLIR_DIALECT_TOSA_IR_TOSAOPS_H

#include "mlir/Bytecode/BytecodeOpInterface.h"
#include "mlir/Dialect/Quant/IR/QuantTypes.h"
#include "mlir/Dialect/Traits.h"
#include "mlir/IR/Matchers.h"
#include "mlir/IR/OpDefinition.h"
#include "mlir/IR/OpImplementation.h"
#include "mlir/IR/TypeUtilities.h"
#include "mlir/Interfaces/InferTypeOpInterface.h"
#include "mlir/Interfaces/LoopLikeInterface.h"
#include "mlir/Interfaces/SideEffectInterfaces.h"
#include "mlir/Interfaces/VectorInterfaces.h"

//===----------------------------------------------------------------------===//
// TOSA dialect and structs includes.
//===----------------------------------------------------------------------===//

#include "mlir/Dialect/Tosa/IR/TosaEnums.h.inc"
#include "mlir/Dialect/Tosa/IR/TosaOpsDialect.h.inc"
#include "mlir/Transforms/DialectConversion.h"

//===----------------------------------------------------------------------===//
// TOSA operation validation includes.
//===----------------------------------------------------------------------===//

#include "mlir/Dialect/Tosa/IR/TosaAvailability.h.inc"

namespace mlir {
class PatternRewriter;

namespace tosa {

ParseResult parseVariableOpTypeOrInitialValue(OpAsmParser &parser,
                                              DenseElementsAttr &varShapeAttr,
                                              TypeAttr &typeAttr,
                                              Attribute &initialValueAttr);
void printVariableOpTypeOrInitialValue(OpAsmPrinter &p, Operation *op,
                                       DenseElementsAttr varShapeAttr,
                                       TypeAttr typeAttr,
                                       Attribute initialValueAttr);

#include "mlir/Dialect/Tosa/IR/TosaInterfaces.h.inc"

} // namespace tosa

namespace OpTrait {
namespace tosa {

// This trait verifies if the element type amoung operands and result
// of multiplication match tosa specification.
template <typename ConcreteType>
class MulOperandsAndResultElementType
    : public TraitBase<ConcreteType, MulOperandsAndResultElementType> {
public:
  static LogicalResult verifyTrait(Operation *op) {
    // Check we have a single result.
    if (failed(impl::verifyOneResult(op)))
      return failure();
    Type resElemType = getElementTypeOrSelf(op->getResult(0));

    // Check we have lhs and rhs.
    if (failed(impl::verifyAtLeastNOperands(op, 2)))
      return failure();

    Type lhsElemType = getElementTypeOrSelf(op->getOperand(0));
    Type rhsElemType = getElementTypeOrSelf(op->getOperand(1));

    // Check that for i32 a shift has been explicitly provided.
    if (lhsElemType.isInteger(32) && failed(impl::verifyNOperands(op, 3)))
      return failure();

    // Verify operands type match (ignoring the shift parameter which will
    // always be i8).
    if (lhsElemType != rhsElemType)
      return op->emitOpError("requires the same element type for all operands");

    // Though the spec requires the element type of result to be i32, a more
    // relaxed way is provided at dialect level for easier cooperating with
    // other dialects.
    if (auto resIntType = dyn_cast<IntegerType>(resElemType)) {
      auto lhsIntType = cast<IntegerType>(lhsElemType);
      if (lhsIntType.getWidth() > resIntType.getWidth())
        return op->emitOpError("invalid data type size for operands or result");
    } else {
      // In cases of floating point type or quant types, op requires the same
      // element type for all operands and result (excluding shift).
      if (resElemType != lhsElemType)
        return op->emitOpError(
            "requires the same element type for all operands and results");
    }

    return llvm::success();
  }
};

/// This class indicates that an op is tosa-elementwise (permits broadcasting,
/// unlike Elementwise trait).
template <typename ConcreteType>
class TosaElementwiseOperator
    : public TraitBase<ConcreteType, TosaElementwiseOperator> {};

LogicalResult verifyTosaResolvableShapeOperands(Operation *op);
/// This class verifies that tosa shape operands are compile time resolvable
template <typename ConcreteType>
class TosaResolvableShapeOperands
    : public TraitBase<ConcreteType, TosaResolvableShapeOperands> {
public:
  static LogicalResult verifyTrait(Operation *op) {
    return verifyTosaResolvableShapeOperands(op);
  }
};

LogicalResult verifyTosaShapeOperator(Operation *op);
/// This class indicates that op operates on tosa shape types
template <typename ConcreteType>
class TosaShapeOperator : public TraitBase<ConcreteType, TosaShapeOperator> {
public:
  static LogicalResult verifyTrait(Operation *op) {
    return verifyTosaShapeOperator(op);
  }
};

LogicalResult verifyTosaShapeOperatorWithSameRanks(Operation *op);
/// This class indicates that op operates on tosa shape types
template <typename ConcreteType>
class TosaShapeOperatorWithSameRanks
    : public TraitBase<ConcreteType, TosaShapeOperatorWithSameRanks> {
public:
  static LogicalResult verifyTrait(Operation *op) {
    return verifyTosaShapeOperatorWithSameRanks(op);
  }
};

} // namespace tosa
} // namespace OpTrait

namespace tosa {

bool isa_tosa_shape_type(mlir::Type t);

} // namespace tosa

} // namespace mlir

#define GET_ATTRDEF_CLASSES
#include "mlir/Dialect/Tosa/IR/TosaAttributes.h.inc"

#define GET_TYPEDEF_CLASSES
#include "mlir/Dialect/Tosa/IR/TosaOpsTypesBase.h.inc"

#define GET_OP_CLASSES
#include "mlir/Dialect/Tosa/IR/TosaOps.h.inc"

namespace mlir {
namespace tosa {

// Create a rank-1 const tensor for zero point of the source tensor.
std::optional<Value> createZeroPointTensor(OpBuilder &builder, Location loc,
                                           Type srcElemType, int64_t zp = 0);

// Create a pad-const const tensor with value of `val` of required data-type
Value createPadConstTensor(OpBuilder &builder, Location loc, Value src,
                           int32_t val = 0);

<<<<<<< HEAD
=======
// returns type of variable op
RankedTensorType getVariableType(VariableOp variableOp);

>>>>>>> eb0f1dc0
} // namespace tosa
} // namespace mlir

#endif // MLIR_DIALECT_TOSA_IR_TOSAOPS_H<|MERGE_RESOLUTION|>--- conflicted
+++ resolved
@@ -176,12 +176,9 @@
 Value createPadConstTensor(OpBuilder &builder, Location loc, Value src,
                            int32_t val = 0);
 
-<<<<<<< HEAD
-=======
 // returns type of variable op
 RankedTensorType getVariableType(VariableOp variableOp);
 
->>>>>>> eb0f1dc0
 } // namespace tosa
 } // namespace mlir
 
