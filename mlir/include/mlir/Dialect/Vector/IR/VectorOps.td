//===- VectorOps.td - Vector op definitions ---------------*- tablegen -*-====//
//
// Part of the LLVM Project, under the Apache License v2.0 with LLVM Exceptions.
// See https://llvm.org/LICENSE.txt for license information.
// SPDX-License-Identifier: Apache-2.0 WITH LLVM-exception
//
//===----------------------------------------------------------------------===//
//
// Defines MLIR vector operations.
//
//===----------------------------------------------------------------------===//

#ifndef MLIR_DIALECT_VECTOR_IR_VECTOR_OPS
#define MLIR_DIALECT_VECTOR_IR_VECTOR_OPS

include "mlir/Dialect/Arith/IR/ArithBase.td"
include "mlir/Dialect/Arith/IR/ArithOpsInterfaces.td"
include "mlir/Dialect/Vector/Interfaces/MaskableOpInterface.td"
include "mlir/Dialect/Vector/Interfaces/MaskingOpInterface.td"
include "mlir/Dialect/Vector/IR/Vector.td"
include "mlir/Dialect/Vector/IR/VectorAttributes.td"
include "mlir/Interfaces/ControlFlowInterfaces.td"
include "mlir/Interfaces/DestinationStyleOpInterface.td"
include "mlir/Interfaces/InferIntRangeInterface.td"
include "mlir/Interfaces/InferTypeOpInterface.td"
include "mlir/Interfaces/SideEffectInterfaces.td"
include "mlir/Interfaces/VectorInterfaces.td"
include "mlir/Interfaces/ViewLikeInterface.td"
include "mlir/IR/BuiltinAttributes.td"
include "mlir/IR/EnumAttr.td"

// TODO: Add an attribute to specify a different algebra with operators other
// than the current set: {*, +}.
def Vector_ContractionOp :
  Vector_Op<"contract", [
      Pure,
      PredOpTrait<"lhs and rhs have same element type", TCopVTEtIsSameAs<0, 1>>,
      PredOpTrait<"third operand acc and result have same element type",
                  TCresVTEtIsSameAsOpBase<0, 2>>,
      DeclareOpInterfaceMethods<MaskableOpInterface>,
      DeclareOpInterfaceMethods<VectorUnrollOpInterface, ["getShapeForUnroll"]>
    ]>,
    Arguments<(ins AnyVectorOfNonZeroRank:$lhs, AnyVectorOfNonZeroRank:$rhs, AnyType:$acc,
               ArrayAttr:$indexing_maps,
               Vector_IteratorTypeArrayAttr:$iterator_types,
               DefaultValuedAttr<Vector_CombiningKindAttr,
                                 "CombiningKind::ADD">:$kind)>,
    Results<(outs AnyType)> {
  let summary = "vector contraction operation";
  let description = [{
    Computes the sum of products of vector elements along contracting
    dimension pairs from 2 vectors of rank M and N respectively, adds this
    intermediate result to the accumulator argument of rank K, and returns a
    vector result of rank K (where K = num_lhs_free_dims + num_rhs_free_dims +
    num_batch_dims (see dimension type descriptions below)). For K = 0 (no
    free or batch dimensions), the accumulator and output are a scalar.

    If operands and the result have types of different bitwidths, operands are
    promoted to have the same bitwidth as the result before performing the
    contraction. For integer types, only signless integer types are supported,
    and the promotion happens via sign extension.

    An iterator type attribute list must be specified, where each element of
    the list represents an iterator with one of the following types:

    *   "reduction": reduction dimensions are present in the lhs and rhs
        arguments but not in the output (and accumulator
        argument). These are the dimensions along which the vector
        contraction op computes the sum of products, and
        contracting dimension pair dimension sizes must match
        between lhs/rhs.

    *   "parallel": Batch dimensions are iterator type "parallel", and
        are non-contracting dimensions present in the lhs, rhs and
        output. The lhs/rhs co-iterate along the batch dimensions,
        which should be expressed in their indexing maps.

        Free dimensions are iterator type "parallel", and are
        non-contraction, non-batch dimensions accessed by either the
        lhs or rhs (but not both). The lhs and rhs free dimensions
        are unrelated to each other and do not co-iterate, which
        should be expressed in their indexing maps.

    An indexing map attribute list must be specified with an entry for lhs, rhs
    and acc arguments. An indexing map attribute specifies a mapping from each
    iterator in the iterator type list, to each dimension of an N-D vector.

    An optional kind attribute may be used to specify the combining function
    between the intermediate result and accumulator argument of rank K. This
    attribute can take the values `add`/`mul`/`minsi`/`minui`/`maxsi`/`maxui`
    /`and`/`or`/`xor` for integers, and `add`/`mul`/`minnumf`/`maxnumf`
    /`minimumf`/`maximumf` for floats. The default is `add`.

    Example:

    ```mlir
    // Simple DOT product (K = 0).
    #contraction_accesses = [
     affine_map<(i) -> (i)>,
     affine_map<(i) -> (i)>,
     affine_map<(i) -> ()>
    ]
    #contraction_trait = {
      indexing_maps = #contraction_accesses,
      iterator_types = ["reduction"]
    }
    %3 = vector.contract #contraction_trait %0, %1, %2
      : vector<10xf32>, vector<10xf32> into f32

    // 2D vector contraction with one contracting dimension (matmul, K = 2).
    #contraction_accesses = [
      affine_map<(i, j, k) -> (i, k)>,
      affine_map<(i, j, k) -> (k, j)>,
      affine_map<(i, j, k) -> (i, j)>
    ]
    #contraction_trait = {
      indexing_maps = #contraction_accesses,
      iterator_types = ["parallel", "parallel", "reduction"]
    }

    %3 = vector.contract #contraction_trait %0, %1, %2
      : vector<4x3xf32>, vector<3x7xf32> into vector<4x7xf32>

    // 4D to 3D vector contraction with two contracting dimensions and
    // one batch dimension (K = 3).
    #contraction_accesses = [
      affine_map<(b0, f0, f1, c0, c1) -> (c0, b0, c1, f0)>,
      affine_map<(b0, f0, f1, c0, c1) -> (b0, c1, c0, f1)>,
      affine_map<(b0, f0, f1, c0, c1) -> (b0, f0, f1)>
    ]
    #contraction_trait = {
      indexing_maps = #contraction_accesses,
      iterator_types = ["parallel", "parallel", "parallel",
                        "reduction", "reduction"]
    }

    %4 = vector.contract #contraction_trait %0, %1, %2
        : vector<7x8x16x15xf32>, vector<8x16x7x5xf32> into vector<8x15x5xf32>

    // Vector contraction with mixed typed. lhs/rhs have different element
    // types than accumulator/result.
    %5 = vector.contract #contraction_trait %0, %1, %2
      : vector<10xf16>, vector<10xf16> into f32

    // Contract with max (K = 0).
    #contraction_accesses = [
     affine_map<(i) -> (i)>,
     affine_map<(i) -> (i)>,
     affine_map<(i) -> ()>
    ]
    #contraction_trait = {
      indexing_maps = #contraction_accesses,
      iterator_types = ["reduction"],
      kind = #vector.kind<maxnumf>
    }
    %6 = vector.contract #contraction_trait %0, %1, %2
      : vector<10xf32>, vector<10xf32> into f32
    ```
  }];
  let builders = [
    OpBuilder<(ins "Value":$lhs, "Value":$rhs, "Value":$acc,
      "ArrayAttr":$indexingMaps, "ArrayAttr":$iteratorTypes)>,
    OpBuilder<(ins "Value":$lhs, "Value":$rhs, "Value":$acc,
      "ArrayRef<ArrayRef<AffineExpr>>":$indexingExprs,
      "ArrayRef<IteratorType>":$iteratorTypes)>,
    OpBuilder<(ins "Value":$lhs, "Value":$rhs, "Value":$acc,
      "ArrayAttr":$indexingMaps, "ArrayAttr":$iteratorTypes,
      "CombiningKind":$kind)>
  ];
  let extraClassDeclaration = [{
    VectorType getLhsType() {
      return ::llvm::cast<VectorType>(getLhs().getType());
    }
    VectorType getRhsType() {
      return ::llvm::cast<VectorType>(getRhs().getType());
    }
    Type getAccType() { return getAcc().getType(); }
    Type getResultType() { return getResult().getType(); }
    SmallVector<StringRef> getTraitAttrNames();
    static unsigned getAccOperandIndex() { return 2; }

    llvm::SmallVector<::mlir::AffineMap, 4> getIndexingMapsArray() {
      return llvm::to_vector<4>(getIndexingMaps().getAsValueRange<::mlir::AffineMapAttr>());
    }

    // Returns the bounds of each dimension in the iteration space spanned
    // by the iterator types of this operation.
    void getIterationBounds(SmallVectorImpl<int64_t> &iterationBounds);

    // Returns a list of index maps, where there is a list entry for each
    // op indexing map attribute (i.e. one for each input and output, with
    // the output listed last). Each index map, maps from this operations
    // iteration space, to vector dimensions of the maps input/output.
    void getIterationIndexMap(
      std::vector<DenseMap<int64_t, int64_t>> &iterationIndexMap);

    std::vector<std::pair<int64_t, int64_t>> getContractingDimMap();
    std::vector<std::pair<int64_t, int64_t>> getBatchDimMap();

    static CombiningKind getDefaultKind() {
      return CombiningKind::ADD;
    }

    SmallVector<IteratorType> getIteratorTypesArray() {
      auto range =
          getIteratorTypes()
              .template getAsValueRange<IteratorTypeAttr, IteratorType>();
      return {range.begin(), range.end()};
    }
  }];

  let hasCanonicalizer = 1;
  let hasCustomAssemblyFormat = 1;
  let hasVerifier = 1;
}

def Vector_ReductionOp :
  Vector_Op<"reduction", [Pure,
     PredOpTrait<"source operand and result have same element type",
                 TCresVTEtIsSameAsOpBase<0, 0>>,
     OptionalTypesMatchWith<"dest and acc have the same type",
                            "dest", "acc", "::llvm::cast<Type>($_self)">,
     DeclareOpInterfaceMethods<ArithFastMathInterface>,
     DeclareOpInterfaceMethods<MaskableOpInterface>,
     DeclareOpInterfaceMethods<VectorUnrollOpInterface, ["getShapeForUnroll"]>
    ]>,
    Arguments<(ins Vector_CombiningKindAttr:$kind,
               AnyVectorOfAnyRank:$vector,
               Optional<AnyType>:$acc,
               DefaultValuedAttr<
                 Arith_FastMathAttr,
                 "::mlir::arith::FastMathFlags::none">:$fastmath)>,
    Results<(outs AnyType:$dest)> {
  let summary = "reduction operation";
  let description = [{
    Reduces an 1-D vector "horizontally" into a scalar using the given
    operation: `add`/`mul`/`minsi`/`minui`/`maxsi`/`maxui`/`and`/`or`/`xor` for
    integers, and `add`/`mul`/`minnumf`/`maxnumf`/`minimumf`/`maximumf` for
    floats. Reductions also allow an optional fused accumulator.

    Note that these operations are restricted to 1-D vectors to remain
    close to the corresponding LLVM intrinsics:

    http://llvm.org/docs/LangRef.html#vector-reduction-intrinsics

    Example:

    ```mlir
    %1 = vector.reduction <add>, %0 : vector<16xf32> into f32

    %3 = vector.reduction <xor>, %2 : vector<4xi32> into i32

    %4 = vector.reduction <mul>, %0, %1 : vector<16xf32> into f32
    ```
  }];
  let extraClassDeclaration = [{
    VectorType getSourceVectorType() {
      return ::llvm::cast<VectorType>(getVector().getType());
    }
  }];
  let builders = [
    // Builder that infers the type of `dest`.
    OpBuilder<(ins "CombiningKind":$kind, "Value":$vector, "Value":$acc,
                    CArg<"::mlir::arith::FastMathFlags",
                         "::mlir::arith::FastMathFlags::none">:$fastMathFlags)>,
    // Builder that infers the type of `dest` and has no accumulator.
    OpBuilder<(ins "CombiningKind":$kind, "Value":$vector,
                    CArg<"::mlir::arith::FastMathFlags",
                         "::mlir::arith::FastMathFlags::none">:$fastMathFlags)>
  ];

  let assemblyFormat = "$kind `,` $vector (`,` $acc^)? (`fastmath` `` $fastmath^)?"
                       " attr-dict `:` type($vector) `into` type($dest)";
  let hasCanonicalizer = 1;
  let hasVerifier = 1;
}

def Vector_MultiDimReductionOp :
  Vector_Op<"multi_reduction", [Pure,
     AllTypesMatch<["dest", "acc"]>,
     PredOpTrait<"source operand and result have same element type",
                 TCresVTEtIsSameAsOpBase<0, 0>>,
     DeclareOpInterfaceMethods<InferTypeOpInterface>,
     DeclareOpInterfaceMethods<MaskableOpInterface>,
     DeclareOpInterfaceMethods<VectorUnrollOpInterface,
                               ["getShapeForUnroll"]>]>,
    Arguments<(ins Vector_CombiningKindAttr:$kind,
                   AnyVectorOfNonZeroRank:$source,
                   AnyType:$acc,
                   DenseI64ArrayAttr:$reduction_dims)>,
    Results<(outs AnyType:$dest)> {
  let summary = "Multi-dimensional reduction operation";
  let description = [{
    Reduces an n-D vector into an (n-k)-D vector (or a scalar when k == n)
    using the given operation: `add`/`mul`/`minsi`/`minui`/`maxsi`/`maxui`
    /`and`/`or`/`xor` for integers, and `add`/`mul`/`minnumf`/`maxnumf`/`minimumf`
    /`maximumf` for floats.
    Takes an initial accumulator operand.

    Example:

    ```mlir
    %1 = vector.multi_reduction <add>, %0, %acc0 [1, 3] :
      vector<4x8x16x32xf32> to vector<4x16xf32>
    %2 = vector.multi_reduction <add>, %1, %acc1 [0, 1] :
      vector<4x16xf32> to f32
    ```
  }];
  let builders = [
    OpBuilder<(ins "Value":$source, "Value":$acc,
                   "ArrayRef<bool>":$reductionMask, "CombiningKind":$kind)>
  ];
  let extraClassDeclaration = [{
    VectorType getSourceVectorType() {
      return ::llvm::cast<VectorType>(getSource().getType());
    }
    Type getDestType() {
      return getDest().getType();
    }

    bool isReducedDim(int64_t d) {
      assert(d >= 0 && d < static_cast<int64_t>(getReductionMask().size()) &&
        "d overflows the number of dims");
      return getReductionMask()[d];
    }

    SmallVector<bool> getReductionMask() {
      SmallVector<bool> res(getSourceVectorType().getRank(), false);
      for (int64_t dim : getReductionDims())
        res[dim] = true;
      return res;
    }
    static SmallVector<bool> getReductionMask(
        ArrayRef<int64_t> reductionDims, unsigned sourceRank) {
      SmallVector<bool> res(sourceRank, false);
      for (auto idx : reductionDims)
        res[idx] = true;
      return res;
    }
  }];
  let assemblyFormat =
    "$kind `,` $source `,` $acc attr-dict $reduction_dims `:` type($source) `to` type($dest)";
  let hasFolder = 1;
  let hasCanonicalizer = 1;
  let hasVerifier = 1;
}

def Vector_BroadcastOp :
  Vector_Op<"broadcast", [Pure,
<<<<<<< HEAD
=======
     DeclareOpInterfaceMethods<VectorUnrollOpInterface, ["getShapeForUnroll"]>,
>>>>>>> eb0f1dc0
     DeclareOpInterfaceMethods<InferIntRangeInterface, ["inferResultRanges"]>,
     PredOpTrait<"source operand and result have same element type",
                 TCresVTEtIsSameAsOpBase<0, 0>>]>,
    Arguments<(ins AnyType:$source)>,
    Results<(outs AnyVectorOfAnyRank:$vector)> {
  let summary = "broadcast operation";
  let description = [{
    Broadcasts the scalar or k-D vector value in the source operand
    to a n-D result vector such that the broadcast makes sense, i.e.,
    the source operand is duplicated to match the given rank and sizes
    in the result vector. The legality rules are:
    * the source operand must have the same element type as the result type
    * a k-D vector <s_1 x .. x s_k x type> can be broadcast to
      a n-D vector <t_1 x .. x t_n x type> if
       * k <= n, and
       * the sizes in the trailing dimensions n-k < i <= n with j=i+k-n
          match exactly as s_j = t_i or s_j = 1:
       ```
           t_1 x   ..  t_n-k x t_n-k+1 x .. x t_i x .. x t_n
                               s_1     x .. x s_j x .. x s_k
               <duplication>         <potential stretch>
       ```
       * in addition, any scalable unit dimension, `[1]`, must match exactly.

    The source operand is duplicated over all the missing leading dimensions
    and stretched over the trailing dimensions where the source has a non-equal
    dimension of 1 (stretching a trailing dimension is also referred to as
    "dim-1" broadcasting). These rules imply that any scalar broadcast (k=0) to
    any shaped vector with the same element type is always legal.

    Example:

    ```mlir
    %0 = arith.constant 0.0 : f32
    %1 = vector.broadcast %0 : f32 to vector<16xf32>
    %2 = vector.broadcast %1 : vector<16xf32> to vector<4x16xf32>
    ```
  }];
  let extraClassDeclaration = [{
    Type getSourceType() { return getSource().getType(); }
    VectorType getResultVectorType() {
      return ::llvm::cast<VectorType>(getVector().getType());
    }

    /// Return the dimensions of the result vector that were formerly ones in the
    /// source tensor and thus correspond to "dim-1" broadcasting.
    llvm::SetVector<int64_t> computeBroadcastedUnitDims();

    /// Broadcast `value` to a vector of `dstShape`, knowing that exactly the
    /// `broadcastedDims` dimensions in the dstShape are broadcasted.
    /// This requires (and asserts) that the broadcast is free of "dim-1"
    /// broadcasting.
    /// Since vector.broadcast only allows expanding leading dimensions, an extra
    /// vector.transpose may be inserted to make the broadcast possible.
    /// `value`, `dstShape` and `broadcastedDims` must be properly specified or
    /// the helper will assert. This means:
    ///   1. `dstShape` must not be empty.
    ///   2. `broadcastedDims` must be confined to [0 .. rank(value.getResultVectorType)]
    ///   2. `dstShape` trimmed of the dimensions specified in `broadcastedDims`
    //       must match the `value` shape.
    static Value createOrFoldBroadcastOp(
      OpBuilder &b, Value value,
      ArrayRef<int64_t> dstShape,
      const llvm::SetVector<int64_t> &broadcastedDims);
  }];
  let assemblyFormat = "$source attr-dict `:` type($source) `to` type($vector)";
  let hasFolder = 1;
  let hasCanonicalizer = 1;
  let hasVerifier = 1;
}

def Vector_ShuffleOp
    : Vector_Op<
          "shuffle",
          [Pure,
           PredOpTrait<"first operand v1 and result have same element type",
                       TCresVTEtIsSameAsOpBase<0, 0>>,
           PredOpTrait<"second operand v2 and result have same element type",
                       TCresVTEtIsSameAsOpBase<0, 1>>,
           InferTypeOpAdaptor]>,
      Arguments<(ins AnyFixedVectorOfAnyRank:$v1, AnyFixedVectorOfAnyRank:$v2,
          DenseI64ArrayAttr:$mask)>,
      Results<(outs AnyVectorOfNonZeroRank:$vector)> {
  let summary = "shuffle operation";
  let description = [{
    The shuffle operation constructs a permutation (or duplication) of elements
    from two input vectors, returning a vector with the same element type as
    the input and a length that is the same as the shuffle mask. The two input
    vectors must have the same element type, same rank, and trailing dimension
    sizes and shuffles their values in the leading dimension (which may differ
    in size) according to the given mask. The legality rules are:
    * the two operands must have the same element type as the result
      - Either, the two operands and the result must have the same
        rank and trailing dimension sizes, viz. given two k-D operands
                v1 : <s_1 x s_2 x .. x s_k x type> and
                v2 : <t_1 x t_2 x .. x t_k x type>
        we have s_i = t_i for all 1 < i <= k
      - Or, the two operands must be 0-D vectors and the result is a 1-D vector.
    * the mask length equals the leading dimension size of the result
    * numbering the input vector indices left to right across the operands, all
      mask values must be within range, viz. given two k-D operands v1 and v2
      above, all mask values are in the range [0,s_1+t_1). The value `-1`
      represents a poison mask value, which specifies that the selected element
      is poison.

    Note, scalable vectors are not supported.

    Example:

    ```mlir
    %0 = vector.shuffle %a, %b[0, 3]
               : vector<2xf32>, vector<2xf32>       ; yields vector<2xf32>
    %1 = vector.shuffle %c, %b[0, 1, 2]
               : vector<2x16xf32>, vector<1x16xf32> ; yields vector<3x16xf32>
    %2 = vector.shuffle %a, %b[3, 2, 1, 0]
               : vector<2xf32>, vector<2xf32>       ; yields vector<4xf32>
    %3 = vector.shuffle %a, %b[0, 1]
               : vector<f32>, vector<f32>           ; yields vector<2xf32>
    %4 = vector.shuffle %a, %b[0, 4, -1, -1, -1, -1]
               : vector<4xf32>, vector<4xf32>       ; yields vector<6xf32>
    ```
  }];

  let extraClassDeclaration = extraPoisonClassDeclaration # [{
    VectorType getV1VectorType() {
      return ::llvm::cast<VectorType>(getV1().getType());
    }
    VectorType getV2VectorType() {
      return ::llvm::cast<VectorType>(getV2().getType());
    }
    VectorType getResultVectorType() {
      return ::llvm::cast<VectorType>(getVector().getType());
    }
  }];

  let assemblyFormat = "operands $mask attr-dict `:` type(operands)";

  let hasFolder = 1;
  let hasVerifier = 1;
  let hasCanonicalizer = 1;
}

def ResultIsDoubleSourceVectorType : TypesMatchWith<
    "type of 'result' is double the width of the inputs",
    "lhs", "result",
    [{
      [&]() -> ::mlir::VectorType {
        auto vectorType = ::llvm::cast<::mlir::VectorType>($_self);
        ::mlir::VectorType::Builder builder(vectorType);
        if (vectorType.getRank() == 0) {
          static constexpr int64_t v2xTyShape[] = {2};
          return builder.setShape(v2xTyShape);
        }
        auto lastDim = vectorType.getRank() - 1;
        return builder.setDim(lastDim, vectorType.getDimSize(lastDim) * 2);
      }()
    }]>;

def Vector_InterleaveOp :
  Vector_Op<"interleave", [Pure, AllTypesMatch<["lhs", "rhs"]>,
    ResultIsDoubleSourceVectorType]> {
  let summary = "constructs a vector by interleaving two input vectors";
  let description = [{
    The interleave operation constructs a new vector by interleaving the
    elements from the trailing (or final) dimension of two input vectors,
    returning a new vector where the trailing dimension is twice the size.

    Note that for the n-D case this differs from the interleaving possible with
    `vector.shuffle`, which would only operate on the leading dimension.

    Another key difference is this operation supports scalable vectors, though
    currently a general LLVM lowering is limited to the case where only the
    trailing dimension is scalable.

    Example:
    ```mlir
    %a = arith.constant dense<[0, 1]> : vector<2xi32>
    %b = arith.constant dense<[2, 3]> : vector<2xi32>
    // The value of `%0` is `[0, 2, 1, 3]`.
    %0 = vector.interleave %a, %b : vector<2xi32> -> vector<4xi32>

    // Examples showing allowed input and result types.
    %1 = vector.interleave %c, %d : vector<f16> -> vector<2xf16>
    %2 = vector.interleave %e, %f : vector<6x3xf32> -> vector<6x6xf32>
    %3 = vector.interleave %g, %h : vector<[4]xi32> -> vector<[8]xi32>
    %4 = vector.interleave %i, %j : vector<2x4x[2]xf64> -> vector<2x4x[4]xf64>
    ```
  }];

  let arguments = (ins AnyVectorOfAnyRank:$lhs, AnyVectorOfAnyRank:$rhs);
  let results = (outs AnyVectorOfNonZeroRank:$result);

  let assemblyFormat = [{
    $lhs `,` $rhs  attr-dict `:` type($lhs) `->` type($result)
  }];

  let extraClassDeclaration = [{
    VectorType getSourceVectorType() {
      return ::llvm::cast<VectorType>(getLhs().getType());
    }
    VectorType getResultVectorType() {
      return ::llvm::cast<VectorType>(getResult().getType());
    }
  }];
}

class ResultIsHalfSourceVectorType<string result> : TypesMatchWith<
  "the trailing dimension of the results is half the width of source trailing dimension",
  "source", result,
  [{
    [&]() -> ::mlir::VectorType {
      auto vectorType = ::llvm::cast<mlir::VectorType>($_self);
      ::mlir::VectorType::Builder builder(vectorType);
      auto lastDim = vectorType.getRank() - 1;
      auto newDimSize = vectorType.getDimSize(lastDim) / 2;;
      if (newDimSize <= 0)
         return vectorType; // (invalid input type)
      return builder.setDim(lastDim, newDimSize);
    }()
  }]
>;

def SourceVectorEvenElementCount : PredOpTrait<
  "the trailing dimension of the source vector has an even number of elements",
  CPred<[{
    [&](){
      auto srcVec = getSourceVectorType();
      return srcVec.getDimSize(srcVec.getRank() - 1) % 2 == 0;
    }()
  }]>
>;

def Vector_DeinterleaveOp :
  Vector_Op<"deinterleave", [Pure,
    SourceVectorEvenElementCount,
    ResultIsHalfSourceVectorType<"res1">,
    AllTypesMatch<["res1", "res2"]>
    ]> {
      let summary = "constructs two vectors by deinterleaving an input vector";
      let description = [{
        The deinterleave operation constructs two vectors from a single input
        vector. The first result vector contains the elements from even indexes
        of the input, and the second contains elements from odd indexes. This is
        the inverse of a `vector.interleave` operation.

        Each output's trailing dimension is half of the size of the input
        vector's trailing dimension. This operation requires the input vector
        to have a rank > 0 and an even number of elements in its trailing
        dimension.

        The operation supports scalable vectors.

        Example:
        ```mlir
        %0, %1 = vector.deinterleave %a
                   : vector<8xi8> -> vector<4xi8>
        %2, %3 = vector.deinterleave %b
                   : vector<2x8xi8> -> vector<2x4xi8>
        %4, %5 = vector.deinterleave %c
                   : vector<2x8x4xi8> -> vector<2x8x2xi8>
        %6, %7 = vector.deinterleave %d
                   : vector<[8]xf32> -> vector<[4]xf32>
        %8, %9 = vector.deinterleave %e
                   : vector<2x[6]xf64> -> vector<2x[3]xf64>
        %10, %11 = vector.deinterleave %f
                   : vector<2x4x[6]xf64> -> vector<2x4x[3]xf64>
        ```
      }];

      let arguments = (ins AnyVectorOfNonZeroRank:$source);
      let results = (outs AnyVectorOfNonZeroRank:$res1, AnyVectorOfNonZeroRank:$res2);

      let assemblyFormat = [{
        $source attr-dict `:` type($source) `->` type($res1)
      }];

      let extraClassDeclaration = [{
        VectorType getSourceVectorType() {
          return ::llvm::cast<VectorType>(getSource().getType());
        }
        VectorType getResultVectorType() {
          return ::llvm::cast<VectorType>(getRes1().getType());
        }
      }];
    }

def Vector_ExtractElementOp :
  Vector_Op<"extractelement", [Pure,
     DeclareOpInterfaceMethods<InferIntRangeInterface, ["inferResultRanges"]>,
     TypesMatchWith<"result type matches element type of vector operand",
                    "vector", "result",
                    "::llvm::cast<VectorType>($_self).getElementType()">]>,
    Arguments<(ins AnyVectorOfAnyRank:$vector,
                   Optional<AnySignlessIntegerOrIndex>:$position)>,
    Results<(outs AnyType:$result)> {
  let summary = "extractelement operation";
  let description = [{
    Note: This operation is deprecated. Please use vector.extract insert.

    Takes a 0-D or 1-D vector and a optional dynamic index position and
    extracts the scalar at that position.

    Note that this instruction resembles vector.extract, but is restricted to
    0-D and 1-D vectors.
    If the vector is 0-D, the position must be std::nullopt.


    It is meant to be closer to LLVM's version:
    https://llvm.org/docs/LangRef.html#extractelement-instruction

    Example:

    ```mlir
    %c = arith.constant 15 : i32
    %1 = vector.extractelement %0[%c : i32]: vector<16xf32>
    %2 = vector.extractelement %z[]: vector<f32>
    ```
  }];
  let assemblyFormat = [{
    $vector `[` ($position^ `:` type($position))? `]` attr-dict `:` type($vector)
  }];

  let builders = [
    // 0-D builder.
    OpBuilder<(ins "Value":$source)>,
  ];
  let extraClassDeclaration = [{
    VectorType getSourceVectorType() {
      return ::llvm::cast<VectorType>(getVector().getType());
    }
  }];
  let hasVerifier = 1;
  let hasFolder = 1;
}

def Vector_ExtractOp :
  Vector_Op<"extract", [Pure,
     DeclareOpInterfaceMethods<InferIntRangeInterface, ["inferResultRanges"]>,
     PredOpTrait<"operand and result have same element type",
                 TCresVTEtIsSameAsOpBase<0, 0>>,
     InferTypeOpAdaptorWithIsCompatible]> {
  let summary = "extract operation";
  let description = [{
    Takes an n-D vector and a k-D position and extracts the (n-k)-D vector at
    the proper position. Degenerates to an element type if n-k is zero.

    Static and dynamic indices must be greater or equal to zero and less than
    the size of the corresponding dimension. The result is undefined if any
    index is out-of-bounds. The value `-1` represents a poison index, which
    specifies that the extracted element is poison.

    Example:

    ```mlir
    %1 = vector.extract %0[3]: vector<8x16xf32> from vector<4x8x16xf32>
    %2 = vector.extract %0[2, 1, 3]: f32 from vector<4x8x16xf32>
    %3 = vector.extract %1[]: vector<f32> from vector<f32>
    %4 = vector.extract %0[%a, %b, %c]: f32 from vector<4x8x16xf32>
    %5 = vector.extract %0[2, %b]: vector<16xf32> from vector<4x8x16xf32>
    %6 = vector.extract %10[-1, %c]: f32 from vector<4x16xf32>
    ```
  }];

  let arguments = (ins
    AnyVectorOfAnyRank:$vector,
    Variadic<Index>:$dynamic_position,
    DenseI64ArrayAttr:$static_position
  );
  let results = (outs AnyType:$result);

  let builders = [
    // Builder to extract a scalar from a rank-0 vector.
    OpBuilder<(ins "Value":$source)>,
    OpBuilder<(ins "Value":$source, "int64_t":$position)>,
    OpBuilder<(ins "Value":$source, "OpFoldResult":$position)>,
    OpBuilder<(ins "Value":$source, "ArrayRef<int64_t>":$position)>,
    OpBuilder<(ins "Value":$source, "ArrayRef<OpFoldResult>":$position)>,
  ];

  let extraClassDeclaration = extraPoisonClassDeclaration # [{
    VectorType getSourceVectorType() {
      return ::llvm::cast<VectorType>(getVector().getType());
    }

    /// Return a vector with all the static and dynamic position indices.
    SmallVector<OpFoldResult> getMixedPosition() {
      OpBuilder builder(getContext());
      return getMixedValues(getStaticPosition(), getDynamicPosition(), builder);
    }

    unsigned getNumIndices() {
      return getStaticPosition().size();
    }

    /// Return "true" if the op has at least one dynamic position.
    bool hasDynamicPosition() {
      return !getDynamicPosition().empty();
    }
  }];

  let assemblyFormat = [{
    $vector ``
    custom<DynamicIndexList>($dynamic_position, $static_position)
    attr-dict `:` type($result) `from` type($vector)
  }];

  let hasCanonicalizer = 1;
  let hasFolder = 1;
  let hasVerifier = 1;
}

def Vector_FMAOp :
  Op<Vector_Dialect, "fma", [
       Pure, AllTypesMatch<["lhs", "rhs", "acc", "result"]>,
       DeclareOpInterfaceMethods<VectorUnrollOpInterface, ["getShapeForUnroll"]>
     ] # ElementwiseMappable.traits>,
    Arguments<(ins VectorOfAnyRankOf<[AnyFloat]>:$lhs,
                   VectorOfAnyRankOf<[AnyFloat]>:$rhs,
                   VectorOfAnyRankOf<[AnyFloat]>:$acc)>,
    Results<(outs VectorOfAnyRankOf<[AnyFloat]>:$result)> {
  let summary = "vector fused multiply-add";
  let description = [{
    Multiply-add expressions operate on n-D vectors and compute a fused
    pointwise multiply-and-accumulate: `$result = $lhs * $rhs + $acc`.
    All operands and result have the same vector type. The semantics
    of the operation correspond to those of the `llvm.fma`
    [intrinsic](https://llvm.org/docs/LangRef.html#int-fma). In the
    particular case of lowering to LLVM, this is guaranteed to lower
    to the `llvm.fma.*` intrinsic.

    Example:

    ```mlir
    %3 = vector.fma %0, %1, %2: vector<8x16xf32>
    ```
  }];
  let assemblyFormat = "$lhs `,` $rhs `,` $acc attr-dict `:` type($lhs)";
  let extraClassDeclaration = [{
    VectorType getVectorType() { return ::llvm::cast<VectorType>(getLhs().getType()); }
  }];
}

def Vector_ToElementsOp : Vector_Op<"to_elements", [
    Pure,
    ShapedTypeMatchesElementCountAndTypes<"source", "elements">]> {
  let summary = "operation that decomposes a vector into all its scalar elements";
  let description = [{
    This operation decomposes all the scalar elements from a vector. The
    decomposed scalar elements are returned in row-major order. The number of
    scalar results must match the number of elements in the input vector type.
    All the result elements have the same result type, which must match the
    element type of the input vector. Scalable vectors are not supported.

    Examples:

    ```mlir
    // Decompose a 0-D vector.
    %0 = vector.to_elements %v0 : vector<f32>
    // %0 = %v0[0]

    // Decompose a 1-D vector.
    %0:2 = vector.to_elements %v1 : vector<2xf32>
    // %0#0 = %v1[0]
    // %0#1 = %v1[1]

    // Decompose a 2-D.
    %0:6 = vector.to_elements %v2 : vector<2x3xf32>
    // %0#0 = %v2[0, 0]
    // %0#1 = %v2[0, 1]
    // %0#2 = %v2[0, 2]
    // %0#3 = %v2[1, 0]
    // %0#4 = %v2[1, 1]
    // %0#5 = %v2[1, 2]

    // Decompose a 3-D vector.
    %0:6 = vector.to_elements %v3 : vector<3x1x2xf32>
    // %0#0 = %v3[0, 0, 0]
    // %0#1 = %v3[0, 0, 1]
    // %0#2 = %v3[1, 0, 0]
    // %0#3 = %v3[1, 0, 1]
    // %0#4 = %v3[2, 0, 0]
    // %0#5 = %v3[2, 0, 1]
    ```
  }];

  let arguments = (ins AnyVectorOfAnyRank:$source);
  let results = (outs Variadic<AnyType>:$elements);
  let assemblyFormat = "$source attr-dict `:` type($source)";
}

def Vector_FromElementsOp : Vector_Op<"from_elements", [
    Pure,
    ShapedTypeMatchesElementCountAndTypes<"dest", "elements">]> {
  let summary = "operation that defines a vector from scalar elements";
  let description = [{
    This operation defines a vector from one or multiple scalar elements. The
    scalar elements are arranged in row-major within the vector. The number of
    elements must match the number of elements in the result type. All elements
    must have the same type, which must match the element type of the result
    vector type. Scalable vectors are not supported.

    Examples:

    ```mlir
    // Define a 0-D vector.
    %0 = vector.from_elements %f1 : vector<f32>
    // [%f1]

    // Define a 1-D vector.
    %1 = vector.from_elements %f1, %f2 : vector<2xf32>
    // [%f1, %f2]

    // Define a 2-D vector.
    %2 = vector.from_elements %f1, %f2, %f3, %f4, %f5, %f6 : vector<2x3xf32>
    // [[%f1, %f2, %f3], [%f4, %f5, %f6]]

    // Define a 3-D vector.
    %3 = vector.from_elements %f1, %f2, %f3, %f4, %f5, %f6 : vector<3x1x2xf32>
    // [[[%f1, %f2]], [[%f3, %f4]], [[%f5, %f6]]]
    ```

    Note, scalable vectors are not supported.
  }];

  let arguments = (ins Variadic<AnyType>:$elements);
<<<<<<< HEAD
  let results = (outs AnyFixedVectorOfAnyRank:$result);
  let assemblyFormat = "$elements attr-dict `:` type($result)";
=======
  let results = (outs AnyFixedVectorOfAnyRank:$dest);
  let assemblyFormat = "$elements attr-dict `:` type($dest)";
>>>>>>> eb0f1dc0
  let hasCanonicalizer = 1;
}

def Vector_InsertElementOp :
  Vector_Op<"insertelement", [Pure,
     DeclareOpInterfaceMethods<InferIntRangeInterface, ["inferResultRanges"]>,
     TypesMatchWith<"source operand type matches element type of result",
                    "result", "source",
                    "::llvm::cast<VectorType>($_self).getElementType()">,
     AllTypesMatch<["dest", "result"]>]>,
     Arguments<(ins AnyType:$source, AnyVectorOfAnyRank:$dest,
                    Optional<AnySignlessIntegerOrIndex>:$position)>,
     Results<(outs AnyVectorOfAnyRank:$result)> {
  let summary = "insertelement operation";
  let description = [{
    Note: This operation is deprecated. Please use vector.insert instead.

    Takes a scalar source, a 0-D or 1-D destination vector and a dynamic index
    position and inserts the source into the destination at the proper position.

    Note that this instruction resembles vector.insert, but is restricted to 0-D
    and 1-D vectors.

    It is meant to be closer to LLVM's version:
    https://llvm.org/docs/LangRef.html#insertelement-instruction

    Example:

    ```mlir
    %c = arith.constant 15 : i32
    %f = arith.constant 0.0f : f32
    %1 = vector.insertelement %f, %0[%c : i32]: vector<16xf32>
    %2 = vector.insertelement %f, %z[]: vector<f32>
    ```
  }];
  let assemblyFormat = [{
    $source `,` $dest `[` ($position^ `:` type($position))? `]`  attr-dict `:`
    type($result)
  }];

  let builders = [
    // 0-D builder.
    OpBuilder<(ins "Value":$source, "Value":$dest)>,
  ];
  let extraClassDeclaration = [{
    Type getSourceType() { return getSource().getType(); }
    VectorType getDestVectorType() {
      return ::llvm::cast<VectorType>(getDest().getType());
    }
  }];
  let hasVerifier = 1;
  let hasFolder = 1;
}

def Vector_InsertOp :
  Vector_Op<"insert", [Pure,
     DeclareOpInterfaceMethods<InferIntRangeInterface, ["inferResultRanges"]>,
     PredOpTrait<"source operand and result have same element type",
                 TCresVTEtIsSameAsOpBase<0, 0>>,
     AllTypesMatch<["dest", "result"]>]> {
  let summary = "insert operation";
  let description = [{
    Takes an n-D source vector, an (n+k)-D destination vector and a k-D position
    and inserts the n-D source into the (n+k)-D destination at the proper
    position. Degenerates to a scalar or a 0-d vector source type when n = 0.

    Static and dynamic indices must be greater or equal to zero and less than
    the size of the corresponding dimension. The result is undefined if any
    index is out-of-bounds. The value `-1` represents a poison index, which
    specifies that the resulting vector is poison.

    Example:

    ```mlir
    %2 = vector.insert %0, %1[3] : vector<8x16xf32> into vector<4x8x16xf32>
    %5 = vector.insert %3, %4[2, 1, 3] : f32 into vector<4x8x16xf32>
    %8 = vector.insert %6, %7[] : f32 into vector<f32>
    %11 = vector.insert %9, %10[%a, %b, %c] : vector<f32> into vector<4x8x16xf32>
    %12 = vector.insert %4, %10[2, %b] : vector<16xf32> into vector<4x8x16xf32>
    %13 = vector.insert %20, %1[-1, %c] : f32 into vector<4x16xf32>
    ```
  }];

  let arguments = (ins
    AnyType:$valueToStore,
    AnyVectorOfAnyRank:$dest,
    Variadic<Index>:$dynamic_position,
    DenseI64ArrayAttr:$static_position
  );
  let results = (outs AnyVectorOfAnyRank:$result);

  let builders = [
    // Builder to insert a scalar/rank-0 vector into a rank-0 vector.
    OpBuilder<(ins "Value":$valueToStore, "Value":$dest)>,
    OpBuilder<(ins "Value":$valueToStore, "Value":$dest, "int64_t":$position)>,
    OpBuilder<(ins "Value":$valueToStore, "Value":$dest, "OpFoldResult":$position)>,
    OpBuilder<(ins "Value":$valueToStore, "Value":$dest, "ArrayRef<int64_t>":$position)>,
    OpBuilder<(ins "Value":$valueToStore, "Value":$dest, "ArrayRef<OpFoldResult>":$position)>,
  ];

  let extraClassDeclaration = extraPoisonClassDeclaration # [{
    Type getValueToStoreType() { return getValueToStore().getType(); }
    VectorType getDestVectorType() {
      return ::llvm::cast<VectorType>(getDest().getType());
    }

    /// Return a vector with all the static and dynamic position indices.
    SmallVector<OpFoldResult> getMixedPosition() {
      OpBuilder builder(getContext());
      return getMixedValues(getStaticPosition(), getDynamicPosition(), builder);
    }

    unsigned getNumIndices() {
      return getStaticPosition().size();
    }

    bool hasDynamicPosition() {
      return llvm::any_of(getDynamicPosition(),
                          [](Value operand) { return operand != nullptr; });
    }
  }];

  let assemblyFormat = [{
    $valueToStore `,` $dest custom<DynamicIndexList>($dynamic_position, $static_position)
    attr-dict `:` type($valueToStore) `into` type($dest)
  }];

  let hasCanonicalizer = 1;
  let hasFolder = 1;
  let hasVerifier = 1;
}

def Vector_ScalableInsertOp :
  Vector_Op<"scalable.insert", [Pure,
       AllElementTypesMatch<["valueToStore", "dest"]>,
<<<<<<< HEAD
       AllTypesMatch<["dest", "res"]>,
=======
       AllTypesMatch<["dest", "result"]>,
>>>>>>> eb0f1dc0
       PredOpTrait<"position is a multiple of the source length.",
        CPred<
          "(getPos() % getSourceVectorType().getNumElements()) == 0"
        >>]>,
     Arguments<(ins VectorOfRank<[1]>:$valueToStore,
                    ScalableVectorOfRank<[1]>:$dest,
                    I64Attr:$pos)>,
     Results<(outs ScalableVectorOfRank<[1]>:$result)> {
  let summary = "insert subvector into scalable vector operation";
  // NOTE: This operation is designed to map to `llvm.vector.insert`, and its
  //       documentation should be kept aligned with LLVM IR:
  //       https://llvm.org/docs/LangRef.html#llvm-vector-insert-intrinsic
  let description = [{
    This operations takes a rank-1 fixed-length or scalable subvector and
    inserts it within the destination scalable vector starting from the
    position specificed by `pos`. If the source vector is scalable, the
    insertion position will be scaled by the runtime scaling factor of the
    source subvector.

    The insertion position must be a multiple of the minimum size of the source
    vector. For the operation to be well defined, the source vector must fit in
    the destination vector from the specified position. Since the destination
    vector is scalable and its runtime length is unknown, the validity of the
    operation can't be verified nor guaranteed at compile time.

    Example:

    ```mlir
    %2 = vector.scalable.insert %0, %1[8] : vector<4xf32> into vector<[16]xf32>
    %5 = vector.scalable.insert %3, %4[0] : vector<8xf32> into vector<[4]xf32>
    %8 = vector.scalable.insert %6, %7[0] : vector<[4]xf32> into vector<[8]xf32>
    ```

    Invalid example:
    ```mlir
    %2 = vector.scalable.insert %0, %1[5] : vector<4xf32> into vector<[16]xf32>
    ```
  }];

  let assemblyFormat = [{
    $valueToStore `,` $dest `[` $pos `]` attr-dict `:` type($valueToStore) `into` type($dest)
  }];

  let extraClassDeclaration = extraPoisonClassDeclaration # [{
    VectorType getSourceVectorType() {
      return ::llvm::cast<VectorType>(getValueToStore().getType());
    }
    VectorType getDestVectorType() {
      return ::llvm::cast<VectorType>(getDest().getType());
    }
    /// Wrapper for getResult, which replaced getRes.
    [[deprecated("Use getResult instead!")]] ::mlir::Value getRes() {
      return getResult();
    }
  }];
}

def Vector_ScalableExtractOp :
  Vector_Op<"scalable.extract", [Pure,
       AllElementTypesMatch<["source", "result"]>,
       PredOpTrait<"position is a multiple of the result length.",
        CPred<
          "(getPos() % getResultVectorType().getNumElements()) == 0"
        >>]>,
     Arguments<(ins ScalableVectorOfRank<[1]>:$source,
                    I64Attr:$pos)>,
     Results<(outs VectorOfRank<[1]>:$result)> {
  let summary = "extract subvector from scalable vector operation";
  // NOTE: This operation is designed to map to `llvm.vector.extract`, and its
  //       documentation should be kept aligned with LLVM IR:
  //       https://llvm.org/docs/LangRef.html#llvm-vector-extract-intrinsic
  let description = [{
    Takes rank-1 source vector and a position `pos` within the source
    vector, and extracts a subvector starting from that position.

    The extraction position must be a multiple of the minimum size of the result
    vector. For the operation to be well defined, the destination vector must
    fit within the source vector from the specified position. Since the source
    vector is scalable and its runtime length is unknown, the validity of the
    operation can't be verified nor guaranteed at compile time.

    Example:

    ```mlir
    %1 = vector.scalable.extract %0[8] : vector<4xf32> from vector<[8]xf32>
    %3 = vector.scalable.extract %2[0] : vector<[4]xf32> from vector<[8]xf32>
    ```

    Invalid example:
    ```mlir
    %1 = vector.scalable.extract %0[5] : vector<4xf32> from vector<[16]xf32>
    ```
  }];

  let assemblyFormat = [{
    $source `[` $pos `]` attr-dict `:` type($result) `from` type($source)
  }];

  let extraClassDeclaration = extraPoisonClassDeclaration # [{
    VectorType getSourceVectorType() {
      return ::llvm::cast<VectorType>(getSource().getType());
    }
    VectorType getResultVectorType() {
      return ::llvm::cast<VectorType>(getResult().getType());
    }
    /// Wrapper for getResult, which replaced getRes.
    [[deprecated("Use getResult instead!")]] ::mlir::Value getRes() {
      return getResult();
    }
  }];
}

def Vector_InsertStridedSliceOp :
  Vector_Op<"insert_strided_slice", [Pure,
    PredOpTrait<"operand #0 and result have same element type",
                 TCresVTEtIsSameAsOpBase<0, 0>>,
<<<<<<< HEAD
    AllTypesMatch<["dest", "res"]>]>,
    Arguments<(ins AnyVectorOfNonZeroRank:$valueToStore, AnyVectorOfNonZeroRank:$dest, I64ArrayAttr:$offsets,
               I64ArrayAttr:$strides)>,
    Results<(outs AnyVectorOfNonZeroRank:$res)> {
=======
    AllTypesMatch<["dest", "result"]>]>,
    Arguments<(ins AnyVectorOfNonZeroRank:$valueToStore, AnyVectorOfNonZeroRank:$dest, I64ArrayAttr:$offsets,
               I64ArrayAttr:$strides)>,
    Results<(outs AnyVectorOfNonZeroRank:$result)> {
>>>>>>> eb0f1dc0
  let summary = "strided_slice operation";
  let description = [{
    Takes a k-D valueToStore vector, an n-D destination vector (n >= k), n-sized
    `offsets` integer array attribute, a k-sized `strides` integer array attribute
    and inserts the k-D valueToStore vector as a strided subvector at the proper offset
    into the n-D destination vector.

    At the moment strides must contain only 1s.

    Returns an n-D vector that is a copy of the n-D destination vector in which
    the last k-D dimensions contain the k-D valueToStore vector elements strided at
    the proper location as specified by the offsets.

    Example:

    ```mlir
    %2 = vector.insert_strided_slice %0, %1
        {offsets = [0, 0, 2], strides = [1, 1]}:
      vector<2x4xf32> into vector<16x4x8xf32>
    ```
  }];

  let assemblyFormat = [{
    $valueToStore `,` $dest attr-dict `:` type($valueToStore) `into` type($dest)
  }];

  let builders = [
    OpBuilder<(ins "Value":$valueToStore, "Value":$dest,
      "ArrayRef<int64_t>":$offsets, "ArrayRef<int64_t>":$strides)>
  ];
  let extraClassDeclaration = [{
    // TODO: Rename
    VectorType getSourceVectorType() {
      return ::llvm::cast<VectorType>(getValueToStore().getType());
    }
    VectorType getDestVectorType() {
      return ::llvm::cast<VectorType>(getDest().getType());
    }
    bool hasNonUnitStrides() {
      return llvm::any_of(getStrides(), [](Attribute attr) {
        return ::llvm::cast<IntegerAttr>(attr).getInt() != 1;
      });
    }
    /// Wrapper for getResult, which replaced getRes.
    [[deprecated("Use getResult instead!")]] ::mlir::Value getRes() {
      return getResult();
    }
  }];

  let hasFolder = 1;
  let hasVerifier = 1;
  let hasCanonicalizer = 1;
}

def Vector_OuterProductOp :
  Vector_Op<"outerproduct", [Pure,
    PredOpTrait<"lhs operand and result have same element type",
                TCresVTEtIsSameAsOpBase<0, 0>>,
    PredOpTrait<"rhs operand and result have same element type",
                TCresVTEtIsSameAsOpBase<0, 1>>,
    DeclareOpInterfaceMethods<MaskableOpInterface>]>,
    Arguments<(ins AnyVectorOfNonZeroRank:$lhs, AnyType:$rhs,
               Optional<AnyVectorOfNonZeroRank>:$acc,
               DefaultValuedAttr<Vector_CombiningKindAttr, "CombiningKind::ADD">:$kind)>,
    Results<(outs AnyVectorOfNonZeroRank)> {
  let summary = "vector outerproduct with optional fused add";
  let description = [{
    Takes 2 1-D vectors and returns the 2-D vector containing the outer-product,
    as illustrated below:
    ```
     outer |   [c, d]
     ------+------------
       [a, | [ [a*c, a*d],
        b] |   [b*c, b*d] ]
    ```
    This operation also accepts a 1-D vector lhs and a scalar rhs. In this
    case a simple AXPY operation is performed, which returns a 1-D vector.
    ```
        [a, b] * c = [a*c, b*c]
    ```

    An optional extra vector argument with the same shape as the output
    vector may be specified in which case the operation returns the sum of
    the outer-product and the extra vector. In this multiply-accumulate
    scenario for floating-point arguments, the rounding mode is enforced
    by guaranteeing that a fused-multiply add operation is emitted. When
    lowered to the LLVMIR dialect, this form emits `llvm.intr.fma`, which
    is guaranteed to lower to actual `fma` instructions on x86.

    An optional kind attribute may be specified to be: `add`/`mul`/`minsi`
    /`minui`/`maxsi`/`maxui`/`and`/`or`/`xor` for integers, and `add`/`mul`
    /`minnumf`/`maxnumf`/`minimumf`/`maximumf` for floats. The default is
    `add`.

    Example:

    ```
    %2 = vector.outerproduct %0, %1: vector<4xf32>, vector<8xf32>
    return %2: vector<4x8xf32>

    %3 = vector.outerproduct %0, %1, %2:
      vector<4xf32>, vector<8xf32>, vector<4x8xf32>
    return %3: vector<4x8xf32>

    %4 = vector.outerproduct %0, %1, %2 {kind = #vector.kind<maxnumf>}:
      vector<4xf32>, vector<8xf32>, vector<4x8xf32>
    return %3: vector<4x8xf32>

    %6 = vector.outerproduct %4, %5: vector<10xf32>, f32
    return %6: vector<10xf32>

    ```
  }];
  let builders = [
    // Build an op without mask, use the type of `acc` as the return type.
    OpBuilder<(ins "Value":$lhs, "Value":$rhs, "Value":$acc)>
  ];
  let extraClassDeclaration = [{
    VectorType getOperandVectorTypeLHS() {
      return ::llvm::cast<VectorType>(getLhs().getType());
    }
    Type getOperandTypeRHS() {
      return getRhs().getType();
    }
    VectorType getOperandVectorTypeACC() {
      return getAcc()
        ? ::llvm::cast<VectorType>(getAcc().getType())
        : VectorType();
    }
    VectorType getResultVectorType() {
      return ::llvm::cast<VectorType>(getResult().getType());
    }
    static CombiningKind getDefaultKind() {
      return CombiningKind::ADD;
    }
  }];
  let hasCustomAssemblyFormat = 1;
  let hasVerifier = 1;
}

def Vector_ExtractStridedSliceOp :
  Vector_Op<"extract_strided_slice", [Pure,
    PredOpTrait<"operand and result have same element type",
                 TCresVTEtIsSameAsOpBase<0, 0>>]>,
    Arguments<(ins AnyVectorOfNonZeroRank:$vector, I64ArrayAttr:$offsets,
               I64ArrayAttr:$sizes, I64ArrayAttr:$strides)>,
    Results<(outs AnyVectorOfNonZeroRank)> {
  let summary = "extract_strided_slice operation";
  let description = [{
    Takes an n-D vector, k-D `offsets` integer array attribute, a k-sized
    `sizes` integer array attribute, a k-sized `strides` integer array
    attribute and extracts the n-D subvector at the proper offset.

    At the moment strides must contain only 1s.

    Returns an n-D vector where the first k-D dimensions match the `sizes`
    attribute. The returned subvector contains the elements starting at offset
    `offsets` and ending at `offsets + sizes`.

    Example:

    ```mlir
    %1 = vector.extract_strided_slice %0
        {offsets = [0, 2], sizes = [2, 4], strides = [1, 1]}:
      vector<4x8x16xf32> to vector<2x4x16xf32>

    // TODO: Evolve to a range form syntax similar to:
    %1 = vector.extract_strided_slice %0[0:2:1][2:4:1]
      vector<4x8x16xf32> to vector<2x4x16xf32>
    ```

    TODO: Implement support for poison indices.
  }];
  let builders = [
    OpBuilder<(ins "Value":$source, "ArrayRef<int64_t>":$offsets,
      "ArrayRef<int64_t>":$sizes, "ArrayRef<int64_t>":$strides)>
  ];
  let extraClassDeclaration = [{
    VectorType getSourceVectorType() {
      return ::llvm::cast<VectorType>(getVector().getType());
    }
    void getOffsets(SmallVectorImpl<int64_t> &results);
    bool hasNonUnitStrides() {
      return llvm::any_of(getStrides(), [](Attribute attr) {
        return ::llvm::cast<IntegerAttr>(attr).getInt() != 1;
      });
    }
  }];
  let hasCanonicalizer = 1;
  let hasFolder = 1;
  let hasVerifier = 1;
  let assemblyFormat = "$vector attr-dict `:` type($vector) `to` type(results)";
}

// TODO: Tighten semantics so that masks and inbounds can't be used
// simultaneously within the same transfer op.
def Vector_TransferReadOp :
  Vector_Op<"transfer_read", [
      DeclareOpInterfaceMethods<VectorTransferOpInterface>,
      DeclareOpInterfaceMethods<VectorUnrollOpInterface, ["getShapeForUnroll"]>,
      DeclareOpInterfaceMethods<MaskableOpInterface>,
      DeclareOpInterfaceMethods<MemoryEffectsOpInterface>,
      DeclareOpInterfaceMethods<ConditionallySpeculatable>,
      AttrSizedOperandSegments,
      DestinationStyleOpInterface
    ]>,
    Arguments<(ins AnyShaped:$base,
                   Variadic<Index>:$indices,
                   AffineMapAttr:$permutation_map,
                   AnyType:$padding,
                   Optional<VectorOfNonZeroRankOf<[I1]>>:$mask,
                   BoolArrayAttr:$in_bounds)>,
    Results<(outs AnyVectorOfAnyRank:$vector)> {

  let summary = "Reads a supervector from memory into an SSA vector value.";

  let description = [{
    The `vector.transfer_read` op performs a read from a slice within a
    [MemRef](../LangRef.md#memref-type) or a Ranked
    [Tensor](../LangRef.md#tensor-type) supplied as its first operand
    into a [vector](../LangRef.md#vector-type) of the same base elemental type.

    A memref/tensor operand with vector element type, must have its vector
    element type match a suffix (shape and element type) of the vector (e.g.
    memref<3x2x6x4x3xf32>, vector<1x1x4x3xf32>).

    The slice is further defined by a full-rank index within the MemRef/Tensor,
    supplied as the operands `[1 .. 1 + rank(memref/tensor))` that defines the
    starting point of the transfer (e.g. `%A[%i0, %i1, %i2]`).

    The permutation_map [attribute](../LangRef.md#attributes) is an
    [affine-map](Affine.md#affine-maps) which specifies the transposition on the
    slice to match the vector shape. The permutation map may be implicit and
    omitted from parsing and printing if it is the canonical minor identity map
    (i.e. if it does not permute or broadcast any dimension).

    The size of the slice is specified by the size of the vector, given as the
    return type.

    An SSA value `padding` of the same elemental type as the MemRef/Tensor is
    provided to specify a fallback value in the case of out-of-bounds accesses
    and/or masking.

    An optional SSA value `mask` may be specified to mask out elements read from
    the MemRef/Tensor. The `mask` type is an `i1` vector with a shape that
    matches how elements are read from the MemRef/Tensor, *before* any
    permutation or broadcasting. Elements whose corresponding mask element is
    `0` are masked out and replaced with `padding`.

    For every vector dimension, the boolean array attribute `in_bounds`
    specifies if the transfer is guaranteed to be within the source bounds. If
    set to "false", accesses (including the starting point) may run
    out-of-bounds along the respective vector dimension as the index increases.
    Non-vector dimensions *must* always be in-bounds. The `in_bounds` array
    length has to be equal to the vector rank. This attribute has a default
    value: `false` (i.e. "out-of-bounds"). When skipped in the textual IR, the
    default value is assumed. Similarly, the OP printer will omit this
    attribute when all dimensions are out-of-bounds (i.e. the default value is
    used).

    A `vector.transfer_read` can be lowered to a simple load if all dimensions
    are specified to be within bounds and no `mask` was specified.

    This operation is called 'read' by opposition to 'load' because the
    super-vector granularity is generally not representable with a single
    hardware register. A `vector.transfer_read` is thus a mid-level abstraction
    that supports super-vectorization with non-effecting padding for full-tile
    only operations.

    More precisely, let's dive deeper into the permutation_map for the following
    MLIR:

    ```mlir
    vector.transfer_read %A[%expr1, %expr2, %expr3, %expr4]
      { permutation_map : (d0,d1,d2,d3) -> (d2,0,d0) } :
      memref<?x?x?x?xf32>, vector<3x4x5xf32>
    ```

    This operation always reads a slice starting at `%A[%expr1, %expr2, %expr3,
    %expr4]`. The size of the slice can be inferred from the resulting vector
    shape and walking back through the permutation map: 3 along d2 and 5 along
    d0, so the slice is: `%A[%expr1 : %expr1 + 5, %expr2, %expr3:%expr3 + 3, %expr4]`

    That slice needs to be read into a `vector<3x4x5xf32>`. Since the
    permutation map is not full rank, there must be a broadcast along vector
    dimension `1`.

    A notional lowering of vector.transfer_read could generate code resembling:

    ```mlir
    // %expr1, %expr2, %expr3, %expr4 defined before this point
    // alloc a temporary buffer for performing the "gather" of the slice.
    %tmp = memref.alloc() : memref<vector<3x4x5xf32>>
    for %i = 0 to 3 {
      affine.for %j = 0 to 4 {
        affine.for %k = 0 to 5 {
          // Note that this load does not involve %j.
          %a = load %A[%expr1 + %k, %expr2, %expr3 + %i, %expr4] : memref<?x?x?x?xf32>
          // Update the temporary gathered slice with the individual element
          %slice = memref.load %tmp : memref<vector<3x4x5xf32>> -> vector<3x4x5xf32>
          %updated = vector.insert %a, %slice[%i, %j, %k] : f32 into vector<3x4x5xf32>
          memref.store %updated, %tmp : memref<vector<3x4x5xf32>>
    }}}
    // At this point we gathered the elements from the original
    // memref into the desired vector layout, stored in the `%tmp` allocation.
    %vec = memref.load %tmp : memref<vector<3x4x5xf32>> -> vector<3x4x5xf32>
    ```

    On a GPU one could then map `i`, `j`, `k` to blocks and threads. Notice that
    the temporary storage footprint could conceptually be only `3 * 5` values but
    `3 * 4 * 5` values are actually transferred between `%A` and `%tmp`.

    Alternatively, if a notional vector broadcast operation were available, we
    could avoid the loop on `%j` and the lowered code would resemble:

    ```mlir
    // %expr1, %expr2, %expr3, %expr4 defined before this point
    %tmp = memref.alloc() : memref<vector<3x4x5xf32>>
    for %i = 0 to 3 {
      affine.for %k = 0 to 5 {
        %a = load %A[%expr1 + %k, %expr2, %expr3 + %i, %expr4] : memref<?x?x?x?xf32>
        %slice = memref.load %tmp : memref<vector<3x4x5xf32>> -> vector<3x4x5xf32>
        // Here we only store to the first element in dimension one
        %updated = vector.insert %a, %slice[%i, 0, %k] : f32 into vector<3x4x5xf32>
        memref.store %updated, %tmp : memref<vector<3x4x5xf32>>
    }}
    // At this point we gathered the elements from the original
    // memref into the desired vector layout, stored in the `%tmp` allocation.
    // However we haven't replicated them alongside the first dimension, we need
    // to broadcast now.
    %partialVec = load %tmp : memref<vector<3x4x5xf32>> -> vector<3x4x5xf32>
    %vec = broadcast %tmpvec, 1 : vector<3x4x5xf32>
    ```

    where `broadcast` broadcasts from element 0 to all others along the
    specified dimension. This time, the number of loaded element is `3 * 5`
    values.
    An additional `1` broadcast is required. On a GPU this broadcast could be
    implemented using a warp-shuffle if loop `j` were mapped to `threadIdx.x`.

    Syntax
    ```
    operation ::= ssa-id `=` `vector.transfer_read` ssa-use-list
      `{` attribute-entry `} :` memref-type `,` vector-type
    ```

    Example:

    ```mlir
    // Read the slice `%A[%i0, %i1:%i1+256, %i2:%i2+32]` into vector<32x256xf32>
    // and pad with %f0 to handle the boundary case:
    %f0 = arith.constant 0.0f : f32
    affine.for %i0 = 0 to %0 {
      affine.for %i1 = 0 to %1 step 256 {
        affine.for %i2 = 0 to %2 step 32 {
          %v = vector.transfer_read %A[%i0, %i1, %i2], (%f0)
               {permutation_map: (d0, d1, d2) -> (d2, d1)} :
               memref<?x?x?xf32>, vector<32x256xf32>
    }}}

    // or equivalently (rewrite with vector.transpose)
    %f0 = arith.constant 0.0f : f32
    affine.for %i0 = 0 to %0 {
      affine.for %i1 = 0 to %1 step 256 {
        affine.for %i2 = 0 to %2 step 32 {
          %v0 = vector.transfer_read %A[%i0, %i1, %i2], (%f0)
               {permutation_map: (d0, d1, d2) -> (d1, d2)} :
               memref<?x?x?xf32>, vector<256x32xf32>
          %v = vector.transpose %v0, [1, 0] :
              vector<256x32xf32> to vector<32x256f32>
    }}}

    // Read the slice `%A[%i0, %i1]` (i.e. the element `%A[%i0, %i1]`) into
    // vector<128xf32>. The underlying implementation will require a 1-D vector
    // broadcast:
    affine.for %i0 = 0 to %0 {
      affine.for %i1 = 0 to %1 {
        %3 = vector.transfer_read %A[%i0, %i1]
             {permutation_map: (d0, d1) -> (0)} :
             memref<?x?xf32>, vector<128xf32>
      }
    }

    // Read from a memref with vector element type.
    %4 = vector.transfer_read %arg1[%c3, %c3], %vf0
      {permutation_map = (d0, d1)->(d0, d1)}
        : memref<?x?xvector<4x3xf32>>, vector<1x1x4x3xf32>

    // Read from a tensor with vector element type.
    %4 = vector.transfer_read %arg1[%c3, %c3], %vf0
      {permutation_map = (d0, d1)->(d0, d1)}
        : tensor<?x?xvector<4x3xf32>>, vector<1x1x4x3xf32>

    // Special encoding for 0-d transfer with 0-d tensor/memref, vector shape
    // {1} and permutation_map () -> (0).
    %0 = vector.transfer_read %arg0[], %f0 {permutation_map = affine_map<()->(0)>} :
      tensor<f32>, vector<1xf32>
    ```
  }];

  let builders = [
    /// 1. Builder that sets padding to zero and an empty mask (variant with attrs).
    OpBuilder<(ins "VectorType":$vectorType,
                   "Value":$source,
                   "ValueRange":$indices,
                   "AffineMapAttr":$permutationMapAttr,
                   "ArrayAttr":$inBoundsAttr)>,
    /// 2. Builder that sets padding to zero and an empty mask (variant without attrs).
    OpBuilder<(ins "VectorType":$vectorType,
                   "Value":$source,
                   "ValueRange":$indices,
                   "AffineMap":$permutationMap,
                   CArg<"std::optional<ArrayRef<bool>>", "::std::nullopt">:$inBounds)>,
    /// 3. Builder that sets permutation map to 'getMinorIdentityMap'.
    OpBuilder<(ins "VectorType":$vectorType,
                   "Value":$source,
                   "ValueRange":$indices,
                   "Value":$padding,
                   CArg<"std::optional<ArrayRef<bool>>", "::std::nullopt">:$inBounds)>,
    /// 4. Builder that sets padding to zero and permutation map to
    /// 'getMinorIdentityMap'.
    OpBuilder<(ins "VectorType":$vectorType,
                   "Value":$source,
                   "ValueRange":$indices,
                   CArg<"std::optional<ArrayRef<bool>>", "::std::nullopt">:$inBounds)>,
  ];

  let extraClassDeclaration = [{
    // MaskableOpInterface methods.
    bool supportsPassthru() { return true; }

    MutableOperandRange getDpsInitsMutable() {
      return MutableOperandRange(getOperation(), /*start=*/0, /*length=*/0);
    }
  }];

  let hasCanonicalizer = 1;
  let hasCustomAssemblyFormat = 1;
  let hasFolder = 1;
  let hasVerifier = 1;
}

// TODO: Tighten semantics so that masks and inbounds can't be used
// simultaneously within the same transfer op.
def Vector_TransferWriteOp :
  Vector_Op<"transfer_write", [
      DeclareOpInterfaceMethods<VectorTransferOpInterface>,
      DeclareOpInterfaceMethods<VectorUnrollOpInterface, ["getShapeForUnroll"]>,
      DeclareOpInterfaceMethods<MaskableOpInterface>,
      DeclareOpInterfaceMethods<MemoryEffectsOpInterface>,
      DeclareOpInterfaceMethods<ConditionallySpeculatable>,
      AttrSizedOperandSegments,
      DestinationStyleOpInterface
  ]>,
    Arguments<(ins AnyVectorOfAnyRank:$valueToStore,
                   AnyShaped:$base,
                   Variadic<Index>:$indices,
                   AffineMapAttr:$permutation_map,
                   Optional<VectorOfNonZeroRankOf<[I1]>>:$mask,
                   BoolArrayAttr:$in_bounds)>,
    Results<(outs Optional<AnyRankedTensor>:$result)> {

  let summary = "The vector.transfer_write op writes a supervector to memory.";

  let description = [{
    The `vector.transfer_write` op performs a write from a
    [vector](../LangRef.md#vector-type), supplied as its first operand, into a
    slice within a [MemRef](../LangRef.md#memref-type) or a Ranked
    [Tensor](../LangRef.md#tensor-type) of the same base elemental type,
    supplied as its second operand.

    A vector memref/tensor operand must have its vector element type match a
    suffix (shape and element type) of the vector (e.g. memref<3x2x6x4x3xf32>,
    vector<1x1x4x3xf32>). If the operand is a tensor, the operation returns a
    new tensor of the same type.

    The slice is further defined by a full-rank index within the MemRef/Tensor,
    supplied as the operands `[2 .. 2 + rank(memref/tensor))` that defines the
    starting point of the transfer (e.g. `%A[%i0, %i1, %i2, %i3]`).

    The permutation_map [attribute](../LangRef.md#attributes) is an
    [affine-map](Affine.md#affine-maps) which specifies the transposition on the
    slice to match the vector shape. The permutation map may be implicit and
    omitted from parsing and printing if it is the canonical minor identity map
    (i.e. if it does not permute any dimension). In contrast to `transfer_read`,
    write ops cannot have broadcast dimensions.

    The size of the slice is specified by the size of the vector.

    An optional SSA value `mask` may be specified to mask out elements written
    to the MemRef/Tensor. The `mask` type is an `i1` vector with a shape that
    matches how elements are written into the MemRef/Tensor, *after* applying
    any permutation. Elements whose corresponding mask element is `0` are
    masked out.

    For every vector dimension, the boolean array attribute `in_bounds`
    specifies if the transfer is guaranteed to be within the source bounds. If
    set to "false", accesses (including the starting point) may run
    out-of-bounds along the respective vector dimension as the index increases.
    Non-vector dimensions *must* always be in-bounds. The `in_bounds` array
    length has to be equal to the vector rank. This attribute has a default
    value: `false` (i.e. "out-of-bounds"). When skipped in the textual IR, the
    default value is assumed. Similarly, the OP printer will omit this
    attribute when all dimensions are out-of-bounds (i.e. the default value is
    used).

     A `vector.transfer_write` can be lowered to a simple store if all
     dimensions are specified to be within bounds and no `mask` was specified.

    This operation is called 'write' by opposition to 'store' because the
    super-vector granularity is generally not representable with a single
    hardware register. A `vector.transfer_write` is thus a
    mid-level abstraction that supports super-vectorization with non-effecting
    padding for full-tile-only code. It is the responsibility of
    `vector.transfer_write`'s implementation to ensure the memory writes are
    valid. Different lowerings may be pertinent depending on the hardware
    support.

    Example:

    ```mlir
    // write vector<16x32x64xf32> into the slice
    //   `%A[%i0, %i1:%i1+32, %i2:%i2+64, %i3:%i3+16]`:
    for %i0 = 0 to %0 {
      affine.for %i1 = 0 to %1 step 32 {
        affine.for %i2 = 0 to %2 step 64 {
          affine.for %i3 = 0 to %3 step 16 {
            %val = `ssa-value` : vector<16x32x64xf32>
            vector.transfer_write %val, %A[%i0, %i1, %i2, %i3]
              {permutation_map: (d0, d1, d2, d3) -> (d3, d1, d2)} :
              vector<16x32x64xf32>, memref<?x?x?x?xf32>
    }}}}

    // or equivalently (rewrite with vector.transpose)
    for %i0 = 0 to %0 {
      affine.for %i1 = 0 to %1 step 32 {
        affine.for %i2 = 0 to %2 step 64 {
          affine.for %i3 = 0 to %3 step 16 {
            %val = `ssa-value` : vector<16x32x64xf32>
            %valt = vector.transpose %val, [1, 2, 0] :
                  vector<16x32x64xf32> -> vector<32x64x16xf32>
            vector.transfer_write %valt, %A[%i0, %i1, %i2, %i3]
              {permutation_map: (d0, d1, d2, d3) -> (d1, d2, d3)} :
              vector<32x64x16xf32>, memref<?x?x?x?xf32>
    }}}}

    // write to a memref with vector element type.
    vector.transfer_write %4, %arg1[%c3, %c3]
      {permutation_map = (d0, d1)->(d0, d1)}
        : vector<1x1x4x3xf32>, memref<?x?xvector<4x3xf32>>

    // return a tensor where the vector is inserted into the source tensor.
    %5 = vector.transfer_write %4, %arg1[%c3, %c3]
      {permutation_map = (d0, d1)->(d0, d1)}
        : vector<1x1x4x3xf32>, tensor<?x?xvector<4x3xf32>>

    // Special encoding for 0-d transfer with 0-d tensor/memref, vector shape
    // {1} and permutation_map () -> (0).
    %1 = vector.transfer_write %0, %arg0[] {permutation_map = affine_map<()->(0)>} :
      vector<1xf32>, tensor<f32>
    ```
  }];

  let builders = [
    /// 1. Builder with type inference.
    OpBuilder<(ins "Value":$vector,
                   "Value":$dest,
                   "ValueRange":$indices,
                   "AffineMapAttr":$permutationMapAttr,
                   "Value":$mask,
                   "ArrayAttr":$inBoundsAttr)>,
    /// 2. Builder with type inference that sets an empty mask (variant with attrs).
    OpBuilder<(ins "Value":$vector,
                   "Value":$dest,
                   "ValueRange":$indices,
                   "AffineMapAttr":$permutationMapAttr,
                   "ArrayAttr":$inBoundsAttr)>,
    /// 3. Builder with type inference that sets an empty mask (variant without attrs).
    OpBuilder<(ins "Value":$vector,
                   "Value":$dest,
                   "ValueRange":$indices,
                   "AffineMap":$permutationMap,
                   CArg<"std::optional<ArrayRef<bool>>", "::std::nullopt">:$inBounds)>,
    /// 4. Builder with type inference that sets an empty mask and sets permutation
    /// map to 'getMinorIdentityMap'.
    OpBuilder<(ins "Value":$vector,
                   "Value":$dest,
                   "ValueRange":$indices,
                   CArg<"std::optional<ArrayRef<bool>>", "::std::nullopt">:$inBounds)>,
  ];

  let extraClassDeclaration = [{
    /// This method is added to maintain uniformity with load/store
    ///  ops of other dialects.
    Value getValue() { return getVector(); }

    MutableOperandRange getDpsInitsMutable() { return getBaseMutable(); }
  }];

  let hasFolder = 1;
  let hasCanonicalizer = 1;
  let hasCustomAssemblyFormat = 1;
  let hasVerifier = 1;
}

def Vector_LoadOp : Vector_Op<"load"> {
  let summary = "reads an n-D slice of memory into an n-D vector";
  let description = [{
    The 'vector.load' operation reads an n-D slice of memory into an n-D
    vector. It takes a 'base' memref, an index for each memref dimension and a
    result vector type as arguments. It returns a value of the result vector
    type. The 'base' memref and indices determine the start memory address from
    which to read. Each index provides an offset for each memref dimension
    based on the element type of the memref. The shape of the result vector
    type determines the shape of the slice read from the start memory address.
    The elements along each dimension of the slice are strided by the memref
    strides. When loading more than 1 element, only unit strides are allowed
    along the most minor memref dimension. These constraints guarantee that
    elements read along the first dimension of the slice are contiguous in
    memory.

    The memref element type can be a scalar or a vector type. If the memref
    element type is a scalar, it should match the element type of the result
    vector. If the memref element type is vector, it should match the result
    vector type.

    Example: 0-D vector load on a scalar memref.
    ```mlir
    %result = vector.load %base[%i, %j] : memref<100x100xf32>, vector<f32>
    ```

    Example: 1-D vector load on a scalar memref.
    ```mlir
    %result = vector.load %base[%i, %j] : memref<100x100xf32>, vector<8xf32>
    ```

    Example: 1-D vector load on a vector memref.
    ```mlir
    %result = vector.load %memref[%i, %j] : memref<200x100xvector<8xf32>>, vector<8xf32>
    ```

    Example:  2-D vector load on a scalar memref.
    ```mlir
    %result = vector.load %memref[%i, %j] : memref<200x100xf32>, vector<4x8xf32>
    ```

    Example:  2-D vector load on a vector memref.
    ```mlir
    %result = vector.load %memref[%i, %j] : memref<200x100xvector<4x8xf32>>, vector<4x8xf32>
    ```

    Representation-wise, the 'vector.load' operation permits out-of-bounds
    reads. Support and implementation of out-of-bounds vector loads is
    target-specific. No assumptions should be made on the value of elements
    loaded out of bounds. Not all targets may support out-of-bounds vector
    loads.

    Example:  Potential out-of-bound vector load.
    ```mlir
    %result = vector.load %memref[%index] : memref<?xf32>, vector<8xf32>
    ```

    Example:  Explicit out-of-bound vector load.
    ```mlir
    %result = vector.load %memref[%c0] : memref<7xf32>, vector<8xf32>
    ```
  }];

  let arguments = (ins Arg<AnyMemRef, "the reference to load from",
      [MemRead]>:$base,
      Variadic<Index>:$indices,
      DefaultValuedOptionalAttr<BoolAttr, "false">:$nontemporal);
  let results = (outs AnyVectorOfAnyRank:$result);

  let extraClassDeclaration = [{
    MemRefType getMemRefType() {
      return ::llvm::cast<MemRefType>(getBase().getType());
    }

    VectorType getVectorType() {
      return ::llvm::cast<VectorType>(getResult().getType());
    }
  }];

  let hasFolder = 1;
  let hasVerifier = 1;

  let assemblyFormat =
      "$base `[` $indices `]` attr-dict `:` type($base) `,` type($result)";
}

def Vector_StoreOp : Vector_Op<"store"> {
  let summary = "writes an n-D vector to an n-D slice of memory";
  let description = [{
    The 'vector.store' operation writes an n-D vector to an n-D slice of memory.
    It takes the vector value to be stored, a 'base' memref and an index for
    each memref dimension. The 'base' memref and indices determine the start
    memory address from which to write. Each index provides an offset for each
    memref dimension based on the element type of the memref. The shape of the
    vector value to store determines the shape of the slice written from the
    start memory address. The elements along each dimension of the slice are
    strided by the memref strides. When storing more than 1 element, only unit
    strides are allowed along the most minor memref dimension. These constraints
    guarantee that elements written along the first dimension of the slice are
    contiguous in memory.

    The memref element type can be a scalar or a vector type. If the memref
    element type is a scalar, it should match the element type of the value
    to store. If the memref element type is vector, it should match the type
    of the value to store.

    Example: 0-D vector store on a scalar memref.
    ```mlir
    vector.store %valueToStore, %memref[%i, %j] : memref<200x100xf32>, vector<f32>
    ```

    Example: 1-D vector store on a scalar memref.
    ```mlir
    vector.store %valueToStore, %memref[%i, %j] : memref<200x100xf32>, vector<8xf32>
    ```

    Example: 1-D vector store on a vector memref.
    ```mlir
    vector.store %valueToStore, %memref[%i, %j] : memref<200x100xvector<8xf32>>, vector<8xf32>
    ```

    Example:  2-D vector store on a scalar memref.
    ```mlir
    vector.store %valueToStore, %memref[%i, %j] : memref<200x100xf32>, vector<4x8xf32>
    ```

    Example:  2-D vector store on a vector memref.
    ```mlir
    vector.store %valueToStore, %memref[%i, %j] : memref<200x100xvector<4x8xf32>>, vector<4x8xf32>
    ```

    Representation-wise, the 'vector.store' operation permits out-of-bounds
    writes. Support and implementation of out-of-bounds vector stores are
    target-specific. No assumptions should be made on the memory written out of
    bounds. Not all targets may support out-of-bounds vector stores.

    Example:  Potential out-of-bounds vector store.
    ```mlir
    vector.store %valueToStore, %memref[%index] : memref<?xf32>, vector<8xf32>
    ```

    Example:  Explicit out-of-bounds vector store.
    ```mlir
    vector.store %valueToStore, %memref[%c0] : memref<7xf32>, vector<8xf32>
    ```
  }];

  let arguments = (ins
      AnyVectorOfAnyRank:$valueToStore,
      Arg<AnyMemRef, "the reference to store to",
      [MemWrite]>:$base,
      Variadic<Index>:$indices,
      DefaultValuedOptionalAttr<BoolAttr, "false">:$nontemporal
  );

  let extraClassDeclaration = [{
    MemRefType getMemRefType() {
      return ::llvm::cast<MemRefType>(getBase().getType());
    }

    VectorType getVectorType() {
      return ::llvm::cast<VectorType>(getValueToStore().getType());
    }
  }];

  let hasFolder = 1;
  let hasVerifier = 1;

  let assemblyFormat = "$valueToStore `,` $base `[` $indices `]` attr-dict "
                       "`:` type($base) `,` type($valueToStore)";
}

def Vector_MaskedLoadOp :
  Vector_Op<"maskedload">,
    Arguments<(ins Arg<AnyMemRef, "", [MemRead]>:$base,
               Variadic<Index>:$indices,
               VectorOfNonZeroRankOf<[I1]>:$mask,
               AnyVectorOfNonZeroRank:$pass_thru)>,
    Results<(outs AnyVectorOfNonZeroRank:$result)> {

  let summary = "loads elements from memory into a vector as defined by a mask vector";

  let description = [{
    The masked load reads elements from memory into a vector as defined
    by a base with indices and a mask vector. When the mask is set, the
    element is read from memory. Otherwise, the corresponding element is taken
    from a pass-through vector. Informally the semantics are:
    ```
    result[0] := if mask[0] then base[i + 0] else pass_thru[0]
    result[1] := if mask[1] then base[i + 1] else pass_thru[1]
    etc.
    ```

    If a mask bit is set and the corresponding index is out-of-bounds for the
    given base, the behavior is undefined. If a mask bit is not set, the value
    comes from the pass-through vector regardless of the index, and the index is
    allowed to be out-of-bounds.

    The masked load can be used directly where applicable, or can be used
    during progressively lowering to bring other memory operations closer to
    hardware ISA support for a masked load. The semantics of the operation
    closely correspond to those of the `llvm.masked.load`
    [intrinsic](https://llvm.org/docs/LangRef.html#llvm-masked-load-intrinsics).

    Examples:

    ```mlir
    %0 = vector.maskedload %base[%i], %mask, %pass_thru
       : memref<?xf32>, vector<8xi1>, vector<8xf32> into vector<8xf32>

    %1 = vector.maskedload %base[%i, %j], %mask, %pass_thru
       : memref<?x?xf32>, vector<16xi1>, vector<16xf32> into vector<16xf32>
    ```
  }];
  let extraClassDeclaration = [{
    MemRefType getMemRefType() {
      return ::llvm::cast<MemRefType>(getBase().getType());
    }
    VectorType getMaskVectorType() {
      return ::llvm::cast<VectorType>(getMask().getType());
    }
    VectorType getPassThruVectorType() {
      return ::llvm::cast<VectorType>(getPassThru().getType());
    }
    VectorType getVectorType() {
      return ::llvm::cast<VectorType>(getResult().getType());
    }
  }];
  let assemblyFormat = "$base `[` $indices `]` `,` $mask `,` $pass_thru attr-dict `:` "
    "type($base) `,` type($mask) `,` type($pass_thru) `into` type($result)";
  let hasCanonicalizer = 1;
  let hasFolder = 1;
  let hasVerifier = 1;
}

def Vector_MaskedStoreOp :
  Vector_Op<"maskedstore">,
    Arguments<(ins Arg<AnyMemRef, "", [MemWrite]>:$base,
               Variadic<Index>:$indices,
               VectorOfNonZeroRankOf<[I1]>:$mask,
               AnyVectorOfNonZeroRank:$valueToStore)> {

  let summary = "stores elements from a vector into memory as defined by a mask vector";

  let description = [{
    The masked store operation writes elements from a vector into memory
    as defined by a base with indices and a mask vector. When the mask is
    set, the corresponding element from the vector is written to memory. Otherwise,
    no action is taken for the element. Informally the semantics are:
    ```
    if (mask[0]) base[i+0] = value[0]
    if (mask[1]) base[i+1] = value[1]
    etc.
    ```

    If a mask bit is set and the corresponding index is out-of-bounds for the
    given base, the behavior is undefined. If a mask bit is not set, no value
    is stored regardless of the index, and the index is allowed to be
    out-of-bounds.

    The masked store can be used directly where applicable, or can be used
    during progressively lowering to bring other memory operations closer to
    hardware ISA support for a masked store. The semantics of the operation
    closely correspond to those of the `llvm.masked.store`
    [intrinsic](https://llvm.org/docs/LangRef.html#llvm-masked-store-intrinsics).

    Examples:

    ```mlir
    vector.maskedstore %base[%i], %mask, %value
      : memref<?xf32>, vector<8xi1>, vector<8xf32>

    vector.maskedstore %base[%i, %j], %mask, %value
      : memref<?x?xf32>, vector<16xi1>, vector<16xf32>
    ```
  }];
  let extraClassDeclaration = [{
    MemRefType getMemRefType() {
      return ::llvm::cast<MemRefType>(getBase().getType());
    }
    VectorType getMaskVectorType() {
      return ::llvm::cast<VectorType>(getMask().getType());
    }
    VectorType getVectorType() {
      return ::llvm::cast<VectorType>(getValueToStore().getType());
    }
  }];
  let assemblyFormat =
      "$base `[` $indices `]` `,` $mask `,` $valueToStore "
      "attr-dict `:` type($base) `,` type($mask) `,` type($valueToStore)";
  let hasCanonicalizer = 1;
  let hasFolder = 1;
  let hasVerifier = 1;
}

def Vector_GatherOp :
  Vector_Op<"gather", [
    DeclareOpInterfaceMethods<MaskableOpInterface>,
    DeclareOpInterfaceMethods<VectorUnrollOpInterface, ["getShapeForUnroll"]>
  ]>,
    Arguments<(ins Arg<TensorOrMemRef<[AnyType]>, "", [MemRead]>:$base,
               Variadic<Index>:$indices,
               VectorOfNonZeroRankOf<[AnyInteger, Index]>:$index_vec,
               VectorOfNonZeroRankOf<[I1]>:$mask,
               AnyVectorOfNonZeroRank:$pass_thru)>,
    Results<(outs AnyVectorOfNonZeroRank:$result)> {

  let summary = [{
    gathers elements from memory or ranked tensor into a vector as defined by an
    index vector and a mask vector
  }];

  let description = [{
    The gather operation returns an n-D vector whose elements are either loaded
    from memory or ranked tensor, or taken from a pass-through vector, depending
    on the values of an n-D mask vector.
    If a mask bit is set, the corresponding result element is defined by the base
    with indices and the n-D index vector (each index is a 1-D offset on the base).
    Otherwise, the corresponding element is taken from the n-D pass-through vector.
    Informally the semantics are:
    ```
    result[0] := if mask[0] then base[index[0]] else pass_thru[0]
    result[1] := if mask[1] then base[index[1]] else pass_thru[1]
    etc.
    ```

    If a mask bit is set and the corresponding index is out-of-bounds for the
    given base, the behavior is undefined. If a mask bit is not set, the value
    comes from the pass-through vector regardless of the index, and the index is
    allowed to be out-of-bounds.

    The gather operation can be used directly where applicable, or can be used
    during progressively lowering to bring other memory operations closer to
    hardware ISA support for a gather.

    Examples:

    ```mlir
    %0 = vector.gather %base[%c0][%v], %mask, %pass_thru
       : memref<?xf32>, vector<2x16xi32>, vector<2x16xi1>, vector<2x16xf32> into vector<2x16xf32>

    %1 = vector.gather %base[%i, %j][%v], %mask, %pass_thru
       : memref<16x16xf32>, vector<16xi32>, vector<16xi1>, vector<16xf32> into vector<16xf32>
    ```
  }];

  let extraClassDeclaration = [{
    ShapedType getBaseType() { return getBase().getType(); }
    VectorType getIndexVectorType() { return getIndexVec().getType(); }
    VectorType getMaskVectorType() { return getMask().getType(); }
    VectorType getPassThruVectorType() { return getPassThru().getType(); }
    VectorType getVectorType() { return getResult().getType(); }
  }];

  let assemblyFormat =
    "$base `[` $indices `]` `[` $index_vec `]` `,` "
    "$mask `,` $pass_thru attr-dict `:` type($base) `,` "
    "type($index_vec)  `,` type($mask) `,` type($pass_thru) "
    "`into` type($result)";
  let hasCanonicalizer = 1;
  let hasVerifier = 1;
}

def Vector_ScatterOp :
  Vector_Op<"scatter">,
    Arguments<(ins Arg<AnyMemRef, "", [MemWrite]>:$base,
               Variadic<Index>:$indices,
               VectorOfNonZeroRankOf<[AnyInteger, Index]>:$index_vec,
               VectorOfNonZeroRankOf<[I1]>:$mask,
               AnyVectorOfNonZeroRank:$valueToStore)> {

  let summary = [{
    scatters elements from a vector into memory as defined by an index vector
    and a mask vector
  }];

  let description = [{
    The scatter operation stores elements from a n-D vector into memory as
    defined by a base with indices and an additional n-D index vector, but
    only if the corresponding bit in a n-D mask vector is set. Otherwise, no
    action is taken for that element. Informally the semantics are:
    ```
    if (mask[0]) base[index[0]] = value[0]
    if (mask[1]) base[index[1]] = value[1]
    etc.
    ```

    If a mask bit is set and the corresponding index is out-of-bounds for the
    given base, the behavior is undefined. If a mask bit is not set, no value
    is stored regardless of the index, and the index is allowed to be
    out-of-bounds.

    If the index vector contains two or more duplicate indices, the behavior is
    undefined. Underlying implementation may enforce strict sequential
    semantics.
    TODO: always enforce strict sequential semantics?

    The scatter operation can be used directly where applicable, or can be used
    during progressively lowering to bring other memory operations closer to
    hardware ISA support for a scatter. The semantics of the operation closely
    correspond to those of the `llvm.masked.scatter`
    [intrinsic](https://llvm.org/docs/LangRef.html#llvm-masked-scatter-intrinsics).

    Examples:

    ```mlir
    vector.scatter %base[%c0][%v], %mask, %value
        : memref<?xf32>, vector<16xi32>, vector<16xi1>, vector<16xf32>

    vector.scatter %base[%i, %j][%v], %mask, %value
        : memref<16x16xf32>, vector<16xi32>, vector<16xi1>, vector<16xf32>
    ```
  }];

  let extraClassDeclaration = [{
    MemRefType getMemRefType() { return getBase().getType(); }
    VectorType getIndexVectorType() { return getIndexVec().getType(); }
    VectorType getMaskVectorType() { return getMask().getType(); }
    VectorType getVectorType() { return getValueToStore().getType(); }
  }];

  let assemblyFormat =
      "$base `[` $indices `]` `[` $index_vec `]` `,` "
      "$mask `,` $valueToStore attr-dict `:` type($base) `,` "
      "type($index_vec)  `,` type($mask) `,` type($valueToStore)";
  let hasCanonicalizer = 1;
  let hasVerifier = 1;
}

def Vector_ExpandLoadOp :
  Vector_Op<"expandload">,
    Arguments<(ins Arg<AnyMemRef, "", [MemRead]>:$base,
               Variadic<Index>:$indices,
               FixedVectorOfNonZeroRankOf<[I1]>:$mask,
               AnyVectorOfNonZeroRank:$pass_thru)>,
    Results<(outs AnyVectorOfNonZeroRank:$result)> {

  let summary = "reads elements from memory and spreads them into a vector as defined by a mask";

  let description = [{
    The expand load reads elements from memory into a vector as defined by a
    base with indices and a mask vector. Expansion only applies to the innermost
    dimension. When the mask is set, the next element is read from memory.
    Otherwise, the corresponding element is taken from a pass-through vector.
    Informally the semantics are:

    ```
    index = i
    result[0] := if mask[0] then base[index++] else pass_thru[0]
    result[1] := if mask[1] then base[index++] else pass_thru[1]
    etc.
    ```

    Note that the index increment is done conditionally.

    If a mask bit is set and the corresponding index is out-of-bounds for the
    given base, the behavior is undefined. If a mask bit is not set, the value
    comes from the pass-through vector regardless of the index, and the index is
    allowed to be out-of-bounds.

    The expand load can be used directly where applicable, or can be used
    during progressively lowering to bring other memory operations closer to
    hardware ISA support for an expand. The semantics of the operation closely
    correspond to those of the `llvm.masked.expandload`
    [intrinsic](https://llvm.org/docs/LangRef.html#llvm-masked-expandload-intrinsics).

    Note, at the moment this Op is only available for fixed-width vectors.

    Examples:

    ```mlir
    %0 = vector.expandload %base[%i], %mask, %pass_thru
       : memref<?xf32>, vector<8xi1>, vector<8xf32> into vector<8xf32>

    %1 = vector.expandload %base[%i, %j], %mask, %pass_thru
       : memref<?x?xf32>, vector<16xi1>, vector<16xf32> into vector<16xf32>
    ```
  }];
  let extraClassDeclaration = [{
    MemRefType getMemRefType() {
      return ::llvm::cast<MemRefType>(getBase().getType());
    }
    VectorType getMaskVectorType() {
      return ::llvm::cast<VectorType>(getMask().getType());
    }
    VectorType getPassThruVectorType() {
      return ::llvm::cast<VectorType>(getPassThru().getType());
    }
    VectorType getVectorType() {
      return ::llvm::cast<VectorType>(getResult().getType());
    }
  }];
  let assemblyFormat = "$base `[` $indices `]` `,` $mask `,` $pass_thru attr-dict `:` "
    "type($base) `,` type($mask) `,` type($pass_thru) `into` type($result)";
  let hasCanonicalizer = 1;
  let hasVerifier = 1;
}

def Vector_CompressStoreOp :
  Vector_Op<"compressstore">,
    Arguments<(ins Arg<AnyMemRef, "", [MemWrite]>:$base,
               Variadic<Index>:$indices,
               FixedVectorOfNonZeroRankOf<[I1]>:$mask,
               AnyVectorOfNonZeroRank:$valueToStore)> {

  let summary = "writes elements selectively from a vector as defined by a mask";

  let description = [{
    The compress store operation writes elements from a vector into memory as
    defined by a base with indices and a mask vector. Compression only applies
    to the innermost dimension. When the mask is set, the corresponding element
    from the vector is written next to memory.  Otherwise, no action is taken
    for the element. Informally the semantics are:

    ```
    index = i
    if (mask[0]) base[index++] = value[0]
    if (mask[1]) base[index++] = value[1]
    etc.
    ```

    Note that the index increment is done conditionally.

    If a mask bit is set and the corresponding index is out-of-bounds for the
    given base, the behavior is undefined. If a mask bit is not set, no value
    is stored regardless of the index, and the index is allowed to be
    out-of-bounds.

    The compress store can be used directly where applicable, or can be used
    during progressively lowering to bring other memory operations closer to
    hardware ISA support for a compress. The semantics of the operation closely
    correspond to those of the `llvm.masked.compressstore`
    [intrinsic](https://llvm.org/docs/LangRef.html#llvm-masked-compressstore-intrinsics).

    Note, at the moment this Op is only available for fixed-width vectors.

    Examples:

    ```mlir
    vector.compressstore %base[%i], %mask, %value
      : memref<?xf32>, vector<8xi1>, vector<8xf32>

    vector.compressstore %base[%i, %j], %mask, %value
      : memref<?x?xf32>, vector<16xi1>, vector<16xf32>
    ```
  }];
  let extraClassDeclaration = [{
    MemRefType getMemRefType() {
      return ::llvm::cast<MemRefType>(getBase().getType());
    }
    VectorType getMaskVectorType() {
      return ::llvm::cast<VectorType>(getMask().getType());
    }
    VectorType getVectorType() {
      return ::llvm::cast<VectorType>(getValueToStore().getType());
    }
  }];
  let assemblyFormat =
      "$base `[` $indices `]` `,` $mask `,` $valueToStore attr-dict `:` "
      "type($base) `,` type($mask) `,` type($valueToStore)";
  let hasCanonicalizer = 1;
  let hasVerifier = 1;
}

def Vector_ShapeCastOp :
  Vector_Op<"shape_cast", [Pure,
    DeclareOpInterfaceMethods<InferIntRangeInterface, ["inferResultRanges"]>
  ]>,
    Arguments<(ins AnyVectorOfAnyRank:$source)>,
    Results<(outs AnyVectorOfAnyRank:$result)> {
  let summary = "shape_cast casts between vector shapes";
  let description = [{
    Casts to a vector with the same number of elements, element type, and
    number of scalable dimensions.

    It is currently assumed that this operation does not require moving data,
    and that it will be folded away before lowering vector operations.

    There is an exception to the folding expectation when targeting
    llvm.intr.matrix operations. We need a type conversion back and forth from a
    2-D MLIR vector to a 1-D flattened LLVM vector.shape_cast lowering to LLVM
    is supported in that particular case, for now.

    Examples:

    ```mlir
    %1 = vector.shape_cast %0 : vector<4x3xf32> to vector<3x2x2xf32>

    // with 2 scalable dimensions (number of which must be preserved).
    %3 = vector.shape_cast %2 : vector<[2]x3x[4]xi8> to vector<3x[1]x[8]xi8>
    ```
  }];
  let extraClassDeclaration = [{
    VectorType getSourceVectorType() {
      return ::llvm::cast<VectorType>(getSource().getType());
    }
    VectorType getResultVectorType() {
      return ::llvm::cast<VectorType>(getResult().getType());
    }
  }];
  let assemblyFormat = "$source attr-dict `:` type($source) `to` type($result)";
  let hasFolder = 1;
  let hasCanonicalizer = 1;
  let hasVerifier = 1;
}

def Vector_BitCastOp :
  Vector_Op<"bitcast", [Pure, AllRanksMatch<["source", "result"]>]>,
    Arguments<(ins AnyVectorOfAnyRank:$source)>,
    Results<(outs AnyVectorOfAnyRank:$result)>{
  let summary = "bitcast casts between vectors";
  let description = [{
    The bitcast operation casts between vectors of the same rank, the minor 1-D
    vector size is casted to a vector with a different element type but same
    bitwidth. In case of 0-D vectors, the bitwidth of element types must be
    equal.

    Example:

    ```mlir
    // Example casting to a smaller element type.
    %1 = vector.bitcast %0 : vector<5x1x4x3xf32> to vector<5x1x4x6xi16>

    // Example casting to a bigger element type.
    %3 = vector.bitcast %2 : vector<10x12x8xi8> to vector<10x12x2xi32>

    // Example casting to an element type of the same size.
    %5 = vector.bitcast %4 : vector<5x1x4x3xf32> to vector<5x1x4x3xi32>

    // Example casting of 0-D vectors.
    %7 = vector.bitcast %6 : vector<f32> to vector<i32>
    ```
  }];
  let extraClassDeclaration = [{
    VectorType getSourceVectorType() {
      return ::llvm::cast<VectorType>(getSource().getType());
    }
    VectorType getResultVectorType() {
      return ::llvm::cast<VectorType>(getResult().getType());
    }
  }];
  let assemblyFormat = "$source attr-dict `:` type($source) `to` type($result)";
  let hasFolder = 1;
  let hasVerifier = 1;
}

def Vector_TypeCastOp :
  Vector_Op<"type_cast", [Pure, ViewLikeOpInterface]>,
    Arguments<(ins StaticShapeMemRefOf<[AnyType]>:$memref)>,
    Results<(outs AnyMemRef:$result)> {
  let summary = "type_cast op converts a scalar memref to a vector memref";
  let description = [{
    Performs a conversion from a memref with scalar element to a memref with a
    *single* vector element, copying the shape of the memref to the vector. This
    is the minimal viable operation that is required to makeke
    super-vectorization operational. It can be seen as a special case of the
    `view` operation but scoped in the super-vectorization context.

    Example:

    ```mlir
    %A  = memref.alloc() : memref<5x4x3xf32>
    %VA = vector.type_cast %A : memref<5x4x3xf32> to memref<vector<5x4x3xf32>>
    ```
  }];

  /// Build the canonical memRefType with a single vector.
  /// E.g. memref<4 x 5 x vector<6 x f32>> -> memref<vector<4 x 5 x 6 x f32>>.
  let builders = [OpBuilder<(ins "Value":$source)>];

  let extraClassDeclaration = [{
    MemRefType getMemRefType() {
      return ::llvm::cast<MemRefType>(getMemref().getType());
    }
    MemRefType getResultMemRefType() {
      return ::llvm::cast<MemRefType>(getResult().getType());
    }
    // Implement ViewLikeOpInterface.
    Value getViewSource() { return getMemref(); }
  }];

  let assemblyFormat = [{
    $memref attr-dict `:` type($memref) `to` type($result)
  }];
  let hasVerifier = 1;
}

def Vector_ConstantMaskOp :
  Vector_Op<"constant_mask", [Pure]>,
    Arguments<(ins DenseI64ArrayAttr:$mask_dim_sizes)>,
    Results<(outs VectorOfAnyRankOf<[I1]>)> {
  let summary = "creates a constant vector mask";
  let description = [{
    Creates and returns a vector mask where elements of the result vector
    are set to '0' or '1', based on whether the element indices are contained
    within a hyper-rectangular region specified by the 'mask_dim_sizes'
    array attribute argument. Each element of the 'mask_dim_sizes' array,
    specifies an exclusive upper bound [0, mask-dim-size-element-value)
    for a unique dimension in the vector result. The conjunction of the ranges
    define a hyper-rectangular region within which elements values are set to 1
    (otherwise element values are set to 0). Each value of 'mask_dim_sizes' must
    be non-negative and not greater than the size of the corresponding vector
    dimension (as opposed to vector.create_mask which allows this). Sizes that
    correspond to scalable dimensions are implicitly multiplied by vscale,
    though currently only zero (none set) or the size of the dim/vscale
    (all set) are supported.

    Example:

    ```mlir
    // create a constant vector mask of size 4x3xi1 with elements in range
    // 0 <= row <= 2 and 0 <= col <= 1 are set to 1 (others to 0).
    %1 = vector.constant_mask [3, 2] : vector<4x3xi1>

    print %1
                  columns
                0    1    2
              |------------
            0 | 1    1    0
      rows  1 | 1    1    0
            2 | 1    1    0
            3 | 0    0    0
    ```
  }];

  let builders = [
    // Build with mixed static/dynamic operands.
    OpBuilder<(ins "VectorType":$type, "ConstantMaskKind":$kind)>
  ];

  let extraClassDeclaration = [{
    /// Return the result type of this op.
    VectorType getVectorType() {
      return cast<VectorType>(getOperation()->getResultTypes()[0]);
    }

    /// Return whether the mask is a uniform vector of `1`s.
    bool isAllOnesMask();
  }];

  let assemblyFormat = "$mask_dim_sizes attr-dict `:` type(results)";
  let hasVerifier = 1;
}

def Vector_CreateMaskOp :
  Vector_Op<"create_mask", [Pure]>,
    Arguments<(ins Variadic<Index>:$operands)>,
    Results<(outs VectorOfAnyRankOf<[I1]>)> {
  let summary = "creates a vector mask";
  let description = [{
    Creates and returns a vector mask where elements of the result vector
    are set to '0' or '1', based on whether the element indices are contained
    within a hyper-rectangular region specified by the operands. Specifically,
    each operand specifies a range [0, operand-value) for a unique dimension in
    the vector result. The conjunction of the operand ranges define a
    hyper-rectangular region within which elements values are set to 1
    (otherwise element values are set to 0). If operand-value is negative, it is
    treated as if it were zero, and if it is greater than the corresponding
    dimension size, it is treated as if it were equal to the dimension size.

    Example:

    ```mlir
    // create a vector mask of size 4x3xi1 where elements in range
    // 0 <= row <= 2 and 0 <= col <= 1 are set to 1 (others to 0).
    %1 = vector.create_mask %c3, %c2 : vector<4x3xi1>

    print %1
                  columns
                0    1    2
              |------------
            0 | 1    1    0
      rows  1 | 1    1    0
            2 | 1    1    0
            3 | 0    0    0
    ```
  }];

  let builders = [
    // Build with mixed static/dynamic operands.
    OpBuilder<(ins "VectorType":$type, "ArrayRef<OpFoldResult>":$mixedOperands)>
  ];

  let extraClassDeclaration = [{
    /// Return the result type of this op.
    VectorType getVectorType() {
      return cast<VectorType>(getOperation()->getResultTypes()[0]);
    }
  }];

  let hasCanonicalizer = 1;
  let hasVerifier = 1;
  let assemblyFormat = "$operands attr-dict `:` type(results)";
}

def Vector_MaskOp : Vector_Op<"mask", [
  SingleBlockImplicitTerminator<"vector::YieldOp">,
  DeclareOpInterfaceMethods<MaskingOpInterface>,
  RecursiveMemoryEffects, NoRegionArguments
]> {
  let summary = "Predicates a maskable vector operation";
  let description = [{
    The `vector.mask` is a `MaskingOpInterface` operation that predicates the
    execution of another operation. It takes an `i1` vector mask and an
    optional passthru vector as arguments.

    A implicitly `vector.yield`-terminated region encloses the operation to be
    masked. Values used within the region are captured from above. Only one
    *maskable* operation can be masked with a `vector.mask` operation at a time.
    An operation is *maskable* if it implements the `MaskableOpInterface`. The
    terminator yields all results from the maskable operation to the result of
    this operation. No other values are allowed to be yielded.

    An empty `vector.mask` operation is currently legal to enable optimizations
    across the `vector.mask` region. However, this might change in the future
    once vector transformations gain better support for `vector.mask`.
    TODO: Consider making empty `vector.mask` illegal.

    The vector mask argument holds a bit for each vector lane and determines
    which vector lanes should execute the maskable operation and which ones
    should not. The `vector.mask` operation returns the value produced by the
    masked execution of the nested operation, if any. The masked-off lanes in
    the result vector are taken from the corresponding lanes of the pass-thru
    argument, if provided, or left unmodified, otherwise. At this point, 0-D
    vectors are not supported by `vector.mask`. They may be supported in the
    future.

    The `vector.mask` operation does not prescribe how a maskable operation
    should be masked or how a masked operation should be lowered. Masking
    constraints and some semantic details are provided by each maskable
    operation through the `MaskableOpInterface`. Lowering of masked operations
    is implementation defined. For instance, scalarizing the masked operation
    or executing the operation for the masked-off lanes are valid lowerings as
    long as the execution of masked-off lanes does not change the observable
    behavior of the program.

    Examples:

    ```
      %0 = vector.mask %mask { vector.reduction <add>, %a : vector<8xi32> into i32 } : vector<8xi1> -> i32
    ```

    ```
      %0 = vector.mask %mask, %passthru { arith.divsi %a, %b : vector<8xi32> } : vector<8xi1> -> vector<8xi32>
    ```

    ```
      vector.mask %mask { vector.transfer_write %val, %t0[%idx] : vector<16xf32>, memref<?xf32> } : vector<16xi1>
    ```

    ```
      vector.mask %mask { vector.transfer_write %val, %t0[%idx] : vector<16xf32>, tensor<?xf32> } : vector<16xi1> -> tensor<?xf32>
    ```
  }];

  // TODO: Support multiple passthru values.
  let arguments = (ins VectorOfNonZeroRankOf<[I1]>:$mask,
                   Optional<AnyType>:$passthru);
  let results = (outs Variadic<AnyType>:$results);
  let regions = (region SizedRegion<1>:$maskRegion);

  let skipDefaultBuilders = 1;
  let builders = [
    OpBuilder<(ins "Value":$mask, "Operation *":$maskableOp,
                   CArg<"function_ref<void(OpBuilder &, Operation *)>">:$maskRegion)>,
    OpBuilder<(ins "TypeRange":$resultTypes, "Value":$mask, "Operation *":$maskableOp,
                   CArg<"function_ref<void(OpBuilder &, Operation *)>">:$maskRegion)>,
    OpBuilder<(ins "TypeRange":$resultTypes, "Value":$mask, "Value":$passthru,
                   "Operation *":$maskableOp,
                   CArg<"function_ref<void(OpBuilder &, Operation *)>">:$maskRegion)>
  ];

  let extraClassDeclaration = [{
    Block *getMaskBlock() { return &getMaskRegion().front(); }

    /// Returns true if mask op is not masking any operation.
    bool isEmpty() {
      Block *block = getMaskBlock();
      if (block->getOperations().size() > 1)
        return false;
      return true;
    }

    static void ensureTerminator(Region &region, Builder &builder,
                                 Location loc);
  }];

  let hasCanonicalizer = 1;
  let hasFolder = 1;
  let hasCustomAssemblyFormat = 1;
  let hasVerifier = 1;
}

def Vector_TransposeOp :
  Vector_Op<"transpose", [Pure,
    DeclareOpInterfaceMethods<VectorUnrollOpInterface, ["getShapeForUnroll"]>,
    PredOpTrait<"operand and result have same element type",
                 TCresVTEtIsSameAsOpBase<0, 0>>]> {
  let summary = "vector transpose operation";
  let description = [{
    Takes a n-D vector and returns the transposed n-D vector defined by
    the permutation of ranks in the n-sized integer array attribute (in case
    of 0-D vectors the array attribute must be empty).

    In the operation

    ```mlir
    %1 = vector.transpose %0, [i_1, .., i_n]
      : vector<d_1 x .. x d_n x f32>
      to vector<d_trans[0] x .. x d_trans[n-1] x f32>
    ```

    the `permutation` array [i_1, .., i_n] must be a permutation of [0, .., n-1].

    Example:

    ```mlir
    %1 = vector.transpose %0, [1, 0] : vector<2x3xf32> to vector<3x2xf32>

     [ [a, b, c],       [ [a, d],
       [d, e, f] ]  ->    [b, e],
                          [c, f] ]
    ```
  }];

  let arguments = (ins AnyVectorOfAnyRank:$vector,
                       DenseI64ArrayAttr:$permutation);
  let results = (outs AnyVectorOfAnyRank:$result);

  let builders = [
    OpBuilder<(ins "Value":$vector, "ArrayRef<int64_t>":$permutation)>
  ];
  let extraClassDeclaration = [{
    VectorType getSourceVectorType() {
      return ::llvm::cast<VectorType>(getVector().getType());
    }
    VectorType getResultVectorType() {
      return ::llvm::cast<VectorType>(getResult().getType());
    }
  }];
  let assemblyFormat = [{
    $vector `,` $permutation attr-dict `:` type($vector) `to` type($result)
  }];
  let hasCanonicalizer = 1;
  let hasFolder = 1;
  let hasVerifier = 1;
}

def Vector_PrintOp :
  Vector_Op<"print", [
    MemoryEffects<[MemWrite]>,
    PredOpTrait<
      "`source` or `punctuation` are not set when printing strings",
      CPred<"!getStringLiteral() || (!getSource() && getPunctuation() == PrintPunctuation::NewLine)">
    >,
  ]>,
  Arguments<(ins Optional<Type<Or<[
    AnyVectorOfAnyRank.predicate,
    AnyInteger.predicate, Index.predicate, AnyFloat.predicate
  ]>>>:$source, DefaultValuedAttr<Vector_PrintPunctuation,
                      "::mlir::vector::PrintPunctuation::NewLine">:$punctuation,
                OptionalAttr<Builtin_StringAttr>:$stringLiteral)
  > {
  let summary = "print operation (for testing and debugging)";
  let description = [{
    Prints the source vector (or scalar) to stdout in a human-readable format
    (for testing and debugging). No return value.

    Example:

    ```mlir
    %v = arith.constant dense<0.0> : vector<4xf32>
    vector.print %v : vector<4xf32>
    ```

    When lowered to LLVM, the vector print is decomposed into elementary
    printing method calls that at runtime will yield:

    ```
    ( 0.0, 0.0, 0.0, 0.0 )
    ```

    This is printed to stdout via a small runtime support library, which only
    needs to provide a few printing methods (single value for all data
    types, opening/closing bracket, comma, newline).

    By default `vector.print` adds a newline after the vector, but this can be
    controlled by the `punctuation` attribute. For example, to print a comma
    after instead do:

    ```mlir
    vector.print %v : vector<4xf32> punctuation <comma>
    ```

    Note that it is possible to use the punctuation attribute alone. The
    following will print a single newline:

    ```mlir
    vector.print punctuation <newline>
    ```

    Additionally, to aid with debugging and testing `vector.print` can also
    print constant strings:

    ```mlir
    vector.print str "Hello, World!"
    ```
  }];
  let extraClassDeclaration = [{
    Type getPrintType() {
      return getSource().getType();
    }
  }];
  let builders = [
    OpBuilder<(ins "PrintPunctuation":$punctuation), [{
      build($_builder, $_state, {}, punctuation, {});
    }]>,
    OpBuilder<(ins "::mlir::Value":$source), [{
      build($_builder, $_state, source, PrintPunctuation::NewLine);
    }]>,
    OpBuilder<(ins "::mlir::Value":$source, "PrintPunctuation":$punctuation), [{
      build($_builder, $_state, source, punctuation, {});
    }]>,
    OpBuilder<(ins "::llvm::StringRef":$string), [{
      build($_builder, $_state, {}, PrintPunctuation::NewLine, $_builder.getStringAttr(string));
    }]>,
  ];

  let assemblyFormat = [{
      ($source^ `:` type($source))?
        oilist(
            `str` $stringLiteral
          | `punctuation` $punctuation)
        attr-dict
    }];
}

//===----------------------------------------------------------------------===//
// Ops used for supporting progressive lowering and conversion type changes.
// The Ops are typically not used directly by higher level dialects, but are
// used by intra-dialect rewriting rules to bring vector operations closer
// to the hardware ISA.
//===----------------------------------------------------------------------===//

/// Vector dialect matrix multiplication op that operates on flattened 1-D
/// MLIR vectors. This is the counterpart of llvm.matrix.multiply in MLIR.
/// This may seem redundant with vector.contract but it serves the purposes of
/// more progressive lowering and localized type conversion on the path:
///   `vector<...x...xf32> -> vector<...xf32> -> !llvm<... x float>`.
def Vector_MatmulOp : Vector_Op<"matrix_multiply", [Pure,
        PredOpTrait<"lhs operand and result have same element type",
                    TCresVTEtIsSameAsOpBase<0, 0>>,
        PredOpTrait<"rhs operand and result have same element type",
                    TCresVTEtIsSameAsOpBase<0, 1>>]>,
      Arguments<(
        // TODO: tighten vector element types that make sense.
        ins FixedVectorOfRankAndType<[1],
              [AnySignlessInteger, AnySignedInteger, Index, AnyFloat]>:$lhs,
            FixedVectorOfRankAndType<[1],
              [AnySignlessInteger, AnySignedInteger, Index, AnyFloat]>:$rhs,
            I32Attr:$lhs_rows, I32Attr:$lhs_columns, I32Attr:$rhs_columns)>,
      Results<(
        outs FixedVectorOfRankAndType<[1],
               [AnySignlessInteger, AnySignedInteger, Index, AnyFloat]>:$res)>
{
  let summary = "Vector matrix multiplication op that operates on flattened 1-D"
    " MLIR vectors";
  let description = [{
    This is the counterpart of llvm.matrix.multiply in MLIR. It serves the
    purposes of more progressive lowering and localized type conversion.
    Higher levels typically lower matrix multiplications into 'vector.contract'
    operations. Subsequent rewriting rule progressively lower these operations
    into 'vector.matrix_multiply' operations to bring the operations closer
    to the hardware ISA.

    The ‘vector.matrix_multiply’ op treats `lhs` as matrix with <lhs_rows> rows
    and <lhs_columns> columns, `rhs` as matrix with <lhs_columns> rows and
    <rhs_columns> and multiplies them. The result matrix is returned embedded in
    the result vector.

    Note, the corresponding LLVM intrinsic, `@llvm.matrix.multiply.*`, does not
    support scalable vectors. Hence, this Op is only available for fixed-width
    vectors. Also see:

    http://llvm.org/docs/LangRef.html#llvm-matrix-multiply-intrinsic

    Example:

    ```mlir
    %C = vector.matrix_multiply %A, %B
      { lhs_rows = 4: i32, lhs_columns = 16: i32 , rhs_columns = 3: i32 } :
      (vector<64xf64>, vector<48xf64>) -> vector<12xf64>
    ```
  }];
  let builders = [
   OpBuilder<(ins "Value":$lhs, "Value":$rhs, "unsigned":$lhsRows,
     "unsigned":$lhsColumns, "unsigned":$rhsColumns),
   [{
     $_state.addOperands({lhs, rhs});
     $_state.addAttribute("lhs_rows",$_builder.getI32IntegerAttr(lhsRows));
     $_state.addAttribute("lhs_columns",$_builder.getI32IntegerAttr(lhsColumns));
     $_state.addAttribute("rhs_columns",$_builder.getI32IntegerAttr(rhsColumns));
     $_state.addTypes(VectorType::get(lhsRows * rhsColumns,
       ::llvm::cast<VectorType>(lhs.getType()).getElementType()));
   }]>,
  ];
  let assemblyFormat = "$lhs `,` $rhs attr-dict "
    "`:` `(` type($lhs) `,` type($rhs) `)` `->` type($res)";
}

/// Vector dialect matrix transposition op that operates on flattened 1-D
/// MLIR vectors. This is the counterpart of llvm.matrix.transpose in MLIR.
/// This may seem redundant with vector.transpose but it serves the purposes of
/// more progressive lowering and localized type conversion on the path:
///   `vector<...x...xf32> -> vector<...xf32> -> !llvm<... x float>`.
def Vector_FlatTransposeOp : Vector_Op<"flat_transpose", [Pure,
  PredOpTrait<"source operand and result have same element type",
                 TCresVTEtIsSameAsOpBase<0, 0>>]>,
    Arguments<(
      // TODO: tighten vector element types that make sense.
      ins FixedVectorOfRankAndType<[1],
            [AnySignlessInteger, AnySignedInteger, Index, AnyFloat]>:$matrix,
          I32Attr:$rows, I32Attr:$columns)>,
    Results<(
      outs FixedVectorOfRankAndType<[1],
             [AnySignlessInteger, AnySignedInteger, Index, AnyFloat]>:$res)> {
  let summary = "Vector matrix transposition on flattened 1-D MLIR vectors";
  let description = [{
    This is the counterpart of llvm.matrix.transpose in MLIR. It serves
    the purposes of more progressive lowering and localized type conversion.
    Higher levels typically lower matrix transpositions into 'vector.transpose'
    operations. Subsequent rewriting rule progressively lower these operations
    into 'vector.flat_transpose' operations to bring the operations closer
    to the hardware ISA.

    The `vector.flat_transpose` op treats the 1-D input `matrix` as
    a 2-D matrix with <rows> rows and <columns> columns, and returns the
    transposed matrix in flattened form in 'res'.

    Note, the corresponding LLVM intrinsic, `@llvm.matrix.transpose.*`, does not
    support scalable vectors. Hence, this Op is only available for fixed-width
    vectors. Also see:

    http://llvm.org/docs/LangRef.html#llvm-matrix-transpose-intrinsic

    Example:

    ```mlir
    %1 = vector.flat_transpose %0 {columns = 4 : i32, rows = 4 : i32}
       : vector<16xf32> -> vector<16xf32>
    ```
  }];
  let assemblyFormat = "$matrix attr-dict `:` type($matrix) `->` type($res)";
}

//===----------------------------------------------------------------------===//
// SplatOp
//===----------------------------------------------------------------------===//

def Vector_SplatOp : Vector_Op<"splat", [
    Pure,
    DeclareOpInterfaceMethods<InferIntRangeInterface, ["inferResultRanges"]>,
    TypesMatchWith<"operand type matches element type of result",
                   "aggregate", "input",
                   "::llvm::cast<VectorType>($_self).getElementType()">
  ]> {
  let summary = "vector splat or broadcast operation";
  let description = [{
    Broadcast the operand to all elements of the result vector. The operand is
    required to be of integer/index/float type.

    Example:

    ```mlir
    %s = arith.constant 10.1 : f32
    %t = vector.splat %s : vector<8x16xf32>
    ```
  }];

  let arguments = (ins AnyTypeOf<[AnySignlessInteger, Index, AnyFloat],
                                 "integer/index/float type">:$input);
  let results = (outs AnyVectorOfAnyRank:$aggregate);

  let builders = [
    OpBuilder<(ins "Value":$element, "Type":$aggregateType),
    [{ build($_builder, $_state, aggregateType, element); }]>];
  let assemblyFormat = "$input attr-dict `:` type($aggregate)";

  let hasFolder = 1;
}

//===----------------------------------------------------------------------===//
// VectorScaleOp
//===----------------------------------------------------------------------===//

// TODO: In the future, we might want to have scalable vectors with different
//       scales for different dimensions. E.g.: vector<[16]x[16]xf32>, in
//       which case we might need to add an index to 'vscale' to select one
//       of them. In order to support GPUs, we might also want to differentiate
//       between a 'global' scale, a scale that's fixed throughout the
//       execution, and a 'local' scale that is fixed but might vary with each
//       call to the function. For that, it might be useful to have a
//       'vector.scale.global' and a 'vector.scale.local' operation.
def VectorScaleOp : Vector_Op<"vscale",
  [Pure, DeclareOpInterfaceMethods<OpAsmOpInterface, ["getAsmResultNames"]>]
> {
  let summary = "Load vector scale size";
  let description = [{
    The `vscale` op returns the scale of the scalable vectors, a positive
    integer value that is constant at runtime but unknown at compile-time.
    The scale of the vector indicates the multiplicity of the vectors and
    vector operations. For example, a `vector<[4]xi32>` is equivalent to
    `vscale` consecutive `vector<4xi32>`; and an operation on a
    `vector<[4]xi32>` is equivalent to performing that operation `vscale`
    times, once on each `<4xi32>` segment of the scalable vector. The `vscale`
    op can be used to calculate the step in vector-length agnostic (VLA) loops.
    Right now we only support one contiguous set of scalable dimensions, all of
    them grouped and scaled with the value returned by 'vscale'.
  }];
  let results = (outs Index:$res);
  let assemblyFormat = "attr-dict";

  let extraClassDefinition = [{
    void $cppClass::getAsmResultNames(
        ::llvm::function_ref<void(mlir::Value, mlir::StringRef)> setNameFn) {
      setNameFn(getResult(), "vscale");
    }
  }];
}

//===----------------------------------------------------------------------===//
// VectorScanOp
//===----------------------------------------------------------------------===//

def Vector_ScanOp :
  Vector_Op<"scan", [Pure,
    AllTypesMatch<["source", "dest"]>,
    AllTypesMatch<["initial_value", "accumulated_value"]> ]>,
    Arguments<(ins Vector_CombiningKindAttr:$kind,
                   AnyVectorOfNonZeroRank:$source,
                   AnyVectorOfAnyRank:$initial_value,
                   I64Attr:$reduction_dim,
                   BoolAttr:$inclusive)>,
    Results<(outs AnyVectorOfNonZeroRank:$dest,
                  AnyVectorOfAnyRank:$accumulated_value)> {
  let summary = "Scan operation";
  let description = [{
    Performs an inclusive/exclusive scan on an n-D vector along a single
    dimension returning an n-D result vector using the given
    operation (`add`/`mul`/`minsi`/`minui`/`maxsi`/`maxui`/`and`/`or`/`xor` for
    integers, and `add`/`mul`/`minnumf`/`maxnumf`/`minimumf`/`maximumf` for
    floats), and a specified value for the initial value. The operator returns
    the result of scan as well as the result of the last reduction in the scan.

    Example:

    ```mlir
    %1:2 = vector.scan <add>, %0, %acc {inclusive = false, reduction_dim = 1 : i64} :
      vector<4x8x16x32xf32>, vector<4x16x32xf32>
    ```
  }];
  let builders = [
    OpBuilder<(ins "Value":$source, "Value":$initial_value,
                   "CombiningKind":$kind,
                   CArg<"int64_t", "0">:$reduction_dim,
                   CArg<"bool", "true">:$inclusive)>
  ];
  let extraClassDeclaration = [{
    VectorType getSourceType() {
      return ::llvm::cast<VectorType>(getSource().getType());
    }
    VectorType getDestType() {
      return ::llvm::cast<VectorType>(getDest().getType());
    }
    VectorType getAccumulatorType() {
      return ::llvm::cast<VectorType>(getAccumulatedValue().getType());
    }
    VectorType getInitialValueType() {
      return ::llvm::cast<VectorType>(getInitialValue().getType());
    }
  }];
  let assemblyFormat =
    "$kind `,` $source `,` $initial_value attr-dict `:` "
    "type($source) `,` type($initial_value) ";
  let hasVerifier = 1;
}

//===----------------------------------------------------------------------===//
// VectorStepOp
//===----------------------------------------------------------------------===//

def Vector_StepOp : Vector_Op<"step", [Pure]> {
  let summary = "A linear sequence of values from 0 to N";
  let description = [{
    A `step` operation produces an index vector, i.e. a 1-D vector of values of
    index type that represents a linear sequence from 0 to N-1, where N is the
    number of elements in the `result` vector.

    Supports fixed-width and scalable vectors.

    Examples:

    ```mlir
    %0 = vector.step : vector<4xindex> ; [0, 1, 2, 3]
    %1 = vector.step : vector<[4]xindex> ; [0, 1, .., <vscale * 4 - 1>]
    ```
  }];
  let results = (outs VectorOfRankAndType<[1], [Index]>:$result);
  let assemblyFormat = "attr-dict `:` type($result)";
}

def Vector_YieldOp : Vector_Op<"yield", [
    Pure, ReturnLike, Terminator]> {
  let summary = "Terminates and yields values from vector regions.";
  let description = [{
    "vector.yield" yields an SSA value from the Vector dialect op region and
    terminates the regions. The semantics of how the values are yielded is
    defined by the parent operation.
    If "vector.yield" has any operands, the operands must correspond to the
    parent operation's results.
    If the parent operation defines no value the vector.yield may be omitted
    when printing the region.
  }];

  let arguments = (ins Variadic<AnyType>:$operands);

  let builders = [
    OpBuilder<(ins), [{ /* nothing to do */ }]>,
  ];

  let assemblyFormat = "attr-dict ($operands^ `:` type($operands))?";
}


#endif // MLIR_DIALECT_VECTOR_IR_VECTOR_OPS<|MERGE_RESOLUTION|>--- conflicted
+++ resolved
@@ -347,10 +347,7 @@
 
 def Vector_BroadcastOp :
   Vector_Op<"broadcast", [Pure,
-<<<<<<< HEAD
-=======
      DeclareOpInterfaceMethods<VectorUnrollOpInterface, ["getShapeForUnroll"]>,
->>>>>>> eb0f1dc0
      DeclareOpInterfaceMethods<InferIntRangeInterface, ["inferResultRanges"]>,
      PredOpTrait<"source operand and result have same element type",
                  TCresVTEtIsSameAsOpBase<0, 0>>]>,
@@ -871,18 +868,11 @@
     %3 = vector.from_elements %f1, %f2, %f3, %f4, %f5, %f6 : vector<3x1x2xf32>
     // [[[%f1, %f2]], [[%f3, %f4]], [[%f5, %f6]]]
     ```
-
-    Note, scalable vectors are not supported.
   }];
 
   let arguments = (ins Variadic<AnyType>:$elements);
-<<<<<<< HEAD
-  let results = (outs AnyFixedVectorOfAnyRank:$result);
-  let assemblyFormat = "$elements attr-dict `:` type($result)";
-=======
   let results = (outs AnyFixedVectorOfAnyRank:$dest);
   let assemblyFormat = "$elements attr-dict `:` type($dest)";
->>>>>>> eb0f1dc0
   let hasCanonicalizer = 1;
 }
 
@@ -1018,11 +1008,7 @@
 def Vector_ScalableInsertOp :
   Vector_Op<"scalable.insert", [Pure,
        AllElementTypesMatch<["valueToStore", "dest"]>,
-<<<<<<< HEAD
-       AllTypesMatch<["dest", "res"]>,
-=======
        AllTypesMatch<["dest", "result"]>,
->>>>>>> eb0f1dc0
        PredOpTrait<"position is a multiple of the source length.",
         CPred<
           "(getPos() % getSourceVectorType().getNumElements()) == 0"
@@ -1139,17 +1125,10 @@
   Vector_Op<"insert_strided_slice", [Pure,
     PredOpTrait<"operand #0 and result have same element type",
                  TCresVTEtIsSameAsOpBase<0, 0>>,
-<<<<<<< HEAD
-    AllTypesMatch<["dest", "res"]>]>,
-    Arguments<(ins AnyVectorOfNonZeroRank:$valueToStore, AnyVectorOfNonZeroRank:$dest, I64ArrayAttr:$offsets,
-               I64ArrayAttr:$strides)>,
-    Results<(outs AnyVectorOfNonZeroRank:$res)> {
-=======
     AllTypesMatch<["dest", "result"]>]>,
     Arguments<(ins AnyVectorOfNonZeroRank:$valueToStore, AnyVectorOfNonZeroRank:$dest, I64ArrayAttr:$offsets,
                I64ArrayAttr:$strides)>,
     Results<(outs AnyVectorOfNonZeroRank:$result)> {
->>>>>>> eb0f1dc0
   let summary = "strided_slice operation";
   let description = [{
     Takes a k-D valueToStore vector, an n-D destination vector (n >= k), n-sized
