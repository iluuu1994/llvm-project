--- conflicted
+++ resolved
@@ -65,11 +65,7 @@
         // The operand was already bufferized. Take its type directly.
         callerType = memrefType;
       } else {
-<<<<<<< HEAD
-        FailureOr<BaseMemRefType> maybeCallerType =
-=======
         FailureOr<BufferLikeType> maybeCallerType =
->>>>>>> 4084ffcf
             bufferization::getBufferType(opOperand->get(), options, state,
                                          invocationStack);
         if (failed(maybeCallerType))
