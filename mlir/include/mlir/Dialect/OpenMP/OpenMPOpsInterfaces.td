//===-- OpenMPOpsInterfaces.td - OpenMP op interfaces ------*- tablegen -*-===//
//
// Part of the LLVM Project, under the Apache License v2.0 with LLVM Exceptions.
// See https://llvm.org/LICENSE.txt for license information.
// SPDX-License-Identifier: Apache-2.0 WITH LLVM-exception
//
//===----------------------------------------------------------------------===//
//
// This is the OpenMP Dialect interfaces definition file.
//
//===----------------------------------------------------------------------===//

#ifndef OPENMP_OPS_INTERFACES
#define OPENMP_OPS_INTERFACES

include "mlir/IR/OpBase.td"


// Internal class to hold definitions of BlockArgOpenMPOpInterface methods,
// based on the name of the clause and what clause comes earlier in the list.
//
// The clause order will define the expected relative order between block
// arguments corresponding to each of these clauses.
class BlockArgOpenMPClause<string clauseNameSnake, string clauseNameCamel,
    BlockArgOpenMPClause previousClause> {
  // Default-implemented method, overriden by the corresponding clause. It
  // returns the range of operands passed to the operation associated to the
  // clause.
  //
  // For the override to work, the clause tablegen definition must contain a
  // `Variadic<...> $clause_name_vars` argument.
  //
  // Usage example:
  //
  // ```c++
  // OperandRange reductionVars = op.getReductionVars();
  // ```
  InterfaceMethod varsMethod = InterfaceMethod<
    "Get operation operands associated to `" # clauseNameSnake # "`.",
    "::mlir::OperandRange", "get" # clauseNameCamel # "Vars", (ins), [{}], [{
      return {0, 0};
    }]
  >;

  // It returns the number of entry block arguments introduced by the given
  // clause.
  //
  // By default, it will be the number of operands corresponding to that clause,
  // but it can be overriden by operations where this might not be the case
  // (e.g. `map` clause in `omp.target_update`).
  //
  // Usage example:
  //
  // ```c++
  // unsigned numInReductionArgs = op.numInReductionBlockArgs();
  // ```
  InterfaceMethod numArgsMethod = InterfaceMethod<
    "Get number of block arguments defined by `" # clauseNameSnake # "`.",
    "unsigned", "num" # clauseNameCamel # "BlockArgs", (ins), [{}],
    "return $_op." # varsMethod.name # "().size();"
  >;

  // Unified access method for the start index of clause-associated entry block
  // arguments.
  //
  // Usage example:
  //
  // ```c++
  // auto iface = cast<BlockArgOpenMPOpInterface>(op);
  // unsigned firstMapIndex = iface.getMapBlockArgsStart();
  // ```
  InterfaceMethod startMethod = InterfaceMethod<
    "Get start index of block arguments defined by `" # clauseNameSnake # "`.",
    "unsigned", "get" # clauseNameCamel # "BlockArgsStart", (ins),
    !if(!initialized(previousClause), [{
        auto iface = ::llvm::cast<BlockArgOpenMPOpInterface>(*$_op);
      }] # "return iface." # previousClause.startMethod.name # "() + iface."
        # previousClause.numArgsMethod.name # "();",
        "return 0;"
    )
  >;

  // Unified access method for clause-associated entry block arguments.
  //
  // Usage example:
  //
  // ```c++
  // auto iface = cast<BlockArgOpenMPOpInterface>(op);
  // ArrayRef<BlockArgument> reductionArgs = iface.getReductionBlockArgs();
  // ```
  InterfaceMethod blockArgsMethod = InterfaceMethod<
    "Get block arguments defined by `" # clauseNameSnake # "`.",
    "::llvm::MutableArrayRef<::mlir::BlockArgument>",
    "get" # clauseNameCamel # "BlockArgs", (ins), [{
      auto iface = ::llvm::cast<BlockArgOpenMPOpInterface>(*$_op);
      return $_op->getRegion(0).getArguments().slice(
    }] # "iface." # startMethod.name # "(), iface." # numArgsMethod.name # "());"
  >;
}

def BlockArgHasDeviceAddrClause : BlockArgOpenMPClause<
    "has_device_addr", "HasDeviceAddr", ?>;
def BlockArgHostEvalClause : BlockArgOpenMPClause<
    "host_eval", "HostEval", BlockArgHasDeviceAddrClause>;
def BlockArgInReductionClause : BlockArgOpenMPClause<
    "in_reduction", "InReduction", BlockArgHostEvalClause>;
def BlockArgMapClause : BlockArgOpenMPClause<
    "map", "Map", BlockArgInReductionClause>;
def BlockArgPrivateClause : BlockArgOpenMPClause<
    "private", "Private", BlockArgMapClause>;
def BlockArgReductionClause : BlockArgOpenMPClause<
    "reduction", "Reduction", BlockArgPrivateClause>;
def BlockArgTaskReductionClause : BlockArgOpenMPClause<
    "task_reduction", "TaskReduction", BlockArgReductionClause>;
def BlockArgUseDeviceAddrClause : BlockArgOpenMPClause<
    "use_device_addr", "UseDeviceAddr", BlockArgTaskReductionClause>;
def BlockArgUseDevicePtrClause : BlockArgOpenMPClause<
    "use_device_ptr", "UseDevicePtr", BlockArgUseDeviceAddrClause>;

def BlockArgOpenMPOpInterface : OpInterface<"BlockArgOpenMPOpInterface"> {
  let description = [{
    OpenMP operations that define entry block arguments as part of the
    representation of its clauses.
  }];

  let cppNamespace = "::mlir::omp";

  defvar clauses = [ BlockArgHasDeviceAddrClause, BlockArgHostEvalClause,
    BlockArgInReductionClause, BlockArgMapClause, BlockArgPrivateClause,
    BlockArgReductionClause, BlockArgTaskReductionClause,
    BlockArgUseDeviceAddrClause, BlockArgUseDevicePtrClause ];

  let methods = !listconcat(
    !foreach(clause, clauses, clause.varsMethod),
    !foreach(clause, clauses, clause.numArgsMethod),
    !foreach(clause, clauses, clause.startMethod),
    !foreach(clause, clauses, clause.blockArgsMethod),
    [
      InterfaceMethod<
        "Get the total number of clause-defined entry block arguments",
        "unsigned", "numClauseBlockArgs", (ins),
        "return " # !interleave(
          !foreach(clause, clauses, "$_op." # clause.numArgsMethod.name # "()"),
          " + ") # ";"
      >,
      InterfaceMethod<
        "Populate a vector of pairs representing the matching between operands "
        "and entry block arguments.", "void", "getBlockArgsPairs",
        (ins "::llvm::SmallVectorImpl<std::pair<::mlir::Value, ::mlir::BlockArgument>> &" : $pairs),
        [{
          auto iface = ::llvm::cast<BlockArgOpenMPOpInterface>(*$_op);
          pairs.reserve(pairs.size() + iface.numClauseBlockArgs());
        }] # !interleave(!foreach(clause, clauses, [{
        }] # "if (iface." # clause.numArgsMethod.name # "() > 0) {" # [{
        }] # "  for (auto [var, arg] : ::llvm::zip_equal(" #
                "iface." # clause.varsMethod.name # "()," #
                "iface." # clause.blockArgsMethod.name # "()))" # [{
            pairs.emplace_back(var, arg);
        } }]), "\n")
      >
    ]
  );

  let verify = [{
    auto iface = ::llvm::cast<BlockArgOpenMPOpInterface>($_op);
    unsigned expectedArgs = iface.numClauseBlockArgs();
    if ($_op->getRegion(0).getNumArguments() < expectedArgs)
      return $_op->emitOpError() << "expected at least " << expectedArgs
                                 << " entry block argument(s)";
    return ::mlir::success();
  }];
}

def OutlineableOpenMPOpInterface : OpInterface<"OutlineableOpenMPOpInterface"> {
  let description = [{
    OpenMP operations whose region will be outlined will implement this
    interface.
  }];

  let cppNamespace = "::mlir::omp";

  let methods = [
    InterfaceMethod<"Get alloca block", "::mlir::Block*", "getAllocaBlock",
      (ins), [{
      return &$_op.getRegion().front();
      }]>,
  ];
}

def MapClauseOwningOpInterface : OpInterface<"MapClauseOwningOpInterface"> {
  let description = [{
    OpenMP operations which own a list of omp::MapInfoOp's implement this interface
    to allow generic access to deal with map operands to more easily manipulate
    this class of operations.
  }];

  let cppNamespace = "::mlir::omp";

  let methods = [
    InterfaceMethod<"Get map operands", "::mlir::OperandRange", "getMapVars",
      (ins), [{
        return $_op.getMapVars();
      }]>,
      InterfaceMethod<"Get mutable map operands", "::mlir::MutableOperandRange",
                      "getMapVarsMutable",
      (ins), [{
        return $_op.getMapVarsMutable();
      }]>,
      InterfaceMethod<"Get operand index for a map clause",
                      "int64_t",
                      "getOperandIndexForMap",
      (ins "::mlir::Value":$map), [{
         return std::distance($_op.getMapVars().begin(),
                              llvm::find($_op.getMapVars(), map));
      }]>,
  ];
}

def LoopWrapperInterface : OpInterface<"LoopWrapperInterface"> {
  let description = [{
    OpenMP operations that wrap a single loop nest. They must only contain a
    single region with a single block in which there's a single operation and a
    terminator. That nested operation must be another loop wrapper or an
    `omp.loop_nest`.

    Operation-specific verifiers should make the following checks in their
    verifier, additionally to what the interface itself checks:
      - If `getNestedWrapper() != nullptr`, is the type of the nested wrapper
      allowed in that context? This check might require looking at the parent as
      well.
      - If the operation is a `ComposableOpInterface`, check that it is
      consistent with the potential existence of a `LoopWrapperInterface` parent
      and whether `getNestedWrapper() != nullptr`.
  }];

  let cppNamespace = "::mlir::omp";

  let methods = [
    InterfaceMethod<
      /*description=*/[{
        If there is another loop wrapper immediately nested inside, return that
        operation. Assumes this operation is a valid loop wrapper.
      }],
      /*retTy=*/"::mlir::omp::LoopWrapperInterface",
      /*methodName=*/"getNestedWrapper",
      (ins), [{}], [{
        Operation *nested = &*$_op->getRegion(0).op_begin();
        return ::llvm::dyn_cast<LoopWrapperInterface>(nested);
      }]
    >,
    InterfaceMethod<
      /*description=*/[{
        Return the loop nest nested directly or indirectly inside of this loop
        wrapper. Assumes this operation is a valid loop wrapper.
      }],
      /*retTy=*/"::mlir::Operation *",
      /*methodName=*/"getWrappedLoop",
      (ins), [{}], [{
        if (LoopWrapperInterface nested = $_op.getNestedWrapper())
          return nested.getWrappedLoop();
        return &*$_op->getRegion(0).op_begin();
      }]
    >
  ];

  let extraClassDeclaration = [{
    /// Interface verifier implementation.
    llvm::LogicalResult verifyImpl();
  }];

  let verify = [{
    return ::llvm::cast<::mlir::omp::LoopWrapperInterface>($_op).verifyImpl();
  }];
  let verifyWithRegions = 1;
}

def ComposableOpInterface : OpInterface<"ComposableOpInterface"> {
  let description = [{
    OpenMP operations that can represent a single leaf of a composite OpenMP
    construct.
  }];

  let cppNamespace = "::mlir::omp";

  let methods = [
    InterfaceMethod<
      /*description=*/[{
        Check whether the operation is representing a leaf of a composite OpenMP
        construct.
      }],
      /*retTy=*/"bool",
      /*methodName=*/"isComposite",
      (ins ), [{}], [{
        return $_op->hasAttr("omp.composite");
      }]
    >,
    InterfaceMethod<
      /*description=*/[{
        Mark the operation as part of an OpenMP composite construct.
      }],
      /*retTy=*/"void",
      /*methodName=*/"setComposite",
      (ins "bool":$val), [{}], [{
        if (val)
          $_op->setDiscardableAttr("omp.composite", mlir::UnitAttr::get($_op->getContext()));
        else
          $_op->removeDiscardableAttr("omp.composite");
      }]
    >
  ];
}

def DeclareTargetInterface : OpInterface<"DeclareTargetInterface"> {
  let description = [{
    OpenMP operations that support declare target have this interface.
    For example, FuncOp's and llvm.GlobalOp/fir.GlobalOp's. This
    interface allows simple manipulation and introspection of the
    declare target attribute that can be applied to these operations.
  }];

  let cppNamespace = "::mlir::omp";

  let methods = [
    InterfaceMethod<
      /*description=*/[{
        Set the declare target attribute on the current operation with the
        specified attribute arguments.
      }],
      /*retTy=*/"void",
      /*methodName=*/"setDeclareTarget",
      (ins "mlir::omp::DeclareTargetDeviceType":$deviceType,
            "mlir::omp::DeclareTargetCaptureClause":$captureClause), [{}], [{
        $_op->setAttr("omp.declare_target",
                  mlir::omp::DeclareTargetAttr::get(
                      $_op->getContext(),
                      mlir::omp::DeclareTargetDeviceTypeAttr::get(
                          $_op->getContext(), deviceType),
                      mlir::omp::DeclareTargetCaptureClauseAttr::get(
                          $_op->getContext(), captureClause)));
      }]>,
      InterfaceMethod<
      /*description=*/[{
        Checks if the declare target attribute has been applied and exists on the
        current operation. Returns true if it exists on it, otherwise returns
        false.
      }],
      /*retTy=*/"bool",
      /*methodName=*/"isDeclareTarget",
      (ins), [{}], [{
        return $_op->hasAttr("omp.declare_target");
      }]>,
      InterfaceMethod<
      /*description=*/[{
        Returns the DeclareTargetDeviceType segment of the DeclareTarget attribute if it
        exists on the current operation. Otherwise it returns null.
      }],
      /*retTy=*/"mlir::omp::DeclareTargetDeviceType",
      /*methodName=*/"getDeclareTargetDeviceType",
      (ins), [{}], [{
        if (mlir::Attribute dTar = $_op->getAttr("omp.declare_target"))
          if (auto dAttr = llvm::dyn_cast_or_null<mlir::omp::DeclareTargetAttr>(dTar))
            return dAttr.getDeviceType().getValue();
        return {};
      }]>,
      InterfaceMethod<
      /*description=*/[{
        Returns the DeclareTargetCaptureClause segment of the DeclareTarget attribute if it
        exists on the current operation. Otherwise it returns null.
      }],
      /*retTy=*/"mlir::omp::DeclareTargetCaptureClause",
      /*methodName=*/"getDeclareTargetCaptureClause",
      (ins), [{}], [{
        if (mlir::Attribute dTar = $_op->getAttr("omp.declare_target"))
          if (auto dAttr = llvm::dyn_cast_or_null<mlir::omp::DeclareTargetAttr>(dTar))
            return dAttr.getCaptureClause().getValue();
        return {};
      }]>
  ];
}

def OffloadModuleInterface : OpInterface<"OffloadModuleInterface"> {
  let description = [{
    Operations that represent a module for offloading (host or device)
    should have this interface.
  }];

  let cppNamespace = "::mlir::omp";

  let methods = [
    InterfaceMethod<
      /*description=*/[{
      Set the attribute on the current module with the specified boolean
      argument.
      }],
      /*retTy=*/"void",
      /*methodName=*/"setIsTargetDevice",
      (ins "bool":$isTargetDevice), [{}], [{
        $_op->setAttr(
          mlir::StringAttr::get($_op->getContext(), llvm::Twine{"omp.is_target_device"}),
            mlir::BoolAttr::get($_op->getContext(), isTargetDevice));
      }]>,
    InterfaceMethod<
      /*description=*/[{
        Get the attribute on the current module if it exists and
        return its value, if it doesn't exist it returns false by default.
      }],
      /*retTy=*/"bool",
      /*methodName=*/"getIsTargetDevice",
      (ins), [{}], [{
        if (Attribute isTargetDevice = $_op->getAttr("omp.is_target_device"))
          if (::llvm::isa<mlir::BoolAttr>(isTargetDevice))
           return ::llvm::dyn_cast<BoolAttr>(isTargetDevice).getValue();
        return false;
      }]>,
    InterfaceMethod<
      /*description=*/[{
      Set the attribute on the current module with the specified boolean
      argument.
      }],
      /*retTy=*/"void",
      /*methodName=*/"setIsGPU",
      (ins "bool":$isGPU), [{}], [{
        $_op->setAttr(
          mlir::StringAttr::get($_op->getContext(), "omp.is_gpu"),
            mlir::BoolAttr::get($_op->getContext(), isGPU));
      }]>,
    InterfaceMethod<
      /*description=*/[{
        Get the attribute on the current module if it exists and
        return its value, if it doesn't exist it returns false by default.
      }],
      /*retTy=*/"bool",
      /*methodName=*/"getIsGPU",
      (ins), [{}], [{
        if (Attribute isTargetCGAttr = $_op->getAttr("omp.is_gpu"))
          if (auto isTargetCGVal = ::llvm::dyn_cast<BoolAttr>(isTargetCGAttr))
           return isTargetCGVal.getValue();
        return false;
      }]>,
    InterfaceMethod<
      /*description=*/[{
        Get the FlagsAttr attribute on the current module if it exists
        and return the attribute, if it doesn't exit it returns a nullptr
      }],
      /*retTy=*/"mlir::omp::FlagsAttr",
      /*methodName=*/"getFlags",
      (ins), [{}], [{
        if (Attribute flags = $_op->getAttr("omp.flags"))
          return ::llvm::dyn_cast_or_null<mlir::omp::FlagsAttr>(flags);
        return nullptr;
      }]>,
      InterfaceMethod<
      /*description=*/[{
        Apply an omp.FlagsAttr to a module with the specified values
        for the flags
      }],
      /*retTy=*/"void",
      /*methodName=*/"setFlags",
      (ins "uint32_t":$debugKind,
            "bool":$assumeTeamsOversubscription,
            "bool":$assumeThreadsOversubscription,
            "bool":$assumeNoThreadState,
            "bool":$assumeNoNestedParallelism,
            "uint32_t":$openmpDeviceVersion,
            "bool":$noGPULib), [{}], [{
        $_op->setAttr(("omp." + mlir::omp::FlagsAttr::getMnemonic()).str(),
                  mlir::omp::FlagsAttr::get($_op->getContext(), debugKind,
                      assumeTeamsOversubscription, assumeThreadsOversubscription,
                      assumeNoThreadState, assumeNoNestedParallelism, noGPULib, openmpDeviceVersion));
      }]>,
    InterfaceMethod<
      /*description=*/[{
        Set a StringAttr on the current module containing the host IR file path. This
        file path is used in two-phase compilation during the device phase to generate
        device side LLVM IR when lowering MLIR.
      }],
      /*retTy=*/"void",
      /*methodName=*/"setHostIRFilePath",
      (ins "std::string":$hostIRFilePath), [{}], [{
        $_op->setAttr(
          mlir::StringAttr::get($_op->getContext(), llvm::Twine{"omp.host_ir_filepath"}),
            mlir::StringAttr::get($_op->getContext(), hostIRFilePath));
       }]>,
    InterfaceMethod<
      /*description=*/[{
        Find the host-ir file path StringAttr from the current module if it exists and
        return its contained value, if it doesn't exist it returns an empty string. This
        file path is used in two-phase compilation during the device phase to generate
        device side LLVM IR when lowering MLIR.
      }],
      /*retTy=*/"llvm::StringRef",
      /*methodName=*/"getHostIRFilePath",
      (ins), [{}], [{
        if (Attribute filepath = $_op->getAttr("omp.host_ir_filepath"))
          if (::llvm::isa<mlir::StringAttr>(filepath))
            return ::llvm::dyn_cast<mlir::StringAttr>(filepath).getValue();
        return {};
      }]>,
    InterfaceMethod<
      /*description=*/[{
        Get the omp.requires attribute on the operator if it's present and
        return its value. If it doesn't exist, return `ClauseRequires::none` by
        default.
      }],
      /*retTy=*/"::mlir::omp::ClauseRequires",
      /*methodName=*/"getRequires",
      (ins), [{}], [{
        if (Attribute requiresAttr = $_op->getAttr("omp.requires"))
          if (auto requiresVal = ::llvm::dyn_cast<mlir::omp::ClauseRequiresAttr>(requiresAttr))
            return requiresVal.getValue();
        return mlir::omp::ClauseRequires::none;
      }]>,
    InterfaceMethod<
      /*description=*/[{
        Set the omp.requires attribute on the operator to the specified clauses.
      }],
      /*retTy=*/"void",
      /*methodName=*/"setRequires",
      (ins "::mlir::omp::ClauseRequires":$clauses), [{}], [{
        $_op->setAttr(mlir::StringAttr::get($_op->getContext(), "omp.requires"),
          mlir::omp::ClauseRequiresAttr::get($_op->getContext(), clauses));
      }]>,
    InterfaceMethod<
      /*description=*/[{
        Get the omp.target_triples attribute on the operator if it's present and
        return its value. If it doesn't exist, return an empty array by default.
      }],
      /*retTy=*/"::llvm::ArrayRef<::mlir::Attribute>",
      /*methodName=*/"getTargetTriples",
      (ins), [{}], [{
        if (Attribute triplesAttr = $_op->getAttr("omp.target_triples"))
          if (auto triples = ::llvm::dyn_cast<::mlir::ArrayAttr>(triplesAttr))
            return triples.getValue();
        return {};
      }]>,
    InterfaceMethod<
      /*description=*/[{
        Set the omp.target_triples attribute on the operation.
      }],
      /*retTy=*/"void",
      /*methodName=*/"setTargetTriples",
      (ins "::llvm::ArrayRef<::std::string>":$targetTriples), [{}], [{
        auto names = ::llvm::to_vector(::llvm::map_range(
            targetTriples, [&](::std::string str) -> ::mlir::Attribute {
              return mlir::StringAttr::get($_op->getContext(), str);
            }));
        $_op->setAttr(
            ::mlir::StringAttr::get($_op->getContext(), "omp.target_triples"),
            ::mlir::ArrayAttr::get($_op->getContext(), names));
      }]>
  ];
}

def LoopTransformationInterface : OpInterface<"LoopTransformationInterface"> {
  let description = [{
    Methods that are common for OpenMP loop transformation operations.
  }];

  let cppNamespace = "::mlir::omp";

  let methods = [

    InterfaceMethod<
      /*description=*/[{
        Get the indices for the arguments that represent CanonicalLoopInfo
        applyees, i.e. loops that are transformed/consumed by this operation.
      }],
      /*returnType=*/ "std::pair<unsigned, unsigned>",
      /*methodName=*/ "getApplyeesODSOperandIndexAndLength",
      /*args=*/(ins)
    >,

    InterfaceMethod<
      /*description=*/[{
        Get the indices for the arguments that represent CanonicalLoopInfo
<<<<<<< HEAD
        generatees, i.e. loops that created by this operation.
=======
        generatees, i.e. loops that are emitted by this operation.
>>>>>>> 7a089bc4
      }],
      /*returnType=*/ "std::pair<unsigned, unsigned>",
      /*methodName=*/ "getGenerateesODSOperandIndexAndLength",
      /*args=*/(ins)
    >,

    InterfaceMethod<
      /*description=*/[{
        Return the number of applyees of this loop transformation.
      }],
      /*returnType=*/ "unsigned",
      /*methodName=*/ "getNumApplyees",
      /*args=*/       (ins),
      /*methodBody=*/ "",
      /*defaultImpl=*/[{
<<<<<<< HEAD
        return  $_op.getApplyeesODSOperandIndexAndLength().second;
=======
        return $_op.getApplyeesODSOperandIndexAndLength().second;
>>>>>>> 7a089bc4
      }]
    >,

    InterfaceMethod<
      /*description=*/[{
        Return the number of generatees of this loop transformation.
      }],
      /*returnType=*/ "unsigned",
      /*methodName=*/ "getNumGeneratees",
      /*args=*/       (ins),
      /*methodBody=*/ "",
      /*defaultImpl=*/[{
<<<<<<< HEAD
        return  $_op.getGenerateesODSOperandIndexAndLength().second;
=======
        return $_op.getGenerateesODSOperandIndexAndLength().second;
>>>>>>> 7a089bc4
      }]
    >,

    InterfaceMethod<
      /*description=*/[{
<<<<<<< HEAD
        Return whether the provided operand is a generatee of this operation.
=======
        Return whether the provided operand is an applyee of this operation.
>>>>>>> 7a089bc4
      }],
      /*returnType=*/ "unsigned",
      /*methodName=*/ "isApplyee",
      /*args=*/       (ins "unsigned":$opnum),
      /*methodBody=*/ "",
      /*defaultImpl=*/[{
        auto applyeeArgs = $_op.getApplyeesODSOperandIndexAndLength();
        return (applyeeArgs.first <= opnum && opnum < applyeeArgs.first + applyeeArgs.second) ;
      }]
    >,

    InterfaceMethod<
      /*description=*/[{
        Return whether the provided operand is a generatee of this operation.
      }],
      /*returnType=*/ "unsigned",
      /*methodName=*/ "isGeneratee",
      /*args=*/       (ins "unsigned":$opnum),
      /*methodBody=*/ "",
      /*defaultImpl=*/[{
        auto generateeArgs = $_op.getGenerateesODSOperandIndexAndLength();
        return (generateeArgs.first <= opnum && opnum < generateeArgs.first + generateeArgs.second) ;
      }]
    >,

  ];
}

#endif // OPENMP_OPS_INTERFACES<|MERGE_RESOLUTION|>--- conflicted
+++ resolved
@@ -573,11 +573,7 @@
     InterfaceMethod<
       /*description=*/[{
         Get the indices for the arguments that represent CanonicalLoopInfo
-<<<<<<< HEAD
-        generatees, i.e. loops that created by this operation.
-=======
         generatees, i.e. loops that are emitted by this operation.
->>>>>>> 7a089bc4
       }],
       /*returnType=*/ "std::pair<unsigned, unsigned>",
       /*methodName=*/ "getGenerateesODSOperandIndexAndLength",
@@ -593,11 +589,7 @@
       /*args=*/       (ins),
       /*methodBody=*/ "",
       /*defaultImpl=*/[{
-<<<<<<< HEAD
-        return  $_op.getApplyeesODSOperandIndexAndLength().second;
-=======
         return $_op.getApplyeesODSOperandIndexAndLength().second;
->>>>>>> 7a089bc4
       }]
     >,
 
@@ -610,21 +602,13 @@
       /*args=*/       (ins),
       /*methodBody=*/ "",
       /*defaultImpl=*/[{
-<<<<<<< HEAD
-        return  $_op.getGenerateesODSOperandIndexAndLength().second;
-=======
         return $_op.getGenerateesODSOperandIndexAndLength().second;
->>>>>>> 7a089bc4
-      }]
-    >,
-
-    InterfaceMethod<
-      /*description=*/[{
-<<<<<<< HEAD
-        Return whether the provided operand is a generatee of this operation.
-=======
+      }]
+    >,
+
+    InterfaceMethod<
+      /*description=*/[{
         Return whether the provided operand is an applyee of this operation.
->>>>>>> 7a089bc4
       }],
       /*returnType=*/ "unsigned",
       /*methodName=*/ "isApplyee",
