--- conflicted
+++ resolved
@@ -202,20 +202,6 @@
 
   // CHECK-NEXT: return [[C4]], [[CM2]], [[C0]], [[C64]], [[C5]], [[C6]]
   return %ext_1, %ext_2, %ext_3, %ext_4, %ext_5, %ext_6 : f32, f16, f16, i32, complex<f32>, i32
-}
-
-// -----
-
-// Ensure extract dense resource elements not crash.
-
-// CHECK-LABEL: func @extract_dense_resource_nofold
-func.func @extract_dense_resource_nofold() -> i64 {
-  // CHECK:      %[[EXT:.+]] = tensor.extract
-  // CHECK-NEXT:   return %[[EXT]]
-  %c0 = arith.constant 0 : index
-  %cst = arith.constant dense_resource<__elided__> : tensor<1xi64>
-  %extracted = tensor.extract %cst[%c0] : tensor<1xi64>
-  return %extracted : i64
 }
 
 // -----
@@ -1159,8 +1145,6 @@
 
 // -----
 
-<<<<<<< HEAD
-=======
 func.func @no_fold_expand_of_collapse_adjacent_dynamic(%arg0 : tensor<?x?x?xf32>, %arg1: index, %arg2: index)
     -> tensor<?x?xf32> {
   %0 = tensor.collapse_shape %arg0 [[0, 1, 2]]
@@ -1176,7 +1160,6 @@
 
 // -----
 
->>>>>>> eb0f1dc0
 func.func @compose_expand_of_collapse_last_two_dims(%arg0: tensor<?x64x1xf32>) -> tensor<?x384xf32> {
   %collapsed = tensor.collapse_shape %arg0 [[0, 1, 2]] : tensor<?x64x1xf32> into tensor<?xf32>
   %c0 = arith.constant 0 : index
@@ -1320,8 +1303,6 @@
 
 // -----
 
-<<<<<<< HEAD
-=======
 func.func @no_compose_collapse_of_expand_dynamic(%arg0 : tensor<?x8x128x?xf16>, %arg1: index) -> tensor<?x128x?xf16> {
   %collapse = tensor.collapse_shape %arg0 [[0, 1, 2, 3]] : tensor<?x8x128x?xf16> into tensor<?xf16>
   %expanded_19 = tensor.expand_shape %collapse [[0, 1, 2]] output_shape [%arg1, 8, %arg1] : tensor<?xf16> into tensor<?x128x?xf16>
@@ -1336,7 +1317,6 @@
 
 // -----
 
->>>>>>> eb0f1dc0
 // CHECK-LABEL: func @zero_rank_reshape_multi
 func.func @zero_rank_reshape_multi(%arg0: tensor<f32>) -> tensor<f32> {
   // CHECK: return %arg0
