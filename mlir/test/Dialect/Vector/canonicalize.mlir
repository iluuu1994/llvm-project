// RUN: mlir-opt %s -canonicalize="test-convergence" -split-input-file -allow-unregistered-dialect | FileCheck %s

// CHECK-LABEL: create_vector_mask_to_constant_mask
func.func @create_vector_mask_to_constant_mask() -> (vector<4x3xi1>) {
  %c2 = arith.constant 2 : index
  %c3 = arith.constant 3 : index
  // CHECK: vector.constant_mask [3, 2] : vector<4x3xi1>
  %0 = vector.create_mask %c3, %c2 : vector<4x3xi1>
  return %0 : vector<4x3xi1>
}

// -----

// CHECK-LABEL: create_scalable_vector_mask_to_constant_mask
func.func @create_scalable_vector_mask_to_constant_mask() -> (vector<[8]xi1>) {
  %c-1 = arith.constant -1 : index
  // CHECK: vector.constant_mask [0] : vector<[8]xi1>
  %0 = vector.create_mask %c-1 : vector<[8]xi1>
  return %0 : vector<[8]xi1>
}

// -----

// CHECK-LABEL: create_vector_mask_to_constant_mask_truncation
func.func @create_vector_mask_to_constant_mask_truncation() -> (vector<4x3xi1>) {
  %c2 = arith.constant 2 : index
  %c5 = arith.constant 5 : index
  // CHECK: vector.constant_mask [4, 2] : vector<4x3xi1>
  %0 = vector.create_mask %c5, %c2 : vector<4x3xi1>
  return %0 : vector<4x3xi1>
}

// -----

// CHECK-LABEL: create_vector_mask_to_constant_mask_truncation_neg
func.func @create_vector_mask_to_constant_mask_truncation_neg() -> (vector<4x3xi1>) {
  %cneg2 = arith.constant -2 : index
  %c5 = arith.constant 5 : index
  // CHECK: vector.constant_mask [0, 0] : vector<4x3xi1>
  %0 = vector.create_mask %c5, %cneg2 : vector<4x3xi1>
  return %0 : vector<4x3xi1>
}

// -----

// CHECK-LABEL: create_vector_mask_to_constant_mask_truncation_zero
func.func @create_vector_mask_to_constant_mask_truncation_zero() -> (vector<4x3xi1>) {
  %c2 = arith.constant 2 : index
  %c0 = arith.constant 0 : index
  // CHECK: vector.constant_mask [0, 0] : vector<4x3xi1>
  %0 = vector.create_mask %c0, %c2 : vector<4x3xi1>
  return %0 : vector<4x3xi1>
}

// -----

// CHECK-LABEL: create_vector_mask_to_constant_mask_scalable_all_true
func.func @create_vector_mask_to_constant_mask_scalable_all_true() -> (vector<8x[16]xi1>) {
  %c8 = arith.constant 8 : index
  %c16 = arith.constant 16 : index
  %0 = vector.vscale
  %1 = arith.muli %0, %c16 : index
  // CHECK: vector.constant_mask [8, 16] : vector<8x[16]xi1>
  %10 = vector.create_mask %c8, %1 : vector<8x[16]xi1>
  return %10 : vector<8x[16]xi1>
}

// -----

// CHECK-LABEL: create_mask_transpose_to_transposed_create_mask
//  CHECK-SAME: %[[DIM0:.*]]: index, %[[DIM1:.*]]: index, %[[DIM2:.*]]: index
func.func @create_mask_transpose_to_transposed_create_mask(
  %dim0: index, %dim1: index, %dim2: index) -> (vector<2x3x4xi1>, vector<4x2x3xi1>) {
  //     CHECK: vector.create_mask %[[DIM0]], %[[DIM1]], %[[DIM2]] : vector<2x3x4xi1>
  //     CHECK: vector.create_mask %[[DIM2]], %[[DIM0]], %[[DIM1]] : vector<4x2x3xi1>
  // CHECK-NOT: vector.transpose
  %0 = vector.create_mask %dim0, %dim1, %dim2 : vector<2x3x4xi1>
  %1 = vector.transpose %0, [2, 0, 1] : vector<2x3x4xi1> to vector<4x2x3xi1>
  return %0, %1 : vector<2x3x4xi1>, vector<4x2x3xi1>
}

// -----

// CHECK-LABEL: extract_from_create_mask
//  CHECK-SAME: %[[DIM0:.*]]: index, %[[DIM1:.*]]: index
func.func @extract_from_create_mask(%dim0: index, %dim1: index) -> vector<[4]x[4]xi1> {
  %c2 = arith.constant 2 : index
  %mask = vector.create_mask %c2, %dim0, %dim1 : vector<4x[4]x[4]xi1>
  // CHECK: vector.create_mask %[[DIM0]], %[[DIM1]] : vector<[4]x[4]xi1>
  // CHECK-NOT: vector.extract
  %extract = vector.extract %mask[1] : vector<[4]x[4]xi1> from vector<4x[4]x[4]xi1>
  return %extract : vector<[4]x[4]xi1>
}

// -----

// CHECK-LABEL: extract_from_create_mask_all_false
func.func @extract_from_create_mask_all_false(%dim0: index, %dim1: index) -> vector<[4]x[4]xi1> {
  %c2 = arith.constant 2 : index
  %mask = vector.create_mask %c2, %dim0, %dim1 : vector<4x[4]x[4]xi1>
  // CHECK: arith.constant dense<false> : vector<[4]x[4]xi1>
  // CHECK-NOT: vector.extract
  %extract = vector.extract %mask[2] : vector<[4]x[4]xi1> from vector<4x[4]x[4]xi1>
  return %extract : vector<[4]x[4]xi1>
}

// -----

// CHECK-LABEL: extract_from_create_mask_leading_scalable
//  CHECK-SAME: %[[DIM0:.*]]: index
func.func @extract_from_create_mask_leading_scalable(%dim0: index) -> vector<8xi1> {
  %c3 = arith.constant 3 : index
  %mask = vector.create_mask %c3, %dim0 : vector<[4]x8xi1>
  // CHECK: vector.create_mask %[[DIM0]] : vector<8xi1>
  // CHECK-NOT: vector.extract
  %extract = vector.extract %mask[1] : vector<8xi1> from vector<[4]x8xi1>
  return %extract : vector<8xi1>
}

// -----

// CHECK-LABEL: extract_from_create_mask_dynamic_position
//  CHECK-SAME: %[[DIM0:.*]]: index, %[[INDEX:.*]]: index
func.func @extract_from_create_mask_dynamic_position(%dim0: index, %index: index) -> vector<6xi1> {
  %c4 = arith.constant 4 : index
  %c3 = arith.constant 3 : index
  %mask = vector.create_mask %c3, %c4, %dim0 : vector<4x4x6xi1>
  // CHECK: vector.create_mask %[[DIM0]] : vector<6xi1>
  // CHECK-NOT: vector.extract
  %extract = vector.extract %mask[2, %index] : vector<6xi1> from vector<4x4x6xi1>
  return %extract : vector<6xi1>
}

// -----

// CHECK-LABEL: @extract_scalar_poison
func.func @extract_scalar_poison() -> f32 {
  // CHECK-NEXT: %[[UB:.*]] = ub.poison : f32
  //  CHECK-NOT: vector.extract
  // CHECK-NEXT: return %[[UB]] : f32
  %0 = ub.poison : vector<4x8xf32>
  %1 = vector.extract %0[2, 4] : f32 from vector<4x8xf32>
  return %1 : f32
}

// -----

// CHECK-LABEL: @extract_vector_poison
func.func @extract_vector_poison() -> vector<8xf32> {
  // CHECK-NEXT: %[[UB:.*]] = ub.poison : vector<8xf32>
  //  CHECK-NOT: vector.extract
  // CHECK-NEXT: return %[[UB]] : vector<8xf32>
  %0 = ub.poison : vector<4x8xf32>
  %1 = vector.extract %0[2] : vector<8xf32> from vector<4x8xf32>
  return %1 : vector<8xf32>
}

// -----

// CHECK-LABEL: @extract_scalar_poison_idx
func.func @extract_scalar_poison_idx(%a: vector<4x5xf32>) -> f32 {
  // CHECK-NEXT: %[[UB:.*]] = ub.poison : f32
  //  CHECK-NOT: vector.extract
  // CHECK-NEXT: return %[[UB]] : f32
  %0 = vector.extract %a[-1, 0] : f32 from vector<4x5xf32>
  return %0 : f32
}

// -----

// Similar to the test above, but the index is not a static constant.

// CHECK-LABEL: @extract_scalar_poison_idx_non_cst
func.func @extract_scalar_poison_idx_non_cst(%a: vector<4x5xf32>) -> f32 {
  // CHECK-NEXT: %[[UB:.*]] = ub.poison : f32
  //  CHECK-NOT: vector.extract
  // CHECK-NEXT: return %[[UB]] : f32
  %c_neg_1 = arith.constant -1 : index
  %0 = vector.extract %a[%c_neg_1, 0] : f32 from vector<4x5xf32>
  return %0 : f32
}

// -----

// Similar to test above, but now the index is out-of-bounds.

// CHECK-LABEL: @no_fold_extract_scalar_oob_idx
func.func @no_fold_extract_scalar_oob_idx(%a: vector<4x5xf32>) -> f32 {
  //  CHECK: vector.extract
  %c_neg_2 = arith.constant -2 : index
  %0 = vector.extract %a[%c_neg_2, 0] : f32 from vector<4x5xf32>
  return %0 : f32
}


// -----

// CHECK-LABEL: @extract_vector_poison_idx
func.func @extract_vector_poison_idx(%a: vector<4x5xf32>) -> vector<5xf32> {
  // CHECK-NEXT: %[[UB:.*]] = ub.poison : vector<5xf32>
  //  CHECK-NOT: vector.extract
  // CHECK-NEXT: return %[[UB]] : vector<5xf32>
  %0 = vector.extract %a[-1] : vector<5xf32> from vector<4x5xf32>
  return %0 : vector<5xf32>
}

// -----

// CHECK-LABEL: @extract_multiple_poison_idx
func.func @extract_multiple_poison_idx(%a: vector<4x5x8xf32>)
    -> vector<8xf32> {
  // CHECK-NEXT: %[[UB:.*]] = ub.poison : vector<8xf32>
  //  CHECK-NOT: vector.extract
  // CHECK-NEXT: return %[[UB]] : vector<8xf32>
  %0 = vector.extract %a[-1, -1] : vector<8xf32> from vector<4x5x8xf32>
  return %0 : vector<8xf32>
}

// -----

// CHECK-LABEL: extract_from_create_mask_dynamic_position_all_false
//  CHECK-SAME: %[[DIM0:.*]]: index, %[[INDEX:.*]]: index
func.func @extract_from_create_mask_dynamic_position_all_false(%dim0: index, %index: index) -> vector<6xi1> {
  %c0 = arith.constant 0 : index
  %c1 = arith.constant 1 : index
  %mask = vector.create_mask %c1, %c0, %dim0 : vector<1x4x6xi1>
  // CHECK: arith.constant dense<false> : vector<6xi1>
  // CHECK-NOT: vector.extract
  %extract = vector.extract %mask[0, %index] : vector<6xi1> from vector<1x4x6xi1>
  return %extract : vector<6xi1>
}

// -----

// CHECK-LABEL: extract_from_create_mask_dynamic_position_unknown
//  CHECK-SAME: %[[DIM0:.*]]: index, %[[INDEX:.*]]: index
func.func @extract_from_create_mask_dynamic_position_unknown(%dim0: index, %index: index) -> vector<6xi1> {
  %c2 = arith.constant 2 : index
  %mask = vector.create_mask %c2, %dim0 : vector<4x6xi1>
  // CHECK: %[[C2:.*]] = arith.constant 2 : index
  // CHECK-NEXT: %[[MASK:.*]] = vector.create_mask %[[C2]], %[[DIM0]] : vector<4x6xi1>
  // CHECK-NEXT: vector.extract %[[MASK]][%[[INDEX]]] : vector<6xi1> from vector<4x6xi1>
  %extract = vector.extract %mask[%index] : vector<6xi1> from vector<4x6xi1>
  return %extract : vector<6xi1>
}

// -----

// CHECK-LABEL: extract_from_create_mask_mixed_position_unknown
//  CHECK-SAME: %[[DIM0:.*]]: index, %[[INDEX:.*]]: index
func.func @extract_from_create_mask_mixed_position_unknown(%dim0: index, %index0: index) -> vector<4xi1> {
  %c2 = arith.constant 2 : index
  %mask = vector.create_mask %c2, %c2, %dim0 : vector<2x4x4xi1>
  // CHECK: %[[C2:.*]] = arith.constant 2 : index
  // CHECK-NEXT: %[[MASK:.*]] = vector.create_mask %[[C2]], %[[C2]], %[[DIM0]] : vector<2x4x4xi1>
  // CHECK-NEXT: vector.extract %[[MASK]][1, %[[INDEX]]] : vector<4xi1> from vector<2x4x4xi1>
  %extract = vector.extract %mask[1, %index0] : vector<4xi1> from vector<2x4x4xi1>
  return %extract : vector<4xi1>
}

// -----

// CHECK-LABEL: extract_from_non_constant_create_mask
//  CHECK-SAME: %[[DIM0:.*]]: index
func.func @extract_from_non_constant_create_mask(%dim0: index) -> vector<[2]xi1> {
  %mask = vector.create_mask %dim0, %dim0 : vector<[2]x[2]xi1>
  // CHECK: %[[MASK:.*]] = vector.create_mask %[[DIM0]], %[[DIM0]] : vector<[2]x[2]xi1>
  // CHECK-NEXT: vector.extract %[[MASK]][0] : vector<[2]xi1> from vector<[2]x[2]xi1>
  %extract = vector.extract %mask[0] : vector<[2]xi1> from vector<[2]x[2]xi1>
  return %extract : vector<[2]xi1>
}

// -----

// CHECK-LABEL: constant_mask_transpose_to_transposed_constant_mask
func.func @constant_mask_transpose_to_transposed_constant_mask() -> (vector<2x3x4xi1>, vector<4x2x3xi1>) {
  //     CHECK: vector.constant_mask [1, 2, 3] : vector<2x3x4xi1>
  //     CHECK: vector.constant_mask [3, 1, 2] : vector<4x2x3xi1>
  // CHECK-NOT: vector.transpose
  %0 = vector.constant_mask [1, 2, 3] : vector<2x3x4xi1>
  %1 = vector.transpose %0, [2, 0, 1] : vector<2x3x4xi1> to vector<4x2x3xi1>
  return %0, %1 : vector<2x3x4xi1>, vector<4x2x3xi1>
}

// -----

func.func @extract_strided_slice_of_constant_mask() -> (vector<2x2xi1>) {
  %0 = vector.constant_mask [2, 2] : vector<4x3xi1>
  %1 = vector.extract_strided_slice %0
    {offsets = [0, 0], sizes = [2, 2], strides = [1, 1]}
      : vector<4x3xi1> to vector<2x2xi1>
  // CHECK: vector.constant_mask [2, 2] : vector<2x2xi1>
  return %1 : vector<2x2xi1>
}

// -----

func.func @extract_strided_slice_of_constant_mask() -> (vector<2x2xi1>) {
  %0 = vector.constant_mask [2, 2] : vector<4x3xi1>
  %1 = vector.extract_strided_slice %0
    {offsets = [1, 0], sizes = [2, 2], strides = [1, 1]}
      : vector<4x3xi1> to vector<2x2xi1>
  // CHECK: vector.constant_mask [1, 2] : vector<2x2xi1>
  return %1 : vector<2x2xi1>
}

// -----

func.func @extract_strided_slice_of_constant_mask() -> (vector<2x2xi1>) {
  %0 = vector.constant_mask [2, 2] : vector<4x3xi1>
  %1 = vector.extract_strided_slice %0
    {offsets = [0, 1], sizes = [2, 2], strides = [1, 1]}
      : vector<4x3xi1> to vector<2x2xi1>
  // CHECK: vector.constant_mask [2, 1] : vector<2x2xi1>
  return %1 : vector<2x2xi1>
}

// -----

func.func @extract_strided_slice_of_constant_mask() -> (vector<2x2xi1>) {
  %0 = vector.constant_mask [2, 2] : vector<4x3xi1>
  %1 = vector.extract_strided_slice %0
    {offsets = [2, 0], sizes = [2, 2], strides = [1, 1]}
      : vector<4x3xi1> to vector<2x2xi1>
  // CHECK: vector.constant_mask [0, 0] : vector<2x2xi1>
  return %1 : vector<2x2xi1>
}

// -----

func.func @extract_strided_slice_of_constant_mask() -> (vector<2x1xi1>) {
  %0 = vector.constant_mask [2, 2] : vector<4x3xi1>
  %1 = vector.extract_strided_slice %0
    {offsets = [0, 2], sizes = [2, 1], strides = [1, 1]}
      : vector<4x3xi1> to vector<2x1xi1>
  // CHECK: vector.constant_mask [0, 0] : vector<2x1xi1>
  return %1 : vector<2x1xi1>
}

// -----

func.func @extract_strided_slice_of_constant_mask() -> (vector<2x1xi1>) {
  %0 = vector.constant_mask [2, 2] : vector<4x3xi1>
  %1 = vector.extract_strided_slice %0
    {offsets = [0, 1], sizes = [2, 1], strides = [1, 1]}
      : vector<4x3xi1> to vector<2x1xi1>
  // CHECK: vector.constant_mask [2, 1] : vector<2x1xi1>
  return %1 : vector<2x1xi1>
}

// -----

func.func @extract_strided_slice_of_constant_mask() -> (vector<2x1xi1>) {
  %0 = vector.constant_mask [2, 2] : vector<4x3xi1>
  %1 = vector.extract_strided_slice %0
    {offsets = [1, 1], sizes = [2, 1], strides = [1, 1]}
      : vector<4x3xi1> to vector<2x1xi1>
  // CHECK: vector.constant_mask [1, 1] : vector<2x1xi1>
  return %1 : vector<2x1xi1>
}

// -----

// CHECK-LABEL: extract_strided_fold
//  CHECK-SAME: (%[[ARG:.*]]: vector<4x3xi1>)
//  CHECK-NEXT:   return %[[ARG]] : vector<4x3xi1>
func.func @extract_strided_fold(%arg : vector<4x3xi1>) -> (vector<4x3xi1>) {
  %0 = vector.extract_strided_slice %arg
    {offsets = [0, 0], sizes = [4, 3], strides = [1, 1]}
      : vector<4x3xi1> to vector<4x3xi1>
  return %0 : vector<4x3xi1>
}

// -----

// CHECK-LABEL: extract_strided_fold_insert
//  CHECK-SAME: (%[[ARG:.*]]: vector<4x4xf32>
//  CHECK-NEXT:   return %[[ARG]] : vector<4x4xf32>
func.func @extract_strided_fold_insert(%a: vector<4x4xf32>, %b: vector<8x16xf32>)
  -> (vector<4x4xf32>) {
  %0 = vector.insert_strided_slice %a, %b {offsets = [2, 2], strides = [1, 1]}
    : vector<4x4xf32> into vector<8x16xf32>
  %1 = vector.extract_strided_slice %0
    {offsets = [2, 2], sizes = [4, 4], strides = [1, 1]}
      : vector<8x16xf32> to vector<4x4xf32>
  return %1 : vector<4x4xf32>
}

// -----

// Case where the vector inserted is a subset of the vector extracted.
// CHECK-LABEL: extract_strided_fold_insert
//  CHECK-SAME: (%[[ARG0:.*]]: vector<6x4xf32>
//  CHECK-NEXT:   %[[EXT:.*]] = vector.extract_strided_slice %[[ARG0]]
//  CHECK-SAME:     {offsets = [0, 0], sizes = [4, 4], strides = [1, 1]}
//  CHECK-SAME:       : vector<6x4xf32> to vector<4x4xf32>
//  CHECK-NEXT:   return %[[EXT]] : vector<4x4xf32>
func.func @extract_strided_fold_insert(%a: vector<6x4xf32>, %b: vector<8x16xf32>)
  -> (vector<4x4xf32>) {
  %0 = vector.insert_strided_slice %a, %b {offsets = [2, 2], strides = [1, 1]}
    : vector<6x4xf32> into vector<8x16xf32>
  %1 = vector.extract_strided_slice %0
    {offsets = [2, 2], sizes = [4, 4], strides = [1, 1]}
      : vector<8x16xf32> to vector<4x4xf32>
  return %1 : vector<4x4xf32>
}

// -----

// Negative test where the extract is not a subset of the element inserted.
// CHECK-LABEL: negative_extract_strided_fold
//  CHECK-SAME: (%[[ARG0:.*]]: vector<4x4xf32>, %[[ARG1:.*]]: vector<8x16xf32>
//       CHECK:   %[[INS:.*]] = vector.insert_strided_slice %[[ARG0]], %[[ARG1]]
//  CHECK-SAME:     {offsets = [2, 2], strides = [1, 1]}
//  CHECK-SAME:       : vector<4x4xf32> into vector<8x16xf32>
//       CHECK:   %[[EXT:.*]] = vector.extract_strided_slice %[[INS]]
//  CHECK-SAME:     {offsets = [2, 2], sizes = [6, 4], strides = [1, 1]}
//  CHECK-SAME:       : vector<8x16xf32> to vector<6x4xf32>
//  CHECK-NEXT:   return %[[EXT]] : vector<6x4xf32>
func.func @negative_extract_strided_fold(%a: vector<4x4xf32>, %b: vector<8x16xf32>)
  -> (vector<6x4xf32>) {
  %0 = vector.insert_strided_slice %a, %b {offsets = [2, 2], strides = [1, 1]}
    : vector<4x4xf32> into vector<8x16xf32>
  %1 = vector.extract_strided_slice %0
    {offsets = [2, 2], sizes = [6, 4], strides = [1, 1]}
      : vector<8x16xf32> to vector<6x4xf32>
  return %1 : vector<6x4xf32>
}

// -----

// Case where we need to go through 2 level of insert element.
// CHECK-LABEL: extract_strided_fold_insert
//  CHECK-SAME: (%[[ARG0:.*]]: vector<2x8xf32>, %[[ARG1:.*]]: vector<1x4xf32>,
//  CHECK-NEXT:   %[[EXT:.*]] = vector.extract_strided_slice %[[ARG1]]
//  CHECK-SAME:     {offsets = [0, 0], sizes = [1, 1], strides = [1, 1]}
//  CHECK-SAME:       : vector<1x4xf32> to vector<1x1xf32>
//  CHECK-NEXT:   return %[[EXT]] : vector<1x1xf32>
func.func @extract_strided_fold_insert(%a: vector<2x8xf32>, %b: vector<1x4xf32>,
                                  %c : vector<1x4xf32>) -> (vector<1x1xf32>) {
  %0 = vector.insert_strided_slice %b, %a {offsets = [0, 1], strides = [1, 1]}
    : vector<1x4xf32> into vector<2x8xf32>
  %1 = vector.insert_strided_slice %c, %0 {offsets = [1, 0], strides = [1, 1]}
    : vector<1x4xf32> into vector<2x8xf32>
  %2 = vector.extract_strided_slice %1
      {offsets = [0, 1], sizes = [1, 1], strides = [1, 1]}
        : vector<2x8xf32> to vector<1x1xf32>
  return %2 : vector<1x1xf32>
}

// -----

// CHECK-LABEL: transpose_3D_identity
// CHECK-SAME: ([[ARG:%.*]]: vector<4x3x2xf32>)
func.func @transpose_3D_identity(%arg : vector<4x3x2xf32>) -> vector<4x3x2xf32> {
  // CHECK-NOT: transpose
  %0 = vector.transpose %arg, [0, 1, 2] : vector<4x3x2xf32> to vector<4x3x2xf32>
  // CHECK-NEXT: return [[ARG]]
  return %0 : vector<4x3x2xf32>
}

// -----

// CHECK-LABEL: transpose_2D_sequence
// CHECK-SAME: ([[ARG:%.*]]: vector<4x3xf32>)
func.func @transpose_2D_sequence(%arg : vector<4x3xf32>) -> vector<4x3xf32> {
  // CHECK-NOT: transpose
  %0 = vector.transpose %arg, [1, 0] : vector<4x3xf32> to vector<3x4xf32>
  %1 = vector.transpose %0, [0, 1] : vector<3x4xf32> to vector<3x4xf32>
  %2 = vector.transpose %1, [1, 0] : vector<3x4xf32> to vector<4x3xf32>
  %3 = vector.transpose %2, [0, 1] : vector<4x3xf32> to vector<4x3xf32>
  // CHECK: [[ADD:%.*]] = arith.addf [[ARG]], [[ARG]]
  %4 = arith.addf %2, %3 : vector<4x3xf32>
  // CHECK-NEXT: return [[ADD]]
  return %4 : vector<4x3xf32>
}

// -----

// CHECK-LABEL: transpose_3D_sequence
// CHECK-SAME: ([[ARG:%.*]]: vector<4x3x2xf32>)
func.func @transpose_3D_sequence(%arg : vector<4x3x2xf32>) -> vector<4x3x2xf32> {
  // CHECK: [[T0:%.*]] = vector.transpose [[ARG]], [2, 1, 0]
  %0 = vector.transpose %arg, [1, 2, 0] : vector<4x3x2xf32> to vector<3x2x4xf32>
  %1 = vector.transpose %0, [1, 0, 2] : vector<3x2x4xf32> to vector<2x3x4xf32>
  // CHECK: [[T1:%.*]] = vector.transpose %arg0, [2, 1, 0]
  %2 = vector.transpose %1, [2, 1, 0] : vector<2x3x4xf32> to vector<4x3x2xf32>
  %3 = vector.transpose %2, [2, 1, 0] : vector<4x3x2xf32> to vector<2x3x4xf32>
  // CHECK: [[MUL:%.*]] = arith.mulf [[T0]], [[T1]]
  %4 = arith.mulf %1, %3 : vector<2x3x4xf32>
  // CHECK: [[T5:%.*]] = vector.transpose [[MUL]], [2, 1, 0]
  %5 = vector.transpose %4, [2, 1, 0] : vector<2x3x4xf32> to vector<4x3x2xf32>
  // CHECK-NOT: transpose
  %6 = vector.transpose %3, [2, 1, 0] : vector<2x3x4xf32> to vector<4x3x2xf32>
  // CHECK: [[ADD:%.*]] = arith.addf [[T5]], [[ARG]]
  %7 = arith.addf %5, %6 : vector<4x3x2xf32>
  // CHECK-NEXT: return [[ADD]]
  return %7 : vector<4x3x2xf32>
}

// -----

// CHECK-LABEL: cast_transfers
func.func @cast_transfers(%A: memref<4x8xf32>) -> (vector<4x8xf32>) {
  %c0 = arith.constant 0 : index
  %f0 = arith.constant 0.0 : f32
  %0 = memref.cast %A : memref<4x8xf32> to memref<?x?xf32>

  // CHECK: vector.transfer_read %{{.*}} {in_bounds = [true, true]} : memref<4x8xf32>, vector<4x8xf32>
  %1 = vector.transfer_read %0[%c0, %c0], %f0 : memref<?x?xf32>, vector<4x8xf32>

  // CHECK: vector.transfer_write %{{.*}} {in_bounds = [true, true]} : vector<4x8xf32>, memref<4x8xf32>
  vector.transfer_write %1, %0[%c0, %c0] : vector<4x8xf32>, memref<?x?xf32>
  return %1 : vector<4x8xf32>
}

// -----

// CHECK-LABEL: cast_transfers
func.func @cast_transfers(%A: tensor<4x8xf32>) -> (vector<4x8xf32>) {
  %c0 = arith.constant 0 : index
  %f0 = arith.constant 0.0 : f32
  %0 = tensor.cast %A : tensor<4x8xf32> to tensor<?x?xf32>

  // CHECK: vector.transfer_read %{{.*}} {in_bounds = [true, true]} : tensor<4x8xf32>, vector<4x8xf32>
  %1 = vector.transfer_read %0[%c0, %c0], %f0 : tensor<?x?xf32>, vector<4x8xf32>

  return %1 : vector<4x8xf32>
}

// -----

// CHECK-LABEL: func @insert_extract_transpose_2d(
//  CHECK-SAME: %[[V:[a-zA-Z0-9]*]]: vector<2x3xf32>,
//  CHECK-SAME: %[[F0:[a-zA-Z0-9]*]]: f32,
//  CHECK-SAME: %[[F1:[a-zA-Z0-9]*]]: f32,
//  CHECK-SAME: %[[F2:[a-zA-Z0-9]*]]: f32,
//  CHECK-SAME: %[[F3:[a-zA-Z0-9]*]]: f32
func.func @insert_extract_transpose_2d(
    %v: vector<2x3xf32>, %f0: f32, %f1: f32, %f2: f32, %f3: f32)
-> (f32, f32, f32)
{
  %0 = vector.insert %f0, %v[0, 0] : f32 into vector<2x3xf32>
  %1 = vector.insert %f1, %0[0, 1] : f32 into vector<2x3xf32>
  %2 = vector.insert %f2, %1[1, 0] : f32 into vector<2x3xf32>
  %3 = vector.insert %f3, %2[1, 1] : f32 into vector<2x3xf32>
  %4 = vector.transpose %3, [1, 0] : vector<2x3xf32> to vector<3x2xf32>
  %5 = vector.insert %f3, %4[1, 0] : f32 into vector<3x2xf32>
  %6 = vector.transpose %5, [1, 0] : vector<3x2xf32> to vector<2x3xf32>

  // Expected %f2 from %2 = vector.insert %f2, %1[1, 0].
  %r1 = vector.extract %3[1, 0] : f32 from vector<2x3xf32>

  // Expected %f1 from %1 = vector.insert %f1, %0[0, 1] followed by
  // transpose [1, 0].
  %r2 = vector.extract %4[1, 0] : f32 from vector<3x2xf32>

  // Expected %f2 from %2 = vector.insert %f2, %1[1, 0] followed by double
  // transpose [1, 0].
  %r3 = vector.extract %6[1, 0] : f32 from vector<2x3xf32>

  // CHECK-NEXT: return %[[F2]], %[[F1]], %[[F2]] : f32, f32, f32
  return %r1, %r2, %r3 : f32, f32, f32
}

// -----

// CHECK-LABEL: insert_extract_chain
//  CHECK-SAME: %[[V234:[a-zA-Z0-9]*]]: vector<2x3x4xf32>
//  CHECK-SAME: %[[V34:[a-zA-Z0-9]*]]: vector<3x4xf32>
//  CHECK-SAME: %[[V4:[a-zA-Z0-9]*]]: vector<4xf32>
func.func @insert_extract_chain(%v234: vector<2x3x4xf32>, %v34: vector<3x4xf32>, %v4: vector<4xf32>)
    -> (vector<4xf32>, vector<4xf32>, vector<3x4xf32>, vector<3x4xf32>) {
  // CHECK-NEXT: %[[A34:.*]] = vector.insert
  %A34 = vector.insert %v34, %v234[0]: vector<3x4xf32> into vector<2x3x4xf32>
  // CHECK-NEXT: %[[B34:.*]] = vector.insert
  %B34 = vector.insert %v34, %A34[1]: vector<3x4xf32> into vector<2x3x4xf32>
  // CHECK-NEXT: %[[A4:.*]] = vector.insert
  %A4 = vector.insert %v4, %B34[1, 0]: vector<4xf32> into vector<2x3x4xf32>
  // CHECK-NEXT: %[[B4:.*]] = vector.insert
  %B4 = vector.insert %v4, %A4[1, 1]: vector<4xf32> into vector<2x3x4xf32>

  // Case 2.a. [1, 1] == insertpos ([1, 1])
  // Match %A4 insertionpos and fold to its source(i.e. %V4).
   %r0 = vector.extract %B4[1, 1]: vector<4xf32> from vector<2x3x4xf32>

  // Case 3.a. insertpos ([1]) is a prefix of [1, 0].
  // Traverse %B34 to its source(i.e. %V34@[*0*]).
  // CHECK-NEXT: %[[R1:.*]] = vector.extract %[[V34]][0]
   %r1 = vector.extract %B34[1, 0]: vector<4xf32> from vector<2x3x4xf32>

  // Case 4. [1] is a prefix of insertpos ([1, 1]).
  // Cannot traverse %B4.
  // CHECK-NEXT: %[[R2:.*]] = vector.extract %[[B4]][1]
   %r2 = vector.extract %B4[1]: vector<3x4xf32> from vector<2x3x4xf32>

  // Case 5. [0] is disjoint from insertpos ([1, 1]).
  // Traverse %B4 to its dest(i.e. %A4@[0]).
  // Traverse %A4 to its dest(i.e. %B34@[0]).
  // Traverse %B34 to its dest(i.e. %A34@[0]).
  // Match %A34 insertionpos and fold to its source(i.e. %V34).
   %r3 = vector.extract %B4[0]: vector<3x4xf32> from vector<2x3x4xf32>

  // CHECK: return %[[V4]], %[[R1]], %[[R2]], %[[V34]]
  return %r0, %r1, %r2, %r3:
    vector<4xf32>, vector<4xf32>, vector<3x4xf32>, vector<3x4xf32>
}

// -----

// CHECK-LABEL: func @insert_extract_transpose_3d(
//  CHECK-SAME: %[[V234:[a-zA-Z0-9]*]]: vector<2x3x4xf32>
func.func @insert_extract_transpose_3d(
  %v234: vector<2x3x4xf32>, %v43: vector<4x3xf32>, %f0: f32)
    -> (vector<4xf32>, vector<4xf32>, vector<4xf32>, vector<3x4xf32>) {

  %a432 = vector.transpose %v234, [2, 1, 0] : vector<2x3x4xf32> to vector<4x3x2xf32>
  %b432 = vector.insert %f0, %a432[0, 0, 1] : f32 into vector<4x3x2xf32>
  %c234 = vector.transpose %b432, [2, 1, 0] : vector<4x3x2xf32> to vector<2x3x4xf32>
  // Case 1. %c234 = transpose [2,1,0] posWithSentinels [1,2,-1] -> [-1,2,1]
  // Case 5. %b432 = insert [0,0,1] (inter([.,2,1], [.,0,1]) == 0) prop to %v432
  // Case 1. %a432 = transpose [2,1,0] posWithSentinels [-1,2,1] -> [1,2,-1]
  // can extract directly from %v234, the rest folds.
  // CHECK: %[[R0:.*]] = vector.extract %[[V234]][1, 2]
  %r0 = vector.extract %c234[1, 2] : vector<4xf32> from vector<2x3x4xf32>

  // CHECK-NEXT: vector.transpose
  // CHECK-NEXT: vector.insert
  // CHECK-NEXT: %[[F234:.*]] = vector.transpose
  %d432 = vector.transpose %v234, [2, 1, 0] : vector<2x3x4xf32> to vector<4x3x2xf32>
  %e432 = vector.insert %f0, %d432[0, 2, 1] : f32 into vector<4x3x2xf32>
  %f234 = vector.transpose %e432, [2, 1, 0] : vector<4x3x2xf32> to vector<2x3x4xf32>
  // Case 1. %c234 = transpose [2,1,0] posWithSentinels [1,2,-1] -> [-1,2,1]
  // Case 4. %b432 = insert [0,0,1] (inter([.,2,1], [.,2,1]) != 0)
  // Bail, cannot do better than the current.
  // CHECK: %[[R1:.*]] = vector.extract %[[F234]]
  %r1 = vector.extract %f234[1, 2] : vector<4xf32> from vector<2x3x4xf32>

  // CHECK-NEXT: vector.transpose
  // CHECK-NEXT: vector.insert
  // CHECK-NEXT: %[[H234:.*]] = vector.transpose
  %g243 = vector.transpose %v234, [0, 2, 1] : vector<2x3x4xf32> to vector<2x4x3xf32>
  %h243 = vector.insert %v43, %g243[0] : vector<4x3xf32> into vector<2x4x3xf32>
  %i234 = vector.transpose %h243, [0, 2, 1] : vector<2x4x3xf32> to vector<2x3x4xf32>
  // Case 1. %i234 = transpose [0,2,1] posWithSentinels [0,-1,-2] -> [0,-2,-1]
  // Case 3.b. %b432 = insert [0] is prefix of [0,.,.] but internal transpose.
  // Bail, cannot do better than the current.
  // CHECK: %[[R2:.*]] = vector.extract %[[H234]][0, 1]
  %r2 = vector.extract %i234[0, 1] : vector<4xf32> from vector<2x3x4xf32>

  // CHECK-NEXT: vector.transpose
  // CHECK-NEXT: vector.insert
  // CHECK-NEXT: %[[K234:.*]] = vector.transpose
  %j243 = vector.transpose %v234, [0, 2, 1] : vector<2x3x4xf32> to vector<2x4x3xf32>
  %k243 = vector.insert %v43, %j243[0] : vector<4x3xf32> into vector<2x4x3xf32>
  %l234 = vector.transpose %k243, [0, 2, 1] : vector<2x4x3xf32> to vector<2x3x4xf32>
  // Case 1. %i234 = transpose [0,2,1] posWithSentinels [0,-1,-2] -> [0,-2,-1]
  // Case 2.b. %b432 = insert [0] == [0,.,.] but internal transpose.
  // Bail, cannot do better than the current.
  // CHECK: %[[R3:.*]] = vector.extract %[[K234]][0]
  %r3 = vector.extract %l234[0] : vector<3x4xf32> from vector<2x3x4xf32>

  // CHECK-NEXT: return %[[R0]], %[[R1]], %[[R2]], %[[R3]]
  return %r0, %r1, %r2, %r3: vector<4xf32>, vector<4xf32>, vector<4xf32>, vector<3x4xf32>
}

// -----

// CHECK-LABEL: fold_extracts
//  CHECK-SAME:   %[[A:[a-zA-Z0-9]*]]: vector<3x4x5x6xf32>
func.func @fold_extracts(%a : vector<3x4x5x6xf32>) -> (f32, vector<4x5x6xf32>) {
  %b = vector.extract %a[0] : vector<4x5x6xf32> from vector<3x4x5x6xf32>
  %c = vector.extract %b[1, 2] : vector<6xf32> from vector<4x5x6xf32>
  //  CHECK-NEXT: vector.extract %[[A]][0, 1, 2, 3] : f32 from vector<3x4x5x6xf32>
  %d = vector.extract %c[3] : f32 from vector<6xf32>

  //  CHECK-NEXT: vector.extract %[[A]][0] : vector<4x5x6xf32> from vector<3x4x5x6xf32>
  %e = vector.extract %a[0] : vector<4x5x6xf32> from vector<3x4x5x6xf32>

  //  CHECK-NEXT: return
  return %d, %e : f32, vector<4x5x6xf32>
}

// -----

// CHECK-LABEL: fold_extract_transpose
//  CHECK-SAME:   %[[A:[a-zA-Z0-9]*]]: vector<3x4x5x6xf32>
//  CHECK-SAME:   %[[B:[a-zA-Z0-9]*]]: vector<3x6x5x6xf32>
func.func @fold_extract_transpose(
    %a : vector<3x4x5x6xf32>, %b : vector<3x6x5x6xf32>) -> (
      vector<6xf32>, vector<6xf32>, vector<6xf32>) {
  // [3] is a proper most minor identity map in transpose.
  // Permutation is a self inverse and we have.
  // [0, 2, 1] ^ -1 o [0, 1, 2] = [0, 2, 1] o [0, 1, 2]
  //                            = [0, 2, 1]
  //  CHECK-NEXT: vector.extract %[[A]][0, 2, 1] : vector<6xf32> from vector<3x4x5x6xf32>
  %0 = vector.transpose %a, [0, 2, 1, 3] : vector<3x4x5x6xf32> to vector<3x5x4x6xf32>
  %1 = vector.extract %0[0, 1, 2] : vector<6xf32> from vector<3x5x4x6xf32>

  // [3] is a proper most minor identity map in transpose.
  // Permutation is a not self inverse and we have.
  // [1, 2, 0] ^ -1 o [0, 1, 2] = [2, 0, 1] o [0, 1, 2]
  //                            = [2, 0, 1]
  //  CHECK-NEXT: vector.extract %[[A]][2, 0, 1] : vector<6xf32> from vector<3x4x5x6xf32>
  %2 = vector.transpose %a, [1, 2, 0, 3] : vector<3x4x5x6xf32> to vector<4x5x3x6xf32>
  %3 = vector.extract %2[0, 1, 2] : vector<6xf32> from vector<4x5x3x6xf32>

  // Not a minor identity map so intra-vector level has been permuted
  //  CHECK-NEXT: vector.transpose %[[B]], [0, 2, 3, 1]
  //  CHECK-NEXT: vector.extract %{{.*}}[0, 1, 2]
  %4 = vector.transpose %b, [0, 2, 3, 1] : vector<3x6x5x6xf32> to vector<3x5x6x6xf32>
  %5 = vector.extract %4[0, 1, 2] : vector<6xf32> from vector<3x5x6x6xf32>

  return %1, %3, %5 : vector<6xf32>, vector<6xf32>, vector<6xf32>
}

// -----

// CHECK-LABEL: fold_extract_broadcast_same_input_output_scalar
//  CHECK-SAME:   %[[A:.*]]: f32
//       CHECK:   return %[[A]] : f32
func.func @fold_extract_broadcast_same_input_output_scalar(%a : f32,
  %idx0 : index, %idx1 : index, %idx2 : index) -> f32 {
  %b = vector.broadcast %a : f32 to vector<1x2x4xf32>
  %r = vector.extract %b[%idx0, %idx1, %idx2] : f32 from vector<1x2x4xf32>
  return %r : f32
}

// -----

// CHECK-LABEL: fold_extract_broadcast_same_input_output_vec
//  CHECK-SAME:   %[[A:.*]]: vector<4xf32>
//       CHECK:   return %[[A]] : vector<4xf32>
func.func @fold_extract_broadcast_same_input_output_vec(%a : vector<4xf32>,
  %idx0 : index, %idx1 : index) -> vector<4xf32> {
  %b = vector.broadcast %a : vector<4xf32> to vector<1x2x4xf32>
  %r = vector.extract %b[%idx0, %idx1] : vector<4xf32> from vector<1x2x4xf32>
  return %r : vector<4xf32>
}

// -----

// CHECK-LABEL: fold_extract_broadcast_0dvec_input_scalar_output
//  CHECK-SAME:   %[[A:.*]]: vector<f32>
//       CHECK:   %[[B:.+]] = vector.extract %[[A]][] : f32 from vector<f32>
//       CHECK:   return %[[B]] : f32
func.func @fold_extract_broadcast_0dvec_input_scalar_output(%a : vector<f32>,
  %idx0 : index, %idx1 : index, %idx2: index) -> f32 {
  %b = vector.broadcast %a : vector<f32> to vector<1x2x4xf32>
  %r = vector.extract %b[%idx0, %idx1, %idx2] : f32 from vector<1x2x4xf32>
  return %r : f32
}

// -----

// CHECK-LABEL: negative_fold_extract_broadcast
//       CHECK:   vector.broadcast %{{.*}} : vector<1x1xf32> to vector<1x1x4xf32>
//       CHECK:   vector.extract %{{.*}}[0, 0] : vector<4xf32> from vector<1x1x4xf32>
func.func @negative_fold_extract_broadcast(%a : vector<1x1xf32>) -> vector<4xf32> {
  %b = vector.broadcast %a : vector<1x1xf32> to vector<1x1x4xf32>
  %r = vector.extract %b[0, 0] : vector<4xf32> from vector<1x1x4xf32>
  return %r : vector<4xf32>
}

// -----

// CHECK-LABEL: fold_extract_splat
//  CHECK-SAME:   %[[A:.*]]: f32
//       CHECK:   return %[[A]] : f32
func.func @fold_extract_splat(%a : f32, %idx0 : index, %idx1 : index, %idx2 : index) -> f32 {
  %b = vector.splat %a : vector<1x2x4xf32>
  %r = vector.extract %b[%idx0, %idx1, %idx2] : f32 from vector<1x2x4xf32>
  return %r : f32
}

// -----

// CHECK-LABEL: fold_extract_broadcast_dim1_broadcasting
//  CHECK-SAME:   %[[A:.*]]: vector<2x1xf32>
//  CHECK-SAME:   %[[IDX:.*]]: index, %[[IDX1:.*]]: index, %[[IDX2:.*]]: index
//       CHECK:   %[[R:.*]] = vector.extract %[[A]][%[[IDX1]], 0] : f32 from vector<2x1xf32>
//       CHECK:   return %[[R]] : f32
func.func @fold_extract_broadcast_dim1_broadcasting(%a : vector<2x1xf32>,
  %idx : index, %idx1 : index, %idx2 : index) -> f32 {
  %b = vector.broadcast %a : vector<2x1xf32> to vector<1x2x4xf32>
  %r = vector.extract %b[%idx, %idx1, %idx2] : f32 from vector<1x2x4xf32>
  return %r : f32
}

// -----

// CHECK-LABEL: fold_extract_broadcast_to_lower_rank
//  CHECK-SAME:   %[[A:.*]]: vector<2x4xf32>
//  CHECK-SAME:   %[[IDX0:.*]]: index, %[[IDX1:.*]]: index
//       CHECK:   %[[B:.+]] = vector.extract %[[A]][%[[IDX1]]] : vector<4xf32> from vector<2x4xf32>
//       CHECK:   return %[[B]] : vector<4xf32>
// rank(extract_output) < rank(broadcast_input)
func.func @fold_extract_broadcast_to_lower_rank(%a : vector<2x4xf32>,
  %idx0 : index, %idx1 : index) -> vector<4xf32> {
  %b = vector.broadcast %a : vector<2x4xf32> to vector<1x2x4xf32>
  %r = vector.extract %b[%idx0, %idx1] : vector<4xf32> from vector<1x2x4xf32>
  return %r : vector<4xf32>
}

// -----

// CHECK-LABEL: fold_extract_broadcast_to_higher_rank
//       CHECK:   %[[B:.*]] = vector.broadcast %{{.*}} : f32 to vector<4xf32>
//       CHECK:   return %[[B]] : vector<4xf32>
// rank(extract_output) > rank(broadcast_input)
func.func @fold_extract_broadcast_to_higher_rank(%a : f32, %idx0 : index, %idx1 : index)
  -> vector<4xf32> {
  %b = vector.broadcast %a : f32 to vector<1x2x4xf32>
  %r = vector.extract %b[%idx0, %idx1] : vector<4xf32> from vector<1x2x4xf32>
  return %r : vector<4xf32>
}

// -----

// CHECK-LABEL: fold_extract_broadcast_to_equal_rank
//  CHECK-SAME:   %[[A:.*]]: vector<1xf32>
//       CHECK:   %[[R:.*]] = vector.broadcast %[[A]] : vector<1xf32> to vector<8xf32>
//       CHECK:   return %[[R]] : vector<8xf32>
// rank(extract_output) == rank(broadcast_input)
func.func @fold_extract_broadcast_to_equal_rank(%a : vector<1xf32>, %idx0 : index)
  -> vector<8xf32> {
  %b = vector.broadcast %a : vector<1xf32> to vector<1x8xf32>
  %r = vector.extract %b[%idx0] : vector<8xf32> from vector<1x8xf32>
  return %r : vector<8xf32>
}

// -----

// CHECK-LABEL: @fold_extract_shuffle
//  CHECK-SAME:   %[[A:.*]]: vector<8xf32>, %[[B:.*]]: vector<8xf32>
//   CHECK-NOT:   vector.shuffle
//       CHECK:   vector.extract %[[A]][0] : f32 from vector<8xf32>
//       CHECK:   vector.extract %[[B]][0] : f32 from vector<8xf32>
//       CHECK:   vector.extract %[[A]][7] : f32 from vector<8xf32>
//       CHECK:   vector.extract %[[B]][7] : f32 from vector<8xf32>
func.func @fold_extract_shuffle(%a : vector<8xf32>, %b : vector<8xf32>)
                                -> (f32, f32, f32, f32) {
  %shuffle = vector.shuffle %a, %b [0, 8, 7, 15] : vector<8xf32>, vector<8xf32>
  %e0 = vector.extract %shuffle[0] : f32 from vector<4xf32>
  %e1 = vector.extract %shuffle[1] : f32 from vector<4xf32>
  %e2 = vector.extract %shuffle[2] : f32 from vector<4xf32>
  %e3 = vector.extract %shuffle[3] : f32 from vector<4xf32>
  return %e0, %e1, %e2, %e3 : f32, f32, f32, f32
}

// -----

// CHECK-LABEL: func @fold_extract_shapecast
//  CHECK-SAME: (%[[A0:.*]]: vector<5x1x3x2xf32>, %[[A1:.*]]: vector<8x4x2xf32>
//       CHECK:   %[[R0:.*]] = vector.extract %[[A0]][1, 0, 1, 1] : f32 from vector<5x1x3x2xf32>
//       CHECK:   %[[R1:.*]] = vector.extract %[[A0]][1, 0, 2] : vector<2xf32> from vector<5x1x3x2xf32>
//       CHECK:   %[[R2:.*]] = vector.extract %[[A1]][7] : vector<4x2xf32> from vector<8x4x2xf32>
//       CHECK:   return %[[R0]], %[[R1]], %[[R2]], %[[A1]] : f32, vector<2xf32>, vector<4x2xf32>, vector<8x4x2xf32>
func.func @fold_extract_shapecast(%arg0 : vector<5x1x3x2xf32>,
                             %arg1 : vector<8x4x2xf32>)
  -> (f32, vector<2xf32>, vector<4x2xf32>, vector<8x4x2xf32>) {
  %0 = vector.shape_cast %arg0 : vector<5x1x3x2xf32> to vector<15x2xf32>
  %1 = vector.shape_cast %arg1 : vector<8x4x2xf32> to vector<4x2x4x2xf32>
  %2 = vector.shape_cast %arg1 : vector<8x4x2xf32> to vector<1x8x4x2xf32>
  %r1 = vector.extract %0[4, 1] : f32 from vector<15x2xf32>
  %r2 = vector.extract %0[5] : vector<2xf32> from vector<15x2xf32>
  %r3 = vector.extract %1[3, 1] : vector<4x2xf32> from vector<4x2x4x2xf32>
  %r4 = vector.extract %2[0] : vector<8x4x2xf32> from vector<1x8x4x2xf32>
  return %r1, %r2, %r3, %r4 : f32, vector<2xf32>, vector<4x2xf32>, vector<8x4x2xf32>
}

// -----

// CHECK-LABEL: fold_extract_shapecast_0d_result
//  CHECK-SAME: %[[IN:.*]]: vector<1x1x1xf32>
//       CHECK:   %[[R:.*]] = vector.extract %[[IN]][0, 0, 0] : f32 from vector<1x1x1xf32>
//       CHECK:   return %[[R]] : f32
func.func @fold_extract_shapecast_0d_result(%arg0 : vector<1x1x1xf32>) -> f32 {
  %0 = vector.shape_cast %arg0 : vector<1x1x1xf32> to vector<f32>
  %r = vector.extract %0[] : f32 from vector<f32>
  return %r : f32
}

// -----

// CHECK-LABEL: fold_extract_shapecast_0d_source
//  CHECK-SAME: %[[IN:.*]]: vector<f32>
//       CHECK:   %[[R:.*]] = vector.extract %[[IN]][] : f32 from vector<f32>
//       CHECK:   return %[[R]] : f32
func.func @fold_extract_shapecast_0d_source(%arg0 : vector<f32>) -> f32 {
  %0 = vector.shape_cast %arg0 : vector<f32> to vector<1xf32>
  %r = vector.extract %0[0] : f32 from vector<1xf32>
  return %r : f32
}

// -----

<<<<<<< HEAD
// CHECK-LABEL: fold_extract_shapecast_negative
//       CHECK:   %[[V:.*]] = vector.shape_cast %{{.*}} : vector<16xf32> to vector<2x4x2xf32>
//       CHECK:   %[[R:.*]] = vector.extract %[[V]][1] : vector<4x2xf32> from vector<2x4x2xf32>
//       CHECK:   return %[[R]] : vector<4x2xf32>
func.func @fold_extract_shapecast_negative(%arg0 : vector<16xf32>) -> vector<4x2xf32> {
=======
// CHECK-LABEL: negative_fold_extract_shapecast
//       CHECK:   %[[V:.*]] = vector.shape_cast %{{.*}} : vector<16xf32> to vector<2x4x2xf32>
//       CHECK:   %[[R:.*]] = vector.extract %[[V]][1] : vector<4x2xf32> from vector<2x4x2xf32>
//       CHECK:   return %[[R]] : vector<4x2xf32>
func.func @negative_fold_extract_shapecast(%arg0 : vector<16xf32>) -> vector<4x2xf32> {
>>>>>>> 4084ffcf
  %0 = vector.shape_cast %arg0 : vector<16xf32> to vector<2x4x2xf32>
  %r = vector.extract %0[1] : vector<4x2xf32> from vector<2x4x2xf32>
  return %r : vector<4x2xf32>
}

// -----

// CHECK-LABEL: fold_extract_shapecast_to_shapecast
//  CHECK-SAME: (%[[ARG:.+]]: vector<3x4xf32>)
//       CHECK:   %[[R:.+]] = vector.shape_cast %[[ARG]] : vector<3x4xf32> to vector<12xf32>
//       CHECK:   return %[[R]]
func.func @fold_extract_shapecast_to_shapecast(%arg0 : vector<3x4xf32>) -> vector<12xf32> {
  %0 = vector.shape_cast %arg0 : vector<3x4xf32> to vector<1x12xf32>
  %r = vector.extract %0[0] : vector<12xf32> from vector<1x12xf32>
  return %r : vector<12xf32>
}

// -----

// CHECK-LABEL: func @extract_no_fold_scalar_to_0d(
//  CHECK-SAME:     %[[v:.*]]: vector<f32>)
//       CHECK:   %[[extract:.*]] = vector.extract %[[v]][] : f32 from vector<f32>
//       CHECK:   return %[[extract]]
func.func @extract_no_fold_scalar_to_0d(%v: vector<f32>) -> f32 {
  %0 = vector.extract %v[] : f32 from vector<f32>
  return %0 : f32
}

// -----

// CHECK-LABEL: func @insert_fold_same_rank(
//  CHECK-SAME:     %[[v:.*]]: vector<2x2xf32>)
//       CHECK:      %[[CST:.+]] = arith.constant
//  CHECK-SAME:                    : vector<2x2xf32>
//       CHECK-NOT:  vector.insert
//       CHECK:   return %[[CST]]
func.func @insert_fold_same_rank(%v: vector<2x2xf32>) -> vector<2x2xf32> {
  %cst = arith.constant dense<0.000000e+00> : vector<2x2xf32>
  %0 = vector.insert %cst, %v [] : vector<2x2xf32> into vector<2x2xf32>
  return %0 : vector<2x2xf32>
}

// -----

// CHECK-LABEL: func @insert_no_fold_scalar_to_0d(
//  CHECK-SAME:     %[[v:.*]]: vector<f32>)
//       CHECK:   %[[extract:.*]] = vector.insert %{{.*}}, %[[v]] [] : f32 into vector<f32>
//       CHECK:   return %[[extract]]
func.func @insert_no_fold_scalar_to_0d(%v: vector<f32>) -> vector<f32> {
  %cst = arith.constant 0.000000e+00 : f32
  %0 = vector.insert %cst, %v [] : f32 into vector<f32>
  return %0 : vector<f32>
}

// -----

// CHECK-LABEL: fold_expand_collapse
//       CHECK:   %[[A:.*]] = vector.shape_cast %{{.*}} : vector<1x1x64xf32> to vector<8x8xf32>
//       CHECK:   return %[[A]] : vector<8x8xf32>
func.func @dont_fold_expand_collapse(%arg0: vector<1x1x64xf32>) -> vector<8x8xf32> {
    %0 = vector.shape_cast %arg0 : vector<1x1x64xf32> to vector<1x1x8x8xf32>
    %1 = vector.shape_cast %0 : vector<1x1x8x8xf32> to vector<8x8xf32>
    return %1 : vector<8x8xf32>
}

// -----

// CHECK-LABEL: func @fold_broadcast_shapecast
//  CHECK-SAME: (%[[V:.+]]: vector<4xf32>)
//       CHECK:   return %[[V]]
func.func @fold_broadcast_shapecast(%arg0: vector<4xf32>) -> vector<4xf32> {
    %0 = vector.broadcast %arg0 : vector<4xf32> to vector<1x1x4xf32>
    %1 = vector.shape_cast %0 : vector<1x1x4xf32> to vector<4xf32>
    return %1 : vector<4xf32>
}

// -----

// CHECK-LABEL: func @canonicalize_broadcast_shapecast_scalar
//       CHECK:   vector.broadcast
//   CHECK-NOT:   vector.shape_cast
func.func @canonicalize_broadcast_shapecast_scalar(%arg0: f32) -> vector<1xf32> {
    %0 = vector.broadcast %arg0 : f32 to vector<1x1x1xf32>
    %1 = vector.shape_cast %0 : vector<1x1x1xf32> to vector<1xf32>
    return %1 : vector<1xf32>
}

// -----

// CHECK-LABEL: func @dont_fold_broadcast_shapecast_diff_shape
//       CHECK:   vector.broadcast
//       CHECK:   vector.shape_cast
func.func @dont_fold_broadcast_shapecast_diff_shape(%arg0: vector<4xf32>) -> vector<8xf32> {
    %0 = vector.broadcast %arg0 : vector<4xf32> to vector<1x2x4xf32>
    %1 = vector.shape_cast %0 : vector<1x2x4xf32> to vector<8xf32>
    return %1 : vector<8xf32>
}

// -----

// CHECK-LABEL: func @canonicalize_broadcast_shapecast_to_broadcast
//       CHECK:   vector.broadcast
//   CHECK-NOT:   vector.shape_cast
func.func @canonicalize_broadcast_shapecast_to_broadcast(%arg0: vector<3xf32>) -> vector<8x3xf32> {
    %0 = vector.broadcast %arg0 : vector<3xf32> to vector<2x4x3xf32>
    %1 = vector.shape_cast %0 : vector<2x4x3xf32> to vector<8x3xf32>
    return %1 : vector<8x3xf32>
}

// -----

// CHECK-LABEL: func @canonicalize_broadcast_shapecast_to_broadcast_ones
//       CHECK:   vector.broadcast {{.*}} vector<1x1xi8> to vector<1x1x6x1x4xi8>
//   CHECK-NOT:   vector.shape_cast
func.func @canonicalize_broadcast_shapecast_to_broadcast_ones(%arg0: vector<1x1xi8>) -> vector<1x1x6x1x4xi8> {
  %0 = vector.broadcast %arg0 : vector<1x1xi8> to vector<6x4xi8>
  %1 = vector.shape_cast %0 : vector<6x4xi8> to vector<1x1x6x1x4xi8>
  return %1 : vector<1x1x6x1x4xi8>
}

// -----

// CHECK-LABEL: func @canonicalize_broadcast_shapecast_to_broadcast_scalar
//       CHECK:   vector.broadcast {{.*}} f32 to vector<3x4x1xf32>
//   CHECK-NOT:   vector.shape_cast
func.func @canonicalize_broadcast_shapecast_to_broadcast_scalar(%arg0: f32) -> vector<3x4x1xf32> {
  %0 = vector.broadcast %arg0 : f32 to vector<12xf32>
  %1 = vector.shape_cast %0 : vector<12xf32> to vector<3x4x1xf32>
  return %1 : vector<3x4x1xf32>
}

// -----

// In this test, broadcast (2)->(1,2,1) is not legal, but shape_cast (2)->(1,2,1) is.
// CHECK-LABEL: func @canonicalize_broadcast_shapecast_to_shapcast
<<<<<<< HEAD
//   CHECK-NOT:   vector.broadcast
//       CHECK:   vector.shape_cast {{.+}} : vector<2xf32> to vector<1x2x1xf32>
func.func @canonicalize_broadcast_shapecast_to_shapcast(%arg0 : vector<2xf32>) -> vector<1x2x1xf32> {
  %0 = vector.broadcast %arg0 : vector<2xf32> to vector<1x2xf32>
  %1 = vector.shape_cast %0 : vector<1x2xf32> to vector<1x2x1xf32>
  return %1 : vector<1x2x1xf32>
}

// -----

// In this test, broadcast (1)->(1,1) and shape_cast (1)->(1,1) are both legal. shape_cast is chosen.
// CHECK-LABEL: func @canonicalize_broadcast_shapecast_both_possible
//   CHECK-NOT:   vector.broadcast
=======
//   CHECK-NOT:   vector.broadcast
//       CHECK:   vector.shape_cast {{.+}} : vector<2xf32> to vector<1x2x1xf32>
func.func @canonicalize_broadcast_shapecast_to_shapcast(%arg0 : vector<2xf32>) -> vector<1x2x1xf32> {
  %0 = vector.broadcast %arg0 : vector<2xf32> to vector<1x2xf32>
  %1 = vector.shape_cast %0 : vector<1x2xf32> to vector<1x2x1xf32>
  return %1 : vector<1x2x1xf32>
}

// -----

// In this test, broadcast (1)->(1,1) and shape_cast (1)->(1,1) are both legal. shape_cast is chosen.
// CHECK-LABEL: func @canonicalize_broadcast_shapecast_both_possible
//   CHECK-NOT:   vector.broadcast
>>>>>>> 4084ffcf
//       CHECK:   vector.shape_cast {{.+}} : vector<1xf32> to vector<1x1xf32>
func.func @canonicalize_broadcast_shapecast_both_possible(%arg0: vector<1xf32>) -> vector<1x1xf32> {
    %0 = vector.broadcast %arg0 : vector<1xf32> to vector<1x1x1xf32>
    %1 = vector.shape_cast %0 : vector<1x1x1xf32> to vector<1x1xf32>
    return %1 : vector<1x1xf32>
}

// -----

// CHECK-LABEL: fold_vector_transfer_masks
func.func @fold_vector_transfer_masks(%A: memref<?x?xf32>) -> (vector<4x8xf32>, vector<4x[4]xf32>) {
  // CHECK: %[[C0:.+]] = arith.constant 0 : index
  %c0 = arith.constant 0 : index
  // CHECK: %[[F0:.+]] = arith.constant 0.000000e+00 : f32
  %f0 = arith.constant 0.0 : f32

  %mask = vector.constant_mask [8, 4] : vector<8x4xi1>

  %arith_all_true_mask = arith.constant dense<true> : vector<4x[4]xi1>

  // CHECK: vector.transfer_read %{{.*}}, %[[F0]] {permutation_map
  %1 = vector.transfer_read %A[%c0, %c0], %f0, %mask
      {permutation_map = affine_map<(d0, d1) -> (d1, d0)>} : memref<?x?xf32>, vector<4x8xf32>

  // CHECK: vector.transfer_write {{.*}}[%[[C0]], %[[C0]]] {permutation_map
  vector.transfer_write %1, %A[%c0, %c0], %mask
      {permutation_map = affine_map<(d0, d1) -> (d1, d0)>} : vector<4x8xf32>, memref<?x?xf32>

  // CHECK: vector.transfer_read %{{.*}}, %[[F0]] :
  %2 = vector.transfer_read %A[%c0, %c0], %f0, %arith_all_true_mask : memref<?x?xf32>, vector<4x[4]xf32>

  // CHECK: vector.transfer_write {{.*}}[%[[C0]], %[[C0]]] :
  vector.transfer_write %2, %A[%c0, %c0], %arith_all_true_mask : vector<4x[4]xf32>, memref<?x?xf32>

  // CHECK: return
  return %1, %2 : vector<4x8xf32>, vector<4x[4]xf32>
}

// -----

// CHECK-LABEL: fold_vector_transfers
func.func @fold_vector_transfers(%A: memref<?x8xf32>) -> (vector<4x8xf32>, vector<4x9xf32>) {
  %c0 = arith.constant 0 : index
  %f0 = arith.constant 0.0 : f32

  // CHECK: vector.transfer_read %{{.*}} {in_bounds = [false, true]}
  %1 = vector.transfer_read %A[%c0, %c0], %f0 : memref<?x8xf32>, vector<4x8xf32>

  // CHECK: vector.transfer_write %{{.*}} {in_bounds = [false, true]}
  vector.transfer_write %1, %A[%c0, %c0] : vector<4x8xf32>, memref<?x8xf32>

  // Both dims may be out-of-bounds, attribute is elided.
  // CHECK: vector.transfer_read %{{.*}}
  // CHECK-NOT: in_bounds
  %2 = vector.transfer_read %A[%c0, %c0], %f0 : memref<?x8xf32>, vector<4x9xf32>

  // Both dims may be out-of-bounds, attribute is elided.
  // CHECK: vector.transfer_write %{{.*}}
  // CHECK-NOT: in_bounds
  vector.transfer_write %2, %A[%c0, %c0] : vector<4x9xf32>, memref<?x8xf32>

  // CHECK: return
  return %1, %2 : vector<4x8xf32>, vector<4x9xf32>
}

// -----

// CHECK-LABEL: bitcast_folding
//  CHECK-SAME:   %[[A:.*]]: vector<4x8xf32>
//  CHECK-SAME:   %[[B:.*]]: vector<2xi32>
//  CHECK:        return %[[A]], %[[B]] : vector<4x8xf32>, vector<2xi32>
func.func @bitcast_folding(%I1: vector<4x8xf32>, %I2: vector<2xi32>) -> (vector<4x8xf32>, vector<2xi32>) {
  %0 = vector.bitcast %I1 : vector<4x8xf32> to vector<4x8xf32>
  %1 = vector.bitcast %I2 : vector<2xi32> to vector<4xi16>
  %2 = vector.bitcast %1 : vector<4xi16> to vector<2xi32>
  return %0, %2 : vector<4x8xf32>, vector<2xi32>
}

// -----

// CHECK-LABEL: func @bitcast_f16_to_f32
//              bit pattern: 0x40004000
//       CHECK-DAG: %[[CST1:.+]] = arith.constant dense<2.00390625> : vector<4xf32>
//              bit pattern: 0x00000000
//       CHECK-DAG: %[[CST0:.+]] = arith.constant dense<0.000000e+00> : vector<4xf32>
//       CHECK: return %[[CST0]], %[[CST1]]
func.func @bitcast_f16_to_f32() -> (vector<4xf32>, vector<4xf32>) {
  %cst0 = arith.constant dense<0.0> : vector<8xf16> // bit pattern: 0x0000
  %cst1 = arith.constant dense<2.0> : vector<8xf16> // bit pattern: 0x4000
  %cast0 = vector.bitcast %cst0: vector<8xf16> to vector<4xf32>
  %cast1 = vector.bitcast %cst1: vector<8xf16> to vector<4xf32>
  return %cast0, %cast1: vector<4xf32>, vector<4xf32>
}

// -----

// CHECK-LABEL: func @bitcast_i8_to_i32
//              bit pattern: 0xA0A0A0A0
//       CHECK-DAG: %[[CST1:.+]] = arith.constant dense<-1600085856> : vector<4xi32>
//              bit pattern: 0x00000000
//       CHECK-DAG: %[[CST0:.+]] = arith.constant dense<0> : vector<4xi32>
//       CHECK: return %[[CST0]], %[[CST1]]
func.func @bitcast_i8_to_i32() -> (vector<4xi32>, vector<4xi32>) {
  %cst0 = arith.constant dense<0> : vector<16xi8> // bit pattern: 0x00
  %cst1 = arith.constant dense<160> : vector<16xi8> // bit pattern: 0xA0
  %cast0 = vector.bitcast %cst0: vector<16xi8> to vector<4xi32>
  %cast1 = vector.bitcast %cst1: vector<16xi8> to vector<4xi32>
  return %cast0, %cast1: vector<4xi32>, vector<4xi32>
}

// -----

// CHECK-LABEL: broadcast_poison
//       CHECK:  %[[POISON:.*]] = ub.poison : vector<4x6xi8>
//       CHECK:  return %[[POISON]] : vector<4x6xi8>
func.func @broadcast_poison() -> vector<4x6xi8> {
  %poison = ub.poison : vector<6xi8>
  %broadcast = vector.broadcast %poison : vector<6xi8> to vector<4x6xi8>
  return %broadcast : vector<4x6xi8>
}

// -----

// CHECK-LABEL:  broadcast_splat_constant
//       CHECK:  %[[CONST:.*]] = arith.constant dense<1> : vector<4x6xi8>
//       CHECK:  return %[[CONST]] : vector<4x6xi8>
func.func @broadcast_splat_constant() -> vector<4x6xi8> {
  %cst = arith.constant dense<1> : vector<6xi8>
  %broadcast = vector.broadcast %cst : vector<6xi8> to vector<4x6xi8>
  return %broadcast : vector<4x6xi8>
}

// -----

// CHECK-LABEL: broadcast_folding1
//       CHECK: %[[CST:.*]] = arith.constant dense<42> : vector<4xi32>
//   CHECK-NOT: vector.broadcast
//       CHECK: return %[[CST]]
func.func @broadcast_folding1() -> vector<4xi32> {
  %0 = arith.constant 42 : i32
  %1 = vector.broadcast %0 : i32 to vector<4xi32>
  return %1 : vector<4xi32>
}

// -----

// CHECK-LABEL: @broadcast_folding2
//       CHECK: %[[CST:.*]] = arith.constant dense<42> : vector<4x16xi32>
//   CHECK-NOT: vector.broadcast
//       CHECK: return %[[CST]]
func.func @broadcast_folding2() -> vector<4x16xi32> {
  %0 = arith.constant 42 : i32
  %1 = vector.broadcast %0 : i32 to vector<16xi32>
  %2 = vector.broadcast %1 : vector<16xi32> to vector<4x16xi32>
  return %2 : vector<4x16xi32>
}

// -----

// CHECK-LABEL: @fold_consecutive_broadcasts(
//  CHECK-SAME:                              %[[ARG0:.*]]: i32
//       CHECK: %[[RESULT:.*]] = vector.broadcast %[[ARG0]] : i32 to vector<4x16xi32>
//       CHECK: return %[[RESULT]]
func.func @fold_consecutive_broadcasts(%a : i32) -> vector<4x16xi32> {
  %1 = vector.broadcast %a : i32 to vector<16xi32>
  %2 = vector.broadcast %1 : vector<16xi32> to vector<4x16xi32>
  return %2 : vector<4x16xi32>
}

// -----

// CHECK-LABEL: shape_cast_constant
//       CHECK-DAG: %[[CST1:.*]] = arith.constant dense<1> : vector<3x4x2xi32>
//       CHECK-DAG: %[[CST0:.*]] = arith.constant dense<2.000000e+00> : vector<20x2xf32>
//       CHECK: return %[[CST0]], %[[CST1]] : vector<20x2xf32>, vector<3x4x2xi32>
func.func @shape_cast_constant() -> (vector<20x2xf32>, vector<3x4x2xi32>) {
  %cst = arith.constant dense<2.000000e+00> : vector<5x4x2xf32>
  %cst_1 = arith.constant dense<1> : vector<12x2xi32>
  %0 = vector.shape_cast %cst : vector<5x4x2xf32> to vector<20x2xf32>
  %1 = vector.shape_cast %cst_1 : vector<12x2xi32> to vector<3x4x2xi32>
  return %0, %1 : vector<20x2xf32>, vector<3x4x2xi32>
}

// -----

// CHECK-LABEL: shape_cast_poison
//       CHECK-DAG: %[[CST1:.*]] = ub.poison : vector<3x4x2xi32>
//       CHECK-DAG: %[[CST0:.*]] = ub.poison : vector<20x2xf32>
//       CHECK: return %[[CST0]], %[[CST1]] : vector<20x2xf32>, vector<3x4x2xi32>
func.func @shape_cast_poison() -> (vector<20x2xf32>, vector<3x4x2xi32>) {
  %poison = ub.poison : vector<5x4x2xf32>
  %poison_1 = ub.poison : vector<12x2xi32>
  %0 = vector.shape_cast %poison : vector<5x4x2xf32> to vector<20x2xf32>
  %1 = vector.shape_cast %poison_1 : vector<12x2xi32> to vector<3x4x2xi32>
  return %0, %1 : vector<20x2xf32>, vector<3x4x2xi32>
}

// -----

// CHECK-LABEL: extract_strided_constant
//       CHECK-DAG: %[[CST1:.*]] = arith.constant dense<1> : vector<2x13x3xi32>
//       CHECK-DAG: %[[CST0:.*]] = arith.constant dense<2.000000e+00> : vector<12x2xf32>
//       CHECK: return %[[CST0]], %[[CST1]] : vector<12x2xf32>, vector<2x13x3xi32>
func.func @extract_strided_constant() -> (vector<12x2xf32>, vector<2x13x3xi32>) {
  %cst = arith.constant dense<2.000000e+00> : vector<29x7xf32>
  %cst_1 = arith.constant dense<1> : vector<4x37x9xi32>
  %0 = vector.extract_strided_slice %cst
    {offsets = [2, 3], sizes = [12, 2], strides = [1, 1]}
      : vector<29x7xf32> to vector<12x2xf32>
  %1 = vector.extract_strided_slice %cst_1
    {offsets = [1, 2, 5], sizes = [2, 13, 3], strides = [1, 1, 1]}
      : vector<4x37x9xi32> to vector<2x13x3xi32>
  return %0, %1 : vector<12x2xf32>, vector<2x13x3xi32>
}

// -----

// CHECK-LABEL: extract_strided_broadcast
//       CHECK:   %[[B:.*]] = vector.broadcast %{{.*}} : vector<4xf16> to vector<2x4xf16>
//  CHECK-NEXT:   return %[[B]] : vector<2x4xf16>
func.func @extract_strided_broadcast(%arg0: vector<4xf16>) -> vector<2x4xf16> {
 %0 = vector.broadcast %arg0 : vector<4xf16> to vector<16x4xf16>
 %1 = vector.extract_strided_slice %0
  {offsets = [0, 0], sizes = [2, 4], strides = [1, 1]} :
  vector<16x4xf16> to vector<2x4xf16>
  return %1 : vector<2x4xf16>
}

// -----

// CHECK-LABEL: extract_strided_broadcast2
//       CHECK:   %[[E:.*]] = vector.extract_strided_slice %{{.*}} {offsets = [0], sizes = [2], strides = [1]} : vector<4xf16> to vector<2xf16>
//  CHECK-NEXT:   %[[B:.*]] = vector.broadcast %[[E]] : vector<2xf16> to vector<2x2xf16>
//  CHECK-NEXT:   return %[[B]] : vector<2x2xf16>
func.func @extract_strided_broadcast2(%arg0: vector<4xf16>) -> vector<2x2xf16> {
 %0 = vector.broadcast %arg0 : vector<4xf16> to vector<16x4xf16>
 %1 = vector.extract_strided_slice %0
  {offsets = [0, 0], sizes = [2, 2], strides = [1, 1]} :
  vector<16x4xf16> to vector<2x2xf16>
  return %1 : vector<2x2xf16>
}

// -----

// CHECK-LABEL: func @extract_strided_broadcast3
//  CHECK-SAME: (%[[ARG:.+]]: vector<1xf32>)
//       CHECK: %[[V:.+]] = vector.broadcast %[[ARG]] : vector<1xf32> to vector<1x4xf32>
//       CHECK: return %[[V]]
func.func @extract_strided_broadcast3(%arg0: vector<1xf32>) -> vector<1x4xf32> {
 %0 = vector.broadcast %arg0 : vector<1xf32> to vector<1x8xf32>
 %1 = vector.extract_strided_slice %0
      {offsets = [0, 4], sizes = [1, 4], strides = [1, 1]}
      : vector<1x8xf32> to vector<1x4xf32>
  return %1 : vector<1x4xf32>
}

// -----

// CHECK-LABEL: func @extract_strided_broadcast4
//  CHECK-SAME: (%[[ARG:.+]]: f32)
//       CHECK: %[[V:.+]] = vector.broadcast %[[ARG]] : f32 to vector<1x4xf32>
//       CHECK: return %[[V]]
func.func @extract_strided_broadcast4(%arg0: f32) -> vector<1x4xf32> {
 %0 = vector.broadcast %arg0 : f32 to vector<1x8xf32>
 %1 = vector.extract_strided_slice %0
      {offsets = [0, 4], sizes = [1, 4], strides = [1, 1]}
      : vector<1x8xf32> to vector<1x4xf32>
  return %1 : vector<1x4xf32>
}

// -----

// CHECK-LABEL: consecutive_shape_cast
//       CHECK:   %[[C:.*]] = vector.shape_cast %{{.*}} : vector<16xf16> to vector<4x4xf16>
//  CHECK-NEXT:   return %[[C]] : vector<4x4xf16>
func.func @consecutive_shape_cast(%arg0: vector<16xf16>) -> vector<4x4xf16> {
  %0 = vector.shape_cast %arg0 : vector<16xf16> to vector<2x8xf16>
  %1 = vector.shape_cast %0 : vector<2x8xf16> to vector<4x4xf16>
  return %1 : vector<4x4xf16>
}

// -----

// CHECK-LABEL: func @dead_transfer_op
//   CHECK-NOT:   vector.transfer_read
//   CHECK-NOT:   vector.transfer_write
//       CHECK:   return
func.func @dead_transfer_op(%arg0 : tensor<4x4xf32>, %arg1 : memref<4x4xf32>,
                       %v0 : vector<1x4xf32>) {
  %c0 = arith.constant 0 : index
  %cf0 = arith.constant 0.0 : f32
  %r = vector.transfer_read %arg1[%c0, %c0], %cf0 :
    memref<4x4xf32>, vector<1x4xf32>
  %w = vector.transfer_write %v0, %arg0[%c0, %c0] :
    vector<1x4xf32>, tensor<4x4xf32>
  return
}

// -----

// CHECK-LABEL: func @dead_load
//   CHECK-NOT:   vector.maskedload
//   CHECK-NOT:   vector.gather
//   CHECK-NOT:   vector.expandload
//       CHECK:   return
func.func @dead_load(%base: memref<?xf32>, %indices: vector<16xi32>,
                          %mask: vector<16xi1>, %passthru: vector<16xf32>) {
  %c0 = arith.constant 0 : index
  %0 = vector.maskedload %base[%c0], %mask, %passthru :
    memref<?xf32>, vector<16xi1>, vector<16xf32> into vector<16xf32>
  %1 = vector.gather %base[%c0][%indices], %mask, %passthru :
    memref<?xf32>, vector<16xi32>, vector<16xi1>, vector<16xf32> into vector<16xf32>
  %2 = vector.expandload %base[%c0], %mask, %passthru :
    memref<?xf32>, vector<16xi1>, vector<16xf32> into vector<16xf32>
  return
}

// -----

#contraction_accesses0 = [
  affine_map<(i, j, k) -> (i, k)>,
  affine_map<(i, j, k) -> (k, j)>,
  affine_map<(i, j, k) -> (i, j)>
]
#contraction_trait0 = {
  indexing_maps = #contraction_accesses0,
  iterator_types = ["parallel", "parallel", "reduction"]
}

// CHECK-LABEL: func @contractions
//  CHECK-SAME:   %[[A:[0-9a-zA-Z]+]]: vector<2x3xf32>
//  CHECK-SAME:   %[[B:[0-9a-zA-Z]+]]: vector<3x4xf32>
//  CHECK-SAME:   %[[C:[0-9a-zA-Z]+]]: vector<2x4xf32>
//  CHECK-SAME:   %[[A_I8:[0-9a-zA-Z]+]]: vector<2x3xi8>
//  CHECK-SAME:   %[[B_I8:[0-9a-zA-Z]+]]: vector<3x4xi8>
//  CHECK-SAME:   %[[C_I8:[0-9a-zA-Z]+]]: vector<2x4xi8>
func.func @contractions(%a: vector<2x3xf32>, %b: vector<3x4xf32>, %c: vector<2x4xf32>,
                   %a_i8: vector<2x3xi8>, %b_i8: vector<3x4xi8>, %c_i8: vector<2x4xi8>)
  -> (vector<2x4xf32>, vector<2x4xi8>)
{
  // CHECK-NOT: arith.constant
  %vf_0 = arith.constant dense <0.0>: vector<2x4xf32>
  // CHECK-NOT: arith.addf
  //     CHECK: %[[D:.*]] = vector.contract {{.*}} %[[A]], %[[B]], %[[C]]
  %0 = vector.contract #contraction_trait0 %a, %b, %vf_0:
    vector<2x3xf32>, vector<3x4xf32> into vector<2x4xf32>
  // CHECK-NOT: arith.addf
  %1 = arith.addf %0, %c: vector<2x4xf32>

  // CHECK-NOT: arith.constant
  %vi8_0 = arith.constant dense <0>: vector<2x4xi8>
  // CHECK-NOT: arith.addi
  //     CHECK: %[[D_I8:.*]] = vector.contract {{.*}} %[[A_I8]], %[[B_I8]], %[[C_I8]]
  %i8_0 = vector.contract #contraction_trait0 %a_i8, %b_i8, %vi8_0:
    vector<2x3xi8>, vector<3x4xi8> into vector<2x4xi8>
  // CHECK-NOT: arith.addi
  %i8_1 = arith.addi %i8_0, %c_i8: vector<2x4xi8>

  // CHECK: return %[[D]], %[[D_I8]]
  return %1, %i8_1: vector<2x4xf32>, vector<2x4xi8>
}

// -----

// CHECK-LABEL: func @transfer_folding_1
//  CHECK-SAME:   %[[T0:[0-9a-zA-Z]+]]: tensor<2x3x4xf32>
//  CHECK-SAME:   %[[T1:[0-9a-zA-Z]+]]: tensor<2x3x4xf32>
func.func @transfer_folding_1(%t0: tensor<2x3x4xf32>, %t1: tensor<2x3x4xf32>)
  -> (tensor<2x3x4xf32>, tensor<2x3x4xf32>, tensor<2x3x4xf32>)
{
  %c0 = arith.constant 0 : index
  %pad = arith.constant 0.0 : f32
  %v = vector.transfer_read %t0[%c0, %c0, %c0], %pad {in_bounds = [true, true, true]} :
    tensor<2x3x4xf32>, vector<2x3x4xf32>

  %r0 = vector.transfer_write %v, %t1[%c0, %c0, %c0] {in_bounds = [true, true, true]} :
    vector<2x3x4xf32>, tensor<2x3x4xf32>

  %t2 = "test.constant"() { value = dense<6.0> : tensor<2x3x4xf32>} : () -> (tensor<2x3x4xf32>)
  %r1 = vector.transfer_write %v, %t2[%c0, %c0, %c0] {in_bounds = [true, true, true]} :
    vector<2x3x4xf32>, tensor<2x3x4xf32>


  // CHECK-NEXT: some_op_that_may_have_side_effects
  %t3 = "some_op_that_may_have_side_effects"() : () -> (tensor<2x3x4xf32>)
  %r2 = vector.transfer_write %v, %t0[%c0, %c0, %c0] {in_bounds = [true, true, true]} :
    vector<2x3x4xf32>, tensor<2x3x4xf32>

  // CHECK-NEXT: return %[[T0]], %[[T0]], %[[T0]]
  return %r0, %r1, %r2: tensor<2x3x4xf32>, tensor<2x3x4xf32>, tensor<2x3x4xf32>
}

// -----

// CHECK-LABEL: func @store_after_load_tensor
//  CHECK-SAME: (%[[ARG:.*]]: tensor<4x4xf32>)
//   CHECK-NOT:   vector.transfer_read
//   CHECK-NOT:   vector.transfer_write
//       CHECK:   return %[[ARG]] : tensor<4x4xf32>
func.func @store_after_load_tensor(%arg0 : tensor<4x4xf32>) -> tensor<4x4xf32> {
  %c1 = arith.constant 1 : index
  %c0 = arith.constant 0 : index
  %cf0 = arith.constant 0.0 : f32
  %0 = vector.transfer_read %arg0[%c1, %c0], %cf0 :
    tensor<4x4xf32>, vector<1x4xf32>
  %w0 = vector.transfer_write %0, %arg0[%c1, %c0] :
    vector<1x4xf32>, tensor<4x4xf32>
  return %w0 : tensor<4x4xf32>
}

// -----

// CHECK-LABEL: func @negative_store_after_load_tensor
//       CHECK:   vector.transfer_read
//       CHECK:   vector.transfer_write
//       CHECK:   return
func.func @negative_store_after_load_tensor(%arg0 : tensor<4x4xf32>) -> tensor<4x4xf32> {
  %c1 = arith.constant 1 : index
  %c0 = arith.constant 0 : index
  %cf0 = arith.constant 0.0 : f32
  %0 = vector.transfer_read %arg0[%c1, %c0], %cf0 :
    tensor<4x4xf32>, vector<1x4xf32>
  %w0 = vector.transfer_write %0, %arg0[%c0, %c0] :
    vector<1x4xf32>, tensor<4x4xf32>
  return %w0 : tensor<4x4xf32>
}

// -----

// CHECK-LABEL: func @store_to_load_tensor
//  CHECK-SAME: (%[[ARG:.*]]: tensor<4x4xf32>, %[[V0:.*]]: vector<1x4xf32>, %[[V1:.*]]: vector<1x4xf32>)
//   CHECK-NOT:   vector.transfer_write
//   CHECK-NOT:   vector.transfer_read
//       CHECK:   return %[[V0]] : vector<1x4xf32>
func.func @store_to_load_tensor(%arg0 : tensor<4x4xf32>,
  %v0 : vector<1x4xf32>, %v1 : vector<1x4xf32>) -> vector<1x4xf32> {
  %c1 = arith.constant 1 : index
  %c2 = arith.constant 2 : index
  %c0 = arith.constant 0 : index
  %cf0 = arith.constant 0.0 : f32
  %w0 = vector.transfer_write %v0, %arg0[%c1, %c0] {in_bounds = [true, true]} :
    vector<1x4xf32>, tensor<4x4xf32>
  %w1 = vector.transfer_write %v1, %w0[%c2, %c0] {in_bounds = [true, true]} :
    vector<1x4xf32>, tensor<4x4xf32>
  %0 = vector.transfer_read %w1[%c1, %c0], %cf0 {in_bounds = [true, true]} :
    tensor<4x4xf32>, vector<1x4xf32>
  return %0 : vector<1x4xf32>
}

// -----

// CHECK-LABEL: func @negative_store_to_load_tensor
//       CHECK:   vector.transfer_write
//       CHECK:   vector.transfer_write
//       CHECK:   %[[V:.*]] = vector.transfer_read
//       CHECK:   return %[[V]] : vector<1x4xf32>
func.func @negative_store_to_load_tensor(%arg0 : tensor<4x4xf32>,
  %v0 : vector<1x4xf32>, %v1 : vector<1x4xf32>, %i : index) -> vector<1x4xf32> {
  %c1 = arith.constant 1 : index
  %c2 = arith.constant 2 : index
  %c0 = arith.constant 0 : index
  %cf0 = arith.constant 0.0 : f32
  %w0 = vector.transfer_write %v0, %arg0[%c1, %c0] {in_bounds = [true, true]} :
    vector<1x4xf32>, tensor<4x4xf32>
  %w1 = vector.transfer_write %v0, %w0[%i, %i] {in_bounds = [true, true]} :
    vector<1x4xf32>, tensor<4x4xf32>
  %0 = vector.transfer_read %w1[%c1, %c0], %cf0 {in_bounds = [true, true]} :
    tensor<4x4xf32>, vector<1x4xf32>
  return %0 : vector<1x4xf32>
}

// -----

// CHECK-LABEL: func @store_to_load_tensor_broadcast
//  CHECK-SAME: (%[[ARG:.*]]: tensor<4x4xf32>, %[[V0:.*]]: vector<4x2xf32>)
//       CHECK:   %[[B:.*]] = vector.broadcast %[[V0]] : vector<4x2xf32> to vector<6x4x2xf32>
//       CHECK:   %[[T:.*]] = vector.transpose %[[B]], [1, 2, 0] : vector<6x4x2xf32> to vector<4x2x6xf32>
//       CHECK:   return %[[T]] : vector<4x2x6xf32>
func.func @store_to_load_tensor_broadcast(%arg0 : tensor<4x4xf32>,
  %v0 : vector<4x2xf32>) -> vector<4x2x6xf32> {
  %c0 = arith.constant 0 : index
  %cf0 = arith.constant 0.0 : f32
  %w0 = vector.transfer_write %v0, %arg0[%c0, %c0] {in_bounds = [true, true]} :
    vector<4x2xf32>, tensor<4x4xf32>
  %0 = vector.transfer_read %w0[%c0, %c0], %cf0 {in_bounds = [true, true, true],
  permutation_map = affine_map<(d0, d1) -> (d0, d1, 0)>} :
    tensor<4x4xf32>, vector<4x2x6xf32>
  return %0 : vector<4x2x6xf32>
}

// -----

// CHECK-LABEL: func @negative_store_to_load_tensor_memref
//   CHECK-NOT:   vector.broadcast
//   CHECK-NOT:   vector.transpose
//       CHECK:   vector.transfer_write
//       CHECK:   vector.transfer_read
func.func @negative_store_to_load_tensor_memref(
    %arg0 : tensor<?x?xf32>,
    %arg1 : memref<?x?xf32>,
    %v0 : vector<4x2xf32>
  ) -> vector<4x2xf32> 
{
  %c0 = arith.constant 0 : index
  %cf0 = arith.constant 0.0 : f32
  vector.transfer_write %v0, %arg1[%c0, %c0] {in_bounds = [true, true]} :
    vector<4x2xf32>, memref<?x?xf32>
  %0 = vector.transfer_read %arg0[%c0, %c0], %cf0 {in_bounds = [true, true]} :
    tensor<?x?xf32>, vector<4x2xf32>
  return %0 : vector<4x2xf32>
}

// -----

// CHECK-LABEL: func @negative_store_to_load_tensor_no_actual_broadcast
//   CHECK-NOT:   vector.broadcast
//   CHECK-NOT:   vector.transpose
//       CHECK:   vector.transfer_write
//       CHECK:   vector.transfer_read
func.func @negative_store_to_load_tensor_no_actual_broadcast(%arg0 : tensor<?x?xf32>,
  %v0 : vector<4x2xf32>) -> vector<4x2xf32> {
  %c0 = arith.constant 0 : index
  %cf0 = arith.constant 0.0 : f32
  %w0 = vector.transfer_write %v0, %arg0[%c0, %c0] :
    vector<4x2xf32>, tensor<?x?xf32>
  %0 = vector.transfer_read %w0[%c0, %c0], %cf0 {in_bounds = [true, true]} :
    tensor<?x?xf32>, vector<4x2xf32>
  return %0 : vector<4x2xf32>
}

// -----

// CHECK-LABEL: func @negative_store_to_load_tensor_broadcast_out_of_bounds
//   CHECK-NOT:   vector.broadcast
//   CHECK-NOT:   vector.transpose
//       CHECK:   vector.transfer_write
//       CHECK:   vector.transfer_read
func.func @negative_store_to_load_tensor_broadcast_out_of_bounds(%arg0 : tensor<?x?xf32>,
  %v0 : vector<4x2xf32>) -> vector<4x2x6xf32> {
  %c0 = arith.constant 0 : index
  %cf0 = arith.constant 0.0 : f32
  %w0 = vector.transfer_write %v0, %arg0[%c0, %c0] :
    vector<4x2xf32>, tensor<?x?xf32>
  %0 = vector.transfer_read %w0[%c0, %c0], %cf0 {in_bounds = [true, true, true],
  permutation_map = affine_map<(d0, d1) -> (d0, d1, 0)>} :
    tensor<?x?xf32>, vector<4x2x6xf32>
  return %0 : vector<4x2x6xf32>
}

// -----

// CHECK-LABEL: func @negative_store_to_load_tensor_broadcast_masked
//   CHECK-NOT:   vector.broadcast
//   CHECK-NOT:   vector.transpose
//       CHECK:   vector.transfer_write
//       CHECK:   vector.transfer_read
func.func @negative_store_to_load_tensor_broadcast_masked(
    %arg0 : tensor<?x?xf32>, %v0 : vector<4x2xf32>, %mask : vector<4x2xi1>)
  -> vector<4x2x6xf32> 
{
  %c0 = arith.constant 0 : index
  %cf0 = arith.constant 0.0 : f32
  %w0 = vector.transfer_write %v0, %arg0[%c0, %c0], %mask {in_bounds = [true, true]} :
    vector<4x2xf32>, tensor<?x?xf32>
  %0 = vector.transfer_read %w0[%c0, %c0], %cf0 {in_bounds = [true, true, true],
  permutation_map = affine_map<(d0, d1) -> (d0, d1, 0)>} :
    tensor<?x?xf32>, vector<4x2x6xf32>
  return %0 : vector<4x2x6xf32>
}

// -----

// CHECK-LABEL: func @store_to_load_tensor_broadcast_scalable
//  CHECK-SAME: (%[[ARG:.*]]: tensor<?xf32>, %[[V0:.*]]: vector<[4]xf32>)
//       CHECK:   %[[B:.*]] = vector.broadcast %[[V0]] : vector<[4]xf32> to vector<6x[4]xf32>
//       CHECK:   return %[[B]] : vector<6x[4]xf32>
func.func @store_to_load_tensor_broadcast_scalable(%arg0 : tensor<?xf32>,
  %v0 : vector<[4]xf32>) -> vector<6x[4]xf32> {
  %c0 = arith.constant 0 : index
  %cf0 = arith.constant 0.0 : f32
  %w0 = vector.transfer_write %v0, %arg0[%c0] {in_bounds = [true]} :
    vector<[4]xf32>, tensor<?xf32>
  %0 = vector.transfer_read %w0[%c0], %cf0 {in_bounds = [true, true],
  permutation_map = affine_map<(d0) -> (0, d0)>} :
    tensor<?xf32>, vector<6x[4]xf32>
  return %0 : vector<6x[4]xf32>
}

// -----

// CHECK-LABEL: func @store_to_load_tensor_perm_broadcast
//  CHECK-SAME: (%[[ARG:.*]]: tensor<4x4x4xf32>, %[[V0:.*]]: vector<4x1xf32>)
//       CHECK:   %[[B:.*]] = vector.broadcast %[[V0]] : vector<4x1xf32> to vector<100x5x4x1xf32>
//       CHECK:   %[[T:.*]] = vector.transpose %[[B]], [3, 0, 2, 1] : vector<100x5x4x1xf32> to vector<1x100x4x5xf32>
//       CHECK:   return %[[T]] : vector<1x100x4x5xf32>
func.func @store_to_load_tensor_perm_broadcast(%arg0 : tensor<4x4x4xf32>,
  %v0 : vector<4x1xf32>) -> vector<1x100x4x5xf32> {
  %c0 = arith.constant 0 : index
  %cf0 = arith.constant 0.0 : f32
  %w0 = vector.transfer_write %v0, %arg0[%c0, %c0, %c0] {in_bounds = [true, true],
  permutation_map = affine_map<(d0, d1, d2) -> (d2, d1)>} :
    vector<4x1xf32>, tensor<4x4x4xf32>
  %0 = vector.transfer_read %w0[%c0, %c0, %c0], %cf0 {in_bounds = [true, true, true, true],
  permutation_map = affine_map<(d0, d1, d2) -> (d1, 0, d2, 0)>} :
    tensor<4x4x4xf32>, vector<1x100x4x5xf32>
  return %0 : vector<1x100x4x5xf32>
}

// -----


// CHECK-LABEL: func @dead_store_tensor
//   CHECK-DAG:      %[[C0:.*]] = arith.constant 0 : index
//   CHECK-DAG:      %[[C1:.*]] = arith.constant 1 : index
//   CHECK-DAG:      %[[C2:.*]] = arith.constant 2 : index
//   CHECK-NOT:   vector.transfer_write {{.*}}, {{.*}}[%[[C1]], %[[C0]]
//       CHECK:   vector.transfer_write {{.*}}, {{.*}}[%[[C2]], %[[C0]]
//       CHECK:   %[[VTW:.*]] = vector.transfer_write {{.*}}, {{.*}}[%[[C1]], %[[C0]]
//       CHECK:   return %[[VTW]] : tensor<4x4xf32>
func.func @dead_store_tensor(%arg0 : tensor<4x4xf32>,
  %v0 : vector<1x4xf32>, %v1 : vector<1x4xf32>, %i : index) -> tensor<4x4xf32> {
  %c1 = arith.constant 1 : index
  %c2 = arith.constant 2 : index
  %c0 = arith.constant 0 : index
  %cf0 = arith.constant 0.0 : f32
  %w0 = vector.transfer_write %v0, %arg0[%c1, %c0] {in_bounds = [true, true]} :
    vector<1x4xf32>, tensor<4x4xf32>
  %w1 = vector.transfer_write %v0, %w0[%c2, %c0] {in_bounds = [true, true]} :
    vector<1x4xf32>, tensor<4x4xf32>
  %w2 = vector.transfer_write %v1, %w1[%c1, %c0] {in_bounds = [true, true]} :
    vector<1x4xf32>, tensor<4x4xf32>
  return %w2 : tensor<4x4xf32>
}

// -----

// CHECK-LABEL: func @negative_dead_store_tensor
//   CHECK-DAG:      %[[C0:.*]] = arith.constant 0 : index
//   CHECK-DAG:      %[[C1:.*]] = arith.constant 1 : index
//       CHECK:   vector.transfer_write
//       CHECK:   vector.transfer_write
//       CHECK:   vector.transfer_read
//       CHECK:   %[[VTW:.*]] = vector.transfer_write {{.*}}, {{.*}}[%[[C1]], %[[C0]]]
//       CHECK:   return %[[VTW]] : tensor<4x4xf32>
func.func @negative_dead_store_tensor(%arg0 : tensor<4x4xf32>,
  %v0 : vector<1x4xf32>, %v1 : vector<1x4xf32>, %i : index) -> tensor<4x4xf32> {
  %c1 = arith.constant 1 : index
  %c2 = arith.constant 2 : index
  %c0 = arith.constant 0 : index
  %cf0 = arith.constant 0.0 : f32
  %w0 = vector.transfer_write %v0, %arg0[%c1, %c0] {in_bounds = [true, true]} :
    vector<1x4xf32>, tensor<4x4xf32>
  %w1 = vector.transfer_write %v0, %w0[%c2, %c0] {in_bounds = [true, true]} :
    vector<1x4xf32>, tensor<4x4xf32>
  %0 = vector.transfer_read %w1[%i, %i], %cf0 {in_bounds = [true, true]} :
    tensor<4x4xf32>, vector<1x4xf32>
  %x = arith.addf %0, %0 : vector<1x4xf32>
  %w2 = vector.transfer_write %x, %w0[%c1, %c0] {in_bounds = [true, true]} :
    vector<1x4xf32>, tensor<4x4xf32>
  return %w2 : tensor<4x4xf32>
}

// -----

//       CHECK: #[[$MAP:[0-9a-z]+]] = affine_map<(d0, d1) -> (d1, d0)>

// CHECK-LABEL: func @swap_extract_slice_transfer_write
//  CHECK-SAME:   %[[VEC:.*]]: vector<8x4xf32>
//  CHECK-SAME:   %[[INIT_TENSOR:.*]]: tensor<4x8xf32>,
//  CHECK-SAME:   %[[ITER_ARG:.*]]: tensor<64x64xf32>,
//  CHECK-SAME:   %[[IV:.*]]: index, %[[SZ:.*]]: index)
func.func @swap_extract_slice_transfer_write(%arg0 : vector<8x4xf32>,
                                             %arg1 : tensor<4x8xf32>,
                                             %arg2 : tensor<64x64xf32>,
                                             %iv : index, %sz : index) -> tensor<64x64xf32> {
  //       CHECK:   %[[C0:.*]] = arith.constant 0 : index
  %c0 = arith.constant 0 : index

  //       CHECK:   %[[T0:.*]] = tensor.extract_slice %[[ITER_ARG]]
  //  CHECK-SAME:                 [%[[IV]], 16] [%[[SZ]], 8]
  //       CHECK:   %[[T1:.*]] = vector.transfer_write %[[VEC]]
  //  CHECK-SAME:                 %[[T0]][%[[C0]], %[[C0]]]
  //  CHECK-SAME:                 in_bounds = [true, false]
  //  CHECK-SAME:                 permutation_map = #[[$MAP]]
  //       CHECK:   %[[T2:.*]] = tensor.insert_slice %[[T1]] into %[[ITER_ARG]]
  //  CHECK-SAME:                 [%[[IV]], 16] [%[[SZ]], 8]
  %0 = vector.transfer_write %arg0, %arg1[%c0, %c0] {in_bounds = [true, true], permutation_map = affine_map<(d0, d1) -> (d1, d0)>} : vector<8x4xf32>, tensor<4x8xf32>
  %1 = tensor.extract_slice %0[0, 0] [%sz, 8] [1, 1] : tensor<4x8xf32> to tensor<?x8xf32>
  %2 = tensor.insert_slice %1 into %arg2[%iv, 16] [%sz, 8] [1, 1] : tensor<?x8xf32> into tensor<64x64xf32>

  //       CHECK:   return %[[T2]]
  func.return %2 : tensor<64x64xf32>
}

// -----

// CHECK-LABEL: func @do_not_swap_extract_slice_transfer_write
//  CHECK-SAME:   %[[VEC:.*]]: vector<8xf32>,
//  CHECK-SAME:   %[[VEC_SMALL:.*]]: vector<4xf32>,
//  CHECK-SAME:   %[[INIT_TENSOR:.*]]: tensor<8xf32>,
//  CHECK-SAME:   %[[ITER_ARG:.*]]: tensor<64xf32>,
//  CHECK-SAME:   %[[IV:.*]]: index, %[[SZ:.*]]: index)
func.func @do_not_swap_extract_slice_transfer_write(%arg0 : vector<8xf32>,
                                                    %arg1 : vector<4xf32>,
                                                    %arg2 : tensor<8xf32>,
                                                    %arg3 : tensor<64xf32>,
                                                    %iv : index, %sz : index) -> (tensor<64xf32>, tensor<64xf32>, tensor<64xf32>) {
  //       CHECK:   %[[C0:.*]] = arith.constant 0 : index
  %c0 = arith.constant 0 : index

  // Don't swap if the extracted and inserted slices do not match.
  //       CHECK:   %[[T0:.*]] = vector.transfer_write %[[VEC]]
  //       CHECK:   %[[T1:.*]] = tensor.extract_slice %[[T0]]
  //       CHECK:   %[[T2:.*]] = tensor.insert_slice %[[T1]]
  %0 = vector.transfer_write %arg0, %arg2[%c0] {in_bounds = [true]} : vector<8xf32>, tensor<8xf32>
  %1 = tensor.extract_slice %0[0] [%iv] [1] : tensor<8xf32> to tensor<?xf32>
  %2 = tensor.insert_slice %1 into %arg3[%iv] [%sz] [1] : tensor<?xf32> into tensor<64xf32>

  // Don't swap if the TransferWriteOp takes a small vector.
  //       CHECK:   %[[T3:.*]] = vector.transfer_write %[[VEC_SMALL]]
  //       CHECK:   %[[T4:.*]] = tensor.extract_slice %[[T3]]
  //       CHECK:   %[[T5:.*]] = tensor.insert_slice %[[T4]]
  %3 = vector.transfer_write %arg1, %arg2[%c0] {in_bounds = [true]} : vector<4xf32>, tensor<8xf32>
  %4 = tensor.extract_slice %3[0] [%sz] [1] : tensor<8xf32> to tensor<?xf32>
  %5 = tensor.insert_slice %4 into %arg3[%iv] [%sz] [1] : tensor<?xf32> into tensor<64xf32>

  // Don't swap if the one of the operations is rank-reducing.
  //       CHECK:   %[[T6:.*]] = vector.transfer_write %[[VEC]]
  //       CHECK:   %[[T7:.*]] = tensor.extract_slice %[[T6]]
  //       CHECK:   %[[T8:.*]] = tensor.insert_slice %[[T7]]
  %6 = vector.transfer_write %arg0, %arg2[%c0] {in_bounds = [true]} : vector<8xf32>, tensor<8xf32>
  %7 = tensor.extract_slice %6[0] [1] [1] : tensor<8xf32> to tensor<f32>
  %8 = tensor.insert_slice %7 into %arg3[%iv] [1] [1] : tensor<f32> into tensor<64xf32>

  //       CHECK:   return %[[T2]], %[[T5]], %[[T8]]
  func.return %2, %5, %8 : tensor<64xf32>, tensor<64xf32>, tensor<64xf32>
}

// -----

// CHECK-LABEL: func @vector_multi_reduction_single_parallel(
//  CHECK-SAME:     %[[v:.*]]: vector<2xf32>,
func.func @vector_multi_reduction_single_parallel(%arg0: vector<2xf32>, %acc: vector<2xf32>) -> vector<2xf32> {
    %0 = vector.multi_reduction <mul>, %arg0, %acc [] : vector<2xf32> to vector<2xf32>

//       CHECK:     return %[[v]] : vector<2xf32>
    return %0 : vector<2xf32>
}

// -----

// CHECK-LABEL: func @masked_vector_multi_reduction_single_parallel(
//  CHECK-SAME:     %[[VAL_0:.*]]: vector<2xf32>, %{{.*}}: vector<2xf32>,
func.func @masked_vector_multi_reduction_single_parallel(%arg0: vector<2xf32>, %acc: vector<2xf32>, %mask: vector<2xi1>) -> vector<2xf32> {
    %0 = vector.mask %mask { vector.multi_reduction <mul>, %arg0, %acc [] : vector<2xf32> to vector<2xf32> } : vector<2xi1> -> vector<2xf32>
//       CHECK:   return %[[VAL_0]] : vector<2xf32>
    return %0 : vector<2xf32>
}

// -----

// CHECK-LABEL: func @vector_multi_reduction_unit_dimensions(
//  CHECK-SAME: %[[SOURCE:.+]]: vector<5x1x4x1x20xf32>, %[[ACC:.+]]: vector<5x4x20xf32>
func.func @vector_multi_reduction_unit_dimensions(%source: vector<5x1x4x1x20xf32>, %acc: vector<5x4x20xf32>) -> vector<5x4x20xf32> {
//       CHECK:   %[[CAST:.+]] = vector.shape_cast  %[[SOURCE]] : vector<5x1x4x1x20xf32> to vector<5x4x20xf32>
//       CHECK:   %[[RESULT:.+]] = arith.mulf  %[[ACC]], %[[CAST]] : vector<5x4x20xf32>
    %0 = vector.multi_reduction <mul>, %source, %acc [1, 3] : vector<5x1x4x1x20xf32> to vector<5x4x20xf32>

//       CHECK:     return %[[RESULT]] : vector<5x4x20xf32>
    return %0 : vector<5x4x20xf32>
}

// -----

// CHECK-LABEL:   func.func @vector_multi_reduction_scalable(
// CHECK-SAME:     %[[VAL_0:.*]]: vector<1x[4]x1xf32>,
// CHECK-SAME:     %[[VAL_1:.*]]: vector<1x[4]xf32>,
// CHECK-SAME:     %[[VAL_2:.*]]: vector<1x[4]x1xi1>)
func.func @vector_multi_reduction_scalable(%source: vector<1x[4]x1xf32>,
                                           %acc: vector<1x[4]xf32>,
                                           %mask: vector<1x[4]x1xi1>) -> vector<1x[4]xf32> {
// CHECK:           %[[VAL_3:.*]] = vector.shape_cast %[[VAL_2]] : vector<1x[4]x1xi1> to vector<1x[4]xi1>
// CHECK:           %[[VAL_4:.*]] = vector.shape_cast %[[VAL_0]] : vector<1x[4]x1xf32> to vector<1x[4]xf32>
// CHECK:           %[[VAL_5:.*]] = arith.addf %[[VAL_1]], %[[VAL_4]] : vector<1x[4]xf32>
// CHECK:           %[[VAL_6:.*]] = arith.select %[[VAL_3]], %[[VAL_5]], %[[VAL_4]] : vector<1x[4]xi1>, vector<1x[4]xf32>
    %0 = vector.mask %mask { vector.multi_reduction <add>, %source, %acc [2] : vector<1x[4]x1xf32> to vector<1x[4]xf32> } :
          vector<1x[4]x1xi1> -> vector<1x[4]xf32>

    return %0 : vector<1x[4]xf32>
}

// -----

// CHECK-LABEL: func @masked_vector_multi_reduction_unit_dimensions
//  CHECK-SAME: %[[VAL_0:.*]]: vector<5x1x4x1x20xf32>, %[[VAL_1:.*]]: vector<5x4x20xf32>,
//  CHECK-SAME: %[[VAL_2:.*]]: vector<5x1x4x1x20xi1>)
func.func @masked_vector_multi_reduction_unit_dimensions(%source: vector<5x1x4x1x20xf32>,
                                                         %acc: vector<5x4x20xf32>,
                                                         %mask: vector<5x1x4x1x20xi1>) -> vector<5x4x20xf32> {
//       CHECK:   %[[VAL_3:.*]] = vector.shape_cast %[[VAL_2]] : vector<5x1x4x1x20xi1> to vector<5x4x20xi1>
//       CHECK:   %[[VAL_4:.*]] = vector.shape_cast %[[VAL_0]] : vector<5x1x4x1x20xf32> to vector<5x4x20xf32>
//       CHECK:   %[[VAL_5:.*]] = arith.mulf %[[VAL_1]], %[[VAL_4]] : vector<5x4x20xf32>
//       CHECK:   %[[VAL_6:.*]] = arith.select %[[VAL_3]], %[[VAL_5]], %[[VAL_4]] : vector<5x4x20xi1>, vector<5x4x20xf32>
%0 = vector.mask %mask { vector.multi_reduction <mul>, %source, %acc [1, 3] : vector<5x1x4x1x20xf32> to vector<5x4x20xf32> } :
           vector<5x1x4x1x20xi1> -> vector<5x4x20xf32>
    return %0 : vector<5x4x20xf32>
}

// -----

// CHECK-LABEL: func @vector_multi_reduction_unit_dimensions_fail(
//  CHECK-SAME: %[[SRC:.+]]: vector<5x1x4x1x20xf32>, %[[ACCUM:.+]]: vector<5x1x20xf32>
func.func @vector_multi_reduction_unit_dimensions_fail(%source: vector<5x1x4x1x20xf32>, %acc: vector<5x1x20xf32>) -> vector<5x1x20xf32> {
//       CHECK:   %[[RES:.+]] = vector.multi_reduction  <mul>, %[[SRC]], %[[ACCUM]] [1, 2] : vector<5x1x4x1x20xf32> to vector<5x1x20xf32>
    %0 = vector.multi_reduction <mul>, %source, %acc [1, 2] : vector<5x1x4x1x20xf32> to vector<5x1x20xf32>

//       CHECK:     return %[[RES]] : vector<5x1x20xf32>
    return %0 : vector<5x1x20xf32>
}

// -----

// CHECK-LABEL: func @vector_multi_reduction_unit_dimensions_single_elem(
//  CHECK-SAME: %[[SOURCE:.+]]: vector<1x1x1xf32>, %[[ACC:.+]]: f32
func.func @vector_multi_reduction_unit_dimensions_single_elem(%source: vector<1x1x1xf32>, %acc: f32) -> f32 {
//       CHECK:   %[[CAST:.+]] = vector.extract  %[[SOURCE]][0, 0, 0] : f32 from vector<1x1x1xf32>
//       CHECK:   %[[RESULT:.+]] = arith.mulf  %[[ACC]], %[[CAST]] : f32
    %0 = vector.multi_reduction <mul>, %source, %acc [0,1,2] : vector<1x1x1xf32> to f32

//       CHECK:     return %[[RESULT]] : f32
    return %0 : f32
}

// -----

// CHECK-LABEL: func @masked_vector_multi_reduction_unit_dimensions_single_elem(
//  CHECK-SAME: %[[VAL_0:.*]]: vector<1x1x1xf32>, %[[VAL_1:.*]]: f32,
//  CHECK-SAME: %[[VAL_2:.*]]: vector<1x1x1xi1>)
func.func @masked_vector_multi_reduction_unit_dimensions_single_elem(%source: vector<1x1x1xf32>, %acc: f32, %mask: vector<1x1x1xi1>) -> f32 {
      // CHECK:           %[[VAL_3:.*]] = vector.extract %[[VAL_2]][0, 0, 0] : i1 from vector<1x1x1xi1>
      // CHECK:           %[[VAL_4:.*]] = vector.extract %[[VAL_0]][0, 0, 0] : f32 from vector<1x1x1xf32>
      // CHECK:           %[[VAL_5:.*]] = arith.mulf %[[VAL_1]], %[[VAL_4]] : f32
      // CHECK:           %[[VAL_6:.*]] = arith.select %[[VAL_3]], %[[VAL_5]], %[[VAL_4]] : f32
  %0 = vector.mask %mask { vector.multi_reduction <mul>, %source, %acc [0,1,2] : vector<1x1x1xf32> to f32 } : vector<1x1x1xi1> -> f32
    return %0 : f32
}

// -----

// CHECK-LABEL: func @insert_strided_slice_full_range
//  CHECK-SAME: %[[SOURCE:.+]]: vector<16x16xf16>, %{{.+}}: vector<16x16xf16>
func.func @insert_strided_slice_full_range(%source: vector<16x16xf16>, %dest: vector<16x16xf16>) -> vector<16x16xf16> {
  %0 = vector.insert_strided_slice %source, %dest {offsets = [0, 0], strides = [1, 1]} : vector<16x16xf16> into vector<16x16xf16>
  // CHECK: return %[[SOURCE]]
  return %0: vector<16x16xf16>
}

// -----

// CHECK-LABEL: extract_strided_splat
//       CHECK:   %[[B:.*]] = vector.splat %{{.*}} : vector<2x4xf16>
//  CHECK-NEXT:   return %[[B]] : vector<2x4xf16>
func.func @extract_strided_splat(%arg0: f16) -> vector<2x4xf16> {
 %0 = vector.splat %arg0 : vector<16x4xf16>
 %1 = vector.extract_strided_slice %0
  {offsets = [1, 0], sizes = [2, 4], strides = [1, 1]} :
  vector<16x4xf16> to vector<2x4xf16>
  return %1 : vector<2x4xf16>
}

// -----

// CHECK-LABEL: func @insert_extract_to_broadcast
//  CHECK-SAME: (%[[ARG0:.*]]: vector<1x1x4xf32>, %[[ARG1:.*]]: vector<4xf32>)
//       CHECK:   %[[V0:.*]] = vector.extract %[[ARG0]][0, 0] : vector<4xf32> from vector<1x1x4xf32>
//       CHECK:   %[[V1:.*]] = vector.broadcast %[[ARG1]] : vector<4xf32> to vector<1x1x4xf32>
//       CHECK:   return %[[V0]], %[[V1]] : vector<4xf32>, vector<1x1x4xf32>
func.func @insert_extract_to_broadcast(%arg0 : vector<1x1x4xf32>,
  %arg1 : vector<4xf32>) -> (vector<4xf32>, vector<1x1x4xf32>) {
  %0 = vector.extract %arg0[0, 0] : vector<4xf32> from vector<1x1x4xf32>
  %1 = vector.insert %arg1, %arg0 [0, 0] : vector<4xf32> into vector<1x1x4xf32>
  return %0, %1 : vector<4xf32>, vector<1x1x4xf32>
}

// -----

// CHECK-LABEL: func.func @extract_splat_constant
//   CHECK-DAG:   %[[CST1:.*]] = arith.constant 1 : i32
//   CHECK-DAG:   %[[CST0:.*]] = arith.constant dense<2.000000e+00> : vector<7xf32>
//  CHECK-NEXT:   return %[[CST0]], %[[CST1]] : vector<7xf32>, i32
func.func @extract_splat_constant() -> (vector<7xf32>, i32) {
  %cst = arith.constant dense<2.000000e+00> : vector<29x7xf32>
  %cst_1 = arith.constant dense<1> : vector<4x37x9xi32>
  %0 = vector.extract %cst[2] : vector<7xf32> from vector<29x7xf32>
  %1 = vector.extract %cst_1[1, 4, 5] : i32 from vector<4x37x9xi32>
  return %0, %1 : vector<7xf32>, i32
}

// -----

// CHECK-LABEL: func.func @extract_1d_constant
//   CHECK-DAG: %[[I32CST:.*]] = arith.constant 3 : i32
//   CHECK-DAG: %[[IDXCST:.*]] = arith.constant 1 : index
//   CHECK-DAG: %[[F32CST:.*]] = arith.constant 2.000000e+00 : f32
//  CHECK-NEXT: return %[[I32CST]], %[[IDXCST]], %[[F32CST]] : i32, index, f32
func.func @extract_1d_constant() -> (i32, index, f32) {
  %icst = arith.constant dense<[1, 2, 3, 4]> : vector<4xi32>
  %e = vector.extract %icst[2] : i32 from vector<4xi32>
  %idx_cst = arith.constant dense<[0, 1, 2]> : vector<3xindex>
  %f = vector.extract %idx_cst[1] : index from vector<3xindex>
  %fcst = arith.constant dense<[2.000000e+00, 3.000000e+00, 4.000000e+00]> : vector<3xf32>
  %g = vector.extract %fcst[0] : f32 from vector<3xf32>
  return %e, %f, %g : i32, index, f32
}

// -----

// CHECK-LABEL: func.func @extract_2d_constant
//   CHECK-DAG: %[[ACST:.*]] = arith.constant 0 : i32
//   CHECK-DAG: %[[BCST:.*]] = arith.constant 2 : i32
//   CHECK-DAG: %[[CCST:.*]] = arith.constant 3 : i32
//   CHECK-DAG: %[[DCST:.*]] = arith.constant 5 : i32
//  CHECK-NEXT: return %[[ACST]], %[[BCST]], %[[CCST]], %[[DCST]] : i32, i32, i32, i32
func.func @extract_2d_constant() -> (i32, i32, i32, i32) {
  %cst = arith.constant dense<[[0, 1, 2], [3, 4, 5]]> : vector<2x3xi32>
  %a = vector.extract %cst[0, 0] : i32 from vector<2x3xi32>
  %b = vector.extract %cst[0, 2] : i32 from vector<2x3xi32>
  %c = vector.extract %cst[1, 0] : i32 from vector<2x3xi32>
  %d = vector.extract %cst[1, 2] : i32 from vector<2x3xi32>
  return %a, %b, %c, %d : i32, i32, i32, i32
}

// -----

// CHECK-LABEL: func.func @extract_vector_2d_constant
//   CHECK-DAG: %[[ACST:.*]] = arith.constant dense<[0, 1, 2]> : vector<3xi32>
//   CHECK-DAG: %[[BCST:.*]] = arith.constant dense<[3, 4, 5]> : vector<3xi32>
//  CHECK-NEXT: return %[[ACST]], %[[BCST]] : vector<3xi32>, vector<3xi32>
func.func @extract_vector_2d_constant() -> (vector<3xi32>, vector<3xi32>) {
  %cst = arith.constant dense<[[0, 1, 2], [3, 4, 5]]> : vector<2x3xi32>
  %a = vector.extract %cst[0] : vector<3xi32> from vector<2x3xi32>
  %b = vector.extract %cst[1] : vector<3xi32> from vector<2x3xi32>
  return %a, %b : vector<3xi32>, vector<3xi32>
}

// -----

// CHECK-LABEL: func.func @extract_3d_constant
//   CHECK-DAG: %[[ACST:.*]] = arith.constant 0 : i32
//   CHECK-DAG: %[[BCST:.*]] = arith.constant 1 : i32
//   CHECK-DAG: %[[CCST:.*]] = arith.constant 9 : i32
//   CHECK-DAG: %[[DCST:.*]] = arith.constant 10 : i32
//  CHECK-NEXT: return %[[ACST]], %[[BCST]], %[[CCST]], %[[DCST]] : i32, i32, i32, i32
func.func @extract_3d_constant() -> (i32, i32, i32, i32) {
  %cst = arith.constant dense<[[[0, 1], [2, 3], [4, 5]], [[6, 7], [8, 9], [10, 11]]]> : vector<2x3x2xi32>
  %a = vector.extract %cst[0, 0, 0] : i32 from vector<2x3x2xi32>
  %b = vector.extract %cst[0, 0, 1] : i32 from vector<2x3x2xi32>
  %c = vector.extract %cst[1, 1, 1] : i32 from vector<2x3x2xi32>
  %d = vector.extract %cst[1, 2, 0] : i32 from vector<2x3x2xi32>
  return %a, %b, %c, %d : i32, i32, i32, i32
}

// -----

// CHECK-LABEL: func.func @extract_vector_3d_constant
//   CHECK-DAG: %[[ACST:.*]] = arith.constant dense<{{\[\[0, 1\], \[2, 3\], \[4, 5\]\]}}> : vector<3x2xi32>
//   CHECK-DAG: %[[BCST:.*]] = arith.constant dense<{{\[\[6, 7\], \[8, 9\], \[10, 11\]\]}}> : vector<3x2xi32>
//   CHECK-DAG: %[[CCST:.*]] = arith.constant dense<[8, 9]> : vector<2xi32>
//   CHECK-DAG: %[[DCST:.*]] = arith.constant dense<[10, 11]> : vector<2xi32>
//  CHECK-NEXT: return %[[ACST]], %[[BCST]], %[[CCST]], %[[DCST]] : vector<3x2xi32>, vector<3x2xi32>, vector<2xi32>, vector<2xi32>
func.func @extract_vector_3d_constant() -> (vector<3x2xi32>, vector<3x2xi32>, vector<2xi32>, vector<2xi32>) {
  %cst = arith.constant dense<[[[0, 1], [2, 3], [4, 5]], [[6, 7], [8, 9], [10, 11]]]> : vector<2x3x2xi32>
  %a = vector.extract %cst[0] : vector<3x2xi32> from vector<2x3x2xi32>
  %b = vector.extract %cst[1] : vector<3x2xi32> from vector<2x3x2xi32>
  %c = vector.extract %cst[1, 1] : vector<2xi32> from vector<2x3x2xi32>
  %d = vector.extract %cst[1, 2] : vector<2xi32> from vector<2x3x2xi32>
  return %a, %b, %c, %d : vector<3x2xi32>, vector<3x2xi32>, vector<2xi32>, vector<2xi32>
}

// -----

// CHECK-LABEL: func.func @extract_splat_vector_3d_constant
//   CHECK-DAG: %[[ACST:.*]] = arith.constant dense<0> : vector<2xi32>
//   CHECK-DAG: %[[BCST:.*]] = arith.constant dense<4> : vector<2xi32>
//   CHECK-DAG: %[[CCST:.*]] = arith.constant dense<5> : vector<2xi32>
//  CHECK-NEXT: return %[[ACST]], %[[BCST]], %[[CCST]] : vector<2xi32>, vector<2xi32>, vector<2xi32>
func.func @extract_splat_vector_3d_constant() -> (vector<2xi32>, vector<2xi32>, vector<2xi32>) {
  %cst = arith.constant dense<[[[0, 0], [1, 1], [2, 2]], [[3, 3], [4, 4], [5, 5]]]> : vector<2x3x2xi32>
  %a = vector.extract %cst[0, 0] : vector<2xi32> from vector<2x3x2xi32>
  %b = vector.extract %cst[1, 1] : vector<2xi32> from vector<2x3x2xi32>
  %c = vector.extract %cst[1, 2] : vector<2xi32> from vector<2x3x2xi32>
  return %a, %b, %c : vector<2xi32>, vector<2xi32>, vector<2xi32>
}

// -----

// CHECK-LABEL: func.func @extract_strided_slice_1d_constant
//   CHECK-DAG: %[[ACST:.*]] = arith.constant dense<[0, 1, 2]> : vector<3xi32>
//   CHECK-DAG: %[[BCST:.*]] = arith.constant dense<[1, 2]> : vector<2xi32>
//   CHECK-DAG: %[[CCST:.*]] = arith.constant dense<2> : vector<1xi32>
//  CHECK-NEXT: return %[[ACST]], %[[BCST]], %[[CCST]] : vector<3xi32>, vector<2xi32>, vector<1xi32>
func.func @extract_strided_slice_1d_constant() -> (vector<3xi32>, vector<2xi32>, vector<1xi32>) {
  %cst = arith.constant dense<[0, 1, 2]> : vector<3xi32>
  %a = vector.extract_strided_slice %cst
   {offsets = [0], sizes = [3], strides = [1]} : vector<3xi32> to vector<3xi32>
  %b = vector.extract_strided_slice %cst
   {offsets = [1], sizes = [2], strides = [1]} : vector<3xi32> to vector<2xi32>
  %c = vector.extract_strided_slice %cst
   {offsets = [2], sizes = [1], strides = [1]} : vector<3xi32> to vector<1xi32>
  return %a, %b, %c : vector<3xi32>, vector<2xi32>, vector<1xi32>
}

// -----

// CHECK-LABEL: func.func @extract_strided_slice_2d_constant
//   CHECK-DAG: %[[ACST:.*]] = arith.constant dense<0> : vector<1x1xi32>
//   CHECK-DAG: %[[BCST:.*]] = arith.constant dense<{{\[\[4, 5\]\]}}> : vector<1x2xi32>
//   CHECK-DAG: %[[CCST:.*]] = arith.constant dense<{{\[\[1, 2\], \[4, 5\]\]}}> : vector<2x2xi32>
//  CHECK-NEXT: return %[[ACST]], %[[BCST]], %[[CCST]] : vector<1x1xi32>, vector<1x2xi32>, vector<2x2xi32>
func.func @extract_strided_slice_2d_constant() -> (vector<1x1xi32>, vector<1x2xi32>, vector<2x2xi32>) {
  %cst = arith.constant dense<[[0, 1, 2], [3, 4, 5]]> : vector<2x3xi32>
  %a = vector.extract_strided_slice %cst
   {offsets = [0, 0], sizes = [1, 1], strides = [1, 1]} : vector<2x3xi32> to vector<1x1xi32>
  %b = vector.extract_strided_slice %cst
   {offsets = [1, 1], sizes = [1, 2], strides = [1, 1]} : vector<2x3xi32> to vector<1x2xi32>
  %c = vector.extract_strided_slice %cst
   {offsets = [0, 1], sizes = [2, 2], strides = [1, 1]} : vector<2x3xi32> to vector<2x2xi32>
  return %a, %b, %c : vector<1x1xi32>, vector<1x2xi32>, vector<2x2xi32>
}

// -----

// CHECK-LABEL: func.func @extract_strided_slice_3d_constant
//   CHECK-DAG: %[[ACST:.*]] = arith.constant dense<{{\[\[\[8, 9\], \[10, 11\]\]\]}}> : vector<1x2x2xi32>
//   CHECK-DAG: %[[BCST:.*]] = arith.constant dense<{{\[\[\[2, 3\]\]\]}}> : vector<1x1x2xi32>
//   CHECK-DAG: %[[CCST:.*]] = arith.constant dense<{{\[\[\[6, 7\]\], \[\[10, 11\]\]\]}}> : vector<2x1x2xi32>
//   CHECK-DAG: %[[DCST:.*]] = arith.constant dense<11> : vector<1x1x1xi32>
//  CHECK-NEXT: return %[[ACST]], %[[BCST]], %[[CCST]], %[[DCST]]
func.func @extract_strided_slice_3d_constant() -> (vector<1x2x2xi32>, vector<1x1x2xi32>, vector<2x1x2xi32>, vector<1x1x1xi32>) {
  %cst = arith.constant dense<[[[0, 1], [2, 3]], [[4, 5], [6, 7]], [[8, 9], [10, 11]]]> : vector<3x2x2xi32>
  %a = vector.extract_strided_slice %cst
   {offsets = [2], sizes = [1], strides = [1]} : vector<3x2x2xi32> to vector<1x2x2xi32>
  %b = vector.extract_strided_slice %cst
   {offsets = [0, 1], sizes = [1, 1], strides = [1, 1]} : vector<3x2x2xi32> to vector<1x1x2xi32>
  %c = vector.extract_strided_slice %cst
   {offsets = [1, 1, 0], sizes = [2, 1, 2], strides = [1, 1, 1]} : vector<3x2x2xi32> to vector<2x1x2xi32>
  %d = vector.extract_strided_slice %cst
   {offsets = [2, 1, 1], sizes = [1, 1, 1], strides = [1, 1, 1]} : vector<3x2x2xi32> to vector<1x1x1xi32>
  return %a, %b, %c, %d : vector<1x2x2xi32>, vector<1x1x2xi32>, vector<2x1x2xi32>, vector<1x1x1xi32>
}

// -----

// CHECK-LABEL: extract_extract_strided
//  CHECK-SAME: %[[A:.*]]: vector<32x16x4xf16>
//       CHECK: %[[V:.*]] = vector.extract %[[A]][9, 7] : vector<4xf16> from vector<32x16x4xf16>
//       CHECK: return %[[V]] : vector<4xf16>
func.func @extract_extract_strided(%arg0: vector<32x16x4xf16>) -> vector<4xf16> {
 %1 = vector.extract_strided_slice %arg0
  {offsets = [7, 3], sizes = [10, 8], strides = [1, 1]} :
  vector<32x16x4xf16> to vector<10x8x4xf16>
  %2 = vector.extract %1[2, 4] : vector<4xf16> from vector<10x8x4xf16>
  return %2 : vector<4xf16>
}

// -----

// CHECK-LABEL: extract_insert_strided
//  CHECK-SAME: %[[A:.*]]: vector<6x4xf32>
//       CHECK: %[[V:.*]] = vector.extract %[[A]][0, 2] : f32 from vector<6x4xf32>
//       CHECK: return %[[V]] : f32
func.func @extract_insert_strided(%a: vector<6x4xf32>, %b: vector<8x16xf32>)
  -> f32 {
  %0 = vector.insert_strided_slice %a, %b {offsets = [2, 2], strides = [1, 1]}
    : vector<6x4xf32> into vector<8x16xf32>
  %2 = vector.extract %0[2, 4] : f32 from vector<8x16xf32>
  return %2 : f32
}

// -----

// CHECK-LABEL: extract_insert_rank_reduce
//  CHECK-SAME: %[[A:.*]]: vector<4xf32>
//       CHECK: %[[V:.*]] = vector.extract %[[A]][2] : f32 from vector<4xf32>
//       CHECK: return %[[V]] : f32
func.func @extract_insert_rank_reduce(%a: vector<4xf32>, %b: vector<8x16xf32>)
  -> f32 {
  %0 = vector.insert_strided_slice %a, %b {offsets = [2, 2], strides = [1]}
    : vector<4xf32> into vector<8x16xf32>
  %2 = vector.extract %0[2, 4] : f32 from vector<8x16xf32>
  return %2 : f32
}

// -----

// CHECK-LABEL: negative_extract_insert
//       CHECK: vector.insert_strided_slice
//       CHECK: vector.extract
func.func @negative_extract_insert(%a: vector<2x15xf32>, %b: vector<12x8x16xf32>)
  -> vector<16xf32> {
  %0 = vector.insert_strided_slice %a, %b {offsets = [4, 2, 0], strides = [1, 1]}
    : vector<2x15xf32> into vector<12x8x16xf32>
  %2 = vector.extract %0[4, 2] : vector<16xf32> from vector<12x8x16xf32>
  return %2 : vector<16xf32>
}

// -----

// CHECK-LABEL: extract_insert_chain
//  CHECK-SAME: (%[[A:.*]]: vector<2x16xf32>, %[[B:.*]]: vector<12x8x16xf32>, %[[C:.*]]: vector<2x16xf32>)
//       CHECK: %[[V:.*]] = vector.extract %[[C]][0] : vector<16xf32> from vector<2x16xf32>
//       CHECK: return %[[V]] : vector<16xf32>
func.func @extract_insert_chain(%a: vector<2x16xf32>, %b: vector<12x8x16xf32>, %c: vector<2x16xf32>)
  -> vector<16xf32> {
  %0 = vector.insert_strided_slice %c, %b {offsets = [4, 2, 0], strides = [1, 1]}
    : vector<2x16xf32> into vector<12x8x16xf32>
  %1 = vector.insert_strided_slice %a, %0 {offsets = [0, 2, 0], strides = [1, 1]}
    : vector<2x16xf32> into vector<12x8x16xf32>
  %2 = vector.extract %1[4, 2] : vector<16xf32> from vector<12x8x16xf32>
  return %2 : vector<16xf32>
}

// -----

// CHECK-LABEL: extract_from_extract_chain_should_not_fold_dynamic_extracts
//  CHECK-SAME: (%[[VEC:.*]]: vector<2x4xf32>, %[[IDX:.*]]: index)
//       CHECK: %[[A:.*]] = vector.extract %[[VEC]][%[[IDX]]] : vector<4xf32> from vector<2x4xf32>
//       CHECK: %[[B:.*]] = vector.extract %[[A]][1] : f32 from vector<4xf32>
func.func @extract_from_extract_chain_should_not_fold_dynamic_extracts(%v: vector<2x4xf32>, %index: index) -> f32 {
  %0 = vector.extract %v[%index] : vector<4xf32> from vector<2x4xf32>
  %1 = vector.extract %0[1] : f32 from vector<4xf32>
  return %1 : f32
}

// -----

// CHECK-LABEL: extract_extract_strided2
//  CHECK-SAME: %[[A:.*]]: vector<2x4xf32>
//       CHECK: %[[V:.*]] = vector.extract %[[A]][1] : vector<4xf32> from vector<2x4xf32>
//       CHECK: return %[[V]] : vector<4xf32>
func.func @extract_extract_strided2(%A: vector<2x4xf32>)
  -> (vector<4xf32>) {
 %0 = vector.extract_strided_slice %A {offsets = [1, 0], sizes = [1, 4], strides = [1, 1]} : vector<2x4xf32> to vector<1x4xf32>
 %1 = vector.extract %0[0] : vector<4xf32> from vector<1x4xf32>
 return %1 : vector<4xf32>
}

// -----

// CHECK-LABEL: func @splat_fold
func.func @splat_fold() -> vector<4xf32> {
  %c = arith.constant 1.0 : f32
  %v = vector.splat %c : vector<4xf32>
  return %v : vector<4xf32>

  // CHECK-NEXT: [[V:%.*]] = arith.constant dense<1.000000e+00> : vector<4xf32>
  // CHECK-NEXT: return [[V]] : vector<4xf32>
}

// -----

// CHECK-LABEL: func @shuffle_1d
//       CHECK:   %[[V:.+]] = arith.constant dense<[3, 2, 5, 1]> : vector<4xi32>
//       CHECK:   return %[[V]]
func.func @shuffle_1d() -> vector<4xi32> {
  %v0 = arith.constant dense<[0, 1, 2]> : vector<3xi32>
  %v1 = arith.constant dense<[3, 4, 5]> : vector<3xi32>
  %shuffle = vector.shuffle %v0, %v1 [3, 2, 5, 1] : vector<3xi32>, vector<3xi32>
  return %shuffle : vector<4xi32>
}

// -----

// Check that poison indices pick the first element of the first non-poison
// input vector. That is, %v[0] (i.e., 5) in this test.

// CHECK-LABEL: func @shuffle_1d_poison_idx
//       CHECK:   %[[V:.+]] = arith.constant dense<[13, 10, 15, 10]> : vector<4xi32>
//       CHECK:   return %[[V]]
func.func @shuffle_1d_poison_idx() -> vector<4xi32> {
  %v0 = arith.constant dense<[10, 11, 12]> : vector<3xi32>
  %v1 = arith.constant dense<[13, 14, 15]> : vector<3xi32>
  %shuffle = vector.shuffle %v0, %v1 [3, -1, 5, -1] : vector<3xi32>, vector<3xi32>
  return %shuffle : vector<4xi32>
}

// -----

// CHECK-LABEL: func @shuffle_1d_rhs_lhs_poison
//   CHECK-NOT:   vector.shuffle
//       CHECK:   %[[V:.+]] = ub.poison : vector<4xi32>
//       CHECK:   return %[[V]]
func.func @shuffle_1d_rhs_lhs_poison() -> vector<4xi32> {
  %v0 = ub.poison : vector<3xi32>
  %v1 = ub.poison : vector<3xi32>
  %shuffle = vector.shuffle %v0, %v1 [3, 1, 5, 4] : vector<3xi32>, vector<3xi32>
  return %shuffle : vector<4xi32>
}

// -----

// CHECK-LABEL: func @shuffle_1d_lhs_poison
//   CHECK-NOT:   vector.shuffle
//       CHECK:   %[[V:.+]] = arith.constant dense<[11, 12, 11, 11]> : vector<4xi32>
//       CHECK:   return %[[V]]
func.func @shuffle_1d_lhs_poison() -> vector<4xi32> {
  %v0 = arith.constant dense<[11, 12, 13]> : vector<3xi32>
  %v1 = ub.poison : vector<3xi32>
  %shuffle = vector.shuffle %v0, %v1 [3, 1, 5, 4] : vector<3xi32>, vector<3xi32>
  return %shuffle : vector<4xi32>
}

// -----

// CHECK-LABEL: func @shuffle_1d_rhs_poison
//   CHECK-NOT:   vector.shuffle
//       CHECK:   %[[V:.+]] = arith.constant dense<[11, 11, 13, 12]> : vector<4xi32>
//       CHECK:   return %[[V]]
func.func @shuffle_1d_rhs_poison() -> vector<4xi32> {
  %v0 = ub.poison : vector<3xi32>
  %v1 = arith.constant dense<[11, 12, 13]> : vector<3xi32>
  %shuffle = vector.shuffle %v0, %v1 [3, 1, 5, 4] : vector<3xi32>, vector<3xi32>
  return %shuffle : vector<4xi32>
}

// -----

// CHECK-LABEL: func @shuffle_canonicalize_0d
func.func @shuffle_canonicalize_0d(%v0 : vector<i32>, %v1 : vector<i32>) -> vector<1xi32> {
  // CHECK: vector.broadcast %{{.*}} : vector<i32> to vector<1xi32>
  %shuffle = vector.shuffle %v0, %v1 [0] : vector<i32>, vector<i32>
  return %shuffle : vector<1xi32>
}

// -----

// CHECK-LABEL: func @shuffle_fold1
//       CHECK:   %arg0 : vector<4xi32>
func.func @shuffle_fold1(%v0 : vector<4xi32>, %v1 : vector<2xi32>) -> vector<4xi32> {
  %shuffle = vector.shuffle %v0, %v1 [0, 1, 2, 3] : vector<4xi32>, vector<2xi32>
  return %shuffle : vector<4xi32>
}

// -----

// CHECK-LABEL: func @shuffle_fold2
//       CHECK:   %arg1 : vector<2xi32>
func.func @shuffle_fold2(%v0 : vector<4xi32>, %v1 : vector<2xi32>) -> vector<2xi32> {
  %shuffle = vector.shuffle %v0, %v1 [4, 5] : vector<4xi32>, vector<2xi32>
  return %shuffle : vector<2xi32>
}

// -----

// CHECK-LABEL: func @shuffle_fold3
//       CHECK:   return %arg0 : vector<4x5x6xi32>
func.func @shuffle_fold3(%v0 : vector<4x5x6xi32>, %v1 : vector<2x5x6xi32>) -> vector<4x5x6xi32> {
  %shuffle = vector.shuffle %v0, %v1 [0, 1, 2, 3] : vector<4x5x6xi32>, vector<2x5x6xi32>
  return %shuffle : vector<4x5x6xi32>
}

// -----

// CHECK-LABEL: func @shuffle_fold4
//       CHECK:   return %arg1 : vector<2x5x6xi32>
func.func @shuffle_fold4(%v0 : vector<4x5x6xi32>, %v1 : vector<2x5x6xi32>) -> vector<2x5x6xi32> {
  %shuffle = vector.shuffle %v0, %v1 [4, 5] : vector<4x5x6xi32>, vector<2x5x6xi32>
  return %shuffle : vector<2x5x6xi32>
}

// -----

// CHECK-LABEL: func @shuffle_nofold1
//       CHECK:   %[[V:.+]] = vector.shuffle %arg0, %arg1 [0, 1, 2, 3, 4] : vector<4xi32>, vector<2xi32>
//       CHECK:   return %[[V]]
func.func @shuffle_nofold1(%v0 : vector<4xi32>, %v1 : vector<2xi32>) -> vector<5xi32> {
  %shuffle = vector.shuffle %v0, %v1 [0, 1, 2, 3, 4] : vector<4xi32>, vector<2xi32>
  return %shuffle : vector<5xi32>
}

// -----

// CHECK-LABEL: func @transpose_splat_constant
//       CHECK:   %[[CST:.+]] = arith.constant dense<5.000000e+00> : vector<8x4xf32>
//       CHECK:   return %[[CST]]
func.func @transpose_splat_constant() -> vector<8x4xf32> {
  %cst = arith.constant dense<5.0> : vector<4x8xf32>
  %0 = vector.transpose %cst, [1, 0] : vector<4x8xf32> to vector<8x4xf32>
  return %0 : vector<8x4xf32>
}

// -----

// CHECK-LABEL:   func @transpose_splat2(
// CHECK-SAME:                           %[[VAL_0:.*]]: f32) -> vector<3x4xf32> {
// CHECK:           %[[VAL_1:.*]] = vector.splat %[[VAL_0]] : vector<3x4xf32>
// CHECK:           return %[[VAL_1]] : vector<3x4xf32>
// CHECK:         }
func.func @transpose_splat2(%arg : f32) -> vector<3x4xf32> {
  %splat = vector.splat %arg : vector<4x3xf32>
  %0 = vector.transpose %splat, [1, 0] : vector<4x3xf32> to vector<3x4xf32>
  return %0 : vector<3x4xf32>
}

// -----

// CHECK-LABEL: transpose_poison
//       CHECK:  %[[POISON:.*]] = ub.poison : vector<4x6xi8>
//       CHECK:  return %[[POISON]] : vector<4x6xi8>
func.func @transpose_poison() -> vector<4x6xi8> {
  %poison = ub.poison : vector<6x4xi8>
  %transpose = vector.transpose %poison, [1, 0] : vector<6x4xi8> to vector<4x6xi8>
  return %transpose : vector<4x6xi8>
}

// -----

// CHECK-LABEL: func.func @insert_1d_constant
//   CHECK-DAG: %[[ACST:.*]] = arith.constant dense<[9, 1, 2]> : vector<3xi32>
//   CHECK-DAG: %[[BCST:.*]] = arith.constant dense<[0, 9, 2]> : vector<3xi32>
//   CHECK-DAG: %[[CCST:.*]] = arith.constant dense<[0, 1, 9]> : vector<3xi32>
//  CHECK-NEXT: return %[[ACST]], %[[BCST]], %[[CCST]] : vector<3xi32>, vector<3xi32>, vector<3xi32>
func.func @insert_1d_constant() -> (vector<3xi32>, vector<3xi32>, vector<3xi32>) {
  %vcst = arith.constant dense<[0, 1, 2]> : vector<3xi32>
  %icst = arith.constant 9 : i32
  %a = vector.insert %icst, %vcst[0] : i32 into vector<3xi32>
  %b = vector.insert %icst, %vcst[1] : i32 into vector<3xi32>
  %c = vector.insert %icst, %vcst[2] : i32 into vector<3xi32>
  return %a, %b, %c : vector<3xi32>, vector<3xi32>, vector<3xi32>
}

// -----

// CHECK-LABEL: func.func @insert_2d_constant
//   CHECK-DAG: %[[ACST:.*]] = arith.constant dense<{{\[\[99, 1, 2\], \[3, 4, 5\]\]}}> : vector<2x3xi32>
//   CHECK-DAG: %[[BCST:.*]] = arith.constant dense<{{\[\[0, 1, 2\], \[3, 4, 99\]\]}}> : vector<2x3xi32>
//   CHECK-DAG: %[[CCST:.*]] = arith.constant dense<{{\[\[90, 91, 92\], \[3, 4, 5\]\]}}> : vector<2x3xi32>
//   CHECK-DAG: %[[DCST:.*]] = arith.constant dense<{{\[\[0, 1, 2\], \[90, 91, 92\]\]}}> : vector<2x3xi32>
//  CHECK-NEXT: return %[[ACST]], %[[BCST]], %[[CCST]], %[[DCST]]
func.func @insert_2d_constant() -> (vector<2x3xi32>, vector<2x3xi32>, vector<2x3xi32>, vector<2x3xi32>) {
  %vcst = arith.constant dense<[[0, 1, 2], [3, 4, 5]]> : vector<2x3xi32>
  %cst_scalar = arith.constant 99 : i32
  %cst_1d = arith.constant dense<[90, 91, 92]> : vector<3xi32>
  %a = vector.insert %cst_scalar, %vcst[0, 0] : i32 into vector<2x3xi32>
  %b = vector.insert %cst_scalar, %vcst[1, 2] : i32 into vector<2x3xi32>
  %c = vector.insert %cst_1d, %vcst[0] : vector<3xi32> into vector<2x3xi32>
  %d = vector.insert %cst_1d, %vcst[1] : vector<3xi32> into vector<2x3xi32>
  return %a, %b, %c, %d : vector<2x3xi32>, vector<2x3xi32>, vector<2x3xi32>, vector<2x3xi32>
}

// -----

// CHECK-LABEL: func.func @insert_2d_splat_constant
//   CHECK-DAG: %[[ACST:.*]] = arith.constant dense<0> : vector<2x3xi32>
//   CHECK-DAG: %[[BCST:.*]] = arith.constant dense<{{\[\[99, 0, 0\], \[0, 0, 0\]\]}}> : vector<2x3xi32>
//   CHECK-DAG: %[[CCST:.*]] = arith.constant dense<{{\[\[0, 0, 0\], \[0, 99, 0\]\]}}> : vector<2x3xi32>
//   CHECK-DAG: %[[DCST:.*]] = arith.constant dense<{{\[\[33, 33, 33\], \[0, 0, 0\]\]}}> : vector<2x3xi32>
//   CHECK-DAG: %[[ECST:.*]] = arith.constant dense<{{\[\[0, 0, 0\], \[33, 33, 33\]\]}}> : vector<2x3xi32>
//  CHECK-NEXT: return %[[ACST]], %[[BCST]], %[[CCST]], %[[DCST]], %[[ECST]]
func.func @insert_2d_splat_constant()
  -> (vector<2x3xi32>, vector<2x3xi32>, vector<2x3xi32>, vector<2x3xi32>, vector<2x3xi32>) {
  %vcst = arith.constant dense<0> : vector<2x3xi32>
  %cst_zero = arith.constant 0 : i32
  %cst_scalar = arith.constant 99 : i32
  %cst_1d = arith.constant dense<33> : vector<3xi32>
  %a = vector.insert %cst_zero, %vcst[0, 0] : i32 into vector<2x3xi32>
  %b = vector.insert %cst_scalar, %vcst[0, 0] : i32 into vector<2x3xi32>
  %c = vector.insert %cst_scalar, %vcst[1, 1] : i32 into vector<2x3xi32>
  %d = vector.insert %cst_1d, %vcst[0] : vector<3xi32> into vector<2x3xi32>
  %e = vector.insert %cst_1d, %vcst[1] : vector<3xi32> into vector<2x3xi32>
  return %a, %b, %c, %d, %e : vector<2x3xi32>, vector<2x3xi32>, vector<2x3xi32>, vector<2x3xi32>, vector<2x3xi32>
}

// -----

// CHECK-LABEL: func @insert_element_fold
//       CHECK:   %[[V:.+]] = arith.constant dense<[0, 1, 7, 3]> : vector<4xi32>
//       CHECK:   return %[[V]]
func.func @insert_element_fold() -> vector<4xi32> {
  %v = arith.constant dense<[0, 1, 2, 3]> : vector<4xi32>
  %s = arith.constant 7 : i32
  %i = arith.constant 2 : i32
  %1 = vector.insertelement %s, %v[%i : i32] : vector<4xi32>
  return %1 : vector<4xi32>
}

// -----

// CHECK-LABEL: func @insert_element_invalid_fold
func.func @insert_element_invalid_fold() -> vector<1xf32> {
  // Out-of-bound index here.
  %c26 = arith.constant 26 : index
  %cst_2 = arith.constant 1.60215309E+9 : f32
  %cst_20 = arith.constant dense<1.60215309E+9> : vector<1xf32>
// CHECK: vector.insertelement
  %46 = vector.insertelement %cst_2, %cst_20[%c26 : index] : vector<1xf32>
  return %46 : vector<1xf32>
}


// -----

// Do not crash on poison
// CHECK-LABEL: func @insert_poison_fold1
//       CHECK:   vector.insertelement
func.func @insert_poison_fold1() -> vector<4xi32> {
  %v = ub.poison : vector<4xi32>
  %s = arith.constant 7 : i32
  %i = arith.constant 2 : i32
  %1 = vector.insertelement %s, %v[%i : i32] : vector<4xi32>
  return %1 : vector<4xi32>
}

// -----

// Do not crash on poison
// CHECK-LABEL: func @insert_poison_fold2
//       CHECK:   vector.insertelement
func.func @insert_poison_fold2() -> vector<4xi32> {
  %v = arith.constant dense<[0, 1, 2, 3]> : vector<4xi32>
  %s = ub.poison : i32
  %i = arith.constant 2 : i32
  %1 = vector.insertelement %s, %v[%i : i32] : vector<4xi32>
  return %1 : vector<4xi32>
}

// -----

// Do not crash on poison
// CHECK-LABEL: func @insert_poison_fold3
//       CHECK:   vector.insertelement
func.func @insert_poison_fold3() -> vector<4xi32> {
  %v = arith.constant dense<[0, 1, 2, 3]> : vector<4xi32>
  %s = arith.constant 7 : i32
  %i = ub.poison : i32
  %1 = vector.insertelement %s, %v[%i : i32] : vector<4xi32>
  return %1 : vector<4xi32>
}

// -----

// CHECK-LABEL: func @extract_element_fold
//       CHECK:   %[[C:.+]] = arith.constant 5 : i32
//       CHECK:   return %[[C]]
func.func @extract_element_fold() -> i32 {
  %v = arith.constant dense<[1, 3, 5, 7]> : vector<4xi32>
  %i = arith.constant 2 : i32
  %1 = vector.extractelement %v[%i : i32] : vector<4xi32>
  return %1 : i32
}

// CHECK-LABEL: func @extract_element_splat_fold
//  CHECK-SAME: (%[[ARG:.+]]: i32)
//       CHECK:   return %[[ARG]]
func.func @extract_element_splat_fold(%a : i32) -> i32 {
  %v = vector.splat %a : vector<4xi32>
  %i = arith.constant 2 : i32
  %1 = vector.extractelement %v[%i : i32] : vector<4xi32>
  return %1 : i32
}

// -----

// Do not crash on poison
// CHECK-LABEL: func @extract_element_poison_fold1
//       CHECK:   vector.extractelement
func.func @extract_element_poison_fold1() -> i32 {
  %v = ub.poison : vector<4xi32>
  %i = arith.constant 2 : i32
  %1 = vector.extractelement %v[%i : i32] : vector<4xi32>
  return %1 : i32
}

// -----

// Do not crash on poison
// CHECK-LABEL: func @extract_element_poison_fold2
//       CHECK:   vector.extractelement
func.func @extract_element_poison_fold2() -> i32 {
  %v = arith.constant dense<[1, 3, 5, 7]> : vector<4xi32>
  %i = ub.poison : i32
  %1 = vector.extractelement %v[%i : i32] : vector<4xi32>
  return %1 : i32
}

// -----

// CHECK-LABEL: func @reduce_one_element_vector_extract
//  CHECK-SAME: (%[[V:.+]]: vector<1xf32>)
//       CHECK:   %[[S:.+]] = vector.extract %[[V]][0] : f32 from vector<1xf32>
//       CHECK:   return %[[S]] : f32
func.func @reduce_one_element_vector_extract(%a : vector<1xf32>) -> f32 {
  %s = vector.reduction <add>, %a : vector<1xf32> into f32
  return %s : f32
}

// -----

// CHECK-LABEL: func @masked_reduce_one_element_vector_extract
//  CHECK-SAME: %[[VAL_0:.*]]: vector<1xf32>, %[[VAL_1:.*]]: vector<1xi1>)
func.func @masked_reduce_one_element_vector_extract(%a : vector<1xf32>, %mask : vector<1xi1>) -> f32 {
//       CHECK:   %[[VAL_2:.*]] = vector.extract %[[VAL_0]][0] : f32 from vector<1xf32>
  %s = vector.mask %mask { vector.reduction <add>, %a : vector<1xf32> into f32 }
         : vector<1xi1> -> f32
  return %s : f32
}

// -----

// CHECK-LABEL: func @reduce_one_element_vector_addf
//  CHECK-SAME: (%[[V:.+]]: vector<1xf32>, %[[B:.+]]: f32)
//       CHECK:   %[[A:.+]] = vector.extract %[[V]][0] : f32 from vector<1xf32>
//       CHECK:   %[[S:.+]] = arith.addf %[[A]], %arg1 : f32
//       CHECK:   return %[[S]]
func.func @reduce_one_element_vector_addf(%a : vector<1xf32>, %b: f32) -> f32 {
  %s = vector.reduction <add>, %a, %b : vector<1xf32> into f32
  return %s : f32
}

// -----

// CHECK-LABEL: func @reduce_one_element_vector_addf_fastmath
//  CHECK-SAME: (%[[V:.+]]: vector<1xf32>, %[[B:.+]]: f32)
//       CHECK:   %[[A:.+]] = vector.extract %[[V]][0] : f32 from vector<1xf32>
//       CHECK:   %[[S:.+]] = arith.addf %[[A]], %arg1 fastmath<nnan,ninf> : f32
//       CHECK:   return %[[S]]
func.func @reduce_one_element_vector_addf_fastmath(%a : vector<1xf32>, %b: f32) -> f32 {
  %s = vector.reduction <add>, %a, %b fastmath<nnan,ninf> : vector<1xf32> into f32
  return %s : f32
}

// -----

// CHECK-LABEL: func @masked_reduce_one_element_vector_addf
//  CHECK-SAME: %[[VAL_0:.*]]: vector<1xf32>, %[[VAL_1:.*]]: f32,
//  CHECK-SAME: %[[VAL_2:.*]]: vector<1xi1>)
func.func @masked_reduce_one_element_vector_addf(%a: vector<1xf32>,
                                                 %b: f32,
                                                 %mask: vector<1xi1>) -> f32 {
//       CHECK:   %[[VAL_3:.*]] = vector.extract %[[VAL_2]][0] : i1 from vector<1xi1>
//       CHECK:   %[[VAL_4:.*]] = vector.extract %[[VAL_0]][0] : f32 from vector<1xf32>
//       CHECK:   %[[VAL_5:.*]] = arith.addf %[[VAL_4]], %[[VAL_1]] : f32
//       CHECK:   %[[VAL_6:.*]] = arith.select %[[VAL_3]], %[[VAL_5]], %[[VAL_1]] : f32
  %s = vector.mask %mask { vector.reduction <add>, %a, %b : vector<1xf32> into f32 }
         : vector<1xi1> -> f32
  return %s : f32
}

// -----

// CHECK-LABEL: func @reduce_one_element_vector_mulf
//  CHECK-SAME: (%[[V:.+]]: vector<1xf32>, %[[B:.+]]: f32)
//       CHECK:   %[[A:.+]] = vector.extract %[[V]][0] : f32 from vector<1xf32>
//       CHECK:   %[[S:.+]] = arith.mulf %[[A]], %arg1 : f32
//       CHECK:   return %[[S]]
func.func @reduce_one_element_vector_mulf(%a : vector<1xf32>, %b: f32) -> f32 {
  %s = vector.reduction <mul>, %a, %b : vector<1xf32> into f32
  return %s : f32
}

// -----

// CHECK-LABEL: func @dont_reduce_one_element_vector
//       CHECK: vector.reduction
func.func @dont_reduce_one_element_vector(%a : vector<4xf32>) -> f32 {
  %s = vector.reduction <add>, %a : vector<4xf32> into f32
  return %s : f32
}

// -----

// CHECK-LABEL: func @reduce_one_element_vector_maximumf
//  CHECK-SAME: (%[[V:.+]]: vector<1xf32>, %[[B:.+]]: f32)
//       CHECK:   %[[A:.+]] = vector.extract %[[V]][0] : f32 from vector<1xf32>
//       CHECK:   %[[S:.+]] = arith.maximumf %[[A]], %[[B]] : f32
//       CHECK:   return %[[S]]
func.func @reduce_one_element_vector_maximumf(%a : vector<1xf32>, %b: f32) -> f32 {
  %s = vector.reduction <maximumf>, %a, %b : vector<1xf32> into f32
  return %s : f32
}

// -----

// CHECK-LABEL: func @bitcast(
//  CHECK-SAME:               %[[ARG:.*]]: vector<4x8xf32>) -> vector<4x16xi16> {
//       CHECK: vector.bitcast %[[ARG:.*]] : vector<4x8xf32> to vector<4x16xi16>
func.func @bitcast(%a: vector<4x8xf32>) -> vector<4x16xi16> {
  %0 = vector.bitcast %a : vector<4x8xf32> to vector<4x8xi32>
  %1 = vector.bitcast %0 : vector<4x8xi32> to vector<4x16xi16>
  return %1 : vector<4x16xi16>
}

// -----

// CHECK-LABEL: @insert_strided_slice_splat
//  CHECK-SAME: (%[[ARG:.*]]: f32)
//  CHECK-NEXT:   %[[SPLAT:.*]] = vector.splat %[[ARG]] : vector<8x16xf32>
//  CHECK-NEXT:   return %[[SPLAT]] : vector<8x16xf32>
func.func @insert_strided_slice_splat(%x: f32) -> (vector<8x16xf32>) {
  %splat0 = vector.splat %x : vector<4x4xf32>
  %splat1 = vector.splat %x : vector<8x16xf32>
  %0 = vector.insert_strided_slice %splat0, %splat1 {offsets = [2, 2], strides = [1, 1]}
    : vector<4x4xf32> into vector<8x16xf32>
  return %0 : vector<8x16xf32>
}


// -----

// CHECK-LABEL: @insert_extract_strided_slice
//  CHECK-SAME: (%[[ARG:.*]]: vector<8x16xf32>)
//  CHECK-NEXT:   return %[[ARG]] : vector<8x16xf32>
func.func @insert_extract_strided_slice(%x: vector<8x16xf32>) -> (vector<8x16xf32>) {
  %0 = vector.extract_strided_slice %x {offsets = [0, 8], sizes = [2, 4], strides = [1, 1]}
        : vector<8x16xf32> to vector<2x4xf32>
  %1 = vector.insert_strided_slice %0, %x {offsets = [0, 8], strides = [1, 1]}
        : vector<2x4xf32> into vector<8x16xf32>
  return %1 : vector<8x16xf32>
}

// -----

// CHECK-LABEL: func.func @insert_strided_1d_constant
//   CHECK-DAG: %[[ACST:.*]] = arith.constant dense<[4, 1, 2]> : vector<3xi32>
//   CHECK-DAG: %[[BCST:.*]] = arith.constant dense<[0, 1, 4]> : vector<3xi32>
//   CHECK-DAG: %[[CCST:.*]] = arith.constant dense<[5, 6, 2]> : vector<3xi32>
//   CHECK-DAG: %[[DCST:.*]] = arith.constant dense<[0, 5, 6]> : vector<3xi32>
//   CHECK-DAG: %[[ECST:.*]] = arith.constant dense<[7, 8, 9]> : vector<3xi32>
//  CHECK-NEXT: return %[[ACST]], %[[BCST]], %[[CCST]], %[[DCST]], %[[ECST]]
func.func @insert_strided_1d_constant() ->
  (vector<3xi32>, vector<3xi32>, vector<3xi32>, vector<3xi32>, vector<3xi32>) {
  %vcst = arith.constant dense<[0, 1, 2]> : vector<3xi32>
  %cst_1 = arith.constant dense<4> : vector<1xi32>
  %cst_2 = arith.constant dense<[5, 6]> : vector<2xi32>
  %cst_3 = arith.constant dense<[7, 8, 9]> : vector<3xi32>
  %a = vector.insert_strided_slice %cst_1, %vcst {offsets = [0], strides = [1]} : vector<1xi32> into vector<3xi32>
  %b = vector.insert_strided_slice %cst_1, %vcst {offsets = [2], strides = [1]} : vector<1xi32> into vector<3xi32>
  %c = vector.insert_strided_slice %cst_2, %vcst {offsets = [0], strides = [1]} : vector<2xi32> into vector<3xi32>
  %d = vector.insert_strided_slice %cst_2, %vcst {offsets = [1], strides = [1]} : vector<2xi32> into vector<3xi32>
  %e = vector.insert_strided_slice %cst_3, %vcst {offsets = [0], strides = [1]} : vector<3xi32> into vector<3xi32>
  return %a, %b, %c, %d, %e : vector<3xi32>, vector<3xi32>, vector<3xi32>, vector<3xi32>, vector<3xi32>
}

// -----

// CHECK-LABEL: func.func @insert_strided_2d_constant
//   CHECK-DAG: %[[ACST:.*]] = arith.constant dense<{{\[\[0, 1\], \[9, 3\], \[4, 5\]\]}}> : vector<3x2xi32>
//   CHECK-DAG: %[[BCST:.*]] = arith.constant dense<{{\[\[0, 1\], \[2, 3\], \[4, 9\]\]}}> : vector<3x2xi32>
//   CHECK-DAG: %[[CCST:.*]] = arith.constant dense<{{\[\[18, 19\], \[2, 3\], \[4, 5\]\]}}> : vector<3x2xi32>
//   CHECK-DAG: %[[DCST:.*]] = arith.constant dense<{{\[\[0, 1\], \[18, 19\], \[4, 5\]\]}}> : vector<3x2xi32>
//   CHECK-DAG: %[[ECST:.*]] = arith.constant dense<{{\[\[0, 1\], \[2, 3\], \[18, 19\]\]}}> : vector<3x2xi32>
//   CHECK-DAG: %[[FCST:.*]] = arith.constant dense<{{\[\[28, 29\], \[38, 39\], \[4, 5\]\]}}> : vector<3x2xi32>
//   CHECK-DAG: %[[GCST:.*]] = arith.constant dense<{{\[\[0, 1\], \[28, 29\], \[38, 39\]\]}}> : vector<3x2xi32>
//  CHECK-NEXT: return %[[ACST]], %[[BCST]], %[[CCST]], %[[DCST]], %[[ECST]], %[[FCST]], %[[GCST]]
func.func @insert_strided_2d_constant() ->
  (vector<3x2xi32>, vector<3x2xi32>, vector<3x2xi32>, vector<3x2xi32>, vector<3x2xi32>, vector<3x2xi32>, vector<3x2xi32>) {
  %vcst = arith.constant dense<[[0, 1], [2, 3], [4, 5]]> : vector<3x2xi32>
  %cst_1 = arith.constant dense<9> : vector<1xi32>
  %cst_2 = arith.constant dense<[18, 19]> : vector<2xi32>
  %cst_3 = arith.constant dense<[[28, 29], [38, 39]]> : vector<2x2xi32>
  %a = vector.insert_strided_slice %cst_1, %vcst {offsets = [1, 0], strides = [1]} : vector<1xi32> into vector<3x2xi32>
  %b = vector.insert_strided_slice %cst_1, %vcst {offsets = [2, 1], strides = [1]} : vector<1xi32> into vector<3x2xi32>
  %c = vector.insert_strided_slice %cst_2, %vcst {offsets = [0, 0], strides = [1]} : vector<2xi32> into vector<3x2xi32>
  %d = vector.insert_strided_slice %cst_2, %vcst {offsets = [1, 0], strides = [1]} : vector<2xi32> into vector<3x2xi32>
  %e = vector.insert_strided_slice %cst_2, %vcst {offsets = [2, 0], strides = [1]} : vector<2xi32> into vector<3x2xi32>
  %f = vector.insert_strided_slice %cst_3, %vcst {offsets = [0, 0], strides = [1, 1]} : vector<2x2xi32> into vector<3x2xi32>
  %g = vector.insert_strided_slice %cst_3, %vcst {offsets = [1, 0], strides = [1, 1]} : vector<2x2xi32> into vector<3x2xi32>
  return %a, %b, %c, %d, %e, %f, %g :
    vector<3x2xi32>, vector<3x2xi32>, vector<3x2xi32>, vector<3x2xi32>, vector<3x2xi32>, vector<3x2xi32>, vector<3x2xi32>
}

// -----

// CHECK-LABEL: func @shuffle_splat
//  CHECK-SAME:   (%[[ARG:.*]]: i32)
//  CHECK-NEXT:   %[[SPLAT:.*]] = vector.splat %[[ARG]] : vector<4xi32>
//  CHECK-NEXT:   return %[[SPLAT]] : vector<4xi32>
func.func @shuffle_splat(%x : i32) -> vector<4xi32> {
  %v0 = vector.splat %x : vector<4xi32>
  %v1 = vector.splat %x : vector<2xi32>
  %shuffle = vector.shuffle %v0, %v1 [2, 3, 4, 5] : vector<4xi32>, vector<2xi32>
  return %shuffle : vector<4xi32>
}


// -----

// CHECK-LABEL: func @insert_splat
//  CHECK-SAME:   (%[[ARG:.*]]: i32)
//  CHECK-NEXT:   %[[SPLAT:.*]] = vector.splat %[[ARG]] : vector<2x4x3xi32>
//  CHECK-NEXT:   return %[[SPLAT]] : vector<2x4x3xi32>
func.func @insert_splat(%x : i32) -> vector<2x4x3xi32> {
  %v0 = vector.splat %x : vector<4x3xi32>
  %v1 = vector.splat %x : vector<2x4x3xi32>
  %insert = vector.insert %v0, %v1[0] : vector<4x3xi32> into vector<2x4x3xi32>
  return %insert : vector<2x4x3xi32>
}

// -----

// CHECK-LABEL: func.func @transfer_read_from_rank_reducing_extract_slice
//       CHECK:   tensor.extract_slice
//       CHECK:   vector.transfer_read
func.func @transfer_read_from_rank_reducing_extract_slice(%src: tensor<1x8x8x8xf32>, %i1: index, %i2: index, %i3: index, %i4: index) -> vector<4xf32> {
  %c0 = arith.constant 0 : index
  %f0 = arith.constant 0.000000e+00 : f32
  %0 = tensor.extract_slice %src[0, %i1, %i2, %i3] [1, 4, 1, 4] [1, 1, 1, 1] : tensor<1x8x8x8xf32> to tensor<1x4x4xf32>
  %1 = vector.transfer_read %0[%c0, %i4, %c0], %f0 {in_bounds = [true]} : tensor<1x4x4xf32>, vector<4xf32>
  return %1 : vector<4xf32>
}

// -----

// CHECK-LABEL: func.func @extract_from_broadcast
func.func @extract_from_broadcast(%src: vector<1x1x1xf32>) -> vector<1xf32> {
  %0 = vector.broadcast %src : vector<1x1x1xf32> to vector<1x1x32x1xf32>

  //  CHECK-NEXT:   %0 = vector.extract {{.*}}[0, 0] : vector<1xf32> from vector<1x1x1xf32>
  //  CHECK-NEXT:   return %0 : vector<1xf32>
  %1 = vector.extract %0[0, 0, 31] : vector<1xf32> from vector<1x1x32x1xf32>
  return %1: vector<1xf32>
}

// CHECK-LABEL: func.func @extract_from_stretch_broadcast
func.func @extract_from_stretch_broadcast(%src: vector<3x1x2xf32>) -> f32 {
  //  CHECK-NEXT:  %0 = vector.extract {{.*}}[0, 0, 0] : f32 from vector<3x1x2xf32>
  //  CHECK-NEXT:  return %0 : f32
  %0 = vector.broadcast %src : vector<3x1x2xf32> to vector<3x4x2xf32>
  %1 = vector.extract %0[0, 2, 0] : f32 from vector<3x4x2xf32>
  return %1: f32
}

// -----
// CHECK-LABEL: func.func @extract_strided_slice_of_constant_mask
func.func @extract_strided_slice_of_constant_mask() -> vector<5x7xi1>{
  //  CHECK-NEXT:   %[[RES:.*]] = vector.constant_mask [5, 4] : vector<5x7xi1>
  //  CHECK-NEXT:   return %[[RES]] : vector<5x7xi1>
  %c4 = arith.constant 4 : index
  %c10 = arith.constant 10 : index
  %mask = vector.create_mask %c10, %c4 : vector<12x7xi1>
  %res = vector.extract_strided_slice %mask {offsets = [3], sizes = [5], strides = [1]} : vector<12x7xi1> to vector<5x7xi1>
  return %res : vector<5x7xi1>
}

// -----

// CHECK-LABEL: func.func @fold_extractelement_of_broadcast(
//  CHECK-SAME:     %[[f:.*]]: f32
//       CHECK:   return %[[f]]
func.func @fold_extractelement_of_broadcast(%f: f32) -> f32 {
  %0 = vector.broadcast %f : f32 to vector<15xf32>
  %c5 = arith.constant 5 : index
  %1 = vector.extractelement %0 [%c5 : index] : vector<15xf32>
  return %1 : f32
}

// -----

// CHECK-LABEL: func.func @fold_0d_vector_reduction
func.func @fold_0d_vector_reduction(%arg0: vector<f32>) -> f32 {
  // CHECK-NEXT: %[[RES:.*]] = vector.extract %arg{{.*}}[] : f32 from vector<f32>
  // CHECK-NEXT: return %[[RES]] : f32
  %0 = vector.reduction <add>, %arg0 : vector<f32> into f32
  return %0 : f32
}

// -----

// CHECK-LABEL: func @empty_vector_mask
func.func @empty_vector_mask(%mask : vector<8xi1>) {
//   CHECK-NOT:   vector.mask
  vector.mask %mask { } : vector<8xi1>
  return
}

// -----

// CHECK-LABEL: func @empty_vector_mask_with_return
//  CHECK-SAME:     %[[IN:.*]]: vector<8xf32>
func.func @empty_vector_mask_with_return(%a : vector<8xf32>, %mask : vector<8xi1>) -> vector<8xf32> {
//   CHECK-NOT:   vector.mask
//       CHECK:   return %[[IN]] : vector<8xf32>
  %0 = vector.mask %mask { vector.yield %a : vector<8xf32> } : vector<8xi1> -> vector<8xf32>
  return %0 : vector<8xf32>
}

// -----

// CHECK-LABEL: func @empty_vector_mask_with_passthru
//  CHECK-SAME:     %[[IN:.*]]: vector<8xf32>, %[[MASK:.*]]: vector<8xi1>, %[[PASSTHRU:.*]]: vector<8xf32>
func.func @empty_vector_mask_with_passthru(%a : vector<8xf32>, %mask : vector<8xi1>,
                                           %passthru : vector<8xf32>) -> vector<8xf32> {
//   CHECK-NOT:   vector.mask
//       CHECK:   %[[SEL:.*]] = arith.select %[[MASK]], %[[IN]], %[[PASSTHRU]] : vector<8xi1>, vector<8xf32>
//       CHECK:   return %[[SEL]] : vector<8xf32>
  %0 = vector.mask %mask, %passthru { vector.yield %a : vector<8xf32> } : vector<8xi1> -> vector<8xf32>
  return %0 : vector<8xf32>
}

// -----

// CHECK-LABEL: func @all_true_vector_mask
//  CHECK-SAME:     %[[IN:.*]]: tensor<3x4xf32>
func.func @all_true_vector_mask(%ta : tensor<3x4xf32>) -> vector<3x4xf32> {
//   CHECK-NOT:   vector.mask
//       CHECK:   %[[LD:.*]] = vector.transfer_read %[[IN]]
//       CHECK:   return %[[LD]] : vector<3x4xf32>
  %c0 = arith.constant 0 : index
  %cf0 = arith.constant 0.0 : f32
  %all_true = vector.constant_mask [3, 4] : vector<3x4xi1>
  %0 = vector.mask %all_true { vector.transfer_read %ta[%c0, %c0], %cf0 : tensor<3x4xf32>, vector<3x4xf32> } : vector<3x4xi1> -> vector<3x4xf32>
  return %0 : vector<3x4xf32>
}

// -----

// CHECK-LABEL: func @all_true_vector_mask_no_result(
func.func @all_true_vector_mask_no_result(%a : vector<3x4xf32>, %m : memref<3x4xf32>) {
//   CHECK-NOT:   vector.mask
//       CHECK:   vector.transfer_write
  %c0 = arith.constant 0 : index
  %all_true = vector.constant_mask [3, 4] : vector<3x4xi1>
  vector.mask %all_true { vector.transfer_write %a, %m[%c0, %c0] : vector<3x4xf32>, memref<3x4xf32> } : vector<3x4xi1>
  return
}

// -----

// CHECK-LABEL:   func.func @fold_shape_cast_with_mask(
// CHECK-SAME:     %[[VAL_0:.*]]: tensor<1x?xf32>) -> vector<1x4xi1> {
func.func @fold_shape_cast_with_mask(%arg0: tensor<1x?xf32>) -> vector<1x4xi1> {
// CHECK-NOT: vector.shape_cast
// CHECK:     %[[VAL_1:.*]] = arith.constant 1 : index
// CHECK:     %[[VAL_2:.*]] = tensor.dim %[[VAL_0]], %[[VAL_1]] : tensor<1x?xf32>
// CHECK:     %[[VAL_3:.*]] = vector.create_mask %[[VAL_1]], %[[VAL_2]] : vector<1x4xi1>
// CHECK:     return %[[VAL_3]] : vector<1x4xi1>
  %c1 = arith.constant 1 : index
  %dim = tensor.dim %arg0, %c1 : tensor<1x?xf32>
  %1 = vector.create_mask %c1, %dim, %c1, %c1 : vector<1x4x1x1xi1>
  %2 = vector.shape_cast %1 : vector<1x4x1x1xi1> to vector<1x4xi1>
  return %2 : vector<1x4xi1>
}

// -----

// CHECK-LABEL:   func.func @fold_shape_cast_with_mask_scalable(
// CHECK-SAME:    %[[VAL_0:.*]]: tensor<1x?xf32>) -> vector<1x[4]xi1> {
func.func @fold_shape_cast_with_mask_scalable(%arg0: tensor<1x?xf32>) -> vector<1x[4]xi1> {
// CHECK-NOT: vector.shape_cast
// CHECK:           %[[VAL_1:.*]] = arith.constant 1 : index
// CHECK:           %[[VAL_2:.*]] = tensor.dim %[[VAL_0]], %[[VAL_1]] : tensor<1x?xf32>
// CHECK:           %[[VAL_3:.*]] = vector.create_mask %[[VAL_1]], %[[VAL_2]] : vector<1x[4]xi1>
// CHECK:           return %[[VAL_3]] : vector<1x[4]xi1>
  %c1 = arith.constant 1 : index
  %dim = tensor.dim %arg0, %c1 : tensor<1x?xf32>
  %1 = vector.create_mask %c1, %dim, %c1, %c1 : vector<1x[4]x1x1xi1>
  %2 = vector.shape_cast %1 : vector<1x[4]x1x1xi1> to vector<1x[4]xi1>
  return %2 : vector<1x[4]xi1>
}

// -----

// Check that scalable "1" (i.e. [1]) is not folded
// CHECK-LABEL:   func.func @fold_shape_cast_with_mask_scalable_one(
// CHECK-SAME:    %[[VAL_0:.*]]: tensor<1x?xf32>) -> vector<1x[1]xi1> {
func.func @fold_shape_cast_with_mask_scalable_one(%arg0: tensor<1x?xf32>) -> vector<1x[1]xi1>{
// CHECK:           %[[VAL_1:.*]] = arith.constant 1 : index
// CHECK:           %[[VAL_2:.*]] = tensor.dim %[[VAL_0]], %[[VAL_1]] : tensor<1x?xf32>
// CHECK:           %[[VAL_3:.*]] = vector.create_mask %[[VAL_1]], %[[VAL_2]] : vector<1x[1]xi1>
// CHECK:           return %[[VAL_3]] : vector<1x[1]xi1>
  %c1 = arith.constant 1 : index
  %dim = tensor.dim %arg0, %c1 : tensor<1x?xf32>
  %1 = vector.create_mask %c1, %dim, %c1 : vector<1x[1]x1xi1>
  %2 = vector.shape_cast %1 : vector<1x[1]x1xi1> to vector<1x[1]xi1>
  return %2 : vector<1x[1]xi1>
}

// -----

// CHECK-LABEL:   func.func @fold_shape_cast_with_constant_mask() -> vector<4xi1> {
func.func @fold_shape_cast_with_constant_mask() -> vector<4xi1>{
// CHECK-NOT: vector.shape_cast
// CHECK:           %[[VAL_0:.*]] = vector.constant_mask [1] : vector<4xi1>
// CHECK:           return %[[VAL_0]] : vector<4xi1>
  %1 = vector.constant_mask [1, 1, 1] : vector<4x1x1xi1>
  %2 = vector.shape_cast %1 : vector<4x1x1xi1> to vector<4xi1>
  return %2 : vector<4xi1>
}

// -----

// TODO: This IR could be canonicalized but the canonicalization pattern is not
// smart enough. For now, just make sure that we do not crash.

// CHECK-LABEL: func.func @load_store_forwarding_rank_mismatch(
//       CHECK:   vector.transfer_write
//       CHECK:   vector.transfer_read
func.func @load_store_forwarding_rank_mismatch(%v0: vector<4x1x1xf32>, %arg0: tensor<4x4x4xf32>) -> (vector<1x100x4x5xf32>) {
  %c0 = arith.constant 0 : index
  %cf0 = arith.constant 0.0 : f32
  // d0 is explicitly written.
  %w0 = vector.transfer_write %v0, %arg0[%c0, %c0, %c0]
      {in_bounds = [true, true, true],
      permutation_map = affine_map<(d0, d1, d2) -> (d2, d1, d0)>} :
      vector<4x1x1xf32>, tensor<4x4x4xf32>
  // d0 is implicitly read (rank-reduction of unit dim).
  %r = vector.transfer_read %w0[%c0, %c0, %c0], %cf0
      {in_bounds = [true, true, true, true],
      permutation_map = affine_map<(d0, d1, d2) -> (d1, 0, d2, 0)>} :
      tensor<4x4x4xf32>, vector<1x100x4x5xf32>
  return %r : vector<1x100x4x5xf32>
}

// -----

// CHECK-LABEL: func.func @rank_0_shuffle_to_interleave(
//  CHECK-SAME:     %[[LHS:.*]]: vector<f64>, %[[RHS:.*]]: vector<f64>)
func.func @rank_0_shuffle_to_interleave(%arg0: vector<f64>, %arg1: vector<f64>) -> vector<2xf64> {
  // CHECK: %[[ZIP:.*]] = vector.interleave %[[LHS]], %[[RHS]] : vector<f64> -> vector<2xf64>
  // CHECK: return %[[ZIP]]
  %0 = vector.shuffle %arg0, %arg1 [0, 1] : vector<f64>, vector<f64>
  return %0 : vector<2xf64>
}

// -----

// CHECK-LABEL: func.func @rank_1_shuffle_to_interleave(
//  CHECK-SAME:     %[[LHS:.*]]: vector<6xi32>, %[[RHS:.*]]: vector<6xi32>)
func.func @rank_1_shuffle_to_interleave(%arg0: vector<6xi32>, %arg1: vector<6xi32>) -> vector<12xi32> {
  // CHECK: %[[ZIP:.*]] = vector.interleave %[[LHS]], %[[RHS]] : vector<6xi32> -> vector<12xi32>
  // CHECK: return %[[ZIP]]
  %0 = vector.shuffle %arg0, %arg1 [0, 6, 1, 7, 2, 8, 3, 9, 4, 10, 5, 11] : vector<6xi32>, vector<6xi32>
  return %0 : vector<12xi32>
}

// -----

// CHECK-LABEL: func @extract_from_0d_splat_broadcast_regression(
//  CHECK-SAME:     %[[a:.*]]: f32, %[[b:.*]]: vector<f32>, %[[c:.*]]: vector<2xf32>)
func.func @extract_from_0d_splat_broadcast_regression(%a: f32, %b: vector<f32>, %c: vector<2xf32>) -> (f32, f32, f32, f32, f32, vector<6x7xf32>, vector<3xf32>) {
  // Splat scalar to 0D and extract scalar.
  %0 = vector.splat %a : vector<f32>
  %1 = vector.extract %0[] : f32 from vector<f32>

  // Broadcast scalar to 0D and extract scalar.
  %2 = vector.broadcast %a : f32 to vector<f32>
  %3 = vector.extract %2[] : f32 from vector<f32>

  // Broadcast 0D to 3D and extract scalar.
  // CHECK: %[[extract1:.*]] = vector.extract %[[b]][] : f32 from vector<f32>
  %4 = vector.broadcast %b : vector<f32> to vector<1x2x4xf32>
  %5 = vector.extract %4[0, 0, 1] : f32 from vector<1x2x4xf32>

  // Splat scalar to 2D and extract scalar.
  %6 = vector.splat %a : vector<2x3xf32>
  %7 = vector.extract %6[0, 1] : f32 from vector<2x3xf32>

  // Broadcast scalar to 3D and extract scalar.
  %8 = vector.broadcast %a : f32 to vector<5x6x7xf32>
  %9 = vector.extract %8[2, 1, 5] : f32 from vector<5x6x7xf32>

  // Extract 2D from 3D that was broadcasted from a scalar.
  // CHECK: %[[extract2:.*]] = vector.broadcast %[[a]] : f32 to vector<6x7xf32>
  %10 = vector.extract %8[2] : vector<6x7xf32> from vector<5x6x7xf32>

  // Extract 1D from 2D that was splat'ed from a scalar.
  // CHECK: %[[extract3:.*]] = vector.broadcast %[[a]] : f32 to vector<3xf32>
  %11 = vector.extract %6[1] : vector<3xf32> from vector<2x3xf32>

  // CHECK:   return %[[a]], %[[a]], %[[extract1]], %[[a]], %[[a]], %[[extract2]], %[[extract3]]
  return %1, %3, %5, %7, %9, %10, %11 : f32, f32, f32, f32, f32, vector<6x7xf32>, vector<3xf32>
}

// -----

// CHECK-LABEL: func @vector_insert_const_regression(
//       CHECK:   llvm.mlir.undef
//       CHECK:   vector.insert
func.func @vector_insert_const_regression(%arg0: i8) -> vector<4xi8> {
  %0 = llvm.mlir.undef : vector<4xi8>
  %1 = vector.insert %arg0, %0 [0] : i8 into vector<4xi8>
  return %1 : vector<4xi8>
}

// -----

// Insert a poison value shouldn't be folded as the resulting vector is not
// fully poison.

// CHECK-LABEL: @insert_scalar_poison
func.func @insert_scalar_poison(%a: vector<4x8xf32>)
    -> vector<4x8xf32> {
  //  CHECK-NEXT: %[[UB:.*]] = ub.poison : f32
  //  CHECK-NEXT: %[[RES:.*]] = vector.insert %[[UB]]
  //  CHECK-NEXT: return %[[RES]] : vector<4x8xf32>
  %0 = ub.poison : f32
  %1 = vector.insert %0, %a[2, 3] : f32 into vector<4x8xf32>
  return %1 : vector<4x8xf32>
}

// -----

// Insert a poison value shouldn't be folded as the resulting vector is not
// fully poison.

// CHECK-LABEL: @insert_vector_poison
func.func @insert_vector_poison(%a: vector<4x8xf32>)
    -> vector<4x8xf32> {
  //  CHECK-NEXT: %[[UB:.*]] = ub.poison : vector<8xf32>
  //  CHECK-NEXT: %[[RES:.*]] = vector.insert %[[UB]]
  //  CHECK-NEXT: return %[[RES]] : vector<4x8xf32>
  %0 = ub.poison : vector<8xf32>
  %1 = vector.insert %0, %a[2] : vector<8xf32> into vector<4x8xf32>
  return %1 : vector<4x8xf32>
}

// -----

// CHECK-LABEL: @insert_scalar_poison_idx
func.func @insert_scalar_poison_idx(%a: vector<4x5xf32>, %b: f32)
    -> vector<4x5xf32> {
  // CHECK-NEXT: %[[UB:.*]] = ub.poison : vector<4x5xf32>
  //  CHECK-NOT: vector.insert
  // CHECK-NEXT: return %[[UB]] : vector<4x5xf32>
  %0 = vector.insert %b, %a[-1, 0] : f32 into vector<4x5xf32>
  return %0 : vector<4x5xf32>
}

// -----

// CHECK-LABEL: @insert_vector_poison_idx
func.func @insert_vector_poison_idx(%a: vector<4x5xf32>, %b: vector<5xf32>)
    -> vector<4x5xf32> {
  // CHECK-NEXT: %[[UB:.*]] = ub.poison : vector<4x5xf32>
  //  CHECK-NOT: vector.insert
  // CHECK-NEXT: return %[[UB]] : vector<4x5xf32>
  %0 = vector.insert %b, %a[-1] : vector<5xf32> into vector<4x5xf32>
  return %0 : vector<4x5xf32>
}

// -----

// Similar to the test above, but the index is not a static constant.

// CHECK-LABEL: @insert_vector_poison_idx_non_cst
func.func @insert_vector_poison_idx_non_cst(%a: vector<4x5xf32>, %b: vector<5xf32>)
    -> vector<4x5xf32> {
  // CHECK-NEXT: %[[UB:.*]] = ub.poison : vector<4x5xf32>
  //  CHECK-NOT: vector.insert
  // CHECK-NEXT: return %[[UB]] : vector<4x5xf32>
  %c_neg_1 = arith.constant -1 : index
  %0 = vector.insert %b, %a[%c_neg_1] : vector<5xf32> into vector<4x5xf32>
  return %0 : vector<4x5xf32>
}

// -----

// Similar to test above, but now the index is out-of-bounds.

// CHECK-LABEL: @no_fold_insert_scalar_idx_oob
func.func @no_fold_insert_scalar_idx_oob(%a: vector<4x5xf32>, %b: vector<5xf32>)
    -> vector<4x5xf32> {
  //  CHECK: vector.insert
  %c_neg_2 = arith.constant -2 : index
  %0 = vector.insert %b, %a[%c_neg_2] : vector<5xf32> into vector<4x5xf32>
  return %0 : vector<4x5xf32>
}

// -----

// CHECK-LABEL: @insert_multiple_poison_idx
func.func @insert_multiple_poison_idx(%a: vector<4x5x8xf32>, %b: vector<8xf32>)
    -> vector<4x5x8xf32> {
  // CHECK-NEXT: %[[UB:.*]] = ub.poison : vector<4x5x8xf32>
  //  CHECK-NOT: vector.insert
  // CHECK-NEXT: return %[[UB]] : vector<4x5x8xf32>
  %0 = vector.insert %b, %a[-1, -1] : vector<8xf32> into vector<4x5x8xf32>
  return %0 : vector<4x5x8xf32>
}

// -----

// CHECK-LABEL: @contiguous_extract_strided_slices_to_extract_sizes_and_outer_source_dims_overlap
// CHECK:        %[[EXTRACT:.+]] = vector.extract {{.*}}[0, 0, 0, 0, 0] : vector<4xi32> from vector<8x1x2x1x1x4xi32>
// CHECK-NEXT:   return %[[EXTRACT]] :  vector<4xi32>
func.func @contiguous_extract_strided_slices_to_extract_sizes_and_outer_source_dims_overlap(%arg0 : vector<8x1x2x1x1x4xi32>) -> vector<4xi32> {
  %1 = vector.extract_strided_slice %arg0 {offsets = [0, 0, 0, 0, 0, 0], sizes = [1, 1, 1, 1, 1, 4], strides = [1, 1, 1, 1, 1, 1]} : vector<8x1x2x1x1x4xi32> to vector<1x1x1x1x1x4xi32>
  %2 = vector.shape_cast %1 : vector<1x1x1x1x1x4xi32> to vector<4xi32>
  return %2 : vector<4xi32>
}

// -----

// CHECK-LABEL: @contiguous_extract_strided_slices_to_extract_sizes_and_outer_source_dims_no_overlap
// CHECK:        %[[EXTRACT:.+]] = vector.extract {{.*}}[0, 0] : vector<4xi32> from vector<8x2x4xi32>
// CHECK-NEXT:   return %[[EXTRACT]] :  vector<4xi32>
func.func @contiguous_extract_strided_slices_to_extract_sizes_and_outer_source_dims_no_overlap(%arg0 : vector<8x2x4xi32>) -> vector<4xi32> {
  %1 = vector.extract_strided_slice %arg0 {offsets = [0, 0], sizes = [1, 1], strides = [1, 1]} : vector<8x2x4xi32> to vector<1x1x4xi32>
  %2 = vector.shape_cast %1 : vector<1x1x4xi32> to vector<4xi32>
  return %2 : vector<4xi32>
}

// -----

// CHECK-LABEL: @contiguous_extract_strided_slices_to_extract_shorter_size_list
// CHECK:        %[[EXTRACT:.+]] = vector.extract {{.*}}[0, 0, 0, 0] : vector<1x4xi32> from vector<8x1x2x1x1x4xi32>
// CHECK-NEXT:   return %[[EXTRACT]] :  vector<1x4xi32>
func.func @contiguous_extract_strided_slices_to_extract_shorter_size_list(%arg0 : vector<8x1x2x1x1x4xi32>) -> vector<1x4xi32> {
  %1 = vector.extract_strided_slice %arg0 {offsets = [0, 0, 0, 0, 0], sizes = [1, 1, 1, 1, 1], strides = [1, 1, 1, 1, 1]} : vector<8x1x2x1x1x4xi32> to vector<1x1x1x1x1x4xi32>
  %2 = vector.shape_cast %1 : vector<1x1x1x1x1x4xi32> to vector<1x4xi32>
  return %2 : vector<1x4xi32>
}

// -----

// CHECK-LABEL: @contiguous_extract_strided_slices_to_extract_failure_non_unit_outer_size
// CHECK-NEXT:   vector.extract_strided_slice
func.func @contiguous_extract_strided_slices_to_extract_failure_non_unit_outer_size(%arg0 : vector<8x1x2x1x1x4xi32>) -> vector<8x1x1x1x1x4xi32> {
  %1 = vector.extract_strided_slice %arg0 {offsets = [0, 0, 0, 0, 0, 0], sizes = [8, 1, 1, 1, 1, 4], strides = [1, 1, 1, 1, 1, 1]} : vector<8x1x2x1x1x4xi32> to vector<8x1x1x1x1x4xi32>
  return %1 : vector<8x1x1x1x1x4xi32>
}

// -----

// CHECK-LABEL: @contiguous_extract_strided_slices_to_extract_failure_non_full_size
// CHECK-NEXT:   vector.extract_strided_slice
func.func @contiguous_extract_strided_slices_to_extract_failure_non_full_size(%arg0 : vector<8x1x2x1x1x4xi32>) -> vector<1x1x1x1x1x2xi32> {
  %1 = vector.extract_strided_slice %arg0 {offsets = [0, 0, 0, 0, 0, 0], sizes = [1, 1, 1, 1, 1, 2], strides = [1, 1, 1, 1, 1, 1]} : vector<8x1x2x1x1x4xi32> to vector<1x1x1x1x1x2xi32>
  return %1 : vector<1x1x1x1x1x2xi32>
}

// -----

// CHECK-LABEL: @contiguous_extract_strided_slices_to_extract_failure_non_full_inner_size
// CHECK-NEXT:    vector.extract_strided_slice
func.func @contiguous_extract_strided_slices_to_extract_failure_non_full_inner_size(%arg0 : vector<8x1x2x1x1x4xi32>) -> vector<1x1x2x1x1x1xi32> {
  %1 = vector.extract_strided_slice %arg0 {offsets = [0, 0, 0, 0, 0, 0], sizes = [1, 1, 2, 1, 1, 1], strides = [1, 1, 1, 1, 1, 1]} : vector<8x1x2x1x1x4xi32> to vector<1x1x2x1x1x1xi32>
  return %1 : vector<1x1x2x1x1x1xi32>
}

// -----

// CHECK-LABEL: @contiguous_gather
//  CHECK-SAME:   (%[[BASE:.*]]: memref<?xf32>, %[[MASK:.*]]: vector<16xi1>, %[[PASSTHRU:.*]]: vector<16xf32>)
//       CHECK:   %[[C0:.*]] = arith.constant 0 : index
//       CHECK:   %[[R:.*]] = vector.maskedload %[[BASE]][%[[C0]]], %[[MASK]], %[[PASSTHRU]] : memref<?xf32>, vector<16xi1>, vector<16xf32> into vector<16xf32>
//       CHECK:   return %[[R]]
func.func @contiguous_gather(%base: memref<?xf32>,
                             %mask: vector<16xi1>, %passthru: vector<16xf32>) -> vector<16xf32> {
  %c0 = arith.constant 0 : index
  %indices = arith.constant dense<[0, 1, 2, 3, 4, 5, 6, 7, 8, 9, 10, 11, 12, 13, 14, 15]> : vector<16xi32>
  %1 = vector.gather %base[%c0][%indices], %mask, %passthru :
    memref<?xf32>, vector<16xi32>, vector<16xi1>, vector<16xf32> into vector<16xf32>
  return %1 : vector<16xf32>
}

// -----

// CHECK-LABEL: @contiguous_gather_non_zero_start(
//  TODO: Non-zero start is not supported yet.
//       CHECK:   %[[R:.*]] = vector.gather
//       CHECK:   return %[[R]]
func.func @contiguous_gather_non_zero_start(%base: memref<?xf32>,
                                            %mask: vector<16xi1>,
                                            %passthru: vector<16xf32>) -> vector<16xf32> {
  %c0 = arith.constant 0 : index
  %indices = arith.constant dense<[1, 2, 3, 4, 5, 6, 7, 8, 9, 10, 11, 12, 13, 14, 15, 16]> : vector<16xi32>
  %1 = vector.gather %base[%c0][%indices], %mask, %passthru :
    memref<?xf32>, vector<16xi32>, vector<16xi1>, vector<16xf32> into vector<16xf32>
  return %1 : vector<16xf32>
}

// -----

// CHECK-LABEL: @contiguous_gather_2d(
// TODO: Only 1D vectors are supported.
//       CHECK:   %[[R:.*]] = vector.gather
//       CHECK:   return %[[R]]
func.func @contiguous_gather_2d(%base: memref<?x?xf32>,
                                %mask: vector<4x4xi1>, %passthru: vector<4x4xf32>) -> vector<4x4xf32> {
  %c0 = arith.constant 0 : index
  %indices = arith.constant dense<[[0, 1, 2, 3], [4, 5, 6, 7], [8, 9, 10, 11], [12, 13, 14, 15]]> : vector<4x4xi32>
  %1 = vector.gather %base[%c0, %c0][%indices], %mask, %passthru :
    memref<?x?xf32>, vector<4x4xi32>, vector<4x4xi1>, vector<4x4xf32> into vector<4x4xf32>
  return %1 : vector<4x4xf32>
}

// -----

// CHECK-LABEL: @contiguous_gather_const_mask
//  CHECK-SAME:   (%[[BASE:.*]]: memref<?xf32>, %[[PASSTHRU:.*]]: vector<16xf32>)
//       CHECK:   %[[C0:.*]] = arith.constant 0 : index
//       CHECK:   %[[R:.*]] = vector.load %[[BASE]][%[[C0]]] : memref<?xf32>, vector<16xf32>
//       CHECK:   return %[[R]]
func.func @contiguous_gather_const_mask(%base: memref<?xf32>,
                                        %passthru: vector<16xf32>) -> vector<16xf32> {
  %c0 = arith.constant 0 : index
  %indices = arith.constant dense<[0, 1, 2, 3, 4, 5, 6, 7, 8, 9, 10, 11, 12, 13, 14, 15]> : vector<16xi32>
  %mask = arith.constant dense<true> : vector<16xi1>
  %1 = vector.gather %base[%c0][%indices], %mask, %passthru :
    memref<?xf32>, vector<16xi32>, vector<16xi1>, vector<16xf32> into vector<16xf32>
  return %1 : vector<16xf32>
}

// -----

// CHECK-LABEL: @contiguous_gather_step
//  CHECK-SAME:   (%[[BASE:.*]]: memref<?xf32>, %[[MASK:.*]]: vector<16xi1>, %[[PASSTHRU:.*]]: vector<16xf32>)
//       CHECK:   %[[C0:.*]] = arith.constant 0 : index
//       CHECK:   %[[R:.*]] = vector.maskedload %[[BASE]][%[[C0]]], %[[MASK]], %[[PASSTHRU]] : memref<?xf32>, vector<16xi1>, vector<16xf32> into vector<16xf32>
//       CHECK:   return %[[R]]
func.func @contiguous_gather_step(%base: memref<?xf32>,
                                  %mask: vector<16xi1>, %passthru: vector<16xf32>) -> vector<16xf32> {
  %c0 = arith.constant 0 : index
  %indices = vector.step : vector<16xindex>
  %1 = vector.gather %base[%c0][%indices], %mask, %passthru :
    memref<?xf32>, vector<16xindex>, vector<16xi1>, vector<16xf32> into vector<16xf32>
  return %1 : vector<16xf32>
}

// -----

// CHECK-LABEL: @no_fold_contiguous_gather_tensor
func.func @no_fold_contiguous_gather_tensor(%base: tensor<8xf32>, %mask: vector<4xi1>, %pass_thru: vector<4xf32>) -> vector<4xf32> {
  %c0 = arith.constant 0 : index
  %indices = arith.constant dense<[0, 1, 2, 3]> : vector<4xindex>
  // CHECK: vector.gather
  // CHECK-NOT: vector.maskedload
  %0 = vector.gather %base[%c0][%indices], %mask, %pass_thru :
    tensor<8xf32>, vector<4xindex>, vector<4xi1>, vector<4xf32> into vector<4xf32>
  return %0 : vector<4xf32>
}

// -----

// CHECK-LABEL: @gather_broadcast(
// TODO: Broadcast is not supported yet
//       CHECK:   %[[R:.*]] = vector.gather
//       CHECK:   return %[[R]]
func.func @gather_broadcast(%base: memref<?xf32>,
                             %mask: vector<16xi1>, %passthru: vector<16xf32>) -> vector<16xf32> {
  %c0 = arith.constant 0 : index
  %indices = arith.constant dense<0> : vector<16xi32>
  %1 = vector.gather %base[%c0][%indices], %mask, %passthru :
    memref<?xf32>, vector<16xi32>, vector<16xi1>, vector<16xf32> into vector<16xf32>
  return %1 : vector<16xf32>
}

// -----

// CHECK-LABEL: @contiguous_scatter
//  CHECK-SAME:   (%[[BASE:.*]]: memref<?xf32>, %[[MASK:.*]]: vector<16xi1>, %[[VALUE:.*]]: vector<16xf32>)
//       CHECK:   %[[C0:.*]] = arith.constant 0 : index
//       CHECK:   vector.maskedstore %[[BASE]][%[[C0]]], %[[MASK]], %[[VALUE]] : memref<?xf32>, vector<16xi1>, vector<16xf32>
func.func @contiguous_scatter(%base: memref<?xf32>,
                              %mask: vector<16xi1>, %value: vector<16xf32>) {
  %c0 = arith.constant 0 : index
  %indices = arith.constant dense<[0, 1, 2, 3, 4, 5, 6, 7, 8, 9, 10, 11, 12, 13, 14, 15]> : vector<16xi32>
  vector.scatter %base[%c0][%indices], %mask, %value :
    memref<?xf32>, vector<16xi32>, vector<16xi1>, vector<16xf32>
  return
}

// -----

// CHECK-LABEL: @contiguous_scatter_const_mask
//  CHECK-SAME:   (%[[BASE:.*]]: memref<?xf32>, %[[VALUE:.*]]: vector<16xf32>)
//       CHECK:   %[[C0:.*]] = arith.constant 0 : index
//       CHECK:   vector.store %[[VALUE]], %[[BASE]][%[[C0]]] : memref<?xf32>, vector<16xf32>
func.func @contiguous_scatter_const_mask(%base: memref<?xf32>,
                                         %value: vector<16xf32>) {
  %c0 = arith.constant 0 : index
  %indices = arith.constant dense<[0, 1, 2, 3, 4, 5, 6, 7, 8, 9, 10, 11, 12, 13, 14, 15]> : vector<16xi32>
  %mask = vector.constant_mask [16] : vector<16xi1>
  vector.scatter %base[%c0][%indices], %mask, %value :
    memref<?xf32>, vector<16xi32>, vector<16xi1>, vector<16xf32>
  return
}

// -----

// CHECK-LABEL: @contiguous_scatter_step
//  CHECK-SAME:   (%[[BASE:.*]]: memref<?xf32>, %[[MASK:.*]]: vector<16xi1>, %[[VALUE:.*]]: vector<16xf32>)
//       CHECK:   %[[C0:.*]] = arith.constant 0 : index
//       CHECK:   vector.maskedstore %[[BASE]][%[[C0]]], %[[MASK]], %[[VALUE]] : memref<?xf32>, vector<16xi1>, vector<16xf32>
func.func @contiguous_scatter_step(%base: memref<?xf32>,
                                   %mask: vector<16xi1>, %value: vector<16xf32>) {
  %c0 = arith.constant 0 : index
  %indices = vector.step : vector<16xindex>
  vector.scatter %base[%c0][%indices], %mask, %value :
    memref<?xf32>, vector<16xindex>, vector<16xi1>, vector<16xf32>
  return
}

// -----

// CHECK-LABEL: @fold_extract_constant_indices
//   CHECK-SAME:   %[[ARG:.*]]: vector<32x1xi32>) -> i32 {
//        CHECK:   %[[RES:.*]] = vector.extract %[[ARG]][0, 0] : i32 from vector<32x1xi32>
//        CHECK:   return %[[RES]] : i32
func.func @fold_extract_constant_indices(%arg : vector<32x1xi32>) -> i32 {
  %0 = arith.constant 0 : index
  %1 = vector.extract %arg[%0, %0] : i32 from vector<32x1xi32>
  return %1 : i32
}

// -----

// CHECK-LABEL: @fold_insert_constant_indices
//  CHECK-SAME:   %[[ARG:.*]]: vector<4x1xi32>) -> vector<4x1xi32> {
//       CHECK:   %[[VAL:.*]] = arith.constant 1 : i32
//       CHECK:   %[[RES:.*]] = vector.insert %[[VAL]], %[[ARG]] [0, 0] : i32 into vector<4x1xi32>
//       CHECK:   return %[[RES]] : vector<4x1xi32>
func.func @fold_insert_constant_indices(%arg : vector<4x1xi32>) -> vector<4x1xi32> {
  %0 = arith.constant 0 : index
  %1 = arith.constant 1 : i32
  %res = vector.insert %1, %arg[%0, %0] : i32 into vector<4x1xi32>
  return %res : vector<4x1xi32>
}<|MERGE_RESOLUTION|>--- conflicted
+++ resolved
@@ -895,19 +895,11 @@
 
 // -----
 
-<<<<<<< HEAD
-// CHECK-LABEL: fold_extract_shapecast_negative
-//       CHECK:   %[[V:.*]] = vector.shape_cast %{{.*}} : vector<16xf32> to vector<2x4x2xf32>
-//       CHECK:   %[[R:.*]] = vector.extract %[[V]][1] : vector<4x2xf32> from vector<2x4x2xf32>
-//       CHECK:   return %[[R]] : vector<4x2xf32>
-func.func @fold_extract_shapecast_negative(%arg0 : vector<16xf32>) -> vector<4x2xf32> {
-=======
 // CHECK-LABEL: negative_fold_extract_shapecast
 //       CHECK:   %[[V:.*]] = vector.shape_cast %{{.*}} : vector<16xf32> to vector<2x4x2xf32>
 //       CHECK:   %[[R:.*]] = vector.extract %[[V]][1] : vector<4x2xf32> from vector<2x4x2xf32>
 //       CHECK:   return %[[R]] : vector<4x2xf32>
 func.func @negative_fold_extract_shapecast(%arg0 : vector<16xf32>) -> vector<4x2xf32> {
->>>>>>> 4084ffcf
   %0 = vector.shape_cast %arg0 : vector<16xf32> to vector<2x4x2xf32>
   %r = vector.extract %0[1] : vector<4x2xf32> from vector<2x4x2xf32>
   return %r : vector<4x2xf32>
@@ -1043,7 +1035,6 @@
 
 // In this test, broadcast (2)->(1,2,1) is not legal, but shape_cast (2)->(1,2,1) is.
 // CHECK-LABEL: func @canonicalize_broadcast_shapecast_to_shapcast
-<<<<<<< HEAD
 //   CHECK-NOT:   vector.broadcast
 //       CHECK:   vector.shape_cast {{.+}} : vector<2xf32> to vector<1x2x1xf32>
 func.func @canonicalize_broadcast_shapecast_to_shapcast(%arg0 : vector<2xf32>) -> vector<1x2x1xf32> {
@@ -1057,21 +1048,6 @@
 // In this test, broadcast (1)->(1,1) and shape_cast (1)->(1,1) are both legal. shape_cast is chosen.
 // CHECK-LABEL: func @canonicalize_broadcast_shapecast_both_possible
 //   CHECK-NOT:   vector.broadcast
-=======
-//   CHECK-NOT:   vector.broadcast
-//       CHECK:   vector.shape_cast {{.+}} : vector<2xf32> to vector<1x2x1xf32>
-func.func @canonicalize_broadcast_shapecast_to_shapcast(%arg0 : vector<2xf32>) -> vector<1x2x1xf32> {
-  %0 = vector.broadcast %arg0 : vector<2xf32> to vector<1x2xf32>
-  %1 = vector.shape_cast %0 : vector<1x2xf32> to vector<1x2x1xf32>
-  return %1 : vector<1x2x1xf32>
-}
-
-// -----
-
-// In this test, broadcast (1)->(1,1) and shape_cast (1)->(1,1) are both legal. shape_cast is chosen.
-// CHECK-LABEL: func @canonicalize_broadcast_shapecast_both_possible
-//   CHECK-NOT:   vector.broadcast
->>>>>>> 4084ffcf
 //       CHECK:   vector.shape_cast {{.+}} : vector<1xf32> to vector<1x1xf32>
 func.func @canonicalize_broadcast_shapecast_both_possible(%arg0: vector<1xf32>) -> vector<1x1xf32> {
     %0 = vector.broadcast %arg0 : vector<1xf32> to vector<1x1x1xf32>
