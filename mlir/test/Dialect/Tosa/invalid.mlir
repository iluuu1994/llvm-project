--- conflicted
+++ resolved
@@ -564,156 +564,108 @@
 
 // -----
 
-<<<<<<< HEAD
+func.func @test_variable_unranked(%arg0: tensor<2x4x8xi8>) -> () {
+  tosa.variable @stored_var : tensor<*xi8>
+  // expected-error@+1 {{custom op 'tosa.variable' expected ranked type}}
+  return
+}
+
+// -----
+
+func.func @test_variable_unranked_initial_value(%arg0: tensor<2x4x8xi8>) -> () {
+  // expected-error@+1 {{elements literal type must have static shape}}
+  tosa.variable @stored_var = dense<0> : tensor<*xi8>
+  // expected-error@+1 {{custom op 'tosa.variable' expected attribute}}
+  return
+}
+
+// -----
+
 func.func @test_variable_duplicates(%arg0: tensor<2x4x8xi8>) -> () {
   tosa.variable @stored_var = dense<-1> : tensor<2x4x8xi8>
   // expected-error@+1 {{'tosa.variable' op illegal to have multiple declaration of 'stored_var'}}
   tosa.variable @stored_var = dense<3> : tensor<1x4x8xi8>
-=======
-func.func @test_variable_unranked(%arg0: tensor<2x4x8xi8>) -> () {
-  tosa.variable @stored_var : tensor<*xi8>
-  // expected-error@+1 {{custom op 'tosa.variable' expected ranked type}}
->>>>>>> eb0f1dc0
-  return
-}
-
-// -----
-
-<<<<<<< HEAD
+  return
+}
+
+// -----
+
 func.func @test_variable_read_type(%arg0: tensor<2x4x8xi8>) -> () {
   tosa.variable @stored_var = dense<-1> : tensor<2x4x8xi8>
   // expected-error@+1 {{'tosa.variable_read' op require same element type for 'output1' ('i16') and the input tensor ('i8')}}
   %0 = tosa.variable_read @stored_var : tensor<2x4x8xi16>
-=======
-func.func @test_variable_unranked_initial_value(%arg0: tensor<2x4x8xi8>) -> () {
-  // expected-error@+1 {{elements literal type must have static shape}}
-  tosa.variable @stored_var = dense<0> : tensor<*xi8>
-  // expected-error@+1 {{custom op 'tosa.variable' expected attribute}}
->>>>>>> eb0f1dc0
-  return
-}
-
-// -----
-
-<<<<<<< HEAD
+  return
+}
+
+// -----
+
 func.func @test_variable_read_shape(%arg0: tensor<2x4x8xi8>) -> () {
   tosa.variable @stored_var = dense<-1> : tensor<2x4x8xi8>
   // expected-error@+1 {{'tosa.variable_read' op require same element type for 'output1' ('i32') and the input tensor ('i8'}}
   %0 = tosa.variable_read @stored_var : tensor<1x4x8xi32>
-=======
-func.func @test_variable_duplicates(%arg0: tensor<2x4x8xi8>) -> () {
-  tosa.variable @stored_var = dense<-1> : tensor<2x4x8xi8>
-  // expected-error@+1 {{'tosa.variable' op illegal to have multiple declaration of 'stored_var'}}
-  tosa.variable @stored_var = dense<3> : tensor<1x4x8xi8>
->>>>>>> eb0f1dc0
-  return
-}
-
-// -----
-
-<<<<<<< HEAD
+  return
+}
+
+// -----
+
 func.func @test_variable_write_type(%arg0: tensor<2x4x8xi16>) -> () {
   tosa.variable @stored_var = dense<-1> : tensor<2x4x8xi8>
   // expected-error@+1 {{'tosa.variable_write' op require same element type for 'input1' ('i16') and the input tensor ('i8')}}
   tosa.variable_write @stored_var, %arg0 : tensor<2x4x8xi16>
-=======
-func.func @test_variable_read_type(%arg0: tensor<2x4x8xi8>) -> () {
-  tosa.variable @stored_var = dense<-1> : tensor<2x4x8xi8>
-  // expected-error@+1 {{'tosa.variable_read' op require same element type for 'output1' ('i16') and the input tensor ('i8')}}
-  %0 = tosa.variable_read @stored_var : tensor<2x4x8xi16>
->>>>>>> eb0f1dc0
-  return
-}
-
-// -----
-
-<<<<<<< HEAD
+  return
+}
+
+// -----
+
 func.func @test_variable_write_shape(%arg0: tensor<1x4x8xi8>) -> () {
   tosa.variable @stored_var = dense<-1> : tensor<2x4x8xi8>
   // expected-error@+1 {{'tosa.variable_write' op require same shapes for 'input1' ('tensor<1x4x8xi8>') and the input tensor ('tensor<2x4x8xi8>')}}
   tosa.variable_write @stored_var, %arg0 : tensor<1x4x8xi8>
-=======
-func.func @test_variable_read_shape(%arg0: tensor<2x4x8xi8>) -> () {
-  tosa.variable @stored_var = dense<-1> : tensor<2x4x8xi8>
-  // expected-error@+1 {{'tosa.variable_read' op require same element type for 'output1' ('i32') and the input tensor ('i8'}}
-  %0 = tosa.variable_read @stored_var : tensor<1x4x8xi32>
->>>>>>> eb0f1dc0
-  return
-}
-
-// -----
-
-<<<<<<< HEAD
+  return
+}
+
+// -----
+
 func.func @test_tile_invalid_multiples() {
   %0 = tensor.empty() : tensor<4x31x31xf32>
   %cst = tosa.const_shape { values = dense<1> : tensor<1xindex> } : () -> !tosa.shape<1>
   // expected-error@+1 {{'tosa.tile' op expect 'multiples' to have rank 3 but got 1.}}
   %1 = tosa.tile %0, %cst: (tensor<4x31x31xf32>, !tosa.shape<1>) -> tensor<4x31x31xf32>
-=======
-func.func @test_variable_write_type(%arg0: tensor<2x4x8xi16>) -> () {
-  tosa.variable @stored_var = dense<-1> : tensor<2x4x8xi8>
-  // expected-error@+1 {{'tosa.variable_write' op require same element type for 'input1' ('i16') and the input tensor ('i8')}}
-  tosa.variable_write @stored_var, %arg0 : tensor<2x4x8xi16>
->>>>>>> eb0f1dc0
-  return
-}
-
-// -----
-
-<<<<<<< HEAD
+  return
+}
+
+// -----
+
 func.func @test_tile_invalid_multiples_value() {
   %0 = tensor.empty() : tensor<4x31xf32>
   %multiples = tosa.const_shape { values = dense<[2, -2]> : tensor<2xindex> } : () -> !tosa.shape<2>
   // expected-error@+1 {{'tosa.tile' op expect element of 'multiples' to be positive integer or -1.}}
   %1 = tosa.tile %0, %multiples : (tensor<4x31xf32>, !tosa.shape<2>) -> tensor<4x31xf32>
-=======
-func.func @test_variable_write_shape(%arg0: tensor<1x4x8xi8>) -> () {
-  tosa.variable @stored_var = dense<-1> : tensor<2x4x8xi8>
-  // expected-error@+1 {{'tosa.variable_write' op require same shapes for 'input1' ('tensor<1x4x8xi8>') and the input tensor ('tensor<2x4x8xi8>')}}
-  tosa.variable_write @stored_var, %arg0 : tensor<1x4x8xi8>
->>>>>>> eb0f1dc0
-  return
-}
-
-// -----
-
-<<<<<<< HEAD
+  return
+}
+
+// -----
+
 func.func @test_tile_io_rank_mismatch() {
   %0 = tensor.empty() : tensor<4x31xf32>
   %multiples = tosa.const_shape { values = dense<[2, 2]> : tensor<2xindex> } : () -> !tosa.shape<2>
   // expected-error@+1 {{'tosa.tile' op expect same input and output tensor rank.}}
   %1 = tosa.tile %0, %multiples : (tensor<4x31xf32>, !tosa.shape<2>) -> tensor<4x31x31xf32>
-=======
-func.func @test_tile_invalid_multiples() {
-  %0 = tensor.empty() : tensor<4x31x31xf32>
-  %cst = tosa.const_shape { values = dense<1> : tensor<1xindex> } : () -> !tosa.shape<1>
-  // expected-error@+1 {{'tosa.tile' op expect 'multiples' to have rank 3 but got 1.}}
-  %1 = tosa.tile %0, %cst: (tensor<4x31x31xf32>, !tosa.shape<1>) -> tensor<4x31x31xf32>
->>>>>>> eb0f1dc0
-  return
-}
-
-
-// -----
-
-<<<<<<< HEAD
+  return
+}
+
+
+// -----
+
 // CHECK-LABEL: test_table_rank0_table
 func.func @test_table_rank0_table(%arg0: tensor<64xi16>, %arg1: tensor<i16>) {
   // expected-error@+1 {{'tosa.table' op operand #1 must be 1-d tosa-conformant tensor, but got 'tensor<i16>'}}
   %0 = tosa.table %arg0, %arg1 : (tensor<64xi16>, tensor<i16>) -> tensor<64xi16>
-=======
-func.func @test_tile_invalid_multiples_value() {
-  %0 = tensor.empty() : tensor<4x31xf32>
-  %multiples = tosa.const_shape { values = dense<[2, -2]> : tensor<2xindex> } : () -> !tosa.shape<2>
-  // expected-error@+1 {{'tosa.tile' op expect element of 'multiples' to be positive integer or -1.}}
-  %1 = tosa.tile %0, %multiples : (tensor<4x31xf32>, !tosa.shape<2>) -> tensor<4x31xf32>
->>>>>>> eb0f1dc0
-  return
-}
-
-// -----
-
-<<<<<<< HEAD
+  return
+}
+
+// -----
+
 // CHECK-LABEL: test_table_io_rank_mismatch
 func.func @test_table_io_rank_mismatch(%arg0: tensor<64xi16>, %arg1: tensor<6xi16>) {
   // expected-error@+1 {{'tosa.table' op expected input tensor rank to equal result tensor rank}}
@@ -727,20 +679,11 @@
 func.func @test_table_io_shape_mismatch(%arg0: tensor<?x16xi16>, %arg1: tensor<6xi16>) {
   // expected-error@+1 {{'tosa.table' op dim(result, 1) = 15 doesn't match dim(input, 1) = 16}}
   %0 = tosa.table %arg0, %arg1 : (tensor<?x16xi16>, tensor<6xi16>) -> tensor<?x15xi16>
-=======
-func.func @test_tile_io_rank_mismatch() {
-  %0 = tensor.empty() : tensor<4x31xf32>
-  %multiples = tosa.const_shape { values = dense<[2, 2]> : tensor<2xindex> } : () -> !tosa.shape<2>
-  // expected-error@+1 {{'tosa.tile' op expect same input and output tensor rank.}}
-  %1 = tosa.tile %0, %multiples : (tensor<4x31xf32>, !tosa.shape<2>) -> tensor<4x31x31xf32>
->>>>>>> eb0f1dc0
-  return
-}
-
-
-// -----
-
-<<<<<<< HEAD
+  return
+}
+
+// -----
+
 // CHECK-LABEL: test_mul_type_mismatch
 func.func @test_mul_type_mismatch(%arg0: tensor<13x21x3xf32>, %arg1: tensor<13x1x3xf16>) -> tensor<13x21x3xf32> {
   %shift = "tosa.const"() {values = dense<0> : tensor<1xi8>} : () -> tensor<1xi8>
@@ -1046,348 +989,11 @@
 func.func @test_non_tosa_ops() {
   %0 = arith.constant 6 : index
   %2 = tensor.empty(%0) : tensor<?x27xi64>
-=======
-// CHECK-LABEL: test_table_rank0_table
-func.func @test_table_rank0_table(%arg0: tensor<64xi16>, %arg1: tensor<i16>) {
-  // expected-error@+1 {{'tosa.table' op operand #1 must be 1-d tosa-conformant tensor, but got 'tensor<i16>'}}
-  %0 = tosa.table %arg0, %arg1 : (tensor<64xi16>, tensor<i16>) -> tensor<64xi16>
-  return
-}
-
-// -----
-
-// CHECK-LABEL: test_table_io_rank_mismatch
-func.func @test_table_io_rank_mismatch(%arg0: tensor<64xi16>, %arg1: tensor<6xi16>) {
-  // expected-error@+1 {{'tosa.table' op expected input tensor rank to equal result tensor rank}}
-  %0 = tosa.table %arg0, %arg1 : (tensor<64xi16>, tensor<6xi16>) -> tensor<64x?xi16>
->>>>>>> eb0f1dc0
-  return
-}
-
-// -----
-
-<<<<<<< HEAD
-=======
-// CHECK-LABEL: test_table_io_shape_mismatch
-func.func @test_table_io_shape_mismatch(%arg0: tensor<?x16xi16>, %arg1: tensor<6xi16>) {
-  // expected-error@+1 {{'tosa.table' op dim(result, 1) = 15 doesn't match dim(input, 1) = 16}}
-  %0 = tosa.table %arg0, %arg1 : (tensor<?x16xi16>, tensor<6xi16>) -> tensor<?x15xi16>
-  return
-}
-
-// -----
-
-// CHECK-LABEL: test_mul_type_mismatch
-func.func @test_mul_type_mismatch(%arg0: tensor<13x21x3xf32>, %arg1: tensor<13x1x3xf16>) -> tensor<13x21x3xf32> {
-  %shift = "tosa.const"() {values = dense<0> : tensor<1xi8>} : () -> tensor<1xi8>
-  // expected-error@+1 {{'tosa.mul' op requires the same element type for all operands}}
-  %0 = tosa.mul %arg0, %arg1, %shift : (tensor<13x21x3xf32>, tensor<13x1x3xf16>, tensor<1xi8>) -> tensor<13x21x3xf32>
-  return %0 : tensor<13x21x3xf32>
-}
-
-// -----
-
-// CHECK-LABEL: test_mul_int_type_mismatch
-func.func @test_mul_int_type_mismatch(%arg0: tensor<1xf32>, %arg1: tensor<1xf32>) -> tensor<1xi32> {
-  %shift = "tosa.const"() <{values = dense<0> : tensor<1xi8>}> : () -> tensor<1xi8>
-  // expected-error@+1 {{'tosa.mul' op requires the same element type for all operands}}
-  %3 = tosa.mul %arg0, %arg1, %shift : (tensor<1xf32>, tensor<1xf32>, tensor<1xi8>) -> tensor<1xi32>
-  return %3 : tensor<1xi32>
-}
-
-// -----
-
-// CHECK-LABEL: test_mul_invalid_shift
-func.func @test_mul_invalid_shift(%arg0: tensor<13x21x3xf32>, %arg1: tensor<13x1x3xf32>) -> tensor<13x21x3xf32> {
-  %shift = "tosa.const"() {values = dense<1> : tensor<1xi8>} : () -> tensor<1xi8>
-  // expected-error@+1 {{'tosa.mul' op require shift to be 0 for float type}}
-  %0 = tosa.mul %arg0, %arg1, %shift : (tensor<13x21x3xf32>, tensor<13x1x3xf32>, tensor<1xi8>) -> tensor<13x21x3xf32>
-  return %0 : tensor<13x21x3xf32>
-}
-
-// -----
-
-// CHECK-LABEL: test_mul_missing_shift
-func.func @test_mul_missing_shift(%arg0: tensor<13x21x3xi32>, %arg1: tensor<13x1x3xi32>) -> tensor<13x21x3xi32> {
-  // expected-error@+1 {{'tosa.mul' op expected 3 operands, but found 2}}
-  %0 = tosa.mul %arg0, %arg1 : (tensor<13x21x3xi32>, tensor<13x1x3xi32>) -> tensor<13x21x3xi32>
-  return %0 : tensor<13x21x3xi32>
-}
-
-// -----
-
-// CHECK-LABEL: test_unsupported_int64_data_type
-func.func @test_unsupported_int64_data_type(%arg0: tensor<1x13x13x5xf32>) -> tensor<1x13x13xi64> {
-  // expected-error@+1 {{'tosa.argmax' op is not profile-aligned: element type 'i64' is not legal}}
-  %0 = tosa.argmax %arg0 {axis = 3 : i32} : (tensor<1x13x13x5xf32>) -> tensor<1x13x13xi64>
-  return %0 : tensor<1x13x13xi64>
-}
-
-// -----
-
-// CHECK-LABEL: test_mismatch_in_out_data_type_clamp
-func.func @test_mismatch_in_out_data_type_clamp(%arg0: tensor<13x21x3xf32>) -> tensor<13x21x3xf16> {
-  // expected-error@+1 {{'tosa.clamp' op requires the same element type for all operands and results}}
-  %0 = tosa.clamp %arg0 {min_val = 0.0 : f32, max_val = 1.0: f32} : (tensor<13x21x3xf32>) -> tensor<13x21x3xf16>
-  return %0 : tensor<13x21x3xf16>
-}
-
-// -----
-
-// CHECK-LABEL: test_mismatch_in_out_shape_clamp
-func.func @test_mismatch_in_out_shape_clamp(%arg0: tensor<13x21x3xf32>) -> tensor<13x21x1xf32> {
-  // expected-error@+1 {{'tosa.clamp' op requires the same shape for all operands and results}}
-  %0 = tosa.clamp %arg0 {min_val = 0.0 : f32, max_val = 1.0: f32} : (tensor<13x21x3xf32>) -> tensor<13x21x1xf32>
-  return %0 : tensor<13x21x1xf32>
-}
-
-// -----
-
-// CHECK-LABEL: test_mismatch_in_out_data_type_erf
-func.func @test_mismatch_in_out_data_type_erf(%arg0: tensor<13x21x3xf32>) -> tensor<13x21x3xf16> {
-  // expected-error@+1 {{'tosa.erf' op requires the same element type for all operands and results}}
-  %0 = tosa.erf %arg0 : (tensor<13x21x3xf32>) -> tensor<13x21x3xf16>
-  return %0 : tensor<13x21x3xf16>
-}
-
-// -----
-
-// CHECK-LABEL: test_mismatch_in_out_shape_erf
-func.func @test_mismatch_in_out_shape_erf(%arg0: tensor<13x21x3xf32>) -> tensor<13x21x1xf32> {
-  // expected-error@+1 {{'tosa.erf' op requires the same shape for all operands and results}}
-  %0 = tosa.erf %arg0 : (tensor<13x21x3xf32>) -> tensor<13x21x1xf32>
-  return %0 : tensor<13x21x1xf32>
-}
-
-// -----
-
-// CHECK-LABEL: test_mismatch_in_out_data_type_sigmoid
-func.func @test_mismatch_in_out_data_type_sigmoid(%arg0: tensor<13x21x3xf32>) -> tensor<13x21x3xf16> {
-  // expected-error@+1 {{'tosa.sigmoid' op requires the same element type for all operands and results}}
-  %0 = tosa.sigmoid %arg0 : (tensor<13x21x3xf32>) -> tensor<13x21x3xf16>
-  return %0 : tensor<13x21x3xf16>
-}
-
-// -----
-
-// CHECK-LABEL: test_mismatch_in_out_shape_sigmoid
-func.func @test_mismatch_in_out_shape_sigmoid(%arg0: tensor<13x21x3xf32>) -> tensor<13x21x1xf32> {
-  // expected-error@+1 {{'tosa.sigmoid' op requires the same shape for all operands and results}}
-  %0 = tosa.sigmoid %arg0 : (tensor<13x21x3xf32>) -> tensor<13x21x1xf32>
-  return %0 : tensor<13x21x1xf32>
-}
-
-// -----
-
-// CHECK-LABEL: test_mismatch_in_out_data_type_tanh
-func.func @test_mismatch_in_out_data_type_tanh(%arg0: tensor<13x21x3xf32>) -> tensor<13x21x3xf16> {
-  // expected-error@+1 {{'tosa.tanh' op requires the same element type for all operands and results}}
-  %0 = tosa.tanh %arg0 : (tensor<13x21x3xf32>) -> tensor<13x21x3xf16>
-  return %0 : tensor<13x21x3xf16>
-}
-
-// -----
-
-// CHECK-LABEL: test_mismatch_in_out_shape_tanh
-func.func @test_mismatch_in_out_shape_tanh(%arg0: tensor<13x21x3xf32>) -> tensor<13x21x1xf32> {
-  // expected-error@+1 {{'tosa.tanh' op requires the same shape for all operands and results}}
-  %0 = tosa.tanh %arg0 : (tensor<13x21x3xf32>) -> tensor<13x21x1xf32>
-  return %0 : tensor<13x21x1xf32>
-}
-
-// -----
-
-// CHECK-LABEL: test_mismatch_in_out_data_type_cos
-func.func @test_mismatch_in_out_data_type_cos(%arg0: tensor<13x21x3xf32>) -> tensor<13x21x3xf16> {
-  // expected-error@+1 {{'tosa.cos' op requires the same element type for all operands and results}}
-  %0 = tosa.cos %arg0 : (tensor<13x21x3xf32>) -> tensor<13x21x3xf16>
-  return %0 : tensor<13x21x3xf16>
-}
-
-// -----
-
-// CHECK-LABEL: test_mismatch_in_out_shape_cos
-func.func @test_mismatch_in_out_shape_cos(%arg0: tensor<13x21x3xf32>) -> tensor<13x21x1xf32> {
-  // expected-error@+1 {{'tosa.cos' op requires the same shape for all operands and results}}
-  %0 = tosa.cos %arg0 : (tensor<13x21x3xf32>) -> tensor<13x21x1xf32>
-  return %0 : tensor<13x21x1xf32>
-}
-
-// -----
-
-// CHECK-LABEL: test_mismatch_in_out_data_type_sin
-func.func @test_mismatch_in_out_data_type_sin(%arg0: tensor<13x21x3xf32>) -> tensor<13x21x3xf16> {
-  // expected-error@+1 {{'tosa.sin' op requires the same element type for all operands and results}}
-  %0 = tosa.sin %arg0 : (tensor<13x21x3xf32>) -> tensor<13x21x3xf16>
-  return %0 : tensor<13x21x3xf16>
-}
-
-// -----
-
-// CHECK-LABEL: test_mismatch_in_out_shape_sin
-func.func @test_mismatch_in_out_shape_sin(%arg0: tensor<13x21x3xf32>) -> tensor<13x21x1xf32> {
-  // expected-error@+1 {{'tosa.sin' op requires the same shape for all operands and results}}
-  %0 = tosa.sin %arg0 : (tensor<13x21x3xf32>) -> tensor<13x21x1xf32>
-  return %0 : tensor<13x21x1xf32>
-}
-
-// -----
-
-// CHECK-LABEL: test_mismatch_in_out_data_type_abs
-func.func @test_mismatch_in_out_data_type_abs(%arg0: tensor<13x21x3xf32>) -> tensor<13x21x3xf16> {
-  // expected-error@+1 {{'tosa.abs' op requires the same element type for all operands and results}}
-  %0 = tosa.abs %arg0 : (tensor<13x21x3xf32>) -> tensor<13x21x3xf16>
-  return %0 : tensor<13x21x3xf16>
-}
-
-// -----
-
-// CHECK-LABEL: test_mismatch_in_out_shape_abs
-func.func @test_mismatch_in_out_shape_abs(%arg0: tensor<13x21x3xf32>) -> tensor<13x21x1xf32> {
-  // expected-error@+1 {{'tosa.abs' op requires the same shape for all operands and results}}
-  %0 = tosa.abs %arg0 : (tensor<13x21x3xf32>) -> tensor<13x21x1xf32>
-  return %0 : tensor<13x21x1xf32>
-}
-
-// -----
-
-// CHECK-LABEL: test_mismatch_in_out_data_type_bitwise_not
-func.func @test_mismatch_in_out_data_type_bitwise_not(%arg0: tensor<13x21x1xi32>) -> tensor<13x21x1xi16> {
-  // expected-error@+1 {{'tosa.bitwise_not' op requires the same element type for all operands and results}}
-  %0 = tosa.bitwise_not %arg0 : (tensor<13x21x1xi32>) -> tensor<13x21x1xi16>
-  return %0 : tensor<13x21x1xi16>
-}
-
-// -----
-
-// CHECK-LABEL: test_mismatch_in_out_shape_bitwise_not
-func.func @test_mismatch_in_out_shape_bitwise_not(%arg0: tensor<13x21x1xi32>) -> tensor<13x21x3xi32> {
-  // expected-error@+1 {{'tosa.bitwise_not' op requires the same shape for all operands and results}}
-  %0 = tosa.bitwise_not %arg0 : (tensor<13x21x1xi32>) -> tensor<13x21x3xi32>
-  return %0 : tensor<13x21x3xi32>
-}
-
-// -----
-
-// CHECK-LABEL: test_mismatch_in_out_data_type_ceil
-func.func @test_mismatch_in_out_data_type_ceil(%arg0: tensor<13x21x3xf32>) -> tensor<13x21x3xf16> {
-  // expected-error@+1 {{'tosa.ceil' op requires the same element type for all operands and results}}
-  %0 = tosa.ceil %arg0 : (tensor<13x21x3xf32>) -> tensor<13x21x3xf16>
-  return %0 : tensor<13x21x3xf16>
-}
-
-// -----
-
-// CHECK-LABEL: test_mismatch_in_out_shape_ceil
-func.func @test_mismatch_in_out_shape_ceil(%arg0: tensor<13x21x3xf32>) -> tensor<13x21x1xf32> {
-  // expected-error@+1 {{'tosa.ceil' op requires the same shape for all operands and results}}
-  %0 = tosa.ceil %arg0 : (tensor<13x21x3xf32>) -> tensor<13x21x1xf32>
-  return %0 : tensor<13x21x1xf32>
-}
-
-// -----
-
-// CHECK-LABEL: test_mismatch_in_out_data_type_clz
-func.func @test_mismatch_in_out_data_type_clz(%arg0: tensor<13x21x3xi32>) -> tensor<13x21x3xi16> {
-  // expected-error@+1 {{'tosa.clz' op requires the same element type for all operands and results}}
-  %0 = tosa.clz %arg0 : (tensor<13x21x3xi32>) -> tensor<13x21x3xi16>
-  return %0 : tensor<13x21x3xi16>
-}
-
-// -----
-
-// CHECK-LABEL: test_mismatch_in_out_shape_clz
-func.func @test_mismatch_in_out_shape_clz(%arg0: tensor<13x21x3xi32>) -> tensor<13x21x1xi32> {
-  // expected-error@+1 {{'tosa.clz' op requires the same shape for all operands and results}}
-  %0 = tosa.clz %arg0 : (tensor<13x21x3xi32>) -> tensor<13x21x1xi32>
-  return %0 : tensor<13x21x1xi32>
-}
-
-// -----
-
-// CHECK-LABEL: test_mismatch_in_out_data_type_cos
-func.func @test_mismatch_in_out_data_type_cos(%arg0: tensor<13x21x3xf32>) -> tensor<13x21x3xf16> {
-  // expected-error@+1 {{'tosa.cos' op requires the same element type for all operands and results}}
-  %0 = tosa.cos %arg0 : (tensor<13x21x3xf32>) -> tensor<13x21x3xf16>
-  return %0 : tensor<13x21x3xf16>
-}
-
-// -----
-// CHECK-LABEL: test_mismatch_in_out_shape_cos
-func.func @test_mismatch_in_out_shape_cos(%arg0: tensor<13x21x3xf32>) -> tensor<13x21x1xf32> {
-  // expected-error@+1 {{'tosa.cos' op requires the same shape for all operands and results}}
-  %0 = tosa.cos %arg0 : (tensor<13x21x3xf32>) -> tensor<13x21x1xf32>
-  return %0 : tensor<13x21x1xf32>
-}
-
-// -----
-// CHECK-LABEL: test_mismatch_in_out_data_type_exp
-func.func @test_mismatch_in_out_data_type_exp(%arg0: tensor<13x21x3xf32>) -> tensor<13x21x3xf16> {
-  // expected-error@+1 {{'tosa.exp' op requires the same element type for all operands and results}}
-  %0 = tosa.exp %arg0 : (tensor<13x21x3xf32>) -> tensor<13x21x3xf16>
-  return %0 : tensor<13x21x3xf16>
-}
-
-// -----
-// CHECK-LABEL: test_mismatch_in_out_shape_exp
-func.func @test_mismatch_in_out_shape_exp(%arg0: tensor<13x21x3xf32>) -> tensor<13x21x1xf32> {
-  // expected-error@+1 {{'tosa.exp' op requires the same shape for all operands and results}}
-  %0 = tosa.exp %arg0 : (tensor<13x21x3xf32>) -> tensor<13x21x1xf32>
-  return %0 : tensor<13x21x1xf32>
-}
-
-// -----
-// CHECK-LABEL: test_mismatch_in_out_data_type_floor
-func.func @test_mismatch_in_out_data_type_floor(%arg0: tensor<13x21x3xf32>) -> tensor<13x21x3xf16> {
-  // expected-error@+1 {{'tosa.floor' op requires the same element type for all operands and results}}
-  %0 = tosa.floor %arg0 : (tensor<13x21x3xf32>) -> tensor<13x21x3xf16>
-  return %0 : tensor<13x21x3xf16>
-}
-
-// -----
-// CHECK-LABEL: test_mismatch_in_out_shape_floor
-func.func @test_mismatch_in_out_shape_floor(%arg0: tensor<13x21x3xf32>) -> tensor<13x21x1xf32> {
-  // expected-error@+1 {{'tosa.floor' op requires the same shape for all operands and results}}
-  %0 = tosa.floor %arg0 : (tensor<13x21x3xf32>) -> tensor<13x21x1xf32>
-  return %0 : tensor<13x21x1xf32>
-}
-
-// -----
-// CHECK-LABEL: test_mismatch_in_out_data_type_log
-func.func @test_mismatch_in_out_data_type_log(%arg0: tensor<13x21x3xf32>) -> tensor<13x21x3xf16> {
-  // expected-error@+1 {{'tosa.log' op requires the same element type for all operands and results}}
-  %0 = tosa.log %arg0 : (tensor<13x21x3xf32>) -> tensor<13x21x3xf16>
-  return %0 : tensor<13x21x3xf16>
-}
-
-// -----
-// CHECK-LABEL: test_mismatch_in_out_shape_log
-func.func @test_mismatch_in_out_shape_log(%arg0: tensor<13x21x3xf32>) -> tensor<13x21x1xf32> {
-  // expected-error@+1 {{'tosa.log' op requires the same shape for all operands and results}}
-  %0 = tosa.log %arg0 : (tensor<13x21x3xf32>) -> tensor<13x21x1xf32>
-  return %0 : tensor<13x21x1xf32>
-}
-
-// -----
-// CHECK-LABEL: test_mismatch_in_out_shape_logical_not
-func.func @test_mismatch_in_out_shape_logical_not(%arg0: tensor<1x21x3xi1>) -> tensor<13x21x3xi1> {
-  // expected-error@+1 {{'tosa.logical_not' op requires the same shape for all operands and results}}
-  %0 = tosa.logical_not %arg0 : (tensor<1x21x3xi1>) -> tensor<13x21x3xi1>
-  return %0 : tensor<13x21x3xi1>
-}
-
-// -----
-
-// Check validate pass doesn't run on non TOSA ops
-func.func @test_non_tosa_ops() {
-  %0 = arith.constant 6 : index
-  %2 = tensor.empty(%0) : tensor<?x27xi64>
-  return
-}
-
-// -----
-
->>>>>>> eb0f1dc0
+  return
+}
+
+// -----
+
 func.func @test_pad_rank0_pad_const(%arg0: tensor<13x21x3xf8E4M3FN>) -> tensor<13x21x3xf8E5M2> {
   %padding = tosa.const_shape {values = dense<0> : tensor<6xindex>} : () -> !tosa.shape<6>
   %cst = "tosa.const"() { values = dense<-0.0> : tensor<f8E4M3FN> } : () -> tensor<f8E4M3FN>
@@ -1528,18 +1134,12 @@
 // CHECK-LABEL: test_mul_non_broadcast
 func.func @test_mul_non_broadcast(%arg0: tensor<13x21x2xf32>, %arg1: tensor<3x1x3xf32>) -> tensor<13x21x3xf32> {
   %shift = "tosa.const"() <{values = dense<0> : tensor<1xi8>}> : () -> tensor<1xi8>
-<<<<<<< HEAD
-  // expected-error@+1 {{'tosa.mul' op operands don't have broadcast-compatible shapes}}
-=======
   // expected-error@+1 {{'tosa.mul' op a and b operands don't have broadcast-compatible shapes, got 'tensor<13x21x2xf32>' and 'tensor<3x1x3xf32>'}}
->>>>>>> eb0f1dc0
   %0 = tosa.mul %arg0, %arg1, %shift : (tensor<13x21x2xf32>, tensor<3x1x3xf32>, tensor<1xi8>) -> tensor<13x21x3xf32>
   return %0 : tensor<13x21x3xf32>
 }
 
 // -----
-<<<<<<< HEAD
-=======
 // CHECK-LABEL: test_mul_different_operand_ranks
 func.func @test_mul_different_operand_ranks(%arg0: tensor<13x21xf32>, %arg1: tensor<3x1x3xf32>) -> tensor<13x21x3xf32> {
   %shift = "tosa.const"() <{values = dense<0> : tensor<1xi8>}> : () -> tensor<1xi8>
@@ -1567,7 +1167,6 @@
 }
 
 // -----
->>>>>>> eb0f1dc0
 // CHECK-LABEL: test_resize_invalid_scale_values
 func.func @test_resize_invalid_scale_values(%arg0: tensor<1x8x8x8xf32>) -> tensor<?x?x?x?xf32> {
   %scale = tosa.const_shape { values = dense<[2, 0, -1, 2]> : tensor<4xindex> } : () -> !tosa.shape<4>
@@ -2415,8 +2014,6 @@
   %3 = "tosa.const"() <{values = dense<-128> : tensor<1xi8>}> : () -> tensor<1xi8>
   %r = tosa.rescale %arg0, %1, %0, %3, %2 {input_unsigned = false, output_unsigned = true, per_channel = false, rounding_mode = "SINGLE_ROUND", scale32 = true} : (tensor<1x1xi8>, tensor<1xi32>, tensor<1xi8>, tensor<1xi8>, tensor<1xi8>) -> tensor<1x1xui8>
   return %r : tensor<1x1xui8>
-<<<<<<< HEAD
-=======
 }
 
 // -----
@@ -2427,5 +2024,4 @@
   // expected-error@+1 {{'tosa.scatter' op indices values contain duplicates}}
   %0 = tosa.scatter %arg0, %indices, %arg2 : (tensor<2x52x3xf32>, tensor<2x12xi32>, tensor<2x12x3xf32>) -> tensor<2x52x3xf32>
   return %0 : tensor<2x52x3xf32>
->>>>>>> eb0f1dc0
 }