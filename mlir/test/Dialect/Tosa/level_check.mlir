// RUN: mlir-opt %s -split-input-file -verify-diagnostics --tosa-validate

func.func @test_argmax_rank_invalid(%arg0: tensor<1x1x1x1x29x29x4xf32>) -> tensor<1x1x1x1x29x4xi32> {
  // expected-error@+1 {{'tosa.argmax' op failed level check: operand rank(shape) <= MAX_RANK}}
  %0 = "tosa.argmax"(%arg0) {axis = 4 : i32} : (tensor<1x1x1x1x29x29x4xf32>) -> tensor<1x1x1x1x29x4xi32>
  return %0 : tensor<1x1x1x1x29x4xi32>
}

// -----

func.func @test_clamp_rank_invalid(%arg0: tensor<1x1x1x1x13x21x3xf32>) -> tensor<1x1x1x1x13x21x3xf32> {
  // expected-error@+1 {{'tosa.clamp' op failed level check: operand rank(shape) <= MAX_RANK}}
  %0 = tosa.clamp %arg0 {min_val = -3.40282347E+38 : f32, max_val = 3.40282347E+38 : f32} : (tensor<1x1x1x1x13x21x3xf32>) -> tensor<1x1x1x1x13x21x3xf32>
  return %0 : tensor<1x1x1x1x13x21x3xf32>
}

// -----

func.func @test_erf_rank_invalid(%arg0: tensor<1x1x1x1x13x21x3xf32>) -> tensor<1x1x1x1x13x21x3xf32> {
  // expected-error@+1 {{'tosa.erf' op failed level check: operand rank(shape) <= MAX_RANK}}
  %0 = tosa.erf %arg0 : (tensor<1x1x1x1x13x21x3xf32>) -> tensor<1x1x1x1x13x21x3xf32>
  return %0 : tensor<1x1x1x1x13x21x3xf32>
}

// -----

func.func @test_sigmoid_rank_invalid(%arg0: tensor<1x1x1x1x13x21x3xf32>) -> tensor<1x1x1x1x13x21x3xf32> {
  // expected-error@+1 {{'tosa.sigmoid' op failed level check: operand rank(shape) <= MAX_RANK}}
  %0 = tosa.sigmoid %arg0 : (tensor<1x1x1x1x13x21x3xf32>) -> tensor<1x1x1x1x13x21x3xf32>
  return %0 : tensor<1x1x1x1x13x21x3xf32>
}

// -----

func.func @test_tanh_rank_invalid(%arg0: tensor<1x1x1x1x13x21x3xf32>) -> tensor<1x1x1x1x13x21x3xf32> {
  // expected-error@+1 {{'tosa.tanh' op failed level check: operand rank(shape) <= MAX_RANK}}
  %0 = tosa.tanh %arg0 : (tensor<1x1x1x1x13x21x3xf32>) -> tensor<1x1x1x1x13x21x3xf32>
  return %0 : tensor<1x1x1x1x13x21x3xf32>
}

// -----

func.func @test_add_rank_invalid(%arg0: tensor<1x1x1x1x13x21x3xf32>, %arg1: tensor<1x1x1x1x13x21x3xf32>) -> tensor<1x1x1x1x13x21x3xf32> {
  // expected-error@+1 {{'tosa.add' op failed level check: operand rank(shape) <= MAX_RANK}}
  %0 = tosa.add %arg0, %arg1 : (tensor<1x1x1x1x13x21x3xf32>, tensor<1x1x1x1x13x21x3xf32>) -> tensor<1x1x1x1x13x21x3xf32>
  return %0 : tensor<1x1x1x1x13x21x3xf32>
}

// -----

func.func @test_arithmetic_right_shift_rank_invalid(%arg0: tensor<1x1x1x1x13x21x3xf32>, %arg1: tensor<1x1x1x1x13x21x3xf32>) -> tensor<1x1x1x1x13x21x3xf32> {
  // expected-error@+1 {{'tosa.arithmetic_right_shift' op failed level check: operand rank(shape) <= MAX_RANK}}
  %0 = tosa.arithmetic_right_shift %arg0, %arg1 {round = false} : (tensor<1x1x1x1x13x21x3xf32>, tensor<1x1x1x1x13x21x3xf32>) -> tensor<1x1x1x1x13x21x3xf32>
  return %0 : tensor<1x1x1x1x13x21x3xf32>
}

// -----

func.func @test_bitwise_and_rank_invalid(%arg0: tensor<1x1x1x1x13x21x3xi32>, %arg1: tensor<1x1x1x1x13x21x3xi32>) -> tensor<1x1x1x1x13x21x3xi32> {
  // expected-error@+1 {{'tosa.bitwise_and' op failed level check: operand rank(shape) <= MAX_RANK}}
  %0 = tosa.bitwise_and %arg0, %arg1 : (tensor<1x1x1x1x13x21x3xi32>, tensor<1x1x1x1x13x21x3xi32>) -> tensor<1x1x1x1x13x21x3xi32>
  return %0 : tensor<1x1x1x1x13x21x3xi32>
}

// -----

func.func @test_bitwise_or_rank_invalid(%arg0: tensor<1x1x1x1x13x21x3xi32>, %arg1: tensor<1x1x1x1x13x21x3xi32>) -> tensor<1x1x1x1x13x21x3xi32> {
  // expected-error@+1 {{'tosa.bitwise_or' op failed level check: operand rank(shape) <= MAX_RANK}}
  %0 = tosa.bitwise_or %arg0, %arg1 : (tensor<1x1x1x1x13x21x3xi32>, tensor<1x1x1x1x13x21x3xi32>) -> tensor<1x1x1x1x13x21x3xi32>
  return %0 : tensor<1x1x1x1x13x21x3xi32>
}

// -----

func.func @test_bitwise_xor_rank_invalid(%arg0: tensor<1x1x1x1x13x21x3xi32>, %arg1: tensor<1x1x1x1x13x21x3xi32>) -> tensor<1x1x1x1x13x21x3xi32> {
  // expected-error@+1 {{'tosa.bitwise_xor' op failed level check: operand rank(shape) <= MAX_RANK}}
  %0 = tosa.bitwise_xor %arg0, %arg1 : (tensor<1x1x1x1x13x21x3xi32>, tensor<1x1x1x1x13x21x3xi32>) -> tensor<1x1x1x1x13x21x3xi32>
  return %0 : tensor<1x1x1x1x13x21x3xi32>
}

// -----

func.func @test_intdiv_rank_invalid(%arg0: tensor<1x1x1x1x13x21x3xi32>, %arg1: tensor<1x1x1x1x13x21x3xi32>) -> tensor<1x1x1x1x13x21x3xi32> {
  // expected-error@+1 {{'tosa.intdiv' op failed level check: operand rank(shape) <= MAX_RANK}}
  %0 = tosa.intdiv %arg0, %arg1 : (tensor<1x1x1x1x13x21x3xi32>, tensor<1x1x1x1x13x21x3xi32>) -> tensor<1x1x1x1x13x21x3xi32>
  return %0 : tensor<1x1x1x1x13x21x3xi32>
}

// -----

func.func @test_logical_and_rank_invalid(%arg0: tensor<1x1x1x1x13x21x3xi1>, %arg1: tensor<1x1x1x1x13x21x3xi1>) -> tensor<1x1x1x1x13x21x3xi1> {
  // expected-error@+1 {{'tosa.logical_and' op failed level check: operand rank(shape) <= MAX_RANK}}
  %0 = tosa.logical_and %arg0, %arg1 : (tensor<1x1x1x1x13x21x3xi1>, tensor<1x1x1x1x13x21x3xi1>) -> tensor<1x1x1x1x13x21x3xi1>
  return %0 : tensor<1x1x1x1x13x21x3xi1>
}

// -----

func.func @test_logical_left_shift_rank_invalid(%arg0: tensor<1x1x1x1x13x21x3xi32>, %arg1: tensor<1x1x1x1x13x21x3xi32>) -> tensor<1x1x1x1x13x21x3xi32> {
  // expected-error@+1 {{'tosa.logical_left_shift' op failed level check: operand rank(shape) <= MAX_RANK}}
  %0 = tosa.logical_left_shift %arg0, %arg1 : (tensor<1x1x1x1x13x21x3xi32>, tensor<1x1x1x1x13x21x3xi32>) -> tensor<1x1x1x1x13x21x3xi32>
  return %0 : tensor<1x1x1x1x13x21x3xi32>
}

// -----

func.func @test_logical_right_shift_rank_invalid(%arg0: tensor<1x1x1x1x13x21x3xi32>, %arg1: tensor<1x1x1x1x13x21x3xi32>) -> tensor<1x1x1x1x13x21x3xi32> {
  // expected-error@+1 {{'tosa.logical_right_shift' op failed level check: operand rank(shape) <= MAX_RANK}}
  %0 = tosa.logical_right_shift %arg0, %arg1 : (tensor<1x1x1x1x13x21x3xi32>, tensor<1x1x1x1x13x21x3xi32>) -> tensor<1x1x1x1x13x21x3xi32>
  return %0 : tensor<1x1x1x1x13x21x3xi32>
}

// -----

func.func @test_logical_or_rank_invalid(%arg0: tensor<1x1x1x1x13x1x3xi1>, %arg1: tensor<1x1x1x1x13x21x3xi1>) -> tensor<1x1x1x1x13x21x3xi1> {
  // expected-error@+1 {{'tosa.logical_or' op failed level check: operand rank(shape) <= MAX_RANK}}
  %0 = tosa.logical_or %arg0, %arg1 : (tensor<1x1x1x1x13x1x3xi1>, tensor<1x1x1x1x13x21x3xi1>) -> tensor<1x1x1x1x13x21x3xi1>
  return %0 : tensor<1x1x1x1x13x21x3xi1>
}

// -----

func.func @test_logical_xor_rank_invalid(%arg0: tensor<1x1x1x1x13x1x3xi1>, %arg1: tensor<1x1x1x1x13x21x3xi1>) -> tensor<1x1x1x1x13x21x3xi1> {
  // expected-error@+1 {{'tosa.logical_xor' op failed level check: operand rank(shape) <= MAX_RANK}}
  %0 = tosa.logical_xor %arg0, %arg1 : (tensor<1x1x1x1x13x1x3xi1>, tensor<1x1x1x1x13x21x3xi1>) -> tensor<1x1x1x1x13x21x3xi1>
  return %0 : tensor<1x1x1x1x13x21x3xi1>
}

// -----

func.func @test_max_rank_invalid(%arg0: tensor<1x1x1x1x13x21x3xf32>, %arg1: tensor<1x1x1x1x13x21x1xf32>) -> tensor<1x1x1x1x13x21x3xf32> {
  // expected-error@+1 {{'tosa.maximum' op failed level check: operand rank(shape) <= MAX_RANK}}
  %0 = tosa.maximum %arg0, %arg1 : (tensor<1x1x1x1x13x21x3xf32>, tensor<1x1x1x1x13x21x1xf32>) -> tensor<1x1x1x1x13x21x3xf32>
  return %0 : tensor<1x1x1x1x13x21x3xf32>
}

// -----

func.func @test_min_rank_invalid(%arg0: tensor<1x1x1x1x13x21x3xf32>, %arg1: tensor<1x1x1x1x1x21x3xf32>) -> tensor<1x1x1x1x13x21x3xf32> {
  // expected-error@+1 {{'tosa.minimum' op failed level check: operand rank(shape) <= MAX_RANK}}
  %0 = tosa.minimum %arg0, %arg1 : (tensor<1x1x1x1x13x21x3xf32>, tensor<1x1x1x1x1x21x3xf32>) -> tensor<1x1x1x1x13x21x3xf32>
  return %0 : tensor<1x1x1x1x13x21x3xf32>
}

// -----

func.func @test_mul_rank_invalid(%arg0: tensor<1x1x1x1x13x21x3xf32>, %arg1: tensor<1x1x1x1x13x1x3xf32>) -> tensor<1x1x1x1x13x21x3xf32> {
  %shift = "tosa.const"() <{values = dense<0> : tensor<1xi8>}> : () -> tensor<1xi8>
  // expected-error@+1 {{'tosa.mul' op failed level check: operand rank(shape) <= MAX_RANK}}
  %0 = tosa.mul %arg0, %arg1, %shift : (tensor<1x1x1x1x13x21x3xf32>, tensor<1x1x1x1x13x1x3xf32>, tensor<1xi8>) -> tensor<1x1x1x1x13x21x3xf32>
  return %0 : tensor<1x1x1x1x13x21x3xf32>
}

// -----

func.func @test_pow_rank_invalid(%arg0: tensor<1x1x1x1x13x21x3xf32>, %arg1: tensor<1x1x1x1x13x21x1xf32>) -> tensor<1x1x1x1x13x21x3xf32> {
  // expected-error@+1 {{'tosa.pow' op failed level check: operand rank(shape) <= MAX_RANK}}
  %0 = tosa.pow %arg0, %arg1 : (tensor<1x1x1x1x13x21x3xf32>, tensor<1x1x1x1x13x21x1xf32>) -> tensor<1x1x1x1x13x21x3xf32>
  return %0 : tensor<1x1x1x1x13x21x3xf32>
}

// -----

func.func @test_sub_rank_invalid(%arg0: tensor<1x1x1x1x1x21x3xf32>, %arg1: tensor<1x1x1x1x13x21x3xf32>) -> tensor<1x1x1x1x13x21x3xf32> {
  // expected-error@+1 {{'tosa.sub' op failed level check: operand rank(shape) <= MAX_RANK}}
  %0 = tosa.sub %arg0, %arg1 : (tensor<1x1x1x1x1x21x3xf32>, tensor<1x1x1x1x13x21x3xf32>) -> tensor<1x1x1x1x13x21x3xf32>
  return %0 : tensor<1x1x1x1x13x21x3xf32>
}

// -----

func.func @test_table_rank_invalid(%arg0: tensor<1x1x1x1x1x1x64xi16>, %arg1: tensor<513xi16>) -> tensor<1x1x1x1x1x1x64xi32> {
  // expected-error@+1 {{'tosa.table' op failed level check: operand rank(shape) <= MAX_RANK}}
    %0 = tosa.table %arg0, %arg1 : (tensor<1x1x1x1x1x1x64xi16>, tensor<513xi16>) -> tensor<1x1x1x1x1x1x64xi32>
    return %0 : tensor<1x1x1x1x1x1x64xi32>
}

// -----

func.func @test_abs_rank_invalid(%arg0: tensor<1x1x1x1x13x21x3xf32>) -> tensor<1x1x1x1x13x21x3xf32> {
  // expected-error@+1 {{'tosa.abs' op failed level check: operand rank(shape) <= MAX_RANK}}
  %0 = tosa.abs %arg0 : (tensor<1x1x1x1x13x21x3xf32>) -> tensor<1x1x1x1x13x21x3xf32>
  return %0 : tensor<1x1x1x1x13x21x3xf32>
}

// -----

func.func @test_bitwise_not_rank_invalid(%arg0: tensor<1x1x1x1x13x21x1xi32>) -> tensor<1x1x1x1x13x21x1xi32> {
  // expected-error@+1 {{'tosa.bitwise_not' op failed level check: operand rank(shape) <= MAX_RANK}}
  %0 = tosa.bitwise_not %arg0 : (tensor<1x1x1x1x13x21x1xi32>) -> tensor<1x1x1x1x13x21x1xi32>
  return %0 : tensor<1x1x1x1x13x21x1xi32>
}

// -----

func.func @test_ceil_rank_invalid(%arg0: tensor<1x1x1x1x13x21x3xf32>) -> tensor<1x1x1x1x13x21x3xf32> {
  // expected-error@+1 {{'tosa.ceil' op failed level check: operand rank(shape) <= MAX_RANK}}
  %0 = tosa.ceil %arg0 : (tensor<1x1x1x1x13x21x3xf32>) -> tensor<1x1x1x1x13x21x3xf32>
  return %0 : tensor<1x1x1x1x13x21x3xf32>
}

// -----

func.func @test_clz_rank_invalid(%arg0: tensor<1x1x1x1x13x21x3xi32>) -> tensor<1x1x1x1x13x21x3xi32> {
  // expected-error@+1 {{'tosa.clz' op failed level check: operand rank(shape) <= MAX_RANK}}
  %0 = tosa.clz %arg0 : (tensor<1x1x1x1x13x21x3xi32>) -> tensor<1x1x1x1x13x21x3xi32>
  return %0 : tensor<1x1x1x1x13x21x3xi32>
}

// -----

func.func @test_cos_rank_invalid(%arg0: tensor<1x1x1x1x13x21x3xf32>) -> tensor<1x1x1x1x13x21x3xf32> {
  // expected-error@+1 {{'tosa.cos' op failed level check: operand rank(shape) <= MAX_RANK}}
  %0 = tosa.cos %arg0 : (tensor<1x1x1x1x13x21x3xf32>) -> tensor<1x1x1x1x13x21x3xf32>
  return %0 : tensor<1x1x1x1x13x21x3xf32>
}

// -----

func.func @test_exp_rank_invalid(%arg0: tensor<1x1x1x1x13x21x3xf32>) -> tensor<1x1x1x1x13x21x3xf32> {
  // expected-error@+1 {{'tosa.exp' op failed level check: operand rank(shape) <= MAX_RANK}}
  %0 = tosa.exp %arg0 : (tensor<1x1x1x1x13x21x3xf32>) -> tensor<1x1x1x1x13x21x3xf32>
  return %0 : tensor<1x1x1x1x13x21x3xf32>
}

// -----

func.func @test_floor_rank_invalid(%arg0: tensor<1x1x1x1x13x21x3xf32>) -> tensor<1x1x1x1x13x21x3xf32> {
  // expected-error@+1 {{'tosa.floor' op failed level check: operand rank(shape) <= MAX_RANK}}
  %0 = tosa.floor %arg0 : (tensor<1x1x1x1x13x21x3xf32>) -> tensor<1x1x1x1x13x21x3xf32>
  return %0 : tensor<1x1x1x1x13x21x3xf32>
}

// -----

func.func @test_log_rank_invalid(%arg0: tensor<1x1x1x1x13x21x3xf32>) -> tensor<1x1x1x1x13x21x3xf32> {
  // expected-error@+1 {{'tosa.log' op failed level check: operand rank(shape) <= MAX_RANK}}
  %0 = tosa.log %arg0 : (tensor<1x1x1x1x13x21x3xf32>) -> tensor<1x1x1x1x13x21x3xf32>
  return %0 : tensor<1x1x1x1x13x21x3xf32>
}

// -----

func.func @test_logical_not_rank_invalid(%arg0: tensor<1x1x1x1x1x21x3xi1>) -> tensor<1x1x1x1x1x21x3xi1> {
  // expected-error@+1 {{'tosa.logical_not' op failed level check: operand rank(shape) <= MAX_RANK}}
  %0 = tosa.logical_not %arg0 : (tensor<1x1x1x1x1x21x3xi1>) -> tensor<1x1x1x1x1x21x3xi1>
  return %0 : tensor<1x1x1x1x1x21x3xi1>
}

// -----

func.func @test_negate_rank_invalid(%arg0: tensor<1x1x1x1x13x21x3xf32>, %arg1: tensor<1xf32>) -> tensor<1x1x1x1x13x21x3xf32> {
  // expected-error@+1 {{'tosa.negate' op failed level check: operand rank(shape) <= MAX_RANK}}
  %0 = tosa.negate %arg0, %arg1, %arg1 : (tensor<1x1x1x1x13x21x3xf32>, tensor<1xf32>, tensor<1xf32>) -> tensor<1x1x1x1x13x21x3xf32>
  return %0 : tensor<1x1x1x1x13x21x3xf32>
}

// -----

func.func @test_reciprocal_rank_invalid(%arg0: tensor<1x1x1x1x13x21x3xf32>) -> tensor<1x1x1x1x13x21x3xf32> {
  // expected-error@+1 {{'tosa.reciprocal' op failed level check: operand rank(shape) <= MAX_RANK}}
  %0 = tosa.reciprocal %arg0 : (tensor<1x1x1x1x13x21x3xf32>) -> tensor<1x1x1x1x13x21x3xf32>
  return %0 : tensor<1x1x1x1x13x21x3xf32>
}

// -----

func.func @test_rsqrt_rank_invalid(%arg0: tensor<1x1x1x1x13x21x3xf32>) -> tensor<1x1x1x1x13x21x3xf32> {
  // expected-error@+1 {{'tosa.rsqrt' op failed level check: operand rank(shape) <= MAX_RANK}}
  %0 = tosa.rsqrt %arg0 : (tensor<1x1x1x1x13x21x3xf32>) -> tensor<1x1x1x1x13x21x3xf32>
  return %0 : tensor<1x1x1x1x13x21x3xf32>
}

// -----

func.func @test_sin_rank_invalid(%arg0: tensor<1x1x1x1x13x21x3xf32>) -> tensor<1x1x1x1x13x21x3xf32> {
  // expected-error@+1 {{'tosa.sin' op failed level check: operand rank(shape) <= MAX_RANK}}
  %0 = tosa.sin %arg0 : (tensor<1x1x1x1x13x21x3xf32>) -> tensor<1x1x1x1x13x21x3xf32>
  return %0 : tensor<1x1x1x1x13x21x3xf32>
}

// -----

func.func @test_select_rank_invalid(%arg0: tensor<1x1x1x1x1x1x1xi1>, %arg1: tensor<1x1x1x1x13x21x3xf32>, %arg2: tensor<1x1x1x1x13x21x3xf32>) -> tensor<1x1x1x1x13x21x3xf32> {
  // expected-error@+1 {{'tosa.select' op failed level check: operand rank(shape) <= MAX_RANK}}
  %0 = tosa.select %arg0, %arg1, %arg2 : (tensor<1x1x1x1x1x1x1xi1>, tensor<1x1x1x1x13x21x3xf32>, tensor<1x1x1x1x13x21x3xf32>) -> tensor<1x1x1x1x13x21x3xf32>
  return %0 : tensor<1x1x1x1x13x21x3xf32>
}

// -----

func.func @test_equal_rank_invalid(%arg0: tensor<1x1x1x1x13x21x3xf32>, %arg1: tensor<1x1x1x1x13x1x3xf32>) -> tensor<1x1x1x1x13x21x3xi1> {
  // expected-error@+1 {{'tosa.equal' op failed level check: operand rank(shape) <= MAX_RANK}}
  %0 = tosa.equal %arg0, %arg1 : (tensor<1x1x1x1x13x21x3xf32>, tensor<1x1x1x1x13x1x3xf32>) -> tensor<1x1x1x1x13x21x3xi1>
  return %0 : tensor<1x1x1x1x13x21x3xi1>
}

// -----

func.func @test_greater_rank_invalid(%arg0: tensor<1x1x1x1x13x21x1xf32>, %arg1: tensor<1x1x1x1x13x21x3xf32>) -> tensor<1x1x1x1x13x21x3xi1> {
  // expected-error@+1 {{'tosa.greater' op failed level check: operand rank(shape) <= MAX_RANK}}
  %0 = tosa.greater %arg0, %arg1 : (tensor<1x1x1x1x13x21x1xf32>, tensor<1x1x1x1x13x21x3xf32>) -> tensor<1x1x1x1x13x21x3xi1>
  return %0 : tensor<1x1x1x1x13x21x3xi1>
}

// -----

func.func @test_greater_equal_rank_invalid(%arg0: tensor<1x1x1x1x13x1x3xf32>, %arg1: tensor<1x1x1x1x13x21x3xf32>) -> tensor<1x1x1x1x13x21x3xi1> {
  // expected-error@+1 {{'tosa.greater_equal' op failed level check: operand rank(shape) <= MAX_RANK}}
  %0 = tosa.greater_equal %arg0, %arg1 : (tensor<1x1x1x1x13x1x3xf32>, tensor<1x1x1x1x13x21x3xf32>) -> tensor<1x1x1x1x13x21x3xi1>
  return %0 : tensor<1x1x1x1x13x21x3xi1>
}

// -----

func.func @test_reduce_all_rank_invalid(%arg0: tensor<1x1x1x1x13x21x3xi1>) -> tensor<1x1x1x1x1x21x3xi1> {
  // expected-error@+1 {{'tosa.reduce_all' op failed level check: operand rank(shape) <= MAX_RANK}}
  %0 = "tosa.reduce_all"(%arg0) {axis = 4 : i32} : (tensor<1x1x1x1x13x21x3xi1>) -> tensor<1x1x1x1x1x21x3xi1>
  return %0 : tensor<1x1x1x1x1x21x3xi1>
}

// -----

func.func @test_reduce_any_rank_invalid(%arg0: tensor<1x1x1x1x13x21x3xi1>) -> tensor<1x1x1x1x13x21x3xi1> {
  // expected-error@+1 {{'tosa.reduce_any' op failed level check: operand rank(shape) <= MAX_RANK}}
  %0 = "tosa.reduce_any"(%arg0) {axis = 0 : i32} : (tensor<1x1x1x1x13x21x3xi1>) -> tensor<1x1x1x1x13x21x3xi1>
  return %0 : tensor<1x1x1x1x13x21x3xi1>
}

// -----

func.func @test_reduce_max_rank_invalid(%arg0: tensor<1x1x1x1x13x21x3xf32>) -> tensor<1x1x1x1x13x21x3xf32> {
  // expected-error@+1 {{'tosa.reduce_max' op failed level check: operand rank(shape) <= MAX_RANK}}
  %0 = "tosa.reduce_max"(%arg0) {axis = 0 : i32} : (tensor<1x1x1x1x13x21x3xf32>) -> tensor<1x1x1x1x13x21x3xf32>
  return %0 : tensor<1x1x1x1x13x21x3xf32>
}

// -----

func.func @test_reduce_min_rank_invalid(%arg0: tensor<1x1x1x1x13x21x3xf32>) -> tensor<1x1x1x1x13x21x3xf32> {
  // expected-error@+1 {{'tosa.reduce_min' op failed level check: operand rank(shape) <= MAX_RANK}}
  %0 = "tosa.reduce_min"(%arg0) {axis = 0 : i32} : (tensor<1x1x1x1x13x21x3xf32>) -> tensor<1x1x1x1x13x21x3xf32>
  return %0 : tensor<1x1x1x1x13x21x3xf32>
}

// -----

func.func @test_reduce_prod_rank_invalid(%arg0: tensor<1x1x1x1x13x21x3xf32>) -> tensor<1x1x1x1x13x21x3xf32> {
  // expected-error@+1 {{'tosa.reduce_product' op failed level check: operand rank(shape) <= MAX_RANK}}
  %0 = "tosa.reduce_product"(%arg0) {axis = 0 : i32} : (tensor<1x1x1x1x13x21x3xf32>) -> tensor<1x1x1x1x13x21x3xf32>
  return %0 : tensor<1x1x1x1x13x21x3xf32>
}

// -----

func.func @test_reduce_sum_rank_invalid(%arg0: tensor<1x1x1x1x13x21x3xf32>) -> tensor<1x1x1x1x13x21x3xf32> {
  // expected-error@+1 {{'tosa.reduce_sum' op failed level check: operand rank(shape) <= MAX_RANK}}
  %0 = "tosa.reduce_sum"(%arg0) {axis = 0 : i32} : (tensor<1x1x1x1x13x21x3xf32>) -> tensor<1x1x1x1x13x21x3xf32>
  return %0 : tensor<1x1x1x1x13x21x3xf32>
}

// -----

func.func @test_concat_rank_invalid(%arg0: tensor<1x1x1x13x21x3x8xf32>, %arg1: tensor<1x1x1x13x21x3x8xf32>) -> tensor<1x1x1x26x21x3x8xf32> {
  // expected-error@+1 {{'tosa.concat' op failed level check: operand rank(shape) <= MAX_RANK}}
  %0 = "tosa.concat"(%arg0, %arg1) {axis = 3 : i32} : (tensor<1x1x1x13x21x3x8xf32>, tensor<1x1x1x13x21x3x8xf32>) -> tensor<1x1x1x26x21x3x8xf32>
  return %0 : tensor<1x1x1x26x21x3x8xf32>
}

// -----

func.func @test_pad_rank_invalid(%arg0: tensor<1x1x1x1x13x21x3xf32>) -> tensor<1x1x1x1x13x21x3xf32> {
  %pad_const = "tosa.const"() {values = dense<3.14> : tensor<1xf32>} : () -> tensor<1xf32>
  %padding = tosa.const_shape {values = dense<0> : tensor<14xindex>} : () -> !tosa.shape<14>
  // expected-error@+1 {{'tosa.pad' op failed level check: operand rank(shape) <= MAX_RANK}}
  %0 = tosa.pad %arg0, %padding, %pad_const : (tensor<1x1x1x1x13x21x3xf32>, !tosa.shape<14>, tensor<1xf32>) -> tensor<1x1x1x1x13x21x3xf32>
  return %0 : tensor<1x1x1x1x13x21x3xf32>
}

// -----

func.func @test_reshape_rank_invalid(%arg0: tensor<13x21x3xf32>) -> tensor<1x1x1x1x1x1x819xf32> {
  %1 = tosa.const_shape {values = dense<[1, 1, 1, 1, 1, 1, 819]> : tensor<7xindex>} : () -> !tosa.shape<7>
  // expected-error@+1 {{'tosa.reshape' op failed level check: result rank(shape) <= MAX_RANK}}
  %0 = "tosa.reshape"(%arg0, %1) : (tensor<13x21x3xf32>, !tosa.shape<7>) -> tensor<1x1x1x1x1x1x819xf32>
  return %0 : tensor<1x1x1x1x1x1x819xf32>
}

// -----

func.func @test_reverse_rank_invalid(%arg0: tensor<1x1x1x1x13x21x3xf32>) -> tensor<1x1x1x1x13x21x3xf32> {
  // expected-error@+1 {{'tosa.reverse' op failed level check: operand rank(shape) <= MAX_RANK}}
  %0 = "tosa.reverse"(%arg0) {axis = 0 : i32} : (tensor<1x1x1x1x13x21x3xf32>) -> tensor<1x1x1x1x13x21x3xf32>
  return %0 : tensor<1x1x1x1x13x21x3xf32>
}

// -----
// CHECK-LABEL: slice
func.func @test_slice_rank_invalid(%arg0: tensor<1x1x1x1x13x21x3xf32>) -> tensor<1x1x1x1x4x11x1xf32> {
  %0 = tosa.const_shape {values = dense<[0, 0, 0, 0, 6, 8, 0]> : tensor<7xindex>} : () -> !tosa.shape<7>
  %1 = tosa.const_shape {values = dense<[1, 1, 1, 1, 4, 11, 1]> : tensor<7xindex>} : () -> !tosa.shape<7>
  // expected-error@+1 {{'tosa.slice' op failed level check: operand rank(shape) <= MAX_RANK}}
  %2= tosa.slice %arg0, %0, %1 : (tensor<1x1x1x1x13x21x3xf32>, !tosa.shape<7>, !tosa.shape<7>) -> tensor<1x1x1x1x4x11x1xf32>
  return %2 : tensor<1x1x1x1x4x11x1xf32>
}

// -----
// CHECK-LABEL: tile
func.func @test_tile_rank_invalid(%arg0: tensor<1x1x1x1x13x21x3xf32>) -> tensor<1x1x1x1x39x21x6xf32> {
  %cst = tosa.const_shape { values = dense<[1, 1, 1, 1, 3, 1, 2]> : tensor<7xindex> } : () -> !tosa.shape<7>
  // expected-error@+1 {{'tosa.tile' op failed level check: operand rank(shape) <= MAX_RANK}}
  %0 = tosa.tile %arg0, %cst : (tensor<1x1x1x1x13x21x3xf32>, !tosa.shape<7>) -> tensor<1x1x1x1x39x21x6xf32>
  return %0 : tensor<1x1x1x1x39x21x6xf32>
}

// -----

func.func @test_transpose_rank_invalid(%arg0: tensor<13x21x3x1x1x1x1xf32>) -> tensor<3x13x21x1x1x1x1xf32> {
  // expected-error@+1 {{'tosa.transpose' op failed level check: operand rank(shape) <= MAX_RANK}}
  %1 = "tosa.transpose"(%arg0) {perms = array<i32: 2, 0, 1, 3, 4, 5, 6>} : (tensor<13x21x3x1x1x1x1xf32>) -> tensor<3x13x21x1x1x1x1xf32>
  return %1 : tensor<3x13x21x1x1x1x1xf32>
}

// -----

func.func @test_cast_rank_invalid(%arg0: tensor<1x1x1x1x13x21x3xi32>) -> tensor<1x1x1x1x13x21x3xi16> {
  // expected-error@+1 {{'tosa.cast' op failed level check: operand rank(shape) <= MAX_RANK}}
  %0 = tosa.cast %arg0 : (tensor<1x1x1x1x13x21x3xi32>) -> tensor<1x1x1x1x13x21x3xi16>
  return %0 : tensor<1x1x1x1x13x21x3xi16>
}

// -----

func.func @test_rescale_rank_invalid(%arg0: tensor<1x1x1x1x13x21x3xi8>) -> tensor<1x1x1x1x13x21x3xi8> {
  %multiplier = "tosa.const"() {values = dense<1073741824> : tensor<1xi32>} : () -> tensor<1xi32>
  %shift = "tosa.const"() {values = dense<30> : tensor<1xi8>} : () -> tensor<1xi8>
  %input_zp = "tosa.const"() {values = dense<127> : tensor<1xi8>} : () -> tensor<1xi8>
  %output_zp = "tosa.const"() {values = dense<-1> : tensor<1xi8>} : () -> tensor<1xi8>
  // expected-error@+1 {{'tosa.rescale' op failed level check: operand rank(shape) <= MAX_RANK}}
  %0 = tosa.rescale %arg0, %multiplier, %shift, %input_zp, %output_zp {rounding_mode = "SINGLE_ROUND", input_zp = 127 : i32, output_zp = -1 : i32, per_channel = false, scale32 = true, input_unsigned = false, output_unsigned = false} : (tensor<1x1x1x1x13x21x3xi8>, tensor<1xi32>, tensor<1xi8>, tensor<1xi8>, tensor<1xi8>) -> tensor<1x1x1x1x13x21x3xi8>
  return %0 : tensor<1x1x1x1x13x21x3xi8>
}

// -----
func.func @test_const(%arg0 : tensor<1x1xi32>) -> tensor<1x1x1x1x1x1x1xi32> {
<<<<<<< HEAD
  // expected-error@+1 {{'tosa.const' op failed level check: attribute rank(shape) <= MAX_RANK}}
=======
  // expected-error@+1 {{'tosa.const' op failed level check: result rank(shape) <= MAX_RANK}}
>>>>>>> 4084ffcf
  %0 = "tosa.const"() {values = dense<0> : tensor<1x1x1x1x1x1x1xi32>} : () -> tensor<1x1x1x1x1x1x1xi32>
  return %0: tensor<1x1x1x1x1x1x1xi32>
}

// -----

func.func @test_add_rank_valid(%arg0: tensor<f32>, %arg1: tensor<f32>) -> tensor<f32> {
  %0 = tosa.add %arg0, %arg1 : (tensor<f32>, tensor<f32>) -> tensor<f32>
  return %0 : tensor<f32>
}

// -----

func.func @test_const_rank_valid(%arg0 : tensor<i32>) -> tensor<i32> {
  %0 = "tosa.const"() {values = dense<0> : tensor<i32>} : () -> tensor<i32>
  return %0: tensor<i32>
}

// -----

func.func @test_const_i2(%arg0 : tensor<1xi2>) {
  // expected-error@+1 {{'tosa.const' op is not profile-aligned: element type 'i2' is not legal}}
  %0 = "tosa.const"() {values = dense<0> : tensor<1xi2>} : () -> tensor<1xi2>
  return
}

// -----

func.func @test_const_ui32(%arg0 : tensor<1xui32>) {
  // expected-error@+1 {{'tosa.const' op is not profile-aligned: element type 'ui32' is not legal}}
  %0 = "tosa.const"() {values = dense<0> : tensor<1xui32>} : () -> tensor<1xui32>
  return
}

// -----

func.func @test_const_f64(%arg0 : tensor<1xf64>) {
  // expected-error@+1 {{'tosa.const' op is not profile-aligned: element type 'f64' is not legal}}
  %0 = "tosa.const"() {values = dense<0.0> : tensor<1xf64>} : () -> tensor<1xf64>
  return
}

// -----

func.func @test_const_ui8(%arg0 : tensor<1xui8>) {
  // expected-error@+1 {{'tosa.const' op is not profile-aligned: element type 'ui8' is not legal}}
  %0 = "tosa.const"() {values = dense<0> : tensor<1xui8>} : () -> tensor<1xui8>
  return
}

// -----

func.func @test_identity_rank_invalid(%arg0: tensor<1x1x1x1x13x21x3xi32>) -> tensor<1x1x1x1x13x21x3xi32> {
  // expected-error@+1 {{'tosa.identity' op failed level check: operand rank(shape) <= MAX_RANK}}
  %0 = tosa.identity %arg0 : (tensor<1x1x1x1x13x21x3xi32>) -> tensor<1x1x1x1x13x21x3xi32>
  return %0 : tensor<1x1x1x1x13x21x3xi32>
}

// -----

func.func @test_identity_rank_valid(%arg0: tensor<i32>) -> tensor<i32> {
  %0 = tosa.identity %arg0 : (tensor<i32>) -> tensor<i32>
  return %0 : tensor<i32>
}

// -----

func.func @test_avgpool2d_kernel_y(%arg0: tensor<1x8194x32x8xf32>, %arg1: tensor<1xf32>, %arg2: tensor<1xf32>) -> tensor<1x2x32x8xf32> {
  // expected-error@+1 {{'tosa.avg_pool2d' op failed level check: kernel <= MAX_KERNEL}}
  %0 = "tosa.avg_pool2d"(%arg0, %arg1, %arg2) {kernel = array<i64: 8193, 1>, pad = array<i64: 0, 0, 0, 0>, stride = array<i64: 1, 1>, acc_type = f32} :
         (tensor<1x8194x32x8xf32>, tensor<1xf32>, tensor<1xf32>) -> tensor<1x2x32x8xf32>
  return %0 : tensor<1x2x32x8xf32>
}

// -----

func.func @test_avgpool2d_kernel_x(%arg0: tensor<1x32x8194x8xf32>, %arg1: tensor<1xf32>, %arg2: tensor<1xf32>) -> tensor<1x32x2x8xf32> {
  // expected-error@+1 {{'tosa.avg_pool2d' op failed level check: kernel <= MAX_KERNEL}}
  %0 = "tosa.avg_pool2d"(%arg0, %arg1, %arg2) {kernel = array<i64: 1, 8193>, pad = array<i64: 0, 0, 0, 0>, stride = array<i64: 1, 1>, acc_type = f32} :
         (tensor<1x32x8194x8xf32>, tensor<1xf32>, tensor<1xf32>) -> tensor<1x32x2x8xf32>
  return %0 : tensor<1x32x2x8xf32>
}

// -----

func.func @test_avgpool2d_stride_y(%arg0: tensor<1x8194x32x8xf32>, %arg1: tensor<1xf32>, %arg2: tensor<1xf32>) -> tensor<1x2x32x8xf32> {
  // expected-error@+1 {{'tosa.avg_pool2d' op failed level check: stride <= MAX_STRIDE}}
  %0 = "tosa.avg_pool2d"(%arg0, %arg1, %arg2) {kernel = array<i64: 1, 1>, pad = array<i64: 0, 0, 0, 0>, stride = array<i64: 8193, 1>, acc_type = f32} :
         (tensor<1x8194x32x8xf32>, tensor<1xf32>, tensor<1xf32>) -> tensor<1x2x32x8xf32>
  return %0 : tensor<1x2x32x8xf32>
}

// -----

func.func @test_avgpool2d_stride_x(%arg0: tensor<1x32x8194x8xf32>, %arg1: tensor<1xf32>, %arg2: tensor<1xf32>) -> tensor<1x32x2x8xf32> {
  // expected-error@+1 {{'tosa.avg_pool2d' op failed level check: stride <= MAX_STRIDE}}
  %0 = "tosa.avg_pool2d"(%arg0, %arg1, %arg2) {kernel = array<i64: 1, 1>, pad = array<i64: 0, 0, 0, 0>, stride = array<i64: 1, 8193>, acc_type = f32} :
         (tensor<1x32x8194x8xf32>, tensor<1xf32>, tensor<1xf32>) -> tensor<1x32x2x8xf32>
  return %0 : tensor<1x32x2x8xf32>
}

// -----

func.func @test_conv2d_dilation_y(%arg0: tensor<1x8192x8192x1xf32>, %arg1: tensor<16x1025x1024x1xf32>, %arg2: tensor<16xf32>, %arg3: tensor<1xf32>) -> tensor<1x1x7170x16xf32> {
  // expected-error@+1 {{'tosa.conv2d' op failed level check: dilation_y * KH <= MAX_KERNEL}}
  %0 = tosa.conv2d %arg0, %arg1, %arg2, %arg3, %arg3 {acc_type = f32, dilation = array<i64: 8, 1>, pad = array<i64: 0, 1, 0, 1>, stride = array<i64: 1, 1>} :
            (tensor<1x8192x8192x1xf32>, tensor<16x1025x1024x1xf32>, tensor<16xf32>, tensor<1xf32>, tensor<1xf32>) -> tensor<1x1x7170x16xf32>
  return %0 : tensor<1x1x7170x16xf32>
}

// -----

func.func @test_conv2d_dilation_x(%arg0: tensor<1x8192x8192x1xf32>, %arg1: tensor<16x1024x1025x1xf32>, %arg2: tensor<16xf32>, %arg3: tensor<1xf32>) -> tensor<1x7170x1x16xf32> {
  // expected-error@+1 {{'tosa.conv2d' op failed level check: dilation_x * KW <= MAX_KERNEL}}
  %0 = tosa.conv2d %arg0, %arg1, %arg2, %arg3, %arg3 {acc_type = f32, dilation = array<i64: 1, 8>, pad = array<i64: 0, 1, 0, 1>, stride = array<i64: 1, 1>} :
            (tensor<1x8192x8192x1xf32>, tensor<16x1024x1025x1xf32>, tensor<16xf32>, tensor<1xf32>, tensor<1xf32>) -> tensor<1x7170x1x16xf32>
  return %0 : tensor<1x7170x1x16xf32>
}

// -----

func.func @test_conv2d_pad_top(%arg0: tensor<1x32x32x8xf32>, %arg1: tensor<16x2x2x8xf32>, %arg2: tensor<16xf32>, %arg3: tensor<1xf32>) -> tensor<1x8225x32x16xf32> {
  // expected-error@+1 {{'tosa.conv2d' op failed level check: pad <= MAX_KERNEL}}
  %0 = tosa.conv2d %arg0, %arg1, %arg2, %arg3, %arg3 {acc_type = f32, dilation = array<i64: 1, 1>, pad = array<i64: 8193, 1, 0, 1>, stride = array<i64: 1, 1>} :
            (tensor<1x32x32x8xf32>, tensor<16x2x2x8xf32>, tensor<16xf32>, tensor<1xf32>, tensor<1xf32>) -> tensor<1x8225x32x16xf32>
  return %0 : tensor<1x8225x32x16xf32>
}

// -----

func.func @test_conv2d_pad_bottom(%arg0: tensor<1x32x32x8xf32>, %arg1: tensor<16x2x2x8xf32>, %arg2: tensor<16xf32>, %arg3: tensor<1xf32>) -> tensor<1x8224x32x16xf32> {
  // expected-error@+1 {{'tosa.conv2d' op failed level check: pad <= MAX_KERNEL}}
  %0 = tosa.conv2d %arg0, %arg1, %arg2, %arg3, %arg3 {acc_type = f32, dilation = array<i64: 1, 1>, pad = array<i64: 0, 8193, 0, 1>, stride = array<i64: 1, 1>} :
            (tensor<1x32x32x8xf32>, tensor<16x2x2x8xf32>, tensor<16xf32>, tensor<1xf32>, tensor<1xf32>) -> tensor<1x8224x32x16xf32>
  return %0 : tensor<1x8224x32x16xf32>
}

// -----

func.func @test_conv2d_pad_left(%arg0: tensor<1x32x32x8xf32>, %arg1: tensor<16x2x2x8xf32>, %arg2: tensor<16xf32>, %arg3: tensor<1xf32>) -> tensor<1x32x8225x16xf32> {
  // expected-error@+1 {{'tosa.conv2d' op failed level check: pad <= MAX_KERNEL}}
  %0 = tosa.conv2d %arg0, %arg1, %arg2, %arg3, %arg3 {acc_type = f32, dilation = array<i64: 1, 1>, pad = array<i64: 0, 1, 8193, 1>, stride = array<i64: 1, 1>} :
            (tensor<1x32x32x8xf32>, tensor<16x2x2x8xf32>, tensor<16xf32>, tensor<1xf32>, tensor<1xf32>) -> tensor<1x32x8225x16xf32>
  return %0 : tensor<1x32x8225x16xf32>
}

// -----

func.func @test_conv2d_pad_right(%arg0: tensor<1x32x32x8xf32>, %arg1: tensor<16x2x2x8xf32>, %arg2: tensor<16xf32>, %arg3: tensor<1xf32>) -> tensor<1x32x8224x16xf32> {
  // expected-error@+1 {{'tosa.conv2d' op failed level check: pad <= MAX_KERNEL}}
  %0 = tosa.conv2d %arg0, %arg1, %arg2, %arg3, %arg3 {acc_type = f32, dilation = array<i64: 1, 1>, pad = array<i64: 0, 1, 0, 8193>, stride = array<i64: 1, 1>} :
            (tensor<1x32x32x8xf32>, tensor<16x2x2x8xf32>, tensor<16xf32>, tensor<1xf32>, tensor<1xf32>) -> tensor<1x32x8224x16xf32>
  return %0 : tensor<1x32x8224x16xf32>
}

// -----

func.func @test_conv2d_stride_y(%arg0: tensor<1x8194x33x8xf32>, %arg1: tensor<16x2x2x8xf32>, %arg2: tensor<16xf32>, %arg3: tensor<1xf32>) -> tensor<1x2x33x16xf32> {
  // expected-error@+1 {{'tosa.conv2d' op failed level check: stride <= MAX_STRIDE}}
  %0 = tosa.conv2d %arg0, %arg1, %arg2, %arg3, %arg3 {acc_type = f32, dilation = array<i64: 1, 1>, pad = array<i64: 0, 1, 0, 1>, stride = array<i64: 8193, 1>} :
            (tensor<1x8194x33x8xf32>, tensor<16x2x2x8xf32>, tensor<16xf32>, tensor<1xf32>, tensor<1xf32>) -> tensor<1x2x33x16xf32>
  return %0 : tensor<1x2x33x16xf32>
}

// -----

func.func @test_conv2d_stride_x(%arg0: tensor<1x33x8194x8xf32>, %arg1: tensor<16x2x2x8xf32>, %arg2: tensor<16xf32>, %arg3: tensor<1xf32>) -> tensor<1x33x2x16xf32> {
  // expected-error@+1 {{'tosa.conv2d' op failed level check: stride <= MAX_STRIDE}}
  %0 = tosa.conv2d %arg0, %arg1, %arg2, %arg3, %arg3 {acc_type = f32, dilation = array<i64: 1, 1>, pad = array<i64: 0, 1, 0, 1>, stride = array<i64: 1, 8193>} :
            (tensor<1x33x8194x8xf32>, tensor<16x2x2x8xf32>, tensor<16xf32>, tensor<1xf32>, tensor<1xf32>) -> tensor<1x33x2x16xf32>
  return %0 : tensor<1x33x2x16xf32>
}

// -----

func.func @test_conv3d_dilation_d(%arg0: tensor<1x8192x1x1x8xf32>, %arg1: tensor<16x1025x1x1x8xf32>, %arg2: tensor<16xf32>, %arg3: tensor<1xf32>, %arg4: tensor<1xf32>) -> tensor<1x1x2x2x16xf32> {
  // expected-error@+1 {{'tosa.conv3d' op failed level check: dilation_d * KD <= MAX_KERNEL}}
  %0 = tosa.conv3d %arg0, %arg1, %arg2, %arg3, %arg4 {acc_type = f32, dilation = array<i64: 8, 1, 1>, pad = array<i64: 0, 1, 0, 1, 0, 1>, stride = array<i64: 1, 1, 1>} :
            (tensor<1x8192x1x1x8xf32>, tensor<16x1025x1x1x8xf32>, tensor<16xf32>, tensor<1xf32>, tensor<1xf32>) -> tensor<1x1x2x2x16xf32>
  return %0 : tensor<1x1x2x2x16xf32>
}

// -----

func.func @test_conv3d_dilation_y(%arg0: tensor<1x1x8192x1x8xf32>, %arg1: tensor<16x1x1025x1x8xf32>, %arg2: tensor<16xf32>, %arg3: tensor<1xf32>, %arg4: tensor<1xf32>) -> tensor<1x2x1x2x16xf32> {
  // expected-error@+1 {{'tosa.conv3d' op failed level check: dilation_y * KH <= MAX_KERNEL}}
  %0 = tosa.conv3d %arg0, %arg1, %arg2, %arg3, %arg4 {acc_type = f32, dilation = array<i64: 1, 8, 1>, pad = array<i64: 0, 1, 0, 1, 0, 1>, stride = array<i64: 1, 1, 1>} :
            (tensor<1x1x8192x1x8xf32>, tensor<16x1x1025x1x8xf32>, tensor<16xf32>, tensor<1xf32>, tensor<1xf32>) -> tensor<1x2x1x2x16xf32>
  return %0 : tensor<1x2x1x2x16xf32>
}

// -----

func.func @test_conv3d_dilation_x(%arg0: tensor<1x1x1x8192x8xf32>, %arg1: tensor<16x1x1x1025x8xf32>, %arg2: tensor<16xf32>, %arg3: tensor<1xf32>, %arg4: tensor<1xf32>) -> tensor<1x2x2x1x16xf32> {
  // expected-error@+1 {{'tosa.conv3d' op failed level check: dilation_x * KW <= MAX_KERNEL}}
  %0 = tosa.conv3d %arg0, %arg1, %arg2, %arg3, %arg4 {acc_type = f32, dilation = array<i64: 1, 1, 8>, pad = array<i64: 0, 1, 0, 1, 0, 1>, stride = array<i64: 1, 1, 1>} :
            (tensor<1x1x1x8192x8xf32>, tensor<16x1x1x1025x8xf32>, tensor<16xf32>, tensor<1xf32>, tensor<1xf32>) -> tensor<1x2x2x1x16xf32>
  return %0 : tensor<1x2x2x1x16xf32>
}

// -----

func.func @test_conv3d_pad_d0(%arg0: tensor<1x1x32x32x8xf32>, %arg1: tensor<16x2x2x2x8xf32>, %arg2: tensor<16xf32>, %arg3: tensor<1xf32>, %arg4: tensor<1xf32>) -> tensor<1x8194x32x32x16xf32> {
  // expected-error@+1 {{'tosa.conv3d' op failed level check: pad <= MAX_KERNEL}}
  %0 = tosa.conv3d %arg0, %arg1, %arg2, %arg3, %arg4 {acc_type = f32, dilation = array<i64: 1, 1, 1>, pad = array<i64: 8193, 1, 0, 1, 0, 1>, stride = array<i64: 1, 1, 1>} :
            (tensor<1x1x32x32x8xf32>, tensor<16x2x2x2x8xf32>, tensor<16xf32>, tensor<1xf32>, tensor<1xf32>) -> tensor<1x8194x32x32x16xf32>
  return %0 : tensor<1x8194x32x32x16xf32>
}

// -----

func.func @test_conv3d_pad_d1(%arg0: tensor<1x1x32x32x8xf32>, %arg1: tensor<16x2x2x2x8xf32>, %arg2: tensor<16xf32>, %arg3: tensor<1xf32>, %arg4: tensor<1xf32>) -> tensor<1x8194x32x32x16xf32> {
  // expected-error@+1 {{'tosa.conv3d' op failed level check: pad <= MAX_KERNEL}}
  %0 = tosa.conv3d %arg0, %arg1, %arg2, %arg3, %arg4 {acc_type = f32, dilation = array<i64: 1, 1, 1>, pad = array<i64: 1, 8193, 0, 1, 0, 1>, stride = array<i64: 1, 1, 1>} :
            (tensor<1x1x32x32x8xf32>, tensor<16x2x2x2x8xf32>, tensor<16xf32>, tensor<1xf32>, tensor<1xf32>) -> tensor<1x8194x32x32x16xf32>
  return %0 : tensor<1x8194x32x32x16xf32>
}

// -----

func.func @test_conv3d_pad_top(%arg0: tensor<1x1x32x32x8xf32>, %arg1: tensor<16x2x2x2x8xf32>, %arg2: tensor<16xf32>, %arg3: tensor<1xf32>, %arg4: tensor<1xf32>) -> tensor<1x1x8225x32x16xf32> {
  // expected-error@+1 {{'tosa.conv3d' op failed level check: pad <= MAX_KERNEL}}
  %0 = tosa.conv3d %arg0, %arg1, %arg2, %arg3, %arg4 {acc_type = f32, dilation = array<i64: 1, 1, 1>, pad = array<i64: 0, 1, 8193, 1, 0, 1>, stride = array<i64: 1, 1, 1>} :
            (tensor<1x1x32x32x8xf32>, tensor<16x2x2x2x8xf32>, tensor<16xf32>, tensor<1xf32>, tensor<1xf32>) -> tensor<1x1x8225x32x16xf32>
  return %0 : tensor<1x1x8225x32x16xf32>
}

// -----

func.func @test_conv3d_pad_bottom(%arg0: tensor<1x1x32x32x8xf32>, %arg1: tensor<16x2x2x2x8xf32>, %arg2: tensor<16xf32>, %arg3: tensor<1xf32>, %arg4: tensor<1xf32>) -> tensor<1x1x8224x32x16xf32> {
  // expected-error@+1 {{'tosa.conv3d' op failed level check: pad <= MAX_KERNEL}}
  %0 = tosa.conv3d %arg0, %arg1, %arg2, %arg3, %arg4 {acc_type = f32, dilation = array<i64: 1, 1, 1>, pad = array<i64: 0, 1, 0, 8193, 0, 1>, stride = array<i64: 1, 1, 1>} :
            (tensor<1x1x32x32x8xf32>, tensor<16x2x2x2x8xf32>, tensor<16xf32>, tensor<1xf32>, tensor<1xf32>) -> tensor<1x1x8224x32x16xf32>
  return %0 : tensor<1x1x8224x32x16xf32>
}

// -----

func.func @test_conv3d_pad_left(%arg0: tensor<1x1x32x32x8xf32>, %arg1: tensor<16x2x2x2x8xf32>, %arg2: tensor<16xf32>, %arg3: tensor<1xf32>, %arg4: tensor<1xf32>) -> tensor<1x1x32x8225x16xf32> {
  // expected-error@+1 {{'tosa.conv3d' op failed level check: pad <= MAX_KERNEL}}
  %0 = tosa.conv3d %arg0, %arg1, %arg2, %arg3, %arg4 {acc_type = f32, dilation = array<i64: 1, 1, 1>, pad = array<i64: 0, 1, 0, 1, 8193, 1>, stride = array<i64: 1, 1, 1>} :
            (tensor<1x1x32x32x8xf32>, tensor<16x2x2x2x8xf32>, tensor<16xf32>, tensor<1xf32>, tensor<1xf32>) -> tensor<1x1x32x8225x16xf32>
  return %0 : tensor<1x1x32x8225x16xf32>
}

// -----

func.func @test_conv3d_pad_right(%arg0: tensor<1x1x32x32x8xf32>, %arg1: tensor<16x2x2x2x8xf32>, %arg2: tensor<16xf32>, %arg3: tensor<1xf32>, %arg4: tensor<1xf32>) -> tensor<1x1x32x8224x16xf32> {
  // expected-error@+1 {{'tosa.conv3d' op failed level check: pad <= MAX_KERNEL}}
  %0 = tosa.conv3d %arg0, %arg1, %arg2, %arg3, %arg4 {acc_type = f32, dilation = array<i64: 1, 1, 1>, pad = array<i64: 0, 1, 0, 1, 0, 8193>, stride = array<i64: 1, 1, 1>} :
            (tensor<1x1x32x32x8xf32>, tensor<16x2x2x2x8xf32>, tensor<16xf32>, tensor<1xf32>, tensor<1xf32>) -> tensor<1x1x32x8224x16xf32>
  return %0 : tensor<1x1x32x8224x16xf32>
}

// -----

func.func @test_conv3d_stride_d(%arg0: tensor<1x1x32x32x8xf32>, %arg1: tensor<16x2x2x2x8xf32>, %arg2: tensor<16xf32>, %arg3: tensor<1xf32>, %arg4: tensor<1xf32>) -> tensor<1x1x32x32x16xf32>{
  // expected-error@+1 {{'tosa.conv3d' op failed level check: stride <= MAX_STRIDE}}
  %0 = tosa.conv3d %arg0, %arg1, %arg2, %arg3, %arg4 {acc_type = f32, dilation = array<i64: 1, 1, 1>, pad = array<i64: 0, 1, 0, 1, 0, 1>, stride = array<i64: 8193, 1, 1>} :
            (tensor<1x1x32x32x8xf32>, tensor<16x2x2x2x8xf32>, tensor<16xf32>, tensor<1xf32>, tensor<1xf32>) -> tensor<1x1x32x32x16xf32>
  return %0 : tensor<1x1x32x32x16xf32>
}

// -----

func.func @test_conv3d_stride_y(%arg0: tensor<1x1x8194x32x8xf32>, %arg1: tensor<16x2x2x2x8xf32>, %arg2: tensor<16xf32>, %arg3: tensor<1xf32>, %arg4: tensor<1xf32>) -> tensor<1x1x2x32x16xf32> {
  // expected-error@+1 {{'tosa.conv3d' op failed level check: stride <= MAX_STRIDE}}
  %0 = tosa.conv3d %arg0, %arg1, %arg2, %arg3, %arg4 {acc_type = f32, dilation = array<i64: 1, 1, 1>, pad = array<i64: 0, 1, 0, 1, 0, 1>, stride = array<i64: 1, 8193, 1>} :
            (tensor<1x1x8194x32x8xf32>, tensor<16x2x2x2x8xf32>, tensor<16xf32>, tensor<1xf32>, tensor<1xf32>) -> tensor<1x1x2x32x16xf32>
  return %0 : tensor<1x1x2x32x16xf32>
}

// -----

func.func @test_conv3d_stride_x(%arg0: tensor<1x1x32x8194x8xf32>, %arg1: tensor<16x2x2x2x8xf32>, %arg2: tensor<16xf32>, %arg3: tensor<1xf32>, %arg4: tensor<1xf32>) -> tensor<1x1x32x2x16xf32> {
  // expected-error@+1 {{'tosa.conv3d' op failed level check: stride <= MAX_STRIDE}}
  %0 = tosa.conv3d %arg0, %arg1, %arg2, %arg3, %arg4 {acc_type = f32, dilation = array<i64: 1, 1, 1>, pad = array<i64: 0, 1, 0, 1, 0, 1>, stride = array<i64: 1, 1, 8193>} :
            (tensor<1x1x32x8194x8xf32>, tensor<16x2x2x2x8xf32>, tensor<16xf32>, tensor<1xf32>, tensor<1xf32>) -> tensor<1x1x32x2x16xf32>
  return %0 : tensor<1x1x32x2x16xf32>
}

// -----

func.func @test_depthwise_conv2d_dilation_y(%arg0: tensor<1x8192x8192x4xf32>, %arg1: tensor<1025x16x4x1xf32>, %arg2: tensor<4xf32>, %arg3: tensor<1xf32>, %arg4: tensor<1xf32>) -> tensor<1x1x8178x4xf32> {
  // expected-error@+1 {{'tosa.depthwise_conv2d' op failed level check: dilation_y * KH <= MAX_KERNEL}}
  %0 = tosa.depthwise_conv2d %arg0, %arg1, %arg2, %arg3, %arg4 {acc_type = f32, dilation = array<i64: 8, 1>, pad = array<i64: 0, 1, 0, 1>, stride = array<i64: 1, 1>} :
            (tensor<1x8192x8192x4xf32>, tensor<1025x16x4x1xf32>, tensor<4xf32>, tensor<1xf32>, tensor<1xf32>) -> tensor<1x1x8178x4xf32>
  return %0 : tensor<1x1x8178x4xf32>
}

// -----

func.func @test_depthwise_conv2d_dilation_x(%arg0: tensor<1x8192x8192x4xf32>, %arg1: tensor<16x1025x4x1xf32>, %arg2: tensor<4xf32>, %arg3: tensor<1xf32>, %arg4: tensor<1xf32>) -> tensor<1x8178x1x4xf32> {
  // expected-error@+1 {{'tosa.depthwise_conv2d' op failed level check: dilation_x * KW <= MAX_KERNEL}}
  %0 = tosa.depthwise_conv2d %arg0, %arg1, %arg2, %arg3, %arg4 {acc_type = f32, dilation = array<i64: 1, 8>, pad = array<i64: 0, 1, 0, 1>, stride = array<i64: 1, 1>} :
            (tensor<1x8192x8192x4xf32>, tensor<16x1025x4x1xf32>, tensor<4xf32>, tensor<1xf32>, tensor<1xf32>) -> tensor<1x8178x1x4xf32>
  return %0 : tensor<1x8178x1x4xf32>
}

// -----

func.func @test_depthwise_conv2d_pad_top(%arg0: tensor<1x32x32x8xf32>, %arg1: tensor<2x2x8x8xf32>, %arg2: tensor<64xf32>, %arg3: tensor<1xf32>, %arg4: tensor<1xf32>) -> tensor<1x8225x32x64xf32> {
  // expected-error@+1 {{'tosa.depthwise_conv2d' op failed level check: pad <= MAX_KERNEL}}
  %0 = tosa.depthwise_conv2d %arg0, %arg1, %arg2, %arg3, %arg4 {acc_type = f32, dilation = array<i64: 1, 1>, pad = array<i64: 8193, 1, 0, 1>, stride = array<i64: 1, 1>} :
            (tensor<1x32x32x8xf32>, tensor<2x2x8x8xf32>, tensor<64xf32>, tensor<1xf32>, tensor<1xf32>) -> tensor<1x8225x32x64xf32>
  return %0 : tensor<1x8225x32x64xf32>
}

// -----

func.func @test_depthwise_conv2d_pad_bottom(%arg0: tensor<1x32x32x8xf32>, %arg1: tensor<2x2x8x8xf32>, %arg2: tensor<64xf32>, %arg3: tensor<1xf32>, %arg4: tensor<1xf32>) -> tensor<1x8224x32x64xf32> {
  // expected-error@+1 {{'tosa.depthwise_conv2d' op failed level check: pad <= MAX_KERNEL}}
  %0 = tosa.depthwise_conv2d %arg0, %arg1, %arg2, %arg3, %arg4 {acc_type = f32, dilation = array<i64: 1, 1>, pad = array<i64: 0, 8193, 0, 1>, stride = array<i64: 1, 1>} :
            (tensor<1x32x32x8xf32>, tensor<2x2x8x8xf32>, tensor<64xf32>, tensor<1xf32>, tensor<1xf32>) -> tensor<1x8224x32x64xf32>
  return %0 : tensor<1x8224x32x64xf32>
}


// -----

func.func @test_depthwise_conv2d_pad_left(%arg0: tensor<1x32x32x8xf32>, %arg1: tensor<2x2x8x8xf32>, %arg2: tensor<64xf32>, %arg3: tensor<1xf32>, %arg4: tensor<1xf32>) -> tensor<1x32x8225x64xf32> {
  // expected-error@+1 {{'tosa.depthwise_conv2d' op failed level check: pad <= MAX_KERNEL}}
  %0 = tosa.depthwise_conv2d %arg0, %arg1, %arg2, %arg3, %arg4 {acc_type = f32, dilation = array<i64: 1, 1>, pad = array<i64: 0, 1, 8193, 1>, stride = array<i64: 1, 1>} :
            (tensor<1x32x32x8xf32>, tensor<2x2x8x8xf32>, tensor<64xf32>, tensor<1xf32>, tensor<1xf32>) -> tensor<1x32x8225x64xf32>
  return %0 : tensor<1x32x8225x64xf32>
}

// -----

func.func @test_depthwise_conv2d_pad_right(%arg0: tensor<1x32x32x8xf32>, %arg1: tensor<2x2x8x8xf32>, %arg2: tensor<64xf32>, %arg3: tensor<1xf32>, %arg4: tensor<1xf32>) -> tensor<1x32x8224x64xf32> {
  // expected-error@+1 {{'tosa.depthwise_conv2d' op failed level check: pad <= MAX_KERNEL}}
  %0 = tosa.depthwise_conv2d %arg0, %arg1, %arg2, %arg3, %arg4 {acc_type = f32, dilation = array<i64: 1, 1>, pad = array<i64: 0, 1, 0, 8193>, stride = array<i64: 1, 1>} :
            (tensor<1x32x32x8xf32>, tensor<2x2x8x8xf32>, tensor<64xf32>, tensor<1xf32>, tensor<1xf32>) -> tensor<1x32x8224x64xf32>
  return %0 : tensor<1x32x8224x64xf32>
}

// -----

func.func @test_depthwise_conv2d_stride_y(%arg0: tensor<1x8194x32x8xf32>, %arg1: tensor<2x2x8x8xf32>, %arg2: tensor<64xf32>, %arg3: tensor<1xf32>, %arg4: tensor<1xf32>) -> tensor<1x2x32x64xf32> {
  // expected-error@+1 {{'tosa.depthwise_conv2d' op failed level check: stride <= MAX_STRIDE}}
  %0 = tosa.depthwise_conv2d %arg0, %arg1, %arg2, %arg3, %arg4 {acc_type = f32, dilation = array<i64: 1, 1>, pad = array<i64: 0, 1, 0, 1>, stride = array<i64: 8193, 1>} :
            (tensor<1x8194x32x8xf32>, tensor<2x2x8x8xf32>, tensor<64xf32>, tensor<1xf32>, tensor<1xf32>) -> tensor<1x2x32x64xf32>
  return %0 : tensor<1x2x32x64xf32>
}

// -----

func.func @test_depthwise_conv2d_stride_x(%arg0: tensor<1x32x8194x8xf32>, %arg1: tensor<2x2x8x8xf32>, %arg2: tensor<64xf32>, %arg3: tensor<1xf32>, %arg4: tensor<1xf32>) -> tensor<1x32x2x64xf32> {
  // expected-error@+1 {{'tosa.depthwise_conv2d' op failed level check: stride <= MAX_STRIDE}}
  %0 = tosa.depthwise_conv2d %arg0, %arg1, %arg2, %arg3, %arg4 {acc_type = f32, dilation = array<i64: 1, 1>, pad = array<i64: 0, 1, 0, 1>, stride = array<i64: 1, 8193>} :
            (tensor<1x32x8194x8xf32>, tensor<2x2x8x8xf32>, tensor<64xf32>, tensor<1xf32>, tensor<1xf32>) -> tensor<1x32x2x64xf32>
  return %0 : tensor<1x32x2x64xf32>
}

// -----

func.func @test_fft2d_real_h(%arg0: tensor<32x16384x32xf32>, %arg1: tensor<32x16384x32xf32>) -> (tensor<32x16384x32xf32>, tensor<32x16384x32xf32>) {
  // expected-error@+1 {{'tosa.fft2d' op failed level check: H <= MAX_KERNEL}}
  %0, %1 = "tosa.fft2d"(%arg0, %arg1) { inverse = false } :
            (tensor<32x16384x32xf32>, tensor<32x16384x32xf32>) -> (tensor<32x16384x32xf32>, tensor<32x16384x32xf32>)
  return %0, %1 : tensor<32x16384x32xf32>, tensor<32x16384x32xf32>
}

// -----

func.func @test_fft2d_real_w(%arg0: tensor<32x32x16384xf32>, %arg1: tensor<32x32x16384xf32>) -> (tensor<32x32x16384xf32>, tensor<32x32x16384xf32>) {
  // expected-error@+1 {{'tosa.fft2d' op failed level check: W <= MAX_KERNEL}}
  %0, %1 = "tosa.fft2d"(%arg0, %arg1) { inverse = false } :
            (tensor<32x32x16384xf32>, tensor<32x32x16384xf32>) -> (tensor<32x32x16384xf32>, tensor<32x32x16384xf32>)
  return %0, %1 : tensor<32x32x16384xf32>, tensor<32x32x16384xf32>
}

// -----

func.func @test_fft2d_imag_h(%arg0: tensor<32x16384x32xf32>, %arg1: tensor<32x16384x32xf32>) -> (tensor<32x16384x32xf32>, tensor<32x16384x32xf32>) {
  // expected-error@+1 {{'tosa.fft2d' op failed level check: H <= MAX_KERNEL}}
  %0, %1 = "tosa.fft2d"(%arg0, %arg1) { inverse = false } :
            (tensor<32x16384x32xf32>, tensor<32x16384x32xf32>) -> (tensor<32x16384x32xf32>, tensor<32x16384x32xf32>)
  return %0, %1 : tensor<32x16384x32xf32>, tensor<32x16384x32xf32>
}

// -----

func.func @test_fft2d_imag_w(%arg0: tensor<32x32x16384xf32>, %arg1: tensor<32x32x16384xf32>) -> (tensor<32x32x16384xf32>, tensor<32x32x16384xf32>) {
  // expected-error@+1 {{'tosa.fft2d' op failed level check: W <= MAX_KERNEL}}
  %0, %1 = "tosa.fft2d"(%arg0, %arg1) { inverse = false } :
            (tensor<32x32x16384xf32>, tensor<32x32x16384xf32>) -> (tensor<32x32x16384xf32>, tensor<32x32x16384xf32>)
  return %0, %1 : tensor<32x32x16384xf32>, tensor<32x32x16384xf32>
}

// -----

func.func @test_maxpool2d_kernel_y(%arg0: tensor<1x8194x32x8xf32>) -> tensor<1x2x32x8xf32> {
  // expected-error@+1 {{'tosa.max_pool2d' op failed level check: kernel <= MAX_KERNEL}}
  %0 = "tosa.max_pool2d"(%arg0) {kernel = array<i64: 8193, 1>, pad = array<i64: 0, 0, 0, 0>, stride = array<i64: 1, 1>} :
         (tensor<1x8194x32x8xf32>) -> tensor<1x2x32x8xf32>
  return %0 : tensor<1x2x32x8xf32>
}

// -----

func.func @test_maxpool2d_kernel_x(%arg0: tensor<1x32x8194x8xf32>) -> tensor<1x32x2x8xf32> {
  // expected-error@+1 {{'tosa.max_pool2d' op failed level check: kernel <= MAX_KERNEL}}
  %0 = "tosa.max_pool2d"(%arg0) {kernel = array<i64: 1, 8193>, pad = array<i64: 0, 0, 0, 0>, stride = array<i64: 1, 1>} :
         (tensor<1x32x8194x8xf32>) -> tensor<1x32x2x8xf32>
  return %0 : tensor<1x32x2x8xf32>
}

// -----

func.func @test_maxpool2d_stride_y(%arg0: tensor<1x8194x32x8xf32>) -> tensor<1x2x32x8xf32> {
  // expected-error@+1 {{'tosa.max_pool2d' op failed level check: stride <= MAX_STRIDE}}
  %0 = "tosa.max_pool2d"(%arg0) {kernel = array<i64: 1, 1>, pad = array<i64: 0, 0, 0, 0>, stride = array<i64: 8193, 1>} :
         (tensor<1x8194x32x8xf32>) -> tensor<1x2x32x8xf32>
  return %0 : tensor<1x2x32x8xf32>
}

// -----

func.func @test_maxpool2d_stride_x(%arg0: tensor<1x32x8194x8xf32>) -> tensor<1x32x2x8xf32> {
  // expected-error@+1 {{'tosa.max_pool2d' op failed level check: stride <= MAX_STRIDE}}
  %0 = "tosa.max_pool2d"(%arg0) {kernel = array<i64: 1, 1>, pad = array<i64: 0, 0, 0, 0>, stride = array<i64: 1, 8193>} :
         (tensor<1x32x8194x8xf32>) -> tensor<1x32x2x8xf32>
  return %0 : tensor<1x32x2x8xf32>
}

// -----

func.func @test_rfft2d_input_h(%arg0: tensor<13x16384x16xf32>) -> (tensor<13x16384x9xf32>, tensor<13x16384x9xf32>) {
  // expected-error@+1 {{'tosa.rfft2d' op failed level check: H <= MAX_KERNEL}}
  %0, %1 = "tosa.rfft2d"(%arg0) {} : (tensor<13x16384x16xf32>) -> (tensor<13x16384x9xf32>, tensor<13x16384x9xf32>)
  return %0, %1 : tensor<13x16384x9xf32>, tensor<13x16384x9xf32>
}

// -----

func.func @test_rfft2d_input_w(%arg0: tensor<13x8x16384xf32>) -> (tensor<13x8x8193xf32>, tensor<13x8x8193xf32>) {
  // expected-error@+1 {{'tosa.rfft2d' op failed level check: W <= MAX_KERNEL}}
  %0, %1 = "tosa.rfft2d"(%arg0) {} : (tensor<13x8x16384xf32>) -> (tensor<13x8x8193xf32>, tensor<13x8x8193xf32>)
  return %0, %1 : tensor<13x8x8193xf32>, tensor<13x8x8193xf32>
}

// -----

func.func @test_transpose_conv2d_weight_h(%arg0: tensor<1x32x32x8xf32>, %arg1: tensor<16x8193x1x8xf32>, %arg2: tensor<16xf32>, %arg3: tensor<1xf32>, %arg4: tensor<1xf32>) -> tensor<1x8224x32x16xf32> {
  // expected-error@+1 {{'tosa.transpose_conv2d' op failed level check: KH <= MAX_KERNEL}}
  %0 = tosa.transpose_conv2d %arg0, %arg1, %arg2, %arg3, %arg4 {acc_type = f32, out_pad = array<i64: 0, 0, 0, 0>, stride = array<i64: 1, 1>} :
              (tensor<1x32x32x8xf32>, tensor<16x8193x1x8xf32>, tensor<16xf32>, tensor<1xf32>, tensor<1xf32>) -> tensor<1x8224x32x16xf32>
  return %0 : tensor<1x8224x32x16xf32>
}

// -----

func.func @test_transpose_conv2d_weight_w(%arg0: tensor<1x32x32x8xf32>, %arg1: tensor<16x1x8193x8xf32>, %arg2: tensor<16xf32>, %arg3: tensor<1xf32>, %arg4: tensor<1xf32>) -> tensor<1x32x8224x16xf32> {
  // expected-error@+1 {{'tosa.transpose_conv2d' op failed level check: KW <= MAX_KERNEL}}
  %0 = tosa.transpose_conv2d %arg0, %arg1, %arg2, %arg3, %arg4 {acc_type = f32, out_pad = array<i64: 0, 0, 0, 0>, stride = array<i64: 1, 1>} :
              (tensor<1x32x32x8xf32>, tensor<16x1x8193x8xf32>, tensor<16xf32>, tensor<1xf32>, tensor<1xf32>) -> tensor<1x32x8224x16xf32>
  return %0 : tensor<1x32x8224x16xf32>
}

// -----

func.func @test_transpose_conv2d_pad_top(%arg0: tensor<1x32x32x8xf32>, %arg1: tensor<16x1x1x8xf32>, %arg2: tensor<16xf32>, %arg3: tensor<1xf32>, %arg4: tensor<1xf32>) -> tensor<1x8225x32x16xf32> {
  // expected-error@+1 {{'tosa.transpose_conv2d' op failed level check: pad <= MAX_KERNEL}}
  %0 = tosa.transpose_conv2d %arg0, %arg1, %arg2, %arg3, %arg4 {acc_type = f32, out_pad = array<i64: 8193, 0, 0, 0>, stride = array<i64: 1, 1>} :
              (tensor<1x32x32x8xf32>, tensor<16x1x1x8xf32>, tensor<16xf32>, tensor<1xf32>, tensor<1xf32>) -> tensor<1x8225x32x16xf32>
  return %0 : tensor<1x8225x32x16xf32>
}

// -----

func.func @test_transpose_conv2d_pad_bottom(%arg0: tensor<1x32x32x8xf32>, %arg1: tensor<16x1x1x8xf32>, %arg2: tensor<16xf32>, %arg3: tensor<1xf32>, %arg4: tensor<1xf32>) -> tensor<1x8225x32x16xf32> {
  // expected-error@+1 {{'tosa.transpose_conv2d' op failed level check: pad <= MAX_KERNEL}}
  %0 = tosa.transpose_conv2d %arg0, %arg1, %arg2, %arg3, %arg4 {acc_type = f32, out_pad = array<i64: 0, 8193, 0, 0>, stride = array<i64: 1, 1>} :
              (tensor<1x32x32x8xf32>, tensor<16x1x1x8xf32>, tensor<16xf32>, tensor<1xf32>, tensor<1xf32>) -> tensor<1x8225x32x16xf32>
  return %0 : tensor<1x8225x32x16xf32>
}

// -----

func.func @test_transpose_conv2d_pad_left(%arg0: tensor<1x32x32x8xf32>, %arg1: tensor<16x1x1x8xf32>, %arg2: tensor<16xf32>, %arg3: tensor<1xf32>, %arg4: tensor<1xf32>) -> tensor<1x32x8225x16xf32> {
  // expected-error@+1 {{'tosa.transpose_conv2d' op failed level check: pad <= MAX_KERNEL}}
  %0 = tosa.transpose_conv2d %arg0, %arg1, %arg2, %arg3, %arg4 {acc_type = f32, out_pad = array<i64: 0, 0, 8193, 0>, stride = array<i64: 1, 1>} :
              (tensor<1x32x32x8xf32>, tensor<16x1x1x8xf32>, tensor<16xf32>, tensor<1xf32>, tensor<1xf32>) -> tensor<1x32x8225x16xf32>
  return %0 : tensor<1x32x8225x16xf32>
}

// -----

func.func @test_transpose_conv2d_pad_right(%arg0: tensor<1x32x32x8xf32>, %arg1: tensor<16x1x1x8xf32>, %arg2: tensor<16xf32>, %arg3: tensor<1xf32>, %arg4: tensor<1xf32>) -> tensor<1x32x8225x16xf32> {
  // expected-error@+1 {{'tosa.transpose_conv2d' op failed level check: pad <= MAX_KERNEL}}
  %0 = tosa.transpose_conv2d %arg0, %arg1, %arg2, %arg3, %arg4 {acc_type = f32, out_pad = array<i64: 0, 0, 0, 8193>, stride = array<i64: 1, 1>} :
              (tensor<1x32x32x8xf32>, tensor<16x1x1x8xf32>, tensor<16xf32>, tensor<1xf32>, tensor<1xf32>) -> tensor<1x32x8225x16xf32>
  return %0 : tensor<1x32x8225x16xf32>
}

// -----

func.func @test_transpose_conv2d_stride_y(%arg0: tensor<1x32x32x8xf32>, %arg1: tensor<16x1x1x8xf32>, %arg2: tensor<16xf32>, %arg3: tensor<1xf32>, %arg4: tensor<1xf32>) -> tensor<1x253984x32x16xf32> {
  // expected-error@+1 {{'tosa.transpose_conv2d' op failed level check: stride <= MAX_STRIDE}}
  %0 = tosa.transpose_conv2d %arg0, %arg1, %arg2, %arg3, %arg4 {acc_type = f32, out_pad = array<i64: 0, 0, 0, 0>, stride = array<i64: 8193, 1>} :
              (tensor<1x32x32x8xf32>, tensor<16x1x1x8xf32>, tensor<16xf32>, tensor<1xf32>, tensor<1xf32>) -> tensor<1x253984x32x16xf32>
  return %0 : tensor<1x253984x32x16xf32>
}

// -----

func.func @test_transpose_conv2d_stride_x(%arg0: tensor<1x32x32x8xf32>, %arg1: tensor<16x1x1x8xf32>, %arg2: tensor<16xf32>, %arg3: tensor<1xf32>, %arg4: tensor<1xf32>) -> tensor<1x32x253984x16xf32> {
  // expected-error@+1 {{'tosa.transpose_conv2d' op failed level check: stride <= MAX_STRIDE}}
  %0 = tosa.transpose_conv2d %arg0, %arg1, %arg2, %arg3, %arg4 {acc_type = f32, out_pad = array<i64: 0, 0, 0, 0>, stride = array<i64: 1, 8193>} :
              (tensor<1x32x32x8xf32>, tensor<16x1x1x8xf32>, tensor<16xf32>, tensor<1xf32>, tensor<1xf32>) -> tensor<1x32x253984x16xf32>
  return %0 : tensor<1x32x253984x16xf32>
}

// -----

func.func @test_resize_scale_y(%arg0: tensor<1x32x32x8xf32>) -> tensor<1x7970x64x8xf32> {
  %scale = tosa.const_shape { values = dense<[257, 1, 4, 2]> : tensor<4xindex> } : () -> !tosa.shape<4>
  %offset = tosa.const_shape { values = dense<[-1, -1]> : tensor<2xindex> } : () -> !tosa.shape<2>
  %border = tosa.const_shape { values = dense<[1, 1]> : tensor<2xindex> } : () -> !tosa.shape<2>
  // expected-error@+1 {{'tosa.resize' op failed level check: scale_y_n/scale_y_d <= MAX_SCALE}}
  %1 = tosa.resize %arg0, %scale, %offset, %border {mode = "BILINEAR"} :
                (tensor<1x32x32x8xf32>, !tosa.shape<4>, !tosa.shape<2>, !tosa.shape<2>) -> tensor<1x7970x64x8xf32>
  return %1 : tensor<1x7970x64x8xf32>
}

// -----

func.func @test_resize_scale_x(%arg0: tensor<1x32x32x8xf32>) -> tensor<1x64x7970x8xf32> {
  %scale = tosa.const_shape { values = dense<[4, 2, 257, 1]> : tensor<4xindex> } : () -> !tosa.shape<4>
  %offset = tosa.const_shape { values = dense<[-1, -1]> : tensor<2xindex> } : () -> !tosa.shape<2>
  %border = tosa.const_shape { values = dense<[1, 1]> : tensor<2xindex> } : () -> !tosa.shape<2>
  // expected-error@+1 {{'tosa.resize' op failed level check: scale_x_n/scale_x_d <= MAX_SCALE}}
  %1 = tosa.resize %arg0, %scale, %offset, %border {mode = "BILINEAR"} :
                (tensor<1x32x32x8xf32>, !tosa.shape<4>, !tosa.shape<2>, !tosa.shape<2>) -> tensor<1x64x7970x8xf32>
  return %1 : tensor<1x64x7970x8xf32>
}

// -----

func.func @test_tensor_size_valid(%arg0: tensor<1x536870911xf32>) {
  %0 = tosa.const_shape {values = dense<0> : tensor<2xindex>} : () -> !tosa.shape<2>
  %1 = tosa.const_shape {values = dense<1> : tensor<2xindex>} : () -> !tosa.shape<2>
  %2= tosa.slice %arg0, %0, %1 : (tensor<1x536870911xf32>, !tosa.shape<2>, !tosa.shape<2>) -> tensor<1x1xf32>
  return
}

// -----

func.func @test_slice_tensor_size_invalid(%arg0: tensor<1x536870912xf32>) {
  %0 = tosa.const_shape {values = dense<0> : tensor<2xindex>} : () -> !tosa.shape<2>
  %1 = tosa.const_shape {values = dense<536870912> : tensor<2xindex>} : () -> !tosa.shape<2>
  // expected-error@+1 {{'tosa.slice' op failed level check: operand tensor size (in bytes) <= (1 << MAX_LOG2_SIZE - 1)}}
  %2= tosa.slice %arg0, %0, %1 : (tensor<1x536870912xf32>, !tosa.shape<2>, !tosa.shape<2>) -> tensor<1x1xf32>
  return
}


// -----

func.func @test_resize_tensor_size_invalid(%arg0: tensor<1x23178x23178x1xf32>) {
  %scale = tosa.const_shape { values = dense<[127, 49, 12, 49]> : tensor<4xindex> } : () -> !tosa.shape<4>
  %offset = tosa.const_shape { values = dense<0> : tensor<2xindex> } : () -> !tosa.shape<2>
  %border = tosa.const_shape { values = dense<0> : tensor<2xindex> } : () -> !tosa.shape<2>
  // expected-error@+1 {{'tosa.resize' op failed level check: operand tensor size (in bytes) <= (1 << MAX_LOG2_SIZE - 1)}}
  %0 = tosa.resize %arg0, %scale, %offset, %border {mode = "NEAREST_NEIGHBOR"} : (tensor<1x23178x23178x1xf32>, !tosa.shape<4>, !tosa.shape<2>, !tosa.shape<2>) -> tensor<?x?x?x?xf32>
  return
}

// -----

func.func @test_avg_pool2d_tensor_size_invalid(%arg0: tensor<1x23178x23178x9xf32>, %arg1: tensor<1xf32>, %arg2: tensor<1xf32>) -> tensor<1x23178x23178x9xf32> {
  // expected-error@+1 {{'tosa.avg_pool2d' op failed level check: operand tensor size (in bytes) <= (1 << MAX_LOG2_SIZE - 1)}}
  %0 = tosa.avg_pool2d %arg0, %arg1, %arg2 {acc_type = f32, kernel = array<i64: 2, 2>, pad = array<i64: 0, 1, 0, 1>, stride = array<i64: 1, 1>} : (tensor<1x23178x23178x9xf32>, tensor<1xf32>, tensor<1xf32>) -> tensor<1x23178x23178x9xf32>
  return %0 : tensor<1x23178x23178x9xf32>
}

// -----

func.func @test_conv2d_tensor_size_invalid(%arg0: tensor<1x23178x23178x4xf32>, %arg1: tensor<8x1x1x4xf32>, %arg2: tensor<8xf32>, %arg3: tensor<1xf32>, %arg4: tensor<1xf32>) -> tensor<1x23178x23178x8xf32> {
  // expected-error@+1 {{'tosa.conv2d' op failed level check: operand tensor size (in bytes) <= (1 << MAX_LOG2_SIZE - 1)}}
  %0 = tosa.conv2d %arg0, %arg1, %arg2, %arg3, %arg4 {acc_type = f32, dilation = array<i64: 1, 1>, pad = array<i64: 0, 0, 0, 0>, stride = array<i64: 1, 1>, local_bound = true} : (tensor<1x23178x23178x4xf32>, tensor<8x1x1x4xf32>, tensor<8xf32>, tensor<1xf32>, tensor<1xf32>) -> tensor<1x23178x23178x8xf32>
  return %0 : tensor<1x23178x23178x8xf32>
}

// -----

func.func @test_fft2d_tensor_size_invalid(%arg0: tensor<123456x8192x8192xf32>, %arg1: tensor<123456x8192x8192xf32>) -> (tensor<123456x8192x8192xf32>, tensor<123456x8192x8192xf32>) {
  // expected-error@+1 {{'tosa.fft2d' op failed level check: operand tensor size (in bytes) <= (1 << MAX_LOG2_SIZE - 1)}}
  %0, %1 = tosa.fft2d %arg0, %arg1 {inverse = false} : (tensor<123456x8192x8192xf32>, tensor<123456x8192x8192xf32>) -> (tensor<123456x8192x8192xf32>, tensor<123456x8192x8192xf32>)
  return %0, %1 : tensor<123456x8192x8192xf32>, tensor<123456x8192x8192xf32>
}

// -----

func.func @test_rfft2d_tensor_size_invalid(%arg0: tensor<536870912x8x16xf32>) -> (tensor<536870912x8x9xf32>, tensor<536870912x8x9xf32>) {
  // expected-error@+1 {{'tosa.rfft2d' op failed level check: operand tensor size (in bytes) <= (1 << MAX_LOG2_SIZE - 1)}}
  %0, %1 = tosa.rfft2d %arg0 : (tensor<536870912x8x16xf32>) -> (tensor<536870912x8x9xf32>, tensor<536870912x8x9xf32>)
  return %0, %1 : tensor<536870912x8x9xf32>, tensor<536870912x8x9xf32>
}

// -----

func.func @test_matmul_tensor_size_invalid(%arg0: tensor<23178x20000x19xf32>, %arg1: tensor<23178x19x28xf32>) -> tensor<23178x20000x28xf32> {
  %zero = "tosa.const"() {values = dense<0.0> : tensor<1xf32>} : () -> tensor<1xf32>
  // expected-error@+1 {{'tosa.matmul' op failed level check: operand tensor size (in bytes) <= (1 << MAX_LOG2_SIZE - 1)}}
  %0 = tosa.matmul %arg0, %arg1, %zero, %zero : (tensor<23178x20000x19xf32>, tensor<23178x19x28xf32>, tensor<1xf32>, tensor<1xf32>) -> tensor<23178x20000x28xf32>
  return %0 : tensor<23178x20000x28xf32>
}

// -----

func.func @test_gather_tensor_size_invalid(%arg0: tensor<536870912x21x3xf32>, %arg1: tensor<536870912x26xi32>) -> tensor<536870912x26x3xf32> {
  // expected-error@+1 {{'tosa.gather' op failed level check: operand tensor size (in bytes) <= (1 << MAX_LOG2_SIZE - 1)}}
  %0 = tosa.gather %arg0, %arg1 : (tensor<536870912x21x3xf32>, tensor<536870912x26xi32>) -> tensor<536870912x26x3xf32>
  return %0 : tensor<536870912x26x3xf32>
}

// -----

func.func @test_custom_tensor_size_invalid(%arg0: tensor<536870912xi32>) -> tensor<536870912xi32> {
  // expected-error@+1 {{'tosa.custom' op failed level check: operand tensor size (in bytes) <= (1 << MAX_LOG2_SIZE - 1)}}
  %0 = tosa.custom %arg0 {operator_name="custom_test", domain_name="tosa.mlir_test", implementation_attrs="" } : (tensor<536870912xi32>) -> (tensor<536870912xi32>)
  return %0 : tensor<536870912xi32>
}

// -----

func.func @test_gather_tensor_size_invalid(%arg0: tensor<268435456x21x3xf32>, %arg1: tensor<268435456x26xi32>) -> tensor<268435456x26x3xf32> {
  // expected-error@+1 {{'tosa.gather' op failed level check: operand tensor size (in bytes) <= (1 << MAX_LOG2_SIZE - 1)}}
  %0 = tosa.gather %arg0, %arg1 : (tensor<268435456x21x3xf32>, tensor<268435456x26xi32>) -> tensor<268435456x26x3xf32>
  return %0 : tensor<268435456x26x3xf32>
}

// -----

<<<<<<< HEAD
func.func @test_scatter_tensor_size_invalid(%arg0: tensor<13x210000000x3xf32>, %arg1: tensor<13x260000000xi32>, %arg2: tensor<13x260000000x3xf32>) -> tensor<13x210000000x3xf32> {
  // expected-error@+1 {{'tosa.scatter' op failed level check: operand tensor size (in bytes) <= (1 << MAX_LOG2_SIZE - 1)}}
  %0 = tosa.scatter %arg0, %arg1, %arg2 : (tensor<13x210000000x3xf32>, tensor<13x260000000xi32>, tensor<13x260000000x3xf32>) -> tensor<13x210000000x3xf32>
  return %0 : tensor<13x210000000x3xf32>
=======
func.func @test_scatter_tensor_size_invalid(%arg0: tensor<13x260000000x3xf32>, %arg1: tensor<13x260000000xi32>, %arg2: tensor<13x260000000x3xf32>) -> tensor<13x260000000x3xf32> {
  // expected-error@+1 {{'tosa.scatter' op failed level check: operand tensor size (in bytes) <= (1 << MAX_LOG2_SIZE - 1)}}
  %0 = tosa.scatter %arg0, %arg1, %arg2 : (tensor<13x260000000x3xf32>, tensor<13x260000000xi32>, tensor<13x260000000x3xf32>) -> tensor<13x260000000x3xf32>
  return %0 : tensor<13x260000000x3xf32>
>>>>>>> 4084ffcf
}

// -----

func.func @test_variable_read_write_tensor_size_invalid() -> () {
<<<<<<< HEAD
  tosa.variable @stored_var = dense<3.14> : tensor<536870912xf32>
=======
  // expected-error@+1 {{'tosa.variable' op failed level check: variable type tensor size (in bytes) <= (1 << MAX_LOG2_SIZE - 1)}}
  tosa.variable @stored_var : tensor<536870912xf32>
>>>>>>> 4084ffcf
  // expected-error@+1 {{'tosa.variable_read' op failed level check: result tensor size (in bytes) <= (1 << MAX_LOG2_SIZE - 1)}}
  %0 = tosa.variable_read @stored_var : tensor<536870912xf32>
  // expected-error@+1 {{'tosa.variable_write' op failed level check: operand tensor size (in bytes) <= (1 << MAX_LOG2_SIZE - 1)}}
  tosa.variable_write @stored_var, %0 : tensor<536870912xf32>
  return
}

// -----

func.func @test_while_loop_tensor_size_invalid(%arg0: tensor<536870912xi32>, %arg1: tensor<i32>) {
  %0 = "tosa.const"() {values = dense<0> : tensor<i32>} : () -> tensor<i32>
  // expected-error@+1 {{'tosa.while_loop' op failed level check: operand tensor size (in bytes) <= (1 << MAX_LOG2_SIZE - 1)}}
  %1:3 = tosa.while_loop (%arg2 = %0, %arg3 = %0, %arg4 = %arg0) : (tensor<i32>, tensor<i32>, tensor<536870912xi32>) -> (tensor<i32>, tensor<i32>, tensor<536870912xi32>) {
    %2 = tosa.greater_equal %arg3, %arg1 : (tensor<i32>, tensor<i32>) -> tensor<i1>
    %3 = tosa.logical_not %2 : (tensor<i1>) -> tensor<i1>
    tosa.yield %2 : tensor<i1>
  } do {
  ^bb0(%arg2: tensor<i32>, %arg3: tensor<i32>, %arg4: tensor<536870912xi32>):
    %2 = "tosa.const"() {values = dense<1> : tensor<i32>} : () -> tensor<i32>
    %3 = "tosa.const"() {values = dense<4> : tensor<1xi32>} : () -> tensor<1xi32>
    %4 = tosa.add %arg3, %2 : (tensor<i32>, tensor<i32>) -> tensor<i32>
    // expected-error@+1 {{'tosa.add' op failed level check: operand tensor size (in bytes) <= (1 << MAX_LOG2_SIZE - 1)}}
    %5 = tosa.add %arg4, %3 : (tensor<536870912xi32>, tensor<1xi32>) -> tensor<536870912xi32>
    %6 = tosa.add %arg2, %2 : (tensor<i32>, tensor<i32>) -> tensor<i32>
    tosa.yield %6, %4, %5 : tensor<i32>, tensor<i32>, tensor<536870912xi32>
  }
  return
}

// -----

func.func @test_const_shape() -> !tosa.shape<4> {
  %cst = tosa.const_shape {values = dense<[1, 1, 536870912, 1]> : tensor<4xindex>} : () -> !tosa.shape<4>
  return %cst : !tosa.shape<4>
}

// -----

func.func @test_cond_if_rank_valid(%arg0: tensor<1x1x1x1x1x1x1xf32>, %arg1: tensor<1x1x1x1x1x1x1xf32>, %arg2: tensor<i1>) -> tensor<1x1x1x1x1x1x1xf32> {
  %0 = "tosa.cond_if"(%arg2, %arg0, %arg1) ({
  ^bb0(%arg3: tensor<1x1x1x1x1x1x1xf32>, %arg4: tensor<1x1x1x1x1x1x1xf32>):
    "tosa.yield"(%arg3) : (tensor<1x1x1x1x1x1x1xf32>) -> ()
  },  {
  ^bb0(%arg3: tensor<1x1x1x1x1x1x1xf32>, %arg4: tensor<1x1x1x1x1x1x1xf32>):
    "tosa.yield"(%arg4) : (tensor<1x1x1x1x1x1x1xf32>) -> ()
  }) : (tensor<i1>, tensor<1x1x1x1x1x1x1xf32>, tensor<1x1x1x1x1x1x1xf32>) -> tensor<1x1x1x1x1x1x1xf32>
  return %0 : tensor<1x1x1x1x1x1x1xf32>
}

// -----

func.func @test_cond_if_rank_invalid(%arg0: tensor<1x1x1x1x1x1x1x1xf32>, %arg1: tensor<1x1x1x1x1x1x1x1xf32>, %arg2: tensor<1x1x1x1x1x1x1x1xi1>) -> tensor<1x1x1x1x1x1x1x1xf32> {
  // expected-error@+1 {{'tosa.cond_if' op failed level check: operand rank(shape) <= MAX_RANK}}
  %0 = "tosa.cond_if"(%arg2, %arg0, %arg1) ({
  ^bb0(%arg3: tensor<1x1x1x1x1x1x1x1xf32>, %arg4: tensor<1x1x1x1x1x1x1x1xf32>):
    "tosa.yield"(%arg3) : (tensor<1x1x1x1x1x1x1x1xf32>) -> ()
  },  {
  ^bb0(%arg3: tensor<1x1x1x1x1x1x1x1xf32>, %arg4: tensor<1x1x1x1x1x1x1x1xf32>):
    "tosa.yield"(%arg4) : (tensor<1x1x1x1x1x1x1x1xf32>) -> ()
  }) : (tensor<1x1x1x1x1x1x1x1xi1>, tensor<1x1x1x1x1x1x1x1xf32>, tensor<1x1x1x1x1x1x1x1xf32>) -> tensor<1x1x1x1x1x1x1x1xf32>
  return %0 : tensor<1x1x1x1x1x1x1x1xf32>
}

// -----

func.func @test_variable_read_write_rank_invalid() -> () {
<<<<<<< HEAD
  // expected-error@+1 {{'tosa.variable' op failed level check: attribute rank(shape) <= MAX_RANK}}
  tosa.variable @stored_var = dense<3.14> : tensor<1x1x1x1x1x1x1x1xf32>
=======
  // expected-error@+1 {{'tosa.variable' op failed level check: variable type rank(shape) <= MAX_RANK}}
  tosa.variable @stored_var : tensor<1x1x1x1x1x1x1x1xf32>
>>>>>>> 4084ffcf
  // expected-error@+1 {{'tosa.variable_read' op failed level check: result rank(shape) <= MAX_RANK}}
  %0 = tosa.variable_read @stored_var : tensor<1x1x1x1x1x1x1x1xf32>
  // expected-error@+1 {{'tosa.variable_write' op failed level check: operand rank(shape) <= MAX_RANK}}
  tosa.variable_write @stored_var, %0 : tensor<1x1x1x1x1x1x1x1xf32>
  return
}

// -----

// CHECK-LABEL: @test_while_loop
func.func @test_while_loop(%arg0: tensor<1x1x1x1x1x1x1xf32>, %arg1: tensor<i32>) {
  %0 = "tosa.const"() {values = dense<0> : tensor<i32>} : () -> tensor<i32>
  %1:2 = "tosa.while_loop"(%0, %arg0) ({
  ^bb0(%arg3: tensor<i32>, %arg4: tensor<1x1x1x1x1x1x1xf32>):
    %2 = "tosa.greater_equal"(%arg3, %arg1) : (tensor<i32>, tensor<i32>) -> tensor<i1>
    %3 = "tosa.logical_not"(%2) : (tensor<i1>) -> tensor<i1>
    "tosa.yield"(%3) : (tensor<i1>) -> ()
  },  {
  ^bb0(%arg3: tensor<i32>, %arg4: tensor<1x1x1x1x1x1x1xf32>):
    %2 = "tosa.const"() {values = dense<1> : tensor<i32>} : () -> tensor<i32>
    %3 = "tosa.add"(%arg3, %2) : (tensor<i32>, tensor<i32>) -> tensor<i32>
    "tosa.yield"(%3, %arg4) : (tensor<i32>, tensor<1x1x1x1x1x1x1xf32>) -> ()
  }) : (tensor<i32>, tensor<1x1x1x1x1x1x1xf32>) -> (tensor<i32>, tensor<1x1x1x1x1x1x1xf32>)
  return
}

// -----

// CHECK-LABEL: @test_custom_rank_valid
func.func @test_custom_rank_valid(%arg0: tensor<1x1x1x1x1x1x10xi32>) -> tensor<1x1x1x1x1x1x10xi32> {
  %0 = "tosa.custom"(%arg0) {operator_name="custom_test", domain_name="tosa_mlir_test", implementation_attrs=""} :
           (tensor<1x1x1x1x1x1x10xi32>) -> (tensor<1x1x1x1x1x1x10xi32>)
  return %0 : tensor<1x1x1x1x1x1x10xi32>
}

// -----

// CHECK-LABEL: unranked_tensor
func.func @test_unranked_tensor(%arg0: tensor<*xf32>) {
  %0 = tosa.const_shape {values = dense<[0]> : tensor<1xindex>} : () -> !tosa.shape<1>
  %1 = tosa.const_shape {values = dense<[1]> : tensor<1xindex>} : () -> !tosa.shape<1>

  // expected-error@+1 {{'tosa.slice' op failed level check: unranked tensor}}
  %2= tosa.slice %arg0, %0, %1 : (tensor<*xf32>, !tosa.shape<1>, !tosa.shape<1>) -> tensor<*xf32>
  return
}

// -----

// CHECK-LABEL: tensor_dim
func.func @test_tensor_dim(%arg0: tensor<1x2147483648xf32>) {
  %0 = tosa.const_shape {values = dense<0> : tensor<2xindex>} : () -> !tosa.shape<2>
  %1 = tosa.const_shape {values = dense<1> : tensor<2xindex>} : () -> !tosa.shape<2>

  // expected-error@+1 {{'tosa.slice' op failed level check: operand tensor size (in bytes) <= (1 << MAX_LOG2_SIZE - 1)}}
  %2= tosa.slice %arg0, %0, %1 : (tensor<1x2147483648xf32>, !tosa.shape<2>, !tosa.shape<2>) -> tensor<1x1xf32>
  return
}

// -----

// CHECK-LABEL: tensor_size
func.func @test_tensor_size(%arg0: tensor<1x1073741824xf32>) {
  %0 = tosa.const_shape {values = dense<0> : tensor<2xindex>} : () -> !tosa.shape<2>
  %1 = tosa.const_shape {values = dense<1> : tensor<2xindex>} : () -> !tosa.shape<2>

  // expected-error@+1 {{'tosa.slice' op failed level check: operand tensor size (in bytes) <= (1 << MAX_LOG2_SIZE - 1)}}
  %2= tosa.slice %arg0, %0, %1 : (tensor<1x1073741824xf32>, !tosa.shape<2>, !tosa.shape<2>) -> tensor<1x1xf32>
  return
}

// -----

// CHECK-LABEL: tensor_size
func.func @test_tensor_size_ok(%arg0: tensor<1x536870911xf32>) {
  %0 = tosa.const_shape {values = dense<0> : tensor<2xindex>} : () -> !tosa.shape<2>
  %1 = tosa.const_shape {values = dense<1> : tensor<2xindex>} : () -> !tosa.shape<2>

  %2= tosa.slice %arg0, %0, %1 : (tensor<1x536870911xf32>, !tosa.shape<2>, !tosa.shape<2>) -> tensor<1x1xf32>
  return
}

// -----

// CHECK-LABEL: test_concat_tensor_list_size
func.func @test_concat_tensor_list_size() {
  %0 = "tosa.const"() {values = dense<0> : tensor<1xi32>} : () -> tensor<1xi32>
  // expected-error@+1 {{'tosa.concat' op failed level check for MAX_TENSOR_LIST_SIZE: input1}}
  %1= tosa.concat %0, %0, %0, %0, %0, %0, %0, %0,
                  %0, %0, %0, %0, %0, %0, %0, %0,
                  %0, %0, %0, %0, %0, %0, %0, %0,
                  %0, %0, %0, %0, %0, %0, %0, %0,
                  %0, %0, %0, %0, %0, %0, %0, %0,
                  %0, %0, %0, %0, %0, %0, %0, %0,
                  %0, %0, %0, %0, %0, %0, %0, %0,
                  %0, %0, %0, %0, %0, %0, %0, %0,
                  %0 { axis = 0 : i32 }:
                  (
                    tensor<1xi32>, tensor<1xi32>, tensor<1xi32>, tensor<1xi32>, tensor<1xi32>, tensor<1xi32>, tensor<1xi32>, tensor<1xi32>,
                    tensor<1xi32>, tensor<1xi32>, tensor<1xi32>, tensor<1xi32>, tensor<1xi32>, tensor<1xi32>, tensor<1xi32>, tensor<1xi32>,
                    tensor<1xi32>, tensor<1xi32>, tensor<1xi32>, tensor<1xi32>, tensor<1xi32>, tensor<1xi32>, tensor<1xi32>, tensor<1xi32>,
                    tensor<1xi32>, tensor<1xi32>, tensor<1xi32>, tensor<1xi32>, tensor<1xi32>, tensor<1xi32>, tensor<1xi32>, tensor<1xi32>,
                    tensor<1xi32>, tensor<1xi32>, tensor<1xi32>, tensor<1xi32>, tensor<1xi32>, tensor<1xi32>, tensor<1xi32>, tensor<1xi32>,
                    tensor<1xi32>, tensor<1xi32>, tensor<1xi32>, tensor<1xi32>, tensor<1xi32>, tensor<1xi32>, tensor<1xi32>, tensor<1xi32>,
                    tensor<1xi32>, tensor<1xi32>, tensor<1xi32>, tensor<1xi32>, tensor<1xi32>, tensor<1xi32>, tensor<1xi32>, tensor<1xi32>,
                    tensor<1xi32>, tensor<1xi32>, tensor<1xi32>, tensor<1xi32>, tensor<1xi32>, tensor<1xi32>, tensor<1xi32>, tensor<1xi32>,
                    tensor<1xi32>
                  ) -> tensor<65xi32>
  return
}

// -----

// CHECK-LABEL: test_custom_tensor_list_size
func.func @test_custom_tensor_list_size() {
  %0 = "tosa.const"() {values = dense<0> : tensor<1xi32>} : () -> tensor<1xi32>
  // expected-error@+1 {{'tosa.custom' op failed level check for MAX_TENSOR_LIST_SIZE: input_list}}
  %1= tosa.custom %0, %0, %0, %0, %0, %0, %0, %0,
                  %0, %0, %0, %0, %0, %0, %0, %0,
                  %0, %0, %0, %0, %0, %0, %0, %0,
                  %0, %0, %0, %0, %0, %0, %0, %0,
                  %0, %0, %0, %0, %0, %0, %0, %0,
                  %0, %0, %0, %0, %0, %0, %0, %0,
                  %0, %0, %0, %0, %0, %0, %0, %0,
                  %0, %0, %0, %0, %0, %0, %0, %0,
                  %0 { domain_name = "tosa_mlir_test", operator_name = "custom_test", implementation_attrs = "" }:
                  (
                    tensor<1xi32>, tensor<1xi32>, tensor<1xi32>, tensor<1xi32>, tensor<1xi32>, tensor<1xi32>, tensor<1xi32>, tensor<1xi32>,
                    tensor<1xi32>, tensor<1xi32>, tensor<1xi32>, tensor<1xi32>, tensor<1xi32>, tensor<1xi32>, tensor<1xi32>, tensor<1xi32>,
                    tensor<1xi32>, tensor<1xi32>, tensor<1xi32>, tensor<1xi32>, tensor<1xi32>, tensor<1xi32>, tensor<1xi32>, tensor<1xi32>,
                    tensor<1xi32>, tensor<1xi32>, tensor<1xi32>, tensor<1xi32>, tensor<1xi32>, tensor<1xi32>, tensor<1xi32>, tensor<1xi32>,
                    tensor<1xi32>, tensor<1xi32>, tensor<1xi32>, tensor<1xi32>, tensor<1xi32>, tensor<1xi32>, tensor<1xi32>, tensor<1xi32>,
                    tensor<1xi32>, tensor<1xi32>, tensor<1xi32>, tensor<1xi32>, tensor<1xi32>, tensor<1xi32>, tensor<1xi32>, tensor<1xi32>,
                    tensor<1xi32>, tensor<1xi32>, tensor<1xi32>, tensor<1xi32>, tensor<1xi32>, tensor<1xi32>, tensor<1xi32>, tensor<1xi32>,
                    tensor<1xi32>, tensor<1xi32>, tensor<1xi32>, tensor<1xi32>, tensor<1xi32>, tensor<1xi32>, tensor<1xi32>, tensor<1xi32>,
                    tensor<1xi32>
                  ) -> tensor<65xi32>
  return
}

// -----

// CHECK-LABEL: test_custom_tensor_list_size_results
func.func @test_custom_tensor_list_size_results() {
  %0 = "tosa.const"() {values = dense<0> : tensor<1xi32>} : () -> tensor<1xi32>

  // expected-error@+1 {{'tosa.custom' op failed level check for MAX_TENSOR_LIST_SIZE: output_list}}
  %r:65 = tosa.custom %0 { domain_name = "tosa_mlir_test", operator_name = "custom_test", implementation_attrs = "" }:
                  ( tensor<1xi32> )
                  -> (
                    tensor<1xi32>, tensor<1xi32>, tensor<1xi32>, tensor<1xi32>, tensor<1xi32>, tensor<1xi32>, tensor<1xi32>, tensor<1xi32>,
                    tensor<1xi32>, tensor<1xi32>, tensor<1xi32>, tensor<1xi32>, tensor<1xi32>, tensor<1xi32>, tensor<1xi32>, tensor<1xi32>,
                    tensor<1xi32>, tensor<1xi32>, tensor<1xi32>, tensor<1xi32>, tensor<1xi32>, tensor<1xi32>, tensor<1xi32>, tensor<1xi32>,
                    tensor<1xi32>, tensor<1xi32>, tensor<1xi32>, tensor<1xi32>, tensor<1xi32>, tensor<1xi32>, tensor<1xi32>, tensor<1xi32>,
                    tensor<1xi32>, tensor<1xi32>, tensor<1xi32>, tensor<1xi32>, tensor<1xi32>, tensor<1xi32>, tensor<1xi32>, tensor<1xi32>,
                    tensor<1xi32>, tensor<1xi32>, tensor<1xi32>, tensor<1xi32>, tensor<1xi32>, tensor<1xi32>, tensor<1xi32>, tensor<1xi32>,
                    tensor<1xi32>, tensor<1xi32>, tensor<1xi32>, tensor<1xi32>, tensor<1xi32>, tensor<1xi32>, tensor<1xi32>, tensor<1xi32>,
                    tensor<1xi32>, tensor<1xi32>, tensor<1xi32>, tensor<1xi32>, tensor<1xi32>, tensor<1xi32>, tensor<1xi32>, tensor<1xi32>,
                    tensor<1xi32>
                  )
  return
}

// -----

// CHECK-LABEL: test_if_tensor_list_size
func.func @test_if_tensor_list_size(%arg0 : tensor<i1>) {
  %0 = "tosa.const"() {values = dense<0> : tensor<1xi32>} : () -> tensor<1xi32>
  // expected-error@+1 {{'tosa.cond_if' op failed level check for MAX_TENSOR_LIST_SIZE: inputs}}
  %1 = "tosa.cond_if"(%arg0,   // condition
                  %0, %0, %0, %0, %0, %0, %0, %0, %0, %0,
                  %0, %0, %0, %0, %0, %0, %0, %0, %0, %0,
                  %0, %0, %0, %0, %0, %0, %0, %0, %0, %0,
                  %0, %0, %0, %0, %0, %0, %0, %0, %0, %0,
                  %0, %0, %0, %0, %0, %0, %0, %0, %0, %0,
                  %0, %0, %0, %0, %0, %0, %0, %0, %0, %0,
                  %0, %0, %0, %0, %0) ({
  ^bb0(%00: tensor<1xi32>, %01: tensor<1xi32>, %02: tensor<1xi32>, %03: tensor<1xi32>, %04: tensor<1xi32>, %05: tensor<1xi32>, %06: tensor<1xi32>, %07: tensor<1xi32>, %08: tensor<1xi32>, %09: tensor<1xi32>,
       %10: tensor<1xi32>, %11: tensor<1xi32>, %12: tensor<1xi32>, %13: tensor<1xi32>, %14: tensor<1xi32>, %15: tensor<1xi32>, %16: tensor<1xi32>, %17: tensor<1xi32>, %18: tensor<1xi32>, %19: tensor<1xi32>,
       %20: tensor<1xi32>, %21: tensor<1xi32>, %22: tensor<1xi32>, %23: tensor<1xi32>, %24: tensor<1xi32>, %25: tensor<1xi32>, %26: tensor<1xi32>, %27: tensor<1xi32>, %28: tensor<1xi32>, %29: tensor<1xi32>,
       %30: tensor<1xi32>, %31: tensor<1xi32>, %32: tensor<1xi32>, %33: tensor<1xi32>, %34: tensor<1xi32>, %35: tensor<1xi32>, %36: tensor<1xi32>, %37: tensor<1xi32>, %38: tensor<1xi32>, %39: tensor<1xi32>,
       %40: tensor<1xi32>, %41: tensor<1xi32>, %42: tensor<1xi32>, %43: tensor<1xi32>, %44: tensor<1xi32>, %45: tensor<1xi32>, %46: tensor<1xi32>, %47: tensor<1xi32>, %48: tensor<1xi32>, %49: tensor<1xi32>,
       %50: tensor<1xi32>, %51: tensor<1xi32>, %52: tensor<1xi32>, %53: tensor<1xi32>, %54: tensor<1xi32>, %55: tensor<1xi32>, %56: tensor<1xi32>, %57: tensor<1xi32>, %58: tensor<1xi32>, %59: tensor<1xi32>,
       %60: tensor<1xi32>, %61: tensor<1xi32>, %62: tensor<1xi32>, %63: tensor<1xi32>, %64: tensor<1xi32>
   ):
    "tosa.yield"(%64) : (tensor<1xi32>) -> ()
  },  {
  ^bb0(%00: tensor<1xi32>, %01: tensor<1xi32>, %02: tensor<1xi32>, %03: tensor<1xi32>, %04: tensor<1xi32>, %05: tensor<1xi32>, %06: tensor<1xi32>, %07: tensor<1xi32>, %08: tensor<1xi32>, %09: tensor<1xi32>,
       %10: tensor<1xi32>, %11: tensor<1xi32>, %12: tensor<1xi32>, %13: tensor<1xi32>, %14: tensor<1xi32>, %15: tensor<1xi32>, %16: tensor<1xi32>, %17: tensor<1xi32>, %18: tensor<1xi32>, %19: tensor<1xi32>,
       %20: tensor<1xi32>, %21: tensor<1xi32>, %22: tensor<1xi32>, %23: tensor<1xi32>, %24: tensor<1xi32>, %25: tensor<1xi32>, %26: tensor<1xi32>, %27: tensor<1xi32>, %28: tensor<1xi32>, %29: tensor<1xi32>,
       %30: tensor<1xi32>, %31: tensor<1xi32>, %32: tensor<1xi32>, %33: tensor<1xi32>, %34: tensor<1xi32>, %35: tensor<1xi32>, %36: tensor<1xi32>, %37: tensor<1xi32>, %38: tensor<1xi32>, %39: tensor<1xi32>,
       %40: tensor<1xi32>, %41: tensor<1xi32>, %42: tensor<1xi32>, %43: tensor<1xi32>, %44: tensor<1xi32>, %45: tensor<1xi32>, %46: tensor<1xi32>, %47: tensor<1xi32>, %48: tensor<1xi32>, %49: tensor<1xi32>,
       %50: tensor<1xi32>, %51: tensor<1xi32>, %52: tensor<1xi32>, %53: tensor<1xi32>, %54: tensor<1xi32>, %55: tensor<1xi32>, %56: tensor<1xi32>, %57: tensor<1xi32>, %58: tensor<1xi32>, %59: tensor<1xi32>,
       %60: tensor<1xi32>, %61: tensor<1xi32>, %62: tensor<1xi32>, %63: tensor<1xi32>, %64: tensor<1xi32>
   ):
    "tosa.yield"(%01) : (tensor<1xi32>) -> ()
  }) : (
       tensor<i1>,
       tensor<1xi32>, tensor<1xi32>, tensor<1xi32>, tensor<1xi32>, tensor<1xi32>, tensor<1xi32>, tensor<1xi32>, tensor<1xi32>, tensor<1xi32>, tensor<1xi32>,
       tensor<1xi32>, tensor<1xi32>, tensor<1xi32>, tensor<1xi32>, tensor<1xi32>, tensor<1xi32>, tensor<1xi32>, tensor<1xi32>, tensor<1xi32>, tensor<1xi32>,
       tensor<1xi32>, tensor<1xi32>, tensor<1xi32>, tensor<1xi32>, tensor<1xi32>, tensor<1xi32>, tensor<1xi32>, tensor<1xi32>, tensor<1xi32>, tensor<1xi32>,
       tensor<1xi32>, tensor<1xi32>, tensor<1xi32>, tensor<1xi32>, tensor<1xi32>, tensor<1xi32>, tensor<1xi32>, tensor<1xi32>, tensor<1xi32>, tensor<1xi32>,
       tensor<1xi32>, tensor<1xi32>, tensor<1xi32>, tensor<1xi32>, tensor<1xi32>, tensor<1xi32>, tensor<1xi32>, tensor<1xi32>, tensor<1xi32>, tensor<1xi32>,
       tensor<1xi32>, tensor<1xi32>, tensor<1xi32>, tensor<1xi32>, tensor<1xi32>, tensor<1xi32>, tensor<1xi32>, tensor<1xi32>, tensor<1xi32>, tensor<1xi32>,
       tensor<1xi32>, tensor<1xi32>, tensor<1xi32>, tensor<1xi32>, tensor<1xi32>
     ) -> tensor<1xi32>
  return
}

// -----

// CHECK-LABEL: test_if_tensor_list_size_outputs
func.func @test_if_tensor_list_size_outputs(%arg0 : tensor<i1>) {
  %cst_0 = "tosa.const"() {values = dense<0> : tensor<1xi32>} : () -> tensor<1xi32>

  // expected-error@+1 {{'tosa.cond_if' op failed level check for MAX_TENSOR_LIST_SIZE: outputs}}
  %r:65 = "tosa.cond_if"(%arg0, %cst_0) ({
  ^bb0(%0: tensor<1xi32>):
    "tosa.yield"(%0, %0, %0, %0, %0, %0, %0, %0, %0, %0,
                 %0, %0, %0, %0, %0, %0, %0, %0, %0, %0,
                 %0, %0, %0, %0, %0, %0, %0, %0, %0, %0,
                 %0, %0, %0, %0, %0, %0, %0, %0, %0, %0,
                 %0, %0, %0, %0, %0, %0, %0, %0, %0, %0,
                 %0, %0, %0, %0, %0, %0, %0, %0, %0, %0,
                 %0, %0, %0, %0, %0
                ) : (
      tensor<1xi32>, tensor<1xi32>, tensor<1xi32>, tensor<1xi32>, tensor<1xi32>, tensor<1xi32>, tensor<1xi32>, tensor<1xi32>, tensor<1xi32>, tensor<1xi32>,
      tensor<1xi32>, tensor<1xi32>, tensor<1xi32>, tensor<1xi32>, tensor<1xi32>, tensor<1xi32>, tensor<1xi32>, tensor<1xi32>, tensor<1xi32>, tensor<1xi32>,
      tensor<1xi32>, tensor<1xi32>, tensor<1xi32>, tensor<1xi32>, tensor<1xi32>, tensor<1xi32>, tensor<1xi32>, tensor<1xi32>, tensor<1xi32>, tensor<1xi32>,
      tensor<1xi32>, tensor<1xi32>, tensor<1xi32>, tensor<1xi32>, tensor<1xi32>, tensor<1xi32>, tensor<1xi32>, tensor<1xi32>, tensor<1xi32>, tensor<1xi32>,
      tensor<1xi32>, tensor<1xi32>, tensor<1xi32>, tensor<1xi32>, tensor<1xi32>, tensor<1xi32>, tensor<1xi32>, tensor<1xi32>, tensor<1xi32>, tensor<1xi32>,
      tensor<1xi32>, tensor<1xi32>, tensor<1xi32>, tensor<1xi32>, tensor<1xi32>, tensor<1xi32>, tensor<1xi32>, tensor<1xi32>, tensor<1xi32>, tensor<1xi32>,
      tensor<1xi32>, tensor<1xi32>, tensor<1xi32>, tensor<1xi32>, tensor<1xi32>
    ) -> ()
  },  {
  ^bb0(%0: tensor<1xi32>):
    "tosa.yield"(%0, %0, %0, %0, %0, %0, %0, %0, %0, %0,
                 %0, %0, %0, %0, %0, %0, %0, %0, %0, %0,
                 %0, %0, %0, %0, %0, %0, %0, %0, %0, %0,
                 %0, %0, %0, %0, %0, %0, %0, %0, %0, %0,
                 %0, %0, %0, %0, %0, %0, %0, %0, %0, %0,
                 %0, %0, %0, %0, %0, %0, %0, %0, %0, %0,
                 %0, %0, %0, %0, %0
                ) : (
      tensor<1xi32>, tensor<1xi32>, tensor<1xi32>, tensor<1xi32>, tensor<1xi32>, tensor<1xi32>, tensor<1xi32>, tensor<1xi32>, tensor<1xi32>, tensor<1xi32>,
      tensor<1xi32>, tensor<1xi32>, tensor<1xi32>, tensor<1xi32>, tensor<1xi32>, tensor<1xi32>, tensor<1xi32>, tensor<1xi32>, tensor<1xi32>, tensor<1xi32>,
      tensor<1xi32>, tensor<1xi32>, tensor<1xi32>, tensor<1xi32>, tensor<1xi32>, tensor<1xi32>, tensor<1xi32>, tensor<1xi32>, tensor<1xi32>, tensor<1xi32>,
      tensor<1xi32>, tensor<1xi32>, tensor<1xi32>, tensor<1xi32>, tensor<1xi32>, tensor<1xi32>, tensor<1xi32>, tensor<1xi32>, tensor<1xi32>, tensor<1xi32>,
      tensor<1xi32>, tensor<1xi32>, tensor<1xi32>, tensor<1xi32>, tensor<1xi32>, tensor<1xi32>, tensor<1xi32>, tensor<1xi32>, tensor<1xi32>, tensor<1xi32>,
      tensor<1xi32>, tensor<1xi32>, tensor<1xi32>, tensor<1xi32>, tensor<1xi32>, tensor<1xi32>, tensor<1xi32>, tensor<1xi32>, tensor<1xi32>, tensor<1xi32>,
      tensor<1xi32>, tensor<1xi32>, tensor<1xi32>, tensor<1xi32>, tensor<1xi32>
    ) -> ()
  }) : (tensor<i1>, tensor<1xi32>) -> (
      tensor<1xi32>, tensor<1xi32>, tensor<1xi32>, tensor<1xi32>, tensor<1xi32>, tensor<1xi32>, tensor<1xi32>, tensor<1xi32>, tensor<1xi32>, tensor<1xi32>,
      tensor<1xi32>, tensor<1xi32>, tensor<1xi32>, tensor<1xi32>, tensor<1xi32>, tensor<1xi32>, tensor<1xi32>, tensor<1xi32>, tensor<1xi32>, tensor<1xi32>,
      tensor<1xi32>, tensor<1xi32>, tensor<1xi32>, tensor<1xi32>, tensor<1xi32>, tensor<1xi32>, tensor<1xi32>, tensor<1xi32>, tensor<1xi32>, tensor<1xi32>,
      tensor<1xi32>, tensor<1xi32>, tensor<1xi32>, tensor<1xi32>, tensor<1xi32>, tensor<1xi32>, tensor<1xi32>, tensor<1xi32>, tensor<1xi32>, tensor<1xi32>,
      tensor<1xi32>, tensor<1xi32>, tensor<1xi32>, tensor<1xi32>, tensor<1xi32>, tensor<1xi32>, tensor<1xi32>, tensor<1xi32>, tensor<1xi32>, tensor<1xi32>,
      tensor<1xi32>, tensor<1xi32>, tensor<1xi32>, tensor<1xi32>, tensor<1xi32>, tensor<1xi32>, tensor<1xi32>, tensor<1xi32>, tensor<1xi32>, tensor<1xi32>,
      tensor<1xi32>, tensor<1xi32>, tensor<1xi32>, tensor<1xi32>, tensor<1xi32>
    )
  return
}

// -----

// CHECK-LABEL: test_while_tensor_list_size
func.func @test_while_tensor_list_size(%arg0: tensor<1x1x1x1x1x1x1xf32>, %arg1: tensor<1xi32>) {
  %0 = "tosa.const"() {values = dense<0> : tensor<1xi32>} : () -> tensor<1xi32>
  // expected-error@+1 {{'tosa.while_loop' op failed level check for MAX_TENSOR_LIST_SIZE: inputs}}
  %1:65 = "tosa.while_loop"(%0, %arg0,
                  %0, %0, %0, %0, %0, %0, %0, %0, %0, %0,
                  %0, %0, %0, %0, %0, %0, %0, %0, %0, %0,
                  %0, %0, %0, %0, %0, %0, %0, %0, %0, %0,
                  %0, %0, %0, %0, %0, %0, %0, %0, %0, %0,
                  %0, %0, %0, %0, %0, %0, %0, %0, %0, %0,
                  %0, %0, %0, %0, %0, %0, %0, %0, %0, %0,
                  %0, %0, %0
  ) ({
  ^bb0(%arg3: tensor<1xi32>, %arg4: tensor<1x1x1x1x1x1x1xf32>,
       %00: tensor<1xi32>, %01: tensor<1xi32>, %02: tensor<1xi32>, %03: tensor<1xi32>, %04: tensor<1xi32>, %05: tensor<1xi32>, %06: tensor<1xi32>, %07: tensor<1xi32>, %08: tensor<1xi32>, %09: tensor<1xi32>,
       %10: tensor<1xi32>, %11: tensor<1xi32>, %12: tensor<1xi32>, %13: tensor<1xi32>, %14: tensor<1xi32>, %15: tensor<1xi32>, %16: tensor<1xi32>, %17: tensor<1xi32>, %18: tensor<1xi32>, %19: tensor<1xi32>,
       %20: tensor<1xi32>, %21: tensor<1xi32>, %22: tensor<1xi32>, %23: tensor<1xi32>, %24: tensor<1xi32>, %25: tensor<1xi32>, %26: tensor<1xi32>, %27: tensor<1xi32>, %28: tensor<1xi32>, %29: tensor<1xi32>,
       %30: tensor<1xi32>, %31: tensor<1xi32>, %32: tensor<1xi32>, %33: tensor<1xi32>, %34: tensor<1xi32>, %35: tensor<1xi32>, %36: tensor<1xi32>, %37: tensor<1xi32>, %38: tensor<1xi32>, %39: tensor<1xi32>,
       %40: tensor<1xi32>, %41: tensor<1xi32>, %42: tensor<1xi32>, %43: tensor<1xi32>, %44: tensor<1xi32>, %45: tensor<1xi32>, %46: tensor<1xi32>, %47: tensor<1xi32>, %48: tensor<1xi32>, %49: tensor<1xi32>,
       %50: tensor<1xi32>, %51: tensor<1xi32>, %52: tensor<1xi32>, %53: tensor<1xi32>, %54: tensor<1xi32>, %55: tensor<1xi32>, %56: tensor<1xi32>, %57: tensor<1xi32>, %58: tensor<1xi32>, %59: tensor<1xi32>,
       %60: tensor<1xi32>, %61: tensor<1xi32>, %62: tensor<1xi32>
  ):
    %2 = "tosa.greater_equal"(%arg3, %arg1) : (tensor<1xi32>, tensor<1xi32>) -> tensor<1xi1>
    %3 = "tosa.logical_not"(%2) : (tensor<1xi1>) -> tensor<1xi1>
    "tosa.yield"(%3) : (tensor<1xi1>) -> ()
  },  {
  ^bb0(%arg3: tensor<1xi32>, %arg4: tensor<1x1x1x1x1x1x1xf32>,
       %00: tensor<1xi32>, %01: tensor<1xi32>, %02: tensor<1xi32>, %03: tensor<1xi32>, %04: tensor<1xi32>, %05: tensor<1xi32>, %06: tensor<1xi32>, %07: tensor<1xi32>, %08: tensor<1xi32>, %09: tensor<1xi32>,
       %10: tensor<1xi32>, %11: tensor<1xi32>, %12: tensor<1xi32>, %13: tensor<1xi32>, %14: tensor<1xi32>, %15: tensor<1xi32>, %16: tensor<1xi32>, %17: tensor<1xi32>, %18: tensor<1xi32>, %19: tensor<1xi32>,
       %20: tensor<1xi32>, %21: tensor<1xi32>, %22: tensor<1xi32>, %23: tensor<1xi32>, %24: tensor<1xi32>, %25: tensor<1xi32>, %26: tensor<1xi32>, %27: tensor<1xi32>, %28: tensor<1xi32>, %29: tensor<1xi32>,
       %30: tensor<1xi32>, %31: tensor<1xi32>, %32: tensor<1xi32>, %33: tensor<1xi32>, %34: tensor<1xi32>, %35: tensor<1xi32>, %36: tensor<1xi32>, %37: tensor<1xi32>, %38: tensor<1xi32>, %39: tensor<1xi32>,
       %40: tensor<1xi32>, %41: tensor<1xi32>, %42: tensor<1xi32>, %43: tensor<1xi32>, %44: tensor<1xi32>, %45: tensor<1xi32>, %46: tensor<1xi32>, %47: tensor<1xi32>, %48: tensor<1xi32>, %49: tensor<1xi32>,
       %50: tensor<1xi32>, %51: tensor<1xi32>, %52: tensor<1xi32>, %53: tensor<1xi32>, %54: tensor<1xi32>, %55: tensor<1xi32>, %56: tensor<1xi32>, %57: tensor<1xi32>, %58: tensor<1xi32>, %59: tensor<1xi32>,
       %60: tensor<1xi32>, %61: tensor<1xi32>, %62: tensor<1xi32>
  ):
    %2 = "tosa.const"() {values = dense<1> : tensor<1xi32>} : () -> tensor<1xi32>
    %3 = "tosa.add"(%arg3, %2) : (tensor<1xi32>, tensor<1xi32>) -> tensor<1xi32>
    "tosa.yield"(%3, %arg4,
                 %0, %0, %0, %0, %0, %0, %0, %0, %0, %0,
                 %0, %0, %0, %0, %0, %0, %0, %0, %0, %0,
                 %0, %0, %0, %0, %0, %0, %0, %0, %0, %0,
                 %0, %0, %0, %0, %0, %0, %0, %0, %0, %0,
                 %0, %0, %0, %0, %0, %0, %0, %0, %0, %0,
                 %0, %0, %0, %0, %0, %0, %0, %0, %0, %0,
                 %0, %0, %0
                ) : (
      tensor<1xi32>, tensor<1x1x1x1x1x1x1xf32>,
      tensor<1xi32>, tensor<1xi32>, tensor<1xi32>, tensor<1xi32>, tensor<1xi32>, tensor<1xi32>, tensor<1xi32>, tensor<1xi32>, tensor<1xi32>, tensor<1xi32>,
      tensor<1xi32>, tensor<1xi32>, tensor<1xi32>, tensor<1xi32>, tensor<1xi32>, tensor<1xi32>, tensor<1xi32>, tensor<1xi32>, tensor<1xi32>, tensor<1xi32>,
      tensor<1xi32>, tensor<1xi32>, tensor<1xi32>, tensor<1xi32>, tensor<1xi32>, tensor<1xi32>, tensor<1xi32>, tensor<1xi32>, tensor<1xi32>, tensor<1xi32>,
      tensor<1xi32>, tensor<1xi32>, tensor<1xi32>, tensor<1xi32>, tensor<1xi32>, tensor<1xi32>, tensor<1xi32>, tensor<1xi32>, tensor<1xi32>, tensor<1xi32>,
      tensor<1xi32>, tensor<1xi32>, tensor<1xi32>, tensor<1xi32>, tensor<1xi32>, tensor<1xi32>, tensor<1xi32>, tensor<1xi32>, tensor<1xi32>, tensor<1xi32>,
      tensor<1xi32>, tensor<1xi32>, tensor<1xi32>, tensor<1xi32>, tensor<1xi32>, tensor<1xi32>, tensor<1xi32>, tensor<1xi32>, tensor<1xi32>, tensor<1xi32>,
      tensor<1xi32>, tensor<1xi32>, tensor<1xi32>
    ) -> ()
  }) : (tensor<1xi32>, tensor<1x1x1x1x1x1x1xf32>,
                    tensor<1xi32>, tensor<1xi32>, tensor<1xi32>, tensor<1xi32>, tensor<1xi32>, tensor<1xi32>, tensor<1xi32>, tensor<1xi32>,
                    tensor<1xi32>, tensor<1xi32>, tensor<1xi32>, tensor<1xi32>, tensor<1xi32>, tensor<1xi32>, tensor<1xi32>, tensor<1xi32>,
                    tensor<1xi32>, tensor<1xi32>, tensor<1xi32>, tensor<1xi32>, tensor<1xi32>, tensor<1xi32>, tensor<1xi32>, tensor<1xi32>,
                    tensor<1xi32>, tensor<1xi32>, tensor<1xi32>, tensor<1xi32>, tensor<1xi32>, tensor<1xi32>, tensor<1xi32>, tensor<1xi32>,
                    tensor<1xi32>, tensor<1xi32>, tensor<1xi32>, tensor<1xi32>, tensor<1xi32>, tensor<1xi32>, tensor<1xi32>, tensor<1xi32>,
                    tensor<1xi32>, tensor<1xi32>, tensor<1xi32>, tensor<1xi32>, tensor<1xi32>, tensor<1xi32>, tensor<1xi32>, tensor<1xi32>,
                    tensor<1xi32>, tensor<1xi32>, tensor<1xi32>, tensor<1xi32>, tensor<1xi32>, tensor<1xi32>, tensor<1xi32>, tensor<1xi32>,
                    tensor<1xi32>, tensor<1xi32>, tensor<1xi32>, tensor<1xi32>, tensor<1xi32>, tensor<1xi32>, tensor<1xi32>
  ) -> (tensor<1xi32>, tensor<1x1x1x1x1x1x1xf32>,
                    tensor<1xi32>, tensor<1xi32>, tensor<1xi32>, tensor<1xi32>, tensor<1xi32>, tensor<1xi32>, tensor<1xi32>, tensor<1xi32>,
                    tensor<1xi32>, tensor<1xi32>, tensor<1xi32>, tensor<1xi32>, tensor<1xi32>, tensor<1xi32>, tensor<1xi32>, tensor<1xi32>,
                    tensor<1xi32>, tensor<1xi32>, tensor<1xi32>, tensor<1xi32>, tensor<1xi32>, tensor<1xi32>, tensor<1xi32>, tensor<1xi32>,
                    tensor<1xi32>, tensor<1xi32>, tensor<1xi32>, tensor<1xi32>, tensor<1xi32>, tensor<1xi32>, tensor<1xi32>, tensor<1xi32>,
                    tensor<1xi32>, tensor<1xi32>, tensor<1xi32>, tensor<1xi32>, tensor<1xi32>, tensor<1xi32>, tensor<1xi32>, tensor<1xi32>,
                    tensor<1xi32>, tensor<1xi32>, tensor<1xi32>, tensor<1xi32>, tensor<1xi32>, tensor<1xi32>, tensor<1xi32>, tensor<1xi32>,
                    tensor<1xi32>, tensor<1xi32>, tensor<1xi32>, tensor<1xi32>, tensor<1xi32>, tensor<1xi32>, tensor<1xi32>, tensor<1xi32>,
                    tensor<1xi32>, tensor<1xi32>, tensor<1xi32>, tensor<1xi32>, tensor<1xi32>, tensor<1xi32>, tensor<1xi32>
  )

  return
}

// -----

func.func @test_cond_if_max_nested_depth(%arg0: tensor<f32>, %arg1: tensor<f32>, %arg2: tensor<i1>, %arg3: tensor<i1>) -> tensor<f32> {
  %0 = tosa.cond_if %arg2 -> (tensor<f32>) {
    %1 = tosa.cond_if %arg3 -> (tensor<f32>) {
      %2 = tosa.cond_if %arg2 -> (tensor<f32>) {
        %3 = tosa.cond_if %arg3 -> (tensor<f32>) {
          %4 = tosa.cond_if %arg2 -> (tensor<f32>) {
            // expected-error@+1 {{'tosa.cond_if' op failed level check: 6 >= MAX_NESTING}}
            %5 = tosa.cond_if %arg3 -> (tensor<f32>) {
              %res = tosa.sub %arg0, %arg1 : (tensor<f32>, tensor<f32>) -> tensor<f32>
              tosa.yield %res : tensor<f32>
            } else {
              tosa.yield %arg0 : tensor<f32>
            }
            tosa.yield %5 : tensor<f32>
          } else {
            tosa.yield %arg0 : tensor<f32>
          }
          tosa.yield %4 : tensor<f32>
        } else {
          tosa.yield %arg0 : tensor<f32>
        }
        tosa.yield %3 : tensor<f32>
      } else {
        tosa.yield %arg0 : tensor<f32>
      }
      tosa.yield %2 : tensor<f32>
    } else {
      tosa.yield %arg0 : tensor<f32>
    }
    tosa.yield %1 : tensor<f32>
  } else {
    %res = tosa.sub %arg0, %arg1 : (tensor<f32>, tensor<f32>) -> tensor<f32>
    tosa.yield %res : tensor<f32>
  }
  return %0 : tensor<f32>
}

// -----

func.func @test_while_loop_max_nested_depth(%arg0: tensor<i32>) {
  %init_0 = "tosa.const"() {values = dense<0> : tensor<i32>} : () -> tensor<i32>
  %cst_1 = "tosa.const"() {values = dense<1> : tensor<i32>} : () -> tensor<i32>

  %1:2 = tosa.while_loop (%arg2 = %init_0, %arg3 = %arg0) : (tensor<i32>, tensor<i32>) -> (tensor<i32>, tensor<i32>) {
    %2 = tosa.greater_equal %arg3, %arg2 : (tensor<i32>, tensor<i32>) -> tensor<i1>
    tosa.yield %2 : tensor<i1>
  } do {
  ^bb0(%arg2: tensor<i32>, %arg2b: tensor<i32>):
    %1:2 = tosa.while_loop (%arg4 = %init_0, %arg5 = %arg0) : (tensor<i32>, tensor<i32>) -> (tensor<i32>, tensor<i32>) {
      %2 = tosa.greater_equal %arg5, %arg4 : (tensor<i32>, tensor<i32>) -> tensor<i1>
      tosa.yield %2 : tensor<i1>
    } do {
    ^bb0(%arg4: tensor<i32>, %arg4b: tensor<i32>):
      %1:2 = tosa.while_loop (%arg6 = %init_0, %arg7 = %arg0) : (tensor<i32>, tensor<i32>) -> (tensor<i32>, tensor<i32>) {
        %2 = tosa.greater_equal %arg7, %arg6 : (tensor<i32>, tensor<i32>) -> tensor<i1>
        tosa.yield %2 : tensor<i1>
      } do {
      ^bb0(%arg6: tensor<i32>, %arg6b: tensor<i32>):
        %1:2 = tosa.while_loop (%arg8 = %init_0, %arg9 = %arg0) : (tensor<i32>, tensor<i32>) -> (tensor<i32>, tensor<i32>) {
          %2 = tosa.greater_equal %arg9, %arg8 : (tensor<i32>, tensor<i32>) -> tensor<i1>
          tosa.yield %2 : tensor<i1>
        } do {
        ^bb0(%arg8: tensor<i32>, %arg8b: tensor<i32>):
          %1:2 = tosa.while_loop (%arg10 = %init_0, %arg11 = %arg0) : (tensor<i32>, tensor<i32>) -> (tensor<i32>, tensor<i32>) {
            %2 = tosa.greater_equal %arg11, %arg10 : (tensor<i32>, tensor<i32>) -> tensor<i1>
            tosa.yield %2 : tensor<i1>
          } do {
          ^bb0(%arg10: tensor<i32>, %arg10b: tensor<i32>):
            // expected-error@+1 {{'tosa.while_loop' op failed level check: 6 >= MAX_NESTING}}
            %1:2 = tosa.while_loop (%arg12 = %init_0, %arg13 = %arg0) : (tensor<i32>, tensor<i32>) -> (tensor<i32>, tensor<i32>) {
              %2 = tosa.greater_equal %arg13, %arg12 : (tensor<i32>, tensor<i32>) -> tensor<i1>
              tosa.yield %2 : tensor<i1>
            } do {
            ^bb0(%arg12: tensor<i32>, %arg12b: tensor<i32>):
              %3 = tosa.add %arg12, %cst_1 : (tensor<i32>, tensor<i32>) -> tensor<i32>
              tosa.yield %arg2, %3: tensor<i32>, tensor<i32>
            }
            %3 = tosa.add %arg10, %cst_1 : (tensor<i32>, tensor<i32>) -> tensor<i32>
            tosa.yield %arg2, %3: tensor<i32>, tensor<i32>
          }
          %3 = tosa.add %arg8, %cst_1 : (tensor<i32>, tensor<i32>) -> tensor<i32>
          tosa.yield %arg2, %3: tensor<i32>, tensor<i32>
        }
        %3 = tosa.add %arg6, %cst_1 : (tensor<i32>, tensor<i32>) -> tensor<i32>
        tosa.yield %arg2, %3: tensor<i32>, tensor<i32>
      }
      %3 = tosa.add %arg4, %cst_1 : (tensor<i32>, tensor<i32>) -> tensor<i32>
      tosa.yield %arg2, %3: tensor<i32>, tensor<i32>
    }
    %3 = tosa.add %arg2, %cst_1 : (tensor<i32>, tensor<i32>) -> tensor<i32>
    tosa.yield %arg2, %3: tensor<i32>, tensor<i32>
  }
  return
}

// -----

func.func @test_unranked_weight_conv2d(%arg0: tensor<1x4x4x4xf32>, %arg1: tensor<*xf32>, %arg2: tensor<8xf32>, %arg3: tensor<1xf32>, %arg4: tensor<1xf32>) -> tensor<*xf32> {
  // expected-error@+1 {{'tosa.conv2d' op failed level check: unranked tensor}}
  %0 = tosa.conv2d %arg0, %arg1, %arg2, %arg3, %arg4 {acc_type = f32, dilation = array<i64: 1, 1>, pad = array<i64: 0, 0, 0, 0>, stride = array<i64: 1, 1>, local_bound = true} : (tensor<1x4x4x4xf32>, tensor<*xf32>, tensor<8xf32>, tensor<1xf32>, tensor<1xf32>) -> tensor<*xf32>
  return %0 : tensor<*xf32>
}<|MERGE_RESOLUTION|>--- conflicted
+++ resolved
@@ -443,11 +443,7 @@
 
 // -----
 func.func @test_const(%arg0 : tensor<1x1xi32>) -> tensor<1x1x1x1x1x1x1xi32> {
-<<<<<<< HEAD
-  // expected-error@+1 {{'tosa.const' op failed level check: attribute rank(shape) <= MAX_RANK}}
-=======
   // expected-error@+1 {{'tosa.const' op failed level check: result rank(shape) <= MAX_RANK}}
->>>>>>> 4084ffcf
   %0 = "tosa.const"() {values = dense<0> : tensor<1x1x1x1x1x1x1xi32>} : () -> tensor<1x1x1x1x1x1x1xi32>
   return %0: tensor<1x1x1x1x1x1x1xi32>
 }
@@ -1084,28 +1080,17 @@
 
 // -----
 
-<<<<<<< HEAD
-func.func @test_scatter_tensor_size_invalid(%arg0: tensor<13x210000000x3xf32>, %arg1: tensor<13x260000000xi32>, %arg2: tensor<13x260000000x3xf32>) -> tensor<13x210000000x3xf32> {
-  // expected-error@+1 {{'tosa.scatter' op failed level check: operand tensor size (in bytes) <= (1 << MAX_LOG2_SIZE - 1)}}
-  %0 = tosa.scatter %arg0, %arg1, %arg2 : (tensor<13x210000000x3xf32>, tensor<13x260000000xi32>, tensor<13x260000000x3xf32>) -> tensor<13x210000000x3xf32>
-  return %0 : tensor<13x210000000x3xf32>
-=======
 func.func @test_scatter_tensor_size_invalid(%arg0: tensor<13x260000000x3xf32>, %arg1: tensor<13x260000000xi32>, %arg2: tensor<13x260000000x3xf32>) -> tensor<13x260000000x3xf32> {
   // expected-error@+1 {{'tosa.scatter' op failed level check: operand tensor size (in bytes) <= (1 << MAX_LOG2_SIZE - 1)}}
   %0 = tosa.scatter %arg0, %arg1, %arg2 : (tensor<13x260000000x3xf32>, tensor<13x260000000xi32>, tensor<13x260000000x3xf32>) -> tensor<13x260000000x3xf32>
   return %0 : tensor<13x260000000x3xf32>
->>>>>>> 4084ffcf
 }
 
 // -----
 
 func.func @test_variable_read_write_tensor_size_invalid() -> () {
-<<<<<<< HEAD
-  tosa.variable @stored_var = dense<3.14> : tensor<536870912xf32>
-=======
   // expected-error@+1 {{'tosa.variable' op failed level check: variable type tensor size (in bytes) <= (1 << MAX_LOG2_SIZE - 1)}}
   tosa.variable @stored_var : tensor<536870912xf32>
->>>>>>> 4084ffcf
   // expected-error@+1 {{'tosa.variable_read' op failed level check: result tensor size (in bytes) <= (1 << MAX_LOG2_SIZE - 1)}}
   %0 = tosa.variable_read @stored_var : tensor<536870912xf32>
   // expected-error@+1 {{'tosa.variable_write' op failed level check: operand tensor size (in bytes) <= (1 << MAX_LOG2_SIZE - 1)}}
@@ -1172,13 +1157,8 @@
 // -----
 
 func.func @test_variable_read_write_rank_invalid() -> () {
-<<<<<<< HEAD
-  // expected-error@+1 {{'tosa.variable' op failed level check: attribute rank(shape) <= MAX_RANK}}
-  tosa.variable @stored_var = dense<3.14> : tensor<1x1x1x1x1x1x1x1xf32>
-=======
   // expected-error@+1 {{'tosa.variable' op failed level check: variable type rank(shape) <= MAX_RANK}}
   tosa.variable @stored_var : tensor<1x1x1x1x1x1x1x1xf32>
->>>>>>> 4084ffcf
   // expected-error@+1 {{'tosa.variable_read' op failed level check: result rank(shape) <= MAX_RANK}}
   %0 = tosa.variable_read @stored_var : tensor<1x1x1x1x1x1x1x1xf32>
   // expected-error@+1 {{'tosa.variable_write' op failed level check: operand rank(shape) <= MAX_RANK}}
