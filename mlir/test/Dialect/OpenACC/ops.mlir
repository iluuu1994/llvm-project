// RUN: mlir-opt -split-input-file %s | FileCheck %s
// Verify the printed output can be parsed.
// RUN: mlir-opt -split-input-file %s | mlir-opt  -split-input-file  | FileCheck %s
// Verify the generic form can be parsed.
// RUN: mlir-opt -split-input-file -mlir-print-op-generic %s | mlir-opt -split-input-file | FileCheck %s

func.func @compute1(%A: memref<10x10xf32>, %B: memref<10x10xf32>, %C: memref<10x10xf32>) -> memref<10x10xf32> {
  %c0 = arith.constant 0 : index
  %c10 = arith.constant 10 : index
  %c1 = arith.constant 1 : index
  %async = arith.constant 1 : i64

  acc.parallel async(%async: i64) {
    acc.loop gang vector control(%arg3 : index, %arg4 : index, %arg5 : index) = (%c0, %c0, %c0 : index, index, index) to (%c10, %c10, %c10 : index, index, index) step (%c1, %c1, %c1 : index, index, index) {
      %a = memref.load %A[%arg3, %arg5] : memref<10x10xf32>
      %b = memref.load %B[%arg5, %arg4] : memref<10x10xf32>
      %cij = memref.load %C[%arg3, %arg4] : memref<10x10xf32>
      %p = arith.mulf %a, %b : f32
      %co = arith.addf %cij, %p : f32
      memref.store %co, %C[%arg3, %arg4] : memref<10x10xf32>
      acc.yield
    } attributes { collapse = [3], collapseDeviceType = [#acc.device_type<none>], inclusiveUpperbound = array<i1: true, true, true>, independent = [#acc.device_type<none>]}
    acc.yield
  }

  return %C : memref<10x10xf32>
}

// CHECK-LABEL: func @compute1
//  CHECK-NEXT:   %{{.*}} = arith.constant 0 : index
//  CHECK-NEXT:   %{{.*}} = arith.constant 10 : index
//  CHECK-NEXT:   %{{.*}} = arith.constant 1 : index
//  CHECK-NEXT:   [[ASYNC:%.*]] = arith.constant 1 : i64
//  CHECK-NEXT:   acc.parallel async([[ASYNC]] : i64) {
//  CHECK-NEXT:     acc.loop gang vector control(%{{.*}}) = (%{{.*}}) to (%{{.*}}) step (%{{.*}}) {
//  CHECK-NEXT:       %{{.*}} = memref.load %{{.*}}[%{{.*}}, %{{.*}}] : memref<10x10xf32>
//  CHECK-NEXT:       %{{.*}} = memref.load %{{.*}}[%{{.*}}, %{{.*}}] : memref<10x10xf32>
//  CHECK-NEXT:       %{{.*}} = memref.load %{{.*}}[%{{.*}}, %{{.*}}] : memref<10x10xf32>
//  CHECK-NEXT:       %{{.*}} = arith.mulf %{{.*}}, %{{.*}} : f32
//  CHECK-NEXT:       %{{.*}} = arith.addf %{{.*}}, %{{.*}} : f32
//  CHECK-NEXT:       memref.store %{{.*}}, %{{.*}}[%{{.*}}, %{{.*}}] : memref<10x10xf32>
//  CHECK-NEXT:       acc.yield
//  CHECK-NEXT:     } attributes {collapse = [3], collapseDeviceType = [#acc.device_type<none>], inclusiveUpperbound = array<i1: true, true, true>, independent = [#acc.device_type<none>]}
//  CHECK-NEXT:     acc.yield
//  CHECK-NEXT:   }
//  CHECK-NEXT:   return %{{.*}} : memref<10x10xf32>


// -----

func.func @compute2(%A: memref<10x10xf32>, %B: memref<10x10xf32>, %C: memref<10x10xf32>) -> memref<10x10xf32> {
  %c0 = arith.constant 0 : index
  %c10 = arith.constant 10 : index
  %c1 = arith.constant 1 : index

  acc.parallel {
    acc.loop control(%arg3 : index) = (%c0 : index) to (%c10 : index) step (%c1 : index) {
      scf.for %arg4 = %c0 to %c10 step %c1 {
        scf.for %arg5 = %c0 to %c10 step %c1 {
          %a = memref.load %A[%arg3, %arg5] : memref<10x10xf32>
          %b = memref.load %B[%arg5, %arg4] : memref<10x10xf32>
          %cij = memref.load %C[%arg3, %arg4] : memref<10x10xf32>
          %p = arith.mulf %a, %b : f32
          %co = arith.addf %cij, %p : f32
          memref.store %co, %C[%arg3, %arg4] : memref<10x10xf32>
        }
      }
      acc.yield
    } attributes {seq = [#acc.device_type<none>], inclusiveUpperbound = array<i1: true>}
    acc.yield
  }

  return %C : memref<10x10xf32>
}

// CHECK-LABEL: func @compute2(
//  CHECK-NEXT:   %{{.*}} = arith.constant 0 : index
//  CHECK-NEXT:   %{{.*}} = arith.constant 10 : index
//  CHECK-NEXT:   %{{.*}} = arith.constant 1 : index
//  CHECK-NEXT:   acc.parallel {
//  CHECK-NEXT:     acc.loop  control(%{{.*}}) = (%{{.*}}) to (%{{.*}}) step (%{{.*}})
//  CHECK-NEXT:       scf.for %{{.*}} = %{{.*}} to %{{.*}} step %{{.*}} {
//  CHECK-NEXT:         scf.for %{{.*}} = %{{.*}} to %{{.*}} step %{{.*}} {
//  CHECK-NEXT:           %{{.*}} = memref.load %{{.*}}[%{{.*}}, %{{.*}}] : memref<10x10xf32>
//  CHECK-NEXT:           %{{.*}} = memref.load %{{.*}}[%{{.*}}, %{{.*}}] : memref<10x10xf32>
//  CHECK-NEXT:           %{{.*}} = memref.load %{{.*}}[%{{.*}}, %{{.*}}] : memref<10x10xf32>
//  CHECK-NEXT:           %{{.*}} = arith.mulf %{{.*}}, %{{.*}} : f32
//  CHECK-NEXT:           %{{.*}} = arith.addf %{{.*}}, %{{.*}} : f32
//  CHECK-NEXT:           memref.store %{{.*}}, %{{.*}}[%{{.*}}, %{{.*}}] : memref<10x10xf32>
//  CHECK-NEXT:         }
//  CHECK-NEXT:       }
//  CHECK-NEXT:       acc.yield
//  CHECK-NEXT:     } attributes {inclusiveUpperbound = array<i1: true>, seq = [#acc.device_type<none>]}
//  CHECK-NEXT:     acc.yield
//  CHECK-NEXT:   }
//  CHECK-NEXT:   return %{{.*}} : memref<10x10xf32>
//  CHECK-NEXT: }

// -----

acc.private.recipe @privatization_memref_10_f32 : memref<10xf32> init {
^bb0(%arg0: memref<10xf32>):
  %0 = memref.alloc() : memref<10xf32>
  acc.yield %0 : memref<10xf32>
} destroy {
^bb0(%arg0: memref<10xf32>):
  memref.dealloc %arg0 : memref<10xf32> 
  acc.terminator
}

func.func @compute3(%a: memref<10x10xf32>, %b: memref<10x10xf32>, %c: memref<10xf32>, %d: memref<10xf32>) -> memref<10xf32> {
  %lb = arith.constant 0 : index
  %st = arith.constant 1 : index
  %c10 = arith.constant 10 : index
  %numGangs = arith.constant 10 : i64
  %numWorkers = arith.constant 10 : i64

  %pa = acc.present varPtr(%a : memref<10x10xf32>) varType(tensor<10x10xf32>) -> memref<10x10xf32>
  %pb = acc.present varPtr(%b : memref<10x10xf32>) varType(tensor<10x10xf32>) -> memref<10x10xf32>
  %pc = acc.present varPtr(%c : memref<10xf32>) varType(tensor<10xf32>) -> memref<10xf32>
  %pd = acc.present varPtr(%d : memref<10xf32>) varType(tensor<10xf32>) -> memref<10xf32>
  acc.data dataOperands(%pa, %pb, %pc, %pd: memref<10x10xf32>, memref<10x10xf32>, memref<10xf32>, memref<10xf32>) {
    %private = acc.private varPtr(%c : memref<10xf32>) varType(tensor<10xf32>) -> memref<10xf32>
    acc.parallel num_gangs({%numGangs: i64}) num_workers(%numWorkers: i64 [#acc.device_type<nvidia>]) private(@privatization_memref_10_f32 -> %private : memref<10xf32>) {
      acc.loop gang control(%x : index) = (%lb : index) to (%c10 : index) step (%st : index) {
        acc.loop worker control(%y : index) = (%lb : index) to (%c10 : index) step (%st : index) {
          %axy = memref.load %a[%x, %y] : memref<10x10xf32>
          %bxy = memref.load %b[%x, %y] : memref<10x10xf32>
          %tmp = arith.addf %axy, %bxy : f32
          memref.store %tmp, %c[%y] : memref<10xf32>
          acc.yield
        } attributes {inclusiveUpperbound = array<i1: true>, independent = [#acc.device_type<none>]}

        acc.loop control(%i : index) = (%lb : index) to (%c10 : index) step (%st : index) {
          // for i = 0 to 10 step 1
          //   d[x] += c[i]
          %ci = memref.load %c[%i] : memref<10xf32>
          %dx = memref.load %d[%x] : memref<10xf32>
          %z = arith.addf %ci, %dx : f32
          memref.store %z, %d[%x] : memref<10xf32>
          acc.yield
        } attributes {inclusiveUpperbound = array<i1: true>, independent = [#acc.device_type<none>], seq = [#acc.device_type<nvidia>]}
        acc.yield
      } attributes {inclusiveUpperbound = array<i1: true>, independent = [#acc.device_type<none>]}
      acc.yield
    }
    acc.terminator
  }

  return %d : memref<10xf32>
}

// CHECK:      func @compute3({{.*}}: memref<10x10xf32>, {{.*}}: memref<10x10xf32>, [[ARG2:%.*]]: memref<10xf32>, {{.*}}: memref<10xf32>) -> memref<10xf32> {
// CHECK-NEXT:   [[C0:%.*]] = arith.constant 0 : index
// CHECK-NEXT:   [[C1:%.*]] = arith.constant 1 : index
// CHECK-NEXT:   [[C10:%.*]] = arith.constant 10 : index
// CHECK-NEXT:   [[NUMGANG:%.*]] = arith.constant 10 : i64
// CHECK-NEXT:   [[NUMWORKERS:%.*]] = arith.constant 10 : i64
// CHECK:        acc.data dataOperands(%{{.*}}, %{{.*}}, %{{.*}}, %{{.*}} : memref<10x10xf32>, memref<10x10xf32>, memref<10xf32>, memref<10xf32>) {
// CHECK-NEXT:     %[[P_ARG2:.*]] = acc.private varPtr([[ARG2]] : memref<10xf32>) varType(tensor<10xf32>) -> memref<10xf32> 
// CHECK-NEXT:     acc.parallel num_gangs({[[NUMGANG]] : i64}) num_workers([[NUMWORKERS]] : i64 [#acc.device_type<nvidia>]) private(@privatization_memref_10_f32 -> %[[P_ARG2]] : memref<10xf32>) {
// CHECK-NEXT:       acc.loop gang control(%{{.*}}) = (%{{.*}}) to (%{{.*}}) step (%{{.*}}) {
// CHECK-NEXT:         acc.loop worker control(%{{.*}}) = (%{{.*}}) to (%{{.*}}) step (%{{.*}}) {
// CHECK-NEXT:           %{{.*}} = memref.load %{{.*}}[%{{.*}}, %{{.*}}] : memref<10x10xf32>
// CHECK-NEXT:           %{{.*}} = memref.load %{{.*}}[%{{.*}}, %{{.*}}] : memref<10x10xf32>
// CHECK-NEXT:           %{{.*}} = arith.addf %{{.*}}, %{{.*}} : f32
// CHECK-NEXT:           memref.store %{{.*}}, %{{.*}}[%{{.*}}] : memref<10xf32>
// CHECK-NEXT:           acc.yield
// CHECK-NEXT:         } attributes {inclusiveUpperbound = array<i1: true>, independent = [#acc.device_type<none>]}
// CHECK-NEXT:         acc.loop control(%{{.*}}) = (%{{.*}}) to (%{{.*}}) step (%{{.*}}) {
// CHECK-NEXT:           %{{.*}} = memref.load %{{.*}}[%{{.*}}] : memref<10xf32>
// CHECK-NEXT:           %{{.*}} = memref.load %{{.*}}[%{{.*}}] : memref<10xf32>
// CHECK-NEXT:           %{{.*}} = arith.addf %{{.*}}, %{{.*}} : f32
// CHECK-NEXT:           memref.store %{{.*}}, %{{.*}}[%{{.*}}] : memref<10xf32>
// CHECK-NEXT:           acc.yield
// CHECK-NEXT:         } attributes {inclusiveUpperbound = array<i1: true>, independent = [#acc.device_type<none>], seq = [#acc.device_type<nvidia>]}
// CHECK-NEXT:         acc.yield
// CHECK-NEXT:       } attributes {inclusiveUpperbound = array<i1: true>, independent = [#acc.device_type<none>]}
// CHECK-NEXT:       acc.yield
// CHECK-NEXT:     }
// CHECK-NEXT:     acc.terminator
// CHECK-NEXT:   }
// CHECK-NEXT:   return %{{.*}} : memref<10xf32>
// CHECK-NEXT: }

// -----

func.func @testloopop(%a : memref<10xf32>) -> () {
  %i64Value = arith.constant 1 : i64
  %i32Value = arith.constant 128 : i32
  %idxValue = arith.constant 8 : index
  %c0 = arith.constant 0 : index
  %c10 = arith.constant 10 : index
  %c1 = arith.constant 1 : index

  acc.loop gang vector worker control(%iv : index) = (%c0 : index) to (%c10 : index) step (%c1 : index) {
    "test.openacc_dummy_op"() : () -> ()
    acc.yield
  } attributes {inclusiveUpperbound = array<i1: true>, independent = [#acc.device_type<none>]}
  acc.loop gang({num=%i64Value: i64}) control(%iv : index) = (%c0 : index) to (%c10 : index) step (%c1 : index) {
    "test.openacc_dummy_op"() : () -> ()
    acc.yield
  } attributes {inclusiveUpperbound = array<i1: true>, independent = [#acc.device_type<none>]}
  acc.loop gang({static=%i64Value: i64}) control(%iv : index) = (%c0 : index) to (%c10 : index) step (%c1 : index) {
    "test.openacc_dummy_op"() : () -> ()
    acc.yield
  } attributes {inclusiveUpperbound = array<i1: true>, independent = [#acc.device_type<none>]}
  acc.loop worker(%i64Value: i64) control(%iv : index) = (%c0 : index) to (%c10 : index) step (%c1 : index) {
    "test.openacc_dummy_op"() : () -> ()
    acc.yield
  } attributes {inclusiveUpperbound = array<i1: true>, independent = [#acc.device_type<none>]}
  acc.loop worker(%i32Value: i32) control(%iv : index) = (%c0 : index) to (%c10 : index) step (%c1 : index) {
    "test.openacc_dummy_op"() : () -> ()
    acc.yield
  } attributes {inclusiveUpperbound = array<i1: true>, independent = [#acc.device_type<none>]}
  acc.loop worker(%idxValue: index) control(%iv : index) = (%c0 : index) to (%c10 : index) step (%c1 : index) {
    "test.openacc_dummy_op"() : () -> ()
    acc.yield
  } attributes {inclusiveUpperbound = array<i1: true>, independent = [#acc.device_type<none>]}
  acc.loop vector(%i64Value: i64) control(%iv : index) = (%c0 : index) to (%c10 : index) step (%c1 : index) {
    "test.openacc_dummy_op"() : () -> ()
    acc.yield
  } attributes {inclusiveUpperbound = array<i1: true>, independent = [#acc.device_type<none>]}
  acc.loop vector(%i32Value: i32) control(%iv : index) = (%c0 : index) to (%c10 : index) step (%c1 : index) {
    "test.openacc_dummy_op"() : () -> ()
    acc.yield
  } attributes {inclusiveUpperbound = array<i1: true>, independent = [#acc.device_type<none>]}
  acc.loop vector(%idxValue: index) control(%iv : index) = (%c0 : index) to (%c10 : index) step (%c1 : index) {
    "test.openacc_dummy_op"() : () -> ()
    acc.yield
  } attributes {inclusiveUpperbound = array<i1: true>, independent = [#acc.device_type<none>]}
  acc.loop gang({num=%i64Value: i64}) worker vector control(%iv : index) = (%c0 : index) to (%c10 : index) step (%c1 : index) {
    "test.openacc_dummy_op"() : () -> ()
    acc.yield
  } attributes {inclusiveUpperbound = array<i1: true>, independent = [#acc.device_type<none>]}
  acc.loop gang({num=%i64Value: i64, static=%i64Value: i64}) worker(%i64Value: i64) vector(%i64Value: i64) control(%iv : index) = (%c0 : index) to (%c10 : index) step (%c1 : index) {
    "test.openacc_dummy_op"() : () -> ()
    acc.yield
  } attributes {inclusiveUpperbound = array<i1: true>, independent = [#acc.device_type<none>]}
  acc.loop gang({num=%i32Value: i32, static=%idxValue: index}) control(%iv : index) = (%c0 : index) to (%c10 : index) step (%c1 : index) {
    "test.openacc_dummy_op"() : () -> ()
    acc.yield
  } attributes {inclusiveUpperbound = array<i1: true>, independent = [#acc.device_type<none>]}
  acc.loop tile({%i64Value : i64, %i64Value : i64}) control(%iv : index) = (%c0 : index) to (%c10 : index) step (%c1 : index) {
    "test.openacc_dummy_op"() : () -> ()
    acc.yield
  } attributes {inclusiveUpperbound = array<i1: true>, independent = [#acc.device_type<none>]}
  acc.loop tile({%i32Value : i32, %i32Value : i32}) control(%iv : index) = (%c0 : index) to (%c10 : index) step (%c1 : index) {
    "test.openacc_dummy_op"() : () -> ()
    acc.yield
  } attributes {inclusiveUpperbound = array<i1: true>, independent = [#acc.device_type<none>]}
  acc.loop gang({static=%i64Value: i64, num=%i64Value: i64}) control(%iv : index) = (%c0 : index) to (%c10 : index) step (%c1 : index) {
    "test.openacc_dummy_op"() : () -> ()
    acc.yield
  } attributes {inclusiveUpperbound = array<i1: true>, independent = [#acc.device_type<none>]}
  acc.loop gang({dim=%i64Value : i64, static=%i64Value: i64}) control(%iv : index) = (%c0 : index) to (%c10 : index) step (%c1 : index) {
    "test.openacc_dummy_op"() : () -> ()
    acc.yield
<<<<<<< HEAD
  } attributes {inclusiveUpperbound = array<i1: true>}
=======
  } attributes {inclusiveUpperbound = array<i1: true>, independent = [#acc.device_type<none>]}
>>>>>>> eb0f1dc0
  %b = acc.cache varPtr(%a : memref<10xf32>) varType(tensor<10xf32>) -> memref<10xf32>
  acc.loop cache(%b : memref<10xf32>) control(%iv : index) = (%c0 : index) to (%c10 : index) step (%c1 : index) {
    "test.openacc_dummy_op"() : () -> ()
    acc.yield
  } attributes {inclusiveUpperbound = array<i1: true>, independent = [#acc.device_type<none>]}
  return
}

// CHECK:      [[I64VALUE:%.*]] = arith.constant 1 : i64
// CHECK-NEXT: [[I32VALUE:%.*]] = arith.constant 128 : i32
// CHECK-NEXT: [[IDXVALUE:%.*]] = arith.constant 8 : index
// CHECK:      acc.loop
// CHECK-NEXT:   "test.openacc_dummy_op"() : () -> ()
// CHECK-NEXT:   acc.yield
// CHECK-NEXT: attributes {inclusiveUpperbound = array<i1: true>, independent = [#acc.device_type<none>]}
// CHECK:      acc.loop gang({num=[[I64VALUE]] : i64})
// CHECK-NEXT:   "test.openacc_dummy_op"() : () -> ()
// CHECK-NEXT:   acc.yield
// CHECK:      acc.loop gang({static=[[I64VALUE]] : i64})
// CHECK-NEXT:   "test.openacc_dummy_op"() : () -> ()
// CHECK-NEXT:   acc.yield
// CHECK:      acc.loop worker([[I64VALUE]] : i64)
// CHECK-NEXT:   "test.openacc_dummy_op"() : () -> ()
// CHECK-NEXT:   acc.yield
// CHECK:      acc.loop worker([[I32VALUE]] : i32)
// CHECK-NEXT:   "test.openacc_dummy_op"() : () -> ()
// CHECK-NEXT:   acc.yield
// CHECK:      acc.loop worker([[IDXVALUE]] : index)
// CHECK-NEXT:   "test.openacc_dummy_op"() : () -> ()
// CHECK-NEXT:   acc.yield
// CHECK:      acc.loop vector([[I64VALUE]] : i64)
// CHECK-NEXT:   "test.openacc_dummy_op"() : () -> ()
// CHECK-NEXT:   acc.yield
// CHECK:      acc.loop vector([[I32VALUE]] : i32)
// CHECK-NEXT:   "test.openacc_dummy_op"() : () -> ()
// CHECK-NEXT:   acc.yield
// CHECK:      acc.loop vector([[IDXVALUE]] : index)
// CHECK-NEXT:   "test.openacc_dummy_op"() : () -> ()
// CHECK-NEXT:   acc.yield
// CHECK:      acc.loop gang({num=[[I64VALUE]] : i64}) worker vector
// CHECK-NEXT:   "test.openacc_dummy_op"() : () -> ()
// CHECK-NEXT:   acc.yield
// CHECK:      acc.loop gang({num=[[I64VALUE]] : i64, static=[[I64VALUE]] : i64}) worker([[I64VALUE]] : i64) vector([[I64VALUE]] : i64)
// CHECK-NEXT:   "test.openacc_dummy_op"() : () -> ()
// CHECK-NEXT:   acc.yield
// CHECK:      acc.loop gang({num=[[I32VALUE]] : i32, static=[[IDXVALUE]] : index})
// CHECK-NEXT:   "test.openacc_dummy_op"() : () -> ()
// CHECK-NEXT:   acc.yield
// CHECK:      acc.loop tile({[[I64VALUE]] : i64, [[I64VALUE]] : i64})
// CHECK-NEXT:   "test.openacc_dummy_op"() : () -> ()
// CHECK-NEXT:   acc.yield
// CHECK:      acc.loop tile({[[I32VALUE]] : i32, [[I32VALUE]] : i32})
// CHECK-NEXT:   "test.openacc_dummy_op"() : () -> ()
// CHECK-NEXT:   acc.yield
// CHECK:      acc.loop gang({static=[[I64VALUE]] : i64, num=[[I64VALUE]] : i64})
// CHECK-NEXT:   "test.openacc_dummy_op"() : () -> ()
// CHECK-NEXT:   acc.yield
// CHECK:      acc.loop gang({dim=[[I64VALUE]] : i64, static=[[I64VALUE]] : i64})
// CHECK-NEXT:   "test.openacc_dummy_op"() : () -> ()
// CHECK-NEXT:   acc.yield
// CHECK:      %{{.*}} = acc.cache varPtr(%{{.*}} : memref<10xf32>) varType(tensor<10xf32>) -> memref<10xf32>
// CHECK-NEXT: acc.loop cache(%{{.*}} : memref<10xf32>)
// CHECK-NEXT:   "test.openacc_dummy_op"() : () -> ()
// CHECK-NEXT:   acc.yield

// -----

func.func @acc_loop_multiple_block() {
  %c0 = arith.constant 0 : index
  %c10 = arith.constant 10 : index
  %c1 = arith.constant 1 : index
  acc.parallel {
    acc.loop control(%iv : index) = (%c0 : index) to (%c10 : index) step (%c1 : index) {
      %c1_1 = arith.constant 1 : index
      cf.br ^bb1(%c1_1 : index)
    ^bb1(%9: index):
      %c0_1 = arith.constant 0 : index
      %12 = arith.cmpi sgt, %9, %c0_1 : index
      cf.cond_br %12, ^bb2, ^bb3
    ^bb2:
      %c1_0 = arith.constant 1 : index
      %c10_1 = arith.constant 10 : index
      %22 = arith.subi %c10_1, %c1_0 : index
      cf.br ^bb1(%22 : index)
    ^bb3:
      acc.yield
    } attributes {inclusiveUpperbound = array<i1: true>, independent = [#acc.device_type<none>]}
    acc.yield
  }
  return
}

// CHECK-LABEL: func.func @acc_loop_multiple_block()
// CHECK: acc.parallel
// CHECK: acc.loop
// CHECK-3: ^bb{{.*}}
// CHECK: acc.yield
// CHECK: acc.yield

// -----

acc.private.recipe @privatization_memref_10_f32 : memref<10xf32> init {
^bb0(%arg0: memref<10xf32>):
  %0 = memref.alloc() : memref<10xf32>
  acc.yield %0 : memref<10xf32>
} destroy {
^bb0(%arg0: memref<10xf32>):
  memref.dealloc %arg0 : memref<10xf32> 
  acc.terminator
}

acc.private.recipe @privatization_memref_10_10_f32 : memref<10x10xf32> init {
^bb0(%arg0: memref<10x10xf32>):
  %0 = memref.alloc() : memref<10x10xf32>
  acc.yield %0 : memref<10x10xf32>
} destroy {
^bb0(%arg0: memref<10x10xf32>):
  memref.dealloc %arg0 : memref<10x10xf32> 
  acc.terminator
}

acc.firstprivate.recipe @privatization_memref_10xf32 : memref<10xf32> init {
^bb0(%arg0: memref<10xf32>):
  %0 = memref.alloc() : memref<10xf32>
  acc.yield %0 : memref<10xf32>
} copy {
^bb0(%arg0: memref<10xf32>, %arg1: memref<10xf32>):
  acc.terminator
} destroy {
^bb0(%arg0: memref<10xf32>):
  memref.dealloc %arg0 : memref<10xf32> 
  acc.terminator
}

func.func @testparallelop(%a: memref<10xf32>, %b: memref<10xf32>, %c: memref<10x10xf32>) -> () {
  %i64value = arith.constant 1 : i64
  %i32value = arith.constant 1 : i32
  %idxValue = arith.constant 1 : index
  acc.parallel async(%i64value: i64) {
  }
  acc.parallel async(%i32value: i32) {
  }
  acc.parallel async(%idxValue: index) {
  }
  acc.parallel wait({%i64value: i64}) {
  }
  acc.parallel wait({%i32value: i32}) {
  }
  acc.parallel wait({%idxValue: index}) {
  }
  acc.parallel wait({%i64value : i64, %i32value : i32, %idxValue : index}) {
  }
  acc.parallel num_gangs({%i64value: i64}) {
  }
  acc.parallel num_gangs({%i32value: i32}) {
  }
  acc.parallel num_gangs({%idxValue: index}) {
  }
  acc.parallel num_gangs({%i64value: i64, %i64value: i64, %idxValue: index}) {
  }
  acc.parallel num_workers(%i64value: i64 [#acc.device_type<nvidia>]) {
  }
  acc.parallel num_workers(%i32value: i32 [#acc.device_type<default>]) {
  }
  acc.parallel num_workers(%idxValue: index) {
  }
  acc.parallel vector_length(%i64value: i64) {
  }
  acc.parallel vector_length(%i32value: i32) {
  }
  acc.parallel vector_length(%idxValue: index) {
  }
  acc.parallel private(@privatization_memref_10_f32 -> %a : memref<10xf32>, @privatization_memref_10_10_f32 -> %c : memref<10x10xf32>) firstprivate(@privatization_memref_10xf32 -> %b: memref<10xf32>) {
  }
  acc.parallel {
  } attributes {defaultAttr = #acc<defaultvalue none>}
  acc.parallel {
  } attributes {defaultAttr = #acc<defaultvalue present>}
  acc.parallel async {
  }
  acc.parallel wait {
  }
  acc.parallel {
  } attributes {selfAttr}
  return
}

// CHECK:      func @testparallelop([[ARGA:%.*]]: memref<10xf32>, [[ARGB:%.*]]: memref<10xf32>, [[ARGC:%.*]]: memref<10x10xf32>) {
// CHECK:      [[I64VALUE:%.*]] = arith.constant 1 : i64
// CHECK:      [[I32VALUE:%.*]] = arith.constant 1 : i32
// CHECK:      [[IDXVALUE:%.*]] = arith.constant 1 : index
// CHECK:      acc.parallel async([[I64VALUE]] : i64) {
// CHECK-NEXT: }
// CHECK:      acc.parallel async([[I32VALUE]] : i32) {
// CHECK-NEXT: }
// CHECK:      acc.parallel async([[IDXVALUE]] : index) {
// CHECK-NEXT: }
// CHECK:      acc.parallel wait({[[I64VALUE]] : i64}) {
// CHECK-NEXT: }
// CHECK:      acc.parallel wait({[[I32VALUE]] : i32}) {
// CHECK-NEXT: }
// CHECK:      acc.parallel wait({[[IDXVALUE]] : index}) {
// CHECK-NEXT: }
// CHECK:      acc.parallel wait({[[I64VALUE]] : i64, [[I32VALUE]] : i32, [[IDXVALUE]] : index}) {
// CHECK-NEXT: }
// CHECK:      acc.parallel num_gangs({[[I64VALUE]] : i64}) {
// CHECK-NEXT: }
// CHECK:      acc.parallel num_gangs({[[I32VALUE]] : i32}) {
// CHECK-NEXT: }
// CHECK:      acc.parallel num_gangs({[[IDXVALUE]] : index}) {
// CHECK-NEXT: }
// CHECK:      acc.parallel num_gangs({[[I64VALUE]] : i64, [[I64VALUE]] : i64, [[IDXVALUE]] : index}) {
// CHECK-NEXT: }
// CHECK:      acc.parallel num_workers([[I64VALUE]] : i64 [#acc.device_type<nvidia>]) {
// CHECK-NEXT: }
// CHECK:      acc.parallel num_workers([[I32VALUE]] : i32 [#acc.device_type<default>]) {
// CHECK-NEXT: }
// CHECK:      acc.parallel num_workers([[IDXVALUE]] : index) {
// CHECK-NEXT: }
// CHECK:      acc.parallel vector_length([[I64VALUE]] : i64) {
// CHECK-NEXT: }
// CHECK:      acc.parallel vector_length([[I32VALUE]] : i32) {
// CHECK-NEXT: }
// CHECK:      acc.parallel vector_length([[IDXVALUE]] : index) {
// CHECK-NEXT: }
// CHECK:      acc.parallel firstprivate(@privatization_memref_10xf32 -> [[ARGB]] : memref<10xf32>) private(@privatization_memref_10_f32 -> [[ARGA]] : memref<10xf32>, @privatization_memref_10_10_f32 -> [[ARGC]] : memref<10x10xf32>) {
// CHECK-NEXT: }
// CHECK:      acc.parallel {
// CHECK-NEXT: } attributes {defaultAttr = #acc<defaultvalue none>}
// CHECK:      acc.parallel {
// CHECK-NEXT: } attributes {defaultAttr = #acc<defaultvalue present>}
// CHECK:      acc.parallel async {
// CHECK-NEXT: }
// CHECK:      acc.parallel wait {
// CHECK-NEXT: }
// CHECK:      acc.parallel {
// CHECK-NEXT: } attributes {selfAttr}

// -----

acc.private.recipe @privatization_memref_10_f32 : memref<10xf32> init {
^bb0(%arg0: memref<10xf32>):
  %0 = memref.alloc() : memref<10xf32>
  acc.yield %0 : memref<10xf32>
} destroy {
^bb0(%arg0: memref<10xf32>):
  memref.dealloc %arg0 : memref<10xf32> 
  acc.terminator
}

acc.private.recipe @privatization_memref_10_10_f32 : memref<10x10xf32> init {
^bb0(%arg0: memref<10x10xf32>):
  %0 = memref.alloc() : memref<10x10xf32>
  acc.yield %0 : memref<10x10xf32>
} destroy {
^bb0(%arg0: memref<10x10xf32>):
  memref.dealloc %arg0 : memref<10x10xf32> 
  acc.terminator
}

// Test optional destroy region
acc.firstprivate.recipe @firstprivatization_memref_20xf32 : memref<20xf32> init {
^bb0(%arg0: memref<20xf32>):
  %0 = memref.alloc() : memref<20xf32>
  acc.yield %0 : memref<20xf32>
} copy {
^bb0(%arg0: memref<20xf32>, %arg1: memref<20xf32>):
  acc.terminator
}

// CHECK-LABEL: acc.firstprivate.recipe @firstprivatization_memref_20xf32 : memref<20xf32> init

acc.firstprivate.recipe @firstprivatization_memref_10xf32 : memref<10xf32> init {
^bb0(%arg0: memref<10xf32>):
  %0 = memref.alloc() : memref<10xf32>
  acc.yield %0 : memref<10xf32>
} copy {
^bb0(%arg0: memref<10xf32>, %arg1: memref<10xf32>):
  acc.terminator
} destroy {
^bb0(%arg0: memref<10xf32>):
  memref.dealloc %arg0 : memref<10xf32> 
  acc.terminator
}

func.func @testserialop(%a: memref<10xf32>, %b: memref<10xf32>, %c: memref<10x10xf32>) -> () {
  %i64value = arith.constant 1 : i64
  %i32value = arith.constant 1 : i32
  %idxValue = arith.constant 1 : index
  acc.serial async(%i64value: i64) {
  }
  acc.serial async(%i32value: i32) {
  }
  acc.serial async(%idxValue: index) {
  }
  acc.serial wait({%i64value: i64}) {
  }
  acc.serial wait({%i32value: i32}) {
  }
  acc.serial wait({%idxValue: index}) {
  }
  acc.serial wait({%i64value : i64, %i32value : i32, %idxValue : index}) {
  }
  %firstprivate = acc.firstprivate varPtr(%b : memref<10xf32>) varType(tensor<10xf32>) -> memref<10xf32>
  acc.serial private(@privatization_memref_10_f32 -> %a : memref<10xf32>, @privatization_memref_10_10_f32 -> %c : memref<10x10xf32>) firstprivate(@firstprivatization_memref_10xf32 -> %firstprivate : memref<10xf32>) {
  }
  acc.serial {
  } attributes {defaultAttr = #acc<defaultvalue none>}
  acc.serial {
  } attributes {defaultAttr = #acc<defaultvalue present>}
  acc.serial async {
  }
  acc.serial wait {
  }
  acc.serial {
  } attributes {selfAttr}
  acc.serial {
    acc.yield
  } attributes {selfAttr}
  return
}

// CHECK:      func @testserialop([[ARGA:%.*]]: memref<10xf32>, [[ARGB:%.*]]: memref<10xf32>, [[ARGC:%.*]]: memref<10x10xf32>) {
// CHECK:      [[I64VALUE:%.*]] = arith.constant 1 : i64
// CHECK:      [[I32VALUE:%.*]] = arith.constant 1 : i32
// CHECK:      [[IDXVALUE:%.*]] = arith.constant 1 : index
// CHECK:      acc.serial async([[I64VALUE]] : i64) {
// CHECK-NEXT: }
// CHECK:      acc.serial async([[I32VALUE]] : i32) {
// CHECK-NEXT: }
// CHECK:      acc.serial async([[IDXVALUE]] : index) {
// CHECK-NEXT: }
// CHECK:      acc.serial wait({[[I64VALUE]] : i64}) {
// CHECK-NEXT: }
// CHECK:      acc.serial wait({[[I32VALUE]] : i32}) {
// CHECK-NEXT: }
// CHECK:      acc.serial wait({[[IDXVALUE]] : index}) {
// CHECK-NEXT: }
// CHECK:      acc.serial wait({[[I64VALUE]] : i64, [[I32VALUE]] : i32, [[IDXVALUE]] : index}) {
// CHECK-NEXT: }
// CHECK:      %[[FIRSTP:.*]] = acc.firstprivate varPtr([[ARGB]] : memref<10xf32>) varType(tensor<10xf32>) -> memref<10xf32>
// CHECK:      acc.serial firstprivate(@firstprivatization_memref_10xf32 -> %[[FIRSTP]] : memref<10xf32>) private(@privatization_memref_10_f32 -> [[ARGA]] : memref<10xf32>, @privatization_memref_10_10_f32 -> [[ARGC]] : memref<10x10xf32>) {
// CHECK-NEXT: }
// CHECK:      acc.serial {
// CHECK-NEXT: } attributes {defaultAttr = #acc<defaultvalue none>}
// CHECK:      acc.serial {
// CHECK-NEXT: } attributes {defaultAttr = #acc<defaultvalue present>}
// CHECK:      acc.serial async {
// CHECK-NEXT: }
// CHECK:      acc.serial wait {
// CHECK-NEXT: }
// CHECK:      acc.serial {
// CHECK-NEXT: } attributes {selfAttr}
// CHECK:      acc.serial {
// CHECK:        acc.yield
// CHECK-NEXT: } attributes {selfAttr}

// -----


func.func @testserialop(%a: memref<10xf32>, %b: memref<10xf32>, %c: memref<10x10xf32>) -> () {
  %i64value = arith.constant 1 : i64
  %i32value = arith.constant 1 : i32
  %idxValue = arith.constant 1 : index
  acc.kernels async(%i64value: i64) {
  }
  acc.kernels async(%i32value: i32) {
  }
  acc.kernels async(%idxValue: index) {
  }
  acc.kernels wait({%i64value: i64}) {
  }
  acc.kernels wait({%i32value: i32}) {
  }
  acc.kernels wait({%idxValue: index}) {
  }
  acc.kernels wait({%i64value : i64, %i32value : i32, %idxValue : index}) {
  }
  acc.kernels {
  } attributes {defaultAttr = #acc<defaultvalue none>}
  acc.kernels {
  } attributes {defaultAttr = #acc<defaultvalue present>}
  acc.kernels async {
  }
  acc.kernels wait {
  }
  acc.kernels {
  } attributes {selfAttr}
  acc.kernels {
    acc.terminator
  } attributes {selfAttr}
  return
}

// CHECK:      func @testserialop([[ARGA:%.*]]: memref<10xf32>, [[ARGB:%.*]]: memref<10xf32>, [[ARGC:%.*]]: memref<10x10xf32>) {
// CHECK:      [[I64VALUE:%.*]] = arith.constant 1 : i64
// CHECK:      [[I32VALUE:%.*]] = arith.constant 1 : i32
// CHECK:      [[IDXVALUE:%.*]] = arith.constant 1 : index
// CHECK:      acc.kernels async([[I64VALUE]] : i64) {
// CHECK-NEXT: }
// CHECK:      acc.kernels async([[I32VALUE]] : i32) {
// CHECK-NEXT: }
// CHECK:      acc.kernels async([[IDXVALUE]] : index) {
// CHECK-NEXT: }
// CHECK:      acc.kernels wait({[[I64VALUE]] : i64}) {
// CHECK-NEXT: }
// CHECK:      acc.kernels wait({[[I32VALUE]] : i32}) {
// CHECK-NEXT: }
// CHECK:      acc.kernels wait({[[IDXVALUE]] : index}) {
// CHECK-NEXT: }
// CHECK:      acc.kernels wait({[[I64VALUE]] : i64, [[I32VALUE]] : i32, [[IDXVALUE]] : index}) {
// CHECK-NEXT: }
// CHECK:      acc.kernels {
// CHECK-NEXT: } attributes {defaultAttr = #acc<defaultvalue none>}
// CHECK:      acc.kernels {
// CHECK-NEXT: } attributes {defaultAttr = #acc<defaultvalue present>}
// CHECK:      acc.kernels async {
// CHECK-NEXT: }
// CHECK:      acc.kernels wait {
// CHECK-NEXT: }
// CHECK:      acc.kernels {
// CHECK-NEXT: } attributes {selfAttr}
// CHECK:      acc.kernels {
// CHECK:        acc.terminator
// CHECK-NEXT: } attributes {selfAttr}

// -----

func.func @testdataop(%a: memref<f32>, %b: memref<f32>, %c: memref<f32>) -> () {
  %ifCond = arith.constant true

  %0 = acc.present varPtr(%a : memref<f32>) -> memref<f32>
  acc.data if(%ifCond) dataOperands(%0 : memref<f32>) {
  }

  %1 = acc.present varPtr(%a : memref<f32>) -> memref<f32>
  acc.data dataOperands(%1 : memref<f32>) if(%ifCond) {
  }

  %2 = acc.present varPtr(%a : memref<f32>) -> memref<f32>
  %3 = acc.present varPtr(%b : memref<f32>) -> memref<f32>
  %4 = acc.present varPtr(%c : memref<f32>) -> memref<f32>
  acc.data dataOperands(%2, %3, %4 : memref<f32>, memref<f32>, memref<f32>) {
  }

  %5 = acc.copyin varPtr(%a : memref<f32>) -> memref<f32>
  %6 = acc.copyin varPtr(%b : memref<f32>) -> memref<f32>
  %7 = acc.copyin varPtr(%c : memref<f32>) -> memref<f32>
  acc.data dataOperands(%5, %6, %7 : memref<f32>, memref<f32>, memref<f32>) {
  }

  %8 = acc.copyin varPtr(%a : memref<f32>) -> memref<f32> {dataClause = #acc<data_clause acc_copyin_readonly>}
  %9 = acc.copyin varPtr(%b : memref<f32>) -> memref<f32> {dataClause = #acc<data_clause acc_copyin_readonly>}
  %10 = acc.copyin varPtr(%c : memref<f32>) -> memref<f32> {dataClause = #acc<data_clause acc_copyin_readonly>}
  acc.data dataOperands(%8, %9, %10 : memref<f32>, memref<f32>, memref<f32>) {
  }

  %11 = acc.create varPtr(%a : memref<f32>) -> memref<f32> {dataClause = #acc<data_clause acc_copyout>}
  %12 = acc.create varPtr(%b : memref<f32>) -> memref<f32> {dataClause = #acc<data_clause acc_copyout>}
  %13 = acc.create varPtr(%c : memref<f32>) -> memref<f32> {dataClause = #acc<data_clause acc_copyout>}
  acc.data dataOperands(%11, %12, %13 : memref<f32>, memref<f32>, memref<f32>) {
  }
  acc.copyout accPtr(%11 : memref<f32>) to varPtr(%a : memref<f32>)
  acc.copyout accPtr(%12 : memref<f32>) to varPtr(%b : memref<f32>)
  acc.copyout accPtr(%13 : memref<f32>) to varPtr(%c : memref<f32>)

  %14 = acc.create varPtr(%a : memref<f32>) -> memref<f32> {dataClause = #acc<data_clause acc_copyout_zero>}
  %15 = acc.create varPtr(%b : memref<f32>) -> memref<f32> {dataClause = #acc<data_clause acc_copyout_zero>}
  %16 = acc.create varPtr(%c : memref<f32>) -> memref<f32> {dataClause = #acc<data_clause acc_copyout_zero>}
  acc.data dataOperands(%14, %15, %16 : memref<f32>, memref<f32>, memref<f32>) {
  }
  acc.copyout accPtr(%14 : memref<f32>) to varPtr(%a : memref<f32>) {dataClause = #acc<data_clause acc_copyout_zero>}
  acc.copyout accPtr(%15 : memref<f32>) to varPtr(%b : memref<f32>) {dataClause = #acc<data_clause acc_copyout_zero>}
  acc.copyout accPtr(%16 : memref<f32>) to varPtr(%c : memref<f32>) {dataClause = #acc<data_clause acc_copyout_zero>}

  %17 = acc.create varPtr(%a : memref<f32>) -> memref<f32>
  %18 = acc.create varPtr(%b : memref<f32>) -> memref<f32>
  %19 = acc.create varPtr(%c : memref<f32>) -> memref<f32>
  acc.data dataOperands(%17, %18, %19 : memref<f32>, memref<f32>, memref<f32>) {
  }
  acc.delete accPtr(%17 : memref<f32>) {dataClause = #acc<data_clause acc_create>}
  acc.delete accPtr(%18 : memref<f32>) {dataClause = #acc<data_clause acc_create>}
  acc.delete accPtr(%19 : memref<f32>) {dataClause = #acc<data_clause acc_create>}
  
  %20 = acc.create varPtr(%a : memref<f32>) -> memref<f32> {dataClause = #acc<data_clause acc_create_zero>}
  %21 = acc.create varPtr(%b : memref<f32>) -> memref<f32> {dataClause = #acc<data_clause acc_create_zero>}
  %22 = acc.create varPtr(%c : memref<f32>) -> memref<f32> {dataClause = #acc<data_clause acc_create_zero>}
  acc.data dataOperands(%20, %21, %22 : memref<f32>, memref<f32>, memref<f32>) {
  }
  acc.delete accPtr(%20 : memref<f32>) {dataClause = #acc<data_clause acc_create_zero>}
  acc.delete accPtr(%21 : memref<f32>) {dataClause = #acc<data_clause acc_create_zero>}
  acc.delete accPtr(%22 : memref<f32>) {dataClause = #acc<data_clause acc_create_zero>}

  %23 = acc.nocreate varPtr(%a : memref<f32>) -> memref<f32>
  %24 = acc.nocreate varPtr(%b : memref<f32>) -> memref<f32>
  %25 = acc.nocreate varPtr(%c : memref<f32>) -> memref<f32>
  acc.data dataOperands(%23, %24, %25 : memref<f32>, memref<f32>, memref<f32>) {
  }

  %26 = acc.deviceptr varPtr(%a : memref<f32>) -> memref<f32>
  %27 = acc.deviceptr varPtr(%b : memref<f32>) -> memref<f32>
  %28 = acc.deviceptr varPtr(%c : memref<f32>) -> memref<f32>
  acc.data dataOperands(%26, %27, %28 : memref<f32>, memref<f32>, memref<f32>) {
  }

  %29 = acc.attach varPtr(%a : memref<f32>) -> memref<f32>
  %30 = acc.attach varPtr(%b : memref<f32>) -> memref<f32>
  %31 = acc.attach varPtr(%c : memref<f32>) -> memref<f32>
  acc.data dataOperands(%29, %30, %31 : memref<f32>, memref<f32>, memref<f32>) {
  }

  %32 = acc.copyin varPtr(%a : memref<f32>) -> memref<f32>
  %33 = acc.create varPtr(%b : memref<f32>) -> memref<f32> {dataClause = #acc<data_clause acc_copyout>}
  %34 = acc.present varPtr(%c : memref<f32>) -> memref<f32>
  acc.data dataOperands(%32, %33, %34 : memref<f32>, memref<f32>, memref<f32>) {
  }
  acc.copyout accPtr(%33 : memref<f32>) to varPtr(%b : memref<f32>)

  %35 = acc.present varPtr(%a : memref<f32>) -> memref<f32>
  acc.data dataOperands(%35 : memref<f32>) {
  } attributes { defaultAttr = #acc<defaultvalue none> }
  

  %36 = acc.present varPtr(%a : memref<f32>) -> memref<f32>
  acc.data dataOperands(%36 : memref<f32>) {
  } attributes { defaultAttr = #acc<defaultvalue present> }

  acc.data {
  } attributes { defaultAttr = #acc<defaultvalue none> }

  acc.data async {
  } attributes { defaultAttr = #acc<defaultvalue none> }

  %a1 = arith.constant 1 : i64
  acc.data async(%a1 : i64) {
  } attributes { defaultAttr = #acc<defaultvalue none> }

  acc.data wait {
  } attributes { defaultAttr = #acc<defaultvalue none> }

  %w1 = arith.constant 1 : i64
  acc.data wait({%w1 : i64}) {
  } attributes { defaultAttr = #acc<defaultvalue none> }

  %wd1 = arith.constant 1 : i64
  acc.data wait({devnum: %wd1 : i64, %w1 : i64}) {
  } attributes { defaultAttr = #acc<defaultvalue none> }

  return
}

// CHECK:      func @testdataop(%[[ARGA:.*]]: memref<f32>, %[[ARGB:.*]]: memref<f32>, %[[ARGC:.*]]: memref<f32>) {

// CHECK:      %[[IFCOND1:.*]] = arith.constant true
// CHECK:      %[[PRESENT_A:.*]] = acc.present varPtr(%[[ARGA]] : memref<f32>) -> memref<f32>
// CHECK:      acc.data if(%[[IFCOND1]]) dataOperands(%[[PRESENT_A]] : memref<f32>) {
// CHECK-NEXT: }

// CHECK:      %[[PRESENT_A:.*]] = acc.present varPtr(%[[ARGA]] : memref<f32>) -> memref<f32>
// CHECK:      acc.data if(%[[IFCOND1]]) dataOperands(%[[PRESENT_A]] : memref<f32>) {
// CHECK-NEXT: }

// CHECK:      %[[PRESENT_A:.*]] = acc.present varPtr(%[[ARGA]] : memref<f32>) -> memref<f32>
// CHECK:      %[[PRESENT_B:.*]] = acc.present varPtr(%[[ARGB]] : memref<f32>) -> memref<f32>
// CHECK:      %[[PRESENT_C:.*]] = acc.present varPtr(%[[ARGC]] : memref<f32>) -> memref<f32>
// CHECK:      acc.data dataOperands(%[[PRESENT_A]], %[[PRESENT_B]], %[[PRESENT_C]] : memref<f32>, memref<f32>, memref<f32>) {
// CHECK-NEXT: }

// CHECK:      %[[COPYIN_A:.*]] = acc.copyin varPtr(%[[ARGA]] : memref<f32>) -> memref<f32>
// CHECK:      %[[COPYIN_B:.*]] = acc.copyin varPtr(%[[ARGB]] : memref<f32>) -> memref<f32>
// CHECK:      %[[COPYIN_C:.*]] = acc.copyin varPtr(%[[ARGC]] : memref<f32>) -> memref<f32>
// CHECK:      acc.data dataOperands(%[[COPYIN_A]], %[[COPYIN_B]], %[[COPYIN_C]] : memref<f32>, memref<f32>, memref<f32>) {
// CHECK-NEXT: }

// CHECK:      %[[COPYIN_A:.*]] = acc.copyin varPtr(%[[ARGA]] : memref<f32>) -> memref<f32> {dataClause = #acc<data_clause acc_copyin_readonly>}
// CHECK:      %[[COPYIN_B:.*]] = acc.copyin varPtr(%[[ARGB]] : memref<f32>) -> memref<f32> {dataClause = #acc<data_clause acc_copyin_readonly>}
// CHECK:      %[[COPYIN_C:.*]] = acc.copyin varPtr(%[[ARGC]] : memref<f32>) -> memref<f32> {dataClause = #acc<data_clause acc_copyin_readonly>}
// CHECK:      acc.data dataOperands(%[[COPYIN_A]], %[[COPYIN_B]], %[[COPYIN_C]] : memref<f32>, memref<f32>, memref<f32>) {
// CHECK-NEXT: }

// CHECK:      %[[CREATE_A:.*]] = acc.create varPtr(%[[ARGA]] : memref<f32>) -> memref<f32> {dataClause = #acc<data_clause acc_copyout>}
// CHECK:      %[[CREATE_B:.*]] = acc.create varPtr(%[[ARGB]] : memref<f32>) -> memref<f32> {dataClause = #acc<data_clause acc_copyout>}
// CHECK:      %[[CREATE_C:.*]] = acc.create varPtr(%[[ARGC]] : memref<f32>) -> memref<f32> {dataClause = #acc<data_clause acc_copyout>}
// CHECK:      acc.data dataOperands(%[[CREATE_A]], %[[CREATE_B]], %[[CREATE_C]] : memref<f32>, memref<f32>, memref<f32>) {
// CHECK-NEXT: }
// CHECK:      acc.copyout accPtr(%[[CREATE_A]] : memref<f32>) to varPtr(%[[ARGA]] : memref<f32>)
// CHECK:      acc.copyout accPtr(%[[CREATE_B]] : memref<f32>) to varPtr(%[[ARGB]] : memref<f32>)
// CHECK:      acc.copyout accPtr(%[[CREATE_C]] : memref<f32>) to varPtr(%[[ARGC]] : memref<f32>)

// CHECK:      %[[CREATE_A:.*]] = acc.create varPtr(%[[ARGA]] : memref<f32>) -> memref<f32> {dataClause = #acc<data_clause acc_copyout_zero>}
// CHECK:      %[[CREATE_B:.*]] = acc.create varPtr(%[[ARGB]] : memref<f32>) -> memref<f32> {dataClause = #acc<data_clause acc_copyout_zero>}
// CHECK:      %[[CREATE_C:.*]] = acc.create varPtr(%[[ARGC]] : memref<f32>) -> memref<f32> {dataClause = #acc<data_clause acc_copyout_zero>}
// CHECK:      acc.data dataOperands(%[[CREATE_A]], %[[CREATE_B]], %[[CREATE_C]] : memref<f32>, memref<f32>, memref<f32>) {
// CHECK-NEXT: }
// CHECK:      acc.copyout accPtr(%[[CREATE_A]] : memref<f32>) to varPtr(%[[ARGA]] : memref<f32>) {dataClause = #acc<data_clause acc_copyout_zero>}
// CHECK:      acc.copyout accPtr(%[[CREATE_B]] : memref<f32>) to varPtr(%[[ARGB]] : memref<f32>) {dataClause = #acc<data_clause acc_copyout_zero>}
// CHECK:      acc.copyout accPtr(%[[CREATE_C]] : memref<f32>) to varPtr(%[[ARGC]] : memref<f32>) {dataClause = #acc<data_clause acc_copyout_zero>}

// CHECK:      %[[CREATE_A:.*]] = acc.create varPtr(%[[ARGA]] : memref<f32>) -> memref<f32>
// CHECK:      %[[CREATE_B:.*]] = acc.create varPtr(%[[ARGB]] : memref<f32>) -> memref<f32>
// CHECK:      %[[CREATE_C:.*]] = acc.create varPtr(%[[ARGC]] : memref<f32>) -> memref<f32>
// CHECK:      acc.data dataOperands(%[[CREATE_A]], %[[CREATE_B]], %[[CREATE_C]] : memref<f32>, memref<f32>, memref<f32>) {
// CHECK-NEXT: }

// CHECK:      %[[CREATE_A:.*]] = acc.create varPtr(%[[ARGA]] : memref<f32>) -> memref<f32> {dataClause = #acc<data_clause acc_create_zero>}
// CHECK:      %[[CREATE_B:.*]] = acc.create varPtr(%[[ARGB]] : memref<f32>) -> memref<f32> {dataClause = #acc<data_clause acc_create_zero>}
// CHECK:      %[[CREATE_C:.*]] = acc.create varPtr(%[[ARGC]] : memref<f32>) -> memref<f32> {dataClause = #acc<data_clause acc_create_zero>}
// CHECK:      acc.data dataOperands(%[[CREATE_A]], %[[CREATE_B]], %[[CREATE_C]] : memref<f32>, memref<f32>, memref<f32>) {
// CHECK-NEXT: }

// CHECK:      %[[NOCREATE_A:.*]] = acc.nocreate varPtr(%[[ARGA]] : memref<f32>) -> memref<f32>
// CHECK:      %[[NOCREATE_B:.*]] = acc.nocreate varPtr(%[[ARGB]] : memref<f32>) -> memref<f32>
// CHECK:      %[[NOCREATE_C:.*]] = acc.nocreate varPtr(%[[ARGC]] : memref<f32>) -> memref<f32>
// CHECK:      acc.data dataOperands(%[[NOCREATE_A]], %[[NOCREATE_B]], %[[NOCREATE_C]] : memref<f32>, memref<f32>, memref<f32>) {
// CHECK-NEXT: }

// CHECK:      %[[DEVICEPTR_A:.*]] = acc.deviceptr varPtr(%[[ARGA]] : memref<f32>) -> memref<f32>
// CHECK:      %[[DEVICEPTR_B:.*]] = acc.deviceptr varPtr(%[[ARGB]] : memref<f32>) -> memref<f32>
// CHECK:      %[[DEVICEPTR_C:.*]] = acc.deviceptr varPtr(%[[ARGC]] : memref<f32>) -> memref<f32>
// CHECK:      acc.data dataOperands(%[[DEVICEPTR_A]], %[[DEVICEPTR_B]], %[[DEVICEPTR_C]] : memref<f32>, memref<f32>, memref<f32>) {
// CHECK-NEXT: }

// CHECK:      %[[ATTACH_A:.*]] = acc.attach varPtr(%[[ARGA]] : memref<f32>) -> memref<f32>
// CHECK:      %[[ATTACH_B:.*]] = acc.attach varPtr(%[[ARGB]] : memref<f32>) -> memref<f32>
// CHECK:      %[[ATTACH_C:.*]] = acc.attach varPtr(%[[ARGC]] : memref<f32>) -> memref<f32>
// CHECK:      acc.data dataOperands(%[[ATTACH_A]], %[[ATTACH_B]], %[[ATTACH_C]] : memref<f32>, memref<f32>, memref<f32>) {
// CHECK-NEXT: }


// CHECK:      %[[COPYIN_A:.*]] = acc.copyin varPtr(%[[ARGA]] : memref<f32>) -> memref<f32>
// CHECK:      %[[CREATE_B:.*]] = acc.create varPtr(%[[ARGB]] : memref<f32>) -> memref<f32> {dataClause = #acc<data_clause acc_copyout>}
// CHECK:      %[[PRESENT_C:.*]] = acc.present varPtr(%[[ARGC]] : memref<f32>) -> memref<f32>
// CHECK:      acc.data dataOperands(%[[COPYIN_A]], %[[CREATE_B]], %[[PRESENT_C]] : memref<f32>, memref<f32>, memref<f32>) {
// CHECK-NEXT: }
// CHECK:      acc.copyout accPtr(%[[CREATE_B]] : memref<f32>) to varPtr(%[[ARGB]] : memref<f32>)

// CHECK:      %[[PRESENT_A:.*]] = acc.present varPtr(%[[ARGA]] : memref<f32>) -> memref<f32>
// CHECK:      acc.data dataOperands(%[[PRESENT_A]] : memref<f32>) {
// CHECK-NEXT: } attributes {defaultAttr = #acc<defaultvalue none>}

// CHECK:      %[[PRESENT_A:.*]] = acc.present varPtr(%[[ARGA]] : memref<f32>) -> memref<f32>
// CHECK:      acc.data dataOperands(%[[PRESENT_A]] : memref<f32>) {
// CHECK-NEXT: } attributes {defaultAttr = #acc<defaultvalue present>}

// CHECK:      acc.data {
// CHECK-NEXT: } attributes {defaultAttr = #acc<defaultvalue none>}

// CHECK:      acc.data async {
// CHECK-NEXT: } attributes {defaultAttr = #acc<defaultvalue none>}

// CHECK:      acc.data async(%{{.*}} : i64) {
// CHECK-NEXT: } attributes {defaultAttr = #acc<defaultvalue none>}

// CHECK:      acc.data wait {
// CHECK-NEXT: } attributes {defaultAttr = #acc<defaultvalue none>}

// CHECK:      acc.data wait({%{{.*}} : i64}) {
// CHECK-NEXT: } attributes {defaultAttr = #acc<defaultvalue none>}

// CHECK:      acc.data wait({devnum: %{{.*}} : i64, %{{.*}} : i64}) {
// CHECK-NEXT: } attributes {defaultAttr = #acc<defaultvalue none>}

// -----

func.func @testupdateop(%a: memref<f32>, %b: memref<f32>, %c: memref<f32>) -> () {
  %i64Value = arith.constant 1 : i64
  %i32Value = arith.constant 1 : i32
  %idxValue = arith.constant 1 : index
  %ifCond = arith.constant true
  %0 = acc.update_device varPtr(%a : memref<f32>) -> memref<f32>
  %1 = acc.update_device varPtr(%b : memref<f32>) -> memref<f32>
  %2 = acc.update_device varPtr(%c : memref<f32>) -> memref<f32>
  
  acc.update async(%i64Value: i64) dataOperands(%0: memref<f32>)
  acc.update async(%i32Value: i32) dataOperands(%0: memref<f32>)
  acc.update async(%i32Value: i32) dataOperands(%0: memref<f32>)
  acc.update async(%idxValue: index) dataOperands(%0: memref<f32>)
  acc.update wait({devnum: %i64Value: i64, %i32Value : i32, %idxValue : index}) dataOperands(%0: memref<f32>)
  acc.update if(%ifCond) dataOperands(%0: memref<f32>)
  acc.update dataOperands(%0: memref<f32>)
  acc.update dataOperands(%0, %1, %2 : memref<f32>, memref<f32>, memref<f32>)
  acc.update async dataOperands(%0, %1, %2 : memref<f32>, memref<f32>, memref<f32>)
  acc.update wait dataOperands(%0, %1, %2 : memref<f32>, memref<f32>, memref<f32>)
  acc.update dataOperands(%0, %1, %2 : memref<f32>, memref<f32>, memref<f32>) attributes {ifPresent}
  return
}

// CHECK: func.func @testupdateop(%{{.*}}: memref<f32>, %{{.*}}: memref<f32>, %{{.*}}: memref<f32>)
// CHECK:   [[I64VALUE:%.*]] = arith.constant 1 : i64
// CHECK:   [[I32VALUE:%.*]] = arith.constant 1 : i32
// CHECK:   [[IDXVALUE:%.*]] = arith.constant 1 : index
// CHECK:   [[IFCOND:%.*]] = arith.constant true
// CHECK:   acc.update async([[I64VALUE]] : i64) dataOperands(%{{.*}} : memref<f32>)
// CHECK:   acc.update async([[I32VALUE]] : i32) dataOperands(%{{.*}} : memref<f32>)
// CHECK:   acc.update async([[I32VALUE]] : i32) dataOperands(%{{.*}} : memref<f32>)
// CHECK:   acc.update async([[IDXVALUE]] : index) dataOperands(%{{.*}} : memref<f32>)
// CHECK:   acc.update wait({devnum: [[I64VALUE]] : i64, [[I32VALUE]] : i32, [[IDXVALUE]] : index}) dataOperands(%{{.*}} : memref<f32>)
// CHECK:   acc.update if([[IFCOND]]) dataOperands(%{{.*}} : memref<f32>)
// CHECK:   acc.update dataOperands(%{{.*}} : memref<f32>)
// CHECK:   acc.update dataOperands(%{{.*}}, %{{.*}}, %{{.*}} : memref<f32>, memref<f32>, memref<f32>)
// CHECK:   acc.update async dataOperands(%{{.*}}, %{{.*}}, %{{.*}} : memref<f32>, memref<f32>, memref<f32>)
// CHECK:   acc.update wait dataOperands(%{{.*}}, %{{.*}}, %{{.*}} : memref<f32>, memref<f32>, memref<f32>)
// CHECK:   acc.update dataOperands(%{{.*}}, %{{.*}}, %{{.*}} : memref<f32>, memref<f32>, memref<f32>) attributes {ifPresent}

// -----

%i64Value = arith.constant 1 : i64
%i32Value = arith.constant 1 : i32
%idxValue = arith.constant 1 : index
%ifCond = arith.constant true
acc.wait
acc.wait(%i64Value: i64)
acc.wait(%i32Value: i32)
acc.wait(%idxValue: index)
acc.wait(%i32Value, %idxValue : i32, index)
acc.wait async(%i64Value: i64)
acc.wait async(%i32Value: i32)
acc.wait async(%idxValue: index)
acc.wait(%i32Value: i32) async(%idxValue: index)
acc.wait(%i64Value: i64) wait_devnum(%i32Value: i32)
acc.wait async
acc.wait(%i64Value: i64) async(%idxValue: index) wait_devnum(%i32Value: i32)
acc.wait(%i64Value: i64) wait_devnum(%i32Value: i32) async(%idxValue: index)
acc.wait if(%ifCond)

// CHECK: [[I64VALUE:%.*]] = arith.constant 1 : i64
// CHECK: [[I32VALUE:%.*]] = arith.constant 1 : i32
// CHECK: [[IDXVALUE:%.*]] = arith.constant 1 : index
// CHECK: [[IFCOND:%.*]] = arith.constant true
// CHECK: acc.wait
// CHECK: acc.wait([[I64VALUE]] : i64)
// CHECK: acc.wait([[I32VALUE]] : i32)
// CHECK: acc.wait([[IDXVALUE]] : index)
// CHECK: acc.wait([[I32VALUE]], [[IDXVALUE]] : i32, index)
// CHECK: acc.wait async([[I64VALUE]] : i64)
// CHECK: acc.wait async([[I32VALUE]] : i32)
// CHECK: acc.wait async([[IDXVALUE]] : index)
// CHECK: acc.wait([[I32VALUE]] : i32) async([[IDXVALUE]] : index)
// CHECK: acc.wait([[I64VALUE]] : i64) wait_devnum([[I32VALUE]] : i32)
// CHECK: acc.wait async
// CHECK: acc.wait([[I64VALUE]] : i64) async([[IDXVALUE]] : index) wait_devnum([[I32VALUE]] : i32)
// CHECK: acc.wait([[I64VALUE]] : i64) async([[IDXVALUE]] : index) wait_devnum([[I32VALUE]] : i32)
// CHECK: acc.wait if([[IFCOND]])

// -----

%i64Value = arith.constant 1 : i64
%i32Value = arith.constant 1 : i32
%i32Value2 = arith.constant 2 : i32
%idxValue = arith.constant 1 : index
%ifCond = arith.constant true
acc.init
acc.init attributes {acc.device_types = [#acc.device_type<nvidia>]}
acc.init device_num(%i64Value : i64)
acc.init device_num(%i32Value : i32)
acc.init device_num(%idxValue : index)
acc.init if(%ifCond)
acc.init if(%ifCond) device_num(%idxValue : index)
acc.init device_num(%idxValue : index) if(%ifCond)

// CHECK: [[I64VALUE:%.*]] = arith.constant 1 : i64
// CHECK: [[I32VALUE:%.*]] = arith.constant 1 : i32
// CHECK: [[I32VALUE2:%.*]] = arith.constant 2 : i32
// CHECK: [[IDXVALUE:%.*]] = arith.constant 1 : index
// CHECK: [[IFCOND:%.*]] = arith.constant true
// CHECK: acc.init
// CHECK: acc.init attributes {acc.device_types = [#acc.device_type<nvidia>]} 
// CHECK: acc.init device_num([[I64VALUE]] : i64)
// CHECK: acc.init device_num([[I32VALUE]] : i32)
// CHECK: acc.init device_num([[IDXVALUE]] : index)
// CHECK: acc.init if([[IFCOND]])
// CHECK: acc.init device_num([[IDXVALUE]] : index) if([[IFCOND]])
// CHECK: acc.init device_num([[IDXVALUE]] : index) if([[IFCOND]])

// -----

%i64Value = arith.constant 1 : i64
%i32Value = arith.constant 1 : i32
%i32Value2 = arith.constant 2 : i32
%idxValue = arith.constant 1 : index
%ifCond = arith.constant true
acc.shutdown
acc.shutdown attributes {acc.device_types = [#acc.device_type<default>]}
acc.shutdown device_num(%i64Value : i64)
acc.shutdown device_num(%i32Value : i32)
acc.shutdown device_num(%idxValue : index)
acc.shutdown if(%ifCond)
acc.shutdown if(%ifCond) device_num(%idxValue : index)
acc.shutdown device_num(%idxValue : index) if(%ifCond)

// CHECK: [[I64VALUE:%.*]] = arith.constant 1 : i64
// CHECK: [[I32VALUE:%.*]] = arith.constant 1 : i32
// CHECK: [[I32VALUE2:%.*]] = arith.constant 2 : i32
// CHECK: [[IDXVALUE:%.*]] = arith.constant 1 : index
// CHECK: [[IFCOND:%.*]] = arith.constant true
// CHECK: acc.shutdown
// CHECK: acc.shutdown attributes {acc.device_types = [#acc.device_type<default>]}
// CHECK: acc.shutdown device_num([[I64VALUE]] : i64)
// CHECK: acc.shutdown device_num([[I32VALUE]] : i32)
// CHECK: acc.shutdown device_num([[IDXVALUE]] : index)
// CHECK: acc.shutdown if([[IFCOND]])
// CHECK: acc.shutdown device_num([[IDXVALUE]] : index) if([[IFCOND]])
// CHECK: acc.shutdown device_num([[IDXVALUE]] : index) if([[IFCOND]])

// -----

func.func @testexitdataop(%a: !llvm.ptr) -> () {
  %ifCond = arith.constant true
  %i64Value = arith.constant 1 : i64
  %i32Value = arith.constant 1 : i32
  %idxValue = arith.constant 1 : index

  %0 = acc.getdeviceptr varPtr(%a : !llvm.ptr) varType(f64) -> !llvm.ptr
  acc.exit_data dataOperands(%0 : !llvm.ptr)
  acc.copyout accPtr(%0 : !llvm.ptr) to varPtr(%a : !llvm.ptr) varType(f64)

  %1 = acc.getdeviceptr varPtr(%a : !llvm.ptr) varType(f64) -> !llvm.ptr
  acc.exit_data dataOperands(%1 : !llvm.ptr)
  acc.delete accPtr(%1 : !llvm.ptr)

  %2 = acc.getdeviceptr varPtr(%a : !llvm.ptr) varType(f64) -> !llvm.ptr
  acc.exit_data async dataOperands(%2 : !llvm.ptr) attributes {finalize}
  acc.delete accPtr(%2 : !llvm.ptr)

  %3 = acc.getdeviceptr varPtr(%a : !llvm.ptr) varType(f64) -> !llvm.ptr
  acc.exit_data dataOperands(%3 : !llvm.ptr)
  acc.detach accPtr(%3 : !llvm.ptr)

  %4 = acc.getdeviceptr varPtr(%a : !llvm.ptr) varType(f64) -> !llvm.ptr
  acc.exit_data async dataOperands(%4 : !llvm.ptr)
  acc.copyout accPtr(%4 : !llvm.ptr) to varPtr(%a : !llvm.ptr) varType(f64)

  %5 = acc.getdeviceptr varPtr(%a : !llvm.ptr) varType(f64) -> !llvm.ptr
  acc.exit_data wait dataOperands(%5 : !llvm.ptr)
  acc.delete accPtr(%5 : !llvm.ptr)

  %6 = acc.getdeviceptr varPtr(%a : !llvm.ptr) varType(f64) -> !llvm.ptr
  acc.exit_data async(%i64Value : i64) dataOperands(%6 : !llvm.ptr)
  acc.copyout accPtr(%6 : !llvm.ptr) to varPtr(%a : !llvm.ptr) varType(f64)

  %7 = acc.getdeviceptr varPtr(%a : !llvm.ptr) varType(f64) -> !llvm.ptr
  acc.exit_data dataOperands(%7 : !llvm.ptr) async(%i64Value : i64)
  acc.copyout accPtr(%7 : !llvm.ptr) to varPtr(%a : !llvm.ptr) varType(f64)

  %8 = acc.getdeviceptr varPtr(%a : !llvm.ptr) varType(f64) -> !llvm.ptr
  acc.exit_data if(%ifCond) dataOperands(%8 : !llvm.ptr)
  acc.copyout accPtr(%8 : !llvm.ptr) to varPtr(%a : !llvm.ptr) varType(f64)

  %9 = acc.getdeviceptr varPtr(%a : !llvm.ptr) varType(f64) -> !llvm.ptr
  acc.exit_data wait_devnum(%i64Value: i64) wait(%i32Value, %idxValue : i32, index) dataOperands(%9 : !llvm.ptr)
  acc.copyout accPtr(%9 : !llvm.ptr) to varPtr(%a : !llvm.ptr) varType(f64)

  return
}

// CHECK: func @testexitdataop(%[[ARGA:.*]]: !llvm.ptr) {
// CHECK: %[[IFCOND:.*]] = arith.constant true
// CHECK: %[[I64VALUE:.*]] = arith.constant 1 : i64
// CHECK: %[[I32VALUE:.*]] = arith.constant 1 : i32
// CHECK: %[[IDXVALUE:.*]] = arith.constant 1 : index

// CHECK: %[[DEVPTR:.*]] = acc.getdeviceptr varPtr(%[[ARGA]] : !llvm.ptr) varType(f64) -> !llvm.ptr
// CHECK: acc.exit_data dataOperands(%[[DEVPTR]] : !llvm.ptr)
// CHECK: acc.copyout accPtr(%[[DEVPTR]] : !llvm.ptr) to varPtr(%[[ARGA]] : !llvm.ptr) varType(f64)

// CHECK: %[[DEVPTR:.*]] = acc.getdeviceptr varPtr(%[[ARGA]] : !llvm.ptr) varType(f64) -> !llvm.ptr
// CHECK: acc.exit_data dataOperands(%[[DEVPTR]] : !llvm.ptr)
// CHECK: acc.delete accPtr(%[[DEVPTR]] : !llvm.ptr)

// CHECK: %[[DEVPTR:.*]] = acc.getdeviceptr varPtr(%[[ARGA]] : !llvm.ptr) varType(f64) -> !llvm.ptr
// CHECK: acc.exit_data async dataOperands(%[[DEVPTR]] : !llvm.ptr) attributes {finalize}
// CHECK: acc.delete accPtr(%[[DEVPTR]] : !llvm.ptr)

// CHECK: %[[DEVPTR:.*]] = acc.getdeviceptr varPtr(%[[ARGA]] : !llvm.ptr) varType(f64) -> !llvm.ptr
// CHECK: acc.exit_data dataOperands(%[[DEVPTR]] : !llvm.ptr)
// CHECK: acc.detach accPtr(%[[DEVPTR]] : !llvm.ptr)

// CHECK: %[[DEVPTR:.*]] = acc.getdeviceptr varPtr(%[[ARGA]] : !llvm.ptr) varType(f64) -> !llvm.ptr
// CHECK: acc.exit_data async dataOperands(%[[DEVPTR]] : !llvm.ptr)
// CHECK: acc.copyout accPtr(%[[DEVPTR]] : !llvm.ptr) to varPtr(%[[ARGA]] : !llvm.ptr) varType(f64)

// CHECK: %[[DEVPTR:.*]] = acc.getdeviceptr varPtr(%[[ARGA]] : !llvm.ptr) varType(f64) -> !llvm.ptr
// CHECK: acc.exit_data wait dataOperands(%[[DEVPTR]] : !llvm.ptr)
// CHECK: acc.delete accPtr(%[[DEVPTR]] : !llvm.ptr)

// CHECK: %[[DEVPTR:.*]] = acc.getdeviceptr varPtr(%[[ARGA]] : !llvm.ptr) varType(f64) -> !llvm.ptr
// CHECK: acc.exit_data async(%[[I64VALUE]] : i64) dataOperands(%[[DEVPTR]] : !llvm.ptr)
// CHECK: acc.copyout accPtr(%[[DEVPTR]] : !llvm.ptr) to varPtr(%[[ARGA]] : !llvm.ptr) varType(f64)

// CHECK: %[[DEVPTR:.*]] = acc.getdeviceptr varPtr(%[[ARGA]] : !llvm.ptr) varType(f64) -> !llvm.ptr
// CHECK: acc.exit_data async(%[[I64VALUE]] : i64) dataOperands(%[[DEVPTR]] : !llvm.ptr)
// CHECK: acc.copyout accPtr(%[[DEVPTR]] : !llvm.ptr) to varPtr(%[[ARGA]] : !llvm.ptr) varType(f64)

// CHECK: %[[DEVPTR:.*]] = acc.getdeviceptr varPtr(%[[ARGA]] : !llvm.ptr) varType(f64) -> !llvm.ptr
// CHECK: acc.exit_data if(%[[IFCOND]]) dataOperands(%[[DEVPTR]] : !llvm.ptr)
// CHECK: acc.copyout accPtr(%[[DEVPTR]] : !llvm.ptr) to varPtr(%[[ARGA]] : !llvm.ptr) varType(f64)

// CHECK: %[[DEVPTR:.*]] = acc.getdeviceptr varPtr(%[[ARGA]] : !llvm.ptr) varType(f64) -> !llvm.ptr
// CHECK: acc.exit_data wait_devnum(%[[I64VALUE]] : i64) wait(%[[I32VALUE]], %[[IDXVALUE]] : i32, index) dataOperands(%[[DEVPTR]] : !llvm.ptr)
// CHECK: acc.copyout accPtr(%[[DEVPTR]] : !llvm.ptr) to varPtr(%[[ARGA]] : !llvm.ptr) varType(f64)

// -----


func.func @testenterdataop(%a: !llvm.ptr, %b: !llvm.ptr, %c: !llvm.ptr) -> () {
  %ifCond = arith.constant true
  %i64Value = arith.constant 1 : i64
  %i32Value = arith.constant 1 : i32
  %idxValue = arith.constant 1 : index

  %0 = acc.copyin varPtr(%a : !llvm.ptr) varType(f64) -> !llvm.ptr
  acc.enter_data dataOperands(%0 : !llvm.ptr)
  %1 = acc.create varPtr(%a : !llvm.ptr) varType(f64) -> !llvm.ptr
  %2 = acc.create varPtr(%b : !llvm.ptr) varType(f64) -> !llvm.ptr {dataClause = #acc<data_clause acc_create_zero>}
  %3 = acc.create varPtr(%c : !llvm.ptr) varType(f64) -> !llvm.ptr {dataClause = #acc<data_clause acc_create_zero>}
  acc.enter_data dataOperands(%1, %2, %3 : !llvm.ptr, !llvm.ptr, !llvm.ptr)
  %4 = acc.attach varPtr(%a : !llvm.ptr) varType(f64) -> !llvm.ptr
  acc.enter_data dataOperands(%4 : !llvm.ptr)
  %5 = acc.copyin varPtr(%a : !llvm.ptr) varType(f64) -> !llvm.ptr
  acc.enter_data async dataOperands(%5 : !llvm.ptr)
  %6 = acc.create varPtr(%a : !llvm.ptr) varType(f64) -> !llvm.ptr
  acc.enter_data wait dataOperands(%6 : !llvm.ptr)
  %7 = acc.copyin varPtr(%a : !llvm.ptr) varType(f64) -> !llvm.ptr
  acc.enter_data async(%i64Value : i64) dataOperands(%7 : !llvm.ptr)
  %8 = acc.copyin varPtr(%a : !llvm.ptr) varType(f64) -> !llvm.ptr
  acc.enter_data dataOperands(%8 : !llvm.ptr) async(%i64Value : i64)
  %9 = acc.copyin varPtr(%a : !llvm.ptr) varType(f64) -> !llvm.ptr
  acc.enter_data if(%ifCond) dataOperands(%9 : !llvm.ptr)
  %10 = acc.copyin varPtr(%a : !llvm.ptr) varType(f64) -> !llvm.ptr
  acc.enter_data wait_devnum(%i64Value: i64) wait(%i32Value, %idxValue : i32, index) dataOperands(%10 : !llvm.ptr)

  return
}

// CHECK: func @testenterdataop(%[[ARGA:.*]]: !llvm.ptr, %[[ARGB:.*]]: !llvm.ptr, %[[ARGC:.*]]: !llvm.ptr) {
// CHECK: [[IFCOND:%.*]] = arith.constant true
// CHECK: [[I64VALUE:%.*]] = arith.constant 1 : i64
// CHECK: [[I32VALUE:%.*]] = arith.constant 1 : i32
// CHECK: [[IDXVALUE:%.*]] = arith.constant 1 : index
// CHECK: %[[COPYIN:.*]] = acc.copyin varPtr(%[[ARGA]] : !llvm.ptr) varType(f64) -> !llvm.ptr
// CHECK: acc.enter_data dataOperands(%[[COPYIN]] : !llvm.ptr)
// CHECK: %[[CREATE_A:.*]] = acc.create varPtr(%[[ARGA]] : !llvm.ptr) varType(f64) -> !llvm.ptr
// CHECK: %[[CREATE_B:.*]] = acc.create varPtr(%[[ARGB]] : !llvm.ptr) varType(f64) -> !llvm.ptr {dataClause = #acc<data_clause acc_create_zero>}
// CHECK: %[[CREATE_C:.*]] = acc.create varPtr(%[[ARGC]] : !llvm.ptr) varType(f64) -> !llvm.ptr {dataClause = #acc<data_clause acc_create_zero>}
// CHECK: acc.enter_data dataOperands(%[[CREATE_A]], %[[CREATE_B]], %[[CREATE_C]] : !llvm.ptr, !llvm.ptr, !llvm.ptr)
// CHECK: %[[ATTACH:.*]] = acc.attach varPtr(%[[ARGA]] : !llvm.ptr) varType(f64) -> !llvm.ptr
// CHECK: acc.enter_data dataOperands(%[[ATTACH]] : !llvm.ptr)
// CHECK: %[[COPYIN:.*]] = acc.copyin varPtr(%[[ARGA]] : !llvm.ptr) varType(f64) -> !llvm.ptr
// CHECK: acc.enter_data async dataOperands(%[[COPYIN]] : !llvm.ptr)
// CHECK: %[[CREATE:.*]] = acc.create varPtr(%[[ARGA]] : !llvm.ptr) varType(f64) -> !llvm.ptr
// CHECK: acc.enter_data wait dataOperands(%[[CREATE]] : !llvm.ptr)
// CHECK: %[[COPYIN:.*]] = acc.copyin varPtr(%[[ARGA]] : !llvm.ptr) varType(f64) -> !llvm.ptr
// CHECK: acc.enter_data async([[I64VALUE]] : i64) dataOperands(%[[COPYIN]] : !llvm.ptr)
// CHECK: %[[COPYIN:.*]] = acc.copyin varPtr(%[[ARGA]] : !llvm.ptr) varType(f64) -> !llvm.ptr
// CHECK: acc.enter_data async([[I64VALUE]] : i64) dataOperands(%[[COPYIN]] : !llvm.ptr)
// CHECK: %[[COPYIN:.*]] = acc.copyin varPtr(%[[ARGA]] : !llvm.ptr) varType(f64) -> !llvm.ptr
// CHECK: acc.enter_data if([[IFCOND]]) dataOperands(%[[COPYIN]] : !llvm.ptr)
// CHECK: %[[COPYIN:.*]] = acc.copyin varPtr(%[[ARGA]] : !llvm.ptr) varType(f64) -> !llvm.ptr
// CHECK: acc.enter_data wait_devnum([[I64VALUE]] : i64) wait([[I32VALUE]], [[IDXVALUE]] : i32, index) dataOperands(%[[COPYIN]] : !llvm.ptr)

// -----

func.func @teststructureddataclauseops(%a: memref<10xf32>, %b: memref<memref<10xf32>>, %c: memref<10x20xf32>) -> () {
  %deviceptr = acc.deviceptr varPtr(%a : memref<10xf32>) varType(tensor<10xf32>) -> memref<10xf32> {name = "arrayA"}
  acc.parallel dataOperands(%deviceptr : memref<10xf32>) {
  }

  %present = acc.present varPtr(%a : memref<10xf32>) varType(tensor<10xf32>) -> memref<10xf32>
  acc.data dataOperands(%present : memref<10xf32>) {
  }

  %copyin = acc.copyin varPtr(%a : memref<10xf32>) varType(tensor<10xf32>) -> memref<10xf32>
  acc.parallel dataOperands(%copyin : memref<10xf32>) {
  }

  %copyinreadonly = acc.copyin varPtr(%a : memref<10xf32>) varType(tensor<10xf32>) -> memref<10xf32> {dataClause = #acc<data_clause acc_copyin_readonly>}
  acc.kernels dataOperands(%copyinreadonly : memref<10xf32>) {
  }

  %copyinfromcopy = acc.copyin varPtr(%a : memref<10xf32>) varType(tensor<10xf32>) -> memref<10xf32> {dataClause = #acc<data_clause acc_copy>}
  acc.serial dataOperands(%copyinfromcopy : memref<10xf32>) {
  }
  acc.copyout accPtr(%copyinfromcopy : memref<10xf32>) to varPtr(%a : memref<10xf32>) varType(tensor<10xf32>) {dataClause = #acc<data_clause acc_copy>}

  %create = acc.create varPtr(%a : memref<10xf32>) varType(tensor<10xf32>) -> memref<10xf32>
  %createimplicit = acc.create varPtr(%c : memref<10x20xf32>) varType(tensor<10x20xf32>) -> memref<10x20xf32> {implicit = true}
  acc.parallel dataOperands(%create, %createimplicit : memref<10xf32>, memref<10x20xf32>) {
  }
  acc.delete accPtr(%create : memref<10xf32>) {dataClause = #acc<data_clause acc_create>}
  acc.delete accPtr(%createimplicit : memref<10x20xf32>) {dataClause = #acc<data_clause acc_create>, implicit = true}

  %copyoutzero = acc.create varPtr(%a : memref<10xf32>) varType(tensor<10xf32>) -> memref<10xf32> {dataClause = #acc<data_clause acc_copyout_zero>}
  acc.parallel dataOperands(%copyoutzero: memref<10xf32>) {
  }
  acc.copyout accPtr(%copyoutzero : memref<10xf32>) to varPtr(%a : memref<10xf32>) varType(tensor<10xf32>) {dataClause = #acc<data_clause acc_copyout_zero>}

  %attach = acc.attach varPtr(%b : memref<memref<10xf32>>) -> memref<memref<10xf32>>
  acc.parallel dataOperands(%attach : memref<memref<10xf32>>) {
  }
  acc.detach accPtr(%attach : memref<memref<10xf32>>) {dataClause = #acc<data_clause acc_attach>}

  %copyinparent = acc.copyin varPtr(%a : memref<10xf32>) varType(tensor<10xf32>) varPtrPtr(%b : memref<memref<10xf32>>) -> memref<10xf32> {dataClause = #acc<data_clause acc_copy>}
  acc.parallel dataOperands(%copyinparent : memref<10xf32>) {
  }
  acc.copyout accPtr(%copyinparent : memref<10xf32>) to varPtr(%a : memref<10xf32>) varType(tensor<10xf32>) {dataClause = #acc<data_clause acc_copy>}

  %c0 = arith.constant 0 : index
  %c1 = arith.constant 1 : index
  %c4 = arith.constant 4 : index
  %c9 = arith.constant 9 : index
  %c10 = arith.constant 10 : index
  %c20 = arith.constant 20 : index

  %bounds1full = acc.bounds lowerbound(%c0 : index) upperbound(%c9 : index) stride(%c1 : index)
  %copyinfullslice1 = acc.copyin varPtr(%a : memref<10xf32>) varType(tensor<10xf32>) bounds(%bounds1full) -> memref<10xf32> {name = "arrayA[0:9]"}
  // Specify full-bounds but assume that startIdx of array reference is 1.
  %bounds2full = acc.bounds lowerbound(%c1 : index) upperbound(%c20 : index) extent(%c20 : index) stride(%c4 : index) startIdx(%c1 : index) {strideInBytes = true}
  %copyinfullslice2 = acc.copyin varPtr(%c : memref<10x20xf32>) varType(tensor<10x20xf32>) bounds(%bounds1full, %bounds2full) -> memref<10x20xf32>
  acc.parallel dataOperands(%copyinfullslice1, %copyinfullslice2 : memref<10xf32>, memref<10x20xf32>) {
  }

  %bounds1partial = acc.bounds lowerbound(%c4 : index) upperbound(%c9 : index) stride(%c1 : index)
  %copyinpartial = acc.copyin varPtr(%a : memref<10xf32>) varType(tensor<10xf32>) bounds(%bounds1partial) -> memref<10xf32> {dataClause = #acc<data_clause acc_copy>}
  acc.parallel dataOperands(%copyinpartial : memref<10xf32>) {
  }
  acc.copyout accPtr(%copyinpartial : memref<10xf32>) bounds(%bounds1partial) to varPtr(%a : memref<10xf32>) varType(tensor<10xf32>) {dataClause = #acc<data_clause acc_copy>}

  return
}

// CHECK: func.func @teststructureddataclauseops([[ARGA:%.*]]: memref<10xf32>, [[ARGB:%.*]]: memref<memref<10xf32>>, [[ARGC:%.*]]: memref<10x20xf32>) {
// CHECK: [[DEVICEPTR:%.*]] = acc.deviceptr varPtr([[ARGA]] : memref<10xf32>) varType(tensor<10xf32>) -> memref<10xf32> {name = "arrayA"}
// CHECK-NEXT: acc.parallel dataOperands([[DEVICEPTR]] : memref<10xf32>) {
// CHECK-NEXT: }
// CHECK: [[PRESENT:%.*]] = acc.present varPtr([[ARGA]] : memref<10xf32>) varType(tensor<10xf32>) -> memref<10xf32>
// CHECK-NEXT: acc.data dataOperands([[PRESENT]] : memref<10xf32>) {
// CHECK-NEXT: }
// CHECK: [[COPYIN:%.*]] = acc.copyin varPtr([[ARGA]] : memref<10xf32>) varType(tensor<10xf32>) -> memref<10xf32>
// CHECK-NEXT: acc.parallel dataOperands([[COPYIN]] : memref<10xf32>) {
// CHECK-NEXT: }
// CHECK: [[COPYINRO:%.*]] = acc.copyin varPtr([[ARGA]] : memref<10xf32>) varType(tensor<10xf32>) -> memref<10xf32> {dataClause = #acc<data_clause acc_copyin_readonly>}
// CHECK-NEXT: acc.kernels dataOperands([[COPYINRO]] : memref<10xf32>) {
// CHECK-NEXT: }
// CHECK: [[COPYINCOPY:%.*]] = acc.copyin varPtr([[ARGA]] : memref<10xf32>) varType(tensor<10xf32>) -> memref<10xf32> {dataClause = #acc<data_clause acc_copy>}
// CHECK-NEXT: acc.serial dataOperands([[COPYINCOPY]] : memref<10xf32>) {
// CHECK-NEXT: }
// CHECK-NEXT: acc.copyout accPtr([[COPYINCOPY]] : memref<10xf32>) to varPtr([[ARGA]] : memref<10xf32>) varType(tensor<10xf32>) {dataClause = #acc<data_clause acc_copy>}
// CHECK: [[CREATE:%.*]] = acc.create varPtr([[ARGA]] : memref<10xf32>) varType(tensor<10xf32>) -> memref<10xf32>
// CHECK-NEXT: [[CREATEIMP:%.*]] = acc.create varPtr([[ARGC]] : memref<10x20xf32>) varType(tensor<10x20xf32>) -> memref<10x20xf32> {implicit = true}
// CHECK-NEXT: acc.parallel dataOperands([[CREATE]], [[CREATEIMP]] : memref<10xf32>, memref<10x20xf32>) {
// CHECK-NEXT: }
// CHECK-NEXT: acc.delete accPtr([[CREATE]] : memref<10xf32>) {dataClause = #acc<data_clause acc_create>}
// CHECK-NEXT: acc.delete accPtr([[CREATEIMP]] : memref<10x20xf32>) {dataClause = #acc<data_clause acc_create>, implicit = true}
// CHECK: [[COPYOUTZ:%.*]] = acc.create varPtr([[ARGA]] : memref<10xf32>) varType(tensor<10xf32>) -> memref<10xf32> {dataClause = #acc<data_clause acc_copyout_zero>}
// CHECK-NEXT: acc.parallel dataOperands([[COPYOUTZ]] : memref<10xf32>) {
// CHECK-NEXT: }
// CHECK-NEXT: acc.copyout accPtr([[COPYOUTZ]] : memref<10xf32>) to varPtr([[ARGA]] : memref<10xf32>) varType(tensor<10xf32>) {dataClause = #acc<data_clause acc_copyout_zero>}
// CHECK: [[ATTACH:%.*]] = acc.attach varPtr([[ARGB]] : memref<memref<10xf32>>) -> memref<memref<10xf32>>
// CHECK-NEXT: acc.parallel dataOperands([[ATTACH]] : memref<memref<10xf32>>) {
// CHECK-NEXT: }
// CHECK-NEXT: acc.detach accPtr([[ATTACH]] : memref<memref<10xf32>>) {dataClause = #acc<data_clause acc_attach>}
// CHECK: [[COPYINP:%.*]] = acc.copyin varPtr([[ARGA]] : memref<10xf32>) varType(tensor<10xf32>) varPtrPtr([[ARGB]] : memref<memref<10xf32>>) -> memref<10xf32> {dataClause = #acc<data_clause acc_copy>}
// CHECK-NEXT: acc.parallel dataOperands([[COPYINP]] : memref<10xf32>) {
// CHECK-NEXT: }
// CHECK-NEXT: acc.copyout accPtr([[COPYINP]] : memref<10xf32>) to varPtr([[ARGA]] : memref<10xf32>) varType(tensor<10xf32>) {dataClause = #acc<data_clause acc_copy>}
// CHECK-DAG: [[CON0:%.*]] = arith.constant 0 : index
// CHECK-DAG: [[CON1:%.*]] = arith.constant 1 : index
// CHECK-DAG: [[CON4:%.*]] = arith.constant 4 : index
// CHECK-DAG: [[CON9:%.*]] = arith.constant 9 : index
// CHECK-DAG: [[CON20:%.*]] = arith.constant 20 : index
// CHECK: [[BOUNDS1F:%.*]] = acc.bounds lowerbound([[CON0]] : index) upperbound([[CON9]] : index) stride([[CON1]] : index)
// CHECK-NEXT: [[COPYINF1:%.*]] = acc.copyin varPtr([[ARGA]] : memref<10xf32>) varType(tensor<10xf32>) bounds([[BOUNDS1F]]) -> memref<10xf32> {name = "arrayA[0:9]"}
// CHECK-NEXT: [[BOUNDS2F:%.*]] = acc.bounds lowerbound([[CON1]] : index) upperbound([[CON20]] : index) extent([[CON20]] : index) stride([[CON4]] : index) startIdx([[CON1]] : index) {strideInBytes = true}
// CHECK-NEXT: [[COPYINF2:%.*]] = acc.copyin varPtr([[ARGC]] : memref<10x20xf32>) varType(tensor<10x20xf32>) bounds([[BOUNDS1F]], [[BOUNDS2F]]) -> memref<10x20xf32>
// CHECK-NEXT: acc.parallel dataOperands([[COPYINF1]], [[COPYINF2]] : memref<10xf32>, memref<10x20xf32>) {
// CHECK-NEXT: }
// CHECK: [[BOUNDS1P:%.*]] = acc.bounds lowerbound([[CON4]] : index) upperbound([[CON9]] : index) stride([[CON1]] : index)
// CHECK-NEXT: [[COPYINPART:%.*]] = acc.copyin varPtr([[ARGA]] : memref<10xf32>) varType(tensor<10xf32>) bounds([[BOUNDS1P]]) -> memref<10xf32> {dataClause = #acc<data_clause acc_copy>}
// CHECK-NEXT: acc.parallel dataOperands([[COPYINPART]] : memref<10xf32>) {
// CHECK-NEXT: }
// CHECK-NEXT: acc.copyout accPtr([[COPYINPART]] : memref<10xf32>) bounds([[BOUNDS1P]]) to varPtr([[ARGA]] : memref<10xf32>) varType(tensor<10xf32>) {dataClause = #acc<data_clause acc_copy>}

// -----

func.func @testunstructuredclauseops(%a: memref<10xf32>) -> () {
  %copyin = acc.copyin varPtr(%a : memref<10xf32>) varType(tensor<10xf32>) -> memref<10xf32> {structured = false}
  acc.enter_data dataOperands(%copyin : memref<10xf32>)

  %devptr = acc.getdeviceptr varPtr(%a : memref<10xf32>) varType(tensor<10xf32>) -> memref<10xf32> {dataClause = #acc<data_clause acc_copyout>}
  acc.exit_data dataOperands(%devptr : memref<10xf32>)
  acc.copyout accPtr(%devptr : memref<10xf32>) to varPtr(%a : memref<10xf32>) varType(tensor<10xf32>) {structured = false}

  return
}

// CHECK: func.func @testunstructuredclauseops([[ARGA:%.*]]: memref<10xf32>) {
// CHECK: [[COPYIN:%.*]] = acc.copyin varPtr([[ARGA]] : memref<10xf32>) varType(tensor<10xf32>) -> memref<10xf32> {structured = false}
// CHECK-NEXT: acc.enter_data dataOperands([[COPYIN]] : memref<10xf32>)
// CHECK: [[DEVPTR:%.*]] = acc.getdeviceptr varPtr([[ARGA]] : memref<10xf32>) varType(tensor<10xf32>) -> memref<10xf32> {dataClause = #acc<data_clause acc_copyout>}
// CHECK-NEXT: acc.exit_data dataOperands([[DEVPTR]] : memref<10xf32>)
// CHECK-NEXT: acc.copyout accPtr([[DEVPTR]] : memref<10xf32>) to varPtr([[ARGA]] : memref<10xf32>) varType(tensor<10xf32>) {structured = false}

// -----

func.func @host_device_ops(%a: memref<f32>) -> () {
  %devptr = acc.getdeviceptr varPtr(%a : memref<f32>) -> memref<f32>
  acc.update_host accPtr(%devptr : memref<f32>) to varPtr(%a : memref<f32>) {structured = false}
  acc.update dataOperands(%devptr : memref<f32>)

  %accPtr = acc.update_device varPtr(%a : memref<f32>) -> memref<f32>
  acc.update dataOperands(%accPtr : memref<f32>)
  return
}

// CHECK-LABEL: func.func @host_device_ops(
// CHECK-SAME:    %[[A:.*]]: memref<f32>)
// CHECK: %[[DEVPTR_A:.*]] = acc.getdeviceptr varPtr(%[[A]] : memref<f32>)   -> memref<f32>
// CHECK: acc.update_host accPtr(%[[DEVPTR_A]] : memref<f32>) to varPtr(%[[A]] : memref<f32>) {structured = false}
// CHECK: acc.update dataOperands(%[[DEVPTR_A]] : memref<f32>)
// CHECK: %[[DEVPTR_A:.*]] = acc.update_device varPtr(%[[A]] : memref<f32>)   -> memref<f32>
// CHECK: acc.update dataOperands(%[[DEVPTR_A]] : memref<f32>)

// -----

func.func @host_data_ops(%a: !llvm.ptr, %ifCond: i1) -> () {
  %0 = acc.use_device varPtr(%a : !llvm.ptr) varType(f64) -> !llvm.ptr
  acc.host_data dataOperands(%0: !llvm.ptr) {
  }
  acc.host_data dataOperands(%0: !llvm.ptr) {
  } attributes {if_present}
  acc.host_data if(%ifCond) dataOperands(%0: !llvm.ptr) {
  }
  return
}

// CHECK-LABEL: func.func @host_data_ops(
// CHECK-SAME:    %[[A:.*]]: !llvm.ptr, %[[IFCOND:.*]]: i1)
// CHECK: %[[PTR:.*]] = acc.use_device varPtr(%[[A]] : !llvm.ptr) varType(f64) -> !llvm.ptr
// CHECK: acc.host_data dataOperands(%[[PTR]] : !llvm.ptr)
// CHECK: acc.host_data dataOperands(%[[PTR]] : !llvm.ptr) {
// CHECK: } attributes {if_present}
// CHECK: acc.host_data if(%[[IFCOND]]) dataOperands(%[[PTR]] : !llvm.ptr)

// -----

acc.private.recipe @privatization_i32 : !llvm.ptr init {
^bb0(%arg0: !llvm.ptr):
  %c1 = arith.constant 1 : i32
  %c0 = arith.constant 0 : i32
  %0 = llvm.alloca %c1 x i32 : (i32) -> !llvm.ptr
  llvm.store %c0, %0 : i32, !llvm.ptr
  acc.yield %0 : !llvm.ptr
}

// CHECK: acc.private.recipe @privatization_i32 : !llvm.ptr init {
// CHECK: %[[C1:.*]] = arith.constant 1 : i32
// CHECK: %[[C0:.*]] = arith.constant 0 : i32
// CHECK: %[[ALLOCA:.*]] = llvm.alloca %[[C1]] x i32 : (i32) -> !llvm.ptr
// CHECK: llvm.store %[[C0]], %[[ALLOCA]] : i32, !llvm.ptr
// CHECK: acc.yield %[[ALLOCA]] : !llvm.ptr

// -----

func.func private @destroy_struct(!llvm.struct<(i32, i32)>) -> ()

acc.private.recipe @privatization_struct_i32_i64 : !llvm.struct<(i32, i32)> init {
^bb0(%arg0 : !llvm.struct<(i32, i32)>):
  %c1 = arith.constant 1 : i32
  %0 = llvm.mlir.undef : !llvm.struct<(i32, i32)>
  %1 = llvm.insertvalue %c1, %0[0] : !llvm.struct<(i32, i32)>
  %2 = llvm.insertvalue %c1, %1[1] : !llvm.struct<(i32, i32)>
  acc.yield %2 : !llvm.struct<(i32, i32)>
} destroy {
^bb0(%arg0: !llvm.struct<(i32, i32)>):
  func.call @destroy_struct(%arg0) : (!llvm.struct<(i32, i32)>) -> ()
  acc.terminator
}

// CHECK: func.func private @destroy_struct(!llvm.struct<(i32, i32)>)

// CHECK: acc.private.recipe @privatization_struct_i32_i64 : !llvm.struct<(i32, i32)> init {
// CHECK:   %[[C1:.*]] = arith.constant 1 : i32
// CHECK:   %[[UNDEF:.*]] = llvm.mlir.undef : !llvm.struct<(i32, i32)>
// CHECK:   %[[UNDEF1:.*]] = llvm.insertvalue %[[C1]], %[[UNDEF]][0] : !llvm.struct<(i32, i32)> 
// CHECK:   %[[UNDEF2:.*]] = llvm.insertvalue %[[C1]], %[[UNDEF1]][1] : !llvm.struct<(i32, i32)> 
// CHECK:   acc.yield %[[UNDEF2]] : !llvm.struct<(i32, i32)>
// CHECK: } destroy {
// CHECK: ^bb0(%[[ARG0:.*]]: !llvm.struct<(i32, i32)>):
// CHECK:   func.call @destroy_struct(%[[ARG0]]) : (!llvm.struct<(i32, i32)>) -> ()
// CHECK:   acc.terminator

// -----

acc.reduction.recipe @reduction_add_i64 : i64 reduction_operator<add> init {
^bb0(%arg0: i64):
  %0 = arith.constant 0 : i64
  acc.yield %0 : i64
} combiner {
^bb0(%arg0: i64, %arg1: i64):
  %0 = arith.addi %arg0, %arg1 : i64
  acc.yield %0 : i64
}

// CHECK-LABEL: acc.reduction.recipe @reduction_add_i64 : i64 reduction_operator <add> init {
// CHECK:       ^bb0(%{{.*}}: i64):
// CHECK:         %[[C0:.*]] = arith.constant 0 : i64
// CHECK:         acc.yield %[[C0]] : i64
// CHECK:       } combiner {
// CHECK:       ^bb0(%[[ARG0:.*]]: i64, %[[ARG1:.*]]: i64):
// CHECK:         %[[RES:.*]] = arith.addi %[[ARG0]], %[[ARG1]] : i64
// CHECK:         acc.yield %[[RES]] : i64
// CHECK:       }

func.func @acc_reduc_test(%a : i64) -> () {
  %c0 = arith.constant 0 : index
  %c10 = arith.constant 10 : index
  %c1 = arith.constant 1 : index
  acc.parallel reduction(@reduction_add_i64 -> %a : i64) {
    acc.loop reduction(@reduction_add_i64 -> %a : i64) control(%iv : index) = (%c0 : index) to (%c10 : index) step (%c1 : index) {
      acc.yield
    } attributes {inclusiveUpperbound = array<i1: true>, independent = [#acc.device_type<none>]}
    acc.yield
  }
  return
}

// CHECK-LABEL: func.func @acc_reduc_test(
// CHECK-SAME:    %[[ARG0:.*]]: i64)
// CHECK:         acc.parallel reduction(@reduction_add_i64 -> %[[ARG0]] : i64)
// CHECK:           acc.loop reduction(@reduction_add_i64 -> %[[ARG0]] : i64)

// -----

acc.reduction.recipe @reduction_add_i64 : i64 reduction_operator<add> init {
^bb0(%0: i64):
  %1 = arith.constant 0 : i64
  acc.yield %1 : i64
} combiner {
^bb0(%0: i64, %1: i64):
  %2 = arith.addi %0, %1 : i64
  acc.yield %2 : i64
}

func.func @acc_reduc_test(%a : i64) -> () {
  acc.serial reduction(@reduction_add_i64 -> %a : i64) {
  }
  return
}

// CHECK-LABEL: func.func @acc_reduc_test(
// CHECK-SAME:    %[[ARG0:.*]]: i64)
// CHECK:         acc.serial reduction(@reduction_add_i64 -> %[[ARG0]] : i64)

// -----

func.func @testdeclareop(%a: memref<f32>, %b: memref<f32>, %c: memref<f32>) -> () {
  %0 = acc.copyin varPtr(%a : memref<f32>) -> memref<f32>
  // copyin(zero)
  %1 = acc.copyin varPtr(%b : memref<f32>) -> memref<f32> {dataClause = #acc<data_clause acc_copyin_readonly>}
  // copy
  %2 = acc.copyin varPtr(%c : memref<f32>) -> memref<f32> {dataClause = #acc<data_clause acc_copy>}
  acc.declare_enter dataOperands(%0, %1, %2 : memref<f32>, memref<f32>, memref<f32>)

  %3 = acc.create varPtr(%a : memref<f32>) -> memref<f32>
  // copyout
  %4 = acc.create varPtr(%b : memref<f32>) -> memref<f32> {dataClause = #acc<data_clause acc_copyout>}
  %5 = acc.present varPtr(%c : memref<f32>) -> memref<f32>
  acc.declare_enter dataOperands(%3, %4, %5 : memref<f32>, memref<f32>, memref<f32>)

  %6 = acc.deviceptr varPtr(%a : memref<f32>) -> memref<f32>
  %7 = acc.declare_device_resident varPtr(%b : memref<f32>) -> memref<f32>
  %8 = acc.declare_link varPtr(%c : memref<f32>) -> memref<f32>
  acc.declare_enter dataOperands(%6, %7, %8 : memref<f32>, memref<f32>, memref<f32>)

  acc.declare_exit dataOperands(%7, %8 : memref<f32>, memref<f32>)
  acc.delete accPtr(%7 : memref<f32>) {dataClause = #acc<data_clause acc_declare_device_resident> }
  acc.delete accPtr(%8 : memref<f32>) {dataClause = #acc<data_clause acc_declare_link> }

  acc.declare_exit dataOperands(%3, %4, %5 : memref<f32>, memref<f32>, memref<f32>)
  acc.delete accPtr(%3 : memref<f32>) {dataClause = #acc<data_clause acc_create> }
  acc.copyout accPtr(%4 : memref<f32>) to varPtr(%b : memref<f32>)
  acc.delete accPtr(%5 : memref<f32>) {dataClause = #acc<data_clause acc_present> }

  acc.declare_exit dataOperands(%0, %1, %2 : memref<f32>, memref<f32>, memref<f32>)
  acc.delete accPtr(%0 : memref<f32>) {dataClause = #acc<data_clause acc_copyin> }
  acc.delete accPtr(%1 : memref<f32>) {dataClause = #acc<data_clause acc_copyin_readonly> }
  acc.copyout accPtr(%2 : memref<f32>) to varPtr(%c : memref<f32>) { dataClause = #acc<data_clause acc_copy> }

  return
}

// CHECK-LABEL: func.func @testdeclareop(
// CHECK-SAME: %[[ARGA:.*]]: memref<f32>, %[[ARGB:.*]]: memref<f32>, %[[ARGC:.*]]: memref<f32>)
// CHECK: %[[COPYIN:.*]] = acc.copyin varPtr(%[[ARGA]] : memref<f32>) -> memref<f32>
// CHECK-NEXT: %[[COPYINRO:.*]] = acc.copyin varPtr(%[[ARGB]] : memref<f32>) -> memref<f32> {dataClause = #acc<data_clause acc_copyin_readonly>}
// CHECK-NEXT: %[[COPY:.*]] = acc.copyin varPtr(%[[ARGC]] : memref<f32>) -> memref<f32> {dataClause = #acc<data_clause acc_copy>}
// CHECK-NEXT: acc.declare_enter dataOperands(%[[COPYIN]], %[[COPYINRO]], %[[COPY]] : memref<f32>, memref<f32>, memref<f32>)
// CHECK: %[[CREATE:.*]] = acc.create varPtr(%[[ARGA]] : memref<f32>) -> memref<f32>
// CHECK-NEXT: %[[COPYOUT:.*]] = acc.create varPtr(%[[ARGB]] : memref<f32>) -> memref<f32> {dataClause = #acc<data_clause acc_copyout>}
// CHECK-NEXT: %[[PRESENT:.*]] = acc.present varPtr(%[[ARGC]] : memref<f32>) -> memref<f32>
// CHECK-NEXT: acc.declare_enter dataOperands(%[[CREATE]], %[[COPYOUT]], %[[PRESENT]] : memref<f32>, memref<f32>, memref<f32>)
// CHECK: %[[DEVICEPTR:.*]] = acc.deviceptr varPtr(%[[ARGA]] : memref<f32>) -> memref<f32>
// CHECK-NEXT: %[[DEVICERES:.*]] = acc.declare_device_resident varPtr(%[[ARGB]] : memref<f32>) -> memref<f32>
// CHECK-NEXT: %[[LINK:.*]] = acc.declare_link varPtr(%[[ARGC]] : memref<f32>) -> memref<f32>
// CHECK-NEXT: acc.declare_enter dataOperands(%[[DEVICEPTR]], %[[DEVICERES]], %[[LINK]] : memref<f32>, memref<f32>, memref<f32>)
// CHECK: acc.declare_exit dataOperands(%[[DEVICERES]], %[[LINK]] : memref<f32>, memref<f32>)
// CHECK-NEXT: acc.delete accPtr(%[[DEVICERES]] : memref<f32>) {dataClause = #acc<data_clause acc_declare_device_resident>}
// CHECK-NEXT: acc.delete accPtr(%[[LINK]] : memref<f32>) {dataClause = #acc<data_clause acc_declare_link>}
// CHECK: acc.declare_exit dataOperands(%[[CREATE]], %[[COPYOUT]], %[[PRESENT]] : memref<f32>, memref<f32>, memref<f32>)
// CHECK-NEXT: acc.delete accPtr(%[[CREATE]] : memref<f32>) {dataClause = #acc<data_clause acc_create>}
// CHECK-NEXT: acc.copyout accPtr(%[[COPYOUT]] : memref<f32>) to varPtr(%[[ARGB]] : memref<f32>)
// CHECK-NEXT: acc.delete accPtr(%[[PRESENT]] : memref<f32>) {dataClause = #acc<data_clause acc_present>}
// CHECK: acc.declare_exit dataOperands(%[[COPYIN]], %[[COPYINRO]], %[[COPY]] : memref<f32>, memref<f32>, memref<f32>)
// CHECK-NEXT: acc.delete accPtr(%[[COPYIN]] : memref<f32>) {dataClause = #acc<data_clause acc_copyin>}
// CHECK-NEXT: acc.delete accPtr(%[[COPYINRO]] : memref<f32>) {dataClause = #acc<data_clause acc_copyin_readonly>}
// CHECK-NEXT: acc.copyout accPtr(%[[COPY]] : memref<f32>) to varPtr(%[[ARGC]] : memref<f32>) {dataClause = #acc<data_clause acc_copy>}

// -----

llvm.mlir.global external @globalvar() { acc.declare = #acc.declare<dataClause = acc_create> } : i32 {
  %0 = llvm.mlir.constant(0 : i32) : i32
  llvm.return %0 : i32
}

acc.global_ctor @acc_constructor {
  %0 = llvm.mlir.addressof @globalvar { acc.declare = #acc.declare<dataClause = acc_create> } : !llvm.ptr
  %1 = acc.create varPtr(%0 : !llvm.ptr) varType(i32) -> !llvm.ptr
  acc.declare_enter dataOperands(%1 : !llvm.ptr)
  acc.terminator
}

acc.global_dtor @acc_destructor {
  %0 = llvm.mlir.addressof @globalvar { acc.declare = #acc.declare<dataClause = acc_create> } : !llvm.ptr
  %1 = acc.getdeviceptr varPtr(%0 : !llvm.ptr) varType(i32) -> !llvm.ptr {dataClause = #acc<data_clause acc_create>}
  acc.declare_exit dataOperands(%1 : !llvm.ptr)
  acc.delete accPtr(%1 : !llvm.ptr)
  acc.terminator
}

// CHECK-LABEL: acc.global_ctor @acc_constructor
// CHECK: %[[ADDR:.*]] = llvm.mlir.addressof @globalvar {acc.declare = #acc.declare<dataClause = acc_create>} : !llvm.ptr
// CHECK-NEXT: %[[CREATE:.*]] = acc.create varPtr(%[[ADDR]] : !llvm.ptr) varType(i32) -> !llvm.ptr
// CHECK-NEXT: acc.declare_enter dataOperands(%[[CREATE]] : !llvm.ptr)
// CHECK: acc.global_dtor @acc_destructor
// CHECK: %[[ADDR:.*]] = llvm.mlir.addressof @globalvar {acc.declare = #acc.declare<dataClause = acc_create>} : !llvm.ptr
// CHECK-NEXT: %[[DELETE:.*]] = acc.getdeviceptr varPtr(%[[ADDR]] : !llvm.ptr) varType(i32) -> !llvm.ptr {dataClause = #acc<data_clause acc_create>}
// CHECK-NEXT: acc.declare_exit dataOperands(%[[DELETE]] : !llvm.ptr)
// CHECK-NEXT: acc.delete accPtr(%[[DELETE]] : !llvm.ptr)

// -----

func.func @acc_func(%a : i64) -> () attributes {acc.routine_info = #acc.routine_info<[@acc_func_rout1,@acc_func_rout2,@acc_func_rout3,
    @acc_func_rout4,@acc_func_rout5,@acc_func_rout6,@acc_func_rout7,@acc_func_rout8,@acc_func_rout9]>} {
  return
}

acc.routine @acc_func_rout1 func(@acc_func)
acc.routine @acc_func_rout2 func(@acc_func) bind("acc_func_gpu")
acc.routine @acc_func_rout3 func(@acc_func) bind("acc_func_gpu_gang") gang
acc.routine @acc_func_rout4 func(@acc_func) bind("acc_func_gpu_vector") vector
acc.routine @acc_func_rout5 func(@acc_func) bind("acc_func_gpu_worker") worker
acc.routine @acc_func_rout6 func(@acc_func) bind("acc_func_gpu_seq") seq
acc.routine @acc_func_rout7 func(@acc_func) bind("acc_func_gpu_imp_gang") implicit gang
acc.routine @acc_func_rout8 func(@acc_func) bind("acc_func_gpu_vector_nohost") vector nohost
acc.routine @acc_func_rout9 func(@acc_func) bind("acc_func_gpu_gang_dim1") gang(dim: 1 : i64)

// CHECK-LABEL: func.func @acc_func(
// CHECK: attributes {acc.routine_info = #acc.routine_info<[@acc_func_rout1, @acc_func_rout2, @acc_func_rout3,
// CHECK: @acc_func_rout4, @acc_func_rout5, @acc_func_rout6, @acc_func_rout7, @acc_func_rout8, @acc_func_rout9]>}
// CHECK: acc.routine @acc_func_rout1 func(@acc_func)
// CHECK: acc.routine @acc_func_rout2 func(@acc_func) bind("acc_func_gpu")
// CHECK: acc.routine @acc_func_rout3 func(@acc_func) bind("acc_func_gpu_gang") gang
// CHECK: acc.routine @acc_func_rout4 func(@acc_func) bind("acc_func_gpu_vector") vector
// CHECK: acc.routine @acc_func_rout5 func(@acc_func) bind("acc_func_gpu_worker") worker
// CHECK: acc.routine @acc_func_rout6 func(@acc_func) bind("acc_func_gpu_seq") seq
// CHECK: acc.routine @acc_func_rout7 func(@acc_func) bind("acc_func_gpu_imp_gang") gang implicit
// CHECK: acc.routine @acc_func_rout8 func(@acc_func) bind("acc_func_gpu_vector_nohost") vector nohost
// CHECK: acc.routine @acc_func_rout9 func(@acc_func) bind("acc_func_gpu_gang_dim1") gang(dim: 1 : i64)

// -----

func.func @acc_func() -> () {
  "test.openacc_dummy_op"() {acc.declare_action = #acc.declare_action<postAlloc = @_QMacc_declareFacc_declare_allocateEa_acc_declare_update_desc_post_alloc>} : () -> ()
  return
}

// CHECK-LABEL: func.func @acc_func
// CHECK: "test.openacc_dummy_op"() {acc.declare_action = #acc.declare_action<postAlloc = @_QMacc_declareFacc_declare_allocateEa_acc_declare_update_desc_post_alloc>}

// -----

func.func @compute3(%a: memref<10x10xf32>, %b: memref<10x10xf32>, %c: memref<10xf32>, %d: memref<10xf32>) {
  %lb = arith.constant 0 : index
  %st = arith.constant 1 : index
  %c10 = arith.constant 10 : index
  %numGangs = arith.constant 10 : i64
  %numWorkers = arith.constant 10 : i64

  %c20 = arith.constant 20 : i32
  %alloc = llvm.alloca %c20 x i32 { acc.declare = #acc.declare<dataClause = acc_create, implicit = true> } : (i32) -> !llvm.ptr
  %createlocal = acc.create varPtr(%alloc : !llvm.ptr) varType(!llvm.array<20 x i32>) -> !llvm.ptr {implicit = true}

  %pa = acc.present varPtr(%a : memref<10x10xf32>) varType(tensor<10x10xf32>) -> memref<10x10xf32>
  %pb = acc.present varPtr(%b : memref<10x10xf32>) varType(tensor<10x10xf32>) -> memref<10x10xf32>
  %pc = acc.present varPtr(%c : memref<10xf32>) varType(tensor<10xf32>) -> memref<10xf32>
  %pd = acc.present varPtr(%d : memref<10xf32>) varType(tensor<10xf32>) -> memref<10xf32>
  acc.declare dataOperands(%pa, %pb, %pc, %pd, %createlocal: memref<10x10xf32>, memref<10x10xf32>, memref<10xf32>, memref<10xf32>, !llvm.ptr) {
  }

  return
}

// CHECK-LABEL: func.func @compute3
// CHECK: acc.declare dataOperands(

// -----

%i64Value = arith.constant 1 : i64
%i32Value = arith.constant 1 : i32
%i32Value2 = arith.constant 2 : i32
%idxValue = arith.constant 1 : index
%ifCond = arith.constant true
acc.set attributes {device_type = #acc.device_type<nvidia>}
acc.set device_num(%i64Value : i64)
acc.set device_num(%i32Value : i32)
acc.set device_num(%idxValue : index)
acc.set device_num(%idxValue : index) if(%ifCond)
acc.set default_async(%i32Value : i32)

// CHECK: [[I64VALUE:%.*]] = arith.constant 1 : i64
// CHECK: [[I32VALUE:%.*]] = arith.constant 1 : i32
// CHECK: [[I32VALUE2:%.*]] = arith.constant 2 : i32
// CHECK: [[IDXVALUE:%.*]] = arith.constant 1 : index
// CHECK: [[IFCOND:%.*]] = arith.constant true
// CHECK: acc.set attributes {device_type = #acc.device_type<nvidia>}
// CHECK: acc.set device_num([[I64VALUE]] : i64)
// CHECK: acc.set device_num([[I32VALUE]] : i32)
// CHECK: acc.set device_num([[IDXVALUE]] : index)
// CHECK: acc.set device_num([[IDXVALUE]] : index) if([[IFCOND]])
// CHECK: acc.set default_async([[I32VALUE]] : i32)

// -----

// CHECK-LABEL: func.func @acc_atomic_read
// CHECK-SAME: (%[[v:.*]]: memref<i32>, %[[x:.*]]: memref<i32>)
func.func @acc_atomic_read(%v: memref<i32>, %x: memref<i32>) {
  // CHECK: acc.atomic.read %[[v]] = %[[x]] : memref<i32>, memref<i32>, i32
  acc.atomic.read %v = %x : memref<i32>, memref<i32>, i32
  return
}

// -----

// CHECK-LABEL: func.func @acc_atomic_write
// CHECK-SAME: (%[[ADDR:.*]]: memref<i32>, %[[VAL:.*]]: i32)
func.func @acc_atomic_write(%addr : memref<i32>, %val : i32) {
  // CHECK: acc.atomic.write %[[ADDR]] = %[[VAL]] : memref<i32>, i32
  acc.atomic.write %addr = %val : memref<i32>, i32
  return
}

// -----

// CHECK-LABEL: func.func @acc_atomic_update
// CHECK-SAME: (%[[X:.*]]: memref<i32>, %[[EXPR:.*]]: i32, %[[XBOOL:.*]]: memref<i1>, %[[EXPRBOOL:.*]]: i1)
func.func @acc_atomic_update(%x : memref<i32>, %expr : i32, %xBool : memref<i1>, %exprBool : i1) {
  // CHECK: acc.atomic.update %[[X]] : memref<i32>
  // CHECK-NEXT: (%[[XVAL:.*]]: i32):
  // CHECK-NEXT:   %[[NEWVAL:.*]] = llvm.add %[[XVAL]], %[[EXPR]] : i32
  // CHECK-NEXT:   acc.yield %[[NEWVAL]] : i32
  acc.atomic.update %x : memref<i32> {
  ^bb0(%xval: i32):
    %newval = llvm.add %xval, %expr : i32
    acc.yield %newval : i32
  }
  // CHECK: acc.atomic.update %[[XBOOL]] : memref<i1>
  // CHECK-NEXT: (%[[XVAL:.*]]: i1):
  // CHECK-NEXT:   %[[NEWVAL:.*]] = llvm.and %[[XVAL]], %[[EXPRBOOL]] : i1
  // CHECK-NEXT:   acc.yield %[[NEWVAL]] : i1
  acc.atomic.update %xBool : memref<i1> {
  ^bb0(%xval: i1):
    %newval = llvm.and %xval, %exprBool : i1
    acc.yield %newval : i1
  }
  // CHECK: acc.atomic.update %[[X]] : memref<i32>
  // CHECK-NEXT: (%[[XVAL:.*]]: i32):
  // CHECK-NEXT:   %[[NEWVAL:.*]] = llvm.shl %[[XVAL]], %[[EXPR]] : i32
  // CHECK-NEXT:   acc.yield %[[NEWVAL]] : i32
  // CHECK-NEXT: }
  acc.atomic.update %x : memref<i32> {
  ^bb0(%xval: i32):
    %newval = llvm.shl %xval, %expr : i32
    acc.yield %newval : i32
  }
  // CHECK: acc.atomic.update %[[X]] : memref<i32>
  // CHECK-NEXT: (%[[XVAL:.*]]: i32):
  // CHECK-NEXT:   %[[NEWVAL:.*]] = llvm.intr.smax(%[[XVAL]], %[[EXPR]]) : (i32, i32) -> i32
  // CHECK-NEXT:   acc.yield %[[NEWVAL]] : i32
  // CHECK-NEXT: }
  acc.atomic.update %x : memref<i32> {
  ^bb0(%xval: i32):
    %newval = llvm.intr.smax(%xval, %expr) : (i32, i32) -> i32
    acc.yield %newval : i32
  }

  // CHECK: acc.atomic.update %[[XBOOL]] : memref<i1>
  // CHECK-NEXT: (%[[XVAL:.*]]: i1):
  // CHECK-NEXT:   %[[NEWVAL:.*]] = llvm.icmp "eq" %[[XVAL]], %[[EXPRBOOL]] : i1
  // CHECK-NEXT:   acc.yield %[[NEWVAL]] : i1
  // }
  acc.atomic.update %xBool : memref<i1> {
  ^bb0(%xval: i1):
    %newval = llvm.icmp "eq" %xval, %exprBool : i1
    acc.yield %newval : i1
  }

  // CHECK: acc.atomic.update %[[X]] : memref<i32> {
  // CHECK-NEXT: (%[[XVAL:.*]]: i32):
  // CHECK-NEXT:   acc.yield %[[XVAL]] : i32
  // CHECK-NEXT: }
  acc.atomic.update %x : memref<i32> {
  ^bb0(%xval:i32):
    acc.yield %xval : i32
  }

  // CHECK: acc.atomic.update %[[X]] : memref<i32> {
  // CHECK-NEXT: (%[[XVAL:.*]]: i32):
  // CHECK-NEXT:   acc.yield %{{.+}} : i32
  // CHECK-NEXT: }
  %const = arith.constant 42 : i32
  acc.atomic.update %x : memref<i32> {
  ^bb0(%xval:i32):
    acc.yield %const : i32
  }

  return
}

// -----

// CHECK-LABEL: func.func @acc_atomic_capture
// CHECK-SAME: (%[[v:.*]]: memref<i32>, %[[x:.*]]: memref<i32>, %[[expr:.*]]: i32)
func.func @acc_atomic_capture(%v: memref<i32>, %x: memref<i32>, %expr: i32) {
  // CHECK: acc.atomic.capture {
  // CHECK-NEXT: acc.atomic.update %[[x]] : memref<i32>
  // CHECK-NEXT: (%[[xval:.*]]: i32):
  // CHECK-NEXT:   %[[newval:.*]] = llvm.add %[[xval]], %[[expr]] : i32
  // CHECK-NEXT:   acc.yield %[[newval]] : i32
  // CHECK-NEXT: }
  // CHECK-NEXT: acc.atomic.read %[[v]] = %[[x]] : memref<i32>, memref<i32>, i32
  // CHECK-NEXT: }
  acc.atomic.capture {
    acc.atomic.update %x : memref<i32> {
    ^bb0(%xval: i32):
      %newval = llvm.add %xval, %expr : i32
      acc.yield %newval : i32
    }
    acc.atomic.read %v = %x : memref<i32>, memref<i32>, i32
  }
  // CHECK: acc.atomic.capture {
  // CHECK-NEXT: acc.atomic.read %[[v]] = %[[x]] : memref<i32>, memref<i32>, i32
  // CHECK-NEXT: acc.atomic.update %[[x]] : memref<i32>
  // CHECK-NEXT: (%[[xval:.*]]: i32):
  // CHECK-NEXT:   %[[newval:.*]] = llvm.add %[[xval]], %[[expr]] : i32
  // CHECK-NEXT:   acc.yield %[[newval]] : i32
  // CHECK-NEXT: }
  // CHECK-NEXT: }
  acc.atomic.capture {
    acc.atomic.read %v = %x : memref<i32>, memref<i32>, i32
    acc.atomic.update %x : memref<i32> {
    ^bb0(%xval: i32):
      %newval = llvm.add %xval, %expr : i32
      acc.yield %newval : i32
    }
  }
  // CHECK: acc.atomic.capture {
  // CHECK-NEXT: acc.atomic.read %[[v]] = %[[x]] : memref<i32>, memref<i32>, i32
  // CHECK-NEXT: acc.atomic.write %[[x]] = %[[expr]] : memref<i32>, i32
  // CHECK-NEXT: }
  acc.atomic.capture {
    acc.atomic.read %v = %x : memref<i32>, memref<i32>, i32
    acc.atomic.write %x = %expr : memref<i32>, i32
  }

  return
}

// -----

// CHECK-LABEL: func.func @acc_num_gangs
func.func @acc_num_gangs() {
  %c2 = arith.constant 2 : i32
  %c1 = arith.constant 1 : i32
  acc.parallel num_gangs({%c2 : i32} [#acc.device_type<default>], {%c1 : i32, %c1 : i32, %c1 : i32} [#acc.device_type<nvidia>]) {
  }

  return
}

// CHECK: acc.parallel num_gangs({%c2{{.*}} : i32} [#acc.device_type<default>], {%c1{{.*}} : i32, %c1{{.*}} : i32, %c1{{.*}} : i32} [#acc.device_type<nvidia>])

// -----

// CHECK-LABEL: func.func @acc_combined
func.func @acc_combined() {
  %c0 = arith.constant 0 : index
  %c10 = arith.constant 10 : index
  %c1 = arith.constant 1 : index

  acc.parallel combined(loop) {
    acc.loop combined(parallel) control(%arg3 : index) = (%c0 : index) to (%c10 : index) step (%c1 : index) {
      acc.yield
    } attributes {independent = [#acc.device_type<none>]}
    acc.terminator
  }

  acc.kernels combined(loop) {
    acc.loop combined(kernels) control(%arg3 : index) = (%c0 : index) to (%c10 : index) step (%c1 : index) {
      acc.yield
    } attributes {auto_ = [#acc.device_type<none>]}
    acc.terminator
  }

  acc.serial combined(loop) {
    acc.loop combined(serial) control(%arg3 : index) = (%c0 : index) to (%c10 : index) step (%c1 : index) {
      acc.yield
    } attributes {seq = [#acc.device_type<none>]}
    acc.terminator
  }

  return
}

// CHECK: acc.parallel combined(loop)
// CHECK: acc.loop combined(parallel)
// CHECK: acc.kernels combined(loop)
// CHECK: acc.loop combined(kernels)
// CHECK: acc.serial combined(loop)
// CHECK: acc.loop combined(serial)

acc.firstprivate.recipe @firstprivatization_memref_i32 : memref<i32> init {
^bb0(%arg0: memref<i32>):
  %alloca = memref.alloca() : memref<i32>
  acc.yield %alloca : memref<i32>
} copy {
^bb0(%arg0: memref<i32>, %arg1: memref<i32>):
  %0 = memref.load %arg1[] : memref<i32>
  memref.store %0, %arg0[] : memref<i32>
  acc.terminator
}

// CHECK-LABEL: acc.firstprivate.recipe @firstprivatization_memref_i32
// CHECK:       memref.alloca

acc.reduction.recipe @reduction_add_memref_i32 : memref<i32> reduction_operator <add> init {
^bb0(%arg0: memref<i32>):
  %c0_i32 = arith.constant 0 : i32
  %alloca = memref.alloca() : memref<i32>
  memref.store %c0_i32, %alloca[] : memref<i32>
  acc.yield %alloca : memref<i32>
} combiner {
^bb0(%arg0: memref<i32>, %arg1: memref<i32>):
  %0 = memref.load %arg0[] : memref<i32>
  %1 = memref.load %arg1[] : memref<i32>
  %2 = arith.addi %0, %1 : i32
  memref.store %2, %arg0[] : memref<i32>
  acc.yield %arg0 : memref<i32>
}

// CHECK-LABEL: acc.reduction.recipe @reduction_add_memref_i32
// CHECK:       memref.alloca

acc.private.recipe @privatization_memref_i32 : memref<i32> init {
^bb0(%arg0: memref<i32>):
  %alloca = memref.alloca() : memref<i32>
  acc.yield %alloca : memref<i32>
}

// CHECK-LABEL: acc.private.recipe @privatization_memref_i32
// CHECK:       memref.alloca

// -----

func.func @acc_loop_container() {
  %c0 = arith.constant 0 : index
  %c10 = arith.constant 10 : index
  %c1 = arith.constant 1 : index
  acc.loop {
    scf.for %arg4 = %c0 to %c10 step %c1 {
      scf.yield
    }
    acc.yield
<<<<<<< HEAD
  }
=======
  } attributes {independent = [#acc.device_type<none>]}
>>>>>>> eb0f1dc0
  return
}

// CHECK-LABEL: func.func @acc_loop_container
// CHECK:       acc.loop
// CHECK:       scf.for

// -----

func.func @acc_loop_container() {
  %c0 = arith.constant 0 : index
  %c10 = arith.constant 10 : index
  %c1 = arith.constant 1 : index
  acc.loop {
    scf.for %arg4 = %c0 to %c10 step %c1 {
      scf.for %arg5 = %c0 to %c10 step %c1 {
        scf.yield
      }
      scf.yield
    }
    acc.yield
<<<<<<< HEAD
  } attributes { collapse = [2], collapseDeviceType = [#acc.device_type<none>] }
=======
  } attributes { collapse = [2], collapseDeviceType = [#acc.device_type<none>], independent = [#acc.device_type<none>]}
>>>>>>> eb0f1dc0
  return
}

// CHECK-LABEL: func.func @acc_loop_container
// CHECK:       acc.loop
// CHECK:       scf.for
// CHECK:       scf.for<|MERGE_RESOLUTION|>--- conflicted
+++ resolved
@@ -256,11 +256,7 @@
   acc.loop gang({dim=%i64Value : i64, static=%i64Value: i64}) control(%iv : index) = (%c0 : index) to (%c10 : index) step (%c1 : index) {
     "test.openacc_dummy_op"() : () -> ()
     acc.yield
-<<<<<<< HEAD
-  } attributes {inclusiveUpperbound = array<i1: true>}
-=======
   } attributes {inclusiveUpperbound = array<i1: true>, independent = [#acc.device_type<none>]}
->>>>>>> eb0f1dc0
   %b = acc.cache varPtr(%a : memref<10xf32>) varType(tensor<10xf32>) -> memref<10xf32>
   acc.loop cache(%b : memref<10xf32>) control(%iv : index) = (%c0 : index) to (%c10 : index) step (%c1 : index) {
     "test.openacc_dummy_op"() : () -> ()
@@ -1953,11 +1949,7 @@
       scf.yield
     }
     acc.yield
-<<<<<<< HEAD
-  }
-=======
   } attributes {independent = [#acc.device_type<none>]}
->>>>>>> eb0f1dc0
   return
 }
 
@@ -1979,11 +1971,7 @@
       scf.yield
     }
     acc.yield
-<<<<<<< HEAD
-  } attributes { collapse = [2], collapseDeviceType = [#acc.device_type<none>] }
-=======
   } attributes { collapse = [2], collapseDeviceType = [#acc.device_type<none>], independent = [#acc.device_type<none>]}
->>>>>>> eb0f1dc0
   return
 }
 
