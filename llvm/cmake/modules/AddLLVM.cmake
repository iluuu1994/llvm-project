include(GNUInstallDirs)
include(LLVMDistributionSupport)
include(LLVMProcessSources)
include(LLVM-Config)
include(DetermineGCCCompatible)

function(llvm_update_compile_flags name)
  get_property(sources TARGET ${name} PROPERTY SOURCES)
  if("${sources}" MATCHES "\\.c(;|$)")
    set(update_src_props ON)
  endif()

  list(APPEND LLVM_COMPILE_CFLAGS " ${LLVM_COMPILE_FLAGS}")

  # LLVM_REQUIRES_EH is an internal flag that individual targets can use to
  # force EH
  if(LLVM_REQUIRES_EH OR LLVM_ENABLE_EH)
    if(NOT (LLVM_REQUIRES_RTTI OR LLVM_ENABLE_RTTI))
      message(AUTHOR_WARNING "Exception handling requires RTTI. Enabling RTTI for ${name}")
      set(LLVM_REQUIRES_RTTI ON)
    endif()
    if(MSVC)
      list(APPEND LLVM_COMPILE_FLAGS "/EHsc")
    endif()
  else()
    if(LLVM_COMPILER_IS_GCC_COMPATIBLE)
      list(APPEND LLVM_COMPILE_FLAGS "-fno-exceptions")
      if(NOT LLVM_ENABLE_UNWIND_TABLES)
        list(APPEND LLVM_COMPILE_FLAGS "-fno-unwind-tables")
        list(APPEND LLVM_COMPILE_FLAGS "-fno-asynchronous-unwind-tables")
      endif()
    elseif(MSVC)
      list(APPEND LLVM_COMPILE_DEFINITIONS _HAS_EXCEPTIONS=0)
      list(APPEND LLVM_COMPILE_FLAGS "/EHs-c-")
    elseif (CMAKE_CXX_COMPILER_ID MATCHES "XL")
      list(APPEND LLVM_COMPILE_FLAGS "-qnoeh")
    endif()
  endif()

  # LLVM_REQUIRES_RTTI is an internal flag that individual
  # targets can use to force RTTI
  set(LLVM_CONFIG_HAS_RTTI YES CACHE INTERNAL "")
  if(NOT (LLVM_REQUIRES_RTTI OR LLVM_ENABLE_RTTI))
    set(LLVM_CONFIG_HAS_RTTI NO CACHE INTERNAL "")
    list(APPEND LLVM_COMPILE_DEFINITIONS GTEST_HAS_RTTI=0)
    if (LLVM_COMPILER_IS_GCC_COMPATIBLE)
      list(APPEND LLVM_COMPILE_FLAGS "-fno-rtti")
    elseif (MSVC)
      list(APPEND LLVM_COMPILE_FLAGS "/GR-")
    elseif (CMAKE_CXX_COMPILER_ID MATCHES "XL")
      list(APPEND LLVM_COMPILE_FLAGS "-qnortti")
    endif ()
  elseif(MSVC)
    list(APPEND LLVM_COMPILE_FLAGS "/GR")
  endif()

  # Assume that;
  #   - LLVM_COMPILE_FLAGS is list.
  #   - PROPERTY COMPILE_FLAGS is string.
  string(REPLACE ";" " " target_compile_flags " ${LLVM_COMPILE_FLAGS}")
  string(REPLACE ";" " " target_compile_cflags " ${LLVM_COMPILE_CFLAGS}")

  if(update_src_props)
    foreach(fn ${sources})
      get_filename_component(suf ${fn} EXT)
      if("${suf}" STREQUAL ".cpp")
        set_property(SOURCE ${fn} APPEND_STRING PROPERTY
          COMPILE_FLAGS "${target_compile_flags}")
      endif()
      if("${suf}" STREQUAL ".c")
        set_property(SOURCE ${fn} APPEND_STRING PROPERTY
          COMPILE_FLAGS "${target_compile_cflags}")
      endif()
    endforeach()
  else()
    # Update target props, since all sources are C++.
    set_property(TARGET ${name} APPEND_STRING PROPERTY
      COMPILE_FLAGS "${target_compile_flags}")
  endif()

  set_property(TARGET ${name} APPEND PROPERTY COMPILE_DEFINITIONS ${LLVM_COMPILE_DEFINITIONS})
endfunction()

function(add_llvm_symbol_exports target_name export_file)
  if(${CMAKE_SYSTEM_NAME} MATCHES "Darwin")
    set(native_export_file "${target_name}.exports")
    add_custom_command(OUTPUT ${native_export_file}
      COMMAND sed -e "s/^/_/" < ${export_file} > ${native_export_file}
      DEPENDS ${export_file}
      VERBATIM
      COMMENT "Creating export file for ${target_name}")
    set_property(TARGET ${target_name} APPEND_STRING PROPERTY
                 LINK_FLAGS " -Wl,-exported_symbols_list,\"${CMAKE_CURRENT_BINARY_DIR}/${native_export_file}\"")
  elseif(${CMAKE_SYSTEM_NAME} MATCHES "AIX")
    # FIXME: `-Wl,-bE:` bypasses whatever handling there is in the build
    # compiler driver to defer to the specified export list.
    set(native_export_file "${export_file}")
    set_property(TARGET ${target_name} APPEND_STRING PROPERTY
                 LINK_FLAGS " -Wl,-bE:${export_file}")
  elseif(LLVM_HAVE_LINK_VERSION_SCRIPT)
    # Gold and BFD ld require a version script rather than a plain list.
    set(native_export_file "${target_name}.exports")
    # FIXME: Don't write the "local:" line on OpenBSD.
    # in the export file, also add a linker script to version LLVM symbols (form: LLVM_N.M)
    add_custom_command(OUTPUT ${native_export_file}
      COMMAND "${Python3_EXECUTABLE}" "-c"
      "import sys; \
       lines = ['    ' + l.rstrip() for l in sys.stdin] + ['  local: *;']; \
       print('LLVM_${LLVM_VERSION_MAJOR} {'); \
       print('  global:') if len(lines) > 1 else None; \
       print(';\\n'.join(lines) + '\\n};')"
      < ${export_file} > ${native_export_file}
      DEPENDS ${export_file}
      VERBATIM
      COMMENT "Creating export file for ${target_name}")
    if (${LLVM_LINKER_IS_SOLARISLD})
      set_property(TARGET ${target_name} APPEND_STRING PROPERTY
                   LINK_FLAGS "  -Wl,-M,\"${CMAKE_CURRENT_BINARY_DIR}/${native_export_file}\"")
    else()
      set_property(TARGET ${target_name} APPEND_STRING PROPERTY
                   LINK_FLAGS "  -Wl,--version-script,\"${CMAKE_CURRENT_BINARY_DIR}/${native_export_file}\"")
    endif()
  elseif(WIN32)
    set(native_export_file "${target_name}.def")

    add_custom_command(OUTPUT ${native_export_file}
      COMMAND "${Python3_EXECUTABLE}" -c "import sys;print(''.join(['EXPORTS\\n']+sys.stdin.readlines(),))"
        < ${export_file} > ${native_export_file}
      DEPENDS ${export_file}
      VERBATIM
      COMMENT "Creating export file for ${target_name}")
    set(export_file_linker_flag "${CMAKE_CURRENT_BINARY_DIR}/${native_export_file}")
    if(MSVC)
      # cl.exe or clang-cl, i.e. MSVC style command line interface
      set(export_file_linker_flag "/DEF:\"${export_file_linker_flag}\"")
    elseif(CMAKE_CXX_SIMULATE_ID STREQUAL "MSVC")
      # clang in msvc mode, calling a link.exe/lld-link style linker
      set(export_file_linker_flag "-Wl,/DEF:\"${export_file_linker_flag}\"")
    elseif(MINGW)
      # ${export_file_linker_flag}, which is the plain file name, works as is
      # when passed to the compiler driver, which then passes it on to the
      # linker as an input file.
      set(export_file_linker_flag "\"${export_file_linker_flag}\"")
    else()
      message(FATAL_ERROR "Unsupported Windows toolchain")
    endif()
    set_property(TARGET ${target_name} APPEND_STRING PROPERTY
                 LINK_FLAGS " ${export_file_linker_flag}")
  endif()

  add_custom_target(${target_name}_exports DEPENDS ${native_export_file})
  set_target_properties(${target_name}_exports PROPERTIES FOLDER "Misc")

  get_property(srcs TARGET ${target_name} PROPERTY SOURCES)
  foreach(src ${srcs})
    get_filename_component(extension ${src} EXT)
    if(extension STREQUAL ".cpp")
      set(first_source_file ${src})
      break()
    endif()
  endforeach()

  # Force re-linking when the exports file changes. Actually, it
  # forces recompilation of the source file. The LINK_DEPENDS target
  # property only works for makefile-based generators.
  # FIXME: This is not safe because this will create the same target
  # ${native_export_file} in several different file:
  # - One where we emitted ${target_name}_exports
  # - One where we emitted the build command for the following object.
  # set_property(SOURCE ${first_source_file} APPEND PROPERTY
  #   OBJECT_DEPENDS ${CMAKE_CURRENT_BINARY_DIR}/${native_export_file})

  set_property(DIRECTORY APPEND
    PROPERTY ADDITIONAL_MAKE_CLEAN_FILES ${native_export_file})

  add_dependencies(${target_name} ${target_name}_exports)

  # Add dependency to *_exports later -- CMake issue 14747
  list(APPEND LLVM_COMMON_DEPENDS ${target_name}_exports)
  set(LLVM_COMMON_DEPENDS ${LLVM_COMMON_DEPENDS} PARENT_SCOPE)
endfunction(add_llvm_symbol_exports)

if (NOT DEFINED LLVM_LINKER_DETECTED AND NOT WIN32)
  # Detect what linker we have here.
  if(APPLE)
    # Linkers with ld64-compatible flags.
    set(version_flag "-Wl,-v")
  else()
    # Linkers with BFD ld-compatible flags.
    set(version_flag "-Wl,--version")
  endif()

  if (CMAKE_HOST_WIN32)
    set(DEVNULL "NUL")
  else()
    set(DEVNULL "/dev/null")
  endif()

  if(LLVM_USE_LINKER)
    set(command ${CMAKE_C_COMPILER} -fuse-ld=${LLVM_USE_LINKER} ${version_flag} -o ${DEVNULL})
  else()
    separate_arguments(flags UNIX_COMMAND "${CMAKE_EXE_LINKER_FLAGS}")
    set(command ${CMAKE_C_COMPILER} ${flags} ${version_flag} -o ${DEVNULL})
  endif()
  execute_process(
    COMMAND ${command}
    OUTPUT_VARIABLE stdout
    ERROR_VARIABLE stderr
    )

  if(APPLE)
    if("${stderr}" MATCHES "PROJECT:ld64")
      set(LLVM_LINKER_DETECTED YES CACHE INTERNAL "")
      set(LLVM_LINKER_IS_LD64 YES CACHE INTERNAL "")
      message(STATUS "Linker detection: ld64")
    elseif("${stderr}" MATCHES "^LLD" OR
           "${stdout}" MATCHES "^LLD")
      set(LLVM_LINKER_DETECTED YES CACHE INTERNAL "")
      set(LLVM_LINKER_IS_LLD YES CACHE INTERNAL "")
      message(STATUS "Linker detection: lld")
    else()
      set(LLVM_LINKER_DETECTED NO CACHE INTERNAL "")
      message(STATUS "Linker detection: unknown")
    endif()
  else()
    if("${stdout}" MATCHES "^mold")
      set(LLVM_LINKER_DETECTED YES CACHE INTERNAL "")
      set(LLVM_LINKER_IS_MOLD YES CACHE INTERNAL "")
      message(STATUS "Linker detection: mold")
    elseif("${stdout}" MATCHES "GNU gold")
      set(LLVM_LINKER_DETECTED YES CACHE INTERNAL "")
      set(LLVM_LINKER_IS_GOLD YES CACHE INTERNAL "")
      message(STATUS "Linker detection: GNU Gold")
    elseif("${stdout}" MATCHES "^LLD")
      set(LLVM_LINKER_DETECTED YES CACHE INTERNAL "")
      set(LLVM_LINKER_IS_LLD YES CACHE INTERNAL "")
      message(STATUS "Linker detection: LLD")
    elseif("${stdout}" MATCHES "GNU ld")
      set(LLVM_LINKER_DETECTED YES CACHE INTERNAL "")
      set(LLVM_LINKER_IS_GNULD YES CACHE INTERNAL "")
      message(STATUS "Linker detection: GNU ld")
    elseif("${stderr}" MATCHES "Solaris Link Editors" OR
           "${stdout}" MATCHES "Solaris Link Editors")
      set(LLVM_LINKER_DETECTED YES CACHE INTERNAL "")
      set(LLVM_LINKER_IS_SOLARISLD YES CACHE INTERNAL "")
      message(STATUS "Linker detection: Solaris ld")
    else()
      set(LLVM_LINKER_DETECTED NO CACHE INTERNAL "")
      message(STATUS "Linker detection: unknown")
    endif()
  endif()
endif()

function(add_link_opts target_name)
  get_llvm_distribution(${target_name} in_distribution in_distribution_var)
  if(NOT in_distribution)
    # Don't LTO optimize targets that aren't part of any distribution.
    if (LLVM_ENABLE_LTO)
      # We may consider avoiding LTO altogether by using -fembed-bitcode
      # and teaching the linker to select machine code from .o files, see
      # https://lists.llvm.org/pipermail/llvm-dev/2021-April/149843.html
      if((UNIX OR MINGW) AND LINKER_IS_LLD)
        set_property(TARGET ${target_name} APPEND_STRING PROPERTY
                      LINK_FLAGS " -Wl,--lto-O0")
      elseif(LINKER_IS_LLD_LINK)
        set_property(TARGET ${target_name} APPEND_STRING PROPERTY
                      LINK_FLAGS " /opt:lldlto=0")
      elseif(APPLE AND NOT uppercase_LLVM_ENABLE_LTO STREQUAL "THIN")
        set_property(TARGET ${target_name} APPEND_STRING PROPERTY
                      LINK_FLAGS " -Wl,-mllvm,-O0")
      endif()
    endif()
  endif()

  # Don't use linker optimizations in debug builds since it slows down the
  # linker in a context where the optimizations are not important.
  if (NOT uppercase_CMAKE_BUILD_TYPE STREQUAL "DEBUG")
    if(NOT LLVM_NO_DEAD_STRIP)
      if(${CMAKE_SYSTEM_NAME} MATCHES "Darwin")
        # ld64's implementation of -dead_strip breaks tools that use plugins.
        set_property(TARGET ${target_name} APPEND_STRING PROPERTY
                     LINK_FLAGS " -Wl,-dead_strip")
      elseif(${CMAKE_SYSTEM_NAME} MATCHES "SunOS")
        # Support for ld -z discard-unused=sections was only added in
        # Solaris 11.4.
        include(LLVMCheckLinkerFlag)
        llvm_check_linker_flag(CXX "-Wl,-z,discard-unused=sections" LINKER_SUPPORTS_Z_DISCARD_UNUSED)
        if (LINKER_SUPPORTS_Z_DISCARD_UNUSED)
          set_property(TARGET ${target_name} APPEND_STRING PROPERTY
                       LINK_FLAGS " -Wl,-z,discard-unused=sections")
        endif()
      elseif(NOT MSVC AND NOT CMAKE_SYSTEM_NAME MATCHES "AIX|OS390")
        # TODO Revisit this later on z/OS.
        set_property(TARGET ${target_name} APPEND_STRING PROPERTY
                     LINK_FLAGS " -Wl,--gc-sections")
      endif()
    else() #LLVM_NO_DEAD_STRIP
      if(${CMAKE_SYSTEM_NAME} MATCHES "AIX")
        set_property(TARGET ${target_name} APPEND_STRING PROPERTY
                     LINK_FLAGS " -Wl,-bnogc")
      endif()
    endif()
  endif()

  if(ARG_SUPPORT_PLUGINS AND ${CMAKE_SYSTEM_NAME} MATCHES "AIX")
    set_property(TARGET ${target_name} APPEND_STRING PROPERTY
                 LINK_FLAGS " -Wl,-brtl")
  endif()
endfunction(add_link_opts)

# Set each output directory according to ${CMAKE_CONFIGURATION_TYPES}.
# Note: Don't set variables CMAKE_*_OUTPUT_DIRECTORY any more,
# or a certain builder, for eaxample, msbuild.exe, would be confused.
function(set_output_directory target)
  cmake_parse_arguments(ARG "" "BINARY_DIR;LIBRARY_DIR" "" ${ARGN})

  # module_dir -- corresponding to LIBRARY_OUTPUT_DIRECTORY.
  # It affects output of add_library(MODULE).
  if(WIN32 OR CYGWIN)
    # DLL platform
    set(module_dir ${ARG_BINARY_DIR})
  else()
    set(module_dir ${ARG_LIBRARY_DIR})
  endif()
  if(NOT "${CMAKE_CFG_INTDIR}" STREQUAL ".")
    foreach(build_mode ${CMAKE_CONFIGURATION_TYPES})
      string(TOUPPER "${build_mode}" CONFIG_SUFFIX)
      if(ARG_BINARY_DIR)
        string(REPLACE ${CMAKE_CFG_INTDIR} ${build_mode} bi ${ARG_BINARY_DIR})
        set_target_properties(${target} PROPERTIES "RUNTIME_OUTPUT_DIRECTORY_${CONFIG_SUFFIX}" ${bi})
      endif()
      if(ARG_LIBRARY_DIR)
        string(REPLACE ${CMAKE_CFG_INTDIR} ${build_mode} li ${ARG_LIBRARY_DIR})
        set_target_properties(${target} PROPERTIES "ARCHIVE_OUTPUT_DIRECTORY_${CONFIG_SUFFIX}" ${li})
      endif()
      if(module_dir)
        string(REPLACE ${CMAKE_CFG_INTDIR} ${build_mode} mi ${module_dir})
        set_target_properties(${target} PROPERTIES "LIBRARY_OUTPUT_DIRECTORY_${CONFIG_SUFFIX}" ${mi})
      endif()
    endforeach()
  else()
    if(ARG_BINARY_DIR)
      set_target_properties(${target} PROPERTIES RUNTIME_OUTPUT_DIRECTORY ${ARG_BINARY_DIR})
    endif()
    if(ARG_LIBRARY_DIR)
      set_target_properties(${target} PROPERTIES ARCHIVE_OUTPUT_DIRECTORY ${ARG_LIBRARY_DIR})
    endif()
    if(module_dir)
      set_target_properties(${target} PROPERTIES LIBRARY_OUTPUT_DIRECTORY ${module_dir})
    endif()
  endif()
endfunction()

# If on Windows and building with MSVC, add the resource script containing the
# VERSIONINFO data to the project.  This embeds version resource information
# into the output .exe or .dll.
# TODO: Enable for MinGW Windows builds too.
#
function(add_windows_version_resource_file OUT_VAR)
  set(sources ${ARGN})
  if (MSVC AND CMAKE_HOST_SYSTEM_NAME STREQUAL "Windows")
    set(resource_file ${LLVM_SOURCE_DIR}/resources/windows_version_resource.rc)
    if(EXISTS ${resource_file})
      set(sources ${sources} ${resource_file})
      source_group("Resource Files" ${resource_file})
      set(windows_resource_file ${resource_file} PARENT_SCOPE)
    endif()
  endif(MSVC AND CMAKE_HOST_SYSTEM_NAME STREQUAL "Windows")

  set(${OUT_VAR} ${sources} PARENT_SCOPE)
endfunction(add_windows_version_resource_file)

# set_windows_version_resource_properties(name resource_file...
#   VERSION_MAJOR int
#     Optional major version number (defaults to LLVM_VERSION_MAJOR)
#   VERSION_MINOR int
#     Optional minor version number (defaults to LLVM_VERSION_MINOR)
#   VERSION_PATCHLEVEL int
#     Optional patchlevel version number (defaults to LLVM_VERSION_PATCH)
#   VERSION_STRING
#     Optional version string (defaults to PACKAGE_VERSION)
#   PRODUCT_NAME
#     Optional product name string (defaults to "LLVM")
#   )
function(set_windows_version_resource_properties name resource_file)
  cmake_parse_arguments(ARG
    ""
    "VERSION_MAJOR;VERSION_MINOR;VERSION_PATCHLEVEL;VERSION_STRING;PRODUCT_NAME"
    ""
    ${ARGN})

  if (NOT DEFINED ARG_VERSION_MAJOR)
    if (${LLVM_VERSION_MAJOR})
      set(ARG_VERSION_MAJOR ${LLVM_VERSION_MAJOR})
    else()
      set(ARG_VERSION_MAJOR 0)
    endif()
  endif()

  if (NOT DEFINED ARG_VERSION_MINOR)
    if (${LLVM_VERSION_MINOR})
      set(ARG_VERSION_MINOR ${LLVM_VERSION_MINOR})
    else()
      set(ARG_VERSION_MINOR 0)
    endif()
  endif()

  if (NOT DEFINED ARG_VERSION_PATCHLEVEL)
    if (${LLVM_VERSION_PATCH})
      set(ARG_VERSION_PATCHLEVEL ${LLVM_VERSION_PATCH})
    else()
      set(ARG_VERSION_PATCHLEVEL 0)
    endif()
  endif()

  if (NOT DEFINED ARG_VERSION_STRING)
    if (${PACKAGE_VERSION})
      set(ARG_VERSION_STRING ${PACKAGE_VERSION})
    else()
      set(ARG_VERSION_STRING 0)
    endif()
  endif()

  if (NOT DEFINED ARG_PRODUCT_NAME)
    set(ARG_PRODUCT_NAME "LLVM")
  endif()

  set_property(SOURCE ${resource_file}
               PROPERTY COMPILE_FLAGS /nologo)
  set_property(SOURCE ${resource_file}
               PROPERTY COMPILE_DEFINITIONS
               "RC_VERSION_FIELD_1=${ARG_VERSION_MAJOR}"
               "RC_VERSION_FIELD_2=${ARG_VERSION_MINOR}"
               "RC_VERSION_FIELD_3=${ARG_VERSION_PATCHLEVEL}"
               "RC_VERSION_FIELD_4=0"
               "RC_FILE_VERSION=\"${ARG_VERSION_STRING}\""
               "RC_INTERNAL_NAME=\"${name}\""
               "RC_PRODUCT_NAME=\"${ARG_PRODUCT_NAME}\""
               "RC_PRODUCT_VERSION=\"${ARG_VERSION_STRING}\"")
endfunction(set_windows_version_resource_properties)

# llvm_add_library(name sources...
#   SHARED;STATIC
#     STATIC by default w/o BUILD_SHARED_LIBS.
#     SHARED by default w/  BUILD_SHARED_LIBS.
#   OBJECT
#     Also create an OBJECT library target. Default if STATIC && SHARED.
#   MODULE
#     Target ${name} might not be created on unsupported platforms.
#     Check with "if(TARGET ${name})".
#   DISABLE_LLVM_LINK_LLVM_DYLIB
#     Do not link this library to libLLVM, even if
#     LLVM_LINK_LLVM_DYLIB is enabled.
#   OUTPUT_NAME name
#     Corresponds to OUTPUT_NAME in target properties.
#   DEPENDS targets...
#     Same semantics as add_dependencies().
#   LINK_COMPONENTS components...
#     Same as the variable LLVM_LINK_COMPONENTS.
#   LINK_LIBS lib_targets...
#     Same semantics as target_link_libraries().
#   ADDITIONAL_HEADERS
#     May specify header files for IDE generators.
#   SONAME
#     Should set SONAME link flags and create symlinks
#   NO_INSTALL_RPATH
#     Suppress default RPATH settings in shared libraries.
#   PLUGIN_TOOL
#     The tool (i.e. cmake target) that this plugin will link against
#   COMPONENT_LIB
#      This is used to specify that this is a component library of
#      LLVM which means that the source resides in llvm/lib/ and it is a
#      candidate for inclusion into libLLVM.so.
#   )
function(llvm_add_library name)
  cmake_parse_arguments(ARG
    "MODULE;SHARED;STATIC;OBJECT;DISABLE_LLVM_LINK_LLVM_DYLIB;SONAME;NO_INSTALL_RPATH;COMPONENT_LIB"
    "OUTPUT_NAME;PLUGIN_TOOL;ENTITLEMENTS;BUNDLE_PATH"
    "ADDITIONAL_HEADERS;DEPENDS;LINK_COMPONENTS;LINK_LIBS;OBJLIBS"
    ${ARGN})
  list(APPEND LLVM_COMMON_DEPENDS ${ARG_DEPENDS})
  if(ARG_ADDITIONAL_HEADERS)
    # Pass through ADDITIONAL_HEADERS.
    set(ARG_ADDITIONAL_HEADERS ADDITIONAL_HEADERS ${ARG_ADDITIONAL_HEADERS})
  endif()
  if(ARG_OBJLIBS)
    set(ALL_FILES ${ARG_OBJLIBS})
  else()
    llvm_process_sources(ALL_FILES ${ARG_UNPARSED_ARGUMENTS} ${ARG_ADDITIONAL_HEADERS})
  endif()

  if(ARG_MODULE)
    if(ARG_SHARED OR ARG_STATIC)
      message(WARNING "MODULE with SHARED|STATIC doesn't make sense.")
    endif()
    # Plugins that link against a tool are allowed even when plugins in general are not
    if(NOT LLVM_ENABLE_PLUGINS AND NOT (ARG_PLUGIN_TOOL AND LLVM_EXPORT_SYMBOLS_FOR_PLUGINS))
      message(STATUS "${name} ignored -- Loadable modules not supported on this platform.")
      return()
    endif()
  else()
    if(ARG_PLUGIN_TOOL)
      message(WARNING "PLUGIN_TOOL without MODULE doesn't make sense.")
    endif()
    if(BUILD_SHARED_LIBS AND NOT ARG_STATIC)
      set(ARG_SHARED TRUE)
    endif()
    if(NOT ARG_SHARED)
      set(ARG_STATIC TRUE)
    endif()
  endif()

  # Generate objlib
  if((ARG_SHARED AND ARG_STATIC) OR ARG_OBJECT)
    # Generate an obj library for both targets.
    set(obj_name "obj.${name}")
    add_library(${obj_name} OBJECT EXCLUDE_FROM_ALL
      ${ALL_FILES}
      )
    llvm_update_compile_flags(${obj_name})
    if(CMAKE_GENERATOR STREQUAL "Xcode")
      set(DUMMY_FILE ${CMAKE_CURRENT_BINARY_DIR}/Dummy.c)
      file(WRITE ${DUMMY_FILE} "// This file intentionally empty\n")
      set_property(SOURCE ${DUMMY_FILE} APPEND_STRING PROPERTY COMPILE_FLAGS "-Wno-empty-translation-unit")
    endif()
    set(ALL_FILES "$<TARGET_OBJECTS:${obj_name}>" ${DUMMY_FILE})

    # Do add_dependencies(obj) later due to CMake issue 14747.
    list(APPEND objlibs ${obj_name})

    # Bring in the target include directories from our original target.
    target_include_directories(${obj_name} PRIVATE $<TARGET_PROPERTY:${name},INCLUDE_DIRECTORIES>)

    set_target_properties(${obj_name} PROPERTIES FOLDER "Object Libraries")
    if(ARG_DEPENDS)
      add_dependencies(${obj_name} ${ARG_DEPENDS})
    endif()
    # Treat link libraries like PUBLIC dependencies.  LINK_LIBS might
    # result in generating header files.  Add a dependendency so that
    # the generated header is created before this object library.
    if(ARG_LINK_LIBS)
      cmake_parse_arguments(LINK_LIBS_ARG
        ""
        ""
        "PUBLIC;PRIVATE"
        ${ARG_LINK_LIBS})
      foreach(link_lib ${LINK_LIBS_ARG_PUBLIC})
        if(LLVM_PTHREAD_LIB)
          # Can't specify a dependence on -lpthread
          if(NOT ${link_lib} STREQUAL ${LLVM_PTHREAD_LIB})
            add_dependencies(${obj_name} ${link_lib})
          endif()
        else()
          add_dependencies(${obj_name} ${link_lib})
        endif()
      endforeach()
    endif()
  endif()

  if(ARG_SHARED AND ARG_STATIC)
    # static
    set(name_static "${name}_static")
    if(ARG_OUTPUT_NAME)
      set(output_name OUTPUT_NAME "${ARG_OUTPUT_NAME}")
    endif()
    # DEPENDS has been appended to LLVM_COMMON_LIBS.
    llvm_add_library(${name_static} STATIC
      ${output_name}
      OBJLIBS ${ALL_FILES} # objlib
      LINK_LIBS ${ARG_LINK_LIBS}
      LINK_COMPONENTS ${ARG_LINK_COMPONENTS}
      )

    # Bring in the target link info from our original target.
    target_link_directories(${name_static} PRIVATE $<TARGET_PROPERTY:${name},LINK_DIRECTORIES>)
    target_link_libraries(${name_static} PRIVATE $<TARGET_PROPERTY:${name},LINK_LIBRARIES>)

    # FIXME: Add name_static to anywhere in TARGET ${name}'s PROPERTY.
    set(ARG_STATIC)
  endif()

  if(ARG_MODULE)
    add_library(${name} MODULE ${ALL_FILES})
  elseif(ARG_SHARED)
    add_windows_version_resource_file(ALL_FILES ${ALL_FILES})
    add_library(${name} SHARED ${ALL_FILES})
  else()
    add_library(${name} STATIC ${ALL_FILES})
  endif()

  if(ARG_COMPONENT_LIB)
    set_target_properties(${name} PROPERTIES LLVM_COMPONENT TRUE)
    set_property(GLOBAL APPEND PROPERTY LLVM_COMPONENT_LIBS ${name})
  endif()

  if(NOT ARG_NO_INSTALL_RPATH)
    if(ARG_MODULE OR ARG_SHARED)
      llvm_setup_rpath(${name})
    endif()
  endif()

  setup_dependency_debugging(${name} ${LLVM_COMMON_DEPENDS})

  if(DEFINED windows_resource_file)
    set_windows_version_resource_properties(${name} ${windows_resource_file})
    set(windows_resource_file ${windows_resource_file} PARENT_SCOPE)
  endif()

  set_output_directory(${name} BINARY_DIR ${LLVM_RUNTIME_OUTPUT_INTDIR} LIBRARY_DIR ${LLVM_LIBRARY_OUTPUT_INTDIR})
  # $<TARGET_OBJECTS> doesn't require compile flags.
  if(NOT obj_name)
    llvm_update_compile_flags(${name})
  endif()
  add_link_opts( ${name} )
  if(ARG_OUTPUT_NAME)
    set_target_properties(${name}
      PROPERTIES
      OUTPUT_NAME ${ARG_OUTPUT_NAME}
      )
  endif()

  if(ARG_MODULE)
    set_target_properties(${name} PROPERTIES
      PREFIX ""
      SUFFIX ${LLVM_PLUGIN_EXT}
      )
  endif()

  if(ARG_SHARED)
    if(MSVC)
      set_target_properties(${name} PROPERTIES
        PREFIX ""
        )
    endif()

    # Set SOVERSION on shared libraries that lack explicit SONAME
    # specifier, on *nix systems that are not Darwin.
    if(UNIX AND NOT APPLE AND NOT ARG_SONAME)
      set_target_properties(${name}
        PROPERTIES
        # Since 4.0.0, the ABI version is indicated by the major version
        SOVERSION ${LLVM_VERSION_MAJOR}${LLVM_VERSION_SUFFIX}
        VERSION ${LLVM_VERSION_MAJOR}${LLVM_VERSION_SUFFIX})
    endif()
  endif()

  if(ARG_MODULE OR ARG_SHARED)
    # Do not add -Dname_EXPORTS to the command-line when building files in this
    # target. Doing so is actively harmful for the modules build because it
    # creates extra module variants, and not useful because we don't use these
    # macros.
    set_target_properties( ${name} PROPERTIES DEFINE_SYMBOL "" )

    if (LLVM_EXPORTED_SYMBOL_FILE)
      add_llvm_symbol_exports( ${name} ${LLVM_EXPORTED_SYMBOL_FILE} )
    endif()
  endif()

  if(ARG_SHARED)
    if(NOT APPLE AND ARG_SONAME)
      get_target_property(output_name ${name} OUTPUT_NAME)
      if(${output_name} STREQUAL "output_name-NOTFOUND")
        set(output_name ${name})
      endif()
      set(library_name ${output_name}-${LLVM_VERSION_MAJOR}${LLVM_VERSION_SUFFIX})
      set(api_name ${output_name}-${LLVM_VERSION_MAJOR}.${LLVM_VERSION_MINOR}.${LLVM_VERSION_PATCH}${LLVM_VERSION_SUFFIX})
      set_target_properties(${name} PROPERTIES OUTPUT_NAME ${library_name})
      if(UNIX)
        llvm_install_library_symlink(${api_name} ${library_name} SHARED
          COMPONENT ${name})
        llvm_install_library_symlink(${output_name} ${library_name} SHARED
          COMPONENT ${name})
      endif()
    endif()
  endif()

  if(ARG_STATIC)
    set(libtype PUBLIC)
  else()
    # We can use PRIVATE since SO knows its dependent libs.
    set(libtype PRIVATE)
  endif()

  if(ARG_MODULE AND LLVM_EXPORT_SYMBOLS_FOR_PLUGINS AND ARG_PLUGIN_TOOL AND (WIN32 OR CYGWIN))
    # On DLL platforms symbols are imported from the tool by linking against it.
    set(llvm_libs ${ARG_PLUGIN_TOOL})
  elseif (NOT ARG_COMPONENT_LIB)
    if (LLVM_LINK_LLVM_DYLIB AND NOT ARG_DISABLE_LLVM_LINK_LLVM_DYLIB)
      set(llvm_libs LLVM)
    else()
      llvm_map_components_to_libnames(llvm_libs
       ${ARG_LINK_COMPONENTS}
       ${LLVM_LINK_COMPONENTS}
       )
    endif()
  else()
    # Components have not been defined explicitly in CMake, so add the
    # dependency information for this library through their name, and let
    # LLVMBuildResolveComponentsLink resolve the mapping.
    #
    # It would be nice to verify that we have the dependencies for this library
    # name, but using get_property(... SET) doesn't suffice to determine if a
    # property has been set to an empty value.
    set_property(TARGET ${name} PROPERTY LLVM_LINK_COMPONENTS ${ARG_LINK_COMPONENTS} ${LLVM_LINK_COMPONENTS})

    # This property is an internal property only used to make sure the
    # link step applied in LLVMBuildResolveComponentsLink uses the same
    # property as the target_link_libraries call below.
    set_property(TARGET ${name} PROPERTY LLVM_LIBTYPE ${libtype})
  endif()

  target_link_libraries(${name} ${libtype}
      ${ARG_LINK_LIBS}
      ${lib_deps}
      ${llvm_libs}
      )

  if(LLVM_COMMON_DEPENDS)
    add_dependencies(${name} ${LLVM_COMMON_DEPENDS})
    # Add dependencies also to objlibs.
    # CMake issue 14747 --  add_dependencies() might be ignored to objlib's user.
    foreach(objlib ${objlibs})
      add_dependencies(${objlib} ${LLVM_COMMON_DEPENDS})
    endforeach()
  endif()

  if(ARG_SHARED OR ARG_MODULE)
    llvm_externalize_debuginfo(${name})
    llvm_codesign(${name} ENTITLEMENTS ${ARG_ENTITLEMENTS} BUNDLE_PATH ${ARG_BUNDLE_PATH})
  endif()
  # clang and newer versions of ninja use high-resolutions timestamps,
  # but older versions of libtool on Darwin don't, so the archive will
  # often get an older timestamp than the last object that was added
  # or updated.  To fix this, we add a custom command to touch archive
  # after it's been built so that ninja won't rebuild it unnecessarily
  # the next time it's run.
  if(ARG_STATIC AND LLVM_TOUCH_STATIC_LIBRARIES)
    add_custom_command(TARGET ${name}
      POST_BUILD
      COMMAND touch ${LLVM_LIBRARY_DIR}/${CMAKE_STATIC_LIBRARY_PREFIX}${name}${CMAKE_STATIC_LIBRARY_SUFFIX}
      )
  endif()
endfunction()

function(add_llvm_install_targets target)
  cmake_parse_arguments(ARG "" "COMPONENT;PREFIX;SYMLINK" "DEPENDS" ${ARGN})
  if(ARG_COMPONENT)
    set(component_option -DCMAKE_INSTALL_COMPONENT="${ARG_COMPONENT}")
  endif()
  if(ARG_PREFIX)
    set(prefix_option -DCMAKE_INSTALL_PREFIX="${ARG_PREFIX}")
  endif()

  set(file_dependencies)
  set(target_dependencies)
  foreach(dependency ${ARG_DEPENDS})
    if(TARGET ${dependency})
      list(APPEND target_dependencies ${dependency})
    else()
      list(APPEND file_dependencies ${dependency})
    endif()
  endforeach()

  add_custom_target(${target}
                    DEPENDS ${file_dependencies}
                    COMMAND "${CMAKE_COMMAND}"
                            ${component_option}
                            ${prefix_option}
                            -P "${CMAKE_BINARY_DIR}/cmake_install.cmake"
                    USES_TERMINAL)
  set_target_properties(${target} PROPERTIES FOLDER "Component Install Targets")
  add_custom_target(${target}-stripped
                    DEPENDS ${file_dependencies}
                    COMMAND "${CMAKE_COMMAND}"
                            ${component_option}
                            ${prefix_option}
                            -DCMAKE_INSTALL_DO_STRIP=1
                            -P "${CMAKE_BINARY_DIR}/cmake_install.cmake"
                    USES_TERMINAL)
  set_target_properties(${target}-stripped PROPERTIES FOLDER "Component Install Targets (Stripped)")
  if(target_dependencies)
    add_dependencies(${target} ${target_dependencies})
    add_dependencies(${target}-stripped ${target_dependencies})
  endif()

  if(ARG_SYMLINK)
    add_dependencies(${target} install-${ARG_SYMLINK})
    add_dependencies(${target}-stripped install-${ARG_SYMLINK}-stripped)
  endif()
endfunction()

# Define special targets that behave like a component group. They don't have any
# source attached but other components can add themselves to them. If the
# component supports is a Target and it supports JIT compilation, HAS_JIT must
# be passed. One can use ADD_TO_COMPONENT option from add_llvm_component_library
# to link extra component into an existing group.
function(add_llvm_component_group name)
  cmake_parse_arguments(ARG "HAS_JIT" "" "LINK_COMPONENTS" ${ARGN})
  add_custom_target(${name})
  if(ARG_HAS_JIT)
    set_property(TARGET ${name} PROPERTY COMPONENT_HAS_JIT ON)
  endif()
  if(ARG_LINK_COMPONENTS)
    set_property(TARGET ${name} PROPERTY LLVM_LINK_COMPONENTS ${ARG_LINK_COMPONENTS})
  endif()
endfunction()

# An LLVM component is a cmake target with the following cmake properties
# eventually set:
#   - LLVM_COMPONENT_NAME: the name of the component, which can be the name of
#     the associated library or the one specified through COMPONENT_NAME
#   - LLVM_LINK_COMPONENTS: a list of component this component depends on
#   - COMPONENT_HAS_JIT: (only for group component) whether this target group
#     supports JIT compilation
# Additionnaly, the ADD_TO_COMPONENT <component> option make it possible to add this
# component to the LLVM_LINK_COMPONENTS of <component>.
function(add_llvm_component_library name)
  cmake_parse_arguments(ARG
    ""
    "COMPONENT_NAME;ADD_TO_COMPONENT"
    ""
    ${ARGN})
  add_llvm_library(${name} COMPONENT_LIB ${ARG_UNPARSED_ARGUMENTS})
  string(REGEX REPLACE "^LLVM" "" component_name ${name})
  set_property(TARGET ${name} PROPERTY LLVM_COMPONENT_NAME ${component_name})

  if(ARG_COMPONENT_NAME)
    set_property(GLOBAL PROPERTY LLVM_COMPONENT_NAME_${ARG_COMPONENT_NAME} ${component_name})
  endif()

  if(ARG_ADD_TO_COMPONENT)
    set_property(TARGET ${ARG_ADD_TO_COMPONENT} APPEND PROPERTY LLVM_LINK_COMPONENTS ${component_name})
  endif()

endfunction()

macro(add_llvm_library name)
  cmake_parse_arguments(ARG
    "SHARED;BUILDTREE_ONLY;MODULE;INSTALL_WITH_TOOLCHAIN"
    ""
    ""
    ${ARGN})
  if(ARG_MODULE)
    llvm_add_library(${name} MODULE ${ARG_UNPARSED_ARGUMENTS})
  elseif( BUILD_SHARED_LIBS OR ARG_SHARED )
    llvm_add_library(${name} SHARED ${ARG_UNPARSED_ARGUMENTS})
  else()
    llvm_add_library(${name} ${ARG_UNPARSED_ARGUMENTS})
  endif()

  # Libraries that are meant to only be exposed via the build tree only are
  # never installed and are only exported as a target in the special build tree
  # config file.
  if (NOT ARG_BUILDTREE_ONLY AND NOT ARG_MODULE)
    set_property( GLOBAL APPEND PROPERTY LLVM_LIBS ${name} )
    set(in_llvm_libs YES)
  endif()

  if (ARG_MODULE AND NOT TARGET ${name})
    # Add empty "phony" target
    add_custom_target(${name})
  elseif( EXCLUDE_FROM_ALL )
    set_target_properties( ${name} PROPERTIES EXCLUDE_FROM_ALL ON)
  elseif(ARG_BUILDTREE_ONLY)
    set_property(GLOBAL APPEND PROPERTY LLVM_EXPORTS_BUILDTREE_ONLY ${name})
  else()
    if (NOT LLVM_INSTALL_TOOLCHAIN_ONLY OR ARG_INSTALL_WITH_TOOLCHAIN)
      if(in_llvm_libs)
        set(umbrella UMBRELLA llvm-libraries)
      else()
        set(umbrella)
      endif()

      get_target_export_arg(${name} LLVM export_to_llvmexports ${umbrella})
      install(TARGETS ${name}
              ${export_to_llvmexports}
              LIBRARY DESTINATION lib${LLVM_LIBDIR_SUFFIX} COMPONENT ${name}
              ARCHIVE DESTINATION lib${LLVM_LIBDIR_SUFFIX} COMPONENT ${name}
              RUNTIME DESTINATION "${CMAKE_INSTALL_BINDIR}" COMPONENT ${name})

      if (NOT LLVM_ENABLE_IDE)
        add_llvm_install_targets(install-${name}
                                 DEPENDS ${name}
                                 COMPONENT ${name})
      endif()
    endif()
    set_property(GLOBAL APPEND PROPERTY LLVM_EXPORTS ${name})
  endif()
  if (ARG_MODULE)
    set_target_properties(${name} PROPERTIES FOLDER "Loadable modules")
  else()
    set_target_properties(${name} PROPERTIES FOLDER "Libraries")
  endif()
endmacro(add_llvm_library name)

macro(generate_llvm_objects name)
  cmake_parse_arguments(ARG "GENERATE_DRIVER" "" "DEPENDS" ${ARGN})

  llvm_process_sources( ALL_FILES ${ARG_UNPARSED_ARGUMENTS} )

  list(APPEND LLVM_COMMON_DEPENDS ${ARG_DEPENDS})

  # Generate objlib
  if(LLVM_ENABLE_OBJLIB OR (ARG_GENERATE_DRIVER AND LLVM_TOOL_LLVM_DRIVER_BUILD))
    # Generate an obj library for both targets.
    set(obj_name "obj.${name}")
    add_library(${obj_name} OBJECT EXCLUDE_FROM_ALL
      ${ALL_FILES}
      )
    llvm_update_compile_flags(${obj_name})
    set(ALL_FILES "$<TARGET_OBJECTS:${obj_name}>")
    if(ARG_DEPENDS)
      add_dependencies(${obj_name} ${ARG_DEPENDS})
    endif()

    set_target_properties(${obj_name} PROPERTIES FOLDER "Object Libraries")
  endif()

  if (ARG_GENERATE_DRIVER)
    string(REPLACE "-" "_" TOOL_NAME ${name})
    foreach(path ${CMAKE_MODULE_PATH})
      if(EXISTS ${path}/llvm-driver-template.cpp.in)
        configure_file(
          ${path}/llvm-driver-template.cpp.in
          ${CMAKE_CURRENT_BINARY_DIR}/${name}-driver.cpp)
        break()
      endif()
    endforeach()

    list(APPEND ALL_FILES ${CMAKE_CURRENT_BINARY_DIR}/${name}-driver.cpp)

    if (LLVM_TOOL_LLVM_DRIVER_BUILD
        AND (NOT LLVM_DISTRIBUTION_COMPONENTS OR ${name} IN_LIST LLVM_DISTRIBUTION_COMPONENTS)
       )
      set_property(GLOBAL APPEND PROPERTY LLVM_DRIVER_COMPONENTS ${LLVM_LINK_COMPONENTS})
      set_property(GLOBAL APPEND PROPERTY LLVM_DRIVER_DEPS ${ARG_DEPENDS} ${LLVM_COMMON_DEPENDS})
      set_property(GLOBAL APPEND PROPERTY LLVM_DRIVER_OBJLIBS "${obj_name}")

      set_property(GLOBAL APPEND PROPERTY LLVM_DRIVER_TOOLS ${name})
      set_property(GLOBAL APPEND PROPERTY LLVM_DRIVER_TOOL_ALIASES_${name} ${name})
      target_link_libraries(${obj_name} ${LLVM_PTHREAD_LIB})
      llvm_config(${obj_name} ${USE_SHARED} ${LLVM_LINK_COMPONENTS} )
    endif()
  endif()
endmacro()

macro(add_llvm_executable name)
  cmake_parse_arguments(ARG
    "DISABLE_LLVM_LINK_LLVM_DYLIB;IGNORE_EXTERNALIZE_DEBUGINFO;NO_INSTALL_RPATH;SUPPORT_PLUGINS"
    "ENTITLEMENTS;BUNDLE_PATH"
    ""
    ${ARGN})
  generate_llvm_objects(${name} ${ARG_UNPARSED_ARGUMENTS})
  add_windows_version_resource_file(ALL_FILES ${ALL_FILES})

  if(XCODE)
    # Note: the dummy.cpp source file provides no definitions. However,
    # it forces Xcode to properly link the static library.
    list(APPEND ALL_FILES "${LLVM_MAIN_SRC_DIR}/cmake/dummy.cpp")
  endif()

  if( EXCLUDE_FROM_ALL )
    add_executable(${name} EXCLUDE_FROM_ALL ${ALL_FILES})
  else()
    add_executable(${name} ${ALL_FILES})
  endif()

  setup_dependency_debugging(${name} ${LLVM_COMMON_DEPENDS})

  if(NOT ARG_NO_INSTALL_RPATH)
    llvm_setup_rpath(${name})
  elseif(NOT "${LLVM_LOCAL_RPATH}" STREQUAL "")
    # Enable BUILD_WITH_INSTALL_RPATH unless CMAKE_BUILD_RPATH is set.
    if("${CMAKE_BUILD_RPATH}" STREQUAL "")
      set_property(TARGET ${name} PROPERTY BUILD_WITH_INSTALL_RPATH ON)
    endif()

    set_property(TARGET ${name} PROPERTY INSTALL_RPATH "${LLVM_LOCAL_RPATH}")
  endif()

  if(DEFINED windows_resource_file)
    set_windows_version_resource_properties(${name} ${windows_resource_file})
  endif()

  # $<TARGET_OBJECTS> doesn't require compile flags.
  if(NOT LLVM_ENABLE_OBJLIB)
    llvm_update_compile_flags(${name})
  endif()

  if (ARG_SUPPORT_PLUGINS AND NOT ${CMAKE_SYSTEM_NAME} MATCHES "AIX")
    set(LLVM_NO_DEAD_STRIP On)
  endif()

  add_link_opts( ${name} )

  # Do not add -Dname_EXPORTS to the command-line when building files in this
  # target. Doing so is actively harmful for the modules build because it
  # creates extra module variants, and not useful because we don't use these
  # macros.
  set_target_properties( ${name} PROPERTIES DEFINE_SYMBOL "" )

  if (LLVM_EXPORTED_SYMBOL_FILE)
    add_llvm_symbol_exports( ${name} ${LLVM_EXPORTED_SYMBOL_FILE} )
  endif(LLVM_EXPORTED_SYMBOL_FILE)

  if (LLVM_LINK_LLVM_DYLIB AND NOT ARG_DISABLE_LLVM_LINK_LLVM_DYLIB)
    set(USE_SHARED USE_SHARED)
  endif()

  set(EXCLUDE_FROM_ALL OFF)
  set_output_directory(${name} BINARY_DIR ${LLVM_RUNTIME_OUTPUT_INTDIR} LIBRARY_DIR ${LLVM_LIBRARY_OUTPUT_INTDIR})
  llvm_config( ${name} ${USE_SHARED} ${LLVM_LINK_COMPONENTS} )
  if( LLVM_COMMON_DEPENDS )
    add_dependencies( ${name} ${LLVM_COMMON_DEPENDS} )
    foreach(objlib ${obj_name})
      add_dependencies(${objlib} ${LLVM_COMMON_DEPENDS})
    endforeach()
  endif( LLVM_COMMON_DEPENDS )

  if(NOT ARG_IGNORE_EXTERNALIZE_DEBUGINFO)
    llvm_externalize_debuginfo(${name})
  endif()
  if (LLVM_PTHREAD_LIB)
    # libpthreads overrides some standard library symbols, so main
    # executable must be linked with it in order to provide consistent
    # API for all shared libaries loaded by this executable.
    target_link_libraries(${name} PRIVATE ${LLVM_PTHREAD_LIB})
  endif()

  llvm_codesign(${name} ENTITLEMENTS ${ARG_ENTITLEMENTS} BUNDLE_PATH ${ARG_BUNDLE_PATH})
endmacro(add_llvm_executable name)

# add_llvm_pass_plugin(name [NO_MODULE] ...)
#   Add ${name} as an llvm plugin.
#   If option LLVM_${name_upper}_LINK_INTO_TOOLS is set to ON, the plugin is registered statically.
#   Otherwise a pluggable shared library is registered.
#
#   If NO_MODULE is specified, when option LLVM_${name_upper}_LINK_INTO_TOOLS is set to OFF,
#   only an object library is built, and no module is built. This is specific to the Polly use case.
#
#   The SUBPROJECT argument contains the LLVM project the plugin belongs
#   to. If set, the plugin will link statically by default it if the
#   project was enabled.
function(add_llvm_pass_plugin name)
  cmake_parse_arguments(ARG
    "NO_MODULE" "SUBPROJECT" ""
    ${ARGN})

  string(TOUPPER ${name} name_upper)

  # Enable the plugin by default if it was explicitly enabled by the user.
  # Note: If was set to "all", LLVM's CMakeLists.txt replaces it with a
  # list of all projects, counting as explicitly enabled.
  set(link_into_tools_default OFF)
  if (ARG_SUBPROJECT AND LLVM_TOOL_${name_upper}_BUILD)
    set(link_into_tools_default ON)
  endif()
  option(LLVM_${name_upper}_LINK_INTO_TOOLS "Statically link ${name} into tools (if available)" ${link_into_tools_default})

  # If we statically link the plugin, don't use llvm dylib because we're going
  # to be part of it.
  if(LLVM_${name_upper}_LINK_INTO_TOOLS)
      list(APPEND ARG_UNPARSED_ARGUMENTS DISABLE_LLVM_LINK_LLVM_DYLIB)
  endif()

  if(LLVM_${name_upper}_LINK_INTO_TOOLS)
    list(REMOVE_ITEM ARG_UNPARSED_ARGUMENTS BUILDTREE_ONLY)
    # process_llvm_pass_plugins takes care of the actual linking, just create an
    # object library as of now
    add_llvm_library(${name} OBJECT ${ARG_UNPARSED_ARGUMENTS})
    target_compile_definitions(${name} PRIVATE LLVM_${name_upper}_LINK_INTO_TOOLS)
    set_property(TARGET ${name} APPEND PROPERTY COMPILE_DEFINITIONS LLVM_LINK_INTO_TOOLS)
    if (TARGET intrinsics_gen)
      add_dependencies(obj.${name} intrinsics_gen)
    endif()
    if (TARGET omp_gen)
      add_dependencies(obj.${name} omp_gen)
    endif()
    if (TARGET acc_gen)
      add_dependencies(obj.${name} acc_gen)
    endif()
    set_property(GLOBAL APPEND PROPERTY LLVM_STATIC_EXTENSIONS ${name})
  elseif(NOT ARG_NO_MODULE)
    add_llvm_library(${name} MODULE ${ARG_UNPARSED_ARGUMENTS})
  else()
    add_llvm_library(${name} OBJECT ${ARG_UNPARSED_ARGUMENTS})
  endif()
  message(STATUS "Registering ${name} as a pass plugin (static build: ${LLVM_${name_upper}_LINK_INTO_TOOLS})")

endfunction(add_llvm_pass_plugin)

# process_llvm_pass_plugins([GEN_CONFIG])
#
# Correctly set lib dependencies between plugins and tools, based on tools
# registered with the ENABLE_PLUGINS option.
#
# if GEN_CONFIG option is set, also generate X Macro file for extension
# handling. It provides a HANDLE_EXTENSION(extension_namespace, ExtensionProject)
# call for each extension allowing client code to define
# HANDLE_EXTENSION to have a specific code be run for each extension.
#
function(process_llvm_pass_plugins)
  cmake_parse_arguments(ARG
      "GEN_CONFIG" "" ""
    ${ARGN})

  if(ARG_GEN_CONFIG)
      get_property(LLVM_STATIC_EXTENSIONS GLOBAL PROPERTY LLVM_STATIC_EXTENSIONS)
  else()
      include(LLVMConfigExtensions)
  endif()

  # Add static plugins to the Extension component
  foreach(llvm_extension ${LLVM_STATIC_EXTENSIONS})
      set_property(TARGET LLVMExtensions APPEND PROPERTY LINK_LIBRARIES ${llvm_extension})
      set_property(TARGET LLVMExtensions APPEND PROPERTY INTERFACE_LINK_LIBRARIES ${llvm_extension})
  endforeach()

  # Eventually generate the extension headers, and store config to a cmake file
  # for usage in third-party configuration.
  if(ARG_GEN_CONFIG)

      ## Part 1: Extension header to be included whenever we need extension
      #  processing.
      if(NOT DEFINED LLVM_INSTALL_PACKAGE_DIR)
          message(FATAL_ERROR "LLVM_INSTALL_PACKAGE_DIR must be defined and writable. GEN_CONFIG should only be passe when building LLVM proper.")
      endif()
      # LLVM_INSTALL_PACKAGE_DIR might be absolute, so don't reuse below.
<<<<<<< HEAD
      string(REPLACE "${CMAKE_CFG_INTDIR}" "." llvm_cmake_builddir  "${LLVM_LIBRARY_DIR}")
=======
      string(REPLACE "${CMAKE_CFG_INTDIR}" "." llvm_cmake_builddir "${LLVM_LIBRARY_DIR}")
>>>>>>> e1acf65b
      set(llvm_cmake_builddir "${llvm_cmake_builddir}/cmake/llvm")
      file(WRITE
          "${llvm_cmake_builddir}/LLVMConfigExtensions.cmake"
          "set(LLVM_STATIC_EXTENSIONS ${LLVM_STATIC_EXTENSIONS})")
      install(FILES
          ${llvm_cmake_builddir}/LLVMConfigExtensions.cmake
          DESTINATION ${LLVM_INSTALL_PACKAGE_DIR}
          COMPONENT cmake-exports)

      set(ExtensionDef "${LLVM_BINARY_DIR}/include/llvm/Support/Extension.def")
      file(WRITE "${ExtensionDef}.tmp" "//extension handlers\n")
      foreach(llvm_extension ${LLVM_STATIC_EXTENSIONS})
          file(APPEND "${ExtensionDef}.tmp" "HANDLE_EXTENSION(${llvm_extension})\n")
      endforeach()
      file(APPEND "${ExtensionDef}.tmp" "#undef HANDLE_EXTENSION\n")

      # only replace if there's an actual change
      execute_process(COMMAND ${CMAKE_COMMAND} -E copy_if_different
          "${ExtensionDef}.tmp"
          "${ExtensionDef}")
      file(REMOVE "${ExtensionDef}.tmp")

      ## Part 2: Extension header that captures each extension dependency, to be
      #  used by llvm-config.
      set(ExtensionDeps "${LLVM_BINARY_DIR}/tools/llvm-config/ExtensionDependencies.inc")

      # Max needed to correctly size the required library array.
      set(llvm_plugin_max_deps_length 0)
      foreach(llvm_extension ${LLVM_STATIC_EXTENSIONS})
        get_property(llvm_plugin_deps TARGET ${llvm_extension} PROPERTY LINK_LIBRARIES)
        list(LENGTH llvm_plugin_deps llvm_plugin_deps_length)
        if(llvm_plugin_deps_length GREATER llvm_plugin_max_deps_length)
            set(llvm_plugin_max_deps_length ${llvm_plugin_deps_length})
        endif()
      endforeach()

      list(LENGTH LLVM_STATIC_EXTENSIONS llvm_static_extension_count)
      file(WRITE
          "${ExtensionDeps}.tmp"
          "#include <array>\n\
           struct ExtensionDescriptor {\n\
              const char* Name;\n\
              const char* RequiredLibraries[1 + 1 + ${llvm_plugin_max_deps_length}];\n\
           };\n\
           std::array<ExtensionDescriptor, ${llvm_static_extension_count}> AvailableExtensions{\n")

      foreach(llvm_extension ${LLVM_STATIC_EXTENSIONS})
        get_property(llvm_plugin_deps TARGET ${llvm_extension} PROPERTY LINK_LIBRARIES)

        file(APPEND "${ExtensionDeps}.tmp" "ExtensionDescriptor{\"${llvm_extension}\", {")
        foreach(llvm_plugin_dep ${llvm_plugin_deps})
            # Turn library dependency back to component name, if possible.
            # That way llvm-config can avoid redundant dependencies.
            STRING(REGEX REPLACE "^-l" ""  plugin_dep_name ${llvm_plugin_dep})
            STRING(REGEX MATCH "^LLVM" is_llvm_library ${plugin_dep_name})
            if(is_llvm_library)
                STRING(REGEX REPLACE "^LLVM" ""  plugin_dep_name ${plugin_dep_name})
                STRING(TOLOWER ${plugin_dep_name} plugin_dep_name)
            endif()
            file(APPEND "${ExtensionDeps}.tmp" "\"${plugin_dep_name}\", ")
        endforeach()

        # Self + mandatory trailing null, because the number of RequiredLibraries differs between extensions.
        file(APPEND "${ExtensionDeps}.tmp" \"${llvm_extension}\", "nullptr}},\n")
      endforeach()
      file(APPEND "${ExtensionDeps}.tmp" "};\n")

      # only replace if there's an actual change
      execute_process(COMMAND ${CMAKE_COMMAND} -E copy_if_different
          "${ExtensionDeps}.tmp"
          "${ExtensionDeps}")
      file(REMOVE "${ExtensionDeps}.tmp")
  endif()
endfunction()

function(export_executable_symbols target)
  if (LLVM_EXPORTED_SYMBOL_FILE)
    # The symbol file should contain the symbols we want the executable to
    # export
    set_target_properties(${target} PROPERTIES ENABLE_EXPORTS 1)
  elseif (LLVM_EXPORT_SYMBOLS_FOR_PLUGINS)
    # Extract the symbols to export from the static libraries that the
    # executable links against.
    set_target_properties(${target} PROPERTIES ENABLE_EXPORTS 1)
    set(exported_symbol_file ${CMAKE_CURRENT_BINARY_DIR}/${CMAKE_CFG_INTDIR}/${target}.symbols)
    # We need to consider not just the direct link dependencies, but also the
    # transitive link dependencies. Do this by starting with the set of direct
    # dependencies, then the dependencies of those dependencies, and so on.
    get_target_property(new_libs ${target} LINK_LIBRARIES)
    set(link_libs ${new_libs})
    while(NOT "${new_libs}" STREQUAL "")
      foreach(lib ${new_libs})
        if(TARGET ${lib})
          get_target_property(lib_type ${lib} TYPE)
          if("${lib_type}" STREQUAL "STATIC_LIBRARY")
            list(APPEND static_libs ${lib})
          else()
            list(APPEND other_libs ${lib})
          endif()
          get_target_property(transitive_libs ${lib} INTERFACE_LINK_LIBRARIES)
          foreach(transitive_lib ${transitive_libs})
            if(TARGET ${transitive_lib} AND NOT ${transitive_lib} IN_LIST link_libs)
              list(APPEND newer_libs ${transitive_lib})
              list(APPEND link_libs ${transitive_lib})
            endif()
          endforeach(transitive_lib)
        endif()
      endforeach(lib)
      set(new_libs ${newer_libs})
      set(newer_libs "")
    endwhile()
    list(REMOVE_DUPLICATES static_libs)
    if (MSVC)
      set(mangling microsoft)
    else()
      set(mangling itanium)
    endif()
    add_custom_command(OUTPUT ${exported_symbol_file}
                       COMMAND "${Python3_EXECUTABLE}" ${LLVM_MAIN_SRC_DIR}/utils/extract_symbols.py ${LLVM_EXTRACT_SYMBOLS_FLAGS} --mangling=${mangling} ${static_libs} -o ${exported_symbol_file}
                       WORKING_DIRECTORY ${LLVM_LIBRARY_OUTPUT_INTDIR}
                       DEPENDS ${LLVM_MAIN_SRC_DIR}/utils/extract_symbols.py ${static_libs}
                       VERBATIM
                       COMMENT "Generating export list for ${target}")
    add_llvm_symbol_exports( ${target} ${exported_symbol_file} )
    # If something links against this executable then we want a
    # transitive link against only the libraries whose symbols
    # we aren't exporting.
    set_target_properties(${target} PROPERTIES INTERFACE_LINK_LIBRARIES "${other_libs}")
    # The default import library suffix that cmake uses for cygwin/mingw is
    # ".dll.a", but for clang.exe that causes a collision with libclang.dll,
    # where the import libraries of both get named libclang.dll.a. Use a suffix
    # of ".exe.a" to avoid this.
    if(CYGWIN OR MINGW)
      set_target_properties(${target} PROPERTIES IMPORT_SUFFIX ".exe.a")
    endif()
  elseif(NOT (WIN32 OR CYGWIN))
    # On Windows auto-exporting everything doesn't work because of the limit on
    # the size of the exported symbol table, but on other platforms we can do
    # it without any trouble.
    set_target_properties(${target} PROPERTIES ENABLE_EXPORTS 1)
    if (APPLE)
      set_property(TARGET ${target} APPEND_STRING PROPERTY
        LINK_FLAGS " -rdynamic")
    endif()
  endif()
endfunction()

# Export symbols if LLVM plugins are enabled.
function(export_executable_symbols_for_plugins target)
  if(LLVM_ENABLE_PLUGINS OR LLVM_EXPORT_SYMBOLS_FOR_PLUGINS)
    export_executable_symbols(${target})
  endif()
endfunction()

if(NOT LLVM_TOOLCHAIN_TOOLS)
  set (LLVM_TOOLCHAIN_TOOLS
    llvm-ar
    llvm-cov
    llvm-cxxfilt
    llvm-dwp
    llvm-ranlib
    llvm-lib
    llvm-ml
    llvm-nm
    llvm-objcopy
    llvm-objdump
    llvm-pdbutil
    llvm-rc
    llvm-readobj
    llvm-size
    llvm-strings
    llvm-strip
    llvm-profdata
    llvm-symbolizer
    # symlink version of some of above tools that are enabled by
    # LLVM_INSTALL_BINUTILS_SYMLINKS.
    addr2line
    ar
    c++filt
    ranlib
    nm
    objcopy
    objdump
    readelf
    size
    strings
    strip
    )
endif()

macro(llvm_add_tool project name)
  cmake_parse_arguments(ARG "DEPENDS;GENERATE_DRIVER" "" "" ${ARGN})
  if( NOT LLVM_BUILD_TOOLS )
    set(EXCLUDE_FROM_ALL ON)
  endif()
  if(ARG_GENERATE_DRIVER
     AND LLVM_TOOL_LLVM_DRIVER_BUILD
     AND (NOT LLVM_DISTRIBUTION_COMPONENTS OR ${name} IN_LIST LLVM_DISTRIBUTION_COMPONENTS)
    )
    generate_llvm_objects(${name} ${ARGN})
    add_custom_target(${name} DEPENDS llvm-driver)
  else()
    add_llvm_executable(${name} ${ARGN})

    if ( ${name} IN_LIST LLVM_TOOLCHAIN_TOOLS OR NOT LLVM_INSTALL_TOOLCHAIN_ONLY)
      if( LLVM_BUILD_TOOLS )
        get_target_export_arg(${name} LLVM export_to_llvmexports)
        install(TARGETS ${name}
                ${export_to_llvmexports}
                RUNTIME DESTINATION ${${project}_TOOLS_INSTALL_DIR}
                COMPONENT ${name})

        if (NOT LLVM_ENABLE_IDE)
          add_llvm_install_targets(install-${name}
                                  DEPENDS ${name}
                                  COMPONENT ${name})
        endif()
      endif()
    endif()
    if( LLVM_BUILD_TOOLS )
      set_property(GLOBAL APPEND PROPERTY LLVM_EXPORTS ${name})
    endif()
    set_target_properties(${name} PROPERTIES FOLDER "Tools")
  endif()
endmacro(llvm_add_tool project name)

macro(add_llvm_tool name)
  llvm_add_tool(LLVM ${ARGV})
endmacro()


macro(add_llvm_example name)
  if( NOT LLVM_BUILD_EXAMPLES )
    set(EXCLUDE_FROM_ALL ON)
  endif()
  add_llvm_executable(${name} ${ARGN})
  if( LLVM_BUILD_EXAMPLES )
    install(TARGETS ${name} RUNTIME DESTINATION "${LLVM_EXAMPLES_INSTALL_DIR}")
  endif()
  set_target_properties(${name} PROPERTIES FOLDER "Examples")
endmacro(add_llvm_example name)

macro(add_llvm_example_library name)
  if( NOT LLVM_BUILD_EXAMPLES )
    set(EXCLUDE_FROM_ALL ON)
    add_llvm_library(${name} BUILDTREE_ONLY ${ARGN})
  else()
    add_llvm_library(${name} ${ARGN})
  endif()

  set_target_properties(${name} PROPERTIES FOLDER "Examples")
endmacro(add_llvm_example_library name)

# This is a macro that is used to create targets for executables that are needed
# for development, but that are not intended to be installed by default.
macro(add_llvm_utility name)
  if ( NOT LLVM_BUILD_UTILS )
    set(EXCLUDE_FROM_ALL ON)
  endif()

  add_llvm_executable(${name} DISABLE_LLVM_LINK_LLVM_DYLIB ${ARGN})
  set_target_properties(${name} PROPERTIES FOLDER "Utils")
  if ( ${name} IN_LIST LLVM_TOOLCHAIN_UTILITIES OR NOT LLVM_INSTALL_TOOLCHAIN_ONLY)
    if (LLVM_INSTALL_UTILS AND LLVM_BUILD_UTILS)
      get_target_export_arg(${name} LLVM export_to_llvmexports)
      install(TARGETS ${name}
              ${export_to_llvmexports}
              RUNTIME DESTINATION ${LLVM_UTILS_INSTALL_DIR}
              COMPONENT ${name})

      if (NOT LLVM_ENABLE_IDE)
        add_llvm_install_targets(install-${name}
                                 DEPENDS ${name}
                                 COMPONENT ${name})
      endif()
      set_property(GLOBAL APPEND PROPERTY LLVM_EXPORTS ${name})
    elseif(LLVM_BUILD_UTILS)
      set_property(GLOBAL APPEND PROPERTY LLVM_EXPORTS_BUILDTREE_ONLY ${name})
    endif()
  endif()
endmacro(add_llvm_utility name)

macro(add_llvm_fuzzer name)
  cmake_parse_arguments(ARG "" "DUMMY_MAIN" "" ${ARGN})
  if( LLVM_LIB_FUZZING_ENGINE )
    set(LLVM_OPTIONAL_SOURCES ${ARG_DUMMY_MAIN})
    add_llvm_executable(${name} ${ARG_UNPARSED_ARGUMENTS})
    target_link_libraries(${name} PRIVATE ${LLVM_LIB_FUZZING_ENGINE})
    set_target_properties(${name} PROPERTIES FOLDER "Fuzzers")
  elseif( LLVM_USE_SANITIZE_COVERAGE )
    set(CMAKE_CXX_FLAGS "${CMAKE_CXX_FLAGS} -fsanitize=fuzzer")
    set(LLVM_OPTIONAL_SOURCES ${ARG_DUMMY_MAIN})
    add_llvm_executable(${name} ${ARG_UNPARSED_ARGUMENTS})
    set_target_properties(${name} PROPERTIES FOLDER "Fuzzers")
  elseif( ARG_DUMMY_MAIN )
    add_llvm_executable(${name} ${ARG_DUMMY_MAIN} ${ARG_UNPARSED_ARGUMENTS})
    set_target_properties(${name} PROPERTIES FOLDER "Fuzzers")
  endif()
endmacro()

macro(add_llvm_target target_name)
  include_directories(BEFORE
    ${CMAKE_CURRENT_BINARY_DIR}
    ${CMAKE_CURRENT_SOURCE_DIR})
  add_llvm_component_library(LLVM${target_name} ${ARGN})
  set( CURRENT_LLVM_TARGET LLVM${target_name} )
endmacro(add_llvm_target)

function(canonicalize_tool_name name output)
  string(REPLACE "${CMAKE_CURRENT_SOURCE_DIR}/" "" nameStrip ${name})
  string(REPLACE "-" "_" nameUNDERSCORE ${nameStrip})
  string(TOUPPER ${nameUNDERSCORE} nameUPPER)
  set(${output} "${nameUPPER}" PARENT_SCOPE)
endfunction(canonicalize_tool_name)

# Custom add_subdirectory wrapper
# Takes in a project name (i.e. LLVM), the subdirectory name, and an optional
# path if it differs from the name.
function(add_llvm_subdirectory project type name)
  set(add_llvm_external_dir "${ARGN}")
  if("${add_llvm_external_dir}" STREQUAL "")
    set(add_llvm_external_dir ${name})
  endif()
  canonicalize_tool_name(${name} nameUPPER)
  set(canonical_full_name ${project}_${type}_${nameUPPER})
  get_property(already_processed GLOBAL PROPERTY ${canonical_full_name}_PROCESSED)
  if(already_processed)
    return()
  endif()
  set_property(GLOBAL PROPERTY ${canonical_full_name}_PROCESSED YES)

  if(EXISTS ${CMAKE_CURRENT_SOURCE_DIR}/${add_llvm_external_dir}/CMakeLists.txt)
    # Treat it as in-tree subproject.
    option(${canonical_full_name}_BUILD
           "Whether to build ${name} as part of ${project}" On)
    mark_as_advanced(${project}_${type}_${name}_BUILD)
    if(${canonical_full_name}_BUILD)
      add_subdirectory(${CMAKE_CURRENT_SOURCE_DIR}/${add_llvm_external_dir} ${add_llvm_external_dir})
    endif()
  else()
    set(LLVM_EXTERNAL_${nameUPPER}_SOURCE_DIR
      "${LLVM_EXTERNAL_${nameUPPER}_SOURCE_DIR}"
      CACHE PATH "Path to ${name} source directory")
    set(${canonical_full_name}_BUILD_DEFAULT ON)
    if(NOT LLVM_EXTERNAL_${nameUPPER}_SOURCE_DIR OR NOT EXISTS ${LLVM_EXTERNAL_${nameUPPER}_SOURCE_DIR})
      set(${canonical_full_name}_BUILD_DEFAULT OFF)
    endif()
    if("${LLVM_EXTERNAL_${nameUPPER}_BUILD}" STREQUAL "OFF")
      set(${canonical_full_name}_BUILD_DEFAULT OFF)
    endif()
    option(${canonical_full_name}_BUILD
      "Whether to build ${name} as part of LLVM"
      ${${canonical_full_name}_BUILD_DEFAULT})
    if (${canonical_full_name}_BUILD)
      if(EXISTS ${LLVM_EXTERNAL_${nameUPPER}_SOURCE_DIR})
        add_subdirectory(${LLVM_EXTERNAL_${nameUPPER}_SOURCE_DIR} ${add_llvm_external_dir})
      elseif(NOT "${LLVM_EXTERNAL_${nameUPPER}_SOURCE_DIR}" STREQUAL "")
        message(WARNING "Nonexistent directory for ${name}: ${LLVM_EXTERNAL_${nameUPPER}_SOURCE_DIR}")
      endif()
    endif()
  endif()
endfunction()

# Add external project that may want to be built as part of llvm such as Clang,
# lld, and Polly. This adds two options. One for the source directory of the
# project, which defaults to ${CMAKE_CURRENT_SOURCE_DIR}/${name}. Another to
# enable or disable building it with everything else.
# Additional parameter can be specified as the name of directory.
macro(add_llvm_external_project name)
  add_llvm_subdirectory(LLVM TOOL ${name} ${ARGN})
endmacro()

macro(add_llvm_tool_subdirectory name)
  add_llvm_external_project(${name})
endmacro(add_llvm_tool_subdirectory)

function(get_project_name_from_src_var var output)
  string(REGEX MATCH "LLVM_EXTERNAL_(.*)_SOURCE_DIR"
         MACHED_TOOL "${var}")
  if(MACHED_TOOL)
    set(${output} ${CMAKE_MATCH_1} PARENT_SCOPE)
  else()
    set(${output} PARENT_SCOPE)
  endif()
endfunction()

function(create_subdirectory_options project type)
  file(GLOB sub-dirs "${CMAKE_CURRENT_SOURCE_DIR}/*")
  foreach(dir ${sub-dirs})
    if(IS_DIRECTORY "${dir}" AND EXISTS "${dir}/CMakeLists.txt")
      canonicalize_tool_name(${dir} name)
      option(${project}_${type}_${name}_BUILD
           "Whether to build ${name} as part of ${project}" On)
      mark_as_advanced(${project}_${type}_${name}_BUILD)
    endif()
  endforeach()
endfunction(create_subdirectory_options)

function(create_llvm_tool_options)
  create_subdirectory_options(LLVM TOOL)
endfunction(create_llvm_tool_options)

function(llvm_add_implicit_projects project)
  set(list_of_implicit_subdirs "")
  file(GLOB sub-dirs "${CMAKE_CURRENT_SOURCE_DIR}/*")
  foreach(dir ${sub-dirs})
    if(IS_DIRECTORY "${dir}" AND EXISTS "${dir}/CMakeLists.txt")
      canonicalize_tool_name(${dir} name)
      # I don't like special casing things by order, but the llvm-driver ends up
      # linking the object libraries from all the tools that opt-in, so adding
      # it separately at the end is probably the simplest case.
      if("${name}" STREQUAL "LLVM_DRIVER")
        continue()
      endif()
      if (${project}_TOOL_${name}_BUILD)
        get_filename_component(fn "${dir}" NAME)
        list(APPEND list_of_implicit_subdirs "${fn}")
      endif()
    endif()
  endforeach()

  foreach(external_proj ${list_of_implicit_subdirs})
    add_llvm_subdirectory(${project} TOOL "${external_proj}" ${ARGN})
  endforeach()
endfunction(llvm_add_implicit_projects)

function(add_llvm_implicit_projects)
  llvm_add_implicit_projects(LLVM)
endfunction(add_llvm_implicit_projects)

# Generic support for adding a unittest.
function(add_unittest test_suite test_name)
  if( NOT LLVM_BUILD_TESTS )
    set(EXCLUDE_FROM_ALL ON)
  endif()

  if (SUPPORTS_VARIADIC_MACROS_FLAG)
    list(APPEND LLVM_COMPILE_FLAGS "-Wno-variadic-macros")
  endif ()
  # Some parts of gtest rely on this GNU extension, don't warn on it.
  if(SUPPORTS_GNU_ZERO_VARIADIC_MACRO_ARGUMENTS_FLAG)
    list(APPEND LLVM_COMPILE_FLAGS "-Wno-gnu-zero-variadic-macro-arguments")
  endif()

  if (NOT DEFINED LLVM_REQUIRES_RTTI)
    set(LLVM_REQUIRES_RTTI OFF)
  endif()

  list(APPEND LLVM_LINK_COMPONENTS Support) # gtest needs it for raw_ostream
  add_llvm_executable(${test_name} IGNORE_EXTERNALIZE_DEBUGINFO NO_INSTALL_RPATH ${ARGN})

  # The runtime benefits of LTO don't outweight the compile time costs for tests.
  if(LLVM_ENABLE_LTO)
    if((UNIX OR MINGW) AND LINKER_IS_LLD)
      set_property(TARGET ${test_name} APPEND_STRING PROPERTY
                    LINK_FLAGS " -Wl,--lto-O0")
    elseif(LINKER_IS_LLD_LINK)
      set_property(TARGET ${test_name} APPEND_STRING PROPERTY
                    LINK_FLAGS " /opt:lldlto=0")
    elseif(APPLE AND NOT uppercase_LLVM_ENABLE_LTO STREQUAL "THIN")
      set_property(TARGET ${target_name} APPEND_STRING PROPERTY
                    LINK_FLAGS " -Wl,-mllvm,-O0")
    endif()
  endif()

  set(outdir ${CMAKE_CURRENT_BINARY_DIR}/${CMAKE_CFG_INTDIR})
  set_output_directory(${test_name} BINARY_DIR ${outdir} LIBRARY_DIR ${outdir})
  # libpthreads overrides some standard library symbols, so main
  # executable must be linked with it in order to provide consistent
  # API for all shared libaries loaded by this executable.
  target_link_libraries(${test_name} PRIVATE llvm_gtest_main llvm_gtest ${LLVM_PTHREAD_LIB})

  add_dependencies(${test_suite} ${test_name})
  get_target_property(test_suite_folder ${test_suite} FOLDER)
  if (test_suite_folder)
    set_property(TARGET ${test_name} PROPERTY FOLDER "${test_suite_folder}")
  endif ()
endfunction()

# Use for test binaries that call llvm::getInputFileDirectory(). Use of this
# is discouraged.
function(add_unittest_with_input_files test_suite test_name)
  set(LLVM_UNITTEST_SOURCE_DIR ${CMAKE_CURRENT_SOURCE_DIR})
  configure_file(
    ${LLVM_MAIN_SRC_DIR}/unittests/unittest.cfg.in
    ${CMAKE_CURRENT_BINARY_DIR}/llvm.srcdir.txt)

  add_unittest(${test_suite} ${test_name} ${ARGN})
endfunction()

# Generic support for adding a benchmark.
function(add_benchmark benchmark_name)
  if( NOT LLVM_BUILD_BENCHMARKS )
    set(EXCLUDE_FROM_ALL ON)
  endif()

  add_llvm_executable(${benchmark_name} IGNORE_EXTERNALIZE_DEBUGINFO NO_INSTALL_RPATH ${ARGN})
  set(outdir ${CMAKE_CURRENT_BINARY_DIR}/${CMAKE_CFG_INTDIR})
  set_output_directory(${benchmark_name} BINARY_DIR ${outdir} LIBRARY_DIR ${outdir})
  set_property(TARGET ${benchmark_name} PROPERTY FOLDER "Utils")
  target_link_libraries(${benchmark_name} PRIVATE benchmark)
endfunction()

# This function canonicalize the CMake variables passed by names
# from CMake boolean to 0/1 suitable for passing into Python or C++,
# in place.
function(llvm_canonicalize_cmake_booleans)
  foreach(var ${ARGN})
    if(${var})
      set(${var} 1 PARENT_SCOPE)
    else()
      set(${var} 0 PARENT_SCOPE)
    endif()
  endforeach()
endfunction(llvm_canonicalize_cmake_booleans)

macro(set_llvm_build_mode)
  # Configuration-time: See Unit/lit.site.cfg.in
  if (CMAKE_CFG_INTDIR STREQUAL ".")
    set(LLVM_BUILD_MODE ".")
  else ()
    set(LLVM_BUILD_MODE "%(build_mode)s")
  endif ()
endmacro()

# Takes a list of path names in pathlist and a base directory, and returns
# a list of paths relative to the base directory in out_pathlist.
# Paths that are on a different drive than the basedir (on Windows) or that
# contain symlinks are returned absolute.
# Use with LLVM_LIT_PATH_FUNCTION below.
function(make_paths_relative out_pathlist basedir pathlist)
  # Passing ARG_PATH_VALUES as-is to execute_process() makes cmake strip
  # empty list entries. So escape the ;s in the list and do the splitting
  # ourselves. cmake has no relpath function, so use Python for that.
  string(REPLACE ";" "\\;" pathlist_escaped "${pathlist}")
  execute_process(COMMAND "${Python3_EXECUTABLE}" "-c" "\n
import os, sys\n
base = sys.argv[1]
def haslink(p):\n
    if not p or p == os.path.dirname(p): return False\n
    return os.path.islink(p) or haslink(os.path.dirname(p))\n
def relpath(p):\n
    if not p: return ''\n
    if os.path.splitdrive(p)[0] != os.path.splitdrive(base)[0]: return p\n
    if haslink(p) or haslink(base): return p\n
    return os.path.relpath(p, base)\n
if len(sys.argv) < 3: sys.exit(0)\n
sys.stdout.write(';'.join(relpath(p) for p in sys.argv[2].split(';')))"
    ${basedir}
    ${pathlist_escaped}
    OUTPUT_VARIABLE pathlist_relative
    ERROR_VARIABLE error
    RESULT_VARIABLE result)
  if (NOT result EQUAL 0)
    message(FATAL_ERROR "make_paths_relative() failed due to error '${result}', with stderr\n${error}")
  endif()
  set(${out_pathlist} "${pathlist_relative}" PARENT_SCOPE)
endfunction()

# Converts a file that's relative to the current python file to an absolute
# path. Since this uses __file__, it has to be emitted into python files that
# use it and can't be in a lit module. Use with make_paths_relative().
string(CONCAT LLVM_LIT_PATH_FUNCTION
  "# Allow generated file to be relocatable.\n"
  "from pathlib import Path\n"
  "def path(p):\n"
  "    if not p: return ''\n"
  "    return str((Path(__file__).parent / p).resolve())\n"
  )

# This function provides an automatic way to 'configure'-like generate a file
# based on a set of common and custom variables, specifically targeting the
# variables needed for the 'lit.site.cfg' files. This function bundles the
# common variables that any Lit instance is likely to need, and custom
# variables can be passed in.
# The keyword PATHS is followed by a list of cmake variable names that are
# mentioned as `path("@varname@")` in the lit.cfg.py.in file. Variables in that
# list are treated as paths that are relative to the directory the generated
# lit.cfg.py file is in, and the `path()` function converts the relative
# path back to absolute form. This makes it possible to move a build directory
# containing lit.cfg.py files from one machine to another.
function(configure_lit_site_cfg site_in site_out)
  cmake_parse_arguments(ARG "" "" "MAIN_CONFIG;PATHS" ${ARGN})

  if ("${ARG_MAIN_CONFIG}" STREQUAL "")
    get_filename_component(INPUT_DIR ${site_in} DIRECTORY)
    set(ARG_MAIN_CONFIG "${INPUT_DIR}/lit.cfg")
  endif()

  foreach(c ${LLVM_TARGETS_TO_BUILD})
    set(TARGETS_BUILT "${TARGETS_BUILT} ${c}")
  endforeach(c)
  set(TARGETS_TO_BUILD ${TARGETS_BUILT})

  set(SHLIBEXT "${LTDL_SHLIB_EXT}")

  set_llvm_build_mode()

  # For standalone builds of subprojects, these might not be the build tree but
  # a provided binary tree.
  set(LLVM_SOURCE_DIR ${LLVM_MAIN_SRC_DIR})
  set(LLVM_BINARY_DIR ${LLVM_BINARY_DIR})
  string(REPLACE "${CMAKE_CFG_INTDIR}" "${LLVM_BUILD_MODE}" LLVM_TOOLS_DIR "${LLVM_TOOLS_BINARY_DIR}")
  string(REPLACE "${CMAKE_CFG_INTDIR}" "${LLVM_BUILD_MODE}" LLVM_LIBS_DIR  "${LLVM_LIBRARY_DIR}")
  # Like LLVM_{TOOLS,LIBS}_DIR, but pointing at the build tree.
  string(REPLACE "${CMAKE_CFG_INTDIR}" "${LLVM_BUILD_MODE}" CURRENT_TOOLS_DIR "${LLVM_RUNTIME_OUTPUT_INTDIR}")
  string(REPLACE "${CMAKE_CFG_INTDIR}" "${LLVM_BUILD_MODE}" CURRENT_LIBS_DIR  "${LLVM_LIBRARY_OUTPUT_INTDIR}")
  string(REPLACE "${CMAKE_CFG_INTDIR}" "${LLVM_BUILD_MODE}" SHLIBDIR "${LLVM_SHLIB_OUTPUT_INTDIR}")

  # FIXME: "ENABLE_SHARED" doesn't make sense, since it is used just for
  # plugins. We may rename it.
  if(LLVM_ENABLE_PLUGINS)
    set(ENABLE_SHARED "1")
  else()
    set(ENABLE_SHARED "0")
  endif()

  if(LLVM_ENABLE_ASSERTIONS)
    set(ENABLE_ASSERTIONS "1")
  else()
    set(ENABLE_ASSERTIONS "0")
  endif()

  set(HOST_OS ${CMAKE_SYSTEM_NAME})
  set(HOST_ARCH ${CMAKE_SYSTEM_PROCESSOR})

  set(HOST_CC "${CMAKE_C_COMPILER} ${CMAKE_C_COMPILER_ARG1}")
  set(HOST_CXX "${CMAKE_CXX_COMPILER} ${CMAKE_CXX_COMPILER_ARG1}")
  set(HOST_LDFLAGS "${CMAKE_EXE_LINKER_FLAGS}")

  string(CONCAT LIT_SITE_CFG_IN_HEADER
    "# Autogenerated from ${site_in}\n# Do not edit!\n\n"
    "${LLVM_LIT_PATH_FUNCTION}"
    )

  # Override config_target_triple (and the env)
  if(LLVM_TARGET_TRIPLE_ENV)
    # This is expanded into the heading.
    string(CONCAT LIT_SITE_CFG_IN_HEADER "${LIT_SITE_CFG_IN_HEADER}"
      "import os\n"
      "target_env = \"${LLVM_TARGET_TRIPLE_ENV}\"\n"
      "config.target_triple = config.environment[target_env] = os.environ.get(target_env, \"${LLVM_TARGET_TRIPLE}\")\n"
      )

    # This is expanded to; config.target_triple = ""+config.target_triple+""
    set(LLVM_TARGET_TRIPLE "\"+config.target_triple+\"")
  endif()

  if (ARG_PATHS)
    # Walk ARG_PATHS and collect the current value of the variables in there.
    # list(APPEND) ignores empty elements exactly if the list is empty,
    # so start the list with a dummy element and drop it, to make sure that
    # even empty values make it into the values list.
    set(ARG_PATH_VALUES "dummy")
    foreach(path ${ARG_PATHS})
      list(APPEND ARG_PATH_VALUES "${${path}}")
    endforeach()
    list(REMOVE_AT ARG_PATH_VALUES 0)

    get_filename_component(OUTPUT_DIR ${site_out} DIRECTORY)
    make_paths_relative(
        ARG_PATH_VALUES_RELATIVE "${OUTPUT_DIR}" "${ARG_PATH_VALUES}")

    list(LENGTH ARG_PATHS len_paths)
    list(LENGTH ARG_PATH_VALUES len_path_values)
    list(LENGTH ARG_PATH_VALUES_RELATIVE len_path_value_rels)
    if ((NOT ${len_paths} EQUAL ${len_path_values}) OR
        (NOT ${len_paths} EQUAL ${len_path_value_rels}))
      message(SEND_ERROR "PATHS lengths got confused")
    endif()

    # Transform variables mentioned in ARG_PATHS to relative paths for
    # the configure_file() call. Variables are copied to subscopeds by cmake,
    # so this only modifies the local copy of the variables.
    math(EXPR arg_path_limit "${len_paths} - 1")
    foreach(i RANGE ${arg_path_limit})
      list(GET ARG_PATHS ${i} val1)
      list(GET ARG_PATH_VALUES_RELATIVE ${i} val2)
      set(${val1} ${val2})
    endforeach()
  endif()

  configure_file(${site_in} ${site_out} @ONLY)

  if (EXISTS "${ARG_MAIN_CONFIG}")
    # Remember main config / generated site config for llvm-lit.in.
    get_property(LLVM_LIT_CONFIG_FILES GLOBAL PROPERTY LLVM_LIT_CONFIG_FILES)
    list(APPEND LLVM_LIT_CONFIG_FILES "${ARG_MAIN_CONFIG}" "${site_out}")
    set_property(GLOBAL PROPERTY LLVM_LIT_CONFIG_FILES ${LLVM_LIT_CONFIG_FILES})
  endif()
endfunction()

function(dump_all_cmake_variables)
  get_cmake_property(_variableNames VARIABLES)
  foreach (_variableName ${_variableNames})
    message(STATUS "${_variableName}=${${_variableName}}")
  endforeach()
endfunction()

function(get_llvm_lit_path base_dir file_name)
  cmake_parse_arguments(ARG "ALLOW_EXTERNAL" "" "" ${ARGN})

  if (ARG_ALLOW_EXTERNAL)
    set (LLVM_EXTERNAL_LIT "" CACHE STRING "Command used to spawn lit")
    if ("${LLVM_EXTERNAL_LIT}" STREQUAL "")
      set(LLVM_EXTERNAL_LIT "${LLVM_DEFAULT_EXTERNAL_LIT}")
    endif()

    if (NOT "${LLVM_EXTERNAL_LIT}" STREQUAL "")
      if (EXISTS ${LLVM_EXTERNAL_LIT})
        get_filename_component(LIT_FILE_NAME ${LLVM_EXTERNAL_LIT} NAME)
        get_filename_component(LIT_BASE_DIR ${LLVM_EXTERNAL_LIT} DIRECTORY)
        set(${file_name} ${LIT_FILE_NAME} PARENT_SCOPE)
        set(${base_dir} ${LIT_BASE_DIR} PARENT_SCOPE)
        return()
      elseif (NOT DEFINED CACHE{LLVM_EXTERNAL_LIT_MISSING_WARNED_ONCE})
        message(WARNING "LLVM_EXTERNAL_LIT set to ${LLVM_EXTERNAL_LIT}, but the path does not exist.")
        set(LLVM_EXTERNAL_LIT_MISSING_WARNED_ONCE YES CACHE INTERNAL "")
      endif()
    endif()
  endif()

  set(lit_file_name "llvm-lit")
  if (CMAKE_HOST_WIN32 AND NOT CYGWIN)
    # llvm-lit needs suffix.py for multiprocess to find a main module.
    set(lit_file_name "${lit_file_name}.py")
  endif ()
  set(${file_name} ${lit_file_name} PARENT_SCOPE)

  get_property(LLVM_LIT_BASE_DIR GLOBAL PROPERTY LLVM_LIT_BASE_DIR)
  if (NOT "${LLVM_LIT_BASE_DIR}" STREQUAL "")
    set(${base_dir} ${LLVM_LIT_BASE_DIR} PARENT_SCOPE)
  endif()

  # Allow individual projects to provide an override
  if (NOT "${LLVM_LIT_OUTPUT_DIR}" STREQUAL "")
    set(LLVM_LIT_BASE_DIR ${LLVM_LIT_OUTPUT_DIR})
  elseif(NOT "${LLVM_RUNTIME_OUTPUT_INTDIR}" STREQUAL "")
    set(LLVM_LIT_BASE_DIR ${LLVM_RUNTIME_OUTPUT_INTDIR})
  else()
    set(LLVM_LIT_BASE_DIR "")
  endif()

  # Cache this so we don't have to do it again and have subsequent calls
  # potentially disagree on the value.
  set_property(GLOBAL PROPERTY LLVM_LIT_BASE_DIR ${LLVM_LIT_BASE_DIR})
  set(${base_dir} ${LLVM_LIT_BASE_DIR} PARENT_SCOPE)
endfunction()

# A raw function to create a lit target. This is used to implement the testuite
# management functions.
function(add_lit_target target comment)
  cmake_parse_arguments(ARG "" "" "PARAMS;DEPENDS;ARGS" ${ARGN})
  set(LIT_ARGS "${ARG_ARGS} ${LLVM_LIT_ARGS}")
  separate_arguments(LIT_ARGS)
  if (NOT CMAKE_CFG_INTDIR STREQUAL ".")
    list(APPEND LIT_ARGS --param build_mode=${CMAKE_CFG_INTDIR})
  endif ()

  # Get the path to the lit to *run* tests with.  This can be overriden by
  # the user by specifying -DLLVM_EXTERNAL_LIT=<path-to-lit.py>
  get_llvm_lit_path(
    lit_base_dir
    lit_file_name
    ALLOW_EXTERNAL
    )

  set(LIT_COMMAND "${Python3_EXECUTABLE};${lit_base_dir}/${lit_file_name}")
  list(APPEND LIT_COMMAND ${LIT_ARGS})
  foreach(param ${ARG_PARAMS})
    list(APPEND LIT_COMMAND --param ${param})
  endforeach()
  if (ARG_UNPARSED_ARGUMENTS)
    add_custom_target(${target}
      COMMAND ${LIT_COMMAND} ${ARG_UNPARSED_ARGUMENTS}
      COMMENT "${comment}"
      USES_TERMINAL
      )
  else()
    add_custom_target(${target}
      COMMAND ${CMAKE_COMMAND} -E echo "${target} does nothing, no tools built.")
    message(STATUS "${target} does nothing.")
  endif()

  if (ARG_DEPENDS)
    add_dependencies(${target} ${ARG_DEPENDS})
  endif()

  # Tests should be excluded from "Build Solution".
  set_target_properties(${target} PROPERTIES EXCLUDE_FROM_DEFAULT_BUILD ON)
endfunction()

# Convert a target name like check-clang to a variable name like CLANG.
function(umbrella_lit_testsuite_var target outvar)
  if (NOT target MATCHES "^check-")
    message(FATAL_ERROR "umbrella lit suites must be check-*, not '${target}'")
  endif()
  string(SUBSTRING "${target}" 6 -1 var)
  string(REPLACE "-" "_" var ${var})
  string(TOUPPER "${var}" var)
  set(${outvar} "${var}" PARENT_SCOPE)
endfunction()

# Start recording all lit test suites for a combined 'check-foo' target.
# The recording continues until umbrella_lit_testsuite_end() creates the target.
function(umbrella_lit_testsuite_begin target)
  umbrella_lit_testsuite_var(${target} name)
  set_property(GLOBAL APPEND PROPERTY LLVM_LIT_UMBRELLAS ${name})
endfunction()

# Create a combined 'check-foo' target for a set of related test suites.
# It runs all suites added since the matching umbrella_lit_testsuite_end() call.
# Tests marked EXCLUDE_FROM_CHECK_ALL are not gathered.
function(umbrella_lit_testsuite_end target)
  umbrella_lit_testsuite_var(${target} name)

  get_property(testsuites GLOBAL PROPERTY LLVM_${name}_LIT_TESTSUITES)
  get_property(params GLOBAL PROPERTY LLVM_${name}_LIT_PARAMS)
  get_property(depends GLOBAL PROPERTY LLVM_${name}_LIT_DEPENDS)
  get_property(extra_args GLOBAL PROPERTY LLVM_${name}_LIT_EXTRA_ARGS)
  # Additional test targets are not gathered, but may be set externally.
  get_property(additional_test_targets
               GLOBAL PROPERTY LLVM_${name}_ADDITIONAL_TEST_TARGETS)

  string(TOLOWER ${name} name)
  add_lit_target(${target}
    "Running ${name} regression tests"
    ${testsuites}
    PARAMS ${params}
    DEPENDS ${depends} ${additional_test_targets}
    ARGS ${extra_args}
    )
endfunction()

# A function to add a set of lit test suites to be driven through 'check-*' targets.
function(add_lit_testsuite target comment)
  cmake_parse_arguments(ARG "EXCLUDE_FROM_CHECK_ALL" "" "PARAMS;DEPENDS;ARGS" ${ARGN})

  # EXCLUDE_FROM_ALL excludes the test ${target} out of check-all.
  if(NOT ARG_EXCLUDE_FROM_CHECK_ALL)
    get_property(gather_names GLOBAL PROPERTY LLVM_LIT_UMBRELLAS)
    foreach(name ${gather_names})
    # Register the testsuites, params and depends for the umbrella check rule.
      set_property(GLOBAL APPEND PROPERTY LLVM_${name}_LIT_TESTSUITES ${ARG_UNPARSED_ARGUMENTS})
      set_property(GLOBAL APPEND PROPERTY LLVM_${name}_LIT_PARAMS ${ARG_PARAMS})
      set_property(GLOBAL APPEND PROPERTY LLVM_${name}_LIT_DEPENDS ${ARG_DEPENDS})
      set_property(GLOBAL APPEND PROPERTY LLVM_${name}_LIT_EXTRA_ARGS ${ARG_ARGS})
    endforeach()
  endif()

  # Produce a specific suffixed check rule.
  add_lit_target(${target} ${comment}
    ${ARG_UNPARSED_ARGUMENTS}
    PARAMS ${ARG_PARAMS}
    DEPENDS ${ARG_DEPENDS}
    ARGS ${ARG_ARGS}
    )
endfunction()

function(add_lit_testsuites project directory)
  if (NOT LLVM_ENABLE_IDE)
    cmake_parse_arguments(ARG "EXCLUDE_FROM_CHECK_ALL" "FOLDER" "PARAMS;DEPENDS;ARGS" ${ARGN})

    if (NOT ARG_FOLDER)
      set(ARG_FOLDER "Test Subdirectories")
    endif()

    # Search recursively for test directories by assuming anything not
    # in a directory called Inputs contains tests.
    file(GLOB_RECURSE to_process LIST_DIRECTORIES true ${directory}/*)
    foreach(lit_suite ${to_process})
      if(NOT IS_DIRECTORY ${lit_suite})
        continue()
      endif()
      string(FIND ${lit_suite} Inputs is_inputs)
      string(FIND ${lit_suite} Output is_output)
      if (NOT (is_inputs EQUAL -1 AND is_output EQUAL -1))
        continue()
      endif()

      # Create a check- target for the directory.
      string(REPLACE ${directory} "" name_slash ${lit_suite})
      if (name_slash)
        string(REPLACE "/" "-" name_slash ${name_slash})
        string(REPLACE "\\" "-" name_dashes ${name_slash})
        string(TOLOWER "${project}${name_dashes}" name_var)
        add_lit_target("check-${name_var}" "Running lit suite ${lit_suite}"
          ${lit_suite}
          ${EXCLUDE_FROM_CHECK_ALL}
          PARAMS ${ARG_PARAMS}
          DEPENDS ${ARG_DEPENDS}
          ARGS ${ARG_ARGS}
        )
        set_target_properties(check-${name_var} PROPERTIES FOLDER ${ARG_FOLDER})
      endif()
    endforeach()
  endif()
endfunction()

function(llvm_install_library_symlink name dest type)
  cmake_parse_arguments(ARG "" "COMPONENT" "" ${ARGN})
  foreach(path ${CMAKE_MODULE_PATH})
    if(EXISTS ${path}/LLVMInstallSymlink.cmake)
      set(INSTALL_SYMLINK ${path}/LLVMInstallSymlink.cmake)
      break()
    endif()
  endforeach()

  set(component ${ARG_COMPONENT})
  if(NOT component)
    set(component ${name})
  endif()

  set(full_name ${CMAKE_${type}_LIBRARY_PREFIX}${name}${CMAKE_${type}_LIBRARY_SUFFIX})
  set(full_dest ${CMAKE_${type}_LIBRARY_PREFIX}${dest}${CMAKE_${type}_LIBRARY_SUFFIX})

  set(output_dir lib${LLVM_LIBDIR_SUFFIX})
  if(WIN32 AND "${type}" STREQUAL "SHARED")
    set(output_dir "${CMAKE_INSTALL_BINDIR}")
  endif()

  install(SCRIPT ${INSTALL_SYMLINK}
          CODE "install_symlink(\"${full_name}\" \"${full_dest}\" \"${output_dir}\")"
          COMPONENT ${component})

endfunction()

function(llvm_install_symlink project name dest)
  get_property(LLVM_DRIVER_TOOLS GLOBAL PROPERTY LLVM_DRIVER_TOOLS)
  if(LLVM_TOOL_LLVM_DRIVER_BUILD
     AND ${dest} IN_LIST LLVM_DRIVER_TOOLS
     AND (NOT LLVM_DISTRIBUTION_COMPONENTS OR ${dest} IN_LIST LLVM_DISTRIBUTION_COMPONENTS)
    )
    return()
  endif()
  cmake_parse_arguments(ARG "ALWAYS_GENERATE" "COMPONENT" "" ${ARGN})
  foreach(path ${CMAKE_MODULE_PATH})
    if(EXISTS ${path}/LLVMInstallSymlink.cmake)
      set(INSTALL_SYMLINK ${path}/LLVMInstallSymlink.cmake)
      break()
    endif()
  endforeach()

  if(ARG_COMPONENT)
    set(component ${ARG_COMPONENT})
  else()
    if(ARG_ALWAYS_GENERATE)
      set(component ${dest})
    else()
      set(component ${name})
    endif()
  endif()

  set(full_name ${name}${CMAKE_EXECUTABLE_SUFFIX})
  set(full_dest ${dest}${CMAKE_EXECUTABLE_SUFFIX})
  if (${dest} STREQUAL "llvm-driver")
    set(full_dest llvm${CMAKE_EXECUTABLE_SUFFIX})
  endif()

  set(output_dir "${${project}_TOOLS_INSTALL_DIR}")

  install(SCRIPT ${INSTALL_SYMLINK}
          CODE "install_symlink(\"${full_name}\" \"${full_dest}\" \"${output_dir}\")"
          COMPONENT ${component})

  if (NOT LLVM_ENABLE_IDE AND NOT ARG_ALWAYS_GENERATE)
    add_llvm_install_targets(install-${name}
                             DEPENDS ${name} ${dest}
                             COMPONENT ${name}
                             SYMLINK ${dest})
  endif()
endfunction()

function(llvm_add_tool_symlink project link_name target)
  cmake_parse_arguments(ARG "ALWAYS_GENERATE" "OUTPUT_DIR" "" ${ARGN})

  get_property(LLVM_DRIVER_TOOLS GLOBAL PROPERTY LLVM_DRIVER_TOOLS)

  if (${target} IN_LIST LLVM_DRIVER_TOOLS)
    set_property(GLOBAL APPEND PROPERTY LLVM_DRIVER_TOOL_ALIASES_${target} ${link_name})
  endif()
  set(dest_binary "$<TARGET_FILE:${target}>")

  # This got a bit gross... For multi-configuration generators the target
  # properties return the resolved value of the string, not the build system
  # expression. To reconstruct the platform-agnostic path we have to do some
  # magic. First we grab one of the types, and a type-specific path. Then from
  # the type-specific path we find the last occurrence of the type in the path,
  # and replace it with CMAKE_CFG_INTDIR. This allows the build step to be type
  # agnostic again.
  if(NOT ARG_OUTPUT_DIR)
    # If you're not overriding the OUTPUT_DIR, we can make the link relative in
    # the same directory.
    if(LLVM_USE_SYMLINKS)
      set(dest_binary "$<TARGET_FILE_NAME:${target}>")
    endif()
    if(CMAKE_CONFIGURATION_TYPES)
      list(GET CMAKE_CONFIGURATION_TYPES 0 first_type)
      string(TOUPPER ${first_type} first_type_upper)
      set(first_type_suffix _${first_type_upper})
    endif()
    get_target_property(target_type ${target} TYPE)
    if(${target_type} STREQUAL "STATIC_LIBRARY")
      get_target_property(ARG_OUTPUT_DIR ${target} ARCHIVE_OUTPUT_DIRECTORY${first_type_suffix})
    elseif(UNIX AND ${target_type} STREQUAL "SHARED_LIBRARY")
      get_target_property(ARG_OUTPUT_DIR ${target} LIBRARY_OUTPUT_DIRECTORY${first_type_suffix})
    else()
      get_target_property(ARG_OUTPUT_DIR ${target} RUNTIME_OUTPUT_DIRECTORY${first_type_suffix})
    endif()
    if(CMAKE_CONFIGURATION_TYPES)
      string(FIND "${ARG_OUTPUT_DIR}" "/${first_type}/" type_start REVERSE)
      string(SUBSTRING "${ARG_OUTPUT_DIR}" 0 ${type_start} path_prefix)
      string(SUBSTRING "${ARG_OUTPUT_DIR}" ${type_start} -1 path_suffix)
      string(REPLACE "/${first_type}/" "/${CMAKE_CFG_INTDIR}/"
             path_suffix ${path_suffix})
      set(ARG_OUTPUT_DIR ${path_prefix}${path_suffix})
    endif()
  endif()

  if(LLVM_USE_SYMLINKS)
    set(LLVM_LINK_OR_COPY create_symlink)
  else()
    set(LLVM_LINK_OR_COPY copy)
  endif()

  set(output_path "${ARG_OUTPUT_DIR}/${link_name}${CMAKE_EXECUTABLE_SUFFIX}")

  set(target_name ${link_name})
  if(TARGET ${link_name})
    set(target_name ${link_name}-link)
  endif()


  if(ARG_ALWAYS_GENERATE)
    set_property(DIRECTORY APPEND PROPERTY
      ADDITIONAL_MAKE_CLEAN_FILES ${dest_binary})
    add_custom_command(TARGET ${target} POST_BUILD
      COMMAND ${CMAKE_COMMAND} -E ${LLVM_LINK_OR_COPY} "${dest_binary}" "${output_path}")
  else()
    add_custom_command(OUTPUT ${output_path}
                     COMMAND ${CMAKE_COMMAND} -E ${LLVM_LINK_OR_COPY} "${dest_binary}" "${output_path}"
                     DEPENDS ${target})

    # TODO: Make use of generator expressions below once CMake 3.19 or higher is the minimum supported version.
    set(should_build_all)
    get_target_property(target_excluded_from_all ${target} EXCLUDE_FROM_ALL)
    if (NOT target_excluded_from_all)
      set(should_build_all ALL)
    endif()
    add_custom_target(${target_name} ${should_build_all} DEPENDS ${target} ${output_path})
    set_target_properties(${target_name} PROPERTIES FOLDER Tools)

    # Make sure both the link and target are toolchain tools
    if (${link_name} IN_LIST LLVM_TOOLCHAIN_TOOLS AND ${target} IN_LIST LLVM_TOOLCHAIN_TOOLS)
      set(TOOL_IS_TOOLCHAIN ON)
    endif()

    if ((TOOL_IS_TOOLCHAIN OR NOT LLVM_INSTALL_TOOLCHAIN_ONLY) AND LLVM_BUILD_TOOLS)
      llvm_install_symlink("${project}" ${link_name} ${target})
    endif()
  endif()
endfunction()

function(add_llvm_tool_symlink link_name target)
  llvm_add_tool_symlink(LLVM ${ARGV})
endfunction()

function(llvm_externalize_debuginfo name)
  if(NOT LLVM_EXTERNALIZE_DEBUGINFO)
    return()
  endif()

  if(NOT LLVM_EXTERNALIZE_DEBUGINFO_SKIP_STRIP)
    if(APPLE)
      if(NOT CMAKE_STRIP)
        set(CMAKE_STRIP xcrun strip)
      endif()
      set(strip_command COMMAND ${CMAKE_STRIP} -S -x $<TARGET_FILE:${name}>)
    else()
      set(strip_command COMMAND ${CMAKE_STRIP} -g -x $<TARGET_FILE:${name}>)
    endif()
  endif()

  if(APPLE)
    if(LLVM_EXTERNALIZE_DEBUGINFO_EXTENSION)
      set(file_ext ${LLVM_EXTERNALIZE_DEBUGINFO_EXTENSION})
    else()
      set(file_ext dSYM)
    endif()

    set(output_name "$<TARGET_FILE_NAME:${name}>.${file_ext}")

    if(LLVM_EXTERNALIZE_DEBUGINFO_OUTPUT_DIR)
      set(output_path "-o=${LLVM_EXTERNALIZE_DEBUGINFO_OUTPUT_DIR}/${output_name}")
    else()
      set(output_path "-o=${output_name}")
    endif()

    if(CMAKE_CXX_FLAGS MATCHES "-flto"
      OR CMAKE_CXX_FLAGS_${uppercase_CMAKE_BUILD_TYPE} MATCHES "-flto")

      set(lto_object ${CMAKE_CURRENT_BINARY_DIR}/${CMAKE_CFG_INTDIR}/${name}-lto.o)
      set_property(TARGET ${name} APPEND_STRING PROPERTY
        LINK_FLAGS " -Wl,-object_path_lto,${lto_object}")
    endif()
    if(NOT CMAKE_DSYMUTIL)
      set(CMAKE_DSYMUTIL xcrun dsymutil)
    endif()
    add_custom_command(TARGET ${name} POST_BUILD
      COMMAND ${CMAKE_DSYMUTIL} ${output_path} $<TARGET_FILE:${name}>
      ${strip_command}
      )
  else()
    add_custom_command(TARGET ${name} POST_BUILD
      COMMAND ${CMAKE_OBJCOPY} --only-keep-debug $<TARGET_FILE:${name}> $<TARGET_FILE:${name}>.debug
      ${strip_command} -R .gnu_debuglink
      COMMAND ${CMAKE_OBJCOPY} --add-gnu-debuglink=$<TARGET_FILE:${name}>.debug $<TARGET_FILE:${name}>
      )
  endif()
endfunction()

# Usage: llvm_codesign(name [FORCE] [ENTITLEMENTS file] [BUNDLE_PATH path])
function(llvm_codesign name)
  cmake_parse_arguments(ARG "FORCE" "ENTITLEMENTS;BUNDLE_PATH" "" ${ARGN})

  if(NOT LLVM_CODESIGNING_IDENTITY)
    return()
  endif()

  if(CMAKE_GENERATOR STREQUAL "Xcode")
    set_target_properties(${name} PROPERTIES
      XCODE_ATTRIBUTE_CODE_SIGN_IDENTITY ${LLVM_CODESIGNING_IDENTITY}
    )
    if(DEFINED ARG_ENTITLEMENTS)
      set_target_properties(${name} PROPERTIES
        XCODE_ATTRIBUTE_CODE_SIGN_ENTITLEMENTS ${ARG_ENTITLEMENTS}
      )
    endif()
  elseif(APPLE AND CMAKE_HOST_SYSTEM_NAME MATCHES Darwin)
    if(NOT CMAKE_CODESIGN)
      set(CMAKE_CODESIGN xcrun codesign)
    endif()
    if(NOT CMAKE_CODESIGN_ALLOCATE)
      execute_process(
        COMMAND xcrun -f codesign_allocate
        OUTPUT_STRIP_TRAILING_WHITESPACE
        OUTPUT_VARIABLE CMAKE_CODESIGN_ALLOCATE
      )
    endif()
    if(DEFINED ARG_ENTITLEMENTS)
      set(pass_entitlements --entitlements ${ARG_ENTITLEMENTS})
    endif()

    if (NOT ARG_BUNDLE_PATH)
      set(ARG_BUNDLE_PATH $<TARGET_FILE:${name}>)
    endif()

    # ld64 now always codesigns the binaries it creates. Apply the force arg
    # unconditionally so that we can - for example - add entitlements to the
    # targets that need it.
    set(force_flag "-f")

    add_custom_command(
      TARGET ${name} POST_BUILD
      COMMAND ${CMAKE_COMMAND} -E
              env CODESIGN_ALLOCATE=${CMAKE_CODESIGN_ALLOCATE}
              ${CMAKE_CODESIGN} -s ${LLVM_CODESIGNING_IDENTITY}
              ${pass_entitlements} ${force_flag} ${ARG_BUNDLE_PATH}
    )
  endif()
endfunction()

function(llvm_setup_rpath name)
  if(CMAKE_INSTALL_RPATH)
    return()
  endif()

  if(LLVM_INSTALL_PREFIX AND NOT (LLVM_INSTALL_PREFIX STREQUAL CMAKE_INSTALL_PREFIX))
    set(extra_libdir ${LLVM_LIBRARY_DIR})
  elseif(LLVM_BUILD_LIBRARY_DIR)
    set(extra_libdir ${LLVM_LIBRARY_DIR})
  endif()

  if (APPLE)
    set(_install_name_dir INSTALL_NAME_DIR "@rpath")
    set(_install_rpath "@loader_path/../lib${LLVM_LIBDIR_SUFFIX}" ${extra_libdir})
  elseif(${CMAKE_SYSTEM_NAME} MATCHES "AIX" AND BUILD_SHARED_LIBS)
    # $ORIGIN is not interpreted at link time by aix ld.
    # Since BUILD_SHARED_LIBS is only recommended for use by developers,
    # hardcode the rpath to build/install lib dir first in this mode.
    # FIXME: update this when there is better solution.
    set(_install_rpath "${LLVM_LIBRARY_OUTPUT_INTDIR}" "${CMAKE_INSTALL_PREFIX}/lib${LLVM_LIBDIR_SUFFIX}" ${extra_libdir})
  elseif(UNIX)
    set(_install_rpath "\$ORIGIN/../lib${LLVM_LIBDIR_SUFFIX}" ${extra_libdir})
    if(${CMAKE_SYSTEM_NAME} MATCHES "(FreeBSD|DragonFly)")
      set_property(TARGET ${name} APPEND_STRING PROPERTY
                   LINK_FLAGS " -Wl,-z,origin ")
    endif()
    if(LLVM_LINKER_IS_GNULD)
      # $ORIGIN is not interpreted at link time by ld.bfd
      set_property(TARGET ${name} APPEND_STRING PROPERTY
                   LINK_FLAGS " -Wl,-rpath-link,${LLVM_LIBRARY_OUTPUT_INTDIR} ")
    endif()
  else()
    return()
  endif()

  # Enable BUILD_WITH_INSTALL_RPATH unless CMAKE_BUILD_RPATH is set.
  if("${CMAKE_BUILD_RPATH}" STREQUAL "")
    set_property(TARGET ${name} PROPERTY BUILD_WITH_INSTALL_RPATH ON)
  endif()

  set_target_properties(${name} PROPERTIES
                        INSTALL_RPATH "${_install_rpath}"
                        ${_install_name_dir})
endfunction()

function(setup_dependency_debugging name)
  if(NOT LLVM_DEPENDENCY_DEBUGGING)
    return()
  endif()

  if("intrinsics_gen" IN_LIST ARGN)
    return()
  endif()

  set(deny_attributes_inc "(deny file* (literal \"${LLVM_BINARY_DIR}/include/llvm/IR/Attributes.inc\"))")
  set(deny_intrinsics_inc "(deny file* (literal \"${LLVM_BINARY_DIR}/include/llvm/IR/Intrinsics.inc\"))")

  set(sandbox_command "sandbox-exec -p '(version 1) (allow default) ${deny_attributes_inc} ${deny_intrinsics_inc}'")
  set_target_properties(${name} PROPERTIES RULE_LAUNCH_COMPILE ${sandbox_command})
endfunction()

# If the sources at the given `path` are under version control, set `out_var`
# to the the path of a file which will be modified when the VCS revision
# changes, attempting to create that file if it does not exist; if no such
# file exists and one cannot be created, instead set `out_var` to the
# empty string.
#
# If the sources are not under version control, do not define `out_var`.
function(find_first_existing_vc_file path out_var)
  if(NOT EXISTS "${path}")
    return()
  endif()
  find_package(Git)
  if(GIT_FOUND)
    execute_process(COMMAND ${GIT_EXECUTABLE} rev-parse --git-dir
      WORKING_DIRECTORY ${path}
      RESULT_VARIABLE git_result
      OUTPUT_VARIABLE git_output
      ERROR_QUIET)
    if(git_result EQUAL 0)
      string(STRIP "${git_output}" git_output)
      get_filename_component(git_dir ${git_output} ABSOLUTE BASE_DIR ${path})
      # Some branchless cases (e.g. 'repo') may not yet have .git/logs/HEAD
      if (NOT EXISTS "${git_dir}/logs/HEAD")
        execute_process(COMMAND ${CMAKE_COMMAND} -E touch HEAD
          WORKING_DIRECTORY "${git_dir}/logs"
          RESULT_VARIABLE touch_head_result
          ERROR_QUIET)
        if (NOT touch_head_result EQUAL 0)
          set(${out_var} "" PARENT_SCOPE)
          return()
        endif()
      endif()
      set(${out_var} "${git_dir}/logs/HEAD" PARENT_SCOPE)
    endif()
  endif()
endfunction()

function(setup_host_tool tool_name setting_name exe_var_name target_var_name)
  set(${setting_name}_DEFAULT "${tool_name}")

  if(LLVM_USE_HOST_TOOLS AND LLVM_NATIVE_TOOL_DIR)
    if(EXISTS "${LLVM_NATIVE_TOOL_DIR}/${tool_name}${LLVM_HOST_EXECUTABLE_SUFFIX}")
      set(${setting_name}_DEFAULT "${LLVM_NATIVE_TOOL_DIR}/${tool_name}${LLVM_HOST_EXECUTABLE_SUFFIX}")
    endif()
  endif()

  set(${setting_name} "${${setting_name}_DEFAULT}" CACHE
    STRING "Host ${tool_name} executable. Saves building if cross-compiling.")

  if(LLVM_USE_HOST_TOOLS)
    if(NOT ${setting_name} STREQUAL "${tool_name}")
      set(exe_name ${${setting_name}})
      set(target_name ${${setting_name}})
    else()
      build_native_tool(${tool_name} exe_name DEPENDS ${tool_name})
      set(target_name ${exe_name})
    endif()
  else()
    set(exe_name $<TARGET_FILE:${tool_name}>)
    set(target_name ${tool_name})
  endif()
  set(${exe_var_name} "${exe_name}" CACHE STRING "")
  set(${target_var_name} "${target_name}" CACHE STRING "")
endfunction()<|MERGE_RESOLUTION|>--- conflicted
+++ resolved
@@ -1126,11 +1126,7 @@
           message(FATAL_ERROR "LLVM_INSTALL_PACKAGE_DIR must be defined and writable. GEN_CONFIG should only be passe when building LLVM proper.")
       endif()
       # LLVM_INSTALL_PACKAGE_DIR might be absolute, so don't reuse below.
-<<<<<<< HEAD
-      string(REPLACE "${CMAKE_CFG_INTDIR}" "." llvm_cmake_builddir  "${LLVM_LIBRARY_DIR}")
-=======
       string(REPLACE "${CMAKE_CFG_INTDIR}" "." llvm_cmake_builddir "${LLVM_LIBRARY_DIR}")
->>>>>>> e1acf65b
       set(llvm_cmake_builddir "${llvm_cmake_builddir}/cmake/llvm")
       file(WRITE
           "${llvm_cmake_builddir}/LLVMConfigExtensions.cmake"
