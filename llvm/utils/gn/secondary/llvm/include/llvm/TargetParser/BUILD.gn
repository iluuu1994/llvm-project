--- conflicted
+++ resolved
@@ -32,10 +32,7 @@
   deps = [
     ":AArch64TargetParserDef",
     ":ARMTargetParserDef",
-<<<<<<< HEAD
-=======
     ":PPCGenTargetFeatures",
->>>>>>> eb0f1dc0
     ":RISCVTargetParserDef",
   ]
 }