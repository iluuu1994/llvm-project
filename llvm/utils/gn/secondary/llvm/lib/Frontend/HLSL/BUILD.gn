--- conflicted
+++ resolved
@@ -7,10 +7,6 @@
   sources = [
     "CBuffer.cpp",
     "HLSLResource.cpp",
-<<<<<<< HEAD
-    "HLSLRootSignature.cpp",
-=======
     "HLSLRootSignatureUtils.cpp",
->>>>>>> eb0f1dc0
   ]
 }