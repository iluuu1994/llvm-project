import("//compiler-rt/lib/builtins/sources.gni")
import("//compiler-rt/target.gni")
import("//llvm/utils/gn/build/buildflags.gni")

lse_targets = []

if (current_cpu == "arm64") {
  foreach(pat,
          [
            "cas",
            "swp",
            "ldadd",
            "ldclr",
            "ldeor",
            "ldset",
          ]) {
    foreach(size,
            [
              "1",
              "2",
              "4",
              "8",
              "16",
            ]) {
      foreach(model,
              [
                "1",
                "2",
                "3",
                "4",
              ]) {
        if (pat == "cas" || size != "16") {
          source_set("lse_${pat}_${size}_${model}") {
            # Assign to sources like this to hide from
            # sync_source_lists_from_cmake.py which won't find the source file
            # on the CMake side.
            lse_file = "aarch64/lse.S"
            sources = [ lse_file ]
            include_dirs = [ "." ]
            defines = [
              "L_$pat",
              "SIZE=$size",
              "MODEL=$model",
            ]
          }
          lse_targets += [ ":lse_${pat}_${size}_${model}" ]
        }
      }
    }
  }
}

static_library("builtins") {
  output_dir = crt_current_out_dir
  if (current_os == "mac") {
    output_name = "clang_rt.osx"
  } else if (current_os == "ios" && current_cpu == "arm64") {
    output_name = "clang_rt.ios"
  } else if (current_os == "ios" && current_cpu == "x64") {
    output_name = "clang_rt.iossim"
  } else {
    output_name = "clang_rt.builtins$crt_current_target_suffix"
  }

  complete_static_lib = true
  configs -= [ "//llvm/utils/gn/build:thin_archive" ]

  cflags = []
  if (current_os != "win") {
    cflags = [
      "-fPIC",
      "-fno-builtin",
    ]
    if (current_os != "android") {
      cflags += [ "-fvisibility=hidden" ]
    }
    if (!is_debug) {
      cflags += [ "-fomit-frame-pointer" ]
    }
    cflags_c = [ "-std=c11" ]
  }

<<<<<<< HEAD
  sources = [
    "absvdi2.c",
    "absvsi2.c",
    "absvti2.c",
    "adddf3.c",
    "addsf3.c",
    "addvdi3.c",
    "addvsi3.c",
    "addvti3.c",
    "apple_versioning.c",
    "ashldi3.c",
    "ashlti3.c",
    "ashrdi3.c",
    "ashrti3.c",
    "bswapdi2.c",
    "bswapsi2.c",
    "clzdi2.c",
    "clzsi2.c",
    "clzti2.c",
    "cmpdi2.c",
    "cmpti2.c",
    "comparedf2.c",
    "comparesf2.c",
    "ctzdi2.c",
    "ctzsi2.c",
    "ctzti2.c",
    "divdc3.c",
    "divdf3.c",
    "divdi3.c",
    "divmoddi4.c",
    "divmodsi4.c",
    "divmodti4.c",
    "divsc3.c",
    "divsf3.c",
    "divsi3.c",
    "divti3.c",
    "extendhfsf2.c",
    "extendsfdf2.c",
    "ffsdi2.c",
    "ffssi2.c",
    "ffsti2.c",
    "fixdfdi.c",
    "fixdfsi.c",
    "fixdfti.c",
    "fixsfdi.c",
    "fixsfsi.c",
    "fixsfti.c",
    "fixunsdfdi.c",
    "fixunsdfsi.c",
    "fixunsdfti.c",
    "fixunssfdi.c",
    "fixunssfsi.c",
    "fixunssfti.c",
    "floatdidf.c",
    "floatdisf.c",
    "floatsidf.c",
    "floatsisf.c",
    "floattidf.c",
    "floattisf.c",
    "floatundidf.c",
    "floatundisf.c",
    "floatunsidf.c",
    "floatunsisf.c",
    "floatuntidf.c",
    "floatuntisf.c",
    "fp_mode.c",
    "int_util.c",
    "lshrdi3.c",
    "lshrti3.c",
    "moddi3.c",
    "modsi3.c",
    "modti3.c",
    "muldc3.c",
    "muldf3.c",
    "muldi3.c",
    "mulodi4.c",
    "mulosi4.c",
    "muloti4.c",
    "mulsc3.c",
    "mulsf3.c",
    "multi3.c",
    "mulvdi3.c",
    "mulvsi3.c",
    "mulvti3.c",
    "negdf2.c",
    "negdi2.c",
    "negsf2.c",
    "negti2.c",
    "negvdi2.c",
    "negvsi2.c",
    "negvti2.c",
    "os_version_check.c",
    "paritydi2.c",
    "paritysi2.c",
    "parityti2.c",
    "popcountdi2.c",
    "popcountsi2.c",
    "popcountti2.c",
    "powidf2.c",
    "powisf2.c",
    "subdf3.c",
    "subsf3.c",
    "subvdi3.c",
    "subvsi3.c",
    "subvti3.c",
    "trampoline_setup.c",
    "truncdfhf2.c",
    "truncdfsf2.c",
    "truncsfhf2.c",
    "ucmpdi2.c",
    "ucmpti2.c",
    "udivdi3.c",
    "udivmoddi4.c",
    "udivmodsi4.c",
    "udivmodti4.c",
    "udivsi3.c",
    "udivti3.c",
    "umoddi3.c",
    "umodsi3.c",
    "umodti3.c",

    # This depends on unwind.h which is present in Clang headers. We should
    # reconsider this if we ever decide to support building builtins with
    # other compilers.
    "gcc_personality_v0.c",
  ]

  if (current_os != "fuchsia") {
    sources += [ "clear_cache.c" ]
  }

  if (current_os != "fuchsia" && current_os != "baremetal") {
    sources += [
      "emutls.c",
      "enable_execute_stack.c",
      "eprintf.c",
    ]
  }

  if (current_os == "mac" || current_os == "ios") {
    sources += [
      "atomic_flag_clear.c",
      "atomic_flag_clear_explicit.c",
      "atomic_flag_test_and_set.c",
      "atomic_flag_test_and_set_explicit.c",
      "atomic_signal_fence.c",
      "atomic_thread_fence.c",
    ]
  }

  if ((current_cpu == "x64" && current_os != "win") || current_cpu == "arm64") {
    # GENERIC_TF_SOURCES
    sources += [
      "addtf3.c",
      "comparetf2.c",
      "divtc3.c",
      "divtf3.c",
      "extenddftf2.c",
      "extendhftf2.c",
      "extendsftf2.c",
      "fixtfdi.c",
      "fixtfsi.c",
      "fixtfti.c",
      "fixunstfdi.c",
      "fixunstfsi.c",
      "fixunstfti.c",
      "floatditf.c",
      "floatsitf.c",
      "floattitf.c",
      "floatunditf.c",
      "floatunsitf.c",
      "floatuntitf.c",
      "multc3.c",
      "multf3.c",
      "powitf2.c",
      "subtf3.c",
      "trunctfdf2.c",
      "trunctfhf2.c",
      "trunctfsf2.c",
    ]
  }

  if (current_cpu == "x86" || current_cpu == "x64") {
    sources -= [ "fp_mode.c" ]
    sources += [
      "cpu_model/x86.c",
      "extendbfsf2.c",
      "i386/fp_mode.c",
      "truncdfbf2.c",
      "truncsfbf2.c",
      "trunctfbf2.c",
      "truncxfbf2.c",
    ]
    if (long_double_is_80_bits) {
      sources += [
        "divxc3.c",
        "extendhfxf2.c",
        "extendxftf2.c",
        "fixunsxfdi.c",
        "fixunsxfsi.c",
        "fixunsxfti.c",
        "fixxfdi.c",
        "fixxfti.c",
        "floatdixf.c",
        "floattixf.c",
        "floatundixf.c",
        "floatuntixf.c",
        "mulxc3.c",
        "powixf2.c",
        "trunctfxf2.c",
        "truncxfhf2.c",
      ]
    }
  }
  if (current_cpu == "x86") {
    sources -= [
      "ashldi3.c",
      "ashrdi3.c",
      "divdi3.c",
      "floatdidf.c",
      "floatdisf.c",
      "floatundidf.c",
      "floatundisf.c",
      "lshrdi3.c",
      "moddi3.c",
      "muldi3.c",
      "udivdi3.c",
      "umoddi3.c",
    ]
    sources += [
      "i386/ashldi3.S",
      "i386/ashrdi3.S",
      "i386/divdi3.S",
      "i386/floatdidf.S",
      "i386/floatdisf.S",
      "i386/floatundidf.S",
      "i386/floatundisf.S",
      "i386/lshrdi3.S",
      "i386/moddi3.S",
      "i386/muldi3.S",
      "i386/udivdi3.S",
      "i386/umoddi3.S",
    ]
    if (long_double_is_80_bits) {
      sources -= [
        "floatdixf.c",
        "floatundixf.c",
      ]
      sources += [
        "i386/floatdixf.S",
        "i386/floatundixf.S",
      ]
    }
    if (current_os == "win") {
      sources += [ "i386/chkstk.S" ]
    }
  } else if (current_cpu == "x64") {
    sources -= [
      "floatdidf.c",
      "floatdisf.c",
      "floatundidf.c",
      "floatundisf.c",
    ]
    sources += [
      "x86_64/floatdidf.c",
      "x86_64/floatdisf.c",
      "x86_64/floatundidf.S",
      "x86_64/floatundisf.S",
    ]
    if (long_double_is_80_bits) {
      sources -= [
        "floatdixf.c",
        "floatundixf.c",
      ]
      sources += [
        "x86_64/floatdixf.c",
        "x86_64/floatundixf.S",
      ]
    }
    if (current_os == "win") {
      sources += [ "x86_64/chkstk.S" ]
    }
  }

  if (current_cpu == "arm") {
    if (current_os != "mingw") {
      sources -= [
        "bswapdi2.c",
        "bswapsi2.c",
        "clzdi2.c",
        "clzsi2.c",
        "comparesf2.c",
        "divmodsi4.c",
        "divsi3.c",
        "fp_mode.c",
        "modsi3.c",
        "udivmodsi4.c",
        "udivsi3.c",
        "umodsi3.c",
      ]
      sources += [
        "arm/aeabi_cdcmp.S",
        "arm/aeabi_cdcmpeq_check_nan.c",
        "arm/aeabi_cfcmp.S",
        "arm/aeabi_cfcmpeq_check_nan.c",
        "arm/aeabi_dcmp.S",
        "arm/aeabi_div0.c",
        "arm/aeabi_drsub.c",
        "arm/aeabi_fcmp.S",
        "arm/aeabi_frsub.c",
        "arm/aeabi_idivmod.S",
        "arm/aeabi_ldivmod.S",
        "arm/aeabi_memcmp.S",
        "arm/aeabi_memcpy.S",
        "arm/aeabi_memmove.S",
        "arm/aeabi_memset.S",
        "arm/aeabi_uidivmod.S",
        "arm/aeabi_uldivmod.S",
        "arm/bswapdi2.S",
        "arm/bswapsi2.S",
        "arm/clzdi2.S",
        "arm/clzsi2.S",
        "arm/comparesf2.S",
        "arm/divmodsi4.S",
        "arm/divsi3.S",
        "arm/fp_mode.c",
        "arm/modsi3.S",
        "arm/switch16.S",
        "arm/switch32.S",
        "arm/switch8.S",
        "arm/switchu8.S",
        "arm/sync_fetch_and_add_4.S",
        "arm/sync_fetch_and_add_8.S",
        "arm/sync_fetch_and_and_4.S",
        "arm/sync_fetch_and_and_8.S",
        "arm/sync_fetch_and_max_4.S",
        "arm/sync_fetch_and_max_8.S",
        "arm/sync_fetch_and_min_4.S",
        "arm/sync_fetch_and_min_8.S",
        "arm/sync_fetch_and_nand_4.S",
        "arm/sync_fetch_and_nand_8.S",
        "arm/sync_fetch_and_or_4.S",
        "arm/sync_fetch_and_or_8.S",
        "arm/sync_fetch_and_sub_4.S",
        "arm/sync_fetch_and_sub_8.S",
        "arm/sync_fetch_and_umax_4.S",
        "arm/sync_fetch_and_umax_8.S",
        "arm/sync_fetch_and_umin_4.S",
        "arm/sync_fetch_and_umin_8.S",
        "arm/sync_fetch_and_xor_4.S",
        "arm/sync_fetch_and_xor_8.S",
        "arm/sync_synchronize.S",
        "arm/udivmodsi4.S",
        "arm/udivsi3.S",
        "arm/umodsi3.S",
      ]

      if (current_os == "android") {
        sources += [
          "arm/adddf3vfp.S",
          "arm/addsf3vfp.S",
          "arm/divdf3vfp.S",
          "arm/divsf3vfp.S",
          "arm/eqdf2vfp.S",
          "arm/eqsf2vfp.S",
          "arm/extendsfdf2vfp.S",
          "arm/fixdfsivfp.S",
          "arm/fixsfsivfp.S",
          "arm/fixunsdfsivfp.S",
          "arm/fixunssfsivfp.S",
          "arm/floatsidfvfp.S",
          "arm/floatsisfvfp.S",
          "arm/floatunssidfvfp.S",
          "arm/floatunssisfvfp.S",
          "arm/gedf2vfp.S",
          "arm/gesf2vfp.S",
          "arm/gtdf2vfp.S",
          "arm/gtsf2vfp.S",
          "arm/ledf2vfp.S",
          "arm/lesf2vfp.S",
          "arm/ltdf2vfp.S",
          "arm/ltsf2vfp.S",
          "arm/muldf3vfp.S",
          "arm/mulsf3vfp.S",
          "arm/nedf2vfp.S",
          "arm/negdf2vfp.S",
          "arm/negsf2vfp.S",
          "arm/nesf2vfp.S",
          "arm/restore_vfp_d8_d15_regs.S",
          "arm/save_vfp_d8_d15_regs.S",
          "arm/subdf3vfp.S",
          "arm/subsf3vfp.S",
          "arm/truncdfsf2vfp.S",
          "arm/unorddf2vfp.S",
          "arm/unordsf2vfp.S",
        ]
      }
    } else {
      sources += [
        "arm/aeabi_idivmod.S",
        "arm/aeabi_ldivmod.S",
        "arm/aeabi_uidivmod.S",
        "arm/aeabi_uldivmod.S",
        "arm/chkstk.S",
      ]
    }
  }

  if (current_cpu == "arm64") {
    sources -= [ "fp_mode.c" ]
    sources += [
      "aarch64/emupac.c",
      "aarch64/fp_mode.c",
      "cpu_model/aarch64.c",
    ]
    if (current_os == "mingw") {
      sources += [ "aarch64/chkstk.S" ]
    }
  }

  if (current_cpu == "avr") {
    sources += [
      "avr/divmodhi4.S",
      "avr/divmodqi4.S",
      "avr/exit.S",
      "avr/mulhi3.S",
      "avr/mulqi3.S",
      "avr/udivmodhi4.S",
      "avr/udivmodqi4.S",
    ]
  }

  if (current_cpu == "hexagon") {
    sources += [
      "hexagon/common_entry_exit_abi1.S",
      "hexagon/common_entry_exit_abi2.S",
      "hexagon/common_entry_exit_legacy.S",
      "hexagon/dfaddsub.S",
      "hexagon/dfdiv.S",
      "hexagon/dffma.S",
      "hexagon/dfminmax.S",
      "hexagon/dfmul.S",
      "hexagon/dfsqrt.S",
      "hexagon/divdi3.S",
      "hexagon/divsi3.S",
      "hexagon/fastmath2_dlib_asm.S",
      "hexagon/fastmath2_ldlib_asm.S",
      "hexagon/fastmath_dlib_asm.S",
      "hexagon/memcpy_forward_vp4cp4n2.S",
      "hexagon/memcpy_likely_aligned.S",
      "hexagon/moddi3.S",
      "hexagon/modsi3.S",
      "hexagon/sfdiv_opt.S",
      "hexagon/sfsqrt_opt.S",
      "hexagon/udivdi3.S",
      "hexagon/udivmoddi4.S",
      "hexagon/udivmodsi4.S",
      "hexagon/udivsi3.S",
      "hexagon/umoddi3.S",
      "hexagon/umodsi3.S",
    ]
  }
  if (current_cpu == "loongarch" || current_cpu == "loongarch64") {
    sources -= [ "fp_mode.c" ]
    sources += [ "loongarch/fp_mode.c" ]
  }

  if (current_cpu == "ppc64") {
    sources += [
      "ppc/divtc3.c",
      "ppc/fixtfdi.c",
      "ppc/fixtfti.c",
      "ppc/fixunstfdi.c",
      "ppc/fixunstfti.c",
      "ppc/floatditf.c",
      "ppc/floattitf.c",
      "ppc/floatunditf.c",
      "ppc/gcc_qadd.c",
      "ppc/gcc_qdiv.c",
      "ppc/gcc_qmul.c",
      "ppc/gcc_qsub.c",
      "ppc/multc3.c",
    ]
  }

  if (current_cpu == "riscv" || current_cpu == "riscv64") {
    sources += [
      "cpu_model/riscv.c",
      "riscv/fp_mode.c",
      "riscv/restore.S",
      "riscv/save.S",
    ]
  }
  if (current_cpu == "riscv") {
    sources += [ "riscv/mulsi3.S" ]
  }

  if (current_cpu == "riscv64") {
    sources += [ "riscv/muldi3.S" ]
  }

  if (current_cpu == "ve") {
    sources += [
      "ve/grow_stack.S",
      "ve/grow_stack_align.S",
    ]
  }

  if (!compiler_rt_exclude_atomic_builtin) {
    sources += [ "atomic.c" ]
  }
=======
  defines = builtins_defines
  sources = builtins_sources
>>>>>>> 8857bef1

  deps = lse_targets
}

# Currently unused but necessary to make sync_source_lists_from_cmake.py happy.
source_set("_unused") {
  sources = [
    # Thumb1
    "arm/addsf3.S",
    "arm/comparesf2.S",
    "arm/divsi3.S",
    "arm/udivsi3.S",
  ]
}<|MERGE_RESOLUTION|>--- conflicted
+++ resolved
@@ -78,526 +78,14 @@
       cflags += [ "-fomit-frame-pointer" ]
     }
     cflags_c = [ "-std=c11" ]
+    cflags_cc = [ "-nostdinc++" ]
   }
 
-<<<<<<< HEAD
-  sources = [
-    "absvdi2.c",
-    "absvsi2.c",
-    "absvti2.c",
-    "adddf3.c",
-    "addsf3.c",
-    "addvdi3.c",
-    "addvsi3.c",
-    "addvti3.c",
-    "apple_versioning.c",
-    "ashldi3.c",
-    "ashlti3.c",
-    "ashrdi3.c",
-    "ashrti3.c",
-    "bswapdi2.c",
-    "bswapsi2.c",
-    "clzdi2.c",
-    "clzsi2.c",
-    "clzti2.c",
-    "cmpdi2.c",
-    "cmpti2.c",
-    "comparedf2.c",
-    "comparesf2.c",
-    "ctzdi2.c",
-    "ctzsi2.c",
-    "ctzti2.c",
-    "divdc3.c",
-    "divdf3.c",
-    "divdi3.c",
-    "divmoddi4.c",
-    "divmodsi4.c",
-    "divmodti4.c",
-    "divsc3.c",
-    "divsf3.c",
-    "divsi3.c",
-    "divti3.c",
-    "extendhfsf2.c",
-    "extendsfdf2.c",
-    "ffsdi2.c",
-    "ffssi2.c",
-    "ffsti2.c",
-    "fixdfdi.c",
-    "fixdfsi.c",
-    "fixdfti.c",
-    "fixsfdi.c",
-    "fixsfsi.c",
-    "fixsfti.c",
-    "fixunsdfdi.c",
-    "fixunsdfsi.c",
-    "fixunsdfti.c",
-    "fixunssfdi.c",
-    "fixunssfsi.c",
-    "fixunssfti.c",
-    "floatdidf.c",
-    "floatdisf.c",
-    "floatsidf.c",
-    "floatsisf.c",
-    "floattidf.c",
-    "floattisf.c",
-    "floatundidf.c",
-    "floatundisf.c",
-    "floatunsidf.c",
-    "floatunsisf.c",
-    "floatuntidf.c",
-    "floatuntisf.c",
-    "fp_mode.c",
-    "int_util.c",
-    "lshrdi3.c",
-    "lshrti3.c",
-    "moddi3.c",
-    "modsi3.c",
-    "modti3.c",
-    "muldc3.c",
-    "muldf3.c",
-    "muldi3.c",
-    "mulodi4.c",
-    "mulosi4.c",
-    "muloti4.c",
-    "mulsc3.c",
-    "mulsf3.c",
-    "multi3.c",
-    "mulvdi3.c",
-    "mulvsi3.c",
-    "mulvti3.c",
-    "negdf2.c",
-    "negdi2.c",
-    "negsf2.c",
-    "negti2.c",
-    "negvdi2.c",
-    "negvsi2.c",
-    "negvti2.c",
-    "os_version_check.c",
-    "paritydi2.c",
-    "paritysi2.c",
-    "parityti2.c",
-    "popcountdi2.c",
-    "popcountsi2.c",
-    "popcountti2.c",
-    "powidf2.c",
-    "powisf2.c",
-    "subdf3.c",
-    "subsf3.c",
-    "subvdi3.c",
-    "subvsi3.c",
-    "subvti3.c",
-    "trampoline_setup.c",
-    "truncdfhf2.c",
-    "truncdfsf2.c",
-    "truncsfhf2.c",
-    "ucmpdi2.c",
-    "ucmpti2.c",
-    "udivdi3.c",
-    "udivmoddi4.c",
-    "udivmodsi4.c",
-    "udivmodti4.c",
-    "udivsi3.c",
-    "udivti3.c",
-    "umoddi3.c",
-    "umodsi3.c",
-    "umodti3.c",
-
-    # This depends on unwind.h which is present in Clang headers. We should
-    # reconsider this if we ever decide to support building builtins with
-    # other compilers.
-    "gcc_personality_v0.c",
-  ]
-
-  if (current_os != "fuchsia") {
-    sources += [ "clear_cache.c" ]
-  }
-
-  if (current_os != "fuchsia" && current_os != "baremetal") {
-    sources += [
-      "emutls.c",
-      "enable_execute_stack.c",
-      "eprintf.c",
-    ]
-  }
-
-  if (current_os == "mac" || current_os == "ios") {
-    sources += [
-      "atomic_flag_clear.c",
-      "atomic_flag_clear_explicit.c",
-      "atomic_flag_test_and_set.c",
-      "atomic_flag_test_and_set_explicit.c",
-      "atomic_signal_fence.c",
-      "atomic_thread_fence.c",
-    ]
-  }
-
-  if ((current_cpu == "x64" && current_os != "win") || current_cpu == "arm64") {
-    # GENERIC_TF_SOURCES
-    sources += [
-      "addtf3.c",
-      "comparetf2.c",
-      "divtc3.c",
-      "divtf3.c",
-      "extenddftf2.c",
-      "extendhftf2.c",
-      "extendsftf2.c",
-      "fixtfdi.c",
-      "fixtfsi.c",
-      "fixtfti.c",
-      "fixunstfdi.c",
-      "fixunstfsi.c",
-      "fixunstfti.c",
-      "floatditf.c",
-      "floatsitf.c",
-      "floattitf.c",
-      "floatunditf.c",
-      "floatunsitf.c",
-      "floatuntitf.c",
-      "multc3.c",
-      "multf3.c",
-      "powitf2.c",
-      "subtf3.c",
-      "trunctfdf2.c",
-      "trunctfhf2.c",
-      "trunctfsf2.c",
-    ]
-  }
-
-  if (current_cpu == "x86" || current_cpu == "x64") {
-    sources -= [ "fp_mode.c" ]
-    sources += [
-      "cpu_model/x86.c",
-      "extendbfsf2.c",
-      "i386/fp_mode.c",
-      "truncdfbf2.c",
-      "truncsfbf2.c",
-      "trunctfbf2.c",
-      "truncxfbf2.c",
-    ]
-    if (long_double_is_80_bits) {
-      sources += [
-        "divxc3.c",
-        "extendhfxf2.c",
-        "extendxftf2.c",
-        "fixunsxfdi.c",
-        "fixunsxfsi.c",
-        "fixunsxfti.c",
-        "fixxfdi.c",
-        "fixxfti.c",
-        "floatdixf.c",
-        "floattixf.c",
-        "floatundixf.c",
-        "floatuntixf.c",
-        "mulxc3.c",
-        "powixf2.c",
-        "trunctfxf2.c",
-        "truncxfhf2.c",
-      ]
-    }
-  }
-  if (current_cpu == "x86") {
-    sources -= [
-      "ashldi3.c",
-      "ashrdi3.c",
-      "divdi3.c",
-      "floatdidf.c",
-      "floatdisf.c",
-      "floatundidf.c",
-      "floatundisf.c",
-      "lshrdi3.c",
-      "moddi3.c",
-      "muldi3.c",
-      "udivdi3.c",
-      "umoddi3.c",
-    ]
-    sources += [
-      "i386/ashldi3.S",
-      "i386/ashrdi3.S",
-      "i386/divdi3.S",
-      "i386/floatdidf.S",
-      "i386/floatdisf.S",
-      "i386/floatundidf.S",
-      "i386/floatundisf.S",
-      "i386/lshrdi3.S",
-      "i386/moddi3.S",
-      "i386/muldi3.S",
-      "i386/udivdi3.S",
-      "i386/umoddi3.S",
-    ]
-    if (long_double_is_80_bits) {
-      sources -= [
-        "floatdixf.c",
-        "floatundixf.c",
-      ]
-      sources += [
-        "i386/floatdixf.S",
-        "i386/floatundixf.S",
-      ]
-    }
-    if (current_os == "win") {
-      sources += [ "i386/chkstk.S" ]
-    }
-  } else if (current_cpu == "x64") {
-    sources -= [
-      "floatdidf.c",
-      "floatdisf.c",
-      "floatundidf.c",
-      "floatundisf.c",
-    ]
-    sources += [
-      "x86_64/floatdidf.c",
-      "x86_64/floatdisf.c",
-      "x86_64/floatundidf.S",
-      "x86_64/floatundisf.S",
-    ]
-    if (long_double_is_80_bits) {
-      sources -= [
-        "floatdixf.c",
-        "floatundixf.c",
-      ]
-      sources += [
-        "x86_64/floatdixf.c",
-        "x86_64/floatundixf.S",
-      ]
-    }
-    if (current_os == "win") {
-      sources += [ "x86_64/chkstk.S" ]
-    }
-  }
-
-  if (current_cpu == "arm") {
-    if (current_os != "mingw") {
-      sources -= [
-        "bswapdi2.c",
-        "bswapsi2.c",
-        "clzdi2.c",
-        "clzsi2.c",
-        "comparesf2.c",
-        "divmodsi4.c",
-        "divsi3.c",
-        "fp_mode.c",
-        "modsi3.c",
-        "udivmodsi4.c",
-        "udivsi3.c",
-        "umodsi3.c",
-      ]
-      sources += [
-        "arm/aeabi_cdcmp.S",
-        "arm/aeabi_cdcmpeq_check_nan.c",
-        "arm/aeabi_cfcmp.S",
-        "arm/aeabi_cfcmpeq_check_nan.c",
-        "arm/aeabi_dcmp.S",
-        "arm/aeabi_div0.c",
-        "arm/aeabi_drsub.c",
-        "arm/aeabi_fcmp.S",
-        "arm/aeabi_frsub.c",
-        "arm/aeabi_idivmod.S",
-        "arm/aeabi_ldivmod.S",
-        "arm/aeabi_memcmp.S",
-        "arm/aeabi_memcpy.S",
-        "arm/aeabi_memmove.S",
-        "arm/aeabi_memset.S",
-        "arm/aeabi_uidivmod.S",
-        "arm/aeabi_uldivmod.S",
-        "arm/bswapdi2.S",
-        "arm/bswapsi2.S",
-        "arm/clzdi2.S",
-        "arm/clzsi2.S",
-        "arm/comparesf2.S",
-        "arm/divmodsi4.S",
-        "arm/divsi3.S",
-        "arm/fp_mode.c",
-        "arm/modsi3.S",
-        "arm/switch16.S",
-        "arm/switch32.S",
-        "arm/switch8.S",
-        "arm/switchu8.S",
-        "arm/sync_fetch_and_add_4.S",
-        "arm/sync_fetch_and_add_8.S",
-        "arm/sync_fetch_and_and_4.S",
-        "arm/sync_fetch_and_and_8.S",
-        "arm/sync_fetch_and_max_4.S",
-        "arm/sync_fetch_and_max_8.S",
-        "arm/sync_fetch_and_min_4.S",
-        "arm/sync_fetch_and_min_8.S",
-        "arm/sync_fetch_and_nand_4.S",
-        "arm/sync_fetch_and_nand_8.S",
-        "arm/sync_fetch_and_or_4.S",
-        "arm/sync_fetch_and_or_8.S",
-        "arm/sync_fetch_and_sub_4.S",
-        "arm/sync_fetch_and_sub_8.S",
-        "arm/sync_fetch_and_umax_4.S",
-        "arm/sync_fetch_and_umax_8.S",
-        "arm/sync_fetch_and_umin_4.S",
-        "arm/sync_fetch_and_umin_8.S",
-        "arm/sync_fetch_and_xor_4.S",
-        "arm/sync_fetch_and_xor_8.S",
-        "arm/sync_synchronize.S",
-        "arm/udivmodsi4.S",
-        "arm/udivsi3.S",
-        "arm/umodsi3.S",
-      ]
-
-      if (current_os == "android") {
-        sources += [
-          "arm/adddf3vfp.S",
-          "arm/addsf3vfp.S",
-          "arm/divdf3vfp.S",
-          "arm/divsf3vfp.S",
-          "arm/eqdf2vfp.S",
-          "arm/eqsf2vfp.S",
-          "arm/extendsfdf2vfp.S",
-          "arm/fixdfsivfp.S",
-          "arm/fixsfsivfp.S",
-          "arm/fixunsdfsivfp.S",
-          "arm/fixunssfsivfp.S",
-          "arm/floatsidfvfp.S",
-          "arm/floatsisfvfp.S",
-          "arm/floatunssidfvfp.S",
-          "arm/floatunssisfvfp.S",
-          "arm/gedf2vfp.S",
-          "arm/gesf2vfp.S",
-          "arm/gtdf2vfp.S",
-          "arm/gtsf2vfp.S",
-          "arm/ledf2vfp.S",
-          "arm/lesf2vfp.S",
-          "arm/ltdf2vfp.S",
-          "arm/ltsf2vfp.S",
-          "arm/muldf3vfp.S",
-          "arm/mulsf3vfp.S",
-          "arm/nedf2vfp.S",
-          "arm/negdf2vfp.S",
-          "arm/negsf2vfp.S",
-          "arm/nesf2vfp.S",
-          "arm/restore_vfp_d8_d15_regs.S",
-          "arm/save_vfp_d8_d15_regs.S",
-          "arm/subdf3vfp.S",
-          "arm/subsf3vfp.S",
-          "arm/truncdfsf2vfp.S",
-          "arm/unorddf2vfp.S",
-          "arm/unordsf2vfp.S",
-        ]
-      }
-    } else {
-      sources += [
-        "arm/aeabi_idivmod.S",
-        "arm/aeabi_ldivmod.S",
-        "arm/aeabi_uidivmod.S",
-        "arm/aeabi_uldivmod.S",
-        "arm/chkstk.S",
-      ]
-    }
-  }
-
-  if (current_cpu == "arm64") {
-    sources -= [ "fp_mode.c" ]
-    sources += [
-      "aarch64/emupac.c",
-      "aarch64/fp_mode.c",
-      "cpu_model/aarch64.c",
-    ]
-    if (current_os == "mingw") {
-      sources += [ "aarch64/chkstk.S" ]
-    }
-  }
-
-  if (current_cpu == "avr") {
-    sources += [
-      "avr/divmodhi4.S",
-      "avr/divmodqi4.S",
-      "avr/exit.S",
-      "avr/mulhi3.S",
-      "avr/mulqi3.S",
-      "avr/udivmodhi4.S",
-      "avr/udivmodqi4.S",
-    ]
-  }
-
-  if (current_cpu == "hexagon") {
-    sources += [
-      "hexagon/common_entry_exit_abi1.S",
-      "hexagon/common_entry_exit_abi2.S",
-      "hexagon/common_entry_exit_legacy.S",
-      "hexagon/dfaddsub.S",
-      "hexagon/dfdiv.S",
-      "hexagon/dffma.S",
-      "hexagon/dfminmax.S",
-      "hexagon/dfmul.S",
-      "hexagon/dfsqrt.S",
-      "hexagon/divdi3.S",
-      "hexagon/divsi3.S",
-      "hexagon/fastmath2_dlib_asm.S",
-      "hexagon/fastmath2_ldlib_asm.S",
-      "hexagon/fastmath_dlib_asm.S",
-      "hexagon/memcpy_forward_vp4cp4n2.S",
-      "hexagon/memcpy_likely_aligned.S",
-      "hexagon/moddi3.S",
-      "hexagon/modsi3.S",
-      "hexagon/sfdiv_opt.S",
-      "hexagon/sfsqrt_opt.S",
-      "hexagon/udivdi3.S",
-      "hexagon/udivmoddi4.S",
-      "hexagon/udivmodsi4.S",
-      "hexagon/udivsi3.S",
-      "hexagon/umoddi3.S",
-      "hexagon/umodsi3.S",
-    ]
-  }
-  if (current_cpu == "loongarch" || current_cpu == "loongarch64") {
-    sources -= [ "fp_mode.c" ]
-    sources += [ "loongarch/fp_mode.c" ]
-  }
-
-  if (current_cpu == "ppc64") {
-    sources += [
-      "ppc/divtc3.c",
-      "ppc/fixtfdi.c",
-      "ppc/fixtfti.c",
-      "ppc/fixunstfdi.c",
-      "ppc/fixunstfti.c",
-      "ppc/floatditf.c",
-      "ppc/floattitf.c",
-      "ppc/floatunditf.c",
-      "ppc/gcc_qadd.c",
-      "ppc/gcc_qdiv.c",
-      "ppc/gcc_qmul.c",
-      "ppc/gcc_qsub.c",
-      "ppc/multc3.c",
-    ]
-  }
-
-  if (current_cpu == "riscv" || current_cpu == "riscv64") {
-    sources += [
-      "cpu_model/riscv.c",
-      "riscv/fp_mode.c",
-      "riscv/restore.S",
-      "riscv/save.S",
-    ]
-  }
-  if (current_cpu == "riscv") {
-    sources += [ "riscv/mulsi3.S" ]
-  }
-
-  if (current_cpu == "riscv64") {
-    sources += [ "riscv/muldi3.S" ]
-  }
-
-  if (current_cpu == "ve") {
-    sources += [
-      "ve/grow_stack.S",
-      "ve/grow_stack_align.S",
-    ]
-  }
-
-  if (!compiler_rt_exclude_atomic_builtin) {
-    sources += [ "atomic.c" ]
-  }
-=======
   defines = builtins_defines
   sources = builtins_sources
->>>>>>> 8857bef1
 
   deps = lse_targets
+  include_dirs = [ "//third-party/siphash/include" ]
 }
 
 # Currently unused but necessary to make sync_source_lists_from_cmake.py happy.
