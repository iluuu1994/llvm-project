//===-------- CompressInstEmitter.cpp - Generator for Compression ---------===//
//
// Part of the LLVM Project, under the Apache License v2.0 with LLVM Exceptions.
// See https://llvm.org/LICENSE.txt for license information.
// SPDX-License-Identifier: Apache-2.0 WITH LLVM-exception
//
// CompressInstEmitter implements a tablegen-driven CompressPat based
// Instruction Compression mechanism.
//
//===----------------------------------------------------------------------===//
//
// CompressInstEmitter implements a tablegen-driven CompressPat Instruction
// Compression mechanism for generating compressed instructions from the
// expanded instruction form.

// This tablegen backend processes CompressPat declarations in a
// td file and generates all the required checks to validate the pattern
// declarations; validate the input and output operands to generate the correct
// compressed instructions. The checks include validating different types of
// operands; register operands, immediate operands, fixed register and fixed
// immediate inputs.
//
// Example:
// /// Defines a Pat match between compressed and uncompressed instruction.
// /// The relationship and helper function generation are handled by
// /// CompressInstEmitter backend.
// class CompressPat<dag input, dag output, list<Predicate> predicates = []> {
//   /// Uncompressed instruction description.
//   dag Input = input;
//   /// Compressed instruction description.
//   dag Output = output;
//   /// Predicates that must be true for this to match.
//   list<Predicate> Predicates = predicates;
//   /// Duplicate match when tied operand is just different.
//   bit isCompressOnly = false;
// }
//
// let Predicates = [HasStdExtC] in {
// def : CompressPat<(ADD GPRNoX0:$rs1, GPRNoX0:$rs1, GPRNoX0:$rs2),
//                   (C_ADD GPRNoX0:$rs1, GPRNoX0:$rs2)>;
// }
//
// The <TargetName>GenCompressInstEmitter.inc is an auto-generated header
// file which exports two functions for compressing/uncompressing MCInst
// instructions, plus some helper functions:
//
// bool compressInst(MCInst &OutInst, const MCInst &MI,
//                   const MCSubtargetInfo &STI);
//
// bool uncompressInst(MCInst &OutInst, const MCInst &MI,
//                     const MCSubtargetInfo &STI);
//
// In addition, it exports a function for checking whether
// an instruction is compressable:
//
// bool isCompressibleInst(const MachineInstr& MI,
//                         const <TargetName>Subtarget &STI);
//
// The clients that include this auto-generated header file and
// invoke these functions can compress an instruction before emitting
// it in the target-specific ASM or ELF streamer or can uncompress
// an instruction before printing it when the expanded instruction
// format aliases is favored.

//===----------------------------------------------------------------------===//

#include "Common/CodeGenInstruction.h"
#include "Common/CodeGenRegisters.h"
#include "Common/CodeGenTarget.h"
#include "llvm/ADT/IndexedMap.h"
#include "llvm/ADT/SmallVector.h"
#include "llvm/ADT/StringMap.h"
#include "llvm/Support/Debug.h"
#include "llvm/Support/ErrorHandling.h"
#include "llvm/TableGen/Error.h"
#include "llvm/TableGen/Record.h"
#include "llvm/TableGen/TableGenBackend.h"
#include <limits>
#include <set>
#include <vector>
using namespace llvm;

#define DEBUG_TYPE "compress-inst-emitter"

namespace {
class CompressInstEmitter {
  struct OpData {
    enum MapKind { Operand, Imm, Reg };
    MapKind Kind;
    union {
      // Operand number mapped to.
      unsigned Operand;
      // Integer immediate value.
      int64_t Imm;
      // Physical register.
      const Record *Reg;
    } Data;
    // Tied operand index within the instruction.
    int TiedOpIdx = -1;
  };
  struct CompressPat {
    // The source instruction definition.
    CodeGenInstruction Source;
    // The destination instruction to transform to.
    CodeGenInstruction Dest;
    // Required target features to enable pattern.
    std::vector<const Record *> PatReqFeatures;
    // Maps operands in the Source Instruction to
    // the corresponding Dest instruction operand.
    IndexedMap<OpData> SourceOperandMap;
    // Maps operands in the Dest Instruction
    // to the corresponding Source instruction operand.
    IndexedMap<OpData> DestOperandMap;

    bool IsCompressOnly;
    CompressPat(const CodeGenInstruction &S, const CodeGenInstruction &D,
                std::vector<const Record *> RF, IndexedMap<OpData> &SourceMap,
                IndexedMap<OpData> &DestMap, bool IsCompressOnly)
        : Source(S), Dest(D), PatReqFeatures(std::move(RF)),
          SourceOperandMap(SourceMap), DestOperandMap(DestMap),
          IsCompressOnly(IsCompressOnly) {}
  };
  enum EmitterType { Compress, Uncompress, CheckCompress };
  const RecordKeeper &Records;
  const CodeGenTarget Target;
  std::vector<CompressPat> CompressPatterns;
<<<<<<< HEAD

  void addDagOperandMapping(const Record *Rec, const DagInit *Dag,
                            const CodeGenInstruction &Inst,
                            IndexedMap<OpData> &OperandMap, bool IsSourceInst);
=======
  void addDagOperandMapping(const Record *Rec, const DagInit *Dag,
                            const CodeGenInstruction &Inst,
                            IndexedMap<OpData> &OperandMap, bool IsSourceInst,
                            unsigned *SourceLastTiedOpPtr);
>>>>>>> eb0f1dc0
  void evaluateCompressPat(const Record *Compress);
  void emitCompressInstEmitter(raw_ostream &OS, EmitterType EType);
  bool validateTypes(const Record *DagOpType, const Record *InstOpType,
                     bool IsSourceInst);
  bool validateRegister(const Record *Reg, const Record *RegClass);
  void createDagOperandMapping(const Record *Rec,
                               StringMap<unsigned> &SourceOperands,
                               StringMap<unsigned> &DestOperands,
                               const DagInit *SourceDag, const DagInit *DestDag,
                               IndexedMap<OpData> &SourceOperandMap);

  void createInstOperandMapping(const Record *Rec, const DagInit *SourceDag,
                                const DagInit *DestDag,
                                IndexedMap<OpData> &SourceOperandMap,
                                IndexedMap<OpData> &DestOperandMap,
                                StringMap<unsigned> &SourceOperands,
<<<<<<< HEAD
                                const CodeGenInstruction &DestInst);
=======
                                const CodeGenInstruction &DestInst,
                                unsigned SourceLastTiedOp);
>>>>>>> eb0f1dc0

public:
  CompressInstEmitter(const RecordKeeper &R) : Records(R), Target(R) {}

  void run(raw_ostream &OS);
};
} // End anonymous namespace.

bool CompressInstEmitter::validateRegister(const Record *Reg,
                                           const Record *RegClass) {
  assert(Reg->isSubClassOf("Register") && "Reg record should be a Register");
  assert(RegClass->isSubClassOf("RegisterClass") &&
         "RegClass record should be a RegisterClass");
  const CodeGenRegisterClass &RC = Target.getRegisterClass(RegClass);
  const CodeGenRegister *R = Target.getRegisterByName(Reg->getName().lower());
  assert(R != nullptr && "Register not defined!!");
  return RC.contains(R);
}

bool CompressInstEmitter::validateTypes(const Record *DagOpType,
                                        const Record *InstOpType,
                                        bool IsSourceInst) {
  if (DagOpType == InstOpType)
    return true;
  // Only source instruction operands are allowed to not match Input Dag
  // operands.
  if (!IsSourceInst)
    return false;

  if (DagOpType->isSubClassOf("RegisterClass") &&
      InstOpType->isSubClassOf("RegisterClass")) {
    const CodeGenRegisterClass &RC = Target.getRegisterClass(InstOpType);
    const CodeGenRegisterClass &SubRC = Target.getRegisterClass(DagOpType);
    return RC.hasSubClass(&SubRC);
  }

  // At this point either or both types are not registers, reject the pattern.
  if (DagOpType->isSubClassOf("RegisterClass") ||
      InstOpType->isSubClassOf("RegisterClass"))
    return false;

  // Let further validation happen when compress()/uncompress() functions are
  // invoked.
  LLVM_DEBUG(dbgs() << (IsSourceInst ? "Input" : "Output")
                    << " Dag Operand Type: '" << DagOpType->getName()
                    << "' and "
                    << "Instruction Operand Type: '" << InstOpType->getName()
                    << "' can't be checked at pattern validation time!\n");
  return true;
}

/// The patterns in the Dag contain different types of operands:
/// Register operands, e.g.: GPRC:$rs1; Fixed registers, e.g: X1; Immediate
/// operands, e.g.: simm6:$imm; Fixed immediate operands, e.g.: 0. This function
/// maps Dag operands to its corresponding instruction operands. For register
/// operands and fixed registers it expects the Dag operand type to be contained
/// in the instantiated instruction operand type. For immediate operands and
/// immediates no validation checks are enforced at pattern validation time.
void CompressInstEmitter::addDagOperandMapping(const Record *Rec,
                                               const DagInit *Dag,
                                               const CodeGenInstruction &Inst,
                                               IndexedMap<OpData> &OperandMap,
<<<<<<< HEAD
                                               bool IsSourceInst) {
=======
                                               bool IsSourceInst,
                                               unsigned *SourceLastTiedOpPtr) {
>>>>>>> eb0f1dc0
  unsigned NumMIOperands = 0;
  for (const auto &Op : Inst.Operands)
    NumMIOperands += Op.MINumOperands;
  OperandMap.grow(NumMIOperands);

  // TiedCount keeps track of the number of operands skipped in Inst
  // operands list to get to the corresponding Dag operand. This is
  // necessary because the number of operands in Inst might be greater
  // than number of operands in the Dag due to how tied operands
  // are represented.
  unsigned TiedCount = 0;
  unsigned OpNo = 0;
<<<<<<< HEAD
=======
  if (IsSourceInst)
    *SourceLastTiedOpPtr = std::numeric_limits<unsigned int>::max();
>>>>>>> eb0f1dc0
  for (const auto &Opnd : Inst.Operands) {
    int TiedOpIdx = Opnd.getTiedRegister();
    if (-1 != TiedOpIdx) {
      // Set the entry in OperandMap for the tied operand we're skipping.
      OperandMap[OpNo].Kind = OperandMap[TiedOpIdx].Kind;
      OperandMap[OpNo].Data = OperandMap[TiedOpIdx].Data;
<<<<<<< HEAD
=======
      if (IsSourceInst)
        *SourceLastTiedOpPtr = OpNo;
>>>>>>> eb0f1dc0
      ++OpNo;
      ++TiedCount;
      continue;
    }
    for (unsigned SubOp = 0; SubOp != Opnd.MINumOperands; ++SubOp, ++OpNo) {
      unsigned DAGOpNo = OpNo - TiedCount;
      const Record *OpndRec = Opnd.Rec;
      if (Opnd.MINumOperands > 1)
        OpndRec = cast<DefInit>(Opnd.MIOperandInfo->getArg(SubOp))->getDef();

      if (const auto *DI = dyn_cast<DefInit>(Dag->getArg(DAGOpNo))) {
        if (DI->getDef()->isSubClassOf("Register")) {
          // Check if the fixed register belongs to the Register class.
          if (!validateRegister(DI->getDef(), OpndRec))
            PrintFatalError(Rec->getLoc(),
                            "Error in Dag '" + Dag->getAsString() +
                                "'Register: '" + DI->getDef()->getName() +
                                "' is not in register class '" +
                                OpndRec->getName() + "'");
          OperandMap[OpNo].Kind = OpData::Reg;
          OperandMap[OpNo].Data.Reg = DI->getDef();
          continue;
        }
        // Validate that Dag operand type matches the type defined in the
        // corresponding instruction. Operands in the input Dag pattern are
        // allowed to be a subclass of the type specified in corresponding
        // instruction operand instead of being an exact match.
        if (!validateTypes(DI->getDef(), OpndRec, IsSourceInst))
          PrintFatalError(Rec->getLoc(),
                          "Error in Dag '" + Dag->getAsString() +
                              "'. Operand '" + Dag->getArgNameStr(DAGOpNo) +
                              "' has type '" + DI->getDef()->getName() +
                              "' which does not match the type '" +
                              OpndRec->getName() +
                              "' in the corresponding instruction operand!");

        OperandMap[OpNo].Kind = OpData::Operand;
      } else if (const auto *II = dyn_cast<IntInit>(Dag->getArg(DAGOpNo))) {
        // Validate that corresponding instruction operand expects an immediate.
        if (OpndRec->isSubClassOf("RegisterClass"))
          PrintFatalError(Rec->getLoc(), "Error in Dag '" + Dag->getAsString() +
                                             "' Found immediate: '" +
                                             II->getAsString() +
                                             "' but corresponding instruction "
                                             "operand expected a register!");
        // No pattern validation check possible for values of fixed immediate.
        OperandMap[OpNo].Kind = OpData::Imm;
        OperandMap[OpNo].Data.Imm = II->getValue();
        LLVM_DEBUG(
            dbgs() << "  Found immediate '" << II->getValue() << "' at "
                   << (IsSourceInst ? "input " : "output ")
                   << "Dag. No validation time check possible for values of "
                      "fixed immediate.\n");
      } else {
        llvm_unreachable("Unhandled CompressPat argument type!");
      }
    }
  }
}

// Verify the Dag operand count is enough to build an instruction.
static bool verifyDagOpCount(const CodeGenInstruction &Inst, const DagInit *Dag,
                             bool IsSource) {
  unsigned NumMIOperands = 0;
<<<<<<< HEAD
  for (const auto &Op : Inst.Operands)
    NumMIOperands += Op.MINumOperands;
=======

  // Use this to count number of tied Operands in Source Inst in this function.
  // This counter is required here to error out when there is a Source
  // Inst with two or more tied operands.
  unsigned SourceInstTiedOpCount = 0;
  for (const auto &Op : Inst.Operands) {
    NumMIOperands += Op.MINumOperands;
    if (Op.getTiedRegister() != -1)
      SourceInstTiedOpCount++;
  }
>>>>>>> eb0f1dc0

  if (Dag->getNumArgs() == NumMIOperands)
    return true;

<<<<<<< HEAD
  // Source instructions are non compressed instructions and don't have tied
  // operands.
  if (IsSource)
=======
  // Source instructions are non compressed instructions and have at most one
  // tied operand.
  if (IsSource && (SourceInstTiedOpCount >= 2))
>>>>>>> eb0f1dc0
    PrintFatalError(Inst.TheDef->getLoc(),
                    "Input operands for Inst '" + Inst.TheDef->getName() +
                        "' and input Dag operand count mismatch");

  // The Dag can't have more arguments than the Instruction.
  if (Dag->getNumArgs() > NumMIOperands)
    PrintFatalError(Inst.TheDef->getLoc(),
                    "Inst '" + Inst.TheDef->getName() +
                        "' and Dag operand count mismatch");

  // The Instruction might have tied operands so the Dag might have
  // a fewer operand count.
  unsigned RealCount = NumMIOperands;
  for (const auto &Operand : Inst.Operands)
    if (Operand.getTiedRegister() != -1)
      --RealCount;

  if (Dag->getNumArgs() != RealCount)
    PrintFatalError(Inst.TheDef->getLoc(),
                    "Inst '" + Inst.TheDef->getName() +
                        "' and Dag operand count mismatch");
  return true;
}

static bool validateArgsTypes(const Init *Arg1, const Init *Arg2) {
  return cast<DefInit>(Arg1)->getDef() == cast<DefInit>(Arg2)->getDef();
}

// Creates a mapping between the operand name in the Dag (e.g. $rs1) and
// its index in the list of Dag operands and checks that operands with the same
// name have the same types. For example in 'C_ADD $rs1, $rs2' we generate the
// mapping $rs1 --> 0, $rs2 ---> 1. If the operand appears twice in the (tied)
// same Dag we use the last occurrence for indexing.
void CompressInstEmitter::createDagOperandMapping(
    const Record *Rec, StringMap<unsigned> &SourceOperands,
    StringMap<unsigned> &DestOperands, const DagInit *SourceDag,
    const DagInit *DestDag, IndexedMap<OpData> &SourceOperandMap) {
  for (unsigned I = 0; I < DestDag->getNumArgs(); ++I) {
    // Skip fixed immediates and registers, they were handled in
    // addDagOperandMapping.
    if ("" == DestDag->getArgNameStr(I))
      continue;
    DestOperands[DestDag->getArgNameStr(I)] = I;
  }

  for (unsigned I = 0; I < SourceDag->getNumArgs(); ++I) {
    // Skip fixed immediates and registers, they were handled in
    // addDagOperandMapping.
    if ("" == SourceDag->getArgNameStr(I))
      continue;

    StringMap<unsigned>::iterator It =
        SourceOperands.find(SourceDag->getArgNameStr(I));
    if (It != SourceOperands.end()) {
      // Operand sharing the same name in the Dag should be mapped as tied.
      SourceOperandMap[I].TiedOpIdx = It->getValue();
      if (!validateArgsTypes(SourceDag->getArg(It->getValue()),
                             SourceDag->getArg(I)))
        PrintFatalError(Rec->getLoc(),
                        "Input Operand '" + SourceDag->getArgNameStr(I) +
                            "' has a mismatched tied operand!\n");
    }
    It = DestOperands.find(SourceDag->getArgNameStr(I));
    if (It == DestOperands.end())
      PrintFatalError(Rec->getLoc(), "Operand " + SourceDag->getArgNameStr(I) +
                                         " defined in Input Dag but not used in"
                                         " Output Dag!\n");
    // Input Dag operand types must match output Dag operand type.
    if (!validateArgsTypes(DestDag->getArg(It->getValue()),
                           SourceDag->getArg(I)))
      PrintFatalError(Rec->getLoc(), "Type mismatch between Input and "
                                     "Output Dag operand '" +
                                         SourceDag->getArgNameStr(I) + "'!");
    SourceOperands[SourceDag->getArgNameStr(I)] = I;
  }
}

/// Map operand names in the Dag to their index in both corresponding input and
/// output instructions. Validate that operands defined in the input are
/// used in the output pattern while populating the maps.
void CompressInstEmitter::createInstOperandMapping(
    const Record *Rec, const DagInit *SourceDag, const DagInit *DestDag,
    IndexedMap<OpData> &SourceOperandMap, IndexedMap<OpData> &DestOperandMap,
<<<<<<< HEAD
    StringMap<unsigned> &SourceOperands, const CodeGenInstruction &DestInst) {
=======
    StringMap<unsigned> &SourceOperands, const CodeGenInstruction &DestInst,
    unsigned SourceLastTiedOp) {
>>>>>>> eb0f1dc0
  // TiedCount keeps track of the number of operands skipped in Inst
  // operands list to get to the corresponding Dag operand.
  unsigned TiedCount = 0;
  LLVM_DEBUG(dbgs() << "  Operand mapping:\n  Source   Dest\n");
  unsigned OpNo = 0;
  for (const auto &Operand : DestInst.Operands) {
    int TiedInstOpIdx = Operand.getTiedRegister();
    if (TiedInstOpIdx != -1) {
      ++TiedCount;
      DestOperandMap[OpNo].Data = DestOperandMap[TiedInstOpIdx].Data;
      DestOperandMap[OpNo].Kind = DestOperandMap[TiedInstOpIdx].Kind;
      if (DestOperandMap[OpNo].Kind == OpData::Operand)
        // No need to fill the SourceOperandMap here since it was mapped to
        // destination operand 'TiedInstOpIdx' in a previous iteration.
        LLVM_DEBUG(dbgs() << "    " << DestOperandMap[OpNo].Data.Operand
                          << " ====> " << OpNo
                          << "  Dest operand tied with operand '"
                          << TiedInstOpIdx << "'\n");
      ++OpNo;
      continue;
    }

    for (unsigned SubOp = 0; SubOp != Operand.MINumOperands; ++SubOp, ++OpNo) {
      // Skip fixed immediates and registers, they were handled in
      // addDagOperandMapping.
      if (DestOperandMap[OpNo].Kind != OpData::Operand)
        continue;

      unsigned DagArgIdx = OpNo - TiedCount;
      StringMap<unsigned>::iterator SourceOp =
          SourceOperands.find(DestDag->getArgNameStr(DagArgIdx));
      if (SourceOp == SourceOperands.end())
        PrintFatalError(Rec->getLoc(),
                        "Output Dag operand '" +
                            DestDag->getArgNameStr(DagArgIdx) +
                            "' has no matching input Dag operand.");

      assert(DestDag->getArgNameStr(DagArgIdx) ==
                 SourceDag->getArgNameStr(SourceOp->getValue()) &&
             "Incorrect operand mapping detected!\n");
<<<<<<< HEAD
      DestOperandMap[OpNo].Data.Operand = SourceOp->getValue();
      SourceOperandMap[SourceOp->getValue()].Data.Operand = OpNo;
      LLVM_DEBUG(dbgs() << "    " << SourceOp->getValue() << " ====> " << OpNo
                        << "\n");
=======

      // Following four lines ensure the correct handling of a single tied
      // operand in the Source Inst. SourceDagOp points to the position of
      // appropriate Dag argument which is not correct in presence of tied
      // operand in the Source Inst and must be incremented by 1 to reflect
      // correct position of the operand in Source Inst
      unsigned SourceDagOp = SourceOp->getValue();
      if (SourceDagOp >= SourceLastTiedOp)
        SourceDagOp++;
      DestOperandMap[OpNo].Data.Operand = SourceDagOp;
      SourceOperandMap[SourceDagOp].Data.Operand = OpNo;
      LLVM_DEBUG(dbgs() << "    " << SourceDagOp << " ====> " << OpNo << "\n");
>>>>>>> eb0f1dc0
    }
  }
}

/// Validates the CompressPattern and create operand mapping.
/// These are the checks to validate a CompressPat pattern declarations.
/// Error out with message under these conditions:
/// - Dag Input opcode is an expanded instruction and Dag Output opcode is a
///   compressed instruction.
/// - Operands in Dag Input must be all used in Dag Output.
///   Register Operand type in Dag Input Type must be contained in the
///   corresponding Source Instruction type.
/// - Register Operand type in Dag Input must be the same as in Dag Ouput.
/// - Register Operand type in Dag Output must be the same as the
///   corresponding Destination Inst type.
/// - Immediate Operand type in Dag Input must be the same as in Dag Ouput.
/// - Immediate Operand type in Dag Ouput must be the same as the corresponding
///   Destination Instruction type.
/// - Fixed register must be contained in the corresponding Source Instruction
///   type.
/// - Fixed register must be contained in the corresponding Destination
///   Instruction type.
/// Warning message printed under these conditions:
/// - Fixed immediate in Dag Input or Dag Ouput cannot be checked at this time
///   and generate warning.
/// - Immediate operand type in Dag Input differs from the corresponding Source
///   Instruction type and generate a warning.
void CompressInstEmitter::evaluateCompressPat(const Record *Rec) {
  // Validate input Dag operands.
  const DagInit *SourceDag = Rec->getValueAsDag("Input");
  assert(SourceDag && "Missing 'Input' in compress pattern!");
  LLVM_DEBUG(dbgs() << "Input: " << *SourceDag << "\n");

  // Checking we are transforming from compressed to uncompressed instructions.
  const Record *SourceOperator = SourceDag->getOperatorAsDef(Rec->getLoc());
  CodeGenInstruction SourceInst(SourceOperator);
  verifyDagOpCount(SourceInst, SourceDag, true);

  // Validate output Dag operands.
  const DagInit *DestDag = Rec->getValueAsDag("Output");
  assert(DestDag && "Missing 'Output' in compress pattern!");
  LLVM_DEBUG(dbgs() << "Output: " << *DestDag << "\n");

  const Record *DestOperator = DestDag->getOperatorAsDef(Rec->getLoc());
  CodeGenInstruction DestInst(DestOperator);
  verifyDagOpCount(DestInst, DestDag, false);

  if (SourceOperator->getValueAsInt("Size") <=
      DestOperator->getValueAsInt("Size"))
    PrintFatalError(
        Rec->getLoc(),
        "Compressed instruction '" + DestOperator->getName() +
            "'is not strictly smaller than the uncompressed instruction '" +
            SourceOperator->getName() + "' !");

  // Fill the mapping from the source to destination instructions.

  IndexedMap<OpData> SourceOperandMap;
<<<<<<< HEAD
=======
  unsigned SourceLastTiedOp; // postion of the last tied operand in Source Inst
>>>>>>> eb0f1dc0
  // Create a mapping between source Dag operands and source Inst operands.
  addDagOperandMapping(Rec, SourceDag, SourceInst, SourceOperandMap,
                       /*IsSourceInst*/ true, &SourceLastTiedOp);

  IndexedMap<OpData> DestOperandMap;
  // Create a mapping between destination Dag operands and destination Inst
  // operands.
  addDagOperandMapping(Rec, DestDag, DestInst, DestOperandMap,
                       /*IsSourceInst*/ false, nullptr);

  StringMap<unsigned> SourceOperands;
  StringMap<unsigned> DestOperands;
  createDagOperandMapping(Rec, SourceOperands, DestOperands, SourceDag, DestDag,
                          SourceOperandMap);
  // Create operand mapping between the source and destination instructions.
  createInstOperandMapping(Rec, SourceDag, DestDag, SourceOperandMap,
                           DestOperandMap, SourceOperands, DestInst,
                           SourceLastTiedOp);

  // Get the target features for the CompressPat.
  std::vector<const Record *> PatReqFeatures;
  std::vector<const Record *> RF = Rec->getValueAsListOfDefs("Predicates");
  copy_if(RF, std::back_inserter(PatReqFeatures), [](const Record *R) {
    return R->getValueAsBit("AssemblerMatcherPredicate");
  });

  CompressPatterns.push_back(CompressPat(
      SourceInst, DestInst, std::move(PatReqFeatures), SourceOperandMap,
      DestOperandMap, Rec->getValueAsBit("isCompressOnly")));
}

static void
getReqFeatures(std::set<std::pair<bool, StringRef>> &FeaturesSet,
               std::set<std::set<std::pair<bool, StringRef>>> &AnyOfFeatureSets,
               ArrayRef<const Record *> ReqFeatures) {
  for (const Record *R : ReqFeatures) {
    const DagInit *D = R->getValueAsDag("AssemblerCondDag");
    std::string CombineType = D->getOperator()->getAsString();
    if (CombineType != "any_of" && CombineType != "all_of")
      PrintFatalError(R->getLoc(), "Invalid AssemblerCondDag!");
    if (D->getNumArgs() == 0)
      PrintFatalError(R->getLoc(), "Invalid AssemblerCondDag!");
    bool IsOr = CombineType == "any_of";
    std::set<std::pair<bool, StringRef>> AnyOfSet;

    for (auto *Arg : D->getArgs()) {
      bool IsNot = false;
      if (auto *NotArg = dyn_cast<DagInit>(Arg)) {
        if (NotArg->getOperator()->getAsString() != "not" ||
            NotArg->getNumArgs() != 1)
          PrintFatalError(R->getLoc(), "Invalid AssemblerCondDag!");
        Arg = NotArg->getArg(0);
        IsNot = true;
      }
      if (!isa<DefInit>(Arg) ||
          !cast<DefInit>(Arg)->getDef()->isSubClassOf("SubtargetFeature"))
        PrintFatalError(R->getLoc(), "Invalid AssemblerCondDag!");
      if (IsOr)
        AnyOfSet.emplace(IsNot, cast<DefInit>(Arg)->getDef()->getName());
      else
        FeaturesSet.emplace(IsNot, cast<DefInit>(Arg)->getDef()->getName());
    }

    if (IsOr)
      AnyOfFeatureSets.insert(std::move(AnyOfSet));
  }
}

static unsigned getPredicates(DenseMap<const Record *, unsigned> &PredicateMap,
                              std::vector<const Record *> &Predicates,
                              const Record *Rec, StringRef Name) {
  unsigned &Entry = PredicateMap[Rec];
  if (Entry)
    return Entry;

  if (!Rec->isValueUnset(Name)) {
    Predicates.push_back(Rec);
    Entry = Predicates.size();
    return Entry;
  }

  PrintFatalError(Rec->getLoc(), "No " + Name +
                                     " predicate on this operand at all: '" +
                                     Rec->getName() + "'");
  return 0;
}

static void printPredicates(ArrayRef<const Record *> Predicates, StringRef Name,
                            raw_ostream &OS) {
  for (unsigned I = 0; I < Predicates.size(); ++I) {
    StringRef Pred = Predicates[I]->getValueAsString(Name);
    Pred = Pred.trim();
    OS.indent(2) << "case " << I + 1 << ": {\n";
    OS.indent(4) << "// " << Predicates[I]->getName() << "\n";
    OS.indent(4) << Pred << "\n";
    OS.indent(2) << "}\n";
  }
}

static void mergeCondAndCode(raw_ostream &CombinedStream, StringRef CondStr,
                             StringRef CodeStr) {
  // Remove first indentation and last '&&'.
  CondStr = CondStr.drop_front(8).drop_back(4);
  CombinedStream.indent(4) << "if (" << CondStr << ") {\n";
  CombinedStream << CodeStr;
  CombinedStream.indent(4) << "  return true;\n";
  CombinedStream.indent(4) << "} // if\n";
}

void CompressInstEmitter::emitCompressInstEmitter(raw_ostream &OS,
                                                  EmitterType EType) {
  const Record *AsmWriter = Target.getAsmWriter();
  if (!AsmWriter->getValueAsInt("PassSubtarget"))
    PrintFatalError(AsmWriter->getLoc(),
                    "'PassSubtarget' is false. SubTargetInfo object is needed "
                    "for target features.\n");

  StringRef TargetName = Target.getName();

  // Sort entries in CompressPatterns to handle instructions that can have more
  // than one candidate for compression\uncompression, e.g ADD can be
  // transformed to a C_ADD or a C_MV. When emitting 'uncompress()' function the
  // source and destination are flipped and the sort key needs to change
  // accordingly.
  llvm::stable_sort(CompressPatterns, [EType](const CompressPat &LHS,
                                              const CompressPat &RHS) {
    if (EType == EmitterType::Compress || EType == EmitterType::CheckCompress)
      return (LHS.Source.TheDef->getName() < RHS.Source.TheDef->getName());
    return (LHS.Dest.TheDef->getName() < RHS.Dest.TheDef->getName());
  });

  // A list of MCOperandPredicates for all operands in use, and the reverse map.
  std::vector<const Record *> MCOpPredicates;
  DenseMap<const Record *, unsigned> MCOpPredicateMap;
  // A list of ImmLeaf Predicates for all operands in use, and the reverse map.
  std::vector<const Record *> ImmLeafPredicates;
  DenseMap<const Record *, unsigned> ImmLeafPredicateMap;

  std::string F;
  std::string FH;
  raw_string_ostream Func(F);
  raw_string_ostream FuncH(FH);

  if (EType == EmitterType::Compress)
    OS << "\n#ifdef GEN_COMPRESS_INSTR\n"
       << "#undef GEN_COMPRESS_INSTR\n\n";
  else if (EType == EmitterType::Uncompress)
    OS << "\n#ifdef GEN_UNCOMPRESS_INSTR\n"
       << "#undef GEN_UNCOMPRESS_INSTR\n\n";
  else if (EType == EmitterType::CheckCompress)
    OS << "\n#ifdef GEN_CHECK_COMPRESS_INSTR\n"
       << "#undef GEN_CHECK_COMPRESS_INSTR\n\n";

  if (EType == EmitterType::Compress) {
    FuncH << "static bool compressInst(MCInst &OutInst,\n";
    FuncH.indent(25) << "const MCInst &MI,\n";
    FuncH.indent(25) << "const MCSubtargetInfo &STI) {\n";
  } else if (EType == EmitterType::Uncompress) {
    FuncH << "static bool uncompressInst(MCInst &OutInst,\n";
    FuncH.indent(27) << "const MCInst &MI,\n";
    FuncH.indent(27) << "const MCSubtargetInfo &STI) {\n";
  } else if (EType == EmitterType::CheckCompress) {
    FuncH << "static bool isCompressibleInst(const MachineInstr &MI,\n";
    FuncH.indent(31) << "const " << TargetName << "Subtarget &STI) {\n";
  }

  if (CompressPatterns.empty()) {
    OS << FH;
    OS.indent(2) << "return false;\n}\n";
    if (EType == EmitterType::Compress)
      OS << "\n#endif //GEN_COMPRESS_INSTR\n";
    else if (EType == EmitterType::Uncompress)
      OS << "\n#endif //GEN_UNCOMPRESS_INSTR\n\n";
    else if (EType == EmitterType::CheckCompress)
      OS << "\n#endif //GEN_CHECK_COMPRESS_INSTR\n\n";
    return;
  }

  std::string CaseString;
  raw_string_ostream CaseStream(CaseString);
  StringRef PrevOp;
  StringRef CurOp;
  CaseStream << "  switch (MI.getOpcode()) {\n";
  CaseStream << "    default: return false;\n";

  bool CompressOrCheck =
      EType == EmitterType::Compress || EType == EmitterType::CheckCompress;
  bool CompressOrUncompress =
      EType == EmitterType::Compress || EType == EmitterType::Uncompress;
  std::string ValidatorName =
      CompressOrUncompress
          ? (TargetName + "ValidateMCOperandFor" +
             (EType == EmitterType::Compress ? "Compress" : "Uncompress"))
                .str()
          : "";

  for (auto &CompressPat : CompressPatterns) {
    if (EType == EmitterType::Uncompress && CompressPat.IsCompressOnly)
      continue;

    std::string CondString;
    std::string CodeString;
    raw_string_ostream CondStream(CondString);
    raw_string_ostream CodeStream(CodeString);
    CodeGenInstruction &Source =
        CompressOrCheck ? CompressPat.Source : CompressPat.Dest;
    CodeGenInstruction &Dest =
        CompressOrCheck ? CompressPat.Dest : CompressPat.Source;
    IndexedMap<OpData> SourceOperandMap = CompressOrCheck
                                              ? CompressPat.SourceOperandMap
                                              : CompressPat.DestOperandMap;
    IndexedMap<OpData> &DestOperandMap = CompressOrCheck
                                             ? CompressPat.DestOperandMap
                                             : CompressPat.SourceOperandMap;

    CurOp = Source.TheDef->getName();
    // Check current and previous opcode to decide to continue or end a case.
    if (CurOp != PrevOp) {
      if (!PrevOp.empty())
        CaseStream.indent(6) << "break;\n    } // case " + PrevOp + "\n";
      CaseStream.indent(4) << "case " + TargetName + "::" + CurOp + ": {\n";
    }

    std::set<std::pair<bool, StringRef>> FeaturesSet;
    std::set<std::set<std::pair<bool, StringRef>>> AnyOfFeatureSets;
    // Add CompressPat required features.
    getReqFeatures(FeaturesSet, AnyOfFeatureSets, CompressPat.PatReqFeatures);

    // Add Dest instruction required features.
    std::vector<const Record *> ReqFeatures;
    std::vector<const Record *> RF =
        Dest.TheDef->getValueAsListOfDefs("Predicates");
    copy_if(RF, std::back_inserter(ReqFeatures), [](const Record *R) {
      return R->getValueAsBit("AssemblerMatcherPredicate");
    });
    getReqFeatures(FeaturesSet, AnyOfFeatureSets, ReqFeatures);

    // Emit checks for all required features.
    for (auto &Op : FeaturesSet) {
      StringRef Not = Op.first ? "!" : "";
      CondStream.indent(8) << Not << "STI.getFeatureBits()[" << TargetName
                           << "::" << Op.second << "]"
                           << " &&\n";
    }

    // Emit checks for all required feature groups.
    for (auto &Set : AnyOfFeatureSets) {
      CondStream.indent(8) << "(";
      for (auto &Op : Set) {
        bool IsLast = &Op == &*Set.rbegin();
        StringRef Not = Op.first ? "!" : "";
        CondStream << Not << "STI.getFeatureBits()[" << TargetName
                   << "::" << Op.second << "]";
        if (!IsLast)
          CondStream << " || ";
      }
      CondStream << ") &&\n";
    }

    // Start Source Inst operands validation.
    unsigned OpNo = 0;
    for (const auto &SourceOperand : Source.Operands) {
      if (SourceOperandMap[OpNo].TiedOpIdx != -1) {
        if (Source.Operands[OpNo].Rec->isSubClassOf("RegisterClass"))
          CondStream.indent(8)
              << "(MI.getOperand(" << OpNo << ").isReg()) && (MI.getOperand("
              << SourceOperandMap[OpNo].TiedOpIdx << ").isReg()) &&\n"
              << indent(8) << "(MI.getOperand(" << OpNo
              << ").getReg() ==  MI.getOperand("
              << SourceOperandMap[OpNo].TiedOpIdx << ").getReg()) &&\n";
        else
          PrintFatalError("Unexpected tied operand types!\n");
      }
      for (unsigned SubOp = 0; SubOp != SourceOperand.MINumOperands; ++SubOp) {
        // Check for fixed immediates\registers in the source instruction.
        switch (SourceOperandMap[OpNo].Kind) {
        case OpData::Operand:
          // We don't need to do anything for source instruction operand checks.
          break;
        case OpData::Imm:
          CondStream.indent(8)
              << "(MI.getOperand(" << OpNo << ").isImm()) &&\n"
              << "      (MI.getOperand(" << OpNo
              << ").getImm() == " << SourceOperandMap[OpNo].Data.Imm
              << ") &&\n";
          break;
        case OpData::Reg: {
          const Record *Reg = SourceOperandMap[OpNo].Data.Reg;
          CondStream.indent(8) << "(MI.getOperand(" << OpNo << ").isReg()) &&\n"
                               << indent(8) << "(MI.getOperand(" << OpNo
                               << ").getReg() == " << TargetName
                               << "::" << Reg->getName() << ") &&\n";
          break;
        }
        }
        ++OpNo;
      }
    }
    CodeStream.indent(6) << "// " << Dest.AsmString << "\n";
    if (CompressOrUncompress)
      CodeStream.indent(6) << "OutInst.setOpcode(" << TargetName
                           << "::" << Dest.TheDef->getName() << ");\n";
    OpNo = 0;
    for (const auto &DestOperand : Dest.Operands) {
      CodeStream.indent(6) << "// Operand: " << DestOperand.Name << "\n";

      for (unsigned SubOp = 0; SubOp != DestOperand.MINumOperands; ++SubOp) {
        const Record *DestRec = DestOperand.Rec;

        if (DestOperand.MINumOperands > 1)
          DestRec =
              cast<DefInit>(DestOperand.MIOperandInfo->getArg(SubOp))->getDef();

        switch (DestOperandMap[OpNo].Kind) {
        case OpData::Operand: {
          unsigned OpIdx = DestOperandMap[OpNo].Data.Operand;
          // Check that the operand in the Source instruction fits
          // the type for the Dest instruction.
          if (DestRec->isSubClassOf("RegisterClass") ||
              DestRec->isSubClassOf("RegisterOperand")) {
            auto *ClassRec = DestRec->isSubClassOf("RegisterClass")
                                 ? DestRec
                                 : DestRec->getValueAsDef("RegClass");
            // This is a register operand. Check the register class.
            // Don't check register class if this is a tied operand, it was done
            // for the operand its tied to.
            if (DestOperand.getTiedRegister() == -1) {
              CondStream.indent(8) << "MI.getOperand(" << OpIdx << ").isReg()";
              if (EType == EmitterType::CheckCompress)
                CondStream << " && MI.getOperand(" << OpIdx
                           << ").getReg().isPhysical()";
              CondStream << " &&\n"
                         << indent(8) << TargetName << "MCRegisterClasses["
                         << TargetName << "::" << ClassRec->getName()
                         << "RegClassID].contains(MI.getOperand(" << OpIdx
                         << ").getReg()) &&\n";
            }

            if (CompressOrUncompress)
              CodeStream.indent(6)
                  << "OutInst.addOperand(MI.getOperand(" << OpIdx << "));\n";
          } else {
            // Handling immediate operands.
            if (CompressOrUncompress) {
              unsigned Entry = getPredicates(MCOpPredicateMap, MCOpPredicates,
                                             DestRec, "MCOperandPredicate");
              CondStream.indent(8) << ValidatorName << "("
                                   << "MI.getOperand(" << OpIdx << "), STI, "
                                   << Entry << ") &&\n";
            } else {
              unsigned Entry =
                  getPredicates(ImmLeafPredicateMap, ImmLeafPredicates, DestRec,
                                "ImmediateCode");
              CondStream.indent(8)
                  << "MI.getOperand(" << OpIdx << ").isImm() &&\n";
              CondStream.indent(8) << TargetName << "ValidateMachineOperand("
                                   << "MI.getOperand(" << OpIdx << "), &STI, "
                                   << Entry << ") &&\n";
            }
            if (CompressOrUncompress)
              CodeStream.indent(6)
                  << "OutInst.addOperand(MI.getOperand(" << OpIdx << "));\n";
          }
          break;
        }
        case OpData::Imm: {
          if (CompressOrUncompress) {
            unsigned Entry = getPredicates(MCOpPredicateMap, MCOpPredicates,
                                           DestRec, "MCOperandPredicate");
            CondStream.indent(8)
                << ValidatorName << "("
                << "MCOperand::createImm(" << DestOperandMap[OpNo].Data.Imm
                << "), STI, " << Entry << ") &&\n";
          } else {
            unsigned Entry =
                getPredicates(ImmLeafPredicateMap, ImmLeafPredicates, DestRec,
                              "ImmediateCode");
            CondStream.indent(8)
                << TargetName
                << "ValidateMachineOperand(MachineOperand::CreateImm("
                << DestOperandMap[OpNo].Data.Imm << "), &STI, " << Entry
                << ") &&\n";
          }
          if (CompressOrUncompress)
            CodeStream.indent(6) << "OutInst.addOperand(MCOperand::createImm("
                                 << DestOperandMap[OpNo].Data.Imm << "));\n";
        } break;
        case OpData::Reg: {
          if (CompressOrUncompress) {
            // Fixed register has been validated at pattern validation time.
            const Record *Reg = DestOperandMap[OpNo].Data.Reg;
            CodeStream.indent(6)
                << "OutInst.addOperand(MCOperand::createReg(" << TargetName
                << "::" << Reg->getName() << "));\n";
          }
        } break;
        }
        ++OpNo;
      }
    }
    if (CompressOrUncompress)
      CodeStream.indent(6) << "OutInst.setLoc(MI.getLoc());\n";
    mergeCondAndCode(CaseStream, CondString, CodeString);
    PrevOp = CurOp;
  }
  Func << CaseString << "\n";
  // Close brace for the last case.
  Func.indent(4) << "} // case " << CurOp << "\n";
  Func.indent(2) << "} // switch\n";
  Func.indent(2) << "return false;\n}\n";

  if (!MCOpPredicates.empty()) {
    auto IndentLength = ValidatorName.size() + 13;
    OS << "static bool " << ValidatorName << "(const MCOperand &MCOp,\n";
    OS.indent(IndentLength) << "const MCSubtargetInfo &STI,\n";
    OS.indent(IndentLength) << "unsigned PredicateIndex) {\n";
    OS << "  switch (PredicateIndex) {\n"
       << "  default:\n"
       << "    llvm_unreachable(\"Unknown MCOperandPredicate kind\");\n"
       << "    break;\n";

    printPredicates(MCOpPredicates, "MCOperandPredicate", OS);

    OS << "  }\n"
       << "}\n\n";
  }

  if (!ImmLeafPredicates.empty()) {
    auto IndentLength = TargetName.size() + 35;
    OS << "static bool " << TargetName
       << "ValidateMachineOperand(const MachineOperand &MO,\n";
    OS.indent(IndentLength)
        << "const " << TargetName << "Subtarget *Subtarget,\n";
    OS.indent(IndentLength)
        << "unsigned PredicateIndex) {\n"
        << "  int64_t Imm = MO.getImm();\n"
        << "  switch (PredicateIndex) {\n"
        << "  default:\n"
        << "    llvm_unreachable(\"Unknown ImmLeaf Predicate kind\");\n"
        << "    break;\n";

    printPredicates(ImmLeafPredicates, "ImmediateCode", OS);

    OS << "  }\n"
       << "}\n\n";
  }

  OS << FH;
  OS << F;

  if (EType == EmitterType::Compress)
    OS << "\n#endif //GEN_COMPRESS_INSTR\n";
  else if (EType == EmitterType::Uncompress)
    OS << "\n#endif //GEN_UNCOMPRESS_INSTR\n\n";
  else if (EType == EmitterType::CheckCompress)
    OS << "\n#endif //GEN_CHECK_COMPRESS_INSTR\n\n";
}

void CompressInstEmitter::run(raw_ostream &OS) {
  // Process the CompressPat definitions, validating them as we do so.
  for (const Record *Pat : Records.getAllDerivedDefinitions("CompressPat"))
    evaluateCompressPat(Pat);

  // Emit file header.
  emitSourceFileHeader("Compress instruction Source Fragment", OS, Records);
  // Generate compressInst() function.
  emitCompressInstEmitter(OS, EmitterType::Compress);
  // Generate uncompressInst() function.
  emitCompressInstEmitter(OS, EmitterType::Uncompress);
  // Generate isCompressibleInst() function.
  emitCompressInstEmitter(OS, EmitterType::CheckCompress);
}

static TableGen::Emitter::OptClass<CompressInstEmitter>
    X("gen-compress-inst-emitter", "Generate compressed instructions.");<|MERGE_RESOLUTION|>--- conflicted
+++ resolved
@@ -124,17 +124,10 @@
   const RecordKeeper &Records;
   const CodeGenTarget Target;
   std::vector<CompressPat> CompressPatterns;
-<<<<<<< HEAD
-
-  void addDagOperandMapping(const Record *Rec, const DagInit *Dag,
-                            const CodeGenInstruction &Inst,
-                            IndexedMap<OpData> &OperandMap, bool IsSourceInst);
-=======
   void addDagOperandMapping(const Record *Rec, const DagInit *Dag,
                             const CodeGenInstruction &Inst,
                             IndexedMap<OpData> &OperandMap, bool IsSourceInst,
                             unsigned *SourceLastTiedOpPtr);
->>>>>>> eb0f1dc0
   void evaluateCompressPat(const Record *Compress);
   void emitCompressInstEmitter(raw_ostream &OS, EmitterType EType);
   bool validateTypes(const Record *DagOpType, const Record *InstOpType,
@@ -151,12 +144,8 @@
                                 IndexedMap<OpData> &SourceOperandMap,
                                 IndexedMap<OpData> &DestOperandMap,
                                 StringMap<unsigned> &SourceOperands,
-<<<<<<< HEAD
-                                const CodeGenInstruction &DestInst);
-=======
                                 const CodeGenInstruction &DestInst,
                                 unsigned SourceLastTiedOp);
->>>>>>> eb0f1dc0
 
 public:
   CompressInstEmitter(const RecordKeeper &R) : Records(R), Target(R) {}
@@ -219,12 +208,8 @@
                                                const DagInit *Dag,
                                                const CodeGenInstruction &Inst,
                                                IndexedMap<OpData> &OperandMap,
-<<<<<<< HEAD
-                                               bool IsSourceInst) {
-=======
                                                bool IsSourceInst,
                                                unsigned *SourceLastTiedOpPtr) {
->>>>>>> eb0f1dc0
   unsigned NumMIOperands = 0;
   for (const auto &Op : Inst.Operands)
     NumMIOperands += Op.MINumOperands;
@@ -237,22 +222,16 @@
   // are represented.
   unsigned TiedCount = 0;
   unsigned OpNo = 0;
-<<<<<<< HEAD
-=======
   if (IsSourceInst)
     *SourceLastTiedOpPtr = std::numeric_limits<unsigned int>::max();
->>>>>>> eb0f1dc0
   for (const auto &Opnd : Inst.Operands) {
     int TiedOpIdx = Opnd.getTiedRegister();
     if (-1 != TiedOpIdx) {
       // Set the entry in OperandMap for the tied operand we're skipping.
       OperandMap[OpNo].Kind = OperandMap[TiedOpIdx].Kind;
       OperandMap[OpNo].Data = OperandMap[TiedOpIdx].Data;
-<<<<<<< HEAD
-=======
       if (IsSourceInst)
         *SourceLastTiedOpPtr = OpNo;
->>>>>>> eb0f1dc0
       ++OpNo;
       ++TiedCount;
       continue;
@@ -317,10 +296,6 @@
 static bool verifyDagOpCount(const CodeGenInstruction &Inst, const DagInit *Dag,
                              bool IsSource) {
   unsigned NumMIOperands = 0;
-<<<<<<< HEAD
-  for (const auto &Op : Inst.Operands)
-    NumMIOperands += Op.MINumOperands;
-=======
 
   // Use this to count number of tied Operands in Source Inst in this function.
   // This counter is required here to error out when there is a Source
@@ -331,20 +306,13 @@
     if (Op.getTiedRegister() != -1)
       SourceInstTiedOpCount++;
   }
->>>>>>> eb0f1dc0
 
   if (Dag->getNumArgs() == NumMIOperands)
     return true;
 
-<<<<<<< HEAD
-  // Source instructions are non compressed instructions and don't have tied
-  // operands.
-  if (IsSource)
-=======
   // Source instructions are non compressed instructions and have at most one
   // tied operand.
   if (IsSource && (SourceInstTiedOpCount >= 2))
->>>>>>> eb0f1dc0
     PrintFatalError(Inst.TheDef->getLoc(),
                     "Input operands for Inst '" + Inst.TheDef->getName() +
                         "' and input Dag operand count mismatch");
@@ -428,12 +396,8 @@
 void CompressInstEmitter::createInstOperandMapping(
     const Record *Rec, const DagInit *SourceDag, const DagInit *DestDag,
     IndexedMap<OpData> &SourceOperandMap, IndexedMap<OpData> &DestOperandMap,
-<<<<<<< HEAD
-    StringMap<unsigned> &SourceOperands, const CodeGenInstruction &DestInst) {
-=======
     StringMap<unsigned> &SourceOperands, const CodeGenInstruction &DestInst,
     unsigned SourceLastTiedOp) {
->>>>>>> eb0f1dc0
   // TiedCount keeps track of the number of operands skipped in Inst
   // operands list to get to the corresponding Dag operand.
   unsigned TiedCount = 0;
@@ -474,12 +438,6 @@
       assert(DestDag->getArgNameStr(DagArgIdx) ==
                  SourceDag->getArgNameStr(SourceOp->getValue()) &&
              "Incorrect operand mapping detected!\n");
-<<<<<<< HEAD
-      DestOperandMap[OpNo].Data.Operand = SourceOp->getValue();
-      SourceOperandMap[SourceOp->getValue()].Data.Operand = OpNo;
-      LLVM_DEBUG(dbgs() << "    " << SourceOp->getValue() << " ====> " << OpNo
-                        << "\n");
-=======
 
       // Following four lines ensure the correct handling of a single tied
       // operand in the Source Inst. SourceDagOp points to the position of
@@ -492,7 +450,6 @@
       DestOperandMap[OpNo].Data.Operand = SourceDagOp;
       SourceOperandMap[SourceDagOp].Data.Operand = OpNo;
       LLVM_DEBUG(dbgs() << "    " << SourceDagOp << " ====> " << OpNo << "\n");
->>>>>>> eb0f1dc0
     }
   }
 }
@@ -551,10 +508,7 @@
   // Fill the mapping from the source to destination instructions.
 
   IndexedMap<OpData> SourceOperandMap;
-<<<<<<< HEAD
-=======
   unsigned SourceLastTiedOp; // postion of the last tied operand in Source Inst
->>>>>>> eb0f1dc0
   // Create a mapping between source Dag operands and source Inst operands.
   addDagOperandMapping(Rec, SourceDag, SourceInst, SourceOperandMap,
                        /*IsSourceInst*/ true, &SourceLastTiedOp);
