//===- GlobalISelCombinerMatchTableEmitter.cpp - --------------------------===//
//
// Part of the LLVM Project, under the Apache License v2.0 with LLVM Exceptions.
// See https://llvm.org/LICENSE.txt for license information.
// SPDX-License-Identifier: Apache-2.0 WITH LLVM-exception
//
//===----------------------------------------------------------------------===//
//
/// \file Generate a combiner implementation for GlobalISel from a declarative
/// syntax using GlobalISelMatchTable.
///
/// Usually, TableGen backends use "assert is an error" as a means to report
/// invalid input. They try to diagnose common case but don't try very hard and
/// crashes can be common. This backend aims to behave closer to how a language
/// compiler frontend would behave: we try extra hard to diagnose invalid inputs
/// early, and any crash should be considered a bug (= a feature or diagnostic
/// is missing).
///
/// While this can make the backend a bit more complex than it needs to be, it
/// pays off because MIR patterns can get complicated. Giving useful error
/// messages to combine writers can help boost their productivity.
///
/// As with anything, a good balance has to be found. We also don't want to
/// write hundreds of lines of code to detect edge cases. In practice, crashing
/// very occasionally, or giving poor errors in some rare instances, is fine.
///
//===----------------------------------------------------------------------===//

#include "Basic/CodeGenIntrinsics.h"
#include "Common/CodeGenInstruction.h"
#include "Common/CodeGenTarget.h"
#include "Common/GlobalISel/CXXPredicates.h"
#include "Common/GlobalISel/CodeExpander.h"
#include "Common/GlobalISel/CodeExpansions.h"
#include "Common/GlobalISel/CombinerUtils.h"
#include "Common/GlobalISel/GlobalISelMatchTable.h"
#include "Common/GlobalISel/GlobalISelMatchTableExecutorEmitter.h"
#include "Common/GlobalISel/PatternParser.h"
#include "Common/GlobalISel/Patterns.h"
#include "Common/SubtargetFeatureInfo.h"
#include "llvm/ADT/APInt.h"
#include "llvm/ADT/EquivalenceClasses.h"
#include "llvm/ADT/MapVector.h"
#include "llvm/ADT/Statistic.h"
#include "llvm/ADT/StringExtras.h"
#include "llvm/ADT/StringSet.h"
#include "llvm/Support/CommandLine.h"
#include "llvm/Support/Debug.h"
#include "llvm/Support/PrettyStackTrace.h"
#include "llvm/Support/ScopedPrinter.h"
#include "llvm/TableGen/Error.h"
#include "llvm/TableGen/Record.h"
#include "llvm/TableGen/StringMatcher.h"
#include "llvm/TableGen/TGTimer.h"
#include "llvm/TableGen/TableGenBackend.h"
#include <cstdint>

using namespace llvm;
using namespace llvm::gi;

#define DEBUG_TYPE "gicombiner-emitter"

namespace {
cl::OptionCategory
    GICombinerEmitterCat("Options for -gen-global-isel-combiner");
cl::opt<bool> StopAfterParse(
    "gicombiner-stop-after-parse",
    cl::desc("Stop processing after parsing rules and dump state"),
    cl::cat(GICombinerEmitterCat));
cl::list<std::string>
    SelectedCombiners("combiners", cl::desc("Emit the specified combiners"),
                      cl::cat(GICombinerEmitterCat), cl::CommaSeparated);
cl::opt<bool> DebugCXXPreds(
    "gicombiner-debug-cxxpreds",
    cl::desc("Add Contextual/Debug comments to all C++ predicates"),
    cl::cat(GICombinerEmitterCat));
cl::opt<bool> DebugTypeInfer("gicombiner-debug-typeinfer",
                             cl::desc("Print type inference debug logs"),
                             cl::cat(GICombinerEmitterCat));

constexpr StringLiteral CXXCustomActionPrefix = "GICXXCustomAction_";
constexpr StringLiteral CXXPredPrefix = "GICXXPred_MI_Predicate_";
constexpr StringLiteral MatchDataClassName = "GIDefMatchData";

//===- CodeExpansions Helpers  --------------------------------------------===//

void declareInstExpansion(CodeExpansions &CE, const InstructionMatcher &IM,
                          StringRef Name) {
  CE.declare(Name, "State.MIs[" + to_string(IM.getInsnVarID()) + "]");
}

void declareInstExpansion(CodeExpansions &CE, const BuildMIAction &A,
                          StringRef Name) {
  // Note: we use redeclare here because this may overwrite a matcher inst
  // expansion.
  CE.redeclare(Name, "OutMIs[" + to_string(A.getInsnID()) + "]");
}

void declareOperandExpansion(CodeExpansions &CE, const OperandMatcher &OM,
                             StringRef Name) {
  if (OM.isVariadic()) {
    CE.declare(Name, "getRemainingOperands(*State.MIs[" +
                         to_string(OM.getInsnVarID()) + "], " +
                         to_string(OM.getOpIdx()) + ")");
  } else {
    CE.declare(Name, "State.MIs[" + to_string(OM.getInsnVarID()) +
                         "]->getOperand(" + to_string(OM.getOpIdx()) + ")");
  }
}

void declareTempRegExpansion(CodeExpansions &CE, unsigned TempRegID,
                             StringRef Name) {
  CE.declare(Name, "State.TempRegisters[" + to_string(TempRegID) + "]");
}

//===- Misc. Helpers  -----------------------------------------------------===//

template <typename Container> auto keys(Container &&C) {
  return map_range(C, [](auto &Entry) -> auto & { return Entry.first; });
}

template <typename Container> auto values(Container &&C) {
  return map_range(C, [](auto &Entry) -> auto & { return Entry.second; });
}

std::string getIsEnabledPredicateEnumName(unsigned CombinerRuleID) {
  return "GICXXPred_Simple_IsRule" + to_string(CombinerRuleID) + "Enabled";
}

//===- MatchTable Helpers  ------------------------------------------------===//

LLTCodeGen getLLTCodeGen(const PatternType &PT) {
  return *MVTToLLT(getValueType(PT.getLLTRecord()));
}

//===- PrettyStackTrace Helpers  ------------------------------------------===//

class PrettyStackTraceParse : public PrettyStackTraceEntry {
  const Record &Def;

public:
  PrettyStackTraceParse(const Record &Def) : Def(Def) {}

  void print(raw_ostream &OS) const override {
    if (Def.isSubClassOf("GICombineRule"))
      OS << "Parsing GICombineRule '" << Def.getName() << "'";
    else if (Def.isSubClassOf(PatFrag::ClassName))
      OS << "Parsing " << PatFrag::ClassName << " '" << Def.getName() << "'";
    else
      OS << "Parsing '" << Def.getName() << "'";
    OS << '\n';
  }
};

class PrettyStackTraceEmit : public PrettyStackTraceEntry {
  const Record &Def;
  const Pattern *Pat = nullptr;

public:
  PrettyStackTraceEmit(const Record &Def, const Pattern *Pat = nullptr)
      : Def(Def), Pat(Pat) {}

  void print(raw_ostream &OS) const override {
    if (Def.isSubClassOf("GICombineRule"))
      OS << "Emitting GICombineRule '" << Def.getName() << "'";
    else if (Def.isSubClassOf(PatFrag::ClassName))
      OS << "Emitting " << PatFrag::ClassName << " '" << Def.getName() << "'";
    else
      OS << "Emitting '" << Def.getName() << "'";

    if (Pat)
      OS << " [" << Pat->getKindName() << " '" << Pat->getName() << "']";
    OS << '\n';
  }
};

//===- CombineRuleOperandTypeChecker --------------------------------------===//

/// This is a wrapper around OperandTypeChecker specialized for Combiner Rules.
/// On top of doing the same things as OperandTypeChecker, this also attempts to
/// infer as many types as possible for temporary register defs & immediates in
/// apply patterns.
///
/// The inference is trivial and leverages the MCOI OperandTypes encoded in
/// CodeGenInstructions to infer types across patterns in a CombineRule. It's
/// thus very limited and only supports CodeGenInstructions (but that's the main
/// use case so it's fine).
///
/// We only try to infer untyped operands in apply patterns when they're temp
/// reg defs, or immediates. Inference always outputs a `TypeOf<$x>` where $x is
/// a named operand from a match pattern.
class CombineRuleOperandTypeChecker : private OperandTypeChecker {
public:
  CombineRuleOperandTypeChecker(const Record &RuleDef,
                                const OperandTable &MatchOpTable)
      : OperandTypeChecker(RuleDef.getLoc()), RuleDef(RuleDef),
        MatchOpTable(MatchOpTable) {}

  /// Records and checks a 'match' pattern.
  bool processMatchPattern(InstructionPattern &P);

  /// Records and checks an 'apply' pattern.
  bool processApplyPattern(InstructionPattern &P);

  /// Propagates types, then perform type inference and do a second round of
  /// propagation in the apply patterns only if any types were inferred.
  void propagateAndInferTypes();

private:
  /// TypeEquivalenceClasses are groups of operands of an instruction that share
  /// a common type.
  ///
  /// e.g. [[a, b], [c, d]] means a and b have the same type, and c and
  /// d have the same type too. b/c and a/d don't have to have the same type,
  /// though.
  using TypeEquivalenceClasses = EquivalenceClasses<StringRef>;

  /// \returns true for `OPERAND_GENERIC_` 0 through 5.
  /// These are the MCOI types that can be registers. The other MCOI types are
  /// either immediates, or fancier operands used only post-ISel, so we don't
  /// care about them for combiners.
  static bool canMCOIOperandTypeBeARegister(StringRef MCOIType) {
    // Assume OPERAND_GENERIC_0 through 5 can be registers. The other MCOI
    // OperandTypes are either never used in gMIR, or not relevant (e.g.
    // OPERAND_GENERIC_IMM, which is definitely never a register).
    return MCOIType.drop_back(1).ends_with("OPERAND_GENERIC_");
  }

  /// Finds the "MCOI::"" operand types for each operand of \p CGP.
  ///
  /// This is a bit trickier than it looks because we need to handle variadic
  /// in/outs.
  ///
  /// e.g. for
  ///   (G_BUILD_VECTOR $vec, $x, $y) ->
  ///   [MCOI::OPERAND_GENERIC_0, MCOI::OPERAND_GENERIC_1,
  ///    MCOI::OPERAND_GENERIC_1]
  ///
  /// For unknown types (which can happen in variadics where varargs types are
  /// inconsistent), a unique name is given, e.g. "unknown_type_0".
  static std::vector<std::string>
  getMCOIOperandTypes(const CodeGenInstructionPattern &CGP);

  /// Adds the TypeEquivalenceClasses for \p P in \p OutTECs.
  void getInstEqClasses(const InstructionPattern &P,
                        TypeEquivalenceClasses &OutTECs) const;

  /// Calls `getInstEqClasses` on all patterns of the rule to produce the whole
  /// rule's TypeEquivalenceClasses.
  TypeEquivalenceClasses getRuleEqClasses() const;

  /// Tries to infer the type of the \p ImmOpIdx -th operand of \p IP using \p
  /// TECs.
  ///
  /// This is achieved by trying to find a named operand in \p IP that shares
  /// the same type as \p ImmOpIdx, and using \ref inferNamedOperandType on that
  /// operand instead.
  ///
  /// \returns the inferred type or an empty PatternType if inference didn't
  /// succeed.
  PatternType inferImmediateType(const InstructionPattern &IP,
                                 unsigned ImmOpIdx,
                                 const TypeEquivalenceClasses &TECs) const;

  /// Looks inside \p TECs to infer \p OpName's type.
  ///
  /// \returns the inferred type or an empty PatternType if inference didn't
  /// succeed.
  PatternType inferNamedOperandType(const InstructionPattern &IP,
                                    StringRef OpName,
                                    const TypeEquivalenceClasses &TECs,
                                    bool AllowSelf = false) const;

  const Record &RuleDef;
  SmallVector<InstructionPattern *, 8> MatchPats;
  SmallVector<InstructionPattern *, 8> ApplyPats;

  const OperandTable &MatchOpTable;
};

bool CombineRuleOperandTypeChecker::processMatchPattern(InstructionPattern &P) {
  MatchPats.push_back(&P);
  return check(P, /*CheckTypeOf*/ [](const auto &) {
    // GITypeOf in 'match' is currently always rejected by the
    // CombineRuleBuilder after inference is done.
    return true;
  });
}

bool CombineRuleOperandTypeChecker::processApplyPattern(InstructionPattern &P) {
  ApplyPats.push_back(&P);
  return check(P, /*CheckTypeOf*/ [&](const PatternType &Ty) {
    // GITypeOf<"$x"> can only be used if "$x" is a matched operand.
    const auto OpName = Ty.getTypeOfOpName();
    if (MatchOpTable.lookup(OpName).Found)
      return true;

    PrintError(RuleDef.getLoc(), "'" + OpName + "' ('" + Ty.str() +
                                     "') does not refer to a matched operand!");
    return false;
  });
}

void CombineRuleOperandTypeChecker::propagateAndInferTypes() {
  /// First step here is to propagate types using the OperandTypeChecker. That
  /// way we ensure all uses of a given register have consistent types.
  propagateTypes();

  /// Build the TypeEquivalenceClasses for the whole rule.
  const TypeEquivalenceClasses TECs = getRuleEqClasses();

  /// Look at the apply patterns and find operands that need to be
  /// inferred. We then try to find an equivalence class that they're a part of
  /// and select the best operand to use for the `GITypeOf` type. We prioritize
  /// defs of matched instructions because those are guaranteed to be registers.
  bool InferredAny = false;
  for (auto *Pat : ApplyPats) {
    for (unsigned K = 0; K < Pat->operands_size(); ++K) {
      auto &Op = Pat->getOperand(K);

      // We only want to take a look at untyped defs or immediates.
      if ((!Op.isDef() && !Op.hasImmValue()) || Op.getType())
        continue;

      // Infer defs & named immediates.
      if (Op.isDef() || Op.isNamedImmediate()) {
        // Check it's not a redefinition of a matched operand.
        // In such cases, inference is not necessary because we just copy
        // operands and don't create temporary registers.
        if (MatchOpTable.lookup(Op.getOperandName()).Found)
          continue;

        // Inference is needed here, so try to do it.
        if (PatternType Ty =
                inferNamedOperandType(*Pat, Op.getOperandName(), TECs)) {
          if (DebugTypeInfer)
            errs() << "INFER: " << Op.describe() << " -> " << Ty.str() << '\n';
          Op.setType(Ty);
          InferredAny = true;
        }

        continue;
      }

      // Infer immediates
      if (Op.hasImmValue()) {
        if (PatternType Ty = inferImmediateType(*Pat, K, TECs)) {
          if (DebugTypeInfer)
            errs() << "INFER: " << Op.describe() << " -> " << Ty.str() << '\n';
          Op.setType(Ty);
          InferredAny = true;
        }
        continue;
      }
    }
  }

  // If we've inferred any types, we want to propagate them across the apply
  // patterns. Type inference only adds GITypeOf types that point to Matched
  // operands, so we definitely don't want to propagate types into the match
  // patterns as well, otherwise bad things happen.
  if (InferredAny) {
    OperandTypeChecker OTC(RuleDef.getLoc());
    for (auto *Pat : ApplyPats) {
      if (!OTC.check(*Pat, [&](const auto &) { return true; }))
        PrintFatalError(RuleDef.getLoc(),
                        "OperandTypeChecker unexpectedly failed on '" +
                            Pat->getName() + "' during Type Inference");
    }
    OTC.propagateTypes();

    if (DebugTypeInfer) {
      errs() << "Apply patterns for rule " << RuleDef.getName()
             << " after inference:\n";
      for (auto *Pat : ApplyPats) {
        errs() << "  ";
        Pat->print(errs(), /*PrintName*/ true);
        errs() << '\n';
      }
      errs() << '\n';
    }
  }
}

PatternType CombineRuleOperandTypeChecker::inferImmediateType(
    const InstructionPattern &IP, unsigned ImmOpIdx,
    const TypeEquivalenceClasses &TECs) const {
  // We can only infer CGPs (except intrinsics).
  const auto *CGP = dyn_cast<CodeGenInstructionPattern>(&IP);
  if (!CGP || CGP->isIntrinsic())
    return {};

  // For CGPs, we try to infer immediates by trying to infer another named
  // operand that shares its type.
  //
  // e.g.
  //    Pattern: G_BUILD_VECTOR $x, $y, 0
  //    MCOIs:   [MCOI::OPERAND_GENERIC_0, MCOI::OPERAND_GENERIC_1,
  //              MCOI::OPERAND_GENERIC_1]
  //    $y has the same type as 0, so we can infer $y and get the type 0 should
  //    have.

  // We infer immediates by looking for a named operand that shares the same
  // MCOI type.
  const auto MCOITypes = getMCOIOperandTypes(*CGP);
  StringRef ImmOpTy = MCOITypes[ImmOpIdx];

  for (const auto &[Idx, Ty] : enumerate(MCOITypes)) {
    if (Idx != ImmOpIdx && Ty == ImmOpTy) {
      const auto &Op = IP.getOperand(Idx);
      if (!Op.isNamedOperand())
        continue;

      // Named operand with the same name, try to infer that.
      if (PatternType InferTy = inferNamedOperandType(IP, Op.getOperandName(),
                                                      TECs, /*AllowSelf=*/true))
        return InferTy;
    }
  }

  return {};
}

PatternType CombineRuleOperandTypeChecker::inferNamedOperandType(
    const InstructionPattern &IP, StringRef OpName,
    const TypeEquivalenceClasses &TECs, bool AllowSelf) const {
  // This is the simplest possible case, we just need to find a TEC that
  // contains OpName. Look at all operands in equivalence class and try to
  // find a suitable one. If `AllowSelf` is true, the operand itself is also
  // considered suitable.

  // Check for a def of a matched pattern. This is guaranteed to always
  // be a register so we can blindly use that.
  StringRef GoodOpName;
  for (auto It = TECs.findLeader(OpName); It != TECs.member_end(); ++It) {
    if (!AllowSelf && *It == OpName)
      continue;

    const auto LookupRes = MatchOpTable.lookup(*It);
    if (LookupRes.Def) // Favor defs
      return PatternType::getTypeOf(*It);

    // Otherwise just save this in case we don't find any def.
    if (GoodOpName.empty() && LookupRes.Found)
      GoodOpName = *It;
  }

  if (!GoodOpName.empty())
    return PatternType::getTypeOf(GoodOpName);

  // No good operand found, give up.
  return {};
}

std::vector<std::string> CombineRuleOperandTypeChecker::getMCOIOperandTypes(
    const CodeGenInstructionPattern &CGP) {
  // FIXME?: Should we cache this? We call it twice when inferring immediates.

  static unsigned UnknownTypeIdx = 0;

  std::vector<std::string> OpTypes;
  auto &CGI = CGP.getInst();
  const Record *VarArgsTy =
      CGI.TheDef->isSubClassOf("GenericInstruction")
          ? CGI.TheDef->getValueAsOptionalDef("variadicOpsType")
          : nullptr;
  std::string VarArgsTyName =
      VarArgsTy ? ("MCOI::" + VarArgsTy->getValueAsString("OperandType")).str()
                : ("unknown_type_" + Twine(UnknownTypeIdx++)).str();

  // First, handle defs.
  for (unsigned K = 0; K < CGI.Operands.NumDefs; ++K)
    OpTypes.push_back(CGI.Operands[K].OperandType);

  // Then, handle variadic defs if there are any.
  if (CGP.hasVariadicDefs()) {
    for (unsigned K = CGI.Operands.NumDefs; K < CGP.getNumInstDefs(); ++K)
      OpTypes.push_back(VarArgsTyName);
  }

  // If we had variadic defs, the op idx in the pattern won't match the op idx
  // in the CGI anymore.
  int CGIOpOffset = int(CGI.Operands.NumDefs) - CGP.getNumInstDefs();
  assert(CGP.hasVariadicDefs() ? (CGIOpOffset <= 0) : (CGIOpOffset == 0));

  // Handle all remaining use operands, including variadic ones.
  for (unsigned K = CGP.getNumInstDefs(); K < CGP.getNumInstOperands(); ++K) {
    unsigned CGIOpIdx = K + CGIOpOffset;
    if (CGIOpIdx >= CGI.Operands.size()) {
      assert(CGP.isVariadic());
      OpTypes.push_back(VarArgsTyName);
    } else {
      OpTypes.push_back(CGI.Operands[CGIOpIdx].OperandType);
    }
  }

  assert(OpTypes.size() == CGP.operands_size());
  return OpTypes;
}

void CombineRuleOperandTypeChecker::getInstEqClasses(
    const InstructionPattern &P, TypeEquivalenceClasses &OutTECs) const {
  // Determine the TypeEquivalenceClasses by:
  //    - Getting the MCOI Operand Types.
  //    - Creating a Map of MCOI Type -> [Operand Indexes]
  //    - Iterating over the map, filtering types we don't like, and just adding
  //      the array of Operand Indexes to \p OutTECs.

  // We can only do this on CodeGenInstructions that aren't intrinsics. Other
  // InstructionPatterns have no type inference information associated with
  // them.
  // TODO: We could try to extract some info from CodeGenIntrinsic to
  //       guide inference.

  // TODO: Could we add some inference information to builtins at least? e.g.
  // ReplaceReg should always replace with a reg of the same type, for instance.
  // Though, those patterns are often used alone so it might not be worth the
  // trouble to infer their types.
  auto *CGP = dyn_cast<CodeGenInstructionPattern>(&P);
  if (!CGP || CGP->isIntrinsic())
    return;

  const auto MCOITypes = getMCOIOperandTypes(*CGP);
  assert(MCOITypes.size() == P.operands_size());

  MapVector<StringRef, SmallVector<unsigned, 0>> TyToOpIdx;
  for (const auto &[Idx, Ty] : enumerate(MCOITypes))
    TyToOpIdx[Ty].push_back(Idx);

  if (DebugTypeInfer)
    errs() << "\tGroups for " << P.getName() << ":\t";

  for (const auto &[Ty, Idxs] : TyToOpIdx) {
    if (!canMCOIOperandTypeBeARegister(Ty))
      continue;

    if (DebugTypeInfer)
      errs() << '[';
    StringRef Sep = "";

    // We only collect named operands.
    StringRef Leader;
    for (unsigned Idx : Idxs) {
      const auto &Op = P.getOperand(Idx);
      if (!Op.isNamedOperand())
        continue;

      const auto OpName = Op.getOperandName();
      if (DebugTypeInfer) {
        errs() << Sep << OpName;
        Sep = ", ";
      }

      if (Leader.empty())
        OutTECs.insert((Leader = OpName));
      else
        OutTECs.unionSets(Leader, OpName);
    }

    if (DebugTypeInfer)
      errs() << "] ";
  }

  if (DebugTypeInfer)
    errs() << '\n';
}

CombineRuleOperandTypeChecker::TypeEquivalenceClasses
CombineRuleOperandTypeChecker::getRuleEqClasses() const {
  TypeEquivalenceClasses TECs;

  if (DebugTypeInfer)
    errs() << "Rule Operand Type Equivalence Classes for " << RuleDef.getName()
           << ":\n";

  for (const auto *Pat : MatchPats)
    getInstEqClasses(*Pat, TECs);
  for (const auto *Pat : ApplyPats)
    getInstEqClasses(*Pat, TECs);

  if (DebugTypeInfer) {
    errs() << "Final Type Equivalence Classes: ";
    for (const auto &Class : TECs) {
      // only print non-empty classes.
      if (auto MembIt = TECs.member_begin(*Class);
          MembIt != TECs.member_end()) {
        errs() << '[';
        StringRef Sep = "";
        for (; MembIt != TECs.member_end(); ++MembIt) {
          errs() << Sep << *MembIt;
          Sep = ", ";
        }
        errs() << "] ";
      }
    }
    errs() << '\n';
  }

  return TECs;
}

//===- MatchData Handling -------------------------------------------------===//
struct MatchDataDef {
  MatchDataDef(StringRef Symbol, StringRef Type) : Symbol(Symbol), Type(Type) {}

  StringRef Symbol;
  StringRef Type;

  /// \returns the desired variable name for this MatchData.
  std::string getVarName() const {
    // Add a prefix in case the symbol name is very generic and conflicts with
    // something else.
    return "GIMatchData_" + Symbol.str();
  }
};

//===- CombineRuleBuilder -------------------------------------------------===//

/// Parses combine rule and builds a small intermediate representation to tie
/// patterns together and emit RuleMatchers to match them. This may emit more
/// than one RuleMatcher, e.g. for `wip_match_opcode`.
///
/// Memory management for `Pattern` objects is done through `std::unique_ptr`.
/// In most cases, there are two stages to a pattern's lifetime:
///   - Creation in a `parse` function
///     - The unique_ptr is stored in a variable, and may be destroyed if the
///       pattern is found to be semantically invalid.
///   - Ownership transfer into a `PatternMap`
///     - Once a pattern is moved into either the map of Match or Apply
///       patterns, it is known to be valid and it never moves back.
class CombineRuleBuilder {
public:
  using PatternMap = MapVector<StringRef, std::unique_ptr<Pattern>>;
  using PatternAlternatives = DenseMap<const Pattern *, unsigned>;

  CombineRuleBuilder(const CodeGenTarget &CGT,
                     SubtargetFeatureInfoMap &SubtargetFeatures,
                     const Record &RuleDef, unsigned ID,
                     std::vector<RuleMatcher> &OutRMs)
      : Parser(CGT, RuleDef.getLoc()), CGT(CGT),
        SubtargetFeatures(SubtargetFeatures), RuleDef(RuleDef), RuleID(ID),
        OutRMs(OutRMs) {}

  /// Parses all fields in the RuleDef record.
  bool parseAll();

  /// Emits all RuleMatchers into the vector of RuleMatchers passed in the
  /// constructor.
  bool emitRuleMatchers();

  void print(raw_ostream &OS) const;
  void dump() const { print(dbgs()); }

  /// Debug-only verification of invariants.
#ifndef NDEBUG
  void verify() const;
#endif

private:
  const CodeGenInstruction &getGConstant() const {
    return CGT.getInstruction(RuleDef.getRecords().getDef("G_CONSTANT"));
  }

  std::optional<LLTCodeGenOrTempType>
  getLLTCodeGenOrTempType(const PatternType &PT, RuleMatcher &RM);

  void PrintError(Twine Msg) const { ::PrintError(&RuleDef, Msg); }
  void PrintWarning(Twine Msg) const { ::PrintWarning(RuleDef.getLoc(), Msg); }
  void PrintNote(Twine Msg) const { ::PrintNote(RuleDef.getLoc(), Msg); }

  void print(raw_ostream &OS, const PatternAlternatives &Alts) const;

  bool addApplyPattern(std::unique_ptr<Pattern> Pat);
  bool addMatchPattern(std::unique_ptr<Pattern> Pat);

  /// Adds the expansions from \see MatchDatas to \p CE.
  void declareAllMatchDatasExpansions(CodeExpansions &CE) const;

  /// Adds a matcher \p P to \p IM, expanding its code using \p CE.
  /// Note that the predicate is added on the last InstructionMatcher.
  ///
  /// \p Alts is only used if DebugCXXPreds is enabled.
  void addCXXPredicate(RuleMatcher &M, const CodeExpansions &CE,
                       const CXXPattern &P, const PatternAlternatives &Alts);

  bool hasOnlyCXXApplyPatterns() const;
  bool hasEraseRoot() const;

  // Infer machine operand types and check their consistency.
  bool typecheckPatterns();

  /// For all PatFragPatterns, add a new entry in PatternAlternatives for each
  /// PatternList it contains. This is multiplicative, so if we have 2
  /// PatFrags with 3 alternatives each, we get 2*3 permutations added to
  /// PermutationsToEmit. The "MaxPermutations" field controls how many
  /// permutations are allowed before an error is emitted and this function
  /// returns false. This is a simple safeguard to prevent combination of
  /// PatFrags from generating enormous amounts of rules.
  bool buildPermutationsToEmit();

  /// Checks additional semantics of the Patterns.
  bool checkSemantics();

  /// Creates a new RuleMatcher with some boilerplate
  /// settings/actions/predicates, and and adds it to \p OutRMs.
  /// \see addFeaturePredicates too.
  ///
  /// \param Alts Current set of alternatives, for debug comment.
  /// \param AdditionalComment Comment string to be added to the
  ///        `DebugCommentAction`.
  RuleMatcher &addRuleMatcher(const PatternAlternatives &Alts,
                              Twine AdditionalComment = "");
  bool addFeaturePredicates(RuleMatcher &M);

  bool findRoots();
  bool buildRuleOperandsTable();

  bool parseDefs(const DagInit &Def);

  bool emitMatchPattern(CodeExpansions &CE, const PatternAlternatives &Alts,
                        const InstructionPattern &IP);
  bool emitMatchPattern(CodeExpansions &CE, const PatternAlternatives &Alts,
                        const AnyOpcodePattern &AOP);

  bool emitPatFragMatchPattern(CodeExpansions &CE,
                               const PatternAlternatives &Alts, RuleMatcher &RM,
                               InstructionMatcher *IM,
                               const PatFragPattern &PFP,
                               DenseSet<const Pattern *> &SeenPats);

  bool emitApplyPatterns(CodeExpansions &CE, RuleMatcher &M);
  bool emitCXXMatchApply(CodeExpansions &CE, RuleMatcher &M,
                         ArrayRef<CXXPattern *> Matchers);

  // Recursively visits InstructionPatterns from P to build up the
  // RuleMatcher actions.
  bool emitInstructionApplyPattern(CodeExpansions &CE, RuleMatcher &M,
                                   const InstructionPattern &P,
                                   DenseSet<const Pattern *> &SeenPats,
                                   StringMap<unsigned> &OperandToTempRegID);

  bool emitCodeGenInstructionApplyImmOperand(RuleMatcher &M,
                                             BuildMIAction &DstMI,
                                             const CodeGenInstructionPattern &P,
                                             const InstructionOperand &O);

  bool emitBuiltinApplyPattern(CodeExpansions &CE, RuleMatcher &M,
                               const BuiltinPattern &P,
                               StringMap<unsigned> &OperandToTempRegID);

  // Recursively visits CodeGenInstructionPattern from P to build up the
  // RuleMatcher/InstructionMatcher. May create new InstructionMatchers as
  // needed.
  using OperandMapperFnRef =
      function_ref<InstructionOperand(const InstructionOperand &)>;
  using OperandDefLookupFn =
      function_ref<const InstructionPattern *(StringRef)>;
  bool emitCodeGenInstructionMatchPattern(
      CodeExpansions &CE, const PatternAlternatives &Alts, RuleMatcher &M,
      InstructionMatcher &IM, const CodeGenInstructionPattern &P,
      DenseSet<const Pattern *> &SeenPats, OperandDefLookupFn LookupOperandDef,
      OperandMapperFnRef OperandMapper = [](const auto &O) { return O; });

  PatternParser Parser;
  const CodeGenTarget &CGT;
  SubtargetFeatureInfoMap &SubtargetFeatures;
  const Record &RuleDef;
  const unsigned RuleID;
  std::vector<RuleMatcher> &OutRMs;

  // For InstructionMatcher::addOperand
  unsigned AllocatedTemporariesBaseID = 0;

  /// The root of the pattern.
  StringRef RootName;

  /// These maps have ownership of the actual Pattern objects.
  /// They both map a Pattern's name to the Pattern instance.
  PatternMap MatchPats;
  PatternMap ApplyPats;

  /// Operand tables to tie match/apply patterns together.
  OperandTable MatchOpTable;
  OperandTable ApplyOpTable;

  /// Set by findRoots.
  Pattern *MatchRoot = nullptr;
  SmallDenseSet<InstructionPattern *, 2> ApplyRoots;

  SmallVector<MatchDataDef, 2> MatchDatas;
  SmallVector<PatternAlternatives, 1> PermutationsToEmit;
};

bool CombineRuleBuilder::parseAll() {
  auto StackTrace = PrettyStackTraceParse(RuleDef);

  if (!parseDefs(*RuleDef.getValueAsDag("Defs")))
    return false;

  const DagInit &Act0 = *RuleDef.getValueAsDag("Action0");
  const DagInit &Act1 = *RuleDef.getValueAsDag("Action1");

  StringRef Act0Op = Act0.getOperatorAsDef(RuleDef.getLoc())->getName();
  StringRef Act1Op = Act1.getOperatorAsDef(RuleDef.getLoc())->getName();
<<<<<<< HEAD

  if (Act0Op == "match" && Act1Op == "apply") {
    if (!Parser.parsePatternList(
            Act0, [this](auto Pat) { return addMatchPattern(std::move(Pat)); },
            "match", (RuleDef.getName() + "_match").str()))
      return false;

    if (!Parser.parsePatternList(
            Act1, [this](auto Pat) { return addApplyPattern(std::move(Pat)); },
            "apply", (RuleDef.getName() + "_apply").str()))
      return false;

  } else if (Act0Op == "combine" && Act1Op == "empty_action") {
    // combine: everything is a "match" except C++ code which is an apply.
    const auto AddCombinePat = [this](std::unique_ptr<Pattern> Pat) {
      if (isa<CXXPattern>(Pat.get()))
        return addApplyPattern(std::move(Pat));
      return addMatchPattern(std::move(Pat));
    };

    if (!Parser.parsePatternList(Act0, AddCombinePat, "combine",
                                 (RuleDef.getName() + "_combine").str()))
      return false;

=======

  if (Act0Op == "match" && Act1Op == "apply") {
    if (!Parser.parsePatternList(
            Act0, [this](auto Pat) { return addMatchPattern(std::move(Pat)); },
            "match", (RuleDef.getName() + "_match").str()))
      return false;

    if (!Parser.parsePatternList(
            Act1, [this](auto Pat) { return addApplyPattern(std::move(Pat)); },
            "apply", (RuleDef.getName() + "_apply").str()))
      return false;

  } else if (Act0Op == "combine" && Act1Op == "empty_action") {
    // combine: everything is a "match" except C++ code which is an apply.
    const auto AddCombinePat = [this](std::unique_ptr<Pattern> Pat) {
      if (isa<CXXPattern>(Pat.get()))
        return addApplyPattern(std::move(Pat));
      return addMatchPattern(std::move(Pat));
    };

    if (!Parser.parsePatternList(Act0, AddCombinePat, "combine",
                                 (RuleDef.getName() + "_combine").str()))
      return false;

>>>>>>> 4084ffcf
    if (MatchPats.empty() || ApplyPats.empty()) {
      PrintError("'combine' action needs at least one pattern to match, and "
                 "C++ code to apply");
      return false;
    }
  } else {
    PrintError("expected both a 'match' and 'apply' action in combine rule, "
               "or a single 'combine' action");
    return false;
  }

  if (!buildRuleOperandsTable() || !typecheckPatterns() || !findRoots() ||
      !checkSemantics() || !buildPermutationsToEmit())
    return false;
  LLVM_DEBUG(verify());
  return true;
}

bool CombineRuleBuilder::emitRuleMatchers() {
  auto StackTrace = PrettyStackTraceEmit(RuleDef);

  assert(MatchRoot);
  CodeExpansions CE;

  assert(!PermutationsToEmit.empty());
  for (const auto &Alts : PermutationsToEmit) {
    switch (MatchRoot->getKind()) {
    case Pattern::K_AnyOpcode: {
      if (!emitMatchPattern(CE, Alts, *cast<AnyOpcodePattern>(MatchRoot)))
        return false;
      break;
    }
    case Pattern::K_PatFrag:
    case Pattern::K_Builtin:
    case Pattern::K_CodeGenInstruction:
      if (!emitMatchPattern(CE, Alts, *cast<InstructionPattern>(MatchRoot)))
        return false;
      break;
    case Pattern::K_CXX:
      PrintError("C++ code cannot be the root of a rule!");
      return false;
    default:
      llvm_unreachable("unknown pattern kind!");
    }
  }

  return true;
}

void CombineRuleBuilder::print(raw_ostream &OS) const {
  OS << "(CombineRule name:" << RuleDef.getName() << " id:" << RuleID
     << " root:" << RootName << '\n';

  if (!MatchDatas.empty()) {
    OS << "  (MatchDatas\n";
    for (const auto &MD : MatchDatas) {
      OS << "    (MatchDataDef symbol:" << MD.Symbol << " type:" << MD.Type
         << ")\n";
    }
    OS << "  )\n";
  }

  const auto &SeenPFs = Parser.getSeenPatFrags();
  if (!SeenPFs.empty()) {
    OS << "  (PatFrags\n";
    for (const auto *PF : Parser.getSeenPatFrags()) {
      PF->print(OS, /*Indent=*/"    ");
      OS << '\n';
    }
    OS << "  )\n";
  }

  const auto DumpPats = [&](StringRef Name, const PatternMap &Pats) {
    OS << "  (" << Name << " ";
    if (Pats.empty()) {
      OS << "<empty>)\n";
      return;
    }

    OS << '\n';
    for (const auto &[Name, Pat] : Pats) {
      OS << "    ";
      if (Pat.get() == MatchRoot)
        OS << "<match_root>";
      if (isa<InstructionPattern>(Pat.get()) &&
          ApplyRoots.contains(cast<InstructionPattern>(Pat.get())))
        OS << "<apply_root>";
      OS << Name << ":";
      Pat->print(OS, /*PrintName=*/false);
      OS << '\n';
    }
    OS << "  )\n";
  };

  DumpPats("MatchPats", MatchPats);
  DumpPats("ApplyPats", ApplyPats);

  MatchOpTable.print(OS, "MatchPats", /*Indent*/ "  ");
  ApplyOpTable.print(OS, "ApplyPats", /*Indent*/ "  ");

  if (PermutationsToEmit.size() > 1) {
    OS << "  (PermutationsToEmit\n";
    for (const auto &Perm : PermutationsToEmit) {
      OS << "    ";
      print(OS, Perm);
      OS << ",\n";
    }
    OS << "  )\n";
  }

  OS << ")\n";
}

#ifndef NDEBUG
void CombineRuleBuilder::verify() const {
  const auto VerifyPats = [&](const PatternMap &Pats) {
    for (const auto &[Name, Pat] : Pats) {
      if (!Pat)
        PrintFatalError("null pattern in pattern map!");

      if (Name != Pat->getName()) {
        Pat->dump();
        PrintFatalError("Pattern name mismatch! Map name: " + Name +
                        ", Pat name: " + Pat->getName());
      }

      // Sanity check: the map should point to the same data as the Pattern.
      // Both strings are allocated in the pool using insertStrRef.
      if (Name.data() != Pat->getName().data()) {
        dbgs() << "Map StringRef: '" << Name << "' @ "
               << (const void *)Name.data() << '\n';
        dbgs() << "Pat String: '" << Pat->getName() << "' @ "
               << (const void *)Pat->getName().data() << '\n';
        PrintFatalError("StringRef stored in the PatternMap is not referencing "
                        "the same string as its Pattern!");
      }
    }
  };

  VerifyPats(MatchPats);
  VerifyPats(ApplyPats);

  // Check there are no wip_match_opcode patterns in the "apply" patterns.
  if (any_of(ApplyPats,
             [&](auto &E) { return isa<AnyOpcodePattern>(E.second.get()); })) {
    dump();
    PrintFatalError(
        "illegal wip_match_opcode pattern in the 'apply' patterns!");
  }

  // Check there are no nullptrs in ApplyRoots.
  if (ApplyRoots.contains(nullptr)) {
    PrintFatalError(
        "CombineRuleBuilder's ApplyRoots set contains a null pointer!");
  }
}
#endif

std::optional<LLTCodeGenOrTempType>
CombineRuleBuilder::getLLTCodeGenOrTempType(const PatternType &PT,
                                            RuleMatcher &RM) {
  assert(!PT.isNone());

  if (PT.isLLT())
    return getLLTCodeGen(PT);

  assert(PT.isTypeOf());
  auto &OM = RM.getOperandMatcher(PT.getTypeOfOpName());
  if (OM.isVariadic()) {
    PrintError("type '" + PT.str() + "' is ill-formed: '" +
               OM.getSymbolicName() + "' is a variadic pack operand");
    return std::nullopt;
  }
  return OM.getTempTypeIdx(RM);
}

void CombineRuleBuilder::print(raw_ostream &OS,
                               const PatternAlternatives &Alts) const {
  SmallVector<std::string, 1> Strings(
      map_range(Alts, [](const auto &PatAndPerm) {
        return PatAndPerm.first->getName().str() + "[" +
               to_string(PatAndPerm.second) + "]";
      }));
  // Sort so output is deterministic for tests. Otherwise it's sorted by pointer
  // values.
  sort(Strings);
  OS << "[" << join(Strings, ", ") << "]";
}

bool CombineRuleBuilder::addApplyPattern(std::unique_ptr<Pattern> Pat) {
  StringRef Name = Pat->getName();
  if (ApplyPats.contains(Name)) {
    PrintError("'" + Name + "' apply pattern defined more than once!");
    return false;
  }

  if (isa<AnyOpcodePattern>(Pat.get())) {
    PrintError("'" + Name +
               "': wip_match_opcode is not supported in apply patterns");
    return false;
  }

  if (isa<PatFragPattern>(Pat.get())) {
    PrintError("'" + Name + "': using " + PatFrag::ClassName +
               " is not supported in apply patterns");
    return false;
  }

  if (auto *CXXPat = dyn_cast<CXXPattern>(Pat.get()))
    CXXPat->setIsApply();

  ApplyPats[Name] = std::move(Pat);
  return true;
}

bool CombineRuleBuilder::addMatchPattern(std::unique_ptr<Pattern> Pat) {
  StringRef Name = Pat->getName();
  if (MatchPats.contains(Name)) {
    PrintError("'" + Name + "' match pattern defined more than once!");
    return false;
  }

  // For now, none of the builtins can appear in 'match'.
  if (const auto *BP = dyn_cast<BuiltinPattern>(Pat.get())) {
    PrintError("'" + BP->getInstName() +
               "' cannot be used in a 'match' pattern");
    return false;
  }

  MatchPats[Name] = std::move(Pat);
  return true;
}

void CombineRuleBuilder::declareAllMatchDatasExpansions(
    CodeExpansions &CE) const {
  for (const auto &MD : MatchDatas)
    CE.declare(MD.Symbol, MD.getVarName());
}

void CombineRuleBuilder::addCXXPredicate(RuleMatcher &M,
                                         const CodeExpansions &CE,
                                         const CXXPattern &P,
                                         const PatternAlternatives &Alts) {
  // FIXME: Hack so C++ code is executed last. May not work for more complex
  // patterns.
  auto &IM = *std::prev(M.insnmatchers().end());
  auto Loc = RuleDef.getLoc();
  const auto AddComment = [&](raw_ostream &OS) {
    OS << "// Pattern Alternatives: ";
    print(OS, Alts);
    OS << '\n';
  };
  const auto &ExpandedCode =
      DebugCXXPreds ? P.expandCode(CE, Loc, AddComment) : P.expandCode(CE, Loc);
  IM->addPredicate<GenericInstructionPredicateMatcher>(
      ExpandedCode.getEnumNameWithPrefix(CXXPredPrefix));
}

bool CombineRuleBuilder::hasOnlyCXXApplyPatterns() const {
  return all_of(ApplyPats, [&](auto &Entry) {
    return isa<CXXPattern>(Entry.second.get());
  });
}

bool CombineRuleBuilder::hasEraseRoot() const {
  return any_of(ApplyPats, [&](auto &Entry) {
    if (const auto *BP = dyn_cast<BuiltinPattern>(Entry.second.get()))
      return BP->getBuiltinKind() == BI_EraseRoot;
    return false;
  });
}

bool CombineRuleBuilder::typecheckPatterns() {
  CombineRuleOperandTypeChecker OTC(RuleDef, MatchOpTable);

  for (auto &Pat : values(MatchPats)) {
    if (auto *IP = dyn_cast<InstructionPattern>(Pat.get())) {
      if (!OTC.processMatchPattern(*IP))
        return false;
    }
  }

  for (auto &Pat : values(ApplyPats)) {
    if (auto *IP = dyn_cast<InstructionPattern>(Pat.get())) {
      if (!OTC.processApplyPattern(*IP))
        return false;
    }
  }

  OTC.propagateAndInferTypes();

  // Always check this after in case inference adds some special types to the
  // match patterns.
  for (auto &Pat : values(MatchPats)) {
    if (auto *IP = dyn_cast<InstructionPattern>(Pat.get())) {
      bool HasDiag = false;
      for (const auto &[Idx, Op] : enumerate(IP->operands())) {
        if (Op.getType().isTypeOf()) {
          PrintError(PatternType::TypeOfClassName +
                     " is not supported in 'match' patterns");
          PrintNote("operand " + Twine(Idx) + " of '" + IP->getName() +
                    "' has type '" + Op.getType().str() + "'");
          HasDiag = true;
        }
      }
      if (HasDiag)
        return false;
    }
  }
  return true;
}

bool CombineRuleBuilder::buildPermutationsToEmit() {
  PermutationsToEmit.clear();

  // Start with one empty set of alternatives.
  PermutationsToEmit.emplace_back();
  for (const auto &Pat : values(MatchPats)) {
    unsigned NumAlts = 0;
    // Note: technically, AnyOpcodePattern also needs permutations, but:
    //    - We only allow a single one of them in the root.
    //    - They cannot be mixed with any other pattern other than C++ code.
    // So we don't really need to take them into account here. We could, but
    // that pattern is a hack anyway and the less it's involved, the better.
    if (const auto *PFP = dyn_cast<PatFragPattern>(Pat.get()))
      NumAlts = PFP->getPatFrag().num_alternatives();
    else
      continue;

    // For each pattern that needs permutations, multiply the current set of
    // alternatives.
    auto CurPerms = PermutationsToEmit;
    PermutationsToEmit.clear();

    for (const auto &Perm : CurPerms) {
      assert(!Perm.contains(Pat.get()) && "Pattern already emitted?");
      for (unsigned K = 0; K < NumAlts; ++K) {
        PatternAlternatives NewPerm = Perm;
        NewPerm[Pat.get()] = K;
        PermutationsToEmit.emplace_back(std::move(NewPerm));
      }
    }
  }

  if (int64_t MaxPerms = RuleDef.getValueAsInt("MaxPermutations");
      MaxPerms > 0) {
    if ((int64_t)PermutationsToEmit.size() > MaxPerms) {
      PrintError("cannot emit rule '" + RuleDef.getName() + "'; " +
                 Twine(PermutationsToEmit.size()) +
                 " permutations would be emitted, but the max is " +
                 Twine(MaxPerms));
      return false;
    }
  }

  // Ensure we always have a single empty entry, it simplifies the emission
  // logic so it doesn't need to handle the case where there are no perms.
  if (PermutationsToEmit.empty()) {
    PermutationsToEmit.emplace_back();
    return true;
  }

  return true;
}

bool CombineRuleBuilder::checkSemantics() {
  assert(MatchRoot && "Cannot call this before findRoots()");

  const auto CheckVariadicOperands = [&](const InstructionPattern &IP,
                                         bool IsMatch) {
    bool HasVariadic = false;
    for (auto &Op : IP.operands()) {
      if (!Op.getType().isVariadicPack())
        continue;

      HasVariadic = true;

      if (IsMatch && &Op != &IP.operands_back()) {
        PrintError("'" + IP.getInstName() +
                   "': " + PatternType::VariadicClassName +
                   " can only be used on the last operand");
        return false;
      }

      if (Op.isDef()) {
        PrintError("'" + IP.getInstName() + "': " +
                   PatternType::VariadicClassName + " cannot be used on defs");
        return false;
      }
    }

    if (HasVariadic && !IP.isVariadic()) {
      PrintError("cannot use a " + PatternType::VariadicClassName +
                 " operand on non-variadic instruction '" + IP.getInstName() +
                 "'");
      return false;
    }

    return true;
  };

  bool UsesWipMatchOpcode = false;
  for (const auto &Match : MatchPats) {
    const auto *Pat = Match.second.get();

    if (const auto *CXXPat = dyn_cast<CXXPattern>(Pat)) {
      if (!CXXPat->getRawCode().contains("return "))
        PrintWarning("'match' C++ code does not seem to return!");
      continue;
    }

    if (const auto IP = dyn_cast<InstructionPattern>(Pat)) {
      if (!CheckVariadicOperands(*IP, /*IsMatch=*/true))
        return false;

      // MIFlags in match cannot use the following syntax: (MIFlags $mi)
      if (const auto *CGP = dyn_cast<CodeGenInstructionPattern>(Pat)) {
        if (auto *FI = CGP->getMIFlagsInfo()) {
          if (!FI->copy_flags().empty()) {
            PrintError("'match' patterns cannot refer to flags from other "
                       "instructions");
            PrintNote("MIFlags in '" + CGP->getName() +
                      "' refer to: " + join(FI->copy_flags(), ", "));
            return false;
          }
        }
      }
      continue;
    }

    const auto *AOP = dyn_cast<AnyOpcodePattern>(Pat);
    if (!AOP)
      continue;

    if (UsesWipMatchOpcode) {
      PrintError("wip_opcode_match can only be present once");
      return false;
    }

    UsesWipMatchOpcode = true;
  }

  std::optional<bool> IsUsingCXXPatterns;
  for (const auto &Apply : ApplyPats) {
    Pattern *Pat = Apply.second.get();
    if (IsUsingCXXPatterns) {
      if (*IsUsingCXXPatterns != isa<CXXPattern>(Pat)) {
        PrintError("'apply' patterns cannot mix C++ code with other types of "
                   "patterns");
        return false;
      }
    } else {
      IsUsingCXXPatterns = isa<CXXPattern>(Pat);
    }

    assert(Pat);
    const auto *IP = dyn_cast<InstructionPattern>(Pat);
    if (!IP)
      continue;

    if (!CheckVariadicOperands(*IP, /*IsMatch=*/false))
      return false;

    if (UsesWipMatchOpcode) {
      PrintError("cannot use wip_match_opcode in combination with apply "
                 "instruction patterns!");
      return false;
    }

    // Check that the insts mentioned in copy_flags exist.
    if (const auto *CGP = dyn_cast<CodeGenInstructionPattern>(IP)) {
      if (auto *FI = CGP->getMIFlagsInfo()) {
        for (auto InstName : FI->copy_flags()) {
          auto It = MatchPats.find(InstName);
          if (It == MatchPats.end()) {
            PrintError("unknown instruction '$" + InstName +
                       "' referenced in MIFlags of '" + CGP->getName() + "'");
            return false;
          }

          if (!isa<CodeGenInstructionPattern>(It->second.get())) {
            PrintError(
                "'$" + InstName +
                "' does not refer to a CodeGenInstruction in MIFlags of '" +
                CGP->getName() + "'");
            return false;
          }
        }
      }
    }

    const auto *BIP = dyn_cast<BuiltinPattern>(IP);
    if (!BIP)
      continue;
    StringRef Name = BIP->getInstName();

    // (GIEraseInst) has to be the only apply pattern, or it can not be used at
    // all. The root cannot have any defs either.
    switch (BIP->getBuiltinKind()) {
    case BI_EraseRoot: {
      if (ApplyPats.size() > 1) {
        PrintError(Name + " must be the only 'apply' pattern");
        return false;
      }

      const auto *IRoot = dyn_cast<CodeGenInstructionPattern>(MatchRoot);
      if (!IRoot) {
        PrintError(Name + " can only be used if the root is a "
                          "CodeGenInstruction or Intrinsic");
        return false;
      }

      if (IRoot->getNumInstDefs() != 0) {
        PrintError(Name + " can only be used if on roots that do "
                          "not have any output operand");
        PrintNote("'" + IRoot->getInstName() + "' has " +
                  Twine(IRoot->getNumInstDefs()) + " output operands");
        return false;
      }
      break;
    }
    case BI_ReplaceReg: {
      // (GIReplaceReg can only be used on the root instruction)
      // TODO: When we allow rewriting non-root instructions, also allow this.
      StringRef OldRegName = BIP->getOperand(0).getOperandName();
      auto *Def = MatchOpTable.getDef(OldRegName);
      if (!Def) {
        PrintError(Name + " cannot find a matched pattern that defines '" +
                   OldRegName + "'");
        return false;
      }
      if (MatchOpTable.getDef(OldRegName) != MatchRoot) {
        PrintError(Name + " cannot replace '" + OldRegName +
                   "': this builtin can only replace a register defined by the "
                   "match root");
        return false;
      }
      break;
    }
    }
  }

  // TODO: Diagnose uses of MatchDatas if the Rule doesn't have C++ on both the
  //       match and apply. It's useless in such cases.
  if (!hasOnlyCXXApplyPatterns() && !MatchDatas.empty()) {
    PrintError(MatchDataClassName +
               " can only be used if 'apply' in entirely written in C++");
    return false;
  }

  return true;
}

RuleMatcher &CombineRuleBuilder::addRuleMatcher(const PatternAlternatives &Alts,
                                                Twine AdditionalComment) {
  auto &RM = OutRMs.emplace_back(RuleDef.getLoc());
  addFeaturePredicates(RM);
  RM.setPermanentGISelFlags(GISF_IgnoreCopies);
  RM.addRequiredSimplePredicate(getIsEnabledPredicateEnumName(RuleID));

  std::string Comment;
  raw_string_ostream CommentOS(Comment);
  CommentOS << "Combiner Rule #" << RuleID << ": " << RuleDef.getName();
  if (!Alts.empty()) {
    CommentOS << " @ ";
    print(CommentOS, Alts);
  }
  if (!AdditionalComment.isTriviallyEmpty())
    CommentOS << "; " << AdditionalComment;
  RM.addAction<DebugCommentAction>(Comment);
  return RM;
}

bool CombineRuleBuilder::addFeaturePredicates(RuleMatcher &M) {
  if (!RuleDef.getValue("Predicates"))
    return true;

  const ListInit *Preds = RuleDef.getValueAsListInit("Predicates");
  for (const Init *PI : Preds->getElements()) {
    const DefInit *Pred = dyn_cast<DefInit>(PI);
    if (!Pred)
      continue;

    const Record *Def = Pred->getDef();
    if (!Def->isSubClassOf("Predicate")) {
      ::PrintError(Def, "Unknown 'Predicate' Type");
      return false;
    }

    if (Def->getValueAsString("CondString").empty())
      continue;

    if (SubtargetFeatures.count(Def) == 0) {
      SubtargetFeatures.emplace(
          Def, SubtargetFeatureInfo(Def, SubtargetFeatures.size()));
    }

    M.addRequiredFeature(Def);
  }

  return true;
}

bool CombineRuleBuilder::findRoots() {
  const auto Finish = [&]() {
    assert(MatchRoot);

    if (hasOnlyCXXApplyPatterns() || hasEraseRoot())
      return true;

    auto *IPRoot = dyn_cast<InstructionPattern>(MatchRoot);
    if (!IPRoot)
      return true;

    if (IPRoot->getNumInstDefs() == 0) {
      // No defs to work with -> find the root using the pattern name.
      auto It = ApplyPats.find(RootName);
      if (It == ApplyPats.end()) {
        PrintError("Cannot find root '" + RootName + "' in apply patterns!");
        return false;
      }

      auto *ApplyRoot = dyn_cast<InstructionPattern>(It->second.get());
      if (!ApplyRoot) {
        PrintError("apply pattern root '" + RootName +
                   "' must be an instruction pattern");
        return false;
      }

      ApplyRoots.insert(ApplyRoot);
      return true;
    }

    // Collect all redefinitions of the MatchRoot's defs and put them in
    // ApplyRoots.
    const auto DefsNeeded = IPRoot->getApplyDefsNeeded();
    for (auto &Op : DefsNeeded) {
      assert(Op.isDef() && Op.isNamedOperand());
      StringRef Name = Op.getOperandName();

      auto *ApplyRedef = ApplyOpTable.getDef(Name);
      if (!ApplyRedef) {
        PrintError("'" + Name + "' must be redefined in the 'apply' pattern");
        return false;
      }

      ApplyRoots.insert((InstructionPattern *)ApplyRedef);
    }

    if (auto It = ApplyPats.find(RootName); It != ApplyPats.end()) {
      if (find(ApplyRoots, It->second.get()) == ApplyRoots.end()) {
        PrintError("apply pattern '" + RootName +
                   "' is supposed to be a root but it does not redefine any of "
                   "the defs of the match root");
        return false;
      }
    }

    return true;
  };

  // Look by pattern name, e.g.
  //    (G_FNEG $x, $y):$root
  if (auto MatchPatIt = MatchPats.find(RootName);
      MatchPatIt != MatchPats.end()) {
    MatchRoot = MatchPatIt->second.get();
    return Finish();
  }

  // Look by def:
  //    (G_FNEG $root, $y)
  auto LookupRes = MatchOpTable.lookup(RootName);
  if (!LookupRes.Found) {
    PrintError("Cannot find root '" + RootName + "' in match patterns!");
    return false;
  }

  MatchRoot = LookupRes.Def;
  if (!MatchRoot) {
    PrintError("Cannot use live-in operand '" + RootName +
               "' as match pattern root!");
    return false;
  }

  return Finish();
}

bool CombineRuleBuilder::buildRuleOperandsTable() {
  const auto DiagnoseRedefMatch = [&](StringRef OpName) {
    PrintError("Operand '" + OpName +
               "' is defined multiple times in the 'match' patterns");
  };

  const auto DiagnoseRedefApply = [&](StringRef OpName) {
    PrintError("Operand '" + OpName +
               "' is defined multiple times in the 'apply' patterns");
  };

  for (auto &Pat : values(MatchPats)) {
    auto *IP = dyn_cast<InstructionPattern>(Pat.get());
    if (IP && !MatchOpTable.addPattern(IP, DiagnoseRedefMatch))
      return false;
  }

  for (auto &Pat : values(ApplyPats)) {
    auto *IP = dyn_cast<InstructionPattern>(Pat.get());
    if (IP && !ApplyOpTable.addPattern(IP, DiagnoseRedefApply))
      return false;
  }

  return true;
}

bool CombineRuleBuilder::parseDefs(const DagInit &Def) {
  if (Def.getOperatorAsDef(RuleDef.getLoc())->getName() != "defs") {
    PrintError("Expected defs operator");
    return false;
  }

  SmallVector<StringRef> Roots;
  for (unsigned I = 0, E = Def.getNumArgs(); I < E; ++I) {
    if (isSpecificDef(*Def.getArg(I), "root")) {
      Roots.emplace_back(Def.getArgNameStr(I));
      continue;
    }

    // Subclasses of GIDefMatchData should declare that this rule needs to pass
    // data from the match stage to the apply stage, and ensure that the
    // generated matcher has a suitable variable for it to do so.
    if (const Record *MatchDataRec =
            getDefOfSubClass(*Def.getArg(I), MatchDataClassName)) {
      MatchDatas.emplace_back(Def.getArgNameStr(I),
                              MatchDataRec->getValueAsString("Type"));
      continue;
    }

    // Otherwise emit an appropriate error message.
    if (getDefOfSubClass(*Def.getArg(I), "GIDefKind"))
      PrintError("This GIDefKind not implemented in tablegen");
    else if (getDefOfSubClass(*Def.getArg(I), "GIDefKindWithArgs"))
      PrintError("This GIDefKindWithArgs not implemented in tablegen");
    else
      PrintError("Expected a subclass of GIDefKind or a sub-dag whose "
                 "operator is of type GIDefKindWithArgs");
    return false;
  }

  if (Roots.size() != 1) {
    PrintError("Combine rules must have exactly one root");
    return false;
  }

  RootName = Roots.front();
  return true;
}

bool CombineRuleBuilder::emitMatchPattern(CodeExpansions &CE,
                                          const PatternAlternatives &Alts,
                                          const InstructionPattern &IP) {
  auto StackTrace = PrettyStackTraceEmit(RuleDef, &IP);

  auto &M = addRuleMatcher(Alts);
  InstructionMatcher &IM = M.addInstructionMatcher(IP.getName());
  declareInstExpansion(CE, IM, IP.getName());

  DenseSet<const Pattern *> SeenPats;

  const auto FindOperandDef = [&](StringRef Op) -> InstructionPattern * {
    return MatchOpTable.getDef(Op);
  };

  if (const auto *CGP = dyn_cast<CodeGenInstructionPattern>(&IP)) {
    if (!emitCodeGenInstructionMatchPattern(CE, Alts, M, IM, *CGP, SeenPats,
                                            FindOperandDef))
      return false;
  } else if (const auto *PFP = dyn_cast<PatFragPattern>(&IP)) {
    if (!PFP->getPatFrag().canBeMatchRoot()) {
      PrintError("cannot use '" + PFP->getInstName() + " as match root");
      return false;
    }

    if (!emitPatFragMatchPattern(CE, Alts, M, &IM, *PFP, SeenPats))
      return false;
  } else if (isa<BuiltinPattern>(&IP)) {
    llvm_unreachable("No match builtins known!");
  } else {
    llvm_unreachable("Unknown kind of InstructionPattern!");
  }

  // Emit remaining patterns
  const bool IsUsingCustomCXXAction = hasOnlyCXXApplyPatterns();
  SmallVector<CXXPattern *, 2> CXXMatchers;
  for (auto &Pat : values(MatchPats)) {
    if (SeenPats.contains(Pat.get()))
      continue;

    switch (Pat->getKind()) {
    case Pattern::K_AnyOpcode:
      PrintError("wip_match_opcode can not be used with instruction patterns!");
      return false;
    case Pattern::K_PatFrag: {
      if (!emitPatFragMatchPattern(CE, Alts, M, /*IM*/ nullptr,
                                   *cast<PatFragPattern>(Pat.get()), SeenPats))
        return false;
      continue;
    }
    case Pattern::K_Builtin:
      PrintError("No known match builtins");
      return false;
    case Pattern::K_CodeGenInstruction:
      cast<InstructionPattern>(Pat.get())->reportUnreachable(RuleDef.getLoc());
      return false;
    case Pattern::K_CXX: {
      // Delay emission for top-level C++ matchers (which can use MatchDatas).
      if (IsUsingCustomCXXAction)
        CXXMatchers.push_back(cast<CXXPattern>(Pat.get()));
      else
        addCXXPredicate(M, CE, *cast<CXXPattern>(Pat.get()), Alts);
      continue;
    }
    default:
      llvm_unreachable("unknown pattern kind!");
    }
  }

  return IsUsingCustomCXXAction ? emitCXXMatchApply(CE, M, CXXMatchers)
                                : emitApplyPatterns(CE, M);
}

bool CombineRuleBuilder::emitMatchPattern(CodeExpansions &CE,
                                          const PatternAlternatives &Alts,
                                          const AnyOpcodePattern &AOP) {
  auto StackTrace = PrettyStackTraceEmit(RuleDef, &AOP);

  const bool IsUsingCustomCXXAction = hasOnlyCXXApplyPatterns();
  for (const CodeGenInstruction *CGI : AOP.insts()) {
    auto &M = addRuleMatcher(Alts, "wip_match_opcode '" +
                                       CGI->TheDef->getName() + "'");

    InstructionMatcher &IM = M.addInstructionMatcher(AOP.getName());
    declareInstExpansion(CE, IM, AOP.getName());
    // declareInstExpansion needs to be identical, otherwise we need to create a
    // CodeExpansions object here instead.
    assert(IM.getInsnVarID() == 0);

    IM.addPredicate<InstructionOpcodeMatcher>(CGI);

    // Emit remaining patterns.
    SmallVector<CXXPattern *, 2> CXXMatchers;
    for (auto &Pat : values(MatchPats)) {
      if (Pat.get() == &AOP)
        continue;

      switch (Pat->getKind()) {
      case Pattern::K_AnyOpcode:
        PrintError("wip_match_opcode can only be present once!");
        return false;
      case Pattern::K_PatFrag: {
        DenseSet<const Pattern *> SeenPats;
        if (!emitPatFragMatchPattern(CE, Alts, M, /*IM*/ nullptr,
                                     *cast<PatFragPattern>(Pat.get()),
                                     SeenPats))
          return false;
        continue;
      }
      case Pattern::K_Builtin:
        PrintError("No known match builtins");
        return false;
      case Pattern::K_CodeGenInstruction:
        cast<InstructionPattern>(Pat.get())->reportUnreachable(
            RuleDef.getLoc());
        return false;
      case Pattern::K_CXX: {
        // Delay emission for top-level C++ matchers (which can use MatchDatas).
        if (IsUsingCustomCXXAction)
          CXXMatchers.push_back(cast<CXXPattern>(Pat.get()));
        else
          addCXXPredicate(M, CE, *cast<CXXPattern>(Pat.get()), Alts);
        break;
      }
      default:
        llvm_unreachable("unknown pattern kind!");
      }
    }

    const bool Res = IsUsingCustomCXXAction
                         ? emitCXXMatchApply(CE, M, CXXMatchers)
                         : emitApplyPatterns(CE, M);
    if (!Res)
      return false;
  }

  return true;
}

bool CombineRuleBuilder::emitPatFragMatchPattern(
    CodeExpansions &CE, const PatternAlternatives &Alts, RuleMatcher &RM,
    InstructionMatcher *IM, const PatFragPattern &PFP,
    DenseSet<const Pattern *> &SeenPats) {
  auto StackTrace = PrettyStackTraceEmit(RuleDef, &PFP);

  if (!SeenPats.insert(&PFP).second)
    return true;

  const auto &PF = PFP.getPatFrag();

  if (!IM) {
    // When we don't have an IM, this means this PatFrag isn't reachable from
    // the root. This is only acceptable if it doesn't define anything (e.g. a
    // pure C++ PatFrag).
    if (PF.num_out_params() != 0) {
      PFP.reportUnreachable(RuleDef.getLoc());
      return false;
    }
  } else {
    // When an IM is provided, this is reachable from the root, and we're
    // expecting to have output operands.
    // TODO: If we want to allow for multiple roots we'll need a map of IMs
    // then, and emission becomes a bit more complicated.
    assert(PF.num_roots() == 1);
  }

  CodeExpansions PatFragCEs;
  if (!PFP.mapInputCodeExpansions(CE, PatFragCEs, RuleDef.getLoc()))
    return false;

  // List of {ParamName, ArgName}.
  // When all patterns have been emitted, find expansions in PatFragCEs named
  // ArgName and add their expansion to CE using ParamName as the key.
  SmallVector<std::pair<std::string, std::string>, 4> CEsToImport;

  // Map parameter names to the actual argument.
  const auto OperandMapper =
      [&](const InstructionOperand &O) -> InstructionOperand {
    if (!O.isNamedOperand())
      return O;

    StringRef ParamName = O.getOperandName();

    // Not sure what to do with those tbh. They should probably never be here.
    assert(!O.isNamedImmediate() && "TODO: handle named imms");
    unsigned PIdx = PF.getParamIdx(ParamName);

    // Map parameters to the argument values.
    if (PIdx == (unsigned)-1) {
      // This is a temp of the PatFragPattern, prefix the name to avoid
      // conflicts.
      return O.withNewName(
          insertStrRef((PFP.getName() + "." + ParamName).str()));
    }

    // The operand will be added to PatFragCEs's code expansions using the
    // parameter's name. If it's bound to some operand during emission of the
    // patterns, we'll want to add it to CE.
    auto ArgOp = PFP.getOperand(PIdx);
    if (ArgOp.isNamedOperand())
      CEsToImport.emplace_back(ArgOp.getOperandName().str(), ParamName);

    if (ArgOp.getType() && O.getType() && ArgOp.getType() != O.getType()) {
      StringRef PFName = PF.getName();
      PrintWarning("impossible type constraints: operand " + Twine(PIdx) +
                   " of '" + PFP.getName() + "' has type '" +
                   ArgOp.getType().str() + "', but '" + PFName +
                   "' constrains it to '" + O.getType().str() + "'");
      if (ArgOp.isNamedOperand())
        PrintNote("operand " + Twine(PIdx) + " of '" + PFP.getName() +
                  "' is '" + ArgOp.getOperandName() + "'");
      if (O.isNamedOperand())
        PrintNote("argument " + Twine(PIdx) + " of '" + PFName + "' is '" +
                  ParamName + "'");
    }

    return ArgOp;
  };

  // PatFragPatterns are only made of InstructionPatterns or CXXPatterns.
  // Emit instructions from the root.
  const auto &FragAlt = PF.getAlternative(Alts.lookup(&PFP));
  const auto &FragAltOT = FragAlt.OpTable;
  const auto LookupOperandDef =
      [&](StringRef Op) -> const InstructionPattern * {
    return FragAltOT.getDef(Op);
  };

  DenseSet<const Pattern *> PatFragSeenPats;
  for (const auto &[Idx, InOp] : enumerate(PF.out_params())) {
    if (InOp.Kind != PatFrag::PK_Root)
      continue;

    StringRef ParamName = InOp.Name;
    const auto *Def = FragAltOT.getDef(ParamName);
    assert(Def && "PatFrag::checkSemantics should have emitted an error if "
                  "an out operand isn't defined!");
    assert(isa<CodeGenInstructionPattern>(Def) &&
           "Nested PatFrags not supported yet");

    if (!emitCodeGenInstructionMatchPattern(
            PatFragCEs, Alts, RM, *IM, *cast<CodeGenInstructionPattern>(Def),
            PatFragSeenPats, LookupOperandDef, OperandMapper))
      return false;
  }

  // Emit leftovers.
  for (const auto &Pat : FragAlt.Pats) {
    if (PatFragSeenPats.contains(Pat.get()))
      continue;

    if (const auto *CXXPat = dyn_cast<CXXPattern>(Pat.get())) {
      addCXXPredicate(RM, PatFragCEs, *CXXPat, Alts);
      continue;
    }

    if (const auto *IP = dyn_cast<InstructionPattern>(Pat.get())) {
      IP->reportUnreachable(PF.getLoc());
      return false;
    }

    llvm_unreachable("Unexpected pattern kind in PatFrag");
  }

  for (const auto &[ParamName, ArgName] : CEsToImport) {
    // Note: we're find if ParamName already exists. It just means it's been
    // bound before, so we prefer to keep the first binding.
    CE.declare(ParamName, PatFragCEs.lookup(ArgName));
  }

  return true;
}

bool CombineRuleBuilder::emitApplyPatterns(CodeExpansions &CE, RuleMatcher &M) {
  assert(MatchDatas.empty());

  DenseSet<const Pattern *> SeenPats;
  StringMap<unsigned> OperandToTempRegID;

  for (auto *ApplyRoot : ApplyRoots) {
    assert(isa<InstructionPattern>(ApplyRoot) &&
           "Root can only be a InstructionPattern!");
    if (!emitInstructionApplyPattern(CE, M,
                                     cast<InstructionPattern>(*ApplyRoot),
                                     SeenPats, OperandToTempRegID))
      return false;
  }

  for (auto &Pat : values(ApplyPats)) {
    if (SeenPats.contains(Pat.get()))
      continue;

    switch (Pat->getKind()) {
    case Pattern::K_AnyOpcode:
      llvm_unreachable("Unexpected pattern in apply!");
    case Pattern::K_PatFrag:
      // TODO: We could support pure C++ PatFrags as a temporary thing.
      llvm_unreachable("Unexpected pattern in apply!");
    case Pattern::K_Builtin:
      if (!emitInstructionApplyPattern(CE, M, cast<BuiltinPattern>(*Pat),
                                       SeenPats, OperandToTempRegID))
        return false;
      break;
    case Pattern::K_CodeGenInstruction:
      cast<CodeGenInstructionPattern>(*Pat).reportUnreachable(RuleDef.getLoc());
      return false;
    case Pattern::K_CXX: {
      llvm_unreachable(
          "CXX Pattern Emission should have been handled earlier!");
    }
    default:
      llvm_unreachable("unknown pattern kind!");
    }
  }

  // Erase the root.
  unsigned RootInsnID =
      M.getInsnVarID(M.getInstructionMatcher(MatchRoot->getName()));
  M.addAction<EraseInstAction>(RootInsnID);

  return true;
}

bool CombineRuleBuilder::emitCXXMatchApply(CodeExpansions &CE, RuleMatcher &M,
                                           ArrayRef<CXXPattern *> Matchers) {
  assert(hasOnlyCXXApplyPatterns());
  declareAllMatchDatasExpansions(CE);

  std::string CodeStr;
  raw_string_ostream OS(CodeStr);

  for (auto &MD : MatchDatas)
    OS << MD.Type << " " << MD.getVarName() << ";\n";

  if (!Matchers.empty()) {
    OS << "// Match Patterns\n";
    for (auto *M : Matchers) {
      OS << "if(![&](){";
      CodeExpander Expander(M->getRawCode(), CE, RuleDef.getLoc(),
                            /*ShowExpansions=*/false);
      Expander.emit(OS);
      OS << "}()) {\n"
         << "  return false;\n}\n";
    }
  }

  OS << "// Apply Patterns\n";
  ListSeparator LS("\n");
  for (auto &Pat : ApplyPats) {
    auto *CXXPat = cast<CXXPattern>(Pat.second.get());
    CodeExpander Expander(CXXPat->getRawCode(), CE, RuleDef.getLoc(),
                          /*ShowExpansions=*/false);
    OS << LS;
    Expander.emit(OS);
  }

  const auto &Code = CXXPredicateCode::getCustomActionCode(CodeStr);
  M.setCustomCXXAction(Code.getEnumNameWithPrefix(CXXCustomActionPrefix));
  return true;
}

bool CombineRuleBuilder::emitInstructionApplyPattern(
    CodeExpansions &CE, RuleMatcher &M, const InstructionPattern &P,
    DenseSet<const Pattern *> &SeenPats,
    StringMap<unsigned> &OperandToTempRegID) {
  auto StackTrace = PrettyStackTraceEmit(RuleDef, &P);

  if (!SeenPats.insert(&P).second)
    return true;

  // First, render the uses.
  for (auto &Op : P.named_operands()) {
    if (Op.isDef())
      continue;

    StringRef OpName = Op.getOperandName();
    if (const auto *DefPat = ApplyOpTable.getDef(OpName)) {
      if (!emitInstructionApplyPattern(CE, M, *DefPat, SeenPats,
                                       OperandToTempRegID))
        return false;
    } else {
      // If we have no def, check this exists in the MatchRoot.
      if (!Op.isNamedImmediate() && !MatchOpTable.lookup(OpName).Found) {
        PrintError("invalid output operand '" + OpName +
                   "': operand is not a live-in of the match pattern, and it "
                   "has no definition");
        return false;
      }
    }
  }

  if (const auto *BP = dyn_cast<BuiltinPattern>(&P))
    return emitBuiltinApplyPattern(CE, M, *BP, OperandToTempRegID);

  if (isa<PatFragPattern>(&P))
    llvm_unreachable("PatFragPatterns is not supported in 'apply'!");

  auto &CGIP = cast<CodeGenInstructionPattern>(P);

  // Now render this inst.
  auto &DstMI =
      M.addAction<BuildMIAction>(M.allocateOutputInsnID(), &CGIP.getInst());

  bool HasEmittedIntrinsicID = false;
  const auto EmitIntrinsicID = [&]() {
    assert(CGIP.isIntrinsic());
    DstMI.addRenderer<IntrinsicIDRenderer>(CGIP.getIntrinsic());
    HasEmittedIntrinsicID = true;
  };

  for (auto &Op : P.operands()) {
    // Emit the intrinsic ID after the last def.
    if (CGIP.isIntrinsic() && !Op.isDef() && !HasEmittedIntrinsicID)
      EmitIntrinsicID();

    if (Op.isNamedImmediate()) {
      PrintError("invalid output operand '" + Op.getOperandName() +
                 "': output immediates cannot be named");
      PrintNote("while emitting pattern '" + P.getName() + "' (" +
                P.getInstName() + ")");
      return false;
    }

    if (Op.hasImmValue()) {
      if (!emitCodeGenInstructionApplyImmOperand(M, DstMI, CGIP, Op))
        return false;
      continue;
    }

    StringRef OpName = Op.getOperandName();

    // Uses of operand.
    if (!Op.isDef()) {
      if (auto It = OperandToTempRegID.find(OpName);
          It != OperandToTempRegID.end()) {
        assert(!MatchOpTable.lookup(OpName).Found &&
               "Temp reg is also from match pattern?");
        DstMI.addRenderer<TempRegRenderer>(It->second);
      } else {
        // This should be a match live in or a redef of a matched instr.
        // If it's a use of a temporary register, then we messed up somewhere -
        // the previous condition should have passed.
        assert(MatchOpTable.lookup(OpName).Found &&
               !ApplyOpTable.getDef(OpName) && "Temp reg not emitted yet!");
        DstMI.addRenderer<CopyRenderer>(OpName);
      }
      continue;
    }

    // Determine what we're dealing with. Are we replacing a matched
    // instruction? Creating a new one?
    auto OpLookupRes = MatchOpTable.lookup(OpName);
    if (OpLookupRes.Found) {
      if (OpLookupRes.isLiveIn()) {
        // live-in of the match pattern.
        PrintError("Cannot define live-in operand '" + OpName +
                   "' in the 'apply' pattern");
        return false;
      }
      assert(OpLookupRes.Def);

      // TODO: Handle this. We need to mutate the instr, or delete the old
      // one.
      //       Likewise, we also need to ensure we redef everything, if the
      //       instr has more than one def, we need to redef all or nothing.
      if (OpLookupRes.Def != MatchRoot) {
        PrintError("redefining an instruction other than the root is not "
                   "supported (operand '" +
                   OpName + "')");
        return false;
      }
      // redef of a match
      DstMI.addRenderer<CopyRenderer>(OpName);
      continue;
    }

    // Define a new register unique to the apply patterns (AKA a "temp"
    // register).
    unsigned TempRegID;
    if (auto It = OperandToTempRegID.find(OpName);
        It != OperandToTempRegID.end()) {
      TempRegID = It->second;
    } else {
      // This is a brand new register.
      TempRegID = M.allocateTempRegID();
      OperandToTempRegID[OpName] = TempRegID;
      const auto Ty = Op.getType();
      if (!Ty) {
        PrintError("def of a new register '" + OpName +
                   "' in the apply patterns must have a type");
        return false;
      }

      declareTempRegExpansion(CE, TempRegID, OpName);
      // Always insert the action at the beginning, otherwise we may end up
      // using the temp reg before it's available.
      auto Result = getLLTCodeGenOrTempType(Ty, M);
      if (!Result)
        return false;
      M.insertAction<MakeTempRegisterAction>(M.actions_begin(), *Result,
                                             TempRegID);
    }

    DstMI.addRenderer<TempRegRenderer>(TempRegID, /*IsDef=*/true);
  }

  // Some intrinsics have no in operands, ensure the ID is still emitted in such
  // cases.
  if (CGIP.isIntrinsic() && !HasEmittedIntrinsicID)
    EmitIntrinsicID();

  // Render MIFlags
  if (const auto *FI = CGIP.getMIFlagsInfo()) {
    for (StringRef InstName : FI->copy_flags())
      DstMI.addCopiedMIFlags(M.getInstructionMatcher(InstName));
    for (StringRef F : FI->set_flags())
      DstMI.addSetMIFlags(F);
    for (StringRef F : FI->unset_flags())
      DstMI.addUnsetMIFlags(F);
  }

  // Don't allow mutating opcodes for GISel combiners. We want a more precise
  // handling of MIFlags so we require them to be explicitly preserved.
  //
  // TODO: We don't mutate very often, if at all in combiners, but it'd be nice
  // to re-enable this. We'd then need to always clear MIFlags when mutating
  // opcodes, and never mutate an inst that we copy flags from.
  // DstMI.chooseInsnToMutate(M);
  declareInstExpansion(CE, DstMI, P.getName());

  return true;
}

bool CombineRuleBuilder::emitCodeGenInstructionApplyImmOperand(
    RuleMatcher &M, BuildMIAction &DstMI, const CodeGenInstructionPattern &P,
    const InstructionOperand &O) {
  // If we have a type, we implicitly emit a G_CONSTANT, except for G_CONSTANT
  // itself where we emit a CImm.
  //
  // No type means we emit a simple imm.
  // G_CONSTANT is a special case and needs a CImm though so this is likely a
  // mistake.
  const bool isGConstant = P.is("G_CONSTANT");
  const auto Ty = O.getType();
  if (!Ty) {
    if (isGConstant) {
      PrintError("'G_CONSTANT' immediate must be typed!");
      PrintNote("while emitting pattern '" + P.getName() + "' (" +
                P.getInstName() + ")");
      return false;
    }

    DstMI.addRenderer<ImmRenderer>(O.getImmValue());
    return true;
  }

  auto ImmTy = getLLTCodeGenOrTempType(Ty, M);
  if (!ImmTy)
    return false;

  if (isGConstant) {
    DstMI.addRenderer<ImmRenderer>(O.getImmValue(), *ImmTy);
    return true;
  }

  unsigned TempRegID = M.allocateTempRegID();
  // Ensure MakeTempReg & the BuildConstantAction occur at the beginning.
  auto InsertIt = M.insertAction<MakeTempRegisterAction>(M.actions_begin(),
                                                         *ImmTy, TempRegID);
  M.insertAction<BuildConstantAction>(++InsertIt, TempRegID, O.getImmValue());
  DstMI.addRenderer<TempRegRenderer>(TempRegID);
  return true;
}

bool CombineRuleBuilder::emitBuiltinApplyPattern(
    CodeExpansions &CE, RuleMatcher &M, const BuiltinPattern &P,
    StringMap<unsigned> &OperandToTempRegID) {
  const auto Error = [&](Twine Reason) {
    PrintError("cannot emit '" + P.getInstName() + "' builtin: " + Reason);
    return false;
  };

  switch (P.getBuiltinKind()) {
  case BI_EraseRoot: {
    // Root is always inst 0.
    M.addAction<EraseInstAction>(/*InsnID*/ 0);
    return true;
  }
  case BI_ReplaceReg: {
    StringRef Old = P.getOperand(0).getOperandName();
    StringRef New = P.getOperand(1).getOperandName();

    if (!ApplyOpTable.lookup(New).Found && !MatchOpTable.lookup(New).Found)
      return Error("unknown operand '" + Old + "'");

    auto &OldOM = M.getOperandMatcher(Old);
    if (auto It = OperandToTempRegID.find(New);
        It != OperandToTempRegID.end()) {
      // Replace with temp reg.
      M.addAction<ReplaceRegAction>(OldOM.getInsnVarID(), OldOM.getOpIdx(),
                                    It->second);
    } else {
      // Replace with matched reg.
      auto &NewOM = M.getOperandMatcher(New);
      M.addAction<ReplaceRegAction>(OldOM.getInsnVarID(), OldOM.getOpIdx(),
                                    NewOM.getInsnVarID(), NewOM.getOpIdx());
    }
    // checkSemantics should have ensured that we can only rewrite the root.
    // Ensure we're deleting it.
    assert(MatchOpTable.getDef(Old) == MatchRoot);
    return true;
  }
  }

  llvm_unreachable("Unknown BuiltinKind!");
}

bool isLiteralImm(const InstructionPattern &P, unsigned OpIdx) {
  if (const auto *CGP = dyn_cast<CodeGenInstructionPattern>(&P)) {
    StringRef InstName = CGP->getInst().TheDef->getName();
    return (InstName == "G_CONSTANT" || InstName == "G_FCONSTANT") &&
           OpIdx == 1;
  }

  llvm_unreachable("TODO");
}

bool CombineRuleBuilder::emitCodeGenInstructionMatchPattern(
    CodeExpansions &CE, const PatternAlternatives &Alts, RuleMatcher &M,
    InstructionMatcher &IM, const CodeGenInstructionPattern &P,
    DenseSet<const Pattern *> &SeenPats, OperandDefLookupFn LookupOperandDef,
    OperandMapperFnRef OperandMapper) {
  auto StackTrace = PrettyStackTraceEmit(RuleDef, &P);

  if (!SeenPats.insert(&P).second)
    return true;

  IM.addPredicate<InstructionOpcodeMatcher>(&P.getInst());
  declareInstExpansion(CE, IM, P.getName());

  // If this is an intrinsic, check the intrinsic ID.
  if (P.isIntrinsic()) {
    // The IntrinsicID's operand is the first operand after the defs.
    OperandMatcher &OM = IM.addOperand(P.getNumInstDefs(), "$intrinsic_id",
                                       AllocatedTemporariesBaseID++);
    OM.addPredicate<IntrinsicIDOperandMatcher>(P.getIntrinsic());
  }

  // Check flags if needed.
  if (const auto *FI = P.getMIFlagsInfo()) {
    assert(FI->copy_flags().empty());

    if (const auto &SetF = FI->set_flags(); !SetF.empty())
      IM.addPredicate<MIFlagsInstructionPredicateMatcher>(SetF.getArrayRef());
    if (const auto &UnsetF = FI->unset_flags(); !UnsetF.empty())
      IM.addPredicate<MIFlagsInstructionPredicateMatcher>(UnsetF.getArrayRef(),
                                                          /*CheckNot=*/true);
  }

  for (auto [Idx, OriginalO] : enumerate(P.operands())) {
    // Remap the operand. This is used when emitting InstructionPatterns inside
    // PatFrags, so it can remap them to the arguments passed to the pattern.
    //
    // We use the remapped operand to emit immediates, and for the symbolic
    // operand names (in IM.addOperand). CodeExpansions and OperandTable lookups
    // still use the original name.
    //
    // The "def" flag on the remapped operand is always ignored.
    auto RemappedO = OperandMapper(OriginalO);
    assert(RemappedO.isNamedOperand() == OriginalO.isNamedOperand() &&
           "Cannot remap an unnamed operand to a named one!");

    const auto Ty = RemappedO.getType();

    const auto OpName =
        RemappedO.isNamedOperand() ? RemappedO.getOperandName().str() : "";

    // For intrinsics, the first use operand is the intrinsic id, so the true
    // operand index is shifted by 1.
    //
    // From now on:
    //    Idx = index in the pattern operand list.
    //    RealIdx = expected index in the MachineInstr.
    const unsigned RealIdx =
        (P.isIntrinsic() && !OriginalO.isDef()) ? (Idx + 1) : Idx;

    if (Ty.isVariadicPack() && M.hasOperand(OpName)) {
      // TODO: We could add some CheckIsSameOperand opcode variant that checks
      // all operands. We could also just emit a C++ code snippet lazily to do
      // the check since it's probably fairly rare that we need to do it.
      //
      // I'm just not sure it's worth the effort at this stage.
      PrintError("each instance of a " + PatternType::VariadicClassName +
                 " operand must have a unique name within the match patterns");
      PrintNote("'" + OpName + "' is used multiple times");
      return false;
    }

    OperandMatcher &OM =
        IM.addOperand(RealIdx, OpName, AllocatedTemporariesBaseID++,
                      /*IsVariadic=*/Ty.isVariadicPack());
    if (!OpName.empty())
      declareOperandExpansion(CE, OM, OriginalO.getOperandName());

    if (Ty.isVariadicPack()) {
      // In the presence of variadics, the InstructionMatcher won't insert a
      // InstructionNumOperandsMatcher implicitly, so we have to emit our own.
      assert((Idx + 1) == P.operands_size() &&
             "VariadicPack isn't last operand!");
      auto VPTI = Ty.getVariadicPackTypeInfo();
      assert(VPTI.Min > 0 && (VPTI.Max == 0 || VPTI.Max > VPTI.Min));
      IM.addPredicate<InstructionNumOperandsMatcher>(
          RealIdx + VPTI.Min, InstructionNumOperandsMatcher::CheckKind::GE);
      if (VPTI.Max) {
        IM.addPredicate<InstructionNumOperandsMatcher>(
            RealIdx + VPTI.Max, InstructionNumOperandsMatcher::CheckKind::LE);
      }
      break;
    }

    // Handle immediates.
    if (RemappedO.hasImmValue()) {
      if (isLiteralImm(P, Idx))
        OM.addPredicate<LiteralIntOperandMatcher>(RemappedO.getImmValue());
      else
        OM.addPredicate<ConstantIntOperandMatcher>(RemappedO.getImmValue());
    }

    // Handle typed operands, but only bother to check if it hasn't been done
    // before.
    //
    // getOperandMatcher will always return the first OM to have been created
    // for that Operand. "OM" here is always a new OperandMatcher.
    //
    // Always emit a check for unnamed operands.
    if (Ty && (OpName.empty() ||
               !M.getOperandMatcher(OpName).contains<LLTOperandMatcher>())) {
      // TODO: We could support GITypeOf here on the condition that the
      // OperandMatcher exists already. Though it's clunky to make this work
      // and isn't all that useful so it's just rejected in typecheckPatterns
      // at this time.
      assert(Ty.isLLT());
      OM.addPredicate<LLTOperandMatcher>(getLLTCodeGen(Ty));
    }

    // Stop here if the operand is a def, or if it had no name.
    if (OriginalO.isDef() || !OriginalO.isNamedOperand())
      continue;

    const auto *DefPat = LookupOperandDef(OriginalO.getOperandName());
    if (!DefPat)
      continue;

    if (OriginalO.hasImmValue()) {
      assert(!OpName.empty());
      // This is a named immediate that also has a def, that's not okay.
      // e.g.
      //    (G_SEXT $y, (i32 0))
      //    (COPY $x, 42:$y)
      PrintError("'" + OpName +
                 "' is a named immediate, it cannot be defined by another "
                 "instruction");
      PrintNote("'" + OpName + "' is defined by '" + DefPat->getName() + "'");
      return false;
    }

    // From here we know that the operand defines an instruction, and we need to
    // emit it.
    auto InstOpM =
        OM.addPredicate<InstructionOperandMatcher>(M, DefPat->getName());
    if (!InstOpM) {
      // TODO: copy-pasted from GlobalISelEmitter.cpp. Is it still relevant
      // here?
      PrintError("Nested instruction '" + DefPat->getName() +
                 "' cannot be the same as another operand '" +
                 OriginalO.getOperandName() + "'");
      return false;
    }

    auto &IM = (*InstOpM)->getInsnMatcher();
    if (const auto *CGIDef = dyn_cast<CodeGenInstructionPattern>(DefPat)) {
      if (!emitCodeGenInstructionMatchPattern(CE, Alts, M, IM, *CGIDef,
                                              SeenPats, LookupOperandDef,
                                              OperandMapper))
        return false;
      continue;
    }

    if (const auto *PFPDef = dyn_cast<PatFragPattern>(DefPat)) {
      if (!emitPatFragMatchPattern(CE, Alts, M, &IM, *PFPDef, SeenPats))
        return false;
      continue;
    }

    llvm_unreachable("unknown type of InstructionPattern");
  }

  return true;
}

//===- GICombinerEmitter --------------------------------------------------===//

/// Main implementation class. This emits the tablegenerated output.
///
/// It collects rules, uses `CombineRuleBuilder` to parse them and accumulate
/// RuleMatchers, then takes all the necessary state/data from the various
/// static storage pools and wires them together to emit the match table &
/// associated function/data structures.
class GICombinerEmitter final : public GlobalISelMatchTableExecutorEmitter {
  const RecordKeeper &Records;
  StringRef Name;
  const CodeGenTarget &Target;
  const Record *Combiner;
  unsigned NextRuleID = 0;

  // List all combine rules (ID, name) imported.
  // Note that the combiner rule ID is different from the RuleMatcher ID. The
  // latter is internal to the MatchTable, the former is the canonical ID of the
  // combine rule used to disable/enable it.
  std::vector<std::pair<unsigned, std::string>> AllCombineRules;

  // Keep track of all rules we've seen so far to ensure we don't process
  // the same rule twice.
  StringSet<> RulesSeen;

  MatchTable buildMatchTable(MutableArrayRef<RuleMatcher> Rules);

  void emitRuleConfigImpl(raw_ostream &OS);

  void emitAdditionalImpl(raw_ostream &OS) override;

  void emitMIPredicateFns(raw_ostream &OS) override;
  void emitLeafPredicateFns(raw_ostream &OS) override;
  void emitI64ImmPredicateFns(raw_ostream &OS) override;
  void emitAPFloatImmPredicateFns(raw_ostream &OS) override;
  void emitAPIntImmPredicateFns(raw_ostream &OS) override;
  void emitTestSimplePredicate(raw_ostream &OS) override;
  void emitRunCustomAction(raw_ostream &OS) override;

  const CodeGenTarget &getTarget() const override { return Target; }
  StringRef getClassName() const override {
    return Combiner->getValueAsString("Classname");
  }

  StringRef getCombineAllMethodName() const {
    return Combiner->getValueAsString("CombineAllMethodName");
  }

  std::string getRuleConfigClassName() const {
    return getClassName().str() + "RuleConfig";
  }

  void gatherRules(std::vector<RuleMatcher> &Rules,
                   ArrayRef<const Record *> RulesAndGroups);

public:
  explicit GICombinerEmitter(const RecordKeeper &RK,
                             const CodeGenTarget &Target, StringRef Name,
                             const Record *Combiner);
  ~GICombinerEmitter() {}

  void run(raw_ostream &OS);
};

void GICombinerEmitter::emitRuleConfigImpl(raw_ostream &OS) {
  OS << "struct " << getRuleConfigClassName() << " {\n"
     << "  SparseBitVector<> DisabledRules;\n\n"
     << "  bool isRuleEnabled(unsigned RuleID) const;\n"
     << "  bool parseCommandLineOption();\n"
     << "  bool setRuleEnabled(StringRef RuleIdentifier);\n"
     << "  bool setRuleDisabled(StringRef RuleIdentifier);\n"
     << "};\n\n";

  std::vector<std::pair<std::string, std::string>> Cases;
  Cases.reserve(AllCombineRules.size());

  for (const auto &[ID, Name] : AllCombineRules)
    Cases.emplace_back(Name, "return " + to_string(ID) + ";\n");

  OS << "static std::optional<uint64_t> getRuleIdxForIdentifier(StringRef "
        "RuleIdentifier) {\n"
     << "  uint64_t I;\n"
     << "  // getAtInteger(...) returns false on success\n"
     << "  bool Parsed = !RuleIdentifier.getAsInteger(0, I);\n"
     << "  if (Parsed)\n"
     << "    return I;\n\n"
     << "#ifndef NDEBUG\n";
  StringMatcher Matcher("RuleIdentifier", Cases, OS);
  Matcher.Emit();
  OS << "#endif // ifndef NDEBUG\n\n"
     << "  return std::nullopt;\n"
     << "}\n";

  OS << "static std::optional<std::pair<uint64_t, uint64_t>> "
        "getRuleRangeForIdentifier(StringRef RuleIdentifier) {\n"
     << "  std::pair<StringRef, StringRef> RangePair = "
        "RuleIdentifier.split('-');\n"
     << "  if (!RangePair.second.empty()) {\n"
     << "    const auto First = "
        "getRuleIdxForIdentifier(RangePair.first);\n"
     << "    const auto Last = "
        "getRuleIdxForIdentifier(RangePair.second);\n"
     << "    if (!First || !Last)\n"
     << "      return std::nullopt;\n"
     << "    if (First >= Last)\n"
     << "      report_fatal_error(\"Beginning of range should be before "
        "end of range\");\n"
     << "    return {{*First, *Last + 1}};\n"
     << "  }\n"
     << "  if (RangePair.first == \"*\") {\n"
     << "    return {{0, " << AllCombineRules.size() << "}};\n"
     << "  }\n"
     << "  const auto I = getRuleIdxForIdentifier(RangePair.first);\n"
     << "  if (!I)\n"
     << "    return std::nullopt;\n"
     << "  return {{*I, *I + 1}};\n"
     << "}\n\n";

  for (bool Enabled : {true, false}) {
    OS << "bool " << getRuleConfigClassName() << "::setRule"
       << (Enabled ? "Enabled" : "Disabled") << "(StringRef RuleIdentifier) {\n"
       << "  auto MaybeRange = getRuleRangeForIdentifier(RuleIdentifier);\n"
       << "  if (!MaybeRange)\n"
       << "    return false;\n"
       << "  for (auto I = MaybeRange->first; I < MaybeRange->second; ++I)\n"
       << "    DisabledRules." << (Enabled ? "reset" : "set") << "(I);\n"
       << "  return true;\n"
       << "}\n\n";
  }

  OS << "static std::vector<std::string> " << Name << "Option;\n"
     << "static cl::list<std::string> " << Name << "DisableOption(\n"
     << "    \"" << Name.lower() << "-disable-rule\",\n"
     << "    cl::desc(\"Disable one or more combiner rules temporarily in "
     << "the " << Name << " pass\"),\n"
     << "    cl::CommaSeparated,\n"
     << "    cl::Hidden,\n"
     << "    cl::cat(GICombinerOptionCategory),\n"
     << "    cl::callback([](const std::string &Str) {\n"
     << "      " << Name << "Option.push_back(Str);\n"
     << "    }));\n"
     << "static cl::list<std::string> " << Name << "OnlyEnableOption(\n"
     << "    \"" << Name.lower() << "-only-enable-rule\",\n"
     << "    cl::desc(\"Disable all rules in the " << Name
     << " pass then re-enable the specified ones\"),\n"
     << "    cl::Hidden,\n"
     << "    cl::cat(GICombinerOptionCategory),\n"
     << "    cl::callback([](const std::string &CommaSeparatedArg) {\n"
     << "      StringRef Str = CommaSeparatedArg;\n"
     << "      " << Name << "Option.push_back(\"*\");\n"
     << "      do {\n"
     << "        auto X = Str.split(\",\");\n"
     << "        " << Name << "Option.push_back((\"!\" + X.first).str());\n"
     << "        Str = X.second;\n"
     << "      } while (!Str.empty());\n"
     << "    }));\n"
     << "\n\n"
     << "bool " << getRuleConfigClassName()
     << "::isRuleEnabled(unsigned RuleID) const {\n"
     << "    return  !DisabledRules.test(RuleID);\n"
     << "}\n"
     << "bool " << getRuleConfigClassName() << "::parseCommandLineOption() {\n"
     << "  for (StringRef Identifier : " << Name << "Option) {\n"
     << "    bool Enabled = Identifier.consume_front(\"!\");\n"
     << "    if (Enabled && !setRuleEnabled(Identifier))\n"
     << "      return false;\n"
     << "    if (!Enabled && !setRuleDisabled(Identifier))\n"
     << "      return false;\n"
     << "  }\n"
     << "  return true;\n"
     << "}\n\n";
}

void GICombinerEmitter::emitAdditionalImpl(raw_ostream &OS) {
  OS << "bool " << getClassName() << "::" << getCombineAllMethodName()
     << "(MachineInstr &I) const {\n"
     << "  const TargetSubtargetInfo &ST = MF.getSubtarget();\n"
     << "  const PredicateBitset AvailableFeatures = "
        "getAvailableFeatures();\n"
     << "  B.setInstrAndDebugLoc(I);\n"
     << "  State.MIs.clear();\n"
     << "  State.MIs.push_back(&I);\n"
     << "  if (executeMatchTable(*this, State, ExecInfo, B"
     << ", getMatchTable(), *ST.getInstrInfo(), MRI, "
        "*MRI.getTargetRegisterInfo(), *ST.getRegBankInfo(), AvailableFeatures"
     << ", /*CoverageInfo*/ nullptr)) {\n"
     << "    return true;\n"
     << "  }\n\n"
     << "  return false;\n"
     << "}\n\n";
}

void GICombinerEmitter::emitMIPredicateFns(raw_ostream &OS) {
  auto MatchCode = CXXPredicateCode::getAllMatchCode();
  emitMIPredicateFnsImpl<const CXXPredicateCode *>(
      OS, "", ArrayRef<const CXXPredicateCode *>(MatchCode),
      [](const CXXPredicateCode *C) -> StringRef { return C->BaseEnumName; },
      [](const CXXPredicateCode *C) -> StringRef { return C->Code; });
}

void GICombinerEmitter::emitLeafPredicateFns(raw_ostream &OS) {
  // Unused, but still needs to be called.
  emitLeafPredicateFnsImpl<unsigned>(
      OS, "", {}, [](unsigned) { return ""; }, [](unsigned) { return ""; });
}

void GICombinerEmitter::emitI64ImmPredicateFns(raw_ostream &OS) {
  // Unused, but still needs to be called.
  emitImmPredicateFnsImpl<unsigned>(
      OS, "I64", "int64_t", {}, [](unsigned) { return ""; },
      [](unsigned) { return ""; });
}

void GICombinerEmitter::emitAPFloatImmPredicateFns(raw_ostream &OS) {
  // Unused, but still needs to be called.
  emitImmPredicateFnsImpl<unsigned>(
      OS, "APFloat", "const APFloat &", {}, [](unsigned) { return ""; },
      [](unsigned) { return ""; });
}

void GICombinerEmitter::emitAPIntImmPredicateFns(raw_ostream &OS) {
  // Unused, but still needs to be called.
  emitImmPredicateFnsImpl<unsigned>(
      OS, "APInt", "const APInt &", {}, [](unsigned) { return ""; },
      [](unsigned) { return ""; });
}

void GICombinerEmitter::emitTestSimplePredicate(raw_ostream &OS) {
  if (!AllCombineRules.empty()) {
    OS << "enum {\n";
    std::string EnumeratorSeparator = " = GICXXPred_Invalid + 1,\n";
    // To avoid emitting a switch, we expect that all those rules are in order.
    // That way we can just get the RuleID from the enum by subtracting
    // (GICXXPred_Invalid + 1).
    [[maybe_unused]] unsigned ExpectedID = 0;
    for (const auto &ID : keys(AllCombineRules)) {
      assert(ExpectedID == ID && "combine rules are not ordered!");
      ++ExpectedID;
      OS << "  " << getIsEnabledPredicateEnumName(ID) << EnumeratorSeparator;
      EnumeratorSeparator = ",\n";
    }
    OS << "};\n\n";
  }

  OS << "bool " << getClassName()
     << "::testSimplePredicate(unsigned Predicate) const {\n"
     << "    return RuleConfig.isRuleEnabled(Predicate - "
        "GICXXPred_Invalid - "
        "1);\n"
     << "}\n";
}

void GICombinerEmitter::emitRunCustomAction(raw_ostream &OS) {
  const auto CustomActionsCode = CXXPredicateCode::getAllCustomActionsCode();

  if (!CustomActionsCode.empty()) {
    OS << "enum {\n";
    std::string EnumeratorSeparator = " = GICXXCustomAction_Invalid + 1,\n";
    for (const auto &CA : CustomActionsCode) {
      OS << "  " << CA->getEnumNameWithPrefix(CXXCustomActionPrefix)
         << EnumeratorSeparator;
      EnumeratorSeparator = ",\n";
    }
    OS << "};\n";
  }

  OS << "bool " << getClassName()
     << "::runCustomAction(unsigned ApplyID, const MatcherState &State, "
        "NewMIVector &OutMIs) const "
        "{\n  Helper.getBuilder().setInstrAndDebugLoc(*State.MIs[0]);\n";
  if (!CustomActionsCode.empty()) {
    OS << "  switch(ApplyID) {\n";
    for (const auto &CA : CustomActionsCode) {
      OS << "  case " << CA->getEnumNameWithPrefix(CXXCustomActionPrefix)
         << ":{\n"
         << "    " << join(split(CA->Code, '\n'), "\n    ") << '\n'
         << "    return true;\n";
      OS << "  }\n";
    }
    OS << "  }\n";
  }
  OS << "  llvm_unreachable(\"Unknown Apply Action\");\n"
     << "}\n";
}

GICombinerEmitter::GICombinerEmitter(const RecordKeeper &RK,
                                     const CodeGenTarget &Target,
                                     StringRef Name, const Record *Combiner)
    : Records(RK), Name(Name), Target(Target), Combiner(Combiner) {}

MatchTable
GICombinerEmitter::buildMatchTable(MutableArrayRef<RuleMatcher> Rules) {
  std::vector<Matcher *> InputRules;
  for (Matcher &Rule : Rules)
    InputRules.push_back(&Rule);

  unsigned CurrentOrdering = 0;
  StringMap<unsigned> OpcodeOrder;
  for (RuleMatcher &Rule : Rules) {
    const StringRef Opcode = Rule.getOpcode();
    assert(!Opcode.empty() && "Didn't expect an undefined opcode");
    if (OpcodeOrder.try_emplace(Opcode, CurrentOrdering).second)
      ++CurrentOrdering;
  }

  llvm::stable_sort(InputRules, [&OpcodeOrder](const Matcher *A,
                                               const Matcher *B) {
    auto *L = static_cast<const RuleMatcher *>(A);
    auto *R = static_cast<const RuleMatcher *>(B);
    return std::tuple(OpcodeOrder[L->getOpcode()],
                      L->insnmatchers_front().getNumOperandMatchers()) <
           std::tuple(OpcodeOrder[R->getOpcode()],
                      R->insnmatchers_front().getNumOperandMatchers());
  });

  for (Matcher *Rule : InputRules)
    Rule->optimize();

  std::vector<std::unique_ptr<Matcher>> MatcherStorage;
  std::vector<Matcher *> OptRules =
      optimizeRules<GroupMatcher>(InputRules, MatcherStorage);

  for (Matcher *Rule : OptRules)
    Rule->optimize();

  OptRules = optimizeRules<SwitchMatcher>(OptRules, MatcherStorage);

  return MatchTable::buildTable(OptRules, /*WithCoverage*/ false,
                                /*IsCombiner*/ true);
}

/// Recurse into GICombineGroup's and flatten the ruleset into a simple list.
void GICombinerEmitter::gatherRules(std::vector<RuleMatcher> &ActiveRules,
                                    ArrayRef<const Record *> RulesAndGroups) {
  for (const Record *Rec : RulesAndGroups) {
    if (!Rec->isValueUnset("Rules")) {
      gatherRules(ActiveRules, Rec->getValueAsListOfDefs("Rules"));
      continue;
    }

    StringRef RuleName = Rec->getName();
    if (!RulesSeen.insert(RuleName).second) {
      PrintWarning(Rec->getLoc(),
                   "skipping rule '" + Rec->getName() +
                       "' because it has already been processed");
      continue;
    }

    AllCombineRules.emplace_back(NextRuleID, Rec->getName().str());
    CombineRuleBuilder CRB(Target, SubtargetFeatures, *Rec, NextRuleID++,
                           ActiveRules);

    if (!CRB.parseAll()) {
      assert(ErrorsPrinted && "Parsing failed without errors!");
      continue;
    }

    if (StopAfterParse) {
      CRB.print(outs());
      continue;
    }

    if (!CRB.emitRuleMatchers()) {
      assert(ErrorsPrinted && "Emission failed without errors!");
      continue;
    }
  }
}

void GICombinerEmitter::run(raw_ostream &OS) {
  InstructionOpcodeMatcher::initOpcodeValuesMap(Target);
  LLTOperandMatcher::initTypeIDValuesMap();

  TGTimer &Timer = Records.getTimer();
  Timer.startTimer("Gather rules");
  std::vector<RuleMatcher> Rules;
  gatherRules(Rules, Combiner->getValueAsListOfDefs("Rules"));
  if (ErrorsPrinted)
    PrintFatalError(Combiner->getLoc(), "Failed to parse one or more rules");

  if (StopAfterParse)
    return;

  Timer.startTimer("Creating Match Table");
  unsigned MaxTemporaries = 0;
  for (const auto &Rule : Rules)
    MaxTemporaries = std::max(MaxTemporaries, Rule.countRendererFns());

  llvm::stable_sort(Rules, [&](const RuleMatcher &A, const RuleMatcher &B) {
    if (A.isHigherPriorityThan(B)) {
      assert(!B.isHigherPriorityThan(A) && "Cannot be more important "
                                           "and less important at "
                                           "the same time");
      return true;
    }
    return false;
  });

  const MatchTable Table = buildMatchTable(Rules);

  Timer.startTimer("Emit combiner");

  emitSourceFileHeader(getClassName().str() + " Combiner Match Table", OS);

  SmallVector<LLTCodeGen, 16> TypeObjects;
  append_range(TypeObjects, KnownTypes);
  llvm::sort(TypeObjects);

  // Hack: Avoid empty declarator.
  if (TypeObjects.empty())
    TypeObjects.push_back(LLT::scalar(1));

  // GET_GICOMBINER_DEPS, which pulls in extra dependencies.
  OS << "#ifdef GET_GICOMBINER_DEPS\n"
     << "#include \"llvm/ADT/SparseBitVector.h\"\n"
     << "namespace llvm {\n"
     << "extern cl::OptionCategory GICombinerOptionCategory;\n"
     << "} // end namespace llvm\n"
     << "#endif // ifdef GET_GICOMBINER_DEPS\n\n";

  // GET_GICOMBINER_TYPES, which needs to be included before the declaration of
  // the class.
  OS << "#ifdef GET_GICOMBINER_TYPES\n";
  emitRuleConfigImpl(OS);
  OS << "#endif // ifdef GET_GICOMBINER_TYPES\n\n";
  emitPredicateBitset(OS, "GET_GICOMBINER_TYPES");

  // GET_GICOMBINER_CLASS_MEMBERS, which need to be included inside the class.
  emitPredicatesDecl(OS, "GET_GICOMBINER_CLASS_MEMBERS");
  emitTemporariesDecl(OS, "GET_GICOMBINER_CLASS_MEMBERS");

  // GET_GICOMBINER_IMPL, which needs to be included outside the class.
  emitExecutorImpl(OS, Table, TypeObjects, Rules, {}, {},
                   "GET_GICOMBINER_IMPL");

  // GET_GICOMBINER_CONSTRUCTOR_INITS, which are in the constructor's
  // initializer list.
  emitPredicatesInit(OS, "GET_GICOMBINER_CONSTRUCTOR_INITS");
  emitTemporariesInit(OS, MaxTemporaries, "GET_GICOMBINER_CONSTRUCTOR_INITS");
}

} // end anonymous namespace

//===----------------------------------------------------------------------===//

static void EmitGICombiner(const RecordKeeper &RK, raw_ostream &OS) {
  EnablePrettyStackTrace();
  const CodeGenTarget Target(RK);

  if (SelectedCombiners.empty())
    PrintFatalError("No combiners selected with -combiners");
  for (const auto &Combiner : SelectedCombiners) {
    const Record *CombinerDef = RK.getDef(Combiner);
    if (!CombinerDef)
      PrintFatalError("Could not find " + Combiner);
    GICombinerEmitter(RK, Target, Combiner, CombinerDef).run(OS);
  }
}

static TableGen::Emitter::Opt X("gen-global-isel-combiner", EmitGICombiner,
                                "Generate GlobalISel Combiner");<|MERGE_RESOLUTION|>--- conflicted
+++ resolved
@@ -802,7 +802,6 @@
 
   StringRef Act0Op = Act0.getOperatorAsDef(RuleDef.getLoc())->getName();
   StringRef Act1Op = Act1.getOperatorAsDef(RuleDef.getLoc())->getName();
-<<<<<<< HEAD
 
   if (Act0Op == "match" && Act1Op == "apply") {
     if (!Parser.parsePatternList(
@@ -827,32 +826,6 @@
                                  (RuleDef.getName() + "_combine").str()))
       return false;
 
-=======
-
-  if (Act0Op == "match" && Act1Op == "apply") {
-    if (!Parser.parsePatternList(
-            Act0, [this](auto Pat) { return addMatchPattern(std::move(Pat)); },
-            "match", (RuleDef.getName() + "_match").str()))
-      return false;
-
-    if (!Parser.parsePatternList(
-            Act1, [this](auto Pat) { return addApplyPattern(std::move(Pat)); },
-            "apply", (RuleDef.getName() + "_apply").str()))
-      return false;
-
-  } else if (Act0Op == "combine" && Act1Op == "empty_action") {
-    // combine: everything is a "match" except C++ code which is an apply.
-    const auto AddCombinePat = [this](std::unique_ptr<Pattern> Pat) {
-      if (isa<CXXPattern>(Pat.get()))
-        return addApplyPattern(std::move(Pat));
-      return addMatchPattern(std::move(Pat));
-    };
-
-    if (!Parser.parsePatternList(Act0, AddCombinePat, "combine",
-                                 (RuleDef.getName() + "_combine").str()))
-      return false;
-
->>>>>>> 4084ffcf
     if (MatchPats.empty() || ApplyPats.empty()) {
       PrintError("'combine' action needs at least one pattern to match, and "
                  "C++ code to apply");
