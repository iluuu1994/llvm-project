//===--------------------- PredicateExpander.h ----------------------------===//
//
// Part of the LLVM Project, under the Apache License v2.0 with LLVM Exceptions.
// See https://llvm.org/LICENSE.txt for license information.
// SPDX-License-Identifier: Apache-2.0 WITH LLVM-exception
//
//===----------------------------------------------------------------------===//
/// \file
/// Functionalities used by the Tablegen backends to expand machine predicates.
///
/// See file llvm/Target/TargetInstrPredicate.td for a full list and description
/// of all the supported MCInstPredicate classes.
//
//===----------------------------------------------------------------------===//

#ifndef LLVM_UTILS_TABLEGEN_COMMON_PREDICATEEXPANDER_H
#define LLVM_UTILS_TABLEGEN_COMMON_PREDICATEEXPANDER_H

#include "llvm/ADT/ArrayRef.h"
#include "llvm/ADT/StringRef.h"
#include "llvm/Support/raw_ostream.h"

namespace llvm {

class Record;

class PredicateExpander {
<<<<<<< HEAD
  bool EmitCallsByRef;
  bool NegatePredicate;
  bool ExpandForMC;
=======
  bool EmitCallsByRef = true;
  bool NegatePredicate = false;
  bool ExpandForMC = false;
>>>>>>> eb0f1dc0
  StringRef TargetName;

  PredicateExpander(const PredicateExpander &) = delete;
  PredicateExpander &operator=(const PredicateExpander &) = delete;

protected:
  indent Indent;

public:
  explicit PredicateExpander(StringRef Target, unsigned Indent = 1)
<<<<<<< HEAD
      : EmitCallsByRef(true), NegatePredicate(false), ExpandForMC(false),
        TargetName(Target), Indent(Indent, 2) {}
=======
      : TargetName(Target), Indent(Indent, 2) {}
>>>>>>> eb0f1dc0
  bool isByRef() const { return EmitCallsByRef; }
  bool shouldNegate() const { return NegatePredicate; }
  bool shouldExpandForMC() const { return ExpandForMC; }
  indent &getIndent() { return Indent; }
  StringRef getTargetName() const { return TargetName; }

  void setByRef(bool Value) { EmitCallsByRef = Value; }
  void flipNegatePredicate() { NegatePredicate = !NegatePredicate; }
  void setNegatePredicate(bool Value) { NegatePredicate = Value; }
  void setExpandForMC(bool Value) { ExpandForMC = Value; }

  void expandTrue(raw_ostream &OS);
  void expandFalse(raw_ostream &OS);
  void expandCheckImmOperand(raw_ostream &OS, int OpIndex, int ImmVal,
                             StringRef FunctionMapper);
  void expandCheckImmOperand(raw_ostream &OS, int OpIndex, StringRef ImmVal,
                             StringRef FunctionMapperer);
  void expandCheckImmOperandSimple(raw_ostream &OS, int OpIndex,
                                   StringRef FunctionMapper);
  void expandCheckImmOperandLT(raw_ostream &OS, int OpIndex, int ImmVal,
                               StringRef FunctionMapper);
  void expandCheckImmOperandGT(raw_ostream &OS, int OpIndex, int ImmVal,
                               StringRef FunctionMapper);
  void expandCheckRegOperand(raw_ostream &OS, int OpIndex, const Record *Reg,
                             StringRef FunctionMapper);
  void expandCheckRegOperandSimple(raw_ostream &OS, int OpIndex,
                                   StringRef FunctionMapper);
  void expandCheckSameRegOperand(raw_ostream &OS, int First, int Second);
  void expandCheckNumOperands(raw_ostream &OS, int NumOps);
  void expandCheckOpcode(raw_ostream &OS, const Record *Inst);

  void expandCheckPseudo(raw_ostream &OS, ArrayRef<const Record *> Opcodes);
  void expandCheckOpcode(raw_ostream &OS, ArrayRef<const Record *> Opcodes);
  void expandPredicateSequence(raw_ostream &OS,
                               ArrayRef<const Record *> Sequence,
                               bool IsCheckAll);
  void expandTIIFunctionCall(raw_ostream &OS, StringRef MethodName);
  void expandCheckIsRegOperand(raw_ostream &OS, int OpIndex);
  void expandCheckIsVRegOperand(raw_ostream &OS, int OpIndex);
  void expandCheckIsImmOperand(raw_ostream &OS, int OpIndex);
  void expandCheckInvalidRegOperand(raw_ostream &OS, int OpIndex);
  void expandCheckFunctionPredicate(raw_ostream &OS, StringRef MCInstFn,
                                    StringRef MachineInstrFn);
  void expandCheckFunctionPredicateWithTII(raw_ostream &OS, StringRef MCInstFn,
                                           StringRef MachineInstrFn,
                                           StringRef TIIPtr);
  void expandCheckNonPortable(raw_ostream &OS, StringRef CodeBlock);
  void expandPredicate(raw_ostream &OS, const Record *Rec);
  void expandReturnStatement(raw_ostream &OS, const Record *Rec);
  void expandOpcodeSwitchCase(raw_ostream &OS, const Record *Rec);
  void expandOpcodeSwitchStatement(raw_ostream &OS,
                                   ArrayRef<const Record *> Cases,
                                   const Record *Default);
  void expandStatement(raw_ostream &OS, const Record *Rec);
};

// Forward declarations.
class STIPredicateFunction;
class OpcodeGroup;

class STIPredicateExpander : public PredicateExpander {
  StringRef ClassPrefix;
  bool ExpandDefinition;

  STIPredicateExpander(const PredicateExpander &) = delete;
  STIPredicateExpander &operator=(const PredicateExpander &) = delete;

  void expandHeader(raw_ostream &OS, const STIPredicateFunction &Fn);
  void expandPrologue(raw_ostream &OS, const STIPredicateFunction &Fn);
  void expandOpcodeGroup(raw_ostream &OS, const OpcodeGroup &Group,
                         bool ShouldUpdateOpcodeMask);
  void expandBody(raw_ostream &OS, const STIPredicateFunction &Fn);
  void expandEpilogue(raw_ostream &OS, const STIPredicateFunction &Fn);

public:
  explicit STIPredicateExpander(StringRef Target, unsigned Indent = 1)
      : PredicateExpander(Target, Indent), ExpandDefinition(false) {}

  bool shouldExpandDefinition() const { return ExpandDefinition; }
  StringRef getClassPrefix() const { return ClassPrefix; }
  void setClassPrefix(StringRef S) { ClassPrefix = S; }
  void setExpandDefinition(bool Value) { ExpandDefinition = Value; }

  void expandSTIPredicate(raw_ostream &OS, const STIPredicateFunction &Fn);
};

} // namespace llvm

#endif // LLVM_UTILS_TABLEGEN_COMMON_PREDICATEEXPANDER_H<|MERGE_RESOLUTION|>--- conflicted
+++ resolved
@@ -25,15 +25,9 @@
 class Record;
 
 class PredicateExpander {
-<<<<<<< HEAD
-  bool EmitCallsByRef;
-  bool NegatePredicate;
-  bool ExpandForMC;
-=======
   bool EmitCallsByRef = true;
   bool NegatePredicate = false;
   bool ExpandForMC = false;
->>>>>>> eb0f1dc0
   StringRef TargetName;
 
   PredicateExpander(const PredicateExpander &) = delete;
@@ -44,12 +38,7 @@
 
 public:
   explicit PredicateExpander(StringRef Target, unsigned Indent = 1)
-<<<<<<< HEAD
-      : EmitCallsByRef(true), NegatePredicate(false), ExpandForMC(false),
-        TargetName(Target), Indent(Indent, 2) {}
-=======
       : TargetName(Target), Indent(Indent, 2) {}
->>>>>>> eb0f1dc0
   bool isByRef() const { return EmitCallsByRef; }
   bool shouldNegate() const { return NegatePredicate; }
   bool shouldExpandForMC() const { return ExpandForMC; }
