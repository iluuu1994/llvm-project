//===- CodeGenRegisters.cpp - Register and RegisterClass Info -------------===//
//
// Part of the LLVM Project, under the Apache License v2.0 with LLVM Exceptions.
// See https://llvm.org/LICENSE.txt for license information.
// SPDX-License-Identifier: Apache-2.0 WITH LLVM-exception
//
//===----------------------------------------------------------------------===//
//
// This file defines structures to encapsulate information gleaned from the
// target register and register class definitions.
//
//===----------------------------------------------------------------------===//

#include "CodeGenRegisters.h"
#include "llvm/ADT/ArrayRef.h"
#include "llvm/ADT/BitVector.h"
#include "llvm/ADT/DenseMap.h"
#include "llvm/ADT/IntEqClasses.h"
#include "llvm/ADT/PointerUnion.h"
#include "llvm/ADT/PostOrderIterator.h"
#include "llvm/ADT/STLExtras.h"
#include "llvm/ADT/SetVector.h"
#include "llvm/ADT/SmallPtrSet.h"
#include "llvm/ADT/SmallSet.h"
#include "llvm/ADT/SmallVector.h"
#include "llvm/ADT/StringRef.h"
#include "llvm/ADT/StringSet.h"
#include "llvm/ADT/Twine.h"
#include "llvm/Support/Debug.h"
#include "llvm/Support/raw_ostream.h"
#include "llvm/TableGen/Error.h"
#include "llvm/TableGen/Record.h"
#include <algorithm>
#include <cassert>
#include <cstdint>
#include <iterator>
#include <map>
#include <queue>
#include <string>
#include <tuple>
#include <utility>
#include <vector>

using namespace llvm;

#define DEBUG_TYPE "regalloc-emitter"

//===----------------------------------------------------------------------===//
//                             CodeGenSubRegIndex
//===----------------------------------------------------------------------===//

CodeGenSubRegIndex::CodeGenSubRegIndex(const Record *R, unsigned Enum,
                                       const CodeGenHwModes &CGH)
    : TheDef(R), Name(R->getName().str()), EnumValue(Enum),
      AllSuperRegsCovered(true), Artificial(true) {
  if (R->getValue("Namespace"))
    Namespace = R->getValueAsString("Namespace").str();

  if (const RecordVal *RV = R->getValue("SubRegRanges"))
    if (auto *DI = dyn_cast_or_null<DefInit>(RV->getValue()))
      Range = SubRegRangeByHwMode(DI->getDef(), CGH);
  if (!Range.hasDefault())
    Range.insertSubRegRangeForMode(DefaultMode, SubRegRange(R));
}

CodeGenSubRegIndex::CodeGenSubRegIndex(StringRef N, StringRef Nspace,
                                       unsigned Enum)
    : TheDef(nullptr), Name(N.str()), Namespace(Nspace.str()),
      Range(SubRegRange(-1, -1)), EnumValue(Enum), AllSuperRegsCovered(true),
      Artificial(true) {}

std::string CodeGenSubRegIndex::getQualifiedName() const {
  std::string N = getNamespace();
  if (!N.empty())
    N += "::";
  N += getName();
  return N;
}

void CodeGenSubRegIndex::updateComponents(CodeGenRegBank &RegBank) {
  if (!TheDef)
    return;

  std::vector<const Record *> Comps =
      TheDef->getValueAsListOfDefs("ComposedOf");
  if (!Comps.empty()) {
    if (Comps.size() != 2)
      PrintFatalError(TheDef->getLoc(),
                      "ComposedOf must have exactly two entries");
    CodeGenSubRegIndex *A = RegBank.getSubRegIdx(Comps[0]);
    CodeGenSubRegIndex *B = RegBank.getSubRegIdx(Comps[1]);
    CodeGenSubRegIndex *X = A->addComposite(B, this, RegBank.getHwModes());
    if (X)
      PrintFatalError(TheDef->getLoc(), "Ambiguous ComposedOf entries");
  }

  std::vector<const Record *> Parts =
      TheDef->getValueAsListOfDefs("CoveringSubRegIndices");
  if (!Parts.empty()) {
    if (Parts.size() < 2)
      PrintFatalError(TheDef->getLoc(),
                      "CoveringSubRegIndices must have two or more entries");
    SmallVector<CodeGenSubRegIndex *, 8> IdxParts;
    for (const Record *Part : Parts)
      IdxParts.push_back(RegBank.getSubRegIdx(Part));
    setConcatenationOf(IdxParts);
  }
}

LaneBitmask CodeGenSubRegIndex::computeLaneMask() const {
  // Already computed?
  if (LaneMask.any())
    return LaneMask;

  // Recursion guard, shouldn't be required.
  LaneMask = LaneBitmask::getAll();

  // The lane mask is simply the union of all sub-indices.
  LaneBitmask M;
  for (const auto &C : Composed)
    M |= C.second->computeLaneMask();
  assert(M.any() && "Missing lane mask, sub-register cycle?");
  LaneMask = M;
  return LaneMask;
}

void CodeGenSubRegIndex::setConcatenationOf(
    ArrayRef<CodeGenSubRegIndex *> Parts) {
  if (ConcatenationOf.empty()) {
    ConcatenationOf.assign(Parts.begin(), Parts.end());
    return;
  }
  assert(llvm::equal(Parts, ConcatenationOf) && "parts consistent");
}

void CodeGenSubRegIndex::computeConcatTransitiveClosure() {
  for (SmallVectorImpl<CodeGenSubRegIndex *>::iterator I =
           ConcatenationOf.begin();
       I != ConcatenationOf.end();
       /*empty*/) {
    CodeGenSubRegIndex *SubIdx = *I;
    SubIdx->computeConcatTransitiveClosure();
#ifndef NDEBUG
    for (CodeGenSubRegIndex *SRI : SubIdx->ConcatenationOf)
      assert(SRI->ConcatenationOf.empty() && "No transitive closure?");
#endif

    if (SubIdx->ConcatenationOf.empty()) {
      ++I;
    } else {
      I = ConcatenationOf.erase(I);
      I = ConcatenationOf.insert(I, SubIdx->ConcatenationOf.begin(),
                                 SubIdx->ConcatenationOf.end());
      I += SubIdx->ConcatenationOf.size();
    }
  }
}

//===----------------------------------------------------------------------===//
//                              CodeGenRegister
//===----------------------------------------------------------------------===//

CodeGenRegister::CodeGenRegister(const Record *R, unsigned Enum)
    : TheDef(R), EnumValue(Enum),
      CostPerUse(R->getValueAsListOfInts("CostPerUse")),
      CoveredBySubRegs(R->getValueAsBit("CoveredBySubRegs")),
      Constant(R->getValueAsBit("isConstant")), SubRegsComplete(false),
      SuperRegsComplete(false), TopoSig(~0u) {
  Artificial = R->getValueAsBit("isArtificial");
}

void CodeGenRegister::buildObjectGraph(CodeGenRegBank &RegBank) {
  std::vector<const Record *> SRIs =
      TheDef->getValueAsListOfDefs("SubRegIndices");
  std::vector<const Record *> SRs = TheDef->getValueAsListOfDefs("SubRegs");

  if (SRIs.size() != SRs.size())
    PrintFatalError(TheDef->getLoc(),
                    "SubRegs and SubRegIndices must have the same size");

  for (const auto &[SRI, SR] : zip_equal(SRIs, SRs)) {
    ExplicitSubRegIndices.push_back(RegBank.getSubRegIdx(SRI));
    ExplicitSubRegs.push_back(RegBank.getReg(SR));
  }

  // Also compute leading super-registers. Each register has a list of
  // covered-by-subregs super-registers where it appears as the first explicit
  // sub-register.
  //
  // This is used by computeSecondarySubRegs() to find candidates.
  if (CoveredBySubRegs && !ExplicitSubRegs.empty())
    ExplicitSubRegs.front()->LeadingSuperRegs.push_back(this);

  // Add ad hoc alias links. This is a symmetric relationship between two
  // registers, so build a symmetric graph by adding links in both ends.
  for (const Record *Alias : TheDef->getValueAsListOfDefs("Aliases")) {
    CodeGenRegister *Reg = RegBank.getReg(Alias);
    ExplicitAliases.push_back(Reg);
    Reg->ExplicitAliases.push_back(this);
  }
}

namespace {

// Iterate over all register units in a set of registers.
class RegUnitIterator {
  CodeGenRegister::Vec::const_iterator RegI, RegE;
  CodeGenRegister::RegUnitList::iterator UnitI, UnitE;
  static CodeGenRegister::RegUnitList Sentinel;

public:
  RegUnitIterator(const CodeGenRegister::Vec &Regs)
      : RegI(Regs.begin()), RegE(Regs.end()) {

    if (RegI == RegE) {
      UnitI = Sentinel.end();
      UnitE = Sentinel.end();
    } else {
      UnitI = (*RegI)->getRegUnits().begin();
      UnitE = (*RegI)->getRegUnits().end();
      advance();
    }
  }

  bool isValid() const { return UnitI != UnitE; }

  unsigned operator*() const {
    assert(isValid());
    return *UnitI;
  }

  const CodeGenRegister *getReg() const {
    assert(isValid());
    return *RegI;
  }

  /// Preincrement.  Move to the next unit.
  void operator++() {
    assert(isValid() && "Cannot advance beyond the last operand");
    ++UnitI;
    advance();
  }

protected:
  void advance() {
    while (UnitI == UnitE) {
      if (++RegI == RegE)
        break;
      UnitI = (*RegI)->getRegUnits().begin();
      UnitE = (*RegI)->getRegUnits().end();
    }
  }
};

CodeGenRegister::RegUnitList RegUnitIterator::Sentinel;

} // end anonymous namespace

// Inherit register units from subregisters.
// Return true if the RegUnits changed.
bool CodeGenRegister::inheritRegUnits(CodeGenRegBank &RegBank) {
  bool changed = false;
  for (const auto &[_, SR] : SubRegs) {
    // Merge the subregister's units into this register's RegUnits.
    changed |= (RegUnits |= SR->RegUnits);
  }

  return changed;
}

const CodeGenRegister::SubRegMap &
CodeGenRegister::computeSubRegs(CodeGenRegBank &RegBank) {
  // Only compute this map once.
  if (SubRegsComplete)
    return SubRegs;
  SubRegsComplete = true;

  HasDisjunctSubRegs = ExplicitSubRegs.size() > 1;

  // First insert the explicit subregs and make sure they are fully indexed.
  for (auto [SR, Idx] : zip_equal(ExplicitSubRegs, ExplicitSubRegIndices)) {
    if (!SR->Artificial)
      Idx->Artificial = false;
    if (!SubRegs.try_emplace(Idx, SR).second)
      PrintFatalError(TheDef->getLoc(), "SubRegIndex " + Idx->getName() +
                                            " appears twice in Register " +
                                            getName());
    // Map explicit sub-registers first, so the names take precedence.
    // The inherited sub-registers are mapped below.
    SubReg2Idx.try_emplace(SR, Idx);
  }

  // Keep track of inherited subregs and how they can be reached.
  SmallPtrSet<CodeGenRegister *, 8> Orphans;

  // Clone inherited subregs and place duplicate entries in Orphans.
  // Here the order is important - earlier subregs take precedence.
  for (CodeGenRegister *ESR : ExplicitSubRegs) {
    const SubRegMap &Map = ESR->computeSubRegs(RegBank);
    HasDisjunctSubRegs |= ESR->HasDisjunctSubRegs;

    for (const auto &SR : Map) {
      if (!SubRegs.insert(SR).second)
        Orphans.insert(SR.second);
    }
  }

  // Expand any composed subreg indices.
  // If dsub_2 has ComposedOf = [qsub_1, dsub_0], and this register has a
  // qsub_1 subreg, add a dsub_2 subreg.  Keep growing Indices and process
  // expanded subreg indices recursively.
  SmallVector<CodeGenSubRegIndex *, 8> Indices = ExplicitSubRegIndices;
  for (unsigned i = 0; i != Indices.size(); ++i) {
    CodeGenSubRegIndex *Idx = Indices[i];
    const CodeGenSubRegIndex::CompMap &Comps = Idx->getComposites();
    CodeGenRegister *SR = SubRegs[Idx];
    const SubRegMap &Map = SR->computeSubRegs(RegBank);

    // Look at the possible compositions of Idx.
    // They may not all be supported by SR.
    for (auto [Key, Val] : Comps) {
      SubRegMap::const_iterator SRI = Map.find(Key);
      if (SRI == Map.end())
        continue; // Idx + I->first doesn't exist in SR.
      // Add `Val` as a name for the subreg SRI->second, assuming it is
      // orphaned, and the name isn't already used for something else.
      if (SubRegs.count(Val) || !Orphans.erase(SRI->second))
        continue;
      // We found a new name for the orphaned sub-register.
      SubRegs.try_emplace(Val, SRI->second);
      Indices.push_back(Val);
    }
  }

  // Now Orphans contains the inherited subregisters without a direct index.
  // Create inferred indexes for all missing entries.
  // Work backwards in the Indices vector in order to compose subregs bottom-up.
  // Consider this subreg sequence:
  //
  //   qsub_1 -> dsub_0 -> ssub_0
  //
  // The qsub_1 -> dsub_0 composition becomes dsub_2, so the ssub_0 register
  // can be reached in two different ways:
  //
  //   qsub_1 -> ssub_0
  //   dsub_2 -> ssub_0
  //
  // We pick the latter composition because another register may have [dsub_0,
  // dsub_1, dsub_2] subregs without necessarily having a qsub_1 subreg.  The
  // dsub_2 -> ssub_0 composition can be shared.
  while (!Indices.empty() && !Orphans.empty()) {
    CodeGenSubRegIndex *Idx = Indices.pop_back_val();
    CodeGenRegister *SR = SubRegs[Idx];
    const SubRegMap &Map = SR->computeSubRegs(RegBank);
    for (const auto &[SRI, SubReg] : Map)
      if (Orphans.erase(SubReg))
        SubRegs[RegBank.getCompositeSubRegIndex(Idx, SRI)] = SubReg;
  }

  // Compute the inverse SubReg -> Idx map.
  for (auto &[SRI, SubReg] : SubRegs) {
    if (SubReg == this) {
      ArrayRef<SMLoc> Loc;
      if (TheDef)
        Loc = TheDef->getLoc();
      PrintFatalError(Loc, "Register " + getName() +
                               " has itself as a sub-register");
    }

    // Compute AllSuperRegsCovered.
    if (!CoveredBySubRegs)
      SRI->AllSuperRegsCovered = false;

    // Ensure that every sub-register has a unique name.
    DenseMap<const CodeGenRegister *, CodeGenSubRegIndex *>::iterator Ins =
        SubReg2Idx.try_emplace(SubReg, SRI).first;
    if (Ins->second == SRI)
      continue;
    // Trouble: Two different names for SubReg.second.
    ArrayRef<SMLoc> Loc;
    if (TheDef)
      Loc = TheDef->getLoc();
    PrintFatalError(Loc, "Sub-register can't have two names: " +
                             SubReg->getName() + " available as " +
                             SRI->getName() + " and " + Ins->second->getName());
  }

  // Derive possible names for sub-register concatenations from any explicit
  // sub-registers. By doing this before computeSecondarySubRegs(), we ensure
  // that getConcatSubRegIndex() won't invent any concatenated indices that the
  // user already specified.
  for (auto [Idx, SR] : enumerate(ExplicitSubRegs)) {
    if (!SR->CoveredBySubRegs || SR->Artificial)
      continue;

    // SR is composed of multiple sub-regs. Find their names in this register.
    bool AnyArtificial = false;
    SmallVector<CodeGenSubRegIndex *, 8> Parts;
    for (unsigned j = 0, e = SR->ExplicitSubRegs.size(); j != e; ++j) {
      CodeGenSubRegIndex &I = *SR->ExplicitSubRegIndices[j];
      if (I.Artificial) {
        AnyArtificial = true;
        break;
      }
      Parts.push_back(getSubRegIndex(SR->ExplicitSubRegs[j]));
    }

    if (AnyArtificial)
      continue;

    // Offer this as an existing spelling for the concatenation of Parts.
    ExplicitSubRegIndices[Idx]->setConcatenationOf(Parts);
  }

  // Initialize RegUnitList. Because getSubRegs is called recursively, this
  // processes the register hierarchy in postorder.
  if (ExplicitSubRegs.empty()) {
    // Create one register unit per leaf register. These units correspond to the
    // maximal cliques in the register overlap graph which is optimal.
    RegUnits.set(RegBank.newRegUnit(this));
  } else {
    // Inherit all sub-register units. It is good enough to look at the explicit
    // sub-registers, the other registers won't contribute any more units.
    for (const CodeGenRegister *SR : ExplicitSubRegs)
      RegUnits |= SR->RegUnits;
  }

  // When there is ad hoc aliasing, we simply create one unit per edge in the
  // undirected ad hoc aliasing graph. Technically, we could do better by
  // identifying maximal cliques in the ad hoc graph, but cliques larger than 2
  // are extremely rare anyway (I've never seen one), so we don't bother with
  // the added complexity.
  for (CodeGenRegister *AR : ExplicitAliases) {
    // Only visit each edge once.
    if (AR->SubRegsComplete)
      continue;
    // Create a RegUnit representing this alias edge, and add it to both
    // registers.
    unsigned Unit = RegBank.newRegUnit(this, AR);
    RegUnits.set(Unit);
    AR->RegUnits.set(Unit);
  }

  // We have now computed the native register units. More may be adopted later
  // for balancing purposes.
  NativeRegUnits = RegUnits;

  return SubRegs;
}

// In a register that is covered by its sub-registers, try to find redundant
// sub-registers. For example:
//
//   QQ0 = {Q0, Q1}
//   Q0 = {D0, D1}
//   Q1 = {D2, D3}
//
// We can infer that D1_D2 is also a sub-register, even if it wasn't named in
// the register definition.
//
// The explicitly specified registers form a tree. This function discovers
// sub-register relationships that would force a DAG.
//
void CodeGenRegister::computeSecondarySubRegs(CodeGenRegBank &RegBank) {
  SmallVector<SubRegMap::value_type, 8> NewSubRegs;

  std::queue<std::pair<CodeGenSubRegIndex *, CodeGenRegister *>> SubRegQueue;
  for (auto [SRI, SubReg] : SubRegs)
<<<<<<< HEAD
    SubRegQueue.push({SRI, SubReg});
=======
    SubRegQueue.emplace(SRI, SubReg);
>>>>>>> eb0f1dc0

  // Look at the leading super-registers of each sub-register. Those are the
  // candidates for new sub-registers, assuming they are fully contained in
  // this register.
  while (!SubRegQueue.empty()) {
    auto [SubRegIdx, SubReg] = SubRegQueue.front();
    SubRegQueue.pop();

    const CodeGenRegister::SuperRegList &Leads = SubReg->LeadingSuperRegs;
    for (const CodeGenRegister *Cand : Leads) {
      // Already got this sub-register?
      if (Cand == this || getSubRegIndex(Cand))
        continue;
      // Check if each component of Cand is already a sub-register.
      assert(!Cand->ExplicitSubRegs.empty() &&
             "Super-register has no sub-registers");
      if (Cand->ExplicitSubRegs.size() == 1)
        continue;
      SmallVector<CodeGenSubRegIndex *, 8> Parts;
      // We know that the first component is (SubRegIdx,SubReg). However we
      // may still need to split it into smaller subregister parts.
      assert(Cand->ExplicitSubRegs[0] == SubReg && "LeadingSuperRegs correct");
      assert(getSubRegIndex(SubReg) == SubRegIdx && "LeadingSuperRegs correct");
      for (CodeGenRegister *SubReg : Cand->ExplicitSubRegs) {
        if (CodeGenSubRegIndex *SubRegIdx = getSubRegIndex(SubReg)) {
          if (SubRegIdx->ConcatenationOf.empty())
            Parts.push_back(SubRegIdx);
          else
            append_range(Parts, SubRegIdx->ConcatenationOf);
        } else {
          // Sub-register doesn't exist.
          Parts.clear();
          break;
        }
      }
      // There is nothing to do if some Cand sub-register is not part of this
      // register.
      if (Parts.empty())
        continue;

      // Each part of Cand is a sub-register of this. Make the full Cand also
      // a sub-register with a concatenated sub-register index.
      CodeGenSubRegIndex *Concat =
          RegBank.getConcatSubRegIndex(Parts, RegBank.getHwModes());
      std::pair<CodeGenSubRegIndex *, CodeGenRegister *> NewSubReg = {
          Concat, const_cast<CodeGenRegister *>(Cand)};

      if (!SubRegs.insert(NewSubReg).second)
        continue;

      // We inserted a new subregister.
      NewSubRegs.push_back(NewSubReg);
      SubRegQueue.push(NewSubReg);
      SubReg2Idx.try_emplace(Cand, Concat);
    }
  }

  // Create sub-register index composition maps for the synthesized indices.
  for (auto [NewIdx, NewSubReg] : NewSubRegs) {
    for (auto [SRI, SubReg] : NewSubReg->SubRegs) {
      CodeGenSubRegIndex *SubIdx = getSubRegIndex(SubReg);
      if (!SubIdx)
        PrintFatalError(TheDef->getLoc(), "No SubRegIndex for " +
                                              SubReg->getName() + " in " +
                                              getName());
      NewIdx->addComposite(SRI, SubIdx, RegBank.getHwModes());
    }
  }
}

void CodeGenRegister::computeSuperRegs(CodeGenRegBank &RegBank) {
  // Only visit each register once.
  if (SuperRegsComplete)
    return;
  SuperRegsComplete = true;

  // Make sure all sub-registers have been visited first, so the super-reg
  // lists will be topologically ordered.
  for (auto SubReg : SubRegs)
    SubReg.second->computeSuperRegs(RegBank);

  // Now add this as a super-register on all sub-registers.
  // Also compute the TopoSigId in post-order.
  TopoSigId Id;
  for (auto SubReg : SubRegs) {
    // Topological signature computed from SubIdx, TopoId(SubReg).
    // Loops and idempotent indices have TopoSig = ~0u.
    Id.push_back(SubReg.first->EnumValue);
    Id.push_back(SubReg.second->TopoSig);

    // Don't add duplicate entries.
    if (!SubReg.second->SuperRegs.empty() &&
        SubReg.second->SuperRegs.back() == this)
      continue;
    SubReg.second->SuperRegs.push_back(this);
  }
  TopoSig = RegBank.getTopoSig(Id);
}

void CodeGenRegister::addSubRegsPreOrder(
    SetVector<const CodeGenRegister *> &OSet, CodeGenRegBank &RegBank) const {
  assert(SubRegsComplete && "Must precompute sub-registers");
  for (CodeGenRegister *SR : ExplicitSubRegs) {
    if (OSet.insert(SR))
      SR->addSubRegsPreOrder(OSet, RegBank);
  }
  // Add any secondary sub-registers that weren't part of the explicit tree.
  OSet.insert_range(llvm::make_second_range(SubRegs));
}

// Get the sum of this register's unit weights.
unsigned CodeGenRegister::getWeight(const CodeGenRegBank &RegBank) const {
  unsigned Weight = 0;
  for (unsigned RegUnit : RegUnits)
    Weight += RegBank.getRegUnit(RegUnit).Weight;
  return Weight;
}

//===----------------------------------------------------------------------===//
//                               RegisterTuples
//===----------------------------------------------------------------------===//

// A RegisterTuples def is used to generate pseudo-registers from lists of
// sub-registers. We provide a SetTheory expander class that returns the new
// registers.
namespace {

struct TupleExpander : SetTheory::Expander {
  // Reference to SynthDefs in the containing CodeGenRegBank, to keep track of
  // the synthesized definitions for their lifetime.
  std::vector<std::unique_ptr<Record>> &SynthDefs;

  // Track all synthesized tuple names in order to detect duplicate definitions.
  llvm::StringSet<> TupleNames;

  TupleExpander(std::vector<std::unique_ptr<Record>> &SynthDefs)
      : SynthDefs(SynthDefs) {}

  void expand(SetTheory &ST, const Record *Def,
              SetTheory::RecSet &Elts) override {
    std::vector<const Record *> Indices =
        Def->getValueAsListOfDefs("SubRegIndices");
    unsigned Dim = Indices.size();
    const ListInit *SubRegs = Def->getValueAsListInit("SubRegs");
    if (Dim != SubRegs->size())
      PrintFatalError(Def->getLoc(), "SubRegIndices and SubRegs size mismatch");
    if (Dim < 2)
      PrintFatalError(Def->getLoc(),
                      "Tuples must have at least 2 sub-registers");

    // Evaluate the sub-register lists to be zipped.
    unsigned Length = ~0u;
    SmallVector<SetTheory::RecSet, 4> Lists(Dim);
    for (unsigned i = 0; i != Dim; ++i) {
      ST.evaluate(SubRegs->getElement(i), Lists[i], Def->getLoc());
      Length = std::min(Length, unsigned(Lists[i].size()));
    }

    if (Length == 0)
      return;

    // Precompute some types.
    const Record *RegisterCl = Def->getRecords().getClass("Register");
    const RecTy *RegisterRecTy = RecordRecTy::get(RegisterCl);
    std::vector<StringRef> RegNames =
        Def->getValueAsListOfStrings("RegAsmNames");

    // Zip them up.
    RecordKeeper &RK = Def->getRecords();
    for (unsigned n = 0; n != Length; ++n) {
      std::string Name;
      const Record *Proto = Lists[0][n];
      std::vector<Init *> Tuple;
      for (unsigned i = 0; i != Dim; ++i) {
        const Record *Reg = Lists[i][n];
        if (i)
          Name += '_';
        Name += Reg->getName();
        Tuple.push_back(Reg->getDefInit());
      }

      // Take the cost list of the first register in the tuple.
      const ListInit *CostList = Proto->getValueAsListInit("CostPerUse");
      SmallVector<const Init *, 2> CostPerUse(CostList->getElements());

      const StringInit *AsmName = StringInit::get(RK, "");
      if (!RegNames.empty()) {
        if (RegNames.size() <= n)
          PrintFatalError(Def->getLoc(),
                          "Register tuple definition missing name for '" +
                              Name + "'.");
        AsmName = StringInit::get(RK, RegNames[n]);
      }

      // Create a new Record representing the synthesized register. This record
      // is only for consumption by CodeGenRegister, it is not added to the
      // RecordKeeper.
      SynthDefs.emplace_back(
          std::make_unique<Record>(Name, Def->getLoc(), Def->getRecords()));
      Record *NewReg = SynthDefs.back().get();
      Elts.insert(NewReg);

      // Detect duplicates among synthesized registers.
      const auto Res = TupleNames.insert(NewReg->getName());
      if (!Res.second)
        PrintFatalError(Def->getLoc(),
                        "Register tuple redefines register '" + Name + "'.");

      // Copy Proto super-classes.
      for (const auto &[Super, Loc] : Proto->getDirectSuperClasses())
        NewReg->addDirectSuperClass(Super, Loc);

      // Copy Proto fields.
      for (RecordVal RV : Proto->getValues()) {
        // Skip existing fields, like NAME.
        if (NewReg->getValue(RV.getNameInit()))
          continue;

        StringRef Field = RV.getName();

        // Replace the sub-register list with Tuple.
        if (Field == "SubRegs")
          RV.setValue(ListInit::get(Tuple, RegisterRecTy));

        if (Field == "AsmName")
          RV.setValue(AsmName);

        // CostPerUse is aggregated from all Tuple members.
        if (Field == "CostPerUse")
          RV.setValue(ListInit::get(CostPerUse, CostList->getElementType()));

        // Composite registers are always covered by sub-registers.
        if (Field == "CoveredBySubRegs")
          RV.setValue(BitInit::get(RK, true));

        // Copy fields from the RegisterTuples def.
        if (Field == "SubRegIndices") {
          NewReg->addValue(*Def->getValue(Field));
          continue;
        }

        // Some fields get their default uninitialized value.
        if (Field == "DwarfNumbers" || Field == "DwarfAlias" ||
            Field == "Aliases") {
          if (const RecordVal *DefRV = RegisterCl->getValue(Field))
            NewReg->addValue(*DefRV);
          continue;
        }

        // Everything else is copied from Proto.
        NewReg->addValue(RV);
      }
    }
  }
};

} // end anonymous namespace

//===----------------------------------------------------------------------===//
//                            CodeGenRegisterClass
//===----------------------------------------------------------------------===//

static void sortAndUniqueRegisters(CodeGenRegister::Vec &M) {
  llvm::sort(M, deref<std::less<>>());
  M.erase(llvm::unique(M, deref<std::equal_to<>>()), M.end());
}

CodeGenRegisterClass::CodeGenRegisterClass(CodeGenRegBank &RegBank,
                                           const Record *R)
    : TheDef(R), Name(R->getName().str()),
      RegsWithSuperRegsTopoSigs(RegBank.getNumTopoSigs()), EnumValue(-1),
      TSFlags(0) {
  GeneratePressureSet = R->getValueAsBit("GeneratePressureSet");
  std::vector<const Record *> TypeList = R->getValueAsListOfDefs("RegTypes");
  if (TypeList.empty())
    PrintFatalError(R->getLoc(), "RegTypes list must not be empty!");
  for (const Record *Type : TypeList) {
    if (!Type->isSubClassOf("ValueType"))
      PrintFatalError(R->getLoc(),
                      "RegTypes list member '" + Type->getName() +
                          "' does not derive from the ValueType class!");
    VTs.push_back(getValueTypeByHwMode(Type, RegBank.getHwModes()));
  }

  // Allocation order 0 is the full set. AltOrders provides others.
  const SetTheory::RecVec *Elements = RegBank.getSets().expand(R);
  const ListInit *AltOrders = R->getValueAsListInit("AltOrders");
  Orders.resize(1 + AltOrders->size());

  // Default allocation order always contains all registers.
  Artificial = true;
  for (const Record *Element : *Elements) {
    Orders[0].push_back(Element);
    const CodeGenRegister *Reg = RegBank.getReg(Element);
    Members.push_back(Reg);
    Artificial &= Reg->Artificial;
    if (!Reg->getSuperRegs().empty())
      RegsWithSuperRegsTopoSigs.set(Reg->getTopoSig());
  }
  sortAndUniqueRegisters(Members);

  // Alternative allocation orders may be subsets.
  SetTheory::RecSet Order;
  for (auto [Idx, AltOrderElem] : enumerate(AltOrders->getElements())) {
    RegBank.getSets().evaluate(AltOrderElem, Order, R->getLoc());
    Orders[1 + Idx].append(Order.begin(), Order.end());
    // Verify that all altorder members are regclass members.
    while (!Order.empty()) {
      CodeGenRegister *Reg = RegBank.getReg(Order.back());
      Order.pop_back();
      if (!contains(Reg))
        PrintFatalError(R->getLoc(), " AltOrder register " + Reg->getName() +
                                         " is not a class member");
    }
  }

  Namespace = R->getValueAsString("Namespace");

  if (const RecordVal *RV = R->getValue("RegInfos"))
    if (const DefInit *DI = dyn_cast_or_null<DefInit>(RV->getValue()))
      RSI = RegSizeInfoByHwMode(DI->getDef(), RegBank.getHwModes());
  unsigned Size = R->getValueAsInt("Size");
  assert((RSI.hasDefault() || Size != 0 || VTs[0].isSimple()) &&
         "Impossible to determine register size");
  if (!RSI.hasDefault()) {
    RegSizeInfo RI;
    RI.RegSize = RI.SpillSize =
        Size ? Size : VTs[0].getSimple().getSizeInBits();
    RI.SpillAlignment = R->getValueAsInt("Alignment");
    RSI.insertRegSizeForMode(DefaultMode, RI);
  }

  CopyCost = R->getValueAsInt("CopyCost");
  Allocatable = R->getValueAsBit("isAllocatable");
  AltOrderSelect = R->getValueAsString("AltOrderSelect");
  int AllocationPriority = R->getValueAsInt("AllocationPriority");
  if (!isUInt<5>(AllocationPriority))
    PrintFatalError(R->getLoc(), "AllocationPriority out of range [0,31]");
  this->AllocationPriority = AllocationPriority;

  GlobalPriority = R->getValueAsBit("GlobalPriority");

  const BitsInit *TSF = R->getValueAsBitsInit("TSFlags");
  for (auto [Idx, Bit] : enumerate(TSF->getBits()))
    TSFlags |= uint8_t(cast<BitInit>(Bit)->getValue()) << Idx;
}

// Create an inferred register class that was missing from the .td files.
// Most properties will be inherited from the closest super-class after the
// class structure has been computed.
CodeGenRegisterClass::CodeGenRegisterClass(CodeGenRegBank &RegBank,
                                           StringRef Name, Key Props)
    : Members(*Props.Members), TheDef(nullptr), Name(Name.str()),
      RegsWithSuperRegsTopoSigs(RegBank.getNumTopoSigs()), EnumValue(-1),
      RSI(Props.RSI), CopyCost(0), Allocatable(true), AllocationPriority(0),
      GlobalPriority(false), TSFlags(0) {
  Artificial = true;
  GeneratePressureSet = false;
  for (const auto R : Members) {
    if (!R->getSuperRegs().empty())
      RegsWithSuperRegsTopoSigs.set(R->getTopoSig());
    Artificial &= R->Artificial;
  }
}

// Compute inherited properties for a synthesized register class.
void CodeGenRegisterClass::inheritProperties(CodeGenRegBank &RegBank) {
  assert(!getDef() && "Only synthesized classes can inherit properties");
  assert(!SuperClasses.empty() && "Synthesized class without super class");

  // The last super-class is the smallest one in topological order. Check for
  // allocatable super-classes and inherit from the nearest allocatable one if
  // any.
  auto NearestAllocSCRIt =
      find_if(reverse(SuperClasses),
              [&](const CodeGenRegisterClass *S) { return S->Allocatable; });
  CodeGenRegisterClass &Super = NearestAllocSCRIt == SuperClasses.rend()
                                    ? *SuperClasses.back()
                                    : **NearestAllocSCRIt;

  // Most properties are copied directly.
  // Exceptions are members, size, and alignment
  Namespace = Super.Namespace;
  VTs = Super.VTs;
  CopyCost = Super.CopyCost;
  Allocatable = Super.Allocatable;
  AltOrderSelect = Super.AltOrderSelect;
  AllocationPriority = Super.AllocationPriority;
  GlobalPriority = Super.GlobalPriority;
  TSFlags = Super.TSFlags;
  GeneratePressureSet |= Super.GeneratePressureSet;

  // Copy all allocation orders, filter out foreign registers from the larger
  // super-class.
  Orders.resize(Super.Orders.size());
  for (auto [Idx, Outer] : enumerate(Super.Orders))
    for (const Record *Reg : Outer)
      if (contains(RegBank.getReg(Reg)))
        Orders[Idx].push_back(Reg);
}

bool CodeGenRegisterClass::hasType(const ValueTypeByHwMode &VT) const {
  if (llvm::is_contained(VTs, VT))
    return true;

  // If VT is not identical to any of this class's types, but is a simple
  // type, check if any of the types for this class contain it under some
  // mode.
  // The motivating example came from RISC-V, where (likely because of being
  // guarded by "64-bit" predicate), the type of X5 was {*:[i64]}, but the
  // type in GRC was {*:[i32], m1:[i64]}.
  if (VT.isSimple()) {
    MVT T = VT.getSimple();
    for (const ValueTypeByHwMode &OurVT : VTs) {
      if (llvm::count_if(OurVT, [T](auto &&P) { return P.second == T; }))
        return true;
    }
  }
  return false;
}

bool CodeGenRegisterClass::contains(const CodeGenRegister *Reg) const {
  return llvm::binary_search(Members, Reg, deref<std::less<>>());
}

unsigned CodeGenRegisterClass::getWeight(const CodeGenRegBank &RegBank) const {
  if (TheDef && !TheDef->isValueUnset("Weight"))
    return TheDef->getValueAsInt("Weight");

  if (Members.empty() || Artificial)
    return 0;

  return (*Members.begin())->getWeight(RegBank);
}

namespace llvm {

raw_ostream &operator<<(raw_ostream &OS, const CodeGenRegisterClass::Key &K) {
  OS << "{ " << K.RSI;
  for (const auto R : *K.Members)
    OS << ", " << R->getName();
  return OS << " }";
}

} // end namespace llvm

// This is a simple lexicographical order that can be used to search for sets.
// It is not the same as the topological order provided by TopoOrderRC.
bool CodeGenRegisterClass::Key::operator<(
    const CodeGenRegisterClass::Key &B) const {
  assert(Members && B.Members);
  return std::tie(*Members, RSI) < std::tie(*B.Members, B.RSI);
}

// Returns true if RC is a strict subclass.
// RC is a sub-class of this class if it is a valid replacement for any
// instruction operand where a register of this classis required. It must
// satisfy these conditions:
//
// 1. All RC registers are also in this.
// 2. The RC spill size must not be smaller than our spill size.
// 3. RC spill alignment must be compatible with ours.
//
static bool testSubClass(const CodeGenRegisterClass *A,
                         const CodeGenRegisterClass *B) {
  return A->RSI.isSubClassOf(B->RSI) &&
         llvm::includes(A->getMembers(), B->getMembers(), deref<std::less<>>());
}

/// Sorting predicate for register classes.  This provides a topological
/// ordering that arranges all register classes before their sub-classes.
///
/// Register classes with the same registers, spill size, and alignment form a
/// clique. They will be ordered alphabetically.
///
static bool TopoOrderRC(const CodeGenRegisterClass &A,
                        const CodeGenRegisterClass &B) {
  if (&A == &B)
    return false;
<<<<<<< HEAD

  constexpr size_t SIZET_MAX = std::numeric_limits<size_t>::max();

=======

  constexpr size_t SIZET_MAX = std::numeric_limits<size_t>::max();

>>>>>>> eb0f1dc0
  // Sort in the following order:
  // (a) first by register size in ascending order.
  // (b) then by set size in descending order.
  // (c) finally, by name as a tie breaker.
  //
  // For set size, note that the classes' allocation order may not have been
  // computed yet, but the members set is always valid. Also, since we use
  // std::tie() < operator for ordering, we can achieve the descending set size
  // ordering by using (SIZET_MAX - set_size) in the std::tie.
  return std::tuple(A.RSI, SIZET_MAX - A.getMembers().size(),
                    StringRef(A.getName())) <
         std::tuple(B.RSI, SIZET_MAX - B.getMembers().size(),
                    StringRef(B.getName()));
}

std::string CodeGenRegisterClass::getNamespaceQualification() const {
  return Namespace.empty() ? "" : (Namespace + "::").str();
}

std::string CodeGenRegisterClass::getQualifiedName() const {
  return getNamespaceQualification() + getName();
}

std::string CodeGenRegisterClass::getIdName() const {
  return getName() + "RegClassID";
}

std::string CodeGenRegisterClass::getQualifiedIdName() const {
  return getNamespaceQualification() + getIdName();
}

// Compute sub-classes of all register classes.
// Assume the classes are ordered topologically.
void CodeGenRegisterClass::computeSubClasses(CodeGenRegBank &RegBank) {
  std::list<CodeGenRegisterClass> &RegClasses = RegBank.getRegClasses();

  const size_t NumRegClasses = RegClasses.size();
  // Visit backwards so sub-classes are seen first.
  for (auto I = RegClasses.rbegin(), E = RegClasses.rend(); I != E; ++I) {
    CodeGenRegisterClass &RC = *I;
    RC.SubClasses.resize(NumRegClasses);
    RC.SubClasses.set(RC.EnumValue);
    if (RC.Artificial)
      continue;

    // Normally, all subclasses have IDs >= rci, unless RC is part of a clique.
    for (auto I2 = I.base(), E2 = RegClasses.end(); I2 != E2; ++I2) {
      CodeGenRegisterClass &SubRC = *I2;
      if (RC.SubClasses.test(SubRC.EnumValue))
        continue;
      if (!testSubClass(&RC, &SubRC))
        continue;
      // SubRC is a sub-class. Grap all its sub-classes so we won't have to
      // check them again.
      RC.SubClasses |= SubRC.SubClasses;
    }

    // Sweep up missed clique members.  They will be immediately preceding RC.
    for (auto I2 = std::next(I); I2 != E && testSubClass(&RC, &*I2); ++I2)
      RC.SubClasses.set(I2->EnumValue);
  }

  // Compute the SuperClasses lists from the SubClasses vectors.
  for (auto &RC : RegClasses) {
    const BitVector &SC = RC.getSubClasses();
    auto I = RegClasses.begin();
    for (int s = 0, next_s = SC.find_first(); next_s != -1;
         next_s = SC.find_next(s)) {
      std::advance(I, next_s - s);
      s = next_s;
      if (&*I == &RC)
        continue;
      I->SuperClasses.push_back(&RC);
    }
  }

  // With the class hierarchy in place, let synthesized register classes inherit
  // properties from their closest super-class. The iteration order here can
  // propagate properties down multiple levels.
  for (CodeGenRegisterClass &RC : RegClasses)
    if (!RC.getDef())
      RC.inheritProperties(RegBank);
}

std::optional<std::pair<CodeGenRegisterClass *, CodeGenRegisterClass *>>
CodeGenRegisterClass::getMatchingSubClassWithSubRegs(
    CodeGenRegBank &RegBank, const CodeGenSubRegIndex *SubIdx) const {
  auto WeakSizeOrder = [this](const CodeGenRegisterClass *A,
                              const CodeGenRegisterClass *B) {
    // If there are multiple, identical register classes, prefer the original
    // register class.
    if (A == B)
      return false;
    if (A->getMembers().size() == B->getMembers().size())
      return A == this;
    return A->getMembers().size() > B->getMembers().size();
  };

  std::list<CodeGenRegisterClass> &RegClasses = RegBank.getRegClasses();

  // Find all the subclasses of this one that fully support the sub-register
  // index and order them by size. BiggestSuperRC should always be first.
  CodeGenRegisterClass *BiggestSuperRegRC = getSubClassWithSubReg(SubIdx);
  if (!BiggestSuperRegRC)
    return std::nullopt;
  BitVector SuperRegRCsBV = BiggestSuperRegRC->getSubClasses();
  std::vector<CodeGenRegisterClass *> SuperRegRCs;
  for (auto &RC : RegClasses)
    if (SuperRegRCsBV[RC.EnumValue])
      SuperRegRCs.emplace_back(&RC);
  llvm::stable_sort(SuperRegRCs, WeakSizeOrder);

  assert(SuperRegRCs.front() == BiggestSuperRegRC &&
         "Biggest class wasn't first");

  // Find all the subreg classes and order them by size too.
  std::vector<std::pair<CodeGenRegisterClass *, BitVector>> SuperRegClasses;
  for (auto &RC : RegClasses) {
    BitVector SuperRegClassesBV(RegClasses.size());
    RC.getSuperRegClasses(SubIdx, SuperRegClassesBV);
    if (SuperRegClassesBV.any())
      SuperRegClasses.emplace_back(&RC, SuperRegClassesBV);
  }
  llvm::stable_sort(SuperRegClasses,
                    [&](const std::pair<CodeGenRegisterClass *, BitVector> &A,
                        const std::pair<CodeGenRegisterClass *, BitVector> &B) {
                      return WeakSizeOrder(A.first, B.first);
                    });

  // Find the biggest subclass and subreg class such that R:subidx is in the
  // subreg class for all R in subclass.
  //
  // For example:
  // All registers in X86's GR64 have a sub_32bit subregister but no class
  // exists that contains all the 32-bit subregisters because GR64 contains RIP
  // but GR32 does not contain EIP. Instead, we constrain SuperRegRC to
  // GR32_with_sub_8bit (which is identical to GR32_with_sub_32bit) and then,
  // having excluded RIP, we are able to find a SubRegRC (GR32).
  CodeGenRegisterClass *ChosenSuperRegClass = nullptr;
  CodeGenRegisterClass *SubRegRC = nullptr;
  for (CodeGenRegisterClass *SuperRegRC : SuperRegRCs) {
    for (const auto &[SuperRegClass, SuperRegClassBV] : SuperRegClasses) {
      if (SuperRegClassBV[SuperRegRC->EnumValue]) {
        SubRegRC = SuperRegClass;
        ChosenSuperRegClass = SuperRegRC;

        // If SubRegRC is bigger than SuperRegRC then there are members of
        // SubRegRC that don't have super registers via SubIdx. Keep looking to
        // find a better fit and fall back on this one if there isn't one.
        //
        // This is intended to prevent X86 from making odd choices such as
        // picking LOW32_ADDR_ACCESS_RBP instead of GR32 in the example above.
        // LOW32_ADDR_ACCESS_RBP is a valid choice but contains registers that
        // aren't subregisters of SuperRegRC whereas GR32 has a direct 1:1
        // mapping.
        if (SuperRegRC->getMembers().size() >= SubRegRC->getMembers().size())
          return std::pair(ChosenSuperRegClass, SubRegRC);
      }
    }

    // If we found a fit but it wasn't quite ideal because SubRegRC had excess
    // registers, then we're done.
    if (ChosenSuperRegClass)
      return std::pair(ChosenSuperRegClass, SubRegRC);
  }

  return std::nullopt;
}

void CodeGenRegisterClass::getSuperRegClasses(const CodeGenSubRegIndex *SubIdx,
                                              BitVector &Out) const {
  auto FindI = SuperRegClasses.find(SubIdx);
  if (FindI == SuperRegClasses.end())
    return;
  for (CodeGenRegisterClass *RC : FindI->second)
    Out.set(RC->EnumValue);
}

// Populate a unique sorted list of units from a register set.
void CodeGenRegisterClass::buildRegUnitSet(
    const CodeGenRegBank &RegBank, std::vector<unsigned> &RegUnits) const {
  std::vector<unsigned> TmpUnits;
  for (RegUnitIterator UnitI(Members); UnitI.isValid(); ++UnitI) {
    const RegUnit &RU = RegBank.getRegUnit(*UnitI);
    if (!RU.Artificial)
      TmpUnits.push_back(*UnitI);
  }
  llvm::sort(TmpUnits);
  std::unique_copy(TmpUnits.begin(), TmpUnits.end(),
                   std::back_inserter(RegUnits));
}

// Combine our super classes of the given sub-register index with all of their
// super classes in turn.
void CodeGenRegisterClass::extendSuperRegClasses(CodeGenSubRegIndex *SubIdx) {
  auto It = SuperRegClasses.find(SubIdx);
  if (It == SuperRegClasses.end())
    return;

  SmallVector<CodeGenRegisterClass *> MidRCs;
  llvm::append_range(MidRCs, It->second);

  for (CodeGenRegisterClass *MidRC : MidRCs) {
    for (auto &Pair : MidRC->SuperRegClasses) {
      CodeGenSubRegIndex *ComposedSubIdx = Pair.first->compose(SubIdx);
      if (!ComposedSubIdx)
        continue;

      for (CodeGenRegisterClass *SuperRC : Pair.second)
        addSuperRegClass(ComposedSubIdx, SuperRC);
    }
  }
}

//===----------------------------------------------------------------------===//
//                           CodeGenRegisterCategory
//===----------------------------------------------------------------------===//

CodeGenRegisterCategory::CodeGenRegisterCategory(CodeGenRegBank &RegBank,
                                                 const Record *R)
    : TheDef(R), Name(R->getName().str()) {
  for (const Record *RegClass : R->getValueAsListOfDefs("Classes"))
    Classes.push_back(RegBank.getRegClass(RegClass));
}

//===----------------------------------------------------------------------===//
//                               CodeGenRegBank
//===----------------------------------------------------------------------===//

CodeGenRegBank::CodeGenRegBank(const RecordKeeper &Records,
                               const CodeGenHwModes &Modes)
    : CGH(Modes) {
  // Configure register Sets to understand register classes and tuples.
  Sets.addFieldExpander("RegisterClass", "MemberList");
  Sets.addFieldExpander("CalleeSavedRegs", "SaveList");
  Sets.addExpander("RegisterTuples",
                   std::make_unique<TupleExpander>(SynthDefs));

  // Read in the user-defined (named) sub-register indices.
  // More indices will be synthesized later.
  for (const Record *SRI : Records.getAllDerivedDefinitions("SubRegIndex"))
    getSubRegIdx(SRI);
  // Build composite maps from ComposedOf fields.
  for (auto &Idx : SubRegIndices)
    Idx.updateComponents(*this);

  // Read in the register and register tuple definitions.
  const RecordKeeper &RC = Records;
  std::vector<const Record *> Regs = RC.getAllDerivedDefinitions("Register");
  if (!Regs.empty() && Regs[0]->isSubClassOf("X86Reg")) {
    // For X86, we need to sort Registers and RegisterTuples together to list
    // new registers and register tuples at a later position. So that we can
    // reduce unnecessary iterations on unsupported registers in LiveVariables.
    // TODO: Remove this logic when migrate from LiveVariables to LiveIntervals
    // completely.
    for (const Record *R : Records.getAllDerivedDefinitions("RegisterTuples")) {
      // Expand tuples and merge the vectors
      std::vector<const Record *> TupRegs = *Sets.expand(R);
      llvm::append_range(Regs, TupRegs);
    }

    llvm::sort(Regs, LessRecordRegister());
    // Assign the enumeration values.
    for (const Record *Reg : Regs)
      getReg(Reg);
  } else {
    llvm::sort(Regs, LessRecordRegister());
    // Assign the enumeration values.
    for (const Record *Reg : Regs)
      getReg(Reg);

    // Expand tuples and number the new registers.
    for (const Record *R : Records.getAllDerivedDefinitions("RegisterTuples")) {
      std::vector<const Record *> TupRegs = *Sets.expand(R);
      llvm::sort(TupRegs, LessRecordRegister());
      for (const Record *RC : TupRegs)
        getReg(RC);
    }
  }

  // Now all the registers are known. Build the object graph of explicit
  // register-register references.
  for (CodeGenRegister &Reg : Registers)
    Reg.buildObjectGraph(*this);

  // Compute register name map.
  for (CodeGenRegister &Reg : Registers)
    // FIXME: This could just be RegistersByName[name] = register, except that
    // causes some failures in MIPS - perhaps they have duplicate register name
    // entries? (or maybe there's a reason for it - I don't know much about this
    // code, just drive-by refactoring)
    RegistersByName.try_emplace(Reg.TheDef->getValueAsString("AsmName"), &Reg);

  // Precompute all sub-register maps.
  // This will create Composite entries for all inferred sub-register indices.
  for (CodeGenRegister &Reg : Registers)
    Reg.computeSubRegs(*this);

  // Compute transitive closure of subregister index ConcatenationOf vectors
  // and initialize ConcatIdx map.
  for (CodeGenSubRegIndex &SRI : SubRegIndices) {
    SRI.computeConcatTransitiveClosure();
    if (!SRI.ConcatenationOf.empty())
      ConcatIdx.try_emplace(
          SmallVector<CodeGenSubRegIndex *, 8>(SRI.ConcatenationOf.begin(),
                                               SRI.ConcatenationOf.end()),
          &SRI);
  }

  // Infer even more sub-registers by combining leading super-registers.
  for (CodeGenRegister &Reg : Registers)
    if (Reg.CoveredBySubRegs)
      Reg.computeSecondarySubRegs(*this);

  // After the sub-register graph is complete, compute the topologically
  // ordered SuperRegs list.
  for (CodeGenRegister &Reg : Registers)
    Reg.computeSuperRegs(*this);

  // For each pair of Reg:SR, if both are non-artificial, mark the
  // corresponding sub-register index as non-artificial.
  for (CodeGenRegister &Reg : Registers) {
    if (Reg.Artificial)
      continue;
    for (auto [SRI, SR] : Reg.getSubRegs()) {
      if (!SR->Artificial)
        SRI->Artificial = false;
    }
  }

  computeSubRegIndicesRPOT();

  // Native register units are associated with a leaf register. They've all been
  // discovered now.
  NumNativeRegUnits = RegUnits.size();

  // Read in register class definitions.
  ArrayRef<const Record *> RCs =
      Records.getAllDerivedDefinitions("RegisterClass");
  if (RCs.empty())
    PrintFatalError("No 'RegisterClass' subclasses defined!");

  // Allocate user-defined register classes.
  for (const Record *R : RCs) {
    RegClasses.emplace_back(*this, R);
    CodeGenRegisterClass &RC = RegClasses.back();
    if (!RC.Artificial)
      addToMaps(&RC);
  }

  // Infer missing classes to create a full algebra.
  computeInferredRegisterClasses();

  // Order register classes topologically and assign enum values.
  RegClasses.sort(TopoOrderRC);
  for (auto [Idx, RC] : enumerate(RegClasses))
    RC.EnumValue = Idx;
  CodeGenRegisterClass::computeSubClasses(*this);

  // Read in the register category definitions.
  for (const Record *R : Records.getAllDerivedDefinitions("RegisterCategory"))
    RegCategories.emplace_back(*this, R);
}

// Create a synthetic CodeGenSubRegIndex without a corresponding Record.
CodeGenSubRegIndex *CodeGenRegBank::createSubRegIndex(StringRef Name,
                                                      StringRef Namespace) {
  SubRegIndices.emplace_back(Name, Namespace, SubRegIndices.size() + 1);
  return &SubRegIndices.back();
}

CodeGenSubRegIndex *CodeGenRegBank::getSubRegIdx(const Record *Def) {
  CodeGenSubRegIndex *&Idx = Def2SubRegIdx[Def];
  if (Idx)
    return Idx;
  SubRegIndices.emplace_back(Def, SubRegIndices.size() + 1, getHwModes());
  Idx = &SubRegIndices.back();
  return Idx;
}

const CodeGenSubRegIndex *
CodeGenRegBank::findSubRegIdx(const Record *Def) const {
  return Def2SubRegIdx.at(Def);
}

CodeGenRegister *CodeGenRegBank::getReg(const Record *Def) {
  CodeGenRegister *&Reg = Def2Reg[Def];
  if (Reg)
    return Reg;
  Registers.emplace_back(Def, Registers.size() + 1);
  Reg = &Registers.back();
  return Reg;
}

void CodeGenRegBank::addToMaps(CodeGenRegisterClass *RC) {
  if (const Record *Def = RC->getDef())
    Def2RC.try_emplace(Def, RC);

  // Duplicate classes are rejected by insert().
  // That's OK, we only care about the properties handled by CGRC::Key.
  CodeGenRegisterClass::Key K(*RC);
  Key2RC.try_emplace(K, RC);
}

// Create a synthetic sub-class if it is missing.
std::pair<CodeGenRegisterClass *, bool>
CodeGenRegBank::getOrCreateSubClass(const CodeGenRegisterClass *RC,
                                    const CodeGenRegister::Vec *Members,
                                    StringRef Name) {
  // Synthetic sub-class has the same size and alignment as RC.
  CodeGenRegisterClass::Key K(Members, RC->RSI);
  RCKeyMap::const_iterator FoundI = Key2RC.find(K);
  if (FoundI != Key2RC.end())
    return {FoundI->second, false};

  // Sub-class doesn't exist, create a new one.
  RegClasses.emplace_back(*this, Name, K);
  addToMaps(&RegClasses.back());
  return {&RegClasses.back(), true};
}

CodeGenRegisterClass *CodeGenRegBank::getRegClass(const Record *Def) const {
  if (CodeGenRegisterClass *RC = Def2RC.lookup(Def))
    return RC;

  PrintFatalError(Def->getLoc(), "Not a known RegisterClass!");
}

CodeGenSubRegIndex *
CodeGenRegBank::getCompositeSubRegIndex(CodeGenSubRegIndex *A,
                                        CodeGenSubRegIndex *B) {
  // Look for an existing entry.
  CodeGenSubRegIndex *Comp = A->compose(B);
  if (Comp)
    return Comp;

  // None exists, synthesize one.
  std::string Name = A->getName() + "_then_" + B->getName();
  Comp = createSubRegIndex(Name, A->getNamespace());
  A->addComposite(B, Comp, getHwModes());
  return Comp;
}

CodeGenSubRegIndex *CodeGenRegBank::getConcatSubRegIndex(
    const SmallVector<CodeGenSubRegIndex *, 8> &Parts,
    const CodeGenHwModes &CGH) {
  assert(Parts.size() > 1 && "Need two parts to concatenate");
#ifndef NDEBUG
  for (CodeGenSubRegIndex *Idx : Parts) {
    assert(Idx->ConcatenationOf.empty() && "No transitive closure?");
  }
#endif

  // Look for an existing entry.
  CodeGenSubRegIndex *&Idx = ConcatIdx[Parts];
  if (Idx)
    return Idx;

  // None exists, synthesize one.
  std::string Name = Parts.front()->getName();
  const unsigned UnknownSize = (uint16_t)-1;

  for (const CodeGenSubRegIndex *Part : ArrayRef(Parts).drop_front()) {
    Name += '_';
    Name += Part->getName();
  }

  Idx = createSubRegIndex(Name, Parts.front()->getNamespace());
  Idx->ConcatenationOf.assign(Parts.begin(), Parts.end());

  unsigned NumModes = CGH.getNumModeIds();
  for (unsigned M = 0; M < NumModes; ++M) {
    const CodeGenSubRegIndex *FirstPart = Parts.front();

    // Determine whether all parts are contiguous.
    bool IsContinuous = true;
    const SubRegRange &FirstPartRange = FirstPart->Range.get(M);
    unsigned Size = FirstPartRange.Size;
    unsigned LastOffset = FirstPartRange.Offset;
    unsigned LastSize = FirstPartRange.Size;

    for (const CodeGenSubRegIndex *Part : ArrayRef(Parts).drop_front()) {
      const SubRegRange &PartRange = Part->Range.get(M);
      if (Size == UnknownSize || PartRange.Size == UnknownSize)
        Size = UnknownSize;
      else
        Size += PartRange.Size;
      if (LastSize == UnknownSize ||
          PartRange.Offset != (LastOffset + LastSize))
        IsContinuous = false;
      LastOffset = PartRange.Offset;
      LastSize = PartRange.Size;
    }
    unsigned Offset = IsContinuous ? FirstPartRange.Offset : -1;
    Idx->Range.get(M) = SubRegRange(Size, Offset);
  }

  return Idx;
}

void CodeGenRegBank::computeComposites() {
  using RegMap = std::map<const CodeGenRegister *, const CodeGenRegister *>;

  // Subreg -> { Reg->Reg }, where the right-hand side is the mapping from
  // register to (sub)register associated with the action of the left-hand
  // side subregister.
  std::map<const CodeGenSubRegIndex *, RegMap> SubRegAction;
  for (const CodeGenRegister &R : Registers) {
    const CodeGenRegister::SubRegMap &SM = R.getSubRegs();
    for (auto [SRI, SubReg] : SM)
<<<<<<< HEAD
      SubRegAction[SRI].insert({&R, SubReg});
=======
      SubRegAction[SRI].try_emplace(&R, SubReg);
>>>>>>> eb0f1dc0
  }

  // Calculate the composition of two subregisters as compositions of their
  // associated actions.
  auto compose = [&SubRegAction](const CodeGenSubRegIndex *Sub1,
                                 const CodeGenSubRegIndex *Sub2) {
    RegMap C;
    const RegMap &Img1 = SubRegAction.at(Sub1);
    const RegMap &Img2 = SubRegAction.at(Sub2);
<<<<<<< HEAD
    for (auto [SRI, SubReg] : Img1) {
      auto F = Img2.find(SubReg);
      if (F != Img2.end())
        C.insert({SRI, F->second});
=======
    for (auto [R, SubReg] : Img1) {
      auto F = Img2.find(SubReg);
      if (F != Img2.end())
        C.try_emplace(R, F->second);
>>>>>>> eb0f1dc0
    }
    return C;
  };

  // Check if the two maps agree on the intersection of their domains.
  auto agree = [](const RegMap &Map1, const RegMap &Map2) {
    // Technically speaking, an empty map agrees with any other map, but
    // this could flag false positives. We're interested in non-vacuous
    // agreements.
    if (Map1.empty() || Map2.empty())
      return false;
    for (auto [K, V] : Map1) {
      auto F = Map2.find(K);
      if (F == Map2.end() || V != F->second)
        return false;
    }
    return true;
  };

  using CompositePair =
      std::pair<const CodeGenSubRegIndex *, const CodeGenSubRegIndex *>;
  SmallSet<CompositePair, 4> UserDefined;
  for (const CodeGenSubRegIndex &Idx : SubRegIndices)
    for (auto P : Idx.getComposites())
      UserDefined.insert({&Idx, P.first});

  // Keep track of TopoSigs visited. We only need to visit each TopoSig once,
  // and many registers will share TopoSigs on regular architectures.
  BitVector TopoSigs(getNumTopoSigs());

  for (const CodeGenRegister &Reg1 : Registers) {
    // Skip identical subreg structures already processed.
    if (TopoSigs.test(Reg1.getTopoSig()))
      continue;
    TopoSigs.set(Reg1.getTopoSig());

    const CodeGenRegister::SubRegMap &SRM1 = Reg1.getSubRegs();
    for (auto [Idx1, Reg2] : SRM1) {
      // Ignore identity compositions.
      if (&Reg1 == Reg2)
        continue;
      const CodeGenRegister::SubRegMap &SRM2 = Reg2->getSubRegs();
      // Try composing Idx1 with another SubRegIndex.
      for (auto I2 : SRM2) {
        CodeGenSubRegIndex *Idx2 = I2.first;
        CodeGenRegister *Reg3 = I2.second;
        // Ignore identity compositions.
        if (Reg2 == Reg3)
          continue;
        // OK Reg1:IdxPair == Reg3. Find the index with Reg:Idx == Reg3.
        CodeGenSubRegIndex *Idx3 = Reg1.getSubRegIndex(Reg3);
        assert(Idx3 && "Sub-register doesn't have an index");

        // Conflicting composition? Emit a warning but allow it.
        if (CodeGenSubRegIndex *Prev =
                Idx1->addComposite(Idx2, Idx3, getHwModes())) {
          // If the composition was not user-defined, always emit a warning.
          if (!UserDefined.contains({Idx1, Idx2}) ||
              agree(compose(Idx1, Idx2), SubRegAction.at(Idx3)))
            PrintWarning(Twine("SubRegIndex ") + Idx1->getQualifiedName() +
                         " and " + Idx2->getQualifiedName() +
                         " compose ambiguously as " + Prev->getQualifiedName() +
                         " or " + Idx3->getQualifiedName());
        }
      }
    }
  }
}

// Compute lane masks. This is similar to register units, but at the
// sub-register index level. Each bit in the lane mask is like a register unit
// class, and two lane masks will have a bit in common if two sub-register
// indices overlap in some register.
//
// Conservatively share a lane mask bit if two sub-register indices overlap in
// some registers, but not in others. That shouldn't happen a lot.
void CodeGenRegBank::computeSubRegLaneMasks() {
  // First assign individual bits to all the leaf indices.
  unsigned Bit = 0;
  // Determine mask of lanes that cover their registers.
  CoveringLanes = LaneBitmask::getAll();
  for (CodeGenSubRegIndex &Idx : SubRegIndices) {
    if (Idx.getComposites().empty()) {
      if (Bit > LaneBitmask::BitWidth) {
        PrintFatalError(
            Twine("Ran out of lanemask bits to represent subregister ") +
            Idx.getName());
      }
      Idx.LaneMask = LaneBitmask::getLane(Bit);
      ++Bit;
    } else {
      Idx.LaneMask = LaneBitmask::getNone();
    }
  }

  // Compute transformation sequences for composeSubRegIndexLaneMask. The idea
  // here is that for each possible target subregister we look at the leafs
  // in the subregister graph that compose for this target and create
  // transformation sequences for the lanemasks. Each step in the sequence
  // consists of a bitmask and a bitrotate operation. As the rotation amounts
  // are usually the same for many subregisters we can easily combine the steps
  // by combining the masks.
  for (const CodeGenSubRegIndex &Idx : SubRegIndices) {
    const CodeGenSubRegIndex::CompMap &Composites = Idx.getComposites();
    auto &LaneTransforms = Idx.CompositionLaneMaskTransform;

    if (Composites.empty()) {
      // Moving from a class with no subregisters we just had a single lane:
      // The subregister must be a leaf subregister and only occupies 1 bit.
      // Move the bit from the class without subregisters into that position.
      unsigned DstBit = Idx.LaneMask.getHighestLane();
      assert(Idx.LaneMask == LaneBitmask::getLane(DstBit) &&
             "Must be a leaf subregister");
      MaskRolPair MaskRol = {LaneBitmask::getLane(0), (uint8_t)DstBit};
      LaneTransforms.push_back(MaskRol);
    } else {
      // Go through all leaf subregisters and find the ones that compose with
      // Idx. These make out all possible valid bits in the lane mask we want to
      // transform. Looking only at the leafs ensure that only a single bit in
      // the mask is set.
      unsigned NextBit = 0;
      for (CodeGenSubRegIndex &Idx2 : SubRegIndices) {
        // Skip non-leaf subregisters.
        if (!Idx2.getComposites().empty())
          continue;
        // Replicate the behaviour from the lane mask generation loop above.
        unsigned SrcBit = NextBit;
        LaneBitmask SrcMask = LaneBitmask::getLane(SrcBit);
        if (NextBit < LaneBitmask::BitWidth - 1)
          ++NextBit;
        assert(Idx2.LaneMask == SrcMask);

        // Get the composed subregister if there is any.
        auto C = Composites.find(&Idx2);
        if (C == Composites.end())
          continue;
        const CodeGenSubRegIndex *Composite = C->second;
        // The Composed subreg should be a leaf subreg too
        assert(Composite->getComposites().empty());

        // Create Mask+Rotate operation and merge with existing ops if possible.
        unsigned DstBit = Composite->LaneMask.getHighestLane();
        int Shift = DstBit - SrcBit;
        uint8_t RotateLeft =
            Shift >= 0 ? (uint8_t)Shift : LaneBitmask::BitWidth + Shift;
        for (MaskRolPair &I : LaneTransforms) {
          if (I.RotateLeft == RotateLeft) {
            I.Mask |= SrcMask;
            SrcMask = LaneBitmask::getNone();
          }
        }
        if (SrcMask.any()) {
          MaskRolPair MaskRol = {SrcMask, RotateLeft};
          LaneTransforms.push_back(MaskRol);
        }
      }
    }

    // Optimize if the transformation consists of one step only: Set mask to
    // 0xffffffff (including some irrelevant invalid bits) so that it should
    // merge with more entries later while compressing the table.
    if (LaneTransforms.size() == 1)
      LaneTransforms[0].Mask = LaneBitmask::getAll();

    // Further compression optimization: For invalid compositions resulting
    // in a sequence with 0 entries we can just pick any other. Choose
    // Mask 0xffffffff with Rotation 0.
    if (LaneTransforms.size() == 0) {
      MaskRolPair P = {LaneBitmask::getAll(), 0};
      LaneTransforms.push_back(P);
    }
  }

  // FIXME: What if ad-hoc aliasing introduces overlaps that aren't represented
  // by the sub-register graph? This doesn't occur in any known targets.

  // Inherit lanes from composites.
  for (const CodeGenSubRegIndex &Idx : SubRegIndices) {
    LaneBitmask Mask = Idx.computeLaneMask();
    // If some super-registers without CoveredBySubRegs use this index, we can
    // no longer assume that the lanes are covering their registers.
    if (!Idx.AllSuperRegsCovered)
      CoveringLanes &= ~Mask;
  }

  // Compute lane mask combinations for register classes.
  for (auto &RegClass : RegClasses) {
    LaneBitmask LaneMask;
    for (const CodeGenSubRegIndex &SubRegIndex : SubRegIndices) {
      if (RegClass.getSubClassWithSubReg(&SubRegIndex) == nullptr)
        continue;
      LaneMask |= SubRegIndex.LaneMask;
    }

    // For classes without any subregisters set LaneMask to 1 instead of 0.
    // This makes it easier for client code to handle classes uniformly.
    if (LaneMask.none())
      LaneMask = LaneBitmask::getLane(0);

    RegClass.LaneMask = LaneMask;
  }
}

namespace {

// A directed graph on sub-register indices with a virtual source node that
// has an arc to all other nodes, and an arc from A to B if sub-register index
// B can be obtained by composing A with some other sub-register index.
struct SubRegIndexCompositionGraph {
  std::deque<CodeGenSubRegIndex> &SubRegIndices;
  CodeGenSubRegIndex::CompMap EntryNode;

  SubRegIndexCompositionGraph(std::deque<CodeGenSubRegIndex> &SubRegIndices)
      : SubRegIndices(SubRegIndices) {
    for (CodeGenSubRegIndex &Idx : SubRegIndices) {
      EntryNode.try_emplace(&Idx, &Idx);
    }
  }
};

} // namespace

template <> struct llvm::GraphTraits<SubRegIndexCompositionGraph> {
  using NodeRef =
      PointerUnion<CodeGenSubRegIndex *, const CodeGenSubRegIndex::CompMap *>;

  // Using a reverse iterator causes sub-register indices to appear in their
  // more natural order in RPOT.
  using CompMapIt = CodeGenSubRegIndex::CompMap::const_reverse_iterator;
  struct ChildIteratorType
      : public iterator_adaptor_base<
            ChildIteratorType, CompMapIt,
            typename std::iterator_traits<CompMapIt>::iterator_category,
            NodeRef> {
    ChildIteratorType(CompMapIt I)
        : ChildIteratorType::iterator_adaptor_base(I) {}

    NodeRef operator*() const { return wrapped()->second; }
  };

  static NodeRef getEntryNode(const SubRegIndexCompositionGraph &G) {
    return &G.EntryNode;
  }

  static const CodeGenSubRegIndex::CompMap *children(NodeRef N) {
    if (auto *Idx = dyn_cast<CodeGenSubRegIndex *>(N))
      return &Idx->getComposites();
    return cast<const CodeGenSubRegIndex::CompMap *>(N);
  }

  static ChildIteratorType child_begin(NodeRef N) {
    return ChildIteratorType(children(N)->rbegin());
  }
  static ChildIteratorType child_end(NodeRef N) {
    return ChildIteratorType(children(N)->rend());
  }

  static auto nodes_begin(SubRegIndexCompositionGraph *G) {
    return G->SubRegIndices.begin();
  }
  static auto nodes_end(SubRegIndexCompositionGraph *G) {
    return G->SubRegIndices.end();
  }

  static unsigned size(SubRegIndexCompositionGraph *G) {
    return G->SubRegIndices.size();
  }
};

void CodeGenRegBank::computeSubRegIndicesRPOT() {
  SubRegIndexCompositionGraph G(SubRegIndices);
  ReversePostOrderTraversal<SubRegIndexCompositionGraph> RPOT(G);
  for (const auto N : RPOT) {
    if (auto *Idx = dyn_cast<CodeGenSubRegIndex *>(N))
      SubRegIndicesRPOT.push_back(Idx);
  }
}

namespace {

// UberRegSet is a helper class for computeRegUnitWeights. Each UberRegSet is
// the transitive closure of the union of overlapping register
// classes. Together, the UberRegSets form a partition of the registers. If we
// consider overlapping register classes to be connected, then each UberRegSet
// is a set of connected components.
//
// An UberRegSet will likely be a horizontal slice of register names of
// the same width. Nontrivial subregisters should then be in a separate
// UberRegSet. But this property isn't required for valid computation of
// register unit weights.
//
// A Weight field caches the max per-register unit weight in each UberRegSet.
//
// A set of SingularDeterminants flags single units of some register in this set
// for which the unit weight equals the set weight. These units should not have
// their weight increased.
struct UberRegSet {
  CodeGenRegister::Vec Regs;
  unsigned Weight = 0;
  CodeGenRegister::RegUnitList SingularDeterminants;

  UberRegSet() = default;
};

} // end anonymous namespace

// Partition registers into UberRegSets, where each set is the transitive
// closure of the union of overlapping register classes.
//
// UberRegSets[0] is a special non-allocatable set.
static void computeUberSets(std::vector<UberRegSet> &UberSets,
                            std::vector<UberRegSet *> &RegSets,
                            CodeGenRegBank &RegBank) {
  const auto &Registers = RegBank.getRegisters();

  // The Register EnumValue is one greater than its index into Registers.
  assert(Registers.size() == Registers.back().EnumValue &&
         "register enum value mismatch");

  // For simplicitly make the SetID the same as EnumValue.
  IntEqClasses UberSetIDs(Registers.size() + 1);
  BitVector AllocatableRegs(Registers.size() + 1);
  for (CodeGenRegisterClass &RegClass : RegBank.getRegClasses()) {
    if (!RegClass.Allocatable)
      continue;

    const CodeGenRegister::Vec &Regs = RegClass.getMembers();
    if (Regs.empty())
      continue;

    unsigned USetID = UberSetIDs.findLeader((*Regs.begin())->EnumValue);
    assert(USetID && "register number 0 is invalid");

    AllocatableRegs.set((*Regs.begin())->EnumValue);
    for (const CodeGenRegister *CGR : llvm::drop_begin(Regs)) {
      AllocatableRegs.set(CGR->EnumValue);
      UberSetIDs.join(USetID, CGR->EnumValue);
    }
  }
  // Combine non-allocatable regs.
  for (const CodeGenRegister &Reg : Registers) {
    unsigned RegNum = Reg.EnumValue;
    if (AllocatableRegs.test(RegNum))
      continue;

    UberSetIDs.join(0, RegNum);
  }
  UberSetIDs.compress();

  // Make the first UberSet a special unallocatable set.
  unsigned ZeroID = UberSetIDs[0];

  // Insert Registers into the UberSets formed by union-find.
  // Do not resize after this.
  UberSets.resize(UberSetIDs.getNumClasses());
  for (auto [Idx, Reg] : enumerate(Registers)) {
    unsigned USetID = UberSetIDs[Reg.EnumValue];
    if (!USetID)
      USetID = ZeroID;
    else if (USetID == ZeroID)
      USetID = 0;

    UberRegSet *USet = &UberSets[USetID];
    USet->Regs.push_back(&Reg);
    RegSets[Idx] = USet;
  }
}

// Recompute each UberSet weight after changing unit weights.
static void computeUberWeights(MutableArrayRef<UberRegSet> UberSets,
                               CodeGenRegBank &RegBank) {
  // Skip the first unallocatable set.
  for (UberRegSet &S : UberSets.drop_front()) {
    // Initialize all unit weights in this set, and remember the max units/reg.
<<<<<<< HEAD
    const CodeGenRegister *Reg = nullptr;
    unsigned MaxWeight = 0, Weight = 0;
    for (RegUnitIterator UnitI(S.Regs); UnitI.isValid(); ++UnitI) {
      if (Reg != UnitI.getReg()) {
        if (Weight > MaxWeight)
          MaxWeight = Weight;
        Reg = UnitI.getReg();
        Weight = 0;
      }
      if (!RegBank.getRegUnit(*UnitI).Artificial) {
        unsigned UWeight = RegBank.getRegUnit(*UnitI).Weight;
        if (!UWeight) {
          UWeight = 1;
          RegBank.increaseRegUnitWeight(*UnitI, UWeight);
=======
    unsigned MaxWeight = 0;
    for (const CodeGenRegister *R : S.Regs) {
      unsigned Weight = 0;
      for (unsigned U : R->getRegUnits()) {
        if (!RegBank.getRegUnit(U).Artificial) {
          unsigned UWeight = RegBank.getRegUnit(U).Weight;
          if (!UWeight) {
            UWeight = 1;
            RegBank.increaseRegUnitWeight(U, UWeight);
          }
          Weight += UWeight;
>>>>>>> eb0f1dc0
        }
      }
      MaxWeight = std::max(MaxWeight, Weight);
    }
<<<<<<< HEAD
    if (Weight > MaxWeight)
      MaxWeight = Weight;
=======
>>>>>>> eb0f1dc0
    if (S.Weight != MaxWeight) {
      LLVM_DEBUG({
        dbgs() << "UberSet " << &S - UberSets.begin() << " Weight "
               << MaxWeight;
        for (const CodeGenRegister *R : S.Regs)
          dbgs() << " " << R->getName();
        dbgs() << '\n';
      });
      // Update the set weight.
      S.Weight = MaxWeight;
    }

    // Find singular determinants.
    for (const CodeGenRegister *R : S.Regs)
      if (R->getRegUnits().count() == 1 && R->getWeight(RegBank) == S.Weight)
        S.SingularDeterminants |= R->getRegUnits();
  }
}

// normalizeWeight is a computeRegUnitWeights helper that adjusts the weight of
// a register and its subregisters so that they have the same weight as their
// UberSet. Self-recursion processes the subregister tree in postorder so
// subregisters are normalized first.
//
// Side effects:
// - creates new adopted register units
// - causes superregisters to inherit adopted units
// - increases the weight of "singular" units
// - induces recomputation of UberWeights.
static bool normalizeWeight(CodeGenRegister *Reg,
                            std::vector<UberRegSet> &UberSets,
                            std::vector<UberRegSet *> &RegSets,
                            BitVector &NormalRegs,
                            CodeGenRegister::RegUnitList &NormalUnits,
                            CodeGenRegBank &RegBank) {
  NormalRegs.resize(std::max(Reg->EnumValue + 1, NormalRegs.size()));
  if (NormalRegs.test(Reg->EnumValue))
    return false;
  NormalRegs.set(Reg->EnumValue);

  bool Changed = false;
  const CodeGenRegister::SubRegMap &SRM = Reg->getSubRegs();
  for (auto SRI : SRM) {
    if (SRI.second == Reg)
      continue; // self-cycles happen

    Changed |= normalizeWeight(SRI.second, UberSets, RegSets, NormalRegs,
                               NormalUnits, RegBank);
  }
  // Postorder register normalization.

  // Inherit register units newly adopted by subregisters.
  if (Reg->inheritRegUnits(RegBank))
    computeUberWeights(UberSets, RegBank);

  // Check if this register is too skinny for its UberRegSet.
  UberRegSet *UberSet = RegSets[RegBank.getRegIndex(Reg)];

  unsigned RegWeight = Reg->getWeight(RegBank);
  if (UberSet->Weight > RegWeight) {
    // A register unit's weight can be adjusted only if it is the singular unit
    // for this register, has not been used to normalize a subregister's set,
    // and has not already been used to singularly determine this UberRegSet.
    unsigned AdjustUnit = *Reg->getRegUnits().begin();
    if (Reg->getRegUnits().count() != 1 || NormalUnits.test(AdjustUnit) ||
        UberSet->SingularDeterminants.test(AdjustUnit)) {
      // We don't have an adjustable unit, so adopt a new one.
      AdjustUnit = RegBank.newRegUnit(UberSet->Weight - RegWeight);
      Reg->adoptRegUnit(AdjustUnit);
      // Adopting a unit does not immediately require recomputing set weights.
    } else {
      // Adjust the existing single unit.
      if (!RegBank.getRegUnit(AdjustUnit).Artificial)
        RegBank.increaseRegUnitWeight(AdjustUnit, UberSet->Weight - RegWeight);
      // The unit may be shared among sets and registers within this set.
      computeUberWeights(UberSets, RegBank);
    }
    Changed = true;
  }

  // Mark these units normalized so superregisters can't change their weights.
  NormalUnits |= Reg->getRegUnits();

  return Changed;
}

// Compute a weight for each register unit created during getSubRegs.
//
// The goal is that two registers in the same class will have the same weight,
// where each register's weight is defined as sum of its units' weights.
void CodeGenRegBank::computeRegUnitWeights() {
  std::vector<UberRegSet> UberSets;
  std::vector<UberRegSet *> RegSets(Registers.size());
  computeUberSets(UberSets, RegSets, *this);
  // UberSets and RegSets are now immutable.

  computeUberWeights(UberSets, *this);

  // Iterate over each Register, normalizing the unit weights until reaching
  // a fix point.
  unsigned NumIters = 0;
  for (bool Changed = true; Changed; ++NumIters) {
    assert(NumIters <= NumNativeRegUnits && "Runaway register unit weights");
    (void)NumIters;
    Changed = false;
    for (CodeGenRegister &Reg : Registers) {
      CodeGenRegister::RegUnitList NormalUnits;
      BitVector NormalRegs;
      Changed |= normalizeWeight(&Reg, UberSets, RegSets, NormalRegs,
                                 NormalUnits, *this);
    }
  }
}

// Find a set in UniqueSets with the same elements as Set.
// Return an iterator into UniqueSets.
static std::vector<RegUnitSet>::const_iterator
findRegUnitSet(const std::vector<RegUnitSet> &UniqueSets,
               const RegUnitSet &Set) {
  return llvm::find_if(
      UniqueSets, [&Set](const RegUnitSet &I) { return I.Units == Set.Units; });
}

// Return true if the RUSubSet is a subset of RUSuperSet.
static bool isRegUnitSubSet(const std::vector<unsigned> &RUSubSet,
                            const std::vector<unsigned> &RUSuperSet) {
  return llvm::includes(RUSuperSet, RUSubSet);
}

/// Iteratively prune unit sets. Prune subsets that are close to the superset,
/// but with one or two registers removed. We occasionally have registers like
/// APSR and PC thrown in with the general registers. We also see many
/// special-purpose register subsets, such as tail-call and Thumb
/// encodings. Generating all possible overlapping sets is combinatorial and
/// overkill for modeling pressure. Ideally we could fix this statically in
/// tablegen by (1) having the target define register classes that only include
/// the allocatable registers and marking other classes as non-allocatable and
/// (2) having a way to mark special purpose classes as "don't-care" classes for
/// the purpose of pressure.  However, we make an attempt to handle targets that
/// are not nicely defined by merging nearly identical register unit sets
/// statically. This generates smaller tables. Then, dynamically, we adjust the
/// set limit by filtering the reserved registers.
///
/// Merge sets only if the units have the same weight. For example, on ARM,
/// Q-tuples with ssub index 0 include all S regs but also include D16+. We
/// should not expand the S set to include D regs.
void CodeGenRegBank::pruneUnitSets() {
  assert(RegClassUnitSets.empty() && "this invalidates RegClassUnitSets");

  // Form an equivalence class of UnitSets with no significant difference.
  std::vector<unsigned> SuperSetIDs;
  unsigned EndIdx = RegUnitSets.size();
  for (auto [SubIdx, SubSet] : enumerate(RegUnitSets)) {
    unsigned SuperIdx = 0;
    for (; SuperIdx != EndIdx; ++SuperIdx) {
      if (SuperIdx == SubIdx)
        continue;

      unsigned UnitWeight = RegUnits[SubSet.Units[0]].Weight;
      const RegUnitSet &SuperSet = RegUnitSets[SuperIdx];
      if (isRegUnitSubSet(SubSet.Units, SuperSet.Units) &&
          (SubSet.Units.size() + 3 > SuperSet.Units.size()) &&
          UnitWeight == RegUnits[SuperSet.Units[0]].Weight &&
          UnitWeight == RegUnits[SuperSet.Units.back()].Weight) {
        LLVM_DEBUG({
          dbgs() << "UnitSet " << SubIdx << " subsumed by " << SuperIdx << '\n';
        });
        // We can pick any of the set names for the merged set. Go for the
        // shortest one to avoid picking the name of one of the classes that are
        // artificially created by tablegen. So "FPR128_lo" instead of
        // "QQQQ_with_qsub3_in_FPR128_lo".
        if (RegUnitSets[SubIdx].Name.size() < RegUnitSets[SuperIdx].Name.size())
          RegUnitSets[SuperIdx].Name = RegUnitSets[SubIdx].Name;
        break;
      }
    }
    if (SuperIdx == EndIdx)
      SuperSetIDs.push_back(SubIdx);
  }
  // Populate PrunedUnitSets with each equivalence class's superset.
  std::vector<RegUnitSet> PrunedUnitSets;
  PrunedUnitSets.reserve(SuperSetIDs.size());
  for (unsigned SuperIdx : SuperSetIDs) {
    PrunedUnitSets.emplace_back(RegUnitSets[SuperIdx].Name);
    PrunedUnitSets.back().Units = std::move(RegUnitSets[SuperIdx].Units);
  }
  RegUnitSets = std::move(PrunedUnitSets);
}

// Create a RegUnitSet for each RegClass that contains all units in the class
// including adopted units that are necessary to model register pressure. Then
// iteratively compute RegUnitSets such that the union of any two overlapping
// RegUnitSets is represented.
//
// RegisterInfoEmitter will map each RegClass to its RegUnitClass and any
// RegUnitSet that is a superset of that RegUnitClass.
void CodeGenRegBank::computeRegUnitSets() {
  assert(RegUnitSets.empty() && "dirty RegUnitSets");

#ifndef NDEBUG
  // Helper to print register unit sets.
  auto PrintRegUnitSets = [this]() {
    for (auto [USIdx, US] : enumerate(RegUnitSets)) {
      dbgs() << "UnitSet " << USIdx << " " << US.Name << ":";
      printRegUnitNames(US.Units);
    }
  };
#endif // NDEBUG

  // Compute a unique RegUnitSet for each RegClass.
  auto &RegClasses = getRegClasses();
  for (CodeGenRegisterClass &RC : RegClasses) {
    if (!RC.Allocatable || RC.Artificial || !RC.GeneratePressureSet)
      continue;

    // Compute a sorted list of units in this class.
    RegUnitSet RUSet(RC.getName());
    RC.buildRegUnitSet(*this, RUSet.Units);

    // Find an existing RegUnitSet.
    if (findRegUnitSet(RegUnitSets, RUSet) == RegUnitSets.end())
      RegUnitSets.push_back(std::move(RUSet));
  }

  if (RegUnitSets.empty())
    PrintFatalError("RegUnitSets cannot be empty!");

  LLVM_DEBUG({
    dbgs() << "\nBefore pruning:\n";
    PrintRegUnitSets();
  });

  // Iteratively prune unit sets.
  pruneUnitSets();

  LLVM_DEBUG({
    dbgs() << "\nBefore union:\n";
    PrintRegUnitSets();
    dbgs() << "\nUnion sets:\n";
  });

  // Iterate over all unit sets, including new ones added by this loop.
  // FIXME: Since `EndIdx` is computed just once during loop initialization,
  // does this really iterate over new unit sets added by this loop?
  unsigned NumRegUnitSubSets = RegUnitSets.size();
  for (unsigned Idx = 0, EndIdx = RegUnitSets.size(); Idx != EndIdx; ++Idx) {
    // In theory, this is combinatorial. In practice, it needs to be bounded
    // by a small number of sets for regpressure to be efficient.
    // If the assert is hit, we need to implement pruning.
    assert(Idx < (2 * NumRegUnitSubSets) && "runaway unit set inference");

    // Compare new sets with all original classes.
    for (unsigned SearchIdx = (Idx >= NumRegUnitSubSets) ? 0 : Idx + 1;
         SearchIdx != EndIdx; ++SearchIdx) {
      std::vector<unsigned> Intersection;
      std::set_intersection(
          RegUnitSets[Idx].Units.begin(), RegUnitSets[Idx].Units.end(),
          RegUnitSets[SearchIdx].Units.begin(),
          RegUnitSets[SearchIdx].Units.end(), std::back_inserter(Intersection));
      if (Intersection.empty())
        continue;

      RegUnitSet RUSet(RegUnitSets[Idx].Name + "_with_" +
                       RegUnitSets[SearchIdx].Name);
      std::set_union(RegUnitSets[Idx].Units.begin(),
                     RegUnitSets[Idx].Units.end(),
                     RegUnitSets[SearchIdx].Units.begin(),
                     RegUnitSets[SearchIdx].Units.end(),
                     std::inserter(RUSet.Units, RUSet.Units.begin()));

      // Find an existing RegUnitSet, or add the union to the unique sets.
      if (findRegUnitSet(RegUnitSets, RUSet) == RegUnitSets.end()) {
        LLVM_DEBUG({
          dbgs() << "UnitSet " << RegUnitSets.size() << " " << RUSet.Name
                 << ":";
          printRegUnitNames(RUSet.Units);
        });
        RegUnitSets.push_back(std::move(RUSet));
      }
    }
  }

  // Iteratively prune unit sets after inferring supersets.
  pruneUnitSets();

  LLVM_DEBUG({
    dbgs() << '\n';
    PrintRegUnitSets();
  });

  // For each register class, list the UnitSets that are supersets.
  RegClassUnitSets.resize(RegClasses.size());
  for (CodeGenRegisterClass &RC : RegClasses) {
    if (!RC.Allocatable)
      continue;

    // Recompute the sorted list of units in this class.
    std::vector<unsigned> RCRegUnits;
    RC.buildRegUnitSet(*this, RCRegUnits);

    // Don't increase pressure for unallocatable regclasses.
    if (RCRegUnits.empty())
      continue;

    LLVM_DEBUG({
      dbgs() << "RC " << RC.getName() << " Units:\n";
      printRegUnitNames(RCRegUnits);
      dbgs() << "UnitSetIDs:";
    });

    // Find all supersets.
    for (const auto &[USIdx, Set] : enumerate(RegUnitSets)) {
      if (isRegUnitSubSet(RCRegUnits, Set.Units)) {
        LLVM_DEBUG(dbgs() << " " << USIdx);
        RegClassUnitSets[RC.EnumValue].push_back(USIdx);
      }
    }
    LLVM_DEBUG(dbgs() << '\n');
    assert(
        (!RegClassUnitSets[RC.EnumValue].empty() || !RC.GeneratePressureSet) &&
        "missing unit set for regclass");
  }

  // For each register unit, ensure that we have the list of UnitSets that
  // contain the unit. Normally, this matches an existing list of UnitSets for a
  // register class. If not, we create a new entry in RegClassUnitSets as a
  // "fake" register class.
  for (unsigned UnitIdx = 0, UnitEnd = NumNativeRegUnits; UnitIdx < UnitEnd;
       ++UnitIdx) {
    std::vector<unsigned> RUSets;
    for (auto [Idx, S] : enumerate(RegUnitSets))
      if (is_contained(S.Units, UnitIdx))
        RUSets.push_back(Idx);

    unsigned RCUnitSetsIdx = 0;
    for (unsigned e = RegClassUnitSets.size(); RCUnitSetsIdx != e;
         ++RCUnitSetsIdx) {
      if (RegClassUnitSets[RCUnitSetsIdx] == RUSets) {
        break;
      }
    }
    RegUnits[UnitIdx].RegClassUnitSetsIdx = RCUnitSetsIdx;
    if (RCUnitSetsIdx == RegClassUnitSets.size()) {
      // Create a new list of UnitSets as a "fake" register class.
      RegClassUnitSets.push_back(std::move(RUSets));
    }
  }
}

void CodeGenRegBank::computeRegUnitLaneMasks() {
  for (CodeGenRegister &Register : Registers) {
    // Create an initial lane mask for all register units.
    const auto &RegUnits = Register.getRegUnits();
    CodeGenRegister::RegUnitLaneMaskList RegUnitLaneMasks(
        RegUnits.count(), LaneBitmask::getAll());
    // Iterate through SubRegisters.
    typedef CodeGenRegister::SubRegMap SubRegMap;
    const SubRegMap &SubRegs = Register.getSubRegs();
    for (auto [SubRegIndex, SubReg] : SubRegs) {
      // Ignore non-leaf subregisters, their lane masks are fully covered by
      // the leaf subregisters anyway.
      if (!SubReg->getSubRegs().empty())
        continue;
      LaneBitmask LaneMask = SubRegIndex->LaneMask;
      // Distribute LaneMask to Register Units touched.
      for (unsigned SUI : SubReg->getRegUnits()) {
        bool Found = false;
        unsigned u = 0;
        for (unsigned RU : RegUnits) {
          if (SUI == RU) {
            RegUnitLaneMasks[u] &= LaneMask;
            assert(!Found);
            Found = true;
          }
          ++u;
        }
        (void)Found;
        assert(Found);
      }
    }
    Register.setRegUnitLaneMasks(RegUnitLaneMasks);
  }
}

void CodeGenRegBank::computeDerivedInfo() {
  computeComposites();
  computeSubRegLaneMasks();

  // Compute a weight for each register unit created during getSubRegs.
  // This may create adopted register units (with unit # >= NumNativeRegUnits).
  computeRegUnitWeights();

  // Compute a unique set of RegUnitSets. One for each RegClass and inferred
  // supersets for the union of overlapping sets.
  computeRegUnitSets();

  computeRegUnitLaneMasks();

  // Compute register class HasDisjunctSubRegs/CoveredBySubRegs flag.
  for (CodeGenRegisterClass &RC : RegClasses) {
    RC.HasDisjunctSubRegs = false;
    RC.CoveredBySubRegs = true;
    for (const CodeGenRegister *Reg : RC.getMembers()) {
      RC.HasDisjunctSubRegs |= Reg->HasDisjunctSubRegs;
      RC.CoveredBySubRegs &= Reg->CoveredBySubRegs;
    }
  }

  // Get the weight of each set.
  for (auto [Idx, US] : enumerate(RegUnitSets))
    RegUnitSets[Idx].Weight = getRegUnitSetWeight(US.Units);

  // Find the order of each set.
  RegUnitSetOrder.reserve(RegUnitSets.size());
  for (unsigned Idx : seq<unsigned>(RegUnitSets.size()))
    RegUnitSetOrder.push_back(Idx);

  llvm::stable_sort(RegUnitSetOrder, [this](unsigned ID1, unsigned ID2) {
    return getRegPressureSet(ID1).Units.size() <
           getRegPressureSet(ID2).Units.size();
  });
  for (unsigned Idx = 0, EndIdx = RegUnitSets.size(); Idx != EndIdx; ++Idx)
    RegUnitSets[RegUnitSetOrder[Idx]].Order = Idx;
}

//
// Synthesize missing register class intersections.
//
// Make sure that sub-classes of RC exists such that getCommonSubClass(RC, X)
// returns a maximal register class for all X.
//
void CodeGenRegBank::inferCommonSubClass(CodeGenRegisterClass *RC) {
  assert(!RegClasses.empty());
  // Stash the iterator to the last element so that this loop doesn't visit
  // elements added by the getOrCreateSubClass call within it.
  for (auto I = RegClasses.begin(), E = std::prev(RegClasses.end());
       I != std::next(E); ++I) {
    CodeGenRegisterClass *RC1 = RC;
    CodeGenRegisterClass *RC2 = &*I;
    if (RC1 == RC2)
      continue;

    // Compute the set intersection of RC1 and RC2.
    const CodeGenRegister::Vec &Memb1 = RC1->getMembers();
    const CodeGenRegister::Vec &Memb2 = RC2->getMembers();
    CodeGenRegister::Vec Intersection;
    std::set_intersection(Memb1.begin(), Memb1.end(), Memb2.begin(),
                          Memb2.end(),
                          std::inserter(Intersection, Intersection.begin()),
                          deref<std::less<>>());

    // Skip disjoint class pairs.
    if (Intersection.empty())
      continue;

    // If RC1 and RC2 have different spill sizes or alignments, use the
    // stricter one for sub-classing.  If they are equal, prefer RC1.
    if (RC2->RSI.hasStricterSpillThan(RC1->RSI))
      std::swap(RC1, RC2);

    getOrCreateSubClass(RC1, &Intersection,
                        RC1->getName() + "_and_" + RC2->getName());
  }
}

//
// Synthesize missing sub-classes for getSubClassWithSubReg().
//
// Make sure that the set of registers in RC with a given SubIdx sub-register
// form a register class.  Update RC->SubClassWithSubReg.
//
void CodeGenRegBank::inferSubClassWithSubReg(CodeGenRegisterClass *RC) {
  // Map SubRegIndex to set of registers in RC supporting that SubRegIndex.
  typedef std::map<const CodeGenSubRegIndex *, CodeGenRegister::Vec,
                   deref<std::less<>>>
      SubReg2SetMap;

  // Compute the set of registers supporting each SubRegIndex.
  SubReg2SetMap SRSets;
  for (const CodeGenRegister *R : RC->getMembers()) {
    if (R->Artificial)
      continue;
    const CodeGenRegister::SubRegMap &SRM = R->getSubRegs();
    for (auto [I, _] : SRM)
      SRSets[I].push_back(R);
  }

  for (auto I : SRSets)
    sortAndUniqueRegisters(I.second);

  // Find matching classes for all SRSets entries.  Iterate in SubRegIndex
  // numerical order to visit synthetic indices last.
  for (const CodeGenSubRegIndex &SubIdx : SubRegIndices) {
    SubReg2SetMap::const_iterator I = SRSets.find(&SubIdx);
    // Unsupported SubRegIndex. Skip it.
    if (I == SRSets.end())
      continue;
    // In most cases, all RC registers support the SubRegIndex.
    if (I->second.size() == RC->getMembers().size()) {
      RC->setSubClassWithSubReg(&SubIdx, RC);
      continue;
    }
    if (SubIdx.Artificial)
      continue;
    // This is a real subset.  See if we have a matching class.
    CodeGenRegisterClass *SubRC =
        getOrCreateSubClass(RC, &I->second,
                            RC->getName() + "_with_" + I->first->getName())
            .first;
    RC->setSubClassWithSubReg(&SubIdx, SubRC);
  }
}

//
// Synthesize missing sub-classes of RC for getMatchingSuperRegClass().
//
// Create sub-classes of RC such that getMatchingSuperRegClass(RC, SubIdx, X)
// has a maximal result for any SubIdx and any X >= FirstSubRegRC.
//

void CodeGenRegBank::inferMatchingSuperRegClass(
    CodeGenRegisterClass *RC,
    std::list<CodeGenRegisterClass>::iterator FirstSubRegRC) {
  DenseSet<const CodeGenSubRegIndex *> ImpliedSubRegIndices;
  std::vector<std::pair<const CodeGenRegister *, const CodeGenRegister *>>
      SubToSuperRegs;
  BitVector TopoSigs(getNumTopoSigs());

  // Iterate subregister indices in topological order to visit larger indices
  // first. This allows us to skip the smaller indices in many cases because
  // their inferred super-register classes are implied.
  for (CodeGenSubRegIndex *SubIdx : SubRegIndicesRPOT) {
    // Skip indexes that aren't fully supported by RC's registers. This was
    // computed by inferSubClassWithSubReg() above which should have been
    // called first.
    if (RC->getSubClassWithSubReg(SubIdx) != RC)
      continue;

<<<<<<< HEAD
    if (ImpliedSubRegIndices.count(SubIdx))
=======
    if (ImpliedSubRegIndices.contains(SubIdx))
>>>>>>> eb0f1dc0
      continue;

    // Build list of (Sub, Super) pairs for this SubIdx, sorted by Sub. Note
    // that the list may contain entries with the same Sub but different Supers.
    SubToSuperRegs.clear();
    TopoSigs.reset();
    for (const CodeGenRegister *Super : RC->getMembers()) {
      const CodeGenRegister *Sub = Super->getSubRegs().find(SubIdx)->second;
      assert(Sub && "Missing sub-register");
      SubToSuperRegs.emplace_back(Sub, Super);
      TopoSigs.set(Sub->getTopoSig());
    }
    sort(SubToSuperRegs, on_first<deref<std::less<>>>());

    // Iterate over sub-register class candidates.  Ignore classes created by
    // this loop. They will never be useful.
    // Store an iterator to the last element (not end) so that this loop doesn't
    // visit newly inserted elements.
    assert(!RegClasses.empty());
    for (auto I = FirstSubRegRC, E = std::prev(RegClasses.end());
         I != std::next(E); ++I) {
      CodeGenRegisterClass &SubRC = *I;
      if (SubRC.Artificial)
        continue;
      // Topological shortcut: SubRC members have the wrong shape.
      if (!TopoSigs.anyCommon(SubRC.getRegsWithSuperRegsTopoSigs()))
        continue;
      // Compute the subset of RC that maps into SubRC with a single linear scan
      // through SubToSuperRegs and the members of SubRC.
      CodeGenRegister::Vec SubSetVec;
      auto SubI = SubRC.getMembers().begin(), SubE = SubRC.getMembers().end();
      for (auto &[Sub, Super] : SubToSuperRegs) {
        while (SubI != SubE && **SubI < *Sub)
          ++SubI;
        if (SubI == SubE)
          break;
        if (**SubI == *Sub)
          SubSetVec.push_back(Super);
      }

      if (SubSetVec.empty())
        continue;

      // RC injects completely into SubRC.
      sortAndUniqueRegisters(SubSetVec);
      if (SubSetVec.size() == RC->getMembers().size()) {
        SubRC.addSuperRegClass(SubIdx, RC);

        // We can skip checking subregister indices that can be composed from
        // the current SubIdx.
        //
        // Proof sketch: Let SubRC' be another register class and SubSubIdx
        // a subregister index that can be composed from SubIdx.
        //
        // Calling this function with SubRC in place of RC ensures the existence
        // of a subclass X of SubRC with the registers that have subregisters in
        // SubRC'.
        //
        // The set of registers in RC with SubSubIdx in SubRC' is equal to the
        // set of registers in RC with SubIdx in X (because every register in
        // RC has a corresponding subregister in SubRC), and so checking the
        // pair (SubSubIdx, SubRC') is redundant with checking (SubIdx, X).
        for (const auto &SubSubIdx : SubIdx->getComposites())
          ImpliedSubRegIndices.insert(SubSubIdx.second);

        continue;
      }

      // Only a subset of RC maps into SubRC. Make sure it is represented by a
      // class.
      //
      // The name of the inferred register class follows the template
      // "<RC>_with_<SubIdx>_in_<SubRC>".
      //
      // When SubRC is already an inferred class, prefer a name of the form
      // "<RC>_with_<CompositeSubIdx>_in_<SubSubRC>" over a chain of the form
      // "<RC>_with_<SubIdx>_in_<OtherRc>_with_<SubSubIdx>_in_<SubSubRC>".
      CodeGenSubRegIndex *CompositeSubIdx = SubIdx;
      CodeGenRegisterClass *CompositeSubRC = &SubRC;
      if (CodeGenSubRegIndex *SubSubIdx = SubRC.getInferredFromSubRegIdx()) {
        auto It = SubIdx->getComposites().find(SubSubIdx);
        if (It != SubIdx->getComposites().end()) {
          CompositeSubIdx = It->second;
          CompositeSubRC = SubRC.getInferredFromRC();
        }
      }

      auto [SubSetRC, Inserted] = getOrCreateSubClass(
          RC, &SubSetVec,
          RC->getName() + "_with_" + CompositeSubIdx->getName() + "_in_" +
              CompositeSubRC->getName());

      if (Inserted)
        SubSetRC->setInferredFrom(CompositeSubIdx, CompositeSubRC);
    }
  }
}

//
// Infer missing register classes.
//
void CodeGenRegBank::computeInferredRegisterClasses() {
  assert(!RegClasses.empty());
  // When this function is called, the register classes have not been sorted
  // and assigned EnumValues yet.  That means getSubClasses(),
  // getSuperClasses(), and hasSubClass() functions are defunct.

  // Use one-before-the-end so it doesn't move forward when new elements are
  // added.
  auto FirstNewRC = std::prev(RegClasses.end());

  // Visit all register classes, including the ones being added by the loop.
  // Watch out for iterator invalidation here.
  for (auto I = RegClasses.begin(), E = RegClasses.end(); I != E; ++I) {
    CodeGenRegisterClass *RC = &*I;
    if (RC->Artificial)
      continue;

    // Synthesize answers for getSubClassWithSubReg().
    inferSubClassWithSubReg(RC);

    // Synthesize answers for getCommonSubClass().
    inferCommonSubClass(RC);

    // Synthesize answers for getMatchingSuperRegClass().
    inferMatchingSuperRegClass(RC);

    // New register classes are created while this loop is running, and we need
    // to visit all of them.  In particular, inferMatchingSuperRegClass needs
    // to match old super-register classes with sub-register classes created
    // after inferMatchingSuperRegClass was called.  At this point,
    // inferMatchingSuperRegClass has checked SuperRC = [0..rci] with SubRC =
    // [0..FirstNewRC).  We need to cover SubRC = [FirstNewRC..rci].
    if (I == FirstNewRC) {
      auto NextNewRC = std::prev(RegClasses.end());
      for (auto I2 = RegClasses.begin(), E2 = std::next(FirstNewRC); I2 != E2;
           ++I2)
        inferMatchingSuperRegClass(&*I2, E2);
      FirstNewRC = NextNewRC;
    }
  }

  // Compute the transitive closure for super-register classes.
  //
  // By iterating over sub-register indices in topological order, we only ever
  // add super-register classes for sub-register indices that have not already
  // been visited. That allows computing the transitive closure in a single
  // pass.
  for (CodeGenSubRegIndex *SubIdx : SubRegIndicesRPOT) {
    for (CodeGenRegisterClass &SubRC : RegClasses)
      SubRC.extendSuperRegClasses(SubIdx);
  }
}

/// getRegisterClassForRegister - Find the register class that contains the
/// specified physical register.  If the register is not in a register class,
/// return null. If the register is in multiple classes, and the classes have a
/// superset-subset relationship and the same set of types, return the
/// superclass.  Otherwise return null.
const CodeGenRegisterClass *
CodeGenRegBank::getRegClassForRegister(const Record *R) {
  const CodeGenRegister *Reg = getReg(R);
  const CodeGenRegisterClass *FoundRC = nullptr;
  for (const CodeGenRegisterClass &RC : getRegClasses()) {
    if (!RC.contains(Reg))
      continue;

    // If this is the first class that contains the register,
    // make a note of it and go on to the next class.
    if (!FoundRC) {
      FoundRC = &RC;
      continue;
    }

    // If a register's classes have different types, return null.
    if (RC.getValueTypes() != FoundRC->getValueTypes())
      return nullptr;

    // Check to see if the previously found class that contains
    // the register is a subclass of the current class. If so,
    // prefer the superclass.
    if (RC.hasSubClass(FoundRC)) {
      FoundRC = &RC;
      continue;
    }

    // Check to see if the previously found class that contains
    // the register is a superclass of the current class. If so,
    // prefer the superclass.
    if (FoundRC->hasSubClass(&RC))
      continue;

    // Multiple classes, and neither is a superclass of the other.
    // Return null.
    return nullptr;
  }
  return FoundRC;
}

const CodeGenRegisterClass *
CodeGenRegBank::getMinimalPhysRegClass(const Record *RegRecord,
                                       ValueTypeByHwMode *VT) {
  const CodeGenRegister *Reg = getReg(RegRecord);
  const CodeGenRegisterClass *BestRC = nullptr;
  for (const CodeGenRegisterClass &RC : getRegClasses()) {
    if ((!VT || RC.hasType(*VT)) && RC.contains(Reg) &&
        (!BestRC || BestRC->hasSubClass(&RC)))
      BestRC = &RC;
  }

  assert(BestRC && "Couldn't find the register class");
  return BestRC;
}

<<<<<<< HEAD
=======
const CodeGenRegisterClass *
CodeGenRegBank::getSuperRegForSubReg(const ValueTypeByHwMode &ValueTy,
                                     const CodeGenSubRegIndex *SubIdx,
                                     bool MustBeAllocatable) const {
  std::vector<const CodeGenRegisterClass *> Candidates;
  auto &RegClasses = getRegClasses();

  // Try to find a register class which supports ValueTy, and also contains
  // SubIdx.
  for (const CodeGenRegisterClass &RC : RegClasses) {
    // Is there a subclass of this class which contains this subregister index?
    const CodeGenRegisterClass *SubClassWithSubReg =
        RC.getSubClassWithSubReg(SubIdx);
    if (!SubClassWithSubReg)
      continue;

    // We have a class. Check if it supports this value type.
    if (!llvm::is_contained(SubClassWithSubReg->VTs, ValueTy))
      continue;

    // If necessary, check that it is allocatable.
    if (MustBeAllocatable && !SubClassWithSubReg->Allocatable)
      continue;

    // We have a register class which supports both the value type and
    // subregister index. Remember it.
    Candidates.push_back(SubClassWithSubReg);
  }

  // If we didn't find anything, we're done.
  if (Candidates.empty())
    return nullptr;

  // Find and return the largest of our candidate classes.
  llvm::stable_sort(Candidates, [&](const CodeGenRegisterClass *A,
                                    const CodeGenRegisterClass *B) {
    if (A->getMembers().size() > B->getMembers().size())
      return true;

    if (A->getMembers().size() < B->getMembers().size())
      return false;

    // Order by name as a tie-breaker.
    return StringRef(A->getName()) < B->getName();
  });

  return Candidates[0];
}

>>>>>>> eb0f1dc0
BitVector
CodeGenRegBank::computeCoveredRegisters(ArrayRef<const Record *> Regs) {
  SetVector<const CodeGenRegister *> Set;

  // First add Regs with all sub-registers.
  for (const Record *RegDef : Regs) {
    CodeGenRegister *Reg = getReg(RegDef);
    if (Set.insert(Reg))
      // Reg is new, add all sub-registers.
      // The pre-ordering is not important here.
      Reg->addSubRegsPreOrder(Set, *this);
  }

  // Second, find all super-registers that are completely covered by the set.
  for (unsigned i = 0; i != Set.size(); ++i) {
    for (const CodeGenRegister *Super : Set[i]->getSuperRegs()) {
<<<<<<< HEAD
      if (!Super->CoveredBySubRegs || Set.count(Super))
=======
      if (!Super->CoveredBySubRegs || Set.contains(Super))
>>>>>>> eb0f1dc0
        continue;
      // This new super-register is covered by its sub-registers.
      bool AllSubsInSet = true;
      const CodeGenRegister::SubRegMap &SRM = Super->getSubRegs();
      for (auto [_, SR] : SRM)
<<<<<<< HEAD
        if (!Set.count(SR)) {
=======
        if (!Set.contains(SR)) {
>>>>>>> eb0f1dc0
          AllSubsInSet = false;
          break;
        }
      // All sub-registers in Set, add Super as well.
      // We will visit Super later to recheck its super-registers.
      if (AllSubsInSet)
        Set.insert(Super);
    }
  }

  // Convert to BitVector.
  BitVector BV(Registers.size() + 1);
  for (const CodeGenRegister *Reg : Set)
    BV.set(Reg->EnumValue);
  return BV;
}

void CodeGenRegBank::printRegUnitNames(ArrayRef<unsigned> Units) const {
  for (unsigned Unit : Units) {
    if (Unit < NumNativeRegUnits)
      dbgs() << ' ' << RegUnits[Unit].Roots[0]->getName();
    else
      dbgs() << " #" << Unit;
  }
  dbgs() << '\n';
}<|MERGE_RESOLUTION|>--- conflicted
+++ resolved
@@ -466,11 +466,7 @@
 
   std::queue<std::pair<CodeGenSubRegIndex *, CodeGenRegister *>> SubRegQueue;
   for (auto [SRI, SubReg] : SubRegs)
-<<<<<<< HEAD
-    SubRegQueue.push({SRI, SubReg});
-=======
     SubRegQueue.emplace(SRI, SubReg);
->>>>>>> eb0f1dc0
 
   // Look at the leading super-registers of each sub-register. Those are the
   // candidates for new sub-registers, assuming they are fully contained in
@@ -950,15 +946,9 @@
                         const CodeGenRegisterClass &B) {
   if (&A == &B)
     return false;
-<<<<<<< HEAD
 
   constexpr size_t SIZET_MAX = std::numeric_limits<size_t>::max();
 
-=======
-
-  constexpr size_t SIZET_MAX = std::numeric_limits<size_t>::max();
-
->>>>>>> eb0f1dc0
   // Sort in the following order:
   // (a) first by register size in ascending order.
   // (b) then by set size in descending order.
@@ -1469,11 +1459,7 @@
   for (const CodeGenRegister &R : Registers) {
     const CodeGenRegister::SubRegMap &SM = R.getSubRegs();
     for (auto [SRI, SubReg] : SM)
-<<<<<<< HEAD
-      SubRegAction[SRI].insert({&R, SubReg});
-=======
       SubRegAction[SRI].try_emplace(&R, SubReg);
->>>>>>> eb0f1dc0
   }
 
   // Calculate the composition of two subregisters as compositions of their
@@ -1483,17 +1469,10 @@
     RegMap C;
     const RegMap &Img1 = SubRegAction.at(Sub1);
     const RegMap &Img2 = SubRegAction.at(Sub2);
-<<<<<<< HEAD
-    for (auto [SRI, SubReg] : Img1) {
-      auto F = Img2.find(SubReg);
-      if (F != Img2.end())
-        C.insert({SRI, F->second});
-=======
     for (auto [R, SubReg] : Img1) {
       auto F = Img2.find(SubReg);
       if (F != Img2.end())
         C.try_emplace(R, F->second);
->>>>>>> eb0f1dc0
     }
     return C;
   };
@@ -1868,22 +1847,6 @@
   // Skip the first unallocatable set.
   for (UberRegSet &S : UberSets.drop_front()) {
     // Initialize all unit weights in this set, and remember the max units/reg.
-<<<<<<< HEAD
-    const CodeGenRegister *Reg = nullptr;
-    unsigned MaxWeight = 0, Weight = 0;
-    for (RegUnitIterator UnitI(S.Regs); UnitI.isValid(); ++UnitI) {
-      if (Reg != UnitI.getReg()) {
-        if (Weight > MaxWeight)
-          MaxWeight = Weight;
-        Reg = UnitI.getReg();
-        Weight = 0;
-      }
-      if (!RegBank.getRegUnit(*UnitI).Artificial) {
-        unsigned UWeight = RegBank.getRegUnit(*UnitI).Weight;
-        if (!UWeight) {
-          UWeight = 1;
-          RegBank.increaseRegUnitWeight(*UnitI, UWeight);
-=======
     unsigned MaxWeight = 0;
     for (const CodeGenRegister *R : S.Regs) {
       unsigned Weight = 0;
@@ -1895,16 +1858,10 @@
             RegBank.increaseRegUnitWeight(U, UWeight);
           }
           Weight += UWeight;
->>>>>>> eb0f1dc0
         }
       }
       MaxWeight = std::max(MaxWeight, Weight);
     }
-<<<<<<< HEAD
-    if (Weight > MaxWeight)
-      MaxWeight = Weight;
-=======
->>>>>>> eb0f1dc0
     if (S.Weight != MaxWeight) {
       LLVM_DEBUG({
         dbgs() << "UberSet " << &S - UberSets.begin() << " Weight "
@@ -2443,11 +2400,7 @@
     if (RC->getSubClassWithSubReg(SubIdx) != RC)
       continue;
 
-<<<<<<< HEAD
-    if (ImpliedSubRegIndices.count(SubIdx))
-=======
     if (ImpliedSubRegIndices.contains(SubIdx))
->>>>>>> eb0f1dc0
       continue;
 
     // Build list of (Sub, Super) pairs for this SubIdx, sorted by Sub. Note
@@ -2662,8 +2615,6 @@
   return BestRC;
 }
 
-<<<<<<< HEAD
-=======
 const CodeGenRegisterClass *
 CodeGenRegBank::getSuperRegForSubReg(const ValueTypeByHwMode &ValueTy,
                                      const CodeGenSubRegIndex *SubIdx,
@@ -2713,7 +2664,6 @@
   return Candidates[0];
 }
 
->>>>>>> eb0f1dc0
 BitVector
 CodeGenRegBank::computeCoveredRegisters(ArrayRef<const Record *> Regs) {
   SetVector<const CodeGenRegister *> Set;
@@ -2730,21 +2680,13 @@
   // Second, find all super-registers that are completely covered by the set.
   for (unsigned i = 0; i != Set.size(); ++i) {
     for (const CodeGenRegister *Super : Set[i]->getSuperRegs()) {
-<<<<<<< HEAD
-      if (!Super->CoveredBySubRegs || Set.count(Super))
-=======
       if (!Super->CoveredBySubRegs || Set.contains(Super))
->>>>>>> eb0f1dc0
         continue;
       // This new super-register is covered by its sub-registers.
       bool AllSubsInSet = true;
       const CodeGenRegister::SubRegMap &SRM = Super->getSubRegs();
       for (auto [_, SR] : SRM)
-<<<<<<< HEAD
-        if (!Set.count(SR)) {
-=======
         if (!Set.contains(SR)) {
->>>>>>> eb0f1dc0
           AllSubsInSet = false;
           break;
         }
