//===- CodeGenDAGPatterns.h - Read DAG patterns from .td file ---*- C++ -*-===//
//
// Part of the LLVM Project, under the Apache License v2.0 with LLVM Exceptions.
// See https://llvm.org/LICENSE.txt for license information.
// SPDX-License-Identifier: Apache-2.0 WITH LLVM-exception
//
//===----------------------------------------------------------------------===//
//
// This file declares the CodeGenDAGPatterns class, which is used to read and
// represent the patterns present in a .td file for instructions.
//
//===----------------------------------------------------------------------===//

#ifndef LLVM_UTILS_TABLEGEN_COMMON_CODEGENDAGPATTERNS_H
#define LLVM_UTILS_TABLEGEN_COMMON_CODEGENDAGPATTERNS_H

#include "Basic/CodeGenIntrinsics.h"
#include "Basic/SDNodeProperties.h"
#include "CodeGenTarget.h"
#include "llvm/ADT/IntrusiveRefCntPtr.h"
#include "llvm/ADT/MapVector.h"
#include "llvm/ADT/PointerUnion.h"
#include "llvm/ADT/SmallVector.h"
#include "llvm/ADT/StringMap.h"
#include "llvm/ADT/StringSet.h"
#include "llvm/ADT/Twine.h"
#include "llvm/Support/ErrorHandling.h"
#include "llvm/Support/MathExtras.h"
#include "llvm/TableGen/Record.h"
#include <algorithm>
#include <array>
#include <functional>
#include <map>
#include <numeric>
#include <vector>

namespace llvm {

class Init;
class ListInit;
class DagInit;
class SDNodeInfo;
class TreePattern;
class TreePatternNode;
class CodeGenDAGPatterns;

/// Shared pointer for TreePatternNode.
using TreePatternNodePtr = IntrusiveRefCntPtr<TreePatternNode>;

/// This represents a set of MVTs. Since the underlying type for the MVT
/// is uint16_t, there are at most 65536 values. To reduce the number of memory
/// allocations and deallocations, represent the set as a sequence of bits.
/// To reduce the allocations even further, make MachineValueTypeSet own
/// the storage and use std::array as the bit container.
struct MachineValueTypeSet {
  static unsigned constexpr Capacity = 512;
  using WordType = uint64_t;
  static unsigned constexpr WordWidth = CHAR_BIT * sizeof(WordType);
  static unsigned constexpr NumWords = Capacity / WordWidth;
  static_assert(NumWords * WordWidth == Capacity,
                "Capacity should be a multiple of WordWidth");

  LLVM_ATTRIBUTE_ALWAYS_INLINE
  MachineValueTypeSet() { clear(); }

  LLVM_ATTRIBUTE_ALWAYS_INLINE
  unsigned size() const {
    unsigned Count = 0;
    for (WordType W : Words)
      Count += llvm::popcount(W);
    return Count;
  }
  LLVM_ATTRIBUTE_ALWAYS_INLINE
  void clear() { std::memset(Words.data(), 0, NumWords * sizeof(WordType)); }
  LLVM_ATTRIBUTE_ALWAYS_INLINE
  bool empty() const {
    for (WordType W : Words)
      if (W != 0)
        return false;
    return true;
  }
  LLVM_ATTRIBUTE_ALWAYS_INLINE
  unsigned count(MVT T) const {
    assert(T.SimpleTy < Capacity && "Capacity needs to be enlarged");
    return (Words[T.SimpleTy / WordWidth] >> (T.SimpleTy % WordWidth)) & 1;
  }
  std::pair<MachineValueTypeSet &, bool> insert(MVT T) {
    assert(T.SimpleTy < Capacity && "Capacity needs to be enlarged");
    bool V = count(T.SimpleTy);
    Words[T.SimpleTy / WordWidth] |= WordType(1) << (T.SimpleTy % WordWidth);
    return {*this, V};
  }
  MachineValueTypeSet &insert(const MachineValueTypeSet &S) {
    for (unsigned i = 0; i != NumWords; ++i)
      Words[i] |= S.Words[i];
    return *this;
  }
  LLVM_ATTRIBUTE_ALWAYS_INLINE
  void erase(MVT T) {
    assert(T.SimpleTy < Capacity && "Capacity needs to be enlarged");
    Words[T.SimpleTy / WordWidth] &= ~(WordType(1) << (T.SimpleTy % WordWidth));
  }

  void writeToStream(raw_ostream &OS) const;

  struct const_iterator {
    // Some implementations of the C++ library require these traits to be
    // defined.
    using iterator_category = std::forward_iterator_tag;
    using value_type = MVT;
    using difference_type = ptrdiff_t;
    using pointer = const MVT *;
    using reference = const MVT &;

    LLVM_ATTRIBUTE_ALWAYS_INLINE
    MVT operator*() const {
      assert(Pos != Capacity);
      return MVT::SimpleValueType(Pos);
    }
    LLVM_ATTRIBUTE_ALWAYS_INLINE
    const_iterator(const MachineValueTypeSet *S, bool End) : Set(S) {
      Pos = End ? Capacity : find_from_pos(0);
    }
    LLVM_ATTRIBUTE_ALWAYS_INLINE
    const_iterator &operator++() {
      assert(Pos != Capacity);
      Pos = find_from_pos(Pos + 1);
      return *this;
    }

    LLVM_ATTRIBUTE_ALWAYS_INLINE
    bool operator==(const const_iterator &It) const {
      return Set == It.Set && Pos == It.Pos;
    }
    LLVM_ATTRIBUTE_ALWAYS_INLINE
    bool operator!=(const const_iterator &It) const { return !operator==(It); }

  private:
    unsigned find_from_pos(unsigned P) const {
      unsigned SkipWords = P / WordWidth;
      unsigned SkipBits = P % WordWidth;
      unsigned Count = SkipWords * WordWidth;

      // If P is in the middle of a word, process it manually here, because
      // the trailing bits need to be masked off to use findFirstSet.
      if (SkipBits != 0) {
        WordType W = Set->Words[SkipWords];
        W &= maskLeadingOnes<WordType>(WordWidth - SkipBits);
        if (W != 0)
          return Count + llvm::countr_zero(W);
        Count += WordWidth;
        SkipWords++;
      }

      for (unsigned i = SkipWords; i != NumWords; ++i) {
        WordType W = Set->Words[i];
        if (W != 0)
          return Count + llvm::countr_zero(W);
        Count += WordWidth;
      }
      return Capacity;
    }

    const MachineValueTypeSet *Set;
    unsigned Pos;
  };

  LLVM_ATTRIBUTE_ALWAYS_INLINE
  const_iterator begin() const { return const_iterator(this, false); }
  LLVM_ATTRIBUTE_ALWAYS_INLINE
  const_iterator end() const { return const_iterator(this, true); }

  LLVM_ATTRIBUTE_ALWAYS_INLINE
  bool operator==(const MachineValueTypeSet &S) const {
    return Words == S.Words;
  }
  LLVM_ATTRIBUTE_ALWAYS_INLINE
  bool operator!=(const MachineValueTypeSet &S) const { return !operator==(S); }

private:
  friend struct const_iterator;
  std::array<WordType, NumWords> Words;
};

raw_ostream &operator<<(raw_ostream &OS, const MachineValueTypeSet &T);

struct TypeSetByHwMode : public InfoByHwMode<MachineValueTypeSet> {
  using SetType = MachineValueTypeSet;
  unsigned AddrSpace = std::numeric_limits<unsigned>::max();

  TypeSetByHwMode() = default;
  TypeSetByHwMode(const TypeSetByHwMode &VTS) = default;
  TypeSetByHwMode &operator=(const TypeSetByHwMode &) = default;
  TypeSetByHwMode(MVT::SimpleValueType VT)
      : TypeSetByHwMode(ValueTypeByHwMode(VT)) {}
  TypeSetByHwMode(ArrayRef<ValueTypeByHwMode> VTList);

  SetType &getOrCreate(unsigned Mode) { return Map[Mode]; }

  bool isValueTypeByHwMode(bool AllowEmpty) const;
  ValueTypeByHwMode getValueTypeByHwMode() const;

  LLVM_ATTRIBUTE_ALWAYS_INLINE
  bool isMachineValueType() const {
    return isSimple() && getSimple().size() == 1;
  }

  LLVM_ATTRIBUTE_ALWAYS_INLINE
  MVT getMachineValueType() const {
    assert(isMachineValueType());
    return *getSimple().begin();
  }

  bool isPossible() const;

  bool isPointer() const { return getValueTypeByHwMode().isPointer(); }

  unsigned getPtrAddrSpace() const {
    assert(isPointer());
    return getValueTypeByHwMode().PtrAddrSpace;
  }

  bool insert(const ValueTypeByHwMode &VVT);
  bool constrain(const TypeSetByHwMode &VTS);
  template <typename Predicate> bool constrain(Predicate P);
  template <typename Predicate>
  bool assign_if(const TypeSetByHwMode &VTS, Predicate P);

  void writeToStream(raw_ostream &OS) const;

  bool operator==(const TypeSetByHwMode &VTS) const;
  bool operator!=(const TypeSetByHwMode &VTS) const { return !(*this == VTS); }

  void dump() const;
  bool validate() const;

private:
  unsigned PtrAddrSpace = std::numeric_limits<unsigned>::max();
  /// Intersect two sets. Return true if anything has changed.
  bool intersect(SetType &Out, const SetType &In);
};

raw_ostream &operator<<(raw_ostream &OS, const TypeSetByHwMode &T);

struct TypeInfer {
  TypeInfer(TreePattern &T) : TP(T) {}

  bool isConcrete(const TypeSetByHwMode &VTS, bool AllowEmpty) const {
    return VTS.isValueTypeByHwMode(AllowEmpty);
  }
  ValueTypeByHwMode getConcrete(const TypeSetByHwMode &VTS,
                                bool AllowEmpty) const {
    assert(VTS.isValueTypeByHwMode(AllowEmpty));
    return VTS.getValueTypeByHwMode();
  }

  /// The protocol in the following functions (Merge*, force*, Enforce*,
  /// expand*) is to return "true" if a change has been made, "false"
  /// otherwise.

  bool MergeInTypeInfo(TypeSetByHwMode &Out, const TypeSetByHwMode &In) const;
  bool MergeInTypeInfo(TypeSetByHwMode &Out, MVT::SimpleValueType InVT) const {
    return MergeInTypeInfo(Out, TypeSetByHwMode(InVT));
  }
  bool MergeInTypeInfo(TypeSetByHwMode &Out,
                       const ValueTypeByHwMode &InVT) const {
    return MergeInTypeInfo(Out, TypeSetByHwMode(InVT));
  }

  /// Reduce the set \p Out to have at most one element for each mode.
  bool forceArbitrary(TypeSetByHwMode &Out);

  /// The following four functions ensure that upon return the set \p Out
  /// will only contain types of the specified kind: integer, floating-point,
  /// scalar, or vector.
  /// If \p Out is empty, all legal types of the specified kind will be added
  /// to it. Otherwise, all types that are not of the specified kind will be
  /// removed from \p Out.
  bool EnforceInteger(TypeSetByHwMode &Out);
  bool EnforceFloatingPoint(TypeSetByHwMode &Out);
  bool EnforceScalar(TypeSetByHwMode &Out);
  bool EnforceVector(TypeSetByHwMode &Out);

  /// If \p Out is empty, fill it with all legal types. Otherwise, leave it
  /// unchanged.
  bool EnforceAny(TypeSetByHwMode &Out);
  /// Make sure that for each type in \p Small, there exists a larger type
  /// in \p Big. \p SmallIsVT indicates that this is being called for
  /// SDTCisVTSmallerThanOp. In that case the TypeSetByHwMode is re-created for
  /// each call and needs special consideration in how we detect changes.
  bool EnforceSmallerThan(TypeSetByHwMode &Small, TypeSetByHwMode &Big,
                          bool SmallIsVT = false);
  /// 1. Ensure that for each type T in \p Vec, T is a vector type, and that
  ///    for each type U in \p Elem, U is a scalar type.
  /// 2. Ensure that for each (scalar) type U in \p Elem, there exists a
  ///    (vector) type T in \p Vec, such that U is the element type of T.
  bool EnforceVectorEltTypeIs(TypeSetByHwMode &Vec, TypeSetByHwMode &Elem);
  bool EnforceVectorEltTypeIs(TypeSetByHwMode &Vec,
                              const ValueTypeByHwMode &VVT);
  /// Ensure that for each type T in \p Sub, T is a vector type, and there
  /// exists a type U in \p Vec such that U is a vector type with the same
  /// element type as T and at least as many elements as T.
  bool EnforceVectorSubVectorTypeIs(TypeSetByHwMode &Vec, TypeSetByHwMode &Sub);
  /// 1. Ensure that \p V has a scalar type iff \p W has a scalar type.
  /// 2. Ensure that for each vector type T in \p V, there exists a vector
  ///    type U in \p W, such that T and U have the same number of elements.
  /// 3. Ensure that for each vector type U in \p W, there exists a vector
  ///    type T in \p V, such that T and U have the same number of elements
  ///    (reverse of 2).
  bool EnforceSameNumElts(TypeSetByHwMode &V, TypeSetByHwMode &W);
  /// 1. Ensure that for each type T in \p A, there exists a type U in \p B,
  ///    such that T and U have equal size in bits.
  /// 2. Ensure that for each type U in \p B, there exists a type T in \p A
  ///    such that T and U have equal size in bits (reverse of 1).
  bool EnforceSameSize(TypeSetByHwMode &A, TypeSetByHwMode &B);

  /// For each overloaded type (i.e. of form *Any), replace it with the
  /// corresponding subset of legal, specific types.
  void expandOverloads(TypeSetByHwMode &VTS) const;
  void expandOverloads(TypeSetByHwMode::SetType &Out,
                       const TypeSetByHwMode::SetType &Legal) const;

  struct ValidateOnExit {
    ValidateOnExit(const TypeSetByHwMode &T, const TypeInfer &TI)
        : Infer(TI), VTS(T) {}
    ~ValidateOnExit();
    const TypeInfer &Infer;
    const TypeSetByHwMode &VTS;
  };

  struct SuppressValidation {
    SuppressValidation(TypeInfer &TI) : Infer(TI), SavedValidate(TI.Validate) {
      Infer.Validate = false;
    }
    ~SuppressValidation() { Infer.Validate = SavedValidate; }
    TypeInfer &Infer;
    bool SavedValidate;
  };

  TreePattern &TP;
  bool Validate = true; // Indicate whether to validate types.

private:
  const TypeSetByHwMode &getLegalTypes() const;

  /// Cached legal types (in default mode).
  mutable bool LegalTypesCached = false;
  mutable TypeSetByHwMode LegalCache;
};

/// Set type used to track multiply used variables in patterns
typedef StringSet<> MultipleUseVarSet;

/// SDTypeConstraint - This is a discriminated union of constraints,
/// corresponding to the SDTypeConstraint tablegen class in Target.td.
struct SDTypeConstraint {
  SDTypeConstraint() = default;
  SDTypeConstraint(const Record *R, const CodeGenHwModes &CGH);

  unsigned OperandNo; // The operand # this constraint applies to.
  enum KindTy {
    SDTCisVT,
    SDTCisPtrTy,
    SDTCisInt,
    SDTCisFP,
    SDTCisVec,
    SDTCisSameAs,
    SDTCisVTSmallerThanOp,
    SDTCisOpSmallerThanOp,
    SDTCisEltOfVec,
    SDTCisSubVecOfVec,
    SDTCVecEltisVT,
    SDTCisSameNumEltsAs,
    SDTCisSameSizeAs
  } ConstraintType;

  unsigned OtherOperandNo;

  // The VT for SDTCisVT and SDTCVecEltisVT.
  // Must not be in the union because it has a non-trivial destructor.
  ValueTypeByHwMode VVT;

  /// ApplyTypeConstraint - Given a node in a pattern, apply this type
  /// constraint to the nodes operands.  This returns true if it makes a
  /// change, false otherwise.  If a type contradiction is found, an error
  /// is flagged.
  bool ApplyTypeConstraint(TreePatternNode &N, const SDNodeInfo &NodeInfo,
                           TreePattern &TP) const;

  friend bool operator==(const SDTypeConstraint &LHS,
                         const SDTypeConstraint &RHS);
  friend bool operator<(const SDTypeConstraint &LHS,
                        const SDTypeConstraint &RHS);
};

bool operator==(const SDTypeConstraint &LHS, const SDTypeConstraint &RHS);
bool operator<(const SDTypeConstraint &LHS, const SDTypeConstraint &RHS);

/// ScopedName - A name of a node associated with a "scope" that indicates
/// the context (e.g. instance of Pattern or PatFrag) in which the name was
/// used. This enables substitution of pattern fragments while keeping track
/// of what name(s) were originally given to various nodes in the tree.
class ScopedName {
  unsigned Scope;
  std::string Identifier;

public:
  ScopedName(unsigned Scope, StringRef Identifier)
      : Scope(Scope), Identifier(Identifier.str()) {
    assert(Scope != 0 &&
           "Scope == 0 is used to indicate predicates without arguments");
  }

  unsigned getScope() const { return Scope; }
  const std::string &getIdentifier() const { return Identifier; }

  bool operator==(const ScopedName &o) const;
  bool operator!=(const ScopedName &o) const;
};

/// SDNodeInfo - One of these records is created for each SDNode instance in
/// the target .td file.  This represents the various dag nodes we will be
/// processing.
class SDNodeInfo {
  const Record *Def;
  StringRef EnumName;
  StringRef SDClassName;
  unsigned NumResults;
  int NumOperands;
  unsigned Properties;
  bool IsStrictFP;
  uint32_t TSFlags;
  std::vector<SDTypeConstraint> TypeConstraints;

public:
  // Parse the specified record.
  SDNodeInfo(const Record *R, const CodeGenHwModes &CGH);

  unsigned getNumResults() const { return NumResults; }

  /// getNumOperands - This is the number of operands required or -1 if
  /// variadic.
  int getNumOperands() const { return NumOperands; }
  const Record *getRecord() const { return Def; }
  StringRef getEnumName() const { return EnumName; }
  StringRef getSDClassName() const { return SDClassName; }

  const std::vector<SDTypeConstraint> &getTypeConstraints() const {
    return TypeConstraints;
  }

  /// getKnownType - If the type constraints on this node imply a fixed type
  /// (e.g. all stores return void, etc), then return it as an
  /// MVT::SimpleValueType.  Otherwise, return MVT::Other.
  MVT::SimpleValueType getKnownType(unsigned ResNo) const;

  unsigned getProperties() const { return Properties; }

  /// hasProperty - Return true if this node has the specified property.
  ///
  bool hasProperty(enum SDNP Prop) const { return Properties & (1 << Prop); }

  bool isStrictFP() const { return IsStrictFP; }

  uint32_t getTSFlags() const { return TSFlags; }

  /// ApplyTypeConstraints - Given a node in a pattern, apply the type
  /// constraints for this node to the operands of the node.  This returns
  /// true if it makes a change, false otherwise.  If a type contradiction is
  /// found, an error is flagged.
  bool ApplyTypeConstraints(TreePatternNode &N, TreePattern &TP) const;
};

/// TreePredicateFn - This is an abstraction that represents the predicates on
/// a PatFrag node.  This is a simple one-word wrapper around a pointer to
/// provide nice accessors.
class TreePredicateFn {
  /// PatFragRec - This is the TreePattern for the PatFrag that we
  /// originally came from.
  TreePattern *PatFragRec;

public:
  /// TreePredicateFn constructor.  Here 'N' is a subclass of PatFrag.
  TreePredicateFn(TreePattern *N);

  TreePattern *getOrigPatFragRecord() const { return PatFragRec; }

  /// isAlwaysTrue - Return true if this is a noop predicate.
  bool isAlwaysTrue() const;

  bool isImmediatePattern() const { return hasImmCode(); }

  /// getImmediatePredicateCode - Return the code that evaluates this pattern if
  /// this is an immediate predicate.  It is an error to call this on a
  /// non-immediate pattern.
  std::string getImmediatePredicateCode() const {
    std::string Result = getImmCode();
    assert(!Result.empty() && "Isn't an immediate pattern!");
    return Result;
  }

  bool operator==(const TreePredicateFn &RHS) const {
    return PatFragRec == RHS.PatFragRec;
  }

  bool operator!=(const TreePredicateFn &RHS) const { return !(*this == RHS); }

  /// Return the name to use in the generated code to reference this, this is
  /// "Predicate_foo" if from a pattern fragment "foo".
  std::string getFnName() const;

  /// getCodeToRunOnSDNode - Return the code for the function body that
  /// evaluates this predicate.  The argument is expected to be in "Node",
  /// not N.  This handles casting and conversion to a concrete node type as
  /// appropriate.
  std::string getCodeToRunOnSDNode() const;

  /// Get the data type of the argument to getImmediatePredicateCode().
  StringRef getImmType() const;

  /// Get a string that describes the type returned by getImmType() but is
  /// usable as part of an identifier.
  StringRef getImmTypeIdentifier() const;

  // Predicate code uses the PatFrag's captured operands.
  bool usesOperands() const;

  // Check if the HasNoUse predicate is set.
  bool hasNoUse() const;
  // Check if the HasOneUse predicate is set.
  bool hasOneUse() const;

  // Is the desired predefined predicate for a load?
  bool isLoad() const;
  // Is the desired predefined predicate for a store?
  bool isStore() const;
  // Is the desired predefined predicate for an atomic?
  bool isAtomic() const;

  /// Is this predicate the predefined unindexed load predicate?
  /// Is this predicate the predefined unindexed store predicate?
  bool isUnindexed() const;
  /// Is this predicate the predefined non-extending load predicate?
  bool isNonExtLoad() const;
  /// Is this predicate the predefined any-extend load predicate?
  bool isAnyExtLoad() const;
  /// Is this predicate the predefined sign-extend load predicate?
  bool isSignExtLoad() const;
  /// Is this predicate the predefined zero-extend load predicate?
  bool isZeroExtLoad() const;
  /// Is this predicate the predefined non-truncating store predicate?
  bool isNonTruncStore() const;
  /// Is this predicate the predefined truncating store predicate?
  bool isTruncStore() const;

  /// Is this predicate the predefined monotonic atomic predicate?
  bool isAtomicOrderingMonotonic() const;
  /// Is this predicate the predefined acquire atomic predicate?
  bool isAtomicOrderingAcquire() const;
  /// Is this predicate the predefined release atomic predicate?
  bool isAtomicOrderingRelease() const;
  /// Is this predicate the predefined acquire-release atomic predicate?
  bool isAtomicOrderingAcquireRelease() const;
  /// Is this predicate the predefined sequentially consistent atomic predicate?
  bool isAtomicOrderingSequentiallyConsistent() const;

  /// Is this predicate the predefined acquire-or-stronger atomic predicate?
  bool isAtomicOrderingAcquireOrStronger() const;
  /// Is this predicate the predefined weaker-than-acquire atomic predicate?
  bool isAtomicOrderingWeakerThanAcquire() const;

  /// Is this predicate the predefined release-or-stronger atomic predicate?
  bool isAtomicOrderingReleaseOrStronger() const;
  /// Is this predicate the predefined weaker-than-release atomic predicate?
  bool isAtomicOrderingWeakerThanRelease() const;

  /// If non-null, indicates that this predicate is a predefined memory VT
  /// predicate for a load/store and returns the ValueType record for the memory
  /// VT.
  const Record *getMemoryVT() const;
  /// If non-null, indicates that this predicate is a predefined memory VT
  /// predicate (checking only the scalar type) for load/store and returns the
  /// ValueType record for the memory VT.
  const Record *getScalarMemoryVT() const;

  const ListInit *getAddressSpaces() const;
  int64_t getMinAlignment() const;

  // If true, indicates that GlobalISel-based C++ code was supplied.
  bool hasGISelPredicateCode() const;
  std::string getGISelPredicateCode() const;

  // If true, indicates that GlobalISel-based C++ code was supplied for checking
  // register operands.
  bool hasGISelLeafPredicateCode() const;
  std::string getGISelLeafPredicateCode() const;

private:
  bool hasPredCode() const;
  bool hasImmCode() const;
  std::string getPredCode() const;
  std::string getImmCode() const;
  bool immCodeUsesAPInt() const;
  bool immCodeUsesAPFloat() const;

  bool isPredefinedPredicateEqualTo(StringRef Field, bool Value) const;
};

struct TreePredicateCall {
  TreePredicateFn Fn;

  // Scope -- unique identifier for retrieving named arguments. 0 is used when
  // the predicate does not use named arguments.
  unsigned Scope;

  TreePredicateCall(const TreePredicateFn &Fn, unsigned Scope)
      : Fn(Fn), Scope(Scope) {}

  bool operator==(const TreePredicateCall &o) const {
    return Fn == o.Fn && Scope == o.Scope;
  }
  bool operator!=(const TreePredicateCall &o) const { return !(*this == o); }
};

class TreePatternNode : public RefCountedBase<TreePatternNode> {
  /// The type of each node result.  Before and during type inference, each
  /// result may be a set of possible types.  After (successful) type inference,
  /// each is a single concrete type.
  std::vector<TypeSetByHwMode> Types;

  /// The index of each result in results of the pattern.
  std::vector<unsigned> ResultPerm;

  /// OperatorOrVal - The Record for the operator if this is an interior node
  /// (not a leaf) or the init value (e.g. the "GPRC" record, or "7") for a
  /// leaf.
  PointerUnion<const Record *, const Init *> OperatorOrVal;

  /// Name - The name given to this node with the :$foo notation.
  ///
  StringRef Name;

  std::vector<ScopedName> NamesAsPredicateArg;

  /// PredicateCalls - The predicate functions to execute on this node to check
  /// for a match.  If this list is empty, no predicate is involved.
  std::vector<TreePredicateCall> PredicateCalls;

  /// TransformFn - The transformation function to execute on this node before
  /// it can be substituted into the resulting instruction on a pattern match.
  const Record *TransformFn;

  std::vector<TreePatternNodePtr> Children;

  /// If this was instantiated from a PatFrag node, and the PatFrag was derived
  /// from "GISelFlags": the original Record derived from GISelFlags.
  const Record *GISelFlags = nullptr;

public:
  TreePatternNode(const Record *Op, std::vector<TreePatternNodePtr> Ch,
                  unsigned NumResults)
      : OperatorOrVal(Op), TransformFn(nullptr), Children(std::move(Ch)) {
    Types.resize(NumResults);
    ResultPerm.resize(NumResults);
    std::iota(ResultPerm.begin(), ResultPerm.end(), 0);
  }
  TreePatternNode(const Init *val, unsigned NumResults) // leaf ctor
      : OperatorOrVal(val), TransformFn(nullptr) {
    Types.resize(NumResults);
    ResultPerm.resize(NumResults);
    std::iota(ResultPerm.begin(), ResultPerm.end(), 0);
  }

  bool hasName() const { return !Name.empty(); }
  StringRef getName() const { return Name; }
  void setName(StringRef N) { Name = N; }

  const std::vector<ScopedName> &getNamesAsPredicateArg() const {
    return NamesAsPredicateArg;
  }
  void setNamesAsPredicateArg(const std::vector<ScopedName> &Names) {
    NamesAsPredicateArg = Names;
  }
  void addNameAsPredicateArg(const ScopedName &N) {
    NamesAsPredicateArg.push_back(N);
  }

  bool isLeaf() const { return isa<const Init *>(OperatorOrVal); }

  // Type accessors.
  unsigned getNumTypes() const { return Types.size(); }
  ValueTypeByHwMode getType(unsigned ResNo) const {
    return Types[ResNo].getValueTypeByHwMode();
  }
  const std::vector<TypeSetByHwMode> &getExtTypes() const { return Types; }
  const TypeSetByHwMode &getExtType(unsigned ResNo) const {
    return Types[ResNo];
  }
  TypeSetByHwMode &getExtType(unsigned ResNo) { return Types[ResNo]; }
  void setType(unsigned ResNo, const TypeSetByHwMode &T) { Types[ResNo] = T; }
  MVT::SimpleValueType getSimpleType(unsigned ResNo) const {
    return Types[ResNo].getMachineValueType().SimpleTy;
  }

  bool hasConcreteType(unsigned ResNo) const {
    return Types[ResNo].isValueTypeByHwMode(false);
  }
  bool isTypeCompletelyUnknown(unsigned ResNo, TreePattern &TP) const {
    return Types[ResNo].empty();
  }

  unsigned getNumResults() const { return ResultPerm.size(); }
  unsigned getResultIndex(unsigned ResNo) const { return ResultPerm[ResNo]; }
  void setResultIndex(unsigned ResNo, unsigned RI) { ResultPerm[ResNo] = RI; }

  const Init *getLeafValue() const {
    assert(isLeaf());
    return cast<const Init *>(OperatorOrVal);
  }
  const Record *getOperator() const {
    assert(!isLeaf());
    return cast<const Record *>(OperatorOrVal);
  }

  using child_iterator = pointee_iterator<decltype(Children)::iterator>;
  using child_const_iterator =
      pointee_iterator<decltype(Children)::const_iterator>;

  iterator_range<child_iterator> children() {
    return make_pointee_range(Children);
  }

  iterator_range<child_const_iterator> children() const {
    return make_pointee_range(Children);
  }

  unsigned getNumChildren() const { return Children.size(); }
  const TreePatternNode &getChild(unsigned N) const {
    return *Children[N].get();
  }
  TreePatternNode &getChild(unsigned N) { return *Children[N].get(); }
  const TreePatternNodePtr &getChildShared(unsigned N) const {
    return Children[N];
  }
  TreePatternNodePtr &getChildSharedPtr(unsigned N) { return Children[N]; }
  void setChild(unsigned i, TreePatternNodePtr N) { Children[i] = N; }

  /// hasChild - Return true if N is any of our children.
  bool hasChild(const TreePatternNode *N) const {
    for (const TreePatternNodePtr &Child : Children)
      if (Child.get() == N)
        return true;
    return false;
  }

  bool hasProperTypeByHwMode() const;
  bool hasPossibleType() const;
  bool setDefaultMode(unsigned Mode);

  bool hasAnyPredicate() const { return !PredicateCalls.empty(); }

  const std::vector<TreePredicateCall> &getPredicateCalls() const {
    return PredicateCalls;
  }
  void clearPredicateCalls() { PredicateCalls.clear(); }
  void setPredicateCalls(const std::vector<TreePredicateCall> &Calls) {
    assert(PredicateCalls.empty() && "Overwriting non-empty predicate list!");
    PredicateCalls = Calls;
  }
  void addPredicateCall(const TreePredicateCall &Call) {
    assert(!Call.Fn.isAlwaysTrue() && "Empty predicate string!");
    assert(!is_contained(PredicateCalls, Call) &&
           "predicate applied recursively");
    PredicateCalls.push_back(Call);
  }
  void addPredicateCall(const TreePredicateFn &Fn, unsigned Scope) {
    assert((Scope != 0) == Fn.usesOperands());
    addPredicateCall(TreePredicateCall(Fn, Scope));
  }

  const Record *getTransformFn() const { return TransformFn; }
  void setTransformFn(const Record *Fn) { TransformFn = Fn; }

  /// getIntrinsicInfo - If this node corresponds to an intrinsic, return the
  /// CodeGenIntrinsic information for it, otherwise return a null pointer.
  const CodeGenIntrinsic *getIntrinsicInfo(const CodeGenDAGPatterns &CDP) const;

  /// getComplexPatternInfo - If this node corresponds to a ComplexPattern,
  /// return the ComplexPattern information, otherwise return null.
  const ComplexPattern *
  getComplexPatternInfo(const CodeGenDAGPatterns &CGP) const;

  /// Returns the number of MachineInstr operands that would be produced by this
  /// node if it mapped directly to an output Instruction's
  /// operand. ComplexPattern specifies this explicitly; MIOperandInfo gives it
  /// for Operands; otherwise 1.
  unsigned getNumMIResults(const CodeGenDAGPatterns &CGP) const;

  /// NodeHasProperty - Return true if this node has the specified property.
  bool NodeHasProperty(SDNP Property, const CodeGenDAGPatterns &CGP) const;

  /// TreeHasProperty - Return true if any node in this tree has the specified
  /// property.
  bool TreeHasProperty(SDNP Property, const CodeGenDAGPatterns &CGP) const;

  /// isCommutativeIntrinsic - Return true if the node is an intrinsic which is
  /// marked isCommutative.
  bool isCommutativeIntrinsic(const CodeGenDAGPatterns &CDP) const;

  void setGISelFlagsRecord(const Record *R) { GISelFlags = R; }
  const Record *getGISelFlagsRecord() const { return GISelFlags; }

  void print(raw_ostream &OS) const;
  void dump() const;

public: // Higher level manipulation routines.
  /// clone - Return a new copy of this tree.
  ///
  TreePatternNodePtr clone() const;

  /// RemoveAllTypes - Recursively strip all the types of this tree.
  void RemoveAllTypes();

  /// isIsomorphicTo - Return true if this node is recursively isomorphic to
  /// the specified node.  For this comparison, all of the state of the node
  /// is considered, except for the assigned name.  Nodes with differing names
  /// that are otherwise identical are considered isomorphic.
  bool isIsomorphicTo(const TreePatternNode &N,
                      const MultipleUseVarSet &DepVars) const;

  /// SubstituteFormalArguments - Replace the formal arguments in this tree
  /// with actual values specified by ArgMap.
  void
  SubstituteFormalArguments(std::map<StringRef, TreePatternNodePtr> &ArgMap);

  /// InlinePatternFragments - If \p T pattern refers to any pattern
  /// fragments, return the set of inlined versions (this can be more than
  /// one if a PatFrags record has multiple alternatives).
  void InlinePatternFragments(TreePattern &TP,
                              std::vector<TreePatternNodePtr> &OutAlternatives);

  /// ApplyTypeConstraints - Apply all of the type constraints relevant to
  /// this node and its children in the tree.  This returns true if it makes a
  /// change, false otherwise.  If a type contradiction is found, flag an error.
  bool ApplyTypeConstraints(TreePattern &TP, bool NotRegisters);

  /// UpdateNodeType - Set the node type of N to VT if VT contains
  /// information.  If N already contains a conflicting type, then flag an
  /// error.  This returns true if any information was updated.
  ///
  bool UpdateNodeType(unsigned ResNo, const TypeSetByHwMode &InTy,
                      TreePattern &TP);
  bool UpdateNodeType(unsigned ResNo, MVT::SimpleValueType InTy,
                      TreePattern &TP);
  bool UpdateNodeType(unsigned ResNo, const ValueTypeByHwMode &InTy,
                      TreePattern &TP);

  // Update node type with types inferred from an instruction operand or result
  // def from the ins/outs lists.
  // Return true if the type changed.
  bool UpdateNodeTypeFromInst(unsigned ResNo, const Record *Operand,
                              TreePattern &TP);

  /// ContainsUnresolvedType - Return true if this tree contains any
  /// unresolved types.
  bool ContainsUnresolvedType(TreePattern &TP) const;

  /// canPatternMatch - If it is impossible for this pattern to match on this
  /// target, fill in Reason and return false.  Otherwise, return true.
  bool canPatternMatch(std::string &Reason,
                       const CodeGenDAGPatterns &CDP) const;
};

inline raw_ostream &operator<<(raw_ostream &OS, const TreePatternNode &TPN) {
  TPN.print(OS);
  return OS;
}

/// TreePattern - Represent a pattern, used for instructions, pattern
/// fragments, etc.
///
class TreePattern {
  /// Trees - The list of pattern trees which corresponds to this pattern.
  /// Note that PatFrag's only have a single tree.
  ///
  std::vector<TreePatternNodePtr> Trees;

  /// NamedNodes - This is all of the nodes that have names in the trees in this
  /// pattern.
  StringMap<SmallVector<TreePatternNode *, 1>> NamedNodes;

  /// TheRecord - The actual TableGen record corresponding to this pattern.
  ///
  const Record *TheRecord;

  /// Args - This is a list of all of the arguments to this pattern (for
  /// PatFrag patterns), which are the 'node' markers in this pattern.
  std::vector<std::string> Args;

  /// CDP - the top-level object coordinating this madness.
  ///
  CodeGenDAGPatterns &CDP;

  /// isInputPattern - True if this is an input pattern, something to match.
  /// False if this is an output pattern, something to emit.
  bool isInputPattern;

  /// hasError - True if the currently processed nodes have unresolvable types
  /// or other non-fatal errors
  bool HasError;

  /// It's important that the usage of operands in ComplexPatterns is
  /// consistent: each named operand can be defined by at most one
  /// ComplexPattern. This records the ComplexPattern instance and the operand
  /// number for each operand encountered in a ComplexPattern to aid in that
  /// check.
  StringMap<std::pair<const Record *, unsigned>> ComplexPatternOperands;

  TypeInfer Infer;

public:
  /// TreePattern constructor - Parse the specified DagInits into the
  /// current record.
  TreePattern(const Record *TheRec, const ListInit *RawPat, bool isInput,
              CodeGenDAGPatterns &ise);
  TreePattern(const Record *TheRec, const DagInit *Pat, bool isInput,
              CodeGenDAGPatterns &ise);
  TreePattern(const Record *TheRec, TreePatternNodePtr Pat, bool isInput,
              CodeGenDAGPatterns &ise);

  /// getTrees - Return the tree patterns which corresponds to this pattern.
  ///
  const std::vector<TreePatternNodePtr> &getTrees() const { return Trees; }
  unsigned getNumTrees() const { return Trees.size(); }
  const TreePatternNodePtr &getTree(unsigned i) const { return Trees[i]; }
  void setTree(unsigned i, TreePatternNodePtr Tree) { Trees[i] = Tree; }
  const TreePatternNodePtr &getOnlyTree() const {
    assert(Trees.size() == 1 && "Doesn't have exactly one pattern!");
    return Trees[0];
  }

  const StringMap<SmallVector<TreePatternNode *, 1>> &getNamedNodesMap() {
    if (NamedNodes.empty())
      ComputeNamedNodes();
    return NamedNodes;
  }

  /// getRecord - Return the actual TableGen record corresponding to this
  /// pattern.
  ///
  const Record *getRecord() const { return TheRecord; }

  unsigned getNumArgs() const { return Args.size(); }
  const std::string &getArgName(unsigned i) const {
    assert(i < Args.size() && "Argument reference out of range!");
    return Args[i];
  }
  std::vector<std::string> &getArgList() { return Args; }

  CodeGenDAGPatterns &getDAGPatterns() const { return CDP; }

  /// InlinePatternFragments - If this pattern refers to any pattern
  /// fragments, inline them into place, giving us a pattern without any
  /// PatFrags references.  This may increase the number of trees in the
  /// pattern if a PatFrags has multiple alternatives.
  void InlinePatternFragments() {
    std::vector<TreePatternNodePtr> Copy;
    Trees.swap(Copy);
    for (const TreePatternNodePtr &C : Copy)
      C->InlinePatternFragments(*this, Trees);
  }

  /// InferAllTypes - Infer/propagate as many types throughout the expression
  /// patterns as possible.  Return true if all types are inferred, false
  /// otherwise.  Bail out if a type contradiction is found.
  bool InferAllTypes(
      const StringMap<SmallVector<TreePatternNode *, 1>> *NamedTypes = nullptr);

  /// error - If this is the first error in the current resolution step,
  /// print it and set the error flag.  Otherwise, continue silently.
  void error(const Twine &Msg);
  bool hasError() const { return HasError; }
  void resetError() { HasError = false; }

  TypeInfer &getInfer() { return Infer; }

  void print(raw_ostream &OS) const;
  void dump() const;

private:
  TreePatternNodePtr ParseTreePattern(const Init *DI, StringRef OpName);
  void ComputeNamedNodes();
  void ComputeNamedNodes(TreePatternNode &N);
};

inline bool TreePatternNode::UpdateNodeType(unsigned ResNo,
                                            const TypeSetByHwMode &InTy,
                                            TreePattern &TP) {
  TypeSetByHwMode VTS(InTy);
  TP.getInfer().expandOverloads(VTS);
  return TP.getInfer().MergeInTypeInfo(Types[ResNo], VTS);
}

inline bool TreePatternNode::UpdateNodeType(unsigned ResNo,
                                            MVT::SimpleValueType InTy,
                                            TreePattern &TP) {
  TypeSetByHwMode VTS(InTy);
  TP.getInfer().expandOverloads(VTS);
  return TP.getInfer().MergeInTypeInfo(Types[ResNo], VTS);
}

inline bool TreePatternNode::UpdateNodeType(unsigned ResNo,
                                            const ValueTypeByHwMode &InTy,
                                            TreePattern &TP) {
  TypeSetByHwMode VTS(InTy);
  TP.getInfer().expandOverloads(VTS);
  return TP.getInfer().MergeInTypeInfo(Types[ResNo], VTS);
}

/// DAGDefaultOperand - One of these is created for each OperandWithDefaultOps
/// that has a set ExecuteAlways / DefaultOps field.
struct DAGDefaultOperand {
  std::vector<TreePatternNodePtr> DefaultOps;
};

class DAGInstruction {
  std::vector<const Record *> Results;
  std::vector<const Record *> Operands;
  std::vector<const Record *> ImpResults;
  TreePatternNodePtr SrcPattern;
  TreePatternNodePtr ResultPattern;

public:
  DAGInstruction(std::vector<const Record *> &&Results,
                 std::vector<const Record *> &&Operands,
                 std::vector<const Record *> &&ImpResults,
                 TreePatternNodePtr SrcPattern = nullptr,
                 TreePatternNodePtr ResultPattern = nullptr)
      : Results(std::move(Results)), Operands(std::move(Operands)),
        ImpResults(std::move(ImpResults)), SrcPattern(SrcPattern),
        ResultPattern(ResultPattern) {}

  unsigned getNumResults() const { return Results.size(); }
  unsigned getNumOperands() const { return Operands.size(); }
  unsigned getNumImpResults() const { return ImpResults.size(); }
  ArrayRef<const Record *> getImpResults() const { return ImpResults; }

  const Record *getResult(unsigned RN) const {
    assert(RN < Results.size());
    return Results[RN];
  }

  const Record *getOperand(unsigned ON) const {
    assert(ON < Operands.size());
    return Operands[ON];
  }

  const Record *getImpResult(unsigned RN) const {
    assert(RN < ImpResults.size());
    return ImpResults[RN];
  }

  TreePatternNodePtr getSrcPattern() const { return SrcPattern; }
  TreePatternNodePtr getResultPattern() const { return ResultPattern; }
};

/// PatternToMatch - Used by CodeGenDAGPatterns to keep tab of patterns
/// processed to produce isel.
class PatternToMatch {
  const Record *SrcRecord;       // Originating Record for the pattern.
  const ListInit *Predicates;    // Top level predicate conditions to match.
  TreePatternNodePtr SrcPattern; // Source pattern to match.
  TreePatternNodePtr DstPattern; // Resulting pattern.
  std::vector<const Record *> Dstregs; // Physical register defs being matched.
  std::string HwModeFeatures;
  int AddedComplexity;    // Add to matching pattern complexity.
  bool GISelShouldIgnore; // Should GlobalISel ignore importing this pattern.
  unsigned ID;            // Unique ID for the record.

public:
  PatternToMatch(const Record *srcrecord, const ListInit *preds,
                 TreePatternNodePtr src, TreePatternNodePtr dst,
                 ArrayRef<const Record *> dstregs, int complexity, unsigned uid,
                 bool ignore, const Twine &hwmodefeatures = "")
      : SrcRecord(srcrecord), Predicates(preds), SrcPattern(src),
        DstPattern(dst), Dstregs(dstregs), HwModeFeatures(hwmodefeatures.str()),
        AddedComplexity(complexity), GISelShouldIgnore(ignore), ID(uid) {}

  const Record *getSrcRecord() const { return SrcRecord; }
  const ListInit *getPredicates() const { return Predicates; }
  TreePatternNode &getSrcPattern() const { return *SrcPattern; }
  TreePatternNodePtr getSrcPatternShared() const { return SrcPattern; }
  TreePatternNode &getDstPattern() const { return *DstPattern; }
  TreePatternNodePtr getDstPatternShared() const { return DstPattern; }
  ArrayRef<const Record *> getDstRegs() const { return Dstregs; }
  StringRef getHwModeFeatures() const { return HwModeFeatures; }
  int getAddedComplexity() const { return AddedComplexity; }
  bool getGISelShouldIgnore() const { return GISelShouldIgnore; }
  unsigned getID() const { return ID; }

  std::string getPredicateCheck() const;
  void
  getPredicateRecords(SmallVectorImpl<const Record *> &PredicateRecs) const;

  /// Compute the complexity metric for the input pattern.  This roughly
  /// corresponds to the number of nodes that are covered.
  int getPatternComplexity(const CodeGenDAGPatterns &CGP) const;
};

class CodeGenDAGPatterns {
public:
  using NodeXForm = std::pair<const Record *, std::string>;

private:
  const RecordKeeper &Records;
  CodeGenTarget Target;
  CodeGenIntrinsicTable Intrinsics;

  std::map<const Record *, SDNodeInfo, LessRecordByID> SDNodes;

  std::map<const Record *, NodeXForm, LessRecordByID> SDNodeXForms;
  std::map<const Record *, ComplexPattern, LessRecordByID> ComplexPatterns;
  std::map<const Record *, std::unique_ptr<TreePattern>, LessRecordByID>
      PatternFragments;
  std::map<const Record *, DAGDefaultOperand, LessRecordByID> DefaultOperands;
  std::map<const Record *, DAGInstruction, LessRecordByID> Instructions;

  // Specific SDNode definitions:
  const Record *intrinsic_void_sdnode;
  const Record *intrinsic_w_chain_sdnode, *intrinsic_wo_chain_sdnode;

  /// PatternsToMatch - All of the things we are matching on the DAG.  The first
  /// value is the pattern to match, the second pattern is the result to
  /// emit.
  std::vector<PatternToMatch> PatternsToMatch;

  TypeSetByHwMode LegalVTS;

  using PatternRewriterFn = std::function<void(TreePattern *)>;
  PatternRewriterFn PatternRewriter;

  unsigned NumScopes = 0;

public:
  CodeGenDAGPatterns(const RecordKeeper &R,
                     PatternRewriterFn PatternRewriter = nullptr);

  CodeGenTarget &getTargetInfo() { return Target; }
  const CodeGenTarget &getTargetInfo() const { return Target; }
  const TypeSetByHwMode &getLegalTypes() const { return LegalVTS; }

  const Record *getSDNodeNamed(StringRef Name) const;

  const SDNodeInfo &getSDNodeInfo(const Record *R) const {
    auto F = SDNodes.find(R);
    assert(F != SDNodes.end() && "Unknown node!");
    return F->second;
  }

  // Node transformation lookups.
  const NodeXForm &getSDNodeTransform(const Record *R) const {
    auto F = SDNodeXForms.find(R);
    assert(F != SDNodeXForms.end() && "Invalid transform!");
    return F->second;
  }

  const ComplexPattern &getComplexPattern(const Record *R) const {
    auto F = ComplexPatterns.find(R);
    assert(F != ComplexPatterns.end() && "Unknown addressing mode!");
    return F->second;
  }

  const CodeGenIntrinsic &getIntrinsic(const Record *R) const {
<<<<<<< HEAD
    for (unsigned i = 0, e = Intrinsics.size(); i != e; ++i)
      if (Intrinsics[i].TheDef == R)
        return Intrinsics[i];
=======
    for (const CodeGenIntrinsic &Intrinsic : Intrinsics)
      if (Intrinsic.TheDef == R)
        return Intrinsic;
>>>>>>> eb0f1dc0
    llvm_unreachable("Unknown intrinsic!");
  }

  const CodeGenIntrinsic &getIntrinsicInfo(unsigned IID) const {
    if (IID - 1 < Intrinsics.size())
      return Intrinsics[IID - 1];
    llvm_unreachable("Bad intrinsic ID!");
  }

  unsigned getIntrinsicID(const Record *R) const {
    for (unsigned i = 0, e = Intrinsics.size(); i != e; ++i)
      if (Intrinsics[i].TheDef == R)
        return i;
    llvm_unreachable("Unknown intrinsic!");
  }

  const DAGDefaultOperand &getDefaultOperand(const Record *R) const {
    auto F = DefaultOperands.find(R);
    assert(F != DefaultOperands.end() && "Isn't an analyzed default operand!");
    return F->second;
  }

  // Pattern Fragment information.
  TreePattern *getPatternFragment(const Record *R) const {
    auto F = PatternFragments.find(R);
    assert(F != PatternFragments.end() && "Invalid pattern fragment request!");
    return F->second.get();
  }
  TreePattern *getPatternFragmentIfRead(const Record *R) const {
    auto F = PatternFragments.find(R);
    if (F == PatternFragments.end())
      return nullptr;
    return F->second.get();
  }

  using pf_iterator = decltype(PatternFragments)::const_iterator;
  pf_iterator pf_begin() const { return PatternFragments.begin(); }
  pf_iterator pf_end() const { return PatternFragments.end(); }
  iterator_range<pf_iterator> ptfs() const { return PatternFragments; }

  // Patterns to match information.
  typedef std::vector<PatternToMatch>::const_iterator ptm_iterator;
  ptm_iterator ptm_begin() const { return PatternsToMatch.begin(); }
  ptm_iterator ptm_end() const { return PatternsToMatch.end(); }
  iterator_range<ptm_iterator> ptms() const { return PatternsToMatch; }

  /// Parse the Pattern for an instruction, and insert the result in DAGInsts.
  typedef std::map<const Record *, DAGInstruction, LessRecordByID> DAGInstMap;
  void parseInstructionPattern(CodeGenInstruction &CGI, const ListInit *Pattern,
                               DAGInstMap &DAGInsts);

  const DAGInstruction &getInstruction(const Record *R) const {
    auto F = Instructions.find(R);
    assert(F != Instructions.end() && "Unknown instruction!");
    return F->second;
  }

  const Record *get_intrinsic_void_sdnode() const {
    return intrinsic_void_sdnode;
  }
  const Record *get_intrinsic_w_chain_sdnode() const {
    return intrinsic_w_chain_sdnode;
  }
  const Record *get_intrinsic_wo_chain_sdnode() const {
    return intrinsic_wo_chain_sdnode;
  }

  unsigned allocateScope() { return ++NumScopes; }

  bool operandHasDefault(const Record *Op) const {
    return Op->isSubClassOf("OperandWithDefaultOps") &&
           !getDefaultOperand(Op).DefaultOps.empty();
  }

private:
  void ParseNodeInfo();
  void ParseNodeTransforms();
  void ParseComplexPatterns();
  void ParsePatternFragments(bool OutFrags = false);
  void ParseDefaultOperands();
  void ParseInstructions();
  void ParsePatterns();
  void ExpandHwModeBasedTypes();
  void InferInstructionFlags();
  void GenerateVariants();
  void VerifyInstructionFlags();

  void ParseOnePattern(const Record *TheDef, TreePattern &Pattern,
                       TreePattern &Result,
                       ArrayRef<const Record *> InstImpResults,
                       bool ShouldIgnore = false);
  void AddPatternToMatch(TreePattern *Pattern, PatternToMatch &&PTM);

  using InstInputsTy = std::map<StringRef, TreePatternNodePtr>;
  using InstResultsTy =
      MapVector<StringRef, TreePatternNodePtr, std::map<StringRef, unsigned>>;
  void FindPatternInputsAndOutputs(TreePattern &I, TreePatternNodePtr Pat,
                                   InstInputsTy &InstInputs,
                                   InstResultsTy &InstResults,
                                   std::vector<const Record *> &InstImpResults);
  unsigned getNewUID();
};

inline bool SDNodeInfo::ApplyTypeConstraints(TreePatternNode &N,
                                             TreePattern &TP) const {
  bool MadeChange = false;
  for (const SDTypeConstraint &TypeConstraint : TypeConstraints)
    MadeChange |= TypeConstraint.ApplyTypeConstraint(N, *this, TP);
  return MadeChange;
}

} // end namespace llvm

#endif // LLVM_UTILS_TABLEGEN_COMMON_CODEGENDAGPATTERNS_H<|MERGE_RESOLUTION|>--- conflicted
+++ resolved
@@ -1171,15 +1171,9 @@
   }
 
   const CodeGenIntrinsic &getIntrinsic(const Record *R) const {
-<<<<<<< HEAD
-    for (unsigned i = 0, e = Intrinsics.size(); i != e; ++i)
-      if (Intrinsics[i].TheDef == R)
-        return Intrinsics[i];
-=======
     for (const CodeGenIntrinsic &Intrinsic : Intrinsics)
       if (Intrinsic.TheDef == R)
         return Intrinsic;
->>>>>>> eb0f1dc0
     llvm_unreachable("Unknown intrinsic!");
   }
 
