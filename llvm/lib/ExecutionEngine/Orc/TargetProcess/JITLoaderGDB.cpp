--- conflicted
+++ resolved
@@ -24,16 +24,6 @@
 // We put information about the JITed function in this global, which the
 // debugger reads.  Make sure to specify the version statically, because the
 // debugger checks the version before we can set it during runtime.
-<<<<<<< HEAD
-LLVM_ALWAYS_EXPORT
-struct jit_descriptor __jit_debug_descriptor = {JitDescriptorVersion, 0,
-                                                nullptr, nullptr};
-
-// Debuggers that implement the GDB JIT interface put a special breakpoint in
-// this function.
-LLVM_ALWAYS_EXPORT
-LLVM_ATTRIBUTE_NOINLINE void __jit_debug_register_code() {
-=======
 LLVM_ABI LLVM_ALWAYS_EXPORT struct jit_descriptor __jit_debug_descriptor = {
     JitDescriptorVersion, 0, nullptr, nullptr};
 
@@ -41,7 +31,6 @@
 // this function.
 LLVM_ABI LLVM_ALWAYS_EXPORT LLVM_ATTRIBUTE_NOINLINE void
 __jit_debug_register_code() {
->>>>>>> eb0f1dc0
   // The noinline and the asm prevent calls to this function from being
   // optimized out.
 #if !defined(_MSC_VER)
