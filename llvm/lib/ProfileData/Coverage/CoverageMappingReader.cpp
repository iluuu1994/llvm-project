//===- CoverageMappingReader.cpp - Code coverage mapping reader -----------===//
//
// Part of the LLVM Project, under the Apache License v2.0 with LLVM Exceptions.
// See https://llvm.org/LICENSE.txt for license information.
// SPDX-License-Identifier: Apache-2.0 WITH LLVM-exception
//
//===----------------------------------------------------------------------===//
//
// This file contains support for reading coverage mapping data for
// instrumentation based coverage.
//
//===----------------------------------------------------------------------===//

#include "llvm/ProfileData/Coverage/CoverageMappingReader.h"
#include "llvm/ADT/ArrayRef.h"
#include "llvm/ADT/DenseMap.h"
#include "llvm/ADT/STLExtras.h"
#include "llvm/ADT/SmallVector.h"
#include "llvm/ADT/Statistic.h"
#include "llvm/ADT/StringRef.h"
#include "llvm/BinaryFormat/Wasm.h"
#include "llvm/Object/Archive.h"
#include "llvm/Object/Binary.h"
#include "llvm/Object/COFF.h"
#include "llvm/Object/Error.h"
#include "llvm/Object/MachOUniversal.h"
#include "llvm/Object/ObjectFile.h"
#include "llvm/Object/Wasm.h"
#include "llvm/ProfileData/InstrProf.h"
#include "llvm/Support/Casting.h"
#include "llvm/Support/Compression.h"
#include "llvm/Support/Debug.h"
#include "llvm/Support/Endian.h"
#include "llvm/Support/Error.h"
#include "llvm/Support/ErrorHandling.h"
#include "llvm/Support/LEB128.h"
#include "llvm/Support/MathExtras.h"
#include "llvm/Support/Path.h"
#include "llvm/Support/raw_ostream.h"
#include "llvm/TargetParser/Triple.h"
#include <vector>

using namespace llvm;
using namespace coverage;
using namespace object;

#define DEBUG_TYPE "coverage-mapping"

STATISTIC(CovMapNumRecords, "The # of coverage function records");
STATISTIC(CovMapNumUsedRecords, "The # of used coverage function records");

void CoverageMappingIterator::increment() {
  if (ReadErr != coveragemap_error::success)
    return;

  // Check if all the records were read or if an error occurred while reading
  // the next record.
  if (auto E = Reader->readNextRecord(Record))
    handleAllErrors(std::move(E), [&](const CoverageMapError &CME) {
      if (CME.get() == coveragemap_error::eof)
        *this = CoverageMappingIterator();
      else
        ReadErr = CME.get();
    });
}

Error RawCoverageReader::readULEB128(uint64_t &Result) {
  if (Data.empty())
    return make_error<CoverageMapError>(coveragemap_error::truncated);
  unsigned N = 0;
  Result = decodeULEB128(Data.bytes_begin(), &N);
  if (N > Data.size())
    return make_error<CoverageMapError>(coveragemap_error::malformed,
                                        "the size of ULEB128 is too big");
  Data = Data.substr(N);
  return Error::success();
}

Error RawCoverageReader::readIntMax(uint64_t &Result, uint64_t MaxPlus1) {
  if (auto Err = readULEB128(Result))
    return Err;
  if (Result >= MaxPlus1)
    return make_error<CoverageMapError>(
        coveragemap_error::malformed,
        "the value of ULEB128 is greater than or equal to MaxPlus1");
  return Error::success();
}

Error RawCoverageReader::readSize(uint64_t &Result) {
  if (auto Err = readULEB128(Result))
    return Err;
  if (Result > Data.size())
    return make_error<CoverageMapError>(coveragemap_error::malformed,
                                        "the value of ULEB128 is too big");
  return Error::success();
}

Error RawCoverageReader::readString(StringRef &Result) {
  uint64_t Length;
  if (auto Err = readSize(Length))
    return Err;
  Result = Data.substr(0, Length);
  Data = Data.substr(Length);
  return Error::success();
}

Error RawCoverageFilenamesReader::read(CovMapVersion Version) {
  uint64_t NumFilenames;
  if (auto Err = readSize(NumFilenames))
    return Err;
  if (!NumFilenames)
    return make_error<CoverageMapError>(coveragemap_error::malformed,
                                        "number of filenames is zero");

  if (Version < CovMapVersion::Version4)
    return readUncompressed(Version, NumFilenames);

  // The uncompressed length may exceed the size of the encoded filenames.
  // Skip size validation.
  uint64_t UncompressedLen;
  if (auto Err = readULEB128(UncompressedLen))
    return Err;

  uint64_t CompressedLen;
  if (auto Err = readSize(CompressedLen))
    return Err;

  if (CompressedLen > 0) {
    if (!compression::zlib::isAvailable())
      return make_error<CoverageMapError>(
          coveragemap_error::decompression_failed);

    // Allocate memory for the decompressed filenames.
    SmallVector<uint8_t, 0> StorageBuf;

    // Read compressed filenames.
    StringRef CompressedFilenames = Data.substr(0, CompressedLen);
    Data = Data.substr(CompressedLen);
    auto Err = compression::zlib::decompress(
        arrayRefFromStringRef(CompressedFilenames), StorageBuf,
        UncompressedLen);
    if (Err) {
      consumeError(std::move(Err));
      return make_error<CoverageMapError>(
          coveragemap_error::decompression_failed);
    }

    RawCoverageFilenamesReader Delegate(toStringRef(StorageBuf), Filenames,
                                        CompilationDir);
    return Delegate.readUncompressed(Version, NumFilenames);
  }

  return readUncompressed(Version, NumFilenames);
}

Error RawCoverageFilenamesReader::readUncompressed(CovMapVersion Version,
                                                   uint64_t NumFilenames) {
  // Read uncompressed filenames.
  if (Version < CovMapVersion::Version6) {
    for (size_t I = 0; I < NumFilenames; ++I) {
      StringRef Filename;
      if (auto Err = readString(Filename))
        return Err;
      Filenames.push_back(Filename.str());
    }
  } else {
    StringRef CWD;
    if (auto Err = readString(CWD))
      return Err;
    Filenames.push_back(CWD.str());

    for (size_t I = 1; I < NumFilenames; ++I) {
      StringRef Filename;
      if (auto Err = readString(Filename))
        return Err;
      if (sys::path::is_absolute(Filename)) {
        Filenames.push_back(Filename.str());
      } else {
        SmallString<256> P;
        if (!CompilationDir.empty())
          P.assign(CompilationDir);
        else
          P.assign(CWD);
        llvm::sys::path::append(P, Filename);
        sys::path::remove_dots(P, /*remove_dot_dot=*/true);
        Filenames.push_back(static_cast<std::string>(P.str()));
      }
    }
  }
  return Error::success();
}

Error RawCoverageMappingReader::decodeCounter(unsigned Value, Counter &C) {
  auto Tag = Value & Counter::EncodingTagMask;
  switch (Tag) {
  case Counter::Zero:
    C = Counter::getZero();
    return Error::success();
  case Counter::CounterValueReference:
    C = Counter::getCounter(Value >> Counter::EncodingTagBits);
    return Error::success();
  default:
    break;
  }
  Tag -= Counter::Expression;
  switch (Tag) {
  case CounterExpression::Subtract:
  case CounterExpression::Add: {
    auto ID = Value >> Counter::EncodingTagBits;
    if (ID >= Expressions.size())
      return make_error<CoverageMapError>(coveragemap_error::malformed,
                                          "counter expression is invalid");
    Expressions[ID].Kind = CounterExpression::ExprKind(Tag);
    C = Counter::getExpression(ID);
    break;
  }
  default:
    return make_error<CoverageMapError>(coveragemap_error::malformed,
                                        "counter expression kind is invalid");
  }
  return Error::success();
}

Error RawCoverageMappingReader::readCounter(Counter &C) {
  uint64_t EncodedCounter;
  if (auto Err =
          readIntMax(EncodedCounter, std::numeric_limits<unsigned>::max()))
    return Err;
  if (auto Err = decodeCounter(EncodedCounter, C))
    return Err;
  return Error::success();
}

static const unsigned EncodingExpansionRegionBit = 1
                                                   << Counter::EncodingTagBits;

/// Read the sub-array of regions for the given inferred file id.
/// \param NumFileIDs the number of file ids that are defined for this
/// function.
Error RawCoverageMappingReader::readMappingRegionsSubArray(
    std::vector<CounterMappingRegion> &MappingRegions, unsigned InferredFileID,
    size_t NumFileIDs) {
  uint64_t NumRegions;
  if (auto Err = readSize(NumRegions))
    return Err;
  unsigned LineStart = 0;
  for (size_t I = 0; I < NumRegions; ++I) {
    Counter C, C2;
    uint64_t BIDX, NC;
    // They are stored as internal values plus 1 (min is -1)
    uint64_t ID1, TID1, FID1;
    mcdc::Parameters Params;
    CounterMappingRegion::RegionKind Kind = CounterMappingRegion::CodeRegion;

    // Read the combined counter + region kind.
    uint64_t EncodedCounterAndRegion;
    if (auto Err = readIntMax(EncodedCounterAndRegion,
                              std::numeric_limits<unsigned>::max()))
      return Err;
    unsigned Tag = EncodedCounterAndRegion & Counter::EncodingTagMask;
    uint64_t ExpandedFileID = 0;

    // If Tag does not represent a ZeroCounter, then it is understood to refer
    // to a counter or counter expression with region kind assumed to be
    // "CodeRegion". In that case, EncodedCounterAndRegion actually encodes the
    // referenced counter or counter expression (and nothing else).
    //
    // If Tag represents a ZeroCounter and EncodingExpansionRegionBit is set,
    // then EncodedCounterAndRegion is interpreted to represent an
    // ExpansionRegion. In all other cases, EncodedCounterAndRegion is
    // interpreted to refer to a specific region kind, after which additional
    // fields may be read (e.g. BranchRegions have two encoded counters that
    // follow an encoded region kind value).
    if (Tag != Counter::Zero) {
      if (auto Err = decodeCounter(EncodedCounterAndRegion, C))
        return Err;
    } else {
      // Is it an expansion region?
      if (EncodedCounterAndRegion & EncodingExpansionRegionBit) {
        Kind = CounterMappingRegion::ExpansionRegion;
        ExpandedFileID = EncodedCounterAndRegion >>
                         Counter::EncodingCounterTagAndExpansionRegionTagBits;
        if (ExpandedFileID >= NumFileIDs)
          return make_error<CoverageMapError>(coveragemap_error::malformed,
                                              "ExpandedFileID is invalid");
      } else {
        switch (EncodedCounterAndRegion >>
                Counter::EncodingCounterTagAndExpansionRegionTagBits) {
        case CounterMappingRegion::CodeRegion:
          // Don't do anything when we have a code region with a zero counter.
          break;
        case CounterMappingRegion::SkippedRegion:
          Kind = CounterMappingRegion::SkippedRegion;
          break;
        case CounterMappingRegion::BranchRegion:
          // For a Branch Region, read two successive counters.
          Kind = CounterMappingRegion::BranchRegion;
          if (auto Err = readCounter(C))
            return Err;
          if (auto Err = readCounter(C2))
            return Err;
          break;
        case CounterMappingRegion::MCDCBranchRegion:
          // For a MCDC Branch Region, read two successive counters and 3 IDs.
          Kind = CounterMappingRegion::MCDCBranchRegion;
          if (auto Err = readCounter(C))
            return Err;
          if (auto Err = readCounter(C2))
            return Err;
          if (auto Err = readIntMax(ID1, std::numeric_limits<int16_t>::max()))
            return Err;
          if (auto Err = readIntMax(TID1, std::numeric_limits<int16_t>::max()))
            return Err;
          if (auto Err = readIntMax(FID1, std::numeric_limits<int16_t>::max()))
            return Err;
          if (ID1 == 0)
            return make_error<CoverageMapError>(
                coveragemap_error::malformed,
                "MCDCConditionID shouldn't be zero");
          Params = mcdc::BranchParameters{
              static_cast<int16_t>(static_cast<int16_t>(ID1) - 1),
              {static_cast<int16_t>(static_cast<int16_t>(FID1) - 1),
               static_cast<int16_t>(static_cast<int16_t>(TID1) - 1)}};
          break;
        case CounterMappingRegion::MCDCDecisionRegion:
          Kind = CounterMappingRegion::MCDCDecisionRegion;
          if (auto Err = readIntMax(BIDX, std::numeric_limits<unsigned>::max()))
            return Err;
          if (auto Err = readIntMax(NC, std::numeric_limits<int16_t>::max()))
            return Err;
          Params = mcdc::DecisionParameters{static_cast<unsigned>(BIDX),
                                            static_cast<uint16_t>(NC)};
          break;
        default:
          return make_error<CoverageMapError>(coveragemap_error::malformed,
                                              "region kind is incorrect");
        }
      }
    }

    // Read the source range.
    uint64_t LineStartDelta, ColumnStart, NumLines, ColumnEnd;
    if (auto Err =
            readIntMax(LineStartDelta, std::numeric_limits<unsigned>::max()))
      return Err;
    if (auto Err = readULEB128(ColumnStart))
      return Err;
    if (ColumnStart > std::numeric_limits<unsigned>::max())
      return make_error<CoverageMapError>(coveragemap_error::malformed,
                                          "start column is too big");
    if (auto Err = readIntMax(NumLines, std::numeric_limits<unsigned>::max()))
      return Err;
    if (auto Err = readIntMax(ColumnEnd, std::numeric_limits<unsigned>::max()))
      return Err;
    LineStart += LineStartDelta;

    // If the high bit of ColumnEnd is set, this is a gap region.
    if (ColumnEnd & (1U << 31)) {
      Kind = CounterMappingRegion::GapRegion;
      ColumnEnd &= ~(1U << 31);
    }

    // Adjust the column locations for the empty regions that are supposed to
    // cover whole lines. Those regions should be encoded with the
    // column range (1 -> std::numeric_limits<unsigned>::max()), but because
    // the encoded std::numeric_limits<unsigned>::max() is several bytes long,
    // we set the column range to (0 -> 0) to ensure that the column start and
    // column end take up one byte each.
    // The std::numeric_limits<unsigned>::max() is used to represent a column
    // position at the end of the line without knowing the length of that line.
    if (ColumnStart == 0 && ColumnEnd == 0) {
      ColumnStart = 1;
      ColumnEnd = std::numeric_limits<unsigned>::max();
    }

    LLVM_DEBUG({
      dbgs() << "Counter in file " << InferredFileID << " " << LineStart << ":"
             << ColumnStart << " -> " << (LineStart + NumLines) << ":"
             << ColumnEnd << ", ";
      if (Kind == CounterMappingRegion::ExpansionRegion)
        dbgs() << "Expands to file " << ExpandedFileID;
      else
        CounterMappingContext(Expressions).dump(C, dbgs());
      dbgs() << "\n";
    });

    auto CMR = CounterMappingRegion(
        C, C2, InferredFileID, ExpandedFileID, LineStart, ColumnStart,
        LineStart + NumLines, ColumnEnd, Kind, Params);
    if (CMR.startLoc() > CMR.endLoc())
      return make_error<CoverageMapError>(
          coveragemap_error::malformed,
          "counter mapping region locations are incorrect");
    MappingRegions.push_back(CMR);
  }
  return Error::success();
}

Error RawCoverageMappingReader::read() {
  // Read the virtual file mapping.
  SmallVector<unsigned, 8> VirtualFileMapping;
  uint64_t NumFileMappings;
  if (auto Err = readSize(NumFileMappings))
    return Err;
  for (size_t I = 0; I < NumFileMappings; ++I) {
    uint64_t FilenameIndex;
    if (auto Err = readIntMax(FilenameIndex, TranslationUnitFilenames.size()))
      return Err;
    VirtualFileMapping.push_back(FilenameIndex);
  }

  // Construct the files using unique filenames and virtual file mapping.
  for (auto I : VirtualFileMapping) {
    Filenames.push_back(TranslationUnitFilenames[I]);
  }

  // Read the expressions.
  uint64_t NumExpressions;
  if (auto Err = readSize(NumExpressions))
    return Err;
  // Create an array of dummy expressions that get the proper counters
  // when the expressions are read, and the proper kinds when the counters
  // are decoded.
  Expressions.resize(
      NumExpressions,
      CounterExpression(CounterExpression::Subtract, Counter(), Counter()));
  for (size_t I = 0; I < NumExpressions; ++I) {
    if (auto Err = readCounter(Expressions[I].LHS))
      return Err;
    if (auto Err = readCounter(Expressions[I].RHS))
      return Err;
  }

  // Read the mapping regions sub-arrays.
  for (unsigned InferredFileID = 0, S = VirtualFileMapping.size();
       InferredFileID < S; ++InferredFileID) {
    if (auto Err = readMappingRegionsSubArray(MappingRegions, InferredFileID,
                                              VirtualFileMapping.size()))
      return Err;
  }

  // Set the counters for the expansion regions.
  // i.e. Counter of expansion region = counter of the first region
  // from the expanded file.
  // Perform multiple passes to correctly propagate the counters through
  // all the nested expansion regions.
  SmallVector<CounterMappingRegion *, 8> FileIDExpansionRegionMapping;
  FileIDExpansionRegionMapping.resize(VirtualFileMapping.size(), nullptr);
  for (unsigned Pass = 1, S = VirtualFileMapping.size(); Pass < S; ++Pass) {
    for (auto &R : MappingRegions) {
      if (R.Kind != CounterMappingRegion::ExpansionRegion)
        continue;
      assert(!FileIDExpansionRegionMapping[R.ExpandedFileID]);
      FileIDExpansionRegionMapping[R.ExpandedFileID] = &R;
    }
    for (auto &R : MappingRegions) {
      if (FileIDExpansionRegionMapping[R.FileID]) {
        FileIDExpansionRegionMapping[R.FileID]->Count = R.Count;
        FileIDExpansionRegionMapping[R.FileID] = nullptr;
      }
    }
  }

  return Error::success();
}

Expected<bool> RawCoverageMappingDummyChecker::isDummy() {
  // A dummy coverage mapping data consists of just one region with zero count.
  uint64_t NumFileMappings;
  if (Error Err = readSize(NumFileMappings))
    return std::move(Err);
  if (NumFileMappings != 1)
    return false;
  // We don't expect any specific value for the filename index, just skip it.
  uint64_t FilenameIndex;
  if (Error Err =
          readIntMax(FilenameIndex, std::numeric_limits<unsigned>::max()))
    return std::move(Err);
  uint64_t NumExpressions;
  if (Error Err = readSize(NumExpressions))
    return std::move(Err);
  if (NumExpressions != 0)
    return false;
  uint64_t NumRegions;
  if (Error Err = readSize(NumRegions))
    return std::move(Err);
  if (NumRegions != 1)
    return false;
  uint64_t EncodedCounterAndRegion;
  if (Error Err = readIntMax(EncodedCounterAndRegion,
                             std::numeric_limits<unsigned>::max()))
    return std::move(Err);
  unsigned Tag = EncodedCounterAndRegion & Counter::EncodingTagMask;
  return Tag == Counter::Zero;
}

/// Determine if we should skip the first byte of the section content
static bool shouldSkipSectionFirstByte(SectionRef &Section) {
  const ObjectFile *Obj = Section.getObject();
  // If this is a linked PE/COFF file, then we have to skip over the null byte
  // that is allocated in the .lprfn$A section in the LLVM profiling runtime.
  // If the name section is .lprfcovnames, it doesn't have the null byte at the
  // beginning.
  if (isa<COFFObjectFile>(Obj) && !Obj->isRelocatableObject())
    if (Expected<StringRef> NameOrErr = Section.getName())
      if (*NameOrErr != getInstrProfSectionName(IPSK_covname, Triple::COFF))
        return true;
  return false;
}

Error InstrProfSymtab::create(SectionRef &Section) {
  Expected<StringRef> DataOrErr = Section.getContents();
  if (!DataOrErr)
    return DataOrErr.takeError();
  Data = *DataOrErr;
  Address = Section.getAddress();

  if (shouldSkipSectionFirstByte(Section))
    Data = Data.substr(1);

  return Error::success();
}

StringRef InstrProfSymtab::getFuncName(uint64_t Pointer, size_t Size) {
  if (Pointer < Address)
    return StringRef();
  auto Offset = Pointer - Address;
  if (Offset + Size > Data.size())
    return StringRef();
  return Data.substr(Pointer - Address, Size);
}

// Check if the mapping data is a dummy, i.e. is emitted for an unused function.
static Expected<bool> isCoverageMappingDummy(uint64_t Hash, StringRef Mapping) {
  // The hash value of dummy mapping records is always zero.
  if (Hash)
    return false;
  return RawCoverageMappingDummyChecker(Mapping).isDummy();
}

/// A range of filename indices. Used to specify the location of a batch of
/// filenames in a vector-like container.
struct FilenameRange {
  unsigned StartingIndex;
  unsigned Length;

  FilenameRange(unsigned StartingIndex, unsigned Length)
      : StartingIndex(StartingIndex), Length(Length) {}

  void markInvalid() { Length = 0; }
  bool isInvalid() const { return Length == 0; }
};

namespace {

/// The interface to read coverage mapping function records for a module.
struct CovMapFuncRecordReader {
  virtual ~CovMapFuncRecordReader() = default;

  // Read a coverage header.
  //
  // \p CovBuf points to the buffer containing the \c CovHeader of the coverage
  // mapping data associated with the module.
  //
  // Returns a pointer to the next \c CovHeader if it exists, or to an address
  // greater than \p CovEnd if not.
  virtual Expected<const char *> readCoverageHeader(const char *CovBuf,
                                                    const char *CovBufEnd) = 0;

  // Read function records.
  //
  // \p FuncRecBuf points to the buffer containing a batch of function records.
  // \p FuncRecBufEnd points past the end of the batch of records.
  //
  // Prior to Version4, \p OutOfLineFileRange points to a sequence of filenames
  // associated with the function records. It is unused in Version4.
  //
  // Prior to Version4, \p OutOfLineMappingBuf points to a sequence of coverage
  // mappings associated with the function records. It is unused in Version4.
  virtual Error
  readFunctionRecords(const char *FuncRecBuf, const char *FuncRecBufEnd,
                      std::optional<FilenameRange> OutOfLineFileRange,
                      const char *OutOfLineMappingBuf,
                      const char *OutOfLineMappingBufEnd) = 0;

  template <class IntPtrT, llvm::endianness Endian>
  static Expected<std::unique_ptr<CovMapFuncRecordReader>>
  get(CovMapVersion Version, InstrProfSymtab &P,
      std::vector<BinaryCoverageReader::ProfileMappingRecord> &R, StringRef D,
      std::vector<std::string> &F);
};

// A class for reading coverage mapping function records for a module.
template <CovMapVersion Version, class IntPtrT, llvm::endianness Endian>
class VersionedCovMapFuncRecordReader : public CovMapFuncRecordReader {
  using FuncRecordType =
      typename CovMapTraits<Version, IntPtrT>::CovMapFuncRecordType;
  using NameRefType = typename CovMapTraits<Version, IntPtrT>::NameRefType;

  // Maps function's name references to the indexes of their records
  // in \c Records.
  DenseMap<NameRefType, size_t> FunctionRecords;
  InstrProfSymtab &ProfileNames;
  StringRef CompilationDir;
  std::vector<std::string> &Filenames;
  std::vector<BinaryCoverageReader::ProfileMappingRecord> &Records;

  // Maps a hash of the filenames in a TU to a \c FileRange. The range
  // specifies the location of the hashed filenames in \c Filenames.
  DenseMap<uint64_t, FilenameRange> FileRangeMap;

  // Add the record to the collection if we don't already have a record that
  // points to the same function name. This is useful to ignore the redundant
  // records for the functions with ODR linkage.
  // In addition, prefer records with real coverage mapping data to dummy
  // records, which were emitted for inline functions which were seen but
  // not used in the corresponding translation unit.
  Error insertFunctionRecordIfNeeded(const FuncRecordType *CFR,
                                     StringRef Mapping,
                                     FilenameRange FileRange) {
    ++CovMapNumRecords;
    uint64_t FuncHash = CFR->template getFuncHash<Endian>();
    NameRefType NameRef = CFR->template getFuncNameRef<Endian>();
    auto InsertResult =
        FunctionRecords.insert(std::make_pair(NameRef, Records.size()));
    if (InsertResult.second) {
      StringRef FuncName;
      if (Error Err = CFR->template getFuncName<Endian>(ProfileNames, FuncName))
        return Err;
      if (FuncName.empty())
        return make_error<InstrProfError>(instrprof_error::malformed,
                                          "function name is empty");
      ++CovMapNumUsedRecords;
      Records.emplace_back(Version, FuncName, FuncHash, Mapping,
                           FileRange.StartingIndex, FileRange.Length);
      return Error::success();
    }
    // Update the existing record if it's a dummy and the new record is real.
    size_t OldRecordIndex = InsertResult.first->second;
    BinaryCoverageReader::ProfileMappingRecord &OldRecord =
        Records[OldRecordIndex];
    Expected<bool> OldIsDummyExpected = isCoverageMappingDummy(
        OldRecord.FunctionHash, OldRecord.CoverageMapping);
    if (Error Err = OldIsDummyExpected.takeError())
      return Err;
    if (!*OldIsDummyExpected)
      return Error::success();
    Expected<bool> NewIsDummyExpected =
        isCoverageMappingDummy(FuncHash, Mapping);
    if (Error Err = NewIsDummyExpected.takeError())
      return Err;
    if (*NewIsDummyExpected)
      return Error::success();
    ++CovMapNumUsedRecords;
    OldRecord.FunctionHash = FuncHash;
    OldRecord.CoverageMapping = Mapping;
    OldRecord.FilenamesBegin = FileRange.StartingIndex;
    OldRecord.FilenamesSize = FileRange.Length;
    return Error::success();
  }

public:
  VersionedCovMapFuncRecordReader(
      InstrProfSymtab &P,
      std::vector<BinaryCoverageReader::ProfileMappingRecord> &R, StringRef D,
      std::vector<std::string> &F)
      : ProfileNames(P), CompilationDir(D), Filenames(F), Records(R) {}

  ~VersionedCovMapFuncRecordReader() override = default;

  Expected<const char *> readCoverageHeader(const char *CovBuf,
                                            const char *CovBufEnd) override {
    using namespace support;

    if (CovBuf + sizeof(CovMapHeader) > CovBufEnd)
      return make_error<CoverageMapError>(
          coveragemap_error::malformed,
          "coverage mapping header section is larger than buffer size");
    auto CovHeader = reinterpret_cast<const CovMapHeader *>(CovBuf);
    uint32_t NRecords = CovHeader->getNRecords<Endian>();
    uint32_t FilenamesSize = CovHeader->getFilenamesSize<Endian>();
    uint32_t CoverageSize = CovHeader->getCoverageSize<Endian>();
    assert((CovMapVersion)CovHeader->getVersion<Endian>() == Version);
    CovBuf = reinterpret_cast<const char *>(CovHeader + 1);

    // Skip past the function records, saving the start and end for later.
    // This is a no-op in Version4 (function records are read after all headers
    // are read).
    const char *FuncRecBuf = nullptr;
    const char *FuncRecBufEnd = nullptr;
    if (Version < CovMapVersion::Version4)
      FuncRecBuf = CovBuf;
    CovBuf += NRecords * sizeof(FuncRecordType);
    if (Version < CovMapVersion::Version4)
      FuncRecBufEnd = CovBuf;

    // Get the filenames.
    if (CovBuf + FilenamesSize > CovBufEnd)
      return make_error<CoverageMapError>(
          coveragemap_error::malformed,
          "filenames section is larger than buffer size");
    size_t FilenamesBegin = Filenames.size();
    StringRef FilenameRegion(CovBuf, FilenamesSize);
    RawCoverageFilenamesReader Reader(FilenameRegion, Filenames,
                                      CompilationDir);
    if (auto Err = Reader.read(Version))
      return std::move(Err);
    CovBuf += FilenamesSize;
    FilenameRange FileRange(FilenamesBegin, Filenames.size() - FilenamesBegin);

    if (Version >= CovMapVersion::Version4) {
      // Map a hash of the filenames region to the filename range associated
      // with this coverage header.
      int64_t FilenamesRef =
          llvm::IndexedInstrProf::ComputeHash(FilenameRegion);
      auto Insert =
          FileRangeMap.insert(std::make_pair(FilenamesRef, FileRange));
      if (!Insert.second) {
        // The same filenames ref was encountered twice. It's possible that
        // the associated filenames are the same.
        auto It = Filenames.begin();
        FilenameRange &OrigRange = Insert.first->getSecond();
        if (std::equal(It + OrigRange.StartingIndex,
                       It + OrigRange.StartingIndex + OrigRange.Length,
                       It + FileRange.StartingIndex,
                       It + FileRange.StartingIndex + FileRange.Length))
          // Map the new range to the original one.
          FileRange = OrigRange;
        else
          // This is a hash collision. Mark the filenames ref invalid.
          OrigRange.markInvalid();
      }
    }

    // We'll read the coverage mapping records in the loop below.
    // This is a no-op in Version4 (coverage mappings are not affixed to the
    // coverage header).
    const char *MappingBuf = CovBuf;
    if (Version >= CovMapVersion::Version4 && CoverageSize != 0)
      return make_error<CoverageMapError>(coveragemap_error::malformed,
                                          "coverage mapping size is not zero");
    CovBuf += CoverageSize;
    const char *MappingEnd = CovBuf;

    if (CovBuf > CovBufEnd)
      return make_error<CoverageMapError>(
          coveragemap_error::malformed,
          "function records section is larger than buffer size");

    if (Version < CovMapVersion::Version4) {
      // Read each function record.
      if (Error E = readFunctionRecords(FuncRecBuf, FuncRecBufEnd, FileRange,
                                        MappingBuf, MappingEnd))
        return std::move(E);
    }

    // Each coverage map has an alignment of 8, so we need to adjust alignment
    // before reading the next map.
    CovBuf += offsetToAlignedAddr(CovBuf, Align(8));

    return CovBuf;
  }

  Error readFunctionRecords(const char *FuncRecBuf, const char *FuncRecBufEnd,
                            std::optional<FilenameRange> OutOfLineFileRange,
                            const char *OutOfLineMappingBuf,
                            const char *OutOfLineMappingBufEnd) override {
    auto CFR = reinterpret_cast<const FuncRecordType *>(FuncRecBuf);
    while ((const char *)CFR < FuncRecBufEnd) {
      // Validate the length of the coverage mapping for this function.
      const char *NextMappingBuf;
      const FuncRecordType *NextCFR;
      std::tie(NextMappingBuf, NextCFR) =
          CFR->template advanceByOne<Endian>(OutOfLineMappingBuf);
      if (Version < CovMapVersion::Version4)
        if (NextMappingBuf > OutOfLineMappingBufEnd)
          return make_error<CoverageMapError>(
              coveragemap_error::malformed,
              "next mapping buffer is larger than buffer size");

      // Look up the set of filenames associated with this function record.
      std::optional<FilenameRange> FileRange;
      if (Version < CovMapVersion::Version4) {
        FileRange = OutOfLineFileRange;
      } else {
        uint64_t FilenamesRef = CFR->template getFilenamesRef<Endian>();
        auto It = FileRangeMap.find(FilenamesRef);
        if (It == FileRangeMap.end())
          return make_error<CoverageMapError>(
              coveragemap_error::malformed,
              "no filename found for function with hash=0x" +
                  Twine::utohexstr(FilenamesRef));
        else
          FileRange = It->getSecond();
      }

      // Now, read the coverage data.
      if (FileRange && !FileRange->isInvalid()) {
        StringRef Mapping =
            CFR->template getCoverageMapping<Endian>(OutOfLineMappingBuf);
        if (Version >= CovMapVersion::Version4 &&
            Mapping.data() + Mapping.size() > FuncRecBufEnd)
          return make_error<CoverageMapError>(
              coveragemap_error::malformed,
              "coverage mapping data is larger than buffer size");
        if (Error Err = insertFunctionRecordIfNeeded(CFR, Mapping, *FileRange))
          return Err;
      }

      std::tie(OutOfLineMappingBuf, CFR) = std::tie(NextMappingBuf, NextCFR);
    }
    return Error::success();
  }
};

} // end anonymous namespace

template <class IntPtrT, llvm::endianness Endian>
Expected<std::unique_ptr<CovMapFuncRecordReader>> CovMapFuncRecordReader::get(
    CovMapVersion Version, InstrProfSymtab &P,
    std::vector<BinaryCoverageReader::ProfileMappingRecord> &R, StringRef D,
    std::vector<std::string> &F) {
  using namespace coverage;

  switch (Version) {
  case CovMapVersion::Version1:
    return std::make_unique<VersionedCovMapFuncRecordReader<
        CovMapVersion::Version1, IntPtrT, Endian>>(P, R, D, F);
  case CovMapVersion::Version2:
  case CovMapVersion::Version3:
  case CovMapVersion::Version4:
  case CovMapVersion::Version5:
  case CovMapVersion::Version6:
  case CovMapVersion::Version7:
    // Decompress the name data.
    if (Error E = P.create(P.getNameData()))
      return std::move(E);
    if (Version == CovMapVersion::Version2)
      return std::make_unique<VersionedCovMapFuncRecordReader<
          CovMapVersion::Version2, IntPtrT, Endian>>(P, R, D, F);
    else if (Version == CovMapVersion::Version3)
      return std::make_unique<VersionedCovMapFuncRecordReader<
          CovMapVersion::Version3, IntPtrT, Endian>>(P, R, D, F);
    else if (Version == CovMapVersion::Version4)
      return std::make_unique<VersionedCovMapFuncRecordReader<
          CovMapVersion::Version4, IntPtrT, Endian>>(P, R, D, F);
    else if (Version == CovMapVersion::Version5)
      return std::make_unique<VersionedCovMapFuncRecordReader<
          CovMapVersion::Version5, IntPtrT, Endian>>(P, R, D, F);
    else if (Version == CovMapVersion::Version6)
      return std::make_unique<VersionedCovMapFuncRecordReader<
          CovMapVersion::Version6, IntPtrT, Endian>>(P, R, D, F);
    else if (Version == CovMapVersion::Version7)
      return std::make_unique<VersionedCovMapFuncRecordReader<
          CovMapVersion::Version7, IntPtrT, Endian>>(P, R, D, F);
  }
  llvm_unreachable("Unsupported version");
}

template <typename T, llvm::endianness Endian>
static Error readCoverageMappingData(
    InstrProfSymtab &ProfileNames, StringRef CovMap, StringRef FuncRecords,
    std::vector<BinaryCoverageReader::ProfileMappingRecord> &Records,
    StringRef CompilationDir, std::vector<std::string> &Filenames) {
  using namespace coverage;

  // Read the records in the coverage data section.
  auto CovHeader =
      reinterpret_cast<const CovMapHeader *>(CovMap.data());
  CovMapVersion Version = (CovMapVersion)CovHeader->getVersion<Endian>();
  if (Version > CovMapVersion::CurrentVersion)
    return make_error<CoverageMapError>(coveragemap_error::unsupported_version);
  Expected<std::unique_ptr<CovMapFuncRecordReader>> ReaderExpected =
      CovMapFuncRecordReader::get<T, Endian>(Version, ProfileNames, Records,
                                             CompilationDir, Filenames);
  if (Error E = ReaderExpected.takeError())
    return E;
  auto Reader = std::move(ReaderExpected.get());
  const char *CovBuf = CovMap.data();
  const char *CovBufEnd = CovBuf + CovMap.size();
  const char *FuncRecBuf = FuncRecords.data();
  const char *FuncRecBufEnd = FuncRecords.data() + FuncRecords.size();
  while (CovBuf < CovBufEnd) {
    // Read the current coverage header & filename data.
    //
    // Prior to Version4, this also reads all function records affixed to the
    // header.
    //
    // Return a pointer to the next coverage header.
    auto NextOrErr = Reader->readCoverageHeader(CovBuf, CovBufEnd);
    if (auto E = NextOrErr.takeError())
      return E;
    CovBuf = NextOrErr.get();
  }
  // In Version4, function records are not affixed to coverage headers. Read
  // the records from their dedicated section.
  if (Version >= CovMapVersion::Version4)
    return Reader->readFunctionRecords(FuncRecBuf, FuncRecBufEnd, std::nullopt,
                                       nullptr, nullptr);
  return Error::success();
}

Expected<std::unique_ptr<BinaryCoverageReader>>
BinaryCoverageReader::createCoverageReaderFromBuffer(
    StringRef Coverage, FuncRecordsStorage &&FuncRecords,
    CoverageMapCopyStorage &&CoverageMap,
    std::unique_ptr<InstrProfSymtab> ProfileNamesPtr, uint8_t BytesInAddress,
    llvm::endianness Endian, StringRef CompilationDir) {
  if (ProfileNamesPtr == nullptr)
    return make_error<CoverageMapError>(coveragemap_error::malformed,
                                        "Caller must provide ProfileNames");
  std::unique_ptr<BinaryCoverageReader> Reader(
      new BinaryCoverageReader(std::move(ProfileNamesPtr),
                               std::move(FuncRecords), std::move(CoverageMap)));
  InstrProfSymtab &ProfileNames = *Reader->ProfileNames;
  StringRef FuncRecordsRef = Reader->FuncRecords->getBuffer();
  if (BytesInAddress == 4 && Endian == llvm::endianness::little) {
    if (Error E = readCoverageMappingData<uint32_t, llvm::endianness::little>(
            ProfileNames, Coverage, FuncRecordsRef, Reader->MappingRecords,
            CompilationDir, Reader->Filenames))
      return std::move(E);
  } else if (BytesInAddress == 4 && Endian == llvm::endianness::big) {
    if (Error E = readCoverageMappingData<uint32_t, llvm::endianness::big>(
            ProfileNames, Coverage, FuncRecordsRef, Reader->MappingRecords,
            CompilationDir, Reader->Filenames))
      return std::move(E);
  } else if (BytesInAddress == 8 && Endian == llvm::endianness::little) {
    if (Error E = readCoverageMappingData<uint64_t, llvm::endianness::little>(
            ProfileNames, Coverage, FuncRecordsRef, Reader->MappingRecords,
            CompilationDir, Reader->Filenames))
      return std::move(E);
  } else if (BytesInAddress == 8 && Endian == llvm::endianness::big) {
    if (Error E = readCoverageMappingData<uint64_t, llvm::endianness::big>(
            ProfileNames, Coverage, FuncRecordsRef, Reader->MappingRecords,
            CompilationDir, Reader->Filenames))
      return std::move(E);
  } else
    return make_error<CoverageMapError>(
        coveragemap_error::malformed,
        "not supported endianness or bytes in address");
  return std::move(Reader);
}

static Expected<std::unique_ptr<BinaryCoverageReader>>
loadTestingFormat(StringRef Data, StringRef CompilationDir) {
  uint8_t BytesInAddress = 8;
  llvm::endianness Endian = llvm::endianness::little;

  // Read the magic and version.
  Data = Data.substr(sizeof(TestingFormatMagic));
  if (Data.size() < sizeof(uint64_t))
    return make_error<CoverageMapError>(coveragemap_error::malformed,
                                        "the size of data is too small");
  auto TestingVersion =
      support::endian::byte_swap<uint64_t, llvm::endianness::little>(
          *reinterpret_cast<const uint64_t *>(Data.data()));
  Data = Data.substr(sizeof(uint64_t));

  // Read the ProfileNames data.
  if (Data.empty())
    return make_error<CoverageMapError>(coveragemap_error::truncated);
  unsigned N = 0;
  uint64_t ProfileNamesSize = decodeULEB128(Data.bytes_begin(), &N);
  if (N > Data.size())
    return make_error<CoverageMapError>(
        coveragemap_error::malformed,
        "the size of TestingFormatMagic is too big");
  Data = Data.substr(N);
  if (Data.empty())
    return make_error<CoverageMapError>(coveragemap_error::truncated);
  N = 0;
  uint64_t Address = decodeULEB128(Data.bytes_begin(), &N);
  if (N > Data.size())
    return make_error<CoverageMapError>(coveragemap_error::malformed,
                                        "the size of ULEB128 is too big");
  Data = Data.substr(N);
  if (Data.size() < ProfileNamesSize)
    return make_error<CoverageMapError>(coveragemap_error::malformed,
                                        "the size of ProfileNames is too big");
  auto ProfileNames = std::make_unique<InstrProfSymtab>();
  if (Error E = ProfileNames->create(Data.substr(0, ProfileNamesSize), Address))
    return std::move(E);
  Data = Data.substr(ProfileNamesSize);

  // In Version2, the size of CoverageMapping is stored directly.
  uint64_t CoverageMappingSize;
  if (TestingVersion == uint64_t(TestingFormatVersion::Version2)) {
    N = 0;
    CoverageMappingSize = decodeULEB128(Data.bytes_begin(), &N);
    if (N > Data.size())
      return make_error<CoverageMapError>(coveragemap_error::malformed,
                                          "the size of ULEB128 is too big");
    Data = Data.substr(N);
    if (CoverageMappingSize < sizeof(CovMapHeader))
      return make_error<CoverageMapError>(
          coveragemap_error::malformed,
          "the size of CoverageMapping is teoo small");
  } else if (TestingVersion != uint64_t(TestingFormatVersion::Version1)) {
    return make_error<CoverageMapError>(coveragemap_error::unsupported_version);
  }

  // Skip the padding bytes because coverage map data has an alignment of 8.
  auto Pad = offsetToAlignedAddr(Data.data(), Align(8));
  if (Data.size() < Pad)
    return make_error<CoverageMapError>(coveragemap_error::malformed,
                                        "insufficient padding");
  Data = Data.substr(Pad);
  if (Data.size() < sizeof(CovMapHeader))
    return make_error<CoverageMapError>(
        coveragemap_error::malformed,
        "coverage mapping header section is larger than data size");
  auto const *CovHeader = reinterpret_cast<const CovMapHeader *>(
      Data.substr(0, sizeof(CovMapHeader)).data());
  auto Version =
      CovMapVersion(CovHeader->getVersion<llvm::endianness::little>());

  // In Version1, the size of CoverageMapping is calculated.
  if (TestingVersion == uint64_t(TestingFormatVersion::Version1)) {
    if (Version < CovMapVersion::Version4) {
      CoverageMappingSize = Data.size();
    } else {
      auto FilenamesSize =
          CovHeader->getFilenamesSize<llvm::endianness::little>();
      CoverageMappingSize = sizeof(CovMapHeader) + FilenamesSize;
    }
  }

  auto CoverageMapping = Data.substr(0, CoverageMappingSize);
  Data = Data.substr(CoverageMappingSize);

  // Read the CoverageRecords data.
  if (Version < CovMapVersion::Version4) {
    if (!Data.empty())
      return make_error<CoverageMapError>(coveragemap_error::malformed,
                                          "data is not empty");
  } else {
    // Skip the padding bytes because coverage records data has an alignment
    // of 8.
    Pad = offsetToAlignedAddr(Data.data(), Align(8));
    if (Data.size() < Pad)
      return make_error<CoverageMapError>(coveragemap_error::malformed,
                                          "insufficient padding");
    Data = Data.substr(Pad);
  }
  BinaryCoverageReader::FuncRecordsStorage CoverageRecords =
      MemoryBuffer::getMemBuffer(Data);

  return BinaryCoverageReader::createCoverageReaderFromBuffer(
      CoverageMapping, std::move(CoverageRecords), nullptr,
      std::move(ProfileNames), BytesInAddress, Endian, CompilationDir);
}

/// Find all sections that match \p IPSK name. There may be more than one if
/// comdats are in use, e.g. for the __llvm_covfun section on ELF.
static Expected<std::vector<SectionRef>>
lookupSections(ObjectFile &OF, InstrProfSectKind IPSK) {
  auto ObjFormat = OF.getTripleObjectFormat();
  auto Name =
      getInstrProfSectionName(IPSK, ObjFormat, /*AddSegmentInfo=*/false);
  // On COFF, the object file section name may end in "$M". This tells the
  // linker to sort these sections between "$A" and "$Z". The linker removes the
  // dollar and everything after it in the final binary. Do the same to match.
  bool IsCOFF = isa<COFFObjectFile>(OF);
  auto stripSuffix = [IsCOFF](StringRef N) {
    return IsCOFF ? N.split('$').first : N;
  };
  Name = stripSuffix(Name);

  std::vector<SectionRef> Sections;
  for (const auto &Section : OF.sections()) {
    Expected<StringRef> NameOrErr = Section.getName();
    if (!NameOrErr)
      return NameOrErr.takeError();
    if (stripSuffix(*NameOrErr) == Name) {
      // Skip empty profile name section.
      // COFF profile name section contains two null bytes indicating the
      // start/end of the section. If its size is 2 bytes, it's empty.
      if (IPSK == IPSK_name &&
          (Section.getSize() == 0 || (IsCOFF && Section.getSize() == 2)))
        continue;
      Sections.push_back(Section);
    }
  }
  if (Sections.empty())
    return make_error<CoverageMapError>(coveragemap_error::no_data_found);
  return Sections;
}

/// Find a section that matches \p Name and is allocatable at runtime.
///
/// Returns the contents of the section and its start offset in the object file.
static Expected<std::pair<StringRef, uint64_t>>
lookupAllocatableSection(ObjectFile &OF, InstrProfSectKind IPSK) {
  // On Wasm, allocatable sections can live only in data segments.
  if (auto *WOF = dyn_cast<WasmObjectFile>(&OF)) {
    std::vector<const WasmSegment *> Segments;
    auto ObjFormat = OF.getTripleObjectFormat();
    auto Name =
        getInstrProfSectionName(IPSK, ObjFormat, /*AddSegmentInfo=*/false);
    for (const auto &DebugName : WOF->debugNames()) {
      if (DebugName.Type != wasm::NameType::DATA_SEGMENT ||
          DebugName.Name != Name)
        continue;
      if (DebugName.Index >= WOF->dataSegments().size())
        return make_error<CoverageMapError>(coveragemap_error::malformed);
      auto &Segment = WOF->dataSegments()[DebugName.Index];
      Segments.push_back(&Segment);
    }
    if (Segments.empty())
      return make_error<CoverageMapError>(coveragemap_error::no_data_found);
    if (Segments.size() != 1)
      return make_error<CoverageMapError>(coveragemap_error::malformed);

    const auto &Segment = *Segments.front();
    auto &Data = Segment.Data;
    StringRef Content(reinterpret_cast<const char *>(Data.Content.data()),
                      Data.Content.size());
    return std::make_pair(Content, Segment.SectionOffset);
  }

  // On other object file types, delegate to lookupSections to find the section.
  auto Sections = lookupSections(OF, IPSK);
  if (!Sections)
    return Sections.takeError();
  if (Sections->size() != 1)
    return make_error<CoverageMapError>(
        coveragemap_error::malformed,
        "the size of coverage mapping section is not one");
  auto &Section = Sections->front();
  auto ContentsOrErr = Section.getContents();
  if (!ContentsOrErr)
    return ContentsOrErr.takeError();
<<<<<<< HEAD
  return std::make_pair(*ContentsOrErr, Section.getAddress());
=======
  auto Content = *ContentsOrErr;
  if (shouldSkipSectionFirstByte(Section))
    Content = Content.drop_front(1);
  return std::make_pair(Content, Section.getAddress());
>>>>>>> f791cfc8
}

static Expected<std::unique_ptr<BinaryCoverageReader>>
loadBinaryFormat(std::unique_ptr<Binary> Bin, StringRef Arch,
                 StringRef CompilationDir = "",
                 object::BuildIDRef *BinaryID = nullptr) {
  std::unique_ptr<ObjectFile> OF;
  if (auto *Universal = dyn_cast<MachOUniversalBinary>(Bin.get())) {
    // If we have a universal binary, try to look up the object for the
    // appropriate architecture.
    auto ObjectFileOrErr = Universal->getMachOObjectForArch(Arch);
    if (!ObjectFileOrErr)
      return ObjectFileOrErr.takeError();
    OF = std::move(ObjectFileOrErr.get());
  } else if (isa<ObjectFile>(Bin.get())) {
    // For any other object file, upcast and take ownership.
    OF.reset(cast<ObjectFile>(Bin.release()));
    // If we've asked for a particular arch, make sure they match.
    if (!Arch.empty() && OF->getArch() != Triple(Arch).getArch())
      return errorCodeToError(object_error::arch_not_found);
  } else
    // We can only handle object files.
    return make_error<CoverageMapError>(coveragemap_error::malformed,
                                        "binary is not an object file");

  // The coverage uses native pointer sizes for the object it's written in.
  uint8_t BytesInAddress = OF->getBytesInAddress();
  llvm::endianness Endian =
      OF->isLittleEndian() ? llvm::endianness::little : llvm::endianness::big;

  // Look for the sections that we are interested in.
  auto ProfileNames = std::make_unique<InstrProfSymtab>();
  // If IPSK_name is not found, fallback to search for IPK_covname, which is
  // used when binary correlation is enabled.
  auto NamesSection = lookupAllocatableSection(*OF, IPSK_name);
  if (auto E = NamesSection.takeError()) {
    consumeError(std::move(E));
    NamesSection = lookupAllocatableSection(*OF, IPSK_covname);
    if (auto E = NamesSection.takeError())
      return std::move(E);
  }

  uint64_t NamesAddress;
  StringRef NamesContent;
  std::tie(NamesContent, NamesAddress) = *NamesSection;
  if (Error E = ProfileNames->create(NamesContent, NamesAddress))
    return std::move(E);

  auto CoverageSection = lookupSections(*OF, IPSK_covmap);
  if (auto E = CoverageSection.takeError())
    return std::move(E);
  std::vector<SectionRef> CoverageSectionRefs = *CoverageSection;
  if (CoverageSectionRefs.size() != 1)
    return make_error<CoverageMapError>(coveragemap_error::malformed,
                                        "the size of name section is not one");
  auto CoverageMappingOrErr = CoverageSectionRefs.back().getContents();
  if (!CoverageMappingOrErr)
    return CoverageMappingOrErr.takeError();
  StringRef CoverageMapping = CoverageMappingOrErr.get();

  // If the coverage mapping section is not aligned to 8 bytes, copy it to a
  // new buffer that is. Wasm format typically has unaligned section contents
  // because it doesn't have a good way to insert padding bytes.
  std::unique_ptr<MemoryBuffer> CoverageMapCopy;
  if (!isAddrAligned(Align(8), CoverageMapping.data())) {
    CoverageMapCopy = MemoryBuffer::getMemBufferCopy(CoverageMapping);
    CoverageMapping = CoverageMapCopy->getBuffer();
  }

  // Look for the coverage records section (Version4 only).
  auto CoverageRecordsSections = lookupSections(*OF, IPSK_covfun);

  BinaryCoverageReader::FuncRecordsStorage FuncRecords;
  if (auto E = CoverageRecordsSections.takeError()) {
    consumeError(std::move(E));
    FuncRecords = MemoryBuffer::getMemBuffer("");
  } else {
    // Compute the FuncRecordsBuffer of the buffer, taking into account the
    // padding between each record, and making sure the first block is aligned
    // in memory to maintain consistency between buffer address and size
    // alignment.
    const Align RecordAlignment(8);
    uint64_t FuncRecordsSize = 0;
    for (SectionRef Section : *CoverageRecordsSections) {
      auto CoverageRecordsOrErr = Section.getContents();
      if (!CoverageRecordsOrErr)
        return CoverageRecordsOrErr.takeError();
      FuncRecordsSize += alignTo(CoverageRecordsOrErr->size(), RecordAlignment);
    }
    auto WritableBuffer =
        WritableMemoryBuffer::getNewUninitMemBuffer(FuncRecordsSize);
    char *FuncRecordsBuffer = WritableBuffer->getBufferStart();
    assert(isAddrAligned(RecordAlignment, FuncRecordsBuffer) &&
           "Allocated memory is correctly aligned");

    for (SectionRef Section : *CoverageRecordsSections) {
      auto CoverageRecordsOrErr = Section.getContents();
      if (!CoverageRecordsOrErr)
        return CoverageRecordsOrErr.takeError();
      const auto &CoverageRecords = CoverageRecordsOrErr.get();
      FuncRecordsBuffer = std::copy(CoverageRecords.begin(),
                                    CoverageRecords.end(), FuncRecordsBuffer);
      FuncRecordsBuffer =
          std::fill_n(FuncRecordsBuffer,
                      alignAddr(FuncRecordsBuffer, RecordAlignment) -
                          (uintptr_t)FuncRecordsBuffer,
                      '\0');
    }
    assert(FuncRecordsBuffer == WritableBuffer->getBufferEnd() &&
           "consistent init");
    FuncRecords = std::move(WritableBuffer);
  }

  if (BinaryID)
    *BinaryID = getBuildID(OF.get());

  return BinaryCoverageReader::createCoverageReaderFromBuffer(
      CoverageMapping, std::move(FuncRecords), std::move(CoverageMapCopy),
      std::move(ProfileNames), BytesInAddress, Endian, CompilationDir);
}

/// Determine whether \p Arch is invalid or empty, given \p Bin.
static bool isArchSpecifierInvalidOrMissing(Binary *Bin, StringRef Arch) {
  // If we have a universal binary and Arch doesn't identify any of its slices,
  // it's user error.
  if (auto *Universal = dyn_cast<MachOUniversalBinary>(Bin)) {
    for (auto &ObjForArch : Universal->objects())
      if (Arch == ObjForArch.getArchFlagName())
        return false;
    return true;
  }
  return false;
}

Expected<std::vector<std::unique_ptr<BinaryCoverageReader>>>
BinaryCoverageReader::create(
    MemoryBufferRef ObjectBuffer, StringRef Arch,
    SmallVectorImpl<std::unique_ptr<MemoryBuffer>> &ObjectFileBuffers,
    StringRef CompilationDir, SmallVectorImpl<object::BuildIDRef> *BinaryIDs) {
  std::vector<std::unique_ptr<BinaryCoverageReader>> Readers;

  if (ObjectBuffer.getBuffer().size() > sizeof(TestingFormatMagic)) {
    uint64_t Magic =
        support::endian::byte_swap<uint64_t, llvm::endianness::little>(
            *reinterpret_cast<const uint64_t *>(ObjectBuffer.getBufferStart()));
    if (Magic == TestingFormatMagic) {
      // This is a special format used for testing.
      auto ReaderOrErr =
          loadTestingFormat(ObjectBuffer.getBuffer(), CompilationDir);
      if (!ReaderOrErr)
        return ReaderOrErr.takeError();
      Readers.push_back(std::move(ReaderOrErr.get()));
      return std::move(Readers);
    }
  }

  auto BinOrErr = createBinary(ObjectBuffer);
  if (!BinOrErr)
    return BinOrErr.takeError();
  std::unique_ptr<Binary> Bin = std::move(BinOrErr.get());

  if (isArchSpecifierInvalidOrMissing(Bin.get(), Arch))
    return make_error<CoverageMapError>(
        coveragemap_error::invalid_or_missing_arch_specifier);

  // MachO universal binaries which contain archives need to be treated as
  // archives, not as regular binaries.
  if (auto *Universal = dyn_cast<MachOUniversalBinary>(Bin.get())) {
    for (auto &ObjForArch : Universal->objects()) {
      // Skip slices within the universal binary which target the wrong arch.
      std::string ObjArch = ObjForArch.getArchFlagName();
      if (Arch != ObjArch)
        continue;

      auto ArchiveOrErr = ObjForArch.getAsArchive();
      if (!ArchiveOrErr) {
        // If this is not an archive, try treating it as a regular object.
        consumeError(ArchiveOrErr.takeError());
        break;
      }

      return BinaryCoverageReader::create(
          ArchiveOrErr.get()->getMemoryBufferRef(), Arch, ObjectFileBuffers,
          CompilationDir, BinaryIDs);
    }
  }

  // Load coverage out of archive members.
  if (auto *Ar = dyn_cast<Archive>(Bin.get())) {
    Error Err = Error::success();
    for (auto &Child : Ar->children(Err)) {
      Expected<MemoryBufferRef> ChildBufOrErr = Child.getMemoryBufferRef();
      if (!ChildBufOrErr)
        return ChildBufOrErr.takeError();

      auto ChildReadersOrErr = BinaryCoverageReader::create(
          ChildBufOrErr.get(), Arch, ObjectFileBuffers, CompilationDir,
          BinaryIDs);
      if (!ChildReadersOrErr)
        return ChildReadersOrErr.takeError();
      for (auto &Reader : ChildReadersOrErr.get())
        Readers.push_back(std::move(Reader));
    }
    if (Err)
      return std::move(Err);

    // Thin archives reference object files outside of the archive file, i.e.
    // files which reside in memory not owned by the caller. Transfer ownership
    // to the caller.
    if (Ar->isThin())
      for (auto &Buffer : Ar->takeThinBuffers())
        ObjectFileBuffers.push_back(std::move(Buffer));

    return std::move(Readers);
  }

  object::BuildIDRef BinaryID;
  auto ReaderOrErr = loadBinaryFormat(std::move(Bin), Arch, CompilationDir,
                                      BinaryIDs ? &BinaryID : nullptr);
  if (!ReaderOrErr)
    return ReaderOrErr.takeError();
  Readers.push_back(std::move(ReaderOrErr.get()));
  if (!BinaryID.empty())
    BinaryIDs->push_back(BinaryID);
  return std::move(Readers);
}

Error BinaryCoverageReader::readNextRecord(CoverageMappingRecord &Record) {
  if (CurrentRecord >= MappingRecords.size())
    return make_error<CoverageMapError>(coveragemap_error::eof);

  FunctionsFilenames.clear();
  Expressions.clear();
  MappingRegions.clear();
  auto &R = MappingRecords[CurrentRecord];
  auto F = ArrayRef(Filenames).slice(R.FilenamesBegin, R.FilenamesSize);
  RawCoverageMappingReader Reader(R.CoverageMapping, F, FunctionsFilenames,
                                  Expressions, MappingRegions);
  if (auto Err = Reader.read())
    return Err;

  Record.FunctionName = R.FunctionName;
  Record.FunctionHash = R.FunctionHash;
  Record.Filenames = FunctionsFilenames;
  Record.Expressions = Expressions;
  Record.MappingRegions = MappingRegions;

  ++CurrentRecord;
  return Error::success();
}<|MERGE_RESOLUTION|>--- conflicted
+++ resolved
@@ -1130,14 +1130,10 @@
   auto ContentsOrErr = Section.getContents();
   if (!ContentsOrErr)
     return ContentsOrErr.takeError();
-<<<<<<< HEAD
-  return std::make_pair(*ContentsOrErr, Section.getAddress());
-=======
   auto Content = *ContentsOrErr;
   if (shouldSkipSectionFirstByte(Section))
     Content = Content.drop_front(1);
   return std::make_pair(Content, Section.getAddress());
->>>>>>> f791cfc8
 }
 
 static Expected<std::unique_ptr<BinaryCoverageReader>>
