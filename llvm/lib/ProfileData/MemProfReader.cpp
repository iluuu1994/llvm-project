//===- RawMemProfReader.cpp - Instrumented memory profiling reader --------===//
//
// Part of the LLVM Project, under the Apache License v2.0 with LLVM Exceptions.
// See https://llvm.org/LICENSE.txt for license information.
// SPDX-License-Identifier: Apache-2.0 WITH LLVM-exception
//
//===----------------------------------------------------------------------===//
//
// This file contains support for reading MemProf profiling data.
//
//===----------------------------------------------------------------------===//

#include <cstdint>
#include <memory>
#include <type_traits>

#include "llvm/ADT/ArrayRef.h"
#include "llvm/ADT/DenseMap.h"
#include "llvm/ADT/SetVector.h"
#include "llvm/ADT/SmallSet.h"
#include "llvm/ADT/SmallVector.h"
#include "llvm/ADT/StringExtras.h"
#include "llvm/ADT/Twine.h"
#include "llvm/DebugInfo/DWARF/DWARFContext.h"
#include "llvm/DebugInfo/Symbolize/SymbolizableModule.h"
#include "llvm/DebugInfo/Symbolize/SymbolizableObjectFile.h"
#include "llvm/Object/Binary.h"
#include "llvm/Object/BuildID.h"
#include "llvm/Object/ELFObjectFile.h"
#include "llvm/Object/ObjectFile.h"
#include "llvm/ProfileData/InstrProf.h"
#include "llvm/ProfileData/MemProf.h"
#include "llvm/ProfileData/MemProfData.inc"
#include "llvm/ProfileData/MemProfReader.h"
#include "llvm/ProfileData/MemProfYAML.h"
#include "llvm/ProfileData/SampleProf.h"
#include "llvm/Support/Debug.h"
#include "llvm/Support/Endian.h"
#include "llvm/Support/Error.h"
#include "llvm/Support/MemoryBuffer.h"
#include "llvm/Support/Path.h"

#define DEBUG_TYPE "memprof"

namespace llvm {
namespace memprof {
namespace {
template <class T = uint64_t> inline T alignedRead(const char *Ptr) {
  static_assert(std::is_integral_v<T>, "Not an integral type");
  assert(reinterpret_cast<size_t>(Ptr) % sizeof(T) == 0 && "Unaligned Read");
  return *reinterpret_cast<const T *>(Ptr);
}

Error checkBuffer(const MemoryBuffer &Buffer) {
  if (!RawMemProfReader::hasFormat(Buffer))
    return make_error<InstrProfError>(instrprof_error::bad_magic);

  if (Buffer.getBufferSize() == 0)
    return make_error<InstrProfError>(instrprof_error::empty_raw_profile);

  if (Buffer.getBufferSize() < sizeof(Header)) {
    return make_error<InstrProfError>(instrprof_error::truncated);
  }

  // The size of the buffer can be > header total size since we allow repeated
  // serialization of memprof profiles to the same file.
  uint64_t TotalSize = 0;
  const char *Next = Buffer.getBufferStart();
  while (Next < Buffer.getBufferEnd()) {
    const auto *H = reinterpret_cast<const Header *>(Next);

    // Check if the version in header is among the supported versions.
    bool IsSupported = false;
    for (auto SupportedVersion : MEMPROF_RAW_SUPPORTED_VERSIONS) {
      if (H->Version == SupportedVersion)
        IsSupported = true;
    }
    if (!IsSupported) {
      return make_error<InstrProfError>(instrprof_error::unsupported_version);
    }

    TotalSize += H->TotalSize;
    Next += H->TotalSize;
  }

  if (Buffer.getBufferSize() != TotalSize) {
    return make_error<InstrProfError>(instrprof_error::malformed);
  }
  return Error::success();
}

llvm::SmallVector<SegmentEntry> readSegmentEntries(const char *Ptr) {
  using namespace support;

  const uint64_t NumItemsToRead =
      endian::readNext<uint64_t, llvm::endianness::little>(Ptr);
  llvm::SmallVector<SegmentEntry> Items;
  for (uint64_t I = 0; I < NumItemsToRead; I++) {
    Items.push_back(*reinterpret_cast<const SegmentEntry *>(
        Ptr + I * sizeof(SegmentEntry)));
  }
  return Items;
}

llvm::SmallVector<std::pair<uint64_t, MemInfoBlock>>
readMemInfoBlocksV3(const char *Ptr) {
  using namespace support;

  const uint64_t NumItemsToRead =
      endian::readNext<uint64_t, llvm::endianness::little, unaligned>(Ptr);

  llvm::SmallVector<std::pair<uint64_t, MemInfoBlock>> Items;
  for (uint64_t I = 0; I < NumItemsToRead; I++) {
    const uint64_t Id =
        endian::readNext<uint64_t, llvm::endianness::little, unaligned>(Ptr);

    // We cheat a bit here and remove the const from cast to set the
    // Histogram Pointer to newly allocated buffer. We also cheat, since V3 and
    // V4 do not have the same fields. V3 is missing AccessHistogramSize and
    // AccessHistogram. This means we read "dirty" data in here, but it should
    // not segfault, since there will be callstack data placed after this in the
    // binary format.
    MemInfoBlock MIB = *reinterpret_cast<const MemInfoBlock *>(Ptr);
    // Overwrite dirty data.
    MIB.AccessHistogramSize = 0;
    MIB.AccessHistogram = 0;

    Items.push_back({Id, MIB});
    // Only increment by the size of MIB in V3.
    Ptr += MEMPROF_V3_MIB_SIZE;
  }
  return Items;
}

llvm::SmallVector<std::pair<uint64_t, MemInfoBlock>>
readMemInfoBlocksV4(const char *Ptr) {
  using namespace support;

  const uint64_t NumItemsToRead =
      endian::readNext<uint64_t, llvm::endianness::little, unaligned>(Ptr);

  llvm::SmallVector<std::pair<uint64_t, MemInfoBlock>> Items;
  for (uint64_t I = 0; I < NumItemsToRead; I++) {
    const uint64_t Id =
        endian::readNext<uint64_t, llvm::endianness::little, unaligned>(Ptr);
    // We cheat a bit here and remove the const from cast to set the
    // Histogram Pointer to newly allocated buffer.
    MemInfoBlock MIB = *reinterpret_cast<const MemInfoBlock *>(Ptr);

    // Only increment by size of MIB since readNext implicitly increments.
    Ptr += sizeof(MemInfoBlock);

    if (MIB.AccessHistogramSize > 0) {
      MIB.AccessHistogram =
          (uintptr_t)malloc(MIB.AccessHistogramSize * sizeof(uint64_t));
    }

    for (uint64_t J = 0; J < MIB.AccessHistogramSize; J++) {
      ((uint64_t *)MIB.AccessHistogram)[J] =
          endian::readNext<uint64_t, llvm::endianness::little, unaligned>(Ptr);
    }
    Items.push_back({Id, MIB});
  }
  return Items;
}

CallStackMap readStackInfo(const char *Ptr) {
  using namespace support;

  const uint64_t NumItemsToRead =
      endian::readNext<uint64_t, llvm::endianness::little>(Ptr);
  CallStackMap Items;

  for (uint64_t I = 0; I < NumItemsToRead; I++) {
    const uint64_t StackId =
        endian::readNext<uint64_t, llvm::endianness::little>(Ptr);
    const uint64_t NumPCs =
        endian::readNext<uint64_t, llvm::endianness::little>(Ptr);

    SmallVector<uint64_t> CallStack;
    CallStack.reserve(NumPCs);
    for (uint64_t J = 0; J < NumPCs; J++) {
      CallStack.push_back(
          endian::readNext<uint64_t, llvm::endianness::little>(Ptr));
    }

    Items[StackId] = CallStack;
  }
  return Items;
}

// Merges the contents of stack information in \p From to \p To. Returns true if
// any stack ids observed previously map to a different set of program counter
// addresses.
bool mergeStackMap(const CallStackMap &From, CallStackMap &To) {
  for (const auto &[Id, Stack] : From) {
    auto [It, Inserted] = To.try_emplace(Id, Stack);
    // Check that the PCs are the same (in order).
    if (!Inserted && Stack != It->second)
      return true;
  }
  return false;
}

Error report(Error E, const StringRef Context) {
  return joinErrors(createStringError(inconvertibleErrorCode(), Context),
                    std::move(E));
}

bool isRuntimePath(const StringRef Path) {
  const StringRef Filename = llvm::sys::path::filename(Path);
  // This list should be updated in case new files with additional interceptors
  // are added to the memprof runtime.
  return Filename == "memprof_malloc_linux.cpp" ||
         Filename == "memprof_interceptors.cpp" ||
         Filename == "memprof_new_delete.cpp";
}

std::string getBuildIdString(const SegmentEntry &Entry) {
  // If the build id is unset print a helpful string instead of all zeros.
  if (Entry.BuildIdSize == 0)
    return "<None>";

  std::string Str;
  raw_string_ostream OS(Str);
  for (size_t I = 0; I < Entry.BuildIdSize; I++) {
    OS << format_hex_no_prefix(Entry.BuildId[I], 2);
  }
  return OS.str();
}
} // namespace

Expected<std::unique_ptr<RawMemProfReader>>
RawMemProfReader::create(const Twine &Path, const StringRef ProfiledBinary,
                         bool KeepName) {
  auto BufferOr = MemoryBuffer::getFileOrSTDIN(Path);
  if (std::error_code EC = BufferOr.getError())
    return report(errorCodeToError(EC), Path.getSingleStringRef());

  std::unique_ptr<MemoryBuffer> Buffer(BufferOr.get().release());
  return create(std::move(Buffer), ProfiledBinary, KeepName);
}

Expected<std::unique_ptr<RawMemProfReader>>
RawMemProfReader::create(std::unique_ptr<MemoryBuffer> Buffer,
                         const StringRef ProfiledBinary, bool KeepName) {
  if (Error E = checkBuffer(*Buffer))
    return report(std::move(E), Buffer->getBufferIdentifier());

  if (ProfiledBinary.empty()) {
    // Peek the build ids to print a helpful error message.
    const std::vector<std::string> BuildIds = peekBuildIds(Buffer.get());
    std::string ErrorMessage(
        R"(Path to profiled binary is empty, expected binary with one of the following build ids:
)");
    for (const auto &Id : BuildIds) {
      ErrorMessage += "\n BuildId: ";
      ErrorMessage += Id;
    }
    return report(
        make_error<StringError>(ErrorMessage, inconvertibleErrorCode()),
        /*Context=*/"");
  }

  auto BinaryOr = llvm::object::createBinary(ProfiledBinary);
  if (!BinaryOr) {
    return report(BinaryOr.takeError(), ProfiledBinary);
  }

  // Use new here since constructor is private.
  std::unique_ptr<RawMemProfReader> Reader(
      new RawMemProfReader(std::move(BinaryOr.get()), KeepName));
  if (Error E = Reader->initialize(std::move(Buffer))) {
    return std::move(E);
  }
  return std::move(Reader);
}

// We need to make sure that all leftover MIB histograms that have not been
// freed by merge are freed here.
RawMemProfReader::~RawMemProfReader() {
  for (auto &[_, MIB] : CallstackProfileData) {
    if (MemprofRawVersion >= 4ULL && MIB.AccessHistogramSize > 0) {
      free((void *)MIB.AccessHistogram);
    }
  }
}

bool RawMemProfReader::hasFormat(const StringRef Path) {
  auto BufferOr = MemoryBuffer::getFileOrSTDIN(Path);
  if (!BufferOr)
    return false;

  std::unique_ptr<MemoryBuffer> Buffer(BufferOr.get().release());
  return hasFormat(*Buffer);
}

bool RawMemProfReader::hasFormat(const MemoryBuffer &Buffer) {
  if (Buffer.getBufferSize() < sizeof(uint64_t))
    return false;
  // Aligned read to sanity check that the buffer was allocated with at least 8b
  // alignment.
  const uint64_t Magic = alignedRead(Buffer.getBufferStart());
  return Magic == MEMPROF_RAW_MAGIC_64;
}

void RawMemProfReader::printYAML(raw_ostream &OS) {
  uint64_t NumAllocFunctions = 0, NumMibInfo = 0;
  for (const auto &KV : MemProfData.Records) {
    const size_t NumAllocSites = KV.second.AllocSites.size();
    if (NumAllocSites > 0) {
      NumAllocFunctions++;
      NumMibInfo += NumAllocSites;
    }
  }

  OS << "MemprofProfile:\n";
  OS << "  Summary:\n";
  OS << "    Version: " << MemprofRawVersion << "\n";
  OS << "    NumSegments: " << SegmentInfo.size() << "\n";
  OS << "    NumMibInfo: " << NumMibInfo << "\n";
  OS << "    NumAllocFunctions: " << NumAllocFunctions << "\n";
  OS << "    NumStackOffsets: " << StackMap.size() << "\n";
  // Print out the segment information.
  OS << "  Segments:\n";
  for (const auto &Entry : SegmentInfo) {
    OS << "  -\n";
    OS << "    BuildId: " << getBuildIdString(Entry) << "\n";
    OS << "    Start: 0x" << llvm::utohexstr(Entry.Start) << "\n";
    OS << "    End: 0x" << llvm::utohexstr(Entry.End) << "\n";
    OS << "    Offset: 0x" << llvm::utohexstr(Entry.Offset) << "\n";
  }
  // Print out the merged contents of the profiles.
  OS << "  Records:\n";
  for (const auto &[GUID, Record] : *this) {
    OS << "  -\n";
    OS << "    FunctionGUID: " << GUID << "\n";
    Record.print(OS);
  }
}

Error RawMemProfReader::initialize(std::unique_ptr<MemoryBuffer> DataBuffer) {
  const StringRef FileName = Binary.getBinary()->getFileName();

  auto *ElfObject = dyn_cast<object::ELFObjectFileBase>(Binary.getBinary());
  if (!ElfObject) {
    return report(make_error<StringError>(Twine("Not an ELF file: "),
                                          inconvertibleErrorCode()),
                  FileName);
  }

  // Check whether the profiled binary was built with position independent code
  // (PIC). Perform sanity checks for assumptions we rely on to simplify
  // symbolization.
  auto *Elf64LEObject = llvm::cast<llvm::object::ELF64LEObjectFile>(ElfObject);
  const llvm::object::ELF64LEFile &ElfFile = Elf64LEObject->getELFFile();
  auto PHdrsOr = ElfFile.program_headers();
  if (!PHdrsOr)
    return report(
        make_error<StringError>(Twine("Could not read program headers: "),
                                inconvertibleErrorCode()),
        FileName);

  int NumExecutableSegments = 0;
  for (const auto &Phdr : *PHdrsOr) {
    if (Phdr.p_type == ELF::PT_LOAD) {
      if (Phdr.p_flags & ELF::PF_X) {
        // We assume only one text segment in the main binary for simplicity and
        // reduce the overhead of checking multiple ranges during symbolization.
        if (++NumExecutableSegments > 1) {
          return report(
              make_error<StringError>(
                  "Expect only one executable load segment in the binary",
                  inconvertibleErrorCode()),
              FileName);
        }
        // Segment will always be loaded at a page boundary, expect it to be
        // aligned already. Assume 4K pagesize for the machine from which the
        // profile has been collected. This should be fine for now, in case we
        // want to support other pagesizes it can be recorded in the raw profile
        // during collection.
        PreferredTextSegmentAddress = Phdr.p_vaddr;
        assert(Phdr.p_vaddr == (Phdr.p_vaddr & ~(0x1000 - 1U)) &&
               "Expect p_vaddr to always be page aligned");
        assert(Phdr.p_offset == 0 && "Expect p_offset = 0 for symbolization.");
      }
    }
  }

  auto Triple = ElfObject->makeTriple();
  if (!Triple.isX86())
    return report(make_error<StringError>(Twine("Unsupported target: ") +
                                              Triple.getArchName(),
                                          inconvertibleErrorCode()),
                  FileName);

  // Process the raw profile.
  if (Error E = readRawProfile(std::move(DataBuffer)))
    return E;

  if (Error E = setupForSymbolization())
    return E;

  auto *Object = cast<object::ObjectFile>(Binary.getBinary());
  std::unique_ptr<DIContext> Context = DWARFContext::create(
      *Object, DWARFContext::ProcessDebugRelocations::Process);

  auto SOFOr = symbolize::SymbolizableObjectFile::create(
      Object, std::move(Context), /*UntagAddresses=*/false);
  if (!SOFOr)
    return report(SOFOr.takeError(), FileName);
  auto Symbolizer = std::move(SOFOr.get());

  // The symbolizer ownership is moved into symbolizeAndFilterStackFrames so
  // that it is freed automatically at the end, when it is no longer used. This
  // reduces peak memory since it won't be live while also mapping the raw
  // profile into records afterwards.
  if (Error E = symbolizeAndFilterStackFrames(std::move(Symbolizer)))
    return E;

  return mapRawProfileToRecords();
}

Error RawMemProfReader::setupForSymbolization() {
  auto *Object = cast<object::ObjectFile>(Binary.getBinary());
  object::BuildIDRef BinaryId = object::getBuildID(Object);
  if (BinaryId.empty())
    return make_error<StringError>(Twine("No build id found in binary ") +
                                       Binary.getBinary()->getFileName(),
                                   inconvertibleErrorCode());

  int NumMatched = 0;
  for (const auto &Entry : SegmentInfo) {
    llvm::ArrayRef<uint8_t> SegmentId(Entry.BuildId, Entry.BuildIdSize);
    if (BinaryId == SegmentId) {
      // We assume only one text segment in the main binary for simplicity and
      // reduce the overhead of checking multiple ranges during symbolization.
      if (++NumMatched > 1) {
        return make_error<StringError>(
            "We expect only one executable segment in the profiled binary",
            inconvertibleErrorCode());
      }
      ProfiledTextSegmentStart = Entry.Start;
      ProfiledTextSegmentEnd = Entry.End;
    }
  }
  assert(NumMatched != 0 && "No matching executable segments in segment info.");
  assert((PreferredTextSegmentAddress == 0 ||
          (PreferredTextSegmentAddress == ProfiledTextSegmentStart)) &&
         "Expect text segment address to be 0 or equal to profiled text "
         "segment start.");
  return Error::success();
}

Error RawMemProfReader::mapRawProfileToRecords() {
  // Hold a mapping from function to each callsite location we encounter within
  // it that is part of some dynamic allocation context. The location is stored
  // as a pointer to a symbolized list of inline frames.
  using LocationPtr = const llvm::SmallVector<FrameId> *;
  llvm::MapVector<GlobalValue::GUID, llvm::SetVector<LocationPtr>>
      PerFunctionCallSites;

  // Convert the raw profile callstack data into memprof records. While doing so
  // keep track of related contexts so that we can fill these in later.
  for (const auto &[StackId, MIB] : CallstackProfileData) {
    auto It = StackMap.find(StackId);
    if (It == StackMap.end())
      return make_error<InstrProfError>(
          instrprof_error::malformed,
          "memprof callstack record does not contain id: " + Twine(StackId));

    // Construct the symbolized callstack.
    llvm::SmallVector<FrameId> Callstack;
    Callstack.reserve(It->getSecond().size());

    llvm::ArrayRef<uint64_t> Addresses = It->getSecond();
    for (size_t I = 0; I < Addresses.size(); I++) {
      const uint64_t Address = Addresses[I];
      assert(SymbolizedFrame.count(Address) > 0 &&
             "Address not found in SymbolizedFrame map");
      const SmallVector<FrameId> &Frames = SymbolizedFrame[Address];

      assert(!idToFrame(Frames.back()).IsInlineFrame &&
             "The last frame should not be inlined");

      // Record the callsites for each function. Skip the first frame of the
      // first address since it is the allocation site itself that is recorded
      // as an alloc site.
      for (size_t J = 0; J < Frames.size(); J++) {
        if (I == 0 && J == 0)
          continue;
        // We attach the entire bottom-up frame here for the callsite even
        // though we only need the frames up to and including the frame for
        // Frames[J].Function. This will enable better deduplication for
        // compression in the future.
        const GlobalValue::GUID Guid = idToFrame(Frames[J]).Function;
        PerFunctionCallSites[Guid].insert(&Frames);
      }

      // Add all the frames to the current allocation callstack.
      Callstack.append(Frames.begin(), Frames.end());
    }

    CallStackId CSId = MemProfData.addCallStack(Callstack);

    // We attach the memprof record to each function bottom-up including the
    // first non-inline frame.
    for (size_t I = 0; /*Break out using the condition below*/; I++) {
      const Frame &F = idToFrame(Callstack[I]);
<<<<<<< HEAD
      IndexedMemProfRecord &Record = FunctionProfileData[F.Function];
      Record.AllocSites.emplace_back(Callstack, CSId, MIB);
=======
      IndexedMemProfRecord &Record = MemProfData.Records[F.Function];
      Record.AllocSites.emplace_back(CSId, MIB);
>>>>>>> ce7c17d5

      if (!F.IsInlineFrame)
        break;
    }
  }

  // Fill in the related callsites per function.
  for (const auto &[Id, Locs] : PerFunctionCallSites) {
    // Some functions may have only callsite data and no allocation data. Here
    // we insert a new entry for callsite data if we need to.
<<<<<<< HEAD
    IndexedMemProfRecord &Record = FunctionProfileData[Id];
    for (LocationPtr Loc : Locs) {
      CallStackId CSId = hashCallStack(*Loc);
      CSIdToCallStack.insert({CSId, *Loc});
      Record.CallSites.push_back(*Loc);
      Record.CallSiteIds.push_back(CSId);
    }
=======
    IndexedMemProfRecord &Record = MemProfData.Records[Id];
    for (LocationPtr Loc : Locs)
      Record.CallSiteIds.push_back(MemProfData.addCallStack(*Loc));
>>>>>>> ce7c17d5
  }

  return Error::success();
}

Error RawMemProfReader::symbolizeAndFilterStackFrames(
    std::unique_ptr<llvm::symbolize::SymbolizableModule> Symbolizer) {
  // The specifier to use when symbolization is requested.
  const DILineInfoSpecifier Specifier(
      DILineInfoSpecifier::FileLineInfoKind::RawValue,
      DILineInfoSpecifier::FunctionNameKind::LinkageName);

  // For entries where all PCs in the callstack are discarded, we erase the
  // entry from the stack map.
  llvm::SmallVector<uint64_t> EntriesToErase;
  // We keep track of all prior discarded entries so that we can avoid invoking
  // the symbolizer for such entries.
  llvm::DenseSet<uint64_t> AllVAddrsToDiscard;
  for (auto &Entry : StackMap) {
    for (const uint64_t VAddr : Entry.getSecond()) {
      // Check if we have already symbolized and cached the result or if we
      // don't want to attempt symbolization since we know this address is bad.
      // In this case the address is also removed from the current callstack.
      if (SymbolizedFrame.count(VAddr) > 0 ||
          AllVAddrsToDiscard.contains(VAddr))
        continue;

      Expected<DIInliningInfo> DIOr = Symbolizer->symbolizeInlinedCode(
          getModuleOffset(VAddr), Specifier, /*UseSymbolTable=*/false);
      if (!DIOr)
        return DIOr.takeError();
      DIInliningInfo DI = DIOr.get();

      // Drop frames which we can't symbolize or if they belong to the runtime.
      if (DI.getFrame(0).FunctionName == DILineInfo::BadString ||
          isRuntimePath(DI.getFrame(0).FileName)) {
        AllVAddrsToDiscard.insert(VAddr);
        continue;
      }

      for (size_t I = 0, NumFrames = DI.getNumberOfFrames(); I < NumFrames;
           I++) {
        const auto &DIFrame = DI.getFrame(I);
        const uint64_t Guid =
            IndexedMemProfRecord::getGUID(DIFrame.FunctionName);
        const Frame F(Guid, DIFrame.Line - DIFrame.StartLine, DIFrame.Column,
                      // Only the last entry is not an inlined location.
                      I != NumFrames - 1);
        // Here we retain a mapping from the GUID to canonical symbol name
        // instead of adding it to the frame object directly to reduce memory
        // overhead. This is because there can be many unique frames,
        // particularly for callsite frames.
        if (KeepSymbolName) {
          StringRef CanonicalName =
              sampleprof::FunctionSamples::getCanonicalFnName(
                  DIFrame.FunctionName);
          GuidToSymbolName.insert({Guid, CanonicalName.str()});
        }

        SymbolizedFrame[VAddr].push_back(MemProfData.addFrame(F));
      }
    }

    auto &CallStack = Entry.getSecond();
    llvm::erase_if(CallStack, [&AllVAddrsToDiscard](const uint64_t A) {
      return AllVAddrsToDiscard.contains(A);
    });
    if (CallStack.empty())
      EntriesToErase.push_back(Entry.getFirst());
  }

  // Drop the entries where the callstack is empty.
  for (const uint64_t Id : EntriesToErase) {
    StackMap.erase(Id);
    if (CallstackProfileData[Id].AccessHistogramSize > 0)
      free((void *)CallstackProfileData[Id].AccessHistogram);
    CallstackProfileData.erase(Id);
  }

  if (StackMap.empty())
    return make_error<InstrProfError>(
        instrprof_error::malformed,
        "no entries in callstack map after symbolization");

  return Error::success();
}

std::vector<std::string>
RawMemProfReader::peekBuildIds(MemoryBuffer *DataBuffer) {
  const char *Next = DataBuffer->getBufferStart();
  // Use a SetVector since a profile file may contain multiple raw profile
  // dumps, each with segment information. We want them unique and in order they
  // were stored in the profile; the profiled binary should be the first entry.
  // The runtime uses dl_iterate_phdr and the "... first object visited by
  // callback is the main program."
  // https://man7.org/linux/man-pages/man3/dl_iterate_phdr.3.html
  llvm::SetVector<std::string, std::vector<std::string>,
                  llvm::SmallSet<std::string, 10>>
      BuildIds;
  while (Next < DataBuffer->getBufferEnd()) {
    const auto *Header = reinterpret_cast<const memprof::Header *>(Next);

    const llvm::SmallVector<SegmentEntry> Entries =
        readSegmentEntries(Next + Header->SegmentOffset);

    for (const auto &Entry : Entries)
      BuildIds.insert(getBuildIdString(Entry));

    Next += Header->TotalSize;
  }
  return BuildIds.takeVector();
}

// FIXME: Add a schema for serializing similiar to IndexedMemprofReader. This
// will help being able to deserialize different versions raw memprof versions
// more easily.
llvm::SmallVector<std::pair<uint64_t, MemInfoBlock>>
RawMemProfReader::readMemInfoBlocks(const char *Ptr) {
  if (MemprofRawVersion == 3ULL)
    return readMemInfoBlocksV3(Ptr);
  if (MemprofRawVersion == 4ULL)
    return readMemInfoBlocksV4(Ptr);
  llvm_unreachable(
      "Panic: Unsupported version number when reading MemInfoBlocks");
}

Error RawMemProfReader::readRawProfile(
    std::unique_ptr<MemoryBuffer> DataBuffer) {
  const char *Next = DataBuffer->getBufferStart();

  while (Next < DataBuffer->getBufferEnd()) {
    const auto *Header = reinterpret_cast<const memprof::Header *>(Next);

    // Set Reader version to memprof raw version of profile. Checking if version
    // is supported is checked before creating the reader.
    MemprofRawVersion = Header->Version;

    // Read in the segment information, check whether its the same across all
    // profiles in this binary file.
    const llvm::SmallVector<SegmentEntry> Entries =
        readSegmentEntries(Next + Header->SegmentOffset);
    if (!SegmentInfo.empty() && SegmentInfo != Entries) {
      // We do not expect segment information to change when deserializing from
      // the same binary profile file. This can happen if dynamic libraries are
      // loaded/unloaded between profile dumping.
      return make_error<InstrProfError>(
          instrprof_error::malformed,
          "memprof raw profile has different segment information");
    }
    SegmentInfo.assign(Entries.begin(), Entries.end());

    // Read in the MemInfoBlocks. Merge them based on stack id - we assume that
    // raw profiles in the same binary file are from the same process so the
    // stackdepot ids are the same.
    for (const auto &[Id, MIB] : readMemInfoBlocks(Next + Header->MIBOffset)) {
      if (CallstackProfileData.count(Id)) {

        if (MemprofRawVersion >= 4ULL &&
            (CallstackProfileData[Id].AccessHistogramSize > 0 ||
             MIB.AccessHistogramSize > 0)) {
          uintptr_t ShorterHistogram;
          if (CallstackProfileData[Id].AccessHistogramSize >
              MIB.AccessHistogramSize)
            ShorterHistogram = MIB.AccessHistogram;
          else
            ShorterHistogram = CallstackProfileData[Id].AccessHistogram;
          CallstackProfileData[Id].Merge(MIB);
          free((void *)ShorterHistogram);
        } else {
          CallstackProfileData[Id].Merge(MIB);
        }
      } else {
        CallstackProfileData[Id] = MIB;
      }
    }

    // Read in the callstack for each ids. For multiple raw profiles in the same
    // file, we expect that the callstack is the same for a unique id.
    const CallStackMap CSM = readStackInfo(Next + Header->StackOffset);
    if (StackMap.empty()) {
      StackMap = CSM;
    } else {
      if (mergeStackMap(CSM, StackMap))
        return make_error<InstrProfError>(
            instrprof_error::malformed,
            "memprof raw profile got different call stack for same id");
    }

    Next += Header->TotalSize;
  }

  return Error::success();
}

object::SectionedAddress
RawMemProfReader::getModuleOffset(const uint64_t VirtualAddress) {
  if (VirtualAddress > ProfiledTextSegmentStart &&
      VirtualAddress <= ProfiledTextSegmentEnd) {
    // For PIE binaries, the preferred address is zero and we adjust the virtual
    // address by start of the profiled segment assuming that the offset of the
    // segment in the binary is zero. For non-PIE binaries the preferred and
    // profiled segment addresses should be equal and this is a no-op.
    const uint64_t AdjustedAddress =
        VirtualAddress + PreferredTextSegmentAddress - ProfiledTextSegmentStart;
    return object::SectionedAddress{AdjustedAddress};
  }
  // Addresses which do not originate from the profiled text segment in the
  // binary are not adjusted. These will fail symbolization and be filtered out
  // during processing.
  return object::SectionedAddress{VirtualAddress};
}

Error RawMemProfReader::readNextRecord(
    GuidMemProfRecordPair &GuidRecord,
    std::function<const Frame(const FrameId)> Callback) {
  // Create a new callback for the RawMemProfRecord iterator so that we can
  // provide the symbol name if the reader was initialized with KeepSymbolName =
  // true. This is useful for debugging and testing.
  auto IdToFrameCallback = [this](const FrameId Id) {
    Frame F = this->idToFrame(Id);
    if (!this->KeepSymbolName)
      return F;
    auto Iter = this->GuidToSymbolName.find(F.Function);
    assert(Iter != this->GuidToSymbolName.end());
    F.SymbolName = std::make_unique<std::string>(Iter->getSecond());
    return F;
  };
  return MemProfReader::readNextRecord(GuidRecord, IdToFrameCallback);
}

Expected<std::unique_ptr<YAMLMemProfReader>>
YAMLMemProfReader::create(const Twine &Path) {
  auto BufferOr = MemoryBuffer::getFileOrSTDIN(Path);
  if (std::error_code EC = BufferOr.getError())
    return report(errorCodeToError(EC), Path.getSingleStringRef());

  std::unique_ptr<MemoryBuffer> Buffer(BufferOr.get().release());
  return create(std::move(Buffer));
}

Expected<std::unique_ptr<YAMLMemProfReader>>
YAMLMemProfReader::create(std::unique_ptr<MemoryBuffer> Buffer) {
  auto Reader = std::make_unique<YAMLMemProfReader>();
  Reader->parse(Buffer->getBuffer());
  return std::move(Reader);
}

bool YAMLMemProfReader::hasFormat(const StringRef Path) {
  auto BufferOr = MemoryBuffer::getFileOrSTDIN(Path);
  if (!BufferOr)
    return false;

  std::unique_ptr<MemoryBuffer> Buffer(BufferOr.get().release());
  return hasFormat(*Buffer);
}

bool YAMLMemProfReader::hasFormat(const MemoryBuffer &Buffer) {
  return Buffer.getBuffer().starts_with("---");
}

void YAMLMemProfReader::parse(StringRef YAMLData) {
  memprof::AllMemProfData Doc;
  yaml::Input Yin(YAMLData);

  Yin >> Doc;
  if (Yin.error())
    return;

  // Add a call stack to MemProfData.CallStacks and return its CallStackId.
  auto AddCallStack = [&](ArrayRef<Frame> CallStack) -> CallStackId {
    SmallVector<FrameId> IndexedCallStack;
    IndexedCallStack.reserve(CallStack.size());
    for (const Frame &F : CallStack)
      IndexedCallStack.push_back(MemProfData.addFrame(F));
    return MemProfData.addCallStack(std::move(IndexedCallStack));
  };

  for (const auto &[GUID, Record] : Doc.HeapProfileRecords) {
    IndexedMemProfRecord IndexedRecord;

    // Convert AllocationInfo to IndexedAllocationInfo.
    for (const AllocationInfo &AI : Record.AllocSites) {
      CallStackId CSId = AddCallStack(AI.CallStack);
      IndexedRecord.AllocSites.emplace_back(CSId, AI.Info);
    }

    // Populate CallSiteIds.
    for (const auto &CallSite : Record.CallSites) {
      CallStackId CSId = AddCallStack(CallSite);
      IndexedRecord.CallSiteIds.push_back(CSId);
    }

    MemProfData.Records.try_emplace(GUID, std::move(IndexedRecord));
  }
}
} // namespace memprof
} // namespace llvm<|MERGE_RESOLUTION|>--- conflicted
+++ resolved
@@ -507,13 +507,8 @@
     // first non-inline frame.
     for (size_t I = 0; /*Break out using the condition below*/; I++) {
       const Frame &F = idToFrame(Callstack[I]);
-<<<<<<< HEAD
-      IndexedMemProfRecord &Record = FunctionProfileData[F.Function];
-      Record.AllocSites.emplace_back(Callstack, CSId, MIB);
-=======
       IndexedMemProfRecord &Record = MemProfData.Records[F.Function];
       Record.AllocSites.emplace_back(CSId, MIB);
->>>>>>> ce7c17d5
 
       if (!F.IsInlineFrame)
         break;
@@ -524,19 +519,9 @@
   for (const auto &[Id, Locs] : PerFunctionCallSites) {
     // Some functions may have only callsite data and no allocation data. Here
     // we insert a new entry for callsite data if we need to.
-<<<<<<< HEAD
-    IndexedMemProfRecord &Record = FunctionProfileData[Id];
-    for (LocationPtr Loc : Locs) {
-      CallStackId CSId = hashCallStack(*Loc);
-      CSIdToCallStack.insert({CSId, *Loc});
-      Record.CallSites.push_back(*Loc);
-      Record.CallSiteIds.push_back(CSId);
-    }
-=======
     IndexedMemProfRecord &Record = MemProfData.Records[Id];
     for (LocationPtr Loc : Locs)
       Record.CallSiteIds.push_back(MemProfData.addCallStack(*Loc));
->>>>>>> ce7c17d5
   }
 
   return Error::success();
