//===- SampleProfWriter.cpp - Write LLVM sample profile data --------------===//
//
// Part of the LLVM Project, under the Apache License v2.0 with LLVM Exceptions.
// See https://llvm.org/LICENSE.txt for license information.
// SPDX-License-Identifier: Apache-2.0 WITH LLVM-exception
//
//===----------------------------------------------------------------------===//
//
// This file implements the class that writes LLVM sample profiles. It
// supports two file formats: text and binary. The textual representation
// is useful for debugging and testing purposes. The binary representation
// is more compact, resulting in smaller file sizes. However, they can
// both be used interchangeably.
//
// See lib/ProfileData/SampleProfReader.cpp for documentation on each of the
// supported formats.
//
//===----------------------------------------------------------------------===//

#include "llvm/ProfileData/SampleProfWriter.h"
#include "llvm/ADT/StringRef.h"
#include "llvm/ProfileData/ProfileCommon.h"
#include "llvm/ProfileData/SampleProf.h"
#include "llvm/Support/Compression.h"
#include "llvm/Support/EndianStream.h"
#include "llvm/Support/ErrorOr.h"
#include "llvm/Support/FileSystem.h"
#include "llvm/Support/LEB128.h"
#include "llvm/Support/MD5.h"
#include "llvm/Support/raw_ostream.h"
#include <cmath>
#include <cstdint>
#include <memory>
#include <set>
#include <system_error>
#include <utility>
#include <vector>

#define DEBUG_TYPE "llvm-profdata"

using namespace llvm;
using namespace sampleprof;

<<<<<<< HEAD
static cl::opt<bool> ExtBinaryWriteVTableTypeProf(
    "extbinary-write-vtable-type-prof", cl::init(true), cl::Hidden,
=======
// To begin with, make this option off by default.
static cl::opt<bool> ExtBinaryWriteVTableTypeProf(
    "extbinary-write-vtable-type-prof", cl::init(false), cl::Hidden,
>>>>>>> 0b18c2dd
    cl::desc("Write vtable type profile in ext-binary sample profile writer"));

namespace llvm {
namespace support {
namespace endian {
namespace {

// Adapter class to llvm::support::endian::Writer for pwrite().
struct SeekableWriter {
  raw_pwrite_stream &OS;
  endianness Endian;
  SeekableWriter(raw_pwrite_stream &OS, endianness Endian)
      : OS(OS), Endian(Endian) {}

  template <typename ValueType>
  void pwrite(ValueType Val, size_t Offset) {
    std::string StringBuf;
    raw_string_ostream SStream(StringBuf);
    Writer(SStream, Endian).write(Val);
    OS.pwrite(StringBuf.data(), StringBuf.size(), Offset);
  }
};

} // namespace
} // namespace endian
} // namespace support
} // namespace llvm

DefaultFunctionPruningStrategy::DefaultFunctionPruningStrategy(
    SampleProfileMap &ProfileMap, size_t OutputSizeLimit)
    : FunctionPruningStrategy(ProfileMap, OutputSizeLimit) {
  sortFuncProfiles(ProfileMap, SortedFunctions);
}

void DefaultFunctionPruningStrategy::Erase(size_t CurrentOutputSize) {
  double D = (double)OutputSizeLimit / CurrentOutputSize;
  size_t NewSize = (size_t)round(ProfileMap.size() * D * D);
  size_t NumToRemove = ProfileMap.size() - NewSize;
  if (NumToRemove < 1)
    NumToRemove = 1;

  assert(NumToRemove <= SortedFunctions.size());
  for (const NameFunctionSamples &E :
       llvm::drop_begin(SortedFunctions, SortedFunctions.size() - NumToRemove))
    ProfileMap.erase(E.first);
  SortedFunctions.resize(SortedFunctions.size() - NumToRemove);
}

std::error_code SampleProfileWriter::writeWithSizeLimitInternal(
    SampleProfileMap &ProfileMap, size_t OutputSizeLimit,
    FunctionPruningStrategy *Strategy) {
  if (OutputSizeLimit == 0)
    return write(ProfileMap);

  size_t OriginalFunctionCount = ProfileMap.size();

  std::unique_ptr<raw_ostream> OriginalOutputStream;
  OutputStream.swap(OriginalOutputStream);

  size_t IterationCount = 0;
  size_t TotalSize;

  SmallVector<char> StringBuffer;
  do {
    StringBuffer.clear();
    OutputStream.reset(new raw_svector_ostream(StringBuffer));
    if (std::error_code EC = write(ProfileMap))
      return EC;

    TotalSize = StringBuffer.size();
    // On Windows every "\n" is actually written as "\r\n" to disk but not to
    // memory buffer, this difference should be added when considering the total
    // output size.
#ifdef _WIN32
    if (Format == SPF_Text)
      TotalSize += LineCount;
#endif
    if (TotalSize <= OutputSizeLimit)
      break;

    Strategy->Erase(TotalSize);
    IterationCount++;
  } while (ProfileMap.size() != 0);

  if (ProfileMap.size() == 0)
    return sampleprof_error::too_large;

  OutputStream.swap(OriginalOutputStream);
  OutputStream->write(StringBuffer.data(), StringBuffer.size());
  LLVM_DEBUG(dbgs() << "Profile originally has " << OriginalFunctionCount
                    << " functions, reduced to " << ProfileMap.size() << " in "
                    << IterationCount << " iterations\n");
  // Silence warning on Release build.
  (void)OriginalFunctionCount;
  (void)IterationCount;
  return sampleprof_error::success;
}

std::error_code
SampleProfileWriter::writeFuncProfiles(const SampleProfileMap &ProfileMap) {
  std::vector<NameFunctionSamples> V;
  sortFuncProfiles(ProfileMap, V);
  for (const auto &I : V) {
    if (std::error_code EC = writeSample(*I.second))
      return EC;
  }
  return sampleprof_error::success;
}

std::error_code SampleProfileWriter::write(const SampleProfileMap &ProfileMap) {
  if (std::error_code EC = writeHeader(ProfileMap))
    return EC;

  if (std::error_code EC = writeFuncProfiles(ProfileMap))
    return EC;

  return sampleprof_error::success;
}

/// Return the current position and prepare to use it as the start
/// position of a section given the section type \p Type and its position
/// \p LayoutIdx in SectionHdrLayout.
uint64_t
SampleProfileWriterExtBinaryBase::markSectionStart(SecType Type,
                                                   uint32_t LayoutIdx) {
  uint64_t SectionStart = OutputStream->tell();
  assert(LayoutIdx < SectionHdrLayout.size() && "LayoutIdx out of range");
  const auto &Entry = SectionHdrLayout[LayoutIdx];
  assert(Entry.Type == Type && "Unexpected section type");
  // Use LocalBuf as a temporary output for writting data.
  if (hasSecFlag(Entry, SecCommonFlags::SecFlagCompress))
    LocalBufStream.swap(OutputStream);
  return SectionStart;
}

std::error_code SampleProfileWriterExtBinaryBase::compressAndOutput() {
  if (!llvm::compression::zlib::isAvailable())
    return sampleprof_error::zlib_unavailable;
  std::string &UncompressedStrings =
      static_cast<raw_string_ostream *>(LocalBufStream.get())->str();
  if (UncompressedStrings.size() == 0)
    return sampleprof_error::success;
  auto &OS = *OutputStream;
  SmallVector<uint8_t, 128> CompressedStrings;
  compression::zlib::compress(arrayRefFromStringRef(UncompressedStrings),
                              CompressedStrings,
                              compression::zlib::BestSizeCompression);
  encodeULEB128(UncompressedStrings.size(), OS);
  encodeULEB128(CompressedStrings.size(), OS);
  OS << toStringRef(CompressedStrings);
  UncompressedStrings.clear();
  return sampleprof_error::success;
}

/// Add a new section into section header table given the section type
/// \p Type, its position \p LayoutIdx in SectionHdrLayout and the
/// location \p SectionStart where the section should be written to.
std::error_code SampleProfileWriterExtBinaryBase::addNewSection(
    SecType Type, uint32_t LayoutIdx, uint64_t SectionStart) {
  assert(LayoutIdx < SectionHdrLayout.size() && "LayoutIdx out of range");
  const auto &Entry = SectionHdrLayout[LayoutIdx];
  assert(Entry.Type == Type && "Unexpected section type");
  if (hasSecFlag(Entry, SecCommonFlags::SecFlagCompress)) {
    LocalBufStream.swap(OutputStream);
    if (std::error_code EC = compressAndOutput())
      return EC;
  }
  SecHdrTable.push_back({Type, Entry.Flags, SectionStart - FileStart,
                         OutputStream->tell() - SectionStart, LayoutIdx});
  return sampleprof_error::success;
}

std::error_code
SampleProfileWriterExtBinaryBase::write(const SampleProfileMap &ProfileMap) {
  // When calling write on a different profile map, existing states should be
  // cleared.
  NameTable.clear();
  CSNameTable.clear();
  SecHdrTable.clear();

  if (std::error_code EC = writeHeader(ProfileMap))
    return EC;

  std::string LocalBuf;
  LocalBufStream = std::make_unique<raw_string_ostream>(LocalBuf);
  if (std::error_code EC = writeSections(ProfileMap))
    return EC;

  if (std::error_code EC = writeSecHdrTable())
    return EC;

  return sampleprof_error::success;
}

std::error_code SampleProfileWriterExtBinaryBase::writeContextIdx(
    const SampleContext &Context) {
  if (Context.hasContext())
    return writeCSNameIdx(Context);
  else
    return SampleProfileWriterBinary::writeNameIdx(Context.getFunction());
}

std::error_code
SampleProfileWriterExtBinaryBase::writeCSNameIdx(const SampleContext &Context) {
  const auto &Ret = CSNameTable.find(Context);
  if (Ret == CSNameTable.end())
    return sampleprof_error::truncated_name_table;
  encodeULEB128(Ret->second, *OutputStream);
  return sampleprof_error::success;
}

std::error_code
SampleProfileWriterExtBinaryBase::writeSample(const FunctionSamples &S) {
  uint64_t Offset = OutputStream->tell();
  auto &Context = S.getContext();
  FuncOffsetTable[Context] = Offset - SecLBRProfileStart;
  encodeULEB128(S.getHeadSamples(), *OutputStream);
  return writeBody(S);
}

std::error_code SampleProfileWriterExtBinaryBase::writeFuncOffsetTable() {
  auto &OS = *OutputStream;

  // Write out the table size.
  encodeULEB128(FuncOffsetTable.size(), OS);

  // Write out FuncOffsetTable.
  auto WriteItem = [&](const SampleContext &Context, uint64_t Offset) {
    if (std::error_code EC = writeContextIdx(Context))
      return EC;
    encodeULEB128(Offset, OS);
    return (std::error_code)sampleprof_error::success;
  };

  if (FunctionSamples::ProfileIsCS) {
    // Sort the contexts before writing them out. This is to help fast load all
    // context profiles for a function as well as their callee contexts which
    // can help profile-guided importing for ThinLTO.
    std::map<SampleContext, uint64_t> OrderedFuncOffsetTable(
        FuncOffsetTable.begin(), FuncOffsetTable.end());
    for (const auto &Entry : OrderedFuncOffsetTable) {
      if (std::error_code EC = WriteItem(Entry.first, Entry.second))
        return EC;
    }
    addSectionFlag(SecFuncOffsetTable, SecFuncOffsetFlags::SecFlagOrdered);
  } else {
    for (const auto &Entry : FuncOffsetTable) {
      if (std::error_code EC = WriteItem(Entry.first, Entry.second))
        return EC;
    }
  }

  FuncOffsetTable.clear();
  return sampleprof_error::success;
}

std::error_code SampleProfileWriterExtBinaryBase::writeFuncMetadata(
    const FunctionSamples &FunctionProfile) {
  auto &OS = *OutputStream;
  if (std::error_code EC = writeContextIdx(FunctionProfile.getContext()))
    return EC;

  if (FunctionSamples::ProfileIsProbeBased)
    encodeULEB128(FunctionProfile.getFunctionHash(), OS);
  if (FunctionSamples::ProfileIsCS || FunctionSamples::ProfileIsPreInlined) {
    encodeULEB128(FunctionProfile.getContext().getAllAttributes(), OS);
  }

  if (!FunctionSamples::ProfileIsCS) {
    // Recursively emit attributes for all callee samples.
    uint64_t NumCallsites = 0;
    for (const auto &J : FunctionProfile.getCallsiteSamples())
      NumCallsites += J.second.size();
    encodeULEB128(NumCallsites, OS);
    for (const auto &J : FunctionProfile.getCallsiteSamples()) {
      for (const auto &FS : J.second) {
        LineLocation Loc = J.first;
        encodeULEB128(Loc.LineOffset, OS);
        encodeULEB128(Loc.Discriminator, OS);
        if (std::error_code EC = writeFuncMetadata(FS.second))
          return EC;
      }
    }
  }

  return sampleprof_error::success;
}

std::error_code SampleProfileWriterExtBinaryBase::writeFuncMetadata(
    const SampleProfileMap &Profiles) {
  if (!FunctionSamples::ProfileIsProbeBased && !FunctionSamples::ProfileIsCS &&
      !FunctionSamples::ProfileIsPreInlined)
    return sampleprof_error::success;
  for (const auto &Entry : Profiles) {
    if (std::error_code EC = writeFuncMetadata(Entry.second))
      return EC;
  }
  return sampleprof_error::success;
}

std::error_code SampleProfileWriterExtBinaryBase::writeNameTable() {
  if (!UseMD5)
    return SampleProfileWriterBinary::writeNameTable();

  auto &OS = *OutputStream;
  std::set<FunctionId> V;
  stablizeNameTable(NameTable, V);

  // Write out the MD5 name table. We wrote unencoded MD5 so reader can
  // retrieve the name using the name index without having to read the
  // whole name table.
  encodeULEB128(NameTable.size(), OS);
  support::endian::Writer Writer(OS, llvm::endianness::little);
  for (auto N : V)
    Writer.write(N.getHashCode());
  return sampleprof_error::success;
}

std::error_code SampleProfileWriterExtBinaryBase::writeNameTableSection(
    const SampleProfileMap &ProfileMap) {
  for (const auto &I : ProfileMap) {
    addContext(I.second.getContext());
    addNames(I.second);
  }

  // If NameTable contains ".__uniq." suffix, set SecFlagUniqSuffix flag
  // so compiler won't strip the suffix during profile matching after
  // seeing the flag in the profile.
  // Original names are unavailable if using MD5, so this option has no use.
  if (!UseMD5) {
    for (const auto &I : NameTable) {
      if (I.first.stringRef().contains(FunctionSamples::UniqSuffix)) {
        addSectionFlag(SecNameTable, SecNameTableFlags::SecFlagUniqSuffix);
        break;
      }
    }
  }

  if (auto EC = writeNameTable())
    return EC;
  return sampleprof_error::success;
}

std::error_code SampleProfileWriterExtBinaryBase::writeCSNameTableSection() {
  // Sort the names to make CSNameTable deterministic.
  std::set<SampleContext> OrderedContexts;
  for (const auto &I : CSNameTable)
    OrderedContexts.insert(I.first);
  assert(OrderedContexts.size() == CSNameTable.size() &&
         "Unmatched ordered and unordered contexts");
  uint64_t I = 0;
  for (auto &Context : OrderedContexts)
    CSNameTable[Context] = I++;

  auto &OS = *OutputStream;
  encodeULEB128(OrderedContexts.size(), OS);
  support::endian::Writer Writer(OS, llvm::endianness::little);
  for (auto Context : OrderedContexts) {
    auto Frames = Context.getContextFrames();
    encodeULEB128(Frames.size(), OS);
    for (auto &Callsite : Frames) {
      if (std::error_code EC = writeNameIdx(Callsite.Func))
        return EC;
      encodeULEB128(Callsite.Location.LineOffset, OS);
      encodeULEB128(Callsite.Location.Discriminator, OS);
    }
  }

  return sampleprof_error::success;
}

std::error_code
SampleProfileWriterExtBinaryBase::writeProfileSymbolListSection() {
  if (ProfSymList && ProfSymList->size() > 0)
    if (std::error_code EC = ProfSymList->write(*OutputStream))
      return EC;

  return sampleprof_error::success;
}

std::error_code SampleProfileWriterExtBinaryBase::writeOneSection(
    SecType Type, uint32_t LayoutIdx, const SampleProfileMap &ProfileMap) {
  // The setting of SecFlagCompress should happen before markSectionStart.
  if (Type == SecProfileSymbolList && ProfSymList && ProfSymList->toCompress())
    setToCompressSection(SecProfileSymbolList);
  if (Type == SecFuncMetadata && FunctionSamples::ProfileIsProbeBased)
    addSectionFlag(SecFuncMetadata, SecFuncMetadataFlags::SecFlagIsProbeBased);
  if (Type == SecFuncMetadata &&
      (FunctionSamples::ProfileIsCS || FunctionSamples::ProfileIsPreInlined))
    addSectionFlag(SecFuncMetadata, SecFuncMetadataFlags::SecFlagHasAttribute);
  if (Type == SecProfSummary && FunctionSamples::ProfileIsCS)
    addSectionFlag(SecProfSummary, SecProfSummaryFlags::SecFlagFullContext);
  if (Type == SecProfSummary && FunctionSamples::ProfileIsPreInlined)
    addSectionFlag(SecProfSummary, SecProfSummaryFlags::SecFlagIsPreInlined);
  if (Type == SecProfSummary && FunctionSamples::ProfileIsFS)
    addSectionFlag(SecProfSummary, SecProfSummaryFlags::SecFlagFSDiscriminator);
  if (Type == SecProfSummary && ExtBinaryWriteVTableTypeProf)
    addSectionFlag(SecProfSummary,
                   SecProfSummaryFlags::SecFlagHasVTableTypeProf);

  uint64_t SectionStart = markSectionStart(Type, LayoutIdx);
  switch (Type) {
  case SecProfSummary:
    computeSummary(ProfileMap);
    if (auto EC = writeSummary())
      return EC;
    break;
  case SecNameTable:
    if (auto EC = writeNameTableSection(ProfileMap))
      return EC;
    break;
  case SecCSNameTable:
    if (auto EC = writeCSNameTableSection())
      return EC;
    break;
  case SecLBRProfile:
    SecLBRProfileStart = OutputStream->tell();
    if (std::error_code EC = writeFuncProfiles(ProfileMap))
      return EC;
    break;
  case SecFuncOffsetTable:
    if (auto EC = writeFuncOffsetTable())
      return EC;
    break;
  case SecFuncMetadata:
    if (std::error_code EC = writeFuncMetadata(ProfileMap))
      return EC;
    break;
  case SecProfileSymbolList:
    if (auto EC = writeProfileSymbolListSection())
      return EC;
    break;
  default:
    if (auto EC = writeCustomSection(Type))
      return EC;
    break;
  }
  if (std::error_code EC = addNewSection(Type, LayoutIdx, SectionStart))
    return EC;
  return sampleprof_error::success;
}

SampleProfileWriterExtBinary::SampleProfileWriterExtBinary(
    std::unique_ptr<raw_ostream> &OS)
    : SampleProfileWriterExtBinaryBase(OS) {
  WriteVTableProf = ExtBinaryWriteVTableTypeProf;
}

std::error_code SampleProfileWriterExtBinary::writeDefaultLayout(
    const SampleProfileMap &ProfileMap) {
  // The const indices passed to writeOneSection below are specifying the
  // positions of the sections in SectionHdrLayout. Look at
  // initSectionHdrLayout to find out where each section is located in
  // SectionHdrLayout.
  if (auto EC = writeOneSection(SecProfSummary, 0, ProfileMap))
    return EC;
  if (auto EC = writeOneSection(SecNameTable, 1, ProfileMap))
    return EC;
  if (auto EC = writeOneSection(SecCSNameTable, 2, ProfileMap))
    return EC;
  if (auto EC = writeOneSection(SecLBRProfile, 4, ProfileMap))
    return EC;
  if (auto EC = writeOneSection(SecProfileSymbolList, 5, ProfileMap))
    return EC;
  if (auto EC = writeOneSection(SecFuncOffsetTable, 3, ProfileMap))
    return EC;
  if (auto EC = writeOneSection(SecFuncMetadata, 6, ProfileMap))
    return EC;
  return sampleprof_error::success;
}

static void splitProfileMapToTwo(const SampleProfileMap &ProfileMap,
                                 SampleProfileMap &ContextProfileMap,
                                 SampleProfileMap &NoContextProfileMap) {
  for (const auto &I : ProfileMap) {
    if (I.second.getCallsiteSamples().size())
      ContextProfileMap.insert({I.first, I.second});
    else
      NoContextProfileMap.insert({I.first, I.second});
  }
}

std::error_code SampleProfileWriterExtBinary::writeCtxSplitLayout(
    const SampleProfileMap &ProfileMap) {
  SampleProfileMap ContextProfileMap, NoContextProfileMap;
  splitProfileMapToTwo(ProfileMap, ContextProfileMap, NoContextProfileMap);

  if (auto EC = writeOneSection(SecProfSummary, 0, ProfileMap))
    return EC;
  if (auto EC = writeOneSection(SecNameTable, 1, ProfileMap))
    return EC;
  if (auto EC = writeOneSection(SecLBRProfile, 3, ContextProfileMap))
    return EC;
  if (auto EC = writeOneSection(SecFuncOffsetTable, 2, ContextProfileMap))
    return EC;
  // Mark the section to have no context. Note section flag needs to be set
  // before writing the section.
  addSectionFlag(5, SecCommonFlags::SecFlagFlat);
  if (auto EC = writeOneSection(SecLBRProfile, 5, NoContextProfileMap))
    return EC;
  // Mark the section to have no context. Note section flag needs to be set
  // before writing the section.
  addSectionFlag(4, SecCommonFlags::SecFlagFlat);
  if (auto EC = writeOneSection(SecFuncOffsetTable, 4, NoContextProfileMap))
    return EC;
  if (auto EC = writeOneSection(SecProfileSymbolList, 6, ProfileMap))
    return EC;
  if (auto EC = writeOneSection(SecFuncMetadata, 7, ProfileMap))
    return EC;

  return sampleprof_error::success;
}

std::error_code SampleProfileWriterExtBinary::writeSections(
    const SampleProfileMap &ProfileMap) {
  std::error_code EC;
  if (SecLayout == DefaultLayout)
    EC = writeDefaultLayout(ProfileMap);
  else if (SecLayout == CtxSplitLayout)
    EC = writeCtxSplitLayout(ProfileMap);
  else
    llvm_unreachable("Unsupported layout");
  return EC;
}

/// Write samples to a text file.
///
/// Note: it may be tempting to implement this in terms of
/// FunctionSamples::print().  Please don't.  The dump functionality is intended
/// for debugging and has no specified form.
///
/// The format used here is more structured and deliberate because
/// it needs to be parsed by the SampleProfileReaderText class.
std::error_code SampleProfileWriterText::writeSample(const FunctionSamples &S) {
  auto &OS = *OutputStream;
  if (FunctionSamples::ProfileIsCS)
    OS << "[" << S.getContext().toString() << "]:" << S.getTotalSamples();
  else
    OS << S.getFunction() << ":" << S.getTotalSamples();

  if (Indent == 0)
    OS << ":" << S.getHeadSamples();
  OS << "\n";
  LineCount++;

  SampleSorter<LineLocation, SampleRecord> SortedSamples(S.getBodySamples());
  for (const auto &I : SortedSamples.get()) {
    LineLocation Loc = I->first;
    const SampleRecord &Sample = I->second;
    OS.indent(Indent + 1);
    Loc.print(OS);
    OS << ": " << Sample.getSamples();

    for (const auto &J : Sample.getSortedCallTargets())
      OS << " " << J.first << ":" << J.second;
    OS << "\n";
<<<<<<< HEAD
=======
    LineCount++;
>>>>>>> 0b18c2dd

    if (const TypeCountMap *Map = S.findCallsiteTypeSamplesAt(Loc);
        Map && !Map->empty()) {
      OS.indent(Indent + 1);
      Loc.print(OS);
      OS << ": ";
<<<<<<< HEAD
      OS << kBodySampleVTableProfPrefix;
=======
      OS << kVTableProfPrefix;
>>>>>>> 0b18c2dd
      for (const auto [TypeName, Count] : *Map) {
        OS << TypeName << ":" << Count << " ";
      }
      OS << "\n";
      LineCount++;
    }
  }

  SampleSorter<LineLocation, FunctionSamplesMap> SortedCallsiteSamples(
      S.getCallsiteSamples());
  Indent += 1;
<<<<<<< HEAD
  for (const auto &I : SortedCallsiteSamples.get()) {
    LineLocation Loc = I->first;
    for (const auto &FS : I->second) {
      const FunctionSamples &CalleeSamples = FS.second;
=======
  for (const auto *Element : SortedCallsiteSamples.get()) {
    // Element is a pointer to a pair of LineLocation and FunctionSamplesMap.
    const auto &[Loc, FunctionSamplesMap] = *Element;
    for (const FunctionSamples &CalleeSamples :
         make_second_range(FunctionSamplesMap)) {
>>>>>>> 0b18c2dd
      OS.indent(Indent);
      Loc.print(OS);
      OS << ": ";
      if (std::error_code EC = writeSample(CalleeSamples))
        return EC;
    }

    if (const TypeCountMap *Map = S.findCallsiteTypeSamplesAt(Loc);
        Map && !Map->empty()) {
      OS.indent(Indent);
      Loc.print(OS);
      OS << ": ";
<<<<<<< HEAD
      OS << kBodySampleVTableProfPrefix;
=======
      OS << kVTableProfPrefix;
>>>>>>> 0b18c2dd
      for (const auto [TypeId, Count] : *Map) {
        OS << TypeId << ":" << Count << " ";
      }
      OS << "\n";
      LineCount++;
    }
  }

  Indent -= 1;

  if (FunctionSamples::ProfileIsProbeBased) {
    OS.indent(Indent + 1);
    OS << "!CFGChecksum: " << S.getFunctionHash() << "\n";
    LineCount++;
  }

  if (S.getContext().getAllAttributes()) {
    OS.indent(Indent + 1);
    OS << "!Attributes: " << S.getContext().getAllAttributes() << "\n";
    LineCount++;
  }

  if (Indent == 0 && MarkFlatProfiles && S.getCallsiteSamples().size() == 0)
    OS << " !Flat\n";

  return sampleprof_error::success;
}

std::error_code
SampleProfileWriterBinary::writeContextIdx(const SampleContext &Context) {
  assert(!Context.hasContext() && "cs profile is not supported");
  return writeNameIdx(Context.getFunction());
}

std::error_code SampleProfileWriterBinary::writeNameIdx(FunctionId FName) {
  auto &NTable = getNameTable();
  const auto &Ret = NTable.find(FName);
  if (Ret == NTable.end())
    return sampleprof_error::truncated_name_table;
  encodeULEB128(Ret->second, *OutputStream);
  return sampleprof_error::success;
}

void SampleProfileWriterBinary::addName(FunctionId FName) {
  auto &NTable = getNameTable();
  NTable.insert(std::make_pair(FName, 0));
}

void SampleProfileWriterBinary::addContext(const SampleContext &Context) {
  addName(Context.getFunction());
}

void SampleProfileWriterBinary::addTypeNames(const TypeCountMap &M) {
  if (!WriteVTableProf)
    return;
  // Add type name to TypeNameTable.
  for (const auto Type : llvm::make_first_range(M))
    addName(Type);
}

void SampleProfileWriterBinary::addNames(const FunctionSamples &S) {
  // Add all the names in indirect call targets.
  for (const auto &I : S.getBodySamples()) {
    const SampleRecord &Sample = I.second;
    for (const auto &J : Sample.getCallTargets())
      addName(J.first);
  }

  // Add all the names in callsite types.
  for (const auto &VTableAccessCountMap :
       llvm::make_second_range(S.getCallsiteTypeCounts()))
    addTypeNames(VTableAccessCountMap);

  // Recursively add all the names for inlined callsites.
  for (const auto &J : S.getCallsiteSamples())
    for (const auto &FS : J.second) {
      const FunctionSamples &CalleeSamples = FS.second;
      addName(CalleeSamples.getFunction());
      addNames(CalleeSamples);
    }

  if (!WriteVTableProf)
    return;
  // Add all the vtable names to NameTable.
  for (const auto &VTableAccessCountMap :
       llvm::make_second_range(S.getCallsiteTypeCounts())) {
    // Add type name to NameTable.
    for (const auto Type : llvm::make_first_range(VTableAccessCountMap)) {
      addName(Type);
    }
  }
}

void SampleProfileWriterExtBinaryBase::addContext(
    const SampleContext &Context) {
  if (Context.hasContext()) {
    for (auto &Callsite : Context.getContextFrames())
      SampleProfileWriterBinary::addName(Callsite.Func);
    CSNameTable.insert(std::make_pair(Context, 0));
  } else {
    SampleProfileWriterBinary::addName(Context.getFunction());
  }
}

void SampleProfileWriterBinary::stablizeNameTable(
    MapVector<FunctionId, uint32_t> &NameTable, std::set<FunctionId> &V) {
  // Sort the names to make NameTable deterministic.
  for (const auto &I : NameTable)
    V.insert(I.first);
  int i = 0;
  for (const FunctionId &N : V)
    NameTable[N] = i++;
}

std::error_code SampleProfileWriterBinary::writeNameTable() {
  auto &OS = *OutputStream;
  std::set<FunctionId> V;
  stablizeNameTable(NameTable, V);

  // Write out the name table.
  encodeULEB128(NameTable.size(), OS);
  for (auto N : V) {
    OS << N;
    encodeULEB128(0, OS);
  }
  return sampleprof_error::success;
}

std::error_code
SampleProfileWriterBinary::writeMagicIdent(SampleProfileFormat Format) {
  auto &OS = *OutputStream;
  // Write file magic identifier.
  encodeULEB128(SPMagic(Format), OS);
  encodeULEB128(SPVersion(), OS);
  return sampleprof_error::success;
}

std::error_code
SampleProfileWriterBinary::writeHeader(const SampleProfileMap &ProfileMap) {
  // When calling write on a different profile map, existing names should be
  // cleared.
  NameTable.clear();

  writeMagicIdent(Format);

  computeSummary(ProfileMap);
  if (auto EC = writeSummary())
    return EC;

  // Generate the name table for all the functions referenced in the profile.
  for (const auto &I : ProfileMap) {
    addContext(I.second.getContext());
    addNames(I.second);
  }

  writeNameTable();
  return sampleprof_error::success;
}

void SampleProfileWriterExtBinaryBase::setToCompressAllSections() {
  for (auto &Entry : SectionHdrLayout)
    addSecFlag(Entry, SecCommonFlags::SecFlagCompress);
}

void SampleProfileWriterExtBinaryBase::setToCompressSection(SecType Type) {
  addSectionFlag(Type, SecCommonFlags::SecFlagCompress);
}

void SampleProfileWriterExtBinaryBase::allocSecHdrTable() {
  support::endian::Writer Writer(*OutputStream, llvm::endianness::little);

  Writer.write(static_cast<uint64_t>(SectionHdrLayout.size()));
  SecHdrTableOffset = OutputStream->tell();
  for (uint32_t i = 0; i < SectionHdrLayout.size(); i++) {
    Writer.write(static_cast<uint64_t>(-1));
    Writer.write(static_cast<uint64_t>(-1));
    Writer.write(static_cast<uint64_t>(-1));
    Writer.write(static_cast<uint64_t>(-1));
  }
}

std::error_code SampleProfileWriterExtBinaryBase::writeSecHdrTable() {
  assert(SecHdrTable.size() == SectionHdrLayout.size() &&
         "SecHdrTable entries doesn't match SectionHdrLayout");
  SmallVector<uint32_t, 16> IndexMap(SecHdrTable.size(), -1);
  for (uint32_t TableIdx = 0; TableIdx < SecHdrTable.size(); TableIdx++) {
    IndexMap[SecHdrTable[TableIdx].LayoutIndex] = TableIdx;
  }

  // Write the section header table in the order specified in
  // SectionHdrLayout. SectionHdrLayout specifies the sections
  // order in which profile reader expect to read, so the section
  // header table should be written in the order in SectionHdrLayout.
  // Note that the section order in SecHdrTable may be different
  // from the order in SectionHdrLayout, for example, SecFuncOffsetTable
  // needs to be computed after SecLBRProfile (the order in SecHdrTable),
  // but it needs to be read before SecLBRProfile (the order in
  // SectionHdrLayout). So we use IndexMap above to switch the order.
  support::endian::SeekableWriter Writer(
      static_cast<raw_pwrite_stream &>(*OutputStream),
      llvm::endianness::little);
  for (uint32_t LayoutIdx = 0; LayoutIdx < SectionHdrLayout.size();
       LayoutIdx++) {
    assert(IndexMap[LayoutIdx] < SecHdrTable.size() &&
           "Incorrect LayoutIdx in SecHdrTable");
    auto Entry = SecHdrTable[IndexMap[LayoutIdx]];
    Writer.pwrite(static_cast<uint64_t>(Entry.Type),
                  SecHdrTableOffset + 4 * LayoutIdx * sizeof(uint64_t));
    Writer.pwrite(static_cast<uint64_t>(Entry.Flags),
                  SecHdrTableOffset + (4 * LayoutIdx + 1) * sizeof(uint64_t));
    Writer.pwrite(static_cast<uint64_t>(Entry.Offset),
                  SecHdrTableOffset + (4 * LayoutIdx + 2) * sizeof(uint64_t));
    Writer.pwrite(static_cast<uint64_t>(Entry.Size),
                  SecHdrTableOffset + (4 * LayoutIdx + 3) * sizeof(uint64_t));
  }

  return sampleprof_error::success;
}

std::error_code SampleProfileWriterExtBinaryBase::writeHeader(
    const SampleProfileMap &ProfileMap) {
  auto &OS = *OutputStream;
  FileStart = OS.tell();
  writeMagicIdent(Format);

  allocSecHdrTable();
  return sampleprof_error::success;
}

std::error_code SampleProfileWriterBinary::writeCallsiteVTableProf(
    const CallsiteTypeMap &CallsiteTypeMap, raw_ostream &OS) {
  if (!WriteVTableProf)
    return sampleprof_error::success;

  encodeULEB128(CallsiteTypeMap.size(), OS);
  for (const auto &[Loc, TypeMap] : CallsiteTypeMap) {
    Loc.serialize(OS);
    if (std::error_code EC = serializeTypeMap(TypeMap, getNameTable(), OS))
      return EC;
  }

  return sampleprof_error::success;
}

std::error_code SampleProfileWriterBinary::writeSummary() {
  auto &OS = *OutputStream;
  encodeULEB128(Summary->getTotalCount(), OS);
  encodeULEB128(Summary->getMaxCount(), OS);
  encodeULEB128(Summary->getMaxFunctionCount(), OS);
  encodeULEB128(Summary->getNumCounts(), OS);
  encodeULEB128(Summary->getNumFunctions(), OS);
  ArrayRef<ProfileSummaryEntry> Entries = Summary->getDetailedSummary();
  encodeULEB128(Entries.size(), OS);
  for (auto Entry : Entries) {
    encodeULEB128(Entry.Cutoff, OS);
    encodeULEB128(Entry.MinCount, OS);
    encodeULEB128(Entry.NumCounts, OS);
  }
  return sampleprof_error::success;
}
std::error_code SampleProfileWriterBinary::writeBody(const FunctionSamples &S) {
  auto &OS = *OutputStream;
  if (std::error_code EC = writeContextIdx(S.getContext()))
    return EC;

  encodeULEB128(S.getTotalSamples(), OS);

  // Emit all the body samples.
  encodeULEB128(S.getBodySamples().size(), OS);
  for (const auto &I : S.getBodySamples()) {
    LineLocation Loc = I.first;
    const SampleRecord &Sample = I.second;
    Loc.serialize(OS);
    Sample.serialize(OS, getNameTable(), WriteVTableProf);
  }

  // Recursively emit all the callsite samples.
  uint64_t NumCallsites = 0;
  for (const auto &J : S.getCallsiteSamples())
    NumCallsites += J.second.size();
  encodeULEB128(NumCallsites, OS);
  for (const auto &J : S.getCallsiteSamples())
    for (const auto &FS : J.second) {
      J.first.serialize(OS);
      if (std::error_code EC = writeBody(FS.second))
        return EC;
    }

  return writeCallsiteVTableProf(S.getCallsiteTypeCounts(), OS);
}

/// Write samples of a top-level function to a binary file.
///
/// \returns true if the samples were written successfully, false otherwise.
std::error_code
SampleProfileWriterBinary::writeSample(const FunctionSamples &S) {
  encodeULEB128(S.getHeadSamples(), *OutputStream);
  return writeBody(S);
}

/// Create a sample profile file writer based on the specified format.
///
/// \param Filename The file to create.
///
/// \param Format Encoding format for the profile file.
///
/// \returns an error code indicating the status of the created writer.
ErrorOr<std::unique_ptr<SampleProfileWriter>>
SampleProfileWriter::create(StringRef Filename, SampleProfileFormat Format) {
  std::error_code EC;
  std::unique_ptr<raw_ostream> OS;
  if (Format == SPF_Binary || Format == SPF_Ext_Binary)
    OS.reset(new raw_fd_ostream(Filename, EC, sys::fs::OF_None));
  else
    OS.reset(new raw_fd_ostream(Filename, EC, sys::fs::OF_TextWithCRLF));
  if (EC)
    return EC;

  return create(OS, Format);
}

/// Create a sample profile stream writer based on the specified format.
///
/// \param OS The output stream to store the profile data to.
///
/// \param Format Encoding format for the profile file.
///
/// \returns an error code indicating the status of the created writer.
ErrorOr<std::unique_ptr<SampleProfileWriter>>
SampleProfileWriter::create(std::unique_ptr<raw_ostream> &OS,
                            SampleProfileFormat Format) {
  std::error_code EC;
  std::unique_ptr<SampleProfileWriter> Writer;

  // Currently only Text and Extended Binary format are supported for CSSPGO.
  if ((FunctionSamples::ProfileIsCS || FunctionSamples::ProfileIsProbeBased) &&
      Format == SPF_Binary)
    return sampleprof_error::unsupported_writing_format;

  if (Format == SPF_Binary)
    Writer.reset(new SampleProfileWriterRawBinary(OS));
  else if (Format == SPF_Ext_Binary)
    Writer.reset(new SampleProfileWriterExtBinary(OS));
  else if (Format == SPF_Text)
    Writer.reset(new SampleProfileWriterText(OS));
  else if (Format == SPF_GCC)
    EC = sampleprof_error::unsupported_writing_format;
  else
    EC = sampleprof_error::unrecognized_format;

  if (EC)
    return EC;

  Writer->Format = Format;
  return std::move(Writer);
}

void SampleProfileWriter::computeSummary(const SampleProfileMap &ProfileMap) {
  SampleProfileSummaryBuilder Builder(ProfileSummaryBuilder::DefaultCutoffs);
  Summary = Builder.computeSummaryForProfiles(ProfileMap);
}<|MERGE_RESOLUTION|>--- conflicted
+++ resolved
@@ -41,14 +41,9 @@
 using namespace llvm;
 using namespace sampleprof;
 
-<<<<<<< HEAD
-static cl::opt<bool> ExtBinaryWriteVTableTypeProf(
-    "extbinary-write-vtable-type-prof", cl::init(true), cl::Hidden,
-=======
 // To begin with, make this option off by default.
 static cl::opt<bool> ExtBinaryWriteVTableTypeProf(
     "extbinary-write-vtable-type-prof", cl::init(false), cl::Hidden,
->>>>>>> 0b18c2dd
     cl::desc("Write vtable type profile in ext-binary sample profile writer"));
 
 namespace llvm {
@@ -605,21 +600,14 @@
     for (const auto &J : Sample.getSortedCallTargets())
       OS << " " << J.first << ":" << J.second;
     OS << "\n";
-<<<<<<< HEAD
-=======
     LineCount++;
->>>>>>> 0b18c2dd
 
     if (const TypeCountMap *Map = S.findCallsiteTypeSamplesAt(Loc);
         Map && !Map->empty()) {
       OS.indent(Indent + 1);
       Loc.print(OS);
       OS << ": ";
-<<<<<<< HEAD
-      OS << kBodySampleVTableProfPrefix;
-=======
       OS << kVTableProfPrefix;
->>>>>>> 0b18c2dd
       for (const auto [TypeName, Count] : *Map) {
         OS << TypeName << ":" << Count << " ";
       }
@@ -631,18 +619,11 @@
   SampleSorter<LineLocation, FunctionSamplesMap> SortedCallsiteSamples(
       S.getCallsiteSamples());
   Indent += 1;
-<<<<<<< HEAD
-  for (const auto &I : SortedCallsiteSamples.get()) {
-    LineLocation Loc = I->first;
-    for (const auto &FS : I->second) {
-      const FunctionSamples &CalleeSamples = FS.second;
-=======
   for (const auto *Element : SortedCallsiteSamples.get()) {
     // Element is a pointer to a pair of LineLocation and FunctionSamplesMap.
     const auto &[Loc, FunctionSamplesMap] = *Element;
     for (const FunctionSamples &CalleeSamples :
          make_second_range(FunctionSamplesMap)) {
->>>>>>> 0b18c2dd
       OS.indent(Indent);
       Loc.print(OS);
       OS << ": ";
@@ -655,11 +636,7 @@
       OS.indent(Indent);
       Loc.print(OS);
       OS << ": ";
-<<<<<<< HEAD
-      OS << kBodySampleVTableProfPrefix;
-=======
       OS << kVTableProfPrefix;
->>>>>>> 0b18c2dd
       for (const auto [TypeId, Count] : *Map) {
         OS << TypeId << ":" << Count << " ";
       }
@@ -712,14 +689,6 @@
   addName(Context.getFunction());
 }
 
-void SampleProfileWriterBinary::addTypeNames(const TypeCountMap &M) {
-  if (!WriteVTableProf)
-    return;
-  // Add type name to TypeNameTable.
-  for (const auto Type : llvm::make_first_range(M))
-    addName(Type);
-}
-
 void SampleProfileWriterBinary::addNames(const FunctionSamples &S) {
   // Add all the names in indirect call targets.
   for (const auto &I : S.getBodySamples()) {
@@ -727,11 +696,6 @@
     for (const auto &J : Sample.getCallTargets())
       addName(J.first);
   }
-
-  // Add all the names in callsite types.
-  for (const auto &VTableAccessCountMap :
-       llvm::make_second_range(S.getCallsiteTypeCounts()))
-    addTypeNames(VTableAccessCountMap);
 
   // Recursively add all the names for inlined callsites.
   for (const auto &J : S.getCallsiteSamples())
@@ -933,7 +897,7 @@
     LineLocation Loc = I.first;
     const SampleRecord &Sample = I.second;
     Loc.serialize(OS);
-    Sample.serialize(OS, getNameTable(), WriteVTableProf);
+    Sample.serialize(OS, getNameTable());
   }
 
   // Recursively emit all the callsite samples.
