//=-- SampleProf.cpp - Sample profiling format support --------------------===//
//
// Part of the LLVM Project, under the Apache License v2.0 with LLVM Exceptions.
// See https://llvm.org/LICENSE.txt for license information.
// SPDX-License-Identifier: Apache-2.0 WITH LLVM-exception
//
//===----------------------------------------------------------------------===//
//
// This file contains common definitions used in the reading and writing of
// sample profile data.
//
//===----------------------------------------------------------------------===//

#include "llvm/ProfileData/SampleProf.h"
#include "llvm/Config/llvm-config.h"
#include "llvm/IR/DebugInfoMetadata.h"
#include "llvm/IR/PseudoProbe.h"
#include "llvm/ProfileData/SampleProfReader.h"
#include "llvm/Support/CommandLine.h"
#include "llvm/Support/Compiler.h"
#include "llvm/Support/Debug.h"
#include "llvm/Support/ErrorHandling.h"
#include "llvm/Support/LEB128.h"
#include "llvm/Support/raw_ostream.h"
#include <string>
#include <system_error>

using namespace llvm;
using namespace sampleprof;

static cl::opt<uint64_t> ProfileSymbolListCutOff(
    "profile-symbol-list-cutoff", cl::Hidden, cl::init(-1),
    cl::desc("Cutoff value about how many symbols in profile symbol list "
             "will be used. This is very useful for performance debugging"));

static cl::opt<bool> GenerateMergedBaseProfiles(
    "generate-merged-base-profiles",
    cl::desc("When generating nested context-sensitive profiles, always "
             "generate extra base profile for function with all its context "
             "profiles merged into it."));

namespace llvm {
namespace sampleprof {
bool FunctionSamples::ProfileIsProbeBased = false;
bool FunctionSamples::ProfileIsCS = false;
bool FunctionSamples::ProfileIsPreInlined = false;
bool FunctionSamples::UseMD5 = false;
bool FunctionSamples::HasUniqSuffix = true;
bool FunctionSamples::ProfileIsFS = false;

std::error_code
serializeTypeMap(const TypeCountMap &Map,
                 const MapVector<FunctionId, uint32_t> &NameTable,
                 raw_ostream &OS) {
  encodeULEB128(Map.size(), OS);
  for (const auto &[TypeName, SampleCount] : Map) {
    if (auto NameIndexIter = NameTable.find(TypeName);
        NameIndexIter != NameTable.end()) {
      encodeULEB128(NameIndexIter->second, OS);
    } else {
      // If the type is not in the name table, we cannot serialize it.
      return sampleprof_error::truncated_name_table;
    }
    encodeULEB128(SampleCount, OS);
  }
  return sampleprof_error::success;
}
} // namespace sampleprof
} // namespace llvm

namespace {

// FIXME: This class is only here to support the transition to llvm::Error. It
// will be removed once this transition is complete. Clients should prefer to
// deal with the Error value directly, rather than converting to error_code.
class SampleProfErrorCategoryType : public std::error_category {
  const char *name() const noexcept override { return "llvm.sampleprof"; }

  std::string message(int IE) const override {
    sampleprof_error E = static_cast<sampleprof_error>(IE);
    switch (E) {
    case sampleprof_error::success:
      return "Success";
    case sampleprof_error::bad_magic:
      return "Invalid sample profile data (bad magic)";
    case sampleprof_error::unsupported_version:
      return "Unsupported sample profile format version";
    case sampleprof_error::too_large:
      return "Too much profile data";
    case sampleprof_error::truncated:
      return "Truncated profile data";
    case sampleprof_error::malformed:
      return "Malformed sample profile data";
    case sampleprof_error::unrecognized_format:
      return "Unrecognized sample profile encoding format";
    case sampleprof_error::unsupported_writing_format:
      return "Profile encoding format unsupported for writing operations";
    case sampleprof_error::truncated_name_table:
      return "Truncated function name table";
    case sampleprof_error::not_implemented:
      return "Unimplemented feature";
    case sampleprof_error::counter_overflow:
      return "Counter overflow";
    case sampleprof_error::ostream_seek_unsupported:
      return "Ostream does not support seek";
    case sampleprof_error::uncompress_failed:
      return "Uncompress failure";
    case sampleprof_error::zlib_unavailable:
      return "Zlib is unavailable";
    case sampleprof_error::hash_mismatch:
      return "Function hash mismatch";
    case sampleprof_error::illegal_line_offset:
      return "Illegal line offset in sample profile data";
<<<<<<< HEAD
    case sampleprof_error::duplicate_vtable_type:
      return "Duplicate vtable type in one map";
=======
>>>>>>> b57df56b
    }
    llvm_unreachable("A value of sampleprof_error has no message.");
  }
};

} // end anonymous namespace

const std::error_category &llvm::sampleprof_category() {
  static SampleProfErrorCategoryType ErrorCategory;
  return ErrorCategory;
}

void LineLocation::print(raw_ostream &OS) const {
  OS << LineOffset;
  if (Discriminator > 0)
    OS << "." << Discriminator;
}

raw_ostream &llvm::sampleprof::operator<<(raw_ostream &OS,
                                          const LineLocation &Loc) {
  Loc.print(OS);
  return OS;
}

/// Merge the samples in \p Other into this record.
/// Optionally scale sample counts by \p Weight.
sampleprof_error SampleRecord::merge(const SampleRecord &Other,
                                     uint64_t Weight) {
  sampleprof_error Result;
  Result = addSamples(Other.getSamples(), Weight);
  for (const auto &I : Other.getCallTargets()) {
    mergeSampleProfErrors(Result, addCalledTarget(I.first, I.second, Weight));
  }

  return Result;
}

std::error_code SampleRecord::serialize(
    raw_ostream &OS, const MapVector<FunctionId, uint32_t> &NameTable) const {
  encodeULEB128(getSamples(), OS);
  encodeULEB128(getCallTargets().size(), OS);
  for (const auto &J : getSortedCallTargets()) {
    FunctionId Callee = J.first;
    uint64_t CalleeSamples = J.second;
    if (auto NameIndexIter = NameTable.find(Callee);
        NameIndexIter != NameTable.end()) {
      encodeULEB128(NameIndexIter->second, OS);
    } else {
      // If the callee is not in the name table, we cannot serialize it.
      return sampleprof_error::truncated_name_table;
    }
    encodeULEB128(CalleeSamples, OS);
  }
  return sampleprof_error::success;
}

#if !defined(NDEBUG) || defined(LLVM_ENABLE_DUMP)
LLVM_DUMP_METHOD void LineLocation::dump() const { print(dbgs()); }
#endif

void LineLocation::serialize(raw_ostream &OS) const {
  encodeULEB128(LineOffset, OS);
  encodeULEB128(Discriminator, OS);
}

/// Print the sample record to the stream \p OS indented by \p Indent.
void SampleRecord::print(raw_ostream &OS, unsigned Indent) const {
  OS << NumSamples;
  if (hasCalls()) {
    OS << ", calls:";
    for (const auto &I : getSortedCallTargets())
      OS << " " << I.first << ":" << I.second;
  }
  OS << "\n";
}

#if !defined(NDEBUG) || defined(LLVM_ENABLE_DUMP)
LLVM_DUMP_METHOD void SampleRecord::dump() const { print(dbgs(), 0); }
#endif

raw_ostream &llvm::sampleprof::operator<<(raw_ostream &OS,
                                          const SampleRecord &Sample) {
  Sample.print(OS, 0);
  return OS;
}

static void printTypeCountMap(raw_ostream &OS, LineLocation Loc,
                              const TypeCountMap &TypeCountMap) {
  if (TypeCountMap.empty()) {
    return;
  }
  OS << Loc << ": vtables: ";
  for (const auto &[Type, Count] : TypeCountMap)
    OS << Type << ":" << Count << " ";
  OS << "\n";
}

/// Print the samples collected for a function on stream \p OS.
void FunctionSamples::print(raw_ostream &OS, unsigned Indent) const {
  if (getFunctionHash())
    OS << "CFG checksum " << getFunctionHash() << "\n";

  OS << TotalSamples << ", " << TotalHeadSamples << ", " << BodySamples.size()
     << " sampled lines\n";

  OS.indent(Indent);
  if (!BodySamples.empty()) {
    OS << "Samples collected in the function's body {\n";
    SampleSorter<LineLocation, SampleRecord> SortedBodySamples(BodySamples);
    for (const auto &SI : SortedBodySamples.get()) {
      OS.indent(Indent + 2);
      const auto &Loc = SI->first;
      OS << SI->first << ": " << SI->second;
      if (const TypeCountMap *TypeCountMap =
              this->findCallsiteTypeSamplesAt(Loc)) {
        OS.indent(Indent + 2);
        printTypeCountMap(OS, Loc, *TypeCountMap);
      }
    }
    OS.indent(Indent);
    OS << "}\n";
  } else {
    OS << "No samples collected in the function's body\n";
  }

  OS.indent(Indent);
  if (!CallsiteSamples.empty()) {
    OS << "Samples collected in inlined callsites {\n";
    SampleSorter<LineLocation, FunctionSamplesMap> SortedCallsiteSamples(
        CallsiteSamples);
<<<<<<< HEAD
    for (const auto &CS : SortedCallsiteSamples.get()) {
      for (const auto &[FuncId, FuncSample] : CS->second) {
        OS.indent(Indent + 2);
        OS << CS->first << ": inlined callee: " << FuncSample.getFunction()
           << ": ";
        FuncSample.print(OS, Indent + 4);
      }
      const LineLocation &Loc = CS->first;
      auto TypeSamplesIter = VirtualCallsiteTypeCounts.find(Loc);
      if (TypeSamplesIter != VirtualCallsiteTypeCounts.end()) {
        OS.indent(Indent + 2);
        printTypeCountMap(OS, Loc, TypeSamplesIter->second);
=======
    for (const auto *Element : SortedCallsiteSamples.get()) {
      // Element is a pointer to a pair of LineLocation and FunctionSamplesMap.
      const auto &[Loc, FunctionSampleMap] = *Element;
      for (const FunctionSamples &FuncSample :
           llvm::make_second_range(FunctionSampleMap)) {
        OS.indent(Indent + 2);
        OS << Loc << ": inlined callee: " << FuncSample.getFunction() << ": ";
        FuncSample.print(OS, Indent + 4);
>>>>>>> b57df56b
      }
    }
    OS.indent(Indent);
    OS << "}\n";
  } else {
    OS << "No inlined callsites in this function\n";
  }
}

raw_ostream &llvm::sampleprof::operator<<(raw_ostream &OS,
                                          const FunctionSamples &FS) {
  FS.print(OS);
  return OS;
}

void sampleprof::sortFuncProfiles(
    const SampleProfileMap &ProfileMap,
    std::vector<NameFunctionSamples> &SortedProfiles) {
  for (const auto &I : ProfileMap) {
    SortedProfiles.push_back(std::make_pair(I.first, &I.second));
  }
  llvm::stable_sort(SortedProfiles, [](const NameFunctionSamples &A,
                                       const NameFunctionSamples &B) {
    if (A.second->getTotalSamples() == B.second->getTotalSamples())
      return A.second->getContext() < B.second->getContext();
    return A.second->getTotalSamples() > B.second->getTotalSamples();
  });
}

unsigned FunctionSamples::getOffset(const DILocation *DIL) {
  return (DIL->getLine() - DIL->getScope()->getSubprogram()->getLine()) &
      0xffff;
}

LineLocation FunctionSamples::getCallSiteIdentifier(const DILocation *DIL,
                                                    bool ProfileIsFS) {
  if (FunctionSamples::ProfileIsProbeBased) {
    // In a pseudo-probe based profile, a callsite is simply represented by the
    // ID of the probe associated with the call instruction. The probe ID is
    // encoded in the Discriminator field of the call instruction's debug
    // metadata.
    return LineLocation(PseudoProbeDwarfDiscriminator::extractProbeIndex(
                            DIL->getDiscriminator()),
                        0);
  } else {
    unsigned Discriminator =
        ProfileIsFS ? DIL->getDiscriminator() : DIL->getBaseDiscriminator();
    return LineLocation(FunctionSamples::getOffset(DIL), Discriminator);
  }
}

const FunctionSamples *FunctionSamples::findFunctionSamples(
    const DILocation *DIL, SampleProfileReaderItaniumRemapper *Remapper,
    const HashKeyMap<std::unordered_map, FunctionId, FunctionId>
        *FuncNameToProfNameMap) const {
  assert(DIL);
  SmallVector<std::pair<LineLocation, StringRef>, 10> S;

  const DILocation *PrevDIL = DIL;
  for (DIL = DIL->getInlinedAt(); DIL; DIL = DIL->getInlinedAt()) {
    // Use C++ linkage name if possible.
    StringRef Name = PrevDIL->getScope()->getSubprogram()->getLinkageName();
    if (Name.empty())
      Name = PrevDIL->getScope()->getSubprogram()->getName();
    S.emplace_back(FunctionSamples::getCallSiteIdentifier(
                       DIL, FunctionSamples::ProfileIsFS),
                   Name);
    PrevDIL = DIL;
  }

  if (S.size() == 0)
    return this;
  const FunctionSamples *FS = this;
  for (int i = S.size() - 1; i >= 0 && FS != nullptr; i--) {
    FS = FS->findFunctionSamplesAt(S[i].first, S[i].second, Remapper,
                                   FuncNameToProfNameMap);
  }
  return FS;
}

void FunctionSamples::findAllNames(DenseSet<FunctionId> &NameSet) const {
  NameSet.insert(getFunction());
  for (const auto &BS : BodySamples)
    NameSet.insert_range(llvm::make_first_range(BS.second.getCallTargets()));

  for (const auto &CS : CallsiteSamples) {
    for (const auto &NameFS : CS.second) {
      NameSet.insert(NameFS.first);
      NameFS.second.findAllNames(NameSet);
    }
  }
}

const FunctionSamples *FunctionSamples::findFunctionSamplesAt(
    const LineLocation &Loc, StringRef CalleeName,
    SampleProfileReaderItaniumRemapper *Remapper,
    const HashKeyMap<std::unordered_map, FunctionId, FunctionId>
        *FuncNameToProfNameMap) const {
  CalleeName = getCanonicalFnName(CalleeName);

  auto I = CallsiteSamples.find(mapIRLocToProfileLoc(Loc));
  if (I == CallsiteSamples.end())
    return nullptr;
  auto FS = I->second.find(getRepInFormat(CalleeName));
  if (FS != I->second.end())
    return &FS->second;

  if (FuncNameToProfNameMap && !FuncNameToProfNameMap->empty()) {
    auto R = FuncNameToProfNameMap->find(FunctionId(CalleeName));
    if (R != FuncNameToProfNameMap->end()) {
      CalleeName = R->second.stringRef();
      auto FS = I->second.find(getRepInFormat(CalleeName));
      if (FS != I->second.end())
        return &FS->second;
    }
  }

  if (Remapper) {
    if (auto NameInProfile = Remapper->lookUpNameInProfile(CalleeName)) {
      auto FS = I->second.find(getRepInFormat(*NameInProfile));
      if (FS != I->second.end())
        return &FS->second;
    }
  }
  // If we cannot find exact match of the callee name, return the FS with
  // the max total count. Only do this when CalleeName is not provided,
  // i.e., only for indirect calls.
  if (!CalleeName.empty())
    return nullptr;
  uint64_t MaxTotalSamples = 0;
  const FunctionSamples *R = nullptr;
  for (const auto &NameFS : I->second)
    if (NameFS.second.getTotalSamples() >= MaxTotalSamples) {
      MaxTotalSamples = NameFS.second.getTotalSamples();
      R = &NameFS.second;
    }
  return R;
}

#if !defined(NDEBUG) || defined(LLVM_ENABLE_DUMP)
LLVM_DUMP_METHOD void FunctionSamples::dump() const { print(dbgs(), 0); }
#endif

std::error_code ProfileSymbolList::read(const uint8_t *Data,
                                        uint64_t ListSize) {
  const char *ListStart = reinterpret_cast<const char *>(Data);
  uint64_t Size = 0;
  uint64_t StrNum = 0;
  while (Size < ListSize && StrNum < ProfileSymbolListCutOff) {
    StringRef Str(ListStart + Size);
    add(Str);
    Size += Str.size() + 1;
    StrNum++;
  }
  if (Size != ListSize && StrNum != ProfileSymbolListCutOff)
    return sampleprof_error::malformed;
  return sampleprof_error::success;
}

void SampleContextTrimmer::trimAndMergeColdContextProfiles(
    uint64_t ColdCountThreshold, bool TrimColdContext, bool MergeColdContext,
    uint32_t ColdContextFrameLength, bool TrimBaseProfileOnly) {
  if (!TrimColdContext && !MergeColdContext)
    return;

  // Nothing to merge if sample threshold is zero
  if (ColdCountThreshold == 0)
    return;

  // Trimming base profiles only is mainly to honor the preinliner decsion. When
  // MergeColdContext is true preinliner decsion is not honored anyway so turn
  // off TrimBaseProfileOnly.
  if (MergeColdContext)
    TrimBaseProfileOnly = false;

  // Filter the cold profiles from ProfileMap and move them into a tmp
  // container
  std::vector<std::pair<hash_code, const FunctionSamples *>> ColdProfiles;
  for (const auto &I : ProfileMap) {
    const SampleContext &Context = I.second.getContext();
    const FunctionSamples &FunctionProfile = I.second;
    if (FunctionProfile.getTotalSamples() < ColdCountThreshold &&
        (!TrimBaseProfileOnly || Context.isBaseContext()))
      ColdProfiles.emplace_back(I.first, &I.second);
  }

  // Remove the cold profile from ProfileMap and merge them into
  // MergedProfileMap by the last K frames of context
  SampleProfileMap MergedProfileMap;
  for (const auto &I : ColdProfiles) {
    if (MergeColdContext) {
      auto MergedContext = I.second->getContext().getContextFrames();
      if (ColdContextFrameLength < MergedContext.size())
        MergedContext = MergedContext.take_back(ColdContextFrameLength);
      // Need to set MergedProfile's context here otherwise it will be lost.
      FunctionSamples &MergedProfile = MergedProfileMap.create(MergedContext);
      MergedProfile.merge(*I.second);
    }
    ProfileMap.erase(I.first);
  }

  // Move the merged profiles into ProfileMap;
  for (const auto &I : MergedProfileMap) {
    // Filter the cold merged profile
    if (TrimColdContext && I.second.getTotalSamples() < ColdCountThreshold &&
        ProfileMap.find(I.second.getContext()) == ProfileMap.end())
      continue;
    // Merge the profile if the original profile exists, otherwise just insert
    // as a new profile. If inserted as a new profile from MergedProfileMap, it
    // already has the right context.
    auto Ret = ProfileMap.emplace(I.second.getContext(), FunctionSamples());
    FunctionSamples &OrigProfile = Ret.first->second;
    OrigProfile.merge(I.second);
  }
}

std::error_code ProfileSymbolList::write(raw_ostream &OS) {
  // Sort the symbols before output. If doing compression.
  // It will make the compression much more effective.
  std::vector<StringRef> SortedList(Syms.begin(), Syms.end());
  llvm::sort(SortedList);

  std::string OutputString;
  for (auto &Sym : SortedList) {
    OutputString.append(Sym.str());
    OutputString.append(1, '\0');
  }

  OS << OutputString;
  return sampleprof_error::success;
}

void ProfileSymbolList::dump(raw_ostream &OS) const {
  OS << "======== Dump profile symbol list ========\n";
  std::vector<StringRef> SortedList(Syms.begin(), Syms.end());
  llvm::sort(SortedList);

  for (auto &Sym : SortedList)
    OS << Sym << "\n";
}

ProfileConverter::FrameNode *
ProfileConverter::FrameNode::getOrCreateChildFrame(const LineLocation &CallSite,
                                                   FunctionId CalleeName) {
  uint64_t Hash = FunctionSamples::getCallSiteHash(CalleeName, CallSite);
  auto It = AllChildFrames.find(Hash);
  if (It != AllChildFrames.end()) {
    assert(It->second.FuncName == CalleeName &&
           "Hash collision for child context node");
    return &It->second;
  }

  AllChildFrames[Hash] = FrameNode(CalleeName, nullptr, CallSite);
  return &AllChildFrames[Hash];
}

ProfileConverter::ProfileConverter(SampleProfileMap &Profiles)
    : ProfileMap(Profiles) {
  for (auto &FuncSample : Profiles) {
    FunctionSamples *FSamples = &FuncSample.second;
    auto *NewNode = getOrCreateContextPath(FSamples->getContext());
    assert(!NewNode->FuncSamples && "New node cannot have sample profile");
    NewNode->FuncSamples = FSamples;
  }
}

ProfileConverter::FrameNode *
ProfileConverter::getOrCreateContextPath(const SampleContext &Context) {
  auto Node = &RootFrame;
  LineLocation CallSiteLoc(0, 0);
  for (auto &Callsite : Context.getContextFrames()) {
    Node = Node->getOrCreateChildFrame(CallSiteLoc, Callsite.Func);
    CallSiteLoc = Callsite.Location;
  }
  return Node;
}

void ProfileConverter::convertCSProfiles(ProfileConverter::FrameNode &Node) {
  // Process each child profile. Add each child profile to callsite profile map
  // of the current node `Node` if `Node` comes with a profile. Otherwise
  // promote the child profile to a standalone profile.
  auto *NodeProfile = Node.FuncSamples;
  for (auto &It : Node.AllChildFrames) {
    auto &ChildNode = It.second;
    convertCSProfiles(ChildNode);
    auto *ChildProfile = ChildNode.FuncSamples;
    if (!ChildProfile)
      continue;
    SampleContext OrigChildContext = ChildProfile->getContext();
    uint64_t OrigChildContextHash = OrigChildContext.getHashCode();
    // Reset the child context to be contextless.
    ChildProfile->getContext().setFunction(OrigChildContext.getFunction());
    if (NodeProfile) {
      // Add child profile to the callsite profile map.
      auto &SamplesMap = NodeProfile->functionSamplesAt(ChildNode.CallSiteLoc);
      SamplesMap.emplace(OrigChildContext.getFunction(), *ChildProfile);
      NodeProfile->addTotalSamples(ChildProfile->getTotalSamples());
      // Remove the corresponding body sample for the callsite and update the
      // total weight.
      auto Count = NodeProfile->removeCalledTargetAndBodySample(
          ChildNode.CallSiteLoc.LineOffset, ChildNode.CallSiteLoc.Discriminator,
          OrigChildContext.getFunction());
      NodeProfile->removeTotalSamples(Count);
    }

    uint64_t NewChildProfileHash = 0;
    // Separate child profile to be a standalone profile, if the current parent
    // profile doesn't exist. This is a duplicating operation when the child
    // profile is already incorporated into the parent which is still useful and
    // thus done optionally. It is seen that duplicating context profiles into
    // base profiles improves the code quality for thinlto build by allowing a
    // profile in the prelink phase for to-be-fully-inlined functions.
    if (!NodeProfile) {
      ProfileMap[ChildProfile->getContext()].merge(*ChildProfile);
      NewChildProfileHash = ChildProfile->getContext().getHashCode();
    } else if (GenerateMergedBaseProfiles) {
      ProfileMap[ChildProfile->getContext()].merge(*ChildProfile);
      NewChildProfileHash = ChildProfile->getContext().getHashCode();
      auto &SamplesMap = NodeProfile->functionSamplesAt(ChildNode.CallSiteLoc);
      SamplesMap[ChildProfile->getFunction()].getContext().setAttribute(
          ContextDuplicatedIntoBase);
    }

    // Remove the original child profile. Check if MD5 of new child profile
    // collides with old profile, in this case the [] operator already
    // overwritten it without the need of erase.
    if (NewChildProfileHash != OrigChildContextHash)
      ProfileMap.erase(OrigChildContextHash);
  }
}

void ProfileConverter::convertCSProfiles() { convertCSProfiles(RootFrame); }<|MERGE_RESOLUTION|>--- conflicted
+++ resolved
@@ -111,11 +111,8 @@
       return "Function hash mismatch";
     case sampleprof_error::illegal_line_offset:
       return "Illegal line offset in sample profile data";
-<<<<<<< HEAD
     case sampleprof_error::duplicate_vtable_type:
       return "Duplicate vtable type in one map";
-=======
->>>>>>> b57df56b
     }
     llvm_unreachable("A value of sampleprof_error has no message.");
   }
@@ -232,7 +229,7 @@
       if (const TypeCountMap *TypeCountMap =
               this->findCallsiteTypeSamplesAt(Loc)) {
         OS.indent(Indent + 2);
-        printTypeCountMap(OS, Loc, *TypeCountMap);
+        printTypeCountMap(OS, Loc, *TypeCountMap); 
       }
     }
     OS.indent(Indent);
@@ -244,31 +241,22 @@
   OS.indent(Indent);
   if (!CallsiteSamples.empty()) {
     OS << "Samples collected in inlined callsites {\n";
-    SampleSorter<LineLocation, FunctionSamplesMap> SortedCallsiteSamples(
+   SampleSorter<LineLocation, FunctionSamplesMap> SortedCallsiteSamples(
         CallsiteSamples);
-<<<<<<< HEAD
-    for (const auto &CS : SortedCallsiteSamples.get()) {
-      for (const auto &[FuncId, FuncSample] : CS->second) {
-        OS.indent(Indent + 2);
-        OS << CS->first << ": inlined callee: " << FuncSample.getFunction()
-           << ": ";
-        FuncSample.print(OS, Indent + 4);
-      }
-      const LineLocation &Loc = CS->first;
-      auto TypeSamplesIter = VirtualCallsiteTypeCounts.find(Loc);
-      if (TypeSamplesIter != VirtualCallsiteTypeCounts.end()) {
-        OS.indent(Indent + 2);
-        printTypeCountMap(OS, Loc, TypeSamplesIter->second);
-=======
     for (const auto *Element : SortedCallsiteSamples.get()) {
       // Element is a pointer to a pair of LineLocation and FunctionSamplesMap.
       const auto &[Loc, FunctionSampleMap] = *Element;
       for (const FunctionSamples &FuncSample :
            llvm::make_second_range(FunctionSampleMap)) {
         OS.indent(Indent + 2);
-        OS << Loc << ": inlined callee: " << FuncSample.getFunction() << ": ";
+        OS << Loc << ": inlined callee: " << FuncSample.getFunction()
+           << ": ";
         FuncSample.print(OS, Indent + 4);
->>>>>>> b57df56b
+      }
+      auto TypeSamplesIter = VirtualCallsiteTypeCounts.find(Loc);
+      if (TypeSamplesIter != VirtualCallsiteTypeCounts.end()) {
+        OS.indent(Indent + 2);
+        printTypeCountMap(OS, Loc, TypeSamplesIter->second);
       }
     }
     OS.indent(Indent);
