//===- ValueTracking.cpp - Walk computations to compute properties --------===//
//
// Part of the LLVM Project, under the Apache License v2.0 with LLVM Exceptions.
// See https://llvm.org/LICENSE.txt for license information.
// SPDX-License-Identifier: Apache-2.0 WITH LLVM-exception
//
//===----------------------------------------------------------------------===//
//
// This file contains routines that help analyze properties that chains of
// computations have.
//
//===----------------------------------------------------------------------===//

#include "llvm/Analysis/ValueTracking.h"
#include "llvm/ADT/APFloat.h"
#include "llvm/ADT/APInt.h"
#include "llvm/ADT/ArrayRef.h"
#include "llvm/ADT/FloatingPointMode.h"
#include "llvm/ADT/STLExtras.h"
#include "llvm/ADT/ScopeExit.h"
#include "llvm/ADT/SmallPtrSet.h"
#include "llvm/ADT/SmallSet.h"
#include "llvm/ADT/SmallVector.h"
#include "llvm/ADT/StringRef.h"
#include "llvm/ADT/iterator_range.h"
#include "llvm/Analysis/AliasAnalysis.h"
#include "llvm/Analysis/AssumeBundleQueries.h"
#include "llvm/Analysis/AssumptionCache.h"
#include "llvm/Analysis/ConstantFolding.h"
#include "llvm/Analysis/DomConditionCache.h"
#include "llvm/Analysis/FloatingPointPredicateUtils.h"
#include "llvm/Analysis/GuardUtils.h"
#include "llvm/Analysis/InstructionSimplify.h"
#include "llvm/Analysis/Loads.h"
#include "llvm/Analysis/LoopInfo.h"
#include "llvm/Analysis/TargetLibraryInfo.h"
#include "llvm/Analysis/VectorUtils.h"
#include "llvm/Analysis/WithCache.h"
#include "llvm/IR/Argument.h"
#include "llvm/IR/Attributes.h"
#include "llvm/IR/BasicBlock.h"
#include "llvm/IR/Constant.h"
#include "llvm/IR/ConstantRange.h"
#include "llvm/IR/Constants.h"
#include "llvm/IR/DerivedTypes.h"
#include "llvm/IR/DiagnosticInfo.h"
#include "llvm/IR/Dominators.h"
#include "llvm/IR/EHPersonalities.h"
#include "llvm/IR/Function.h"
#include "llvm/IR/GetElementPtrTypeIterator.h"
#include "llvm/IR/GlobalAlias.h"
#include "llvm/IR/GlobalValue.h"
#include "llvm/IR/GlobalVariable.h"
#include "llvm/IR/InstrTypes.h"
#include "llvm/IR/Instruction.h"
#include "llvm/IR/Instructions.h"
#include "llvm/IR/IntrinsicInst.h"
#include "llvm/IR/Intrinsics.h"
#include "llvm/IR/IntrinsicsAArch64.h"
#include "llvm/IR/IntrinsicsAMDGPU.h"
#include "llvm/IR/IntrinsicsRISCV.h"
#include "llvm/IR/IntrinsicsX86.h"
#include "llvm/IR/LLVMContext.h"
#include "llvm/IR/Metadata.h"
#include "llvm/IR/Module.h"
#include "llvm/IR/Operator.h"
#include "llvm/IR/PatternMatch.h"
#include "llvm/IR/Type.h"
#include "llvm/IR/User.h"
#include "llvm/IR/Value.h"
#include "llvm/Support/Casting.h"
#include "llvm/Support/CommandLine.h"
#include "llvm/Support/Compiler.h"
#include "llvm/Support/ErrorHandling.h"
#include "llvm/Support/KnownBits.h"
#include "llvm/Support/KnownFPClass.h"
#include "llvm/Support/MathExtras.h"
#include "llvm/TargetParser/RISCVTargetParser.h"
#include <algorithm>
#include <cassert>
#include <cstdint>
#include <optional>
#include <utility>

using namespace llvm;
using namespace llvm::PatternMatch;

// Controls the number of uses of the value searched for possible
// dominating comparisons.
static cl::opt<unsigned> DomConditionsMaxUses("dom-conditions-max-uses",
                                              cl::Hidden, cl::init(20));


/// Returns the bitwidth of the given scalar or pointer type. For vector types,
/// returns the element type's bitwidth.
static unsigned getBitWidth(Type *Ty, const DataLayout &DL) {
  if (unsigned BitWidth = Ty->getScalarSizeInBits())
    return BitWidth;

  return DL.getPointerTypeSizeInBits(Ty);
}

// Given the provided Value and, potentially, a context instruction, return
// the preferred context instruction (if any).
static const Instruction *safeCxtI(const Value *V, const Instruction *CxtI) {
  // If we've been provided with a context instruction, then use that (provided
  // it has been inserted).
  if (CxtI && CxtI->getParent())
    return CxtI;

  // If the value is really an already-inserted instruction, then use that.
  CxtI = dyn_cast<Instruction>(V);
  if (CxtI && CxtI->getParent())
    return CxtI;

  return nullptr;
}

static bool getShuffleDemandedElts(const ShuffleVectorInst *Shuf,
                                   const APInt &DemandedElts,
                                   APInt &DemandedLHS, APInt &DemandedRHS) {
  if (isa<ScalableVectorType>(Shuf->getType())) {
    assert(DemandedElts == APInt(1,1));
    DemandedLHS = DemandedRHS = DemandedElts;
    return true;
  }

  int NumElts =
      cast<FixedVectorType>(Shuf->getOperand(0)->getType())->getNumElements();
  return llvm::getShuffleDemandedElts(NumElts, Shuf->getShuffleMask(),
                                      DemandedElts, DemandedLHS, DemandedRHS);
}

static void computeKnownBits(const Value *V, const APInt &DemandedElts,
                             KnownBits &Known, const SimplifyQuery &Q,
                             unsigned Depth);

void llvm::computeKnownBits(const Value *V, KnownBits &Known,
                            const SimplifyQuery &Q, unsigned Depth) {
  // Since the number of lanes in a scalable vector is unknown at compile time,
  // we track one bit which is implicitly broadcast to all lanes.  This means
  // that all lanes in a scalable vector are considered demanded.
  auto *FVTy = dyn_cast<FixedVectorType>(V->getType());
  APInt DemandedElts =
      FVTy ? APInt::getAllOnes(FVTy->getNumElements()) : APInt(1, 1);
  ::computeKnownBits(V, DemandedElts, Known, Q, Depth);
}

void llvm::computeKnownBits(const Value *V, KnownBits &Known,
                            const DataLayout &DL, AssumptionCache *AC,
                            const Instruction *CxtI, const DominatorTree *DT,
                            bool UseInstrInfo, unsigned Depth) {
  computeKnownBits(V, Known,
                   SimplifyQuery(DL, DT, AC, safeCxtI(V, CxtI), UseInstrInfo),
                   Depth);
}

KnownBits llvm::computeKnownBits(const Value *V, const DataLayout &DL,
                                 AssumptionCache *AC, const Instruction *CxtI,
                                 const DominatorTree *DT, bool UseInstrInfo,
                                 unsigned Depth) {
  return computeKnownBits(
      V, SimplifyQuery(DL, DT, AC, safeCxtI(V, CxtI), UseInstrInfo), Depth);
}

KnownBits llvm::computeKnownBits(const Value *V, const APInt &DemandedElts,
                                 const DataLayout &DL, AssumptionCache *AC,
                                 const Instruction *CxtI,
                                 const DominatorTree *DT, bool UseInstrInfo,
                                 unsigned Depth) {
  return computeKnownBits(
      V, DemandedElts,
      SimplifyQuery(DL, DT, AC, safeCxtI(V, CxtI), UseInstrInfo), Depth);
}

static bool haveNoCommonBitsSetSpecialCases(const Value *LHS, const Value *RHS,
                                            const SimplifyQuery &SQ) {
  // Look for an inverted mask: (X & ~M) op (Y & M).
  {
    Value *M;
    if (match(LHS, m_c_And(m_Not(m_Value(M)), m_Value())) &&
        match(RHS, m_c_And(m_Specific(M), m_Value())) &&
        isGuaranteedNotToBeUndef(M, SQ.AC, SQ.CxtI, SQ.DT))
      return true;
  }

  // X op (Y & ~X)
  if (match(RHS, m_c_And(m_Not(m_Specific(LHS)), m_Value())) &&
      isGuaranteedNotToBeUndef(LHS, SQ.AC, SQ.CxtI, SQ.DT))
    return true;

  // X op ((X & Y) ^ Y) -- this is the canonical form of the previous pattern
  // for constant Y.
  Value *Y;
  if (match(RHS,
            m_c_Xor(m_c_And(m_Specific(LHS), m_Value(Y)), m_Deferred(Y))) &&
      isGuaranteedNotToBeUndef(LHS, SQ.AC, SQ.CxtI, SQ.DT) &&
      isGuaranteedNotToBeUndef(Y, SQ.AC, SQ.CxtI, SQ.DT))
    return true;

  // Peek through extends to find a 'not' of the other side:
  // (ext Y) op ext(~Y)
  if (match(LHS, m_ZExtOrSExt(m_Value(Y))) &&
      match(RHS, m_ZExtOrSExt(m_Not(m_Specific(Y)))) &&
      isGuaranteedNotToBeUndef(Y, SQ.AC, SQ.CxtI, SQ.DT))
    return true;

  // Look for: (A & B) op ~(A | B)
  {
    Value *A, *B;
    if (match(LHS, m_And(m_Value(A), m_Value(B))) &&
        match(RHS, m_Not(m_c_Or(m_Specific(A), m_Specific(B)))) &&
        isGuaranteedNotToBeUndef(A, SQ.AC, SQ.CxtI, SQ.DT) &&
        isGuaranteedNotToBeUndef(B, SQ.AC, SQ.CxtI, SQ.DT))
      return true;
  }

  // Look for: (X << V) op (Y >> (BitWidth - V))
  // or        (X >> V) op (Y << (BitWidth - V))
  {
    const Value *V;
    const APInt *R;
    if (((match(RHS, m_Shl(m_Value(), m_Sub(m_APInt(R), m_Value(V)))) &&
          match(LHS, m_LShr(m_Value(), m_Specific(V)))) ||
         (match(RHS, m_LShr(m_Value(), m_Sub(m_APInt(R), m_Value(V)))) &&
          match(LHS, m_Shl(m_Value(), m_Specific(V))))) &&
        R->uge(LHS->getType()->getScalarSizeInBits()))
      return true;
  }

  return false;
}

bool llvm::haveNoCommonBitsSet(const WithCache<const Value *> &LHSCache,
                               const WithCache<const Value *> &RHSCache,
                               const SimplifyQuery &SQ) {
  const Value *LHS = LHSCache.getValue();
  const Value *RHS = RHSCache.getValue();

  assert(LHS->getType() == RHS->getType() &&
         "LHS and RHS should have the same type");
  assert(LHS->getType()->isIntOrIntVectorTy() &&
         "LHS and RHS should be integers");

  if (haveNoCommonBitsSetSpecialCases(LHS, RHS, SQ) ||
      haveNoCommonBitsSetSpecialCases(RHS, LHS, SQ))
    return true;

  return KnownBits::haveNoCommonBitsSet(LHSCache.getKnownBits(SQ),
                                        RHSCache.getKnownBits(SQ));
}

bool llvm::isOnlyUsedInZeroComparison(const Instruction *I) {
  return !I->user_empty() && all_of(I->users(), [](const User *U) {
    return match(U, m_ICmp(m_Value(), m_Zero()));
  });
}

bool llvm::isOnlyUsedInZeroEqualityComparison(const Instruction *I) {
  return !I->user_empty() && all_of(I->users(), [](const User *U) {
    CmpPredicate P;
    return match(U, m_ICmp(P, m_Value(), m_Zero())) && ICmpInst::isEquality(P);
  });
}

bool llvm::isKnownToBeAPowerOfTwo(const Value *V, const DataLayout &DL,
                                  bool OrZero, AssumptionCache *AC,
                                  const Instruction *CxtI,
                                  const DominatorTree *DT, bool UseInstrInfo,
                                  unsigned Depth) {
  return ::isKnownToBeAPowerOfTwo(
      V, OrZero, SimplifyQuery(DL, DT, AC, safeCxtI(V, CxtI), UseInstrInfo),
      Depth);
}

static bool isKnownNonZero(const Value *V, const APInt &DemandedElts,
                           const SimplifyQuery &Q, unsigned Depth);

bool llvm::isKnownNonNegative(const Value *V, const SimplifyQuery &SQ,
                              unsigned Depth) {
  return computeKnownBits(V, SQ, Depth).isNonNegative();
}

bool llvm::isKnownPositive(const Value *V, const SimplifyQuery &SQ,
                           unsigned Depth) {
  if (auto *CI = dyn_cast<ConstantInt>(V))
    return CI->getValue().isStrictlyPositive();

  // If `isKnownNonNegative` ever becomes more sophisticated, make sure to keep
  // this updated.
  KnownBits Known = computeKnownBits(V, SQ, Depth);
  return Known.isNonNegative() &&
         (Known.isNonZero() || isKnownNonZero(V, SQ, Depth));
}

bool llvm::isKnownNegative(const Value *V, const SimplifyQuery &SQ,
                           unsigned Depth) {
  return computeKnownBits(V, SQ, Depth).isNegative();
}

static bool isKnownNonEqual(const Value *V1, const Value *V2,
                            const APInt &DemandedElts, const SimplifyQuery &Q,
                            unsigned Depth);

bool llvm::isKnownNonEqual(const Value *V1, const Value *V2,
                           const SimplifyQuery &Q, unsigned Depth) {
  // We don't support looking through casts.
  if (V1 == V2 || V1->getType() != V2->getType())
    return false;
  auto *FVTy = dyn_cast<FixedVectorType>(V1->getType());
  APInt DemandedElts =
      FVTy ? APInt::getAllOnes(FVTy->getNumElements()) : APInt(1, 1);
<<<<<<< HEAD
  return ::isKnownNonEqual(V1, V2, DemandedElts, Depth, Q);
=======
  return ::isKnownNonEqual(V1, V2, DemandedElts, Q, Depth);
>>>>>>> eb0f1dc0
}

bool llvm::MaskedValueIsZero(const Value *V, const APInt &Mask,
                             const SimplifyQuery &SQ, unsigned Depth) {
  KnownBits Known(Mask.getBitWidth());
  computeKnownBits(V, Known, SQ, Depth);
  return Mask.isSubsetOf(Known.Zero);
}

static unsigned ComputeNumSignBits(const Value *V, const APInt &DemandedElts,
                                   const SimplifyQuery &Q, unsigned Depth);

static unsigned ComputeNumSignBits(const Value *V, const SimplifyQuery &Q,
                                   unsigned Depth = 0) {
  auto *FVTy = dyn_cast<FixedVectorType>(V->getType());
  APInt DemandedElts =
      FVTy ? APInt::getAllOnes(FVTy->getNumElements()) : APInt(1, 1);
  return ComputeNumSignBits(V, DemandedElts, Q, Depth);
}

unsigned llvm::ComputeNumSignBits(const Value *V, const DataLayout &DL,
                                  AssumptionCache *AC, const Instruction *CxtI,
                                  const DominatorTree *DT, bool UseInstrInfo,
                                  unsigned Depth) {
  return ::ComputeNumSignBits(
      V, SimplifyQuery(DL, DT, AC, safeCxtI(V, CxtI), UseInstrInfo), Depth);
}

unsigned llvm::ComputeMaxSignificantBits(const Value *V, const DataLayout &DL,
                                         AssumptionCache *AC,
                                         const Instruction *CxtI,
                                         const DominatorTree *DT,
                                         unsigned Depth) {
  unsigned SignBits = ComputeNumSignBits(V, DL, AC, CxtI, DT, Depth);
  return V->getType()->getScalarSizeInBits() - SignBits + 1;
}

static void computeKnownBitsAddSub(bool Add, const Value *Op0, const Value *Op1,
                                   bool NSW, bool NUW,
                                   const APInt &DemandedElts,
                                   KnownBits &KnownOut, KnownBits &Known2,
                                   const SimplifyQuery &Q, unsigned Depth) {
  computeKnownBits(Op1, DemandedElts, KnownOut, Q, Depth + 1);

  // If one operand is unknown and we have no nowrap information,
  // the result will be unknown independently of the second operand.
  if (KnownOut.isUnknown() && !NSW && !NUW)
    return;

  computeKnownBits(Op0, DemandedElts, Known2, Q, Depth + 1);
  KnownOut = KnownBits::computeForAddSub(Add, NSW, NUW, Known2, KnownOut);
}

static void computeKnownBitsMul(const Value *Op0, const Value *Op1, bool NSW,
                                bool NUW, const APInt &DemandedElts,
                                KnownBits &Known, KnownBits &Known2,
<<<<<<< HEAD
                                unsigned Depth, const SimplifyQuery &Q) {
  computeKnownBits(Op1, DemandedElts, Known, Depth + 1, Q);
  computeKnownBits(Op0, DemandedElts, Known2, Depth + 1, Q);
=======
                                const SimplifyQuery &Q, unsigned Depth) {
  computeKnownBits(Op1, DemandedElts, Known, Q, Depth + 1);
  computeKnownBits(Op0, DemandedElts, Known2, Q, Depth + 1);
>>>>>>> eb0f1dc0

  bool isKnownNegative = false;
  bool isKnownNonNegative = false;
  // If the multiplication is known not to overflow, compute the sign bit.
  if (NSW) {
    if (Op0 == Op1) {
      // The product of a number with itself is non-negative.
      isKnownNonNegative = true;
    } else {
      bool isKnownNonNegativeOp1 = Known.isNonNegative();
      bool isKnownNonNegativeOp0 = Known2.isNonNegative();
      bool isKnownNegativeOp1 = Known.isNegative();
      bool isKnownNegativeOp0 = Known2.isNegative();
      // The product of two numbers with the same sign is non-negative.
      isKnownNonNegative = (isKnownNegativeOp1 && isKnownNegativeOp0) ||
                           (isKnownNonNegativeOp1 && isKnownNonNegativeOp0);
      if (!isKnownNonNegative && NUW) {
        // mul nuw nsw with a factor > 1 is non-negative.
        KnownBits One = KnownBits::makeConstant(APInt(Known.getBitWidth(), 1));
        isKnownNonNegative = KnownBits::sgt(Known, One).value_or(false) ||
                             KnownBits::sgt(Known2, One).value_or(false);
      }

      // The product of a negative number and a non-negative number is either
      // negative or zero.
      if (!isKnownNonNegative)
        isKnownNegative =
            (isKnownNegativeOp1 && isKnownNonNegativeOp0 &&
             Known2.isNonZero()) ||
            (isKnownNegativeOp0 && isKnownNonNegativeOp1 && Known.isNonZero());
    }
  }

  bool SelfMultiply = Op0 == Op1;
  if (SelfMultiply)
    SelfMultiply &=
        isGuaranteedNotToBeUndef(Op0, Q.AC, Q.CxtI, Q.DT, Depth + 1);
  Known = KnownBits::mul(Known, Known2, SelfMultiply);

  // Only make use of no-wrap flags if we failed to compute the sign bit
  // directly.  This matters if the multiplication always overflows, in
  // which case we prefer to follow the result of the direct computation,
  // though as the program is invoking undefined behaviour we can choose
  // whatever we like here.
  if (isKnownNonNegative && !Known.isNegative())
    Known.makeNonNegative();
  else if (isKnownNegative && !Known.isNonNegative())
    Known.makeNegative();
}

void llvm::computeKnownBitsFromRangeMetadata(const MDNode &Ranges,
                                             KnownBits &Known) {
  unsigned BitWidth = Known.getBitWidth();
  unsigned NumRanges = Ranges.getNumOperands() / 2;
  assert(NumRanges >= 1);

  Known.Zero.setAllBits();
  Known.One.setAllBits();

  for (unsigned i = 0; i < NumRanges; ++i) {
    ConstantInt *Lower =
        mdconst::extract<ConstantInt>(Ranges.getOperand(2 * i + 0));
    ConstantInt *Upper =
        mdconst::extract<ConstantInt>(Ranges.getOperand(2 * i + 1));
    ConstantRange Range(Lower->getValue(), Upper->getValue());
    // BitWidth must equal the Ranges BitWidth for the correct number of high
    // bits to be set.
    assert(BitWidth == Range.getBitWidth() &&
           "Known bit width must match range bit width!");

    // The first CommonPrefixBits of all values in Range are equal.
    unsigned CommonPrefixBits =
        (Range.getUnsignedMax() ^ Range.getUnsignedMin()).countl_zero();
    APInt Mask = APInt::getHighBitsSet(BitWidth, CommonPrefixBits);
    APInt UnsignedMax = Range.getUnsignedMax().zextOrTrunc(BitWidth);
    Known.One &= UnsignedMax & Mask;
    Known.Zero &= ~UnsignedMax & Mask;
  }
}

static bool isEphemeralValueOf(const Instruction *I, const Value *E) {
  SmallVector<const Instruction *, 16> WorkSet(1, I);
  SmallPtrSet<const Instruction *, 32> Visited;
  SmallPtrSet<const Instruction *, 16> EphValues;

  // The instruction defining an assumption's condition itself is always
  // considered ephemeral to that assumption (even if it has other
  // non-ephemeral users). See r246696's test case for an example.
  if (is_contained(I->operands(), E))
    return true;

  while (!WorkSet.empty()) {
    const Instruction *V = WorkSet.pop_back_val();
    if (!Visited.insert(V).second)
      continue;

    // If all uses of this value are ephemeral, then so is this value.
    if (all_of(V->users(), [&](const User *U) {
          return EphValues.count(cast<Instruction>(U));
        })) {
      if (V == E)
        return true;

      if (V == I || (!V->mayHaveSideEffects() && !V->isTerminator())) {
        EphValues.insert(V);

        if (const User *U = dyn_cast<User>(V)) {
          for (const Use &U : U->operands()) {
            if (const auto *I = dyn_cast<Instruction>(U.get()))
              WorkSet.push_back(I);
          }
        }
      }
    }
  }

  return false;
}

// Is this an intrinsic that cannot be speculated but also cannot trap?
bool llvm::isAssumeLikeIntrinsic(const Instruction *I) {
  if (const IntrinsicInst *CI = dyn_cast<IntrinsicInst>(I))
    return CI->isAssumeLikeIntrinsic();

  return false;
}

bool llvm::isValidAssumeForContext(const Instruction *Inv,
                                   const Instruction *CxtI,
                                   const DominatorTree *DT,
                                   bool AllowEphemerals) {
  // There are two restrictions on the use of an assume:
  //  1. The assume must dominate the context (or the control flow must
  //     reach the assume whenever it reaches the context).
  //  2. The context must not be in the assume's set of ephemeral values
  //     (otherwise we will use the assume to prove that the condition
  //     feeding the assume is trivially true, thus causing the removal of
  //     the assume).

  if (Inv->getParent() == CxtI->getParent()) {
    // If Inv and CtxI are in the same block, check if the assume (Inv) is first
    // in the BB.
    if (Inv->comesBefore(CxtI))
      return true;

    // Don't let an assume affect itself - this would cause the problems
    // `isEphemeralValueOf` is trying to prevent, and it would also make
    // the loop below go out of bounds.
    if (!AllowEphemerals && Inv == CxtI)
      return false;

    // The context comes first, but they're both in the same block.
    // Make sure there is nothing in between that might interrupt
    // the control flow, not even CxtI itself.
    // We limit the scan distance between the assume and its context instruction
    // to avoid a compile-time explosion. This limit is chosen arbitrarily, so
    // it can be adjusted if needed (could be turned into a cl::opt).
    auto Range = make_range(CxtI->getIterator(), Inv->getIterator());
    if (!isGuaranteedToTransferExecutionToSuccessor(Range, 15))
      return false;

    return AllowEphemerals || !isEphemeralValueOf(Inv, CxtI);
  }

  // Inv and CxtI are in different blocks.
  if (DT) {
    if (DT->dominates(Inv, CxtI))
      return true;
  } else if (Inv->getParent() == CxtI->getParent()->getSinglePredecessor() ||
             Inv->getParent()->isEntryBlock()) {
    // We don't have a DT, but this trivially dominates.
    return true;
  }

  return false;
}

// TODO: cmpExcludesZero misses many cases where `RHS` is non-constant but
// we still have enough information about `RHS` to conclude non-zero. For
// example Pred=EQ, RHS=isKnownNonZero. cmpExcludesZero is called in loops
// so the extra compile time may not be worth it, but possibly a second API
// should be created for use outside of loops.
static bool cmpExcludesZero(CmpInst::Predicate Pred, const Value *RHS) {
  // v u> y implies v != 0.
  if (Pred == ICmpInst::ICMP_UGT)
    return true;

  // Special-case v != 0 to also handle v != null.
  if (Pred == ICmpInst::ICMP_NE)
    return match(RHS, m_Zero());

  // All other predicates - rely on generic ConstantRange handling.
  const APInt *C;
  auto Zero = APInt::getZero(RHS->getType()->getScalarSizeInBits());
  if (match(RHS, m_APInt(C))) {
    ConstantRange TrueValues = ConstantRange::makeExactICmpRegion(Pred, *C);
    return !TrueValues.contains(Zero);
  }

  auto *VC = dyn_cast<ConstantDataVector>(RHS);
  if (VC == nullptr)
    return false;

  for (unsigned ElemIdx = 0, NElem = VC->getNumElements(); ElemIdx < NElem;
       ++ElemIdx) {
    ConstantRange TrueValues = ConstantRange::makeExactICmpRegion(
        Pred, VC->getElementAsAPInt(ElemIdx));
    if (TrueValues.contains(Zero))
      return false;
  }
  return true;
}

static void breakSelfRecursivePHI(const Use *U, const PHINode *PHI,
                                  Value *&ValOut, Instruction *&CtxIOut,
                                  const PHINode **PhiOut = nullptr) {
  ValOut = U->get();
  if (ValOut == PHI)
    return;
  CtxIOut = PHI->getIncomingBlock(*U)->getTerminator();
  if (PhiOut)
    *PhiOut = PHI;
  Value *V;
  // If the Use is a select of this phi, compute analysis on other arm to break
  // recursion.
  // TODO: Min/Max
  if (match(ValOut, m_Select(m_Value(), m_Specific(PHI), m_Value(V))) ||
      match(ValOut, m_Select(m_Value(), m_Value(V), m_Specific(PHI))))
    ValOut = V;

  // Same for select, if this phi is 2-operand phi, compute analysis on other
  // incoming value to break recursion.
  // TODO: We could handle any number of incoming edges as long as we only have
  // two unique values.
  if (auto *IncPhi = dyn_cast<PHINode>(ValOut);
      IncPhi && IncPhi->getNumIncomingValues() == 2) {
    for (int Idx = 0; Idx < 2; ++Idx) {
      if (IncPhi->getIncomingValue(Idx) == PHI) {
        ValOut = IncPhi->getIncomingValue(1 - Idx);
        if (PhiOut)
          *PhiOut = IncPhi;
        CtxIOut = IncPhi->getIncomingBlock(1 - Idx)->getTerminator();
        break;
      }
    }
  }
}

static bool isKnownNonZeroFromAssume(const Value *V, const SimplifyQuery &Q) {
  // Use of assumptions is context-sensitive. If we don't have a context, we
  // cannot use them!
  if (!Q.AC || !Q.CxtI)
    return false;

  for (AssumptionCache::ResultElem &Elem : Q.AC->assumptionsFor(V)) {
    if (!Elem.Assume)
      continue;

    AssumeInst *I = cast<AssumeInst>(Elem.Assume);
    assert(I->getFunction() == Q.CxtI->getFunction() &&
           "Got assumption for the wrong function!");

    if (Elem.Index != AssumptionCache::ExprResultIdx) {
      if (!V->getType()->isPointerTy())
        continue;
      if (RetainedKnowledge RK = getKnowledgeFromBundle(
              *I, I->bundle_op_info_begin()[Elem.Index])) {
        if (RK.WasOn == V &&
            (RK.AttrKind == Attribute::NonNull ||
             (RK.AttrKind == Attribute::Dereferenceable &&
              !NullPointerIsDefined(Q.CxtI->getFunction(),
                                    V->getType()->getPointerAddressSpace()))) &&
            isValidAssumeForContext(I, Q.CxtI, Q.DT))
          return true;
      }
      continue;
    }

    // Warning: This loop can end up being somewhat performance sensitive.
    // We're running this loop for once for each value queried resulting in a
    // runtime of ~O(#assumes * #values).

    Value *RHS;
    CmpPredicate Pred;
    auto m_V = m_CombineOr(m_Specific(V), m_PtrToInt(m_Specific(V)));
    if (!match(I->getArgOperand(0), m_c_ICmp(Pred, m_V, m_Value(RHS))))
      continue;

    if (cmpExcludesZero(Pred, RHS) && isValidAssumeForContext(I, Q.CxtI, Q.DT))
      return true;
  }

  return false;
}

static void computeKnownBitsFromCmp(const Value *V, CmpInst::Predicate Pred,
                                    Value *LHS, Value *RHS, KnownBits &Known,
                                    const SimplifyQuery &Q) {
  if (RHS->getType()->isPointerTy()) {
    // Handle comparison of pointer to null explicitly, as it will not be
    // covered by the m_APInt() logic below.
    if (LHS == V && match(RHS, m_Zero())) {
      switch (Pred) {
      case ICmpInst::ICMP_EQ:
        Known.setAllZero();
        break;
      case ICmpInst::ICMP_SGE:
      case ICmpInst::ICMP_SGT:
        Known.makeNonNegative();
        break;
      case ICmpInst::ICMP_SLT:
        Known.makeNegative();
        break;
      default:
        break;
      }
    }
    return;
  }

  unsigned BitWidth = Known.getBitWidth();
  auto m_V =
      m_CombineOr(m_Specific(V), m_PtrToIntSameSize(Q.DL, m_Specific(V)));

  Value *Y;
  const APInt *Mask, *C;
  if (!match(RHS, m_APInt(C)))
    return;

  uint64_t ShAmt;
  switch (Pred) {
  case ICmpInst::ICMP_EQ:
    // assume(V = C)
    if (match(LHS, m_V)) {
      Known = Known.unionWith(KnownBits::makeConstant(*C));
      // assume(V & Mask = C)
    } else if (match(LHS, m_c_And(m_V, m_Value(Y)))) {
      // For one bits in Mask, we can propagate bits from C to V.
      Known.One |= *C;
      if (match(Y, m_APInt(Mask)))
        Known.Zero |= ~*C & *Mask;
      // assume(V | Mask = C)
    } else if (match(LHS, m_c_Or(m_V, m_Value(Y)))) {
      // For zero bits in Mask, we can propagate bits from C to V.
      Known.Zero |= ~*C;
      if (match(Y, m_APInt(Mask)))
        Known.One |= *C & ~*Mask;
      // assume(V << ShAmt = C)
    } else if (match(LHS, m_Shl(m_V, m_ConstantInt(ShAmt))) &&
               ShAmt < BitWidth) {
      // For those bits in C that are known, we can propagate them to known
      // bits in V shifted to the right by ShAmt.
      KnownBits RHSKnown = KnownBits::makeConstant(*C);
      RHSKnown.Zero.lshrInPlace(ShAmt);
      RHSKnown.One.lshrInPlace(ShAmt);
      Known = Known.unionWith(RHSKnown);
      // assume(V >> ShAmt = C)
    } else if (match(LHS, m_Shr(m_V, m_ConstantInt(ShAmt))) &&
               ShAmt < BitWidth) {
      KnownBits RHSKnown = KnownBits::makeConstant(*C);
      // For those bits in RHS that are known, we can propagate them to known
      // bits in V shifted to the right by C.
      Known.Zero |= RHSKnown.Zero << ShAmt;
      Known.One |= RHSKnown.One << ShAmt;
    }
    break;
  case ICmpInst::ICMP_NE: {
    // assume (V & B != 0) where B is a power of 2
    const APInt *BPow2;
    if (C->isZero() && match(LHS, m_And(m_V, m_Power2(BPow2))))
      Known.One |= *BPow2;
    break;
  }
  default: {
    const APInt *Offset = nullptr;
    if (match(LHS, m_CombineOr(m_V, m_AddLike(m_V, m_APInt(Offset))))) {
      ConstantRange LHSRange = ConstantRange::makeAllowedICmpRegion(Pred, *C);
      if (Offset)
        LHSRange = LHSRange.sub(*Offset);
      Known = Known.unionWith(LHSRange.toKnownBits());
    }
    if (Pred == ICmpInst::ICMP_UGT || Pred == ICmpInst::ICMP_UGE) {
      // X & Y u> C     -> X u> C && Y u> C
      // X nuw- Y u> C  -> X u> C
      if (match(LHS, m_c_And(m_V, m_Value())) ||
          match(LHS, m_NUWSub(m_V, m_Value())))
        Known.One.setHighBits(
            (*C + (Pred == ICmpInst::ICMP_UGT)).countLeadingOnes());
    }
    if (Pred == ICmpInst::ICMP_ULT || Pred == ICmpInst::ICMP_ULE) {
      // X | Y u< C    -> X u< C && Y u< C
      // X nuw+ Y u< C -> X u< C && Y u< C
      if (match(LHS, m_c_Or(m_V, m_Value())) ||
          match(LHS, m_c_NUWAdd(m_V, m_Value()))) {
        Known.Zero.setHighBits(
            (*C - (Pred == ICmpInst::ICMP_ULT)).countLeadingZeros());
      }
    }
  } break;
  }
}

static void computeKnownBitsFromICmpCond(const Value *V, ICmpInst *Cmp,
                                         KnownBits &Known,
                                         const SimplifyQuery &SQ, bool Invert) {
  ICmpInst::Predicate Pred =
      Invert ? Cmp->getInversePredicate() : Cmp->getPredicate();
  Value *LHS = Cmp->getOperand(0);
  Value *RHS = Cmp->getOperand(1);

  // Handle icmp pred (trunc V), C
  if (match(LHS, m_Trunc(m_Specific(V)))) {
    KnownBits DstKnown(LHS->getType()->getScalarSizeInBits());
    computeKnownBitsFromCmp(LHS, Pred, LHS, RHS, DstKnown, SQ);
    if (cast<TruncInst>(LHS)->hasNoUnsignedWrap())
      Known = Known.unionWith(DstKnown.zext(Known.getBitWidth()));
    else
      Known = Known.unionWith(DstKnown.anyext(Known.getBitWidth()));
    return;
  }

  computeKnownBitsFromCmp(V, Pred, LHS, RHS, Known, SQ);
}

static void computeKnownBitsFromCond(const Value *V, Value *Cond,
                                     KnownBits &Known, const SimplifyQuery &SQ,
                                     bool Invert, unsigned Depth) {
  Value *A, *B;
  if (Depth < MaxAnalysisRecursionDepth &&
      match(Cond, m_LogicalOp(m_Value(A), m_Value(B)))) {
    KnownBits Known2(Known.getBitWidth());
    KnownBits Known3(Known.getBitWidth());
    computeKnownBitsFromCond(V, A, Known2, SQ, Invert, Depth + 1);
    computeKnownBitsFromCond(V, B, Known3, SQ, Invert, Depth + 1);
    if (Invert ? match(Cond, m_LogicalOr(m_Value(), m_Value()))
               : match(Cond, m_LogicalAnd(m_Value(), m_Value())))
      Known2 = Known2.unionWith(Known3);
    else
      Known2 = Known2.intersectWith(Known3);
    Known = Known.unionWith(Known2);
    return;
  }

  if (auto *Cmp = dyn_cast<ICmpInst>(Cond)) {
    computeKnownBitsFromICmpCond(V, Cmp, Known, SQ, Invert);
    return;
  }

  if (match(Cond, m_Trunc(m_Specific(V)))) {
    KnownBits DstKnown(1);
    if (Invert) {
      DstKnown.setAllZero();
    } else {
      DstKnown.setAllOnes();
    }
    if (cast<TruncInst>(Cond)->hasNoUnsignedWrap()) {
      Known = Known.unionWith(DstKnown.zext(Known.getBitWidth()));
      return;
    }
    Known = Known.unionWith(DstKnown.anyext(Known.getBitWidth()));
    return;
  }

  if (Depth < MaxAnalysisRecursionDepth && match(Cond, m_Not(m_Value(A))))
<<<<<<< HEAD
    computeKnownBitsFromCond(V, A, Known, Depth + 1, SQ, !Invert);
=======
    computeKnownBitsFromCond(V, A, Known, SQ, !Invert, Depth + 1);
>>>>>>> eb0f1dc0
}

void llvm::computeKnownBitsFromContext(const Value *V, KnownBits &Known,
                                       const SimplifyQuery &Q, unsigned Depth) {
  // Handle injected condition.
  if (Q.CC && Q.CC->AffectedValues.contains(V))
    computeKnownBitsFromCond(V, Q.CC->Cond, Known, Q, Q.CC->Invert, Depth);

  if (!Q.CxtI)
    return;

  if (Q.DC && Q.DT) {
    // Handle dominating conditions.
    for (BranchInst *BI : Q.DC->conditionsFor(V)) {
      BasicBlockEdge Edge0(BI->getParent(), BI->getSuccessor(0));
      if (Q.DT->dominates(Edge0, Q.CxtI->getParent()))
        computeKnownBitsFromCond(V, BI->getCondition(), Known, Q,
                                 /*Invert*/ false, Depth);

      BasicBlockEdge Edge1(BI->getParent(), BI->getSuccessor(1));
      if (Q.DT->dominates(Edge1, Q.CxtI->getParent()))
        computeKnownBitsFromCond(V, BI->getCondition(), Known, Q,
                                 /*Invert*/ true, Depth);
    }

    if (Known.hasConflict())
      Known.resetAll();
  }

  if (!Q.AC)
    return;

  unsigned BitWidth = Known.getBitWidth();

  // Note that the patterns below need to be kept in sync with the code
  // in AssumptionCache::updateAffectedValues.

  for (AssumptionCache::ResultElem &Elem : Q.AC->assumptionsFor(V)) {
    if (!Elem.Assume)
      continue;

    AssumeInst *I = cast<AssumeInst>(Elem.Assume);
    assert(I->getParent()->getParent() == Q.CxtI->getParent()->getParent() &&
           "Got assumption for the wrong function!");

    if (Elem.Index != AssumptionCache::ExprResultIdx) {
      if (!V->getType()->isPointerTy())
        continue;
      if (RetainedKnowledge RK = getKnowledgeFromBundle(
              *I, I->bundle_op_info_begin()[Elem.Index])) {
        // Allow AllowEphemerals in isValidAssumeForContext, as the CxtI might
        // be the producer of the pointer in the bundle. At the moment, align
        // assumptions aren't optimized away.
        if (RK.WasOn == V && RK.AttrKind == Attribute::Alignment &&
            isPowerOf2_64(RK.ArgValue) &&
            isValidAssumeForContext(I, Q.CxtI, Q.DT, /*AllowEphemerals*/ true))
          Known.Zero.setLowBits(Log2_64(RK.ArgValue));
      }
      continue;
    }

    // Warning: This loop can end up being somewhat performance sensitive.
    // We're running this loop for once for each value queried resulting in a
    // runtime of ~O(#assumes * #values).

    Value *Arg = I->getArgOperand(0);

    if (Arg == V && isValidAssumeForContext(I, Q.CxtI, Q.DT)) {
      assert(BitWidth == 1 && "assume operand is not i1?");
      (void)BitWidth;
      Known.setAllOnes();
      return;
    }
    if (match(Arg, m_Not(m_Specific(V))) &&
        isValidAssumeForContext(I, Q.CxtI, Q.DT)) {
      assert(BitWidth == 1 && "assume operand is not i1?");
      (void)BitWidth;
      Known.setAllZero();
      return;
    }
    auto *Trunc = dyn_cast<TruncInst>(Arg);
    if (Trunc && Trunc->getOperand(0) == V &&
        isValidAssumeForContext(I, Q.CxtI, Q.DT)) {
      if (Trunc->hasNoUnsignedWrap()) {
        Known = KnownBits::makeConstant(APInt(BitWidth, 1));
        return;
      }
      Known.One.setBit(0);
      return;
    }

    // The remaining tests are all recursive, so bail out if we hit the limit.
    if (Depth == MaxAnalysisRecursionDepth)
      continue;

    ICmpInst *Cmp = dyn_cast<ICmpInst>(Arg);
    if (!Cmp)
      continue;

    if (!isValidAssumeForContext(I, Q.CxtI, Q.DT))
      continue;

    computeKnownBitsFromICmpCond(V, Cmp, Known, Q, /*Invert=*/false);
  }

  // Conflicting assumption: Undefined behavior will occur on this execution
  // path.
  if (Known.hasConflict())
    Known.resetAll();
}

/// Compute known bits from a shift operator, including those with a
/// non-constant shift amount. Known is the output of this function. Known2 is a
/// pre-allocated temporary with the same bit width as Known and on return
/// contains the known bit of the shift value source. KF is an
/// operator-specific function that, given the known-bits and a shift amount,
/// compute the implied known-bits of the shift operator's result respectively
/// for that shift amount. The results from calling KF are conservatively
/// combined for all permitted shift amounts.
static void computeKnownBitsFromShiftOperator(
    const Operator *I, const APInt &DemandedElts, KnownBits &Known,
    KnownBits &Known2, const SimplifyQuery &Q, unsigned Depth,
    function_ref<KnownBits(const KnownBits &, const KnownBits &, bool)> KF) {
  computeKnownBits(I->getOperand(0), DemandedElts, Known2, Q, Depth + 1);
  computeKnownBits(I->getOperand(1), DemandedElts, Known, Q, Depth + 1);
  // To limit compile-time impact, only query isKnownNonZero() if we know at
  // least something about the shift amount.
  bool ShAmtNonZero =
      Known.isNonZero() ||
      (Known.getMaxValue().ult(Known.getBitWidth()) &&
       isKnownNonZero(I->getOperand(1), DemandedElts, Q, Depth + 1));
  Known = KF(Known2, Known, ShAmtNonZero);
}

static KnownBits
getKnownBitsFromAndXorOr(const Operator *I, const APInt &DemandedElts,
                         const KnownBits &KnownLHS, const KnownBits &KnownRHS,
                         const SimplifyQuery &Q, unsigned Depth) {
  unsigned BitWidth = KnownLHS.getBitWidth();
  KnownBits KnownOut(BitWidth);
  bool IsAnd = false;
  bool HasKnownOne = !KnownLHS.One.isZero() || !KnownRHS.One.isZero();
  Value *X = nullptr, *Y = nullptr;

  switch (I->getOpcode()) {
  case Instruction::And:
    KnownOut = KnownLHS & KnownRHS;
    IsAnd = true;
    // and(x, -x) is common idioms that will clear all but lowest set
    // bit. If we have a single known bit in x, we can clear all bits
    // above it.
    // TODO: instcombine often reassociates independent `and` which can hide
    // this pattern. Try to match and(x, and(-x, y)) / and(and(x, y), -x).
    if (HasKnownOne && match(I, m_c_And(m_Value(X), m_Neg(m_Deferred(X))))) {
      // -(-x) == x so using whichever (LHS/RHS) gets us a better result.
      if (KnownLHS.countMaxTrailingZeros() <= KnownRHS.countMaxTrailingZeros())
        KnownOut = KnownLHS.blsi();
      else
        KnownOut = KnownRHS.blsi();
    }
    break;
  case Instruction::Or:
    KnownOut = KnownLHS | KnownRHS;
    break;
  case Instruction::Xor:
    KnownOut = KnownLHS ^ KnownRHS;
    // xor(x, x-1) is common idioms that will clear all but lowest set
    // bit. If we have a single known bit in x, we can clear all bits
    // above it.
    // TODO: xor(x, x-1) is often rewritting as xor(x, x-C) where C !=
    // -1 but for the purpose of demanded bits (xor(x, x-C) &
    // Demanded) == (xor(x, x-1) & Demanded). Extend the xor pattern
    // to use arbitrary C if xor(x, x-C) as the same as xor(x, x-1).
    if (HasKnownOne &&
        match(I, m_c_Xor(m_Value(X), m_Add(m_Deferred(X), m_AllOnes())))) {
      const KnownBits &XBits = I->getOperand(0) == X ? KnownLHS : KnownRHS;
      KnownOut = XBits.blsmsk();
    }
    break;
  default:
    llvm_unreachable("Invalid Op used in 'analyzeKnownBitsFromAndXorOr'");
  }

  // and(x, add (x, -1)) is a common idiom that always clears the low bit;
  // xor/or(x, add (x, -1)) is an idiom that will always set the low bit.
  // here we handle the more general case of adding any odd number by
  // matching the form and/xor/or(x, add(x, y)) where y is odd.
  // TODO: This could be generalized to clearing any bit set in y where the
  // following bit is known to be unset in y.
  if (!KnownOut.Zero[0] && !KnownOut.One[0] &&
      (match(I, m_c_BinOp(m_Value(X), m_c_Add(m_Deferred(X), m_Value(Y)))) ||
       match(I, m_c_BinOp(m_Value(X), m_Sub(m_Deferred(X), m_Value(Y)))) ||
       match(I, m_c_BinOp(m_Value(X), m_Sub(m_Value(Y), m_Deferred(X)))))) {
    KnownBits KnownY(BitWidth);
    computeKnownBits(Y, DemandedElts, KnownY, Q, Depth + 1);
    if (KnownY.countMinTrailingOnes() > 0) {
      if (IsAnd)
        KnownOut.Zero.setBit(0);
      else
        KnownOut.One.setBit(0);
    }
  }
  return KnownOut;
}

static KnownBits computeKnownBitsForHorizontalOperation(
    const Operator *I, const APInt &DemandedElts, const SimplifyQuery &Q,
    unsigned Depth,
    const function_ref<KnownBits(const KnownBits &, const KnownBits &)>
        KnownBitsFunc) {
  APInt DemandedEltsLHS, DemandedEltsRHS;
  getHorizDemandedEltsForFirstOperand(Q.DL.getTypeSizeInBits(I->getType()),
                                      DemandedElts, DemandedEltsLHS,
                                      DemandedEltsRHS);

  const auto ComputeForSingleOpFunc =
      [Depth, &Q, KnownBitsFunc](const Value *Op, APInt &DemandedEltsOp) {
        return KnownBitsFunc(
            computeKnownBits(Op, DemandedEltsOp, Q, Depth + 1),
            computeKnownBits(Op, DemandedEltsOp << 1, Q, Depth + 1));
      };

  if (DemandedEltsRHS.isZero())
    return ComputeForSingleOpFunc(I->getOperand(0), DemandedEltsLHS);
  if (DemandedEltsLHS.isZero())
    return ComputeForSingleOpFunc(I->getOperand(1), DemandedEltsRHS);

  return ComputeForSingleOpFunc(I->getOperand(0), DemandedEltsLHS)
      .intersectWith(ComputeForSingleOpFunc(I->getOperand(1), DemandedEltsRHS));
}

// Public so this can be used in `SimplifyDemandedUseBits`.
KnownBits llvm::analyzeKnownBitsFromAndXorOr(const Operator *I,
                                             const KnownBits &KnownLHS,
                                             const KnownBits &KnownRHS,
                                             const SimplifyQuery &SQ,
                                             unsigned Depth) {
  auto *FVTy = dyn_cast<FixedVectorType>(I->getType());
  APInt DemandedElts =
      FVTy ? APInt::getAllOnes(FVTy->getNumElements()) : APInt(1, 1);

  return getKnownBitsFromAndXorOr(I, DemandedElts, KnownLHS, KnownRHS, SQ,
                                  Depth);
}

ConstantRange llvm::getVScaleRange(const Function *F, unsigned BitWidth) {
  Attribute Attr = F->getFnAttribute(Attribute::VScaleRange);
  // Without vscale_range, we only know that vscale is non-zero.
  if (!Attr.isValid())
    return ConstantRange(APInt(BitWidth, 1), APInt::getZero(BitWidth));

  unsigned AttrMin = Attr.getVScaleRangeMin();
  // Minimum is larger than vscale width, result is always poison.
  if ((unsigned)llvm::bit_width(AttrMin) > BitWidth)
    return ConstantRange::getEmpty(BitWidth);

  APInt Min(BitWidth, AttrMin);
  std::optional<unsigned> AttrMax = Attr.getVScaleRangeMax();
  if (!AttrMax || (unsigned)llvm::bit_width(*AttrMax) > BitWidth)
    return ConstantRange(Min, APInt::getZero(BitWidth));

  return ConstantRange(Min, APInt(BitWidth, *AttrMax) + 1);
}

void llvm::adjustKnownBitsForSelectArm(KnownBits &Known, Value *Cond,
                                       Value *Arm, bool Invert,
                                       const SimplifyQuery &Q, unsigned Depth) {
  // If we have a constant arm, we are done.
  if (Known.isConstant())
    return;

  // See what condition implies about the bits of the select arm.
  KnownBits CondRes(Known.getBitWidth());
  computeKnownBitsFromCond(Arm, Cond, CondRes, Q, Invert, Depth + 1);
  // If we don't get any information from the condition, no reason to
  // proceed.
  if (CondRes.isUnknown())
    return;

  // We can have conflict if the condition is dead. I.e if we have
  // (x | 64) < 32 ? (x | 64) : y
  // we will have conflict at bit 6 from the condition/the `or`.
  // In that case just return. Its not particularly important
  // what we do, as this select is going to be simplified soon.
  CondRes = CondRes.unionWith(Known);
  if (CondRes.hasConflict())
    return;

  // Finally make sure the information we found is valid. This is relatively
  // expensive so it's left for the very end.
  if (!isGuaranteedNotToBeUndef(Arm, Q.AC, Q.CxtI, Q.DT, Depth + 1))
    return;

  // Finally, we know we get information from the condition and its valid,
  // so return it.
  Known = CondRes;
}

// Match a signed min+max clamp pattern like smax(smin(In, CHigh), CLow).
// Returns the input and lower/upper bounds.
static bool isSignedMinMaxClamp(const Value *Select, const Value *&In,
                                const APInt *&CLow, const APInt *&CHigh) {
  assert(isa<Operator>(Select) &&
         cast<Operator>(Select)->getOpcode() == Instruction::Select &&
         "Input should be a Select!");

  const Value *LHS = nullptr, *RHS = nullptr;
  SelectPatternFlavor SPF = matchSelectPattern(Select, LHS, RHS).Flavor;
  if (SPF != SPF_SMAX && SPF != SPF_SMIN)
    return false;

  if (!match(RHS, m_APInt(CLow)))
    return false;

  const Value *LHS2 = nullptr, *RHS2 = nullptr;
  SelectPatternFlavor SPF2 = matchSelectPattern(LHS, LHS2, RHS2).Flavor;
  if (getInverseMinMaxFlavor(SPF) != SPF2)
    return false;

  if (!match(RHS2, m_APInt(CHigh)))
    return false;

  if (SPF == SPF_SMIN)
    std::swap(CLow, CHigh);

  In = LHS2;
  return CLow->sle(*CHigh);
}

static bool isSignedMinMaxIntrinsicClamp(const IntrinsicInst *II,
                                         const APInt *&CLow,
                                         const APInt *&CHigh) {
  assert((II->getIntrinsicID() == Intrinsic::smin ||
          II->getIntrinsicID() == Intrinsic::smax) &&
         "Must be smin/smax");

  Intrinsic::ID InverseID = getInverseMinMaxIntrinsic(II->getIntrinsicID());
  auto *InnerII = dyn_cast<IntrinsicInst>(II->getArgOperand(0));
  if (!InnerII || InnerII->getIntrinsicID() != InverseID ||
      !match(II->getArgOperand(1), m_APInt(CLow)) ||
      !match(InnerII->getArgOperand(1), m_APInt(CHigh)))
    return false;

  if (II->getIntrinsicID() == Intrinsic::smin)
    std::swap(CLow, CHigh);
  return CLow->sle(*CHigh);
}

static void unionWithMinMaxIntrinsicClamp(const IntrinsicInst *II,
                                          KnownBits &Known) {
  const APInt *CLow, *CHigh;
  if (isSignedMinMaxIntrinsicClamp(II, CLow, CHigh))
    Known = Known.unionWith(
        ConstantRange::getNonEmpty(*CLow, *CHigh + 1).toKnownBits());
}

static void computeKnownBitsFromOperator(const Operator *I,
                                         const APInt &DemandedElts,
                                         KnownBits &Known,
                                         const SimplifyQuery &Q,
                                         unsigned Depth) {
  unsigned BitWidth = Known.getBitWidth();

  KnownBits Known2(BitWidth);
  switch (I->getOpcode()) {
  default: break;
  case Instruction::Load:
    if (MDNode *MD =
            Q.IIQ.getMetadata(cast<LoadInst>(I), LLVMContext::MD_range))
      computeKnownBitsFromRangeMetadata(*MD, Known);
    break;
  case Instruction::And:
    computeKnownBits(I->getOperand(1), DemandedElts, Known, Q, Depth + 1);
    computeKnownBits(I->getOperand(0), DemandedElts, Known2, Q, Depth + 1);

    Known = getKnownBitsFromAndXorOr(I, DemandedElts, Known2, Known, Q, Depth);
    break;
  case Instruction::Or:
    computeKnownBits(I->getOperand(1), DemandedElts, Known, Q, Depth + 1);
    computeKnownBits(I->getOperand(0), DemandedElts, Known2, Q, Depth + 1);

    Known = getKnownBitsFromAndXorOr(I, DemandedElts, Known2, Known, Q, Depth);
    break;
  case Instruction::Xor:
    computeKnownBits(I->getOperand(1), DemandedElts, Known, Q, Depth + 1);
    computeKnownBits(I->getOperand(0), DemandedElts, Known2, Q, Depth + 1);

    Known = getKnownBitsFromAndXorOr(I, DemandedElts, Known2, Known, Q, Depth);
    break;
  case Instruction::Mul: {
    bool NSW = Q.IIQ.hasNoSignedWrap(cast<OverflowingBinaryOperator>(I));
    bool NUW = Q.IIQ.hasNoUnsignedWrap(cast<OverflowingBinaryOperator>(I));
    computeKnownBitsMul(I->getOperand(0), I->getOperand(1), NSW, NUW,
<<<<<<< HEAD
                        DemandedElts, Known, Known2, Depth, Q);
=======
                        DemandedElts, Known, Known2, Q, Depth);
>>>>>>> eb0f1dc0
    break;
  }
  case Instruction::UDiv: {
    computeKnownBits(I->getOperand(0), DemandedElts, Known, Q, Depth + 1);
    computeKnownBits(I->getOperand(1), DemandedElts, Known2, Q, Depth + 1);
    Known =
        KnownBits::udiv(Known, Known2, Q.IIQ.isExact(cast<BinaryOperator>(I)));
    break;
  }
  case Instruction::SDiv: {
    computeKnownBits(I->getOperand(0), DemandedElts, Known, Q, Depth + 1);
    computeKnownBits(I->getOperand(1), DemandedElts, Known2, Q, Depth + 1);
    Known =
        KnownBits::sdiv(Known, Known2, Q.IIQ.isExact(cast<BinaryOperator>(I)));
    break;
  }
  case Instruction::Select: {
    auto ComputeForArm = [&](Value *Arm, bool Invert) {
      KnownBits Res(Known.getBitWidth());
      computeKnownBits(Arm, DemandedElts, Res, Q, Depth + 1);
      adjustKnownBitsForSelectArm(Res, I->getOperand(0), Arm, Invert, Q, Depth);
      return Res;
    };
    // Only known if known in both the LHS and RHS.
    Known =
        ComputeForArm(I->getOperand(1), /*Invert=*/false)
            .intersectWith(ComputeForArm(I->getOperand(2), /*Invert=*/true));
    break;
  }
  case Instruction::FPTrunc:
  case Instruction::FPExt:
  case Instruction::FPToUI:
  case Instruction::FPToSI:
  case Instruction::SIToFP:
  case Instruction::UIToFP:
    break; // Can't work with floating point.
  case Instruction::PtrToInt:
  case Instruction::IntToPtr:
    // Fall through and handle them the same as zext/trunc.
    [[fallthrough]];
  case Instruction::ZExt:
  case Instruction::Trunc: {
    Type *SrcTy = I->getOperand(0)->getType();

    unsigned SrcBitWidth;
    // Note that we handle pointer operands here because of inttoptr/ptrtoint
    // which fall through here.
    Type *ScalarTy = SrcTy->getScalarType();
    SrcBitWidth = ScalarTy->isPointerTy() ?
      Q.DL.getPointerTypeSizeInBits(ScalarTy) :
      Q.DL.getTypeSizeInBits(ScalarTy);

    assert(SrcBitWidth && "SrcBitWidth can't be zero");
    Known = Known.anyextOrTrunc(SrcBitWidth);
    computeKnownBits(I->getOperand(0), DemandedElts, Known, Q, Depth + 1);
    if (auto *Inst = dyn_cast<PossiblyNonNegInst>(I);
        Inst && Inst->hasNonNeg() && !Known.isNegative())
      Known.makeNonNegative();
    Known = Known.zextOrTrunc(BitWidth);
    break;
  }
  case Instruction::BitCast: {
    Type *SrcTy = I->getOperand(0)->getType();
    if (SrcTy->isIntOrPtrTy() &&
        // TODO: For now, not handling conversions like:
        // (bitcast i64 %x to <2 x i32>)
        !I->getType()->isVectorTy()) {
      computeKnownBits(I->getOperand(0), Known, Q, Depth + 1);
      break;
    }

    const Value *V;
    // Handle bitcast from floating point to integer.
    if (match(I, m_ElementWiseBitCast(m_Value(V))) &&
        V->getType()->isFPOrFPVectorTy()) {
      Type *FPType = V->getType()->getScalarType();
      KnownFPClass Result =
          computeKnownFPClass(V, DemandedElts, fcAllFlags, Q, Depth + 1);
      FPClassTest FPClasses = Result.KnownFPClasses;

      // TODO: Treat it as zero/poison if the use of I is unreachable.
      if (FPClasses == fcNone)
        break;

      if (Result.isKnownNever(fcNormal | fcSubnormal | fcNan)) {
        Known.Zero.setAllBits();
        Known.One.setAllBits();

        if (FPClasses & fcInf)
          Known = Known.intersectWith(KnownBits::makeConstant(
              APFloat::getInf(FPType->getFltSemantics()).bitcastToAPInt()));

        if (FPClasses & fcZero)
          Known = Known.intersectWith(KnownBits::makeConstant(
              APInt::getZero(FPType->getScalarSizeInBits())));

        Known.Zero.clearSignBit();
        Known.One.clearSignBit();
      }

      if (Result.SignBit) {
        if (*Result.SignBit)
          Known.makeNegative();
        else
          Known.makeNonNegative();
      }

      break;
    }

    // Handle cast from vector integer type to scalar or vector integer.
    auto *SrcVecTy = dyn_cast<FixedVectorType>(SrcTy);
    if (!SrcVecTy || !SrcVecTy->getElementType()->isIntegerTy() ||
        !I->getType()->isIntOrIntVectorTy() ||
        isa<ScalableVectorType>(I->getType()))
      break;

    unsigned NumElts = DemandedElts.getBitWidth();
    bool IsLE = Q.DL.isLittleEndian();
    // Look through a cast from narrow vector elements to wider type.
    // Examples: v4i32 -> v2i64, v3i8 -> v24
    unsigned SubBitWidth = SrcVecTy->getScalarSizeInBits();
    if (BitWidth % SubBitWidth == 0) {
      // Known bits are automatically intersected across demanded elements of a
      // vector. So for example, if a bit is computed as known zero, it must be
      // zero across all demanded elements of the vector.
      //
      // For this bitcast, each demanded element of the output is sub-divided
      // across a set of smaller vector elements in the source vector. To get
      // the known bits for an entire element of the output, compute the known
      // bits for each sub-element sequentially. This is done by shifting the
      // one-set-bit demanded elements parameter across the sub-elements for
      // consecutive calls to computeKnownBits. We are using the demanded
      // elements parameter as a mask operator.
      //
      // The known bits of each sub-element are then inserted into place
      // (dependent on endian) to form the full result of known bits.
      unsigned SubScale = BitWidth / SubBitWidth;
      APInt SubDemandedElts = APInt::getZero(NumElts * SubScale);
      for (unsigned i = 0; i != NumElts; ++i) {
        if (DemandedElts[i])
          SubDemandedElts.setBit(i * SubScale);
      }

      KnownBits KnownSrc(SubBitWidth);
      for (unsigned i = 0; i != SubScale; ++i) {
        computeKnownBits(I->getOperand(0), SubDemandedElts.shl(i), KnownSrc, Q,
                         Depth + 1);
        unsigned ShiftElt = IsLE ? i : SubScale - 1 - i;
        Known.insertBits(KnownSrc, ShiftElt * SubBitWidth);
      }
    }
    // Look through a cast from wider vector elements to narrow type.
    // Examples: v2i64 -> v4i32
    if (SubBitWidth % BitWidth == 0) {
      unsigned SubScale = SubBitWidth / BitWidth;
      KnownBits KnownSrc(SubBitWidth);
      APInt SubDemandedElts =
          APIntOps::ScaleBitMask(DemandedElts, NumElts / SubScale);
      computeKnownBits(I->getOperand(0), SubDemandedElts, KnownSrc, Q,
                       Depth + 1);

      Known.Zero.setAllBits();
      Known.One.setAllBits();
      for (unsigned i = 0; i != SubScale; ++i) {
        if (DemandedElts[i]) {
          unsigned Shifts = IsLE ? i : NumElts - 1 - i;
          unsigned Offset = (Shifts % SubScale) * BitWidth;
          Known = Known.intersectWith(KnownSrc.extractBits(BitWidth, Offset));
          if (Known.isUnknown())
            break;
        }
      }
    }
    break;
  }
  case Instruction::SExt: {
    // Compute the bits in the result that are not present in the input.
    unsigned SrcBitWidth = I->getOperand(0)->getType()->getScalarSizeInBits();

    Known = Known.trunc(SrcBitWidth);
    computeKnownBits(I->getOperand(0), DemandedElts, Known, Q, Depth + 1);
    // If the sign bit of the input is known set or clear, then we know the
    // top bits of the result.
    Known = Known.sext(BitWidth);
    break;
  }
  case Instruction::Shl: {
    bool NUW = Q.IIQ.hasNoUnsignedWrap(cast<OverflowingBinaryOperator>(I));
    bool NSW = Q.IIQ.hasNoSignedWrap(cast<OverflowingBinaryOperator>(I));
    auto KF = [NUW, NSW](const KnownBits &KnownVal, const KnownBits &KnownAmt,
                         bool ShAmtNonZero) {
      return KnownBits::shl(KnownVal, KnownAmt, NUW, NSW, ShAmtNonZero);
    };
    computeKnownBitsFromShiftOperator(I, DemandedElts, Known, Known2, Q, Depth,
                                      KF);
    // Trailing zeros of a right-shifted constant never decrease.
    const APInt *C;
    if (match(I->getOperand(0), m_APInt(C)))
      Known.Zero.setLowBits(C->countr_zero());
    break;
  }
  case Instruction::LShr: {
    bool Exact = Q.IIQ.isExact(cast<BinaryOperator>(I));
    auto KF = [Exact](const KnownBits &KnownVal, const KnownBits &KnownAmt,
                      bool ShAmtNonZero) {
      return KnownBits::lshr(KnownVal, KnownAmt, ShAmtNonZero, Exact);
    };
    computeKnownBitsFromShiftOperator(I, DemandedElts, Known, Known2, Q, Depth,
                                      KF);
    // Leading zeros of a left-shifted constant never decrease.
    const APInt *C;
    if (match(I->getOperand(0), m_APInt(C)))
      Known.Zero.setHighBits(C->countl_zero());
    break;
  }
  case Instruction::AShr: {
    bool Exact = Q.IIQ.isExact(cast<BinaryOperator>(I));
    auto KF = [Exact](const KnownBits &KnownVal, const KnownBits &KnownAmt,
                      bool ShAmtNonZero) {
      return KnownBits::ashr(KnownVal, KnownAmt, ShAmtNonZero, Exact);
    };
    computeKnownBitsFromShiftOperator(I, DemandedElts, Known, Known2, Q, Depth,
                                      KF);
    break;
  }
  case Instruction::Sub: {
    bool NSW = Q.IIQ.hasNoSignedWrap(cast<OverflowingBinaryOperator>(I));
    bool NUW = Q.IIQ.hasNoUnsignedWrap(cast<OverflowingBinaryOperator>(I));
    computeKnownBitsAddSub(false, I->getOperand(0), I->getOperand(1), NSW, NUW,
                           DemandedElts, Known, Known2, Q, Depth);
    break;
  }
  case Instruction::Add: {
    bool NSW = Q.IIQ.hasNoSignedWrap(cast<OverflowingBinaryOperator>(I));
    bool NUW = Q.IIQ.hasNoUnsignedWrap(cast<OverflowingBinaryOperator>(I));
    computeKnownBitsAddSub(true, I->getOperand(0), I->getOperand(1), NSW, NUW,
                           DemandedElts, Known, Known2, Q, Depth);
    break;
  }
  case Instruction::SRem:
    computeKnownBits(I->getOperand(0), DemandedElts, Known, Q, Depth + 1);
    computeKnownBits(I->getOperand(1), DemandedElts, Known2, Q, Depth + 1);
    Known = KnownBits::srem(Known, Known2);
    break;

  case Instruction::URem:
    computeKnownBits(I->getOperand(0), DemandedElts, Known, Q, Depth + 1);
    computeKnownBits(I->getOperand(1), DemandedElts, Known2, Q, Depth + 1);
    Known = KnownBits::urem(Known, Known2);
    break;
  case Instruction::Alloca:
    Known.Zero.setLowBits(Log2(cast<AllocaInst>(I)->getAlign()));
    break;
  case Instruction::GetElementPtr: {
    // Analyze all of the subscripts of this getelementptr instruction
    // to determine if we can prove known low zero bits.
    computeKnownBits(I->getOperand(0), Known, Q, Depth + 1);
    // Accumulate the constant indices in a separate variable
    // to minimize the number of calls to computeForAddSub.
    unsigned IndexWidth = Q.DL.getIndexTypeSizeInBits(I->getType());
    APInt AccConstIndices(IndexWidth, 0);

    auto AddIndexToKnown = [&](KnownBits IndexBits) {
      if (IndexWidth == BitWidth) {
        // Note that inbounds does *not* guarantee nsw for the addition, as only
        // the offset is signed, while the base address is unsigned.
        Known = KnownBits::add(Known, IndexBits);
      } else {
        // If the index width is smaller than the pointer width, only add the
        // value to the low bits.
        assert(IndexWidth < BitWidth &&
               "Index width can't be larger than pointer width");
        Known.insertBits(KnownBits::add(Known.trunc(IndexWidth), IndexBits), 0);
      }
    };

    gep_type_iterator GTI = gep_type_begin(I);
    for (unsigned i = 1, e = I->getNumOperands(); i != e; ++i, ++GTI) {
      // TrailZ can only become smaller, short-circuit if we hit zero.
      if (Known.isUnknown())
        break;

      Value *Index = I->getOperand(i);

      // Handle case when index is zero.
      Constant *CIndex = dyn_cast<Constant>(Index);
      if (CIndex && CIndex->isZeroValue())
        continue;

      if (StructType *STy = GTI.getStructTypeOrNull()) {
        // Handle struct member offset arithmetic.

        assert(CIndex &&
               "Access to structure field must be known at compile time");

        if (CIndex->getType()->isVectorTy())
          Index = CIndex->getSplatValue();

        unsigned Idx = cast<ConstantInt>(Index)->getZExtValue();
        const StructLayout *SL = Q.DL.getStructLayout(STy);
        uint64_t Offset = SL->getElementOffset(Idx);
        AccConstIndices += Offset;
        continue;
      }

      // Handle array index arithmetic.
      Type *IndexedTy = GTI.getIndexedType();
      if (!IndexedTy->isSized()) {
        Known.resetAll();
        break;
      }

      TypeSize Stride = GTI.getSequentialElementStride(Q.DL);
      uint64_t StrideInBytes = Stride.getKnownMinValue();
      if (!Stride.isScalable()) {
        // Fast path for constant offset.
        if (auto *CI = dyn_cast<ConstantInt>(Index)) {
          AccConstIndices +=
              CI->getValue().sextOrTrunc(IndexWidth) * StrideInBytes;
          continue;
        }
      }

      KnownBits IndexBits =
<<<<<<< HEAD
          computeKnownBits(Index, Depth + 1, Q).sextOrTrunc(IndexWidth);
=======
          computeKnownBits(Index, Q, Depth + 1).sextOrTrunc(IndexWidth);
>>>>>>> eb0f1dc0
      KnownBits ScalingFactor(IndexWidth);
      // Multiply by current sizeof type.
      // &A[i] == A + i * sizeof(*A[i]).
      if (Stride.isScalable()) {
        // For scalable types the only thing we know about sizeof is
        // that this is a multiple of the minimum size.
        ScalingFactor.Zero.setLowBits(llvm::countr_zero(StrideInBytes));
      } else {
        ScalingFactor =
            KnownBits::makeConstant(APInt(IndexWidth, StrideInBytes));
      }
      AddIndexToKnown(KnownBits::mul(IndexBits, ScalingFactor));
    }
    if (!Known.isUnknown() && !AccConstIndices.isZero())
      AddIndexToKnown(KnownBits::makeConstant(AccConstIndices));
    break;
  }
  case Instruction::PHI: {
    const PHINode *P = cast<PHINode>(I);
    BinaryOperator *BO = nullptr;
    Value *R = nullptr, *L = nullptr;
    if (matchSimpleRecurrence(P, BO, R, L)) {
      // Handle the case of a simple two-predecessor recurrence PHI.
      // There's a lot more that could theoretically be done here, but
      // this is sufficient to catch some interesting cases.
      unsigned Opcode = BO->getOpcode();

      switch (Opcode) {
      // If this is a shift recurrence, we know the bits being shifted in. We
      // can combine that with information about the start value of the
      // recurrence to conclude facts about the result. If this is a udiv
      // recurrence, we know that the result can never exceed either the
      // numerator or the start value, whichever is greater.
      case Instruction::LShr:
      case Instruction::AShr:
      case Instruction::Shl:
      case Instruction::UDiv:
        if (BO->getOperand(0) != I)
          break;
        [[fallthrough]];

      // For a urem recurrence, the result can never exceed the start value. The
      // phi could either be the numerator or the denominator.
      case Instruction::URem: {
        // We have matched a recurrence of the form:
        // %iv = [R, %entry], [%iv.next, %backedge]
        // %iv.next = shift_op %iv, L

        // Recurse with the phi context to avoid concern about whether facts
        // inferred hold at original context instruction.  TODO: It may be
        // correct to use the original context.  IF warranted, explore and
        // add sufficient tests to cover.
        SimplifyQuery RecQ = Q.getWithoutCondContext();
        RecQ.CxtI = P;
        computeKnownBits(R, DemandedElts, Known2, RecQ, Depth + 1);
        switch (Opcode) {
        case Instruction::Shl:
          // A shl recurrence will only increase the tailing zeros
          Known.Zero.setLowBits(Known2.countMinTrailingZeros());
          break;
        case Instruction::LShr:
        case Instruction::UDiv:
        case Instruction::URem:
          // lshr, udiv, and urem recurrences will preserve the leading zeros of
          // the start value.
          Known.Zero.setHighBits(Known2.countMinLeadingZeros());
          break;
        case Instruction::AShr:
          // An ashr recurrence will extend the initial sign bit
          Known.Zero.setHighBits(Known2.countMinLeadingZeros());
          Known.One.setHighBits(Known2.countMinLeadingOnes());
          break;
        }
        break;
      }

      // Check for operations that have the property that if
      // both their operands have low zero bits, the result
      // will have low zero bits.
      case Instruction::Add:
      case Instruction::Sub:
      case Instruction::And:
      case Instruction::Or:
      case Instruction::Mul: {
        // Change the context instruction to the "edge" that flows into the
        // phi. This is important because that is where the value is actually
        // "evaluated" even though it is used later somewhere else. (see also
        // D69571).
        SimplifyQuery RecQ = Q.getWithoutCondContext();

        unsigned OpNum = P->getOperand(0) == R ? 0 : 1;
        Instruction *RInst = P->getIncomingBlock(OpNum)->getTerminator();
        Instruction *LInst = P->getIncomingBlock(1 - OpNum)->getTerminator();

        // Ok, we have a PHI of the form L op= R. Check for low
        // zero bits.
        RecQ.CxtI = RInst;
        computeKnownBits(R, DemandedElts, Known2, RecQ, Depth + 1);

        // We need to take the minimum number of known bits
        KnownBits Known3(BitWidth);
        RecQ.CxtI = LInst;
        computeKnownBits(L, DemandedElts, Known3, RecQ, Depth + 1);

        Known.Zero.setLowBits(std::min(Known2.countMinTrailingZeros(),
                                       Known3.countMinTrailingZeros()));

        auto *OverflowOp = dyn_cast<OverflowingBinaryOperator>(BO);
        if (!OverflowOp || !Q.IIQ.hasNoSignedWrap(OverflowOp))
          break;

        switch (Opcode) {
        // If initial value of recurrence is nonnegative, and we are adding
        // a nonnegative number with nsw, the result can only be nonnegative
        // or poison value regardless of the number of times we execute the
        // add in phi recurrence. If initial value is negative and we are
        // adding a negative number with nsw, the result can only be
        // negative or poison value. Similar arguments apply to sub and mul.
        //
        // (add non-negative, non-negative) --> non-negative
        // (add negative, negative) --> negative
        case Instruction::Add: {
          if (Known2.isNonNegative() && Known3.isNonNegative())
            Known.makeNonNegative();
          else if (Known2.isNegative() && Known3.isNegative())
            Known.makeNegative();
          break;
        }

        // (sub nsw non-negative, negative) --> non-negative
        // (sub nsw negative, non-negative) --> negative
        case Instruction::Sub: {
          if (BO->getOperand(0) != I)
            break;
          if (Known2.isNonNegative() && Known3.isNegative())
            Known.makeNonNegative();
          else if (Known2.isNegative() && Known3.isNonNegative())
            Known.makeNegative();
          break;
        }

        // (mul nsw non-negative, non-negative) --> non-negative
        case Instruction::Mul:
          if (Known2.isNonNegative() && Known3.isNonNegative())
            Known.makeNonNegative();
          break;

        default:
          break;
        }
        break;
      }

      default:
        break;
      }
    }

    // Unreachable blocks may have zero-operand PHI nodes.
    if (P->getNumIncomingValues() == 0)
      break;

    // Otherwise take the unions of the known bit sets of the operands,
    // taking conservative care to avoid excessive recursion.
    if (Depth < MaxAnalysisRecursionDepth - 1 && Known.isUnknown()) {
      // Skip if every incoming value references to ourself.
      if (isa_and_nonnull<UndefValue>(P->hasConstantValue()))
        break;

      Known.Zero.setAllBits();
      Known.One.setAllBits();
      for (const Use &U : P->operands()) {
        Value *IncValue;
        const PHINode *CxtPhi;
        Instruction *CxtI;
        breakSelfRecursivePHI(&U, P, IncValue, CxtI, &CxtPhi);
        // Skip direct self references.
        if (IncValue == P)
          continue;

        // Change the context instruction to the "edge" that flows into the
        // phi. This is important because that is where the value is actually
        // "evaluated" even though it is used later somewhere else. (see also
        // D69571).
        SimplifyQuery RecQ = Q.getWithoutCondContext().getWithInstruction(CxtI);

        Known2 = KnownBits(BitWidth);

        // Recurse, but cap the recursion to one level, because we don't
        // want to waste time spinning around in loops.
        // TODO: See if we can base recursion limiter on number of incoming phi
        // edges so we don't overly clamp analysis.
        computeKnownBits(IncValue, DemandedElts, Known2, RecQ,
                         MaxAnalysisRecursionDepth - 1);

        // See if we can further use a conditional branch into the phi
        // to help us determine the range of the value.
        if (!Known2.isConstant()) {
          CmpPredicate Pred;
          const APInt *RHSC;
          BasicBlock *TrueSucc, *FalseSucc;
          // TODO: Use RHS Value and compute range from its known bits.
          if (match(RecQ.CxtI,
                    m_Br(m_c_ICmp(Pred, m_Specific(IncValue), m_APInt(RHSC)),
                         m_BasicBlock(TrueSucc), m_BasicBlock(FalseSucc)))) {
            // Check for cases of duplicate successors.
            if ((TrueSucc == CxtPhi->getParent()) !=
                (FalseSucc == CxtPhi->getParent())) {
              // If we're using the false successor, invert the predicate.
              if (FalseSucc == CxtPhi->getParent())
                Pred = CmpInst::getInversePredicate(Pred);
              // Get the knownbits implied by the incoming phi condition.
              auto CR = ConstantRange::makeExactICmpRegion(Pred, *RHSC);
              KnownBits KnownUnion = Known2.unionWith(CR.toKnownBits());
              // We can have conflicts here if we are analyzing deadcode (its
              // impossible for us reach this BB based the icmp).
              if (KnownUnion.hasConflict()) {
                // No reason to continue analyzing in a known dead region, so
                // just resetAll and break. This will cause us to also exit the
                // outer loop.
                Known.resetAll();
                break;
              }
              Known2 = KnownUnion;
            }
          }
        }

        Known = Known.intersectWith(Known2);
        // If all bits have been ruled out, there's no need to check
        // more operands.
        if (Known.isUnknown())
          break;
      }
    }
    break;
  }
  case Instruction::Call:
  case Instruction::Invoke: {
    // If range metadata is attached to this call, set known bits from that,
    // and then intersect with known bits based on other properties of the
    // function.
    if (MDNode *MD =
            Q.IIQ.getMetadata(cast<Instruction>(I), LLVMContext::MD_range))
      computeKnownBitsFromRangeMetadata(*MD, Known);

    const auto *CB = cast<CallBase>(I);

    if (std::optional<ConstantRange> Range = CB->getRange())
      Known = Known.unionWith(Range->toKnownBits());

    if (const Value *RV = CB->getReturnedArgOperand()) {
      if (RV->getType() == I->getType()) {
        computeKnownBits(RV, Known2, Q, Depth + 1);
        Known = Known.unionWith(Known2);
        // If the function doesn't return properly for all input values
        // (e.g. unreachable exits) then there might be conflicts between the
        // argument value and the range metadata. Simply discard the known bits
        // in case of conflicts.
        if (Known.hasConflict())
          Known.resetAll();
      }
    }
    if (const IntrinsicInst *II = dyn_cast<IntrinsicInst>(I)) {
      switch (II->getIntrinsicID()) {
      default:
        break;
      case Intrinsic::abs: {
        computeKnownBits(I->getOperand(0), DemandedElts, Known2, Q, Depth + 1);
        bool IntMinIsPoison = match(II->getArgOperand(1), m_One());
        Known = Known2.abs(IntMinIsPoison);
        break;
      }
      case Intrinsic::bitreverse:
        computeKnownBits(I->getOperand(0), DemandedElts, Known2, Q, Depth + 1);
        Known.Zero |= Known2.Zero.reverseBits();
        Known.One |= Known2.One.reverseBits();
        break;
      case Intrinsic::bswap:
        computeKnownBits(I->getOperand(0), DemandedElts, Known2, Q, Depth + 1);
        Known.Zero |= Known2.Zero.byteSwap();
        Known.One |= Known2.One.byteSwap();
        break;
      case Intrinsic::ctlz: {
        computeKnownBits(I->getOperand(0), DemandedElts, Known2, Q, Depth + 1);
        // If we have a known 1, its position is our upper bound.
        unsigned PossibleLZ = Known2.countMaxLeadingZeros();
        // If this call is poison for 0 input, the result will be less than 2^n.
        if (II->getArgOperand(1) == ConstantInt::getTrue(II->getContext()))
          PossibleLZ = std::min(PossibleLZ, BitWidth - 1);
        unsigned LowBits = llvm::bit_width(PossibleLZ);
        Known.Zero.setBitsFrom(LowBits);
        break;
      }
      case Intrinsic::cttz: {
        computeKnownBits(I->getOperand(0), DemandedElts, Known2, Q, Depth + 1);
        // If we have a known 1, its position is our upper bound.
        unsigned PossibleTZ = Known2.countMaxTrailingZeros();
        // If this call is poison for 0 input, the result will be less than 2^n.
        if (II->getArgOperand(1) == ConstantInt::getTrue(II->getContext()))
          PossibleTZ = std::min(PossibleTZ, BitWidth - 1);
        unsigned LowBits = llvm::bit_width(PossibleTZ);
        Known.Zero.setBitsFrom(LowBits);
        break;
      }
      case Intrinsic::ctpop: {
        computeKnownBits(I->getOperand(0), DemandedElts, Known2, Q, Depth + 1);
        // We can bound the space the count needs.  Also, bits known to be zero
        // can't contribute to the population.
        unsigned BitsPossiblySet = Known2.countMaxPopulation();
        unsigned LowBits = llvm::bit_width(BitsPossiblySet);
        Known.Zero.setBitsFrom(LowBits);
        // TODO: we could bound KnownOne using the lower bound on the number
        // of bits which might be set provided by popcnt KnownOne2.
        break;
      }
      case Intrinsic::fshr:
      case Intrinsic::fshl: {
        const APInt *SA;
        if (!match(I->getOperand(2), m_APInt(SA)))
          break;

        // Normalize to funnel shift left.
        uint64_t ShiftAmt = SA->urem(BitWidth);
        if (II->getIntrinsicID() == Intrinsic::fshr)
          ShiftAmt = BitWidth - ShiftAmt;

        KnownBits Known3(BitWidth);
        computeKnownBits(I->getOperand(0), DemandedElts, Known2, Q, Depth + 1);
        computeKnownBits(I->getOperand(1), DemandedElts, Known3, Q, Depth + 1);

        Known.Zero =
            Known2.Zero.shl(ShiftAmt) | Known3.Zero.lshr(BitWidth - ShiftAmt);
        Known.One =
            Known2.One.shl(ShiftAmt) | Known3.One.lshr(BitWidth - ShiftAmt);
        break;
      }
      case Intrinsic::uadd_sat:
        computeKnownBits(I->getOperand(0), DemandedElts, Known, Q, Depth + 1);
        computeKnownBits(I->getOperand(1), DemandedElts, Known2, Q, Depth + 1);
        Known = KnownBits::uadd_sat(Known, Known2);
        break;
      case Intrinsic::usub_sat:
        computeKnownBits(I->getOperand(0), DemandedElts, Known, Q, Depth + 1);
        computeKnownBits(I->getOperand(1), DemandedElts, Known2, Q, Depth + 1);
        Known = KnownBits::usub_sat(Known, Known2);
        break;
      case Intrinsic::sadd_sat:
        computeKnownBits(I->getOperand(0), DemandedElts, Known, Q, Depth + 1);
        computeKnownBits(I->getOperand(1), DemandedElts, Known2, Q, Depth + 1);
        Known = KnownBits::sadd_sat(Known, Known2);
        break;
      case Intrinsic::ssub_sat:
        computeKnownBits(I->getOperand(0), DemandedElts, Known, Q, Depth + 1);
        computeKnownBits(I->getOperand(1), DemandedElts, Known2, Q, Depth + 1);
        Known = KnownBits::ssub_sat(Known, Known2);
        break;
        // Vec reverse preserves bits from input vec.
      case Intrinsic::vector_reverse:
        computeKnownBits(I->getOperand(0), DemandedElts.reverseBits(), Known, Q,
                         Depth + 1);
        break;
        // for min/max/and/or reduce, any bit common to each element in the
        // input vec is set in the output.
      case Intrinsic::vector_reduce_and:
      case Intrinsic::vector_reduce_or:
      case Intrinsic::vector_reduce_umax:
      case Intrinsic::vector_reduce_umin:
      case Intrinsic::vector_reduce_smax:
      case Intrinsic::vector_reduce_smin:
        computeKnownBits(I->getOperand(0), Known, Q, Depth + 1);
        break;
      case Intrinsic::vector_reduce_xor: {
        computeKnownBits(I->getOperand(0), Known, Q, Depth + 1);
        // The zeros common to all vecs are zero in the output.
        // If the number of elements is odd, then the common ones remain. If the
        // number of elements is even, then the common ones becomes zeros.
        auto *VecTy = cast<VectorType>(I->getOperand(0)->getType());
        // Even, so the ones become zeros.
        bool EvenCnt = VecTy->getElementCount().isKnownEven();
        if (EvenCnt)
          Known.Zero |= Known.One;
        // Maybe even element count so need to clear ones.
        if (VecTy->isScalableTy() || EvenCnt)
          Known.One.clearAllBits();
        break;
      }
      case Intrinsic::umin:
        computeKnownBits(I->getOperand(0), DemandedElts, Known, Q, Depth + 1);
        computeKnownBits(I->getOperand(1), DemandedElts, Known2, Q, Depth + 1);
        Known = KnownBits::umin(Known, Known2);
        break;
      case Intrinsic::umax:
        computeKnownBits(I->getOperand(0), DemandedElts, Known, Q, Depth + 1);
        computeKnownBits(I->getOperand(1), DemandedElts, Known2, Q, Depth + 1);
        Known = KnownBits::umax(Known, Known2);
        break;
      case Intrinsic::smin:
        computeKnownBits(I->getOperand(0), DemandedElts, Known, Q, Depth + 1);
        computeKnownBits(I->getOperand(1), DemandedElts, Known2, Q, Depth + 1);
        Known = KnownBits::smin(Known, Known2);
        unionWithMinMaxIntrinsicClamp(II, Known);
        break;
      case Intrinsic::smax:
        computeKnownBits(I->getOperand(0), DemandedElts, Known, Q, Depth + 1);
        computeKnownBits(I->getOperand(1), DemandedElts, Known2, Q, Depth + 1);
        Known = KnownBits::smax(Known, Known2);
        unionWithMinMaxIntrinsicClamp(II, Known);
        break;
      case Intrinsic::ptrmask: {
        computeKnownBits(I->getOperand(0), DemandedElts, Known, Q, Depth + 1);

        const Value *Mask = I->getOperand(1);
        Known2 = KnownBits(Mask->getType()->getScalarSizeInBits());
        computeKnownBits(Mask, DemandedElts, Known2, Q, Depth + 1);
        // TODO: 1-extend would be more precise.
        Known &= Known2.anyextOrTrunc(BitWidth);
        break;
      }
      case Intrinsic::x86_sse2_pmulh_w:
      case Intrinsic::x86_avx2_pmulh_w:
      case Intrinsic::x86_avx512_pmulh_w_512:
        computeKnownBits(I->getOperand(0), DemandedElts, Known, Q, Depth + 1);
        computeKnownBits(I->getOperand(1), DemandedElts, Known2, Q, Depth + 1);
        Known = KnownBits::mulhs(Known, Known2);
        break;
      case Intrinsic::x86_sse2_pmulhu_w:
      case Intrinsic::x86_avx2_pmulhu_w:
      case Intrinsic::x86_avx512_pmulhu_w_512:
        computeKnownBits(I->getOperand(0), DemandedElts, Known, Q, Depth + 1);
        computeKnownBits(I->getOperand(1), DemandedElts, Known2, Q, Depth + 1);
        Known = KnownBits::mulhu(Known, Known2);
        break;
      case Intrinsic::x86_sse42_crc32_64_64:
        Known.Zero.setBitsFrom(32);
        break;
      case Intrinsic::x86_ssse3_phadd_d_128:
      case Intrinsic::x86_ssse3_phadd_w_128:
      case Intrinsic::x86_avx2_phadd_d:
      case Intrinsic::x86_avx2_phadd_w: {
        Known = computeKnownBitsForHorizontalOperation(
            I, DemandedElts, Q, Depth,
            [](const KnownBits &KnownLHS, const KnownBits &KnownRHS) {
              return KnownBits::add(KnownLHS, KnownRHS);
            });
        break;
      }
      case Intrinsic::x86_ssse3_phadd_sw_128:
      case Intrinsic::x86_avx2_phadd_sw: {
        Known = computeKnownBitsForHorizontalOperation(
            I, DemandedElts, Q, Depth, KnownBits::sadd_sat);
        break;
      }
      case Intrinsic::x86_ssse3_phsub_d_128:
      case Intrinsic::x86_ssse3_phsub_w_128:
      case Intrinsic::x86_avx2_phsub_d:
      case Intrinsic::x86_avx2_phsub_w: {
        Known = computeKnownBitsForHorizontalOperation(
            I, DemandedElts, Q, Depth,
            [](const KnownBits &KnownLHS, const KnownBits &KnownRHS) {
              return KnownBits::sub(KnownLHS, KnownRHS);
            });
        break;
      }
      case Intrinsic::x86_ssse3_phsub_sw_128:
      case Intrinsic::x86_avx2_phsub_sw: {
        Known = computeKnownBitsForHorizontalOperation(
            I, DemandedElts, Q, Depth, KnownBits::ssub_sat);
        break;
      }
      case Intrinsic::riscv_vsetvli:
      case Intrinsic::riscv_vsetvlimax: {
        bool HasAVL = II->getIntrinsicID() == Intrinsic::riscv_vsetvli;
        const ConstantRange Range = getVScaleRange(II->getFunction(), BitWidth);
        uint64_t SEW = RISCVVType::decodeVSEW(
            cast<ConstantInt>(II->getArgOperand(HasAVL))->getZExtValue());
        RISCVVType::VLMUL VLMUL = static_cast<RISCVVType::VLMUL>(
            cast<ConstantInt>(II->getArgOperand(1 + HasAVL))->getZExtValue());
        uint64_t MaxVLEN =
            Range.getUnsignedMax().getZExtValue() * RISCV::RVVBitsPerBlock;
        uint64_t MaxVL = MaxVLEN / RISCVVType::getSEWLMULRatio(SEW, VLMUL);

        // Result of vsetvli must be not larger than AVL.
        if (HasAVL)
          if (auto *CI = dyn_cast<ConstantInt>(II->getArgOperand(0)))
            MaxVL = std::min(MaxVL, CI->getZExtValue());

        unsigned KnownZeroFirstBit = Log2_32(MaxVL) + 1;
        if (BitWidth > KnownZeroFirstBit)
          Known.Zero.setBitsFrom(KnownZeroFirstBit);
        break;
      }
      case Intrinsic::vscale: {
        if (!II->getParent() || !II->getFunction())
          break;

        Known = getVScaleRange(II->getFunction(), BitWidth).toKnownBits();
        break;
      }
      }
    }
    break;
  }
  case Instruction::ShuffleVector: {
    auto *Shuf = dyn_cast<ShuffleVectorInst>(I);
    // FIXME: Do we need to handle ConstantExpr involving shufflevectors?
    if (!Shuf) {
      Known.resetAll();
      return;
    }
    // For undef elements, we don't know anything about the common state of
    // the shuffle result.
    APInt DemandedLHS, DemandedRHS;
    if (!getShuffleDemandedElts(Shuf, DemandedElts, DemandedLHS, DemandedRHS)) {
      Known.resetAll();
      return;
    }
    Known.One.setAllBits();
    Known.Zero.setAllBits();
    if (!!DemandedLHS) {
      const Value *LHS = Shuf->getOperand(0);
      computeKnownBits(LHS, DemandedLHS, Known, Q, Depth + 1);
      // If we don't know any bits, early out.
      if (Known.isUnknown())
        break;
    }
    if (!!DemandedRHS) {
      const Value *RHS = Shuf->getOperand(1);
      computeKnownBits(RHS, DemandedRHS, Known2, Q, Depth + 1);
      Known = Known.intersectWith(Known2);
    }
    break;
  }
  case Instruction::InsertElement: {
    if (isa<ScalableVectorType>(I->getType())) {
      Known.resetAll();
      return;
    }
    const Value *Vec = I->getOperand(0);
    const Value *Elt = I->getOperand(1);
    auto *CIdx = dyn_cast<ConstantInt>(I->getOperand(2));
    unsigned NumElts = DemandedElts.getBitWidth();
    APInt DemandedVecElts = DemandedElts;
    bool NeedsElt = true;
    // If we know the index we are inserting too, clear it from Vec check.
    if (CIdx && CIdx->getValue().ult(NumElts)) {
      DemandedVecElts.clearBit(CIdx->getZExtValue());
      NeedsElt = DemandedElts[CIdx->getZExtValue()];
    }

    Known.One.setAllBits();
    Known.Zero.setAllBits();
    if (NeedsElt) {
      computeKnownBits(Elt, Known, Q, Depth + 1);
      // If we don't know any bits, early out.
      if (Known.isUnknown())
        break;
    }

    if (!DemandedVecElts.isZero()) {
      computeKnownBits(Vec, DemandedVecElts, Known2, Q, Depth + 1);
      Known = Known.intersectWith(Known2);
    }
    break;
  }
  case Instruction::ExtractElement: {
    // Look through extract element. If the index is non-constant or
    // out-of-range demand all elements, otherwise just the extracted element.
    const Value *Vec = I->getOperand(0);
    const Value *Idx = I->getOperand(1);
    auto *CIdx = dyn_cast<ConstantInt>(Idx);
    if (isa<ScalableVectorType>(Vec->getType())) {
      // FIXME: there's probably *something* we can do with scalable vectors
      Known.resetAll();
      break;
    }
    unsigned NumElts = cast<FixedVectorType>(Vec->getType())->getNumElements();
    APInt DemandedVecElts = APInt::getAllOnes(NumElts);
    if (CIdx && CIdx->getValue().ult(NumElts))
      DemandedVecElts = APInt::getOneBitSet(NumElts, CIdx->getZExtValue());
    computeKnownBits(Vec, DemandedVecElts, Known, Q, Depth + 1);
    break;
  }
  case Instruction::ExtractValue:
    if (IntrinsicInst *II = dyn_cast<IntrinsicInst>(I->getOperand(0))) {
      const ExtractValueInst *EVI = cast<ExtractValueInst>(I);
      if (EVI->getNumIndices() != 1) break;
      if (EVI->getIndices()[0] == 0) {
        switch (II->getIntrinsicID()) {
        default: break;
        case Intrinsic::uadd_with_overflow:
        case Intrinsic::sadd_with_overflow:
          computeKnownBitsAddSub(
              true, II->getArgOperand(0), II->getArgOperand(1), /*NSW=*/false,
              /* NUW=*/false, DemandedElts, Known, Known2, Q, Depth);
          break;
        case Intrinsic::usub_with_overflow:
        case Intrinsic::ssub_with_overflow:
          computeKnownBitsAddSub(
              false, II->getArgOperand(0), II->getArgOperand(1), /*NSW=*/false,
              /* NUW=*/false, DemandedElts, Known, Known2, Q, Depth);
          break;
        case Intrinsic::umul_with_overflow:
        case Intrinsic::smul_with_overflow:
          computeKnownBitsMul(II->getArgOperand(0), II->getArgOperand(1), false,
<<<<<<< HEAD
                              false, DemandedElts, Known, Known2, Depth, Q);
=======
                              false, DemandedElts, Known, Known2, Q, Depth);
>>>>>>> eb0f1dc0
          break;
        }
      }
    }
    break;
  case Instruction::Freeze:
    if (isGuaranteedNotToBePoison(I->getOperand(0), Q.AC, Q.CxtI, Q.DT,
                                  Depth + 1))
      computeKnownBits(I->getOperand(0), Known, Q, Depth + 1);
    break;
  }
}

/// Determine which bits of V are known to be either zero or one and return
/// them.
KnownBits llvm::computeKnownBits(const Value *V, const APInt &DemandedElts,
                                 const SimplifyQuery &Q, unsigned Depth) {
  KnownBits Known(getBitWidth(V->getType(), Q.DL));
  ::computeKnownBits(V, DemandedElts, Known, Q, Depth);
  return Known;
}

/// Determine which bits of V are known to be either zero or one and return
/// them.
KnownBits llvm::computeKnownBits(const Value *V, const SimplifyQuery &Q,
                                 unsigned Depth) {
  KnownBits Known(getBitWidth(V->getType(), Q.DL));
  computeKnownBits(V, Known, Q, Depth);
  return Known;
}

/// Determine which bits of V are known to be either zero or one and return
/// them in the Known bit set.
///
/// NOTE: we cannot consider 'undef' to be "IsZero" here.  The problem is that
/// we cannot optimize based on the assumption that it is zero without changing
/// it to be an explicit zero.  If we don't change it to zero, other code could
/// optimized based on the contradictory assumption that it is non-zero.
/// Because instcombine aggressively folds operations with undef args anyway,
/// this won't lose us code quality.
///
/// This function is defined on values with integer type, values with pointer
/// type, and vectors of integers.  In the case
/// where V is a vector, known zero, and known one values are the
/// same width as the vector element, and the bit is set only if it is true
/// for all of the demanded elements in the vector specified by DemandedElts.
void computeKnownBits(const Value *V, const APInt &DemandedElts,
                      KnownBits &Known, const SimplifyQuery &Q,
                      unsigned Depth) {
  if (!DemandedElts) {
    // No demanded elts, better to assume we don't know anything.
    Known.resetAll();
    return;
  }

  assert(V && "No Value?");
  assert(Depth <= MaxAnalysisRecursionDepth && "Limit Search Depth");

#ifndef NDEBUG
  Type *Ty = V->getType();
  unsigned BitWidth = Known.getBitWidth();

  assert((Ty->isIntOrIntVectorTy(BitWidth) || Ty->isPtrOrPtrVectorTy()) &&
         "Not integer or pointer type!");

  if (auto *FVTy = dyn_cast<FixedVectorType>(Ty)) {
    assert(
        FVTy->getNumElements() == DemandedElts.getBitWidth() &&
        "DemandedElt width should equal the fixed vector number of elements");
  } else {
    assert(DemandedElts == APInt(1, 1) &&
           "DemandedElt width should be 1 for scalars or scalable vectors");
  }

  Type *ScalarTy = Ty->getScalarType();
  if (ScalarTy->isPointerTy()) {
    assert(BitWidth == Q.DL.getPointerTypeSizeInBits(ScalarTy) &&
           "V and Known should have same BitWidth");
  } else {
    assert(BitWidth == Q.DL.getTypeSizeInBits(ScalarTy) &&
           "V and Known should have same BitWidth");
  }
#endif

  const APInt *C;
  if (match(V, m_APInt(C))) {
    // We know all of the bits for a scalar constant or a splat vector constant!
    Known = KnownBits::makeConstant(*C);
    return;
  }
  // Null and aggregate-zero are all-zeros.
  if (isa<ConstantPointerNull>(V) || isa<ConstantAggregateZero>(V)) {
    Known.setAllZero();
    return;
  }
  // Handle a constant vector by taking the intersection of the known bits of
  // each element.
  if (const ConstantDataVector *CDV = dyn_cast<ConstantDataVector>(V)) {
    assert(!isa<ScalableVectorType>(V->getType()));
    // We know that CDV must be a vector of integers. Take the intersection of
    // each element.
    Known.Zero.setAllBits(); Known.One.setAllBits();
    for (unsigned i = 0, e = CDV->getNumElements(); i != e; ++i) {
      if (!DemandedElts[i])
        continue;
      APInt Elt = CDV->getElementAsAPInt(i);
      Known.Zero &= ~Elt;
      Known.One &= Elt;
    }
    if (Known.hasConflict())
      Known.resetAll();
    return;
  }

  if (const auto *CV = dyn_cast<ConstantVector>(V)) {
    assert(!isa<ScalableVectorType>(V->getType()));
    // We know that CV must be a vector of integers. Take the intersection of
    // each element.
    Known.Zero.setAllBits(); Known.One.setAllBits();
    for (unsigned i = 0, e = CV->getNumOperands(); i != e; ++i) {
      if (!DemandedElts[i])
        continue;
      Constant *Element = CV->getAggregateElement(i);
      if (isa<PoisonValue>(Element))
        continue;
      auto *ElementCI = dyn_cast_or_null<ConstantInt>(Element);
      if (!ElementCI) {
        Known.resetAll();
        return;
      }
      const APInt &Elt = ElementCI->getValue();
      Known.Zero &= ~Elt;
      Known.One &= Elt;
    }
    if (Known.hasConflict())
      Known.resetAll();
    return;
  }

  // Start out not knowing anything.
  Known.resetAll();

  // We can't imply anything about undefs.
  if (isa<UndefValue>(V))
    return;

  // There's no point in looking through other users of ConstantData for
  // assumptions.  Confirm that we've handled them all.
  assert(!isa<ConstantData>(V) && "Unhandled constant data!");

  if (const auto *A = dyn_cast<Argument>(V))
    if (std::optional<ConstantRange> Range = A->getRange())
      Known = Range->toKnownBits();

  // All recursive calls that increase depth must come after this.
  if (Depth == MaxAnalysisRecursionDepth)
    return;

  // A weak GlobalAlias is totally unknown. A non-weak GlobalAlias has
  // the bits of its aliasee.
  if (const GlobalAlias *GA = dyn_cast<GlobalAlias>(V)) {
    if (!GA->isInterposable())
      computeKnownBits(GA->getAliasee(), Known, Q, Depth + 1);
    return;
  }

  if (const Operator *I = dyn_cast<Operator>(V))
    computeKnownBitsFromOperator(I, DemandedElts, Known, Q, Depth);
  else if (const GlobalValue *GV = dyn_cast<GlobalValue>(V)) {
    if (std::optional<ConstantRange> CR = GV->getAbsoluteSymbolRange())
      Known = CR->toKnownBits();
  }

  // Aligned pointers have trailing zeros - refine Known.Zero set
  if (isa<PointerType>(V->getType())) {
    Align Alignment = V->getPointerAlignment(Q.DL);
    Known.Zero.setLowBits(Log2(Alignment));
  }

  // computeKnownBitsFromContext strictly refines Known.
  // Therefore, we run them after computeKnownBitsFromOperator.

  // Check whether we can determine known bits from context such as assumes.
  computeKnownBitsFromContext(V, Known, Q, Depth);
}

/// Try to detect a recurrence that the value of the induction variable is
/// always a power of two (or zero).
static bool isPowerOfTwoRecurrence(const PHINode *PN, bool OrZero,
                                   SimplifyQuery &Q, unsigned Depth) {
  BinaryOperator *BO = nullptr;
  Value *Start = nullptr, *Step = nullptr;
  if (!matchSimpleRecurrence(PN, BO, Start, Step))
    return false;

  // Initial value must be a power of two.
  for (const Use &U : PN->operands()) {
    if (U.get() == Start) {
      // Initial value comes from a different BB, need to adjust context
      // instruction for analysis.
      Q.CxtI = PN->getIncomingBlock(U)->getTerminator();
      if (!isKnownToBeAPowerOfTwo(Start, OrZero, Q, Depth))
        return false;
    }
  }

  // Except for Mul, the induction variable must be on the left side of the
  // increment expression, otherwise its value can be arbitrary.
  if (BO->getOpcode() != Instruction::Mul && BO->getOperand(1) != Step)
    return false;

  Q.CxtI = BO->getParent()->getTerminator();
  switch (BO->getOpcode()) {
  case Instruction::Mul:
    // Power of two is closed under multiplication.
    return (OrZero || Q.IIQ.hasNoUnsignedWrap(BO) ||
            Q.IIQ.hasNoSignedWrap(BO)) &&
           isKnownToBeAPowerOfTwo(Step, OrZero, Q, Depth);
  case Instruction::SDiv:
    // Start value must not be signmask for signed division, so simply being a
    // power of two is not sufficient, and it has to be a constant.
    if (!match(Start, m_Power2()) || match(Start, m_SignMask()))
      return false;
    [[fallthrough]];
  case Instruction::UDiv:
    // Divisor must be a power of two.
    // If OrZero is false, cannot guarantee induction variable is non-zero after
    // division, same for Shr, unless it is exact division.
    return (OrZero || Q.IIQ.isExact(BO)) &&
           isKnownToBeAPowerOfTwo(Step, false, Q, Depth);
  case Instruction::Shl:
    return OrZero || Q.IIQ.hasNoUnsignedWrap(BO) || Q.IIQ.hasNoSignedWrap(BO);
  case Instruction::AShr:
    if (!match(Start, m_Power2()) || match(Start, m_SignMask()))
      return false;
    [[fallthrough]];
  case Instruction::LShr:
    return OrZero || Q.IIQ.isExact(BO);
  default:
    return false;
  }
}

/// Return true if we can infer that \p V is known to be a power of 2 from
/// dominating condition \p Cond (e.g., ctpop(V) == 1).
static bool isImpliedToBeAPowerOfTwoFromCond(const Value *V, bool OrZero,
                                             const Value *Cond,
                                             bool CondIsTrue) {
  CmpPredicate Pred;
  const APInt *RHSC;
  if (!match(Cond, m_ICmp(Pred, m_Intrinsic<Intrinsic::ctpop>(m_Specific(V)),
                          m_APInt(RHSC))))
    return false;
  if (!CondIsTrue)
    Pred = ICmpInst::getInversePredicate(Pred);
  // ctpop(V) u< 2
  if (OrZero && Pred == ICmpInst::ICMP_ULT && *RHSC == 2)
    return true;
  // ctpop(V) == 1
  return Pred == ICmpInst::ICMP_EQ && *RHSC == 1;
}

/// Return true if the given value is known to have exactly one
/// bit set when defined. For vectors return true if every element is known to
/// be a power of two when defined. Supports values with integer or pointer
/// types and vectors of integers.
<<<<<<< HEAD
bool llvm::isKnownToBeAPowerOfTwo(const Value *V, bool OrZero, unsigned Depth,
                                  const SimplifyQuery &Q) {
=======
bool llvm::isKnownToBeAPowerOfTwo(const Value *V, bool OrZero,
                                  const SimplifyQuery &Q, unsigned Depth) {
>>>>>>> eb0f1dc0
  assert(Depth <= MaxAnalysisRecursionDepth && "Limit Search Depth");

  if (isa<Constant>(V))
    return OrZero ? match(V, m_Power2OrZero()) : match(V, m_Power2());

  // i1 is by definition a power of 2 or zero.
  if (OrZero && V->getType()->getScalarSizeInBits() == 1)
    return true;

  // Try to infer from assumptions.
  if (Q.AC && Q.CxtI) {
    for (auto &AssumeVH : Q.AC->assumptionsFor(V)) {
      if (!AssumeVH)
        continue;
      CallInst *I = cast<CallInst>(AssumeVH);
      if (isImpliedToBeAPowerOfTwoFromCond(V, OrZero, I->getArgOperand(0),
                                           /*CondIsTrue=*/true) &&
          isValidAssumeForContext(I, Q.CxtI, Q.DT))
        return true;
    }
  }

  // Handle dominating conditions.
  if (Q.DC && Q.CxtI && Q.DT) {
    for (BranchInst *BI : Q.DC->conditionsFor(V)) {
      Value *Cond = BI->getCondition();

      BasicBlockEdge Edge0(BI->getParent(), BI->getSuccessor(0));
      if (isImpliedToBeAPowerOfTwoFromCond(V, OrZero, Cond,
                                           /*CondIsTrue=*/true) &&
          Q.DT->dominates(Edge0, Q.CxtI->getParent()))
        return true;

      BasicBlockEdge Edge1(BI->getParent(), BI->getSuccessor(1));
      if (isImpliedToBeAPowerOfTwoFromCond(V, OrZero, Cond,
                                           /*CondIsTrue=*/false) &&
          Q.DT->dominates(Edge1, Q.CxtI->getParent()))
        return true;
    }
  }

  auto *I = dyn_cast<Instruction>(V);
  if (!I)
    return false;

  if (Q.CxtI && match(V, m_VScale())) {
    const Function *F = Q.CxtI->getFunction();
    // The vscale_range indicates vscale is a power-of-two.
    return F->hasFnAttribute(Attribute::VScaleRange);
  }

  // 1 << X is clearly a power of two if the one is not shifted off the end.  If
  // it is shifted off the end then the result is undefined.
  if (match(I, m_Shl(m_One(), m_Value())))
    return true;

  // (signmask) >>l X is clearly a power of two if the one is not shifted off
  // the bottom.  If it is shifted off the bottom then the result is undefined.
  if (match(I, m_LShr(m_SignMask(), m_Value())))
    return true;

  // The remaining tests are all recursive, so bail out if we hit the limit.
  if (Depth++ == MaxAnalysisRecursionDepth)
    return false;

  switch (I->getOpcode()) {
  case Instruction::ZExt:
    return isKnownToBeAPowerOfTwo(I->getOperand(0), OrZero, Q, Depth);
  case Instruction::Trunc:
    return OrZero && isKnownToBeAPowerOfTwo(I->getOperand(0), OrZero, Q, Depth);
  case Instruction::Shl:
    if (OrZero || Q.IIQ.hasNoUnsignedWrap(I) || Q.IIQ.hasNoSignedWrap(I))
      return isKnownToBeAPowerOfTwo(I->getOperand(0), OrZero, Q, Depth);
    return false;
  case Instruction::LShr:
    if (OrZero || Q.IIQ.isExact(cast<BinaryOperator>(I)))
      return isKnownToBeAPowerOfTwo(I->getOperand(0), OrZero, Q, Depth);
    return false;
  case Instruction::UDiv:
    if (Q.IIQ.isExact(cast<BinaryOperator>(I)))
      return isKnownToBeAPowerOfTwo(I->getOperand(0), OrZero, Q, Depth);
    return false;
  case Instruction::Mul:
    return isKnownToBeAPowerOfTwo(I->getOperand(1), OrZero, Q, Depth) &&
           isKnownToBeAPowerOfTwo(I->getOperand(0), OrZero, Q, Depth) &&
           (OrZero || isKnownNonZero(I, Q, Depth));
  case Instruction::And:
    // A power of two and'd with anything is a power of two or zero.
    if (OrZero &&
        (isKnownToBeAPowerOfTwo(I->getOperand(1), /*OrZero*/ true, Q, Depth) ||
         isKnownToBeAPowerOfTwo(I->getOperand(0), /*OrZero*/ true, Q, Depth)))
      return true;
    // X & (-X) is always a power of two or zero.
    if (match(I->getOperand(0), m_Neg(m_Specific(I->getOperand(1)))) ||
        match(I->getOperand(1), m_Neg(m_Specific(I->getOperand(0)))))
      return OrZero || isKnownNonZero(I->getOperand(0), Q, Depth);
    return false;
  case Instruction::Add: {
    // Adding a power-of-two or zero to the same power-of-two or zero yields
    // either the original power-of-two, a larger power-of-two or zero.
    const OverflowingBinaryOperator *VOBO = cast<OverflowingBinaryOperator>(V);
    if (OrZero || Q.IIQ.hasNoUnsignedWrap(VOBO) ||
        Q.IIQ.hasNoSignedWrap(VOBO)) {
      if (match(I->getOperand(0),
                m_c_And(m_Specific(I->getOperand(1)), m_Value())) &&
          isKnownToBeAPowerOfTwo(I->getOperand(1), OrZero, Q, Depth))
        return true;
      if (match(I->getOperand(1),
                m_c_And(m_Specific(I->getOperand(0)), m_Value())) &&
          isKnownToBeAPowerOfTwo(I->getOperand(0), OrZero, Q, Depth))
        return true;

      unsigned BitWidth = V->getType()->getScalarSizeInBits();
      KnownBits LHSBits(BitWidth);
      computeKnownBits(I->getOperand(0), LHSBits, Q, Depth);

      KnownBits RHSBits(BitWidth);
      computeKnownBits(I->getOperand(1), RHSBits, Q, Depth);
      // If i8 V is a power of two or zero:
      //  ZeroBits: 1 1 1 0 1 1 1 1
      // ~ZeroBits: 0 0 0 1 0 0 0 0
      if ((~(LHSBits.Zero & RHSBits.Zero)).isPowerOf2())
        // If OrZero isn't set, we cannot give back a zero result.
        // Make sure either the LHS or RHS has a bit set.
        if (OrZero || RHSBits.One.getBoolValue() || LHSBits.One.getBoolValue())
          return true;
    }

    // LShr(UINT_MAX, Y) + 1 is a power of two (if add is nuw) or zero.
    if (OrZero || Q.IIQ.hasNoUnsignedWrap(VOBO))
      if (match(I, m_Add(m_LShr(m_AllOnes(), m_Value()), m_One())))
        return true;
    return false;
  }
  case Instruction::Select:
    return isKnownToBeAPowerOfTwo(I->getOperand(1), OrZero, Q, Depth) &&
           isKnownToBeAPowerOfTwo(I->getOperand(2), OrZero, Q, Depth);
  case Instruction::PHI: {
    // A PHI node is power of two if all incoming values are power of two, or if
    // it is an induction variable where in each step its value is a power of
    // two.
    auto *PN = cast<PHINode>(I);
    SimplifyQuery RecQ = Q.getWithoutCondContext();

    // Check if it is an induction variable and always power of two.
    if (isPowerOfTwoRecurrence(PN, OrZero, RecQ, Depth))
      return true;

    // Recursively check all incoming values. Limit recursion to 2 levels, so
    // that search complexity is limited to number of operands^2.
    unsigned NewDepth = std::max(Depth, MaxAnalysisRecursionDepth - 1);
    return llvm::all_of(PN->operands(), [&](const Use &U) {
      // Value is power of 2 if it is coming from PHI node itself by induction.
      if (U.get() == PN)
        return true;

      // Change the context instruction to the incoming block where it is
      // evaluated.
      RecQ.CxtI = PN->getIncomingBlock(U)->getTerminator();
      return isKnownToBeAPowerOfTwo(U.get(), OrZero, RecQ, NewDepth);
    });
  }
  case Instruction::Invoke:
  case Instruction::Call: {
    if (auto *II = dyn_cast<IntrinsicInst>(I)) {
      switch (II->getIntrinsicID()) {
      case Intrinsic::umax:
      case Intrinsic::smax:
      case Intrinsic::umin:
      case Intrinsic::smin:
        return isKnownToBeAPowerOfTwo(II->getArgOperand(1), OrZero, Q, Depth) &&
               isKnownToBeAPowerOfTwo(II->getArgOperand(0), OrZero, Q, Depth);
      // bswap/bitreverse just move around bits, but don't change any 1s/0s
      // thus dont change pow2/non-pow2 status.
      case Intrinsic::bitreverse:
      case Intrinsic::bswap:
        return isKnownToBeAPowerOfTwo(II->getArgOperand(0), OrZero, Q, Depth);
      case Intrinsic::fshr:
      case Intrinsic::fshl:
        // If Op0 == Op1, this is a rotate. is_pow2(rotate(x, y)) == is_pow2(x)
        if (II->getArgOperand(0) == II->getArgOperand(1))
          return isKnownToBeAPowerOfTwo(II->getArgOperand(0), OrZero, Q, Depth);
        break;
      default:
        break;
      }
    }
    return false;
  }
  default:
    return false;
  }
}

/// Test whether a GEP's result is known to be non-null.
///
/// Uses properties inherent in a GEP to try to determine whether it is known
/// to be non-null.
///
/// Currently this routine does not support vector GEPs.
static bool isGEPKnownNonNull(const GEPOperator *GEP, const SimplifyQuery &Q,
                              unsigned Depth) {
  const Function *F = nullptr;
  if (const Instruction *I = dyn_cast<Instruction>(GEP))
    F = I->getFunction();

  // If the gep is nuw or inbounds with invalid null pointer, then the GEP
  // may be null iff the base pointer is null and the offset is zero.
  if (!GEP->hasNoUnsignedWrap() &&
      !(GEP->isInBounds() &&
        !NullPointerIsDefined(F, GEP->getPointerAddressSpace())))
    return false;

  // FIXME: Support vector-GEPs.
  assert(GEP->getType()->isPointerTy() && "We only support plain pointer GEP");

  // If the base pointer is non-null, we cannot walk to a null address with an
  // inbounds GEP in address space zero.
  if (isKnownNonZero(GEP->getPointerOperand(), Q, Depth))
    return true;

  // Walk the GEP operands and see if any operand introduces a non-zero offset.
  // If so, then the GEP cannot produce a null pointer, as doing so would
  // inherently violate the inbounds contract within address space zero.
  for (gep_type_iterator GTI = gep_type_begin(GEP), GTE = gep_type_end(GEP);
       GTI != GTE; ++GTI) {
    // Struct types are easy -- they must always be indexed by a constant.
    if (StructType *STy = GTI.getStructTypeOrNull()) {
      ConstantInt *OpC = cast<ConstantInt>(GTI.getOperand());
      unsigned ElementIdx = OpC->getZExtValue();
      const StructLayout *SL = Q.DL.getStructLayout(STy);
      uint64_t ElementOffset = SL->getElementOffset(ElementIdx);
      if (ElementOffset > 0)
        return true;
      continue;
    }

    // If we have a zero-sized type, the index doesn't matter. Keep looping.
    if (GTI.getSequentialElementStride(Q.DL).isZero())
      continue;

    // Fast path the constant operand case both for efficiency and so we don't
    // increment Depth when just zipping down an all-constant GEP.
    if (ConstantInt *OpC = dyn_cast<ConstantInt>(GTI.getOperand())) {
      if (!OpC->isZero())
        return true;
      continue;
    }

    // We post-increment Depth here because while isKnownNonZero increments it
    // as well, when we pop back up that increment won't persist. We don't want
    // to recurse 10k times just because we have 10k GEP operands. We don't
    // bail completely out because we want to handle constant GEPs regardless
    // of depth.
    if (Depth++ >= MaxAnalysisRecursionDepth)
      continue;

    if (isKnownNonZero(GTI.getOperand(), Q, Depth))
      return true;
  }

  return false;
}

static bool isKnownNonNullFromDominatingCondition(const Value *V,
                                                  const Instruction *CtxI,
                                                  const DominatorTree *DT) {
  assert(!isa<Constant>(V) && "Called for constant?");

  if (!CtxI || !DT)
    return false;

  unsigned NumUsesExplored = 0;
  for (auto &U : V->uses()) {
    // Avoid massive lists
    if (NumUsesExplored >= DomConditionsMaxUses)
      break;
    NumUsesExplored++;

    const Instruction *UI = cast<Instruction>(U.getUser());
    // If the value is used as an argument to a call or invoke, then argument
    // attributes may provide an answer about null-ness.
    if (V->getType()->isPointerTy()) {
      if (const auto *CB = dyn_cast<CallBase>(UI)) {
        if (CB->isArgOperand(&U) &&
            CB->paramHasNonNullAttr(CB->getArgOperandNo(&U),
                                    /*AllowUndefOrPoison=*/false) &&
            DT->dominates(CB, CtxI))
          return true;
      }
    }

    // If the value is used as a load/store, then the pointer must be non null.
    if (V == getLoadStorePointerOperand(UI)) {
      if (!NullPointerIsDefined(UI->getFunction(),
                                V->getType()->getPointerAddressSpace()) &&
          DT->dominates(UI, CtxI))
        return true;
    }

    if ((match(UI, m_IDiv(m_Value(), m_Specific(V))) ||
         match(UI, m_IRem(m_Value(), m_Specific(V)))) &&
        isValidAssumeForContext(UI, CtxI, DT))
      return true;

    // Consider only compare instructions uniquely controlling a branch
    Value *RHS;
    CmpPredicate Pred;
    if (!match(UI, m_c_ICmp(Pred, m_Specific(V), m_Value(RHS))))
      continue;

    bool NonNullIfTrue;
    if (cmpExcludesZero(Pred, RHS))
      NonNullIfTrue = true;
    else if (cmpExcludesZero(CmpInst::getInversePredicate(Pred), RHS))
      NonNullIfTrue = false;
    else
      continue;

    SmallVector<const User *, 4> WorkList;
    SmallPtrSet<const User *, 4> Visited;
    for (const auto *CmpU : UI->users()) {
      assert(WorkList.empty() && "Should be!");
      if (Visited.insert(CmpU).second)
        WorkList.push_back(CmpU);

      while (!WorkList.empty()) {
        auto *Curr = WorkList.pop_back_val();

        // If a user is an AND, add all its users to the work list. We only
        // propagate "pred != null" condition through AND because it is only
        // correct to assume that all conditions of AND are met in true branch.
        // TODO: Support similar logic of OR and EQ predicate?
        if (NonNullIfTrue)
          if (match(Curr, m_LogicalAnd(m_Value(), m_Value()))) {
            for (const auto *CurrU : Curr->users())
              if (Visited.insert(CurrU).second)
                WorkList.push_back(CurrU);
            continue;
          }

        if (const BranchInst *BI = dyn_cast<BranchInst>(Curr)) {
          assert(BI->isConditional() && "uses a comparison!");

          BasicBlock *NonNullSuccessor =
              BI->getSuccessor(NonNullIfTrue ? 0 : 1);
          BasicBlockEdge Edge(BI->getParent(), NonNullSuccessor);
          if (Edge.isSingleEdge() && DT->dominates(Edge, CtxI->getParent()))
            return true;
        } else if (NonNullIfTrue && isGuard(Curr) &&
                   DT->dominates(cast<Instruction>(Curr), CtxI)) {
          return true;
        }
      }
    }
  }

  return false;
}

/// Does the 'Range' metadata (which must be a valid MD_range operand list)
/// ensure that the value it's attached to is never Value?  'RangeType' is
/// is the type of the value described by the range.
static bool rangeMetadataExcludesValue(const MDNode* Ranges, const APInt& Value) {
  const unsigned NumRanges = Ranges->getNumOperands() / 2;
  assert(NumRanges >= 1);
  for (unsigned i = 0; i < NumRanges; ++i) {
    ConstantInt *Lower =
        mdconst::extract<ConstantInt>(Ranges->getOperand(2 * i + 0));
    ConstantInt *Upper =
        mdconst::extract<ConstantInt>(Ranges->getOperand(2 * i + 1));
    ConstantRange Range(Lower->getValue(), Upper->getValue());
    if (Range.contains(Value))
      return false;
  }
  return true;
}

/// Try to detect a recurrence that monotonically increases/decreases from a
/// non-zero starting value. These are common as induction variables.
static bool isNonZeroRecurrence(const PHINode *PN) {
  BinaryOperator *BO = nullptr;
  Value *Start = nullptr, *Step = nullptr;
  const APInt *StartC, *StepC;
  if (!matchSimpleRecurrence(PN, BO, Start, Step) ||
      !match(Start, m_APInt(StartC)) || StartC->isZero())
    return false;

  switch (BO->getOpcode()) {
  case Instruction::Add:
    // Starting from non-zero and stepping away from zero can never wrap back
    // to zero.
    return BO->hasNoUnsignedWrap() ||
           (BO->hasNoSignedWrap() && match(Step, m_APInt(StepC)) &&
            StartC->isNegative() == StepC->isNegative());
  case Instruction::Mul:
    return (BO->hasNoUnsignedWrap() || BO->hasNoSignedWrap()) &&
           match(Step, m_APInt(StepC)) && !StepC->isZero();
  case Instruction::Shl:
    return BO->hasNoUnsignedWrap() || BO->hasNoSignedWrap();
  case Instruction::AShr:
  case Instruction::LShr:
    return BO->isExact();
  default:
    return false;
  }
}

static bool matchOpWithOpEqZero(Value *Op0, Value *Op1) {
  return match(Op0, m_ZExtOrSExt(m_SpecificICmp(ICmpInst::ICMP_EQ,
                                                m_Specific(Op1), m_Zero()))) ||
         match(Op1, m_ZExtOrSExt(m_SpecificICmp(ICmpInst::ICMP_EQ,
                                                m_Specific(Op0), m_Zero())));
}

static bool isNonZeroAdd(const APInt &DemandedElts, const SimplifyQuery &Q,
                         unsigned BitWidth, Value *X, Value *Y, bool NSW,
                         bool NUW, unsigned Depth) {
  // (X + (X != 0)) is non zero
  if (matchOpWithOpEqZero(X, Y))
    return true;

  if (NUW)
    return isKnownNonZero(Y, DemandedElts, Q, Depth) ||
           isKnownNonZero(X, DemandedElts, Q, Depth);

  KnownBits XKnown = computeKnownBits(X, DemandedElts, Q, Depth);
  KnownBits YKnown = computeKnownBits(Y, DemandedElts, Q, Depth);

  // If X and Y are both non-negative (as signed values) then their sum is not
  // zero unless both X and Y are zero.
  if (XKnown.isNonNegative() && YKnown.isNonNegative())
    if (isKnownNonZero(Y, DemandedElts, Q, Depth) ||
        isKnownNonZero(X, DemandedElts, Q, Depth))
      return true;

  // If X and Y are both negative (as signed values) then their sum is not
  // zero unless both X and Y equal INT_MIN.
  if (XKnown.isNegative() && YKnown.isNegative()) {
    APInt Mask = APInt::getSignedMaxValue(BitWidth);
    // The sign bit of X is set.  If some other bit is set then X is not equal
    // to INT_MIN.
    if (XKnown.One.intersects(Mask))
      return true;
    // The sign bit of Y is set.  If some other bit is set then Y is not equal
    // to INT_MIN.
    if (YKnown.One.intersects(Mask))
      return true;
  }

  // The sum of a non-negative number and a power of two is not zero.
  if (XKnown.isNonNegative() &&
      isKnownToBeAPowerOfTwo(Y, /*OrZero*/ false, Q, Depth))
    return true;
  if (YKnown.isNonNegative() &&
      isKnownToBeAPowerOfTwo(X, /*OrZero*/ false, Q, Depth))
    return true;

  return KnownBits::add(XKnown, YKnown, NSW, NUW).isNonZero();
}

static bool isNonZeroSub(const APInt &DemandedElts, const SimplifyQuery &Q,
                         unsigned BitWidth, Value *X, Value *Y,
                         unsigned Depth) {
  // (X - (X != 0)) is non zero
  // ((X != 0) - X) is non zero
  if (matchOpWithOpEqZero(X, Y))
    return true;

  // TODO: Move this case into isKnownNonEqual().
  if (auto *C = dyn_cast<Constant>(X))
    if (C->isNullValue() && isKnownNonZero(Y, DemandedElts, Q, Depth))
      return true;

  return ::isKnownNonEqual(X, Y, DemandedElts, Q, Depth);
}

static bool isNonZeroMul(const APInt &DemandedElts, const SimplifyQuery &Q,
                         unsigned BitWidth, Value *X, Value *Y, bool NSW,
                         bool NUW, unsigned Depth) {
  // If X and Y are non-zero then so is X * Y as long as the multiplication
  // does not overflow.
  if (NSW || NUW)
    return isKnownNonZero(X, DemandedElts, Q, Depth) &&
           isKnownNonZero(Y, DemandedElts, Q, Depth);

  // If either X or Y is odd, then if the other is non-zero the result can't
  // be zero.
  KnownBits XKnown = computeKnownBits(X, DemandedElts, Q, Depth);
  if (XKnown.One[0])
    return isKnownNonZero(Y, DemandedElts, Q, Depth);

  KnownBits YKnown = computeKnownBits(Y, DemandedElts, Q, Depth);
  if (YKnown.One[0])
    return XKnown.isNonZero() || isKnownNonZero(X, DemandedElts, Q, Depth);

  // If there exists any subset of X (sX) and subset of Y (sY) s.t sX * sY is
  // non-zero, then X * Y is non-zero. We can find sX and sY by just taking
  // the lowest known One of X and Y. If they are non-zero, the result
  // must be non-zero. We can check if LSB(X) * LSB(Y) != 0 by doing
  // X.CountLeadingZeros + Y.CountLeadingZeros < BitWidth.
  return (XKnown.countMaxTrailingZeros() + YKnown.countMaxTrailingZeros()) <
         BitWidth;
}

static bool isNonZeroShift(const Operator *I, const APInt &DemandedElts,
                           const SimplifyQuery &Q, const KnownBits &KnownVal,
                           unsigned Depth) {
  auto ShiftOp = [&](const APInt &Lhs, const APInt &Rhs) {
    switch (I->getOpcode()) {
    case Instruction::Shl:
      return Lhs.shl(Rhs);
    case Instruction::LShr:
      return Lhs.lshr(Rhs);
    case Instruction::AShr:
      return Lhs.ashr(Rhs);
    default:
      llvm_unreachable("Unknown Shift Opcode");
    }
  };

  auto InvShiftOp = [&](const APInt &Lhs, const APInt &Rhs) {
    switch (I->getOpcode()) {
    case Instruction::Shl:
      return Lhs.lshr(Rhs);
    case Instruction::LShr:
    case Instruction::AShr:
      return Lhs.shl(Rhs);
    default:
      llvm_unreachable("Unknown Shift Opcode");
    }
  };

  if (KnownVal.isUnknown())
    return false;

  KnownBits KnownCnt =
      computeKnownBits(I->getOperand(1), DemandedElts, Q, Depth);
  APInt MaxShift = KnownCnt.getMaxValue();
  unsigned NumBits = KnownVal.getBitWidth();
  if (MaxShift.uge(NumBits))
    return false;

  if (!ShiftOp(KnownVal.One, MaxShift).isZero())
    return true;

  // If all of the bits shifted out are known to be zero, and Val is known
  // non-zero then at least one non-zero bit must remain.
  if (InvShiftOp(KnownVal.Zero, NumBits - MaxShift)
          .eq(InvShiftOp(APInt::getAllOnes(NumBits), NumBits - MaxShift)) &&
      isKnownNonZero(I->getOperand(0), DemandedElts, Q, Depth))
    return true;

  return false;
}

static bool isKnownNonZeroFromOperator(const Operator *I,
                                       const APInt &DemandedElts,
                                       const SimplifyQuery &Q, unsigned Depth) {
  unsigned BitWidth = getBitWidth(I->getType()->getScalarType(), Q.DL);
  switch (I->getOpcode()) {
  case Instruction::Alloca:
    // Alloca never returns null, malloc might.
    return I->getType()->getPointerAddressSpace() == 0;
  case Instruction::GetElementPtr:
    if (I->getType()->isPointerTy())
      return isGEPKnownNonNull(cast<GEPOperator>(I), Q, Depth);
    break;
  case Instruction::BitCast: {
    // We need to be a bit careful here. We can only peek through the bitcast
    // if the scalar size of elements in the operand are smaller than and a
    // multiple of the size they are casting too. Take three cases:
    //
    // 1) Unsafe:
    //        bitcast <2 x i16> %NonZero to <4 x i8>
    //
    //    %NonZero can have 2 non-zero i16 elements, but isKnownNonZero on a
    //    <4 x i8> requires that all 4 i8 elements be non-zero which isn't
    //    guranteed (imagine just sign bit set in the 2 i16 elements).
    //
    // 2) Unsafe:
    //        bitcast <4 x i3> %NonZero to <3 x i4>
    //
    //    Even though the scalar size of the src (`i3`) is smaller than the
    //    scalar size of the dst `i4`, because `i3` is not a multiple of `i4`
    //    its possible for the `3 x i4` elements to be zero because there are
    //    some elements in the destination that don't contain any full src
    //    element.
    //
    // 3) Safe:
    //        bitcast <4 x i8> %NonZero to <2 x i16>
    //
    //    This is always safe as non-zero in the 4 i8 elements implies
    //    non-zero in the combination of any two adjacent ones. Since i8 is a
    //    multiple of i16, each i16 is guranteed to have 2 full i8 elements.
    //    This all implies the 2 i16 elements are non-zero.
    Type *FromTy = I->getOperand(0)->getType();
    if ((FromTy->isIntOrIntVectorTy() || FromTy->isPtrOrPtrVectorTy()) &&
        (BitWidth % getBitWidth(FromTy->getScalarType(), Q.DL)) == 0)
      return isKnownNonZero(I->getOperand(0), Q, Depth);
  } break;
  case Instruction::IntToPtr:
    // Note that we have to take special care to avoid looking through
    // truncating casts, e.g., int2ptr/ptr2int with appropriate sizes, as well
    // as casts that can alter the value, e.g., AddrSpaceCasts.
    if (!isa<ScalableVectorType>(I->getType()) &&
        Q.DL.getTypeSizeInBits(I->getOperand(0)->getType()).getFixedValue() <=
            Q.DL.getTypeSizeInBits(I->getType()).getFixedValue())
      return isKnownNonZero(I->getOperand(0), DemandedElts, Q, Depth);
    break;
  case Instruction::PtrToInt:
    // Similar to int2ptr above, we can look through ptr2int here if the cast
    // is a no-op or an extend and not a truncate.
    if (!isa<ScalableVectorType>(I->getType()) &&
        Q.DL.getTypeSizeInBits(I->getOperand(0)->getType()).getFixedValue() <=
            Q.DL.getTypeSizeInBits(I->getType()).getFixedValue())
      return isKnownNonZero(I->getOperand(0), DemandedElts, Q, Depth);
    break;
  case Instruction::Trunc:
    // nuw/nsw trunc preserves zero/non-zero status of input.
    if (auto *TI = dyn_cast<TruncInst>(I))
      if (TI->hasNoSignedWrap() || TI->hasNoUnsignedWrap())
        return isKnownNonZero(TI->getOperand(0), DemandedElts, Q, Depth);
    break;

  case Instruction::Sub:
    return isNonZeroSub(DemandedElts, Q, BitWidth, I->getOperand(0),
                        I->getOperand(1), Depth);
  case Instruction::Xor:
    // (X ^ (X != 0)) is non zero
    if (matchOpWithOpEqZero(I->getOperand(0), I->getOperand(1)))
      return true;
    break;
  case Instruction::Or:
    // (X | (X != 0)) is non zero
    if (matchOpWithOpEqZero(I->getOperand(0), I->getOperand(1)))
      return true;
    // X | Y != 0 if X != Y.
    if (isKnownNonEqual(I->getOperand(0), I->getOperand(1), DemandedElts, Q,
                        Depth))
      return true;
    // X | Y != 0 if X != 0 or Y != 0.
    return isKnownNonZero(I->getOperand(1), DemandedElts, Q, Depth) ||
           isKnownNonZero(I->getOperand(0), DemandedElts, Q, Depth);
  case Instruction::SExt:
  case Instruction::ZExt:
    // ext X != 0 if X != 0.
    return isKnownNonZero(I->getOperand(0), DemandedElts, Q, Depth);

  case Instruction::Shl: {
    // shl nsw/nuw can't remove any non-zero bits.
    const OverflowingBinaryOperator *BO = cast<OverflowingBinaryOperator>(I);
    if (Q.IIQ.hasNoUnsignedWrap(BO) || Q.IIQ.hasNoSignedWrap(BO))
      return isKnownNonZero(I->getOperand(0), DemandedElts, Q, Depth);

    // shl X, Y != 0 if X is odd.  Note that the value of the shift is undefined
    // if the lowest bit is shifted off the end.
    KnownBits Known(BitWidth);
    computeKnownBits(I->getOperand(0), DemandedElts, Known, Q, Depth);
    if (Known.One[0])
      return true;

    return isNonZeroShift(I, DemandedElts, Q, Known, Depth);
  }
  case Instruction::LShr:
  case Instruction::AShr: {
    // shr exact can only shift out zero bits.
    const PossiblyExactOperator *BO = cast<PossiblyExactOperator>(I);
    if (BO->isExact())
      return isKnownNonZero(I->getOperand(0), DemandedElts, Q, Depth);

    // shr X, Y != 0 if X is negative.  Note that the value of the shift is not
    // defined if the sign bit is shifted off the end.
    KnownBits Known =
        computeKnownBits(I->getOperand(0), DemandedElts, Q, Depth);
    if (Known.isNegative())
      return true;

    return isNonZeroShift(I, DemandedElts, Q, Known, Depth);
  }
  case Instruction::UDiv:
  case Instruction::SDiv: {
    // X / Y
    // div exact can only produce a zero if the dividend is zero.
    if (cast<PossiblyExactOperator>(I)->isExact())
      return isKnownNonZero(I->getOperand(0), DemandedElts, Q, Depth);

    KnownBits XKnown =
        computeKnownBits(I->getOperand(0), DemandedElts, Q, Depth);
    // If X is fully unknown we won't be able to figure anything out so don't
    // both computing knownbits for Y.
    if (XKnown.isUnknown())
      return false;

    KnownBits YKnown =
        computeKnownBits(I->getOperand(1), DemandedElts, Q, Depth);
    if (I->getOpcode() == Instruction::SDiv) {
      // For signed division need to compare abs value of the operands.
      XKnown = XKnown.abs(/*IntMinIsPoison*/ false);
      YKnown = YKnown.abs(/*IntMinIsPoison*/ false);
    }
    // If X u>= Y then div is non zero (0/0 is UB).
    std::optional<bool> XUgeY = KnownBits::uge(XKnown, YKnown);
    // If X is total unknown or X u< Y we won't be able to prove non-zero
    // with compute known bits so just return early.
    return XUgeY && *XUgeY;
  }
  case Instruction::Add: {
    // X + Y.

    // If Add has nuw wrap flag, then if either X or Y is non-zero the result is
    // non-zero.
    auto *BO = cast<OverflowingBinaryOperator>(I);
    return isNonZeroAdd(DemandedElts, Q, BitWidth, I->getOperand(0),
                        I->getOperand(1), Q.IIQ.hasNoSignedWrap(BO),
                        Q.IIQ.hasNoUnsignedWrap(BO), Depth);
  }
  case Instruction::Mul: {
    const OverflowingBinaryOperator *BO = cast<OverflowingBinaryOperator>(I);
    return isNonZeroMul(DemandedElts, Q, BitWidth, I->getOperand(0),
                        I->getOperand(1), Q.IIQ.hasNoSignedWrap(BO),
                        Q.IIQ.hasNoUnsignedWrap(BO), Depth);
  }
  case Instruction::Select: {
    // (C ? X : Y) != 0 if X != 0 and Y != 0.

    // First check if the arm is non-zero using `isKnownNonZero`. If that fails,
    // then see if the select condition implies the arm is non-zero. For example
    // (X != 0 ? X : Y), we know the true arm is non-zero as the `X` "return" is
    // dominated by `X != 0`.
    auto SelectArmIsNonZero = [&](bool IsTrueArm) {
      Value *Op;
      Op = IsTrueArm ? I->getOperand(1) : I->getOperand(2);
      // Op is trivially non-zero.
      if (isKnownNonZero(Op, DemandedElts, Q, Depth))
        return true;

      // The condition of the select dominates the true/false arm. Check if the
      // condition implies that a given arm is non-zero.
      Value *X;
      CmpPredicate Pred;
      if (!match(I->getOperand(0), m_c_ICmp(Pred, m_Specific(Op), m_Value(X))))
        return false;

      if (!IsTrueArm)
        Pred = ICmpInst::getInversePredicate(Pred);

      return cmpExcludesZero(Pred, X);
    };

    if (SelectArmIsNonZero(/* IsTrueArm */ true) &&
        SelectArmIsNonZero(/* IsTrueArm */ false))
      return true;
    break;
  }
  case Instruction::PHI: {
    auto *PN = cast<PHINode>(I);
    if (Q.IIQ.UseInstrInfo && isNonZeroRecurrence(PN))
      return true;

    // Check if all incoming values are non-zero using recursion.
    SimplifyQuery RecQ = Q.getWithoutCondContext();
    unsigned NewDepth = std::max(Depth, MaxAnalysisRecursionDepth - 1);
    return llvm::all_of(PN->operands(), [&](const Use &U) {
      if (U.get() == PN)
        return true;
      RecQ.CxtI = PN->getIncomingBlock(U)->getTerminator();
      // Check if the branch on the phi excludes zero.
      CmpPredicate Pred;
      Value *X;
      BasicBlock *TrueSucc, *FalseSucc;
      if (match(RecQ.CxtI,
                m_Br(m_c_ICmp(Pred, m_Specific(U.get()), m_Value(X)),
                     m_BasicBlock(TrueSucc), m_BasicBlock(FalseSucc)))) {
        // Check for cases of duplicate successors.
        if ((TrueSucc == PN->getParent()) != (FalseSucc == PN->getParent())) {
          // If we're using the false successor, invert the predicate.
          if (FalseSucc == PN->getParent())
            Pred = CmpInst::getInversePredicate(Pred);
          if (cmpExcludesZero(Pred, X))
            return true;
        }
      }
      // Finally recurse on the edge and check it directly.
      return isKnownNonZero(U.get(), DemandedElts, RecQ, NewDepth);
    });
  }
  case Instruction::InsertElement: {
    if (isa<ScalableVectorType>(I->getType()))
      break;

    const Value *Vec = I->getOperand(0);
    const Value *Elt = I->getOperand(1);
    auto *CIdx = dyn_cast<ConstantInt>(I->getOperand(2));

    unsigned NumElts = DemandedElts.getBitWidth();
    APInt DemandedVecElts = DemandedElts;
    bool SkipElt = false;
    // If we know the index we are inserting too, clear it from Vec check.
    if (CIdx && CIdx->getValue().ult(NumElts)) {
      DemandedVecElts.clearBit(CIdx->getZExtValue());
      SkipElt = !DemandedElts[CIdx->getZExtValue()];
    }

    // Result is zero if Elt is non-zero and rest of the demanded elts in Vec
    // are non-zero.
    return (SkipElt || isKnownNonZero(Elt, Q, Depth)) &&
           (DemandedVecElts.isZero() ||
            isKnownNonZero(Vec, DemandedVecElts, Q, Depth));
  }
  case Instruction::ExtractElement:
    if (const auto *EEI = dyn_cast<ExtractElementInst>(I)) {
      const Value *Vec = EEI->getVectorOperand();
      const Value *Idx = EEI->getIndexOperand();
      auto *CIdx = dyn_cast<ConstantInt>(Idx);
      if (auto *VecTy = dyn_cast<FixedVectorType>(Vec->getType())) {
        unsigned NumElts = VecTy->getNumElements();
        APInt DemandedVecElts = APInt::getAllOnes(NumElts);
        if (CIdx && CIdx->getValue().ult(NumElts))
          DemandedVecElts = APInt::getOneBitSet(NumElts, CIdx->getZExtValue());
        return isKnownNonZero(Vec, DemandedVecElts, Q, Depth);
      }
    }
    break;
  case Instruction::ShuffleVector: {
    auto *Shuf = dyn_cast<ShuffleVectorInst>(I);
    if (!Shuf)
      break;
    APInt DemandedLHS, DemandedRHS;
    // For undef elements, we don't know anything about the common state of
    // the shuffle result.
    if (!getShuffleDemandedElts(Shuf, DemandedElts, DemandedLHS, DemandedRHS))
      break;
    // If demanded elements for both vecs are non-zero, the shuffle is non-zero.
    return (DemandedRHS.isZero() ||
            isKnownNonZero(Shuf->getOperand(1), DemandedRHS, Q, Depth)) &&
           (DemandedLHS.isZero() ||
            isKnownNonZero(Shuf->getOperand(0), DemandedLHS, Q, Depth));
  }
  case Instruction::Freeze:
    return isKnownNonZero(I->getOperand(0), Q, Depth) &&
           isGuaranteedNotToBePoison(I->getOperand(0), Q.AC, Q.CxtI, Q.DT,
                                     Depth);
  case Instruction::Load: {
    auto *LI = cast<LoadInst>(I);
    // A Load tagged with nonnull or dereferenceable with null pointer undefined
    // is never null.
    if (auto *PtrT = dyn_cast<PointerType>(I->getType())) {
      if (Q.IIQ.getMetadata(LI, LLVMContext::MD_nonnull) ||
          (Q.IIQ.getMetadata(LI, LLVMContext::MD_dereferenceable) &&
           !NullPointerIsDefined(LI->getFunction(), PtrT->getAddressSpace())))
        return true;
    } else if (MDNode *Ranges = Q.IIQ.getMetadata(LI, LLVMContext::MD_range)) {
      return rangeMetadataExcludesValue(Ranges, APInt::getZero(BitWidth));
    }

    // No need to fall through to computeKnownBits as range metadata is already
    // handled in isKnownNonZero.
    return false;
  }
  case Instruction::ExtractValue: {
    const WithOverflowInst *WO;
    if (match(I, m_ExtractValue<0>(m_WithOverflowInst(WO)))) {
      switch (WO->getBinaryOp()) {
      default:
        break;
      case Instruction::Add:
        return isNonZeroAdd(DemandedElts, Q, BitWidth, WO->getArgOperand(0),
                            WO->getArgOperand(1),
                            /*NSW=*/false,
                            /*NUW=*/false, Depth);
      case Instruction::Sub:
        return isNonZeroSub(DemandedElts, Q, BitWidth, WO->getArgOperand(0),
                            WO->getArgOperand(1), Depth);
      case Instruction::Mul:
        return isNonZeroMul(DemandedElts, Q, BitWidth, WO->getArgOperand(0),
                            WO->getArgOperand(1),
                            /*NSW=*/false, /*NUW=*/false, Depth);
        break;
      }
    }
    break;
  }
  case Instruction::Call:
  case Instruction::Invoke: {
    const auto *Call = cast<CallBase>(I);
    if (I->getType()->isPointerTy()) {
      if (Call->isReturnNonNull())
        return true;
      if (const auto *RP = getArgumentAliasingToReturnedPointer(Call, true))
        return isKnownNonZero(RP, Q, Depth);
    } else {
      if (MDNode *Ranges = Q.IIQ.getMetadata(Call, LLVMContext::MD_range))
        return rangeMetadataExcludesValue(Ranges, APInt::getZero(BitWidth));
      if (std::optional<ConstantRange> Range = Call->getRange()) {
        const APInt ZeroValue(Range->getBitWidth(), 0);
        if (!Range->contains(ZeroValue))
          return true;
      }
      if (const Value *RV = Call->getReturnedArgOperand())
        if (RV->getType() == I->getType() && isKnownNonZero(RV, Q, Depth))
          return true;
    }

    if (auto *II = dyn_cast<IntrinsicInst>(I)) {
      switch (II->getIntrinsicID()) {
      case Intrinsic::sshl_sat:
      case Intrinsic::ushl_sat:
      case Intrinsic::abs:
      case Intrinsic::bitreverse:
      case Intrinsic::bswap:
      case Intrinsic::ctpop:
        return isKnownNonZero(II->getArgOperand(0), DemandedElts, Q, Depth);
        // NB: We don't do usub_sat here as in any case we can prove its
        // non-zero, we will fold it to `sub nuw` in InstCombine.
      case Intrinsic::ssub_sat:
        return isNonZeroSub(DemandedElts, Q, BitWidth, II->getArgOperand(0),
                            II->getArgOperand(1), Depth);
      case Intrinsic::sadd_sat:
        return isNonZeroAdd(DemandedElts, Q, BitWidth, II->getArgOperand(0),
                            II->getArgOperand(1),
                            /*NSW=*/true, /* NUW=*/false, Depth);
        // Vec reverse preserves zero/non-zero status from input vec.
      case Intrinsic::vector_reverse:
        return isKnownNonZero(II->getArgOperand(0), DemandedElts.reverseBits(),
                              Q, Depth);
        // umin/smin/smax/smin/or of all non-zero elements is always non-zero.
      case Intrinsic::vector_reduce_or:
      case Intrinsic::vector_reduce_umax:
      case Intrinsic::vector_reduce_umin:
      case Intrinsic::vector_reduce_smax:
      case Intrinsic::vector_reduce_smin:
        return isKnownNonZero(II->getArgOperand(0), Q, Depth);
      case Intrinsic::umax:
      case Intrinsic::uadd_sat:
        // umax(X, (X != 0)) is non zero
        // X +usat (X != 0) is non zero
        if (matchOpWithOpEqZero(II->getArgOperand(0), II->getArgOperand(1)))
          return true;

        return isKnownNonZero(II->getArgOperand(1), DemandedElts, Q, Depth) ||
               isKnownNonZero(II->getArgOperand(0), DemandedElts, Q, Depth);
      case Intrinsic::smax: {
        // If either arg is strictly positive the result is non-zero. Otherwise
        // the result is non-zero if both ops are non-zero.
        auto IsNonZero = [&](Value *Op, std::optional<bool> &OpNonZero,
                             const KnownBits &OpKnown) {
          if (!OpNonZero.has_value())
            OpNonZero = OpKnown.isNonZero() ||
                        isKnownNonZero(Op, DemandedElts, Q, Depth);
          return *OpNonZero;
        };
        // Avoid re-computing isKnownNonZero.
        std::optional<bool> Op0NonZero, Op1NonZero;
        KnownBits Op1Known =
            computeKnownBits(II->getArgOperand(1), DemandedElts, Q, Depth);
        if (Op1Known.isNonNegative() &&
            IsNonZero(II->getArgOperand(1), Op1NonZero, Op1Known))
          return true;
        KnownBits Op0Known =
            computeKnownBits(II->getArgOperand(0), DemandedElts, Q, Depth);
        if (Op0Known.isNonNegative() &&
            IsNonZero(II->getArgOperand(0), Op0NonZero, Op0Known))
          return true;
        return IsNonZero(II->getArgOperand(1), Op1NonZero, Op1Known) &&
               IsNonZero(II->getArgOperand(0), Op0NonZero, Op0Known);
      }
      case Intrinsic::smin: {
        // If either arg is negative the result is non-zero. Otherwise
        // the result is non-zero if both ops are non-zero.
        KnownBits Op1Known =
            computeKnownBits(II->getArgOperand(1), DemandedElts, Q, Depth);
        if (Op1Known.isNegative())
          return true;
        KnownBits Op0Known =
            computeKnownBits(II->getArgOperand(0), DemandedElts, Q, Depth);
        if (Op0Known.isNegative())
          return true;

        if (Op1Known.isNonZero() && Op0Known.isNonZero())
          return true;
      }
        [[fallthrough]];
      case Intrinsic::umin:
        return isKnownNonZero(II->getArgOperand(0), DemandedElts, Q, Depth) &&
               isKnownNonZero(II->getArgOperand(1), DemandedElts, Q, Depth);
      case Intrinsic::cttz:
        return computeKnownBits(II->getArgOperand(0), DemandedElts, Q, Depth)
            .Zero[0];
      case Intrinsic::ctlz:
        return computeKnownBits(II->getArgOperand(0), DemandedElts, Q, Depth)
            .isNonNegative();
      case Intrinsic::fshr:
      case Intrinsic::fshl:
        // If Op0 == Op1, this is a rotate. rotate(x, y) != 0 iff x != 0.
        if (II->getArgOperand(0) == II->getArgOperand(1))
          return isKnownNonZero(II->getArgOperand(0), DemandedElts, Q, Depth);
        break;
      case Intrinsic::vscale:
        return true;
      case Intrinsic::experimental_get_vector_length:
        return isKnownNonZero(I->getOperand(0), Q, Depth);
      default:
        break;
      }
      break;
    }

    return false;
  }
  }

  KnownBits Known(BitWidth);
  computeKnownBits(I, DemandedElts, Known, Q, Depth);
  return Known.One != 0;
}

/// Return true if the given value is known to be non-zero when defined. For
/// vectors, return true if every demanded element is known to be non-zero when
/// defined. For pointers, if the context instruction and dominator tree are
/// specified, perform context-sensitive analysis and return true if the
/// pointer couldn't possibly be null at the specified instruction.
/// Supports values with integer or pointer type and vectors of integers.
bool isKnownNonZero(const Value *V, const APInt &DemandedElts,
                    const SimplifyQuery &Q, unsigned Depth) {
  Type *Ty = V->getType();

#ifndef NDEBUG
  assert(Depth <= MaxAnalysisRecursionDepth && "Limit Search Depth");

  if (auto *FVTy = dyn_cast<FixedVectorType>(Ty)) {
    assert(
        FVTy->getNumElements() == DemandedElts.getBitWidth() &&
        "DemandedElt width should equal the fixed vector number of elements");
  } else {
    assert(DemandedElts == APInt(1, 1) &&
           "DemandedElt width should be 1 for scalars");
  }
#endif

  if (auto *C = dyn_cast<Constant>(V)) {
    if (C->isNullValue())
      return false;
    if (isa<ConstantInt>(C))
      // Must be non-zero due to null test above.
      return true;

    // For constant vectors, check that all elements are poison or known
    // non-zero to determine that the whole vector is known non-zero.
    if (auto *VecTy = dyn_cast<FixedVectorType>(Ty)) {
      for (unsigned i = 0, e = VecTy->getNumElements(); i != e; ++i) {
        if (!DemandedElts[i])
          continue;
        Constant *Elt = C->getAggregateElement(i);
        if (!Elt || Elt->isNullValue())
          return false;
        if (!isa<PoisonValue>(Elt) && !isa<ConstantInt>(Elt))
          return false;
      }
      return true;
    }

    // Constant ptrauth can be null, iff the base pointer can be.
    if (auto *CPA = dyn_cast<ConstantPtrAuth>(V))
      return isKnownNonZero(CPA->getPointer(), DemandedElts, Q, Depth);

    // A global variable in address space 0 is non null unless extern weak
    // or an absolute symbol reference. Other address spaces may have null as a
    // valid address for a global, so we can't assume anything.
    if (const GlobalValue *GV = dyn_cast<GlobalValue>(V)) {
      if (!GV->isAbsoluteSymbolRef() && !GV->hasExternalWeakLinkage() &&
          GV->getType()->getAddressSpace() == 0)
        return true;
    }

    // For constant expressions, fall through to the Operator code below.
    if (!isa<ConstantExpr>(V))
      return false;
  }

  if (const auto *A = dyn_cast<Argument>(V))
    if (std::optional<ConstantRange> Range = A->getRange()) {
      const APInt ZeroValue(Range->getBitWidth(), 0);
      if (!Range->contains(ZeroValue))
        return true;
    }

  if (!isa<Constant>(V) && isKnownNonZeroFromAssume(V, Q))
    return true;

  // Some of the tests below are recursive, so bail out if we hit the limit.
  if (Depth++ >= MaxAnalysisRecursionDepth)
    return false;

  // Check for pointer simplifications.

  if (PointerType *PtrTy = dyn_cast<PointerType>(Ty)) {
    // A byval, inalloca may not be null in a non-default addres space. A
    // nonnull argument is assumed never 0.
    if (const Argument *A = dyn_cast<Argument>(V)) {
      if (((A->hasPassPointeeByValueCopyAttr() &&
            !NullPointerIsDefined(A->getParent(), PtrTy->getAddressSpace())) ||
           A->hasNonNullAttr()))
        return true;
    }
  }

  if (const auto *I = dyn_cast<Operator>(V))
    if (isKnownNonZeroFromOperator(I, DemandedElts, Q, Depth))
      return true;

  if (!isa<Constant>(V) &&
      isKnownNonNullFromDominatingCondition(V, Q.CxtI, Q.DT))
    return true;

  return false;
}

bool llvm::isKnownNonZero(const Value *V, const SimplifyQuery &Q,
                          unsigned Depth) {
  auto *FVTy = dyn_cast<FixedVectorType>(V->getType());
  APInt DemandedElts =
      FVTy ? APInt::getAllOnes(FVTy->getNumElements()) : APInt(1, 1);
  return ::isKnownNonZero(V, DemandedElts, Q, Depth);
}

/// If the pair of operators are the same invertible function, return the
/// the operands of the function corresponding to each input. Otherwise,
/// return std::nullopt.  An invertible function is one that is 1-to-1 and maps
/// every input value to exactly one output value.  This is equivalent to
/// saying that Op1 and Op2 are equal exactly when the specified pair of
/// operands are equal, (except that Op1 and Op2 may be poison more often.)
static std::optional<std::pair<Value*, Value*>>
getInvertibleOperands(const Operator *Op1,
                      const Operator *Op2) {
  if (Op1->getOpcode() != Op2->getOpcode())
    return std::nullopt;

  auto getOperands = [&](unsigned OpNum) -> auto {
    return std::make_pair(Op1->getOperand(OpNum), Op2->getOperand(OpNum));
  };

  switch (Op1->getOpcode()) {
  default:
    break;
  case Instruction::Or:
    if (!cast<PossiblyDisjointInst>(Op1)->isDisjoint() ||
        !cast<PossiblyDisjointInst>(Op2)->isDisjoint())
      break;
    [[fallthrough]];
  case Instruction::Xor:
  case Instruction::Add: {
    Value *Other;
    if (match(Op2, m_c_BinOp(m_Specific(Op1->getOperand(0)), m_Value(Other))))
      return std::make_pair(Op1->getOperand(1), Other);
    if (match(Op2, m_c_BinOp(m_Specific(Op1->getOperand(1)), m_Value(Other))))
      return std::make_pair(Op1->getOperand(0), Other);
    break;
  }
  case Instruction::Sub:
    if (Op1->getOperand(0) == Op2->getOperand(0))
      return getOperands(1);
    if (Op1->getOperand(1) == Op2->getOperand(1))
      return getOperands(0);
    break;
  case Instruction::Mul: {
    // invertible if A * B == (A * B) mod 2^N where A, and B are integers
    // and N is the bitwdith.  The nsw case is non-obvious, but proven by
    // alive2: https://alive2.llvm.org/ce/z/Z6D5qK
    auto *OBO1 = cast<OverflowingBinaryOperator>(Op1);
    auto *OBO2 = cast<OverflowingBinaryOperator>(Op2);
    if ((!OBO1->hasNoUnsignedWrap() || !OBO2->hasNoUnsignedWrap()) &&
        (!OBO1->hasNoSignedWrap() || !OBO2->hasNoSignedWrap()))
      break;

    // Assume operand order has been canonicalized
    if (Op1->getOperand(1) == Op2->getOperand(1) &&
        isa<ConstantInt>(Op1->getOperand(1)) &&
        !cast<ConstantInt>(Op1->getOperand(1))->isZero())
      return getOperands(0);
    break;
  }
  case Instruction::Shl: {
    // Same as multiplies, with the difference that we don't need to check
    // for a non-zero multiply. Shifts always multiply by non-zero.
    auto *OBO1 = cast<OverflowingBinaryOperator>(Op1);
    auto *OBO2 = cast<OverflowingBinaryOperator>(Op2);
    if ((!OBO1->hasNoUnsignedWrap() || !OBO2->hasNoUnsignedWrap()) &&
        (!OBO1->hasNoSignedWrap() || !OBO2->hasNoSignedWrap()))
      break;

    if (Op1->getOperand(1) == Op2->getOperand(1))
      return getOperands(0);
    break;
  }
  case Instruction::AShr:
  case Instruction::LShr: {
    auto *PEO1 = cast<PossiblyExactOperator>(Op1);
    auto *PEO2 = cast<PossiblyExactOperator>(Op2);
    if (!PEO1->isExact() || !PEO2->isExact())
      break;

    if (Op1->getOperand(1) == Op2->getOperand(1))
      return getOperands(0);
    break;
  }
  case Instruction::SExt:
  case Instruction::ZExt:
    if (Op1->getOperand(0)->getType() == Op2->getOperand(0)->getType())
      return getOperands(0);
    break;
  case Instruction::PHI: {
    const PHINode *PN1 = cast<PHINode>(Op1);
    const PHINode *PN2 = cast<PHINode>(Op2);

    // If PN1 and PN2 are both recurrences, can we prove the entire recurrences
    // are a single invertible function of the start values? Note that repeated
    // application of an invertible function is also invertible
    BinaryOperator *BO1 = nullptr;
    Value *Start1 = nullptr, *Step1 = nullptr;
    BinaryOperator *BO2 = nullptr;
    Value *Start2 = nullptr, *Step2 = nullptr;
    if (PN1->getParent() != PN2->getParent() ||
        !matchSimpleRecurrence(PN1, BO1, Start1, Step1) ||
        !matchSimpleRecurrence(PN2, BO2, Start2, Step2))
      break;

    auto Values = getInvertibleOperands(cast<Operator>(BO1),
                                        cast<Operator>(BO2));
    if (!Values)
       break;

    // We have to be careful of mutually defined recurrences here.  Ex:
    // * X_i = X_(i-1) OP Y_(i-1), and Y_i = X_(i-1) OP V
    // * X_i = Y_i = X_(i-1) OP Y_(i-1)
    // The invertibility of these is complicated, and not worth reasoning
    // about (yet?).
    if (Values->first != PN1 || Values->second != PN2)
      break;

    return std::make_pair(Start1, Start2);
  }
  }
  return std::nullopt;
}

/// Return true if V1 == (binop V2, X), where X is known non-zero.
/// Only handle a small subset of binops where (binop V2, X) with non-zero X
/// implies V2 != V1.
static bool isModifyingBinopOfNonZero(const Value *V1, const Value *V2,
                                      const APInt &DemandedElts,
                                      const SimplifyQuery &Q, unsigned Depth) {
  const BinaryOperator *BO = dyn_cast<BinaryOperator>(V1);
  if (!BO)
    return false;
  switch (BO->getOpcode()) {
  default:
    break;
  case Instruction::Or:
    if (!cast<PossiblyDisjointInst>(V1)->isDisjoint())
      break;
    [[fallthrough]];
  case Instruction::Xor:
  case Instruction::Add:
    Value *Op = nullptr;
    if (V2 == BO->getOperand(0))
      Op = BO->getOperand(1);
    else if (V2 == BO->getOperand(1))
      Op = BO->getOperand(0);
    else
      return false;
    return isKnownNonZero(Op, DemandedElts, Q, Depth + 1);
  }
  return false;
}

/// Return true if V2 == V1 * C, where V1 is known non-zero, C is not 0/1 and
/// the multiplication is nuw or nsw.
static bool isNonEqualMul(const Value *V1, const Value *V2,
                          const APInt &DemandedElts, const SimplifyQuery &Q,
                          unsigned Depth) {
  if (auto *OBO = dyn_cast<OverflowingBinaryOperator>(V2)) {
    const APInt *C;
    return match(OBO, m_Mul(m_Specific(V1), m_APInt(C))) &&
           (OBO->hasNoUnsignedWrap() || OBO->hasNoSignedWrap()) &&
           !C->isZero() && !C->isOne() &&
           isKnownNonZero(V1, DemandedElts, Q, Depth + 1);
  }
  return false;
}

/// Return true if V2 == V1 << C, where V1 is known non-zero, C is not 0 and
/// the shift is nuw or nsw.
static bool isNonEqualShl(const Value *V1, const Value *V2,
                          const APInt &DemandedElts, const SimplifyQuery &Q,
                          unsigned Depth) {
  if (auto *OBO = dyn_cast<OverflowingBinaryOperator>(V2)) {
    const APInt *C;
    return match(OBO, m_Shl(m_Specific(V1), m_APInt(C))) &&
           (OBO->hasNoUnsignedWrap() || OBO->hasNoSignedWrap()) &&
           !C->isZero() && isKnownNonZero(V1, DemandedElts, Q, Depth + 1);
  }
  return false;
}

static bool isNonEqualPHIs(const PHINode *PN1, const PHINode *PN2,
                           const APInt &DemandedElts, const SimplifyQuery &Q,
                           unsigned Depth) {
  // Check two PHIs are in same block.
  if (PN1->getParent() != PN2->getParent())
    return false;

  SmallPtrSet<const BasicBlock *, 8> VisitedBBs;
  bool UsedFullRecursion = false;
  for (const BasicBlock *IncomBB : PN1->blocks()) {
    if (!VisitedBBs.insert(IncomBB).second)
      continue; // Don't reprocess blocks that we have dealt with already.
    const Value *IV1 = PN1->getIncomingValueForBlock(IncomBB);
    const Value *IV2 = PN2->getIncomingValueForBlock(IncomBB);
    const APInt *C1, *C2;
    if (match(IV1, m_APInt(C1)) && match(IV2, m_APInt(C2)) && *C1 != *C2)
      continue;

    // Only one pair of phi operands is allowed for full recursion.
    if (UsedFullRecursion)
      return false;

    SimplifyQuery RecQ = Q.getWithoutCondContext();
    RecQ.CxtI = IncomBB->getTerminator();
    if (!isKnownNonEqual(IV1, IV2, DemandedElts, RecQ, Depth + 1))
      return false;
    UsedFullRecursion = true;
  }
  return true;
}

static bool isNonEqualSelect(const Value *V1, const Value *V2,
                             const APInt &DemandedElts, const SimplifyQuery &Q,
                             unsigned Depth) {
  const SelectInst *SI1 = dyn_cast<SelectInst>(V1);
  if (!SI1)
    return false;

  if (const SelectInst *SI2 = dyn_cast<SelectInst>(V2)) {
    const Value *Cond1 = SI1->getCondition();
    const Value *Cond2 = SI2->getCondition();
    if (Cond1 == Cond2)
      return isKnownNonEqual(SI1->getTrueValue(), SI2->getTrueValue(),
                             DemandedElts, Q, Depth + 1) &&
             isKnownNonEqual(SI1->getFalseValue(), SI2->getFalseValue(),
                             DemandedElts, Q, Depth + 1);
  }
  return isKnownNonEqual(SI1->getTrueValue(), V2, DemandedElts, Q, Depth + 1) &&
         isKnownNonEqual(SI1->getFalseValue(), V2, DemandedElts, Q, Depth + 1);
}

// Check to see if A is both a GEP and is the incoming value for a PHI in the
// loop, and B is either a ptr or another GEP. If the PHI has 2 incoming values,
// one of them being the recursive GEP A and the other a ptr at same base and at
// the same/higher offset than B we are only incrementing the pointer further in
// loop if offset of recursive GEP is greater than 0.
static bool isNonEqualPointersWithRecursiveGEP(const Value *A, const Value *B,
                                               const SimplifyQuery &Q) {
  if (!A->getType()->isPointerTy() || !B->getType()->isPointerTy())
    return false;

  auto *GEPA = dyn_cast<GEPOperator>(A);
  if (!GEPA || GEPA->getNumIndices() != 1 || !isa<Constant>(GEPA->idx_begin()))
    return false;

  // Handle 2 incoming PHI values with one being a recursive GEP.
  auto *PN = dyn_cast<PHINode>(GEPA->getPointerOperand());
  if (!PN || PN->getNumIncomingValues() != 2)
    return false;

  // Search for the recursive GEP as an incoming operand, and record that as
  // Step.
  Value *Start = nullptr;
  Value *Step = const_cast<Value *>(A);
  if (PN->getIncomingValue(0) == Step)
    Start = PN->getIncomingValue(1);
  else if (PN->getIncomingValue(1) == Step)
    Start = PN->getIncomingValue(0);
  else
    return false;

  // Other incoming node base should match the B base.
  // StartOffset >= OffsetB && StepOffset > 0?
  // StartOffset <= OffsetB && StepOffset < 0?
  // Is non-equal if above are true.
  // We use stripAndAccumulateInBoundsConstantOffsets to restrict the
  // optimisation to inbounds GEPs only.
  unsigned IndexWidth = Q.DL.getIndexTypeSizeInBits(Start->getType());
  APInt StartOffset(IndexWidth, 0);
  Start = Start->stripAndAccumulateInBoundsConstantOffsets(Q.DL, StartOffset);
  APInt StepOffset(IndexWidth, 0);
  Step = Step->stripAndAccumulateInBoundsConstantOffsets(Q.DL, StepOffset);

  // Check if Base Pointer of Step matches the PHI.
  if (Step != PN)
    return false;
  APInt OffsetB(IndexWidth, 0);
  B = B->stripAndAccumulateInBoundsConstantOffsets(Q.DL, OffsetB);
  return Start == B &&
         ((StartOffset.sge(OffsetB) && StepOffset.isStrictlyPositive()) ||
          (StartOffset.sle(OffsetB) && StepOffset.isNegative()));
}

static bool isKnownNonEqualFromContext(const Value *V1, const Value *V2,
<<<<<<< HEAD
                                       unsigned Depth, const SimplifyQuery &Q) {
  if (!Q.CxtI)
    return false;

  // Try to infer NonEqual based on information from dominating conditions.
  if (Q.DC && Q.DT) {
    auto IsKnownNonEqualFromDominatingCondition = [&](const Value *V) {
      for (BranchInst *BI : Q.DC->conditionsFor(V)) {
        Value *Cond = BI->getCondition();
        BasicBlockEdge Edge0(BI->getParent(), BI->getSuccessor(0));
        if (Q.DT->dominates(Edge0, Q.CxtI->getParent()) &&
            isImpliedCondition(Cond, ICmpInst::ICMP_NE, V1, V2, Q.DL,
                               /*LHSIsTrue=*/true, Depth)
                .value_or(false))
          return true;

        BasicBlockEdge Edge1(BI->getParent(), BI->getSuccessor(1));
        if (Q.DT->dominates(Edge1, Q.CxtI->getParent()) &&
            isImpliedCondition(Cond, ICmpInst::ICMP_NE, V1, V2, Q.DL,
                               /*LHSIsTrue=*/false, Depth)
                .value_or(false))
          return true;
      }

      return false;
    };

    if (IsKnownNonEqualFromDominatingCondition(V1) ||
        IsKnownNonEqualFromDominatingCondition(V2))
      return true;
  }

  if (!Q.AC)
    return false;

  // Try to infer NonEqual based on information from assumptions.
  for (auto &AssumeVH : Q.AC->assumptionsFor(V1)) {
    if (!AssumeVH)
      continue;
    CallInst *I = cast<CallInst>(AssumeVH);

    assert(I->getFunction() == Q.CxtI->getFunction() &&
           "Got assumption for the wrong function!");
    assert(I->getIntrinsicID() == Intrinsic::assume &&
           "must be an assume intrinsic");

    if (isImpliedCondition(I->getArgOperand(0), ICmpInst::ICMP_NE, V1, V2, Q.DL,
                           /*LHSIsTrue=*/true, Depth)
            .value_or(false) &&
        isValidAssumeForContext(I, Q.CxtI, Q.DT))
      return true;
  }

  return false;
}

/// Return true if it is known that V1 != V2.
static bool isKnownNonEqual(const Value *V1, const Value *V2,
                            const APInt &DemandedElts, unsigned Depth,
                            const SimplifyQuery &Q) {
  if (V1 == V2)
    return false;
  if (V1->getType() != V2->getType())
    // We can't look through casts yet.
=======
                                       const SimplifyQuery &Q, unsigned Depth) {
  if (!Q.CxtI)
>>>>>>> eb0f1dc0
    return false;

  // Try to infer NonEqual based on information from dominating conditions.
  if (Q.DC && Q.DT) {
    auto IsKnownNonEqualFromDominatingCondition = [&](const Value *V) {
      for (BranchInst *BI : Q.DC->conditionsFor(V)) {
        Value *Cond = BI->getCondition();
        BasicBlockEdge Edge0(BI->getParent(), BI->getSuccessor(0));
        if (Q.DT->dominates(Edge0, Q.CxtI->getParent()) &&
            isImpliedCondition(Cond, ICmpInst::ICMP_NE, V1, V2, Q.DL,
                               /*LHSIsTrue=*/true, Depth)
                .value_or(false))
          return true;

        BasicBlockEdge Edge1(BI->getParent(), BI->getSuccessor(1));
        if (Q.DT->dominates(Edge1, Q.CxtI->getParent()) &&
            isImpliedCondition(Cond, ICmpInst::ICMP_NE, V1, V2, Q.DL,
                               /*LHSIsTrue=*/false, Depth)
                .value_or(false))
          return true;
      }

      return false;
    };

    if (IsKnownNonEqualFromDominatingCondition(V1) ||
        IsKnownNonEqualFromDominatingCondition(V2))
      return true;
  }

  if (!Q.AC)
    return false;

  // Try to infer NonEqual based on information from assumptions.
  for (auto &AssumeVH : Q.AC->assumptionsFor(V1)) {
    if (!AssumeVH)
      continue;
    CallInst *I = cast<CallInst>(AssumeVH);

    assert(I->getFunction() == Q.CxtI->getFunction() &&
           "Got assumption for the wrong function!");
    assert(I->getIntrinsicID() == Intrinsic::assume &&
           "must be an assume intrinsic");

    if (isImpliedCondition(I->getArgOperand(0), ICmpInst::ICMP_NE, V1, V2, Q.DL,
                           /*LHSIsTrue=*/true, Depth)
            .value_or(false) &&
        isValidAssumeForContext(I, Q.CxtI, Q.DT))
      return true;
  }

  return false;
}

/// Return true if it is known that V1 != V2.
static bool isKnownNonEqual(const Value *V1, const Value *V2,
                            const APInt &DemandedElts, const SimplifyQuery &Q,
                            unsigned Depth) {
  if (V1 == V2)
    return false;
  if (V1->getType() != V2->getType())
    // We can't look through casts yet.
    return false;

  if (Depth >= MaxAnalysisRecursionDepth)
    return false;

  // See if we can recurse through (exactly one of) our operands.  This
  // requires our operation be 1-to-1 and map every input value to exactly
  // one output value.  Such an operation is invertible.
  auto *O1 = dyn_cast<Operator>(V1);
  auto *O2 = dyn_cast<Operator>(V2);
  if (O1 && O2 && O1->getOpcode() == O2->getOpcode()) {
    if (auto Values = getInvertibleOperands(O1, O2))
      return isKnownNonEqual(Values->first, Values->second, DemandedElts, Q,
                             Depth + 1);

    if (const PHINode *PN1 = dyn_cast<PHINode>(V1)) {
      const PHINode *PN2 = cast<PHINode>(V2);
      // FIXME: This is missing a generalization to handle the case where one is
      // a PHI and another one isn't.
      if (isNonEqualPHIs(PN1, PN2, DemandedElts, Q, Depth))
        return true;
    };
  }

  if (isModifyingBinopOfNonZero(V1, V2, DemandedElts, Q, Depth) ||
      isModifyingBinopOfNonZero(V2, V1, DemandedElts, Q, Depth))
    return true;

  if (isNonEqualMul(V1, V2, DemandedElts, Q, Depth) ||
      isNonEqualMul(V2, V1, DemandedElts, Q, Depth))
    return true;

  if (isNonEqualShl(V1, V2, DemandedElts, Q, Depth) ||
      isNonEqualShl(V2, V1, DemandedElts, Q, Depth))
    return true;

  if (V1->getType()->isIntOrIntVectorTy()) {
    // Are any known bits in V1 contradictory to known bits in V2? If V1
    // has a known zero where V2 has a known one, they must not be equal.
    KnownBits Known1 = computeKnownBits(V1, DemandedElts, Q, Depth);
    if (!Known1.isUnknown()) {
      KnownBits Known2 = computeKnownBits(V2, DemandedElts, Q, Depth);
      if (Known1.Zero.intersects(Known2.One) ||
          Known2.Zero.intersects(Known1.One))
        return true;
    }
  }

  if (isNonEqualSelect(V1, V2, DemandedElts, Q, Depth) ||
      isNonEqualSelect(V2, V1, DemandedElts, Q, Depth))
    return true;

  if (isNonEqualPointersWithRecursiveGEP(V1, V2, Q) ||
      isNonEqualPointersWithRecursiveGEP(V2, V1, Q))
    return true;

  Value *A, *B;
  // PtrToInts are NonEqual if their Ptrs are NonEqual.
  // Check PtrToInt type matches the pointer size.
  if (match(V1, m_PtrToIntSameSize(Q.DL, m_Value(A))) &&
      match(V2, m_PtrToIntSameSize(Q.DL, m_Value(B))))
<<<<<<< HEAD
    return isKnownNonEqual(A, B, DemandedElts, Depth + 1, Q);

  if (isKnownNonEqualFromContext(V1, V2, Depth, Q))
    return true;

  return false;
}

=======
    return isKnownNonEqual(A, B, DemandedElts, Q, Depth + 1);

  if (isKnownNonEqualFromContext(V1, V2, Q, Depth))
    return true;

  return false;
}

>>>>>>> eb0f1dc0
/// For vector constants, loop over the elements and find the constant with the
/// minimum number of sign bits. Return 0 if the value is not a vector constant
/// or if any element was not analyzed; otherwise, return the count for the
/// element with the minimum number of sign bits.
static unsigned computeNumSignBitsVectorConstant(const Value *V,
                                                 const APInt &DemandedElts,
                                                 unsigned TyBits) {
  const auto *CV = dyn_cast<Constant>(V);
  if (!CV || !isa<FixedVectorType>(CV->getType()))
    return 0;

  unsigned MinSignBits = TyBits;
  unsigned NumElts = cast<FixedVectorType>(CV->getType())->getNumElements();
  for (unsigned i = 0; i != NumElts; ++i) {
    if (!DemandedElts[i])
      continue;
    // If we find a non-ConstantInt, bail out.
    auto *Elt = dyn_cast_or_null<ConstantInt>(CV->getAggregateElement(i));
    if (!Elt)
      return 0;

    MinSignBits = std::min(MinSignBits, Elt->getValue().getNumSignBits());
  }

  return MinSignBits;
}

static unsigned ComputeNumSignBitsImpl(const Value *V,
                                       const APInt &DemandedElts,
                                       const SimplifyQuery &Q, unsigned Depth);

static unsigned ComputeNumSignBits(const Value *V, const APInt &DemandedElts,
                                   const SimplifyQuery &Q, unsigned Depth) {
  unsigned Result = ComputeNumSignBitsImpl(V, DemandedElts, Q, Depth);
  assert(Result > 0 && "At least one sign bit needs to be present!");
  return Result;
}

/// Return the number of times the sign bit of the register is replicated into
/// the other bits. We know that at least 1 bit is always equal to the sign bit
/// (itself), but other cases can give us information. For example, immediately
/// after an "ashr X, 2", we know that the top 3 bits are all equal to each
/// other, so we return 3. For vectors, return the number of sign bits for the
/// vector element with the minimum number of known sign bits of the demanded
/// elements in the vector specified by DemandedElts.
static unsigned ComputeNumSignBitsImpl(const Value *V,
                                       const APInt &DemandedElts,
                                       const SimplifyQuery &Q, unsigned Depth) {
  Type *Ty = V->getType();
#ifndef NDEBUG
  assert(Depth <= MaxAnalysisRecursionDepth && "Limit Search Depth");

  if (auto *FVTy = dyn_cast<FixedVectorType>(Ty)) {
    assert(
        FVTy->getNumElements() == DemandedElts.getBitWidth() &&
        "DemandedElt width should equal the fixed vector number of elements");
  } else {
    assert(DemandedElts == APInt(1, 1) &&
           "DemandedElt width should be 1 for scalars");
  }
#endif

  // We return the minimum number of sign bits that are guaranteed to be present
  // in V, so for undef we have to conservatively return 1.  We don't have the
  // same behavior for poison though -- that's a FIXME today.

  Type *ScalarTy = Ty->getScalarType();
  unsigned TyBits = ScalarTy->isPointerTy() ?
    Q.DL.getPointerTypeSizeInBits(ScalarTy) :
    Q.DL.getTypeSizeInBits(ScalarTy);

  unsigned Tmp, Tmp2;
  unsigned FirstAnswer = 1;

  // Note that ConstantInt is handled by the general computeKnownBits case
  // below.

  if (Depth == MaxAnalysisRecursionDepth)
    return 1;

  if (auto *U = dyn_cast<Operator>(V)) {
    switch (Operator::getOpcode(V)) {
    default: break;
    case Instruction::BitCast: {
      Value *Src = U->getOperand(0);
      Type *SrcTy = Src->getType();

      // Skip if the source type is not an integer or integer vector type
      // This ensures we only process integer-like types
      if (!SrcTy->isIntOrIntVectorTy())
        break;

      unsigned SrcBits = SrcTy->getScalarSizeInBits();

      // Bitcast 'large element' scalar/vector to 'small element' vector.
      if ((SrcBits % TyBits) != 0)
        break;

      // Only proceed if the destination type is a fixed-size vector
      if (isa<FixedVectorType>(Ty)) {
        // Fast case - sign splat can be simply split across the small elements.
        // This works for both vector and scalar sources
<<<<<<< HEAD
        Tmp = ComputeNumSignBits(Src, Depth + 1, Q);
=======
        Tmp = ComputeNumSignBits(Src, Q, Depth + 1);
>>>>>>> eb0f1dc0
        if (Tmp == SrcBits)
          return TyBits;
      }
      break;
    }
    case Instruction::SExt:
      Tmp = TyBits - U->getOperand(0)->getType()->getScalarSizeInBits();
      return ComputeNumSignBits(U->getOperand(0), DemandedElts, Q, Depth + 1) +
             Tmp;

    case Instruction::SDiv: {
      const APInt *Denominator;
      // sdiv X, C -> adds log(C) sign bits.
      if (match(U->getOperand(1), m_APInt(Denominator))) {

        // Ignore non-positive denominator.
        if (!Denominator->isStrictlyPositive())
          break;

        // Calculate the incoming numerator bits.
        unsigned NumBits =
            ComputeNumSignBits(U->getOperand(0), DemandedElts, Q, Depth + 1);

        // Add floor(log(C)) bits to the numerator bits.
        return std::min(TyBits, NumBits + Denominator->logBase2());
      }
      break;
    }

    case Instruction::SRem: {
      Tmp = ComputeNumSignBits(U->getOperand(0), DemandedElts, Q, Depth + 1);

      const APInt *Denominator;
      // srem X, C -> we know that the result is within [-C+1,C) when C is a
      // positive constant.  This let us put a lower bound on the number of sign
      // bits.
      if (match(U->getOperand(1), m_APInt(Denominator))) {

        // Ignore non-positive denominator.
        if (Denominator->isStrictlyPositive()) {
          // Calculate the leading sign bit constraints by examining the
          // denominator.  Given that the denominator is positive, there are two
          // cases:
          //
          //  1. The numerator is positive. The result range is [0,C) and
          //     [0,C) u< (1 << ceilLogBase2(C)).
          //
          //  2. The numerator is negative. Then the result range is (-C,0] and
          //     integers in (-C,0] are either 0 or >u (-1 << ceilLogBase2(C)).
          //
          // Thus a lower bound on the number of sign bits is `TyBits -
          // ceilLogBase2(C)`.

          unsigned ResBits = TyBits - Denominator->ceilLogBase2();
          Tmp = std::max(Tmp, ResBits);
        }
      }
      return Tmp;
    }

    case Instruction::AShr: {
      Tmp = ComputeNumSignBits(U->getOperand(0), DemandedElts, Q, Depth + 1);
      // ashr X, C   -> adds C sign bits.  Vectors too.
      const APInt *ShAmt;
      if (match(U->getOperand(1), m_APInt(ShAmt))) {
        if (ShAmt->uge(TyBits))
          break; // Bad shift.
        unsigned ShAmtLimited = ShAmt->getZExtValue();
        Tmp += ShAmtLimited;
        if (Tmp > TyBits) Tmp = TyBits;
      }
      return Tmp;
    }
    case Instruction::Shl: {
      const APInt *ShAmt;
      Value *X = nullptr;
      if (match(U->getOperand(1), m_APInt(ShAmt))) {
        // shl destroys sign bits.
        if (ShAmt->uge(TyBits))
          break; // Bad shift.
        // We can look through a zext (more or less treating it as a sext) if
        // all extended bits are shifted out.
        if (match(U->getOperand(0), m_ZExt(m_Value(X))) &&
            ShAmt->uge(TyBits - X->getType()->getScalarSizeInBits())) {
          Tmp = ComputeNumSignBits(X, DemandedElts, Q, Depth + 1);
          Tmp += TyBits - X->getType()->getScalarSizeInBits();
        } else
          Tmp =
              ComputeNumSignBits(U->getOperand(0), DemandedElts, Q, Depth + 1);
        if (ShAmt->uge(Tmp))
          break; // Shifted all sign bits out.
        Tmp2 = ShAmt->getZExtValue();
        return Tmp - Tmp2;
      }
      break;
    }
    case Instruction::And:
    case Instruction::Or:
    case Instruction::Xor: // NOT is handled here.
      // Logical binary ops preserve the number of sign bits at the worst.
      Tmp = ComputeNumSignBits(U->getOperand(0), DemandedElts, Q, Depth + 1);
      if (Tmp != 1) {
        Tmp2 = ComputeNumSignBits(U->getOperand(1), DemandedElts, Q, Depth + 1);
        FirstAnswer = std::min(Tmp, Tmp2);
        // We computed what we know about the sign bits as our first
        // answer. Now proceed to the generic code that uses
        // computeKnownBits, and pick whichever answer is better.
      }
      break;

    case Instruction::Select: {
      // If we have a clamp pattern, we know that the number of sign bits will
      // be the minimum of the clamp min/max range.
      const Value *X;
      const APInt *CLow, *CHigh;
      if (isSignedMinMaxClamp(U, X, CLow, CHigh))
        return std::min(CLow->getNumSignBits(), CHigh->getNumSignBits());

      Tmp = ComputeNumSignBits(U->getOperand(1), DemandedElts, Q, Depth + 1);
      if (Tmp == 1)
        break;
      Tmp2 = ComputeNumSignBits(U->getOperand(2), DemandedElts, Q, Depth + 1);
      return std::min(Tmp, Tmp2);
    }

    case Instruction::Add:
      // Add can have at most one carry bit.  Thus we know that the output
      // is, at worst, one more bit than the inputs.
      Tmp = ComputeNumSignBits(U->getOperand(0), Q, Depth + 1);
      if (Tmp == 1) break;

      // Special case decrementing a value (ADD X, -1):
      if (const auto *CRHS = dyn_cast<Constant>(U->getOperand(1)))
        if (CRHS->isAllOnesValue()) {
          KnownBits Known(TyBits);
          computeKnownBits(U->getOperand(0), DemandedElts, Known, Q, Depth + 1);

          // If the input is known to be 0 or 1, the output is 0/-1, which is
          // all sign bits set.
          if ((Known.Zero | 1).isAllOnes())
            return TyBits;

          // If we are subtracting one from a positive number, there is no carry
          // out of the result.
          if (Known.isNonNegative())
            return Tmp;
        }

      Tmp2 = ComputeNumSignBits(U->getOperand(1), DemandedElts, Q, Depth + 1);
      if (Tmp2 == 1)
        break;
      return std::min(Tmp, Tmp2) - 1;

    case Instruction::Sub:
      Tmp2 = ComputeNumSignBits(U->getOperand(1), DemandedElts, Q, Depth + 1);
      if (Tmp2 == 1)
        break;

      // Handle NEG.
      if (const auto *CLHS = dyn_cast<Constant>(U->getOperand(0)))
        if (CLHS->isNullValue()) {
          KnownBits Known(TyBits);
          computeKnownBits(U->getOperand(1), DemandedElts, Known, Q, Depth + 1);
          // If the input is known to be 0 or 1, the output is 0/-1, which is
          // all sign bits set.
          if ((Known.Zero | 1).isAllOnes())
            return TyBits;

          // If the input is known to be positive (the sign bit is known clear),
          // the output of the NEG has the same number of sign bits as the
          // input.
          if (Known.isNonNegative())
            return Tmp2;

          // Otherwise, we treat this like a SUB.
        }

      // Sub can have at most one carry bit.  Thus we know that the output
      // is, at worst, one more bit than the inputs.
      Tmp = ComputeNumSignBits(U->getOperand(0), DemandedElts, Q, Depth + 1);
      if (Tmp == 1)
        break;
      return std::min(Tmp, Tmp2) - 1;

    case Instruction::Mul: {
      // The output of the Mul can be at most twice the valid bits in the
      // inputs.
      unsigned SignBitsOp0 =
          ComputeNumSignBits(U->getOperand(0), DemandedElts, Q, Depth + 1);
      if (SignBitsOp0 == 1)
        break;
      unsigned SignBitsOp1 =
          ComputeNumSignBits(U->getOperand(1), DemandedElts, Q, Depth + 1);
      if (SignBitsOp1 == 1)
        break;
      unsigned OutValidBits =
          (TyBits - SignBitsOp0 + 1) + (TyBits - SignBitsOp1 + 1);
      return OutValidBits > TyBits ? 1 : TyBits - OutValidBits + 1;
    }

    case Instruction::PHI: {
      const PHINode *PN = cast<PHINode>(U);
      unsigned NumIncomingValues = PN->getNumIncomingValues();
      // Don't analyze large in-degree PHIs.
      if (NumIncomingValues > 4) break;
      // Unreachable blocks may have zero-operand PHI nodes.
      if (NumIncomingValues == 0) break;

      // Take the minimum of all incoming values.  This can't infinitely loop
      // because of our depth threshold.
      SimplifyQuery RecQ = Q.getWithoutCondContext();
      Tmp = TyBits;
      for (unsigned i = 0, e = NumIncomingValues; i != e; ++i) {
        if (Tmp == 1) return Tmp;
        RecQ.CxtI = PN->getIncomingBlock(i)->getTerminator();
        Tmp = std::min(Tmp, ComputeNumSignBits(PN->getIncomingValue(i),
                                               DemandedElts, RecQ, Depth + 1));
      }
      return Tmp;
    }

    case Instruction::Trunc: {
      // If the input contained enough sign bits that some remain after the
      // truncation, then we can make use of that. Otherwise we don't know
      // anything.
      Tmp = ComputeNumSignBits(U->getOperand(0), Q, Depth + 1);
      unsigned OperandTyBits = U->getOperand(0)->getType()->getScalarSizeInBits();
      if (Tmp > (OperandTyBits - TyBits))
        return Tmp - (OperandTyBits - TyBits);

      return 1;
    }

    case Instruction::ExtractElement:
      // Look through extract element. At the moment we keep this simple and
      // skip tracking the specific element. But at least we might find
      // information valid for all elements of the vector (for example if vector
      // is sign extended, shifted, etc).
      return ComputeNumSignBits(U->getOperand(0), Q, Depth + 1);

    case Instruction::ShuffleVector: {
      // Collect the minimum number of sign bits that are shared by every vector
      // element referenced by the shuffle.
      auto *Shuf = dyn_cast<ShuffleVectorInst>(U);
      if (!Shuf) {
        // FIXME: Add support for shufflevector constant expressions.
        return 1;
      }
      APInt DemandedLHS, DemandedRHS;
      // For undef elements, we don't know anything about the common state of
      // the shuffle result.
      if (!getShuffleDemandedElts(Shuf, DemandedElts, DemandedLHS, DemandedRHS))
        return 1;
      Tmp = std::numeric_limits<unsigned>::max();
      if (!!DemandedLHS) {
        const Value *LHS = Shuf->getOperand(0);
        Tmp = ComputeNumSignBits(LHS, DemandedLHS, Q, Depth + 1);
      }
      // If we don't know anything, early out and try computeKnownBits
      // fall-back.
      if (Tmp == 1)
        break;
      if (!!DemandedRHS) {
        const Value *RHS = Shuf->getOperand(1);
        Tmp2 = ComputeNumSignBits(RHS, DemandedRHS, Q, Depth + 1);
        Tmp = std::min(Tmp, Tmp2);
      }
      // If we don't know anything, early out and try computeKnownBits
      // fall-back.
      if (Tmp == 1)
        break;
      assert(Tmp <= TyBits && "Failed to determine minimum sign bits");
      return Tmp;
    }
    case Instruction::Call: {
      if (const auto *II = dyn_cast<IntrinsicInst>(U)) {
        switch (II->getIntrinsicID()) {
        default:
          break;
        case Intrinsic::abs:
          Tmp =
              ComputeNumSignBits(U->getOperand(0), DemandedElts, Q, Depth + 1);
          if (Tmp == 1)
            break;

          // Absolute value reduces number of sign bits by at most 1.
          return Tmp - 1;
        case Intrinsic::smin:
        case Intrinsic::smax: {
          const APInt *CLow, *CHigh;
          if (isSignedMinMaxIntrinsicClamp(II, CLow, CHigh))
            return std::min(CLow->getNumSignBits(), CHigh->getNumSignBits());
        }
        }
      }
    }
    }
  }

  // Finally, if we can prove that the top bits of the result are 0's or 1's,
  // use this information.

  // If we can examine all elements of a vector constant successfully, we're
  // done (we can't do any better than that). If not, keep trying.
  if (unsigned VecSignBits =
          computeNumSignBitsVectorConstant(V, DemandedElts, TyBits))
    return VecSignBits;

  KnownBits Known(TyBits);
  computeKnownBits(V, DemandedElts, Known, Q, Depth);

  // If we know that the sign bit is either zero or one, determine the number of
  // identical bits in the top of the input value.
  return std::max(FirstAnswer, Known.countMinSignBits());
}

Intrinsic::ID llvm::getIntrinsicForCallSite(const CallBase &CB,
                                            const TargetLibraryInfo *TLI) {
  const Function *F = CB.getCalledFunction();
  if (!F)
    return Intrinsic::not_intrinsic;

  if (F->isIntrinsic())
    return F->getIntrinsicID();

  // We are going to infer semantics of a library function based on mapping it
  // to an LLVM intrinsic. Check that the library function is available from
  // this callbase and in this environment.
  LibFunc Func;
  if (F->hasLocalLinkage() || !TLI || !TLI->getLibFunc(CB, Func) ||
      !CB.onlyReadsMemory())
    return Intrinsic::not_intrinsic;

  switch (Func) {
  default:
    break;
  case LibFunc_sin:
  case LibFunc_sinf:
  case LibFunc_sinl:
    return Intrinsic::sin;
  case LibFunc_cos:
  case LibFunc_cosf:
  case LibFunc_cosl:
    return Intrinsic::cos;
  case LibFunc_tan:
  case LibFunc_tanf:
  case LibFunc_tanl:
    return Intrinsic::tan;
  case LibFunc_asin:
  case LibFunc_asinf:
  case LibFunc_asinl:
    return Intrinsic::asin;
  case LibFunc_acos:
  case LibFunc_acosf:
  case LibFunc_acosl:
    return Intrinsic::acos;
  case LibFunc_atan:
  case LibFunc_atanf:
  case LibFunc_atanl:
    return Intrinsic::atan;
  case LibFunc_atan2:
  case LibFunc_atan2f:
  case LibFunc_atan2l:
    return Intrinsic::atan2;
  case LibFunc_sinh:
  case LibFunc_sinhf:
  case LibFunc_sinhl:
    return Intrinsic::sinh;
  case LibFunc_cosh:
  case LibFunc_coshf:
  case LibFunc_coshl:
    return Intrinsic::cosh;
  case LibFunc_tanh:
  case LibFunc_tanhf:
  case LibFunc_tanhl:
    return Intrinsic::tanh;
  case LibFunc_exp:
  case LibFunc_expf:
  case LibFunc_expl:
    return Intrinsic::exp;
  case LibFunc_exp2:
  case LibFunc_exp2f:
  case LibFunc_exp2l:
    return Intrinsic::exp2;
  case LibFunc_exp10:
  case LibFunc_exp10f:
  case LibFunc_exp10l:
    return Intrinsic::exp10;
  case LibFunc_log:
  case LibFunc_logf:
  case LibFunc_logl:
    return Intrinsic::log;
  case LibFunc_log10:
  case LibFunc_log10f:
  case LibFunc_log10l:
    return Intrinsic::log10;
  case LibFunc_log2:
  case LibFunc_log2f:
  case LibFunc_log2l:
    return Intrinsic::log2;
  case LibFunc_fabs:
  case LibFunc_fabsf:
  case LibFunc_fabsl:
    return Intrinsic::fabs;
  case LibFunc_fmin:
  case LibFunc_fminf:
  case LibFunc_fminl:
    return Intrinsic::minnum;
  case LibFunc_fmax:
  case LibFunc_fmaxf:
  case LibFunc_fmaxl:
    return Intrinsic::maxnum;
  case LibFunc_copysign:
  case LibFunc_copysignf:
  case LibFunc_copysignl:
    return Intrinsic::copysign;
  case LibFunc_floor:
  case LibFunc_floorf:
  case LibFunc_floorl:
    return Intrinsic::floor;
  case LibFunc_ceil:
  case LibFunc_ceilf:
  case LibFunc_ceill:
    return Intrinsic::ceil;
  case LibFunc_trunc:
  case LibFunc_truncf:
  case LibFunc_truncl:
    return Intrinsic::trunc;
  case LibFunc_rint:
  case LibFunc_rintf:
  case LibFunc_rintl:
    return Intrinsic::rint;
  case LibFunc_nearbyint:
  case LibFunc_nearbyintf:
  case LibFunc_nearbyintl:
    return Intrinsic::nearbyint;
  case LibFunc_round:
  case LibFunc_roundf:
  case LibFunc_roundl:
    return Intrinsic::round;
  case LibFunc_roundeven:
  case LibFunc_roundevenf:
  case LibFunc_roundevenl:
    return Intrinsic::roundeven;
  case LibFunc_pow:
  case LibFunc_powf:
  case LibFunc_powl:
    return Intrinsic::pow;
  case LibFunc_sqrt:
  case LibFunc_sqrtf:
  case LibFunc_sqrtl:
    return Intrinsic::sqrt;
  }

  return Intrinsic::not_intrinsic;
}

static bool outputDenormalIsIEEEOrPosZero(const Function &F, const Type *Ty) {
  Ty = Ty->getScalarType();
  DenormalMode Mode = F.getDenormalMode(Ty->getFltSemantics());
  return Mode.Output == DenormalMode::IEEE ||
         Mode.Output == DenormalMode::PositiveZero;
}
/// Given an exploded icmp instruction, return true if the comparison only
/// checks the sign bit. If it only checks the sign bit, set TrueIfSigned if
/// the result of the comparison is true when the input value is signed.
bool llvm::isSignBitCheck(ICmpInst::Predicate Pred, const APInt &RHS,
                          bool &TrueIfSigned) {
  switch (Pred) {
  case ICmpInst::ICMP_SLT: // True if LHS s< 0
    TrueIfSigned = true;
    return RHS.isZero();
  case ICmpInst::ICMP_SLE: // True if LHS s<= -1
    TrueIfSigned = true;
    return RHS.isAllOnes();
  case ICmpInst::ICMP_SGT: // True if LHS s> -1
    TrueIfSigned = false;
    return RHS.isAllOnes();
  case ICmpInst::ICMP_SGE: // True if LHS s>= 0
    TrueIfSigned = false;
    return RHS.isZero();
  case ICmpInst::ICMP_UGT:
    // True if LHS u> RHS and RHS == sign-bit-mask - 1
    TrueIfSigned = true;
    return RHS.isMaxSignedValue();
  case ICmpInst::ICMP_UGE:
    // True if LHS u>= RHS and RHS == sign-bit-mask (2^7, 2^15, 2^31, etc)
    TrueIfSigned = true;
    return RHS.isMinSignedValue();
  case ICmpInst::ICMP_ULT:
    // True if LHS u< RHS and RHS == sign-bit-mask (2^7, 2^15, 2^31, etc)
    TrueIfSigned = false;
    return RHS.isMinSignedValue();
  case ICmpInst::ICMP_ULE:
    // True if LHS u<= RHS and RHS == sign-bit-mask - 1
    TrueIfSigned = false;
    return RHS.isMaxSignedValue();
  default:
    return false;
  }
}

static void computeKnownFPClassFromCond(const Value *V, Value *Cond,
                                        unsigned Depth, bool CondIsTrue,
                                        const Instruction *CxtI,
<<<<<<< HEAD
                                        KnownFPClass &KnownFromContext) {
=======
                                        KnownFPClass &KnownFromContext,
                                        unsigned Depth = 0) {
>>>>>>> eb0f1dc0
  Value *A, *B;
  if (Depth < MaxAnalysisRecursionDepth &&
      (CondIsTrue ? match(Cond, m_LogicalAnd(m_Value(A), m_Value(B)))
                  : match(Cond, m_LogicalOr(m_Value(A), m_Value(B))))) {
<<<<<<< HEAD
    computeKnownFPClassFromCond(V, A, Depth + 1, CondIsTrue, CxtI,
                                KnownFromContext);
    computeKnownFPClassFromCond(V, B, Depth + 1, CondIsTrue, CxtI,
                                KnownFromContext);
    return;
  }
  if (Depth < MaxAnalysisRecursionDepth && match(Cond, m_Not(m_Value(A)))) {
    computeKnownFPClassFromCond(V, A, Depth + 1, !CondIsTrue, CxtI,
                                KnownFromContext);
=======
    computeKnownFPClassFromCond(V, A, CondIsTrue, CxtI, KnownFromContext,
                                Depth + 1);
    computeKnownFPClassFromCond(V, B, CondIsTrue, CxtI, KnownFromContext,
                                Depth + 1);
    return;
  }
  if (Depth < MaxAnalysisRecursionDepth && match(Cond, m_Not(m_Value(A)))) {
    computeKnownFPClassFromCond(V, A, !CondIsTrue, CxtI, KnownFromContext,
                                Depth + 1);
>>>>>>> eb0f1dc0
    return;
  }
  CmpPredicate Pred;
  Value *LHS;
  uint64_t ClassVal = 0;
  const APFloat *CRHS;
  const APInt *RHS;
  if (match(Cond, m_FCmp(Pred, m_Value(LHS), m_APFloat(CRHS)))) {
    auto [CmpVal, MaskIfTrue, MaskIfFalse] = fcmpImpliesClass(
        Pred, *CxtI->getParent()->getParent(), LHS, *CRHS, LHS != V);
    if (CmpVal == V)
      KnownFromContext.knownNot(~(CondIsTrue ? MaskIfTrue : MaskIfFalse));
  } else if (match(Cond, m_Intrinsic<Intrinsic::is_fpclass>(
                             m_Specific(V), m_ConstantInt(ClassVal)))) {
    FPClassTest Mask = static_cast<FPClassTest>(ClassVal);
    KnownFromContext.knownNot(CondIsTrue ? ~Mask : Mask);
  } else if (match(Cond, m_ICmp(Pred, m_ElementWiseBitCast(m_Specific(V)),
                                m_APInt(RHS)))) {
    bool TrueIfSigned;
    if (!isSignBitCheck(Pred, *RHS, TrueIfSigned))
      return;
    if (TrueIfSigned == CondIsTrue)
      KnownFromContext.signBitMustBeOne();
    else
      KnownFromContext.signBitMustBeZero();
  }
}

static KnownFPClass computeKnownFPClassFromContext(const Value *V,
                                                   const SimplifyQuery &Q) {
  KnownFPClass KnownFromContext;

  if (Q.CC && Q.CC->AffectedValues.contains(V))
<<<<<<< HEAD
    computeKnownFPClassFromCond(V, Q.CC->Cond, 0, !Q.CC->Invert, Q.CxtI,
=======
    computeKnownFPClassFromCond(V, Q.CC->Cond, !Q.CC->Invert, Q.CxtI,
>>>>>>> eb0f1dc0
                                KnownFromContext);

  if (!Q.CxtI)
    return KnownFromContext;

  if (Q.DC && Q.DT) {
    // Handle dominating conditions.
    for (BranchInst *BI : Q.DC->conditionsFor(V)) {
      Value *Cond = BI->getCondition();

      BasicBlockEdge Edge0(BI->getParent(), BI->getSuccessor(0));
      if (Q.DT->dominates(Edge0, Q.CxtI->getParent()))
        computeKnownFPClassFromCond(V, Cond, /*Depth=*/0, /*CondIsTrue=*/true,
                                    Q.CxtI, KnownFromContext);

      BasicBlockEdge Edge1(BI->getParent(), BI->getSuccessor(1));
      if (Q.DT->dominates(Edge1, Q.CxtI->getParent()))
        computeKnownFPClassFromCond(V, Cond, /*Depth=*/0, /*CondIsTrue=*/false,
                                    Q.CxtI, KnownFromContext);
    }
  }

  if (!Q.AC)
    return KnownFromContext;

  // Try to restrict the floating-point classes based on information from
  // assumptions.
  for (auto &AssumeVH : Q.AC->assumptionsFor(V)) {
    if (!AssumeVH)
      continue;
    CallInst *I = cast<CallInst>(AssumeVH);

    assert(I->getFunction() == Q.CxtI->getParent()->getParent() &&
           "Got assumption for the wrong function!");
    assert(I->getIntrinsicID() == Intrinsic::assume &&
           "must be an assume intrinsic");

    if (!isValidAssumeForContext(I, Q.CxtI, Q.DT))
      continue;

<<<<<<< HEAD
    computeKnownFPClassFromCond(V, I->getArgOperand(0), /*Depth=*/0,
=======
    computeKnownFPClassFromCond(V, I->getArgOperand(0),
>>>>>>> eb0f1dc0
                                /*CondIsTrue=*/true, Q.CxtI, KnownFromContext);
  }

  return KnownFromContext;
}

void computeKnownFPClass(const Value *V, const APInt &DemandedElts,
                         FPClassTest InterestedClasses, KnownFPClass &Known,
                         const SimplifyQuery &Q, unsigned Depth);

static void computeKnownFPClass(const Value *V, KnownFPClass &Known,
                                FPClassTest InterestedClasses,
                                const SimplifyQuery &Q, unsigned Depth) {
  auto *FVTy = dyn_cast<FixedVectorType>(V->getType());
  APInt DemandedElts =
      FVTy ? APInt::getAllOnes(FVTy->getNumElements()) : APInt(1, 1);
  computeKnownFPClass(V, DemandedElts, InterestedClasses, Known, Q, Depth);
}

static void computeKnownFPClassForFPTrunc(const Operator *Op,
                                          const APInt &DemandedElts,
                                          FPClassTest InterestedClasses,
                                          KnownFPClass &Known,
                                          const SimplifyQuery &Q,
                                          unsigned Depth) {
  if ((InterestedClasses &
       (KnownFPClass::OrderedLessThanZeroMask | fcNan)) == fcNone)
    return;

  KnownFPClass KnownSrc;
  computeKnownFPClass(Op->getOperand(0), DemandedElts, InterestedClasses,
                      KnownSrc, Q, Depth + 1);

  // Sign should be preserved
  // TODO: Handle cannot be ordered greater than zero
  if (KnownSrc.cannotBeOrderedLessThanZero())
    Known.knownNot(KnownFPClass::OrderedLessThanZeroMask);

  Known.propagateNaN(KnownSrc, true);

  // Infinity needs a range check.
}

void computeKnownFPClass(const Value *V, const APInt &DemandedElts,
                         FPClassTest InterestedClasses, KnownFPClass &Known,
                         const SimplifyQuery &Q, unsigned Depth) {
  assert(Known.isUnknown() && "should not be called with known information");

  if (!DemandedElts) {
    // No demanded elts, better to assume we don't know anything.
    Known.resetAll();
    return;
  }

  assert(Depth <= MaxAnalysisRecursionDepth && "Limit Search Depth");

  if (auto *CFP = dyn_cast<ConstantFP>(V)) {
    Known.KnownFPClasses = CFP->getValueAPF().classify();
    Known.SignBit = CFP->isNegative();
    return;
  }

  if (isa<ConstantAggregateZero>(V)) {
    Known.KnownFPClasses = fcPosZero;
    Known.SignBit = false;
    return;
  }

  if (isa<PoisonValue>(V)) {
    Known.KnownFPClasses = fcNone;
    Known.SignBit = false;
    return;
  }

  // Try to handle fixed width vector constants
  auto *VFVTy = dyn_cast<FixedVectorType>(V->getType());
  const Constant *CV = dyn_cast<Constant>(V);
  if (VFVTy && CV) {
    Known.KnownFPClasses = fcNone;
    bool SignBitAllZero = true;
    bool SignBitAllOne = true;

    // For vectors, verify that each element is not NaN.
    unsigned NumElts = VFVTy->getNumElements();
    for (unsigned i = 0; i != NumElts; ++i) {
      if (!DemandedElts[i])
        continue;

      Constant *Elt = CV->getAggregateElement(i);
      if (!Elt) {
        Known = KnownFPClass();
        return;
      }
      if (isa<PoisonValue>(Elt))
        continue;
      auto *CElt = dyn_cast<ConstantFP>(Elt);
      if (!CElt) {
        Known = KnownFPClass();
        return;
      }

      const APFloat &C = CElt->getValueAPF();
      Known.KnownFPClasses |= C.classify();
      if (C.isNegative())
        SignBitAllZero = false;
      else
        SignBitAllOne = false;
    }
    if (SignBitAllOne != SignBitAllZero)
      Known.SignBit = SignBitAllOne;
    return;
  }

  FPClassTest KnownNotFromFlags = fcNone;
  if (const auto *CB = dyn_cast<CallBase>(V))
    KnownNotFromFlags |= CB->getRetNoFPClass();
  else if (const auto *Arg = dyn_cast<Argument>(V))
    KnownNotFromFlags |= Arg->getNoFPClass();

  const Operator *Op = dyn_cast<Operator>(V);
  if (const FPMathOperator *FPOp = dyn_cast_or_null<FPMathOperator>(Op)) {
    if (FPOp->hasNoNaNs())
      KnownNotFromFlags |= fcNan;
    if (FPOp->hasNoInfs())
      KnownNotFromFlags |= fcInf;
  }

  KnownFPClass AssumedClasses = computeKnownFPClassFromContext(V, Q);
  KnownNotFromFlags |= ~AssumedClasses.KnownFPClasses;

  // We no longer need to find out about these bits from inputs if we can
  // assume this from flags/attributes.
  InterestedClasses &= ~KnownNotFromFlags;

  auto ClearClassesFromFlags = make_scope_exit([=, &Known] {
    Known.knownNot(KnownNotFromFlags);
    if (!Known.SignBit && AssumedClasses.SignBit) {
      if (*AssumedClasses.SignBit)
        Known.signBitMustBeOne();
      else
        Known.signBitMustBeZero();
    }
  });

  if (!Op)
    return;

  // All recursive calls that increase depth must come after this.
  if (Depth == MaxAnalysisRecursionDepth)
    return;

  const unsigned Opc = Op->getOpcode();
  switch (Opc) {
  case Instruction::FNeg: {
    computeKnownFPClass(Op->getOperand(0), DemandedElts, InterestedClasses,
                        Known, Q, Depth + 1);
    Known.fneg();
    break;
  }
  case Instruction::Select: {
    Value *Cond = Op->getOperand(0);
    Value *LHS = Op->getOperand(1);
    Value *RHS = Op->getOperand(2);

    FPClassTest FilterLHS = fcAllFlags;
    FPClassTest FilterRHS = fcAllFlags;

    Value *TestedValue = nullptr;
    FPClassTest MaskIfTrue = fcAllFlags;
    FPClassTest MaskIfFalse = fcAllFlags;
    uint64_t ClassVal = 0;
    const Function *F = cast<Instruction>(Op)->getFunction();
    CmpPredicate Pred;
    Value *CmpLHS, *CmpRHS;
    if (F && match(Cond, m_FCmp(Pred, m_Value(CmpLHS), m_Value(CmpRHS)))) {
      // If the select filters out a value based on the class, it no longer
      // participates in the class of the result

      // TODO: In some degenerate cases we can infer something if we try again
      // without looking through sign operations.
      bool LookThroughFAbsFNeg = CmpLHS != LHS && CmpLHS != RHS;
      std::tie(TestedValue, MaskIfTrue, MaskIfFalse) =
          fcmpImpliesClass(Pred, *F, CmpLHS, CmpRHS, LookThroughFAbsFNeg);
    } else if (match(Cond,
                     m_Intrinsic<Intrinsic::is_fpclass>(
                         m_Value(TestedValue), m_ConstantInt(ClassVal)))) {
      FPClassTest TestedMask = static_cast<FPClassTest>(ClassVal);
      MaskIfTrue = TestedMask;
      MaskIfFalse = ~TestedMask;
    }

    if (TestedValue == LHS) {
      // match !isnan(x) ? x : y
      FilterLHS = MaskIfTrue;
    } else if (TestedValue == RHS) { // && IsExactClass
      // match !isnan(x) ? y : x
      FilterRHS = MaskIfFalse;
    }

    KnownFPClass Known2;
    computeKnownFPClass(LHS, DemandedElts, InterestedClasses & FilterLHS, Known,
                        Q, Depth + 1);
    Known.KnownFPClasses &= FilterLHS;

    computeKnownFPClass(RHS, DemandedElts, InterestedClasses & FilterRHS,
                        Known2, Q, Depth + 1);
    Known2.KnownFPClasses &= FilterRHS;

    Known |= Known2;
    break;
  }
  case Instruction::Call: {
    const CallInst *II = cast<CallInst>(Op);
    const Intrinsic::ID IID = II->getIntrinsicID();
    switch (IID) {
    case Intrinsic::fabs: {
      if ((InterestedClasses & (fcNan | fcPositive)) != fcNone) {
        // If we only care about the sign bit we don't need to inspect the
        // operand.
        computeKnownFPClass(II->getArgOperand(0), DemandedElts,
                            InterestedClasses, Known, Q, Depth + 1);
      }

      Known.fabs();
      break;
    }
    case Intrinsic::copysign: {
      KnownFPClass KnownSign;

      computeKnownFPClass(II->getArgOperand(0), DemandedElts, InterestedClasses,
                          Known, Q, Depth + 1);
      computeKnownFPClass(II->getArgOperand(1), DemandedElts, InterestedClasses,
                          KnownSign, Q, Depth + 1);
      Known.copysign(KnownSign);
      break;
    }
    case Intrinsic::fma:
    case Intrinsic::fmuladd: {
      if ((InterestedClasses & fcNegative) == fcNone)
        break;

      if (II->getArgOperand(0) != II->getArgOperand(1))
        break;

      // The multiply cannot be -0 and therefore the add can't be -0
      Known.knownNot(fcNegZero);

      // x * x + y is non-negative if y is non-negative.
      KnownFPClass KnownAddend;
      computeKnownFPClass(II->getArgOperand(2), DemandedElts, InterestedClasses,
                          KnownAddend, Q, Depth + 1);

      if (KnownAddend.cannotBeOrderedLessThanZero())
        Known.knownNot(fcNegative);
      break;
    }
    case Intrinsic::sqrt:
    case Intrinsic::experimental_constrained_sqrt: {
      KnownFPClass KnownSrc;
      FPClassTest InterestedSrcs = InterestedClasses;
      if (InterestedClasses & fcNan)
        InterestedSrcs |= KnownFPClass::OrderedLessThanZeroMask;

      computeKnownFPClass(II->getArgOperand(0), DemandedElts, InterestedSrcs,
                          KnownSrc, Q, Depth + 1);

      if (KnownSrc.isKnownNeverPosInfinity())
        Known.knownNot(fcPosInf);
      if (KnownSrc.isKnownNever(fcSNan))
        Known.knownNot(fcSNan);

      // Any negative value besides -0 returns a nan.
      if (KnownSrc.isKnownNeverNaN() && KnownSrc.cannotBeOrderedLessThanZero())
        Known.knownNot(fcNan);

      // The only negative value that can be returned is -0 for -0 inputs.
      Known.knownNot(fcNegInf | fcNegSubnormal | fcNegNormal);

      // If the input denormal mode could be PreserveSign, a negative
      // subnormal input could produce a negative zero output.
      const Function *F = II->getFunction();
      const fltSemantics &FltSem =
          II->getType()->getScalarType()->getFltSemantics();

      if (Q.IIQ.hasNoSignedZeros(II) ||
          (F &&
           KnownSrc.isKnownNeverLogicalNegZero(F->getDenormalMode(FltSem))))
        Known.knownNot(fcNegZero);

      break;
    }
    case Intrinsic::sin:
    case Intrinsic::cos: {
      // Return NaN on infinite inputs.
      KnownFPClass KnownSrc;
      computeKnownFPClass(II->getArgOperand(0), DemandedElts, InterestedClasses,
                          KnownSrc, Q, Depth + 1);
      Known.knownNot(fcInf);
      if (KnownSrc.isKnownNeverNaN() && KnownSrc.isKnownNeverInfinity())
        Known.knownNot(fcNan);
      break;
    }
    case Intrinsic::maxnum:
    case Intrinsic::minnum:
    case Intrinsic::minimum:
    case Intrinsic::maximum:
    case Intrinsic::minimumnum:
    case Intrinsic::maximumnum: {
      KnownFPClass KnownLHS, KnownRHS;
      computeKnownFPClass(II->getArgOperand(0), DemandedElts, InterestedClasses,
                          KnownLHS, Q, Depth + 1);
      computeKnownFPClass(II->getArgOperand(1), DemandedElts, InterestedClasses,
                          KnownRHS, Q, Depth + 1);

      bool NeverNaN = KnownLHS.isKnownNeverNaN() || KnownRHS.isKnownNeverNaN();
      Known = KnownLHS | KnownRHS;

      // If either operand is not NaN, the result is not NaN.
      if (NeverNaN &&
          (IID == Intrinsic::minnum || IID == Intrinsic::maxnum ||
           IID == Intrinsic::minimumnum || IID == Intrinsic::maximumnum))
        Known.knownNot(fcNan);

      if (IID == Intrinsic::maxnum || IID == Intrinsic::maximumnum) {
        // If at least one operand is known to be positive, the result must be
        // positive.
        if ((KnownLHS.cannotBeOrderedLessThanZero() &&
             KnownLHS.isKnownNeverNaN()) ||
            (KnownRHS.cannotBeOrderedLessThanZero() &&
             KnownRHS.isKnownNeverNaN()))
          Known.knownNot(KnownFPClass::OrderedLessThanZeroMask);
      } else if (IID == Intrinsic::maximum) {
        // If at least one operand is known to be positive, the result must be
        // positive.
        if (KnownLHS.cannotBeOrderedLessThanZero() ||
            KnownRHS.cannotBeOrderedLessThanZero())
          Known.knownNot(KnownFPClass::OrderedLessThanZeroMask);
      } else if (IID == Intrinsic::minnum || IID == Intrinsic::minimumnum) {
        // If at least one operand is known to be negative, the result must be
        // negative.
        if ((KnownLHS.cannotBeOrderedGreaterThanZero() &&
             KnownLHS.isKnownNeverNaN()) ||
            (KnownRHS.cannotBeOrderedGreaterThanZero() &&
             KnownRHS.isKnownNeverNaN()))
          Known.knownNot(KnownFPClass::OrderedGreaterThanZeroMask);
      } else if (IID == Intrinsic::minimum) {
        // If at least one operand is known to be negative, the result must be
        // negative.
        if (KnownLHS.cannotBeOrderedGreaterThanZero() ||
            KnownRHS.cannotBeOrderedGreaterThanZero())
          Known.knownNot(KnownFPClass::OrderedGreaterThanZeroMask);
      } else
        llvm_unreachable("unhandled intrinsic");

      // Fixup zero handling if denormals could be returned as a zero.
      //
      // As there's no spec for denormal flushing, be conservative with the
      // treatment of denormals that could be flushed to zero. For older
      // subtargets on AMDGPU the min/max instructions would not flush the
      // output and return the original value.
      //
      if ((Known.KnownFPClasses & fcZero) != fcNone &&
          !Known.isKnownNeverSubnormal()) {
        const Function *Parent = II->getFunction();
        if (!Parent)
          break;

        DenormalMode Mode = Parent->getDenormalMode(
            II->getType()->getScalarType()->getFltSemantics());
        if (Mode != DenormalMode::getIEEE())
          Known.KnownFPClasses |= fcZero;
      }

      if (Known.isKnownNeverNaN()) {
        if (KnownLHS.SignBit && KnownRHS.SignBit &&
            *KnownLHS.SignBit == *KnownRHS.SignBit) {
          if (*KnownLHS.SignBit)
            Known.signBitMustBeOne();
          else
            Known.signBitMustBeZero();
        } else if ((IID == Intrinsic::maximum || IID == Intrinsic::minimum ||
                    IID == Intrinsic::maximumnum ||
                    IID == Intrinsic::minimumnum) ||
                   // FIXME: Should be using logical zero versions
                   ((KnownLHS.isKnownNeverNegZero() ||
                     KnownRHS.isKnownNeverPosZero()) &&
                    (KnownLHS.isKnownNeverPosZero() ||
                     KnownRHS.isKnownNeverNegZero()))) {
          if ((IID == Intrinsic::maximum || IID == Intrinsic::maximumnum ||
               IID == Intrinsic::maxnum) &&
              (KnownLHS.SignBit == false || KnownRHS.SignBit == false))
            Known.signBitMustBeZero();
          else if ((IID == Intrinsic::minimum || IID == Intrinsic::minimumnum ||
                    IID == Intrinsic::minnum) &&
                   (KnownLHS.SignBit == true || KnownRHS.SignBit == true))
            Known.signBitMustBeOne();
        }
      }
      break;
    }
    case Intrinsic::canonicalize: {
      KnownFPClass KnownSrc;
      computeKnownFPClass(II->getArgOperand(0), DemandedElts, InterestedClasses,
                          KnownSrc, Q, Depth + 1);

      // This is essentially a stronger form of
      // propagateCanonicalizingSrc. Other "canonicalizing" operations don't
      // actually have an IR canonicalization guarantee.

      // Canonicalize may flush denormals to zero, so we have to consider the
      // denormal mode to preserve known-not-0 knowledge.
      Known.KnownFPClasses = KnownSrc.KnownFPClasses | fcZero | fcQNan;

      // Stronger version of propagateNaN
      // Canonicalize is guaranteed to quiet signaling nans.
      if (KnownSrc.isKnownNeverNaN())
        Known.knownNot(fcNan);
      else
        Known.knownNot(fcSNan);

      const Function *F = II->getFunction();
      if (!F)
        break;

      // If the parent function flushes denormals, the canonical output cannot
      // be a denormal.
      const fltSemantics &FPType =
          II->getType()->getScalarType()->getFltSemantics();
      DenormalMode DenormMode = F->getDenormalMode(FPType);
      if (DenormMode == DenormalMode::getIEEE()) {
        if (KnownSrc.isKnownNever(fcPosZero))
          Known.knownNot(fcPosZero);
        if (KnownSrc.isKnownNever(fcNegZero))
          Known.knownNot(fcNegZero);
        break;
      }

      if (DenormMode.inputsAreZero() || DenormMode.outputsAreZero())
        Known.knownNot(fcSubnormal);

      if (DenormMode.Input == DenormalMode::PositiveZero ||
          (DenormMode.Output == DenormalMode::PositiveZero &&
           DenormMode.Input == DenormalMode::IEEE))
        Known.knownNot(fcNegZero);

      break;
    }
    case Intrinsic::vector_reduce_fmax:
    case Intrinsic::vector_reduce_fmin:
    case Intrinsic::vector_reduce_fmaximum:
    case Intrinsic::vector_reduce_fminimum: {
      // reduce min/max will choose an element from one of the vector elements,
      // so we can infer and class information that is common to all elements.
      Known = computeKnownFPClass(II->getArgOperand(0), II->getFastMathFlags(),
                                  InterestedClasses, Q, Depth + 1);
      // Can only propagate sign if output is never NaN.
      if (!Known.isKnownNeverNaN())
        Known.SignBit.reset();
      break;
    }
      // reverse preserves all characteristics of the input vec's element.
    case Intrinsic::vector_reverse:
      Known = computeKnownFPClass(
          II->getArgOperand(0), DemandedElts.reverseBits(),
          II->getFastMathFlags(), InterestedClasses, Q, Depth + 1);
      break;
    case Intrinsic::trunc:
    case Intrinsic::floor:
    case Intrinsic::ceil:
    case Intrinsic::rint:
    case Intrinsic::nearbyint:
    case Intrinsic::round:
    case Intrinsic::roundeven: {
      KnownFPClass KnownSrc;
      FPClassTest InterestedSrcs = InterestedClasses;
      if (InterestedSrcs & fcPosFinite)
        InterestedSrcs |= fcPosFinite;
      if (InterestedSrcs & fcNegFinite)
        InterestedSrcs |= fcNegFinite;
      computeKnownFPClass(II->getArgOperand(0), DemandedElts, InterestedSrcs,
                          KnownSrc, Q, Depth + 1);

      // Integer results cannot be subnormal.
      Known.knownNot(fcSubnormal);

      Known.propagateNaN(KnownSrc, true);

      // Pass through infinities, except PPC_FP128 is a special case for
      // intrinsics other than trunc.
      if (IID == Intrinsic::trunc || !V->getType()->isMultiUnitFPType()) {
        if (KnownSrc.isKnownNeverPosInfinity())
          Known.knownNot(fcPosInf);
        if (KnownSrc.isKnownNeverNegInfinity())
          Known.knownNot(fcNegInf);
      }

      // Negative round ups to 0 produce -0
      if (KnownSrc.isKnownNever(fcPosFinite))
        Known.knownNot(fcPosFinite);
      if (KnownSrc.isKnownNever(fcNegFinite))
        Known.knownNot(fcNegFinite);

      break;
    }
    case Intrinsic::exp:
    case Intrinsic::exp2:
    case Intrinsic::exp10: {
      Known.knownNot(fcNegative);
      if ((InterestedClasses & fcNan) == fcNone)
        break;

      KnownFPClass KnownSrc;
      computeKnownFPClass(II->getArgOperand(0), DemandedElts, InterestedClasses,
                          KnownSrc, Q, Depth + 1);
      if (KnownSrc.isKnownNeverNaN()) {
        Known.knownNot(fcNan);
        Known.signBitMustBeZero();
      }

      break;
    }
    case Intrinsic::fptrunc_round: {
      computeKnownFPClassForFPTrunc(Op, DemandedElts, InterestedClasses, Known,
                                    Q, Depth);
      break;
    }
    case Intrinsic::log:
    case Intrinsic::log10:
    case Intrinsic::log2:
    case Intrinsic::experimental_constrained_log:
    case Intrinsic::experimental_constrained_log10:
    case Intrinsic::experimental_constrained_log2: {
      // log(+inf) -> +inf
      // log([+-]0.0) -> -inf
      // log(-inf) -> nan
      // log(-x) -> nan
      if ((InterestedClasses & (fcNan | fcInf)) == fcNone)
        break;

      FPClassTest InterestedSrcs = InterestedClasses;
      if ((InterestedClasses & fcNegInf) != fcNone)
        InterestedSrcs |= fcZero | fcSubnormal;
      if ((InterestedClasses & fcNan) != fcNone)
        InterestedSrcs |= fcNan | (fcNegative & ~fcNan);

      KnownFPClass KnownSrc;
      computeKnownFPClass(II->getArgOperand(0), DemandedElts, InterestedSrcs,
                          KnownSrc, Q, Depth + 1);

      if (KnownSrc.isKnownNeverPosInfinity())
        Known.knownNot(fcPosInf);

      if (KnownSrc.isKnownNeverNaN() && KnownSrc.cannotBeOrderedLessThanZero())
        Known.knownNot(fcNan);

      const Function *F = II->getFunction();

      if (!F)
        break;

      const fltSemantics &FltSem =
          II->getType()->getScalarType()->getFltSemantics();
      DenormalMode Mode = F->getDenormalMode(FltSem);

      if (KnownSrc.isKnownNeverLogicalZero(Mode))
        Known.knownNot(fcNegInf);

      break;
    }
    case Intrinsic::powi: {
      if ((InterestedClasses & fcNegative) == fcNone)
        break;

      const Value *Exp = II->getArgOperand(1);
      Type *ExpTy = Exp->getType();
      unsigned BitWidth = ExpTy->getScalarType()->getIntegerBitWidth();
      KnownBits ExponentKnownBits(BitWidth);
      computeKnownBits(Exp, isa<VectorType>(ExpTy) ? DemandedElts : APInt(1, 1),
                       ExponentKnownBits, Q, Depth + 1);

      if (ExponentKnownBits.Zero[0]) { // Is even
        Known.knownNot(fcNegative);
        break;
      }

      // Given that exp is an integer, here are the
      // ways that pow can return a negative value:
      //
      //   pow(-x, exp)   --> negative if exp is odd and x is negative.
      //   pow(-0, exp)   --> -inf if exp is negative odd.
      //   pow(-0, exp)   --> -0 if exp is positive odd.
      //   pow(-inf, exp) --> -0 if exp is negative odd.
      //   pow(-inf, exp) --> -inf if exp is positive odd.
      KnownFPClass KnownSrc;
      computeKnownFPClass(II->getArgOperand(0), DemandedElts, fcNegative,
                          KnownSrc, Q, Depth + 1);
      if (KnownSrc.isKnownNever(fcNegative))
        Known.knownNot(fcNegative);
      break;
    }
    case Intrinsic::ldexp: {
      KnownFPClass KnownSrc;
      computeKnownFPClass(II->getArgOperand(0), DemandedElts, InterestedClasses,
                          KnownSrc, Q, Depth + 1);
      Known.propagateNaN(KnownSrc, /*PropagateSign=*/true);

      // Sign is preserved, but underflows may produce zeroes.
      if (KnownSrc.isKnownNever(fcNegative))
        Known.knownNot(fcNegative);
      else if (KnownSrc.cannotBeOrderedLessThanZero())
        Known.knownNot(KnownFPClass::OrderedLessThanZeroMask);

      if (KnownSrc.isKnownNever(fcPositive))
        Known.knownNot(fcPositive);
      else if (KnownSrc.cannotBeOrderedGreaterThanZero())
        Known.knownNot(KnownFPClass::OrderedGreaterThanZeroMask);

      // Can refine inf/zero handling based on the exponent operand.
      const FPClassTest ExpInfoMask = fcZero | fcSubnormal | fcInf;
      if ((InterestedClasses & ExpInfoMask) == fcNone)
        break;
      if ((KnownSrc.KnownFPClasses & ExpInfoMask) == fcNone)
        break;

      const fltSemantics &Flt =
          II->getType()->getScalarType()->getFltSemantics();
      unsigned Precision = APFloat::semanticsPrecision(Flt);
      const Value *ExpArg = II->getArgOperand(1);
      ConstantRange ExpRange = computeConstantRange(
          ExpArg, true, Q.IIQ.UseInstrInfo, Q.AC, Q.CxtI, Q.DT, Depth + 1);

      const int MantissaBits = Precision - 1;
      if (ExpRange.getSignedMin().sge(static_cast<int64_t>(MantissaBits)))
        Known.knownNot(fcSubnormal);

      const Function *F = II->getFunction();
      const APInt *ConstVal = ExpRange.getSingleElement();
      const fltSemantics &FltSem =
          II->getType()->getScalarType()->getFltSemantics();
      if (ConstVal && ConstVal->isZero()) {
        // ldexp(x, 0) -> x, so propagate everything.
        Known.propagateCanonicalizingSrc(KnownSrc, F->getDenormalMode(FltSem));
      } else if (ExpRange.isAllNegative()) {
        // If we know the power is <= 0, can't introduce inf
        if (KnownSrc.isKnownNeverPosInfinity())
          Known.knownNot(fcPosInf);
        if (KnownSrc.isKnownNeverNegInfinity())
          Known.knownNot(fcNegInf);
      } else if (ExpRange.isAllNonNegative()) {
        // If we know the power is >= 0, can't introduce subnormal or zero
        if (KnownSrc.isKnownNeverPosSubnormal())
          Known.knownNot(fcPosSubnormal);
        if (KnownSrc.isKnownNeverNegSubnormal())
          Known.knownNot(fcNegSubnormal);
        if (F &&
            KnownSrc.isKnownNeverLogicalPosZero(F->getDenormalMode(FltSem)))
          Known.knownNot(fcPosZero);
        if (F &&
            KnownSrc.isKnownNeverLogicalNegZero(F->getDenormalMode(FltSem)))
          Known.knownNot(fcNegZero);
      }

      break;
    }
    case Intrinsic::arithmetic_fence: {
      computeKnownFPClass(II->getArgOperand(0), DemandedElts, InterestedClasses,
                          Known, Q, Depth + 1);
      break;
    }
    case Intrinsic::experimental_constrained_sitofp:
    case Intrinsic::experimental_constrained_uitofp:
      // Cannot produce nan
      Known.knownNot(fcNan);

      // sitofp and uitofp turn into +0.0 for zero.
      Known.knownNot(fcNegZero);

      // Integers cannot be subnormal
      Known.knownNot(fcSubnormal);

      if (IID == Intrinsic::experimental_constrained_uitofp)
        Known.signBitMustBeZero();

      // TODO: Copy inf handling from instructions
      break;
    default:
      break;
    }

    break;
  }
  case Instruction::FAdd:
  case Instruction::FSub: {
    KnownFPClass KnownLHS, KnownRHS;
    bool WantNegative =
        Op->getOpcode() == Instruction::FAdd &&
        (InterestedClasses & KnownFPClass::OrderedLessThanZeroMask) != fcNone;
    bool WantNaN = (InterestedClasses & fcNan) != fcNone;
    bool WantNegZero = (InterestedClasses & fcNegZero) != fcNone;

    if (!WantNaN && !WantNegative && !WantNegZero)
      break;

    FPClassTest InterestedSrcs = InterestedClasses;
    if (WantNegative)
      InterestedSrcs |= KnownFPClass::OrderedLessThanZeroMask;
    if (InterestedClasses & fcNan)
      InterestedSrcs |= fcInf;
    computeKnownFPClass(Op->getOperand(1), DemandedElts, InterestedSrcs,
                        KnownRHS, Q, Depth + 1);

    if ((WantNaN && KnownRHS.isKnownNeverNaN()) ||
        (WantNegative && KnownRHS.cannotBeOrderedLessThanZero()) ||
        WantNegZero || Opc == Instruction::FSub) {

      // RHS is canonically cheaper to compute. Skip inspecting the LHS if
      // there's no point.
      computeKnownFPClass(Op->getOperand(0), DemandedElts, InterestedSrcs,
                          KnownLHS, Q, Depth + 1);
      // Adding positive and negative infinity produces NaN.
      // TODO: Check sign of infinities.
      if (KnownLHS.isKnownNeverNaN() && KnownRHS.isKnownNeverNaN() &&
          (KnownLHS.isKnownNeverInfinity() || KnownRHS.isKnownNeverInfinity()))
        Known.knownNot(fcNan);

      // FIXME: Context function should always be passed in separately
      const Function *F = cast<Instruction>(Op)->getFunction();

      if (Op->getOpcode() == Instruction::FAdd) {
        if (KnownLHS.cannotBeOrderedLessThanZero() &&
            KnownRHS.cannotBeOrderedLessThanZero())
          Known.knownNot(KnownFPClass::OrderedLessThanZeroMask);
        if (!F)
          break;

        const fltSemantics &FltSem =
            Op->getType()->getScalarType()->getFltSemantics();
        DenormalMode Mode = F->getDenormalMode(FltSem);

        // (fadd x, 0.0) is guaranteed to return +0.0, not -0.0.
        if ((KnownLHS.isKnownNeverLogicalNegZero(Mode) ||
             KnownRHS.isKnownNeverLogicalNegZero(Mode)) &&
            // Make sure output negative denormal can't flush to -0
            outputDenormalIsIEEEOrPosZero(*F, Op->getType()))
          Known.knownNot(fcNegZero);
      } else {
        if (!F)
          break;

        const fltSemantics &FltSem =
            Op->getType()->getScalarType()->getFltSemantics();
        DenormalMode Mode = F->getDenormalMode(FltSem);

        // Only fsub -0, +0 can return -0
        if ((KnownLHS.isKnownNeverLogicalNegZero(Mode) ||
             KnownRHS.isKnownNeverLogicalPosZero(Mode)) &&
            // Make sure output negative denormal can't flush to -0
            outputDenormalIsIEEEOrPosZero(*F, Op->getType()))
          Known.knownNot(fcNegZero);
      }
    }

    break;
  }
  case Instruction::FMul: {
    // X * X is always non-negative or a NaN.
    if (Op->getOperand(0) == Op->getOperand(1))
      Known.knownNot(fcNegative);

    if ((InterestedClasses & fcNan) != fcNan)
      break;

    // fcSubnormal is only needed in case of DAZ.
    const FPClassTest NeedForNan = fcNan | fcInf | fcZero | fcSubnormal;

    KnownFPClass KnownLHS, KnownRHS;
    computeKnownFPClass(Op->getOperand(1), DemandedElts, NeedForNan, KnownRHS,
                        Q, Depth + 1);
    if (!KnownRHS.isKnownNeverNaN())
      break;

    computeKnownFPClass(Op->getOperand(0), DemandedElts, NeedForNan, KnownLHS,
                        Q, Depth + 1);
    if (!KnownLHS.isKnownNeverNaN())
      break;

    if (KnownLHS.SignBit && KnownRHS.SignBit) {
      if (*KnownLHS.SignBit == *KnownRHS.SignBit)
        Known.signBitMustBeZero();
      else
        Known.signBitMustBeOne();
    }

    // If 0 * +/-inf produces NaN.
    if (KnownLHS.isKnownNeverInfinity() && KnownRHS.isKnownNeverInfinity()) {
      Known.knownNot(fcNan);
      break;
    }

    const Function *F = cast<Instruction>(Op)->getFunction();
    if (!F)
      break;

    Type *OpTy = Op->getType()->getScalarType();
    const fltSemantics &FltSem = OpTy->getFltSemantics();
    DenormalMode Mode = F->getDenormalMode(FltSem);

    if ((KnownRHS.isKnownNeverInfinity() ||
         KnownLHS.isKnownNeverLogicalZero(Mode)) &&
        (KnownLHS.isKnownNeverInfinity() ||
         KnownRHS.isKnownNeverLogicalZero(Mode)))
      Known.knownNot(fcNan);

    break;
  }
  case Instruction::FDiv:
  case Instruction::FRem: {
    if (Op->getOperand(0) == Op->getOperand(1)) {
      // TODO: Could filter out snan if we inspect the operand
      if (Op->getOpcode() == Instruction::FDiv) {
        // X / X is always exactly 1.0 or a NaN.
        Known.KnownFPClasses = fcNan | fcPosNormal;
      } else {
        // X % X is always exactly [+-]0.0 or a NaN.
        Known.KnownFPClasses = fcNan | fcZero;
      }

      break;
    }

    const bool WantNan = (InterestedClasses & fcNan) != fcNone;
    const bool WantNegative = (InterestedClasses & fcNegative) != fcNone;
    const bool WantPositive =
        Opc == Instruction::FRem && (InterestedClasses & fcPositive) != fcNone;
    if (!WantNan && !WantNegative && !WantPositive)
      break;

    KnownFPClass KnownLHS, KnownRHS;

    computeKnownFPClass(Op->getOperand(1), DemandedElts,
                        fcNan | fcInf | fcZero | fcNegative, KnownRHS, Q,
                        Depth + 1);

    bool KnowSomethingUseful =
        KnownRHS.isKnownNeverNaN() || KnownRHS.isKnownNever(fcNegative);

    if (KnowSomethingUseful || WantPositive) {
      const FPClassTest InterestedLHS =
          WantPositive ? fcAllFlags
                       : fcNan | fcInf | fcZero | fcSubnormal | fcNegative;

      computeKnownFPClass(Op->getOperand(0), DemandedElts,
                          InterestedClasses & InterestedLHS, KnownLHS, Q,
                          Depth + 1);
    }

    const Function *F = cast<Instruction>(Op)->getFunction();
    const fltSemantics &FltSem =
        Op->getType()->getScalarType()->getFltSemantics();

    if (Op->getOpcode() == Instruction::FDiv) {
      // Only 0/0, Inf/Inf produce NaN.
      if (KnownLHS.isKnownNeverNaN() && KnownRHS.isKnownNeverNaN() &&
          (KnownLHS.isKnownNeverInfinity() ||
           KnownRHS.isKnownNeverInfinity()) &&
          ((F &&
            KnownLHS.isKnownNeverLogicalZero(F->getDenormalMode(FltSem))) ||
           (F &&
            KnownRHS.isKnownNeverLogicalZero(F->getDenormalMode(FltSem))))) {
        Known.knownNot(fcNan);
      }

      // X / -0.0 is -Inf (or NaN).
      // +X / +X is +X
      if (KnownLHS.isKnownNever(fcNegative) && KnownRHS.isKnownNever(fcNegative))
        Known.knownNot(fcNegative);
    } else {
      // Inf REM x and x REM 0 produce NaN.
      if (KnownLHS.isKnownNeverNaN() && KnownRHS.isKnownNeverNaN() &&
          KnownLHS.isKnownNeverInfinity() && F &&
          KnownRHS.isKnownNeverLogicalZero(F->getDenormalMode(FltSem))) {
        Known.knownNot(fcNan);
      }

      // The sign for frem is the same as the first operand.
      if (KnownLHS.cannotBeOrderedLessThanZero())
        Known.knownNot(KnownFPClass::OrderedLessThanZeroMask);
      if (KnownLHS.cannotBeOrderedGreaterThanZero())
        Known.knownNot(KnownFPClass::OrderedGreaterThanZeroMask);

      // See if we can be more aggressive about the sign of 0.
      if (KnownLHS.isKnownNever(fcNegative))
        Known.knownNot(fcNegative);
      if (KnownLHS.isKnownNever(fcPositive))
        Known.knownNot(fcPositive);
    }

    break;
  }
  case Instruction::FPExt: {
    // Infinity, nan and zero propagate from source.
    computeKnownFPClass(Op->getOperand(0), DemandedElts, InterestedClasses,
                        Known, Q, Depth + 1);

    const fltSemantics &DstTy =
        Op->getType()->getScalarType()->getFltSemantics();
    const fltSemantics &SrcTy =
        Op->getOperand(0)->getType()->getScalarType()->getFltSemantics();

    // All subnormal inputs should be in the normal range in the result type.
    if (APFloat::isRepresentableAsNormalIn(SrcTy, DstTy)) {
      if (Known.KnownFPClasses & fcPosSubnormal)
        Known.KnownFPClasses |= fcPosNormal;
      if (Known.KnownFPClasses & fcNegSubnormal)
        Known.KnownFPClasses |= fcNegNormal;
      Known.knownNot(fcSubnormal);
    }

    // Sign bit of a nan isn't guaranteed.
    if (!Known.isKnownNeverNaN())
      Known.SignBit = std::nullopt;
    break;
  }
  case Instruction::FPTrunc: {
    computeKnownFPClassForFPTrunc(Op, DemandedElts, InterestedClasses, Known, Q,
                                  Depth);
    break;
  }
  case Instruction::SIToFP:
  case Instruction::UIToFP: {
    // Cannot produce nan
    Known.knownNot(fcNan);

    // Integers cannot be subnormal
    Known.knownNot(fcSubnormal);

    // sitofp and uitofp turn into +0.0 for zero.
    Known.knownNot(fcNegZero);
    if (Op->getOpcode() == Instruction::UIToFP)
      Known.signBitMustBeZero();

    if (InterestedClasses & fcInf) {
      // Get width of largest magnitude integer (remove a bit if signed).
      // This still works for a signed minimum value because the largest FP
      // value is scaled by some fraction close to 2.0 (1.0 + 0.xxxx).
      int IntSize = Op->getOperand(0)->getType()->getScalarSizeInBits();
      if (Op->getOpcode() == Instruction::SIToFP)
        --IntSize;

      // If the exponent of the largest finite FP value can hold the largest
      // integer, the result of the cast must be finite.
      Type *FPTy = Op->getType()->getScalarType();
      if (ilogb(APFloat::getLargest(FPTy->getFltSemantics())) >= IntSize)
        Known.knownNot(fcInf);
    }

    break;
  }
  case Instruction::ExtractElement: {
    // Look through extract element. If the index is non-constant or
    // out-of-range demand all elements, otherwise just the extracted element.
    const Value *Vec = Op->getOperand(0);

    APInt DemandedVecElts;
    if (auto *VecTy = dyn_cast<FixedVectorType>(Vec->getType())) {
      unsigned NumElts = VecTy->getNumElements();
      DemandedVecElts = APInt::getAllOnes(NumElts);
      auto *CIdx = dyn_cast<ConstantInt>(Op->getOperand(1));
      if (CIdx && CIdx->getValue().ult(NumElts))
        DemandedVecElts = APInt::getOneBitSet(NumElts, CIdx->getZExtValue());
    } else {
      DemandedVecElts = APInt(1, 1);
    }

    return computeKnownFPClass(Vec, DemandedVecElts, InterestedClasses, Known,
                               Q, Depth + 1);
  }
  case Instruction::InsertElement: {
    if (isa<ScalableVectorType>(Op->getType()))
      return;

    const Value *Vec = Op->getOperand(0);
    const Value *Elt = Op->getOperand(1);
    auto *CIdx = dyn_cast<ConstantInt>(Op->getOperand(2));
    unsigned NumElts = DemandedElts.getBitWidth();
    APInt DemandedVecElts = DemandedElts;
    bool NeedsElt = true;
    // If we know the index we are inserting to, clear it from Vec check.
    if (CIdx && CIdx->getValue().ult(NumElts)) {
      DemandedVecElts.clearBit(CIdx->getZExtValue());
      NeedsElt = DemandedElts[CIdx->getZExtValue()];
    }

    // Do we demand the inserted element?
    if (NeedsElt) {
      computeKnownFPClass(Elt, Known, InterestedClasses, Q, Depth + 1);
      // If we don't know any bits, early out.
      if (Known.isUnknown())
        break;
    } else {
      Known.KnownFPClasses = fcNone;
    }

    // Do we need anymore elements from Vec?
    if (!DemandedVecElts.isZero()) {
      KnownFPClass Known2;
      computeKnownFPClass(Vec, DemandedVecElts, InterestedClasses, Known2, Q,
                          Depth + 1);
      Known |= Known2;
    }

    break;
  }
  case Instruction::ShuffleVector: {
    // For undef elements, we don't know anything about the common state of
    // the shuffle result.
    APInt DemandedLHS, DemandedRHS;
    auto *Shuf = dyn_cast<ShuffleVectorInst>(Op);
    if (!Shuf || !getShuffleDemandedElts(Shuf, DemandedElts, DemandedLHS, DemandedRHS))
      return;

    if (!!DemandedLHS) {
      const Value *LHS = Shuf->getOperand(0);
      computeKnownFPClass(LHS, DemandedLHS, InterestedClasses, Known, Q,
                          Depth + 1);

      // If we don't know any bits, early out.
      if (Known.isUnknown())
        break;
    } else {
      Known.KnownFPClasses = fcNone;
    }

    if (!!DemandedRHS) {
      KnownFPClass Known2;
      const Value *RHS = Shuf->getOperand(1);
      computeKnownFPClass(RHS, DemandedRHS, InterestedClasses, Known2, Q,
                          Depth + 1);
      Known |= Known2;
    }

    break;
  }
  case Instruction::ExtractValue: {
    const ExtractValueInst *Extract = cast<ExtractValueInst>(Op);
    ArrayRef<unsigned> Indices = Extract->getIndices();
    const Value *Src = Extract->getAggregateOperand();
    if (isa<StructType>(Src->getType()) && Indices.size() == 1 &&
        Indices[0] == 0) {
      if (const auto *II = dyn_cast<IntrinsicInst>(Src)) {
        switch (II->getIntrinsicID()) {
        case Intrinsic::frexp: {
          Known.knownNot(fcSubnormal);

          KnownFPClass KnownSrc;
          computeKnownFPClass(II->getArgOperand(0), DemandedElts,
                              InterestedClasses, KnownSrc, Q, Depth + 1);

          const Function *F = cast<Instruction>(Op)->getFunction();
          const fltSemantics &FltSem =
              Op->getType()->getScalarType()->getFltSemantics();

          if (KnownSrc.isKnownNever(fcNegative))
            Known.knownNot(fcNegative);
          else {
            if (F &&
                KnownSrc.isKnownNeverLogicalNegZero(F->getDenormalMode(FltSem)))
              Known.knownNot(fcNegZero);
            if (KnownSrc.isKnownNever(fcNegInf))
              Known.knownNot(fcNegInf);
          }

          if (KnownSrc.isKnownNever(fcPositive))
            Known.knownNot(fcPositive);
          else {
            if (F &&
                KnownSrc.isKnownNeverLogicalPosZero(F->getDenormalMode(FltSem)))
              Known.knownNot(fcPosZero);
            if (KnownSrc.isKnownNever(fcPosInf))
              Known.knownNot(fcPosInf);
          }

          Known.propagateNaN(KnownSrc);
          return;
        }
        default:
          break;
        }
      }
    }

    computeKnownFPClass(Src, DemandedElts, InterestedClasses, Known, Q,
                        Depth + 1);
    break;
  }
  case Instruction::PHI: {
    const PHINode *P = cast<PHINode>(Op);
    // Unreachable blocks may have zero-operand PHI nodes.
    if (P->getNumIncomingValues() == 0)
      break;

    // Otherwise take the unions of the known bit sets of the operands,
    // taking conservative care to avoid excessive recursion.
    const unsigned PhiRecursionLimit = MaxAnalysisRecursionDepth - 2;

    if (Depth < PhiRecursionLimit) {
      // Skip if every incoming value references to ourself.
      if (isa_and_nonnull<UndefValue>(P->hasConstantValue()))
        break;

      bool First = true;

      for (const Use &U : P->operands()) {
        Value *IncValue;
        Instruction *CxtI;
        breakSelfRecursivePHI(&U, P, IncValue, CxtI);
        // Skip direct self references.
        if (IncValue == P)
          continue;

        KnownFPClass KnownSrc;
        // Recurse, but cap the recursion to two levels, because we don't want
        // to waste time spinning around in loops. We need at least depth 2 to
        // detect known sign bits.
        computeKnownFPClass(IncValue, DemandedElts, InterestedClasses, KnownSrc,
<<<<<<< HEAD
                            PhiRecursionLimit,
                            Q.getWithoutCondContext().getWithInstruction(CxtI));

        if (First) {
          Known = KnownSrc;
          First = false;
        } else {
          Known |= KnownSrc;
        }

        if (Known.KnownFPClasses == fcAllFlags)
          break;
      }
    }

    break;
  }
  case Instruction::BitCast: {
    const Value *Src;
    if (!match(Op, m_ElementWiseBitCast(m_Value(Src))) ||
        !Src->getType()->isIntOrIntVectorTy())
      break;

    const Type *Ty = Op->getType()->getScalarType();
    KnownBits Bits(Ty->getScalarSizeInBits());
    computeKnownBits(Src, DemandedElts, Bits, Depth + 1, Q);

    // Transfer information from the sign bit.
    if (Bits.isNonNegative())
      Known.signBitMustBeZero();
    else if (Bits.isNegative())
      Known.signBitMustBeOne();

    if (Ty->isIEEELikeFPTy()) {
      // IEEE floats are NaN when all bits of the exponent plus at least one of
      // the fraction bits are 1. This means:
      //   - If we assume unknown bits are 0 and the value is NaN, it will
      //     always be NaN
      //   - If we assume unknown bits are 1 and the value is not NaN, it can
      //     never be NaN
      // Note: They do not hold for x86_fp80 format.
      if (APFloat(Ty->getFltSemantics(), Bits.One).isNaN())
        Known.KnownFPClasses = fcNan;
      else if (!APFloat(Ty->getFltSemantics(), ~Bits.Zero).isNaN())
        Known.knownNot(fcNan);

      // Build KnownBits representing Inf and check if it must be equal or
      // unequal to this value.
      auto InfKB = KnownBits::makeConstant(
          APFloat::getInf(Ty->getFltSemantics()).bitcastToAPInt());
      InfKB.Zero.clearSignBit();
      if (const auto InfResult = KnownBits::eq(Bits, InfKB)) {
        assert(!InfResult.value());
        Known.knownNot(fcInf);
      } else if (Bits == InfKB) {
        Known.KnownFPClasses = fcInf;
      }

      // Build KnownBits representing Zero and check if it must be equal or
      // unequal to this value.
      auto ZeroKB = KnownBits::makeConstant(
          APFloat::getZero(Ty->getFltSemantics()).bitcastToAPInt());
      ZeroKB.Zero.clearSignBit();
      if (const auto ZeroResult = KnownBits::eq(Bits, ZeroKB)) {
        assert(!ZeroResult.value());
        Known.knownNot(fcZero);
      } else if (Bits == ZeroKB) {
        Known.KnownFPClasses = fcZero;
      }
    }

    break;
  }
  default:
    break;
  }
}

KnownFPClass llvm::computeKnownFPClass(const Value *V,
                                       const APInt &DemandedElts,
                                       FPClassTest InterestedClasses,
                                       unsigned Depth,
                                       const SimplifyQuery &SQ) {
  KnownFPClass KnownClasses;
  ::computeKnownFPClass(V, DemandedElts, InterestedClasses, KnownClasses, Depth,
                        SQ);
  return KnownClasses;
}

KnownFPClass llvm::computeKnownFPClass(const Value *V,
                                       FPClassTest InterestedClasses,
                                       unsigned Depth,
                                       const SimplifyQuery &SQ) {
  KnownFPClass Known;
  ::computeKnownFPClass(V, Known, InterestedClasses, Depth, SQ);
  return Known;
}

KnownFPClass llvm::computeKnownFPClass(
    const Value *V, const DataLayout &DL, FPClassTest InterestedClasses,
    unsigned Depth, const TargetLibraryInfo *TLI, AssumptionCache *AC,
    const Instruction *CxtI, const DominatorTree *DT, bool UseInstrInfo) {
  return computeKnownFPClass(
      V, InterestedClasses, Depth,
      SimplifyQuery(DL, TLI, DT, AC, CxtI, UseInstrInfo));
}

KnownFPClass
llvm::computeKnownFPClass(const Value *V, const APInt &DemandedElts,
                          FastMathFlags FMF, FPClassTest InterestedClasses,
                          unsigned Depth, const SimplifyQuery &SQ) {
  if (FMF.noNaNs())
    InterestedClasses &= ~fcNan;
  if (FMF.noInfs())
    InterestedClasses &= ~fcInf;

  KnownFPClass Result =
      computeKnownFPClass(V, DemandedElts, InterestedClasses, Depth, SQ);

  if (FMF.noNaNs())
    Result.KnownFPClasses &= ~fcNan;
  if (FMF.noInfs())
    Result.KnownFPClasses &= ~fcInf;
  return Result;
}

KnownFPClass llvm::computeKnownFPClass(const Value *V, FastMathFlags FMF,
                                       FPClassTest InterestedClasses,
                                       unsigned Depth,
                                       const SimplifyQuery &SQ) {
  auto *FVTy = dyn_cast<FixedVectorType>(V->getType());
  APInt DemandedElts =
      FVTy ? APInt::getAllOnes(FVTy->getNumElements()) : APInt(1, 1);
  return computeKnownFPClass(V, DemandedElts, FMF, InterestedClasses, Depth,
                             SQ);
}

bool llvm::cannotBeNegativeZero(const Value *V, unsigned Depth,
                                const SimplifyQuery &SQ) {
  KnownFPClass Known = computeKnownFPClass(V, fcNegZero, Depth, SQ);
  return Known.isKnownNeverNegZero();
}

bool llvm::cannotBeOrderedLessThanZero(const Value *V, unsigned Depth,
                                       const SimplifyQuery &SQ) {
  KnownFPClass Known =
      computeKnownFPClass(V, KnownFPClass::OrderedLessThanZeroMask, Depth, SQ);
  return Known.cannotBeOrderedLessThanZero();
}

bool llvm::isKnownNeverInfinity(const Value *V, unsigned Depth,
                                const SimplifyQuery &SQ) {
  KnownFPClass Known = computeKnownFPClass(V, fcInf, Depth, SQ);
  return Known.isKnownNeverInfinity();
}

/// Return true if the floating-point value can never contain a NaN or infinity.
bool llvm::isKnownNeverInfOrNaN(const Value *V, unsigned Depth,
                                const SimplifyQuery &SQ) {
  KnownFPClass Known = computeKnownFPClass(V, fcInf | fcNan, Depth, SQ);
  return Known.isKnownNeverNaN() && Known.isKnownNeverInfinity();
}

/// Return true if the floating-point scalar value is not a NaN or if the
/// floating-point vector value has no NaN elements. Return false if a value
/// could ever be NaN.
bool llvm::isKnownNeverNaN(const Value *V, unsigned Depth,
                           const SimplifyQuery &SQ) {
  KnownFPClass Known = computeKnownFPClass(V, fcNan, Depth, SQ);
  return Known.isKnownNeverNaN();
}

/// Return false if we can prove that the specified FP value's sign bit is 0.
/// Return true if we can prove that the specified FP value's sign bit is 1.
/// Otherwise return std::nullopt.
std::optional<bool> llvm::computeKnownFPSignBit(const Value *V, unsigned Depth,
                                                const SimplifyQuery &SQ) {
  KnownFPClass Known = computeKnownFPClass(V, fcAllFlags, Depth, SQ);
  return Known.SignBit;
}

bool llvm::canIgnoreSignBitOfZero(const Use &U) {
  auto *User = cast<Instruction>(U.getUser());
  if (auto *FPOp = dyn_cast<FPMathOperator>(User)) {
    if (FPOp->hasNoSignedZeros())
      return true;
  }

  switch (User->getOpcode()) {
  case Instruction::FPToSI:
  case Instruction::FPToUI:
    return true;
  case Instruction::FCmp:
    // fcmp treats both positive and negative zero as equal.
    return true;
  case Instruction::Call:
    if (auto *II = dyn_cast<IntrinsicInst>(User)) {
      switch (II->getIntrinsicID()) {
      case Intrinsic::fabs:
        return true;
      case Intrinsic::copysign:
        return U.getOperandNo() == 0;
      case Intrinsic::is_fpclass:
      case Intrinsic::vp_is_fpclass: {
        auto Test =
            static_cast<FPClassTest>(
                cast<ConstantInt>(II->getArgOperand(1))->getZExtValue()) &
            FPClassTest::fcZero;
        return Test == FPClassTest::fcZero || Test == FPClassTest::fcNone;
      }
      default:
        return false;
      }
    }
    return false;
  default:
    return false;
  }
}
=======
                            Q.getWithoutCondContext().getWithInstruction(CxtI),
                            PhiRecursionLimit);
>>>>>>> eb0f1dc0

bool llvm::canIgnoreSignBitOfNaN(const Use &U) {
  auto *User = cast<Instruction>(U.getUser());
  if (auto *FPOp = dyn_cast<FPMathOperator>(User)) {
    if (FPOp->hasNoNaNs())
      return true;
  }

  switch (User->getOpcode()) {
  case Instruction::FPToSI:
  case Instruction::FPToUI:
    return true;
  // Proper FP math operations ignore the sign bit of NaN.
  case Instruction::FAdd:
  case Instruction::FSub:
  case Instruction::FMul:
  case Instruction::FDiv:
  case Instruction::FRem:
  case Instruction::FPTrunc:
  case Instruction::FPExt:
  case Instruction::FCmp:
    return true;
  // Bitwise FP operations should preserve the sign bit of NaN.
  case Instruction::FNeg:
  case Instruction::Select:
  case Instruction::PHI:
    return false;
  case Instruction::Ret:
    return User->getFunction()->getAttributes().getRetNoFPClass() &
           FPClassTest::fcNan;
  case Instruction::Call:
  case Instruction::Invoke: {
    if (auto *II = dyn_cast<IntrinsicInst>(User)) {
      switch (II->getIntrinsicID()) {
      case Intrinsic::fabs:
        return true;
      case Intrinsic::copysign:
        return U.getOperandNo() == 0;
      // Other proper FP math intrinsics ignore the sign bit of NaN.
      case Intrinsic::maxnum:
      case Intrinsic::minnum:
      case Intrinsic::maximum:
      case Intrinsic::minimum:
      case Intrinsic::maximumnum:
      case Intrinsic::minimumnum:
      case Intrinsic::canonicalize:
      case Intrinsic::fma:
      case Intrinsic::fmuladd:
      case Intrinsic::sqrt:
      case Intrinsic::pow:
      case Intrinsic::powi:
      case Intrinsic::fptoui_sat:
      case Intrinsic::fptosi_sat:
      case Intrinsic::is_fpclass:
      case Intrinsic::vp_is_fpclass:
        return true;
      default:
        return false;
      }
    }

<<<<<<< HEAD
=======
    break;
  }
  case Instruction::BitCast: {
    const Value *Src;
    if (!match(Op, m_ElementWiseBitCast(m_Value(Src))) ||
        !Src->getType()->isIntOrIntVectorTy())
      break;

    const Type *Ty = Op->getType()->getScalarType();
    KnownBits Bits(Ty->getScalarSizeInBits());
    computeKnownBits(Src, DemandedElts, Bits, Q, Depth + 1);

    // Transfer information from the sign bit.
    if (Bits.isNonNegative())
      Known.signBitMustBeZero();
    else if (Bits.isNegative())
      Known.signBitMustBeOne();

    if (Ty->isIEEELikeFPTy()) {
      // IEEE floats are NaN when all bits of the exponent plus at least one of
      // the fraction bits are 1. This means:
      //   - If we assume unknown bits are 0 and the value is NaN, it will
      //     always be NaN
      //   - If we assume unknown bits are 1 and the value is not NaN, it can
      //     never be NaN
      // Note: They do not hold for x86_fp80 format.
      if (APFloat(Ty->getFltSemantics(), Bits.One).isNaN())
        Known.KnownFPClasses = fcNan;
      else if (!APFloat(Ty->getFltSemantics(), ~Bits.Zero).isNaN())
        Known.knownNot(fcNan);

      // Build KnownBits representing Inf and check if it must be equal or
      // unequal to this value.
      auto InfKB = KnownBits::makeConstant(
          APFloat::getInf(Ty->getFltSemantics()).bitcastToAPInt());
      InfKB.Zero.clearSignBit();
      if (const auto InfResult = KnownBits::eq(Bits, InfKB)) {
        assert(!InfResult.value());
        Known.knownNot(fcInf);
      } else if (Bits == InfKB) {
        Known.KnownFPClasses = fcInf;
      }

      // Build KnownBits representing Zero and check if it must be equal or
      // unequal to this value.
      auto ZeroKB = KnownBits::makeConstant(
          APFloat::getZero(Ty->getFltSemantics()).bitcastToAPInt());
      ZeroKB.Zero.clearSignBit();
      if (const auto ZeroResult = KnownBits::eq(Bits, ZeroKB)) {
        assert(!ZeroResult.value());
        Known.knownNot(fcZero);
      } else if (Bits == ZeroKB) {
        Known.KnownFPClasses = fcZero;
      }
    }

    break;
  }
  default:
    break;
  }
}

KnownFPClass llvm::computeKnownFPClass(const Value *V,
                                       const APInt &DemandedElts,
                                       FPClassTest InterestedClasses,
                                       const SimplifyQuery &SQ,
                                       unsigned Depth) {
  KnownFPClass KnownClasses;
  ::computeKnownFPClass(V, DemandedElts, InterestedClasses, KnownClasses, SQ,
                        Depth);
  return KnownClasses;
}

KnownFPClass llvm::computeKnownFPClass(const Value *V,
                                       FPClassTest InterestedClasses,
                                       const SimplifyQuery &SQ,
                                       unsigned Depth) {
  KnownFPClass Known;
  ::computeKnownFPClass(V, Known, InterestedClasses, SQ, Depth);
  return Known;
}

KnownFPClass llvm::computeKnownFPClass(
    const Value *V, const DataLayout &DL, FPClassTest InterestedClasses,
    const TargetLibraryInfo *TLI, AssumptionCache *AC, const Instruction *CxtI,
    const DominatorTree *DT, bool UseInstrInfo, unsigned Depth) {
  return computeKnownFPClass(V, InterestedClasses,
                             SimplifyQuery(DL, TLI, DT, AC, CxtI, UseInstrInfo),
                             Depth);
}

KnownFPClass
llvm::computeKnownFPClass(const Value *V, const APInt &DemandedElts,
                          FastMathFlags FMF, FPClassTest InterestedClasses,
                          const SimplifyQuery &SQ, unsigned Depth) {
  if (FMF.noNaNs())
    InterestedClasses &= ~fcNan;
  if (FMF.noInfs())
    InterestedClasses &= ~fcInf;

  KnownFPClass Result =
      computeKnownFPClass(V, DemandedElts, InterestedClasses, SQ, Depth);

  if (FMF.noNaNs())
    Result.KnownFPClasses &= ~fcNan;
  if (FMF.noInfs())
    Result.KnownFPClasses &= ~fcInf;
  return Result;
}

KnownFPClass llvm::computeKnownFPClass(const Value *V, FastMathFlags FMF,
                                       FPClassTest InterestedClasses,
                                       const SimplifyQuery &SQ,
                                       unsigned Depth) {
  auto *FVTy = dyn_cast<FixedVectorType>(V->getType());
  APInt DemandedElts =
      FVTy ? APInt::getAllOnes(FVTy->getNumElements()) : APInt(1, 1);
  return computeKnownFPClass(V, DemandedElts, FMF, InterestedClasses, SQ,
                             Depth);
}

bool llvm::cannotBeNegativeZero(const Value *V, const SimplifyQuery &SQ,
                                unsigned Depth) {
  KnownFPClass Known = computeKnownFPClass(V, fcNegZero, SQ, Depth);
  return Known.isKnownNeverNegZero();
}

bool llvm::cannotBeOrderedLessThanZero(const Value *V, const SimplifyQuery &SQ,
                                       unsigned Depth) {
  KnownFPClass Known =
      computeKnownFPClass(V, KnownFPClass::OrderedLessThanZeroMask, SQ, Depth);
  return Known.cannotBeOrderedLessThanZero();
}

bool llvm::isKnownNeverInfinity(const Value *V, const SimplifyQuery &SQ,
                                unsigned Depth) {
  KnownFPClass Known = computeKnownFPClass(V, fcInf, SQ, Depth);
  return Known.isKnownNeverInfinity();
}

/// Return true if the floating-point value can never contain a NaN or infinity.
bool llvm::isKnownNeverInfOrNaN(const Value *V, const SimplifyQuery &SQ,
                                unsigned Depth) {
  KnownFPClass Known = computeKnownFPClass(V, fcInf | fcNan, SQ, Depth);
  return Known.isKnownNeverNaN() && Known.isKnownNeverInfinity();
}

/// Return true if the floating-point scalar value is not a NaN or if the
/// floating-point vector value has no NaN elements. Return false if a value
/// could ever be NaN.
bool llvm::isKnownNeverNaN(const Value *V, const SimplifyQuery &SQ,
                           unsigned Depth) {
  KnownFPClass Known = computeKnownFPClass(V, fcNan, SQ, Depth);
  return Known.isKnownNeverNaN();
}

/// Return false if we can prove that the specified FP value's sign bit is 0.
/// Return true if we can prove that the specified FP value's sign bit is 1.
/// Otherwise return std::nullopt.
std::optional<bool> llvm::computeKnownFPSignBit(const Value *V,
                                                const SimplifyQuery &SQ,
                                                unsigned Depth) {
  KnownFPClass Known = computeKnownFPClass(V, fcAllFlags, SQ, Depth);
  return Known.SignBit;
}

bool llvm::canIgnoreSignBitOfZero(const Use &U) {
  auto *User = cast<Instruction>(U.getUser());
  if (auto *FPOp = dyn_cast<FPMathOperator>(User)) {
    if (FPOp->hasNoSignedZeros())
      return true;
  }

  switch (User->getOpcode()) {
  case Instruction::FPToSI:
  case Instruction::FPToUI:
    return true;
  case Instruction::FCmp:
    // fcmp treats both positive and negative zero as equal.
    return true;
  case Instruction::Call:
    if (auto *II = dyn_cast<IntrinsicInst>(User)) {
      switch (II->getIntrinsicID()) {
      case Intrinsic::fabs:
        return true;
      case Intrinsic::copysign:
        return U.getOperandNo() == 0;
      case Intrinsic::is_fpclass:
      case Intrinsic::vp_is_fpclass: {
        auto Test =
            static_cast<FPClassTest>(
                cast<ConstantInt>(II->getArgOperand(1))->getZExtValue()) &
            FPClassTest::fcZero;
        return Test == FPClassTest::fcZero || Test == FPClassTest::fcNone;
      }
      default:
        return false;
      }
    }
    return false;
  default:
    return false;
  }
}

bool llvm::canIgnoreSignBitOfNaN(const Use &U) {
  auto *User = cast<Instruction>(U.getUser());
  if (auto *FPOp = dyn_cast<FPMathOperator>(User)) {
    if (FPOp->hasNoNaNs())
      return true;
  }

  switch (User->getOpcode()) {
  case Instruction::FPToSI:
  case Instruction::FPToUI:
    return true;
  // Proper FP math operations ignore the sign bit of NaN.
  case Instruction::FAdd:
  case Instruction::FSub:
  case Instruction::FMul:
  case Instruction::FDiv:
  case Instruction::FRem:
  case Instruction::FPTrunc:
  case Instruction::FPExt:
  case Instruction::FCmp:
    return true;
  // Bitwise FP operations should preserve the sign bit of NaN.
  case Instruction::FNeg:
  case Instruction::Select:
  case Instruction::PHI:
    return false;
  case Instruction::Ret:
    return User->getFunction()->getAttributes().getRetNoFPClass() &
           FPClassTest::fcNan;
  case Instruction::Call:
  case Instruction::Invoke: {
    if (auto *II = dyn_cast<IntrinsicInst>(User)) {
      switch (II->getIntrinsicID()) {
      case Intrinsic::fabs:
        return true;
      case Intrinsic::copysign:
        return U.getOperandNo() == 0;
      // Other proper FP math intrinsics ignore the sign bit of NaN.
      case Intrinsic::maxnum:
      case Intrinsic::minnum:
      case Intrinsic::maximum:
      case Intrinsic::minimum:
      case Intrinsic::maximumnum:
      case Intrinsic::minimumnum:
      case Intrinsic::canonicalize:
      case Intrinsic::fma:
      case Intrinsic::fmuladd:
      case Intrinsic::sqrt:
      case Intrinsic::pow:
      case Intrinsic::powi:
      case Intrinsic::fptoui_sat:
      case Intrinsic::fptosi_sat:
      case Intrinsic::is_fpclass:
      case Intrinsic::vp_is_fpclass:
        return true;
      default:
        return false;
      }
    }

>>>>>>> eb0f1dc0
    FPClassTest NoFPClass =
        cast<CallBase>(User)->getParamNoFPClass(U.getOperandNo());
    return NoFPClass & FPClassTest::fcNan;
  }
  default:
    return false;
  }
}

Value *llvm::isBytewiseValue(Value *V, const DataLayout &DL) {

  // All byte-wide stores are splatable, even of arbitrary variables.
  if (V->getType()->isIntegerTy(8))
    return V;

  LLVMContext &Ctx = V->getContext();

  // Undef don't care.
  auto *UndefInt8 = UndefValue::get(Type::getInt8Ty(Ctx));
  if (isa<UndefValue>(V))
    return UndefInt8;

  // Return poison for zero-sized type.
  if (DL.getTypeStoreSize(V->getType()).isZero())
    return PoisonValue::get(Type::getInt8Ty(Ctx));

  Constant *C = dyn_cast<Constant>(V);
  if (!C) {
    // Conceptually, we could handle things like:
    //   %a = zext i8 %X to i16
    //   %b = shl i16 %a, 8
    //   %c = or i16 %a, %b
    // but until there is an example that actually needs this, it doesn't seem
    // worth worrying about.
    return nullptr;
  }

  // Handle 'null' ConstantArrayZero etc.
  if (C->isNullValue())
    return Constant::getNullValue(Type::getInt8Ty(Ctx));

  // Constant floating-point values can be handled as integer values if the
  // corresponding integer value is "byteable".  An important case is 0.0.
  if (ConstantFP *CFP = dyn_cast<ConstantFP>(C)) {
    Type *Ty = nullptr;
    if (CFP->getType()->isHalfTy())
      Ty = Type::getInt16Ty(Ctx);
    else if (CFP->getType()->isFloatTy())
      Ty = Type::getInt32Ty(Ctx);
    else if (CFP->getType()->isDoubleTy())
      Ty = Type::getInt64Ty(Ctx);
    // Don't handle long double formats, which have strange constraints.
    return Ty ? isBytewiseValue(ConstantExpr::getBitCast(CFP, Ty), DL)
              : nullptr;
  }

  // We can handle constant integers that are multiple of 8 bits.
  if (ConstantInt *CI = dyn_cast<ConstantInt>(C)) {
    if (CI->getBitWidth() % 8 == 0) {
      assert(CI->getBitWidth() > 8 && "8 bits should be handled above!");
      if (!CI->getValue().isSplat(8))
        return nullptr;
      return ConstantInt::get(Ctx, CI->getValue().trunc(8));
    }
  }

  if (auto *CE = dyn_cast<ConstantExpr>(C)) {
    if (CE->getOpcode() == Instruction::IntToPtr) {
      if (auto *PtrTy = dyn_cast<PointerType>(CE->getType())) {
        unsigned BitWidth = DL.getPointerSizeInBits(PtrTy->getAddressSpace());
        if (Constant *Op = ConstantFoldIntegerCast(
                CE->getOperand(0), Type::getIntNTy(Ctx, BitWidth), false, DL))
          return isBytewiseValue(Op, DL);
      }
    }
  }

  auto Merge = [&](Value *LHS, Value *RHS) -> Value * {
    if (LHS == RHS)
      return LHS;
    if (!LHS || !RHS)
      return nullptr;
    if (LHS == UndefInt8)
      return RHS;
    if (RHS == UndefInt8)
      return LHS;
    return nullptr;
  };

  if (ConstantDataSequential *CA = dyn_cast<ConstantDataSequential>(C)) {
    Value *Val = UndefInt8;
    for (uint64_t I = 0, E = CA->getNumElements(); I != E; ++I)
      if (!(Val = Merge(Val, isBytewiseValue(CA->getElementAsConstant(I), DL))))
        return nullptr;
    return Val;
  }

  if (isa<ConstantAggregate>(C)) {
    Value *Val = UndefInt8;
    for (Value *Op : C->operands())
      if (!(Val = Merge(Val, isBytewiseValue(Op, DL))))
        return nullptr;
    return Val;
  }

  // Don't try to handle the handful of other constants.
  return nullptr;
}

// This is the recursive version of BuildSubAggregate. It takes a few different
// arguments. Idxs is the index within the nested struct From that we are
// looking at now (which is of type IndexedType). IdxSkip is the number of
// indices from Idxs that should be left out when inserting into the resulting
// struct. To is the result struct built so far, new insertvalue instructions
// build on that.
static Value *BuildSubAggregate(Value *From, Value *To, Type *IndexedType,
                                SmallVectorImpl<unsigned> &Idxs,
                                unsigned IdxSkip,
                                BasicBlock::iterator InsertBefore) {
  StructType *STy = dyn_cast<StructType>(IndexedType);
  if (STy) {
    // Save the original To argument so we can modify it
    Value *OrigTo = To;
    // General case, the type indexed by Idxs is a struct
    for (unsigned i = 0, e = STy->getNumElements(); i != e; ++i) {
      // Process each struct element recursively
      Idxs.push_back(i);
      Value *PrevTo = To;
      To = BuildSubAggregate(From, To, STy->getElementType(i), Idxs, IdxSkip,
                             InsertBefore);
      Idxs.pop_back();
      if (!To) {
        // Couldn't find any inserted value for this index? Cleanup
        while (PrevTo != OrigTo) {
          InsertValueInst* Del = cast<InsertValueInst>(PrevTo);
          PrevTo = Del->getAggregateOperand();
          Del->eraseFromParent();
        }
        // Stop processing elements
        break;
      }
    }
    // If we successfully found a value for each of our subaggregates
    if (To)
      return To;
  }
  // Base case, the type indexed by SourceIdxs is not a struct, or not all of
  // the struct's elements had a value that was inserted directly. In the latter
  // case, perhaps we can't determine each of the subelements individually, but
  // we might be able to find the complete struct somewhere.

  // Find the value that is at that particular spot
  Value *V = FindInsertedValue(From, Idxs);

  if (!V)
    return nullptr;

  // Insert the value in the new (sub) aggregate
  return InsertValueInst::Create(To, V, ArrayRef(Idxs).slice(IdxSkip), "tmp",
                                 InsertBefore);
}

// This helper takes a nested struct and extracts a part of it (which is again a
// struct) into a new value. For example, given the struct:
// { a, { b, { c, d }, e } }
// and the indices "1, 1" this returns
// { c, d }.
//
// It does this by inserting an insertvalue for each element in the resulting
// struct, as opposed to just inserting a single struct. This will only work if
// each of the elements of the substruct are known (ie, inserted into From by an
// insertvalue instruction somewhere).
//
// All inserted insertvalue instructions are inserted before InsertBefore
static Value *BuildSubAggregate(Value *From, ArrayRef<unsigned> idx_range,
                                BasicBlock::iterator InsertBefore) {
  Type *IndexedType = ExtractValueInst::getIndexedType(From->getType(),
                                                             idx_range);
  Value *To = PoisonValue::get(IndexedType);
  SmallVector<unsigned, 10> Idxs(idx_range);
  unsigned IdxSkip = Idxs.size();

  return BuildSubAggregate(From, To, IndexedType, Idxs, IdxSkip, InsertBefore);
}

/// Given an aggregate and a sequence of indices, see if the scalar value
/// indexed is already around as a register, for example if it was inserted
/// directly into the aggregate.
///
/// If InsertBefore is not null, this function will duplicate (modified)
/// insertvalues when a part of a nested struct is extracted.
Value *
llvm::FindInsertedValue(Value *V, ArrayRef<unsigned> idx_range,
                        std::optional<BasicBlock::iterator> InsertBefore) {
  // Nothing to index? Just return V then (this is useful at the end of our
  // recursion).
  if (idx_range.empty())
    return V;
  // We have indices, so V should have an indexable type.
  assert((V->getType()->isStructTy() || V->getType()->isArrayTy()) &&
         "Not looking at a struct or array?");
  assert(ExtractValueInst::getIndexedType(V->getType(), idx_range) &&
         "Invalid indices for type?");

  if (Constant *C = dyn_cast<Constant>(V)) {
    C = C->getAggregateElement(idx_range[0]);
    if (!C) return nullptr;
    return FindInsertedValue(C, idx_range.slice(1), InsertBefore);
  }

  if (InsertValueInst *I = dyn_cast<InsertValueInst>(V)) {
    // Loop the indices for the insertvalue instruction in parallel with the
    // requested indices
    const unsigned *req_idx = idx_range.begin();
    for (const unsigned *i = I->idx_begin(), *e = I->idx_end();
         i != e; ++i, ++req_idx) {
      if (req_idx == idx_range.end()) {
        // We can't handle this without inserting insertvalues
        if (!InsertBefore)
          return nullptr;

        // The requested index identifies a part of a nested aggregate. Handle
        // this specially. For example,
        // %A = insertvalue { i32, {i32, i32 } } undef, i32 10, 1, 0
        // %B = insertvalue { i32, {i32, i32 } } %A, i32 11, 1, 1
        // %C = extractvalue {i32, { i32, i32 } } %B, 1
        // This can be changed into
        // %A = insertvalue {i32, i32 } undef, i32 10, 0
        // %C = insertvalue {i32, i32 } %A, i32 11, 1
        // which allows the unused 0,0 element from the nested struct to be
        // removed.
        return BuildSubAggregate(V, ArrayRef(idx_range.begin(), req_idx),
                                 *InsertBefore);
      }

      // This insert value inserts something else than what we are looking for.
      // See if the (aggregate) value inserted into has the value we are
      // looking for, then.
      if (*req_idx != *i)
        return FindInsertedValue(I->getAggregateOperand(), idx_range,
                                 InsertBefore);
    }
    // If we end up here, the indices of the insertvalue match with those
    // requested (though possibly only partially). Now we recursively look at
    // the inserted value, passing any remaining indices.
    return FindInsertedValue(I->getInsertedValueOperand(),
                             ArrayRef(req_idx, idx_range.end()), InsertBefore);
  }

  if (ExtractValueInst *I = dyn_cast<ExtractValueInst>(V)) {
    // If we're extracting a value from an aggregate that was extracted from
    // something else, we can extract from that something else directly instead.
    // However, we will need to chain I's indices with the requested indices.

    // Calculate the number of indices required
    unsigned size = I->getNumIndices() + idx_range.size();
    // Allocate some space to put the new indices in
    SmallVector<unsigned, 5> Idxs;
    Idxs.reserve(size);
    // Add indices from the extract value instruction
    Idxs.append(I->idx_begin(), I->idx_end());

    // Add requested indices
    Idxs.append(idx_range.begin(), idx_range.end());

    assert(Idxs.size() == size
           && "Number of indices added not correct?");

    return FindInsertedValue(I->getAggregateOperand(), Idxs, InsertBefore);
  }
  // Otherwise, we don't know (such as, extracting from a function return value
  // or load instruction)
  return nullptr;
}

bool llvm::isGEPBasedOnPointerToString(const GEPOperator *GEP,
                                       unsigned CharSize) {
  // Make sure the GEP has exactly three arguments.
  if (GEP->getNumOperands() != 3)
    return false;

  // Make sure the index-ee is a pointer to array of \p CharSize integers.
  // CharSize.
  ArrayType *AT = dyn_cast<ArrayType>(GEP->getSourceElementType());
  if (!AT || !AT->getElementType()->isIntegerTy(CharSize))
    return false;

  // Check to make sure that the first operand of the GEP is an integer and
  // has value 0 so that we are sure we're indexing into the initializer.
  const ConstantInt *FirstIdx = dyn_cast<ConstantInt>(GEP->getOperand(1));
  if (!FirstIdx || !FirstIdx->isZero())
    return false;

  return true;
}

// If V refers to an initialized global constant, set Slice either to
// its initializer if the size of its elements equals ElementSize, or,
// for ElementSize == 8, to its representation as an array of unsiged
// char. Return true on success.
// Offset is in the unit "nr of ElementSize sized elements".
bool llvm::getConstantDataArrayInfo(const Value *V,
                                    ConstantDataArraySlice &Slice,
                                    unsigned ElementSize, uint64_t Offset) {
  assert(V && "V should not be null.");
  assert((ElementSize % 8) == 0 &&
         "ElementSize expected to be a multiple of the size of a byte.");
  unsigned ElementSizeInBytes = ElementSize / 8;

  // Drill down into the pointer expression V, ignoring any intervening
  // casts, and determine the identity of the object it references along
  // with the cumulative byte offset into it.
  const GlobalVariable *GV =
    dyn_cast<GlobalVariable>(getUnderlyingObject(V));
  if (!GV || !GV->isConstant() || !GV->hasDefinitiveInitializer())
    // Fail if V is not based on constant global object.
    return false;

  const DataLayout &DL = GV->getDataLayout();
  APInt Off(DL.getIndexTypeSizeInBits(V->getType()), 0);

  if (GV != V->stripAndAccumulateConstantOffsets(DL, Off,
                                                 /*AllowNonInbounds*/ true))
    // Fail if a constant offset could not be determined.
    return false;

  uint64_t StartIdx = Off.getLimitedValue();
  if (StartIdx == UINT64_MAX)
    // Fail if the constant offset is excessive.
    return false;

  // Off/StartIdx is in the unit of bytes. So we need to convert to number of
  // elements. Simply bail out if that isn't possible.
  if ((StartIdx % ElementSizeInBytes) != 0)
    return false;

  Offset += StartIdx / ElementSizeInBytes;
  ConstantDataArray *Array = nullptr;
  ArrayType *ArrayTy = nullptr;

  if (GV->getInitializer()->isNullValue()) {
    Type *GVTy = GV->getValueType();
    uint64_t SizeInBytes = DL.getTypeStoreSize(GVTy).getFixedValue();
    uint64_t Length = SizeInBytes / ElementSizeInBytes;

    Slice.Array = nullptr;
    Slice.Offset = 0;
    // Return an empty Slice for undersized constants to let callers
    // transform even undefined library calls into simpler, well-defined
    // expressions.  This is preferable to making the calls although it
    // prevents sanitizers from detecting such calls.
    Slice.Length = Length < Offset ? 0 : Length - Offset;
    return true;
  }

  auto *Init = const_cast<Constant *>(GV->getInitializer());
  if (auto *ArrayInit = dyn_cast<ConstantDataArray>(Init)) {
    Type *InitElTy = ArrayInit->getElementType();
    if (InitElTy->isIntegerTy(ElementSize)) {
      // If Init is an initializer for an array of the expected type
      // and size, use it as is.
      Array = ArrayInit;
      ArrayTy = ArrayInit->getType();
    }
  }

  if (!Array) {
    if (ElementSize != 8)
      // TODO: Handle conversions to larger integral types.
      return false;

    // Otherwise extract the portion of the initializer starting
    // at Offset as an array of bytes, and reset Offset.
    Init = ReadByteArrayFromGlobal(GV, Offset);
    if (!Init)
      return false;

    Offset = 0;
    Array = dyn_cast<ConstantDataArray>(Init);
    ArrayTy = dyn_cast<ArrayType>(Init->getType());
  }

  uint64_t NumElts = ArrayTy->getArrayNumElements();
  if (Offset > NumElts)
    return false;

  Slice.Array = Array;
  Slice.Offset = Offset;
  Slice.Length = NumElts - Offset;
  return true;
}

/// Extract bytes from the initializer of the constant array V, which need
/// not be a nul-terminated string.  On success, store the bytes in Str and
/// return true.  When TrimAtNul is set, Str will contain only the bytes up
/// to but not including the first nul.  Return false on failure.
bool llvm::getConstantStringInfo(const Value *V, StringRef &Str,
                                 bool TrimAtNul) {
  ConstantDataArraySlice Slice;
  if (!getConstantDataArrayInfo(V, Slice, 8))
    return false;

  if (Slice.Array == nullptr) {
    if (TrimAtNul) {
      // Return a nul-terminated string even for an empty Slice.  This is
      // safe because all existing SimplifyLibcalls callers require string
      // arguments and the behavior of the functions they fold is undefined
      // otherwise.  Folding the calls this way is preferable to making
      // the undefined library calls, even though it prevents sanitizers
      // from reporting such calls.
      Str = StringRef();
      return true;
    }
    if (Slice.Length == 1) {
      Str = StringRef("", 1);
      return true;
    }
    // We cannot instantiate a StringRef as we do not have an appropriate string
    // of 0s at hand.
    return false;
  }

  // Start out with the entire array in the StringRef.
  Str = Slice.Array->getAsString();
  // Skip over 'offset' bytes.
  Str = Str.substr(Slice.Offset);

  if (TrimAtNul) {
    // Trim off the \0 and anything after it.  If the array is not nul
    // terminated, we just return the whole end of string.  The client may know
    // some other way that the string is length-bound.
    Str = Str.substr(0, Str.find('\0'));
  }
  return true;
}

// These next two are very similar to the above, but also look through PHI
// nodes.
// TODO: See if we can integrate these two together.

/// If we can compute the length of the string pointed to by
/// the specified pointer, return 'len+1'.  If we can't, return 0.
static uint64_t GetStringLengthH(const Value *V,
                                 SmallPtrSetImpl<const PHINode*> &PHIs,
                                 unsigned CharSize) {
  // Look through noop bitcast instructions.
  V = V->stripPointerCasts();

  // If this is a PHI node, there are two cases: either we have already seen it
  // or we haven't.
  if (const PHINode *PN = dyn_cast<PHINode>(V)) {
    if (!PHIs.insert(PN).second)
      return ~0ULL;  // already in the set.

    // If it was new, see if all the input strings are the same length.
    uint64_t LenSoFar = ~0ULL;
    for (Value *IncValue : PN->incoming_values()) {
      uint64_t Len = GetStringLengthH(IncValue, PHIs, CharSize);
      if (Len == 0) return 0; // Unknown length -> unknown.

      if (Len == ~0ULL) continue;

      if (Len != LenSoFar && LenSoFar != ~0ULL)
        return 0;    // Disagree -> unknown.
      LenSoFar = Len;
    }

    // Success, all agree.
    return LenSoFar;
  }

  // strlen(select(c,x,y)) -> strlen(x) ^ strlen(y)
  if (const SelectInst *SI = dyn_cast<SelectInst>(V)) {
    uint64_t Len1 = GetStringLengthH(SI->getTrueValue(), PHIs, CharSize);
    if (Len1 == 0) return 0;
    uint64_t Len2 = GetStringLengthH(SI->getFalseValue(), PHIs, CharSize);
    if (Len2 == 0) return 0;
    if (Len1 == ~0ULL) return Len2;
    if (Len2 == ~0ULL) return Len1;
    if (Len1 != Len2) return 0;
    return Len1;
  }

  // Otherwise, see if we can read the string.
  ConstantDataArraySlice Slice;
  if (!getConstantDataArrayInfo(V, Slice, CharSize))
    return 0;

  if (Slice.Array == nullptr)
    // Zeroinitializer (including an empty one).
    return 1;

  // Search for the first nul character.  Return a conservative result even
  // when there is no nul.  This is safe since otherwise the string function
  // being folded such as strlen is undefined, and can be preferable to
  // making the undefined library call.
  unsigned NullIndex = 0;
  for (unsigned E = Slice.Length; NullIndex < E; ++NullIndex) {
    if (Slice.Array->getElementAsInteger(Slice.Offset + NullIndex) == 0)
      break;
  }

  return NullIndex + 1;
}

/// If we can compute the length of the string pointed to by
/// the specified pointer, return 'len+1'.  If we can't, return 0.
uint64_t llvm::GetStringLength(const Value *V, unsigned CharSize) {
  if (!V->getType()->isPointerTy())
    return 0;

  SmallPtrSet<const PHINode*, 32> PHIs;
  uint64_t Len = GetStringLengthH(V, PHIs, CharSize);
  // If Len is ~0ULL, we had an infinite phi cycle: this is dead code, so return
  // an empty string as a length.
  return Len == ~0ULL ? 1 : Len;
}

const Value *
llvm::getArgumentAliasingToReturnedPointer(const CallBase *Call,
                                           bool MustPreserveNullness) {
  assert(Call &&
         "getArgumentAliasingToReturnedPointer only works on nonnull calls");
  if (const Value *RV = Call->getReturnedArgOperand())
    return RV;
  // This can be used only as a aliasing property.
  if (isIntrinsicReturningPointerAliasingArgumentWithoutCapturing(
          Call, MustPreserveNullness))
    return Call->getArgOperand(0);
  return nullptr;
}

bool llvm::isIntrinsicReturningPointerAliasingArgumentWithoutCapturing(
    const CallBase *Call, bool MustPreserveNullness) {
  switch (Call->getIntrinsicID()) {
  case Intrinsic::launder_invariant_group:
  case Intrinsic::strip_invariant_group:
  case Intrinsic::aarch64_irg:
  case Intrinsic::aarch64_tagp:
  // The amdgcn_make_buffer_rsrc function does not alter the address of the
  // input pointer (and thus preserve null-ness for the purposes of escape
  // analysis, which is where the MustPreserveNullness flag comes in to play).
  // However, it will not necessarily map ptr addrspace(N) null to ptr
  // addrspace(8) null, aka the "null descriptor", which has "all loads return
  // 0, all stores are dropped" semantics. Given the context of this intrinsic
  // list, no one should be relying on such a strict interpretation of
  // MustPreserveNullness (and, at time of writing, they are not), but we
  // document this fact out of an abundance of caution.
  case Intrinsic::amdgcn_make_buffer_rsrc:
    return true;
  case Intrinsic::ptrmask:
    return !MustPreserveNullness;
  case Intrinsic::threadlocal_address:
    // The underlying variable changes with thread ID. The Thread ID may change
    // at coroutine suspend points.
    return !Call->getParent()->getParent()->isPresplitCoroutine();
  default:
    return false;
  }
}

/// \p PN defines a loop-variant pointer to an object.  Check if the
/// previous iteration of the loop was referring to the same object as \p PN.
static bool isSameUnderlyingObjectInLoop(const PHINode *PN,
                                         const LoopInfo *LI) {
  // Find the loop-defined value.
  Loop *L = LI->getLoopFor(PN->getParent());
  if (PN->getNumIncomingValues() != 2)
    return true;

  // Find the value from previous iteration.
  auto *PrevValue = dyn_cast<Instruction>(PN->getIncomingValue(0));
  if (!PrevValue || LI->getLoopFor(PrevValue->getParent()) != L)
    PrevValue = dyn_cast<Instruction>(PN->getIncomingValue(1));
  if (!PrevValue || LI->getLoopFor(PrevValue->getParent()) != L)
    return true;

  // If a new pointer is loaded in the loop, the pointer references a different
  // object in every iteration.  E.g.:
  //    for (i)
  //       int *p = a[i];
  //       ...
  if (auto *Load = dyn_cast<LoadInst>(PrevValue))
    if (!L->isLoopInvariant(Load->getPointerOperand()))
      return false;
  return true;
}

const Value *llvm::getUnderlyingObject(const Value *V, unsigned MaxLookup) {
  for (unsigned Count = 0; MaxLookup == 0 || Count < MaxLookup; ++Count) {
    if (auto *GEP = dyn_cast<GEPOperator>(V)) {
      const Value *PtrOp = GEP->getPointerOperand();
      if (!PtrOp->getType()->isPointerTy()) // Only handle scalar pointer base.
        return V;
      V = PtrOp;
    } else if (Operator::getOpcode(V) == Instruction::BitCast ||
               Operator::getOpcode(V) == Instruction::AddrSpaceCast) {
      Value *NewV = cast<Operator>(V)->getOperand(0);
      if (!NewV->getType()->isPointerTy())
        return V;
      V = NewV;
    } else if (auto *GA = dyn_cast<GlobalAlias>(V)) {
      if (GA->isInterposable())
        return V;
      V = GA->getAliasee();
    } else {
      if (auto *PHI = dyn_cast<PHINode>(V)) {
        // Look through single-arg phi nodes created by LCSSA.
        if (PHI->getNumIncomingValues() == 1) {
          V = PHI->getIncomingValue(0);
          continue;
        }
      } else if (auto *Call = dyn_cast<CallBase>(V)) {
        // CaptureTracking can know about special capturing properties of some
        // intrinsics like launder.invariant.group, that can't be expressed with
        // the attributes, but have properties like returning aliasing pointer.
        // Because some analysis may assume that nocaptured pointer is not
        // returned from some special intrinsic (because function would have to
        // be marked with returns attribute), it is crucial to use this function
        // because it should be in sync with CaptureTracking. Not using it may
        // cause weird miscompilations where 2 aliasing pointers are assumed to
        // noalias.
        if (auto *RP = getArgumentAliasingToReturnedPointer(Call, false)) {
          V = RP;
          continue;
        }
      }

      return V;
    }
    assert(V->getType()->isPointerTy() && "Unexpected operand type!");
  }
  return V;
}

void llvm::getUnderlyingObjects(const Value *V,
                                SmallVectorImpl<const Value *> &Objects,
                                const LoopInfo *LI, unsigned MaxLookup) {
  SmallPtrSet<const Value *, 4> Visited;
  SmallVector<const Value *, 4> Worklist;
  Worklist.push_back(V);
  do {
    const Value *P = Worklist.pop_back_val();
    P = getUnderlyingObject(P, MaxLookup);

    if (!Visited.insert(P).second)
      continue;

    if (auto *SI = dyn_cast<SelectInst>(P)) {
      Worklist.push_back(SI->getTrueValue());
      Worklist.push_back(SI->getFalseValue());
      continue;
    }

    if (auto *PN = dyn_cast<PHINode>(P)) {
      // If this PHI changes the underlying object in every iteration of the
      // loop, don't look through it.  Consider:
      //   int **A;
      //   for (i) {
      //     Prev = Curr;     // Prev = PHI (Prev_0, Curr)
      //     Curr = A[i];
      //     *Prev, *Curr;
      //
      // Prev is tracking Curr one iteration behind so they refer to different
      // underlying objects.
      if (!LI || !LI->isLoopHeader(PN->getParent()) ||
          isSameUnderlyingObjectInLoop(PN, LI))
        append_range(Worklist, PN->incoming_values());
      else
        Objects.push_back(P);
      continue;
    }

    Objects.push_back(P);
  } while (!Worklist.empty());
}

const Value *llvm::getUnderlyingObjectAggressive(const Value *V) {
  const unsigned MaxVisited = 8;

  SmallPtrSet<const Value *, 8> Visited;
  SmallVector<const Value *, 8> Worklist;
  Worklist.push_back(V);
  const Value *Object = nullptr;
  // Used as fallback if we can't find a common underlying object through
  // recursion.
  bool First = true;
  const Value *FirstObject = getUnderlyingObject(V);
  do {
    const Value *P = Worklist.pop_back_val();
    P = First ? FirstObject : getUnderlyingObject(P);
    First = false;

    if (!Visited.insert(P).second)
      continue;

    if (Visited.size() == MaxVisited)
      return FirstObject;

    if (auto *SI = dyn_cast<SelectInst>(P)) {
      Worklist.push_back(SI->getTrueValue());
      Worklist.push_back(SI->getFalseValue());
      continue;
    }

    if (auto *PN = dyn_cast<PHINode>(P)) {
      append_range(Worklist, PN->incoming_values());
      continue;
    }

    if (!Object)
      Object = P;
    else if (Object != P)
      return FirstObject;
  } while (!Worklist.empty());

  return Object ? Object : FirstObject;
}

/// This is the function that does the work of looking through basic
/// ptrtoint+arithmetic+inttoptr sequences.
static const Value *getUnderlyingObjectFromInt(const Value *V) {
  do {
    if (const Operator *U = dyn_cast<Operator>(V)) {
      // If we find a ptrtoint, we can transfer control back to the
      // regular getUnderlyingObjectFromInt.
      if (U->getOpcode() == Instruction::PtrToInt)
        return U->getOperand(0);
      // If we find an add of a constant, a multiplied value, or a phi, it's
      // likely that the other operand will lead us to the base
      // object. We don't have to worry about the case where the
      // object address is somehow being computed by the multiply,
      // because our callers only care when the result is an
      // identifiable object.
      if (U->getOpcode() != Instruction::Add ||
          (!isa<ConstantInt>(U->getOperand(1)) &&
           Operator::getOpcode(U->getOperand(1)) != Instruction::Mul &&
           !isa<PHINode>(U->getOperand(1))))
        return V;
      V = U->getOperand(0);
    } else {
      return V;
    }
    assert(V->getType()->isIntegerTy() && "Unexpected operand type!");
  } while (true);
}

/// This is a wrapper around getUnderlyingObjects and adds support for basic
/// ptrtoint+arithmetic+inttoptr sequences.
/// It returns false if unidentified object is found in getUnderlyingObjects.
bool llvm::getUnderlyingObjectsForCodeGen(const Value *V,
                                          SmallVectorImpl<Value *> &Objects) {
  SmallPtrSet<const Value *, 16> Visited;
  SmallVector<const Value *, 4> Working(1, V);
  do {
    V = Working.pop_back_val();

    SmallVector<const Value *, 4> Objs;
    getUnderlyingObjects(V, Objs);

    for (const Value *V : Objs) {
      if (!Visited.insert(V).second)
        continue;
      if (Operator::getOpcode(V) == Instruction::IntToPtr) {
        const Value *O =
          getUnderlyingObjectFromInt(cast<User>(V)->getOperand(0));
        if (O->getType()->isPointerTy()) {
          Working.push_back(O);
          continue;
        }
      }
      // If getUnderlyingObjects fails to find an identifiable object,
      // getUnderlyingObjectsForCodeGen also fails for safety.
      if (!isIdentifiedObject(V)) {
        Objects.clear();
        return false;
      }
      Objects.push_back(const_cast<Value *>(V));
    }
  } while (!Working.empty());
  return true;
}

AllocaInst *llvm::findAllocaForValue(Value *V, bool OffsetZero) {
  AllocaInst *Result = nullptr;
  SmallPtrSet<Value *, 4> Visited;
  SmallVector<Value *, 4> Worklist;

  auto AddWork = [&](Value *V) {
    if (Visited.insert(V).second)
      Worklist.push_back(V);
  };

  AddWork(V);
  do {
    V = Worklist.pop_back_val();
    assert(Visited.count(V));

    if (AllocaInst *AI = dyn_cast<AllocaInst>(V)) {
      if (Result && Result != AI)
        return nullptr;
      Result = AI;
    } else if (CastInst *CI = dyn_cast<CastInst>(V)) {
      AddWork(CI->getOperand(0));
    } else if (PHINode *PN = dyn_cast<PHINode>(V)) {
      for (Value *IncValue : PN->incoming_values())
        AddWork(IncValue);
    } else if (auto *SI = dyn_cast<SelectInst>(V)) {
      AddWork(SI->getTrueValue());
      AddWork(SI->getFalseValue());
    } else if (GetElementPtrInst *GEP = dyn_cast<GetElementPtrInst>(V)) {
      if (OffsetZero && !GEP->hasAllZeroIndices())
        return nullptr;
      AddWork(GEP->getPointerOperand());
    } else if (CallBase *CB = dyn_cast<CallBase>(V)) {
      Value *Returned = CB->getReturnedArgOperand();
      if (Returned)
        AddWork(Returned);
      else
        return nullptr;
    } else {
      return nullptr;
    }
  } while (!Worklist.empty());

  return Result;
}

static bool onlyUsedByLifetimeMarkersOrDroppableInstsHelper(
    const Value *V, bool AllowLifetime, bool AllowDroppable) {
  for (const User *U : V->users()) {
    const IntrinsicInst *II = dyn_cast<IntrinsicInst>(U);
    if (!II)
      return false;

    if (AllowLifetime && II->isLifetimeStartOrEnd())
      continue;

    if (AllowDroppable && II->isDroppable())
      continue;

    return false;
  }
  return true;
}

bool llvm::onlyUsedByLifetimeMarkers(const Value *V) {
  return onlyUsedByLifetimeMarkersOrDroppableInstsHelper(
      V, /* AllowLifetime */ true, /* AllowDroppable */ false);
}
bool llvm::onlyUsedByLifetimeMarkersOrDroppableInsts(const Value *V) {
  return onlyUsedByLifetimeMarkersOrDroppableInstsHelper(
      V, /* AllowLifetime */ true, /* AllowDroppable */ true);
}

bool llvm::isNotCrossLaneOperation(const Instruction *I) {
  if (auto *II = dyn_cast<IntrinsicInst>(I))
    return isTriviallyVectorizable(II->getIntrinsicID());
  auto *Shuffle = dyn_cast<ShuffleVectorInst>(I);
  return (!Shuffle || Shuffle->isSelect()) &&
         !isa<CallBase, BitCastInst, ExtractElementInst>(I);
}

bool llvm::isSafeToSpeculativelyExecute(
    const Instruction *Inst, const Instruction *CtxI, AssumptionCache *AC,
    const DominatorTree *DT, const TargetLibraryInfo *TLI, bool UseVariableInfo,
    bool IgnoreUBImplyingAttrs) {
  return isSafeToSpeculativelyExecuteWithOpcode(Inst->getOpcode(), Inst, CtxI,
                                                AC, DT, TLI, UseVariableInfo,
                                                IgnoreUBImplyingAttrs);
}

bool llvm::isSafeToSpeculativelyExecuteWithOpcode(
    unsigned Opcode, const Instruction *Inst, const Instruction *CtxI,
    AssumptionCache *AC, const DominatorTree *DT, const TargetLibraryInfo *TLI,
    bool UseVariableInfo, bool IgnoreUBImplyingAttrs) {
#ifndef NDEBUG
  if (Inst->getOpcode() != Opcode) {
    // Check that the operands are actually compatible with the Opcode override.
    auto hasEqualReturnAndLeadingOperandTypes =
        [](const Instruction *Inst, unsigned NumLeadingOperands) {
          if (Inst->getNumOperands() < NumLeadingOperands)
            return false;
          const Type *ExpectedType = Inst->getType();
          for (unsigned ItOp = 0; ItOp < NumLeadingOperands; ++ItOp)
            if (Inst->getOperand(ItOp)->getType() != ExpectedType)
              return false;
          return true;
        };
    assert(!Instruction::isBinaryOp(Opcode) ||
           hasEqualReturnAndLeadingOperandTypes(Inst, 2));
    assert(!Instruction::isUnaryOp(Opcode) ||
           hasEqualReturnAndLeadingOperandTypes(Inst, 1));
  }
#endif

  switch (Opcode) {
  default:
    return true;
  case Instruction::UDiv:
  case Instruction::URem: {
    // x / y is undefined if y == 0.
    const APInt *V;
    if (match(Inst->getOperand(1), m_APInt(V)))
      return *V != 0;
    return false;
  }
  case Instruction::SDiv:
  case Instruction::SRem: {
    // x / y is undefined if y == 0 or x == INT_MIN and y == -1
    const APInt *Numerator, *Denominator;
    if (!match(Inst->getOperand(1), m_APInt(Denominator)))
      return false;
    // We cannot hoist this division if the denominator is 0.
    if (*Denominator == 0)
      return false;
    // It's safe to hoist if the denominator is not 0 or -1.
    if (!Denominator->isAllOnes())
      return true;
    // At this point we know that the denominator is -1.  It is safe to hoist as
    // long we know that the numerator is not INT_MIN.
    if (match(Inst->getOperand(0), m_APInt(Numerator)))
      return !Numerator->isMinSignedValue();
    // The numerator *might* be MinSignedValue.
    return false;
  }
  case Instruction::Load: {
    if (!UseVariableInfo)
      return false;

    const LoadInst *LI = dyn_cast<LoadInst>(Inst);
    if (!LI)
      return false;
    if (mustSuppressSpeculation(*LI))
      return false;
    const DataLayout &DL = LI->getDataLayout();
    return isDereferenceableAndAlignedPointer(LI->getPointerOperand(),
                                              LI->getType(), LI->getAlign(), DL,
                                              CtxI, AC, DT, TLI);
  }
  case Instruction::Call: {
    auto *CI = dyn_cast<const CallInst>(Inst);
    if (!CI)
      return false;
    const Function *Callee = CI->getCalledFunction();

    // The called function could have undefined behavior or side-effects, even
    // if marked readnone nounwind.
    if (!Callee || !Callee->isSpeculatable())
      return false;
    // Since the operands may be changed after hoisting, undefined behavior may
    // be triggered by some UB-implying attributes.
    return IgnoreUBImplyingAttrs || !CI->hasUBImplyingAttrs();
  }
  case Instruction::VAArg:
  case Instruction::Alloca:
  case Instruction::Invoke:
  case Instruction::CallBr:
  case Instruction::PHI:
  case Instruction::Store:
  case Instruction::Ret:
  case Instruction::Br:
  case Instruction::IndirectBr:
  case Instruction::Switch:
  case Instruction::Unreachable:
  case Instruction::Fence:
  case Instruction::AtomicRMW:
  case Instruction::AtomicCmpXchg:
  case Instruction::LandingPad:
  case Instruction::Resume:
  case Instruction::CatchSwitch:
  case Instruction::CatchPad:
  case Instruction::CatchRet:
  case Instruction::CleanupPad:
  case Instruction::CleanupRet:
    return false; // Misc instructions which have effects
  }
}

bool llvm::mayHaveNonDefUseDependency(const Instruction &I) {
  if (I.mayReadOrWriteMemory())
    // Memory dependency possible
    return true;
  if (!isSafeToSpeculativelyExecute(&I))
    // Can't move above a maythrow call or infinite loop.  Or if an
    // inalloca alloca, above a stacksave call.
    return true;
  if (!isGuaranteedToTransferExecutionToSuccessor(&I))
    // 1) Can't reorder two inf-loop calls, even if readonly
    // 2) Also can't reorder an inf-loop call below a instruction which isn't
    //    safe to speculative execute.  (Inverse of above)
    return true;
  return false;
}

/// Convert ConstantRange OverflowResult into ValueTracking OverflowResult.
static OverflowResult mapOverflowResult(ConstantRange::OverflowResult OR) {
  switch (OR) {
    case ConstantRange::OverflowResult::MayOverflow:
      return OverflowResult::MayOverflow;
    case ConstantRange::OverflowResult::AlwaysOverflowsLow:
      return OverflowResult::AlwaysOverflowsLow;
    case ConstantRange::OverflowResult::AlwaysOverflowsHigh:
      return OverflowResult::AlwaysOverflowsHigh;
    case ConstantRange::OverflowResult::NeverOverflows:
      return OverflowResult::NeverOverflows;
  }
  llvm_unreachable("Unknown OverflowResult");
}

/// Combine constant ranges from computeConstantRange() and computeKnownBits().
ConstantRange
llvm::computeConstantRangeIncludingKnownBits(const WithCache<const Value *> &V,
                                             bool ForSigned,
                                             const SimplifyQuery &SQ) {
  ConstantRange CR1 =
      ConstantRange::fromKnownBits(V.getKnownBits(SQ), ForSigned);
  ConstantRange CR2 = computeConstantRange(V, ForSigned, SQ.IIQ.UseInstrInfo);
  ConstantRange::PreferredRangeType RangeType =
      ForSigned ? ConstantRange::Signed : ConstantRange::Unsigned;
  return CR1.intersectWith(CR2, RangeType);
}

OverflowResult llvm::computeOverflowForUnsignedMul(const Value *LHS,
                                                   const Value *RHS,
                                                   const SimplifyQuery &SQ,
                                                   bool IsNSW) {
  KnownBits LHSKnown = computeKnownBits(LHS, SQ);
  KnownBits RHSKnown = computeKnownBits(RHS, SQ);

  // mul nsw of two non-negative numbers is also nuw.
  if (IsNSW && LHSKnown.isNonNegative() && RHSKnown.isNonNegative())
    return OverflowResult::NeverOverflows;

  ConstantRange LHSRange = ConstantRange::fromKnownBits(LHSKnown, false);
  ConstantRange RHSRange = ConstantRange::fromKnownBits(RHSKnown, false);
  return mapOverflowResult(LHSRange.unsignedMulMayOverflow(RHSRange));
}

OverflowResult llvm::computeOverflowForSignedMul(const Value *LHS,
                                                 const Value *RHS,
                                                 const SimplifyQuery &SQ) {
  // Multiplying n * m significant bits yields a result of n + m significant
  // bits. If the total number of significant bits does not exceed the
  // result bit width (minus 1), there is no overflow.
  // This means if we have enough leading sign bits in the operands
  // we can guarantee that the result does not overflow.
  // Ref: "Hacker's Delight" by Henry Warren
  unsigned BitWidth = LHS->getType()->getScalarSizeInBits();

  // Note that underestimating the number of sign bits gives a more
  // conservative answer.
  unsigned SignBits =
      ::ComputeNumSignBits(LHS, SQ) + ::ComputeNumSignBits(RHS, SQ);

  // First handle the easy case: if we have enough sign bits there's
  // definitely no overflow.
  if (SignBits > BitWidth + 1)
    return OverflowResult::NeverOverflows;

  // There are two ambiguous cases where there can be no overflow:
  //   SignBits == BitWidth + 1    and
  //   SignBits == BitWidth
  // The second case is difficult to check, therefore we only handle the
  // first case.
  if (SignBits == BitWidth + 1) {
    // It overflows only when both arguments are negative and the true
    // product is exactly the minimum negative number.
    // E.g. mul i16 with 17 sign bits: 0xff00 * 0xff80 = 0x8000
    // For simplicity we just check if at least one side is not negative.
    KnownBits LHSKnown = computeKnownBits(LHS, SQ);
    KnownBits RHSKnown = computeKnownBits(RHS, SQ);
    if (LHSKnown.isNonNegative() || RHSKnown.isNonNegative())
      return OverflowResult::NeverOverflows;
  }
  return OverflowResult::MayOverflow;
}

OverflowResult
llvm::computeOverflowForUnsignedAdd(const WithCache<const Value *> &LHS,
                                    const WithCache<const Value *> &RHS,
                                    const SimplifyQuery &SQ) {
  ConstantRange LHSRange =
      computeConstantRangeIncludingKnownBits(LHS, /*ForSigned=*/false, SQ);
  ConstantRange RHSRange =
      computeConstantRangeIncludingKnownBits(RHS, /*ForSigned=*/false, SQ);
  return mapOverflowResult(LHSRange.unsignedAddMayOverflow(RHSRange));
}

static OverflowResult
computeOverflowForSignedAdd(const WithCache<const Value *> &LHS,
                            const WithCache<const Value *> &RHS,
                            const AddOperator *Add, const SimplifyQuery &SQ) {
  if (Add && Add->hasNoSignedWrap()) {
    return OverflowResult::NeverOverflows;
  }

  // If LHS and RHS each have at least two sign bits, the addition will look
  // like
  //
  // XX..... +
  // YY.....
  //
  // If the carry into the most significant position is 0, X and Y can't both
  // be 1 and therefore the carry out of the addition is also 0.
  //
  // If the carry into the most significant position is 1, X and Y can't both
  // be 0 and therefore the carry out of the addition is also 1.
  //
  // Since the carry into the most significant position is always equal to
  // the carry out of the addition, there is no signed overflow.
  if (::ComputeNumSignBits(LHS, SQ) > 1 && ::ComputeNumSignBits(RHS, SQ) > 1)
    return OverflowResult::NeverOverflows;

  ConstantRange LHSRange =
      computeConstantRangeIncludingKnownBits(LHS, /*ForSigned=*/true, SQ);
  ConstantRange RHSRange =
      computeConstantRangeIncludingKnownBits(RHS, /*ForSigned=*/true, SQ);
  OverflowResult OR =
      mapOverflowResult(LHSRange.signedAddMayOverflow(RHSRange));
  if (OR != OverflowResult::MayOverflow)
    return OR;

  // The remaining code needs Add to be available. Early returns if not so.
  if (!Add)
    return OverflowResult::MayOverflow;

  // If the sign of Add is the same as at least one of the operands, this add
  // CANNOT overflow. If this can be determined from the known bits of the
  // operands the above signedAddMayOverflow() check will have already done so.
  // The only other way to improve on the known bits is from an assumption, so
  // call computeKnownBitsFromContext() directly.
  bool LHSOrRHSKnownNonNegative =
      (LHSRange.isAllNonNegative() || RHSRange.isAllNonNegative());
  bool LHSOrRHSKnownNegative =
      (LHSRange.isAllNegative() || RHSRange.isAllNegative());
  if (LHSOrRHSKnownNonNegative || LHSOrRHSKnownNegative) {
    KnownBits AddKnown(LHSRange.getBitWidth());
    computeKnownBitsFromContext(Add, AddKnown, SQ);
    if ((AddKnown.isNonNegative() && LHSOrRHSKnownNonNegative) ||
        (AddKnown.isNegative() && LHSOrRHSKnownNegative))
      return OverflowResult::NeverOverflows;
  }

  return OverflowResult::MayOverflow;
}

OverflowResult llvm::computeOverflowForUnsignedSub(const Value *LHS,
                                                   const Value *RHS,
                                                   const SimplifyQuery &SQ) {
  // X - (X % ?)
  // The remainder of a value can't have greater magnitude than itself,
  // so the subtraction can't overflow.

  // X - (X -nuw ?)
  // In the minimal case, this would simplify to "?", so there's no subtract
  // at all. But if this analysis is used to peek through casts, for example,
  // then determining no-overflow may allow other transforms.

  // TODO: There are other patterns like this.
  //       See simplifyICmpWithBinOpOnLHS() for candidates.
  if (match(RHS, m_URem(m_Specific(LHS), m_Value())) ||
      match(RHS, m_NUWSub(m_Specific(LHS), m_Value())))
    if (isGuaranteedNotToBeUndef(LHS, SQ.AC, SQ.CxtI, SQ.DT))
      return OverflowResult::NeverOverflows;

  if (auto C = isImpliedByDomCondition(CmpInst::ICMP_UGE, LHS, RHS, SQ.CxtI,
                                       SQ.DL)) {
    if (*C)
      return OverflowResult::NeverOverflows;
    return OverflowResult::AlwaysOverflowsLow;
  }

  ConstantRange LHSRange =
      computeConstantRangeIncludingKnownBits(LHS, /*ForSigned=*/false, SQ);
  ConstantRange RHSRange =
      computeConstantRangeIncludingKnownBits(RHS, /*ForSigned=*/false, SQ);
  return mapOverflowResult(LHSRange.unsignedSubMayOverflow(RHSRange));
}

OverflowResult llvm::computeOverflowForSignedSub(const Value *LHS,
                                                 const Value *RHS,
                                                 const SimplifyQuery &SQ) {
  // X - (X % ?)
  // The remainder of a value can't have greater magnitude than itself,
  // so the subtraction can't overflow.

  // X - (X -nsw ?)
  // In the minimal case, this would simplify to "?", so there's no subtract
  // at all. But if this analysis is used to peek through casts, for example,
  // then determining no-overflow may allow other transforms.
  if (match(RHS, m_SRem(m_Specific(LHS), m_Value())) ||
      match(RHS, m_NSWSub(m_Specific(LHS), m_Value())))
    if (isGuaranteedNotToBeUndef(LHS, SQ.AC, SQ.CxtI, SQ.DT))
      return OverflowResult::NeverOverflows;

  // If LHS and RHS each have at least two sign bits, the subtraction
  // cannot overflow.
  if (::ComputeNumSignBits(LHS, SQ) > 1 && ::ComputeNumSignBits(RHS, SQ) > 1)
    return OverflowResult::NeverOverflows;

  ConstantRange LHSRange =
      computeConstantRangeIncludingKnownBits(LHS, /*ForSigned=*/true, SQ);
  ConstantRange RHSRange =
      computeConstantRangeIncludingKnownBits(RHS, /*ForSigned=*/true, SQ);
  return mapOverflowResult(LHSRange.signedSubMayOverflow(RHSRange));
}

bool llvm::isOverflowIntrinsicNoWrap(const WithOverflowInst *WO,
                                     const DominatorTree &DT) {
  SmallVector<const BranchInst *, 2> GuardingBranches;
  SmallVector<const ExtractValueInst *, 2> Results;

  for (const User *U : WO->users()) {
    if (const auto *EVI = dyn_cast<ExtractValueInst>(U)) {
      assert(EVI->getNumIndices() == 1 && "Obvious from CI's type");

      if (EVI->getIndices()[0] == 0)
        Results.push_back(EVI);
      else {
        assert(EVI->getIndices()[0] == 1 && "Obvious from CI's type");

        for (const auto *U : EVI->users())
          if (const auto *B = dyn_cast<BranchInst>(U)) {
            assert(B->isConditional() && "How else is it using an i1?");
            GuardingBranches.push_back(B);
          }
      }
    } else {
      // We are using the aggregate directly in a way we don't want to analyze
      // here (storing it to a global, say).
      return false;
    }
  }

  auto AllUsesGuardedByBranch = [&](const BranchInst *BI) {
    BasicBlockEdge NoWrapEdge(BI->getParent(), BI->getSuccessor(1));
    if (!NoWrapEdge.isSingleEdge())
      return false;

    // Check if all users of the add are provably no-wrap.
    for (const auto *Result : Results) {
      // If the extractvalue itself is not executed on overflow, the we don't
      // need to check each use separately, since domination is transitive.
      if (DT.dominates(NoWrapEdge, Result->getParent()))
        continue;

      for (const auto &RU : Result->uses())
        if (!DT.dominates(NoWrapEdge, RU))
          return false;
    }

    return true;
  };

  return llvm::any_of(GuardingBranches, AllUsesGuardedByBranch);
}

/// Shifts return poison if shiftwidth is larger than the bitwidth.
static bool shiftAmountKnownInRange(const Value *ShiftAmount) {
  auto *C = dyn_cast<Constant>(ShiftAmount);
  if (!C)
    return false;

  // Shifts return poison if shiftwidth is larger than the bitwidth.
  SmallVector<const Constant *, 4> ShiftAmounts;
  if (auto *FVTy = dyn_cast<FixedVectorType>(C->getType())) {
    unsigned NumElts = FVTy->getNumElements();
    for (unsigned i = 0; i < NumElts; ++i)
      ShiftAmounts.push_back(C->getAggregateElement(i));
  } else if (isa<ScalableVectorType>(C->getType()))
    return false; // Can't tell, just return false to be safe
  else
    ShiftAmounts.push_back(C);

  bool Safe = llvm::all_of(ShiftAmounts, [](const Constant *C) {
    auto *CI = dyn_cast_or_null<ConstantInt>(C);
    return CI && CI->getValue().ult(C->getType()->getIntegerBitWidth());
  });

  return Safe;
}

enum class UndefPoisonKind {
  PoisonOnly = (1 << 0),
  UndefOnly = (1 << 1),
  UndefOrPoison = PoisonOnly | UndefOnly,
};

static bool includesPoison(UndefPoisonKind Kind) {
  return (unsigned(Kind) & unsigned(UndefPoisonKind::PoisonOnly)) != 0;
}

static bool includesUndef(UndefPoisonKind Kind) {
  return (unsigned(Kind) & unsigned(UndefPoisonKind::UndefOnly)) != 0;
}

static bool canCreateUndefOrPoison(const Operator *Op, UndefPoisonKind Kind,
                                   bool ConsiderFlagsAndMetadata) {

  if (ConsiderFlagsAndMetadata && includesPoison(Kind) &&
      Op->hasPoisonGeneratingAnnotations())
    return true;

  unsigned Opcode = Op->getOpcode();

  // Check whether opcode is a poison/undef-generating operation
  switch (Opcode) {
  case Instruction::Shl:
  case Instruction::AShr:
  case Instruction::LShr:
    return includesPoison(Kind) && !shiftAmountKnownInRange(Op->getOperand(1));
  case Instruction::FPToSI:
  case Instruction::FPToUI:
    // fptosi/ui yields poison if the resulting value does not fit in the
    // destination type.
    return true;
  case Instruction::Call:
    if (auto *II = dyn_cast<IntrinsicInst>(Op)) {
      switch (II->getIntrinsicID()) {
      // TODO: Add more intrinsics.
      case Intrinsic::ctlz:
      case Intrinsic::cttz:
      case Intrinsic::abs:
        if (cast<ConstantInt>(II->getArgOperand(1))->isNullValue())
          return false;
        break;
      case Intrinsic::ctpop:
      case Intrinsic::bswap:
      case Intrinsic::bitreverse:
      case Intrinsic::fshl:
      case Intrinsic::fshr:
      case Intrinsic::smax:
      case Intrinsic::smin:
      case Intrinsic::umax:
      case Intrinsic::umin:
      case Intrinsic::ptrmask:
      case Intrinsic::fptoui_sat:
      case Intrinsic::fptosi_sat:
      case Intrinsic::sadd_with_overflow:
      case Intrinsic::ssub_with_overflow:
      case Intrinsic::smul_with_overflow:
      case Intrinsic::uadd_with_overflow:
      case Intrinsic::usub_with_overflow:
      case Intrinsic::umul_with_overflow:
      case Intrinsic::sadd_sat:
      case Intrinsic::uadd_sat:
      case Intrinsic::ssub_sat:
      case Intrinsic::usub_sat:
        return false;
      case Intrinsic::sshl_sat:
      case Intrinsic::ushl_sat:
        return includesPoison(Kind) &&
               !shiftAmountKnownInRange(II->getArgOperand(1));
      case Intrinsic::fma:
      case Intrinsic::fmuladd:
      case Intrinsic::sqrt:
      case Intrinsic::powi:
      case Intrinsic::sin:
      case Intrinsic::cos:
      case Intrinsic::pow:
      case Intrinsic::log:
      case Intrinsic::log10:
      case Intrinsic::log2:
      case Intrinsic::exp:
      case Intrinsic::exp2:
      case Intrinsic::exp10:
      case Intrinsic::fabs:
      case Intrinsic::copysign:
      case Intrinsic::floor:
      case Intrinsic::ceil:
      case Intrinsic::trunc:
      case Intrinsic::rint:
      case Intrinsic::nearbyint:
      case Intrinsic::round:
      case Intrinsic::roundeven:
      case Intrinsic::fptrunc_round:
      case Intrinsic::canonicalize:
      case Intrinsic::arithmetic_fence:
      case Intrinsic::minnum:
      case Intrinsic::maxnum:
      case Intrinsic::minimum:
      case Intrinsic::maximum:
      case Intrinsic::minimumnum:
      case Intrinsic::maximumnum:
      case Intrinsic::is_fpclass:
      case Intrinsic::ldexp:
      case Intrinsic::frexp:
        return false;
      case Intrinsic::lround:
      case Intrinsic::llround:
      case Intrinsic::lrint:
      case Intrinsic::llrint:
        // If the value doesn't fit an unspecified value is returned (but this
        // is not poison).
        return false;
      }
    }
    [[fallthrough]];
  case Instruction::CallBr:
  case Instruction::Invoke: {
    const auto *CB = cast<CallBase>(Op);
    return !CB->hasRetAttr(Attribute::NoUndef);
  }
  case Instruction::InsertElement:
  case Instruction::ExtractElement: {
    // If index exceeds the length of the vector, it returns poison
    auto *VTy = cast<VectorType>(Op->getOperand(0)->getType());
    unsigned IdxOp = Op->getOpcode() == Instruction::InsertElement ? 2 : 1;
    auto *Idx = dyn_cast<ConstantInt>(Op->getOperand(IdxOp));
    if (includesPoison(Kind))
      return !Idx ||
             Idx->getValue().uge(VTy->getElementCount().getKnownMinValue());
    return false;
  }
  case Instruction::ShuffleVector: {
    ArrayRef<int> Mask = isa<ConstantExpr>(Op)
                             ? cast<ConstantExpr>(Op)->getShuffleMask()
                             : cast<ShuffleVectorInst>(Op)->getShuffleMask();
    return includesPoison(Kind) && is_contained(Mask, PoisonMaskElem);
  }
  case Instruction::FNeg:
  case Instruction::PHI:
  case Instruction::Select:
  case Instruction::ExtractValue:
  case Instruction::InsertValue:
  case Instruction::Freeze:
  case Instruction::ICmp:
  case Instruction::FCmp:
  case Instruction::GetElementPtr:
    return false;
  default: {
    const auto *CE = dyn_cast<ConstantExpr>(Op);
    if (isa<CastInst>(Op) || (CE && CE->isCast()))
      return false;
    else if (Instruction::isBinaryOp(Opcode))
      return false;
    // Be conservative and return true.
    return true;
  }
  }
}

bool llvm::canCreateUndefOrPoison(const Operator *Op,
                                  bool ConsiderFlagsAndMetadata) {
  return ::canCreateUndefOrPoison(Op, UndefPoisonKind::UndefOrPoison,
                                  ConsiderFlagsAndMetadata);
}

bool llvm::canCreatePoison(const Operator *Op, bool ConsiderFlagsAndMetadata) {
  return ::canCreateUndefOrPoison(Op, UndefPoisonKind::PoisonOnly,
                                  ConsiderFlagsAndMetadata);
}

static bool directlyImpliesPoison(const Value *ValAssumedPoison, const Value *V,
                                  unsigned Depth) {
  if (ValAssumedPoison == V)
    return true;

  const unsigned MaxDepth = 2;
  if (Depth >= MaxDepth)
    return false;

  if (const auto *I = dyn_cast<Instruction>(V)) {
    if (any_of(I->operands(), [=](const Use &Op) {
          return propagatesPoison(Op) &&
                 directlyImpliesPoison(ValAssumedPoison, Op, Depth + 1);
        }))
      return true;

    // V  = extractvalue V0, idx
    // V2 = extractvalue V0, idx2
    // V0's elements are all poison or not. (e.g., add_with_overflow)
    const WithOverflowInst *II;
    if (match(I, m_ExtractValue(m_WithOverflowInst(II))) &&
        (match(ValAssumedPoison, m_ExtractValue(m_Specific(II))) ||
         llvm::is_contained(II->args(), ValAssumedPoison)))
      return true;
  }
  return false;
}

static bool impliesPoison(const Value *ValAssumedPoison, const Value *V,
                          unsigned Depth) {
  if (isGuaranteedNotToBePoison(ValAssumedPoison))
    return true;

  if (directlyImpliesPoison(ValAssumedPoison, V, /* Depth */ 0))
    return true;

  const unsigned MaxDepth = 2;
  if (Depth >= MaxDepth)
    return false;

  const auto *I = dyn_cast<Instruction>(ValAssumedPoison);
  if (I && !canCreatePoison(cast<Operator>(I))) {
    return all_of(I->operands(), [=](const Value *Op) {
      return impliesPoison(Op, V, Depth + 1);
    });
  }
  return false;
}

bool llvm::impliesPoison(const Value *ValAssumedPoison, const Value *V) {
  return ::impliesPoison(ValAssumedPoison, V, /* Depth */ 0);
}

static bool programUndefinedIfUndefOrPoison(const Value *V, bool PoisonOnly);

static bool isGuaranteedNotToBeUndefOrPoison(
    const Value *V, AssumptionCache *AC, const Instruction *CtxI,
    const DominatorTree *DT, unsigned Depth, UndefPoisonKind Kind) {
  if (Depth >= MaxAnalysisRecursionDepth)
    return false;

  if (isa<MetadataAsValue>(V))
    return false;

  if (const auto *A = dyn_cast<Argument>(V)) {
    if (A->hasAttribute(Attribute::NoUndef) ||
        A->hasAttribute(Attribute::Dereferenceable) ||
        A->hasAttribute(Attribute::DereferenceableOrNull))
      return true;
  }

  if (auto *C = dyn_cast<Constant>(V)) {
    if (isa<PoisonValue>(C))
      return !includesPoison(Kind);

    if (isa<UndefValue>(C))
      return !includesUndef(Kind);

    if (isa<ConstantInt>(C) || isa<GlobalVariable>(C) || isa<ConstantFP>(C) ||
        isa<ConstantPointerNull>(C) || isa<Function>(C))
      return true;

    if (C->getType()->isVectorTy()) {
      if (isa<ConstantExpr>(C)) {
        // Scalable vectors can use a ConstantExpr to build a splat.
        if (Constant *SplatC = C->getSplatValue())
          if (isa<ConstantInt>(SplatC) || isa<ConstantFP>(SplatC))
            return true;
      } else {
        if (includesUndef(Kind) && C->containsUndefElement())
          return false;
        if (includesPoison(Kind) && C->containsPoisonElement())
          return false;
        return !C->containsConstantExpression();
      }
    }
  }

  // Strip cast operations from a pointer value.
  // Note that stripPointerCastsSameRepresentation can strip off getelementptr
  // inbounds with zero offset. To guarantee that the result isn't poison, the
  // stripped pointer is checked as it has to be pointing into an allocated
  // object or be null `null` to ensure `inbounds` getelement pointers with a
  // zero offset could not produce poison.
  // It can strip off addrspacecast that do not change bit representation as
  // well. We believe that such addrspacecast is equivalent to no-op.
  auto *StrippedV = V->stripPointerCastsSameRepresentation();
  if (isa<AllocaInst>(StrippedV) || isa<GlobalVariable>(StrippedV) ||
      isa<Function>(StrippedV) || isa<ConstantPointerNull>(StrippedV))
    return true;

  auto OpCheck = [&](const Value *V) {
    return isGuaranteedNotToBeUndefOrPoison(V, AC, CtxI, DT, Depth + 1, Kind);
  };

  if (auto *Opr = dyn_cast<Operator>(V)) {
    // If the value is a freeze instruction, then it can never
    // be undef or poison.
    if (isa<FreezeInst>(V))
      return true;

    if (const auto *CB = dyn_cast<CallBase>(V)) {
      if (CB->hasRetAttr(Attribute::NoUndef) ||
          CB->hasRetAttr(Attribute::Dereferenceable) ||
          CB->hasRetAttr(Attribute::DereferenceableOrNull))
        return true;
    }

    if (const auto *PN = dyn_cast<PHINode>(V)) {
      unsigned Num = PN->getNumIncomingValues();
      bool IsWellDefined = true;
      for (unsigned i = 0; i < Num; ++i) {
        if (PN == PN->getIncomingValue(i))
          continue;
        auto *TI = PN->getIncomingBlock(i)->getTerminator();
        if (!isGuaranteedNotToBeUndefOrPoison(PN->getIncomingValue(i), AC, TI,
                                              DT, Depth + 1, Kind)) {
          IsWellDefined = false;
          break;
        }
      }
      if (IsWellDefined)
        return true;
    } else if (!::canCreateUndefOrPoison(Opr, Kind,
                                         /*ConsiderFlagsAndMetadata*/ true) &&
               all_of(Opr->operands(), OpCheck))
      return true;
  }

  if (auto *I = dyn_cast<LoadInst>(V))
    if (I->hasMetadata(LLVMContext::MD_noundef) ||
        I->hasMetadata(LLVMContext::MD_dereferenceable) ||
        I->hasMetadata(LLVMContext::MD_dereferenceable_or_null))
      return true;

  if (programUndefinedIfUndefOrPoison(V, !includesUndef(Kind)))
    return true;

  // CxtI may be null or a cloned instruction.
  if (!CtxI || !CtxI->getParent() || !DT)
    return false;

  auto *DNode = DT->getNode(CtxI->getParent());
  if (!DNode)
    // Unreachable block
    return false;

  // If V is used as a branch condition before reaching CtxI, V cannot be
  // undef or poison.
  //   br V, BB1, BB2
  // BB1:
  //   CtxI ; V cannot be undef or poison here
  auto *Dominator = DNode->getIDom();
  // This check is purely for compile time reasons: we can skip the IDom walk
  // if what we are checking for includes undef and the value is not an integer.
  if (!includesUndef(Kind) || V->getType()->isIntegerTy())
    while (Dominator) {
      auto *TI = Dominator->getBlock()->getTerminator();

      Value *Cond = nullptr;
      if (auto BI = dyn_cast_or_null<BranchInst>(TI)) {
        if (BI->isConditional())
          Cond = BI->getCondition();
      } else if (auto SI = dyn_cast_or_null<SwitchInst>(TI)) {
        Cond = SI->getCondition();
      }

      if (Cond) {
        if (Cond == V)
          return true;
        else if (!includesUndef(Kind) && isa<Operator>(Cond)) {
          // For poison, we can analyze further
          auto *Opr = cast<Operator>(Cond);
          if (any_of(Opr->operands(), [V](const Use &U) {
                return V == U && propagatesPoison(U);
              }))
            return true;
        }
      }

      Dominator = Dominator->getIDom();
    }

  if (AC && getKnowledgeValidInContext(V, {Attribute::NoUndef}, *AC, CtxI, DT))
    return true;

  return false;
}

bool llvm::isGuaranteedNotToBeUndefOrPoison(const Value *V, AssumptionCache *AC,
                                            const Instruction *CtxI,
                                            const DominatorTree *DT,
                                            unsigned Depth) {
  return ::isGuaranteedNotToBeUndefOrPoison(V, AC, CtxI, DT, Depth,
                                            UndefPoisonKind::UndefOrPoison);
}

bool llvm::isGuaranteedNotToBePoison(const Value *V, AssumptionCache *AC,
                                     const Instruction *CtxI,
                                     const DominatorTree *DT, unsigned Depth) {
  return ::isGuaranteedNotToBeUndefOrPoison(V, AC, CtxI, DT, Depth,
                                            UndefPoisonKind::PoisonOnly);
}

bool llvm::isGuaranteedNotToBeUndef(const Value *V, AssumptionCache *AC,
                                    const Instruction *CtxI,
                                    const DominatorTree *DT, unsigned Depth) {
  return ::isGuaranteedNotToBeUndefOrPoison(V, AC, CtxI, DT, Depth,
                                            UndefPoisonKind::UndefOnly);
}

/// Return true if undefined behavior would provably be executed on the path to
/// OnPathTo if Root produced a posion result.  Note that this doesn't say
/// anything about whether OnPathTo is actually executed or whether Root is
/// actually poison.  This can be used to assess whether a new use of Root can
/// be added at a location which is control equivalent with OnPathTo (such as
/// immediately before it) without introducing UB which didn't previously
/// exist.  Note that a false result conveys no information.
bool llvm::mustExecuteUBIfPoisonOnPathTo(Instruction *Root,
                                         Instruction *OnPathTo,
                                         DominatorTree *DT) {
  // Basic approach is to assume Root is poison, propagate poison forward
  // through all users we can easily track, and then check whether any of those
  // users are provable UB and must execute before out exiting block might
  // exit.

  // The set of all recursive users we've visited (which are assumed to all be
  // poison because of said visit)
  SmallSet<const Value *, 16> KnownPoison;
  SmallVector<const Instruction*, 16> Worklist;
  Worklist.push_back(Root);
  while (!Worklist.empty()) {
    const Instruction *I = Worklist.pop_back_val();

    // If we know this must trigger UB on a path leading our target.
    if (mustTriggerUB(I, KnownPoison) && DT->dominates(I, OnPathTo))
      return true;

    // If we can't analyze propagation through this instruction, just skip it
    // and transitive users.  Safe as false is a conservative result.
    if (I != Root && !any_of(I->operands(), [&KnownPoison](const Use &U) {
          return KnownPoison.contains(U) && propagatesPoison(U);
        }))
      continue;

    if (KnownPoison.insert(I).second)
      for (const User *User : I->users())
        Worklist.push_back(cast<Instruction>(User));
  }

  // Might be non-UB, or might have a path we couldn't prove must execute on
  // way to exiting bb.
  return false;
}

OverflowResult llvm::computeOverflowForSignedAdd(const AddOperator *Add,
                                                 const SimplifyQuery &SQ) {
  return ::computeOverflowForSignedAdd(Add->getOperand(0), Add->getOperand(1),
                                       Add, SQ);
}

OverflowResult
llvm::computeOverflowForSignedAdd(const WithCache<const Value *> &LHS,
                                  const WithCache<const Value *> &RHS,
                                  const SimplifyQuery &SQ) {
  return ::computeOverflowForSignedAdd(LHS, RHS, nullptr, SQ);
}

bool llvm::isGuaranteedToTransferExecutionToSuccessor(const Instruction *I) {
  // Note: An atomic operation isn't guaranteed to return in a reasonable amount
  // of time because it's possible for another thread to interfere with it for an
  // arbitrary length of time, but programs aren't allowed to rely on that.

  // If there is no successor, then execution can't transfer to it.
  if (isa<ReturnInst>(I))
    return false;
  if (isa<UnreachableInst>(I))
    return false;

  // Note: Do not add new checks here; instead, change Instruction::mayThrow or
  // Instruction::willReturn.
  //
  // FIXME: Move this check into Instruction::willReturn.
  if (isa<CatchPadInst>(I)) {
    switch (classifyEHPersonality(I->getFunction()->getPersonalityFn())) {
    default:
      // A catchpad may invoke exception object constructors and such, which
      // in some languages can be arbitrary code, so be conservative by default.
      return false;
    case EHPersonality::CoreCLR:
      // For CoreCLR, it just involves a type test.
      return true;
    }
  }

  // An instruction that returns without throwing must transfer control flow
  // to a successor.
  return !I->mayThrow() && I->willReturn();
}

bool llvm::isGuaranteedToTransferExecutionToSuccessor(const BasicBlock *BB) {
  // TODO: This is slightly conservative for invoke instruction since exiting
  // via an exception *is* normal control for them.
  for (const Instruction &I : *BB)
    if (!isGuaranteedToTransferExecutionToSuccessor(&I))
      return false;
  return true;
}

bool llvm::isGuaranteedToTransferExecutionToSuccessor(
   BasicBlock::const_iterator Begin, BasicBlock::const_iterator End,
   unsigned ScanLimit) {
  return isGuaranteedToTransferExecutionToSuccessor(make_range(Begin, End),
                                                    ScanLimit);
}

bool llvm::isGuaranteedToTransferExecutionToSuccessor(
   iterator_range<BasicBlock::const_iterator> Range, unsigned ScanLimit) {
  assert(ScanLimit && "scan limit must be non-zero");
  for (const Instruction &I : Range) {
    if (--ScanLimit == 0)
      return false;
    if (!isGuaranteedToTransferExecutionToSuccessor(&I))
      return false;
  }
  return true;
}

bool llvm::isGuaranteedToExecuteForEveryIteration(const Instruction *I,
                                                  const Loop *L) {
  // The loop header is guaranteed to be executed for every iteration.
  //
  // FIXME: Relax this constraint to cover all basic blocks that are
  // guaranteed to be executed at every iteration.
  if (I->getParent() != L->getHeader()) return false;

  for (const Instruction &LI : *L->getHeader()) {
    if (&LI == I) return true;
    if (!isGuaranteedToTransferExecutionToSuccessor(&LI)) return false;
  }
  llvm_unreachable("Instruction not contained in its own parent basic block.");
}

bool llvm::propagatesPoison(const Use &PoisonOp) {
  const Operator *I = cast<Operator>(PoisonOp.getUser());
  switch (I->getOpcode()) {
  case Instruction::Freeze:
  case Instruction::PHI:
  case Instruction::Invoke:
    return false;
  case Instruction::Select:
    return PoisonOp.getOperandNo() == 0;
  case Instruction::Call:
    if (auto *II = dyn_cast<IntrinsicInst>(I)) {
      switch (II->getIntrinsicID()) {
      // TODO: Add more intrinsics.
      case Intrinsic::sadd_with_overflow:
      case Intrinsic::ssub_with_overflow:
      case Intrinsic::smul_with_overflow:
      case Intrinsic::uadd_with_overflow:
      case Intrinsic::usub_with_overflow:
      case Intrinsic::umul_with_overflow:
        // If an input is a vector containing a poison element, the
        // two output vectors (calculated results, overflow bits)'
        // corresponding lanes are poison.
        return true;
      case Intrinsic::ctpop:
      case Intrinsic::ctlz:
      case Intrinsic::cttz:
      case Intrinsic::abs:
      case Intrinsic::smax:
      case Intrinsic::smin:
      case Intrinsic::umax:
      case Intrinsic::umin:
      case Intrinsic::bitreverse:
      case Intrinsic::bswap:
      case Intrinsic::sadd_sat:
      case Intrinsic::ssub_sat:
      case Intrinsic::sshl_sat:
      case Intrinsic::uadd_sat:
      case Intrinsic::usub_sat:
      case Intrinsic::ushl_sat:
        return true;
      }
    }
    return false;
  case Instruction::ICmp:
  case Instruction::FCmp:
  case Instruction::GetElementPtr:
    return true;
  default:
    if (isa<BinaryOperator>(I) || isa<UnaryOperator>(I) || isa<CastInst>(I))
      return true;

    // Be conservative and return false.
    return false;
  }
}

/// Enumerates all operands of \p I that are guaranteed to not be undef or
/// poison. If the callback \p Handle returns true, stop processing and return
/// true. Otherwise, return false.
template <typename CallableT>
static bool handleGuaranteedWellDefinedOps(const Instruction *I,
                                           const CallableT &Handle) {
  switch (I->getOpcode()) {
    case Instruction::Store:
      if (Handle(cast<StoreInst>(I)->getPointerOperand()))
        return true;
      break;

    case Instruction::Load:
      if (Handle(cast<LoadInst>(I)->getPointerOperand()))
        return true;
      break;

    // Since dereferenceable attribute imply noundef, atomic operations
    // also implicitly have noundef pointers too
    case Instruction::AtomicCmpXchg:
      if (Handle(cast<AtomicCmpXchgInst>(I)->getPointerOperand()))
        return true;
      break;

    case Instruction::AtomicRMW:
      if (Handle(cast<AtomicRMWInst>(I)->getPointerOperand()))
        return true;
      break;

    case Instruction::Call:
    case Instruction::Invoke: {
      const CallBase *CB = cast<CallBase>(I);
      if (CB->isIndirectCall() && Handle(CB->getCalledOperand()))
        return true;
      for (unsigned i = 0; i < CB->arg_size(); ++i)
        if ((CB->paramHasAttr(i, Attribute::NoUndef) ||
             CB->paramHasAttr(i, Attribute::Dereferenceable) ||
             CB->paramHasAttr(i, Attribute::DereferenceableOrNull)) &&
            Handle(CB->getArgOperand(i)))
          return true;
      break;
    }
    case Instruction::Ret:
      if (I->getFunction()->hasRetAttribute(Attribute::NoUndef) &&
          Handle(I->getOperand(0)))
        return true;
      break;
    case Instruction::Switch:
      if (Handle(cast<SwitchInst>(I)->getCondition()))
        return true;
      break;
    case Instruction::Br: {
      auto *BR = cast<BranchInst>(I);
      if (BR->isConditional() && Handle(BR->getCondition()))
        return true;
      break;
    }
    default:
      break;
  }

  return false;
}

/// Enumerates all operands of \p I that are guaranteed to not be poison.
template <typename CallableT>
static bool handleGuaranteedNonPoisonOps(const Instruction *I,
                                         const CallableT &Handle) {
  if (handleGuaranteedWellDefinedOps(I, Handle))
    return true;
  switch (I->getOpcode()) {
  // Divisors of these operations are allowed to be partially undef.
  case Instruction::UDiv:
  case Instruction::SDiv:
  case Instruction::URem:
  case Instruction::SRem:
    return Handle(I->getOperand(1));
  default:
    return false;
  }
}

bool llvm::mustTriggerUB(const Instruction *I,
                         const SmallPtrSetImpl<const Value *> &KnownPoison) {
  return handleGuaranteedNonPoisonOps(
      I, [&](const Value *V) { return KnownPoison.count(V); });
}

static bool programUndefinedIfUndefOrPoison(const Value *V,
                                            bool PoisonOnly) {
  // We currently only look for uses of values within the same basic
  // block, as that makes it easier to guarantee that the uses will be
  // executed given that Inst is executed.
  //
  // FIXME: Expand this to consider uses beyond the same basic block. To do
  // this, look out for the distinction between post-dominance and strong
  // post-dominance.
  const BasicBlock *BB = nullptr;
  BasicBlock::const_iterator Begin;
  if (const auto *Inst = dyn_cast<Instruction>(V)) {
    BB = Inst->getParent();
    Begin = Inst->getIterator();
    Begin++;
  } else if (const auto *Arg = dyn_cast<Argument>(V)) {
    if (Arg->getParent()->isDeclaration())
      return false;
    BB = &Arg->getParent()->getEntryBlock();
    Begin = BB->begin();
  } else {
    return false;
  }

  // Limit number of instructions we look at, to avoid scanning through large
  // blocks. The current limit is chosen arbitrarily.
  unsigned ScanLimit = 32;
  BasicBlock::const_iterator End = BB->end();

  if (!PoisonOnly) {
    // Since undef does not propagate eagerly, be conservative & just check
    // whether a value is directly passed to an instruction that must take
    // well-defined operands.

    for (const auto &I : make_range(Begin, End)) {
      if (--ScanLimit == 0)
        break;

      if (handleGuaranteedWellDefinedOps(&I, [V](const Value *WellDefinedOp) {
            return WellDefinedOp == V;
          }))
        return true;

      if (!isGuaranteedToTransferExecutionToSuccessor(&I))
        break;
    }
    return false;
  }

  // Set of instructions that we have proved will yield poison if Inst
  // does.
  SmallSet<const Value *, 16> YieldsPoison;
  SmallSet<const BasicBlock *, 4> Visited;

  YieldsPoison.insert(V);
  Visited.insert(BB);

  while (true) {
    for (const auto &I : make_range(Begin, End)) {
      if (--ScanLimit == 0)
        return false;
      if (mustTriggerUB(&I, YieldsPoison))
        return true;
      if (!isGuaranteedToTransferExecutionToSuccessor(&I))
        return false;

      // If an operand is poison and propagates it, mark I as yielding poison.
      for (const Use &Op : I.operands()) {
        if (YieldsPoison.count(Op) && propagatesPoison(Op)) {
          YieldsPoison.insert(&I);
          break;
        }
      }

      // Special handling for select, which returns poison if its operand 0 is
      // poison (handled in the loop above) *or* if both its true/false operands
      // are poison (handled here).
      if (I.getOpcode() == Instruction::Select &&
          YieldsPoison.count(I.getOperand(1)) &&
          YieldsPoison.count(I.getOperand(2))) {
        YieldsPoison.insert(&I);
      }
    }

    BB = BB->getSingleSuccessor();
    if (!BB || !Visited.insert(BB).second)
      break;

    Begin = BB->getFirstNonPHIIt();
    End = BB->end();
  }
  return false;
}

bool llvm::programUndefinedIfUndefOrPoison(const Instruction *Inst) {
  return ::programUndefinedIfUndefOrPoison(Inst, false);
}

bool llvm::programUndefinedIfPoison(const Instruction *Inst) {
  return ::programUndefinedIfUndefOrPoison(Inst, true);
}

static bool isKnownNonNaN(const Value *V, FastMathFlags FMF) {
  if (FMF.noNaNs())
    return true;

  if (auto *C = dyn_cast<ConstantFP>(V))
    return !C->isNaN();

  if (auto *C = dyn_cast<ConstantDataVector>(V)) {
    if (!C->getElementType()->isFloatingPointTy())
      return false;
    for (unsigned I = 0, E = C->getNumElements(); I < E; ++I) {
      if (C->getElementAsAPFloat(I).isNaN())
        return false;
    }
    return true;
  }

  if (isa<ConstantAggregateZero>(V))
    return true;

  return false;
}

static bool isKnownNonZero(const Value *V) {
  if (auto *C = dyn_cast<ConstantFP>(V))
    return !C->isZero();

  if (auto *C = dyn_cast<ConstantDataVector>(V)) {
    if (!C->getElementType()->isFloatingPointTy())
      return false;
    for (unsigned I = 0, E = C->getNumElements(); I < E; ++I) {
      if (C->getElementAsAPFloat(I).isZero())
        return false;
    }
    return true;
  }

  return false;
}

/// Match clamp pattern for float types without care about NaNs or signed zeros.
/// Given non-min/max outer cmp/select from the clamp pattern this
/// function recognizes if it can be substitued by a "canonical" min/max
/// pattern.
static SelectPatternResult matchFastFloatClamp(CmpInst::Predicate Pred,
                                               Value *CmpLHS, Value *CmpRHS,
                                               Value *TrueVal, Value *FalseVal,
                                               Value *&LHS, Value *&RHS) {
  // Try to match
  //   X < C1 ? C1 : Min(X, C2) --> Max(C1, Min(X, C2))
  //   X > C1 ? C1 : Max(X, C2) --> Min(C1, Max(X, C2))
  // and return description of the outer Max/Min.

  // First, check if select has inverse order:
  if (CmpRHS == FalseVal) {
    std::swap(TrueVal, FalseVal);
    Pred = CmpInst::getInversePredicate(Pred);
  }

  // Assume success now. If there's no match, callers should not use these anyway.
  LHS = TrueVal;
  RHS = FalseVal;

  const APFloat *FC1;
  if (CmpRHS != TrueVal || !match(CmpRHS, m_APFloat(FC1)) || !FC1->isFinite())
    return {SPF_UNKNOWN, SPNB_NA, false};

  const APFloat *FC2;
  switch (Pred) {
  case CmpInst::FCMP_OLT:
  case CmpInst::FCMP_OLE:
  case CmpInst::FCMP_ULT:
  case CmpInst::FCMP_ULE:
    if (match(FalseVal, m_OrdOrUnordFMin(m_Specific(CmpLHS), m_APFloat(FC2))) &&
        *FC1 < *FC2)
      return {SPF_FMAXNUM, SPNB_RETURNS_ANY, false};
    break;
  case CmpInst::FCMP_OGT:
  case CmpInst::FCMP_OGE:
  case CmpInst::FCMP_UGT:
  case CmpInst::FCMP_UGE:
    if (match(FalseVal, m_OrdOrUnordFMax(m_Specific(CmpLHS), m_APFloat(FC2))) &&
        *FC1 > *FC2)
      return {SPF_FMINNUM, SPNB_RETURNS_ANY, false};
    break;
  default:
    break;
  }

  return {SPF_UNKNOWN, SPNB_NA, false};
}

/// Recognize variations of:
///   CLAMP(v,l,h) ==> ((v) < (l) ? (l) : ((v) > (h) ? (h) : (v)))
static SelectPatternResult matchClamp(CmpInst::Predicate Pred,
                                      Value *CmpLHS, Value *CmpRHS,
                                      Value *TrueVal, Value *FalseVal) {
  // Swap the select operands and predicate to match the patterns below.
  if (CmpRHS != TrueVal) {
    Pred = ICmpInst::getSwappedPredicate(Pred);
    std::swap(TrueVal, FalseVal);
  }
  const APInt *C1;
  if (CmpRHS == TrueVal && match(CmpRHS, m_APInt(C1))) {
    const APInt *C2;
    // (X <s C1) ? C1 : SMIN(X, C2) ==> SMAX(SMIN(X, C2), C1)
    if (match(FalseVal, m_SMin(m_Specific(CmpLHS), m_APInt(C2))) &&
        C1->slt(*C2) && Pred == CmpInst::ICMP_SLT)
      return {SPF_SMAX, SPNB_NA, false};

    // (X >s C1) ? C1 : SMAX(X, C2) ==> SMIN(SMAX(X, C2), C1)
    if (match(FalseVal, m_SMax(m_Specific(CmpLHS), m_APInt(C2))) &&
        C1->sgt(*C2) && Pred == CmpInst::ICMP_SGT)
      return {SPF_SMIN, SPNB_NA, false};

    // (X <u C1) ? C1 : UMIN(X, C2) ==> UMAX(UMIN(X, C2), C1)
    if (match(FalseVal, m_UMin(m_Specific(CmpLHS), m_APInt(C2))) &&
        C1->ult(*C2) && Pred == CmpInst::ICMP_ULT)
      return {SPF_UMAX, SPNB_NA, false};

    // (X >u C1) ? C1 : UMAX(X, C2) ==> UMIN(UMAX(X, C2), C1)
    if (match(FalseVal, m_UMax(m_Specific(CmpLHS), m_APInt(C2))) &&
        C1->ugt(*C2) && Pred == CmpInst::ICMP_UGT)
      return {SPF_UMIN, SPNB_NA, false};
  }
  return {SPF_UNKNOWN, SPNB_NA, false};
}

/// Recognize variations of:
///   a < c ? min(a,b) : min(b,c) ==> min(min(a,b),min(b,c))
static SelectPatternResult matchMinMaxOfMinMax(CmpInst::Predicate Pred,
                                               Value *CmpLHS, Value *CmpRHS,
                                               Value *TVal, Value *FVal,
                                               unsigned Depth) {
  // TODO: Allow FP min/max with nnan/nsz.
  assert(CmpInst::isIntPredicate(Pred) && "Expected integer comparison");

  Value *A = nullptr, *B = nullptr;
  SelectPatternResult L = matchSelectPattern(TVal, A, B, nullptr, Depth + 1);
  if (!SelectPatternResult::isMinOrMax(L.Flavor))
    return {SPF_UNKNOWN, SPNB_NA, false};

  Value *C = nullptr, *D = nullptr;
  SelectPatternResult R = matchSelectPattern(FVal, C, D, nullptr, Depth + 1);
  if (L.Flavor != R.Flavor)
    return {SPF_UNKNOWN, SPNB_NA, false};

  // We have something like: x Pred y ? min(a, b) : min(c, d).
  // Try to match the compare to the min/max operations of the select operands.
  // First, make sure we have the right compare predicate.
  switch (L.Flavor) {
  case SPF_SMIN:
    if (Pred == ICmpInst::ICMP_SGT || Pred == ICmpInst::ICMP_SGE) {
      Pred = ICmpInst::getSwappedPredicate(Pred);
      std::swap(CmpLHS, CmpRHS);
    }
    if (Pred == ICmpInst::ICMP_SLT || Pred == ICmpInst::ICMP_SLE)
      break;
    return {SPF_UNKNOWN, SPNB_NA, false};
  case SPF_SMAX:
    if (Pred == ICmpInst::ICMP_SLT || Pred == ICmpInst::ICMP_SLE) {
      Pred = ICmpInst::getSwappedPredicate(Pred);
      std::swap(CmpLHS, CmpRHS);
    }
    if (Pred == ICmpInst::ICMP_SGT || Pred == ICmpInst::ICMP_SGE)
      break;
    return {SPF_UNKNOWN, SPNB_NA, false};
  case SPF_UMIN:
    if (Pred == ICmpInst::ICMP_UGT || Pred == ICmpInst::ICMP_UGE) {
      Pred = ICmpInst::getSwappedPredicate(Pred);
      std::swap(CmpLHS, CmpRHS);
    }
    if (Pred == ICmpInst::ICMP_ULT || Pred == ICmpInst::ICMP_ULE)
      break;
    return {SPF_UNKNOWN, SPNB_NA, false};
  case SPF_UMAX:
    if (Pred == ICmpInst::ICMP_ULT || Pred == ICmpInst::ICMP_ULE) {
      Pred = ICmpInst::getSwappedPredicate(Pred);
      std::swap(CmpLHS, CmpRHS);
    }
    if (Pred == ICmpInst::ICMP_UGT || Pred == ICmpInst::ICMP_UGE)
      break;
    return {SPF_UNKNOWN, SPNB_NA, false};
  default:
    return {SPF_UNKNOWN, SPNB_NA, false};
  }

  // If there is a common operand in the already matched min/max and the other
  // min/max operands match the compare operands (either directly or inverted),
  // then this is min/max of the same flavor.

  // a pred c ? m(a, b) : m(c, b) --> m(m(a, b), m(c, b))
  // ~c pred ~a ? m(a, b) : m(c, b) --> m(m(a, b), m(c, b))
  if (D == B) {
    if ((CmpLHS == A && CmpRHS == C) || (match(C, m_Not(m_Specific(CmpLHS))) &&
                                         match(A, m_Not(m_Specific(CmpRHS)))))
      return {L.Flavor, SPNB_NA, false};
  }
  // a pred d ? m(a, b) : m(b, d) --> m(m(a, b), m(b, d))
  // ~d pred ~a ? m(a, b) : m(b, d) --> m(m(a, b), m(b, d))
  if (C == B) {
    if ((CmpLHS == A && CmpRHS == D) || (match(D, m_Not(m_Specific(CmpLHS))) &&
                                         match(A, m_Not(m_Specific(CmpRHS)))))
      return {L.Flavor, SPNB_NA, false};
  }
  // b pred c ? m(a, b) : m(c, a) --> m(m(a, b), m(c, a))
  // ~c pred ~b ? m(a, b) : m(c, a) --> m(m(a, b), m(c, a))
  if (D == A) {
    if ((CmpLHS == B && CmpRHS == C) || (match(C, m_Not(m_Specific(CmpLHS))) &&
                                         match(B, m_Not(m_Specific(CmpRHS)))))
      return {L.Flavor, SPNB_NA, false};
  }
  // b pred d ? m(a, b) : m(a, d) --> m(m(a, b), m(a, d))
  // ~d pred ~b ? m(a, b) : m(a, d) --> m(m(a, b), m(a, d))
  if (C == A) {
    if ((CmpLHS == B && CmpRHS == D) || (match(D, m_Not(m_Specific(CmpLHS))) &&
                                         match(B, m_Not(m_Specific(CmpRHS)))))
      return {L.Flavor, SPNB_NA, false};
  }

  return {SPF_UNKNOWN, SPNB_NA, false};
}

/// If the input value is the result of a 'not' op, constant integer, or vector
/// splat of a constant integer, return the bitwise-not source value.
/// TODO: This could be extended to handle non-splat vector integer constants.
static Value *getNotValue(Value *V) {
  Value *NotV;
  if (match(V, m_Not(m_Value(NotV))))
    return NotV;

  const APInt *C;
  if (match(V, m_APInt(C)))
    return ConstantInt::get(V->getType(), ~(*C));

  return nullptr;
}

/// Match non-obvious integer minimum and maximum sequences.
static SelectPatternResult matchMinMax(CmpInst::Predicate Pred,
                                       Value *CmpLHS, Value *CmpRHS,
                                       Value *TrueVal, Value *FalseVal,
                                       Value *&LHS, Value *&RHS,
                                       unsigned Depth) {
  // Assume success. If there's no match, callers should not use these anyway.
  LHS = TrueVal;
  RHS = FalseVal;

  SelectPatternResult SPR = matchClamp(Pred, CmpLHS, CmpRHS, TrueVal, FalseVal);
  if (SPR.Flavor != SelectPatternFlavor::SPF_UNKNOWN)
    return SPR;

  SPR = matchMinMaxOfMinMax(Pred, CmpLHS, CmpRHS, TrueVal, FalseVal, Depth);
  if (SPR.Flavor != SelectPatternFlavor::SPF_UNKNOWN)
    return SPR;

  // Look through 'not' ops to find disguised min/max.
  // (X > Y) ? ~X : ~Y ==> (~X < ~Y) ? ~X : ~Y ==> MIN(~X, ~Y)
  // (X < Y) ? ~X : ~Y ==> (~X > ~Y) ? ~X : ~Y ==> MAX(~X, ~Y)
  if (CmpLHS == getNotValue(TrueVal) && CmpRHS == getNotValue(FalseVal)) {
    switch (Pred) {
    case CmpInst::ICMP_SGT: return {SPF_SMIN, SPNB_NA, false};
    case CmpInst::ICMP_SLT: return {SPF_SMAX, SPNB_NA, false};
    case CmpInst::ICMP_UGT: return {SPF_UMIN, SPNB_NA, false};
    case CmpInst::ICMP_ULT: return {SPF_UMAX, SPNB_NA, false};
    default: break;
    }
  }

  // (X > Y) ? ~Y : ~X ==> (~X < ~Y) ? ~Y : ~X ==> MAX(~Y, ~X)
  // (X < Y) ? ~Y : ~X ==> (~X > ~Y) ? ~Y : ~X ==> MIN(~Y, ~X)
  if (CmpLHS == getNotValue(FalseVal) && CmpRHS == getNotValue(TrueVal)) {
    switch (Pred) {
    case CmpInst::ICMP_SGT: return {SPF_SMAX, SPNB_NA, false};
    case CmpInst::ICMP_SLT: return {SPF_SMIN, SPNB_NA, false};
    case CmpInst::ICMP_UGT: return {SPF_UMAX, SPNB_NA, false};
    case CmpInst::ICMP_ULT: return {SPF_UMIN, SPNB_NA, false};
    default: break;
    }
  }

  if (Pred != CmpInst::ICMP_SGT && Pred != CmpInst::ICMP_SLT)
    return {SPF_UNKNOWN, SPNB_NA, false};

  const APInt *C1;
  if (!match(CmpRHS, m_APInt(C1)))
    return {SPF_UNKNOWN, SPNB_NA, false};

  // An unsigned min/max can be written with a signed compare.
  const APInt *C2;
  if ((CmpLHS == TrueVal && match(FalseVal, m_APInt(C2))) ||
      (CmpLHS == FalseVal && match(TrueVal, m_APInt(C2)))) {
    // Is the sign bit set?
    // (X <s 0) ? X : MAXVAL ==> (X >u MAXVAL) ? X : MAXVAL ==> UMAX
    // (X <s 0) ? MAXVAL : X ==> (X >u MAXVAL) ? MAXVAL : X ==> UMIN
    if (Pred == CmpInst::ICMP_SLT && C1->isZero() && C2->isMaxSignedValue())
      return {CmpLHS == TrueVal ? SPF_UMAX : SPF_UMIN, SPNB_NA, false};

    // Is the sign bit clear?
    // (X >s -1) ? MINVAL : X ==> (X <u MINVAL) ? MINVAL : X ==> UMAX
    // (X >s -1) ? X : MINVAL ==> (X <u MINVAL) ? X : MINVAL ==> UMIN
    if (Pred == CmpInst::ICMP_SGT && C1->isAllOnes() && C2->isMinSignedValue())
      return {CmpLHS == FalseVal ? SPF_UMAX : SPF_UMIN, SPNB_NA, false};
  }

  return {SPF_UNKNOWN, SPNB_NA, false};
}

bool llvm::isKnownNegation(const Value *X, const Value *Y, bool NeedNSW,
                           bool AllowPoison) {
  assert(X && Y && "Invalid operand");

  auto IsNegationOf = [&](const Value *X, const Value *Y) {
    if (!match(X, m_Neg(m_Specific(Y))))
      return false;

    auto *BO = cast<BinaryOperator>(X);
    if (NeedNSW && !BO->hasNoSignedWrap())
      return false;

    auto *Zero = cast<Constant>(BO->getOperand(0));
    if (!AllowPoison && !Zero->isNullValue())
      return false;

    return true;
  };

  // X = -Y or Y = -X
  if (IsNegationOf(X, Y) || IsNegationOf(Y, X))
    return true;

  // X = sub (A, B), Y = sub (B, A) || X = sub nsw (A, B), Y = sub nsw (B, A)
  Value *A, *B;
  return (!NeedNSW && (match(X, m_Sub(m_Value(A), m_Value(B))) &&
                        match(Y, m_Sub(m_Specific(B), m_Specific(A))))) ||
         (NeedNSW && (match(X, m_NSWSub(m_Value(A), m_Value(B))) &&
                       match(Y, m_NSWSub(m_Specific(B), m_Specific(A)))));
}

bool llvm::isKnownInversion(const Value *X, const Value *Y) {
  // Handle X = icmp pred A, B, Y = icmp pred A, C.
  Value *A, *B, *C;
  CmpPredicate Pred1, Pred2;
  if (!match(X, m_ICmp(Pred1, m_Value(A), m_Value(B))) ||
      !match(Y, m_c_ICmp(Pred2, m_Specific(A), m_Value(C))))
    return false;

  // They must both have samesign flag or not.
  if (Pred1.hasSameSign() != Pred2.hasSameSign())
    return false;

  if (B == C)
    return Pred1 == ICmpInst::getInversePredicate(Pred2);

  // Try to infer the relationship from constant ranges.
  const APInt *RHSC1, *RHSC2;
  if (!match(B, m_APInt(RHSC1)) || !match(C, m_APInt(RHSC2)))
    return false;

  // Sign bits of two RHSCs should match.
  if (Pred1.hasSameSign() && RHSC1->isNonNegative() != RHSC2->isNonNegative())
    return false;

  const auto CR1 = ConstantRange::makeExactICmpRegion(Pred1, *RHSC1);
  const auto CR2 = ConstantRange::makeExactICmpRegion(Pred2, *RHSC2);

  return CR1.inverse() == CR2;
}

SelectPatternResult llvm::getSelectPattern(CmpInst::Predicate Pred,
                                           SelectPatternNaNBehavior NaNBehavior,
                                           bool Ordered) {
  switch (Pred) {
  default:
    return {SPF_UNKNOWN, SPNB_NA, false}; // Equality.
  case ICmpInst::ICMP_UGT:
  case ICmpInst::ICMP_UGE:
    return {SPF_UMAX, SPNB_NA, false};
  case ICmpInst::ICMP_SGT:
  case ICmpInst::ICMP_SGE:
    return {SPF_SMAX, SPNB_NA, false};
  case ICmpInst::ICMP_ULT:
  case ICmpInst::ICMP_ULE:
    return {SPF_UMIN, SPNB_NA, false};
  case ICmpInst::ICMP_SLT:
  case ICmpInst::ICMP_SLE:
    return {SPF_SMIN, SPNB_NA, false};
  case FCmpInst::FCMP_UGT:
  case FCmpInst::FCMP_UGE:
  case FCmpInst::FCMP_OGT:
  case FCmpInst::FCMP_OGE:
    return {SPF_FMAXNUM, NaNBehavior, Ordered};
  case FCmpInst::FCMP_ULT:
  case FCmpInst::FCMP_ULE:
  case FCmpInst::FCMP_OLT:
  case FCmpInst::FCMP_OLE:
    return {SPF_FMINNUM, NaNBehavior, Ordered};
  }
}

std::optional<std::pair<CmpPredicate, Constant *>>
llvm::getFlippedStrictnessPredicateAndConstant(CmpPredicate Pred, Constant *C) {
  assert(ICmpInst::isRelational(Pred) && ICmpInst::isIntPredicate(Pred) &&
         "Only for relational integer predicates.");
  if (isa<UndefValue>(C))
    return std::nullopt;

  Type *Type = C->getType();
  bool IsSigned = ICmpInst::isSigned(Pred);

  CmpInst::Predicate UnsignedPred = ICmpInst::getUnsignedPredicate(Pred);
  bool WillIncrement =
      UnsignedPred == ICmpInst::ICMP_ULE || UnsignedPred == ICmpInst::ICMP_UGT;

  // Check if the constant operand can be safely incremented/decremented
  // without overflowing/underflowing.
  auto ConstantIsOk = [WillIncrement, IsSigned](ConstantInt *C) {
    return WillIncrement ? !C->isMaxValue(IsSigned) : !C->isMinValue(IsSigned);
  };

  Constant *SafeReplacementConstant = nullptr;
  if (auto *CI = dyn_cast<ConstantInt>(C)) {
    // Bail out if the constant can't be safely incremented/decremented.
    if (!ConstantIsOk(CI))
      return std::nullopt;
  } else if (auto *FVTy = dyn_cast<FixedVectorType>(Type)) {
    unsigned NumElts = FVTy->getNumElements();
    for (unsigned i = 0; i != NumElts; ++i) {
      Constant *Elt = C->getAggregateElement(i);
      if (!Elt)
        return std::nullopt;

      if (isa<UndefValue>(Elt))
        continue;

      // Bail out if we can't determine if this constant is min/max or if we
      // know that this constant is min/max.
      auto *CI = dyn_cast<ConstantInt>(Elt);
      if (!CI || !ConstantIsOk(CI))
        return std::nullopt;

      if (!SafeReplacementConstant)
        SafeReplacementConstant = CI;
    }
  } else if (isa<VectorType>(C->getType())) {
    // Handle scalable splat
    Value *SplatC = C->getSplatValue();
    auto *CI = dyn_cast_or_null<ConstantInt>(SplatC);
    // Bail out if the constant can't be safely incremented/decremented.
    if (!CI || !ConstantIsOk(CI))
      return std::nullopt;
  } else {
    // ConstantExpr?
    return std::nullopt;
  }

  // It may not be safe to change a compare predicate in the presence of
  // undefined elements, so replace those elements with the first safe constant
  // that we found.
  // TODO: in case of poison, it is safe; let's replace undefs only.
  if (C->containsUndefOrPoisonElement()) {
    assert(SafeReplacementConstant && "Replacement constant not set");
    C = Constant::replaceUndefsWith(C, SafeReplacementConstant);
  }

  CmpInst::Predicate NewPred = CmpInst::getFlippedStrictnessPredicate(Pred);

  // Increment or decrement the constant.
  Constant *OneOrNegOne = ConstantInt::get(Type, WillIncrement ? 1 : -1, true);
  Constant *NewC = ConstantExpr::getAdd(C, OneOrNegOne);

  return std::make_pair(NewPred, NewC);
}

static SelectPatternResult matchSelectPattern(CmpInst::Predicate Pred,
                                              FastMathFlags FMF,
                                              Value *CmpLHS, Value *CmpRHS,
                                              Value *TrueVal, Value *FalseVal,
                                              Value *&LHS, Value *&RHS,
                                              unsigned Depth) {
  bool HasMismatchedZeros = false;
  if (CmpInst::isFPPredicate(Pred)) {
    // IEEE-754 ignores the sign of 0.0 in comparisons. So if the select has one
    // 0.0 operand, set the compare's 0.0 operands to that same value for the
    // purpose of identifying min/max. Disregard vector constants with undefined
    // elements because those can not be back-propagated for analysis.
    Value *OutputZeroVal = nullptr;
    if (match(TrueVal, m_AnyZeroFP()) && !match(FalseVal, m_AnyZeroFP()) &&
        !cast<Constant>(TrueVal)->containsUndefOrPoisonElement())
      OutputZeroVal = TrueVal;
    else if (match(FalseVal, m_AnyZeroFP()) && !match(TrueVal, m_AnyZeroFP()) &&
             !cast<Constant>(FalseVal)->containsUndefOrPoisonElement())
      OutputZeroVal = FalseVal;

    if (OutputZeroVal) {
      if (match(CmpLHS, m_AnyZeroFP()) && CmpLHS != OutputZeroVal) {
        HasMismatchedZeros = true;
        CmpLHS = OutputZeroVal;
      }
      if (match(CmpRHS, m_AnyZeroFP()) && CmpRHS != OutputZeroVal) {
        HasMismatchedZeros = true;
        CmpRHS = OutputZeroVal;
      }
    }
  }

  LHS = CmpLHS;
  RHS = CmpRHS;

  // Signed zero may return inconsistent results between implementations.
  //  (0.0 <= -0.0) ? 0.0 : -0.0 // Returns 0.0
  //  minNum(0.0, -0.0)          // May return -0.0 or 0.0 (IEEE 754-2008 5.3.1)
  // Therefore, we behave conservatively and only proceed if at least one of the
  // operands is known to not be zero or if we don't care about signed zero.
  switch (Pred) {
  default: break;
  case CmpInst::FCMP_OGT: case CmpInst::FCMP_OLT:
  case CmpInst::FCMP_UGT: case CmpInst::FCMP_ULT:
    if (!HasMismatchedZeros)
      break;
    [[fallthrough]];
  case CmpInst::FCMP_OGE: case CmpInst::FCMP_OLE:
  case CmpInst::FCMP_UGE: case CmpInst::FCMP_ULE:
    if (!FMF.noSignedZeros() && !isKnownNonZero(CmpLHS) &&
        !isKnownNonZero(CmpRHS))
      return {SPF_UNKNOWN, SPNB_NA, false};
  }

  SelectPatternNaNBehavior NaNBehavior = SPNB_NA;
  bool Ordered = false;

  // When given one NaN and one non-NaN input:
  //   - maxnum/minnum (C99 fmaxf()/fminf()) return the non-NaN input.
  //   - A simple C99 (a < b ? a : b) construction will return 'b' (as the
  //     ordered comparison fails), which could be NaN or non-NaN.
  // so here we discover exactly what NaN behavior is required/accepted.
  if (CmpInst::isFPPredicate(Pred)) {
    bool LHSSafe = isKnownNonNaN(CmpLHS, FMF);
    bool RHSSafe = isKnownNonNaN(CmpRHS, FMF);

    if (LHSSafe && RHSSafe) {
      // Both operands are known non-NaN.
      NaNBehavior = SPNB_RETURNS_ANY;
      Ordered = CmpInst::isOrdered(Pred);
    } else if (CmpInst::isOrdered(Pred)) {
      // An ordered comparison will return false when given a NaN, so it
      // returns the RHS.
      Ordered = true;
      if (LHSSafe)
        // LHS is non-NaN, so if RHS is NaN then NaN will be returned.
        NaNBehavior = SPNB_RETURNS_NAN;
      else if (RHSSafe)
        NaNBehavior = SPNB_RETURNS_OTHER;
      else
        // Completely unsafe.
        return {SPF_UNKNOWN, SPNB_NA, false};
    } else {
      Ordered = false;
      // An unordered comparison will return true when given a NaN, so it
      // returns the LHS.
      if (LHSSafe)
        // LHS is non-NaN, so if RHS is NaN then non-NaN will be returned.
        NaNBehavior = SPNB_RETURNS_OTHER;
      else if (RHSSafe)
        NaNBehavior = SPNB_RETURNS_NAN;
      else
        // Completely unsafe.
        return {SPF_UNKNOWN, SPNB_NA, false};
    }
  }

  if (TrueVal == CmpRHS && FalseVal == CmpLHS) {
    std::swap(CmpLHS, CmpRHS);
    Pred = CmpInst::getSwappedPredicate(Pred);
    if (NaNBehavior == SPNB_RETURNS_NAN)
      NaNBehavior = SPNB_RETURNS_OTHER;
    else if (NaNBehavior == SPNB_RETURNS_OTHER)
      NaNBehavior = SPNB_RETURNS_NAN;
    Ordered = !Ordered;
  }

  // ([if]cmp X, Y) ? X : Y
  if (TrueVal == CmpLHS && FalseVal == CmpRHS)
    return getSelectPattern(Pred, NaNBehavior, Ordered);

  if (isKnownNegation(TrueVal, FalseVal)) {
    // Sign-extending LHS does not change its sign, so TrueVal/FalseVal can
    // match against either LHS or sext(LHS).
    auto MaybeSExtCmpLHS =
        m_CombineOr(m_Specific(CmpLHS), m_SExt(m_Specific(CmpLHS)));
    auto ZeroOrAllOnes = m_CombineOr(m_ZeroInt(), m_AllOnes());
    auto ZeroOrOne = m_CombineOr(m_ZeroInt(), m_One());
    if (match(TrueVal, MaybeSExtCmpLHS)) {
      // Set the return values. If the compare uses the negated value (-X >s 0),
      // swap the return values because the negated value is always 'RHS'.
      LHS = TrueVal;
      RHS = FalseVal;
      if (match(CmpLHS, m_Neg(m_Specific(FalseVal))))
        std::swap(LHS, RHS);

      // (X >s 0) ? X : -X or (X >s -1) ? X : -X --> ABS(X)
      // (-X >s 0) ? -X : X or (-X >s -1) ? -X : X --> ABS(X)
      if (Pred == ICmpInst::ICMP_SGT && match(CmpRHS, ZeroOrAllOnes))
        return {SPF_ABS, SPNB_NA, false};

      // (X >=s 0) ? X : -X or (X >=s 1) ? X : -X --> ABS(X)
      if (Pred == ICmpInst::ICMP_SGE && match(CmpRHS, ZeroOrOne))
        return {SPF_ABS, SPNB_NA, false};

      // (X <s 0) ? X : -X or (X <s 1) ? X : -X --> NABS(X)
      // (-X <s 0) ? -X : X or (-X <s 1) ? -X : X --> NABS(X)
      if (Pred == ICmpInst::ICMP_SLT && match(CmpRHS, ZeroOrOne))
        return {SPF_NABS, SPNB_NA, false};
    }
    else if (match(FalseVal, MaybeSExtCmpLHS)) {
      // Set the return values. If the compare uses the negated value (-X >s 0),
      // swap the return values because the negated value is always 'RHS'.
      LHS = FalseVal;
      RHS = TrueVal;
      if (match(CmpLHS, m_Neg(m_Specific(TrueVal))))
        std::swap(LHS, RHS);

      // (X >s 0) ? -X : X or (X >s -1) ? -X : X --> NABS(X)
      // (-X >s 0) ? X : -X or (-X >s -1) ? X : -X --> NABS(X)
      if (Pred == ICmpInst::ICMP_SGT && match(CmpRHS, ZeroOrAllOnes))
        return {SPF_NABS, SPNB_NA, false};

      // (X <s 0) ? -X : X or (X <s 1) ? -X : X --> ABS(X)
      // (-X <s 0) ? X : -X or (-X <s 1) ? X : -X --> ABS(X)
      if (Pred == ICmpInst::ICMP_SLT && match(CmpRHS, ZeroOrOne))
        return {SPF_ABS, SPNB_NA, false};
    }
  }

  if (CmpInst::isIntPredicate(Pred))
    return matchMinMax(Pred, CmpLHS, CmpRHS, TrueVal, FalseVal, LHS, RHS, Depth);

  // According to (IEEE 754-2008 5.3.1), minNum(0.0, -0.0) and similar
  // may return either -0.0 or 0.0, so fcmp/select pair has stricter
  // semantics than minNum. Be conservative in such case.
  if (NaNBehavior != SPNB_RETURNS_ANY ||
      (!FMF.noSignedZeros() && !isKnownNonZero(CmpLHS) &&
       !isKnownNonZero(CmpRHS)))
    return {SPF_UNKNOWN, SPNB_NA, false};

  return matchFastFloatClamp(Pred, CmpLHS, CmpRHS, TrueVal, FalseVal, LHS, RHS);
}

static Value *lookThroughCastConst(CmpInst *CmpI, Type *SrcTy, Constant *C,
                                   Instruction::CastOps *CastOp) {
  const DataLayout &DL = CmpI->getDataLayout();

  Constant *CastedTo = nullptr;
  switch (*CastOp) {
  case Instruction::ZExt:
    if (CmpI->isUnsigned())
      CastedTo = ConstantExpr::getTrunc(C, SrcTy);
    break;
  case Instruction::SExt:
    if (CmpI->isSigned())
      CastedTo = ConstantExpr::getTrunc(C, SrcTy, true);
    break;
  case Instruction::Trunc:
    Constant *CmpConst;
    if (match(CmpI->getOperand(1), m_Constant(CmpConst)) &&
        CmpConst->getType() == SrcTy) {
      // Here we have the following case:
      //
      //   %cond = cmp iN %x, CmpConst
      //   %tr = trunc iN %x to iK
      //   %narrowsel = select i1 %cond, iK %t, iK C
      //
      // We can always move trunc after select operation:
      //
      //   %cond = cmp iN %x, CmpConst
      //   %widesel = select i1 %cond, iN %x, iN CmpConst
      //   %tr = trunc iN %widesel to iK
      //
      // Note that C could be extended in any way because we don't care about
      // upper bits after truncation. It can't be abs pattern, because it would
      // look like:
      //
      //   select i1 %cond, x, -x.
      //
      // So only min/max pattern could be matched. Such match requires widened C
      // == CmpConst. That is why set widened C = CmpConst, condition trunc
      // CmpConst == C is checked below.
      CastedTo = CmpConst;
    } else {
      unsigned ExtOp = CmpI->isSigned() ? Instruction::SExt : Instruction::ZExt;
      CastedTo = ConstantFoldCastOperand(ExtOp, C, SrcTy, DL);
    }
    break;
  case Instruction::FPTrunc:
    CastedTo = ConstantFoldCastOperand(Instruction::FPExt, C, SrcTy, DL);
    break;
  case Instruction::FPExt:
    CastedTo = ConstantFoldCastOperand(Instruction::FPTrunc, C, SrcTy, DL);
    break;
  case Instruction::FPToUI:
    CastedTo = ConstantFoldCastOperand(Instruction::UIToFP, C, SrcTy, DL);
    break;
  case Instruction::FPToSI:
    CastedTo = ConstantFoldCastOperand(Instruction::SIToFP, C, SrcTy, DL);
    break;
  case Instruction::UIToFP:
    CastedTo = ConstantFoldCastOperand(Instruction::FPToUI, C, SrcTy, DL);
    break;
  case Instruction::SIToFP:
    CastedTo = ConstantFoldCastOperand(Instruction::FPToSI, C, SrcTy, DL);
    break;
  default:
    break;
  }

  if (!CastedTo)
    return nullptr;

  // Make sure the cast doesn't lose any information.
  Constant *CastedBack =
      ConstantFoldCastOperand(*CastOp, CastedTo, C->getType(), DL);
  if (CastedBack && CastedBack != C)
    return nullptr;

  return CastedTo;
}

/// Helps to match a select pattern in case of a type mismatch.
///
/// The function processes the case when type of true and false values of a
/// select instruction differs from type of the cmp instruction operands because
/// of a cast instruction. The function checks if it is legal to move the cast
/// operation after "select". If yes, it returns the new second value of
/// "select" (with the assumption that cast is moved):
/// 1. As operand of cast instruction when both values of "select" are same cast
/// instructions.
/// 2. As restored constant (by applying reverse cast operation) when the first
/// value of the "select" is a cast operation and the second value is a
/// constant. It is implemented in lookThroughCastConst().
/// 3. As one operand is cast instruction and the other is not. The operands in
/// sel(cmp) are in different type integer.
/// NOTE: We return only the new second value because the first value could be
/// accessed as operand of cast instruction.
static Value *lookThroughCast(CmpInst *CmpI, Value *V1, Value *V2,
                              Instruction::CastOps *CastOp) {
  auto *Cast1 = dyn_cast<CastInst>(V1);
  if (!Cast1)
    return nullptr;

  *CastOp = Cast1->getOpcode();
  Type *SrcTy = Cast1->getSrcTy();
  if (auto *Cast2 = dyn_cast<CastInst>(V2)) {
    // If V1 and V2 are both the same cast from the same type, look through V1.
    if (*CastOp == Cast2->getOpcode() && SrcTy == Cast2->getSrcTy())
      return Cast2->getOperand(0);
    return nullptr;
  }

  auto *C = dyn_cast<Constant>(V2);
  if (C)
    return lookThroughCastConst(CmpI, SrcTy, C, CastOp);

  Value *CastedTo = nullptr;
  if (*CastOp == Instruction::Trunc) {
    if (match(CmpI->getOperand(1), m_ZExtOrSExt(m_Specific(V2)))) {
      // Here we have the following case:
      //   %y_ext = sext iK %y to iN
      //   %cond = cmp iN %x, %y_ext
      //   %tr = trunc iN %x to iK
      //   %narrowsel = select i1 %cond, iK %tr, iK %y
      //
      // We can always move trunc after select operation:
      //   %y_ext = sext iK %y to iN
      //   %cond = cmp iN %x, %y_ext
      //   %widesel = select i1 %cond, iN %x, iN %y_ext
      //   %tr = trunc iN %widesel to iK
      assert(V2->getType() == Cast1->getType() &&
             "V2 and Cast1 should be the same type.");
      CastedTo = CmpI->getOperand(1);
    }
  }

  return CastedTo;
}
SelectPatternResult llvm::matchSelectPattern(Value *V, Value *&LHS, Value *&RHS,
                                             Instruction::CastOps *CastOp,
                                             unsigned Depth) {
  if (Depth >= MaxAnalysisRecursionDepth)
    return {SPF_UNKNOWN, SPNB_NA, false};

  SelectInst *SI = dyn_cast<SelectInst>(V);
  if (!SI) return {SPF_UNKNOWN, SPNB_NA, false};

  CmpInst *CmpI = dyn_cast<CmpInst>(SI->getCondition());
  if (!CmpI) return {SPF_UNKNOWN, SPNB_NA, false};

  Value *TrueVal = SI->getTrueValue();
  Value *FalseVal = SI->getFalseValue();

  return llvm::matchDecomposedSelectPattern(
      CmpI, TrueVal, FalseVal, LHS, RHS,
      isa<FPMathOperator>(SI) ? SI->getFastMathFlags() : FastMathFlags(),
      CastOp, Depth);
}

SelectPatternResult llvm::matchDecomposedSelectPattern(
    CmpInst *CmpI, Value *TrueVal, Value *FalseVal, Value *&LHS, Value *&RHS,
    FastMathFlags FMF, Instruction::CastOps *CastOp, unsigned Depth) {
  CmpInst::Predicate Pred = CmpI->getPredicate();
  Value *CmpLHS = CmpI->getOperand(0);
  Value *CmpRHS = CmpI->getOperand(1);
  if (isa<FPMathOperator>(CmpI) && CmpI->hasNoNaNs())
    FMF.setNoNaNs();

  // Bail out early.
  if (CmpI->isEquality())
    return {SPF_UNKNOWN, SPNB_NA, false};

  // Deal with type mismatches.
  if (CastOp && CmpLHS->getType() != TrueVal->getType()) {
    if (Value *C = lookThroughCast(CmpI, TrueVal, FalseVal, CastOp)) {
      // If this is a potential fmin/fmax with a cast to integer, then ignore
      // -0.0 because there is no corresponding integer value.
      if (*CastOp == Instruction::FPToSI || *CastOp == Instruction::FPToUI)
        FMF.setNoSignedZeros();
      return ::matchSelectPattern(Pred, FMF, CmpLHS, CmpRHS,
                                  cast<CastInst>(TrueVal)->getOperand(0), C,
                                  LHS, RHS, Depth);
    }
    if (Value *C = lookThroughCast(CmpI, FalseVal, TrueVal, CastOp)) {
      // If this is a potential fmin/fmax with a cast to integer, then ignore
      // -0.0 because there is no corresponding integer value.
      if (*CastOp == Instruction::FPToSI || *CastOp == Instruction::FPToUI)
        FMF.setNoSignedZeros();
      return ::matchSelectPattern(Pred, FMF, CmpLHS, CmpRHS,
                                  C, cast<CastInst>(FalseVal)->getOperand(0),
                                  LHS, RHS, Depth);
    }
  }
  return ::matchSelectPattern(Pred, FMF, CmpLHS, CmpRHS, TrueVal, FalseVal,
                              LHS, RHS, Depth);
}

CmpInst::Predicate llvm::getMinMaxPred(SelectPatternFlavor SPF, bool Ordered) {
  if (SPF == SPF_SMIN) return ICmpInst::ICMP_SLT;
  if (SPF == SPF_UMIN) return ICmpInst::ICMP_ULT;
  if (SPF == SPF_SMAX) return ICmpInst::ICMP_SGT;
  if (SPF == SPF_UMAX) return ICmpInst::ICMP_UGT;
  if (SPF == SPF_FMINNUM)
    return Ordered ? FCmpInst::FCMP_OLT : FCmpInst::FCMP_ULT;
  if (SPF == SPF_FMAXNUM)
    return Ordered ? FCmpInst::FCMP_OGT : FCmpInst::FCMP_UGT;
  llvm_unreachable("unhandled!");
}

Intrinsic::ID llvm::getMinMaxIntrinsic(SelectPatternFlavor SPF) {
  switch (SPF) {
  case SelectPatternFlavor::SPF_UMIN:
    return Intrinsic::umin;
  case SelectPatternFlavor::SPF_UMAX:
    return Intrinsic::umax;
  case SelectPatternFlavor::SPF_SMIN:
    return Intrinsic::smin;
  case SelectPatternFlavor::SPF_SMAX:
    return Intrinsic::smax;
  default:
    llvm_unreachable("Unexpected SPF");
  }
}

SelectPatternFlavor llvm::getInverseMinMaxFlavor(SelectPatternFlavor SPF) {
  if (SPF == SPF_SMIN) return SPF_SMAX;
  if (SPF == SPF_UMIN) return SPF_UMAX;
  if (SPF == SPF_SMAX) return SPF_SMIN;
  if (SPF == SPF_UMAX) return SPF_UMIN;
  llvm_unreachable("unhandled!");
}

Intrinsic::ID llvm::getInverseMinMaxIntrinsic(Intrinsic::ID MinMaxID) {
  switch (MinMaxID) {
  case Intrinsic::smax: return Intrinsic::smin;
  case Intrinsic::smin: return Intrinsic::smax;
  case Intrinsic::umax: return Intrinsic::umin;
  case Intrinsic::umin: return Intrinsic::umax;
  // Please note that next four intrinsics may produce the same result for
  // original and inverted case even if X != Y due to NaN is handled specially.
  case Intrinsic::maximum: return Intrinsic::minimum;
  case Intrinsic::minimum: return Intrinsic::maximum;
  case Intrinsic::maxnum: return Intrinsic::minnum;
  case Intrinsic::minnum: return Intrinsic::maxnum;
  default: llvm_unreachable("Unexpected intrinsic");
  }
}

APInt llvm::getMinMaxLimit(SelectPatternFlavor SPF, unsigned BitWidth) {
  switch (SPF) {
  case SPF_SMAX: return APInt::getSignedMaxValue(BitWidth);
  case SPF_SMIN: return APInt::getSignedMinValue(BitWidth);
  case SPF_UMAX: return APInt::getMaxValue(BitWidth);
  case SPF_UMIN: return APInt::getMinValue(BitWidth);
  default: llvm_unreachable("Unexpected flavor");
  }
}

std::pair<Intrinsic::ID, bool>
llvm::canConvertToMinOrMaxIntrinsic(ArrayRef<Value *> VL) {
  // Check if VL contains select instructions that can be folded into a min/max
  // vector intrinsic and return the intrinsic if it is possible.
  // TODO: Support floating point min/max.
  bool AllCmpSingleUse = true;
  SelectPatternResult SelectPattern;
  SelectPattern.Flavor = SPF_UNKNOWN;
  if (all_of(VL, [&SelectPattern, &AllCmpSingleUse](Value *I) {
        Value *LHS, *RHS;
        auto CurrentPattern = matchSelectPattern(I, LHS, RHS);
        if (!SelectPatternResult::isMinOrMax(CurrentPattern.Flavor))
          return false;
        if (SelectPattern.Flavor != SPF_UNKNOWN &&
            SelectPattern.Flavor != CurrentPattern.Flavor)
          return false;
        SelectPattern = CurrentPattern;
        AllCmpSingleUse &=
            match(I, m_Select(m_OneUse(m_Value()), m_Value(), m_Value()));
        return true;
      })) {
    switch (SelectPattern.Flavor) {
    case SPF_SMIN:
      return {Intrinsic::smin, AllCmpSingleUse};
    case SPF_UMIN:
      return {Intrinsic::umin, AllCmpSingleUse};
    case SPF_SMAX:
      return {Intrinsic::smax, AllCmpSingleUse};
    case SPF_UMAX:
      return {Intrinsic::umax, AllCmpSingleUse};
    case SPF_FMAXNUM:
      return {Intrinsic::maxnum, AllCmpSingleUse};
    case SPF_FMINNUM:
      return {Intrinsic::minnum, AllCmpSingleUse};
    default:
      llvm_unreachable("unexpected select pattern flavor");
    }
  }
  return {Intrinsic::not_intrinsic, false};
}

bool llvm::matchSimpleRecurrence(const PHINode *P, BinaryOperator *&BO,
                                 Value *&Start, Value *&Step) {
  // Handle the case of a simple two-predecessor recurrence PHI.
  // There's a lot more that could theoretically be done here, but
  // this is sufficient to catch some interesting cases.
  // TODO: Expand list -- gep, uadd.sat etc.
  if (P->getNumIncomingValues() != 2)
    return false;

  for (unsigned i = 0; i != 2; ++i) {
    Value *L = P->getIncomingValue(i);
    Value *R = P->getIncomingValue(!i);
    auto *LU = dyn_cast<BinaryOperator>(L);
    if (!LU)
      continue;
<<<<<<< HEAD
    unsigned Opcode = LU->getOpcode();

    switch (Opcode) {
    default:
      continue;
    // TODO: Expand list -- xor, gep, uadd.sat etc.
    case Instruction::LShr:
    case Instruction::AShr:
    case Instruction::Shl:
    case Instruction::Add:
    case Instruction::Sub:
    case Instruction::UDiv:
    case Instruction::URem:
    case Instruction::And:
    case Instruction::Or:
    case Instruction::Mul:
    case Instruction::FMul: {
      Value *LL = LU->getOperand(0);
      Value *LR = LU->getOperand(1);
      // Find a recurrence.
      if (LL == P)
        L = LR;
      else if (LR == P)
        L = LL;
      else
        continue; // Check for recurrence with L and R flipped.

      break; // Match!
    }
    };
=======
    Value *LL = LU->getOperand(0);
    Value *LR = LU->getOperand(1);

    // Find a recurrence.
    if (LL == P)
      L = LR;
    else if (LR == P)
      L = LL;
    else
      continue; // Check for recurrence with L and R flipped.
>>>>>>> eb0f1dc0

    // We have matched a recurrence of the form:
    //   %iv = [R, %entry], [%iv.next, %backedge]
    //   %iv.next = binop %iv, L
    // OR
    //   %iv = [R, %entry], [%iv.next, %backedge]
    //   %iv.next = binop L, %iv
    BO = LU;
    Start = R;
    Step = L;
    return true;
  }
  return false;
}

bool llvm::matchSimpleRecurrence(const BinaryOperator *I, PHINode *&P,
                                 Value *&Start, Value *&Step) {
  BinaryOperator *BO = nullptr;
  P = dyn_cast<PHINode>(I->getOperand(0));
  if (!P)
    P = dyn_cast<PHINode>(I->getOperand(1));
  return P && matchSimpleRecurrence(P, BO, Start, Step) && BO == I;
}

/// Return true if "icmp Pred LHS RHS" is always true.
static bool isTruePredicate(CmpInst::Predicate Pred, const Value *LHS,
                            const Value *RHS) {
  if (ICmpInst::isTrueWhenEqual(Pred) && LHS == RHS)
    return true;

  switch (Pred) {
  default:
    return false;

  case CmpInst::ICMP_SLE: {
    const APInt *C;

    // LHS s<= LHS +_{nsw} C   if C >= 0
    // LHS s<= LHS | C         if C >= 0
    if (match(RHS, m_NSWAdd(m_Specific(LHS), m_APInt(C))) ||
        match(RHS, m_Or(m_Specific(LHS), m_APInt(C))))
      return !C->isNegative();

    // LHS s<= smax(LHS, V) for any V
    if (match(RHS, m_c_SMax(m_Specific(LHS), m_Value())))
      return true;

    // smin(RHS, V) s<= RHS for any V
    if (match(LHS, m_c_SMin(m_Specific(RHS), m_Value())))
      return true;

    // Match A to (X +_{nsw} CA) and B to (X +_{nsw} CB)
    const Value *X;
    const APInt *CLHS, *CRHS;
    if (match(LHS, m_NSWAddLike(m_Value(X), m_APInt(CLHS))) &&
        match(RHS, m_NSWAddLike(m_Specific(X), m_APInt(CRHS))))
      return CLHS->sle(*CRHS);

    return false;
  }

  case CmpInst::ICMP_ULE: {
    // LHS u<= LHS +_{nuw} V for any V
    if (match(RHS, m_c_Add(m_Specific(LHS), m_Value())) &&
        cast<OverflowingBinaryOperator>(RHS)->hasNoUnsignedWrap())
      return true;

    // LHS u<= LHS | V for any V
    if (match(RHS, m_c_Or(m_Specific(LHS), m_Value())))
      return true;

    // LHS u<= umax(LHS, V) for any V
    if (match(RHS, m_c_UMax(m_Specific(LHS), m_Value())))
      return true;

    // RHS >> V u<= RHS for any V
    if (match(LHS, m_LShr(m_Specific(RHS), m_Value())))
      return true;

    // RHS u/ C_ugt_1 u<= RHS
    const APInt *C;
    if (match(LHS, m_UDiv(m_Specific(RHS), m_APInt(C))) && C->ugt(1))
      return true;

    // RHS & V u<= RHS for any V
    if (match(LHS, m_c_And(m_Specific(RHS), m_Value())))
      return true;

    // umin(RHS, V) u<= RHS for any V
    if (match(LHS, m_c_UMin(m_Specific(RHS), m_Value())))
      return true;

    // Match A to (X +_{nuw} CA) and B to (X +_{nuw} CB)
    const Value *X;
    const APInt *CLHS, *CRHS;
    if (match(LHS, m_NUWAddLike(m_Value(X), m_APInt(CLHS))) &&
        match(RHS, m_NUWAddLike(m_Specific(X), m_APInt(CRHS))))
      return CLHS->ule(*CRHS);

    return false;
  }
  }
}

/// Return true if "icmp Pred BLHS BRHS" is true whenever "icmp Pred
/// ALHS ARHS" is true.  Otherwise, return std::nullopt.
static std::optional<bool>
isImpliedCondOperands(CmpInst::Predicate Pred, const Value *ALHS,
                      const Value *ARHS, const Value *BLHS, const Value *BRHS) {
  switch (Pred) {
  default:
    return std::nullopt;

  case CmpInst::ICMP_SLT:
  case CmpInst::ICMP_SLE:
    if (isTruePredicate(CmpInst::ICMP_SLE, BLHS, ALHS) &&
        isTruePredicate(CmpInst::ICMP_SLE, ARHS, BRHS))
      return true;
    return std::nullopt;

  case CmpInst::ICMP_SGT:
  case CmpInst::ICMP_SGE:
    if (isTruePredicate(CmpInst::ICMP_SLE, ALHS, BLHS) &&
        isTruePredicate(CmpInst::ICMP_SLE, BRHS, ARHS))
      return true;
    return std::nullopt;

  case CmpInst::ICMP_ULT:
  case CmpInst::ICMP_ULE:
    if (isTruePredicate(CmpInst::ICMP_ULE, BLHS, ALHS) &&
        isTruePredicate(CmpInst::ICMP_ULE, ARHS, BRHS))
      return true;
    return std::nullopt;

  case CmpInst::ICMP_UGT:
  case CmpInst::ICMP_UGE:
    if (isTruePredicate(CmpInst::ICMP_ULE, ALHS, BLHS) &&
        isTruePredicate(CmpInst::ICMP_ULE, BRHS, ARHS))
      return true;
    return std::nullopt;
  }
}

/// Return true if "icmp LPred X, LCR" implies "icmp RPred X, RCR" is true.
/// Return false if "icmp LPred X, LCR" implies "icmp RPred X, RCR" is false.
/// Otherwise, return std::nullopt if we can't infer anything.
static std::optional<bool>
isImpliedCondCommonOperandWithCR(CmpPredicate LPred, const ConstantRange &LCR,
                                 CmpPredicate RPred, const ConstantRange &RCR) {
  auto CRImpliesPred = [&](ConstantRange CR,
                           CmpInst::Predicate Pred) -> std::optional<bool> {
    // If all true values for lhs and true for rhs, lhs implies rhs
    if (CR.icmp(Pred, RCR))
      return true;

    // If there is no overlap, lhs implies not rhs
    if (CR.icmp(CmpInst::getInversePredicate(Pred), RCR))
      return false;

    return std::nullopt;
  };
  if (auto Res = CRImpliesPred(ConstantRange::makeAllowedICmpRegion(LPred, LCR),
                               RPred))
    return Res;
  if (LPred.hasSameSign() ^ RPred.hasSameSign()) {
    LPred = LPred.hasSameSign() ? ICmpInst::getFlippedSignednessPredicate(LPred)
                                : static_cast<CmpInst::Predicate>(LPred);
    RPred = RPred.hasSameSign() ? ICmpInst::getFlippedSignednessPredicate(RPred)
                                : static_cast<CmpInst::Predicate>(RPred);
    return CRImpliesPred(ConstantRange::makeAllowedICmpRegion(LPred, LCR),
                         RPred);
  }
  return std::nullopt;
}

/// Return true if LHS implies RHS (expanded to its components as "R0 RPred R1")
/// is true.  Return false if LHS implies RHS is false. Otherwise, return
/// std::nullopt if we can't infer anything.
static std::optional<bool>
isImpliedCondICmps(CmpPredicate LPred, const Value *L0, const Value *L1,
                   CmpPredicate RPred, const Value *R0, const Value *R1,
                   const DataLayout &DL, bool LHSIsTrue) {
  // The rest of the logic assumes the LHS condition is true.  If that's not the
  // case, invert the predicate to make it so.
  if (!LHSIsTrue)
    LPred = ICmpInst::getInverseCmpPredicate(LPred);

  // We can have non-canonical operands, so try to normalize any common operand
  // to L0/R0.
  if (L0 == R1) {
    std::swap(R0, R1);
    RPred = ICmpInst::getSwappedCmpPredicate(RPred);
  }
  if (R0 == L1) {
    std::swap(L0, L1);
    LPred = ICmpInst::getSwappedCmpPredicate(LPred);
  }
  if (L1 == R1) {
    // If we have L0 == R0 and L1 == R1, then make L1/R1 the constants.
    if (L0 != R0 || match(L0, m_ImmConstant())) {
      std::swap(L0, L1);
      LPred = ICmpInst::getSwappedCmpPredicate(LPred);
      std::swap(R0, R1);
      RPred = ICmpInst::getSwappedCmpPredicate(RPred);
    }
  }

  // See if we can infer anything if operand-0 matches and we have at least one
  // constant.
  const APInt *Unused;
  if (L0 == R0 && (match(L1, m_APInt(Unused)) || match(R1, m_APInt(Unused)))) {
    // Potential TODO: We could also further use the constant range of L0/R0 to
    // further constraint the constant ranges. At the moment this leads to
    // several regressions related to not transforming `multi_use(A + C0) eq/ne
    // C1` (see discussion: D58633).
    ConstantRange LCR = computeConstantRange(
        L1, ICmpInst::isSigned(LPred), /* UseInstrInfo=*/true, /*AC=*/nullptr,
        /*CxtI=*/nullptr, /*DT=*/nullptr, MaxAnalysisRecursionDepth - 1);
    ConstantRange RCR = computeConstantRange(
        R1, ICmpInst::isSigned(RPred), /* UseInstrInfo=*/true, /*AC=*/nullptr,
        /*CxtI=*/nullptr, /*DT=*/nullptr, MaxAnalysisRecursionDepth - 1);
    // Even if L1/R1 are not both constant, we can still sometimes deduce
    // relationship from a single constant. For example X u> Y implies X != 0.
    if (auto R = isImpliedCondCommonOperandWithCR(LPred, LCR, RPred, RCR))
      return R;
    // If both L1/R1 were exact constant ranges and we didn't get anything
    // here, we won't be able to deduce this.
    if (match(L1, m_APInt(Unused)) && match(R1, m_APInt(Unused)))
      return std::nullopt;
  }

  // Can we infer anything when the two compares have matching operands?
  if (L0 == R0 && L1 == R1)
    return ICmpInst::isImpliedByMatchingCmp(LPred, RPred);

  // It only really makes sense in the context of signed comparison for "X - Y
  // must be positive if X >= Y and no overflow".
  // Take SGT as an example:  L0:x > L1:y and C >= 0
  //                      ==> R0:(x -nsw y) < R1:(-C) is false
  CmpInst::Predicate SignedLPred = LPred.getPreferredSignedPredicate();
  if ((SignedLPred == ICmpInst::ICMP_SGT ||
       SignedLPred == ICmpInst::ICMP_SGE) &&
      match(R0, m_NSWSub(m_Specific(L0), m_Specific(L1)))) {
    if (match(R1, m_NonPositive()) &&
        ICmpInst::isImpliedByMatchingCmp(SignedLPred, RPred) == false)
      return false;
  }

  // Take SLT as an example:  L0:x < L1:y and C <= 0
  //                      ==> R0:(x -nsw y) < R1:(-C) is true
  if ((SignedLPred == ICmpInst::ICMP_SLT ||
       SignedLPred == ICmpInst::ICMP_SLE) &&
      match(R0, m_NSWSub(m_Specific(L0), m_Specific(L1)))) {
    if (match(R1, m_NonNegative()) &&
        ICmpInst::isImpliedByMatchingCmp(SignedLPred, RPred) == true)
      return true;
  }

  // L0 = R0 = L1 + R1, L0 >=u L1 implies R0 >=u R1, L0 <u L1 implies R0 <u R1
  if (L0 == R0 &&
      (LPred == ICmpInst::ICMP_ULT || LPred == ICmpInst::ICMP_UGE) &&
      (RPred == ICmpInst::ICMP_ULT || RPred == ICmpInst::ICMP_UGE) &&
      match(L0, m_c_Add(m_Specific(L1), m_Specific(R1))))
    return CmpPredicate::getMatching(LPred, RPred).has_value();

  if (auto P = CmpPredicate::getMatching(LPred, RPred))
    return isImpliedCondOperands(*P, L0, L1, R0, R1);

  return std::nullopt;
}

/// Return true if LHS implies RHS is true.  Return false if LHS implies RHS is
/// false.  Otherwise, return std::nullopt if we can't infer anything.  We
/// expect the RHS to be an icmp and the LHS to be an 'and', 'or', or a 'select'
/// instruction.
static std::optional<bool>
isImpliedCondAndOr(const Instruction *LHS, CmpPredicate RHSPred,
                   const Value *RHSOp0, const Value *RHSOp1,
                   const DataLayout &DL, bool LHSIsTrue, unsigned Depth) {
  // The LHS must be an 'or', 'and', or a 'select' instruction.
  assert((LHS->getOpcode() == Instruction::And ||
          LHS->getOpcode() == Instruction::Or ||
          LHS->getOpcode() == Instruction::Select) &&
         "Expected LHS to be 'and', 'or', or 'select'.");

  assert(Depth <= MaxAnalysisRecursionDepth && "Hit recursion limit");

  // If the result of an 'or' is false, then we know both legs of the 'or' are
  // false.  Similarly, if the result of an 'and' is true, then we know both
  // legs of the 'and' are true.
  const Value *ALHS, *ARHS;
  if ((!LHSIsTrue && match(LHS, m_LogicalOr(m_Value(ALHS), m_Value(ARHS)))) ||
      (LHSIsTrue && match(LHS, m_LogicalAnd(m_Value(ALHS), m_Value(ARHS))))) {
    // FIXME: Make this non-recursion.
    if (std::optional<bool> Implication = isImpliedCondition(
            ALHS, RHSPred, RHSOp0, RHSOp1, DL, LHSIsTrue, Depth + 1))
      return Implication;
    if (std::optional<bool> Implication = isImpliedCondition(
            ARHS, RHSPred, RHSOp0, RHSOp1, DL, LHSIsTrue, Depth + 1))
      return Implication;
    return std::nullopt;
  }
  return std::nullopt;
}

std::optional<bool>
llvm::isImpliedCondition(const Value *LHS, CmpPredicate RHSPred,
                         const Value *RHSOp0, const Value *RHSOp1,
                         const DataLayout &DL, bool LHSIsTrue, unsigned Depth) {
  // Bail out when we hit the limit.
  if (Depth == MaxAnalysisRecursionDepth)
    return std::nullopt;

  // A mismatch occurs when we compare a scalar cmp to a vector cmp, for
  // example.
  if (RHSOp0->getType()->isVectorTy() != LHS->getType()->isVectorTy())
    return std::nullopt;

  assert(LHS->getType()->isIntOrIntVectorTy(1) &&
         "Expected integer type only!");

  // Match not
  if (match(LHS, m_Not(m_Value(LHS))))
    LHSIsTrue = !LHSIsTrue;

  // Both LHS and RHS are icmps.
  if (const auto *LHSCmp = dyn_cast<ICmpInst>(LHS))
    return isImpliedCondICmps(LHSCmp->getCmpPredicate(), LHSCmp->getOperand(0),
                              LHSCmp->getOperand(1), RHSPred, RHSOp0, RHSOp1,
                              DL, LHSIsTrue);
  const Value *V;
  if (match(LHS, m_NUWTrunc(m_Value(V))))
    return isImpliedCondICmps(CmpInst::ICMP_NE, V,
                              ConstantInt::get(V->getType(), 0), RHSPred,
                              RHSOp0, RHSOp1, DL, LHSIsTrue);

  /// The LHS should be an 'or', 'and', or a 'select' instruction.  We expect
  /// the RHS to be an icmp.
  /// FIXME: Add support for and/or/select on the RHS.
  if (const Instruction *LHSI = dyn_cast<Instruction>(LHS)) {
    if ((LHSI->getOpcode() == Instruction::And ||
         LHSI->getOpcode() == Instruction::Or ||
         LHSI->getOpcode() == Instruction::Select))
      return isImpliedCondAndOr(LHSI, RHSPred, RHSOp0, RHSOp1, DL, LHSIsTrue,
                                Depth);
  }
  return std::nullopt;
}

std::optional<bool> llvm::isImpliedCondition(const Value *LHS, const Value *RHS,
                                             const DataLayout &DL,
                                             bool LHSIsTrue, unsigned Depth) {
  // LHS ==> RHS by definition
  if (LHS == RHS)
    return LHSIsTrue;

  // Match not
  bool InvertRHS = false;
  if (match(RHS, m_Not(m_Value(RHS)))) {
    if (LHS == RHS)
      return !LHSIsTrue;
    InvertRHS = true;
  }

  if (const ICmpInst *RHSCmp = dyn_cast<ICmpInst>(RHS)) {
    if (auto Implied = isImpliedCondition(
            LHS, RHSCmp->getCmpPredicate(), RHSCmp->getOperand(0),
            RHSCmp->getOperand(1), DL, LHSIsTrue, Depth))
      return InvertRHS ? !*Implied : *Implied;
    return std::nullopt;
  }

  const Value *V;
  if (match(RHS, m_NUWTrunc(m_Value(V)))) {
    if (auto Implied = isImpliedCondition(LHS, CmpInst::ICMP_NE, V,
                                          ConstantInt::get(V->getType(), 0), DL,
                                          LHSIsTrue, Depth))
      return InvertRHS ? !*Implied : *Implied;
    return std::nullopt;
  }

  if (Depth == MaxAnalysisRecursionDepth)
    return std::nullopt;

  // LHS ==> (RHS1 || RHS2) if LHS ==> RHS1 or LHS ==> RHS2
  // LHS ==> !(RHS1 && RHS2) if LHS ==> !RHS1 or LHS ==> !RHS2
  const Value *RHS1, *RHS2;
  if (match(RHS, m_LogicalOr(m_Value(RHS1), m_Value(RHS2)))) {
    if (std::optional<bool> Imp =
            isImpliedCondition(LHS, RHS1, DL, LHSIsTrue, Depth + 1))
      if (*Imp == true)
        return !InvertRHS;
    if (std::optional<bool> Imp =
            isImpliedCondition(LHS, RHS2, DL, LHSIsTrue, Depth + 1))
      if (*Imp == true)
        return !InvertRHS;
  }
  if (match(RHS, m_LogicalAnd(m_Value(RHS1), m_Value(RHS2)))) {
    if (std::optional<bool> Imp =
            isImpliedCondition(LHS, RHS1, DL, LHSIsTrue, Depth + 1))
      if (*Imp == false)
        return InvertRHS;
    if (std::optional<bool> Imp =
            isImpliedCondition(LHS, RHS2, DL, LHSIsTrue, Depth + 1))
      if (*Imp == false)
        return InvertRHS;
  }

  return std::nullopt;
}

// Returns a pair (Condition, ConditionIsTrue), where Condition is a branch
// condition dominating ContextI or nullptr, if no condition is found.
static std::pair<Value *, bool>
getDomPredecessorCondition(const Instruction *ContextI) {
  if (!ContextI || !ContextI->getParent())
    return {nullptr, false};

  // TODO: This is a poor/cheap way to determine dominance. Should we use a
  // dominator tree (eg, from a SimplifyQuery) instead?
  const BasicBlock *ContextBB = ContextI->getParent();
  const BasicBlock *PredBB = ContextBB->getSinglePredecessor();
  if (!PredBB)
    return {nullptr, false};

  // We need a conditional branch in the predecessor.
  Value *PredCond;
  BasicBlock *TrueBB, *FalseBB;
  if (!match(PredBB->getTerminator(), m_Br(m_Value(PredCond), TrueBB, FalseBB)))
    return {nullptr, false};

  // The branch should get simplified. Don't bother simplifying this condition.
  if (TrueBB == FalseBB)
    return {nullptr, false};

  assert((TrueBB == ContextBB || FalseBB == ContextBB) &&
         "Predecessor block does not point to successor?");

  // Is this condition implied by the predecessor condition?
  return {PredCond, TrueBB == ContextBB};
}

std::optional<bool> llvm::isImpliedByDomCondition(const Value *Cond,
                                                  const Instruction *ContextI,
                                                  const DataLayout &DL) {
  assert(Cond->getType()->isIntOrIntVectorTy(1) && "Condition must be bool");
  auto PredCond = getDomPredecessorCondition(ContextI);
  if (PredCond.first)
    return isImpliedCondition(PredCond.first, Cond, DL, PredCond.second);
  return std::nullopt;
}

std::optional<bool> llvm::isImpliedByDomCondition(CmpPredicate Pred,
                                                  const Value *LHS,
                                                  const Value *RHS,
                                                  const Instruction *ContextI,
                                                  const DataLayout &DL) {
  auto PredCond = getDomPredecessorCondition(ContextI);
  if (PredCond.first)
    return isImpliedCondition(PredCond.first, Pred, LHS, RHS, DL,
                              PredCond.second);
  return std::nullopt;
}

static void setLimitsForBinOp(const BinaryOperator &BO, APInt &Lower,
                              APInt &Upper, const InstrInfoQuery &IIQ,
                              bool PreferSignedRange) {
  unsigned Width = Lower.getBitWidth();
  const APInt *C;
  switch (BO.getOpcode()) {
  case Instruction::Sub:
    if (match(BO.getOperand(0), m_APInt(C))) {
      bool HasNSW = IIQ.hasNoSignedWrap(&BO);
      bool HasNUW = IIQ.hasNoUnsignedWrap(&BO);

      // If the caller expects a signed compare, then try to use a signed range.
      // Otherwise if both no-wraps are set, use the unsigned range because it
      // is never larger than the signed range. Example:
      // "sub nuw nsw i8 -2, x" is unsigned [0, 254] vs. signed [-128, 126].
      // "sub nuw nsw i8 2, x" is unsigned [0, 2] vs. signed [-125, 127].
      if (PreferSignedRange && HasNSW && HasNUW)
        HasNUW = false;

      if (HasNUW) {
        // 'sub nuw c, x' produces [0, C].
        Upper = *C + 1;
      } else if (HasNSW) {
        if (C->isNegative()) {
          // 'sub nsw -C, x' produces [SINT_MIN, -C - SINT_MIN].
          Lower = APInt::getSignedMinValue(Width);
          Upper = *C - APInt::getSignedMaxValue(Width);
        } else {
          // Note that sub 0, INT_MIN is not NSW. It techically is a signed wrap
          // 'sub nsw C, x' produces [C - SINT_MAX, SINT_MAX].
          Lower = *C - APInt::getSignedMaxValue(Width);
          Upper = APInt::getSignedMinValue(Width);
        }
      }
    }
    break;
  case Instruction::Add:
    if (match(BO.getOperand(1), m_APInt(C)) && !C->isZero()) {
      bool HasNSW = IIQ.hasNoSignedWrap(&BO);
      bool HasNUW = IIQ.hasNoUnsignedWrap(&BO);

      // If the caller expects a signed compare, then try to use a signed
      // range. Otherwise if both no-wraps are set, use the unsigned range
      // because it is never larger than the signed range. Example: "add nuw
      // nsw i8 X, -2" is unsigned [254,255] vs. signed [-128, 125].
      if (PreferSignedRange && HasNSW && HasNUW)
        HasNUW = false;

      if (HasNUW) {
        // 'add nuw x, C' produces [C, UINT_MAX].
        Lower = *C;
      } else if (HasNSW) {
        if (C->isNegative()) {
          // 'add nsw x, -C' produces [SINT_MIN, SINT_MAX - C].
          Lower = APInt::getSignedMinValue(Width);
          Upper = APInt::getSignedMaxValue(Width) + *C + 1;
        } else {
          // 'add nsw x, +C' produces [SINT_MIN + C, SINT_MAX].
          Lower = APInt::getSignedMinValue(Width) + *C;
          Upper = APInt::getSignedMaxValue(Width) + 1;
        }
      }
    }
    break;

  case Instruction::And:
    if (match(BO.getOperand(1), m_APInt(C)))
      // 'and x, C' produces [0, C].
      Upper = *C + 1;
    // X & -X is a power of two or zero. So we can cap the value at max power of
    // two.
    if (match(BO.getOperand(0), m_Neg(m_Specific(BO.getOperand(1)))) ||
        match(BO.getOperand(1), m_Neg(m_Specific(BO.getOperand(0)))))
      Upper = APInt::getSignedMinValue(Width) + 1;
    break;

  case Instruction::Or:
    if (match(BO.getOperand(1), m_APInt(C)))
      // 'or x, C' produces [C, UINT_MAX].
      Lower = *C;
    break;

  case Instruction::AShr:
    if (match(BO.getOperand(1), m_APInt(C)) && C->ult(Width)) {
      // 'ashr x, C' produces [INT_MIN >> C, INT_MAX >> C].
      Lower = APInt::getSignedMinValue(Width).ashr(*C);
      Upper = APInt::getSignedMaxValue(Width).ashr(*C) + 1;
    } else if (match(BO.getOperand(0), m_APInt(C))) {
      unsigned ShiftAmount = Width - 1;
      if (!C->isZero() && IIQ.isExact(&BO))
        ShiftAmount = C->countr_zero();
      if (C->isNegative()) {
        // 'ashr C, x' produces [C, C >> (Width-1)]
        Lower = *C;
        Upper = C->ashr(ShiftAmount) + 1;
      } else {
        // 'ashr C, x' produces [C >> (Width-1), C]
        Lower = C->ashr(ShiftAmount);
        Upper = *C + 1;
      }
    }
    break;

  case Instruction::LShr:
    if (match(BO.getOperand(1), m_APInt(C)) && C->ult(Width)) {
      // 'lshr x, C' produces [0, UINT_MAX >> C].
      Upper = APInt::getAllOnes(Width).lshr(*C) + 1;
    } else if (match(BO.getOperand(0), m_APInt(C))) {
      // 'lshr C, x' produces [C >> (Width-1), C].
      unsigned ShiftAmount = Width - 1;
      if (!C->isZero() && IIQ.isExact(&BO))
        ShiftAmount = C->countr_zero();
      Lower = C->lshr(ShiftAmount);
      Upper = *C + 1;
    }
    break;

  case Instruction::Shl:
    if (match(BO.getOperand(0), m_APInt(C))) {
      if (IIQ.hasNoUnsignedWrap(&BO)) {
        // 'shl nuw C, x' produces [C, C << CLZ(C)]
        Lower = *C;
        Upper = Lower.shl(Lower.countl_zero()) + 1;
      } else if (BO.hasNoSignedWrap()) { // TODO: What if both nuw+nsw?
        if (C->isNegative()) {
          // 'shl nsw C, x' produces [C << CLO(C)-1, C]
          unsigned ShiftAmount = C->countl_one() - 1;
          Lower = C->shl(ShiftAmount);
          Upper = *C + 1;
        } else {
          // 'shl nsw C, x' produces [C, C << CLZ(C)-1]
          unsigned ShiftAmount = C->countl_zero() - 1;
          Lower = *C;
          Upper = C->shl(ShiftAmount) + 1;
        }
      } else {
        // If lowbit is set, value can never be zero.
        if ((*C)[0])
          Lower = APInt::getOneBitSet(Width, 0);
        // If we are shifting a constant the largest it can be is if the longest
        // sequence of consecutive ones is shifted to the highbits (breaking
        // ties for which sequence is higher). At the moment we take a liberal
        // upper bound on this by just popcounting the constant.
        // TODO: There may be a bitwise trick for it longest/highest
        // consecutative sequence of ones (naive method is O(Width) loop).
        Upper = APInt::getHighBitsSet(Width, C->popcount()) + 1;
      }
    } else if (match(BO.getOperand(1), m_APInt(C)) && C->ult(Width)) {
      Upper = APInt::getBitsSetFrom(Width, C->getZExtValue()) + 1;
    }
    break;

  case Instruction::SDiv:
    if (match(BO.getOperand(1), m_APInt(C))) {
      APInt IntMin = APInt::getSignedMinValue(Width);
      APInt IntMax = APInt::getSignedMaxValue(Width);
      if (C->isAllOnes()) {
        // 'sdiv x, -1' produces [INT_MIN + 1, INT_MAX]
        //    where C != -1 and C != 0 and C != 1
        Lower = IntMin + 1;
        Upper = IntMax + 1;
      } else if (C->countl_zero() < Width - 1) {
        // 'sdiv x, C' produces [INT_MIN / C, INT_MAX / C]
        //    where C != -1 and C != 0 and C != 1
        Lower = IntMin.sdiv(*C);
        Upper = IntMax.sdiv(*C);
        if (Lower.sgt(Upper))
          std::swap(Lower, Upper);
        Upper = Upper + 1;
        assert(Upper != Lower && "Upper part of range has wrapped!");
      }
    } else if (match(BO.getOperand(0), m_APInt(C))) {
      if (C->isMinSignedValue()) {
        // 'sdiv INT_MIN, x' produces [INT_MIN, INT_MIN / -2].
        Lower = *C;
        Upper = Lower.lshr(1) + 1;
      } else {
        // 'sdiv C, x' produces [-|C|, |C|].
        Upper = C->abs() + 1;
        Lower = (-Upper) + 1;
      }
    }
    break;

  case Instruction::UDiv:
    if (match(BO.getOperand(1), m_APInt(C)) && !C->isZero()) {
      // 'udiv x, C' produces [0, UINT_MAX / C].
      Upper = APInt::getMaxValue(Width).udiv(*C) + 1;
    } else if (match(BO.getOperand(0), m_APInt(C))) {
      // 'udiv C, x' produces [0, C].
      Upper = *C + 1;
    }
    break;

  case Instruction::SRem:
    if (match(BO.getOperand(1), m_APInt(C))) {
      // 'srem x, C' produces (-|C|, |C|).
      Upper = C->abs();
      Lower = (-Upper) + 1;
    } else if (match(BO.getOperand(0), m_APInt(C))) {
      if (C->isNegative()) {
        // 'srem -|C|, x' produces [-|C|, 0].
        Upper = 1;
        Lower = *C;
      } else {
        // 'srem |C|, x' produces [0, |C|].
        Upper = *C + 1;
      }
    }
    break;

  case Instruction::URem:
    if (match(BO.getOperand(1), m_APInt(C)))
      // 'urem x, C' produces [0, C).
      Upper = *C;
    else if (match(BO.getOperand(0), m_APInt(C)))
      // 'urem C, x' produces [0, C].
      Upper = *C + 1;
    break;

  default:
    break;
  }
}

static ConstantRange getRangeForIntrinsic(const IntrinsicInst &II,
                                          bool UseInstrInfo) {
  unsigned Width = II.getType()->getScalarSizeInBits();
  const APInt *C;
  switch (II.getIntrinsicID()) {
  case Intrinsic::ctlz:
  case Intrinsic::cttz: {
    APInt Upper(Width, Width);
    if (!UseInstrInfo || !match(II.getArgOperand(1), m_One()))
      Upper += 1;
    // Maximum of set/clear bits is the bit width.
    return ConstantRange::getNonEmpty(APInt::getZero(Width), Upper);
  }
  case Intrinsic::ctpop:
    // Maximum of set/clear bits is the bit width.
    return ConstantRange::getNonEmpty(APInt::getZero(Width),
                                      APInt(Width, Width) + 1);
  case Intrinsic::uadd_sat:
    // uadd.sat(x, C) produces [C, UINT_MAX].
    if (match(II.getOperand(0), m_APInt(C)) ||
        match(II.getOperand(1), m_APInt(C)))
      return ConstantRange::getNonEmpty(*C, APInt::getZero(Width));
    break;
  case Intrinsic::sadd_sat:
    if (match(II.getOperand(0), m_APInt(C)) ||
        match(II.getOperand(1), m_APInt(C))) {
      if (C->isNegative())
        // sadd.sat(x, -C) produces [SINT_MIN, SINT_MAX + (-C)].
        return ConstantRange::getNonEmpty(APInt::getSignedMinValue(Width),
                                          APInt::getSignedMaxValue(Width) + *C +
                                              1);

      // sadd.sat(x, +C) produces [SINT_MIN + C, SINT_MAX].
      return ConstantRange::getNonEmpty(APInt::getSignedMinValue(Width) + *C,
                                        APInt::getSignedMaxValue(Width) + 1);
    }
    break;
  case Intrinsic::usub_sat:
    // usub.sat(C, x) produces [0, C].
    if (match(II.getOperand(0), m_APInt(C)))
      return ConstantRange::getNonEmpty(APInt::getZero(Width), *C + 1);

    // usub.sat(x, C) produces [0, UINT_MAX - C].
    if (match(II.getOperand(1), m_APInt(C)))
      return ConstantRange::getNonEmpty(APInt::getZero(Width),
                                        APInt::getMaxValue(Width) - *C + 1);
    break;
  case Intrinsic::ssub_sat:
    if (match(II.getOperand(0), m_APInt(C))) {
      if (C->isNegative())
        // ssub.sat(-C, x) produces [SINT_MIN, -SINT_MIN + (-C)].
        return ConstantRange::getNonEmpty(APInt::getSignedMinValue(Width),
                                          *C - APInt::getSignedMinValue(Width) +
                                              1);

      // ssub.sat(+C, x) produces [-SINT_MAX + C, SINT_MAX].
      return ConstantRange::getNonEmpty(*C - APInt::getSignedMaxValue(Width),
                                        APInt::getSignedMaxValue(Width) + 1);
    } else if (match(II.getOperand(1), m_APInt(C))) {
      if (C->isNegative())
        // ssub.sat(x, -C) produces [SINT_MIN - (-C), SINT_MAX]:
        return ConstantRange::getNonEmpty(APInt::getSignedMinValue(Width) - *C,
                                          APInt::getSignedMaxValue(Width) + 1);

      // ssub.sat(x, +C) produces [SINT_MIN, SINT_MAX - C].
      return ConstantRange::getNonEmpty(APInt::getSignedMinValue(Width),
                                        APInt::getSignedMaxValue(Width) - *C +
                                            1);
    }
    break;
  case Intrinsic::umin:
  case Intrinsic::umax:
  case Intrinsic::smin:
  case Intrinsic::smax:
    if (!match(II.getOperand(0), m_APInt(C)) &&
        !match(II.getOperand(1), m_APInt(C)))
      break;

    switch (II.getIntrinsicID()) {
    case Intrinsic::umin:
      return ConstantRange::getNonEmpty(APInt::getZero(Width), *C + 1);
    case Intrinsic::umax:
      return ConstantRange::getNonEmpty(*C, APInt::getZero(Width));
    case Intrinsic::smin:
      return ConstantRange::getNonEmpty(APInt::getSignedMinValue(Width),
                                        *C + 1);
    case Intrinsic::smax:
      return ConstantRange::getNonEmpty(*C,
                                        APInt::getSignedMaxValue(Width) + 1);
    default:
      llvm_unreachable("Must be min/max intrinsic");
    }
    break;
  case Intrinsic::abs:
    // If abs of SIGNED_MIN is poison, then the result is [0..SIGNED_MAX],
    // otherwise it is [0..SIGNED_MIN], as -SIGNED_MIN == SIGNED_MIN.
    if (match(II.getOperand(1), m_One()))
      return ConstantRange::getNonEmpty(APInt::getZero(Width),
                                        APInt::getSignedMaxValue(Width) + 1);

    return ConstantRange::getNonEmpty(APInt::getZero(Width),
                                      APInt::getSignedMinValue(Width) + 1);
  case Intrinsic::vscale:
    if (!II.getParent() || !II.getFunction())
      break;
    return getVScaleRange(II.getFunction(), Width);
  default:
    break;
  }

  return ConstantRange::getFull(Width);
}

static ConstantRange getRangeForSelectPattern(const SelectInst &SI,
                                              const InstrInfoQuery &IIQ) {
  unsigned BitWidth = SI.getType()->getScalarSizeInBits();
  const Value *LHS = nullptr, *RHS = nullptr;
  SelectPatternResult R = matchSelectPattern(&SI, LHS, RHS);
  if (R.Flavor == SPF_UNKNOWN)
    return ConstantRange::getFull(BitWidth);

  if (R.Flavor == SelectPatternFlavor::SPF_ABS) {
    // If the negation part of the abs (in RHS) has the NSW flag,
    // then the result of abs(X) is [0..SIGNED_MAX],
    // otherwise it is [0..SIGNED_MIN], as -SIGNED_MIN == SIGNED_MIN.
    if (match(RHS, m_Neg(m_Specific(LHS))) &&
        IIQ.hasNoSignedWrap(cast<Instruction>(RHS)))
      return ConstantRange::getNonEmpty(APInt::getZero(BitWidth),
                                        APInt::getSignedMaxValue(BitWidth) + 1);

    return ConstantRange::getNonEmpty(APInt::getZero(BitWidth),
                                      APInt::getSignedMinValue(BitWidth) + 1);
  }

  if (R.Flavor == SelectPatternFlavor::SPF_NABS) {
    // The result of -abs(X) is <= 0.
    return ConstantRange::getNonEmpty(APInt::getSignedMinValue(BitWidth),
                                      APInt(BitWidth, 1));
  }

  const APInt *C;
  if (!match(LHS, m_APInt(C)) && !match(RHS, m_APInt(C)))
    return ConstantRange::getFull(BitWidth);

  switch (R.Flavor) {
  case SPF_UMIN:
    return ConstantRange::getNonEmpty(APInt::getZero(BitWidth), *C + 1);
  case SPF_UMAX:
    return ConstantRange::getNonEmpty(*C, APInt::getZero(BitWidth));
  case SPF_SMIN:
    return ConstantRange::getNonEmpty(APInt::getSignedMinValue(BitWidth),
                                      *C + 1);
  case SPF_SMAX:
    return ConstantRange::getNonEmpty(*C,
                                      APInt::getSignedMaxValue(BitWidth) + 1);
  default:
    return ConstantRange::getFull(BitWidth);
  }
}

static void setLimitForFPToI(const Instruction *I, APInt &Lower, APInt &Upper) {
  // The maximum representable value of a half is 65504. For floats the maximum
  // value is 3.4e38 which requires roughly 129 bits.
  unsigned BitWidth = I->getType()->getScalarSizeInBits();
  if (!I->getOperand(0)->getType()->getScalarType()->isHalfTy())
    return;
  if (isa<FPToSIInst>(I) && BitWidth >= 17) {
    Lower = APInt(BitWidth, -65504, true);
    Upper = APInt(BitWidth, 65505);
  }

  if (isa<FPToUIInst>(I) && BitWidth >= 16) {
    // For a fptoui the lower limit is left as 0.
    Upper = APInt(BitWidth, 65505);
  }
}

ConstantRange llvm::computeConstantRange(const Value *V, bool ForSigned,
                                         bool UseInstrInfo, AssumptionCache *AC,
                                         const Instruction *CtxI,
                                         const DominatorTree *DT,
                                         unsigned Depth) {
  assert(V->getType()->isIntOrIntVectorTy() && "Expected integer instruction");

  if (Depth == MaxAnalysisRecursionDepth)
    return ConstantRange::getFull(V->getType()->getScalarSizeInBits());

  if (auto *C = dyn_cast<Constant>(V))
    return C->toConstantRange();

  unsigned BitWidth = V->getType()->getScalarSizeInBits();
  InstrInfoQuery IIQ(UseInstrInfo);
  ConstantRange CR = ConstantRange::getFull(BitWidth);
  if (auto *BO = dyn_cast<BinaryOperator>(V)) {
    APInt Lower = APInt(BitWidth, 0);
    APInt Upper = APInt(BitWidth, 0);
    // TODO: Return ConstantRange.
    setLimitsForBinOp(*BO, Lower, Upper, IIQ, ForSigned);
    CR = ConstantRange::getNonEmpty(Lower, Upper);
  } else if (auto *II = dyn_cast<IntrinsicInst>(V))
    CR = getRangeForIntrinsic(*II, UseInstrInfo);
  else if (auto *SI = dyn_cast<SelectInst>(V)) {
    ConstantRange CRTrue = computeConstantRange(
        SI->getTrueValue(), ForSigned, UseInstrInfo, AC, CtxI, DT, Depth + 1);
    ConstantRange CRFalse = computeConstantRange(
        SI->getFalseValue(), ForSigned, UseInstrInfo, AC, CtxI, DT, Depth + 1);
    CR = CRTrue.unionWith(CRFalse);
    CR = CR.intersectWith(getRangeForSelectPattern(*SI, IIQ));
  } else if (isa<FPToUIInst>(V) || isa<FPToSIInst>(V)) {
    APInt Lower = APInt(BitWidth, 0);
    APInt Upper = APInt(BitWidth, 0);
    // TODO: Return ConstantRange.
    setLimitForFPToI(cast<Instruction>(V), Lower, Upper);
    CR = ConstantRange::getNonEmpty(Lower, Upper);
  } else if (const auto *A = dyn_cast<Argument>(V))
    if (std::optional<ConstantRange> Range = A->getRange())
      CR = *Range;

  if (auto *I = dyn_cast<Instruction>(V)) {
    if (auto *Range = IIQ.getMetadata(I, LLVMContext::MD_range))
      CR = CR.intersectWith(getConstantRangeFromMetadata(*Range));

    if (const auto *CB = dyn_cast<CallBase>(V))
      if (std::optional<ConstantRange> Range = CB->getRange())
        CR = CR.intersectWith(*Range);
  }

  if (CtxI && AC) {
    // Try to restrict the range based on information from assumptions.
    for (auto &AssumeVH : AC->assumptionsFor(V)) {
      if (!AssumeVH)
        continue;
      CallInst *I = cast<CallInst>(AssumeVH);
      assert(I->getParent()->getParent() == CtxI->getParent()->getParent() &&
             "Got assumption for the wrong function!");
      assert(I->getIntrinsicID() == Intrinsic::assume &&
             "must be an assume intrinsic");

      if (!isValidAssumeForContext(I, CtxI, DT))
        continue;
      Value *Arg = I->getArgOperand(0);
      ICmpInst *Cmp = dyn_cast<ICmpInst>(Arg);
      // Currently we just use information from comparisons.
      if (!Cmp || Cmp->getOperand(0) != V)
        continue;
      // TODO: Set "ForSigned" parameter via Cmp->isSigned()?
      ConstantRange RHS =
          computeConstantRange(Cmp->getOperand(1), /* ForSigned */ false,
                               UseInstrInfo, AC, I, DT, Depth + 1);
      CR = CR.intersectWith(
          ConstantRange::makeAllowedICmpRegion(Cmp->getPredicate(), RHS));
    }
  }

  return CR;
}

static void
addValueAffectedByCondition(Value *V,
                            function_ref<void(Value *)> InsertAffected) {
  assert(V != nullptr);
  if (isa<Argument>(V) || isa<GlobalValue>(V)) {
    InsertAffected(V);
  } else if (auto *I = dyn_cast<Instruction>(V)) {
    InsertAffected(V);

    // Peek through unary operators to find the source of the condition.
    Value *Op;
    if (match(I, m_CombineOr(m_PtrToInt(m_Value(Op)), m_Trunc(m_Value(Op))))) {
      if (isa<Instruction>(Op) || isa<Argument>(Op))
        InsertAffected(Op);
    }
  }
}

void llvm::findValuesAffectedByCondition(
    Value *Cond, bool IsAssume, function_ref<void(Value *)> InsertAffected) {
  auto AddAffected = [&InsertAffected](Value *V) {
    addValueAffectedByCondition(V, InsertAffected);
  };

  auto AddCmpOperands = [&AddAffected, IsAssume](Value *LHS, Value *RHS) {
    if (IsAssume) {
      AddAffected(LHS);
      AddAffected(RHS);
    } else if (match(RHS, m_Constant()))
      AddAffected(LHS);
  };

  SmallVector<Value *, 8> Worklist;
  SmallPtrSet<Value *, 8> Visited;
  Worklist.push_back(Cond);
  while (!Worklist.empty()) {
    Value *V = Worklist.pop_back_val();
    if (!Visited.insert(V).second)
      continue;

    CmpPredicate Pred;
    Value *A, *B, *X;

    if (IsAssume) {
      AddAffected(V);
      if (match(V, m_Not(m_Value(X))))
        AddAffected(X);
    }

    if (match(V, m_LogicalOp(m_Value(A), m_Value(B)))) {
      // assume(A && B) is split to -> assume(A); assume(B);
      // assume(!(A || B)) is split to -> assume(!A); assume(!B);
      // Finally, assume(A || B) / assume(!(A && B)) generally don't provide
      // enough information to be worth handling (intersection of information as
      // opposed to union).
      if (!IsAssume) {
        Worklist.push_back(A);
        Worklist.push_back(B);
      }
    } else if (match(V, m_ICmp(Pred, m_Value(A), m_Value(B)))) {
      bool HasRHSC = match(B, m_ConstantInt());
      if (ICmpInst::isEquality(Pred)) {
        AddAffected(A);
        if (IsAssume)
          AddAffected(B);
        if (HasRHSC) {
          Value *Y;
          // (X & C) or (X | C).
          // (X << C) or (X >>_s C) or (X >>_u C).
          if (match(A, m_Shift(m_Value(X), m_ConstantInt())))
            AddAffected(X);
          else if (match(A, m_And(m_Value(X), m_Value(Y))) ||
                   match(A, m_Or(m_Value(X), m_Value(Y)))) {
            AddAffected(X);
            AddAffected(Y);
          }
        }
      } else {
        AddCmpOperands(A, B);
        if (HasRHSC) {
          // Handle (A + C1) u< C2, which is the canonical form of
          // A > C3 && A < C4.
          if (match(A, m_AddLike(m_Value(X), m_ConstantInt())))
            AddAffected(X);

          if (ICmpInst::isUnsigned(Pred)) {
            Value *Y;
            // X & Y u> C    -> X >u C && Y >u C
            // X | Y u< C    -> X u< C && Y u< C
            // X nuw+ Y u< C -> X u< C && Y u< C
            if (match(A, m_And(m_Value(X), m_Value(Y))) ||
                match(A, m_Or(m_Value(X), m_Value(Y))) ||
                match(A, m_NUWAdd(m_Value(X), m_Value(Y)))) {
              AddAffected(X);
              AddAffected(Y);
            }
            // X nuw- Y u> C -> X u> C
            if (match(A, m_NUWSub(m_Value(X), m_Value())))
              AddAffected(X);
          }
        }

        // Handle icmp slt/sgt (bitcast X to int), 0/-1, which is supported
        // by computeKnownFPClass().
        if (match(A, m_ElementWiseBitCast(m_Value(X)))) {
          if (Pred == ICmpInst::ICMP_SLT && match(B, m_Zero()))
            InsertAffected(X);
          else if (Pred == ICmpInst::ICMP_SGT && match(B, m_AllOnes()))
            InsertAffected(X);
        }
      }

      if (HasRHSC && match(A, m_Intrinsic<Intrinsic::ctpop>(m_Value(X))))
        AddAffected(X);
    } else if (match(V, m_FCmp(Pred, m_Value(A), m_Value(B)))) {
      AddCmpOperands(A, B);

      // fcmp fneg(x), y
      // fcmp fabs(x), y
      // fcmp fneg(fabs(x)), y
      if (match(A, m_FNeg(m_Value(A))))
        AddAffected(A);
      if (match(A, m_FAbs(m_Value(A))))
        AddAffected(A);

    } else if (match(V, m_Intrinsic<Intrinsic::is_fpclass>(m_Value(A),
                                                           m_Value()))) {
      // Handle patterns that computeKnownFPClass() support.
      AddAffected(A);
    } else if (!IsAssume && match(V, m_Trunc(m_Value(X)))) {
      // Assume is checked here as X is already added above for assumes in
      // addValueAffectedByCondition
      AddAffected(X);
    } else if (!IsAssume && match(V, m_Not(m_Value(X)))) {
      // Assume is checked here to avoid issues with ephemeral values
      Worklist.push_back(X);
    }
  }
}<|MERGE_RESOLUTION|>--- conflicted
+++ resolved
@@ -310,11 +310,7 @@
   auto *FVTy = dyn_cast<FixedVectorType>(V1->getType());
   APInt DemandedElts =
       FVTy ? APInt::getAllOnes(FVTy->getNumElements()) : APInt(1, 1);
-<<<<<<< HEAD
-  return ::isKnownNonEqual(V1, V2, DemandedElts, Depth, Q);
-=======
   return ::isKnownNonEqual(V1, V2, DemandedElts, Q, Depth);
->>>>>>> eb0f1dc0
 }
 
 bool llvm::MaskedValueIsZero(const Value *V, const APInt &Mask,
@@ -371,15 +367,9 @@
 static void computeKnownBitsMul(const Value *Op0, const Value *Op1, bool NSW,
                                 bool NUW, const APInt &DemandedElts,
                                 KnownBits &Known, KnownBits &Known2,
-<<<<<<< HEAD
-                                unsigned Depth, const SimplifyQuery &Q) {
-  computeKnownBits(Op1, DemandedElts, Known, Depth + 1, Q);
-  computeKnownBits(Op0, DemandedElts, Known2, Depth + 1, Q);
-=======
                                 const SimplifyQuery &Q, unsigned Depth) {
   computeKnownBits(Op1, DemandedElts, Known, Q, Depth + 1);
   computeKnownBits(Op0, DemandedElts, Known2, Q, Depth + 1);
->>>>>>> eb0f1dc0
 
   bool isKnownNegative = false;
   bool isKnownNonNegative = false;
@@ -844,11 +834,7 @@
   }
 
   if (Depth < MaxAnalysisRecursionDepth && match(Cond, m_Not(m_Value(A))))
-<<<<<<< HEAD
-    computeKnownBitsFromCond(V, A, Known, Depth + 1, SQ, !Invert);
-=======
     computeKnownBitsFromCond(V, A, Known, SQ, !Invert, Depth + 1);
->>>>>>> eb0f1dc0
 }
 
 void llvm::computeKnownBitsFromContext(const Value *V, KnownBits &Known,
@@ -1242,11 +1228,7 @@
     bool NSW = Q.IIQ.hasNoSignedWrap(cast<OverflowingBinaryOperator>(I));
     bool NUW = Q.IIQ.hasNoUnsignedWrap(cast<OverflowingBinaryOperator>(I));
     computeKnownBitsMul(I->getOperand(0), I->getOperand(1), NSW, NUW,
-<<<<<<< HEAD
-                        DemandedElts, Known, Known2, Depth, Q);
-=======
                         DemandedElts, Known, Known2, Q, Depth);
->>>>>>> eb0f1dc0
     break;
   }
   case Instruction::UDiv: {
@@ -1572,11 +1554,7 @@
       }
 
       KnownBits IndexBits =
-<<<<<<< HEAD
-          computeKnownBits(Index, Depth + 1, Q).sextOrTrunc(IndexWidth);
-=======
           computeKnownBits(Index, Q, Depth + 1).sextOrTrunc(IndexWidth);
->>>>>>> eb0f1dc0
       KnownBits ScalingFactor(IndexWidth);
       // Multiply by current sizeof type.
       // &A[i] == A + i * sizeof(*A[i]).
@@ -2182,11 +2160,7 @@
         case Intrinsic::umul_with_overflow:
         case Intrinsic::smul_with_overflow:
           computeKnownBitsMul(II->getArgOperand(0), II->getArgOperand(1), false,
-<<<<<<< HEAD
-                              false, DemandedElts, Known, Known2, Depth, Q);
-=======
                               false, DemandedElts, Known, Known2, Q, Depth);
->>>>>>> eb0f1dc0
           break;
         }
       }
@@ -2453,13 +2427,8 @@
 /// bit set when defined. For vectors return true if every element is known to
 /// be a power of two when defined. Supports values with integer or pointer
 /// types and vectors of integers.
-<<<<<<< HEAD
-bool llvm::isKnownToBeAPowerOfTwo(const Value *V, bool OrZero, unsigned Depth,
-                                  const SimplifyQuery &Q) {
-=======
 bool llvm::isKnownToBeAPowerOfTwo(const Value *V, bool OrZero,
                                   const SimplifyQuery &Q, unsigned Depth) {
->>>>>>> eb0f1dc0
   assert(Depth <= MaxAnalysisRecursionDepth && "Limit Search Depth");
 
   if (isa<Constant>(V))
@@ -3869,8 +3838,7 @@
 }
 
 static bool isKnownNonEqualFromContext(const Value *V1, const Value *V2,
-<<<<<<< HEAD
-                                       unsigned Depth, const SimplifyQuery &Q) {
+                                       const SimplifyQuery &Q, unsigned Depth) {
   if (!Q.CxtI)
     return false;
 
@@ -3928,72 +3896,6 @@
 
 /// Return true if it is known that V1 != V2.
 static bool isKnownNonEqual(const Value *V1, const Value *V2,
-                            const APInt &DemandedElts, unsigned Depth,
-                            const SimplifyQuery &Q) {
-  if (V1 == V2)
-    return false;
-  if (V1->getType() != V2->getType())
-    // We can't look through casts yet.
-=======
-                                       const SimplifyQuery &Q, unsigned Depth) {
-  if (!Q.CxtI)
->>>>>>> eb0f1dc0
-    return false;
-
-  // Try to infer NonEqual based on information from dominating conditions.
-  if (Q.DC && Q.DT) {
-    auto IsKnownNonEqualFromDominatingCondition = [&](const Value *V) {
-      for (BranchInst *BI : Q.DC->conditionsFor(V)) {
-        Value *Cond = BI->getCondition();
-        BasicBlockEdge Edge0(BI->getParent(), BI->getSuccessor(0));
-        if (Q.DT->dominates(Edge0, Q.CxtI->getParent()) &&
-            isImpliedCondition(Cond, ICmpInst::ICMP_NE, V1, V2, Q.DL,
-                               /*LHSIsTrue=*/true, Depth)
-                .value_or(false))
-          return true;
-
-        BasicBlockEdge Edge1(BI->getParent(), BI->getSuccessor(1));
-        if (Q.DT->dominates(Edge1, Q.CxtI->getParent()) &&
-            isImpliedCondition(Cond, ICmpInst::ICMP_NE, V1, V2, Q.DL,
-                               /*LHSIsTrue=*/false, Depth)
-                .value_or(false))
-          return true;
-      }
-
-      return false;
-    };
-
-    if (IsKnownNonEqualFromDominatingCondition(V1) ||
-        IsKnownNonEqualFromDominatingCondition(V2))
-      return true;
-  }
-
-  if (!Q.AC)
-    return false;
-
-  // Try to infer NonEqual based on information from assumptions.
-  for (auto &AssumeVH : Q.AC->assumptionsFor(V1)) {
-    if (!AssumeVH)
-      continue;
-    CallInst *I = cast<CallInst>(AssumeVH);
-
-    assert(I->getFunction() == Q.CxtI->getFunction() &&
-           "Got assumption for the wrong function!");
-    assert(I->getIntrinsicID() == Intrinsic::assume &&
-           "must be an assume intrinsic");
-
-    if (isImpliedCondition(I->getArgOperand(0), ICmpInst::ICMP_NE, V1, V2, Q.DL,
-                           /*LHSIsTrue=*/true, Depth)
-            .value_or(false) &&
-        isValidAssumeForContext(I, Q.CxtI, Q.DT))
-      return true;
-  }
-
-  return false;
-}
-
-/// Return true if it is known that V1 != V2.
-static bool isKnownNonEqual(const Value *V1, const Value *V2,
                             const APInt &DemandedElts, const SimplifyQuery &Q,
                             unsigned Depth) {
   if (V1 == V2)
@@ -4061,16 +3963,6 @@
   // Check PtrToInt type matches the pointer size.
   if (match(V1, m_PtrToIntSameSize(Q.DL, m_Value(A))) &&
       match(V2, m_PtrToIntSameSize(Q.DL, m_Value(B))))
-<<<<<<< HEAD
-    return isKnownNonEqual(A, B, DemandedElts, Depth + 1, Q);
-
-  if (isKnownNonEqualFromContext(V1, V2, Depth, Q))
-    return true;
-
-  return false;
-}
-
-=======
     return isKnownNonEqual(A, B, DemandedElts, Q, Depth + 1);
 
   if (isKnownNonEqualFromContext(V1, V2, Q, Depth))
@@ -4079,7 +3971,6 @@
   return false;
 }
 
->>>>>>> eb0f1dc0
 /// For vector constants, loop over the elements and find the constant with the
 /// minimum number of sign bits. Return 0 if the value is not a vector constant
 /// or if any element was not analyzed; otherwise, return the count for the
@@ -4182,11 +4073,7 @@
       if (isa<FixedVectorType>(Ty)) {
         // Fast case - sign splat can be simply split across the small elements.
         // This works for both vector and scalar sources
-<<<<<<< HEAD
-        Tmp = ComputeNumSignBits(Src, Depth + 1, Q);
-=======
         Tmp = ComputeNumSignBits(Src, Q, Depth + 1);
->>>>>>> eb0f1dc0
         if (Tmp == SrcBits)
           return TyBits;
       }
@@ -4690,29 +4577,14 @@
 }
 
 static void computeKnownFPClassFromCond(const Value *V, Value *Cond,
-                                        unsigned Depth, bool CondIsTrue,
+                                        bool CondIsTrue,
                                         const Instruction *CxtI,
-<<<<<<< HEAD
-                                        KnownFPClass &KnownFromContext) {
-=======
                                         KnownFPClass &KnownFromContext,
                                         unsigned Depth = 0) {
->>>>>>> eb0f1dc0
   Value *A, *B;
   if (Depth < MaxAnalysisRecursionDepth &&
       (CondIsTrue ? match(Cond, m_LogicalAnd(m_Value(A), m_Value(B)))
                   : match(Cond, m_LogicalOr(m_Value(A), m_Value(B))))) {
-<<<<<<< HEAD
-    computeKnownFPClassFromCond(V, A, Depth + 1, CondIsTrue, CxtI,
-                                KnownFromContext);
-    computeKnownFPClassFromCond(V, B, Depth + 1, CondIsTrue, CxtI,
-                                KnownFromContext);
-    return;
-  }
-  if (Depth < MaxAnalysisRecursionDepth && match(Cond, m_Not(m_Value(A)))) {
-    computeKnownFPClassFromCond(V, A, Depth + 1, !CondIsTrue, CxtI,
-                                KnownFromContext);
-=======
     computeKnownFPClassFromCond(V, A, CondIsTrue, CxtI, KnownFromContext,
                                 Depth + 1);
     computeKnownFPClassFromCond(V, B, CondIsTrue, CxtI, KnownFromContext,
@@ -4722,7 +4594,6 @@
   if (Depth < MaxAnalysisRecursionDepth && match(Cond, m_Not(m_Value(A)))) {
     computeKnownFPClassFromCond(V, A, !CondIsTrue, CxtI, KnownFromContext,
                                 Depth + 1);
->>>>>>> eb0f1dc0
     return;
   }
   CmpPredicate Pred;
@@ -4756,11 +4627,7 @@
   KnownFPClass KnownFromContext;
 
   if (Q.CC && Q.CC->AffectedValues.contains(V))
-<<<<<<< HEAD
-    computeKnownFPClassFromCond(V, Q.CC->Cond, 0, !Q.CC->Invert, Q.CxtI,
-=======
     computeKnownFPClassFromCond(V, Q.CC->Cond, !Q.CC->Invert, Q.CxtI,
->>>>>>> eb0f1dc0
                                 KnownFromContext);
 
   if (!Q.CxtI)
@@ -4773,13 +4640,13 @@
 
       BasicBlockEdge Edge0(BI->getParent(), BI->getSuccessor(0));
       if (Q.DT->dominates(Edge0, Q.CxtI->getParent()))
-        computeKnownFPClassFromCond(V, Cond, /*Depth=*/0, /*CondIsTrue=*/true,
-                                    Q.CxtI, KnownFromContext);
+        computeKnownFPClassFromCond(V, Cond, /*CondIsTrue=*/true, Q.CxtI,
+                                    KnownFromContext);
 
       BasicBlockEdge Edge1(BI->getParent(), BI->getSuccessor(1));
       if (Q.DT->dominates(Edge1, Q.CxtI->getParent()))
-        computeKnownFPClassFromCond(V, Cond, /*Depth=*/0, /*CondIsTrue=*/false,
-                                    Q.CxtI, KnownFromContext);
+        computeKnownFPClassFromCond(V, Cond, /*CondIsTrue=*/false, Q.CxtI,
+                                    KnownFromContext);
     }
   }
 
@@ -4801,11 +4668,7 @@
     if (!isValidAssumeForContext(I, Q.CxtI, Q.DT))
       continue;
 
-<<<<<<< HEAD
-    computeKnownFPClassFromCond(V, I->getArgOperand(0), /*Depth=*/0,
-=======
     computeKnownFPClassFromCond(V, I->getArgOperand(0),
->>>>>>> eb0f1dc0
                                 /*CondIsTrue=*/true, Q.CxtI, KnownFromContext);
   }
 
@@ -5931,9 +5794,8 @@
         // to waste time spinning around in loops. We need at least depth 2 to
         // detect known sign bits.
         computeKnownFPClass(IncValue, DemandedElts, InterestedClasses, KnownSrc,
-<<<<<<< HEAD
-                            PhiRecursionLimit,
-                            Q.getWithoutCondContext().getWithInstruction(CxtI));
+                            Q.getWithoutCondContext().getWithInstruction(CxtI),
+                            PhiRecursionLimit);
 
         if (First) {
           Known = KnownSrc;
@@ -5957,7 +5819,7 @@
 
     const Type *Ty = Op->getType()->getScalarType();
     KnownBits Bits(Ty->getScalarSizeInBits());
-    computeKnownBits(Src, DemandedElts, Bits, Depth + 1, Q);
+    computeKnownBits(Src, DemandedElts, Bits, Q, Depth + 1);
 
     // Transfer information from the sign bit.
     if (Bits.isNonNegative())
@@ -6013,43 +5875,43 @@
 KnownFPClass llvm::computeKnownFPClass(const Value *V,
                                        const APInt &DemandedElts,
                                        FPClassTest InterestedClasses,
-                                       unsigned Depth,
-                                       const SimplifyQuery &SQ) {
+                                       const SimplifyQuery &SQ,
+                                       unsigned Depth) {
   KnownFPClass KnownClasses;
-  ::computeKnownFPClass(V, DemandedElts, InterestedClasses, KnownClasses, Depth,
-                        SQ);
+  ::computeKnownFPClass(V, DemandedElts, InterestedClasses, KnownClasses, SQ,
+                        Depth);
   return KnownClasses;
 }
 
 KnownFPClass llvm::computeKnownFPClass(const Value *V,
                                        FPClassTest InterestedClasses,
-                                       unsigned Depth,
-                                       const SimplifyQuery &SQ) {
+                                       const SimplifyQuery &SQ,
+                                       unsigned Depth) {
   KnownFPClass Known;
-  ::computeKnownFPClass(V, Known, InterestedClasses, Depth, SQ);
+  ::computeKnownFPClass(V, Known, InterestedClasses, SQ, Depth);
   return Known;
 }
 
 KnownFPClass llvm::computeKnownFPClass(
     const Value *V, const DataLayout &DL, FPClassTest InterestedClasses,
-    unsigned Depth, const TargetLibraryInfo *TLI, AssumptionCache *AC,
-    const Instruction *CxtI, const DominatorTree *DT, bool UseInstrInfo) {
-  return computeKnownFPClass(
-      V, InterestedClasses, Depth,
-      SimplifyQuery(DL, TLI, DT, AC, CxtI, UseInstrInfo));
+    const TargetLibraryInfo *TLI, AssumptionCache *AC, const Instruction *CxtI,
+    const DominatorTree *DT, bool UseInstrInfo, unsigned Depth) {
+  return computeKnownFPClass(V, InterestedClasses,
+                             SimplifyQuery(DL, TLI, DT, AC, CxtI, UseInstrInfo),
+                             Depth);
 }
 
 KnownFPClass
 llvm::computeKnownFPClass(const Value *V, const APInt &DemandedElts,
                           FastMathFlags FMF, FPClassTest InterestedClasses,
-                          unsigned Depth, const SimplifyQuery &SQ) {
+                          const SimplifyQuery &SQ, unsigned Depth) {
   if (FMF.noNaNs())
     InterestedClasses &= ~fcNan;
   if (FMF.noInfs())
     InterestedClasses &= ~fcInf;
 
   KnownFPClass Result =
-      computeKnownFPClass(V, DemandedElts, InterestedClasses, Depth, SQ);
+      computeKnownFPClass(V, DemandedElts, InterestedClasses, SQ, Depth);
 
   if (FMF.noNaNs())
     Result.KnownFPClasses &= ~fcNan;
@@ -6060,56 +5922,57 @@
 
 KnownFPClass llvm::computeKnownFPClass(const Value *V, FastMathFlags FMF,
                                        FPClassTest InterestedClasses,
-                                       unsigned Depth,
-                                       const SimplifyQuery &SQ) {
+                                       const SimplifyQuery &SQ,
+                                       unsigned Depth) {
   auto *FVTy = dyn_cast<FixedVectorType>(V->getType());
   APInt DemandedElts =
       FVTy ? APInt::getAllOnes(FVTy->getNumElements()) : APInt(1, 1);
-  return computeKnownFPClass(V, DemandedElts, FMF, InterestedClasses, Depth,
-                             SQ);
-}
-
-bool llvm::cannotBeNegativeZero(const Value *V, unsigned Depth,
-                                const SimplifyQuery &SQ) {
-  KnownFPClass Known = computeKnownFPClass(V, fcNegZero, Depth, SQ);
+  return computeKnownFPClass(V, DemandedElts, FMF, InterestedClasses, SQ,
+                             Depth);
+}
+
+bool llvm::cannotBeNegativeZero(const Value *V, const SimplifyQuery &SQ,
+                                unsigned Depth) {
+  KnownFPClass Known = computeKnownFPClass(V, fcNegZero, SQ, Depth);
   return Known.isKnownNeverNegZero();
 }
 
-bool llvm::cannotBeOrderedLessThanZero(const Value *V, unsigned Depth,
-                                       const SimplifyQuery &SQ) {
+bool llvm::cannotBeOrderedLessThanZero(const Value *V, const SimplifyQuery &SQ,
+                                       unsigned Depth) {
   KnownFPClass Known =
-      computeKnownFPClass(V, KnownFPClass::OrderedLessThanZeroMask, Depth, SQ);
+      computeKnownFPClass(V, KnownFPClass::OrderedLessThanZeroMask, SQ, Depth);
   return Known.cannotBeOrderedLessThanZero();
 }
 
-bool llvm::isKnownNeverInfinity(const Value *V, unsigned Depth,
-                                const SimplifyQuery &SQ) {
-  KnownFPClass Known = computeKnownFPClass(V, fcInf, Depth, SQ);
+bool llvm::isKnownNeverInfinity(const Value *V, const SimplifyQuery &SQ,
+                                unsigned Depth) {
+  KnownFPClass Known = computeKnownFPClass(V, fcInf, SQ, Depth);
   return Known.isKnownNeverInfinity();
 }
 
 /// Return true if the floating-point value can never contain a NaN or infinity.
-bool llvm::isKnownNeverInfOrNaN(const Value *V, unsigned Depth,
-                                const SimplifyQuery &SQ) {
-  KnownFPClass Known = computeKnownFPClass(V, fcInf | fcNan, Depth, SQ);
+bool llvm::isKnownNeverInfOrNaN(const Value *V, const SimplifyQuery &SQ,
+                                unsigned Depth) {
+  KnownFPClass Known = computeKnownFPClass(V, fcInf | fcNan, SQ, Depth);
   return Known.isKnownNeverNaN() && Known.isKnownNeverInfinity();
 }
 
 /// Return true if the floating-point scalar value is not a NaN or if the
 /// floating-point vector value has no NaN elements. Return false if a value
 /// could ever be NaN.
-bool llvm::isKnownNeverNaN(const Value *V, unsigned Depth,
-                           const SimplifyQuery &SQ) {
-  KnownFPClass Known = computeKnownFPClass(V, fcNan, Depth, SQ);
+bool llvm::isKnownNeverNaN(const Value *V, const SimplifyQuery &SQ,
+                           unsigned Depth) {
+  KnownFPClass Known = computeKnownFPClass(V, fcNan, SQ, Depth);
   return Known.isKnownNeverNaN();
 }
 
 /// Return false if we can prove that the specified FP value's sign bit is 0.
 /// Return true if we can prove that the specified FP value's sign bit is 1.
 /// Otherwise return std::nullopt.
-std::optional<bool> llvm::computeKnownFPSignBit(const Value *V, unsigned Depth,
-                                                const SimplifyQuery &SQ) {
-  KnownFPClass Known = computeKnownFPClass(V, fcAllFlags, Depth, SQ);
+std::optional<bool> llvm::computeKnownFPSignBit(const Value *V,
+                                                const SimplifyQuery &SQ,
+                                                unsigned Depth) {
+  KnownFPClass Known = computeKnownFPClass(V, fcAllFlags, SQ, Depth);
   return Known.SignBit;
 }
 
@@ -6151,10 +6014,6 @@
     return false;
   }
 }
-=======
-                            Q.getWithoutCondContext().getWithInstruction(CxtI),
-                            PhiRecursionLimit);
->>>>>>> eb0f1dc0
 
 bool llvm::canIgnoreSignBitOfNaN(const Use &U) {
   auto *User = cast<Instruction>(U.getUser());
@@ -6216,275 +6075,6 @@
       }
     }
 
-<<<<<<< HEAD
-=======
-    break;
-  }
-  case Instruction::BitCast: {
-    const Value *Src;
-    if (!match(Op, m_ElementWiseBitCast(m_Value(Src))) ||
-        !Src->getType()->isIntOrIntVectorTy())
-      break;
-
-    const Type *Ty = Op->getType()->getScalarType();
-    KnownBits Bits(Ty->getScalarSizeInBits());
-    computeKnownBits(Src, DemandedElts, Bits, Q, Depth + 1);
-
-    // Transfer information from the sign bit.
-    if (Bits.isNonNegative())
-      Known.signBitMustBeZero();
-    else if (Bits.isNegative())
-      Known.signBitMustBeOne();
-
-    if (Ty->isIEEELikeFPTy()) {
-      // IEEE floats are NaN when all bits of the exponent plus at least one of
-      // the fraction bits are 1. This means:
-      //   - If we assume unknown bits are 0 and the value is NaN, it will
-      //     always be NaN
-      //   - If we assume unknown bits are 1 and the value is not NaN, it can
-      //     never be NaN
-      // Note: They do not hold for x86_fp80 format.
-      if (APFloat(Ty->getFltSemantics(), Bits.One).isNaN())
-        Known.KnownFPClasses = fcNan;
-      else if (!APFloat(Ty->getFltSemantics(), ~Bits.Zero).isNaN())
-        Known.knownNot(fcNan);
-
-      // Build KnownBits representing Inf and check if it must be equal or
-      // unequal to this value.
-      auto InfKB = KnownBits::makeConstant(
-          APFloat::getInf(Ty->getFltSemantics()).bitcastToAPInt());
-      InfKB.Zero.clearSignBit();
-      if (const auto InfResult = KnownBits::eq(Bits, InfKB)) {
-        assert(!InfResult.value());
-        Known.knownNot(fcInf);
-      } else if (Bits == InfKB) {
-        Known.KnownFPClasses = fcInf;
-      }
-
-      // Build KnownBits representing Zero and check if it must be equal or
-      // unequal to this value.
-      auto ZeroKB = KnownBits::makeConstant(
-          APFloat::getZero(Ty->getFltSemantics()).bitcastToAPInt());
-      ZeroKB.Zero.clearSignBit();
-      if (const auto ZeroResult = KnownBits::eq(Bits, ZeroKB)) {
-        assert(!ZeroResult.value());
-        Known.knownNot(fcZero);
-      } else if (Bits == ZeroKB) {
-        Known.KnownFPClasses = fcZero;
-      }
-    }
-
-    break;
-  }
-  default:
-    break;
-  }
-}
-
-KnownFPClass llvm::computeKnownFPClass(const Value *V,
-                                       const APInt &DemandedElts,
-                                       FPClassTest InterestedClasses,
-                                       const SimplifyQuery &SQ,
-                                       unsigned Depth) {
-  KnownFPClass KnownClasses;
-  ::computeKnownFPClass(V, DemandedElts, InterestedClasses, KnownClasses, SQ,
-                        Depth);
-  return KnownClasses;
-}
-
-KnownFPClass llvm::computeKnownFPClass(const Value *V,
-                                       FPClassTest InterestedClasses,
-                                       const SimplifyQuery &SQ,
-                                       unsigned Depth) {
-  KnownFPClass Known;
-  ::computeKnownFPClass(V, Known, InterestedClasses, SQ, Depth);
-  return Known;
-}
-
-KnownFPClass llvm::computeKnownFPClass(
-    const Value *V, const DataLayout &DL, FPClassTest InterestedClasses,
-    const TargetLibraryInfo *TLI, AssumptionCache *AC, const Instruction *CxtI,
-    const DominatorTree *DT, bool UseInstrInfo, unsigned Depth) {
-  return computeKnownFPClass(V, InterestedClasses,
-                             SimplifyQuery(DL, TLI, DT, AC, CxtI, UseInstrInfo),
-                             Depth);
-}
-
-KnownFPClass
-llvm::computeKnownFPClass(const Value *V, const APInt &DemandedElts,
-                          FastMathFlags FMF, FPClassTest InterestedClasses,
-                          const SimplifyQuery &SQ, unsigned Depth) {
-  if (FMF.noNaNs())
-    InterestedClasses &= ~fcNan;
-  if (FMF.noInfs())
-    InterestedClasses &= ~fcInf;
-
-  KnownFPClass Result =
-      computeKnownFPClass(V, DemandedElts, InterestedClasses, SQ, Depth);
-
-  if (FMF.noNaNs())
-    Result.KnownFPClasses &= ~fcNan;
-  if (FMF.noInfs())
-    Result.KnownFPClasses &= ~fcInf;
-  return Result;
-}
-
-KnownFPClass llvm::computeKnownFPClass(const Value *V, FastMathFlags FMF,
-                                       FPClassTest InterestedClasses,
-                                       const SimplifyQuery &SQ,
-                                       unsigned Depth) {
-  auto *FVTy = dyn_cast<FixedVectorType>(V->getType());
-  APInt DemandedElts =
-      FVTy ? APInt::getAllOnes(FVTy->getNumElements()) : APInt(1, 1);
-  return computeKnownFPClass(V, DemandedElts, FMF, InterestedClasses, SQ,
-                             Depth);
-}
-
-bool llvm::cannotBeNegativeZero(const Value *V, const SimplifyQuery &SQ,
-                                unsigned Depth) {
-  KnownFPClass Known = computeKnownFPClass(V, fcNegZero, SQ, Depth);
-  return Known.isKnownNeverNegZero();
-}
-
-bool llvm::cannotBeOrderedLessThanZero(const Value *V, const SimplifyQuery &SQ,
-                                       unsigned Depth) {
-  KnownFPClass Known =
-      computeKnownFPClass(V, KnownFPClass::OrderedLessThanZeroMask, SQ, Depth);
-  return Known.cannotBeOrderedLessThanZero();
-}
-
-bool llvm::isKnownNeverInfinity(const Value *V, const SimplifyQuery &SQ,
-                                unsigned Depth) {
-  KnownFPClass Known = computeKnownFPClass(V, fcInf, SQ, Depth);
-  return Known.isKnownNeverInfinity();
-}
-
-/// Return true if the floating-point value can never contain a NaN or infinity.
-bool llvm::isKnownNeverInfOrNaN(const Value *V, const SimplifyQuery &SQ,
-                                unsigned Depth) {
-  KnownFPClass Known = computeKnownFPClass(V, fcInf | fcNan, SQ, Depth);
-  return Known.isKnownNeverNaN() && Known.isKnownNeverInfinity();
-}
-
-/// Return true if the floating-point scalar value is not a NaN or if the
-/// floating-point vector value has no NaN elements. Return false if a value
-/// could ever be NaN.
-bool llvm::isKnownNeverNaN(const Value *V, const SimplifyQuery &SQ,
-                           unsigned Depth) {
-  KnownFPClass Known = computeKnownFPClass(V, fcNan, SQ, Depth);
-  return Known.isKnownNeverNaN();
-}
-
-/// Return false if we can prove that the specified FP value's sign bit is 0.
-/// Return true if we can prove that the specified FP value's sign bit is 1.
-/// Otherwise return std::nullopt.
-std::optional<bool> llvm::computeKnownFPSignBit(const Value *V,
-                                                const SimplifyQuery &SQ,
-                                                unsigned Depth) {
-  KnownFPClass Known = computeKnownFPClass(V, fcAllFlags, SQ, Depth);
-  return Known.SignBit;
-}
-
-bool llvm::canIgnoreSignBitOfZero(const Use &U) {
-  auto *User = cast<Instruction>(U.getUser());
-  if (auto *FPOp = dyn_cast<FPMathOperator>(User)) {
-    if (FPOp->hasNoSignedZeros())
-      return true;
-  }
-
-  switch (User->getOpcode()) {
-  case Instruction::FPToSI:
-  case Instruction::FPToUI:
-    return true;
-  case Instruction::FCmp:
-    // fcmp treats both positive and negative zero as equal.
-    return true;
-  case Instruction::Call:
-    if (auto *II = dyn_cast<IntrinsicInst>(User)) {
-      switch (II->getIntrinsicID()) {
-      case Intrinsic::fabs:
-        return true;
-      case Intrinsic::copysign:
-        return U.getOperandNo() == 0;
-      case Intrinsic::is_fpclass:
-      case Intrinsic::vp_is_fpclass: {
-        auto Test =
-            static_cast<FPClassTest>(
-                cast<ConstantInt>(II->getArgOperand(1))->getZExtValue()) &
-            FPClassTest::fcZero;
-        return Test == FPClassTest::fcZero || Test == FPClassTest::fcNone;
-      }
-      default:
-        return false;
-      }
-    }
-    return false;
-  default:
-    return false;
-  }
-}
-
-bool llvm::canIgnoreSignBitOfNaN(const Use &U) {
-  auto *User = cast<Instruction>(U.getUser());
-  if (auto *FPOp = dyn_cast<FPMathOperator>(User)) {
-    if (FPOp->hasNoNaNs())
-      return true;
-  }
-
-  switch (User->getOpcode()) {
-  case Instruction::FPToSI:
-  case Instruction::FPToUI:
-    return true;
-  // Proper FP math operations ignore the sign bit of NaN.
-  case Instruction::FAdd:
-  case Instruction::FSub:
-  case Instruction::FMul:
-  case Instruction::FDiv:
-  case Instruction::FRem:
-  case Instruction::FPTrunc:
-  case Instruction::FPExt:
-  case Instruction::FCmp:
-    return true;
-  // Bitwise FP operations should preserve the sign bit of NaN.
-  case Instruction::FNeg:
-  case Instruction::Select:
-  case Instruction::PHI:
-    return false;
-  case Instruction::Ret:
-    return User->getFunction()->getAttributes().getRetNoFPClass() &
-           FPClassTest::fcNan;
-  case Instruction::Call:
-  case Instruction::Invoke: {
-    if (auto *II = dyn_cast<IntrinsicInst>(User)) {
-      switch (II->getIntrinsicID()) {
-      case Intrinsic::fabs:
-        return true;
-      case Intrinsic::copysign:
-        return U.getOperandNo() == 0;
-      // Other proper FP math intrinsics ignore the sign bit of NaN.
-      case Intrinsic::maxnum:
-      case Intrinsic::minnum:
-      case Intrinsic::maximum:
-      case Intrinsic::minimum:
-      case Intrinsic::maximumnum:
-      case Intrinsic::minimumnum:
-      case Intrinsic::canonicalize:
-      case Intrinsic::fma:
-      case Intrinsic::fmuladd:
-      case Intrinsic::sqrt:
-      case Intrinsic::pow:
-      case Intrinsic::powi:
-      case Intrinsic::fptoui_sat:
-      case Intrinsic::fptosi_sat:
-      case Intrinsic::is_fpclass:
-      case Intrinsic::vp_is_fpclass:
-        return true;
-      default:
-        return false;
-      }
-    }
-
->>>>>>> eb0f1dc0
     FPClassTest NoFPClass =
         cast<CallBase>(User)->getParamNoFPClass(U.getOperandNo());
     return NoFPClass & FPClassTest::fcNan;
@@ -9508,38 +9098,6 @@
     auto *LU = dyn_cast<BinaryOperator>(L);
     if (!LU)
       continue;
-<<<<<<< HEAD
-    unsigned Opcode = LU->getOpcode();
-
-    switch (Opcode) {
-    default:
-      continue;
-    // TODO: Expand list -- xor, gep, uadd.sat etc.
-    case Instruction::LShr:
-    case Instruction::AShr:
-    case Instruction::Shl:
-    case Instruction::Add:
-    case Instruction::Sub:
-    case Instruction::UDiv:
-    case Instruction::URem:
-    case Instruction::And:
-    case Instruction::Or:
-    case Instruction::Mul:
-    case Instruction::FMul: {
-      Value *LL = LU->getOperand(0);
-      Value *LR = LU->getOperand(1);
-      // Find a recurrence.
-      if (LL == P)
-        L = LR;
-      else if (LR == P)
-        L = LL;
-      else
-        continue; // Check for recurrence with L and R flipped.
-
-      break; // Match!
-    }
-    };
-=======
     Value *LL = LU->getOperand(0);
     Value *LR = LU->getOperand(1);
 
@@ -9550,7 +9108,6 @@
       L = LL;
     else
       continue; // Check for recurrence with L and R flipped.
->>>>>>> eb0f1dc0
 
     // We have matched a recurrence of the form:
     //   %iv = [R, %entry], [%iv.next, %backedge]
