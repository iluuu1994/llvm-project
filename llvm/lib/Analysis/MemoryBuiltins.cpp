--- conflicted
+++ resolved
@@ -824,7 +824,6 @@
       ORT.Before = APInt();
     if (ORT.knownAfter() && !::CheckedZextOrTrunc(ORT.After, InitialIntTyBits))
       ORT.After = APInt();
-<<<<<<< HEAD
   }
   // If the computed bound is "unknown" we cannot add the stripped offset.
   if (ORT.knownBefore()) {
@@ -833,16 +832,6 @@
     if (Overflow)
       ORT.Before = APInt();
   }
-=======
-  }
-  // If the computed bound is "unknown" we cannot add the stripped offset.
-  if (ORT.knownBefore()) {
-    bool Overflow;
-    ORT.Before = ORT.Before.sadd_ov(Offset, Overflow);
-    if (Overflow)
-      ORT.Before = APInt();
-  }
->>>>>>> 4084ffcf
   if (ORT.knownAfter()) {
     bool Overflow;
     ORT.After = ORT.After.ssub_ov(Offset, Overflow);
