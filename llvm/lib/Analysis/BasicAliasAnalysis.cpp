--- conflicted
+++ resolved
@@ -192,12 +192,6 @@
 
 CaptureAnalysis::~CaptureAnalysis() = default;
 
-<<<<<<< HEAD
-bool SimpleCaptureAnalysis::isNotCapturedBefore(const Value *Object,
-                                                const Instruction *I,
-                                                bool OrAt) {
-  return isNonEscapingLocalObject(Object, &IsCapturedCache);
-=======
 CaptureComponents SimpleCaptureAnalysis::getCapturesBefore(const Value *Object,
                                                            const Instruction *I,
                                                            bool OrAt) {
@@ -214,7 +208,6 @@
       [](CaptureComponents CC) { return capturesFullProvenance(CC); });
   CacheIt->second = Ret;
   return Ret;
->>>>>>> 4084ffcf
 }
 
 static bool isNotInCycle(const Instruction *I, const DominatorTree *DT,
@@ -225,34 +218,20 @@
          !isPotentiallyReachableFromMany(Succs, BB, nullptr, DT, LI);
 }
 
-<<<<<<< HEAD
-bool EarliestEscapeAnalysis::isNotCapturedBefore(const Value *Object,
-                                                 const Instruction *I,
-                                                 bool OrAt) {
-=======
 CaptureComponents
 EarliestEscapeAnalysis::getCapturesBefore(const Value *Object,
                                           const Instruction *I, bool OrAt) {
->>>>>>> 4084ffcf
   if (!isIdentifiedFunctionLocal(Object))
     return CaptureComponents::Provenance;
 
   auto Iter = EarliestEscapes.try_emplace(Object);
   if (Iter.second) {
-<<<<<<< HEAD
-    Instruction *EarliestCapture = FindEarliestCapture(
-        Object, *const_cast<Function *>(DT.getRoot()->getParent()),
-        /*ReturnCaptures=*/false, DT, CaptureComponents::Provenance);
-    if (EarliestCapture)
-      Inst2Obj[EarliestCapture].push_back(Object);
-=======
     std::pair<Instruction *, CaptureComponents> EarliestCapture =
         FindEarliestCapture(
             Object, *const_cast<Function *>(DT.getRoot()->getParent()),
             /*ReturnCaptures=*/false, DT, CaptureComponents::Provenance);
     if (EarliestCapture.first)
       Inst2Obj[EarliestCapture.first].push_back(Object);
->>>>>>> 4084ffcf
     Iter.first->second = EarliestCapture;
   }
 
@@ -976,11 +955,6 @@
   // As an exception, ignore allocas, as setjmp is not required to preserve
   // non-volatile stores for them.
   if (isModOrRefSet(OtherMR) && !isa<Constant>(Object) && Call != Object &&
-<<<<<<< HEAD
-      AAQI.CA->isNotCapturedBefore(Object, Call, /*OrAt=*/false) &&
-      (isa<AllocaInst>(Object) || !Call->hasFnAttr(Attribute::ReturnsTwice)))
-    OtherMR = ModRefInfo::NoModRef;
-=======
       (isa<AllocaInst>(Object) || !Call->hasFnAttr(Attribute::ReturnsTwice))) {
     CaptureComponents CC =
         AAQI.CA->getCapturesBefore(Object, Call, /*OrAt=*/false);
@@ -989,7 +963,6 @@
     else if (capturesReadProvenanceOnly(CC))
       OtherMR = ModRefInfo::Ref;
   }
->>>>>>> 4084ffcf
 
   // Refine the modref info for argument memory. We only bother to do this
   // if ArgMR is not a subset of OtherMR, otherwise this won't have an impact
@@ -1655,13 +1628,6 @@
     // temporary store the nocapture argument's value in a temporary memory
     // location if that memory location doesn't escape. Or it may pass a
     // nocapture value to other functions as long as they don't capture it.
-<<<<<<< HEAD
-    if (isEscapeSource(O1) && AAQI.CA->isNotCapturedBefore(
-                                  O2, dyn_cast<Instruction>(O1), /*OrAt*/ true))
-      return AliasResult::NoAlias;
-    if (isEscapeSource(O2) && AAQI.CA->isNotCapturedBefore(
-                                  O1, dyn_cast<Instruction>(O2), /*OrAt*/ true))
-=======
     if (isEscapeSource(O1) &&
         capturesNothing(AAQI.CA->getCapturesBefore(
             O2, dyn_cast<Instruction>(O1), /*OrAt*/ true)))
@@ -1669,7 +1635,6 @@
     if (isEscapeSource(O2) &&
         capturesNothing(AAQI.CA->getCapturesBefore(
             O1, dyn_cast<Instruction>(O2), /*OrAt*/ true)))
->>>>>>> 4084ffcf
       return AliasResult::NoAlias;
   }
 
