--- conflicted
+++ resolved
@@ -816,17 +816,10 @@
   while (!Worklist.empty()) {
     Instruction *I = Worklist.pop_back_val();
     Value *Leader = ECs.getOrInsertLeaderValue(I);
-<<<<<<< HEAD
 
     if (!Visited.insert(I).second)
       continue;
 
-=======
-
-    if (!Visited.insert(I).second)
-      continue;
-
->>>>>>> 4084ffcf
     // If we encounter a type that is larger than 64 bits, we can't represent
     // it so bail out.
     if (DB.getDemandedBits(I).getBitWidth() > 64)
