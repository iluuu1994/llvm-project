//===- HexagonInstPrinter.cpp - Convert Hexagon MCInst to assembly syntax -===//
//
// Part of the LLVM Project, under the Apache License v2.0 with LLVM Exceptions.
// See https://llvm.org/LICENSE.txt for license information.
// SPDX-License-Identifier: Apache-2.0 WITH LLVM-exception
//
//===----------------------------------------------------------------------===//
//
// This class prints an Hexagon MCInst to a .s file.
//
//===----------------------------------------------------------------------===//

#include "HexagonInstPrinter.h"
#include "MCTargetDesc/HexagonBaseInfo.h"
#include "MCTargetDesc/HexagonMCInstrInfo.h"
#include "llvm/MC/MCAsmInfo.h"
#include "llvm/MC/MCExpr.h"
#include "llvm/MC/MCInst.h"
#include "llvm/Support/Debug.h"
#include "llvm/Support/raw_ostream.h"

using namespace llvm;

#define DEBUG_TYPE "asm-printer"

#define GET_INSTRUCTION_NAME
#include "HexagonGenAsmWriter.inc"

void HexagonInstPrinter::printRegName(raw_ostream &O, MCRegister Reg) {
  O << getRegisterName(Reg);
}

void HexagonInstPrinter::printInst(const MCInst *MI, uint64_t Address,
                                   StringRef Annot, const MCSubtargetInfo &STI,
                                   raw_ostream &OS) {
  assert(HexagonMCInstrInfo::isBundle(*MI));
  assert(HexagonMCInstrInfo::bundleSize(*MI) <= HEXAGON_PACKET_SIZE);
  assert(HexagonMCInstrInfo::bundleSize(*MI) > 0);
  HasExtender = false;
  for (auto const &I : HexagonMCInstrInfo::bundleInstructions(*MI)) {
    MCInst const &MCI = *I.getInst();
    if (HexagonMCInstrInfo::isDuplex(MII, MCI)) {
      printInstruction(MCI.getOperand(1).getInst(), Address, OS);
      OS << '\v';
      HasExtender = false;
      printInstruction(MCI.getOperand(0).getInst(), Address, OS);
    } else
      printInstruction(&MCI, Address, OS);
    HasExtender = HexagonMCInstrInfo::isImmext(MCI);
    OS << "\n";
  }

  bool IsLoop0 = HexagonMCInstrInfo::isInnerLoop(*MI);
  bool IsLoop1 = HexagonMCInstrInfo::isOuterLoop(*MI);
  if (IsLoop0) {
    OS << (IsLoop1 ? " :endloop01" : " :endloop0");
  } else if (IsLoop1) {
    OS << " :endloop1";
  }
}

void HexagonInstPrinter::printOperand(MCInst const *MI, unsigned OpNo,
                                      raw_ostream &O) const {
  if (HexagonMCInstrInfo::getExtendableOp(MII, *MI) == OpNo &&
      (HasExtender || HexagonMCInstrInfo::isConstExtended(MII, *MI)))
    O << "#";
  MCOperand const &MO = MI->getOperand(OpNo);
  if (MO.isReg()) {
    O << getRegisterName(MO.getReg());
  } else if (MO.isExpr()) {
    int64_t Value;
    if (MO.getExpr()->evaluateAsAbsolute(Value))
      O << formatImm(Value);
    else
<<<<<<< HEAD
      MO.getExpr()->print(O, &MAI);
=======
      MAI.printExpr(O, *MO.getExpr());
>>>>>>> eb0f1dc0
  } else {
    llvm_unreachable("Unknown operand");
  }
}

void HexagonInstPrinter::printBrtarget(MCInst const *MI, unsigned OpNo,
                                       raw_ostream &O) const {
  MCOperand const &MO = MI->getOperand(OpNo);
  assert (MO.isExpr());
  MCExpr const &Expr = *MO.getExpr();
  int64_t Value;
  if (Expr.evaluateAsAbsolute(Value))
    O << format("0x%" PRIx64, Value);
  else {
    if (HasExtender || HexagonMCInstrInfo::isConstExtended(MII, *MI))
      if (HexagonMCInstrInfo::getExtendableOp(MII, *MI) == OpNo)
        O << "##";
<<<<<<< HEAD
    Expr.print(O, &MAI);
=======
    MAI.printExpr(O, Expr);
>>>>>>> eb0f1dc0
  }
}<|MERGE_RESOLUTION|>--- conflicted
+++ resolved
@@ -72,11 +72,7 @@
     if (MO.getExpr()->evaluateAsAbsolute(Value))
       O << formatImm(Value);
     else
-<<<<<<< HEAD
-      MO.getExpr()->print(O, &MAI);
-=======
       MAI.printExpr(O, *MO.getExpr());
->>>>>>> eb0f1dc0
   } else {
     llvm_unreachable("Unknown operand");
   }
@@ -94,10 +90,6 @@
     if (HasExtender || HexagonMCInstrInfo::isConstExtended(MII, *MI))
       if (HexagonMCInstrInfo::getExtendableOp(MII, *MI) == OpNo)
         O << "##";
-<<<<<<< HEAD
-    Expr.print(O, &MAI);
-=======
     MAI.printExpr(O, Expr);
->>>>>>> eb0f1dc0
   }
 }