//===-- LoongArchAsmBackend.cpp - LoongArch Assembler Backend -*- C++ -*---===//
//
// Part of the LLVM Project, under the Apache License v2.0 with LLVM Exceptions.
// See https://llvm.org/LICENSE.txt for license information.
// SPDX-License-Identifier: Apache-2.0 WITH LLVM-exception
//
//===----------------------------------------------------------------------===//
//
// This file implements the LoongArchAsmBackend class.
//
//===----------------------------------------------------------------------===//

#include "LoongArchAsmBackend.h"
#include "LoongArchFixupKinds.h"
#include "llvm/BinaryFormat/ELF.h"
#include "llvm/MC/MCAsmInfo.h"
#include "llvm/MC/MCAssembler.h"
#include "llvm/MC/MCContext.h"
#include "llvm/MC/MCELFObjectWriter.h"
#include "llvm/MC/MCExpr.h"
#include "llvm/MC/MCSection.h"
#include "llvm/MC/MCValue.h"
#include "llvm/Support/EndianStream.h"
#include "llvm/Support/LEB128.h"
#include "llvm/Support/MathExtras.h"

#define DEBUG_TYPE "loongarch-asmbackend"

using namespace llvm;

LoongArchAsmBackend::LoongArchAsmBackend(const MCSubtargetInfo &STI,
                                         uint8_t OSABI, bool Is64Bit,
                                         const MCTargetOptions &Options)
    : MCAsmBackend(llvm::endianness::little), STI(STI), OSABI(OSABI),
      Is64Bit(Is64Bit), TargetOptions(Options) {}

std::optional<MCFixupKind>
LoongArchAsmBackend::getFixupKind(StringRef Name) const {
  if (STI.getTargetTriple().isOSBinFormatELF()) {
    auto Type = llvm::StringSwitch<unsigned>(Name)
#define ELF_RELOC(X, Y) .Case(#X, Y)
#include "llvm/BinaryFormat/ELFRelocs/LoongArch.def"
#undef ELF_RELOC
                    .Case("BFD_RELOC_NONE", ELF::R_LARCH_NONE)
                    .Case("BFD_RELOC_32", ELF::R_LARCH_32)
                    .Case("BFD_RELOC_64", ELF::R_LARCH_64)
                    .Default(-1u);
    if (Type != -1u)
      return static_cast<MCFixupKind>(FirstLiteralRelocationKind + Type);
  }
  return std::nullopt;
}

MCFixupKindInfo LoongArchAsmBackend::getFixupKindInfo(MCFixupKind Kind) const {
  const static MCFixupKindInfo Infos[] = {
      // This table *must* be in the order that the fixup_* kinds are defined in
      // LoongArchFixupKinds.h.
      //
      // {name, offset, bits, flags}
      {"fixup_loongarch_b16", 10, 16, MCFixupKindInfo::FKF_IsPCRel},
      {"fixup_loongarch_b21", 0, 26, MCFixupKindInfo::FKF_IsPCRel},
      {"fixup_loongarch_b26", 0, 26, MCFixupKindInfo::FKF_IsPCRel},
      {"fixup_loongarch_abs_hi20", 5, 20, 0},
      {"fixup_loongarch_abs_lo12", 10, 12, 0},
      {"fixup_loongarch_abs64_lo20", 5, 20, 0},
      {"fixup_loongarch_abs64_hi12", 10, 12, 0},
  };

  static_assert((std::size(Infos)) == LoongArch::NumTargetFixupKinds,
                "Not all fixup kinds added to Infos array");

  // Fixup kinds from .reloc directive are like R_LARCH_NONE. They
  // do not require any extra processing.
  if (mc::isRelocation(Kind))
    return MCAsmBackend::getFixupKindInfo(FK_NONE);

  if (Kind < FirstTargetFixupKind)
    return MCAsmBackend::getFixupKindInfo(Kind);

  assert(unsigned(Kind - FirstTargetFixupKind) <
             LoongArch::NumTargetFixupKinds &&
         "Invalid kind!");
  return Infos[Kind - FirstTargetFixupKind];
}

static void reportOutOfRangeError(MCContext &Ctx, SMLoc Loc, unsigned N) {
  Ctx.reportError(Loc, "fixup value out of range [" + Twine(llvm::minIntN(N)) +
                           ", " + Twine(llvm::maxIntN(N)) + "]");
}

static uint64_t adjustFixupValue(const MCFixup &Fixup, uint64_t Value,
                                 MCContext &Ctx) {
  switch (Fixup.getTargetKind()) {
  default:
    llvm_unreachable("Unknown fixup kind");
  case FK_Data_1:
  case FK_Data_2:
  case FK_Data_4:
  case FK_Data_8:
  case FK_Data_leb128:
    return Value;
  case LoongArch::fixup_loongarch_b16: {
    if (!isInt<18>(Value))
      reportOutOfRangeError(Ctx, Fixup.getLoc(), 18);
    if (Value % 4)
      Ctx.reportError(Fixup.getLoc(), "fixup value must be 4-byte aligned");
    return (Value >> 2) & 0xffff;
  }
  case LoongArch::fixup_loongarch_b21: {
    if (!isInt<23>(Value))
      reportOutOfRangeError(Ctx, Fixup.getLoc(), 23);
    if (Value % 4)
      Ctx.reportError(Fixup.getLoc(), "fixup value must be 4-byte aligned");
    return ((Value & 0x3fffc) << 8) | ((Value >> 18) & 0x1f);
  }
  case LoongArch::fixup_loongarch_b26: {
    if (!isInt<28>(Value))
      reportOutOfRangeError(Ctx, Fixup.getLoc(), 28);
    if (Value % 4)
      Ctx.reportError(Fixup.getLoc(), "fixup value must be 4-byte aligned");
    return ((Value & 0x3fffc) << 8) | ((Value >> 18) & 0x3ff);
  }
  case LoongArch::fixup_loongarch_abs_hi20:
    return (Value >> 12) & 0xfffff;
  case LoongArch::fixup_loongarch_abs_lo12:
    return Value & 0xfff;
  case LoongArch::fixup_loongarch_abs64_lo20:
    return (Value >> 32) & 0xfffff;
  case LoongArch::fixup_loongarch_abs64_hi12:
    return (Value >> 52) & 0xfff;
  }
}

static void fixupLeb128(MCContext &Ctx, const MCFixup &Fixup,
                        MutableArrayRef<char> Data, uint64_t Value) {
  unsigned I;
  for (I = 0; I != Data.size() && Value; ++I, Value >>= 7)
    Data[I] |= uint8_t(Value & 0x7f);
  if (Value)
    Ctx.reportError(Fixup.getLoc(), "Invalid uleb128 value!");
}

void LoongArchAsmBackend::applyFixup(const MCFragment &, const MCFixup &Fixup,
                                     const MCValue &Target,
                                     MutableArrayRef<char> Data, uint64_t Value,
                                     bool IsResolved) {
  if (!Value)
    return; // Doesn't change encoding.

  auto Kind = Fixup.getKind();
  if (mc::isRelocation(Kind))
    return;
  MCFixupKindInfo Info = getFixupKindInfo(Kind);
  MCContext &Ctx = getContext();

  // Fixup leb128 separately.
  if (Fixup.getTargetKind() == FK_Data_leb128)
    return fixupLeb128(Ctx, Fixup, Data, Value);

  // Apply any target-specific value adjustments.
  Value = adjustFixupValue(Fixup, Value, Ctx);

  // Shift the value into position.
  Value <<= Info.TargetOffset;

  unsigned Offset = Fixup.getOffset();
  unsigned NumBytes = alignTo(Info.TargetSize + Info.TargetOffset, 8) / 8;

  assert(Offset + NumBytes <= Data.size() && "Invalid fixup offset!");
  // For each byte of the fragment that the fixup touches, mask in the
  // bits from the fixup value.
  for (unsigned I = 0; I != NumBytes; ++I) {
    Data[Offset + I] |= uint8_t((Value >> (I * 8)) & 0xff);
  }
}

// Linker relaxation may change code size. We have to insert Nops
// for .align directive when linker relaxation enabled. So then Linker
// could satisfy alignment by removing Nops.
// The function returns the total Nops Size we need to insert.
bool LoongArchAsmBackend::shouldInsertExtraNopBytesForCodeAlign(
    const MCAlignFragment &AF, unsigned &Size) {
  // Calculate Nops Size only when linker relaxation enabled.
  if (!AF.getSubtargetInfo()->hasFeature(LoongArch::FeatureRelax))
    return false;

  // Ignore alignment if MaxBytesToEmit is less than the minimum Nop size.
  const unsigned MinNopLen = 4;
  if (AF.getMaxBytesToEmit() < MinNopLen)
    return false;
  Size = AF.getAlignment().value() - MinNopLen;
  return AF.getAlignment() > MinNopLen;
}

// We need to insert R_LARCH_ALIGN relocation type to indicate the
// position of Nops and the total bytes of the Nops have been inserted
// when linker relaxation enabled.
// The function inserts fixup_loongarch_align fixup which eventually will
// transfer to R_LARCH_ALIGN relocation type.
// The improved R_LARCH_ALIGN requires symbol index. The lowest 8 bits of
// addend represent alignment and the other bits of addend represent the
// maximum number of bytes to emit. The maximum number of bytes is zero
// means ignore the emit limit.
bool LoongArchAsmBackend::shouldInsertFixupForCodeAlign(MCAssembler &Asm,
                                                        MCAlignFragment &AF) {
  // Insert the fixup only when linker relaxation enabled.
  if (!AF.getSubtargetInfo()->hasFeature(LoongArch::FeatureRelax))
    return false;

  // Calculate total Nops we need to insert. If there are none to insert
  // then simply return.
  unsigned InsertedNopBytes;
  if (!shouldInsertExtraNopBytesForCodeAlign(AF, InsertedNopBytes))
    return false;

  MCSection *Sec = AF.getParent();
  MCContext &Ctx = getContext();
  const MCExpr *Dummy = MCConstantExpr::create(0, Ctx);
  MCFixup Fixup = MCFixup::create(0, Dummy, ELF::R_LARCH_ALIGN);
  unsigned MaxBytesToEmit = AF.getMaxBytesToEmit();

  auto createExtendedValue = [&]() {
    const MCSymbolRefExpr *MCSym = getSecToAlignSym()[Sec];
    if (MCSym == nullptr) {
      // Define a marker symbol at the section with an offset of 0.
      MCSymbol *Sym = Ctx.createNamedTempSymbol("la-relax-align");
      Sym->setFragment(&*Sec->getBeginSymbol()->getFragment());
      Asm.registerSymbol(*Sym);
      MCSym = MCSymbolRefExpr::create(Sym, Ctx);
      getSecToAlignSym()[Sec] = MCSym;
    }
    return MCValue::get(&MCSym->getSymbol(), nullptr,
                        MaxBytesToEmit << 8 | Log2(AF.getAlignment()));
  };

  uint64_t FixedValue = 0;
  MCValue Value = MaxBytesToEmit >= InsertedNopBytes
                      ? MCValue::get(InsertedNopBytes)
                      : createExtendedValue();
  Asm.getWriter().recordRelocation(AF, Fixup, Value, FixedValue);

  return true;
}

bool LoongArchAsmBackend::shouldForceRelocation(const MCFixup &Fixup,
                                                const MCValue &Target) {
  switch (Fixup.getTargetKind()) {
  default:
    return STI.hasFeature(LoongArch::FeatureRelax);
  case FK_Data_1:
  case FK_Data_2:
  case FK_Data_4:
  case FK_Data_8:
  case FK_Data_leb128:
    return !Target.isAbsolute();
  }
}

static inline std::pair<MCFixupKind, MCFixupKind>
getRelocPairForSize(unsigned Size) {
  switch (Size) {
  default:
    llvm_unreachable("unsupported fixup size");
  case 6:
    return std::make_pair(MCFixupKind(ELF::R_LARCH_ADD6),
                          MCFixupKind(ELF::R_LARCH_SUB6));
  case 8:
    return std::make_pair(MCFixupKind(ELF::R_LARCH_ADD8),
                          MCFixupKind(ELF::R_LARCH_SUB8));
  case 16:
    return std::make_pair(MCFixupKind(ELF::R_LARCH_ADD16),
                          MCFixupKind(ELF::R_LARCH_SUB16));
  case 32:
    return std::make_pair(MCFixupKind(ELF::R_LARCH_ADD32),
                          MCFixupKind(ELF::R_LARCH_SUB32));
  case 64:
    return std::make_pair(MCFixupKind(ELF::R_LARCH_ADD64),
                          MCFixupKind(ELF::R_LARCH_SUB64));
  case 128:
    return std::make_pair(MCFixupKind(ELF::R_LARCH_ADD_ULEB128),
                          MCFixupKind(ELF::R_LARCH_SUB_ULEB128));
  }
}

std::pair<bool, bool> LoongArchAsmBackend::relaxLEB128(MCLEBFragment &LF,
                                                       int64_t &Value) const {
  const MCExpr &Expr = LF.getValue();
  if (LF.isSigned() || !Expr.evaluateKnownAbsolute(Value, *Asm))
    return std::make_pair(false, false);
  LF.getFixups().push_back(
      MCFixup::create(0, &Expr, FK_Data_leb128, Expr.getLoc()));
  return std::make_pair(true, true);
}

bool LoongArchAsmBackend::relaxDwarfLineAddr(MCDwarfLineAddrFragment &DF,
                                             bool &WasRelaxed) const {
  MCContext &C = getContext();

  int64_t LineDelta = DF.getLineDelta();
  const MCExpr &AddrDelta = DF.getAddrDelta();
  SmallVectorImpl<char> &Data = DF.getContents();
  SmallVectorImpl<MCFixup> &Fixups = DF.getFixups();
  size_t OldSize = Data.size();

  int64_t Value;
  if (AddrDelta.evaluateAsAbsolute(Value, *Asm))
    return false;
  bool IsAbsolute = AddrDelta.evaluateKnownAbsolute(Value, *Asm);
  assert(IsAbsolute && "CFA with invalid expression");
  (void)IsAbsolute;

  Data.clear();
  Fixups.clear();
  raw_svector_ostream OS(Data);

  // INT64_MAX is a signal that this is actually a DW_LNE_end_sequence.
  if (LineDelta != INT64_MAX) {
    OS << uint8_t(dwarf::DW_LNS_advance_line);
    encodeSLEB128(LineDelta, OS);
  }

  unsigned Offset;
  std::pair<MCFixupKind, MCFixupKind> FK;

  // According to the DWARF specification, the `DW_LNS_fixed_advance_pc` opcode
  // takes a single unsigned half (unencoded) operand. The maximum encodable
  // value is therefore 65535.  Set a conservative upper bound for relaxation.
  if (Value > 60000) {
    unsigned PtrSize = C.getAsmInfo()->getCodePointerSize();

    OS << uint8_t(dwarf::DW_LNS_extended_op);
    encodeULEB128(PtrSize + 1, OS);

    OS << uint8_t(dwarf::DW_LNE_set_address);
    Offset = OS.tell();
    assert((PtrSize == 4 || PtrSize == 8) && "Unexpected pointer size");
    FK = getRelocPairForSize(PtrSize == 4 ? 32 : 64);
    OS.write_zeros(PtrSize);
  } else {
    OS << uint8_t(dwarf::DW_LNS_fixed_advance_pc);
    Offset = OS.tell();
    FK = getRelocPairForSize(16);
    support::endian::write<uint16_t>(OS, 0, llvm::endianness::little);
  }

  const MCBinaryExpr &MBE = cast<MCBinaryExpr>(AddrDelta);
  Fixups.push_back(MCFixup::create(Offset, MBE.getLHS(), std::get<0>(FK)));
  Fixups.push_back(MCFixup::create(Offset, MBE.getRHS(), std::get<1>(FK)));

  if (LineDelta == INT64_MAX) {
    OS << uint8_t(dwarf::DW_LNS_extended_op);
    OS << uint8_t(1);
    OS << uint8_t(dwarf::DW_LNE_end_sequence);
  } else {
    OS << uint8_t(dwarf::DW_LNS_copy);
  }

  WasRelaxed = OldSize != Data.size();
  return true;
}

bool LoongArchAsmBackend::relaxDwarfCFA(MCDwarfCallFrameFragment &DF,
                                        bool &WasRelaxed) const {
  const MCExpr &AddrDelta = DF.getAddrDelta();
  SmallVectorImpl<char> &Data = DF.getContents();
  SmallVectorImpl<MCFixup> &Fixups = DF.getFixups();
  size_t OldSize = Data.size();

  int64_t Value;
  if (AddrDelta.evaluateAsAbsolute(Value, *Asm))
    return false;
  bool IsAbsolute = AddrDelta.evaluateKnownAbsolute(Value, *Asm);
  assert(IsAbsolute && "CFA with invalid expression");
  (void)IsAbsolute;

  Data.clear();
  Fixups.clear();
  raw_svector_ostream OS(Data);

  assert(getContext().getAsmInfo()->getMinInstAlignment() == 1 &&
         "expected 1-byte alignment");
  if (Value == 0) {
    WasRelaxed = OldSize != Data.size();
    return true;
  }

  auto AddFixups = [&Fixups,
                    &AddrDelta](unsigned Offset,
                                std::pair<MCFixupKind, MCFixupKind> FK) {
    const MCBinaryExpr &MBE = cast<MCBinaryExpr>(AddrDelta);
    Fixups.push_back(MCFixup::create(Offset, MBE.getLHS(), std::get<0>(FK)));
    Fixups.push_back(MCFixup::create(Offset, MBE.getRHS(), std::get<1>(FK)));
  };

  if (isUIntN(6, Value)) {
    OS << uint8_t(dwarf::DW_CFA_advance_loc);
    AddFixups(0, getRelocPairForSize(6));
  } else if (isUInt<8>(Value)) {
    OS << uint8_t(dwarf::DW_CFA_advance_loc1);
    support::endian::write<uint8_t>(OS, 0, llvm::endianness::little);
    AddFixups(1, getRelocPairForSize(8));
  } else if (isUInt<16>(Value)) {
    OS << uint8_t(dwarf::DW_CFA_advance_loc2);
    support::endian::write<uint16_t>(OS, 0, llvm::endianness::little);
    AddFixups(1, getRelocPairForSize(16));
  } else if (isUInt<32>(Value)) {
    OS << uint8_t(dwarf::DW_CFA_advance_loc4);
    support::endian::write<uint32_t>(OS, 0, llvm::endianness::little);
    AddFixups(1, getRelocPairForSize(32));
  } else {
    llvm_unreachable("unsupported CFA encoding");
  }

  WasRelaxed = OldSize != Data.size();
  return true;
}

bool LoongArchAsmBackend::writeNopData(raw_ostream &OS, uint64_t Count,
                                       const MCSubtargetInfo *STI) const {
  // We mostly follow binutils' convention here: align to 4-byte boundary with a
  // 0-fill padding.
  OS.write_zeros(Count % 4);

  // The remainder is now padded with 4-byte nops.
  // nop: andi r0, r0, 0
  for (; Count >= 4; Count -= 4)
    OS.write("\0\0\x40\x03", 4);

  return true;
}

<<<<<<< HEAD
=======
bool LoongArchAsmBackend::isPCRelFixupResolved(const MCSymbol *SymA,
                                               const MCFragment &F) {
  // If the section does not contain linker-relaxable fragments, PC-relative
  // fixups can be resolved.
  if (!F.getParent()->isLinkerRelaxable())
    return true;

  // Otherwise, check if the offset between the symbol and fragment is fully
  // resolved, unaffected by linker-relaxable fragments (e.g. instructions or
  // offset-affected MCAlignFragment). Complements the generic
  // isSymbolRefDifferenceFullyResolvedImpl.
  if (!PCRelTemp)
    PCRelTemp = getContext().createTempSymbol();
  PCRelTemp->setFragment(const_cast<MCFragment *>(&F));
  MCValue Res;
  MCExpr::evaluateSymbolicAdd(Asm, false, MCValue::get(SymA),
                              MCValue::get(nullptr, PCRelTemp), Res);
  return !Res.getSubSym();
}

>>>>>>> 4084ffcf
bool LoongArchAsmBackend::addReloc(const MCFragment &F, const MCFixup &Fixup,
                                   const MCValue &Target, uint64_t &FixedValue,
                                   bool IsResolved) {
  auto Fallback = [&]() {
    return MCAsmBackend::addReloc(F, Fixup, Target, FixedValue, IsResolved);
  };
  uint64_t FixedValueA, FixedValueB;
  if (Target.getSubSym()) {
    assert(Target.getSpecifier() == 0 &&
           "relocatable SymA-SymB cannot have relocation specifier");
    std::pair<MCFixupKind, MCFixupKind> FK;
    const MCSymbol &SA = *Target.getAddSym();
    const MCSymbol &SB = *Target.getSubSym();

    bool force = !SA.isInSection() || !SB.isInSection();
    if (!force) {
      const MCSection &SecA = SA.getSection();
      const MCSection &SecB = SB.getSection();
<<<<<<< HEAD

      // We need record relocation if SecA != SecB. Usually SecB is same as the
      // section of Fixup, which will be record the relocation as PCRel. If SecB
      // is not same as the section of Fixup, it will report error. Just return
      // false and then this work can be finished by handleFixup.
      if (&SecA != &SecB)
        return Fallback();

      // In SecA == SecB case. If the linker relaxation is enabled, we need
      // record the ADD, SUB relocations. Otherwise the FixedValue has already
      // been calc- ulated out in evaluateFixup, return true and avoid record
      // relocations.
      if (!STI.hasFeature(LoongArch::FeatureRelax))
=======
      const MCSection &SecCur = *F.getParent();

      // To handle the case of A - B which B is same section with the current,
      // generate PCRel relocations is better than ADD/SUB relocation pair.
      // We can resolve it as A - PC + PC - B. The A - PC will be resolved
      // as a PCRel relocation, while PC - B will serve as the addend.
      // If the linker relaxation is disabled, it can be done directly since
      // PC - B is constant. Otherwise, we should evaluate whether PC - B
      // is constant. If it can be resolved as PCRel, use Fallback which
      // generates R_LARCH_{32,64}_PCREL relocation later.
      if (&SecA != &SecB && &SecB == &SecCur &&
          isPCRelFixupResolved(Target.getSubSym(), F))
        return Fallback();

      // In SecA == SecB case. If the linker relaxation is disabled, the
      // FixedValue has already been calculated out in evaluateFixup,
      // return true and avoid record relocations.
      if (&SecA == &SecB && !STI.hasFeature(LoongArch::FeatureRelax))
>>>>>>> 4084ffcf
        return true;
    }

    switch (Fixup.getKind()) {
    case llvm::FK_Data_1:
      FK = getRelocPairForSize(8);
      break;
    case llvm::FK_Data_2:
      FK = getRelocPairForSize(16);
      break;
    case llvm::FK_Data_4:
      FK = getRelocPairForSize(32);
      break;
    case llvm::FK_Data_8:
      FK = getRelocPairForSize(64);
      break;
    case llvm::FK_Data_leb128:
      FK = getRelocPairForSize(128);
      break;
    default:
      llvm_unreachable("unsupported fixup size");
    }
    MCValue A = MCValue::get(Target.getAddSym(), nullptr, Target.getConstant());
    MCValue B = MCValue::get(Target.getSubSym());
    auto FA = MCFixup::create(Fixup.getOffset(), nullptr, std::get<0>(FK));
    auto FB = MCFixup::create(Fixup.getOffset(), nullptr, std::get<1>(FK));
    Asm->getWriter().recordRelocation(F, FA, A, FixedValueA);
    Asm->getWriter().recordRelocation(F, FB, B, FixedValueB);
    FixedValue = FixedValueA - FixedValueB;
    return false;
  }

  IsResolved = Fallback();
  // If linker relaxation is enabled and supported by the current relocation,
  // append a RELAX relocation.
  if (Fixup.isLinkerRelaxable()) {
    auto FA = MCFixup::create(Fixup.getOffset(), nullptr, ELF::R_LARCH_RELAX);
    Asm->getWriter().recordRelocation(F, FA, MCValue::get(nullptr),
                                      FixedValueA);
  }

  return true;
}

std::unique_ptr<MCObjectTargetWriter>
LoongArchAsmBackend::createObjectTargetWriter() const {
  return createLoongArchELFObjectWriter(
      OSABI, Is64Bit, STI.hasFeature(LoongArch::FeatureRelax));
}

MCAsmBackend *llvm::createLoongArchAsmBackend(const Target &T,
                                              const MCSubtargetInfo &STI,
                                              const MCRegisterInfo &MRI,
                                              const MCTargetOptions &Options) {
  const Triple &TT = STI.getTargetTriple();
  uint8_t OSABI = MCELFObjectTargetWriter::getOSABI(TT.getOS());
  return new LoongArchAsmBackend(STI, OSABI, TT.isArch64Bit(), Options);
}<|MERGE_RESOLUTION|>--- conflicted
+++ resolved
@@ -429,8 +429,6 @@
   return true;
 }
 
-<<<<<<< HEAD
-=======
 bool LoongArchAsmBackend::isPCRelFixupResolved(const MCSymbol *SymA,
                                                const MCFragment &F) {
   // If the section does not contain linker-relaxable fragments, PC-relative
@@ -451,7 +449,6 @@
   return !Res.getSubSym();
 }
 
->>>>>>> 4084ffcf
 bool LoongArchAsmBackend::addReloc(const MCFragment &F, const MCFixup &Fixup,
                                    const MCValue &Target, uint64_t &FixedValue,
                                    bool IsResolved) {
@@ -470,21 +467,6 @@
     if (!force) {
       const MCSection &SecA = SA.getSection();
       const MCSection &SecB = SB.getSection();
-<<<<<<< HEAD
-
-      // We need record relocation if SecA != SecB. Usually SecB is same as the
-      // section of Fixup, which will be record the relocation as PCRel. If SecB
-      // is not same as the section of Fixup, it will report error. Just return
-      // false and then this work can be finished by handleFixup.
-      if (&SecA != &SecB)
-        return Fallback();
-
-      // In SecA == SecB case. If the linker relaxation is enabled, we need
-      // record the ADD, SUB relocations. Otherwise the FixedValue has already
-      // been calc- ulated out in evaluateFixup, return true and avoid record
-      // relocations.
-      if (!STI.hasFeature(LoongArch::FeatureRelax))
-=======
       const MCSection &SecCur = *F.getParent();
 
       // To handle the case of A - B which B is same section with the current,
@@ -503,7 +485,6 @@
       // FixedValue has already been calculated out in evaluateFixup,
       // return true and avoid record relocations.
       if (&SecA == &SecB && !STI.hasFeature(LoongArch::FeatureRelax))
->>>>>>> 4084ffcf
         return true;
     }
 
