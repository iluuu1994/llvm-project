--- conflicted
+++ resolved
@@ -119,17 +119,10 @@
 
 SPIRV::InstructionSet::InstructionSet
 SPIRVSubtarget::getPreferredInstructionSet() const {
-<<<<<<< HEAD
-  if (isOpenCLEnv())
-    return SPIRV::InstructionSet::OpenCL_std;
-  else
-    return SPIRV::InstructionSet::GLSL_std_450;
-=======
   if (isShader())
     return SPIRV::InstructionSet::GLSL_std_450;
   else
     return SPIRV::InstructionSet::OpenCL_std;
->>>>>>> 4084ffcf
 }
 
 bool SPIRVSubtarget::isAtLeastSPIRVVer(VersionTuple VerToCompareTo) const {
