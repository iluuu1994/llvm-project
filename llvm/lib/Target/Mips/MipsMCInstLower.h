--- conflicted
+++ resolved
@@ -41,11 +41,7 @@
   MCOperand LowerSymbolOperand(const MachineOperand &MO,
                                MachineOperandType MOTy, int64_t Offset) const;
   MCOperand createSub(MachineBasicBlock *BB1, MachineBasicBlock *BB2,
-<<<<<<< HEAD
-                      MipsMCExpr::Specifier Kind) const;
-=======
                       Mips::Specifier Kind) const;
->>>>>>> 4084ffcf
   void lowerLongBranchLUi(const MachineInstr *MI, MCInst &OutMI) const;
   void lowerLongBranchADDiu(const MachineInstr *MI, MCInst &OutMI,
                             int Opcode) const;
