//===-- RISCVInstrFormats.td - RISC-V Instruction Formats --*- tablegen -*-===//
//
// Part of the LLVM Project, under the Apache License v2.0 with LLVM Exceptions.
// See https://llvm.org/LICENSE.txt for license information.
// SPDX-License-Identifier: Apache-2.0 WITH LLVM-exception
//
//===----------------------------------------------------------------------===//

//===----------------------------------------------------------------------===//
//
//  These instruction format definitions are structured to match the
//  description in the RISC-V User-Level ISA specification as closely as
//  possible. For instance, the specification describes instructions with the
//  MSB (31st bit) on the left and the LSB (0th bit) on the right. This is
//  reflected in the order of parameters to each instruction class.
//
//  One area of divergence is in the description of immediates. The
//  specification describes immediate encoding in terms of bit-slicing
//  operations on the logical value represented. The immediate argument to
//  these instruction formats instead represents the bit sequence that will be
//  inserted into the instruction. e.g. although JAL's immediate is logically
//  a 21-bit value (where the LSB is always zero), we describe it as an imm20
//  to match how it is encoded.
//
//===----------------------------------------------------------------------===//

// Format specifies the encoding used by the instruction. This is used by
// RISCVMCCodeEmitter to determine which form of fixup to use. These
// definitions must be kept in-sync with RISCVBaseInfo.h.
class InstFormat<bits<5> val> {
  bits<5> Value = val;
}
def InstFormatPseudo : InstFormat<0>;
def InstFormatR      : InstFormat<1>;
def InstFormatR4     : InstFormat<2>;
def InstFormatI      : InstFormat<3>;
def InstFormatS      : InstFormat<4>;
def InstFormatB      : InstFormat<5>;
def InstFormatU      : InstFormat<6>;
def InstFormatJ      : InstFormat<7>;
def InstFormatCR     : InstFormat<8>;
def InstFormatCI     : InstFormat<9>;
def InstFormatCSS    : InstFormat<10>;
def InstFormatCIW    : InstFormat<11>;
def InstFormatCL     : InstFormat<12>;
def InstFormatCS     : InstFormat<13>;
def InstFormatCA     : InstFormat<14>;
def InstFormatCB     : InstFormat<15>;
def InstFormatCJ     : InstFormat<16>;
def InstFormatCU     : InstFormat<17>;
def InstFormatCLB    : InstFormat<18>;
def InstFormatCLH    : InstFormat<19>;
def InstFormatCSB    : InstFormat<20>;
def InstFormatCSH    : InstFormat<21>;
def InstFormatQC_EAI : InstFormat<22>;
def InstFormatQC_EI  : InstFormat<23>;
def InstFormatQC_EB  : InstFormat<24>;
def InstFormatQC_EJ  : InstFormat<25>;
def InstFormatQC_ES  : InstFormat<26>;
def InstFormatOther  : InstFormat<31>;


class RISCVVConstraint<bits<3> val> {
  bits<3> Value = val;
}
def NoConstraint  : RISCVVConstraint<0b000>;
def VS2Constraint : RISCVVConstraint<0b001>;
def VS1Constraint : RISCVVConstraint<0b010>;
def VMConstraint  : RISCVVConstraint<0b100>;

// Illegal instructions:
//
// * The destination vector register group for a masked vector instruction
// cannot overlap the source mask register (v0), unless the destination vector
// register is being written with a mask value (e.g., comparisons) or the
// scalar result of a reduction.
//
// * Widening: The destination EEW is greater than the source EEW, the source
// EMUL is at least 1. The destination vector register group cannot overlap
// with the source vector register groups besides the highest-numbered part of
// the destination register group.
//
// * Narrowing: The destination EEW is smaller than the source EEW. The
// destination vector register group cannot overlap with the source vector
// register groups besides the lowest-numbered part of the source register
// group.
//
// * vmsbf.m/vmsif.m/vmsof.m: The destination register cannot overlap the
// source register and, if masked, cannot overlap the mask register ('v0').
//
// * viota: The destination register cannot overlap the source register and,
// if masked, cannot overlap the mask register ('v0').
//
// * v[f]slide[1]up: The destination vector register group for vslideup cannot
// overlap the source vector register group.
//
// * vrgather: The destination vector register group cannot overlap with the
// source vector register groups.
//
// * vcompress: The destination vector register group cannot overlap the
// source vector register group or the source mask register
def WidenVNoMask : RISCVVConstraint<!or(VS2Constraint.Value,
                                        VS1Constraint.Value)>;
def WidenV       : RISCVVConstraint<!or(VS2Constraint.Value,
                                        VS1Constraint.Value,
                                        VMConstraint.Value)>;
def WidenW       : RISCVVConstraint<!or(VS1Constraint.Value,
                                        VMConstraint.Value)>;
def WidenCvt     : RISCVVConstraint<!or(VS2Constraint.Value,
                                        VMConstraint.Value)>;
def Iota         : RISCVVConstraint<!or(VS2Constraint.Value,
                                        VMConstraint.Value)>;
def SlideUp      : RISCVVConstraint<!or(VS2Constraint.Value,
                                        VMConstraint.Value)>;
def Vrgather     : RISCVVConstraint<!or(VS2Constraint.Value,
                                        VS1Constraint.Value,
                                        VMConstraint.Value)>;
def Vcompress    : RISCVVConstraint<!or(VS2Constraint.Value,
                                        VS1Constraint.Value)>;
def Sha2Constraint : RISCVVConstraint<!or(VS2Constraint.Value,
                                          VS1Constraint.Value)>;

// The following opcode names match those given in Table 19.1 in the
// RISC-V User-level ISA specification ("RISC-V base opcode map").
class RISCVOpcode<string name, bits<7> val> {
  string Name = name;
  bits<7> Value = val;
}
def RISCVOpcodesList : GenericTable {
  let FilterClass = "RISCVOpcode";
  let Fields = [
    "Name", "Value"
  ];
  let PrimaryKey = [ "Value" ];
  let PrimaryKeyName = "lookupRISCVOpcodeByValue";
}
def lookupRISCVOpcodeByName : SearchIndex {
  let Table = RISCVOpcodesList;
  let Key = [ "Name" ];
}
def OPC_LOAD      : RISCVOpcode<"LOAD",      0b0000011>;
def OPC_LOAD_FP   : RISCVOpcode<"LOAD_FP",   0b0000111>;
def OPC_CUSTOM_0  : RISCVOpcode<"CUSTOM_0",  0b0001011>;
def OPC_MISC_MEM  : RISCVOpcode<"MISC_MEM",  0b0001111>;
def OPC_OP_IMM    : RISCVOpcode<"OP_IMM",    0b0010011>;
def OPC_AUIPC     : RISCVOpcode<"AUIPC",     0b0010111>;
def OPC_OP_IMM_32 : RISCVOpcode<"OP_IMM_32", 0b0011011>;
def OPC_STORE     : RISCVOpcode<"STORE",     0b0100011>;
def OPC_STORE_FP  : RISCVOpcode<"STORE_FP",  0b0100111>;
def OPC_CUSTOM_1  : RISCVOpcode<"CUSTOM_1",  0b0101011>;
def OPC_AMO       : RISCVOpcode<"AMO",       0b0101111>;
def OPC_OP        : RISCVOpcode<"OP",        0b0110011>;
def OPC_LUI       : RISCVOpcode<"LUI",       0b0110111>;
def OPC_OP_32     : RISCVOpcode<"OP_32",     0b0111011>;
def OPC_MADD      : RISCVOpcode<"MADD",      0b1000011>;
def OPC_MSUB      : RISCVOpcode<"MSUB",      0b1000111>;
def OPC_NMSUB     : RISCVOpcode<"NMSUB",     0b1001011>;
def OPC_NMADD     : RISCVOpcode<"NMADD",     0b1001111>;
def OPC_OP_FP     : RISCVOpcode<"OP_FP",     0b1010011>;
def OPC_OP_V      : RISCVOpcode<"OP_V",      0b1010111>;
def OPC_CUSTOM_2  : RISCVOpcode<"CUSTOM_2",  0b1011011>;
def OPC_BRANCH    : RISCVOpcode<"BRANCH",    0b1100011>;
def OPC_JALR      : RISCVOpcode<"JALR",      0b1100111>;
def OPC_JAL       : RISCVOpcode<"JAL",       0b1101111>;
def OPC_SYSTEM    : RISCVOpcode<"SYSTEM",    0b1110011>;
def OPC_OP_VE     : RISCVOpcode<"OP_VE",     0b1110111>;
def OPC_CUSTOM_3  : RISCVOpcode<"CUSTOM_3",  0b1111011>;

class EltDeps<bit vl, bit mask> {
  bit VL = vl;
  bit Mask = mask;
}

def EltDepsNone      : EltDeps<vl=0, mask=0>;
def EltDepsVL        : EltDeps<vl=1, mask=0>;
def EltDepsVLMask    : EltDeps<vl=1, mask=1>;

class EEW <bits<2> val> {
  bits<2> Value = val;
}
def EEW1     : EEW<0>;
def EEWSEWx1 : EEW<1>;
def EEWSEWx2 : EEW<2>;
def EEWSEWx4 : EEW<3>;

class RVInstCommon<dag outs, dag ins, string opcodestr, string argstr,
                   list<dag> pattern, InstFormat format> : Instruction {
  let Namespace = "RISCV";

  dag OutOperandList = outs;
  dag InOperandList = ins;
  let AsmString = opcodestr # !if(!empty(argstr), "", "\t" # argstr);
  let Pattern = pattern;

  let TSFlags{4-0} = format.Value;

  // Defaults
  RISCVVConstraint RVVConstraint = NoConstraint;
  let TSFlags{7-5} = RVVConstraint.Value;

  bits<3> VLMul = 0;
  let TSFlags{10-8} = VLMul;

  bit IsTiedPseudo = 0;
  let TSFlags{11} = IsTiedPseudo;

  bit HasSEWOp = 0;
  let TSFlags{12} = HasSEWOp;

  bit HasVLOp = 0;
  let TSFlags{13} = HasVLOp;

  bit HasVecPolicyOp = 0;
  let TSFlags{14} = HasVecPolicyOp;

  bit IsRVVWideningReduction = 0;
  let TSFlags{15} = IsRVVWideningReduction;

  bit UsesMaskPolicy = 0;
  let TSFlags{16} = UsesMaskPolicy;

  // Indicates that the result can be considered sign extended from bit 31. Some
  // instructions with this flag aren't W instructions, but are either sign
  // extended from a smaller size, always outputs a small integer, or put zeros
  // in bits 63:31. Used by the SExtWRemoval pass.
  bit IsSignExtendingOpW = 0;
  let TSFlags{17} = IsSignExtendingOpW;

  bit HasRoundModeOp = 0;
  let TSFlags{18} =  HasRoundModeOp;

  // This is only valid when HasRoundModeOp is set to 1. HasRoundModeOp is set
  // to 1 for vector fixed-point or floating-point intrinsics. This bit is
  // processed under pass 'RISCVInsertReadWriteCSR' pass to distinguish between
  // fixed-point / floating-point instructions and emit appropriate read/write
  // to the correct CSR.
  bit UsesVXRM = 0;
  let TSFlags{19} =  UsesVXRM;

  // Indicates whether these instructions can partially overlap between source
  // registers and destination registers according to the vector spec.
  // 0 -> not a vector pseudo
  // 1 -> default value for vector pseudos. not widening or narrowing.
  // 2 -> narrowing case
  // 3 -> widening case
  bits<2> TargetOverlapConstraintType = 0;
  let TSFlags{21-20} = TargetOverlapConstraintType;
<<<<<<< HEAD

  // Most vector instructions are elementwise, but some may depend on the value
  // of VL (e.g. vslide1down.vx), and others may depend on the VL and mask
  // (e.g. vredsum.vs, viota.m). Mark these instructions so that peepholes avoid
  // changing their VL and/or mask.
  EltDeps ElementsDependOn = EltDepsNone;
  let TSFlags{22} = ElementsDependOn.VL;
  let TSFlags{23} = ElementsDependOn.Mask;

=======

  // Most vector instructions are elementwise, but some may depend on the value
  // of VL (e.g. vslide1down.vx), and others may depend on the VL and mask
  // (e.g. vredsum.vs, viota.m). Mark these instructions so that peepholes avoid
  // changing their VL and/or mask.
  EltDeps ElementsDependOn = EltDepsNone;
  let TSFlags{22} = ElementsDependOn.VL;
  let TSFlags{23} = ElementsDependOn.Mask;

>>>>>>> 4084ffcf
  // Indicates the EEW of a vector instruction's destination operand.
  EEW DestEEW = EEWSEWx1;
  let TSFlags{25-24} = DestEEW.Value;
}

class RVInst<dag outs, dag ins, string opcodestr, string argstr,
             list<dag> pattern, InstFormat format>
    : RVInstCommon<outs, ins, opcodestr, argstr, pattern, format> {
  field bits<32> Inst;
  // SoftFail is a field the disassembler can use to provide a way for
  // instructions to not match without killing the whole decode process. It is
  // mainly used for ARM, but Tablegen expects this field to exist or it fails
  // to build the decode table.
  field bits<32> SoftFail = 0;
  let Size = 4;
}

class RVInst48<dag outs, dag ins, string opcodestr, string argstr,
               list<dag> pattern, InstFormat format>
    : RVInstCommon<outs, ins, opcodestr, argstr, pattern, format> {
  field bits<48> Inst;
  field bits<48> SoftFail = 0;
  let Size = 6;
}

class RVInst64<dag outs, dag ins, string opcodestr, string argstr,
               list<dag> pattern, InstFormat format>
    : RVInstCommon<outs, ins, opcodestr, argstr, pattern, format> {
  field bits<64> Inst;
  field bits<64> SoftFail = 0;
  let Size = 8;
}

// Pseudo instructions
class Pseudo<dag outs, dag ins, list<dag> pattern, string opcodestr = "", string argstr = "">
    : RVInstCommon<outs, ins, opcodestr, argstr, pattern, InstFormatPseudo> {
  let isPseudo = 1;
  let isCodeGenOnly = 1;
  let Size = 4;
}

class PseudoQuietFCMP<DAGOperand Ty>
    : Pseudo<(outs GPR:$rd), (ins Ty:$rs1, Ty:$rs2), []> {
  let hasSideEffects = 1;
  let mayLoad = 0;
  let mayStore = 0;
}

// Pseudo load instructions.
class PseudoLoad<string opcodestr, DAGOperand rdty = GPR>
    : Pseudo<(outs rdty:$rd), (ins bare_symbol:$addr), [], opcodestr, "$rd, $addr"> {
  let hasSideEffects = 0;
  let mayLoad = 1;
  let mayStore = 0;
  let isCodeGenOnly = 0;
  let isAsmParserOnly = 1;
}

class PseudoFloatLoad<string opcodestr, RegisterClass rdty>
    : Pseudo<(outs GPR:$tmp, rdty:$rd), (ins bare_symbol:$addr), [], opcodestr, "$rd, $addr, $tmp"> {
  let hasSideEffects = 0;
  let mayLoad = 1;
  let mayStore = 0;
  let isCodeGenOnly = 0;
  let isAsmParserOnly = 1;
}

// Pseudo store instructions.
class PseudoStore<string opcodestr, DAGOperand rsty = GPR>
    : Pseudo<(outs GPR:$tmp), (ins rsty:$rs, bare_symbol:$addr), [], opcodestr, "$rs, $addr, $tmp"> {
  let hasSideEffects = 0;
  let mayLoad = 0;
  let mayStore = 1;
  let isCodeGenOnly = 0;
  let isAsmParserOnly = 1;
}

// Instruction formats are listed in the order they appear in the RISC-V
// instruction set manual (R, R4, I, S, B, U, J).

// Common base class for R format instructions. Bits {31-25} should be set by
// the subclasses.
class RVInstRBase<bits<3> funct3, RISCVOpcode opcode, dag outs,
                  dag ins, string opcodestr, string argstr>
    : RVInst<outs, ins, opcodestr, argstr, [], InstFormatR> {
  bits<5> rs2;
  bits<5> rs1;
  bits<5> rd;

  let Inst{24-20} = rs2;
  let Inst{19-15} = rs1;
  let Inst{14-12} = funct3;
  let Inst{11-7} = rd;
  let Inst{6-0} = opcode.Value;
}

class RVInstR<bits<7> funct7, bits<3> funct3, RISCVOpcode opcode, dag outs,
              dag ins, string opcodestr, string argstr>
    : RVInstRBase<funct3, opcode, outs, ins, opcodestr, argstr> {
  let Inst{31-25} = funct7;
}

class RVInstRAtomic<bits<5> funct5, bit aq, bit rl, bits<3> funct3,
                    RISCVOpcode opcode, dag outs, dag ins, string opcodestr,
                    string argstr>
    : RVInstRBase<funct3, opcode, outs, ins, opcodestr, argstr> {
  let Inst{31-27} = funct5;
  let Inst{26} = aq;
  let Inst{25} = rl;
}

class RVInstRFrm<bits<7> funct7, RISCVOpcode opcode, dag outs, dag ins,
                 string opcodestr, string argstr>
    : RVInst<outs, ins, opcodestr, argstr, [], InstFormatR> {
  bits<5> rs2;
  bits<5> rs1;
  bits<3> frm;
  bits<5> rd;

  let Inst{31-25} = funct7;
  let Inst{24-20} = rs2;
  let Inst{19-15} = rs1;
  let Inst{14-12} = frm;
  let Inst{11-7} = rd;
  let Inst{6-0} = opcode.Value;
}

class RVInstR4<bits<2> funct2, bits<3> funct3, RISCVOpcode opcode, dag outs,
               dag ins, string opcodestr, string argstr>
    : RVInst<outs, ins, opcodestr, argstr, [], InstFormatR4> {
  bits<5> rs3;
  bits<5> rs2;
  bits<5> rs1;
  bits<5> rd;

  let Inst{31-27} = rs3;
  let Inst{26-25} = funct2;
  let Inst{24-20} = rs2;
  let Inst{19-15} = rs1;
  let Inst{14-12} = funct3;
  let Inst{11-7} = rd;
  let Inst{6-0} = opcode.Value;
}

class RVInstR4Frm<bits<2> funct2, RISCVOpcode opcode, dag outs, dag ins,
                  string opcodestr, string argstr>
    : RVInst<outs, ins, opcodestr, argstr, [], InstFormatR4> {
  bits<5> rs3;
  bits<5> rs2;
  bits<5> rs1;
  bits<3> frm;
  bits<5> rd;

  let Inst{31-27} = rs3;
  let Inst{26-25} = funct2;
  let Inst{24-20} = rs2;
  let Inst{19-15} = rs1;
  let Inst{14-12} = frm;
  let Inst{11-7} = rd;
  let Inst{6-0} = opcode.Value;
}

// Common base class for I format instructions. Bits {31-20} should be set by
// the subclasses.
class RVInstIBase<bits<3> funct3, RISCVOpcode opcode, dag outs, dag ins,
                  string opcodestr, string argstr>
    : RVInst<outs, ins, opcodestr, argstr, [], InstFormatI> {
  bits<5> rs1;
  bits<5> rd;

  let Inst{19-15} = rs1;
  let Inst{14-12} = funct3;
  let Inst{11-7} = rd;
  let Inst{6-0} = opcode.Value;
}

class RVInstI<bits<3> funct3, RISCVOpcode opcode, dag outs, dag ins,
              string opcodestr, string argstr>
    : RVInstIBase<funct3, opcode, outs, ins, opcodestr, argstr> {
  bits<12> imm12;

  let Inst{31-20} = imm12;
}

class RVInstIShift<bits<5> imm11_7, bits<3> funct3, RISCVOpcode opcode,
                   dag outs, dag ins, string opcodestr, string argstr>
    : RVInstIBase<funct3, opcode, outs, ins, opcodestr, argstr> {
  bits<6> shamt;

  let Inst{31-27} = imm11_7;
  let Inst{26} = 0;
  let Inst{25-20} = shamt;
}

class RVInstIShiftW<bits<7> imm11_5, bits<3> funct3, RISCVOpcode opcode,
                    dag outs, dag ins, string opcodestr, string argstr>
    : RVInstIBase<funct3, opcode, outs, ins, opcodestr, argstr> {
  bits<5> shamt;

  let Inst{31-25} = imm11_5;
  let Inst{24-20} = shamt;
}

class RVInstIUnary<bits<12> imm12, bits<3> funct3, RISCVOpcode opcode,
                   dag outs, dag ins, string opcodestr, string argstr>
    : RVInstIBase<funct3, opcode, outs, ins, opcodestr, argstr> {
  let Inst{31-20} = imm12;
}

class RVInstS<bits<3> funct3, RISCVOpcode opcode, dag outs, dag ins,
              string opcodestr, string argstr>
    : RVInst<outs, ins, opcodestr, argstr, [], InstFormatS> {
  bits<12> imm12;
  bits<5> rs2;
  bits<5> rs1;

  let Inst{31-25} = imm12{11-5};
  let Inst{24-20} = rs2;
  let Inst{19-15} = rs1;
  let Inst{14-12} = funct3;
  let Inst{11-7} = imm12{4-0};
  let Inst{6-0} = opcode.Value;
}

class RVInstB<bits<3> funct3, RISCVOpcode opcode, dag outs, dag ins,
              string opcodestr, string argstr>
    : RVInst<outs, ins, opcodestr, argstr, [], InstFormatB> {
  bits<12> imm12;
  bits<5> rs2;
  bits<5> rs1;

  let Inst{31} = imm12{11};
  let Inst{30-25} = imm12{9-4};
  let Inst{24-20} = rs2;
  let Inst{19-15} = rs1;
  let Inst{14-12} = funct3;
  let Inst{11-8} = imm12{3-0};
  let Inst{7} = imm12{10};
  let Inst{6-0} = opcode.Value;
}

class RVInstU<RISCVOpcode opcode, dag outs, dag ins, string opcodestr,
              string argstr>
    : RVInst<outs, ins, opcodestr, argstr, [], InstFormatU> {
  bits<20> imm20;
  bits<5> rd;

  let Inst{31-12} = imm20;
  let Inst{11-7} = rd;
  let Inst{6-0} = opcode.Value;
}

class RVInstJ<RISCVOpcode opcode, dag outs, dag ins, string opcodestr,
              string argstr>
    : RVInst<outs, ins, opcodestr, argstr, [], InstFormatJ> {
  bits<20> imm20;
  bits<5> rd;

  let Inst{31} = imm20{19};
  let Inst{30-21} = imm20{9-0};
  let Inst{20} = imm20{10};
  let Inst{19-12} = imm20{18-11};
  let Inst{11-7} = rd;
  let Inst{6-0} = opcode.Value;
}

//===----------------------------------------------------------------------===//
// Instruction classes for .insn directives
//===----------------------------------------------------------------------===//

class DirectiveInsnR<dag outs, dag ins, string argstr>
  : RVInst<outs, ins, "", "", [], InstFormatR> {
  bits<7> opcode;
  bits<7> funct7;
  bits<3> funct3;

  bits<5> rs2;
  bits<5> rs1;
  bits<5> rd;

  let Inst{31-25} = funct7;
  let Inst{24-20} = rs2;
  let Inst{19-15} = rs1;
  let Inst{14-12} = funct3;
  let Inst{11-7} = rd;
  let Inst{6-0} = opcode;

  let AsmString = ".insn r " # argstr;
}

class DirectiveInsnR4<dag outs, dag ins, string argstr>
  : RVInst<outs, ins, "", "", [], InstFormatR4> {
  bits<7> opcode;
  bits<2> funct2;
  bits<3> funct3;

  bits<5> rs3;
  bits<5> rs2;
  bits<5> rs1;
  bits<5> rd;

  let Inst{31-27} = rs3;
  let Inst{26-25} = funct2;
  let Inst{24-20} = rs2;
  let Inst{19-15} = rs1;
  let Inst{14-12} = funct3;
  let Inst{11-7} = rd;
  let Inst{6-0} = opcode;

  let AsmString = ".insn r4 " # argstr;
}

class DirectiveInsnI<dag outs, dag ins, string argstr>
  : RVInst<outs, ins, "", "", [], InstFormatI> {
  bits<7> opcode;
  bits<3> funct3;

  bits<12> imm12;
  bits<5> rs1;
  bits<5> rd;

  let Inst{31-20} = imm12;
  let Inst{19-15} = rs1;
  let Inst{14-12} = funct3;
  let Inst{11-7} = rd;
  let Inst{6-0} = opcode;

  let AsmString = ".insn i " # argstr;
}

class DirectiveInsnS<dag outs, dag ins, string argstr>
  : RVInst<outs, ins, "", "", [], InstFormatS> {
  bits<7> opcode;
  bits<3> funct3;

  bits<12> imm12;
  bits<5> rs2;
  bits<5> rs1;

  let Inst{31-25} = imm12{11-5};
  let Inst{24-20} = rs2;
  let Inst{19-15} = rs1;
  let Inst{14-12} = funct3;
  let Inst{11-7} = imm12{4-0};
  let Inst{6-0} = opcode;

  let AsmString = ".insn s " # argstr;
}

class DirectiveInsnB<dag outs, dag ins, string argstr>
  : RVInst<outs, ins, "", "", [], InstFormatB> {
  bits<7> opcode;
  bits<3> funct3;

  bits<12> imm12;
  bits<5> rs2;
  bits<5> rs1;

  let Inst{31} = imm12{11};
  let Inst{30-25} = imm12{9-4};
  let Inst{24-20} = rs2;
  let Inst{19-15} = rs1;
  let Inst{14-12} = funct3;
  let Inst{11-8} = imm12{3-0};
  let Inst{7} = imm12{10};
  let Inst{6-0} = opcode;

  let AsmString = ".insn b " # argstr;
}

class DirectiveInsnU<dag outs, dag ins, string argstr>
  : RVInst<outs, ins, "", "", [], InstFormatU> {
  bits<7> opcode;

  bits<20> imm20;
  bits<5> rd;

  let Inst{31-12} = imm20;
  let Inst{11-7} = rd;
  let Inst{6-0} = opcode;

  let AsmString = ".insn u " # argstr;
}

class DirectiveInsnJ<dag outs, dag ins, string argstr>
  : RVInst<outs, ins, "", "", [], InstFormatJ> {
  bits<7> opcode;

  bits<20> imm20;
  bits<5> rd;

  let Inst{31-12} = imm20;
  let Inst{11-7} = rd;
  let Inst{6-0} = opcode;

  let AsmString = ".insn j " # argstr;
}<|MERGE_RESOLUTION|>--- conflicted
+++ resolved
@@ -245,7 +245,6 @@
   // 3 -> widening case
   bits<2> TargetOverlapConstraintType = 0;
   let TSFlags{21-20} = TargetOverlapConstraintType;
-<<<<<<< HEAD
 
   // Most vector instructions are elementwise, but some may depend on the value
   // of VL (e.g. vslide1down.vx), and others may depend on the VL and mask
@@ -255,17 +254,6 @@
   let TSFlags{22} = ElementsDependOn.VL;
   let TSFlags{23} = ElementsDependOn.Mask;
 
-=======
-
-  // Most vector instructions are elementwise, but some may depend on the value
-  // of VL (e.g. vslide1down.vx), and others may depend on the VL and mask
-  // (e.g. vredsum.vs, viota.m). Mark these instructions so that peepholes avoid
-  // changing their VL and/or mask.
-  EltDeps ElementsDependOn = EltDepsNone;
-  let TSFlags{22} = ElementsDependOn.VL;
-  let TSFlags{23} = ElementsDependOn.Mask;
-
->>>>>>> 4084ffcf
   // Indicates the EEW of a vector instruction's destination operand.
   EEW DestEEW = EEWSEWx1;
   let TSFlags{25-24} = DestEEW.Value;
