//===-- RISCVInstrInfo.h - RISC-V Instruction Information -------*- C++ -*-===//
//
// Part of the LLVM Project, under the Apache License v2.0 with LLVM Exceptions.
// See https://llvm.org/LICENSE.txt for license information.
// SPDX-License-Identifier: Apache-2.0 WITH LLVM-exception
//
//===----------------------------------------------------------------------===//
//
// This file contains the RISC-V implementation of the TargetInstrInfo class.
//
//===----------------------------------------------------------------------===//

#ifndef LLVM_LIB_TARGET_RISCV_RISCVINSTRINFO_H
#define LLVM_LIB_TARGET_RISCV_RISCVINSTRINFO_H

#include "RISCV.h"
#include "RISCVRegisterInfo.h"
#include "llvm/CodeGen/TargetInstrInfo.h"
#include "llvm/IR/DiagnosticInfo.h"

#define GET_INSTRINFO_HEADER
#define GET_INSTRINFO_OPERAND_ENUM
#include "RISCVGenInstrInfo.inc"
#include "RISCVGenRegisterInfo.inc"

namespace llvm {

class RISCVSubtarget;

static const MachineMemOperand::Flags MONontemporalBit0 =
    MachineMemOperand::MOTargetFlag1;
static const MachineMemOperand::Flags MONontemporalBit1 =
    MachineMemOperand::MOTargetFlag2;

namespace RISCVCC {

enum CondCode {
  COND_EQ,
  COND_NE,
  COND_LT,
  COND_GE,
  COND_LTU,
  COND_GEU,
  COND_CV_BEQIMM,
  COND_CV_BNEIMM,
  COND_QC_BEQI,
  COND_QC_BNEI,
  COND_QC_BLTI,
  COND_QC_BGEI,
  COND_QC_BLTUI,
  COND_QC_BGEUI,
  COND_QC_E_BEQI,
  COND_QC_E_BNEI,
  COND_QC_E_BLTI,
  COND_QC_E_BGEI,
  COND_QC_E_BLTUI,
  COND_QC_E_BGEUI,
  COND_INVALID
};

CondCode getOppositeBranchCondition(CondCode);
unsigned getBrCond(CondCode CC);

} // end of namespace RISCVCC

// RISCV MachineCombiner patterns
enum RISCVMachineCombinerPattern : unsigned {
  FMADD_AX = MachineCombinerPattern::TARGET_PATTERN_START,
  FMADD_XA,
  FMSUB,
  FNMSUB,
  SHXADD_ADD_SLLI_OP1,
  SHXADD_ADD_SLLI_OP2,
};

class RISCVInstrInfo : public RISCVGenInstrInfo {

public:
  explicit RISCVInstrInfo(RISCVSubtarget &STI);

  MCInst getNop() const override;
  const MCInstrDesc &getBrCond(RISCVCC::CondCode CC) const;

  Register isLoadFromStackSlot(const MachineInstr &MI,
                               int &FrameIndex) const override;
  Register isLoadFromStackSlot(const MachineInstr &MI, int &FrameIndex,
                               TypeSize &MemBytes) const override;
  Register isStoreToStackSlot(const MachineInstr &MI,
                              int &FrameIndex) const override;
  Register isStoreToStackSlot(const MachineInstr &MI, int &FrameIndex,
                              TypeSize &MemBytes) const override;

  bool isReallyTriviallyReMaterializable(const MachineInstr &MI) const override;

  bool shouldBreakCriticalEdgeToSink(MachineInstr &MI) const override {
    return MI.getOpcode() == RISCV::ADDI && MI.getOperand(1).isReg() &&
           MI.getOperand(1).getReg() == RISCV::X0;
  }

  void copyPhysRegVector(MachineBasicBlock &MBB,
                         MachineBasicBlock::iterator MBBI, const DebugLoc &DL,
                         MCRegister DstReg, MCRegister SrcReg, bool KillSrc,
                         const TargetRegisterClass *RegClass) const;
  void copyPhysReg(MachineBasicBlock &MBB, MachineBasicBlock::iterator MBBI,
                   const DebugLoc &DL, Register DstReg, Register SrcReg,
                   bool KillSrc, bool RenamableDest = false,
                   bool RenamableSrc = false) const override;

  void storeRegToStackSlot(
      MachineBasicBlock &MBB, MachineBasicBlock::iterator MBBI, Register SrcReg,
      bool IsKill, int FrameIndex, const TargetRegisterClass *RC,
      const TargetRegisterInfo *TRI, Register VReg,
      MachineInstr::MIFlag Flags = MachineInstr::NoFlags) const override;

  void loadRegFromStackSlot(
      MachineBasicBlock &MBB, MachineBasicBlock::iterator MBBI, Register DstReg,
      int FrameIndex, const TargetRegisterClass *RC,
      const TargetRegisterInfo *TRI, Register VReg,
      MachineInstr::MIFlag Flags = MachineInstr::NoFlags) const override;

  using TargetInstrInfo::foldMemoryOperandImpl;
  MachineInstr *foldMemoryOperandImpl(MachineFunction &MF, MachineInstr &MI,
                                      ArrayRef<unsigned> Ops,
                                      MachineBasicBlock::iterator InsertPt,
                                      int FrameIndex,
                                      LiveIntervals *LIS = nullptr,
                                      VirtRegMap *VRM = nullptr) const override;

  // Materializes the given integer Val into DstReg.
  void movImm(MachineBasicBlock &MBB, MachineBasicBlock::iterator MBBI,
              const DebugLoc &DL, Register DstReg, uint64_t Val,
              MachineInstr::MIFlag Flag = MachineInstr::NoFlags,
              bool DstRenamable = false, bool DstIsDead = false) const;

  unsigned getInstSizeInBytes(const MachineInstr &MI) const override;

  bool analyzeBranch(MachineBasicBlock &MBB, MachineBasicBlock *&TBB,
                     MachineBasicBlock *&FBB,
                     SmallVectorImpl<MachineOperand> &Cond,
                     bool AllowModify) const override;

  unsigned insertBranch(MachineBasicBlock &MBB, MachineBasicBlock *TBB,
                        MachineBasicBlock *FBB, ArrayRef<MachineOperand> Cond,
                        const DebugLoc &dl,
                        int *BytesAdded = nullptr) const override;

  void insertIndirectBranch(MachineBasicBlock &MBB,
                            MachineBasicBlock &NewDestBB,
                            MachineBasicBlock &RestoreBB, const DebugLoc &DL,
                            int64_t BrOffset, RegScavenger *RS) const override;

  unsigned removeBranch(MachineBasicBlock &MBB,
                        int *BytesRemoved = nullptr) const override;

  bool
  reverseBranchCondition(SmallVectorImpl<MachineOperand> &Cond) const override;

  bool optimizeCondBranch(MachineInstr &MI) const override;

  MachineBasicBlock *getBranchDestBlock(const MachineInstr &MI) const override;

  bool isBranchOffsetInRange(unsigned BranchOpc,
                             int64_t BrOffset) const override;

  bool analyzeSelect(const MachineInstr &MI,
                     SmallVectorImpl<MachineOperand> &Cond, unsigned &TrueOp,
                     unsigned &FalseOp, bool &Optimizable) const override;

  MachineInstr *optimizeSelect(MachineInstr &MI,
                               SmallPtrSetImpl<MachineInstr *> &SeenMIs,
                               bool) const override;

  bool isAsCheapAsAMove(const MachineInstr &MI) const override;

  std::optional<DestSourcePair>
  isCopyInstrImpl(const MachineInstr &MI) const override;

  bool verifyInstruction(const MachineInstr &MI,
                         StringRef &ErrInfo) const override;

  bool canFoldIntoAddrMode(const MachineInstr &MemI, Register Reg,
                           const MachineInstr &AddrI,
                           ExtAddrMode &AM) const override;

  MachineInstr *emitLdStWithAddr(MachineInstr &MemI,
                                 const ExtAddrMode &AM) const override;

  bool getMemOperandsWithOffsetWidth(
      const MachineInstr &MI, SmallVectorImpl<const MachineOperand *> &BaseOps,
      int64_t &Offset, bool &OffsetIsScalable, LocationSize &Width,
      const TargetRegisterInfo *TRI) const override;

  bool shouldClusterMemOps(ArrayRef<const MachineOperand *> BaseOps1,
                           int64_t Offset1, bool OffsetIsScalable1,
                           ArrayRef<const MachineOperand *> BaseOps2,
                           int64_t Offset2, bool OffsetIsScalable2,
                           unsigned ClusterSize,
                           unsigned NumBytes) const override;

  bool getMemOperandWithOffsetWidth(const MachineInstr &LdSt,
                                    const MachineOperand *&BaseOp,
                                    int64_t &Offset, LocationSize &Width,
                                    const TargetRegisterInfo *TRI) const;

  bool areMemAccessesTriviallyDisjoint(const MachineInstr &MIa,
                                       const MachineInstr &MIb) const override;


  std::pair<unsigned, unsigned>
  decomposeMachineOperandsTargetFlags(unsigned TF) const override;

  ArrayRef<std::pair<unsigned, const char *>>
  getSerializableDirectMachineOperandTargetFlags() const override;

  // Return true if the function can safely be outlined from.
  bool isFunctionSafeToOutlineFrom(MachineFunction &MF,
                                   bool OutlineFromLinkOnceODRs) const override;

  // Return true if MBB is safe to outline from, and return any target-specific
  // information in Flags.
  bool isMBBSafeToOutlineFrom(MachineBasicBlock &MBB,
                              unsigned &Flags) const override;

  bool shouldOutlineFromFunctionByDefault(MachineFunction &MF) const override;

  // Calculate target-specific information for a set of outlining candidates.
  std::optional<std::unique_ptr<outliner::OutlinedFunction>>
  getOutliningCandidateInfo(
      const MachineModuleInfo &MMI,
      std::vector<outliner::Candidate> &RepeatedSequenceLocs,
      unsigned MinRepeats) const override;

  // Return if/how a given MachineInstr should be outlined.
  outliner::InstrType getOutliningTypeImpl(const MachineModuleInfo &MMI,
                                           MachineBasicBlock::iterator &MBBI,
                                           unsigned Flags) const override;

  // Insert a custom frame for outlined functions.
  void buildOutlinedFrame(MachineBasicBlock &MBB, MachineFunction &MF,
                          const outliner::OutlinedFunction &OF) const override;

  // Insert a call to an outlined function into a given basic block.
  MachineBasicBlock::iterator
  insertOutlinedCall(Module &M, MachineBasicBlock &MBB,
                     MachineBasicBlock::iterator &It, MachineFunction &MF,
                     outliner::Candidate &C) const override;

  std::optional<RegImmPair> isAddImmediate(const MachineInstr &MI,
                                           Register Reg) const override;

  bool findCommutedOpIndices(const MachineInstr &MI, unsigned &SrcOpIdx1,
                             unsigned &SrcOpIdx2) const override;
  MachineInstr *commuteInstructionImpl(MachineInstr &MI, bool NewMI,
                                       unsigned OpIdx1,
                                       unsigned OpIdx2) const override;

  bool simplifyInstruction(MachineInstr &MI) const override;

  MachineInstr *convertToThreeAddress(MachineInstr &MI, LiveVariables *LV,
                                      LiveIntervals *LIS) const override;

  // MIR printer helper function to annotate Operands with a comment.
  std::string
  createMIROperandComment(const MachineInstr &MI, const MachineOperand &Op,
                          unsigned OpIdx,
                          const TargetRegisterInfo *TRI) const override;

  /// Generate code to multiply the value in DestReg by Amt - handles all
  /// the common optimizations for this idiom, and supports fallback for
  /// subtargets which don't support multiply instructions.
  void mulImm(MachineFunction &MF, MachineBasicBlock &MBB,
              MachineBasicBlock::iterator II, const DebugLoc &DL,
              Register DestReg, uint32_t Amt, MachineInstr::MIFlag Flag) const;

  bool useMachineCombiner() const override { return true; }

  MachineTraceStrategy getMachineCombinerTraceStrategy() const override;

  CombinerObjective getCombinerObjective(unsigned Pattern) const override;

  bool getMachineCombinerPatterns(MachineInstr &Root,
                                  SmallVectorImpl<unsigned> &Patterns,
                                  bool DoRegPressureReduce) const override;

  void
  finalizeInsInstrs(MachineInstr &Root, unsigned &Pattern,
                    SmallVectorImpl<MachineInstr *> &InsInstrs) const override;

  void genAlternativeCodeSequence(
      MachineInstr &Root, unsigned Pattern,
      SmallVectorImpl<MachineInstr *> &InsInstrs,
      SmallVectorImpl<MachineInstr *> &DelInstrs,
      DenseMap<Register, unsigned> &InstrIdxForVirtReg) const override;

  bool hasReassociableOperands(const MachineInstr &Inst,
                               const MachineBasicBlock *MBB) const override;

  bool hasReassociableSibling(const MachineInstr &Inst,
                              bool &Commuted) const override;

  bool isAssociativeAndCommutative(const MachineInstr &Inst,
                                   bool Invert) const override;

  std::optional<unsigned> getInverseOpcode(unsigned Opcode) const override;

  void getReassociateOperandIndices(
      const MachineInstr &Root, unsigned Pattern,
      std::array<unsigned, 5> &OperandIndices) const override;

  ArrayRef<std::pair<MachineMemOperand::Flags, const char *>>
  getSerializableMachineMemOperandTargetFlags() const override;

  unsigned getTailDuplicateSize(CodeGenOptLevel OptLevel) const override;

  std::unique_ptr<TargetInstrInfo::PipelinerLoopInfo>
  analyzeLoopForPipelining(MachineBasicBlock *LoopBB) const override;

  bool isHighLatencyDef(int Opc) const override;

  /// Return true if pairing the given load or store may be paired with another.
  static bool isPairableLdStInstOpc(unsigned Opc);

  static bool isLdStSafeToPair(const MachineInstr &LdSt,
                               const TargetRegisterInfo *TRI);
#define GET_INSTRINFO_HELPER_DECLS
#include "RISCVGenInstrInfo.inc"

  /// Return the result of the evaluation of C0 CC C1, where CC is a
  /// RISCVCC::CondCode.
  static bool evaluateCondBranch(unsigned CC, int64_t C0, int64_t C1);

  /// Return true if the operand is a load immediate instruction and
  /// sets Imm to the immediate value.
  static bool isFromLoadImm(const MachineRegisterInfo &MRI,
                            const MachineOperand &Op, int64_t &Imm);

protected:
  const RISCVSubtarget &STI;

private:
  unsigned getInstBundleLength(const MachineInstr &MI) const;

  bool isVectorAssociativeAndCommutative(const MachineInstr &MI,
                                         bool Invert = false) const;
  bool areRVVInstsReassociable(const MachineInstr &MI1,
                               const MachineInstr &MI2) const;
  bool hasReassociableVectorSibling(const MachineInstr &Inst,
                                    bool &Commuted) const;
};

namespace RISCV {

// Returns true if the given MI is an RVV instruction opcode for which we may
// expect to see a FrameIndex operand.
bool isRVVSpill(const MachineInstr &MI);

std::optional<std::pair<unsigned, unsigned>>
isRVVSpillForZvlsseg(unsigned Opcode);

<<<<<<< HEAD
bool isFaultFirstLoad(const MachineInstr &MI);

=======
>>>>>>> 4084ffcf
// Return true if both input instructions have equal rounding mode. If at least
// one of the instructions does not have rounding mode, false will be returned.
bool hasEqualFRM(const MachineInstr &MI1, const MachineInstr &MI2);

// If \p Opcode is a .vx vector instruction, returns the lower number of bits
// that are used from the scalar .x operand for a given \p Log2SEW. Otherwise
// returns null.
std::optional<unsigned> getVectorLowDemandedScalarBits(unsigned Opcode,
                                                       unsigned Log2SEW);

// Returns the MC opcode of RVV pseudo instruction.
unsigned getRVVMCOpcode(unsigned RVVPseudoOpcode);

// For a (non-pseudo) RVV instruction \p Desc and the given \p Log2SEW, returns
// the log2 EEW of the destination operand.
unsigned getDestLog2EEW(const MCInstrDesc &Desc, unsigned Log2SEW);

// Special immediate for AVL operand of V pseudo instructions to indicate VLMax.
static constexpr int64_t VLMaxSentinel = -1LL;

/// Given two VL operands, do we know that LHS <= RHS?
bool isVLKnownLE(const MachineOperand &LHS, const MachineOperand &RHS);

// Mask assignments for floating-point
static constexpr unsigned FPMASK_Negative_Infinity = 0x001;
static constexpr unsigned FPMASK_Negative_Normal = 0x002;
static constexpr unsigned FPMASK_Negative_Subnormal = 0x004;
static constexpr unsigned FPMASK_Negative_Zero = 0x008;
static constexpr unsigned FPMASK_Positive_Zero = 0x010;
static constexpr unsigned FPMASK_Positive_Subnormal = 0x020;
static constexpr unsigned FPMASK_Positive_Normal = 0x040;
static constexpr unsigned FPMASK_Positive_Infinity = 0x080;
static constexpr unsigned FPMASK_Signaling_NaN = 0x100;
static constexpr unsigned FPMASK_Quiet_NaN = 0x200;
} // namespace RISCV

namespace RISCVVPseudosTable {

struct PseudoInfo {
  uint16_t Pseudo;
  uint16_t BaseInstr;
};

#define GET_RISCVVPseudosTable_DECL
#include "RISCVGenSearchableTables.inc"

} // end namespace RISCVVPseudosTable

namespace RISCV {

struct RISCVMaskedPseudoInfo {
  uint16_t MaskedPseudo;
  uint16_t UnmaskedPseudo;
  uint8_t MaskOpIdx;
};
#define GET_RISCVMaskedPseudosTable_DECL
#include "RISCVGenSearchableTables.inc"
} // end namespace RISCV

} // end namespace llvm
#endif<|MERGE_RESOLUTION|>--- conflicted
+++ resolved
@@ -357,11 +357,6 @@
 std::optional<std::pair<unsigned, unsigned>>
 isRVVSpillForZvlsseg(unsigned Opcode);
 
-<<<<<<< HEAD
-bool isFaultFirstLoad(const MachineInstr &MI);
-
-=======
->>>>>>> 4084ffcf
 // Return true if both input instructions have equal rounding mode. If at least
 // one of the instructions does not have rounding mode, false will be returned.
 bool hasEqualFRM(const MachineInstr &MI1, const MachineInstr &MI2);
