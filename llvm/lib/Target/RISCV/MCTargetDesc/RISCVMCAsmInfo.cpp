--- conflicted
+++ resolved
@@ -44,9 +44,6 @@
   MCContext &Ctx = Streamer.getContext();
   const MCExpr *ME = MCSymbolRefExpr::create(Sym, Ctx);
   assert(Encoding & dwarf::DW_EH_PE_sdata4 && "Unexpected encoding");
-<<<<<<< HEAD
-  return RISCVMCExpr::create(ME, ELF::R_RISCV_32_PCREL, Ctx);
-=======
   return MCSpecifierExpr::create(ME, ELF::R_RISCV_32_PCREL, Ctx);
 }
 
@@ -59,5 +56,4 @@
   printExpr(OS, *Expr.getSubExpr());
   if (HasSpecifier)
     OS << ')';
->>>>>>> eb0f1dc0
 }