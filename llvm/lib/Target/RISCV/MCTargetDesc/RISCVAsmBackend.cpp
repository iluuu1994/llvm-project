//===-- RISCVAsmBackend.cpp - RISC-V Assembler Backend --------------------===//
//
// Part of the LLVM Project, under the Apache License v2.0 with LLVM Exceptions.
// See https://llvm.org/LICENSE.txt for license information.
// SPDX-License-Identifier: Apache-2.0 WITH LLVM-exception
//
//===----------------------------------------------------------------------===//

#include "RISCVAsmBackend.h"
#include "RISCVFixupKinds.h"
#include "llvm/ADT/APInt.h"
#include "llvm/MC/MCAsmInfo.h"
#include "llvm/MC/MCAssembler.h"
#include "llvm/MC/MCContext.h"
#include "llvm/MC/MCELFObjectWriter.h"
#include "llvm/MC/MCExpr.h"
#include "llvm/MC/MCFragment.h"
#include "llvm/MC/MCObjectWriter.h"
#include "llvm/MC/MCSymbol.h"
#include "llvm/MC/MCValue.h"
#include "llvm/Support/CommandLine.h"
#include "llvm/Support/EndianStream.h"
#include "llvm/Support/ErrorHandling.h"
#include "llvm/Support/LEB128.h"
#include "llvm/Support/raw_ostream.h"

using namespace llvm;

// Temporary workaround for old linkers that do not support ULEB128 relocations,
// which are abused by DWARF v5 DW_LLE_offset_pair/DW_RLE_offset_pair
// implemented in Clang/LLVM.
static cl::opt<bool> ULEB128Reloc(
    "riscv-uleb128-reloc", cl::init(true), cl::Hidden,
    cl::desc("Emit R_RISCV_SET_ULEB128/E_RISCV_SUB_ULEB128 if appropriate"));

RISCVAsmBackend::RISCVAsmBackend(const MCSubtargetInfo &STI, uint8_t OSABI,
                                 bool Is64Bit, const MCTargetOptions &Options)
    : MCAsmBackend(llvm::endianness::little), STI(STI), OSABI(OSABI),
      Is64Bit(Is64Bit), TargetOptions(Options) {
  RISCVFeatures::validate(STI.getTargetTriple(), STI.getFeatureBits());
}

std::optional<MCFixupKind> RISCVAsmBackend::getFixupKind(StringRef Name) const {
  if (STI.getTargetTriple().isOSBinFormatELF()) {
    unsigned Type;
    Type = llvm::StringSwitch<unsigned>(Name)
#define ELF_RELOC(NAME, ID) .Case(#NAME, ID)
#include "llvm/BinaryFormat/ELFRelocs/RISCV.def"
#undef ELF_RELOC
#define ELF_RISCV_NONSTANDARD_RELOC(_VENDOR, NAME, ID) .Case(#NAME, ID)
#include "llvm/BinaryFormat/ELFRelocs/RISCV_nonstandard.def"
#undef ELF_RISCV_NONSTANDARD_RELOC
               .Case("BFD_RELOC_NONE", ELF::R_RISCV_NONE)
               .Case("BFD_RELOC_32", ELF::R_RISCV_32)
               .Case("BFD_RELOC_64", ELF::R_RISCV_64)
               .Default(-1u);
    if (Type != -1u)
      return static_cast<MCFixupKind>(FirstLiteralRelocationKind + Type);
  }
  return std::nullopt;
}

MCFixupKindInfo RISCVAsmBackend::getFixupKindInfo(MCFixupKind Kind) const {
  const static MCFixupKindInfo Infos[] = {
      // This table *must* be in the order that the fixup_* kinds are defined in
      // RISCVFixupKinds.h.
      //
      // name                      offset bits  flags
      {"fixup_riscv_hi20", 12, 20, 0},
      {"fixup_riscv_lo12_i", 20, 12, 0},
      {"fixup_riscv_12_i", 20, 12, 0},
      {"fixup_riscv_lo12_s", 0, 32, 0},
      {"fixup_riscv_pcrel_hi20", 12, 20, MCFixupKindInfo::FKF_IsPCRel},
      {"fixup_riscv_pcrel_lo12_i", 20, 12,
       MCFixupKindInfo::FKF_IsPCRel | MCFixupKindInfo::FKF_IsTarget},
      {"fixup_riscv_pcrel_lo12_s", 0, 32,
       MCFixupKindInfo::FKF_IsPCRel | MCFixupKindInfo::FKF_IsTarget},
      {"fixup_riscv_jal", 12, 20, MCFixupKindInfo::FKF_IsPCRel},
      {"fixup_riscv_branch", 0, 32, MCFixupKindInfo::FKF_IsPCRel},
      {"fixup_riscv_rvc_jump", 2, 11, MCFixupKindInfo::FKF_IsPCRel},
      {"fixup_riscv_rvc_branch", 0, 16, MCFixupKindInfo::FKF_IsPCRel},
      {"fixup_riscv_call", 0, 64, MCFixupKindInfo::FKF_IsPCRel},
      {"fixup_riscv_call_plt", 0, 64, MCFixupKindInfo::FKF_IsPCRel},

      {"fixup_riscv_qc_e_branch", 0, 48, MCFixupKindInfo::FKF_IsPCRel},
      {"fixup_riscv_qc_e_32", 16, 32, 0},
      {"fixup_riscv_qc_abs20_u", 12, 20, 0},
<<<<<<< HEAD
      {"fixup_riscv_qc_e_jump_plt", 0, 48, MCFixupKindInfo::FKF_IsPCRel},
=======
      {"fixup_riscv_qc_e_call_plt", 0, 48, MCFixupKindInfo::FKF_IsPCRel},

      // Andes fixups
      {"fixup_riscv_nds_branch_10", 0, 32, MCFixupKindInfo::FKF_IsPCRel},
>>>>>>> eb0f1dc0
  };
  static_assert((std::size(Infos)) == RISCV::NumTargetFixupKinds,
                "Not all fixup kinds added to Infos array");

  // Fixup kinds from raw relocation types and .reloc directives force
  // relocations and do not use these fields.
  if (mc::isRelocation(Kind))
    return MCAsmBackend::getFixupKindInfo(FK_NONE);

  if (Kind < FirstTargetFixupKind)
    return MCAsmBackend::getFixupKindInfo(Kind);

  assert(unsigned(Kind - FirstTargetFixupKind) < RISCV::NumTargetFixupKinds &&
         "Invalid kind!");
  return Infos[Kind - FirstTargetFixupKind];
}

bool RISCVAsmBackend::fixupNeedsRelaxationAdvanced(const MCFixup &Fixup,
                                                   const MCValue &,
                                                   uint64_t Value,
                                                   bool Resolved) const {
<<<<<<< HEAD
  if (!RelaxBranches)
    return false;

=======
>>>>>>> eb0f1dc0
  int64_t Offset = int64_t(Value);
  unsigned Kind = Fixup.getTargetKind();

  // Return true if the symbol is unresolved.
  if (!Resolved)
    return true;

  switch (Kind) {
  default:
    return false;
  case RISCV::fixup_riscv_rvc_branch:
    // For compressed branch instructions the immediate must be
    // in the range [-256, 254].
    return Offset > 254 || Offset < -256;
  case RISCV::fixup_riscv_rvc_jump:
    // For compressed jump instructions the immediate must be
    // in the range [-2048, 2046].
    return Offset > 2046 || Offset < -2048;
  case RISCV::fixup_riscv_branch:
  case RISCV::fixup_riscv_qc_e_branch:
    // For conditional branch instructions the immediate must be
    // in the range [-4096, 4094].
    return Offset > 4094 || Offset < -4096;
  case RISCV::fixup_riscv_jal:
    // For jump instructions the immediate must be in the range
    // [-1048576, 1048574]
    return Offset > 1048574 || Offset < -1048576;
  }
}

// Given a compressed control flow instruction this function returns
// the expanded instruction, or the original instruction code if no
// expansion is available.
static unsigned getRelaxedOpcode(const MCInst &Inst,
                                 const MCSubtargetInfo &STI) {
  switch (Inst.getOpcode()) {
  case RISCV::C_BEQZ:
    return RISCV::BEQ;
  case RISCV::C_BNEZ:
    return RISCV::BNE;
  case RISCV::C_J:
  case RISCV::C_JAL: // fall through.
    // This only relaxes one "step" - i.e. from C.J to JAL, not from C.J to
    // QC.E.J, because we can always relax again if needed.
    return RISCV::JAL;
  case RISCV::JAL: {
    // We can only relax JAL if we have Xqcilb
    if (!STI.hasFeature(RISCV::FeatureVendorXqcilb))
      break;

    // And only if it is using X0 or X1 for rd.
    MCRegister Reg = Inst.getOperand(0).getReg();
    if (Reg == RISCV::X0)
      return RISCV::QC_E_J;
    if (Reg == RISCV::X1)
      return RISCV::QC_E_JAL;

    break;
  }
  case RISCV::BEQ:
    return RISCV::PseudoLongBEQ;
  case RISCV::BNE:
    return RISCV::PseudoLongBNE;
  case RISCV::BLT:
    return RISCV::PseudoLongBLT;
  case RISCV::BGE:
    return RISCV::PseudoLongBGE;
  case RISCV::BLTU:
    return RISCV::PseudoLongBLTU;
  case RISCV::BGEU:
    return RISCV::PseudoLongBGEU;
  case RISCV::QC_BEQI:
    return RISCV::PseudoLongQC_BEQI;
  case RISCV::QC_BNEI:
    return RISCV::PseudoLongQC_BNEI;
  case RISCV::QC_BLTI:
    return RISCV::PseudoLongQC_BLTI;
  case RISCV::QC_BGEI:
    return RISCV::PseudoLongQC_BGEI;
  case RISCV::QC_BLTUI:
    return RISCV::PseudoLongQC_BLTUI;
  case RISCV::QC_BGEUI:
    return RISCV::PseudoLongQC_BGEUI;
  case RISCV::QC_E_BEQI:
    return RISCV::PseudoLongQC_E_BEQI;
  case RISCV::QC_E_BNEI:
    return RISCV::PseudoLongQC_E_BNEI;
  case RISCV::QC_E_BLTI:
    return RISCV::PseudoLongQC_E_BLTI;
  case RISCV::QC_E_BGEI:
    return RISCV::PseudoLongQC_E_BGEI;
  case RISCV::QC_E_BLTUI:
    return RISCV::PseudoLongQC_E_BLTUI;
  case RISCV::QC_E_BGEUI:
    return RISCV::PseudoLongQC_E_BGEUI;
  }

  // Returning the original opcode means we cannot relax the instruction.
  return Inst.getOpcode();
}

// Given a compressed control flow instruction this function returns
// the expanded instruction.
static unsigned getRelaxedOpcode(unsigned Op) {
  switch (Op) {
  default:
    return Op;
  case RISCV::C_BEQZ:
    return RISCV::BEQ;
  case RISCV::C_BNEZ:
    return RISCV::BNE;
  case RISCV::C_J:
  case RISCV::C_JAL: // fall through.
    return RISCV::JAL;
  case RISCV::BEQ:
    return RISCV::PseudoLongBEQ;
  case RISCV::BNE:
    return RISCV::PseudoLongBNE;
  case RISCV::BLT:
    return RISCV::PseudoLongBLT;
  case RISCV::BGE:
    return RISCV::PseudoLongBGE;
  case RISCV::BLTU:
    return RISCV::PseudoLongBLTU;
  case RISCV::BGEU:
    return RISCV::PseudoLongBGEU;
  case RISCV::QC_BEQI:
    return RISCV::PseudoLongQC_BEQI;
  case RISCV::QC_BNEI:
    return RISCV::PseudoLongQC_BNEI;
  case RISCV::QC_BLTI:
    return RISCV::PseudoLongQC_BLTI;
  case RISCV::QC_BGEI:
    return RISCV::PseudoLongQC_BGEI;
  case RISCV::QC_BLTUI:
    return RISCV::PseudoLongQC_BLTUI;
  case RISCV::QC_BGEUI:
    return RISCV::PseudoLongQC_BGEUI;
  case RISCV::QC_E_BEQI:
    return RISCV::PseudoLongQC_E_BEQI;
  case RISCV::QC_E_BNEI:
    return RISCV::PseudoLongQC_E_BNEI;
  case RISCV::QC_E_BLTI:
    return RISCV::PseudoLongQC_E_BLTI;
  case RISCV::QC_E_BGEI:
    return RISCV::PseudoLongQC_E_BGEI;
  case RISCV::QC_E_BLTUI:
    return RISCV::PseudoLongQC_E_BLTUI;
  case RISCV::QC_E_BGEUI:
    return RISCV::PseudoLongQC_E_BGEUI;
  }
}

void RISCVAsmBackend::relaxInstruction(MCInst &Inst,
                                       const MCSubtargetInfo &STI) const {
  if (STI.hasFeature(RISCV::FeatureExactAssembly))
    return;

  MCInst Res;
  switch (Inst.getOpcode()) {
  default:
    llvm_unreachable("Opcode not expected!");
  case RISCV::C_BEQZ:
  case RISCV::C_BNEZ:
  case RISCV::C_J:
  case RISCV::C_JAL: {
    [[maybe_unused]] bool Success = RISCVRVC::uncompress(Res, Inst, STI);
    assert(Success && "Can't uncompress instruction");
    assert(Res.getOpcode() == getRelaxedOpcode(Inst, STI) &&
           "Branch Relaxation Error");
    break;
  }
  case RISCV::JAL: {
    // This has to be written manually because the QC.E.J -> JAL is
    // compression-only, so that it is not used when printing disassembly.
    assert(STI.hasFeature(RISCV::FeatureVendorXqcilb) &&
           "JAL is only relaxable with Xqcilb");
    assert((Inst.getOperand(0).getReg() == RISCV::X0 ||
            Inst.getOperand(0).getReg() == RISCV::X1) &&
           "JAL only relaxable with rd=x0 or rd=x1");
    Res.setOpcode(getRelaxedOpcode(Inst, STI));
    Res.addOperand(Inst.getOperand(1));
    break;
  }
  case RISCV::BEQ:
  case RISCV::BNE:
  case RISCV::BLT:
  case RISCV::BGE:
  case RISCV::BLTU:
  case RISCV::BGEU:
  case RISCV::QC_BEQI:
  case RISCV::QC_BNEI:
  case RISCV::QC_BLTI:
  case RISCV::QC_BGEI:
  case RISCV::QC_BLTUI:
  case RISCV::QC_BGEUI:
  case RISCV::QC_E_BEQI:
  case RISCV::QC_E_BNEI:
  case RISCV::QC_E_BLTI:
  case RISCV::QC_E_BGEI:
  case RISCV::QC_E_BLTUI:
  case RISCV::QC_E_BGEUI:
<<<<<<< HEAD
    Res.setOpcode(getRelaxedOpcode(Inst.getOpcode()));
=======
    Res.setOpcode(getRelaxedOpcode(Inst, STI));
>>>>>>> eb0f1dc0
    Res.addOperand(Inst.getOperand(0));
    Res.addOperand(Inst.getOperand(1));
    Res.addOperand(Inst.getOperand(2));
    break;
  }
  Inst = std::move(Res);
}

bool RISCVAsmBackend::relaxDwarfLineAddr(MCDwarfLineAddrFragment &DF,
                                         bool &WasRelaxed) const {
  MCContext &C = getContext();

  int64_t LineDelta = DF.getLineDelta();
  const MCExpr &AddrDelta = DF.getAddrDelta();
  SmallVectorImpl<char> &Data = DF.getContents();
  SmallVectorImpl<MCFixup> &Fixups = DF.getFixups();
  size_t OldSize = Data.size();

  int64_t Value;
  [[maybe_unused]] bool IsAbsolute =
      AddrDelta.evaluateKnownAbsolute(Value, *Asm);
  assert(IsAbsolute && "CFA with invalid expression");

  Data.clear();
  Fixups.clear();
  raw_svector_ostream OS(Data);

  // INT64_MAX is a signal that this is actually a DW_LNE_end_sequence.
  if (LineDelta != INT64_MAX) {
    OS << uint8_t(dwarf::DW_LNS_advance_line);
    encodeSLEB128(LineDelta, OS);
  }

  unsigned Offset;
  std::pair<MCFixupKind, MCFixupKind> Fixup;

  // According to the DWARF specification, the `DW_LNS_fixed_advance_pc` opcode
  // takes a single unsigned half (unencoded) operand. The maximum encodable
  // value is therefore 65535.  Set a conservative upper bound for relaxation.
  if (Value > 60000) {
    unsigned PtrSize = C.getAsmInfo()->getCodePointerSize();

    OS << uint8_t(dwarf::DW_LNS_extended_op);
    encodeULEB128(PtrSize + 1, OS);

    OS << uint8_t(dwarf::DW_LNE_set_address);
    Offset = OS.tell();
    assert((PtrSize == 4 || PtrSize == 8) && "Unexpected pointer size");
    Fixup = RISCV::getRelocPairForSize(PtrSize);
    OS.write_zeros(PtrSize);
  } else {
    OS << uint8_t(dwarf::DW_LNS_fixed_advance_pc);
    Offset = OS.tell();
    Fixup = RISCV::getRelocPairForSize(2);
    support::endian::write<uint16_t>(OS, 0, llvm::endianness::little);
  }

  const MCBinaryExpr &MBE = cast<MCBinaryExpr>(AddrDelta);
  Fixups.push_back(MCFixup::create(Offset, MBE.getLHS(), std::get<0>(Fixup)));
  Fixups.push_back(MCFixup::create(Offset, MBE.getRHS(), std::get<1>(Fixup)));

  if (LineDelta == INT64_MAX) {
    OS << uint8_t(dwarf::DW_LNS_extended_op);
    OS << uint8_t(1);
    OS << uint8_t(dwarf::DW_LNE_end_sequence);
  } else {
    OS << uint8_t(dwarf::DW_LNS_copy);
  }

  WasRelaxed = OldSize != Data.size();
  return true;
}

bool RISCVAsmBackend::relaxDwarfCFA(MCDwarfCallFrameFragment &DF,
                                    bool &WasRelaxed) const {
  const MCExpr &AddrDelta = DF.getAddrDelta();
  SmallVectorImpl<char> &Data = DF.getContents();
  SmallVectorImpl<MCFixup> &Fixups = DF.getFixups();
  size_t OldSize = Data.size();

  int64_t Value;
  if (AddrDelta.evaluateAsAbsolute(Value, *Asm))
    return false;
  [[maybe_unused]] bool IsAbsolute =
      AddrDelta.evaluateKnownAbsolute(Value, *Asm);
  assert(IsAbsolute && "CFA with invalid expression");

  Data.clear();
  Fixups.clear();
  raw_svector_ostream OS(Data);

  assert(getContext().getAsmInfo()->getMinInstAlignment() == 1 &&
         "expected 1-byte alignment");
  if (Value == 0) {
    WasRelaxed = OldSize != Data.size();
    return true;
  }

  auto AddFixups = [&Fixups, &AddrDelta](unsigned Offset,
                                         std::pair<unsigned, unsigned> Fixup) {
    const MCBinaryExpr &MBE = cast<MCBinaryExpr>(AddrDelta);
    Fixups.push_back(MCFixup::create(Offset, MBE.getLHS(), std::get<0>(Fixup)));
    Fixups.push_back(MCFixup::create(Offset, MBE.getRHS(), std::get<1>(Fixup)));
  };

  if (isUIntN(6, Value)) {
    OS << uint8_t(dwarf::DW_CFA_advance_loc);
    AddFixups(0, {ELF::R_RISCV_SET6, ELF::R_RISCV_SUB6});
  } else if (isUInt<8>(Value)) {
    OS << uint8_t(dwarf::DW_CFA_advance_loc1);
    support::endian::write<uint8_t>(OS, 0, llvm::endianness::little);
    AddFixups(1, {ELF::R_RISCV_SET8, ELF::R_RISCV_SUB8});
  } else if (isUInt<16>(Value)) {
    OS << uint8_t(dwarf::DW_CFA_advance_loc2);
    support::endian::write<uint16_t>(OS, 0, llvm::endianness::little);
    AddFixups(1, {ELF::R_RISCV_SET16, ELF::R_RISCV_SUB16});
  } else if (isUInt<32>(Value)) {
    OS << uint8_t(dwarf::DW_CFA_advance_loc4);
    support::endian::write<uint32_t>(OS, 0, llvm::endianness::little);
    AddFixups(1, {ELF::R_RISCV_SET32, ELF::R_RISCV_SUB32});
  } else {
    llvm_unreachable("unsupported CFA encoding");
  }

  WasRelaxed = OldSize != Data.size();
  return true;
}

std::pair<bool, bool> RISCVAsmBackend::relaxLEB128(MCLEBFragment &LF,
                                                   int64_t &Value) const {
  if (LF.isSigned())
    return std::make_pair(false, false);
  const MCExpr &Expr = LF.getValue();
  if (ULEB128Reloc) {
    LF.getFixups().push_back(
        MCFixup::create(0, &Expr, FK_Data_leb128, Expr.getLoc()));
  }
  return std::make_pair(Expr.evaluateKnownAbsolute(Value, *Asm), false);
}

bool RISCVAsmBackend::mayNeedRelaxation(const MCInst &Inst,
                                        const MCSubtargetInfo &STI) const {
  // This function has access to two STIs, the member of the AsmBackend, and the
  // one passed as an argument. The latter is more specific, so we query it for
  // specific features.
  if (STI.hasFeature(RISCV::FeatureExactAssembly))
    return false;

<<<<<<< HEAD
  return getRelaxedOpcode(Inst.getOpcode()) != Inst.getOpcode();
=======
  return getRelaxedOpcode(Inst, STI) != Inst.getOpcode();
>>>>>>> eb0f1dc0
}

bool RISCVAsmBackend::writeNopData(raw_ostream &OS, uint64_t Count,
                                   const MCSubtargetInfo *STI) const {
  // We mostly follow binutils' convention here: align to even boundary with a
  // 0-fill padding.  We emit up to 1 2-byte nop, though we use c.nop if RVC is
  // enabled or 0-fill otherwise.  The remainder is now padded with 4-byte nops.

  // Instructions always are at even addresses.  We must be in a data area or
  // be unaligned due to some other reason.
  if (Count % 2) {
    OS.write("\0", 1);
    Count -= 1;
  }

  bool UseCompressedNop = STI->hasFeature(RISCV::FeatureStdExtC) ||
                          STI->hasFeature(RISCV::FeatureStdExtZca);
  // The canonical nop on RVC is c.nop.
  if (Count % 4 == 2) {
    OS.write(UseCompressedNop ? "\x01\0" : "\0\0", 2);
    Count -= 2;
  }

  // The canonical nop on RISC-V is addi x0, x0, 0.
  for (; Count >= 4; Count -= 4)
    OS.write("\x13\0\0\0", 4);

  return true;
}

static uint64_t adjustFixupValue(const MCFixup &Fixup, uint64_t Value,
                                 MCContext &Ctx) {
  switch (Fixup.getTargetKind()) {
  default:
    llvm_unreachable("Unknown fixup kind!");
  case FK_Data_1:
  case FK_Data_2:
  case FK_Data_4:
  case FK_Data_8:
  case FK_Data_leb128:
    return Value;
  case RISCV::fixup_riscv_lo12_i:
  case RISCV::fixup_riscv_pcrel_lo12_i:
    return Value & 0xfff;
  case RISCV::fixup_riscv_12_i:
    if (!isInt<12>(Value)) {
      Ctx.reportError(Fixup.getLoc(),
                      "operand must be a constant 12-bit integer");
    }
    return Value & 0xfff;
  case RISCV::fixup_riscv_lo12_s:
  case RISCV::fixup_riscv_pcrel_lo12_s:
    return (((Value >> 5) & 0x7f) << 25) | ((Value & 0x1f) << 7);
  case RISCV::fixup_riscv_hi20:
  case RISCV::fixup_riscv_pcrel_hi20:
    // Add 1 if bit 11 is 1, to compensate for low 12 bits being negative.
    return ((Value + 0x800) >> 12) & 0xfffff;
  case RISCV::fixup_riscv_jal: {
    if (!isInt<21>(Value))
      Ctx.reportError(Fixup.getLoc(), "fixup value out of range");
    if (Value & 0x1)
      Ctx.reportError(Fixup.getLoc(), "fixup value must be 2-byte aligned");
    // Need to produce imm[19|10:1|11|19:12] from the 21-bit Value.
    unsigned Sbit = (Value >> 20) & 0x1;
    unsigned Hi8 = (Value >> 12) & 0xff;
    unsigned Mid1 = (Value >> 11) & 0x1;
    unsigned Lo10 = (Value >> 1) & 0x3ff;
    // Inst{31} = Sbit;
    // Inst{30-21} = Lo10;
    // Inst{20} = Mid1;
    // Inst{19-12} = Hi8;
    Value = (Sbit << 19) | (Lo10 << 9) | (Mid1 << 8) | Hi8;
    return Value;
  }
  case RISCV::fixup_riscv_qc_e_branch:
  case RISCV::fixup_riscv_branch: {
    if (!isInt<13>(Value))
      Ctx.reportError(Fixup.getLoc(), "fixup value out of range");
    if (Value & 0x1)
      Ctx.reportError(Fixup.getLoc(), "fixup value must be 2-byte aligned");
    // Need to extract imm[12], imm[10:5], imm[4:1], imm[11] from the 13-bit
    // Value.
    unsigned Sbit = (Value >> 12) & 0x1;
    unsigned Hi1 = (Value >> 11) & 0x1;
    unsigned Mid6 = (Value >> 5) & 0x3f;
    unsigned Lo4 = (Value >> 1) & 0xf;
    // Inst{31} = Sbit;
    // Inst{30-25} = Mid6;
    // Inst{11-8} = Lo4;
    // Inst{7} = Hi1;
    Value = (Sbit << 31) | (Mid6 << 25) | (Lo4 << 8) | (Hi1 << 7);
    return Value;
  }
  case RISCV::fixup_riscv_call:
  case RISCV::fixup_riscv_call_plt: {
    // Jalr will add UpperImm with the sign-extended 12-bit LowerImm,
    // we need to add 0x800ULL before extract upper bits to reflect the
    // effect of the sign extension.
    uint64_t UpperImm = (Value + 0x800ULL) & 0xfffff000ULL;
    uint64_t LowerImm = Value & 0xfffULL;
    return UpperImm | ((LowerImm << 20) << 32);
  }
  case RISCV::fixup_riscv_rvc_jump: {
    if (!isInt<12>(Value))
      Ctx.reportError(Fixup.getLoc(), "fixup value out of range");
    // Need to produce offset[11|4|9:8|10|6|7|3:1|5] from the 11-bit Value.
    unsigned Bit11  = (Value >> 11) & 0x1;
    unsigned Bit4   = (Value >> 4) & 0x1;
    unsigned Bit9_8 = (Value >> 8) & 0x3;
    unsigned Bit10  = (Value >> 10) & 0x1;
    unsigned Bit6   = (Value >> 6) & 0x1;
    unsigned Bit7   = (Value >> 7) & 0x1;
    unsigned Bit3_1 = (Value >> 1) & 0x7;
    unsigned Bit5   = (Value >> 5) & 0x1;
    Value = (Bit11 << 10) | (Bit4 << 9) | (Bit9_8 << 7) | (Bit10 << 6) |
            (Bit6 << 5) | (Bit7 << 4) | (Bit3_1 << 1) | Bit5;
    return Value;
  }
  case RISCV::fixup_riscv_rvc_branch: {
    if (!isInt<9>(Value))
      Ctx.reportError(Fixup.getLoc(), "fixup value out of range");
    // Need to produce offset[8|4:3], [reg 3 bit], offset[7:6|2:1|5]
    unsigned Bit8   = (Value >> 8) & 0x1;
    unsigned Bit7_6 = (Value >> 6) & 0x3;
    unsigned Bit5   = (Value >> 5) & 0x1;
    unsigned Bit4_3 = (Value >> 3) & 0x3;
    unsigned Bit2_1 = (Value >> 1) & 0x3;
    Value = (Bit8 << 12) | (Bit4_3 << 10) | (Bit7_6 << 5) | (Bit2_1 << 3) |
            (Bit5 << 2);
    return Value;
  }
  case RISCV::fixup_riscv_qc_e_32: {
    if (!isInt<32>(Value))
      Ctx.reportError(Fixup.getLoc(), "fixup value out of range");
    return ((Value & 0xffffffff) << 16);
  }
  case RISCV::fixup_riscv_qc_abs20_u: {
    if (!isInt<20>(Value))
      Ctx.reportError(Fixup.getLoc(), "fixup value out of range");
    unsigned Bit19 = (Value >> 19) & 0x1;
    unsigned Bit14_0 = Value & 0x7fff;
    unsigned Bit18_15 = (Value >> 15) & 0xf;
    Value = (Bit19 << 31) | (Bit14_0 << 16) | (Bit18_15 << 12);
    return Value;
  }
<<<<<<< HEAD
  case RISCV::fixup_riscv_qc_e_jump_plt: {
=======
  case RISCV::fixup_riscv_qc_e_call_plt: {
>>>>>>> eb0f1dc0
    if (!isInt<32>(Value))
      Ctx.reportError(Fixup.getLoc(), "fixup value out of range");
    if (Value & 0x1)
      Ctx.reportError(Fixup.getLoc(), "fixup value must be 2-byte aligned");
    uint64_t Bit31_16 = (Value >> 16) & 0xffff;
    uint64_t Bit12 = (Value >> 12) & 0x1;
    uint64_t Bit10_5 = (Value >> 5) & 0x3f;
    uint64_t Bit15_13 = (Value >> 13) & 0x7;
    uint64_t Bit4_1 = (Value >> 1) & 0xf;
    uint64_t Bit11 = (Value >> 11) & 0x1;
    Value = (Bit31_16 << 32ull) | (Bit12 << 31) | (Bit10_5 << 25) |
            (Bit15_13 << 17) | (Bit4_1 << 8) | (Bit11 << 7);
    return Value;
  }
<<<<<<< HEAD
=======
  case RISCV::fixup_riscv_nds_branch_10: {
    if (!isInt<11>(Value))
      Ctx.reportError(Fixup.getLoc(), "fixup value out of range");
    if (Value & 0x1)
      Ctx.reportError(Fixup.getLoc(), "fixup value must be 2-byte aligned");
    // Need to extract imm[10], imm[9:5], imm[4:1] from the 11-bit Value.
    unsigned Sbit = (Value >> 10) & 0x1;
    unsigned Hi5 = (Value >> 5) & 0x1f;
    unsigned Lo4 = (Value >> 1) & 0xf;
    // Inst{31} = Sbit;
    // Inst{29-25} = Hi5;
    // Inst{11-8} = Lo4;
    Value = (Sbit << 31) | (Hi5 << 25) | (Lo4 << 8);
    return Value;
  }
  }
}

bool RISCVAsmBackend::isPCRelFixupResolved(const MCSymbol *SymA,
                                           const MCFragment &F) {
  // If the section does not contain linker-relaxable fragments, PC-relative
  // fixups can be resolved.
  if (!F.getParent()->isLinkerRelaxable())
    return true;

  // Otherwise, check if the offset between the symbol and fragment is fully
  // resolved, unaffected by linker-relaxable fragments (e.g. instructions or
  // offset-affected MCAlignFragment). Complements the generic
  // isSymbolRefDifferenceFullyResolvedImpl.
  if (!PCRelTemp)
    PCRelTemp = getContext().createTempSymbol();
  PCRelTemp->setFragment(const_cast<MCFragment *>(&F));
  MCValue Res;
  MCExpr::evaluateSymbolicAdd(Asm, false, MCValue::get(SymA),
                              MCValue::get(nullptr, PCRelTemp), Res);
  return !Res.getSubSym();
}

// Get the corresponding PC-relative HI fixup that a S_PCREL_LO points to, and
// optionally the fragment containing it.
//
// \returns nullptr if this isn't a S_PCREL_LO pointing to a known PC-relative
// HI fixup.
static const MCFixup *getPCRelHiFixup(const MCSpecifierExpr &Expr,
                                      const MCFragment **DFOut) {
  MCValue AUIPCLoc;
  if (!Expr.getSubExpr()->evaluateAsRelocatable(AUIPCLoc, nullptr))
    return nullptr;

  const MCSymbol *AUIPCSymbol = AUIPCLoc.getAddSym();
  if (!AUIPCSymbol)
    return nullptr;
  const auto *DF = dyn_cast_or_null<MCDataFragment>(AUIPCSymbol->getFragment());

  if (!DF)
    return nullptr;

  uint64_t Offset = AUIPCSymbol->getOffset();
  if (DF->getContents().size() == Offset) {
    DF = dyn_cast_or_null<MCDataFragment>(DF->getNext());
    if (!DF)
      return nullptr;
    Offset = 0;
  }

  for (const MCFixup &F : DF->getFixups()) {
    if (F.getOffset() != Offset)
      continue;
    auto Kind = F.getTargetKind();
    if (!mc::isRelocation(F.getKind())) {
      if (Kind == RISCV::fixup_riscv_pcrel_hi20) {
        *DFOut = DF;
        return &F;
      }
      break;
    }
    switch (Kind) {
    case ELF::R_RISCV_GOT_HI20:
    case ELF::R_RISCV_TLS_GOT_HI20:
    case ELF::R_RISCV_TLS_GD_HI20:
    case ELF::R_RISCV_TLSDESC_HI20:
      *DFOut = DF;
      return &F;
    }
>>>>>>> eb0f1dc0
  }

  return nullptr;
}

<<<<<<< HEAD
bool RISCVAsmBackend::isPCRelFixupResolved(const MCSymbol *SymA,
                                           const MCFragment &F) {
  // If the section does not contain linker-relaxable fragments, PC-relative
  // fixups can be resolved.
  if (!F.getParent()->isLinkerRelaxable())
    return true;

  // Otherwise, check if the offset between the symbol and fragment is fully
  // resolved, unaffected by linker-relaxable fragments (e.g. instructions or
  // offset-affected MCAlignFragment). Complements the generic
  // isSymbolRefDifferenceFullyResolvedImpl.
  if (!PCRelTemp)
    PCRelTemp = getContext().createTempSymbol();
  PCRelTemp->setFragment(const_cast<MCFragment *>(&F));
  MCValue Res;
  MCExpr::evaluateSymbolicAdd(Asm, false, MCValue::get(SymA),
                              MCValue::get(nullptr, PCRelTemp), Res);
  return !Res.getSubSym();
}

=======
>>>>>>> eb0f1dc0
bool RISCVAsmBackend::evaluateTargetFixup(const MCFixup &Fixup,
                                          const MCValue &Target,
                                          uint64_t &Value) {
  const MCFixup *AUIPCFixup;
  const MCFragment *AUIPCDF;
  MCValue AUIPCTarget;
  switch (Fixup.getTargetKind()) {
  default:
    llvm_unreachable("Unexpected fixup kind!");
  case RISCV::fixup_riscv_pcrel_lo12_i:
  case RISCV::fixup_riscv_pcrel_lo12_s: {
    AUIPCFixup =
        getPCRelHiFixup(cast<MCSpecifierExpr>(*Fixup.getValue()), &AUIPCDF);
    if (!AUIPCFixup) {
      getContext().reportError(Fixup.getLoc(),
                               "could not find corresponding %pcrel_hi");
      return true;
    }

    // MCAssembler::evaluateFixup will emit an error for this case when it sees
    // the %pcrel_hi, so don't duplicate it when also seeing the %pcrel_lo.
    const MCExpr *AUIPCExpr = AUIPCFixup->getValue();
    if (!AUIPCExpr->evaluateAsRelocatable(AUIPCTarget, Asm))
      return true;
    break;
  }
  }

  if (!AUIPCTarget.getAddSym())
    return false;

  const MCSymbolELF &SA = cast<MCSymbolELF>(*AUIPCTarget.getAddSym());
  if (SA.isUndefined())
    return false;

  bool IsResolved = &SA.getSection() == AUIPCDF->getParent() &&
                    SA.getBinding() == ELF::STB_LOCAL &&
                    SA.getType() != ELF::STT_GNU_IFUNC;
  if (!IsResolved)
    return false;

  Value = Asm->getSymbolOffset(SA) + AUIPCTarget.getConstant();
  Value -= Asm->getFragmentOffset(*AUIPCDF) + AUIPCFixup->getOffset();

  return AUIPCFixup->getTargetKind() == RISCV::fixup_riscv_pcrel_hi20 &&
         isPCRelFixupResolved(AUIPCTarget.getAddSym(), *AUIPCDF);
<<<<<<< HEAD
=======
}

void RISCVAsmBackend::maybeAddVendorReloc(const MCFragment &F,
                                          const MCFixup &Fixup) {
  StringRef VendorIdentifier;
  switch (Fixup.getTargetKind()) {
  default:
    // No Vendor Relocation Required.
    return;
  case RISCV::fixup_riscv_qc_e_branch:
  case RISCV::fixup_riscv_qc_abs20_u:
  case RISCV::fixup_riscv_qc_e_32:
  case RISCV::fixup_riscv_qc_e_call_plt:
    VendorIdentifier = "QUALCOMM";
    break;
  case RISCV::fixup_riscv_nds_branch_10:
    VendorIdentifier = "ANDES";
    break;
  }

  // Create a local symbol for the vendor relocation to reference. It's fine if
  // the symbol has the same name as an existing symbol.
  MCContext &Ctx = Asm->getContext();
  MCSymbol *VendorSymbol = Ctx.createLocalSymbol(VendorIdentifier);
  auto [It, Inserted] =
      VendorSymbols.try_emplace(VendorIdentifier, VendorSymbol);

  if (Inserted) {
    // Setup the just-created symbol
    VendorSymbol->setVariableValue(MCConstantExpr::create(0, Ctx));
    Asm->registerSymbol(*VendorSymbol);
  } else {
    // Fetch the existing symbol
    VendorSymbol = It->getValue();
  }

  MCFixup VendorFixup =
      MCFixup::create(Fixup.getOffset(), nullptr, ELF::R_RISCV_VENDOR);
  // Explicitly create MCValue rather than using an MCExpr and evaluating it so
  // that the absolute vendor symbol is not evaluated to constant 0.
  MCValue VendorTarget = MCValue::get(VendorSymbol);
  uint64_t VendorValue;
  Asm->getWriter().recordRelocation(F, VendorFixup, VendorTarget, VendorValue);
>>>>>>> eb0f1dc0
}

bool RISCVAsmBackend::addReloc(const MCFragment &F, const MCFixup &Fixup,
                               const MCValue &Target, uint64_t &FixedValue,
                               bool IsResolved) {
  uint64_t FixedValueA, FixedValueB;
  if (Target.getSubSym()) {
    assert(Target.getSpecifier() == 0 &&
           "relocatable SymA-SymB cannot have relocation specifier");
    unsigned TA = 0, TB = 0;
    switch (Fixup.getKind()) {
    case llvm::FK_Data_1:
      TA = ELF::R_RISCV_ADD8;
      TB = ELF::R_RISCV_SUB8;
      break;
    case llvm::FK_Data_2:
      TA = ELF::R_RISCV_ADD16;
      TB = ELF::R_RISCV_SUB16;
      break;
    case llvm::FK_Data_4:
      TA = ELF::R_RISCV_ADD32;
      TB = ELF::R_RISCV_SUB32;
      break;
    case llvm::FK_Data_8:
      TA = ELF::R_RISCV_ADD64;
      TB = ELF::R_RISCV_SUB64;
      break;
    case llvm::FK_Data_leb128:
      TA = ELF::R_RISCV_SET_ULEB128;
      TB = ELF::R_RISCV_SUB_ULEB128;
      break;
    default:
      llvm_unreachable("unsupported fixup size");
    }
    MCValue A = MCValue::get(Target.getAddSym(), nullptr, Target.getConstant());
    MCValue B = MCValue::get(Target.getSubSym());
    auto FA = MCFixup::create(Fixup.getOffset(), nullptr, TA);
    auto FB = MCFixup::create(Fixup.getOffset(), nullptr, TB);
    Asm->getWriter().recordRelocation(F, FA, A, FixedValueA);
    Asm->getWriter().recordRelocation(F, FB, B, FixedValueB);
    FixedValue = FixedValueA - FixedValueB;
    return false;
  }

  // If linker relaxation is enabled and supported by the current relocation,
  // generate a relocation and then append a RELAX.
  if (Fixup.isLinkerRelaxable())
    IsResolved = false;
  if (IsResolved &&
      (getFixupKindInfo(Fixup.getKind()).Flags & MCFixupKindInfo::FKF_IsPCRel))
    IsResolved = isPCRelFixupResolved(Target.getAddSym(), F);
<<<<<<< HEAD
  IsResolved = MCAsmBackend::addReloc(F, Fixup, Target, FixedValue, IsResolved);
=======

  if (!IsResolved) {
    // Some Fixups require a vendor relocation, record it (directly) before we
    // add the relocation.
    maybeAddVendorReloc(F, Fixup);

    Asm->getWriter().recordRelocation(F, Fixup, Target, FixedValue);
  }
>>>>>>> eb0f1dc0

  if (Fixup.isLinkerRelaxable()) {
    auto FA = MCFixup::create(Fixup.getOffset(), nullptr, ELF::R_RISCV_RELAX);
    Asm->getWriter().recordRelocation(F, FA, MCValue::get(nullptr),
                                      FixedValueA);
  }

  return false;
}

void RISCVAsmBackend::applyFixup(const MCFragment &, const MCFixup &Fixup,
                                 const MCValue &Target,
                                 MutableArrayRef<char> Data, uint64_t Value,
                                 bool IsResolved) {
  MCFixupKind Kind = Fixup.getKind();
  if (mc::isRelocation(Kind))
    return;
  MCContext &Ctx = getContext();
  MCFixupKindInfo Info = getFixupKindInfo(Kind);
  if (!Value)
    return; // Doesn't change encoding.
  // Apply any target-specific value adjustments.
  Value = adjustFixupValue(Fixup, Value, Ctx);

  // Shift the value into position.
  Value <<= Info.TargetOffset;

  unsigned Offset = Fixup.getOffset();
  unsigned NumBytes = alignTo(Info.TargetSize + Info.TargetOffset, 8) / 8;

  assert(Offset + NumBytes <= Data.size() && "Invalid fixup offset!");

  // For each byte of the fragment that the fixup touches, mask in the
  // bits from the fixup value.
  for (unsigned i = 0; i != NumBytes; ++i) {
    Data[Offset + i] |= uint8_t((Value >> (i * 8)) & 0xff);
  }
}

// Linker relaxation may change code size. We have to insert Nops
// for .align directive when linker relaxation enabled. So then Linker
// could satisfy alignment by removing Nops.
// The function return the total Nops Size we need to insert.
bool RISCVAsmBackend::shouldInsertExtraNopBytesForCodeAlign(
    const MCAlignFragment &AF, unsigned &Size) {
  // Calculate Nops Size only when linker relaxation enabled.
  const MCSubtargetInfo *STI = AF.getSubtargetInfo();
  if (!STI->hasFeature(RISCV::FeatureRelax))
    return false;

  bool UseCompressedNop = STI->hasFeature(RISCV::FeatureStdExtC) ||
                          STI->hasFeature(RISCV::FeatureStdExtZca);
  unsigned MinNopLen = UseCompressedNop ? 2 : 4;

  if (AF.getAlignment() <= MinNopLen) {
    return false;
  } else {
    Size = AF.getAlignment().value() - MinNopLen;
    return true;
  }
}

// We need to insert R_RISCV_ALIGN relocation type to indicate the
// position of Nops and the total bytes of the Nops have been inserted
// when linker relaxation enabled.
// The function insert fixup_riscv_align fixup which eventually will
// transfer to R_RISCV_ALIGN relocation type.
bool RISCVAsmBackend::shouldInsertFixupForCodeAlign(MCAssembler &Asm,
                                                    MCAlignFragment &AF) {
  // Insert the fixup only when linker relaxation enabled.
  const MCSubtargetInfo *STI = AF.getSubtargetInfo();
  if (!STI->hasFeature(RISCV::FeatureRelax))
    return false;

  // Calculate total Nops we need to insert. If there are none to insert
  // then simply return.
  unsigned Count;
  if (!shouldInsertExtraNopBytesForCodeAlign(AF, Count) || (Count == 0))
    return false;

  MCContext &Ctx = getContext();
  const MCExpr *Dummy = MCConstantExpr::create(0, Ctx);
  // Create fixup_riscv_align fixup.
  MCFixup Fixup = MCFixup::create(0, Dummy, ELF::R_RISCV_ALIGN, SMLoc());

  uint64_t FixedValue = 0;
  MCValue NopBytes = MCValue::get(Count);
  Asm.getWriter().recordRelocation(AF, Fixup, NopBytes, FixedValue);
  return true;
}

std::unique_ptr<MCObjectTargetWriter>
RISCVAsmBackend::createObjectTargetWriter() const {
  return createRISCVELFObjectWriter(OSABI, Is64Bit);
}

MCAsmBackend *llvm::createRISCVAsmBackend(const Target &T,
                                          const MCSubtargetInfo &STI,
                                          const MCRegisterInfo &MRI,
                                          const MCTargetOptions &Options) {
  const Triple &TT = STI.getTargetTriple();
  uint8_t OSABI = MCELFObjectTargetWriter::getOSABI(TT.getOS());
  return new RISCVAsmBackend(STI, OSABI, TT.isArch64Bit(), Options);
}<|MERGE_RESOLUTION|>--- conflicted
+++ resolved
@@ -85,14 +85,10 @@
       {"fixup_riscv_qc_e_branch", 0, 48, MCFixupKindInfo::FKF_IsPCRel},
       {"fixup_riscv_qc_e_32", 16, 32, 0},
       {"fixup_riscv_qc_abs20_u", 12, 20, 0},
-<<<<<<< HEAD
-      {"fixup_riscv_qc_e_jump_plt", 0, 48, MCFixupKindInfo::FKF_IsPCRel},
-=======
       {"fixup_riscv_qc_e_call_plt", 0, 48, MCFixupKindInfo::FKF_IsPCRel},
 
       // Andes fixups
       {"fixup_riscv_nds_branch_10", 0, 32, MCFixupKindInfo::FKF_IsPCRel},
->>>>>>> eb0f1dc0
   };
   static_assert((std::size(Infos)) == RISCV::NumTargetFixupKinds,
                 "Not all fixup kinds added to Infos array");
@@ -114,12 +110,6 @@
                                                    const MCValue &,
                                                    uint64_t Value,
                                                    bool Resolved) const {
-<<<<<<< HEAD
-  if (!RelaxBranches)
-    return false;
-
-=======
->>>>>>> eb0f1dc0
   int64_t Offset = int64_t(Value);
   unsigned Kind = Fixup.getTargetKind();
 
@@ -221,58 +211,6 @@
   return Inst.getOpcode();
 }
 
-// Given a compressed control flow instruction this function returns
-// the expanded instruction.
-static unsigned getRelaxedOpcode(unsigned Op) {
-  switch (Op) {
-  default:
-    return Op;
-  case RISCV::C_BEQZ:
-    return RISCV::BEQ;
-  case RISCV::C_BNEZ:
-    return RISCV::BNE;
-  case RISCV::C_J:
-  case RISCV::C_JAL: // fall through.
-    return RISCV::JAL;
-  case RISCV::BEQ:
-    return RISCV::PseudoLongBEQ;
-  case RISCV::BNE:
-    return RISCV::PseudoLongBNE;
-  case RISCV::BLT:
-    return RISCV::PseudoLongBLT;
-  case RISCV::BGE:
-    return RISCV::PseudoLongBGE;
-  case RISCV::BLTU:
-    return RISCV::PseudoLongBLTU;
-  case RISCV::BGEU:
-    return RISCV::PseudoLongBGEU;
-  case RISCV::QC_BEQI:
-    return RISCV::PseudoLongQC_BEQI;
-  case RISCV::QC_BNEI:
-    return RISCV::PseudoLongQC_BNEI;
-  case RISCV::QC_BLTI:
-    return RISCV::PseudoLongQC_BLTI;
-  case RISCV::QC_BGEI:
-    return RISCV::PseudoLongQC_BGEI;
-  case RISCV::QC_BLTUI:
-    return RISCV::PseudoLongQC_BLTUI;
-  case RISCV::QC_BGEUI:
-    return RISCV::PseudoLongQC_BGEUI;
-  case RISCV::QC_E_BEQI:
-    return RISCV::PseudoLongQC_E_BEQI;
-  case RISCV::QC_E_BNEI:
-    return RISCV::PseudoLongQC_E_BNEI;
-  case RISCV::QC_E_BLTI:
-    return RISCV::PseudoLongQC_E_BLTI;
-  case RISCV::QC_E_BGEI:
-    return RISCV::PseudoLongQC_E_BGEI;
-  case RISCV::QC_E_BLTUI:
-    return RISCV::PseudoLongQC_E_BLTUI;
-  case RISCV::QC_E_BGEUI:
-    return RISCV::PseudoLongQC_E_BGEUI;
-  }
-}
-
 void RISCVAsmBackend::relaxInstruction(MCInst &Inst,
                                        const MCSubtargetInfo &STI) const {
   if (STI.hasFeature(RISCV::FeatureExactAssembly))
@@ -322,11 +260,7 @@
   case RISCV::QC_E_BGEI:
   case RISCV::QC_E_BLTUI:
   case RISCV::QC_E_BGEUI:
-<<<<<<< HEAD
-    Res.setOpcode(getRelaxedOpcode(Inst.getOpcode()));
-=======
     Res.setOpcode(getRelaxedOpcode(Inst, STI));
->>>>>>> eb0f1dc0
     Res.addOperand(Inst.getOperand(0));
     Res.addOperand(Inst.getOperand(1));
     Res.addOperand(Inst.getOperand(2));
@@ -475,11 +409,7 @@
   if (STI.hasFeature(RISCV::FeatureExactAssembly))
     return false;
 
-<<<<<<< HEAD
-  return getRelaxedOpcode(Inst.getOpcode()) != Inst.getOpcode();
-=======
   return getRelaxedOpcode(Inst, STI) != Inst.getOpcode();
->>>>>>> eb0f1dc0
 }
 
 bool RISCVAsmBackend::writeNopData(raw_ostream &OS, uint64_t Count,
@@ -625,11 +555,7 @@
     Value = (Bit19 << 31) | (Bit14_0 << 16) | (Bit18_15 << 12);
     return Value;
   }
-<<<<<<< HEAD
-  case RISCV::fixup_riscv_qc_e_jump_plt: {
-=======
   case RISCV::fixup_riscv_qc_e_call_plt: {
->>>>>>> eb0f1dc0
     if (!isInt<32>(Value))
       Ctx.reportError(Fixup.getLoc(), "fixup value out of range");
     if (Value & 0x1)
@@ -644,8 +570,6 @@
             (Bit15_13 << 17) | (Bit4_1 << 8) | (Bit11 << 7);
     return Value;
   }
-<<<<<<< HEAD
-=======
   case RISCV::fixup_riscv_nds_branch_10: {
     if (!isInt<11>(Value))
       Ctx.reportError(Fixup.getLoc(), "fixup value out of range");
@@ -730,35 +654,11 @@
       *DFOut = DF;
       return &F;
     }
->>>>>>> eb0f1dc0
   }
 
   return nullptr;
 }
 
-<<<<<<< HEAD
-bool RISCVAsmBackend::isPCRelFixupResolved(const MCSymbol *SymA,
-                                           const MCFragment &F) {
-  // If the section does not contain linker-relaxable fragments, PC-relative
-  // fixups can be resolved.
-  if (!F.getParent()->isLinkerRelaxable())
-    return true;
-
-  // Otherwise, check if the offset between the symbol and fragment is fully
-  // resolved, unaffected by linker-relaxable fragments (e.g. instructions or
-  // offset-affected MCAlignFragment). Complements the generic
-  // isSymbolRefDifferenceFullyResolvedImpl.
-  if (!PCRelTemp)
-    PCRelTemp = getContext().createTempSymbol();
-  PCRelTemp->setFragment(const_cast<MCFragment *>(&F));
-  MCValue Res;
-  MCExpr::evaluateSymbolicAdd(Asm, false, MCValue::get(SymA),
-                              MCValue::get(nullptr, PCRelTemp), Res);
-  return !Res.getSubSym();
-}
-
-=======
->>>>>>> eb0f1dc0
 bool RISCVAsmBackend::evaluateTargetFixup(const MCFixup &Fixup,
                                           const MCValue &Target,
                                           uint64_t &Value) {
@@ -805,8 +705,6 @@
 
   return AUIPCFixup->getTargetKind() == RISCV::fixup_riscv_pcrel_hi20 &&
          isPCRelFixupResolved(AUIPCTarget.getAddSym(), *AUIPCDF);
-<<<<<<< HEAD
-=======
 }
 
 void RISCVAsmBackend::maybeAddVendorReloc(const MCFragment &F,
@@ -850,7 +748,6 @@
   MCValue VendorTarget = MCValue::get(VendorSymbol);
   uint64_t VendorValue;
   Asm->getWriter().recordRelocation(F, VendorFixup, VendorTarget, VendorValue);
->>>>>>> eb0f1dc0
 }
 
 bool RISCVAsmBackend::addReloc(const MCFragment &F, const MCFixup &Fixup,
@@ -902,9 +799,6 @@
   if (IsResolved &&
       (getFixupKindInfo(Fixup.getKind()).Flags & MCFixupKindInfo::FKF_IsPCRel))
     IsResolved = isPCRelFixupResolved(Target.getAddSym(), F);
-<<<<<<< HEAD
-  IsResolved = MCAsmBackend::addReloc(F, Fixup, Target, FixedValue, IsResolved);
-=======
 
   if (!IsResolved) {
     // Some Fixups require a vendor relocation, record it (directly) before we
@@ -913,7 +807,6 @@
 
     Asm->getWriter().recordRelocation(F, Fixup, Target, FixedValue);
   }
->>>>>>> eb0f1dc0
 
   if (Fixup.isLinkerRelaxable()) {
     auto FA = MCFixup::create(Fixup.getOffset(), nullptr, ELF::R_RISCV_RELAX);
