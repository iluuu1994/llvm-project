--- conflicted
+++ resolved
@@ -54,15 +54,11 @@
   // 20-bit fixup for symbol references in the 32-bit qc.li instruction
   fixup_riscv_qc_abs20_u,
   // 32-bit fixup for symbol references in the 48-bit qc.j/qc.jal instructions
-<<<<<<< HEAD
-  fixup_riscv_qc_e_jump_plt,
-=======
   fixup_riscv_qc_e_call_plt,
 
   // Andes specific fixups
   // 10-bit fixup for symbol references in the xandesperf branch instruction
   fixup_riscv_nds_branch_10,
->>>>>>> eb0f1dc0
 
   // Used as a sentinel, must be the last
   fixup_riscv_invalid,
