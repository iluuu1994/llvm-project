--- conflicted
+++ resolved
@@ -305,12 +305,7 @@
   if (!ST->hasStdExtZvqdotq() || ST->getELen() < 64 ||
       Opcode != Instruction::Add || !BinOp || *BinOp != Instruction::Mul ||
       InputTypeA != InputTypeB || !InputTypeA->isIntegerTy(8) ||
-<<<<<<< HEAD
-      OpAExtend != OpBExtend || !AccumType->isIntegerTy(32) ||
-      !VF.isKnownMultipleOf(4))
-=======
       !AccumType->isIntegerTy(32) || !VF.isKnownMultipleOf(4))
->>>>>>> 4084ffcf
     return InstructionCost::getInvalid();
 
   Type *Tp = VectorType::get(AccumType, VF.divideCoefficientBy(4));
@@ -1331,7 +1326,6 @@
     if (ST->hasVInstructions() && LT.second.isVector())
       return LT.first *
              getRISCVInstructionCost(RISCV::VFMADD_VV, LT.second, CostKind);
-<<<<<<< HEAD
     break;
   }
   case Intrinsic::fabs: {
@@ -1397,73 +1391,6 @@
     }
     break;
   }
-=======
-    break;
-  }
-  case Intrinsic::fabs: {
-    auto LT = getTypeLegalizationCost(RetTy);
-    if (ST->hasVInstructions() && LT.second.isVector()) {
-      // lui a0, 8
-      // addi a0, a0, -1
-      // vsetvli a1, zero, e16, m1, ta, ma
-      // vand.vx v8, v8, a0
-      // f16 with zvfhmin and bf16 with zvfhbmin
-      if (LT.second.getVectorElementType() == MVT::bf16 ||
-          (LT.second.getVectorElementType() == MVT::f16 &&
-           !ST->hasVInstructionsF16()))
-        return LT.first * getRISCVInstructionCost(RISCV::VAND_VX, LT.second,
-                                                  CostKind) +
-               2;
-      else
-        return LT.first *
-               getRISCVInstructionCost(RISCV::VFSGNJX_VV, LT.second, CostKind);
-    }
-    break;
-  }
-  case Intrinsic::sqrt: {
-    auto LT = getTypeLegalizationCost(RetTy);
-    if (ST->hasVInstructions() && LT.second.isVector()) {
-      SmallVector<unsigned, 4> ConvOp;
-      SmallVector<unsigned, 2> FsqrtOp;
-      MVT ConvType = LT.second;
-      MVT FsqrtType = LT.second;
-      // f16 with zvfhmin and bf16 with zvfbfmin and the type of nxv32[b]f16
-      // will be spilt.
-      if (LT.second.getVectorElementType() == MVT::bf16) {
-        if (LT.second == MVT::nxv32bf16) {
-          ConvOp = {RISCV::VFWCVTBF16_F_F_V, RISCV::VFWCVTBF16_F_F_V,
-                    RISCV::VFNCVTBF16_F_F_W, RISCV::VFNCVTBF16_F_F_W};
-          FsqrtOp = {RISCV::VFSQRT_V, RISCV::VFSQRT_V};
-          ConvType = MVT::nxv16f16;
-          FsqrtType = MVT::nxv16f32;
-        } else {
-          ConvOp = {RISCV::VFWCVTBF16_F_F_V, RISCV::VFNCVTBF16_F_F_W};
-          FsqrtOp = {RISCV::VFSQRT_V};
-          FsqrtType = TLI->getTypeToPromoteTo(ISD::FSQRT, FsqrtType);
-        }
-      } else if (LT.second.getVectorElementType() == MVT::f16 &&
-                 !ST->hasVInstructionsF16()) {
-        if (LT.second == MVT::nxv32f16) {
-          ConvOp = {RISCV::VFWCVT_F_F_V, RISCV::VFWCVT_F_F_V,
-                    RISCV::VFNCVT_F_F_W, RISCV::VFNCVT_F_F_W};
-          FsqrtOp = {RISCV::VFSQRT_V, RISCV::VFSQRT_V};
-          ConvType = MVT::nxv16f16;
-          FsqrtType = MVT::nxv16f32;
-        } else {
-          ConvOp = {RISCV::VFWCVT_F_F_V, RISCV::VFNCVT_F_F_W};
-          FsqrtOp = {RISCV::VFSQRT_V};
-          FsqrtType = TLI->getTypeToPromoteTo(ISD::FSQRT, FsqrtType);
-        }
-      } else {
-        FsqrtOp = {RISCV::VFSQRT_V};
-      }
-
-      return LT.first * (getRISCVInstructionCost(FsqrtOp, FsqrtType, CostKind) +
-                         getRISCVInstructionCost(ConvOp, ConvType, CostKind));
-    }
-    break;
-  }
->>>>>>> 4084ffcf
   case Intrinsic::cttz:
   case Intrinsic::ctlz:
   case Intrinsic::ctpop: {
@@ -2789,8 +2716,6 @@
 
 bool RISCVTTIImpl::isLegalMaskedExpandLoad(Type *DataTy,
                                            Align Alignment) const {
-<<<<<<< HEAD
-=======
   auto *VTy = dyn_cast<VectorType>(DataTy);
   if (!VTy || VTy->isScalableTy())
     return false;
@@ -2807,26 +2732,6 @@
   return true;
 }
 
-bool RISCVTTIImpl::isLegalMaskedCompressStore(Type *DataTy,
-                                              Align Alignment) const {
->>>>>>> 4084ffcf
-  auto *VTy = dyn_cast<VectorType>(DataTy);
-  if (!VTy || VTy->isScalableTy())
-    return false;
-
-  if (!isLegalMaskedLoadStore(DataTy, Alignment))
-    return false;
-
-  // FIXME: If it is an i8 vector and the element count exceeds 256, we should
-  // scalarize these types with LMUL >= maximum fixed-length LMUL.
-  if (VTy->getElementType()->isIntegerTy(8))
-    if (VTy->getElementCount().getFixedValue() > 256)
-      return VTy->getPrimitiveSizeInBits() / ST->getRealMinVLen() <
-             ST->getMaxLMULForFixedLengthVectors();
-  return true;
-}
-
-<<<<<<< HEAD
 bool RISCVTTIImpl::isLegalMaskedCompressStore(Type *DataTy,
                                               Align Alignment) const {
   auto *VTy = dyn_cast<VectorType>(DataTy);
@@ -3029,199 +2934,6 @@
                              m_Undef(), m_ZeroMask())))
       continue;
 
-=======
-/// See if \p I should be considered for address type promotion. We check if \p
-/// I is a sext with right type and used in memory accesses. If it used in a
-/// "complex" getelementptr, we allow it to be promoted without finding other
-/// sext instructions that sign extended the same initial value. A getelementptr
-/// is considered as "complex" if it has more than 2 operands.
-bool RISCVTTIImpl::shouldConsiderAddressTypePromotion(
-    const Instruction &I, bool &AllowPromotionWithoutCommonHeader) const {
-  bool Considerable = false;
-  AllowPromotionWithoutCommonHeader = false;
-  if (!isa<SExtInst>(&I))
-    return false;
-  Type *ConsideredSExtType =
-      Type::getInt64Ty(I.getParent()->getParent()->getContext());
-  if (I.getType() != ConsideredSExtType)
-    return false;
-  // See if the sext is the one with the right type and used in at least one
-  // GetElementPtrInst.
-  for (const User *U : I.users()) {
-    if (const GetElementPtrInst *GEPInst = dyn_cast<GetElementPtrInst>(U)) {
-      Considerable = true;
-      // A getelementptr is considered as "complex" if it has more than 2
-      // operands. We will promote a SExt used in such complex GEP as we
-      // expect some computation to be merged if they are done on 64 bits.
-      if (GEPInst->getNumOperands() > 2) {
-        AllowPromotionWithoutCommonHeader = true;
-        break;
-      }
-    }
-  }
-  return Considerable;
-}
-
-bool RISCVTTIImpl::canSplatOperand(unsigned Opcode, int Operand) const {
-  switch (Opcode) {
-  case Instruction::Add:
-  case Instruction::Sub:
-  case Instruction::Mul:
-  case Instruction::And:
-  case Instruction::Or:
-  case Instruction::Xor:
-  case Instruction::FAdd:
-  case Instruction::FSub:
-  case Instruction::FMul:
-  case Instruction::FDiv:
-  case Instruction::ICmp:
-  case Instruction::FCmp:
-    return true;
-  case Instruction::Shl:
-  case Instruction::LShr:
-  case Instruction::AShr:
-  case Instruction::UDiv:
-  case Instruction::SDiv:
-  case Instruction::URem:
-  case Instruction::SRem:
-  case Instruction::Select:
-    return Operand == 1;
-  default:
-    return false;
-  }
-}
-
-bool RISCVTTIImpl::canSplatOperand(Instruction *I, int Operand) const {
-  if (!I->getType()->isVectorTy() || !ST->hasVInstructions())
-    return false;
-
-  if (canSplatOperand(I->getOpcode(), Operand))
-    return true;
-
-  auto *II = dyn_cast<IntrinsicInst>(I);
-  if (!II)
-    return false;
-
-  switch (II->getIntrinsicID()) {
-  case Intrinsic::fma:
-  case Intrinsic::vp_fma:
-  case Intrinsic::fmuladd:
-  case Intrinsic::vp_fmuladd:
-    return Operand == 0 || Operand == 1;
-  case Intrinsic::vp_shl:
-  case Intrinsic::vp_lshr:
-  case Intrinsic::vp_ashr:
-  case Intrinsic::vp_udiv:
-  case Intrinsic::vp_sdiv:
-  case Intrinsic::vp_urem:
-  case Intrinsic::vp_srem:
-  case Intrinsic::ssub_sat:
-  case Intrinsic::vp_ssub_sat:
-  case Intrinsic::usub_sat:
-  case Intrinsic::vp_usub_sat:
-  case Intrinsic::vp_select:
-    return Operand == 1;
-    // These intrinsics are commutative.
-  case Intrinsic::vp_add:
-  case Intrinsic::vp_mul:
-  case Intrinsic::vp_and:
-  case Intrinsic::vp_or:
-  case Intrinsic::vp_xor:
-  case Intrinsic::vp_fadd:
-  case Intrinsic::vp_fmul:
-  case Intrinsic::vp_icmp:
-  case Intrinsic::vp_fcmp:
-  case Intrinsic::smin:
-  case Intrinsic::vp_smin:
-  case Intrinsic::umin:
-  case Intrinsic::vp_umin:
-  case Intrinsic::smax:
-  case Intrinsic::vp_smax:
-  case Intrinsic::umax:
-  case Intrinsic::vp_umax:
-  case Intrinsic::sadd_sat:
-  case Intrinsic::vp_sadd_sat:
-  case Intrinsic::uadd_sat:
-  case Intrinsic::vp_uadd_sat:
-    // These intrinsics have 'vr' versions.
-  case Intrinsic::vp_sub:
-  case Intrinsic::vp_fsub:
-  case Intrinsic::vp_fdiv:
-    return Operand == 0 || Operand == 1;
-  default:
-    return false;
-  }
-}
-
-/// Check if sinking \p I's operands to I's basic block is profitable, because
-/// the operands can be folded into a target instruction, e.g.
-/// splats of scalars can fold into vector instructions.
-bool RISCVTTIImpl::isProfitableToSinkOperands(
-    Instruction *I, SmallVectorImpl<Use *> &Ops) const {
-  using namespace llvm::PatternMatch;
-
-  if (I->isBitwiseLogicOp()) {
-    if (!I->getType()->isVectorTy()) {
-      if (ST->hasStdExtZbb() || ST->hasStdExtZbkb()) {
-        for (auto &Op : I->operands()) {
-          // (and/or/xor X, (not Y)) -> (andn/orn/xnor X, Y)
-          if (match(Op.get(), m_Not(m_Value()))) {
-            Ops.push_back(&Op);
-            return true;
-          }
-        }
-      }
-    } else if (I->getOpcode() == Instruction::And && ST->hasStdExtZvkb()) {
-      for (auto &Op : I->operands()) {
-        // (and X, (not Y)) -> (vandn.vv X, Y)
-        if (match(Op.get(), m_Not(m_Value()))) {
-          Ops.push_back(&Op);
-          return true;
-        }
-        // (and X, (splat (not Y))) -> (vandn.vx X, Y)
-        if (match(Op.get(), m_Shuffle(m_InsertElt(m_Value(), m_Not(m_Value()),
-                                                  m_ZeroInt()),
-                                      m_Value(), m_ZeroMask()))) {
-          Use &InsertElt = cast<Instruction>(Op)->getOperandUse(0);
-          Use &Not = cast<Instruction>(InsertElt)->getOperandUse(1);
-          Ops.push_back(&Not);
-          Ops.push_back(&InsertElt);
-          Ops.push_back(&Op);
-          return true;
-        }
-      }
-    }
-  }
-
-  if (!I->getType()->isVectorTy() || !ST->hasVInstructions())
-    return false;
-
-  // Don't sink splat operands if the target prefers it. Some targets requires
-  // S2V transfer buffers and we can run out of them copying the same value
-  // repeatedly.
-  // FIXME: It could still be worth doing if it would improve vector register
-  // pressure and prevent a vector spill.
-  if (!ST->sinkSplatOperands())
-    return false;
-
-  for (auto OpIdx : enumerate(I->operands())) {
-    if (!canSplatOperand(I, OpIdx.index()))
-      continue;
-
-    Instruction *Op = dyn_cast<Instruction>(OpIdx.value().get());
-    // Make sure we are not already sinking this operand
-    if (!Op || any_of(Ops, [&](Use *U) { return U->get() == Op; }))
-      continue;
-
-    // We are looking for a splat/vp.splat that can be sunk.
-    bool IsVPSplat = match(Op, m_Intrinsic<Intrinsic::experimental_vp_splat>(
-                                   m_Value(), m_Value(), m_Value()));
-    if (!IsVPSplat &&
-        !match(Op, m_Shuffle(m_InsertElt(m_Undef(), m_Value(), m_ZeroInt()),
-                             m_Undef(), m_ZeroMask())))
-      continue;
-
->>>>>>> 4084ffcf
     // Don't sink i1 splats.
     if (cast<VectorType>(Op->getType())->getElementType()->isIntegerTy(1))
       continue;
@@ -3271,8 +2983,6 @@
     Options.LoadSizes = {4, 2, 1};
     Options.AllowedTailExpansions = {3};
   }
-<<<<<<< HEAD
-=======
 
   if (IsZeroCmp && ST->hasVInstructions()) {
     unsigned VLenB = ST->getRealMinVLen() / 8;
@@ -3283,6 +2993,5 @@
     for (unsigned Size = MinSize; Size <= MaxSize; Size++)
       Options.LoadSizes.insert(Options.LoadSizes.begin(), Size);
   }
->>>>>>> 4084ffcf
   return Options;
 }