--- conflicted
+++ resolved
@@ -1241,8 +1241,6 @@
 def : PatGprUimmLog2XLen<srl, SRLI>;
 def : PatGprUimmLog2XLen<sra, SRAI>;
 
-<<<<<<< HEAD
-=======
 // Select 'or' as ADDI if the immediate bits are known to be 0 in $rs1. This
 // can improve compressibility.
 def or_is_add : PatFrag<(ops node:$lhs, node:$rhs), (or node:$lhs, node:$rhs),[{
@@ -1252,7 +1250,6 @@
 }]>;
 def : PatGprSimm12<or_is_add, ADDI>;
 
->>>>>>> e1acf65b
 // negate of low bit can be done via two (compressible) shifts.  The negate
 // is never compressible since rs1 and rd can't be the same register.
 def : Pat<(XLenVT (sub 0, (and_oneuse GPR:$rs, 1))),
