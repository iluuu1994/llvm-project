--- conflicted
+++ resolved
@@ -774,13 +774,8 @@
     RISCV::FeatureVendorXTHeadVdot};
 
 static constexpr FeatureBitset XAndesGroup = {
-<<<<<<< HEAD
-    RISCV::FeatureVendorXAndesPerf, RISCV::FeatureVendorXAndesVPackFPH,
-    RISCV::FeatureVendorXAndesVDot};
-=======
     RISCV::FeatureVendorXAndesPerf, RISCV::FeatureVendorXAndesVBFHCvt,
     RISCV::FeatureVendorXAndesVPackFPH, RISCV::FeatureVendorXAndesVDot};
->>>>>>> eb0f1dc0
 
 static constexpr DecoderListEntry DecoderList32[]{
     // Vendor Extensions
