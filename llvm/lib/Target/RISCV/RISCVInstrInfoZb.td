--- conflicted
+++ resolved
@@ -704,11 +704,6 @@
 def : CSImm12MulBy8Pat<SH3ADD>;
 } // Predicates = [HasStdExtZba]
 
-<<<<<<< HEAD
-multiclass ADD_UWPat<Instruction add_uw> {
-  def : Pat<(i64 (add_like_non_imm12 (and GPR:$rs1, 0xFFFFFFFF), GPR:$rs2)),
-            (add_uw GPR:$rs1, GPR:$rs2)>;
-=======
 def zExtImm32 : ComplexPattern<i64, 1, "selectZExtImm32", [], [], 0>;
 
 multiclass ADD_UWPat<Instruction add_uw> {
@@ -716,7 +711,6 @@
             (add_uw GPR:$rs1, GPR:$rs2)>;
   def : Pat<(i64 (add_like zExtImm32:$rs1, GPR:$rs2)),
             (add_uw zExtImm32:$rs1, GPR:$rs2)>;
->>>>>>> eb0f1dc0
   def : Pat<(i64 (and GPR:$rs, 0xFFFFFFFF)), (add_uw GPR:$rs, (XLenVT X0))>;
 }
 
