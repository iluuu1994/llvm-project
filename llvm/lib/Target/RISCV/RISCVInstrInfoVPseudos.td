//===-- RISCVInstrInfoVPseudos.td - RISC-V 'V' Pseudos -----*- tablegen -*-===//
//
// Part of the LLVM Project, under the Apache License v2.0 with LLVM Exceptions.
// See https://llvm.org/LICENSE.txt for license information.
// SPDX-License-Identifier: Apache-2.0 WITH LLVM-exception
//
//===----------------------------------------------------------------------===//
///
/// This file contains the required infrastructure to support code generation
/// for the standard 'V' (Vector) extension, version 1.0.
///
/// This file is included from RISCVInstrInfoV.td
///
/// Overview of our vector instruction pseudos.  Many of the instructions
/// have behavior which depends on the value of VTYPE.  Several core aspects of
/// the compiler - e.g. register allocation - depend on fields in this
/// configuration register.  The details of which fields matter differ by the
/// specific instruction, but the common dimensions are:
///
/// LMUL/EMUL - Most instructions can write to differently sized register groups
/// depending on LMUL.
///
/// Masked vs Unmasked - Many instructions which allow a mask disallow register
/// overlap.  As a result, masked vs unmasked require different register
/// allocation constraints.
///
/// Policy - For each of mask and tail policy, there are three options:
/// * "Undisturbed" - As defined in the specification, required to preserve the
/// exact bit pattern of inactive lanes.
/// * "Agnostic" - As defined in the specification, required to either preserve
/// the exact bit pattern of inactive lanes, or produce the bit pattern -1 for
/// those lanes.  Note that each lane can make this choice independently.
/// Instructions which produce masks (and only those instructions) also have the
/// option of producing a result as-if VL had been VLMAX.
/// * "Undefined" - The bit pattern of the inactive lanes is unspecified, and
/// can be changed without impacting the semantics of the program.  Note that
/// this concept does not exist in the specification, and requires source
/// knowledge to be preserved.
///
/// SEW - Some instructions have semantics which depend on SEW.  This is
/// relatively rare, and mostly impacts scheduling and cost estimation.
///
/// We have two techniques we use to represent the impact of these fields:
/// * For fields which don't impact register classes, we largely use
/// dummy operands on the pseudo instructions which convey information
/// about the value of VTYPE.
/// * For fields which do impact register classes (and a few bits of
/// legacy - see policy discussion below), we define a family of pseudo
/// instructions for each actual instruction.  Said differently, we encode
/// each of the preceding fields which are relevant for a given instruction
/// in the opcode space.
///
/// Currently, the policy is represented via the following intrinsic families:
/// * _MASK - Can represent all three policy states for both tail and mask.  If
///   passthrough is IMPLICIT_DEF (or NoReg), then represents "undefined".
///   Otherwise, policy operand and tablegen flags drive the interpretation.
///   (If policy operand is not present - there are a couple, though we're
///   rapidly removing them - a non-undefined policy defaults to "tail
///   agnostic", and "mask undisturbed".  Since this is the only variant with
///   a mask, all other variants are "mask undefined".
/// * Unsuffixed w/ both passthrough and policy operand. Can represent all
///   three policy states.  If passthrough is IMPLICIT_DEF (or NoReg), then
///   represents "undefined".  Otherwise, policy operand and tablegen flags
///   drive the interpretation.
/// * Unsuffixed w/o passthrough or policy operand -- Does not have a
///   passthrough operand, and thus represents the "undefined" state.  Note
///   that terminology in code frequently refers to these as "TA" which is
///   confusing.  We're in the process of migrating away from this
///   representation.
///
//===----------------------------------------------------------------------===//

// VMV_X_S matches the semantics of vmv.x.s. The result is always XLenVT sign
// extended from the vector element size.
def riscv_vmv_x_s : RVSDNode<"VMV_X_S",
                             SDTypeProfile<1, 1, [SDTCisInt<0>, SDTCisVec<1>,
                                                  SDTCisInt<1>]>>;

// Read VLENB CSR
def riscv_read_vlenb : RVSDNode<"READ_VLENB",
                                SDTypeProfile<1, 0, [SDTCisVT<0, XLenVT>]>>;

// Operand that is allowed to be a register other than X0, a 5 bit unsigned
// immediate, or -1. -1 means VLMAX. This allows us to pick between VSETIVLI and
// VSETVLI opcodes using the same pseudo instructions.
def AVL : RegisterOperand<GPRNoX0> {
  let OperandNamespace = "RISCVOp";
  let OperandType = "OPERAND_AVL";
}

def vec_policy : RISCVOp {
  let OperandType = "OPERAND_VEC_POLICY";
}

def sew : RISCVOp {
  let OperandType = "OPERAND_SEW";
}

// SEW for mask only instructions like vmand and vmsbf. Should always be 0.
def sew_mask : RISCVOp {
  let OperandType = "OPERAND_SEW_MASK";
}

def vec_rm : RISCVOp {
  let OperandType = "OPERAND_VEC_RM";
}

// X0 has special meaning for vsetvl/vsetvli.
//  rd | rs1 |   AVL value | Effect on vl
//--------------------------------------------------------------
// !X0 |  X0 |       VLMAX | Set vl to VLMAX
//  X0 |  X0 | Value in vl | Keep current vl, just change vtype.
def VLOp : ComplexPattern<XLenVT, 1, "selectVLOp">;
// FIXME: This is labelled as handling 's32', however the ComplexPattern it
// refers to handles both i32 and i64 based on the HwMode. Currently this LLT
// parameter appears to be ignored so this pattern works for both, however we
// should add a LowLevelTypeByHwMode, and use that to define our XLenLLT instead
// here.
def GIVLOp : GIComplexOperandMatcher<s32, "renderVLOp">,
             GIComplexPatternEquiv<VLOp>;

def DecImm : SDNodeXForm<imm, [{
  return CurDAG->getSignedTargetConstant(N->getSExtValue() - 1, SDLoc(N),
                                         N->getValueType(0));
}]>;

defvar TAIL_AGNOSTIC = 1;
defvar TU_MU = 0;
defvar TA_MU = 1;
defvar TA_MA = 3;

//===----------------------------------------------------------------------===//
// Utilities.
//===----------------------------------------------------------------------===//

class PseudoToVInst<string PseudoInst> {
  defvar AffixSubsts = [["Pseudo", ""],
                        ["_E64", ""],
                        ["_E32", ""],
                        ["_E16", ""],
                        ["_E8", ""],
                        ["FPR64", "F"],
                        ["FPR32", "F"],
                        ["FPR16", "F"],
                        ["_TIED", ""],
                        ["_MASK", ""],
                        ["_B64", ""],
                        ["_B32", ""],
                        ["_B16", ""],
                        ["_B8", ""],
                        ["_B4", ""],
                        ["_B2", ""],
                        ["_B1", ""],
                        ["_MF8", ""],
                        ["_MF4", ""],
                        ["_MF2", ""],
                        ["_M1", ""],
                        ["_M2", ""],
                        ["_M4", ""],
                        ["_M8", ""],
                        ["_SE", ""],
                        ["_RM", ""]
                       ];
  string VInst = !foldl(PseudoInst, AffixSubsts, Acc, AffixSubst,
                        !subst(AffixSubst[0], AffixSubst[1], Acc));
}

// This class describes information associated to the LMUL.
class LMULInfo<int lmul, int oct, VReg regclass, VReg wregclass,
               VReg f2regclass, VReg f4regclass, VReg f8regclass, string mx> {
  bits<3> value = lmul; // This is encoded as the vlmul field of vtype.
  VReg vrclass = regclass;
  VReg wvrclass = wregclass;
  VReg f8vrclass = f8regclass;
  VReg f4vrclass = f4regclass;
  VReg f2vrclass = f2regclass;
  string MX = mx;
  int octuple = oct;
}

// Associate LMUL with tablegen records of register classes.
def V_M1  : LMULInfo<0b000,  8,   VR,        VRM2,   VR,   VR, VR, "M1">;
def V_M2  : LMULInfo<0b001, 16, VRM2,        VRM4,   VR,   VR, VR, "M2">;
def V_M4  : LMULInfo<0b010, 32, VRM4,        VRM8, VRM2,   VR, VR, "M4">;
def V_M8  : LMULInfo<0b011, 64, VRM8,/*NoVReg*/VR, VRM4, VRM2, VR, "M8">;

def V_MF8 : LMULInfo<0b101, 1, VR, VR,/*NoVReg*/VR,/*NoVReg*/VR,/*NoVReg*/VR, "MF8">;
def V_MF4 : LMULInfo<0b110, 2, VR, VR,          VR,/*NoVReg*/VR,/*NoVReg*/VR, "MF4">;
def V_MF2 : LMULInfo<0b111, 4, VR, VR,          VR,          VR,/*NoVReg*/VR, "MF2">;

// Used to iterate over all possible LMULs.
defvar MxList = [V_MF8, V_MF4, V_MF2, V_M1, V_M2, V_M4, V_M8];
// For floating point which don't need MF8.
defvar MxListF = [V_MF4, V_MF2, V_M1, V_M2, V_M4, V_M8];

// Used for widening and narrowing instructions as it doesn't contain M8.
defvar MxListW = [V_MF8, V_MF4, V_MF2, V_M1, V_M2, V_M4];
// Used for widening reductions. It can contain M8 because wider operands are
// scalar operands.
defvar MxListWRed = MxList;
// For floating point which don't need MF8.
defvar MxListFW = [V_MF4, V_MF2, V_M1, V_M2, V_M4];
// For widening floating-point Reduction as it doesn't contain MF8. It can
// contain M8 because wider operands are scalar operands.
defvar MxListFWRed = [V_MF4, V_MF2, V_M1, V_M2, V_M4, V_M8];

// Use for zext/sext.vf2
defvar MxListVF2 = [V_MF4, V_MF2, V_M1, V_M2, V_M4, V_M8];

// Use for zext/sext.vf4 and vector crypto instructions
defvar MxListVF4 = [V_MF2, V_M1, V_M2, V_M4, V_M8];

// Use for zext/sext.vf8
defvar MxListVF8 = [V_M1, V_M2, V_M4, V_M8];

class MxSet<int eew> {
  list<LMULInfo> m = !cond(!eq(eew, 8) : [V_MF8, V_MF4, V_MF2, V_M1, V_M2, V_M4, V_M8],
                           !eq(eew, 16) : [V_MF4, V_MF2, V_M1, V_M2, V_M4, V_M8],
                           !eq(eew, 32) : [V_MF2, V_M1, V_M2, V_M4, V_M8],
                           !eq(eew, 64) : [V_M1, V_M2, V_M4, V_M8]);
}

class FPR_Info<int sew> {
  RegisterClass fprclass = !cast<RegisterClass>("FPR" # sew);
  string FX = "FPR" # sew;
  int SEW = sew;
  list<LMULInfo> MxList = MxSet<sew>.m;
  list<LMULInfo> MxListFW = !if(!eq(sew, 64), [], !listremove(MxList, [V_M8]));
}

def SCALAR_F16 : FPR_Info<16>;
def SCALAR_F32 : FPR_Info<32>;
def SCALAR_F64 : FPR_Info<64>;

// BF16 uses the same register class as F16.
def SCALAR_BF16 : FPR_Info<16>;

defvar FPList = [SCALAR_F16, SCALAR_F32, SCALAR_F64];

// Used for widening instructions. It excludes F64.
defvar FPListW = [SCALAR_F16, SCALAR_F32];

// Used for widening bf16 instructions.
defvar BFPListW = [SCALAR_BF16];

class NFSet<LMULInfo m> {
  defvar lmul = !shl(1, m.value);
  list<int> L = NFList<lmul>.L;
}

class octuple_to_str<int octuple> {
  string ret = !cond(!eq(octuple, 1): "MF8",
                     !eq(octuple, 2): "MF4",
                     !eq(octuple, 4): "MF2",
                     !eq(octuple, 8): "M1",
                     !eq(octuple, 16): "M2",
                     !eq(octuple, 32): "M4",
                     !eq(octuple, 64): "M8");
}

def VLOpFrag : PatFrag<(ops), (XLenVT (VLOp (XLenVT AVL:$vl)))>;

// Output pattern for X0 used to represent VLMAX in the pseudo instructions.
// We can't use X0 register because the AVL operands use GPRNoX0.
// This must be kept in sync with RISCV::VLMaxSentinel.
def VLMax : OutPatFrag<(ops), (XLenVT -1)>;

def SelectScalarFPAsInt : ComplexPattern<fAny, 1, "selectScalarFPAsInt", [], [],
                                         1>;

// List of EEW.
defvar EEWList = [8, 16, 32, 64];

class SegRegClass<LMULInfo m, int nf> {
  VReg RC = !cast<VReg>("VRN" # nf # !cond(!eq(m.value, V_MF8.value): V_M1.MX,
                                           !eq(m.value, V_MF4.value): V_M1.MX,
                                           !eq(m.value, V_MF2.value): V_M1.MX,
                                           true: m.MX));
}

//===----------------------------------------------------------------------===//
// Vector register and vector group type information.
//===----------------------------------------------------------------------===//

class VTypeInfo<ValueType Vec, ValueType Mas, int Sew, LMULInfo M,
                ValueType Scal = XLenVT, RegisterClass ScalarReg = GPR> {
  ValueType Vector = Vec;
  ValueType Mask = Mas;
  int SEW = Sew;
  int Log2SEW = !logtwo(Sew);
  VReg RegClass = M.vrclass;
  LMULInfo LMul = M;
  ValueType Scalar = Scal;
  RegisterClass ScalarRegClass = ScalarReg;
  // The pattern fragment which produces the AVL operand, representing the
  // "natural" vector length for this type. For scalable vectors this is VLMax.
  OutPatFrag AVL = VLMax;

  string ScalarSuffix = !cond(!eq(Scal, XLenVT) : "X",
                              !eq(Scal, f16) : "FPR16",
                              !eq(Scal, bf16) : "FPR16",
                              !eq(Scal, f32) : "FPR32",
                              !eq(Scal, f64) : "FPR64");
}

class GroupVTypeInfo<ValueType Vec, ValueType VecM1, ValueType Mas, int Sew,
                     LMULInfo M, ValueType Scal = XLenVT,
                     RegisterClass ScalarReg = GPR>
    : VTypeInfo<Vec, Mas, Sew, M, Scal, ScalarReg> {
  ValueType VectorM1 = VecM1;
}

defset list<VTypeInfo> AllVectors = {
  defset list<VTypeInfo> AllIntegerVectors = {
    defset list<VTypeInfo> NoGroupIntegerVectors = {
      defset list<VTypeInfo> FractionalGroupIntegerVectors = {
        def VI8MF8:  VTypeInfo<vint8mf8_t,  vbool64_t, 8,  V_MF8>;
        def VI8MF4:  VTypeInfo<vint8mf4_t,  vbool32_t, 8,  V_MF4>;
        def VI8MF2:  VTypeInfo<vint8mf2_t,  vbool16_t, 8,  V_MF2>;
        def VI16MF4: VTypeInfo<vint16mf4_t, vbool64_t, 16, V_MF4>;
        def VI16MF2: VTypeInfo<vint16mf2_t, vbool32_t, 16, V_MF2>;
        def VI32MF2: VTypeInfo<vint32mf2_t, vbool64_t, 32, V_MF2>;
      }
      def VI8M1:  VTypeInfo<vint8m1_t,  vbool8_t,   8, V_M1>;
      def VI16M1: VTypeInfo<vint16m1_t, vbool16_t, 16, V_M1>;
      def VI32M1: VTypeInfo<vint32m1_t, vbool32_t, 32, V_M1>;
      def VI64M1: VTypeInfo<vint64m1_t, vbool64_t, 64, V_M1>;
    }
    defset list<GroupVTypeInfo> GroupIntegerVectors = {
      def VI8M2: GroupVTypeInfo<vint8m2_t, vint8m1_t, vbool4_t, 8, V_M2>;
      def VI8M4: GroupVTypeInfo<vint8m4_t, vint8m1_t, vbool2_t, 8, V_M4>;
      def VI8M8: GroupVTypeInfo<vint8m8_t, vint8m1_t, vbool1_t, 8, V_M8>;

      def VI16M2: GroupVTypeInfo<vint16m2_t, vint16m1_t, vbool8_t, 16, V_M2>;
      def VI16M4: GroupVTypeInfo<vint16m4_t, vint16m1_t, vbool4_t, 16, V_M4>;
      def VI16M8: GroupVTypeInfo<vint16m8_t, vint16m1_t, vbool2_t, 16, V_M8>;

      def VI32M2: GroupVTypeInfo<vint32m2_t, vint32m1_t, vbool16_t, 32, V_M2>;
      def VI32M4: GroupVTypeInfo<vint32m4_t, vint32m1_t, vbool8_t,  32, V_M4>;
      def VI32M8: GroupVTypeInfo<vint32m8_t, vint32m1_t, vbool4_t,  32, V_M8>;

      def VI64M2: GroupVTypeInfo<vint64m2_t, vint64m1_t, vbool32_t, 64, V_M2>;
      def VI64M4: GroupVTypeInfo<vint64m4_t, vint64m1_t, vbool16_t, 64, V_M4>;
      def VI64M8: GroupVTypeInfo<vint64m8_t, vint64m1_t, vbool8_t,  64, V_M8>;
    }
  }

  defset list<VTypeInfo> AllFloatVectors = {
    defset list<VTypeInfo> NoGroupFloatVectors = {
      defset list<VTypeInfo> FractionalGroupFloatVectors = {
        def VF16MF4: VTypeInfo<vfloat16mf4_t, vbool64_t, 16, V_MF4, f16, FPR16>;
        def VF16MF2: VTypeInfo<vfloat16mf2_t, vbool32_t, 16, V_MF2, f16, FPR16>;
        def VF32MF2: VTypeInfo<vfloat32mf2_t, vbool64_t, 32, V_MF2, f32, FPR32>;
      }
      def VF16M1: VTypeInfo<vfloat16m1_t, vbool16_t, 16, V_M1, f16, FPR16>;
      def VF32M1: VTypeInfo<vfloat32m1_t, vbool32_t, 32, V_M1, f32, FPR32>;
      def VF64M1: VTypeInfo<vfloat64m1_t, vbool64_t, 64, V_M1, f64, FPR64>;
    }

    defset list<GroupVTypeInfo> GroupFloatVectors = {
      def VF16M2: GroupVTypeInfo<vfloat16m2_t, vfloat16m1_t, vbool8_t, 16,
                                 V_M2, f16, FPR16>;
      def VF16M4: GroupVTypeInfo<vfloat16m4_t, vfloat16m1_t, vbool4_t, 16,
                                 V_M4, f16, FPR16>;
      def VF16M8: GroupVTypeInfo<vfloat16m8_t, vfloat16m1_t, vbool2_t, 16,
                                 V_M8, f16, FPR16>;

      def VF32M2: GroupVTypeInfo<vfloat32m2_t, vfloat32m1_t, vbool16_t, 32,
                                 V_M2, f32, FPR32>;
      def VF32M4: GroupVTypeInfo<vfloat32m4_t, vfloat32m1_t, vbool8_t,  32,
                                 V_M4, f32, FPR32>;
      def VF32M8: GroupVTypeInfo<vfloat32m8_t, vfloat32m1_t, vbool4_t,  32,
                                 V_M8, f32, FPR32>;

      def VF64M2: GroupVTypeInfo<vfloat64m2_t, vfloat64m1_t, vbool32_t, 64,
                                 V_M2, f64, FPR64>;
      def VF64M4: GroupVTypeInfo<vfloat64m4_t, vfloat64m1_t, vbool16_t, 64,
                                 V_M4, f64, FPR64>;
      def VF64M8: GroupVTypeInfo<vfloat64m8_t, vfloat64m1_t, vbool8_t,  64,
                                 V_M8, f64, FPR64>;
    }
  }

  defset list<VTypeInfo> AllBFloatVectors = {
    defset list<VTypeInfo> NoGroupBFloatVectors = {
      defset list<VTypeInfo> FractionalGroupBFloatVectors = {
        def VBF16MF4: VTypeInfo<vbfloat16mf4_t, vbool64_t, 16, V_MF4, bf16, FPR16>;
        def VBF16MF2: VTypeInfo<vbfloat16mf2_t, vbool32_t, 16, V_MF2, bf16, FPR16>;
      }
      def VBF16M1:  VTypeInfo<vbfloat16m1_t, vbool16_t, 16, V_M1, bf16, FPR16>;
    }
  
    defset list<GroupVTypeInfo> GroupBFloatVectors = {
      def VBF16M2: GroupVTypeInfo<vbfloat16m2_t, vbfloat16m1_t, vbool8_t, 16,
                                  V_M2, bf16, FPR16>;
      def VBF16M4: GroupVTypeInfo<vbfloat16m4_t, vbfloat16m1_t, vbool4_t, 16,
                                  V_M4, bf16, FPR16>;
      def VBF16M8: GroupVTypeInfo<vbfloat16m8_t, vbfloat16m1_t, vbool2_t, 16,
                                  V_M8, bf16, FPR16>;
    }
  }
}

defvar AllFloatVectorsExceptFP16 = !filter(vti, AllFloatVectors, !ne(vti.Scalar, f16));
defvar AllFP16Vectors = !filter(vti, AllFloatVectors, !eq(vti.Scalar, f16));

// This functor is used to obtain the int vector type that has the same SEW and
// multiplier as the input parameter type
class GetIntVTypeInfo<VTypeInfo vti> {
  // Equivalent integer vector type. Eg.
  //   VI8M1 → VI8M1 (identity)
  //   VF64M4 → VI64M4
  VTypeInfo Vti = !cast<VTypeInfo>(!subst("VBF", "VI",
                                          !subst("VF", "VI",
                                                 !cast<string>(vti))));
}

class MTypeInfo<ValueType Mas, LMULInfo M, string Bx> {
  ValueType Mask = Mas;
  // {SEW, VLMul} values set a valid VType to deal with this mask type.
  // we assume SEW=1 and set corresponding LMUL. vsetvli insertion will
  // look for SEW=1 to optimize based on surrounding instructions.
  int SEW = 1;
  int Log2SEW = 0;
  LMULInfo LMul = M;
  string BX = Bx; // Appendix of mask operations.
  // The pattern fragment which produces the AVL operand, representing the
  // "natural" vector length for this mask type. For scalable masks this is
  // VLMax.
  OutPatFrag AVL = VLMax;
}

defset list<MTypeInfo> AllMasks = {
  // vbool<n>_t, <n> = SEW/LMUL, we assume SEW=8 and corresponding LMUL.
  def : MTypeInfo<vbool64_t, V_MF8, "B64">;
  def : MTypeInfo<vbool32_t, V_MF4, "B32">;
  def : MTypeInfo<vbool16_t, V_MF2, "B16">;
  def : MTypeInfo<vbool8_t, V_M1, "B8">;
  def : MTypeInfo<vbool4_t, V_M2, "B4">;
  def : MTypeInfo<vbool2_t, V_M4, "B2">;
  def : MTypeInfo<vbool1_t, V_M8, "B1">;
}

class VTypeInfoToWide<VTypeInfo vti, VTypeInfo wti> {
  VTypeInfo Vti = vti;
  VTypeInfo Wti = wti;
}

class VTypeInfoToFraction<VTypeInfo vti, VTypeInfo fti> {
  VTypeInfo Vti = vti;
  VTypeInfo Fti = fti;
}

defset list<VTypeInfoToWide> AllWidenableIntVectors = {
  def : VTypeInfoToWide<VI8MF8,  VI16MF4>;
  def : VTypeInfoToWide<VI8MF4,  VI16MF2>;
  def : VTypeInfoToWide<VI8MF2,  VI16M1>;
  def : VTypeInfoToWide<VI8M1,   VI16M2>;
  def : VTypeInfoToWide<VI8M2,   VI16M4>;
  def : VTypeInfoToWide<VI8M4,   VI16M8>;

  def : VTypeInfoToWide<VI16MF4, VI32MF2>;
  def : VTypeInfoToWide<VI16MF2, VI32M1>;
  def : VTypeInfoToWide<VI16M1,  VI32M2>;
  def : VTypeInfoToWide<VI16M2,  VI32M4>;
  def : VTypeInfoToWide<VI16M4,  VI32M8>;

  def : VTypeInfoToWide<VI32MF2, VI64M1>;
  def : VTypeInfoToWide<VI32M1,  VI64M2>;
  def : VTypeInfoToWide<VI32M2,  VI64M4>;
  def : VTypeInfoToWide<VI32M4,  VI64M8>;
}

defset list<VTypeInfoToWide> AllWidenableFloatVectors = {
  def : VTypeInfoToWide<VF16MF4, VF32MF2>;
  def : VTypeInfoToWide<VF16MF2, VF32M1>;
  def : VTypeInfoToWide<VF16M1, VF32M2>;
  def : VTypeInfoToWide<VF16M2, VF32M4>;
  def : VTypeInfoToWide<VF16M4, VF32M8>;

  def : VTypeInfoToWide<VF32MF2, VF64M1>;
  def : VTypeInfoToWide<VF32M1, VF64M2>;
  def : VTypeInfoToWide<VF32M2, VF64M4>;
  def : VTypeInfoToWide<VF32M4, VF64M8>;
}

defset list<VTypeInfoToFraction> AllFractionableVF2IntVectors = {
  def : VTypeInfoToFraction<VI16MF4, VI8MF8>;
  def : VTypeInfoToFraction<VI16MF2, VI8MF4>;
  def : VTypeInfoToFraction<VI16M1, VI8MF2>;
  def : VTypeInfoToFraction<VI16M2, VI8M1>;
  def : VTypeInfoToFraction<VI16M4, VI8M2>;
  def : VTypeInfoToFraction<VI16M8, VI8M4>;
  def : VTypeInfoToFraction<VI32MF2, VI16MF4>;
  def : VTypeInfoToFraction<VI32M1, VI16MF2>;
  def : VTypeInfoToFraction<VI32M2, VI16M1>;
  def : VTypeInfoToFraction<VI32M4, VI16M2>;
  def : VTypeInfoToFraction<VI32M8, VI16M4>;
  def : VTypeInfoToFraction<VI64M1, VI32MF2>;
  def : VTypeInfoToFraction<VI64M2, VI32M1>;
  def : VTypeInfoToFraction<VI64M4, VI32M2>;
  def : VTypeInfoToFraction<VI64M8, VI32M4>;
}

defset list<VTypeInfoToFraction> AllFractionableVF4IntVectors = {
  def : VTypeInfoToFraction<VI32MF2, VI8MF8>;
  def : VTypeInfoToFraction<VI32M1, VI8MF4>;
  def : VTypeInfoToFraction<VI32M2, VI8MF2>;
  def : VTypeInfoToFraction<VI32M4, VI8M1>;
  def : VTypeInfoToFraction<VI32M8, VI8M2>;
  def : VTypeInfoToFraction<VI64M1, VI16MF4>;
  def : VTypeInfoToFraction<VI64M2, VI16MF2>;
  def : VTypeInfoToFraction<VI64M4, VI16M1>;
  def : VTypeInfoToFraction<VI64M8, VI16M2>;
}

defset list<VTypeInfoToFraction> AllFractionableVF8IntVectors = {
  def : VTypeInfoToFraction<VI64M1, VI8MF8>;
  def : VTypeInfoToFraction<VI64M2, VI8MF4>;
  def : VTypeInfoToFraction<VI64M4, VI8MF2>;
  def : VTypeInfoToFraction<VI64M8, VI8M1>;
}

defset list<VTypeInfoToWide> AllWidenableIntToFloatVectors = {
  def : VTypeInfoToWide<VI8MF8, VF16MF4>;
  def : VTypeInfoToWide<VI8MF4, VF16MF2>;
  def : VTypeInfoToWide<VI8MF2, VF16M1>;
  def : VTypeInfoToWide<VI8M1, VF16M2>;
  def : VTypeInfoToWide<VI8M2, VF16M4>;
  def : VTypeInfoToWide<VI8M4, VF16M8>;

  def : VTypeInfoToWide<VI16MF4, VF32MF2>;
  def : VTypeInfoToWide<VI16MF2, VF32M1>;
  def : VTypeInfoToWide<VI16M1, VF32M2>;
  def : VTypeInfoToWide<VI16M2, VF32M4>;
  def : VTypeInfoToWide<VI16M4, VF32M8>;

  def : VTypeInfoToWide<VI32MF2, VF64M1>;
  def : VTypeInfoToWide<VI32M1, VF64M2>;
  def : VTypeInfoToWide<VI32M2, VF64M4>;
  def : VTypeInfoToWide<VI32M4, VF64M8>;
}

defset list<VTypeInfoToWide> AllWidenableBFloatToFloatVectors = {
  def : VTypeInfoToWide<VBF16MF4, VF32MF2>;
  def : VTypeInfoToWide<VBF16MF2, VF32M1>;
  def : VTypeInfoToWide<VBF16M1, VF32M2>;
  def : VTypeInfoToWide<VBF16M2, VF32M4>;
  def : VTypeInfoToWide<VBF16M4, VF32M8>;
}

// This class holds the record of the RISCVVPseudoTable below.
// This represents the information we need in codegen for each pseudo.
// The definition should be consistent with `struct PseudoInfo` in
// RISCVInstrInfo.h.
class RISCVVPseudo {
  Pseudo Pseudo = !cast<Pseudo>(NAME); // Used as a key.
  Instruction BaseInstr = !cast<Instruction>(PseudoToVInst<NAME>.VInst);
  // SEW = 0 is used to denote that the Pseudo is not SEW specific (or unknown).
  bits<8> SEW = 0;
  bit IncludeInInversePseudoTable = 1;
}

// The actual table.
def RISCVVPseudosTable : GenericTable {
  let FilterClass = "RISCVVPseudo";
  let CppTypeName = "PseudoInfo";
  let Fields = [ "Pseudo", "BaseInstr" ];
  let PrimaryKey = [ "Pseudo" ];
  let PrimaryKeyName = "getPseudoInfo";
  let PrimaryKeyEarlyOut = true;
}

def RISCVVInversePseudosTable : GenericTable {
  let FilterClass = "RISCVVPseudo";
  let FilterClassField = "IncludeInInversePseudoTable";
  let CppTypeName = "PseudoInfo";
  let Fields = [ "Pseudo", "BaseInstr", "VLMul", "SEW"];
  let PrimaryKey = [ "BaseInstr", "VLMul", "SEW"];
  let PrimaryKeyName = "getBaseInfo";
  let PrimaryKeyEarlyOut = true;
}

def RISCVVIntrinsicsTable : GenericTable {
  let FilterClass = "RISCVVIntrinsic";
  let CppTypeName = "RISCVVIntrinsicInfo";
  let Fields = ["IntrinsicID", "ScalarOperand", "VLOperand"];
  let PrimaryKey = ["IntrinsicID"];
  let PrimaryKeyName = "getRISCVVIntrinsicInfo";
}

// Describes the relation of a masked pseudo to the unmasked variants.
//    Note that all masked variants (in this table) have exactly one
//    unmasked variant.  For all but compares, both the masked and
//    unmasked variant have a passthru and policy operand.  For compares,
//    neither has a policy op, and only the masked version has a passthru.
class RISCVMaskedPseudo<bits<4> MaskIdx> {
  Pseudo MaskedPseudo = !cast<Pseudo>(NAME);
  Pseudo UnmaskedPseudo = !cast<Pseudo>(!subst("_MASK", "", NAME));
  bits<4> MaskOpIdx = MaskIdx;
}

def RISCVMaskedPseudosTable : GenericTable {
  let FilterClass = "RISCVMaskedPseudo";
  let CppTypeName = "RISCVMaskedPseudoInfo";
  let Fields = ["MaskedPseudo", "UnmaskedPseudo", "MaskOpIdx"];
  let PrimaryKey = ["MaskedPseudo"];
  let PrimaryKeyName = "getMaskedPseudoInfo";
}

class RISCVVLE<bit M, bit Str, bit F, bits<3> S, bits<3> L> {
  bits<1> Masked = M;
  bits<1> Strided = Str;
  bits<1> FF = F;
  bits<3> Log2SEW = S;
  bits<3> LMUL = L;
  Pseudo Pseudo = !cast<Pseudo>(NAME);
}

def lookupMaskedIntrinsicByUnmasked : SearchIndex {
  let Table = RISCVMaskedPseudosTable;
  let Key = ["UnmaskedPseudo"];
}

def RISCVVLETable : GenericTable {
  let FilterClass = "RISCVVLE";
  let CppTypeName = "VLEPseudo";
  let Fields = ["Masked", "Strided", "FF", "Log2SEW", "LMUL", "Pseudo"];
  let PrimaryKey = ["Masked", "Strided", "FF", "Log2SEW", "LMUL"];
  let PrimaryKeyName = "getVLEPseudo";
}

class RISCVVSE<bit M, bit Str, bits<3> S, bits<3> L> {
  bits<1> Masked = M;
  bits<1> Strided = Str;
  bits<3> Log2SEW = S;
  bits<3> LMUL = L;
  Pseudo Pseudo = !cast<Pseudo>(NAME);
}

def RISCVVSETable : GenericTable {
  let FilterClass = "RISCVVSE";
  let CppTypeName = "VSEPseudo";
  let Fields = ["Masked", "Strided", "Log2SEW", "LMUL", "Pseudo"];
  let PrimaryKey = ["Masked", "Strided", "Log2SEW", "LMUL"];
  let PrimaryKeyName = "getVSEPseudo";
}

class RISCVVLX_VSX<bit M, bit O, bits<3> S, bits<3> L, bits<3> IL> {
  bits<1> Masked = M;
  bits<1> Ordered = O;
  bits<3> Log2SEW = S;
  bits<3> LMUL = L;
  bits<3> IndexLMUL = IL;
  Pseudo Pseudo = !cast<Pseudo>(NAME);
}

class RISCVVLX<bit M, bit O, bits<3> S, bits<3> L, bits<3> IL> :
  RISCVVLX_VSX<M, O, S, L, IL>;
class RISCVVSX<bit M, bit O, bits<3> S, bits<3> L, bits<3> IL> :
  RISCVVLX_VSX<M, O, S, L, IL>;

class RISCVVLX_VSXTable : GenericTable {
  let CppTypeName = "VLX_VSXPseudo";
  let Fields = ["Masked", "Ordered", "Log2SEW", "LMUL", "IndexLMUL", "Pseudo"];
  let PrimaryKey = ["Masked", "Ordered", "Log2SEW", "LMUL", "IndexLMUL"];
}

def RISCVVLXTable : RISCVVLX_VSXTable {
  let FilterClass = "RISCVVLX";
  let PrimaryKeyName = "getVLXPseudo";
}

def RISCVVSXTable : RISCVVLX_VSXTable {
  let FilterClass = "RISCVVSX";
  let PrimaryKeyName = "getVSXPseudo";
}

class RISCVVLSEG<bits<4> N, bit M, bit Str, bit F, bits<3> S, bits<3> L> {
  bits<4> NF = N;
  bits<1> Masked = M;
  bits<1> Strided = Str;
  bits<1> FF = F;
  bits<3> Log2SEW = S;
  bits<3> LMUL = L;
  Pseudo Pseudo = !cast<Pseudo>(NAME);
}

def RISCVVLSEGTable : GenericTable {
  let FilterClass = "RISCVVLSEG";
  let CppTypeName = "VLSEGPseudo";
  let Fields = ["NF", "Masked", "Strided", "FF", "Log2SEW", "LMUL", "Pseudo"];
  let PrimaryKey = ["NF", "Masked", "Strided", "FF", "Log2SEW", "LMUL"];
  let PrimaryKeyName = "getVLSEGPseudo";
}

class RISCVVLXSEG<bits<4> N, bit M, bit O, bits<3> S, bits<3> L, bits<3> IL> {
  bits<4> NF = N;
  bits<1> Masked = M;
  bits<1> Ordered = O;
  bits<3> Log2SEW = S;
  bits<3> LMUL = L;
  bits<3> IndexLMUL = IL;
  Pseudo Pseudo = !cast<Pseudo>(NAME);
}

def RISCVVLXSEGTable : GenericTable {
  let FilterClass = "RISCVVLXSEG";
  let CppTypeName = "VLXSEGPseudo";
  let Fields = ["NF", "Masked", "Ordered", "Log2SEW", "LMUL", "IndexLMUL", "Pseudo"];
  let PrimaryKey = ["NF", "Masked", "Ordered", "Log2SEW", "LMUL", "IndexLMUL"];
  let PrimaryKeyName = "getVLXSEGPseudo";
}

class RISCVVSSEG<bits<4> N, bit M, bit Str, bits<3> S, bits<3> L> {
  bits<4> NF = N;
  bits<1> Masked = M;
  bits<1> Strided = Str;
  bits<3> Log2SEW = S;
  bits<3> LMUL = L;
  Pseudo Pseudo = !cast<Pseudo>(NAME);
}

def RISCVVSSEGTable : GenericTable {
  let FilterClass = "RISCVVSSEG";
  let CppTypeName = "VSSEGPseudo";
  let Fields = ["NF", "Masked", "Strided", "Log2SEW", "LMUL", "Pseudo"];
  let PrimaryKey = ["NF", "Masked", "Strided", "Log2SEW", "LMUL"];
  let PrimaryKeyName = "getVSSEGPseudo";
}

class RISCVVSXSEG<bits<4> N, bit M, bit O, bits<3> S, bits<3> L, bits<3> IL> {
  bits<4> NF = N;
  bits<1> Masked = M;
  bits<1> Ordered = O;
  bits<3> Log2SEW = S;
  bits<3> LMUL = L;
  bits<3> IndexLMUL = IL;
  Pseudo Pseudo = !cast<Pseudo>(NAME);
}

def RISCVVSXSEGTable : GenericTable {
  let FilterClass = "RISCVVSXSEG";
  let CppTypeName = "VSXSEGPseudo";
  let Fields = ["NF", "Masked", "Ordered", "Log2SEW", "LMUL", "IndexLMUL", "Pseudo"];
  let PrimaryKey = ["NF", "Masked", "Ordered", "Log2SEW", "LMUL", "IndexLMUL"];
  let PrimaryKeyName = "getVSXSEGPseudo";
}

//===----------------------------------------------------------------------===//
// Helpers to define the different pseudo instructions.
//===----------------------------------------------------------------------===//

// The destination vector register group for a masked vector instruction cannot
// overlap the source mask register (v0), unless the destination vector register
// is being written with a mask value (e.g., comparisons) or the scalar result
// of a reduction.
class GetVRegNoV0<VReg VRegClass> {
  VReg R = !cond(!eq(VRegClass, VR) : VRNoV0,
                 !eq(VRegClass, VRM2) : VRM2NoV0,
                 !eq(VRegClass, VRM4) : VRM4NoV0,
                 !eq(VRegClass, VRM8) : VRM8NoV0,
                 !eq(VRegClass, VRN2M1) : VRN2M1NoV0,
                 !eq(VRegClass, VRN2M2) : VRN2M2NoV0,
                 !eq(VRegClass, VRN2M4) : VRN2M4NoV0,
                 !eq(VRegClass, VRN3M1) : VRN3M1NoV0,
                 !eq(VRegClass, VRN3M2) : VRN3M2NoV0,
                 !eq(VRegClass, VRN4M1) : VRN4M1NoV0,
                 !eq(VRegClass, VRN4M2) : VRN4M2NoV0,
                 !eq(VRegClass, VRN5M1) : VRN5M1NoV0,
                 !eq(VRegClass, VRN6M1) : VRN6M1NoV0,
                 !eq(VRegClass, VRN7M1) : VRN7M1NoV0,
                 !eq(VRegClass, VRN8M1) : VRN8M1NoV0,
                 true : VRegClass);
}

class GetVTypePredicates<VTypeInfo vti> {
  list<Predicate> Predicates = !cond(!eq(vti.Scalar, f16) : [HasVInstructionsF16],
                                     !eq(vti.Scalar, bf16) : [HasVInstructionsBF16Minimal],
                                     !eq(vti.Scalar, f32) : [HasVInstructionsAnyF],
                                     !eq(vti.Scalar, f64) : [HasVInstructionsF64],
                                     !eq(vti.SEW, 64) : [HasVInstructionsI64],
                                     true : [HasVInstructions]);
}

class GetVTypeMinimalPredicates<VTypeInfo vti> {
  list<Predicate> Predicates = !cond(!eq(vti.Scalar, f16) : [HasVInstructionsF16Minimal],
                                     !eq(vti.Scalar, bf16) : [HasVInstructionsBF16Minimal],
                                     !eq(vti.Scalar, f32) : [HasVInstructionsAnyF],
                                     !eq(vti.Scalar, f64) : [HasVInstructionsF64],
                                     !eq(vti.SEW, 64) : [HasVInstructionsI64],
                                     true : [HasVInstructions]);
}

class VPseudoUSLoadNoMask<VReg RetClass,
                          int EEW,
                          DAGOperand sewop = sew> :
      Pseudo<(outs RetClass:$rd),
             (ins RetClass:$dest, GPRMemZeroOffset:$rs1, AVL:$vl, sewop:$sew,
                  vec_policy:$policy), []>,
      RISCVVPseudo,
      RISCVVLE</*Masked*/0, /*Strided*/0, /*FF*/0, !logtwo(EEW), VLMul> {
  let mayLoad = 1;
  let mayStore = 0;
  let hasSideEffects = 0;
  let HasVLOp = 1;
  let HasSEWOp = 1;
  let HasVecPolicyOp = 1;
  let Constraints = "$rd = $dest";
}

class VPseudoUSLoadMask<VReg RetClass,
                        int EEW> :
      Pseudo<(outs GetVRegNoV0<RetClass>.R:$rd),
             (ins GetVRegNoV0<RetClass>.R:$passthru,
                  GPRMemZeroOffset:$rs1,
                  VMaskOp:$vm, AVL:$vl, sew:$sew, vec_policy:$policy), []>,
      RISCVVPseudo,
      RISCVVLE</*Masked*/1, /*Strided*/0, /*FF*/0, !logtwo(EEW), VLMul> {
  let mayLoad = 1;
  let mayStore = 0;
  let hasSideEffects = 0;
  let Constraints = "$rd = $passthru";
  let HasVLOp = 1;
  let HasSEWOp = 1;
  let HasVecPolicyOp = 1;
  let UsesMaskPolicy = 1;
  let IncludeInInversePseudoTable = 0;
}

class VPseudoUSLoadFFNoMask<VReg RetClass,
                            int EEW> :
      Pseudo<(outs RetClass:$rd, GPR:$vl),
             (ins RetClass:$dest, GPRMemZeroOffset:$rs1, AVL:$avl,
                  sew:$sew, vec_policy:$policy), []>,
      RISCVVPseudo,
      RISCVVLE</*Masked*/0, /*Strided*/0, /*FF*/1, !logtwo(EEW), VLMul> {
  let mayLoad = 1;
  let mayStore = 0;
  let hasSideEffects = 0;
  let HasVLOp = 1;
  let HasSEWOp = 1;
  let HasVecPolicyOp = 1;
  let Constraints = "$rd = $dest";
}

class VPseudoUSLoadFFMask<VReg RetClass,
                          int EEW> :
      Pseudo<(outs GetVRegNoV0<RetClass>.R:$rd, GPR:$vl),
             (ins GetVRegNoV0<RetClass>.R:$passthru,
                  GPRMemZeroOffset:$rs1,
                  VMaskOp:$vm, AVL:$avl, sew:$sew, vec_policy:$policy), []>,
      RISCVVPseudo,
      RISCVVLE</*Masked*/1, /*Strided*/0, /*FF*/1, !logtwo(EEW), VLMul> {
  let mayLoad = 1;
  let mayStore = 0;
  let hasSideEffects = 0;
  let Constraints = "$rd = $passthru";
  let HasVLOp = 1;
  let HasSEWOp = 1;
  let HasVecPolicyOp = 1;
  let UsesMaskPolicy = 1;
  let IncludeInInversePseudoTable = 0;
}

class VPseudoSLoadNoMask<VReg RetClass,
                         int EEW> :
      Pseudo<(outs RetClass:$rd),
             (ins RetClass:$dest, GPRMemZeroOffset:$rs1, GPR:$rs2, AVL:$vl,
                  sew:$sew, vec_policy:$policy), []>,
      RISCVVPseudo,
      RISCVVLE</*Masked*/0, /*Strided*/1, /*FF*/0, !logtwo(EEW), VLMul> {
  let mayLoad = 1;
  let mayStore = 0;
  let hasSideEffects = 0;
  let HasVLOp = 1;
  let HasSEWOp = 1;
  let HasVecPolicyOp = 1;
  let Constraints = "$rd = $dest";
}

class VPseudoSLoadMask<VReg RetClass,
                       int EEW> :
      Pseudo<(outs GetVRegNoV0<RetClass>.R:$rd),
             (ins GetVRegNoV0<RetClass>.R:$passthru,
                  GPRMemZeroOffset:$rs1, GPR:$rs2,
                  VMaskOp:$vm, AVL:$vl, sew:$sew, vec_policy:$policy), []>,
      RISCVVPseudo,
      RISCVVLE</*Masked*/1, /*Strided*/1, /*FF*/0, !logtwo(EEW), VLMul> {
  let mayLoad = 1;
  let mayStore = 0;
  let hasSideEffects = 0;
  let Constraints = "$rd = $passthru";
  let HasVLOp = 1;
  let HasSEWOp = 1;
  let HasVecPolicyOp = 1;
  let UsesMaskPolicy = 1;
  let IncludeInInversePseudoTable = 0;
}

class VPseudoILoadNoMask<VReg RetClass,
                         VReg IdxClass,
                         int EEW,
                         bits<3> LMUL,
                         bit Ordered,
                         bit EarlyClobber,
                         bits<2> TargetConstraintType = 1> :
      Pseudo<(outs RetClass:$rd),
             (ins RetClass:$dest, GPRMemZeroOffset:$rs1, IdxClass:$rs2, AVL:$vl,
                  sew:$sew, vec_policy:$policy), []>,
      RISCVVPseudo,
      RISCVVLX</*Masked*/0, Ordered, !logtwo(EEW), VLMul, LMUL> {
  let mayLoad = 1;
  let mayStore = 0;
  let hasSideEffects = 0;
  let HasVLOp = 1;
  let HasSEWOp = 1;
  let HasVecPolicyOp = 1;
  let Constraints = !if(!eq(EarlyClobber, 1), "@earlyclobber $rd, $rd = $dest", "$rd = $dest");
  let TargetOverlapConstraintType = TargetConstraintType;
}

class VPseudoILoadMask<VReg RetClass,
                       VReg IdxClass,
                       int EEW,
                       bits<3> LMUL,
                       bit Ordered,
                       bit EarlyClobber,
                       bits<2> TargetConstraintType = 1> :
      Pseudo<(outs GetVRegNoV0<RetClass>.R:$rd),
             (ins GetVRegNoV0<RetClass>.R:$passthru,
                  GPRMemZeroOffset:$rs1, IdxClass:$rs2,
                  VMaskOp:$vm, AVL:$vl, sew:$sew, vec_policy:$policy), []>,
      RISCVVPseudo,
      RISCVVLX</*Masked*/1, Ordered, !logtwo(EEW), VLMul, LMUL> {
  let mayLoad = 1;
  let mayStore = 0;
  let hasSideEffects = 0;
  let Constraints = !if(!eq(EarlyClobber, 1), "@earlyclobber $rd, $rd = $passthru", "$rd = $passthru");
  let TargetOverlapConstraintType = TargetConstraintType;
  let HasVLOp = 1;
  let HasSEWOp = 1;
  let HasVecPolicyOp = 1;
  let UsesMaskPolicy = 1;
  let IncludeInInversePseudoTable = 0;
}

class VPseudoUSStoreNoMask<VReg StClass,
                           int EEW,
                           DAGOperand sewop = sew> :
      Pseudo<(outs),
             (ins StClass:$rd, GPRMemZeroOffset:$rs1, AVL:$vl, sewop:$sew), []>,
      RISCVVPseudo,
      RISCVVSE</*Masked*/0, /*Strided*/0, !logtwo(EEW), VLMul> {
  let mayLoad = 0;
  let mayStore = 1;
  let hasSideEffects = 0;
  let HasVLOp = 1;
  let HasSEWOp = 1;
}

class VPseudoUSStoreMask<VReg StClass,
                         int EEW> :
      Pseudo<(outs),
             (ins StClass:$rd, GPRMemZeroOffset:$rs1,
                  VMaskOp:$vm, AVL:$vl, sew:$sew), []>,
      RISCVVPseudo,
      RISCVVSE</*Masked*/1, /*Strided*/0, !logtwo(EEW), VLMul> {
  let mayLoad = 0;
  let mayStore = 1;
  let hasSideEffects = 0;
  let HasVLOp = 1;
  let HasSEWOp = 1;
  let IncludeInInversePseudoTable = 0;
}

class VPseudoSStoreNoMask<VReg StClass,
                          int EEW> :
      Pseudo<(outs),
             (ins StClass:$rd, GPRMemZeroOffset:$rs1, GPR:$rs2,
                  AVL:$vl, sew:$sew), []>,
      RISCVVPseudo,
      RISCVVSE</*Masked*/0, /*Strided*/1, !logtwo(EEW), VLMul> {
  let mayLoad = 0;
  let mayStore = 1;
  let hasSideEffects = 0;
  let HasVLOp = 1;
  let HasSEWOp = 1;
}

class VPseudoSStoreMask<VReg StClass,
                        int EEW> :
      Pseudo<(outs),
             (ins StClass:$rd, GPRMemZeroOffset:$rs1, GPR:$rs2,
                  VMaskOp:$vm, AVL:$vl, sew:$sew), []>,
      RISCVVPseudo,
      RISCVVSE</*Masked*/1, /*Strided*/1, !logtwo(EEW), VLMul> {
  let mayLoad = 0;
  let mayStore = 1;
  let hasSideEffects = 0;
  let HasVLOp = 1;
  let HasSEWOp = 1;
  let IncludeInInversePseudoTable = 0;
}

class VPseudoNullaryNoMask<VReg RegClass> :
      Pseudo<(outs RegClass:$rd),
             (ins RegClass:$passthru,
                  AVL:$vl, sew:$sew, vec_policy:$policy), []>,
      RISCVVPseudo {
  let mayLoad = 0;
  let mayStore = 0;
  let hasSideEffects = 0;
  let Constraints = "$rd = $passthru";
  let HasVLOp = 1;
  let HasSEWOp = 1;
  let HasVecPolicyOp = 1;
}

class VPseudoNullaryMask<VReg RegClass> :
      Pseudo<(outs GetVRegNoV0<RegClass>.R:$rd),
             (ins GetVRegNoV0<RegClass>.R:$passthru,
                  VMaskOp:$vm, AVL:$vl, sew:$sew, vec_policy:$policy), []>,
      RISCVVPseudo {
  let mayLoad = 0;
  let mayStore = 0;
  let hasSideEffects = 0;
  let Constraints ="$rd = $passthru";
  let HasVLOp = 1;
  let HasSEWOp = 1;
  let UsesMaskPolicy = 1;
  let HasVecPolicyOp = 1;
  let IncludeInInversePseudoTable = 0;
}

// Nullary for pseudo instructions. They are expanded in
// RISCVExpandPseudoInsts pass.
class VPseudoNullaryPseudoM<string BaseInst> :
      Pseudo<(outs VR:$rd), (ins AVL:$vl, sew_mask:$sew), []>,
      RISCVVPseudo {
  let mayLoad = 0;
  let mayStore = 0;
  let hasSideEffects = 0;
  let HasVLOp = 1;
  let HasSEWOp = 1;
  let BaseInstr = !cast<Instruction>(BaseInst);
  let IncludeInInversePseudoTable = 0;
}

class VPseudoUnaryNoMask<DAGOperand RetClass,
                         DAGOperand OpClass,
                         string Constraint = "",
                         bits<2> TargetConstraintType = 1> :
      Pseudo<(outs RetClass:$rd),
             (ins RetClass:$passthru, OpClass:$rs2,
                  AVL:$vl, sew:$sew, vec_policy:$policy), []>,
      RISCVVPseudo {
  let mayLoad = 0;
  let mayStore = 0;
  let hasSideEffects = 0;
  let Constraints = !interleave([Constraint, "$rd = $passthru"], ",");
  let TargetOverlapConstraintType = TargetConstraintType;
  let HasVLOp = 1;
  let HasSEWOp = 1;
  let HasVecPolicyOp = 1;
}

class VPseudoUnaryNoMaskNoPolicy<DAGOperand RetClass,
                                 DAGOperand OpClass,
                                 string Constraint = "",
                                 bits<2> TargetConstraintType = 1> :
      Pseudo<(outs RetClass:$rd),
             (ins OpClass:$rs2, AVL:$vl, sew_mask:$sew), []>,
      RISCVVPseudo {
  let mayLoad = 0;
  let mayStore = 0;
  let hasSideEffects = 0;
  let Constraints = Constraint;
  let TargetOverlapConstraintType = TargetConstraintType;
  let HasVLOp = 1;
  let HasSEWOp = 1;
}

class VPseudoUnaryNoMaskRoundingMode<DAGOperand RetClass,
                                     DAGOperand OpClass,
                                     string Constraint = "",
                                     bits<2> TargetConstraintType = 1> :
      Pseudo<(outs RetClass:$rd),
             (ins RetClass:$passthru, OpClass:$rs2, vec_rm:$rm,
                  AVL:$vl, sew:$sew, vec_policy:$policy), []>,
      RISCVVPseudo {
  let mayLoad = 0;
  let mayStore = 0;
  let hasSideEffects = 0;
  let Constraints = !interleave([Constraint, "$rd = $passthru"], ",");
  let TargetOverlapConstraintType = TargetConstraintType;
  let HasVLOp = 1;
  let HasSEWOp = 1;
  let HasVecPolicyOp = 1;
  let HasRoundModeOp = 1;
  let UsesVXRM = 0;
  let hasPostISelHook = 1;
}

class VPseudoUnaryMask<VReg RetClass,
                       VReg OpClass,
                       string Constraint = "",
                       bits<2> TargetConstraintType = 1,
                       DAGOperand sewop = sew> :
      Pseudo<(outs GetVRegNoV0<RetClass>.R:$rd),
             (ins GetVRegNoV0<RetClass>.R:$passthru, OpClass:$rs2,
                  VMaskOp:$vm, AVL:$vl, sewop:$sew, vec_policy:$policy), []>,
      RISCVVPseudo {
  let mayLoad = 0;
  let mayStore = 0;
  let hasSideEffects = 0;
  let Constraints = !interleave([Constraint, "$rd = $passthru"], ",");
  let TargetOverlapConstraintType = TargetConstraintType;
  let HasVLOp = 1;
  let HasSEWOp = 1;
  let HasVecPolicyOp = 1;
  let UsesMaskPolicy = 1;
  let IncludeInInversePseudoTable = 0;
}

class VPseudoUnaryMaskRoundingMode<VReg RetClass,
                                   VReg OpClass,
                                   string Constraint = "",
                                   bits<2> TargetConstraintType = 1> :
      Pseudo<(outs GetVRegNoV0<RetClass>.R:$rd),
             (ins GetVRegNoV0<RetClass>.R:$passthru, OpClass:$rs2,
                  VMaskOp:$vm, vec_rm:$rm,
                  AVL:$vl, sew:$sew, vec_policy:$policy), []>,
      RISCVVPseudo {
  let mayLoad = 0;
  let mayStore = 0;
  let hasSideEffects = 0;
  let Constraints = !interleave([Constraint, "$rd = $passthru"], ",");
  let TargetOverlapConstraintType = TargetConstraintType;
  let HasVLOp = 1;
  let HasSEWOp = 1;
  let HasVecPolicyOp = 1;
  let UsesMaskPolicy = 1;
  let HasRoundModeOp = 1;
  let UsesVXRM = 0;
  let hasPostISelHook = 1;
  let IncludeInInversePseudoTable = 0;
}

class VPseudoUnaryMask_NoExcept<VReg RetClass,
                                VReg OpClass,
                                string Constraint = ""> :
      Pseudo<(outs GetVRegNoV0<RetClass>.R:$rd),
             (ins GetVRegNoV0<RetClass>.R:$passthru, OpClass:$rs2,
                  VMaskOp:$vm, AVL:$vl, sew:$sew, vec_policy:$policy), []> {
  let mayLoad = 0;
  let mayStore = 0;
  let hasSideEffects = 0;
  let Constraints = !interleave([Constraint, "$rd = $passthru"], ",");
  let HasVLOp = 1;
  let HasSEWOp = 1;
  let HasVecPolicyOp = 1;
  let UsesMaskPolicy = 1;
  let usesCustomInserter = 1;
}

class VPseudoUnaryNoMaskGPROut :
      Pseudo<(outs GPR:$rd),
             (ins VR:$rs2, AVL:$vl, sew_mask:$sew), []>,
      RISCVVPseudo {
  let mayLoad = 0;
  let mayStore = 0;
  let hasSideEffects = 0;
  let HasVLOp = 1;
  let HasSEWOp = 1;
}

class VPseudoUnaryMaskGPROut :
      Pseudo<(outs GPR:$rd),
             (ins VR:$rs1, VMaskOp:$vm, AVL:$vl, sew_mask:$sew), []>,
      RISCVVPseudo {
  let mayLoad = 0;
  let mayStore = 0;
  let hasSideEffects = 0;
  let HasVLOp = 1;
  let HasSEWOp = 1;
  let IncludeInInversePseudoTable = 0;
}

// Mask can be V0~V31
class VPseudoUnaryAnyMask<VReg RetClass,
                          VReg Op1Class> :
      Pseudo<(outs RetClass:$rd),
             (ins RetClass:$passthru, Op1Class:$rs2,
                  VR:$vm, AVL:$vl, sew:$sew), []>,
      RISCVVPseudo {
  let mayLoad = 0;
  let mayStore = 0;
  let hasSideEffects = 0;
  let Constraints = "@earlyclobber $rd, $rd = $passthru";
  let HasVLOp = 1;
  let HasSEWOp = 1;
}

class VPseudoBinaryNoMask<VReg RetClass,
                          VReg Op1Class,
                          DAGOperand Op2Class,
                          string Constraint,
                          bits<2> TargetConstraintType = 1,
                          DAGOperand sewop = sew> :
      Pseudo<(outs RetClass:$rd),
             (ins Op1Class:$rs2, Op2Class:$rs1, AVL:$vl, sewop:$sew), []>,
      RISCVVPseudo {
  let mayLoad = 0;
  let mayStore = 0;
  let hasSideEffects = 0;
  let Constraints = Constraint;
  let TargetOverlapConstraintType = TargetConstraintType;
  let HasVLOp = 1;
  let HasSEWOp = 1;
}

class VPseudoBinaryNoMaskPolicy<VReg RetClass,
                                VReg Op1Class,
                                DAGOperand Op2Class,
                                string Constraint,
                                bits<2> TargetConstraintType = 1> :
      Pseudo<(outs RetClass:$rd),
             (ins RetClass:$passthru, Op1Class:$rs2, Op2Class:$rs1, AVL:$vl,
                  sew:$sew, vec_policy:$policy), []>,
      RISCVVPseudo {
  let mayLoad = 0;
  let mayStore = 0;
  let hasSideEffects = 0;
  let Constraints = !interleave([Constraint, "$rd = $passthru"], ",");
  let TargetOverlapConstraintType = TargetConstraintType;
  let HasVLOp = 1;
  let HasSEWOp = 1;
  let HasVecPolicyOp = 1;
}

class VPseudoBinaryNoMaskRoundingMode<VReg RetClass,
                                      VReg Op1Class,
                                      DAGOperand Op2Class,
                                      string Constraint,
                                      bit UsesVXRM_ = 1,
                                      bits<2> TargetConstraintType = 1> :
      Pseudo<(outs RetClass:$rd),
             (ins RetClass:$passthru, Op1Class:$rs2, Op2Class:$rs1, vec_rm:$rm,
                  AVL:$vl, sew:$sew, vec_policy:$policy), []>,
      RISCVVPseudo {
  let mayLoad = 0;
  let mayStore = 0;
  let hasSideEffects = 0;
  let Constraints = !interleave([Constraint, "$rd = $passthru"], ",");
  let TargetOverlapConstraintType = TargetConstraintType;
  let HasVLOp = 1;
  let HasSEWOp = 1;
  let HasVecPolicyOp = 1;
  let HasRoundModeOp = 1;
  let UsesVXRM = UsesVXRM_;
  let hasPostISelHook = !not(UsesVXRM_);
}

class VPseudoBinaryMaskPolicyRoundingMode<VReg RetClass,
                                          RegisterClass Op1Class,
                                          DAGOperand Op2Class,
                                          string Constraint,
                                          bit UsesVXRM_,
                                          bits<2> TargetConstraintType = 1> :
      Pseudo<(outs GetVRegNoV0<RetClass>.R:$rd),
             (ins GetVRegNoV0<RetClass>.R:$passthru,
                  Op1Class:$rs2, Op2Class:$rs1,
                  VMaskOp:$vm, vec_rm:$rm, AVL:$vl,
                  sew:$sew, vec_policy:$policy), []>,
      RISCVVPseudo {
  let mayLoad = 0;
  let mayStore = 0;
  let hasSideEffects = 0;
  let Constraints = !interleave([Constraint, "$rd = $passthru"], ",");
  let TargetOverlapConstraintType = TargetConstraintType;
  let HasVLOp = 1;
  let HasSEWOp = 1;
  let HasVecPolicyOp = 1;
  let UsesMaskPolicy = 1;
  let HasRoundModeOp = 1;
  let UsesVXRM = UsesVXRM_;
  let hasPostISelHook = !not(UsesVXRM_);
  let IncludeInInversePseudoTable = 0;
}

// Special version of VPseudoBinaryNoMask where we pretend the first source is
// tied to the destination.
// This allows maskedoff and rs2 to be the same register.
class VPseudoTiedBinaryNoMask<VReg RetClass,
                              DAGOperand Op2Class,
                              string Constraint,
                              bits<2> TargetConstraintType = 1> :
      Pseudo<(outs RetClass:$rd),
             (ins RetClass:$rs2, Op2Class:$rs1, AVL:$vl, sew:$sew,
                  vec_policy:$policy), []>,
      RISCVVPseudo {
  let mayLoad = 0;
  let mayStore = 0;
  let hasSideEffects = 0;
  let Constraints = !interleave([Constraint, "$rd = $rs2"], ",");
  let TargetOverlapConstraintType = TargetConstraintType;
  let HasVLOp = 1;
  let HasSEWOp = 1;
  let HasVecPolicyOp = 1;
  let isConvertibleToThreeAddress = 1;
  let IsTiedPseudo = 1;
  let IncludeInInversePseudoTable = 0;
}

class VPseudoTiedBinaryNoMaskRoundingMode<VReg RetClass,
                                          DAGOperand Op2Class,
                                          string Constraint,
                                          bits<2> TargetConstraintType = 1> :
      Pseudo<(outs RetClass:$rd),
             (ins RetClass:$rs2, Op2Class:$rs1,
                  vec_rm:$rm,
                  AVL:$vl, sew:$sew,
                  vec_policy:$policy), []>,
      RISCVVPseudo {
  let mayLoad = 0;
  let mayStore = 0;
  let hasSideEffects = 0;
  let Constraints = !interleave([Constraint, "$rd = $rs2"], ",");
  let TargetOverlapConstraintType = TargetConstraintType;
  let HasVLOp = 1;
  let HasSEWOp = 1;
  let HasVecPolicyOp = 1;
  let isConvertibleToThreeAddress = 1;
  let IsTiedPseudo = 1;
  let HasRoundModeOp = 1;
  let UsesVXRM = 0;
  let hasPostISelHook = 1;
  let IncludeInInversePseudoTable = 0;
}

class VPseudoIStoreNoMask<VReg StClass, VReg IdxClass, int EEW, bits<3> LMUL,
                          bit Ordered>:
      Pseudo<(outs),
             (ins StClass:$rd, GPRMemZeroOffset:$rs1, IdxClass:$rs2, AVL:$vl,
                  sew:$sew),[]>,
      RISCVVPseudo,
      RISCVVSX</*Masked*/0, Ordered, !logtwo(EEW), VLMul, LMUL> {
  let mayLoad = 0;
  let mayStore = 1;
  let hasSideEffects = 0;
  let HasVLOp = 1;
  let HasSEWOp = 1;
}

class VPseudoIStoreMask<VReg StClass, VReg IdxClass, int EEW, bits<3> LMUL,
                        bit Ordered>:
      Pseudo<(outs),
             (ins StClass:$rd, GPRMemZeroOffset:$rs1, IdxClass:$rs2,
                  VMaskOp:$vm, AVL:$vl, sew:$sew),[]>,
      RISCVVPseudo,
      RISCVVSX</*Masked*/1, Ordered, !logtwo(EEW), VLMul, LMUL> {
  let mayLoad = 0;
  let mayStore = 1;
  let hasSideEffects = 0;
  let HasVLOp = 1;
  let HasSEWOp = 1;
  let IncludeInInversePseudoTable = 0;
}

class VPseudoBinaryMaskPolicy<VReg RetClass,
                              RegisterClass Op1Class,
                              DAGOperand Op2Class,
                              string Constraint,
                              bits<2> TargetConstraintType = 1> :
      Pseudo<(outs GetVRegNoV0<RetClass>.R:$rd),
             (ins GetVRegNoV0<RetClass>.R:$passthru,
                  Op1Class:$rs2, Op2Class:$rs1,
                  VMaskOp:$vm, AVL:$vl, sew:$sew, vec_policy:$policy), []>,
      RISCVVPseudo {
  let mayLoad = 0;
  let mayStore = 0;
  let hasSideEffects = 0;
  let Constraints = !interleave([Constraint, "$rd = $passthru"], ",");
  let TargetOverlapConstraintType = TargetConstraintType;
  let HasVLOp = 1;
  let HasSEWOp = 1;
  let HasVecPolicyOp = 1;
  let UsesMaskPolicy = 1;
  let IncludeInInversePseudoTable = 0;
}

class VPseudoTernaryMaskPolicy<VReg RetClass,
                               RegisterClass Op1Class,
                               DAGOperand Op2Class> :
      Pseudo<(outs GetVRegNoV0<RetClass>.R:$rd),
             (ins GetVRegNoV0<RetClass>.R:$passthru,
                  Op1Class:$rs2, Op2Class:$rs1,
                  VMaskOp:$vm, AVL:$vl, sew:$sew, vec_policy:$policy), []>,
      RISCVVPseudo {
  let mayLoad = 0;
  let mayStore = 0;
  let hasSideEffects = 0;
  let Constraints = "$rd = $passthru";
  let HasVLOp = 1;
  let HasSEWOp = 1;
  let HasVecPolicyOp = 1;
  let IncludeInInversePseudoTable = 0;
}

class VPseudoTernaryMaskPolicyRoundingMode<VReg RetClass,
                                           RegisterClass Op1Class,
                                           DAGOperand Op2Class> :
      Pseudo<(outs GetVRegNoV0<RetClass>.R:$rd),
             (ins GetVRegNoV0<RetClass>.R:$passthru,
                  Op1Class:$rs2, Op2Class:$rs1,
                  VMaskOp:$vm,
                  vec_rm:$rm,
                  AVL:$vl, sew:$sew, vec_policy:$policy), []>,
      RISCVVPseudo {
  let mayLoad = 0;
  let mayStore = 0;
  let hasSideEffects = 0;
  let Constraints = "$rd = $passthru";
  let HasVLOp = 1;
  let HasSEWOp = 1;
  let HasVecPolicyOp = 1;
  let HasRoundModeOp = 1;
  let UsesVXRM = 0;
  let hasPostISelHook = 1;
  let IncludeInInversePseudoTable = 0;
}

// Like VPseudoBinaryMaskPolicy, but output can be V0.
class VPseudoBinaryMOutMask<VReg RetClass,
                            RegisterClass Op1Class,
                            DAGOperand Op2Class,
                            string Constraint,
                            bits<2> TargetConstraintType = 1> :
      Pseudo<(outs RetClass:$rd),
             (ins RetClass:$passthru,
                  Op1Class:$rs2, Op2Class:$rs1,
                  VMaskOp:$vm, AVL:$vl, sew:$sew, vec_policy:$policy), []>,
      RISCVVPseudo {
  let mayLoad = 0;
  let mayStore = 0;
  let hasSideEffects = 0;
  let Constraints = !interleave([Constraint, "$rd = $passthru"], ",");
  let TargetOverlapConstraintType = TargetConstraintType;
  let HasVLOp = 1;
  let HasSEWOp = 1;
  let HasVecPolicyOp = 1;
  let UsesMaskPolicy = 1;
  let IncludeInInversePseudoTable = 0;
}

// Special version of VPseudoBinaryMaskPolicy where we pretend the first source
// is tied to the destination so we can workaround the earlyclobber constraint.
// This allows maskedoff and rs2 to be the same register.
class VPseudoTiedBinaryMask<VReg RetClass,
                            DAGOperand Op2Class,
                            string Constraint,
                            bits<2> TargetConstraintType = 1> :
      Pseudo<(outs GetVRegNoV0<RetClass>.R:$rd),
             (ins GetVRegNoV0<RetClass>.R:$passthru,
                  Op2Class:$rs1,
                  VMaskOp:$vm, AVL:$vl, sew:$sew, vec_policy:$policy), []>,
      RISCVVPseudo {
  let mayLoad = 0;
  let mayStore = 0;
  let hasSideEffects = 0;
  let Constraints = !interleave([Constraint, "$rd = $passthru"], ",");
  let TargetOverlapConstraintType = TargetConstraintType;
  let HasVLOp = 1;
  let HasSEWOp = 1;
  let HasVecPolicyOp = 1;
  let UsesMaskPolicy = 1;
  let IsTiedPseudo = 1;
  let IncludeInInversePseudoTable = 0;
}

class VPseudoTiedBinaryMaskRoundingMode<VReg RetClass,
                                        DAGOperand Op2Class,
                                        string Constraint,
                                        bits<2> TargetConstraintType = 1> :
      Pseudo<(outs GetVRegNoV0<RetClass>.R:$rd),
             (ins GetVRegNoV0<RetClass>.R:$passthru,
                  Op2Class:$rs1,
                  VMaskOp:$vm,
                  vec_rm:$rm,
                  AVL:$vl, sew:$sew, vec_policy:$policy), []>,
      RISCVVPseudo {
  let mayLoad = 0;
  let mayStore = 0;
  let hasSideEffects = 0;
  let Constraints = !interleave([Constraint, "$rd = $passthru"], ",");
  let TargetOverlapConstraintType = TargetConstraintType;
  let HasVLOp = 1;
  let HasSEWOp = 1;
  let HasVecPolicyOp = 1;
  let UsesMaskPolicy = 1;
  let IsTiedPseudo = 1;
  let HasRoundModeOp = 1;
  let UsesVXRM = 0;
  let hasPostISelHook = 1;
  let IncludeInInversePseudoTable = 0;
}

class VPseudoBinaryCarry<VReg RetClass,
                         VReg Op1Class,
                         DAGOperand Op2Class,
                         LMULInfo MInfo,
                         bit CarryIn,
                         string Constraint,
                         bits<2> TargetConstraintType = 1> :
      Pseudo<(outs RetClass:$rd),
             !if(CarryIn,
                (ins Op1Class:$rs2, Op2Class:$rs1,
                     VMV0:$carry, AVL:$vl, sew:$sew),
                (ins Op1Class:$rs2, Op2Class:$rs1,
                     AVL:$vl, sew:$sew)), []>,
      RISCVVPseudo {
  let mayLoad = 0;
  let mayStore = 0;
  let hasSideEffects = 0;
  let Constraints = Constraint;
  let TargetOverlapConstraintType = TargetConstraintType;
  let HasVLOp = 1;
  let HasSEWOp = 1;
  let VLMul = MInfo.value;
}

class VPseudoTiedBinaryCarryIn<VReg RetClass,
                               VReg Op1Class,
                               DAGOperand Op2Class,
                               LMULInfo MInfo,
                               bits<2> TargetConstraintType = 1> :
      Pseudo<(outs RetClass:$rd),
             (ins RetClass:$passthru, Op1Class:$rs2, Op2Class:$rs1,
                  VMV0:$carry, AVL:$vl, sew:$sew), []>,
      RISCVVPseudo {
  let mayLoad = 0;
  let mayStore = 0;
  let hasSideEffects = 0;
  let Constraints = "$rd = $passthru";
  let TargetOverlapConstraintType = TargetConstraintType;
  let HasVLOp = 1;
  let HasSEWOp = 1;
  let HasVecPolicyOp = 0;
  let VLMul = MInfo.value;
}

class VPseudoTernaryNoMask<VReg RetClass,
                           RegisterClass Op1Class,
                           DAGOperand Op2Class,
                           string Constraint> :
      Pseudo<(outs RetClass:$rd),
             (ins RetClass:$rs3, Op1Class:$rs1, Op2Class:$rs2,
                  AVL:$vl, sew:$sew), []>,
      RISCVVPseudo {
  let mayLoad = 0;
  let mayStore = 0;
  let hasSideEffects = 0;
  let Constraints = !interleave([Constraint, "$rd = $rs3"], ",");
  let HasVLOp = 1;
  let HasSEWOp = 1;
}

class VPseudoTernaryNoMaskWithPolicy<VReg RetClass,
                                     RegisterClass Op1Class,
                                     DAGOperand Op2Class,
                                     string Constraint = "",
                                     bits<2> TargetConstraintType = 1> :
      Pseudo<(outs RetClass:$rd),
             (ins RetClass:$rs3, Op1Class:$rs1, Op2Class:$rs2,
                  AVL:$vl, sew:$sew, vec_policy:$policy), []>,
      RISCVVPseudo {
  let mayLoad = 0;
  let mayStore = 0;
  let hasSideEffects = 0;
  let Constraints = !interleave([Constraint, "$rd = $rs3"], ",");
  let TargetOverlapConstraintType = TargetConstraintType;
  let HasVecPolicyOp = 1;
  let HasVLOp = 1;
  let HasSEWOp = 1;
}

class VPseudoTernaryNoMaskWithPolicyRoundingMode<VReg RetClass,
                                                 RegisterClass Op1Class,
                                                 DAGOperand Op2Class,
                                                 string Constraint = "",
                                                 bits<2> TargetConstraintType = 1> :
      Pseudo<(outs RetClass:$rd),
             (ins RetClass:$rs3, Op1Class:$rs1, Op2Class:$rs2,
                  vec_rm:$rm, AVL:$vl, sew:$sew, vec_policy:$policy), []>,
      RISCVVPseudo {
  let mayLoad = 0;
  let mayStore = 0;
  let hasSideEffects = 0;
  let Constraints = !interleave([Constraint, "$rd = $rs3"], ",");
  let TargetOverlapConstraintType = TargetConstraintType;
  let HasVecPolicyOp = 1;
  let HasVLOp = 1;
  let HasSEWOp = 1;
  let HasRoundModeOp = 1;
  let UsesVXRM = 0;
  let hasPostISelHook = 1;
}

class VPseudoUSSegLoadNoMask<VReg RetClass,
                             int EEW,
                             bits<4> NF> :
      Pseudo<(outs RetClass:$rd),
             (ins RetClass:$dest, GPRMemZeroOffset:$rs1, AVL:$vl,
                  sew:$sew, vec_policy:$policy), []>,
      RISCVVPseudo,
      RISCVVLSEG<NF, /*Masked*/0, /*Strided*/0, /*FF*/0, !logtwo(EEW), VLMul> {
  let mayLoad = 1;
  let mayStore = 0;
  let hasSideEffects = 0;
  let HasVLOp = 1;
  let HasSEWOp = 1;
  let HasVecPolicyOp = 1;
  let Constraints = "$rd = $dest";
}

class VPseudoUSSegLoadMask<VReg RetClass,
                           int EEW,
                           bits<4> NF> :
      Pseudo<(outs GetVRegNoV0<RetClass>.R:$rd),
             (ins GetVRegNoV0<RetClass>.R:$passthru, GPRMemZeroOffset:$rs1,
                  VMaskOp:$vm, AVL:$vl, sew:$sew, vec_policy:$policy), []>,
      RISCVVPseudo,
      RISCVVLSEG<NF, /*Masked*/1, /*Strided*/0, /*FF*/0, !logtwo(EEW), VLMul> {
  let mayLoad = 1;
  let mayStore = 0;
  let hasSideEffects = 0;
  let Constraints = "$rd = $passthru";
  let HasVLOp = 1;
  let HasSEWOp = 1;
  let HasVecPolicyOp = 1;
  let UsesMaskPolicy = 1;
  let IncludeInInversePseudoTable = 0;
}

class VPseudoUSSegLoadFFNoMask<VReg RetClass,
                               int EEW,
                               bits<4> NF> :
      Pseudo<(outs RetClass:$rd, GPR:$vl),
             (ins RetClass:$dest, GPRMemZeroOffset:$rs1, AVL:$avl,
                  sew:$sew, vec_policy:$policy), []>,
      RISCVVPseudo,
      RISCVVLSEG<NF, /*Masked*/0, /*Strided*/0, /*FF*/1, !logtwo(EEW), VLMul> {
  let mayLoad = 1;
  let mayStore = 0;
  let hasSideEffects = 0;
  let HasVLOp = 1;
  let HasSEWOp = 1;
  let HasVecPolicyOp = 1;
  let Constraints = "$rd = $dest";
}

class VPseudoUSSegLoadFFMask<VReg RetClass,
                             int EEW,
                             bits<4> NF> :
      Pseudo<(outs GetVRegNoV0<RetClass>.R:$rd, GPR:$vl),
             (ins GetVRegNoV0<RetClass>.R:$passthru, GPRMemZeroOffset:$rs1,
                  VMaskOp:$vm, AVL:$avl, sew:$sew, vec_policy:$policy), []>,
      RISCVVPseudo,
      RISCVVLSEG<NF, /*Masked*/1, /*Strided*/0, /*FF*/1, !logtwo(EEW), VLMul> {
  let mayLoad = 1;
  let mayStore = 0;
  let hasSideEffects = 0;
  let Constraints = "$rd = $passthru";
  let HasVLOp = 1;
  let HasSEWOp = 1;
  let HasVecPolicyOp = 1;
  let UsesMaskPolicy = 1;
  let IncludeInInversePseudoTable = 0;
}

class VPseudoSSegLoadNoMask<VReg RetClass,
                            int EEW,
                            bits<4> NF> :
      Pseudo<(outs RetClass:$rd),
             (ins RetClass:$passthru, GPRMemZeroOffset:$rs1, GPR:$offset, AVL:$vl,
                 sew:$sew, vec_policy:$policy), []>,
      RISCVVPseudo,
      RISCVVLSEG<NF, /*Masked*/0, /*Strided*/1, /*FF*/0, !logtwo(EEW), VLMul> {
  let mayLoad = 1;
  let mayStore = 0;
  let hasSideEffects = 0;
  let HasVLOp = 1;
  let HasSEWOp = 1;
  let HasVecPolicyOp = 1;
  let Constraints = "$rd = $passthru";
}

class VPseudoSSegLoadMask<VReg RetClass,
                          int EEW,
                          bits<4> NF> :
      Pseudo<(outs GetVRegNoV0<RetClass>.R:$rd),
             (ins GetVRegNoV0<RetClass>.R:$passthru, GPRMemZeroOffset:$rs1,
                  GPR:$offset, VMaskOp:$vm, AVL:$vl, sew:$sew,
                  vec_policy:$policy), []>,
      RISCVVPseudo,
      RISCVVLSEG<NF, /*Masked*/1, /*Strided*/1, /*FF*/0, !logtwo(EEW), VLMul> {
  let mayLoad = 1;
  let mayStore = 0;
  let hasSideEffects = 0;
  let Constraints = "$rd = $passthru";
  let HasVLOp = 1;
  let HasSEWOp = 1;
  let HasVecPolicyOp = 1;
  let UsesMaskPolicy = 1;
  let IncludeInInversePseudoTable = 0;
}

class VPseudoISegLoadNoMask<VReg RetClass,
                            VReg IdxClass,
                            int EEW,
                            bits<3> LMUL,
                            bits<4> NF,
                            bit Ordered> :
      Pseudo<(outs RetClass:$rd),
             (ins RetClass:$passthru, GPRMemZeroOffset:$rs1, IdxClass:$offset, AVL:$vl,
                  sew:$sew, vec_policy:$policy), []>,
      RISCVVPseudo,
      RISCVVLXSEG<NF, /*Masked*/0, Ordered, !logtwo(EEW), VLMul, LMUL> {
  let mayLoad = 1;
  let mayStore = 0;
  let hasSideEffects = 0;
  // For vector indexed segment loads, the destination vector register groups
  // cannot overlap the source vector register group
  let Constraints = "@earlyclobber $rd, $rd = $passthru";
  let HasVLOp = 1;
  let HasSEWOp = 1;
  let HasVecPolicyOp = 1;
}

class VPseudoISegLoadMask<VReg RetClass,
                          VReg IdxClass,
                          int EEW,
                          bits<3> LMUL,
                          bits<4> NF,
                          bit Ordered> :
      Pseudo<(outs GetVRegNoV0<RetClass>.R:$rd),
             (ins GetVRegNoV0<RetClass>.R:$passthru, GPRMemZeroOffset:$rs1,
                  IdxClass:$offset, VMaskOp:$vm, AVL:$vl, sew:$sew,
                  vec_policy:$policy), []>,
      RISCVVPseudo,
      RISCVVLXSEG<NF, /*Masked*/1, Ordered, !logtwo(EEW), VLMul, LMUL> {
  let mayLoad = 1;
  let mayStore = 0;
  let hasSideEffects = 0;
  // For vector indexed segment loads, the destination vector register groups
  // cannot overlap the source vector register group
  let Constraints = "@earlyclobber $rd, $rd = $passthru";
  let HasVLOp = 1;
  let HasSEWOp = 1;
  let HasVecPolicyOp = 1;
  let UsesMaskPolicy = 1;
  let IncludeInInversePseudoTable = 0;
}

class VPseudoUSSegStoreNoMask<VReg ValClass,
                              int EEW,
                              bits<4> NF> :
      Pseudo<(outs),
             (ins ValClass:$rd, GPRMemZeroOffset:$rs1, AVL:$vl, sew:$sew), []>,
      RISCVVPseudo,
      RISCVVSSEG<NF, /*Masked*/0, /*Strided*/0, !logtwo(EEW), VLMul> {
  let mayLoad = 0;
  let mayStore = 1;
  let hasSideEffects = 0;
  let HasVLOp = 1;
  let HasSEWOp = 1;
}

class VPseudoUSSegStoreMask<VReg ValClass,
                            int EEW,
                            bits<4> NF> :
      Pseudo<(outs),
             (ins ValClass:$rd, GPRMemZeroOffset:$rs1,
                  VMaskOp:$vm, AVL:$vl, sew:$sew), []>,
      RISCVVPseudo,
      RISCVVSSEG<NF, /*Masked*/1, /*Strided*/0, !logtwo(EEW), VLMul> {
  let mayLoad = 0;
  let mayStore = 1;
  let hasSideEffects = 0;
  let HasVLOp = 1;
  let HasSEWOp = 1;
  let IncludeInInversePseudoTable = 0;
}

class VPseudoSSegStoreNoMask<VReg ValClass,
                             int EEW,
                             bits<4> NF> :
      Pseudo<(outs),
             (ins ValClass:$rd, GPRMemZeroOffset:$rs1, GPR:$offset,
                  AVL:$vl, sew:$sew), []>,
      RISCVVPseudo,
      RISCVVSSEG<NF, /*Masked*/0, /*Strided*/1, !logtwo(EEW), VLMul> {
  let mayLoad = 0;
  let mayStore = 1;
  let hasSideEffects = 0;
  let HasVLOp = 1;
  let HasSEWOp = 1;
}

class VPseudoSSegStoreMask<VReg ValClass,
                           int EEW,
                           bits<4> NF> :
      Pseudo<(outs),
             (ins ValClass:$rd, GPRMemZeroOffset:$rs1, GPR: $offset,
                  VMaskOp:$vm, AVL:$vl, sew:$sew), []>,
      RISCVVPseudo,
      RISCVVSSEG<NF, /*Masked*/1, /*Strided*/1, !logtwo(EEW), VLMul> {
  let mayLoad = 0;
  let mayStore = 1;
  let hasSideEffects = 0;
  let HasVLOp = 1;
  let HasSEWOp = 1;
  let IncludeInInversePseudoTable = 0;
}

class VPseudoISegStoreNoMask<VReg ValClass,
                             VReg IdxClass,
                             int EEW,
                             bits<3> LMUL,
                             bits<4> NF,
                             bit Ordered> :
      Pseudo<(outs),
             (ins ValClass:$rd, GPRMemZeroOffset:$rs1, IdxClass: $index,
                  AVL:$vl, sew:$sew), []>,
      RISCVVPseudo,
      RISCVVSXSEG<NF, /*Masked*/0, Ordered, !logtwo(EEW), VLMul, LMUL> {
  let mayLoad = 0;
  let mayStore = 1;
  let hasSideEffects = 0;
  let HasVLOp = 1;
  let HasSEWOp = 1;
}

class VPseudoISegStoreMask<VReg ValClass,
                           VReg IdxClass,
                           int EEW,
                           bits<3> LMUL,
                           bits<4> NF,
                           bit Ordered> :
      Pseudo<(outs),
             (ins ValClass:$rd, GPRMemZeroOffset:$rs1, IdxClass: $index,
                  VMaskOp:$vm, AVL:$vl, sew:$sew), []>,
      RISCVVPseudo,
      RISCVVSXSEG<NF, /*Masked*/1, Ordered, !logtwo(EEW), VLMul, LMUL> {
  let mayLoad = 0;
  let mayStore = 1;
  let hasSideEffects = 0;
  let HasVLOp = 1;
  let HasSEWOp = 1;
  let IncludeInInversePseudoTable = 0;
}

multiclass VPseudoUSLoad {
  foreach eew = EEWList in {
    foreach lmul = MxSet<eew>.m in {
      defvar LInfo = lmul.MX;
      defvar vreg = lmul.vrclass;
      let VLMul = lmul.value, SEW=eew in {
        def "E" # eew # "_V_" # LInfo :
          VPseudoUSLoadNoMask<vreg, eew>,
          VLESched<LInfo>;
        def "E" # eew # "_V_" # LInfo # "_MASK" :
          VPseudoUSLoadMask<vreg, eew>,
          RISCVMaskedPseudo<MaskIdx=2>,
          VLESched<LInfo>;
      }
    }
  }
}

multiclass VPseudoFFLoad {
  foreach eew = EEWList in {
    foreach lmul = MxSet<eew>.m in {
      defvar LInfo = lmul.MX;
      defvar vreg = lmul.vrclass;
      let VLMul = lmul.value, SEW=eew in {
        def "E" # eew # "FF_V_" # LInfo:
          VPseudoUSLoadFFNoMask<vreg, eew>,
          VLFSched<LInfo>;
        def "E" # eew # "FF_V_" # LInfo # "_MASK":
          VPseudoUSLoadFFMask<vreg, eew>,
          RISCVMaskedPseudo<MaskIdx=2>,
          VLFSched<LInfo>;
      }
    }
  }
}

multiclass VPseudoLoadMask {
  foreach mti = AllMasks in {
    defvar mx = mti.LMul.MX;
    defvar WriteVLDM_MX = !cast<SchedWrite>("WriteVLDM_" # mx);
    let VLMul = mti.LMul.value in {
      def "_V_" # mti.BX : VPseudoUSLoadNoMask<VR, EEW=1, sewop=sew_mask>,
        Sched<[WriteVLDM_MX, ReadVLDX]>;
    }
  }
}

multiclass VPseudoSLoad {
  foreach eew = EEWList in {
    foreach lmul = MxSet<eew>.m in {
      defvar LInfo = lmul.MX;
      defvar vreg = lmul.vrclass;
      let VLMul = lmul.value, SEW=eew in {
        def "E" # eew # "_V_" # LInfo : VPseudoSLoadNoMask<vreg, eew>,
                                        VLSSched<eew, LInfo>;
        def "E" # eew # "_V_" # LInfo # "_MASK" :
          VPseudoSLoadMask<vreg, eew>,
          RISCVMaskedPseudo<MaskIdx=3>,
          VLSSched<eew, LInfo>;
      }
    }
  }
}

multiclass VPseudoILoad<bit Ordered> {
  foreach idxEEW = EEWList in {
    foreach dataEEW = EEWList in {
      foreach dataEMUL = MxSet<dataEEW>.m in {
        defvar dataEMULOctuple = dataEMUL.octuple;
        // Calculate emul = eew * lmul / sew
        defvar idxEMULOctuple =
          !srl(!mul(idxEEW, dataEMULOctuple), !logtwo(dataEEW));
        if !and(!ge(idxEMULOctuple, 1), !le(idxEMULOctuple, 64)) then {
          defvar DataLInfo = dataEMUL.MX;
          defvar IdxLInfo = octuple_to_str<idxEMULOctuple>.ret;
          defvar idxEMUL = !cast<LMULInfo>("V_" # IdxLInfo);
          defvar Vreg = dataEMUL.vrclass;
          defvar IdxVreg = idxEMUL.vrclass;
          defvar HasConstraint = !ne(dataEEW, idxEEW);
          defvar TypeConstraints = 
            !if(!eq(dataEEW, idxEEW), 1, !if(!gt(dataEEW, idxEEW), !if(!ge(idxEMULOctuple, 8), 3, 1), 2));
          let VLMul = dataEMUL.value in {
            def "EI" # idxEEW # "_V_" # IdxLInfo # "_" # DataLInfo :
              VPseudoILoadNoMask<Vreg, IdxVreg, idxEEW, idxEMUL.value, Ordered, HasConstraint, TypeConstraints>,
              VLXSched<dataEEW, Ordered, DataLInfo, IdxLInfo>;
            def "EI" # idxEEW # "_V_" # IdxLInfo # "_" # DataLInfo # "_MASK" :
              VPseudoILoadMask<Vreg, IdxVreg, idxEEW, idxEMUL.value, Ordered, HasConstraint, TypeConstraints>,
              RISCVMaskedPseudo<MaskIdx=3>,
              VLXSched<dataEEW, Ordered, DataLInfo, IdxLInfo>;
          }
        }
      }
    }
  }
}

multiclass VPseudoUSStore {
  foreach eew = EEWList in {
    foreach lmul = MxSet<eew>.m in {
      defvar LInfo = lmul.MX;
      defvar vreg = lmul.vrclass;
      let VLMul = lmul.value, SEW=eew in {
        def "E" # eew # "_V_" # LInfo : VPseudoUSStoreNoMask<vreg, eew>,
                                        VSESched<LInfo>;
        def "E" # eew # "_V_" # LInfo # "_MASK" : VPseudoUSStoreMask<vreg, eew>,
                                                  RISCVMaskedPseudo<MaskIdx=2>,
                                                  VSESched<LInfo>;
      }
    }
  }
}

multiclass VPseudoStoreMask {
  foreach mti = AllMasks in {
    defvar mx = mti.LMul.MX;
    defvar WriteVSTM_MX = !cast<SchedWrite>("WriteVSTM_" # mx);
    let VLMul = mti.LMul.value in {
      def "_V_" # mti.BX : VPseudoUSStoreNoMask<VR, EEW=1, sewop=sew_mask>,
        Sched<[WriteVSTM_MX, ReadVSTX]>;
    }
  }
}

multiclass VPseudoSStore {
  foreach eew = EEWList in {
    foreach lmul = MxSet<eew>.m in {
      defvar LInfo = lmul.MX;
      defvar vreg = lmul.vrclass;
      let VLMul = lmul.value, SEW=eew in {
        def "E" # eew # "_V_" # LInfo : VPseudoSStoreNoMask<vreg, eew>,
                                        VSSSched<eew, LInfo>;
        def "E" # eew # "_V_" # LInfo # "_MASK" : VPseudoSStoreMask<vreg, eew>,
                                                  RISCVMaskedPseudo<MaskIdx=3>,
                                                  VSSSched<eew, LInfo>;
      }
    }
  }
}

multiclass VPseudoIStore<bit Ordered> {
  foreach idxEEW = EEWList in {
    foreach dataEEW = EEWList in {
      foreach dataEMUL = MxSet<dataEEW>.m in {
        defvar dataEMULOctuple = dataEMUL.octuple;
        // Calculate emul = eew * lmul / sew
        defvar idxEMULOctuple =
          !srl(!mul(idxEEW, dataEMULOctuple), !logtwo(dataEEW));
        if !and(!ge(idxEMULOctuple, 1), !le(idxEMULOctuple, 64)) then {
          defvar DataLInfo = dataEMUL.MX;
          defvar IdxLInfo = octuple_to_str<idxEMULOctuple>.ret;
          defvar idxEMUL = !cast<LMULInfo>("V_" # IdxLInfo);
          defvar Vreg = dataEMUL.vrclass;
          defvar IdxVreg = idxEMUL.vrclass;
          let VLMul = dataEMUL.value in {
            def "EI" # idxEEW # "_V_" # IdxLInfo # "_" # DataLInfo :
              VPseudoIStoreNoMask<Vreg, IdxVreg, idxEEW, idxEMUL.value, Ordered>,
              VSXSched<dataEEW, Ordered, DataLInfo, IdxLInfo>;
            def "EI" # idxEEW # "_V_" # IdxLInfo # "_" # DataLInfo # "_MASK" :
              VPseudoIStoreMask<Vreg, IdxVreg, idxEEW, idxEMUL.value, Ordered>,
              RISCVMaskedPseudo<MaskIdx=3>,
              VSXSched<dataEEW, Ordered, DataLInfo, IdxLInfo>;
          }
        }
      }
    }
  }
}

multiclass VPseudoVPOP_M {
  foreach mti = AllMasks in {
    defvar mx = mti.LMul.MX;
    let VLMul = mti.LMul.value in {
      def "_M_" # mti.BX : VPseudoUnaryNoMaskGPROut,
          SchedBinary<"WriteVMPopV", "ReadVMPopV", "ReadVMPopV", mx>;
      def "_M_" # mti.BX # "_MASK" : VPseudoUnaryMaskGPROut,
          RISCVMaskedPseudo<MaskIdx=1>,
          SchedBinary<"WriteVMPopV", "ReadVMPopV", "ReadVMPopV", mx>;
    }
  }
}

multiclass VPseudoV1ST_M {
  foreach mti = AllMasks in {
    defvar mx = mti.LMul.MX;
    let VLMul = mti.LMul.value in {
      def "_M_" #mti.BX : VPseudoUnaryNoMaskGPROut,
          SchedBinary<"WriteVMFFSV", "ReadVMFFSV", "ReadVMFFSV", mx>;
      def "_M_" # mti.BX # "_MASK" : VPseudoUnaryMaskGPROut,
          RISCVMaskedPseudo<MaskIdx=1>,
          SchedBinary<"WriteVMFFSV", "ReadVMFFSV", "ReadVMFFSV", mx>;
    }
  }
}

multiclass VPseudoVSFS_M {
  defvar constraint = "@earlyclobber $rd";
  foreach mti = AllMasks in {
    defvar mx = mti.LMul.MX;
    let VLMul = mti.LMul.value in {
      def "_M_" # mti.BX : VPseudoUnaryNoMaskNoPolicy<VR, VR, constraint>,
                           SchedUnary<"WriteVMSFSV", "ReadVMSFSV", mx,
                                      forcePassthruRead=true>;
      def "_M_" # mti.BX # "_MASK" : VPseudoUnaryMask<VR, VR, constraint,
                                                      sewop = sew_mask>,
                                     SchedUnary<"WriteVMSFSV", "ReadVMSFSV", mx,
                                                forcePassthruRead=true>;
    }
  }
}

multiclass VPseudoVID_V {
  foreach m = MxList in {
    defvar mx = m.MX;
    let VLMul = m.value in {
      def "_V_" # mx : VPseudoNullaryNoMask<m.vrclass>,
                         SchedNullary<"WriteVIdxV", mx, forcePassthruRead=true>;
      def "_V_" # mx # "_MASK" : VPseudoNullaryMask<m.vrclass>,
                                   RISCVMaskedPseudo<MaskIdx=1>,
                                   SchedNullary<"WriteVIdxV", mx,
                                                forcePassthruRead=true>;
    }
  }
}

multiclass VPseudoNullaryPseudoM <string BaseInst> {
  foreach mti = AllMasks in {
    let VLMul = mti.LMul.value in {
      def "_M_" # mti.BX : VPseudoNullaryPseudoM<BaseInst # "_MM">,
        SchedBinary<"WriteVMALUV", "ReadVMALUV", "ReadVMALUV", mti.LMul.MX>;
    }
  }
}

multiclass VPseudoVIOTA_M {
  defvar constraint = "@earlyclobber $rd";
  foreach m = MxList in {
    defvar mx = m.MX;
    let VLMul = m.value in {
      def "_" # mx : VPseudoUnaryNoMask<m.vrclass, VR, constraint>,
                       SchedUnary<"WriteVIotaV", "ReadVIotaV", mx,
                                  forcePassthruRead=true>;
      def "_" # mx # "_MASK" : VPseudoUnaryMask<m.vrclass, VR, constraint>,
                                 RISCVMaskedPseudo<MaskIdx=2>,
                                 SchedUnary<"WriteVIotaV", "ReadVIotaV", mx,
                                            forcePassthruRead=true>;
    }
  }
}

multiclass VPseudoVCPR_V {
  foreach m = MxList in {
    defvar mx = m.MX;
    defvar sews = SchedSEWSet<mx>.val;
    let VLMul = m.value in
      foreach e = sews in {
        defvar suffix = "_" # m.MX # "_E" # e;
        let SEW = e in
        def _VM # suffix
          : VPseudoUnaryAnyMask<m.vrclass, m.vrclass>,
            SchedBinary<"WriteVCompressV", "ReadVCompressV", "ReadVCompressV",
                        mx, e>;
      }
  }
}

multiclass VPseudoBinary<VReg RetClass,
                         VReg Op1Class,
                         DAGOperand Op2Class,
                         LMULInfo MInfo,
                         string Constraint = "",
                         int sew = 0,
                         bits<2> TargetConstraintType = 1,
                         bit Commutable = 0> {
  let VLMul = MInfo.value, SEW=sew, isCommutable = Commutable in {
    defvar suffix = !if(sew, "_" # MInfo.MX # "_E" # sew, "_" # MInfo.MX);
    def suffix : VPseudoBinaryNoMaskPolicy<RetClass, Op1Class, Op2Class,
                                           Constraint, TargetConstraintType>;
    def suffix # "_MASK" : VPseudoBinaryMaskPolicy<RetClass, Op1Class, Op2Class,
                                                   Constraint, TargetConstraintType>,
                           RISCVMaskedPseudo<MaskIdx=3>;
  }
}

multiclass VPseudoBinaryRoundingMode<VReg RetClass,
                                     VReg Op1Class,
                                     DAGOperand Op2Class,
                                     LMULInfo MInfo,
                                     string Constraint = "",
                                     int sew = 0,
                                     bit UsesVXRM = 1,
                                     bits<2> TargetConstraintType = 1,
                                     bit Commutable = 0> {
  let VLMul = MInfo.value, SEW=sew, isCommutable = Commutable in {
    defvar suffix = !if(sew, "_" # MInfo.MX # "_E" # sew, "_" # MInfo.MX);
    def suffix : VPseudoBinaryNoMaskRoundingMode<RetClass, Op1Class, Op2Class,
                                                 Constraint, UsesVXRM,
                                                 TargetConstraintType>;
    def suffix # "_MASK" : VPseudoBinaryMaskPolicyRoundingMode<RetClass,
                                                               Op1Class,
                                                               Op2Class,
                                                               Constraint,
                                                               UsesVXRM,
                                                               TargetConstraintType>,
                           RISCVMaskedPseudo<MaskIdx=3>;
  }
}


multiclass VPseudoBinaryEmul<VReg RetClass,
                             VReg Op1Class,
                             DAGOperand Op2Class,
                             LMULInfo lmul,
                             LMULInfo emul,
                             string Constraint = "",
                             int sew> {
  let VLMul = lmul.value, SEW=sew in {
    defvar suffix = !if(sew, "_" # lmul.MX # "_E" # sew, "_" # lmul.MX);
    def suffix # "_" # emul.MX : VPseudoBinaryNoMaskPolicy<RetClass, Op1Class, Op2Class,
                                                           Constraint>;
    def suffix # "_" # emul.MX # "_MASK" : VPseudoBinaryMaskPolicy<RetClass, Op1Class, Op2Class,
                                                                          Constraint>,
                                                  RISCVMaskedPseudo<MaskIdx=3>;
  }
}

multiclass VPseudoTiedBinary<VReg RetClass,
                             DAGOperand Op2Class,
                             LMULInfo MInfo,
                             string Constraint = "",
                             bits<2> TargetConstraintType = 1> {
  let VLMul = MInfo.value in {
    def "_" # MInfo.MX # "_TIED": VPseudoTiedBinaryNoMask<RetClass, Op2Class,
                                                          Constraint, TargetConstraintType>;
    def "_" # MInfo.MX # "_MASK_TIED" : VPseudoTiedBinaryMask<RetClass, Op2Class,
                                                         Constraint, TargetConstraintType>,
                                        RISCVMaskedPseudo<MaskIdx=2>;
  }
}

multiclass VPseudoTiedBinaryRoundingMode<VReg RetClass,
                                         DAGOperand Op2Class,
                                         LMULInfo MInfo,
                                         string Constraint = "",
                                         int sew = 0,
                                         bits<2> TargetConstraintType = 1> {
    defvar suffix = !if(sew, "_" # MInfo.MX # "_E" # sew, "_" # MInfo.MX);
    let VLMul = MInfo.value, SEW=sew in {
    def suffix # "_TIED":
      VPseudoTiedBinaryNoMaskRoundingMode<RetClass, Op2Class, Constraint, TargetConstraintType>;
    def suffix # "_MASK_TIED" :
      VPseudoTiedBinaryMaskRoundingMode<RetClass, Op2Class, Constraint, TargetConstraintType>,
      RISCVMaskedPseudo<MaskIdx=2>;
  }
}


multiclass VPseudoBinaryV_VV<LMULInfo m, string Constraint = "", int sew = 0, bit Commutable = 0> {
  defm _VV : VPseudoBinary<m.vrclass, m.vrclass, m.vrclass, m, Constraint, sew, Commutable=Commutable>;
}

multiclass VPseudoBinaryV_VV_RM<LMULInfo m, string Constraint = "", bit Commutable = 0> {
  defm _VV : VPseudoBinaryRoundingMode<m.vrclass, m.vrclass, m.vrclass, m, Constraint,
                                       Commutable=Commutable>;
}

multiclass VPseudoBinaryFV_VV_RM<LMULInfo m, int sew> {
  defm _VV : VPseudoBinaryRoundingMode<m.vrclass, m.vrclass, m.vrclass, m,
                                       "", sew, UsesVXRM=0>;
}

multiclass VPseudoVGTR_EI16_VV {
  defvar constraint = "@earlyclobber $rd";
  foreach m = MxList in {
    defvar mx = m.MX;
    foreach sew = EEWList in {
      defvar dataEMULOctuple = m.octuple;
      // emul = lmul * 16 / sew
      defvar idxEMULOctuple = !srl(!mul(dataEMULOctuple, 16), !logtwo(sew));
      if !and(!ge(idxEMULOctuple, 1), !le(idxEMULOctuple, 64)) then {
        defvar emulMX = octuple_to_str<idxEMULOctuple>.ret;
        defvar emul = !cast<LMULInfo>("V_" # emulMX);
        defvar sews = SchedSEWSet<mx>.val;
        foreach e = sews in {
          defm _VV
              : VPseudoBinaryEmul<m.vrclass, m.vrclass, emul.vrclass, m, emul,
                                  constraint, e>,
                SchedBinary<"WriteVRGatherEI16VV", "ReadVRGatherEI16VV_data",
                            "ReadVRGatherEI16VV_index", mx, e, forcePassthruRead=true>;
        }
      }
    }
  }
}

multiclass VPseudoBinaryV_VX<LMULInfo m, string Constraint = "", int sew = 0> {
  defm "_VX" : VPseudoBinary<m.vrclass, m.vrclass, GPR, m, Constraint, sew>;
}

multiclass VPseudoBinaryV_VX_RM<LMULInfo m, string Constraint = ""> {
  defm "_VX" : VPseudoBinaryRoundingMode<m.vrclass, m.vrclass, GPR, m, Constraint>;
}

multiclass VPseudoVSLD1_VX<string Constraint = ""> {
  foreach m = MxList in {
    defm "_VX" : VPseudoBinary<m.vrclass, m.vrclass, GPR, m, Constraint>,
                 SchedBinary<"WriteVISlide1X", "ReadVISlideV", "ReadVISlideX",
                             m.MX, forcePassthruRead=true>;
  }
}

multiclass VPseudoBinaryV_VF<LMULInfo m, FPR_Info f, int sew> {
  defm "_V" # f.FX : VPseudoBinary<m.vrclass, m.vrclass,
                                   f.fprclass, m, "", sew>;
}

multiclass VPseudoBinaryV_VF_RM<LMULInfo m, FPR_Info f, int sew> {
  defm "_V" # f.FX : VPseudoBinaryRoundingMode<m.vrclass, m.vrclass,
                                               f.fprclass, m, "", sew,
                                               UsesVXRM=0>;
}

multiclass VPseudoVSLD1_VF<string Constraint = ""> {
  foreach f = FPList in {
    foreach m = f.MxList in {
      defm "_V" #f.FX
          : VPseudoBinary<m.vrclass, m.vrclass, f.fprclass, m, Constraint>,
            SchedBinary<"WriteVFSlide1F", "ReadVFSlideV", "ReadVFSlideF", m.MX,
                      forcePassthruRead=true>;
    }
  }
}

multiclass VPseudoBinaryV_VI<Operand ImmType, LMULInfo m, string Constraint = ""> {
  defm _VI : VPseudoBinary<m.vrclass, m.vrclass, ImmType, m, Constraint>;
}

multiclass VPseudoBinaryV_VI_RM<Operand ImmType, LMULInfo m, string Constraint = ""> {
  defm _VI : VPseudoBinaryRoundingMode<m.vrclass, m.vrclass, ImmType, m, Constraint>;
}

multiclass VPseudoVALU_MM<bit Commutable = 0> {
  foreach mti = AllMasks in {
    let VLMul = mti.LMul.value, isCommutable = Commutable in {
      def "_MM_" # mti.BX : VPseudoBinaryNoMask<VR, VR, VR, "", sewop = sew_mask>,
        SchedBinary<"WriteVMALUV", "ReadVMALUV", "ReadVMALUV", mti.LMul.MX>;
    }
  }
}

// We use earlyclobber here due to
// * The destination EEW is smaller than the source EEW and the overlap is
//   in the lowest-numbered part of the source register group is legal.
//   Otherwise, it is illegal.
// * The destination EEW is greater than the source EEW, the source EMUL is
//   at least 1, and the overlap is in the highest-numbered part of the
//   destination register group is legal. Otherwise, it is illegal.
multiclass VPseudoBinaryW_VV<LMULInfo m, bit Commutable = 0> {
  defm _VV : VPseudoBinary<m.wvrclass, m.vrclass, m.vrclass, m,
                           "@earlyclobber $rd", TargetConstraintType=3,
                           Commutable=Commutable>;
}

multiclass VPseudoBinaryW_VV_RM<LMULInfo m, int sew> {
  defm _VV : VPseudoBinaryRoundingMode<m.wvrclass, m.vrclass, m.vrclass, m,
                                      "@earlyclobber $rd", sew, UsesVXRM=0,
                                      TargetConstraintType=3>;
}

multiclass VPseudoBinaryW_VX<LMULInfo m> {
  defm "_VX" : VPseudoBinary<m.wvrclass, m.vrclass, GPR, m,
                             "@earlyclobber $rd", TargetConstraintType=3>;
}

multiclass VPseudoBinaryW_VI<Operand ImmType, LMULInfo m> {
  defm "_VI" : VPseudoBinary<m.wvrclass, m.vrclass, ImmType, m,
                             "@earlyclobber $rd", TargetConstraintType=3>;
}

multiclass VPseudoBinaryW_VF_RM<LMULInfo m, FPR_Info f, int sew> {
  defm "_V" # f.FX : VPseudoBinaryRoundingMode<m.wvrclass, m.vrclass,
                                               f.fprclass, m,
                                               "@earlyclobber $rd", sew,
                                               UsesVXRM=0,
                                               TargetConstraintType=3>;
}

multiclass VPseudoBinaryW_WV<LMULInfo m> {
  defm _WV : VPseudoBinary<m.wvrclass, m.wvrclass, m.vrclass, m,
                           "@earlyclobber $rd", TargetConstraintType=3>;
  defm _WV : VPseudoTiedBinary<m.wvrclass, m.vrclass, m,
                               "@earlyclobber $rd", TargetConstraintType=3>;
}

multiclass VPseudoBinaryW_WV_RM<LMULInfo m, int sew> {
  defm _WV : VPseudoBinaryRoundingMode<m.wvrclass, m.wvrclass, m.vrclass, m,
                                       "@earlyclobber $rd", sew, UsesVXRM = 0,
                                       TargetConstraintType = 3>;
  defm _WV : VPseudoTiedBinaryRoundingMode<m.wvrclass, m.vrclass, m,
                                           "@earlyclobber $rd", sew,
                                           TargetConstraintType = 3>;
}

multiclass VPseudoBinaryW_WX<LMULInfo m> {
  defm "_WX" : VPseudoBinary<m.wvrclass, m.wvrclass, GPR, m, /*Constraint*/ "", TargetConstraintType=3>;
}

multiclass VPseudoBinaryW_WF_RM<LMULInfo m, FPR_Info f, int sew> {
  defm "_W" # f.FX : VPseudoBinaryRoundingMode<m.wvrclass, m.wvrclass,
                                               f.fprclass, m,
                                               Constraint="",
                                               sew=sew,
                                               UsesVXRM=0,
                                               TargetConstraintType=3>;
}

// Narrowing instructions like vnsrl/vnsra/vnclip(u) don't need @earlyclobber
// if the source and destination have an LMUL<=1. This matches this overlap
// exception from the spec.
// "The destination EEW is smaller than the source EEW and the overlap is in the
//  lowest-numbered part of the source register group."
multiclass VPseudoBinaryV_WV<LMULInfo m> {
  defm _WV : VPseudoBinary<m.vrclass, m.wvrclass, m.vrclass, m,
                           !if(!ge(m.octuple, 8), "@earlyclobber $rd", ""),
                           TargetConstraintType=2>;
}

multiclass VPseudoBinaryV_WV_RM<LMULInfo m> {
  defm _WV : VPseudoBinaryRoundingMode<m.vrclass, m.wvrclass, m.vrclass, m,
                                       !if(!ge(m.octuple, 8),
                                       "@earlyclobber $rd", ""),
                                       TargetConstraintType=2>;
}

multiclass VPseudoBinaryV_WX<LMULInfo m> {
  defm _WX : VPseudoBinary<m.vrclass, m.wvrclass, GPR, m,
                           !if(!ge(m.octuple, 8), "@earlyclobber $rd", ""),
                           TargetConstraintType=2>;
}

multiclass VPseudoBinaryV_WX_RM<LMULInfo m> {
  defm _WX : VPseudoBinaryRoundingMode<m.vrclass, m.wvrclass, GPR, m,
                                       !if(!ge(m.octuple, 8),
                                       "@earlyclobber $rd", ""),
                                       TargetConstraintType=2>;
}

multiclass VPseudoBinaryV_WI<LMULInfo m> {
  defm _WI : VPseudoBinary<m.vrclass, m.wvrclass, uimm5, m,
                           !if(!ge(m.octuple, 8), "@earlyclobber $rd", ""),
                           TargetConstraintType=2>;
}

multiclass VPseudoBinaryV_WI_RM<LMULInfo m> {
  defm _WI : VPseudoBinaryRoundingMode<m.vrclass, m.wvrclass, uimm5, m,
                                       !if(!ge(m.octuple, 8),
                                       "@earlyclobber $rd", ""),
                                       TargetConstraintType=2>;
}

// For vadc and vsbc, the instruction encoding is reserved if the destination
// vector register is v0.
// For vadc and vsbc, CarryIn == 1 and CarryOut == 0
multiclass VPseudoBinaryV_VM<LMULInfo m, bit CarryOut = 0, bit CarryIn = 1,
                             string Constraint = "",
                             bit Commutable = 0,
                             bits<2> TargetConstraintType = 1> {
  let isCommutable = Commutable in
  def "_VV" # !if(CarryIn, "M", "") # "_" # m.MX :
    VPseudoBinaryCarry<!if(CarryOut, VR,
                       !if(!and(CarryIn, !not(CarryOut)),
                           GetVRegNoV0<m.vrclass>.R, m.vrclass)),
                       m.vrclass, m.vrclass, m, CarryIn, Constraint, TargetConstraintType>;
}

multiclass VPseudoTiedBinaryV_VM<LMULInfo m, bit Commutable = 0> {
  let isCommutable = Commutable in
  def "_VVM" # "_" # m.MX:
    VPseudoTiedBinaryCarryIn<GetVRegNoV0<m.vrclass>.R,
                             m.vrclass, m.vrclass, m>;
}

multiclass VPseudoBinaryV_XM<LMULInfo m, bit CarryOut = 0, bit CarryIn = 1,
                             string Constraint = "", bits<2> TargetConstraintType = 1> {
  def "_VX" # !if(CarryIn, "M", "") # "_" # m.MX :
    VPseudoBinaryCarry<!if(CarryOut, VR,
                       !if(!and(CarryIn, !not(CarryOut)),
                           GetVRegNoV0<m.vrclass>.R, m.vrclass)),
                       m.vrclass, GPR, m, CarryIn, Constraint, TargetConstraintType>;
}

multiclass VPseudoTiedBinaryV_XM<LMULInfo m> {
  def "_VXM" # "_" # m.MX:
    VPseudoTiedBinaryCarryIn<GetVRegNoV0<m.vrclass>.R,
                             m.vrclass, GPR, m>;
}

multiclass VPseudoVMRG_FM {
  foreach f = FPList in {
    foreach m = f.MxList in {
      defvar mx = m.MX;
      def "_V" # f.FX # "M_" # mx
          : VPseudoTiedBinaryCarryIn<GetVRegNoV0<m.vrclass>.R, m.vrclass,
                                     f.fprclass, m>,
          SchedBinary<"WriteVFMergeV", "ReadVFMergeV", "ReadVFMergeF", mx,
                      forceMasked=1, forcePassthruRead=true>;
    }
  }
}

multiclass VPseudoBinaryV_IM<LMULInfo m, bit CarryOut = 0, bit CarryIn = 1,
                             string Constraint = "", bits<2> TargetConstraintType = 1> {
  def "_VI" # !if(CarryIn, "M", "") # "_" # m.MX :
    VPseudoBinaryCarry<!if(CarryOut, VR,
                       !if(!and(CarryIn, !not(CarryOut)),
                           GetVRegNoV0<m.vrclass>.R, m.vrclass)),
                       m.vrclass, simm5, m, CarryIn, Constraint, TargetConstraintType>;
}

multiclass VPseudoTiedBinaryV_IM<LMULInfo m> {
  def "_VIM" # "_" # m.MX:
    VPseudoTiedBinaryCarryIn<GetVRegNoV0<m.vrclass>.R,
                             m.vrclass, simm5, m>;
}

multiclass VPseudoUnaryVMV_V_X_I {
  foreach m = MxList in {
    let VLMul = m.value in {
      defvar mx = m.MX;
      let VLMul = m.value in {
        def "_V_" # mx : VPseudoUnaryNoMask<m.vrclass, m.vrclass>,
                         SchedUnary<"WriteVIMovV", "ReadVIMovV", mx,
                                    forcePassthruRead=true>;
        let isReMaterializable = 1 in
        def "_X_" # mx : VPseudoUnaryNoMask<m.vrclass, GPR>,
                         SchedUnary<"WriteVIMovX", "ReadVIMovX", mx,
                                    forcePassthruRead=true>;
        let isReMaterializable = 1 in
        def "_I_" # mx : VPseudoUnaryNoMask<m.vrclass, simm5>,
                         SchedNullary<"WriteVIMovI", mx,
                                      forcePassthruRead=true>;
      }
    }
  }
}

multiclass VPseudoVMV_F {
  foreach f = FPList in {
    foreach m = f.MxList in {
      defvar mx = m.MX;
      let VLMul = m.value in {
        def "_" # f.FX # "_" # mx :
          VPseudoUnaryNoMask<m.vrclass, f.fprclass>,
          SchedUnary<"WriteVFMovV", "ReadVFMovF", mx, forcePassthruRead=true>;
      }
    }
  }
}

multiclass VPseudoVCLS_V {
  foreach m = MxListF in {
    defvar mx = m.MX;
    let VLMul = m.value in {
      def "_V_" # mx : VPseudoUnaryNoMask<m.vrclass, m.vrclass>,
                       SchedUnary<"WriteVFClassV", "ReadVFClassV", mx,
                                  forcePassthruRead=true>;
      def "_V_" # mx # "_MASK" : VPseudoUnaryMask<m.vrclass, m.vrclass>,
                                 RISCVMaskedPseudo<MaskIdx=2>,
                                 SchedUnary<"WriteVFClassV", "ReadVFClassV", mx,
                                            forcePassthruRead=true>;
    }
  }
}

multiclass VPseudoVSQR_V_RM {
  foreach m = MxListF in {
    defvar mx = m.MX;
    defvar sews = SchedSEWSet<m.MX, isF=1>.val;

    let VLMul = m.value in
      foreach e = sews in {
        defvar suffix = "_" # mx # "_E" # e;
        let SEW = e in {
          def "_V" # suffix : VPseudoUnaryNoMaskRoundingMode<m.vrclass, m.vrclass>,
                              SchedUnary<"WriteVFSqrtV", "ReadVFSqrtV", mx, e,
                                         forcePassthruRead=true>;
          def "_V" #suffix # "_MASK"
              : VPseudoUnaryMaskRoundingMode<m.vrclass, m.vrclass>,
                RISCVMaskedPseudo<MaskIdx = 2>,
                SchedUnary<"WriteVFSqrtV", "ReadVFSqrtV", mx, e,
                           forcePassthruRead=true>;
        }
      }
  }
}

multiclass VPseudoVRCP_V {
  foreach m = MxListF in {
    defvar mx = m.MX;
    foreach e = SchedSEWSet<mx, isF=1>.val in {
      let VLMul = m.value in {
        def "_V_" # mx # "_E" # e
            : VPseudoUnaryNoMask<m.vrclass, m.vrclass>,
              SchedUnary<"WriteVFRecpV", "ReadVFRecpV", mx, e, forcePassthruRead=true>;
        def "_V_" # mx # "_E" # e # "_MASK"
            : VPseudoUnaryMask<m.vrclass, m.vrclass>,
              RISCVMaskedPseudo<MaskIdx = 2>,
              SchedUnary<"WriteVFRecpV", "ReadVFRecpV", mx, e, forcePassthruRead=true>;
      }
    }
  }
}

multiclass VPseudoVRCP_V_RM {
  foreach m = MxListF in {
    defvar mx = m.MX;
    foreach e = SchedSEWSet<mx, isF=1>.val in {
      let VLMul = m.value in {
        def "_V_" # mx # "_E" # e
            : VPseudoUnaryNoMaskRoundingMode<m.vrclass, m.vrclass>,
              SchedUnary<"WriteVFRecpV", "ReadVFRecpV", mx, e, forcePassthruRead=true>;
        def "_V_" # mx # "_E" # e # "_MASK"
            : VPseudoUnaryMaskRoundingMode<m.vrclass, m.vrclass>,
              RISCVMaskedPseudo<MaskIdx = 2>,
              SchedUnary<"WriteVFRecpV", "ReadVFRecpV", mx, e, forcePassthruRead=true>;
      }
    }
  }
}

multiclass PseudoVEXT_VF2 {
  defvar constraints = "@earlyclobber $rd";
  foreach m = MxListVF2 in {
    defvar mx = m.MX;
    defvar CurrTypeConstraints = !if(!or(!eq(mx, "MF4"), !eq(mx, "MF2"), !eq(mx, "M1")), 1, 3);
    let VLMul = m.value in {
      def "_" # mx : VPseudoUnaryNoMask<m.vrclass, m.f2vrclass, constraints, CurrTypeConstraints>,
                     SchedUnary<"WriteVExtV", "ReadVExtV", mx, forcePassthruRead=true>;
      def "_" # mx # "_MASK" :
        VPseudoUnaryMask<m.vrclass, m.f2vrclass, constraints, CurrTypeConstraints>,
        RISCVMaskedPseudo<MaskIdx=2>,
        SchedUnary<"WriteVExtV", "ReadVExtV", mx, forcePassthruRead=true>;
    }
  }
}

multiclass PseudoVEXT_VF4 {
  defvar constraints = "@earlyclobber $rd";
  foreach m = MxListVF4 in {
    defvar mx = m.MX;
    defvar CurrTypeConstraints = !if(!or(!eq(mx, "MF2"), !eq(mx, "M1"), !eq(mx, "M2")), 1, 3);
    let VLMul = m.value in {
      def "_" # mx : VPseudoUnaryNoMask<m.vrclass, m.f4vrclass, constraints, CurrTypeConstraints>,
                     SchedUnary<"WriteVExtV", "ReadVExtV", mx, forcePassthruRead=true>;
      def "_" # mx # "_MASK" :
        VPseudoUnaryMask<m.vrclass, m.f4vrclass, constraints, CurrTypeConstraints>,
        RISCVMaskedPseudo<MaskIdx=2>,
        SchedUnary<"WriteVExtV", "ReadVExtV", mx, forcePassthruRead=true>;
    }
  }
}

multiclass PseudoVEXT_VF8 {
  defvar constraints = "@earlyclobber $rd";
  foreach m = MxListVF8 in {
    defvar mx = m.MX;
    defvar CurrTypeConstraints = !if(!or(!eq(mx, "M1"), !eq(mx, "M2"), !eq(mx, "M4")), 1, 3);
    let VLMul = m.value in {
      def "_" # mx : VPseudoUnaryNoMask<m.vrclass, m.f8vrclass, constraints, CurrTypeConstraints>,
                     SchedUnary<"WriteVExtV", "ReadVExtV", mx, forcePassthruRead=true>;
      def "_" # mx # "_MASK" :
        VPseudoUnaryMask<m.vrclass, m.f8vrclass, constraints, CurrTypeConstraints>,
        RISCVMaskedPseudo<MaskIdx=2>,
        SchedUnary<"WriteVExtV", "ReadVExtV", mx, forcePassthruRead=true>;
    }
  }
}

// The destination EEW is 1 since "For the purposes of register group overlap
// constraints, mask elements have EEW=1."
// The source EEW is 8, 16, 32, or 64.
// When the destination EEW is different from source EEW, we need to use
// @earlyclobber to avoid the overlap between destination and source registers.
// We don't need @earlyclobber for LMUL<=1 since that matches this overlap
// exception from the spec
// "The destination EEW is smaller than the source EEW and the overlap is in the
//  lowest-numbered part of the source register group".
// With LMUL<=1 the source and dest occupy a single register so any overlap
// is in the lowest-numbered part.
multiclass VPseudoBinaryM<DAGOperand Op2Class, LMULInfo m, bit Commutable = 0> {
  let VLMul = m.value, isCommutable = Commutable in {
    def "_" # m.MX :
      VPseudoBinaryNoMask<VR, m.vrclass, Op2Class,
                          !if(!ge(m.octuple, 16), "@earlyclobber $rd", ""),
                          TargetConstraintType = 2>;
    def "_" # m.MX # "_MASK" :
      VPseudoBinaryMOutMask<VR, m.vrclass, Op2Class,
                            !if(!ge(m.octuple, 16), "@earlyclobber $rd", ""),
                            TargetConstraintType = 2>,
      RISCVMaskedPseudo<MaskIdx=3>;
  }
<<<<<<< HEAD
}

multiclass VPseudoBinaryM_VV<LMULInfo m, bit Commutable = 0> {
  defm _VV : VPseudoBinaryM<m.vrclass, m, Commutable=Commutable>;
}

multiclass VPseudoBinaryM_VX<LMULInfo m> {
  defm _VX : VPseudoBinaryM<GPR, m>;
}

multiclass VPseudoBinaryM_VF<LMULInfo m, FPR_Info f> {
  defm "_V" # f.FX : VPseudoBinaryM<f.fprclass, m>;
}

=======
}

multiclass VPseudoBinaryM_VV<LMULInfo m, bit Commutable = 0> {
  defm _VV : VPseudoBinaryM<m.vrclass, m, Commutable=Commutable>;
}

multiclass VPseudoBinaryM_VX<LMULInfo m> {
  defm _VX : VPseudoBinaryM<GPR, m>;
}

multiclass VPseudoBinaryM_VF<LMULInfo m, FPR_Info f> {
  defm "_V" # f.FX : VPseudoBinaryM<f.fprclass, m>;
}

>>>>>>> eb0f1dc0
multiclass VPseudoBinaryM_VI<LMULInfo m> {
  defm _VI : VPseudoBinaryM<simm5, m>;
}

multiclass VPseudoVGTR_VV_VX_VI {
  defvar constraint = "@earlyclobber $rd";
  foreach m = MxList in {
    defvar mx = m.MX;
    defm "" : VPseudoBinaryV_VX<m, constraint>,
              SchedBinary<"WriteVRGatherVX", "ReadVRGatherVX_data",
                          "ReadVRGatherVX_index", mx, forcePassthruRead=true>;
    defm "" : VPseudoBinaryV_VI<uimm5, m, constraint>,
              SchedUnary<"WriteVRGatherVI", "ReadVRGatherVI_data", mx,
                         forcePassthruRead=true>;

    defvar sews = SchedSEWSet<mx>.val;
    foreach e = sews in {
      defm "" : VPseudoBinaryV_VV<m, constraint, e>,
                SchedBinary<"WriteVRGatherVV", "ReadVRGatherVV_data",
                              "ReadVRGatherVV_index", mx, e, forcePassthruRead=true>;
    }
  }
}

multiclass VPseudoVSALU_VV_VX_VI<bit Commutable = 0> {
  foreach m = MxList in {
    defvar mx = m.MX;
    defm "" : VPseudoBinaryV_VV<m, Commutable=Commutable>,
              SchedBinary<"WriteVSALUV", "ReadVSALUV", "ReadVSALUX", mx,
                          forcePassthruRead=true>;
    defm "" : VPseudoBinaryV_VX<m>,
              SchedBinary<"WriteVSALUX", "ReadVSALUV", "ReadVSALUX", mx,
                          forcePassthruRead=true>;
    defm "" : VPseudoBinaryV_VI<simm5, m>,
              SchedUnary<"WriteVSALUI", "ReadVSALUV", mx, forcePassthruRead=true>;
  }
}


multiclass VPseudoVSHT_VV_VX_VI {
  foreach m = MxList in {
    defvar mx = m.MX;
    defm "" : VPseudoBinaryV_VV<m>,
              SchedBinary<"WriteVShiftV", "ReadVShiftV", "ReadVShiftV", mx,
                          forcePassthruRead=true>;
    defm "" : VPseudoBinaryV_VX<m>,
              SchedBinary<"WriteVShiftX", "ReadVShiftV", "ReadVShiftX", mx,
                          forcePassthruRead=true>;
    defm "" : VPseudoBinaryV_VI<uimm5, m>,
              SchedUnary<"WriteVShiftI", "ReadVShiftV", mx, forcePassthruRead=true>;
  }
}

multiclass VPseudoVSSHT_VV_VX_VI_RM {
  foreach m = MxList in {
    defvar mx = m.MX;
    defm "" : VPseudoBinaryV_VV_RM<m>,
              SchedBinary<"WriteVSShiftV", "ReadVSShiftV", "ReadVSShiftV", mx,
                          forcePassthruRead=true>;
    defm "" : VPseudoBinaryV_VX_RM<m>,
              SchedBinary<"WriteVSShiftX", "ReadVSShiftV", "ReadVSShiftX", mx,
                          forcePassthruRead=true>;
    defm "" : VPseudoBinaryV_VI_RM<uimm5, m>,
              SchedUnary<"WriteVSShiftI", "ReadVSShiftV", mx, forcePassthruRead=true>;
  }
}

multiclass VPseudoVALU_VV_VX_VI<bit Commutable = 0> {
  foreach m = MxList in {
    defvar mx = m.MX;
    defm "" : VPseudoBinaryV_VV<m, Commutable=Commutable>,
            SchedBinary<"WriteVIALUV", "ReadVIALUV", "ReadVIALUV", mx,
                        forcePassthruRead=true>;
    defm "" : VPseudoBinaryV_VX<m>,
            SchedBinary<"WriteVIALUX", "ReadVIALUV", "ReadVIALUX", mx,
                        forcePassthruRead=true>;
    defm "" : VPseudoBinaryV_VI<simm5, m>,
            SchedUnary<"WriteVIALUI", "ReadVIALUV", mx, forcePassthruRead=true>;
  }
}

multiclass VPseudoVSALU_VV_VX {
  foreach m = MxList in {
    defvar mx = m.MX;
    defm "" : VPseudoBinaryV_VV<m>,
              SchedBinary<"WriteVSALUV", "ReadVSALUV", "ReadVSALUV", mx,
                          forcePassthruRead=true>;
    defm "" : VPseudoBinaryV_VX<m>,
              SchedBinary<"WriteVSALUX", "ReadVSALUV", "ReadVSALUX", mx,
                          forcePassthruRead=true>;
  }
}

multiclass VPseudoVSMUL_VV_VX_RM {
  foreach m = MxList in {
    defvar mx = m.MX;
    defm "" : VPseudoBinaryV_VV_RM<m, Commutable=1>,
              SchedBinary<"WriteVSMulV", "ReadVSMulV", "ReadVSMulV", mx,
                          forcePassthruRead=true>;
    defm "" : VPseudoBinaryV_VX_RM<m>,
              SchedBinary<"WriteVSMulX", "ReadVSMulV", "ReadVSMulX", mx,
                          forcePassthruRead=true>;
  }
}

multiclass VPseudoVAALU_VV_VX_RM<bit Commutable = 0> {
  foreach m = MxList in {
    defvar mx = m.MX;
    defm "" : VPseudoBinaryV_VV_RM<m, Commutable=Commutable>,
              SchedBinary<"WriteVAALUV", "ReadVAALUV", "ReadVAALUV", mx,
                          forcePassthruRead=true>;
    defm "" : VPseudoBinaryV_VX_RM<m>,
              SchedBinary<"WriteVAALUX", "ReadVAALUV", "ReadVAALUX", mx,
                          forcePassthruRead=true>;
  }
}

multiclass VPseudoVMINMAX_VV_VX {
  foreach m = MxList in {
    defvar mx = m.MX;
    defm "" : VPseudoBinaryV_VV<m, Commutable=1>,
              SchedBinary<"WriteVIMinMaxV", "ReadVIMinMaxV", "ReadVIMinMaxV", mx>;
    defm "" : VPseudoBinaryV_VX<m>,
              SchedBinary<"WriteVIMinMaxX", "ReadVIMinMaxV", "ReadVIMinMaxX", mx>;
  }
}

multiclass VPseudoVMUL_VV_VX<bit Commutable = 0> {
  foreach m = MxList in {
    defvar mx = m.MX;
    defm "" : VPseudoBinaryV_VV<m, Commutable=Commutable>,
              SchedBinary<"WriteVIMulV", "ReadVIMulV", "ReadVIMulV", mx>;
    defm "" : VPseudoBinaryV_VX<m>,
              SchedBinary<"WriteVIMulX", "ReadVIMulV", "ReadVIMulX", mx>;
  }
}

multiclass VPseudoVDIV_VV_VX {
  foreach m = MxList in {
    defvar mx = m.MX;
    defvar sews = SchedSEWSet<mx>.val;
    foreach e = sews in {
      defm "" : VPseudoBinaryV_VV<m, "", e>,
                SchedBinary<"WriteVIDivV", "ReadVIDivV", "ReadVIDivV", mx, e>;
      defm "" : VPseudoBinaryV_VX<m, "", e>,
                SchedBinary<"WriteVIDivX", "ReadVIDivV", "ReadVIDivX", mx, e>;
    }
  }
}

multiclass VPseudoVFMUL_VV_VF_RM {
  foreach m = MxListF in {
    foreach e = SchedSEWSet<m.MX, isF=1>.val in
      defm "" : VPseudoBinaryFV_VV_RM<m, e>,
                SchedBinary<"WriteVFMulV", "ReadVFMulV", "ReadVFMulV", m.MX, e,
                            forcePassthruRead=true>;
  }

  foreach f = FPList in {
    foreach m = f.MxList in {
      defm "" : VPseudoBinaryV_VF_RM<m, f, f.SEW>,
                SchedBinary<"WriteVFMulF", "ReadVFMulV", "ReadVFMulF", m.MX,
                            f.SEW, forcePassthruRead=true>;
    }
  }
}

multiclass VPseudoVFDIV_VV_VF_RM {
  foreach m = MxListF in {
    defvar mx = m.MX;
    defvar sews = SchedSEWSet<mx, isF=1>.val;
    foreach e = sews in {
      defm "" : VPseudoBinaryFV_VV_RM<m, e>,
                SchedBinary<"WriteVFDivV", "ReadVFDivV", "ReadVFDivV", mx, e,
                            forcePassthruRead=true>;
    }
  }

  foreach f = FPList in {
    foreach m = f.MxList in {
      defm "" : VPseudoBinaryV_VF_RM<m, f, f.SEW>,
                SchedBinary<"WriteVFDivF", "ReadVFDivV", "ReadVFDivF", m.MX, f.SEW,
                            forcePassthruRead=true>;
    }
  }
}

multiclass VPseudoVFRDIV_VF_RM {
  foreach f = FPList in {
    foreach m = f.MxList in {
      defm "" : VPseudoBinaryV_VF_RM<m, f, f.SEW>,
                SchedBinary<"WriteVFDivF", "ReadVFDivV", "ReadVFDivF", m.MX, f.SEW,
                            forcePassthruRead=true>;
    }
  }
}

multiclass VPseudoVALU_VV_VX {
 foreach m = MxList in {
    defm "" : VPseudoBinaryV_VV<m>,
            SchedBinary<"WriteVIALUV", "ReadVIALUV", "ReadVIALUV", m.MX,
                        forcePassthruRead=true>;
    defm "" : VPseudoBinaryV_VX<m>,
            SchedBinary<"WriteVIALUX", "ReadVIALUV", "ReadVIALUX", m.MX,
                        forcePassthruRead=true>;
  }
}

multiclass VPseudoVSGNJ_VV_VF {
  foreach m = MxListF in {
    foreach e = SchedSEWSet<m.MX, isF=1>.val in
    defm "" : VPseudoBinaryV_VV<m, sew=e>,
              SchedBinary<"WriteVFSgnjV", "ReadVFSgnjV", "ReadVFSgnjV", m.MX,
                          e, forcePassthruRead=true>;
  }

  foreach f = FPList in {
    foreach m = f.MxList in {
      defm "" : VPseudoBinaryV_VF<m, f, sew=f.SEW>,
                SchedBinary<"WriteVFSgnjF", "ReadVFSgnjV", "ReadVFSgnjF", m.MX,
                            f.SEW, forcePassthruRead=true>;
    }
  }
}

multiclass VPseudoVMAX_VV_VF {
  foreach m = MxListF in {
    foreach e = SchedSEWSet<m.MX, isF=1>.val in
      defm "" : VPseudoBinaryV_VV<m, sew=e>,
                SchedBinary<"WriteVFMinMaxV", "ReadVFMinMaxV", "ReadVFMinMaxV",
                            m.MX, e, forcePassthruRead=true>;
  }

  foreach f = FPList in {
    foreach m = f.MxList in {
      defm "" : VPseudoBinaryV_VF<m, f, sew=f.SEW>,
                SchedBinary<"WriteVFMinMaxF", "ReadVFMinMaxV", "ReadVFMinMaxF",
                            m.MX, f.SEW, forcePassthruRead=true>;
    }
  }
}

multiclass VPseudoVALU_VV_VF_RM {
  foreach m = MxListF in {
    foreach e = SchedSEWSet<m.MX, isF=1>.val in
      defm "" : VPseudoBinaryFV_VV_RM<m, e>,
                SchedBinary<"WriteVFALUV", "ReadVFALUV", "ReadVFALUV", m.MX, e,
                            forcePassthruRead=true>;
  }

  foreach f = FPList in {
    foreach m = f.MxList in {
      defm "" : VPseudoBinaryV_VF_RM<m, f, f.SEW>,
                SchedBinary<"WriteVFALUF", "ReadVFALUV", "ReadVFALUF", m.MX,
                            f.SEW, forcePassthruRead=true>;
    }
  }
}

multiclass VPseudoVALU_VF_RM {
  foreach f = FPList in {
    foreach m = f.MxList in {
      defm "" : VPseudoBinaryV_VF_RM<m, f, f.SEW>,
                SchedBinary<"WriteVFALUF", "ReadVFALUV", "ReadVFALUF", m.MX,
                            f.SEW, forcePassthruRead=true>;
    }
  }
}

multiclass VPseudoVALU_VX_VI {
  foreach m = MxList in {
    defvar mx = m.MX;
    defm "" : VPseudoBinaryV_VX<m>,
              SchedBinary<"WriteVIALUX", "ReadVIALUV", "ReadVIALUX", mx,
                          forcePassthruRead=true>;
    defm "" : VPseudoBinaryV_VI<simm5, m>,
              SchedUnary<"WriteVIALUI", "ReadVIALUV", mx, forcePassthruRead=true>;
  }
}

multiclass VPseudoVWALU_VV_VX<bit Commutable = 0> {
  foreach m = MxListW in {
    defvar mx = m.MX;
    defm "" : VPseudoBinaryW_VV<m, Commutable=Commutable>,
              SchedBinary<"WriteVIWALUV", "ReadVIWALUV", "ReadVIWALUV", mx,
                          forcePassthruRead=true>;
    defm "" : VPseudoBinaryW_VX<m>, 
              SchedBinary<"WriteVIWALUX", "ReadVIWALUV", "ReadVIWALUX", mx,
                          forcePassthruRead=true>;
  }
}

multiclass VPseudoVWMUL_VV_VX<bit Commutable = 0> {
  foreach m = MxListW in {
    defvar mx = m.MX;
    defm "" : VPseudoBinaryW_VV<m, Commutable=Commutable>,
              SchedBinary<"WriteVIWMulV", "ReadVIWMulV", "ReadVIWMulV", mx,
                          forcePassthruRead=true>;
    defm "" : VPseudoBinaryW_VX<m>,
              SchedBinary<"WriteVIWMulX", "ReadVIWMulV", "ReadVIWMulX", mx,
                          forcePassthruRead=true>;
  }
}

multiclass VPseudoVWMUL_VV_VF_RM {
  foreach m = MxListFW in {
    foreach e = SchedSEWSet<m.MX, isF=1, isWidening=1>.val in
    defm "" : VPseudoBinaryW_VV_RM<m, sew=e>,
              SchedBinary<"WriteVFWMulV", "ReadVFWMulV", "ReadVFWMulV", m.MX,
                          e, forcePassthruRead=true>;
  }

  foreach f = FPListW in {
    foreach m = f.MxListFW in {
      defm "" : VPseudoBinaryW_VF_RM<m, f, sew=f.SEW>,
                SchedBinary<"WriteVFWMulF", "ReadVFWMulV", "ReadVFWMulF", m.MX,
                          f.SEW, forcePassthruRead=true>;
    }
  }
}

multiclass VPseudoVWALU_WV_WX {
  foreach m = MxListW in {
    defvar mx = m.MX;
    defm "" : VPseudoBinaryW_WV<m>,
              SchedBinary<"WriteVIWALUV", "ReadVIWALUV", "ReadVIWALUV", mx,
                          forcePassthruRead=true>;
    defm "" : VPseudoBinaryW_WX<m>,
              SchedBinary<"WriteVIWALUX", "ReadVIWALUV", "ReadVIWALUX", mx,
                          forcePassthruRead=true>;
  }
}

multiclass VPseudoVFWALU_VV_VF_RM {
  foreach m = MxListFW in {
    foreach e = SchedSEWSet<m.MX, isF=1, isWidening=1>.val in
      defm "" : VPseudoBinaryW_VV_RM<m, sew=e>,
                SchedBinary<"WriteVFWALUV", "ReadVFWALUV", "ReadVFWALUV", m.MX,
                            e, forcePassthruRead=true>;
  }

  foreach f = FPListW in {
    foreach m = f.MxListFW in {
      defm "" : VPseudoBinaryW_VF_RM<m, f, sew=f.SEW>,
                SchedBinary<"WriteVFWALUF", "ReadVFWALUV", "ReadVFWALUF", m.MX,
                          f.SEW, forcePassthruRead=true>;
    }
  }
}

multiclass VPseudoVFWALU_WV_WF_RM {
  foreach m = MxListFW in {
    foreach e = SchedSEWSet<m.MX, isF=1, isWidening=1>.val in
      defm "" : VPseudoBinaryW_WV_RM<m, sew=e>,
                SchedBinary<"WriteVFWALUV", "ReadVFWALUV", "ReadVFWALUV", m.MX,
                            e, forcePassthruRead=true>;
  }
  foreach f = FPListW in {
    foreach m = f.MxListFW in {
      defm "" : VPseudoBinaryW_WF_RM<m, f, sew=f.SEW>,
                SchedBinary<"WriteVFWALUF", "ReadVFWALUV", "ReadVFWALUF", m.MX,
                            f.SEW, forcePassthruRead=true>;
    }
  }
}

multiclass VPseudoVMRG_VM_XM_IM {
  foreach m = MxList in {
    defvar mx = m.MX;
    def "_VVM" # "_" # m.MX:
      VPseudoTiedBinaryCarryIn<GetVRegNoV0<m.vrclass>.R,
                               m.vrclass, m.vrclass, m>,
      SchedBinary<"WriteVIMergeV", "ReadVIMergeV", "ReadVIMergeV", mx,
                          forcePassthruRead=true>;
    def "_VXM" # "_" # m.MX:
      VPseudoTiedBinaryCarryIn<GetVRegNoV0<m.vrclass>.R,
                               m.vrclass, GPR, m>,
      SchedBinary<"WriteVIMergeX", "ReadVIMergeV", "ReadVIMergeX", mx,
                          forcePassthruRead=true>;
    def "_VIM" # "_" # m.MX:
      VPseudoTiedBinaryCarryIn<GetVRegNoV0<m.vrclass>.R,
                               m.vrclass, simm5, m>,
      SchedUnary<"WriteVIMergeI", "ReadVIMergeV", mx,
                          forcePassthruRead=true>;
  }
}

multiclass VPseudoVCALU_VM_XM_IM {
  foreach m = MxList in {
    defvar mx = m.MX;
    defm "" : VPseudoTiedBinaryV_VM<m, Commutable=1>,
              SchedBinary<"WriteVICALUV", "ReadVICALUV", "ReadVICALUV", mx,
                          forcePassthruRead=true>;
    defm "" : VPseudoTiedBinaryV_XM<m>,
              SchedBinary<"WriteVICALUX", "ReadVICALUV", "ReadVICALUX", mx,
                          forcePassthruRead=true>;
    defm "" : VPseudoTiedBinaryV_IM<m>,
              SchedUnary<"WriteVICALUI", "ReadVICALUV", mx,
                          forcePassthruRead=true>;
  }
}

multiclass VPseudoVCALU_VM_XM {
  foreach m = MxList in {
    defvar mx = m.MX;
    defm "" : VPseudoTiedBinaryV_VM<m>,
              SchedBinary<"WriteVICALUV", "ReadVICALUV", "ReadVICALUV", mx,
                          forcePassthruRead=true>;
    defm "" : VPseudoTiedBinaryV_XM<m>,
              SchedBinary<"WriteVICALUX", "ReadVICALUV", "ReadVICALUX", mx,
                          forcePassthruRead=true>;
  }
}

multiclass VPseudoVCALUM_VM_XM_IM {
  defvar constraint = "@earlyclobber $rd";
  foreach m = MxList in {
    defvar mx = m.MX;
    defm "" : VPseudoBinaryV_VM<m, CarryOut=1, CarryIn=1, Constraint=constraint,
                                Commutable=1, TargetConstraintType=2>,
              SchedBinary<"WriteVICALUMV", "ReadVICALUV", "ReadVICALUV", mx, forceMasked=1,
                          forcePassthruRead=true>;
    defm "" : VPseudoBinaryV_XM<m, CarryOut=1, CarryIn=1, Constraint=constraint, TargetConstraintType=2>,
              SchedBinary<"WriteVICALUMX", "ReadVICALUV", "ReadVICALUX", mx, forceMasked=1,
                          forcePassthruRead=true>;
    defm "" : VPseudoBinaryV_IM<m, CarryOut=1, CarryIn=1, Constraint=constraint, TargetConstraintType=2>,
              SchedUnary<"WriteVICALUMI", "ReadVICALUV", mx, forceMasked=1,
                          forcePassthruRead=true>;
  }
}

multiclass VPseudoVCALUM_VM_XM {
  defvar constraint = "@earlyclobber $rd";
  foreach m = MxList in {
    defvar mx = m.MX;
    defm "" : VPseudoBinaryV_VM<m, CarryOut=1, CarryIn=1, Constraint=constraint,
                                TargetConstraintType=2>,
              SchedBinary<"WriteVICALUMV", "ReadVICALUV", "ReadVICALUV", mx, forceMasked=1,
                          forcePassthruRead=true>;
    defm "" : VPseudoBinaryV_XM<m, CarryOut=1, CarryIn=1, Constraint=constraint,
                                TargetConstraintType=2>,
              SchedBinary<"WriteVICALUMX", "ReadVICALUV", "ReadVICALUX", mx, forceMasked=1,
                          forcePassthruRead=true>;
  }
}

multiclass VPseudoVCALUM_V_X_I {
  defvar constraint = "@earlyclobber $rd";
  foreach m = MxList in {
    defvar mx = m.MX;
    defm "" : VPseudoBinaryV_VM<m, CarryOut=1, CarryIn=0, Constraint=constraint,
                                Commutable=1, TargetConstraintType=2>,
              SchedBinary<"WriteVICALUMV", "ReadVICALUV", "ReadVICALUV", mx,
                          forcePassthruRead=true>;
    defm "" : VPseudoBinaryV_XM<m, CarryOut=1, CarryIn=0, Constraint=constraint, TargetConstraintType=2>,
              SchedBinary<"WriteVICALUMX", "ReadVICALUV", "ReadVICALUX", mx,
                          forcePassthruRead=true>;
    defm "" : VPseudoBinaryV_IM<m, CarryOut=1, CarryIn=0, Constraint=constraint>,
              SchedUnary<"WriteVICALUMI", "ReadVICALUV", mx,
                          forcePassthruRead=true>;
  }
}

multiclass VPseudoVCALUM_V_X {
  defvar constraint = "@earlyclobber $rd";
  foreach m = MxList in {
    defvar mx = m.MX;
    defm "" : VPseudoBinaryV_VM<m, CarryOut=1, CarryIn=0, Constraint=constraint, TargetConstraintType=2>,
              SchedBinary<"WriteVICALUMV", "ReadVICALUV", "ReadVICALUV", mx,
                          forcePassthruRead=true>;
    defm "" : VPseudoBinaryV_XM<m, CarryOut=1, CarryIn=0, Constraint=constraint, TargetConstraintType=2>,
              SchedBinary<"WriteVICALUMX", "ReadVICALUV", "ReadVICALUX", mx,
                          forcePassthruRead=true>;
  }
}

multiclass VPseudoVNCLP_WV_WX_WI_RM {
  foreach m = MxListW in {
    defvar mx = m.MX;
    defm "" : VPseudoBinaryV_WV_RM<m>,
              SchedBinary<"WriteVNClipV", "ReadVNClipV", "ReadVNClipV", mx,
                          forcePassthruRead=true>;
    defm "" : VPseudoBinaryV_WX_RM<m>,
              SchedBinary<"WriteVNClipX", "ReadVNClipV", "ReadVNClipX", mx,
                          forcePassthruRead=true>;
    defm "" : VPseudoBinaryV_WI_RM<m>,
              SchedUnary<"WriteVNClipI", "ReadVNClipV", mx,
                          forcePassthruRead=true>;
  }
}

multiclass VPseudoVNSHT_WV_WX_WI {
  foreach m = MxListW in {
    defvar mx = m.MX;
    defm "" : VPseudoBinaryV_WV<m>,
              SchedBinary<"WriteVNShiftV", "ReadVNShiftV", "ReadVNShiftV", mx,
                          forcePassthruRead=true>;
    defm "" : VPseudoBinaryV_WX<m>,
              SchedBinary<"WriteVNShiftX", "ReadVNShiftV", "ReadVNShiftX", mx,
                          forcePassthruRead=true>;
    defm "" : VPseudoBinaryV_WI<m>,
              SchedUnary<"WriteVNShiftI", "ReadVNShiftV", mx,
                          forcePassthruRead=true>;
  }
}

multiclass VPseudoTernaryWithTailPolicy<VReg RetClass,
                                          RegisterClass Op1Class,
                                          DAGOperand Op2Class,
                                          LMULInfo MInfo,
                                          int sew> {
  let VLMul = MInfo.value, SEW=sew in {
    defvar mx = MInfo.MX;
    def "_" # mx # "_E" # sew : VPseudoTernaryNoMaskWithPolicy<RetClass, Op1Class, Op2Class>;
    def "_" # mx # "_E" # sew # "_MASK" : VPseudoTernaryMaskPolicy<RetClass, Op1Class, Op2Class>,
                                          RISCVMaskedPseudo<MaskIdx=3>;
  }
}

multiclass VPseudoTernaryWithTailPolicyRoundingMode<VReg RetClass,
                                                    RegisterClass Op1Class,
                                                    DAGOperand Op2Class,
                                                    LMULInfo MInfo,
                                                    int sew> {
  let VLMul = MInfo.value, SEW=sew in {
    defvar mx = MInfo.MX;
    def "_" # mx # "_E" # sew
        : VPseudoTernaryNoMaskWithPolicyRoundingMode<RetClass, Op1Class,
                                                     Op2Class>;
    def "_" # mx # "_E" # sew # "_MASK"
        : VPseudoTernaryMaskPolicyRoundingMode<RetClass, Op1Class,
                                               Op2Class>,
          RISCVMaskedPseudo<MaskIdx=3>;
  }
}

multiclass VPseudoTernaryWithPolicy<VReg RetClass,
                                    RegisterClass Op1Class,
                                    DAGOperand Op2Class,
                                    LMULInfo MInfo,
                                    string Constraint = "",
                                    bit Commutable = 0,
                                    bits<2> TargetConstraintType = 1> {
  let VLMul = MInfo.value in {
    let isCommutable = Commutable in
    def "_" # MInfo.MX : VPseudoTernaryNoMaskWithPolicy<RetClass, Op1Class, Op2Class, Constraint, TargetConstraintType>;
    def "_" # MInfo.MX # "_MASK" : VPseudoBinaryMaskPolicy<RetClass, Op1Class, Op2Class, Constraint, TargetConstraintType>,
                                   RISCVMaskedPseudo<MaskIdx=3>;
  }
}

multiclass VPseudoTernaryWithPolicyRoundingMode<VReg RetClass,
                                                RegisterClass Op1Class,
                                                DAGOperand Op2Class,
                                                LMULInfo MInfo,
                                                string Constraint = "",
                                                int sew = 0,
                                                bit Commutable = 0,
                                                bits<2> TargetConstraintType = 1> {
  let VLMul = MInfo.value in {
    defvar suffix = !if(sew, "_" # MInfo.MX # "_E" # sew, "_" # MInfo.MX);
    let isCommutable = Commutable in
    def suffix :
        VPseudoTernaryNoMaskWithPolicyRoundingMode<RetClass, Op1Class,
                                                   Op2Class, Constraint,
                                                   TargetConstraintType>;
    def suffix # "_MASK" :
        VPseudoBinaryMaskPolicyRoundingMode<RetClass, Op1Class,
                                            Op2Class, Constraint,
                                            UsesVXRM_=0,
                                            TargetConstraintType=TargetConstraintType>,
                                   RISCVMaskedPseudo<MaskIdx=3>;
  }
}

multiclass VPseudoTernaryV_VV_AAXA<LMULInfo m> {
  defm _VV : VPseudoTernaryWithPolicy<m.vrclass, m.vrclass, m.vrclass, m,
                                      Commutable=1>;
}

multiclass VPseudoTernaryV_VV_AAXA_RM<LMULInfo m, int sew> {
  defm _VV : VPseudoTernaryWithPolicyRoundingMode<m.vrclass, m.vrclass, m.vrclass, m,
                                                  sew=sew, Commutable=1>;
}

multiclass VPseudoTernaryV_VX_AAXA<LMULInfo m> {
  defm "_VX" : VPseudoTernaryWithPolicy<m.vrclass, GPR, m.vrclass, m,
                                        Commutable=1>;
}

multiclass VPseudoTernaryV_VF_AAXA_RM<LMULInfo m, FPR_Info f,
                                      int sew> {
  defm "_V" # f.FX : VPseudoTernaryWithPolicyRoundingMode<m.vrclass, f.fprclass,
                                                          m.vrclass, m,
                                                          sew=sew, Commutable=1>;
}

multiclass VPseudoTernaryW_VV<LMULInfo m, bit Commutable = 0> {
  defvar constraint = "@earlyclobber $rd";
  defm _VV : VPseudoTernaryWithPolicy<m.wvrclass, m.vrclass, m.vrclass, m,
                                      constraint, Commutable=Commutable, TargetConstraintType=3>;
}

multiclass VPseudoTernaryW_VV_RM<LMULInfo m, int sew> {
  defvar constraint = "@earlyclobber $rd";
  defm _VV : VPseudoTernaryWithPolicyRoundingMode<m.wvrclass, m.vrclass, m.vrclass, m,
                                                  constraint, sew,
                                                  TargetConstraintType=3>;
}

multiclass VPseudoTernaryW_VX<LMULInfo m> {
  defvar constraint = "@earlyclobber $rd";
  defm "_VX" : VPseudoTernaryWithPolicy<m.wvrclass, GPR, m.vrclass, m,
                                        constraint, TargetConstraintType=3>;
}

multiclass VPseudoTernaryW_VF_RM<LMULInfo m, FPR_Info f, int sew> {
  defvar constraint = "@earlyclobber $rd";
  defm "_V" # f.FX : VPseudoTernaryWithPolicyRoundingMode<m.wvrclass, f.fprclass,
                                                          m.vrclass, m, constraint,
                                                          sew=sew,
                                                          TargetConstraintType=3>;
}

multiclass VPseudoVSLDVWithPolicy<VReg RetClass,
                                  RegisterClass Op1Class,
                                  DAGOperand Op2Class,
                                  LMULInfo MInfo,
                                  string Constraint = ""> {
  let VLMul = MInfo.value in {
    def "_" # MInfo.MX : VPseudoTernaryNoMaskWithPolicy<RetClass, Op1Class, Op2Class, Constraint>;
    def "_" # MInfo.MX # "_MASK" : VPseudoBinaryMaskPolicy<RetClass, Op1Class, Op2Class, Constraint>,
                                   RISCVMaskedPseudo<MaskIdx=3>;
  }
}

multiclass VPseudoVSLDV_VX<LMULInfo m, string Constraint = ""> {
  defm _VX : VPseudoVSLDVWithPolicy<m.vrclass, m.vrclass, GPR, m, Constraint>;
}

multiclass VPseudoVSLDV_VI<LMULInfo m, string Constraint = ""> {
  defm _VI : VPseudoVSLDVWithPolicy<m.vrclass, m.vrclass, uimm5, m, Constraint>;
}

multiclass VPseudoVMAC_VV_VX_AAXA {
  foreach m = MxList in {
    defvar mx = m.MX;
    defm "" : VPseudoTernaryV_VV_AAXA<m>,
              SchedTernary<"WriteVIMulAddV", "ReadVIMulAddV", "ReadVIMulAddV",
                           "ReadVIMulAddV", mx>;
    defm "" : VPseudoTernaryV_VX_AAXA<m>,
              SchedTernary<"WriteVIMulAddX", "ReadVIMulAddV", "ReadVIMulAddX",
                           "ReadVIMulAddV", mx>;
  }
}

multiclass VPseudoVMAC_VV_VF_AAXA_RM {
  foreach m = MxListF in {
    foreach e = SchedSEWSet<m.MX, isF=1>.val in
      defm "" : VPseudoTernaryV_VV_AAXA_RM<m, sew=e>,
                SchedTernary<"WriteVFMulAddV", "ReadVFMulAddV", "ReadVFMulAddV",
                             "ReadVFMulAddV", m.MX, e>;
  }

  foreach f = FPList in {
    foreach m = f.MxList in {
      defm "" : VPseudoTernaryV_VF_AAXA_RM<m, f, sew=f.SEW>,
                SchedTernary<"WriteVFMulAddF", "ReadVFMulAddV", "ReadVFMulAddF",
                             "ReadVFMulAddV", m.MX, f.SEW>;
    }
  }
}

multiclass VPseudoVSLD_VX_VI<bit slidesUp = false, string Constraint = ""> {
  defvar WriteSlideX = !if(slidesUp, "WriteVSlideUpX", "WriteVSlideDownX");
  foreach m = MxList in {
    defvar mx = m.MX;
    defm "" : VPseudoVSLDV_VX<m, Constraint>,
              SchedTernary<WriteSlideX, "ReadVISlideV", "ReadVISlideV",
                           "ReadVISlideX", mx>;
    defm "" : VPseudoVSLDV_VI<m, Constraint>,
              SchedBinary<"WriteVSlideI", "ReadVISlideV", "ReadVISlideV", mx>;
  }
}

multiclass VPseudoVWMAC_VV_VX<bit Commutable = 0> {
  foreach m = MxListW in {
    defvar mx = m.MX;
    defm "" : VPseudoTernaryW_VV<m, Commutable=Commutable>,
              SchedTernary<"WriteVIWMulAddV", "ReadVIWMulAddV", "ReadVIWMulAddV",
                           "ReadVIWMulAddV", mx>;
    defm "" : VPseudoTernaryW_VX<m>,
              SchedTernary<"WriteVIWMulAddX", "ReadVIWMulAddV", "ReadVIWMulAddX",
                           "ReadVIWMulAddV", mx>;
  }
}

multiclass VPseudoVWMAC_VX {
  foreach m = MxListW in {
    defm "" : VPseudoTernaryW_VX<m>,
              SchedTernary<"WriteVIWMulAddX", "ReadVIWMulAddV", "ReadVIWMulAddX",
                           "ReadVIWMulAddV", m.MX>;
  }
}

multiclass VPseudoVWMAC_VV_VF_RM {
  foreach m = MxListFW in {
    foreach e = SchedSEWSet<m.MX, isF=1, isWidening=1>.val in
      defm "" : VPseudoTernaryW_VV_RM<m, sew=e>,
                SchedTernary<"WriteVFWMulAddV", "ReadVFWMulAddV",
                             "ReadVFWMulAddV", "ReadVFWMulAddV", m.MX, e>;
  }

  foreach f = FPListW in {
    foreach m = f.MxListFW in {
      defm "" : VPseudoTernaryW_VF_RM<m, f, sew=f.SEW>,
                SchedTernary<"WriteVFWMulAddF", "ReadVFWMulAddV",
                             "ReadVFWMulAddF", "ReadVFWMulAddV", m.MX, f.SEW>;
    }
  }
}

multiclass VPseudoVWMAC_VV_VF_BF_RM {
  foreach m = MxListFW in {
    defvar mx = m.MX;
    foreach e = SchedSEWSet<mx, isF=1, isWidening=1>.val in
      defm "" : VPseudoTernaryW_VV_RM<m, sew=e>,
                SchedTernary<"WriteVFWMulAddV", "ReadVFWMulAddV",
                             "ReadVFWMulAddV", "ReadVFWMulAddV", mx, e>;
  }

  foreach f = BFPListW in {
    foreach m = f.MxListFW in {
      defvar mx = m.MX;
      defm "" : VPseudoTernaryW_VF_RM<m, f, sew=f.SEW>,
                SchedTernary<"WriteVFWMulAddF", "ReadVFWMulAddV",
                             "ReadVFWMulAddF", "ReadVFWMulAddV", mx, f.SEW>;
    }
  }
}

multiclass VPseudoVCMPM_VV_VX_VI<bit Commutable = 0> {
  foreach m = MxList in {
    defvar mx = m.MX;
    defm "" : VPseudoBinaryM_VV<m, Commutable=Commutable>,
              SchedBinary<"WriteVICmpV", "ReadVICmpV", "ReadVICmpV", mx>;
    defm "" : VPseudoBinaryM_VX<m>,
              SchedBinary<"WriteVICmpX", "ReadVICmpV", "ReadVICmpX", mx>;
    defm "" : VPseudoBinaryM_VI<m>,
              SchedUnary<"WriteVICmpI", "ReadVICmpV", mx>;
  }
}

multiclass VPseudoVCMPM_VV_VX {
  foreach m = MxList in {
    defvar mx = m.MX;
    defm "" : VPseudoBinaryM_VV<m>,
              SchedBinary<"WriteVICmpV", "ReadVICmpV", "ReadVICmpV", mx>;
    defm "" : VPseudoBinaryM_VX<m>,
              SchedBinary<"WriteVICmpX", "ReadVICmpV", "ReadVICmpX", mx>;
  }
}

multiclass VPseudoVCMPM_VX_VI {
  foreach m = MxList in {
    defvar mx = m.MX;
    defm "" : VPseudoBinaryM_VX<m>,
              SchedBinary<"WriteVICmpX", "ReadVICmpV", "ReadVICmpX", mx>;
    defm "" : VPseudoBinaryM_VI<m>,
              SchedUnary<"WriteVICmpI", "ReadVICmpV", mx>;
  }
}

multiclass VPseudoVCMPM_VV_VF {
  foreach m = MxListF in {
    defm "" : VPseudoBinaryM_VV<m>,
              SchedBinary<"WriteVFCmpV", "ReadVFCmpV", "ReadVFCmpV", m.MX>;
  }

  foreach f = FPList in {
    foreach m = f.MxList in {
      defm "" : VPseudoBinaryM_VF<m, f>,
                SchedBinary<"WriteVFCmpF", "ReadVFCmpV", "ReadVFCmpF", m.MX>;
    }
  }
}

multiclass VPseudoVCMPM_VF {
  foreach f = FPList in {
    foreach m = f.MxList in {
      defm "" : VPseudoBinaryM_VF<m, f>,
                SchedBinary<"WriteVFCmpF", "ReadVFCmpV", "ReadVFCmpF", m.MX>;
    }
  }
}

multiclass VPseudoVRED_VS {
  foreach m = MxList in {
    defvar mx = m.MX;
    foreach e = SchedSEWSet<mx>.val in {
      defm _VS : VPseudoTernaryWithTailPolicy<V_M1.vrclass, m.vrclass, V_M1.vrclass, m, e>,
                 SchedReduction<"WriteVIRedV_From", "ReadVIRedV", mx, e>;
    }
  }
}

multiclass VPseudoVREDMINMAX_VS {
  foreach m = MxList in {
    defvar mx = m.MX;
    foreach e = SchedSEWSet<mx>.val in {
      defm _VS : VPseudoTernaryWithTailPolicy<V_M1.vrclass, m.vrclass, V_M1.vrclass, m, e>,
                 SchedReduction<"WriteVIRedMinMaxV_From", "ReadVIRedV", mx, e>;
    }
  }
}

multiclass VPseudoVWRED_VS {
  foreach m = MxListWRed in {
    defvar mx = m.MX;
    foreach e = SchedSEWSet<mx, isWidening=1>.val in {
      defm _VS : VPseudoTernaryWithTailPolicy<V_M1.vrclass, m.vrclass, V_M1.vrclass, m, e>,
                 SchedReduction<"WriteVIWRedV_From", "ReadVIWRedV", mx, e>;
    }
  }
}

multiclass VPseudoVFRED_VS_RM {
  foreach m = MxListF in {
    defvar mx = m.MX;
    foreach e = SchedSEWSet<mx, isF=1>.val in {
      defm _VS
          : VPseudoTernaryWithTailPolicyRoundingMode<V_M1.vrclass, m.vrclass,
                                                     V_M1.vrclass, m, e>,
            SchedReduction<"WriteVFRedV_From", "ReadVFRedV", mx, e>;
    }
  }
}

multiclass VPseudoVFREDMINMAX_VS {
  foreach m = MxListF in {
    defvar mx = m.MX;
    foreach e = SchedSEWSet<mx, isF=1>.val in {
      defm _VS : VPseudoTernaryWithTailPolicy<V_M1.vrclass, m.vrclass, V_M1.vrclass, m, e>,
                 SchedReduction<"WriteVFRedMinMaxV_From", "ReadVFRedV", mx, e>;
    }
  }
}

multiclass VPseudoVFREDO_VS_RM {
  foreach m = MxListF in {
    defvar mx = m.MX;
    foreach e = SchedSEWSet<mx, isF=1>.val in {
      defm _VS : VPseudoTernaryWithTailPolicyRoundingMode<V_M1.vrclass, m.vrclass,
                                                          V_M1.vrclass, m, e>,
                 SchedReduction<"WriteVFRedOV_From", "ReadVFRedOV", mx, e>;
    }
  }
}

multiclass VPseudoVFWRED_VS_RM {
  foreach m = MxListFWRed in {
    defvar mx = m.MX;
    foreach e = SchedSEWSet<mx, isF=1, isWidening=1>.val in {
      defm _VS
          : VPseudoTernaryWithTailPolicyRoundingMode<V_M1.vrclass, m.vrclass,
                                                     V_M1.vrclass, m, e>,
            SchedReduction<"WriteVFWRedV_From", "ReadVFWRedV", mx, e>;
    }
  }
}

multiclass VPseudoVFWREDO_VS_RM {
  foreach m = MxListFWRed in {
    defvar mx = m.MX;
    foreach e = SchedSEWSet<mx, isF=1, isWidening=1>.val in {
      defm _VS
          : VPseudoTernaryWithTailPolicyRoundingMode<V_M1.vrclass, m.vrclass,
                                                     V_M1.vrclass, m, e>,
            SchedReduction<"WriteVFWRedOV_From", "ReadVFWRedV", mx, e>;
    }
  }
}

multiclass VPseudoConversion<VReg RetClass,
                             VReg Op1Class,
                             LMULInfo MInfo,
                             string Constraint = "",
                             int sew = 0,
                             bits<2> TargetConstraintType = 1> {
  defvar suffix = !if(sew, "_" # MInfo.MX # "_E" # sew, "_" # MInfo.MX);
  let VLMul = MInfo.value, SEW=sew in {
    def suffix : VPseudoUnaryNoMask<RetClass, Op1Class, Constraint, TargetConstraintType>;
    def suffix # "_MASK" : VPseudoUnaryMask<RetClass, Op1Class,
                                            Constraint, TargetConstraintType>,
                           RISCVMaskedPseudo<MaskIdx=2>;
  }
}

multiclass VPseudoConversionRoundingMode<VReg RetClass,
                             VReg Op1Class,
                             LMULInfo MInfo,
                             string Constraint = "",
                             int sew = 0,
                             bits<2> TargetConstraintType = 1> {
  let VLMul = MInfo.value, SEW=sew in {
    defvar suffix = !if(sew, "_" # MInfo.MX # "_E" # sew, "_" # MInfo.MX);
    def suffix : VPseudoUnaryNoMaskRoundingMode<RetClass, Op1Class, Constraint, TargetConstraintType>;
    def suffix # "_MASK" : VPseudoUnaryMaskRoundingMode<RetClass, Op1Class,
                                                        Constraint,
                                                        TargetConstraintType>,
                           RISCVMaskedPseudo<MaskIdx=2>;
  }
}

multiclass VPseudoConversionNoExcept<VReg RetClass,
                                     VReg Op1Class,
                                     LMULInfo MInfo,
                                     string Constraint = ""> {
  let VLMul = MInfo.value in {
    def "_" # MInfo.MX # "_MASK" : VPseudoUnaryMask_NoExcept<RetClass, Op1Class, Constraint>;
  }
}

multiclass VPseudoVCVTI_V {
  foreach m = MxListF in {
    defm _V : VPseudoConversion<m.vrclass, m.vrclass, m>,
              SchedUnary<"WriteVFCvtFToIV", "ReadVFCvtFToIV", m.MX,
                         forcePassthruRead=true>;
  }
}

multiclass VPseudoVCVTI_V_RM {
  foreach m = MxListF in {
    defm _V : VPseudoConversionRoundingMode<m.vrclass, m.vrclass, m>,
              SchedUnary<"WriteVFCvtFToIV", "ReadVFCvtFToIV", m.MX,
                         forcePassthruRead=true>;
  }
}

multiclass VPseudoVFROUND_NOEXCEPT_V {
  foreach m = MxListF in {
    defm _V : VPseudoConversionNoExcept<m.vrclass, m.vrclass, m>,
              SchedUnary<"WriteVFCvtFToIV", "ReadVFCvtFToIV", m.MX,
                         forcePassthruRead=true>;
  }
}

multiclass VPseudoVCVTF_V_RM {
  foreach m = MxListF in {
    foreach e = SchedSEWSet<m.MX, isF=1>.val in
      defm _V : VPseudoConversionRoundingMode<m.vrclass, m.vrclass, m, sew=e>,
                SchedUnary<"WriteVFCvtIToFV", "ReadVFCvtIToFV", m.MX, e,
                           forcePassthruRead=true>;
  }
}

multiclass VPseudoVWCVTI_V {
  defvar constraint = "@earlyclobber $rd";
  foreach m = MxListFW in {
    defm _V : VPseudoConversion<m.wvrclass, m.vrclass, m, constraint, TargetConstraintType=3>,
              SchedUnary<"WriteVFWCvtFToIV", "ReadVFWCvtFToIV", m.MX,
                         forcePassthruRead=true>;
  }
}

multiclass VPseudoVWCVTI_V_RM {
  defvar constraint = "@earlyclobber $rd";
  foreach m = MxListFW in {
    defm _V : VPseudoConversionRoundingMode<m.wvrclass, m.vrclass, m, constraint, TargetConstraintType=3>,
              SchedUnary<"WriteVFWCvtFToIV", "ReadVFWCvtFToIV", m.MX,
                         forcePassthruRead=true>;
  }
}

multiclass VPseudoVWCVTF_V {
  defvar constraint = "@earlyclobber $rd";
  foreach m = MxListW in {
    foreach e = SchedSEWSet<m.MX, isF=0, isWidening=1>.val in
      defm _V : VPseudoConversion<m.wvrclass, m.vrclass, m, constraint, sew=e,
                                  TargetConstraintType=3>,
                SchedUnary<"WriteVFWCvtIToFV", "ReadVFWCvtIToFV", m.MX, e,
                           forcePassthruRead=true>;
  }
}

multiclass VPseudoVWCVTD_V {
  defvar constraint = "@earlyclobber $rd";
  foreach m = MxListFW in {
    foreach e = SchedSEWSet<m.MX, isF=1, isWidening=1>.val in
      defm _V : VPseudoConversion<m.wvrclass, m.vrclass, m, constraint, sew=e,
                                  TargetConstraintType=3>,
                SchedUnary<"WriteVFWCvtFToFV", "ReadVFWCvtFToFV", m.MX, e,
                           forcePassthruRead=true>;
  }
}

multiclass VPseudoVNCVTI_W {
  defvar constraint = "@earlyclobber $rd";
  foreach m = MxListW in {
    defm _W : VPseudoConversion<m.vrclass, m.wvrclass, m, constraint, TargetConstraintType=2>,
              SchedUnary<"WriteVFNCvtFToIV", "ReadVFNCvtFToIV", m.MX,
                         forcePassthruRead=true>;
  }
}

multiclass VPseudoVNCVTI_W_RM {
  defvar constraint = "@earlyclobber $rd";
  foreach m = MxListW in {
    defm _W : VPseudoConversionRoundingMode<m.vrclass, m.wvrclass, m, constraint, TargetConstraintType=2>,
              SchedUnary<"WriteVFNCvtFToIV", "ReadVFNCvtFToIV", m.MX,
                         forcePassthruRead=true>;
  }
}

multiclass VPseudoVNCVTF_W_RM {
  defvar constraint = "@earlyclobber $rd";
  foreach m = MxListFW in {
    foreach e = SchedSEWSet<m.MX, isF=1, isWidening=1>.val in
      defm _W : VPseudoConversionRoundingMode<m.vrclass, m.wvrclass, m,
                                              constraint, sew=e,
                                              TargetConstraintType=2>,
                SchedUnary<"WriteVFNCvtIToFV", "ReadVFNCvtIToFV", m.MX, e,
                           forcePassthruRead=true>;
  }
}

multiclass VPseudoVNCVTD_W {
  defvar constraint = "@earlyclobber $rd";
  foreach m = MxListFW in {
    foreach e = SchedSEWSet<m.MX, isF=1, isWidening=1>.val in
      defm _W : VPseudoConversion<m.vrclass, m.wvrclass, m, constraint, sew=e,
                                  TargetConstraintType=2>,
                SchedUnary<"WriteVFNCvtFToFV", "ReadVFNCvtFToFV", m.MX, e,
                           forcePassthruRead=true>;
  }
}

multiclass VPseudoVNCVTD_W_RM {
  defvar constraint = "@earlyclobber $rd";
  foreach m = MxListFW in {
    foreach e = SchedSEWSet<m.MX, isF=1, isWidening=1>.val in
      defm _W : VPseudoConversionRoundingMode<m.vrclass, m.wvrclass, m,
                                              constraint, sew=e,
                                              TargetConstraintType=2>,
                SchedUnary<"WriteVFNCvtFToFV", "ReadVFNCvtFToFV", m.MX, e,
                           forcePassthruRead=true>;
  }
}

multiclass VPseudoUSSegLoad {
  foreach eew = EEWList in {
    foreach lmul = MxSet<eew>.m in {
      defvar LInfo = lmul.MX;
      let VLMul = lmul.value, SEW=eew in {
        foreach nf = NFSet<lmul>.L in {
          defvar vreg = SegRegClass<lmul, nf>.RC;
          def nf # "E" # eew # "_V_" # LInfo :
            VPseudoUSSegLoadNoMask<vreg, eew, nf>, VLSEGSched<nf, eew, LInfo>;
          def nf # "E" # eew # "_V_" # LInfo # "_MASK" :
            VPseudoUSSegLoadMask<vreg, eew, nf>, RISCVMaskedPseudo<MaskIdx=2>,
            VLSEGSched<nf, eew, LInfo>;
        }
      }
    }
  }
}

multiclass VPseudoUSSegLoadFF {
  foreach eew = EEWList in {
    foreach lmul = MxSet<eew>.m in {
      defvar LInfo = lmul.MX;
      let VLMul = lmul.value, SEW=eew in {
        foreach nf = NFSet<lmul>.L in {
          defvar vreg = SegRegClass<lmul, nf>.RC;
          def nf # "E" # eew # "FF_V_" # LInfo :
            VPseudoUSSegLoadFFNoMask<vreg, eew, nf>, VLSEGFFSched<nf, eew, LInfo>;
          def nf # "E" # eew # "FF_V_" # LInfo # "_MASK" :
            VPseudoUSSegLoadFFMask<vreg, eew, nf>, RISCVMaskedPseudo<MaskIdx=2>,
            VLSEGFFSched<nf, eew, LInfo>;
        }
      }
    }
  }
}

multiclass VPseudoSSegLoad {
  foreach eew = EEWList in {
    foreach lmul = MxSet<eew>.m in {
      defvar LInfo = lmul.MX;
      let VLMul = lmul.value, SEW=eew in {
        foreach nf = NFSet<lmul>.L in {
          defvar vreg = SegRegClass<lmul, nf>.RC;
          def nf # "E" # eew # "_V_" # LInfo : VPseudoSSegLoadNoMask<vreg, eew, nf>,
                                               VLSSEGSched<nf, eew, LInfo>;
          def nf # "E" # eew # "_V_" # LInfo # "_MASK" : VPseudoSSegLoadMask<vreg, eew, nf>,
                                                         RISCVMaskedPseudo<MaskIdx=3>,
                                                         VLSSEGSched<nf, eew, LInfo>;
        }
      }
    }
  }
}

multiclass VPseudoISegLoad<bit Ordered> {
  foreach idxEEW = EEWList in {
    foreach dataEEW = EEWList in {
      foreach dataEMUL = MxSet<dataEEW>.m in {
        defvar dataEMULOctuple = dataEMUL.octuple;
        // Calculate emul = eew * lmul / sew
        defvar idxEMULOctuple = !srl(!mul(idxEEW, dataEMULOctuple), !logtwo(dataEEW));
        if !and(!ge(idxEMULOctuple, 1), !le(idxEMULOctuple, 64)) then {
          defvar DataLInfo = dataEMUL.MX;
          defvar IdxLInfo = octuple_to_str<idxEMULOctuple>.ret;
          defvar idxEMUL = !cast<LMULInfo>("V_" # IdxLInfo);
          defvar DataVreg = dataEMUL.vrclass;
          defvar IdxVreg = idxEMUL.vrclass;
          let VLMul = dataEMUL.value in {
            foreach nf = NFSet<dataEMUL>.L in {
              defvar Vreg = SegRegClass<dataEMUL, nf>.RC;
              def nf # "EI" # idxEEW # "_V_" # IdxLInfo # "_" # DataLInfo :
                VPseudoISegLoadNoMask<Vreg, IdxVreg, idxEEW, idxEMUL.value,
                                      nf, Ordered>,
                VLXSEGSched<nf, dataEEW, Ordered, DataLInfo>;
              def nf # "EI" # idxEEW # "_V_" # IdxLInfo # "_" # DataLInfo # "_MASK" :
                VPseudoISegLoadMask<Vreg, IdxVreg, idxEEW, idxEMUL.value,
                                    nf, Ordered>,
                RISCVMaskedPseudo<MaskIdx=3>,
                VLXSEGSched<nf, dataEEW, Ordered, DataLInfo>;
            }
          }
        }
      }
    }
  }
}

multiclass VPseudoUSSegStore {
  foreach eew = EEWList in {
    foreach lmul = MxSet<eew>.m in {
      defvar LInfo = lmul.MX;
      let VLMul = lmul.value, SEW=eew in {
        foreach nf = NFSet<lmul>.L in {
          defvar vreg = SegRegClass<lmul, nf>.RC;
          def nf # "E" # eew # "_V_" # LInfo : VPseudoUSSegStoreNoMask<vreg, eew, nf>,
                                               VSSEGSched<nf, eew, LInfo>;
          def nf # "E" # eew # "_V_" # LInfo # "_MASK" : VPseudoUSSegStoreMask<vreg, eew, nf>,
                                                         RISCVMaskedPseudo<MaskIdx=2>,
                                                         VSSEGSched<nf, eew, LInfo>;
        }
      }
    }
  }
}

multiclass VPseudoSSegStore {
  foreach eew = EEWList in {
    foreach lmul = MxSet<eew>.m in {
      defvar LInfo = lmul.MX;
      let VLMul = lmul.value, SEW=eew in {
        foreach nf = NFSet<lmul>.L in {
          defvar vreg = SegRegClass<lmul, nf>.RC;
          def nf # "E" # eew # "_V_" # LInfo : VPseudoSSegStoreNoMask<vreg, eew, nf>,
                                               VSSSEGSched<nf, eew, LInfo>;
          def nf # "E" # eew # "_V_" # LInfo # "_MASK" : VPseudoSSegStoreMask<vreg, eew, nf>,
                                                         RISCVMaskedPseudo<MaskIdx=3>,
                                                         VSSSEGSched<nf, eew, LInfo>;
        }
      }
    }
  }
}

multiclass VPseudoISegStore<bit Ordered> {
  foreach idxEEW = EEWList in {
    foreach dataEEW = EEWList in {
      foreach dataEMUL = MxSet<dataEEW>.m in {
        defvar dataEMULOctuple = dataEMUL.octuple;
        // Calculate emul = eew * lmul / sew
        defvar idxEMULOctuple = !srl(!mul(idxEEW, dataEMULOctuple), !logtwo(dataEEW));
        if !and(!ge(idxEMULOctuple, 1), !le(idxEMULOctuple, 64)) then {
          defvar DataLInfo = dataEMUL.MX;
          defvar IdxLInfo = octuple_to_str<idxEMULOctuple>.ret;
          defvar idxEMUL = !cast<LMULInfo>("V_" # IdxLInfo);
          defvar DataVreg = dataEMUL.vrclass;
          defvar IdxVreg = idxEMUL.vrclass;
          let VLMul = dataEMUL.value in {
            foreach nf = NFSet<dataEMUL>.L in {
              defvar Vreg = SegRegClass<dataEMUL, nf>.RC;
              def nf # "EI" # idxEEW # "_V_" # IdxLInfo # "_" # DataLInfo :
                VPseudoISegStoreNoMask<Vreg, IdxVreg, idxEEW, idxEMUL.value,
                                       nf, Ordered>,
                VSXSEGSched<nf, idxEEW, Ordered, DataLInfo>;
              def nf # "EI" # idxEEW # "_V_" # IdxLInfo # "_" # DataLInfo # "_MASK" :
                VPseudoISegStoreMask<Vreg, IdxVreg, idxEEW, idxEMUL.value,
                                     nf, Ordered>,
                RISCVMaskedPseudo<MaskIdx=3>,
                VSXSEGSched<nf, idxEEW, Ordered, DataLInfo>;
            }
          }
        }
      }
    }
  }
}

//===----------------------------------------------------------------------===//
// Helpers to define the intrinsic patterns.
//===----------------------------------------------------------------------===//

class VPatUnaryNoMask<string intrinsic_name,
                      string inst,
                      string kind,
                      ValueType result_type,
                      ValueType op2_type,
                      int log2sew,
                      LMULInfo vlmul,
                      VReg result_reg_class,
                      VReg op2_reg_class,
                      bit isSEWAware = 0> :
  Pat<(result_type (!cast<Intrinsic>(intrinsic_name)
                   (result_type result_reg_class:$passthru),
                   (op2_type op2_reg_class:$rs2),
                   VLOpFrag)),
                   (!cast<Instruction>(
                     !if(isSEWAware,
                         inst#"_"#kind#"_"#vlmul.MX#"_E"#!shl(1, log2sew),
                         inst#"_"#kind#"_"#vlmul.MX))
                   (result_type result_reg_class:$passthru),
                   (op2_type op2_reg_class:$rs2),
                   GPR:$vl, log2sew, TU_MU)>;

class VPatUnaryNoMaskRoundingMode<string intrinsic_name,
                                  string inst,
                                  string kind,
                                  ValueType result_type,
                                  ValueType op2_type,
                                  int log2sew,
                                  LMULInfo vlmul,
                                  VReg result_reg_class,
                                  VReg op2_reg_class,
                                  bit isSEWAware = 0> :
  Pat<(result_type (!cast<Intrinsic>(intrinsic_name)
                   (result_type result_reg_class:$passthru),
                   (op2_type op2_reg_class:$rs2),
                   (XLenVT timm:$round),
                   VLOpFrag)),
                   (!cast<Instruction>(
                      !if(isSEWAware,
                          inst#"_"#kind#"_"#vlmul.MX#"_E"#!shl(1, log2sew),
                          inst#"_"#kind#"_"#vlmul.MX))
                   (result_type result_reg_class:$passthru),
                   (op2_type op2_reg_class:$rs2),
                   (XLenVT timm:$round),
                   GPR:$vl, log2sew, TU_MU)>;

class VPatUnaryNoMaskRTZ<string intrinsic_name,
                         string inst,
                         string kind,
                         ValueType result_type,
                         ValueType op2_type,
                         int log2sew,
                         LMULInfo vlmul,
                         VReg result_reg_class,
                         VReg op2_reg_class,
                         bit isSEWAware = 0> :
  Pat<(result_type (!cast<Intrinsic>(intrinsic_name)
                   (result_type result_reg_class:$passthru),
                   (op2_type op2_reg_class:$rs2),
                   (XLenVT 0b001),
                   VLOpFrag)),
                   (!cast<Instruction>(
                      !if(isSEWAware,
                          inst#"_"#kind#"_"#vlmul.MX#"_E"#!shl(1, log2sew),
                          inst#"_"#kind#"_"#vlmul.MX))
                   (result_type result_reg_class:$passthru),
                   (op2_type op2_reg_class:$rs2),
                   GPR:$vl, log2sew, TU_MU)>;

class VPatUnaryMask<string intrinsic_name,
                    string inst,
                    string kind,
                    ValueType result_type,
                    ValueType op2_type,
                    ValueType mask_type,
                    int log2sew,
                    LMULInfo vlmul,
                    VReg result_reg_class,
                    VReg op2_reg_class,
                    bit isSEWAware = 0> :
  Pat<(result_type (!cast<Intrinsic>(intrinsic_name#"_mask")
                   (result_type result_reg_class:$passthru),
                   (op2_type op2_reg_class:$rs2),
                   (mask_type VMV0:$vm),
                   VLOpFrag, (XLenVT timm:$policy))),
                   (!cast<Instruction>(
                      !if(isSEWAware,
                          inst#"_"#kind#"_"#vlmul.MX#"_E"#!shl(1, log2sew)#"_MASK",
                          inst#"_"#kind#"_"#vlmul.MX#"_MASK"))
                   (result_type result_reg_class:$passthru),
                   (op2_type op2_reg_class:$rs2),
                   (mask_type VMV0:$vm), GPR:$vl, log2sew, (XLenVT timm:$policy))>;

class VPatUnaryMaskRoundingMode<string intrinsic_name,
                                string inst,
                                string kind,
                                ValueType result_type,
                                ValueType op2_type,
                                ValueType mask_type,
                                int log2sew,
                                LMULInfo vlmul,
                                VReg result_reg_class,
                                VReg op2_reg_class,
                                bit isSEWAware = 0> :
  Pat<(result_type (!cast<Intrinsic>(intrinsic_name#"_mask")
                   (result_type result_reg_class:$passthru),
                   (op2_type op2_reg_class:$rs2),
                   (mask_type VMV0:$vm),
                   (XLenVT timm:$round),
                   VLOpFrag, (XLenVT timm:$policy))),
                   (!cast<Instruction>(
                      !if(isSEWAware,
                          inst#"_"#kind#"_"#vlmul.MX#"_E"#!shl(1, log2sew)#"_MASK",
                          inst#"_"#kind#"_"#vlmul.MX#"_MASK"))
                   (result_type result_reg_class:$passthru),
                   (op2_type op2_reg_class:$rs2),
                   (mask_type VMV0:$vm),
                   (XLenVT timm:$round),
                   GPR:$vl, log2sew, (XLenVT timm:$policy))>;

class VPatUnaryMaskRTZ<string intrinsic_name,
                       string inst,
                       string kind,
                       ValueType result_type,
                       ValueType op2_type,
                       ValueType mask_type,
                       int log2sew,
                       LMULInfo vlmul,
                       VReg result_reg_class,
                       VReg op2_reg_class,
                       bit isSEWAware = 0> :
  Pat<(result_type (!cast<Intrinsic>(intrinsic_name#"_mask")
                   (result_type result_reg_class:$passthru),
                   (op2_type op2_reg_class:$rs2),
                   (mask_type VMV0:$vm),
                   (XLenVT 0b001),
                   VLOpFrag, (XLenVT timm:$policy))),
                   (!cast<Instruction>(
                      !if(isSEWAware,
                          inst#"_"#kind#"_"#vlmul.MX#"_E"#!shl(1, log2sew)#"_MASK",
                          inst#"_"#kind#"_"#vlmul.MX#"_MASK"))
                   (result_type result_reg_class:$passthru),
                   (op2_type op2_reg_class:$rs2),
                   (mask_type VMV0:$vm),
                   GPR:$vl, log2sew, (XLenVT timm:$policy))>;

class VPatMaskUnaryNoMask<string intrinsic_name,
                          string inst,
                          MTypeInfo mti> :
  Pat<(mti.Mask (!cast<Intrinsic>(intrinsic_name)
                (mti.Mask VR:$rs2),
                VLOpFrag)),
                (!cast<Instruction>(inst#"_M_"#mti.BX)
                (mti.Mask VR:$rs2),
                GPR:$vl, mti.Log2SEW)>;

class VPatMaskUnaryMask<string intrinsic_name,
                        string inst,
                        MTypeInfo mti> :
  Pat<(mti.Mask (!cast<Intrinsic>(intrinsic_name#"_mask")
                (mti.Mask VR:$passthru),
                (mti.Mask VR:$rs2),
                (mti.Mask VMV0:$vm),
                VLOpFrag)),
                (!cast<Instruction>(inst#"_M_"#mti.BX#"_MASK")
                (mti.Mask VR:$passthru),
                (mti.Mask VR:$rs2),
                (mti.Mask VMV0:$vm), GPR:$vl, mti.Log2SEW, TA_MU)>;

class VPatUnaryAnyMask<string intrinsic,
                       string inst,
                       string kind,
                       ValueType result_type,
                       ValueType op1_type,
                       ValueType mask_type,
                       int log2sew,
                       LMULInfo vlmul,
                       VReg result_reg_class,
                       VReg op1_reg_class> :
  Pat<(result_type (!cast<Intrinsic>(intrinsic)
                   (result_type result_reg_class:$passthru),
                   (op1_type op1_reg_class:$rs1),
                   (mask_type VR:$rs2),
                   VLOpFrag)),
                   (!cast<Instruction>(inst#"_"#kind#"_"#vlmul.MX#"_E"#!shl(1, log2sew))
                   (result_type result_reg_class:$passthru),
                   (op1_type op1_reg_class:$rs1),
                   (mask_type VR:$rs2),
                   GPR:$vl, log2sew)>;

class VPatBinaryM<string intrinsic_name,
                  string inst,
                  ValueType result_type,
                  ValueType op1_type,
                  ValueType op2_type,
                  int sew,
                  VReg op1_reg_class,
                  DAGOperand op2_kind> :
  Pat<(result_type (!cast<Intrinsic>(intrinsic_name)
                   (op1_type op1_reg_class:$rs1),
                   (op2_type op2_kind:$rs2),
                   VLOpFrag)),
                   (!cast<Instruction>(inst)
                   (op1_type op1_reg_class:$rs1),
                   (op2_type op2_kind:$rs2),
                   GPR:$vl, sew)>;

class VPatBinaryNoMaskTU<string intrinsic_name,
                         string inst,
                         ValueType result_type,
                         ValueType op1_type,
                         ValueType op2_type,
                         int sew,
                         VReg result_reg_class,
                         VReg op1_reg_class,
                         DAGOperand op2_kind> :
  Pat<(result_type (!cast<Intrinsic>(intrinsic_name)
                   (result_type result_reg_class:$passthru),
                   (op1_type op1_reg_class:$rs1),
                   (op2_type op2_kind:$rs2),
                   VLOpFrag)),
                   (!cast<Instruction>(inst)
                   (result_type result_reg_class:$passthru),
                   (op1_type op1_reg_class:$rs1),
                   (op2_type op2_kind:$rs2),
                   GPR:$vl, sew, TU_MU)>;

class VPatBinaryNoMaskTURoundingMode<string intrinsic_name,
                                     string inst,
                                     ValueType result_type,
                                     ValueType op1_type,
                                     ValueType op2_type,
                                     int sew,
                                     VReg result_reg_class,
                                     VReg op1_reg_class,
                                     DAGOperand op2_kind> :
  Pat<(result_type (!cast<Intrinsic>(intrinsic_name)
                   (result_type result_reg_class:$passthru),
                   (op1_type op1_reg_class:$rs1),
                   (op2_type op2_kind:$rs2),
                   (XLenVT timm:$round),
                   VLOpFrag)),
                   (!cast<Instruction>(inst)
                   (result_type result_reg_class:$passthru),
                   (op1_type op1_reg_class:$rs1),
                   (op2_type op2_kind:$rs2),
                   (XLenVT timm:$round),
                   GPR:$vl, sew, TU_MU)>;


// Same as VPatBinaryM but source operands are swapped.
class VPatBinaryMSwapped<string intrinsic_name,
                         string inst,
                         ValueType result_type,
                         ValueType op1_type,
                         ValueType op2_type,
                         int sew,
                         VReg op1_reg_class,
                         DAGOperand op2_kind> :
  Pat<(result_type (!cast<Intrinsic>(intrinsic_name)
                   (op2_type op2_kind:$rs2),
                   (op1_type op1_reg_class:$rs1),
                   VLOpFrag)),
                   (!cast<Instruction>(inst)
                   (op1_type op1_reg_class:$rs1),
                   (op2_type op2_kind:$rs2),
                   GPR:$vl, sew)>;

class VPatBinaryMask<string intrinsic_name,
                     string inst,
                     ValueType result_type,
                     ValueType op1_type,
                     ValueType op2_type,
                     ValueType mask_type,
                     int sew,
                     VReg result_reg_class,
                     VReg op1_reg_class,
                     DAGOperand op2_kind> :
  Pat<(result_type (!cast<Intrinsic>(intrinsic_name#"_mask")
                   (result_type result_reg_class:$passthru),
                   (op1_type op1_reg_class:$rs1),
                   (op2_type op2_kind:$rs2),
                   (mask_type VMV0:$vm),
                   VLOpFrag)),
                   (!cast<Instruction>(inst#"_MASK")
                   (result_type result_reg_class:$passthru),
                   (op1_type op1_reg_class:$rs1),
                   (op2_type op2_kind:$rs2),
                   (mask_type VMV0:$vm), GPR:$vl, sew, TA_MU)>;

class VPatBinaryMaskPolicy<string intrinsic_name,
                           string inst,
                           ValueType result_type,
                           ValueType op1_type,
                           ValueType op2_type,
                           ValueType mask_type,
                           int sew,
                           VReg result_reg_class,
                           VReg op1_reg_class,
                           DAGOperand op2_kind> :
  Pat<(result_type (!cast<Intrinsic>(intrinsic_name#"_mask")
                   (result_type result_reg_class:$passthru),
                   (op1_type op1_reg_class:$rs1),
                   (op2_type op2_kind:$rs2),
                   (mask_type VMV0:$vm),
                   VLOpFrag, (XLenVT timm:$policy))),
                   (!cast<Instruction>(inst#"_MASK")
                   (result_type result_reg_class:$passthru),
                   (op1_type op1_reg_class:$rs1),
                   (op2_type op2_kind:$rs2),
                   (mask_type VMV0:$vm), GPR:$vl, sew, (XLenVT timm:$policy))>;

class VPatBinaryMaskPolicyRoundingMode<string intrinsic_name,
                                       string inst,
                                       ValueType result_type,
                                       ValueType op1_type,
                                       ValueType op2_type,
                                       ValueType mask_type,
                                       int sew,
                                       VReg result_reg_class,
                                       VReg op1_reg_class,
                                       DAGOperand op2_kind> :
  Pat<(result_type (!cast<Intrinsic>(intrinsic_name#"_mask")
                   (result_type result_reg_class:$passthru),
                   (op1_type op1_reg_class:$rs1),
                   (op2_type op2_kind:$rs2),
                   (mask_type VMV0:$vm),
                   (XLenVT timm:$round),
                   VLOpFrag, (XLenVT timm:$policy))),
                   (!cast<Instruction>(inst#"_MASK")
                   (result_type result_reg_class:$passthru),
                   (op1_type op1_reg_class:$rs1),
                   (op2_type op2_kind:$rs2),
                   (mask_type VMV0:$vm),
                   (XLenVT timm:$round),
                   GPR:$vl, sew, (XLenVT timm:$policy))>;

// Same as VPatBinaryMask but source operands are swapped.
class VPatBinaryMaskSwapped<string intrinsic_name,
                            string inst,
                            ValueType result_type,
                            ValueType op1_type,
                            ValueType op2_type,
                            ValueType mask_type,
                            int sew,
                            VReg result_reg_class,
                            VReg op1_reg_class,
                            DAGOperand op2_kind> :
  Pat<(result_type (!cast<Intrinsic>(intrinsic_name#"_mask")
                   (result_type result_reg_class:$passthru),
                   (op2_type op2_kind:$rs2),
                   (op1_type op1_reg_class:$rs1),
                   (mask_type VMV0:$vm),
                   VLOpFrag)),
                   (!cast<Instruction>(inst#"_MASK")
                   (result_type result_reg_class:$passthru),
                   (op1_type op1_reg_class:$rs1),
                   (op2_type op2_kind:$rs2),
                   (mask_type VMV0:$vm), GPR:$vl, sew, TA_MU)>;

class VPatTiedBinaryNoMask<string intrinsic_name,
                           string inst,
                           ValueType result_type,
                           ValueType op2_type,
                           int sew,
                           VReg result_reg_class,
                           DAGOperand op2_kind> :
  Pat<(result_type (!cast<Intrinsic>(intrinsic_name)
                   (result_type (undef)),
                   (result_type result_reg_class:$rs1),
                   (op2_type op2_kind:$rs2),
                   VLOpFrag)),
                   (!cast<Instruction>(inst#"_TIED")
                   (result_type result_reg_class:$rs1),
                   (op2_type op2_kind:$rs2),
                   GPR:$vl, sew, TAIL_AGNOSTIC)>;

class VPatTiedBinaryNoMaskRoundingMode<string intrinsic_name,
                                       string inst,
                                       ValueType result_type,
                                       ValueType op2_type,
                                       int sew,
                                       VReg result_reg_class,
                                       DAGOperand op2_kind> :
  Pat<(result_type (!cast<Intrinsic>(intrinsic_name)
                   (result_type (undef)),
                   (result_type result_reg_class:$rs1),
                   (op2_type op2_kind:$rs2),
                   (XLenVT timm:$round),
                   VLOpFrag)),
                   (!cast<Instruction>(inst#"_TIED")
                   (result_type result_reg_class:$rs1),
                   (op2_type op2_kind:$rs2),
                   (XLenVT timm:$round),
                   GPR:$vl, sew, TAIL_AGNOSTIC)>;

class VPatTiedBinaryNoMaskTU<string intrinsic_name,
                             string inst,
                             ValueType result_type,
                             ValueType op2_type,
                             int sew,
                             VReg result_reg_class,
                             DAGOperand op2_kind> :
  Pat<(result_type (!cast<Intrinsic>(intrinsic_name)
                   (result_type result_reg_class:$passthru),
                   (result_type result_reg_class:$passthru),
                   (op2_type op2_kind:$rs2),
                   VLOpFrag)),
                   (!cast<Instruction>(inst#"_TIED")
                   (result_type result_reg_class:$passthru),
                   (op2_type op2_kind:$rs2),
                   GPR:$vl, sew, TU_MU)>;

class VPatTiedBinaryNoMaskTURoundingMode<string intrinsic_name,
                                         string inst,
                                         ValueType result_type,
                                         ValueType op2_type,
                                         int sew,
                                         VReg result_reg_class,
                                         DAGOperand op2_kind> :
  Pat<(result_type (!cast<Intrinsic>(intrinsic_name)
                   (result_type result_reg_class:$passthru),
                   (result_type result_reg_class:$passthru),
                   (op2_type op2_kind:$rs2),
                   (XLenVT timm:$round),
                   VLOpFrag)),
                   (!cast<Instruction>(inst#"_TIED")
                   (result_type result_reg_class:$passthru),
                   (op2_type op2_kind:$rs2),
                   (XLenVT timm:$round),
                   GPR:$vl, sew, TU_MU)>;

class VPatTiedBinaryMask<string intrinsic_name,
                         string inst,
                         ValueType result_type,
                         ValueType op2_type,
                         ValueType mask_type,
                         int sew,
                         VReg result_reg_class,
                         DAGOperand op2_kind> :
  Pat<(result_type (!cast<Intrinsic>(intrinsic_name#"_mask")
                   (result_type result_reg_class:$passthru),
                   (result_type result_reg_class:$passthru),
                   (op2_type op2_kind:$rs2),
                   (mask_type VMV0:$vm),
                   VLOpFrag, (XLenVT timm:$policy))),
                   (!cast<Instruction>(inst#"_MASK_TIED")
                   (result_type result_reg_class:$passthru),
                   (op2_type op2_kind:$rs2),
                   (mask_type VMV0:$vm), GPR:$vl, sew, (XLenVT timm:$policy))>;

class VPatTiedBinaryMaskRoundingMode<string intrinsic_name,
                                     string inst,
                                     ValueType result_type,
                                     ValueType op2_type,
                                     ValueType mask_type,
                                     int sew,
                                     VReg result_reg_class,
                                     DAGOperand op2_kind> :
  Pat<(result_type (!cast<Intrinsic>(intrinsic_name#"_mask")
                   (result_type result_reg_class:$passthru),
                   (result_type result_reg_class:$passthru),
                   (op2_type op2_kind:$rs2),
                   (mask_type VMV0:$vm),
                   (XLenVT timm:$round),
                   VLOpFrag, (XLenVT timm:$policy))),
                   (!cast<Instruction>(inst#"_MASK_TIED")
                   (result_type result_reg_class:$passthru),
                   (op2_type op2_kind:$rs2),
                   (mask_type VMV0:$vm),
                   (XLenVT timm:$round),
                   GPR:$vl, sew, (XLenVT timm:$policy))>;

class VPatTernaryNoMaskTU<string intrinsic,
                          string inst,
                          string kind,
                          ValueType result_type,
                          ValueType op1_type,
                          ValueType op2_type,
                          int log2sew,
                          LMULInfo vlmul,
                          VReg result_reg_class,
                          RegisterClass op1_reg_class,
                          DAGOperand op2_kind> :
  Pat<(result_type (!cast<Intrinsic>(intrinsic)
                    (result_type result_reg_class:$rs3),
                    (op1_type op1_reg_class:$rs1),
                    (op2_type op2_kind:$rs2),
                    VLOpFrag)),
                   (!cast<Instruction>(inst#"_"#kind#"_"#vlmul.MX#"_E"#!shl(1, log2sew))
                    result_reg_class:$rs3,
                    (op1_type op1_reg_class:$rs1),
                    op2_kind:$rs2,
                    GPR:$vl, log2sew, TU_MU)>;

class VPatTernaryNoMaskTURoundingMode<string intrinsic,
                                      string inst,
                                      string kind,
                                      ValueType result_type,
                                      ValueType op1_type,
                                      ValueType op2_type,
                                      int log2sew,
                                      LMULInfo vlmul,
                                      VReg result_reg_class,
                                      RegisterClass op1_reg_class,
                                      DAGOperand op2_kind> :
  Pat<(result_type (!cast<Intrinsic>(intrinsic)
                    (result_type result_reg_class:$rs3),
                    (op1_type op1_reg_class:$rs1),
                    (op2_type op2_kind:$rs2),
                    (XLenVT timm:$round),
                    VLOpFrag)),
                   (!cast<Instruction>(inst#"_"#kind#"_"#vlmul.MX#"_E"#!shl(1, log2sew))
                    result_reg_class:$rs3,
                    (op1_type op1_reg_class:$rs1),
                    op2_kind:$rs2,
                    (XLenVT timm:$round),
                    GPR:$vl, log2sew, TU_MU)>;

class VPatTernaryNoMaskWithPolicy<string intrinsic,
                                  string inst,
                                  string kind,
                                  ValueType result_type,
                                  ValueType op1_type,
                                  ValueType op2_type,
                                  int log2sew,
                                  LMULInfo vlmul,
                                  VReg result_reg_class,
                                  RegisterClass op1_reg_class,
                                  DAGOperand op2_kind,
                                  bit isSEWAware = false> :
  Pat<(result_type (!cast<Intrinsic>(intrinsic)
                    (result_type result_reg_class:$rs3),
                    (op1_type op1_reg_class:$rs1),
                    (op2_type op2_kind:$rs2),
                    VLOpFrag, (XLenVT timm:$policy))),
                   (!cast<Instruction>(inst#"_"#kind#"_"#vlmul.MX#!if(isSEWAware, "_E"#!shl(1, log2sew), ""))
                    result_reg_class:$rs3,
                    (op1_type op1_reg_class:$rs1),
                    op2_kind:$rs2,
                    GPR:$vl, log2sew, (XLenVT timm:$policy))>;

class VPatTernaryNoMaskWithPolicyRoundingMode<string intrinsic,
                                  string inst,
                                  string kind,
                                  ValueType result_type,
                                  ValueType op1_type,
                                  ValueType op2_type,
                                  int log2sew,
                                  LMULInfo vlmul,
                                  VReg result_reg_class,
                                  RegisterClass op1_reg_class,
                                  DAGOperand op2_kind,
                                  bit isSEWAware = 0> :
  Pat<(result_type (!cast<Intrinsic>(intrinsic)
                    (result_type result_reg_class:$rs3),
                    (op1_type op1_reg_class:$rs1),
                    (op2_type op2_kind:$rs2),
                    (XLenVT timm:$round),
                    VLOpFrag, (XLenVT timm:$policy))),
                   (!cast<Instruction>(!if(isSEWAware,
                          inst#"_"#kind#"_"#vlmul.MX#"_E"#!shl(1, log2sew),
                          inst#"_"#kind#"_"#vlmul.MX))
                    result_reg_class:$rs3,
                    (op1_type op1_reg_class:$rs1),
                    op2_kind:$rs2,
                    (XLenVT timm:$round),
                    GPR:$vl, log2sew, (XLenVT timm:$policy))>;

class VPatTernaryMaskPolicy<string intrinsic,
                            string inst,
                            string kind,
                            ValueType result_type,
                            ValueType op1_type,
                            ValueType op2_type,
                            ValueType mask_type,
                            int sew,
                            LMULInfo vlmul,
                            VReg result_reg_class,
                            RegisterClass op1_reg_class,
                            DAGOperand op2_kind> :
  Pat<(result_type (!cast<Intrinsic>(intrinsic#"_mask")
                    (result_type result_reg_class:$rs3),
                    (op1_type op1_reg_class:$rs1),
                    (op2_type op2_kind:$rs2),
                    (mask_type VMV0:$vm),
                    VLOpFrag, (XLenVT timm:$policy))),
                   (!cast<Instruction>(inst#"_"#kind#"_"#vlmul.MX # "_MASK")
                    result_reg_class:$rs3,
                    (op1_type op1_reg_class:$rs1),
                    op2_kind:$rs2,
                    (mask_type VMV0:$vm),
                    GPR:$vl, sew, (XLenVT timm:$policy))>;

class VPatTernaryMaskPolicyRoundingMode<string intrinsic,
                                        string inst,
                                        string kind,
                                        ValueType result_type,
                                        ValueType op1_type,
                                        ValueType op2_type,
                                        ValueType mask_type,
                                        int log2sew,
                                        LMULInfo vlmul,
                                        VReg result_reg_class,
                                        RegisterClass op1_reg_class,
                                        DAGOperand op2_kind,
                                        bit isSEWAware = 0> :
  Pat<(result_type (!cast<Intrinsic>(intrinsic#"_mask")
                    (result_type result_reg_class:$rs3),
                    (op1_type op1_reg_class:$rs1),
                    (op2_type op2_kind:$rs2),
                    (mask_type VMV0:$vm),
                    (XLenVT timm:$round),
                    VLOpFrag, (XLenVT timm:$policy))),
                   (!cast<Instruction>(!if(isSEWAware,
                          inst#"_"#kind#"_"#vlmul.MX#"_E"#!shl(1, log2sew) # "_MASK",
                          inst#"_"#kind#"_"#vlmul.MX # "_MASK"))
                    result_reg_class:$rs3,
                    (op1_type op1_reg_class:$rs1),
                    op2_kind:$rs2,
                    (mask_type VMV0:$vm),
                    (XLenVT timm:$round),
                    GPR:$vl, log2sew, (XLenVT timm:$policy))>;

class VPatTernaryMaskTU<string intrinsic,
                        string inst,
                        string kind,
                        ValueType result_type,
                        ValueType op1_type,
                        ValueType op2_type,
                        ValueType mask_type,
                        int log2sew,
                        LMULInfo vlmul,
                        VReg result_reg_class,
                        RegisterClass op1_reg_class,
                        DAGOperand op2_kind> :
  Pat<(result_type (!cast<Intrinsic>(intrinsic#"_mask")
                    (result_type result_reg_class:$rs3),
                    (op1_type op1_reg_class:$rs1),
                    (op2_type op2_kind:$rs2),
                    (mask_type VMV0:$vm),
                    VLOpFrag)),
                   (!cast<Instruction>(inst#"_"#kind#"_"#vlmul.MX#"_E"#!shl(1, log2sew)# "_MASK")
                    result_reg_class:$rs3,
                    (op1_type op1_reg_class:$rs1),
                    op2_kind:$rs2,
                    (mask_type VMV0:$vm),
                    GPR:$vl, log2sew, TU_MU)>;

class VPatTernaryMaskTURoundingMode<string intrinsic,
                                    string inst,
                                    string kind,
                                    ValueType result_type,
                                    ValueType op1_type,
                                    ValueType op2_type,
                                    ValueType mask_type,
                                    int log2sew,
                                    LMULInfo vlmul,
                                    VReg result_reg_class,
                                    RegisterClass op1_reg_class,
                                    DAGOperand op2_kind> :
  Pat<(result_type (!cast<Intrinsic>(intrinsic#"_mask")
                    (result_type result_reg_class:$rs3),
                    (op1_type op1_reg_class:$rs1),
                    (op2_type op2_kind:$rs2),
                    (mask_type VMV0:$vm),
                    (XLenVT timm:$round),
                    VLOpFrag)),
                   (!cast<Instruction>(inst#"_"#kind#"_"#vlmul.MX#"_E"#!shl(1, log2sew)# "_MASK")
                    result_reg_class:$rs3,
                    (op1_type op1_reg_class:$rs1),
                    op2_kind:$rs2,
                    (mask_type VMV0:$vm),
                    (XLenVT timm:$round),
                    GPR:$vl, log2sew, TU_MU)>;

multiclass VPatUnaryS_M<string intrinsic_name,
                             string inst> {
  foreach mti = AllMasks in {
    def : Pat<(XLenVT (!cast<Intrinsic>(intrinsic_name)
                      (mti.Mask VR:$rs1), VLOpFrag)),
                      (!cast<Instruction>(inst#"_M_"#mti.BX) $rs1,
                      GPR:$vl, mti.Log2SEW)>;
    def : Pat<(XLenVT (!cast<Intrinsic>(intrinsic_name # "_mask")
                      (mti.Mask VR:$rs1), (mti.Mask VMV0:$vm), VLOpFrag)),
                      (!cast<Instruction>(inst#"_M_"#mti.BX#"_MASK") $rs1,
                      (mti.Mask VMV0:$vm), GPR:$vl, mti.Log2SEW)>;
  }
}

multiclass VPatUnaryV_V_AnyMask<string intrinsic, string instruction,
                                list<VTypeInfo> vtilist> {
  foreach vti = vtilist in {
    let Predicates = GetVTypeMinimalPredicates<vti>.Predicates in
    def : VPatUnaryAnyMask<intrinsic, instruction, "VM",
                           vti.Vector, vti.Vector, vti.Mask,
                           vti.Log2SEW, vti.LMul, vti.RegClass, vti.RegClass>;
  }
}

multiclass VPatUnaryM_M<string intrinsic,
                         string inst> {
  foreach mti = AllMasks in {
    def : VPatMaskUnaryNoMask<intrinsic, inst, mti>;
    def : VPatMaskUnaryMask<intrinsic, inst, mti>;
  }
}

multiclass VPatUnaryV_M<string intrinsic, string instruction> {
  foreach vti = AllIntegerVectors in {
    let Predicates = GetVTypePredicates<vti>.Predicates in {
      def : VPatUnaryNoMask<intrinsic, instruction, "M", vti.Vector, vti.Mask,
                            vti.Log2SEW, vti.LMul, vti.RegClass, VR>;
      def : VPatUnaryMask<intrinsic, instruction, "M", vti.Vector, vti.Mask,
                          vti.Mask, vti.Log2SEW, vti.LMul, vti.RegClass, VR>;
    }
  }
}

multiclass VPatUnaryV_VF<string intrinsic, string instruction, string suffix,
                         list<VTypeInfoToFraction> fractionList> {
  foreach vtiTofti = fractionList in {
      defvar vti = vtiTofti.Vti;
      defvar fti = vtiTofti.Fti;
      let Predicates = !listconcat(GetVTypePredicates<vti>.Predicates,
                                   GetVTypePredicates<fti>.Predicates) in {
        def : VPatUnaryNoMask<intrinsic, instruction, suffix,
                              vti.Vector, fti.Vector,
                              vti.Log2SEW, vti.LMul, vti.RegClass, fti.RegClass>;
        def : VPatUnaryMask<intrinsic, instruction, suffix,
                            vti.Vector, fti.Vector, vti.Mask,
                            vti.Log2SEW, vti.LMul, vti.RegClass, fti.RegClass>;
      }
  }
}

multiclass VPatUnaryV_V<string intrinsic, string instruction,
                        list<VTypeInfo> vtilist, bit isSEWAware = 0> {
  foreach vti = vtilist in {
    let Predicates = GetVTypePredicates<vti>.Predicates in {
      def : VPatUnaryNoMask<intrinsic, instruction, "V",
                            vti.Vector, vti.Vector, vti.Log2SEW,
                            vti.LMul, vti.RegClass, vti.RegClass, isSEWAware>;
      def : VPatUnaryMask<intrinsic, instruction, "V",
                          vti.Vector, vti.Vector, vti.Mask, vti.Log2SEW,
                          vti.LMul, vti.RegClass, vti.RegClass, isSEWAware>;
    }
  }
}

multiclass VPatUnaryV_V_RM<string intrinsic, string instruction,
                        list<VTypeInfo> vtilist, bit isSEWAware = 0> {
  foreach vti = vtilist in {
    let Predicates = GetVTypePredicates<vti>.Predicates in {
      def : VPatUnaryNoMaskRoundingMode<intrinsic, instruction, "V",
                                        vti.Vector, vti.Vector, vti.Log2SEW,
                                        vti.LMul, vti.RegClass, vti.RegClass, isSEWAware>;
      def : VPatUnaryMaskRoundingMode<intrinsic, instruction, "V",
                                      vti.Vector, vti.Vector, vti.Mask, vti.Log2SEW,
                                      vti.LMul, vti.RegClass, vti.RegClass, isSEWAware>;
    }
  }
}

multiclass VPatNullaryV<string intrinsic, string instruction> {
  foreach vti = AllIntegerVectors in {
    let Predicates = GetVTypePredicates<vti>.Predicates in {
      def : Pat<(vti.Vector (!cast<Intrinsic>(intrinsic)
                            (vti.Vector vti.RegClass:$passthru),
                            VLOpFrag)),
                            (!cast<Instruction>(instruction#"_V_" # vti.LMul.MX)
                            vti.RegClass:$passthru, GPR:$vl, vti.Log2SEW, TU_MU)>;
      def : Pat<(vti.Vector (!cast<Intrinsic>(intrinsic # "_mask")
                            (vti.Vector vti.RegClass:$passthru),
                            (vti.Mask VMV0:$vm), VLOpFrag, (XLenVT timm:$policy))),
                            (!cast<Instruction>(instruction#"_V_" # vti.LMul.MX # "_MASK")
                            vti.RegClass:$passthru, (vti.Mask VMV0:$vm),
                            GPR:$vl, vti.Log2SEW, (XLenVT timm:$policy))>;
  }
  }
}

multiclass VPatNullaryM<string intrinsic, string inst> {
  foreach mti = AllMasks in
    def : Pat<(mti.Mask (!cast<Intrinsic>(intrinsic)
                        VLOpFrag)),
                        (!cast<Instruction>(inst#"_M_"#mti.BX)
                        GPR:$vl, mti.Log2SEW)>;
}

multiclass VPatBinaryM<string intrinsic,
                      string inst,
                      ValueType result_type,
                      ValueType op1_type,
                      ValueType op2_type,
                      ValueType mask_type,
                      int sew,
                      VReg result_reg_class,
                      VReg op1_reg_class,
                      DAGOperand op2_kind> {
  def : VPatBinaryM<intrinsic, inst, result_type, op1_type, op2_type,
                    sew, op1_reg_class, op2_kind>;
  def : VPatBinaryMask<intrinsic, inst, result_type, op1_type, op2_type,
                       mask_type, sew, result_reg_class, op1_reg_class,
                       op2_kind>;
}

multiclass VPatBinary<string intrinsic,
                      string inst,
                      ValueType result_type,
                      ValueType op1_type,
                      ValueType op2_type,
                      ValueType mask_type,
                      int sew,
                      VReg result_reg_class,
                      VReg op1_reg_class,
                      DAGOperand op2_kind> {
  def : VPatBinaryNoMaskTU<intrinsic, inst, result_type, op1_type, op2_type,
                           sew, result_reg_class, op1_reg_class, op2_kind>;
  def : VPatBinaryMaskPolicy<intrinsic, inst, result_type, op1_type, op2_type,
                             mask_type, sew, result_reg_class, op1_reg_class,
                             op2_kind>;
}

multiclass VPatBinaryRoundingMode<string intrinsic,
                                  string inst,
                                  ValueType result_type,
                                  ValueType op1_type,
                                  ValueType op2_type,
                                  ValueType mask_type,
                                  int sew,
                                  VReg result_reg_class,
                                  VReg op1_reg_class,
                                  DAGOperand op2_kind> {
  def : VPatBinaryNoMaskTURoundingMode<intrinsic, inst, result_type, op1_type, op2_type,
                                       sew, result_reg_class, op1_reg_class, op2_kind>;
  def : VPatBinaryMaskPolicyRoundingMode<intrinsic, inst, result_type, op1_type, op2_type,
                                         mask_type, sew, result_reg_class, op1_reg_class,
                                         op2_kind>;
}

multiclass VPatBinaryMSwapped<string intrinsic,
                              string inst,
                              ValueType result_type,
                              ValueType op1_type,
                              ValueType op2_type,
                              ValueType mask_type,
                              int sew,
                              VReg result_reg_class,
                              VReg op1_reg_class,
                              DAGOperand op2_kind> {
  def : VPatBinaryMSwapped<intrinsic, inst, result_type, op1_type, op2_type,
                           sew, op1_reg_class, op2_kind>;
  def : VPatBinaryMaskSwapped<intrinsic, inst, result_type, op1_type, op2_type,
                              mask_type, sew, result_reg_class, op1_reg_class,
                              op2_kind>;
}

multiclass VPatBinaryCarryInTAIL<string intrinsic,
                                 string inst,
                                 string kind,
                                 ValueType result_type,
                                 ValueType op1_type,
                                 ValueType op2_type,
                                 ValueType mask_type,
                                 int sew,
                                 LMULInfo vlmul,
                                 VReg result_reg_class,
                                 VReg op1_reg_class,
                                 DAGOperand op2_kind> {
  def : Pat<(result_type (!cast<Intrinsic>(intrinsic)
                         (result_type result_reg_class:$passthru),
                         (op1_type op1_reg_class:$rs1),
                         (op2_type op2_kind:$rs2),
                         (mask_type VMV0:$vm),
                         VLOpFrag)),
                         (!cast<Instruction>(inst#"_"#kind#"_"#vlmul.MX)
                         (result_type result_reg_class:$passthru),
                         (op1_type op1_reg_class:$rs1),
                         (op2_type op2_kind:$rs2),
                         (mask_type VMV0:$vm), GPR:$vl, sew)>;
}

multiclass VPatBinaryCarryIn<string intrinsic,
                             string inst,
                             string kind,
                             ValueType result_type,
                             ValueType op1_type,
                             ValueType op2_type,
                             ValueType mask_type,
                             int sew,
                             LMULInfo vlmul,
                             VReg op1_reg_class,
                             DAGOperand op2_kind> {
  def : Pat<(result_type (!cast<Intrinsic>(intrinsic)
                         (op1_type op1_reg_class:$rs1),
                         (op2_type op2_kind:$rs2),
                         (mask_type VMV0:$vm),
                         VLOpFrag)),
                         (!cast<Instruction>(inst#"_"#kind#"_"#vlmul.MX)
                         (op1_type op1_reg_class:$rs1),
                         (op2_type op2_kind:$rs2),
                         (mask_type VMV0:$vm), GPR:$vl, sew)>;
}

multiclass VPatBinaryMaskOut<string intrinsic,
                             string inst,
                             string kind,
                             ValueType result_type,
                             ValueType op1_type,
                             ValueType op2_type,
                             int sew,
                             LMULInfo vlmul,
                             VReg op1_reg_class,
                             DAGOperand op2_kind> {
  def : Pat<(result_type (!cast<Intrinsic>(intrinsic)
                         (op1_type op1_reg_class:$rs1),
                         (op2_type op2_kind:$rs2),
                         VLOpFrag)),
                         (!cast<Instruction>(inst#"_"#kind#"_"#vlmul.MX)
                         (op1_type op1_reg_class:$rs1),
                         (op2_type op2_kind:$rs2),
                         GPR:$vl, sew)>;
}

multiclass VPatConversion<string intrinsic,
                          string inst,
                          string kind,
                          ValueType result_type,
                          ValueType op1_type,
                          ValueType mask_type,
                          int log2sew,
                          LMULInfo vlmul,
                          VReg result_reg_class,
                          VReg op1_reg_class,
                          bit isSEWAware = 0> {
  def : VPatUnaryNoMask<intrinsic, inst, kind, result_type, op1_type,
                        log2sew, vlmul, result_reg_class, op1_reg_class,
                        isSEWAware>;
  def : VPatUnaryMask<intrinsic, inst, kind, result_type, op1_type,
                      mask_type, log2sew, vlmul, result_reg_class, op1_reg_class,
                      isSEWAware>;
}

multiclass VPatConversionRoundingMode<string intrinsic,
                                      string inst,
                                      string kind,
                                      ValueType result_type,
                                      ValueType op1_type,
                                      ValueType mask_type,
                                      int log2sew,
                                      LMULInfo vlmul,
                                      VReg result_reg_class,
                                      VReg op1_reg_class,
                                      bit isSEWAware = 0> {
  def : VPatUnaryNoMaskRoundingMode<intrinsic, inst, kind, result_type, op1_type,
                                    log2sew, vlmul, result_reg_class,
                                    op1_reg_class, isSEWAware>;
  def : VPatUnaryMaskRoundingMode<intrinsic, inst, kind, result_type, op1_type,
                                  mask_type, log2sew, vlmul, result_reg_class,
                                  op1_reg_class, isSEWAware>;
}

multiclass VPatConversionRTZ<string intrinsic,
                             string inst,
                             string kind,
                             ValueType result_type,
                             ValueType op1_type,
                             ValueType mask_type,
                             int log2sew,
                             LMULInfo vlmul,
                             VReg result_reg_class,
                             VReg op1_reg_class,
                             bit isSEWAware = 0> {
  def : VPatUnaryNoMaskRTZ<intrinsic, inst, kind, result_type, op1_type,
                                    log2sew, vlmul, result_reg_class,
                                    op1_reg_class, isSEWAware>;
  def : VPatUnaryMaskRTZ<intrinsic, inst, kind, result_type, op1_type,
                                  mask_type, log2sew, vlmul, result_reg_class,
                                  op1_reg_class, isSEWAware>;
}

multiclass VPatBinaryV_VV<string intrinsic, string instruction,
                          list<VTypeInfo> vtilist, bit isSEWAware = 0> {
  foreach vti = vtilist in
    let Predicates = GetVTypePredicates<vti>.Predicates in
    defm : VPatBinary<intrinsic,
                      !if(isSEWAware,
                          instruction # "_VV_" # vti.LMul.MX # "_E" # vti.SEW,
                          instruction # "_VV_" # vti.LMul.MX),
                      vti.Vector, vti.Vector, vti.Vector,vti.Mask,
                      vti.Log2SEW, vti.RegClass,
                      vti.RegClass, vti.RegClass>;
}

multiclass VPatBinaryV_VV_RM<string intrinsic, string instruction,
                             list<VTypeInfo> vtilist, bit isSEWAware = 0> {
  foreach vti = vtilist in
    let Predicates = GetVTypePredicates<vti>.Predicates in
    defm : VPatBinaryRoundingMode<intrinsic,
                                  !if(isSEWAware,
                                      instruction # "_VV_" # vti.LMul.MX # "_E" # vti.SEW,
                                      instruction # "_VV_" # vti.LMul.MX),
                                  vti.Vector, vti.Vector, vti.Vector,vti.Mask,
                                  vti.Log2SEW, vti.RegClass,
                                  vti.RegClass, vti.RegClass>;
}

multiclass VPatBinaryV_VV_INT<string intrinsic, string instruction,
                              list<VTypeInfo> vtilist> {
  foreach vti = vtilist in {
    defvar ivti = GetIntVTypeInfo<vti>.Vti;
    let Predicates = GetVTypeMinimalPredicates<vti>.Predicates in
    defm : VPatBinary<intrinsic,
                      instruction # "_VV_" # vti.LMul.MX # "_E" # vti.SEW,
                      vti.Vector, vti.Vector, ivti.Vector, vti.Mask,
                      vti.Log2SEW, vti.RegClass,
                      vti.RegClass, vti.RegClass>;
  }
}

multiclass VPatBinaryV_VV_INT_EEW<string intrinsic, string instruction,
                                  int eew, list<VTypeInfo> vtilist> {
  foreach vti = vtilist in {
    // emul = lmul * eew / sew
    defvar vlmul = vti.LMul;
    defvar octuple_lmul = vlmul.octuple;
    defvar octuple_emul = !srl(!mul(octuple_lmul, eew), vti.Log2SEW);
    if !and(!ge(octuple_emul, 1), !le(octuple_emul, 64)) then {
      defvar emul_str = octuple_to_str<octuple_emul>.ret;
      defvar ivti = !cast<VTypeInfo>("VI" # eew # emul_str);
      defvar inst = instruction # "_VV_" # vti.LMul.MX # "_E" # vti.SEW # "_" # emul_str;
      let Predicates = !listconcat(GetVTypeMinimalPredicates<vti>.Predicates,
                                   GetVTypeMinimalPredicates<ivti>.Predicates) in
      defm : VPatBinary<intrinsic, inst,
                        vti.Vector, vti.Vector, ivti.Vector, vti.Mask,
                        vti.Log2SEW, vti.RegClass,
                        vti.RegClass, ivti.RegClass>;
    }
  }
}

multiclass VPatBinaryV_VX<string intrinsic, string instruction,
                          list<VTypeInfo> vtilist, bit isSEWAware = 0> {
  foreach vti = vtilist in {
    defvar kind = "V"#vti.ScalarSuffix;
    let Predicates = GetVTypePredicates<vti>.Predicates in
    defm : VPatBinary<intrinsic,
                      !if(isSEWAware,
                          instruction#"_"#kind#"_"#vti.LMul.MX#"_E"#vti.SEW,
                          instruction#"_"#kind#"_"#vti.LMul.MX),
                      vti.Vector, vti.Vector, vti.Scalar, vti.Mask,
                      vti.Log2SEW, vti.RegClass,
                      vti.RegClass, vti.ScalarRegClass>;
  }
}

multiclass VPatBinaryV_VX_RM<string intrinsic, string instruction,
                             list<VTypeInfo> vtilist, bit isSEWAware = 0> {
  foreach vti = vtilist in {
    defvar kind = "V"#vti.ScalarSuffix;
    let Predicates = GetVTypePredicates<vti>.Predicates in
    defm : VPatBinaryRoundingMode<intrinsic,
                                  !if(isSEWAware,
                                      instruction#"_"#kind#"_"#vti.LMul.MX#"_E"#vti.SEW,
                                      instruction#"_"#kind#"_"#vti.LMul.MX),
                                  vti.Vector, vti.Vector, vti.Scalar, vti.Mask,
                                  vti.Log2SEW, vti.RegClass,
                                  vti.RegClass, vti.ScalarRegClass>;
  }
}

multiclass VPatBinaryV_VX_INT<string intrinsic, string instruction,
                          list<VTypeInfo> vtilist> {
  foreach vti = vtilist in
    let Predicates = GetVTypeMinimalPredicates<vti>.Predicates in
    defm : VPatBinary<intrinsic, instruction # "_VX_" # vti.LMul.MX,
                      vti.Vector, vti.Vector, XLenVT, vti.Mask,
                      vti.Log2SEW, vti.RegClass,
                      vti.RegClass, GPR>;
}

multiclass VPatBinaryV_VI<string intrinsic, string instruction,
                          list<VTypeInfo> vtilist, Operand imm_type> {
  foreach vti = vtilist in
    let Predicates = GetVTypePredicates<vti>.Predicates in
    defm : VPatBinary<intrinsic, instruction # "_VI_" # vti.LMul.MX,
                      vti.Vector, vti.Vector, XLenVT, vti.Mask,
                      vti.Log2SEW, vti.RegClass,
                      vti.RegClass, imm_type>;
}

multiclass VPatBinaryV_VI_RM<string intrinsic, string instruction,
                             list<VTypeInfo> vtilist,
                             Operand imm_type> {
  foreach vti = vtilist in
    let Predicates = GetVTypePredicates<vti>.Predicates in
    defm : VPatBinaryRoundingMode<intrinsic,
                                  instruction # "_VI_" # vti.LMul.MX,
                                  vti.Vector, vti.Vector, XLenVT, vti.Mask,
                                  vti.Log2SEW, vti.RegClass,
                                  vti.RegClass, imm_type>;
}

multiclass VPatBinaryV_VI_INT<string intrinsic, string instruction,
                              list<VTypeInfo> vtilist, Operand imm_type> {
  foreach vti = vtilist in
    let Predicates = GetVTypeMinimalPredicates<vti>.Predicates in
    defm : VPatBinary<intrinsic, instruction # "_VI_" # vti.LMul.MX,
                      vti.Vector, vti.Vector, XLenVT, vti.Mask,
                      vti.Log2SEW, vti.RegClass,
                      vti.RegClass, imm_type>;
}

multiclass VPatBinaryM_MM<string intrinsic, string instruction> {
  foreach mti = AllMasks in
    let Predicates = [HasVInstructions] in
    def : VPatBinaryM<intrinsic, instruction # "_MM_" # mti.BX,
                      mti.Mask, mti.Mask, mti.Mask,
                      mti.Log2SEW, VR, VR>;
}

multiclass VPatBinaryW_VV<string intrinsic, string instruction,
                          list<VTypeInfoToWide> vtilist> {
  foreach VtiToWti = vtilist in {
    defvar Vti = VtiToWti.Vti;
    defvar Wti = VtiToWti.Wti;
    let Predicates = !listconcat(GetVTypePredicates<Vti>.Predicates,
                                 GetVTypePredicates<Wti>.Predicates) in
    defm : VPatBinary<intrinsic, instruction # "_VV_" # Vti.LMul.MX,
                      Wti.Vector, Vti.Vector, Vti.Vector, Vti.Mask,
                      Vti.Log2SEW, Wti.RegClass,
                      Vti.RegClass, Vti.RegClass>;
  }
}

multiclass VPatBinaryW_VV_RM<string intrinsic, string instruction,
                             list<VTypeInfoToWide> vtilist, bit isSEWAware = 0> {
  foreach VtiToWti = vtilist in {
    defvar Vti = VtiToWti.Vti;
    defvar Wti = VtiToWti.Wti;
    defvar name = !if(isSEWAware,
                      instruction # "_VV_" # Vti.LMul.MX # "_E" # Vti.SEW,
                      instruction # "_VV_" # Vti.LMul.MX);
    let Predicates = !listconcat(GetVTypePredicates<Vti>.Predicates,
                                 GetVTypePredicates<Wti>.Predicates) in
    defm : VPatBinaryRoundingMode<intrinsic, name,
                                  Wti.Vector, Vti.Vector, Vti.Vector, Vti.Mask,
                                  Vti.Log2SEW, Wti.RegClass,
                                  Vti.RegClass, Vti.RegClass>;
  }
}

multiclass VPatBinaryW_VX<string intrinsic, string instruction,
                          list<VTypeInfoToWide> vtilist> {
  foreach VtiToWti = vtilist in {
    defvar Vti = VtiToWti.Vti;
    defvar Wti = VtiToWti.Wti;
    defvar kind = "V"#Vti.ScalarSuffix;
    let Predicates = !listconcat(GetVTypePredicates<Vti>.Predicates,
                                 GetVTypePredicates<Wti>.Predicates) in
    defm : VPatBinary<intrinsic, instruction#"_"#kind#"_"#Vti.LMul.MX,
                      Wti.Vector, Vti.Vector, Vti.Scalar, Vti.Mask,
                      Vti.Log2SEW, Wti.RegClass,
                      Vti.RegClass, Vti.ScalarRegClass>;
  }
}

multiclass VPatBinaryW_VX_RM<string intrinsic, string instruction,
                          list<VTypeInfoToWide> vtilist, bit isSEWAware = 0> {
  foreach VtiToWti = vtilist in {
    defvar Vti = VtiToWti.Vti;
    defvar Wti = VtiToWti.Wti;
    defvar kind = "V"#Vti.ScalarSuffix;
    defvar name = !if(isSEWAware,
                      instruction#"_"#kind#"_"#Vti.LMul.MX # "_E" # Vti.SEW,
                      instruction#"_"#kind#"_"#Vti.LMul.MX);
    let Predicates = !listconcat(GetVTypePredicates<Vti>.Predicates,
                                 GetVTypePredicates<Wti>.Predicates) in
    defm : VPatBinaryRoundingMode<intrinsic, name,
                                  Wti.Vector, Vti.Vector, Vti.Scalar, Vti.Mask,
                                  Vti.Log2SEW, Wti.RegClass,
                                  Vti.RegClass, Vti.ScalarRegClass>;
  }
}

multiclass VPatBinaryW_WV<string intrinsic, string instruction,
                          list<VTypeInfoToWide> vtilist> {
  foreach VtiToWti = vtilist in {
    defvar Vti = VtiToWti.Vti;
    defvar Wti = VtiToWti.Wti;
    let Predicates = !listconcat(GetVTypePredicates<Vti>.Predicates,
                                 GetVTypePredicates<Wti>.Predicates) in {
      def : VPatTiedBinaryNoMask<intrinsic, instruction # "_WV_" # Vti.LMul.MX,
                                 Wti.Vector, Vti.Vector,
                                 Vti.Log2SEW, Wti.RegClass, Vti.RegClass>;
      def : VPatBinaryNoMaskTU<intrinsic, instruction # "_WV_" # Vti.LMul.MX,
                               Wti.Vector, Wti.Vector, Vti.Vector, Vti.Log2SEW,
                               Wti.RegClass, Wti.RegClass, Vti.RegClass>;
      let AddedComplexity = 1 in {
      def : VPatTiedBinaryNoMaskTU<intrinsic, instruction # "_WV_" # Vti.LMul.MX,
                                   Wti.Vector, Vti.Vector,
                                   Vti.Log2SEW, Wti.RegClass, Vti.RegClass>;
      def : VPatTiedBinaryMask<intrinsic, instruction # "_WV_" # Vti.LMul.MX,
                               Wti.Vector, Vti.Vector, Vti.Mask,
                               Vti.Log2SEW, Wti.RegClass, Vti.RegClass>;
      }
      def : VPatBinaryMaskPolicy<intrinsic, instruction # "_WV_" # Vti.LMul.MX,
                                 Wti.Vector, Wti.Vector, Vti.Vector, Vti.Mask,
                                 Vti.Log2SEW, Wti.RegClass,
                                 Wti.RegClass, Vti.RegClass>;
    }
  }
}

multiclass VPatBinaryW_WV_RM<string intrinsic, string instruction,
                             list<VTypeInfoToWide> vtilist, bit isSEWAware = 0> {
  foreach VtiToWti = vtilist in {
    defvar Vti = VtiToWti.Vti;
    defvar Wti = VtiToWti.Wti;
    defvar name = !if(isSEWAware,
                      instruction # "_WV_" # Vti.LMul.MX # "_E" # Vti.SEW,
                      instruction # "_WV_" # Vti.LMul.MX);
    let Predicates = !listconcat(GetVTypePredicates<Vti>.Predicates,
                                 GetVTypePredicates<Wti>.Predicates) in {
      def : VPatTiedBinaryNoMaskRoundingMode<intrinsic, name,
                                             Wti.Vector, Vti.Vector,
                                             Vti.Log2SEW, Wti.RegClass, Vti.RegClass>;
      def : VPatBinaryNoMaskTURoundingMode<intrinsic, name,
                                           Wti.Vector, Wti.Vector, Vti.Vector, Vti.Log2SEW,
                                           Wti.RegClass, Wti.RegClass, Vti.RegClass>;
      let AddedComplexity = 1 in {
      def : VPatTiedBinaryNoMaskTURoundingMode<intrinsic, name,
                                               Wti.Vector, Vti.Vector,
                                               Vti.Log2SEW, Wti.RegClass, Vti.RegClass>;
      def : VPatTiedBinaryMaskRoundingMode<intrinsic, name,
                                           Wti.Vector, Vti.Vector, Vti.Mask,
                                           Vti.Log2SEW, Wti.RegClass, Vti.RegClass>;
      }
      def : VPatBinaryMaskPolicyRoundingMode<intrinsic, name,
                                             Wti.Vector, Wti.Vector, Vti.Vector, Vti.Mask,
                                             Vti.Log2SEW, Wti.RegClass,
                                             Wti.RegClass, Vti.RegClass>;
    }
  }
}

multiclass VPatBinaryW_WX<string intrinsic, string instruction,
                          list<VTypeInfoToWide> vtilist> {
  foreach VtiToWti = vtilist in {
    defvar Vti = VtiToWti.Vti;
    defvar Wti = VtiToWti.Wti;
    defvar kind = "W"#Vti.ScalarSuffix;
    let Predicates = !listconcat(GetVTypePredicates<Vti>.Predicates,
                                 GetVTypePredicates<Wti>.Predicates) in
    defm : VPatBinary<intrinsic, instruction#"_"#kind#"_"#Vti.LMul.MX,
                      Wti.Vector, Wti.Vector, Vti.Scalar, Vti.Mask,
                      Vti.Log2SEW, Wti.RegClass,
                      Wti.RegClass, Vti.ScalarRegClass>;
  }
}

multiclass VPatBinaryW_WX_RM<string intrinsic, string instruction,
                             list<VTypeInfoToWide> vtilist, bit isSEWAware = 0> {
  foreach VtiToWti = vtilist in {
    defvar Vti = VtiToWti.Vti;
    defvar Wti = VtiToWti.Wti;
    defvar kind = "W"#Vti.ScalarSuffix;
    defvar name = !if(isSEWAware,
                      instruction#"_"#kind#"_"#Vti.LMul.MX#"_E"#Vti.SEW,
                      instruction#"_"#kind#"_"#Vti.LMul.MX);
    let Predicates = !listconcat(GetVTypePredicates<Vti>.Predicates,
                                 GetVTypePredicates<Wti>.Predicates) in
    defm : VPatBinaryRoundingMode<intrinsic, name,
                                  Wti.Vector, Wti.Vector, Vti.Scalar, Vti.Mask,
                                  Vti.Log2SEW, Wti.RegClass,
                                  Wti.RegClass, Vti.ScalarRegClass>;
  }
}

multiclass VPatBinaryV_WV<string intrinsic, string instruction,
                          list<VTypeInfoToWide> vtilist> {
  foreach VtiToWti = vtilist in {
    defvar Vti = VtiToWti.Vti;
    defvar Wti = VtiToWti.Wti;
    let Predicates = !listconcat(GetVTypePredicates<Vti>.Predicates,
                                 GetVTypePredicates<Wti>.Predicates) in
    defm : VPatBinary<intrinsic, instruction # "_WV_" # Vti.LMul.MX,
                      Vti.Vector, Wti.Vector, Vti.Vector, Vti.Mask,
                      Vti.Log2SEW, Vti.RegClass,
                      Wti.RegClass, Vti.RegClass>;
  }
}

multiclass VPatBinaryV_WV_RM<string intrinsic, string instruction,
                             list<VTypeInfoToWide> vtilist> {
  foreach VtiToWti = vtilist in {
    defvar Vti = VtiToWti.Vti;
    defvar Wti = VtiToWti.Wti;
    let Predicates = !listconcat(GetVTypePredicates<Vti>.Predicates,
                                 GetVTypePredicates<Wti>.Predicates) in
    defm : VPatBinaryRoundingMode<intrinsic,
                                  instruction # "_WV_" # Vti.LMul.MX,
                                  Vti.Vector, Wti.Vector, Vti.Vector, Vti.Mask,
                                  Vti.Log2SEW, Vti.RegClass,
                                  Wti.RegClass, Vti.RegClass>;
  }
}

multiclass VPatBinaryV_WX<string intrinsic, string instruction,
                          list<VTypeInfoToWide> vtilist> {
  foreach VtiToWti = vtilist in {
    defvar Vti = VtiToWti.Vti;
    defvar Wti = VtiToWti.Wti;
    defvar kind = "W"#Vti.ScalarSuffix;
    let Predicates = !listconcat(GetVTypePredicates<Vti>.Predicates,
                                 GetVTypePredicates<Wti>.Predicates) in
    defm : VPatBinary<intrinsic, instruction#"_"#kind#"_"#Vti.LMul.MX,
                      Vti.Vector, Wti.Vector, Vti.Scalar, Vti.Mask,
                      Vti.Log2SEW, Vti.RegClass,
                      Wti.RegClass, Vti.ScalarRegClass>;
  }
}

multiclass VPatBinaryV_WX_RM<string intrinsic, string instruction,
                             list<VTypeInfoToWide> vtilist> {
  foreach VtiToWti = vtilist in {
    defvar Vti = VtiToWti.Vti;
    defvar Wti = VtiToWti.Wti;
    defvar kind = "W"#Vti.ScalarSuffix;
    let Predicates = !listconcat(GetVTypePredicates<Vti>.Predicates,
                                 GetVTypePredicates<Wti>.Predicates) in
    defm : VPatBinaryRoundingMode<intrinsic,
                                  instruction#"_"#kind#"_"#Vti.LMul.MX,
                                  Vti.Vector, Wti.Vector, Vti.Scalar, Vti.Mask,
                                  Vti.Log2SEW, Vti.RegClass,
                                  Wti.RegClass, Vti.ScalarRegClass>;
  }
}


multiclass VPatBinaryV_WI<string intrinsic, string instruction,
                          list<VTypeInfoToWide> vtilist> {
  foreach VtiToWti = vtilist in {
    defvar Vti = VtiToWti.Vti;
    defvar Wti = VtiToWti.Wti;
    let Predicates = !listconcat(GetVTypePredicates<Vti>.Predicates,
                                 GetVTypePredicates<Wti>.Predicates) in
    defm : VPatBinary<intrinsic, instruction # "_WI_" # Vti.LMul.MX,
                      Vti.Vector, Wti.Vector, XLenVT, Vti.Mask,
                      Vti.Log2SEW, Vti.RegClass,
                      Wti.RegClass, uimm5>;
  }
}

multiclass VPatBinaryV_WI_RM<string intrinsic, string instruction,
                             list<VTypeInfoToWide> vtilist> {
  foreach VtiToWti = vtilist in {
    defvar Vti = VtiToWti.Vti;
    defvar Wti = VtiToWti.Wti;
    let Predicates = !listconcat(GetVTypePredicates<Vti>.Predicates,
                                 GetVTypePredicates<Wti>.Predicates) in
    defm : VPatBinaryRoundingMode<intrinsic,
                                  instruction # "_WI_" # Vti.LMul.MX,
                                  Vti.Vector, Wti.Vector, XLenVT, Vti.Mask,
                                  Vti.Log2SEW, Vti.RegClass,
                                  Wti.RegClass, uimm5>;
  }
}

multiclass VPatBinaryV_VM<string intrinsic, string instruction,
                          bit CarryOut = 0,
                          list<VTypeInfo> vtilist = AllIntegerVectors> {
  foreach vti = vtilist in
    let Predicates = GetVTypePredicates<vti>.Predicates in
    defm : VPatBinaryCarryIn<intrinsic, instruction, "VVM",
                             !if(CarryOut, vti.Mask, vti.Vector),
                             vti.Vector, vti.Vector, vti.Mask,
                             vti.Log2SEW, vti.LMul,
                             vti.RegClass, vti.RegClass>;
}

multiclass VPatBinaryV_XM<string intrinsic, string instruction,
                          bit CarryOut = 0,
                          list<VTypeInfo> vtilist = AllIntegerVectors> {
  foreach vti = vtilist in
    let Predicates = GetVTypePredicates<vti>.Predicates in
    defm : VPatBinaryCarryIn<intrinsic, instruction,
                             "V"#vti.ScalarSuffix#"M",
                             !if(CarryOut, vti.Mask, vti.Vector),
                             vti.Vector, vti.Scalar, vti.Mask,
                             vti.Log2SEW, vti.LMul,
                             vti.RegClass, vti.ScalarRegClass>;
}

multiclass VPatBinaryV_IM<string intrinsic, string instruction,
                          bit CarryOut = 0> {
  foreach vti = AllIntegerVectors in
    let Predicates = GetVTypePredicates<vti>.Predicates in
    defm : VPatBinaryCarryIn<intrinsic, instruction, "VIM",
                             !if(CarryOut, vti.Mask, vti.Vector),
                             vti.Vector, XLenVT, vti.Mask,
                             vti.Log2SEW, vti.LMul,
                             vti.RegClass, simm5>;
}

multiclass VPatBinaryV_VM_TAIL<string intrinsic, string instruction> {
  foreach vti = AllIntegerVectors in
    let Predicates = GetVTypePredicates<vti>.Predicates in
    defm : VPatBinaryCarryInTAIL<intrinsic, instruction, "VVM",
                                 vti.Vector,
                                 vti.Vector, vti.Vector, vti.Mask,
                                 vti.Log2SEW, vti.LMul, vti.RegClass,
                                 vti.RegClass, vti.RegClass>;
}

multiclass VPatBinaryV_XM_TAIL<string intrinsic, string instruction> {
  foreach vti = AllIntegerVectors in
    let Predicates = GetVTypePredicates<vti>.Predicates in
    defm : VPatBinaryCarryInTAIL<intrinsic, instruction,
                                 "V"#vti.ScalarSuffix#"M",
                                 vti.Vector,
                                 vti.Vector, vti.Scalar, vti.Mask,
                                 vti.Log2SEW, vti.LMul, vti.RegClass,
                                 vti.RegClass, vti.ScalarRegClass>;
}

multiclass VPatBinaryV_IM_TAIL<string intrinsic, string instruction> {
  foreach vti = AllIntegerVectors in
    let Predicates = GetVTypePredicates<vti>.Predicates in
    defm : VPatBinaryCarryInTAIL<intrinsic, instruction, "VIM",
                                 vti.Vector,
                                 vti.Vector, XLenVT, vti.Mask,
                                 vti.Log2SEW, vti.LMul,
                                 vti.RegClass, vti.RegClass, simm5>;
}

multiclass VPatBinaryV_V<string intrinsic, string instruction> {
  foreach vti = AllIntegerVectors in
    let Predicates = GetVTypePredicates<vti>.Predicates in
    defm : VPatBinaryMaskOut<intrinsic, instruction, "VV",
                             vti.Mask, vti.Vector, vti.Vector,
                             vti.Log2SEW, vti.LMul,
                             vti.RegClass, vti.RegClass>;
}

multiclass VPatBinaryV_X<string intrinsic, string instruction> {
  foreach vti = AllIntegerVectors in
    let Predicates = GetVTypePredicates<vti>.Predicates in
    defm : VPatBinaryMaskOut<intrinsic, instruction, "VX",
                             vti.Mask, vti.Vector, XLenVT,
                             vti.Log2SEW, vti.LMul,
                             vti.RegClass, GPR>;
}

multiclass VPatBinaryV_I<string intrinsic, string instruction> {
  foreach vti = AllIntegerVectors in
    let Predicates = GetVTypePredicates<vti>.Predicates in
    defm : VPatBinaryMaskOut<intrinsic, instruction, "VI",
                             vti.Mask, vti.Vector, XLenVT,
                             vti.Log2SEW, vti.LMul,
                             vti.RegClass, simm5>;
}

multiclass VPatBinaryM_VV<string intrinsic, string instruction,
                          list<VTypeInfo> vtilist> {
  foreach vti = vtilist in
    let Predicates = GetVTypePredicates<vti>.Predicates in
    defm : VPatBinaryM<intrinsic, instruction # "_VV_" # vti.LMul.MX,
                       vti.Mask, vti.Vector, vti.Vector, vti.Mask,
                       vti.Log2SEW, VR,
                       vti.RegClass, vti.RegClass>;
}

multiclass VPatBinarySwappedM_VV<string intrinsic, string instruction,
                                 list<VTypeInfo> vtilist> {
  foreach vti = vtilist in
    let Predicates = GetVTypePredicates<vti>.Predicates in
    defm : VPatBinaryMSwapped<intrinsic, instruction # "_VV_" # vti.LMul.MX,
                              vti.Mask, vti.Vector, vti.Vector, vti.Mask,
                              vti.Log2SEW, VR,
                              vti.RegClass, vti.RegClass>;
}

multiclass VPatBinaryM_VX<string intrinsic, string instruction,
                          list<VTypeInfo> vtilist> {
  foreach vti = vtilist in {
    defvar kind = "V"#vti.ScalarSuffix;
    let Predicates = GetVTypePredicates<vti>.Predicates in
    defm : VPatBinaryM<intrinsic, instruction#"_"#kind#"_"#vti.LMul.MX,
                       vti.Mask, vti.Vector, vti.Scalar, vti.Mask,
                       vti.Log2SEW, VR,
                       vti.RegClass, vti.ScalarRegClass>;
  }
}

multiclass VPatBinaryM_VI<string intrinsic, string instruction,
                          list<VTypeInfo> vtilist> {
  foreach vti = vtilist in
    let Predicates = GetVTypePredicates<vti>.Predicates in
    defm : VPatBinaryM<intrinsic, instruction # "_VI_" # vti.LMul.MX,
                       vti.Mask, vti.Vector, XLenVT, vti.Mask,
                       vti.Log2SEW, VR,
                       vti.RegClass, simm5>;
}

multiclass VPatBinaryV_VV_VX_VI<string intrinsic, string instruction,
                                list<VTypeInfo> vtilist, Operand ImmType = simm5>
    : VPatBinaryV_VV<intrinsic, instruction, vtilist>,
      VPatBinaryV_VX<intrinsic, instruction, vtilist>,
      VPatBinaryV_VI<intrinsic, instruction, vtilist, ImmType>;

multiclass VPatBinaryV_VV_VX_VI_RM<string intrinsic, string instruction,
                                   list<VTypeInfo> vtilist, Operand ImmType>
    : VPatBinaryV_VV_RM<intrinsic, instruction, vtilist>,
      VPatBinaryV_VX_RM<intrinsic, instruction, vtilist>,
      VPatBinaryV_VI_RM<intrinsic, instruction, vtilist, ImmType>;

multiclass VPatBinaryV_VV_VX<string intrinsic, string instruction,
                             list<VTypeInfo> vtilist, bit isSEWAware = 0>
    : VPatBinaryV_VV<intrinsic, instruction, vtilist, isSEWAware>,
      VPatBinaryV_VX<intrinsic, instruction, vtilist, isSEWAware>;

multiclass VPatBinaryV_VV_VX_RM<string intrinsic, string instruction,
                                list<VTypeInfo> vtilist, bit isSEWAware = 0>
    : VPatBinaryV_VV_RM<intrinsic, instruction, vtilist, isSEWAware>,
      VPatBinaryV_VX_RM<intrinsic, instruction, vtilist, isSEWAware>;

multiclass VPatBinaryV_VX_VI<string intrinsic, string instruction,
                             list<VTypeInfo> vtilist>
    : VPatBinaryV_VX<intrinsic, instruction, vtilist>,
      VPatBinaryV_VI<intrinsic, instruction, vtilist, simm5>;

multiclass VPatBinaryW_VV_VX<string intrinsic, string instruction,
                             list<VTypeInfoToWide> vtilist>
    : VPatBinaryW_VV<intrinsic, instruction, vtilist>,
      VPatBinaryW_VX<intrinsic, instruction, vtilist>;

multiclass
    VPatBinaryW_VV_VX_RM<string intrinsic, string instruction,
                         list<VTypeInfoToWide> vtilist, bit isSEWAware = 0>
    : VPatBinaryW_VV_RM<intrinsic, instruction, vtilist, isSEWAware>,
      VPatBinaryW_VX_RM<intrinsic, instruction, vtilist, isSEWAware>;

multiclass VPatBinaryW_WV_WX<string intrinsic, string instruction,
                             list<VTypeInfoToWide> vtilist>
    : VPatBinaryW_WV<intrinsic, instruction, vtilist>,
      VPatBinaryW_WX<intrinsic, instruction, vtilist>;

multiclass
    VPatBinaryW_WV_WX_RM<string intrinsic, string instruction,
                         list<VTypeInfoToWide> vtilist, bit isSEWAware = 0>
    : VPatBinaryW_WV_RM<intrinsic, instruction, vtilist, isSEWAware>,
      VPatBinaryW_WX_RM<intrinsic, instruction, vtilist, isSEWAware>;

multiclass VPatBinaryV_WV_WX_WI<string intrinsic, string instruction,
                                list<VTypeInfoToWide> vtilist>
    : VPatBinaryV_WV<intrinsic, instruction, vtilist>,
      VPatBinaryV_WX<intrinsic, instruction, vtilist>,
      VPatBinaryV_WI<intrinsic, instruction, vtilist>;

multiclass VPatBinaryV_WV_WX_WI_RM<string intrinsic, string instruction,
                                   list<VTypeInfoToWide> vtilist>
    : VPatBinaryV_WV_RM<intrinsic, instruction, vtilist>,
      VPatBinaryV_WX_RM<intrinsic, instruction, vtilist>,
      VPatBinaryV_WI_RM<intrinsic, instruction, vtilist>;

multiclass VPatBinaryV_VM_XM_IM<string intrinsic, string instruction>
    : VPatBinaryV_VM_TAIL<intrinsic, instruction>,
      VPatBinaryV_XM_TAIL<intrinsic, instruction>,
      VPatBinaryV_IM_TAIL<intrinsic, instruction>;

multiclass VPatBinaryM_VM_XM_IM<string intrinsic, string instruction>
    : VPatBinaryV_VM<intrinsic, instruction, CarryOut=1>,
      VPatBinaryV_XM<intrinsic, instruction, CarryOut=1>,
      VPatBinaryV_IM<intrinsic, instruction, CarryOut=1>;

multiclass VPatBinaryM_V_X_I<string intrinsic, string instruction>
    : VPatBinaryV_V<intrinsic, instruction>,
      VPatBinaryV_X<intrinsic, instruction>,
      VPatBinaryV_I<intrinsic, instruction>;

multiclass VPatBinaryV_VM_XM<string intrinsic, string instruction>
    : VPatBinaryV_VM_TAIL<intrinsic, instruction>,
      VPatBinaryV_XM_TAIL<intrinsic, instruction>;

multiclass VPatBinaryM_VM_XM<string intrinsic, string instruction>
    : VPatBinaryV_VM<intrinsic, instruction, CarryOut=1>,
      VPatBinaryV_XM<intrinsic, instruction, CarryOut=1>;

multiclass VPatBinaryM_V_X<string intrinsic, string instruction>
    : VPatBinaryV_V<intrinsic, instruction>,
      VPatBinaryV_X<intrinsic, instruction>;

multiclass VPatTernaryWithPolicy<string intrinsic,
                                 string inst,
                                 string kind,
                                 ValueType result_type,
                                 ValueType op1_type,
                                 ValueType op2_type,
                                 ValueType mask_type,
                                 int sew,
                                 LMULInfo vlmul,
                                 VReg result_reg_class,
                                 RegisterClass op1_reg_class,
                                 DAGOperand op2_kind> {
  def : VPatTernaryNoMaskWithPolicy<intrinsic, inst, kind, result_type, op1_type,
                                    op2_type, sew, vlmul, result_reg_class,
                                    op1_reg_class, op2_kind>;
  def : VPatTernaryMaskPolicy<intrinsic, inst, kind, result_type, op1_type, op2_type,
                              mask_type, sew, vlmul, result_reg_class, op1_reg_class,
                              op2_kind>;
}

multiclass VPatTernaryWithPolicyRoundingMode<string intrinsic,
                                             string inst,
                                             string kind,
                                             ValueType result_type,
                                             ValueType op1_type,
                                             ValueType op2_type,
                                             ValueType mask_type,
                                             int sew,
                                             LMULInfo vlmul,
                                             VReg result_reg_class,
                                             RegisterClass op1_reg_class,
                                             DAGOperand op2_kind,
                                             bit isSEWAware = 0> {
  def : VPatTernaryNoMaskWithPolicyRoundingMode<intrinsic, inst, kind, result_type,
                                                op1_type, op2_type, sew, vlmul,
                                                result_reg_class, op1_reg_class,
                                                op2_kind, isSEWAware>;
  def : VPatTernaryMaskPolicyRoundingMode<intrinsic, inst, kind, result_type, op1_type,
                                                op2_type, mask_type, sew, vlmul,
                                                result_reg_class, op1_reg_class,
                                                op2_kind, isSEWAware>;
}

multiclass VPatTernaryTU<string intrinsic,
                         string inst,
                         string kind,
                         ValueType result_type,
                         ValueType op1_type,
                         ValueType op2_type,
                         ValueType mask_type,
                         int log2sew,
                         LMULInfo vlmul,
                         VReg result_reg_class,
                         RegisterClass op1_reg_class,
                         DAGOperand op2_kind> {
  def : VPatTernaryNoMaskTU<intrinsic, inst, kind, result_type, op1_type,
                            op2_type, log2sew, vlmul, result_reg_class,
                            op1_reg_class, op2_kind>;
  def : VPatTernaryMaskTU<intrinsic, inst, kind, result_type, op1_type,
                          op2_type, mask_type, log2sew, vlmul,
                          result_reg_class, op1_reg_class, op2_kind>;
}

multiclass VPatTernaryTURoundingMode<string intrinsic,
                                     string inst,
                                     string kind,
                                     ValueType result_type,
                                     ValueType op1_type,
                                     ValueType op2_type,
                                     ValueType mask_type,
                                     int log2sew,
                                     LMULInfo vlmul,
                                     VReg result_reg_class,
                                     RegisterClass op1_reg_class,
                                     DAGOperand op2_kind> {
  def : VPatTernaryNoMaskTURoundingMode<intrinsic, inst, kind, result_type, op1_type,
                            op2_type, log2sew, vlmul, result_reg_class,
                            op1_reg_class, op2_kind>;
  def : VPatTernaryMaskTURoundingMode<intrinsic, inst, kind, result_type, op1_type,
                          op2_type, mask_type, log2sew, vlmul,
                          result_reg_class, op1_reg_class, op2_kind>;
}

multiclass VPatTernaryV_VV_AAXA<string intrinsic, string instruction,
                                list<VTypeInfo> vtilist> {
  foreach vti = vtilist in
    let Predicates = GetVTypePredicates<vti>.Predicates in
    defm : VPatTernaryWithPolicy<intrinsic, instruction, "VV",
                                 vti.Vector, vti.Vector, vti.Vector, vti.Mask,
                                 vti.Log2SEW, vti.LMul, vti.RegClass,
                                 vti.RegClass, vti.RegClass>;
}

multiclass VPatTernaryV_VV_AAXA_RM<string intrinsic, string instruction,
                                list<VTypeInfo> vtilist, bit isSEWAware = 0> {
  foreach vti = vtilist in
    let Predicates = GetVTypePredicates<vti>.Predicates in
    defm : VPatTernaryWithPolicyRoundingMode<intrinsic, instruction, "VV",
                                             vti.Vector, vti.Vector, vti.Vector, vti.Mask,
                                             vti.Log2SEW, vti.LMul, vti.RegClass,
                                             vti.RegClass, vti.RegClass, isSEWAware>;
}

multiclass VPatTernaryV_VX<string intrinsic, string instruction,
                           list<VTypeInfo> vtilist> {
  foreach vti = vtilist in
    let Predicates = GetVTypeMinimalPredicates<vti>.Predicates in
    defm : VPatTernaryWithPolicy<intrinsic, instruction, "VX",
                                 vti.Vector, vti.Vector, XLenVT, vti.Mask,
                                 vti.Log2SEW, vti.LMul, vti.RegClass,
                                 vti.RegClass, GPR>;
}

multiclass VPatTernaryV_VX_AAXA<string intrinsic, string instruction,
                           list<VTypeInfo> vtilist> {
  foreach vti = vtilist in
    let Predicates = GetVTypePredicates<vti>.Predicates in
    defm : VPatTernaryWithPolicy<intrinsic, instruction,
                                 "V"#vti.ScalarSuffix,
                                 vti.Vector, vti.Scalar, vti.Vector, vti.Mask,
                                 vti.Log2SEW, vti.LMul, vti.RegClass,
                                 vti.ScalarRegClass, vti.RegClass>;
}

multiclass VPatTernaryV_VX_AAXA_RM<string intrinsic, string instruction,
                           list<VTypeInfo> vtilist, bit isSEWAware = 0> {
  foreach vti = vtilist in
    let Predicates = GetVTypePredicates<vti>.Predicates in
    defm : VPatTernaryWithPolicyRoundingMode<intrinsic, instruction,
                                             "V"#vti.ScalarSuffix,
                                             vti.Vector, vti.Scalar, vti.Vector, vti.Mask,
                                             vti.Log2SEW, vti.LMul, vti.RegClass,
                                             vti.ScalarRegClass, vti.RegClass, isSEWAware>;
}

multiclass VPatTernaryV_VI<string intrinsic, string instruction,
                           list<VTypeInfo> vtilist, Operand Imm_type> {
  foreach vti = vtilist in
    let Predicates = GetVTypeMinimalPredicates<vti>.Predicates in
    defm : VPatTernaryWithPolicy<intrinsic, instruction, "VI",
                                 vti.Vector, vti.Vector, XLenVT, vti.Mask,
                                 vti.Log2SEW, vti.LMul, vti.RegClass,
                                 vti.RegClass, Imm_type>;
}

multiclass VPatTernaryW_VV<string intrinsic, string instruction,
                           list<VTypeInfoToWide> vtilist> {
  foreach vtiToWti = vtilist in {
    defvar vti = vtiToWti.Vti;
    defvar wti = vtiToWti.Wti;
    let Predicates = !listconcat(GetVTypePredicates<vti>.Predicates,
                                 GetVTypePredicates<wti>.Predicates) in
    defm : VPatTernaryWithPolicy<intrinsic, instruction, "VV",
                                 wti.Vector, vti.Vector, vti.Vector,
                                 vti.Mask, vti.Log2SEW, vti.LMul,
                                 wti.RegClass, vti.RegClass, vti.RegClass>;
  }
}

multiclass VPatTernaryW_VV_RM<string intrinsic, string instruction,
                           list<VTypeInfoToWide> vtilist, bit isSEWAware = 0> {
  foreach vtiToWti = vtilist in {
    defvar vti = vtiToWti.Vti;
    defvar wti = vtiToWti.Wti;
    let Predicates = !listconcat(GetVTypePredicates<vti>.Predicates,
                                 GetVTypePredicates<wti>.Predicates) in
    defm : VPatTernaryWithPolicyRoundingMode<intrinsic, instruction, "VV",
                                             wti.Vector, vti.Vector, vti.Vector,
                                             vti.Mask, vti.Log2SEW, vti.LMul,
                                             wti.RegClass, vti.RegClass,
                                             vti.RegClass, isSEWAware>;
  }
}

multiclass VPatTernaryW_VX<string intrinsic, string instruction,
                           list<VTypeInfoToWide> vtilist> {
  foreach vtiToWti = vtilist in {
    defvar vti = vtiToWti.Vti;
    defvar wti = vtiToWti.Wti;
    let Predicates = !listconcat(GetVTypePredicates<vti>.Predicates,
                                 GetVTypePredicates<wti>.Predicates) in
    defm : VPatTernaryWithPolicy<intrinsic, instruction,
                                 "V"#vti.ScalarSuffix,
                                 wti.Vector, vti.Scalar, vti.Vector,
                                 vti.Mask, vti.Log2SEW, vti.LMul,
                                 wti.RegClass, vti.ScalarRegClass, vti.RegClass>;
  }
}

multiclass
    VPatTernaryW_VX_RM<string intrinsic, string instruction,
                       list<VTypeInfoToWide> vtilist, bit isSEWAware = 0> {
  foreach vtiToWti = vtilist in {
    defvar vti = vtiToWti.Vti;
    defvar wti = vtiToWti.Wti;
    let Predicates = !listconcat(GetVTypePredicates<vti>.Predicates,
                                 GetVTypePredicates<wti>.Predicates) in defm
        : VPatTernaryWithPolicyRoundingMode<
              intrinsic, instruction, "V" #vti.ScalarSuffix, wti.Vector,
              vti.Scalar, vti.Vector, vti.Mask, vti.Log2SEW, vti.LMul,
              wti.RegClass, vti.ScalarRegClass, vti.RegClass, isSEWAware>;
  }
}

multiclass VPatTernaryV_VV_VX_AAXA<string intrinsic, string instruction,
                              list<VTypeInfo> vtilist>
    : VPatTernaryV_VV_AAXA<intrinsic, instruction, vtilist>,
      VPatTernaryV_VX_AAXA<intrinsic, instruction, vtilist>;

multiclass VPatTernaryV_VV_VX_AAXA_RM<string intrinsic, string instruction,
                              list<VTypeInfo> vtilist, bit isSEWAware = 0>
    : VPatTernaryV_VV_AAXA_RM<intrinsic, instruction, vtilist, isSEWAware>,
      VPatTernaryV_VX_AAXA_RM<intrinsic, instruction, vtilist, isSEWAware>;

multiclass VPatTernaryV_VX_VI<string intrinsic, string instruction,
                              list<VTypeInfo> vtilist, Operand Imm_type>
    : VPatTernaryV_VX<intrinsic, instruction, vtilist>,
      VPatTernaryV_VI<intrinsic, instruction, vtilist, Imm_type>;


multiclass VPatBinaryM_VV_VX_VI<string intrinsic, string instruction,
                                list<VTypeInfo> vtilist>
    : VPatBinaryM_VV<intrinsic, instruction, vtilist>,
      VPatBinaryM_VX<intrinsic, instruction, vtilist>,
      VPatBinaryM_VI<intrinsic, instruction, vtilist>;

multiclass VPatTernaryW_VV_VX<string intrinsic, string instruction,
                              list<VTypeInfoToWide> vtilist>
    : VPatTernaryW_VV<intrinsic, instruction, vtilist>,
      VPatTernaryW_VX<intrinsic, instruction, vtilist>;

multiclass VPatTernaryW_VV_VX_RM<string intrinsic, string instruction,
                              list<VTypeInfoToWide> vtilist, bit isSEWAware = 1>
    : VPatTernaryW_VV_RM<intrinsic, instruction, vtilist, isSEWAware>,
      VPatTernaryW_VX_RM<intrinsic, instruction, vtilist, isSEWAware>;

multiclass VPatBinaryM_VV_VX<string intrinsic, string instruction,
                             list<VTypeInfo> vtilist>
    : VPatBinaryM_VV<intrinsic, instruction, vtilist>,
      VPatBinaryM_VX<intrinsic, instruction, vtilist>;

multiclass VPatBinaryM_VX_VI<string intrinsic, string instruction,
                             list<VTypeInfo> vtilist>
    : VPatBinaryM_VX<intrinsic, instruction, vtilist>,
      VPatBinaryM_VI<intrinsic, instruction, vtilist>;

multiclass VPatBinaryV_VV_VX_VI_INT<string intrinsic, string instruction,
                                    list<VTypeInfo> vtilist, Operand ImmType>
    : VPatBinaryV_VV_INT<intrinsic#"_vv", instruction, vtilist>,
      VPatBinaryV_VX_INT<intrinsic#"_vx", instruction, vtilist>,
      VPatBinaryV_VI_INT<intrinsic#"_vx", instruction, vtilist, ImmType>;

multiclass VPatReductionV_VS<string intrinsic, string instruction, bit IsFloat = 0> {
  foreach vti = !if(IsFloat, NoGroupFloatVectors, NoGroupIntegerVectors) in {
    defvar vectorM1 = !cast<VTypeInfo>(!if(IsFloat, "VF", "VI") # vti.SEW # "M1");
    let Predicates = GetVTypePredicates<vti>.Predicates in
    defm : VPatTernaryTU<intrinsic, instruction, "VS",
                         vectorM1.Vector, vti.Vector,
                         vectorM1.Vector, vti.Mask,
                         vti.Log2SEW, vti.LMul,
                         VR, vti.RegClass, VR>;
  }
  foreach gvti = !if(IsFloat, GroupFloatVectors, GroupIntegerVectors) in {
    let Predicates = GetVTypePredicates<gvti>.Predicates in
    defm : VPatTernaryTU<intrinsic, instruction, "VS",
                         gvti.VectorM1, gvti.Vector,
                         gvti.VectorM1, gvti.Mask,
                         gvti.Log2SEW, gvti.LMul,
                         VR, gvti.RegClass, VR>;
  }
}

multiclass VPatReductionV_VS_RM<string intrinsic, string instruction, bit IsFloat = 0> {
  foreach vti = !if(IsFloat, NoGroupFloatVectors, NoGroupIntegerVectors) in {
    defvar vectorM1 = !cast<VTypeInfo>(!if(IsFloat, "VF", "VI") # vti.SEW # "M1");
    let Predicates = GetVTypePredicates<vti>.Predicates in
    defm : VPatTernaryTURoundingMode<intrinsic, instruction, "VS",
                                     vectorM1.Vector, vti.Vector,
                                     vectorM1.Vector, vti.Mask,
                                     vti.Log2SEW, vti.LMul,
                                     VR, vti.RegClass, VR>;
  }
  foreach gvti = !if(IsFloat, GroupFloatVectors, GroupIntegerVectors) in {
    let Predicates = GetVTypePredicates<gvti>.Predicates in
    defm : VPatTernaryTURoundingMode<intrinsic, instruction, "VS",
                                     gvti.VectorM1, gvti.Vector,
                                     gvti.VectorM1, gvti.Mask,
                                     gvti.Log2SEW, gvti.LMul,
                                     VR, gvti.RegClass, VR>;
  }
}

multiclass VPatReductionW_VS<string intrinsic, string instruction, bit IsFloat = 0> {
  foreach vti = !if(IsFloat, AllFloatVectors, AllIntegerVectors) in {
    defvar wtiSEW = !mul(vti.SEW, 2);
    if !le(wtiSEW, 64) then {
      defvar wtiM1 = !cast<VTypeInfo>(!if(IsFloat, "VF", "VI") # wtiSEW # "M1");
      let Predicates = GetVTypePredicates<vti>.Predicates in
      defm : VPatTernaryTU<intrinsic, instruction, "VS",
                           wtiM1.Vector, vti.Vector,
                           wtiM1.Vector, vti.Mask,
                           vti.Log2SEW, vti.LMul,
                           wtiM1.RegClass, vti.RegClass,
                           wtiM1.RegClass>;
    }
  }
}

multiclass VPatReductionW_VS_RM<string intrinsic, string instruction, bit IsFloat = 0> {
  foreach vti = !if(IsFloat, AllFloatVectors, AllIntegerVectors) in {
    defvar wtiSEW = !mul(vti.SEW, 2);
    if !le(wtiSEW, 64) then {
      defvar wtiM1 = !cast<VTypeInfo>(!if(IsFloat, "VF", "VI") # wtiSEW # "M1");
      let Predicates = GetVTypePredicates<vti>.Predicates in
      defm : VPatTernaryTURoundingMode<intrinsic, instruction, "VS",
                                       wtiM1.Vector, vti.Vector,
                                       wtiM1.Vector, vti.Mask,
                                       vti.Log2SEW, vti.LMul,
                                       wtiM1.RegClass, vti.RegClass,
                                       wtiM1.RegClass>;
    }
  }
}

multiclass VPatConversionVI_VF<string intrinsic,
                               string instruction> {
  foreach fvti = AllFloatVectors in {
    defvar ivti = GetIntVTypeInfo<fvti>.Vti;
    let Predicates = !listconcat(GetVTypePredicates<fvti>.Predicates,
                                 GetVTypePredicates<ivti>.Predicates) in
    defm : VPatConversion<intrinsic, instruction, "V",
                          ivti.Vector, fvti.Vector, ivti.Mask, fvti.Log2SEW,
                          fvti.LMul, ivti.RegClass, fvti.RegClass>;
  }
}

multiclass VPatConversionVI_VF_RM<string intrinsic,
                                  string instruction> {
  foreach fvti = AllFloatVectors in {
    defvar ivti = GetIntVTypeInfo<fvti>.Vti;
    let Predicates = !listconcat(GetVTypePredicates<fvti>.Predicates,
                                 GetVTypePredicates<ivti>.Predicates) in
    defm : VPatConversionRoundingMode<intrinsic, instruction, "V",
                                      ivti.Vector, fvti.Vector, ivti.Mask, fvti.Log2SEW,
                                      fvti.LMul, ivti.RegClass, fvti.RegClass>;
  }
}

multiclass VPatConversionVI_VF_RTZ<string intrinsic, 
                                           string instruction> {
  foreach fvti = AllFloatVectors in {
    defvar ivti = GetIntVTypeInfo<fvti>.Vti;
    let Predicates = !listconcat(GetVTypePredicates<fvti>.Predicates,
                                 GetVTypePredicates<ivti>.Predicates) in
    defm : VPatConversionRTZ<intrinsic, instruction, "V",
                                              ivti.Vector, fvti.Vector, ivti.Mask, fvti.Log2SEW,
                                              fvti.LMul, ivti.RegClass, fvti.RegClass>;
  }
}

multiclass VPatConversionVF_VI_RM<string intrinsic, string instruction,
                                  bit isSEWAware = 0> {
  foreach fvti = AllFloatVectors in {
    defvar ivti = GetIntVTypeInfo<fvti>.Vti;
    let Predicates = !listconcat(GetVTypePredicates<fvti>.Predicates,
                                 GetVTypePredicates<ivti>.Predicates) in
    defm : VPatConversionRoundingMode<intrinsic, instruction, "V",
                                      fvti.Vector, ivti.Vector, fvti.Mask, ivti.Log2SEW,
                                      ivti.LMul, fvti.RegClass, ivti.RegClass,
                                      isSEWAware>;
  }
}

multiclass VPatConversionWI_VF<string intrinsic, string instruction> {
  foreach fvtiToFWti = AllWidenableFloatVectors in {
    defvar fvti = fvtiToFWti.Vti;
    defvar iwti = GetIntVTypeInfo<fvtiToFWti.Wti>.Vti;
    let Predicates = !listconcat(GetVTypePredicates<fvti>.Predicates,
                                 GetVTypePredicates<iwti>.Predicates) in
    defm : VPatConversion<intrinsic, instruction, "V",
                          iwti.Vector, fvti.Vector, iwti.Mask, fvti.Log2SEW,
                          fvti.LMul, iwti.RegClass, fvti.RegClass>;
  }
}

multiclass VPatConversionWI_VF_RM<string intrinsic, string instruction> {
  foreach fvtiToFWti = AllWidenableFloatVectors in {
    defvar fvti = fvtiToFWti.Vti;
    defvar iwti = GetIntVTypeInfo<fvtiToFWti.Wti>.Vti;
    let Predicates = !listconcat(GetVTypePredicates<fvti>.Predicates,
                                 GetVTypePredicates<iwti>.Predicates) in
    defm : VPatConversionRoundingMode<intrinsic, instruction, "V",
                                      iwti.Vector, fvti.Vector, iwti.Mask, fvti.Log2SEW,
                                      fvti.LMul, iwti.RegClass, fvti.RegClass>;
  }
}

multiclass VPatConversionWI_VF_RTZ<string intrinsic, string instruction> {
  foreach fvtiToFWti = AllWidenableFloatVectors in {
    defvar fvti = fvtiToFWti.Vti;
    defvar iwti = GetIntVTypeInfo<fvtiToFWti.Wti>.Vti;
    let Predicates = !listconcat(GetVTypePredicates<fvti>.Predicates,
                                 GetVTypePredicates<iwti>.Predicates) in
    defm : VPatConversionRTZ<intrinsic, instruction, "V",
                             iwti.Vector, fvti.Vector, iwti.Mask, fvti.Log2SEW,
                             fvti.LMul, iwti.RegClass, fvti.RegClass>;
  }
}

multiclass VPatConversionWF_VI<string intrinsic, string instruction,
                               bit isSEWAware = 0> {
  foreach vtiToWti = AllWidenableIntToFloatVectors in {
    defvar vti = vtiToWti.Vti;
    defvar fwti = vtiToWti.Wti;
    let Predicates = !listconcat(GetVTypePredicates<vti>.Predicates,
                                 GetVTypePredicates<fwti>.Predicates) in
    defm : VPatConversion<intrinsic, instruction, "V",
                          fwti.Vector, vti.Vector, fwti.Mask, vti.Log2SEW,
                          vti.LMul, fwti.RegClass, vti.RegClass, isSEWAware>;
  }
}

multiclass VPatConversionWF_VF<string intrinsic, string instruction,
                               bit isSEWAware = 0> {
  foreach fvtiToFWti = AllWidenableFloatVectors in {
    defvar fvti = fvtiToFWti.Vti;
    defvar fwti = fvtiToFWti.Wti;
    // Define vfwcvt.f.f.v for f16 when Zvfhmin is enable.
    let Predicates = !listconcat(GetVTypeMinimalPredicates<fvti>.Predicates,
                                 GetVTypeMinimalPredicates<fwti>.Predicates) in
    defm : VPatConversion<intrinsic, instruction, "V",
                          fwti.Vector, fvti.Vector, fwti.Mask, fvti.Log2SEW,
                          fvti.LMul, fwti.RegClass, fvti.RegClass, isSEWAware>;
  }
}

multiclass VPatConversionWF_VF_BF<string intrinsic, string instruction,
                                  bit isSEWAware = 0> {
  foreach fvtiToFWti = AllWidenableBFloatToFloatVectors in
  {
    defvar fvti = fvtiToFWti.Vti;
    defvar fwti = fvtiToFWti.Wti;
    let Predicates = !listconcat(GetVTypePredicates<fvti>.Predicates,
                                 GetVTypePredicates<fwti>.Predicates) in
    defm : VPatConversion<intrinsic, instruction, "V",
                          fwti.Vector, fvti.Vector, fwti.Mask, fvti.Log2SEW,
                          fvti.LMul, fwti.RegClass, fvti.RegClass, isSEWAware>;
  }
}

multiclass VPatConversionVI_WF<string intrinsic, string instruction> {
  foreach vtiToWti = AllWidenableIntToFloatVectors in {
    defvar vti = vtiToWti.Vti;
    defvar fwti = vtiToWti.Wti;
    let Predicates = !listconcat(GetVTypePredicates<vti>.Predicates,
                                 GetVTypePredicates<fwti>.Predicates) in
    defm : VPatConversion<intrinsic, instruction, "W",
                          vti.Vector, fwti.Vector, vti.Mask, vti.Log2SEW,
                          vti.LMul, vti.RegClass, fwti.RegClass>;
  }
}

multiclass VPatConversionVI_WF_RM <string intrinsic, string instruction> {
  foreach vtiToWti = AllWidenableIntToFloatVectors in {
    defvar vti = vtiToWti.Vti;
    defvar fwti = vtiToWti.Wti;
    let Predicates = !listconcat(GetVTypePredicates<vti>.Predicates,
                                 GetVTypePredicates<fwti>.Predicates) in
    defm : VPatConversionRoundingMode<intrinsic, instruction, "W",
                                      vti.Vector, fwti.Vector, vti.Mask, vti.Log2SEW,
                                      vti.LMul, vti.RegClass, fwti.RegClass>;
  }
}

multiclass VPatConversionVI_WF_RTZ <string intrinsic, string instruction> {
  foreach vtiToWti = AllWidenableIntToFloatVectors in {
    defvar vti = vtiToWti.Vti;
    defvar fwti = vtiToWti.Wti;
    let Predicates = !listconcat(GetVTypePredicates<vti>.Predicates,
                                 GetVTypePredicates<fwti>.Predicates) in
    defm : VPatConversionRTZ<intrinsic, instruction, "W",
                             vti.Vector, fwti.Vector, vti.Mask, vti.Log2SEW,
                             vti.LMul, vti.RegClass, fwti.RegClass>;
  }
}

multiclass VPatConversionVF_WI_RM <string intrinsic, string instruction,
                                   bit isSEWAware = 0> {
  foreach fvtiToFWti = AllWidenableFloatVectors in {
    defvar fvti = fvtiToFWti.Vti;
    defvar iwti = GetIntVTypeInfo<fvtiToFWti.Wti>.Vti;
    let Predicates = !listconcat(GetVTypePredicates<fvti>.Predicates,
                                 GetVTypePredicates<iwti>.Predicates) in
    defm : VPatConversionRoundingMode<intrinsic, instruction, "W",
                                      fvti.Vector, iwti.Vector, fvti.Mask, fvti.Log2SEW,
                                      fvti.LMul, fvti.RegClass, iwti.RegClass,
                                      isSEWAware>;
  }
}

multiclass VPatConversionVF_WF<string intrinsic, string instruction,
                               bit isSEWAware = 0> {
  foreach fvtiToFWti = AllWidenableFloatVectors in {
    defvar fvti = fvtiToFWti.Vti;
    defvar fwti = fvtiToFWti.Wti;
    let Predicates = !listconcat(GetVTypePredicates<fvti>.Predicates,
                                 GetVTypePredicates<fwti>.Predicates) in
    defm : VPatConversion<intrinsic, instruction, "W",
                          fvti.Vector, fwti.Vector, fvti.Mask, fvti.Log2SEW,
                          fvti.LMul, fvti.RegClass, fwti.RegClass, isSEWAware>;
  }
}

multiclass VPatConversionVF_WF_RM<string intrinsic, string instruction,
                                   list<VTypeInfoToWide> wlist = AllWidenableFloatVectors,
                                   bit isSEWAware = 0> {
  foreach fvtiToFWti = wlist in {
    defvar fvti = fvtiToFWti.Vti;
    defvar fwti = fvtiToFWti.Wti;
    // Define vfncvt.f.f.w for f16 when Zvfhmin is enable.
    let Predicates = !listconcat(GetVTypeMinimalPredicates<fvti>.Predicates,
                                 GetVTypeMinimalPredicates<fwti>.Predicates) in
    defm : VPatConversionRoundingMode<intrinsic, instruction, "W",
                                      fvti.Vector, fwti.Vector, fvti.Mask, fvti.Log2SEW,
                                      fvti.LMul, fvti.RegClass, fwti.RegClass,
                                      isSEWAware>;
  }
}

multiclass VPatConversionVF_WF_RTZ<string intrinsic, string instruction,
                                   list<VTypeInfoToWide> wlist = AllWidenableFloatVectors,
                                   bit isSEWAware = 0> {
  foreach fvtiToFWti = wlist in {
    defvar fvti = fvtiToFWti.Vti;
    defvar fwti = fvtiToFWti.Wti;
    let Predicates = !listconcat(GetVTypePredicates<fvti>.Predicates,
                                 GetVTypePredicates<fwti>.Predicates) in
    defm : VPatConversionRTZ<intrinsic, instruction, "W",
                             fvti.Vector, fwti.Vector, fvti.Mask, fvti.Log2SEW,
                             fvti.LMul, fvti.RegClass, fwti.RegClass, isSEWAware>;
  }
}

multiclass VPatConversionVF_WF_BF_RM<string intrinsic, string instruction,
                                     bit isSEWAware = 0> {
  foreach fvtiToFWti = AllWidenableBFloatToFloatVectors in {
    defvar fvti = fvtiToFWti.Vti;
    defvar fwti = fvtiToFWti.Wti;
    let Predicates = !listconcat(GetVTypePredicates<fvti>.Predicates,
                                 GetVTypePredicates<fwti>.Predicates) in
    defm : VPatConversionRoundingMode<intrinsic, instruction, "W",
                                      fvti.Vector, fwti.Vector, fvti.Mask, fvti.Log2SEW,
                                      fvti.LMul, fvti.RegClass, fwti.RegClass,
                                      isSEWAware>;
  }
}

multiclass VPatCompare_VI<string intrinsic, string inst,
                          ImmLeaf ImmType> {
  foreach vti = AllIntegerVectors in {
    defvar Intr = !cast<Intrinsic>(intrinsic);
    defvar Pseudo = !cast<Instruction>(inst#"_VI_"#vti.LMul.MX);
    let Predicates = GetVTypePredicates<vti>.Predicates in
    def : Pat<(vti.Mask (Intr (vti.Vector vti.RegClass:$rs1),
                              (vti.Scalar ImmType:$rs2),
                              VLOpFrag)),
              (Pseudo vti.RegClass:$rs1, (DecImm ImmType:$rs2),
                      GPR:$vl, vti.Log2SEW)>;
    defvar IntrMask = !cast<Intrinsic>(intrinsic # "_mask");
    defvar PseudoMask = !cast<Instruction>(inst#"_VI_"#vti.LMul.MX#"_MASK");
    let Predicates = GetVTypePredicates<vti>.Predicates in
    def : Pat<(vti.Mask (IntrMask (vti.Mask VR:$passthru),
                                  (vti.Vector vti.RegClass:$rs1),
                                  (vti.Scalar ImmType:$rs2),
                                  (vti.Mask VMV0:$vm),
                                  VLOpFrag)),
              (PseudoMask VR:$passthru, vti.RegClass:$rs1, (DecImm ImmType:$rs2),
                          (vti.Mask VMV0:$vm), GPR:$vl, vti.Log2SEW, TA_MU)>;
  }
}

//===----------------------------------------------------------------------===//
// Pseudo instructions
//===----------------------------------------------------------------------===//

let Predicates = [HasVInstructions] in {

//===----------------------------------------------------------------------===//
// Pseudo Instructions for CodeGen
//===----------------------------------------------------------------------===//

let hasSideEffects = 0, mayLoad = 0, mayStore = 0, isCodeGenOnly = 1 in {
  def PseudoReadVLENB : Pseudo<(outs GPR:$rd), (ins),
                               [(set GPR:$rd, (riscv_read_vlenb))]>,
                        PseudoInstExpansion<(CSRRS GPR:$rd, SysRegVLENB.Encoding, X0)>,
                        Sched<[WriteRdVLENB]>;
  let Defs = [VL, VTYPE] in {
  def PseudoReadVLENBViaVSETVLIX0 : Pseudo<(outs GPRNoX0:$rd), (ins uimm5:$shamt),
                                  []>,
                           Sched<[WriteVSETVLI, ReadVSETVLI]>;
  }
}

let hasSideEffects = 0, mayLoad = 0, mayStore = 0, isCodeGenOnly = 1,
    Uses = [VL] in
def PseudoReadVL : Pseudo<(outs GPR:$rd), (ins), []>,
                   PseudoInstExpansion<(CSRRS GPR:$rd, SysRegVL.Encoding, X0)>;

foreach lmul = MxList in {
  foreach nf = NFSet<lmul>.L in {
    defvar vreg = SegRegClass<lmul, nf>.RC;
    let hasSideEffects = 0, mayLoad = 0, mayStore = 1, isCodeGenOnly = 1,
        Size = !mul(4, !sub(!mul(nf, 2), 1)) in {
      def "PseudoVSPILL" # nf # "_" # lmul.MX :
        Pseudo<(outs), (ins vreg:$rs1, GPR:$rs2), []>;
    }
    let hasSideEffects = 0, mayLoad = 1, mayStore = 0, isCodeGenOnly = 1,
        Size = !mul(4, !sub(!mul(nf, 2), 1)) in {
      def "PseudoVRELOAD" # nf # "_" # lmul.MX :
        Pseudo<(outs vreg:$rs1), (ins GPR:$rs2), []>;
    }
  }
}

//===----------------------------------------------------------------------===//
// 6. Configuration-Setting Instructions
//===----------------------------------------------------------------------===//

// Pseudos.
let hasSideEffects = 0, mayLoad = 0, mayStore = 0, Defs = [VL, VTYPE] in {
// Due to rs1=X0 having special meaning, we need a GPRNoX0 register class for
// the when we aren't using one of the special X0 encodings. Otherwise it could
// be accidentally be made X0 by MachineIR optimizations. To satisfy the
// verifier, we also need a GPRX0 instruction for the special encodings.
def PseudoVSETVLI : Pseudo<(outs GPR:$rd), (ins GPRNoX0:$rs1, VTypeIOp11:$vtypei), []>,
                    PseudoInstExpansion<(VSETVLI GPR:$rd, GPR:$rs1, VTypeIOp11:$vtypei)>,
                    Sched<[WriteVSETVLI, ReadVSETVLI]>;
def PseudoVSETVLIX0 : Pseudo<(outs GPRNoX0:$rd), (ins GPRX0:$rs1, VTypeIOp11:$vtypei), []>,
                      PseudoInstExpansion<(VSETVLI GPR:$rd, GPR:$rs1, VTypeIOp11:$vtypei)>,
                      Sched<[WriteVSETVLI, ReadVSETVLI]>;
def PseudoVSETVLIX0X0 : Pseudo<(outs GPRX0:$rd), (ins GPRX0:$rs1, VTypeIOp11:$vtypei), []>,
                        PseudoInstExpansion<(VSETVLI GPR:$rd, GPR:$rs1, VTypeIOp11:$vtypei)>,
                        Sched<[WriteVSETVLI, ReadVSETVLI]>;
def PseudoVSETIVLI : Pseudo<(outs GPR:$rd), (ins uimm5:$rs1, VTypeIOp10:$vtypei), []>,
                     PseudoInstExpansion<(VSETIVLI GPR:$rd, uimm5:$rs1, VTypeIOp10:$vtypei)>,
                     Sched<[WriteVSETIVLI]>;
}

//===----------------------------------------------------------------------===//
// 7. Vector Loads and Stores
//===----------------------------------------------------------------------===//

//===----------------------------------------------------------------------===//
// 7.4 Vector Unit-Stride Instructions
//===----------------------------------------------------------------------===//

// Pseudos Unit-Stride Loads and Stores
defm PseudoVL : VPseudoUSLoad;
defm PseudoVS : VPseudoUSStore;

defm PseudoVLM : VPseudoLoadMask;
defm PseudoVSM : VPseudoStoreMask;

//===----------------------------------------------------------------------===//
// 7.5 Vector Strided Instructions
//===----------------------------------------------------------------------===//

// Vector Strided Loads and Stores
defm PseudoVLS : VPseudoSLoad;
defm PseudoVSS : VPseudoSStore;

//===----------------------------------------------------------------------===//
// 7.6 Vector Indexed Instructions
//===----------------------------------------------------------------------===//

// Vector Indexed Loads and Stores
defm PseudoVLUX : VPseudoILoad<Ordered=false>;
defm PseudoVLOX : VPseudoILoad<Ordered=true>;
defm PseudoVSOX : VPseudoIStore<Ordered=true>;
defm PseudoVSUX : VPseudoIStore<Ordered=false>;

//===----------------------------------------------------------------------===//
// 7.7. Unit-stride Fault-Only-First Loads
//===----------------------------------------------------------------------===//

defm PseudoVL : VPseudoFFLoad;

//===----------------------------------------------------------------------===//
// 7.8. Vector Load/Store Segment Instructions
//===----------------------------------------------------------------------===//
defm PseudoVLSEG : VPseudoUSSegLoad;
defm PseudoVLSSEG : VPseudoSSegLoad;
defm PseudoVLOXSEG : VPseudoISegLoad<Ordered=true>;
defm PseudoVLUXSEG : VPseudoISegLoad<Ordered=false>;
defm PseudoVSSEG : VPseudoUSSegStore;
defm PseudoVSSSEG : VPseudoSSegStore;
defm PseudoVSOXSEG : VPseudoISegStore<Ordered=true>;
defm PseudoVSUXSEG : VPseudoISegStore<Ordered=false>;
defm PseudoVLSEG : VPseudoUSSegLoadFF;

//===----------------------------------------------------------------------===//
// 11. Vector Integer Arithmetic Instructions
//===----------------------------------------------------------------------===//

//===----------------------------------------------------------------------===//
// 11.1. Vector Single-Width Integer Add and Subtract
//===----------------------------------------------------------------------===//
defm PseudoVADD   : VPseudoVALU_VV_VX_VI<Commutable=1>;
defm PseudoVSUB   : VPseudoVALU_VV_VX;
defm PseudoVRSUB  : VPseudoVALU_VX_VI;

foreach vti = AllIntegerVectors in {
  // Match vrsub with 2 vector operands to vsub.vv by swapping operands. This
  // Occurs when legalizing vrsub.vx intrinsics for i64 on RV32 since we need
  // to use a more complex splat sequence. Add the pattern for all VTs for
  // consistency.
  let Predicates = GetVTypePredicates<vti>.Predicates in {
    def : Pat<(vti.Vector (int_riscv_vrsub (vti.Vector vti.RegClass:$passthru),
                                           (vti.Vector vti.RegClass:$rs2),
                                           (vti.Vector vti.RegClass:$rs1),
                                           VLOpFrag)),
              (!cast<Instruction>("PseudoVSUB_VV_"#vti.LMul.MX)
                                                        vti.RegClass:$passthru,
                                                        vti.RegClass:$rs1,
                                                        vti.RegClass:$rs2,
                                                        GPR:$vl,
                                                        vti.Log2SEW, TU_MU)>;
    def : Pat<(vti.Vector (int_riscv_vrsub_mask (vti.Vector vti.RegClass:$passthru),
                                                (vti.Vector vti.RegClass:$rs2),
                                                (vti.Vector vti.RegClass:$rs1),
                                                (vti.Mask VMV0:$vm),
                                                VLOpFrag,
                                                (XLenVT timm:$policy))),
              (!cast<Instruction>("PseudoVSUB_VV_"#vti.LMul.MX#"_MASK")
                                                        vti.RegClass:$passthru,
                                                        vti.RegClass:$rs1,
                                                        vti.RegClass:$rs2,
                                                        (vti.Mask VMV0:$vm),
                                                        GPR:$vl,
                                                        vti.Log2SEW,
                                                        (XLenVT timm:$policy))>;

    // Match VSUB with a small immediate to vadd.vi by negating the immediate.
    def : Pat<(vti.Vector (int_riscv_vsub (vti.Vector vti.RegClass:$passthru),
                                          (vti.Vector vti.RegClass:$rs1),
                                          (vti.Scalar simm5_plus1:$rs2),
                                          VLOpFrag)),
              (!cast<Instruction>("PseudoVADD_VI_"#vti.LMul.MX)
                                                      vti.RegClass:$passthru,
                                                      vti.RegClass:$rs1,
                                                      (NegImm simm5_plus1:$rs2),
                                                      GPR:$vl,
                                                      vti.Log2SEW, TU_MU)>;
    def : Pat<(vti.Vector (int_riscv_vsub_mask (vti.Vector vti.RegClass:$passthru),
                                               (vti.Vector vti.RegClass:$rs1),
                                               (vti.Scalar simm5_plus1:$rs2),
                                               (vti.Mask VMV0:$vm),
                                               VLOpFrag,
                                               (XLenVT timm:$policy))),
              (!cast<Instruction>("PseudoVADD_VI_"#vti.LMul.MX#"_MASK")
                                                        vti.RegClass:$passthru,
                                                        vti.RegClass:$rs1,
                                                        (NegImm simm5_plus1:$rs2),
                                                        (vti.Mask VMV0:$vm),
                                                        GPR:$vl,
                                                        vti.Log2SEW,
                                                        (XLenVT timm:$policy))>;
  }
}

// (add v, C) -> (sub v, -C) if -C cheaper to materialize
defvar I64IntegerVectors = !filter(vti, AllIntegerVectors, !eq(vti.SEW, 64));
foreach vti = I64IntegerVectors in {
  let Predicates = [HasVInstructionsI64] in {
    def : Pat<(vti.Vector (int_riscv_vadd (vti.Vector vti.RegClass:$passthru),
                                          (vti.Vector vti.RegClass:$rs1),
                                          (i64 negImm:$rs2),
                                          VLOpFrag)),
              (!cast<Instruction>("PseudoVSUB_VX_"#vti.LMul.MX)
                                             vti.RegClass:$passthru,
                                             vti.RegClass:$rs1,
                                             negImm:$rs2,
                                             GPR:$vl, vti.Log2SEW, TU_MU)>;
    def : Pat<(vti.Vector (int_riscv_vadd_mask (vti.Vector vti.RegClass:$passthru),
                                               (vti.Vector vti.RegClass:$rs1),
                                               (i64 negImm:$rs2),
                                               (vti.Mask VMV0:$vm),
                                               VLOpFrag,
                                               (i64 timm:$policy))),
              (!cast<Instruction>("PseudoVSUB_VX_"#vti.LMul.MX#"_MASK")
                                             vti.RegClass:$passthru,
                                             vti.RegClass:$rs1,
                                             negImm:$rs2,
                                             (vti.Mask VMV0:$vm),
                                             GPR:$vl,
                                             vti.Log2SEW,
                                             (i64 timm:$policy))>;
  }
}

//===----------------------------------------------------------------------===//
// 11.2. Vector Widening Integer Add/Subtract
//===----------------------------------------------------------------------===//
defm PseudoVWADDU : VPseudoVWALU_VV_VX<Commutable=1>;
defm PseudoVWSUBU : VPseudoVWALU_VV_VX;
defm PseudoVWADD  : VPseudoVWALU_VV_VX<Commutable=1>;
defm PseudoVWSUB  : VPseudoVWALU_VV_VX;
defm PseudoVWADDU : VPseudoVWALU_WV_WX;
defm PseudoVWSUBU : VPseudoVWALU_WV_WX;
defm PseudoVWADD  : VPseudoVWALU_WV_WX;
defm PseudoVWSUB  : VPseudoVWALU_WV_WX;

//===----------------------------------------------------------------------===//
// 11.3. Vector Integer Extension
//===----------------------------------------------------------------------===//
defm PseudoVZEXT_VF2 : PseudoVEXT_VF2;
defm PseudoVZEXT_VF4 : PseudoVEXT_VF4;
defm PseudoVZEXT_VF8 : PseudoVEXT_VF8;
defm PseudoVSEXT_VF2 : PseudoVEXT_VF2;
defm PseudoVSEXT_VF4 : PseudoVEXT_VF4;
defm PseudoVSEXT_VF8 : PseudoVEXT_VF8;

//===----------------------------------------------------------------------===//
// 11.4. Vector Integer Add-with-Carry / Subtract-with-Borrow Instructions
//===----------------------------------------------------------------------===//
defm PseudoVADC  : VPseudoVCALU_VM_XM_IM;
defm PseudoVMADC : VPseudoVCALUM_VM_XM_IM;
defm PseudoVMADC : VPseudoVCALUM_V_X_I;

defm PseudoVSBC  : VPseudoVCALU_VM_XM;
defm PseudoVMSBC : VPseudoVCALUM_VM_XM;
defm PseudoVMSBC : VPseudoVCALUM_V_X;

//===----------------------------------------------------------------------===//
// 11.5. Vector Bitwise Logical Instructions
//===----------------------------------------------------------------------===//
defm PseudoVAND : VPseudoVALU_VV_VX_VI<Commutable=1>;
defm PseudoVOR  : VPseudoVALU_VV_VX_VI<Commutable=1>;
defm PseudoVXOR : VPseudoVALU_VV_VX_VI<Commutable=1>;

//===----------------------------------------------------------------------===//
// 11.6. Vector Single-Width Bit Shift Instructions
//===----------------------------------------------------------------------===//
defm PseudoVSLL : VPseudoVSHT_VV_VX_VI;
defm PseudoVSRL : VPseudoVSHT_VV_VX_VI;
defm PseudoVSRA : VPseudoVSHT_VV_VX_VI;

//===----------------------------------------------------------------------===//
// 11.7. Vector Narrowing Integer Right Shift Instructions
//===----------------------------------------------------------------------===//
defm PseudoVNSRL : VPseudoVNSHT_WV_WX_WI;
defm PseudoVNSRA : VPseudoVNSHT_WV_WX_WI;

//===----------------------------------------------------------------------===//
// 11.8. Vector Integer Comparison Instructions
//===----------------------------------------------------------------------===//
defm PseudoVMSEQ  : VPseudoVCMPM_VV_VX_VI<Commutable=1>;
defm PseudoVMSNE  : VPseudoVCMPM_VV_VX_VI<Commutable=1>;
defm PseudoVMSLTU : VPseudoVCMPM_VV_VX;
defm PseudoVMSLT  : VPseudoVCMPM_VV_VX;
defm PseudoVMSLEU : VPseudoVCMPM_VV_VX_VI;
defm PseudoVMSLE  : VPseudoVCMPM_VV_VX_VI;
defm PseudoVMSGTU : VPseudoVCMPM_VX_VI;
defm PseudoVMSGT  : VPseudoVCMPM_VX_VI;

//===----------------------------------------------------------------------===//
// 11.9. Vector Integer Min/Max Instructions
//===----------------------------------------------------------------------===//
defm PseudoVMINU : VPseudoVMINMAX_VV_VX;
defm PseudoVMIN  : VPseudoVMINMAX_VV_VX;
defm PseudoVMAXU : VPseudoVMINMAX_VV_VX;
defm PseudoVMAX  : VPseudoVMINMAX_VV_VX;

//===----------------------------------------------------------------------===//
// 11.10. Vector Single-Width Integer Multiply Instructions
//===----------------------------------------------------------------------===//
defm PseudoVMUL    : VPseudoVMUL_VV_VX<Commutable=1>;
defm PseudoVMULH   : VPseudoVMUL_VV_VX<Commutable=1>;
defm PseudoVMULHU  : VPseudoVMUL_VV_VX<Commutable=1>;
defm PseudoVMULHSU : VPseudoVMUL_VV_VX;

//===----------------------------------------------------------------------===//
// 11.11. Vector Integer Divide Instructions
//===----------------------------------------------------------------------===//
defm PseudoVDIVU : VPseudoVDIV_VV_VX;
defm PseudoVDIV  : VPseudoVDIV_VV_VX;
defm PseudoVREMU : VPseudoVDIV_VV_VX;
defm PseudoVREM  : VPseudoVDIV_VV_VX;

//===----------------------------------------------------------------------===//
// 11.12. Vector Widening Integer Multiply Instructions
//===----------------------------------------------------------------------===//
defm PseudoVWMUL   : VPseudoVWMUL_VV_VX<Commutable=1>;
defm PseudoVWMULU  : VPseudoVWMUL_VV_VX<Commutable=1>;
defm PseudoVWMULSU : VPseudoVWMUL_VV_VX;

//===----------------------------------------------------------------------===//
// 11.13. Vector Single-Width Integer Multiply-Add Instructions
//===----------------------------------------------------------------------===//
defm PseudoVMACC  : VPseudoVMAC_VV_VX_AAXA;
defm PseudoVNMSAC : VPseudoVMAC_VV_VX_AAXA;
defm PseudoVMADD  : VPseudoVMAC_VV_VX_AAXA;
defm PseudoVNMSUB : VPseudoVMAC_VV_VX_AAXA;

//===----------------------------------------------------------------------===//
// 11.14. Vector Widening Integer Multiply-Add Instructions
//===----------------------------------------------------------------------===//
defm PseudoVWMACCU  : VPseudoVWMAC_VV_VX<Commutable=1>;
defm PseudoVWMACC   : VPseudoVWMAC_VV_VX<Commutable=1>;
defm PseudoVWMACCSU : VPseudoVWMAC_VV_VX;
defm PseudoVWMACCUS : VPseudoVWMAC_VX;

//===----------------------------------------------------------------------===//
// 11.15. Vector Integer Merge Instructions
//===----------------------------------------------------------------------===//
defm PseudoVMERGE : VPseudoVMRG_VM_XM_IM;

//===----------------------------------------------------------------------===//
// 11.16. Vector Integer Move Instructions
//===----------------------------------------------------------------------===//
defm PseudoVMV_V : VPseudoUnaryVMV_V_X_I;

//===----------------------------------------------------------------------===//
// 12. Vector Fixed-Point Arithmetic Instructions
//===----------------------------------------------------------------------===//

//===----------------------------------------------------------------------===//
// 12.1. Vector Single-Width Saturating Add and Subtract
//===----------------------------------------------------------------------===//
let Defs = [VXSAT] in {
  defm PseudoVSADDU : VPseudoVSALU_VV_VX_VI<Commutable=1>;
  defm PseudoVSADD  : VPseudoVSALU_VV_VX_VI<Commutable=1>;
  defm PseudoVSSUBU : VPseudoVSALU_VV_VX;
  defm PseudoVSSUB  : VPseudoVSALU_VV_VX;
}

//===----------------------------------------------------------------------===//
// 12.2. Vector Single-Width Averaging Add and Subtract
//===----------------------------------------------------------------------===//
defm PseudoVAADDU : VPseudoVAALU_VV_VX_RM<Commutable=1>;
defm PseudoVAADD  : VPseudoVAALU_VV_VX_RM<Commutable=1>;
defm PseudoVASUBU : VPseudoVAALU_VV_VX_RM;
defm PseudoVASUB  : VPseudoVAALU_VV_VX_RM;

//===----------------------------------------------------------------------===//
// 12.3. Vector Single-Width Fractional Multiply with Rounding and Saturation
//===----------------------------------------------------------------------===//
let Defs = [VXSAT] in {
  defm PseudoVSMUL : VPseudoVSMUL_VV_VX_RM;
}

//===----------------------------------------------------------------------===//
// 12.4. Vector Single-Width Scaling Shift Instructions
//===----------------------------------------------------------------------===//
defm PseudoVSSRL : VPseudoVSSHT_VV_VX_VI_RM;
defm PseudoVSSRA : VPseudoVSSHT_VV_VX_VI_RM;

//===----------------------------------------------------------------------===//
// 12.5. Vector Narrowing Fixed-Point Clip Instructions
//===----------------------------------------------------------------------===//
let Defs = [VXSAT] in {
  defm PseudoVNCLIP  : VPseudoVNCLP_WV_WX_WI_RM;
  defm PseudoVNCLIPU : VPseudoVNCLP_WV_WX_WI_RM;
}

} // Predicates = [HasVInstructions]

//===----------------------------------------------------------------------===//
// 13. Vector Floating-Point Instructions
//===----------------------------------------------------------------------===//

let Predicates = [HasVInstructionsAnyF] in {
//===----------------------------------------------------------------------===//
// 13.2. Vector Single-Width Floating-Point Add/Subtract Instructions
//===----------------------------------------------------------------------===//
let mayRaiseFPException = true in {
defm PseudoVFADD  : VPseudoVALU_VV_VF_RM;
defm PseudoVFSUB  : VPseudoVALU_VV_VF_RM;
defm PseudoVFRSUB : VPseudoVALU_VF_RM;
}

//===----------------------------------------------------------------------===//
// 13.3. Vector Widening Floating-Point Add/Subtract Instructions
//===----------------------------------------------------------------------===//
let mayRaiseFPException = true in {
defm PseudoVFWADD : VPseudoVFWALU_VV_VF_RM;
defm PseudoVFWSUB : VPseudoVFWALU_VV_VF_RM;
defm PseudoVFWADD : VPseudoVFWALU_WV_WF_RM;
defm PseudoVFWSUB : VPseudoVFWALU_WV_WF_RM;
}

//===----------------------------------------------------------------------===//
// 13.4. Vector Single-Width Floating-Point Multiply/Divide Instructions
//===----------------------------------------------------------------------===//
let mayRaiseFPException = true in {
defm PseudoVFMUL  : VPseudoVFMUL_VV_VF_RM;
defm PseudoVFDIV  : VPseudoVFDIV_VV_VF_RM;
defm PseudoVFRDIV : VPseudoVFRDIV_VF_RM;
}

//===----------------------------------------------------------------------===//
// 13.5. Vector Widening Floating-Point Multiply
//===----------------------------------------------------------------------===//
let mayRaiseFPException = true in {
defm PseudoVFWMUL : VPseudoVWMUL_VV_VF_RM;
}

//===----------------------------------------------------------------------===//
// 13.6. Vector Single-Width Floating-Point Fused Multiply-Add Instructions
//===----------------------------------------------------------------------===//
let mayRaiseFPException = true in {
defm PseudoVFMACC  : VPseudoVMAC_VV_VF_AAXA_RM;
defm PseudoVFNMACC : VPseudoVMAC_VV_VF_AAXA_RM;
defm PseudoVFMSAC  : VPseudoVMAC_VV_VF_AAXA_RM;
defm PseudoVFNMSAC : VPseudoVMAC_VV_VF_AAXA_RM;
defm PseudoVFMADD  : VPseudoVMAC_VV_VF_AAXA_RM;
defm PseudoVFNMADD : VPseudoVMAC_VV_VF_AAXA_RM;
defm PseudoVFMSUB  : VPseudoVMAC_VV_VF_AAXA_RM;
defm PseudoVFNMSUB : VPseudoVMAC_VV_VF_AAXA_RM;
}

//===----------------------------------------------------------------------===//
// 13.7. Vector Widening Floating-Point Fused Multiply-Add Instructions
//===----------------------------------------------------------------------===//
let mayRaiseFPException = true in {
defm PseudoVFWMACC  : VPseudoVWMAC_VV_VF_RM;
defm PseudoVFWNMACC : VPseudoVWMAC_VV_VF_RM;
defm PseudoVFWMSAC  : VPseudoVWMAC_VV_VF_RM;
defm PseudoVFWNMSAC : VPseudoVWMAC_VV_VF_RM;
let Predicates = [HasStdExtZvfbfwma] in
defm PseudoVFWMACCBF16  : VPseudoVWMAC_VV_VF_BF_RM;
}

//===----------------------------------------------------------------------===//
// 13.8. Vector Floating-Point Square-Root Instruction
//===----------------------------------------------------------------------===//
let mayRaiseFPException = true in
defm PseudoVFSQRT : VPseudoVSQR_V_RM;

//===----------------------------------------------------------------------===//
// 13.9. Vector Floating-Point Reciprocal Square-Root Estimate Instruction
//===----------------------------------------------------------------------===//
let mayRaiseFPException = true in
defm PseudoVFRSQRT7 : VPseudoVRCP_V;

//===----------------------------------------------------------------------===//
// 13.10. Vector Floating-Point Reciprocal Estimate Instruction
//===----------------------------------------------------------------------===//
let mayRaiseFPException = true in
defm PseudoVFREC7 : VPseudoVRCP_V_RM;

//===----------------------------------------------------------------------===//
// 13.11. Vector Floating-Point Min/Max Instructions
//===----------------------------------------------------------------------===//
let mayRaiseFPException = true in {
defm PseudoVFMIN : VPseudoVMAX_VV_VF;
defm PseudoVFMAX : VPseudoVMAX_VV_VF;
}

//===----------------------------------------------------------------------===//
// 13.12. Vector Floating-Point Sign-Injection Instructions
//===----------------------------------------------------------------------===//
defm PseudoVFSGNJ  : VPseudoVSGNJ_VV_VF;
defm PseudoVFSGNJN : VPseudoVSGNJ_VV_VF;
defm PseudoVFSGNJX : VPseudoVSGNJ_VV_VF;

//===----------------------------------------------------------------------===//
// 13.13. Vector Floating-Point Compare Instructions
//===----------------------------------------------------------------------===//
let mayRaiseFPException = true in {
defm PseudoVMFEQ : VPseudoVCMPM_VV_VF;
defm PseudoVMFNE : VPseudoVCMPM_VV_VF;
defm PseudoVMFLT : VPseudoVCMPM_VV_VF;
defm PseudoVMFLE : VPseudoVCMPM_VV_VF;
defm PseudoVMFGT : VPseudoVCMPM_VF;
defm PseudoVMFGE : VPseudoVCMPM_VF;
}

//===----------------------------------------------------------------------===//
// 13.14. Vector Floating-Point Classify Instruction
//===----------------------------------------------------------------------===//
defm PseudoVFCLASS : VPseudoVCLS_V;

//===----------------------------------------------------------------------===//
// 13.15. Vector Floating-Point Merge Instruction
//===----------------------------------------------------------------------===//
defm PseudoVFMERGE : VPseudoVMRG_FM;

//===----------------------------------------------------------------------===//
// 13.16. Vector Floating-Point Move Instruction
//===----------------------------------------------------------------------===//
let isReMaterializable = 1 in
defm PseudoVFMV_V : VPseudoVMV_F;

//===----------------------------------------------------------------------===//
// 13.17. Single-Width Floating-Point/Integer Type-Convert Instructions
//===----------------------------------------------------------------------===//
let mayRaiseFPException = true in {
defm PseudoVFCVT_XU_F : VPseudoVCVTI_V_RM;
defm PseudoVFCVT_X_F : VPseudoVCVTI_V_RM;

defm PseudoVFCVT_RTZ_XU_F : VPseudoVCVTI_V;
defm PseudoVFCVT_RTZ_X_F : VPseudoVCVTI_V;

defm PseudoVFROUND_NOEXCEPT : VPseudoVFROUND_NOEXCEPT_V;
defm PseudoVFCVT_F_XU : VPseudoVCVTF_V_RM;
defm PseudoVFCVT_F_X : VPseudoVCVTF_V_RM;
} // mayRaiseFPException = true

//===----------------------------------------------------------------------===//
// 13.18. Widening Floating-Point/Integer Type-Convert Instructions
//===----------------------------------------------------------------------===//
let mayRaiseFPException = true in {
defm PseudoVFWCVT_XU_F     : VPseudoVWCVTI_V_RM;
defm PseudoVFWCVT_X_F      : VPseudoVWCVTI_V_RM;

defm PseudoVFWCVT_RTZ_XU_F : VPseudoVWCVTI_V;
defm PseudoVFWCVT_RTZ_X_F  : VPseudoVWCVTI_V;

defm PseudoVFWCVT_F_XU     : VPseudoVWCVTF_V;
defm PseudoVFWCVT_F_X      : VPseudoVWCVTF_V;

defm PseudoVFWCVT_F_F      : VPseudoVWCVTD_V;
defm PseudoVFWCVTBF16_F_F :  VPseudoVWCVTD_V;
} // mayRaiseFPException = true

//===----------------------------------------------------------------------===//
// 13.19. Narrowing Floating-Point/Integer Type-Convert Instructions
//===----------------------------------------------------------------------===//
let mayRaiseFPException = true in {
defm PseudoVFNCVT_XU_F     : VPseudoVNCVTI_W_RM;
defm PseudoVFNCVT_X_F      : VPseudoVNCVTI_W_RM;

defm PseudoVFNCVT_RTZ_XU_F : VPseudoVNCVTI_W;
defm PseudoVFNCVT_RTZ_X_F  : VPseudoVNCVTI_W;

defm PseudoVFNCVT_F_XU     : VPseudoVNCVTF_W_RM;
defm PseudoVFNCVT_F_X      : VPseudoVNCVTF_W_RM;

defm PseudoVFNCVT_F_F      : VPseudoVNCVTD_W_RM;
defm PseudoVFNCVTBF16_F_F :  VPseudoVNCVTD_W_RM;

defm PseudoVFNCVT_ROD_F_F  : VPseudoVNCVTD_W;
} // mayRaiseFPException = true
} // Predicates = [HasVInstructionsAnyF]

//===----------------------------------------------------------------------===//
// 14. Vector Reduction Operations
//===----------------------------------------------------------------------===//

let Predicates = [HasVInstructions] in {
//===----------------------------------------------------------------------===//
// 14.1. Vector Single-Width Integer Reduction Instructions
//===----------------------------------------------------------------------===//
defm PseudoVREDSUM  : VPseudoVRED_VS;
defm PseudoVREDAND  : VPseudoVRED_VS;
defm PseudoVREDOR   : VPseudoVRED_VS;
defm PseudoVREDXOR  : VPseudoVRED_VS;
defm PseudoVREDMINU : VPseudoVREDMINMAX_VS;
defm PseudoVREDMIN  : VPseudoVREDMINMAX_VS;
defm PseudoVREDMAXU : VPseudoVREDMINMAX_VS;
defm PseudoVREDMAX  : VPseudoVREDMINMAX_VS;

//===----------------------------------------------------------------------===//
// 14.2. Vector Widening Integer Reduction Instructions
//===----------------------------------------------------------------------===//
let IsRVVWideningReduction = 1 in {
defm PseudoVWREDSUMU   : VPseudoVWRED_VS;
defm PseudoVWREDSUM    : VPseudoVWRED_VS;
}
} // Predicates = [HasVInstructions]

let Predicates = [HasVInstructionsAnyF] in {
//===----------------------------------------------------------------------===//
// 14.3. Vector Single-Width Floating-Point Reduction Instructions
//===----------------------------------------------------------------------===//
let mayRaiseFPException = true in {
defm PseudoVFREDOSUM : VPseudoVFREDO_VS_RM;
defm PseudoVFREDUSUM : VPseudoVFRED_VS_RM;
defm PseudoVFREDMIN  : VPseudoVFREDMINMAX_VS;
defm PseudoVFREDMAX  : VPseudoVFREDMINMAX_VS;
}

//===----------------------------------------------------------------------===//
// 14.4. Vector Widening Floating-Point Reduction Instructions
//===----------------------------------------------------------------------===//
let IsRVVWideningReduction = 1, mayRaiseFPException = true in {
defm PseudoVFWREDUSUM  : VPseudoVFWRED_VS_RM;
defm PseudoVFWREDOSUM  : VPseudoVFWREDO_VS_RM;
}

} // Predicates = [HasVInstructionsAnyF]

//===----------------------------------------------------------------------===//
// 15. Vector Mask Instructions
//===----------------------------------------------------------------------===//

let Predicates = [HasVInstructions] in {
//===----------------------------------------------------------------------===//
// 15.1 Vector Mask-Register Logical Instructions
//===----------------------------------------------------------------------===//

defm PseudoVMAND: VPseudoVALU_MM<Commutable=1>;
defm PseudoVMNAND: VPseudoVALU_MM<Commutable=1>;
defm PseudoVMANDN: VPseudoVALU_MM;
defm PseudoVMXOR: VPseudoVALU_MM<Commutable=1>;
defm PseudoVMOR: VPseudoVALU_MM<Commutable=1>;
defm PseudoVMNOR: VPseudoVALU_MM<Commutable=1>;
defm PseudoVMORN: VPseudoVALU_MM;
defm PseudoVMXNOR: VPseudoVALU_MM<Commutable=1>;

// Pseudo instructions
defm PseudoVMCLR : VPseudoNullaryPseudoM<"VMXOR">;
defm PseudoVMSET : VPseudoNullaryPseudoM<"VMXNOR">;

//===----------------------------------------------------------------------===//
// 15.2. Vector mask population count vcpop
//===----------------------------------------------------------------------===//
let IsSignExtendingOpW = 1 in
defm PseudoVCPOP: VPseudoVPOP_M;

//===----------------------------------------------------------------------===//
// 15.3. vfirst find-first-set mask bit
//===----------------------------------------------------------------------===//

let IsSignExtendingOpW = 1 in
defm PseudoVFIRST: VPseudoV1ST_M;

//===----------------------------------------------------------------------===//
// 15.4. vmsbf.m set-before-first mask bit
//===----------------------------------------------------------------------===//
defm PseudoVMSBF: VPseudoVSFS_M;

//===----------------------------------------------------------------------===//
// 15.5. vmsif.m set-including-first mask bit
//===----------------------------------------------------------------------===//
defm PseudoVMSIF: VPseudoVSFS_M;

//===----------------------------------------------------------------------===//
// 15.6. vmsof.m set-only-first mask bit
//===----------------------------------------------------------------------===//
defm PseudoVMSOF: VPseudoVSFS_M;

//===----------------------------------------------------------------------===//
// 15.8.  Vector Iota Instruction
//===----------------------------------------------------------------------===//
defm PseudoVIOTA_M: VPseudoVIOTA_M;

//===----------------------------------------------------------------------===//
// 15.9. Vector Element Index Instruction
//===----------------------------------------------------------------------===//
let isReMaterializable = 1 in
defm PseudoVID : VPseudoVID_V;
} // Predicates = [HasVInstructions]

//===----------------------------------------------------------------------===//
// 16. Vector Permutation Instructions
//===----------------------------------------------------------------------===//

//===----------------------------------------------------------------------===//
// 16.1. Integer Scalar Move Instructions
//===----------------------------------------------------------------------===//

let Predicates = [HasVInstructions] in {
let mayLoad = 0, mayStore = 0, hasSideEffects = 0 in {
  let HasSEWOp = 1, BaseInstr = VMV_X_S in
  def PseudoVMV_X_S:
    Pseudo<(outs GPR:$rd), (ins VR:$rs2, sew:$sew), []>,
    Sched<[WriteVMovXS, ReadVMovXS]>,
    RISCVVPseudo;
  let HasVLOp = 1, HasSEWOp = 1, BaseInstr = VMV_S_X, isReMaterializable = 1,
      Constraints = "$rd = $passthru" in
  def PseudoVMV_S_X: Pseudo<(outs VR:$rd),
                            (ins VR:$passthru, GPR:$rs1, AVL:$vl, sew:$sew),
                            []>,
    Sched<[WriteVMovSX, ReadVMovSX_V, ReadVMovSX_X]>,
    RISCVVPseudo;
}
} // Predicates = [HasVInstructions]

//===----------------------------------------------------------------------===//
// 16.2. Floating-Point Scalar Move Instructions
//===----------------------------------------------------------------------===//

let Predicates = [HasVInstructionsAnyF] in {
let mayLoad = 0, mayStore = 0, hasSideEffects = 0 in {
  foreach f = FPList in {
    let HasSEWOp = 1, BaseInstr = VFMV_F_S in
    def "PseudoVFMV_" # f.FX # "_S" :
      Pseudo<(outs f.fprclass:$rd),
             (ins VR:$rs2, sew:$sew), []>,
      Sched<[WriteVMovFS, ReadVMovFS]>,
      RISCVVPseudo;
    let HasVLOp = 1, HasSEWOp = 1, BaseInstr = VFMV_S_F, isReMaterializable = 1,
        Constraints = "$rd = $passthru" in
    def "PseudoVFMV_S_" # f.FX :
      Pseudo<(outs VR:$rd),
             (ins VR:$passthru, f.fprclass:$rs1, AVL:$vl, sew:$sew),
             []>,
      Sched<[WriteVMovSF, ReadVMovSF_V, ReadVMovSF_F]>,
      RISCVVPseudo;
  }
}
} // Predicates = [HasVInstructionsAnyF]

//===----------------------------------------------------------------------===//
// 16.3. Vector Slide Instructions
//===----------------------------------------------------------------------===//
let Predicates = [HasVInstructions] in {
  defm PseudoVSLIDEUP    : VPseudoVSLD_VX_VI</*slidesUp=*/true, "@earlyclobber $rd">;
  defm PseudoVSLIDEDOWN  : VPseudoVSLD_VX_VI</*slidesUp=*/false>;
  defm PseudoVSLIDE1UP   : VPseudoVSLD1_VX<"@earlyclobber $rd">;
  defm PseudoVSLIDE1DOWN : VPseudoVSLD1_VX;
} // Predicates = [HasVInstructions]

let Predicates = [HasVInstructionsAnyF] in {
  defm PseudoVFSLIDE1UP  : VPseudoVSLD1_VF<"@earlyclobber $rd">;
  defm PseudoVFSLIDE1DOWN : VPseudoVSLD1_VF;
} // Predicates = [HasVInstructionsAnyF]

//===----------------------------------------------------------------------===//
// 16.4. Vector Register Gather Instructions
//===----------------------------------------------------------------------===//
let Predicates = [HasVInstructions] in {
defm PseudoVRGATHER     : VPseudoVGTR_VV_VX_VI;
defm PseudoVRGATHEREI16 : VPseudoVGTR_EI16_VV;

//===----------------------------------------------------------------------===//
// 16.5. Vector Compress Instruction
//===----------------------------------------------------------------------===//
defm PseudoVCOMPRESS : VPseudoVCPR_V;
} // Predicates = [HasVInstructions]

//===----------------------------------------------------------------------===//
// Patterns.
//===----------------------------------------------------------------------===//

//===----------------------------------------------------------------------===//
// 11. Vector Integer Arithmetic Instructions
//===----------------------------------------------------------------------===//

//===----------------------------------------------------------------------===//
// 11.1. Vector Single-Width Integer Add and Subtract
//===----------------------------------------------------------------------===//
defm : VPatBinaryV_VV_VX_VI<"int_riscv_vadd", "PseudoVADD", AllIntegerVectors>;
defm : VPatBinaryV_VV_VX<"int_riscv_vsub", "PseudoVSUB", AllIntegerVectors>;
defm : VPatBinaryV_VX_VI<"int_riscv_vrsub", "PseudoVRSUB", AllIntegerVectors>;

//===----------------------------------------------------------------------===//
// 11.2. Vector Widening Integer Add/Subtract
//===----------------------------------------------------------------------===//
defm : VPatBinaryW_VV_VX<"int_riscv_vwaddu", "PseudoVWADDU", AllWidenableIntVectors>;
defm : VPatBinaryW_VV_VX<"int_riscv_vwsubu", "PseudoVWSUBU", AllWidenableIntVectors>;
defm : VPatBinaryW_VV_VX<"int_riscv_vwadd", "PseudoVWADD", AllWidenableIntVectors>;
defm : VPatBinaryW_VV_VX<"int_riscv_vwsub", "PseudoVWSUB", AllWidenableIntVectors>;
defm : VPatBinaryW_WV_WX<"int_riscv_vwaddu_w", "PseudoVWADDU", AllWidenableIntVectors>;
defm : VPatBinaryW_WV_WX<"int_riscv_vwsubu_w", "PseudoVWSUBU", AllWidenableIntVectors>;
defm : VPatBinaryW_WV_WX<"int_riscv_vwadd_w", "PseudoVWADD", AllWidenableIntVectors>;
defm : VPatBinaryW_WV_WX<"int_riscv_vwsub_w", "PseudoVWSUB", AllWidenableIntVectors>;

//===----------------------------------------------------------------------===//
// 11.3. Vector Integer Extension
//===----------------------------------------------------------------------===//
defm : VPatUnaryV_VF<"int_riscv_vzext", "PseudoVZEXT", "VF2",
                     AllFractionableVF2IntVectors>;
defm : VPatUnaryV_VF<"int_riscv_vzext", "PseudoVZEXT", "VF4",
                     AllFractionableVF4IntVectors>;
defm : VPatUnaryV_VF<"int_riscv_vzext", "PseudoVZEXT", "VF8",
                     AllFractionableVF8IntVectors>;
defm : VPatUnaryV_VF<"int_riscv_vsext", "PseudoVSEXT", "VF2",
                     AllFractionableVF2IntVectors>;
defm : VPatUnaryV_VF<"int_riscv_vsext", "PseudoVSEXT", "VF4",
                     AllFractionableVF4IntVectors>;
defm : VPatUnaryV_VF<"int_riscv_vsext", "PseudoVSEXT", "VF8",
                     AllFractionableVF8IntVectors>;

//===----------------------------------------------------------------------===//
// 11.4. Vector Integer Add-with-Carry / Subtract-with-Borrow Instructions
//===----------------------------------------------------------------------===//
defm : VPatBinaryV_VM_XM_IM<"int_riscv_vadc", "PseudoVADC">;
defm : VPatBinaryM_VM_XM_IM<"int_riscv_vmadc_carry_in", "PseudoVMADC">;
defm : VPatBinaryM_V_X_I<"int_riscv_vmadc", "PseudoVMADC">;

defm : VPatBinaryV_VM_XM<"int_riscv_vsbc", "PseudoVSBC">;
defm : VPatBinaryM_VM_XM<"int_riscv_vmsbc_borrow_in", "PseudoVMSBC">;
defm : VPatBinaryM_V_X<"int_riscv_vmsbc", "PseudoVMSBC">;

//===----------------------------------------------------------------------===//
// 11.5. Vector Bitwise Logical Instructions
//===----------------------------------------------------------------------===//
defm : VPatBinaryV_VV_VX_VI<"int_riscv_vand", "PseudoVAND", AllIntegerVectors>;
defm : VPatBinaryV_VV_VX_VI<"int_riscv_vor", "PseudoVOR", AllIntegerVectors>;
defm : VPatBinaryV_VV_VX_VI<"int_riscv_vxor", "PseudoVXOR", AllIntegerVectors>;

//===----------------------------------------------------------------------===//
// 11.6. Vector Single-Width Bit Shift Instructions
//===----------------------------------------------------------------------===//
defm : VPatBinaryV_VV_VX_VI<"int_riscv_vsll", "PseudoVSLL", AllIntegerVectors,
                            uimm5>;
defm : VPatBinaryV_VV_VX_VI<"int_riscv_vsrl", "PseudoVSRL", AllIntegerVectors,
                            uimm5>;
defm : VPatBinaryV_VV_VX_VI<"int_riscv_vsra", "PseudoVSRA", AllIntegerVectors,
                            uimm5>;

foreach vti = AllIntegerVectors in {
  // Emit shift by 1 as an add since it might be faster.
  let Predicates = GetVTypePredicates<vti>.Predicates in {
    def : Pat<(vti.Vector (int_riscv_vsll (vti.Vector vti.RegClass:$passthru),
                                          (vti.Vector vti.RegClass:$rs1),
                                          (XLenVT 1), VLOpFrag)),
              (!cast<Instruction>("PseudoVADD_VV_"#vti.LMul.MX)
                 vti.RegClass:$passthru, vti.RegClass:$rs1,
                 vti.RegClass:$rs1, GPR:$vl, vti.Log2SEW, TU_MU)>;
    def : Pat<(vti.Vector (int_riscv_vsll_mask (vti.Vector vti.RegClass:$passthru),
                                               (vti.Vector vti.RegClass:$rs1),
                                               (XLenVT 1),
                                               (vti.Mask VMV0:$vm),
                                               VLOpFrag,
                                               (XLenVT timm:$policy))),
              (!cast<Instruction>("PseudoVADD_VV_"#vti.LMul.MX#"_MASK")
                                                          vti.RegClass:$passthru,
                                                          vti.RegClass:$rs1,
                                                          vti.RegClass:$rs1,
                                                          (vti.Mask VMV0:$vm),
                                                          GPR:$vl,
                                                          vti.Log2SEW,
                                                          (XLenVT timm:$policy))>;
  }
}

//===----------------------------------------------------------------------===//
// 11.7. Vector Narrowing Integer Right Shift Instructions
//===----------------------------------------------------------------------===//
defm : VPatBinaryV_WV_WX_WI<"int_riscv_vnsrl", "PseudoVNSRL", AllWidenableIntVectors>;
defm : VPatBinaryV_WV_WX_WI<"int_riscv_vnsra", "PseudoVNSRA", AllWidenableIntVectors>;

//===----------------------------------------------------------------------===//
// 11.8. Vector Integer Comparison Instructions
//===----------------------------------------------------------------------===//
defm : VPatBinaryM_VV_VX_VI<"int_riscv_vmseq", "PseudoVMSEQ", AllIntegerVectors>;
defm : VPatBinaryM_VV_VX_VI<"int_riscv_vmsne", "PseudoVMSNE", AllIntegerVectors>;
defm : VPatBinaryM_VV_VX<"int_riscv_vmsltu", "PseudoVMSLTU", AllIntegerVectors>;
defm : VPatBinaryM_VV_VX<"int_riscv_vmslt", "PseudoVMSLT", AllIntegerVectors>;
defm : VPatBinaryM_VV_VX_VI<"int_riscv_vmsleu", "PseudoVMSLEU", AllIntegerVectors>;
defm : VPatBinaryM_VV_VX_VI<"int_riscv_vmsle", "PseudoVMSLE", AllIntegerVectors>;

defm : VPatBinaryM_VX_VI<"int_riscv_vmsgtu", "PseudoVMSGTU", AllIntegerVectors>;
defm : VPatBinaryM_VX_VI<"int_riscv_vmsgt", "PseudoVMSGT", AllIntegerVectors>;

// Match vmsgt with 2 vector operands to vmslt with the operands swapped.
defm : VPatBinarySwappedM_VV<"int_riscv_vmsgtu", "PseudoVMSLTU", AllIntegerVectors>;
defm : VPatBinarySwappedM_VV<"int_riscv_vmsgt", "PseudoVMSLT", AllIntegerVectors>;

defm : VPatBinarySwappedM_VV<"int_riscv_vmsgeu", "PseudoVMSLEU", AllIntegerVectors>;
defm : VPatBinarySwappedM_VV<"int_riscv_vmsge", "PseudoVMSLE", AllIntegerVectors>;

// Match vmslt(u).vx intrinsics to vmsle(u).vi if the scalar is -15 to 16 and
// non-zero. Zero can be .vx with x0. This avoids the user needing to know that
// there is no vmslt(u).vi instruction. Similar for vmsge(u).vx intrinsics
// using vmslt(u).vi.
defm : VPatCompare_VI<"int_riscv_vmslt", "PseudoVMSLE", simm5_plus1_nonzero>;
defm : VPatCompare_VI<"int_riscv_vmsltu", "PseudoVMSLEU", simm5_plus1_nonzero>;

// We need to handle 0 for vmsge.vi using vmslt.vi because there is no vmsge.vx.
defm : VPatCompare_VI<"int_riscv_vmsge", "PseudoVMSGT", simm5_plus1>;
defm : VPatCompare_VI<"int_riscv_vmsgeu", "PseudoVMSGTU", simm5_plus1_nonzero>;

//===----------------------------------------------------------------------===//
// 11.9. Vector Integer Min/Max Instructions
//===----------------------------------------------------------------------===//
defm : VPatBinaryV_VV_VX<"int_riscv_vminu", "PseudoVMINU", AllIntegerVectors>;
defm : VPatBinaryV_VV_VX<"int_riscv_vmin", "PseudoVMIN", AllIntegerVectors>;
defm : VPatBinaryV_VV_VX<"int_riscv_vmaxu", "PseudoVMAXU", AllIntegerVectors>;
defm : VPatBinaryV_VV_VX<"int_riscv_vmax", "PseudoVMAX", AllIntegerVectors>;

//===----------------------------------------------------------------------===//
// 11.10. Vector Single-Width Integer Multiply Instructions
//===----------------------------------------------------------------------===//
defm : VPatBinaryV_VV_VX<"int_riscv_vmul", "PseudoVMUL", AllIntegerVectors>;

defvar IntegerVectorsExceptI64 = !filter(vti, AllIntegerVectors,
                                         !ne(vti.SEW, 64));
defm : VPatBinaryV_VV_VX<"int_riscv_vmulh", "PseudoVMULH",
                         IntegerVectorsExceptI64>;
defm : VPatBinaryV_VV_VX<"int_riscv_vmulhu", "PseudoVMULHU",
                         IntegerVectorsExceptI64>;
defm : VPatBinaryV_VV_VX<"int_riscv_vmulhsu", "PseudoVMULHSU",
                         IntegerVectorsExceptI64>;

// vmulh, vmulhu, vmulhsu are not included for EEW=64 in Zve64*.
defvar I64IntegerVectors = !filter(vti, AllIntegerVectors, !eq(vti.SEW, 64));
let Predicates = [HasVInstructionsFullMultiply] in {
  defm : VPatBinaryV_VV_VX<"int_riscv_vmulh", "PseudoVMULH",
                           I64IntegerVectors>;
  defm : VPatBinaryV_VV_VX<"int_riscv_vmulhu", "PseudoVMULHU",
                           I64IntegerVectors>;
  defm : VPatBinaryV_VV_VX<"int_riscv_vmulhsu", "PseudoVMULHSU",
                           I64IntegerVectors>;
}

//===----------------------------------------------------------------------===//
// 11.11. Vector Integer Divide Instructions
//===----------------------------------------------------------------------===//
defm : VPatBinaryV_VV_VX<"int_riscv_vdivu", "PseudoVDIVU", AllIntegerVectors, isSEWAware=1>;
defm : VPatBinaryV_VV_VX<"int_riscv_vdiv", "PseudoVDIV", AllIntegerVectors, isSEWAware=1>;
defm : VPatBinaryV_VV_VX<"int_riscv_vremu", "PseudoVREMU", AllIntegerVectors, isSEWAware=1>;
defm : VPatBinaryV_VV_VX<"int_riscv_vrem", "PseudoVREM", AllIntegerVectors, isSEWAware=1>;

//===----------------------------------------------------------------------===//
// 11.12. Vector Widening Integer Multiply Instructions
//===----------------------------------------------------------------------===//
defm : VPatBinaryW_VV_VX<"int_riscv_vwmul", "PseudoVWMUL", AllWidenableIntVectors>;
defm : VPatBinaryW_VV_VX<"int_riscv_vwmulu", "PseudoVWMULU", AllWidenableIntVectors>;
defm : VPatBinaryW_VV_VX<"int_riscv_vwmulsu", "PseudoVWMULSU", AllWidenableIntVectors>;

//===----------------------------------------------------------------------===//
// 11.13. Vector Single-Width Integer Multiply-Add Instructions
//===----------------------------------------------------------------------===//
defm : VPatTernaryV_VV_VX_AAXA<"int_riscv_vmadd", "PseudoVMADD", AllIntegerVectors>;
defm : VPatTernaryV_VV_VX_AAXA<"int_riscv_vnmsub", "PseudoVNMSUB", AllIntegerVectors>;
defm : VPatTernaryV_VV_VX_AAXA<"int_riscv_vmacc", "PseudoVMACC", AllIntegerVectors>;
defm : VPatTernaryV_VV_VX_AAXA<"int_riscv_vnmsac", "PseudoVNMSAC", AllIntegerVectors>;

//===----------------------------------------------------------------------===//
// 11.14. Vector Widening Integer Multiply-Add Instructions
//===----------------------------------------------------------------------===//
defm : VPatTernaryW_VV_VX<"int_riscv_vwmaccu", "PseudoVWMACCU", AllWidenableIntVectors>;
defm : VPatTernaryW_VV_VX<"int_riscv_vwmacc", "PseudoVWMACC", AllWidenableIntVectors>;
defm : VPatTernaryW_VV_VX<"int_riscv_vwmaccsu", "PseudoVWMACCSU", AllWidenableIntVectors>;
defm : VPatTernaryW_VX<"int_riscv_vwmaccus", "PseudoVWMACCUS", AllWidenableIntVectors>;

//===----------------------------------------------------------------------===//
// 11.15. Vector Integer Merge Instructions
//===----------------------------------------------------------------------===//
defm : VPatBinaryV_VM_XM_IM<"int_riscv_vmerge", "PseudoVMERGE">;

//===----------------------------------------------------------------------===//
// 11.16. Vector Integer Move Instructions
//===----------------------------------------------------------------------===//
foreach vti = AllVectors in {
  let Predicates = GetVTypeMinimalPredicates<vti>.Predicates in {
    def : Pat<(vti.Vector (int_riscv_vmv_v_v (vti.Vector vti.RegClass:$passthru),
                                             (vti.Vector vti.RegClass:$rs1),
                                             VLOpFrag)),
              (!cast<Instruction>("PseudoVMV_V_V_"#vti.LMul.MX)
               $passthru, $rs1, GPR:$vl, vti.Log2SEW, TU_MU)>;

    // vmv.v.x/vmv.v.i are handled in RISCInstrVInstrInfoVVLPatterns.td
  }
}

//===----------------------------------------------------------------------===//
// 12. Vector Fixed-Point Arithmetic Instructions
//===----------------------------------------------------------------------===//

//===----------------------------------------------------------------------===//
// 12.1. Vector Single-Width Saturating Add and Subtract
//===----------------------------------------------------------------------===//
defm : VPatBinaryV_VV_VX_VI<"int_riscv_vsaddu", "PseudoVSADDU", AllIntegerVectors>;
defm : VPatBinaryV_VV_VX_VI<"int_riscv_vsadd", "PseudoVSADD", AllIntegerVectors>;
defm : VPatBinaryV_VV_VX<"int_riscv_vssubu", "PseudoVSSUBU", AllIntegerVectors>;
defm : VPatBinaryV_VV_VX<"int_riscv_vssub", "PseudoVSSUB", AllIntegerVectors>;

//===----------------------------------------------------------------------===//
// 12.2. Vector Single-Width Averaging Add and Subtract
//===----------------------------------------------------------------------===//
defm : VPatBinaryV_VV_VX_RM<"int_riscv_vaaddu", "PseudoVAADDU",
                            AllIntegerVectors>;
defm : VPatBinaryV_VV_VX_RM<"int_riscv_vasubu", "PseudoVASUBU",
                            AllIntegerVectors>;
defm : VPatBinaryV_VV_VX_RM<"int_riscv_vasub", "PseudoVASUB",
                            AllIntegerVectors>;
defm : VPatBinaryV_VV_VX_RM<"int_riscv_vaadd", "PseudoVAADD",
                            AllIntegerVectors>;

//===----------------------------------------------------------------------===//
// 12.3. Vector Single-Width Fractional Multiply with Rounding and Saturation
//===----------------------------------------------------------------------===//
defm : VPatBinaryV_VV_VX_RM<"int_riscv_vsmul", "PseudoVSMUL",
                             IntegerVectorsExceptI64>;
// vsmul.vv and vsmul.vx are not included in EEW=64 in Zve64*.
let Predicates = [HasVInstructionsFullMultiply] in
defm : VPatBinaryV_VV_VX_RM<"int_riscv_vsmul", "PseudoVSMUL",
                             I64IntegerVectors>;

//===----------------------------------------------------------------------===//
// 12.4. Vector Single-Width Scaling Shift Instructions
//===----------------------------------------------------------------------===//
defm : VPatBinaryV_VV_VX_VI_RM<"int_riscv_vssrl", "PseudoVSSRL",
                               AllIntegerVectors, uimm5>;
defm : VPatBinaryV_VV_VX_VI_RM<"int_riscv_vssra", "PseudoVSSRA",
                               AllIntegerVectors, uimm5>;

//===----------------------------------------------------------------------===//
// 12.5. Vector Narrowing Fixed-Point Clip Instructions
//===----------------------------------------------------------------------===//
defm : VPatBinaryV_WV_WX_WI_RM<"int_riscv_vnclipu", "PseudoVNCLIPU",
                               AllWidenableIntVectors>;
defm : VPatBinaryV_WV_WX_WI_RM<"int_riscv_vnclip", "PseudoVNCLIP",
                               AllWidenableIntVectors>;

//===----------------------------------------------------------------------===//
// 13. Vector Floating-Point Instructions
//===----------------------------------------------------------------------===//

//===----------------------------------------------------------------------===//
// 13.2. Vector Single-Width Floating-Point Add/Subtract Instructions
//===----------------------------------------------------------------------===//
defm : VPatBinaryV_VV_VX_RM<"int_riscv_vfadd", "PseudoVFADD", AllFloatVectors,
                            isSEWAware = 1>;
defm : VPatBinaryV_VV_VX_RM<"int_riscv_vfsub", "PseudoVFSUB", AllFloatVectors,
                            isSEWAware = 1>;
defm : VPatBinaryV_VX_RM<"int_riscv_vfrsub", "PseudoVFRSUB", AllFloatVectors,
                         isSEWAware = 1>;

//===----------------------------------------------------------------------===//
// 13.3. Vector Widening Floating-Point Add/Subtract Instructions
//===----------------------------------------------------------------------===//
defm : VPatBinaryW_VV_VX_RM<"int_riscv_vfwadd", "PseudoVFWADD",
                            AllWidenableFloatVectors, isSEWAware=1>;
defm : VPatBinaryW_VV_VX_RM<"int_riscv_vfwsub", "PseudoVFWSUB",
                            AllWidenableFloatVectors, isSEWAware=1>;
defm : VPatBinaryW_WV_WX_RM<"int_riscv_vfwadd_w", "PseudoVFWADD",
                            AllWidenableFloatVectors, isSEWAware=1>;
defm : VPatBinaryW_WV_WX_RM<"int_riscv_vfwsub_w", "PseudoVFWSUB",
                            AllWidenableFloatVectors, isSEWAware=1>;

//===----------------------------------------------------------------------===//
// 13.4. Vector Single-Width Floating-Point Multiply/Divide Instructions
//===----------------------------------------------------------------------===//
defm : VPatBinaryV_VV_VX_RM<"int_riscv_vfmul", "PseudoVFMUL",
                            AllFloatVectors, isSEWAware=1>;
defm : VPatBinaryV_VV_VX_RM<"int_riscv_vfdiv", "PseudoVFDIV",
                            AllFloatVectors, isSEWAware=1>;
defm : VPatBinaryV_VX_RM<"int_riscv_vfrdiv", "PseudoVFRDIV",
                         AllFloatVectors, isSEWAware=1>;

//===----------------------------------------------------------------------===//
// 13.5. Vector Widening Floating-Point Multiply
//===----------------------------------------------------------------------===//
defm : VPatBinaryW_VV_VX_RM<"int_riscv_vfwmul", "PseudoVFWMUL",
                            AllWidenableFloatVectors, isSEWAware=1>;

//===----------------------------------------------------------------------===//
// 13.6. Vector Single-Width Floating-Point Fused Multiply-Add Instructions
//===----------------------------------------------------------------------===//
defm : VPatTernaryV_VV_VX_AAXA_RM<"int_riscv_vfmacc", "PseudoVFMACC",
                                  AllFloatVectors, isSEWAware=1>;
defm : VPatTernaryV_VV_VX_AAXA_RM<"int_riscv_vfnmacc", "PseudoVFNMACC",
                                  AllFloatVectors, isSEWAware=1>;
defm : VPatTernaryV_VV_VX_AAXA_RM<"int_riscv_vfmsac", "PseudoVFMSAC",
                                  AllFloatVectors, isSEWAware=1>;
defm : VPatTernaryV_VV_VX_AAXA_RM<"int_riscv_vfnmsac", "PseudoVFNMSAC",
                                  AllFloatVectors, isSEWAware=1>;
defm : VPatTernaryV_VV_VX_AAXA_RM<"int_riscv_vfmadd", "PseudoVFMADD",
                                  AllFloatVectors, isSEWAware=1>;
defm : VPatTernaryV_VV_VX_AAXA_RM<"int_riscv_vfnmadd", "PseudoVFNMADD",
                                  AllFloatVectors, isSEWAware=1>;
defm : VPatTernaryV_VV_VX_AAXA_RM<"int_riscv_vfmsub", "PseudoVFMSUB",
                                  AllFloatVectors, isSEWAware=1>;
defm : VPatTernaryV_VV_VX_AAXA_RM<"int_riscv_vfnmsub", "PseudoVFNMSUB",
                                  AllFloatVectors, isSEWAware=1>;

//===----------------------------------------------------------------------===//
// 13.7. Vector Widening Floating-Point Fused Multiply-Add Instructions
//===----------------------------------------------------------------------===//
defm : VPatTernaryW_VV_VX_RM<"int_riscv_vfwmacc", "PseudoVFWMACC",
                             AllWidenableFloatVectors, isSEWAware=1>;
defm : VPatTernaryW_VV_VX_RM<"int_riscv_vfwnmacc", "PseudoVFWNMACC",
                             AllWidenableFloatVectors, isSEWAware=1>;
defm : VPatTernaryW_VV_VX_RM<"int_riscv_vfwmsac", "PseudoVFWMSAC",
                             AllWidenableFloatVectors, isSEWAware=1>;
defm : VPatTernaryW_VV_VX_RM<"int_riscv_vfwnmsac", "PseudoVFWNMSAC",
                             AllWidenableFloatVectors, isSEWAware=1>;
let Predicates = [HasStdExtZvfbfwma] in
defm : VPatTernaryW_VV_VX_RM<"int_riscv_vfwmaccbf16", "PseudoVFWMACCBF16",
                              AllWidenableBFloatToFloatVectors, isSEWAware=1>;

//===----------------------------------------------------------------------===//
// 13.8. Vector Floating-Point Square-Root Instruction
//===----------------------------------------------------------------------===//
defm : VPatUnaryV_V_RM<"int_riscv_vfsqrt", "PseudoVFSQRT", AllFloatVectors, isSEWAware=1>;

//===----------------------------------------------------------------------===//
// 13.9. Vector Floating-Point Reciprocal Square-Root Estimate Instruction
//===----------------------------------------------------------------------===//
defm : VPatUnaryV_V<"int_riscv_vfrsqrt7", "PseudoVFRSQRT7", AllFloatVectors, isSEWAware=1>;

//===----------------------------------------------------------------------===//
// 13.10. Vector Floating-Point Reciprocal Estimate Instruction
//===----------------------------------------------------------------------===//
defm : VPatUnaryV_V_RM<"int_riscv_vfrec7", "PseudoVFREC7", AllFloatVectors, isSEWAware=1>;

//===----------------------------------------------------------------------===//
// 13.11. Vector Floating-Point Min/Max Instructions
//===----------------------------------------------------------------------===//
defm : VPatBinaryV_VV_VX<"int_riscv_vfmin", "PseudoVFMIN", AllFloatVectors,
                         isSEWAware=1>;
defm : VPatBinaryV_VV_VX<"int_riscv_vfmax", "PseudoVFMAX", AllFloatVectors,
                         isSEWAware=1>;

//===----------------------------------------------------------------------===//
// 13.12. Vector Floating-Point Sign-Injection Instructions
//===----------------------------------------------------------------------===//
defm : VPatBinaryV_VV_VX<"int_riscv_vfsgnj", "PseudoVFSGNJ", AllFloatVectors,
                         isSEWAware=1>;
defm : VPatBinaryV_VV_VX<"int_riscv_vfsgnjn", "PseudoVFSGNJN", AllFloatVectors,
                         isSEWAware=1>;
defm : VPatBinaryV_VV_VX<"int_riscv_vfsgnjx", "PseudoVFSGNJX", AllFloatVectors,
                         isSEWAware=1>;

//===----------------------------------------------------------------------===//
// 13.13. Vector Floating-Point Compare Instructions
//===----------------------------------------------------------------------===//
defm : VPatBinaryM_VV_VX<"int_riscv_vmfeq", "PseudoVMFEQ", AllFloatVectors>;
defm : VPatBinaryM_VV_VX<"int_riscv_vmfle", "PseudoVMFLE", AllFloatVectors>;
defm : VPatBinaryM_VV_VX<"int_riscv_vmflt", "PseudoVMFLT", AllFloatVectors>;
defm : VPatBinaryM_VV_VX<"int_riscv_vmfne", "PseudoVMFNE", AllFloatVectors>;
defm : VPatBinaryM_VX<"int_riscv_vmfgt", "PseudoVMFGT", AllFloatVectors>;
defm : VPatBinaryM_VX<"int_riscv_vmfge", "PseudoVMFGE", AllFloatVectors>;
defm : VPatBinarySwappedM_VV<"int_riscv_vmfgt", "PseudoVMFLT", AllFloatVectors>;
defm : VPatBinarySwappedM_VV<"int_riscv_vmfge", "PseudoVMFLE", AllFloatVectors>;

//===----------------------------------------------------------------------===//
// 13.14. Vector Floating-Point Classify Instruction
//===----------------------------------------------------------------------===//
defm : VPatConversionVI_VF<"int_riscv_vfclass", "PseudoVFCLASS">;

//===----------------------------------------------------------------------===//
// 13.15. Vector Floating-Point Merge Instruction
//===----------------------------------------------------------------------===//
// We can use vmerge.vvm to support vector-vector vfmerge.
// NOTE: Clang previously used int_riscv_vfmerge for vector-vector, but now uses
// int_riscv_vmerge. Support both for compatibility.
foreach vti = AllFloatVectors in {
  let Predicates = GetVTypeMinimalPredicates<vti>.Predicates in
    defm : VPatBinaryCarryInTAIL<"int_riscv_vmerge", "PseudoVMERGE", "VVM",
                                 vti.Vector,
                                 vti.Vector, vti.Vector, vti.Mask,
                                 vti.Log2SEW, vti.LMul, vti.RegClass,
                                 vti.RegClass, vti.RegClass>;
  let Predicates = GetVTypePredicates<vti>.Predicates in
    defm : VPatBinaryCarryInTAIL<"int_riscv_vfmerge", "PseudoVFMERGE",
                                 "V"#vti.ScalarSuffix#"M",
                                 vti.Vector,
                                 vti.Vector, vti.Scalar, vti.Mask,
                                 vti.Log2SEW, vti.LMul, vti.RegClass,
                                 vti.RegClass, vti.ScalarRegClass>;
}

foreach vti = AllBFloatVectors in
  let Predicates = [HasVInstructionsBF16Minimal] in
    defm : VPatBinaryCarryInTAIL<"int_riscv_vmerge", "PseudoVMERGE", "VVM",
                                 vti.Vector,
                                 vti.Vector, vti.Vector, vti.Mask,
                                 vti.Log2SEW, vti.LMul, vti.RegClass,
                                 vti.RegClass, vti.RegClass>;

foreach fvti = AllFloatVectors in {
  defvar instr = !cast<Instruction>("PseudoVMERGE_VIM_"#fvti.LMul.MX);
  let Predicates = GetVTypePredicates<fvti>.Predicates in
  def : Pat<(fvti.Vector (int_riscv_vfmerge (fvti.Vector fvti.RegClass:$passthru),
                                            (fvti.Vector fvti.RegClass:$rs2),
                                            (fvti.Scalar (fpimm0)),
                                            (fvti.Mask VMV0:$vm), VLOpFrag)),
            (instr fvti.RegClass:$passthru, fvti.RegClass:$rs2, 0,
                   (fvti.Mask VMV0:$vm), GPR:$vl, fvti.Log2SEW)>;
}

//===----------------------------------------------------------------------===//
// 13.17. Single-Width Floating-Point/Integer Type-Convert Instructions
//===----------------------------------------------------------------------===//
defm : VPatConversionVI_VF_RTZ<"int_riscv_vfcvt_x_f_v", "PseudoVFCVT_RTZ_X_F">;
defm : VPatConversionVI_VF_RTZ<"int_riscv_vfcvt_xu_f_v", "PseudoVFCVT_RTZ_XU_F">;
defm : VPatConversionVI_VF_RM<"int_riscv_vfcvt_x_f_v", "PseudoVFCVT_X_F">;
defm : VPatConversionVI_VF_RM<"int_riscv_vfcvt_xu_f_v", "PseudoVFCVT_XU_F">;
defm : VPatConversionVI_VF<"int_riscv_vfcvt_rtz_xu_f_v", "PseudoVFCVT_RTZ_XU_F">;
defm : VPatConversionVI_VF<"int_riscv_vfcvt_rtz_x_f_v", "PseudoVFCVT_RTZ_X_F">;
defm : VPatConversionVF_VI_RM<"int_riscv_vfcvt_f_x_v", "PseudoVFCVT_F_X",
                              isSEWAware=1>;
defm : VPatConversionVF_VI_RM<"int_riscv_vfcvt_f_xu_v", "PseudoVFCVT_F_XU",
                              isSEWAware=1>;

//===----------------------------------------------------------------------===//
// 13.18. Widening Floating-Point/Integer Type-Convert Instructions
//===----------------------------------------------------------------------===//
defm : VPatConversionWI_VF_RTZ<"int_riscv_vfwcvt_xu_f_v", "PseudoVFWCVT_RTZ_XU_F">;
defm : VPatConversionWI_VF_RTZ<"int_riscv_vfwcvt_x_f_v", "PseudoVFWCVT_RTZ_X_F">;
defm : VPatConversionWI_VF_RM<"int_riscv_vfwcvt_xu_f_v", "PseudoVFWCVT_XU_F">;
defm : VPatConversionWI_VF_RM<"int_riscv_vfwcvt_x_f_v", "PseudoVFWCVT_X_F">;
defm : VPatConversionWI_VF<"int_riscv_vfwcvt_rtz_xu_f_v", "PseudoVFWCVT_RTZ_XU_F">;
defm : VPatConversionWI_VF<"int_riscv_vfwcvt_rtz_x_f_v", "PseudoVFWCVT_RTZ_X_F">;
defm : VPatConversionWF_VI<"int_riscv_vfwcvt_f_xu_v", "PseudoVFWCVT_F_XU",
                           isSEWAware=1>;
defm : VPatConversionWF_VI<"int_riscv_vfwcvt_f_x_v", "PseudoVFWCVT_F_X",
                           isSEWAware=1>;
defm : VPatConversionWF_VF<"int_riscv_vfwcvt_f_f_v", "PseudoVFWCVT_F_F",
                           isSEWAware=1>;
defm : VPatConversionWF_VF_BF<"int_riscv_vfwcvtbf16_f_f_v",
                              "PseudoVFWCVTBF16_F_F", isSEWAware=1>;

//===----------------------------------------------------------------------===//
// 13.19. Narrowing Floating-Point/Integer Type-Convert Instructions
//===----------------------------------------------------------------------===//
defm : VPatConversionVI_WF_RTZ<"int_riscv_vfncvt_xu_f_w", "PseudoVFNCVT_RTZ_XU_F">;
defm : VPatConversionVI_WF_RTZ<"int_riscv_vfncvt_x_f_w", "PseudoVFNCVT_RTZ_X_F">;
defm : VPatConversionVI_WF_RM<"int_riscv_vfncvt_xu_f_w", "PseudoVFNCVT_XU_F">;
defm : VPatConversionVI_WF_RM<"int_riscv_vfncvt_x_f_w", "PseudoVFNCVT_X_F">;
defm : VPatConversionVI_WF<"int_riscv_vfncvt_rtz_xu_f_w", "PseudoVFNCVT_RTZ_XU_F">;
defm : VPatConversionVI_WF<"int_riscv_vfncvt_rtz_x_f_w", "PseudoVFNCVT_RTZ_X_F">;
defm : VPatConversionVF_WI_RM<"int_riscv_vfncvt_f_xu_w", "PseudoVFNCVT_F_XU",
                              isSEWAware=1>;
defm : VPatConversionVF_WI_RM<"int_riscv_vfncvt_f_x_w", "PseudoVFNCVT_F_X",
                              isSEWAware=1>;
defm : VPatConversionVF_WF_RM<"int_riscv_vfncvt_f_f_w", "PseudoVFNCVT_F_F",
                              AllWidenableFloatVectors, isSEWAware=1>;
defm : VPatConversionVF_WF_BF_RM<"int_riscv_vfncvtbf16_f_f_w", 
                                 "PseudoVFNCVTBF16_F_F", isSEWAware=1>;
defm : VPatConversionVF_WF<"int_riscv_vfncvt_rod_f_f_w", "PseudoVFNCVT_ROD_F_F",
                           isSEWAware=1>;

//===----------------------------------------------------------------------===//
// 14. Vector Reduction Operations
//===----------------------------------------------------------------------===//

//===----------------------------------------------------------------------===//
// 14.1. Vector Single-Width Integer Reduction Instructions
//===----------------------------------------------------------------------===//
defm : VPatReductionV_VS<"int_riscv_vredsum", "PseudoVREDSUM">;
defm : VPatReductionV_VS<"int_riscv_vredand", "PseudoVREDAND">;
defm : VPatReductionV_VS<"int_riscv_vredor", "PseudoVREDOR">;
defm : VPatReductionV_VS<"int_riscv_vredxor", "PseudoVREDXOR">;
defm : VPatReductionV_VS<"int_riscv_vredminu", "PseudoVREDMINU">;
defm : VPatReductionV_VS<"int_riscv_vredmin", "PseudoVREDMIN">;
defm : VPatReductionV_VS<"int_riscv_vredmaxu", "PseudoVREDMAXU">;
defm : VPatReductionV_VS<"int_riscv_vredmax", "PseudoVREDMAX">;

//===----------------------------------------------------------------------===//
// 14.2. Vector Widening Integer Reduction Instructions
//===----------------------------------------------------------------------===//
defm : VPatReductionW_VS<"int_riscv_vwredsumu", "PseudoVWREDSUMU">;
defm : VPatReductionW_VS<"int_riscv_vwredsum", "PseudoVWREDSUM">;

//===----------------------------------------------------------------------===//
// 14.3. Vector Single-Width Floating-Point Reduction Instructions
//===----------------------------------------------------------------------===//
defm : VPatReductionV_VS_RM<"int_riscv_vfredosum", "PseudoVFREDOSUM", IsFloat=1>;
defm : VPatReductionV_VS_RM<"int_riscv_vfredusum", "PseudoVFREDUSUM", IsFloat=1>;
defm : VPatReductionV_VS<"int_riscv_vfredmin", "PseudoVFREDMIN", IsFloat=1>;
defm : VPatReductionV_VS<"int_riscv_vfredmax", "PseudoVFREDMAX", IsFloat=1>;

//===----------------------------------------------------------------------===//
// 14.4. Vector Widening Floating-Point Reduction Instructions
//===----------------------------------------------------------------------===//
defm : VPatReductionW_VS_RM<"int_riscv_vfwredusum", "PseudoVFWREDUSUM", IsFloat=1>;
defm : VPatReductionW_VS_RM<"int_riscv_vfwredosum", "PseudoVFWREDOSUM", IsFloat=1>;

//===----------------------------------------------------------------------===//
// 15. Vector Mask Instructions
//===----------------------------------------------------------------------===//

//===----------------------------------------------------------------------===//
// 15.1 Vector Mask-Register Logical Instructions
//===----------------------------------------------------------------------===//
defm : VPatBinaryM_MM<"int_riscv_vmand", "PseudoVMAND">;
defm : VPatBinaryM_MM<"int_riscv_vmnand", "PseudoVMNAND">;
defm : VPatBinaryM_MM<"int_riscv_vmandn", "PseudoVMANDN">;
defm : VPatBinaryM_MM<"int_riscv_vmxor", "PseudoVMXOR">;
defm : VPatBinaryM_MM<"int_riscv_vmor", "PseudoVMOR">;
defm : VPatBinaryM_MM<"int_riscv_vmnor", "PseudoVMNOR">;
defm : VPatBinaryM_MM<"int_riscv_vmorn", "PseudoVMORN">;
defm : VPatBinaryM_MM<"int_riscv_vmxnor", "PseudoVMXNOR">;

// pseudo instructions
defm : VPatNullaryM<"int_riscv_vmclr", "PseudoVMCLR">;
defm : VPatNullaryM<"int_riscv_vmset", "PseudoVMSET">;

//===----------------------------------------------------------------------===//
// 15.2. Vector count population in mask vcpop.m
//===----------------------------------------------------------------------===//
defm : VPatUnaryS_M<"int_riscv_vcpop", "PseudoVCPOP">;

//===----------------------------------------------------------------------===//
// 15.3. vfirst find-first-set mask bit
//===----------------------------------------------------------------------===//
defm : VPatUnaryS_M<"int_riscv_vfirst", "PseudoVFIRST">;

//===----------------------------------------------------------------------===//
// 15.4. vmsbf.m set-before-first mask bit
//===----------------------------------------------------------------------===//
defm : VPatUnaryM_M<"int_riscv_vmsbf", "PseudoVMSBF">;

//===----------------------------------------------------------------------===//
// 15.5. vmsif.m set-including-first mask bit
//===----------------------------------------------------------------------===//
defm : VPatUnaryM_M<"int_riscv_vmsif", "PseudoVMSIF">;

//===----------------------------------------------------------------------===//
// 15.6. vmsof.m set-only-first mask bit
//===----------------------------------------------------------------------===//
defm : VPatUnaryM_M<"int_riscv_vmsof", "PseudoVMSOF">;

//===----------------------------------------------------------------------===//
// 15.8.  Vector Iota Instruction
//===----------------------------------------------------------------------===//
defm : VPatUnaryV_M<"int_riscv_viota", "PseudoVIOTA">;

//===----------------------------------------------------------------------===//
// 15.9. Vector Element Index Instruction
//===----------------------------------------------------------------------===//
defm : VPatNullaryV<"int_riscv_vid", "PseudoVID">;


//===----------------------------------------------------------------------===//
// 16. Vector Permutation Instructions
//===----------------------------------------------------------------------===//

//===----------------------------------------------------------------------===//
// 16.1. Integer Scalar Move Instructions
//===----------------------------------------------------------------------===//

foreach vti = NoGroupIntegerVectors in {
  let Predicates = GetVTypePredicates<vti>.Predicates in
  def : Pat<(XLenVT (riscv_vmv_x_s (vti.Vector vti.RegClass:$rs2))),
            (PseudoVMV_X_S $rs2, vti.Log2SEW)>;
  // vmv.s.x is handled with a custom node in RISCVInstrInfoVVLPatterns.td
}

//===----------------------------------------------------------------------===//
// 16.3. Vector Slide Instructions
//===----------------------------------------------------------------------===//
defm : VPatTernaryV_VX_VI<"int_riscv_vslideup", "PseudoVSLIDEUP", AllIntegerVectors, uimm5>;
defm : VPatTernaryV_VX_VI<"int_riscv_vslidedown", "PseudoVSLIDEDOWN", AllIntegerVectors, uimm5>;
defm : VPatBinaryV_VX<"int_riscv_vslide1up", "PseudoVSLIDE1UP", AllIntegerVectors>;
defm : VPatBinaryV_VX<"int_riscv_vslide1down", "PseudoVSLIDE1DOWN", AllIntegerVectors>;

defm : VPatTernaryV_VX_VI<"int_riscv_vslideup", "PseudoVSLIDEUP", AllFloatVectors, uimm5>;
defm : VPatTernaryV_VX_VI<"int_riscv_vslidedown", "PseudoVSLIDEDOWN", AllFloatVectors, uimm5>;
defm : VPatBinaryV_VX<"int_riscv_vfslide1up", "PseudoVFSLIDE1UP", AllFloatVectors>;
defm : VPatBinaryV_VX<"int_riscv_vfslide1down", "PseudoVFSLIDE1DOWN", AllFloatVectors>;

//===----------------------------------------------------------------------===//
// 16.4. Vector Register Gather Instructions
//===----------------------------------------------------------------------===//
defm : VPatBinaryV_VV_VX_VI_INT<"int_riscv_vrgather", "PseudoVRGATHER",
                                AllIntegerVectors, uimm5>;
defm : VPatBinaryV_VV_INT_EEW<"int_riscv_vrgatherei16_vv", "PseudoVRGATHEREI16",
                              eew=16, vtilist=AllIntegerVectors>;

defm : VPatBinaryV_VV_VX_VI_INT<"int_riscv_vrgather", "PseudoVRGATHER",
                                AllFloatVectors, uimm5>;
defm : VPatBinaryV_VV_VX_VI_INT<"int_riscv_vrgather", "PseudoVRGATHER",
                                AllBFloatVectors, uimm5>;
defm : VPatBinaryV_VV_INT_EEW<"int_riscv_vrgatherei16_vv", "PseudoVRGATHEREI16",
                              eew=16, vtilist=AllFloatVectors>;
//===----------------------------------------------------------------------===//
// 16.5. Vector Compress Instruction
//===----------------------------------------------------------------------===//
defm : VPatUnaryV_V_AnyMask<"int_riscv_vcompress", "PseudoVCOMPRESS", AllIntegerVectors>;
defm : VPatUnaryV_V_AnyMask<"int_riscv_vcompress", "PseudoVCOMPRESS", AllFloatVectors>;
defm : VPatUnaryV_V_AnyMask<"int_riscv_vcompress", "PseudoVCOMPRESS", AllBFloatVectors>;

// Include the non-intrinsic ISel patterns
include "RISCVInstrInfoVVLPatterns.td"
include "RISCVInstrInfoVSDPatterns.td"<|MERGE_RESOLUTION|>--- conflicted
+++ resolved
@@ -2661,7 +2661,6 @@
                             TargetConstraintType = 2>,
       RISCVMaskedPseudo<MaskIdx=3>;
   }
-<<<<<<< HEAD
 }
 
 multiclass VPseudoBinaryM_VV<LMULInfo m, bit Commutable = 0> {
@@ -2676,22 +2675,6 @@
   defm "_V" # f.FX : VPseudoBinaryM<f.fprclass, m>;
 }
 
-=======
-}
-
-multiclass VPseudoBinaryM_VV<LMULInfo m, bit Commutable = 0> {
-  defm _VV : VPseudoBinaryM<m.vrclass, m, Commutable=Commutable>;
-}
-
-multiclass VPseudoBinaryM_VX<LMULInfo m> {
-  defm _VX : VPseudoBinaryM<GPR, m>;
-}
-
-multiclass VPseudoBinaryM_VF<LMULInfo m, FPR_Info f> {
-  defm "_V" # f.FX : VPseudoBinaryM<f.fprclass, m>;
-}
-
->>>>>>> eb0f1dc0
 multiclass VPseudoBinaryM_VI<LMULInfo m> {
   defm _VI : VPseudoBinaryM<simm5, m>;
 }
