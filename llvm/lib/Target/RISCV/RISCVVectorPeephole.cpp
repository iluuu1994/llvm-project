//===- RISCVVectorPeephole.cpp - MI Vector Pseudo Peepholes ---------------===//
//
// Part of the LLVM Project, under the Apache License v2.0 with LLVM Exceptions.
// See https://llvm.org/LICENSE.txt for license information.
// SPDX-License-Identifier: Apache-2.0 WITH LLVM-exception
//
//===----------------------------------------------------------------------===//
//
// This pass performs various vector pseudo peephole optimisations after
// instruction selection.
//
// Currently it converts vmerge.vvm to vmv.v.v
// PseudoVMERGE_VVM %false, %false, %true, %allonesmask, %vl, %sew
// ->
// PseudoVMV_V_V %false, %true, %vl, %sew
//
// And masked pseudos to unmasked pseudos
// PseudoVADD_V_V_MASK %passthru, %a, %b, %allonesmask, %vl, sew, policy
// ->
// PseudoVADD_V_V %passthru %a, %b, %vl, sew, policy
//
// It also converts AVLs to VLMAX where possible
// %vl = VLENB * something
// PseudoVADD_V_V %passthru, %a, %b, %vl, sew, policy
// ->
// PseudoVADD_V_V %passthru, %a, %b, -1, sew, policy
//
//===----------------------------------------------------------------------===//

#include "RISCV.h"
#include "RISCVSubtarget.h"
#include "llvm/CodeGen/MachineFunctionPass.h"
#include "llvm/CodeGen/MachineRegisterInfo.h"
#include "llvm/CodeGen/TargetInstrInfo.h"
#include "llvm/CodeGen/TargetRegisterInfo.h"

using namespace llvm;

#define DEBUG_TYPE "riscv-vector-peephole"

namespace {

class RISCVVectorPeephole : public MachineFunctionPass {
public:
  static char ID;
  const TargetInstrInfo *TII;
  MachineRegisterInfo *MRI;
  const TargetRegisterInfo *TRI;
  const RISCVSubtarget *ST;
  RISCVVectorPeephole() : MachineFunctionPass(ID) {}

  bool runOnMachineFunction(MachineFunction &MF) override;
  MachineFunctionProperties getRequiredProperties() const override {
    return MachineFunctionProperties().setIsSSA();
  }

  StringRef getPassName() const override {
    return "RISC-V Vector Peephole Optimization";
  }

private:
  bool tryToReduceVL(MachineInstr &MI) const;
  bool convertToVLMAX(MachineInstr &MI) const;
  bool convertToWholeRegister(MachineInstr &MI) const;
  bool convertToUnmasked(MachineInstr &MI) const;
  bool convertAllOnesVMergeToVMv(MachineInstr &MI) const;
  bool convertSameMaskVMergeToVMv(MachineInstr &MI);
  bool foldUndefPassthruVMV_V_V(MachineInstr &MI);
  bool foldVMV_V_V(MachineInstr &MI);

  bool hasSameEEW(const MachineInstr &User, const MachineInstr &Src) const;
  bool isAllOnesMask(const MachineInstr *MaskDef) const;
  std::optional<unsigned> getConstant(const MachineOperand &VL) const;
  bool ensureDominates(const MachineOperand &Use, MachineInstr &Src) const;
  bool isKnownSameDefs(const MachineOperand &A, const MachineOperand &B) const;
};

} // namespace

char RISCVVectorPeephole::ID = 0;

INITIALIZE_PASS(RISCVVectorPeephole, DEBUG_TYPE, "RISC-V Fold Masks", false,
                false)

/// Given \p User that has an input operand with EEW=SEW, which uses the dest
/// operand of \p Src with an unknown EEW, return true if their EEWs match.
bool RISCVVectorPeephole::hasSameEEW(const MachineInstr &User,
                                     const MachineInstr &Src) const {
  unsigned UserLog2SEW =
      User.getOperand(RISCVII::getSEWOpNum(User.getDesc())).getImm();
  unsigned SrcLog2SEW =
      Src.getOperand(RISCVII::getSEWOpNum(Src.getDesc())).getImm();
  unsigned SrcLog2EEW = RISCV::getDestLog2EEW(
      TII->get(RISCV::getRVVMCOpcode(Src.getOpcode())), SrcLog2SEW);
  return SrcLog2EEW == UserLog2SEW;
}

// Attempt to reduce the VL of an instruction whose sole use is feeding a
// instruction with a narrower VL.  This currently works backwards from the
// user instruction (which might have a smaller VL).
bool RISCVVectorPeephole::tryToReduceVL(MachineInstr &MI) const {
  // Note that the goal here is a bit multifaceted.
  // 1) For store's reducing the VL of the value being stored may help to
  //    reduce VL toggles.  This is somewhat of an artifact of the fact we
  //    promote arithmetic instructions but VL predicate stores.
  // 2) For vmv.v.v reducing VL eagerly on the source instruction allows us
  //    to share code with the foldVMV_V_V transform below.
  //
  // Note that to the best of our knowledge, reducing VL is generally not
  // a significant win on real hardware unless we can also reduce LMUL which
  // this code doesn't try to do.
  //
  // TODO: We can handle a bunch more instructions here, and probably
  // recurse backwards through operands too.
  unsigned SrcIdx = 0;
  switch (RISCV::getRVVMCOpcode(MI.getOpcode())) {
  default:
    return false;
  case RISCV::VSE8_V:
  case RISCV::VSE16_V:
  case RISCV::VSE32_V:
  case RISCV::VSE64_V:
    break;
  case RISCV::VMV_V_V:
    SrcIdx = 2;
    break;
  case RISCV::VMERGE_VVM:
    SrcIdx = 3; // TODO: We can also handle the false operand.
    break;
  case RISCV::VREDSUM_VS:
  case RISCV::VREDMAXU_VS:
  case RISCV::VREDMAX_VS:
  case RISCV::VREDMINU_VS:
  case RISCV::VREDMIN_VS:
  case RISCV::VREDAND_VS:
  case RISCV::VREDOR_VS:
  case RISCV::VREDXOR_VS:
  case RISCV::VWREDSUM_VS:
  case RISCV::VWREDSUMU_VS:
  case RISCV::VFREDUSUM_VS:
  case RISCV::VFREDOSUM_VS:
  case RISCV::VFREDMAX_VS:
  case RISCV::VFREDMIN_VS:
  case RISCV::VFWREDUSUM_VS:
  case RISCV::VFWREDOSUM_VS:
    SrcIdx = 2;
    break;
  }

  MachineOperand &VL = MI.getOperand(RISCVII::getVLOpNum(MI.getDesc()));
  if (VL.isImm() && VL.getImm() == RISCV::VLMaxSentinel)
    return false;

  Register SrcReg = MI.getOperand(SrcIdx).getReg();
  // Note: one *use*, not one *user*.
  if (!MRI->hasOneUse(SrcReg))
    return false;

  MachineInstr *Src = MRI->getVRegDef(SrcReg);
  if (!Src || Src->hasUnmodeledSideEffects() ||
      Src->getParent() != MI.getParent() || Src->getNumDefs() != 1 ||
      !RISCVII::hasVLOp(Src->getDesc().TSFlags) ||
      !RISCVII::hasSEWOp(Src->getDesc().TSFlags))
    return false;

  // Src's dest needs to have the same EEW as MI's input.
  if (!hasSameEEW(MI, *Src))
    return false;

  bool ElementsDependOnVL = RISCVII::elementsDependOnVL(
      TII->get(RISCV::getRVVMCOpcode(Src->getOpcode())).TSFlags);
  if (ElementsDependOnVL || Src->mayRaiseFPException())
    return false;

  MachineOperand &SrcVL = Src->getOperand(RISCVII::getVLOpNum(Src->getDesc()));
  if (VL.isIdenticalTo(SrcVL) || !RISCV::isVLKnownLE(VL, SrcVL))
    return false;

  if (!ensureDominates(VL, *Src))
    return false;

  if (VL.isImm())
    SrcVL.ChangeToImmediate(VL.getImm());
  else if (VL.isReg())
    SrcVL.ChangeToRegister(VL.getReg(), false);

  // TODO: For instructions with a passthru, we could clear the passthru
  // and tail policy since we've just proven the tail is not demanded.
  return true;
}

/// Check if an operand is an immediate or a materialized ADDI $x0, imm.
std::optional<unsigned>
RISCVVectorPeephole::getConstant(const MachineOperand &VL) const {
  if (VL.isImm())
    return VL.getImm();

  MachineInstr *Def = MRI->getVRegDef(VL.getReg());
  if (!Def || Def->getOpcode() != RISCV::ADDI ||
      Def->getOperand(1).getReg() != RISCV::X0)
    return std::nullopt;
  return Def->getOperand(2).getImm();
}

/// Convert AVLs that are known to be VLMAX to the VLMAX sentinel.
bool RISCVVectorPeephole::convertToVLMAX(MachineInstr &MI) const {
  if (!RISCVII::hasVLOp(MI.getDesc().TSFlags) ||
      !RISCVII::hasSEWOp(MI.getDesc().TSFlags))
    return false;

  auto LMUL = RISCVVType::decodeVLMUL(RISCVII::getLMul(MI.getDesc().TSFlags));
  // Fixed-point value, denominator=8
  unsigned LMULFixed = LMUL.second ? (8 / LMUL.first) : 8 * LMUL.first;
  unsigned Log2SEW = MI.getOperand(RISCVII::getSEWOpNum(MI.getDesc())).getImm();
  // A Log2SEW of 0 is an operation on mask registers only
  unsigned SEW = Log2SEW ? 1 << Log2SEW : 8;
  assert(RISCVVType::isValidSEW(SEW) && "Unexpected SEW");
  assert(8 * LMULFixed / SEW > 0);

  // If the exact VLEN is known then we know VLMAX, check if the AVL == VLMAX.
  MachineOperand &VL = MI.getOperand(RISCVII::getVLOpNum(MI.getDesc()));
  if (auto VLen = ST->getRealVLen(), AVL = getConstant(VL);
      VLen && AVL && (*VLen * LMULFixed) / SEW == *AVL * 8) {
    VL.ChangeToImmediate(RISCV::VLMaxSentinel);
    return true;
  }

  // If an AVL is a VLENB that's possibly scaled to be equal to VLMAX, convert
  // it to the VLMAX sentinel value.
  if (!VL.isReg())
    return false;
  MachineInstr *Def = MRI->getVRegDef(VL.getReg());
  if (!Def)
    return false;

  // Fixed-point value, denominator=8
  uint64_t ScaleFixed = 8;
  // Check if the VLENB was potentially scaled with slli/srli
  if (Def->getOpcode() == RISCV::SLLI) {
    assert(Def->getOperand(2).getImm() < 64);
    ScaleFixed <<= Def->getOperand(2).getImm();
    Def = MRI->getVRegDef(Def->getOperand(1).getReg());
  } else if (Def->getOpcode() == RISCV::SRLI) {
    assert(Def->getOperand(2).getImm() < 64);
    ScaleFixed >>= Def->getOperand(2).getImm();
    Def = MRI->getVRegDef(Def->getOperand(1).getReg());
  }

  if (!Def || Def->getOpcode() != RISCV::PseudoReadVLENB)
    return false;

  // AVL = (VLENB * Scale)
  //
  // VLMAX = (VLENB * 8 * LMUL) / SEW
  //
  // AVL == VLMAX
  // -> VLENB * Scale == (VLENB * 8 * LMUL) / SEW
  // -> Scale == (8 * LMUL) / SEW
  if (ScaleFixed != 8 * LMULFixed / SEW)
    return false;

  VL.ChangeToImmediate(RISCV::VLMaxSentinel);

  return true;
}

bool RISCVVectorPeephole::isAllOnesMask(const MachineInstr *MaskDef) const {
  while (MaskDef->isCopy() && MaskDef->getOperand(1).getReg().isVirtual())
    MaskDef = MRI->getVRegDef(MaskDef->getOperand(1).getReg());

  // TODO: Check that the VMSET is the expected bitwidth? The pseudo has
  // undefined behaviour if it's the wrong bitwidth, so we could choose to
  // assume that it's all-ones? Same applies to its VL.
  switch (MaskDef->getOpcode()) {
  case RISCV::PseudoVMSET_M_B1:
  case RISCV::PseudoVMSET_M_B2:
  case RISCV::PseudoVMSET_M_B4:
  case RISCV::PseudoVMSET_M_B8:
  case RISCV::PseudoVMSET_M_B16:
  case RISCV::PseudoVMSET_M_B32:
  case RISCV::PseudoVMSET_M_B64:
    return true;
  default:
    return false;
  }
}

/// Convert unit strided unmasked loads and stores to whole-register equivalents
/// to avoid the dependency on $vl and $vtype.
///
/// %x = PseudoVLE8_V_M1 %passthru, %ptr, %vlmax, policy
/// PseudoVSE8_V_M1 %v, %ptr, %vlmax
///
/// ->
///
/// %x = VL1RE8_V %ptr
/// VS1R_V %v, %ptr
bool RISCVVectorPeephole::convertToWholeRegister(MachineInstr &MI) const {
#define CASE_WHOLE_REGISTER_LMUL_SEW(lmul, sew)                                \
  case RISCV::PseudoVLE##sew##_V_M##lmul:                                      \
    NewOpc = RISCV::VL##lmul##RE##sew##_V;                                     \
    break;                                                                     \
  case RISCV::PseudoVSE##sew##_V_M##lmul:                                      \
    NewOpc = RISCV::VS##lmul##R_V;                                             \
    break;
#define CASE_WHOLE_REGISTER_LMUL(lmul)                                         \
  CASE_WHOLE_REGISTER_LMUL_SEW(lmul, 8)                                        \
  CASE_WHOLE_REGISTER_LMUL_SEW(lmul, 16)                                       \
  CASE_WHOLE_REGISTER_LMUL_SEW(lmul, 32)                                       \
  CASE_WHOLE_REGISTER_LMUL_SEW(lmul, 64)

  unsigned NewOpc;
  switch (MI.getOpcode()) {
    CASE_WHOLE_REGISTER_LMUL(1)
    CASE_WHOLE_REGISTER_LMUL(2)
    CASE_WHOLE_REGISTER_LMUL(4)
    CASE_WHOLE_REGISTER_LMUL(8)
  default:
    return false;
  }

  MachineOperand &VLOp = MI.getOperand(RISCVII::getVLOpNum(MI.getDesc()));
  if (!VLOp.isImm() || VLOp.getImm() != RISCV::VLMaxSentinel)
    return false;

  // Whole register instructions aren't pseudos so they don't have
  // policy/SEW/AVL ops, and they don't have passthrus.
  if (RISCVII::hasVecPolicyOp(MI.getDesc().TSFlags))
    MI.removeOperand(RISCVII::getVecPolicyOpNum(MI.getDesc()));
  MI.removeOperand(RISCVII::getSEWOpNum(MI.getDesc()));
  MI.removeOperand(RISCVII::getVLOpNum(MI.getDesc()));
  if (RISCVII::isFirstDefTiedToFirstUse(MI.getDesc()))
    MI.removeOperand(1);

  MI.setDesc(TII->get(NewOpc));

  return true;
}

static unsigned getVMV_V_VOpcodeForVMERGE_VVM(const MachineInstr &MI) {
#define CASE_VMERGE_TO_VMV(lmul)                                               \
  case RISCV::PseudoVMERGE_VVM_##lmul:                                         \
    return RISCV::PseudoVMV_V_V_##lmul;
  switch (MI.getOpcode()) {
  default:
    return 0;
    CASE_VMERGE_TO_VMV(MF8)
    CASE_VMERGE_TO_VMV(MF4)
    CASE_VMERGE_TO_VMV(MF2)
    CASE_VMERGE_TO_VMV(M1)
    CASE_VMERGE_TO_VMV(M2)
    CASE_VMERGE_TO_VMV(M4)
    CASE_VMERGE_TO_VMV(M8)
  }
}

/// Convert a PseudoVMERGE_VVM with an all ones mask to a PseudoVMV_V_V.
///
/// %x = PseudoVMERGE_VVM %passthru, %false, %true, %allones, sew, vl
/// ->
/// %x = PseudoVMV_V_V %passthru, %true, vl, sew, tu_mu
bool RISCVVectorPeephole::convertAllOnesVMergeToVMv(MachineInstr &MI) const {
  unsigned NewOpc = getVMV_V_VOpcodeForVMERGE_VVM(MI);
  if (!NewOpc)
    return false;
  if (!isAllOnesMask(MRI->getVRegDef(MI.getOperand(4).getReg())))
    return false;

  MI.setDesc(TII->get(NewOpc));
  MI.removeOperand(2); // False operand
  MI.removeOperand(3); // Mask operand
  MI.addOperand(
      MachineOperand::CreateImm(RISCVVType::TAIL_UNDISTURBED_MASK_UNDISTURBED));

  // vmv.v.v doesn't have a mask operand, so we may be able to inflate the
  // register class for the destination and passthru operands e.g. VRNoV0 -> VR
  MRI->recomputeRegClass(MI.getOperand(0).getReg());
  if (MI.getOperand(1).getReg() != RISCV::NoRegister)
    MRI->recomputeRegClass(MI.getOperand(1).getReg());
  return true;
}

bool RISCVVectorPeephole::isKnownSameDefs(const MachineOperand &A,
                                          const MachineOperand &B) const {
  if (A.getReg().isPhysical() || B.getReg().isPhysical())
    return false;

  return TRI->lookThruCopyLike(A.getReg(), MRI) ==
         TRI->lookThruCopyLike(B.getReg(), MRI);
}

/// If a PseudoVMERGE_VVM's true operand is a masked pseudo and both have the
/// same mask, and the masked pseudo's passthru is the same as the false
/// operand, we can convert the PseudoVMERGE_VVM to a PseudoVMV_V_V.
///
/// %true = PseudoVADD_VV_M1_MASK %false, %x, %y, %mask, vl1, sew, policy
/// %x = PseudoVMERGE_VVM %passthru, %false, %true, %mask, vl2, sew
/// ->
/// %true = PseudoVADD_VV_M1_MASK %false, %x, %y, %mask, vl1, sew, policy
/// %x = PseudoVMV_V_V %passthru, %true, vl2, sew, tu_mu
bool RISCVVectorPeephole::convertSameMaskVMergeToVMv(MachineInstr &MI) {
  unsigned NewOpc = getVMV_V_VOpcodeForVMERGE_VVM(MI);
  if (!NewOpc)
    return false;
  MachineInstr *True = MRI->getVRegDef(MI.getOperand(3).getReg());

  if (!True || True->getParent() != MI.getParent())
    return false;

  auto *TrueMaskedInfo = RISCV::getMaskedPseudoInfo(True->getOpcode());
  if (!TrueMaskedInfo || !hasSameEEW(MI, *True))
    return false;

  const MachineOperand &TrueMask =
      True->getOperand(TrueMaskedInfo->MaskOpIdx + True->getNumExplicitDefs());
  const MachineOperand &MIMask = MI.getOperand(4);
  if (!isKnownSameDefs(TrueMask, MIMask))
    return false;

  // True's passthru needs to be equivalent to False
  Register TruePassthruReg = True->getOperand(1).getReg();
  Register FalseReg = MI.getOperand(2).getReg();
  if (TruePassthruReg != FalseReg) {
    // If True's passthru is undef see if we can change it to False
    if (TruePassthruReg != RISCV::NoRegister ||
        !MRI->hasOneUse(MI.getOperand(3).getReg()) ||
        !ensureDominates(MI.getOperand(2), *True))
      return false;
    True->getOperand(1).setReg(MI.getOperand(2).getReg());
    // If True is masked then its passthru needs to be in VRNoV0.
    MRI->constrainRegClass(True->getOperand(1).getReg(),
                           TII->getRegClass(True->getDesc(), 1, TRI,
                                            *True->getParent()->getParent()));
  }

  MI.setDesc(TII->get(NewOpc));
  MI.removeOperand(2); // False operand
  MI.removeOperand(3); // Mask operand
  MI.addOperand(
      MachineOperand::CreateImm(RISCVVType::TAIL_UNDISTURBED_MASK_UNDISTURBED));

  // vmv.v.v doesn't have a mask operand, so we may be able to inflate the
  // register class for the destination and passthru operands e.g. VRNoV0 -> VR
  MRI->recomputeRegClass(MI.getOperand(0).getReg());
  if (MI.getOperand(1).getReg() != RISCV::NoRegister)
    MRI->recomputeRegClass(MI.getOperand(1).getReg());
  return true;
}

bool RISCVVectorPeephole::convertToUnmasked(MachineInstr &MI) const {
  const RISCV::RISCVMaskedPseudoInfo *I =
      RISCV::getMaskedPseudoInfo(MI.getOpcode());
  if (!I)
    return false;

  if (!isAllOnesMask(MRI->getVRegDef(
          MI.getOperand(I->MaskOpIdx + MI.getNumExplicitDefs()).getReg())))
    return false;

  // There are two classes of pseudos in the table - compares and
  // everything else.  See the comment on RISCVMaskedPseudo for details.
  const unsigned Opc = I->UnmaskedPseudo;
  const MCInstrDesc &MCID = TII->get(Opc);
  [[maybe_unused]] const bool HasPolicyOp =
      RISCVII::hasVecPolicyOp(MCID.TSFlags);
  const bool HasPassthru = RISCVII::isFirstDefTiedToFirstUse(MCID);
  const MCInstrDesc &MaskedMCID = TII->get(MI.getOpcode());
  assert((RISCVII::hasVecPolicyOp(MaskedMCID.TSFlags) ||
          !RISCVII::hasVecPolicyOp(MCID.TSFlags)) &&
         "Unmasked pseudo has policy but masked pseudo doesn't?");
  assert(HasPolicyOp == HasPassthru && "Unexpected pseudo structure");
  assert(!(HasPassthru && !RISCVII::isFirstDefTiedToFirstUse(MaskedMCID)) &&
         "Unmasked with passthru but masked with no passthru?");
  (void)HasPolicyOp;

  MI.setDesc(MCID);

  // Drop the policy operand if unmasked doesn't need it.
  if (RISCVII::hasVecPolicyOp(MaskedMCID.TSFlags) &&
      !RISCVII::hasVecPolicyOp(MCID.TSFlags))
    MI.removeOperand(RISCVII::getVecPolicyOpNum(MaskedMCID));

  // TODO: Increment all MaskOpIdxs in tablegen by num of explicit defs?
  unsigned MaskOpIdx = I->MaskOpIdx + MI.getNumExplicitDefs();
  MI.removeOperand(MaskOpIdx);

  // The unmasked pseudo will no longer be constrained to the vrnov0 reg class,
  // so try and relax it to vr.
  MRI->recomputeRegClass(MI.getOperand(0).getReg());

  // If the original masked pseudo had a passthru, relax it or remove it.
  if (RISCVII::isFirstDefTiedToFirstUse(MaskedMCID)) {
    unsigned PassthruOpIdx = MI.getNumExplicitDefs();
    if (HasPassthru) {
      if (MI.getOperand(PassthruOpIdx).getReg() != RISCV::NoRegister)
        MRI->recomputeRegClass(MI.getOperand(PassthruOpIdx).getReg());
    } else
      MI.removeOperand(PassthruOpIdx);
  }

  return true;
}

/// Check if it's safe to move From down to To, checking that no physical
/// registers are clobbered.
static bool isSafeToMove(const MachineInstr &From, const MachineInstr &To) {
  assert(From.getParent() == To.getParent() && !From.hasImplicitDef());
  SmallVector<Register> PhysUses;
  for (const MachineOperand &MO : From.all_uses())
    if (MO.getReg().isPhysical())
      PhysUses.push_back(MO.getReg());
  bool SawStore = false;
  for (auto II = From.getIterator(); II != To.getIterator(); II++) {
    for (Register PhysReg : PhysUses)
      if (II->definesRegister(PhysReg, nullptr))
        return false;
    if (II->mayStore()) {
      SawStore = true;
      break;
    }
  }
  return From.isSafeToMove(SawStore);
}

/// Given A and B are in the same MBB, returns true if A comes before B.
static bool dominates(MachineBasicBlock::const_iterator A,
                      MachineBasicBlock::const_iterator B) {
  assert(A->getParent() == B->getParent());
  const MachineBasicBlock *MBB = A->getParent();
  auto MBBEnd = MBB->end();
  if (B == MBBEnd)
    return true;

  MachineBasicBlock::const_iterator I = MBB->begin();
  for (; &*I != A && &*I != B; ++I)
    ;

  return &*I == A;
}

/// If the register in \p MO doesn't dominate \p Src, try to move \p Src so it
/// does. Returns false if doesn't dominate and we can't move. \p MO must be in
/// the same basic block as \Src.
bool RISCVVectorPeephole::ensureDominates(const MachineOperand &MO,
                                          MachineInstr &Src) const {
  assert(MO.getParent()->getParent() == Src.getParent());
  if (!MO.isReg() || MO.getReg() == RISCV::NoRegister)
    return true;

  MachineInstr *Def = MRI->getVRegDef(MO.getReg());
  if (Def->getParent() == Src.getParent() && !dominates(Def, Src)) {
    if (!isSafeToMove(Src, *Def->getNextNode()))
      return false;
    Src.moveBefore(Def->getNextNode());
  }

  return true;
}

/// If a PseudoVMV_V_V's passthru is undef then we can replace it with its input
bool RISCVVectorPeephole::foldUndefPassthruVMV_V_V(MachineInstr &MI) {
  if (RISCV::getRVVMCOpcode(MI.getOpcode()) != RISCV::VMV_V_V)
    return false;
  if (MI.getOperand(1).getReg() != RISCV::NoRegister)
    return false;

  // If the input was a pseudo with a policy operand, we can give it a tail
  // agnostic policy if MI's undef tail subsumes the input's.
  MachineInstr *Src = MRI->getVRegDef(MI.getOperand(2).getReg());
  if (Src && !Src->hasUnmodeledSideEffects() &&
      MRI->hasOneUse(MI.getOperand(2).getReg()) &&
      RISCVII::hasVLOp(Src->getDesc().TSFlags) &&
      RISCVII::hasVecPolicyOp(Src->getDesc().TSFlags) && hasSameEEW(MI, *Src)) {
    const MachineOperand &MIVL = MI.getOperand(3);
    const MachineOperand &SrcVL =
        Src->getOperand(RISCVII::getVLOpNum(Src->getDesc()));

    MachineOperand &SrcPolicy =
        Src->getOperand(RISCVII::getVecPolicyOpNum(Src->getDesc()));

    if (RISCV::isVLKnownLE(MIVL, SrcVL))
      SrcPolicy.setImm(SrcPolicy.getImm() | RISCVVType::TAIL_AGNOSTIC);
  }

  MRI->constrainRegClass(MI.getOperand(2).getReg(),
                         MRI->getRegClass(MI.getOperand(0).getReg()));
  MRI->replaceRegWith(MI.getOperand(0).getReg(), MI.getOperand(2).getReg());
  MRI->clearKillFlags(MI.getOperand(2).getReg());
  MI.eraseFromParent();
  return true;
}

/// If a PseudoVMV_V_V is the only user of its input, fold its passthru and VL
/// into it.
///
/// %x = PseudoVADD_V_V_M1 %passthru, %a, %b, %vl1, sew, policy
/// %y = PseudoVMV_V_V_M1 %passthru, %x, %vl2, sew, policy
///    (where %vl1 <= %vl2, see related tryToReduceVL)
///
/// ->
///
/// %y = PseudoVADD_V_V_M1 %passthru, %a, %b, vl1, sew, policy
bool RISCVVectorPeephole::foldVMV_V_V(MachineInstr &MI) {
  if (RISCV::getRVVMCOpcode(MI.getOpcode()) != RISCV::VMV_V_V)
    return false;

  MachineOperand &Passthru = MI.getOperand(1);

  if (!MRI->hasOneUse(MI.getOperand(2).getReg()))
    return false;

  MachineInstr *Src = MRI->getVRegDef(MI.getOperand(2).getReg());
  if (!Src || Src->hasUnmodeledSideEffects() ||
<<<<<<< HEAD
      Src->getParent() != MI.getParent() || Src->getNumDefs() != 1 ||
=======
      Src->getParent() != MI.getParent() ||
>>>>>>> 4084ffcf
      !RISCVII::isFirstDefTiedToFirstUse(Src->getDesc()) ||
      !RISCVII::hasVLOp(Src->getDesc().TSFlags) ||
      !RISCVII::hasVecPolicyOp(Src->getDesc().TSFlags))
    return false;

  // Src's dest needs to have the same EEW as MI's input.
  if (!hasSameEEW(MI, *Src))
    return false;

  // Src needs to have the same passthru as VMV_V_V
<<<<<<< HEAD
  MachineOperand &SrcPassthru = Src->getOperand(1);
=======
  MachineOperand &SrcPassthru = Src->getOperand(Src->getNumExplicitDefs());
>>>>>>> 4084ffcf
  if (SrcPassthru.getReg() != RISCV::NoRegister &&
      SrcPassthru.getReg() != Passthru.getReg())
    return false;

  // Src VL will have already been reduced if legal (see tryToReduceVL),
  // so we don't need to handle a smaller source VL here.  However, the
  // user's VL may be larger
  MachineOperand &SrcVL = Src->getOperand(RISCVII::getVLOpNum(Src->getDesc()));
  if (!RISCV::isVLKnownLE(SrcVL, MI.getOperand(3)))
    return false;

  // If the new passthru doesn't dominate Src, try to move Src so it does.
  if (!ensureDominates(Passthru, *Src))
    return false;

  if (SrcPassthru.getReg() != Passthru.getReg()) {
    SrcPassthru.setReg(Passthru.getReg());
    // If Src is masked then its passthru needs to be in VRNoV0.
    if (Passthru.getReg() != RISCV::NoRegister)
      MRI->constrainRegClass(Passthru.getReg(),
<<<<<<< HEAD
                             TII->getRegClass(Src->getDesc(), 1, TRI,
=======
                             TII->getRegClass(Src->getDesc(),
                                              SrcPassthru.getOperandNo(), TRI,
>>>>>>> 4084ffcf
                                              *Src->getParent()->getParent()));
  }

  // If MI was tail agnostic and the VL didn't increase, preserve it.
  int64_t Policy = RISCVVType::TAIL_UNDISTURBED_MASK_UNDISTURBED;
  if ((MI.getOperand(5).getImm() & RISCVVType::TAIL_AGNOSTIC) &&
      RISCV::isVLKnownLE(MI.getOperand(3), SrcVL))
    Policy |= RISCVVType::TAIL_AGNOSTIC;
  Src->getOperand(RISCVII::getVecPolicyOpNum(Src->getDesc())).setImm(Policy);

  MRI->constrainRegClass(Src->getOperand(0).getReg(),
                         MRI->getRegClass(MI.getOperand(0).getReg()));
  MRI->replaceRegWith(MI.getOperand(0).getReg(), Src->getOperand(0).getReg());
  MI.eraseFromParent();

  return true;
}

bool RISCVVectorPeephole::runOnMachineFunction(MachineFunction &MF) {
  if (skipFunction(MF.getFunction()))
    return false;

  // Skip if the vector extension is not enabled.
  ST = &MF.getSubtarget<RISCVSubtarget>();
  if (!ST->hasVInstructions())
    return false;

  TII = ST->getInstrInfo();
  MRI = &MF.getRegInfo();
  TRI = MRI->getTargetRegisterInfo();

  bool Changed = false;

  for (MachineBasicBlock &MBB : MF) {
    for (MachineInstr &MI : make_early_inc_range(MBB)) {
      Changed |= convertToVLMAX(MI);
      Changed |= tryToReduceVL(MI);
      Changed |= convertToUnmasked(MI);
      Changed |= convertToWholeRegister(MI);
      Changed |= convertAllOnesVMergeToVMv(MI);
      Changed |= convertSameMaskVMergeToVMv(MI);
      if (foldUndefPassthruVMV_V_V(MI)) {
        Changed |= true;
        continue; // MI is erased
      }
      Changed |= foldVMV_V_V(MI);
    }
  }

  return Changed;
}

FunctionPass *llvm::createRISCVVectorPeepholePass() {
  return new RISCVVectorPeephole();
}<|MERGE_RESOLUTION|>--- conflicted
+++ resolved
@@ -611,11 +611,7 @@
 
   MachineInstr *Src = MRI->getVRegDef(MI.getOperand(2).getReg());
   if (!Src || Src->hasUnmodeledSideEffects() ||
-<<<<<<< HEAD
-      Src->getParent() != MI.getParent() || Src->getNumDefs() != 1 ||
-=======
       Src->getParent() != MI.getParent() ||
->>>>>>> 4084ffcf
       !RISCVII::isFirstDefTiedToFirstUse(Src->getDesc()) ||
       !RISCVII::hasVLOp(Src->getDesc().TSFlags) ||
       !RISCVII::hasVecPolicyOp(Src->getDesc().TSFlags))
@@ -626,11 +622,7 @@
     return false;
 
   // Src needs to have the same passthru as VMV_V_V
-<<<<<<< HEAD
-  MachineOperand &SrcPassthru = Src->getOperand(1);
-=======
   MachineOperand &SrcPassthru = Src->getOperand(Src->getNumExplicitDefs());
->>>>>>> 4084ffcf
   if (SrcPassthru.getReg() != RISCV::NoRegister &&
       SrcPassthru.getReg() != Passthru.getReg())
     return false;
@@ -651,12 +643,8 @@
     // If Src is masked then its passthru needs to be in VRNoV0.
     if (Passthru.getReg() != RISCV::NoRegister)
       MRI->constrainRegClass(Passthru.getReg(),
-<<<<<<< HEAD
-                             TII->getRegClass(Src->getDesc(), 1, TRI,
-=======
                              TII->getRegClass(Src->getDesc(),
                                               SrcPassthru.getOperandNo(), TRI,
->>>>>>> 4084ffcf
                                               *Src->getParent()->getParent()));
   }
 
