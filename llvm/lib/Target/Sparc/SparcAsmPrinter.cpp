//===-- SparcAsmPrinter.cpp - Sparc LLVM assembly writer ------------------===//
//
// Part of the LLVM Project, under the Apache License v2.0 with LLVM Exceptions.
// See https://llvm.org/LICENSE.txt for license information.
// SPDX-License-Identifier: Apache-2.0 WITH LLVM-exception
//
//===----------------------------------------------------------------------===//
//
// This file contains a printer that converts from our internal representation
// of machine-dependent LLVM code to GAS-format SPARC assembly language.
//
//===----------------------------------------------------------------------===//

#include "MCTargetDesc/SparcInstPrinter.h"
#include "MCTargetDesc/SparcMCAsmInfo.h"
#include "MCTargetDesc/SparcMCTargetDesc.h"
#include "MCTargetDesc/SparcTargetStreamer.h"
#include "Sparc.h"
#include "SparcInstrInfo.h"
#include "SparcTargetMachine.h"
#include "TargetInfo/SparcTargetInfo.h"
#include "llvm/BinaryFormat/ELF.h"
#include "llvm/CodeGen/AsmPrinter.h"
#include "llvm/CodeGen/MachineInstr.h"
#include "llvm/CodeGen/MachineModuleInfoImpls.h"
#include "llvm/CodeGen/MachineRegisterInfo.h"
#include "llvm/CodeGen/TargetLoweringObjectFileImpl.h"
#include "llvm/IR/Mangler.h"
#include "llvm/MC/MCAsmInfo.h"
#include "llvm/MC/MCContext.h"
#include "llvm/MC/MCInst.h"
#include "llvm/MC/MCStreamer.h"
#include "llvm/MC/MCSymbol.h"
#include "llvm/MC/TargetRegistry.h"
#include "llvm/Support/Compiler.h"
#include "llvm/Support/raw_ostream.h"
using namespace llvm;

#define DEBUG_TYPE "asm-printer"

namespace {
class SparcAsmPrinter : public AsmPrinter {
  SparcTargetStreamer &getTargetStreamer() {
    return static_cast<SparcTargetStreamer &>(
        *OutStreamer->getTargetStreamer());
  }

public:
  explicit SparcAsmPrinter(TargetMachine &TM,
                           std::unique_ptr<MCStreamer> Streamer)
      : AsmPrinter(TM, std::move(Streamer), ID) {}

  StringRef getPassName() const override { return "Sparc Assembly Printer"; }

  void printOperand(const MachineInstr *MI, int opNum, raw_ostream &OS);
  void printMemOperand(const MachineInstr *MI, int opNum, raw_ostream &OS);

  void emitFunctionBodyStart() override;
  void emitInstruction(const MachineInstr *MI) override;

  static const char *getRegisterName(MCRegister Reg) {
    return SparcInstPrinter::getRegisterName(Reg);
  }

  bool PrintAsmOperand(const MachineInstr *MI, unsigned OpNo,
                       const char *ExtraCode, raw_ostream &O) override;
  bool PrintAsmMemoryOperand(const MachineInstr *MI, unsigned OpNo,
                             const char *ExtraCode, raw_ostream &O) override;

  void LowerGETPCXAndEmitMCInsts(const MachineInstr *MI,
                                 const MCSubtargetInfo &STI);

  MCOperand lowerOperand(const MachineOperand &MO) const;

private:
  void lowerToMCInst(const MachineInstr *MI, MCInst &OutMI);

public:
  static char ID;
};
} // end of anonymous namespace

static MCOperand createSparcMCOperand(uint16_t Kind, MCSymbol *Sym,
                                      MCContext &OutContext) {
  const MCSymbolRefExpr *MCSym = MCSymbolRefExpr::create(Sym, OutContext);
<<<<<<< HEAD
  const SparcMCExpr *expr = SparcMCExpr::create(Kind, MCSym, OutContext);
=======
  auto *expr = MCSpecifierExpr::create(MCSym, Kind, OutContext);
>>>>>>> eb0f1dc0
  return MCOperand::createExpr(expr);
}
static MCOperand createPCXCallOP(MCSymbol *Label,
                                 MCContext &OutContext) {
  return MCOperand::createExpr(MCSymbolRefExpr::create(Label, OutContext));
}

static MCOperand createPCXRelExprOp(uint16_t Spec, MCSymbol *GOTLabel,
                                    MCSymbol *StartLabel, MCSymbol *CurLabel,
                                    MCContext &OutContext) {
  const MCSymbolRefExpr *GOT = MCSymbolRefExpr::create(GOTLabel, OutContext);
  const MCSymbolRefExpr *Start = MCSymbolRefExpr::create(StartLabel,
                                                         OutContext);
  const MCSymbolRefExpr *Cur = MCSymbolRefExpr::create(CurLabel,
                                                       OutContext);

  const MCBinaryExpr *Sub = MCBinaryExpr::createSub(Cur, Start, OutContext);
  const MCBinaryExpr *Add = MCBinaryExpr::createAdd(GOT, Sub, OutContext);
<<<<<<< HEAD
  const SparcMCExpr *expr = SparcMCExpr::create(Spec, Add, OutContext);
=======
  auto *expr = MCSpecifierExpr::create(Add, Spec, OutContext);
>>>>>>> eb0f1dc0
  return MCOperand::createExpr(expr);
}

static void EmitCall(MCStreamer &OutStreamer,
                     MCOperand &Callee,
                     const MCSubtargetInfo &STI)
{
  MCInst CallInst;
  CallInst.setOpcode(SP::CALL);
  CallInst.addOperand(Callee);
  OutStreamer.emitInstruction(CallInst, STI);
}

static void EmitRDPC(MCStreamer &OutStreamer, MCOperand &RD,
                     const MCSubtargetInfo &STI) {
  MCInst RDPCInst;
  RDPCInst.setOpcode(SP::RDASR);
  RDPCInst.addOperand(RD);
  RDPCInst.addOperand(MCOperand::createReg(SP::ASR5));
  OutStreamer.emitInstruction(RDPCInst, STI);
}

static void EmitSETHI(MCStreamer &OutStreamer,
                      MCOperand &Imm, MCOperand &RD,
                      const MCSubtargetInfo &STI)
{
  MCInst SETHIInst;
  SETHIInst.setOpcode(SP::SETHIi);
  SETHIInst.addOperand(RD);
  SETHIInst.addOperand(Imm);
  OutStreamer.emitInstruction(SETHIInst, STI);
}

static void EmitBinary(MCStreamer &OutStreamer, unsigned Opcode,
                       MCOperand &RS1, MCOperand &Src2, MCOperand &RD,
                       const MCSubtargetInfo &STI)
{
  MCInst Inst;
  Inst.setOpcode(Opcode);
  Inst.addOperand(RD);
  Inst.addOperand(RS1);
  Inst.addOperand(Src2);
  OutStreamer.emitInstruction(Inst, STI);
}

static void EmitOR(MCStreamer &OutStreamer,
                   MCOperand &RS1, MCOperand &Imm, MCOperand &RD,
                   const MCSubtargetInfo &STI) {
  EmitBinary(OutStreamer, SP::ORri, RS1, Imm, RD, STI);
}

static void EmitADD(MCStreamer &OutStreamer,
                    MCOperand &RS1, MCOperand &RS2, MCOperand &RD,
                    const MCSubtargetInfo &STI) {
  EmitBinary(OutStreamer, SP::ADDrr, RS1, RS2, RD, STI);
}

static void EmitSHL(MCStreamer &OutStreamer,
                    MCOperand &RS1, MCOperand &Imm, MCOperand &RD,
                    const MCSubtargetInfo &STI) {
  EmitBinary(OutStreamer, SP::SLLri, RS1, Imm, RD, STI);
}

static void emitHiLo(MCStreamer &OutStreamer, MCSymbol *GOTSym, uint16_t HiKind,
                     uint16_t LoKind, MCOperand &RD, MCContext &OutContext,
                     const MCSubtargetInfo &STI) {
  MCOperand hi = createSparcMCOperand(HiKind, GOTSym, OutContext);
  MCOperand lo = createSparcMCOperand(LoKind, GOTSym, OutContext);
  EmitSETHI(OutStreamer, hi, RD, STI);
  EmitOR(OutStreamer, RD, lo, RD, STI);
}

void SparcAsmPrinter::LowerGETPCXAndEmitMCInsts(const MachineInstr *MI,
                                                const MCSubtargetInfo &STI)
{
  MCSymbol *GOTLabel   =
    OutContext.getOrCreateSymbol(Twine("_GLOBAL_OFFSET_TABLE_"));

  const MachineOperand &MO = MI->getOperand(0);
  assert(MO.getReg() != SP::O7 &&
         "%o7 is assigned as destination for getpcx!");

  MCOperand MCRegOP = MCOperand::createReg(MO.getReg());


  if (!isPositionIndependent()) {
    // Just load the address of GOT to MCRegOP.
    switch(TM.getCodeModel()) {
    default:
      llvm_unreachable("Unsupported absolute code model");
    case CodeModel::Small:
      emitHiLo(*OutStreamer, GOTLabel, ELF::R_SPARC_HI22, ELF::R_SPARC_LO10,
               MCRegOP, OutContext, STI);
      break;
    case CodeModel::Medium: {
      emitHiLo(*OutStreamer, GOTLabel, ELF::R_SPARC_H44, ELF::R_SPARC_M44,
               MCRegOP, OutContext, STI);
      MCOperand imm = MCOperand::createExpr(MCConstantExpr::create(12,
                                                                   OutContext));
      EmitSHL(*OutStreamer, MCRegOP, imm, MCRegOP, STI);
      MCOperand lo =
          createSparcMCOperand(ELF::R_SPARC_L44, GOTLabel, OutContext);
      EmitOR(*OutStreamer, MCRegOP, lo, MCRegOP, STI);
      break;
    }
    case CodeModel::Large: {
      emitHiLo(*OutStreamer, GOTLabel, ELF::R_SPARC_HH22, ELF::R_SPARC_HM10,
               MCRegOP, OutContext, STI);
      MCOperand imm = MCOperand::createExpr(MCConstantExpr::create(32,
                                                                   OutContext));
      EmitSHL(*OutStreamer, MCRegOP, imm, MCRegOP, STI);
      // Use register %o7 to load the lower 32 bits.
      MCOperand RegO7 = MCOperand::createReg(SP::O7);
      emitHiLo(*OutStreamer, GOTLabel, ELF::R_SPARC_HI22, ELF::R_SPARC_LO10,
               RegO7, OutContext, STI);
      EmitADD(*OutStreamer, MCRegOP, RegO7, MCRegOP, STI);
    }
    }
    return;
  }

  MCSymbol *StartLabel = OutContext.createTempSymbol();
  MCSymbol *EndLabel   = OutContext.createTempSymbol();
  MCSymbol *SethiLabel = OutContext.createTempSymbol();

  MCOperand RegO7   = MCOperand::createReg(SP::O7);

  // <StartLabel>:
  //   <GET-PC> // This will be either `call <EndLabel>` or `rd %pc, %o7`.
  // <SethiLabel>:
  //     sethi %hi(_GLOBAL_OFFSET_TABLE_+(<SethiLabel>-<StartLabel>)), <MO>
  // <EndLabel>:
  //   or  <MO>, %lo(_GLOBAL_OFFSET_TABLE_+(<EndLabel>-<StartLabel>))), <MO>
  //   add <MO>, %o7, <MO>

  OutStreamer->emitLabel(StartLabel);
  if (!STI.getTargetTriple().isSPARC64() ||
      STI.hasFeature(Sparc::TuneSlowRDPC)) {
    MCOperand Callee = createPCXCallOP(EndLabel, OutContext);
    EmitCall(*OutStreamer, Callee, STI);
  } else {
    // TODO find out whether it is possible to store PC
    // in other registers, to enable leaf function optimization.
    // (On the other hand, approx. over 97.8% of GETPCXes happen
    // in non-leaf functions, so would this be worth the effort?)
    EmitRDPC(*OutStreamer, RegO7, STI);
  }
  OutStreamer->emitLabel(SethiLabel);
  MCOperand hiImm = createPCXRelExprOp(ELF::R_SPARC_PC22, GOTLabel, StartLabel,
                                       SethiLabel, OutContext);
  EmitSETHI(*OutStreamer, hiImm, MCRegOP, STI);
  OutStreamer->emitLabel(EndLabel);
  MCOperand loImm = createPCXRelExprOp(ELF::R_SPARC_PC10, GOTLabel, StartLabel,
                                       EndLabel, OutContext);
  EmitOR(*OutStreamer, MCRegOP, loImm, MCRegOP, STI);
  EmitADD(*OutStreamer, MCRegOP, RegO7, MCRegOP, STI);
}

MCOperand SparcAsmPrinter::lowerOperand(const MachineOperand &MO) const {
  switch (MO.getType()) {
  default:
    llvm_unreachable("unknown operand type");
    break;
  case MachineOperand::MO_Register:
    if (MO.isImplicit())
      break;
    return MCOperand::createReg(MO.getReg());

  case MachineOperand::MO_Immediate:
    return MCOperand::createImm(MO.getImm());

  case MachineOperand::MO_MachineBasicBlock:
  case MachineOperand::MO_GlobalAddress:
  case MachineOperand::MO_BlockAddress:
  case MachineOperand::MO_ExternalSymbol:
  case MachineOperand::MO_ConstantPoolIndex: {
    auto RelType = MO.getTargetFlags();
    const MCSymbol *Symbol = nullptr;
    switch (MO.getType()) {
    default:
      llvm_unreachable("");
    case MachineOperand::MO_MachineBasicBlock:
      Symbol = MO.getMBB()->getSymbol();
      break;
    case MachineOperand::MO_GlobalAddress:
      Symbol = getSymbol(MO.getGlobal());
      break;
    case MachineOperand::MO_BlockAddress:
      Symbol = GetBlockAddressSymbol(MO.getBlockAddress());
      break;
    case MachineOperand::MO_ExternalSymbol:
      Symbol = GetExternalSymbolSymbol(MO.getSymbolName());
      break;
    case MachineOperand::MO_ConstantPoolIndex:
      Symbol = GetCPISymbol(MO.getIndex());
      break;
    }

    const MCExpr *expr = MCSymbolRefExpr::create(Symbol, OutContext);
    if (RelType)
<<<<<<< HEAD
      expr = SparcMCExpr::create(RelType, expr, OutContext);
=======
      expr = MCSpecifierExpr::create(expr, RelType, OutContext);
>>>>>>> eb0f1dc0
    return MCOperand::createExpr(expr);
  }

  case MachineOperand::MO_RegisterMask:
    break;
  }
  return MCOperand();
}

void SparcAsmPrinter::lowerToMCInst(const MachineInstr *MI, MCInst &OutMI) {
  OutMI.setOpcode(MI->getOpcode());

  for (const MachineOperand &MO : MI->operands()) {
    MCOperand MCOp = lowerOperand(MO);
    if (MCOp.isValid())
      OutMI.addOperand(MCOp);
  }
}

void SparcAsmPrinter::emitInstruction(const MachineInstr *MI) {
  Sparc_MC::verifyInstructionPredicates(MI->getOpcode(),
                                        getSubtargetInfo().getFeatureBits());

  switch (MI->getOpcode()) {
  default: break;
  case TargetOpcode::DBG_VALUE:
    // FIXME: Debug Value.
    return;
  case SP::CASArr:
  case SP::SWAPrr:
  case SP::SWAPri:
    if (MF->getSubtarget<SparcSubtarget>().fixTN0011())
      OutStreamer->emitCodeAlignment(Align(16), &getSubtargetInfo());
    break;
  case SP::GETPCX:
    LowerGETPCXAndEmitMCInsts(MI, getSubtargetInfo());
    return;
  }
  MachineBasicBlock::const_instr_iterator I = MI->getIterator();
  MachineBasicBlock::const_instr_iterator E = MI->getParent()->instr_end();
  do {
    MCInst TmpInst;
    lowerToMCInst(&*I, TmpInst);
    EmitToStreamer(*OutStreamer, TmpInst);
  } while ((++I != E) && I->isInsideBundle()); // Delay slot check.
}

void SparcAsmPrinter::emitFunctionBodyStart() {
  if (!MF->getSubtarget<SparcSubtarget>().is64Bit())
    return;

  const MachineRegisterInfo &MRI = MF->getRegInfo();
  const unsigned globalRegs[] = { SP::G2, SP::G3, SP::G6, SP::G7, 0 };
  for (unsigned i = 0; globalRegs[i] != 0; ++i) {
    unsigned reg = globalRegs[i];
    if (MRI.use_empty(reg))
      continue;

    if  (reg == SP::G6 || reg == SP::G7)
      getTargetStreamer().emitSparcRegisterIgnore(reg);
    else
      getTargetStreamer().emitSparcRegisterScratch(reg);
  }
}

void SparcAsmPrinter::printOperand(const MachineInstr *MI, int opNum,
                                   raw_ostream &O) {
  const DataLayout &DL = getDataLayout();
<<<<<<< HEAD
  const MachineOperand &MO = MI->getOperand (opNum);
  auto TF = MO.getTargetFlags();

  StringRef Spec = SparcMCExpr::getSpecifierName(TF);
  O << Spec;
=======
  const MachineOperand &MO = MI->getOperand(opNum);
>>>>>>> eb0f1dc0
  switch (MO.getType()) {
  case MachineOperand::MO_Register:
    O << "%" << StringRef(getRegisterName(MO.getReg())).lower();
    break;

  case MachineOperand::MO_Immediate:
    O << MO.getImm();
    break;
  case MachineOperand::MO_MachineBasicBlock:
    MO.getMBB()->getSymbol()->print(O, MAI);
    return;
  case MachineOperand::MO_GlobalAddress:
    PrintSymbolOperand(MO, O);
    break;
  case MachineOperand::MO_BlockAddress:
    O <<  GetBlockAddressSymbol(MO.getBlockAddress())->getName();
    break;
  case MachineOperand::MO_ExternalSymbol:
    O << MO.getSymbolName();
    break;
  case MachineOperand::MO_ConstantPoolIndex:
    O << DL.getPrivateGlobalPrefix() << "CPI" << getFunctionNumber() << "_"
      << MO.getIndex();
    break;
  case MachineOperand::MO_Metadata:
    MO.getMetadata()->printAsOperand(O, MMI->getModule());
    break;
  default:
    llvm_unreachable("<unknown operand type>");
  }
<<<<<<< HEAD
  if (!Spec.empty())
    O << ")";
=======
>>>>>>> eb0f1dc0
}

void SparcAsmPrinter::printMemOperand(const MachineInstr *MI, int opNum,
                                      raw_ostream &O) {
  printOperand(MI, opNum, O);

  if (MI->getOperand(opNum+1).isReg() &&
      MI->getOperand(opNum+1).getReg() == SP::G0)
    return;   // don't print "+%g0"
  if (MI->getOperand(opNum+1).isImm() &&
      MI->getOperand(opNum+1).getImm() == 0)
    return;   // don't print "+0"

  O << "+";
  printOperand(MI, opNum+1, O);
}

/// PrintAsmOperand - Print out an operand for an inline asm expression.
///
bool SparcAsmPrinter::PrintAsmOperand(const MachineInstr *MI, unsigned OpNo,
                                      const char *ExtraCode,
                                      raw_ostream &O) {
  if (ExtraCode && ExtraCode[0]) {
    if (ExtraCode[1] != 0) return true; // Unknown modifier.

    switch (ExtraCode[0]) {
    default:
      // See if this is a generic print operand
      return AsmPrinter::PrintAsmOperand(MI, OpNo, ExtraCode, O);
    case 'L': // Low order register of a twin word register operand
    case 'H': // High order register of a twin word register operand
    {
      const SparcSubtarget &Subtarget = MF->getSubtarget<SparcSubtarget>();
      const MachineOperand &MO = MI->getOperand(OpNo);
      const SparcRegisterInfo *RegisterInfo = Subtarget.getRegisterInfo();
      Register MOReg = MO.getReg();

      Register HiReg, LoReg;
      if (!SP::IntPairRegClass.contains(MOReg)) {
        // If we aren't given a register pair already, find out which pair it
        // belongs to. Note that here, the specified register operand, which
        // refers to the high part of the twinword, needs to be an even-numbered
        // register.
        MOReg = RegisterInfo->getMatchingSuperReg(MOReg, SP::sub_even,
                                                  &SP::IntPairRegClass);
        if (!MOReg) {
          SMLoc Loc;
          OutContext.reportError(
              Loc, "Hi part of pair should point to an even-numbered register");
          OutContext.reportError(
              Loc, "(note that in some cases it might be necessary to manually "
                   "bind the input/output registers instead of relying on "
                   "automatic allocation)");
          return true;
        }
      }

      HiReg = RegisterInfo->getSubReg(MOReg, SP::sub_even);
      LoReg = RegisterInfo->getSubReg(MOReg, SP::sub_odd);

      Register Reg;
      switch (ExtraCode[0]) {
      case 'L':
        Reg = LoReg;
        break;
      case 'H':
        Reg = HiReg;
        break;
      }

      O << '%' << SparcInstPrinter::getRegisterName(Reg);
      return false;
    }
    case 'f':
    case 'r':
     break;
    }
  }

  printOperand(MI, OpNo, O);

  return false;
}

bool SparcAsmPrinter::PrintAsmMemoryOperand(const MachineInstr *MI,
                                            unsigned OpNo,
                                            const char *ExtraCode,
                                            raw_ostream &O) {
  if (ExtraCode && ExtraCode[0])
    return true;  // Unknown modifier

  O << '[';
  printMemOperand(MI, OpNo, O);
  O << ']';

  return false;
}

char SparcAsmPrinter::ID = 0;

INITIALIZE_PASS(SparcAsmPrinter, "sparc-asm-printer", "Sparc Assembly Printer",
                false, false)

// Force static initialization.
extern "C" LLVM_ABI LLVM_EXTERNAL_VISIBILITY void
LLVMInitializeSparcAsmPrinter() {
  RegisterAsmPrinter<SparcAsmPrinter> X(getTheSparcTarget());
  RegisterAsmPrinter<SparcAsmPrinter> Y(getTheSparcV9Target());
  RegisterAsmPrinter<SparcAsmPrinter> Z(getTheSparcelTarget());
}<|MERGE_RESOLUTION|>--- conflicted
+++ resolved
@@ -83,11 +83,7 @@
 static MCOperand createSparcMCOperand(uint16_t Kind, MCSymbol *Sym,
                                       MCContext &OutContext) {
   const MCSymbolRefExpr *MCSym = MCSymbolRefExpr::create(Sym, OutContext);
-<<<<<<< HEAD
-  const SparcMCExpr *expr = SparcMCExpr::create(Kind, MCSym, OutContext);
-=======
   auto *expr = MCSpecifierExpr::create(MCSym, Kind, OutContext);
->>>>>>> eb0f1dc0
   return MCOperand::createExpr(expr);
 }
 static MCOperand createPCXCallOP(MCSymbol *Label,
@@ -106,11 +102,7 @@
 
   const MCBinaryExpr *Sub = MCBinaryExpr::createSub(Cur, Start, OutContext);
   const MCBinaryExpr *Add = MCBinaryExpr::createAdd(GOT, Sub, OutContext);
-<<<<<<< HEAD
-  const SparcMCExpr *expr = SparcMCExpr::create(Spec, Add, OutContext);
-=======
   auto *expr = MCSpecifierExpr::create(Add, Spec, OutContext);
->>>>>>> eb0f1dc0
   return MCOperand::createExpr(expr);
 }
 
@@ -311,11 +303,7 @@
 
     const MCExpr *expr = MCSymbolRefExpr::create(Symbol, OutContext);
     if (RelType)
-<<<<<<< HEAD
-      expr = SparcMCExpr::create(RelType, expr, OutContext);
-=======
       expr = MCSpecifierExpr::create(expr, RelType, OutContext);
->>>>>>> eb0f1dc0
     return MCOperand::createExpr(expr);
   }
 
@@ -384,15 +372,7 @@
 void SparcAsmPrinter::printOperand(const MachineInstr *MI, int opNum,
                                    raw_ostream &O) {
   const DataLayout &DL = getDataLayout();
-<<<<<<< HEAD
-  const MachineOperand &MO = MI->getOperand (opNum);
-  auto TF = MO.getTargetFlags();
-
-  StringRef Spec = SparcMCExpr::getSpecifierName(TF);
-  O << Spec;
-=======
   const MachineOperand &MO = MI->getOperand(opNum);
->>>>>>> eb0f1dc0
   switch (MO.getType()) {
   case MachineOperand::MO_Register:
     O << "%" << StringRef(getRegisterName(MO.getReg())).lower();
@@ -423,11 +403,6 @@
   default:
     llvm_unreachable("<unknown operand type>");
   }
-<<<<<<< HEAD
-  if (!Spec.empty())
-    O << ")";
-=======
->>>>>>> eb0f1dc0
 }
 
 void SparcAsmPrinter::printMemOperand(const MachineInstr *MI, int opNum,
