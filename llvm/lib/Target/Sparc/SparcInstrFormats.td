--- conflicted
+++ resolved
@@ -104,11 +104,7 @@
 
 class F2_5<bit cc, dag outs, dag ins, string asmstr,
            list<dag> pattern = [], InstrItinClass itin = NoItinerary>
-<<<<<<< HEAD
-   : InstSP<outs, ins, asmstr, pattern, itin> {
-=======
     : InstSP<outs, ins, asmstr, pattern, itin> {
->>>>>>> 4c88873b
   bits<10> imm10;
   bits<5>  rs1;
   bits<5>  rs2;
@@ -130,11 +126,7 @@
 
 class F2_6<bit cc, dag outs, dag ins, string asmstr,
            list<dag> pattern = [], InstrItinClass itin = NoItinerary>
-<<<<<<< HEAD
-   : InstSP<outs, ins, asmstr, pattern, itin> {
-=======
     : InstSP<outs, ins, asmstr, pattern, itin> {
->>>>>>> 4c88873b
   bits<10> imm10;
   bits<5>  rs1;
   bits<5>  simm5;
