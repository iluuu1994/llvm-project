//===-- SparcMCExpr.cpp - Sparc specific MC expression classes --------===//
//
// Part of the LLVM Project, under the Apache License v2.0 with LLVM Exceptions.
// See https://llvm.org/LICENSE.txt for license information.
// SPDX-License-Identifier: Apache-2.0 WITH LLVM-exception
//
//===----------------------------------------------------------------------===//
//
// This file contains the implementation of the assembly expression modifiers
// accepted by the Sparc architecture (e.g. "%hi", "%lo", ...).
//
//===----------------------------------------------------------------------===//

#include "MCTargetDesc/SparcMCAsmInfo.h"
#include "llvm/BinaryFormat/ELF.h"
#include "llvm/MC/MCAssembler.h"
#include "llvm/MC/MCContext.h"
#include "llvm/MC/MCObjectStreamer.h"
#include "llvm/MC/MCValue.h"

using namespace llvm;

#define DEBUG_TYPE "sparcmcexpr"

<<<<<<< HEAD
const SparcMCExpr *SparcMCExpr::create(uint16_t S, const MCExpr *Expr,
                                       MCContext &Ctx) {
  return new (Ctx) SparcMCExpr(S, Expr);
}

void SparcMCExpr::printImpl(raw_ostream &OS, const MCAsmInfo *MAI) const {
  StringRef S = getSpecifierName(specifier);
  if (!S.empty())
    OS << '%' << S << '(';
  getSubExpr()->print(OS, MAI);
  if (!S.empty())
    OS << ')';
}

StringRef SparcMCExpr::getSpecifierName(uint16_t S) {
=======
StringRef Sparc::getSpecifierName(uint16_t S) {
>>>>>>> 4084ffcf
  // clang-format off
  switch (uint16_t(S)) {
  case 0:                          return {};
  case ELF::R_SPARC_LO10:          return "lo";
  case ELF::R_SPARC_HI22:          return "hi";
  case ELF::R_SPARC_H44:           return "h44";
  case ELF::R_SPARC_M44:           return "m44";
  case ELF::R_SPARC_L44:           return "l44";
  case ELF::R_SPARC_HH22:          return "hh";
  case ELF::R_SPARC_HM10:          return "hm";
  case ELF::R_SPARC_LM22:          return "lm";
    // FIXME: use %pc22/%pc10, if system assembler supports them.
  case ELF::R_SPARC_PC22:          return "hi";
  case ELF::R_SPARC_PC10:          return "lo";
  case ELF::R_SPARC_GOT22:         return "hi";
  case ELF::R_SPARC_GOT10:         return "lo";
  case ELF::R_SPARC_GOT13:         return {};
  case ELF::R_SPARC_DISP32:        return "r_disp32";
  case ELF::R_SPARC_TLS_GD_HI22:   return "tgd_hi22";
  case ELF::R_SPARC_TLS_GD_LO10:   return "tgd_lo10";
  case ELF::R_SPARC_TLS_GD_ADD:    return "tgd_add";
  case ELF::R_SPARC_TLS_GD_CALL:   return "tgd_call";
  case ELF::R_SPARC_TLS_LDM_HI22:  return "tldm_hi22";
  case ELF::R_SPARC_TLS_LDM_LO10:  return "tldm_lo10";
  case ELF::R_SPARC_TLS_LDM_ADD:   return "tldm_add";
  case ELF::R_SPARC_TLS_LDM_CALL:  return "tldm_call";
  case ELF::R_SPARC_TLS_LDO_HIX22: return "tldo_hix22";
  case ELF::R_SPARC_TLS_LDO_LOX10: return "tldo_lox10";
  case ELF::R_SPARC_TLS_LDO_ADD:   return "tldo_add";
  case ELF::R_SPARC_TLS_IE_HI22:   return "tie_hi22";
  case ELF::R_SPARC_TLS_IE_LO10:   return "tie_lo10";
  case ELF::R_SPARC_TLS_IE_LD:     return "tie_ld";
  case ELF::R_SPARC_TLS_IE_LDX:    return "tie_ldx";
  case ELF::R_SPARC_TLS_IE_ADD:    return "tie_add";
  case ELF::R_SPARC_TLS_LE_HIX22:  return "tle_hix22";
  case ELF::R_SPARC_TLS_LE_LOX10:  return "tle_lox10";
  case ELF::R_SPARC_HIX22:         return "hix";
  case ELF::R_SPARC_LOX10:         return "lox";
  case ELF::R_SPARC_GOTDATA_OP_HIX22: return "gdop_hix22";
  case ELF::R_SPARC_GOTDATA_OP_LOX10: return "gdop_lox10";
  case ELF::R_SPARC_GOTDATA_OP:       return "gdop";
  }
  // clang-format on
  llvm_unreachable("Unhandled SparcMCExpr::Specifier");
<<<<<<< HEAD
}

uint16_t SparcMCExpr::parseSpecifier(StringRef name) {
  return StringSwitch<uint16_t>(name)
      .Case("lo", ELF::R_SPARC_LO10)
      .Case("hi", ELF::R_SPARC_HI22)
      .Case("h44", ELF::R_SPARC_H44)
      .Case("m44", ELF::R_SPARC_M44)
      .Case("l44", ELF::R_SPARC_L44)
      .Case("hh", ELF::R_SPARC_HH22)
      // Nonstandard GNU extension
      .Case("uhi", ELF::R_SPARC_HH22)
      .Case("hm", ELF::R_SPARC_HM10)
      // Nonstandard GNU extension
      .Case("ulo", ELF::R_SPARC_HM10)
      .Case("lm", ELF::R_SPARC_LM22)
      .Case("pc22", ELF::R_SPARC_PC22)
      .Case("pc10", ELF::R_SPARC_PC10)
      .Case("got22", ELF::R_SPARC_GOT22)
      .Case("got10", ELF::R_SPARC_GOT10)
      .Case("got13", ELF::R_SPARC_GOT13)
      .Case("r_disp32", ELF::R_SPARC_DISP32)
      .Case("tgd_hi22", ELF::R_SPARC_TLS_GD_HI22)
      .Case("tgd_lo10", ELF::R_SPARC_TLS_GD_LO10)
      .Case("tgd_add", ELF::R_SPARC_TLS_GD_ADD)
      .Case("tgd_call", ELF::R_SPARC_TLS_GD_CALL)
      .Case("tldm_hi22", ELF::R_SPARC_TLS_LDM_HI22)
      .Case("tldm_lo10", ELF::R_SPARC_TLS_LDM_LO10)
      .Case("tldm_add", ELF::R_SPARC_TLS_LDM_ADD)
      .Case("tldm_call", ELF::R_SPARC_TLS_LDM_CALL)
      .Case("tldo_hix22", ELF::R_SPARC_TLS_LDO_HIX22)
      .Case("tldo_lox10", ELF::R_SPARC_TLS_LDO_LOX10)
      .Case("tldo_add", ELF::R_SPARC_TLS_LDO_ADD)
      .Case("tie_hi22", ELF::R_SPARC_TLS_IE_HI22)
      .Case("tie_lo10", ELF::R_SPARC_TLS_IE_LO10)
      .Case("tie_ld", ELF::R_SPARC_TLS_IE_LD)
      .Case("tie_ldx", ELF::R_SPARC_TLS_IE_LDX)
      .Case("tie_add", ELF::R_SPARC_TLS_IE_ADD)
      .Case("tle_hix22", ELF::R_SPARC_TLS_LE_HIX22)
      .Case("tle_lox10", ELF::R_SPARC_TLS_LE_LOX10)
      .Case("hix", ELF::R_SPARC_HIX22)
      .Case("lox", ELF::R_SPARC_LOX10)
      .Case("gdop_hix22", ELF::R_SPARC_GOTDATA_OP_HIX22)
      .Case("gdop_lox10", ELF::R_SPARC_GOTDATA_OP_LOX10)
      .Case("gdop", ELF::R_SPARC_GOTDATA_OP)
      .Default(0);
}

uint16_t SparcMCExpr::getFixupKind() const {
  assert(uint16_t(specifier) < FirstTargetFixupKind);
  return specifier;
}

bool SparcMCExpr::evaluateAsRelocatableImpl(MCValue &Res,
                                            const MCAssembler *Asm) const {
  if (!getSubExpr()->evaluateAsRelocatable(Res, Asm))
    return false;

  Res.setSpecifier(specifier);
  return true;
=======
>>>>>>> 4084ffcf
}

uint16_t Sparc::parseSpecifier(StringRef name) {
  return StringSwitch<uint16_t>(name)
      .Case("lo", ELF::R_SPARC_LO10)
      .Case("hi", ELF::R_SPARC_HI22)
      .Case("h44", ELF::R_SPARC_H44)
      .Case("m44", ELF::R_SPARC_M44)
      .Case("l44", ELF::R_SPARC_L44)
      .Case("hh", ELF::R_SPARC_HH22)
      // Nonstandard GNU extension
      .Case("uhi", ELF::R_SPARC_HH22)
      .Case("hm", ELF::R_SPARC_HM10)
      // Nonstandard GNU extension
      .Case("ulo", ELF::R_SPARC_HM10)
      .Case("lm", ELF::R_SPARC_LM22)
      .Case("pc22", ELF::R_SPARC_PC22)
      .Case("pc10", ELF::R_SPARC_PC10)
      .Case("got22", ELF::R_SPARC_GOT22)
      .Case("got10", ELF::R_SPARC_GOT10)
      .Case("got13", ELF::R_SPARC_GOT13)
      .Case("r_disp32", ELF::R_SPARC_DISP32)
      .Case("tgd_hi22", ELF::R_SPARC_TLS_GD_HI22)
      .Case("tgd_lo10", ELF::R_SPARC_TLS_GD_LO10)
      .Case("tgd_add", ELF::R_SPARC_TLS_GD_ADD)
      .Case("tgd_call", ELF::R_SPARC_TLS_GD_CALL)
      .Case("tldm_hi22", ELF::R_SPARC_TLS_LDM_HI22)
      .Case("tldm_lo10", ELF::R_SPARC_TLS_LDM_LO10)
      .Case("tldm_add", ELF::R_SPARC_TLS_LDM_ADD)
      .Case("tldm_call", ELF::R_SPARC_TLS_LDM_CALL)
      .Case("tldo_hix22", ELF::R_SPARC_TLS_LDO_HIX22)
      .Case("tldo_lox10", ELF::R_SPARC_TLS_LDO_LOX10)
      .Case("tldo_add", ELF::R_SPARC_TLS_LDO_ADD)
      .Case("tie_hi22", ELF::R_SPARC_TLS_IE_HI22)
      .Case("tie_lo10", ELF::R_SPARC_TLS_IE_LO10)
      .Case("tie_ld", ELF::R_SPARC_TLS_IE_LD)
      .Case("tie_ldx", ELF::R_SPARC_TLS_IE_LDX)
      .Case("tie_add", ELF::R_SPARC_TLS_IE_ADD)
      .Case("tle_hix22", ELF::R_SPARC_TLS_LE_HIX22)
      .Case("tle_lox10", ELF::R_SPARC_TLS_LE_LOX10)
      .Case("hix", ELF::R_SPARC_HIX22)
      .Case("lox", ELF::R_SPARC_LOX10)
      .Case("gdop_hix22", ELF::R_SPARC_GOTDATA_OP_HIX22)
      .Case("gdop_lox10", ELF::R_SPARC_GOTDATA_OP_LOX10)
      .Case("gdop", ELF::R_SPARC_GOTDATA_OP)
      .Default(0);
}<|MERGE_RESOLUTION|>--- conflicted
+++ resolved
@@ -22,25 +22,7 @@
 
 #define DEBUG_TYPE "sparcmcexpr"
 
-<<<<<<< HEAD
-const SparcMCExpr *SparcMCExpr::create(uint16_t S, const MCExpr *Expr,
-                                       MCContext &Ctx) {
-  return new (Ctx) SparcMCExpr(S, Expr);
-}
-
-void SparcMCExpr::printImpl(raw_ostream &OS, const MCAsmInfo *MAI) const {
-  StringRef S = getSpecifierName(specifier);
-  if (!S.empty())
-    OS << '%' << S << '(';
-  getSubExpr()->print(OS, MAI);
-  if (!S.empty())
-    OS << ')';
-}
-
-StringRef SparcMCExpr::getSpecifierName(uint16_t S) {
-=======
 StringRef Sparc::getSpecifierName(uint16_t S) {
->>>>>>> 4084ffcf
   // clang-format off
   switch (uint16_t(S)) {
   case 0:                          return {};
@@ -85,69 +67,6 @@
   }
   // clang-format on
   llvm_unreachable("Unhandled SparcMCExpr::Specifier");
-<<<<<<< HEAD
-}
-
-uint16_t SparcMCExpr::parseSpecifier(StringRef name) {
-  return StringSwitch<uint16_t>(name)
-      .Case("lo", ELF::R_SPARC_LO10)
-      .Case("hi", ELF::R_SPARC_HI22)
-      .Case("h44", ELF::R_SPARC_H44)
-      .Case("m44", ELF::R_SPARC_M44)
-      .Case("l44", ELF::R_SPARC_L44)
-      .Case("hh", ELF::R_SPARC_HH22)
-      // Nonstandard GNU extension
-      .Case("uhi", ELF::R_SPARC_HH22)
-      .Case("hm", ELF::R_SPARC_HM10)
-      // Nonstandard GNU extension
-      .Case("ulo", ELF::R_SPARC_HM10)
-      .Case("lm", ELF::R_SPARC_LM22)
-      .Case("pc22", ELF::R_SPARC_PC22)
-      .Case("pc10", ELF::R_SPARC_PC10)
-      .Case("got22", ELF::R_SPARC_GOT22)
-      .Case("got10", ELF::R_SPARC_GOT10)
-      .Case("got13", ELF::R_SPARC_GOT13)
-      .Case("r_disp32", ELF::R_SPARC_DISP32)
-      .Case("tgd_hi22", ELF::R_SPARC_TLS_GD_HI22)
-      .Case("tgd_lo10", ELF::R_SPARC_TLS_GD_LO10)
-      .Case("tgd_add", ELF::R_SPARC_TLS_GD_ADD)
-      .Case("tgd_call", ELF::R_SPARC_TLS_GD_CALL)
-      .Case("tldm_hi22", ELF::R_SPARC_TLS_LDM_HI22)
-      .Case("tldm_lo10", ELF::R_SPARC_TLS_LDM_LO10)
-      .Case("tldm_add", ELF::R_SPARC_TLS_LDM_ADD)
-      .Case("tldm_call", ELF::R_SPARC_TLS_LDM_CALL)
-      .Case("tldo_hix22", ELF::R_SPARC_TLS_LDO_HIX22)
-      .Case("tldo_lox10", ELF::R_SPARC_TLS_LDO_LOX10)
-      .Case("tldo_add", ELF::R_SPARC_TLS_LDO_ADD)
-      .Case("tie_hi22", ELF::R_SPARC_TLS_IE_HI22)
-      .Case("tie_lo10", ELF::R_SPARC_TLS_IE_LO10)
-      .Case("tie_ld", ELF::R_SPARC_TLS_IE_LD)
-      .Case("tie_ldx", ELF::R_SPARC_TLS_IE_LDX)
-      .Case("tie_add", ELF::R_SPARC_TLS_IE_ADD)
-      .Case("tle_hix22", ELF::R_SPARC_TLS_LE_HIX22)
-      .Case("tle_lox10", ELF::R_SPARC_TLS_LE_LOX10)
-      .Case("hix", ELF::R_SPARC_HIX22)
-      .Case("lox", ELF::R_SPARC_LOX10)
-      .Case("gdop_hix22", ELF::R_SPARC_GOTDATA_OP_HIX22)
-      .Case("gdop_lox10", ELF::R_SPARC_GOTDATA_OP_LOX10)
-      .Case("gdop", ELF::R_SPARC_GOTDATA_OP)
-      .Default(0);
-}
-
-uint16_t SparcMCExpr::getFixupKind() const {
-  assert(uint16_t(specifier) < FirstTargetFixupKind);
-  return specifier;
-}
-
-bool SparcMCExpr::evaluateAsRelocatableImpl(MCValue &Res,
-                                            const MCAssembler *Asm) const {
-  if (!getSubExpr()->evaluateAsRelocatable(Res, Asm))
-    return false;
-
-  Res.setSpecifier(specifier);
-  return true;
-=======
->>>>>>> 4084ffcf
 }
 
 uint16_t Sparc::parseSpecifier(StringRef name) {
