//===-- SparcAsmBackend.cpp - Sparc Assembler Backend ---------------------===//
//
// Part of the LLVM Project, under the Apache License v2.0 with LLVM Exceptions.
// See https://llvm.org/LICENSE.txt for license information.
// SPDX-License-Identifier: Apache-2.0 WITH LLVM-exception
//
//===----------------------------------------------------------------------===//

#include "MCTargetDesc/SparcFixupKinds.h"
#include "MCTargetDesc/SparcMCTargetDesc.h"
#include "llvm/ADT/StringSwitch.h"
#include "llvm/MC/MCAsmBackend.h"
#include "llvm/MC/MCELFObjectWriter.h"
#include "llvm/MC/MCExpr.h"
#include "llvm/MC/MCFixupKindInfo.h"
#include "llvm/MC/MCObjectWriter.h"
#include "llvm/MC/MCSubtargetInfo.h"
#include "llvm/MC/MCValue.h"
#include "llvm/MC/TargetRegistry.h"
#include "llvm/Support/EndianStream.h"

using namespace llvm;

static unsigned adjustFixupValue(unsigned Kind, uint64_t Value) {
  switch (Kind) {
  default:
    assert(uint16_t(Kind) < FirstTargetFixupKind && "Unknown fixup kind!");
    return Value;
  case FK_Data_1:
  case FK_Data_2:
  case FK_Data_4:
  case FK_Data_8:
    return Value;

  case Sparc::fixup_sparc_call30:
    return (Value >> 2) & 0x3fffffff;

  case ELF::R_SPARC_WDISP22:
    return (Value >> 2) & 0x3fffff;

  case ELF::R_SPARC_WDISP19:
    return (Value >> 2) & 0x7ffff;

  case ELF::R_SPARC_WDISP16: {
    // A.3 Branch on Integer Register with Prediction (BPr)
    // Inst{21-20} = d16hi;
    // Inst{13-0}  = d16lo;
    unsigned d16hi = (Value >> 16) & 0x3;
    unsigned d16lo = (Value >> 2) & 0x3fff;
    return (d16hi << 20) | d16lo;
  }

<<<<<<< HEAD
  case Sparc::fixup_sparc_br10: {
    // 7.17 Compare and Branch
    // Inst{20-19} = d10hi;
    // Inst{12-5}  = d10lo;
    unsigned d10hi = (Value >> 10) & 0x3;
    unsigned d10lo = (Value >> 2) & 0xff;
    return (d10hi << 19) | (d10lo << 5);
  }

  case Sparc::fixup_sparc_hix22:
=======
  case ELF::R_SPARC_HIX22:
>>>>>>> 87b4cacf
    return (~Value >> 10) & 0x3fffff;

  case ELF::R_SPARC_PC22:
  case ELF::R_SPARC_HI22:
  case ELF::R_SPARC_LM22:
    return (Value >> 10) & 0x3fffff;

  case Sparc::fixup_sparc_13:
    return Value & 0x1fff;

  case ELF::R_SPARC_LOX10:
    return (Value & 0x3ff) | 0x1c00;

  case ELF::R_SPARC_PC10:
  case ELF::R_SPARC_LO10:
    return Value & 0x3ff;

  case ELF::R_SPARC_H44:
    return (Value >> 22) & 0x3fffff;
  case ELF::R_SPARC_M44:
    return (Value >> 12) & 0x3ff;
  case ELF::R_SPARC_L44:
    return Value & 0xfff;

  case ELF::R_SPARC_HH22:
    return (Value >> 42) & 0x3fffff;
  case ELF::R_SPARC_HM10:
    return (Value >> 32) & 0x3ff;
  }
}

/// getFixupKindNumBytes - The number of bytes the fixup may change.
static unsigned getFixupKindNumBytes(unsigned Kind) {
    switch (Kind) {
  default:
    return 4;
  case FK_Data_1:
    return 1;
  case FK_Data_2:
    return 2;
  case FK_Data_8:
    return 8;
  }
}

namespace {
  class SparcAsmBackend : public MCAsmBackend {
  protected:
    bool Is64Bit;
    bool IsV8Plus;

  public:
    SparcAsmBackend(const MCSubtargetInfo &STI)
        : MCAsmBackend(STI.getTargetTriple().isLittleEndian()
                           ? llvm::endianness::little
                           : llvm::endianness::big),
          Is64Bit(STI.getTargetTriple().isArch64Bit()),
          IsV8Plus(STI.hasFeature(Sparc::FeatureV8Plus)) {}


    std::optional<MCFixupKind> getFixupKind(StringRef Name) const override {
      unsigned Type;
      Type = llvm::StringSwitch<unsigned>(Name)
#define ELF_RELOC(X, Y) .Case(#X, Y)
#include "llvm/BinaryFormat/ELFRelocs/Sparc.def"
#undef ELF_RELOC
                 .Case("BFD_RELOC_NONE", ELF::R_SPARC_NONE)
                 .Case("BFD_RELOC_8", ELF::R_SPARC_8)
                 .Case("BFD_RELOC_16", ELF::R_SPARC_16)
                 .Case("BFD_RELOC_32", ELF::R_SPARC_32)
                 .Case("BFD_RELOC_64", ELF::R_SPARC_64)
                 .Default(-1u);
      if (Type == -1u)
        return std::nullopt;
      return static_cast<MCFixupKind>(FirstLiteralRelocationKind + Type);
    }

    MCFixupKindInfo getFixupKindInfo(MCFixupKind Kind) const override {
      // clang-format off
      const static MCFixupKindInfo InfosBE[Sparc::NumTargetFixupKinds] = {
          // clang-format off
        // name                    offset bits  flags
        { "fixup_sparc_call30",     2,     30,  MCFixupKindInfo::FKF_IsPCRel },
<<<<<<< HEAD
        { "fixup_sparc_br22",      10,     22,  MCFixupKindInfo::FKF_IsPCRel },
        { "fixup_sparc_br19",      13,     19,  MCFixupKindInfo::FKF_IsPCRel },
        { "fixup_sparc_br16",       0,     32,  MCFixupKindInfo::FKF_IsPCRel },
        { "fixup_sparc_br10",       0,     32,  MCFixupKindInfo::FKF_IsPCRel },
        { "fixup_sparc_13",        19,     13,  0 },
        { "fixup_sparc_hi22",      10,     22,  0 },
        { "fixup_sparc_lo10",      22,     10,  0 },
        { "fixup_sparc_h44",       10,     22,  0 },
        { "fixup_sparc_m44",       22,     10,  0 },
        { "fixup_sparc_l44",       20,     12,  0 },
        { "fixup_sparc_hh",        10,     22,  0 },
        { "fixup_sparc_hm",        22,     10,  0 },
        { "fixup_sparc_lm",        10,     22,  0 },
        { "fixup_sparc_pc22",      10,     22,  MCFixupKindInfo::FKF_IsPCRel },
        { "fixup_sparc_pc10",      22,     10,  MCFixupKindInfo::FKF_IsPCRel },
        { "fixup_sparc_wplt30",     2,     30,  MCFixupKindInfo::FKF_IsPCRel },
        { "fixup_sparc_hix22",         10, 22,  0 },
        { "fixup_sparc_lox10",         19, 13,  0 },
        { "fixup_sparc_gotdata_hix22",  0,  0,  0 },
        { "fixup_sparc_gotdata_lox10",  0,  0,  0 },
        { "fixup_sparc_gotdata_op",     0,  0,  0 },
          // clang-format on
=======
        { "fixup_sparc_13",        19,     13,  0 },
>>>>>>> 87b4cacf
      };

      const static MCFixupKindInfo InfosLE[Sparc::NumTargetFixupKinds] = {
          // clang-format off
        // name                    offset bits  flags
        { "fixup_sparc_call30",     0,     30,  MCFixupKindInfo::FKF_IsPCRel },
<<<<<<< HEAD
        { "fixup_sparc_br22",       0,     22,  MCFixupKindInfo::FKF_IsPCRel },
        { "fixup_sparc_br19",       0,     19,  MCFixupKindInfo::FKF_IsPCRel },
        { "fixup_sparc_br16",      32,      0,  MCFixupKindInfo::FKF_IsPCRel },
        { "fixup_sparc_br10",      32,      0,  MCFixupKindInfo::FKF_IsPCRel },
        { "fixup_sparc_13",         0,     13,  0 },
        { "fixup_sparc_hi22",       0,     22,  0 },
        { "fixup_sparc_lo10",       0,     10,  0 },
        { "fixup_sparc_h44",        0,     22,  0 },
        { "fixup_sparc_m44",        0,     10,  0 },
        { "fixup_sparc_l44",        0,     12,  0 },
        { "fixup_sparc_hh",         0,     22,  0 },
        { "fixup_sparc_hm",         0,     10,  0 },
        { "fixup_sparc_lm",         0,     22,  0 },
        { "fixup_sparc_pc22",       0,     22,  MCFixupKindInfo::FKF_IsPCRel },
        { "fixup_sparc_pc10",       0,     10,  MCFixupKindInfo::FKF_IsPCRel },
        { "fixup_sparc_wplt30",      0,     30,  MCFixupKindInfo::FKF_IsPCRel },
        { "fixup_sparc_hix22",          0, 22,  0 },
        { "fixup_sparc_lox10",          0, 13,  0 },
        { "fixup_sparc_gotdata_hix22",  0,  0,  0 },
        { "fixup_sparc_gotdata_lox10",  0,  0,  0 },
        { "fixup_sparc_gotdata_op",     0,  0,  0 },
          // clang-format on
=======
        { "fixup_sparc_13",         0,     13,  0 },
>>>>>>> 87b4cacf
      };
      // clang-format on

      if (!mc::isRelocation(Kind)) {
        if (Kind < FirstTargetFixupKind)
          return MCAsmBackend::getFixupKindInfo(Kind);
        assert(unsigned(Kind - FirstTargetFixupKind) <
                   Sparc::NumTargetFixupKinds &&
               "Invalid kind!");
        if (Endian == llvm::endianness::little)
          return InfosLE[Kind - FirstTargetFixupKind];

        return InfosBE[Kind - FirstTargetFixupKind];
      }

      MCFixupKindInfo Info{};
      switch (uint16_t(Kind)) {
      case ELF::R_SPARC_PC10:
        Info = {"", 22, 10, MCFixupKindInfo::FKF_IsPCRel};
        break;
      case ELF::R_SPARC_PC22:
        Info = {"", 10, 22, MCFixupKindInfo::FKF_IsPCRel};
        break;
      case ELF::R_SPARC_WDISP16:
        Info = {"", 0, 32, MCFixupKindInfo::FKF_IsPCRel};
        break;
      case ELF::R_SPARC_WDISP19:
        Info = {"", 13, 19, MCFixupKindInfo::FKF_IsPCRel};
        break;
      case ELF::R_SPARC_WDISP22:
        Info = {"", 10, 22, MCFixupKindInfo::FKF_IsPCRel};
        break;

      case ELF::R_SPARC_HI22:
        Info = {"", 10, 22, 0};
        break;
      case ELF::R_SPARC_LO10:
        Info = {"", 22, 10, 0};
        break;
      case ELF::R_SPARC_HH22:
        Info = {"", 10, 22, 0};
        break;
      case ELF::R_SPARC_HM10:
        Info = {"", 22, 10, 0};
        break;
      case ELF::R_SPARC_LM22:
        Info = {"", 10, 22, 0};
        break;
      case ELF::R_SPARC_HIX22:
        Info = {"", 10, 22, 0};
        break;
      case ELF::R_SPARC_LOX10:
        Info = {"", 19, 13, 0};
        break;
      }
      if (Endian == llvm::endianness::little)
        Info.TargetOffset = 32 - Info.TargetOffset - Info.TargetSize;
      return Info;
    }

    bool shouldForceRelocation(const MCAssembler &, const MCFixup &,
                               const MCValue &,
                               const MCSubtargetInfo *) override {
      return false;
    }

    void relaxInstruction(MCInst &Inst,
                          const MCSubtargetInfo &STI) const override {
      // FIXME.
      llvm_unreachable("relaxInstruction() unimplemented");
    }

    bool writeNopData(raw_ostream &OS, uint64_t Count,
                      const MCSubtargetInfo *STI) const override {

      // If the count is not 4-byte aligned, we must be writing data into the
      // text section (otherwise we have unaligned instructions, and thus have
      // far bigger problems), so just write zeros instead.
      OS.write_zeros(Count % 4);

      uint64_t NumNops = Count / 4;
      for (uint64_t i = 0; i != NumNops; ++i)
        support::endian::write<uint32_t>(OS, 0x01000000, Endian);

      return true;
    }
  };

  class ELFSparcAsmBackend : public SparcAsmBackend {
    Triple::OSType OSType;
  public:
    ELFSparcAsmBackend(const MCSubtargetInfo &STI, Triple::OSType OSType)
        : SparcAsmBackend(STI), OSType(OSType) {}

    void applyFixup(const MCAssembler &Asm, const MCFixup &Fixup,
                    const MCValue &Target, MutableArrayRef<char> Data,
                    uint64_t Value, bool IsResolved,
                    const MCSubtargetInfo *STI) const override {
      if (!IsResolved)
        return;
      Value = adjustFixupValue(Fixup.getKind(), Value);

      unsigned NumBytes = getFixupKindNumBytes(Fixup.getKind());
      unsigned Offset = Fixup.getOffset();
      // For each byte of the fragment that the fixup touches, mask in the bits
      // from the fixup value. The Value has been "split up" into the
      // appropriate bitfields above.
      for (unsigned i = 0; i != NumBytes; ++i) {
        unsigned Idx =
            Endian == llvm::endianness::little ? i : (NumBytes - 1) - i;
        Data[Offset + Idx] |= uint8_t((Value >> (i * 8)) & 0xff);
      }
    }

    std::unique_ptr<MCObjectTargetWriter>
    createObjectTargetWriter() const override {
      uint8_t OSABI = MCELFObjectTargetWriter::getOSABI(OSType);
      return createSparcELFObjectWriter(Is64Bit, IsV8Plus, OSABI);
    }
  };

} // end anonymous namespace

MCAsmBackend *llvm::createSparcAsmBackend(const Target &T,
                                          const MCSubtargetInfo &STI,
                                          const MCRegisterInfo &MRI,
                                          const MCTargetOptions &Options) {
  return new ELFSparcAsmBackend(STI, STI.getTargetTriple().getOS());
}<|MERGE_RESOLUTION|>--- conflicted
+++ resolved
@@ -50,8 +50,7 @@
     return (d16hi << 20) | d16lo;
   }
 
-<<<<<<< HEAD
-  case Sparc::fixup_sparc_br10: {
+  case ELF::R_SPARC_WDISP10: {
     // 7.17 Compare and Branch
     // Inst{20-19} = d10hi;
     // Inst{12-5}  = d10lo;
@@ -60,10 +59,7 @@
     return (d10hi << 19) | (d10lo << 5);
   }
 
-  case Sparc::fixup_sparc_hix22:
-=======
   case ELF::R_SPARC_HIX22:
->>>>>>> 87b4cacf
     return (~Value >> 10) & 0x3fffff;
 
   case ELF::R_SPARC_PC22:
@@ -144,67 +140,15 @@
     MCFixupKindInfo getFixupKindInfo(MCFixupKind Kind) const override {
       // clang-format off
       const static MCFixupKindInfo InfosBE[Sparc::NumTargetFixupKinds] = {
-          // clang-format off
         // name                    offset bits  flags
         { "fixup_sparc_call30",     2,     30,  MCFixupKindInfo::FKF_IsPCRel },
-<<<<<<< HEAD
-        { "fixup_sparc_br22",      10,     22,  MCFixupKindInfo::FKF_IsPCRel },
-        { "fixup_sparc_br19",      13,     19,  MCFixupKindInfo::FKF_IsPCRel },
-        { "fixup_sparc_br16",       0,     32,  MCFixupKindInfo::FKF_IsPCRel },
-        { "fixup_sparc_br10",       0,     32,  MCFixupKindInfo::FKF_IsPCRel },
         { "fixup_sparc_13",        19,     13,  0 },
-        { "fixup_sparc_hi22",      10,     22,  0 },
-        { "fixup_sparc_lo10",      22,     10,  0 },
-        { "fixup_sparc_h44",       10,     22,  0 },
-        { "fixup_sparc_m44",       22,     10,  0 },
-        { "fixup_sparc_l44",       20,     12,  0 },
-        { "fixup_sparc_hh",        10,     22,  0 },
-        { "fixup_sparc_hm",        22,     10,  0 },
-        { "fixup_sparc_lm",        10,     22,  0 },
-        { "fixup_sparc_pc22",      10,     22,  MCFixupKindInfo::FKF_IsPCRel },
-        { "fixup_sparc_pc10",      22,     10,  MCFixupKindInfo::FKF_IsPCRel },
-        { "fixup_sparc_wplt30",     2,     30,  MCFixupKindInfo::FKF_IsPCRel },
-        { "fixup_sparc_hix22",         10, 22,  0 },
-        { "fixup_sparc_lox10",         19, 13,  0 },
-        { "fixup_sparc_gotdata_hix22",  0,  0,  0 },
-        { "fixup_sparc_gotdata_lox10",  0,  0,  0 },
-        { "fixup_sparc_gotdata_op",     0,  0,  0 },
-          // clang-format on
-=======
-        { "fixup_sparc_13",        19,     13,  0 },
->>>>>>> 87b4cacf
       };
 
       const static MCFixupKindInfo InfosLE[Sparc::NumTargetFixupKinds] = {
-          // clang-format off
         // name                    offset bits  flags
         { "fixup_sparc_call30",     0,     30,  MCFixupKindInfo::FKF_IsPCRel },
-<<<<<<< HEAD
-        { "fixup_sparc_br22",       0,     22,  MCFixupKindInfo::FKF_IsPCRel },
-        { "fixup_sparc_br19",       0,     19,  MCFixupKindInfo::FKF_IsPCRel },
-        { "fixup_sparc_br16",      32,      0,  MCFixupKindInfo::FKF_IsPCRel },
-        { "fixup_sparc_br10",      32,      0,  MCFixupKindInfo::FKF_IsPCRel },
         { "fixup_sparc_13",         0,     13,  0 },
-        { "fixup_sparc_hi22",       0,     22,  0 },
-        { "fixup_sparc_lo10",       0,     10,  0 },
-        { "fixup_sparc_h44",        0,     22,  0 },
-        { "fixup_sparc_m44",        0,     10,  0 },
-        { "fixup_sparc_l44",        0,     12,  0 },
-        { "fixup_sparc_hh",         0,     22,  0 },
-        { "fixup_sparc_hm",         0,     10,  0 },
-        { "fixup_sparc_lm",         0,     22,  0 },
-        { "fixup_sparc_pc22",       0,     22,  MCFixupKindInfo::FKF_IsPCRel },
-        { "fixup_sparc_pc10",       0,     10,  MCFixupKindInfo::FKF_IsPCRel },
-        { "fixup_sparc_wplt30",      0,     30,  MCFixupKindInfo::FKF_IsPCRel },
-        { "fixup_sparc_hix22",          0, 22,  0 },
-        { "fixup_sparc_lox10",          0, 13,  0 },
-        { "fixup_sparc_gotdata_hix22",  0,  0,  0 },
-        { "fixup_sparc_gotdata_lox10",  0,  0,  0 },
-        { "fixup_sparc_gotdata_op",     0,  0,  0 },
-          // clang-format on
-=======
-        { "fixup_sparc_13",         0,     13,  0 },
->>>>>>> 87b4cacf
       };
       // clang-format on
 
@@ -227,6 +171,9 @@
         break;
       case ELF::R_SPARC_PC22:
         Info = {"", 10, 22, MCFixupKindInfo::FKF_IsPCRel};
+        break;
+      case ELF::R_SPARC_WDISP10:
+        Info = {"", 0, 32, MCFixupKindInfo::FKF_IsPCRel};
         break;
       case ELF::R_SPARC_WDISP16:
         Info = {"", 0, 32, MCFixupKindInfo::FKF_IsPCRel};
