--- conflicted
+++ resolved
@@ -55,13 +55,10 @@
 def HasUA2007 : Predicate<"Subtarget->isUA2007()">,
                 AssemblerPredicate<(all_of FeatureUA2007)>;
 
-<<<<<<< HEAD
 // HasOSA2011 - This is true when the target processor has OSA 2011 extensions.
 def HasOSA2011 : Predicate<"Subtarget->isOSA2011()">,
                 AssemblerPredicate<(all_of FeatureOSA2011)>;
 
-=======
->>>>>>> 87b4cacf
 // HasHardQuad - This is true when the target processor supports quad floating
 // point instructions.
 def HasHardQuad : Predicate<"Subtarget->hasHardQuad()">;
@@ -160,6 +157,12 @@
 def SparcMEMriAsmOperand : AsmOperandClass {
   let Name = "MEMri";
   let ParserMethod = "parseMEMOperand";
+}
+
+def simm5Op : Operand<iPTR> {
+  let OperandType = "OPERAND_IMMEDIATE";
+  let DecoderMethod = "DecodeSIMM5";
+  let EncoderMethod = "getSImm5OpValue";
 }
 
 def simm13Op : Operand<iPTR> {
@@ -261,21 +264,6 @@
   let ParserMatchClass = SparcCallTargetAsmOperand;
 }
 
-<<<<<<< HEAD
-def simm5Op : Operand<iPTR> {
-  let OperandType = "OPERAND_IMMEDIATE";
-  let DecoderMethod = "DecodeSIMM5";
-  let EncoderMethod = "getSImm5OpValue";
-}
-
-def simm13Op : Operand<iPTR> {
-  let OperandType = "OPERAND_IMMEDIATE";
-  let DecoderMethod = "DecodeSIMM13";
-  let EncoderMethod = "getSImm13OpValue";
-}
-
-=======
->>>>>>> 87b4cacf
 // Operand for printing out a condition code.
 let PrintMethod = "printCCOperand" in {
   def CCOp : Operand<i32>;
