//===---- SparcInstrVIS.td - Visual Instruction Set extensions (VIS) -----===//
//
// Part of the LLVM Project, under the Apache License v2.0 with LLVM Exceptions.
// See https://llvm.org/LICENSE.txt for license information.
// SPDX-License-Identifier: Apache-2.0 WITH LLVM-exception
//
//===----------------------------------------------------------------------===//
//
// This file contains instruction formats, definitions and patterns needed for
// VIS, VIS II, VIS III instructions on SPARC.
//===----------------------------------------------------------------------===//

// VIS Instruction Format.
class VISInstFormat<bits<9> opfval, dag outs, dag ins, string asmstr>
      : F3_3<0b10, 0b110110, opfval, outs, ins, asmstr, []>;

class VISInst<bits<9> opfval, string OpcStr, RegisterClass RC = DFPRegs>
       : VISInstFormat<opfval,
        (outs RC:$rd), (ins RC:$rs1, RC:$rs2),
        !strconcat(OpcStr, " $rs1, $rs2, $rd")>;

// VIS Instruction with integer destination register.
class VISInstID<bits<9> opfval, string OpcStr>
       : VISInstFormat<opfval,
        (outs I64Regs:$rd), (ins DFPRegs:$rs1, DFPRegs:$rs2),
        !strconcat(OpcStr, " $rs1, $rs2, $rd")>;

// For VIS Instructions with no operand.
let rd = 0, rs1 = 0, rs2 = 0 in
class VISInst0<bits<9> opfval, string asmstr>
       : VISInstFormat<opfval, (outs), (ins), asmstr>;

// For VIS Instructions with only rs1, rd operands.
let rs2 = 0 in
class VISInst1<bits<9> opfval, string OpcStr, RegisterClass RC = DFPRegs>
       : VISInstFormat<opfval,
        (outs RC:$rd), (ins RC:$rs1),
        !strconcat(OpcStr, " $rs1, $rd")>;

// For VIS Instructions with only rs2, rd operands.
let rs1 = 0 in
class VISInst2<bits<9> opfval, string OpcStr, RegisterClass RC = DFPRegs>
       : VISInstFormat<opfval,
        (outs RC:$rd), (ins RC:$rs2),
        !strconcat(OpcStr, " $rs2, $rd")>;

// For VIS Instructions with only rd operand.
let rs1 = 0, rs2 = 0 in
class VISInstD<bits<9> opfval, string OpcStr, RegisterClass RC = DFPRegs>
       : VISInstFormat<opfval,
        (outs RC:$rd), (ins),
        !strconcat(OpcStr, " $rd")>;

// VIS 1 Instructions
let Predicates = [HasVIS] in {

def FPADD16     : VISInst<0b001010000, "fpadd16">;
def FPADD16S    : VISInst<0b001010001, "fpadd16s", FPRegs>;
def FPADD32     : VISInst<0b001010010, "fpadd32">;
def FPADD32S    : VISInst<0b001010011, "fpadd32s", FPRegs>;
def FPSUB16     : VISInst<0b001010100, "fpsub16">;
def FPSUB16S    : VISInst<0b001010101, "fpsub16s", FPRegs>;
def FPSUB32     : VISInst<0b001010110, "fpsub32">;
def FPSUB32S    : VISInst<0b001010111, "fpsub32s", FPRegs>;

def FPACK16     : VISInst2<0b000111011, "fpack16">;
def FPACK32     : VISInst <0b000111010, "fpack32">;
let rs1 = 0 in
def FPACKFIX    : VISInstFormat<0b000111101,
                  (outs FPRegs:$rd), (ins DFPRegs:$rs2), "fpackfix $rs2, $rd">;
let rs1 = 0 in
def FEXPAND     : VISInstFormat<0b001001101,
                  (outs DFPRegs:$rd), (ins FPRegs:$rs2), "fexpand $rs2, $rd">;
def FPMERGE     : VISInstFormat<0b001001011,
                  (outs DFPRegs:$rd), (ins FPRegs:$rs1, FPRegs:$rs2),
                  "fpmerge $rs1, $rs2, $rd">;

def FMUL8X16    : VISInstFormat<0b000110001,
                  (outs DFPRegs:$rd), (ins FPRegs:$rs1, DFPRegs:$rs2),
                  "fmul8x16 $rs1, $rs2, $rd">;
def FMUL8X16AU  : VISInstFormat<0b000110011,
                  (outs DFPRegs:$rd), (ins FPRegs:$rs1, FPRegs:$rs2),
                  "fmul8x16au $rs1, $rs2, $rd">;
def FMUL8X16AL  : VISInstFormat<0b000110101,
                  (outs DFPRegs:$rd), (ins FPRegs:$rs1, FPRegs:$rs2),
                  "fmul8x16al $rs1, $rs2, $rd">;
def FMUL8SUX16  : VISInst<0b000110110, "fmul8sux16">;
def FMUL8ULX16  : VISInst<0b000110111, "fmul8ulx16">;
def FMULD8SUX16 : VISInstFormat<0b000111000,
                  (outs DFPRegs:$rd), (ins FPRegs:$rs1, FPRegs:$rs2),
                  "fmuld8sux16 $rs1, $rs2, $rd">;
def FMULD8ULX16 : VISInstFormat<0b000111001,
                  (outs DFPRegs:$rd), (ins FPRegs:$rs1, FPRegs:$rs2),
                  "fmuld8ulx16 $rs1, $rs2, $rd">;

def ALIGNADDR   : VISInst<0b000011000, "alignaddr", I64Regs>;
def ALIGNADDRL  : VISInst<0b000011010, "alignaddrl", I64Regs>;
def FALIGNADATA : VISInst<0b001001000, "faligndata">;

def FZERO       : VISInstD<0b001100000, "fzero">;
def FZEROS      : VISInstD<0b001100001, "fzeros", FPRegs>;
def FONE        : VISInstD<0b001111110, "fone">;
def FONES       : VISInstD<0b001111111, "fones", FPRegs>;
def FSRC1       : VISInst1<0b001110100, "fsrc1">;
def FSRC1S      : VISInst1<0b001110101, "fsrc1s", FPRegs>;
def FSRC2       : VISInst2<0b001111000, "fsrc2">;
def FSRC2S      : VISInst2<0b001111001, "fsrc2s", FPRegs>;
def FNOT1       : VISInst1<0b001101010, "fnot1">;
def FNOT1S      : VISInst1<0b001101011, "fnot1s", FPRegs>;
def FNOT2       : VISInst2<0b001100110, "fnot2">;
def FNOT2S      : VISInst2<0b001100111, "fnot2s", FPRegs>;
def FOR         : VISInst<0b001111100,  "for">;
def FORS        : VISInst<0b001111101,  "fors",  FPRegs>;
def FNOR        : VISInst<0b001100010,  "fnor">;
def FNORS       : VISInst<0b001100011,  "fnors", FPRegs>;
def FAND        : VISInst<0b001110000,  "fand">;
def FANDS       : VISInst<0b001110001,  "fands", FPRegs>;
def FNAND       : VISInst<0b001101110,  "fnand">;
def FNANDS      : VISInst<0b001101111,  "fnands", FPRegs>;
def FXOR        : VISInst<0b001101100,  "fxor">;
def FXORS       : VISInst<0b001101101,  "fxors", FPRegs>;
def FXNOR       : VISInst<0b001110010,  "fxnor">;
def FXNORS      : VISInst<0b001110011,  "fxnors", FPRegs>;

def FORNOT1     : VISInst<0b001111010,  "fornot1">;
def FORNOT1S    : VISInst<0b001111011,  "fornot1s",  FPRegs>;
def FORNOT2     : VISInst<0b001110110,  "fornot2">;
def FORNOT2S    : VISInst<0b001110111,  "fornot2s",  FPRegs>;
def FANDNOT1    : VISInst<0b001101000,  "fandnot1">;
def FANDNOT1S   : VISInst<0b001101001,  "fandnot1s", FPRegs>;
def FANDNOT2    : VISInst<0b001100100,  "fandnot2">;
def FANDNOT2S   : VISInst<0b001100101,  "fandnot2s", FPRegs>;

def FCMPGT16    : VISInstID<0b000101000,  "fcmpgt16">;
def FCMPGT32    : VISInstID<0b000101100,  "fcmpgt32">;
def FCMPLE16    : VISInstID<0b000100000,  "fcmple16">;
def FCMPLE32    : VISInstID<0b000100100,  "fcmple32">;
def FCMPNE16    : VISInstID<0b000100010,  "fcmpne16">;
def FCMPNE32    : VISInstID<0b000100110,  "fcmpne32">;
def FCMPEQ16    : VISInstID<0b000101010,  "fcmpeq16">;
def FCMPEQ32    : VISInstID<0b000101110,  "fcmpeq32">;


def EDGE8       : VISInst<0b000000000,  "edge8",   I64Regs>;
def EDGE8L      : VISInst<0b000000010,  "edge8l",  I64Regs>;
def EDGE16      : VISInst<0b000000100,  "edge16",  I64Regs>;
def EDGE16L     : VISInst<0b000000110,  "edge16l", I64Regs>;
def EDGE32      : VISInst<0b000001000,  "edge32",  I64Regs>;
def EDGE32L     : VISInst<0b000001010,  "edge32l", I64Regs>;

def PDIST       : VISInst<0b000111110, "pdist">;

def ARRAY8      : VISInst<0b000010000, "array8",  I64Regs>;
def ARRAY16     : VISInst<0b000010010, "array16", I64Regs>;
def ARRAY32     : VISInst<0b000010100, "array32", I64Regs>;

def SHUTDOWN    : VISInst0<0b010000000, "shutdown">;

} // Predicates = [HasVIS]


// VIS 2 Instructions.
let Predicates = [HasVIS2] in {

def BMASK     : VISInst<0b000011001, "bmask", I64Regs>;
def BSHUFFLE  : VISInst<0b001001100, "bshuffle">;

let rd = 0, rs1 = 0 in
def SIAM      : F3_3_siam<0b10, 0b110110, 0b010000001, (outs),
                (ins i32imm:$mode), "siam $mode", []>;

def EDGE8N    : VISInst<0b000000001,  "edge8n",   I64Regs>;
def EDGE8LN   : VISInst<0b000000011,  "edge8ln",  I64Regs>;
def EDGE16N   : VISInst<0b000000101,  "edge16n",  I64Regs>;
def EDGE16LN  : VISInst<0b000000111,  "edge16ln", I64Regs>;
def EDGE32N   : VISInst<0b000001001,  "edge32n",  I64Regs>;
def EDGE32LN  : VISInst<0b000001011,  "edge32ln", I64Regs>;
} // Predicates = [HasVIS2]


// VIS 3 Instructions.
let Predicates = [HasVIS3] in {

let Uses = [ICC] in
def ADDXC : VISInst<0b000010001, "addxc", I64Regs>;

let Defs = [ICC], Uses = [ICC] in
def ADDXCCC : VISInst<0b000010011, "addxccc", I64Regs>;

let rd = 0, rs1 = 0 in {
def CMASK8  : VISInstFormat<0b000011011, (outs), (ins I64Regs:$rs2),
              "cmask8 $rs2">;
def CMASK16  : VISInstFormat<0b000011101, (outs), (ins I64Regs:$rs2),
              "cmask16 $rs2">;
def CMASK32  : VISInstFormat<0b000011111, (outs), (ins I64Regs:$rs2),
              "cmask32 $rs2">;

}

def FCHKSM16 : VISInst<0b001000100, "fchksm16">;

def FHADDS   : F3_3<0b10, 0b110100, 0b001100001,
                    (outs FPRegs:$rd), (ins FPRegs:$rs1, FPRegs:$rs2),
                    "fhadds $rs1, $rs2, $rd", []>;
def FHADDD   : F3_3<0b10, 0b110100, 0b001100010,
                    (outs DFPRegs:$rd), (ins DFPRegs:$rs1, DFPRegs:$rs2),
                    "fhaddd $rs1, $rs2, $rd", []>;
def FHSUBS   : F3_3<0b10, 0b110100, 0b001100101,
                    (outs FPRegs:$rd), (ins FPRegs:$rs1, FPRegs:$rs2),
                    "fhsubs $rs1, $rs2, $rd", []>;
def FHSUBD   : F3_3<0b10, 0b110100, 0b001100110,
                    (outs DFPRegs:$rd), (ins DFPRegs:$rs1, DFPRegs:$rs2),
                    "fhsubd $rs1, $rs2, $rd", []>;
def FLCMPS   : VISInstFormat<0b101010001, (outs FCCRegs:$rd),
                     (ins FPRegs:$rs1, FPRegs:$rs2),
                     "flcmps $rd, $rs1, $rs2">;
def FLCMPD   : VISInstFormat<0b101010010, (outs FCCRegs:$rd),
                     (ins DFPRegs:$rs1, DFPRegs:$rs2),
                     "flcmpd $rd, $rs1, $rs2">;

def FMEAN16  : VISInst<0b001000000, "fmean16">;

def FNADDS   : F3_3<0b10, 0b110100, 0b001010001,
                    (outs FPRegs:$rd), (ins FPRegs:$rs1, FPRegs:$rs2),
                    "fnadds $rs1, $rs2, $rd", []>;
def FNADDD   : F3_3<0b10, 0b110100, 0b001010010,
                    (outs DFPRegs:$rd), (ins DFPRegs:$rs1, DFPRegs:$rs2),
                    "fnaddd $rs1, $rs2, $rd", []>;
def FNHADDS  : F3_3<0b10, 0b110100, 0b001110001,
                    (outs FPRegs:$rd), (ins FPRegs:$rs1, FPRegs:$rs2),
                    "fnhadds $rs1, $rs2, $rd", []>;
def FNHADDD  : F3_3<0b10, 0b110100, 0b001110010,
                    (outs DFPRegs:$rd), (ins DFPRegs:$rs1, DFPRegs:$rs2),
                    "fnhaddd $rs1, $rs2, $rd", []>;

def FNMULS   : F3_3<0b10, 0b110100, 0b001011001,
                    (outs FPRegs:$rd), (ins FPRegs:$rs1, FPRegs:$rs2),
                    "fnmuls $rs1, $rs2, $rd", []>;
def FNMULD   : F3_3<0b10, 0b110100, 0b001011010,
                    (outs DFPRegs:$rd), (ins DFPRegs:$rs1, DFPRegs:$rs2),
                    "fnmuld $rs1, $rs2, $rd", []>;
def FNSMULD  : F3_3<0b10, 0b110100, 0b001111001,
                    (outs DFPRegs:$rd), (ins FPRegs:$rs1, FPRegs:$rs2),
                    "fnsmuld $rs1, $rs2, $rd", []>;

def FPADD64   : VISInst<0b001000010, "fpadd64">;

def FSLL16    : VISInst<0b000100001, "fsll16">;
def FSRL16    : VISInst<0b000100011, "fsrl16">;
def FSLL32    : VISInst<0b000100101, "fsll32">;
def FSRL32    : VISInst<0b000100111, "fsrl32">;
def FSLAS16   : VISInst<0b000101001, "fslas16">;
def FSRA16    : VISInst<0b000101011, "fsra16">;
def FSLAS32   : VISInst<0b000101101, "fslas32">;
def FSRA32    : VISInst<0b000101111, "fsra32">;

let rs1 = 0 in
def LZCNT     : VISInstFormat<0b000010111, (outs I64Regs:$rd),
                   (ins I64Regs:$rs2), "lzcnt $rs2, $rd">;

let rs1 = 0 in {
def MOVSTOSW : VISInstFormat<0b100010011, (outs I64Regs:$rd),
                   (ins DFPRegs:$rs2), "movstosw $rs2, $rd">;
def MOVSTOUW : VISInstFormat<0b100010001, (outs I64Regs:$rd),
                   (ins DFPRegs:$rs2), "movstouw $rs2, $rd">;
def MOVDTOX  : VISInstFormat<0b100010000, (outs I64Regs:$rd),
                   (ins DFPRegs:$rs2), "movdtox $rs2, $rd">;
def MOVWTOS  :  VISInstFormat<0b100011001, (outs DFPRegs:$rd),
                   (ins I64Regs:$rs2), "movwtos $rs2, $rd">;
def MOVXTOD  :  VISInstFormat<0b100011000, (outs DFPRegs:$rd),
                   (ins I64Regs:$rs2), "movxtod $rs2, $rd">;
}

def PDISTN   : VISInstID<0b000111111, "pdistn">;

def UMULXHI  : VISInst<0b000010110, "umulxhi", I64Regs>;
def XMULX    : VISInst<0b100010101, "xmulx",   I64Regs>;
def XMULXHI  : VISInst<0b100010110, "xmulxhi", I64Regs>;
} // Predicates = [IsVIS3]

// FP immediate patterns.
def fpimm0 : FPImmLeaf<fAny, [{return Imm.isExactlyValue(+0.0);}]>;
def fpnegimm0 : FPImmLeaf<fAny, [{return Imm.isExactlyValue(-0.0);}]>;

// VIS instruction patterns.
let Predicates = [HasVIS] in {
// Zero immediate.
def : Pat<(f64 fpimm0), (FZERO)>;
def : Pat<(f32 fpimm0), (FZEROS)>;
def : Pat<(f64 fpnegimm0), (FNEGD (FZERO))>;
def : Pat<(f32 fpnegimm0), (FNEGS (FZEROS))>;
} // Predicates = [HasVIS]

// VIS3 instruction patterns.
let Predicates = [HasVIS3] in {
def : Pat<(i64 (adde i64:$lhs, i64:$rhs)), (ADDXCCC $lhs, $rhs)>;
<<<<<<< HEAD

def : Pat<(i64 (mulhu i64:$lhs, i64:$rhs)), (UMULXHI $lhs, $rhs)>;
// Signed "MULXHI".
// Based on the formula presented in OSA2011 §7.140, but with bitops to select
// the values to be added.
// TODO: This expansion should probably be moved to DAG legalization phase.
def : Pat<(i64 (mulhs i64:$lhs, i64:$rhs)),
      (SUBrr (UMULXHI $lhs, $rhs),
             (ADDrr (ANDrr (SRAXri $lhs, 63), $rhs),
                    (ANDrr (SRAXri $rhs, 63), $lhs)))>;
=======
>>>>>>> ef1abbe3
} // Predicates = [HasVIS3]<|MERGE_RESOLUTION|>--- conflicted
+++ resolved
@@ -294,17 +294,4 @@
 // VIS3 instruction patterns.
 let Predicates = [HasVIS3] in {
 def : Pat<(i64 (adde i64:$lhs, i64:$rhs)), (ADDXCCC $lhs, $rhs)>;
-<<<<<<< HEAD
-
-def : Pat<(i64 (mulhu i64:$lhs, i64:$rhs)), (UMULXHI $lhs, $rhs)>;
-// Signed "MULXHI".
-// Based on the formula presented in OSA2011 §7.140, but with bitops to select
-// the values to be added.
-// TODO: This expansion should probably be moved to DAG legalization phase.
-def : Pat<(i64 (mulhs i64:$lhs, i64:$rhs)),
-      (SUBrr (UMULXHI $lhs, $rhs),
-             (ADDrr (ANDrr (SRAXri $lhs, 63), $rhs),
-                    (ANDrr (SRAXri $rhs, 63), $lhs)))>;
-=======
->>>>>>> ef1abbe3
 } // Predicates = [HasVIS3]