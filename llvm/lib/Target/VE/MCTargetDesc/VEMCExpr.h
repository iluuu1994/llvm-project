--- conflicted
+++ resolved
@@ -20,75 +20,6 @@
 namespace llvm {
 
 class StringRef;
-<<<<<<< HEAD
-class VEMCExpr : public MCTargetExpr {
-public:
-  enum Specifier {
-    VK_None,
-
-    VK_REFLONG = MCSymbolRefExpr::FirstTargetSpecifier,
-    VK_HI32,        // @hi
-    VK_LO32,        // @lo
-    VK_PC_HI32,     // @pc_hi
-    VK_PC_LO32,     // @pc_lo
-    VK_GOT_HI32,    // @got_hi
-    VK_GOT_LO32,    // @got_lo
-    VK_GOTOFF_HI32, // @gotoff_hi
-    VK_GOTOFF_LO32, // @gotoff_lo
-    VK_PLT_HI32,    // @plt_hi
-    VK_PLT_LO32,    // @plt_lo
-    VK_TLS_GD_HI32, // @tls_gd_hi
-    VK_TLS_GD_LO32, // @tls_gd_lo
-    VK_TPOFF_HI32,  // @tpoff_hi
-    VK_TPOFF_LO32,  // @tpoff_lo
-  };
-
-private:
-  const Specifier specifier;
-  const MCExpr *Expr;
-
-  explicit VEMCExpr(Specifier S, const MCExpr *Expr)
-      : specifier(S), Expr(Expr) {}
-
-public:
-  /// @name Construction
-  /// @{
-
-  static const VEMCExpr *create(Specifier Kind, const MCExpr *Expr,
-                                MCContext &Ctx);
-  /// @}
-  /// @name Accessors
-  /// @{
-
-  /// getOpcode - Get the kind of this expression.
-  Specifier getSpecifier() const { return specifier; }
-
-  /// getSubExpr - Get the child of this expression.
-  const MCExpr *getSubExpr() const { return Expr; }
-
-  /// getFixupKind - Get the fixup kind of this expression.
-  VE::Fixups getFixupKind() const { return getFixupKind(specifier); }
-
-  /// @}
-  void printImpl(raw_ostream &OS, const MCAsmInfo *MAI) const override;
-  bool evaluateAsRelocatableImpl(MCValue &Res,
-                                 const MCAssembler *Asm) const override;
-  void visitUsedExpr(MCStreamer &Streamer) const override;
-  MCFragment *findAssociatedFragment() const override {
-    return getSubExpr()->findAssociatedFragment();
-  }
-
-  static bool classof(const MCExpr *E) {
-    return E->getKind() == MCExpr::Target;
-  }
-
-  static VE::Fixups getFixupKind(Specifier S);
-};
-
-static inline VEMCExpr::Specifier getSpecifier(const MCSymbolRefExpr *SRE) {
-  return VEMCExpr::Specifier(SRE->getKind());
-}
-=======
 
 namespace VE {
 enum Specifier {
@@ -113,7 +44,6 @@
 
 VE::Fixups getFixupKind(uint8_t S);
 } // namespace VE
->>>>>>> 4084ffcf
 
 } // namespace llvm
 
