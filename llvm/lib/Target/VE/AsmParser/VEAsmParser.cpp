//===-- VEAsmParser.cpp - Parse VE assembly to MCInst instructions --------===//
//
// Part of the LLVM Project, under the Apache License v2.0 with LLVM Exceptions.
// See https://llvm.org/LICENSE.txt for license information.
// SPDX-License-Identifier: Apache-2.0 WITH LLVM-exception
//
//===----------------------------------------------------------------------===//

#include "MCTargetDesc/VEMCExpr.h"
#include "MCTargetDesc/VEMCTargetDesc.h"
#include "TargetInfo/VETargetInfo.h"
#include "VE.h"
#include "llvm/ADT/SmallVector.h"
#include "llvm/ADT/StringRef.h"
#include "llvm/ADT/Twine.h"
#include "llvm/MC/MCContext.h"
#include "llvm/MC/MCExpr.h"
#include "llvm/MC/MCInst.h"
#include "llvm/MC/MCInstrInfo.h"
#include "llvm/MC/MCParser/AsmLexer.h"
#include "llvm/MC/MCParser/MCAsmParser.h"
#include "llvm/MC/MCParser/MCParsedAsmOperand.h"
#include "llvm/MC/MCParser/MCTargetAsmParser.h"
#include "llvm/MC/MCStreamer.h"
#include "llvm/MC/MCSubtargetInfo.h"
#include "llvm/MC/MCSymbol.h"
#include "llvm/MC/TargetRegistry.h"
#include "llvm/Support/Compiler.h"
#include "llvm/Support/raw_ostream.h"
#include <memory>

using namespace llvm;

#define DEBUG_TYPE "ve-asmparser"

namespace {

class VEOperand;

class VEAsmParser : public MCTargetAsmParser {
  MCAsmParser &Parser;

  /// @name Auto-generated Match Functions
  /// {

#define GET_ASSEMBLER_HEADER
#include "VEGenAsmMatcher.inc"

  /// }

  // public interface of the MCTargetAsmParser.
  bool matchAndEmitInstruction(SMLoc IDLoc, unsigned &Opcode,
                               OperandVector &Operands, MCStreamer &Out,
                               uint64_t &ErrorInfo,
                               bool MatchingInlineAsm) override;
  bool parseRegister(MCRegister &Reg, SMLoc &StartLoc, SMLoc &EndLoc) override;
  int parseRegisterName(MCRegister (*matchFn)(StringRef));
  ParseStatus tryParseRegister(MCRegister &Reg, SMLoc &StartLoc,
                               SMLoc &EndLoc) override;
  bool parseInstruction(ParseInstructionInfo &Info, StringRef Name,
                        SMLoc NameLoc, OperandVector &Operands) override;
  ParseStatus parseDirective(AsmToken DirectiveID) override;

  unsigned validateTargetOperandClass(MCParsedAsmOperand &Op,
                                      unsigned Kind) override;

  // Custom parse functions for VE specific operands.
  ParseStatus parseMEMOperand(OperandVector &Operands);
  ParseStatus parseMEMAsOperand(OperandVector &Operands);
  ParseStatus parseCCOpOperand(OperandVector &Operands);
  ParseStatus parseRDOpOperand(OperandVector &Operands);
  ParseStatus parseMImmOperand(OperandVector &Operands);
  ParseStatus parseOperand(OperandVector &Operands, StringRef Name);
  ParseStatus parseVEAsmOperand(std::unique_ptr<VEOperand> &Operand);

  // Helper function to parse expression with a symbol.
<<<<<<< HEAD
  const MCExpr *extractSpecifier(const MCExpr *E, VEMCExpr::Specifier &Variant);
=======
  const MCExpr *extractSpecifier(const MCExpr *E, VE::Specifier &Variant);
>>>>>>> eb0f1dc0
  bool parseExpression(const MCExpr *&EVal);

  // Split the mnemonic stripping conditional code and quantifiers
  StringRef splitMnemonic(StringRef Name, SMLoc NameLoc,
                          OperandVector *Operands);

  bool parseLiteralValues(unsigned Size, SMLoc L);

public:
  VEAsmParser(const MCSubtargetInfo &sti, MCAsmParser &parser,
              const MCInstrInfo &MII, const MCTargetOptions &Options)
      : MCTargetAsmParser(Options, sti, MII), Parser(parser) {
    // Initialize the set of available features.
    setAvailableFeatures(ComputeAvailableFeatures(getSTI().getFeatureBits()));
  }
};

} // end anonymous namespace

static const MCPhysReg I32Regs[64] = {
    VE::SW0,  VE::SW1,  VE::SW2,  VE::SW3,  VE::SW4,  VE::SW5,  VE::SW6,
    VE::SW7,  VE::SW8,  VE::SW9,  VE::SW10, VE::SW11, VE::SW12, VE::SW13,
    VE::SW14, VE::SW15, VE::SW16, VE::SW17, VE::SW18, VE::SW19, VE::SW20,
    VE::SW21, VE::SW22, VE::SW23, VE::SW24, VE::SW25, VE::SW26, VE::SW27,
    VE::SW28, VE::SW29, VE::SW30, VE::SW31, VE::SW32, VE::SW33, VE::SW34,
    VE::SW35, VE::SW36, VE::SW37, VE::SW38, VE::SW39, VE::SW40, VE::SW41,
    VE::SW42, VE::SW43, VE::SW44, VE::SW45, VE::SW46, VE::SW47, VE::SW48,
    VE::SW49, VE::SW50, VE::SW51, VE::SW52, VE::SW53, VE::SW54, VE::SW55,
    VE::SW56, VE::SW57, VE::SW58, VE::SW59, VE::SW60, VE::SW61, VE::SW62,
    VE::SW63};

static const MCPhysReg F32Regs[64] = {
    VE::SF0,  VE::SF1,  VE::SF2,  VE::SF3,  VE::SF4,  VE::SF5,  VE::SF6,
    VE::SF7,  VE::SF8,  VE::SF9,  VE::SF10, VE::SF11, VE::SF12, VE::SF13,
    VE::SF14, VE::SF15, VE::SF16, VE::SF17, VE::SF18, VE::SF19, VE::SF20,
    VE::SF21, VE::SF22, VE::SF23, VE::SF24, VE::SF25, VE::SF26, VE::SF27,
    VE::SF28, VE::SF29, VE::SF30, VE::SF31, VE::SF32, VE::SF33, VE::SF34,
    VE::SF35, VE::SF36, VE::SF37, VE::SF38, VE::SF39, VE::SF40, VE::SF41,
    VE::SF42, VE::SF43, VE::SF44, VE::SF45, VE::SF46, VE::SF47, VE::SF48,
    VE::SF49, VE::SF50, VE::SF51, VE::SF52, VE::SF53, VE::SF54, VE::SF55,
    VE::SF56, VE::SF57, VE::SF58, VE::SF59, VE::SF60, VE::SF61, VE::SF62,
    VE::SF63};

static const MCPhysReg F128Regs[32] = {
    VE::Q0,  VE::Q1,  VE::Q2,  VE::Q3,  VE::Q4,  VE::Q5,  VE::Q6,  VE::Q7,
    VE::Q8,  VE::Q9,  VE::Q10, VE::Q11, VE::Q12, VE::Q13, VE::Q14, VE::Q15,
    VE::Q16, VE::Q17, VE::Q18, VE::Q19, VE::Q20, VE::Q21, VE::Q22, VE::Q23,
    VE::Q24, VE::Q25, VE::Q26, VE::Q27, VE::Q28, VE::Q29, VE::Q30, VE::Q31};

static const MCPhysReg VM512Regs[8] = {VE::VMP0, VE::VMP1, VE::VMP2, VE::VMP3,
                                       VE::VMP4, VE::VMP5, VE::VMP6, VE::VMP7};

static const MCPhysReg MISCRegs[31] = {
    VE::USRCC,      VE::PSW,        VE::SAR,        VE::NoRegister,
    VE::NoRegister, VE::NoRegister, VE::NoRegister, VE::PMMR,
    VE::PMCR0,      VE::PMCR1,      VE::PMCR2,      VE::PMCR3,
    VE::NoRegister, VE::NoRegister, VE::NoRegister, VE::NoRegister,
    VE::PMC0,       VE::PMC1,       VE::PMC2,       VE::PMC3,
    VE::PMC4,       VE::PMC5,       VE::PMC6,       VE::PMC7,
    VE::PMC8,       VE::PMC9,       VE::PMC10,      VE::PMC11,
    VE::PMC12,      VE::PMC13,      VE::PMC14};

namespace {

/// VEOperand - Instances of this class represent a parsed VE machine
/// instruction.
class VEOperand : public MCParsedAsmOperand {
private:
  enum KindTy {
    k_Token,
    k_Register,
    k_Immediate,
    // SX-Aurora ASX form is disp(index, base).
    k_MemoryRegRegImm,  // base=reg, index=reg, disp=imm
    k_MemoryRegImmImm,  // base=reg, index=imm, disp=imm
    k_MemoryZeroRegImm, // base=0, index=reg, disp=imm
    k_MemoryZeroImmImm, // base=0, index=imm, disp=imm
    // SX-Aurora AS form is disp(base).
    k_MemoryRegImm,  // base=reg, disp=imm
    k_MemoryZeroImm, // base=0, disp=imm
    // Other special cases for Aurora VE
    k_CCOp,   // condition code
    k_RDOp,   // rounding mode
    k_MImmOp, // Special immediate value of sequential bit stream of 0 or 1.
  } Kind;

  SMLoc StartLoc, EndLoc;

  struct Token {
    const char *Data;
    unsigned Length;
  };

  struct RegOp {
    unsigned RegNum;
  };

  struct ImmOp {
    const MCExpr *Val;
  };

  struct MemOp {
    unsigned Base;
    unsigned IndexReg;
    const MCExpr *Index;
    const MCExpr *Offset;
  };

  struct CCOp {
    unsigned CCVal;
  };

  struct RDOp {
    unsigned RDVal;
  };

  struct MImmOp {
    const MCExpr *Val;
    bool M0Flag;
  };

  union {
    struct Token Tok;
    struct RegOp Reg;
    struct ImmOp Imm;
    struct MemOp Mem;
    struct CCOp CC;
    struct RDOp RD;
    struct MImmOp MImm;
  };

public:
  VEOperand(KindTy K) : Kind(K) {}

  bool isToken() const override { return Kind == k_Token; }
  bool isReg() const override { return Kind == k_Register; }
  bool isImm() const override { return Kind == k_Immediate; }
  bool isMem() const override {
    return isMEMrri() || isMEMrii() || isMEMzri() || isMEMzii() || isMEMri() ||
           isMEMzi();
  }
  bool isMEMrri() const { return Kind == k_MemoryRegRegImm; }
  bool isMEMrii() const { return Kind == k_MemoryRegImmImm; }
  bool isMEMzri() const { return Kind == k_MemoryZeroRegImm; }
  bool isMEMzii() const { return Kind == k_MemoryZeroImmImm; }
  bool isMEMri() const { return Kind == k_MemoryRegImm; }
  bool isMEMzi() const { return Kind == k_MemoryZeroImm; }
  bool isCCOp() const { return Kind == k_CCOp; }
  bool isRDOp() const { return Kind == k_RDOp; }
  bool isZero() {
    if (!isImm())
      return false;

    // Constant case
    if (const auto *ConstExpr = dyn_cast<MCConstantExpr>(Imm.Val)) {
      int64_t Value = ConstExpr->getValue();
      return Value == 0;
    }
    return false;
  }
  bool isUImm0to2() {
    if (!isImm())
      return false;

    // Constant case
    if (const auto *ConstExpr = dyn_cast<MCConstantExpr>(Imm.Val)) {
      int64_t Value = ConstExpr->getValue();
      return Value >= 0 && Value < 3;
    }
    return false;
  }
  bool isUImm1() {
    if (!isImm())
      return false;

    // Constant case
    if (const auto *ConstExpr = dyn_cast<MCConstantExpr>(Imm.Val)) {
      int64_t Value = ConstExpr->getValue();
      return isUInt<1>(Value);
    }
    return false;
  }
  bool isUImm2() {
    if (!isImm())
      return false;

    // Constant case
    if (const auto *ConstExpr = dyn_cast<MCConstantExpr>(Imm.Val)) {
      int64_t Value = ConstExpr->getValue();
      return isUInt<2>(Value);
    }
    return false;
  }
  bool isUImm3() {
    if (!isImm())
      return false;

    // Constant case
    if (const auto *ConstExpr = dyn_cast<MCConstantExpr>(Imm.Val)) {
      int64_t Value = ConstExpr->getValue();
      return isUInt<3>(Value);
    }
    return false;
  }
  bool isUImm4() {
    if (!isImm())
      return false;

    // Constant case
    if (const auto *ConstExpr = dyn_cast<MCConstantExpr>(Imm.Val)) {
      int64_t Value = ConstExpr->getValue();
      return isUInt<4>(Value);
    }
    return false;
  }
  bool isUImm6() {
    if (!isImm())
      return false;

    // Constant case
    if (const auto *ConstExpr = dyn_cast<MCConstantExpr>(Imm.Val)) {
      int64_t Value = ConstExpr->getValue();
      return isUInt<6>(Value);
    }
    return false;
  }
  bool isUImm7() {
    if (!isImm())
      return false;

    // Constant case
    if (const auto *ConstExpr = dyn_cast<MCConstantExpr>(Imm.Val)) {
      int64_t Value = ConstExpr->getValue();
      return isUInt<7>(Value);
    }
    return false;
  }
  bool isSImm7() {
    if (!isImm())
      return false;

    // Constant case
    if (const auto *ConstExpr = dyn_cast<MCConstantExpr>(Imm.Val)) {
      int64_t Value = ConstExpr->getValue();
      return isInt<7>(Value);
    }
    return false;
  }
  bool isMImm() const {
    if (Kind != k_MImmOp)
      return false;

    // Constant case
    if (const auto *ConstExpr = dyn_cast<MCConstantExpr>(MImm.Val)) {
      int64_t Value = ConstExpr->getValue();
      return isUInt<6>(Value);
    }
    return false;
  }

  StringRef getToken() const {
    assert(Kind == k_Token && "Invalid access!");
    return StringRef(Tok.Data, Tok.Length);
  }

  MCRegister getReg() const override {
    assert((Kind == k_Register) && "Invalid access!");
    return Reg.RegNum;
  }

  const MCExpr *getImm() const {
    assert((Kind == k_Immediate) && "Invalid access!");
    return Imm.Val;
  }

  unsigned getMemBase() const {
    assert((Kind == k_MemoryRegRegImm || Kind == k_MemoryRegImmImm ||
            Kind == k_MemoryRegImm) &&
           "Invalid access!");
    return Mem.Base;
  }

  unsigned getMemIndexReg() const {
    assert((Kind == k_MemoryRegRegImm || Kind == k_MemoryZeroRegImm) &&
           "Invalid access!");
    return Mem.IndexReg;
  }

  const MCExpr *getMemIndex() const {
    assert((Kind == k_MemoryRegImmImm || Kind == k_MemoryZeroImmImm) &&
           "Invalid access!");
    return Mem.Index;
  }

  const MCExpr *getMemOffset() const {
    assert((Kind == k_MemoryRegRegImm || Kind == k_MemoryRegImmImm ||
            Kind == k_MemoryZeroImmImm || Kind == k_MemoryZeroRegImm ||
            Kind == k_MemoryRegImm || Kind == k_MemoryZeroImm) &&
           "Invalid access!");
    return Mem.Offset;
  }

  void setMemOffset(const MCExpr *off) {
    assert((Kind == k_MemoryRegRegImm || Kind == k_MemoryRegImmImm ||
            Kind == k_MemoryZeroImmImm || Kind == k_MemoryZeroRegImm ||
            Kind == k_MemoryRegImm || Kind == k_MemoryZeroImm) &&
           "Invalid access!");
    Mem.Offset = off;
  }

  unsigned getCCVal() const {
    assert((Kind == k_CCOp) && "Invalid access!");
    return CC.CCVal;
  }

  unsigned getRDVal() const {
    assert((Kind == k_RDOp) && "Invalid access!");
    return RD.RDVal;
  }

  const MCExpr *getMImmVal() const {
    assert((Kind == k_MImmOp) && "Invalid access!");
    return MImm.Val;
  }
  bool getM0Flag() const {
    assert((Kind == k_MImmOp) && "Invalid access!");
    return MImm.M0Flag;
  }

  /// getStartLoc - Get the location of the first token of this operand.
  SMLoc getStartLoc() const override { return StartLoc; }
  /// getEndLoc - Get the location of the last token of this operand.
  SMLoc getEndLoc() const override { return EndLoc; }

  void print(raw_ostream &OS) const override {
    switch (Kind) {
    case k_Token:
      OS << "Token: " << getToken() << "\n";
      break;
    case k_Register:
      OS << "Reg: #" << getReg() << "\n";
      break;
    case k_Immediate:
      OS << "Imm: " << getImm() << "\n";
      break;
    case k_MemoryRegRegImm:
      assert(getMemOffset() != nullptr);
      OS << "Mem: #" << getMemBase() << "+#" << getMemIndexReg() << "+"
         << *getMemOffset() << "\n";
      break;
    case k_MemoryRegImmImm:
      assert(getMemIndex() != nullptr && getMemOffset() != nullptr);
      OS << "Mem: #" << getMemBase() << "+" << *getMemIndex() << "+"
         << *getMemOffset() << "\n";
      break;
    case k_MemoryZeroRegImm:
      assert(getMemOffset() != nullptr);
      OS << "Mem: 0+#" << getMemIndexReg() << "+" << *getMemOffset() << "\n";
      break;
    case k_MemoryZeroImmImm:
      assert(getMemIndex() != nullptr && getMemOffset() != nullptr);
      OS << "Mem: 0+" << *getMemIndex() << "+" << *getMemOffset() << "\n";
      break;
    case k_MemoryRegImm:
      assert(getMemOffset() != nullptr);
      OS << "Mem: #" << getMemBase() << "+" << *getMemOffset() << "\n";
      break;
    case k_MemoryZeroImm:
      assert(getMemOffset() != nullptr);
      OS << "Mem: 0+" << *getMemOffset() << "\n";
      break;
    case k_CCOp:
      OS << "CCOp: " << getCCVal() << "\n";
      break;
    case k_RDOp:
      OS << "RDOp: " << getRDVal() << "\n";
      break;
    case k_MImmOp:
      OS << "MImm: (" << getMImmVal() << (getM0Flag() ? ")0" : ")1") << "\n";
      break;
    }
  }

  void addRegOperands(MCInst &Inst, unsigned N) const {
    assert(N == 1 && "Invalid number of operands!");
    Inst.addOperand(MCOperand::createReg(getReg()));
  }

  void addImmOperands(MCInst &Inst, unsigned N) const {
    assert(N == 1 && "Invalid number of operands!");
    const MCExpr *Expr = getImm();
    addExpr(Inst, Expr);
  }

  void addZeroOperands(MCInst &Inst, unsigned N) const {
    addImmOperands(Inst, N);
  }

  void addUImm0to2Operands(MCInst &Inst, unsigned N) const {
    addImmOperands(Inst, N);
  }

  void addUImm1Operands(MCInst &Inst, unsigned N) const {
    addImmOperands(Inst, N);
  }

  void addUImm2Operands(MCInst &Inst, unsigned N) const {
    addImmOperands(Inst, N);
  }

  void addUImm3Operands(MCInst &Inst, unsigned N) const {
    addImmOperands(Inst, N);
  }

  void addUImm4Operands(MCInst &Inst, unsigned N) const {
    addImmOperands(Inst, N);
  }

  void addUImm6Operands(MCInst &Inst, unsigned N) const {
    addImmOperands(Inst, N);
  }

  void addUImm7Operands(MCInst &Inst, unsigned N) const {
    addImmOperands(Inst, N);
  }

  void addSImm7Operands(MCInst &Inst, unsigned N) const {
    addImmOperands(Inst, N);
  }

  void addExpr(MCInst &Inst, const MCExpr *Expr) const {
    // Add as immediate when possible.  Null MCExpr = 0.
    if (!Expr)
      Inst.addOperand(MCOperand::createImm(0));
    else if (const auto *CE = dyn_cast<MCConstantExpr>(Expr))
      Inst.addOperand(MCOperand::createImm(CE->getValue()));
    else
      Inst.addOperand(MCOperand::createExpr(Expr));
  }

  void addMEMrriOperands(MCInst &Inst, unsigned N) const {
    assert(N == 3 && "Invalid number of operands!");

    Inst.addOperand(MCOperand::createReg(getMemBase()));
    Inst.addOperand(MCOperand::createReg(getMemIndexReg()));
    addExpr(Inst, getMemOffset());
  }

  void addMEMriiOperands(MCInst &Inst, unsigned N) const {
    assert(N == 3 && "Invalid number of operands!");

    Inst.addOperand(MCOperand::createReg(getMemBase()));
    addExpr(Inst, getMemIndex());
    addExpr(Inst, getMemOffset());
  }

  void addMEMzriOperands(MCInst &Inst, unsigned N) const {
    assert(N == 3 && "Invalid number of operands!");

    Inst.addOperand(MCOperand::createImm(0));
    Inst.addOperand(MCOperand::createReg(getMemIndexReg()));
    addExpr(Inst, getMemOffset());
  }

  void addMEMziiOperands(MCInst &Inst, unsigned N) const {
    assert(N == 3 && "Invalid number of operands!");

    Inst.addOperand(MCOperand::createImm(0));
    addExpr(Inst, getMemIndex());
    addExpr(Inst, getMemOffset());
  }

  void addMEMriOperands(MCInst &Inst, unsigned N) const {
    assert(N == 2 && "Invalid number of operands!");

    Inst.addOperand(MCOperand::createReg(getMemBase()));
    addExpr(Inst, getMemOffset());
  }

  void addMEMziOperands(MCInst &Inst, unsigned N) const {
    assert(N == 2 && "Invalid number of operands!");

    Inst.addOperand(MCOperand::createImm(0));
    addExpr(Inst, getMemOffset());
  }

  void addCCOpOperands(MCInst &Inst, unsigned N) const {
    assert(N == 1 && "Invalid number of operands!");

    Inst.addOperand(MCOperand::createImm(getCCVal()));
  }

  void addRDOpOperands(MCInst &Inst, unsigned N) const {
    assert(N == 1 && "Invalid number of operands!");

    Inst.addOperand(MCOperand::createImm(getRDVal()));
  }

  void addMImmOperands(MCInst &Inst, unsigned N) const {
    assert(N == 1 && "Invalid number of operands!");
    const auto *ConstExpr = dyn_cast<MCConstantExpr>(getMImmVal());
    assert(ConstExpr && "Null operands!");
    int64_t Value = ConstExpr->getValue();
    if (getM0Flag())
      Value += 64;
    Inst.addOperand(MCOperand::createImm(Value));
  }

  static std::unique_ptr<VEOperand> CreateToken(StringRef Str, SMLoc S) {
    auto Op = std::make_unique<VEOperand>(k_Token);
    Op->Tok.Data = Str.data();
    Op->Tok.Length = Str.size();
    Op->StartLoc = S;
    Op->EndLoc = S;
    return Op;
  }

  static std::unique_ptr<VEOperand> CreateReg(unsigned RegNum, SMLoc S,
                                              SMLoc E) {
    auto Op = std::make_unique<VEOperand>(k_Register);
    Op->Reg.RegNum = RegNum;
    Op->StartLoc = S;
    Op->EndLoc = E;
    return Op;
  }

  static std::unique_ptr<VEOperand> CreateImm(const MCExpr *Val, SMLoc S,
                                              SMLoc E) {
    auto Op = std::make_unique<VEOperand>(k_Immediate);
    Op->Imm.Val = Val;
    Op->StartLoc = S;
    Op->EndLoc = E;
    return Op;
  }

  static std::unique_ptr<VEOperand> CreateCCOp(unsigned CCVal, SMLoc S,
                                               SMLoc E) {
    auto Op = std::make_unique<VEOperand>(k_CCOp);
    Op->CC.CCVal = CCVal;
    Op->StartLoc = S;
    Op->EndLoc = E;
    return Op;
  }

  static std::unique_ptr<VEOperand> CreateRDOp(unsigned RDVal, SMLoc S,
                                               SMLoc E) {
    auto Op = std::make_unique<VEOperand>(k_RDOp);
    Op->RD.RDVal = RDVal;
    Op->StartLoc = S;
    Op->EndLoc = E;
    return Op;
  }

  static std::unique_ptr<VEOperand> CreateMImm(const MCExpr *Val, bool Flag,
                                               SMLoc S, SMLoc E) {
    auto Op = std::make_unique<VEOperand>(k_MImmOp);
    Op->MImm.Val = Val;
    Op->MImm.M0Flag = Flag;
    Op->StartLoc = S;
    Op->EndLoc = E;
    return Op;
  }

  static bool MorphToI32Reg(VEOperand &Op) {
    unsigned Reg = Op.getReg();
    unsigned regIdx = Reg - VE::SX0;
    if (regIdx > 63)
      return false;
    Op.Reg.RegNum = I32Regs[regIdx];
    return true;
  }

  static bool MorphToF32Reg(VEOperand &Op) {
    unsigned Reg = Op.getReg();
    unsigned regIdx = Reg - VE::SX0;
    if (regIdx > 63)
      return false;
    Op.Reg.RegNum = F32Regs[regIdx];
    return true;
  }

  static bool MorphToF128Reg(VEOperand &Op) {
    unsigned Reg = Op.getReg();
    unsigned regIdx = Reg - VE::SX0;
    if (regIdx % 2 || regIdx > 63)
      return false;
    Op.Reg.RegNum = F128Regs[regIdx / 2];
    return true;
  }

  static bool MorphToVM512Reg(VEOperand &Op) {
    unsigned Reg = Op.getReg();
    unsigned regIdx = Reg - VE::VM0;
    if (regIdx % 2 || regIdx > 15)
      return false;
    Op.Reg.RegNum = VM512Regs[regIdx / 2];
    return true;
  }

  static bool MorphToMISCReg(VEOperand &Op) {
    const auto *ConstExpr = dyn_cast<MCConstantExpr>(Op.getImm());
    if (!ConstExpr)
      return false;
    unsigned regIdx = ConstExpr->getValue();
    if (regIdx > 31 || MISCRegs[regIdx] == VE::NoRegister)
      return false;
    Op.Kind = k_Register;
    Op.Reg.RegNum = MISCRegs[regIdx];
    return true;
  }

  static std::unique_ptr<VEOperand>
  MorphToMEMri(unsigned Base, std::unique_ptr<VEOperand> Op) {
    const MCExpr *Imm = Op->getImm();
    Op->Kind = k_MemoryRegImm;
    Op->Mem.Base = Base;
    Op->Mem.IndexReg = 0;
    Op->Mem.Index = nullptr;
    Op->Mem.Offset = Imm;
    return Op;
  }

  static std::unique_ptr<VEOperand>
  MorphToMEMzi(std::unique_ptr<VEOperand> Op) {
    const MCExpr *Imm = Op->getImm();
    Op->Kind = k_MemoryZeroImm;
    Op->Mem.Base = 0;
    Op->Mem.IndexReg = 0;
    Op->Mem.Index = nullptr;
    Op->Mem.Offset = Imm;
    return Op;
  }

  static std::unique_ptr<VEOperand>
  MorphToMEMrri(unsigned Base, unsigned Index, std::unique_ptr<VEOperand> Op) {
    const MCExpr *Imm = Op->getImm();
    Op->Kind = k_MemoryRegRegImm;
    Op->Mem.Base = Base;
    Op->Mem.IndexReg = Index;
    Op->Mem.Index = nullptr;
    Op->Mem.Offset = Imm;
    return Op;
  }

  static std::unique_ptr<VEOperand>
  MorphToMEMrii(unsigned Base, const MCExpr *Index,
                std::unique_ptr<VEOperand> Op) {
    const MCExpr *Imm = Op->getImm();
    Op->Kind = k_MemoryRegImmImm;
    Op->Mem.Base = Base;
    Op->Mem.IndexReg = 0;
    Op->Mem.Index = Index;
    Op->Mem.Offset = Imm;
    return Op;
  }

  static std::unique_ptr<VEOperand>
  MorphToMEMzri(unsigned Index, std::unique_ptr<VEOperand> Op) {
    const MCExpr *Imm = Op->getImm();
    Op->Kind = k_MemoryZeroRegImm;
    Op->Mem.Base = 0;
    Op->Mem.IndexReg = Index;
    Op->Mem.Index = nullptr;
    Op->Mem.Offset = Imm;
    return Op;
  }

  static std::unique_ptr<VEOperand>
  MorphToMEMzii(const MCExpr *Index, std::unique_ptr<VEOperand> Op) {
    const MCExpr *Imm = Op->getImm();
    Op->Kind = k_MemoryZeroImmImm;
    Op->Mem.Base = 0;
    Op->Mem.IndexReg = 0;
    Op->Mem.Index = Index;
    Op->Mem.Offset = Imm;
    return Op;
  }
};

} // end anonymous namespace

bool VEAsmParser::matchAndEmitInstruction(SMLoc IDLoc, unsigned &Opcode,
                                          OperandVector &Operands,
                                          MCStreamer &Out, uint64_t &ErrorInfo,
                                          bool MatchingInlineAsm) {
  MCInst Inst;
  unsigned MatchResult =
      MatchInstructionImpl(Operands, Inst, ErrorInfo, MatchingInlineAsm);
  switch (MatchResult) {
  case Match_Success:
    Inst.setLoc(IDLoc);
    Out.emitInstruction(Inst, getSTI());
    return false;

  case Match_MissingFeature:
    return Error(IDLoc,
                 "instruction requires a CPU feature not currently enabled");

  case Match_InvalidOperand: {
    SMLoc ErrorLoc = IDLoc;
    if (ErrorInfo != ~0ULL) {
      if (ErrorInfo >= Operands.size())
        return Error(IDLoc, "too few operands for instruction");

      ErrorLoc = ((VEOperand &)*Operands[ErrorInfo]).getStartLoc();
      if (ErrorLoc == SMLoc())
        ErrorLoc = IDLoc;
    }

    return Error(ErrorLoc, "invalid operand for instruction");
  }
  case Match_MnemonicFail:
    return Error(IDLoc, "invalid instruction mnemonic");
  }
  llvm_unreachable("Implement any new match types added!");
}

bool VEAsmParser::parseRegister(MCRegister &Reg, SMLoc &StartLoc,
                                SMLoc &EndLoc) {
  if (!tryParseRegister(Reg, StartLoc, EndLoc).isSuccess())
    return Error(StartLoc, "invalid register name");
  return false;
}

/// Parses a register name using a given matching function.
/// Checks for lowercase or uppercase if necessary.
int VEAsmParser::parseRegisterName(MCRegister (*matchFn)(StringRef)) {
  StringRef Name = Parser.getTok().getString();

  int RegNum = matchFn(Name);

  // GCC supports case insensitive register names. All of the VE registers
  // are all lower case.
  if (RegNum == VE::NoRegister) {
    RegNum = matchFn(Name.lower());
  }

  return RegNum;
}

/// Maps from the set of all register names to a register number.
/// \note Generated by TableGen.
static MCRegister MatchRegisterName(StringRef Name);

/// Maps from the set of all alternative registernames to a register number.
/// \note Generated by TableGen.
static MCRegister MatchRegisterAltName(StringRef Name);

ParseStatus VEAsmParser::tryParseRegister(MCRegister &Reg, SMLoc &StartLoc,
                                          SMLoc &EndLoc) {
  const AsmToken Tok = Parser.getTok();
  StartLoc = Tok.getLoc();
  EndLoc = Tok.getEndLoc();
  Reg = VE::NoRegister;
  if (getLexer().getKind() != AsmToken::Percent)
    return ParseStatus::NoMatch;
  Parser.Lex();

  Reg = parseRegisterName(&MatchRegisterName);
  if (Reg == VE::NoRegister)
    Reg = parseRegisterName(&MatchRegisterAltName);

  if (Reg != VE::NoRegister) {
    Parser.Lex();
    return ParseStatus::Success;
  }

  getLexer().UnLex(Tok);
  return ParseStatus::NoMatch;
}

static StringRef parseCC(StringRef Name, unsigned Prefix, unsigned Suffix,
                         bool IntegerCC, bool OmitCC, SMLoc NameLoc,
                         OperandVector *Operands) {
  // Parse instructions with a conditional code. For example, 'bne' is
  // converted into two operands 'b' and 'ne'.
  StringRef Cond = Name.slice(Prefix, Suffix);
  VECC::CondCode CondCode =
      IntegerCC ? stringToVEICondCode(Cond) : stringToVEFCondCode(Cond);

  // If OmitCC is enabled, CC_AT and CC_AF is treated as a part of mnemonic.
  if (CondCode != VECC::UNKNOWN &&
      (!OmitCC || (CondCode != VECC::CC_AT && CondCode != VECC::CC_AF))) {
    StringRef SuffixStr = Name.substr(Suffix);
    // Push "b".
    Name = Name.slice(0, Prefix);
    Operands->push_back(VEOperand::CreateToken(Name, NameLoc));
    // Push $cond part.
    SMLoc CondLoc = SMLoc::getFromPointer(NameLoc.getPointer() + Prefix);
    SMLoc SuffixLoc = SMLoc::getFromPointer(NameLoc.getPointer() + Suffix);
    Operands->push_back(VEOperand::CreateCCOp(CondCode, CondLoc, SuffixLoc));
    // push suffix like ".l.t"
    if (!SuffixStr.empty())
      Operands->push_back(VEOperand::CreateToken(SuffixStr, SuffixLoc));
  } else {
    Operands->push_back(VEOperand::CreateToken(Name, NameLoc));
  }
  return Name;
}

static StringRef parseRD(StringRef Name, unsigned Prefix, SMLoc NameLoc,
                         OperandVector *Operands) {
  // Parse instructions with a conditional code. For example, 'cvt.w.d.sx.rz'
  // is converted into two operands 'cvt.w.d.sx' and '.rz'.
  StringRef RD = Name.substr(Prefix);
  VERD::RoundingMode RoundingMode = stringToVERD(RD);

  if (RoundingMode != VERD::UNKNOWN) {
    Name = Name.slice(0, Prefix);
    // push 1st like `cvt.w.d.sx`
    Operands->push_back(VEOperand::CreateToken(Name, NameLoc));
    SMLoc SuffixLoc =
        SMLoc::getFromPointer(NameLoc.getPointer() + (RD.data() - Name.data()));
    SMLoc SuffixEnd =
        SMLoc::getFromPointer(NameLoc.getPointer() + (RD.end() - Name.data()));
    // push $round if it has rounding mode
    Operands->push_back(
        VEOperand::CreateRDOp(RoundingMode, SuffixLoc, SuffixEnd));
  } else {
    Operands->push_back(VEOperand::CreateToken(Name, NameLoc));
  }
  return Name;
}

// Split the mnemonic into ASM operand, conditional code and instruction
// qualifier (half-word, byte).
StringRef VEAsmParser::splitMnemonic(StringRef Name, SMLoc NameLoc,
                                     OperandVector *Operands) {
  // Create the leading tokens for the mnemonic
  StringRef Mnemonic = Name;

  if (Name[0] == 'b') {
    // Match b?? or br??.
    size_t Start = 1;
    size_t Next = Name.find('.');
    // Adjust position of CondCode.
    if (Name.size() > 1 && Name[1] == 'r')
      Start = 2;
    // Check suffix.
    bool ICC = true;
    if (Next + 1 < Name.size() &&
        (Name[Next + 1] == 'd' || Name[Next + 1] == 's'))
      ICC = false;
    Mnemonic = parseCC(Name, Start, Next, ICC, true, NameLoc, Operands);
  } else if (Name.starts_with("cmov.l.") || Name.starts_with("cmov.w.") ||
             Name.starts_with("cmov.d.") || Name.starts_with("cmov.s.")) {
    bool ICC = Name[5] == 'l' || Name[5] == 'w';
    Mnemonic = parseCC(Name, 7, Name.size(), ICC, false, NameLoc, Operands);
  } else if (Name.starts_with("cvt.w.d.sx") || Name.starts_with("cvt.w.d.zx") ||
             Name.starts_with("cvt.w.s.sx") || Name.starts_with("cvt.w.s.zx")) {
    Mnemonic = parseRD(Name, 10, NameLoc, Operands);
  } else if (Name.starts_with("cvt.l.d")) {
    Mnemonic = parseRD(Name, 7, NameLoc, Operands);
  } else if (Name.starts_with("vcvt.w.d.sx") ||
             Name.starts_with("vcvt.w.d.zx") ||
             Name.starts_with("vcvt.w.s.sx") ||
             Name.starts_with("vcvt.w.s.zx")) {
    Mnemonic = parseRD(Name, 11, NameLoc, Operands);
  } else if (Name.starts_with("vcvt.l.d")) {
    Mnemonic = parseRD(Name, 8, NameLoc, Operands);
  } else if (Name.starts_with("pvcvt.w.s.lo") ||
             Name.starts_with("pvcvt.w.s.up")) {
    Mnemonic = parseRD(Name, 12, NameLoc, Operands);
  } else if (Name.starts_with("pvcvt.w.s")) {
    Mnemonic = parseRD(Name, 9, NameLoc, Operands);
  } else if (Name.starts_with("vfmk.l.") || Name.starts_with("vfmk.w.") ||
             Name.starts_with("vfmk.d.") || Name.starts_with("vfmk.s.")) {
    bool ICC = Name[5] == 'l' || Name[5] == 'w' ? true : false;
    Mnemonic = parseCC(Name, 7, Name.size(), ICC, true, NameLoc, Operands);
  } else if (Name.starts_with("pvfmk.w.lo.") ||
             Name.starts_with("pvfmk.w.up.") ||
             Name.starts_with("pvfmk.s.lo.") ||
             Name.starts_with("pvfmk.s.up.")) {
    bool ICC = Name[6] == 'l' || Name[6] == 'w' ? true : false;
    Mnemonic = parseCC(Name, 11, Name.size(), ICC, true, NameLoc, Operands);
  } else {
    Operands->push_back(VEOperand::CreateToken(Mnemonic, NameLoc));
  }

  return Mnemonic;
}

static void applyMnemonicAliases(StringRef &Mnemonic,
                                 const FeatureBitset &Features,
                                 unsigned VariantID);

bool VEAsmParser::parseInstruction(ParseInstructionInfo &Info, StringRef Name,
                                   SMLoc NameLoc, OperandVector &Operands) {
  // If the target architecture uses MnemonicAlias, call it here to parse
  // operands correctly.
  applyMnemonicAliases(Name, getAvailableFeatures(), 0);

  // Split name to first token and the rest, e.g. "bgt.l.t" to "b", "gt", and
  // ".l.t".  We treat "b" as a mnemonic, "gt" as first operand, and ".l.t"
  // as second operand.
  StringRef Mnemonic = splitMnemonic(Name, NameLoc, &Operands);

  if (getLexer().isNot(AsmToken::EndOfStatement)) {
    // Read the first operand.
    if (!parseOperand(Operands, Mnemonic).isSuccess()) {
      SMLoc Loc = getLexer().getLoc();
      return Error(Loc, "unexpected token");
    }

    while (getLexer().is(AsmToken::Comma)) {
      Parser.Lex(); // Eat the comma.
      // Parse and remember the operand.
      if (!parseOperand(Operands, Mnemonic).isSuccess()) {
        SMLoc Loc = getLexer().getLoc();
        return Error(Loc, "unexpected token");
      }
    }
  }
  if (getLexer().isNot(AsmToken::EndOfStatement)) {
    SMLoc Loc = getLexer().getLoc();
    return Error(Loc, "unexpected token");
  }
  Parser.Lex(); // Consume the EndOfStatement.
  return false;
}

ParseStatus VEAsmParser::parseDirective(AsmToken DirectiveID) {
  std::string IDVal = DirectiveID.getIdentifier().lower();

  // Defines VE specific directives.  Reference is "Vector Engine Assembly
  // Language Reference Manual":
  // https://www.hpc.nec/documents/sdk/pdfs/VectorEngine-as-manual-v1.3.pdf

  // The .word is 4 bytes long on VE.
  if (IDVal == ".word")
    return parseLiteralValues(4, DirectiveID.getLoc());

  // The .long is 8 bytes long on VE.
  if (IDVal == ".long")
    return parseLiteralValues(8, DirectiveID.getLoc());

  // The .llong is 8 bytes long on VE.
  if (IDVal == ".llong")
    return parseLiteralValues(8, DirectiveID.getLoc());

  // Let the MC layer to handle other directives.
  return ParseStatus::NoMatch;
}

/// parseLiteralValues
///  ::= .word expression [, expression]*
///  ::= .long expression [, expression]*
///  ::= .llong expression [, expression]*
bool VEAsmParser::parseLiteralValues(unsigned Size, SMLoc L) {
  auto parseOne = [&]() -> bool {
    const MCExpr *Value;
    if (getParser().parseExpression(Value))
      return true;
    getParser().getStreamer().emitValue(Value, Size, L);
    return false;
  };
  return (parseMany(parseOne));
}

/// Extract \code @lo32/@hi32/etc \endcode specifier from expression.
/// Recursively scan the expression and check for VK_HI32/LO32/etc
/// symbol variants.  If all symbols with modifier use the same
<<<<<<< HEAD
/// variant, return the corresponding VEMCExpr::Specifier,
/// and a modified expression using the default symbol variant.
/// Otherwise, return NULL.
const MCExpr *VEAsmParser::extractSpecifier(const MCExpr *E,
                                            VEMCExpr::Specifier &Variant) {
  MCContext &Context = getParser().getContext();
  Variant = VEMCExpr::VK_None;
=======
/// variant, return the corresponding VE::Specifier,
/// and a modified expression using the default symbol variant.
/// Otherwise, return NULL.
const MCExpr *VEAsmParser::extractSpecifier(const MCExpr *E,
                                            VE::Specifier &Variant) {
  MCContext &Context = getParser().getContext();
  Variant = VE::S_None;
>>>>>>> eb0f1dc0

  switch (E->getKind()) {
  case MCExpr::Target:
  case MCExpr::Constant:
    return nullptr;
  case MCExpr::Specifier:
    llvm_unreachable("unused by this backend");

  case MCExpr::SymbolRef: {
    const MCSymbolRefExpr *SRE = cast<MCSymbolRefExpr>(E);

<<<<<<< HEAD
    switch (getSpecifier(SRE)) {
    case VEMCExpr::VK_None:
      // Use VK_REFLONG to a symbol without modifiers.
      Variant = VEMCExpr::VK_REFLONG;
      break;
    case VEMCExpr::VK_HI32:
      Variant = VEMCExpr::VK_HI32;
      break;
    case VEMCExpr::VK_LO32:
      Variant = VEMCExpr::VK_LO32;
      break;
    case VEMCExpr::VK_PC_HI32:
      Variant = VEMCExpr::VK_PC_HI32;
      break;
    case VEMCExpr::VK_PC_LO32:
      Variant = VEMCExpr::VK_PC_LO32;
      break;
    case VEMCExpr::VK_GOT_HI32:
      Variant = VEMCExpr::VK_GOT_HI32;
      break;
    case VEMCExpr::VK_GOT_LO32:
      Variant = VEMCExpr::VK_GOT_LO32;
      break;
    case VEMCExpr::VK_GOTOFF_HI32:
      Variant = VEMCExpr::VK_GOTOFF_HI32;
      break;
    case VEMCExpr::VK_GOTOFF_LO32:
      Variant = VEMCExpr::VK_GOTOFF_LO32;
      break;
    case VEMCExpr::VK_PLT_HI32:
      Variant = VEMCExpr::VK_PLT_HI32;
      break;
    case VEMCExpr::VK_PLT_LO32:
      Variant = VEMCExpr::VK_PLT_LO32;
      break;
    case VEMCExpr::VK_TLS_GD_HI32:
      Variant = VEMCExpr::VK_TLS_GD_HI32;
      break;
    case VEMCExpr::VK_TLS_GD_LO32:
      Variant = VEMCExpr::VK_TLS_GD_LO32;
      break;
    case VEMCExpr::VK_TPOFF_HI32:
      Variant = VEMCExpr::VK_TPOFF_HI32;
      break;
    case VEMCExpr::VK_TPOFF_LO32:
      Variant = VEMCExpr::VK_TPOFF_LO32;
=======
    switch (SRE->getSpecifier()) {
    case VE::S_None:
      // Use VK_REFLONG to a symbol without modifiers.
      Variant = VE::S_REFLONG;
      break;
    case VE::S_HI32:
      Variant = VE::S_HI32;
      break;
    case VE::S_LO32:
      Variant = VE::S_LO32;
      break;
    case VE::S_PC_HI32:
      Variant = VE::S_PC_HI32;
      break;
    case VE::S_PC_LO32:
      Variant = VE::S_PC_LO32;
      break;
    case VE::S_GOT_HI32:
      Variant = VE::S_GOT_HI32;
      break;
    case VE::S_GOT_LO32:
      Variant = VE::S_GOT_LO32;
      break;
    case VE::S_GOTOFF_HI32:
      Variant = VE::S_GOTOFF_HI32;
      break;
    case VE::S_GOTOFF_LO32:
      Variant = VE::S_GOTOFF_LO32;
      break;
    case VE::S_PLT_HI32:
      Variant = VE::S_PLT_HI32;
      break;
    case VE::S_PLT_LO32:
      Variant = VE::S_PLT_LO32;
      break;
    case VE::S_TLS_GD_HI32:
      Variant = VE::S_TLS_GD_HI32;
      break;
    case VE::S_TLS_GD_LO32:
      Variant = VE::S_TLS_GD_LO32;
      break;
    case VE::S_TPOFF_HI32:
      Variant = VE::S_TPOFF_HI32;
      break;
    case VE::S_TPOFF_LO32:
      Variant = VE::S_TPOFF_LO32;
>>>>>>> eb0f1dc0
      break;
    default:
      return nullptr;
    }

    return MCSymbolRefExpr::create(&SRE->getSymbol(), Context);
  }

  case MCExpr::Unary: {
    const MCUnaryExpr *UE = cast<MCUnaryExpr>(E);
    const MCExpr *Sub = extractSpecifier(UE->getSubExpr(), Variant);
    if (!Sub)
      return nullptr;
    return MCUnaryExpr::create(UE->getOpcode(), Sub, Context);
  }

  case MCExpr::Binary: {
    const MCBinaryExpr *BE = cast<MCBinaryExpr>(E);
<<<<<<< HEAD
    VEMCExpr::Specifier LHSVariant, RHSVariant;
=======
    VE::Specifier LHSVariant, RHSVariant;
>>>>>>> eb0f1dc0
    const MCExpr *LHS = extractSpecifier(BE->getLHS(), LHSVariant);
    const MCExpr *RHS = extractSpecifier(BE->getRHS(), RHSVariant);

    if (!LHS && !RHS)
      return nullptr;

    if (!LHS)
      LHS = BE->getLHS();
    if (!RHS)
      RHS = BE->getRHS();

<<<<<<< HEAD
    if (LHSVariant == VEMCExpr::VK_None)
      Variant = RHSVariant;
    else if (RHSVariant == VEMCExpr::VK_None)
=======
    if (LHSVariant == VE::S_None)
      Variant = RHSVariant;
    else if (RHSVariant == VE::S_None)
>>>>>>> eb0f1dc0
      Variant = LHSVariant;
    else if (LHSVariant == RHSVariant)
      Variant = LHSVariant;
    else
      return nullptr;

    return MCBinaryExpr::create(BE->getOpcode(), LHS, RHS, Context);
  }
  }

  llvm_unreachable("Invalid expression kind!");
}

/// This differs from the default "parseExpression" in that it handles
/// relocation specifiers.
bool VEAsmParser::parseExpression(const MCExpr *&EVal) {
  // Handle \code symbol @lo32/@hi32/etc \endcode.
  if (getParser().parseExpression(EVal))
    return true;

<<<<<<< HEAD
  // Convert MCSymbolRefExpr with VK_* to MCExpr with VK_*.
  VEMCExpr::Specifier Specifier;
  const MCExpr *E = extractSpecifier(EVal, Specifier);
  if (E)
    EVal = VEMCExpr::create(Specifier, E, getParser().getContext());
=======
  // Convert MCSymbolRefExpr with specifier to MCSpecifierExpr.
  VE::Specifier Specifier;
  const MCExpr *E = extractSpecifier(EVal, Specifier);
  if (E)
    EVal = MCSpecifierExpr::create(E, Specifier, getParser().getContext());
>>>>>>> eb0f1dc0

  return false;
}

ParseStatus VEAsmParser::parseMEMOperand(OperandVector &Operands) {
  LLVM_DEBUG(dbgs() << "parseMEMOperand\n");
  const AsmToken &Tok = Parser.getTok();
  SMLoc S = Tok.getLoc();
  SMLoc E = Tok.getEndLoc();
  // Parse ASX format
  //   disp
  //   disp(, base)
  //   disp(index)
  //   disp(index, base)
  //   (, base)
  //   (index)
  //   (index, base)

  std::unique_ptr<VEOperand> Offset;
  switch (getLexer().getKind()) {
  default:
    return ParseStatus::NoMatch;

  case AsmToken::Minus:
  case AsmToken::Integer:
  case AsmToken::Dot:
  case AsmToken::Identifier: {
    const MCExpr *EVal;
    if (!parseExpression(EVal))
      Offset = VEOperand::CreateImm(EVal, S, E);
    else
      return ParseStatus::NoMatch;
    break;
  }

  case AsmToken::LParen:
    // empty disp (= 0)
    Offset =
        VEOperand::CreateImm(MCConstantExpr::create(0, getContext()), S, E);
    break;
  }

  switch (getLexer().getKind()) {
  default:
    return ParseStatus::Failure;

  case AsmToken::EndOfStatement:
    Operands.push_back(VEOperand::MorphToMEMzii(
        MCConstantExpr::create(0, getContext()), std::move(Offset)));
    return ParseStatus::Success;

  case AsmToken::LParen:
    Parser.Lex(); // Eat the (
    break;
  }

  const MCExpr *IndexValue = nullptr;
  MCRegister IndexReg;

  switch (getLexer().getKind()) {
  default:
    if (parseRegister(IndexReg, S, E))
      return ParseStatus::Failure;
    break;

  case AsmToken::Minus:
  case AsmToken::Integer:
  case AsmToken::Dot:
    if (getParser().parseExpression(IndexValue, E))
      return ParseStatus::Failure;
    break;

  case AsmToken::Comma:
    // empty index
    IndexValue = MCConstantExpr::create(0, getContext());
    break;
  }

  switch (getLexer().getKind()) {
  default:
    return ParseStatus::Failure;

  case AsmToken::RParen:
    Parser.Lex(); // Eat the )
    Operands.push_back(
        IndexValue ? VEOperand::MorphToMEMzii(IndexValue, std::move(Offset))
                   : VEOperand::MorphToMEMzri(IndexReg, std::move(Offset)));
    return ParseStatus::Success;

  case AsmToken::Comma:
    Parser.Lex(); // Eat the ,
    break;
  }

  MCRegister BaseReg;
  if (parseRegister(BaseReg, S, E))
    return ParseStatus::Failure;

  if (!Parser.getTok().is(AsmToken::RParen))
    return ParseStatus::Failure;

  Parser.Lex(); // Eat the )
  Operands.push_back(
      IndexValue
          ? VEOperand::MorphToMEMrii(BaseReg, IndexValue, std::move(Offset))
          : VEOperand::MorphToMEMrri(BaseReg, IndexReg, std::move(Offset)));

  return ParseStatus::Success;
}

ParseStatus VEAsmParser::parseMEMAsOperand(OperandVector &Operands) {
  LLVM_DEBUG(dbgs() << "parseMEMAsOperand\n");
  const AsmToken &Tok = Parser.getTok();
  SMLoc S = Tok.getLoc();
  SMLoc E = Tok.getEndLoc();
  // Parse AS format
  //   disp
  //   disp(, base)
  //   disp(base)
  //   disp()
  //   (, base)
  //   (base)
  //   base

  MCRegister BaseReg;
  std::unique_ptr<VEOperand> Offset;
  switch (getLexer().getKind()) {
  default:
    return ParseStatus::NoMatch;

  case AsmToken::Minus:
  case AsmToken::Integer:
  case AsmToken::Dot:
  case AsmToken::Identifier: {
    const MCExpr *EVal;
    if (!parseExpression(EVal))
      Offset = VEOperand::CreateImm(EVal, S, E);
    else
      return ParseStatus::NoMatch;
    break;
  }

  case AsmToken::Percent:
    if (parseRegister(BaseReg, S, E))
      return ParseStatus::NoMatch;
    Offset =
        VEOperand::CreateImm(MCConstantExpr::create(0, getContext()), S, E);
    break;

  case AsmToken::LParen:
    // empty disp (= 0)
    Offset =
        VEOperand::CreateImm(MCConstantExpr::create(0, getContext()), S, E);
    break;
  }

  switch (getLexer().getKind()) {
  default:
    return ParseStatus::Failure;

  case AsmToken::EndOfStatement:
  case AsmToken::Comma:
    Operands.push_back(BaseReg != VE::NoRegister
                           ? VEOperand::MorphToMEMri(BaseReg, std::move(Offset))
                           : VEOperand::MorphToMEMzi(std::move(Offset)));
    return ParseStatus::Success;

  case AsmToken::LParen:
    if (BaseReg != VE::NoRegister)
      return ParseStatus::Failure;
    Parser.Lex(); // Eat the (
    break;
  }

  switch (getLexer().getKind()) {
  default:
    if (parseRegister(BaseReg, S, E))
      return ParseStatus::Failure;
    break;

  case AsmToken::Comma:
    Parser.Lex(); // Eat the ,
    if (parseRegister(BaseReg, S, E))
      return ParseStatus::Failure;
    break;

  case AsmToken::RParen:
    break;
  }

  if (!Parser.getTok().is(AsmToken::RParen))
    return ParseStatus::Failure;

  Parser.Lex(); // Eat the )
  Operands.push_back(BaseReg != VE::NoRegister
                         ? VEOperand::MorphToMEMri(BaseReg, std::move(Offset))
                         : VEOperand::MorphToMEMzi(std::move(Offset)));

  return ParseStatus::Success;
}

ParseStatus VEAsmParser::parseMImmOperand(OperandVector &Operands) {
  LLVM_DEBUG(dbgs() << "parseMImmOperand\n");

  // Parsing "(" + number + ")0/1"
  const AsmToken Tok1 = Parser.getTok();
  if (!Tok1.is(AsmToken::LParen))
    return ParseStatus::NoMatch;

  Parser.Lex(); // Eat the '('.

  const AsmToken Tok2 = Parser.getTok();
  SMLoc E;
  const MCExpr *EVal;
  if (!Tok2.is(AsmToken::Integer) || getParser().parseExpression(EVal, E)) {
    getLexer().UnLex(Tok1);
    return ParseStatus::NoMatch;
  }

  const AsmToken Tok3 = Parser.getTok();
  if (!Tok3.is(AsmToken::RParen)) {
    getLexer().UnLex(Tok2);
    getLexer().UnLex(Tok1);
    return ParseStatus::NoMatch;
  }
  Parser.Lex(); // Eat the ')'.

  const AsmToken &Tok4 = Parser.getTok();
  StringRef Suffix = Tok4.getString();
  if (Suffix != "1" && Suffix != "0") {
    getLexer().UnLex(Tok3);
    getLexer().UnLex(Tok2);
    getLexer().UnLex(Tok1);
    return ParseStatus::NoMatch;
  }
  Parser.Lex(); // Eat the value.
  SMLoc EndLoc = SMLoc::getFromPointer(Suffix.end());
  Operands.push_back(
      VEOperand::CreateMImm(EVal, Suffix == "0", Tok1.getLoc(), EndLoc));
  return ParseStatus::Success;
}

ParseStatus VEAsmParser::parseOperand(OperandVector &Operands,
                                      StringRef Mnemonic) {
  LLVM_DEBUG(dbgs() << "parseOperand\n");
  ParseStatus Res = MatchOperandParserImpl(Operands, Mnemonic);

  // If there wasn't a custom match, try the generic matcher below. Otherwise,
  // there was a match, but an error occurred, in which case, just return that
  // the operand parsing failed.
  if (Res.isSuccess() || Res.isFailure())
    return Res;

  switch (getLexer().getKind()) {
  case AsmToken::LParen: {
    // Parsing "(" + %vreg + ", " + %vreg + ")"
    const AsmToken Tok1 = Parser.getTok();
    Parser.Lex(); // Eat the '('.

    MCRegister Reg1;
    SMLoc S1, E1;
    if (!tryParseRegister(Reg1, S1, E1).isSuccess()) {
      getLexer().UnLex(Tok1);
      return ParseStatus::NoMatch;
    }

    if (!Parser.getTok().is(AsmToken::Comma))
      return ParseStatus::Failure;
    Parser.Lex(); // Eat the ','.

    MCRegister Reg2;
    SMLoc S2, E2;
    if (!tryParseRegister(Reg2, S2, E2).isSuccess())
      return ParseStatus::Failure;

    if (!Parser.getTok().is(AsmToken::RParen))
      return ParseStatus::Failure;

    Operands.push_back(VEOperand::CreateToken(Tok1.getString(), Tok1.getLoc()));
    Operands.push_back(VEOperand::CreateReg(Reg1, S1, E1));
    Operands.push_back(VEOperand::CreateReg(Reg2, S2, E2));
    Operands.push_back(VEOperand::CreateToken(Parser.getTok().getString(),
                                              Parser.getTok().getLoc()));
    Parser.Lex(); // Eat the ')'.
    break;
  }
  default: {
    std::unique_ptr<VEOperand> Op;
    Res = parseVEAsmOperand(Op);
    if (!Res.isSuccess() || !Op)
      return ParseStatus::Failure;

    // Push the parsed operand into the list of operands
    Operands.push_back(std::move(Op));

    if (!Parser.getTok().is(AsmToken::LParen))
      break;

    // Parsing %vec-reg + "(" + %sclar-reg/number + ")"
    std::unique_ptr<VEOperand> Op1 = VEOperand::CreateToken(
        Parser.getTok().getString(), Parser.getTok().getLoc());
    Parser.Lex(); // Eat the '('.

    std::unique_ptr<VEOperand> Op2;
    Res = parseVEAsmOperand(Op2);
    if (!Res.isSuccess() || !Op2)
      return ParseStatus::Failure;

    if (!Parser.getTok().is(AsmToken::RParen))
      return ParseStatus::Failure;

    Operands.push_back(std::move(Op1));
    Operands.push_back(std::move(Op2));
    Operands.push_back(VEOperand::CreateToken(Parser.getTok().getString(),
                                              Parser.getTok().getLoc()));
    Parser.Lex(); // Eat the ')'.
    break;
  }
  }

  return ParseStatus::Success;
}

ParseStatus VEAsmParser::parseVEAsmOperand(std::unique_ptr<VEOperand> &Op) {
  LLVM_DEBUG(dbgs() << "parseVEAsmOperand\n");
  SMLoc S = Parser.getTok().getLoc();
  SMLoc E = SMLoc::getFromPointer(Parser.getTok().getLoc().getPointer() - 1);
  const MCExpr *EVal;

  Op = nullptr;
  switch (getLexer().getKind()) {
  default:
    break;

  case AsmToken::Percent: {
    MCRegister Reg;
    if (tryParseRegister(Reg, S, E).isSuccess())
      Op = VEOperand::CreateReg(Reg, S, E);
    break;
  }
  case AsmToken::Minus:
  case AsmToken::Integer:
  case AsmToken::Dot:
  case AsmToken::Identifier:
    if (!parseExpression(EVal))
      Op = VEOperand::CreateImm(EVal, S, E);
    break;
  }
  return Op ? ParseStatus::Success : ParseStatus::Failure;
}

// Force static initialization.
extern "C" LLVM_ABI LLVM_EXTERNAL_VISIBILITY void LLVMInitializeVEAsmParser() {
  RegisterMCAsmParser<VEAsmParser> A(getTheVETarget());
}

#define GET_REGISTER_MATCHER
#define GET_MATCHER_IMPLEMENTATION
#include "VEGenAsmMatcher.inc"

unsigned VEAsmParser::validateTargetOperandClass(MCParsedAsmOperand &GOp,
                                                 unsigned Kind) {
  VEOperand &Op = (VEOperand &)GOp;

  // VE uses identical register name for all registers like both
  // F32 and I32 uses "%s23".  Need to convert the name of them
  // for validation.
  switch (Kind) {
  default:
    break;
  case MCK_F32:
    if (Op.isReg() && VEOperand::MorphToF32Reg(Op))
      return MCTargetAsmParser::Match_Success;
    break;
  case MCK_I32:
    if (Op.isReg() && VEOperand::MorphToI32Reg(Op))
      return MCTargetAsmParser::Match_Success;
    break;
  case MCK_F128:
    if (Op.isReg() && VEOperand::MorphToF128Reg(Op))
      return MCTargetAsmParser::Match_Success;
    break;
  case MCK_VM512:
    if (Op.isReg() && VEOperand::MorphToVM512Reg(Op))
      return MCTargetAsmParser::Match_Success;
    break;
  case MCK_MISC:
    if (Op.isImm() && VEOperand::MorphToMISCReg(Op))
      return MCTargetAsmParser::Match_Success;
    break;
  }
  return Match_InvalidOperand;
}<|MERGE_RESOLUTION|>--- conflicted
+++ resolved
@@ -74,11 +74,7 @@
   ParseStatus parseVEAsmOperand(std::unique_ptr<VEOperand> &Operand);
 
   // Helper function to parse expression with a symbol.
-<<<<<<< HEAD
-  const MCExpr *extractSpecifier(const MCExpr *E, VEMCExpr::Specifier &Variant);
-=======
   const MCExpr *extractSpecifier(const MCExpr *E, VE::Specifier &Variant);
->>>>>>> eb0f1dc0
   bool parseExpression(const MCExpr *&EVal);
 
   // Split the mnemonic stripping conditional code and quantifiers
@@ -1041,15 +1037,6 @@
 /// Extract \code @lo32/@hi32/etc \endcode specifier from expression.
 /// Recursively scan the expression and check for VK_HI32/LO32/etc
 /// symbol variants.  If all symbols with modifier use the same
-<<<<<<< HEAD
-/// variant, return the corresponding VEMCExpr::Specifier,
-/// and a modified expression using the default symbol variant.
-/// Otherwise, return NULL.
-const MCExpr *VEAsmParser::extractSpecifier(const MCExpr *E,
-                                            VEMCExpr::Specifier &Variant) {
-  MCContext &Context = getParser().getContext();
-  Variant = VEMCExpr::VK_None;
-=======
 /// variant, return the corresponding VE::Specifier,
 /// and a modified expression using the default symbol variant.
 /// Otherwise, return NULL.
@@ -1057,7 +1044,6 @@
                                             VE::Specifier &Variant) {
   MCContext &Context = getParser().getContext();
   Variant = VE::S_None;
->>>>>>> eb0f1dc0
 
   switch (E->getKind()) {
   case MCExpr::Target:
@@ -1069,54 +1055,6 @@
   case MCExpr::SymbolRef: {
     const MCSymbolRefExpr *SRE = cast<MCSymbolRefExpr>(E);
 
-<<<<<<< HEAD
-    switch (getSpecifier(SRE)) {
-    case VEMCExpr::VK_None:
-      // Use VK_REFLONG to a symbol without modifiers.
-      Variant = VEMCExpr::VK_REFLONG;
-      break;
-    case VEMCExpr::VK_HI32:
-      Variant = VEMCExpr::VK_HI32;
-      break;
-    case VEMCExpr::VK_LO32:
-      Variant = VEMCExpr::VK_LO32;
-      break;
-    case VEMCExpr::VK_PC_HI32:
-      Variant = VEMCExpr::VK_PC_HI32;
-      break;
-    case VEMCExpr::VK_PC_LO32:
-      Variant = VEMCExpr::VK_PC_LO32;
-      break;
-    case VEMCExpr::VK_GOT_HI32:
-      Variant = VEMCExpr::VK_GOT_HI32;
-      break;
-    case VEMCExpr::VK_GOT_LO32:
-      Variant = VEMCExpr::VK_GOT_LO32;
-      break;
-    case VEMCExpr::VK_GOTOFF_HI32:
-      Variant = VEMCExpr::VK_GOTOFF_HI32;
-      break;
-    case VEMCExpr::VK_GOTOFF_LO32:
-      Variant = VEMCExpr::VK_GOTOFF_LO32;
-      break;
-    case VEMCExpr::VK_PLT_HI32:
-      Variant = VEMCExpr::VK_PLT_HI32;
-      break;
-    case VEMCExpr::VK_PLT_LO32:
-      Variant = VEMCExpr::VK_PLT_LO32;
-      break;
-    case VEMCExpr::VK_TLS_GD_HI32:
-      Variant = VEMCExpr::VK_TLS_GD_HI32;
-      break;
-    case VEMCExpr::VK_TLS_GD_LO32:
-      Variant = VEMCExpr::VK_TLS_GD_LO32;
-      break;
-    case VEMCExpr::VK_TPOFF_HI32:
-      Variant = VEMCExpr::VK_TPOFF_HI32;
-      break;
-    case VEMCExpr::VK_TPOFF_LO32:
-      Variant = VEMCExpr::VK_TPOFF_LO32;
-=======
     switch (SRE->getSpecifier()) {
     case VE::S_None:
       // Use VK_REFLONG to a symbol without modifiers.
@@ -1163,7 +1101,6 @@
       break;
     case VE::S_TPOFF_LO32:
       Variant = VE::S_TPOFF_LO32;
->>>>>>> eb0f1dc0
       break;
     default:
       return nullptr;
@@ -1182,11 +1119,7 @@
 
   case MCExpr::Binary: {
     const MCBinaryExpr *BE = cast<MCBinaryExpr>(E);
-<<<<<<< HEAD
-    VEMCExpr::Specifier LHSVariant, RHSVariant;
-=======
     VE::Specifier LHSVariant, RHSVariant;
->>>>>>> eb0f1dc0
     const MCExpr *LHS = extractSpecifier(BE->getLHS(), LHSVariant);
     const MCExpr *RHS = extractSpecifier(BE->getRHS(), RHSVariant);
 
@@ -1198,15 +1131,9 @@
     if (!RHS)
       RHS = BE->getRHS();
 
-<<<<<<< HEAD
-    if (LHSVariant == VEMCExpr::VK_None)
-      Variant = RHSVariant;
-    else if (RHSVariant == VEMCExpr::VK_None)
-=======
     if (LHSVariant == VE::S_None)
       Variant = RHSVariant;
     else if (RHSVariant == VE::S_None)
->>>>>>> eb0f1dc0
       Variant = LHSVariant;
     else if (LHSVariant == RHSVariant)
       Variant = LHSVariant;
@@ -1227,19 +1154,11 @@
   if (getParser().parseExpression(EVal))
     return true;
 
-<<<<<<< HEAD
-  // Convert MCSymbolRefExpr with VK_* to MCExpr with VK_*.
-  VEMCExpr::Specifier Specifier;
-  const MCExpr *E = extractSpecifier(EVal, Specifier);
-  if (E)
-    EVal = VEMCExpr::create(Specifier, E, getParser().getContext());
-=======
   // Convert MCSymbolRefExpr with specifier to MCSpecifierExpr.
   VE::Specifier Specifier;
   const MCExpr *E = extractSpecifier(EVal, Specifier);
   if (E)
     EVal = MCSpecifierExpr::create(E, Specifier, getParser().getContext());
->>>>>>> eb0f1dc0
 
   return false;
 }
