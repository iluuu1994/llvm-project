--- conflicted
+++ resolved
@@ -14,11 +14,7 @@
 #include "SystemZAsmPrinter.h"
 #include "MCTargetDesc/SystemZGNUInstPrinter.h"
 #include "MCTargetDesc/SystemZHLASMInstPrinter.h"
-<<<<<<< HEAD
-#include "MCTargetDesc/SystemZMCExpr.h"
-=======
 #include "MCTargetDesc/SystemZMCAsmInfo.h"
->>>>>>> eb0f1dc0
 #include "MCTargetDesc/SystemZMCTargetDesc.h"
 #include "SystemZConstantPoolValue.h"
 #include "SystemZMCInstLower.h"
@@ -84,11 +80,7 @@
 static const MCSymbolRefExpr *getTLSGetOffset(MCContext &Context) {
   StringRef Name = "__tls_get_offset";
   return MCSymbolRefExpr::create(Context.getOrCreateSymbol(Name),
-<<<<<<< HEAD
-                                 SystemZMCExpr::VK_PLT, Context);
-=======
                                  SystemZ::S_PLT, Context);
->>>>>>> eb0f1dc0
 }
 
 static const MCSymbolRefExpr *getGlobalOffsetTable(MCContext &Context) {
@@ -328,18 +320,10 @@
     break;
 
   case SystemZ::CallBRASL_XPLINK64:
-<<<<<<< HEAD
-    EmitToStreamer(
-        *OutStreamer,
-        MCInstBuilder(SystemZ::BRASL)
-            .addReg(SystemZ::R7D)
-            .addExpr(Lower.getExpr(MI->getOperand(0), SystemZMCExpr::VK_PLT)));
-=======
     EmitToStreamer(*OutStreamer, MCInstBuilder(SystemZ::BRASL)
                                      .addReg(SystemZ::R7D)
                                      .addExpr(Lower.getExpr(MI->getOperand(0),
                                                             SystemZ::S_PLT)));
->>>>>>> eb0f1dc0
     emitCallInformation(CallType::BRASL7);
     return;
 
@@ -396,16 +380,9 @@
     return;
   }
   case SystemZ::CallBRASL:
-<<<<<<< HEAD
-    LoweredMI =
-        MCInstBuilder(SystemZ::BRASL)
-            .addReg(SystemZ::R14D)
-            .addExpr(Lower.getExpr(MI->getOperand(0), SystemZMCExpr::VK_PLT));
-=======
     LoweredMI = MCInstBuilder(SystemZ::BRASL)
                     .addReg(SystemZ::R14D)
                     .addExpr(Lower.getExpr(MI->getOperand(0), SystemZ::S_PLT));
->>>>>>> eb0f1dc0
     break;
 
   case SystemZ::CallBASR:
@@ -415,19 +392,6 @@
     break;
 
   case SystemZ::CallJG:
-<<<<<<< HEAD
-    LoweredMI =
-        MCInstBuilder(SystemZ::JG)
-            .addExpr(Lower.getExpr(MI->getOperand(0), SystemZMCExpr::VK_PLT));
-    break;
-
-  case SystemZ::CallBRCL:
-    LoweredMI =
-        MCInstBuilder(SystemZ::BRCL)
-            .addImm(MI->getOperand(0).getImm())
-            .addImm(MI->getOperand(1).getImm())
-            .addExpr(Lower.getExpr(MI->getOperand(2), SystemZMCExpr::VK_PLT));
-=======
     LoweredMI = MCInstBuilder(SystemZ::JG)
                     .addExpr(Lower.getExpr(MI->getOperand(0), SystemZ::S_PLT));
     break;
@@ -437,7 +401,6 @@
                     .addImm(MI->getOperand(0).getImm())
                     .addImm(MI->getOperand(1).getImm())
                     .addExpr(Lower.getExpr(MI->getOperand(2), SystemZ::S_PLT));
->>>>>>> eb0f1dc0
     break;
 
   case SystemZ::CallBR:
@@ -529,17 +492,6 @@
         MCInstBuilder(SystemZ::BRASL)
             .addReg(SystemZ::R14D)
             .addExpr(getTLSGetOffset(MF->getContext()))
-<<<<<<< HEAD
-            .addExpr(Lower.getExpr(MI->getOperand(0), SystemZMCExpr::VK_TLSGD));
-    break;
-
-  case SystemZ::TLS_LDCALL:
-    LoweredMI = MCInstBuilder(SystemZ::BRASL)
-                    .addReg(SystemZ::R14D)
-                    .addExpr(getTLSGetOffset(MF->getContext()))
-                    .addExpr(Lower.getExpr(MI->getOperand(0),
-                                           SystemZMCExpr::VK_TLSLDM));
-=======
             .addExpr(Lower.getExpr(MI->getOperand(0), SystemZ::S_TLSGD));
     break;
 
@@ -549,7 +501,6 @@
             .addReg(SystemZ::R14D)
             .addExpr(getTLSGetOffset(MF->getContext()))
             .addExpr(Lower.getExpr(MI->getOperand(0), SystemZ::S_TLSLDM));
->>>>>>> eb0f1dc0
     break;
 
   case SystemZ::GOT:
@@ -844,11 +795,7 @@
 
   MCSymbol *fentry = Ctx.getOrCreateSymbol("__fentry__");
   const MCSymbolRefExpr *Op =
-<<<<<<< HEAD
-      MCSymbolRefExpr::create(fentry, SystemZMCExpr::VK_PLT, Ctx);
-=======
       MCSymbolRefExpr::create(fentry, SystemZ::S_PLT, Ctx);
->>>>>>> eb0f1dc0
   OutStreamer->emitInstruction(
       MCInstBuilder(SystemZ::BRASL).addReg(SystemZ::R0D).addExpr(Op),
       getSubtargetInfo());
@@ -930,11 +877,7 @@
       EncodedBytes += 2;
     }
   } else if (CalleeMO.isGlobal()) {
-<<<<<<< HEAD
-    const MCExpr *Expr = Lower.getExpr(CalleeMO, SystemZMCExpr::VK_PLT);
-=======
     const MCExpr *Expr = Lower.getExpr(CalleeMO, SystemZ::S_PLT);
->>>>>>> eb0f1dc0
     EmitToStreamer(*OutStreamer, MCInstBuilder(SystemZ::BRASL)
                                    .addReg(SystemZ::R14D)
                                    .addExpr(Expr));
@@ -977,18 +920,10 @@
   EmitNop(OutContext, *OutStreamer, 2, getSubtargetInfo());
   EmitToStreamer(*OutStreamer,
                  MCInstBuilder(SystemZ::LLILF).addReg(SystemZ::R2D).addImm(0));
-<<<<<<< HEAD
-  EmitToStreamer(*OutStreamer,
-                 MCInstBuilder(SystemZ::BRASL)
-                     .addReg(SystemZ::R14D)
-                     .addExpr(MCSymbolRefExpr::create(
-                         FuncEntry, SystemZMCExpr::VK_PLT, OutContext)));
-=======
   EmitToStreamer(*OutStreamer, MCInstBuilder(SystemZ::BRASL)
                                    .addReg(SystemZ::R14D)
                                    .addExpr(MCSymbolRefExpr::create(
                                        FuncEntry, SystemZ::S_PLT, OutContext)));
->>>>>>> eb0f1dc0
   OutStreamer->emitLabel(EndOfSled);
   recordSled(BeginOfSled, MI, SledKind::FUNCTION_ENTER, 2);
 }
@@ -1028,16 +963,9 @@
   EmitNop(OutContext, *OutStreamer, 4, getSubtargetInfo());
   EmitToStreamer(*OutStreamer,
                  MCInstBuilder(SystemZ::LLILF).addReg(SystemZ::R2D).addImm(0));
-<<<<<<< HEAD
-  EmitToStreamer(*OutStreamer,
-                 MCInstBuilder(SystemZ::J)
-                     .addExpr(MCSymbolRefExpr::create(
-                         FuncExit, SystemZMCExpr::VK_PLT, OutContext)));
-=======
   EmitToStreamer(*OutStreamer, MCInstBuilder(SystemZ::J)
                                    .addExpr(MCSymbolRefExpr::create(
                                        FuncExit, SystemZ::S_PLT, OutContext)));
->>>>>>> eb0f1dc0
   if (FallthroughLabel)
     OutStreamer->emitLabel(FallthroughLabel);
   recordSled(BeginOfSled, MI, SledKind::FUNCTION_EXIT, 2);
@@ -1059,15 +987,6 @@
 static uint8_t getSpecifierFromModifier(SystemZCP::SystemZCPModifier Modifier) {
   switch (Modifier) {
   case SystemZCP::TLSGD:
-<<<<<<< HEAD
-    return SystemZMCExpr::VK_TLSGD;
-  case SystemZCP::TLSLDM:
-    return SystemZMCExpr::VK_TLSLDM;
-  case SystemZCP::DTPOFF:
-    return SystemZMCExpr::VK_DTPOFF;
-  case SystemZCP::NTPOFF:
-    return SystemZMCExpr::VK_NTPOFF;
-=======
     return SystemZ::S_TLSGD;
   case SystemZCP::TLSLDM:
     return SystemZ::S_TLSLDM;
@@ -1075,7 +994,6 @@
     return SystemZ::S_DTPOFF;
   case SystemZCP::NTPOFF:
     return SystemZ::S_NTPOFF;
->>>>>>> eb0f1dc0
   }
   llvm_unreachable("Invalid SystemCPModifier!");
 }
@@ -1234,14 +1152,8 @@
     case SystemZII::MO_ADA_DATA_SYMBOL_ADDR:
       EMIT_COMMENT("pointer to data symbol");
       OutStreamer->emitValue(
-<<<<<<< HEAD
-          SystemZMCExpr::create(SystemZMCExpr::VK_None,
-                                MCSymbolRefExpr::create(Sym, OutContext),
-                                OutContext),
-=======
           MCSpecifierExpr::create(MCSymbolRefExpr::create(Sym, OutContext),
                                   SystemZ::S_None, OutContext),
->>>>>>> eb0f1dc0
           PointerSize);
       EmittedBytes += PointerSize;
       break;
