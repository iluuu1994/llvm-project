//===-- SystemZ.td - Describe the SystemZ target machine -----*- tblgen -*-===//
//
// Part of the LLVM Project, under the Apache License v2.0 with LLVM Exceptions.
// See https://llvm.org/LICENSE.txt for license information.
// SPDX-License-Identifier: Apache-2.0 WITH LLVM-exception
//
//===----------------------------------------------------------------------===//

//===----------------------------------------------------------------------===//
// Target-independent interfaces which we are implementing
//===----------------------------------------------------------------------===//

include "llvm/Target/Target.td"

//===----------------------------------------------------------------------===//
// SystemZ subtarget features
//===----------------------------------------------------------------------===//

include "SystemZFeatures.td"

//===----------------------------------------------------------------------===//
// SystemZ subtarget scheduling models
//===----------------------------------------------------------------------===//

include "SystemZSchedule.td"

//===----------------------------------------------------------------------===//
// SystemZ supported processors
//===----------------------------------------------------------------------===//

include "SystemZProcessors.td"

//===----------------------------------------------------------------------===//
// Register file description
//===----------------------------------------------------------------------===//

include "SystemZRegisterInfo.td"

//===----------------------------------------------------------------------===//
// Calling convention description
//===----------------------------------------------------------------------===//

include "SystemZCallingConv.td"

//===----------------------------------------------------------------------===//
// Instruction descriptions
//===----------------------------------------------------------------------===//

include "SystemZOperators.td"
include "SystemZOperands.td"
include "SystemZPatterns.td"
include "SystemZInstrFormats.td"
include "SystemZInstrInfo.td"
include "SystemZInstrVector.td"
include "SystemZInstrFP.td"
include "SystemZInstrHFP.td"
include "SystemZInstrDFP.td"
include "SystemZInstrSystem.td"

def SystemZInstrInfo : InstrInfo { let guessInstructionProperties = 0; }

//===----------------------------------------------------------------------===//
// Assembly parser
//===----------------------------------------------------------------------===//

def SystemZAsmParser : AsmParser {
  let ShouldEmitMatchRegisterName = 0;
}

def GNUAsmParserVariant : AsmParserVariant {
  int Variant = 0;

  // Variant name.
  string Name = "gnu";
}

def HLASMAsmParserVariant : AsmParserVariant {
  int Variant = 1;

  // Variant name.
  string Name = "hlasm";
}

//===----------------------------------------------------------------------===//
// Assembly writer
//===----------------------------------------------------------------------===//

// The SystemZ target supports two different syntaxes for emitting machine code.
def GNUAsmWriter : AsmWriter {
  string AsmWriterClassName  = "GNUInstPrinter";
  int Variant = 0;
}
def HLASMAsmWriter : AsmWriter {
  string AsmWriterClassName  = "HLASMInstPrinter";
  int Variant = 1;
}

//===----------------------------------------------------------------------===//
// Top-level target declaration
//===----------------------------------------------------------------------===//

def SystemZ : Target {
  let InstructionSet = SystemZInstrInfo;
  let AssemblyParsers = [SystemZAsmParser];
  let AssemblyParserVariants = [GNUAsmParserVariant, HLASMAsmParserVariant];
<<<<<<< HEAD
=======
  let AssemblyWriters = [GNUAsmWriter, HLASMAsmWriter];
>>>>>>> ce7c17d5
  let AllowRegisterRenaming = 1;
}<|MERGE_RESOLUTION|>--- conflicted
+++ resolved
@@ -103,9 +103,6 @@
   let InstructionSet = SystemZInstrInfo;
   let AssemblyParsers = [SystemZAsmParser];
   let AssemblyParserVariants = [GNUAsmParserVariant, HLASMAsmParserVariant];
-<<<<<<< HEAD
-=======
   let AssemblyWriters = [GNUAsmWriter, HLASMAsmWriter];
->>>>>>> ce7c17d5
   let AllowRegisterRenaming = 1;
 }