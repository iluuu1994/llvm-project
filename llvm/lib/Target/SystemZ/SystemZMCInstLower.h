//===-- SystemZMCInstLower.h - Lower MachineInstr to MCInst ----*- C++ -*--===//
//
// Part of the LLVM Project, under the Apache License v2.0 with LLVM Exceptions.
// See https://llvm.org/LICENSE.txt for license information.
// SPDX-License-Identifier: Apache-2.0 WITH LLVM-exception
//
//===----------------------------------------------------------------------===//

#ifndef LLVM_LIB_TARGET_SYSTEMZ_SYSTEMZMCINSTLOWER_H
#define LLVM_LIB_TARGET_SYSTEMZ_SYSTEMZMCINSTLOWER_H

<<<<<<< HEAD
#include "MCTargetDesc/SystemZMCExpr.h"
=======
#include "MCTargetDesc/SystemZMCAsmInfo.h"
>>>>>>> 4084ffcf
#include "llvm/MC/MCExpr.h"
#include "llvm/Support/Compiler.h"
#include "llvm/Support/DataTypes.h"

namespace llvm {
class MCInst;
class MCOperand;
class MachineInstr;
class MachineOperand;
class SystemZAsmPrinter;

class LLVM_LIBRARY_VISIBILITY SystemZMCInstLower {
  MCContext &Ctx;
  SystemZAsmPrinter &AsmPrinter;

public:
  SystemZMCInstLower(MCContext &ctx, SystemZAsmPrinter &asmPrinter);

  // Lower MachineInstr MI to MCInst OutMI.
  void lower(const MachineInstr *MI, MCInst &OutMI) const;

  // Return an MCOperand for MO.
  MCOperand lowerOperand(const MachineOperand& MO) const;

  // Return an MCExpr for symbolic operand MO with variant kind Kind.
<<<<<<< HEAD
  const MCExpr *getExpr(const MachineOperand &MO,
                        SystemZMCExpr::Specifier) const;
=======
  const MCExpr *getExpr(const MachineOperand &MO, SystemZ::Specifier) const;
>>>>>>> 4084ffcf
};
} // end namespace llvm

#endif<|MERGE_RESOLUTION|>--- conflicted
+++ resolved
@@ -9,11 +9,7 @@
 #ifndef LLVM_LIB_TARGET_SYSTEMZ_SYSTEMZMCINSTLOWER_H
 #define LLVM_LIB_TARGET_SYSTEMZ_SYSTEMZMCINSTLOWER_H
 
-<<<<<<< HEAD
-#include "MCTargetDesc/SystemZMCExpr.h"
-=======
 #include "MCTargetDesc/SystemZMCAsmInfo.h"
->>>>>>> 4084ffcf
 #include "llvm/MC/MCExpr.h"
 #include "llvm/Support/Compiler.h"
 #include "llvm/Support/DataTypes.h"
@@ -39,12 +35,7 @@
   MCOperand lowerOperand(const MachineOperand& MO) const;
 
   // Return an MCExpr for symbolic operand MO with variant kind Kind.
-<<<<<<< HEAD
-  const MCExpr *getExpr(const MachineOperand &MO,
-                        SystemZMCExpr::Specifier) const;
-=======
   const MCExpr *getExpr(const MachineOperand &MO, SystemZ::Specifier) const;
->>>>>>> 4084ffcf
 };
 } // end namespace llvm
 
