--- conflicted
+++ resolved
@@ -270,16 +270,10 @@
       StringSwitch<RootSignatureElementKind>(*ElementText)
           .Case("RootFlags", RootSignatureElementKind::RootFlags)
           .Case("RootConstants", RootSignatureElementKind::RootConstants)
-<<<<<<< HEAD
-          .Case("RootCBV", RootSignatureElementKind::RootDescriptors)
-          .Case("RootSRV", RootSignatureElementKind::RootDescriptors)
-          .Case("RootUAV", RootSignatureElementKind::RootDescriptors)
-          .Case("DescriptorTable", RootSignatureElementKind::DescriptorTable)
-=======
           .Case("RootCBV", RootSignatureElementKind::CBV)
           .Case("RootSRV", RootSignatureElementKind::SRV)
           .Case("RootUAV", RootSignatureElementKind::UAV)
->>>>>>> 92b766b9
+          .Case("DescriptorTable", RootSignatureElementKind::DescriptorTable)
           .Default(RootSignatureElementKind::Error);
 
   switch (ElementKind) {
@@ -288,17 +282,12 @@
     return parseRootFlags(Ctx, RSD, Element);
   case RootSignatureElementKind::RootConstants:
     return parseRootConstants(Ctx, RSD, Element);
-<<<<<<< HEAD
-  case RootSignatureElementKind::RootDescriptors:
-    return parseRootDescriptors(Ctx, RSD, Element);
-  case RootSignatureElementKind::DescriptorTable:
-    return parseDescriptorTable(Ctx, RSD, Element);
-=======
   case RootSignatureElementKind::CBV:
   case RootSignatureElementKind::SRV:
   case RootSignatureElementKind::UAV:
     return parseRootDescriptors(Ctx, RSD, Element, ElementKind);
->>>>>>> 92b766b9
+  case RootSignatureElementKind::DescriptorTable:
+    return parseDescriptorTable(Ctx, RSD, Element);
   case RootSignatureElementKind::Error:
     return reportError(Ctx, "Invalid Root Signature Element: " + *ElementText);
   }
@@ -449,27 +438,24 @@
         if (!verifyDescriptorFlag(Descriptor.Flags))
           return reportValueError(Ctx, "DescriptorFlag", Descriptor.Flags);
       }
-<<<<<<< HEAD
-      case llvm::to_underlying(dxbc::RootParameterType::DescriptorTable): {
-        const mcdxbc::DescriptorTable &Table =
-            RSD.ParametersContainer.getDescriptorTable(Info.Location);
-        for (const dxbc::RTS0::v2::DescriptorRange &Range : Table) {
-          if (!verifyRangeType(Range.RangeType))
-            return reportValueError(Ctx, "RangeType", Range.RangeType);
-
-          if (!verifyRegisterSpace(Range.RegisterSpace))
-            return reportValueError(Ctx, "RegisterSpace", Range.RegisterSpace);
-
-          if (!verifyDescriptorRangeFlag(RSD.Version, Range.RangeType,
-                                         Range.Flags))
-            return reportValueError(Ctx, "DescriptorFlag", Range.Flags);
-        }
-        break;
+      break;
+    }
+    case llvm::to_underlying(dxbc::RootParameterType::DescriptorTable): {
+      const mcdxbc::DescriptorTable &Table =
+          RSD.ParametersContainer.getDescriptorTable(Info.Location);
+      for (const dxbc::RTS0::v2::DescriptorRange &Range : Table) {
+        if (!verifyRangeType(Range.RangeType))
+          return reportValueError(Ctx, "RangeType", Range.RangeType);
+
+        if (!verifyRegisterSpace(Range.RegisterSpace))
+          return reportValueError(Ctx, "RegisterSpace", Range.RegisterSpace);
+
+        if (!verifyDescriptorRangeFlag(RSD.Version, Range.RangeType,
+                                        Range.Flags))
+          return reportValueError(Ctx, "DescriptorFlag", Range.Flags);
       }
-=======
       break;
     }
->>>>>>> 92b766b9
     }
   }
 
