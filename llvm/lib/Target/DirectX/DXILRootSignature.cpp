//===- DXILRootSignature.cpp - DXIL Root Signature helper objects -------===//
//
// Part of the LLVM Project, under the Apache License v2.0 with LLVM Exceptions.
// See https://llvm.org/LICENSE.txt for license information.
// SPDX-License-Identifier: Apache-2.0 WITH LLVM-exception
//
//===----------------------------------------------------------------------===//
///
/// \file This file contains helper objects and APIs for working with DXIL
///       Root Signatures.
///
//===----------------------------------------------------------------------===//
#include "DXILRootSignature.h"
#include "DirectX.h"
#include "llvm/ADT/StringSwitch.h"
#include "llvm/ADT/Twine.h"
#include "llvm/Analysis/DXILMetadataAnalysis.h"
#include "llvm/BinaryFormat/DXContainer.h"
#include "llvm/IR/Constants.h"
#include "llvm/IR/DiagnosticInfo.h"
#include "llvm/IR/Function.h"
#include "llvm/IR/LLVMContext.h"
#include "llvm/IR/Metadata.h"
#include "llvm/IR/Module.h"
#include "llvm/InitializePasses.h"
#include "llvm/Pass.h"
#include "llvm/Support/Error.h"
#include "llvm/Support/ErrorHandling.h"
#include "llvm/Support/raw_ostream.h"
#include <cstdint>
#include <optional>
#include <utility>

using namespace llvm;
using namespace llvm::dxil;

static bool reportError(LLVMContext *Ctx, Twine Message,
                        DiagnosticSeverity Severity = DS_Error) {
  Ctx->diagnose(DiagnosticInfoGeneric(Message, Severity));
  return true;
}

static bool reportValueError(LLVMContext *Ctx, Twine ParamName,
                             uint32_t Value) {
  Ctx->diagnose(DiagnosticInfoGeneric(
      "Invalid value for " + ParamName + ": " + Twine(Value), DS_Error));
  return true;
}

static std::optional<uint32_t> extractMdIntValue(MDNode *Node,
                                                 unsigned int OpId) {
  if (auto *CI =
          mdconst::dyn_extract<ConstantInt>(Node->getOperand(OpId).get()))
    return CI->getZExtValue();
  return std::nullopt;
}

static std::optional<StringRef> extractMdStringValue(MDNode *Node,
                                                     unsigned int OpId) {
  MDString *NodeText = cast<MDString>(Node->getOperand(OpId));
  if (NodeText == nullptr)
    return std::nullopt;
  return NodeText->getString();
}

static bool parseRootFlags(LLVMContext *Ctx, mcdxbc::RootSignatureDesc &RSD,
                           MDNode *RootFlagNode) {

  if (RootFlagNode->getNumOperands() != 2)
    return reportError(Ctx, "Invalid format for RootFlag Element");

  if (std::optional<uint32_t> Val = extractMdIntValue(RootFlagNode, 1))
    RSD.Flags = *Val;
  else
    return reportError(Ctx, "Invalid value for RootFlag");

  return false;
}

static bool parseRootConstants(LLVMContext *Ctx, mcdxbc::RootSignatureDesc &RSD,
                               MDNode *RootConstantNode) {

  if (RootConstantNode->getNumOperands() != 5)
    return reportError(Ctx, "Invalid format for RootConstants Element");

<<<<<<< HEAD
  dxbc::RootParameterHeader Header;
=======
  dxbc::RTS0::v1::RootParameterHeader Header;
  // The parameter offset doesn't matter here - we recalculate it during
  // serialization  Header.ParameterOffset = 0;
>>>>>>> def17cd3
  Header.ParameterType =
      llvm::to_underlying(dxbc::RootParameterType::Constants32Bit);

  if (std::optional<uint32_t> Val = extractMdIntValue(RootConstantNode, 1))
    Header.ShaderVisibility = *Val;
  else
    return reportError(Ctx, "Invalid value for ShaderVisibility");

<<<<<<< HEAD
  dxbc::RootConstants Constants;
=======
  dxbc::RTS0::v1::RootConstants Constants;
>>>>>>> def17cd3
  if (std::optional<uint32_t> Val = extractMdIntValue(RootConstantNode, 2))
    Constants.ShaderRegister = *Val;
  else
    return reportError(Ctx, "Invalid value for ShaderRegister");

  if (std::optional<uint32_t> Val = extractMdIntValue(RootConstantNode, 3))
    Constants.RegisterSpace = *Val;
  else
    return reportError(Ctx, "Invalid value for RegisterSpace");

  if (std::optional<uint32_t> Val = extractMdIntValue(RootConstantNode, 4))
    Constants.Num32BitValues = *Val;
  else
    return reportError(Ctx, "Invalid value for Num32BitValues");

  RSD.ParametersContainer.addParameter(Header, Constants);

  return false;
}

static bool parseRootDescriptors(LLVMContext *Ctx,
                                 mcdxbc::RootSignatureDesc &RSD,
                                 MDNode *RootDescriptorNode) {

  if (RootDescriptorNode->getNumOperands() != 5)
    return reportError(Ctx, "Invalid format for Root Descriptor Element");

  std::optional<StringRef> ElementText =
      extractMdStringValue(RootDescriptorNode, 0);

  if (!ElementText.has_value())
    return reportError(Ctx, "Root Descriptor, first element is not a string.");

  dxbc::RootParameterHeader Header;
  Header.ParameterType =
      StringSwitch<uint32_t>(*ElementText)
          .Case("RootCBV", llvm::to_underlying(dxbc::RootParameterType::CBV))
          .Case("RootSRV", llvm::to_underlying(dxbc::RootParameterType::SRV))
          .Case("RootUAV", llvm::to_underlying(dxbc::RootParameterType::UAV));

  if (std::optional<uint32_t> Val = extractMdIntValue(RootDescriptorNode, 1))
    Header.ShaderVisibility = *Val;
  else
    return reportError(Ctx, "Invalid value for ShaderVisibility");

  dxbc::RTS0::v1::RootDescriptor Descriptor;
  if (std::optional<uint32_t> Val = extractMdIntValue(RootDescriptorNode, 2))
    Descriptor.ShaderRegister = *Val;
  else
    return reportError(Ctx, "Invalid value for ShaderRegister");

  if (std::optional<uint32_t> Val = extractMdIntValue(RootDescriptorNode, 3))
    Descriptor.RegisterSpace = *Val;
  else
    return reportError(Ctx, "Invalid value for RegisterSpace");

  if (RSD.Version == 1) {
    RSD.ParametersContainer.addParameter(Header, Descriptor);
    return false;
  }
  assert(RSD.Version > 1);
  dxbc::RTS0::v2::RootDescriptor DescriptorV2(Descriptor);

  if (std::optional<uint32_t> Val = extractMdIntValue(RootDescriptorNode, 4))
    DescriptorV2.Flags = *Val;
  else
    return reportError(Ctx, "Invalid value for Root Descriptor Flags");

  RSD.ParametersContainer.addParameter(Header, DescriptorV2);
  return false;
}

static bool parseRootSignatureElement(LLVMContext *Ctx,
                                      mcdxbc::RootSignatureDesc &RSD,
                                      MDNode *Element) {
  MDString *ElementText = cast<MDString>(Element->getOperand(0));
  if (ElementText == nullptr)
    return reportError(Ctx, "Invalid format for Root Element");

  RootSignatureElementKind ElementKind =
      StringSwitch<RootSignatureElementKind>(ElementText->getString())
          .Case("RootFlags", RootSignatureElementKind::RootFlags)
          .Case("RootConstants", RootSignatureElementKind::RootConstants)
          .Case("RootCBV", RootSignatureElementKind::RootDescriptors)
          .Case("RootSRV", RootSignatureElementKind::RootDescriptors)
          .Case("RootUAV", RootSignatureElementKind::RootDescriptors)
          .Default(RootSignatureElementKind::Error);

  switch (ElementKind) {

  case RootSignatureElementKind::RootFlags:
    return parseRootFlags(Ctx, RSD, Element);
  case RootSignatureElementKind::RootConstants:
    return parseRootConstants(Ctx, RSD, Element);
  case RootSignatureElementKind::RootDescriptors:
    return parseRootDescriptors(Ctx, RSD, Element);
  case RootSignatureElementKind::Error:
    return reportError(Ctx, "Invalid Root Signature Element: " +
                                ElementText->getString());
  }

  llvm_unreachable("Unhandled RootSignatureElementKind enum.");
}

static bool parse(LLVMContext *Ctx, mcdxbc::RootSignatureDesc &RSD,
                  MDNode *Node) {
  bool HasError = false;

  // Loop through the Root Elements of the root signature.
  for (const auto &Operand : Node->operands()) {
    MDNode *Element = dyn_cast<MDNode>(Operand);
    if (Element == nullptr)
      return reportError(Ctx, "Missing Root Element Metadata Node.");

    HasError = HasError || parseRootSignatureElement(Ctx, RSD, Element);
  }

  return HasError;
}

static bool verifyRootFlag(uint32_t Flags) { return (Flags & ~0xfff) == 0; }

static bool verifyVersion(uint32_t Version) {
  return (Version == 1 || Version == 2);
}

static bool verifyRegisterValue(uint32_t RegisterValue) {
  return !(RegisterValue == 0xFFFFFFFF);
}

static bool verifyRegisterSpace(uint32_t RegisterSpace) {
  return !(RegisterSpace >= 0xFFFFFFF0 && RegisterSpace <= 0xFFFFFFFF);
}

static bool verifyDescriptorFlag(uint32_t Flags) { return (Flags & ~0xE) == 0; }

static bool validate(LLVMContext *Ctx, const mcdxbc::RootSignatureDesc &RSD) {

  if (!verifyVersion(RSD.Version)) {
    return reportValueError(Ctx, "Version", RSD.Version);
  }

  if (!verifyRootFlag(RSD.Flags)) {
    return reportValueError(Ctx, "RootFlags", RSD.Flags);
  }

<<<<<<< HEAD
  for (const llvm::mcdxbc::RootParameterInfo &Info : RSD.ParametersContainer) {
=======
  for (const mcdxbc::RootParameterInfo &Info : RSD.ParametersContainer) {
>>>>>>> def17cd3
    if (!dxbc::isValidShaderVisibility(Info.Header.ShaderVisibility))
      return reportValueError(Ctx, "ShaderVisibility",
                              Info.Header.ShaderVisibility);

    assert(dxbc::isValidParameterType(Info.Header.ParameterType) &&
           "Invalid value for ParameterType");

    auto P = RSD.ParametersContainer.getParameter(&Info);
    if (!P)
      return reportError(Ctx, "Cannot locate parameter from Header Info");

    if (std::holds_alternative<const dxbc::RTS0::v1::RootDescriptor *>(*P)) {
      auto *Descriptor =
          std::get<const dxbc::RTS0::v1::RootDescriptor *>(P.value());

      if (!verifyRegisterValue(Descriptor->ShaderRegister))
        return reportValueError(Ctx, "ShaderRegister",
                                Descriptor->ShaderRegister);

      if (!verifyRegisterSpace(Descriptor->RegisterSpace))
        return reportValueError(Ctx, "RegisterSpace",
                                Descriptor->RegisterSpace);

    } else if (std::holds_alternative<const dxbc::RTS0::v2::RootDescriptor *>(
                   *P)) {
      auto *Descriptor =
          std::get<const dxbc::RTS0::v2::RootDescriptor *>(P.value());

      if (!verifyRegisterValue(Descriptor->ShaderRegister))
        return reportValueError(Ctx, "ShaderRegister",
                                Descriptor->ShaderRegister);

      if (!verifyRegisterSpace(Descriptor->RegisterSpace))
        return reportValueError(Ctx, "RegisterSpace",
                                Descriptor->RegisterSpace);
      if (RSD.Version > 1)
        if (!verifyDescriptorFlag(Descriptor->Flags))
          return reportValueError(Ctx, "DescriptorFlag", Descriptor->Flags);
    }
  }

  return false;
}

static SmallDenseMap<const Function *, mcdxbc::RootSignatureDesc>
analyzeModule(Module &M) {

  /** Root Signature are specified as following in the metadata:

    !dx.rootsignatures = !{!2} ; list of function/root signature pairs
    !2 = !{ ptr @main, !3 } ; function, root signature
    !3 = !{ !4, !5, !6, !7 } ; list of root signature elements

    So for each MDNode inside dx.rootsignatures NamedMDNode
    (the Root parameter of this function), the parsing process needs
    to loop through each of its operands and process the function,
    signature pair.
 */

  LLVMContext *Ctx = &M.getContext();

  SmallDenseMap<const Function *, mcdxbc::RootSignatureDesc> RSDMap;

  NamedMDNode *RootSignatureNode = M.getNamedMetadata("dx.rootsignatures");
  if (RootSignatureNode == nullptr)
    return RSDMap;

  for (const auto &RSDefNode : RootSignatureNode->operands()) {
    if (RSDefNode->getNumOperands() != 2) {
      reportError(Ctx, "Invalid format for Root Signature Definition. Pairs "
                       "of function, root signature expected.");
      continue;
    }

    // Function was pruned during compilation.
    const MDOperand &FunctionPointerMdNode = RSDefNode->getOperand(0);
    if (FunctionPointerMdNode == nullptr) {
      reportError(
          Ctx, "Function associated with Root Signature definition is null.");
      continue;
    }

    ValueAsMetadata *VAM =
        llvm::dyn_cast<ValueAsMetadata>(FunctionPointerMdNode.get());
    if (VAM == nullptr) {
      reportError(Ctx, "First element of root signature is not a Value");
      continue;
    }

    Function *F = dyn_cast<Function>(VAM->getValue());
    if (F == nullptr) {
      reportError(Ctx, "First element of root signature is not a Function");
      continue;
    }

    Metadata *RootElementListOperand = RSDefNode->getOperand(1).get();

    if (RootElementListOperand == nullptr) {
      reportError(Ctx, "Root Element mdnode is null.");
      continue;
    }

    MDNode *RootElementListNode = dyn_cast<MDNode>(RootElementListOperand);
    if (RootElementListNode == nullptr) {
      reportError(Ctx, "Root Element is not a metadata node.");
      continue;
    }

    mcdxbc::RootSignatureDesc RSD;
    // Clang emits the root signature data in dxcontainer following a specific
    // sequence. First the header, then the root parameters. So the header
    // offset will always equal to the header size.
    RSD.RootParameterOffset = sizeof(dxbc::RTS0::v1::RootSignatureHeader);

    if (parse(Ctx, RSD, RootElementListNode) || validate(Ctx, RSD)) {
      return RSDMap;
    }

    RSDMap.insert(std::make_pair(F, RSD));
  }

  return RSDMap;
}

AnalysisKey RootSignatureAnalysis::Key;

SmallDenseMap<const Function *, mcdxbc::RootSignatureDesc>
RootSignatureAnalysis::run(Module &M, ModuleAnalysisManager &AM) {
  return analyzeModule(M);
}

//===----------------------------------------------------------------------===//

PreservedAnalyses RootSignatureAnalysisPrinter::run(Module &M,
                                                    ModuleAnalysisManager &AM) {

  SmallDenseMap<const Function *, mcdxbc::RootSignatureDesc> &RSDMap =
      AM.getResult<RootSignatureAnalysis>(M);

  OS << "Root Signature Definitions"
     << "\n";
  uint8_t Space = 0;
  for (const Function &F : M) {
    auto It = RSDMap.find(&F);
    if (It == RSDMap.end())
      continue;
    const auto &RS = It->second;
    OS << "Definition for '" << F.getName() << "':\n";

    // start root signature header
    Space++;
    OS << indent(Space) << "Flags: " << format_hex(RS.Flags, 8) << "\n";
    OS << indent(Space) << "Version: " << RS.Version << "\n";
    OS << indent(Space) << "RootParametersOffset: " << RS.RootParameterOffset
       << "\n";
    OS << indent(Space) << "NumParameters: " << RS.ParametersContainer.size()
       << "\n";
    Space++;
<<<<<<< HEAD
    for (auto const &Info : RS.ParametersContainer) {
      OS << indent(Space) << "- Parameter Type: " << Info.Header.ParameterType
         << "\n";
      OS << indent(Space + 2)
         << "Shader Visibility: " << Info.Header.ShaderVisibility << "\n";
      std::optional<mcdxbc::ParametersView> P =
          RS.ParametersContainer.getParameter(&Info);
      if (!P)
        continue;
      if (std::holds_alternative<const dxbc::RootConstants *>(*P)) {
        auto *Constants = std::get<const dxbc::RootConstants *>(*P);
        OS << indent(Space + 2)
           << "Register Space: " << Constants->RegisterSpace << "\n";
        OS << indent(Space + 2)
           << "Shader Register: " << Constants->ShaderRegister << "\n";
        OS << indent(Space + 2)
           << "Num 32 Bit Values: " << Constants->Num32BitValues << "\n";
      } else if (std::holds_alternative<const dxbc::RTS0::v1::RootDescriptor *>(
                     *P)) {
        auto *Constants = std::get<const dxbc::RTS0::v1::RootDescriptor *>(*P);
        OS << indent(Space + 2)
           << "Register Space: " << Constants->RegisterSpace << "\n";
        OS << indent(Space + 2)
           << "Shader Register: " << Constants->ShaderRegister << "\n";
      } else if (std::holds_alternative<const dxbc::RTS0::v2::RootDescriptor *>(
                     *P)) {
        auto *Constants = std::get<const dxbc::RTS0::v2::RootDescriptor *>(*P);
        OS << indent(Space + 2)
           << "Register Space: " << Constants->RegisterSpace << "\n";
        OS << indent(Space + 2)
           << "Shader Register: " << Constants->ShaderRegister << "\n";
        OS << indent(Space + 2) << "Flags: " << Constants->Flags << "\n";
=======
    for (size_t I = 0; I < RS.ParametersContainer.size(); I++) {
      const auto &[Type, Loc] =
          RS.ParametersContainer.getTypeAndLocForParameter(I);
      const dxbc::RTS0::v1::RootParameterHeader Header =
          RS.ParametersContainer.getHeader(I);

      OS << indent(Space) << "- Parameter Type: " << Type << "\n";
      OS << indent(Space + 2)
         << "Shader Visibility: " << Header.ShaderVisibility << "\n";

      switch (Type) {
      case llvm::to_underlying(dxbc::RootParameterType::Constants32Bit): {
        const dxbc::RTS0::v1::RootConstants &Constants =
            RS.ParametersContainer.getConstant(Loc);
        OS << indent(Space + 2) << "Register Space: " << Constants.RegisterSpace
           << "\n";
        OS << indent(Space + 2)
           << "Shader Register: " << Constants.ShaderRegister << "\n";
        OS << indent(Space + 2)
           << "Num 32 Bit Values: " << Constants.Num32BitValues << "\n";
>>>>>>> def17cd3
      }
      }
      Space--;
    }
    OS << indent(Space) << "NumStaticSamplers: " << 0 << "\n";
    OS << indent(Space) << "StaticSamplersOffset: " << RS.StaticSamplersOffset
       << "\n";

    Space--;
    // end root signature header
  }
  return PreservedAnalyses::all();
}

//===----------------------------------------------------------------------===//
bool RootSignatureAnalysisWrapper::runOnModule(Module &M) {
  FuncToRsMap = analyzeModule(M);
  return false;
}

void RootSignatureAnalysisWrapper::getAnalysisUsage(AnalysisUsage &AU) const {
  AU.setPreservesAll();
  AU.addRequired<DXILMetadataAnalysisWrapperPass>();
}

char RootSignatureAnalysisWrapper::ID = 0;

INITIALIZE_PASS_BEGIN(RootSignatureAnalysisWrapper,
                      "dxil-root-signature-analysis",
                      "DXIL Root Signature Analysis", true, true)
INITIALIZE_PASS_END(RootSignatureAnalysisWrapper,
                    "dxil-root-signature-analysis",
                    "DXIL Root Signature Analysis", true, true)<|MERGE_RESOLUTION|>--- conflicted
+++ resolved
@@ -12,6 +12,7 @@
 //===----------------------------------------------------------------------===//
 #include "DXILRootSignature.h"
 #include "DirectX.h"
+#include "llvm/ADT/STLForwardCompat.h"
 #include "llvm/ADT/StringSwitch.h"
 #include "llvm/ADT/Twine.h"
 #include "llvm/Analysis/DXILMetadataAnalysis.h"
@@ -83,13 +84,9 @@
   if (RootConstantNode->getNumOperands() != 5)
     return reportError(Ctx, "Invalid format for RootConstants Element");
 
-<<<<<<< HEAD
-  dxbc::RootParameterHeader Header;
-=======
   dxbc::RTS0::v1::RootParameterHeader Header;
   // The parameter offset doesn't matter here - we recalculate it during
   // serialization  Header.ParameterOffset = 0;
->>>>>>> def17cd3
   Header.ParameterType =
       llvm::to_underlying(dxbc::RootParameterType::Constants32Bit);
 
@@ -98,11 +95,7 @@
   else
     return reportError(Ctx, "Invalid value for ShaderVisibility");
 
-<<<<<<< HEAD
-  dxbc::RootConstants Constants;
-=======
   dxbc::RTS0::v1::RootConstants Constants;
->>>>>>> def17cd3
   if (std::optional<uint32_t> Val = extractMdIntValue(RootConstantNode, 2))
     Constants.ShaderRegister = *Val;
   else
@@ -136,7 +129,7 @@
   if (!ElementText.has_value())
     return reportError(Ctx, "Root Descriptor, first element is not a string.");
 
-  dxbc::RootParameterHeader Header;
+  dxbc::RTS0::v1::RootParameterHeader Header;
   Header.ParameterType =
       StringSwitch<uint32_t>(*ElementText)
           .Case("RootCBV", llvm::to_underlying(dxbc::RootParameterType::CBV))
@@ -148,7 +141,7 @@
   else
     return reportError(Ctx, "Invalid value for ShaderVisibility");
 
-  dxbc::RTS0::v1::RootDescriptor Descriptor;
+  dxbc::RTS0::v2::RootDescriptor Descriptor;
   if (std::optional<uint32_t> Val = extractMdIntValue(RootDescriptorNode, 2))
     Descriptor.ShaderRegister = *Val;
   else
@@ -164,14 +157,13 @@
     return false;
   }
   assert(RSD.Version > 1);
-  dxbc::RTS0::v2::RootDescriptor DescriptorV2(Descriptor);
 
   if (std::optional<uint32_t> Val = extractMdIntValue(RootDescriptorNode, 4))
-    DescriptorV2.Flags = *Val;
+    Descriptor.Flags = *Val;
   else
     return reportError(Ctx, "Invalid value for Root Descriptor Flags");
 
-  RSD.ParametersContainer.addParameter(Header, DescriptorV2);
+  RSD.ParametersContainer.addParameter(Header, Descriptor);
   return false;
 }
 
@@ -249,11 +241,7 @@
     return reportValueError(Ctx, "RootFlags", RSD.Flags);
   }
 
-<<<<<<< HEAD
-  for (const llvm::mcdxbc::RootParameterInfo &Info : RSD.ParametersContainer) {
-=======
   for (const mcdxbc::RootParameterInfo &Info : RSD.ParametersContainer) {
->>>>>>> def17cd3
     if (!dxbc::isValidShaderVisibility(Info.Header.ShaderVisibility))
       return reportValueError(Ctx, "ShaderVisibility",
                               Info.Header.ShaderVisibility);
@@ -261,37 +249,26 @@
     assert(dxbc::isValidParameterType(Info.Header.ParameterType) &&
            "Invalid value for ParameterType");
 
-    auto P = RSD.ParametersContainer.getParameter(&Info);
-    if (!P)
-      return reportError(Ctx, "Cannot locate parameter from Header Info");
-
-    if (std::holds_alternative<const dxbc::RTS0::v1::RootDescriptor *>(*P)) {
-      auto *Descriptor =
-          std::get<const dxbc::RTS0::v1::RootDescriptor *>(P.value());
-
-      if (!verifyRegisterValue(Descriptor->ShaderRegister))
-        return reportValueError(Ctx, "ShaderRegister",
-                                Descriptor->ShaderRegister);
-
-      if (!verifyRegisterSpace(Descriptor->RegisterSpace))
-        return reportValueError(Ctx, "RegisterSpace",
-                                Descriptor->RegisterSpace);
-
-    } else if (std::holds_alternative<const dxbc::RTS0::v2::RootDescriptor *>(
-                   *P)) {
-      auto *Descriptor =
-          std::get<const dxbc::RTS0::v2::RootDescriptor *>(P.value());
-
-      if (!verifyRegisterValue(Descriptor->ShaderRegister))
-        return reportValueError(Ctx, "ShaderRegister",
-                                Descriptor->ShaderRegister);
-
-      if (!verifyRegisterSpace(Descriptor->RegisterSpace))
-        return reportValueError(Ctx, "RegisterSpace",
-                                Descriptor->RegisterSpace);
-      if (RSD.Version > 1)
-        if (!verifyDescriptorFlag(Descriptor->Flags))
-          return reportValueError(Ctx, "DescriptorFlag", Descriptor->Flags);
+    switch(Info.Header.ParameterType) {
+    
+      case llvm::to_underlying(dxbc::RootParameterType::CBV):
+      case llvm::to_underlying(dxbc::RootParameterType::UAV):
+      case llvm::to_underlying(dxbc::RootParameterType::SRV): {
+        const dxbc::RTS0::v2::RootDescriptor &Descriptor = RSD.ParametersContainer.getRootDescriptor(Info.Location);
+        if (!verifyRegisterValue(Descriptor.ShaderRegister))
+          return reportValueError(Ctx, "ShaderRegister",
+                                  Descriptor.ShaderRegister);
+
+        if (!verifyRegisterSpace(Descriptor.RegisterSpace))
+          return reportValueError(Ctx, "RegisterSpace",
+                                  Descriptor.RegisterSpace);
+
+        if(RSD.Version > 1) {
+          if (!verifyDescriptorFlag(Descriptor.Flags))
+            return reportValueError(Ctx, "DescriptorFlag", Descriptor.Flags);
+        }
+        break;
+      }
     }
   }
 
@@ -412,40 +389,6 @@
     OS << indent(Space) << "NumParameters: " << RS.ParametersContainer.size()
        << "\n";
     Space++;
-<<<<<<< HEAD
-    for (auto const &Info : RS.ParametersContainer) {
-      OS << indent(Space) << "- Parameter Type: " << Info.Header.ParameterType
-         << "\n";
-      OS << indent(Space + 2)
-         << "Shader Visibility: " << Info.Header.ShaderVisibility << "\n";
-      std::optional<mcdxbc::ParametersView> P =
-          RS.ParametersContainer.getParameter(&Info);
-      if (!P)
-        continue;
-      if (std::holds_alternative<const dxbc::RootConstants *>(*P)) {
-        auto *Constants = std::get<const dxbc::RootConstants *>(*P);
-        OS << indent(Space + 2)
-           << "Register Space: " << Constants->RegisterSpace << "\n";
-        OS << indent(Space + 2)
-           << "Shader Register: " << Constants->ShaderRegister << "\n";
-        OS << indent(Space + 2)
-           << "Num 32 Bit Values: " << Constants->Num32BitValues << "\n";
-      } else if (std::holds_alternative<const dxbc::RTS0::v1::RootDescriptor *>(
-                     *P)) {
-        auto *Constants = std::get<const dxbc::RTS0::v1::RootDescriptor *>(*P);
-        OS << indent(Space + 2)
-           << "Register Space: " << Constants->RegisterSpace << "\n";
-        OS << indent(Space + 2)
-           << "Shader Register: " << Constants->ShaderRegister << "\n";
-      } else if (std::holds_alternative<const dxbc::RTS0::v2::RootDescriptor *>(
-                     *P)) {
-        auto *Constants = std::get<const dxbc::RTS0::v2::RootDescriptor *>(*P);
-        OS << indent(Space + 2)
-           << "Register Space: " << Constants->RegisterSpace << "\n";
-        OS << indent(Space + 2)
-           << "Shader Register: " << Constants->ShaderRegister << "\n";
-        OS << indent(Space + 2) << "Flags: " << Constants->Flags << "\n";
-=======
     for (size_t I = 0; I < RS.ParametersContainer.size(); I++) {
       const auto &[Type, Loc] =
           RS.ParametersContainer.getTypeAndLocForParameter(I);
@@ -466,7 +409,20 @@
            << "Shader Register: " << Constants.ShaderRegister << "\n";
         OS << indent(Space + 2)
            << "Num 32 Bit Values: " << Constants.Num32BitValues << "\n";
->>>>>>> def17cd3
+        break;
+      }
+            case llvm::to_underlying(dxbc::RootParameterType::CBV):
+      case llvm::to_underlying(dxbc::RootParameterType::UAV):
+      case llvm::to_underlying(dxbc::RootParameterType::SRV): {
+                const dxbc::RTS0::v2::RootDescriptor &Descriptor =
+            RS.ParametersContainer.getRootDescriptor(Loc);
+        OS << indent(Space + 2)
+           << "Register Space: " << Descriptor.RegisterSpace << "\n";
+        OS << indent(Space + 2)
+           << "Shader Register: " << Descriptor.ShaderRegister << "\n";
+        if(RS.Version > 1)
+        OS << indent(Space + 2) << "Flags: " << Descriptor.Flags << "\n";
+        break;
       }
       }
       Space--;
