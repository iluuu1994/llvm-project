//===- DXILRootSignature.cpp - DXIL Root Signature helper objects -------===//
//
// Part of the LLVM Project, under the Apache License v2.0 with LLVM Exceptions.
// See https://llvm.org/LICENSE.txt for license information.
// SPDX-License-Identifier: Apache-2.0 WITH LLVM-exception
//
//===----------------------------------------------------------------------===//
///
/// \file This file contains helper objects and APIs for working with DXIL
///       Root Signatures.
///
//===----------------------------------------------------------------------===//
#include "DXILRootSignature.h"
#include "DirectX.h"
#include "llvm/ADT/StringSwitch.h"
#include "llvm/ADT/Twine.h"
#include "llvm/Analysis/DXILMetadataAnalysis.h"
#include "llvm/BinaryFormat/DXContainer.h"
#include "llvm/IR/Constants.h"
#include "llvm/IR/DiagnosticInfo.h"
#include "llvm/IR/Function.h"
#include "llvm/IR/LLVMContext.h"
#include "llvm/IR/Metadata.h"
#include "llvm/IR/Module.h"
#include "llvm/InitializePasses.h"
#include "llvm/Pass.h"
#include "llvm/Support/Error.h"
#include "llvm/Support/ErrorHandling.h"
#include "llvm/Support/raw_ostream.h"
#include <cstdint>
#include <optional>
#include <utility>
#include <variant>

using namespace llvm;
using namespace llvm::dxil;

static bool reportError(LLVMContext *Ctx, Twine Message,
                        DiagnosticSeverity Severity = DS_Error) {
  Ctx->diagnose(DiagnosticInfoGeneric(Message, Severity));
  return true;
}

static bool reportValueError(LLVMContext *Ctx, Twine ParamName,
                             uint32_t Value) {
  Ctx->diagnose(DiagnosticInfoGeneric(
      "Invalid value for " + ParamName + ": " + Twine(Value), DS_Error));
  return true;
}

static std::optional<uint32_t> extractMdIntValue(MDNode *Node,
                                                 unsigned int OpId) {
  if (auto *CI =
          mdconst::dyn_extract<ConstantInt>(Node->getOperand(OpId).get()))
    return CI->getZExtValue();
  return std::nullopt;
}

static bool parseRootFlags(LLVMContext *Ctx, mcdxbc::RootSignatureDesc &RSD,
                           MDNode *RootFlagNode) {

  if (RootFlagNode->getNumOperands() != 2)
    return reportError(Ctx, "Invalid format for RootFlag Element");

  if (std::optional<uint32_t> Val = extractMdIntValue(RootFlagNode, 1))
    RSD.Flags = *Val;
  else
    return reportError(Ctx, "Invalid value for RootFlag");

  return false;
}

static bool parseRootConstants(LLVMContext *Ctx, mcdxbc::RootSignatureDesc &RSD,
                               MDNode *RootConstantNode) {

  if (RootConstantNode->getNumOperands() != 5)
    return reportError(Ctx, "Invalid format for RootConstants Element");

  dxbc::RootParameterHeader Header;
<<<<<<< HEAD
=======
  // The parameter offset doesn't matter here - we recalculate it during
  // serialization  Header.ParameterOffset = 0;
>>>>>>> 9d0614e7
  Header.ParameterType =
      llvm::to_underlying(dxbc::RootParameterType::Constants32Bit);

  if (std::optional<uint32_t> Val = extractMdIntValue(RootConstantNode, 1))
    Header.ShaderVisibility = *Val;
  else
    return reportError(Ctx, "Invalid value for ShaderVisibility");

  dxbc::RootConstants Constants;
  if (std::optional<uint32_t> Val = extractMdIntValue(RootConstantNode, 2))
    Constants.ShaderRegister = *Val;
  else
    return reportError(Ctx, "Invalid value for ShaderRegister");

  if (std::optional<uint32_t> Val = extractMdIntValue(RootConstantNode, 3))
    Constants.RegisterSpace = *Val;
  else
    return reportError(Ctx, "Invalid value for RegisterSpace");

  if (std::optional<uint32_t> Val = extractMdIntValue(RootConstantNode, 4))
    Constants.Num32BitValues = *Val;
  else
    return reportError(Ctx, "Invalid value for Num32BitValues");

  RSD.ParametersContainer.addParameter(Header, Constants);

  return false;
}

static bool parseRootSignatureElement(LLVMContext *Ctx,
                                      mcdxbc::RootSignatureDesc &RSD,
                                      MDNode *Element) {
  MDString *ElementText = cast<MDString>(Element->getOperand(0));
  if (ElementText == nullptr)
    return reportError(Ctx, "Invalid format for Root Element");

  RootSignatureElementKind ElementKind =
      StringSwitch<RootSignatureElementKind>(ElementText->getString())
          .Case("RootFlags", RootSignatureElementKind::RootFlags)
          .Case("RootConstants", RootSignatureElementKind::RootConstants)
          .Default(RootSignatureElementKind::Error);

  switch (ElementKind) {

  case RootSignatureElementKind::RootFlags:
    return parseRootFlags(Ctx, RSD, Element);
  case RootSignatureElementKind::RootConstants:
    return parseRootConstants(Ctx, RSD, Element);
    break;
  case RootSignatureElementKind::Error:
    return reportError(Ctx, "Invalid Root Signature Element: " +
                                ElementText->getString());
  }

  llvm_unreachable("Unhandled RootSignatureElementKind enum.");
}

static bool parse(LLVMContext *Ctx, mcdxbc::RootSignatureDesc &RSD,
                  MDNode *Node) {
  bool HasError = false;

  // Loop through the Root Elements of the root signature.
  for (const auto &Operand : Node->operands()) {
    MDNode *Element = dyn_cast<MDNode>(Operand);
    if (Element == nullptr)
      return reportError(Ctx, "Missing Root Element Metadata Node.");

    HasError = HasError || parseRootSignatureElement(Ctx, RSD, Element);
  }

  return HasError;
}

static bool verifyRootFlag(uint32_t Flags) { return (Flags & ~0xfff) == 0; }

static bool verifyVersion(uint32_t Version) {
  return (Version == 1 || Version == 2);
}

static bool validate(LLVMContext *Ctx, const mcdxbc::RootSignatureDesc &RSD) {

  if (!verifyVersion(RSD.Version)) {
    return reportValueError(Ctx, "Version", RSD.Version);
  }

  if (!verifyRootFlag(RSD.Flags)) {
    return reportValueError(Ctx, "RootFlags", RSD.Flags);
  }

<<<<<<< HEAD
  for (const llvm::mcdxbc::RootParameterInfo &Info : RSD.ParametersContainer) {
=======
  for (const mcdxbc::RootParameterInfo &Info : RSD.ParametersContainer) {
>>>>>>> 9d0614e7
    if (!dxbc::isValidShaderVisibility(Info.Header.ShaderVisibility))
      return reportValueError(Ctx, "ShaderVisibility",
                              Info.Header.ShaderVisibility);

    assert(dxbc::isValidParameterType(Info.Header.ParameterType) &&
           "Invalid value for ParameterType");
  }

  return false;
}

static SmallDenseMap<const Function *, mcdxbc::RootSignatureDesc>
analyzeModule(Module &M) {

  /** Root Signature are specified as following in the metadata:

    !dx.rootsignatures = !{!2} ; list of function/root signature pairs
    !2 = !{ ptr @main, !3 } ; function, root signature
    !3 = !{ !4, !5, !6, !7 } ; list of root signature elements

    So for each MDNode inside dx.rootsignatures NamedMDNode
    (the Root parameter of this function), the parsing process needs
    to loop through each of its operands and process the function,
    signature pair.
 */

  LLVMContext *Ctx = &M.getContext();

  SmallDenseMap<const Function *, mcdxbc::RootSignatureDesc> RSDMap;

  NamedMDNode *RootSignatureNode = M.getNamedMetadata("dx.rootsignatures");
  if (RootSignatureNode == nullptr)
    return RSDMap;

  for (const auto &RSDefNode : RootSignatureNode->operands()) {
    if (RSDefNode->getNumOperands() != 2) {
      reportError(Ctx, "Invalid format for Root Signature Definition. Pairs "
                       "of function, root signature expected.");
      continue;
    }

    // Function was pruned during compilation.
    const MDOperand &FunctionPointerMdNode = RSDefNode->getOperand(0);
    if (FunctionPointerMdNode == nullptr) {
      reportError(
          Ctx, "Function associated with Root Signature definition is null.");
      continue;
    }

    ValueAsMetadata *VAM =
        llvm::dyn_cast<ValueAsMetadata>(FunctionPointerMdNode.get());
    if (VAM == nullptr) {
      reportError(Ctx, "First element of root signature is not a Value");
      continue;
    }

    Function *F = dyn_cast<Function>(VAM->getValue());
    if (F == nullptr) {
      reportError(Ctx, "First element of root signature is not a Function");
      continue;
    }

    Metadata *RootElementListOperand = RSDefNode->getOperand(1).get();

    if (RootElementListOperand == nullptr) {
      reportError(Ctx, "Root Element mdnode is null.");
      continue;
    }

    MDNode *RootElementListNode = dyn_cast<MDNode>(RootElementListOperand);
    if (RootElementListNode == nullptr) {
      reportError(Ctx, "Root Element is not a metadata node.");
      continue;
    }

    mcdxbc::RootSignatureDesc RSD;
    // Clang emits the root signature data in dxcontainer following a specific
    // sequence. First the header, then the root parameters. So the header
    // offset will always equal to the header size.
    RSD.RootParameterOffset = sizeof(dxbc::RootSignatureHeader);

    if (parse(Ctx, RSD, RootElementListNode) || validate(Ctx, RSD)) {
      return RSDMap;
    }

    RSDMap.insert(std::make_pair(F, RSD));
  }

  return RSDMap;
}

AnalysisKey RootSignatureAnalysis::Key;

SmallDenseMap<const Function *, mcdxbc::RootSignatureDesc>
RootSignatureAnalysis::run(Module &M, ModuleAnalysisManager &AM) {
  return analyzeModule(M);
}

//===----------------------------------------------------------------------===//

PreservedAnalyses RootSignatureAnalysisPrinter::run(Module &M,
                                                    ModuleAnalysisManager &AM) {

  SmallDenseMap<const Function *, mcdxbc::RootSignatureDesc> &RSDMap =
      AM.getResult<RootSignatureAnalysis>(M);

  OS << "Root Signature Definitions"
     << "\n";
  uint8_t Space = 0;
  for (const Function &F : M) {
    auto It = RSDMap.find(&F);
    if (It == RSDMap.end())
      continue;
    const auto &RS = It->second;
    OS << "Definition for '" << F.getName() << "':\n";

    // start root signature header
    Space++;
    OS << indent(Space) << "Flags: " << format_hex(RS.Flags, 8) << "\n";
    OS << indent(Space) << "Version: " << RS.Version << "\n";
    OS << indent(Space) << "RootParametersOffset: " << RS.RootParameterOffset
       << "\n";
    OS << indent(Space) << "NumParameters: " << RS.ParametersContainer.size()
       << "\n";
    Space++;
<<<<<<< HEAD
    for (auto const &Info : RS.ParametersContainer) {
      OS << indent(Space) << "- Parameter Type: " << Info.Header.ParameterType
         << "\n";
      OS << indent(Space + 2)
         << "Shader Visibility: " << Info.Header.ShaderVisibility << "\n";
      std::optional<mcdxbc::ParametersView> P =
          RS.ParametersContainer.getParameter(&Info);
      if (!P)
        continue;
      if (std::holds_alternative<const dxbc::RootConstants *>(*P)) {
        auto *Constants = std::get<const dxbc::RootConstants *>(*P);
        OS << indent(Space + 2)
           << "Register Space: " << Constants->RegisterSpace << "\n";
        OS << indent(Space + 2)
           << "Shader Register: " << Constants->ShaderRegister << "\n";
        OS << indent(Space + 2)
           << "Num 32 Bit Values: " << Constants->Num32BitValues << "\n";
=======
    for (size_t I = 0; I < RS.ParametersContainer.size(); I++) {
      const auto &[Type, Loc] =
          RS.ParametersContainer.getTypeAndLocForParameter(I);
      const dxbc::RootParameterHeader Header =
          RS.ParametersContainer.getHeader(I);

      OS << indent(Space) << "- Parameter Type: " << Type << "\n";
      OS << indent(Space + 2)
         << "Shader Visibility: " << Header.ShaderVisibility << "\n";

      switch (Type) {
      case llvm::to_underlying(dxbc::RootParameterType::Constants32Bit): {
        const dxbc::RootConstants &Constants =
            RS.ParametersContainer.getConstant(Loc);
        OS << indent(Space + 2) << "Register Space: " << Constants.RegisterSpace
           << "\n";
        OS << indent(Space + 2)
           << "Shader Register: " << Constants.ShaderRegister << "\n";
        OS << indent(Space + 2)
           << "Num 32 Bit Values: " << Constants.Num32BitValues << "\n";
>>>>>>> 9d0614e7
      }
      }
      Space--;
    }
    OS << indent(Space) << "NumStaticSamplers: " << 0 << "\n";
    OS << indent(Space) << "StaticSamplersOffset: " << RS.StaticSamplersOffset
       << "\n";

    Space--;
    // end root signature header
  }
  return PreservedAnalyses::all();
}

//===----------------------------------------------------------------------===//
bool RootSignatureAnalysisWrapper::runOnModule(Module &M) {
  FuncToRsMap = analyzeModule(M);
  return false;
}

void RootSignatureAnalysisWrapper::getAnalysisUsage(AnalysisUsage &AU) const {
  AU.setPreservesAll();
  AU.addRequired<DXILMetadataAnalysisWrapperPass>();
}

char RootSignatureAnalysisWrapper::ID = 0;

INITIALIZE_PASS_BEGIN(RootSignatureAnalysisWrapper,
                      "dxil-root-signature-analysis",
                      "DXIL Root Signature Analysis", true, true)
INITIALIZE_PASS_END(RootSignatureAnalysisWrapper,
                    "dxil-root-signature-analysis",
                    "DXIL Root Signature Analysis", true, true)<|MERGE_RESOLUTION|>--- conflicted
+++ resolved
@@ -77,11 +77,8 @@
     return reportError(Ctx, "Invalid format for RootConstants Element");
 
   dxbc::RootParameterHeader Header;
-<<<<<<< HEAD
-=======
   // The parameter offset doesn't matter here - we recalculate it during
   // serialization  Header.ParameterOffset = 0;
->>>>>>> 9d0614e7
   Header.ParameterType =
       llvm::to_underlying(dxbc::RootParameterType::Constants32Bit);
 
@@ -171,11 +168,7 @@
     return reportValueError(Ctx, "RootFlags", RSD.Flags);
   }
 
-<<<<<<< HEAD
-  for (const llvm::mcdxbc::RootParameterInfo &Info : RSD.ParametersContainer) {
-=======
   for (const mcdxbc::RootParameterInfo &Info : RSD.ParametersContainer) {
->>>>>>> 9d0614e7
     if (!dxbc::isValidShaderVisibility(Info.Header.ShaderVisibility))
       return reportValueError(Ctx, "ShaderVisibility",
                               Info.Header.ShaderVisibility);
@@ -301,25 +294,6 @@
     OS << indent(Space) << "NumParameters: " << RS.ParametersContainer.size()
        << "\n";
     Space++;
-<<<<<<< HEAD
-    for (auto const &Info : RS.ParametersContainer) {
-      OS << indent(Space) << "- Parameter Type: " << Info.Header.ParameterType
-         << "\n";
-      OS << indent(Space + 2)
-         << "Shader Visibility: " << Info.Header.ShaderVisibility << "\n";
-      std::optional<mcdxbc::ParametersView> P =
-          RS.ParametersContainer.getParameter(&Info);
-      if (!P)
-        continue;
-      if (std::holds_alternative<const dxbc::RootConstants *>(*P)) {
-        auto *Constants = std::get<const dxbc::RootConstants *>(*P);
-        OS << indent(Space + 2)
-           << "Register Space: " << Constants->RegisterSpace << "\n";
-        OS << indent(Space + 2)
-           << "Shader Register: " << Constants->ShaderRegister << "\n";
-        OS << indent(Space + 2)
-           << "Num 32 Bit Values: " << Constants->Num32BitValues << "\n";
-=======
     for (size_t I = 0; I < RS.ParametersContainer.size(); I++) {
       const auto &[Type, Loc] =
           RS.ParametersContainer.getTypeAndLocForParameter(I);
@@ -340,7 +314,6 @@
            << "Shader Register: " << Constants.ShaderRegister << "\n";
         OS << indent(Space + 2)
            << "Num 32 Bit Values: " << Constants.Num32BitValues << "\n";
->>>>>>> 9d0614e7
       }
       }
       Space--;
