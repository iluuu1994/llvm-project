--- conflicted
+++ resolved
@@ -37,10 +37,7 @@
   bool isTargetIntrinsicTriviallyScalarizable(Intrinsic::ID ID) const;
   bool isTargetIntrinsicWithScalarOpAtArg(Intrinsic::ID ID,
                                           unsigned ScalarOpdIdx);
-<<<<<<< HEAD
-=======
   bool isTargetIntrinsicWithOverloadTypeAtArg(Intrinsic::ID ID, int OpdIdx);
->>>>>>> ce7c17d5
 };
 } // namespace llvm
 
