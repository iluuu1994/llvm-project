--- conflicted
+++ resolved
@@ -28,14 +28,10 @@
   Error = 0,
   RootFlags = 1,
   RootConstants = 2,
-<<<<<<< HEAD
-  RootDescriptors = 3,
-  DescriptorTable = 4,
-=======
   SRV = 3,
   UAV = 4,
   CBV = 5,
->>>>>>> 92b766b9
+  DescriptorTable = 6,
 };
 class RootSignatureAnalysis : public AnalysisInfoMixin<RootSignatureAnalysis> {
   friend AnalysisInfoMixin<RootSignatureAnalysis>;
