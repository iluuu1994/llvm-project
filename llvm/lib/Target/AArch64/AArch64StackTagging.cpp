--- conflicted
+++ resolved
@@ -86,11 +86,7 @@
 
 // Mode for selecting how to insert frame record info into the stack ring
 // buffer.
-<<<<<<< HEAD
-enum RecordStackHistoryMode {
-=======
 enum StackTaggingRecordStackHistoryMode {
->>>>>>> e9954ec0
   // Do not record frame record info.
   none,
 
@@ -99,11 +95,7 @@
   instr,
 };
 
-<<<<<<< HEAD
-static cl::opt<RecordStackHistoryMode> ClRecordStackHistory(
-=======
 static cl::opt<StackTaggingRecordStackHistoryMode> ClRecordStackHistory(
->>>>>>> e9954ec0
     "stack-tagging-record-stack-history",
     cl::desc("Record stack frames with tagged allocations in a thread-local "
              "ring buffer"),
