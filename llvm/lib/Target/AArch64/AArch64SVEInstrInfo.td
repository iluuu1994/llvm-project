--- conflicted
+++ resolved
@@ -681,15 +681,6 @@
 
     defm ABS_ZPmZ : sve_int_un_pred_arit_bhsd<AArch64abs_mt>;
     defm NEG_ZPmZ : sve_int_un_pred_arit_bhsd<AArch64neg_mt>;
-  }
-
-  foreach VT = [nxv2bf16, nxv4bf16, nxv8bf16] in {
-    // No dedicated instruction, so just clear the sign bit.
-    def : Pat<(VT (fabs VT:$op)),
-              (AND_ZI $op, (i64 (logical_imm64_XFORM(i64 0x7fff7fff7fff7fff))))>;
-    // No dedicated instruction, so just invert the sign bit.
-    def : Pat<(VT (fneg VT:$op)),
-              (EOR_ZI $op, (i64 (logical_imm64_XFORM(i64 0x8000800080008000))))>;
   }
 
   foreach VT = [nxv2bf16, nxv4bf16, nxv8bf16] in {
@@ -2464,14 +2455,9 @@
   defm BFMLALT_ZZZ : sve2_fp_mla_long<0b101, "bfmlalt", nxv4f32, nxv8bf16, int_aarch64_sve_bfmlalt>;
   defm BFMLALB_ZZZI : sve2_fp_mla_long_by_indexed_elem<0b100, "bfmlalb", nxv4f32, nxv8bf16, int_aarch64_sve_bfmlalb_lane_v2>;
   defm BFMLALT_ZZZI : sve2_fp_mla_long_by_indexed_elem<0b101, "bfmlalt", nxv4f32, nxv8bf16, int_aarch64_sve_bfmlalt_lane_v2>;
-<<<<<<< HEAD
-  defm BFCVT_ZPmZ   : sve_bfloat_convert<0b1, "bfcvt",   int_aarch64_sve_fcvt_bf16f32_v2, AArch64fcvtr_mt>;
-  defm BFCVTNT_ZPmZ : sve_bfloat_convert<0b0, "bfcvtnt", int_aarch64_sve_fcvtnt_bf16f32_v2>;
-=======
 
   defm BFCVT_ZPmZ   : sve_bfloat_convert<"bfcvt", int_aarch64_sve_fcvt_bf16f32_v2, AArch64fcvtr_mt>;
   defm BFCVTNT_ZPmZ : sve_bfloat_convert_top<"bfcvtnt", int_aarch64_sve_fcvtnt_bf16f32_v2>;
->>>>>>> ce7c17d5
 } // End HasBF16, HasSVEorSME
 
 let Predicates = [HasSVEorSME] in {
