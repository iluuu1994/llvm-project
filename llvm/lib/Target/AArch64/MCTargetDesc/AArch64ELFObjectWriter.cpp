--- conflicted
+++ resolved
@@ -36,20 +36,12 @@
   ~AArch64ELFObjectWriter() override = default;
 
 protected:
-<<<<<<< HEAD
-  unsigned getRelocType(MCContext &Ctx, const MCValue &Target,
-                        const MCFixup &Fixup, bool IsPCRel) const override;
-  bool needsRelocateWithSymbol(const MCValue &Val, const MCSymbol &Sym,
-                               unsigned Type) const override;
-  void sortRelocs(const MCAssembler &Asm,
-                  std::vector<ELFRelocationEntry> &Relocs) override;
-=======
   unsigned getRelocType(const MCFixup &, const MCValue &,
                         bool IsPCRel) const override;
   bool needsRelocateWithSymbol(const MCValue &, unsigned Type) const override;
   bool isNonILP32reloc(const MCFixup &Fixup, AArch64::Specifier RefKind) const;
-
->>>>>>> 3ebc01b3
+  void sortRelocs(std::vector<ELFRelocationEntry> &Relocs) override;
+
   bool IsILP32;
 };
 
@@ -509,7 +501,7 @@
 }
 
 void AArch64ELFObjectWriter::sortRelocs(
-    const MCAssembler &Asm, std::vector<ELFRelocationEntry> &Relocs) {
+    std::vector<ELFRelocationEntry> &Relocs) {
   // INST32 relocations should be applied last because they may overwrite the
   // whole instruction and so should take precedence over other relocations that
   // modify operands of the original instruction.
