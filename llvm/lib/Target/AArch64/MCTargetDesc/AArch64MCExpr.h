--- conflicted
+++ resolved
@@ -23,12 +23,8 @@
 
 class AArch64MCExpr : public MCSpecifierExpr {
 public:
-<<<<<<< HEAD
-  enum Specifier : uint16_t {
-=======
   using Specifier = uint16_t;
   enum {
->>>>>>> 4084ffcf
     // clang-format off
     None          = 0,
     // Symbol locations specifying (roughly speaking) what calculation should be
@@ -144,37 +140,6 @@
     // clang-format on
   };
 
-<<<<<<< HEAD
-private:
-  const MCExpr *Expr;
-  const Specifier specifier;
-
-protected:
-  explicit AArch64MCExpr(const MCExpr *Expr, Specifier S)
-      : Expr(Expr), specifier(S) {}
-
-public:
-  /// @name Construction
-  /// @{
-
-  static const AArch64MCExpr *create(const MCExpr *Expr, Specifier,
-                                     MCContext &Ctx);
-
-  /// @}
-  /// @name Accessors
-  /// @{
-
-  /// Get the kind of this expression.
-  Specifier getSpecifier() const { return specifier; }
-
-  /// Get the expression this modifier applies to.
-  const MCExpr *getSubExpr() const { return Expr; }
-
-  /// @}
-  /// @name VariantKind information extractors.
-  /// @{
-
-=======
 protected:
   explicit AArch64MCExpr(const MCExpr *Expr, Specifier S)
       : MCSpecifierExpr(Expr, S) {}
@@ -183,7 +148,6 @@
   static const AArch64MCExpr *create(const MCExpr *Expr, Specifier,
                                      MCContext &Ctx);
 
->>>>>>> 4084ffcf
   static Specifier getSymbolLoc(Specifier S) {
     return static_cast<Specifier>(S & VK_SymLocBits);
   }
@@ -193,27 +157,6 @@
   }
 
   static bool isNotChecked(Specifier S) { return S & VK_NC; }
-<<<<<<< HEAD
-
-  /// @}
-
-  /// Return the string representation of the ELF relocation specifier
-  /// (e.g. ":got:", ":lo12:").
-  StringRef getSpecifierName() const;
-
-  void printImpl(raw_ostream &OS, const MCAsmInfo *MAI) const override;
-
-  void visitUsedExpr(MCStreamer &Streamer) const override;
-
-  MCFragment *findAssociatedFragment() const override;
-
-  bool evaluateAsRelocatableImpl(MCValue &Res,
-                                 const MCAssembler *Asm) const override;
-  static bool classof(const MCExpr *E) {
-    return E->getKind() == MCExpr::Target;
-  }
-=======
->>>>>>> 4084ffcf
 };
 
 class AArch64AuthMCExpr final : public AArch64MCExpr {
@@ -233,19 +176,9 @@
   AArch64PACKey::ID getKey() const { return Key; }
   uint16_t getDiscriminator() const { return Discriminator; }
   bool hasAddressDiversity() const { return getSpecifier() == VK_AUTHADDR; }
-<<<<<<< HEAD
-
-  void printImpl(raw_ostream &OS, const MCAsmInfo *MAI) const override;
-
-  void visitUsedExpr(MCStreamer &Streamer) const override;
-
-  MCFragment *findAssociatedFragment() const override;
-
-=======
 
   void print(raw_ostream &OS, const MCAsmInfo *MAI) const;
 
->>>>>>> 4084ffcf
   static bool classof(const MCExpr *E) {
     return isa<AArch64MCExpr>(E) && classof(cast<AArch64MCExpr>(E));
   }
