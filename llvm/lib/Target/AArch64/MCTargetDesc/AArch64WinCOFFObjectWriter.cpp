//= AArch64WinCOFFObjectWriter.cpp - AArch64 Windows COFF Object Writer C++ =//
//
// Part of the LLVM Project, under the Apache License v2.0 with LLVM Exceptions.
// See https://llvm.org/LICENSE.txt for license information.
// SPDX-License-Identifier: Apache-2.0 WITH LLVM-exception
//
//===---------------------------------------------------------------------===//

#include "AArch64MCTargetDesc.h"
#include "MCTargetDesc/AArch64FixupKinds.h"
#include "MCTargetDesc/AArch64MCAsmInfo.h"
#include "llvm/ADT/Twine.h"
#include "llvm/BinaryFormat/COFF.h"
#include "llvm/MC/MCAsmBackend.h"
#include "llvm/MC/MCContext.h"
#include "llvm/MC/MCExpr.h"
#include "llvm/MC/MCFixup.h"
#include "llvm/MC/MCFixupKindInfo.h"
#include "llvm/MC/MCObjectWriter.h"
#include "llvm/MC/MCValue.h"
#include "llvm/MC/MCWinCOFFObjectWriter.h"
#include "llvm/Support/Casting.h"
#include "llvm/Support/ErrorHandling.h"
#include <cassert>

using namespace llvm;

namespace {

class AArch64WinCOFFObjectWriter : public MCWinCOFFObjectTargetWriter {
public:
  AArch64WinCOFFObjectWriter(const Triple &TheTriple)
      : MCWinCOFFObjectTargetWriter(TheTriple.isWindowsArm64EC()
                                        ? COFF::IMAGE_FILE_MACHINE_ARM64EC
                                        : COFF::IMAGE_FILE_MACHINE_ARM64) {}

  ~AArch64WinCOFFObjectWriter() override = default;

  unsigned getRelocType(MCContext &Ctx, const MCValue &Target,
                        const MCFixup &Fixup, bool IsCrossSection,
                        const MCAsmBackend &MAB) const override;

  bool recordRelocation(const MCFixup &) const override;
};

} // end anonymous namespace

unsigned AArch64WinCOFFObjectWriter::getRelocType(
    MCContext &Ctx, const MCValue &Target, const MCFixup &Fixup,
    bool IsCrossSection, const MCAsmBackend &MAB) const {
  unsigned FixupKind = Fixup.getKind();
  if (IsCrossSection) {
    // IMAGE_REL_ARM64_REL64 does not exist. We treat FK_Data_8 as FK_PCRel_4 so
    // that .xword a-b can lower to IMAGE_REL_ARM64_REL32. This allows generic
    // instrumentation to not bother with the COFF limitation. A negative value
    // needs attention.
    if (FixupKind != FK_Data_4 && FixupKind != FK_Data_8) {
      Ctx.reportError(Fixup.getLoc(), "Cannot represent this expression");
      return COFF::IMAGE_REL_ARM64_ADDR32;
    }
    FixupKind = FK_PCRel_4;
  }

  auto Spec = Target.getSpecifier();
  const MCExpr *Expr = Fixup.getValue();

  if (const AArch64MCExpr *A64E = dyn_cast<AArch64MCExpr>(Expr)) {
    AArch64MCExpr::Specifier Spec = A64E->getSpecifier();
    switch (AArch64MCExpr::getSymbolLoc(Spec)) {
    case AArch64MCExpr::VK_ABS:
    case AArch64MCExpr::VK_SECREL:
      // Supported
      break;
    default:
      Ctx.reportError(Fixup.getLoc(), "relocation specifier " +
<<<<<<< HEAD
                                          A64E->getSpecifierName() +
=======
                                          AArch64::getSpecifierName(*A64E) +
>>>>>>> eb0f1dc0
                                          " unsupported on COFF targets");
      return COFF::IMAGE_REL_ARM64_ABSOLUTE; // Dummy return value
    }
  }

  switch (FixupKind) {
  default: {
    if (const AArch64MCExpr *A64E = dyn_cast<AArch64MCExpr>(Expr)) {
      Ctx.reportError(Fixup.getLoc(), "relocation specifier " +
<<<<<<< HEAD
                                          A64E->getSpecifierName() +
=======
                                          AArch64::getSpecifierName(*A64E) +
>>>>>>> eb0f1dc0
                                          " unsupported on COFF targets");
    } else {
      MCFixupKindInfo Info = MAB.getFixupKindInfo(Fixup.getKind());
      Ctx.reportError(Fixup.getLoc(), Twine("relocation type ") + Info.Name +
                                          " unsupported on COFF targets");
    }
    return COFF::IMAGE_REL_ARM64_ABSOLUTE; // Dummy return value
  }

  case FK_PCRel_4:
    return COFF::IMAGE_REL_ARM64_REL32;

  case FK_Data_4:
    switch (Spec) {
    default:
      return COFF::IMAGE_REL_ARM64_ADDR32;
    case MCSymbolRefExpr::VK_COFF_IMGREL32:
      return COFF::IMAGE_REL_ARM64_ADDR32NB;
    case MCSymbolRefExpr::VK_SECREL:
      return COFF::IMAGE_REL_ARM64_SECREL;
    }

  case FK_Data_8:
    return COFF::IMAGE_REL_ARM64_ADDR64;

  case FK_SecRel_2:
    return COFF::IMAGE_REL_ARM64_SECTION;

  case FK_SecRel_4:
    return COFF::IMAGE_REL_ARM64_SECREL;

  case AArch64::fixup_aarch64_add_imm12:
    if (const AArch64MCExpr *A64E = dyn_cast<AArch64MCExpr>(Expr)) {
      AArch64MCExpr::Specifier Spec = A64E->getSpecifier();
      if (Spec == AArch64MCExpr::VK_SECREL_LO12)
        return COFF::IMAGE_REL_ARM64_SECREL_LOW12A;
      if (Spec == AArch64MCExpr::VK_SECREL_HI12)
        return COFF::IMAGE_REL_ARM64_SECREL_HIGH12A;
    }
    return COFF::IMAGE_REL_ARM64_PAGEOFFSET_12A;

  case AArch64::fixup_aarch64_ldst_imm12_scale1:
  case AArch64::fixup_aarch64_ldst_imm12_scale2:
  case AArch64::fixup_aarch64_ldst_imm12_scale4:
  case AArch64::fixup_aarch64_ldst_imm12_scale8:
  case AArch64::fixup_aarch64_ldst_imm12_scale16:
    if (const AArch64MCExpr *A64E = dyn_cast<AArch64MCExpr>(Expr)) {
      AArch64MCExpr::Specifier Spec = A64E->getSpecifier();
      if (Spec == AArch64MCExpr::VK_SECREL_LO12)
        return COFF::IMAGE_REL_ARM64_SECREL_LOW12L;
    }
    return COFF::IMAGE_REL_ARM64_PAGEOFFSET_12L;

  case AArch64::fixup_aarch64_pcrel_adr_imm21:
    return COFF::IMAGE_REL_ARM64_REL21;

  case AArch64::fixup_aarch64_pcrel_adrp_imm21:
    return COFF::IMAGE_REL_ARM64_PAGEBASE_REL21;

  case AArch64::fixup_aarch64_pcrel_branch14:
    return COFF::IMAGE_REL_ARM64_BRANCH14;

  case AArch64::fixup_aarch64_pcrel_branch19:
    return COFF::IMAGE_REL_ARM64_BRANCH19;

  case AArch64::fixup_aarch64_pcrel_branch26:
  case AArch64::fixup_aarch64_pcrel_call26:
    return COFF::IMAGE_REL_ARM64_BRANCH26;
  }
}

bool AArch64WinCOFFObjectWriter::recordRelocation(const MCFixup &Fixup) const {
  return true;
}

std::unique_ptr<MCObjectTargetWriter>
llvm::createAArch64WinCOFFObjectWriter(const Triple &TheTriple) {
  return std::make_unique<AArch64WinCOFFObjectWriter>(TheTriple);
}<|MERGE_RESOLUTION|>--- conflicted
+++ resolved
@@ -73,11 +73,7 @@
       break;
     default:
       Ctx.reportError(Fixup.getLoc(), "relocation specifier " +
-<<<<<<< HEAD
-                                          A64E->getSpecifierName() +
-=======
                                           AArch64::getSpecifierName(*A64E) +
->>>>>>> eb0f1dc0
                                           " unsupported on COFF targets");
       return COFF::IMAGE_REL_ARM64_ABSOLUTE; // Dummy return value
     }
@@ -87,11 +83,7 @@
   default: {
     if (const AArch64MCExpr *A64E = dyn_cast<AArch64MCExpr>(Expr)) {
       Ctx.reportError(Fixup.getLoc(), "relocation specifier " +
-<<<<<<< HEAD
-                                          A64E->getSpecifierName() +
-=======
                                           AArch64::getSpecifierName(*A64E) +
->>>>>>> eb0f1dc0
                                           " unsupported on COFF targets");
     } else {
       MCFixupKindInfo Info = MAB.getFixupKindInfo(Fixup.getKind());
