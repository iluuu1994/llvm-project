//===-- AArch64PointerAuth.cpp -- Harden code using PAuth ------------------==//
//
// Part of the LLVM Project, under the Apache License v2.0 with LLVM Exceptions.
// See https://llvm.org/LICENSE.txt for license information.
// SPDX-License-Identifier: Apache-2.0 WITH LLVM-exception
//
//===----------------------------------------------------------------------===//

#include "AArch64PointerAuth.h"

#include "AArch64.h"
#include "AArch64InstrInfo.h"
#include "AArch64MachineFunctionInfo.h"
#include "AArch64Subtarget.h"
#include "llvm/CodeGen/CFIInstBuilder.h"
#include "llvm/CodeGen/MachineBasicBlock.h"
#include "llvm/CodeGen/MachineInstrBuilder.h"
#include "llvm/CodeGen/MachineModuleInfo.h"

using namespace llvm;
using namespace llvm::AArch64PAuth;

#define AARCH64_POINTER_AUTH_NAME "AArch64 Pointer Authentication"

namespace {

class AArch64PointerAuth : public MachineFunctionPass {
public:
  static char ID;

  AArch64PointerAuth() : MachineFunctionPass(ID) {}

  bool runOnMachineFunction(MachineFunction &MF) override;

  StringRef getPassName() const override { return AARCH64_POINTER_AUTH_NAME; }

private:
  const AArch64Subtarget *Subtarget = nullptr;
  const AArch64InstrInfo *TII = nullptr;

  void signLR(MachineFunction &MF, MachineBasicBlock::iterator MBBI) const;

  void authenticateLR(MachineFunction &MF,
                      MachineBasicBlock::iterator MBBI) const;

<<<<<<< HEAD
  /// Stores blend(AddrDisc, IntDisc) to the Result register.
  void emitBlend(MachineBasicBlock::iterator MBBI, Register Result,
                 Register AddrDisc, unsigned IntDisc) const;

=======
>>>>>>> 8857bef1
  bool checkAuthenticatedLR(MachineBasicBlock::iterator TI) const;
};

} // end anonymous namespace

INITIALIZE_PASS(AArch64PointerAuth, "aarch64-ptrauth",
                AARCH64_POINTER_AUTH_NAME, false, false)

FunctionPass *llvm::createAArch64PointerAuthPass() {
  return new AArch64PointerAuth();
}

char AArch64PointerAuth::ID = 0;

static void emitPACSymOffsetIntoX16(const TargetInstrInfo &TII,
                                    MachineBasicBlock &MBB,
                                    MachineBasicBlock::iterator I, DebugLoc DL,
                                    MCSymbol *PACSym) {
  BuildMI(MBB, I, DL, TII.get(AArch64::ADRP), AArch64::X16)
      .addSym(PACSym, AArch64II::MO_PAGE);
  BuildMI(MBB, I, DL, TII.get(AArch64::ADDXri), AArch64::X16)
      .addReg(AArch64::X16)
      .addSym(PACSym, AArch64II::MO_PAGEOFF | AArch64II::MO_NC)
      .addImm(0);
}

// Where PAuthLR support is not known at compile time, it is supported using
// PACM. PACM is in the hint space so has no effect when PAuthLR is not
// supported by the hardware, but will alter the behaviour of PACI*SP, AUTI*SP
// and RETAA/RETAB if the hardware supports PAuthLR.
static void BuildPACM(const AArch64Subtarget &Subtarget, MachineBasicBlock &MBB,
                      MachineBasicBlock::iterator MBBI, DebugLoc DL,
                      MachineInstr::MIFlag Flags, MCSymbol *PACSym = nullptr) {
  const TargetInstrInfo *TII = Subtarget.getInstrInfo();
  auto &MFnI = *MBB.getParent()->getInfo<AArch64FunctionInfo>();

  // Offset to PAC*SP using ADRP + ADD.
  if (PACSym) {
    assert(Flags == MachineInstr::FrameDestroy);
    emitPACSymOffsetIntoX16(*TII, MBB, MBBI, DL, PACSym);
  }

  // Only emit PACM if -mbranch-protection has +pc and the target does not
  // have feature +pauth-lr.
  if (MFnI.branchProtectionPAuthLR() && !Subtarget.hasPAuthLR())
    BuildMI(MBB, MBBI, DL, TII->get(AArch64::PACM)).setMIFlag(Flags);
}

static void emitPACCFI(MachineBasicBlock &MBB, MachineBasicBlock::iterator MBBI,
                       MachineInstr::MIFlag Flags, bool EmitCFI) {
  if (!EmitCFI)
    return;

  auto &MF = *MBB.getParent();
  auto &MFnI = *MF.getInfo<AArch64FunctionInfo>();

  CFIInstBuilder CFIBuilder(MBB, MBBI, Flags);
  MFnI.branchProtectionPAuthLR() ? CFIBuilder.buildNegateRAStateWithPC()
                                 : CFIBuilder.buildNegateRAState();
}

void AArch64PointerAuth::signLR(MachineFunction &MF,
                                MachineBasicBlock::iterator MBBI) const {
  auto &MFnI = *MF.getInfo<AArch64FunctionInfo>();
  bool UseBKey = MFnI.shouldSignWithBKey();
  bool EmitCFI = MFnI.needsDwarfUnwindInfo(MF);
  bool NeedsWinCFI = MF.hasWinCFI();

  MachineBasicBlock &MBB = *MBBI->getParent();

  // Debug location must be unknown, see AArch64FrameLowering::emitPrologue.
  DebugLoc DL;

  if (UseBKey) {
    BuildMI(MBB, MBBI, DL, TII->get(AArch64::EMITBKEY))
        .setMIFlag(MachineInstr::FrameSetup);
  }

  // PAuthLR authentication instructions need to know the value of PC at the
  // point of signing (PACI*).
  if (MFnI.branchProtectionPAuthLR()) {
    MCSymbol *PACSym = MF.getContext().createTempSymbol();
    MFnI.setSigningInstrLabel(PACSym);
  }

  // No SEH opcode for this one; it doesn't materialize into an
  // instruction on Windows.
  if (MFnI.branchProtectionPAuthLR() && Subtarget->hasPAuthLR()) {
    emitPACCFI(MBB, MBBI, MachineInstr::FrameSetup, EmitCFI);
    BuildMI(MBB, MBBI, DL,
            TII->get(MFnI.shouldSignWithBKey() ? AArch64::PACIBSPPC
                                               : AArch64::PACIASPPC))
        .setMIFlag(MachineInstr::FrameSetup)
        ->setPreInstrSymbol(MF, MFnI.getSigningInstrLabel());
  } else {
    BuildPACM(*Subtarget, MBB, MBBI, DL, MachineInstr::FrameSetup);
    if (MFnI.branchProtectionPAuthLR())
      emitPACCFI(MBB, MBBI, MachineInstr::FrameSetup, EmitCFI);
    BuildMI(MBB, MBBI, DL,
            TII->get(MFnI.shouldSignWithBKey() ? AArch64::PACIBSP
                                               : AArch64::PACIASP))
        .setMIFlag(MachineInstr::FrameSetup)
        ->setPreInstrSymbol(MF, MFnI.getSigningInstrLabel());
    if (!MFnI.branchProtectionPAuthLR())
      emitPACCFI(MBB, MBBI, MachineInstr::FrameSetup, EmitCFI);
  }

  if (!EmitCFI && NeedsWinCFI) {
    BuildMI(MBB, MBBI, DL, TII->get(AArch64::SEH_PACSignLR))
        .setMIFlag(MachineInstr::FrameSetup);
  }
}

void AArch64PointerAuth::authenticateLR(
    MachineFunction &MF, MachineBasicBlock::iterator MBBI) const {
  const AArch64FunctionInfo *MFnI = MF.getInfo<AArch64FunctionInfo>();
  bool UseBKey = MFnI->shouldSignWithBKey();
  bool EmitAsyncCFI = MFnI->needsAsyncDwarfUnwindInfo(MF);
  bool NeedsWinCFI = MF.hasWinCFI();

  MachineBasicBlock &MBB = *MBBI->getParent();
  DebugLoc DL = MBBI->getDebugLoc();
  // MBBI points to a PAUTH_EPILOGUE instruction to be replaced and
  // TI points to a terminator instruction that may or may not be combined.
  // Note that inserting new instructions "before MBBI" and "before TI" is
  // not the same because if ShadowCallStack is enabled, its instructions
  // are placed between MBBI and TI.
  MachineBasicBlock::iterator TI = MBB.getFirstInstrTerminator();

  // The AUTIASP instruction assembles to a hint instruction before v8.3a so
  // this instruction can safely used for any v8a architecture.
  // From v8.3a onwards there are optimised authenticate LR and return
  // instructions, namely RETA{A,B}, that can be used instead. In this case the
  // DW_CFA_AARCH64_negate_ra_state can't be emitted.
  bool TerminatorIsCombinable =
      TI != MBB.end() && TI->getOpcode() == AArch64::RET;
  MCSymbol *PACSym = MFnI->getSigningInstrLabel();

  if (Subtarget->hasPAuth() && TerminatorIsCombinable && !NeedsWinCFI &&
      !MF.getFunction().hasFnAttribute(Attribute::ShadowCallStack)) {
    if (MFnI->branchProtectionPAuthLR() && Subtarget->hasPAuthLR()) {
      assert(PACSym && "No PAC instruction to refer to");
      emitPACSymOffsetIntoX16(*TII, MBB, MBBI, DL, PACSym);
      BuildMI(MBB, TI, DL,
              TII->get(UseBKey ? AArch64::RETABSPPCi : AArch64::RETAASPPCi))
          .addSym(PACSym)
          .copyImplicitOps(*MBBI)
          .setMIFlag(MachineInstr::FrameDestroy);
    } else {
      BuildPACM(*Subtarget, MBB, TI, DL, MachineInstr::FrameDestroy, PACSym);
      BuildMI(MBB, TI, DL, TII->get(UseBKey ? AArch64::RETAB : AArch64::RETAA))
          .copyImplicitOps(*MBBI)
          .setMIFlag(MachineInstr::FrameDestroy);
    }
    MBB.erase(TI);
  } else {
    if (MFnI->branchProtectionPAuthLR() && Subtarget->hasPAuthLR()) {
      assert(PACSym && "No PAC instruction to refer to");
      emitPACSymOffsetIntoX16(*TII, MBB, MBBI, DL, PACSym);
      emitPACCFI(MBB, MBBI, MachineInstr::FrameDestroy, EmitAsyncCFI);
      BuildMI(MBB, MBBI, DL,
              TII->get(UseBKey ? AArch64::AUTIBSPPCi : AArch64::AUTIASPPCi))
          .addSym(PACSym)
          .setMIFlag(MachineInstr::FrameDestroy);
    } else {
      BuildPACM(*Subtarget, MBB, MBBI, DL, MachineInstr::FrameDestroy, PACSym);
      if (MFnI->branchProtectionPAuthLR())
        emitPACCFI(MBB, MBBI, MachineInstr::FrameDestroy, EmitAsyncCFI);
      BuildMI(MBB, MBBI, DL,
              TII->get(UseBKey ? AArch64::AUTIBSP : AArch64::AUTIASP))
          .setMIFlag(MachineInstr::FrameDestroy);
      if (!MFnI->branchProtectionPAuthLR())
        emitPACCFI(MBB, MBBI, MachineInstr::FrameDestroy, EmitAsyncCFI);
    }

    if (NeedsWinCFI) {
      BuildMI(MBB, MBBI, DL, TII->get(AArch64::SEH_PACSignLR))
          .setMIFlag(MachineInstr::FrameDestroy);
    }
  }
}

unsigned llvm::AArch64PAuth::getCheckerSizeInBytes(AuthCheckMethod Method) {
  switch (Method) {
  case AuthCheckMethod::None:
    return 0;
  case AuthCheckMethod::DummyLoad:
    return 4;
  case AuthCheckMethod::HighBitsNoTBI:
    return 12;
  case AuthCheckMethod::XPACHint:
  case AuthCheckMethod::XPAC:
    return 20;
  }
  llvm_unreachable("Unknown AuthCheckMethod enum");
}

bool AArch64PointerAuth::runOnMachineFunction(MachineFunction &MF) {
  Subtarget = &MF.getSubtarget<AArch64Subtarget>();
  TII = Subtarget->getInstrInfo();

  SmallVector<MachineBasicBlock::instr_iterator> PAuthPseudoInstrs;

  bool Modified = false;

  for (auto &MBB : MF) {
    for (auto &MI : MBB) {
      switch (MI.getOpcode()) {
      default:
        break;
      case AArch64::PAUTH_PROLOGUE:
      case AArch64::PAUTH_EPILOGUE:
        PAuthPseudoInstrs.push_back(MI.getIterator());
        break;
      }
    }
  }

  for (auto It : PAuthPseudoInstrs) {
    switch (It->getOpcode()) {
    case AArch64::PAUTH_PROLOGUE:
      signLR(MF, It);
      break;
    case AArch64::PAUTH_EPILOGUE:
      authenticateLR(MF, It);
      break;
    default:
      llvm_unreachable("Unhandled opcode");
    }
    It->eraseFromParent();
    Modified = true;
  }

  return Modified;
}<|MERGE_RESOLUTION|>--- conflicted
+++ resolved
@@ -43,13 +43,6 @@
   void authenticateLR(MachineFunction &MF,
                       MachineBasicBlock::iterator MBBI) const;
 
-<<<<<<< HEAD
-  /// Stores blend(AddrDisc, IntDisc) to the Result register.
-  void emitBlend(MachineBasicBlock::iterator MBBI, Register Result,
-                 Register AddrDisc, unsigned IntDisc) const;
-
-=======
->>>>>>> 8857bef1
   bool checkAuthenticatedLR(MachineBasicBlock::iterator TI) const;
 };
 
