--- conflicted
+++ resolved
@@ -177,16 +177,12 @@
                              const MachineOperand *AUTAddrDisc,
                              Register Scratch,
                              std::optional<AArch64PACKey::ID> PACKey,
-<<<<<<< HEAD
-                             uint64_t PACDisc, unsigned PACAddrDisc, Value *DS);
+                             uint64_t PACDisc, Register PACAddrDisc, Value *DS);
 
   // Emit R_AARCH64_INST32, the deactivation symbol relocation. Returns true if
   // no instruction should be emitted because the deactivation symbol is defined
   // in the current module so this function emitted a NOP instead.
   bool emitDeactivationSymbolRelocation(Value *DS);
-=======
-                             uint64_t PACDisc, Register PACAddrDisc);
->>>>>>> 3ebc01b3
 
   // Emit the sequence to compute the discriminator.
   //
@@ -2111,11 +2107,7 @@
     Register AUTVal, AArch64PACKey::ID AUTKey, uint64_t AUTDisc,
     const MachineOperand *AUTAddrDisc, Register Scratch,
     std::optional<AArch64PACKey::ID> PACKey, uint64_t PACDisc,
-<<<<<<< HEAD
-    unsigned PACAddrDisc, Value *DS) {
-=======
-    Register PACAddrDisc) {
->>>>>>> 3ebc01b3
+    Register PACAddrDisc, Value *DS) {
   const bool IsAUTPAC = PACKey.has_value();
 
   // We expand AUT/AUTPAC into a sequence of the form
