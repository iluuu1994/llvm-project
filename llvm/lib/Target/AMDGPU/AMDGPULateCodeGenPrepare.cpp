//===-- AMDGPUCodeGenPrepare.cpp ------------------------------------------===//
//
// Part of the LLVM Project, under the Apache License v2.0 with LLVM Exceptions.
// See https://llvm.org/LICENSE.txt for license information.
// SPDX-License-Identifier: Apache-2.0 WITH LLVM-exception
//
//===----------------------------------------------------------------------===//
//
/// \file
/// This pass does misc. AMDGPU optimizations on IR *just* before instruction
/// selection.
//
//===----------------------------------------------------------------------===//

#include "AMDGPU.h"
#include "AMDGPUTargetMachine.h"
#include "llvm/Analysis/AssumptionCache.h"
#include "llvm/Analysis/UniformityAnalysis.h"
#include "llvm/Analysis/ValueTracking.h"
#include "llvm/CodeGen/TargetPassConfig.h"
#include "llvm/IR/IRBuilder.h"
#include "llvm/IR/InstVisitor.h"
#include "llvm/IR/IntrinsicsAMDGPU.h"
#include "llvm/Support/CommandLine.h"
#include "llvm/Support/KnownBits.h"
#include "llvm/Transforms/Utils/Local.h"

#define DEBUG_TYPE "amdgpu-late-codegenprepare"

using namespace llvm;

// Scalar load widening needs running after load-store-vectorizer as that pass
// doesn't handle overlapping cases. In addition, this pass enhances the
// widening to handle cases where scalar sub-dword loads are naturally aligned
// only but not dword aligned.
static cl::opt<bool>
    WidenLoads("amdgpu-late-codegenprepare-widen-constant-loads",
               cl::desc("Widen sub-dword constant address space loads in "
                        "AMDGPULateCodeGenPrepare"),
               cl::ReallyHidden, cl::init(true));

namespace {

class AMDGPULateCodeGenPrepare
    : public InstVisitor<AMDGPULateCodeGenPrepare, bool> {
  Function &F;
  const DataLayout &DL;
  const GCNSubtarget &ST;

  AssumptionCache *const AC;
  UniformityInfo &UA;

  SmallVector<WeakTrackingVH, 8> DeadInsts;

public:
  AMDGPULateCodeGenPrepare(Function &F, const GCNSubtarget &ST,
                           AssumptionCache *AC, UniformityInfo &UA)
      : F(F), DL(F.getDataLayout()), ST(ST), AC(AC), UA(UA) {}
  bool run();
  bool visitInstruction(Instruction &) { return false; }

  // Check if the specified value is at least DWORD aligned.
  bool isDWORDAligned(const Value *V) const {
<<<<<<< HEAD
    KnownBits Known = computeKnownBits(V, DL, 0, AC);
=======
    KnownBits Known = computeKnownBits(V, DL, AC);
>>>>>>> 4084ffcf
    return Known.countMinTrailingZeros() >= 2;
  }

  bool canWidenScalarExtLoad(LoadInst &LI) const;
  bool visitLoadInst(LoadInst &LI);
};

using ValueToValueMap = DenseMap<const Value *, Value *>;

class LiveRegOptimizer {
private:
  Module &Mod;
  const DataLayout &DL;
  const GCNSubtarget &ST;

  /// The scalar type to convert to
  Type *const ConvertToScalar;
  /// The set of visited Instructions
  SmallPtrSet<Instruction *, 4> Visited;
  /// Map of Value -> Converted Value
  ValueToValueMap ValMap;
  /// Map of containing conversions from Optimal Type -> Original Type per BB.
  DenseMap<BasicBlock *, ValueToValueMap> BBUseValMap;

public:
  /// Calculate the and \p return  the type to convert to given a problematic \p
  /// OriginalType. In some instances, we may widen the type (e.g. v2i8 -> i32).
  Type *calculateConvertType(Type *OriginalType);
  /// Convert the virtual register defined by \p V to the compatible vector of
  /// legal type
  Value *convertToOptType(Instruction *V, BasicBlock::iterator &InstPt);
  /// Convert the virtual register defined by \p V back to the original type \p
  /// ConvertType, stripping away the MSBs in cases where there was an imperfect
  /// fit (e.g. v2i32 -> v7i8)
  Value *convertFromOptType(Type *ConvertType, Instruction *V,
                            BasicBlock::iterator &InstPt,
                            BasicBlock *InsertBlock);
  /// Check for problematic PHI nodes or cross-bb values based on the value
  /// defined by \p I, and coerce to legal types if necessary. For problematic
  /// PHI node, we coerce all incoming values in a single invocation.
  bool optimizeLiveType(Instruction *I,
                        SmallVectorImpl<WeakTrackingVH> &DeadInsts);

  // Whether or not the type should be replaced to avoid inefficient
  // legalization code
  bool shouldReplace(Type *ITy) {
    FixedVectorType *VTy = dyn_cast<FixedVectorType>(ITy);
    if (!VTy)
      return false;

    const auto *TLI = ST.getTargetLowering();

    Type *EltTy = VTy->getElementType();
    // If the element size is not less than the convert to scalar size, then we
    // can't do any bit packing
    if (!EltTy->isIntegerTy() ||
        EltTy->getScalarSizeInBits() > ConvertToScalar->getScalarSizeInBits())
      return false;

    // Only coerce illegal types
    TargetLoweringBase::LegalizeKind LK =
        TLI->getTypeConversion(EltTy->getContext(), EVT::getEVT(EltTy, false));
    return LK.first != TargetLoweringBase::TypeLegal;
  }

  bool isOpLegal(Instruction *I) { return isa<StoreInst, IntrinsicInst>(I); }

  bool isCoercionProfitable(Instruction *II) {
    SmallPtrSet<Instruction *, 4> CVisited;
    SmallVector<Instruction *, 4> UserList;

    // Check users for profitable conditions (across block user which can
    // natively handle the illegal vector).
    for (User *V : II->users())
      if (auto *UseInst = dyn_cast<Instruction>(V))
        UserList.push_back(UseInst);

    auto IsLookThru = [](Instruction *II) {
      if (const auto *Intr = dyn_cast<IntrinsicInst>(II))
        return Intr->getIntrinsicID() == Intrinsic::amdgcn_perm;
      return isa<PHINode, ShuffleVectorInst, InsertElementInst,
                 ExtractElementInst, CastInst>(II);
    };

    while (!UserList.empty()) {
      auto CII = UserList.pop_back_val();
      if (!CVisited.insert(CII).second)
        continue;

      if (CII->getParent() == II->getParent() && !IsLookThru(II))
        continue;

      if (isOpLegal(CII))
        return true;

      if (IsLookThru(CII))
        for (User *V : CII->users())
          if (auto *UseInst = dyn_cast<Instruction>(V))
            UserList.push_back(UseInst);
    }
    return false;
  }

  LiveRegOptimizer(Module &Mod, const GCNSubtarget &ST)
      : Mod(Mod), DL(Mod.getDataLayout()), ST(ST),
        ConvertToScalar(Type::getInt32Ty(Mod.getContext())) {}
};

} // end anonymous namespace

bool AMDGPULateCodeGenPrepare::run() {
  // "Optimize" the virtual regs that cross basic block boundaries. When
  // building the SelectionDAG, vectors of illegal types that cross basic blocks
  // will be scalarized and widened, with each scalar living in its
  // own register. To work around this, this optimization converts the
  // vectors to equivalent vectors of legal type (which are converted back
  // before uses in subsequent blocks), to pack the bits into fewer physical
  // registers (used in CopyToReg/CopyFromReg pairs).
  LiveRegOptimizer LRO(*F.getParent(), ST);

  bool Changed = false;

  bool HasScalarSubwordLoads = ST.hasScalarSubwordLoads();

  for (auto &BB : reverse(F))
    for (Instruction &I : make_early_inc_range(reverse(BB))) {
      Changed |= !HasScalarSubwordLoads && visit(I);
      Changed |= LRO.optimizeLiveType(&I, DeadInsts);
    }

  RecursivelyDeleteTriviallyDeadInstructionsPermissive(DeadInsts);
  return Changed;
}

Type *LiveRegOptimizer::calculateConvertType(Type *OriginalType) {
  assert(OriginalType->getScalarSizeInBits() <=
         ConvertToScalar->getScalarSizeInBits());

  FixedVectorType *VTy = cast<FixedVectorType>(OriginalType);

  TypeSize OriginalSize = DL.getTypeSizeInBits(VTy);
  TypeSize ConvertScalarSize = DL.getTypeSizeInBits(ConvertToScalar);
  unsigned ConvertEltCount =
      (OriginalSize + ConvertScalarSize - 1) / ConvertScalarSize;

  if (OriginalSize <= ConvertScalarSize)
    return IntegerType::get(Mod.getContext(), ConvertScalarSize);

  return VectorType::get(Type::getIntNTy(Mod.getContext(), ConvertScalarSize),
                         ConvertEltCount, false);
}

Value *LiveRegOptimizer::convertToOptType(Instruction *V,
                                          BasicBlock::iterator &InsertPt) {
  FixedVectorType *VTy = cast<FixedVectorType>(V->getType());
  Type *NewTy = calculateConvertType(V->getType());

  TypeSize OriginalSize = DL.getTypeSizeInBits(VTy);
  TypeSize NewSize = DL.getTypeSizeInBits(NewTy);

  IRBuilder<> Builder(V->getParent(), InsertPt);
  // If there is a bitsize match, we can fit the old vector into a new vector of
  // desired type.
  if (OriginalSize == NewSize)
    return Builder.CreateBitCast(V, NewTy, V->getName() + ".bc");

  // If there is a bitsize mismatch, we must use a wider vector.
  assert(NewSize > OriginalSize);
  uint64_t ExpandedVecElementCount = NewSize / VTy->getScalarSizeInBits();

  SmallVector<int, 8> ShuffleMask;
  uint64_t OriginalElementCount = VTy->getElementCount().getFixedValue();
  for (unsigned I = 0; I < OriginalElementCount; I++)
    ShuffleMask.push_back(I);

  for (uint64_t I = OriginalElementCount; I < ExpandedVecElementCount; I++)
    ShuffleMask.push_back(OriginalElementCount);

  Value *ExpandedVec = Builder.CreateShuffleVector(V, ShuffleMask);
  return Builder.CreateBitCast(ExpandedVec, NewTy, V->getName() + ".bc");
}

Value *LiveRegOptimizer::convertFromOptType(Type *ConvertType, Instruction *V,
                                            BasicBlock::iterator &InsertPt,
                                            BasicBlock *InsertBB) {
  FixedVectorType *NewVTy = cast<FixedVectorType>(ConvertType);

  TypeSize OriginalSize = DL.getTypeSizeInBits(V->getType());
  TypeSize NewSize = DL.getTypeSizeInBits(NewVTy);

  IRBuilder<> Builder(InsertBB, InsertPt);
  // If there is a bitsize match, we simply convert back to the original type.
  if (OriginalSize == NewSize)
    return Builder.CreateBitCast(V, NewVTy, V->getName() + ".bc");

  // If there is a bitsize mismatch, then we must have used a wider value to
  // hold the bits.
  assert(OriginalSize > NewSize);
  // For wide scalars, we can just truncate the value.
  if (!V->getType()->isVectorTy()) {
    Instruction *Trunc = cast<Instruction>(
        Builder.CreateTrunc(V, IntegerType::get(Mod.getContext(), NewSize)));
    return cast<Instruction>(Builder.CreateBitCast(Trunc, NewVTy));
  }

  // For wider vectors, we must strip the MSBs to convert back to the original
  // type.
  VectorType *ExpandedVT = VectorType::get(
      Type::getIntNTy(Mod.getContext(), NewVTy->getScalarSizeInBits()),
      (OriginalSize / NewVTy->getScalarSizeInBits()), false);
  Instruction *Converted =
      cast<Instruction>(Builder.CreateBitCast(V, ExpandedVT));

  unsigned NarrowElementCount = NewVTy->getElementCount().getFixedValue();
  SmallVector<int, 8> ShuffleMask(NarrowElementCount);
  std::iota(ShuffleMask.begin(), ShuffleMask.end(), 0);

  return Builder.CreateShuffleVector(Converted, ShuffleMask);
}

bool LiveRegOptimizer::optimizeLiveType(
    Instruction *I, SmallVectorImpl<WeakTrackingVH> &DeadInsts) {
  SmallVector<Instruction *, 4> Worklist;
  SmallPtrSet<PHINode *, 4> PhiNodes;
  SmallPtrSet<Instruction *, 4> Defs;
  SmallPtrSet<Instruction *, 4> Uses;

  Worklist.push_back(cast<Instruction>(I));
  while (!Worklist.empty()) {
    Instruction *II = Worklist.pop_back_val();

    if (!Visited.insert(II).second)
      continue;

    if (!shouldReplace(II->getType()))
      continue;

    if (!isCoercionProfitable(II))
      continue;

    if (PHINode *Phi = dyn_cast<PHINode>(II)) {
      PhiNodes.insert(Phi);
      // Collect all the incoming values of problematic PHI nodes.
      for (Value *V : Phi->incoming_values()) {
        // Repeat the collection process for newly found PHI nodes.
        if (PHINode *OpPhi = dyn_cast<PHINode>(V)) {
          if (!PhiNodes.count(OpPhi) && !Visited.count(OpPhi))
            Worklist.push_back(OpPhi);
          continue;
        }

        Instruction *IncInst = dyn_cast<Instruction>(V);
        // Other incoming value types (e.g. vector literals) are unhandled
        if (!IncInst && !isa<ConstantAggregateZero>(V))
          return false;

        // Collect all other incoming values for coercion.
        if (IncInst)
          Defs.insert(IncInst);
      }
    }

    // Collect all relevant uses.
    for (User *V : II->users()) {
      // Repeat the collection process for problematic PHI nodes.
      if (PHINode *OpPhi = dyn_cast<PHINode>(V)) {
        if (!PhiNodes.count(OpPhi) && !Visited.count(OpPhi))
          Worklist.push_back(OpPhi);
        continue;
      }

      Instruction *UseInst = cast<Instruction>(V);
      // Collect all uses of PHINodes and any use the crosses BB boundaries.
      if (UseInst->getParent() != II->getParent() || isa<PHINode>(II)) {
        Uses.insert(UseInst);
        if (!isa<PHINode>(II))
          Defs.insert(II);
      }
    }
  }

  // Coerce and track the defs.
  for (Instruction *D : Defs) {
    if (!ValMap.contains(D)) {
      BasicBlock::iterator InsertPt = std::next(D->getIterator());
      Value *ConvertVal = convertToOptType(D, InsertPt);
      assert(ConvertVal);
      ValMap[D] = ConvertVal;
    }
  }

  // Construct new-typed PHI nodes.
  for (PHINode *Phi : PhiNodes) {
    ValMap[Phi] = PHINode::Create(calculateConvertType(Phi->getType()),
                                  Phi->getNumIncomingValues(),
                                  Phi->getName() + ".tc", Phi->getIterator());
  }

  // Connect all the PHI nodes with their new incoming values.
  for (PHINode *Phi : PhiNodes) {
    PHINode *NewPhi = cast<PHINode>(ValMap[Phi]);
    bool MissingIncVal = false;
    for (int I = 0, E = Phi->getNumIncomingValues(); I < E; I++) {
      Value *IncVal = Phi->getIncomingValue(I);
      if (isa<ConstantAggregateZero>(IncVal)) {
        Type *NewType = calculateConvertType(Phi->getType());
        NewPhi->addIncoming(ConstantInt::get(NewType, 0, false),
                            Phi->getIncomingBlock(I));
      } else if (Value *Val = ValMap.lookup(IncVal))
        NewPhi->addIncoming(Val, Phi->getIncomingBlock(I));
      else
        MissingIncVal = true;
    }
    if (MissingIncVal) {
      Value *DeadVal = ValMap[Phi];
      // The coercion chain of the PHI is broken. Delete the Phi
      // from the ValMap and any connected / user Phis.
      SmallVector<Value *, 4> PHIWorklist;
      SmallPtrSet<Value *, 4> VisitedPhis;
      PHIWorklist.push_back(DeadVal);
      while (!PHIWorklist.empty()) {
        Value *NextDeadValue = PHIWorklist.pop_back_val();
        VisitedPhis.insert(NextDeadValue);
        auto OriginalPhi =
            llvm::find_if(PhiNodes, [this, &NextDeadValue](PHINode *CandPhi) {
              return ValMap[CandPhi] == NextDeadValue;
            });
        // This PHI may have already been removed from maps when
        // unwinding a previous Phi
        if (OriginalPhi != PhiNodes.end())
          ValMap.erase(*OriginalPhi);

        DeadInsts.emplace_back(cast<Instruction>(NextDeadValue));

        for (User *U : NextDeadValue->users()) {
          if (!VisitedPhis.contains(cast<PHINode>(U)))
            PHIWorklist.push_back(U);
        }
      }
    } else {
      DeadInsts.emplace_back(cast<Instruction>(Phi));
    }
  }
  // Coerce back to the original type and replace the uses.
  for (Instruction *U : Uses) {
    // Replace all converted operands for a use.
    for (auto [OpIdx, Op] : enumerate(U->operands())) {
      if (Value *Val = ValMap.lookup(Op)) {
        Value *NewVal = nullptr;
        if (BBUseValMap.contains(U->getParent()) &&
            BBUseValMap[U->getParent()].contains(Val))
          NewVal = BBUseValMap[U->getParent()][Val];
        else {
          BasicBlock::iterator InsertPt = U->getParent()->getFirstNonPHIIt();
          // We may pick up ops that were previously converted for users in
          // other blocks. If there is an originally typed definition of the Op
          // already in this block, simply reuse it.
          if (isa<Instruction>(Op) && !isa<PHINode>(Op) &&
              U->getParent() == cast<Instruction>(Op)->getParent()) {
            NewVal = Op;
          } else {
            NewVal =
                convertFromOptType(Op->getType(), cast<Instruction>(ValMap[Op]),
                                   InsertPt, U->getParent());
            BBUseValMap[U->getParent()][ValMap[Op]] = NewVal;
          }
        }
        assert(NewVal);
        U->setOperand(OpIdx, NewVal);
      }
    }
  }

  return true;
}

bool AMDGPULateCodeGenPrepare::canWidenScalarExtLoad(LoadInst &LI) const {
  unsigned AS = LI.getPointerAddressSpace();
  // Skip non-constant address space.
  if (AS != AMDGPUAS::CONSTANT_ADDRESS &&
      AS != AMDGPUAS::CONSTANT_ADDRESS_32BIT)
    return false;
  // Skip non-simple loads.
  if (!LI.isSimple())
    return false;
  Type *Ty = LI.getType();
  // Skip aggregate types.
  if (Ty->isAggregateType())
    return false;
  unsigned TySize = DL.getTypeStoreSize(Ty);
  // Only handle sub-DWORD loads.
  if (TySize >= 4)
    return false;
  // That load must be at least naturally aligned.
  if (LI.getAlign() < DL.getABITypeAlign(Ty))
    return false;
  // It should be uniform, i.e. a scalar load.
  return UA.isUniform(&LI);
}

bool AMDGPULateCodeGenPrepare::visitLoadInst(LoadInst &LI) {
  if (!WidenLoads)
    return false;

  // Skip if that load is already aligned on DWORD at least as it's handled in
  // SDAG.
  if (LI.getAlign() >= 4)
    return false;

  if (!canWidenScalarExtLoad(LI))
    return false;

  int64_t Offset = 0;
  auto *Base =
      GetPointerBaseWithConstantOffset(LI.getPointerOperand(), Offset, DL);
  // If that base is not DWORD aligned, it's not safe to perform the following
  // transforms.
  if (!isDWORDAligned(Base))
    return false;

  int64_t Adjust = Offset & 0x3;
  if (Adjust == 0) {
    // With a zero adjust, the original alignment could be promoted with a
    // better one.
    LI.setAlignment(Align(4));
    return true;
  }

  IRBuilder<> IRB(&LI);
  IRB.SetCurrentDebugLocation(LI.getDebugLoc());

  unsigned LdBits = DL.getTypeStoreSizeInBits(LI.getType());
  auto *IntNTy = Type::getIntNTy(LI.getContext(), LdBits);

  auto *NewPtr = IRB.CreateConstGEP1_64(
      IRB.getInt8Ty(),
      IRB.CreateAddrSpaceCast(Base, LI.getPointerOperand()->getType()),
      Offset - Adjust);

  LoadInst *NewLd = IRB.CreateAlignedLoad(IRB.getInt32Ty(), NewPtr, Align(4));
  NewLd->copyMetadata(LI);
  NewLd->setMetadata(LLVMContext::MD_range, nullptr);

  unsigned ShAmt = Adjust * 8;
  Value *NewVal = IRB.CreateBitCast(
      IRB.CreateTrunc(IRB.CreateLShr(NewLd, ShAmt),
                      DL.typeSizeEqualsStoreSize(LI.getType()) ? IntNTy
                                                               : LI.getType()),
      LI.getType());
  LI.replaceAllUsesWith(NewVal);
  DeadInsts.emplace_back(&LI);

  return true;
}

PreservedAnalyses
AMDGPULateCodeGenPreparePass::run(Function &F, FunctionAnalysisManager &FAM) {
  const GCNSubtarget &ST = TM.getSubtarget<GCNSubtarget>(F);
  AssumptionCache &AC = FAM.getResult<AssumptionAnalysis>(F);
  UniformityInfo &UI = FAM.getResult<UniformityInfoAnalysis>(F);

  bool Changed = AMDGPULateCodeGenPrepare(F, ST, &AC, UI).run();

  if (!Changed)
    return PreservedAnalyses::all();
  PreservedAnalyses PA = PreservedAnalyses::none();
  PA.preserveSet<CFGAnalyses>();
  return PA;
}

class AMDGPULateCodeGenPrepareLegacy : public FunctionPass {
public:
  static char ID;

  AMDGPULateCodeGenPrepareLegacy() : FunctionPass(ID) {}

  StringRef getPassName() const override {
    return "AMDGPU IR late optimizations";
  }

  void getAnalysisUsage(AnalysisUsage &AU) const override {
    AU.addRequired<TargetPassConfig>();
    AU.addRequired<AssumptionCacheTracker>();
    AU.addRequired<UniformityInfoWrapperPass>();
    AU.setPreservesAll();
  }

  bool runOnFunction(Function &F) override;
};

bool AMDGPULateCodeGenPrepareLegacy::runOnFunction(Function &F) {
  if (skipFunction(F))
    return false;

  const TargetPassConfig &TPC = getAnalysis<TargetPassConfig>();
  const TargetMachine &TM = TPC.getTM<TargetMachine>();
  const GCNSubtarget &ST = TM.getSubtarget<GCNSubtarget>(F);

  AssumptionCache &AC =
      getAnalysis<AssumptionCacheTracker>().getAssumptionCache(F);
  UniformityInfo &UI =
      getAnalysis<UniformityInfoWrapperPass>().getUniformityInfo();

  return AMDGPULateCodeGenPrepare(F, ST, &AC, UI).run();
}

INITIALIZE_PASS_BEGIN(AMDGPULateCodeGenPrepareLegacy, DEBUG_TYPE,
                      "AMDGPU IR late optimizations", false, false)
INITIALIZE_PASS_DEPENDENCY(TargetPassConfig)
INITIALIZE_PASS_DEPENDENCY(AssumptionCacheTracker)
INITIALIZE_PASS_DEPENDENCY(UniformityInfoWrapperPass)
INITIALIZE_PASS_END(AMDGPULateCodeGenPrepareLegacy, DEBUG_TYPE,
                    "AMDGPU IR late optimizations", false, false)

char AMDGPULateCodeGenPrepareLegacy::ID = 0;

FunctionPass *llvm::createAMDGPULateCodeGenPrepareLegacyPass() {
  return new AMDGPULateCodeGenPrepareLegacy();
}<|MERGE_RESOLUTION|>--- conflicted
+++ resolved
@@ -61,11 +61,7 @@
 
   // Check if the specified value is at least DWORD aligned.
   bool isDWORDAligned(const Value *V) const {
-<<<<<<< HEAD
-    KnownBits Known = computeKnownBits(V, DL, 0, AC);
-=======
     KnownBits Known = computeKnownBits(V, DL, AC);
->>>>>>> 4084ffcf
     return Known.countMinTrailingZeros() >= 2;
   }
 
