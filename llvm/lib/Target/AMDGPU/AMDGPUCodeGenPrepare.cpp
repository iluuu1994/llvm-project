//===-- AMDGPUCodeGenPrepare.cpp ------------------------------------------===//
//
// Part of the LLVM Project, under the Apache License v2.0 with LLVM Exceptions.
// See https://llvm.org/LICENSE.txt for license information.
// SPDX-License-Identifier: Apache-2.0 WITH LLVM-exception
//
//===----------------------------------------------------------------------===//
//
/// \file
/// This pass does misc. AMDGPU optimizations on IR before instruction
/// selection.
//
//===----------------------------------------------------------------------===//

#include "AMDGPU.h"
#include "AMDGPUTargetMachine.h"
#include "SIModeRegisterDefaults.h"
#include "llvm/Analysis/AssumptionCache.h"
#include "llvm/Analysis/ConstantFolding.h"
#include "llvm/Analysis/TargetLibraryInfo.h"
#include "llvm/Analysis/UniformityAnalysis.h"
#include "llvm/Analysis/ValueTracking.h"
#include "llvm/CodeGen/TargetPassConfig.h"
#include "llvm/IR/Dominators.h"
#include "llvm/IR/IRBuilder.h"
#include "llvm/IR/InstVisitor.h"
#include "llvm/IR/IntrinsicsAMDGPU.h"
#include "llvm/IR/PatternMatch.h"
#include "llvm/Pass.h"
#include "llvm/Support/KnownBits.h"
#include "llvm/Support/KnownFPClass.h"
#include "llvm/Transforms/Utils/IntegerDivision.h"
#include "llvm/Transforms/Utils/Local.h"

#define DEBUG_TYPE "amdgpu-codegenprepare"

using namespace llvm;
using namespace llvm::PatternMatch;

namespace {

static cl::opt<bool> WidenLoads(
  "amdgpu-codegenprepare-widen-constant-loads",
  cl::desc("Widen sub-dword constant address space loads in AMDGPUCodeGenPrepare"),
  cl::ReallyHidden,
  cl::init(false));

static cl::opt<bool> Widen16BitOps(
    "amdgpu-codegenprepare-widen-16-bit-ops",
    cl::desc(
        "Widen uniform 16-bit instructions to 32-bit in AMDGPUCodeGenPrepare"),
    cl::ReallyHidden, cl::init(false));

static cl::opt<bool>
    BreakLargePHIs("amdgpu-codegenprepare-break-large-phis",
                   cl::desc("Break large PHI nodes for DAGISel"),
                   cl::ReallyHidden, cl::init(true));

static cl::opt<bool>
    ForceBreakLargePHIs("amdgpu-codegenprepare-force-break-large-phis",
                        cl::desc("For testing purposes, always break large "
                                 "PHIs even if it isn't profitable."),
                        cl::ReallyHidden, cl::init(false));

static cl::opt<unsigned> BreakLargePHIsThreshold(
    "amdgpu-codegenprepare-break-large-phis-threshold",
    cl::desc("Minimum type size in bits for breaking large PHI nodes"),
    cl::ReallyHidden, cl::init(32));

static cl::opt<bool> UseMul24Intrin(
  "amdgpu-codegenprepare-mul24",
  cl::desc("Introduce mul24 intrinsics in AMDGPUCodeGenPrepare"),
  cl::ReallyHidden,
  cl::init(true));

// Legalize 64-bit division by using the generic IR expansion.
static cl::opt<bool> ExpandDiv64InIR(
  "amdgpu-codegenprepare-expand-div64",
  cl::desc("Expand 64-bit division in AMDGPUCodeGenPrepare"),
  cl::ReallyHidden,
  cl::init(false));

// Leave all division operations as they are. This supersedes ExpandDiv64InIR
// and is used for testing the legalizer.
static cl::opt<bool> DisableIDivExpand(
  "amdgpu-codegenprepare-disable-idiv-expansion",
  cl::desc("Prevent expanding integer division in AMDGPUCodeGenPrepare"),
  cl::ReallyHidden,
  cl::init(false));

// Disable processing of fdiv so we can better test the backend implementations.
static cl::opt<bool> DisableFDivExpand(
  "amdgpu-codegenprepare-disable-fdiv-expansion",
  cl::desc("Prevent expanding floating point division in AMDGPUCodeGenPrepare"),
  cl::ReallyHidden,
  cl::init(false));

static bool hasUnsafeFPMath(const Function &F) {
  return F.getFnAttribute("unsafe-fp-math").getValueAsBool();
}

class AMDGPUCodeGenPrepareImpl
    : public InstVisitor<AMDGPUCodeGenPrepareImpl, bool> {
public:
  Function &F;
  const GCNSubtarget &ST;
  const AMDGPUTargetMachine &TM;
  const TargetLibraryInfo *TLI;
  AssumptionCache *AC;
  const DominatorTree *DT;
  const UniformityInfo &UA;
  const DataLayout &DL;
  const bool HasUnsafeFPMath;
  const bool HasFP32DenormalFlush;
  bool FlowChanged = false;
  mutable Function *SqrtF32 = nullptr;
  mutable Function *LdexpF32 = nullptr;

  DenseMap<const PHINode *, bool> BreakPhiNodesCache;

  AMDGPUCodeGenPrepareImpl(Function &F, const AMDGPUTargetMachine &TM,
                           const TargetLibraryInfo *TLI, AssumptionCache *AC,
                           const DominatorTree *DT, const UniformityInfo &UA)
      : F(F), ST(TM.getSubtarget<GCNSubtarget>(F)), TM(TM), TLI(TLI), AC(AC),
        DT(DT), UA(UA), DL(F.getDataLayout()),
        HasUnsafeFPMath(hasUnsafeFPMath(F)),
        HasFP32DenormalFlush(SIModeRegisterDefaults(F, ST).FP32Denormals ==
                             DenormalMode::getPreserveSign()) {}

  Function *getSqrtF32() const {
    if (SqrtF32)
      return SqrtF32;

    LLVMContext &Ctx = F.getContext();
    SqrtF32 = Intrinsic::getOrInsertDeclaration(
        F.getParent(), Intrinsic::amdgcn_sqrt, {Type::getFloatTy(Ctx)});
    return SqrtF32;
  }

  Function *getLdexpF32() const {
    if (LdexpF32)
      return LdexpF32;

    LLVMContext &Ctx = F.getContext();
    LdexpF32 = Intrinsic::getOrInsertDeclaration(
        F.getParent(), Intrinsic::ldexp,
        {Type::getFloatTy(Ctx), Type::getInt32Ty(Ctx)});
    return LdexpF32;
  }

  bool canBreakPHINode(const PHINode &I);

  /// Copies exact/nsw/nuw flags (if any) from binary operation \p I to
  /// binary operation \p V.
  ///
  /// \returns Binary operation \p V.
  /// \returns \p T's base element bit width.
  unsigned getBaseElementBitWidth(const Type *T) const;

  /// \returns Equivalent 32 bit integer type for given type \p T. For example,
  /// if \p T is i7, then i32 is returned; if \p T is <3 x i12>, then <3 x i32>
  /// is returned.
  Type *getI32Ty(IRBuilder<> &B, const Type *T) const;

  /// \returns True if binary operation \p I is a signed binary operation, false
  /// otherwise.
  bool isSigned(const BinaryOperator &I) const;

  /// \returns True if the condition of 'select' operation \p I comes from a
  /// signed 'icmp' operation, false otherwise.
  bool isSigned(const SelectInst &I) const;

  /// \returns True if type \p T needs to be promoted to 32 bit integer type,
  /// false otherwise.
  bool needsPromotionToI32(const Type *T) const;

  /// Return true if \p T is a legal scalar floating point type.
  bool isLegalFloatingTy(const Type *T) const;

  /// Wrapper to pass all the arguments to computeKnownFPClass
  KnownFPClass computeKnownFPClass(const Value *V, FPClassTest Interested,
                                   const Instruction *CtxI) const {
<<<<<<< HEAD
    return llvm::computeKnownFPClass(V, DL, Interested, 0, TLI, AC, CtxI, DT);
=======
    return llvm::computeKnownFPClass(V, DL, Interested, TLI, AC, CtxI, DT);
>>>>>>> eb0f1dc0
  }

  bool canIgnoreDenormalInput(const Value *V, const Instruction *CtxI) const {
    return HasFP32DenormalFlush ||
           computeKnownFPClass(V, fcSubnormal, CtxI).isKnownNeverSubnormal();
  }

  /// Promotes uniform binary operation \p I to equivalent 32 bit binary
  /// operation.
  ///
  /// \details \p I's base element bit width must be greater than 1 and less
  /// than or equal 16. Promotion is done by sign or zero extending operands to
  /// 32 bits, replacing \p I with equivalent 32 bit binary operation, and
  /// truncating the result of 32 bit binary operation back to \p I's original
  /// type. Division operation is not promoted.
  ///
  /// \returns True if \p I is promoted to equivalent 32 bit binary operation,
  /// false otherwise.
  bool promoteUniformOpToI32(BinaryOperator &I) const;

  /// Promotes uniform 'icmp' operation \p I to 32 bit 'icmp' operation.
  ///
  /// \details \p I's base element bit width must be greater than 1 and less
  /// than or equal 16. Promotion is done by sign or zero extending operands to
  /// 32 bits, and replacing \p I with 32 bit 'icmp' operation.
  ///
  /// \returns True.
  bool promoteUniformOpToI32(ICmpInst &I) const;

  /// Promotes uniform 'select' operation \p I to 32 bit 'select'
  /// operation.
  ///
  /// \details \p I's base element bit width must be greater than 1 and less
  /// than or equal 16. Promotion is done by sign or zero extending operands to
  /// 32 bits, replacing \p I with 32 bit 'select' operation, and truncating the
  /// result of 32 bit 'select' operation back to \p I's original type.
  ///
  /// \returns True.
  bool promoteUniformOpToI32(SelectInst &I) const;

  /// Promotes uniform 'bitreverse' intrinsic \p I to 32 bit 'bitreverse'
  /// intrinsic.
  ///
  /// \details \p I's base element bit width must be greater than 1 and less
  /// than or equal 16. Promotion is done by zero extending the operand to 32
  /// bits, replacing \p I with 32 bit 'bitreverse' intrinsic, shifting the
  /// result of 32 bit 'bitreverse' intrinsic to the right with zero fill (the
  /// shift amount is 32 minus \p I's base element bit width), and truncating
  /// the result of the shift operation back to \p I's original type.
  ///
  /// \returns True.
  bool promoteUniformBitreverseToI32(IntrinsicInst &I) const;

  /// \returns The minimum number of bits needed to store the value of \Op as an
  /// unsigned integer. Truncating to this size and then zero-extending to
  /// the original will not change the value.
  unsigned numBitsUnsigned(Value *Op) const;

  /// \returns The minimum number of bits needed to store the value of \Op as a
  /// signed integer. Truncating to this size and then sign-extending to
  /// the original size will not change the value.
  unsigned numBitsSigned(Value *Op) const;

  /// Replace mul instructions with llvm.amdgcn.mul.u24 or llvm.amdgcn.mul.s24.
  /// SelectionDAG has an issue where an and asserting the bits are known
  bool replaceMulWithMul24(BinaryOperator &I) const;

  /// Perform same function as equivalently named function in DAGCombiner. Since
  /// we expand some divisions here, we need to perform this before obscuring.
  bool foldBinOpIntoSelect(BinaryOperator &I) const;

  bool divHasSpecialOptimization(BinaryOperator &I,
                                 Value *Num, Value *Den) const;
  unsigned getDivNumBits(BinaryOperator &I, Value *Num, Value *Den,
                         unsigned MaxDivBits, bool Signed) const;

  /// Expands 24 bit div or rem.
  Value* expandDivRem24(IRBuilder<> &Builder, BinaryOperator &I,
                        Value *Num, Value *Den,
                        bool IsDiv, bool IsSigned) const;

  Value *expandDivRem24Impl(IRBuilder<> &Builder, BinaryOperator &I,
                            Value *Num, Value *Den, unsigned NumBits,
                            bool IsDiv, bool IsSigned) const;

  /// Expands 32 bit div or rem.
  Value* expandDivRem32(IRBuilder<> &Builder, BinaryOperator &I,
                        Value *Num, Value *Den) const;

  Value *shrinkDivRem64(IRBuilder<> &Builder, BinaryOperator &I,
                        Value *Num, Value *Den) const;
  void expandDivRem64(BinaryOperator &I) const;

  /// Widen a scalar load.
  ///
  /// \details \p Widen scalar load for uniform, small type loads from constant
  //  memory / to a full 32-bits and then truncate the input to allow a scalar
  //  load instead of a vector load.
  //
  /// \returns True.

  bool canWidenScalarExtLoad(LoadInst &I) const;

  Value *matchFractPat(IntrinsicInst &I);
  Value *applyFractPat(IRBuilder<> &Builder, Value *FractArg);

  bool canOptimizeWithRsq(const FPMathOperator *SqrtOp, FastMathFlags DivFMF,
                          FastMathFlags SqrtFMF) const;

  Value *optimizeWithRsq(IRBuilder<> &Builder, Value *Num, Value *Den,
                         FastMathFlags DivFMF, FastMathFlags SqrtFMF,
                         const Instruction *CtxI) const;

  Value *optimizeWithRcp(IRBuilder<> &Builder, Value *Num, Value *Den,
                         FastMathFlags FMF, const Instruction *CtxI) const;
  Value *optimizeWithFDivFast(IRBuilder<> &Builder, Value *Num, Value *Den,
                              float ReqdAccuracy) const;

  Value *visitFDivElement(IRBuilder<> &Builder, Value *Num, Value *Den,
                          FastMathFlags DivFMF, FastMathFlags SqrtFMF,
                          Value *RsqOp, const Instruction *FDiv,
                          float ReqdAccuracy) const;

  std::pair<Value *, Value *> getFrexpResults(IRBuilder<> &Builder,
                                              Value *Src) const;

  Value *emitRcpIEEE1ULP(IRBuilder<> &Builder, Value *Src,
                         bool IsNegative) const;
  Value *emitFrexpDiv(IRBuilder<> &Builder, Value *LHS, Value *RHS,
                      FastMathFlags FMF) const;
  Value *emitSqrtIEEE2ULP(IRBuilder<> &Builder, Value *Src,
                          FastMathFlags FMF) const;

public:
  bool visitFDiv(BinaryOperator &I);

  bool visitInstruction(Instruction &I) { return false; }
  bool visitBinaryOperator(BinaryOperator &I);
  bool visitLoadInst(LoadInst &I);
  bool visitICmpInst(ICmpInst &I);
  bool visitSelectInst(SelectInst &I);
  bool visitPHINode(PHINode &I);
  bool visitAddrSpaceCastInst(AddrSpaceCastInst &I);

  bool visitIntrinsicInst(IntrinsicInst &I);
  bool visitBitreverseIntrinsicInst(IntrinsicInst &I);
  bool visitFMinLike(IntrinsicInst &I);
  bool visitSqrt(IntrinsicInst &I);
  bool run();
};

class AMDGPUCodeGenPrepare : public FunctionPass {
public:
  static char ID;
  AMDGPUCodeGenPrepare() : FunctionPass(ID) {}
  void getAnalysisUsage(AnalysisUsage &AU) const override {
    AU.addRequired<AssumptionCacheTracker>();
    AU.addRequired<UniformityInfoWrapperPass>();
    AU.addRequired<TargetLibraryInfoWrapperPass>();

    // FIXME: Division expansion needs to preserve the dominator tree.
    if (!ExpandDiv64InIR)
      AU.setPreservesAll();
  }
  bool runOnFunction(Function &F) override;
  StringRef getPassName() const override { return "AMDGPU IR optimizations"; }
};

} // end anonymous namespace

bool AMDGPUCodeGenPrepareImpl::run() {
  BreakPhiNodesCache.clear();
  bool MadeChange = false;

  Function::iterator NextBB;
  for (Function::iterator FI = F.begin(), FE = F.end(); FI != FE; FI = NextBB) {
    BasicBlock *BB = &*FI;
    NextBB = std::next(FI);

    BasicBlock::iterator Next;
    for (BasicBlock::iterator I = BB->begin(), E = BB->end(); I != E;
         I = Next) {
      Next = std::next(I);

      MadeChange |= visit(*I);

      if (Next != E) { // Control flow changed
        BasicBlock *NextInstBB = Next->getParent();
        if (NextInstBB != BB) {
          BB = NextInstBB;
          E = BB->end();
          FE = F.end();
        }
      }
    }
  }
  return MadeChange;
}

unsigned AMDGPUCodeGenPrepareImpl::getBaseElementBitWidth(const Type *T) const {
  assert(needsPromotionToI32(T) && "T does not need promotion to i32");

  if (T->isIntegerTy())
    return T->getIntegerBitWidth();
  return cast<VectorType>(T)->getElementType()->getIntegerBitWidth();
}

Type *AMDGPUCodeGenPrepareImpl::getI32Ty(IRBuilder<> &B, const Type *T) const {
  assert(needsPromotionToI32(T) && "T does not need promotion to i32");

  if (T->isIntegerTy())
    return B.getInt32Ty();
  return FixedVectorType::get(B.getInt32Ty(), cast<FixedVectorType>(T));
}

bool AMDGPUCodeGenPrepareImpl::isSigned(const BinaryOperator &I) const {
  return I.getOpcode() == Instruction::AShr ||
      I.getOpcode() == Instruction::SDiv || I.getOpcode() == Instruction::SRem;
}

bool AMDGPUCodeGenPrepareImpl::isSigned(const SelectInst &I) const {
  return isa<ICmpInst>(I.getOperand(0)) &&
         cast<ICmpInst>(I.getOperand(0))->isSigned();
}

bool AMDGPUCodeGenPrepareImpl::needsPromotionToI32(const Type *T) const {
  if (!Widen16BitOps)
    return false;

  const IntegerType *IntTy = dyn_cast<IntegerType>(T);
  if (IntTy && IntTy->getBitWidth() > 1 && IntTy->getBitWidth() <= 16)
    return true;

  if (const VectorType *VT = dyn_cast<VectorType>(T)) {
    // TODO: The set of packed operations is more limited, so may want to
    // promote some anyway.
    if (ST.hasVOP3PInsts())
      return false;

    return needsPromotionToI32(VT->getElementType());
  }

  return false;
}

bool AMDGPUCodeGenPrepareImpl::isLegalFloatingTy(const Type *Ty) const {
  return Ty->isFloatTy() || Ty->isDoubleTy() ||
         (Ty->isHalfTy() && ST.has16BitInsts());
}

// Return true if the op promoted to i32 should have nsw set.
static bool promotedOpIsNSW(const Instruction &I) {
  switch (I.getOpcode()) {
  case Instruction::Shl:
  case Instruction::Add:
  case Instruction::Sub:
    return true;
  case Instruction::Mul:
    return I.hasNoUnsignedWrap();
  default:
    return false;
  }
}

// Return true if the op promoted to i32 should have nuw set.
static bool promotedOpIsNUW(const Instruction &I) {
  switch (I.getOpcode()) {
  case Instruction::Shl:
  case Instruction::Add:
  case Instruction::Mul:
    return true;
  case Instruction::Sub:
    return I.hasNoUnsignedWrap();
  default:
    return false;
  }
}

bool AMDGPUCodeGenPrepareImpl::canWidenScalarExtLoad(LoadInst &I) const {
  Type *Ty = I.getType();
  int TySize = DL.getTypeSizeInBits(Ty);
  Align Alignment = DL.getValueOrABITypeAlignment(I.getAlign(), Ty);

  return I.isSimple() && TySize < 32 && Alignment >= 4 && UA.isUniform(&I);
}

bool AMDGPUCodeGenPrepareImpl::promoteUniformOpToI32(BinaryOperator &I) const {
  assert(needsPromotionToI32(I.getType()) &&
         "I does not need promotion to i32");

  if (I.getOpcode() == Instruction::SDiv ||
      I.getOpcode() == Instruction::UDiv ||
      I.getOpcode() == Instruction::SRem ||
      I.getOpcode() == Instruction::URem)
    return false;

  IRBuilder<> Builder(&I);
  Builder.SetCurrentDebugLocation(I.getDebugLoc());

  Type *I32Ty = getI32Ty(Builder, I.getType());
  Value *ExtOp0 = nullptr;
  Value *ExtOp1 = nullptr;
  Value *ExtRes = nullptr;
  Value *TruncRes = nullptr;

  if (isSigned(I)) {
    ExtOp0 = Builder.CreateSExt(I.getOperand(0), I32Ty);
    ExtOp1 = Builder.CreateSExt(I.getOperand(1), I32Ty);
  } else {
    ExtOp0 = Builder.CreateZExt(I.getOperand(0), I32Ty);
    ExtOp1 = Builder.CreateZExt(I.getOperand(1), I32Ty);
  }

  ExtRes = Builder.CreateBinOp(I.getOpcode(), ExtOp0, ExtOp1);
  if (Instruction *Inst = dyn_cast<Instruction>(ExtRes)) {
    if (promotedOpIsNSW(cast<Instruction>(I)))
      Inst->setHasNoSignedWrap();

    if (promotedOpIsNUW(cast<Instruction>(I)))
      Inst->setHasNoUnsignedWrap();

    if (const auto *ExactOp = dyn_cast<PossiblyExactOperator>(&I))
      Inst->setIsExact(ExactOp->isExact());
  }

  TruncRes = Builder.CreateTrunc(ExtRes, I.getType());

  I.replaceAllUsesWith(TruncRes);
  I.eraseFromParent();

  return true;
}

bool AMDGPUCodeGenPrepareImpl::promoteUniformOpToI32(ICmpInst &I) const {
  assert(needsPromotionToI32(I.getOperand(0)->getType()) &&
         "I does not need promotion to i32");

  IRBuilder<> Builder(&I);
  Builder.SetCurrentDebugLocation(I.getDebugLoc());

  Type *I32Ty = getI32Ty(Builder, I.getOperand(0)->getType());
  Value *ExtOp0 = nullptr;
  Value *ExtOp1 = nullptr;
  Value *NewICmp  = nullptr;

  if (I.isSigned()) {
    ExtOp0 = Builder.CreateSExt(I.getOperand(0), I32Ty);
    ExtOp1 = Builder.CreateSExt(I.getOperand(1), I32Ty);
  } else {
    ExtOp0 = Builder.CreateZExt(I.getOperand(0), I32Ty);
    ExtOp1 = Builder.CreateZExt(I.getOperand(1), I32Ty);
  }
  NewICmp = Builder.CreateICmp(I.getPredicate(), ExtOp0, ExtOp1);

  I.replaceAllUsesWith(NewICmp);
  I.eraseFromParent();

  return true;
}

bool AMDGPUCodeGenPrepareImpl::promoteUniformOpToI32(SelectInst &I) const {
  assert(needsPromotionToI32(I.getType()) &&
         "I does not need promotion to i32");

  IRBuilder<> Builder(&I);
  Builder.SetCurrentDebugLocation(I.getDebugLoc());

  Type *I32Ty = getI32Ty(Builder, I.getType());
  Value *ExtOp1 = nullptr;
  Value *ExtOp2 = nullptr;
  Value *ExtRes = nullptr;
  Value *TruncRes = nullptr;

  if (isSigned(I)) {
    ExtOp1 = Builder.CreateSExt(I.getOperand(1), I32Ty);
    ExtOp2 = Builder.CreateSExt(I.getOperand(2), I32Ty);
  } else {
    ExtOp1 = Builder.CreateZExt(I.getOperand(1), I32Ty);
    ExtOp2 = Builder.CreateZExt(I.getOperand(2), I32Ty);
  }
  ExtRes = Builder.CreateSelect(I.getOperand(0), ExtOp1, ExtOp2);
  TruncRes = Builder.CreateTrunc(ExtRes, I.getType());

  I.replaceAllUsesWith(TruncRes);
  I.eraseFromParent();

  return true;
}

bool AMDGPUCodeGenPrepareImpl::promoteUniformBitreverseToI32(
    IntrinsicInst &I) const {
  assert(I.getIntrinsicID() == Intrinsic::bitreverse &&
         "I must be bitreverse intrinsic");
  assert(needsPromotionToI32(I.getType()) &&
         "I does not need promotion to i32");

  IRBuilder<> Builder(&I);
  Builder.SetCurrentDebugLocation(I.getDebugLoc());

  Type *I32Ty = getI32Ty(Builder, I.getType());
  Value *ExtOp = Builder.CreateZExt(I.getOperand(0), I32Ty);
  Value *ExtRes =
      Builder.CreateIntrinsic(Intrinsic::bitreverse, {I32Ty}, {ExtOp});
  Value *LShrOp =
      Builder.CreateLShr(ExtRes, 32 - getBaseElementBitWidth(I.getType()));
  Value *TruncRes =
      Builder.CreateTrunc(LShrOp, I.getType());

  I.replaceAllUsesWith(TruncRes);
  I.eraseFromParent();

  return true;
}

unsigned AMDGPUCodeGenPrepareImpl::numBitsUnsigned(Value *Op) const {
<<<<<<< HEAD
  return computeKnownBits(Op, DL, 0, AC).countMaxActiveBits();
}

unsigned AMDGPUCodeGenPrepareImpl::numBitsSigned(Value *Op) const {
  return ComputeMaxSignificantBits(Op, DL, 0, AC);
=======
  return computeKnownBits(Op, DL, AC).countMaxActiveBits();
}

unsigned AMDGPUCodeGenPrepareImpl::numBitsSigned(Value *Op) const {
  return ComputeMaxSignificantBits(Op, DL, AC);
>>>>>>> eb0f1dc0
}

static void extractValues(IRBuilder<> &Builder,
                          SmallVectorImpl<Value *> &Values, Value *V) {
  auto *VT = dyn_cast<FixedVectorType>(V->getType());
  if (!VT) {
    Values.push_back(V);
    return;
  }

  for (int I = 0, E = VT->getNumElements(); I != E; ++I)
    Values.push_back(Builder.CreateExtractElement(V, I));
}

static Value *insertValues(IRBuilder<> &Builder,
                           Type *Ty,
                           SmallVectorImpl<Value *> &Values) {
  if (!Ty->isVectorTy()) {
    assert(Values.size() == 1);
    return Values[0];
  }

  Value *NewVal = PoisonValue::get(Ty);
  for (int I = 0, E = Values.size(); I != E; ++I)
    NewVal = Builder.CreateInsertElement(NewVal, Values[I], I);

  return NewVal;
}

bool AMDGPUCodeGenPrepareImpl::replaceMulWithMul24(BinaryOperator &I) const {
  if (I.getOpcode() != Instruction::Mul)
    return false;

  Type *Ty = I.getType();
  unsigned Size = Ty->getScalarSizeInBits();
  if (Size <= 16 && ST.has16BitInsts())
    return false;

  // Prefer scalar if this could be s_mul_i32
  if (UA.isUniform(&I))
    return false;

  Value *LHS = I.getOperand(0);
  Value *RHS = I.getOperand(1);
  IRBuilder<> Builder(&I);
  Builder.SetCurrentDebugLocation(I.getDebugLoc());

  unsigned LHSBits = 0, RHSBits = 0;
  bool IsSigned = false;

  if (ST.hasMulU24() && (LHSBits = numBitsUnsigned(LHS)) <= 24 &&
      (RHSBits = numBitsUnsigned(RHS)) <= 24) {
    IsSigned = false;

  } else if (ST.hasMulI24() && (LHSBits = numBitsSigned(LHS)) <= 24 &&
             (RHSBits = numBitsSigned(RHS)) <= 24) {
    IsSigned = true;

  } else
    return false;

  SmallVector<Value *, 4> LHSVals;
  SmallVector<Value *, 4> RHSVals;
  SmallVector<Value *, 4> ResultVals;
  extractValues(Builder, LHSVals, LHS);
  extractValues(Builder, RHSVals, RHS);

  IntegerType *I32Ty = Builder.getInt32Ty();
  IntegerType *IntrinTy = Size > 32 ? Builder.getInt64Ty() : I32Ty;
  Type *DstTy = LHSVals[0]->getType();

  for (int I = 0, E = LHSVals.size(); I != E; ++I) {
    Value *LHS = IsSigned ? Builder.CreateSExtOrTrunc(LHSVals[I], I32Ty)
                          : Builder.CreateZExtOrTrunc(LHSVals[I], I32Ty);
    Value *RHS = IsSigned ? Builder.CreateSExtOrTrunc(RHSVals[I], I32Ty)
                          : Builder.CreateZExtOrTrunc(RHSVals[I], I32Ty);
    Intrinsic::ID ID =
        IsSigned ? Intrinsic::amdgcn_mul_i24 : Intrinsic::amdgcn_mul_u24;
    Value *Result = Builder.CreateIntrinsic(ID, {IntrinTy}, {LHS, RHS});
    Result = IsSigned ? Builder.CreateSExtOrTrunc(Result, DstTy)
                      : Builder.CreateZExtOrTrunc(Result, DstTy);
    ResultVals.push_back(Result);
  }

  Value *NewVal = insertValues(Builder, Ty, ResultVals);
  NewVal->takeName(&I);
  I.replaceAllUsesWith(NewVal);
  I.eraseFromParent();

  return true;
}

// Find a select instruction, which may have been casted. This is mostly to deal
// with cases where i16 selects were promoted here to i32.
static SelectInst *findSelectThroughCast(Value *V, CastInst *&Cast) {
  Cast = nullptr;
  if (SelectInst *Sel = dyn_cast<SelectInst>(V))
    return Sel;

  if ((Cast = dyn_cast<CastInst>(V))) {
    if (SelectInst *Sel = dyn_cast<SelectInst>(Cast->getOperand(0)))
      return Sel;
  }

  return nullptr;
}

bool AMDGPUCodeGenPrepareImpl::foldBinOpIntoSelect(BinaryOperator &BO) const {
  // Don't do this unless the old select is going away. We want to eliminate the
  // binary operator, not replace a binop with a select.
  int SelOpNo = 0;

  CastInst *CastOp;

  // TODO: Should probably try to handle some cases with multiple
  // users. Duplicating the select may be profitable for division.
  SelectInst *Sel = findSelectThroughCast(BO.getOperand(0), CastOp);
  if (!Sel || !Sel->hasOneUse()) {
    SelOpNo = 1;
    Sel = findSelectThroughCast(BO.getOperand(1), CastOp);
  }

  if (!Sel || !Sel->hasOneUse())
    return false;

  Constant *CT = dyn_cast<Constant>(Sel->getTrueValue());
  Constant *CF = dyn_cast<Constant>(Sel->getFalseValue());
  Constant *CBO = dyn_cast<Constant>(BO.getOperand(SelOpNo ^ 1));
  if (!CBO || !CT || !CF)
    return false;

  if (CastOp) {
    if (!CastOp->hasOneUse())
      return false;
    CT = ConstantFoldCastOperand(CastOp->getOpcode(), CT, BO.getType(), DL);
    CF = ConstantFoldCastOperand(CastOp->getOpcode(), CF, BO.getType(), DL);
  }

  // TODO: Handle special 0/-1 cases DAG combine does, although we only really
  // need to handle divisions here.
  Constant *FoldedT =
      SelOpNo ? ConstantFoldBinaryOpOperands(BO.getOpcode(), CBO, CT, DL)
              : ConstantFoldBinaryOpOperands(BO.getOpcode(), CT, CBO, DL);
  if (!FoldedT || isa<ConstantExpr>(FoldedT))
    return false;

  Constant *FoldedF =
      SelOpNo ? ConstantFoldBinaryOpOperands(BO.getOpcode(), CBO, CF, DL)
              : ConstantFoldBinaryOpOperands(BO.getOpcode(), CF, CBO, DL);
  if (!FoldedF || isa<ConstantExpr>(FoldedF))
    return false;

  IRBuilder<> Builder(&BO);
  Builder.SetCurrentDebugLocation(BO.getDebugLoc());
  if (const FPMathOperator *FPOp = dyn_cast<const FPMathOperator>(&BO))
    Builder.setFastMathFlags(FPOp->getFastMathFlags());

  Value *NewSelect = Builder.CreateSelect(Sel->getCondition(),
                                          FoldedT, FoldedF);
  NewSelect->takeName(&BO);
  BO.replaceAllUsesWith(NewSelect);
  BO.eraseFromParent();
  if (CastOp)
    CastOp->eraseFromParent();
  Sel->eraseFromParent();
  return true;
}

std::pair<Value *, Value *>
AMDGPUCodeGenPrepareImpl::getFrexpResults(IRBuilder<> &Builder,
                                          Value *Src) const {
  Type *Ty = Src->getType();
  Value *Frexp = Builder.CreateIntrinsic(Intrinsic::frexp,
                                         {Ty, Builder.getInt32Ty()}, Src);
  Value *FrexpMant = Builder.CreateExtractValue(Frexp, {0});

  // Bypass the bug workaround for the exponent result since it doesn't matter.
  // TODO: Does the bug workaround even really need to consider the exponent
  // result? It's unspecified by the spec.

  Value *FrexpExp =
      ST.hasFractBug()
          ? Builder.CreateIntrinsic(Intrinsic::amdgcn_frexp_exp,
                                    {Builder.getInt32Ty(), Ty}, Src)
          : Builder.CreateExtractValue(Frexp, {1});
  return {FrexpMant, FrexpExp};
}

/// Emit an expansion of 1.0 / Src good for 1ulp that supports denormals.
Value *AMDGPUCodeGenPrepareImpl::emitRcpIEEE1ULP(IRBuilder<> &Builder,
                                                 Value *Src,
                                                 bool IsNegative) const {
  // Same as for 1.0, but expand the sign out of the constant.
  // -1.0 / x -> rcp (fneg x)
  if (IsNegative)
    Src = Builder.CreateFNeg(Src);

  // The rcp instruction doesn't support denormals, so scale the input
  // out of the denormal range and convert at the end.
  //
  // Expand as 2^-n * (1.0 / (x * 2^n))

  // TODO: Skip scaling if input is known never denormal and the input
  // range won't underflow to denormal. The hard part is knowing the
  // result. We need a range check, the result could be denormal for
  // 0x1p+126 < den <= 0x1p+127.
  auto [FrexpMant, FrexpExp] = getFrexpResults(Builder, Src);
  Value *ScaleFactor = Builder.CreateNeg(FrexpExp);
  Value *Rcp = Builder.CreateUnaryIntrinsic(Intrinsic::amdgcn_rcp, FrexpMant);
  return Builder.CreateCall(getLdexpF32(), {Rcp, ScaleFactor});
}

/// Emit a 2ulp expansion for fdiv by using frexp for input scaling.
Value *AMDGPUCodeGenPrepareImpl::emitFrexpDiv(IRBuilder<> &Builder, Value *LHS,
                                              Value *RHS,
                                              FastMathFlags FMF) const {
  // If we have have to work around the fract/frexp bug, we're worse off than
  // using the fdiv.fast expansion. The full safe expansion is faster if we have
  // fast FMA.
  if (HasFP32DenormalFlush && ST.hasFractBug() && !ST.hasFastFMAF32() &&
      (!FMF.noNaNs() || !FMF.noInfs()))
    return nullptr;

  // We're scaling the LHS to avoid a denormal input, and scale the denominator
  // to avoid large values underflowing the result.
  auto [FrexpMantRHS, FrexpExpRHS] = getFrexpResults(Builder, RHS);

  Value *Rcp =
      Builder.CreateUnaryIntrinsic(Intrinsic::amdgcn_rcp, FrexpMantRHS);

  auto [FrexpMantLHS, FrexpExpLHS] = getFrexpResults(Builder, LHS);
  Value *Mul = Builder.CreateFMul(FrexpMantLHS, Rcp);

  // We multiplied by 2^N/2^M, so we need to multiply by 2^(N-M) to scale the
  // result.
  Value *ExpDiff = Builder.CreateSub(FrexpExpLHS, FrexpExpRHS);
  return Builder.CreateCall(getLdexpF32(), {Mul, ExpDiff});
}

/// Emit a sqrt that handles denormals and is accurate to 2ulp.
Value *AMDGPUCodeGenPrepareImpl::emitSqrtIEEE2ULP(IRBuilder<> &Builder,
                                                  Value *Src,
                                                  FastMathFlags FMF) const {
  Type *Ty = Src->getType();
  APFloat SmallestNormal =
      APFloat::getSmallestNormalized(Ty->getFltSemantics());
  Value *NeedScale =
      Builder.CreateFCmpOLT(Src, ConstantFP::get(Ty, SmallestNormal));

  ConstantInt *Zero = Builder.getInt32(0);
  Value *InputScaleFactor =
      Builder.CreateSelect(NeedScale, Builder.getInt32(32), Zero);

  Value *Scaled = Builder.CreateCall(getLdexpF32(), {Src, InputScaleFactor});

  Value *Sqrt = Builder.CreateCall(getSqrtF32(), Scaled);

  Value *OutputScaleFactor =
      Builder.CreateSelect(NeedScale, Builder.getInt32(-16), Zero);
  return Builder.CreateCall(getLdexpF32(), {Sqrt, OutputScaleFactor});
}

/// Emit an expansion of 1.0 / sqrt(Src) good for 1ulp that supports denormals.
static Value *emitRsqIEEE1ULP(IRBuilder<> &Builder, Value *Src,
                              bool IsNegative) {
  // bool need_scale = x < 0x1p-126f;
  // float input_scale = need_scale ? 0x1.0p+24f : 1.0f;
  // float output_scale = need_scale ? 0x1.0p+12f : 1.0f;
  // rsq(x * input_scale) * output_scale;

  Type *Ty = Src->getType();
  APFloat SmallestNormal =
      APFloat::getSmallestNormalized(Ty->getFltSemantics());
  Value *NeedScale =
      Builder.CreateFCmpOLT(Src, ConstantFP::get(Ty, SmallestNormal));
  Constant *One = ConstantFP::get(Ty, 1.0);
  Constant *InputScale = ConstantFP::get(Ty, 0x1.0p+24);
  Constant *OutputScale =
      ConstantFP::get(Ty, IsNegative ? -0x1.0p+12 : 0x1.0p+12);

  Value *InputScaleFactor = Builder.CreateSelect(NeedScale, InputScale, One);

  Value *ScaledInput = Builder.CreateFMul(Src, InputScaleFactor);
  Value *Rsq = Builder.CreateUnaryIntrinsic(Intrinsic::amdgcn_rsq, ScaledInput);
  Value *OutputScaleFactor = Builder.CreateSelect(
      NeedScale, OutputScale, IsNegative ? ConstantFP::get(Ty, -1.0) : One);

  return Builder.CreateFMul(Rsq, OutputScaleFactor);
}

bool AMDGPUCodeGenPrepareImpl::canOptimizeWithRsq(const FPMathOperator *SqrtOp,
                                                  FastMathFlags DivFMF,
                                                  FastMathFlags SqrtFMF) const {
  // The rsqrt contraction increases accuracy from ~2ulp to ~1ulp.
  if (!DivFMF.allowContract() || !SqrtFMF.allowContract())
    return false;

  // v_rsq_f32 gives 1ulp
  return SqrtFMF.approxFunc() || HasUnsafeFPMath ||
         SqrtOp->getFPAccuracy() >= 1.0f;
}

Value *AMDGPUCodeGenPrepareImpl::optimizeWithRsq(
    IRBuilder<> &Builder, Value *Num, Value *Den, const FastMathFlags DivFMF,
    const FastMathFlags SqrtFMF, const Instruction *CtxI) const {
  // The rsqrt contraction increases accuracy from ~2ulp to ~1ulp.
  assert(DivFMF.allowContract() && SqrtFMF.allowContract());

  // rsq_f16 is accurate to 0.51 ulp.
  // rsq_f32 is accurate for !fpmath >= 1.0ulp and denormals are flushed.
  // rsq_f64 is never accurate.
  const ConstantFP *CLHS = dyn_cast<ConstantFP>(Num);
  if (!CLHS)
    return nullptr;

  assert(Den->getType()->isFloatTy());

  bool IsNegative = false;

  // TODO: Handle other numerator values with arcp.
  if (CLHS->isExactlyValue(1.0) || (IsNegative = CLHS->isExactlyValue(-1.0))) {
    // Add in the sqrt flags.
    IRBuilder<>::FastMathFlagGuard Guard(Builder);
    Builder.setFastMathFlags(DivFMF | SqrtFMF);

    if ((DivFMF.approxFunc() && SqrtFMF.approxFunc()) || HasUnsafeFPMath ||
        canIgnoreDenormalInput(Den, CtxI)) {
      Value *Result = Builder.CreateUnaryIntrinsic(Intrinsic::amdgcn_rsq, Den);
      // -1.0 / sqrt(x) -> fneg(rsq(x))
      return IsNegative ? Builder.CreateFNeg(Result) : Result;
    }

    return emitRsqIEEE1ULP(Builder, Den, IsNegative);
  }

  return nullptr;
}

// Optimize fdiv with rcp:
//
// 1/x -> rcp(x) when rcp is sufficiently accurate or inaccurate rcp is
//               allowed with unsafe-fp-math or afn.
//
// a/b -> a*rcp(b) when arcp is allowed, and we only need provide ULP 1.0
Value *
AMDGPUCodeGenPrepareImpl::optimizeWithRcp(IRBuilder<> &Builder, Value *Num,
                                          Value *Den, FastMathFlags FMF,
                                          const Instruction *CtxI) const {
  // rcp_f16 is accurate to 0.51 ulp.
  // rcp_f32 is accurate for !fpmath >= 1.0ulp and denormals are flushed.
  // rcp_f64 is never accurate.
  assert(Den->getType()->isFloatTy());

  if (const ConstantFP *CLHS = dyn_cast<ConstantFP>(Num)) {
    bool IsNegative = false;
    if (CLHS->isExactlyValue(1.0) ||
        (IsNegative = CLHS->isExactlyValue(-1.0))) {
      Value *Src = Den;

      if (HasFP32DenormalFlush || FMF.approxFunc()) {
        // -1.0 / x -> 1.0 / fneg(x)
        if (IsNegative)
          Src = Builder.CreateFNeg(Src);

        // v_rcp_f32 and v_rsq_f32 do not support denormals, and according to
        // the CI documentation has a worst case error of 1 ulp.
        // OpenCL requires <= 2.5 ulp for 1.0 / x, so it should always be OK
        // to use it as long as we aren't trying to use denormals.
        //
        // v_rcp_f16 and v_rsq_f16 DO support denormals.

        // NOTE: v_sqrt and v_rcp will be combined to v_rsq later. So we don't
        //       insert rsq intrinsic here.

        // 1.0 / x -> rcp(x)
        return Builder.CreateUnaryIntrinsic(Intrinsic::amdgcn_rcp, Src);
      }

      // TODO: If the input isn't denormal, and we know the input exponent isn't
      // big enough to introduce a denormal we can avoid the scaling.
      return emitRcpIEEE1ULP(Builder, Src, IsNegative);
    }
  }

  if (FMF.allowReciprocal()) {
    // x / y -> x * (1.0 / y)

    // TODO: Could avoid denormal scaling and use raw rcp if we knew the output
    // will never underflow.
    if (HasFP32DenormalFlush || FMF.approxFunc()) {
      Value *Recip = Builder.CreateUnaryIntrinsic(Intrinsic::amdgcn_rcp, Den);
      return Builder.CreateFMul(Num, Recip);
    }

    Value *Recip = emitRcpIEEE1ULP(Builder, Den, false);
    return Builder.CreateFMul(Num, Recip);
  }

  return nullptr;
}

// optimize with fdiv.fast:
//
// a/b -> fdiv.fast(a, b) when !fpmath >= 2.5ulp with denormals flushed.
//
// 1/x -> fdiv.fast(1,x)  when !fpmath >= 2.5ulp.
//
// NOTE: optimizeWithRcp should be tried first because rcp is the preference.
Value *AMDGPUCodeGenPrepareImpl::optimizeWithFDivFast(
    IRBuilder<> &Builder, Value *Num, Value *Den, float ReqdAccuracy) const {
  // fdiv.fast can achieve 2.5 ULP accuracy.
  if (ReqdAccuracy < 2.5f)
    return nullptr;

  // Only have fdiv.fast for f32.
  assert(Den->getType()->isFloatTy());

  bool NumIsOne = false;
  if (const ConstantFP *CNum = dyn_cast<ConstantFP>(Num)) {
    if (CNum->isExactlyValue(+1.0) || CNum->isExactlyValue(-1.0))
      NumIsOne = true;
  }

  // fdiv does not support denormals. But 1.0/x is always fine to use it.
  //
  // TODO: This works for any value with a specific known exponent range, don't
  // just limit to constant 1.
  if (!HasFP32DenormalFlush && !NumIsOne)
    return nullptr;

  return Builder.CreateIntrinsic(Intrinsic::amdgcn_fdiv_fast, {Num, Den});
}

Value *AMDGPUCodeGenPrepareImpl::visitFDivElement(
    IRBuilder<> &Builder, Value *Num, Value *Den, FastMathFlags DivFMF,
    FastMathFlags SqrtFMF, Value *RsqOp, const Instruction *FDivInst,
    float ReqdDivAccuracy) const {
  if (RsqOp) {
    Value *Rsq =
        optimizeWithRsq(Builder, Num, RsqOp, DivFMF, SqrtFMF, FDivInst);
    if (Rsq)
      return Rsq;
  }

  Value *Rcp = optimizeWithRcp(Builder, Num, Den, DivFMF, FDivInst);
  if (Rcp)
    return Rcp;

  // In the basic case fdiv_fast has the same instruction count as the frexp div
  // expansion. Slightly prefer fdiv_fast since it ends in an fmul that can
  // potentially be fused into a user. Also, materialization of the constants
  // can be reused for multiple instances.
  Value *FDivFast = optimizeWithFDivFast(Builder, Num, Den, ReqdDivAccuracy);
  if (FDivFast)
    return FDivFast;

  return emitFrexpDiv(Builder, Num, Den, DivFMF);
}

// Optimizations is performed based on fpmath, fast math flags as well as
// denormals to optimize fdiv with either rcp or fdiv.fast.
//
// With rcp:
//   1/x -> rcp(x) when rcp is sufficiently accurate or inaccurate rcp is
//                 allowed with unsafe-fp-math or afn.
//
//   a/b -> a*rcp(b) when inaccurate rcp is allowed with unsafe-fp-math or afn.
//
// With fdiv.fast:
//   a/b -> fdiv.fast(a, b) when !fpmath >= 2.5ulp with denormals flushed.
//
//   1/x -> fdiv.fast(1,x)  when !fpmath >= 2.5ulp.
//
// NOTE: rcp is the preference in cases that both are legal.
bool AMDGPUCodeGenPrepareImpl::visitFDiv(BinaryOperator &FDiv) {
  if (DisableFDivExpand)
    return false;

  Type *Ty = FDiv.getType()->getScalarType();
  if (!Ty->isFloatTy())
    return false;

  // The f64 rcp/rsq approximations are pretty inaccurate. We can do an
  // expansion around them in codegen. f16 is good enough to always use.

  const FPMathOperator *FPOp = cast<const FPMathOperator>(&FDiv);
  const FastMathFlags DivFMF = FPOp->getFastMathFlags();
  const float ReqdAccuracy = FPOp->getFPAccuracy();

  FastMathFlags SqrtFMF;

  Value *Num = FDiv.getOperand(0);
  Value *Den = FDiv.getOperand(1);

  Value *RsqOp = nullptr;
  auto *DenII = dyn_cast<IntrinsicInst>(Den);
  if (DenII && DenII->getIntrinsicID() == Intrinsic::sqrt &&
      DenII->hasOneUse()) {
    const auto *SqrtOp = cast<FPMathOperator>(DenII);
    SqrtFMF = SqrtOp->getFastMathFlags();
    if (canOptimizeWithRsq(SqrtOp, DivFMF, SqrtFMF))
      RsqOp = SqrtOp->getOperand(0);
  }

  // Inaccurate rcp is allowed with unsafe-fp-math or afn.
  //
  // Defer to codegen to handle this.
  //
  // TODO: Decide on an interpretation for interactions between afn + arcp +
  // !fpmath, and make it consistent between here and codegen. For now, defer
  // expansion of afn to codegen. The current interpretation is so aggressive we
  // don't need any pre-consideration here when we have better information. A
  // more conservative interpretation could use handling here.
  const bool AllowInaccurateRcp = HasUnsafeFPMath || DivFMF.approxFunc();
  if (!RsqOp && AllowInaccurateRcp)
    return false;

  // Defer the correct implementations to codegen.
  if (ReqdAccuracy < 1.0f)
    return false;

  IRBuilder<> Builder(FDiv.getParent(), std::next(FDiv.getIterator()));
  Builder.setFastMathFlags(DivFMF);
  Builder.SetCurrentDebugLocation(FDiv.getDebugLoc());

  SmallVector<Value *, 4> NumVals;
  SmallVector<Value *, 4> DenVals;
  SmallVector<Value *, 4> RsqDenVals;
  extractValues(Builder, NumVals, Num);
  extractValues(Builder, DenVals, Den);

  if (RsqOp)
    extractValues(Builder, RsqDenVals, RsqOp);

  SmallVector<Value *, 4> ResultVals(NumVals.size());
  for (int I = 0, E = NumVals.size(); I != E; ++I) {
    Value *NumElt = NumVals[I];
    Value *DenElt = DenVals[I];
    Value *RsqDenElt = RsqOp ? RsqDenVals[I] : nullptr;

    Value *NewElt =
        visitFDivElement(Builder, NumElt, DenElt, DivFMF, SqrtFMF, RsqDenElt,
                         cast<Instruction>(FPOp), ReqdAccuracy);
    if (!NewElt) {
      // Keep the original, but scalarized.

      // This has the unfortunate side effect of sometimes scalarizing when
      // we're not going to do anything.
      NewElt = Builder.CreateFDiv(NumElt, DenElt);
      if (auto *NewEltInst = dyn_cast<Instruction>(NewElt))
        NewEltInst->copyMetadata(FDiv);
    }

    ResultVals[I] = NewElt;
  }

  Value *NewVal = insertValues(Builder, FDiv.getType(), ResultVals);

  if (NewVal) {
    FDiv.replaceAllUsesWith(NewVal);
    NewVal->takeName(&FDiv);
    RecursivelyDeleteTriviallyDeadInstructions(&FDiv, TLI);
  }

  return true;
}

static std::pair<Value*, Value*> getMul64(IRBuilder<> &Builder,
                                          Value *LHS, Value *RHS) {
  Type *I32Ty = Builder.getInt32Ty();
  Type *I64Ty = Builder.getInt64Ty();

  Value *LHS_EXT64 = Builder.CreateZExt(LHS, I64Ty);
  Value *RHS_EXT64 = Builder.CreateZExt(RHS, I64Ty);
  Value *MUL64 = Builder.CreateMul(LHS_EXT64, RHS_EXT64);
  Value *Lo = Builder.CreateTrunc(MUL64, I32Ty);
  Value *Hi = Builder.CreateLShr(MUL64, Builder.getInt64(32));
  Hi = Builder.CreateTrunc(Hi, I32Ty);
  return std::pair(Lo, Hi);
}

static Value* getMulHu(IRBuilder<> &Builder, Value *LHS, Value *RHS) {
  return getMul64(Builder, LHS, RHS).second;
}

/// Figure out how many bits are really needed for this division.
/// \p MaxDivBits is an optimization hint to bypass the second
/// ComputeNumSignBits/computeKnownBits call if the first one is
/// insufficient.
unsigned AMDGPUCodeGenPrepareImpl::getDivNumBits(BinaryOperator &I, Value *Num,
                                                 Value *Den,
                                                 unsigned MaxDivBits,
                                                 bool IsSigned) const {
  assert(Num->getType()->getScalarSizeInBits() ==
         Den->getType()->getScalarSizeInBits());
  unsigned SSBits = Num->getType()->getScalarSizeInBits();
  if (IsSigned) {
<<<<<<< HEAD
    unsigned RHSSignBits = ComputeNumSignBits(Den, DL, 0, AC, &I);
=======
    unsigned RHSSignBits = ComputeNumSignBits(Den, DL, AC, &I);
>>>>>>> eb0f1dc0
    // A sign bit needs to be reserved for shrinking.
    unsigned DivBits = SSBits - RHSSignBits + 1;
    if (DivBits > MaxDivBits)
      return SSBits;

<<<<<<< HEAD
    unsigned LHSSignBits = ComputeNumSignBits(Num, DL, 0, AC, &I);
=======
    unsigned LHSSignBits = ComputeNumSignBits(Num, DL, AC, &I);
>>>>>>> eb0f1dc0

    unsigned SignBits = std::min(LHSSignBits, RHSSignBits);
    DivBits = SSBits - SignBits + 1;
    return DivBits;
  }

  // All bits are used for unsigned division for Num or Den in range
  // (SignedMax, UnsignedMax].
<<<<<<< HEAD
  KnownBits Known = computeKnownBits(Den, DL, 0, AC, &I);
=======
  KnownBits Known = computeKnownBits(Den, DL, AC, &I);
>>>>>>> eb0f1dc0
  if (Known.isNegative() || !Known.isNonNegative())
    return SSBits;
  unsigned RHSSignBits = Known.countMinLeadingZeros();
  unsigned DivBits = SSBits - RHSSignBits;
  if (DivBits > MaxDivBits)
    return SSBits;

<<<<<<< HEAD
  Known = computeKnownBits(Num, DL, 0, AC, &I);
=======
  Known = computeKnownBits(Num, DL, AC, &I);
>>>>>>> eb0f1dc0
  if (Known.isNegative() || !Known.isNonNegative())
    return SSBits;
  unsigned LHSSignBits = Known.countMinLeadingZeros();

  unsigned SignBits = std::min(LHSSignBits, RHSSignBits);
  DivBits = SSBits - SignBits;
  return DivBits;
}

// The fractional part of a float is enough to accurately represent up to
// a 24-bit signed integer.
Value *AMDGPUCodeGenPrepareImpl::expandDivRem24(IRBuilder<> &Builder,
                                                BinaryOperator &I, Value *Num,
                                                Value *Den, bool IsDiv,
                                                bool IsSigned) const {
  unsigned DivBits = getDivNumBits(I, Num, Den, 24, IsSigned);
  if (DivBits > 24)
    return nullptr;
  return expandDivRem24Impl(Builder, I, Num, Den, DivBits, IsDiv, IsSigned);
}

Value *AMDGPUCodeGenPrepareImpl::expandDivRem24Impl(
    IRBuilder<> &Builder, BinaryOperator &I, Value *Num, Value *Den,
    unsigned DivBits, bool IsDiv, bool IsSigned) const {
  Type *I32Ty = Builder.getInt32Ty();
  Num = Builder.CreateTrunc(Num, I32Ty);
  Den = Builder.CreateTrunc(Den, I32Ty);

  Type *F32Ty = Builder.getFloatTy();
  ConstantInt *One = Builder.getInt32(1);
  Value *JQ = One;

  if (IsSigned) {
    // char|short jq = ia ^ ib;
    JQ = Builder.CreateXor(Num, Den);

    // jq = jq >> (bitsize - 2)
    JQ = Builder.CreateAShr(JQ, Builder.getInt32(30));

    // jq = jq | 0x1
    JQ = Builder.CreateOr(JQ, One);
  }

  // int ia = (int)LHS;
  Value *IA = Num;

  // int ib, (int)RHS;
  Value *IB = Den;

  // float fa = (float)ia;
  Value *FA = IsSigned ? Builder.CreateSIToFP(IA, F32Ty)
                       : Builder.CreateUIToFP(IA, F32Ty);

  // float fb = (float)ib;
  Value *FB = IsSigned ? Builder.CreateSIToFP(IB,F32Ty)
                       : Builder.CreateUIToFP(IB,F32Ty);

  Value *RCP = Builder.CreateIntrinsic(Intrinsic::amdgcn_rcp,
                                       Builder.getFloatTy(), {FB});
  Value *FQM = Builder.CreateFMul(FA, RCP);

  // fq = trunc(fqm);
  CallInst *FQ = Builder.CreateUnaryIntrinsic(Intrinsic::trunc, FQM);
  FQ->copyFastMathFlags(Builder.getFastMathFlags());

  // float fqneg = -fq;
  Value *FQNeg = Builder.CreateFNeg(FQ);

  // float fr = mad(fqneg, fb, fa);
  auto FMAD = !ST.hasMadMacF32Insts()
                  ? Intrinsic::fma
                  : (Intrinsic::ID)Intrinsic::amdgcn_fmad_ftz;
  Value *FR = Builder.CreateIntrinsic(FMAD,
                                      {FQNeg->getType()}, {FQNeg, FB, FA}, FQ);

  // int iq = (int)fq;
  Value *IQ = IsSigned ? Builder.CreateFPToSI(FQ, I32Ty)
                       : Builder.CreateFPToUI(FQ, I32Ty);

  // fr = fabs(fr);
  FR = Builder.CreateUnaryIntrinsic(Intrinsic::fabs, FR, FQ);

  // fb = fabs(fb);
  FB = Builder.CreateUnaryIntrinsic(Intrinsic::fabs, FB, FQ);

  // int cv = fr >= fb;
  Value *CV = Builder.CreateFCmpOGE(FR, FB);

  // jq = (cv ? jq : 0);
  JQ = Builder.CreateSelect(CV, JQ, Builder.getInt32(0));

  // dst = iq + jq;
  Value *Div = Builder.CreateAdd(IQ, JQ);

  Value *Res = Div;
  if (!IsDiv) {
    // Rem needs compensation, it's easier to recompute it
    Value *Rem = Builder.CreateMul(Div, Den);
    Res = Builder.CreateSub(Num, Rem);
  }

  if (DivBits != 0 && DivBits < 32) {
    // Extend in register from the number of bits this divide really is.
    if (IsSigned) {
      int InRegBits = 32 - DivBits;

      Res = Builder.CreateShl(Res, InRegBits);
      Res = Builder.CreateAShr(Res, InRegBits);
    } else {
      ConstantInt *TruncMask
        = Builder.getInt32((UINT64_C(1) << DivBits) - 1);
      Res = Builder.CreateAnd(Res, TruncMask);
    }
  }

  return Res;
}

// Try to recognize special cases the DAG will emit special, better expansions
// than the general expansion we do here.

// TODO: It would be better to just directly handle those optimizations here.
bool AMDGPUCodeGenPrepareImpl::divHasSpecialOptimization(BinaryOperator &I,
                                                         Value *Num,
                                                         Value *Den) const {
  if (Constant *C = dyn_cast<Constant>(Den)) {
    // Arbitrary constants get a better expansion as long as a wider mulhi is
    // legal.
    if (C->getType()->getScalarSizeInBits() <= 32)
      return true;

    // TODO: Sdiv check for not exact for some reason.

    // If there's no wider mulhi, there's only a better expansion for powers of
    // two.
    // TODO: Should really know for each vector element.
<<<<<<< HEAD
    if (isKnownToBeAPowerOfTwo(C, DL, true, 0, AC, &I, DT))
=======
    if (isKnownToBeAPowerOfTwo(C, DL, true, AC, &I, DT))
>>>>>>> eb0f1dc0
      return true;

    return false;
  }

  if (BinaryOperator *BinOpDen = dyn_cast<BinaryOperator>(Den)) {
    // fold (udiv x, (shl c, y)) -> x >>u (log2(c)+y) iff c is power of 2
    if (BinOpDen->getOpcode() == Instruction::Shl &&
        isa<Constant>(BinOpDen->getOperand(0)) &&
<<<<<<< HEAD
        isKnownToBeAPowerOfTwo(BinOpDen->getOperand(0), DL, true, 0, AC, &I,
                               DT)) {
=======
        isKnownToBeAPowerOfTwo(BinOpDen->getOperand(0), DL, true, AC, &I, DT)) {
>>>>>>> eb0f1dc0
      return true;
    }
  }

  return false;
}

static Value *getSign32(Value *V, IRBuilder<> &Builder, const DataLayout DL) {
  // Check whether the sign can be determined statically.
  KnownBits Known = computeKnownBits(V, DL);
  if (Known.isNegative())
    return Constant::getAllOnesValue(V->getType());
  if (Known.isNonNegative())
    return Constant::getNullValue(V->getType());
  return Builder.CreateAShr(V, Builder.getInt32(31));
}

Value *AMDGPUCodeGenPrepareImpl::expandDivRem32(IRBuilder<> &Builder,
                                                BinaryOperator &I, Value *X,
                                                Value *Y) const {
  Instruction::BinaryOps Opc = I.getOpcode();
  assert(Opc == Instruction::URem || Opc == Instruction::UDiv ||
         Opc == Instruction::SRem || Opc == Instruction::SDiv);

  FastMathFlags FMF;
  FMF.setFast();
  Builder.setFastMathFlags(FMF);

  if (divHasSpecialOptimization(I, X, Y))
    return nullptr;  // Keep it for later optimization.

  bool IsDiv = Opc == Instruction::UDiv || Opc == Instruction::SDiv;
  bool IsSigned = Opc == Instruction::SRem || Opc == Instruction::SDiv;

  Type *Ty = X->getType();
  Type *I32Ty = Builder.getInt32Ty();
  Type *F32Ty = Builder.getFloatTy();

  if (Ty->getScalarSizeInBits() != 32) {
    if (IsSigned) {
      X = Builder.CreateSExtOrTrunc(X, I32Ty);
      Y = Builder.CreateSExtOrTrunc(Y, I32Ty);
    } else {
      X = Builder.CreateZExtOrTrunc(X, I32Ty);
      Y = Builder.CreateZExtOrTrunc(Y, I32Ty);
    }
  }

  if (Value *Res = expandDivRem24(Builder, I, X, Y, IsDiv, IsSigned)) {
    return IsSigned ? Builder.CreateSExtOrTrunc(Res, Ty) :
                      Builder.CreateZExtOrTrunc(Res, Ty);
  }

  ConstantInt *Zero = Builder.getInt32(0);
  ConstantInt *One = Builder.getInt32(1);

  Value *Sign = nullptr;
  if (IsSigned) {
    Value *SignX = getSign32(X, Builder, DL);
    Value *SignY = getSign32(Y, Builder, DL);
    // Remainder sign is the same as LHS
    Sign = IsDiv ? Builder.CreateXor(SignX, SignY) : SignX;

    X = Builder.CreateAdd(X, SignX);
    Y = Builder.CreateAdd(Y, SignY);

    X = Builder.CreateXor(X, SignX);
    Y = Builder.CreateXor(Y, SignY);
  }

  // The algorithm here is based on ideas from "Software Integer Division", Tom
  // Rodeheffer, August 2008.
  //
  // unsigned udiv(unsigned x, unsigned y) {
  //   // Initial estimate of inv(y). The constant is less than 2^32 to ensure
  //   // that this is a lower bound on inv(y), even if some of the calculations
  //   // round up.
  //   unsigned z = (unsigned)((4294967296.0 - 512.0) * v_rcp_f32((float)y));
  //
  //   // One round of UNR (Unsigned integer Newton-Raphson) to improve z.
  //   // Empirically this is guaranteed to give a "two-y" lower bound on
  //   // inv(y).
  //   z += umulh(z, -y * z);
  //
  //   // Quotient/remainder estimate.
  //   unsigned q = umulh(x, z);
  //   unsigned r = x - q * y;
  //
  //   // Two rounds of quotient/remainder refinement.
  //   if (r >= y) {
  //     ++q;
  //     r -= y;
  //   }
  //   if (r >= y) {
  //     ++q;
  //     r -= y;
  //   }
  //
  //   return q;
  // }

  // Initial estimate of inv(y).
  Value *FloatY = Builder.CreateUIToFP(Y, F32Ty);
  Value *RcpY = Builder.CreateIntrinsic(Intrinsic::amdgcn_rcp, F32Ty, {FloatY});
  Constant *Scale = ConstantFP::get(F32Ty, llvm::bit_cast<float>(0x4F7FFFFE));
  Value *ScaledY = Builder.CreateFMul(RcpY, Scale);
  Value *Z = Builder.CreateFPToUI(ScaledY, I32Ty);

  // One round of UNR.
  Value *NegY = Builder.CreateSub(Zero, Y);
  Value *NegYZ = Builder.CreateMul(NegY, Z);
  Z = Builder.CreateAdd(Z, getMulHu(Builder, Z, NegYZ));

  // Quotient/remainder estimate.
  Value *Q = getMulHu(Builder, X, Z);
  Value *R = Builder.CreateSub(X, Builder.CreateMul(Q, Y));

  // First quotient/remainder refinement.
  Value *Cond = Builder.CreateICmpUGE(R, Y);
  if (IsDiv)
    Q = Builder.CreateSelect(Cond, Builder.CreateAdd(Q, One), Q);
  R = Builder.CreateSelect(Cond, Builder.CreateSub(R, Y), R);

  // Second quotient/remainder refinement.
  Cond = Builder.CreateICmpUGE(R, Y);
  Value *Res;
  if (IsDiv)
    Res = Builder.CreateSelect(Cond, Builder.CreateAdd(Q, One), Q);
  else
    Res = Builder.CreateSelect(Cond, Builder.CreateSub(R, Y), R);

  if (IsSigned) {
    Res = Builder.CreateXor(Res, Sign);
    Res = Builder.CreateSub(Res, Sign);
    Res = Builder.CreateSExtOrTrunc(Res, Ty);
  } else {
    Res = Builder.CreateZExtOrTrunc(Res, Ty);
  }
  return Res;
}

Value *AMDGPUCodeGenPrepareImpl::shrinkDivRem64(IRBuilder<> &Builder,
                                                BinaryOperator &I, Value *Num,
                                                Value *Den) const {
  if (!ExpandDiv64InIR && divHasSpecialOptimization(I, Num, Den))
    return nullptr;  // Keep it for later optimization.

  Instruction::BinaryOps Opc = I.getOpcode();

  bool IsDiv = Opc == Instruction::SDiv || Opc == Instruction::UDiv;
  bool IsSigned = Opc == Instruction::SDiv || Opc == Instruction::SRem;

  unsigned NumDivBits = getDivNumBits(I, Num, Den, 32, IsSigned);
  if (NumDivBits > 32)
    return nullptr;

  Value *Narrowed = nullptr;
  if (NumDivBits <= 24) {
    Narrowed = expandDivRem24Impl(Builder, I, Num, Den, NumDivBits,
                                  IsDiv, IsSigned);
  } else if (NumDivBits <= 32) {
    Narrowed = expandDivRem32(Builder, I, Num, Den);
  }

  if (Narrowed) {
    return IsSigned ? Builder.CreateSExt(Narrowed, Num->getType()) :
                      Builder.CreateZExt(Narrowed, Num->getType());
  }

  return nullptr;
}

void AMDGPUCodeGenPrepareImpl::expandDivRem64(BinaryOperator &I) const {
  Instruction::BinaryOps Opc = I.getOpcode();
  // Do the general expansion.
  if (Opc == Instruction::UDiv || Opc == Instruction::SDiv) {
    expandDivisionUpTo64Bits(&I);
    return;
  }

  if (Opc == Instruction::URem || Opc == Instruction::SRem) {
    expandRemainderUpTo64Bits(&I);
    return;
  }

  llvm_unreachable("not a division");
}

/*
This will cause non-byte load in consistency, for example:
```
    %load = load i1, ptr addrspace(4) %arg, align 4
    %zext = zext i1 %load to
    i64 %add = add i64 %zext
```
Instead of creating `s_and_b32 s0, s0, 1`,
it will create `s_and_b32 s0, s0, 0xff`.
We accept this change since the non-byte load assumes the upper bits
within the byte are all 0.
*/
static bool tryNarrowMathIfNoOverflow(Instruction *I,
                                      const SITargetLowering *TLI,
                                      const TargetTransformInfo &TTI,
                                      const DataLayout &DL) {
  unsigned Opc = I->getOpcode();
  Type *OldType = I->getType();

  if (Opc != Instruction::Add && Opc != Instruction::Mul)
    return false;

  unsigned OrigBit = OldType->getScalarSizeInBits();

  if (Opc != Instruction::Add && Opc != Instruction::Mul)
    llvm_unreachable("Unexpected opcode, only valid for Instruction::Add and "
                     "Instruction::Mul.");

  unsigned MaxBitsNeeded = computeKnownBits(I, DL).countMaxActiveBits();

  MaxBitsNeeded = std::max<unsigned>(bit_ceil(MaxBitsNeeded), 8);
  Type *NewType = DL.getSmallestLegalIntType(I->getContext(), MaxBitsNeeded);
  if (!NewType)
    return false;
  unsigned NewBit = NewType->getIntegerBitWidth();
  if (NewBit >= OrigBit)
    return false;
  NewType = I->getType()->getWithNewBitWidth(NewBit);

  // Old cost
  InstructionCost OldCost =
      TTI.getArithmeticInstrCost(Opc, OldType, TTI::TCK_RecipThroughput);
  // New cost of new op
  InstructionCost NewCost =
      TTI.getArithmeticInstrCost(Opc, NewType, TTI::TCK_RecipThroughput);
  // New cost of narrowing 2 operands (use trunc)
  int NumOfNonConstOps = 2;
  if (isa<Constant>(I->getOperand(0)) || isa<Constant>(I->getOperand(1))) {
    // Cannot be both constant, should be propagated
    NumOfNonConstOps = 1;
  }
  NewCost += NumOfNonConstOps * TTI.getCastInstrCost(Instruction::Trunc,
                                                     NewType, OldType,
                                                     TTI.getCastContextHint(I),
                                                     TTI::TCK_RecipThroughput);
  // New cost of zext narrowed result to original type
  NewCost +=
      TTI.getCastInstrCost(Instruction::ZExt, OldType, NewType,
                           TTI.getCastContextHint(I), TTI::TCK_RecipThroughput);
  if (NewCost >= OldCost)
    return false;

  IRBuilder<> Builder(I);
  Value *Trunc0 = Builder.CreateTrunc(I->getOperand(0), NewType);
  Value *Trunc1 = Builder.CreateTrunc(I->getOperand(1), NewType);
  Value *Arith =
      Builder.CreateBinOp((Instruction::BinaryOps)Opc, Trunc0, Trunc1);

  Value *Zext = Builder.CreateZExt(Arith, OldType);
  I->replaceAllUsesWith(Zext);
  I->eraseFromParent();
  return true;
}

bool AMDGPUCodeGenPrepareImpl::visitBinaryOperator(BinaryOperator &I) {
  if (foldBinOpIntoSelect(I))
    return true;

  if (ST.has16BitInsts() && needsPromotionToI32(I.getType()) &&
      UA.isUniform(&I) && promoteUniformOpToI32(I))
    return true;

  if (UseMul24Intrin && replaceMulWithMul24(I))
    return true;
  if (tryNarrowMathIfNoOverflow(&I, ST.getTargetLowering(),
                                TM.getTargetTransformInfo(F), DL))
    return true;

  bool Changed = false;
  Instruction::BinaryOps Opc = I.getOpcode();
  Type *Ty = I.getType();
  Value *NewDiv = nullptr;
  unsigned ScalarSize = Ty->getScalarSizeInBits();

  SmallVector<BinaryOperator *, 8> Div64ToExpand;

  if ((Opc == Instruction::URem || Opc == Instruction::UDiv ||
       Opc == Instruction::SRem || Opc == Instruction::SDiv) &&
      ScalarSize <= 64 &&
      !DisableIDivExpand) {
    Value *Num = I.getOperand(0);
    Value *Den = I.getOperand(1);
    IRBuilder<> Builder(&I);
    Builder.SetCurrentDebugLocation(I.getDebugLoc());

    if (auto *VT = dyn_cast<FixedVectorType>(Ty)) {
      NewDiv = PoisonValue::get(VT);

      for (unsigned N = 0, E = VT->getNumElements(); N != E; ++N) {
        Value *NumEltN = Builder.CreateExtractElement(Num, N);
        Value *DenEltN = Builder.CreateExtractElement(Den, N);

        Value *NewElt;
        if (ScalarSize <= 32) {
          NewElt = expandDivRem32(Builder, I, NumEltN, DenEltN);
          if (!NewElt)
            NewElt = Builder.CreateBinOp(Opc, NumEltN, DenEltN);
        } else {
          // See if this 64-bit division can be shrunk to 32/24-bits before
          // producing the general expansion.
          NewElt = shrinkDivRem64(Builder, I, NumEltN, DenEltN);
          if (!NewElt) {
            // The general 64-bit expansion introduces control flow and doesn't
            // return the new value. Just insert a scalar copy and defer
            // expanding it.
            NewElt = Builder.CreateBinOp(Opc, NumEltN, DenEltN);
            // CreateBinOp does constant folding. If the operands are constant,
            // it will return a Constant instead of a BinaryOperator.
            if (auto *NewEltBO = dyn_cast<BinaryOperator>(NewElt))
              Div64ToExpand.push_back(NewEltBO);
          }
        }

        if (auto *NewEltI = dyn_cast<Instruction>(NewElt))
          NewEltI->copyIRFlags(&I);

        NewDiv = Builder.CreateInsertElement(NewDiv, NewElt, N);
      }
    } else {
      if (ScalarSize <= 32)
        NewDiv = expandDivRem32(Builder, I, Num, Den);
      else {
        NewDiv = shrinkDivRem64(Builder, I, Num, Den);
        if (!NewDiv)
          Div64ToExpand.push_back(&I);
      }
    }

    if (NewDiv) {
      I.replaceAllUsesWith(NewDiv);
      I.eraseFromParent();
      Changed = true;
    }
  }

  if (ExpandDiv64InIR) {
    // TODO: We get much worse code in specially handled constant cases.
    for (BinaryOperator *Div : Div64ToExpand) {
      expandDivRem64(*Div);
      FlowChanged = true;
      Changed = true;
    }
  }

  return Changed;
}

bool AMDGPUCodeGenPrepareImpl::visitLoadInst(LoadInst &I) {
  if (!WidenLoads)
    return false;

  if ((I.getPointerAddressSpace() == AMDGPUAS::CONSTANT_ADDRESS ||
       I.getPointerAddressSpace() == AMDGPUAS::CONSTANT_ADDRESS_32BIT) &&
      canWidenScalarExtLoad(I)) {
    IRBuilder<> Builder(&I);
    Builder.SetCurrentDebugLocation(I.getDebugLoc());

    Type *I32Ty = Builder.getInt32Ty();
    LoadInst *WidenLoad = Builder.CreateLoad(I32Ty, I.getPointerOperand());
    WidenLoad->copyMetadata(I);

    // If we have range metadata, we need to convert the type, and not make
    // assumptions about the high bits.
    if (auto *Range = WidenLoad->getMetadata(LLVMContext::MD_range)) {
      ConstantInt *Lower =
        mdconst::extract<ConstantInt>(Range->getOperand(0));

      if (Lower->isNullValue()) {
        WidenLoad->setMetadata(LLVMContext::MD_range, nullptr);
      } else {
        Metadata *LowAndHigh[] = {
          ConstantAsMetadata::get(ConstantInt::get(I32Ty, Lower->getValue().zext(32))),
          // Don't make assumptions about the high bits.
          ConstantAsMetadata::get(ConstantInt::get(I32Ty, 0))
        };

        WidenLoad->setMetadata(LLVMContext::MD_range,
                               MDNode::get(F.getContext(), LowAndHigh));
      }
    }

    int TySize = DL.getTypeSizeInBits(I.getType());
    Type *IntNTy = Builder.getIntNTy(TySize);
    Value *ValTrunc = Builder.CreateTrunc(WidenLoad, IntNTy);
    Value *ValOrig = Builder.CreateBitCast(ValTrunc, I.getType());
    I.replaceAllUsesWith(ValOrig);
    I.eraseFromParent();
    return true;
  }

  return false;
}

bool AMDGPUCodeGenPrepareImpl::visitICmpInst(ICmpInst &I) {
  bool Changed = false;

  if (ST.has16BitInsts() && needsPromotionToI32(I.getOperand(0)->getType()) &&
      UA.isUniform(&I))
    Changed |= promoteUniformOpToI32(I);

  return Changed;
}

bool AMDGPUCodeGenPrepareImpl::visitSelectInst(SelectInst &I) {
  Value *Cond = I.getCondition();
  Value *TrueVal = I.getTrueValue();
  Value *FalseVal = I.getFalseValue();
  Value *CmpVal;
  CmpPredicate Pred;

  if (ST.has16BitInsts() && needsPromotionToI32(I.getType())) {
    if (UA.isUniform(&I))
      return promoteUniformOpToI32(I);
    return false;
  }

  // Match fract pattern with nan check.
  if (!match(Cond, m_FCmp(Pred, m_Value(CmpVal), m_NonNaN())))
    return false;

  FPMathOperator *FPOp = dyn_cast<FPMathOperator>(&I);
  if (!FPOp)
    return false;

  IRBuilder<> Builder(&I);
  Builder.setFastMathFlags(FPOp->getFastMathFlags());

  auto *IITrue = dyn_cast<IntrinsicInst>(TrueVal);
  auto *IIFalse = dyn_cast<IntrinsicInst>(FalseVal);

  Value *Fract = nullptr;
  if (Pred == FCmpInst::FCMP_UNO && TrueVal == CmpVal && IIFalse &&
      CmpVal == matchFractPat(*IIFalse)) {
    // isnan(x) ? x : fract(x)
    Fract = applyFractPat(Builder, CmpVal);
  } else if (Pred == FCmpInst::FCMP_ORD && FalseVal == CmpVal && IITrue &&
             CmpVal == matchFractPat(*IITrue)) {
    // !isnan(x) ? fract(x) : x
    Fract = applyFractPat(Builder, CmpVal);
  } else
    return false;

  Fract->takeName(&I);
  I.replaceAllUsesWith(Fract);
  RecursivelyDeleteTriviallyDeadInstructions(&I, TLI);
  return true;
}

static bool areInSameBB(const Value *A, const Value *B) {
  const auto *IA = dyn_cast<Instruction>(A);
  const auto *IB = dyn_cast<Instruction>(B);
  return IA && IB && IA->getParent() == IB->getParent();
}

// Helper for breaking large PHIs that returns true when an extractelement on V
// is likely to be folded away by the DAG combiner.
static bool isInterestingPHIIncomingValue(const Value *V) {
  const auto *FVT = dyn_cast<FixedVectorType>(V->getType());
  if (!FVT)
    return false;

  const Value *CurVal = V;

  // Check for insertelements, keeping track of the elements covered.
  BitVector EltsCovered(FVT->getNumElements());
  while (const auto *IE = dyn_cast<InsertElementInst>(CurVal)) {
    const auto *Idx = dyn_cast<ConstantInt>(IE->getOperand(2));

    // Non constant index/out of bounds index -> folding is unlikely.
    // The latter is more of a sanity check because canonical IR should just
    // have replaced those with poison.
    if (!Idx || Idx->getZExtValue() >= FVT->getNumElements())
      return false;

    const auto *VecSrc = IE->getOperand(0);

    // If the vector source is another instruction, it must be in the same basic
    // block. Otherwise, the DAGCombiner won't see the whole thing and is
    // unlikely to be able to do anything interesting here.
    if (isa<Instruction>(VecSrc) && !areInSameBB(VecSrc, IE))
      return false;

    CurVal = VecSrc;
    EltsCovered.set(Idx->getZExtValue());

    // All elements covered.
    if (EltsCovered.all())
      return true;
  }

  // We either didn't find a single insertelement, or the insertelement chain
  // ended before all elements were covered. Check for other interesting values.

  // Constants are always interesting because we can just constant fold the
  // extractelements.
  if (isa<Constant>(CurVal))
    return true;

  // shufflevector is likely to be profitable if either operand is a constant,
  // or if either source is in the same block.
  // This is because shufflevector is most often lowered as a series of
  // insert/extract elements anyway.
  if (const auto *SV = dyn_cast<ShuffleVectorInst>(CurVal)) {
    return isa<Constant>(SV->getOperand(1)) ||
           areInSameBB(SV, SV->getOperand(0)) ||
           areInSameBB(SV, SV->getOperand(1));
  }

  return false;
}

static void collectPHINodes(const PHINode &I,
                            SmallPtrSet<const PHINode *, 8> &SeenPHIs) {
  const auto [It, Inserted] = SeenPHIs.insert(&I);
  if (!Inserted)
    return;

  for (const Value *Inc : I.incoming_values()) {
    if (const auto *PhiInc = dyn_cast<PHINode>(Inc))
      collectPHINodes(*PhiInc, SeenPHIs);
  }

  for (const User *U : I.users()) {
    if (const auto *PhiU = dyn_cast<PHINode>(U))
      collectPHINodes(*PhiU, SeenPHIs);
  }
}

bool AMDGPUCodeGenPrepareImpl::canBreakPHINode(const PHINode &I) {
  // Check in the cache first.
  if (const auto It = BreakPhiNodesCache.find(&I);
      It != BreakPhiNodesCache.end())
    return It->second;

  // We consider PHI nodes as part of "chains", so given a PHI node I, we
  // recursively consider all its users and incoming values that are also PHI
  // nodes. We then make a decision about all of those PHIs at once. Either they
  // all get broken up, or none of them do. That way, we avoid cases where a
  // single PHI is/is not broken and we end up reforming/exploding a vector
  // multiple times, or even worse, doing it in a loop.
  SmallPtrSet<const PHINode *, 8> WorkList;
  collectPHINodes(I, WorkList);

#ifndef NDEBUG
  // Check that none of the PHI nodes in the worklist are in the map. If some of
  // them are, it means we're not good enough at collecting related PHIs.
  for (const PHINode *WLP : WorkList) {
    assert(BreakPhiNodesCache.count(WLP) == 0);
  }
#endif

  // To consider a PHI profitable to break, we need to see some interesting
  // incoming values. At least 2/3rd (rounded up) of all PHIs in the worklist
  // must have one to consider all PHIs breakable.
  //
  // This threshold has been determined through performance testing.
  //
  // Note that the computation below is equivalent to
  //
  //    (unsigned)ceil((K / 3.0) * 2)
  //
  // It's simply written this way to avoid mixing integral/FP arithmetic.
  const auto Threshold = (alignTo(WorkList.size() * 2, 3) / 3);
  unsigned NumBreakablePHIs = 0;
  bool CanBreak = false;
  for (const PHINode *Cur : WorkList) {
    // Don't break PHIs that have no interesting incoming values. That is, where
    // there is no clear opportunity to fold the "extractelement" instructions
    // we would add.
    //
    // Note: IC does not run after this pass, so we're only interested in the
    // foldings that the DAG combiner can do.
    if (any_of(Cur->incoming_values(), isInterestingPHIIncomingValue)) {
      if (++NumBreakablePHIs >= Threshold) {
        CanBreak = true;
        break;
      }
    }
  }

  for (const PHINode *Cur : WorkList)
    BreakPhiNodesCache[Cur] = CanBreak;

  return CanBreak;
}

/// Helper class for "break large PHIs" (visitPHINode).
///
/// This represents a slice of a PHI's incoming value, which is made up of:
///   - The type of the slice (Ty)
///   - The index in the incoming value's vector where the slice starts (Idx)
///   - The number of elements in the slice (NumElts).
/// It also keeps track of the NewPHI node inserted for this particular slice.
///
/// Slice examples:
///   <4 x i64> -> Split into four i64 slices.
///     -> [i64, 0, 1], [i64, 1, 1], [i64, 2, 1], [i64, 3, 1]
///   <5 x i16> -> Split into 2 <2 x i16> slices + a i16 tail.
///     -> [<2 x i16>, 0, 2], [<2 x i16>, 2, 2], [i16, 4, 1]
class VectorSlice {
public:
  VectorSlice(Type *Ty, unsigned Idx, unsigned NumElts)
      : Ty(Ty), Idx(Idx), NumElts(NumElts) {}

  Type *Ty = nullptr;
  unsigned Idx = 0;
  unsigned NumElts = 0;
  PHINode *NewPHI = nullptr;

  /// Slice \p Inc according to the information contained within this slice.
  /// This is cached, so if called multiple times for the same \p BB & \p Inc
  /// pair, it returns the same Sliced value as well.
  ///
  /// Note this *intentionally* does not return the same value for, say,
  /// [%bb.0, %0] & [%bb.1, %0] as:
  ///   - It could cause issues with dominance (e.g. if bb.1 is seen first, then
  ///   the value in bb.1 may not be reachable from bb.0 if it's its
  ///   predecessor.)
  ///   - We also want to make our extract instructions as local as possible so
  ///   the DAG has better chances of folding them out. Duplicating them like
  ///   that is beneficial in that regard.
  ///
  /// This is both a minor optimization to avoid creating duplicate
  /// instructions, but also a requirement for correctness. It is not forbidden
  /// for a PHI node to have the same [BB, Val] pair multiple times. If we
  /// returned a new value each time, those previously identical pairs would all
  /// have different incoming values (from the same block) and it'd cause a "PHI
  /// node has multiple entries for the same basic block with different incoming
  /// values!" verifier error.
  Value *getSlicedVal(BasicBlock *BB, Value *Inc, StringRef NewValName) {
    Value *&Res = SlicedVals[{BB, Inc}];
    if (Res)
      return Res;

    IRBuilder<> B(BB->getTerminator());
    if (Instruction *IncInst = dyn_cast<Instruction>(Inc))
      B.SetCurrentDebugLocation(IncInst->getDebugLoc());

    if (NumElts > 1) {
      SmallVector<int, 4> Mask;
      for (unsigned K = Idx; K < (Idx + NumElts); ++K)
        Mask.push_back(K);
      Res = B.CreateShuffleVector(Inc, Mask, NewValName);
    } else
      Res = B.CreateExtractElement(Inc, Idx, NewValName);

    return Res;
  }

private:
  SmallDenseMap<std::pair<BasicBlock *, Value *>, Value *> SlicedVals;
};

bool AMDGPUCodeGenPrepareImpl::visitPHINode(PHINode &I) {
  // Break-up fixed-vector PHIs into smaller pieces.
  // Default threshold is 32, so it breaks up any vector that's >32 bits into
  // its elements, or into 32-bit pieces (for 8/16 bit elts).
  //
  // This is only helpful for DAGISel because it doesn't handle large PHIs as
  // well as GlobalISel. DAGISel lowers PHIs by using CopyToReg/CopyFromReg.
  // With large, odd-sized PHIs we may end up needing many `build_vector`
  // operations with most elements being "undef". This inhibits a lot of
  // optimization opportunities and can result in unreasonably high register
  // pressure and the inevitable stack spilling.
  if (!BreakLargePHIs || getCGPassBuilderOption().EnableGlobalISelOption)
    return false;

  FixedVectorType *FVT = dyn_cast<FixedVectorType>(I.getType());
  if (!FVT || FVT->getNumElements() == 1 ||
      DL.getTypeSizeInBits(FVT) <= BreakLargePHIsThreshold)
    return false;

  if (!ForceBreakLargePHIs && !canBreakPHINode(I))
    return false;

  std::vector<VectorSlice> Slices;

  Type *EltTy = FVT->getElementType();
  {
    unsigned Idx = 0;
    // For 8/16 bits type, don't scalarize fully but break it up into as many
    // 32-bit slices as we can, and scalarize the tail.
    const unsigned EltSize = DL.getTypeSizeInBits(EltTy);
    const unsigned NumElts = FVT->getNumElements();
    if (EltSize == 8 || EltSize == 16) {
      const unsigned SubVecSize = (32 / EltSize);
      Type *SubVecTy = FixedVectorType::get(EltTy, SubVecSize);
      for (unsigned End = alignDown(NumElts, SubVecSize); Idx < End;
           Idx += SubVecSize)
        Slices.emplace_back(SubVecTy, Idx, SubVecSize);
    }

    // Scalarize all remaining elements.
    for (; Idx < NumElts; ++Idx)
      Slices.emplace_back(EltTy, Idx, 1);
  }

  assert(Slices.size() > 1);

  // Create one PHI per vector piece. The "VectorSlice" class takes care of
  // creating the necessary instruction to extract the relevant slices of each
  // incoming value.
  IRBuilder<> B(I.getParent());
  B.SetCurrentDebugLocation(I.getDebugLoc());

  unsigned IncNameSuffix = 0;
  for (VectorSlice &S : Slices) {
    // We need to reset the build on each iteration, because getSlicedVal may
    // have inserted something into I's BB.
    B.SetInsertPoint(I.getParent()->getFirstNonPHIIt());
    S.NewPHI = B.CreatePHI(S.Ty, I.getNumIncomingValues());

    for (const auto &[Idx, BB] : enumerate(I.blocks())) {
      S.NewPHI->addIncoming(S.getSlicedVal(BB, I.getIncomingValue(Idx),
                                           "largephi.extractslice" +
                                               std::to_string(IncNameSuffix++)),
                            BB);
    }
  }

  // And replace this PHI with a vector of all the previous PHI values.
  Value *Vec = PoisonValue::get(FVT);
  unsigned NameSuffix = 0;
  for (VectorSlice &S : Slices) {
    const auto ValName = "largephi.insertslice" + std::to_string(NameSuffix++);
    if (S.NumElts > 1)
      Vec = B.CreateInsertVector(FVT, Vec, S.NewPHI, S.Idx, ValName);
    else
      Vec = B.CreateInsertElement(Vec, S.NewPHI, S.Idx, ValName);
  }

  I.replaceAllUsesWith(Vec);
  I.eraseFromParent();
  return true;
}

/// \param V  Value to check
/// \param DL DataLayout
/// \param TM TargetMachine (TODO: remove once DL contains nullptr values)
/// \param AS Target Address Space
/// \return true if \p V cannot be the null value of \p AS, false otherwise.
static bool isPtrKnownNeverNull(const Value *V, const DataLayout &DL,
                                const AMDGPUTargetMachine &TM, unsigned AS) {
  // Pointer cannot be null if it's a block address, GV or alloca.
  // NOTE: We don't support extern_weak, but if we did, we'd need to check for
  // it as the symbol could be null in such cases.
  if (isa<BlockAddress, GlobalValue, AllocaInst>(V))
    return true;

  // Check nonnull arguments.
  if (const auto *Arg = dyn_cast<Argument>(V); Arg && Arg->hasNonNullAttr())
    return true;

  // Check nonnull loads.
  if (const auto *Load = dyn_cast<LoadInst>(V);
      Load && Load->hasMetadata(LLVMContext::MD_nonnull))
    return true;

  // getUnderlyingObject may have looked through another addrspacecast, although
  // the optimizable situations most likely folded out by now.
  if (AS != cast<PointerType>(V->getType())->getAddressSpace())
    return false;

  // TODO: Calls that return nonnull?

  // For all other things, use KnownBits.
  // We either use 0 or all bits set to indicate null, so check whether the
  // value can be zero or all ones.
  //
  // TODO: Use ValueTracking's isKnownNeverNull if it becomes aware that some
  // address spaces have non-zero null values.
  auto SrcPtrKB = computeKnownBits(V, DL);
  const auto NullVal = TM.getNullPointerValue(AS);

  assert(SrcPtrKB.getBitWidth() == DL.getPointerSizeInBits(AS));
  assert((NullVal == 0 || NullVal == -1) &&
         "don't know how to check for this null value!");
  return NullVal ? !SrcPtrKB.getMaxValue().isAllOnes() : SrcPtrKB.isNonZero();
}

bool AMDGPUCodeGenPrepareImpl::visitAddrSpaceCastInst(AddrSpaceCastInst &I) {
  // Intrinsic doesn't support vectors, also it seems that it's often difficult
  // to prove that a vector cannot have any nulls in it so it's unclear if it's
  // worth supporting.
  if (I.getType()->isVectorTy())
    return false;

  // Check if this can be lowered to a amdgcn.addrspacecast.nonnull.
  // This is only worthwhile for casts from/to priv/local to flat.
  const unsigned SrcAS = I.getSrcAddressSpace();
  const unsigned DstAS = I.getDestAddressSpace();

  bool CanLower = false;
  if (SrcAS == AMDGPUAS::FLAT_ADDRESS)
    CanLower = (DstAS == AMDGPUAS::LOCAL_ADDRESS ||
                DstAS == AMDGPUAS::PRIVATE_ADDRESS);
  else if (DstAS == AMDGPUAS::FLAT_ADDRESS)
    CanLower = (SrcAS == AMDGPUAS::LOCAL_ADDRESS ||
                SrcAS == AMDGPUAS::PRIVATE_ADDRESS);
  if (!CanLower)
    return false;

  SmallVector<const Value *, 4> WorkList;
  getUnderlyingObjects(I.getOperand(0), WorkList);
  if (!all_of(WorkList, [&](const Value *V) {
        return isPtrKnownNeverNull(V, DL, TM, SrcAS);
      }))
    return false;

  IRBuilder<> B(&I);
  auto *Intrin = B.CreateIntrinsic(
      I.getType(), Intrinsic::amdgcn_addrspacecast_nonnull, {I.getOperand(0)});
  I.replaceAllUsesWith(Intrin);
  I.eraseFromParent();
  return true;
}

bool AMDGPUCodeGenPrepareImpl::visitIntrinsicInst(IntrinsicInst &I) {
  switch (I.getIntrinsicID()) {
  case Intrinsic::bitreverse:
    return visitBitreverseIntrinsicInst(I);
  case Intrinsic::minnum:
  case Intrinsic::minimumnum:
  case Intrinsic::minimum:
    return visitFMinLike(I);
  case Intrinsic::sqrt:
    return visitSqrt(I);
  default:
    return false;
  }
}

bool AMDGPUCodeGenPrepareImpl::visitBitreverseIntrinsicInst(IntrinsicInst &I) {
  bool Changed = false;

  if (ST.has16BitInsts() && needsPromotionToI32(I.getType()) &&
      UA.isUniform(&I))
    Changed |= promoteUniformBitreverseToI32(I);

  return Changed;
}

/// Match non-nan fract pattern.
///   minnum(fsub(x, floor(x)), nextafter(1.0, -1.0))
///   minimumnum(fsub(x, floor(x)), nextafter(1.0, -1.0))
///   minimum(fsub(x, floor(x)), nextafter(1.0, -1.0))
///
/// If fract is a useful instruction for the subtarget. Does not account for the
/// nan handling; the instruction has a nan check on the input value.
Value *AMDGPUCodeGenPrepareImpl::matchFractPat(IntrinsicInst &I) {
  if (ST.hasFractBug())
    return nullptr;

  Intrinsic::ID IID = I.getIntrinsicID();

  // The value is only used in contexts where we know the input isn't a nan, so
  // any of the fmin variants are fine.
  if (IID != Intrinsic::minnum && IID != Intrinsic::minimum &&
      IID != Intrinsic::minimumnum)
    return nullptr;

  Type *Ty = I.getType();
  if (!isLegalFloatingTy(Ty->getScalarType()))
    return nullptr;

  Value *Arg0 = I.getArgOperand(0);
  Value *Arg1 = I.getArgOperand(1);

  const APFloat *C;
  if (!match(Arg1, m_APFloat(C)))
    return nullptr;

  APFloat One(1.0);
  bool LosesInfo;
  One.convert(C->getSemantics(), APFloat::rmNearestTiesToEven, &LosesInfo);

  // Match nextafter(1.0, -1)
  One.next(true);
  if (One != *C)
    return nullptr;

  Value *FloorSrc;
  if (match(Arg0, m_FSub(m_Value(FloorSrc),
                         m_Intrinsic<Intrinsic::floor>(m_Deferred(FloorSrc)))))
    return FloorSrc;
  return nullptr;
}

Value *AMDGPUCodeGenPrepareImpl::applyFractPat(IRBuilder<> &Builder,
                                               Value *FractArg) {
  SmallVector<Value *, 4> FractVals;
  extractValues(Builder, FractVals, FractArg);

  SmallVector<Value *, 4> ResultVals(FractVals.size());

  Type *Ty = FractArg->getType()->getScalarType();
  for (unsigned I = 0, E = FractVals.size(); I != E; ++I) {
    ResultVals[I] =
        Builder.CreateIntrinsic(Intrinsic::amdgcn_fract, {Ty}, {FractVals[I]});
  }

  return insertValues(Builder, FractArg->getType(), ResultVals);
}

bool AMDGPUCodeGenPrepareImpl::visitFMinLike(IntrinsicInst &I) {
  Value *FractArg = matchFractPat(I);
  if (!FractArg)
    return false;

  // Match pattern for fract intrinsic in contexts where the nan check has been
  // optimized out (and hope the knowledge the source can't be nan wasn't lost).
<<<<<<< HEAD
  if (!I.hasNoNaNs() &&
      !isKnownNeverNaN(FractArg, /*Depth=*/0, SimplifyQuery(DL, TLI)))
=======
  if (!I.hasNoNaNs() && !isKnownNeverNaN(FractArg, SimplifyQuery(DL, TLI)))
>>>>>>> eb0f1dc0
    return false;

  IRBuilder<> Builder(&I);
  FastMathFlags FMF = I.getFastMathFlags();
  FMF.setNoNaNs();
  Builder.setFastMathFlags(FMF);

  Value *Fract = applyFractPat(Builder, FractArg);
  Fract->takeName(&I);
  I.replaceAllUsesWith(Fract);

  RecursivelyDeleteTriviallyDeadInstructions(&I, TLI);
  return true;
}

static bool isOneOrNegOne(const Value *Val) {
  const APFloat *C;
  return match(Val, m_APFloat(C)) && C->getExactLog2Abs() == 0;
}

// Expand llvm.sqrt.f32 calls with !fpmath metadata in a semi-fast way.
bool AMDGPUCodeGenPrepareImpl::visitSqrt(IntrinsicInst &Sqrt) {
  Type *Ty = Sqrt.getType()->getScalarType();
  if (!Ty->isFloatTy() && (!Ty->isHalfTy() || ST.has16BitInsts()))
    return false;

  const FPMathOperator *FPOp = cast<const FPMathOperator>(&Sqrt);
  FastMathFlags SqrtFMF = FPOp->getFastMathFlags();

  // We're trying to handle the fast-but-not-that-fast case only. The lowering
  // of fast llvm.sqrt will give the raw instruction anyway.
  if (SqrtFMF.approxFunc() || HasUnsafeFPMath)
    return false;

  const float ReqdAccuracy = FPOp->getFPAccuracy();

  // Defer correctly rounded expansion to codegen.
  if (ReqdAccuracy < 1.0f)
    return false;

  // FIXME: This is an ugly hack for this pass using forward iteration instead
  // of reverse. If it worked like a normal combiner, the rsq would form before
  // we saw a sqrt call.
  auto *FDiv =
      dyn_cast_or_null<FPMathOperator>(Sqrt.getUniqueUndroppableUser());
  if (FDiv && FDiv->getOpcode() == Instruction::FDiv &&
      FDiv->getFPAccuracy() >= 1.0f &&
      canOptimizeWithRsq(FPOp, FDiv->getFastMathFlags(), SqrtFMF) &&
      // TODO: We should also handle the arcp case for the fdiv with non-1 value
      isOneOrNegOne(FDiv->getOperand(0)))
    return false;

  Value *SrcVal = Sqrt.getOperand(0);
  bool CanTreatAsDAZ = canIgnoreDenormalInput(SrcVal, &Sqrt);

  // The raw instruction is 1 ulp, but the correction for denormal handling
  // brings it to 2.
  if (!CanTreatAsDAZ && ReqdAccuracy < 2.0f)
    return false;

  IRBuilder<> Builder(&Sqrt);
  SmallVector<Value *, 4> SrcVals;
  extractValues(Builder, SrcVals, SrcVal);

  SmallVector<Value *, 4> ResultVals(SrcVals.size());
  for (int I = 0, E = SrcVals.size(); I != E; ++I) {
    if (CanTreatAsDAZ)
      ResultVals[I] = Builder.CreateCall(getSqrtF32(), SrcVals[I]);
    else
      ResultVals[I] = emitSqrtIEEE2ULP(Builder, SrcVals[I], SqrtFMF);
  }

  Value *NewSqrt = insertValues(Builder, Sqrt.getType(), ResultVals);
  NewSqrt->takeName(&Sqrt);
  Sqrt.replaceAllUsesWith(NewSqrt);
  Sqrt.eraseFromParent();
  return true;
}

bool AMDGPUCodeGenPrepare::runOnFunction(Function &F) {
  if (skipFunction(F))
    return false;

  auto *TPC = getAnalysisIfAvailable<TargetPassConfig>();
  if (!TPC)
    return false;

  const AMDGPUTargetMachine &TM = TPC->getTM<AMDGPUTargetMachine>();
  const TargetLibraryInfo *TLI =
      &getAnalysis<TargetLibraryInfoWrapperPass>().getTLI(F);
  AssumptionCache *AC =
      &getAnalysis<AssumptionCacheTracker>().getAssumptionCache(F);
  auto *DTWP = getAnalysisIfAvailable<DominatorTreeWrapperPass>();
  const DominatorTree *DT = DTWP ? &DTWP->getDomTree() : nullptr;
  const UniformityInfo &UA =
      getAnalysis<UniformityInfoWrapperPass>().getUniformityInfo();
  return AMDGPUCodeGenPrepareImpl(F, TM, TLI, AC, DT, UA).run();
}

PreservedAnalyses AMDGPUCodeGenPreparePass::run(Function &F,
                                                FunctionAnalysisManager &FAM) {
  const AMDGPUTargetMachine &ATM = static_cast<const AMDGPUTargetMachine &>(TM);
  const TargetLibraryInfo *TLI = &FAM.getResult<TargetLibraryAnalysis>(F);
  AssumptionCache *AC = &FAM.getResult<AssumptionAnalysis>(F);
  const DominatorTree *DT = FAM.getCachedResult<DominatorTreeAnalysis>(F);
  const UniformityInfo &UA = FAM.getResult<UniformityInfoAnalysis>(F);
  AMDGPUCodeGenPrepareImpl Impl(F, ATM, TLI, AC, DT, UA);
  if (!Impl.run())
    return PreservedAnalyses::all();
  PreservedAnalyses PA = PreservedAnalyses::none();
  if (!Impl.FlowChanged)
    PA.preserveSet<CFGAnalyses>();
  return PA;
}

INITIALIZE_PASS_BEGIN(AMDGPUCodeGenPrepare, DEBUG_TYPE,
                      "AMDGPU IR optimizations", false, false)
INITIALIZE_PASS_DEPENDENCY(AssumptionCacheTracker)
INITIALIZE_PASS_DEPENDENCY(TargetLibraryInfoWrapperPass)
INITIALIZE_PASS_DEPENDENCY(UniformityInfoWrapperPass)
INITIALIZE_PASS_END(AMDGPUCodeGenPrepare, DEBUG_TYPE, "AMDGPU IR optimizations",
                    false, false)

char AMDGPUCodeGenPrepare::ID = 0;

FunctionPass *llvm::createAMDGPUCodeGenPreparePass() {
  return new AMDGPUCodeGenPrepare();
}<|MERGE_RESOLUTION|>--- conflicted
+++ resolved
@@ -180,11 +180,7 @@
   /// Wrapper to pass all the arguments to computeKnownFPClass
   KnownFPClass computeKnownFPClass(const Value *V, FPClassTest Interested,
                                    const Instruction *CtxI) const {
-<<<<<<< HEAD
-    return llvm::computeKnownFPClass(V, DL, Interested, 0, TLI, AC, CtxI, DT);
-=======
     return llvm::computeKnownFPClass(V, DL, Interested, TLI, AC, CtxI, DT);
->>>>>>> eb0f1dc0
   }
 
   bool canIgnoreDenormalInput(const Value *V, const Instruction *CtxI) const {
@@ -600,19 +596,11 @@
 }
 
 unsigned AMDGPUCodeGenPrepareImpl::numBitsUnsigned(Value *Op) const {
-<<<<<<< HEAD
-  return computeKnownBits(Op, DL, 0, AC).countMaxActiveBits();
-}
-
-unsigned AMDGPUCodeGenPrepareImpl::numBitsSigned(Value *Op) const {
-  return ComputeMaxSignificantBits(Op, DL, 0, AC);
-=======
   return computeKnownBits(Op, DL, AC).countMaxActiveBits();
 }
 
 unsigned AMDGPUCodeGenPrepareImpl::numBitsSigned(Value *Op) const {
   return ComputeMaxSignificantBits(Op, DL, AC);
->>>>>>> eb0f1dc0
 }
 
 static void extractValues(IRBuilder<> &Builder,
@@ -1210,21 +1198,13 @@
          Den->getType()->getScalarSizeInBits());
   unsigned SSBits = Num->getType()->getScalarSizeInBits();
   if (IsSigned) {
-<<<<<<< HEAD
-    unsigned RHSSignBits = ComputeNumSignBits(Den, DL, 0, AC, &I);
-=======
     unsigned RHSSignBits = ComputeNumSignBits(Den, DL, AC, &I);
->>>>>>> eb0f1dc0
     // A sign bit needs to be reserved for shrinking.
     unsigned DivBits = SSBits - RHSSignBits + 1;
     if (DivBits > MaxDivBits)
       return SSBits;
 
-<<<<<<< HEAD
-    unsigned LHSSignBits = ComputeNumSignBits(Num, DL, 0, AC, &I);
-=======
     unsigned LHSSignBits = ComputeNumSignBits(Num, DL, AC, &I);
->>>>>>> eb0f1dc0
 
     unsigned SignBits = std::min(LHSSignBits, RHSSignBits);
     DivBits = SSBits - SignBits + 1;
@@ -1233,11 +1213,7 @@
 
   // All bits are used for unsigned division for Num or Den in range
   // (SignedMax, UnsignedMax].
-<<<<<<< HEAD
-  KnownBits Known = computeKnownBits(Den, DL, 0, AC, &I);
-=======
   KnownBits Known = computeKnownBits(Den, DL, AC, &I);
->>>>>>> eb0f1dc0
   if (Known.isNegative() || !Known.isNonNegative())
     return SSBits;
   unsigned RHSSignBits = Known.countMinLeadingZeros();
@@ -1245,11 +1221,7 @@
   if (DivBits > MaxDivBits)
     return SSBits;
 
-<<<<<<< HEAD
-  Known = computeKnownBits(Num, DL, 0, AC, &I);
-=======
   Known = computeKnownBits(Num, DL, AC, &I);
->>>>>>> eb0f1dc0
   if (Known.isNegative() || !Known.isNonNegative())
     return SSBits;
   unsigned LHSSignBits = Known.countMinLeadingZeros();
@@ -1386,11 +1358,7 @@
     // If there's no wider mulhi, there's only a better expansion for powers of
     // two.
     // TODO: Should really know for each vector element.
-<<<<<<< HEAD
-    if (isKnownToBeAPowerOfTwo(C, DL, true, 0, AC, &I, DT))
-=======
     if (isKnownToBeAPowerOfTwo(C, DL, true, AC, &I, DT))
->>>>>>> eb0f1dc0
       return true;
 
     return false;
@@ -1400,12 +1368,7 @@
     // fold (udiv x, (shl c, y)) -> x >>u (log2(c)+y) iff c is power of 2
     if (BinOpDen->getOpcode() == Instruction::Shl &&
         isa<Constant>(BinOpDen->getOperand(0)) &&
-<<<<<<< HEAD
-        isKnownToBeAPowerOfTwo(BinOpDen->getOperand(0), DL, true, 0, AC, &I,
-                               DT)) {
-=======
         isKnownToBeAPowerOfTwo(BinOpDen->getOperand(0), DL, true, AC, &I, DT)) {
->>>>>>> eb0f1dc0
       return true;
     }
   }
@@ -2325,12 +2288,7 @@
 
   // Match pattern for fract intrinsic in contexts where the nan check has been
   // optimized out (and hope the knowledge the source can't be nan wasn't lost).
-<<<<<<< HEAD
-  if (!I.hasNoNaNs() &&
-      !isKnownNeverNaN(FractArg, /*Depth=*/0, SimplifyQuery(DL, TLI)))
-=======
   if (!I.hasNoNaNs() && !isKnownNeverNaN(FractArg, SimplifyQuery(DL, TLI)))
->>>>>>> eb0f1dc0
     return false;
 
   IRBuilder<> Builder(&I);
