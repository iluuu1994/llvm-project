//===-- SIRegisterInfo.cpp - SI Register Information ---------------------===//
//
// Part of the LLVM Project, under the Apache License v2.0 with LLVM Exceptions.
// See https://llvm.org/LICENSE.txt for license information.
// SPDX-License-Identifier: Apache-2.0 WITH LLVM-exception
//
//===----------------------------------------------------------------------===//
//
/// \file
/// SI implementation of the TargetRegisterInfo class.
//
//===----------------------------------------------------------------------===//

#include "AMDGPU.h"
#include "AMDGPURegisterBankInfo.h"
#include "GCNSubtarget.h"
#include "MCTargetDesc/AMDGPUInstPrinter.h"
#include "MCTargetDesc/AMDGPUMCTargetDesc.h"
#include "SIMachineFunctionInfo.h"
#include "SIRegisterInfo.h"
#include "llvm/CodeGen/LiveIntervals.h"
#include "llvm/CodeGen/LiveRegUnits.h"
#include "llvm/CodeGen/MachineDominators.h"
#include "llvm/CodeGen/MachineFrameInfo.h"
#include "llvm/CodeGen/RegisterScavenging.h"

using namespace llvm;

#define GET_REGINFO_TARGET_DESC
#include "AMDGPUGenRegisterInfo.inc"

static cl::opt<bool> EnableSpillSGPRToVGPR(
  "amdgpu-spill-sgpr-to-vgpr",
  cl::desc("Enable spilling SGPRs to VGPRs"),
  cl::ReallyHidden,
  cl::init(true));

std::array<std::vector<int16_t>, 16> SIRegisterInfo::RegSplitParts;
std::array<std::array<uint16_t, 32>, 9> SIRegisterInfo::SubRegFromChannelTable;

// Map numbers of DWORDs to indexes in SubRegFromChannelTable.
// Valid indexes are shifted 1, such that a 0 mapping means unsupported.
// e.g. for 8 DWORDs (256-bit), SubRegFromChannelTableWidthMap[8] = 8,
//      meaning index 7 in SubRegFromChannelTable.
static const std::array<unsigned, 17> SubRegFromChannelTableWidthMap = {
    0, 1, 2, 3, 4, 5, 6, 7, 8, 0, 0, 0, 0, 0, 0, 0, 9};

static void emitUnsupportedError(const Function &Fn, const MachineInstr &MI,
                                 const Twine &ErrMsg) {
  Fn.getContext().diagnose(
      DiagnosticInfoUnsupported(Fn, ErrMsg, MI.getDebugLoc()));
}

namespace llvm {

// A temporary struct to spill SGPRs.
// This is mostly to spill SGPRs to memory. Spilling SGPRs into VGPR lanes emits
// just v_writelane and v_readlane.
//
// When spilling to memory, the SGPRs are written into VGPR lanes and the VGPR
// is saved to scratch (or the other way around for loads).
// For this, a VGPR is required where the needed lanes can be clobbered. The
// RegScavenger can provide a VGPR where currently active lanes can be
// clobbered, but we still need to save inactive lanes.
// The high-level steps are:
// - Try to scavenge SGPR(s) to save exec
// - Try to scavenge VGPR
// - Save needed, all or inactive lanes of a TmpVGPR
// - Spill/Restore SGPRs using TmpVGPR
// - Restore TmpVGPR
//
// To save all lanes of TmpVGPR, exec needs to be saved and modified. If we
// cannot scavenge temporary SGPRs to save exec, we use the following code:
// buffer_store_dword TmpVGPR ; only if active lanes need to be saved
// s_not exec, exec
// buffer_store_dword TmpVGPR ; save inactive lanes
// s_not exec, exec
struct SGPRSpillBuilder {
  struct PerVGPRData {
    unsigned PerVGPR;
    unsigned NumVGPRs;
    int64_t VGPRLanes;
  };

  // The SGPR to save
  Register SuperReg;
  MachineBasicBlock::iterator MI;
  ArrayRef<int16_t> SplitParts;
  unsigned NumSubRegs;
  bool IsKill;
  const DebugLoc &DL;

  /* When spilling to stack */
  // The SGPRs are written into this VGPR, which is then written to scratch
  // (or vice versa for loads).
  Register TmpVGPR = AMDGPU::NoRegister;
  // Temporary spill slot to save TmpVGPR to.
  int TmpVGPRIndex = 0;
  // If TmpVGPR is live before the spill or if it is scavenged.
  bool TmpVGPRLive = false;
  // Scavenged SGPR to save EXEC.
  Register SavedExecReg = AMDGPU::NoRegister;
  // Stack index to write the SGPRs to.
  int Index;
  unsigned EltSize = 4;

  RegScavenger *RS;
  MachineBasicBlock *MBB;
  MachineFunction &MF;
  SIMachineFunctionInfo &MFI;
  const SIInstrInfo &TII;
  const SIRegisterInfo &TRI;
  bool IsWave32;
  Register ExecReg;
  unsigned MovOpc;
  unsigned NotOpc;

  SGPRSpillBuilder(const SIRegisterInfo &TRI, const SIInstrInfo &TII,
                   bool IsWave32, MachineBasicBlock::iterator MI, int Index,
                   RegScavenger *RS)
      : SGPRSpillBuilder(TRI, TII, IsWave32, MI, MI->getOperand(0).getReg(),
                         MI->getOperand(0).isKill(), Index, RS) {}

  SGPRSpillBuilder(const SIRegisterInfo &TRI, const SIInstrInfo &TII,
                   bool IsWave32, MachineBasicBlock::iterator MI, Register Reg,
                   bool IsKill, int Index, RegScavenger *RS)
      : SuperReg(Reg), MI(MI), IsKill(IsKill), DL(MI->getDebugLoc()),
        Index(Index), RS(RS), MBB(MI->getParent()), MF(*MBB->getParent()),
        MFI(*MF.getInfo<SIMachineFunctionInfo>()), TII(TII), TRI(TRI),
        IsWave32(IsWave32) {
    const TargetRegisterClass *RC = TRI.getPhysRegBaseClass(SuperReg);
    SplitParts = TRI.getRegSplitParts(RC, EltSize);
    NumSubRegs = SplitParts.empty() ? 1 : SplitParts.size();

    if (IsWave32) {
      ExecReg = AMDGPU::EXEC_LO;
      MovOpc = AMDGPU::S_MOV_B32;
      NotOpc = AMDGPU::S_NOT_B32;
    } else {
      ExecReg = AMDGPU::EXEC;
      MovOpc = AMDGPU::S_MOV_B64;
      NotOpc = AMDGPU::S_NOT_B64;
    }

    assert(SuperReg != AMDGPU::M0 && "m0 should never spill");
    assert(SuperReg != AMDGPU::EXEC_LO && SuperReg != AMDGPU::EXEC_HI &&
           SuperReg != AMDGPU::EXEC && "exec should never spill");
  }

  PerVGPRData getPerVGPRData() {
    PerVGPRData Data;
    Data.PerVGPR = IsWave32 ? 32 : 64;
    Data.NumVGPRs = (NumSubRegs + (Data.PerVGPR - 1)) / Data.PerVGPR;
    Data.VGPRLanes = (1LL << std::min(Data.PerVGPR, NumSubRegs)) - 1LL;
    return Data;
  }

  // Tries to scavenge SGPRs to save EXEC and a VGPR. Uses v0 if no VGPR is
  // free.
  // Writes these instructions if an SGPR can be scavenged:
  // s_mov_b64 s[6:7], exec   ; Save exec
  // s_mov_b64 exec, 3        ; Wanted lanemask
  // buffer_store_dword v1    ; Write scavenged VGPR to emergency slot
  //
  // Writes these instructions if no SGPR can be scavenged:
  // buffer_store_dword v0    ; Only if no free VGPR was found
  // s_not_b64 exec, exec
  // buffer_store_dword v0    ; Save inactive lanes
  //                          ; exec stays inverted, it is flipped back in
  //                          ; restore.
  void prepare() {
    // Scavenged temporary VGPR to use. It must be scavenged once for any number
    // of spilled subregs.
    // FIXME: The liveness analysis is limited and does not tell if a register
    // is in use in lanes that are currently inactive. We can never be sure if
    // a register as actually in use in another lane, so we need to save all
    // used lanes of the chosen VGPR.
    assert(RS && "Cannot spill SGPR to memory without RegScavenger");
    TmpVGPR = RS->scavengeRegisterBackwards(AMDGPU::VGPR_32RegClass, MI, false,
                                            0, false);

    // Reserve temporary stack slot
    TmpVGPRIndex = MFI.getScavengeFI(MF.getFrameInfo(), TRI);
    if (TmpVGPR) {
      // Found a register that is dead in the currently active lanes, we only
      // need to spill inactive lanes.
      TmpVGPRLive = false;
    } else {
      // Pick v0 because it doesn't make a difference.
      TmpVGPR = AMDGPU::VGPR0;
      TmpVGPRLive = true;
    }

    if (TmpVGPRLive) {
      // We need to inform the scavenger that this index is already in use until
      // we're done with the custom emergency spill.
      RS->assignRegToScavengingIndex(TmpVGPRIndex, TmpVGPR);
    }

    // We may end up recursively calling the scavenger, and don't want to re-use
    // the same register.
    RS->setRegUsed(TmpVGPR);

    // Try to scavenge SGPRs to save exec
    assert(!SavedExecReg && "Exec is already saved, refuse to save again");
    const TargetRegisterClass &RC =
        IsWave32 ? AMDGPU::SGPR_32RegClass : AMDGPU::SGPR_64RegClass;
    RS->setRegUsed(SuperReg);
    SavedExecReg = RS->scavengeRegisterBackwards(RC, MI, false, 0, false);

    int64_t VGPRLanes = getPerVGPRData().VGPRLanes;

    if (SavedExecReg) {
      RS->setRegUsed(SavedExecReg);
      // Set exec to needed lanes
      BuildMI(*MBB, MI, DL, TII.get(MovOpc), SavedExecReg).addReg(ExecReg);
      auto I =
          BuildMI(*MBB, MI, DL, TII.get(MovOpc), ExecReg).addImm(VGPRLanes);
      if (!TmpVGPRLive)
        I.addReg(TmpVGPR, RegState::ImplicitDefine);
      // Spill needed lanes
      TRI.buildVGPRSpillLoadStore(*this, TmpVGPRIndex, 0, /*IsLoad*/ false);
    } else {
      // The modify and restore of exec clobber SCC, which we would have to save
      // and restore. FIXME: We probably would need to reserve a register for
      // this.
      if (RS->isRegUsed(AMDGPU::SCC))
        emitUnsupportedError(MF.getFunction(), *MI,
                             "unhandled SGPR spill to memory");

      // Spill active lanes
      if (TmpVGPRLive)
        TRI.buildVGPRSpillLoadStore(*this, TmpVGPRIndex, 0, /*IsLoad*/ false,
                                    /*IsKill*/ false);
      // Spill inactive lanes
      auto I = BuildMI(*MBB, MI, DL, TII.get(NotOpc), ExecReg).addReg(ExecReg);
      if (!TmpVGPRLive)
        I.addReg(TmpVGPR, RegState::ImplicitDefine);
      I->getOperand(2).setIsDead(); // Mark SCC as dead.
      TRI.buildVGPRSpillLoadStore(*this, TmpVGPRIndex, 0, /*IsLoad*/ false);
    }
  }

  // Writes these instructions if an SGPR can be scavenged:
  // buffer_load_dword v1     ; Write scavenged VGPR to emergency slot
  // s_waitcnt vmcnt(0)       ; If a free VGPR was found
  // s_mov_b64 exec, s[6:7]   ; Save exec
  //
  // Writes these instructions if no SGPR can be scavenged:
  // buffer_load_dword v0     ; Restore inactive lanes
  // s_waitcnt vmcnt(0)       ; If a free VGPR was found
  // s_not_b64 exec, exec
  // buffer_load_dword v0     ; Only if no free VGPR was found
  void restore() {
    if (SavedExecReg) {
      // Restore used lanes
      TRI.buildVGPRSpillLoadStore(*this, TmpVGPRIndex, 0, /*IsLoad*/ true,
                                  /*IsKill*/ false);
      // Restore exec
      auto I = BuildMI(*MBB, MI, DL, TII.get(MovOpc), ExecReg)
                   .addReg(SavedExecReg, RegState::Kill);
      // Add an implicit use of the load so it is not dead.
      // FIXME This inserts an unnecessary waitcnt
      if (!TmpVGPRLive) {
        I.addReg(TmpVGPR, RegState::ImplicitKill);
      }
    } else {
      // Restore inactive lanes
      TRI.buildVGPRSpillLoadStore(*this, TmpVGPRIndex, 0, /*IsLoad*/ true,
                                  /*IsKill*/ false);
      auto I = BuildMI(*MBB, MI, DL, TII.get(NotOpc), ExecReg).addReg(ExecReg);
      if (!TmpVGPRLive)
        I.addReg(TmpVGPR, RegState::ImplicitKill);
      I->getOperand(2).setIsDead(); // Mark SCC as dead.

      // Restore active lanes
      if (TmpVGPRLive)
        TRI.buildVGPRSpillLoadStore(*this, TmpVGPRIndex, 0, /*IsLoad*/ true);
    }

    // Inform the scavenger where we're releasing our custom scavenged register.
    if (TmpVGPRLive) {
      MachineBasicBlock::iterator RestorePt = std::prev(MI);
      RS->assignRegToScavengingIndex(TmpVGPRIndex, TmpVGPR, &*RestorePt);
    }
  }

  // Write TmpVGPR to memory or read TmpVGPR from memory.
  // Either using a single buffer_load/store if exec is set to the needed mask
  // or using
  // buffer_load
  // s_not exec, exec
  // buffer_load
  // s_not exec, exec
  void readWriteTmpVGPR(unsigned Offset, bool IsLoad) {
    if (SavedExecReg) {
      // Spill needed lanes
      TRI.buildVGPRSpillLoadStore(*this, Index, Offset, IsLoad);
    } else {
      // The modify and restore of exec clobber SCC, which we would have to save
      // and restore. FIXME: We probably would need to reserve a register for
      // this.
      if (RS->isRegUsed(AMDGPU::SCC))
        emitUnsupportedError(MF.getFunction(), *MI,
                             "unhandled SGPR spill to memory");

      // Spill active lanes
      TRI.buildVGPRSpillLoadStore(*this, Index, Offset, IsLoad,
                                  /*IsKill*/ false);
      // Spill inactive lanes
      auto Not0 = BuildMI(*MBB, MI, DL, TII.get(NotOpc), ExecReg).addReg(ExecReg);
      Not0->getOperand(2).setIsDead(); // Mark SCC as dead.
      TRI.buildVGPRSpillLoadStore(*this, Index, Offset, IsLoad);
      auto Not1 = BuildMI(*MBB, MI, DL, TII.get(NotOpc), ExecReg).addReg(ExecReg);
      Not1->getOperand(2).setIsDead(); // Mark SCC as dead.
    }
  }

  void setMI(MachineBasicBlock *NewMBB, MachineBasicBlock::iterator NewMI) {
    assert(MBB->getParent() == &MF);
    MI = NewMI;
    MBB = NewMBB;
  }
};

} // namespace llvm

SIRegisterInfo::SIRegisterInfo(const GCNSubtarget &ST)
    : AMDGPUGenRegisterInfo(AMDGPU::PC_REG, ST.getAMDGPUDwarfFlavour(),
                            ST.getAMDGPUDwarfFlavour(),
                            /*PC=*/0, ST.getHwMode()),
      ST(ST), SpillSGPRToVGPR(EnableSpillSGPRToVGPR), isWave32(ST.isWave32()) {

  assert(getSubRegIndexLaneMask(AMDGPU::sub0).getAsInteger() == 3 &&
         getSubRegIndexLaneMask(AMDGPU::sub31).getAsInteger() == (3ULL << 62) &&
         (getSubRegIndexLaneMask(AMDGPU::lo16) |
          getSubRegIndexLaneMask(AMDGPU::hi16)).getAsInteger() ==
           getSubRegIndexLaneMask(AMDGPU::sub0).getAsInteger() &&
         "getNumCoveredRegs() will not work with generated subreg masks!");

  RegPressureIgnoredUnits.resize(getNumRegUnits());
  RegPressureIgnoredUnits.set(*regunits(MCRegister::from(AMDGPU::M0)).begin());
  for (auto Reg : AMDGPU::VGPR_16RegClass) {
    if (AMDGPU::isHi16Reg(Reg, *this))
      RegPressureIgnoredUnits.set(*regunits(Reg).begin());
  }

  // HACK: Until this is fully tablegen'd.
  static llvm::once_flag InitializeRegSplitPartsFlag;

  static auto InitializeRegSplitPartsOnce = [this]() {
    for (unsigned Idx = 1, E = getNumSubRegIndices() - 1; Idx < E; ++Idx) {
      unsigned Size = getSubRegIdxSize(Idx);
      if (Size & 31)
        continue;
      std::vector<int16_t> &Vec = RegSplitParts[Size / 32 - 1];
      unsigned Pos = getSubRegIdxOffset(Idx);
      if (Pos % Size)
        continue;
      Pos /= Size;
      if (Vec.empty()) {
        unsigned MaxNumParts = 1024 / Size; // Maximum register is 1024 bits.
        Vec.resize(MaxNumParts);
      }
      Vec[Pos] = Idx;
    }
  };

  static llvm::once_flag InitializeSubRegFromChannelTableFlag;

  static auto InitializeSubRegFromChannelTableOnce = [this]() {
    for (auto &Row : SubRegFromChannelTable)
      Row.fill(AMDGPU::NoSubRegister);
    for (unsigned Idx = 1; Idx < getNumSubRegIndices(); ++Idx) {
      unsigned Width = getSubRegIdxSize(Idx) / 32;
      unsigned Offset = getSubRegIdxOffset(Idx) / 32;
      assert(Width < SubRegFromChannelTableWidthMap.size());
      Width = SubRegFromChannelTableWidthMap[Width];
      if (Width == 0)
        continue;
      unsigned TableIdx = Width - 1;
      assert(TableIdx < SubRegFromChannelTable.size());
      assert(Offset < SubRegFromChannelTable[TableIdx].size());
      SubRegFromChannelTable[TableIdx][Offset] = Idx;
    }
  };

  llvm::call_once(InitializeRegSplitPartsFlag, InitializeRegSplitPartsOnce);
  llvm::call_once(InitializeSubRegFromChannelTableFlag,
                  InitializeSubRegFromChannelTableOnce);
}

void SIRegisterInfo::reserveRegisterTuples(BitVector &Reserved,
                                           MCRegister Reg) const {
  for (MCRegAliasIterator R(Reg, this, true); R.isValid(); ++R)
    Reserved.set(*R);
}

// Forced to be here by one .inc
const MCPhysReg *SIRegisterInfo::getCalleeSavedRegs(
  const MachineFunction *MF) const {
  CallingConv::ID CC = MF->getFunction().getCallingConv();
  switch (CC) {
  case CallingConv::C:
  case CallingConv::Fast:
  case CallingConv::Cold:
    return ST.hasGFX90AInsts() ? CSR_AMDGPU_GFX90AInsts_SaveList
                               : CSR_AMDGPU_SaveList;
  case CallingConv::AMDGPU_Gfx:
    return ST.hasGFX90AInsts() ? CSR_AMDGPU_SI_Gfx_GFX90AInsts_SaveList
                               : CSR_AMDGPU_SI_Gfx_SaveList;
  case CallingConv::AMDGPU_CS_ChainPreserve:
    return CSR_AMDGPU_CS_ChainPreserve_SaveList;
  default: {
    // Dummy to not crash RegisterClassInfo.
    static const MCPhysReg NoCalleeSavedReg = AMDGPU::NoRegister;
    return &NoCalleeSavedReg;
  }
  }
}

const MCPhysReg *
SIRegisterInfo::getCalleeSavedRegsViaCopy(const MachineFunction *MF) const {
  return nullptr;
}

const uint32_t *SIRegisterInfo::getCallPreservedMask(const MachineFunction &MF,
                                                     CallingConv::ID CC) const {
  switch (CC) {
  case CallingConv::C:
  case CallingConv::Fast:
  case CallingConv::Cold:
    return ST.hasGFX90AInsts() ? CSR_AMDGPU_GFX90AInsts_RegMask
                               : CSR_AMDGPU_RegMask;
  case CallingConv::AMDGPU_Gfx:
    return ST.hasGFX90AInsts() ? CSR_AMDGPU_SI_Gfx_GFX90AInsts_RegMask
                               : CSR_AMDGPU_SI_Gfx_RegMask;
  case CallingConv::AMDGPU_CS_Chain:
  case CallingConv::AMDGPU_CS_ChainPreserve:
    // Calls to these functions never return, so we can pretend everything is
    // preserved.
    return AMDGPU_AllVGPRs_RegMask;
  default:
    return nullptr;
  }
}

const uint32_t *SIRegisterInfo::getNoPreservedMask() const {
  return CSR_AMDGPU_NoRegs_RegMask;
}

bool SIRegisterInfo::isChainScratchRegister(Register VGPR) {
  return VGPR >= AMDGPU::VGPR0 && VGPR < AMDGPU::VGPR8;
}

const TargetRegisterClass *
SIRegisterInfo::getLargestLegalSuperClass(const TargetRegisterClass *RC,
                                          const MachineFunction &MF) const {
  // FIXME: Should have a helper function like getEquivalentVGPRClass to get the
  // equivalent AV class. If used one, the verifier will crash after
  // RegBankSelect in the GISel flow. The aligned regclasses are not fully given
  // until Instruction selection.
  if (ST.hasMAIInsts() && (isVGPRClass(RC) || isAGPRClass(RC))) {
    if (RC == &AMDGPU::VGPR_32RegClass || RC == &AMDGPU::AGPR_32RegClass)
      return &AMDGPU::AV_32RegClass;
    if (RC == &AMDGPU::VReg_64RegClass || RC == &AMDGPU::AReg_64RegClass)
      return &AMDGPU::AV_64RegClass;
    if (RC == &AMDGPU::VReg_64_Align2RegClass ||
        RC == &AMDGPU::AReg_64_Align2RegClass)
      return &AMDGPU::AV_64_Align2RegClass;
    if (RC == &AMDGPU::VReg_96RegClass || RC == &AMDGPU::AReg_96RegClass)
      return &AMDGPU::AV_96RegClass;
    if (RC == &AMDGPU::VReg_96_Align2RegClass ||
        RC == &AMDGPU::AReg_96_Align2RegClass)
      return &AMDGPU::AV_96_Align2RegClass;
    if (RC == &AMDGPU::VReg_128RegClass || RC == &AMDGPU::AReg_128RegClass)
      return &AMDGPU::AV_128RegClass;
    if (RC == &AMDGPU::VReg_128_Align2RegClass ||
        RC == &AMDGPU::AReg_128_Align2RegClass)
      return &AMDGPU::AV_128_Align2RegClass;
    if (RC == &AMDGPU::VReg_160RegClass || RC == &AMDGPU::AReg_160RegClass)
      return &AMDGPU::AV_160RegClass;
    if (RC == &AMDGPU::VReg_160_Align2RegClass ||
        RC == &AMDGPU::AReg_160_Align2RegClass)
      return &AMDGPU::AV_160_Align2RegClass;
    if (RC == &AMDGPU::VReg_192RegClass || RC == &AMDGPU::AReg_192RegClass)
      return &AMDGPU::AV_192RegClass;
    if (RC == &AMDGPU::VReg_192_Align2RegClass ||
        RC == &AMDGPU::AReg_192_Align2RegClass)
      return &AMDGPU::AV_192_Align2RegClass;
    if (RC == &AMDGPU::VReg_256RegClass || RC == &AMDGPU::AReg_256RegClass)
      return &AMDGPU::AV_256RegClass;
    if (RC == &AMDGPU::VReg_256_Align2RegClass ||
        RC == &AMDGPU::AReg_256_Align2RegClass)
      return &AMDGPU::AV_256_Align2RegClass;
    if (RC == &AMDGPU::VReg_512RegClass || RC == &AMDGPU::AReg_512RegClass)
      return &AMDGPU::AV_512RegClass;
    if (RC == &AMDGPU::VReg_512_Align2RegClass ||
        RC == &AMDGPU::AReg_512_Align2RegClass)
      return &AMDGPU::AV_512_Align2RegClass;
    if (RC == &AMDGPU::VReg_1024RegClass || RC == &AMDGPU::AReg_1024RegClass)
      return &AMDGPU::AV_1024RegClass;
    if (RC == &AMDGPU::VReg_1024_Align2RegClass ||
        RC == &AMDGPU::AReg_1024_Align2RegClass)
      return &AMDGPU::AV_1024_Align2RegClass;
  }

  return TargetRegisterInfo::getLargestLegalSuperClass(RC, MF);
}

Register SIRegisterInfo::getFrameRegister(const MachineFunction &MF) const {
  const SIFrameLowering *TFI = ST.getFrameLowering();
  const SIMachineFunctionInfo *FuncInfo = MF.getInfo<SIMachineFunctionInfo>();
  // During ISel lowering we always reserve the stack pointer in entry and chain
  // functions, but never actually want to reference it when accessing our own
  // frame. If we need a frame pointer we use it, but otherwise we can just use
  // an immediate "0" which we represent by returning NoRegister.
  if (FuncInfo->isBottomOfStack()) {
    return TFI->hasFP(MF) ? FuncInfo->getFrameOffsetReg() : Register();
  }
  return TFI->hasFP(MF) ? FuncInfo->getFrameOffsetReg()
                        : FuncInfo->getStackPtrOffsetReg();
}

bool SIRegisterInfo::hasBasePointer(const MachineFunction &MF) const {
  // When we need stack realignment, we can't reference off of the
  // stack pointer, so we reserve a base pointer.
  const MachineFrameInfo &MFI = MF.getFrameInfo();
  return MFI.getNumFixedObjects() && shouldRealignStack(MF);
}

Register SIRegisterInfo::getBaseRegister() const { return AMDGPU::SGPR34; }

const uint32_t *SIRegisterInfo::getAllVGPRRegMask() const {
  return AMDGPU_AllVGPRs_RegMask;
}

const uint32_t *SIRegisterInfo::getAllAGPRRegMask() const {
  return AMDGPU_AllAGPRs_RegMask;
}

const uint32_t *SIRegisterInfo::getAllVectorRegMask() const {
  return AMDGPU_AllVectorRegs_RegMask;
}

const uint32_t *SIRegisterInfo::getAllAllocatableSRegMask() const {
  return AMDGPU_AllAllocatableSRegs_RegMask;
}

unsigned SIRegisterInfo::getSubRegFromChannel(unsigned Channel,
                                              unsigned NumRegs) {
  assert(NumRegs < SubRegFromChannelTableWidthMap.size());
  unsigned NumRegIndex = SubRegFromChannelTableWidthMap[NumRegs];
  assert(NumRegIndex && "Not implemented");
  assert(Channel < SubRegFromChannelTable[NumRegIndex - 1].size());
  return SubRegFromChannelTable[NumRegIndex - 1][Channel];
}

MCRegister
SIRegisterInfo::getAlignedHighSGPRForRC(const MachineFunction &MF,
                                        const unsigned Align,
                                        const TargetRegisterClass *RC) const {
  unsigned BaseIdx = alignDown(ST.getMaxNumSGPRs(MF), Align) - Align;
  MCRegister BaseReg(AMDGPU::SGPR_32RegClass.getRegister(BaseIdx));
  return getMatchingSuperReg(BaseReg, AMDGPU::sub0, RC);
}

MCRegister SIRegisterInfo::reservedPrivateSegmentBufferReg(
  const MachineFunction &MF) const {
  return getAlignedHighSGPRForRC(MF, /*Align=*/4, &AMDGPU::SGPR_128RegClass);
}

std::pair<unsigned, unsigned>
SIRegisterInfo::getMaxNumVectorRegs(const MachineFunction &MF) const {
  const SIMachineFunctionInfo *MFI = MF.getInfo<SIMachineFunctionInfo>();
  unsigned MaxNumVGPRs = ST.getMaxNumVGPRs(MF);
  unsigned MaxNumAGPRs = MaxNumVGPRs;
  unsigned TotalNumVGPRs = AMDGPU::VGPR_32RegClass.getNumRegs();

  // On GFX90A, the number of VGPRs and AGPRs need not be equal. Theoretically,
  // a wave may have up to 512 total vector registers combining together both
  // VGPRs and AGPRs. Hence, in an entry function without calls and without
  // AGPRs used within it, it is possible to use the whole vector register
  // budget for VGPRs.
  //
  // TODO: it shall be possible to estimate maximum AGPR/VGPR pressure and split
  //       register file accordingly.
  if (ST.hasGFX90AInsts()) {
    if (MFI->usesAGPRs(MF)) {
      MaxNumVGPRs /= 2;
      MaxNumAGPRs = MaxNumVGPRs;
    } else {
      if (MaxNumVGPRs > TotalNumVGPRs) {
        MaxNumAGPRs = MaxNumVGPRs - TotalNumVGPRs;
        MaxNumVGPRs = TotalNumVGPRs;
      } else
        MaxNumAGPRs = 0;
    }
  }

  return std::pair(MaxNumVGPRs, MaxNumAGPRs);
}

BitVector SIRegisterInfo::getReservedRegs(const MachineFunction &MF) const {
  BitVector Reserved(getNumRegs());
  Reserved.set(AMDGPU::MODE);

  const SIMachineFunctionInfo *MFI = MF.getInfo<SIMachineFunctionInfo>();

  // Reserve special purpose registers.
  //
  // EXEC_LO and EXEC_HI could be allocated and used as regular register, but
  // this seems likely to result in bugs, so I'm marking them as reserved.
  reserveRegisterTuples(Reserved, AMDGPU::EXEC);
  reserveRegisterTuples(Reserved, AMDGPU::FLAT_SCR);

  // M0 has to be reserved so that llvm accepts it as a live-in into a block.
  reserveRegisterTuples(Reserved, AMDGPU::M0);

  // Reserve src_vccz, src_execz, src_scc.
  reserveRegisterTuples(Reserved, AMDGPU::SRC_VCCZ);
  reserveRegisterTuples(Reserved, AMDGPU::SRC_EXECZ);
  reserveRegisterTuples(Reserved, AMDGPU::SRC_SCC);

  // Reserve the memory aperture registers
  reserveRegisterTuples(Reserved, AMDGPU::SRC_SHARED_BASE);
  reserveRegisterTuples(Reserved, AMDGPU::SRC_SHARED_LIMIT);
  reserveRegisterTuples(Reserved, AMDGPU::SRC_PRIVATE_BASE);
  reserveRegisterTuples(Reserved, AMDGPU::SRC_PRIVATE_LIMIT);

  // Reserve src_pops_exiting_wave_id - support is not implemented in Codegen.
  reserveRegisterTuples(Reserved, AMDGPU::SRC_POPS_EXITING_WAVE_ID);

  // Reserve xnack_mask registers - support is not implemented in Codegen.
  reserveRegisterTuples(Reserved, AMDGPU::XNACK_MASK);

  // Reserve lds_direct register - support is not implemented in Codegen.
  reserveRegisterTuples(Reserved, AMDGPU::LDS_DIRECT);

  // Reserve Trap Handler registers - support is not implemented in Codegen.
  reserveRegisterTuples(Reserved, AMDGPU::TBA);
  reserveRegisterTuples(Reserved, AMDGPU::TMA);
  reserveRegisterTuples(Reserved, AMDGPU::TTMP0_TTMP1);
  reserveRegisterTuples(Reserved, AMDGPU::TTMP2_TTMP3);
  reserveRegisterTuples(Reserved, AMDGPU::TTMP4_TTMP5);
  reserveRegisterTuples(Reserved, AMDGPU::TTMP6_TTMP7);
  reserveRegisterTuples(Reserved, AMDGPU::TTMP8_TTMP9);
  reserveRegisterTuples(Reserved, AMDGPU::TTMP10_TTMP11);
  reserveRegisterTuples(Reserved, AMDGPU::TTMP12_TTMP13);
  reserveRegisterTuples(Reserved, AMDGPU::TTMP14_TTMP15);

  // Reserve null register - it shall never be allocated
  reserveRegisterTuples(Reserved, AMDGPU::SGPR_NULL64);

  // Reserve SGPRs.
  //
  unsigned MaxNumSGPRs = ST.getMaxNumSGPRs(MF);
  unsigned TotalNumSGPRs = AMDGPU::SGPR_32RegClass.getNumRegs();
  for (const TargetRegisterClass *RC : regclasses()) {
    if (RC->isBaseClass() && isSGPRClass(RC)) {
      unsigned NumRegs = divideCeil(getRegSizeInBits(*RC), 32);
      for (MCPhysReg Reg : *RC) {
        unsigned Index = getHWRegIndex(Reg);
        if (Index + NumRegs > MaxNumSGPRs && Index < TotalNumSGPRs)
          Reserved.set(Reg);
      }
    }
  }

  Register ScratchRSrcReg = MFI->getScratchRSrcReg();
  if (ScratchRSrcReg != AMDGPU::NoRegister) {
    // Reserve 4 SGPRs for the scratch buffer resource descriptor in case we
    // need to spill.
    // TODO: May need to reserve a VGPR if doing LDS spilling.
    reserveRegisterTuples(Reserved, ScratchRSrcReg);
  }

  Register LongBranchReservedReg = MFI->getLongBranchReservedReg();
  if (LongBranchReservedReg)
    reserveRegisterTuples(Reserved, LongBranchReservedReg);

  // We have to assume the SP is needed in case there are calls in the function,
  // which is detected after the function is lowered. If we aren't really going
  // to need SP, don't bother reserving it.
  MCRegister StackPtrReg = MFI->getStackPtrOffsetReg();
  if (StackPtrReg) {
    reserveRegisterTuples(Reserved, StackPtrReg);
    assert(!isSubRegister(ScratchRSrcReg, StackPtrReg));
  }

  MCRegister FrameReg = MFI->getFrameOffsetReg();
  if (FrameReg) {
    reserveRegisterTuples(Reserved, FrameReg);
    assert(!isSubRegister(ScratchRSrcReg, FrameReg));
  }

  if (hasBasePointer(MF)) {
    MCRegister BasePtrReg = getBaseRegister();
    reserveRegisterTuples(Reserved, BasePtrReg);
    assert(!isSubRegister(ScratchRSrcReg, BasePtrReg));
  }

  // FIXME: Use same reserved register introduced in D149775
  // SGPR used to preserve EXEC MASK around WWM spill/copy instructions.
  Register ExecCopyReg = MFI->getSGPRForEXECCopy();
  if (ExecCopyReg)
    reserveRegisterTuples(Reserved, ExecCopyReg);

  // Reserve VGPRs/AGPRs.
  //
  auto [MaxNumVGPRs, MaxNumAGPRs] = getMaxNumVectorRegs(MF);

  for (const TargetRegisterClass *RC : regclasses()) {
    if (RC->isBaseClass() && isVGPRClass(RC)) {
      unsigned NumRegs = divideCeil(getRegSizeInBits(*RC), 32);
      for (MCPhysReg Reg : *RC) {
        unsigned Index = getHWRegIndex(Reg);
        if (Index + NumRegs > MaxNumVGPRs)
          Reserved.set(Reg);
      }
    }
  }

  // Reserve all the AGPRs if there are no instructions to use it.
  if (!ST.hasMAIInsts())
    MaxNumAGPRs = 0;
  for (const TargetRegisterClass *RC : regclasses()) {
    if (RC->isBaseClass() && isAGPRClass(RC)) {
      unsigned NumRegs = divideCeil(getRegSizeInBits(*RC), 32);
      for (MCPhysReg Reg : *RC) {
        unsigned Index = getHWRegIndex(Reg);
        if (Index + NumRegs > MaxNumAGPRs)
          Reserved.set(Reg);
      }
    }
  }

  // On GFX908, in order to guarantee copying between AGPRs, we need a scratch
  // VGPR available at all times.
  if (ST.hasMAIInsts() && !ST.hasGFX90AInsts()) {
    reserveRegisterTuples(Reserved, MFI->getVGPRForAGPRCopy());
  }

  // During wwm-regalloc, reserve the registers for perlane VGPR allocation. The
  // MFI->getNonWWMRegMask() field will have a valid bitmask only during
  // wwm-regalloc and it would be empty otherwise.
  BitVector NonWWMRegMask = MFI->getNonWWMRegMask();
  if (!NonWWMRegMask.empty()) {
    for (unsigned RegI = AMDGPU::VGPR0, RegE = AMDGPU::VGPR0 + MaxNumVGPRs;
         RegI < RegE; ++RegI) {
      if (NonWWMRegMask.test(RegI))
        reserveRegisterTuples(Reserved, RegI);
    }
  }

  for (Register Reg : MFI->getWWMReservedRegs())
    reserveRegisterTuples(Reserved, Reg);

  // FIXME: Stop using reserved registers for this.
  for (MCPhysReg Reg : MFI->getAGPRSpillVGPRs())
    reserveRegisterTuples(Reserved, Reg);

  for (MCPhysReg Reg : MFI->getVGPRSpillAGPRs())
    reserveRegisterTuples(Reserved, Reg);

  return Reserved;
}

bool SIRegisterInfo::isAsmClobberable(const MachineFunction &MF,
                                      MCRegister PhysReg) const {
  return !MF.getRegInfo().isReserved(PhysReg);
}

bool SIRegisterInfo::shouldRealignStack(const MachineFunction &MF) const {
  const SIMachineFunctionInfo *Info = MF.getInfo<SIMachineFunctionInfo>();
  // On entry or in chain functions, the base address is 0, so it can't possibly
  // need any more alignment.

  // FIXME: Should be able to specify the entry frame alignment per calling
  // convention instead.
  if (Info->isBottomOfStack())
    return false;

  return TargetRegisterInfo::shouldRealignStack(MF);
}

bool SIRegisterInfo::requiresRegisterScavenging(const MachineFunction &Fn) const {
  const SIMachineFunctionInfo *Info = Fn.getInfo<SIMachineFunctionInfo>();
  if (Info->isEntryFunction()) {
    const MachineFrameInfo &MFI = Fn.getFrameInfo();
    return MFI.hasStackObjects() || MFI.hasCalls();
  }

  // May need scavenger for dealing with callee saved registers.
  return true;
}

bool SIRegisterInfo::requiresFrameIndexScavenging(
  const MachineFunction &MF) const {
  // Do not use frame virtual registers. They used to be used for SGPRs, but
  // once we reach PrologEpilogInserter, we can no longer spill SGPRs. If the
  // scavenger fails, we can increment/decrement the necessary SGPRs to avoid a
  // spill.
  return false;
}

bool SIRegisterInfo::requiresFrameIndexReplacementScavenging(
  const MachineFunction &MF) const {
  const MachineFrameInfo &MFI = MF.getFrameInfo();
  return MFI.hasStackObjects();
}

bool SIRegisterInfo::requiresVirtualBaseRegisters(
  const MachineFunction &) const {
  // There are no special dedicated stack or frame pointers.
  return true;
}

int64_t SIRegisterInfo::getScratchInstrOffset(const MachineInstr *MI) const {
  assert(SIInstrInfo::isMUBUF(*MI) || SIInstrInfo::isFLATScratch(*MI));

  int OffIdx = AMDGPU::getNamedOperandIdx(MI->getOpcode(),
                                          AMDGPU::OpName::offset);
  return MI->getOperand(OffIdx).getImm();
}

int64_t SIRegisterInfo::getFrameIndexInstrOffset(const MachineInstr *MI,
                                                 int Idx) const {
  switch (MI->getOpcode()) {
  case AMDGPU::V_ADD_U32_e32:
  case AMDGPU::V_ADD_U32_e64:
  case AMDGPU::V_ADD_CO_U32_e32: {
    int OtherIdx = Idx == 1 ? 2 : 1;
    const MachineOperand &OtherOp = MI->getOperand(OtherIdx);
    return OtherOp.isImm() ? OtherOp.getImm() : 0;
  }
  case AMDGPU::V_ADD_CO_U32_e64: {
    int OtherIdx = Idx == 2 ? 3 : 2;
    const MachineOperand &OtherOp = MI->getOperand(OtherIdx);
    return OtherOp.isImm() ? OtherOp.getImm() : 0;
  }
  default:
    break;
  }

  if (!SIInstrInfo::isMUBUF(*MI) && !SIInstrInfo::isFLATScratch(*MI))
    return 0;

  assert((Idx == AMDGPU::getNamedOperandIdx(MI->getOpcode(),
                                            AMDGPU::OpName::vaddr) ||
         (Idx == AMDGPU::getNamedOperandIdx(MI->getOpcode(),
                                            AMDGPU::OpName::saddr))) &&
         "Should never see frame index on non-address operand");

  return getScratchInstrOffset(MI);
}

static bool isFIPlusImmOrVGPR(const SIRegisterInfo &TRI,
                              const MachineInstr &MI) {
  assert(MI.getDesc().isAdd());
  const MachineOperand &Src0 = MI.getOperand(1);
  const MachineOperand &Src1 = MI.getOperand(2);

  if (Src0.isFI()) {
    return Src1.isImm() || (Src1.isReg() && TRI.isVGPR(MI.getMF()->getRegInfo(),
                                                       Src1.getReg()));
  }

  if (Src1.isFI()) {
    return Src0.isImm() || (Src0.isReg() && TRI.isVGPR(MI.getMF()->getRegInfo(),
                                                       Src0.getReg()));
  }

  return false;
}

bool SIRegisterInfo::needsFrameBaseReg(MachineInstr *MI, int64_t Offset) const {
  // TODO: Handle v_add_co_u32, v_or_b32, v_and_b32 and scalar opcodes.
  switch (MI->getOpcode()) {
  case AMDGPU::V_ADD_U32_e32: {
    // TODO: We could handle this but it requires work to avoid violating
    // operand restrictions.
    if (ST.getConstantBusLimit(AMDGPU::V_ADD_U32_e32) < 2 &&
        !isFIPlusImmOrVGPR(*this, *MI))
      return false;
    [[fallthrough]];
  }
  case AMDGPU::V_ADD_U32_e64:
    // FIXME: This optimization is barely profitable enableFlatScratch as-is.
    //
    // Much of the benefit with the MUBUF handling is we avoid duplicating the
    // shift of the frame register, which isn't needed with scratch.
    //
    // materializeFrameBaseRegister doesn't know the register classes of the
    // uses, and unconditionally uses an s_add_i32, which will end up using a
    // copy for the vector uses.
    return !ST.enableFlatScratch();
  case AMDGPU::V_ADD_CO_U32_e32:
    if (ST.getConstantBusLimit(AMDGPU::V_ADD_CO_U32_e32) < 2 &&
        !isFIPlusImmOrVGPR(*this, *MI))
      return false;
    // We can't deal with the case where the carry out has a use (though this
    // should never happen)
    return MI->getOperand(3).isDead();
  case AMDGPU::V_ADD_CO_U32_e64:
    // TODO: Should we check use_empty instead?
    return MI->getOperand(1).isDead();
  default:
    break;
  }

  if (!SIInstrInfo::isMUBUF(*MI) && !SIInstrInfo::isFLATScratch(*MI))
    return false;

  int64_t FullOffset = Offset + getScratchInstrOffset(MI);

  const SIInstrInfo *TII = ST.getInstrInfo();
  if (SIInstrInfo::isMUBUF(*MI))
    return !TII->isLegalMUBUFImmOffset(FullOffset);

  return !TII->isLegalFLATOffset(FullOffset, AMDGPUAS::PRIVATE_ADDRESS,
                                 SIInstrFlags::FlatScratch);
}

Register SIRegisterInfo::materializeFrameBaseRegister(MachineBasicBlock *MBB,
                                                      int FrameIdx,
                                                      int64_t Offset) const {
  MachineBasicBlock::iterator Ins = MBB->begin();
  DebugLoc DL; // Defaults to "unknown"

  if (Ins != MBB->end())
    DL = Ins->getDebugLoc();

  MachineFunction *MF = MBB->getParent();
  const SIInstrInfo *TII = ST.getInstrInfo();
  MachineRegisterInfo &MRI = MF->getRegInfo();
  unsigned MovOpc = ST.enableFlatScratch() ? AMDGPU::S_MOV_B32
                                           : AMDGPU::V_MOV_B32_e32;

  Register BaseReg = MRI.createVirtualRegister(
      ST.enableFlatScratch() ? &AMDGPU::SReg_32_XEXEC_HIRegClass
                             : &AMDGPU::VGPR_32RegClass);

  if (Offset == 0) {
    BuildMI(*MBB, Ins, DL, TII->get(MovOpc), BaseReg)
      .addFrameIndex(FrameIdx);
    return BaseReg;
  }

  Register OffsetReg = MRI.createVirtualRegister(&AMDGPU::SReg_32_XM0RegClass);

  Register FIReg = MRI.createVirtualRegister(
      ST.enableFlatScratch() ? &AMDGPU::SReg_32_XM0RegClass
                             : &AMDGPU::VGPR_32RegClass);

  BuildMI(*MBB, Ins, DL, TII->get(AMDGPU::S_MOV_B32), OffsetReg)
    .addImm(Offset);
  BuildMI(*MBB, Ins, DL, TII->get(MovOpc), FIReg)
    .addFrameIndex(FrameIdx);

  if (ST.enableFlatScratch() ) {
    // FIXME: Make sure scc isn't live in.
    BuildMI(*MBB, Ins, DL, TII->get(AMDGPU::S_ADD_I32), BaseReg)
        .addReg(OffsetReg, RegState::Kill)
        .addReg(FIReg)
        .setOperandDead(3); // scc
    return BaseReg;
  }

  TII->getAddNoCarry(*MBB, Ins, DL, BaseReg)
    .addReg(OffsetReg, RegState::Kill)
    .addReg(FIReg)
    .addImm(0); // clamp bit

  return BaseReg;
}

void SIRegisterInfo::resolveFrameIndex(MachineInstr &MI, Register BaseReg,
                                       int64_t Offset) const {
  const SIInstrInfo *TII = ST.getInstrInfo();

  switch (MI.getOpcode()) {
  case AMDGPU::V_ADD_U32_e32:
  case AMDGPU::V_ADD_CO_U32_e32: {
    MachineOperand *FIOp = &MI.getOperand(2);
    MachineOperand *ImmOp = &MI.getOperand(1);
    if (!FIOp->isFI())
      std::swap(FIOp, ImmOp);

    if (!ImmOp->isImm()) {
      assert(Offset == 0);
      FIOp->ChangeToRegister(BaseReg, false);
      TII->legalizeOperandsVOP2(MI.getMF()->getRegInfo(), MI);
      return;
    }

    int64_t TotalOffset = ImmOp->getImm() + Offset;
    if (TotalOffset == 0) {
      MI.setDesc(TII->get(AMDGPU::COPY));
      for (unsigned I = MI.getNumOperands() - 1; I != 1; --I)
        MI.removeOperand(I);

      MI.getOperand(1).ChangeToRegister(BaseReg, false);
      return;
    }

    ImmOp->setImm(TotalOffset);

    MachineBasicBlock *MBB = MI.getParent();
    MachineFunction *MF = MBB->getParent();
    MachineRegisterInfo &MRI = MF->getRegInfo();

    // FIXME: materializeFrameBaseRegister does not know the register class of
    // the uses of the frame index, and assumes SGPR for enableFlatScratch. Emit
    // a copy so we have a legal operand and hope the register coalescer can
    // clean it up.
    if (isSGPRReg(MRI, BaseReg)) {
      Register BaseRegVGPR =
          MRI.createVirtualRegister(&AMDGPU::VGPR_32RegClass);
      BuildMI(*MBB, MI, MI.getDebugLoc(), TII->get(AMDGPU::COPY), BaseRegVGPR)
          .addReg(BaseReg);
      MI.getOperand(2).ChangeToRegister(BaseRegVGPR, false);
    } else {
      MI.getOperand(2).ChangeToRegister(BaseReg, false);
    }
    return;
  }
  case AMDGPU::V_ADD_U32_e64:
  case AMDGPU::V_ADD_CO_U32_e64: {
    int Src0Idx = MI.getNumExplicitDefs();
    MachineOperand *FIOp = &MI.getOperand(Src0Idx);
    MachineOperand *ImmOp = &MI.getOperand(Src0Idx + 1);
    if (!FIOp->isFI())
      std::swap(FIOp, ImmOp);

    if (!ImmOp->isImm()) {
      FIOp->ChangeToRegister(BaseReg, false);
      TII->legalizeOperandsVOP3(MI.getMF()->getRegInfo(), MI);
      return;
    }

    int64_t TotalOffset = ImmOp->getImm() + Offset;
    if (TotalOffset == 0) {
      MI.setDesc(TII->get(AMDGPU::COPY));

      for (unsigned I = MI.getNumOperands() - 1; I != 1; --I)
        MI.removeOperand(I);

      MI.getOperand(1).ChangeToRegister(BaseReg, false);
    } else {
      FIOp->ChangeToRegister(BaseReg, false);
      ImmOp->setImm(TotalOffset);
    }

    return;
  }
  default:
    break;
  }

  bool IsFlat = TII->isFLATScratch(MI);

#ifndef NDEBUG
  // FIXME: Is it possible to be storing a frame index to itself?
  bool SeenFI = false;
  for (const MachineOperand &MO: MI.operands()) {
    if (MO.isFI()) {
      if (SeenFI)
        llvm_unreachable("should not see multiple frame indices");

      SeenFI = true;
    }
  }
#endif

  MachineOperand *FIOp =
      TII->getNamedOperand(MI, IsFlat ? AMDGPU::OpName::saddr
                                      : AMDGPU::OpName::vaddr);

  MachineOperand *OffsetOp = TII->getNamedOperand(MI, AMDGPU::OpName::offset);
  int64_t NewOffset = OffsetOp->getImm() + Offset;

  assert(FIOp && FIOp->isFI() && "frame index must be address operand");
  assert(TII->isMUBUF(MI) || TII->isFLATScratch(MI));

  if (IsFlat) {
    assert(TII->isLegalFLATOffset(NewOffset, AMDGPUAS::PRIVATE_ADDRESS,
                                  SIInstrFlags::FlatScratch) &&
           "offset should be legal");
    FIOp->ChangeToRegister(BaseReg, false);
    OffsetOp->setImm(NewOffset);
    return;
  }

#ifndef NDEBUG
  MachineOperand *SOffset = TII->getNamedOperand(MI, AMDGPU::OpName::soffset);
  assert(SOffset->isImm() && SOffset->getImm() == 0);
#endif

  assert(TII->isLegalMUBUFImmOffset(NewOffset) && "offset should be legal");

  FIOp->ChangeToRegister(BaseReg, false);
  OffsetOp->setImm(NewOffset);
}

bool SIRegisterInfo::isFrameOffsetLegal(const MachineInstr *MI,
                                        Register BaseReg,
                                        int64_t Offset) const {

  switch (MI->getOpcode()) {
  case AMDGPU::V_ADD_U32_e32:
  case AMDGPU::V_ADD_CO_U32_e32:
    return true;
  case AMDGPU::V_ADD_U32_e64:
  case AMDGPU::V_ADD_CO_U32_e64:
    return ST.hasVOP3Literal() || AMDGPU::isInlinableIntLiteral(Offset);
  default:
    break;
  }

  if (!SIInstrInfo::isMUBUF(*MI) && !SIInstrInfo::isFLATScratch(*MI))
    return false;

  int64_t NewOffset = Offset + getScratchInstrOffset(MI);

  const SIInstrInfo *TII = ST.getInstrInfo();
  if (SIInstrInfo::isMUBUF(*MI))
    return TII->isLegalMUBUFImmOffset(NewOffset);

  return TII->isLegalFLATOffset(NewOffset, AMDGPUAS::PRIVATE_ADDRESS,
                                SIInstrFlags::FlatScratch);
}

const TargetRegisterClass *SIRegisterInfo::getPointerRegClass(
  const MachineFunction &MF, unsigned Kind) const {
  // This is inaccurate. It depends on the instruction and address space. The
  // only place where we should hit this is for dealing with frame indexes /
  // private accesses, so this is correct in that case.
  return &AMDGPU::VGPR_32RegClass;
}

const TargetRegisterClass *
SIRegisterInfo::getCrossCopyRegClass(const TargetRegisterClass *RC) const {
  if (isAGPRClass(RC) && !ST.hasGFX90AInsts())
    return getEquivalentVGPRClass(RC);
  if (RC == &AMDGPU::SCC_CLASSRegClass)
    return getWaveMaskRegClass();

  return RC;
}

static unsigned getNumSubRegsForSpillOp(unsigned Op) {

  switch (Op) {
  case AMDGPU::SI_SPILL_S1024_SAVE:
  case AMDGPU::SI_SPILL_S1024_RESTORE:
  case AMDGPU::SI_SPILL_V1024_SAVE:
  case AMDGPU::SI_SPILL_V1024_RESTORE:
  case AMDGPU::SI_SPILL_A1024_SAVE:
  case AMDGPU::SI_SPILL_A1024_RESTORE:
  case AMDGPU::SI_SPILL_AV1024_SAVE:
  case AMDGPU::SI_SPILL_AV1024_RESTORE:
    return 32;
  case AMDGPU::SI_SPILL_S512_SAVE:
  case AMDGPU::SI_SPILL_S512_RESTORE:
  case AMDGPU::SI_SPILL_V512_SAVE:
  case AMDGPU::SI_SPILL_V512_RESTORE:
  case AMDGPU::SI_SPILL_A512_SAVE:
  case AMDGPU::SI_SPILL_A512_RESTORE:
  case AMDGPU::SI_SPILL_AV512_SAVE:
  case AMDGPU::SI_SPILL_AV512_RESTORE:
    return 16;
  case AMDGPU::SI_SPILL_S384_SAVE:
  case AMDGPU::SI_SPILL_S384_RESTORE:
  case AMDGPU::SI_SPILL_V384_SAVE:
  case AMDGPU::SI_SPILL_V384_RESTORE:
  case AMDGPU::SI_SPILL_A384_SAVE:
  case AMDGPU::SI_SPILL_A384_RESTORE:
  case AMDGPU::SI_SPILL_AV384_SAVE:
  case AMDGPU::SI_SPILL_AV384_RESTORE:
    return 12;
  case AMDGPU::SI_SPILL_S352_SAVE:
  case AMDGPU::SI_SPILL_S352_RESTORE:
  case AMDGPU::SI_SPILL_V352_SAVE:
  case AMDGPU::SI_SPILL_V352_RESTORE:
  case AMDGPU::SI_SPILL_A352_SAVE:
  case AMDGPU::SI_SPILL_A352_RESTORE:
  case AMDGPU::SI_SPILL_AV352_SAVE:
  case AMDGPU::SI_SPILL_AV352_RESTORE:
    return 11;
  case AMDGPU::SI_SPILL_S320_SAVE:
  case AMDGPU::SI_SPILL_S320_RESTORE:
  case AMDGPU::SI_SPILL_V320_SAVE:
  case AMDGPU::SI_SPILL_V320_RESTORE:
  case AMDGPU::SI_SPILL_A320_SAVE:
  case AMDGPU::SI_SPILL_A320_RESTORE:
  case AMDGPU::SI_SPILL_AV320_SAVE:
  case AMDGPU::SI_SPILL_AV320_RESTORE:
    return 10;
  case AMDGPU::SI_SPILL_S288_SAVE:
  case AMDGPU::SI_SPILL_S288_RESTORE:
  case AMDGPU::SI_SPILL_V288_SAVE:
  case AMDGPU::SI_SPILL_V288_RESTORE:
  case AMDGPU::SI_SPILL_A288_SAVE:
  case AMDGPU::SI_SPILL_A288_RESTORE:
  case AMDGPU::SI_SPILL_AV288_SAVE:
  case AMDGPU::SI_SPILL_AV288_RESTORE:
    return 9;
  case AMDGPU::SI_SPILL_S256_SAVE:
  case AMDGPU::SI_SPILL_S256_RESTORE:
  case AMDGPU::SI_SPILL_V256_SAVE:
  case AMDGPU::SI_SPILL_V256_RESTORE:
  case AMDGPU::SI_SPILL_A256_SAVE:
  case AMDGPU::SI_SPILL_A256_RESTORE:
  case AMDGPU::SI_SPILL_AV256_SAVE:
  case AMDGPU::SI_SPILL_AV256_RESTORE:
    return 8;
  case AMDGPU::SI_SPILL_S224_SAVE:
  case AMDGPU::SI_SPILL_S224_RESTORE:
  case AMDGPU::SI_SPILL_V224_SAVE:
  case AMDGPU::SI_SPILL_V224_RESTORE:
  case AMDGPU::SI_SPILL_A224_SAVE:
  case AMDGPU::SI_SPILL_A224_RESTORE:
  case AMDGPU::SI_SPILL_AV224_SAVE:
  case AMDGPU::SI_SPILL_AV224_RESTORE:
    return 7;
  case AMDGPU::SI_SPILL_S192_SAVE:
  case AMDGPU::SI_SPILL_S192_RESTORE:
  case AMDGPU::SI_SPILL_V192_SAVE:
  case AMDGPU::SI_SPILL_V192_RESTORE:
  case AMDGPU::SI_SPILL_A192_SAVE:
  case AMDGPU::SI_SPILL_A192_RESTORE:
  case AMDGPU::SI_SPILL_AV192_SAVE:
  case AMDGPU::SI_SPILL_AV192_RESTORE:
    return 6;
  case AMDGPU::SI_SPILL_S160_SAVE:
  case AMDGPU::SI_SPILL_S160_RESTORE:
  case AMDGPU::SI_SPILL_V160_SAVE:
  case AMDGPU::SI_SPILL_V160_RESTORE:
  case AMDGPU::SI_SPILL_A160_SAVE:
  case AMDGPU::SI_SPILL_A160_RESTORE:
  case AMDGPU::SI_SPILL_AV160_SAVE:
  case AMDGPU::SI_SPILL_AV160_RESTORE:
    return 5;
  case AMDGPU::SI_SPILL_S128_SAVE:
  case AMDGPU::SI_SPILL_S128_RESTORE:
  case AMDGPU::SI_SPILL_V128_SAVE:
  case AMDGPU::SI_SPILL_V128_RESTORE:
  case AMDGPU::SI_SPILL_A128_SAVE:
  case AMDGPU::SI_SPILL_A128_RESTORE:
  case AMDGPU::SI_SPILL_AV128_SAVE:
  case AMDGPU::SI_SPILL_AV128_RESTORE:
    return 4;
  case AMDGPU::SI_SPILL_S96_SAVE:
  case AMDGPU::SI_SPILL_S96_RESTORE:
  case AMDGPU::SI_SPILL_V96_SAVE:
  case AMDGPU::SI_SPILL_V96_RESTORE:
  case AMDGPU::SI_SPILL_A96_SAVE:
  case AMDGPU::SI_SPILL_A96_RESTORE:
  case AMDGPU::SI_SPILL_AV96_SAVE:
  case AMDGPU::SI_SPILL_AV96_RESTORE:
    return 3;
  case AMDGPU::SI_SPILL_S64_SAVE:
  case AMDGPU::SI_SPILL_S64_RESTORE:
  case AMDGPU::SI_SPILL_V64_SAVE:
  case AMDGPU::SI_SPILL_V64_RESTORE:
  case AMDGPU::SI_SPILL_A64_SAVE:
  case AMDGPU::SI_SPILL_A64_RESTORE:
  case AMDGPU::SI_SPILL_AV64_SAVE:
  case AMDGPU::SI_SPILL_AV64_RESTORE:
    return 2;
  case AMDGPU::SI_SPILL_S32_SAVE:
  case AMDGPU::SI_SPILL_S32_RESTORE:
  case AMDGPU::SI_SPILL_V32_SAVE:
  case AMDGPU::SI_SPILL_V32_RESTORE:
  case AMDGPU::SI_SPILL_A32_SAVE:
  case AMDGPU::SI_SPILL_A32_RESTORE:
  case AMDGPU::SI_SPILL_AV32_SAVE:
  case AMDGPU::SI_SPILL_AV32_RESTORE:
  case AMDGPU::SI_SPILL_WWM_V32_SAVE:
  case AMDGPU::SI_SPILL_WWM_V32_RESTORE:
  case AMDGPU::SI_SPILL_WWM_AV32_SAVE:
  case AMDGPU::SI_SPILL_WWM_AV32_RESTORE:
    return 1;
  default: llvm_unreachable("Invalid spill opcode");
  }
}

static int getOffsetMUBUFStore(unsigned Opc) {
  switch (Opc) {
  case AMDGPU::BUFFER_STORE_DWORD_OFFEN:
    return AMDGPU::BUFFER_STORE_DWORD_OFFSET;
  case AMDGPU::BUFFER_STORE_BYTE_OFFEN:
    return AMDGPU::BUFFER_STORE_BYTE_OFFSET;
  case AMDGPU::BUFFER_STORE_SHORT_OFFEN:
    return AMDGPU::BUFFER_STORE_SHORT_OFFSET;
  case AMDGPU::BUFFER_STORE_DWORDX2_OFFEN:
    return AMDGPU::BUFFER_STORE_DWORDX2_OFFSET;
  case AMDGPU::BUFFER_STORE_DWORDX3_OFFEN:
    return AMDGPU::BUFFER_STORE_DWORDX3_OFFSET;
  case AMDGPU::BUFFER_STORE_DWORDX4_OFFEN:
    return AMDGPU::BUFFER_STORE_DWORDX4_OFFSET;
  case AMDGPU::BUFFER_STORE_SHORT_D16_HI_OFFEN:
    return AMDGPU::BUFFER_STORE_SHORT_D16_HI_OFFSET;
  case AMDGPU::BUFFER_STORE_BYTE_D16_HI_OFFEN:
    return AMDGPU::BUFFER_STORE_BYTE_D16_HI_OFFSET;
  default:
    return -1;
  }
}

static int getOffsetMUBUFLoad(unsigned Opc) {
  switch (Opc) {
  case AMDGPU::BUFFER_LOAD_DWORD_OFFEN:
    return AMDGPU::BUFFER_LOAD_DWORD_OFFSET;
  case AMDGPU::BUFFER_LOAD_UBYTE_OFFEN:
    return AMDGPU::BUFFER_LOAD_UBYTE_OFFSET;
  case AMDGPU::BUFFER_LOAD_SBYTE_OFFEN:
    return AMDGPU::BUFFER_LOAD_SBYTE_OFFSET;
  case AMDGPU::BUFFER_LOAD_USHORT_OFFEN:
    return AMDGPU::BUFFER_LOAD_USHORT_OFFSET;
  case AMDGPU::BUFFER_LOAD_SSHORT_OFFEN:
    return AMDGPU::BUFFER_LOAD_SSHORT_OFFSET;
  case AMDGPU::BUFFER_LOAD_DWORDX2_OFFEN:
    return AMDGPU::BUFFER_LOAD_DWORDX2_OFFSET;
  case AMDGPU::BUFFER_LOAD_DWORDX3_OFFEN:
    return AMDGPU::BUFFER_LOAD_DWORDX3_OFFSET;
  case AMDGPU::BUFFER_LOAD_DWORDX4_OFFEN:
    return AMDGPU::BUFFER_LOAD_DWORDX4_OFFSET;
  case AMDGPU::BUFFER_LOAD_UBYTE_D16_OFFEN:
    return AMDGPU::BUFFER_LOAD_UBYTE_D16_OFFSET;
  case AMDGPU::BUFFER_LOAD_UBYTE_D16_HI_OFFEN:
    return AMDGPU::BUFFER_LOAD_UBYTE_D16_HI_OFFSET;
  case AMDGPU::BUFFER_LOAD_SBYTE_D16_OFFEN:
    return AMDGPU::BUFFER_LOAD_SBYTE_D16_OFFSET;
  case AMDGPU::BUFFER_LOAD_SBYTE_D16_HI_OFFEN:
    return AMDGPU::BUFFER_LOAD_SBYTE_D16_HI_OFFSET;
  case AMDGPU::BUFFER_LOAD_SHORT_D16_OFFEN:
    return AMDGPU::BUFFER_LOAD_SHORT_D16_OFFSET;
  case AMDGPU::BUFFER_LOAD_SHORT_D16_HI_OFFEN:
    return AMDGPU::BUFFER_LOAD_SHORT_D16_HI_OFFSET;
  default:
    return -1;
  }
}

static int getOffenMUBUFStore(unsigned Opc) {
  switch (Opc) {
  case AMDGPU::BUFFER_STORE_DWORD_OFFSET:
    return AMDGPU::BUFFER_STORE_DWORD_OFFEN;
  case AMDGPU::BUFFER_STORE_BYTE_OFFSET:
    return AMDGPU::BUFFER_STORE_BYTE_OFFEN;
  case AMDGPU::BUFFER_STORE_SHORT_OFFSET:
    return AMDGPU::BUFFER_STORE_SHORT_OFFEN;
  case AMDGPU::BUFFER_STORE_DWORDX2_OFFSET:
    return AMDGPU::BUFFER_STORE_DWORDX2_OFFEN;
  case AMDGPU::BUFFER_STORE_DWORDX3_OFFSET:
    return AMDGPU::BUFFER_STORE_DWORDX3_OFFEN;
  case AMDGPU::BUFFER_STORE_DWORDX4_OFFSET:
    return AMDGPU::BUFFER_STORE_DWORDX4_OFFEN;
  case AMDGPU::BUFFER_STORE_SHORT_D16_HI_OFFSET:
    return AMDGPU::BUFFER_STORE_SHORT_D16_HI_OFFEN;
  case AMDGPU::BUFFER_STORE_BYTE_D16_HI_OFFSET:
    return AMDGPU::BUFFER_STORE_BYTE_D16_HI_OFFEN;
  default:
    return -1;
  }
}

static int getOffenMUBUFLoad(unsigned Opc) {
  switch (Opc) {
  case AMDGPU::BUFFER_LOAD_DWORD_OFFSET:
    return AMDGPU::BUFFER_LOAD_DWORD_OFFEN;
  case AMDGPU::BUFFER_LOAD_UBYTE_OFFSET:
    return AMDGPU::BUFFER_LOAD_UBYTE_OFFEN;
  case AMDGPU::BUFFER_LOAD_SBYTE_OFFSET:
    return AMDGPU::BUFFER_LOAD_SBYTE_OFFEN;
  case AMDGPU::BUFFER_LOAD_USHORT_OFFSET:
    return AMDGPU::BUFFER_LOAD_USHORT_OFFEN;
  case AMDGPU::BUFFER_LOAD_SSHORT_OFFSET:
    return AMDGPU::BUFFER_LOAD_SSHORT_OFFEN;
  case AMDGPU::BUFFER_LOAD_DWORDX2_OFFSET:
    return AMDGPU::BUFFER_LOAD_DWORDX2_OFFEN;
  case AMDGPU::BUFFER_LOAD_DWORDX3_OFFSET:
    return AMDGPU::BUFFER_LOAD_DWORDX3_OFFEN;
  case AMDGPU::BUFFER_LOAD_DWORDX4_OFFSET:
    return AMDGPU::BUFFER_LOAD_DWORDX4_OFFEN;
  case AMDGPU::BUFFER_LOAD_UBYTE_D16_OFFSET:
    return AMDGPU::BUFFER_LOAD_UBYTE_D16_OFFEN;
  case AMDGPU::BUFFER_LOAD_UBYTE_D16_HI_OFFSET:
    return AMDGPU::BUFFER_LOAD_UBYTE_D16_HI_OFFEN;
  case AMDGPU::BUFFER_LOAD_SBYTE_D16_OFFSET:
    return AMDGPU::BUFFER_LOAD_SBYTE_D16_OFFEN;
  case AMDGPU::BUFFER_LOAD_SBYTE_D16_HI_OFFSET:
    return AMDGPU::BUFFER_LOAD_SBYTE_D16_HI_OFFEN;
  case AMDGPU::BUFFER_LOAD_SHORT_D16_OFFSET:
    return AMDGPU::BUFFER_LOAD_SHORT_D16_OFFEN;
  case AMDGPU::BUFFER_LOAD_SHORT_D16_HI_OFFSET:
    return AMDGPU::BUFFER_LOAD_SHORT_D16_HI_OFFEN;
  default:
    return -1;
  }
}

static MachineInstrBuilder spillVGPRtoAGPR(const GCNSubtarget &ST,
                                           MachineBasicBlock &MBB,
                                           MachineBasicBlock::iterator MI,
                                           int Index, unsigned Lane,
                                           unsigned ValueReg, bool IsKill) {
  MachineFunction *MF = MBB.getParent();
  SIMachineFunctionInfo *MFI = MF->getInfo<SIMachineFunctionInfo>();
  const SIInstrInfo *TII = ST.getInstrInfo();

  MCPhysReg Reg = MFI->getVGPRToAGPRSpill(Index, Lane);

  if (Reg == AMDGPU::NoRegister)
    return MachineInstrBuilder();

  bool IsStore = MI->mayStore();
  MachineRegisterInfo &MRI = MF->getRegInfo();
  auto *TRI = static_cast<const SIRegisterInfo*>(MRI.getTargetRegisterInfo());

  unsigned Dst = IsStore ? Reg : ValueReg;
  unsigned Src = IsStore ? ValueReg : Reg;
  bool IsVGPR = TRI->isVGPR(MRI, Reg);
  DebugLoc DL = MI->getDebugLoc();
  if (IsVGPR == TRI->isVGPR(MRI, ValueReg)) {
    // Spiller during regalloc may restore a spilled register to its superclass.
    // It could result in AGPR spills restored to VGPRs or the other way around,
    // making the src and dst with identical regclasses at this point. It just
    // needs a copy in such cases.
    auto CopyMIB = BuildMI(MBB, MI, DL, TII->get(AMDGPU::COPY), Dst)
                       .addReg(Src, getKillRegState(IsKill));
    CopyMIB->setAsmPrinterFlag(MachineInstr::ReloadReuse);
    return CopyMIB;
  }
  unsigned Opc = (IsStore ^ IsVGPR) ? AMDGPU::V_ACCVGPR_WRITE_B32_e64
                                    : AMDGPU::V_ACCVGPR_READ_B32_e64;

  auto MIB = BuildMI(MBB, MI, DL, TII->get(Opc), Dst)
                 .addReg(Src, getKillRegState(IsKill));
  MIB->setAsmPrinterFlag(MachineInstr::ReloadReuse);
  return MIB;
}

// This differs from buildSpillLoadStore by only scavenging a VGPR. It does not
// need to handle the case where an SGPR may need to be spilled while spilling.
static bool buildMUBUFOffsetLoadStore(const GCNSubtarget &ST,
                                      MachineFrameInfo &MFI,
                                      MachineBasicBlock::iterator MI,
                                      int Index,
                                      int64_t Offset) {
  const SIInstrInfo *TII = ST.getInstrInfo();
  MachineBasicBlock *MBB = MI->getParent();
  const DebugLoc &DL = MI->getDebugLoc();
  bool IsStore = MI->mayStore();

  unsigned Opc = MI->getOpcode();
  int LoadStoreOp = IsStore ?
    getOffsetMUBUFStore(Opc) : getOffsetMUBUFLoad(Opc);
  if (LoadStoreOp == -1)
    return false;

  const MachineOperand *Reg = TII->getNamedOperand(*MI, AMDGPU::OpName::vdata);
  if (spillVGPRtoAGPR(ST, *MBB, MI, Index, 0, Reg->getReg(), false).getInstr())
    return true;

  MachineInstrBuilder NewMI =
      BuildMI(*MBB, MI, DL, TII->get(LoadStoreOp))
          .add(*Reg)
          .add(*TII->getNamedOperand(*MI, AMDGPU::OpName::srsrc))
          .add(*TII->getNamedOperand(*MI, AMDGPU::OpName::soffset))
          .addImm(Offset)
          .addImm(0) // cpol
          .addImm(0) // swz
          .cloneMemRefs(*MI);

  const MachineOperand *VDataIn = TII->getNamedOperand(*MI,
                                                       AMDGPU::OpName::vdata_in);
  if (VDataIn)
    NewMI.add(*VDataIn);
  return true;
}

static unsigned getFlatScratchSpillOpcode(const SIInstrInfo *TII,
                                          unsigned LoadStoreOp,
                                          unsigned EltSize) {
  bool IsStore = TII->get(LoadStoreOp).mayStore();
  bool HasVAddr = AMDGPU::hasNamedOperand(LoadStoreOp, AMDGPU::OpName::vaddr);
  bool UseST =
      !HasVAddr && !AMDGPU::hasNamedOperand(LoadStoreOp, AMDGPU::OpName::saddr);

  switch (EltSize) {
  case 4:
    LoadStoreOp = IsStore ? AMDGPU::SCRATCH_STORE_DWORD_SADDR
                          : AMDGPU::SCRATCH_LOAD_DWORD_SADDR;
    break;
  case 8:
    LoadStoreOp = IsStore ? AMDGPU::SCRATCH_STORE_DWORDX2_SADDR
                          : AMDGPU::SCRATCH_LOAD_DWORDX2_SADDR;
    break;
  case 12:
    LoadStoreOp = IsStore ? AMDGPU::SCRATCH_STORE_DWORDX3_SADDR
                          : AMDGPU::SCRATCH_LOAD_DWORDX3_SADDR;
    break;
  case 16:
    LoadStoreOp = IsStore ? AMDGPU::SCRATCH_STORE_DWORDX4_SADDR
                          : AMDGPU::SCRATCH_LOAD_DWORDX4_SADDR;
    break;
  default:
    llvm_unreachable("Unexpected spill load/store size!");
  }

  if (HasVAddr)
    LoadStoreOp = AMDGPU::getFlatScratchInstSVfromSS(LoadStoreOp);
  else if (UseST)
    LoadStoreOp = AMDGPU::getFlatScratchInstSTfromSS(LoadStoreOp);

  return LoadStoreOp;
}

void SIRegisterInfo::buildSpillLoadStore(
    MachineBasicBlock &MBB, MachineBasicBlock::iterator MI, const DebugLoc &DL,
    unsigned LoadStoreOp, int Index, Register ValueReg, bool IsKill,
    MCRegister ScratchOffsetReg, int64_t InstOffset, MachineMemOperand *MMO,
    RegScavenger *RS, LiveRegUnits *LiveUnits) const {
  assert((!RS || !LiveUnits) && "Only RS or LiveUnits can be set but not both");

  MachineFunction *MF = MBB.getParent();
  const SIInstrInfo *TII = ST.getInstrInfo();
  const MachineFrameInfo &MFI = MF->getFrameInfo();
  const SIMachineFunctionInfo *FuncInfo = MF->getInfo<SIMachineFunctionInfo>();

  const MCInstrDesc *Desc = &TII->get(LoadStoreOp);
  bool IsStore = Desc->mayStore();
  bool IsFlat = TII->isFLATScratch(LoadStoreOp);

  bool CanClobberSCC = false;
  bool Scavenged = false;
  MCRegister SOffset = ScratchOffsetReg;

  const TargetRegisterClass *RC = getRegClassForReg(MF->getRegInfo(), ValueReg);
  // On gfx90a+ AGPR is a regular VGPR acceptable for loads and stores.
  const bool IsAGPR = !ST.hasGFX90AInsts() && isAGPRClass(RC);
  const unsigned RegWidth = AMDGPU::getRegBitWidth(*RC) / 8;

  // Always use 4 byte operations for AGPRs because we need to scavenge
  // a temporary VGPR.
  unsigned EltSize = (IsFlat && !IsAGPR) ? std::min(RegWidth, 16u) : 4u;
  unsigned NumSubRegs = RegWidth / EltSize;
  unsigned Size = NumSubRegs * EltSize;
  unsigned RemSize = RegWidth - Size;
  unsigned NumRemSubRegs = RemSize ? 1 : 0;
  int64_t Offset = InstOffset + MFI.getObjectOffset(Index);
  int64_t MaterializedOffset = Offset;

  int64_t MaxOffset = Offset + Size + RemSize - EltSize;
  int64_t ScratchOffsetRegDelta = 0;

  if (IsFlat && EltSize > 4) {
    LoadStoreOp = getFlatScratchSpillOpcode(TII, LoadStoreOp, EltSize);
    Desc = &TII->get(LoadStoreOp);
  }

  Align Alignment = MFI.getObjectAlign(Index);
  const MachinePointerInfo &BasePtrInfo = MMO->getPointerInfo();

  assert((IsFlat || ((Offset % EltSize) == 0)) &&
         "unexpected VGPR spill offset");

  // Track a VGPR to use for a constant offset we need to materialize.
  Register TmpOffsetVGPR;

  // Track a VGPR to use as an intermediate value.
  Register TmpIntermediateVGPR;
  bool UseVGPROffset = false;

  // Materialize a VGPR offset required for the given SGPR/VGPR/Immediate
  // combination.
  auto MaterializeVOffset = [&](Register SGPRBase, Register TmpVGPR,
                                int64_t VOffset) {
    // We are using a VGPR offset
    if (IsFlat && SGPRBase) {
      // We only have 1 VGPR offset, or 1 SGPR offset. We don't have a free
      // SGPR, so perform the add as vector.
      // We don't need a base SGPR in the kernel.

      if (ST.getConstantBusLimit(AMDGPU::V_ADD_U32_e64) >= 2) {
        BuildMI(MBB, MI, DL, TII->get(AMDGPU::V_ADD_U32_e64), TmpVGPR)
          .addReg(SGPRBase)
          .addImm(VOffset)
          .addImm(0); // clamp
      } else {
        BuildMI(MBB, MI, DL, TII->get(AMDGPU::V_MOV_B32_e32), TmpVGPR)
          .addReg(SGPRBase);
        BuildMI(MBB, MI, DL, TII->get(AMDGPU::V_ADD_U32_e32), TmpVGPR)
          .addImm(VOffset)
          .addReg(TmpOffsetVGPR);
      }
    } else {
      assert(TmpOffsetVGPR);
      BuildMI(MBB, MI, DL, TII->get(AMDGPU::V_MOV_B32_e32), TmpVGPR)
        .addImm(VOffset);
    }
  };

  bool IsOffsetLegal =
      IsFlat ? TII->isLegalFLATOffset(MaxOffset, AMDGPUAS::PRIVATE_ADDRESS,
                                      SIInstrFlags::FlatScratch)
             : TII->isLegalMUBUFImmOffset(MaxOffset);
  if (!IsOffsetLegal || (IsFlat && !SOffset && !ST.hasFlatScratchSTMode())) {
    SOffset = MCRegister();

    // We don't have access to the register scavenger if this function is called
    // during  PEI::scavengeFrameVirtualRegs() so use LiveUnits in this case.
    // TODO: Clobbering SCC is not necessary for scratch instructions in the
    // entry.
    if (RS) {
      SOffset = RS->scavengeRegisterBackwards(AMDGPU::SGPR_32RegClass, MI, false, 0, false);

      // Piggy back on the liveness scan we just did see if SCC is dead.
      CanClobberSCC = !RS->isRegUsed(AMDGPU::SCC);
    } else if (LiveUnits) {
      CanClobberSCC = LiveUnits->available(AMDGPU::SCC);
      for (MCRegister Reg : AMDGPU::SGPR_32RegClass) {
        if (LiveUnits->available(Reg) && !MF->getRegInfo().isReserved(Reg)) {
          SOffset = Reg;
          break;
        }
      }
    }

    if (ScratchOffsetReg != AMDGPU::NoRegister && !CanClobberSCC)
      SOffset = Register();

    if (!SOffset) {
      UseVGPROffset = true;

      if (RS) {
        TmpOffsetVGPR = RS->scavengeRegisterBackwards(AMDGPU::VGPR_32RegClass, MI, false, 0);
      } else {
        assert(LiveUnits);
        for (MCRegister Reg : AMDGPU::VGPR_32RegClass) {
          if (LiveUnits->available(Reg) && !MF->getRegInfo().isReserved(Reg)) {
            TmpOffsetVGPR = Reg;
            break;
          }
        }
      }

      assert(TmpOffsetVGPR);
    } else if (!SOffset && CanClobberSCC) {
      // There are no free SGPRs, and since we are in the process of spilling
      // VGPRs too.  Since we need a VGPR in order to spill SGPRs (this is true
      // on SI/CI and on VI it is true until we implement spilling using scalar
      // stores), we have no way to free up an SGPR.  Our solution here is to
      // add the offset directly to the ScratchOffset or StackPtrOffset
      // register, and then subtract the offset after the spill to return the
      // register to it's original value.

      // TODO: If we don't have to do an emergency stack slot spill, converting
      // to use the VGPR offset is fewer instructions.
      if (!ScratchOffsetReg)
        ScratchOffsetReg = FuncInfo->getStackPtrOffsetReg();
      SOffset = ScratchOffsetReg;
      ScratchOffsetRegDelta = Offset;
    } else {
      Scavenged = true;
    }

    // We currently only support spilling VGPRs to EltSize boundaries, meaning
    // we can simplify the adjustment of Offset here to just scale with
    // WavefrontSize.
    if (!IsFlat && !UseVGPROffset)
      Offset *= ST.getWavefrontSize();

    if (!UseVGPROffset && !SOffset)
      report_fatal_error("could not scavenge SGPR to spill in entry function");

    if (UseVGPROffset) {
      // We are using a VGPR offset
      MaterializeVOffset(ScratchOffsetReg, TmpOffsetVGPR, Offset);
    } else if (ScratchOffsetReg == AMDGPU::NoRegister) {
      BuildMI(MBB, MI, DL, TII->get(AMDGPU::S_MOV_B32), SOffset).addImm(Offset);
    } else {
      assert(Offset != 0);
      auto Add = BuildMI(MBB, MI, DL, TII->get(AMDGPU::S_ADD_I32), SOffset)
          .addReg(ScratchOffsetReg)
          .addImm(Offset);
      Add->getOperand(3).setIsDead(); // Mark SCC as dead.
    }

    Offset = 0;
  }

  if (IsFlat && SOffset == AMDGPU::NoRegister) {
    assert(AMDGPU::getNamedOperandIdx(LoadStoreOp, AMDGPU::OpName::vaddr) < 0
           && "Unexpected vaddr for flat scratch with a FI operand");

    if (UseVGPROffset) {
      LoadStoreOp = AMDGPU::getFlatScratchInstSVfromSS(LoadStoreOp);
    } else {
      assert(ST.hasFlatScratchSTMode());
      LoadStoreOp = AMDGPU::getFlatScratchInstSTfromSS(LoadStoreOp);
    }

    Desc = &TII->get(LoadStoreOp);
  }

  for (unsigned i = 0, e = NumSubRegs + NumRemSubRegs, RegOffset = 0; i != e;
       ++i, RegOffset += EltSize) {
    if (i == NumSubRegs) {
      EltSize = RemSize;
      LoadStoreOp = getFlatScratchSpillOpcode(TII, LoadStoreOp, EltSize);
    }
    Desc = &TII->get(LoadStoreOp);

    if (!IsFlat && UseVGPROffset) {
      int NewLoadStoreOp = IsStore ? getOffenMUBUFStore(LoadStoreOp)
                                   : getOffenMUBUFLoad(LoadStoreOp);
      Desc = &TII->get(NewLoadStoreOp);
    }

    if (UseVGPROffset && TmpOffsetVGPR == TmpIntermediateVGPR) {
      // If we are spilling an AGPR beyond the range of the memory instruction
      // offset and need to use a VGPR offset, we ideally have at least 2
      // scratch VGPRs. If we don't have a second free VGPR without spilling,
      // recycle the VGPR used for the offset which requires resetting after
      // each subregister.

      MaterializeVOffset(ScratchOffsetReg, TmpOffsetVGPR, MaterializedOffset);
    }

    unsigned NumRegs = EltSize / 4;
    Register SubReg = e == 1
            ? ValueReg
            : Register(getSubReg(ValueReg,
                                 getSubRegFromChannel(RegOffset / 4, NumRegs)));

    unsigned SOffsetRegState = 0;
    unsigned SrcDstRegState = getDefRegState(!IsStore);
    const bool IsLastSubReg = i + 1 == e;
    const bool IsFirstSubReg = i == 0;
    if (IsLastSubReg) {
      SOffsetRegState |= getKillRegState(Scavenged);
      // The last implicit use carries the "Kill" flag.
      SrcDstRegState |= getKillRegState(IsKill);
    }

    // Make sure the whole register is defined if there are undef components by
    // adding an implicit def of the super-reg on the first instruction.
    bool NeedSuperRegDef = e > 1 && IsStore && IsFirstSubReg;
    bool NeedSuperRegImpOperand = e > 1;

    // Remaining element size to spill into memory after some parts of it
    // spilled into either AGPRs or VGPRs.
    unsigned RemEltSize = EltSize;

    // AGPRs to spill VGPRs and vice versa are allocated in a reverse order,
    // starting from the last lane. In case if a register cannot be completely
    // spilled into another register that will ensure its alignment does not
    // change. For targets with VGPR alignment requirement this is important
    // in case of flat scratch usage as we might get a scratch_load or
    // scratch_store of an unaligned register otherwise.
    for (int LaneS = (RegOffset + EltSize) / 4 - 1, Lane = LaneS,
             LaneE = RegOffset / 4;
         Lane >= LaneE; --Lane) {
      bool IsSubReg = e > 1 || EltSize > 4;
      Register Sub = IsSubReg
             ? Register(getSubReg(ValueReg, getSubRegFromChannel(Lane)))
             : ValueReg;
      auto MIB = spillVGPRtoAGPR(ST, MBB, MI, Index, Lane, Sub, IsKill);
      if (!MIB.getInstr())
        break;
      if (NeedSuperRegDef || (IsSubReg && IsStore && Lane == LaneS && IsFirstSubReg)) {
        MIB.addReg(ValueReg, RegState::ImplicitDefine);
        NeedSuperRegDef = false;
      }
      if ((IsSubReg || NeedSuperRegImpOperand) && (IsFirstSubReg || IsLastSubReg)) {
        NeedSuperRegImpOperand = true;
        unsigned State = SrcDstRegState;
        if (!IsLastSubReg || (Lane != LaneE))
          State &= ~RegState::Kill;
        if (!IsFirstSubReg || (Lane != LaneS))
          State &= ~RegState::Define;
        MIB.addReg(ValueReg, RegState::Implicit | State);
      }
      RemEltSize -= 4;
    }

    if (!RemEltSize) // Fully spilled into AGPRs.
      continue;

    if (RemEltSize != EltSize) { // Partially spilled to AGPRs
      assert(IsFlat && EltSize > 4);

      unsigned NumRegs = RemEltSize / 4;
      SubReg = Register(getSubReg(ValueReg,
                        getSubRegFromChannel(RegOffset / 4, NumRegs)));
      unsigned Opc = getFlatScratchSpillOpcode(TII, LoadStoreOp, RemEltSize);
      Desc = &TII->get(Opc);
    }

    unsigned FinalReg = SubReg;

    if (IsAGPR) {
      assert(EltSize == 4);

      if (!TmpIntermediateVGPR) {
        TmpIntermediateVGPR = FuncInfo->getVGPRForAGPRCopy();
        assert(MF->getRegInfo().isReserved(TmpIntermediateVGPR));
      }
      if (IsStore) {
        auto AccRead = BuildMI(MBB, MI, DL,
                               TII->get(AMDGPU::V_ACCVGPR_READ_B32_e64),
                               TmpIntermediateVGPR)
                           .addReg(SubReg, getKillRegState(IsKill));
        if (NeedSuperRegDef)
          AccRead.addReg(ValueReg, RegState::ImplicitDefine);
        if (NeedSuperRegImpOperand && (IsFirstSubReg || IsLastSubReg))
          AccRead.addReg(ValueReg, RegState::Implicit);
        AccRead->setAsmPrinterFlag(MachineInstr::ReloadReuse);
      }
      SubReg = TmpIntermediateVGPR;
    } else if (UseVGPROffset) {
      if (!TmpOffsetVGPR) {
        TmpOffsetVGPR = RS->scavengeRegisterBackwards(AMDGPU::VGPR_32RegClass,
                                                      MI, false, 0);
        RS->setRegUsed(TmpOffsetVGPR);
      }
    }

    MachinePointerInfo PInfo = BasePtrInfo.getWithOffset(RegOffset);
    MachineMemOperand *NewMMO =
        MF->getMachineMemOperand(PInfo, MMO->getFlags(), RemEltSize,
                                 commonAlignment(Alignment, RegOffset));

    auto MIB =
        BuildMI(MBB, MI, DL, *Desc)
            .addReg(SubReg, getDefRegState(!IsStore) | getKillRegState(IsKill));

    if (UseVGPROffset) {
      // For an AGPR spill, we reuse the same temp VGPR for the offset and the
      // intermediate accvgpr_write.
      MIB.addReg(TmpOffsetVGPR, getKillRegState(IsLastSubReg && !IsAGPR));
    }

    if (!IsFlat)
      MIB.addReg(FuncInfo->getScratchRSrcReg());

    if (SOffset == AMDGPU::NoRegister) {
      if (!IsFlat) {
        if (UseVGPROffset && ScratchOffsetReg) {
          MIB.addReg(ScratchOffsetReg);
        } else {
          assert(FuncInfo->isBottomOfStack());
          MIB.addImm(0);
        }
      }
    } else {
      MIB.addReg(SOffset, SOffsetRegState);
    }

    MIB.addImm(Offset + RegOffset);

    bool LastUse = MMO->getFlags() & MOLastUse;
    MIB.addImm(LastUse ? AMDGPU::CPol::TH_LU : 0); // cpol

    if (!IsFlat)
      MIB.addImm(0); // swz
    MIB.addMemOperand(NewMMO);

    if (!IsAGPR && NeedSuperRegDef)
      MIB.addReg(ValueReg, RegState::ImplicitDefine);

    if (!IsStore && IsAGPR && TmpIntermediateVGPR != AMDGPU::NoRegister) {
      MIB = BuildMI(MBB, MI, DL, TII->get(AMDGPU::V_ACCVGPR_WRITE_B32_e64),
                    FinalReg)
                .addReg(TmpIntermediateVGPR, RegState::Kill);
      MIB->setAsmPrinterFlag(MachineInstr::ReloadReuse);
    }

    if (NeedSuperRegImpOperand && (IsFirstSubReg || IsLastSubReg))
      MIB.addReg(ValueReg, RegState::Implicit | SrcDstRegState);

    // The epilog restore of a wwm-scratch register can cause undesired
    // optimization during machine-cp post PrologEpilogInserter if the same
    // register was assigned for return value ABI lowering with a COPY
    // instruction. As given below, with the epilog reload, the earlier COPY
    // appeared to be dead during machine-cp.
    // ...
    // v0 in WWM operation, needs the WWM spill at prolog/epilog.
    // $vgpr0 = V_WRITELANE_B32 $sgpr20, 0, $vgpr0
    // ...
    // Epilog block:
    // $vgpr0 = COPY $vgpr1 // outgoing value moved to v0
    // ...
    // WWM spill restore to preserve the inactive lanes of v0.
    // $sgpr4_sgpr5 = S_XOR_SAVEEXEC_B64 -1
    // $vgpr0 = BUFFER_LOAD $sgpr0_sgpr1_sgpr2_sgpr3, $sgpr32, 0, 0, 0
    // $exec = S_MOV_B64 killed $sgpr4_sgpr5
    // ...
    // SI_RETURN implicit $vgpr0
    // ...
    // To fix it, mark the same reg as a tied op for such restore instructions
    // so that it marks a usage for the preceding COPY.
    if (!IsStore && MI != MBB.end() && MI->isReturn() &&
        MI->readsRegister(SubReg, this)) {
      MIB.addReg(SubReg, RegState::Implicit);
      MIB->tieOperands(0, MIB->getNumOperands() - 1);
    }
  }

  if (ScratchOffsetRegDelta != 0) {
    // Subtract the offset we added to the ScratchOffset register.
    BuildMI(MBB, MI, DL, TII->get(AMDGPU::S_ADD_I32), SOffset)
        .addReg(SOffset)
        .addImm(-ScratchOffsetRegDelta);
  }
}

void SIRegisterInfo::buildVGPRSpillLoadStore(SGPRSpillBuilder &SB, int Index,
                                             int Offset, bool IsLoad,
                                             bool IsKill) const {
  // Load/store VGPR
  MachineFrameInfo &FrameInfo = SB.MF.getFrameInfo();
  assert(FrameInfo.getStackID(Index) != TargetStackID::SGPRSpill);

  Register FrameReg =
      FrameInfo.isFixedObjectIndex(Index) && hasBasePointer(SB.MF)
          ? getBaseRegister()
          : getFrameRegister(SB.MF);

  Align Alignment = FrameInfo.getObjectAlign(Index);
  MachinePointerInfo PtrInfo = MachinePointerInfo::getFixedStack(SB.MF, Index);
  MachineMemOperand *MMO = SB.MF.getMachineMemOperand(
      PtrInfo, IsLoad ? MachineMemOperand::MOLoad : MachineMemOperand::MOStore,
      SB.EltSize, Alignment);

  if (IsLoad) {
    unsigned Opc = ST.enableFlatScratch() ? AMDGPU::SCRATCH_LOAD_DWORD_SADDR
                                          : AMDGPU::BUFFER_LOAD_DWORD_OFFSET;
    buildSpillLoadStore(*SB.MBB, SB.MI, SB.DL, Opc, Index, SB.TmpVGPR, false,
                        FrameReg, (int64_t)Offset * SB.EltSize, MMO, SB.RS);
  } else {
    unsigned Opc = ST.enableFlatScratch() ? AMDGPU::SCRATCH_STORE_DWORD_SADDR
                                          : AMDGPU::BUFFER_STORE_DWORD_OFFSET;
    buildSpillLoadStore(*SB.MBB, SB.MI, SB.DL, Opc, Index, SB.TmpVGPR, IsKill,
                        FrameReg, (int64_t)Offset * SB.EltSize, MMO, SB.RS);
    // This only ever adds one VGPR spill
    SB.MFI.addToSpilledVGPRs(1);
  }
}

bool SIRegisterInfo::spillSGPR(MachineBasicBlock::iterator MI, int Index,
                               RegScavenger *RS, SlotIndexes *Indexes,
                               LiveIntervals *LIS, bool OnlyToVGPR,
                               bool SpillToPhysVGPRLane) const {
  assert(!MI->getOperand(0).isUndef() &&
         "undef spill should have been deleted earlier");

  SGPRSpillBuilder SB(*this, *ST.getInstrInfo(), isWave32, MI, Index, RS);

  ArrayRef<SpilledReg> VGPRSpills =
      SpillToPhysVGPRLane ? SB.MFI.getSGPRSpillToPhysicalVGPRLanes(Index)
                          : SB.MFI.getSGPRSpillToVirtualVGPRLanes(Index);
  bool SpillToVGPR = !VGPRSpills.empty();
  if (OnlyToVGPR && !SpillToVGPR)
    return false;

  assert(SpillToVGPR || (SB.SuperReg != SB.MFI.getStackPtrOffsetReg() &&
                         SB.SuperReg != SB.MFI.getFrameOffsetReg()));

  if (SpillToVGPR) {

    // Since stack slot coloring pass is trying to optimize SGPR spills,
    // VGPR lanes (mapped from spill stack slot) may be shared for SGPR
    // spills of different sizes. This accounts for number of VGPR lanes alloted
    // equal to the largest SGPR being spilled in them.
    assert(SB.NumSubRegs <= VGPRSpills.size() &&
           "Num of SGPRs spilled should be less than or equal to num of "
           "the VGPR lanes.");

    for (unsigned i = 0, e = SB.NumSubRegs; i < e; ++i) {
      Register SubReg =
          SB.NumSubRegs == 1
              ? SB.SuperReg
              : Register(getSubReg(SB.SuperReg, SB.SplitParts[i]));
      SpilledReg Spill = VGPRSpills[i];

      bool IsFirstSubreg = i == 0;
      bool IsLastSubreg = i == SB.NumSubRegs - 1;
      bool UseKill = SB.IsKill && IsLastSubreg;


      // Mark the "old value of vgpr" input undef only if this is the first sgpr
      // spill to this specific vgpr in the first basic block.
      auto MIB = BuildMI(*SB.MBB, MI, SB.DL,
                         SB.TII.get(AMDGPU::SI_SPILL_S32_TO_VGPR), Spill.VGPR)
                     .addReg(SubReg, getKillRegState(UseKill))
                     .addImm(Spill.Lane)
                     .addReg(Spill.VGPR);
      if (Indexes) {
        if (IsFirstSubreg)
          Indexes->replaceMachineInstrInMaps(*MI, *MIB);
        else
          Indexes->insertMachineInstrInMaps(*MIB);
      }

      if (IsFirstSubreg && SB.NumSubRegs > 1) {
        // We may be spilling a super-register which is only partially defined,
        // and need to ensure later spills think the value is defined.
        MIB.addReg(SB.SuperReg, RegState::ImplicitDefine);
      }

      if (SB.NumSubRegs > 1 && (IsFirstSubreg || IsLastSubreg))
        MIB.addReg(SB.SuperReg, getKillRegState(UseKill) | RegState::Implicit);

      // FIXME: Since this spills to another register instead of an actual
      // frame index, we should delete the frame index when all references to
      // it are fixed.
    }
  } else {
    SB.prepare();

    // SubReg carries the "Kill" flag when SubReg == SB.SuperReg.
    unsigned SubKillState = getKillRegState((SB.NumSubRegs == 1) && SB.IsKill);

    // Per VGPR helper data
    auto PVD = SB.getPerVGPRData();

    for (unsigned Offset = 0; Offset < PVD.NumVGPRs; ++Offset) {
      unsigned TmpVGPRFlags = RegState::Undef;

      // Write sub registers into the VGPR
      for (unsigned i = Offset * PVD.PerVGPR,
                    e = std::min((Offset + 1) * PVD.PerVGPR, SB.NumSubRegs);
           i < e; ++i) {
        Register SubReg =
            SB.NumSubRegs == 1
                ? SB.SuperReg
                : Register(getSubReg(SB.SuperReg, SB.SplitParts[i]));

        MachineInstrBuilder WriteLane =
            BuildMI(*SB.MBB, MI, SB.DL,
                    SB.TII.get(AMDGPU::SI_SPILL_S32_TO_VGPR), SB.TmpVGPR)
                .addReg(SubReg, SubKillState)
                .addImm(i % PVD.PerVGPR)
                .addReg(SB.TmpVGPR, TmpVGPRFlags);
        TmpVGPRFlags = 0;

        if (Indexes) {
          if (i == 0)
            Indexes->replaceMachineInstrInMaps(*MI, *WriteLane);
          else
            Indexes->insertMachineInstrInMaps(*WriteLane);
        }

        // There could be undef components of a spilled super register.
        // TODO: Can we detect this and skip the spill?
        if (SB.NumSubRegs > 1) {
          // The last implicit use of the SB.SuperReg carries the "Kill" flag.
          unsigned SuperKillState = 0;
          if (i + 1 == SB.NumSubRegs)
            SuperKillState |= getKillRegState(SB.IsKill);
          WriteLane.addReg(SB.SuperReg, RegState::Implicit | SuperKillState);
        }
      }

      // Write out VGPR
      SB.readWriteTmpVGPR(Offset, /*IsLoad*/ false);
    }

    SB.restore();
  }

  MI->eraseFromParent();
  SB.MFI.addToSpilledSGPRs(SB.NumSubRegs);

  if (LIS)
    LIS->removeAllRegUnitsForPhysReg(SB.SuperReg);

  return true;
}

bool SIRegisterInfo::restoreSGPR(MachineBasicBlock::iterator MI, int Index,
                                 RegScavenger *RS, SlotIndexes *Indexes,
                                 LiveIntervals *LIS, bool OnlyToVGPR,
                                 bool SpillToPhysVGPRLane) const {
  SGPRSpillBuilder SB(*this, *ST.getInstrInfo(), isWave32, MI, Index, RS);

  ArrayRef<SpilledReg> VGPRSpills =
      SpillToPhysVGPRLane ? SB.MFI.getSGPRSpillToPhysicalVGPRLanes(Index)
                          : SB.MFI.getSGPRSpillToVirtualVGPRLanes(Index);
  bool SpillToVGPR = !VGPRSpills.empty();
  if (OnlyToVGPR && !SpillToVGPR)
    return false;

  if (SpillToVGPR) {
    for (unsigned i = 0, e = SB.NumSubRegs; i < e; ++i) {
      Register SubReg =
          SB.NumSubRegs == 1
              ? SB.SuperReg
              : Register(getSubReg(SB.SuperReg, SB.SplitParts[i]));

      SpilledReg Spill = VGPRSpills[i];
      auto MIB = BuildMI(*SB.MBB, MI, SB.DL,
                         SB.TII.get(AMDGPU::SI_RESTORE_S32_FROM_VGPR), SubReg)
                     .addReg(Spill.VGPR)
                     .addImm(Spill.Lane);
      if (SB.NumSubRegs > 1 && i == 0)
        MIB.addReg(SB.SuperReg, RegState::ImplicitDefine);
      if (Indexes) {
        if (i == e - 1)
          Indexes->replaceMachineInstrInMaps(*MI, *MIB);
        else
          Indexes->insertMachineInstrInMaps(*MIB);
      }
    }
  } else {
    SB.prepare();

    // Per VGPR helper data
    auto PVD = SB.getPerVGPRData();

    for (unsigned Offset = 0; Offset < PVD.NumVGPRs; ++Offset) {
      // Load in VGPR data
      SB.readWriteTmpVGPR(Offset, /*IsLoad*/ true);

      // Unpack lanes
      for (unsigned i = Offset * PVD.PerVGPR,
                    e = std::min((Offset + 1) * PVD.PerVGPR, SB.NumSubRegs);
           i < e; ++i) {
        Register SubReg =
            SB.NumSubRegs == 1
                ? SB.SuperReg
                : Register(getSubReg(SB.SuperReg, SB.SplitParts[i]));

        bool LastSubReg = (i + 1 == e);
        auto MIB = BuildMI(*SB.MBB, MI, SB.DL,
                           SB.TII.get(AMDGPU::SI_RESTORE_S32_FROM_VGPR), SubReg)
                       .addReg(SB.TmpVGPR, getKillRegState(LastSubReg))
                       .addImm(i);
        if (SB.NumSubRegs > 1 && i == 0)
          MIB.addReg(SB.SuperReg, RegState::ImplicitDefine);
        if (Indexes) {
          if (i == e - 1)
            Indexes->replaceMachineInstrInMaps(*MI, *MIB);
          else
            Indexes->insertMachineInstrInMaps(*MIB);
        }
      }
    }

    SB.restore();
  }

  MI->eraseFromParent();

  if (LIS)
    LIS->removeAllRegUnitsForPhysReg(SB.SuperReg);

  return true;
}

bool SIRegisterInfo::spillEmergencySGPR(MachineBasicBlock::iterator MI,
                                        MachineBasicBlock &RestoreMBB,
                                        Register SGPR, RegScavenger *RS) const {
  SGPRSpillBuilder SB(*this, *ST.getInstrInfo(), isWave32, MI, SGPR, false, 0,
                      RS);
  SB.prepare();
  // Generate the spill of SGPR to SB.TmpVGPR.
  unsigned SubKillState = getKillRegState((SB.NumSubRegs == 1) && SB.IsKill);
  auto PVD = SB.getPerVGPRData();
  for (unsigned Offset = 0; Offset < PVD.NumVGPRs; ++Offset) {
    unsigned TmpVGPRFlags = RegState::Undef;
    // Write sub registers into the VGPR
    for (unsigned i = Offset * PVD.PerVGPR,
                  e = std::min((Offset + 1) * PVD.PerVGPR, SB.NumSubRegs);
         i < e; ++i) {
      Register SubReg =
          SB.NumSubRegs == 1
              ? SB.SuperReg
              : Register(getSubReg(SB.SuperReg, SB.SplitParts[i]));

      MachineInstrBuilder WriteLane =
          BuildMI(*SB.MBB, MI, SB.DL, SB.TII.get(AMDGPU::V_WRITELANE_B32),
                  SB.TmpVGPR)
              .addReg(SubReg, SubKillState)
              .addImm(i % PVD.PerVGPR)
              .addReg(SB.TmpVGPR, TmpVGPRFlags);
      TmpVGPRFlags = 0;
      // There could be undef components of a spilled super register.
      // TODO: Can we detect this and skip the spill?
      if (SB.NumSubRegs > 1) {
        // The last implicit use of the SB.SuperReg carries the "Kill" flag.
        unsigned SuperKillState = 0;
        if (i + 1 == SB.NumSubRegs)
          SuperKillState |= getKillRegState(SB.IsKill);
        WriteLane.addReg(SB.SuperReg, RegState::Implicit | SuperKillState);
      }
    }
    // Don't need to write VGPR out.
  }

  // Restore clobbered registers in the specified restore block.
  MI = RestoreMBB.end();
  SB.setMI(&RestoreMBB, MI);
  // Generate the restore of SGPR from SB.TmpVGPR.
  for (unsigned Offset = 0; Offset < PVD.NumVGPRs; ++Offset) {
    // Don't need to load VGPR in.
    // Unpack lanes
    for (unsigned i = Offset * PVD.PerVGPR,
                  e = std::min((Offset + 1) * PVD.PerVGPR, SB.NumSubRegs);
         i < e; ++i) {
      Register SubReg =
          SB.NumSubRegs == 1
              ? SB.SuperReg
              : Register(getSubReg(SB.SuperReg, SB.SplitParts[i]));
      bool LastSubReg = (i + 1 == e);
      auto MIB = BuildMI(*SB.MBB, MI, SB.DL, SB.TII.get(AMDGPU::V_READLANE_B32),
                         SubReg)
                     .addReg(SB.TmpVGPR, getKillRegState(LastSubReg))
                     .addImm(i);
      if (SB.NumSubRegs > 1 && i == 0)
        MIB.addReg(SB.SuperReg, RegState::ImplicitDefine);
    }
  }
  SB.restore();

  SB.MFI.addToSpilledSGPRs(SB.NumSubRegs);
  return false;
}

/// Special case of eliminateFrameIndex. Returns true if the SGPR was spilled to
/// a VGPR and the stack slot can be safely eliminated when all other users are
/// handled.
bool SIRegisterInfo::eliminateSGPRToVGPRSpillFrameIndex(
    MachineBasicBlock::iterator MI, int FI, RegScavenger *RS,
    SlotIndexes *Indexes, LiveIntervals *LIS, bool SpillToPhysVGPRLane) const {
  switch (MI->getOpcode()) {
  case AMDGPU::SI_SPILL_S1024_SAVE:
  case AMDGPU::SI_SPILL_S512_SAVE:
  case AMDGPU::SI_SPILL_S384_SAVE:
  case AMDGPU::SI_SPILL_S352_SAVE:
  case AMDGPU::SI_SPILL_S320_SAVE:
  case AMDGPU::SI_SPILL_S288_SAVE:
  case AMDGPU::SI_SPILL_S256_SAVE:
  case AMDGPU::SI_SPILL_S224_SAVE:
  case AMDGPU::SI_SPILL_S192_SAVE:
  case AMDGPU::SI_SPILL_S160_SAVE:
  case AMDGPU::SI_SPILL_S128_SAVE:
  case AMDGPU::SI_SPILL_S96_SAVE:
  case AMDGPU::SI_SPILL_S64_SAVE:
  case AMDGPU::SI_SPILL_S32_SAVE:
    return spillSGPR(MI, FI, RS, Indexes, LIS, true, SpillToPhysVGPRLane);
  case AMDGPU::SI_SPILL_S1024_RESTORE:
  case AMDGPU::SI_SPILL_S512_RESTORE:
  case AMDGPU::SI_SPILL_S384_RESTORE:
  case AMDGPU::SI_SPILL_S352_RESTORE:
  case AMDGPU::SI_SPILL_S320_RESTORE:
  case AMDGPU::SI_SPILL_S288_RESTORE:
  case AMDGPU::SI_SPILL_S256_RESTORE:
  case AMDGPU::SI_SPILL_S224_RESTORE:
  case AMDGPU::SI_SPILL_S192_RESTORE:
  case AMDGPU::SI_SPILL_S160_RESTORE:
  case AMDGPU::SI_SPILL_S128_RESTORE:
  case AMDGPU::SI_SPILL_S96_RESTORE:
  case AMDGPU::SI_SPILL_S64_RESTORE:
  case AMDGPU::SI_SPILL_S32_RESTORE:
    return restoreSGPR(MI, FI, RS, Indexes, LIS, true, SpillToPhysVGPRLane);
  default:
    llvm_unreachable("not an SGPR spill instruction");
  }
}

bool SIRegisterInfo::eliminateFrameIndex(MachineBasicBlock::iterator MI,
                                        int SPAdj, unsigned FIOperandNum,
                                        RegScavenger *RS) const {
  MachineFunction *MF = MI->getParent()->getParent();
  MachineBasicBlock *MBB = MI->getParent();
  SIMachineFunctionInfo *MFI = MF->getInfo<SIMachineFunctionInfo>();
  MachineFrameInfo &FrameInfo = MF->getFrameInfo();
  const SIInstrInfo *TII = ST.getInstrInfo();
  const DebugLoc &DL = MI->getDebugLoc();

  assert(SPAdj == 0 && "unhandled SP adjustment in call sequence?");

  assert(MF->getRegInfo().isReserved(MFI->getScratchRSrcReg()) &&
         "unreserved scratch RSRC register");

  MachineOperand *FIOp = &MI->getOperand(FIOperandNum);
  int Index = MI->getOperand(FIOperandNum).getIndex();

  Register FrameReg = FrameInfo.isFixedObjectIndex(Index) && hasBasePointer(*MF)
                          ? getBaseRegister()
                          : getFrameRegister(*MF);

  switch (MI->getOpcode()) {
    // SGPR register spill
    case AMDGPU::SI_SPILL_S1024_SAVE:
    case AMDGPU::SI_SPILL_S512_SAVE:
    case AMDGPU::SI_SPILL_S384_SAVE:
    case AMDGPU::SI_SPILL_S352_SAVE:
    case AMDGPU::SI_SPILL_S320_SAVE:
    case AMDGPU::SI_SPILL_S288_SAVE:
    case AMDGPU::SI_SPILL_S256_SAVE:
    case AMDGPU::SI_SPILL_S224_SAVE:
    case AMDGPU::SI_SPILL_S192_SAVE:
    case AMDGPU::SI_SPILL_S160_SAVE:
    case AMDGPU::SI_SPILL_S128_SAVE:
    case AMDGPU::SI_SPILL_S96_SAVE:
    case AMDGPU::SI_SPILL_S64_SAVE:
    case AMDGPU::SI_SPILL_S32_SAVE: {
      return spillSGPR(MI, Index, RS);
    }

    // SGPR register restore
    case AMDGPU::SI_SPILL_S1024_RESTORE:
    case AMDGPU::SI_SPILL_S512_RESTORE:
    case AMDGPU::SI_SPILL_S384_RESTORE:
    case AMDGPU::SI_SPILL_S352_RESTORE:
    case AMDGPU::SI_SPILL_S320_RESTORE:
    case AMDGPU::SI_SPILL_S288_RESTORE:
    case AMDGPU::SI_SPILL_S256_RESTORE:
    case AMDGPU::SI_SPILL_S224_RESTORE:
    case AMDGPU::SI_SPILL_S192_RESTORE:
    case AMDGPU::SI_SPILL_S160_RESTORE:
    case AMDGPU::SI_SPILL_S128_RESTORE:
    case AMDGPU::SI_SPILL_S96_RESTORE:
    case AMDGPU::SI_SPILL_S64_RESTORE:
    case AMDGPU::SI_SPILL_S32_RESTORE: {
      return restoreSGPR(MI, Index, RS);
    }

    // VGPR register spill
    case AMDGPU::SI_SPILL_V1024_SAVE:
    case AMDGPU::SI_SPILL_V512_SAVE:
    case AMDGPU::SI_SPILL_V384_SAVE:
    case AMDGPU::SI_SPILL_V352_SAVE:
    case AMDGPU::SI_SPILL_V320_SAVE:
    case AMDGPU::SI_SPILL_V288_SAVE:
    case AMDGPU::SI_SPILL_V256_SAVE:
    case AMDGPU::SI_SPILL_V224_SAVE:
    case AMDGPU::SI_SPILL_V192_SAVE:
    case AMDGPU::SI_SPILL_V160_SAVE:
    case AMDGPU::SI_SPILL_V128_SAVE:
    case AMDGPU::SI_SPILL_V96_SAVE:
    case AMDGPU::SI_SPILL_V64_SAVE:
    case AMDGPU::SI_SPILL_V32_SAVE:
    case AMDGPU::SI_SPILL_A1024_SAVE:
    case AMDGPU::SI_SPILL_A512_SAVE:
    case AMDGPU::SI_SPILL_A384_SAVE:
    case AMDGPU::SI_SPILL_A352_SAVE:
    case AMDGPU::SI_SPILL_A320_SAVE:
    case AMDGPU::SI_SPILL_A288_SAVE:
    case AMDGPU::SI_SPILL_A256_SAVE:
    case AMDGPU::SI_SPILL_A224_SAVE:
    case AMDGPU::SI_SPILL_A192_SAVE:
    case AMDGPU::SI_SPILL_A160_SAVE:
    case AMDGPU::SI_SPILL_A128_SAVE:
    case AMDGPU::SI_SPILL_A96_SAVE:
    case AMDGPU::SI_SPILL_A64_SAVE:
    case AMDGPU::SI_SPILL_A32_SAVE:
    case AMDGPU::SI_SPILL_AV1024_SAVE:
    case AMDGPU::SI_SPILL_AV512_SAVE:
    case AMDGPU::SI_SPILL_AV384_SAVE:
    case AMDGPU::SI_SPILL_AV352_SAVE:
    case AMDGPU::SI_SPILL_AV320_SAVE:
    case AMDGPU::SI_SPILL_AV288_SAVE:
    case AMDGPU::SI_SPILL_AV256_SAVE:
    case AMDGPU::SI_SPILL_AV224_SAVE:
    case AMDGPU::SI_SPILL_AV192_SAVE:
    case AMDGPU::SI_SPILL_AV160_SAVE:
    case AMDGPU::SI_SPILL_AV128_SAVE:
    case AMDGPU::SI_SPILL_AV96_SAVE:
    case AMDGPU::SI_SPILL_AV64_SAVE:
    case AMDGPU::SI_SPILL_AV32_SAVE:
    case AMDGPU::SI_SPILL_WWM_V32_SAVE:
    case AMDGPU::SI_SPILL_WWM_AV32_SAVE: {
      const MachineOperand *VData = TII->getNamedOperand(*MI,
                                                         AMDGPU::OpName::vdata);
      if (VData->isUndef()) {
        MI->eraseFromParent();
        return true;
      }

      assert(TII->getNamedOperand(*MI, AMDGPU::OpName::soffset)->getReg() ==
             MFI->getStackPtrOffsetReg());

      unsigned Opc = ST.enableFlatScratch() ? AMDGPU::SCRATCH_STORE_DWORD_SADDR
                                            : AMDGPU::BUFFER_STORE_DWORD_OFFSET;
      auto *MBB = MI->getParent();
      bool IsWWMRegSpill = TII->isWWMRegSpillOpcode(MI->getOpcode());
      if (IsWWMRegSpill) {
        TII->insertScratchExecCopy(*MF, *MBB, MI, DL, MFI->getSGPRForEXECCopy(),
                                  RS->isRegUsed(AMDGPU::SCC));
      }
      buildSpillLoadStore(
          *MBB, MI, DL, Opc, Index, VData->getReg(), VData->isKill(), FrameReg,
          TII->getNamedOperand(*MI, AMDGPU::OpName::offset)->getImm(),
          *MI->memoperands_begin(), RS);
      MFI->addToSpilledVGPRs(getNumSubRegsForSpillOp(MI->getOpcode()));
      if (IsWWMRegSpill)
        TII->restoreExec(*MF, *MBB, MI, DL, MFI->getSGPRForEXECCopy());

      MI->eraseFromParent();
      return true;
    }
    case AMDGPU::SI_SPILL_V32_RESTORE:
    case AMDGPU::SI_SPILL_V64_RESTORE:
    case AMDGPU::SI_SPILL_V96_RESTORE:
    case AMDGPU::SI_SPILL_V128_RESTORE:
    case AMDGPU::SI_SPILL_V160_RESTORE:
    case AMDGPU::SI_SPILL_V192_RESTORE:
    case AMDGPU::SI_SPILL_V224_RESTORE:
    case AMDGPU::SI_SPILL_V256_RESTORE:
    case AMDGPU::SI_SPILL_V288_RESTORE:
    case AMDGPU::SI_SPILL_V320_RESTORE:
    case AMDGPU::SI_SPILL_V352_RESTORE:
    case AMDGPU::SI_SPILL_V384_RESTORE:
    case AMDGPU::SI_SPILL_V512_RESTORE:
    case AMDGPU::SI_SPILL_V1024_RESTORE:
    case AMDGPU::SI_SPILL_A32_RESTORE:
    case AMDGPU::SI_SPILL_A64_RESTORE:
    case AMDGPU::SI_SPILL_A96_RESTORE:
    case AMDGPU::SI_SPILL_A128_RESTORE:
    case AMDGPU::SI_SPILL_A160_RESTORE:
    case AMDGPU::SI_SPILL_A192_RESTORE:
    case AMDGPU::SI_SPILL_A224_RESTORE:
    case AMDGPU::SI_SPILL_A256_RESTORE:
    case AMDGPU::SI_SPILL_A288_RESTORE:
    case AMDGPU::SI_SPILL_A320_RESTORE:
    case AMDGPU::SI_SPILL_A352_RESTORE:
    case AMDGPU::SI_SPILL_A384_RESTORE:
    case AMDGPU::SI_SPILL_A512_RESTORE:
    case AMDGPU::SI_SPILL_A1024_RESTORE:
    case AMDGPU::SI_SPILL_AV32_RESTORE:
    case AMDGPU::SI_SPILL_AV64_RESTORE:
    case AMDGPU::SI_SPILL_AV96_RESTORE:
    case AMDGPU::SI_SPILL_AV128_RESTORE:
    case AMDGPU::SI_SPILL_AV160_RESTORE:
    case AMDGPU::SI_SPILL_AV192_RESTORE:
    case AMDGPU::SI_SPILL_AV224_RESTORE:
    case AMDGPU::SI_SPILL_AV256_RESTORE:
    case AMDGPU::SI_SPILL_AV288_RESTORE:
    case AMDGPU::SI_SPILL_AV320_RESTORE:
    case AMDGPU::SI_SPILL_AV352_RESTORE:
    case AMDGPU::SI_SPILL_AV384_RESTORE:
    case AMDGPU::SI_SPILL_AV512_RESTORE:
    case AMDGPU::SI_SPILL_AV1024_RESTORE:
    case AMDGPU::SI_SPILL_WWM_V32_RESTORE:
    case AMDGPU::SI_SPILL_WWM_AV32_RESTORE: {
      const MachineOperand *VData = TII->getNamedOperand(*MI,
                                                         AMDGPU::OpName::vdata);
      assert(TII->getNamedOperand(*MI, AMDGPU::OpName::soffset)->getReg() ==
             MFI->getStackPtrOffsetReg());

      unsigned Opc = ST.enableFlatScratch() ? AMDGPU::SCRATCH_LOAD_DWORD_SADDR
                                            : AMDGPU::BUFFER_LOAD_DWORD_OFFSET;
      auto *MBB = MI->getParent();
      bool IsWWMRegSpill = TII->isWWMRegSpillOpcode(MI->getOpcode());
      if (IsWWMRegSpill) {
        TII->insertScratchExecCopy(*MF, *MBB, MI, DL, MFI->getSGPRForEXECCopy(),
                                  RS->isRegUsed(AMDGPU::SCC));
      }

      buildSpillLoadStore(
          *MBB, MI, DL, Opc, Index, VData->getReg(), VData->isKill(), FrameReg,
          TII->getNamedOperand(*MI, AMDGPU::OpName::offset)->getImm(),
          *MI->memoperands_begin(), RS);

      if (IsWWMRegSpill)
        TII->restoreExec(*MF, *MBB, MI, DL, MFI->getSGPRForEXECCopy());

      MI->eraseFromParent();
      return true;
    }
    case AMDGPU::V_ADD_U32_e32:
    case AMDGPU::V_ADD_U32_e64:
    case AMDGPU::V_ADD_CO_U32_e32:
    case AMDGPU::V_ADD_CO_U32_e64: {
      // TODO: Handle sub, and, or.
      unsigned NumDefs = MI->getNumExplicitDefs();
      unsigned Src0Idx = NumDefs;

      bool HasClamp = false;
      MachineOperand *VCCOp = nullptr;

      switch (MI->getOpcode()) {
      case AMDGPU::V_ADD_U32_e32:
        break;
      case AMDGPU::V_ADD_U32_e64:
        HasClamp = MI->getOperand(3).getImm();
        break;
      case AMDGPU::V_ADD_CO_U32_e32:
        VCCOp = &MI->getOperand(3);
        break;
      case AMDGPU::V_ADD_CO_U32_e64:
        VCCOp = &MI->getOperand(1);
        HasClamp = MI->getOperand(4).getImm();
        break;
      default:
        break;
      }
      bool DeadVCC = !VCCOp || VCCOp->isDead();
      MachineOperand &DstOp = MI->getOperand(0);
      Register DstReg = DstOp.getReg();

      unsigned OtherOpIdx =
          FIOperandNum == Src0Idx ? FIOperandNum + 1 : Src0Idx;
      MachineOperand *OtherOp = &MI->getOperand(OtherOpIdx);

      unsigned Src1Idx = Src0Idx + 1;
      Register MaterializedReg = FrameReg;
      Register ScavengedVGPR;

      int64_t Offset = FrameInfo.getObjectOffset(Index);
      // For the non-immediate case, we could fall through to the default
      // handling, but we do an in-place update of the result register here to
      // avoid scavenging another register.
      if (OtherOp->isImm()) {
        int64_t TotalOffset = OtherOp->getImm() + Offset;

        if (!ST.hasVOP3Literal() && SIInstrInfo::isVOP3(*MI) &&
            !AMDGPU::isInlinableIntLiteral(TotalOffset)) {
          // If we can't support a VOP3 literal in the VALU instruction, we
          // can't specially fold into the add.
          // TODO: Handle VOP3->VOP2 shrink to support the fold.
          break;
        }

        OtherOp->setImm(TotalOffset);
        Offset = 0;
      }

      if (FrameReg && !ST.enableFlatScratch()) {
        // We should just do an in-place update of the result register. However,
        // the value there may also be used by the add, in which case we need a
        // temporary register.
        //
        // FIXME: The scavenger is not finding the result register in the
        // common case where the add does not read the register.

        ScavengedVGPR = RS->scavengeRegisterBackwards(
            AMDGPU::VGPR_32RegClass, MI, /*RestoreAfter=*/false, /*SPAdj=*/0);

        // TODO: If we have a free SGPR, it's sometimes better to use a scalar
        // shift.
        BuildMI(*MBB, *MI, DL, TII->get(AMDGPU::V_LSHRREV_B32_e64))
            .addDef(ScavengedVGPR, RegState::Renamable)
            .addImm(ST.getWavefrontSizeLog2())
            .addReg(FrameReg);
        MaterializedReg = ScavengedVGPR;
      }

      if ((!OtherOp->isImm() || OtherOp->getImm() != 0) && MaterializedReg) {
        if (ST.enableFlatScratch() &&
            !TII->isOperandLegal(*MI, Src1Idx, OtherOp)) {
          // We didn't need the shift above, so we have an SGPR for the frame
          // register, but may have a VGPR only operand.
          //
          // TODO: On gfx10+, we can easily change the opcode to the e64 version
          // and use the higher constant bus restriction to avoid this copy.

          if (!ScavengedVGPR) {
            ScavengedVGPR = RS->scavengeRegisterBackwards(
                AMDGPU::VGPR_32RegClass, MI, /*RestoreAfter=*/false,
                /*SPAdj=*/0);
          }

          assert(ScavengedVGPR != DstReg);

          BuildMI(*MBB, *MI, DL, TII->get(AMDGPU::V_MOV_B32_e32), ScavengedVGPR)
              .addReg(MaterializedReg,
                      MaterializedReg != FrameReg ? RegState::Kill : 0);
          MaterializedReg = ScavengedVGPR;
        }

        // TODO: In the flat scratch case, if this is an add of an SGPR, and SCC
        // is not live, we could use a scalar add + vector add instead of 2
        // vector adds.
        auto AddI32 = BuildMI(*MBB, *MI, DL, TII->get(MI->getOpcode()))
                          .addDef(DstReg, RegState::Renamable);
        if (NumDefs == 2)
          AddI32.add(MI->getOperand(1));

        unsigned MaterializedRegFlags =
            MaterializedReg != FrameReg ? RegState::Kill : 0;

        if (isVGPRClass(getPhysRegBaseClass(MaterializedReg))) {
          // If we know we have a VGPR already, it's more likely the other
          // operand is a legal vsrc0.
          AddI32
            .add(*OtherOp)
            .addReg(MaterializedReg, MaterializedRegFlags);
        } else {
          // Commute operands to avoid violating VOP2 restrictions. This will
          // typically happen when using scratch.
          AddI32
            .addReg(MaterializedReg, MaterializedRegFlags)
            .add(*OtherOp);
        }

        if (MI->getOpcode() == AMDGPU::V_ADD_CO_U32_e64 ||
            MI->getOpcode() == AMDGPU::V_ADD_U32_e64)
          AddI32.addImm(0); // clamp

        if (MI->getOpcode() == AMDGPU::V_ADD_CO_U32_e32)
          AddI32.setOperandDead(3); // Dead vcc

        MaterializedReg = DstReg;

        OtherOp->ChangeToRegister(MaterializedReg, false);
        OtherOp->setIsKill(true);
        FIOp->ChangeToImmediate(Offset);
        Offset = 0;
      } else if (Offset != 0) {
        assert(!MaterializedReg);
        FIOp->ChangeToImmediate(Offset);
        Offset = 0;
      } else {
        if (DeadVCC && !HasClamp) {
          assert(Offset == 0);

          // TODO: Losing kills and implicit operands. Just mutate to copy and
          // let lowerCopy deal with it?
          if (OtherOp->isReg() && OtherOp->getReg() == DstReg) {
            // Folded to an identity copy.
            MI->eraseFromParent();
            return true;
          }

          // The immediate value should be in OtherOp
          MI->setDesc(TII->get(AMDGPU::V_MOV_B32_e32));
          MI->removeOperand(FIOperandNum);

          unsigned NumOps = MI->getNumOperands();
          for (unsigned I = NumOps - 2; I >= NumDefs + 1; --I)
            MI->removeOperand(I);

          if (NumDefs == 2)
            MI->removeOperand(1);

          // The code below can't deal with a mov.
          return true;
        }

        // This folded to a constant, but we have to keep the add around for
        // pointless implicit defs or clamp modifier.
        FIOp->ChangeToImmediate(0);
      }

      // Try to improve legality by commuting.
      if (!TII->isOperandLegal(*MI, Src1Idx) && TII->commuteInstruction(*MI)) {
        std::swap(FIOp, OtherOp);
        std::swap(FIOperandNum, OtherOpIdx);
      }

      // We need at most one mov to satisfy the operand constraints. Prefer to
      // move the FI operand first, as it may be a literal in a VOP3
      // instruction.
      for (unsigned SrcIdx : {FIOperandNum, OtherOpIdx}) {
        if (!TII->isOperandLegal(*MI, SrcIdx)) {
          // If commuting didn't make the operands legal, we need to materialize
          // in a register.
          // TODO: Can use SGPR on gfx10+ in some cases.
          if (!ScavengedVGPR) {
            ScavengedVGPR = RS->scavengeRegisterBackwards(
                AMDGPU::VGPR_32RegClass, MI, /*RestoreAfter=*/false,
                /*SPAdj=*/0);
          }

          assert(ScavengedVGPR != DstReg);

          MachineOperand &Src = MI->getOperand(SrcIdx);
          BuildMI(*MBB, *MI, DL, TII->get(AMDGPU::V_MOV_B32_e32), ScavengedVGPR)
              .add(Src);

          Src.ChangeToRegister(ScavengedVGPR, false);
          Src.setIsKill(true);
          break;
        }
      }

      // Fold out add of 0 case that can appear in kernels.
      if (FIOp->isImm() && FIOp->getImm() == 0 && DeadVCC && !HasClamp) {
        if (OtherOp->isReg() && OtherOp->getReg() != DstReg) {
          BuildMI(*MBB, *MI, DL, TII->get(AMDGPU::COPY), DstReg).add(*OtherOp);
        }

        MI->eraseFromParent();
      }

      return true;
    }
    case AMDGPU::S_ADD_I32: {
      // TODO: Handle s_or_b32, s_and_b32.
      unsigned OtherOpIdx = FIOperandNum == 1 ? 2 : 1;
      MachineOperand &OtherOp = MI->getOperand(OtherOpIdx);

      assert(FrameReg || MFI->isBottomOfStack());

      MachineOperand &DstOp = MI->getOperand(0);
      const DebugLoc &DL = MI->getDebugLoc();
      Register MaterializedReg = FrameReg;

      // Defend against live scc, which should never happen in practice.
      bool DeadSCC = MI->getOperand(3).isDead();

      Register TmpReg;

      // FIXME: Scavenger should figure out that the result register is
      // available. Also should do this for the v_add case.
      if (OtherOp.isReg() && OtherOp.getReg() != DstOp.getReg())
        TmpReg = DstOp.getReg();

      if (FrameReg && !ST.enableFlatScratch()) {
        // FIXME: In the common case where the add does not also read its result
        // (i.e. this isn't a reg += fi), it's not finding the dest reg as
        // available.
        if (!TmpReg)
          TmpReg = RS->scavengeRegisterBackwards(AMDGPU::SReg_32_XM0RegClass,
                                                 MI, false, 0);
        BuildMI(*MBB, *MI, DL, TII->get(AMDGPU::S_LSHR_B32))
            .addDef(TmpReg, RegState::Renamable)
            .addReg(FrameReg)
            .addImm(ST.getWavefrontSizeLog2())
            .setOperandDead(3); // Set SCC dead
        MaterializedReg = TmpReg;
      }

      int64_t Offset = FrameInfo.getObjectOffset(Index);

      // For the non-immediate case, we could fall through to the default
      // handling, but we do an in-place update of the result register here to
      // avoid scavenging another register.
      if (OtherOp.isImm()) {
        OtherOp.setImm(OtherOp.getImm() + Offset);
        Offset = 0;

        if (MaterializedReg)
          FIOp->ChangeToRegister(MaterializedReg, false);
        else
          FIOp->ChangeToImmediate(0);
      } else if (MaterializedReg) {
        // If we can't fold the other operand, do another increment.
        Register DstReg = DstOp.getReg();

        if (!TmpReg && MaterializedReg == FrameReg) {
          TmpReg = RS->scavengeRegisterBackwards(AMDGPU::SReg_32_XM0RegClass,
                                                 MI, /*RestoreAfter=*/false, 0,
                                                 /*AllowSpill=*/false);
          DstReg = TmpReg;
        }

        auto AddI32 = BuildMI(*MBB, *MI, DL, TII->get(AMDGPU::S_ADD_I32))
                          .addDef(DstReg, RegState::Renamable)
                          .addReg(MaterializedReg, RegState::Kill)
                          .add(OtherOp);
        if (DeadSCC)
          AddI32.setOperandDead(3);

        MaterializedReg = DstReg;

        OtherOp.ChangeToRegister(MaterializedReg, false);
        OtherOp.setIsKill(true);
        OtherOp.setIsRenamable(true);
        FIOp->ChangeToImmediate(Offset);
      } else {
        // If we don't have any other offset to apply, we can just directly
        // interpret the frame index as the offset.
        FIOp->ChangeToImmediate(Offset);
      }

      if (DeadSCC && OtherOp.isImm() && OtherOp.getImm() == 0) {
        assert(Offset == 0);
        MI->removeOperand(3);
        MI->removeOperand(OtherOpIdx);
        MI->setDesc(TII->get(FIOp->isReg() ? AMDGPU::COPY : AMDGPU::S_MOV_B32));
      } else if (DeadSCC && FIOp->isImm() && FIOp->getImm() == 0) {
        assert(Offset == 0);
        MI->removeOperand(3);
        MI->removeOperand(FIOperandNum);
        MI->setDesc(
            TII->get(OtherOp.isReg() ? AMDGPU::COPY : AMDGPU::S_MOV_B32));
      }

      assert(!FIOp->isFI());
      return true;
    }
    default: {
      break;
    }
    }

    int64_t Offset = FrameInfo.getObjectOffset(Index);
    if (ST.enableFlatScratch()) {
      if (TII->isFLATScratch(*MI)) {
        assert(
            (int16_t)FIOperandNum ==
            AMDGPU::getNamedOperandIdx(MI->getOpcode(), AMDGPU::OpName::saddr));

        // The offset is always swizzled, just replace it
        if (FrameReg)
          FIOp->ChangeToRegister(FrameReg, false);

        MachineOperand *OffsetOp =
            TII->getNamedOperand(*MI, AMDGPU::OpName::offset);
        int64_t NewOffset = Offset + OffsetOp->getImm();
        if (TII->isLegalFLATOffset(NewOffset, AMDGPUAS::PRIVATE_ADDRESS,
                                   SIInstrFlags::FlatScratch)) {
          OffsetOp->setImm(NewOffset);
          if (FrameReg)
            return false;
          Offset = 0;
        }

        if (!Offset) {
          unsigned Opc = MI->getOpcode();
          int NewOpc = -1;
          if (AMDGPU::hasNamedOperand(Opc, AMDGPU::OpName::vaddr)) {
            NewOpc = AMDGPU::getFlatScratchInstSVfromSVS(Opc);
          } else if (ST.hasFlatScratchSTMode()) {
            // On GFX10 we have ST mode to use no registers for an address.
            // Otherwise we need to materialize 0 into an SGPR.
            NewOpc = AMDGPU::getFlatScratchInstSTfromSS(Opc);
          }

          if (NewOpc != -1) {
            // removeOperand doesn't fixup tied operand indexes as it goes, so
            // it asserts. Untie vdst_in for now and retie them afterwards.
            int VDstIn =
                AMDGPU::getNamedOperandIdx(Opc, AMDGPU::OpName::vdst_in);
            bool TiedVDst = VDstIn != -1 && MI->getOperand(VDstIn).isReg() &&
                            MI->getOperand(VDstIn).isTied();
            if (TiedVDst)
              MI->untieRegOperand(VDstIn);

            MI->removeOperand(
                AMDGPU::getNamedOperandIdx(Opc, AMDGPU::OpName::saddr));

            if (TiedVDst) {
              int NewVDst =
                  AMDGPU::getNamedOperandIdx(NewOpc, AMDGPU::OpName::vdst);
              int NewVDstIn =
                  AMDGPU::getNamedOperandIdx(NewOpc, AMDGPU::OpName::vdst_in);
              assert(NewVDst != -1 && NewVDstIn != -1 && "Must be tied!");
              MI->tieOperands(NewVDst, NewVDstIn);
            }
            MI->setDesc(TII->get(NewOpc));
            return false;
          }
        }
      }

      if (!FrameReg) {
        FIOp->ChangeToImmediate(Offset);
        if (TII->isImmOperandLegal(*MI, FIOperandNum, *FIOp))
          return false;
      }

      // We need to use register here. Check if we can use an SGPR or need
      // a VGPR.
      FIOp->ChangeToRegister(AMDGPU::M0, false);
      bool UseSGPR = TII->isOperandLegal(*MI, FIOperandNum, FIOp);

      if (!Offset && FrameReg && UseSGPR) {
        FIOp->setReg(FrameReg);
        return false;
      }

      const TargetRegisterClass *RC =
          UseSGPR ? &AMDGPU::SReg_32_XM0RegClass : &AMDGPU::VGPR_32RegClass;

      Register TmpReg =
          RS->scavengeRegisterBackwards(*RC, MI, false, 0, !UseSGPR);
      FIOp->setReg(TmpReg);
      FIOp->setIsKill();

      if ((!FrameReg || !Offset) && TmpReg) {
        unsigned Opc = UseSGPR ? AMDGPU::S_MOV_B32 : AMDGPU::V_MOV_B32_e32;
        auto MIB = BuildMI(*MBB, MI, DL, TII->get(Opc), TmpReg);
        if (FrameReg)
          MIB.addReg(FrameReg);
        else
          MIB.addImm(Offset);

        return false;
      }

      bool NeedSaveSCC = RS->isRegUsed(AMDGPU::SCC) &&
                         !MI->definesRegister(AMDGPU::SCC, /*TRI=*/nullptr);

      Register TmpSReg =
          UseSGPR ? TmpReg
                  : RS->scavengeRegisterBackwards(AMDGPU::SReg_32_XM0RegClass,
                                                  MI, false, 0, !UseSGPR);

      // TODO: for flat scratch another attempt can be made with a VGPR index
      //       if no SGPRs can be scavenged.
      if ((!TmpSReg && !FrameReg) || (!TmpReg && !UseSGPR))
        report_fatal_error("Cannot scavenge register in FI elimination!");

      if (!TmpSReg) {
        // Use frame register and restore it after.
        TmpSReg = FrameReg;
        FIOp->setReg(FrameReg);
        FIOp->setIsKill(false);
      }

      if (NeedSaveSCC) {
        assert(!(Offset & 0x1) && "Flat scratch offset must be aligned!");
        BuildMI(*MBB, MI, DL, TII->get(AMDGPU::S_ADDC_U32), TmpSReg)
            .addReg(FrameReg)
            .addImm(Offset);
        BuildMI(*MBB, MI, DL, TII->get(AMDGPU::S_BITCMP1_B32))
            .addReg(TmpSReg)
            .addImm(0);
        BuildMI(*MBB, MI, DL, TII->get(AMDGPU::S_BITSET0_B32), TmpSReg)
            .addImm(0)
            .addReg(TmpSReg);
      } else {
        BuildMI(*MBB, MI, DL, TII->get(AMDGPU::S_ADD_I32), TmpSReg)
            .addReg(FrameReg)
            .addImm(Offset);
      }

      if (!UseSGPR)
        BuildMI(*MBB, MI, DL, TII->get(AMDGPU::V_MOV_B32_e32), TmpReg)
            .addReg(TmpSReg, RegState::Kill);

      if (TmpSReg == FrameReg) {
        // Undo frame register modification.
        if (NeedSaveSCC &&
            !MI->registerDefIsDead(AMDGPU::SCC, /*TRI=*/nullptr)) {
          MachineBasicBlock::iterator I =
              BuildMI(*MBB, std::next(MI), DL, TII->get(AMDGPU::S_ADDC_U32),
                      TmpSReg)
                  .addReg(FrameReg)
                  .addImm(-Offset);
          I = BuildMI(*MBB, std::next(I), DL, TII->get(AMDGPU::S_BITCMP1_B32))
                  .addReg(TmpSReg)
                  .addImm(0);
          BuildMI(*MBB, std::next(I), DL, TII->get(AMDGPU::S_BITSET0_B32),
                  TmpSReg)
              .addImm(0)
              .addReg(TmpSReg);
        } else {
          BuildMI(*MBB, std::next(MI), DL, TII->get(AMDGPU::S_ADD_I32),
                  FrameReg)
              .addReg(FrameReg)
              .addImm(-Offset);
        }
      }

      return false;
    }

    bool IsMUBUF = TII->isMUBUF(*MI);

    if (!IsMUBUF && !MFI->isBottomOfStack()) {
      // Convert to a swizzled stack address by scaling by the wave size.
      // In an entry function/kernel the offset is already swizzled.
      bool IsSALU = isSGPRClass(TII->getOpRegClass(*MI, FIOperandNum));
      bool LiveSCC = RS->isRegUsed(AMDGPU::SCC) &&
                     !MI->definesRegister(AMDGPU::SCC, /*TRI=*/nullptr);
      const TargetRegisterClass *RC = IsSALU && !LiveSCC
                                          ? &AMDGPU::SReg_32RegClass
                                          : &AMDGPU::VGPR_32RegClass;
      bool IsCopy = MI->getOpcode() == AMDGPU::V_MOV_B32_e32 ||
                    MI->getOpcode() == AMDGPU::V_MOV_B32_e64 ||
                    MI->getOpcode() == AMDGPU::S_MOV_B32;
      Register ResultReg =
          IsCopy ? MI->getOperand(0).getReg()
                 : RS->scavengeRegisterBackwards(*RC, MI, false, 0);

      int64_t Offset = FrameInfo.getObjectOffset(Index);
      if (Offset == 0) {
        unsigned OpCode =
            IsSALU && !LiveSCC ? AMDGPU::S_LSHR_B32 : AMDGPU::V_LSHRREV_B32_e64;
        Register TmpResultReg = ResultReg;
        if (IsSALU && LiveSCC) {
          TmpResultReg = RS->scavengeRegisterBackwards(AMDGPU::VGPR_32RegClass,
                                                       MI, false, 0);
        }

        auto Shift = BuildMI(*MBB, MI, DL, TII->get(OpCode), TmpResultReg);
        if (OpCode == AMDGPU::V_LSHRREV_B32_e64)
          // For V_LSHRREV, the operands are reversed (the shift count goes
          // first).
          Shift.addImm(ST.getWavefrontSizeLog2()).addReg(FrameReg);
        else
          Shift.addReg(FrameReg).addImm(ST.getWavefrontSizeLog2());
        if (IsSALU && !LiveSCC)
          Shift.getInstr()->getOperand(3).setIsDead(); // Mark SCC as dead.
        if (IsSALU && LiveSCC) {
          Register NewDest =
              IsCopy ? ResultReg
                     : RS->scavengeRegisterBackwards(AMDGPU::SReg_32RegClass,
                                                     Shift, false, 0);
          BuildMI(*MBB, MI, DL, TII->get(AMDGPU::V_READFIRSTLANE_B32), NewDest)
              .addReg(TmpResultReg);
          ResultReg = NewDest;
        }
      } else {
        MachineInstrBuilder MIB;
        if (!IsSALU) {
          if ((MIB = TII->getAddNoCarry(*MBB, MI, DL, ResultReg, *RS)) !=
              nullptr) {
            // Reuse ResultReg in intermediate step.
            Register ScaledReg = ResultReg;

            BuildMI(*MBB, *MIB, DL, TII->get(AMDGPU::V_LSHRREV_B32_e64),
                    ScaledReg)
                .addImm(ST.getWavefrontSizeLog2())
                .addReg(FrameReg);

            const bool IsVOP2 = MIB->getOpcode() == AMDGPU::V_ADD_U32_e32;

            // TODO: Fold if use instruction is another add of a constant.
            if (IsVOP2 ||
                AMDGPU::isInlinableLiteral32(Offset, ST.hasInv2PiInlineImm())) {
              // FIXME: This can fail
              MIB.addImm(Offset);
              MIB.addReg(ScaledReg, RegState::Kill);
              if (!IsVOP2)
                MIB.addImm(0); // clamp bit
            } else {
              assert(MIB->getOpcode() == AMDGPU::V_ADD_CO_U32_e64 &&
                     "Need to reuse carry out register");

              // Use scavenged unused carry out as offset register.
              Register ConstOffsetReg;
              if (!isWave32)
                ConstOffsetReg = getSubReg(MIB.getReg(1), AMDGPU::sub0);
              else
                ConstOffsetReg = MIB.getReg(1);

              BuildMI(*MBB, *MIB, DL, TII->get(AMDGPU::S_MOV_B32),
                      ConstOffsetReg)
                  .addImm(Offset);
              MIB.addReg(ConstOffsetReg, RegState::Kill);
              MIB.addReg(ScaledReg, RegState::Kill);
              MIB.addImm(0); // clamp bit
            }
          }
        }
        if (!MIB || IsSALU) {
          // We have to produce a carry out, and there isn't a free SGPR pair
          // for it. We can keep the whole computation on the SALU to avoid
          // clobbering an additional register at the cost of an extra mov.

          // We may have 1 free scratch SGPR even though a carry out is
          // unavailable. Only one additional mov is needed.
          Register TmpScaledReg = IsCopy && IsSALU
                                      ? ResultReg
                                      : RS->scavengeRegisterBackwards(
                                            AMDGPU::SReg_32_XM0RegClass, MI,
                                            false, 0, /*AllowSpill=*/false);
          Register ScaledReg = TmpScaledReg.isValid() ? TmpScaledReg : FrameReg;
          Register TmpResultReg = ScaledReg;

          if (!LiveSCC) {
            BuildMI(*MBB, MI, DL, TII->get(AMDGPU::S_LSHR_B32), TmpResultReg)
                .addReg(FrameReg)
                .addImm(ST.getWavefrontSizeLog2());
            BuildMI(*MBB, MI, DL, TII->get(AMDGPU::S_ADD_I32), TmpResultReg)
                .addReg(TmpResultReg, RegState::Kill)
                .addImm(Offset);
          } else {
            TmpResultReg = RS->scavengeRegisterBackwards(
                AMDGPU::VGPR_32RegClass, MI, false, 0, /*AllowSpill=*/true);

            MachineInstrBuilder Add;
            if ((Add = TII->getAddNoCarry(*MBB, MI, DL, TmpResultReg, *RS))) {
              BuildMI(*MBB, *Add, DL, TII->get(AMDGPU::V_LSHRREV_B32_e64),
                      TmpResultReg)
                  .addImm(ST.getWavefrontSizeLog2())
                  .addReg(FrameReg);
              if (Add->getOpcode() == AMDGPU::V_ADD_CO_U32_e64) {
                BuildMI(*MBB, *Add, DL, TII->get(AMDGPU::S_MOV_B32), ResultReg)
                    .addImm(Offset);
                Add.addReg(ResultReg, RegState::Kill)
                    .addReg(TmpResultReg, RegState::Kill)
                    .addImm(0);
              } else
                Add.addImm(Offset).addReg(TmpResultReg, RegState::Kill);
            } else {
              assert(Offset > 0 && isUInt<24>(2 * ST.getMaxWaveScratchSize()) &&
                     "offset is unsafe for v_mad_u32_u24");

              // We start with a frame pointer with a wave space value, and
              // an offset in lane-space. We are materializing a lane space
              // value. We can either do a right shift of the frame pointer
              // to get to lane space, or a left shift of the offset to get
              // to wavespace. We can right shift after the computation to
              // get back to the desired per-lane value. We are using the
              // mad_u32_u24 primarily as an add with no carry out clobber.
              bool IsInlinableLiteral =
                  AMDGPU::isInlinableLiteral32(Offset, ST.hasInv2PiInlineImm());
              if (!IsInlinableLiteral) {
                BuildMI(*MBB, MI, DL, TII->get(AMDGPU::V_MOV_B32_e32),
                        TmpResultReg)
                    .addImm(Offset);
              }

              Add = BuildMI(*MBB, MI, DL, TII->get(AMDGPU::V_MAD_U32_U24_e64),
                            TmpResultReg);

              if (!IsInlinableLiteral) {
                Add.addReg(TmpResultReg, RegState::Kill);
              } else {
                // We fold the offset into mad itself if its inlinable.
                Add.addImm(Offset);
              }
              Add.addImm(ST.getWavefrontSize()).addReg(FrameReg).addImm(0);
              BuildMI(*MBB, MI, DL, TII->get(AMDGPU::V_LSHRREV_B32_e64),
                      TmpResultReg)
                  .addImm(ST.getWavefrontSizeLog2())
                  .addReg(TmpResultReg);
            }

            Register NewDest = IsCopy ? ResultReg
                                      : RS->scavengeRegisterBackwards(
                                            AMDGPU::SReg_32RegClass, *Add,
                                            false, 0, /*AllowSpill=*/true);
            BuildMI(*MBB, MI, DL, TII->get(AMDGPU::V_READFIRSTLANE_B32),
                    NewDest)
                .addReg(TmpResultReg);
            ResultReg = NewDest;
          }
          if (!IsSALU)
            BuildMI(*MBB, MI, DL, TII->get(AMDGPU::COPY), ResultReg)
                .addReg(TmpResultReg, RegState::Kill);
          else
            ResultReg = TmpResultReg;
          // If there were truly no free SGPRs, we need to undo everything.
          if (!TmpScaledReg.isValid()) {
            BuildMI(*MBB, MI, DL, TII->get(AMDGPU::S_ADD_I32), ScaledReg)
                .addReg(ScaledReg, RegState::Kill)
                .addImm(-Offset);
            BuildMI(*MBB, MI, DL, TII->get(AMDGPU::S_LSHL_B32), ScaledReg)
                .addReg(FrameReg)
                .addImm(ST.getWavefrontSizeLog2());
          }
        }
      }

      // Don't introduce an extra copy if we're just materializing in a mov.
      if (IsCopy) {
        MI->eraseFromParent();
        return true;
      }
      FIOp->ChangeToRegister(ResultReg, false, false, true);
      return false;
    }

    if (IsMUBUF) {
      // Disable offen so we don't need a 0 vgpr base.
      assert(
          static_cast<int>(FIOperandNum) ==
          AMDGPU::getNamedOperandIdx(MI->getOpcode(), AMDGPU::OpName::vaddr));

      auto &SOffset = *TII->getNamedOperand(*MI, AMDGPU::OpName::soffset);
      assert((SOffset.isImm() && SOffset.getImm() == 0));

      if (FrameReg != AMDGPU::NoRegister)
        SOffset.ChangeToRegister(FrameReg, false);

      int64_t Offset = FrameInfo.getObjectOffset(Index);
      int64_t OldImm =
          TII->getNamedOperand(*MI, AMDGPU::OpName::offset)->getImm();
      int64_t NewOffset = OldImm + Offset;

      if (TII->isLegalMUBUFImmOffset(NewOffset) &&
          buildMUBUFOffsetLoadStore(ST, FrameInfo, MI, Index, NewOffset)) {
        MI->eraseFromParent();
        return true;
      }
    }

    // If the offset is simply too big, don't convert to a scratch wave offset
    // relative index.

    FIOp->ChangeToImmediate(Offset);
    if (!TII->isImmOperandLegal(*MI, FIOperandNum, *FIOp)) {
      Register TmpReg =
          RS->scavengeRegisterBackwards(AMDGPU::VGPR_32RegClass, MI, false, 0);
      BuildMI(*MBB, MI, DL, TII->get(AMDGPU::V_MOV_B32_e32), TmpReg)
          .addImm(Offset);
      FIOp->ChangeToRegister(TmpReg, false, false, true);
    }

  return false;
}

StringRef SIRegisterInfo::getRegAsmName(MCRegister Reg) const {
  return AMDGPUInstPrinter::getRegisterName(Reg);
}

unsigned AMDGPU::getRegBitWidth(const TargetRegisterClass &RC) {
  return getRegBitWidth(RC.getID());
}

static const TargetRegisterClass *
getAnyVGPRClassForBitWidth(unsigned BitWidth) {
  if (BitWidth == 64)
    return &AMDGPU::VReg_64RegClass;
  if (BitWidth == 96)
    return &AMDGPU::VReg_96RegClass;
  if (BitWidth == 128)
    return &AMDGPU::VReg_128RegClass;
  if (BitWidth == 160)
    return &AMDGPU::VReg_160RegClass;
  if (BitWidth == 192)
    return &AMDGPU::VReg_192RegClass;
  if (BitWidth == 224)
    return &AMDGPU::VReg_224RegClass;
  if (BitWidth == 256)
    return &AMDGPU::VReg_256RegClass;
  if (BitWidth == 288)
    return &AMDGPU::VReg_288RegClass;
  if (BitWidth == 320)
    return &AMDGPU::VReg_320RegClass;
  if (BitWidth == 352)
    return &AMDGPU::VReg_352RegClass;
  if (BitWidth == 384)
    return &AMDGPU::VReg_384RegClass;
  if (BitWidth == 512)
    return &AMDGPU::VReg_512RegClass;
  if (BitWidth == 1024)
    return &AMDGPU::VReg_1024RegClass;

  return nullptr;
}

static const TargetRegisterClass *
getAlignedVGPRClassForBitWidth(unsigned BitWidth) {
  if (BitWidth == 64)
    return &AMDGPU::VReg_64_Align2RegClass;
  if (BitWidth == 96)
    return &AMDGPU::VReg_96_Align2RegClass;
  if (BitWidth == 128)
    return &AMDGPU::VReg_128_Align2RegClass;
  if (BitWidth == 160)
    return &AMDGPU::VReg_160_Align2RegClass;
  if (BitWidth == 192)
    return &AMDGPU::VReg_192_Align2RegClass;
  if (BitWidth == 224)
    return &AMDGPU::VReg_224_Align2RegClass;
  if (BitWidth == 256)
    return &AMDGPU::VReg_256_Align2RegClass;
  if (BitWidth == 288)
    return &AMDGPU::VReg_288_Align2RegClass;
  if (BitWidth == 320)
    return &AMDGPU::VReg_320_Align2RegClass;
  if (BitWidth == 352)
    return &AMDGPU::VReg_352_Align2RegClass;
  if (BitWidth == 384)
    return &AMDGPU::VReg_384_Align2RegClass;
  if (BitWidth == 512)
    return &AMDGPU::VReg_512_Align2RegClass;
  if (BitWidth == 1024)
    return &AMDGPU::VReg_1024_Align2RegClass;

  return nullptr;
}

const TargetRegisterClass *
SIRegisterInfo::getVGPRClassForBitWidth(unsigned BitWidth) const {
  if (BitWidth == 1)
    return &AMDGPU::VReg_1RegClass;
  if (BitWidth == 16)
    return &AMDGPU::VGPR_16RegClass;
  if (BitWidth == 32)
    return &AMDGPU::VGPR_32RegClass;
  return ST.needsAlignedVGPRs() ? getAlignedVGPRClassForBitWidth(BitWidth)
                                : getAnyVGPRClassForBitWidth(BitWidth);
}

static const TargetRegisterClass *
getAnyAGPRClassForBitWidth(unsigned BitWidth) {
  if (BitWidth == 64)
    return &AMDGPU::AReg_64RegClass;
  if (BitWidth == 96)
    return &AMDGPU::AReg_96RegClass;
  if (BitWidth == 128)
    return &AMDGPU::AReg_128RegClass;
  if (BitWidth == 160)
    return &AMDGPU::AReg_160RegClass;
  if (BitWidth == 192)
    return &AMDGPU::AReg_192RegClass;
  if (BitWidth == 224)
    return &AMDGPU::AReg_224RegClass;
  if (BitWidth == 256)
    return &AMDGPU::AReg_256RegClass;
  if (BitWidth == 288)
    return &AMDGPU::AReg_288RegClass;
  if (BitWidth == 320)
    return &AMDGPU::AReg_320RegClass;
  if (BitWidth == 352)
    return &AMDGPU::AReg_352RegClass;
  if (BitWidth == 384)
    return &AMDGPU::AReg_384RegClass;
  if (BitWidth == 512)
    return &AMDGPU::AReg_512RegClass;
  if (BitWidth == 1024)
    return &AMDGPU::AReg_1024RegClass;

  return nullptr;
}

static const TargetRegisterClass *
getAlignedAGPRClassForBitWidth(unsigned BitWidth) {
  if (BitWidth == 64)
    return &AMDGPU::AReg_64_Align2RegClass;
  if (BitWidth == 96)
    return &AMDGPU::AReg_96_Align2RegClass;
  if (BitWidth == 128)
    return &AMDGPU::AReg_128_Align2RegClass;
  if (BitWidth == 160)
    return &AMDGPU::AReg_160_Align2RegClass;
  if (BitWidth == 192)
    return &AMDGPU::AReg_192_Align2RegClass;
  if (BitWidth == 224)
    return &AMDGPU::AReg_224_Align2RegClass;
  if (BitWidth == 256)
    return &AMDGPU::AReg_256_Align2RegClass;
  if (BitWidth == 288)
    return &AMDGPU::AReg_288_Align2RegClass;
  if (BitWidth == 320)
    return &AMDGPU::AReg_320_Align2RegClass;
  if (BitWidth == 352)
    return &AMDGPU::AReg_352_Align2RegClass;
  if (BitWidth == 384)
    return &AMDGPU::AReg_384_Align2RegClass;
  if (BitWidth == 512)
    return &AMDGPU::AReg_512_Align2RegClass;
  if (BitWidth == 1024)
    return &AMDGPU::AReg_1024_Align2RegClass;

  return nullptr;
}

const TargetRegisterClass *
SIRegisterInfo::getAGPRClassForBitWidth(unsigned BitWidth) const {
  if (BitWidth == 16)
    return &AMDGPU::AGPR_LO16RegClass;
  if (BitWidth == 32)
    return &AMDGPU::AGPR_32RegClass;
  return ST.needsAlignedVGPRs() ? getAlignedAGPRClassForBitWidth(BitWidth)
                                : getAnyAGPRClassForBitWidth(BitWidth);
}

static const TargetRegisterClass *
getAnyVectorSuperClassForBitWidth(unsigned BitWidth) {
  if (BitWidth == 64)
    return &AMDGPU::AV_64RegClass;
  if (BitWidth == 96)
    return &AMDGPU::AV_96RegClass;
  if (BitWidth == 128)
    return &AMDGPU::AV_128RegClass;
  if (BitWidth == 160)
    return &AMDGPU::AV_160RegClass;
  if (BitWidth == 192)
    return &AMDGPU::AV_192RegClass;
  if (BitWidth == 224)
    return &AMDGPU::AV_224RegClass;
  if (BitWidth == 256)
    return &AMDGPU::AV_256RegClass;
  if (BitWidth == 288)
    return &AMDGPU::AV_288RegClass;
  if (BitWidth == 320)
    return &AMDGPU::AV_320RegClass;
  if (BitWidth == 352)
    return &AMDGPU::AV_352RegClass;
  if (BitWidth == 384)
    return &AMDGPU::AV_384RegClass;
  if (BitWidth == 512)
    return &AMDGPU::AV_512RegClass;
  if (BitWidth == 1024)
    return &AMDGPU::AV_1024RegClass;

  return nullptr;
}

static const TargetRegisterClass *
getAlignedVectorSuperClassForBitWidth(unsigned BitWidth) {
  if (BitWidth == 64)
    return &AMDGPU::AV_64_Align2RegClass;
  if (BitWidth == 96)
    return &AMDGPU::AV_96_Align2RegClass;
  if (BitWidth == 128)
    return &AMDGPU::AV_128_Align2RegClass;
  if (BitWidth == 160)
    return &AMDGPU::AV_160_Align2RegClass;
  if (BitWidth == 192)
    return &AMDGPU::AV_192_Align2RegClass;
  if (BitWidth == 224)
    return &AMDGPU::AV_224_Align2RegClass;
  if (BitWidth == 256)
    return &AMDGPU::AV_256_Align2RegClass;
  if (BitWidth == 288)
    return &AMDGPU::AV_288_Align2RegClass;
  if (BitWidth == 320)
    return &AMDGPU::AV_320_Align2RegClass;
  if (BitWidth == 352)
    return &AMDGPU::AV_352_Align2RegClass;
  if (BitWidth == 384)
    return &AMDGPU::AV_384_Align2RegClass;
  if (BitWidth == 512)
    return &AMDGPU::AV_512_Align2RegClass;
  if (BitWidth == 1024)
    return &AMDGPU::AV_1024_Align2RegClass;

  return nullptr;
}

const TargetRegisterClass *
SIRegisterInfo::getVectorSuperClassForBitWidth(unsigned BitWidth) const {
  if (BitWidth == 32)
    return &AMDGPU::AV_32RegClass;
  return ST.needsAlignedVGPRs()
             ? getAlignedVectorSuperClassForBitWidth(BitWidth)
             : getAnyVectorSuperClassForBitWidth(BitWidth);
}

const TargetRegisterClass *
SIRegisterInfo::getSGPRClassForBitWidth(unsigned BitWidth) {
  if (BitWidth == 16)
    return &AMDGPU::SGPR_LO16RegClass;
  if (BitWidth == 32)
    return &AMDGPU::SReg_32RegClass;
  if (BitWidth == 64)
    return &AMDGPU::SReg_64RegClass;
  if (BitWidth == 96)
    return &AMDGPU::SGPR_96RegClass;
  if (BitWidth == 128)
    return &AMDGPU::SGPR_128RegClass;
  if (BitWidth == 160)
    return &AMDGPU::SGPR_160RegClass;
  if (BitWidth == 192)
    return &AMDGPU::SGPR_192RegClass;
  if (BitWidth == 224)
    return &AMDGPU::SGPR_224RegClass;
  if (BitWidth == 256)
    return &AMDGPU::SGPR_256RegClass;
  if (BitWidth == 288)
    return &AMDGPU::SGPR_288RegClass;
  if (BitWidth == 320)
    return &AMDGPU::SGPR_320RegClass;
  if (BitWidth == 352)
    return &AMDGPU::SGPR_352RegClass;
  if (BitWidth == 384)
    return &AMDGPU::SGPR_384RegClass;
  if (BitWidth == 512)
    return &AMDGPU::SGPR_512RegClass;
  if (BitWidth == 1024)
    return &AMDGPU::SGPR_1024RegClass;

  return nullptr;
}

bool SIRegisterInfo::isSGPRReg(const MachineRegisterInfo &MRI,
                               Register Reg) const {
  const TargetRegisterClass *RC;
  if (Reg.isVirtual())
    RC = MRI.getRegClass(Reg);
  else
    RC = getPhysRegBaseClass(Reg);
  return RC ? isSGPRClass(RC) : false;
}

const TargetRegisterClass *
SIRegisterInfo::getEquivalentVGPRClass(const TargetRegisterClass *SRC) const {
  unsigned Size = getRegSizeInBits(*SRC);
  const TargetRegisterClass *VRC = getVGPRClassForBitWidth(Size);
  assert(VRC && "Invalid register class size");
  return VRC;
}

const TargetRegisterClass *
SIRegisterInfo::getEquivalentAGPRClass(const TargetRegisterClass *SRC) const {
  unsigned Size = getRegSizeInBits(*SRC);
  const TargetRegisterClass *ARC = getAGPRClassForBitWidth(Size);
  assert(ARC && "Invalid register class size");
  return ARC;
}

const TargetRegisterClass *
SIRegisterInfo::getEquivalentSGPRClass(const TargetRegisterClass *VRC) const {
  unsigned Size = getRegSizeInBits(*VRC);
  if (Size == 32)
    return &AMDGPU::SGPR_32RegClass;
  const TargetRegisterClass *SRC = getSGPRClassForBitWidth(Size);
  assert(SRC && "Invalid register class size");
  return SRC;
}

const TargetRegisterClass *
SIRegisterInfo::getCompatibleSubRegClass(const TargetRegisterClass *SuperRC,
                                         const TargetRegisterClass *SubRC,
                                         unsigned SubIdx) const {
  // Ensure this subregister index is aligned in the super register.
  const TargetRegisterClass *MatchRC =
      getMatchingSuperRegClass(SuperRC, SubRC, SubIdx);
  return MatchRC && MatchRC->hasSubClassEq(SuperRC) ? MatchRC : nullptr;
}

bool SIRegisterInfo::opCanUseInlineConstant(unsigned OpType) const {
  if (OpType >= AMDGPU::OPERAND_REG_INLINE_AC_FIRST &&
      OpType <= AMDGPU::OPERAND_REG_INLINE_AC_LAST)
    return !ST.hasMFMAInlineLiteralBug();

  return OpType >= AMDGPU::OPERAND_SRC_FIRST &&
         OpType <= AMDGPU::OPERAND_SRC_LAST;
}

bool SIRegisterInfo::shouldRewriteCopySrc(
  const TargetRegisterClass *DefRC,
  unsigned DefSubReg,
  const TargetRegisterClass *SrcRC,
  unsigned SrcSubReg) const {
  // We want to prefer the smallest register class possible, so we don't want to
  // stop and rewrite on anything that looks like a subregister
  // extract. Operations mostly don't care about the super register class, so we
  // only want to stop on the most basic of copies between the same register
  // class.
  //
  // e.g. if we have something like
  // %0 = ...
  // %1 = ...
  // %2 = REG_SEQUENCE %0, sub0, %1, sub1, %2, sub2
  // %3 = COPY %2, sub0
  //
  // We want to look through the COPY to find:
  //  => %3 = COPY %0

  // Plain copy.
  return getCommonSubClass(DefRC, SrcRC) != nullptr;
}

bool SIRegisterInfo::opCanUseLiteralConstant(unsigned OpType) const {
  // TODO: 64-bit operands have extending behavior from 32-bit literal.
  return OpType >= AMDGPU::OPERAND_REG_IMM_FIRST &&
         OpType <= AMDGPU::OPERAND_REG_IMM_LAST;
}

/// Returns a lowest register that is not used at any point in the function.
///        If all registers are used, then this function will return
///         AMDGPU::NoRegister. If \p ReserveHighestRegister = true, then return
///         highest unused register.
MCRegister SIRegisterInfo::findUnusedRegister(
    const MachineRegisterInfo &MRI, const TargetRegisterClass *RC,
    const MachineFunction &MF, bool ReserveHighestRegister) const {
  if (ReserveHighestRegister) {
    for (MCRegister Reg : reverse(*RC))
      if (MRI.isAllocatable(Reg) && !MRI.isPhysRegUsed(Reg))
        return Reg;
  } else {
    for (MCRegister Reg : *RC)
      if (MRI.isAllocatable(Reg) && !MRI.isPhysRegUsed(Reg))
        return Reg;
  }
  return MCRegister();
}

bool SIRegisterInfo::isUniformReg(const MachineRegisterInfo &MRI,
                                  const RegisterBankInfo &RBI,
                                  Register Reg) const {
  auto *RB = RBI.getRegBank(Reg, MRI, *MRI.getTargetRegisterInfo());
  if (!RB)
    return false;

  return !RBI.isDivergentRegBank(RB);
}

ArrayRef<int16_t> SIRegisterInfo::getRegSplitParts(const TargetRegisterClass *RC,
                                                   unsigned EltSize) const {
  const unsigned RegBitWidth = AMDGPU::getRegBitWidth(*RC);
  assert(RegBitWidth >= 32 && RegBitWidth <= 1024);

  const unsigned RegDWORDs = RegBitWidth / 32;
  const unsigned EltDWORDs = EltSize / 4;
  assert(RegSplitParts.size() + 1 >= EltDWORDs);

  const std::vector<int16_t> &Parts = RegSplitParts[EltDWORDs - 1];
  const unsigned NumParts = RegDWORDs / EltDWORDs;

  return ArrayRef(Parts.data(), NumParts);
}

const TargetRegisterClass*
SIRegisterInfo::getRegClassForReg(const MachineRegisterInfo &MRI,
                                  Register Reg) const {
  return Reg.isVirtual() ? MRI.getRegClass(Reg) : getPhysRegBaseClass(Reg);
}

const TargetRegisterClass *
SIRegisterInfo::getRegClassForOperandReg(const MachineRegisterInfo &MRI,
                                         const MachineOperand &MO) const {
  const TargetRegisterClass *SrcRC = getRegClassForReg(MRI, MO.getReg());
  return getSubRegisterClass(SrcRC, MO.getSubReg());
}

bool SIRegisterInfo::isVGPR(const MachineRegisterInfo &MRI,
                            Register Reg) const {
  const TargetRegisterClass *RC = getRegClassForReg(MRI, Reg);
  // Registers without classes are unaddressable, SGPR-like registers.
  return RC && isVGPRClass(RC);
}

bool SIRegisterInfo::isAGPR(const MachineRegisterInfo &MRI,
                            Register Reg) const {
  const TargetRegisterClass *RC = getRegClassForReg(MRI, Reg);

  // Registers without classes are unaddressable, SGPR-like registers.
  return RC && isAGPRClass(RC);
}

bool SIRegisterInfo::shouldCoalesce(MachineInstr *MI,
                                    const TargetRegisterClass *SrcRC,
                                    unsigned SubReg,
                                    const TargetRegisterClass *DstRC,
                                    unsigned DstSubReg,
                                    const TargetRegisterClass *NewRC,
                                    LiveIntervals &LIS) const {
  unsigned SrcSize = getRegSizeInBits(*SrcRC);
  unsigned DstSize = getRegSizeInBits(*DstRC);
  unsigned NewSize = getRegSizeInBits(*NewRC);

  // Do not increase size of registers beyond dword, we would need to allocate
  // adjacent registers and constraint regalloc more than needed.

  // Always allow dword coalescing.
  if (SrcSize <= 32 || DstSize <= 32)
    return true;

  return NewSize <= DstSize || NewSize <= SrcSize;
}

unsigned SIRegisterInfo::getRegPressureLimit(const TargetRegisterClass *RC,
                                             MachineFunction &MF) const {
  const SIMachineFunctionInfo *MFI = MF.getInfo<SIMachineFunctionInfo>();

  unsigned Occupancy = ST.getOccupancyWithLocalMemSize(MFI->getLDSSize(),
                                                       MF.getFunction());
  switch (RC->getID()) {
  default:
    return AMDGPUGenRegisterInfo::getRegPressureLimit(RC, MF);
  case AMDGPU::VGPR_32RegClassID:
    return std::min(ST.getMaxNumVGPRs(Occupancy), ST.getMaxNumVGPRs(MF));
  case AMDGPU::SGPR_32RegClassID:
  case AMDGPU::SGPR_LO16RegClassID:
    return std::min(ST.getMaxNumSGPRs(Occupancy, true), ST.getMaxNumSGPRs(MF));
  }
}

unsigned SIRegisterInfo::getRegPressureSetLimit(const MachineFunction &MF,
                                                unsigned Idx) const {
  if (Idx == AMDGPU::RegisterPressureSets::VGPR_32 ||
      Idx == AMDGPU::RegisterPressureSets::AGPR_32)
    return getRegPressureLimit(&AMDGPU::VGPR_32RegClass,
                               const_cast<MachineFunction &>(MF));

  if (Idx == AMDGPU::RegisterPressureSets::SReg_32)
    return getRegPressureLimit(&AMDGPU::SGPR_32RegClass,
                               const_cast<MachineFunction &>(MF));

  llvm_unreachable("Unexpected register pressure set!");
}

const int *SIRegisterInfo::getRegUnitPressureSets(unsigned RegUnit) const {
  static const int Empty[] = { -1 };

  if (RegPressureIgnoredUnits[RegUnit])
    return Empty;

  return AMDGPUGenRegisterInfo::getRegUnitPressureSets(RegUnit);
}

MCRegister SIRegisterInfo::getReturnAddressReg(const MachineFunction &MF) const {
  // Not a callee saved register.
  return AMDGPU::SGPR30_SGPR31;
}

const TargetRegisterClass *
SIRegisterInfo::getRegClassForSizeOnBank(unsigned Size,
                                         const RegisterBank &RB) const {
  switch (RB.getID()) {
  case AMDGPU::VGPRRegBankID:
    return getVGPRClassForBitWidth(
        std::max(ST.useRealTrue16Insts() ? 16u : 32u, Size));
  case AMDGPU::VCCRegBankID:
    assert(Size == 1);
    return getWaveMaskRegClass();
  case AMDGPU::SGPRRegBankID:
    return getSGPRClassForBitWidth(std::max(32u, Size));
  case AMDGPU::AGPRRegBankID:
    return getAGPRClassForBitWidth(std::max(32u, Size));
  default:
    llvm_unreachable("unknown register bank");
  }
}

const TargetRegisterClass *
SIRegisterInfo::getConstrainedRegClassForOperand(const MachineOperand &MO,
                                         const MachineRegisterInfo &MRI) const {
  const RegClassOrRegBank &RCOrRB = MRI.getRegClassOrRegBank(MO.getReg());
  if (const RegisterBank *RB = dyn_cast<const RegisterBank *>(RCOrRB))
    return getRegClassForTypeOnBank(MRI.getType(MO.getReg()), *RB);

  if (const auto *RC = dyn_cast<const TargetRegisterClass *>(RCOrRB))
    return getAllocatableClass(RC);

  return nullptr;
}

MCRegister SIRegisterInfo::getVCC() const {
  return isWave32 ? AMDGPU::VCC_LO : AMDGPU::VCC;
}

MCRegister SIRegisterInfo::getExec() const {
  return isWave32 ? AMDGPU::EXEC_LO : AMDGPU::EXEC;
}

const TargetRegisterClass *SIRegisterInfo::getVGPR64Class() const {
  // VGPR tuples have an alignment requirement on gfx90a variants.
  return ST.needsAlignedVGPRs() ? &AMDGPU::VReg_64_Align2RegClass
                                : &AMDGPU::VReg_64RegClass;
}

const TargetRegisterClass *
SIRegisterInfo::getRegClass(unsigned RCID) const {
  switch ((int)RCID) {
  case AMDGPU::SReg_1RegClassID:
    return getBoolRC();
  case AMDGPU::SReg_1_XEXECRegClassID:
    return getWaveMaskRegClass();
  case -1:
    return nullptr;
  default:
    return AMDGPUGenRegisterInfo::getRegClass(RCID);
  }
}

// Find reaching register definition
MachineInstr *SIRegisterInfo::findReachingDef(Register Reg, unsigned SubReg,
                                              MachineInstr &Use,
                                              MachineRegisterInfo &MRI,
                                              LiveIntervals *LIS) const {
  auto &MDT = LIS->getDomTree();
  SlotIndex UseIdx = LIS->getInstructionIndex(Use);
  SlotIndex DefIdx;

  if (Reg.isVirtual()) {
    if (!LIS->hasInterval(Reg))
      return nullptr;
    LiveInterval &LI = LIS->getInterval(Reg);
    LaneBitmask SubLanes = SubReg ? getSubRegIndexLaneMask(SubReg)
                                  : MRI.getMaxLaneMaskForVReg(Reg);
    VNInfo *V = nullptr;
    if (LI.hasSubRanges()) {
      for (auto &S : LI.subranges()) {
        if ((S.LaneMask & SubLanes) == SubLanes) {
          V = S.getVNInfoAt(UseIdx);
          break;
        }
      }
    } else {
      V = LI.getVNInfoAt(UseIdx);
    }
    if (!V)
      return nullptr;
    DefIdx = V->def;
  } else {
    // Find last def.
    for (MCRegUnit Unit : regunits(Reg.asMCReg())) {
      LiveRange &LR = LIS->getRegUnit(Unit);
      if (VNInfo *V = LR.getVNInfoAt(UseIdx)) {
        if (!DefIdx.isValid() ||
            MDT.dominates(LIS->getInstructionFromIndex(DefIdx),
                          LIS->getInstructionFromIndex(V->def)))
          DefIdx = V->def;
      } else {
        return nullptr;
      }
    }
  }

  MachineInstr *Def = LIS->getInstructionFromIndex(DefIdx);

  if (!Def || !MDT.dominates(Def, &Use))
    return nullptr;

  assert(Def->modifiesRegister(Reg, this));

  return Def;
}

MCPhysReg SIRegisterInfo::get32BitRegister(MCPhysReg Reg) const {
  assert(getRegSizeInBits(*getPhysRegBaseClass(Reg)) <= 32);

  for (const TargetRegisterClass &RC : { AMDGPU::VGPR_32RegClass,
                                         AMDGPU::SReg_32RegClass,
                                         AMDGPU::AGPR_32RegClass } ) {
    if (MCPhysReg Super = getMatchingSuperReg(Reg, AMDGPU::lo16, &RC))
      return Super;
  }
  if (MCPhysReg Super = getMatchingSuperReg(Reg, AMDGPU::hi16,
                                            &AMDGPU::VGPR_32RegClass)) {
      return Super;
  }

  return AMDGPU::NoRegister;
}

bool SIRegisterInfo::isProperlyAlignedRC(const TargetRegisterClass &RC) const {
  if (!ST.needsAlignedVGPRs())
    return true;

  if (isVGPRClass(&RC))
    return RC.hasSuperClassEq(getVGPRClassForBitWidth(getRegSizeInBits(RC)));
  if (isAGPRClass(&RC))
    return RC.hasSuperClassEq(getAGPRClassForBitWidth(getRegSizeInBits(RC)));
  if (isVectorSuperClass(&RC))
    return RC.hasSuperClassEq(
        getVectorSuperClassForBitWidth(getRegSizeInBits(RC)));

  return true;
}

const TargetRegisterClass *
SIRegisterInfo::getProperlyAlignedRC(const TargetRegisterClass *RC) const {
  if (!RC || !ST.needsAlignedVGPRs())
    return RC;

  unsigned Size = getRegSizeInBits(*RC);
  if (Size <= 32)
    return RC;

  if (isVGPRClass(RC))
    return getAlignedVGPRClassForBitWidth(Size);
  if (isAGPRClass(RC))
    return getAlignedAGPRClassForBitWidth(Size);
  if (isVectorSuperClass(RC))
    return getAlignedVectorSuperClassForBitWidth(Size);

  return RC;
}

ArrayRef<MCPhysReg>
SIRegisterInfo::getAllSGPR128(const MachineFunction &MF) const {
  return ArrayRef(AMDGPU::SGPR_128RegClass.begin(), ST.getMaxNumSGPRs(MF) / 4);
}

ArrayRef<MCPhysReg>
SIRegisterInfo::getAllSGPR64(const MachineFunction &MF) const {
  return ArrayRef(AMDGPU::SGPR_64RegClass.begin(), ST.getMaxNumSGPRs(MF) / 2);
}

ArrayRef<MCPhysReg>
SIRegisterInfo::getAllSGPR32(const MachineFunction &MF) const {
  return ArrayRef(AMDGPU::SGPR_32RegClass.begin(), ST.getMaxNumSGPRs(MF));
}

unsigned
SIRegisterInfo::getSubRegAlignmentNumBits(const TargetRegisterClass *RC,
                                          unsigned SubReg) const {
  switch (RC->TSFlags & SIRCFlags::RegKindMask) {
  case SIRCFlags::HasSGPR:
    return std::min(128u, getSubRegIdxSize(SubReg));
  case SIRCFlags::HasAGPR:
  case SIRCFlags::HasVGPR:
  case SIRCFlags::HasVGPR | SIRCFlags::HasAGPR:
    return std::min(32u, getSubRegIdxSize(SubReg));
  default:
    break;
  }
  return 0;
}

unsigned
SIRegisterInfo::getNumUsedPhysRegs(const MachineRegisterInfo &MRI,
                                   const TargetRegisterClass &RC) const {
  for (MCPhysReg Reg : reverse(RC.getRegisters()))
    if (MRI.isPhysRegUsed(Reg))
      return getHWRegIndex(Reg) + 1;
  return 0;
<<<<<<< HEAD
=======
}

SmallVector<StringLiteral>
SIRegisterInfo::getVRegFlagsOfReg(Register Reg,
                                  const MachineFunction &MF) const {
  SmallVector<StringLiteral> RegFlags;
  const SIMachineFunctionInfo *FuncInfo = MF.getInfo<SIMachineFunctionInfo>();
  if (FuncInfo->checkFlag(Reg, AMDGPU::VirtRegFlag::WWM_REG))
    RegFlags.push_back("WWM_REG");
  return RegFlags;
>>>>>>> ce7c17d5
}<|MERGE_RESOLUTION|>--- conflicted
+++ resolved
@@ -3888,8 +3888,6 @@
     if (MRI.isPhysRegUsed(Reg))
       return getHWRegIndex(Reg) + 1;
   return 0;
-<<<<<<< HEAD
-=======
 }
 
 SmallVector<StringLiteral>
@@ -3900,5 +3898,4 @@
   if (FuncInfo->checkFlag(Reg, AMDGPU::VirtRegFlag::WWM_REG))
     RegFlags.push_back("WWM_REG");
   return RegFlags;
->>>>>>> ce7c17d5
 }