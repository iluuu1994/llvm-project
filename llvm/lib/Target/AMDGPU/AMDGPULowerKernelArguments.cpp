//===-- AMDGPULowerKernelArguments.cpp ------------------------------------------===//
//
// Part of the LLVM Project, under the Apache License v2.0 with LLVM Exceptions.
// See https://llvm.org/LICENSE.txt for license information.
// SPDX-License-Identifier: Apache-2.0 WITH LLVM-exception
//
//===----------------------------------------------------------------------===//
//
/// \file This pass replaces accesses to kernel arguments with loads from
/// offsets from the kernarg base pointer.
//
//===----------------------------------------------------------------------===//

#include "AMDGPU.h"
#include "GCNSubtarget.h"
<<<<<<< HEAD
#include "llvm/ADT/StringExtras.h"
=======
>>>>>>> ce7c17d5
#include "llvm/Analysis/ValueTracking.h"
#include "llvm/CodeGen/TargetPassConfig.h"
#include "llvm/IR/Attributes.h"
#include "llvm/IR/IRBuilder.h"
#include "llvm/IR/IntrinsicsAMDGPU.h"
#include "llvm/IR/MDBuilder.h"
#include "llvm/Target/TargetMachine.h"

#define DEBUG_TYPE "amdgpu-lower-kernel-arguments"

using namespace llvm;

namespace {

class PreloadKernelArgInfo {
private:
  Function &F;
  const GCNSubtarget &ST;
  unsigned NumFreeUserSGPRs;

  enum HiddenArg : unsigned {
    HIDDEN_BLOCK_COUNT_X,
    HIDDEN_BLOCK_COUNT_Y,
    HIDDEN_BLOCK_COUNT_Z,
    HIDDEN_GROUP_SIZE_X,
    HIDDEN_GROUP_SIZE_Y,
    HIDDEN_GROUP_SIZE_Z,
    HIDDEN_REMAINDER_X,
    HIDDEN_REMAINDER_Y,
    HIDDEN_REMAINDER_Z,
    END_HIDDEN_ARGS
  };

  // Stores information about a specific hidden argument.
  struct HiddenArgInfo {
    // Offset in bytes from the location in the kernearg segment pointed to by
    // the implicitarg pointer.
    uint8_t Offset;
    // The size of the hidden argument in bytes.
    uint8_t Size;
    // The name of the hidden argument in the kernel signature.
    const char *Name;
  };

  static constexpr HiddenArgInfo HiddenArgs[END_HIDDEN_ARGS] = {
      {0, 4, "_hidden_block_count_x"}, {4, 4, "_hidden_block_count_y"},
      {8, 4, "_hidden_block_count_z"}, {12, 2, "_hidden_group_size_x"},
      {14, 2, "_hidden_group_size_y"}, {16, 2, "_hidden_group_size_z"},
      {18, 2, "_hidden_remainder_x"},  {20, 2, "_hidden_remainder_y"},
      {22, 2, "_hidden_remainder_z"}};

  static HiddenArg getHiddenArgFromOffset(unsigned Offset) {
    for (unsigned I = 0; I < END_HIDDEN_ARGS; ++I)
      if (HiddenArgs[I].Offset == Offset)
        return static_cast<HiddenArg>(I);

    return END_HIDDEN_ARGS;
  }

  static Type *getHiddenArgType(LLVMContext &Ctx, HiddenArg HA) {
    if (HA < END_HIDDEN_ARGS)
      return Type::getIntNTy(Ctx, HiddenArgs[HA].Size * 8);

    llvm_unreachable("Unexpected hidden argument.");
  }

  static const char *getHiddenArgName(HiddenArg HA) {
    if (HA < END_HIDDEN_ARGS) {
      return HiddenArgs[HA].Name;
    }
    llvm_unreachable("Unexpected hidden argument.");
  }
<<<<<<< HEAD

  // Clones the function after adding implicit arguments to the argument list
  // and returns the new updated function. Preloaded implicit arguments are
  // added up to and including the last one that will be preloaded, indicated by
  // LastPreloadIndex. Currently preloading is only performed on the totality of
  // sequential data from the kernarg segment including implicit (hidden)
  // arguments. This means that all arguments up to the last preloaded argument
  // will also be preloaded even if that data is unused.
  Function *cloneFunctionWithPreloadImplicitArgs(unsigned LastPreloadIndex) {
    FunctionType *FT = F.getFunctionType();
    LLVMContext &Ctx = F.getParent()->getContext();
    SmallVector<Type *, 16> FTypes(FT->param_begin(), FT->param_end());
    for (unsigned I = 0; I <= LastPreloadIndex; ++I)
      FTypes.push_back(getHiddenArgType(Ctx, HiddenArg(I)));

    FunctionType *NFT =
        FunctionType::get(FT->getReturnType(), FTypes, FT->isVarArg());
    Function *NF =
        Function::Create(NFT, F.getLinkage(), F.getAddressSpace(), F.getName());

    NF->copyAttributesFrom(&F);
    NF->copyMetadata(&F, 0);
    NF->setIsNewDbgInfoFormat(F.IsNewDbgInfoFormat);

    F.getParent()->getFunctionList().insert(F.getIterator(), NF);
    NF->takeName(&F);
    NF->splice(NF->begin(), &F);

    Function::arg_iterator NFArg = NF->arg_begin();
    for (Argument &Arg : F.args()) {
      Arg.replaceAllUsesWith(&*NFArg);
      NFArg->takeName(&Arg);
      ++NFArg;
    }

    AttrBuilder AB(Ctx);
    AB.addAttribute(Attribute::InReg);
    AB.addAttribute("amdgpu-hidden-argument");
    AttributeList AL = NF->getAttributes();
    for (unsigned I = 0; I <= LastPreloadIndex; ++I) {
      AL = AL.addParamAttributes(Ctx, NFArg->getArgNo(), AB);
      NFArg++->setName(getHiddenArgName(HiddenArg(I)));
    }

=======

  // Clones the function after adding implicit arguments to the argument list
  // and returns the new updated function. Preloaded implicit arguments are
  // added up to and including the last one that will be preloaded, indicated by
  // LastPreloadIndex. Currently preloading is only performed on the totality of
  // sequential data from the kernarg segment including implicit (hidden)
  // arguments. This means that all arguments up to the last preloaded argument
  // will also be preloaded even if that data is unused.
  Function *cloneFunctionWithPreloadImplicitArgs(unsigned LastPreloadIndex) {
    FunctionType *FT = F.getFunctionType();
    LLVMContext &Ctx = F.getParent()->getContext();
    SmallVector<Type *, 16> FTypes(FT->param_begin(), FT->param_end());
    for (unsigned I = 0; I <= LastPreloadIndex; ++I)
      FTypes.push_back(getHiddenArgType(Ctx, HiddenArg(I)));

    FunctionType *NFT =
        FunctionType::get(FT->getReturnType(), FTypes, FT->isVarArg());
    Function *NF =
        Function::Create(NFT, F.getLinkage(), F.getAddressSpace(), F.getName());

    NF->copyAttributesFrom(&F);
    NF->copyMetadata(&F, 0);
    NF->setIsNewDbgInfoFormat(F.IsNewDbgInfoFormat);

    F.getParent()->getFunctionList().insert(F.getIterator(), NF);
    NF->takeName(&F);
    NF->splice(NF->begin(), &F);

    Function::arg_iterator NFArg = NF->arg_begin();
    for (Argument &Arg : F.args()) {
      Arg.replaceAllUsesWith(&*NFArg);
      NFArg->takeName(&Arg);
      ++NFArg;
    }

    AttrBuilder AB(Ctx);
    AB.addAttribute(Attribute::InReg);
    AB.addAttribute("amdgpu-hidden-argument");
    AttributeList AL = NF->getAttributes();
    for (unsigned I = 0; I <= LastPreloadIndex; ++I) {
      AL = AL.addParamAttributes(Ctx, NFArg->getArgNo(), AB);
      NFArg++->setName(getHiddenArgName(HiddenArg(I)));
    }

>>>>>>> ce7c17d5
    NF->setAttributes(AL);
    F.replaceAllUsesWith(NF);
    F.setCallingConv(CallingConv::C);

    return NF;
  }

public:
  PreloadKernelArgInfo(Function &F, const GCNSubtarget &ST) : F(F), ST(ST) {
    setInitialFreeUserSGPRsCount();
  }

  // Returns the maximum number of user SGPRs that we have available to preload
  // arguments.
  void setInitialFreeUserSGPRsCount() {
    GCNUserSGPRUsageInfo UserSGPRInfo(F, ST);
    NumFreeUserSGPRs = UserSGPRInfo.getNumFreeUserSGPRs();
  }

  bool tryAllocPreloadSGPRs(unsigned AllocSize, uint64_t ArgOffset,
                            uint64_t LastExplicitArgOffset) {
    //  Check if this argument may be loaded into the same register as the
    //  previous argument.
    if (ArgOffset - LastExplicitArgOffset < 4 &&
        !isAligned(Align(4), ArgOffset))
      return true;

    // Pad SGPRs for kernarg alignment.
    ArgOffset = alignDown(ArgOffset, 4);
    unsigned Padding = ArgOffset - LastExplicitArgOffset;
    unsigned PaddingSGPRs = alignTo(Padding, 4) / 4;
    unsigned NumPreloadSGPRs = alignTo(AllocSize, 4) / 4;
    if (NumPreloadSGPRs + PaddingSGPRs > NumFreeUserSGPRs)
      return false;

    NumFreeUserSGPRs -= (NumPreloadSGPRs + PaddingSGPRs);
    return true;
  }

  // Try to allocate SGPRs to preload implicit kernel arguments.
  void tryAllocImplicitArgPreloadSGPRs(uint64_t ImplicitArgsBaseOffset,
<<<<<<< HEAD
=======
                                       uint64_t LastExplicitArgOffset,
>>>>>>> ce7c17d5
                                       IRBuilder<> &Builder) {
    Function *ImplicitArgPtr = Intrinsic::getDeclarationIfExists(
        F.getParent(), Intrinsic::amdgcn_implicitarg_ptr);
    if (!ImplicitArgPtr)
      return;

    const DataLayout &DL = F.getParent()->getDataLayout();
    // Pair is the load and the load offset.
    SmallVector<std::pair<LoadInst *, unsigned>, 4> ImplicitArgLoads;
    for (auto *U : ImplicitArgPtr->users()) {
      Instruction *CI = dyn_cast<Instruction>(U);
      if (!CI || CI->getParent()->getParent() != &F)
        continue;

      for (auto *U : CI->users()) {
        int64_t Offset = 0;
        auto *Load = dyn_cast<LoadInst>(U); // Load from ImplicitArgPtr?
        if (!Load) {
          if (GetPointerBaseWithConstantOffset(U, Offset, DL) != CI)
            continue;

          Load = dyn_cast<LoadInst>(*U->user_begin()); // Load from GEP?
        }

        if (!Load || !Load->isSimple())
          continue;

        // FIXME: Expand to handle 64-bit implicit args and large merged loads.
        LLVMContext &Ctx = F.getParent()->getContext();
        Type *LoadTy = Load->getType();
        HiddenArg HA = getHiddenArgFromOffset(Offset);
        if (HA == END_HIDDEN_ARGS || LoadTy != getHiddenArgType(Ctx, HA))
          continue;

        ImplicitArgLoads.push_back(std::make_pair(Load, Offset));
      }
    }

    if (ImplicitArgLoads.empty())
      return;

    // Allocate loads in order of offset. We need to be sure that the implicit
    // argument can actually be preloaded.
    std::sort(ImplicitArgLoads.begin(), ImplicitArgLoads.end(), less_second());

<<<<<<< HEAD
    uint64_t LastExplicitArgOffset = ImplicitArgsBaseOffset;
=======
>>>>>>> ce7c17d5
    // If we fail to preload any implicit argument we know we don't have SGPRs
    // to preload any subsequent ones with larger offsets. Find the first
    // argument that we cannot preload.
    auto *PreloadEnd = std::find_if(
        ImplicitArgLoads.begin(), ImplicitArgLoads.end(),
        [&](const std::pair<LoadInst *, unsigned> &Load) {
          unsigned LoadSize = DL.getTypeStoreSize(Load.first->getType());
          unsigned LoadOffset = Load.second;
          if (!tryAllocPreloadSGPRs(LoadSize,
                                    LoadOffset + ImplicitArgsBaseOffset,
                                    LastExplicitArgOffset))
            return true;

<<<<<<< HEAD
          LastExplicitArgOffset = LoadOffset + LoadSize;
=======
          LastExplicitArgOffset =
              ImplicitArgsBaseOffset + LoadOffset + LoadSize;
>>>>>>> ce7c17d5
          return false;
        });

    if (PreloadEnd == ImplicitArgLoads.begin())
      return;

    unsigned LastHiddenArgIndex = getHiddenArgFromOffset(PreloadEnd[-1].second);
    Function *NF = cloneFunctionWithPreloadImplicitArgs(LastHiddenArgIndex);
    assert(NF);
    for (const auto *I = ImplicitArgLoads.begin(); I != PreloadEnd; ++I) {
      LoadInst *LoadInst = I->first;
      unsigned LoadOffset = I->second;
      unsigned HiddenArgIndex = getHiddenArgFromOffset(LoadOffset);
      unsigned Index = NF->arg_size() - LastHiddenArgIndex + HiddenArgIndex - 1;
      Argument *Arg = NF->getArg(Index);
      LoadInst->replaceAllUsesWith(Arg);
    }
  }
};

class AMDGPULowerKernelArguments : public FunctionPass {
public:
  static char ID;

  AMDGPULowerKernelArguments() : FunctionPass(ID) {}

  bool runOnFunction(Function &F) override;

  void getAnalysisUsage(AnalysisUsage &AU) const override {
    AU.addRequired<TargetPassConfig>();
    AU.setPreservesAll();
 }
};

} // end anonymous namespace

// skip allocas
static BasicBlock::iterator getInsertPt(BasicBlock &BB) {
  BasicBlock::iterator InsPt = BB.getFirstInsertionPt();
  for (BasicBlock::iterator E = BB.end(); InsPt != E; ++InsPt) {
    AllocaInst *AI = dyn_cast<AllocaInst>(&*InsPt);

    // If this is a dynamic alloca, the value may depend on the loaded kernargs,
    // so loads will need to be inserted before it.
    if (!AI || !AI->isStaticAlloca())
      break;
  }

  return InsPt;
}

static bool lowerKernelArguments(Function &F, const TargetMachine &TM) {
  CallingConv::ID CC = F.getCallingConv();
  if (CC != CallingConv::AMDGPU_KERNEL || F.arg_empty())
    return false;

  const GCNSubtarget &ST = TM.getSubtarget<GCNSubtarget>(F);
  LLVMContext &Ctx = F.getParent()->getContext();
  const DataLayout &DL = F.getDataLayout();
  BasicBlock &EntryBlock = *F.begin();
  IRBuilder<> Builder(&EntryBlock, getInsertPt(EntryBlock));

  const Align KernArgBaseAlign(16); // FIXME: Increase if necessary
  const uint64_t BaseOffset = ST.getExplicitKernelArgOffset();

  Align MaxAlign;
  // FIXME: Alignment is broken with explicit arg offset.;
  const uint64_t TotalKernArgSize = ST.getKernArgSegmentSize(F, MaxAlign);
  if (TotalKernArgSize == 0)
    return false;

  CallInst *KernArgSegment =
      Builder.CreateIntrinsic(Intrinsic::amdgcn_kernarg_segment_ptr, {}, {},
                              nullptr, F.getName() + ".kernarg.segment");
  KernArgSegment->addRetAttr(Attribute::NonNull);
  KernArgSegment->addRetAttr(
      Attribute::getWithDereferenceableBytes(Ctx, TotalKernArgSize));

  uint64_t ExplicitArgOffset = 0;
  // Preloaded kernel arguments must be sequential.
  bool InPreloadSequence = true;
  PreloadKernelArgInfo PreloadInfo(F, ST);

  for (Argument &Arg : F.args()) {
    const bool IsByRef = Arg.hasByRefAttr();
    Type *ArgTy = IsByRef ? Arg.getParamByRefType() : Arg.getType();
    MaybeAlign ParamAlign = IsByRef ? Arg.getParamAlign() : std::nullopt;
    Align ABITypeAlign = DL.getValueOrABITypeAlignment(ParamAlign, ArgTy);

    uint64_t Size = DL.getTypeSizeInBits(ArgTy);
    uint64_t AllocSize = DL.getTypeAllocSize(ArgTy);

    uint64_t EltOffset = alignTo(ExplicitArgOffset, ABITypeAlign) + BaseOffset;
    uint64_t LastExplicitArgOffset = ExplicitArgOffset;
    ExplicitArgOffset = alignTo(ExplicitArgOffset, ABITypeAlign) + AllocSize;

    // Guard against the situation where hidden arguments have already been
    // lowered and added to the kernel function signiture, i.e. in a situation
    // where this pass has run twice.
    if (Arg.hasAttribute("amdgpu-hidden-argument"))
      break;

    // Try to preload this argument into user SGPRs.
    if (Arg.hasInRegAttr() && InPreloadSequence && ST.hasKernargPreload() &&
        !Arg.getType()->isAggregateType())
      if (PreloadInfo.tryAllocPreloadSGPRs(AllocSize, EltOffset,
                                           LastExplicitArgOffset))
        continue;

    InPreloadSequence = false;

    if (Arg.use_empty())
      continue;

    // If this is byval, the loads are already explicit in the function. We just
    // need to rewrite the pointer values.
    if (IsByRef) {
      Value *ArgOffsetPtr = Builder.CreateConstInBoundsGEP1_64(
          Builder.getInt8Ty(), KernArgSegment, EltOffset,
          Arg.getName() + ".byval.kernarg.offset");

      Value *CastOffsetPtr =
          Builder.CreateAddrSpaceCast(ArgOffsetPtr, Arg.getType());
      Arg.replaceAllUsesWith(CastOffsetPtr);
      continue;
    }

    if (PointerType *PT = dyn_cast<PointerType>(ArgTy)) {
      // FIXME: Hack. We rely on AssertZext to be able to fold DS addressing
      // modes on SI to know the high bits are 0 so pointer adds don't wrap. We
      // can't represent this with range metadata because it's only allowed for
      // integer types.
      if ((PT->getAddressSpace() == AMDGPUAS::LOCAL_ADDRESS ||
           PT->getAddressSpace() == AMDGPUAS::REGION_ADDRESS) &&
          !ST.hasUsableDSOffset())
        continue;

      // FIXME: We can replace this with equivalent alias.scope/noalias
      // metadata, but this appears to be a lot of work.
      if (Arg.hasNoAliasAttr())
        continue;
    }

    auto *VT = dyn_cast<FixedVectorType>(ArgTy);
    bool IsV3 = VT && VT->getNumElements() == 3;
    bool DoShiftOpt = Size < 32 && !ArgTy->isAggregateType();

    VectorType *V4Ty = nullptr;

    int64_t AlignDownOffset = alignDown(EltOffset, 4);
    int64_t OffsetDiff = EltOffset - AlignDownOffset;
    Align AdjustedAlign = commonAlignment(
        KernArgBaseAlign, DoShiftOpt ? AlignDownOffset : EltOffset);

    Value *ArgPtr;
    Type *AdjustedArgTy;
    if (DoShiftOpt) { // FIXME: Handle aggregate types
      // Since we don't have sub-dword scalar loads, avoid doing an extload by
      // loading earlier than the argument address, and extracting the relevant
      // bits.
      // TODO: Update this for GFX12 which does have scalar sub-dword loads.
      //
      // Additionally widen any sub-dword load to i32 even if suitably aligned,
      // so that CSE between different argument loads works easily.
      ArgPtr = Builder.CreateConstInBoundsGEP1_64(
          Builder.getInt8Ty(), KernArgSegment, AlignDownOffset,
          Arg.getName() + ".kernarg.offset.align.down");
      AdjustedArgTy = Builder.getInt32Ty();
    } else {
      ArgPtr = Builder.CreateConstInBoundsGEP1_64(
          Builder.getInt8Ty(), KernArgSegment, EltOffset,
          Arg.getName() + ".kernarg.offset");
      AdjustedArgTy = ArgTy;
    }

    if (IsV3 && Size >= 32) {
      V4Ty = FixedVectorType::get(VT->getElementType(), 4);
      // Use the hack that clang uses to avoid SelectionDAG ruining v3 loads
      AdjustedArgTy = V4Ty;
    }

    LoadInst *Load =
        Builder.CreateAlignedLoad(AdjustedArgTy, ArgPtr, AdjustedAlign);
    Load->setMetadata(LLVMContext::MD_invariant_load, MDNode::get(Ctx, {}));

    MDBuilder MDB(Ctx);

    if (Arg.hasAttribute(Attribute::NoUndef))
      Load->setMetadata(LLVMContext::MD_noundef, MDNode::get(Ctx, {}));

    if (Arg.hasAttribute(Attribute::Range)) {
      const ConstantRange &Range =
          Arg.getAttribute(Attribute::Range).getValueAsConstantRange();
      Load->setMetadata(LLVMContext::MD_range,
                        MDB.createRange(Range.getLower(), Range.getUpper()));
    }

    if (isa<PointerType>(ArgTy)) {
      if (Arg.hasNonNullAttr())
        Load->setMetadata(LLVMContext::MD_nonnull, MDNode::get(Ctx, {}));

      uint64_t DerefBytes = Arg.getDereferenceableBytes();
      if (DerefBytes != 0) {
        Load->setMetadata(
          LLVMContext::MD_dereferenceable,
          MDNode::get(Ctx,
                      MDB.createConstant(
                        ConstantInt::get(Builder.getInt64Ty(), DerefBytes))));
      }

      uint64_t DerefOrNullBytes = Arg.getDereferenceableOrNullBytes();
      if (DerefOrNullBytes != 0) {
        Load->setMetadata(
          LLVMContext::MD_dereferenceable_or_null,
          MDNode::get(Ctx,
                      MDB.createConstant(ConstantInt::get(Builder.getInt64Ty(),
                                                          DerefOrNullBytes))));
      }

      if (MaybeAlign ParamAlign = Arg.getParamAlign()) {
        Load->setMetadata(
            LLVMContext::MD_align,
            MDNode::get(Ctx, MDB.createConstant(ConstantInt::get(
                                 Builder.getInt64Ty(), ParamAlign->value()))));
      }
    }

    // TODO: Convert noalias arg to !noalias

    if (DoShiftOpt) {
      Value *ExtractBits = OffsetDiff == 0 ?
        Load : Builder.CreateLShr(Load, OffsetDiff * 8);

      IntegerType *ArgIntTy = Builder.getIntNTy(Size);
      Value *Trunc = Builder.CreateTrunc(ExtractBits, ArgIntTy);
      Value *NewVal = Builder.CreateBitCast(Trunc, ArgTy,
                                            Arg.getName() + ".load");
      Arg.replaceAllUsesWith(NewVal);
    } else if (IsV3) {
      Value *Shuf = Builder.CreateShuffleVector(Load, ArrayRef<int>{0, 1, 2},
                                                Arg.getName() + ".load");
      Arg.replaceAllUsesWith(Shuf);
    } else {
      Load->setName(Arg.getName() + ".load");
      Arg.replaceAllUsesWith(Load);
    }
  }

  KernArgSegment->addRetAttr(
      Attribute::getWithAlignment(Ctx, std::max(KernArgBaseAlign, MaxAlign)));

  if (InPreloadSequence) {
    uint64_t ImplicitArgsBaseOffset =
        alignTo(ExplicitArgOffset, ST.getAlignmentForImplicitArgPtr()) +
        BaseOffset;
    PreloadInfo.tryAllocImplicitArgPreloadSGPRs(ImplicitArgsBaseOffset,
<<<<<<< HEAD
                                                Builder);
=======
                                                ExplicitArgOffset, Builder);
>>>>>>> ce7c17d5
  }

  return true;
}

bool AMDGPULowerKernelArguments::runOnFunction(Function &F) {
  auto &TPC = getAnalysis<TargetPassConfig>();
  const TargetMachine &TM = TPC.getTM<TargetMachine>();
  return lowerKernelArguments(F, TM);
}

INITIALIZE_PASS_BEGIN(AMDGPULowerKernelArguments, DEBUG_TYPE,
                      "AMDGPU Lower Kernel Arguments", false, false)
INITIALIZE_PASS_END(AMDGPULowerKernelArguments, DEBUG_TYPE, "AMDGPU Lower Kernel Arguments",
                    false, false)

char AMDGPULowerKernelArguments::ID = 0;

FunctionPass *llvm::createAMDGPULowerKernelArgumentsPass() {
  return new AMDGPULowerKernelArguments();
}

PreservedAnalyses
AMDGPULowerKernelArgumentsPass::run(Function &F, FunctionAnalysisManager &AM) {
  bool Changed = lowerKernelArguments(F, TM);
  if (Changed) {
    // TODO: Preserves a lot more.
    PreservedAnalyses PA;
    PA.preserveSet<CFGAnalyses>();
    return PA;
  }

  return PreservedAnalyses::all();
}<|MERGE_RESOLUTION|>--- conflicted
+++ resolved
@@ -13,10 +13,6 @@
 
 #include "AMDGPU.h"
 #include "GCNSubtarget.h"
-<<<<<<< HEAD
-#include "llvm/ADT/StringExtras.h"
-=======
->>>>>>> ce7c17d5
 #include "llvm/Analysis/ValueTracking.h"
 #include "llvm/CodeGen/TargetPassConfig.h"
 #include "llvm/IR/Attributes.h"
@@ -89,7 +85,6 @@
     }
     llvm_unreachable("Unexpected hidden argument.");
   }
-<<<<<<< HEAD
 
   // Clones the function after adding implicit arguments to the argument list
   // and returns the new updated function. Preloaded implicit arguments are
@@ -134,52 +129,6 @@
       NFArg++->setName(getHiddenArgName(HiddenArg(I)));
     }
 
-=======
-
-  // Clones the function after adding implicit arguments to the argument list
-  // and returns the new updated function. Preloaded implicit arguments are
-  // added up to and including the last one that will be preloaded, indicated by
-  // LastPreloadIndex. Currently preloading is only performed on the totality of
-  // sequential data from the kernarg segment including implicit (hidden)
-  // arguments. This means that all arguments up to the last preloaded argument
-  // will also be preloaded even if that data is unused.
-  Function *cloneFunctionWithPreloadImplicitArgs(unsigned LastPreloadIndex) {
-    FunctionType *FT = F.getFunctionType();
-    LLVMContext &Ctx = F.getParent()->getContext();
-    SmallVector<Type *, 16> FTypes(FT->param_begin(), FT->param_end());
-    for (unsigned I = 0; I <= LastPreloadIndex; ++I)
-      FTypes.push_back(getHiddenArgType(Ctx, HiddenArg(I)));
-
-    FunctionType *NFT =
-        FunctionType::get(FT->getReturnType(), FTypes, FT->isVarArg());
-    Function *NF =
-        Function::Create(NFT, F.getLinkage(), F.getAddressSpace(), F.getName());
-
-    NF->copyAttributesFrom(&F);
-    NF->copyMetadata(&F, 0);
-    NF->setIsNewDbgInfoFormat(F.IsNewDbgInfoFormat);
-
-    F.getParent()->getFunctionList().insert(F.getIterator(), NF);
-    NF->takeName(&F);
-    NF->splice(NF->begin(), &F);
-
-    Function::arg_iterator NFArg = NF->arg_begin();
-    for (Argument &Arg : F.args()) {
-      Arg.replaceAllUsesWith(&*NFArg);
-      NFArg->takeName(&Arg);
-      ++NFArg;
-    }
-
-    AttrBuilder AB(Ctx);
-    AB.addAttribute(Attribute::InReg);
-    AB.addAttribute("amdgpu-hidden-argument");
-    AttributeList AL = NF->getAttributes();
-    for (unsigned I = 0; I <= LastPreloadIndex; ++I) {
-      AL = AL.addParamAttributes(Ctx, NFArg->getArgNo(), AB);
-      NFArg++->setName(getHiddenArgName(HiddenArg(I)));
-    }
-
->>>>>>> ce7c17d5
     NF->setAttributes(AL);
     F.replaceAllUsesWith(NF);
     F.setCallingConv(CallingConv::C);
@@ -221,10 +170,7 @@
 
   // Try to allocate SGPRs to preload implicit kernel arguments.
   void tryAllocImplicitArgPreloadSGPRs(uint64_t ImplicitArgsBaseOffset,
-<<<<<<< HEAD
-=======
                                        uint64_t LastExplicitArgOffset,
->>>>>>> ce7c17d5
                                        IRBuilder<> &Builder) {
     Function *ImplicitArgPtr = Intrinsic::getDeclarationIfExists(
         F.getParent(), Intrinsic::amdgcn_implicitarg_ptr);
@@ -270,10 +216,6 @@
     // argument can actually be preloaded.
     std::sort(ImplicitArgLoads.begin(), ImplicitArgLoads.end(), less_second());
 
-<<<<<<< HEAD
-    uint64_t LastExplicitArgOffset = ImplicitArgsBaseOffset;
-=======
->>>>>>> ce7c17d5
     // If we fail to preload any implicit argument we know we don't have SGPRs
     // to preload any subsequent ones with larger offsets. Find the first
     // argument that we cannot preload.
@@ -287,12 +229,8 @@
                                     LastExplicitArgOffset))
             return true;
 
-<<<<<<< HEAD
-          LastExplicitArgOffset = LoadOffset + LoadSize;
-=======
           LastExplicitArgOffset =
               ImplicitArgsBaseOffset + LoadOffset + LoadSize;
->>>>>>> ce7c17d5
           return false;
         });
 
@@ -549,11 +487,7 @@
         alignTo(ExplicitArgOffset, ST.getAlignmentForImplicitArgPtr()) +
         BaseOffset;
     PreloadInfo.tryAllocImplicitArgPreloadSGPRs(ImplicitArgsBaseOffset,
-<<<<<<< HEAD
-                                                Builder);
-=======
                                                 ExplicitArgOffset, Builder);
->>>>>>> ce7c17d5
   }
 
   return true;
