//===-- AMDGPUISelDAGToDAG.cpp - A dag to dag inst selector for AMDGPU ----===//
//
// Part of the LLVM Project, under the Apache License v2.0 with LLVM Exceptions.
// See https://llvm.org/LICENSE.txt for license information.
// SPDX-License-Identifier: Apache-2.0 WITH LLVM-exception
//
//==-----------------------------------------------------------------------===//
//
/// \file
/// Defines an instruction selector for the AMDGPU target.
//
//===----------------------------------------------------------------------===//

#include "AMDGPUISelDAGToDAG.h"
#include "AMDGPU.h"
#include "AMDGPUInstrInfo.h"
#include "AMDGPUSubtarget.h"
#include "AMDGPUTargetMachine.h"
#include "MCTargetDesc/AMDGPUMCTargetDesc.h"
#include "MCTargetDesc/R600MCTargetDesc.h"
#include "R600RegisterInfo.h"
#include "SIISelLowering.h"
#include "SIMachineFunctionInfo.h"
#include "llvm/Analysis/UniformityAnalysis.h"
#include "llvm/Analysis/ValueTracking.h"
#include "llvm/CodeGen/FunctionLoweringInfo.h"
#include "llvm/CodeGen/SelectionDAG.h"
#include "llvm/CodeGen/SelectionDAGISel.h"
#include "llvm/CodeGen/SelectionDAGNodes.h"
#include "llvm/IR/IntrinsicsAMDGPU.h"
#include "llvm/InitializePasses.h"
#include "llvm/Support/ErrorHandling.h"

#ifdef EXPENSIVE_CHECKS
#include "llvm/Analysis/LoopInfo.h"
#include "llvm/IR/Dominators.h"
#endif

#define DEBUG_TYPE "amdgpu-isel"

using namespace llvm;

//===----------------------------------------------------------------------===//
// Instruction Selector Implementation
//===----------------------------------------------------------------------===//

namespace {
static SDValue stripBitcast(SDValue Val) {
  return Val.getOpcode() == ISD::BITCAST ? Val.getOperand(0) : Val;
}

// Figure out if this is really an extract of the high 16-bits of a dword.
static bool isExtractHiElt(SDValue In, SDValue &Out) {
  In = stripBitcast(In);

  if (In.getOpcode() == ISD::EXTRACT_VECTOR_ELT) {
    if (ConstantSDNode *Idx = dyn_cast<ConstantSDNode>(In.getOperand(1))) {
      if (!Idx->isOne())
        return false;
      Out = In.getOperand(0);
      return true;
    }
  }

  if (In.getOpcode() != ISD::TRUNCATE)
    return false;

  SDValue Srl = In.getOperand(0);
  if (Srl.getOpcode() == ISD::SRL) {
    if (ConstantSDNode *ShiftAmt = dyn_cast<ConstantSDNode>(Srl.getOperand(1))) {
      if (ShiftAmt->getZExtValue() == 16) {
        Out = stripBitcast(Srl.getOperand(0));
        return true;
      }
    }
  }

  return false;
}

// Look through operations that obscure just looking at the low 16-bits of the
// same register.
static SDValue stripExtractLoElt(SDValue In) {
  if (In.getOpcode() == ISD::EXTRACT_VECTOR_ELT) {
    SDValue Idx = In.getOperand(1);
    if (isNullConstant(Idx) && In.getValueSizeInBits() <= 32)
      return In.getOperand(0);
  }

  if (In.getOpcode() == ISD::TRUNCATE) {
    SDValue Src = In.getOperand(0);
    if (Src.getValueType().getSizeInBits() == 32)
      return stripBitcast(Src);
  }

  return In;
}

} // end anonymous namespace

INITIALIZE_PASS_BEGIN(AMDGPUDAGToDAGISelLegacy, "amdgpu-isel",
                      "AMDGPU DAG->DAG Pattern Instruction Selection", false,
                      false)
INITIALIZE_PASS_DEPENDENCY(AMDGPUArgumentUsageInfo)
INITIALIZE_PASS_DEPENDENCY(AMDGPUPerfHintAnalysis)
INITIALIZE_PASS_DEPENDENCY(UniformityInfoWrapperPass)
#ifdef EXPENSIVE_CHECKS
INITIALIZE_PASS_DEPENDENCY(DominatorTreeWrapperPass)
INITIALIZE_PASS_DEPENDENCY(LoopInfoWrapperPass)
#endif
INITIALIZE_PASS_END(AMDGPUDAGToDAGISelLegacy, "amdgpu-isel",
                    "AMDGPU DAG->DAG Pattern Instruction Selection", false,
                    false)

/// This pass converts a legalized DAG into a AMDGPU-specific
// DAG, ready for instruction scheduling.
FunctionPass *llvm::createAMDGPUISelDag(TargetMachine &TM,
                                        CodeGenOptLevel OptLevel) {
  return new AMDGPUDAGToDAGISelLegacy(TM, OptLevel);
}

AMDGPUDAGToDAGISel::AMDGPUDAGToDAGISel(TargetMachine &TM,
                                       CodeGenOptLevel OptLevel)
    : SelectionDAGISel(TM, OptLevel) {
  EnableLateStructurizeCFG = AMDGPUTargetMachine::EnableLateStructurizeCFG;
}

bool AMDGPUDAGToDAGISel::runOnMachineFunction(MachineFunction &MF) {
  Subtarget = &MF.getSubtarget<GCNSubtarget>();
  Subtarget->checkSubtargetFeatures(MF.getFunction());
  Mode = SIModeRegisterDefaults(MF.getFunction(), *Subtarget);
  return SelectionDAGISel::runOnMachineFunction(MF);
}

bool AMDGPUDAGToDAGISel::fp16SrcZerosHighBits(unsigned Opc) const {
  // XXX - only need to list legal operations.
  switch (Opc) {
  case ISD::FADD:
  case ISD::FSUB:
  case ISD::FMUL:
  case ISD::FDIV:
  case ISD::FREM:
  case ISD::FCANONICALIZE:
  case ISD::UINT_TO_FP:
  case ISD::SINT_TO_FP:
  case ISD::FABS:
    // Fabs is lowered to a bit operation, but it's an and which will clear the
    // high bits anyway.
  case ISD::FSQRT:
  case ISD::FSIN:
  case ISD::FCOS:
  case ISD::FPOWI:
  case ISD::FPOW:
  case ISD::FLOG:
  case ISD::FLOG2:
  case ISD::FLOG10:
  case ISD::FEXP:
  case ISD::FEXP2:
  case ISD::FCEIL:
  case ISD::FTRUNC:
  case ISD::FRINT:
  case ISD::FNEARBYINT:
  case ISD::FROUNDEVEN:
  case ISD::FROUND:
  case ISD::FFLOOR:
  case ISD::FMINNUM:
  case ISD::FMAXNUM:
  case ISD::FLDEXP:
  case AMDGPUISD::FRACT:
  case AMDGPUISD::CLAMP:
  case AMDGPUISD::COS_HW:
  case AMDGPUISD::SIN_HW:
  case AMDGPUISD::FMIN3:
  case AMDGPUISD::FMAX3:
  case AMDGPUISD::FMED3:
  case AMDGPUISD::FMAD_FTZ:
  case AMDGPUISD::RCP:
  case AMDGPUISD::RSQ:
  case AMDGPUISD::RCP_IFLAG:
    // On gfx10, all 16-bit instructions preserve the high bits.
    return Subtarget->getGeneration() <= AMDGPUSubtarget::GFX9;
  case ISD::FP_ROUND:
    // We may select fptrunc (fma/mad) to mad_mixlo, which does not zero the
    // high bits on gfx9.
    // TODO: If we had the source node we could see if the source was fma/mad
    return Subtarget->getGeneration() == AMDGPUSubtarget::VOLCANIC_ISLANDS;
  case ISD::FMA:
  case ISD::FMAD:
  case AMDGPUISD::DIV_FIXUP:
    return Subtarget->getGeneration() == AMDGPUSubtarget::VOLCANIC_ISLANDS;
  default:
    // fcopysign, select and others may be lowered to 32-bit bit operations
    // which don't zero the high bits.
    return false;
  }
}

bool AMDGPUDAGToDAGISelLegacy::runOnMachineFunction(MachineFunction &MF) {
#ifdef EXPENSIVE_CHECKS
  DominatorTree &DT = getAnalysis<DominatorTreeWrapperPass>().getDomTree();
  LoopInfo *LI = &getAnalysis<LoopInfoWrapperPass>().getLoopInfo();
  for (auto &L : LI->getLoopsInPreorder()) {
    assert(L->isLCSSAForm(DT));
  }
#endif
  return SelectionDAGISelLegacy::runOnMachineFunction(MF);
}

void AMDGPUDAGToDAGISelLegacy::getAnalysisUsage(AnalysisUsage &AU) const {
  AU.addRequired<AMDGPUArgumentUsageInfo>();
  AU.addRequired<UniformityInfoWrapperPass>();
#ifdef EXPENSIVE_CHECKS
  AU.addRequired<DominatorTreeWrapperPass>();
  AU.addRequired<LoopInfoWrapperPass>();
#endif
  SelectionDAGISelLegacy::getAnalysisUsage(AU);
}

bool AMDGPUDAGToDAGISel::matchLoadD16FromBuildVector(SDNode *N) const {
  assert(Subtarget->d16PreservesUnusedBits());
  MVT VT = N->getValueType(0).getSimpleVT();
  if (VT != MVT::v2i16 && VT != MVT::v2f16)
    return false;

  SDValue Lo = N->getOperand(0);
  SDValue Hi = N->getOperand(1);

  LoadSDNode *LdHi = dyn_cast<LoadSDNode>(stripBitcast(Hi));

  // build_vector lo, (load ptr) -> load_d16_hi ptr, lo
  // build_vector lo, (zextload ptr from i8) -> load_d16_hi_u8 ptr, lo
  // build_vector lo, (sextload ptr from i8) -> load_d16_hi_i8 ptr, lo

  // Need to check for possible indirect dependencies on the other half of the
  // vector to avoid introducing a cycle.
  if (LdHi && Hi.hasOneUse() && !LdHi->isPredecessorOf(Lo.getNode())) {
    SDVTList VTList = CurDAG->getVTList(VT, MVT::Other);

    SDValue TiedIn = CurDAG->getNode(ISD::SCALAR_TO_VECTOR, SDLoc(N), VT, Lo);
    SDValue Ops[] = {
      LdHi->getChain(), LdHi->getBasePtr(), TiedIn
    };

    unsigned LoadOp = AMDGPUISD::LOAD_D16_HI;
    if (LdHi->getMemoryVT() == MVT::i8) {
      LoadOp = LdHi->getExtensionType() == ISD::SEXTLOAD ?
        AMDGPUISD::LOAD_D16_HI_I8 : AMDGPUISD::LOAD_D16_HI_U8;
    } else {
      assert(LdHi->getMemoryVT() == MVT::i16);
    }

    SDValue NewLoadHi =
      CurDAG->getMemIntrinsicNode(LoadOp, SDLoc(LdHi), VTList,
                                  Ops, LdHi->getMemoryVT(),
                                  LdHi->getMemOperand());

    CurDAG->ReplaceAllUsesOfValueWith(SDValue(N, 0), NewLoadHi);
    CurDAG->ReplaceAllUsesOfValueWith(SDValue(LdHi, 1), NewLoadHi.getValue(1));
    return true;
  }

  // build_vector (load ptr), hi -> load_d16_lo ptr, hi
  // build_vector (zextload ptr from i8), hi -> load_d16_lo_u8 ptr, hi
  // build_vector (sextload ptr from i8), hi -> load_d16_lo_i8 ptr, hi
  LoadSDNode *LdLo = dyn_cast<LoadSDNode>(stripBitcast(Lo));
  if (LdLo && Lo.hasOneUse()) {
    SDValue TiedIn = getHi16Elt(Hi);
    if (!TiedIn || LdLo->isPredecessorOf(TiedIn.getNode()))
      return false;

    SDVTList VTList = CurDAG->getVTList(VT, MVT::Other);
    unsigned LoadOp = AMDGPUISD::LOAD_D16_LO;
    if (LdLo->getMemoryVT() == MVT::i8) {
      LoadOp = LdLo->getExtensionType() == ISD::SEXTLOAD ?
        AMDGPUISD::LOAD_D16_LO_I8 : AMDGPUISD::LOAD_D16_LO_U8;
    } else {
      assert(LdLo->getMemoryVT() == MVT::i16);
    }

    TiedIn = CurDAG->getNode(ISD::BITCAST, SDLoc(N), VT, TiedIn);

    SDValue Ops[] = {
      LdLo->getChain(), LdLo->getBasePtr(), TiedIn
    };

    SDValue NewLoadLo =
      CurDAG->getMemIntrinsicNode(LoadOp, SDLoc(LdLo), VTList,
                                  Ops, LdLo->getMemoryVT(),
                                  LdLo->getMemOperand());

    CurDAG->ReplaceAllUsesOfValueWith(SDValue(N, 0), NewLoadLo);
    CurDAG->ReplaceAllUsesOfValueWith(SDValue(LdLo, 1), NewLoadLo.getValue(1));
    return true;
  }

  return false;
}

void AMDGPUDAGToDAGISel::PreprocessISelDAG() {
  if (!Subtarget->d16PreservesUnusedBits())
    return;

  SelectionDAG::allnodes_iterator Position = CurDAG->allnodes_end();

  bool MadeChange = false;
  while (Position != CurDAG->allnodes_begin()) {
    SDNode *N = &*--Position;
    if (N->use_empty())
      continue;

    switch (N->getOpcode()) {
    case ISD::BUILD_VECTOR:
      // TODO: Match load d16 from shl (extload:i16), 16
      MadeChange |= matchLoadD16FromBuildVector(N);
      break;
    default:
      break;
    }
  }

  if (MadeChange) {
    CurDAG->RemoveDeadNodes();
    LLVM_DEBUG(dbgs() << "After PreProcess:\n";
               CurDAG->dump(););
  }
}

bool AMDGPUDAGToDAGISel::isInlineImmediate(const SDNode *N) const {
  if (N->isUndef())
    return true;

  const SIInstrInfo *TII = Subtarget->getInstrInfo();
  if (const ConstantSDNode *C = dyn_cast<ConstantSDNode>(N))
    return TII->isInlineConstant(C->getAPIntValue());

  if (const ConstantFPSDNode *C = dyn_cast<ConstantFPSDNode>(N))
    return TII->isInlineConstant(C->getValueAPF());

  return false;
}

/// Determine the register class for \p OpNo
/// \returns The register class of the virtual register that will be used for
/// the given operand number \OpNo or NULL if the register class cannot be
/// determined.
const TargetRegisterClass *AMDGPUDAGToDAGISel::getOperandRegClass(SDNode *N,
                                                          unsigned OpNo) const {
  if (!N->isMachineOpcode()) {
    if (N->getOpcode() == ISD::CopyToReg) {
      Register Reg = cast<RegisterSDNode>(N->getOperand(1))->getReg();
      if (Reg.isVirtual()) {
        MachineRegisterInfo &MRI = CurDAG->getMachineFunction().getRegInfo();
        return MRI.getRegClass(Reg);
      }

      const SIRegisterInfo *TRI
        = static_cast<const GCNSubtarget *>(Subtarget)->getRegisterInfo();
      return TRI->getPhysRegBaseClass(Reg);
    }

    return nullptr;
  }

  switch (N->getMachineOpcode()) {
  default: {
    const MCInstrDesc &Desc =
        Subtarget->getInstrInfo()->get(N->getMachineOpcode());
    unsigned OpIdx = Desc.getNumDefs() + OpNo;
    if (OpIdx >= Desc.getNumOperands())
      return nullptr;
    int RegClass = Desc.operands()[OpIdx].RegClass;
    if (RegClass == -1)
      return nullptr;

    return Subtarget->getRegisterInfo()->getRegClass(RegClass);
  }
  case AMDGPU::REG_SEQUENCE: {
    unsigned RCID = N->getConstantOperandVal(0);
    const TargetRegisterClass *SuperRC =
        Subtarget->getRegisterInfo()->getRegClass(RCID);

    SDValue SubRegOp = N->getOperand(OpNo + 1);
    unsigned SubRegIdx = SubRegOp->getAsZExtVal();
    return Subtarget->getRegisterInfo()->getSubClassWithSubReg(SuperRC,
                                                              SubRegIdx);
  }
  }
}

SDNode *AMDGPUDAGToDAGISel::glueCopyToOp(SDNode *N, SDValue NewChain,
                                         SDValue Glue) const {
  SmallVector <SDValue, 8> Ops;
  Ops.push_back(NewChain); // Replace the chain.
  for (unsigned i = 1, e = N->getNumOperands(); i != e; ++i)
    Ops.push_back(N->getOperand(i));

  Ops.push_back(Glue);
  return CurDAG->MorphNodeTo(N, N->getOpcode(), N->getVTList(), Ops);
}

SDNode *AMDGPUDAGToDAGISel::glueCopyToM0(SDNode *N, SDValue Val) const {
  const SITargetLowering& Lowering =
    *static_cast<const SITargetLowering*>(getTargetLowering());

  assert(N->getOperand(0).getValueType() == MVT::Other && "Expected chain");

  SDValue M0 = Lowering.copyToM0(*CurDAG, N->getOperand(0), SDLoc(N), Val);
  return glueCopyToOp(N, M0, M0.getValue(1));
}

SDNode *AMDGPUDAGToDAGISel::glueCopyToM0LDSInit(SDNode *N) const {
  unsigned AS = cast<MemSDNode>(N)->getAddressSpace();
  if (AS == AMDGPUAS::LOCAL_ADDRESS) {
    if (Subtarget->ldsRequiresM0Init())
      return glueCopyToM0(N, CurDAG->getTargetConstant(-1, SDLoc(N), MVT::i32));
  } else if (AS == AMDGPUAS::REGION_ADDRESS) {
    MachineFunction &MF = CurDAG->getMachineFunction();
    unsigned Value = MF.getInfo<SIMachineFunctionInfo>()->getGDSSize();
    return
        glueCopyToM0(N, CurDAG->getTargetConstant(Value, SDLoc(N), MVT::i32));
  }
  return N;
}

MachineSDNode *AMDGPUDAGToDAGISel::buildSMovImm64(SDLoc &DL, uint64_t Imm,
                                                  EVT VT) const {
  SDNode *Lo = CurDAG->getMachineNode(
      AMDGPU::S_MOV_B32, DL, MVT::i32,
      CurDAG->getTargetConstant(Imm & 0xFFFFFFFF, DL, MVT::i32));
  SDNode *Hi =
      CurDAG->getMachineNode(AMDGPU::S_MOV_B32, DL, MVT::i32,
                             CurDAG->getTargetConstant(Imm >> 32, DL, MVT::i32));
  const SDValue Ops[] = {
      CurDAG->getTargetConstant(AMDGPU::SReg_64RegClassID, DL, MVT::i32),
      SDValue(Lo, 0), CurDAG->getTargetConstant(AMDGPU::sub0, DL, MVT::i32),
      SDValue(Hi, 0), CurDAG->getTargetConstant(AMDGPU::sub1, DL, MVT::i32)};

  return CurDAG->getMachineNode(TargetOpcode::REG_SEQUENCE, DL, VT, Ops);
}

void AMDGPUDAGToDAGISel::SelectBuildVector(SDNode *N, unsigned RegClassID) {
  EVT VT = N->getValueType(0);
  unsigned NumVectorElts = VT.getVectorNumElements();
  EVT EltVT = VT.getVectorElementType();
  SDLoc DL(N);
  SDValue RegClass = CurDAG->getTargetConstant(RegClassID, DL, MVT::i32);

  if (NumVectorElts == 1) {
    CurDAG->SelectNodeTo(N, AMDGPU::COPY_TO_REGCLASS, EltVT, N->getOperand(0),
                         RegClass);
    return;
  }

  assert(NumVectorElts <= 32 && "Vectors with more than 32 elements not "
                                  "supported yet");
  // 32 = Max Num Vector Elements
  // 2 = 2 REG_SEQUENCE operands per element (value, subreg index)
  // 1 = Vector Register Class
  SmallVector<SDValue, 32 * 2 + 1> RegSeqArgs(NumVectorElts * 2 + 1);

  bool IsGCN = CurDAG->getSubtarget().getTargetTriple().getArch() ==
               Triple::amdgcn;
  RegSeqArgs[0] = CurDAG->getTargetConstant(RegClassID, DL, MVT::i32);
  bool IsRegSeq = true;
  unsigned NOps = N->getNumOperands();
  for (unsigned i = 0; i < NOps; i++) {
    // XXX: Why is this here?
    if (isa<RegisterSDNode>(N->getOperand(i))) {
      IsRegSeq = false;
      break;
    }
    unsigned Sub = IsGCN ? SIRegisterInfo::getSubRegFromChannel(i)
                         : R600RegisterInfo::getSubRegFromChannel(i);
    RegSeqArgs[1 + (2 * i)] = N->getOperand(i);
    RegSeqArgs[1 + (2 * i) + 1] = CurDAG->getTargetConstant(Sub, DL, MVT::i32);
  }
  if (NOps != NumVectorElts) {
    // Fill in the missing undef elements if this was a scalar_to_vector.
    assert(N->getOpcode() == ISD::SCALAR_TO_VECTOR && NOps < NumVectorElts);
    MachineSDNode *ImpDef = CurDAG->getMachineNode(TargetOpcode::IMPLICIT_DEF,
                                                   DL, EltVT);
    for (unsigned i = NOps; i < NumVectorElts; ++i) {
      unsigned Sub = IsGCN ? SIRegisterInfo::getSubRegFromChannel(i)
                           : R600RegisterInfo::getSubRegFromChannel(i);
      RegSeqArgs[1 + (2 * i)] = SDValue(ImpDef, 0);
      RegSeqArgs[1 + (2 * i) + 1] =
          CurDAG->getTargetConstant(Sub, DL, MVT::i32);
    }
  }

  if (!IsRegSeq)
    SelectCode(N);
  CurDAG->SelectNodeTo(N, AMDGPU::REG_SEQUENCE, N->getVTList(), RegSeqArgs);
}

void AMDGPUDAGToDAGISel::Select(SDNode *N) {
  unsigned int Opc = N->getOpcode();
  if (N->isMachineOpcode()) {
    N->setNodeId(-1);
    return;   // Already selected.
  }

  // isa<MemSDNode> almost works but is slightly too permissive for some DS
  // intrinsics.
  if (Opc == ISD::LOAD || Opc == ISD::STORE || isa<AtomicSDNode>(N) ||
      Opc == AMDGPUISD::ATOMIC_LOAD_FMIN ||
      Opc == AMDGPUISD::ATOMIC_LOAD_FMAX) {
    N = glueCopyToM0LDSInit(N);
    SelectCode(N);
    return;
  }

  switch (Opc) {
  default:
    break;
  // We are selecting i64 ADD here instead of custom lower it during
  // DAG legalization, so we can fold some i64 ADDs used for address
  // calculation into the LOAD and STORE instructions.
  case ISD::ADDC:
  case ISD::ADDE:
  case ISD::SUBC:
  case ISD::SUBE: {
    if (N->getValueType(0) != MVT::i64)
      break;

    SelectADD_SUB_I64(N);
    return;
  }
  case ISD::UADDO_CARRY:
  case ISD::USUBO_CARRY:
    if (N->getValueType(0) != MVT::i32)
      break;

    SelectAddcSubb(N);
    return;
  case ISD::UADDO:
  case ISD::USUBO: {
    SelectUADDO_USUBO(N);
    return;
  }
  case AMDGPUISD::FMUL_W_CHAIN: {
    SelectFMUL_W_CHAIN(N);
    return;
  }
  case AMDGPUISD::FMA_W_CHAIN: {
    SelectFMA_W_CHAIN(N);
    return;
  }

  case ISD::SCALAR_TO_VECTOR:
  case ISD::BUILD_VECTOR: {
    EVT VT = N->getValueType(0);
    unsigned NumVectorElts = VT.getVectorNumElements();
    if (VT.getScalarSizeInBits() == 16) {
      if (Opc == ISD::BUILD_VECTOR && NumVectorElts == 2) {
        if (SDNode *Packed = packConstantV2I16(N, *CurDAG)) {
          ReplaceNode(N, Packed);
          return;
        }
      }

      break;
    }

    assert(VT.getVectorElementType().bitsEq(MVT::i32));
    unsigned RegClassID =
        SIRegisterInfo::getSGPRClassForBitWidth(NumVectorElts * 32)->getID();
    SelectBuildVector(N, RegClassID);
    return;
  }
  case ISD::BUILD_PAIR: {
    SDValue RC, SubReg0, SubReg1;
    SDLoc DL(N);
    if (N->getValueType(0) == MVT::i128) {
      RC = CurDAG->getTargetConstant(AMDGPU::SGPR_128RegClassID, DL, MVT::i32);
      SubReg0 = CurDAG->getTargetConstant(AMDGPU::sub0_sub1, DL, MVT::i32);
      SubReg1 = CurDAG->getTargetConstant(AMDGPU::sub2_sub3, DL, MVT::i32);
    } else if (N->getValueType(0) == MVT::i64) {
      RC = CurDAG->getTargetConstant(AMDGPU::SReg_64RegClassID, DL, MVT::i32);
      SubReg0 = CurDAG->getTargetConstant(AMDGPU::sub0, DL, MVT::i32);
      SubReg1 = CurDAG->getTargetConstant(AMDGPU::sub1, DL, MVT::i32);
    } else {
      llvm_unreachable("Unhandled value type for BUILD_PAIR");
    }
    const SDValue Ops[] = { RC, N->getOperand(0), SubReg0,
                            N->getOperand(1), SubReg1 };
    ReplaceNode(N, CurDAG->getMachineNode(TargetOpcode::REG_SEQUENCE, DL,
                                          N->getValueType(0), Ops));
    return;
  }

  case ISD::Constant:
  case ISD::ConstantFP: {
    if (N->getValueType(0).getSizeInBits() != 64 || isInlineImmediate(N))
      break;

    uint64_t Imm;
    if (ConstantFPSDNode *FP = dyn_cast<ConstantFPSDNode>(N)) {
      Imm = FP->getValueAPF().bitcastToAPInt().getZExtValue();
      if (AMDGPU::isValid32BitLiteral(Imm, true))
        break;
    } else {
      ConstantSDNode *C = cast<ConstantSDNode>(N);
      Imm = C->getZExtValue();
      if (AMDGPU::isValid32BitLiteral(Imm, false))
        break;
    }

    SDLoc DL(N);
    ReplaceNode(N, buildSMovImm64(DL, Imm, N->getValueType(0)));
    return;
  }
  case AMDGPUISD::BFE_I32:
  case AMDGPUISD::BFE_U32: {
    // There is a scalar version available, but unlike the vector version which
    // has a separate operand for the offset and width, the scalar version packs
    // the width and offset into a single operand. Try to move to the scalar
    // version if the offsets are constant, so that we can try to keep extended
    // loads of kernel arguments in SGPRs.

    // TODO: Technically we could try to pattern match scalar bitshifts of
    // dynamic values, but it's probably not useful.
    ConstantSDNode *Offset = dyn_cast<ConstantSDNode>(N->getOperand(1));
    if (!Offset)
      break;

    ConstantSDNode *Width = dyn_cast<ConstantSDNode>(N->getOperand(2));
    if (!Width)
      break;

    bool Signed = Opc == AMDGPUISD::BFE_I32;

    uint32_t OffsetVal = Offset->getZExtValue();
    uint32_t WidthVal = Width->getZExtValue();

    ReplaceNode(N, getBFE32(Signed, SDLoc(N), N->getOperand(0), OffsetVal,
                            WidthVal));
    return;
  }
  case AMDGPUISD::DIV_SCALE: {
    SelectDIV_SCALE(N);
    return;
  }
  case AMDGPUISD::MAD_I64_I32:
  case AMDGPUISD::MAD_U64_U32: {
    SelectMAD_64_32(N);
    return;
  }
  case ISD::SMUL_LOHI:
  case ISD::UMUL_LOHI:
    return SelectMUL_LOHI(N);
  case ISD::CopyToReg: {
    const SITargetLowering& Lowering =
      *static_cast<const SITargetLowering*>(getTargetLowering());
    N = Lowering.legalizeTargetIndependentNode(N, *CurDAG);
    break;
  }
  case ISD::AND:
  case ISD::SRL:
  case ISD::SRA:
  case ISD::SIGN_EXTEND_INREG:
    if (N->getValueType(0) != MVT::i32)
      break;

    SelectS_BFE(N);
    return;
  case ISD::BRCOND:
    SelectBRCOND(N);
    return;
  case ISD::FP_EXTEND:
    SelectFP_EXTEND(N);
    return;
  case AMDGPUISD::CVT_PKRTZ_F16_F32:
  case AMDGPUISD::CVT_PKNORM_I16_F32:
  case AMDGPUISD::CVT_PKNORM_U16_F32:
  case AMDGPUISD::CVT_PK_U16_U32:
  case AMDGPUISD::CVT_PK_I16_I32: {
    // Hack around using a legal type if f16 is illegal.
    if (N->getValueType(0) == MVT::i32) {
      MVT NewVT = Opc == AMDGPUISD::CVT_PKRTZ_F16_F32 ? MVT::v2f16 : MVT::v2i16;
      N = CurDAG->MorphNodeTo(N, N->getOpcode(), CurDAG->getVTList(NewVT),
                              { N->getOperand(0), N->getOperand(1) });
      SelectCode(N);
      return;
    }

    break;
  }
  case ISD::INTRINSIC_W_CHAIN: {
    SelectINTRINSIC_W_CHAIN(N);
    return;
  }
  case ISD::INTRINSIC_WO_CHAIN: {
    SelectINTRINSIC_WO_CHAIN(N);
    return;
  }
  case ISD::INTRINSIC_VOID: {
    SelectINTRINSIC_VOID(N);
    return;
  }
  case AMDGPUISD::WAVE_ADDRESS: {
    SelectWAVE_ADDRESS(N);
    return;
  }
  case ISD::STACKRESTORE: {
    SelectSTACKRESTORE(N);
    return;
  }
  }

  SelectCode(N);
}

bool AMDGPUDAGToDAGISel::isUniformBr(const SDNode *N) const {
  const BasicBlock *BB = FuncInfo->MBB->getBasicBlock();
  const Instruction *Term = BB->getTerminator();
  return Term->getMetadata("amdgpu.uniform") ||
         Term->getMetadata("structurizecfg.uniform");
}

bool AMDGPUDAGToDAGISel::isUnneededShiftMask(const SDNode *N,
                                             unsigned ShAmtBits) const {
  assert(N->getOpcode() == ISD::AND);

  const APInt &RHS = N->getConstantOperandAPInt(1);
  if (RHS.countr_one() >= ShAmtBits)
    return true;

  const APInt &LHSKnownZeros = CurDAG->computeKnownBits(N->getOperand(0)).Zero;
  return (LHSKnownZeros | RHS).countr_one() >= ShAmtBits;
}

static bool getBaseWithOffsetUsingSplitOR(SelectionDAG &DAG, SDValue Addr,
                                          SDValue &N0, SDValue &N1) {
  if (Addr.getValueType() == MVT::i64 && Addr.getOpcode() == ISD::BITCAST &&
      Addr.getOperand(0).getOpcode() == ISD::BUILD_VECTOR) {
    // As we split 64-bit `or` earlier, it's complicated pattern to match, i.e.
    // (i64 (bitcast (v2i32 (build_vector
    //                        (or (extract_vector_elt V, 0), OFFSET),
    //                        (extract_vector_elt V, 1)))))
    SDValue Lo = Addr.getOperand(0).getOperand(0);
    if (Lo.getOpcode() == ISD::OR && DAG.isBaseWithConstantOffset(Lo)) {
      SDValue BaseLo = Lo.getOperand(0);
      SDValue BaseHi = Addr.getOperand(0).getOperand(1);
      // Check that split base (Lo and Hi) are extracted from the same one.
      if (BaseLo.getOpcode() == ISD::EXTRACT_VECTOR_ELT &&
          BaseHi.getOpcode() == ISD::EXTRACT_VECTOR_ELT &&
          BaseLo.getOperand(0) == BaseHi.getOperand(0) &&
          // Lo is statically extracted from index 0.
          isa<ConstantSDNode>(BaseLo.getOperand(1)) &&
          BaseLo.getConstantOperandVal(1) == 0 &&
          // Hi is statically extracted from index 0.
          isa<ConstantSDNode>(BaseHi.getOperand(1)) &&
          BaseHi.getConstantOperandVal(1) == 1) {
        N0 = BaseLo.getOperand(0).getOperand(0);
        N1 = Lo.getOperand(1);
        return true;
      }
    }
  }
  return false;
}

bool AMDGPUDAGToDAGISel::isBaseWithConstantOffset64(SDValue Addr, SDValue &LHS,
                                                    SDValue &RHS) const {
  if (CurDAG->isBaseWithConstantOffset(Addr)) {
    LHS = Addr.getOperand(0);
    RHS = Addr.getOperand(1);
    return true;
  }

  if (getBaseWithOffsetUsingSplitOR(*CurDAG, Addr, LHS, RHS)) {
    assert(LHS && RHS && isa<ConstantSDNode>(RHS));
    return true;
  }

  return false;
}

StringRef AMDGPUDAGToDAGISelLegacy::getPassName() const {
  return "AMDGPU DAG->DAG Pattern Instruction Selection";
}

AMDGPUISelDAGToDAGPass::AMDGPUISelDAGToDAGPass(TargetMachine &TM)
    : SelectionDAGISelPass(
          std::make_unique<AMDGPUDAGToDAGISel>(TM, TM.getOptLevel())) {}

PreservedAnalyses
AMDGPUISelDAGToDAGPass::run(MachineFunction &MF,
                            MachineFunctionAnalysisManager &MFAM) {
#ifdef EXPENSIVE_CHECKS
  auto &FAM = MFAM.getResult<FunctionAnalysisManagerMachineFunctionProxy>(MF)
                  .getManager();
  auto &F = MF.getFunction();
  DominatorTree &DT = FAM.getResult<DominatorTreeAnalysis>(F);
  LoopInfo &LI = FAM.getResult<LoopAnalysis>(F);
  for (auto &L : LI.getLoopsInPreorder())
    assert(L->isLCSSAForm(DT) && "Loop is not in LCSSA form!");
#endif
  return SelectionDAGISelPass::run(MF, MFAM);
}

//===----------------------------------------------------------------------===//
// Complex Patterns
//===----------------------------------------------------------------------===//

bool AMDGPUDAGToDAGISel::SelectADDRVTX_READ(SDValue Addr, SDValue &Base,
                                            SDValue &Offset) {
  return false;
}

bool AMDGPUDAGToDAGISel::SelectADDRIndirect(SDValue Addr, SDValue &Base,
                                            SDValue &Offset) {
  ConstantSDNode *C;
  SDLoc DL(Addr);

  if ((C = dyn_cast<ConstantSDNode>(Addr))) {
    Base = CurDAG->getRegister(R600::INDIRECT_BASE_ADDR, MVT::i32);
    Offset = CurDAG->getTargetConstant(C->getZExtValue(), DL, MVT::i32);
  } else if ((Addr.getOpcode() == AMDGPUISD::DWORDADDR) &&
             (C = dyn_cast<ConstantSDNode>(Addr.getOperand(0)))) {
    Base = CurDAG->getRegister(R600::INDIRECT_BASE_ADDR, MVT::i32);
    Offset = CurDAG->getTargetConstant(C->getZExtValue(), DL, MVT::i32);
  } else if ((Addr.getOpcode() == ISD::ADD || Addr.getOpcode() == ISD::OR) &&
            (C = dyn_cast<ConstantSDNode>(Addr.getOperand(1)))) {
    Base = Addr.getOperand(0);
    Offset = CurDAG->getTargetConstant(C->getZExtValue(), DL, MVT::i32);
  } else {
    Base = Addr;
    Offset = CurDAG->getTargetConstant(0, DL, MVT::i32);
  }

  return true;
}

SDValue AMDGPUDAGToDAGISel::getMaterializedScalarImm32(int64_t Val,
                                                       const SDLoc &DL) const {
  SDNode *Mov = CurDAG->getMachineNode(
    AMDGPU::S_MOV_B32, DL, MVT::i32,
    CurDAG->getTargetConstant(Val, DL, MVT::i32));
  return SDValue(Mov, 0);
}

// FIXME: Should only handle uaddo_carry/usubo_carry
void AMDGPUDAGToDAGISel::SelectADD_SUB_I64(SDNode *N) {
  SDLoc DL(N);
  SDValue LHS = N->getOperand(0);
  SDValue RHS = N->getOperand(1);

  unsigned Opcode = N->getOpcode();
  bool ConsumeCarry = (Opcode == ISD::ADDE || Opcode == ISD::SUBE);
  bool ProduceCarry =
      ConsumeCarry || Opcode == ISD::ADDC || Opcode == ISD::SUBC;
  bool IsAdd = Opcode == ISD::ADD || Opcode == ISD::ADDC || Opcode == ISD::ADDE;

  SDValue Sub0 = CurDAG->getTargetConstant(AMDGPU::sub0, DL, MVT::i32);
  SDValue Sub1 = CurDAG->getTargetConstant(AMDGPU::sub1, DL, MVT::i32);

  SDNode *Lo0 = CurDAG->getMachineNode(TargetOpcode::EXTRACT_SUBREG,
                                       DL, MVT::i32, LHS, Sub0);
  SDNode *Hi0 = CurDAG->getMachineNode(TargetOpcode::EXTRACT_SUBREG,
                                       DL, MVT::i32, LHS, Sub1);

  SDNode *Lo1 = CurDAG->getMachineNode(TargetOpcode::EXTRACT_SUBREG,
                                       DL, MVT::i32, RHS, Sub0);
  SDNode *Hi1 = CurDAG->getMachineNode(TargetOpcode::EXTRACT_SUBREG,
                                       DL, MVT::i32, RHS, Sub1);

  SDVTList VTList = CurDAG->getVTList(MVT::i32, MVT::Glue);

  static const unsigned OpcMap[2][2][2] = {
      {{AMDGPU::S_SUB_U32, AMDGPU::S_ADD_U32},
       {AMDGPU::V_SUB_CO_U32_e32, AMDGPU::V_ADD_CO_U32_e32}},
      {{AMDGPU::S_SUBB_U32, AMDGPU::S_ADDC_U32},
       {AMDGPU::V_SUBB_U32_e32, AMDGPU::V_ADDC_U32_e32}}};

  unsigned Opc = OpcMap[0][N->isDivergent()][IsAdd];
  unsigned CarryOpc = OpcMap[1][N->isDivergent()][IsAdd];

  SDNode *AddLo;
  if (!ConsumeCarry) {
    SDValue Args[] = { SDValue(Lo0, 0), SDValue(Lo1, 0) };
    AddLo = CurDAG->getMachineNode(Opc, DL, VTList, Args);
  } else {
    SDValue Args[] = { SDValue(Lo0, 0), SDValue(Lo1, 0), N->getOperand(2) };
    AddLo = CurDAG->getMachineNode(CarryOpc, DL, VTList, Args);
  }
  SDValue AddHiArgs[] = {
    SDValue(Hi0, 0),
    SDValue(Hi1, 0),
    SDValue(AddLo, 1)
  };
  SDNode *AddHi = CurDAG->getMachineNode(CarryOpc, DL, VTList, AddHiArgs);

  SDValue RegSequenceArgs[] = {
    CurDAG->getTargetConstant(AMDGPU::SReg_64RegClassID, DL, MVT::i32),
    SDValue(AddLo,0),
    Sub0,
    SDValue(AddHi,0),
    Sub1,
  };
  SDNode *RegSequence = CurDAG->getMachineNode(AMDGPU::REG_SEQUENCE, DL,
                                               MVT::i64, RegSequenceArgs);

  if (ProduceCarry) {
    // Replace the carry-use
    ReplaceUses(SDValue(N, 1), SDValue(AddHi, 1));
  }

  // Replace the remaining uses.
  ReplaceNode(N, RegSequence);
}

void AMDGPUDAGToDAGISel::SelectAddcSubb(SDNode *N) {
  SDLoc DL(N);
  SDValue LHS = N->getOperand(0);
  SDValue RHS = N->getOperand(1);
  SDValue CI = N->getOperand(2);

  if (N->isDivergent()) {
    unsigned Opc = N->getOpcode() == ISD::UADDO_CARRY ? AMDGPU::V_ADDC_U32_e64
                                                      : AMDGPU::V_SUBB_U32_e64;
    CurDAG->SelectNodeTo(
        N, Opc, N->getVTList(),
        {LHS, RHS, CI,
         CurDAG->getTargetConstant(0, {}, MVT::i1) /*clamp bit*/});
  } else {
    unsigned Opc = N->getOpcode() == ISD::UADDO_CARRY ? AMDGPU::S_ADD_CO_PSEUDO
                                                      : AMDGPU::S_SUB_CO_PSEUDO;
    CurDAG->SelectNodeTo(N, Opc, N->getVTList(), {LHS, RHS, CI});
  }
}

void AMDGPUDAGToDAGISel::SelectUADDO_USUBO(SDNode *N) {
  // The name of the opcodes are misleading. v_add_i32/v_sub_i32 have unsigned
  // carry out despite the _i32 name. These were renamed in VI to _U32.
  // FIXME: We should probably rename the opcodes here.
  bool IsAdd = N->getOpcode() == ISD::UADDO;
  bool IsVALU = N->isDivergent();

  for (SDNode::use_iterator UI = N->use_begin(), E = N->use_end(); UI != E;
       ++UI)
    if (UI.getUse().getResNo() == 1) {
      if ((IsAdd && (UI->getOpcode() != ISD::UADDO_CARRY)) ||
          (!IsAdd && (UI->getOpcode() != ISD::USUBO_CARRY))) {
        IsVALU = true;
        break;
      }
    }

  if (IsVALU) {
    unsigned Opc = IsAdd ? AMDGPU::V_ADD_CO_U32_e64 : AMDGPU::V_SUB_CO_U32_e64;

    CurDAG->SelectNodeTo(
        N, Opc, N->getVTList(),
        {N->getOperand(0), N->getOperand(1),
         CurDAG->getTargetConstant(0, {}, MVT::i1) /*clamp bit*/});
  } else {
    unsigned Opc = N->getOpcode() == ISD::UADDO ? AMDGPU::S_UADDO_PSEUDO
                                                : AMDGPU::S_USUBO_PSEUDO;

    CurDAG->SelectNodeTo(N, Opc, N->getVTList(),
                         {N->getOperand(0), N->getOperand(1)});
  }
}

void AMDGPUDAGToDAGISel::SelectFMA_W_CHAIN(SDNode *N) {
  SDLoc SL(N);
  //  src0_modifiers, src0,  src1_modifiers, src1, src2_modifiers, src2, clamp, omod
  SDValue Ops[10];

  SelectVOP3Mods0(N->getOperand(1), Ops[1], Ops[0], Ops[6], Ops[7]);
  SelectVOP3Mods(N->getOperand(2), Ops[3], Ops[2]);
  SelectVOP3Mods(N->getOperand(3), Ops[5], Ops[4]);
  Ops[8] = N->getOperand(0);
  Ops[9] = N->getOperand(4);

  // If there are no source modifiers, prefer fmac over fma because it can use
  // the smaller VOP2 encoding.
  bool UseFMAC = Subtarget->hasDLInsts() &&
                 cast<ConstantSDNode>(Ops[0])->isZero() &&
                 cast<ConstantSDNode>(Ops[2])->isZero() &&
                 cast<ConstantSDNode>(Ops[4])->isZero();
  unsigned Opcode = UseFMAC ? AMDGPU::V_FMAC_F32_e64 : AMDGPU::V_FMA_F32_e64;
  CurDAG->SelectNodeTo(N, Opcode, N->getVTList(), Ops);
}

void AMDGPUDAGToDAGISel::SelectFMUL_W_CHAIN(SDNode *N) {
  SDLoc SL(N);
  //    src0_modifiers, src0,  src1_modifiers, src1, clamp, omod
  SDValue Ops[8];

  SelectVOP3Mods0(N->getOperand(1), Ops[1], Ops[0], Ops[4], Ops[5]);
  SelectVOP3Mods(N->getOperand(2), Ops[3], Ops[2]);
  Ops[6] = N->getOperand(0);
  Ops[7] = N->getOperand(3);

  CurDAG->SelectNodeTo(N, AMDGPU::V_MUL_F32_e64, N->getVTList(), Ops);
}

// We need to handle this here because tablegen doesn't support matching
// instructions with multiple outputs.
void AMDGPUDAGToDAGISel::SelectDIV_SCALE(SDNode *N) {
  SDLoc SL(N);
  EVT VT = N->getValueType(0);

  assert(VT == MVT::f32 || VT == MVT::f64);

  unsigned Opc
    = (VT == MVT::f64) ? AMDGPU::V_DIV_SCALE_F64_e64 : AMDGPU::V_DIV_SCALE_F32_e64;

  // src0_modifiers, src0, src1_modifiers, src1, src2_modifiers, src2, clamp,
  // omod
  SDValue Ops[8];
  SelectVOP3BMods0(N->getOperand(0), Ops[1], Ops[0], Ops[6], Ops[7]);
  SelectVOP3BMods(N->getOperand(1), Ops[3], Ops[2]);
  SelectVOP3BMods(N->getOperand(2), Ops[5], Ops[4]);
  CurDAG->SelectNodeTo(N, Opc, N->getVTList(), Ops);
}

// We need to handle this here because tablegen doesn't support matching
// instructions with multiple outputs.
void AMDGPUDAGToDAGISel::SelectMAD_64_32(SDNode *N) {
  SDLoc SL(N);
  bool Signed = N->getOpcode() == AMDGPUISD::MAD_I64_I32;
  unsigned Opc;
  if (Subtarget->hasMADIntraFwdBug())
    Opc = Signed ? AMDGPU::V_MAD_I64_I32_gfx11_e64
                 : AMDGPU::V_MAD_U64_U32_gfx11_e64;
  else
    Opc = Signed ? AMDGPU::V_MAD_I64_I32_e64 : AMDGPU::V_MAD_U64_U32_e64;

  SDValue Clamp = CurDAG->getTargetConstant(0, SL, MVT::i1);
  SDValue Ops[] = { N->getOperand(0), N->getOperand(1), N->getOperand(2),
                    Clamp };
  CurDAG->SelectNodeTo(N, Opc, N->getVTList(), Ops);
}

// We need to handle this here because tablegen doesn't support matching
// instructions with multiple outputs.
void AMDGPUDAGToDAGISel::SelectMUL_LOHI(SDNode *N) {
  SDLoc SL(N);
  bool Signed = N->getOpcode() == ISD::SMUL_LOHI;
  unsigned Opc;
  if (Subtarget->hasMADIntraFwdBug())
    Opc = Signed ? AMDGPU::V_MAD_I64_I32_gfx11_e64
                 : AMDGPU::V_MAD_U64_U32_gfx11_e64;
  else
    Opc = Signed ? AMDGPU::V_MAD_I64_I32_e64 : AMDGPU::V_MAD_U64_U32_e64;

  SDValue Zero = CurDAG->getTargetConstant(0, SL, MVT::i64);
  SDValue Clamp = CurDAG->getTargetConstant(0, SL, MVT::i1);
  SDValue Ops[] = {N->getOperand(0), N->getOperand(1), Zero, Clamp};
  SDNode *Mad = CurDAG->getMachineNode(Opc, SL, N->getVTList(), Ops);
  if (!SDValue(N, 0).use_empty()) {
    SDValue Sub0 = CurDAG->getTargetConstant(AMDGPU::sub0, SL, MVT::i32);
    SDNode *Lo = CurDAG->getMachineNode(TargetOpcode::EXTRACT_SUBREG, SL,
                                        MVT::i32, SDValue(Mad, 0), Sub0);
    ReplaceUses(SDValue(N, 0), SDValue(Lo, 0));
  }
  if (!SDValue(N, 1).use_empty()) {
    SDValue Sub1 = CurDAG->getTargetConstant(AMDGPU::sub1, SL, MVT::i32);
    SDNode *Hi = CurDAG->getMachineNode(TargetOpcode::EXTRACT_SUBREG, SL,
                                        MVT::i32, SDValue(Mad, 0), Sub1);
    ReplaceUses(SDValue(N, 1), SDValue(Hi, 0));
  }
  CurDAG->RemoveDeadNode(N);
}

bool AMDGPUDAGToDAGISel::isDSOffsetLegal(SDValue Base, unsigned Offset) const {
  if (!isUInt<16>(Offset))
    return false;

  if (!Base || Subtarget->hasUsableDSOffset() ||
      Subtarget->unsafeDSOffsetFoldingEnabled())
    return true;

  // On Southern Islands instruction with a negative base value and an offset
  // don't seem to work.
  return CurDAG->SignBitIsZero(Base);
}

bool AMDGPUDAGToDAGISel::SelectDS1Addr1Offset(SDValue Addr, SDValue &Base,
                                              SDValue &Offset) const {
  SDLoc DL(Addr);
  if (CurDAG->isBaseWithConstantOffset(Addr)) {
    SDValue N0 = Addr.getOperand(0);
    SDValue N1 = Addr.getOperand(1);
    ConstantSDNode *C1 = cast<ConstantSDNode>(N1);
    if (isDSOffsetLegal(N0, C1->getSExtValue())) {
      // (add n0, c0)
      Base = N0;
      Offset = CurDAG->getTargetConstant(C1->getZExtValue(), DL, MVT::i16);
      return true;
    }
  } else if (Addr.getOpcode() == ISD::SUB) {
    // sub C, x -> add (sub 0, x), C
    if (const ConstantSDNode *C = dyn_cast<ConstantSDNode>(Addr.getOperand(0))) {
      int64_t ByteOffset = C->getSExtValue();
      if (isDSOffsetLegal(SDValue(), ByteOffset)) {
        SDValue Zero = CurDAG->getTargetConstant(0, DL, MVT::i32);

        // XXX - This is kind of hacky. Create a dummy sub node so we can check
        // the known bits in isDSOffsetLegal. We need to emit the selected node
        // here, so this is thrown away.
        SDValue Sub = CurDAG->getNode(ISD::SUB, DL, MVT::i32,
                                      Zero, Addr.getOperand(1));

        if (isDSOffsetLegal(Sub, ByteOffset)) {
          SmallVector<SDValue, 3> Opnds;
          Opnds.push_back(Zero);
          Opnds.push_back(Addr.getOperand(1));

          // FIXME: Select to VOP3 version for with-carry.
          unsigned SubOp = AMDGPU::V_SUB_CO_U32_e32;
          if (Subtarget->hasAddNoCarry()) {
            SubOp = AMDGPU::V_SUB_U32_e64;
            Opnds.push_back(
                CurDAG->getTargetConstant(0, {}, MVT::i1)); // clamp bit
          }

          MachineSDNode *MachineSub =
              CurDAG->getMachineNode(SubOp, DL, MVT::i32, Opnds);

          Base = SDValue(MachineSub, 0);
          Offset = CurDAG->getTargetConstant(ByteOffset, DL, MVT::i16);
          return true;
        }
      }
    }
  } else if (const ConstantSDNode *CAddr = dyn_cast<ConstantSDNode>(Addr)) {
    // If we have a constant address, prefer to put the constant into the
    // offset. This can save moves to load the constant address since multiple
    // operations can share the zero base address register, and enables merging
    // into read2 / write2 instructions.

    SDLoc DL(Addr);

    if (isDSOffsetLegal(SDValue(), CAddr->getZExtValue())) {
      SDValue Zero = CurDAG->getTargetConstant(0, DL, MVT::i32);
      MachineSDNode *MovZero = CurDAG->getMachineNode(AMDGPU::V_MOV_B32_e32,
                                 DL, MVT::i32, Zero);
      Base = SDValue(MovZero, 0);
      Offset = CurDAG->getTargetConstant(CAddr->getZExtValue(), DL, MVT::i16);
      return true;
    }
  }

  // default case
  Base = Addr;
  Offset = CurDAG->getTargetConstant(0, SDLoc(Addr), MVT::i16);
  return true;
}

bool AMDGPUDAGToDAGISel::isDSOffset2Legal(SDValue Base, unsigned Offset0,
                                          unsigned Offset1,
                                          unsigned Size) const {
  if (Offset0 % Size != 0 || Offset1 % Size != 0)
    return false;
  if (!isUInt<8>(Offset0 / Size) || !isUInt<8>(Offset1 / Size))
    return false;

  if (!Base || Subtarget->hasUsableDSOffset() ||
      Subtarget->unsafeDSOffsetFoldingEnabled())
    return true;

  // On Southern Islands instruction with a negative base value and an offset
  // don't seem to work.
  return CurDAG->SignBitIsZero(Base);
}

// Return whether the operation has NoUnsignedWrap property.
static bool isNoUnsignedWrap(SDValue Addr) {
  return (Addr.getOpcode() == ISD::ADD &&
          Addr->getFlags().hasNoUnsignedWrap()) ||
         Addr->getOpcode() == ISD::OR;
}

// Check that the base address of flat scratch load/store in the form of `base +
// offset` is legal to be put in SGPR/VGPR (i.e. unsigned per hardware
// requirement). We always treat the first operand as the base address here.
bool AMDGPUDAGToDAGISel::isFlatScratchBaseLegal(SDValue Addr) const {
  if (isNoUnsignedWrap(Addr))
    return true;

  // Starting with GFX12, VADDR and SADDR fields in VSCRATCH can use negative
  // values.
  if (Subtarget->hasSignedScratchOffsets())
    return true;

  auto LHS = Addr.getOperand(0);
  auto RHS = Addr.getOperand(1);

  // If the immediate offset is negative and within certain range, the base
  // address cannot also be negative. If the base is also negative, the sum
  // would be either negative or much larger than the valid range of scratch
  // memory a thread can access.
  ConstantSDNode *ImmOp = nullptr;
  if (Addr.getOpcode() == ISD::ADD && (ImmOp = dyn_cast<ConstantSDNode>(RHS))) {
    if (ImmOp->getSExtValue() < 0 && ImmOp->getSExtValue() > -0x40000000)
      return true;
  }

  return CurDAG->SignBitIsZero(LHS);
}

// Check address value in SGPR/VGPR are legal for flat scratch in the form
// of: SGPR + VGPR.
bool AMDGPUDAGToDAGISel::isFlatScratchBaseLegalSV(SDValue Addr) const {
  if (isNoUnsignedWrap(Addr))
    return true;

  // Starting with GFX12, VADDR and SADDR fields in VSCRATCH can use negative
  // values.
  if (Subtarget->hasSignedScratchOffsets())
    return true;

  auto LHS = Addr.getOperand(0);
  auto RHS = Addr.getOperand(1);
  return CurDAG->SignBitIsZero(RHS) && CurDAG->SignBitIsZero(LHS);
}

// Check address value in SGPR/VGPR are legal for flat scratch in the form
// of: SGPR + VGPR + Imm.
bool AMDGPUDAGToDAGISel::isFlatScratchBaseLegalSVImm(SDValue Addr) const {
  // Starting with GFX12, VADDR and SADDR fields in VSCRATCH can use negative
  // values.
  if (AMDGPU::isGFX12Plus(*Subtarget))
    return true;

  auto Base = Addr.getOperand(0);
  auto *RHSImm = cast<ConstantSDNode>(Addr.getOperand(1));
  // If the immediate offset is negative and within certain range, the base
  // address cannot also be negative. If the base is also negative, the sum
  // would be either negative or much larger than the valid range of scratch
  // memory a thread can access.
  if (isNoUnsignedWrap(Base) &&
      (isNoUnsignedWrap(Addr) ||
       (RHSImm->getSExtValue() < 0 && RHSImm->getSExtValue() > -0x40000000)))
    return true;

  auto LHS = Base.getOperand(0);
  auto RHS = Base.getOperand(1);
  return CurDAG->SignBitIsZero(RHS) && CurDAG->SignBitIsZero(LHS);
}

// TODO: If offset is too big, put low 16-bit into offset.
bool AMDGPUDAGToDAGISel::SelectDS64Bit4ByteAligned(SDValue Addr, SDValue &Base,
                                                   SDValue &Offset0,
                                                   SDValue &Offset1) const {
  return SelectDSReadWrite2(Addr, Base, Offset0, Offset1, 4);
}

bool AMDGPUDAGToDAGISel::SelectDS128Bit8ByteAligned(SDValue Addr, SDValue &Base,
                                                    SDValue &Offset0,
                                                    SDValue &Offset1) const {
  return SelectDSReadWrite2(Addr, Base, Offset0, Offset1, 8);
}

bool AMDGPUDAGToDAGISel::SelectDSReadWrite2(SDValue Addr, SDValue &Base,
                                            SDValue &Offset0, SDValue &Offset1,
                                            unsigned Size) const {
  SDLoc DL(Addr);

  if (CurDAG->isBaseWithConstantOffset(Addr)) {
    SDValue N0 = Addr.getOperand(0);
    SDValue N1 = Addr.getOperand(1);
    ConstantSDNode *C1 = cast<ConstantSDNode>(N1);
    unsigned OffsetValue0 = C1->getZExtValue();
    unsigned OffsetValue1 = OffsetValue0 + Size;

    // (add n0, c0)
    if (isDSOffset2Legal(N0, OffsetValue0, OffsetValue1, Size)) {
      Base = N0;
      Offset0 = CurDAG->getTargetConstant(OffsetValue0 / Size, DL, MVT::i8);
      Offset1 = CurDAG->getTargetConstant(OffsetValue1 / Size, DL, MVT::i8);
      return true;
    }
  } else if (Addr.getOpcode() == ISD::SUB) {
    // sub C, x -> add (sub 0, x), C
    if (const ConstantSDNode *C =
            dyn_cast<ConstantSDNode>(Addr.getOperand(0))) {
      unsigned OffsetValue0 = C->getZExtValue();
      unsigned OffsetValue1 = OffsetValue0 + Size;

      if (isDSOffset2Legal(SDValue(), OffsetValue0, OffsetValue1, Size)) {
        SDLoc DL(Addr);
        SDValue Zero = CurDAG->getTargetConstant(0, DL, MVT::i32);

        // XXX - This is kind of hacky. Create a dummy sub node so we can check
        // the known bits in isDSOffsetLegal. We need to emit the selected node
        // here, so this is thrown away.
        SDValue Sub =
            CurDAG->getNode(ISD::SUB, DL, MVT::i32, Zero, Addr.getOperand(1));

        if (isDSOffset2Legal(Sub, OffsetValue0, OffsetValue1, Size)) {
          SmallVector<SDValue, 3> Opnds;
          Opnds.push_back(Zero);
          Opnds.push_back(Addr.getOperand(1));
          unsigned SubOp = AMDGPU::V_SUB_CO_U32_e32;
          if (Subtarget->hasAddNoCarry()) {
            SubOp = AMDGPU::V_SUB_U32_e64;
            Opnds.push_back(
                CurDAG->getTargetConstant(0, {}, MVT::i1)); // clamp bit
          }

          MachineSDNode *MachineSub = CurDAG->getMachineNode(
              SubOp, DL, MVT::getIntegerVT(Size * 8), Opnds);

          Base = SDValue(MachineSub, 0);
          Offset0 = CurDAG->getTargetConstant(OffsetValue0 / Size, DL, MVT::i8);
          Offset1 = CurDAG->getTargetConstant(OffsetValue1 / Size, DL, MVT::i8);
          return true;
        }
      }
    }
  } else if (const ConstantSDNode *CAddr = dyn_cast<ConstantSDNode>(Addr)) {
    unsigned OffsetValue0 = CAddr->getZExtValue();
    unsigned OffsetValue1 = OffsetValue0 + Size;

    if (isDSOffset2Legal(SDValue(), OffsetValue0, OffsetValue1, Size)) {
      SDValue Zero = CurDAG->getTargetConstant(0, DL, MVT::i32);
      MachineSDNode *MovZero =
          CurDAG->getMachineNode(AMDGPU::V_MOV_B32_e32, DL, MVT::i32, Zero);
      Base = SDValue(MovZero, 0);
      Offset0 = CurDAG->getTargetConstant(OffsetValue0 / Size, DL, MVT::i8);
      Offset1 = CurDAG->getTargetConstant(OffsetValue1 / Size, DL, MVT::i8);
      return true;
    }
  }

  // default case

  Base = Addr;
  Offset0 = CurDAG->getTargetConstant(0, DL, MVT::i8);
  Offset1 = CurDAG->getTargetConstant(1, DL, MVT::i8);
  return true;
}

bool AMDGPUDAGToDAGISel::SelectMUBUF(SDValue Addr, SDValue &Ptr, SDValue &VAddr,
                                     SDValue &SOffset, SDValue &Offset,
                                     SDValue &Offen, SDValue &Idxen,
                                     SDValue &Addr64) const {
  // Subtarget prefers to use flat instruction
  // FIXME: This should be a pattern predicate and not reach here
  if (Subtarget->useFlatForGlobal())
    return false;

  SDLoc DL(Addr);

  Idxen = CurDAG->getTargetConstant(0, DL, MVT::i1);
  Offen = CurDAG->getTargetConstant(0, DL, MVT::i1);
  Addr64 = CurDAG->getTargetConstant(0, DL, MVT::i1);
  SOffset = Subtarget->hasRestrictedSOffset()
                ? CurDAG->getRegister(AMDGPU::SGPR_NULL, MVT::i32)
                : CurDAG->getTargetConstant(0, DL, MVT::i32);

  ConstantSDNode *C1 = nullptr;
  SDValue N0 = Addr;
  if (CurDAG->isBaseWithConstantOffset(Addr)) {
    C1 = cast<ConstantSDNode>(Addr.getOperand(1));
    if (isUInt<32>(C1->getZExtValue()))
      N0 = Addr.getOperand(0);
    else
      C1 = nullptr;
  }

  if (N0.getOpcode() == ISD::ADD) {
    // (add N2, N3) -> addr64, or
    // (add (add N2, N3), C1) -> addr64
    SDValue N2 = N0.getOperand(0);
    SDValue N3 = N0.getOperand(1);
    Addr64 = CurDAG->getTargetConstant(1, DL, MVT::i1);

    if (N2->isDivergent()) {
      if (N3->isDivergent()) {
        // Both N2 and N3 are divergent. Use N0 (the result of the add) as the
        // addr64, and construct the resource from a 0 address.
        Ptr = SDValue(buildSMovImm64(DL, 0, MVT::v2i32), 0);
        VAddr = N0;
      } else {
        // N2 is divergent, N3 is not.
        Ptr = N3;
        VAddr = N2;
      }
    } else {
      // N2 is not divergent.
      Ptr = N2;
      VAddr = N3;
    }
    Offset = CurDAG->getTargetConstant(0, DL, MVT::i32);
  } else if (N0->isDivergent()) {
    // N0 is divergent. Use it as the addr64, and construct the resource from a
    // 0 address.
    Ptr = SDValue(buildSMovImm64(DL, 0, MVT::v2i32), 0);
    VAddr = N0;
    Addr64 = CurDAG->getTargetConstant(1, DL, MVT::i1);
  } else {
    // N0 -> offset, or
    // (N0 + C1) -> offset
    VAddr = CurDAG->getTargetConstant(0, DL, MVT::i32);
    Ptr = N0;
  }

  if (!C1) {
    // No offset.
    Offset = CurDAG->getTargetConstant(0, DL, MVT::i32);
    return true;
  }

  const SIInstrInfo *TII = Subtarget->getInstrInfo();
  if (TII->isLegalMUBUFImmOffset(C1->getZExtValue())) {
    // Legal offset for instruction.
    Offset = CurDAG->getTargetConstant(C1->getZExtValue(), DL, MVT::i32);
    return true;
  }

  // Illegal offset, store it in soffset.
  Offset = CurDAG->getTargetConstant(0, DL, MVT::i32);
  SOffset =
      SDValue(CurDAG->getMachineNode(
                  AMDGPU::S_MOV_B32, DL, MVT::i32,
                  CurDAG->getTargetConstant(C1->getZExtValue(), DL, MVT::i32)),
              0);
  return true;
}

bool AMDGPUDAGToDAGISel::SelectMUBUFAddr64(SDValue Addr, SDValue &SRsrc,
                                           SDValue &VAddr, SDValue &SOffset,
                                           SDValue &Offset) const {
  SDValue Ptr, Offen, Idxen, Addr64;

  // addr64 bit was removed for volcanic islands.
  // FIXME: This should be a pattern predicate and not reach here
  if (!Subtarget->hasAddr64())
    return false;

  if (!SelectMUBUF(Addr, Ptr, VAddr, SOffset, Offset, Offen, Idxen, Addr64))
    return false;

  ConstantSDNode *C = cast<ConstantSDNode>(Addr64);
  if (C->getSExtValue()) {
    SDLoc DL(Addr);

    const SITargetLowering& Lowering =
      *static_cast<const SITargetLowering*>(getTargetLowering());

    SRsrc = SDValue(Lowering.wrapAddr64Rsrc(*CurDAG, DL, Ptr), 0);
    return true;
  }

  return false;
}

std::pair<SDValue, SDValue> AMDGPUDAGToDAGISel::foldFrameIndex(SDValue N) const {
  SDLoc DL(N);

  auto *FI = dyn_cast<FrameIndexSDNode>(N);
  SDValue TFI =
      FI ? CurDAG->getTargetFrameIndex(FI->getIndex(), FI->getValueType(0)) : N;

  // We rebase the base address into an absolute stack address and hence
  // use constant 0 for soffset. This value must be retained until
  // frame elimination and eliminateFrameIndex will choose the appropriate
  // frame register if need be.
  return std::pair(TFI, CurDAG->getTargetConstant(0, DL, MVT::i32));
}

bool AMDGPUDAGToDAGISel::SelectMUBUFScratchOffen(SDNode *Parent,
                                                 SDValue Addr, SDValue &Rsrc,
                                                 SDValue &VAddr, SDValue &SOffset,
                                                 SDValue &ImmOffset) const {

  SDLoc DL(Addr);
  MachineFunction &MF = CurDAG->getMachineFunction();
  const SIMachineFunctionInfo *Info = MF.getInfo<SIMachineFunctionInfo>();

  Rsrc = CurDAG->getRegister(Info->getScratchRSrcReg(), MVT::v4i32);

  if (ConstantSDNode *CAddr = dyn_cast<ConstantSDNode>(Addr)) {
    int64_t Imm = CAddr->getSExtValue();
    const int64_t NullPtr =
        AMDGPUTargetMachine::getNullPointerValue(AMDGPUAS::PRIVATE_ADDRESS);
    // Don't fold null pointer.
    if (Imm != NullPtr) {
      const uint32_t MaxOffset = SIInstrInfo::getMaxMUBUFImmOffset(*Subtarget);
      SDValue HighBits =
          CurDAG->getTargetConstant(Imm & ~MaxOffset, DL, MVT::i32);
      MachineSDNode *MovHighBits = CurDAG->getMachineNode(
        AMDGPU::V_MOV_B32_e32, DL, MVT::i32, HighBits);
      VAddr = SDValue(MovHighBits, 0);

      SOffset = CurDAG->getTargetConstant(0, DL, MVT::i32);
      ImmOffset = CurDAG->getTargetConstant(Imm & MaxOffset, DL, MVT::i32);
      return true;
    }
  }

  if (CurDAG->isBaseWithConstantOffset(Addr)) {
    // (add n0, c1)

    SDValue N0 = Addr.getOperand(0);
    uint64_t C1 = Addr.getConstantOperandVal(1);

    // Offsets in vaddr must be positive if range checking is enabled.
    //
    // The total computation of vaddr + soffset + offset must not overflow.  If
    // vaddr is negative, even if offset is 0 the sgpr offset add will end up
    // overflowing.
    //
    // Prior to gfx9, MUBUF instructions with the vaddr offset enabled would
    // always perform a range check. If a negative vaddr base index was used,
    // this would fail the range check. The overall address computation would
    // compute a valid address, but this doesn't happen due to the range
    // check. For out-of-bounds MUBUF loads, a 0 is returned.
    //
    // Therefore it should be safe to fold any VGPR offset on gfx9 into the
    // MUBUF vaddr, but not on older subtargets which can only do this if the
    // sign bit is known 0.
    const SIInstrInfo *TII = Subtarget->getInstrInfo();
    if (TII->isLegalMUBUFImmOffset(C1) &&
        (!Subtarget->privateMemoryResourceIsRangeChecked() ||
         CurDAG->SignBitIsZero(N0))) {
      std::tie(VAddr, SOffset) = foldFrameIndex(N0);
      ImmOffset = CurDAG->getTargetConstant(C1, DL, MVT::i32);
      return true;
    }
  }

  // (node)
  std::tie(VAddr, SOffset) = foldFrameIndex(Addr);
  ImmOffset = CurDAG->getTargetConstant(0, DL, MVT::i32);
  return true;
}

static bool IsCopyFromSGPR(const SIRegisterInfo &TRI, SDValue Val) {
  if (Val.getOpcode() != ISD::CopyFromReg)
    return false;
  auto Reg = cast<RegisterSDNode>(Val.getOperand(1))->getReg();
  if (!Reg.isPhysical())
    return false;
  auto RC = TRI.getPhysRegBaseClass(Reg);
  return RC && TRI.isSGPRClass(RC);
}

bool AMDGPUDAGToDAGISel::SelectMUBUFScratchOffset(SDNode *Parent,
                                                  SDValue Addr,
                                                  SDValue &SRsrc,
                                                  SDValue &SOffset,
                                                  SDValue &Offset) const {
  const SIRegisterInfo *TRI =
      static_cast<const SIRegisterInfo *>(Subtarget->getRegisterInfo());
  const SIInstrInfo *TII = Subtarget->getInstrInfo();
  MachineFunction &MF = CurDAG->getMachineFunction();
  const SIMachineFunctionInfo *Info = MF.getInfo<SIMachineFunctionInfo>();
  SDLoc DL(Addr);

  // CopyFromReg <sgpr>
  if (IsCopyFromSGPR(*TRI, Addr)) {
    SRsrc = CurDAG->getRegister(Info->getScratchRSrcReg(), MVT::v4i32);
    SOffset = Addr;
    Offset = CurDAG->getTargetConstant(0, DL, MVT::i32);
    return true;
  }

  ConstantSDNode *CAddr;
  if (Addr.getOpcode() == ISD::ADD) {
    // Add (CopyFromReg <sgpr>) <constant>
    CAddr = dyn_cast<ConstantSDNode>(Addr.getOperand(1));
    if (!CAddr || !TII->isLegalMUBUFImmOffset(CAddr->getZExtValue()))
      return false;
    if (!IsCopyFromSGPR(*TRI, Addr.getOperand(0)))
      return false;

    SOffset = Addr.getOperand(0);
  } else if ((CAddr = dyn_cast<ConstantSDNode>(Addr)) &&
             TII->isLegalMUBUFImmOffset(CAddr->getZExtValue())) {
    // <constant>
    SOffset = CurDAG->getTargetConstant(0, DL, MVT::i32);
  } else {
    return false;
  }

  SRsrc = CurDAG->getRegister(Info->getScratchRSrcReg(), MVT::v4i32);

  Offset = CurDAG->getTargetConstant(CAddr->getZExtValue(), DL, MVT::i32);
  return true;
}

bool AMDGPUDAGToDAGISel::SelectMUBUFOffset(SDValue Addr, SDValue &SRsrc,
                                           SDValue &SOffset, SDValue &Offset
                                           ) const {
  SDValue Ptr, VAddr, Offen, Idxen, Addr64;
  const SIInstrInfo *TII = Subtarget->getInstrInfo();

  if (!SelectMUBUF(Addr, Ptr, VAddr, SOffset, Offset, Offen, Idxen, Addr64))
    return false;

  if (!cast<ConstantSDNode>(Offen)->getSExtValue() &&
      !cast<ConstantSDNode>(Idxen)->getSExtValue() &&
      !cast<ConstantSDNode>(Addr64)->getSExtValue()) {
    uint64_t Rsrc = TII->getDefaultRsrcDataFormat() |
                    APInt::getAllOnes(32).getZExtValue(); // Size
    SDLoc DL(Addr);

    const SITargetLowering& Lowering =
      *static_cast<const SITargetLowering*>(getTargetLowering());

    SRsrc = SDValue(Lowering.buildRSRC(*CurDAG, DL, Ptr, 0, Rsrc), 0);
    return true;
  }
  return false;
}

bool AMDGPUDAGToDAGISel::SelectBUFSOffset(SDValue ByteOffsetNode,
                                          SDValue &SOffset) const {
  if (Subtarget->hasRestrictedSOffset() && isNullConstant(ByteOffsetNode)) {
    SOffset = CurDAG->getRegister(AMDGPU::SGPR_NULL, MVT::i32);
    return true;
  }

  SOffset = ByteOffsetNode;
  return true;
}

// Find a load or store from corresponding pattern root.
// Roots may be build_vector, bitconvert or their combinations.
static MemSDNode* findMemSDNode(SDNode *N) {
  N = AMDGPUTargetLowering::stripBitcast(SDValue(N,0)).getNode();
  if (MemSDNode *MN = dyn_cast<MemSDNode>(N))
    return MN;
  assert(isa<BuildVectorSDNode>(N));
  for (SDValue V : N->op_values())
    if (MemSDNode *MN =
          dyn_cast<MemSDNode>(AMDGPUTargetLowering::stripBitcast(V)))
      return MN;
  llvm_unreachable("cannot find MemSDNode in the pattern!");
}

bool AMDGPUDAGToDAGISel::SelectFlatOffsetImpl(SDNode *N, SDValue Addr,
                                              SDValue &VAddr, SDValue &Offset,
                                              uint64_t FlatVariant) const {
  int64_t OffsetVal = 0;

  unsigned AS = findMemSDNode(N)->getAddressSpace();

  bool CanHaveFlatSegmentOffsetBug =
      Subtarget->hasFlatSegmentOffsetBug() &&
      FlatVariant == SIInstrFlags::FLAT &&
      (AS == AMDGPUAS::FLAT_ADDRESS || AS == AMDGPUAS::GLOBAL_ADDRESS);

  if (Subtarget->hasFlatInstOffsets() && !CanHaveFlatSegmentOffsetBug) {
    SDValue N0, N1;
    if (isBaseWithConstantOffset64(Addr, N0, N1) &&
        (FlatVariant != SIInstrFlags::FlatScratch ||
         isFlatScratchBaseLegal(Addr))) {
      int64_t COffsetVal = cast<ConstantSDNode>(N1)->getSExtValue();

      const SIInstrInfo *TII = Subtarget->getInstrInfo();
      if (TII->isLegalFLATOffset(COffsetVal, AS, FlatVariant)) {
        Addr = N0;
        OffsetVal = COffsetVal;
      } else {
        // If the offset doesn't fit, put the low bits into the offset field and
        // add the rest.
        //
        // For a FLAT instruction the hardware decides whether to access
        // global/scratch/shared memory based on the high bits of vaddr,
        // ignoring the offset field, so we have to ensure that when we add
        // remainder to vaddr it still points into the same underlying object.
        // The easiest way to do that is to make sure that we split the offset
        // into two pieces that are both >= 0 or both <= 0.

        SDLoc DL(N);
        uint64_t RemainderOffset;

        std::tie(OffsetVal, RemainderOffset) =
            TII->splitFlatOffset(COffsetVal, AS, FlatVariant);

        SDValue AddOffsetLo =
            getMaterializedScalarImm32(Lo_32(RemainderOffset), DL);
        SDValue Clamp = CurDAG->getTargetConstant(0, DL, MVT::i1);

        if (Addr.getValueType().getSizeInBits() == 32) {
          SmallVector<SDValue, 3> Opnds;
          Opnds.push_back(N0);
          Opnds.push_back(AddOffsetLo);
          unsigned AddOp = AMDGPU::V_ADD_CO_U32_e32;
          if (Subtarget->hasAddNoCarry()) {
            AddOp = AMDGPU::V_ADD_U32_e64;
            Opnds.push_back(Clamp);
          }
          Addr = SDValue(CurDAG->getMachineNode(AddOp, DL, MVT::i32, Opnds), 0);
        } else {
          // TODO: Should this try to use a scalar add pseudo if the base address
          // is uniform and saddr is usable?
          SDValue Sub0 = CurDAG->getTargetConstant(AMDGPU::sub0, DL, MVT::i32);
          SDValue Sub1 = CurDAG->getTargetConstant(AMDGPU::sub1, DL, MVT::i32);

          SDNode *N0Lo = CurDAG->getMachineNode(TargetOpcode::EXTRACT_SUBREG,
                                                DL, MVT::i32, N0, Sub0);
          SDNode *N0Hi = CurDAG->getMachineNode(TargetOpcode::EXTRACT_SUBREG,
                                                DL, MVT::i32, N0, Sub1);

          SDValue AddOffsetHi =
              getMaterializedScalarImm32(Hi_32(RemainderOffset), DL);

          SDVTList VTs = CurDAG->getVTList(MVT::i32, MVT::i1);

          SDNode *Add =
              CurDAG->getMachineNode(AMDGPU::V_ADD_CO_U32_e64, DL, VTs,
                                     {AddOffsetLo, SDValue(N0Lo, 0), Clamp});

          SDNode *Addc = CurDAG->getMachineNode(
              AMDGPU::V_ADDC_U32_e64, DL, VTs,
              {AddOffsetHi, SDValue(N0Hi, 0), SDValue(Add, 1), Clamp});

          SDValue RegSequenceArgs[] = {
              CurDAG->getTargetConstant(AMDGPU::VReg_64RegClassID, DL, MVT::i32),
              SDValue(Add, 0), Sub0, SDValue(Addc, 0), Sub1};

          Addr = SDValue(CurDAG->getMachineNode(AMDGPU::REG_SEQUENCE, DL,
                                                MVT::i64, RegSequenceArgs),
                         0);
        }
      }
    }
  }

  VAddr = Addr;
  Offset = CurDAG->getTargetConstant(OffsetVal, SDLoc(), MVT::i32);
  return true;
}

bool AMDGPUDAGToDAGISel::SelectFlatOffset(SDNode *N, SDValue Addr,
                                          SDValue &VAddr,
                                          SDValue &Offset) const {
  return SelectFlatOffsetImpl(N, Addr, VAddr, Offset, SIInstrFlags::FLAT);
}

bool AMDGPUDAGToDAGISel::SelectGlobalOffset(SDNode *N, SDValue Addr,
                                            SDValue &VAddr,
                                            SDValue &Offset) const {
  return SelectFlatOffsetImpl(N, Addr, VAddr, Offset, SIInstrFlags::FlatGlobal);
}

bool AMDGPUDAGToDAGISel::SelectScratchOffset(SDNode *N, SDValue Addr,
                                             SDValue &VAddr,
                                             SDValue &Offset) const {
  return SelectFlatOffsetImpl(N, Addr, VAddr, Offset,
                              SIInstrFlags::FlatScratch);
}

// If this matches zero_extend i32:x, return x
static SDValue matchZExtFromI32(SDValue Op) {
  if (Op.getOpcode() != ISD::ZERO_EXTEND)
    return SDValue();

  SDValue ExtSrc = Op.getOperand(0);
  return (ExtSrc.getValueType() == MVT::i32) ? ExtSrc : SDValue();
}

// Match (64-bit SGPR base) + (zext vgpr offset) + sext(imm offset)
bool AMDGPUDAGToDAGISel::SelectGlobalSAddr(SDNode *N,
                                           SDValue Addr,
                                           SDValue &SAddr,
                                           SDValue &VOffset,
                                           SDValue &Offset) const {
  int64_t ImmOffset = 0;

  // Match the immediate offset first, which canonically is moved as low as
  // possible.

  SDValue LHS, RHS;
  if (isBaseWithConstantOffset64(Addr, LHS, RHS)) {
    int64_t COffsetVal = cast<ConstantSDNode>(RHS)->getSExtValue();
    const SIInstrInfo *TII = Subtarget->getInstrInfo();

    if (TII->isLegalFLATOffset(COffsetVal, AMDGPUAS::GLOBAL_ADDRESS,
                               SIInstrFlags::FlatGlobal)) {
      Addr = LHS;
      ImmOffset = COffsetVal;
    } else if (!LHS->isDivergent()) {
      if (COffsetVal > 0) {
        SDLoc SL(N);
        // saddr + large_offset -> saddr +
        //                         (voffset = large_offset & ~MaxOffset) +
        //                         (large_offset & MaxOffset);
        int64_t SplitImmOffset, RemainderOffset;
        std::tie(SplitImmOffset, RemainderOffset) = TII->splitFlatOffset(
            COffsetVal, AMDGPUAS::GLOBAL_ADDRESS, SIInstrFlags::FlatGlobal);

        if (isUInt<32>(RemainderOffset)) {
          SDNode *VMov = CurDAG->getMachineNode(
              AMDGPU::V_MOV_B32_e32, SL, MVT::i32,
              CurDAG->getTargetConstant(RemainderOffset, SDLoc(), MVT::i32));
          VOffset = SDValue(VMov, 0);
          SAddr = LHS;
          Offset = CurDAG->getTargetConstant(SplitImmOffset, SDLoc(), MVT::i32);
          return true;
        }
      }

      // We are adding a 64 bit SGPR and a constant. If constant bus limit
      // is 1 we would need to perform 1 or 2 extra moves for each half of
      // the constant and it is better to do a scalar add and then issue a
      // single VALU instruction to materialize zero. Otherwise it is less
      // instructions to perform VALU adds with immediates or inline literals.
      unsigned NumLiterals =
          !TII->isInlineConstant(APInt(32, COffsetVal & 0xffffffff)) +
          !TII->isInlineConstant(APInt(32, COffsetVal >> 32));
      if (Subtarget->getConstantBusLimit(AMDGPU::V_ADD_U32_e64) > NumLiterals)
        return false;
    }
  }

  // Match the variable offset.
  if (Addr.getOpcode() == ISD::ADD) {
    LHS = Addr.getOperand(0);
    RHS = Addr.getOperand(1);

    if (!LHS->isDivergent()) {
      // add (i64 sgpr), (zero_extend (i32 vgpr))
      if (SDValue ZextRHS = matchZExtFromI32(RHS)) {
        SAddr = LHS;
        VOffset = ZextRHS;
      }
    }

    if (!SAddr && !RHS->isDivergent()) {
      // add (zero_extend (i32 vgpr)), (i64 sgpr)
      if (SDValue ZextLHS = matchZExtFromI32(LHS)) {
        SAddr = RHS;
        VOffset = ZextLHS;
      }
    }

    if (SAddr) {
      Offset = CurDAG->getTargetConstant(ImmOffset, SDLoc(), MVT::i32);
      return true;
    }
  }

  if (Addr->isDivergent() || Addr.getOpcode() == ISD::UNDEF ||
      isa<ConstantSDNode>(Addr))
    return false;

  // It's cheaper to materialize a single 32-bit zero for vaddr than the two
  // moves required to copy a 64-bit SGPR to VGPR.
  SAddr = Addr;
  SDNode *VMov =
      CurDAG->getMachineNode(AMDGPU::V_MOV_B32_e32, SDLoc(Addr), MVT::i32,
                             CurDAG->getTargetConstant(0, SDLoc(), MVT::i32));
  VOffset = SDValue(VMov, 0);
  Offset = CurDAG->getTargetConstant(ImmOffset, SDLoc(), MVT::i32);
  return true;
}

static SDValue SelectSAddrFI(SelectionDAG *CurDAG, SDValue SAddr) {
  if (auto FI = dyn_cast<FrameIndexSDNode>(SAddr)) {
    SAddr = CurDAG->getTargetFrameIndex(FI->getIndex(), FI->getValueType(0));
  } else if (SAddr.getOpcode() == ISD::ADD &&
             isa<FrameIndexSDNode>(SAddr.getOperand(0))) {
    // Materialize this into a scalar move for scalar address to avoid
    // readfirstlane.
    auto FI = cast<FrameIndexSDNode>(SAddr.getOperand(0));
    SDValue TFI = CurDAG->getTargetFrameIndex(FI->getIndex(),
                                              FI->getValueType(0));
    SAddr = SDValue(CurDAG->getMachineNode(AMDGPU::S_ADD_I32, SDLoc(SAddr),
                                           MVT::i32, TFI, SAddr.getOperand(1)),
                    0);
  }

  return SAddr;
}

// Match (32-bit SGPR base) + sext(imm offset)
bool AMDGPUDAGToDAGISel::SelectScratchSAddr(SDNode *Parent, SDValue Addr,
                                            SDValue &SAddr,
                                            SDValue &Offset) const {
  if (Addr->isDivergent())
    return false;

  SDLoc DL(Addr);

  int64_t COffsetVal = 0;

  if (CurDAG->isBaseWithConstantOffset(Addr) && isFlatScratchBaseLegal(Addr)) {
    COffsetVal = cast<ConstantSDNode>(Addr.getOperand(1))->getSExtValue();
    SAddr = Addr.getOperand(0);
  } else {
    SAddr = Addr;
  }

  SAddr = SelectSAddrFI(CurDAG, SAddr);

  const SIInstrInfo *TII = Subtarget->getInstrInfo();

  if (!TII->isLegalFLATOffset(COffsetVal, AMDGPUAS::PRIVATE_ADDRESS,
                              SIInstrFlags::FlatScratch)) {
    int64_t SplitImmOffset, RemainderOffset;
    std::tie(SplitImmOffset, RemainderOffset) = TII->splitFlatOffset(
        COffsetVal, AMDGPUAS::PRIVATE_ADDRESS, SIInstrFlags::FlatScratch);

    COffsetVal = SplitImmOffset;

    SDValue AddOffset =
        SAddr.getOpcode() == ISD::TargetFrameIndex
            ? getMaterializedScalarImm32(Lo_32(RemainderOffset), DL)
            : CurDAG->getTargetConstant(RemainderOffset, DL, MVT::i32);
    SAddr = SDValue(CurDAG->getMachineNode(AMDGPU::S_ADD_I32, DL, MVT::i32,
                                           SAddr, AddOffset),
                    0);
  }

  Offset = CurDAG->getTargetConstant(COffsetVal, DL, MVT::i16);

  return true;
}

// Check whether the flat scratch SVS swizzle bug affects this access.
bool AMDGPUDAGToDAGISel::checkFlatScratchSVSSwizzleBug(
    SDValue VAddr, SDValue SAddr, uint64_t ImmOffset) const {
  if (!Subtarget->hasFlatScratchSVSSwizzleBug())
    return false;

  // The bug affects the swizzling of SVS accesses if there is any carry out
  // from the two low order bits (i.e. from bit 1 into bit 2) when adding
  // voffset to (soffset + inst_offset).
  KnownBits VKnown = CurDAG->computeKnownBits(VAddr);
  KnownBits SKnown = KnownBits::computeForAddSub(
      /*Add=*/true, /*NSW=*/false, /*NUW=*/false,
      CurDAG->computeKnownBits(SAddr),
      KnownBits::makeConstant(APInt(32, ImmOffset)));
  uint64_t VMax = VKnown.getMaxValue().getZExtValue();
  uint64_t SMax = SKnown.getMaxValue().getZExtValue();
  return (VMax & 3) + (SMax & 3) >= 4;
}

bool AMDGPUDAGToDAGISel::SelectScratchSVAddr(SDNode *N, SDValue Addr,
                                             SDValue &VAddr, SDValue &SAddr,
                                             SDValue &Offset) const  {
  int64_t ImmOffset = 0;

  SDValue LHS, RHS;
  SDValue OrigAddr = Addr;
  if (isBaseWithConstantOffset64(Addr, LHS, RHS)) {
    int64_t COffsetVal = cast<ConstantSDNode>(RHS)->getSExtValue();
    const SIInstrInfo *TII = Subtarget->getInstrInfo();

    if (TII->isLegalFLATOffset(COffsetVal, AMDGPUAS::PRIVATE_ADDRESS, true)) {
      Addr = LHS;
      ImmOffset = COffsetVal;
    } else if (!LHS->isDivergent() && COffsetVal > 0) {
      SDLoc SL(N);
      // saddr + large_offset -> saddr + (vaddr = large_offset & ~MaxOffset) +
      //                         (large_offset & MaxOffset);
      int64_t SplitImmOffset, RemainderOffset;
      std::tie(SplitImmOffset, RemainderOffset)
        = TII->splitFlatOffset(COffsetVal, AMDGPUAS::PRIVATE_ADDRESS, true);

      if (isUInt<32>(RemainderOffset)) {
        SDNode *VMov = CurDAG->getMachineNode(
          AMDGPU::V_MOV_B32_e32, SL, MVT::i32,
          CurDAG->getTargetConstant(RemainderOffset, SDLoc(), MVT::i32));
        VAddr = SDValue(VMov, 0);
        SAddr = LHS;
        if (!isFlatScratchBaseLegal(Addr))
          return false;
        if (checkFlatScratchSVSSwizzleBug(VAddr, SAddr, SplitImmOffset))
          return false;
        Offset = CurDAG->getTargetConstant(SplitImmOffset, SDLoc(), MVT::i16);
        return true;
      }
    }
  }

  if (Addr.getOpcode() != ISD::ADD)
    return false;

  LHS = Addr.getOperand(0);
  RHS = Addr.getOperand(1);

  if (!LHS->isDivergent() && RHS->isDivergent()) {
    SAddr = LHS;
    VAddr = RHS;
  } else if (!RHS->isDivergent() && LHS->isDivergent()) {
    SAddr = RHS;
    VAddr = LHS;
  } else {
    return false;
  }

  if (OrigAddr != Addr) {
    if (!isFlatScratchBaseLegalSVImm(OrigAddr))
      return false;
  } else {
    if (!isFlatScratchBaseLegalSV(OrigAddr))
      return false;
  }

  if (checkFlatScratchSVSSwizzleBug(VAddr, SAddr, ImmOffset))
    return false;
  SAddr = SelectSAddrFI(CurDAG, SAddr);
  Offset = CurDAG->getTargetConstant(ImmOffset, SDLoc(), MVT::i16);
  return true;
}

// For unbuffered smem loads, it is illegal for the Immediate Offset to be
// negative if the resulting (Offset + (M0 or SOffset or zero) is negative.
// Handle the case where the Immediate Offset + SOffset is negative.
bool AMDGPUDAGToDAGISel::isSOffsetLegalWithImmOffset(SDValue *SOffset,
                                                     bool Imm32Only,
                                                     bool IsBuffer,
                                                     int64_t ImmOffset) const {
  if (!IsBuffer && !Imm32Only && ImmOffset < 0 &&
      AMDGPU::hasSMRDSignedImmOffset(*Subtarget)) {
    KnownBits SKnown = CurDAG->computeKnownBits(*SOffset);
    if (ImmOffset + SKnown.getMinValue().getSExtValue() < 0)
      return false;
  }

  return true;
}

// Match an immediate (if Offset is not null) or an SGPR (if SOffset is
// not null) offset. If Imm32Only is true, match only 32-bit immediate
// offsets available on CI.
bool AMDGPUDAGToDAGISel::SelectSMRDOffset(SDValue ByteOffsetNode,
                                          SDValue *SOffset, SDValue *Offset,
                                          bool Imm32Only, bool IsBuffer,
                                          bool HasSOffset,
                                          int64_t ImmOffset) const {
  assert((!SOffset || !Offset) &&
         "Cannot match both soffset and offset at the same time!");

  ConstantSDNode *C = dyn_cast<ConstantSDNode>(ByteOffsetNode);
  if (!C) {
    if (!SOffset)
      return false;

    if (ByteOffsetNode.getValueType().isScalarInteger() &&
        ByteOffsetNode.getValueType().getSizeInBits() == 32) {
      *SOffset = ByteOffsetNode;
      return isSOffsetLegalWithImmOffset(SOffset, Imm32Only, IsBuffer,
                                         ImmOffset);
    }
    if (ByteOffsetNode.getOpcode() == ISD::ZERO_EXTEND) {
      if (ByteOffsetNode.getOperand(0).getValueType().getSizeInBits() == 32) {
        *SOffset = ByteOffsetNode.getOperand(0);
        return isSOffsetLegalWithImmOffset(SOffset, Imm32Only, IsBuffer,
                                           ImmOffset);
      }
    }
    return false;
  }

  SDLoc SL(ByteOffsetNode);

  // GFX9 and GFX10 have signed byte immediate offsets. The immediate
  // offset for S_BUFFER instructions is unsigned.
  int64_t ByteOffset = IsBuffer ? C->getZExtValue() : C->getSExtValue();
  std::optional<int64_t> EncodedOffset = AMDGPU::getSMRDEncodedOffset(
      *Subtarget, ByteOffset, IsBuffer, HasSOffset);
  if (EncodedOffset && Offset && !Imm32Only) {
    *Offset = CurDAG->getTargetConstant(*EncodedOffset, SL, MVT::i32);
    return true;
  }

  // SGPR and literal offsets are unsigned.
  if (ByteOffset < 0)
    return false;

  EncodedOffset = AMDGPU::getSMRDEncodedLiteralOffset32(*Subtarget, ByteOffset);
  if (EncodedOffset && Offset && Imm32Only) {
    *Offset = CurDAG->getTargetConstant(*EncodedOffset, SL, MVT::i32);
    return true;
  }

  if (!isUInt<32>(ByteOffset) && !isInt<32>(ByteOffset))
    return false;

  if (SOffset) {
    SDValue C32Bit = CurDAG->getTargetConstant(ByteOffset, SL, MVT::i32);
    *SOffset = SDValue(
        CurDAG->getMachineNode(AMDGPU::S_MOV_B32, SL, MVT::i32, C32Bit), 0);
    return true;
  }

  return false;
}

SDValue AMDGPUDAGToDAGISel::Expand32BitAddress(SDValue Addr) const {
  if (Addr.getValueType() != MVT::i32)
    return Addr;

  // Zero-extend a 32-bit address.
  SDLoc SL(Addr);

  const MachineFunction &MF = CurDAG->getMachineFunction();
  const SIMachineFunctionInfo *Info = MF.getInfo<SIMachineFunctionInfo>();
  unsigned AddrHiVal = Info->get32BitAddressHighBits();
  SDValue AddrHi = CurDAG->getTargetConstant(AddrHiVal, SL, MVT::i32);

  const SDValue Ops[] = {
    CurDAG->getTargetConstant(AMDGPU::SReg_64_XEXECRegClassID, SL, MVT::i32),
    Addr,
    CurDAG->getTargetConstant(AMDGPU::sub0, SL, MVT::i32),
    SDValue(CurDAG->getMachineNode(AMDGPU::S_MOV_B32, SL, MVT::i32, AddrHi),
            0),
    CurDAG->getTargetConstant(AMDGPU::sub1, SL, MVT::i32),
  };

  return SDValue(CurDAG->getMachineNode(AMDGPU::REG_SEQUENCE, SL, MVT::i64,
                                        Ops), 0);
}

// Match a base and an immediate (if Offset is not null) or an SGPR (if
// SOffset is not null) or an immediate+SGPR offset. If Imm32Only is
// true, match only 32-bit immediate offsets available on CI.
bool AMDGPUDAGToDAGISel::SelectSMRDBaseOffset(SDValue Addr, SDValue &SBase,
                                              SDValue *SOffset, SDValue *Offset,
                                              bool Imm32Only, bool IsBuffer,
                                              bool HasSOffset,
                                              int64_t ImmOffset) const {
  if (SOffset && Offset) {
    assert(!Imm32Only && !IsBuffer);
    SDValue B;

    if (!SelectSMRDBaseOffset(Addr, B, nullptr, Offset, false, false, true))
      return false;

    int64_t ImmOff = 0;
    if (ConstantSDNode *C = dyn_cast<ConstantSDNode>(*Offset))
      ImmOff = C->getSExtValue();

    return SelectSMRDBaseOffset(B, SBase, SOffset, nullptr, false, false, true,
                                ImmOff);
  }

  // A 32-bit (address + offset) should not cause unsigned 32-bit integer
  // wraparound, because s_load instructions perform the addition in 64 bits.
  if (Addr.getValueType() == MVT::i32 && Addr.getOpcode() == ISD::ADD &&
      !Addr->getFlags().hasNoUnsignedWrap())
    return false;

  SDValue N0, N1;
  // Extract the base and offset if possible.
  if (CurDAG->isBaseWithConstantOffset(Addr) || Addr.getOpcode() == ISD::ADD) {
    N0 = Addr.getOperand(0);
    N1 = Addr.getOperand(1);
  } else if (getBaseWithOffsetUsingSplitOR(*CurDAG, Addr, N0, N1)) {
    assert(N0 && N1 && isa<ConstantSDNode>(N1));
  }
  if (!N0 || !N1)
    return false;

  if (SelectSMRDOffset(N1, SOffset, Offset, Imm32Only, IsBuffer, HasSOffset,
                       ImmOffset)) {
    SBase = N0;
    return true;
  }
  if (SelectSMRDOffset(N0, SOffset, Offset, Imm32Only, IsBuffer, HasSOffset,
                       ImmOffset)) {
    SBase = N1;
    return true;
  }
  return false;
}

bool AMDGPUDAGToDAGISel::SelectSMRD(SDValue Addr, SDValue &SBase,
                                    SDValue *SOffset, SDValue *Offset,
                                    bool Imm32Only) const {
  if (SelectSMRDBaseOffset(Addr, SBase, SOffset, Offset, Imm32Only)) {
    SBase = Expand32BitAddress(SBase);
    return true;
  }

  if (Addr.getValueType() == MVT::i32 && Offset && !SOffset) {
    SBase = Expand32BitAddress(Addr);
    *Offset = CurDAG->getTargetConstant(0, SDLoc(Addr), MVT::i32);
    return true;
  }

  return false;
}

bool AMDGPUDAGToDAGISel::SelectSMRDImm(SDValue Addr, SDValue &SBase,
                                       SDValue &Offset) const {
  return SelectSMRD(Addr, SBase, /* SOffset */ nullptr, &Offset);
}

bool AMDGPUDAGToDAGISel::SelectSMRDImm32(SDValue Addr, SDValue &SBase,
                                         SDValue &Offset) const {
  assert(Subtarget->getGeneration() == AMDGPUSubtarget::SEA_ISLANDS);
  return SelectSMRD(Addr, SBase, /* SOffset */ nullptr, &Offset,
                    /* Imm32Only */ true);
}

bool AMDGPUDAGToDAGISel::SelectSMRDSgpr(SDValue Addr, SDValue &SBase,
                                        SDValue &SOffset) const {
  return SelectSMRD(Addr, SBase, &SOffset, /* Offset */ nullptr);
}

bool AMDGPUDAGToDAGISel::SelectSMRDSgprImm(SDValue Addr, SDValue &SBase,
                                           SDValue &SOffset,
                                           SDValue &Offset) const {
  return SelectSMRD(Addr, SBase, &SOffset, &Offset);
}

bool AMDGPUDAGToDAGISel::SelectSMRDBufferImm(SDValue N, SDValue &Offset) const {
  return SelectSMRDOffset(N, /* SOffset */ nullptr, &Offset,
                          /* Imm32Only */ false, /* IsBuffer */ true);
}

bool AMDGPUDAGToDAGISel::SelectSMRDBufferImm32(SDValue N,
                                               SDValue &Offset) const {
  assert(Subtarget->getGeneration() == AMDGPUSubtarget::SEA_ISLANDS);
  return SelectSMRDOffset(N, /* SOffset */ nullptr, &Offset,
                          /* Imm32Only */ true, /* IsBuffer */ true);
}

bool AMDGPUDAGToDAGISel::SelectSMRDBufferSgprImm(SDValue N, SDValue &SOffset,
                                                 SDValue &Offset) const {
  // Match the (soffset + offset) pair as a 32-bit register base and
  // an immediate offset.
  return N.getValueType() == MVT::i32 &&
         SelectSMRDBaseOffset(N, /* SBase */ SOffset, /* SOffset*/ nullptr,
                              &Offset, /* Imm32Only */ false,
                              /* IsBuffer */ true);
}

bool AMDGPUDAGToDAGISel::SelectMOVRELOffset(SDValue Index,
                                            SDValue &Base,
                                            SDValue &Offset) const {
  SDLoc DL(Index);

  if (CurDAG->isBaseWithConstantOffset(Index)) {
    SDValue N0 = Index.getOperand(0);
    SDValue N1 = Index.getOperand(1);
    ConstantSDNode *C1 = cast<ConstantSDNode>(N1);

    // (add n0, c0)
    // Don't peel off the offset (c0) if doing so could possibly lead
    // the base (n0) to be negative.
    // (or n0, |c0|) can never change a sign given isBaseWithConstantOffset.
    if (C1->getSExtValue() <= 0 || CurDAG->SignBitIsZero(N0) ||
        (Index->getOpcode() == ISD::OR && C1->getSExtValue() >= 0)) {
      Base = N0;
      Offset = CurDAG->getTargetConstant(C1->getZExtValue(), DL, MVT::i32);
      return true;
    }
  }

  if (isa<ConstantSDNode>(Index))
    return false;

  Base = Index;
  Offset = CurDAG->getTargetConstant(0, DL, MVT::i32);
  return true;
}

SDNode *AMDGPUDAGToDAGISel::getBFE32(bool IsSigned, const SDLoc &DL,
                                     SDValue Val, uint32_t Offset,
                                     uint32_t Width) {
  if (Val->isDivergent()) {
    unsigned Opcode = IsSigned ? AMDGPU::V_BFE_I32_e64 : AMDGPU::V_BFE_U32_e64;
    SDValue Off = CurDAG->getTargetConstant(Offset, DL, MVT::i32);
    SDValue W = CurDAG->getTargetConstant(Width, DL, MVT::i32);

    return CurDAG->getMachineNode(Opcode, DL, MVT::i32, Val, Off, W);
  }
  unsigned Opcode = IsSigned ? AMDGPU::S_BFE_I32 : AMDGPU::S_BFE_U32;
  // Transformation function, pack the offset and width of a BFE into
  // the format expected by the S_BFE_I32 / S_BFE_U32. In the second
  // source, bits [5:0] contain the offset and bits [22:16] the width.
  uint32_t PackedVal = Offset | (Width << 16);
  SDValue PackedConst = CurDAG->getTargetConstant(PackedVal, DL, MVT::i32);

  return CurDAG->getMachineNode(Opcode, DL, MVT::i32, Val, PackedConst);
}

void AMDGPUDAGToDAGISel::SelectS_BFEFromShifts(SDNode *N) {
  // "(a << b) srl c)" ---> "BFE_U32 a, (c-b), (32-c)
  // "(a << b) sra c)" ---> "BFE_I32 a, (c-b), (32-c)
  // Predicate: 0 < b <= c < 32

  const SDValue &Shl = N->getOperand(0);
  ConstantSDNode *B = dyn_cast<ConstantSDNode>(Shl->getOperand(1));
  ConstantSDNode *C = dyn_cast<ConstantSDNode>(N->getOperand(1));

  if (B && C) {
    uint32_t BVal = B->getZExtValue();
    uint32_t CVal = C->getZExtValue();

    if (0 < BVal && BVal <= CVal && CVal < 32) {
      bool Signed = N->getOpcode() == ISD::SRA;
      ReplaceNode(N, getBFE32(Signed, SDLoc(N), Shl.getOperand(0), CVal - BVal,
                  32 - CVal));
      return;
    }
  }
  SelectCode(N);
}

void AMDGPUDAGToDAGISel::SelectS_BFE(SDNode *N) {
  switch (N->getOpcode()) {
  case ISD::AND:
    if (N->getOperand(0).getOpcode() == ISD::SRL) {
      // "(a srl b) & mask" ---> "BFE_U32 a, b, popcount(mask)"
      // Predicate: isMask(mask)
      const SDValue &Srl = N->getOperand(0);
      ConstantSDNode *Shift = dyn_cast<ConstantSDNode>(Srl.getOperand(1));
      ConstantSDNode *Mask = dyn_cast<ConstantSDNode>(N->getOperand(1));

      if (Shift && Mask) {
        uint32_t ShiftVal = Shift->getZExtValue();
        uint32_t MaskVal = Mask->getZExtValue();

        if (isMask_32(MaskVal)) {
          uint32_t WidthVal = llvm::popcount(MaskVal);
          ReplaceNode(N, getBFE32(false, SDLoc(N), Srl.getOperand(0), ShiftVal,
                                  WidthVal));
          return;
        }
      }
    }
    break;
  case ISD::SRL:
    if (N->getOperand(0).getOpcode() == ISD::AND) {
      // "(a & mask) srl b)" ---> "BFE_U32 a, b, popcount(mask >> b)"
      // Predicate: isMask(mask >> b)
      const SDValue &And = N->getOperand(0);
      ConstantSDNode *Shift = dyn_cast<ConstantSDNode>(N->getOperand(1));
      ConstantSDNode *Mask = dyn_cast<ConstantSDNode>(And->getOperand(1));

      if (Shift && Mask) {
        uint32_t ShiftVal = Shift->getZExtValue();
        uint32_t MaskVal = Mask->getZExtValue() >> ShiftVal;

        if (isMask_32(MaskVal)) {
          uint32_t WidthVal = llvm::popcount(MaskVal);
          ReplaceNode(N, getBFE32(false, SDLoc(N), And.getOperand(0), ShiftVal,
                      WidthVal));
          return;
        }
      }
    } else if (N->getOperand(0).getOpcode() == ISD::SHL) {
      SelectS_BFEFromShifts(N);
      return;
    }
    break;
  case ISD::SRA:
    if (N->getOperand(0).getOpcode() == ISD::SHL) {
      SelectS_BFEFromShifts(N);
      return;
    }
    break;

  case ISD::SIGN_EXTEND_INREG: {
    // sext_inreg (srl x, 16), i8 -> bfe_i32 x, 16, 8
    SDValue Src = N->getOperand(0);
    if (Src.getOpcode() != ISD::SRL)
      break;

    const ConstantSDNode *Amt = dyn_cast<ConstantSDNode>(Src.getOperand(1));
    if (!Amt)
      break;

    unsigned Width = cast<VTSDNode>(N->getOperand(1))->getVT().getSizeInBits();
    ReplaceNode(N, getBFE32(true, SDLoc(N), Src.getOperand(0),
                            Amt->getZExtValue(), Width));
    return;
  }
  }

  SelectCode(N);
}

bool AMDGPUDAGToDAGISel::isCBranchSCC(const SDNode *N) const {
  assert(N->getOpcode() == ISD::BRCOND);
  if (!N->hasOneUse())
    return false;

  SDValue Cond = N->getOperand(1);
  if (Cond.getOpcode() == ISD::CopyToReg)
    Cond = Cond.getOperand(2);

  if (Cond.getOpcode() != ISD::SETCC || !Cond.hasOneUse())
    return false;

  MVT VT = Cond.getOperand(0).getSimpleValueType();
  if (VT == MVT::i32)
    return true;

  if (VT == MVT::i64) {
    auto ST = static_cast<const GCNSubtarget *>(Subtarget);

    ISD::CondCode CC = cast<CondCodeSDNode>(Cond.getOperand(2))->get();
    return (CC == ISD::SETEQ || CC == ISD::SETNE) && ST->hasScalarCompareEq64();
  }

  return false;
}

static SDValue combineBallotPattern(SDValue VCMP, bool &Negate) {
  assert(VCMP->getOpcode() == AMDGPUISD::SETCC);
  // Special case for amdgcn.ballot:
  // %Cond = i1 (and/or combination of i1 ISD::SETCCs)
  // %VCMP = i(WaveSize) AMDGPUISD::SETCC (ext %Cond), 0, setne/seteq
  // =>
  // Use i1 %Cond value instead of i(WaveSize) %VCMP.
  // This is possible because divergent ISD::SETCC is selected as V_CMP and
  // Cond becomes a i(WaveSize) full mask value.
  // Note that ballot doesn't use SETEQ condition but its easy to support it
  // here for completeness, so in this case Negate is set true on return.
  auto VCMP_CC = cast<CondCodeSDNode>(VCMP.getOperand(2))->get();
  if ((VCMP_CC == ISD::SETEQ || VCMP_CC == ISD::SETNE) &&
      isNullConstant(VCMP.getOperand(1))) {

    auto Cond = VCMP.getOperand(0);
    if (ISD::isExtOpcode(Cond->getOpcode())) // Skip extension.
      Cond = Cond.getOperand(0);

    if (isBoolSGPR(Cond)) {
      Negate = VCMP_CC == ISD::SETEQ;
      return Cond;
    }
  }
  return SDValue();
}

void AMDGPUDAGToDAGISel::SelectBRCOND(SDNode *N) {
  SDValue Cond = N->getOperand(1);

  if (Cond.isUndef()) {
    CurDAG->SelectNodeTo(N, AMDGPU::SI_BR_UNDEF, MVT::Other,
                         N->getOperand(2), N->getOperand(0));
    return;
  }

  const GCNSubtarget *ST = static_cast<const GCNSubtarget *>(Subtarget);
  const SIRegisterInfo *TRI = ST->getRegisterInfo();

  bool UseSCCBr = isCBranchSCC(N) && isUniformBr(N);
  bool AndExec = !UseSCCBr;
  bool Negate = false;

  if (Cond.getOpcode() == ISD::SETCC &&
      Cond->getOperand(0)->getOpcode() == AMDGPUISD::SETCC) {
    SDValue VCMP = Cond->getOperand(0);
    auto CC = cast<CondCodeSDNode>(Cond->getOperand(2))->get();
    if ((CC == ISD::SETEQ || CC == ISD::SETNE) &&
        isNullConstant(Cond->getOperand(1)) &&
        // We may encounter ballot.i64 in wave32 mode on -O0.
        VCMP.getValueType().getSizeInBits() == ST->getWavefrontSize()) {
      // %VCMP = i(WaveSize) AMDGPUISD::SETCC ...
      // %C = i1 ISD::SETCC %VCMP, 0, setne/seteq
      // BRCOND i1 %C, %BB
      // =>
      // %VCMP = i(WaveSize) AMDGPUISD::SETCC ...
      // VCC = COPY i(WaveSize) %VCMP
      // S_CBRANCH_VCCNZ/VCCZ %BB
      Negate = CC == ISD::SETEQ;
      bool NegatedBallot = false;
      if (auto BallotCond = combineBallotPattern(VCMP, NegatedBallot)) {
        Cond = BallotCond;
        UseSCCBr = !BallotCond->isDivergent();
        Negate = Negate ^ NegatedBallot;
      } else {
        // TODO: don't use SCC here assuming that AMDGPUISD::SETCC is always
        // selected as V_CMP, but this may change for uniform condition.
        Cond = VCMP;
        UseSCCBr = false;
      }
    }
    // Cond is either V_CMP resulted from AMDGPUISD::SETCC or a combination of
    // V_CMPs resulted from ballot or ballot has uniform condition and SCC is
    // used.
    AndExec = false;
  }

  unsigned BrOp =
      UseSCCBr ? (Negate ? AMDGPU::S_CBRANCH_SCC0 : AMDGPU::S_CBRANCH_SCC1)
               : (Negate ? AMDGPU::S_CBRANCH_VCCZ : AMDGPU::S_CBRANCH_VCCNZ);
  Register CondReg = UseSCCBr ? AMDGPU::SCC : TRI->getVCC();
  SDLoc SL(N);

  if (AndExec) {
    // This is the case that we are selecting to S_CBRANCH_VCCNZ.  We have not
    // analyzed what generates the vcc value, so we do not know whether vcc
    // bits for disabled lanes are 0.  Thus we need to mask out bits for
    // disabled lanes.
    //
    // For the case that we select S_CBRANCH_SCC1 and it gets
    // changed to S_CBRANCH_VCCNZ in SIFixSGPRCopies, SIFixSGPRCopies calls
    // SIInstrInfo::moveToVALU which inserts the S_AND).
    //
    // We could add an analysis of what generates the vcc value here and omit
    // the S_AND when is unnecessary. But it would be better to add a separate
    // pass after SIFixSGPRCopies to do the unnecessary S_AND removal, so it
    // catches both cases.
    Cond = SDValue(CurDAG->getMachineNode(ST->isWave32() ? AMDGPU::S_AND_B32
                                                         : AMDGPU::S_AND_B64,
                     SL, MVT::i1,
                     CurDAG->getRegister(ST->isWave32() ? AMDGPU::EXEC_LO
                                                        : AMDGPU::EXEC,
                                         MVT::i1),
                    Cond),
                   0);
  }

  SDValue VCC = CurDAG->getCopyToReg(N->getOperand(0), SL, CondReg, Cond);
  CurDAG->SelectNodeTo(N, BrOp, MVT::Other,
                       N->getOperand(2), // Basic Block
                       VCC.getValue(0));
}

void AMDGPUDAGToDAGISel::SelectFP_EXTEND(SDNode *N) {
  if (Subtarget->hasSALUFloatInsts() && N->getValueType(0) == MVT::f32 &&
      !N->isDivergent()) {
    SDValue Src = N->getOperand(0);
    if (Src.getValueType() == MVT::f16) {
      if (isExtractHiElt(Src, Src)) {
        CurDAG->SelectNodeTo(N, AMDGPU::S_CVT_HI_F32_F16, N->getVTList(),
                             {Src});
        return;
      }
    }
  }

  SelectCode(N);
}

void AMDGPUDAGToDAGISel::SelectDSAppendConsume(SDNode *N, unsigned IntrID) {
  // The address is assumed to be uniform, so if it ends up in a VGPR, it will
  // be copied to an SGPR with readfirstlane.
  unsigned Opc = IntrID == Intrinsic::amdgcn_ds_append ?
    AMDGPU::DS_APPEND : AMDGPU::DS_CONSUME;

  SDValue Chain = N->getOperand(0);
  SDValue Ptr = N->getOperand(2);
  MemIntrinsicSDNode *M = cast<MemIntrinsicSDNode>(N);
  MachineMemOperand *MMO = M->getMemOperand();
  bool IsGDS = M->getAddressSpace() == AMDGPUAS::REGION_ADDRESS;

  SDValue Offset;
  if (CurDAG->isBaseWithConstantOffset(Ptr)) {
    SDValue PtrBase = Ptr.getOperand(0);
    SDValue PtrOffset = Ptr.getOperand(1);

    const APInt &OffsetVal = PtrOffset->getAsAPIntVal();
    if (isDSOffsetLegal(PtrBase, OffsetVal.getZExtValue())) {
      N = glueCopyToM0(N, PtrBase);
      Offset = CurDAG->getTargetConstant(OffsetVal, SDLoc(), MVT::i32);
    }
  }

  if (!Offset) {
    N = glueCopyToM0(N, Ptr);
    Offset = CurDAG->getTargetConstant(0, SDLoc(), MVT::i32);
  }

  SDValue Ops[] = {
    Offset,
    CurDAG->getTargetConstant(IsGDS, SDLoc(), MVT::i32),
    Chain,
    N->getOperand(N->getNumOperands() - 1) // New glue
  };

  SDNode *Selected = CurDAG->SelectNodeTo(N, Opc, N->getVTList(), Ops);
  CurDAG->setNodeMemRefs(cast<MachineSDNode>(Selected), {MMO});
}

// We need to handle this here because tablegen doesn't support matching
// instructions with multiple outputs.
void AMDGPUDAGToDAGISel::SelectDSBvhStackIntrinsic(SDNode *N) {
  unsigned Opc = AMDGPU::DS_BVH_STACK_RTN_B32;
  SDValue Ops[] = {N->getOperand(2), N->getOperand(3), N->getOperand(4),
                   N->getOperand(5), N->getOperand(0)};

  MemIntrinsicSDNode *M = cast<MemIntrinsicSDNode>(N);
  MachineMemOperand *MMO = M->getMemOperand();
  SDNode *Selected = CurDAG->SelectNodeTo(N, Opc, N->getVTList(), Ops);
  CurDAG->setNodeMemRefs(cast<MachineSDNode>(Selected), {MMO});
}

<<<<<<< HEAD
void AMDGPUDAGToDAGISel::SelectPOPSExitingWaveID(SDNode *N) {
  // TODO: Select this with a tablegen pattern. This is tricky because the
  // intrinsic is IntrReadMem/IntrWriteMem but the instruction is not marked
  // mayLoad/mayStore and tablegen complains about the mismatch.
  SDValue Reg = CurDAG->getRegister(AMDGPU::SRC_POPS_EXITING_WAVE_ID, MVT::i32);
  CurDAG->SelectNodeTo(N, AMDGPU::S_MOV_B32, N->getVTList(), Reg);
}

=======
>>>>>>> 4ae23bcc
static unsigned gwsIntrinToOpcode(unsigned IntrID) {
  switch (IntrID) {
  case Intrinsic::amdgcn_ds_gws_init:
    return AMDGPU::DS_GWS_INIT;
  case Intrinsic::amdgcn_ds_gws_barrier:
    return AMDGPU::DS_GWS_BARRIER;
  case Intrinsic::amdgcn_ds_gws_sema_v:
    return AMDGPU::DS_GWS_SEMA_V;
  case Intrinsic::amdgcn_ds_gws_sema_br:
    return AMDGPU::DS_GWS_SEMA_BR;
  case Intrinsic::amdgcn_ds_gws_sema_p:
    return AMDGPU::DS_GWS_SEMA_P;
  case Intrinsic::amdgcn_ds_gws_sema_release_all:
    return AMDGPU::DS_GWS_SEMA_RELEASE_ALL;
  default:
    llvm_unreachable("not a gws intrinsic");
  }
}

void AMDGPUDAGToDAGISel::SelectDS_GWS(SDNode *N, unsigned IntrID) {
  if (!Subtarget->hasGWS() ||
      (IntrID == Intrinsic::amdgcn_ds_gws_sema_release_all &&
       !Subtarget->hasGWSSemaReleaseAll())) {
    // Let this error.
    SelectCode(N);
    return;
  }

  // Chain, intrinsic ID, vsrc, offset
  const bool HasVSrc = N->getNumOperands() == 4;
  assert(HasVSrc || N->getNumOperands() == 3);

  SDLoc SL(N);
  SDValue BaseOffset = N->getOperand(HasVSrc ? 3 : 2);
  int ImmOffset = 0;
  MemIntrinsicSDNode *M = cast<MemIntrinsicSDNode>(N);
  MachineMemOperand *MMO = M->getMemOperand();

  // Don't worry if the offset ends up in a VGPR. Only one lane will have
  // effect, so SIFixSGPRCopies will validly insert readfirstlane.

  // The resource id offset is computed as (<isa opaque base> + M0[21:16] +
  // offset field) % 64. Some versions of the programming guide omit the m0
  // part, or claim it's from offset 0.
  if (ConstantSDNode *ConstOffset = dyn_cast<ConstantSDNode>(BaseOffset)) {
    // If we have a constant offset, try to use the 0 in m0 as the base.
    // TODO: Look into changing the default m0 initialization value. If the
    // default -1 only set the low 16-bits, we could leave it as-is and add 1 to
    // the immediate offset.
    glueCopyToM0(N, CurDAG->getTargetConstant(0, SL, MVT::i32));
    ImmOffset = ConstOffset->getZExtValue();
  } else {
    if (CurDAG->isBaseWithConstantOffset(BaseOffset)) {
      ImmOffset = BaseOffset.getConstantOperandVal(1);
      BaseOffset = BaseOffset.getOperand(0);
    }

    // Prefer to do the shift in an SGPR since it should be possible to use m0
    // as the result directly. If it's already an SGPR, it will be eliminated
    // later.
    SDNode *SGPROffset
      = CurDAG->getMachineNode(AMDGPU::V_READFIRSTLANE_B32, SL, MVT::i32,
                               BaseOffset);
    // Shift to offset in m0
    SDNode *M0Base
      = CurDAG->getMachineNode(AMDGPU::S_LSHL_B32, SL, MVT::i32,
                               SDValue(SGPROffset, 0),
                               CurDAG->getTargetConstant(16, SL, MVT::i32));
    glueCopyToM0(N, SDValue(M0Base, 0));
  }

  SDValue Chain = N->getOperand(0);
  SDValue OffsetField = CurDAG->getTargetConstant(ImmOffset, SL, MVT::i32);

  const unsigned Opc = gwsIntrinToOpcode(IntrID);
  SmallVector<SDValue, 5> Ops;
  if (HasVSrc)
    Ops.push_back(N->getOperand(2));
  Ops.push_back(OffsetField);
  Ops.push_back(Chain);

  SDNode *Selected = CurDAG->SelectNodeTo(N, Opc, N->getVTList(), Ops);
  CurDAG->setNodeMemRefs(cast<MachineSDNode>(Selected), {MMO});
}

void AMDGPUDAGToDAGISel::SelectInterpP1F16(SDNode *N) {
  if (Subtarget->getLDSBankCount() != 16) {
    // This is a single instruction with a pattern.
    SelectCode(N);
    return;
  }

  SDLoc DL(N);

  // This requires 2 instructions. It is possible to write a pattern to support
  // this, but the generated isel emitter doesn't correctly deal with multiple
  // output instructions using the same physical register input. The copy to m0
  // is incorrectly placed before the second instruction.
  //
  // TODO: Match source modifiers.
  //
  // def : Pat <
  //   (int_amdgcn_interp_p1_f16
  //    (VOP3Mods f32:$src0, i32:$src0_modifiers),
  //                             (i32 timm:$attrchan), (i32 timm:$attr),
  //                             (i1 timm:$high), M0),
  //   (V_INTERP_P1LV_F16 $src0_modifiers, VGPR_32:$src0, timm:$attr,
  //       timm:$attrchan, 0,
  //       (V_INTERP_MOV_F32 2, timm:$attr, timm:$attrchan), timm:$high)> {
  //   let Predicates = [has16BankLDS];
  // }

  // 16 bank LDS
  SDValue ToM0 = CurDAG->getCopyToReg(CurDAG->getEntryNode(), DL, AMDGPU::M0,
                                      N->getOperand(5), SDValue());

  SDVTList VTs = CurDAG->getVTList(MVT::f32, MVT::Other);

  SDNode *InterpMov =
    CurDAG->getMachineNode(AMDGPU::V_INTERP_MOV_F32, DL, VTs, {
        CurDAG->getTargetConstant(2, DL, MVT::i32), // P0
        N->getOperand(3),  // Attr
        N->getOperand(2),  // Attrchan
        ToM0.getValue(1) // In glue
  });

  SDNode *InterpP1LV =
    CurDAG->getMachineNode(AMDGPU::V_INTERP_P1LV_F16, DL, MVT::f32, {
        CurDAG->getTargetConstant(0, DL, MVT::i32), // $src0_modifiers
        N->getOperand(1), // Src0
        N->getOperand(3), // Attr
        N->getOperand(2), // Attrchan
        CurDAG->getTargetConstant(0, DL, MVT::i32), // $src2_modifiers
        SDValue(InterpMov, 0), // Src2 - holds two f16 values selected by high
        N->getOperand(4), // high
        CurDAG->getTargetConstant(0, DL, MVT::i1), // $clamp
        CurDAG->getTargetConstant(0, DL, MVT::i32), // $omod
        SDValue(InterpMov, 1)
  });

  CurDAG->ReplaceAllUsesOfValueWith(SDValue(N, 0), SDValue(InterpP1LV, 0));
}

void AMDGPUDAGToDAGISel::SelectINTRINSIC_W_CHAIN(SDNode *N) {
  unsigned IntrID = N->getConstantOperandVal(1);
  switch (IntrID) {
  case Intrinsic::amdgcn_ds_append:
  case Intrinsic::amdgcn_ds_consume: {
    if (N->getValueType(0) != MVT::i32)
      break;
    SelectDSAppendConsume(N, IntrID);
    return;
  }
  case Intrinsic::amdgcn_ds_bvh_stack_rtn:
    SelectDSBvhStackIntrinsic(N);
    return;
  }

  SelectCode(N);
}

void AMDGPUDAGToDAGISel::SelectINTRINSIC_WO_CHAIN(SDNode *N) {
  unsigned IntrID = N->getConstantOperandVal(0);
  unsigned Opcode = AMDGPU::INSTRUCTION_LIST_END;
  SDNode *ConvGlueNode = N->getGluedNode();
  if (ConvGlueNode) {
    // FIXME: Possibly iterate over multiple glue nodes?
    assert(ConvGlueNode->getOpcode() == ISD::CONVERGENCECTRL_GLUE);
    ConvGlueNode = ConvGlueNode->getOperand(0).getNode();
    ConvGlueNode =
        CurDAG->getMachineNode(TargetOpcode::CONVERGENCECTRL_GLUE, {},
                               MVT::Glue, SDValue(ConvGlueNode, 0));
  } else {
    ConvGlueNode = nullptr;
  }
  switch (IntrID) {
  case Intrinsic::amdgcn_wqm:
    Opcode = AMDGPU::WQM;
    break;
  case Intrinsic::amdgcn_softwqm:
    Opcode = AMDGPU::SOFT_WQM;
    break;
  case Intrinsic::amdgcn_wwm:
  case Intrinsic::amdgcn_strict_wwm:
    Opcode = AMDGPU::STRICT_WWM;
    break;
  case Intrinsic::amdgcn_strict_wqm:
    Opcode = AMDGPU::STRICT_WQM;
    break;
  case Intrinsic::amdgcn_interp_p1_f16:
    SelectInterpP1F16(N);
    return;
  case Intrinsic::amdgcn_inverse_ballot:
    switch (N->getOperand(1).getValueSizeInBits()) {
    case 32:
      Opcode = AMDGPU::S_INVERSE_BALLOT_U32;
      break;
    case 64:
      Opcode = AMDGPU::S_INVERSE_BALLOT_U64;
      break;
    default:
      llvm_unreachable("Unsupported size for inverse ballot mask.");
    }
    break;
  default:
    SelectCode(N);
    break;
  }

  if (Opcode != AMDGPU::INSTRUCTION_LIST_END) {
    SDValue Src = N->getOperand(1);
    CurDAG->SelectNodeTo(N, Opcode, N->getVTList(), {Src});
  }

  if (ConvGlueNode) {
    SmallVector<SDValue, 4> NewOps(N->op_begin(), N->op_end());
    NewOps.push_back(SDValue(ConvGlueNode, 0));
    CurDAG->MorphNodeTo(N, N->getOpcode(), N->getVTList(), NewOps);
  }
}

void AMDGPUDAGToDAGISel::SelectINTRINSIC_VOID(SDNode *N) {
  unsigned IntrID = N->getConstantOperandVal(1);
  switch (IntrID) {
  case Intrinsic::amdgcn_ds_gws_init:
  case Intrinsic::amdgcn_ds_gws_barrier:
  case Intrinsic::amdgcn_ds_gws_sema_v:
  case Intrinsic::amdgcn_ds_gws_sema_br:
  case Intrinsic::amdgcn_ds_gws_sema_p:
  case Intrinsic::amdgcn_ds_gws_sema_release_all:
    SelectDS_GWS(N, IntrID);
    return;
  default:
    break;
  }

  SelectCode(N);
}

void AMDGPUDAGToDAGISel::SelectWAVE_ADDRESS(SDNode *N) {
  SDValue Log2WaveSize =
    CurDAG->getTargetConstant(Subtarget->getWavefrontSizeLog2(), SDLoc(N), MVT::i32);
  CurDAG->SelectNodeTo(N, AMDGPU::S_LSHR_B32, N->getVTList(),
                       {N->getOperand(0), Log2WaveSize});
}

void AMDGPUDAGToDAGISel::SelectSTACKRESTORE(SDNode *N) {
  SDValue SrcVal = N->getOperand(1);
  if (SrcVal.getValueType() != MVT::i32) {
    SelectCode(N); // Emit default error
    return;
  }

  SDValue CopyVal;
  Register SP = TLI->getStackPointerRegisterToSaveRestore();
  SDLoc SL(N);

  if (SrcVal.getOpcode() == AMDGPUISD::WAVE_ADDRESS) {
    CopyVal = SrcVal.getOperand(0);
  } else {
    SDValue Log2WaveSize = CurDAG->getTargetConstant(
        Subtarget->getWavefrontSizeLog2(), SL, MVT::i32);

    if (N->isDivergent()) {
      SrcVal = SDValue(CurDAG->getMachineNode(AMDGPU::V_READFIRSTLANE_B32, SL,
                                              MVT::i32, SrcVal),
                       0);
    }

    CopyVal = SDValue(CurDAG->getMachineNode(AMDGPU::S_LSHL_B32, SL, MVT::i32,
                                             {SrcVal, Log2WaveSize}),
                      0);
  }

  SDValue CopyToSP = CurDAG->getCopyToReg(N->getOperand(0), SL, SP, CopyVal);
  CurDAG->ReplaceAllUsesOfValueWith(SDValue(N, 0), CopyToSP);
}

bool AMDGPUDAGToDAGISel::SelectVOP3ModsImpl(SDValue In, SDValue &Src,
                                            unsigned &Mods,
                                            bool IsCanonicalizing,
                                            bool AllowAbs) const {
  Mods = SISrcMods::NONE;
  Src = In;

  if (Src.getOpcode() == ISD::FNEG) {
    Mods |= SISrcMods::NEG;
    Src = Src.getOperand(0);
  } else if (Src.getOpcode() == ISD::FSUB && IsCanonicalizing) {
    // Fold fsub [+-]0 into fneg. This may not have folded depending on the
    // denormal mode, but we're implicitly canonicalizing in a source operand.
    auto *LHS = dyn_cast<ConstantFPSDNode>(Src.getOperand(0));
    if (LHS && LHS->isZero()) {
      Mods |= SISrcMods::NEG;
      Src = Src.getOperand(1);
    }
  }

  if (AllowAbs && Src.getOpcode() == ISD::FABS) {
    Mods |= SISrcMods::ABS;
    Src = Src.getOperand(0);
  }

  return true;
}

bool AMDGPUDAGToDAGISel::SelectVOP3Mods(SDValue In, SDValue &Src,
                                        SDValue &SrcMods) const {
  unsigned Mods;
  if (SelectVOP3ModsImpl(In, Src, Mods, /*IsCanonicalizing=*/true,
                         /*AllowAbs=*/true)) {
    SrcMods = CurDAG->getTargetConstant(Mods, SDLoc(In), MVT::i32);
    return true;
  }

  return false;
}

bool AMDGPUDAGToDAGISel::SelectVOP3ModsNonCanonicalizing(
    SDValue In, SDValue &Src, SDValue &SrcMods) const {
  unsigned Mods;
  if (SelectVOP3ModsImpl(In, Src, Mods, /*IsCanonicalizing=*/false,
                         /*AllowAbs=*/true)) {
    SrcMods = CurDAG->getTargetConstant(Mods, SDLoc(In), MVT::i32);
    return true;
  }

  return false;
}

bool AMDGPUDAGToDAGISel::SelectVOP3BMods(SDValue In, SDValue &Src,
                                         SDValue &SrcMods) const {
  unsigned Mods;
  if (SelectVOP3ModsImpl(In, Src, Mods,
                         /*IsCanonicalizing=*/true,
                         /*AllowAbs=*/false)) {
    SrcMods = CurDAG->getTargetConstant(Mods, SDLoc(In), MVT::i32);
    return true;
  }

  return false;
}

bool AMDGPUDAGToDAGISel::SelectVOP3NoMods(SDValue In, SDValue &Src) const {
  if (In.getOpcode() == ISD::FABS || In.getOpcode() == ISD::FNEG)
    return false;

  Src = In;
  return true;
}

bool AMDGPUDAGToDAGISel::SelectVINTERPModsImpl(SDValue In, SDValue &Src,
                                               SDValue &SrcMods,
                                               bool OpSel) const {
  unsigned Mods;
  if (SelectVOP3ModsImpl(In, Src, Mods,
                         /*IsCanonicalizing=*/true,
                         /*AllowAbs=*/false)) {
    if (OpSel)
      Mods |= SISrcMods::OP_SEL_0;
    SrcMods = CurDAG->getTargetConstant(Mods, SDLoc(In), MVT::i32);
    return true;
  }

  return false;
}

bool AMDGPUDAGToDAGISel::SelectVINTERPMods(SDValue In, SDValue &Src,
                                           SDValue &SrcMods) const {
  return SelectVINTERPModsImpl(In, Src, SrcMods, /* OpSel */ false);
}

bool AMDGPUDAGToDAGISel::SelectVINTERPModsHi(SDValue In, SDValue &Src,
                                             SDValue &SrcMods) const {
  return SelectVINTERPModsImpl(In, Src, SrcMods, /* OpSel */ true);
}

bool AMDGPUDAGToDAGISel::SelectVOP3Mods0(SDValue In, SDValue &Src,
                                         SDValue &SrcMods, SDValue &Clamp,
                                         SDValue &Omod) const {
  SDLoc DL(In);
  Clamp = CurDAG->getTargetConstant(0, DL, MVT::i1);
  Omod = CurDAG->getTargetConstant(0, DL, MVT::i1);

  return SelectVOP3Mods(In, Src, SrcMods);
}

bool AMDGPUDAGToDAGISel::SelectVOP3BMods0(SDValue In, SDValue &Src,
                                          SDValue &SrcMods, SDValue &Clamp,
                                          SDValue &Omod) const {
  SDLoc DL(In);
  Clamp = CurDAG->getTargetConstant(0, DL, MVT::i1);
  Omod = CurDAG->getTargetConstant(0, DL, MVT::i1);

  return SelectVOP3BMods(In, Src, SrcMods);
}

bool AMDGPUDAGToDAGISel::SelectVOP3OMods(SDValue In, SDValue &Src,
                                         SDValue &Clamp, SDValue &Omod) const {
  Src = In;

  SDLoc DL(In);
  Clamp = CurDAG->getTargetConstant(0, DL, MVT::i1);
  Omod = CurDAG->getTargetConstant(0, DL, MVT::i1);

  return true;
}

bool AMDGPUDAGToDAGISel::SelectVOP3PMods(SDValue In, SDValue &Src,
                                         SDValue &SrcMods, bool IsDOT) const {
  unsigned Mods = SISrcMods::NONE;
  Src = In;

  // TODO: Handle G_FSUB 0 as fneg
  if (Src.getOpcode() == ISD::FNEG) {
    Mods ^= (SISrcMods::NEG | SISrcMods::NEG_HI);
    Src = Src.getOperand(0);
  }

  if (Src.getOpcode() == ISD::BUILD_VECTOR && Src.getNumOperands() == 2 &&
      (!IsDOT || !Subtarget->hasDOTOpSelHazard())) {
    unsigned VecMods = Mods;

    SDValue Lo = stripBitcast(Src.getOperand(0));
    SDValue Hi = stripBitcast(Src.getOperand(1));

    if (Lo.getOpcode() == ISD::FNEG) {
      Lo = stripBitcast(Lo.getOperand(0));
      Mods ^= SISrcMods::NEG;
    }

    if (Hi.getOpcode() == ISD::FNEG) {
      Hi = stripBitcast(Hi.getOperand(0));
      Mods ^= SISrcMods::NEG_HI;
    }

    if (isExtractHiElt(Lo, Lo))
      Mods |= SISrcMods::OP_SEL_0;

    if (isExtractHiElt(Hi, Hi))
      Mods |= SISrcMods::OP_SEL_1;

    unsigned VecSize = Src.getValueSizeInBits();
    Lo = stripExtractLoElt(Lo);
    Hi = stripExtractLoElt(Hi);

    if (Lo.getValueSizeInBits() > VecSize) {
      Lo = CurDAG->getTargetExtractSubreg(
        (VecSize > 32) ? AMDGPU::sub0_sub1 : AMDGPU::sub0, SDLoc(In),
        MVT::getIntegerVT(VecSize), Lo);
    }

    if (Hi.getValueSizeInBits() > VecSize) {
      Hi = CurDAG->getTargetExtractSubreg(
        (VecSize > 32) ? AMDGPU::sub0_sub1 : AMDGPU::sub0, SDLoc(In),
        MVT::getIntegerVT(VecSize), Hi);
    }

    assert(Lo.getValueSizeInBits() <= VecSize &&
           Hi.getValueSizeInBits() <= VecSize);

    if (Lo == Hi && !isInlineImmediate(Lo.getNode())) {
      // Really a scalar input. Just select from the low half of the register to
      // avoid packing.

      if (VecSize == 32 || VecSize == Lo.getValueSizeInBits()) {
        Src = Lo;
      } else {
        assert(Lo.getValueSizeInBits() == 32 && VecSize == 64);

        SDLoc SL(In);
        SDValue Undef = SDValue(
          CurDAG->getMachineNode(TargetOpcode::IMPLICIT_DEF, SL,
                                 Lo.getValueType()), 0);
        auto RC = Lo->isDivergent() ? AMDGPU::VReg_64RegClassID
                                    : AMDGPU::SReg_64RegClassID;
        const SDValue Ops[] = {
          CurDAG->getTargetConstant(RC, SL, MVT::i32),
          Lo, CurDAG->getTargetConstant(AMDGPU::sub0, SL, MVT::i32),
          Undef, CurDAG->getTargetConstant(AMDGPU::sub1, SL, MVT::i32) };

        Src = SDValue(CurDAG->getMachineNode(TargetOpcode::REG_SEQUENCE, SL,
                                             Src.getValueType(), Ops), 0);
      }
      SrcMods = CurDAG->getTargetConstant(Mods, SDLoc(In), MVT::i32);
      return true;
    }

    if (VecSize == 64 && Lo == Hi && isa<ConstantFPSDNode>(Lo)) {
      uint64_t Lit = cast<ConstantFPSDNode>(Lo)->getValueAPF()
                      .bitcastToAPInt().getZExtValue();
      if (AMDGPU::isInlinableLiteral32(Lit, Subtarget->hasInv2PiInlineImm())) {
        Src = CurDAG->getTargetConstant(Lit, SDLoc(In), MVT::i64);
        SrcMods = CurDAG->getTargetConstant(Mods, SDLoc(In), MVT::i32);
        return true;
      }
    }

    Mods = VecMods;
  }

  // Packed instructions do not have abs modifiers.
  Mods |= SISrcMods::OP_SEL_1;

  SrcMods = CurDAG->getTargetConstant(Mods, SDLoc(In), MVT::i32);
  return true;
}

bool AMDGPUDAGToDAGISel::SelectVOP3PModsDOT(SDValue In, SDValue &Src,
                                            SDValue &SrcMods) const {
  return SelectVOP3PMods(In, Src, SrcMods, true);
}

bool AMDGPUDAGToDAGISel::SelectVOP3PModsNeg(SDValue In, SDValue &Src) const {
  const ConstantSDNode *C = cast<ConstantSDNode>(In);
  // Literal i1 value set in intrinsic, represents SrcMods for the next operand.
  // 1 promotes packed values to signed, 0 treats them as unsigned.
  assert(C->getAPIntValue().getBitWidth() == 1 && "expected i1 value");

  unsigned Mods = SISrcMods::OP_SEL_1;
  unsigned SrcSign = C->getZExtValue();
  if (SrcSign == 1)
    Mods ^= SISrcMods::NEG;

  Src = CurDAG->getTargetConstant(Mods, SDLoc(In), MVT::i32);
  return true;
}

bool AMDGPUDAGToDAGISel::SelectWMMAOpSelVOP3PMods(SDValue In,
                                                  SDValue &Src) const {
  const ConstantSDNode *C = cast<ConstantSDNode>(In);
  assert(C->getAPIntValue().getBitWidth() == 1 && "expected i1 value");

  unsigned Mods = SISrcMods::OP_SEL_1;
  unsigned SrcVal = C->getZExtValue();
  if (SrcVal == 1)
    Mods |= SISrcMods::OP_SEL_0;

  Src = CurDAG->getTargetConstant(Mods, SDLoc(In), MVT::i32);
  return true;
}

static MachineSDNode *buildRegSequence32(SmallVectorImpl<SDValue> &Elts,
                                         llvm::SelectionDAG *CurDAG,
                                         const SDLoc &DL) {
  unsigned DstRegClass;
  EVT DstTy;
  switch (Elts.size()) {
  case 8:
    DstRegClass = AMDGPU::VReg_256RegClassID;
    DstTy = MVT::v8i32;
    break;
  case 4:
    DstRegClass = AMDGPU::VReg_128RegClassID;
    DstTy = MVT::v4i32;
    break;
  case 2:
    DstRegClass = AMDGPU::VReg_64RegClassID;
    DstTy = MVT::v2i32;
    break;
  default:
    llvm_unreachable("unhandled Reg sequence size");
  }

  SmallVector<SDValue, 17> Ops;
  Ops.push_back(CurDAG->getTargetConstant(DstRegClass, DL, MVT::i32));
  for (unsigned i = 0; i < Elts.size(); ++i) {
    Ops.push_back(Elts[i]);
    Ops.push_back(CurDAG->getTargetConstant(
        SIRegisterInfo::getSubRegFromChannel(i), DL, MVT::i32));
  }
  return CurDAG->getMachineNode(TargetOpcode::REG_SEQUENCE, DL, DstTy, Ops);
}

static MachineSDNode *buildRegSequence16(SmallVectorImpl<SDValue> &Elts,
                                         llvm::SelectionDAG *CurDAG,
                                         const SDLoc &DL) {
  SmallVector<SDValue, 8> PackedElts;
  assert("unhandled Reg sequence size" &&
         (Elts.size() == 8 || Elts.size() == 16));

  // Pack 16-bit elements in pairs into 32-bit register. If both elements are
  // unpacked from 32-bit source use it, otherwise pack them using v_perm.
  for (unsigned i = 0; i < Elts.size(); i += 2) {
    SDValue LoSrc = stripExtractLoElt(stripBitcast(Elts[i]));
    SDValue HiSrc;
    if (isExtractHiElt(Elts[i + 1], HiSrc) && LoSrc == HiSrc) {
      PackedElts.push_back(HiSrc);
    } else {
      SDValue PackLoLo = CurDAG->getTargetConstant(0x05040100, DL, MVT::i32);
      MachineSDNode *Packed =
          CurDAG->getMachineNode(AMDGPU::V_PERM_B32_e64, DL, MVT::i32,
                                 {Elts[i + 1], Elts[i], PackLoLo});
      PackedElts.push_back(SDValue(Packed, 0));
    }
  }

  return buildRegSequence32(PackedElts, CurDAG, DL);
}

static MachineSDNode *buildRegSequence(SmallVectorImpl<SDValue> &Elts,
                                       llvm::SelectionDAG *CurDAG,
                                       const SDLoc &DL, unsigned ElementSize) {
  if (ElementSize == 16)
    return buildRegSequence16(Elts, CurDAG, DL);
  if (ElementSize == 32)
    return buildRegSequence32(Elts, CurDAG, DL);
  llvm_unreachable("Unhandled element size");
}

static void selectWMMAModsNegAbs(unsigned ModOpcode, unsigned &Mods,
                                 SmallVectorImpl<SDValue> &Elts, SDValue &Src,
                                 llvm::SelectionDAG *CurDAG, const SDLoc &DL,
                                 unsigned ElementSize) {
  if (ModOpcode == ISD::FNEG) {
    Mods |= SISrcMods::NEG;
    // Check if all elements also have abs modifier
    SmallVector<SDValue, 8> NegAbsElts;
    for (auto El : Elts) {
      if (El.getOpcode() != ISD::FABS)
        break;
      NegAbsElts.push_back(El->getOperand(0));
    }
    if (Elts.size() != NegAbsElts.size()) {
      // Neg
      Src = SDValue(buildRegSequence(Elts, CurDAG, DL, ElementSize), 0);
    } else {
      // Neg and Abs
      Mods |= SISrcMods::NEG_HI;
      Src = SDValue(buildRegSequence(NegAbsElts, CurDAG, DL, ElementSize), 0);
    }
  } else {
    assert(ModOpcode == ISD::FABS);
    // Abs
    Mods |= SISrcMods::NEG_HI;
    Src = SDValue(buildRegSequence(Elts, CurDAG, DL, ElementSize), 0);
  }
}

// Check all f16 elements for modifiers while looking through b32 and v2b16
// build vector, stop if element does not satisfy ModifierCheck.
static void
checkWMMAElementsModifiersF16(BuildVectorSDNode *BV,
                              std::function<bool(SDValue)> ModifierCheck) {
  for (unsigned i = 0; i < BV->getNumOperands(); ++i) {
    if (auto *F16Pair =
            dyn_cast<BuildVectorSDNode>(stripBitcast(BV->getOperand(i)))) {
      for (unsigned i = 0; i < F16Pair->getNumOperands(); ++i) {
        SDValue ElF16 = stripBitcast(F16Pair->getOperand(i));
        if (!ModifierCheck(ElF16))
          break;
      }
    }
  }
}

bool AMDGPUDAGToDAGISel::SelectWMMAModsF16Neg(SDValue In, SDValue &Src,
                                              SDValue &SrcMods) const {
  Src = In;
  unsigned Mods = SISrcMods::OP_SEL_1;

  // mods are on f16 elements
  if (auto *BV = dyn_cast<BuildVectorSDNode>(stripBitcast(In))) {
    SmallVector<SDValue, 8> EltsF16;

    checkWMMAElementsModifiersF16(BV, [&](SDValue Element) -> bool {
      if (Element.getOpcode() != ISD::FNEG)
        return false;
      EltsF16.push_back(Element.getOperand(0));
      return true;
    });

    // All elements have neg modifier
    if (BV->getNumOperands() * 2 == EltsF16.size()) {
      Src = SDValue(buildRegSequence16(EltsF16, CurDAG, SDLoc(In)), 0);
      Mods |= SISrcMods::NEG;
      Mods |= SISrcMods::NEG_HI;
    }
  }

  // mods are on v2f16 elements
  if (auto *BV = dyn_cast<BuildVectorSDNode>(stripBitcast(In))) {
    SmallVector<SDValue, 8> EltsV2F16;
    for (unsigned i = 0; i < BV->getNumOperands(); ++i) {
      SDValue ElV2f16 = stripBitcast(BV->getOperand(i));
      // Based on first element decide which mod we match, neg or abs
      if (ElV2f16.getOpcode() != ISD::FNEG)
        break;
      EltsV2F16.push_back(ElV2f16.getOperand(0));
    }

    // All pairs of elements have neg modifier
    if (BV->getNumOperands() == EltsV2F16.size()) {
      Src = SDValue(buildRegSequence32(EltsV2F16, CurDAG, SDLoc(In)), 0);
      Mods |= SISrcMods::NEG;
      Mods |= SISrcMods::NEG_HI;
    }
  }

  SrcMods = CurDAG->getTargetConstant(Mods, SDLoc(In), MVT::i32);
  return true;
}

bool AMDGPUDAGToDAGISel::SelectWMMAModsF16NegAbs(SDValue In, SDValue &Src,
                                                 SDValue &SrcMods) const {
  Src = In;
  unsigned Mods = SISrcMods::OP_SEL_1;
  unsigned ModOpcode;

  // mods are on f16 elements
  if (auto *BV = dyn_cast<BuildVectorSDNode>(stripBitcast(In))) {
    SmallVector<SDValue, 8> EltsF16;
    checkWMMAElementsModifiersF16(BV, [&](SDValue ElF16) -> bool {
      // Based on first element decide which mod we match, neg or abs
      if (EltsF16.empty())
        ModOpcode = (ElF16.getOpcode() == ISD::FNEG) ? ISD::FNEG : ISD::FABS;
      if (ElF16.getOpcode() != ModOpcode)
        return false;
      EltsF16.push_back(ElF16.getOperand(0));
      return true;
    });

    // All elements have ModOpcode modifier
    if (BV->getNumOperands() * 2 == EltsF16.size())
      selectWMMAModsNegAbs(ModOpcode, Mods, EltsF16, Src, CurDAG, SDLoc(In),
                           16);
  }

  // mods are on v2f16 elements
  if (auto *BV = dyn_cast<BuildVectorSDNode>(stripBitcast(In))) {
    SmallVector<SDValue, 8> EltsV2F16;

    for (unsigned i = 0; i < BV->getNumOperands(); ++i) {
      SDValue ElV2f16 = stripBitcast(BV->getOperand(i));
      // Based on first element decide which mod we match, neg or abs
      if (EltsV2F16.empty())
        ModOpcode = (ElV2f16.getOpcode() == ISD::FNEG) ? ISD::FNEG : ISD::FABS;
      if (ElV2f16->getOpcode() != ModOpcode)
        break;
      EltsV2F16.push_back(ElV2f16->getOperand(0));
    }

    // All elements have ModOpcode modifier
    if (BV->getNumOperands() == EltsV2F16.size())
      selectWMMAModsNegAbs(ModOpcode, Mods, EltsV2F16, Src, CurDAG, SDLoc(In),
                           32);
  }

  SrcMods = CurDAG->getTargetConstant(Mods, SDLoc(In), MVT::i32);
  return true;
}

bool AMDGPUDAGToDAGISel::SelectWMMAModsF32NegAbs(SDValue In, SDValue &Src,
                                                 SDValue &SrcMods) const {
  Src = In;
  unsigned Mods = SISrcMods::OP_SEL_1;
  SmallVector<SDValue, 8> EltsF32;

  if (auto *BV = dyn_cast<BuildVectorSDNode>(stripBitcast(In))) {
    assert(BV->getNumOperands() > 0);
    // Based on first element decide which mod we match, neg or abs
    SDValue ElF32 = stripBitcast(BV->getOperand(0));
    unsigned ModOpcode =
        (ElF32.getOpcode() == ISD::FNEG) ? ISD::FNEG : ISD::FABS;
    for (unsigned i = 0; i < BV->getNumOperands(); ++i) {
      SDValue ElF32 = stripBitcast(BV->getOperand(i));
      if (ElF32.getOpcode() != ModOpcode)
        break;
      EltsF32.push_back(ElF32.getOperand(0));
    }

    // All elements had ModOpcode modifier
    if (BV->getNumOperands() == EltsF32.size())
      selectWMMAModsNegAbs(ModOpcode, Mods, EltsF32, Src, CurDAG, SDLoc(In),
                           32);
  }

  SrcMods = CurDAG->getTargetConstant(Mods, SDLoc(In), MVT::i32);
  return true;
}

bool AMDGPUDAGToDAGISel::SelectWMMAVISrc(SDValue In, SDValue &Src) const {
  if (auto *BV = dyn_cast<BuildVectorSDNode>(In)) {
    BitVector UndefElements;
    if (SDValue Splat = BV->getSplatValue(&UndefElements))
      if (isInlineImmediate(Splat.getNode())) {
        if (const ConstantSDNode *C = dyn_cast<ConstantSDNode>(Splat)) {
          unsigned Imm = C->getAPIntValue().getSExtValue();
          Src = CurDAG->getTargetConstant(Imm, SDLoc(In), MVT::i32);
          return true;
        }
        if (const ConstantFPSDNode *C = dyn_cast<ConstantFPSDNode>(Splat)) {
          unsigned Imm = C->getValueAPF().bitcastToAPInt().getSExtValue();
          Src = CurDAG->getTargetConstant(Imm, SDLoc(In), MVT::i32);
          return true;
        }
        llvm_unreachable("unhandled Constant node");
      }
  }

  // 16 bit splat
  SDValue SplatSrc32 = stripBitcast(In);
  if (auto *SplatSrc32BV = dyn_cast<BuildVectorSDNode>(SplatSrc32))
    if (SDValue Splat32 = SplatSrc32BV->getSplatValue()) {
      SDValue SplatSrc16 = stripBitcast(Splat32);
      if (auto *SplatSrc16BV = dyn_cast<BuildVectorSDNode>(SplatSrc16))
        if (SDValue Splat = SplatSrc16BV->getSplatValue()) {
          const SIInstrInfo *TII = Subtarget->getInstrInfo();
          std::optional<APInt> RawValue;
          if (const ConstantFPSDNode *C = dyn_cast<ConstantFPSDNode>(Splat))
            RawValue = C->getValueAPF().bitcastToAPInt();
          else if (const ConstantSDNode *C = dyn_cast<ConstantSDNode>(Splat))
            RawValue = C->getAPIntValue();

          if (RawValue.has_value()) {
            EVT VT = In.getValueType().getScalarType();
            if (VT.getSimpleVT() == MVT::f16 || VT.getSimpleVT() == MVT::bf16) {
              APFloat FloatVal(VT.getSimpleVT() == MVT::f16
                                   ? APFloatBase::IEEEhalf()
                                   : APFloatBase::BFloat(),
                               RawValue.value());
              if (TII->isInlineConstant(FloatVal)) {
                Src = CurDAG->getTargetConstant(RawValue.value(), SDLoc(In),
                                                MVT::i16);
                return true;
              }
            } else if (VT.getSimpleVT() == MVT::i16) {
              if (TII->isInlineConstant(RawValue.value())) {
                Src = CurDAG->getTargetConstant(RawValue.value(), SDLoc(In),
                                                MVT::i16);
                return true;
              }
            } else
              llvm_unreachable("unknown 16-bit type");
          }
        }
    }

  return false;
}

bool AMDGPUDAGToDAGISel::SelectSWMMACIndex8(SDValue In, SDValue &Src,
                                            SDValue &IndexKey) const {
  unsigned Key = 0;
  Src = In;

  if (In.getOpcode() == ISD::SRL) {
    const llvm::SDValue &ShiftSrc = In.getOperand(0);
    ConstantSDNode *ShiftAmt = dyn_cast<ConstantSDNode>(In.getOperand(1));
    if (ShiftSrc.getValueType().getSizeInBits() == 32 && ShiftAmt &&
        ShiftAmt->getZExtValue() % 8 == 0) {
      Key = ShiftAmt->getZExtValue() / 8;
      Src = ShiftSrc;
    }
  }

  IndexKey = CurDAG->getTargetConstant(Key, SDLoc(In), MVT::i32);
  return true;
}

bool AMDGPUDAGToDAGISel::SelectSWMMACIndex16(SDValue In, SDValue &Src,
                                             SDValue &IndexKey) const {
  unsigned Key = 0;
  Src = In;

  if (In.getOpcode() == ISD::SRL) {
    const llvm::SDValue &ShiftSrc = In.getOperand(0);
    ConstantSDNode *ShiftAmt = dyn_cast<ConstantSDNode>(In.getOperand(1));
    if (ShiftSrc.getValueType().getSizeInBits() == 32 && ShiftAmt &&
        ShiftAmt->getZExtValue() == 16) {
      Key = 1;
      Src = ShiftSrc;
    }
  }

  IndexKey = CurDAG->getTargetConstant(Key, SDLoc(In), MVT::i32);
  return true;
}

bool AMDGPUDAGToDAGISel::SelectVOP3OpSel(SDValue In, SDValue &Src,
                                         SDValue &SrcMods) const {
  Src = In;
  // FIXME: Handle op_sel
  SrcMods = CurDAG->getTargetConstant(0, SDLoc(In), MVT::i32);
  return true;
}

bool AMDGPUDAGToDAGISel::SelectVOP3OpSelMods(SDValue In, SDValue &Src,
                                             SDValue &SrcMods) const {
  // FIXME: Handle op_sel
  return SelectVOP3Mods(In, Src, SrcMods);
}

// The return value is not whether the match is possible (which it always is),
// but whether or not it a conversion is really used.
bool AMDGPUDAGToDAGISel::SelectVOP3PMadMixModsImpl(SDValue In, SDValue &Src,
                                                   unsigned &Mods) const {
  Mods = 0;
  SelectVOP3ModsImpl(In, Src, Mods);

  if (Src.getOpcode() == ISD::FP_EXTEND) {
    Src = Src.getOperand(0);
    assert(Src.getValueType() == MVT::f16);
    Src = stripBitcast(Src);

    // Be careful about folding modifiers if we already have an abs. fneg is
    // applied last, so we don't want to apply an earlier fneg.
    if ((Mods & SISrcMods::ABS) == 0) {
      unsigned ModsTmp;
      SelectVOP3ModsImpl(Src, Src, ModsTmp);

      if ((ModsTmp & SISrcMods::NEG) != 0)
        Mods ^= SISrcMods::NEG;

      if ((ModsTmp & SISrcMods::ABS) != 0)
        Mods |= SISrcMods::ABS;
    }

    // op_sel/op_sel_hi decide the source type and source.
    // If the source's op_sel_hi is set, it indicates to do a conversion from fp16.
    // If the sources's op_sel is set, it picks the high half of the source
    // register.

    Mods |= SISrcMods::OP_SEL_1;
    if (isExtractHiElt(Src, Src)) {
      Mods |= SISrcMods::OP_SEL_0;

      // TODO: Should we try to look for neg/abs here?
    }

    return true;
  }

  return false;
}

bool AMDGPUDAGToDAGISel::SelectVOP3PMadMixModsExt(SDValue In, SDValue &Src,
                                                  SDValue &SrcMods) const {
  unsigned Mods = 0;
  if (!SelectVOP3PMadMixModsImpl(In, Src, Mods))
    return false;
  SrcMods = CurDAG->getTargetConstant(Mods, SDLoc(In), MVT::i32);
  return true;
}

bool AMDGPUDAGToDAGISel::SelectVOP3PMadMixMods(SDValue In, SDValue &Src,
                                               SDValue &SrcMods) const {
  unsigned Mods = 0;
  SelectVOP3PMadMixModsImpl(In, Src, Mods);
  SrcMods = CurDAG->getTargetConstant(Mods, SDLoc(In), MVT::i32);
  return true;
}

SDValue AMDGPUDAGToDAGISel::getHi16Elt(SDValue In) const {
  if (In.isUndef())
    return CurDAG->getUNDEF(MVT::i32);

  if (ConstantSDNode *C = dyn_cast<ConstantSDNode>(In)) {
    SDLoc SL(In);
    return CurDAG->getConstant(C->getZExtValue() << 16, SL, MVT::i32);
  }

  if (ConstantFPSDNode *C = dyn_cast<ConstantFPSDNode>(In)) {
    SDLoc SL(In);
    return CurDAG->getConstant(
      C->getValueAPF().bitcastToAPInt().getZExtValue() << 16, SL, MVT::i32);
  }

  SDValue Src;
  if (isExtractHiElt(In, Src))
    return Src;

  return SDValue();
}

bool AMDGPUDAGToDAGISel::isVGPRImm(const SDNode * N) const {
  assert(CurDAG->getTarget().getTargetTriple().getArch() == Triple::amdgcn);

  const SIRegisterInfo *SIRI =
    static_cast<const SIRegisterInfo *>(Subtarget->getRegisterInfo());
  const SIInstrInfo * SII =
    static_cast<const SIInstrInfo *>(Subtarget->getInstrInfo());

  unsigned Limit = 0;
  bool AllUsesAcceptSReg = true;
  for (SDNode::use_iterator U = N->use_begin(), E = SDNode::use_end();
    Limit < 10 && U != E; ++U, ++Limit) {
    const TargetRegisterClass *RC = getOperandRegClass(*U, U.getOperandNo());

    // If the register class is unknown, it could be an unknown
    // register class that needs to be an SGPR, e.g. an inline asm
    // constraint
    if (!RC || SIRI->isSGPRClass(RC))
      return false;

    if (RC != &AMDGPU::VS_32RegClass && RC != &AMDGPU::VS_64RegClass) {
      AllUsesAcceptSReg = false;
      SDNode * User = *U;
      if (User->isMachineOpcode()) {
        unsigned Opc = User->getMachineOpcode();
        const MCInstrDesc &Desc = SII->get(Opc);
        if (Desc.isCommutable()) {
          unsigned OpIdx = Desc.getNumDefs() + U.getOperandNo();
          unsigned CommuteIdx1 = TargetInstrInfo::CommuteAnyOperandIndex;
          if (SII->findCommutedOpIndices(Desc, OpIdx, CommuteIdx1)) {
            unsigned CommutedOpNo = CommuteIdx1 - Desc.getNumDefs();
            const TargetRegisterClass *CommutedRC = getOperandRegClass(*U, CommutedOpNo);
            if (CommutedRC == &AMDGPU::VS_32RegClass ||
                CommutedRC == &AMDGPU::VS_64RegClass)
              AllUsesAcceptSReg = true;
          }
        }
      }
      // If "AllUsesAcceptSReg == false" so far we haven't succeeded
      // commuting current user. This means have at least one use
      // that strictly require VGPR. Thus, we will not attempt to commute
      // other user instructions.
      if (!AllUsesAcceptSReg)
        break;
    }
  }
  return !AllUsesAcceptSReg && (Limit < 10);
}

bool AMDGPUDAGToDAGISel::isUniformLoad(const SDNode *N) const {
  auto Ld = cast<LoadSDNode>(N);

  const MachineMemOperand *MMO = Ld->getMemOperand();
  if (N->isDivergent() && !AMDGPUInstrInfo::isUniformMMO(MMO))
    return false;

  return MMO->getSize().hasValue() &&
         Ld->getAlign() >=
             Align(std::min(MMO->getSize().getValue().getKnownMinValue(),
                            uint64_t(4))) &&
         ((Ld->getAddressSpace() == AMDGPUAS::CONSTANT_ADDRESS ||
           Ld->getAddressSpace() == AMDGPUAS::CONSTANT_ADDRESS_32BIT) ||
          (Subtarget->getScalarizeGlobalBehavior() &&
           Ld->getAddressSpace() == AMDGPUAS::GLOBAL_ADDRESS &&
           Ld->isSimple() &&
           static_cast<const SITargetLowering *>(getTargetLowering())
               ->isMemOpHasNoClobberedMemOperand(N)));
}

void AMDGPUDAGToDAGISel::PostprocessISelDAG() {
  const AMDGPUTargetLowering& Lowering =
    *static_cast<const AMDGPUTargetLowering*>(getTargetLowering());
  bool IsModified = false;
  do {
    IsModified = false;

    // Go over all selected nodes and try to fold them a bit more
    SelectionDAG::allnodes_iterator Position = CurDAG->allnodes_begin();
    while (Position != CurDAG->allnodes_end()) {
      SDNode *Node = &*Position++;
      MachineSDNode *MachineNode = dyn_cast<MachineSDNode>(Node);
      if (!MachineNode)
        continue;

      SDNode *ResNode = Lowering.PostISelFolding(MachineNode, *CurDAG);
      if (ResNode != Node) {
        if (ResNode)
          ReplaceUses(Node, ResNode);
        IsModified = true;
      }
    }
    CurDAG->RemoveDeadNodes();
  } while (IsModified);
}

AMDGPUDAGToDAGISelLegacy::AMDGPUDAGToDAGISelLegacy(TargetMachine &TM,
                                                   CodeGenOptLevel OptLevel)
    : SelectionDAGISelLegacy(
          ID, std::make_unique<AMDGPUDAGToDAGISel>(TM, OptLevel)) {}

char AMDGPUDAGToDAGISelLegacy::ID = 0;<|MERGE_RESOLUTION|>--- conflicted
+++ resolved
@@ -502,9 +502,7 @@
 
   // isa<MemSDNode> almost works but is slightly too permissive for some DS
   // intrinsics.
-  if (Opc == ISD::LOAD || Opc == ISD::STORE || isa<AtomicSDNode>(N) ||
-      Opc == AMDGPUISD::ATOMIC_LOAD_FMIN ||
-      Opc == AMDGPUISD::ATOMIC_LOAD_FMAX) {
+  if (Opc == ISD::LOAD || Opc == ISD::STORE || isa<AtomicSDNode>(N)) {
     N = glueCopyToM0LDSInit(N);
     SelectCode(N);
     return;
@@ -2585,17 +2583,6 @@
   CurDAG->setNodeMemRefs(cast<MachineSDNode>(Selected), {MMO});
 }
 
-<<<<<<< HEAD
-void AMDGPUDAGToDAGISel::SelectPOPSExitingWaveID(SDNode *N) {
-  // TODO: Select this with a tablegen pattern. This is tricky because the
-  // intrinsic is IntrReadMem/IntrWriteMem but the instruction is not marked
-  // mayLoad/mayStore and tablegen complains about the mismatch.
-  SDValue Reg = CurDAG->getRegister(AMDGPU::SRC_POPS_EXITING_WAVE_ID, MVT::i32);
-  CurDAG->SelectNodeTo(N, AMDGPU::S_MOV_B32, N->getVTList(), Reg);
-}
-
-=======
->>>>>>> 4ae23bcc
 static unsigned gwsIntrinToOpcode(unsigned IntrID) {
   switch (IntrID) {
   case Intrinsic::amdgcn_ds_gws_init:
