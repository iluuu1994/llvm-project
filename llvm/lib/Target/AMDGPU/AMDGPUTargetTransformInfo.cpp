--- conflicted
+++ resolved
@@ -704,13 +704,9 @@
 InstructionCost
 GCNTTIImpl::getIntrinsicInstrCost(const IntrinsicCostAttributes &ICA,
                                   TTI::TargetCostKind CostKind) const {
-<<<<<<< HEAD
-  if (ICA.getID() == Intrinsic::fabs)
-=======
   switch (ICA.getID()) {
   case Intrinsic::fabs:
     // Free source modifier in the common case.
->>>>>>> eb0f1dc0
     return 0;
   case Intrinsic::amdgcn_workitem_id_x:
   case Intrinsic::amdgcn_workitem_id_y:
@@ -787,8 +783,8 @@
     break;
   }
   case Intrinsic::canonicalize: {
-    assert(SLT != MVT::f64);
-    InstRate = getFullRateInstrCost();
+    InstRate =
+        SLT == MVT::f64 ? get64BitInstrCost(CostKind) : getFullRateInstrCost();
     break;
   }
   case Intrinsic::uadd_sat:
@@ -1488,8 +1484,6 @@
   std::pair<unsigned, unsigned> WavesPerEU = ST->getWavesPerEU(F);
   LB.push_back({"amdgpu-waves-per-eu[0]", WavesPerEU.first});
   LB.push_back({"amdgpu-waves-per-eu[1]", WavesPerEU.second});
-<<<<<<< HEAD
-=======
 }
 
 GCNTTIImpl::KnownIEEEMode
@@ -1507,5 +1501,4 @@
 
   return AMDGPU::isShader(F->getCallingConv()) ? KnownIEEEMode::Off
                                                : KnownIEEEMode::On;
->>>>>>> eb0f1dc0
 }