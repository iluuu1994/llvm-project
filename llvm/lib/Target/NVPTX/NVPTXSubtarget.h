//=====-- NVPTXSubtarget.h - Define Subtarget for the NVPTX ---*- C++ -*--====//
//
// Part of the LLVM Project, under the Apache License v2.0 with LLVM Exceptions.
// See https://llvm.org/LICENSE.txt for license information.
// SPDX-License-Identifier: Apache-2.0 WITH LLVM-exception
//
//===----------------------------------------------------------------------===//
//
// This file declares the NVPTX specific subclass of TargetSubtarget.
//
//===----------------------------------------------------------------------===//

#ifndef LLVM_LIB_TARGET_NVPTX_NVPTXSUBTARGET_H
#define LLVM_LIB_TARGET_NVPTX_NVPTXSUBTARGET_H

#include "NVPTX.h"
#include "NVPTXFrameLowering.h"
#include "NVPTXISelLowering.h"
#include "NVPTXInstrInfo.h"
#include "NVPTXRegisterInfo.h"
#include "llvm/CodeGen/TargetSubtargetInfo.h"
#include "llvm/IR/DataLayout.h"
#include "llvm/Support/NVPTXAddrSpace.h"
#include <string>

#define GET_SUBTARGETINFO_HEADER
#include "NVPTXGenSubtargetInfo.inc"

namespace llvm {

class NVPTXSubtarget : public NVPTXGenSubtargetInfo {
  virtual void anchor();
  std::string TargetName;

  // PTX version x.y is represented as 10*x+y, e.g. 3.1 == 31
  unsigned PTXVersion;

  // Full SM version x.y is represented as 100*x+10*y+feature, e.g. 3.1 == 310
  // sm_90a == 901
  unsigned int FullSmVersion;

  // SM version x.y is represented as 10*x+y, e.g. 3.1 == 31. Derived from
  // FullSmVersion.
  unsigned int SmVersion;

  NVPTXInstrInfo InstrInfo;
  NVPTXTargetLowering TLInfo;
  std::unique_ptr<const SelectionDAGTargetInfo> TSInfo;

  // NVPTX does not have any call stack frame, but need a NVPTX specific
  // FrameLowering class because TargetFrameLowering is abstract.
  NVPTXFrameLowering FrameLowering;

public:
  /// This constructor initializes the data members to match that
  /// of the specified module.
  ///
  NVPTXSubtarget(const Triple &TT, const std::string &CPU,
                 const std::string &FS, const NVPTXTargetMachine &TM);

  ~NVPTXSubtarget() override;

  const TargetFrameLowering *getFrameLowering() const override {
    return &FrameLowering;
  }
  const NVPTXInstrInfo *getInstrInfo() const override { return &InstrInfo; }
  const NVPTXRegisterInfo *getRegisterInfo() const override {
    return &InstrInfo.getRegisterInfo();
  }
  const NVPTXTargetLowering *getTargetLowering() const override {
    return &TLInfo;
  }

  const SelectionDAGTargetInfo *getSelectionDAGInfo() const override;

  bool has256BitVectorLoadStore(unsigned AS) const {
    return SmVersion >= 100 && PTXVersion >= 88 &&
           AS == NVPTXAS::ADDRESS_SPACE_GLOBAL;
  }
  bool hasAtomAddF64() const { return SmVersion >= 60; }
  bool hasAtomScope() const { return SmVersion >= 60; }
  bool hasAtomBitwise64() const { return SmVersion >= 32; }
  bool hasAtomMinMax64() const { return SmVersion >= 32; }
  bool hasAtomCas16() const { return SmVersion >= 70 && PTXVersion >= 63; }
  bool hasClusters() const { return SmVersion >= 90 && PTXVersion >= 78; }
  bool hasLDG() const { return SmVersion >= 32; }
  bool hasHWROT32() const { return SmVersion >= 32; }
  bool hasFP16Math() const { return SmVersion >= 53; }
  bool hasBF16Math() const { return SmVersion >= 80; }
  bool allowFP16Math() const;
  bool hasMaskOperator() const { return PTXVersion >= 71; }
  bool hasNoReturn() const { return SmVersion >= 30 && PTXVersion >= 64; }
  // Does SM & PTX support memory orderings (weak and atomic: relaxed, acquire,
  // release, acq_rel, sc) ?
  bool hasMemoryOrdering() const { return SmVersion >= 70 && PTXVersion >= 60; }
  // Does SM & PTX support .acquire and .release qualifiers for fence?
  bool hasSplitAcquireAndReleaseFences() const {
    return SmVersion >= 90 && PTXVersion >= 86;
  }
  // Does SM & PTX support atomic relaxed MMIO operations ?
  bool hasRelaxedMMIO() const { return SmVersion >= 70 && PTXVersion >= 82; }
  bool hasDotInstructions() const {
    return SmVersion >= 61 && PTXVersion >= 50;
  }
  // Tcgen05 instructions in Blackwell family
  bool hasTcgen05Instructions() const {
    bool HasTcgen05 = false;
    switch (FullSmVersion) {
    default:
      break;
    case 1001: // sm_100a
    case 1011: // sm_101a
      HasTcgen05 = true;
      break;
    }

    return HasTcgen05 && PTXVersion >= 86;
  }

<<<<<<< HEAD
=======
  // TMA G2S copy with cta_group::1/2 support
  bool hasCpAsyncBulkTensorCTAGroupSupport() const {
    // TODO: Update/tidy-up after the family-conditional support arrives
    return ((FullSmVersion == 1001 || FullSmVersion == 1011) &&
            PTXVersion >= 86) ||
           (FullSmVersion == 1031 && PTXVersion >= 88);
  }

>>>>>>> 4084ffcf
  // Prior to CUDA 12.3 ptxas did not recognize that the trap instruction
  // terminates a basic block. Instead, it would assume that control flow
  // continued to the next instruction. The next instruction could be in the
  // block that's lexically below it. This would lead to a phantom CFG edges
  // being created within ptxas. This issue was fixed in CUDA 12.3. Thus, when
  // PTX ISA versions 8.3+ we can confidently say that the bug will not be
  // present.
  bool hasPTXASUnreachableBug() const { return PTXVersion < 83; }
  bool hasCvtaParam() const { return SmVersion >= 70 && PTXVersion >= 77; }
  unsigned int getFullSmVersion() const { return FullSmVersion; }
  unsigned int getSmVersion() const { return getFullSmVersion() / 10; }
  // GPUs with "a" suffix have include architecture-accelerated features that
  // are supported on the specified architecture only, hence such targets do not
  // follow the onion layer model. hasArchAccelFeatures() allows
  // distinguishing such GPU variants from the base GPU architecture.
  // - 0 represents base GPU model,
  // - non-zero value identifies particular architecture-accelerated variant.
  bool hasArchAccelFeatures() const { return getFullSmVersion() % 10; }

  // If the user did not provide a target we default to the `sm_30` target.
  std::string getTargetName() const {
    return TargetName.empty() ? "sm_30" : TargetName;
  }
  bool hasTargetName() const { return !TargetName.empty(); }

  bool hasNativeBF16Support(int Opcode) const;

  // Get maximum value of required alignments among the supported data types.
  // From the PTX ISA doc, section 8.2.3:
  //  The memory consistency model relates operations executed on memory
  //  locations with scalar data-types, which have a maximum size and alignment
  //  of 64 bits. Memory operations with a vector data-type are modelled as a
  //  set of equivalent memory operations with a scalar data-type, executed in
  //  an unspecified order on the elements in the vector.
  unsigned getMaxRequiredAlignment() const { return 8; }
  // Get the smallest cmpxchg word size that the hardware supports.
  unsigned getMinCmpXchgSizeInBits() const { return 32; }

  unsigned getPTXVersion() const { return PTXVersion; }

  NVPTXSubtarget &initializeSubtargetDependencies(StringRef CPU, StringRef FS);
  void ParseSubtargetFeatures(StringRef CPU, StringRef TuneCPU, StringRef FS);

  void failIfClustersUnsupported(std::string const &FailureMessage) const;
};

} // End llvm namespace

#endif<|MERGE_RESOLUTION|>--- conflicted
+++ resolved
@@ -117,8 +117,6 @@
     return HasTcgen05 && PTXVersion >= 86;
   }
 
-<<<<<<< HEAD
-=======
   // TMA G2S copy with cta_group::1/2 support
   bool hasCpAsyncBulkTensorCTAGroupSupport() const {
     // TODO: Update/tidy-up after the family-conditional support arrives
@@ -127,7 +125,6 @@
            (FullSmVersion == 1031 && PTXVersion >= 88);
   }
 
->>>>>>> 4084ffcf
   // Prior to CUDA 12.3 ptxas did not recognize that the trap instruction
   // terminates a basic block. Instead, it would assume that control flow
   // continued to the next instruction. The next instruction could be in the
