//===- XtensaRegisterInfo.td - Xtensa Register defs --------*- tablegen -*-===//
//
//                     The LLVM Compiler Infrastructure
//
// Part of the LLVM Project, under the Apache License v2.0 with LLVM Exceptions.
// See https://llvm.org/LICENSE.txt for license information.
// SPDX-License-Identifier: Apache-2.0 WITH LLVM-exception
//
//===----------------------------------------------------------------------===//

//===----------------------------------------------------------------------===//
// Class definitions.
//===----------------------------------------------------------------------===//

class XtensaReg<string n> : Register<n> {
  let Namespace = "Xtensa";
}

class XtensaRegWithSubRegs<string n, list<Register> subregs>
  : RegisterWithSubRegs<n, subregs> {
  let Namespace = "Xtensa";
}

//===----------------------------------------------------------------------===//
// General-purpose registers
//===----------------------------------------------------------------------===//

// Xtensa general purpose regs
class ARReg<bits<4> num, string n, list<string> alt = []> : XtensaReg<n> {
  let HWEncoding{3-0} = num;
  let AltNames = alt;
}

// Return Address
def A0 : ARReg<0, "a0">, DwarfRegNum<[0]>;

// Stack Pointer (callee-saved)
def SP : ARReg<1, "a1", ["sp"]>, DwarfRegNum<[1]>;

// Function Arguments
def A2 : ARReg<2, "a2">, DwarfRegNum<[2]>;
def A3 : ARReg<3, "a3">, DwarfRegNum<[3]>;
def A4 : ARReg<4, "a4">, DwarfRegNum<[4]>;
def A5 : ARReg<5, "a5">, DwarfRegNum<[5]>;
def A6 : ARReg<6, "a6">, DwarfRegNum<[6]>;
def A7 : ARReg<7, "a7">, DwarfRegNum<[7]>;

// Static Chain
def A8 : ARReg<8, "a8">, DwarfRegNum<[8]>;

def A9 : ARReg<9, "a9">, DwarfRegNum<[9]>;
def A10 : ARReg<10, "a10">, DwarfRegNum<[10]>;
def A11 : ARReg<11, "a11">, DwarfRegNum<[11]>;

// Callee-saved
def A12 : ARReg<12, "a12">, DwarfRegNum<[12]>;
def A13 : ARReg<13, "a13">, DwarfRegNum<[13]>;
def A14 : ARReg<14, "a14">, DwarfRegNum<[14]>;

// Stack-Frame Pointer (optional) - Callee-Saved
def A15 : ARReg<15, "a15">, DwarfRegNum<[15]>;

// Register class with allocation order
def AR : RegisterClass<"Xtensa", [i32], 32, (add
  A8, A9, A10, A11, A12, A13, A14, A15,
  A7, A6, A5, A4, A3, A2, A0, SP)>;

//===----------------------------------------------------------------------===//
// Special-purpose registers
//===----------------------------------------------------------------------===//
class SRReg<bits<8> num, string n, list<string> alt = []> : XtensaReg<n> {
  let HWEncoding{7-0} = num;
  let AltNames = alt;
}

// Loop Option Registers
def LBEG : SRReg<0, "lbeg", ["LBEG", "0"]>;
def LEND : SRReg<1, "lend", ["LEND", "1"]>;
def LCOUNT : SRReg<2, "lcount", ["LCOUNT", "2"]>;

// Shift Amount Register
def SAR : SRReg<3, "sar", ["SAR","3"]>;

// Boolean Register
def BREG : SRReg<4, "br", ["BR","4"]>;

// Literal base
def LITBASE : SRReg<5, "litbase", ["LITBASE", "5"]>;

// Windowed Register Option registers
def WINDOWBASE : SRReg<72, "windowbase", ["WINDOWBASE", "72"]>;
def WINDOWSTART : SRReg<73, "windowstart", ["WINDOWSTART", "73"]>;

<<<<<<< HEAD
// Memory Control Register
def MEMCTL : SRReg<97, "memctl", ["MEMCTL", "97"]>;

=======
// Instuction breakpoint enable register
def IBREAKENABLE : SRReg<96, "ibreakenable", ["IBREAKENABLE", "96"]>;

// Memory Control Register
def MEMCTL : SRReg<97, "memctl", ["MEMCTL", "97"]>;

def DDR : SRReg<104, "ddr", ["DDR", "104"]>;

// Instuction break address register 0
def IBREAKA0 : SRReg<128, "ibreaka0", ["IBREAKA0", "128"]>;

// Instuction break address register 1
def IBREAKA1 : SRReg<129, "ibreaka1", ["IBREAKA1", "129"]>;

// Data break address register 0
def DBREAKA0 : SRReg<144, "dbreaka0", ["DBREAKA0", "144"]>;

// Data break address register 1
def DBREAKA1 : SRReg<145, "dbreaka1", ["DBREAKA1", "145"]>;

// Data breakpoint control register 0
def DBREAKC0 : SRReg<160, "dbreakc0", ["DBREAKC0", "160"]>;

// Data breakpoint control register 1
def DBREAKC1 : SRReg<161, "dbreakc1", ["DBREAKC1", "161"]>;

def CONFIGID0 : SRReg<176, "configid0", ["CONFIGID0", "176"]>;

// Exception PC1
def EPC1 : SRReg<177, "epc1", ["EPC1", "177"]>;

// Exception PC2
def EPC2 : SRReg<178, "epc2", ["EPC2", "178"]>;

// Exception PC3
def EPC3 : SRReg<179, "epc3", ["EPC3", "179"]>;

// Exception PC4
def EPC4 : SRReg<180, "epc4", ["EPC4", "180"]>;

// Exception PC5
def EPC5 : SRReg<181, "epc5", ["EPC5", "181"]>;

// Exception PC6
def EPC6 : SRReg<182, "epc6", ["EPC6", "182"]>;

// Exception PC7
def EPC7 : SRReg<183, "epc7", ["EPC7", "183"]>;

def DEPC : SRReg<192, "depc", ["DEPC", "192"]>;
def EPS2 : SRReg<194, "eps2", ["EPS2", "194"]>;
def EPS3 : SRReg<195, "eps3", ["EPS3", "195"]>;
def EPS4 : SRReg<196, "eps4", ["EPS4", "196"]>;
def EPS5 : SRReg<197, "eps5", ["EPS5", "197"]>;
def EPS6 : SRReg<198, "eps6", ["EPS6", "198"]>;
def EPS7 : SRReg<199, "eps7", ["EPS7", "199"]>;

def CONFIGID1 : SRReg<208, "configid1", ["CONFIGID1", "208"]>;

def EXCSAVE1 : SRReg<209, "excsave1", ["EXCSAVE1", "209"]>;
def EXCSAVE2 : SRReg<210, "excsave2", ["EXCSAVE2", "210"]>;
def EXCSAVE3 : SRReg<211, "excsave3", ["EXCSAVE3", "211"]>;
def EXCSAVE4 : SRReg<212, "excsave4", ["EXCSAVE4", "212"]>;
def EXCSAVE5 : SRReg<213, "excsave5", ["EXCSAVE5", "213"]>;
def EXCSAVE6 : SRReg<214, "excsave6", ["EXCSAVE6", "214"]>;
def EXCSAVE7 : SRReg<215, "excsave7", ["EXCSAVE7", "215"]>;

def CPENABLE : SRReg<224, "cpenable", ["CPENABLE", "224"]>;

// Interrupt enable mask register
def INTERRUPT : SRReg<226, "interrupt", ["INTERRUPT", "226"]>;

def INTSET : SRReg<226, "intset", ["INTSET"]>;

def INTCLEAR : SRReg<227, "intclear", ["INTCLEAR", "227"]>;

def INTENABLE : SRReg<228, "intenable", ["INTENABLE", "228"]>;

// Processor State
def PS : SRReg<230, "ps", ["PS", "230"]>;

def EXCCAUSE : SRReg<232, "exccause", ["EXCCAUSE", "232"]>;

// Cause of last debug exception register
def DEBUGCAUSE : SRReg<233, "debugcause", ["DEBUGCAUSE", "233"]>;

// Processor Clock Count Register
def CCOUNT : SRReg<234, "ccount", ["CCOUNT", "234"]>;

// Processor ID Register
def PRID : SRReg<235, "prid", ["PRID", "235"]>;

def ICOUNT : SRReg<236, "icount", ["ICOUNT", "236"]>;
def ICOUNTLEVEL : SRReg<237, "icountlevel", ["ICOUNTLEVEL", "237"]>;
def EXCVADDR : SRReg<238, "excvaddr", ["EXCVADDR", "238"]>;

// Cycle number to interrupt register 0
def CCOMPARE0 : SRReg<240, "ccompare0", ["CCOMPARE0", "240"]>;

// Cycle number to interrupt register 1
def CCOMPARE1 : SRReg<241, "ccompare1", ["CCOMPARE1", "241"]>;

// Cycle number to interrupt register 2
def CCOMPARE2 : SRReg<242, "ccompare2", ["CCOMPARE2", "242"]>;

>>>>>>> eb0f1dc0
// Vector base register
def VECBASE : SRReg<231, "vecbase", ["VECBASE", "231"]>;

// Xtensa Miscellaneous SR
def MISC0 : SRReg<244, "misc0", ["MISC0", "244"]>;
def MISC1 : SRReg<245, "misc1", ["MISC1", "245"]>;
def MISC2 : SRReg<246, "misc2", ["MISC2", "246"]>;
def MISC3 : SRReg<247, "misc3", ["MISC3", "247"]>;

// MAC16 Option registers
def ACCLO : SRReg<16, "acclo", ["ACCLO", "16"]>;
def ACCHI : SRReg<17, "acchi", ["ACCHI", "17"]>;
def M0    : SRReg<32, "m0", ["M0", "32"]>;
def M1    : SRReg<33, "m1", ["M1", "33"]>;
def M2    : SRReg<34, "m2", ["M2", "34"]>;
def M3    : SRReg<35, "m3", ["M3", "35"]>;

def MR01 :  RegisterClass<"Xtensa", [i32], 32, (add M0, M1)>;
def MR23 :  RegisterClass<"Xtensa", [i32], 32, (add M2, M3)>;
def MR   :  RegisterClass<"Xtensa", [i32], 32, (add MR01, MR23)>;

def SR :  RegisterClass<"Xtensa", [i32], 32, (add
<<<<<<< HEAD
  LBEG, LEND, LCOUNT, SAR, BREG, LITBASE, ACCLO, ACCHI, MR, WINDOWBASE, WINDOWSTART,
  MEMCTL, VECBASE, MISC0, MISC1, MISC2, MISC3)>;
=======
  LBEG, LEND, LCOUNT, SAR, BREG, LITBASE, ACCLO, ACCHI, MR,
  WINDOWBASE, WINDOWSTART, IBREAKENABLE, MEMCTL, DDR, IBREAKA0, IBREAKA1,
  DBREAKA0, DBREAKA1, DBREAKC0, DBREAKC1, CONFIGID0, EPC1, EPC2, EPC3, EPC4, EPC5,
  EPC6, EPC7, DEPC, EPS2, EPS3, EPS4, EPS5, EPS6, EPS7, CONFIGID1, EXCSAVE1, EXCSAVE2,
  EXCSAVE3, EXCSAVE4, EXCSAVE5, EXCSAVE6, EXCSAVE7, CPENABLE, INTERRUPT, INTSET, INTCLEAR, INTENABLE,
  PS, VECBASE, EXCCAUSE, DEBUGCAUSE, CCOUNT, PRID, ICOUNT, ICOUNTLEVEL, EXCVADDR, CCOMPARE0,
  CCOMPARE1, CCOMPARE2, MISC0, MISC1, MISC2, MISC3)>;
>>>>>>> eb0f1dc0

//===----------------------------------------------------------------------===//
// Boolean registers
//===----------------------------------------------------------------------===//
class BReg<bits<4> num, string n> : XtensaReg<n> {
  let HWEncoding{3-0} = num;
}

foreach i = 0-15 in {
  def B#i  : BReg<i, "b"#i>;
}

// Boolean register class
def BR : RegisterClass<"Xtensa", [v1i1], 8, (add B0, B1,
  B2, B3, B4, B5, B6, B7, B8, B9, B10, B11, B12, B13, B14, B15)> {
  let Size = 8;
}<|MERGE_RESOLUTION|>--- conflicted
+++ resolved
@@ -91,11 +91,6 @@
 def WINDOWBASE : SRReg<72, "windowbase", ["WINDOWBASE", "72"]>;
 def WINDOWSTART : SRReg<73, "windowstart", ["WINDOWSTART", "73"]>;
 
-<<<<<<< HEAD
-// Memory Control Register
-def MEMCTL : SRReg<97, "memctl", ["MEMCTL", "97"]>;
-
-=======
 // Instuction breakpoint enable register
 def IBREAKENABLE : SRReg<96, "ibreakenable", ["IBREAKENABLE", "96"]>;
 
@@ -201,7 +196,6 @@
 // Cycle number to interrupt register 2
 def CCOMPARE2 : SRReg<242, "ccompare2", ["CCOMPARE2", "242"]>;
 
->>>>>>> eb0f1dc0
 // Vector base register
 def VECBASE : SRReg<231, "vecbase", ["VECBASE", "231"]>;
 
@@ -224,10 +218,6 @@
 def MR   :  RegisterClass<"Xtensa", [i32], 32, (add MR01, MR23)>;
 
 def SR :  RegisterClass<"Xtensa", [i32], 32, (add
-<<<<<<< HEAD
-  LBEG, LEND, LCOUNT, SAR, BREG, LITBASE, ACCLO, ACCHI, MR, WINDOWBASE, WINDOWSTART,
-  MEMCTL, VECBASE, MISC0, MISC1, MISC2, MISC3)>;
-=======
   LBEG, LEND, LCOUNT, SAR, BREG, LITBASE, ACCLO, ACCHI, MR,
   WINDOWBASE, WINDOWSTART, IBREAKENABLE, MEMCTL, DDR, IBREAKA0, IBREAKA1,
   DBREAKA0, DBREAKA1, DBREAKC0, DBREAKC1, CONFIGID0, EPC1, EPC2, EPC3, EPC4, EPC5,
@@ -235,7 +225,6 @@
   EXCSAVE3, EXCSAVE4, EXCSAVE5, EXCSAVE6, EXCSAVE7, CPENABLE, INTERRUPT, INTSET, INTCLEAR, INTENABLE,
   PS, VECBASE, EXCCAUSE, DEBUGCAUSE, CCOUNT, PRID, ICOUNT, ICOUNTLEVEL, EXCVADDR, CCOMPARE0,
   CCOMPARE1, CCOMPARE2, MISC0, MISC1, MISC2, MISC3)>;
->>>>>>> eb0f1dc0
 
 //===----------------------------------------------------------------------===//
 // Boolean registers
