//===- ARMTargetTransformInfo.cpp - ARM specific TTI ----------------------===//
//
// Part of the LLVM Project, under the Apache License v2.0 with LLVM Exceptions.
// See https://llvm.org/LICENSE.txt for license information.
// SPDX-License-Identifier: Apache-2.0 WITH LLVM-exception
//
//===----------------------------------------------------------------------===//

#include "ARMTargetTransformInfo.h"
#include "ARMSubtarget.h"
#include "MCTargetDesc/ARMAddressingModes.h"
#include "llvm/ADT/APInt.h"
#include "llvm/ADT/SmallVector.h"
#include "llvm/Analysis/LoopInfo.h"
#include "llvm/CodeGen/CostTable.h"
#include "llvm/CodeGen/ISDOpcodes.h"
#include "llvm/CodeGen/ValueTypes.h"
#include "llvm/CodeGenTypes/MachineValueType.h"
#include "llvm/IR/BasicBlock.h"
#include "llvm/IR/DataLayout.h"
#include "llvm/IR/DerivedTypes.h"
#include "llvm/IR/Instruction.h"
#include "llvm/IR/Instructions.h"
#include "llvm/IR/IntrinsicInst.h"
#include "llvm/IR/Intrinsics.h"
#include "llvm/IR/IntrinsicsARM.h"
#include "llvm/IR/PatternMatch.h"
#include "llvm/IR/Type.h"
#include "llvm/Support/Casting.h"
#include "llvm/Support/KnownBits.h"
#include "llvm/Target/TargetMachine.h"
#include "llvm/TargetParser/SubtargetFeature.h"
#include "llvm/Transforms/InstCombine/InstCombiner.h"
#include "llvm/Transforms/Utils/Local.h"
#include "llvm/Transforms/Utils/LoopUtils.h"
#include "llvm/Transforms/Vectorize/LoopVectorizationLegality.h"
#include <algorithm>
#include <cassert>
#include <cstdint>
#include <optional>
#include <utility>

using namespace llvm;

#define DEBUG_TYPE "armtti"

static cl::opt<bool> EnableMaskedLoadStores(
  "enable-arm-maskedldst", cl::Hidden, cl::init(true),
  cl::desc("Enable the generation of masked loads and stores"));

static cl::opt<bool> DisableLowOverheadLoops(
  "disable-arm-loloops", cl::Hidden, cl::init(false),
  cl::desc("Disable the generation of low-overhead loops"));

static cl::opt<bool>
    AllowWLSLoops("allow-arm-wlsloops", cl::Hidden, cl::init(true),
                  cl::desc("Enable the generation of WLS loops"));

static cl::opt<bool> UseWidenGlobalArrays(
    "widen-global-strings", cl::Hidden, cl::init(true),
    cl::desc("Enable the widening of global strings to alignment boundaries"));

extern cl::opt<TailPredication::Mode> EnableTailPredication;

extern cl::opt<bool> EnableMaskedGatherScatters;

extern cl::opt<unsigned> MVEMaxSupportedInterleaveFactor;

/// Convert a vector load intrinsic into a simple llvm load instruction.
/// This is beneficial when the underlying object being addressed comes
/// from a constant, since we get constant-folding for free.
static Value *simplifyNeonVld1(const IntrinsicInst &II, unsigned MemAlign,
                               InstCombiner::BuilderTy &Builder) {
  auto *IntrAlign = dyn_cast<ConstantInt>(II.getArgOperand(1));

  if (!IntrAlign)
    return nullptr;

  unsigned Alignment = IntrAlign->getLimitedValue() < MemAlign
                           ? MemAlign
                           : IntrAlign->getLimitedValue();

  if (!isPowerOf2_32(Alignment))
    return nullptr;

  auto *BCastInst = Builder.CreateBitCast(II.getArgOperand(0),
                                          PointerType::get(II.getType(), 0));
  return Builder.CreateAlignedLoad(II.getType(), BCastInst, Align(Alignment));
}

bool ARMTTIImpl::areInlineCompatible(const Function *Caller,
                                     const Function *Callee) const {
  const TargetMachine &TM = getTLI()->getTargetMachine();
  const FeatureBitset &CallerBits =
      TM.getSubtargetImpl(*Caller)->getFeatureBits();
  const FeatureBitset &CalleeBits =
      TM.getSubtargetImpl(*Callee)->getFeatureBits();

  // To inline a callee, all features not in the allowed list must match exactly.
  bool MatchExact = (CallerBits & ~InlineFeaturesAllowed) ==
                    (CalleeBits & ~InlineFeaturesAllowed);
  // For features in the allowed list, the callee's features must be a subset of
  // the callers'.
  bool MatchSubset = ((CallerBits & CalleeBits) & InlineFeaturesAllowed) ==
                     (CalleeBits & InlineFeaturesAllowed);
  return MatchExact && MatchSubset;
}

TTI::AddressingModeKind
ARMTTIImpl::getPreferredAddressingMode(const Loop *L,
                                       ScalarEvolution *SE) const {
  if (ST->hasMVEIntegerOps())
    return TTI::AMK_PostIndexed;

  if (L->getHeader()->getParent()->hasOptSize())
    return TTI::AMK_None;

  if (ST->isMClass() && ST->isThumb2() &&
      L->getNumBlocks() == 1)
    return TTI::AMK_PreIndexed;

  return TTI::AMK_None;
}

std::optional<Instruction *>
ARMTTIImpl::instCombineIntrinsic(InstCombiner &IC, IntrinsicInst &II) const {
  using namespace PatternMatch;
  Intrinsic::ID IID = II.getIntrinsicID();
  switch (IID) {
  default:
    break;
  case Intrinsic::arm_neon_vld1: {
    Align MemAlign =
        getKnownAlignment(II.getArgOperand(0), IC.getDataLayout(), &II,
                          &IC.getAssumptionCache(), &IC.getDominatorTree());
    if (Value *V = simplifyNeonVld1(II, MemAlign.value(), IC.Builder)) {
      return IC.replaceInstUsesWith(II, V);
    }
    break;
  }

  case Intrinsic::arm_neon_vld2:
  case Intrinsic::arm_neon_vld3:
  case Intrinsic::arm_neon_vld4:
  case Intrinsic::arm_neon_vld2lane:
  case Intrinsic::arm_neon_vld3lane:
  case Intrinsic::arm_neon_vld4lane:
  case Intrinsic::arm_neon_vst1:
  case Intrinsic::arm_neon_vst2:
  case Intrinsic::arm_neon_vst3:
  case Intrinsic::arm_neon_vst4:
  case Intrinsic::arm_neon_vst2lane:
  case Intrinsic::arm_neon_vst3lane:
  case Intrinsic::arm_neon_vst4lane: {
    Align MemAlign =
        getKnownAlignment(II.getArgOperand(0), IC.getDataLayout(), &II,
                          &IC.getAssumptionCache(), &IC.getDominatorTree());
    unsigned AlignArg = II.arg_size() - 1;
    Value *AlignArgOp = II.getArgOperand(AlignArg);
    MaybeAlign Align = cast<ConstantInt>(AlignArgOp)->getMaybeAlignValue();
    if (Align && *Align < MemAlign) {
      return IC.replaceOperand(
          II, AlignArg,
          ConstantInt::get(Type::getInt32Ty(II.getContext()), MemAlign.value(),
                           false));
    }
    break;
  }

  case Intrinsic::arm_neon_vld1x2:
  case Intrinsic::arm_neon_vld1x3:
  case Intrinsic::arm_neon_vld1x4:
  case Intrinsic::arm_neon_vst1x2:
  case Intrinsic::arm_neon_vst1x3:
  case Intrinsic::arm_neon_vst1x4: {
    Align NewAlign =
        getKnownAlignment(II.getArgOperand(0), IC.getDataLayout(), &II,
                          &IC.getAssumptionCache(), &IC.getDominatorTree());
    Align OldAlign = II.getParamAlign(0).valueOrOne();
    if (NewAlign > OldAlign)
      II.addParamAttr(0,
                      Attribute::getWithAlignment(II.getContext(), NewAlign));
    break;
  }

  case Intrinsic::arm_mve_pred_i2v: {
    Value *Arg = II.getArgOperand(0);
    Value *ArgArg;
    if (match(Arg, PatternMatch::m_Intrinsic<Intrinsic::arm_mve_pred_v2i>(
                       PatternMatch::m_Value(ArgArg))) &&
        II.getType() == ArgArg->getType()) {
      return IC.replaceInstUsesWith(II, ArgArg);
    }
    Constant *XorMask;
    if (match(Arg, m_Xor(PatternMatch::m_Intrinsic<Intrinsic::arm_mve_pred_v2i>(
                             PatternMatch::m_Value(ArgArg)),
                         PatternMatch::m_Constant(XorMask))) &&
        II.getType() == ArgArg->getType()) {
      if (auto *CI = dyn_cast<ConstantInt>(XorMask)) {
        if (CI->getValue().trunc(16).isAllOnes()) {
          auto TrueVector = IC.Builder.CreateVectorSplat(
              cast<FixedVectorType>(II.getType())->getNumElements(),
              IC.Builder.getTrue());
          return BinaryOperator::Create(Instruction::Xor, ArgArg, TrueVector);
        }
      }
    }
    KnownBits ScalarKnown(32);
    if (IC.SimplifyDemandedBits(&II, 0, APInt::getLowBitsSet(32, 16),
                                ScalarKnown)) {
      return &II;
    }
    break;
  }
  case Intrinsic::arm_mve_pred_v2i: {
    Value *Arg = II.getArgOperand(0);
    Value *ArgArg;
    if (match(Arg, PatternMatch::m_Intrinsic<Intrinsic::arm_mve_pred_i2v>(
                       PatternMatch::m_Value(ArgArg)))) {
      return IC.replaceInstUsesWith(II, ArgArg);
    }

    if (II.getMetadata(LLVMContext::MD_range))
      break;

    ConstantRange Range(APInt(32, 0), APInt(32, 0x10000));

    if (auto CurrentRange = II.getRange()) {
      Range = Range.intersectWith(*CurrentRange);
      if (Range == CurrentRange)
        break;
    }

    II.addRangeRetAttr(Range);
    II.addRetAttr(Attribute::NoUndef);
    return &II;
  }
  case Intrinsic::arm_mve_vadc:
  case Intrinsic::arm_mve_vadc_predicated: {
    unsigned CarryOp =
        (II.getIntrinsicID() == Intrinsic::arm_mve_vadc_predicated) ? 3 : 2;
    assert(II.getArgOperand(CarryOp)->getType()->getScalarSizeInBits() == 32 &&
           "Bad type for intrinsic!");

    KnownBits CarryKnown(32);
    if (IC.SimplifyDemandedBits(&II, CarryOp, APInt::getOneBitSet(32, 29),
                                CarryKnown)) {
      return &II;
    }
    break;
  }
  case Intrinsic::arm_mve_vmldava: {
    Instruction *I = cast<Instruction>(&II);
    if (I->hasOneUse()) {
      auto *User = cast<Instruction>(*I->user_begin());
      Value *OpZ;
      if (match(User, m_c_Add(m_Specific(I), m_Value(OpZ))) &&
          match(I->getOperand(3), m_Zero())) {
        Value *OpX = I->getOperand(4);
        Value *OpY = I->getOperand(5);
        Type *OpTy = OpX->getType();

        IC.Builder.SetInsertPoint(User);
        Value *V =
            IC.Builder.CreateIntrinsic(Intrinsic::arm_mve_vmldava, {OpTy},
                                       {I->getOperand(0), I->getOperand(1),
                                        I->getOperand(2), OpZ, OpX, OpY});

        IC.replaceInstUsesWith(*User, V);
        return IC.eraseInstFromFunction(*User);
      }
    }
    return std::nullopt;
  }
  }
  return std::nullopt;
}

std::optional<Value *> ARMTTIImpl::simplifyDemandedVectorEltsIntrinsic(
    InstCombiner &IC, IntrinsicInst &II, APInt OrigDemandedElts,
    APInt &UndefElts, APInt &UndefElts2, APInt &UndefElts3,
    std::function<void(Instruction *, unsigned, APInt, APInt &)>
        SimplifyAndSetOp) const {

  // Compute the demanded bits for a narrowing MVE intrinsic. The TopOpc is the
  // opcode specifying a Top/Bottom instruction, which can change between
  // instructions.
  auto SimplifyNarrowInstrTopBottom =[&](unsigned TopOpc) {
    unsigned NumElts = cast<FixedVectorType>(II.getType())->getNumElements();
    unsigned IsTop = cast<ConstantInt>(II.getOperand(TopOpc))->getZExtValue();

    // The only odd/even lanes of operand 0 will only be demanded depending
    // on whether this is a top/bottom instruction.
    APInt DemandedElts =
        APInt::getSplat(NumElts, IsTop ? APInt::getLowBitsSet(2, 1)
                                       : APInt::getHighBitsSet(2, 1));
    SimplifyAndSetOp(&II, 0, OrigDemandedElts & DemandedElts, UndefElts);
    // The other lanes will be defined from the inserted elements.
    UndefElts &= APInt::getSplat(NumElts, IsTop ? APInt::getLowBitsSet(2, 1)
                                                : APInt::getHighBitsSet(2, 1));
    return std::nullopt;
  };

  switch (II.getIntrinsicID()) {
  default:
    break;
  case Intrinsic::arm_mve_vcvt_narrow:
    SimplifyNarrowInstrTopBottom(2);
    break;
  case Intrinsic::arm_mve_vqmovn:
    SimplifyNarrowInstrTopBottom(4);
    break;
  case Intrinsic::arm_mve_vshrn:
    SimplifyNarrowInstrTopBottom(7);
    break;
  }

  return std::nullopt;
}

InstructionCost ARMTTIImpl::getIntImmCost(const APInt &Imm, Type *Ty,
                                          TTI::TargetCostKind CostKind) {
  assert(Ty->isIntegerTy());

 unsigned Bits = Ty->getPrimitiveSizeInBits();
 if (Bits == 0 || Imm.getActiveBits() >= 64)
   return 4;

  int64_t SImmVal = Imm.getSExtValue();
  uint64_t ZImmVal = Imm.getZExtValue();
  if (!ST->isThumb()) {
    if ((SImmVal >= 0 && SImmVal < 65536) ||
        (ARM_AM::getSOImmVal(ZImmVal) != -1) ||
        (ARM_AM::getSOImmVal(~ZImmVal) != -1))
      return 1;
    return ST->hasV6T2Ops() ? 2 : 3;
  }
  if (ST->isThumb2()) {
    if ((SImmVal >= 0 && SImmVal < 65536) ||
        (ARM_AM::getT2SOImmVal(ZImmVal) != -1) ||
        (ARM_AM::getT2SOImmVal(~ZImmVal) != -1))
      return 1;
    return ST->hasV6T2Ops() ? 2 : 3;
  }
  // Thumb1, any i8 imm cost 1.
  if (Bits == 8 || (SImmVal >= 0 && SImmVal < 256))
    return 1;
  if ((~SImmVal < 256) || ARM_AM::isThumbImmShiftedVal(ZImmVal))
    return 2;
  // Load from constantpool.
  return 3;
}

// Constants smaller than 256 fit in the immediate field of
// Thumb1 instructions so we return a zero cost and 1 otherwise.
InstructionCost ARMTTIImpl::getIntImmCodeSizeCost(unsigned Opcode, unsigned Idx,
                                                  const APInt &Imm, Type *Ty) {
  if (Imm.isNonNegative() && Imm.getLimitedValue() < 256)
    return 0;

  return 1;
}

// Checks whether Inst is part of a min(max()) or max(min()) pattern
// that will match to an SSAT instruction. Returns the instruction being
// saturated, or null if no saturation pattern was found.
static Value *isSSATMinMaxPattern(Instruction *Inst, const APInt &Imm) {
  Value *LHS, *RHS;
  ConstantInt *C;
  SelectPatternFlavor InstSPF = matchSelectPattern(Inst, LHS, RHS).Flavor;

  if (InstSPF == SPF_SMAX &&
      PatternMatch::match(RHS, PatternMatch::m_ConstantInt(C)) &&
      C->getValue() == Imm && Imm.isNegative() && Imm.isNegatedPowerOf2()) {

    auto isSSatMin = [&](Value *MinInst) {
      if (isa<SelectInst>(MinInst)) {
        Value *MinLHS, *MinRHS;
        ConstantInt *MinC;
        SelectPatternFlavor MinSPF =
            matchSelectPattern(MinInst, MinLHS, MinRHS).Flavor;
        if (MinSPF == SPF_SMIN &&
            PatternMatch::match(MinRHS, PatternMatch::m_ConstantInt(MinC)) &&
            MinC->getValue() == ((-Imm) - 1))
          return true;
      }
      return false;
    };

    if (isSSatMin(Inst->getOperand(1)))
      return cast<Instruction>(Inst->getOperand(1))->getOperand(1);
    if (Inst->hasNUses(2) &&
        (isSSatMin(*Inst->user_begin()) || isSSatMin(*(++Inst->user_begin()))))
      return Inst->getOperand(1);
  }
  return nullptr;
}

// Look for a FP Saturation pattern, where the instruction can be simplified to
// a fptosi.sat. max(min(fptosi)). The constant in this case is always free.
static bool isFPSatMinMaxPattern(Instruction *Inst, const APInt &Imm) {
  if (Imm.getBitWidth() != 64 ||
      Imm != APInt::getHighBitsSet(64, 33)) // -2147483648
    return false;
  Value *FP = isSSATMinMaxPattern(Inst, Imm);
  if (!FP && isa<ICmpInst>(Inst) && Inst->hasOneUse())
    FP = isSSATMinMaxPattern(cast<Instruction>(*Inst->user_begin()), Imm);
  if (!FP)
    return false;
  return isa<FPToSIInst>(FP);
}

InstructionCost ARMTTIImpl::getIntImmCostInst(unsigned Opcode, unsigned Idx,
                                              const APInt &Imm, Type *Ty,
                                              TTI::TargetCostKind CostKind,
                                              Instruction *Inst) {
  // Division by a constant can be turned into multiplication, but only if we
  // know it's constant. So it's not so much that the immediate is cheap (it's
  // not), but that the alternative is worse.
  // FIXME: this is probably unneeded with GlobalISel.
  if ((Opcode == Instruction::SDiv || Opcode == Instruction::UDiv ||
       Opcode == Instruction::SRem || Opcode == Instruction::URem) &&
      Idx == 1)
    return 0;

  // Leave any gep offsets for the CodeGenPrepare, which will do a better job at
  // splitting any large offsets.
  if (Opcode == Instruction::GetElementPtr && Idx != 0)
    return 0;

  if (Opcode == Instruction::And) {
    // UXTB/UXTH
    if (Imm == 255 || Imm == 65535)
      return 0;
    // Conversion to BIC is free, and means we can use ~Imm instead.
    return std::min(getIntImmCost(Imm, Ty, CostKind),
                    getIntImmCost(~Imm, Ty, CostKind));
  }

  if (Opcode == Instruction::Add)
    // Conversion to SUB is free, and means we can use -Imm instead.
    return std::min(getIntImmCost(Imm, Ty, CostKind),
                    getIntImmCost(-Imm, Ty, CostKind));

  if (Opcode == Instruction::ICmp && Imm.isNegative() &&
      Ty->getIntegerBitWidth() == 32) {
    int64_t NegImm = -Imm.getSExtValue();
    if (ST->isThumb2() && NegImm < 1<<12)
      // icmp X, #-C -> cmn X, #C
      return 0;
    if (ST->isThumb() && NegImm < 1<<8)
      // icmp X, #-C -> adds X, #C
      return 0;
  }

  // xor a, -1 can always be folded to MVN
  if (Opcode == Instruction::Xor && Imm.isAllOnes())
    return 0;

  // Ensures negative constant of min(max()) or max(min()) patterns that
  // match to SSAT instructions don't get hoisted
  if (Inst && ((ST->hasV6Ops() && !ST->isThumb()) || ST->isThumb2()) &&
      Ty->getIntegerBitWidth() <= 32) {
    if (isSSATMinMaxPattern(Inst, Imm) ||
        (isa<ICmpInst>(Inst) && Inst->hasOneUse() &&
         isSSATMinMaxPattern(cast<Instruction>(*Inst->user_begin()), Imm)))
      return 0;
  }

  if (Inst && ST->hasVFP2Base() && isFPSatMinMaxPattern(Inst, Imm))
    return 0;

  // We can convert <= -1 to < 0, which is generally quite cheap.
  if (Inst && Opcode == Instruction::ICmp && Idx == 1 && Imm.isAllOnes()) {
    ICmpInst::Predicate Pred = cast<ICmpInst>(Inst)->getPredicate();
    if (Pred == ICmpInst::ICMP_SGT || Pred == ICmpInst::ICMP_SLE)
      return std::min(getIntImmCost(Imm, Ty, CostKind),
                      getIntImmCost(Imm + 1, Ty, CostKind));
  }

  return getIntImmCost(Imm, Ty, CostKind);
}

InstructionCost ARMTTIImpl::getCFInstrCost(unsigned Opcode,
                                           TTI::TargetCostKind CostKind,
                                           const Instruction *I) {
  if (CostKind == TTI::TCK_RecipThroughput &&
      (ST->hasNEON() || ST->hasMVEIntegerOps())) {
    // FIXME: The vectorizer is highly sensistive to the cost of these
    // instructions, which suggests that it may be using the costs incorrectly.
    // But, for now, just make them free to avoid performance regressions for
    // vector targets.
    return 0;
  }
  return BaseT::getCFInstrCost(Opcode, CostKind, I);
}

InstructionCost ARMTTIImpl::getCastInstrCost(unsigned Opcode, Type *Dst,
                                             Type *Src,
                                             TTI::CastContextHint CCH,
                                             TTI::TargetCostKind CostKind,
                                             const Instruction *I) {
  int ISD = TLI->InstructionOpcodeToISD(Opcode);
  assert(ISD && "Invalid opcode");

  // TODO: Allow non-throughput costs that aren't binary.
  auto AdjustCost = [&CostKind](InstructionCost Cost) -> InstructionCost {
    if (CostKind != TTI::TCK_RecipThroughput)
      return Cost == 0 ? 0 : 1;
    return Cost;
  };
  auto IsLegalFPType = [this](EVT VT) {
    EVT EltVT = VT.getScalarType();
    return (EltVT == MVT::f32 && ST->hasVFP2Base()) ||
            (EltVT == MVT::f64 && ST->hasFP64()) ||
            (EltVT == MVT::f16 && ST->hasFullFP16());
  };

  EVT SrcTy = TLI->getValueType(DL, Src);
  EVT DstTy = TLI->getValueType(DL, Dst);

  if (!SrcTy.isSimple() || !DstTy.isSimple())
    return AdjustCost(
        BaseT::getCastInstrCost(Opcode, Dst, Src, CCH, CostKind, I));

  // Extending masked load/Truncating masked stores is expensive because we
  // currently don't split them. This means that we'll likely end up
  // loading/storing each element individually (hence the high cost).
  if ((ST->hasMVEIntegerOps() &&
       (Opcode == Instruction::Trunc || Opcode == Instruction::ZExt ||
        Opcode == Instruction::SExt)) ||
      (ST->hasMVEFloatOps() &&
       (Opcode == Instruction::FPExt || Opcode == Instruction::FPTrunc) &&
       IsLegalFPType(SrcTy) && IsLegalFPType(DstTy)))
    if (CCH == TTI::CastContextHint::Masked && DstTy.getSizeInBits() > 128)
      return 2 * DstTy.getVectorNumElements() *
             ST->getMVEVectorCostFactor(CostKind);

  // The extend of other kinds of load is free
  if (CCH == TTI::CastContextHint::Normal ||
      CCH == TTI::CastContextHint::Masked) {
    static const TypeConversionCostTblEntry LoadConversionTbl[] = {
        {ISD::SIGN_EXTEND, MVT::i32, MVT::i16, 0},
        {ISD::ZERO_EXTEND, MVT::i32, MVT::i16, 0},
        {ISD::SIGN_EXTEND, MVT::i32, MVT::i8, 0},
        {ISD::ZERO_EXTEND, MVT::i32, MVT::i8, 0},
        {ISD::SIGN_EXTEND, MVT::i16, MVT::i8, 0},
        {ISD::ZERO_EXTEND, MVT::i16, MVT::i8, 0},
        {ISD::SIGN_EXTEND, MVT::i64, MVT::i32, 1},
        {ISD::ZERO_EXTEND, MVT::i64, MVT::i32, 1},
        {ISD::SIGN_EXTEND, MVT::i64, MVT::i16, 1},
        {ISD::ZERO_EXTEND, MVT::i64, MVT::i16, 1},
        {ISD::SIGN_EXTEND, MVT::i64, MVT::i8, 1},
        {ISD::ZERO_EXTEND, MVT::i64, MVT::i8, 1},
    };
    if (const auto *Entry = ConvertCostTableLookup(
            LoadConversionTbl, ISD, DstTy.getSimpleVT(), SrcTy.getSimpleVT()))
      return AdjustCost(Entry->Cost);

    static const TypeConversionCostTblEntry MVELoadConversionTbl[] = {
        {ISD::SIGN_EXTEND, MVT::v4i32, MVT::v4i16, 0},
        {ISD::ZERO_EXTEND, MVT::v4i32, MVT::v4i16, 0},
        {ISD::SIGN_EXTEND, MVT::v4i32, MVT::v4i8, 0},
        {ISD::ZERO_EXTEND, MVT::v4i32, MVT::v4i8, 0},
        {ISD::SIGN_EXTEND, MVT::v8i16, MVT::v8i8, 0},
        {ISD::ZERO_EXTEND, MVT::v8i16, MVT::v8i8, 0},
        // The following extend from a legal type to an illegal type, so need to
        // split the load. This introduced an extra load operation, but the
        // extend is still "free".
        {ISD::SIGN_EXTEND, MVT::v8i32, MVT::v8i16, 1},
        {ISD::ZERO_EXTEND, MVT::v8i32, MVT::v8i16, 1},
        {ISD::SIGN_EXTEND, MVT::v16i32, MVT::v16i8, 3},
        {ISD::ZERO_EXTEND, MVT::v16i32, MVT::v16i8, 3},
        {ISD::SIGN_EXTEND, MVT::v16i16, MVT::v16i8, 1},
        {ISD::ZERO_EXTEND, MVT::v16i16, MVT::v16i8, 1},
    };
    if (SrcTy.isVector() && ST->hasMVEIntegerOps()) {
      if (const auto *Entry =
              ConvertCostTableLookup(MVELoadConversionTbl, ISD,
                                     DstTy.getSimpleVT(), SrcTy.getSimpleVT()))
        return Entry->Cost * ST->getMVEVectorCostFactor(CostKind);
    }

    static const TypeConversionCostTblEntry MVEFLoadConversionTbl[] = {
        // FPExtends are similar but also require the VCVT instructions.
        {ISD::FP_EXTEND, MVT::v4f32, MVT::v4f16, 1},
        {ISD::FP_EXTEND, MVT::v8f32, MVT::v8f16, 3},
    };
    if (SrcTy.isVector() && ST->hasMVEFloatOps()) {
      if (const auto *Entry =
              ConvertCostTableLookup(MVEFLoadConversionTbl, ISD,
                                     DstTy.getSimpleVT(), SrcTy.getSimpleVT()))
        return Entry->Cost * ST->getMVEVectorCostFactor(CostKind);
    }

    // The truncate of a store is free. This is the mirror of extends above.
    static const TypeConversionCostTblEntry MVEStoreConversionTbl[] = {
        {ISD::TRUNCATE, MVT::v4i32, MVT::v4i16, 0},
        {ISD::TRUNCATE, MVT::v4i32, MVT::v4i8, 0},
        {ISD::TRUNCATE, MVT::v8i16, MVT::v8i8, 0},
        {ISD::TRUNCATE, MVT::v8i32, MVT::v8i16, 1},
        {ISD::TRUNCATE, MVT::v8i32, MVT::v8i8, 1},
        {ISD::TRUNCATE, MVT::v16i32, MVT::v16i8, 3},
        {ISD::TRUNCATE, MVT::v16i16, MVT::v16i8, 1},
    };
    if (SrcTy.isVector() && ST->hasMVEIntegerOps()) {
      if (const auto *Entry =
              ConvertCostTableLookup(MVEStoreConversionTbl, ISD,
                                     SrcTy.getSimpleVT(), DstTy.getSimpleVT()))
        return Entry->Cost * ST->getMVEVectorCostFactor(CostKind);
    }

    static const TypeConversionCostTblEntry MVEFStoreConversionTbl[] = {
        {ISD::FP_ROUND, MVT::v4f32, MVT::v4f16, 1},
        {ISD::FP_ROUND, MVT::v8f32, MVT::v8f16, 3},
    };
    if (SrcTy.isVector() && ST->hasMVEFloatOps()) {
      if (const auto *Entry =
              ConvertCostTableLookup(MVEFStoreConversionTbl, ISD,
                                     SrcTy.getSimpleVT(), DstTy.getSimpleVT()))
        return Entry->Cost * ST->getMVEVectorCostFactor(CostKind);
    }
  }

  // NEON vector operations that can extend their inputs.
  if ((ISD == ISD::SIGN_EXTEND || ISD == ISD::ZERO_EXTEND) &&
      I && I->hasOneUse() && ST->hasNEON() && SrcTy.isVector()) {
    static const TypeConversionCostTblEntry NEONDoubleWidthTbl[] = {
      // vaddl
      { ISD::ADD, MVT::v4i32, MVT::v4i16, 0 },
      { ISD::ADD, MVT::v8i16, MVT::v8i8,  0 },
      // vsubl
      { ISD::SUB, MVT::v4i32, MVT::v4i16, 0 },
      { ISD::SUB, MVT::v8i16, MVT::v8i8,  0 },
      // vmull
      { ISD::MUL, MVT::v4i32, MVT::v4i16, 0 },
      { ISD::MUL, MVT::v8i16, MVT::v8i8,  0 },
      // vshll
      { ISD::SHL, MVT::v4i32, MVT::v4i16, 0 },
      { ISD::SHL, MVT::v8i16, MVT::v8i8,  0 },
    };

    auto *User = cast<Instruction>(*I->user_begin());
    int UserISD = TLI->InstructionOpcodeToISD(User->getOpcode());
    if (auto *Entry = ConvertCostTableLookup(NEONDoubleWidthTbl, UserISD,
                                             DstTy.getSimpleVT(),
                                             SrcTy.getSimpleVT())) {
      return AdjustCost(Entry->Cost);
    }
  }

  // Single to/from double precision conversions.
  if (Src->isVectorTy() && ST->hasNEON() &&
      ((ISD == ISD::FP_ROUND && SrcTy.getScalarType() == MVT::f64 &&
        DstTy.getScalarType() == MVT::f32) ||
       (ISD == ISD::FP_EXTEND && SrcTy.getScalarType() == MVT::f32 &&
        DstTy.getScalarType() == MVT::f64))) {
    static const CostTblEntry NEONFltDblTbl[] = {
        // Vector fptrunc/fpext conversions.
        {ISD::FP_ROUND, MVT::v2f64, 2},
        {ISD::FP_EXTEND, MVT::v2f32, 2},
        {ISD::FP_EXTEND, MVT::v4f32, 4}};

    std::pair<InstructionCost, MVT> LT = getTypeLegalizationCost(Src);
    if (const auto *Entry = CostTableLookup(NEONFltDblTbl, ISD, LT.second))
      return AdjustCost(LT.first * Entry->Cost);
  }

  // Some arithmetic, load and store operations have specific instructions
  // to cast up/down their types automatically at no extra cost.
  // TODO: Get these tables to know at least what the related operations are.
  static const TypeConversionCostTblEntry NEONVectorConversionTbl[] = {
    { ISD::SIGN_EXTEND, MVT::v4i32, MVT::v4i16, 1 },
    { ISD::ZERO_EXTEND, MVT::v4i32, MVT::v4i16, 1 },
    { ISD::SIGN_EXTEND, MVT::v2i64, MVT::v2i32, 1 },
    { ISD::ZERO_EXTEND, MVT::v2i64, MVT::v2i32, 1 },
    { ISD::TRUNCATE,    MVT::v4i32, MVT::v4i64, 0 },
    { ISD::TRUNCATE,    MVT::v4i16, MVT::v4i32, 1 },

    // The number of vmovl instructions for the extension.
    { ISD::SIGN_EXTEND, MVT::v8i16, MVT::v8i8,  1 },
    { ISD::ZERO_EXTEND, MVT::v8i16, MVT::v8i8,  1 },
    { ISD::SIGN_EXTEND, MVT::v4i32, MVT::v4i8,  2 },
    { ISD::ZERO_EXTEND, MVT::v4i32, MVT::v4i8,  2 },
    { ISD::SIGN_EXTEND, MVT::v2i64, MVT::v2i8,  3 },
    { ISD::ZERO_EXTEND, MVT::v2i64, MVT::v2i8,  3 },
    { ISD::SIGN_EXTEND, MVT::v2i64, MVT::v2i16, 2 },
    { ISD::ZERO_EXTEND, MVT::v2i64, MVT::v2i16, 2 },
    { ISD::SIGN_EXTEND, MVT::v4i64, MVT::v4i16, 3 },
    { ISD::ZERO_EXTEND, MVT::v4i64, MVT::v4i16, 3 },
    { ISD::SIGN_EXTEND, MVT::v8i32, MVT::v8i8, 3 },
    { ISD::ZERO_EXTEND, MVT::v8i32, MVT::v8i8, 3 },
    { ISD::SIGN_EXTEND, MVT::v8i64, MVT::v8i8, 7 },
    { ISD::ZERO_EXTEND, MVT::v8i64, MVT::v8i8, 7 },
    { ISD::SIGN_EXTEND, MVT::v8i64, MVT::v8i16, 6 },
    { ISD::ZERO_EXTEND, MVT::v8i64, MVT::v8i16, 6 },
    { ISD::SIGN_EXTEND, MVT::v16i32, MVT::v16i8, 6 },
    { ISD::ZERO_EXTEND, MVT::v16i32, MVT::v16i8, 6 },

    // Operations that we legalize using splitting.
    { ISD::TRUNCATE,    MVT::v16i8, MVT::v16i32, 6 },
    { ISD::TRUNCATE,    MVT::v8i8, MVT::v8i32, 3 },

    // Vector float <-> i32 conversions.
    { ISD::SINT_TO_FP,  MVT::v4f32, MVT::v4i32, 1 },
    { ISD::UINT_TO_FP,  MVT::v4f32, MVT::v4i32, 1 },

    { ISD::SINT_TO_FP,  MVT::v2f32, MVT::v2i8, 3 },
    { ISD::UINT_TO_FP,  MVT::v2f32, MVT::v2i8, 3 },
    { ISD::SINT_TO_FP,  MVT::v2f32, MVT::v2i16, 2 },
    { ISD::UINT_TO_FP,  MVT::v2f32, MVT::v2i16, 2 },
    { ISD::SINT_TO_FP,  MVT::v2f32, MVT::v2i32, 1 },
    { ISD::UINT_TO_FP,  MVT::v2f32, MVT::v2i32, 1 },
    { ISD::SINT_TO_FP,  MVT::v4f32, MVT::v4i1, 3 },
    { ISD::UINT_TO_FP,  MVT::v4f32, MVT::v4i1, 3 },
    { ISD::SINT_TO_FP,  MVT::v4f32, MVT::v4i8, 3 },
    { ISD::UINT_TO_FP,  MVT::v4f32, MVT::v4i8, 3 },
    { ISD::SINT_TO_FP,  MVT::v4f32, MVT::v4i16, 2 },
    { ISD::UINT_TO_FP,  MVT::v4f32, MVT::v4i16, 2 },
    { ISD::SINT_TO_FP,  MVT::v8f32, MVT::v8i16, 4 },
    { ISD::UINT_TO_FP,  MVT::v8f32, MVT::v8i16, 4 },
    { ISD::SINT_TO_FP,  MVT::v8f32, MVT::v8i32, 2 },
    { ISD::UINT_TO_FP,  MVT::v8f32, MVT::v8i32, 2 },
    { ISD::SINT_TO_FP,  MVT::v16f32, MVT::v16i16, 8 },
    { ISD::UINT_TO_FP,  MVT::v16f32, MVT::v16i16, 8 },
    { ISD::SINT_TO_FP,  MVT::v16f32, MVT::v16i32, 4 },
    { ISD::UINT_TO_FP,  MVT::v16f32, MVT::v16i32, 4 },

    { ISD::FP_TO_SINT,  MVT::v4i32, MVT::v4f32, 1 },
    { ISD::FP_TO_UINT,  MVT::v4i32, MVT::v4f32, 1 },
    { ISD::FP_TO_SINT,  MVT::v4i8, MVT::v4f32, 3 },
    { ISD::FP_TO_UINT,  MVT::v4i8, MVT::v4f32, 3 },
    { ISD::FP_TO_SINT,  MVT::v4i16, MVT::v4f32, 2 },
    { ISD::FP_TO_UINT,  MVT::v4i16, MVT::v4f32, 2 },

    // Vector double <-> i32 conversions.
    { ISD::SINT_TO_FP,  MVT::v2f64, MVT::v2i32, 2 },
    { ISD::UINT_TO_FP,  MVT::v2f64, MVT::v2i32, 2 },

    { ISD::SINT_TO_FP,  MVT::v2f64, MVT::v2i8, 4 },
    { ISD::UINT_TO_FP,  MVT::v2f64, MVT::v2i8, 4 },
    { ISD::SINT_TO_FP,  MVT::v2f64, MVT::v2i16, 3 },
    { ISD::UINT_TO_FP,  MVT::v2f64, MVT::v2i16, 3 },
    { ISD::SINT_TO_FP,  MVT::v2f64, MVT::v2i32, 2 },
    { ISD::UINT_TO_FP,  MVT::v2f64, MVT::v2i32, 2 },

    { ISD::FP_TO_SINT,  MVT::v2i32, MVT::v2f64, 2 },
    { ISD::FP_TO_UINT,  MVT::v2i32, MVT::v2f64, 2 },
    { ISD::FP_TO_SINT,  MVT::v8i16, MVT::v8f32, 4 },
    { ISD::FP_TO_UINT,  MVT::v8i16, MVT::v8f32, 4 },
    { ISD::FP_TO_SINT,  MVT::v16i16, MVT::v16f32, 8 },
    { ISD::FP_TO_UINT,  MVT::v16i16, MVT::v16f32, 8 }
  };

  if (SrcTy.isVector() && ST->hasNEON()) {
    if (const auto *Entry = ConvertCostTableLookup(NEONVectorConversionTbl, ISD,
                                                   DstTy.getSimpleVT(),
                                                   SrcTy.getSimpleVT()))
      return AdjustCost(Entry->Cost);
  }

  // Scalar float to integer conversions.
  static const TypeConversionCostTblEntry NEONFloatConversionTbl[] = {
    { ISD::FP_TO_SINT,  MVT::i1, MVT::f32, 2 },
    { ISD::FP_TO_UINT,  MVT::i1, MVT::f32, 2 },
    { ISD::FP_TO_SINT,  MVT::i1, MVT::f64, 2 },
    { ISD::FP_TO_UINT,  MVT::i1, MVT::f64, 2 },
    { ISD::FP_TO_SINT,  MVT::i8, MVT::f32, 2 },
    { ISD::FP_TO_UINT,  MVT::i8, MVT::f32, 2 },
    { ISD::FP_TO_SINT,  MVT::i8, MVT::f64, 2 },
    { ISD::FP_TO_UINT,  MVT::i8, MVT::f64, 2 },
    { ISD::FP_TO_SINT,  MVT::i16, MVT::f32, 2 },
    { ISD::FP_TO_UINT,  MVT::i16, MVT::f32, 2 },
    { ISD::FP_TO_SINT,  MVT::i16, MVT::f64, 2 },
    { ISD::FP_TO_UINT,  MVT::i16, MVT::f64, 2 },
    { ISD::FP_TO_SINT,  MVT::i32, MVT::f32, 2 },
    { ISD::FP_TO_UINT,  MVT::i32, MVT::f32, 2 },
    { ISD::FP_TO_SINT,  MVT::i32, MVT::f64, 2 },
    { ISD::FP_TO_UINT,  MVT::i32, MVT::f64, 2 },
    { ISD::FP_TO_SINT,  MVT::i64, MVT::f32, 10 },
    { ISD::FP_TO_UINT,  MVT::i64, MVT::f32, 10 },
    { ISD::FP_TO_SINT,  MVT::i64, MVT::f64, 10 },
    { ISD::FP_TO_UINT,  MVT::i64, MVT::f64, 10 }
  };
  if (SrcTy.isFloatingPoint() && ST->hasNEON()) {
    if (const auto *Entry = ConvertCostTableLookup(NEONFloatConversionTbl, ISD,
                                                   DstTy.getSimpleVT(),
                                                   SrcTy.getSimpleVT()))
      return AdjustCost(Entry->Cost);
  }

  // Scalar integer to float conversions.
  static const TypeConversionCostTblEntry NEONIntegerConversionTbl[] = {
    { ISD::SINT_TO_FP,  MVT::f32, MVT::i1, 2 },
    { ISD::UINT_TO_FP,  MVT::f32, MVT::i1, 2 },
    { ISD::SINT_TO_FP,  MVT::f64, MVT::i1, 2 },
    { ISD::UINT_TO_FP,  MVT::f64, MVT::i1, 2 },
    { ISD::SINT_TO_FP,  MVT::f32, MVT::i8, 2 },
    { ISD::UINT_TO_FP,  MVT::f32, MVT::i8, 2 },
    { ISD::SINT_TO_FP,  MVT::f64, MVT::i8, 2 },
    { ISD::UINT_TO_FP,  MVT::f64, MVT::i8, 2 },
    { ISD::SINT_TO_FP,  MVT::f32, MVT::i16, 2 },
    { ISD::UINT_TO_FP,  MVT::f32, MVT::i16, 2 },
    { ISD::SINT_TO_FP,  MVT::f64, MVT::i16, 2 },
    { ISD::UINT_TO_FP,  MVT::f64, MVT::i16, 2 },
    { ISD::SINT_TO_FP,  MVT::f32, MVT::i32, 2 },
    { ISD::UINT_TO_FP,  MVT::f32, MVT::i32, 2 },
    { ISD::SINT_TO_FP,  MVT::f64, MVT::i32, 2 },
    { ISD::UINT_TO_FP,  MVT::f64, MVT::i32, 2 },
    { ISD::SINT_TO_FP,  MVT::f32, MVT::i64, 10 },
    { ISD::UINT_TO_FP,  MVT::f32, MVT::i64, 10 },
    { ISD::SINT_TO_FP,  MVT::f64, MVT::i64, 10 },
    { ISD::UINT_TO_FP,  MVT::f64, MVT::i64, 10 }
  };

  if (SrcTy.isInteger() && ST->hasNEON()) {
    if (const auto *Entry = ConvertCostTableLookup(NEONIntegerConversionTbl,
                                                   ISD, DstTy.getSimpleVT(),
                                                   SrcTy.getSimpleVT()))
      return AdjustCost(Entry->Cost);
  }

  // MVE extend costs, taken from codegen tests. i8->i16 or i16->i32 is one
  // instruction, i8->i32 is two. i64 zexts are an VAND with a constant, sext
  // are linearised so take more.
  static const TypeConversionCostTblEntry MVEVectorConversionTbl[] = {
    { ISD::SIGN_EXTEND, MVT::v8i16, MVT::v8i8, 1 },
    { ISD::ZERO_EXTEND, MVT::v8i16, MVT::v8i8, 1 },
    { ISD::SIGN_EXTEND, MVT::v4i32, MVT::v4i8, 2 },
    { ISD::ZERO_EXTEND, MVT::v4i32, MVT::v4i8, 2 },
    { ISD::SIGN_EXTEND, MVT::v2i64, MVT::v2i8, 10 },
    { ISD::ZERO_EXTEND, MVT::v2i64, MVT::v2i8, 2 },
    { ISD::SIGN_EXTEND, MVT::v4i32, MVT::v4i16, 1 },
    { ISD::ZERO_EXTEND, MVT::v4i32, MVT::v4i16, 1 },
    { ISD::SIGN_EXTEND, MVT::v2i64, MVT::v2i16, 10 },
    { ISD::ZERO_EXTEND, MVT::v2i64, MVT::v2i16, 2 },
    { ISD::SIGN_EXTEND, MVT::v2i64, MVT::v2i32, 8 },
    { ISD::ZERO_EXTEND, MVT::v2i64, MVT::v2i32, 2 },
  };

  if (SrcTy.isVector() && ST->hasMVEIntegerOps()) {
    if (const auto *Entry = ConvertCostTableLookup(MVEVectorConversionTbl,
                                                   ISD, DstTy.getSimpleVT(),
                                                   SrcTy.getSimpleVT()))
      return Entry->Cost * ST->getMVEVectorCostFactor(CostKind);
  }

  if (ISD == ISD::FP_ROUND || ISD == ISD::FP_EXTEND) {
    // As general rule, fp converts that were not matched above are scalarized
    // and cost 1 vcvt for each lane, so long as the instruction is available.
    // If not it will become a series of function calls.
    const InstructionCost CallCost =
        getCallInstrCost(nullptr, Dst, {Src}, CostKind);
    int Lanes = 1;
    if (SrcTy.isFixedLengthVector())
      Lanes = SrcTy.getVectorNumElements();

    if (IsLegalFPType(SrcTy) && IsLegalFPType(DstTy))
      return Lanes;
    else
      return Lanes * CallCost;
  }

  if (ISD == ISD::TRUNCATE && ST->hasMVEIntegerOps() &&
      SrcTy.isFixedLengthVector()) {
    // Treat a truncate with larger than legal source (128bits for MVE) as
    // expensive, 2 instructions per lane.
    if ((SrcTy.getScalarType() == MVT::i8 ||
         SrcTy.getScalarType() == MVT::i16 ||
         SrcTy.getScalarType() == MVT::i32) &&
        SrcTy.getSizeInBits() > 128 &&
        SrcTy.getSizeInBits() > DstTy.getSizeInBits())
      return SrcTy.getVectorNumElements() * 2;
  }

  // Scalar integer conversion costs.
  static const TypeConversionCostTblEntry ARMIntegerConversionTbl[] = {
    // i16 -> i64 requires two dependent operations.
    { ISD::SIGN_EXTEND, MVT::i64, MVT::i16, 2 },

    // Truncates on i64 are assumed to be free.
    { ISD::TRUNCATE,    MVT::i32, MVT::i64, 0 },
    { ISD::TRUNCATE,    MVT::i16, MVT::i64, 0 },
    { ISD::TRUNCATE,    MVT::i8,  MVT::i64, 0 },
    { ISD::TRUNCATE,    MVT::i1,  MVT::i64, 0 }
  };

  if (SrcTy.isInteger()) {
    if (const auto *Entry = ConvertCostTableLookup(ARMIntegerConversionTbl, ISD,
                                                   DstTy.getSimpleVT(),
                                                   SrcTy.getSimpleVT()))
      return AdjustCost(Entry->Cost);
  }

  int BaseCost = ST->hasMVEIntegerOps() && Src->isVectorTy()
                     ? ST->getMVEVectorCostFactor(CostKind)
                     : 1;
  return AdjustCost(
      BaseCost * BaseT::getCastInstrCost(Opcode, Dst, Src, CCH, CostKind, I));
}

InstructionCost ARMTTIImpl::getVectorInstrCost(unsigned Opcode, Type *ValTy,
                                               TTI::TargetCostKind CostKind,
                                               unsigned Index, Value *Op0,
                                               Value *Op1) {
  // Penalize inserting into an D-subregister. We end up with a three times
  // lower estimated throughput on swift.
  if (ST->hasSlowLoadDSubregister() && Opcode == Instruction::InsertElement &&
      ValTy->isVectorTy() && ValTy->getScalarSizeInBits() <= 32)
    return 3;

  if (ST->hasNEON() && (Opcode == Instruction::InsertElement ||
                        Opcode == Instruction::ExtractElement)) {
    // Cross-class copies are expensive on many microarchitectures,
    // so assume they are expensive by default.
    if (cast<VectorType>(ValTy)->getElementType()->isIntegerTy())
      return 3;

    // Even if it's not a cross class copy, this likely leads to mixing
    // of NEON and VFP code and should be therefore penalized.
    if (ValTy->isVectorTy() &&
        ValTy->getScalarSizeInBits() <= 32)
      return std::max<InstructionCost>(
          BaseT::getVectorInstrCost(Opcode, ValTy, CostKind, Index, Op0, Op1),
          2U);
  }

  if (ST->hasMVEIntegerOps() && (Opcode == Instruction::InsertElement ||
                                 Opcode == Instruction::ExtractElement)) {
    // Integer cross-lane moves are more expensive than float, which can
    // sometimes just be vmovs. Integer involve being passes to GPR registers,
    // causing more of a delay.
    std::pair<InstructionCost, MVT> LT =
        getTypeLegalizationCost(ValTy->getScalarType());
    return LT.first * (ValTy->getScalarType()->isIntegerTy() ? 4 : 1);
  }

  return BaseT::getVectorInstrCost(Opcode, ValTy, CostKind, Index, Op0, Op1);
}

InstructionCost ARMTTIImpl::getCmpSelInstrCost(
    unsigned Opcode, Type *ValTy, Type *CondTy, CmpInst::Predicate VecPred,
    TTI::TargetCostKind CostKind, TTI::OperandValueInfo Op1Info,
    TTI::OperandValueInfo Op2Info, const Instruction *I) {
  int ISD = TLI->InstructionOpcodeToISD(Opcode);

  // Thumb scalar code size cost for select.
  if (CostKind == TTI::TCK_CodeSize && ISD == ISD::SELECT &&
      ST->isThumb() && !ValTy->isVectorTy()) {
    // Assume expensive structs.
    if (TLI->getValueType(DL, ValTy, true) == MVT::Other)
      return TTI::TCC_Expensive;

    // Select costs can vary because they:
    // - may require one or more conditional mov (including an IT),
    // - can't operate directly on immediates,
    // - require live flags, which we can't copy around easily.
    InstructionCost Cost = getTypeLegalizationCost(ValTy).first;

    // Possible IT instruction for Thumb2, or more for Thumb1.
    ++Cost;

    // i1 values may need rematerialising by using mov immediates and/or
    // flag setting instructions.
    if (ValTy->isIntegerTy(1))
      ++Cost;

    return Cost;
  }

  // If this is a vector min/max/abs, use the cost of that intrinsic directly
  // instead. Hopefully when min/max intrinsics are more prevalent this code
  // will not be needed.
  const Instruction *Sel = I;
  if ((Opcode == Instruction::ICmp || Opcode == Instruction::FCmp) && Sel &&
      Sel->hasOneUse())
    Sel = cast<Instruction>(Sel->user_back());
  if (Sel && ValTy->isVectorTy() &&
      (ValTy->isIntOrIntVectorTy() || ValTy->isFPOrFPVectorTy())) {
    const Value *LHS, *RHS;
    SelectPatternFlavor SPF = matchSelectPattern(Sel, LHS, RHS).Flavor;
    unsigned IID = 0;
    switch (SPF) {
    case SPF_ABS:
      IID = Intrinsic::abs;
      break;
    case SPF_SMIN:
      IID = Intrinsic::smin;
      break;
    case SPF_SMAX:
      IID = Intrinsic::smax;
      break;
    case SPF_UMIN:
      IID = Intrinsic::umin;
      break;
    case SPF_UMAX:
      IID = Intrinsic::umax;
      break;
    case SPF_FMINNUM:
      IID = Intrinsic::minnum;
      break;
    case SPF_FMAXNUM:
      IID = Intrinsic::maxnum;
      break;
    default:
      break;
    }
    if (IID) {
      // The ICmp is free, the select gets the cost of the min/max/etc
      if (Sel != I)
        return 0;
      IntrinsicCostAttributes CostAttrs(IID, ValTy, {ValTy, ValTy});
      return getIntrinsicInstrCost(CostAttrs, CostKind);
    }
  }

  // On NEON a vector select gets lowered to vbsl.
  if (ST->hasNEON() && ValTy->isVectorTy() && ISD == ISD::SELECT && CondTy) {
    // Lowering of some vector selects is currently far from perfect.
    static const TypeConversionCostTblEntry NEONVectorSelectTbl[] = {
      { ISD::SELECT, MVT::v4i1, MVT::v4i64, 4*4 + 1*2 + 1 },
      { ISD::SELECT, MVT::v8i1, MVT::v8i64, 50 },
      { ISD::SELECT, MVT::v16i1, MVT::v16i64, 100 }
    };

    EVT SelCondTy = TLI->getValueType(DL, CondTy);
    EVT SelValTy = TLI->getValueType(DL, ValTy);
    if (SelCondTy.isSimple() && SelValTy.isSimple()) {
      if (const auto *Entry = ConvertCostTableLookup(NEONVectorSelectTbl, ISD,
                                                     SelCondTy.getSimpleVT(),
                                                     SelValTy.getSimpleVT()))
        return Entry->Cost;
    }

    std::pair<InstructionCost, MVT> LT = getTypeLegalizationCost(ValTy);
    return LT.first;
  }

  if (ST->hasMVEIntegerOps() && ValTy->isVectorTy() &&
      (Opcode == Instruction::ICmp || Opcode == Instruction::FCmp) &&
      cast<FixedVectorType>(ValTy)->getNumElements() > 1) {
    FixedVectorType *VecValTy = cast<FixedVectorType>(ValTy);
    FixedVectorType *VecCondTy = dyn_cast_or_null<FixedVectorType>(CondTy);
    if (!VecCondTy)
      VecCondTy = cast<FixedVectorType>(CmpInst::makeCmpResultType(VecValTy));

    // If we don't have mve.fp any fp operations will need to be scalarized.
    if (Opcode == Instruction::FCmp && !ST->hasMVEFloatOps()) {
      // One scalaization insert, one scalarization extract and the cost of the
      // fcmps.
      return BaseT::getScalarizationOverhead(VecValTy, /*Insert*/ false,
                                             /*Extract*/ true, CostKind) +
             BaseT::getScalarizationOverhead(VecCondTy, /*Insert*/ true,
                                             /*Extract*/ false, CostKind) +
             VecValTy->getNumElements() *
                 getCmpSelInstrCost(Opcode, ValTy->getScalarType(),
                                    VecCondTy->getScalarType(), VecPred,
                                    CostKind, Op1Info, Op2Info, I);
    }

    std::pair<InstructionCost, MVT> LT = getTypeLegalizationCost(ValTy);
    int BaseCost = ST->getMVEVectorCostFactor(CostKind);
    // There are two types - the input that specifies the type of the compare
    // and the output vXi1 type. Because we don't know how the output will be
    // split, we may need an expensive shuffle to get two in sync. This has the
    // effect of making larger than legal compares (v8i32 for example)
    // expensive.
    if (LT.second.isVector() && LT.second.getVectorNumElements() > 2) {
      if (LT.first > 1)
        return LT.first * BaseCost +
               BaseT::getScalarizationOverhead(VecCondTy, /*Insert*/ true,
                                               /*Extract*/ false, CostKind);
      return BaseCost;
    }
  }

  // Default to cheap (throughput/size of 1 instruction) but adjust throughput
  // for "multiple beats" potentially needed by MVE instructions.
  int BaseCost = 1;
  if (ST->hasMVEIntegerOps() && ValTy->isVectorTy())
    BaseCost = ST->getMVEVectorCostFactor(CostKind);

  return BaseCost * BaseT::getCmpSelInstrCost(Opcode, ValTy, CondTy, VecPred,
                                              CostKind, Op1Info, Op2Info, I);
}

InstructionCost ARMTTIImpl::getAddressComputationCost(Type *Ty,
                                                      ScalarEvolution *SE,
                                                      const SCEV *Ptr) {
  // Address computations in vectorized code with non-consecutive addresses will
  // likely result in more instructions compared to scalar code where the
  // computation can more often be merged into the index mode. The resulting
  // extra micro-ops can significantly decrease throughput.
  unsigned NumVectorInstToHideOverhead = 10;
  int MaxMergeDistance = 64;

  if (ST->hasNEON()) {
    if (Ty->isVectorTy() && SE &&
        !BaseT::isConstantStridedAccessLessThan(SE, Ptr, MaxMergeDistance + 1))
      return NumVectorInstToHideOverhead;

    // In many cases the address computation is not merged into the instruction
    // addressing mode.
    return 1;
  }
  return BaseT::getAddressComputationCost(Ty, SE, Ptr);
}

bool ARMTTIImpl::isProfitableLSRChainElement(Instruction *I) {
  if (IntrinsicInst *II = dyn_cast<IntrinsicInst>(I)) {
    // If a VCTP is part of a chain, it's already profitable and shouldn't be
    // optimized, else LSR may block tail-predication.
    switch (II->getIntrinsicID()) {
    case Intrinsic::arm_mve_vctp8:
    case Intrinsic::arm_mve_vctp16:
    case Intrinsic::arm_mve_vctp32:
    case Intrinsic::arm_mve_vctp64:
      return true;
    default:
      break;
    }
  }
  return false;
}

bool ARMTTIImpl::isLegalMaskedLoad(Type *DataTy, Align Alignment) {
  if (!EnableMaskedLoadStores || !ST->hasMVEIntegerOps())
    return false;

  if (auto *VecTy = dyn_cast<FixedVectorType>(DataTy)) {
    // Don't support v2i1 yet.
    if (VecTy->getNumElements() == 2)
      return false;

    // We don't support extending fp types.
     unsigned VecWidth = DataTy->getPrimitiveSizeInBits();
    if (VecWidth != 128 && VecTy->getElementType()->isFloatingPointTy())
      return false;
  }

  unsigned EltWidth = DataTy->getScalarSizeInBits();
  return (EltWidth == 32 && Alignment >= 4) ||
         (EltWidth == 16 && Alignment >= 2) || (EltWidth == 8);
}

bool ARMTTIImpl::isLegalMaskedGather(Type *Ty, Align Alignment) {
  if (!EnableMaskedGatherScatters || !ST->hasMVEIntegerOps())
    return false;

  unsigned EltWidth = Ty->getScalarSizeInBits();
  return ((EltWidth == 32 && Alignment >= 4) ||
          (EltWidth == 16 && Alignment >= 2) || EltWidth == 8);
}

/// Given a memcpy/memset/memmove instruction, return the number of memory
/// operations performed, via querying findOptimalMemOpLowering. Returns -1 if a
/// call is used.
int ARMTTIImpl::getNumMemOps(const IntrinsicInst *I) const {
  MemOp MOp;
  unsigned DstAddrSpace = ~0u;
  unsigned SrcAddrSpace = ~0u;
  const Function *F = I->getParent()->getParent();

  if (const auto *MC = dyn_cast<MemTransferInst>(I)) {
    ConstantInt *C = dyn_cast<ConstantInt>(MC->getLength());
    // If 'size' is not a constant, a library call will be generated.
    if (!C)
      return -1;

    const unsigned Size = C->getValue().getZExtValue();
    const Align DstAlign = *MC->getDestAlign();
    const Align SrcAlign = *MC->getSourceAlign();

    MOp = MemOp::Copy(Size, /*DstAlignCanChange*/ false, DstAlign, SrcAlign,
                      /*IsVolatile*/ false);
    DstAddrSpace = MC->getDestAddressSpace();
    SrcAddrSpace = MC->getSourceAddressSpace();
  }
  else if (const auto *MS = dyn_cast<MemSetInst>(I)) {
    ConstantInt *C = dyn_cast<ConstantInt>(MS->getLength());
    // If 'size' is not a constant, a library call will be generated.
    if (!C)
      return -1;

    const unsigned Size = C->getValue().getZExtValue();
    const Align DstAlign = *MS->getDestAlign();

    MOp = MemOp::Set(Size, /*DstAlignCanChange*/ false, DstAlign,
                     /*IsZeroMemset*/ false, /*IsVolatile*/ false);
    DstAddrSpace = MS->getDestAddressSpace();
  }
  else
    llvm_unreachable("Expected a memcpy/move or memset!");

  unsigned Limit, Factor = 2;
  switch(I->getIntrinsicID()) {
    case Intrinsic::memcpy:
      Limit = TLI->getMaxStoresPerMemcpy(F->hasMinSize());
      break;
    case Intrinsic::memmove:
      Limit = TLI->getMaxStoresPerMemmove(F->hasMinSize());
      break;
    case Intrinsic::memset:
      Limit = TLI->getMaxStoresPerMemset(F->hasMinSize());
      Factor = 1;
      break;
    default:
      llvm_unreachable("Expected a memcpy/move or memset!");
  }

  // MemOps will be poplulated with a list of data types that needs to be
  // loaded and stored. That's why we multiply the number of elements by 2 to
  // get the cost for this memcpy.
  std::vector<EVT> MemOps;
  if (getTLI()->findOptimalMemOpLowering(
          MemOps, Limit, MOp, DstAddrSpace,
          SrcAddrSpace, F->getAttributes()))
    return MemOps.size() * Factor;

  // If we can't find an optimal memop lowering, return the default cost
  return -1;
}

InstructionCost ARMTTIImpl::getMemcpyCost(const Instruction *I) {
  int NumOps = getNumMemOps(cast<IntrinsicInst>(I));

  // To model the cost of a library call, we assume 1 for the call, and
  // 3 for the argument setup.
  if (NumOps == -1)
    return 4;
  return NumOps;
}

InstructionCost ARMTTIImpl::getShuffleCost(TTI::ShuffleKind Kind,
                                           VectorType *Tp, ArrayRef<int> Mask,
                                           TTI::TargetCostKind CostKind,
                                           int Index, VectorType *SubTp,
                                           ArrayRef<const Value *> Args,
                                           const Instruction *CxtI) {
  Kind = improveShuffleKindFromMask(Kind, Mask, Tp, Index, SubTp);
  // Treat extractsubvector as single op permutation.
  bool IsExtractSubvector = Kind == TTI::SK_ExtractSubvector;
  if (IsExtractSubvector)
    Kind = TTI::SK_PermuteSingleSrc;
  if (ST->hasNEON()) {
    if (Kind == TTI::SK_Broadcast) {
      static const CostTblEntry NEONDupTbl[] = {
          // VDUP handles these cases.
          {ISD::VECTOR_SHUFFLE, MVT::v2i32, 1},
          {ISD::VECTOR_SHUFFLE, MVT::v2f32, 1},
          {ISD::VECTOR_SHUFFLE, MVT::v2i64, 1},
          {ISD::VECTOR_SHUFFLE, MVT::v2f64, 1},
          {ISD::VECTOR_SHUFFLE, MVT::v4i16, 1},
          {ISD::VECTOR_SHUFFLE, MVT::v8i8, 1},

          {ISD::VECTOR_SHUFFLE, MVT::v4i32, 1},
          {ISD::VECTOR_SHUFFLE, MVT::v4f32, 1},
          {ISD::VECTOR_SHUFFLE, MVT::v8i16, 1},
          {ISD::VECTOR_SHUFFLE, MVT::v16i8, 1}};

      std::pair<InstructionCost, MVT> LT = getTypeLegalizationCost(Tp);
      if (const auto *Entry =
              CostTableLookup(NEONDupTbl, ISD::VECTOR_SHUFFLE, LT.second))
        return LT.first * Entry->Cost;
    }
    if (Kind == TTI::SK_Reverse) {
      static const CostTblEntry NEONShuffleTbl[] = {
          // Reverse shuffle cost one instruction if we are shuffling within a
          // double word (vrev) or two if we shuffle a quad word (vrev, vext).
          {ISD::VECTOR_SHUFFLE, MVT::v2i32, 1},
          {ISD::VECTOR_SHUFFLE, MVT::v2f32, 1},
          {ISD::VECTOR_SHUFFLE, MVT::v2i64, 1},
          {ISD::VECTOR_SHUFFLE, MVT::v2f64, 1},
          {ISD::VECTOR_SHUFFLE, MVT::v4i16, 1},
          {ISD::VECTOR_SHUFFLE, MVT::v8i8, 1},

          {ISD::VECTOR_SHUFFLE, MVT::v4i32, 2},
          {ISD::VECTOR_SHUFFLE, MVT::v4f32, 2},
          {ISD::VECTOR_SHUFFLE, MVT::v8i16, 2},
          {ISD::VECTOR_SHUFFLE, MVT::v16i8, 2}};

      std::pair<InstructionCost, MVT> LT = getTypeLegalizationCost(Tp);
      if (const auto *Entry =
              CostTableLookup(NEONShuffleTbl, ISD::VECTOR_SHUFFLE, LT.second))
        return LT.first * Entry->Cost;
    }
    if (Kind == TTI::SK_Select) {
      static const CostTblEntry NEONSelShuffleTbl[] = {
          // Select shuffle cost table for ARM. Cost is the number of
          // instructions
          // required to create the shuffled vector.

          {ISD::VECTOR_SHUFFLE, MVT::v2f32, 1},
          {ISD::VECTOR_SHUFFLE, MVT::v2i64, 1},
          {ISD::VECTOR_SHUFFLE, MVT::v2f64, 1},
          {ISD::VECTOR_SHUFFLE, MVT::v2i32, 1},

          {ISD::VECTOR_SHUFFLE, MVT::v4i32, 2},
          {ISD::VECTOR_SHUFFLE, MVT::v4f32, 2},
          {ISD::VECTOR_SHUFFLE, MVT::v4i16, 2},

          {ISD::VECTOR_SHUFFLE, MVT::v8i16, 16},

          {ISD::VECTOR_SHUFFLE, MVT::v16i8, 32}};

      std::pair<InstructionCost, MVT> LT = getTypeLegalizationCost(Tp);
      if (const auto *Entry = CostTableLookup(NEONSelShuffleTbl,
                                              ISD::VECTOR_SHUFFLE, LT.second))
        return LT.first * Entry->Cost;
    }
  }
  if (ST->hasMVEIntegerOps()) {
    if (Kind == TTI::SK_Broadcast) {
      static const CostTblEntry MVEDupTbl[] = {
          // VDUP handles these cases.
          {ISD::VECTOR_SHUFFLE, MVT::v4i32, 1},
          {ISD::VECTOR_SHUFFLE, MVT::v8i16, 1},
          {ISD::VECTOR_SHUFFLE, MVT::v16i8, 1},
          {ISD::VECTOR_SHUFFLE, MVT::v4f32, 1},
          {ISD::VECTOR_SHUFFLE, MVT::v8f16, 1}};

      std::pair<InstructionCost, MVT> LT = getTypeLegalizationCost(Tp);
      if (const auto *Entry = CostTableLookup(MVEDupTbl, ISD::VECTOR_SHUFFLE,
                                              LT.second))
        return LT.first * Entry->Cost *
               ST->getMVEVectorCostFactor(TTI::TCK_RecipThroughput);
    }

    if (!Mask.empty()) {
      std::pair<InstructionCost, MVT> LT = getTypeLegalizationCost(Tp);
      if (LT.second.isVector() &&
          Mask.size() <= LT.second.getVectorNumElements() &&
          (isVREVMask(Mask, LT.second, 16) || isVREVMask(Mask, LT.second, 32) ||
           isVREVMask(Mask, LT.second, 64)))
        return ST->getMVEVectorCostFactor(TTI::TCK_RecipThroughput) * LT.first;
    }
  }

  // Restore optimal kind.
  if (IsExtractSubvector)
    Kind = TTI::SK_ExtractSubvector;
  int BaseCost = ST->hasMVEIntegerOps() && Tp->isVectorTy()
                     ? ST->getMVEVectorCostFactor(TTI::TCK_RecipThroughput)
                     : 1;
  return BaseCost *
         BaseT::getShuffleCost(Kind, Tp, Mask, CostKind, Index, SubTp);
}

InstructionCost ARMTTIImpl::getArithmeticInstrCost(
    unsigned Opcode, Type *Ty, TTI::TargetCostKind CostKind,
    TTI::OperandValueInfo Op1Info, TTI::OperandValueInfo Op2Info,
    ArrayRef<const Value *> Args,
    const Instruction *CxtI) {
  int ISDOpcode = TLI->InstructionOpcodeToISD(Opcode);
  if (ST->isThumb() && CostKind == TTI::TCK_CodeSize && Ty->isIntegerTy(1)) {
    // Make operations on i1 relatively expensive as this often involves
    // combining predicates. AND and XOR should be easier to handle with IT
    // blocks.
    switch (ISDOpcode) {
    default:
      break;
    case ISD::AND:
    case ISD::XOR:
      return 2;
    case ISD::OR:
      return 3;
    }
  }

  std::pair<InstructionCost, MVT> LT = getTypeLegalizationCost(Ty);

  if (ST->hasNEON()) {
    const unsigned FunctionCallDivCost = 20;
    const unsigned ReciprocalDivCost = 10;
    static const CostTblEntry CostTbl[] = {
      // Division.
      // These costs are somewhat random. Choose a cost of 20 to indicate that
      // vectorizing devision (added function call) is going to be very expensive.
      // Double registers types.
      { ISD::SDIV, MVT::v1i64, 1 * FunctionCallDivCost},
      { ISD::UDIV, MVT::v1i64, 1 * FunctionCallDivCost},
      { ISD::SREM, MVT::v1i64, 1 * FunctionCallDivCost},
      { ISD::UREM, MVT::v1i64, 1 * FunctionCallDivCost},
      { ISD::SDIV, MVT::v2i32, 2 * FunctionCallDivCost},
      { ISD::UDIV, MVT::v2i32, 2 * FunctionCallDivCost},
      { ISD::SREM, MVT::v2i32, 2 * FunctionCallDivCost},
      { ISD::UREM, MVT::v2i32, 2 * FunctionCallDivCost},
      { ISD::SDIV, MVT::v4i16,     ReciprocalDivCost},
      { ISD::UDIV, MVT::v4i16,     ReciprocalDivCost},
      { ISD::SREM, MVT::v4i16, 4 * FunctionCallDivCost},
      { ISD::UREM, MVT::v4i16, 4 * FunctionCallDivCost},
      { ISD::SDIV, MVT::v8i8,      ReciprocalDivCost},
      { ISD::UDIV, MVT::v8i8,      ReciprocalDivCost},
      { ISD::SREM, MVT::v8i8,  8 * FunctionCallDivCost},
      { ISD::UREM, MVT::v8i8,  8 * FunctionCallDivCost},
      // Quad register types.
      { ISD::SDIV, MVT::v2i64, 2 * FunctionCallDivCost},
      { ISD::UDIV, MVT::v2i64, 2 * FunctionCallDivCost},
      { ISD::SREM, MVT::v2i64, 2 * FunctionCallDivCost},
      { ISD::UREM, MVT::v2i64, 2 * FunctionCallDivCost},
      { ISD::SDIV, MVT::v4i32, 4 * FunctionCallDivCost},
      { ISD::UDIV, MVT::v4i32, 4 * FunctionCallDivCost},
      { ISD::SREM, MVT::v4i32, 4 * FunctionCallDivCost},
      { ISD::UREM, MVT::v4i32, 4 * FunctionCallDivCost},
      { ISD::SDIV, MVT::v8i16, 8 * FunctionCallDivCost},
      { ISD::UDIV, MVT::v8i16, 8 * FunctionCallDivCost},
      { ISD::SREM, MVT::v8i16, 8 * FunctionCallDivCost},
      { ISD::UREM, MVT::v8i16, 8 * FunctionCallDivCost},
      { ISD::SDIV, MVT::v16i8, 16 * FunctionCallDivCost},
      { ISD::UDIV, MVT::v16i8, 16 * FunctionCallDivCost},
      { ISD::SREM, MVT::v16i8, 16 * FunctionCallDivCost},
      { ISD::UREM, MVT::v16i8, 16 * FunctionCallDivCost},
      // Multiplication.
    };

    if (const auto *Entry = CostTableLookup(CostTbl, ISDOpcode, LT.second))
      return LT.first * Entry->Cost;

    InstructionCost Cost = BaseT::getArithmeticInstrCost(
        Opcode, Ty, CostKind, Op1Info, Op2Info);

    // This is somewhat of a hack. The problem that we are facing is that SROA
    // creates a sequence of shift, and, or instructions to construct values.
    // These sequences are recognized by the ISel and have zero-cost. Not so for
    // the vectorized code. Because we have support for v2i64 but not i64 those
    // sequences look particularly beneficial to vectorize.
    // To work around this we increase the cost of v2i64 operations to make them
    // seem less beneficial.
    if (LT.second == MVT::v2i64 && Op2Info.isUniform() && Op2Info.isConstant())
      Cost += 4;

    return Cost;
  }

  // If this operation is a shift on arm/thumb2, it might well be folded into
  // the following instruction, hence having a cost of 0.
  auto LooksLikeAFreeShift = [&]() {
    if (ST->isThumb1Only() || Ty->isVectorTy())
      return false;

    if (!CxtI || !CxtI->hasOneUse() || !CxtI->isShift())
      return false;
    if (!Op2Info.isUniform() || !Op2Info.isConstant())
      return false;

    // Folded into a ADC/ADD/AND/BIC/CMP/EOR/MVN/ORR/ORN/RSB/SBC/SUB
    switch (cast<Instruction>(CxtI->user_back())->getOpcode()) {
    case Instruction::Add:
    case Instruction::Sub:
    case Instruction::And:
    case Instruction::Xor:
    case Instruction::Or:
    case Instruction::ICmp:
      return true;
    default:
      return false;
    }
  };
  if (LooksLikeAFreeShift())
    return 0;

  // Default to cheap (throughput/size of 1 instruction) but adjust throughput
  // for "multiple beats" potentially needed by MVE instructions.
  int BaseCost = 1;
  if (ST->hasMVEIntegerOps() && Ty->isVectorTy())
    BaseCost = ST->getMVEVectorCostFactor(CostKind);

  // The rest of this mostly follows what is done in BaseT::getArithmeticInstrCost,
  // without treating floats as more expensive that scalars or increasing the
  // costs for custom operations. The results is also multiplied by the
  // MVEVectorCostFactor where appropriate.
  if (TLI->isOperationLegalOrCustomOrPromote(ISDOpcode, LT.second))
    return LT.first * BaseCost;

  // Else this is expand, assume that we need to scalarize this op.
  if (auto *VTy = dyn_cast<FixedVectorType>(Ty)) {
    unsigned Num = VTy->getNumElements();
    InstructionCost Cost =
        getArithmeticInstrCost(Opcode, Ty->getScalarType(), CostKind);
    // Return the cost of multiple scalar invocation plus the cost of
    // inserting and extracting the values.
    SmallVector<Type *> Tys(Args.size(), Ty);
    return BaseT::getScalarizationOverhead(VTy, Args, Tys, CostKind) +
           Num * Cost;
  }

  return BaseCost;
}

InstructionCost ARMTTIImpl::getMemoryOpCost(unsigned Opcode, Type *Src,
                                            MaybeAlign Alignment,
                                            unsigned AddressSpace,
                                            TTI::TargetCostKind CostKind,
                                            TTI::OperandValueInfo OpInfo,
                                            const Instruction *I) {
  // TODO: Handle other cost kinds.
  if (CostKind != TTI::TCK_RecipThroughput)
    return 1;

  // Type legalization can't handle structs
  if (TLI->getValueType(DL, Src, true) == MVT::Other)
    return BaseT::getMemoryOpCost(Opcode, Src, Alignment, AddressSpace,
                                  CostKind);

  if (ST->hasNEON() && Src->isVectorTy() &&
      (Alignment && *Alignment != Align(16)) &&
      cast<VectorType>(Src)->getElementType()->isDoubleTy()) {
    // Unaligned loads/stores are extremely inefficient.
    // We need 4 uops for vst.1/vld.1 vs 1uop for vldr/vstr.
    std::pair<InstructionCost, MVT> LT = getTypeLegalizationCost(Src);
    return LT.first * 4;
  }

  // MVE can optimize a fpext(load(4xhalf)) using an extending integer load.
  // Same for stores.
  if (ST->hasMVEFloatOps() && isa<FixedVectorType>(Src) && I &&
      ((Opcode == Instruction::Load && I->hasOneUse() &&
        isa<FPExtInst>(*I->user_begin())) ||
       (Opcode == Instruction::Store && isa<FPTruncInst>(I->getOperand(0))))) {
    FixedVectorType *SrcVTy = cast<FixedVectorType>(Src);
    Type *DstTy =
        Opcode == Instruction::Load
            ? (*I->user_begin())->getType()
            : cast<Instruction>(I->getOperand(0))->getOperand(0)->getType();
    if (SrcVTy->getNumElements() == 4 && SrcVTy->getScalarType()->isHalfTy() &&
        DstTy->getScalarType()->isFloatTy())
      return ST->getMVEVectorCostFactor(CostKind);
  }

  int BaseCost = ST->hasMVEIntegerOps() && Src->isVectorTy()
                     ? ST->getMVEVectorCostFactor(CostKind)
                     : 1;
  return BaseCost * BaseT::getMemoryOpCost(Opcode, Src, Alignment, AddressSpace,
                                           CostKind, OpInfo, I);
}

InstructionCost
ARMTTIImpl::getMaskedMemoryOpCost(unsigned Opcode, Type *Src, Align Alignment,
                                  unsigned AddressSpace,
                                  TTI::TargetCostKind CostKind) {
  if (ST->hasMVEIntegerOps()) {
    if (Opcode == Instruction::Load && isLegalMaskedLoad(Src, Alignment))
      return ST->getMVEVectorCostFactor(CostKind);
    if (Opcode == Instruction::Store && isLegalMaskedStore(Src, Alignment))
      return ST->getMVEVectorCostFactor(CostKind);
  }
  if (!isa<FixedVectorType>(Src))
    return BaseT::getMaskedMemoryOpCost(Opcode, Src, Alignment, AddressSpace,
                                        CostKind);
  // Scalar cost, which is currently very high due to the efficiency of the
  // generated code.
  return cast<FixedVectorType>(Src)->getNumElements() * 8;
}

InstructionCost ARMTTIImpl::getInterleavedMemoryOpCost(
    unsigned Opcode, Type *VecTy, unsigned Factor, ArrayRef<unsigned> Indices,
    Align Alignment, unsigned AddressSpace, TTI::TargetCostKind CostKind,
    bool UseMaskForCond, bool UseMaskForGaps) {
  assert(Factor >= 2 && "Invalid interleave factor");
  assert(isa<VectorType>(VecTy) && "Expect a vector type");

  // vldN/vstN doesn't support vector types of i64/f64 element.
  bool EltIs64Bits = DL.getTypeSizeInBits(VecTy->getScalarType()) == 64;

  if (Factor <= TLI->getMaxSupportedInterleaveFactor() && !EltIs64Bits &&
      !UseMaskForCond && !UseMaskForGaps) {
    unsigned NumElts = cast<FixedVectorType>(VecTy)->getNumElements();
    auto *SubVecTy =
        FixedVectorType::get(VecTy->getScalarType(), NumElts / Factor);

    // vldN/vstN only support legal vector types of size 64 or 128 in bits.
    // Accesses having vector types that are a multiple of 128 bits can be
    // matched to more than one vldN/vstN instruction.
    int BaseCost =
        ST->hasMVEIntegerOps() ? ST->getMVEVectorCostFactor(CostKind) : 1;
    if (NumElts % Factor == 0 &&
        TLI->isLegalInterleavedAccessType(Factor, SubVecTy, Alignment, DL))
      return Factor * BaseCost * TLI->getNumInterleavedAccesses(SubVecTy, DL);

    // Some smaller than legal interleaved patterns are cheap as we can make
    // use of the vmovn or vrev patterns to interleave a standard load. This is
    // true for v4i8, v8i8 and v4i16 at least (but not for v4f16 as it is
    // promoted differently). The cost of 2 here is then a load and vrev or
    // vmovn.
    if (ST->hasMVEIntegerOps() && Factor == 2 && NumElts / Factor > 2 &&
        VecTy->isIntOrIntVectorTy() &&
        DL.getTypeSizeInBits(SubVecTy).getFixedValue() <= 64)
      return 2 * BaseCost;
  }

  return BaseT::getInterleavedMemoryOpCost(Opcode, VecTy, Factor, Indices,
                                           Alignment, AddressSpace, CostKind,
                                           UseMaskForCond, UseMaskForGaps);
}

InstructionCost ARMTTIImpl::getGatherScatterOpCost(
    unsigned Opcode, Type *DataTy, const Value *Ptr, bool VariableMask,
    Align Alignment, TTI::TargetCostKind CostKind, const Instruction *I) {
  using namespace PatternMatch;
  if (!ST->hasMVEIntegerOps() || !EnableMaskedGatherScatters)
    return BaseT::getGatherScatterOpCost(Opcode, DataTy, Ptr, VariableMask,
                                         Alignment, CostKind, I);

  assert(DataTy->isVectorTy() && "Can't do gather/scatters on scalar!");
  auto *VTy = cast<FixedVectorType>(DataTy);

  // TODO: Splitting, once we do that.

  unsigned NumElems = VTy->getNumElements();
  unsigned EltSize = VTy->getScalarSizeInBits();
  std::pair<InstructionCost, MVT> LT = getTypeLegalizationCost(DataTy);

  // For now, it is assumed that for the MVE gather instructions the loads are
  // all effectively serialised. This means the cost is the scalar cost
  // multiplied by the number of elements being loaded. This is possibly very
  // conservative, but even so we still end up vectorising loops because the
  // cost per iteration for many loops is lower than for scalar loops.
  InstructionCost VectorCost =
      NumElems * LT.first * ST->getMVEVectorCostFactor(CostKind);
  // The scalarization cost should be a lot higher. We use the number of vector
  // elements plus the scalarization overhead. If masking is required then a lot
  // of little blocks will be needed and potentially a scalarized p0 mask,
  // greatly increasing the cost.
  InstructionCost ScalarCost =
      NumElems * LT.first + (VariableMask ? NumElems * 5 : 0) +
      BaseT::getScalarizationOverhead(VTy, /*Insert*/ true, /*Extract*/ false,
                                      CostKind) +
      BaseT::getScalarizationOverhead(VTy, /*Insert*/ false, /*Extract*/ true,
                                      CostKind);

  if (EltSize < 8 || Alignment < EltSize / 8)
    return ScalarCost;

  unsigned ExtSize = EltSize;
  // Check whether there's a single user that asks for an extended type
  if (I != nullptr) {
    // Dependent of the caller of this function, a gather instruction will
    // either have opcode Instruction::Load or be a call to the masked_gather
    // intrinsic
    if ((I->getOpcode() == Instruction::Load ||
         match(I, m_Intrinsic<Intrinsic::masked_gather>())) &&
        I->hasOneUse()) {
      const User *Us = *I->users().begin();
      if (isa<ZExtInst>(Us) || isa<SExtInst>(Us)) {
        // only allow valid type combinations
        unsigned TypeSize =
            cast<Instruction>(Us)->getType()->getScalarSizeInBits();
        if (((TypeSize == 32 && (EltSize == 8 || EltSize == 16)) ||
             (TypeSize == 16 && EltSize == 8)) &&
            TypeSize * NumElems == 128) {
          ExtSize = TypeSize;
        }
      }
    }
    // Check whether the input data needs to be truncated
    TruncInst *T;
    if ((I->getOpcode() == Instruction::Store ||
         match(I, m_Intrinsic<Intrinsic::masked_scatter>())) &&
        (T = dyn_cast<TruncInst>(I->getOperand(0)))) {
      // Only allow valid type combinations
      unsigned TypeSize = T->getOperand(0)->getType()->getScalarSizeInBits();
      if (((EltSize == 16 && TypeSize == 32) ||
           (EltSize == 8 && (TypeSize == 32 || TypeSize == 16))) &&
          TypeSize * NumElems == 128)
        ExtSize = TypeSize;
    }
  }

  if (ExtSize * NumElems != 128 || NumElems < 4)
    return ScalarCost;

  // Any (aligned) i32 gather will not need to be scalarised.
  if (ExtSize == 32)
    return VectorCost;
  // For smaller types, we need to ensure that the gep's inputs are correctly
  // extended from a small enough value. Other sizes (including i64) are
  // scalarized for now.
  if (ExtSize != 8 && ExtSize != 16)
    return ScalarCost;

  if (const auto *BC = dyn_cast<BitCastInst>(Ptr))
    Ptr = BC->getOperand(0);
  if (const auto *GEP = dyn_cast<GetElementPtrInst>(Ptr)) {
    if (GEP->getNumOperands() != 2)
      return ScalarCost;
    unsigned Scale = DL.getTypeAllocSize(GEP->getResultElementType());
    // Scale needs to be correct (which is only relevant for i16s).
    if (Scale != 1 && Scale * 8 != ExtSize)
      return ScalarCost;
    // And we need to zext (not sext) the indexes from a small enough type.
    if (const auto *ZExt = dyn_cast<ZExtInst>(GEP->getOperand(1))) {
      if (ZExt->getOperand(0)->getType()->getScalarSizeInBits() <= ExtSize)
        return VectorCost;
    }
    return ScalarCost;
  }
  return ScalarCost;
}

InstructionCost
ARMTTIImpl::getArithmeticReductionCost(unsigned Opcode, VectorType *ValTy,
                                       std::optional<FastMathFlags> FMF,
                                       TTI::TargetCostKind CostKind) {

  EVT ValVT = TLI->getValueType(DL, ValTy);
  int ISD = TLI->InstructionOpcodeToISD(Opcode);
  unsigned EltSize = ValVT.getScalarSizeInBits();

  // In general floating point reductions are a series of elementwise
  // operations, with free extracts on each step. These are either in-order or
  // treewise depending on whether that is allowed by the fast math flags.
  if ((ISD == ISD::FADD || ISD == ISD::FMUL) &&
      ((EltSize == 32 && ST->hasVFP2Base()) ||
       (EltSize == 64 && ST->hasFP64()) ||
       (EltSize == 16 && ST->hasFullFP16()))) {
    unsigned NumElts = cast<FixedVectorType>(ValTy)->getNumElements();
    unsigned VecLimit = ST->hasMVEFloatOps() ? 128 : (ST->hasNEON() ? 64 : -1);
    InstructionCost VecCost = 0;
    while (!TTI::requiresOrderedReduction(FMF) && isPowerOf2_32(NumElts) &&
           NumElts * EltSize > VecLimit) {
      Type *VecTy = FixedVectorType::get(ValTy->getElementType(), NumElts / 2);
      VecCost += getArithmeticInstrCost(Opcode, VecTy, CostKind);
      NumElts /= 2;
    }

    // For fp16 we need to extract the upper lane elements. MVE can add a
    // VREV+FMIN/MAX to perform another vector step instead.
    InstructionCost ExtractCost = 0;
    if (!TTI::requiresOrderedReduction(FMF) && ST->hasMVEFloatOps() &&
        ValVT.getVectorElementType() == MVT::f16 && NumElts == 8) {
      VecCost += ST->getMVEVectorCostFactor(CostKind) * 2;
      NumElts /= 2;
    } else if (ValVT.getVectorElementType() == MVT::f16)
      ExtractCost = NumElts / 2;

    return VecCost + ExtractCost +
           NumElts *
               getArithmeticInstrCost(Opcode, ValTy->getElementType(), CostKind);
  }

  if ((ISD == ISD::AND || ISD == ISD::OR || ISD == ISD::XOR) &&
      (EltSize == 64 || EltSize == 32 || EltSize == 16 || EltSize == 8)) {
    unsigned NumElts = cast<FixedVectorType>(ValTy)->getNumElements();
    unsigned VecLimit =
        ST->hasMVEIntegerOps() ? 128 : (ST->hasNEON() ? 64 : -1);
    InstructionCost VecCost = 0;
    while (isPowerOf2_32(NumElts) && NumElts * EltSize > VecLimit) {
      Type *VecTy = FixedVectorType::get(ValTy->getElementType(), NumElts / 2);
      VecCost += getArithmeticInstrCost(Opcode, VecTy, CostKind);
      NumElts /= 2;
    }
    // For i16/i8, MVE will perform a VREV + VORR/VAND/VEOR for the 64bit vector
    // step.
    if (ST->hasMVEIntegerOps() && ValVT.getScalarSizeInBits() <= 16 &&
        NumElts * EltSize == 64) {
      Type *VecTy = FixedVectorType::get(ValTy->getElementType(), NumElts);
      VecCost += ST->getMVEVectorCostFactor(CostKind) +
                 getArithmeticInstrCost(Opcode, VecTy, CostKind);
      NumElts /= 2;
    }

    // From here we extract the elements and perform the and/or/xor.
    InstructionCost ExtractCost = NumElts;
    return VecCost + ExtractCost +
           (NumElts - 1) * getArithmeticInstrCost(
                               Opcode, ValTy->getElementType(), CostKind);
  }

  if (!ST->hasMVEIntegerOps() || !ValVT.isSimple() || ISD != ISD::ADD ||
      TTI::requiresOrderedReduction(FMF))
    return BaseT::getArithmeticReductionCost(Opcode, ValTy, FMF, CostKind);

  std::pair<InstructionCost, MVT> LT = getTypeLegalizationCost(ValTy);

  static const CostTblEntry CostTblAdd[]{
      {ISD::ADD, MVT::v16i8, 1},
      {ISD::ADD, MVT::v8i16, 1},
      {ISD::ADD, MVT::v4i32, 1},
  };
  if (const auto *Entry = CostTableLookup(CostTblAdd, ISD, LT.second))
    return Entry->Cost * ST->getMVEVectorCostFactor(CostKind) * LT.first;

  return BaseT::getArithmeticReductionCost(Opcode, ValTy, FMF, CostKind);
}

InstructionCost ARMTTIImpl::getExtendedReductionCost(
    unsigned Opcode, bool IsUnsigned, Type *ResTy, VectorType *ValTy,
    FastMathFlags FMF, TTI::TargetCostKind CostKind) {
  EVT ValVT = TLI->getValueType(DL, ValTy);
  EVT ResVT = TLI->getValueType(DL, ResTy);

  int ISD = TLI->InstructionOpcodeToISD(Opcode);

  switch (ISD) {
  case ISD::ADD:
    if (ST->hasMVEIntegerOps() && ValVT.isSimple() && ResVT.isSimple()) {
      std::pair<InstructionCost, MVT> LT = getTypeLegalizationCost(ValTy);

      // The legal cases are:
      //   VADDV u/s 8/16/32
      //   VADDLV u/s 32
      // Codegen currently cannot always handle larger than legal vectors very
      // well, especially for predicated reductions where the mask needs to be
      // split, so restrict to 128bit or smaller input types.
      unsigned RevVTSize = ResVT.getSizeInBits();
      if (ValVT.getSizeInBits() <= 128 &&
          ((LT.second == MVT::v16i8 && RevVTSize <= 32) ||
           (LT.second == MVT::v8i16 && RevVTSize <= 32) ||
           (LT.second == MVT::v4i32 && RevVTSize <= 64)))
        return ST->getMVEVectorCostFactor(CostKind) * LT.first;
    }
    break;
  default:
    break;
  }
  return BaseT::getExtendedReductionCost(Opcode, IsUnsigned, ResTy, ValTy, FMF,
                                         CostKind);
}

InstructionCost
ARMTTIImpl::getMulAccReductionCost(bool IsUnsigned, Type *ResTy,
                                   VectorType *ValTy,
                                   TTI::TargetCostKind CostKind) {
  EVT ValVT = TLI->getValueType(DL, ValTy);
  EVT ResVT = TLI->getValueType(DL, ResTy);

  if (ST->hasMVEIntegerOps() && ValVT.isSimple() && ResVT.isSimple()) {
    std::pair<InstructionCost, MVT> LT = getTypeLegalizationCost(ValTy);

    // The legal cases are:
    //   VMLAV u/s 8/16/32
    //   VMLALV u/s 16/32
    // Codegen currently cannot always handle larger than legal vectors very
    // well, especially for predicated reductions where the mask needs to be
    // split, so restrict to 128bit or smaller input types.
    unsigned RevVTSize = ResVT.getSizeInBits();
    if (ValVT.getSizeInBits() <= 128 &&
        ((LT.second == MVT::v16i8 && RevVTSize <= 32) ||
         (LT.second == MVT::v8i16 && RevVTSize <= 64) ||
         (LT.second == MVT::v4i32 && RevVTSize <= 64)))
      return ST->getMVEVectorCostFactor(CostKind) * LT.first;
  }

  return BaseT::getMulAccReductionCost(IsUnsigned, ResTy, ValTy, CostKind);
}

InstructionCost
ARMTTIImpl::getMinMaxReductionCost(Intrinsic::ID IID, VectorType *Ty,
                                   FastMathFlags FMF,
                                   TTI::TargetCostKind CostKind) {
  EVT ValVT = TLI->getValueType(DL, Ty);

  // In general floating point reductions are a series of elementwise
  // operations, with free extracts on each step. These are either in-order or
  // treewise depending on whether that is allowed by the fast math flags.
  if ((IID == Intrinsic::minnum || IID == Intrinsic::maxnum) &&
      ((ValVT.getVectorElementType() == MVT::f32 && ST->hasVFP2Base()) ||
       (ValVT.getVectorElementType() == MVT::f64 && ST->hasFP64()) ||
       (ValVT.getVectorElementType() == MVT::f16 && ST->hasFullFP16()))) {
    unsigned NumElts = cast<FixedVectorType>(Ty)->getNumElements();
    unsigned EltSize = ValVT.getScalarSizeInBits();
    unsigned VecLimit = ST->hasMVEFloatOps() ? 128 : (ST->hasNEON() ? 64 : -1);
    InstructionCost VecCost;
    while (isPowerOf2_32(NumElts) && NumElts * EltSize > VecLimit) {
      Type *VecTy = FixedVectorType::get(Ty->getElementType(), NumElts/2);
      IntrinsicCostAttributes ICA(IID, VecTy, {VecTy, VecTy}, FMF);
      VecCost += getIntrinsicInstrCost(ICA, CostKind);
      NumElts /= 2;
    }

    // For fp16 we need to extract the upper lane elements. MVE can add a
    // VREV+FMIN/MAX to perform another vector step instead.
    InstructionCost ExtractCost = 0;
    if (ST->hasMVEFloatOps() && ValVT.getVectorElementType() == MVT::f16 &&
        NumElts == 8) {
      VecCost += ST->getMVEVectorCostFactor(CostKind) * 2;
      NumElts /= 2;
    } else if (ValVT.getVectorElementType() == MVT::f16)
      ExtractCost = cast<FixedVectorType>(Ty)->getNumElements() / 2;

    IntrinsicCostAttributes ICA(IID, Ty->getElementType(),
                                {Ty->getElementType(), Ty->getElementType()},
                                FMF);
    return VecCost + ExtractCost +
           (NumElts - 1) * getIntrinsicInstrCost(ICA, CostKind);
  }

  if (IID == Intrinsic::smin || IID == Intrinsic::smax ||
      IID == Intrinsic::umin || IID == Intrinsic::umax) {
    std::pair<InstructionCost, MVT> LT = getTypeLegalizationCost(Ty);

    // All costs are the same for u/s min/max.  These lower to vminv, which are
    // given a slightly higher cost as they tend to take multiple cycles for
    // smaller type sizes.
    static const CostTblEntry CostTblAdd[]{
        {ISD::SMIN, MVT::v16i8, 4},
        {ISD::SMIN, MVT::v8i16, 3},
        {ISD::SMIN, MVT::v4i32, 2},
    };
    if (const auto *Entry = CostTableLookup(CostTblAdd, ISD::SMIN, LT.second))
      return Entry->Cost * ST->getMVEVectorCostFactor(CostKind) * LT.first;
  }

  return BaseT::getMinMaxReductionCost(IID, Ty, FMF, CostKind);
}

InstructionCost
ARMTTIImpl::getIntrinsicInstrCost(const IntrinsicCostAttributes &ICA,
                                  TTI::TargetCostKind CostKind) {
  unsigned Opc = ICA.getID();
  switch (Opc) {
  case Intrinsic::get_active_lane_mask:
    // Currently we make a somewhat optimistic assumption that
    // active_lane_mask's are always free. In reality it may be freely folded
    // into a tail predicated loop, expanded into a VCPT or expanded into a lot
    // of add/icmp code. We may need to improve this in the future, but being
    // able to detect if it is free or not involves looking at a lot of other
    // code. We currently assume that the vectorizer inserted these, and knew
    // what it was doing in adding one.
    if (ST->hasMVEIntegerOps())
      return 0;
    break;
  case Intrinsic::sadd_sat:
  case Intrinsic::ssub_sat:
  case Intrinsic::uadd_sat:
  case Intrinsic::usub_sat: {
    bool IsAdd = (Opc == Intrinsic::sadd_sat || Opc == Intrinsic::ssub_sat);
    bool IsSigned = (Opc == Intrinsic::sadd_sat || Opc == Intrinsic::ssub_sat);
    Type *RetTy = ICA.getReturnType();

    if (auto *ITy = dyn_cast<IntegerType>(RetTy)) {
      if (IsSigned && ST->hasDSP() && ITy->getBitWidth() == 32)
        return 1; // qadd / qsub
      if (ST->hasDSP() && (ITy->getBitWidth() == 8 || ITy->getBitWidth() == 16))
        return 2; // uqadd16 / qadd16 / uqsub16 / qsub16 + possible extend.
      // Otherwise return the cost of expanding the node. Generally an add +
      // icmp + sel.
      CmpInst::Predicate Pred = CmpInst::ICMP_SGT;
      Type *CondTy = RetTy->getWithNewBitWidth(1);
      return getArithmeticInstrCost(IsAdd ? Instruction::Add : Instruction::Sub,
                                    RetTy, CostKind) +
             2 * getCmpSelInstrCost(BinaryOperator::ICmp, RetTy, CondTy, Pred,
                                    CostKind) +
             2 * getCmpSelInstrCost(BinaryOperator::Select, RetTy, CondTy, Pred,
                                    CostKind);
    }

    if (!ST->hasMVEIntegerOps())
      break;

    std::pair<InstructionCost, MVT> LT = getTypeLegalizationCost(RetTy);
    if (LT.second == MVT::v4i32 || LT.second == MVT::v8i16 ||
        LT.second == MVT::v16i8) {
      // This is a base cost of 1 for the vqadd, plus 3 extract shifts if we
      // need to extend the type, as it uses shr(qadd(shl, shl)).
      unsigned Instrs =
          LT.second.getScalarSizeInBits() == RetTy->getScalarSizeInBits() ? 1
                                                                          : 4;
      return LT.first * ST->getMVEVectorCostFactor(CostKind) * Instrs;
    }
    break;
  }
  case Intrinsic::abs:
  case Intrinsic::smin:
  case Intrinsic::smax:
  case Intrinsic::umin:
  case Intrinsic::umax: {
    if (!ST->hasMVEIntegerOps())
      break;
    Type *VT = ICA.getReturnType();

    std::pair<InstructionCost, MVT> LT = getTypeLegalizationCost(VT);
    if (LT.second == MVT::v4i32 || LT.second == MVT::v8i16 ||
        LT.second == MVT::v16i8)
      return LT.first * ST->getMVEVectorCostFactor(CostKind);
    break;
  }
  case Intrinsic::minnum:
  case Intrinsic::maxnum: {
    if (!ST->hasMVEFloatOps())
      break;
    Type *VT = ICA.getReturnType();
    std::pair<InstructionCost, MVT> LT = getTypeLegalizationCost(VT);
    if (LT.second == MVT::v4f32 || LT.second == MVT::v8f16)
      return LT.first * ST->getMVEVectorCostFactor(CostKind);
    break;
  }
  case Intrinsic::fptosi_sat:
  case Intrinsic::fptoui_sat: {
    if (ICA.getArgTypes().empty())
      break;
    bool IsSigned = Opc == Intrinsic::fptosi_sat;
    auto LT = getTypeLegalizationCost(ICA.getArgTypes()[0]);
    EVT MTy = TLI->getValueType(DL, ICA.getReturnType());
    // Check for the legal types, with the corect subtarget features.
    if ((ST->hasVFP2Base() && LT.second == MVT::f32 && MTy == MVT::i32) ||
        (ST->hasFP64() && LT.second == MVT::f64 && MTy == MVT::i32) ||
        (ST->hasFullFP16() && LT.second == MVT::f16 && MTy == MVT::i32))
      return LT.first;

    // Equally for MVE vector types
    if (ST->hasMVEFloatOps() &&
        (LT.second == MVT::v4f32 || LT.second == MVT::v8f16) &&
        LT.second.getScalarSizeInBits() == MTy.getScalarSizeInBits())
      return LT.first * ST->getMVEVectorCostFactor(CostKind);

    // If we can we use a legal convert followed by a min+max
    if (((ST->hasVFP2Base() && LT.second == MVT::f32) ||
         (ST->hasFP64() && LT.second == MVT::f64) ||
         (ST->hasFullFP16() && LT.second == MVT::f16) ||
         (ST->hasMVEFloatOps() &&
          (LT.second == MVT::v4f32 || LT.second == MVT::v8f16))) &&
        LT.second.getScalarSizeInBits() >= MTy.getScalarSizeInBits()) {
      Type *LegalTy = Type::getIntNTy(ICA.getReturnType()->getContext(),
                                      LT.second.getScalarSizeInBits());
      InstructionCost Cost =
          LT.second.isVector() ? ST->getMVEVectorCostFactor(CostKind) : 1;
      IntrinsicCostAttributes Attrs1(IsSigned ? Intrinsic::smin
                                              : Intrinsic::umin,
                                     LegalTy, {LegalTy, LegalTy});
      Cost += getIntrinsicInstrCost(Attrs1, CostKind);
      IntrinsicCostAttributes Attrs2(IsSigned ? Intrinsic::smax
                                              : Intrinsic::umax,
                                     LegalTy, {LegalTy, LegalTy});
      Cost += getIntrinsicInstrCost(Attrs2, CostKind);
      return LT.first * Cost;
    }
    // Otherwise we need to follow the default expansion that clamps the value
    // using a float min/max with a fcmp+sel for nan handling when signed.
    Type *FPTy = ICA.getArgTypes()[0];
    Type *RetTy = ICA.getReturnType();
    IntrinsicCostAttributes Attrs1(Intrinsic::minnum, FPTy, {FPTy, FPTy});
    InstructionCost Cost = getIntrinsicInstrCost(Attrs1, CostKind);
    IntrinsicCostAttributes Attrs2(Intrinsic::maxnum, FPTy, {FPTy, FPTy});
    Cost += getIntrinsicInstrCost(Attrs2, CostKind);
    Cost +=
        getCastInstrCost(IsSigned ? Instruction::FPToSI : Instruction::FPToUI,
                         RetTy, FPTy, TTI::CastContextHint::None, CostKind);
    if (IsSigned) {
      Type *CondTy = RetTy->getWithNewBitWidth(1);
      Cost += getCmpSelInstrCost(BinaryOperator::FCmp, FPTy, CondTy,
                                 CmpInst::FCMP_UNO, CostKind);
      Cost += getCmpSelInstrCost(BinaryOperator::Select, RetTy, CondTy,
                                 CmpInst::FCMP_UNO, CostKind);
    }
    return Cost;
  }
  }

  return BaseT::getIntrinsicInstrCost(ICA, CostKind);
}

bool ARMTTIImpl::isLoweredToCall(const Function *F) {
  if (!F->isIntrinsic())
    return BaseT::isLoweredToCall(F);

  // Assume all Arm-specific intrinsics map to an instruction.
  if (F->getName().starts_with("llvm.arm"))
    return false;

  switch (F->getIntrinsicID()) {
  default: break;
  case Intrinsic::powi:
  case Intrinsic::sin:
  case Intrinsic::cos:
  case Intrinsic::sincos:
  case Intrinsic::pow:
  case Intrinsic::log:
  case Intrinsic::log10:
  case Intrinsic::log2:
  case Intrinsic::exp:
  case Intrinsic::exp2:
    return true;
  case Intrinsic::sqrt:
  case Intrinsic::fabs:
  case Intrinsic::copysign:
  case Intrinsic::floor:
  case Intrinsic::ceil:
  case Intrinsic::trunc:
  case Intrinsic::rint:
  case Intrinsic::nearbyint:
  case Intrinsic::round:
  case Intrinsic::canonicalize:
  case Intrinsic::lround:
  case Intrinsic::llround:
  case Intrinsic::lrint:
  case Intrinsic::llrint:
    if (F->getReturnType()->isDoubleTy() && !ST->hasFP64())
      return true;
    if (F->getReturnType()->isHalfTy() && !ST->hasFullFP16())
      return true;
    // Some operations can be handled by vector instructions and assume
    // unsupported vectors will be expanded into supported scalar ones.
    // TODO Handle scalar operations properly.
    return !ST->hasFPARMv8Base() && !ST->hasVFP2Base();
  case Intrinsic::masked_store:
  case Intrinsic::masked_load:
  case Intrinsic::masked_gather:
  case Intrinsic::masked_scatter:
    return !ST->hasMVEIntegerOps();
  case Intrinsic::sadd_with_overflow:
  case Intrinsic::uadd_with_overflow:
  case Intrinsic::ssub_with_overflow:
  case Intrinsic::usub_with_overflow:
  case Intrinsic::sadd_sat:
  case Intrinsic::uadd_sat:
  case Intrinsic::ssub_sat:
  case Intrinsic::usub_sat:
    return false;
  }

  return BaseT::isLoweredToCall(F);
}

bool ARMTTIImpl::maybeLoweredToCall(Instruction &I) {
  unsigned ISD = TLI->InstructionOpcodeToISD(I.getOpcode());
  EVT VT = TLI->getValueType(DL, I.getType(), true);
  if (TLI->getOperationAction(ISD, VT) == TargetLowering::LibCall)
    return true;

  // Check if an intrinsic will be lowered to a call and assume that any
  // other CallInst will generate a bl.
  if (auto *Call = dyn_cast<CallInst>(&I)) {
    if (auto *II = dyn_cast<IntrinsicInst>(Call)) {
      switch(II->getIntrinsicID()) {
        case Intrinsic::memcpy:
        case Intrinsic::memset:
        case Intrinsic::memmove:
          return getNumMemOps(II) == -1;
        default:
          if (const Function *F = Call->getCalledFunction())
            return isLoweredToCall(F);
      }
    }
    return true;
  }

  // FPv5 provides conversions between integer, double-precision,
  // single-precision, and half-precision formats.
  switch (I.getOpcode()) {
  default:
    break;
  case Instruction::FPToSI:
  case Instruction::FPToUI:
  case Instruction::SIToFP:
  case Instruction::UIToFP:
  case Instruction::FPTrunc:
  case Instruction::FPExt:
    return !ST->hasFPARMv8Base();
  }

  // FIXME: Unfortunately the approach of checking the Operation Action does
  // not catch all cases of Legalization that use library calls. Our
  // Legalization step categorizes some transformations into library calls as
  // Custom, Expand or even Legal when doing type legalization. So for now
  // we have to special case for instance the SDIV of 64bit integers and the
  // use of floating point emulation.
  if (VT.isInteger() && VT.getSizeInBits() >= 64) {
    switch (ISD) {
    default:
      break;
    case ISD::SDIV:
    case ISD::UDIV:
    case ISD::SREM:
    case ISD::UREM:
    case ISD::SDIVREM:
    case ISD::UDIVREM:
      return true;
    }
  }

  // Assume all other non-float operations are supported.
  if (!VT.isFloatingPoint())
    return false;

  // We'll need a library call to handle most floats when using soft.
  if (TLI->useSoftFloat()) {
    switch (I.getOpcode()) {
    default:
      return true;
    case Instruction::Alloca:
    case Instruction::Load:
    case Instruction::Store:
    case Instruction::Select:
    case Instruction::PHI:
      return false;
    }
  }

  // We'll need a libcall to perform double precision operations on a single
  // precision only FPU.
  if (I.getType()->isDoubleTy() && !ST->hasFP64())
    return true;

  // Likewise for half precision arithmetic.
  if (I.getType()->isHalfTy() && !ST->hasFullFP16())
    return true;

  return false;
}

bool ARMTTIImpl::isHardwareLoopProfitable(Loop *L, ScalarEvolution &SE,
                                          AssumptionCache &AC,
                                          TargetLibraryInfo *LibInfo,
                                          HardwareLoopInfo &HWLoopInfo) {
  // Low-overhead branches are only supported in the 'low-overhead branch'
  // extension of v8.1-m.
  if (!ST->hasLOB() || DisableLowOverheadLoops) {
    LLVM_DEBUG(dbgs() << "ARMHWLoops: Disabled\n");
    return false;
  }

  if (!SE.hasLoopInvariantBackedgeTakenCount(L)) {
    LLVM_DEBUG(dbgs() << "ARMHWLoops: No BETC\n");
    return false;
  }

  const SCEV *BackedgeTakenCount = SE.getBackedgeTakenCount(L);
  if (isa<SCEVCouldNotCompute>(BackedgeTakenCount)) {
    LLVM_DEBUG(dbgs() << "ARMHWLoops: Uncomputable BETC\n");
    return false;
  }

  const SCEV *TripCountSCEV =
    SE.getAddExpr(BackedgeTakenCount,
                  SE.getOne(BackedgeTakenCount->getType()));

  // We need to store the trip count in LR, a 32-bit register.
  if (SE.getUnsignedRangeMax(TripCountSCEV).getBitWidth() > 32) {
    LLVM_DEBUG(dbgs() << "ARMHWLoops: Trip count does not fit into 32bits\n");
    return false;
  }

  // Making a call will trash LR and clear LO_BRANCH_INFO, so there's little
  // point in generating a hardware loop if that's going to happen.

  auto IsHardwareLoopIntrinsic = [](Instruction &I) {
    if (auto *Call = dyn_cast<IntrinsicInst>(&I)) {
      switch (Call->getIntrinsicID()) {
      default:
        break;
      case Intrinsic::start_loop_iterations:
      case Intrinsic::test_start_loop_iterations:
      case Intrinsic::loop_decrement:
      case Intrinsic::loop_decrement_reg:
        return true;
      }
    }
    return false;
  };

  // Scan the instructions to see if there's any that we know will turn into a
  // call or if this loop is already a low-overhead loop or will become a tail
  // predicated loop.
  bool IsTailPredLoop = false;
  auto ScanLoop = [&](Loop *L) {
    for (auto *BB : L->getBlocks()) {
      for (auto &I : *BB) {
        if (maybeLoweredToCall(I) || IsHardwareLoopIntrinsic(I) ||
            isa<InlineAsm>(I)) {
          LLVM_DEBUG(dbgs() << "ARMHWLoops: Bad instruction: " << I << "\n");
          return false;
        }
        if (auto *II = dyn_cast<IntrinsicInst>(&I))
          IsTailPredLoop |=
              II->getIntrinsicID() == Intrinsic::get_active_lane_mask ||
              II->getIntrinsicID() == Intrinsic::arm_mve_vctp8 ||
              II->getIntrinsicID() == Intrinsic::arm_mve_vctp16 ||
              II->getIntrinsicID() == Intrinsic::arm_mve_vctp32 ||
              II->getIntrinsicID() == Intrinsic::arm_mve_vctp64;
      }
    }
    return true;
  };

  // Visit inner loops.
  for (auto *Inner : *L)
    if (!ScanLoop(Inner))
      return false;

  if (!ScanLoop(L))
    return false;

  // TODO: Check whether the trip count calculation is expensive. If L is the
  // inner loop but we know it has a low trip count, calculating that trip
  // count (in the parent loop) may be detrimental.

  LLVMContext &C = L->getHeader()->getContext();
  HWLoopInfo.CounterInReg = true;
  HWLoopInfo.IsNestingLegal = false;
  HWLoopInfo.PerformEntryTest = AllowWLSLoops && !IsTailPredLoop;
  HWLoopInfo.CountType = Type::getInt32Ty(C);
  HWLoopInfo.LoopDecrement = ConstantInt::get(HWLoopInfo.CountType, 1);
  return true;
}

static bool canTailPredicateInstruction(Instruction &I, int &ICmpCount) {
  // We don't allow icmp's, and because we only look at single block loops,
  // we simply count the icmps, i.e. there should only be 1 for the backedge.
  if (isa<ICmpInst>(&I) && ++ICmpCount > 1)
    return false;
  // FIXME: This is a workaround for poor cost modelling. Min/Max intrinsics are
  // not currently canonical, but soon will be. Code without them uses icmp, and
  // so is not tail predicated as per the condition above. In order to get the
  // same performance we treat min and max the same as an icmp for tailpred
  // purposes for the moment (we often rely on non-tailpred and higher VF's to
  // pick more optimial instructions like VQDMULH. They need to be recognized
  // directly by the vectorizer).
  if (auto *II = dyn_cast<IntrinsicInst>(&I))
    if ((II->getIntrinsicID() == Intrinsic::smin ||
         II->getIntrinsicID() == Intrinsic::smax ||
         II->getIntrinsicID() == Intrinsic::umin ||
         II->getIntrinsicID() == Intrinsic::umax) &&
        ++ICmpCount > 1)
      return false;

  if (isa<FCmpInst>(&I))
    return false;

  // We could allow extending/narrowing FP loads/stores, but codegen is
  // too inefficient so reject this for now.
  if (isa<FPExtInst>(&I) || isa<FPTruncInst>(&I))
    return false;

  // Extends have to be extending-loads
  if (isa<SExtInst>(&I) || isa<ZExtInst>(&I) )
    if (!I.getOperand(0)->hasOneUse() || !isa<LoadInst>(I.getOperand(0)))
      return false;

  // Truncs have to be narrowing-stores
  if (isa<TruncInst>(&I) )
    if (!I.hasOneUse() || !isa<StoreInst>(*I.user_begin()))
      return false;

  return true;
}

// To set up a tail-predicated loop, we need to know the total number of
// elements processed by that loop. Thus, we need to determine the element
// size and:
// 1) it should be uniform for all operations in the vector loop, so we
//    e.g. don't want any widening/narrowing operations.
// 2) it should be smaller than i64s because we don't have vector operations
//    that work on i64s.
// 3) we don't want elements to be reversed or shuffled, to make sure the
//    tail-predication masks/predicates the right lanes.
//
static bool canTailPredicateLoop(Loop *L, LoopInfo *LI, ScalarEvolution &SE,
                                 const DataLayout &DL,
                                 const LoopAccessInfo *LAI) {
  LLVM_DEBUG(dbgs() << "Tail-predication: checking allowed instructions\n");

  // If there are live-out values, it is probably a reduction. We can predicate
  // most reduction operations freely under MVE using a combination of
  // prefer-predicated-reduction-select and inloop reductions. We limit this to
  // floating point and integer reductions, but don't check for operators
  // specifically here. If the value ends up not being a reduction (and so the
  // vectorizer cannot tailfold the loop), we should fall back to standard
  // vectorization automatically.
  SmallVector< Instruction *, 8 > LiveOuts;
  LiveOuts = llvm::findDefsUsedOutsideOfLoop(L);
  bool ReductionsDisabled =
      EnableTailPredication == TailPredication::EnabledNoReductions ||
      EnableTailPredication == TailPredication::ForceEnabledNoReductions;

  for (auto *I : LiveOuts) {
    if (!I->getType()->isIntegerTy() && !I->getType()->isFloatTy() &&
        !I->getType()->isHalfTy()) {
      LLVM_DEBUG(dbgs() << "Don't tail-predicate loop with non-integer/float "
                           "live-out value\n");
      return false;
    }
    if (ReductionsDisabled) {
      LLVM_DEBUG(dbgs() << "Reductions not enabled\n");
      return false;
    }
  }

  // Next, check that all instructions can be tail-predicated.
  PredicatedScalarEvolution PSE = LAI->getPSE();
  SmallVector<Instruction *, 16> LoadStores;
  int ICmpCount = 0;

  for (BasicBlock *BB : L->blocks()) {
    for (Instruction &I : BB->instructionsWithoutDebug()) {
      if (isa<PHINode>(&I))
        continue;
      if (!canTailPredicateInstruction(I, ICmpCount)) {
        LLVM_DEBUG(dbgs() << "Instruction not allowed: "; I.dump());
        return false;
      }

      Type *T  = I.getType();
      if (T->getScalarSizeInBits() > 32) {
        LLVM_DEBUG(dbgs() << "Unsupported Type: "; T->dump());
        return false;
      }
      if (isa<StoreInst>(I) || isa<LoadInst>(I)) {
        Value *Ptr = getLoadStorePointerOperand(&I);
        Type *AccessTy = getLoadStoreType(&I);
        int64_t NextStride = getPtrStride(PSE, AccessTy, Ptr, L).value_or(0);
        if (NextStride == 1) {
          // TODO: for now only allow consecutive strides of 1. We could support
          // other strides as long as it is uniform, but let's keep it simple
          // for now.
          continue;
        } else if (NextStride == -1 ||
                   (NextStride == 2 && MVEMaxSupportedInterleaveFactor >= 2) ||
                   (NextStride == 4 && MVEMaxSupportedInterleaveFactor >= 4)) {
          LLVM_DEBUG(dbgs()
                     << "Consecutive strides of 2 found, vld2/vstr2 can't "
                        "be tail-predicated\n.");
          return false;
          // TODO: don't tail predicate if there is a reversed load?
        } else if (EnableMaskedGatherScatters) {
          // Gather/scatters do allow loading from arbitrary strides, at
          // least if they are loop invariant.
          // TODO: Loop variant strides should in theory work, too, but
          // this requires further testing.
          const SCEV *PtrScev = PSE.getSE()->getSCEV(Ptr);
          if (auto AR = dyn_cast<SCEVAddRecExpr>(PtrScev)) {
            const SCEV *Step = AR->getStepRecurrence(*PSE.getSE());
            if (PSE.getSE()->isLoopInvariant(Step, L))
              continue;
          }
        }
        LLVM_DEBUG(dbgs() << "Bad stride found, can't "
                             "tail-predicate\n.");
        return false;
      }
    }
  }

  LLVM_DEBUG(dbgs() << "tail-predication: all instructions allowed!\n");
  return true;
}

bool ARMTTIImpl::preferPredicateOverEpilogue(TailFoldingInfo *TFI) {
  if (!EnableTailPredication) {
    LLVM_DEBUG(dbgs() << "Tail-predication not enabled.\n");
    return false;
  }

  // Creating a predicated vector loop is the first step for generating a
  // tail-predicated hardware loop, for which we need the MVE masked
  // load/stores instructions:
  if (!ST->hasMVEIntegerOps())
    return false;

  LoopVectorizationLegality *LVL = TFI->LVL;
  Loop *L = LVL->getLoop();

  // For now, restrict this to single block loops.
  if (L->getNumBlocks() > 1) {
    LLVM_DEBUG(dbgs() << "preferPredicateOverEpilogue: not a single block "
                         "loop.\n");
    return false;
  }

  assert(L->isInnermost() && "preferPredicateOverEpilogue: inner-loop expected");

  LoopInfo *LI = LVL->getLoopInfo();
  HardwareLoopInfo HWLoopInfo(L);
  if (!HWLoopInfo.canAnalyze(*LI)) {
    LLVM_DEBUG(dbgs() << "preferPredicateOverEpilogue: hardware-loop is not "
                         "analyzable.\n");
    return false;
  }

  AssumptionCache *AC = LVL->getAssumptionCache();
  ScalarEvolution *SE = LVL->getScalarEvolution();

  // This checks if we have the low-overhead branch architecture
  // extension, and if we will create a hardware-loop:
  if (!isHardwareLoopProfitable(L, *SE, *AC, TFI->TLI, HWLoopInfo)) {
    LLVM_DEBUG(dbgs() << "preferPredicateOverEpilogue: hardware-loop is not "
                         "profitable.\n");
    return false;
  }

  DominatorTree *DT = LVL->getDominatorTree();
  if (!HWLoopInfo.isHardwareLoopCandidate(*SE, *LI, *DT)) {
    LLVM_DEBUG(dbgs() << "preferPredicateOverEpilogue: hardware-loop is not "
                         "a candidate.\n");
    return false;
  }

  return canTailPredicateLoop(L, LI, *SE, DL, LVL->getLAI());
}

TailFoldingStyle
ARMTTIImpl::getPreferredTailFoldingStyle(bool IVUpdateMayOverflow) const {
  if (!ST->hasMVEIntegerOps() || !EnableTailPredication)
    return TailFoldingStyle::DataWithoutLaneMask;

  // Intrinsic @llvm.get.active.lane.mask is supported.
  // It is used in the MVETailPredication pass, which requires the number of
  // elements processed by this vector loop to setup the tail-predicated
  // loop.
  return TailFoldingStyle::Data;
}
void ARMTTIImpl::getUnrollingPreferences(Loop *L, ScalarEvolution &SE,
                                         TTI::UnrollingPreferences &UP,
                                         OptimizationRemarkEmitter *ORE) {
  // Enable Upper bound unrolling universally, providing that we do not see an
  // active lane mask, which will be better kept as a loop to become tail
  // predicated than to be conditionally unrolled.
  UP.UpperBound =
      !ST->hasMVEIntegerOps() || !any_of(*L->getHeader(), [](Instruction &I) {
        return isa<IntrinsicInst>(I) &&
               cast<IntrinsicInst>(I).getIntrinsicID() ==
                   Intrinsic::get_active_lane_mask;
      });

  // Only currently enable these preferences for M-Class cores.
  if (!ST->isMClass())
    return BasicTTIImplBase::getUnrollingPreferences(L, SE, UP, ORE);

  // Disable loop unrolling for Oz and Os.
  UP.OptSizeThreshold = 0;
  UP.PartialOptSizeThreshold = 0;
  if (L->getHeader()->getParent()->hasOptSize())
    return;

  SmallVector<BasicBlock*, 4> ExitingBlocks;
  L->getExitingBlocks(ExitingBlocks);
  LLVM_DEBUG(dbgs() << "Loop has:\n"
                    << "Blocks: " << L->getNumBlocks() << "\n"
                    << "Exit blocks: " << ExitingBlocks.size() << "\n");

  // Only allow another exit other than the latch. This acts as an early exit
  // as it mirrors the profitability calculation of the runtime unroller.
  if (ExitingBlocks.size() > 2)
    return;

  // Limit the CFG of the loop body for targets with a branch predictor.
  // Allowing 4 blocks permits if-then-else diamonds in the body.
  if (ST->hasBranchPredictor() && L->getNumBlocks() > 4)
    return;

  // Don't unroll vectorized loops, including the remainder loop
  if (getBooleanLoopAttribute(L, "llvm.loop.isvectorized"))
    return;

  // Scan the loop: don't unroll loops with calls as this could prevent
  // inlining.
  InstructionCost Cost = 0;
  for (auto *BB : L->getBlocks()) {
    for (auto &I : *BB) {
      // Don't unroll vectorised loop. MVE does not benefit from it as much as
      // scalar code.
      if (I.getType()->isVectorTy())
        return;

      if (isa<CallInst>(I) || isa<InvokeInst>(I)) {
        if (const Function *F = cast<CallBase>(I).getCalledFunction()) {
          if (!isLoweredToCall(F))
            continue;
        }
        return;
      }

      SmallVector<const Value*, 4> Operands(I.operand_values());
      Cost += getInstructionCost(&I, Operands,
                                 TargetTransformInfo::TCK_SizeAndLatency);
    }
  }

  // On v6m cores, there are very few registers available. We can easily end up
  // spilling and reloading more registers in an unrolled loop. Look at the
  // number of LCSSA phis as a rough measure of how many registers will need to
  // be live out of the loop, reducing the default unroll count if more than 1
  // value is needed.  In the long run, all of this should be being learnt by a
  // machine.
  unsigned UnrollCount = 4;
  if (ST->isThumb1Only()) {
    unsigned ExitingValues = 0;
    SmallVector<BasicBlock *, 4> ExitBlocks;
    L->getExitBlocks(ExitBlocks);
    for (auto *Exit : ExitBlocks) {
      // Count the number of LCSSA phis. Exclude values coming from GEP's as
      // only the last is expected to be needed for address operands.
      unsigned LiveOuts = count_if(Exit->phis(), [](auto &PH) {
        return PH.getNumOperands() != 1 ||
               !isa<GetElementPtrInst>(PH.getOperand(0));
      });
      ExitingValues = ExitingValues < LiveOuts ? LiveOuts : ExitingValues;
    }
    if (ExitingValues)
      UnrollCount /= ExitingValues;
    if (UnrollCount <= 1)
      return;
  }

  // For processors with low overhead branching (LOB), runtime unrolling the
  // innermost loop is often detrimental to performance. In these cases the loop
  // remainder gets unrolled into a series of compare-and-jump blocks, which in
  // deeply nested loops get executed multiple times, negating the benefits of
  // LOB. This is particularly noticable when the loop trip count of the
  // innermost loop varies within the outer loop, such as in the case of
  // triangular matrix decompositions. In these cases we will prefer to not
  // unroll the innermost loop, with the intention for it to be executed as a
  // low overhead loop.
  bool Runtime = true;
  if (ST->hasLOB()) {
    if (SE.hasLoopInvariantBackedgeTakenCount(L)) {
      const auto *BETC = SE.getBackedgeTakenCount(L);
      auto *Outer = L->getOutermostLoop();
      if ((L != Outer && Outer != L->getParentLoop()) ||
          (L != Outer && BETC && !SE.isLoopInvariant(BETC, Outer))) {
        Runtime = false;
      }
    }
  }

  LLVM_DEBUG(dbgs() << "Cost of loop: " << Cost << "\n");
  LLVM_DEBUG(dbgs() << "Default Runtime Unroll Count: " << UnrollCount << "\n");

  UP.Partial = true;
  UP.Runtime = Runtime;
  UP.UnrollRemainder = true;
  UP.DefaultUnrollRuntimeCount = UnrollCount;
  UP.UnrollAndJam = true;
  UP.UnrollAndJamInnerLoopThreshold = 60;

  // Force unrolling small loops can be very useful because of the branch
  // taken cost of the backedge.
  if (Cost < 12)
    UP.Force = true;
}

void ARMTTIImpl::getPeelingPreferences(Loop *L, ScalarEvolution &SE,
                                       TTI::PeelingPreferences &PP) {
  BaseT::getPeelingPreferences(L, SE, PP);
}

bool ARMTTIImpl::preferInLoopReduction(unsigned Opcode, Type *Ty,
                                       TTI::ReductionFlags Flags) const {
  if (!ST->hasMVEIntegerOps())
    return false;

  unsigned ScalarBits = Ty->getScalarSizeInBits();
  switch (Opcode) {
  case Instruction::Add:
    return ScalarBits <= 64;
  default:
    return false;
  }
}

bool ARMTTIImpl::preferPredicatedReductionSelect(
    unsigned Opcode, Type *Ty, TTI::ReductionFlags Flags) const {
  if (!ST->hasMVEIntegerOps())
    return false;
  return true;
}

InstructionCost ARMTTIImpl::getScalingFactorCost(Type *Ty, GlobalValue *BaseGV,
                                                 StackOffset BaseOffset,
                                                 bool HasBaseReg, int64_t Scale,
                                                 unsigned AddrSpace) const {
  TargetLoweringBase::AddrMode AM;
  AM.BaseGV = BaseGV;
  AM.BaseOffs = BaseOffset.getFixed();
  AM.HasBaseReg = HasBaseReg;
  AM.Scale = Scale;
  AM.ScalableOffset = BaseOffset.getScalable();
  if (getTLI()->isLegalAddressingMode(DL, AM, Ty, AddrSpace)) {
    if (ST->hasFPAO())
      return AM.Scale < 0 ? 1 : 0; // positive offsets execute faster
    return 0;
  }
  return -1;
}

bool ARMTTIImpl::hasArmWideBranch(bool Thumb) const {
  if (Thumb) {
    // B.W is available in any Thumb2-supporting target, and also in every
    // version of Armv8-M, even Baseline which does not include the rest of
    // Thumb2.
    return ST->isThumb2() || ST->hasV8MBaselineOps();
  } else {
    // B is available in all versions of the Arm ISA, so the only question is
    // whether that ISA is available at all.
    return ST->hasARMOps();
  }
}

/// Check if Ext1 and Ext2 are extends of the same type, doubling the bitwidth
/// of the vector elements.
static bool areExtractExts(Value *Ext1, Value *Ext2) {
  using namespace PatternMatch;

  auto areExtDoubled = [](Instruction *Ext) {
    return Ext->getType()->getScalarSizeInBits() ==
           2 * Ext->getOperand(0)->getType()->getScalarSizeInBits();
  };

  if (!match(Ext1, m_ZExtOrSExt(m_Value())) ||
      !match(Ext2, m_ZExtOrSExt(m_Value())) ||
      !areExtDoubled(cast<Instruction>(Ext1)) ||
      !areExtDoubled(cast<Instruction>(Ext2)))
    return false;

  return true;
}

/// Check if sinking \p I's operands to I's basic block is profitable, because
/// the operands can be folded into a target instruction, e.g.
/// sext/zext can be folded into vsubl.
bool ARMTTIImpl::isProfitableToSinkOperands(Instruction *I,
                                            SmallVectorImpl<Use *> &Ops) const {
  using namespace PatternMatch;

  if (!I->getType()->isVectorTy())
    return false;

  if (ST->hasNEON()) {
    switch (I->getOpcode()) {
    case Instruction::Sub:
    case Instruction::Add: {
      if (!areExtractExts(I->getOperand(0), I->getOperand(1)))
        return false;
      Ops.push_back(&I->getOperandUse(0));
      Ops.push_back(&I->getOperandUse(1));
      return true;
    }
    default:
      return false;
    }
  }

  if (!ST->hasMVEIntegerOps())
    return false;

  auto IsFMSMul = [&](Instruction *I) {
    if (!I->hasOneUse())
      return false;
    auto *Sub = cast<Instruction>(*I->users().begin());
    return Sub->getOpcode() == Instruction::FSub && Sub->getOperand(1) == I;
  };
  auto IsFMS = [&](Instruction *I) {
    if (match(I->getOperand(0), m_FNeg(m_Value())) ||
        match(I->getOperand(1), m_FNeg(m_Value())))
      return true;
    return false;
  };

  auto IsSinker = [&](Instruction *I, int Operand) {
    switch (I->getOpcode()) {
    case Instruction::Add:
    case Instruction::Mul:
    case Instruction::FAdd:
    case Instruction::ICmp:
    case Instruction::FCmp:
      return true;
    case Instruction::FMul:
      return !IsFMSMul(I);
    case Instruction::Sub:
    case Instruction::FSub:
    case Instruction::Shl:
    case Instruction::LShr:
    case Instruction::AShr:
      return Operand == 1;
    case Instruction::Call:
      if (auto *II = dyn_cast<IntrinsicInst>(I)) {
        switch (II->getIntrinsicID()) {
        case Intrinsic::fma:
          return !IsFMS(I);
        case Intrinsic::sadd_sat:
        case Intrinsic::uadd_sat:
        case Intrinsic::arm_mve_add_predicated:
        case Intrinsic::arm_mve_mul_predicated:
        case Intrinsic::arm_mve_qadd_predicated:
        case Intrinsic::arm_mve_vhadd:
        case Intrinsic::arm_mve_hadd_predicated:
        case Intrinsic::arm_mve_vqdmull:
        case Intrinsic::arm_mve_vqdmull_predicated:
        case Intrinsic::arm_mve_vqdmulh:
        case Intrinsic::arm_mve_qdmulh_predicated:
        case Intrinsic::arm_mve_vqrdmulh:
        case Intrinsic::arm_mve_qrdmulh_predicated:
        case Intrinsic::arm_mve_fma_predicated:
          return true;
        case Intrinsic::ssub_sat:
        case Intrinsic::usub_sat:
        case Intrinsic::arm_mve_sub_predicated:
        case Intrinsic::arm_mve_qsub_predicated:
        case Intrinsic::arm_mve_hsub_predicated:
        case Intrinsic::arm_mve_vhsub:
          return Operand == 1;
        default:
          return false;
        }
      }
      return false;
    default:
      return false;
    }
  };

  for (auto OpIdx : enumerate(I->operands())) {
    Instruction *Op = dyn_cast<Instruction>(OpIdx.value().get());
    // Make sure we are not already sinking this operand
    if (!Op || any_of(Ops, [&](Use *U) { return U->get() == Op; }))
      continue;

    Instruction *Shuffle = Op;
    if (Shuffle->getOpcode() == Instruction::BitCast)
      Shuffle = dyn_cast<Instruction>(Shuffle->getOperand(0));
    // We are looking for a splat that can be sunk.
    if (!Shuffle || !match(Shuffle, m_Shuffle(m_InsertElt(m_Undef(), m_Value(),
                                                          m_ZeroInt()),
                                              m_Undef(), m_ZeroMask())))
      continue;
    if (!IsSinker(I, OpIdx.index()))
      continue;

    // All uses of the shuffle should be sunk to avoid duplicating it across gpr
    // and vector registers
    for (Use &U : Op->uses()) {
      Instruction *Insn = cast<Instruction>(U.getUser());
      if (!IsSinker(Insn, U.getOperandNo()))
        return false;
    }

    Ops.push_back(&Shuffle->getOperandUse(0));
    if (Shuffle != Op)
      Ops.push_back(&Op->getOperandUse(0));
    Ops.push_back(&OpIdx.value());
  }
  return true;
<<<<<<< HEAD
=======
}

unsigned ARMTTIImpl::getNumBytesToPadGlobalArray(unsigned Size,
                                                 Type *ArrayType) const {
  if (!UseWidenGlobalArrays) {
    LLVM_DEBUG(dbgs() << "Padding global arrays disabled\n");
    return false;
  }

  // Don't modify none integer array types
  if (!ArrayType || !ArrayType->isArrayTy() ||
      !ArrayType->getArrayElementType()->isIntegerTy())
    return 0;

  // We pad to 4 byte boundaries
  if (Size % 4 == 0)
    return 0;

  unsigned NumBytesToPad = 4 - (Size % 4);
  unsigned NewSize = Size + NumBytesToPad;

  // Max number of bytes that memcpy allows for lowering to load/stores before
  // it uses library function (__aeabi_memcpy).
  unsigned MaxMemIntrinsicSize = getMaxMemIntrinsicInlineSizeThreshold();

  if (NewSize > MaxMemIntrinsicSize)
    return 0;

  return NumBytesToPad;
>>>>>>> ce7c17d5
}<|MERGE_RESOLUTION|>--- conflicted
+++ resolved
@@ -2830,8 +2830,6 @@
     Ops.push_back(&OpIdx.value());
   }
   return true;
-<<<<<<< HEAD
-=======
 }
 
 unsigned ARMTTIImpl::getNumBytesToPadGlobalArray(unsigned Size,
@@ -2861,5 +2859,4 @@
     return 0;
 
   return NumBytesToPad;
->>>>>>> ce7c17d5
 }