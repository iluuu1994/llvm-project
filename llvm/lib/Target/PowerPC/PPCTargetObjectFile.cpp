--- conflicted
+++ resolved
@@ -7,11 +7,7 @@
 //===----------------------------------------------------------------------===//
 
 #include "PPCTargetObjectFile.h"
-<<<<<<< HEAD
-#include "MCTargetDesc/PPCMCExpr.h"
-=======
 #include "MCTargetDesc/PPCMCAsmInfo.h"
->>>>>>> 4084ffcf
 #include "llvm/IR/GlobalVariable.h"
 #include "llvm/MC/MCContext.h"
 #include "llvm/MC/MCExpr.h"
@@ -53,13 +49,8 @@
 
 const MCExpr *PPC64LinuxTargetObjectFile::
 getDebugThreadLocalSymbol(const MCSymbol *Sym) const {
-<<<<<<< HEAD
-  const MCExpr *Expr = MCSymbolRefExpr::create(
-      Sym, MCSymbolRefExpr::VariantKind(PPCMCExpr::VK_DTPREL), getContext());
-=======
   const MCExpr *Expr =
       MCSymbolRefExpr::create(Sym, PPC::S_DTPREL, getContext());
->>>>>>> 4084ffcf
   return MCBinaryExpr::createAdd(Expr,
                                  MCConstantExpr::create(0x8000, getContext()),
                                  getContext());
