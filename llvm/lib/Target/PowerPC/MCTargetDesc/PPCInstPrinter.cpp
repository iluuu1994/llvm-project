--- conflicted
+++ resolved
@@ -92,11 +92,7 @@
       const MCSymbolRefExpr *SymExpr =
           static_cast<const MCSymbolRefExpr *>(Expr);
 
-<<<<<<< HEAD
-      if (SymExpr && getSpecifier(SymExpr) == PPCMCExpr::VK_PCREL_OPT) {
-=======
       if (SymExpr && getSpecifier(SymExpr) == PPC::S_PCREL_OPT) {
->>>>>>> eb0f1dc0
         const MCSymbol &Symbol = SymExpr->getSymbol();
         if (MI->getOpcode() == PPC::PLDpc) {
           printInstruction(MI, Address, STI, O);
@@ -583,22 +579,13 @@
   // because we do not want the assembly to print out the @notoc at the
   // end like __tls_get_addr(x@tlsgd)@notoc. Instead we want it to look
   // like __tls_get_addr@notoc(x@tlsgd).
-<<<<<<< HEAD
-  if (getSpecifier(RefExp) == PPCMCExpr::VK_NOTOC)
-=======
   if (getSpecifier(RefExp) == PPC::S_NOTOC)
->>>>>>> eb0f1dc0
     O << '@' << MAI.getSpecifierName(RefExp->getKind());
   O << '(';
   printOperand(MI, OpNo + 1, STI, O);
   O << ')';
-<<<<<<< HEAD
-  if (getSpecifier(RefExp) != PPCMCExpr::VK_None &&
-      getSpecifier(RefExp) != PPCMCExpr::VK_NOTOC)
-=======
   if (getSpecifier(RefExp) != PPC::S_None &&
       getSpecifier(RefExp) != PPC::S_NOTOC)
->>>>>>> eb0f1dc0
     O << '@' << MAI.getSpecifierName(RefExp->getKind());
   if (Rhs) {
     SmallString<0> Buf;
