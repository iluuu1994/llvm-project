//===-- PPCMCCodeEmitter.cpp - Convert PPC code to machine code -----------===//
//
// Part of the LLVM Project, under the Apache License v2.0 with LLVM Exceptions.
// See https://llvm.org/LICENSE.txt for license information.
// SPDX-License-Identifier: Apache-2.0 WITH LLVM-exception
//
//===----------------------------------------------------------------------===//
//
// This file implements the PPCMCCodeEmitter class.
//
//===----------------------------------------------------------------------===//

#include "PPCMCCodeEmitter.h"
#include "MCTargetDesc/PPCFixupKinds.h"
#include "PPCMCExpr.h"
#include "PPCMCTargetDesc.h"
#include "llvm/ADT/SmallVector.h"
#include "llvm/ADT/Statistic.h"
#include "llvm/MC/MCExpr.h"
#include "llvm/MC/MCFixup.h"
#include "llvm/MC/MCInstrDesc.h"
#include "llvm/MC/MCRegisterInfo.h"
#include "llvm/Support/Casting.h"
#include "llvm/Support/EndianStream.h"
#include "llvm/Support/ErrorHandling.h"
#include "llvm/Support/MathExtras.h"
#include "llvm/TargetParser/Triple.h"
#include <cassert>
#include <cstdint>

using namespace llvm;

#define DEBUG_TYPE "mccodeemitter"

STATISTIC(MCNumEmitted, "Number of MC instructions emitted");

MCCodeEmitter *llvm::createPPCMCCodeEmitter(const MCInstrInfo &MCII,
                                            MCContext &Ctx) {
  return new PPCMCCodeEmitter(MCII, Ctx);
}

unsigned PPCMCCodeEmitter::
getDirectBrEncoding(const MCInst &MI, unsigned OpNo,
                    SmallVectorImpl<MCFixup> &Fixups,
                    const MCSubtargetInfo &STI) const {
  const MCOperand &MO = MI.getOperand(OpNo);

  if (MO.isReg() || MO.isImm())
    return getMachineOpValue(MI, MO, Fixups, STI);

  // Add a fixup for the branch target.
  Fixups.push_back(MCFixup::create(0, MO.getExpr(),
                                   (isNoTOCCallInstr(MI)
                                        ? (MCFixupKind)PPC::fixup_ppc_br24_notoc
                                        : (MCFixupKind)PPC::fixup_ppc_br24)));
  return 0;
}

/// Check if Opcode corresponds to a call instruction that should be marked
/// with the NOTOC relocation.
bool PPCMCCodeEmitter::isNoTOCCallInstr(const MCInst &MI) const {
  unsigned Opcode = MI.getOpcode();
  if (!MCII.get(Opcode).isCall())
    return false;

  switch (Opcode) {
  default:
#ifndef NDEBUG
    llvm_unreachable("Unknown call opcode");
#endif
    return false;
  case PPC::BL8_NOTOC:
  case PPC::BL8_NOTOC_TLS:
  case PPC::BL8_NOTOC_RM:
    return true;
#ifndef NDEBUG
  case PPC::BL8:
  case PPC::BL:
  case PPC::BL8_TLS:
  case PPC::BL_TLS:
  case PPC::BLA8:
  case PPC::BLA:
  case PPC::BCCL:
  case PPC::BCCLA:
  case PPC::BCL:
  case PPC::BCLn:
  case PPC::BL8_NOP:
  case PPC::BL_NOP:
  case PPC::BL8_NOP_TLS:
  case PPC::BLA8_NOP:
  case PPC::BCTRL8:
  case PPC::BCTRL:
  case PPC::BCCCTRL8:
  case PPC::BCCCTRL:
  case PPC::BCCTRL8:
  case PPC::BCCTRL:
  case PPC::BCCTRL8n:
  case PPC::BCCTRLn:
  case PPC::BL8_RM:
  case PPC::BLA8_RM:
  case PPC::BL8_NOP_RM:
  case PPC::BLA8_NOP_RM:
  case PPC::BCTRL8_RM:
  case PPC::BCTRL8_LDinto_toc:
  case PPC::BCTRL8_LDinto_toc_RM:
  case PPC::BL8_TLS_:
  case PPC::TCRETURNdi8:
  case PPC::TCRETURNai8:
  case PPC::TCRETURNri8:
  case PPC::TAILBCTR8:
  case PPC::TAILB8:
  case PPC::TAILBA8:
  case PPC::BCLalways:
  case PPC::BLRL:
  case PPC::BCCLRL:
  case PPC::BCLRL:
  case PPC::BCLRLn:
  case PPC::BDZL:
  case PPC::BDNZL:
  case PPC::BDZLA:
  case PPC::BDNZLA:
  case PPC::BDZLp:
  case PPC::BDNZLp:
  case PPC::BDZLAp:
  case PPC::BDNZLAp:
  case PPC::BDZLm:
  case PPC::BDNZLm:
  case PPC::BDZLAm:
  case PPC::BDNZLAm:
  case PPC::BDZLRL:
  case PPC::BDNZLRL:
  case PPC::BDZLRLp:
  case PPC::BDNZLRLp:
  case PPC::BDZLRLm:
  case PPC::BDNZLRLm:
  case PPC::BL_RM:
  case PPC::BLA_RM:
  case PPC::BL_NOP_RM:
  case PPC::BCTRL_RM:
  case PPC::TCRETURNdi:
  case PPC::TCRETURNai:
  case PPC::TCRETURNri:
  case PPC::BCTRL_LWZinto_toc:
  case PPC::BCTRL_LWZinto_toc_RM:
  case PPC::TAILBCTR:
  case PPC::TAILB:
  case PPC::TAILBA:
    return false;
#endif
  }
}

unsigned PPCMCCodeEmitter::getCondBrEncoding(const MCInst &MI, unsigned OpNo,
                                     SmallVectorImpl<MCFixup> &Fixups,
                                     const MCSubtargetInfo &STI) const {
  const MCOperand &MO = MI.getOperand(OpNo);
  if (MO.isReg() || MO.isImm()) return getMachineOpValue(MI, MO, Fixups, STI);

  // Add a fixup for the branch target.
  Fixups.push_back(MCFixup::create(0, MO.getExpr(),
                                   (MCFixupKind)PPC::fixup_ppc_brcond14));
  return 0;
}

unsigned PPCMCCodeEmitter::
getAbsDirectBrEncoding(const MCInst &MI, unsigned OpNo,
                       SmallVectorImpl<MCFixup> &Fixups,
                       const MCSubtargetInfo &STI) const {
  const MCOperand &MO = MI.getOperand(OpNo);
  if (MO.isReg() || MO.isImm()) return getMachineOpValue(MI, MO, Fixups, STI);

  // Add a fixup for the branch target.
  Fixups.push_back(MCFixup::create(0, MO.getExpr(),
                                   (MCFixupKind)PPC::fixup_ppc_br24abs));
  return 0;
}

unsigned PPCMCCodeEmitter::
getAbsCondBrEncoding(const MCInst &MI, unsigned OpNo,
                     SmallVectorImpl<MCFixup> &Fixups,
                     const MCSubtargetInfo &STI) const {
  const MCOperand &MO = MI.getOperand(OpNo);
  if (MO.isReg() || MO.isImm()) return getMachineOpValue(MI, MO, Fixups, STI);

  // Add a fixup for the branch target.
  Fixups.push_back(MCFixup::create(0, MO.getExpr(),
                                   (MCFixupKind)PPC::fixup_ppc_brcond14abs));
  return 0;
}

unsigned
PPCMCCodeEmitter::getVSRpEvenEncoding(const MCInst &MI, unsigned OpNo,
                                      SmallVectorImpl<MCFixup> &Fixups,
                                      const MCSubtargetInfo &STI) const {
  assert(MI.getOperand(OpNo).isReg() && "Operand should be a register");
  unsigned RegBits = getMachineOpValue(MI, MI.getOperand(OpNo), Fixups, STI)
                     << 1;
  return RegBits;
}

unsigned PPCMCCodeEmitter::getImm16Encoding(const MCInst &MI, unsigned OpNo,
                                       SmallVectorImpl<MCFixup> &Fixups,
                                       const MCSubtargetInfo &STI) const {
  const MCOperand &MO = MI.getOperand(OpNo);
  if (MO.isReg() || MO.isImm()) return getMachineOpValue(MI, MO, Fixups, STI);

  // Add a fixup for the immediate field.
  Fixups.push_back(MCFixup::create(IsLittleEndian? 0 : 2, MO.getExpr(),
                                   (MCFixupKind)PPC::fixup_ppc_half16));
  return 0;
}

uint64_t PPCMCCodeEmitter::getImm34Encoding(const MCInst &MI, unsigned OpNo,
                                            SmallVectorImpl<MCFixup> &Fixups,
                                            const MCSubtargetInfo &STI,
                                            MCFixupKind Fixup) const {
  const MCOperand &MO = MI.getOperand(OpNo);
  assert(!MO.isReg() && "Not expecting a register for this operand.");
  if (MO.isImm())
    return getMachineOpValue(MI, MO, Fixups, STI);

  // Add a fixup for the immediate field.
  Fixups.push_back(MCFixup::create(0, MO.getExpr(), Fixup));
  return 0;
}

uint64_t
PPCMCCodeEmitter::getImm34EncodingNoPCRel(const MCInst &MI, unsigned OpNo,
                                          SmallVectorImpl<MCFixup> &Fixups,
                                          const MCSubtargetInfo &STI) const {
  return getImm34Encoding(MI, OpNo, Fixups, STI,
                          (MCFixupKind)PPC::fixup_ppc_imm34);
}

uint64_t
PPCMCCodeEmitter::getImm34EncodingPCRel(const MCInst &MI, unsigned OpNo,
                                        SmallVectorImpl<MCFixup> &Fixups,
                                        const MCSubtargetInfo &STI) const {
  return getImm34Encoding(MI, OpNo, Fixups, STI,
                          (MCFixupKind)PPC::fixup_ppc_pcrel34);
}

unsigned PPCMCCodeEmitter::getDispRIEncoding(const MCInst &MI, unsigned OpNo,
                                             SmallVectorImpl<MCFixup> &Fixups,
                                             const MCSubtargetInfo &STI) const {
  const MCOperand &MO = MI.getOperand(OpNo);
  if (MO.isImm())
    return getMachineOpValue(MI, MO, Fixups, STI) & 0xFFFF;

  // Add a fixup for the displacement field.
  Fixups.push_back(MCFixup::create(IsLittleEndian? 0 : 2, MO.getExpr(),
                                   (MCFixupKind)PPC::fixup_ppc_half16));
  return 0;
}

unsigned
PPCMCCodeEmitter::getDispRIXEncoding(const MCInst &MI, unsigned OpNo,
                                     SmallVectorImpl<MCFixup> &Fixups,
                                     const MCSubtargetInfo &STI) const {
  const MCOperand &MO = MI.getOperand(OpNo);
  if (MO.isImm())
    return ((getMachineOpValue(MI, MO, Fixups, STI) >> 2) & 0x3FFF);

  // Add a fixup for the displacement field.
  Fixups.push_back(MCFixup::create(IsLittleEndian? 0 : 2, MO.getExpr(),
                                   (MCFixupKind)PPC::fixup_ppc_half16ds));
  return 0;
}

unsigned
PPCMCCodeEmitter::getDispRIX16Encoding(const MCInst &MI, unsigned OpNo,
                                       SmallVectorImpl<MCFixup> &Fixups,
                                       const MCSubtargetInfo &STI) const {
  const MCOperand &MO = MI.getOperand(OpNo);
  if (MO.isImm()) {
    assert(!(MO.getImm() % 16) &&
           "Expecting an immediate that is a multiple of 16");
    return ((getMachineOpValue(MI, MO, Fixups, STI) >> 4) & 0xFFF);
  }

  // Otherwise add a fixup for the displacement field.
  Fixups.push_back(MCFixup::create(IsLittleEndian ? 0 : 2, MO.getExpr(),
                                   (MCFixupKind)PPC::fixup_ppc_half16dq));
  return 0;
}

unsigned
PPCMCCodeEmitter::getDispRIHashEncoding(const MCInst &MI, unsigned OpNo,
                                        SmallVectorImpl<MCFixup> &Fixups,
                                        const MCSubtargetInfo &STI) const {
  // Encode imm for the hash load/store to stack for the ROP Protection
  // instructions.
  const MCOperand &MO = MI.getOperand(OpNo);

  assert(MO.isImm() && "Expecting an immediate operand.");
  assert(!(MO.getImm() % 8) && "Expecting offset to be 8 byte aligned.");

  unsigned DX = (MO.getImm() >> 3) & 0x3F;
  return DX;
}

uint64_t
PPCMCCodeEmitter::getDispRI34PCRelEncoding(const MCInst &MI, unsigned OpNo,
                                           SmallVectorImpl<MCFixup> &Fixups,
                                           const MCSubtargetInfo &STI) const {
  // Encode the displacement part of pc-relative memri34, which is an imm34.
  // The 34 bit immediate can fall into one of three cases:
  // 1) It is a relocation to be filled in by the linker represented as:
  //    (MCExpr::SymbolRef)
  // 2) It is a relocation + SignedOffset represented as:
  //    (MCExpr::Binary(MCExpr::SymbolRef + MCExpr::Constant))
  // 3) It is a known value at compile time.

  // If this is not a MCExpr then we are in case 3) and we are dealing with
  // a value known at compile time, not a relocation.
  const MCOperand &MO = MI.getOperand(OpNo);
  if (!MO.isExpr())
    return (getMachineOpValue(MI, MO, Fixups, STI)) & 0x3FFFFFFFFUL;

  // At this point in the function it is known that MO is of type MCExpr.
  // Therefore we are dealing with either case 1) a symbol ref or
  // case 2) a symbol ref plus a constant.
  const MCExpr *Expr = MO.getExpr();
  switch (Expr->getKind()) {
  default:
    llvm_unreachable("Unsupported MCExpr for getMemRI34PCRelEncoding.");
  case MCExpr::SymbolRef: {
    // Relocation alone.
    const MCSymbolRefExpr *SRE = cast<MCSymbolRefExpr>(Expr);
    (void)SRE;
    // Currently these are the only valid PCRelative Relocations.
<<<<<<< HEAD
    assert((getSpecifier(SRE) == PPCMCExpr::VK_PCREL ||
            getSpecifier(SRE) == PPCMCExpr::VK_GOT_PCREL ||
            getSpecifier(SRE) == PPCMCExpr::VK_GOT_TLSGD_PCREL ||
            getSpecifier(SRE) == PPCMCExpr::VK_GOT_TLSLD_PCREL ||
            getSpecifier(SRE) == PPCMCExpr::VK_GOT_TPREL_PCREL) &&
=======
    assert((getSpecifier(SRE) == PPC::S_PCREL ||
            getSpecifier(SRE) == PPC::S_GOT_PCREL ||
            getSpecifier(SRE) == PPC::S_GOT_TLSGD_PCREL ||
            getSpecifier(SRE) == PPC::S_GOT_TLSLD_PCREL ||
            getSpecifier(SRE) == PPC::S_GOT_TPREL_PCREL) &&
>>>>>>> eb0f1dc0
           "VariantKind must be VK_PCREL or VK_GOT_PCREL or "
           "VK_GOT_TLSGD_PCREL or VK_GOT_TLSLD_PCREL or "
           "VK_GOT_TPREL_PCREL.");
    // Generate the fixup for the relocation.
    Fixups.push_back(
        MCFixup::create(0, Expr,
                        static_cast<MCFixupKind>(PPC::fixup_ppc_pcrel34)));
    // Put zero in the location of the immediate. The linker will fill in the
    // correct value based on the relocation.
    return 0;
  }
  case MCExpr::Binary: {
    // Relocation plus some offset.
    const MCBinaryExpr *BE = cast<MCBinaryExpr>(Expr);
    assert(BE->getOpcode() == MCBinaryExpr::Add &&
           "Binary expression opcode must be an add.");

    const MCExpr *LHS = BE->getLHS();
    const MCExpr *RHS = BE->getRHS();

    // Need to check in both directions. Reloc+Offset and Offset+Reloc.
    if (LHS->getKind() != MCExpr::SymbolRef)
      std::swap(LHS, RHS);

    if (LHS->getKind() != MCExpr::SymbolRef ||
        RHS->getKind() != MCExpr::Constant)
      llvm_unreachable("Expecting to have one constant and one relocation.");

    const MCSymbolRefExpr *SRE = cast<MCSymbolRefExpr>(LHS);
    (void)SRE;
    assert(isInt<34>(cast<MCConstantExpr>(RHS)->getValue()) &&
           "Value must fit in 34 bits.");

    // Currently these are the only valid PCRelative Relocations.
<<<<<<< HEAD
    assert((getSpecifier(SRE) == PPCMCExpr::VK_PCREL ||
            getSpecifier(SRE) == PPCMCExpr::VK_GOT_PCREL) &&
=======
    assert((getSpecifier(SRE) == PPC::S_PCREL ||
            getSpecifier(SRE) == PPC::S_GOT_PCREL) &&
>>>>>>> eb0f1dc0
           "VariantKind must be VK_PCREL or VK_GOT_PCREL");
    // Generate the fixup for the relocation.
    Fixups.push_back(
        MCFixup::create(0, Expr,
                        static_cast<MCFixupKind>(PPC::fixup_ppc_pcrel34)));
    // Put zero in the location of the immediate. The linker will fill in the
    // correct value based on the relocation.
    return 0;
    }
  }
}

uint64_t
PPCMCCodeEmitter::getDispRI34Encoding(const MCInst &MI, unsigned OpNo,
                                      SmallVectorImpl<MCFixup> &Fixups,
                                      const MCSubtargetInfo &STI) const {
  // Encode the displacement part of a memri34.
  const MCOperand &MO = MI.getOperand(OpNo);
  return (getMachineOpValue(MI, MO, Fixups, STI)) & 0x3FFFFFFFFUL;
}

unsigned
PPCMCCodeEmitter::getDispSPE8Encoding(const MCInst &MI, unsigned OpNo,
                                      SmallVectorImpl<MCFixup> &Fixups,
                                      const MCSubtargetInfo &STI) const {
  // Encode imm as a dispSPE8, which has the low 5-bits of (imm / 8).
  const MCOperand &MO = MI.getOperand(OpNo);
  assert(MO.isImm());
  return getMachineOpValue(MI, MO, Fixups, STI) >> 3;
}

unsigned
PPCMCCodeEmitter::getDispSPE4Encoding(const MCInst &MI, unsigned OpNo,
                                      SmallVectorImpl<MCFixup> &Fixups,
                                      const MCSubtargetInfo &STI) const {
  // Encode imm as a dispSPE8, which has the low 5-bits of (imm / 4).
  const MCOperand &MO = MI.getOperand(OpNo);
  assert(MO.isImm());
  return getMachineOpValue(MI, MO, Fixups, STI) >> 2;
}

unsigned
PPCMCCodeEmitter::getDispSPE2Encoding(const MCInst &MI, unsigned OpNo,
                                      SmallVectorImpl<MCFixup> &Fixups,
                                      const MCSubtargetInfo &STI) const {
  // Encode imm as a dispSPE8, which has the low 5-bits of (imm / 2).
  const MCOperand &MO = MI.getOperand(OpNo);
  assert(MO.isImm());
  return getMachineOpValue(MI, MO, Fixups, STI) >> 1;
}

unsigned PPCMCCodeEmitter::getTLSRegEncoding(const MCInst &MI, unsigned OpNo,
                                       SmallVectorImpl<MCFixup> &Fixups,
                                       const MCSubtargetInfo &STI) const {
  const MCOperand &MO = MI.getOperand(OpNo);
  if (MO.isReg()) return getMachineOpValue(MI, MO, Fixups, STI);

  // Add a fixup for the TLS register, which simply provides a relocation
  // hint to the linker that this statement is part of a relocation sequence.
  // Return the thread-pointer register's encoding. Add a one byte displacement
  // if using PC relative memops.
  const MCExpr *Expr = MO.getExpr();
  const MCSymbolRefExpr *SRE = cast<MCSymbolRefExpr>(Expr);
<<<<<<< HEAD
  bool IsPCRel = getSpecifier(SRE) == PPCMCExpr::VK_TLS_PCREL;
=======
  bool IsPCRel = getSpecifier(SRE) == PPC::S_TLS_PCREL;
>>>>>>> eb0f1dc0
  Fixups.push_back(MCFixup::create(IsPCRel ? 1 : 0, Expr,
                                   (MCFixupKind)PPC::fixup_ppc_nofixup));
  const Triple &TT = STI.getTargetTriple();
  bool isPPC64 = TT.isPPC64();
  return CTX.getRegisterInfo()->getEncodingValue(isPPC64 ? PPC::X13 : PPC::R2);
}

unsigned PPCMCCodeEmitter::getTLSCallEncoding(const MCInst &MI, unsigned OpNo,
                                       SmallVectorImpl<MCFixup> &Fixups,
                                       const MCSubtargetInfo &STI) const {
  // For special TLS calls, we need two fixups; one for the branch target
  // (__tls_get_addr), which we create via getDirectBrEncoding as usual,
  // and one for the TLSGD or TLSLD symbol, which is emitted here.
  const MCOperand &MO = MI.getOperand(OpNo+1);
  Fixups.push_back(MCFixup::create(0, MO.getExpr(),
                                   (MCFixupKind)PPC::fixup_ppc_nofixup));
  return getDirectBrEncoding(MI, OpNo, Fixups, STI);
}

unsigned PPCMCCodeEmitter::
get_crbitm_encoding(const MCInst &MI, unsigned OpNo,
                    SmallVectorImpl<MCFixup> &Fixups,
                    const MCSubtargetInfo &STI) const {
  const MCOperand &MO = MI.getOperand(OpNo);
  assert((MI.getOpcode() == PPC::MTOCRF || MI.getOpcode() == PPC::MTOCRF8 ||
          MI.getOpcode() == PPC::MFOCRF || MI.getOpcode() == PPC::MFOCRF8) &&
         (MO.getReg() >= PPC::CR0 && MO.getReg() <= PPC::CR7));
  return 0x80 >> CTX.getRegisterInfo()->getEncodingValue(MO.getReg());
}

// Get the index for this operand in this instruction. This is needed for
// computing the register number in PPC::getRegNumForOperand() for
// any instructions that use a different numbering scheme for registers in
// different operands.
static unsigned getOpIdxForMO(const MCInst &MI, const MCOperand &MO) {
  for (unsigned i = 0; i < MI.getNumOperands(); i++) {
    const MCOperand &Op = MI.getOperand(i);
    if (&Op == &MO)
      return i;
  }
  llvm_unreachable("This operand is not part of this instruction");
  return ~0U; // Silence any warnings about no return.
}

uint64_t PPCMCCodeEmitter::
getMachineOpValue(const MCInst &MI, const MCOperand &MO,
                  SmallVectorImpl<MCFixup> &Fixups,
                  const MCSubtargetInfo &STI) const {
  if (MO.isReg()) {
    // MTOCRF/MFOCRF should go through get_crbitm_encoding for the CR operand.
    // The GPR operand should come through here though.
    assert((MI.getOpcode() != PPC::MTOCRF && MI.getOpcode() != PPC::MTOCRF8 &&
            MI.getOpcode() != PPC::MFOCRF && MI.getOpcode() != PPC::MFOCRF8) ||
           MO.getReg() < PPC::CR0 || MO.getReg() > PPC::CR7);
    unsigned OpNo = getOpIdxForMO(MI, MO);
    MCRegister Reg =
        PPC::getRegNumForOperand(MCII.get(MI.getOpcode()), MO.getReg(), OpNo);
    return CTX.getRegisterInfo()->getEncodingValue(Reg);
  }

  assert(MO.isImm() &&
         "Relocation required in an instruction that we cannot encode!");
  return MO.getImm();
}

void PPCMCCodeEmitter::encodeInstruction(const MCInst &MI,
                                         SmallVectorImpl<char> &CB,
                                         SmallVectorImpl<MCFixup> &Fixups,
                                         const MCSubtargetInfo &STI) const {
  uint64_t Bits = getBinaryCodeForInstr(MI, Fixups, STI);

  // Output the constant in big/little endian byte order.
  unsigned Size = getInstSizeInBytes(MI);
  llvm::endianness E =
      IsLittleEndian ? llvm::endianness::little : llvm::endianness::big;
  switch (Size) {
  case 0:
    break;
  case 4:
    support::endian::write<uint32_t>(CB, Bits, E);
    break;
  case 8:
    // If we emit a pair of instructions, the first one is
    // always in the top 32 bits, even on little-endian.
    support::endian::write<uint32_t>(CB, Bits >> 32, E);
    support::endian::write<uint32_t>(CB, Bits, E);
    break;
  default:
    llvm_unreachable("Invalid instruction size");
  }

  ++MCNumEmitted; // Keep track of the # of mi's emitted.
}

// Get the number of bytes used to encode the given MCInst.
unsigned PPCMCCodeEmitter::getInstSizeInBytes(const MCInst &MI) const {
  unsigned Opcode = MI.getOpcode();
  const MCInstrDesc &Desc = MCII.get(Opcode);
  return Desc.getSize();
}

bool PPCMCCodeEmitter::isPrefixedInstruction(const MCInst &MI) const {
  return MCII.get(MI.getOpcode()).TSFlags & PPCII::Prefixed;
}

#include "PPCGenMCCodeEmitter.inc"<|MERGE_RESOLUTION|>--- conflicted
+++ resolved
@@ -329,19 +329,11 @@
     const MCSymbolRefExpr *SRE = cast<MCSymbolRefExpr>(Expr);
     (void)SRE;
     // Currently these are the only valid PCRelative Relocations.
-<<<<<<< HEAD
-    assert((getSpecifier(SRE) == PPCMCExpr::VK_PCREL ||
-            getSpecifier(SRE) == PPCMCExpr::VK_GOT_PCREL ||
-            getSpecifier(SRE) == PPCMCExpr::VK_GOT_TLSGD_PCREL ||
-            getSpecifier(SRE) == PPCMCExpr::VK_GOT_TLSLD_PCREL ||
-            getSpecifier(SRE) == PPCMCExpr::VK_GOT_TPREL_PCREL) &&
-=======
     assert((getSpecifier(SRE) == PPC::S_PCREL ||
             getSpecifier(SRE) == PPC::S_GOT_PCREL ||
             getSpecifier(SRE) == PPC::S_GOT_TLSGD_PCREL ||
             getSpecifier(SRE) == PPC::S_GOT_TLSLD_PCREL ||
             getSpecifier(SRE) == PPC::S_GOT_TPREL_PCREL) &&
->>>>>>> eb0f1dc0
            "VariantKind must be VK_PCREL or VK_GOT_PCREL or "
            "VK_GOT_TLSGD_PCREL or VK_GOT_TLSLD_PCREL or "
            "VK_GOT_TPREL_PCREL.");
@@ -376,13 +368,8 @@
            "Value must fit in 34 bits.");
 
     // Currently these are the only valid PCRelative Relocations.
-<<<<<<< HEAD
-    assert((getSpecifier(SRE) == PPCMCExpr::VK_PCREL ||
-            getSpecifier(SRE) == PPCMCExpr::VK_GOT_PCREL) &&
-=======
     assert((getSpecifier(SRE) == PPC::S_PCREL ||
             getSpecifier(SRE) == PPC::S_GOT_PCREL) &&
->>>>>>> eb0f1dc0
            "VariantKind must be VK_PCREL or VK_GOT_PCREL");
     // Generate the fixup for the relocation.
     Fixups.push_back(
@@ -446,11 +433,7 @@
   // if using PC relative memops.
   const MCExpr *Expr = MO.getExpr();
   const MCSymbolRefExpr *SRE = cast<MCSymbolRefExpr>(Expr);
-<<<<<<< HEAD
-  bool IsPCRel = getSpecifier(SRE) == PPCMCExpr::VK_TLS_PCREL;
-=======
   bool IsPCRel = getSpecifier(SRE) == PPC::S_TLS_PCREL;
->>>>>>> eb0f1dc0
   Fixups.push_back(MCFixup::create(IsPCRel ? 1 : 0, Expr,
                                    (MCFixupKind)PPC::fixup_ppc_nofixup));
   const Triple &TT = STI.getTargetTriple();
