--- conflicted
+++ resolved
@@ -139,11 +139,7 @@
   // Cast the last operand to MCSymbolRefExpr to get the symbol.
   const MCExpr *Expr = Operand.getExpr();
   const MCSymbolRefExpr *SymExpr = static_cast<const MCSymbolRefExpr *>(Expr);
-<<<<<<< HEAD
-  assert(getSpecifier(SymExpr) == PPCMCExpr::VK_PCREL_OPT &&
-=======
   assert(getSpecifier(SymExpr) == PPC::S_PCREL_OPT &&
->>>>>>> 4084ffcf
          "Expecting a symbol of type VK_PCREL_OPT");
   MCSymbol *LabelSym =
       getContext().getOrCreateSymbol(SymExpr->getSymbol().getName());
@@ -178,11 +174,7 @@
   // Cast the last operand to MCSymbolRefExpr to get the symbol.
   const MCExpr *Expr = Operand.getExpr();
   const MCSymbolRefExpr *SymExpr = static_cast<const MCSymbolRefExpr *>(Expr);
-<<<<<<< HEAD
-  assert(getSpecifier(SymExpr) == PPCMCExpr::VK_PCREL_OPT &&
-=======
   assert(getSpecifier(SymExpr) == PPC::S_PCREL_OPT &&
->>>>>>> 4084ffcf
          "Expecting a symbol of type VK_PCREL_OPT");
   MCSymbol *LabelSym =
       getContext().getOrCreateSymbol(SymExpr->getSymbol().getName());
@@ -198,11 +190,7 @@
 // The above is a pair of such instructions and this function will not return
 // std::nullopt for either one of them. In both cases we are looking for the
 // last operand <MCOperand Expr:(.Lpcrel@<<invalid>>)> which needs to be an
-<<<<<<< HEAD
-// MCExpr and has the flag PPCMCExpr::VK_PCREL_OPT. After that we just
-=======
 // MCExpr and has the flag PPC::S_PCREL_OPT. After that we just
->>>>>>> 4084ffcf
 // look at the opcode and in the case of PLDpc we will return true. For the load
 // (or store) this function will return false indicating it has found the second
 // instruciton in the pair.
@@ -224,11 +212,7 @@
   // Check for the variant kind VK_PCREL_OPT in this expression.
   const MCExpr *Expr = Operand.getExpr();
   const MCSymbolRefExpr *SymExpr = static_cast<const MCSymbolRefExpr *>(Expr);
-<<<<<<< HEAD
-  if (!SymExpr || getSpecifier(SymExpr) != PPCMCExpr::VK_PCREL_OPT)
-=======
   if (!SymExpr || getSpecifier(SymExpr) != PPC::S_PCREL_OPT)
->>>>>>> 4084ffcf
     return std::nullopt;
 
   return (Inst.getOpcode() == PPC::PLDpc);
