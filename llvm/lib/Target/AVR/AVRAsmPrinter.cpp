--- conflicted
+++ resolved
@@ -216,11 +216,7 @@
     bool IsProgMem = GV->getAddressSpace() == AVR::ProgramMemory;
     if (IsProgMem) {
       const MCExpr *Expr = MCSymbolRefExpr::create(getSymbol(GV), Ctx);
-<<<<<<< HEAD
-      return AVRMCExpr::create(AVRMCExpr::VK_PM, Expr, false, Ctx);
-=======
       return AVRMCExpr::create(AVR::S_PM, Expr, false, Ctx);
->>>>>>> eb0f1dc0
     }
   }
 
@@ -340,11 +336,7 @@
 INITIALIZE_PASS(AVRAsmPrinter, "avr-asm-printer", "AVR Assembly Printer", false,
                 false)
 
-<<<<<<< HEAD
-extern "C" LLVM_EXTERNAL_VISIBILITY void LLVMInitializeAVRAsmPrinter() {
-=======
 extern "C" LLVM_ABI LLVM_EXTERNAL_VISIBILITY void
 LLVMInitializeAVRAsmPrinter() {
->>>>>>> eb0f1dc0
   llvm::RegisterAsmPrinter<AVRAsmPrinter> X(getTheAVRTarget());
 }