--- conflicted
+++ resolved
@@ -1824,7 +1824,6 @@
   Type *Ty = CmpLHS->getType();
 
   if (Ty->isPtrOrPtrVectorTy())
-<<<<<<< HEAD
     return nullptr;
 
   CmpPredicate Pred;
@@ -1838,21 +1837,6 @@
                                      m_Value(TValRHS))))
     return nullptr;
 
-=======
-    return nullptr;
-
-  CmpPredicate Pred;
-  Value *B;
-
-  if (!match(FalseVal, m_c_ICmp(Pred, m_Specific(CmpLHS), m_Value(B))))
-    return nullptr;
-
-  Value *TValRHS;
-  if (!match(TrueVal, m_SpecificICmp(ICmpInst::ICMP_NE, m_Specific(B),
-                                     m_Value(TValRHS))))
-    return nullptr;
-
->>>>>>> eb0f1dc0
   APInt C;
   unsigned BitWidth = Ty->getScalarSizeInBits();
 
@@ -1892,54 +1876,6 @@
 
   return nullptr;
 }
-<<<<<<< HEAD
-
-/// Fold `X Pred C1 ? X BOp C2 : C1 BOp C2` to `min/max(X, C1) BOp C2`.
-/// This allows for better canonicalization.
-static Value *foldSelectWithConstOpToBinOp(ICmpInst *Cmp, Value *TrueVal,
-                                           Value *FalseVal,
-                                           IRBuilderBase &Builder) {
-  BinaryOperator *BOp;
-  Constant *C1, *C2, *C3;
-  Value *X;
-  CmpPredicate Predicate;
-
-  if (!match(Cmp, m_ICmp(Predicate, m_Value(X), m_Constant(C1))))
-    return nullptr;
-
-  if (!ICmpInst::isRelational(Predicate))
-    return nullptr;
-
-  if (match(TrueVal, m_Constant())) {
-    std::swap(FalseVal, TrueVal);
-    Predicate = ICmpInst::getInversePredicate(Predicate);
-  }
-
-  if (!match(TrueVal, m_BinOp(BOp)) || !match(FalseVal, m_Constant(C3)))
-    return nullptr;
-
-  unsigned Opcode = BOp->getOpcode();
-
-  // This fold causes some regressions and is primarily intended for
-  // add and sub. So we early exit for div and rem to minimize the
-  // regressions.
-  if (Instruction::isIntDivRem(Opcode))
-    return nullptr;
-
-  if (!match(BOp, m_OneUse(m_BinOp(m_Specific(X), m_Constant(C2)))))
-    return nullptr;
-
-  Value *RHS;
-  SelectPatternFlavor SPF;
-  const DataLayout &DL = BOp->getDataLayout();
-  auto Flipped = getFlippedStrictnessPredicateAndConstant(Predicate, C1);
-
-  if (C3 == ConstantFoldBinaryOpOperands(Opcode, C1, C2, DL)) {
-    SPF = getSelectPattern(Predicate).Flavor;
-    RHS = C1;
-  } else if (Flipped && C3 == ConstantFoldBinaryOpOperands(
-                                  Opcode, Flipped->second, C2, DL)) {
-=======
 
 /// Fold `X Pred C1 ? X BOp C2 : C1 BOp C2` to `min/max(X, C1) BOp C2`.
 /// This allows for better canonicalization.
@@ -2003,18 +1939,12 @@
     SPF = getSelectPattern(Predicate).Flavor;
     RHS = C1;
   } else if (Flipped && C3 == FoldBinaryOpOrIntrinsic(Flipped->second, C2)) {
->>>>>>> eb0f1dc0
     SPF = getSelectPattern(Flipped->first).Flavor;
     RHS = Flipped->second;
   } else {
     return nullptr;
   }
 
-<<<<<<< HEAD
-  Intrinsic::ID IntrinsicID = getMinMaxIntrinsic(SPF);
-  Value *Intrinsic = Builder.CreateBinaryIntrinsic(IntrinsicID, X, RHS);
-  return Builder.CreateBinOp(BOp->getOpcode(), Intrinsic, C2);
-=======
   Intrinsic::ID MinMaxID = getMinMaxIntrinsic(SPF);
   Value *MinMax = Builder.CreateBinaryIntrinsic(MinMaxID, X, RHS);
   if (IsIntrinsic)
@@ -2038,7 +1968,6 @@
     }
   }
   return BinOp;
->>>>>>> eb0f1dc0
 }
 
 /// Visit a SelectInst that has an ICmpInst as its first operand.
@@ -2085,12 +2014,9 @@
     return &SI;
   }
 
-<<<<<<< HEAD
-=======
   if (Value *V = foldSelectICmpMinMax(ICI, TrueVal, FalseVal, Builder, SQ))
     return replaceInstUsesWith(SI, V);
 
->>>>>>> eb0f1dc0
   if (Instruction *V =
           foldSelectICmpAndAnd(SI.getType(), ICI, TrueVal, FalseVal, Builder))
     return V;
@@ -2119,11 +2045,7 @@
   if (Value *V = foldAbsDiff(ICI, TrueVal, FalseVal, Builder))
     return replaceInstUsesWith(SI, V);
 
-<<<<<<< HEAD
-  if (Value *V = foldSelectWithConstOpToBinOp(ICI, TrueVal, FalseVal, Builder))
-=======
   if (Value *V = foldSelectWithConstOpToBinOp(ICI, TrueVal, FalseVal))
->>>>>>> eb0f1dc0
     return replaceInstUsesWith(SI, V);
 
   return Changed ? &SI : nullptr;
@@ -2978,14 +2900,8 @@
     if (match(TrueVal, m_FSub(m_PosZeroFP(), m_Specific(X))) &&
         (cast<FPMathOperator>(CondVal)->hasNoNaNs() || SI.hasNoNaNs() ||
          (SI.hasOneUse() && canIgnoreSignBitOfNaN(*SI.use_begin())) ||
-<<<<<<< HEAD
-         isKnownNeverNaN(X, /*Depth=*/0,
-                         IC.getSimplifyQuery().getWithInstruction(
-                             cast<Instruction>(CondVal))))) {
-=======
          isKnownNeverNaN(X, IC.getSimplifyQuery().getWithInstruction(
                                 cast<Instruction>(CondVal))))) {
->>>>>>> eb0f1dc0
       if (!Swap && (Pred == FCmpInst::FCMP_OLE || Pred == FCmpInst::FCMP_ULE)) {
         Value *Fabs = IC.Builder.CreateUnaryIntrinsic(Intrinsic::fabs, X, &SI);
         return IC.replaceInstUsesWith(SI, Fabs);
@@ -3733,8 +3649,6 @@
   if (!LHS->getType()->isIntOrIntVectorTy())
     return nullptr;
 
-<<<<<<< HEAD
-=======
   // If there is no -1, 0 or 1 at TV, then invert the select statement and try
   // to canonicalize to one of the forms above
   if (!isa<Constant>(TV)) {
@@ -3757,7 +3671,6 @@
     }
   }
 
->>>>>>> eb0f1dc0
   // Try to swap operands and the predicate. We need to be careful when doing
   // so because two of the patterns have opposite predicates, so use the
   // constant inside select to determine if swapping operands would be
@@ -3965,12 +3878,7 @@
       assert(ICmpInst::isEquality(Res->Pred) && "Not equality test?");
       AndMask = Res->Mask;
       V = Res->X;
-<<<<<<< HEAD
-      KnownBits Known =
-          computeKnownBits(V, /*Depth=*/0, SQ.getWithInstruction(&Sel));
-=======
       KnownBits Known = computeKnownBits(V, SQ.getWithInstruction(&Sel));
->>>>>>> eb0f1dc0
       AndMask &= Known.getMaxValue();
       if (!AndMask.isPowerOf2())
         return nullptr;
