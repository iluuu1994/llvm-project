//===- InstCombineAndOrXor.cpp --------------------------------------------===//
//
// Part of the LLVM Project, under the Apache License v2.0 with LLVM Exceptions.
// See https://llvm.org/LICENSE.txt for license information.
// SPDX-License-Identifier: Apache-2.0 WITH LLVM-exception
//
//===----------------------------------------------------------------------===//
//
// This file implements the visitAnd, visitOr, and visitXor functions.
//
//===----------------------------------------------------------------------===//

#include "InstCombineInternal.h"
#include "llvm/Analysis/CmpInstAnalysis.h"
#include "llvm/Analysis/FloatingPointPredicateUtils.h"
#include "llvm/Analysis/InstructionSimplify.h"
#include "llvm/IR/ConstantRange.h"
#include "llvm/IR/Intrinsics.h"
#include "llvm/IR/PatternMatch.h"
#include "llvm/Transforms/InstCombine/InstCombiner.h"
#include "llvm/Transforms/Utils/Local.h"

using namespace llvm;
using namespace PatternMatch;

#define DEBUG_TYPE "instcombine"

/// This is the complement of getICmpCode, which turns an opcode and two
/// operands into either a constant true or false, or a brand new ICmp
/// instruction. The sign is passed in to determine which kind of predicate to
/// use in the new icmp instruction.
static Value *getNewICmpValue(unsigned Code, bool Sign, Value *LHS, Value *RHS,
                              InstCombiner::BuilderTy &Builder) {
  ICmpInst::Predicate NewPred;
  if (Constant *TorF = getPredForICmpCode(Code, Sign, LHS->getType(), NewPred))
    return TorF;
  return Builder.CreateICmp(NewPred, LHS, RHS);
}

/// This is the complement of getFCmpCode, which turns an opcode and two
/// operands into either a FCmp instruction, or a true/false constant.
static Value *getFCmpValue(unsigned Code, Value *LHS, Value *RHS,
                           InstCombiner::BuilderTy &Builder, FMFSource FMF) {
  FCmpInst::Predicate NewPred;
  if (Constant *TorF = getPredForFCmpCode(Code, LHS->getType(), NewPred))
    return TorF;
  return Builder.CreateFCmpFMF(NewPred, LHS, RHS, FMF);
}

/// Emit a computation of: (V >= Lo && V < Hi) if Inside is true, otherwise
/// (V < Lo || V >= Hi). This method expects that Lo < Hi. IsSigned indicates
/// whether to treat V, Lo, and Hi as signed or not.
Value *InstCombinerImpl::insertRangeTest(Value *V, const APInt &Lo,
                                         const APInt &Hi, bool isSigned,
                                         bool Inside) {
  assert((isSigned ? Lo.slt(Hi) : Lo.ult(Hi)) &&
         "Lo is not < Hi in range emission code!");

  Type *Ty = V->getType();

  // V >= Min && V <  Hi --> V <  Hi
  // V <  Min || V >= Hi --> V >= Hi
  ICmpInst::Predicate Pred = Inside ? ICmpInst::ICMP_ULT : ICmpInst::ICMP_UGE;
  if (isSigned ? Lo.isMinSignedValue() : Lo.isMinValue()) {
    Pred = isSigned ? ICmpInst::getSignedPredicate(Pred) : Pred;
    return Builder.CreateICmp(Pred, V, ConstantInt::get(Ty, Hi));
  }

  // V >= Lo && V <  Hi --> V - Lo u<  Hi - Lo
  // V <  Lo || V >= Hi --> V - Lo u>= Hi - Lo
  Value *VMinusLo =
      Builder.CreateSub(V, ConstantInt::get(Ty, Lo), V->getName() + ".off");
  Constant *HiMinusLo = ConstantInt::get(Ty, Hi - Lo);
  return Builder.CreateICmp(Pred, VMinusLo, HiMinusLo);
}

/// Classify (icmp eq (A & B), C) and (icmp ne (A & B), C) as matching patterns
/// that can be simplified.
/// One of A and B is considered the mask. The other is the value. This is
/// described as the "AMask" or "BMask" part of the enum. If the enum contains
/// only "Mask", then both A and B can be considered masks. If A is the mask,
/// then it was proven that (A & C) == C. This is trivial if C == A or C == 0.
/// If both A and C are constants, this proof is also easy.
/// For the following explanations, we assume that A is the mask.
///
/// "AllOnes" declares that the comparison is true only if (A & B) == A or all
/// bits of A are set in B.
///   Example: (icmp eq (A & 3), 3) -> AMask_AllOnes
///
/// "AllZeros" declares that the comparison is true only if (A & B) == 0 or all
/// bits of A are cleared in B.
///   Example: (icmp eq (A & 3), 0) -> Mask_AllZeroes
///
/// "Mixed" declares that (A & B) == C and C might or might not contain any
/// number of one bits and zero bits.
///   Example: (icmp eq (A & 3), 1) -> AMask_Mixed
///
/// "Not" means that in above descriptions "==" should be replaced by "!=".
///   Example: (icmp ne (A & 3), 3) -> AMask_NotAllOnes
///
/// If the mask A contains a single bit, then the following is equivalent:
///    (icmp eq (A & B), A) equals (icmp ne (A & B), 0)
///    (icmp ne (A & B), A) equals (icmp eq (A & B), 0)
enum MaskedICmpType {
  AMask_AllOnes           =     1,
  AMask_NotAllOnes        =     2,
  BMask_AllOnes           =     4,
  BMask_NotAllOnes        =     8,
  Mask_AllZeros           =    16,
  Mask_NotAllZeros        =    32,
  AMask_Mixed             =    64,
  AMask_NotMixed          =   128,
  BMask_Mixed             =   256,
  BMask_NotMixed          =   512
};

/// Return the set of patterns (from MaskedICmpType) that (icmp SCC (A & B), C)
/// satisfies.
static unsigned getMaskedICmpType(Value *A, Value *B, Value *C,
                                  ICmpInst::Predicate Pred) {
  const APInt *ConstA = nullptr, *ConstB = nullptr, *ConstC = nullptr;
  match(A, m_APInt(ConstA));
  match(B, m_APInt(ConstB));
  match(C, m_APInt(ConstC));
  bool IsEq = (Pred == ICmpInst::ICMP_EQ);
  bool IsAPow2 = ConstA && ConstA->isPowerOf2();
  bool IsBPow2 = ConstB && ConstB->isPowerOf2();
  unsigned MaskVal = 0;
  if (ConstC && ConstC->isZero()) {
    // if C is zero, then both A and B qualify as mask
    MaskVal |= (IsEq ? (Mask_AllZeros | AMask_Mixed | BMask_Mixed)
                     : (Mask_NotAllZeros | AMask_NotMixed | BMask_NotMixed));
    if (IsAPow2)
      MaskVal |= (IsEq ? (AMask_NotAllOnes | AMask_NotMixed)
                       : (AMask_AllOnes | AMask_Mixed));
    if (IsBPow2)
      MaskVal |= (IsEq ? (BMask_NotAllOnes | BMask_NotMixed)
                       : (BMask_AllOnes | BMask_Mixed));
    return MaskVal;
  }

  if (A == C) {
    MaskVal |= (IsEq ? (AMask_AllOnes | AMask_Mixed)
                     : (AMask_NotAllOnes | AMask_NotMixed));
    if (IsAPow2)
      MaskVal |= (IsEq ? (Mask_NotAllZeros | AMask_NotMixed)
                       : (Mask_AllZeros | AMask_Mixed));
  } else if (ConstA && ConstC && ConstC->isSubsetOf(*ConstA)) {
    MaskVal |= (IsEq ? AMask_Mixed : AMask_NotMixed);
  }

  if (B == C) {
    MaskVal |= (IsEq ? (BMask_AllOnes | BMask_Mixed)
                     : (BMask_NotAllOnes | BMask_NotMixed));
    if (IsBPow2)
      MaskVal |= (IsEq ? (Mask_NotAllZeros | BMask_NotMixed)
                       : (Mask_AllZeros | BMask_Mixed));
  } else if (ConstB && ConstC && ConstC->isSubsetOf(*ConstB)) {
    MaskVal |= (IsEq ? BMask_Mixed : BMask_NotMixed);
  }

  return MaskVal;
}

/// Convert an analysis of a masked ICmp into its equivalent if all boolean
/// operations had the opposite sense. Since each "NotXXX" flag (recording !=)
/// is adjacent to the corresponding normal flag (recording ==), this just
/// involves swapping those bits over.
static unsigned conjugateICmpMask(unsigned Mask) {
  unsigned NewMask;
  NewMask = (Mask & (AMask_AllOnes | BMask_AllOnes | Mask_AllZeros |
                     AMask_Mixed | BMask_Mixed))
            << 1;

  NewMask |= (Mask & (AMask_NotAllOnes | BMask_NotAllOnes | Mask_NotAllZeros |
                      AMask_NotMixed | BMask_NotMixed))
             >> 1;

  return NewMask;
}

// Adapts the external decomposeBitTestICmp for local use.
static bool decomposeBitTestICmp(Value *Cond, CmpInst::Predicate &Pred,
                                 Value *&X, Value *&Y, Value *&Z) {
  auto Res = llvm::decomposeBitTest(Cond, /*LookThroughTrunc=*/true,
                                    /*AllowNonZeroC=*/true);
  if (!Res)
    return false;

  Pred = Res->Pred;
  X = Res->X;
  Y = ConstantInt::get(X->getType(), Res->Mask);
  Z = ConstantInt::get(X->getType(), Res->C);
  return true;
}

/// Handle (icmp(A & B) ==/!= C) &/| (icmp(A & D) ==/!= E).
/// Return the pattern classes (from MaskedICmpType) for the left hand side and
/// the right hand side as a pair.
/// LHS and RHS are the left hand side and the right hand side ICmps and PredL
/// and PredR are their predicates, respectively.
static std::optional<std::pair<unsigned, unsigned>>
getMaskedTypeForICmpPair(Value *&A, Value *&B, Value *&C, Value *&D, Value *&E,
                         Value *LHS, Value *RHS, ICmpInst::Predicate &PredL,
                         ICmpInst::Predicate &PredR) {

  // Here comes the tricky part:
  // LHS might be of the form L11 & L12 == X, X == L21 & L22,
  // and L11 & L12 == L21 & L22. The same goes for RHS.
  // Now we must find those components L** and R**, that are equal, so
  // that we can extract the parameters A, B, C, D, and E for the canonical
  // above.

  // Check whether the icmp can be decomposed into a bit test.
  Value *L1, *L11, *L12, *L2, *L21, *L22;
  if (decomposeBitTestICmp(LHS, PredL, L11, L12, L2)) {
    L21 = L22 = L1 = nullptr;
  } else {
    auto *LHSCMP = dyn_cast<ICmpInst>(LHS);
    if (!LHSCMP)
      return std::nullopt;

    // Don't allow pointers. Splat vectors are fine.
    if (!LHSCMP->getOperand(0)->getType()->isIntOrIntVectorTy())
      return std::nullopt;

    PredL = LHSCMP->getPredicate();
    L1 = LHSCMP->getOperand(0);
    L2 = LHSCMP->getOperand(1);
    // Look for ANDs in the LHS icmp.
    if (!match(L1, m_And(m_Value(L11), m_Value(L12)))) {
      // Any icmp can be viewed as being trivially masked; if it allows us to
      // remove one, it's worth it.
      L11 = L1;
      L12 = Constant::getAllOnesValue(L1->getType());
    }

    if (!match(L2, m_And(m_Value(L21), m_Value(L22)))) {
      L21 = L2;
      L22 = Constant::getAllOnesValue(L2->getType());
    }
  }

  // Bail if LHS was a icmp that can't be decomposed into an equality.
  if (!ICmpInst::isEquality(PredL))
    return std::nullopt;

  Value *R11, *R12, *R2;
  if (decomposeBitTestICmp(RHS, PredR, R11, R12, R2)) {
    if (R11 == L11 || R11 == L12 || R11 == L21 || R11 == L22) {
      A = R11;
      D = R12;
    } else if (R12 == L11 || R12 == L12 || R12 == L21 || R12 == L22) {
      A = R12;
      D = R11;
    } else {
      return std::nullopt;
    }
    E = R2;
  } else {
    auto *RHSCMP = dyn_cast<ICmpInst>(RHS);
    if (!RHSCMP)
      return std::nullopt;
    // Don't allow pointers. Splat vectors are fine.
    if (!RHSCMP->getOperand(0)->getType()->isIntOrIntVectorTy())
      return std::nullopt;

    PredR = RHSCMP->getPredicate();

    Value *R1 = RHSCMP->getOperand(0);
    R2 = RHSCMP->getOperand(1);
    bool Ok = false;
    if (!match(R1, m_And(m_Value(R11), m_Value(R12)))) {
      // As before, model no mask as a trivial mask if it'll let us do an
      // optimization.
      R11 = R1;
      R12 = Constant::getAllOnesValue(R1->getType());
    }

    if (R11 == L11 || R11 == L12 || R11 == L21 || R11 == L22) {
      A = R11;
      D = R12;
      E = R2;
      Ok = true;
    } else if (R12 == L11 || R12 == L12 || R12 == L21 || R12 == L22) {
      A = R12;
      D = R11;
      E = R2;
      Ok = true;
    }

    // Avoid matching against the -1 value we created for unmasked operand.
    if (Ok && match(A, m_AllOnes()))
      Ok = false;

    // Look for ANDs on the right side of the RHS icmp.
    if (!Ok) {
      if (!match(R2, m_And(m_Value(R11), m_Value(R12)))) {
        R11 = R2;
        R12 = Constant::getAllOnesValue(R2->getType());
      }

      if (R11 == L11 || R11 == L12 || R11 == L21 || R11 == L22) {
        A = R11;
        D = R12;
        E = R1;
      } else if (R12 == L11 || R12 == L12 || R12 == L21 || R12 == L22) {
        A = R12;
        D = R11;
        E = R1;
      } else {
        return std::nullopt;
      }
    }
  }

  // Bail if RHS was a icmp that can't be decomposed into an equality.
  if (!ICmpInst::isEquality(PredR))
    return std::nullopt;

  if (L11 == A) {
    B = L12;
    C = L2;
  } else if (L12 == A) {
    B = L11;
    C = L2;
  } else if (L21 == A) {
    B = L22;
    C = L1;
  } else if (L22 == A) {
    B = L21;
    C = L1;
  }

  unsigned LeftType = getMaskedICmpType(A, B, C, PredL);
  unsigned RightType = getMaskedICmpType(A, D, E, PredR);
  return std::optional<std::pair<unsigned, unsigned>>(
      std::make_pair(LeftType, RightType));
}

/// Try to fold (icmp(A & B) ==/!= C) &/| (icmp(A & D) ==/!= E) into a single
/// (icmp(A & X) ==/!= Y), where the left-hand side is of type Mask_NotAllZeros
/// and the right hand side is of type BMask_Mixed. For example,
/// (icmp (A & 12) != 0) & (icmp (A & 15) == 8) -> (icmp (A & 15) == 8).
/// Also used for logical and/or, must be poison safe.
static Value *foldLogOpOfMaskedICmps_NotAllZeros_BMask_Mixed(
    Value *LHS, Value *RHS, bool IsAnd, Value *A, Value *B, Value *D, Value *E,
    ICmpInst::Predicate PredL, ICmpInst::Predicate PredR,
    InstCombiner::BuilderTy &Builder) {
  // We are given the canonical form:
  //   (icmp ne (A & B), 0) & (icmp eq (A & D), E).
  // where D & E == E.
  //
  // If IsAnd is false, we get it in negated form:
  //   (icmp eq (A & B), 0) | (icmp ne (A & D), E) ->
  //      !((icmp ne (A & B), 0) & (icmp eq (A & D), E)).
  //
  // We currently handle the case of B, C, D, E are constant.
  //
  const APInt *BCst, *DCst, *OrigECst;
  if (!match(B, m_APInt(BCst)) || !match(D, m_APInt(DCst)) ||
      !match(E, m_APInt(OrigECst)))
    return nullptr;

  ICmpInst::Predicate NewCC = IsAnd ? ICmpInst::ICMP_EQ : ICmpInst::ICMP_NE;

  // Update E to the canonical form when D is a power of two and RHS is
  // canonicalized as,
  // (icmp ne (A & D), 0) -> (icmp eq (A & D), D) or
  // (icmp ne (A & D), D) -> (icmp eq (A & D), 0).
  APInt ECst = *OrigECst;
  if (PredR != NewCC)
    ECst ^= *DCst;

  // If B or D is zero, skip because if LHS or RHS can be trivially folded by
  // other folding rules and this pattern won't apply any more.
  if (*BCst == 0 || *DCst == 0)
    return nullptr;

  // If B and D don't intersect, ie. (B & D) == 0, try to fold isNaN idiom:
  // (icmp ne (A & FractionBits), 0) & (icmp eq (A & ExpBits), ExpBits)
  // -> isNaN(A)
  // Otherwise, we cannot deduce anything from it.
  if (!BCst->intersects(*DCst)) {
    Value *Src;
    if (*DCst == ECst && match(A, m_ElementWiseBitCast(m_Value(Src))) &&
        !Builder.GetInsertBlock()->getParent()->hasFnAttribute(
            Attribute::StrictFP)) {
      Type *Ty = Src->getType()->getScalarType();
      if (!Ty->isIEEELikeFPTy())
        return nullptr;

      APInt ExpBits = APFloat::getInf(Ty->getFltSemantics()).bitcastToAPInt();
      if (ECst != ExpBits)
        return nullptr;
      APInt FractionBits = ~ExpBits;
      FractionBits.clearSignBit();
      if (*BCst != FractionBits)
        return nullptr;

      return Builder.CreateFCmp(IsAnd ? FCmpInst::FCMP_UNO : FCmpInst::FCMP_ORD,
                                Src, ConstantFP::getZero(Src->getType()));
    }
    return nullptr;
  }

  // If the following two conditions are met:
  //
  // 1. mask B covers only a single bit that's not covered by mask D, that is,
  // (B & (B ^ D)) is a power of 2 (in other words, B minus the intersection of
  // B and D has only one bit set) and,
  //
  // 2. RHS (and E) indicates that the rest of B's bits are zero (in other
  // words, the intersection of B and D is zero), that is, ((B & D) & E) == 0
  //
  // then that single bit in B must be one and thus the whole expression can be
  // folded to
  //   (A & (B | D)) == (B & (B ^ D)) | E.
  //
  // For example,
  // (icmp ne (A & 12), 0) & (icmp eq (A & 7), 1) -> (icmp eq (A & 15), 9)
  // (icmp ne (A & 15), 0) & (icmp eq (A & 7), 0) -> (icmp eq (A & 15), 8)
  if ((((*BCst & *DCst) & ECst) == 0) &&
      (*BCst & (*BCst ^ *DCst)).isPowerOf2()) {
    APInt BorD = *BCst | *DCst;
    APInt BandBxorDorE = (*BCst & (*BCst ^ *DCst)) | ECst;
    Value *NewMask = ConstantInt::get(A->getType(), BorD);
    Value *NewMaskedValue = ConstantInt::get(A->getType(), BandBxorDorE);
    Value *NewAnd = Builder.CreateAnd(A, NewMask);
    return Builder.CreateICmp(NewCC, NewAnd, NewMaskedValue);
  }

  auto IsSubSetOrEqual = [](const APInt *C1, const APInt *C2) {
    return (*C1 & *C2) == *C1;
  };
  auto IsSuperSetOrEqual = [](const APInt *C1, const APInt *C2) {
    return (*C1 & *C2) == *C2;
  };

  // In the following, we consider only the cases where B is a superset of D, B
  // is a subset of D, or B == D because otherwise there's at least one bit
  // covered by B but not D, in which case we can't deduce much from it, so
  // no folding (aside from the single must-be-one bit case right above.)
  // For example,
  // (icmp ne (A & 14), 0) & (icmp eq (A & 3), 1) -> no folding.
  if (!IsSubSetOrEqual(BCst, DCst) && !IsSuperSetOrEqual(BCst, DCst))
    return nullptr;

  // At this point, either B is a superset of D, B is a subset of D or B == D.

  // If E is zero, if B is a subset of (or equal to) D, LHS and RHS contradict
  // and the whole expression becomes false (or true if negated), otherwise, no
  // folding.
  // For example,
  // (icmp ne (A & 3), 0) & (icmp eq (A & 7), 0) -> false.
  // (icmp ne (A & 15), 0) & (icmp eq (A & 3), 0) -> no folding.
  if (ECst.isZero()) {
    if (IsSubSetOrEqual(BCst, DCst))
      return ConstantInt::get(LHS->getType(), !IsAnd);
    return nullptr;
  }

  // At this point, B, D, E aren't zero and (B & D) == B, (B & D) == D or B ==
  // D. If B is a superset of (or equal to) D, since E is not zero, LHS is
  // subsumed by RHS (RHS implies LHS.) So the whole expression becomes
  // RHS. For example,
  // (icmp ne (A & 255), 0) & (icmp eq (A & 15), 8) -> (icmp eq (A & 15), 8).
  // (icmp ne (A & 15), 0) & (icmp eq (A & 15), 8) -> (icmp eq (A & 15), 8).
  if (IsSuperSetOrEqual(BCst, DCst)) {
    // We can't guarantee that samesign hold after this fold.
    if (auto *ICmp = dyn_cast<ICmpInst>(RHS))
      ICmp->setSameSign(false);
    return RHS;
  }
  // Otherwise, B is a subset of D. If B and E have a common bit set,
  // ie. (B & E) != 0, then LHS is subsumed by RHS. For example.
  // (icmp ne (A & 12), 0) & (icmp eq (A & 15), 8) -> (icmp eq (A & 15), 8).
  assert(IsSubSetOrEqual(BCst, DCst) && "Precondition due to above code");
  if ((*BCst & ECst) != 0) {
    // We can't guarantee that samesign hold after this fold.
    if (auto *ICmp = dyn_cast<ICmpInst>(RHS))
      ICmp->setSameSign(false);
    return RHS;
  }
  // Otherwise, LHS and RHS contradict and the whole expression becomes false
  // (or true if negated.) For example,
  // (icmp ne (A & 7), 0) & (icmp eq (A & 15), 8) -> false.
  // (icmp ne (A & 6), 0) & (icmp eq (A & 15), 8) -> false.
  return ConstantInt::get(LHS->getType(), !IsAnd);
}

/// Try to fold (icmp(A & B) ==/!= 0) &/| (icmp(A & D) ==/!= E) into a single
/// (icmp(A & X) ==/!= Y), where the left-hand side and the right hand side
/// aren't of the common mask pattern type.
/// Also used for logical and/or, must be poison safe.
static Value *foldLogOpOfMaskedICmpsAsymmetric(
    Value *LHS, Value *RHS, bool IsAnd, Value *A, Value *B, Value *C, Value *D,
    Value *E, ICmpInst::Predicate PredL, ICmpInst::Predicate PredR,
    unsigned LHSMask, unsigned RHSMask, InstCombiner::BuilderTy &Builder) {
  assert(ICmpInst::isEquality(PredL) && ICmpInst::isEquality(PredR) &&
         "Expected equality predicates for masked type of icmps.");
  // Handle Mask_NotAllZeros-BMask_Mixed cases.
  // (icmp ne/eq (A & B), C) &/| (icmp eq/ne (A & D), E), or
  // (icmp eq/ne (A & B), C) &/| (icmp ne/eq (A & D), E)
  //    which gets swapped to
  //    (icmp ne/eq (A & D), E) &/| (icmp eq/ne (A & B), C).
  if (!IsAnd) {
    LHSMask = conjugateICmpMask(LHSMask);
    RHSMask = conjugateICmpMask(RHSMask);
  }
  if ((LHSMask & Mask_NotAllZeros) && (RHSMask & BMask_Mixed)) {
    if (Value *V = foldLogOpOfMaskedICmps_NotAllZeros_BMask_Mixed(
            LHS, RHS, IsAnd, A, B, D, E, PredL, PredR, Builder)) {
      return V;
    }
  } else if ((LHSMask & BMask_Mixed) && (RHSMask & Mask_NotAllZeros)) {
    if (Value *V = foldLogOpOfMaskedICmps_NotAllZeros_BMask_Mixed(
            RHS, LHS, IsAnd, A, D, B, C, PredR, PredL, Builder)) {
      return V;
    }
  }
  return nullptr;
}

/// Try to fold (icmp(A & B) ==/!= C) &/| (icmp(A & D) ==/!= E)
/// into a single (icmp(A & X) ==/!= Y).
static Value *foldLogOpOfMaskedICmps(Value *LHS, Value *RHS, bool IsAnd,
                                     bool IsLogical,
                                     InstCombiner::BuilderTy &Builder,
                                     const SimplifyQuery &Q) {
  Value *A = nullptr, *B = nullptr, *C = nullptr, *D = nullptr, *E = nullptr;
  ICmpInst::Predicate PredL, PredR;
  std::optional<std::pair<unsigned, unsigned>> MaskPair =
      getMaskedTypeForICmpPair(A, B, C, D, E, LHS, RHS, PredL, PredR);
  if (!MaskPair)
    return nullptr;
  assert(ICmpInst::isEquality(PredL) && ICmpInst::isEquality(PredR) &&
         "Expected equality predicates for masked type of icmps.");
  unsigned LHSMask = MaskPair->first;
  unsigned RHSMask = MaskPair->second;
  unsigned Mask = LHSMask & RHSMask;
  if (Mask == 0) {
    // Even if the two sides don't share a common pattern, check if folding can
    // still happen.
    if (Value *V = foldLogOpOfMaskedICmpsAsymmetric(
            LHS, RHS, IsAnd, A, B, C, D, E, PredL, PredR, LHSMask, RHSMask,
            Builder))
      return V;
    return nullptr;
  }

  // In full generality:
  //     (icmp (A & B) Op C) | (icmp (A & D) Op E)
  // ==  ![ (icmp (A & B) !Op C) & (icmp (A & D) !Op E) ]
  //
  // If the latter can be converted into (icmp (A & X) Op Y) then the former is
  // equivalent to (icmp (A & X) !Op Y).
  //
  // Therefore, we can pretend for the rest of this function that we're dealing
  // with the conjunction, provided we flip the sense of any comparisons (both
  // input and output).

  // In most cases we're going to produce an EQ for the "&&" case.
  ICmpInst::Predicate NewCC = IsAnd ? ICmpInst::ICMP_EQ : ICmpInst::ICMP_NE;
  if (!IsAnd) {
    // Convert the masking analysis into its equivalent with negated
    // comparisons.
    Mask = conjugateICmpMask(Mask);
  }

  if (Mask & Mask_AllZeros) {
    // (icmp eq (A & B), 0) & (icmp eq (A & D), 0)
    // -> (icmp eq (A & (B|D)), 0)
    if (IsLogical && !isGuaranteedNotToBeUndefOrPoison(D))
      return nullptr; // TODO: Use freeze?
    Value *NewOr = Builder.CreateOr(B, D);
    Value *NewAnd = Builder.CreateAnd(A, NewOr);
    // We can't use C as zero because we might actually handle
    //   (icmp ne (A & B), B) & (icmp ne (A & D), D)
    // with B and D, having a single bit set.
    Value *Zero = Constant::getNullValue(A->getType());
    return Builder.CreateICmp(NewCC, NewAnd, Zero);
  }
  if (Mask & BMask_AllOnes) {
    // (icmp eq (A & B), B) & (icmp eq (A & D), D)
    // -> (icmp eq (A & (B|D)), (B|D))
    if (IsLogical && !isGuaranteedNotToBeUndefOrPoison(D))
      return nullptr; // TODO: Use freeze?
    Value *NewOr = Builder.CreateOr(B, D);
    Value *NewAnd = Builder.CreateAnd(A, NewOr);
    return Builder.CreateICmp(NewCC, NewAnd, NewOr);
  }
  if (Mask & AMask_AllOnes) {
    // (icmp eq (A & B), A) & (icmp eq (A & D), A)
    // -> (icmp eq (A & (B&D)), A)
    if (IsLogical && !isGuaranteedNotToBeUndefOrPoison(D))
      return nullptr; // TODO: Use freeze?
    Value *NewAnd1 = Builder.CreateAnd(B, D);
    Value *NewAnd2 = Builder.CreateAnd(A, NewAnd1);
    return Builder.CreateICmp(NewCC, NewAnd2, A);
  }

  const APInt *ConstB, *ConstD;
  if (match(B, m_APInt(ConstB)) && match(D, m_APInt(ConstD))) {
    if (Mask & (Mask_NotAllZeros | BMask_NotAllOnes)) {
      // (icmp ne (A & B), 0) & (icmp ne (A & D), 0) and
      // (icmp ne (A & B), B) & (icmp ne (A & D), D)
      //     -> (icmp ne (A & B), 0) or (icmp ne (A & D), 0)
      // Only valid if one of the masks is a superset of the other (check "B&D"
      // is the same as either B or D).
      APInt NewMask = *ConstB & *ConstD;
      if (NewMask == *ConstB)
        return LHS;
      if (NewMask == *ConstD) {
        if (IsLogical) {
          if (auto *RHSI = dyn_cast<Instruction>(RHS))
            RHSI->dropPoisonGeneratingFlags();
        }
        return RHS;
      }
    }

    if (Mask & AMask_NotAllOnes) {
      // (icmp ne (A & B), B) & (icmp ne (A & D), D)
      //     -> (icmp ne (A & B), A) or (icmp ne (A & D), A)
      // Only valid if one of the masks is a superset of the other (check "B|D"
      // is the same as either B or D).
      APInt NewMask = *ConstB | *ConstD;
      if (NewMask == *ConstB)
        return LHS;
      if (NewMask == *ConstD)
        return RHS;
    }

    if (Mask & (BMask_Mixed | BMask_NotMixed)) {
      // Mixed:
      // (icmp eq (A & B), C) & (icmp eq (A & D), E)
      // We already know that B & C == C && D & E == E.
      // If we can prove that (B & D) & (C ^ E) == 0, that is, the bits of
      // C and E, which are shared by both the mask B and the mask D, don't
      // contradict, then we can transform to
      // -> (icmp eq (A & (B|D)), (C|E))
      // Currently, we only handle the case of B, C, D, and E being constant.
      // We can't simply use C and E because we might actually handle
      //   (icmp ne (A & B), B) & (icmp eq (A & D), D)
      // with B and D, having a single bit set.

      // NotMixed:
      // (icmp ne (A & B), C) & (icmp ne (A & D), E)
      // -> (icmp ne (A & (B & D)), (C & E))
      // Check the intersection (B & D) for inequality.
      // Assume that (B & D) == B || (B & D) == D, i.e B/D is a subset of D/B
      // and (B & D) & (C ^ E) == 0, bits of C and E, which are shared by both
      // the B and the D, don't contradict. Note that we can assume (~B & C) ==
      // 0 && (~D & E) == 0, previous operation should delete these icmps if it
      // hadn't been met.

      const APInt *OldConstC, *OldConstE;
      if (!match(C, m_APInt(OldConstC)) || !match(E, m_APInt(OldConstE)))
        return nullptr;

      auto FoldBMixed = [&](ICmpInst::Predicate CC, bool IsNot) -> Value * {
        CC = IsNot ? CmpInst::getInversePredicate(CC) : CC;
        const APInt ConstC = PredL != CC ? *ConstB ^ *OldConstC : *OldConstC;
        const APInt ConstE = PredR != CC ? *ConstD ^ *OldConstE : *OldConstE;

        if (((*ConstB & *ConstD) & (ConstC ^ ConstE)).getBoolValue())
          return IsNot ? nullptr : ConstantInt::get(LHS->getType(), !IsAnd);

        if (IsNot && !ConstB->isSubsetOf(*ConstD) &&
            !ConstD->isSubsetOf(*ConstB))
          return nullptr;

        APInt BD, CE;
        if (IsNot) {
          BD = *ConstB & *ConstD;
          CE = ConstC & ConstE;
        } else {
          BD = *ConstB | *ConstD;
          CE = ConstC | ConstE;
        }
        Value *NewAnd = Builder.CreateAnd(A, BD);
        Value *CEVal = ConstantInt::get(A->getType(), CE);
        return Builder.CreateICmp(CC, CEVal, NewAnd);
      };

      if (Mask & BMask_Mixed)
        return FoldBMixed(NewCC, false);
      if (Mask & BMask_NotMixed) // can be else also
        return FoldBMixed(NewCC, true);
    }
  }

  // (icmp eq (A & B), 0) | (icmp eq (A & D), 0)
  // -> (icmp ne (A & (B|D)), (B|D))
  // (icmp ne (A & B), 0) & (icmp ne (A & D), 0)
  // -> (icmp eq (A & (B|D)), (B|D))
  // iff B and D is known to be a power of two
  if (Mask & Mask_NotAllZeros &&
<<<<<<< HEAD
      isKnownToBeAPowerOfTwo(B, /*OrZero=*/false, /*Depth=*/0, Q) &&
      isKnownToBeAPowerOfTwo(D, /*OrZero=*/false, /*Depth=*/0, Q)) {
=======
      isKnownToBeAPowerOfTwo(B, /*OrZero=*/false, Q) &&
      isKnownToBeAPowerOfTwo(D, /*OrZero=*/false, Q)) {
>>>>>>> eb0f1dc0
    // If this is a logical and/or, then we must prevent propagation of a
    // poison value from the RHS by inserting freeze.
    if (IsLogical)
      D = Builder.CreateFreeze(D);
    Value *Mask = Builder.CreateOr(B, D);
    Value *Masked = Builder.CreateAnd(A, Mask);
    return Builder.CreateICmp(NewCC, Masked, Mask);
  }
  return nullptr;
}

/// Try to fold a signed range checked with lower bound 0 to an unsigned icmp.
/// Example: (icmp sge x, 0) & (icmp slt x, n) --> icmp ult x, n
/// If \p Inverted is true then the check is for the inverted range, e.g.
/// (icmp slt x, 0) | (icmp sgt x, n) --> icmp ugt x, n
Value *InstCombinerImpl::simplifyRangeCheck(ICmpInst *Cmp0, ICmpInst *Cmp1,
                                            bool Inverted) {
  // Check the lower range comparison, e.g. x >= 0
  // InstCombine already ensured that if there is a constant it's on the RHS.
  ConstantInt *RangeStart = dyn_cast<ConstantInt>(Cmp0->getOperand(1));
  if (!RangeStart)
    return nullptr;

  ICmpInst::Predicate Pred0 = (Inverted ? Cmp0->getInversePredicate() :
                               Cmp0->getPredicate());

  // Accept x > -1 or x >= 0 (after potentially inverting the predicate).
  if (!((Pred0 == ICmpInst::ICMP_SGT && RangeStart->isMinusOne()) ||
        (Pred0 == ICmpInst::ICMP_SGE && RangeStart->isZero())))
    return nullptr;

  ICmpInst::Predicate Pred1 = (Inverted ? Cmp1->getInversePredicate() :
                               Cmp1->getPredicate());

  Value *Input = Cmp0->getOperand(0);
  Value *Cmp1Op0 = Cmp1->getOperand(0);
  Value *Cmp1Op1 = Cmp1->getOperand(1);
  Value *RangeEnd;
  if (match(Cmp1Op0, m_SExtOrSelf(m_Specific(Input)))) {
    // For the upper range compare we have: icmp x, n
    Input = Cmp1Op0;
    RangeEnd = Cmp1Op1;
  } else if (match(Cmp1Op1, m_SExtOrSelf(m_Specific(Input)))) {
    // For the upper range compare we have: icmp n, x
    Input = Cmp1Op1;
    RangeEnd = Cmp1Op0;
    Pred1 = ICmpInst::getSwappedPredicate(Pred1);
  } else {
    return nullptr;
  }

  // Check the upper range comparison, e.g. x < n
  ICmpInst::Predicate NewPred;
  switch (Pred1) {
    case ICmpInst::ICMP_SLT: NewPred = ICmpInst::ICMP_ULT; break;
    case ICmpInst::ICMP_SLE: NewPred = ICmpInst::ICMP_ULE; break;
    default: return nullptr;
  }

  // This simplification is only valid if the upper range is not negative.
  KnownBits Known = computeKnownBits(RangeEnd, Cmp1);
  if (!Known.isNonNegative())
    return nullptr;

  if (Inverted)
    NewPred = ICmpInst::getInversePredicate(NewPred);

  return Builder.CreateICmp(NewPred, Input, RangeEnd);
}

// (or (icmp eq X, 0), (icmp eq X, Pow2OrZero))
//      -> (icmp eq (and X, Pow2OrZero), X)
// (and (icmp ne X, 0), (icmp ne X, Pow2OrZero))
//      -> (icmp ne (and X, Pow2OrZero), X)
static Value *
foldAndOrOfICmpsWithPow2AndWithZero(InstCombiner::BuilderTy &Builder,
                                    ICmpInst *LHS, ICmpInst *RHS, bool IsAnd,
                                    const SimplifyQuery &Q) {
  CmpPredicate Pred = IsAnd ? CmpInst::ICMP_NE : CmpInst::ICMP_EQ;
  // Make sure we have right compares for our op.
  if (LHS->getPredicate() != Pred || RHS->getPredicate() != Pred)
    return nullptr;

  // Make it so we can match LHS against the (icmp eq/ne X, 0) just for
  // simplicity.
  if (match(RHS->getOperand(1), m_Zero()))
    std::swap(LHS, RHS);

  Value *Pow2, *Op;
  // Match the desired pattern:
  // LHS: (icmp eq/ne X, 0)
  // RHS: (icmp eq/ne X, Pow2OrZero)
  // Skip if Pow2OrZero is 1. Either way it gets folded to (icmp ugt X, 1) but
  // this form ends up slightly less canonical.
  // We could potentially be more sophisticated than requiring LHS/RHS
  // be one-use. We don't create additional instructions if only one
  // of them is one-use. So cases where one is one-use and the other
  // is two-use might be profitable.
  if (!match(LHS, m_OneUse(m_ICmp(Pred, m_Value(Op), m_Zero()))) ||
      !match(RHS, m_OneUse(m_c_ICmp(Pred, m_Specific(Op), m_Value(Pow2)))) ||
      match(Pow2, m_One()) ||
      !isKnownToBeAPowerOfTwo(Pow2, Q.DL, /*OrZero=*/true, Q.AC, Q.CxtI, Q.DT))
    return nullptr;

  Value *And = Builder.CreateAnd(Op, Pow2);
  return Builder.CreateICmp(Pred, And, Op);
}

/// General pattern:
///   X & Y
///
/// Where Y is checking that all the high bits (covered by a mask 4294967168)
/// are uniform, i.e.  %arg & 4294967168  can be either  4294967168  or  0
/// Pattern can be one of:
///   %t = add        i32 %arg,    128
///   %r = icmp   ult i32 %t,      256
/// Or
///   %t0 = shl       i32 %arg,    24
///   %t1 = ashr      i32 %t0,     24
///   %r  = icmp  eq  i32 %t1,     %arg
/// Or
///   %t0 = trunc     i32 %arg  to i8
///   %t1 = sext      i8  %t0   to i32
///   %r  = icmp  eq  i32 %t1,     %arg
/// This pattern is a signed truncation check.
///
/// And X is checking that some bit in that same mask is zero.
/// I.e. can be one of:
///   %r = icmp sgt i32   %arg,    -1
/// Or
///   %t = and      i32   %arg,    2147483648
///   %r = icmp eq  i32   %t,      0
///
/// Since we are checking that all the bits in that mask are the same,
/// and a particular bit is zero, what we are really checking is that all the
/// masked bits are zero.
/// So this should be transformed to:
///   %r = icmp ult i32 %arg, 128
static Value *foldSignedTruncationCheck(ICmpInst *ICmp0, ICmpInst *ICmp1,
                                        Instruction &CxtI,
                                        InstCombiner::BuilderTy &Builder) {
  assert(CxtI.getOpcode() == Instruction::And);

  // Match  icmp ult (add %arg, C01), C1   (C1 == C01 << 1; powers of two)
  auto tryToMatchSignedTruncationCheck = [](ICmpInst *ICmp, Value *&X,
                                            APInt &SignBitMask) -> bool {
    const APInt *I01, *I1; // powers of two; I1 == I01 << 1
    if (!(match(ICmp, m_SpecificICmp(ICmpInst::ICMP_ULT,
                                     m_Add(m_Value(X), m_Power2(I01)),
                                     m_Power2(I1))) &&
          I1->ugt(*I01) && I01->shl(1) == *I1))
      return false;
    // Which bit is the new sign bit as per the 'signed truncation' pattern?
    SignBitMask = *I01;
    return true;
  };

  // One icmp needs to be 'signed truncation check'.
  // We need to match this first, else we will mismatch commutative cases.
  Value *X1;
  APInt HighestBit;
  ICmpInst *OtherICmp;
  if (tryToMatchSignedTruncationCheck(ICmp1, X1, HighestBit))
    OtherICmp = ICmp0;
  else if (tryToMatchSignedTruncationCheck(ICmp0, X1, HighestBit))
    OtherICmp = ICmp1;
  else
    return nullptr;

  assert(HighestBit.isPowerOf2() && "expected to be power of two (non-zero)");

  // Try to match/decompose into:  icmp eq (X & Mask), 0
  auto tryToDecompose = [](ICmpInst *ICmp, Value *&X,
                           APInt &UnsetBitsMask) -> bool {
    CmpPredicate Pred = ICmp->getPredicate();
    // Can it be decomposed into  icmp eq (X & Mask), 0  ?
    auto Res = llvm::decomposeBitTestICmp(
        ICmp->getOperand(0), ICmp->getOperand(1), Pred,
        /*LookThroughTrunc=*/false, /*AllowNonZeroC=*/false,
        /*DecomposeAnd=*/true);
    if (Res && Res->Pred == ICmpInst::ICMP_EQ) {
      X = Res->X;
      UnsetBitsMask = Res->Mask;
      return true;
    }

    return false;
  };

  // And the other icmp needs to be decomposable into a bit test.
  Value *X0;
  APInt UnsetBitsMask;
  if (!tryToDecompose(OtherICmp, X0, UnsetBitsMask))
    return nullptr;

  assert(!UnsetBitsMask.isZero() && "empty mask makes no sense.");

  // Are they working on the same value?
  Value *X;
  if (X1 == X0) {
    // Ok as is.
    X = X1;
  } else if (match(X0, m_Trunc(m_Specific(X1)))) {
    UnsetBitsMask = UnsetBitsMask.zext(X1->getType()->getScalarSizeInBits());
    X = X1;
  } else
    return nullptr;

  // So which bits should be uniform as per the 'signed truncation check'?
  // (all the bits starting with (i.e. including) HighestBit)
  APInt SignBitsMask = ~(HighestBit - 1U);

  // UnsetBitsMask must have some common bits with SignBitsMask,
  if (!UnsetBitsMask.intersects(SignBitsMask))
    return nullptr;

  // Does UnsetBitsMask contain any bits outside of SignBitsMask?
  if (!UnsetBitsMask.isSubsetOf(SignBitsMask)) {
    APInt OtherHighestBit = (~UnsetBitsMask) + 1U;
    if (!OtherHighestBit.isPowerOf2())
      return nullptr;
    HighestBit = APIntOps::umin(HighestBit, OtherHighestBit);
  }
  // Else, if it does not, then all is ok as-is.

  // %r = icmp ult %X, SignBit
  return Builder.CreateICmpULT(X, ConstantInt::get(X->getType(), HighestBit),
                               CxtI.getName() + ".simplified");
}

/// Fold (icmp eq ctpop(X) 1) | (icmp eq X 0) into (icmp ult ctpop(X) 2) and
/// fold (icmp ne ctpop(X) 1) & (icmp ne X 0) into (icmp ugt ctpop(X) 1).
/// Also used for logical and/or, must be poison safe if range attributes are
/// dropped.
static Value *foldIsPowerOf2OrZero(ICmpInst *Cmp0, ICmpInst *Cmp1, bool IsAnd,
                                   InstCombiner::BuilderTy &Builder,
                                   InstCombinerImpl &IC) {
  CmpPredicate Pred0, Pred1;
  Value *X;
  if (!match(Cmp0, m_ICmp(Pred0, m_Intrinsic<Intrinsic::ctpop>(m_Value(X)),
                          m_SpecificInt(1))) ||
      !match(Cmp1, m_ICmp(Pred1, m_Specific(X), m_ZeroInt())))
    return nullptr;

  auto *CtPop = cast<Instruction>(Cmp0->getOperand(0));
  if (IsAnd && Pred0 == ICmpInst::ICMP_NE && Pred1 == ICmpInst::ICMP_NE) {
    // Drop range attributes and re-infer them in the next iteration.
    CtPop->dropPoisonGeneratingAnnotations();
    IC.addToWorklist(CtPop);
    return Builder.CreateICmpUGT(CtPop, ConstantInt::get(CtPop->getType(), 1));
  }
  if (!IsAnd && Pred0 == ICmpInst::ICMP_EQ && Pred1 == ICmpInst::ICMP_EQ) {
    // Drop range attributes and re-infer them in the next iteration.
    CtPop->dropPoisonGeneratingAnnotations();
    IC.addToWorklist(CtPop);
    return Builder.CreateICmpULT(CtPop, ConstantInt::get(CtPop->getType(), 2));
  }

  return nullptr;
}

/// Reduce a pair of compares that check if a value has exactly 1 bit set.
/// Also used for logical and/or, must be poison safe if range attributes are
/// dropped.
static Value *foldIsPowerOf2(ICmpInst *Cmp0, ICmpInst *Cmp1, bool JoinedByAnd,
                             InstCombiner::BuilderTy &Builder,
                             InstCombinerImpl &IC) {
  // Handle 'and' / 'or' commutation: make the equality check the first operand.
  if (JoinedByAnd && Cmp1->getPredicate() == ICmpInst::ICMP_NE)
    std::swap(Cmp0, Cmp1);
  else if (!JoinedByAnd && Cmp1->getPredicate() == ICmpInst::ICMP_EQ)
    std::swap(Cmp0, Cmp1);

  // (X != 0) && (ctpop(X) u< 2) --> ctpop(X) == 1
  Value *X;
  if (JoinedByAnd &&
      match(Cmp0, m_SpecificICmp(ICmpInst::ICMP_NE, m_Value(X), m_ZeroInt())) &&
      match(Cmp1, m_SpecificICmp(ICmpInst::ICMP_ULT,
                                 m_Intrinsic<Intrinsic::ctpop>(m_Specific(X)),
                                 m_SpecificInt(2)))) {
    auto *CtPop = cast<Instruction>(Cmp1->getOperand(0));
    // Drop range attributes and re-infer them in the next iteration.
    CtPop->dropPoisonGeneratingAnnotations();
    IC.addToWorklist(CtPop);
    return Builder.CreateICmpEQ(CtPop, ConstantInt::get(CtPop->getType(), 1));
  }
  // (X == 0) || (ctpop(X) u> 1) --> ctpop(X) != 1
  if (!JoinedByAnd &&
      match(Cmp0, m_SpecificICmp(ICmpInst::ICMP_EQ, m_Value(X), m_ZeroInt())) &&
      match(Cmp1, m_SpecificICmp(ICmpInst::ICMP_UGT,
                                 m_Intrinsic<Intrinsic::ctpop>(m_Specific(X)),
                                 m_SpecificInt(1)))) {
    auto *CtPop = cast<Instruction>(Cmp1->getOperand(0));
    // Drop range attributes and re-infer them in the next iteration.
    CtPop->dropPoisonGeneratingAnnotations();
    IC.addToWorklist(CtPop);
    return Builder.CreateICmpNE(CtPop, ConstantInt::get(CtPop->getType(), 1));
  }
  return nullptr;
}

/// Try to fold (icmp(A & B) == 0) & (icmp(A & D) != E) into (icmp A u< D) iff
/// B is a contiguous set of ones starting from the most significant bit
/// (negative power of 2), D and E are equal, and D is a contiguous set of ones
/// starting at the most significant zero bit in B. Parameter B supports masking
/// using undef/poison in either scalar or vector values.
static Value *foldNegativePower2AndShiftedMask(
    Value *A, Value *B, Value *D, Value *E, ICmpInst::Predicate PredL,
    ICmpInst::Predicate PredR, InstCombiner::BuilderTy &Builder) {
  assert(ICmpInst::isEquality(PredL) && ICmpInst::isEquality(PredR) &&
         "Expected equality predicates for masked type of icmps.");
  if (PredL != ICmpInst::ICMP_EQ || PredR != ICmpInst::ICMP_NE)
    return nullptr;

  if (!match(B, m_NegatedPower2()) || !match(D, m_ShiftedMask()) ||
      !match(E, m_ShiftedMask()))
    return nullptr;

  // Test scalar arguments for conversion. B has been validated earlier to be a
  // negative power of two and thus is guaranteed to have one or more contiguous
  // ones starting from the MSB followed by zero or more contiguous zeros. D has
  // been validated earlier to be a shifted set of one or more contiguous ones.
  // In order to match, B leading ones and D leading zeros should be equal. The
  // predicate that B be a negative power of 2 prevents the condition of there
  // ever being zero leading ones. Thus 0 == 0 cannot occur. The predicate that
  // D always be a shifted mask prevents the condition of D equaling 0. This
  // prevents matching the condition where B contains the maximum number of
  // leading one bits (-1) and D contains the maximum number of leading zero
  // bits (0).
  auto isReducible = [](const Value *B, const Value *D, const Value *E) {
    const APInt *BCst, *DCst, *ECst;
    return match(B, m_APIntAllowPoison(BCst)) && match(D, m_APInt(DCst)) &&
           match(E, m_APInt(ECst)) && *DCst == *ECst &&
           (isa<PoisonValue>(B) ||
            (BCst->countLeadingOnes() == DCst->countLeadingZeros()));
  };

  // Test vector type arguments for conversion.
  if (const auto *BVTy = dyn_cast<VectorType>(B->getType())) {
    const auto *BFVTy = dyn_cast<FixedVectorType>(BVTy);
    const auto *BConst = dyn_cast<Constant>(B);
    const auto *DConst = dyn_cast<Constant>(D);
    const auto *EConst = dyn_cast<Constant>(E);

    if (!BFVTy || !BConst || !DConst || !EConst)
      return nullptr;

    for (unsigned I = 0; I != BFVTy->getNumElements(); ++I) {
      const auto *BElt = BConst->getAggregateElement(I);
      const auto *DElt = DConst->getAggregateElement(I);
      const auto *EElt = EConst->getAggregateElement(I);

      if (!BElt || !DElt || !EElt)
        return nullptr;
      if (!isReducible(BElt, DElt, EElt))
        return nullptr;
    }
  } else {
    // Test scalar type arguments for conversion.
    if (!isReducible(B, D, E))
      return nullptr;
  }
  return Builder.CreateICmp(ICmpInst::ICMP_ULT, A, D);
}

/// Try to fold ((icmp X u< P) & (icmp(X & M) != M)) or ((icmp X s> -1) &
/// (icmp(X & M) != M)) into (icmp X u< M). Where P is a power of 2, M < P, and
/// M is a contiguous shifted mask starting at the right most significant zero
/// bit in P. SGT is supported as when P is the largest representable power of
/// 2, an earlier optimization converts the expression into (icmp X s> -1).
/// Parameter P supports masking using undef/poison in either scalar or vector
/// values.
static Value *foldPowerOf2AndShiftedMask(ICmpInst *Cmp0, ICmpInst *Cmp1,
                                         bool JoinedByAnd,
                                         InstCombiner::BuilderTy &Builder) {
  if (!JoinedByAnd)
    return nullptr;
  Value *A = nullptr, *B = nullptr, *C = nullptr, *D = nullptr, *E = nullptr;
  ICmpInst::Predicate CmpPred0, CmpPred1;
  // Assuming P is a 2^n, getMaskedTypeForICmpPair will normalize (icmp X u<
  // 2^n) into (icmp (X & ~(2^n-1)) == 0) and (icmp X s> -1) into (icmp (X &
  // SignMask) == 0).
  std::optional<std::pair<unsigned, unsigned>> MaskPair =
      getMaskedTypeForICmpPair(A, B, C, D, E, Cmp0, Cmp1, CmpPred0, CmpPred1);
  if (!MaskPair)
    return nullptr;

  const auto compareBMask = BMask_NotMixed | BMask_NotAllOnes;
  unsigned CmpMask0 = MaskPair->first;
  unsigned CmpMask1 = MaskPair->second;
  if ((CmpMask0 & Mask_AllZeros) && (CmpMask1 == compareBMask)) {
    if (Value *V = foldNegativePower2AndShiftedMask(A, B, D, E, CmpPred0,
                                                    CmpPred1, Builder))
      return V;
  } else if ((CmpMask0 == compareBMask) && (CmpMask1 & Mask_AllZeros)) {
    if (Value *V = foldNegativePower2AndShiftedMask(A, D, B, C, CmpPred1,
                                                    CmpPred0, Builder))
      return V;
  }
  return nullptr;
}

/// Commuted variants are assumed to be handled by calling this function again
/// with the parameters swapped.
static Value *foldUnsignedUnderflowCheck(ICmpInst *ZeroICmp,
                                         ICmpInst *UnsignedICmp, bool IsAnd,
                                         const SimplifyQuery &Q,
                                         InstCombiner::BuilderTy &Builder) {
  Value *ZeroCmpOp;
  CmpPredicate EqPred;
  if (!match(ZeroICmp, m_ICmp(EqPred, m_Value(ZeroCmpOp), m_Zero())) ||
      !ICmpInst::isEquality(EqPred))
    return nullptr;

  CmpPredicate UnsignedPred;

  Value *A, *B;
  if (match(UnsignedICmp,
            m_c_ICmp(UnsignedPred, m_Specific(ZeroCmpOp), m_Value(A))) &&
      match(ZeroCmpOp, m_c_Add(m_Specific(A), m_Value(B))) &&
      (ZeroICmp->hasOneUse() || UnsignedICmp->hasOneUse())) {
    auto GetKnownNonZeroAndOther = [&](Value *&NonZero, Value *&Other) {
      if (!isKnownNonZero(NonZero, Q))
        std::swap(NonZero, Other);
      return isKnownNonZero(NonZero, Q);
    };

    // Given  ZeroCmpOp = (A + B)
    //   ZeroCmpOp <  A && ZeroCmpOp != 0  -->  (0-X) <  Y  iff
    //   ZeroCmpOp >= A || ZeroCmpOp == 0  -->  (0-X) >= Y  iff
    //     with X being the value (A/B) that is known to be non-zero,
    //     and Y being remaining value.
    if (UnsignedPred == ICmpInst::ICMP_ULT && EqPred == ICmpInst::ICMP_NE &&
        IsAnd && GetKnownNonZeroAndOther(B, A))
      return Builder.CreateICmpULT(Builder.CreateNeg(B), A);
    if (UnsignedPred == ICmpInst::ICMP_UGE && EqPred == ICmpInst::ICMP_EQ &&
        !IsAnd && GetKnownNonZeroAndOther(B, A))
      return Builder.CreateICmpUGE(Builder.CreateNeg(B), A);
  }

  return nullptr;
}

struct IntPart {
  Value *From;
  unsigned StartBit;
  unsigned NumBits;
};

/// Match an extraction of bits from an integer.
static std::optional<IntPart> matchIntPart(Value *V) {
  Value *X;
  if (!match(V, m_OneUse(m_Trunc(m_Value(X)))))
    return std::nullopt;

  unsigned NumOriginalBits = X->getType()->getScalarSizeInBits();
  unsigned NumExtractedBits = V->getType()->getScalarSizeInBits();
  Value *Y;
  const APInt *Shift;
  // For a trunc(lshr Y, Shift) pattern, make sure we're only extracting bits
  // from Y, not any shifted-in zeroes.
  if (match(X, m_OneUse(m_LShr(m_Value(Y), m_APInt(Shift)))) &&
      Shift->ule(NumOriginalBits - NumExtractedBits))
    return {{Y, (unsigned)Shift->getZExtValue(), NumExtractedBits}};
  return {{X, 0, NumExtractedBits}};
}

/// Materialize an extraction of bits from an integer in IR.
static Value *extractIntPart(const IntPart &P, IRBuilderBase &Builder) {
  Value *V = P.From;
  if (P.StartBit)
    V = Builder.CreateLShr(V, P.StartBit);
  Type *TruncTy = V->getType()->getWithNewBitWidth(P.NumBits);
  if (TruncTy != V->getType())
    V = Builder.CreateTrunc(V, TruncTy);
  return V;
}

/// (icmp eq X0, Y0) & (icmp eq X1, Y1) -> icmp eq X01, Y01
/// (icmp ne X0, Y0) | (icmp ne X1, Y1) -> icmp ne X01, Y01
/// where X0, X1 and Y0, Y1 are adjacent parts extracted from an integer.
Value *InstCombinerImpl::foldEqOfParts(Value *Cmp0, Value *Cmp1, bool IsAnd) {
  if (!Cmp0->hasOneUse() || !Cmp1->hasOneUse())
    return nullptr;

  CmpInst::Predicate Pred = IsAnd ? CmpInst::ICMP_EQ : CmpInst::ICMP_NE;
  auto GetMatchPart = [&](Value *CmpV,
                          unsigned OpNo) -> std::optional<IntPart> {
    assert(CmpV->getType()->isIntOrIntVectorTy(1) && "Must be bool");

    Value *X, *Y;
    // icmp ne (and x, 1), (and y, 1) <=> trunc (xor x, y) to i1
    // icmp eq (and x, 1), (and y, 1) <=> not (trunc (xor x, y) to i1)
    if (Pred == CmpInst::ICMP_NE
            ? match(CmpV, m_Trunc(m_Xor(m_Value(X), m_Value(Y))))
            : match(CmpV, m_Not(m_Trunc(m_Xor(m_Value(X), m_Value(Y))))))
      return {{OpNo == 0 ? X : Y, 0, 1}};

    auto *Cmp = dyn_cast<ICmpInst>(CmpV);
    if (!Cmp)
      return std::nullopt;

    if (Pred == Cmp->getPredicate())
      return matchIntPart(Cmp->getOperand(OpNo));

    const APInt *C;
    // (icmp eq (lshr x, C), (lshr y, C)) gets optimized to:
    // (icmp ult (xor x, y), 1 << C) so also look for that.
    if (Pred == CmpInst::ICMP_EQ && Cmp->getPredicate() == CmpInst::ICMP_ULT) {
      if (!match(Cmp->getOperand(1), m_Power2(C)) ||
          !match(Cmp->getOperand(0), m_Xor(m_Value(), m_Value())))
        return std::nullopt;
    }

    // (icmp ne (lshr x, C), (lshr y, C)) gets optimized to:
    // (icmp ugt (xor x, y), (1 << C) - 1) so also look for that.
    else if (Pred == CmpInst::ICMP_NE &&
             Cmp->getPredicate() == CmpInst::ICMP_UGT) {
      if (!match(Cmp->getOperand(1), m_LowBitMask(C)) ||
          !match(Cmp->getOperand(0), m_Xor(m_Value(), m_Value())))
        return std::nullopt;
    } else {
      return std::nullopt;
    }

    unsigned From = Pred == CmpInst::ICMP_NE ? C->popcount() : C->countr_zero();
    Instruction *I = cast<Instruction>(Cmp->getOperand(0));
    return {{I->getOperand(OpNo), From, C->getBitWidth() - From}};
  };

  std::optional<IntPart> L0 = GetMatchPart(Cmp0, 0);
  std::optional<IntPart> R0 = GetMatchPart(Cmp0, 1);
  std::optional<IntPart> L1 = GetMatchPart(Cmp1, 0);
  std::optional<IntPart> R1 = GetMatchPart(Cmp1, 1);
  if (!L0 || !R0 || !L1 || !R1)
    return nullptr;

  // Make sure the LHS/RHS compare a part of the same value, possibly after
  // an operand swap.
  if (L0->From != L1->From || R0->From != R1->From) {
    if (L0->From != R1->From || R0->From != L1->From)
      return nullptr;
    std::swap(L1, R1);
  }

  // Make sure the extracted parts are adjacent, canonicalizing to L0/R0 being
  // the low part and L1/R1 being the high part.
  if (L0->StartBit + L0->NumBits != L1->StartBit ||
      R0->StartBit + R0->NumBits != R1->StartBit) {
    if (L1->StartBit + L1->NumBits != L0->StartBit ||
        R1->StartBit + R1->NumBits != R0->StartBit)
      return nullptr;
    std::swap(L0, L1);
    std::swap(R0, R1);
  }

  // We can simplify to a comparison of these larger parts of the integers.
  IntPart L = {L0->From, L0->StartBit, L0->NumBits + L1->NumBits};
  IntPart R = {R0->From, R0->StartBit, R0->NumBits + R1->NumBits};
  Value *LValue = extractIntPart(L, Builder);
  Value *RValue = extractIntPart(R, Builder);
  return Builder.CreateICmp(Pred, LValue, RValue);
}

/// Reduce logic-of-compares with equality to a constant by substituting a
/// common operand with the constant. Callers are expected to call this with
/// Cmp0/Cmp1 switched to handle logic op commutativity.
static Value *foldAndOrOfICmpsWithConstEq(ICmpInst *Cmp0, ICmpInst *Cmp1,
                                          bool IsAnd, bool IsLogical,
                                          InstCombiner::BuilderTy &Builder,
                                          const SimplifyQuery &Q) {
  // Match an equality compare with a non-poison constant as Cmp0.
  // Also, give up if the compare can be constant-folded to avoid looping.
  CmpPredicate Pred0;
  Value *X;
  Constant *C;
  if (!match(Cmp0, m_ICmp(Pred0, m_Value(X), m_Constant(C))) ||
      !isGuaranteedNotToBeUndefOrPoison(C) || isa<Constant>(X))
    return nullptr;
  if ((IsAnd && Pred0 != ICmpInst::ICMP_EQ) ||
      (!IsAnd && Pred0 != ICmpInst::ICMP_NE))
    return nullptr;

  // The other compare must include a common operand (X). Canonicalize the
  // common operand as operand 1 (Pred1 is swapped if the common operand was
  // operand 0).
  Value *Y;
  CmpPredicate Pred1;
  if (!match(Cmp1, m_c_ICmp(Pred1, m_Value(Y), m_Specific(X))))
    return nullptr;

  // Replace variable with constant value equivalence to remove a variable use:
  // (X == C) && (Y Pred1 X) --> (X == C) && (Y Pred1 C)
  // (X != C) || (Y Pred1 X) --> (X != C) || (Y Pred1 C)
  // Can think of the 'or' substitution with the 'and' bool equivalent:
  // A || B --> A || (!A && B)
  Value *SubstituteCmp = simplifyICmpInst(Pred1, Y, C, Q);
  if (!SubstituteCmp) {
    // If we need to create a new instruction, require that the old compare can
    // be removed.
    if (!Cmp1->hasOneUse())
      return nullptr;
    SubstituteCmp = Builder.CreateICmp(Pred1, Y, C);
  }
  if (IsLogical)
    return IsAnd ? Builder.CreateLogicalAnd(Cmp0, SubstituteCmp)
                 : Builder.CreateLogicalOr(Cmp0, SubstituteCmp);
  return Builder.CreateBinOp(IsAnd ? Instruction::And : Instruction::Or, Cmp0,
                             SubstituteCmp);
}

/// Fold (icmp Pred1 V1, C1) & (icmp Pred2 V2, C2)
/// or   (icmp Pred1 V1, C1) | (icmp Pred2 V2, C2)
/// into a single comparison using range-based reasoning.
/// NOTE: This is also used for logical and/or, must be poison-safe!
Value *InstCombinerImpl::foldAndOrOfICmpsUsingRanges(ICmpInst *ICmp1,
                                                     ICmpInst *ICmp2,
                                                     bool IsAnd) {
  CmpPredicate Pred1, Pred2;
  Value *V1, *V2;
  const APInt *C1, *C2;
  if (!match(ICmp1, m_ICmp(Pred1, m_Value(V1), m_APInt(C1))) ||
      !match(ICmp2, m_ICmp(Pred2, m_Value(V2), m_APInt(C2))))
    return nullptr;

  // Look through add of a constant offset on V1, V2, or both operands. This
  // allows us to interpret the V + C' < C'' range idiom into a proper range.
  const APInt *Offset1 = nullptr, *Offset2 = nullptr;
  if (V1 != V2) {
    Value *X;
    if (match(V1, m_Add(m_Value(X), m_APInt(Offset1))))
      V1 = X;
    if (match(V2, m_Add(m_Value(X), m_APInt(Offset2))))
      V2 = X;
  }

  if (V1 != V2)
    return nullptr;

  ConstantRange CR1 = ConstantRange::makeExactICmpRegion(
      IsAnd ? ICmpInst::getInverseCmpPredicate(Pred1) : Pred1, *C1);
  if (Offset1)
    CR1 = CR1.subtract(*Offset1);

  ConstantRange CR2 = ConstantRange::makeExactICmpRegion(
      IsAnd ? ICmpInst::getInverseCmpPredicate(Pred2) : Pred2, *C2);
  if (Offset2)
    CR2 = CR2.subtract(*Offset2);

  Type *Ty = V1->getType();
  Value *NewV = V1;
  std::optional<ConstantRange> CR = CR1.exactUnionWith(CR2);
  if (!CR) {
    if (!(ICmp1->hasOneUse() && ICmp2->hasOneUse()) || CR1.isWrappedSet() ||
        CR2.isWrappedSet())
      return nullptr;

    // Check whether we have equal-size ranges that only differ by one bit.
    // In that case we can apply a mask to map one range onto the other.
    APInt LowerDiff = CR1.getLower() ^ CR2.getLower();
    APInt UpperDiff = (CR1.getUpper() - 1) ^ (CR2.getUpper() - 1);
    APInt CR1Size = CR1.getUpper() - CR1.getLower();
    if (!LowerDiff.isPowerOf2() || LowerDiff != UpperDiff ||
        CR1Size != CR2.getUpper() - CR2.getLower())
      return nullptr;

    CR = CR1.getLower().ult(CR2.getLower()) ? CR1 : CR2;
    NewV = Builder.CreateAnd(NewV, ConstantInt::get(Ty, ~LowerDiff));
  }

  if (IsAnd)
    CR = CR->inverse();

  CmpInst::Predicate NewPred;
  APInt NewC, Offset;
  CR->getEquivalentICmp(NewPred, NewC, Offset);

  if (Offset != 0)
    NewV = Builder.CreateAdd(NewV, ConstantInt::get(Ty, Offset));
  return Builder.CreateICmp(NewPred, NewV, ConstantInt::get(Ty, NewC));
}

/// Ignore all operations which only change the sign of a value, returning the
/// underlying magnitude value.
static Value *stripSignOnlyFPOps(Value *Val) {
  match(Val, m_FNeg(m_Value(Val)));
  match(Val, m_FAbs(m_Value(Val)));
  match(Val, m_CopySign(m_Value(Val), m_Value()));
  return Val;
}

/// Matches canonical form of isnan, fcmp ord x, 0
static bool matchIsNotNaN(FCmpInst::Predicate P, Value *LHS, Value *RHS) {
  return P == FCmpInst::FCMP_ORD && match(RHS, m_AnyZeroFP());
}

/// Matches fcmp u__ x, +/-inf
static bool matchUnorderedInfCompare(FCmpInst::Predicate P, Value *LHS,
                                     Value *RHS) {
  return FCmpInst::isUnordered(P) && match(RHS, m_Inf());
}

/// and (fcmp ord x, 0), (fcmp u* x, inf) -> fcmp o* x, inf
///
/// Clang emits this pattern for doing an isfinite check in __builtin_isnormal.
static Value *matchIsFiniteTest(InstCombiner::BuilderTy &Builder, FCmpInst *LHS,
                                FCmpInst *RHS) {
  Value *LHS0 = LHS->getOperand(0), *LHS1 = LHS->getOperand(1);
  Value *RHS0 = RHS->getOperand(0), *RHS1 = RHS->getOperand(1);
  FCmpInst::Predicate PredL = LHS->getPredicate(), PredR = RHS->getPredicate();

  if (!matchIsNotNaN(PredL, LHS0, LHS1) ||
      !matchUnorderedInfCompare(PredR, RHS0, RHS1))
    return nullptr;

  return Builder.CreateFCmpFMF(FCmpInst::getOrderedPredicate(PredR), RHS0, RHS1,
                               FMFSource::intersect(LHS, RHS));
}

Value *InstCombinerImpl::foldLogicOfFCmps(FCmpInst *LHS, FCmpInst *RHS,
                                          bool IsAnd, bool IsLogicalSelect) {
  Value *LHS0 = LHS->getOperand(0), *LHS1 = LHS->getOperand(1);
  Value *RHS0 = RHS->getOperand(0), *RHS1 = RHS->getOperand(1);
  FCmpInst::Predicate PredL = LHS->getPredicate(), PredR = RHS->getPredicate();

  if (LHS0 == RHS1 && RHS0 == LHS1) {
    // Swap RHS operands to match LHS.
    PredR = FCmpInst::getSwappedPredicate(PredR);
    std::swap(RHS0, RHS1);
  }

  // Simplify (fcmp cc0 x, y) & (fcmp cc1 x, y).
  // Suppose the relation between x and y is R, where R is one of
  // U(1000), L(0100), G(0010) or E(0001), and CC0 and CC1 are the bitmasks for
  // testing the desired relations.
  //
  // Since (R & CC0) and (R & CC1) are either R or 0, we actually have this:
  //    bool(R & CC0) && bool(R & CC1)
  //  = bool((R & CC0) & (R & CC1))
  //  = bool(R & (CC0 & CC1)) <= by re-association, commutation, and idempotency
  //
  // Since (R & CC0) and (R & CC1) are either R or 0, we actually have this:
  //    bool(R & CC0) || bool(R & CC1)
  //  = bool((R & CC0) | (R & CC1))
  //  = bool(R & (CC0 | CC1)) <= by reversed distribution (contribution? ;)
  if (LHS0 == RHS0 && LHS1 == RHS1) {
    unsigned FCmpCodeL = getFCmpCode(PredL);
    unsigned FCmpCodeR = getFCmpCode(PredR);
    unsigned NewPred = IsAnd ? FCmpCodeL & FCmpCodeR : FCmpCodeL | FCmpCodeR;

    // Intersect the fast math flags.
    // TODO: We can union the fast math flags unless this is a logical select.
    return getFCmpValue(NewPred, LHS0, LHS1, Builder,
                        FMFSource::intersect(LHS, RHS));
  }

  // This transform is not valid for a logical select.
  if (!IsLogicalSelect &&
      ((PredL == FCmpInst::FCMP_ORD && PredR == FCmpInst::FCMP_ORD && IsAnd) ||
       (PredL == FCmpInst::FCMP_UNO && PredR == FCmpInst::FCMP_UNO &&
        !IsAnd))) {
    if (LHS0->getType() != RHS0->getType())
      return nullptr;

    // FCmp canonicalization ensures that (fcmp ord/uno X, X) and
    // (fcmp ord/uno X, C) will be transformed to (fcmp X, +0.0).
    if (match(LHS1, m_PosZeroFP()) && match(RHS1, m_PosZeroFP())) {
      // Ignore the constants because they are obviously not NANs:
      // (fcmp ord x, 0.0) & (fcmp ord y, 0.0)  -> (fcmp ord x, y)
      // (fcmp uno x, 0.0) | (fcmp uno y, 0.0)  -> (fcmp uno x, y)
      return Builder.CreateFCmpFMF(PredL, LHS0, RHS0,
                                   FMFSource::intersect(LHS, RHS));
    }
  }

  // This transform is not valid for a logical select.
  if (!IsLogicalSelect && IsAnd &&
      stripSignOnlyFPOps(LHS0) == stripSignOnlyFPOps(RHS0)) {
    // and (fcmp ord x, 0), (fcmp u* x, inf) -> fcmp o* x, inf
    // and (fcmp ord x, 0), (fcmp u* fabs(x), inf) -> fcmp o* x, inf
    if (Value *Left = matchIsFiniteTest(Builder, LHS, RHS))
      return Left;
    if (Value *Right = matchIsFiniteTest(Builder, RHS, LHS))
      return Right;
  }

  // Turn at least two fcmps with constants into llvm.is.fpclass.
  //
  // If we can represent a combined value test with one class call, we can
  // potentially eliminate 4-6 instructions. If we can represent a test with a
  // single fcmp with fneg and fabs, that's likely a better canonical form.
  if (LHS->hasOneUse() && RHS->hasOneUse()) {
    auto [ClassValRHS, ClassMaskRHS] =
        fcmpToClassTest(PredR, *RHS->getFunction(), RHS0, RHS1);
    if (ClassValRHS) {
      auto [ClassValLHS, ClassMaskLHS] =
          fcmpToClassTest(PredL, *LHS->getFunction(), LHS0, LHS1);
      if (ClassValLHS == ClassValRHS) {
        unsigned CombinedMask = IsAnd ? (ClassMaskLHS & ClassMaskRHS)
                                      : (ClassMaskLHS | ClassMaskRHS);
        return Builder.CreateIntrinsic(
            Intrinsic::is_fpclass, {ClassValLHS->getType()},
            {ClassValLHS, Builder.getInt32(CombinedMask)});
      }
    }
  }

  // Canonicalize the range check idiom:
  // and (fcmp olt/ole/ult/ule x, C), (fcmp ogt/oge/ugt/uge x, -C)
  // --> fabs(x) olt/ole/ult/ule C
  // or  (fcmp ogt/oge/ugt/uge x, C), (fcmp olt/ole/ult/ule x, -C)
  // --> fabs(x) ogt/oge/ugt/uge C
  // TODO: Generalize to handle a negated variable operand?
  const APFloat *LHSC, *RHSC;
  if (LHS0 == RHS0 && LHS->hasOneUse() && RHS->hasOneUse() &&
      FCmpInst::getSwappedPredicate(PredL) == PredR &&
      match(LHS1, m_APFloatAllowPoison(LHSC)) &&
      match(RHS1, m_APFloatAllowPoison(RHSC)) &&
      LHSC->bitwiseIsEqual(neg(*RHSC))) {
    auto IsLessThanOrLessEqual = [](FCmpInst::Predicate Pred) {
      switch (Pred) {
      case FCmpInst::FCMP_OLT:
      case FCmpInst::FCMP_OLE:
      case FCmpInst::FCMP_ULT:
      case FCmpInst::FCMP_ULE:
        return true;
      default:
        return false;
      }
    };
    if (IsLessThanOrLessEqual(IsAnd ? PredR : PredL)) {
      std::swap(LHSC, RHSC);
      std::swap(PredL, PredR);
    }
    if (IsLessThanOrLessEqual(IsAnd ? PredL : PredR)) {
      FastMathFlags NewFlag = LHS->getFastMathFlags();
      if (!IsLogicalSelect)
        NewFlag |= RHS->getFastMathFlags();

      Value *FAbs =
          Builder.CreateUnaryIntrinsic(Intrinsic::fabs, LHS0, NewFlag);
      return Builder.CreateFCmpFMF(
          PredL, FAbs, ConstantFP::get(LHS0->getType(), *LHSC), NewFlag);
    }
  }

  return nullptr;
}

/// Match an fcmp against a special value that performs a test possible by
/// llvm.is.fpclass.
static bool matchIsFPClassLikeFCmp(Value *Op, Value *&ClassVal,
                                   uint64_t &ClassMask) {
  auto *FCmp = dyn_cast<FCmpInst>(Op);
  if (!FCmp || !FCmp->hasOneUse())
    return false;

  std::tie(ClassVal, ClassMask) =
      fcmpToClassTest(FCmp->getPredicate(), *FCmp->getParent()->getParent(),
                      FCmp->getOperand(0), FCmp->getOperand(1));
  return ClassVal != nullptr;
}

/// or (is_fpclass x, mask0), (is_fpclass x, mask1)
///     -> is_fpclass x, (mask0 | mask1)
/// and (is_fpclass x, mask0), (is_fpclass x, mask1)
///     -> is_fpclass x, (mask0 & mask1)
/// xor (is_fpclass x, mask0), (is_fpclass x, mask1)
///     -> is_fpclass x, (mask0 ^ mask1)
Instruction *InstCombinerImpl::foldLogicOfIsFPClass(BinaryOperator &BO,
                                                    Value *Op0, Value *Op1) {
  Value *ClassVal0 = nullptr;
  Value *ClassVal1 = nullptr;
  uint64_t ClassMask0, ClassMask1;

  // Restrict to folding one fcmp into one is.fpclass for now, don't introduce a
  // new class.
  //
  // TODO: Support forming is.fpclass out of 2 separate fcmps when codegen is
  // better.

  bool IsLHSClass =
      match(Op0, m_OneUse(m_Intrinsic<Intrinsic::is_fpclass>(
                     m_Value(ClassVal0), m_ConstantInt(ClassMask0))));
  bool IsRHSClass =
      match(Op1, m_OneUse(m_Intrinsic<Intrinsic::is_fpclass>(
                     m_Value(ClassVal1), m_ConstantInt(ClassMask1))));
  if ((((IsLHSClass || matchIsFPClassLikeFCmp(Op0, ClassVal0, ClassMask0)) &&
        (IsRHSClass || matchIsFPClassLikeFCmp(Op1, ClassVal1, ClassMask1)))) &&
      ClassVal0 == ClassVal1) {
    unsigned NewClassMask;
    switch (BO.getOpcode()) {
    case Instruction::And:
      NewClassMask = ClassMask0 & ClassMask1;
      break;
    case Instruction::Or:
      NewClassMask = ClassMask0 | ClassMask1;
      break;
    case Instruction::Xor:
      NewClassMask = ClassMask0 ^ ClassMask1;
      break;
    default:
      llvm_unreachable("not a binary logic operator");
    }

    if (IsLHSClass) {
      auto *II = cast<IntrinsicInst>(Op0);
      II->setArgOperand(
          1, ConstantInt::get(II->getArgOperand(1)->getType(), NewClassMask));
      return replaceInstUsesWith(BO, II);
    }

    if (IsRHSClass) {
      auto *II = cast<IntrinsicInst>(Op1);
      II->setArgOperand(
          1, ConstantInt::get(II->getArgOperand(1)->getType(), NewClassMask));
      return replaceInstUsesWith(BO, II);
    }

    CallInst *NewClass =
        Builder.CreateIntrinsic(Intrinsic::is_fpclass, {ClassVal0->getType()},
                                {ClassVal0, Builder.getInt32(NewClassMask)});
    return replaceInstUsesWith(BO, NewClass);
  }

  return nullptr;
}

/// Look for the pattern that conditionally negates a value via math operations:
///   cond.splat = sext i1 cond
///   sub = add cond.splat, x
///   xor = xor sub, cond.splat
/// and rewrite it to do the same, but via logical operations:
///   value.neg = sub 0, value
///   cond = select i1 neg, value.neg, value
Instruction *InstCombinerImpl::canonicalizeConditionalNegationViaMathToSelect(
    BinaryOperator &I) {
  assert(I.getOpcode() == BinaryOperator::Xor && "Only for xor!");
  Value *Cond, *X;
  // As per complexity ordering, `xor` is not commutative here.
  if (!match(&I, m_c_BinOp(m_OneUse(m_Value()), m_Value())) ||
      !match(I.getOperand(1), m_SExt(m_Value(Cond))) ||
      !Cond->getType()->isIntOrIntVectorTy(1) ||
      !match(I.getOperand(0), m_c_Add(m_SExt(m_Specific(Cond)), m_Value(X))))
    return nullptr;
  return SelectInst::Create(Cond, Builder.CreateNeg(X, X->getName() + ".neg"),
                            X);
}

/// This a limited reassociation for a special case (see above) where we are
/// checking if two values are either both NAN (unordered) or not-NAN (ordered).
/// This could be handled more generally in '-reassociation', but it seems like
/// an unlikely pattern for a large number of logic ops and fcmps.
static Instruction *reassociateFCmps(BinaryOperator &BO,
                                     InstCombiner::BuilderTy &Builder) {
  Instruction::BinaryOps Opcode = BO.getOpcode();
  assert((Opcode == Instruction::And || Opcode == Instruction::Or) &&
         "Expecting and/or op for fcmp transform");

  // There are 4 commuted variants of the pattern. Canonicalize operands of this
  // logic op so an fcmp is operand 0 and a matching logic op is operand 1.
  Value *Op0 = BO.getOperand(0), *Op1 = BO.getOperand(1), *X;
  if (match(Op1, m_FCmp(m_Value(), m_AnyZeroFP())))
    std::swap(Op0, Op1);

  // Match inner binop and the predicate for combining 2 NAN checks into 1.
  Value *BO10, *BO11;
  FCmpInst::Predicate NanPred = Opcode == Instruction::And ? FCmpInst::FCMP_ORD
                                                           : FCmpInst::FCMP_UNO;
  if (!match(Op0, m_SpecificFCmp(NanPred, m_Value(X), m_AnyZeroFP())) ||
      !match(Op1, m_BinOp(Opcode, m_Value(BO10), m_Value(BO11))))
    return nullptr;

  // The inner logic op must have a matching fcmp operand.
  Value *Y;
  if (!match(BO10, m_SpecificFCmp(NanPred, m_Value(Y), m_AnyZeroFP())) ||
      X->getType() != Y->getType())
    std::swap(BO10, BO11);

  if (!match(BO10, m_SpecificFCmp(NanPred, m_Value(Y), m_AnyZeroFP())) ||
      X->getType() != Y->getType())
    return nullptr;

  // and (fcmp ord X, 0), (and (fcmp ord Y, 0), Z) --> and (fcmp ord X, Y), Z
  // or  (fcmp uno X, 0), (or  (fcmp uno Y, 0), Z) --> or  (fcmp uno X, Y), Z
  // Intersect FMF from the 2 source fcmps.
  Value *NewFCmp =
      Builder.CreateFCmpFMF(NanPred, X, Y, FMFSource::intersect(Op0, BO10));
  return BinaryOperator::Create(Opcode, NewFCmp, BO11);
}

/// Match variations of De Morgan's Laws:
/// (~A & ~B) == (~(A | B))
/// (~A | ~B) == (~(A & B))
static Instruction *matchDeMorgansLaws(BinaryOperator &I,
                                       InstCombiner &IC) {
  const Instruction::BinaryOps Opcode = I.getOpcode();
  assert((Opcode == Instruction::And || Opcode == Instruction::Or) &&
         "Trying to match De Morgan's Laws with something other than and/or");

  // Flip the logic operation.
  const Instruction::BinaryOps FlippedOpcode =
      (Opcode == Instruction::And) ? Instruction::Or : Instruction::And;

  Value *Op0 = I.getOperand(0), *Op1 = I.getOperand(1);
  Value *A, *B;
  if (match(Op0, m_OneUse(m_Not(m_Value(A)))) &&
      match(Op1, m_OneUse(m_Not(m_Value(B)))) &&
      !IC.isFreeToInvert(A, A->hasOneUse()) &&
      !IC.isFreeToInvert(B, B->hasOneUse())) {
    Value *AndOr =
        IC.Builder.CreateBinOp(FlippedOpcode, A, B, I.getName() + ".demorgan");
    return BinaryOperator::CreateNot(AndOr);
  }

  // The 'not' ops may require reassociation.
  // (A & ~B) & ~C --> A & ~(B | C)
  // (~B & A) & ~C --> A & ~(B | C)
  // (A | ~B) | ~C --> A | ~(B & C)
  // (~B | A) | ~C --> A | ~(B & C)
  Value *C;
  if (match(Op0, m_OneUse(m_c_BinOp(Opcode, m_Value(A), m_Not(m_Value(B))))) &&
      match(Op1, m_Not(m_Value(C)))) {
    Value *FlippedBO = IC.Builder.CreateBinOp(FlippedOpcode, B, C);
    return BinaryOperator::Create(Opcode, A, IC.Builder.CreateNot(FlippedBO));
  }

  return nullptr;
}

bool InstCombinerImpl::shouldOptimizeCast(CastInst *CI) {
  Value *CastSrc = CI->getOperand(0);

  // Noop casts and casts of constants should be eliminated trivially.
  if (CI->getSrcTy() == CI->getDestTy() || isa<Constant>(CastSrc))
    return false;

  // If this cast is paired with another cast that can be eliminated, we prefer
  // to have it eliminated.
  if (const auto *PrecedingCI = dyn_cast<CastInst>(CastSrc))
    if (isEliminableCastPair(PrecedingCI, CI))
      return false;

  return true;
}

/// Fold {and,or,xor} (cast X), C.
static Instruction *foldLogicCastConstant(BinaryOperator &Logic, CastInst *Cast,
                                          InstCombinerImpl &IC) {
  Constant *C = dyn_cast<Constant>(Logic.getOperand(1));
  if (!C)
    return nullptr;

  auto LogicOpc = Logic.getOpcode();
  Type *DestTy = Logic.getType();
  Type *SrcTy = Cast->getSrcTy();

  // Move the logic operation ahead of a zext or sext if the constant is
  // unchanged in the smaller source type. Performing the logic in a smaller
  // type may provide more information to later folds, and the smaller logic
  // instruction may be cheaper (particularly in the case of vectors).
  Value *X;
  if (match(Cast, m_OneUse(m_ZExt(m_Value(X))))) {
    if (Constant *TruncC = IC.getLosslessUnsignedTrunc(C, SrcTy)) {
      // LogicOpc (zext X), C --> zext (LogicOpc X, C)
      Value *NewOp = IC.Builder.CreateBinOp(LogicOpc, X, TruncC);
      return new ZExtInst(NewOp, DestTy);
    }
  }

  if (match(Cast, m_OneUse(m_SExtLike(m_Value(X))))) {
    if (Constant *TruncC = IC.getLosslessSignedTrunc(C, SrcTy)) {
      // LogicOpc (sext X), C --> sext (LogicOpc X, C)
      Value *NewOp = IC.Builder.CreateBinOp(LogicOpc, X, TruncC);
      return new SExtInst(NewOp, DestTy);
    }
  }

  return nullptr;
}

/// Fold {and,or,xor} (cast X), Y.
Instruction *InstCombinerImpl::foldCastedBitwiseLogic(BinaryOperator &I) {
  auto LogicOpc = I.getOpcode();
  assert(I.isBitwiseLogicOp() && "Unexpected opcode for bitwise logic folding");

  Value *Op0 = I.getOperand(0), *Op1 = I.getOperand(1);

  // fold bitwise(A >> BW - 1, zext(icmp))     (BW is the scalar bits of the
  // type of A)
  //   -> bitwise(zext(A < 0), zext(icmp))
  //   -> zext(bitwise(A < 0, icmp))
  auto FoldBitwiseICmpZeroWithICmp = [&](Value *Op0,
                                         Value *Op1) -> Instruction * {
    Value *A;
    bool IsMatched =
        match(Op0,
              m_OneUse(m_LShr(
                  m_Value(A),
                  m_SpecificInt(Op0->getType()->getScalarSizeInBits() - 1)))) &&
        match(Op1, m_OneUse(m_ZExt(m_ICmp(m_Value(), m_Value()))));

    if (!IsMatched)
      return nullptr;

    auto *ICmpL =
        Builder.CreateICmpSLT(A, Constant::getNullValue(A->getType()));
    auto *ICmpR = cast<ZExtInst>(Op1)->getOperand(0);
    auto *BitwiseOp = Builder.CreateBinOp(LogicOpc, ICmpL, ICmpR);

    return new ZExtInst(BitwiseOp, Op0->getType());
  };

  if (auto *Ret = FoldBitwiseICmpZeroWithICmp(Op0, Op1))
    return Ret;

  if (auto *Ret = FoldBitwiseICmpZeroWithICmp(Op1, Op0))
    return Ret;

  CastInst *Cast0 = dyn_cast<CastInst>(Op0);
  if (!Cast0)
    return nullptr;

  // This must be a cast from an integer or integer vector source type to allow
  // transformation of the logic operation to the source type.
  Type *DestTy = I.getType();
  Type *SrcTy = Cast0->getSrcTy();
  if (!SrcTy->isIntOrIntVectorTy())
    return nullptr;

  if (Instruction *Ret = foldLogicCastConstant(I, Cast0, *this))
    return Ret;

  CastInst *Cast1 = dyn_cast<CastInst>(Op1);
  if (!Cast1)
    return nullptr;

  // Both operands of the logic operation are casts. The casts must be the
  // same kind for reduction.
  Instruction::CastOps CastOpcode = Cast0->getOpcode();
  if (CastOpcode != Cast1->getOpcode())
    return nullptr;

  // Can't fold it profitably if no one of casts has one use.
  if (!Cast0->hasOneUse() && !Cast1->hasOneUse())
    return nullptr;

  Value *X, *Y;
  if (match(Cast0, m_ZExtOrSExt(m_Value(X))) &&
      match(Cast1, m_ZExtOrSExt(m_Value(Y)))) {
    // Cast the narrower source to the wider source type.
    unsigned XNumBits = X->getType()->getScalarSizeInBits();
    unsigned YNumBits = Y->getType()->getScalarSizeInBits();
    if (XNumBits != YNumBits) {
      // Cast the narrower source to the wider source type only if both of casts
      // have one use to avoid creating an extra instruction.
      if (!Cast0->hasOneUse() || !Cast1->hasOneUse())
        return nullptr;

      // If the source types do not match, but the casts are matching extends,
      // we can still narrow the logic op.
      if (XNumBits < YNumBits) {
        X = Builder.CreateCast(CastOpcode, X, Y->getType());
      } else if (YNumBits < XNumBits) {
        Y = Builder.CreateCast(CastOpcode, Y, X->getType());
      }
    }

    // Do the logic op in the intermediate width, then widen more.
    Value *NarrowLogic = Builder.CreateBinOp(LogicOpc, X, Y, I.getName());
    auto *Disjoint = dyn_cast<PossiblyDisjointInst>(&I);
    auto *NewDisjoint = dyn_cast<PossiblyDisjointInst>(NarrowLogic);
    if (Disjoint && NewDisjoint)
      NewDisjoint->setIsDisjoint(Disjoint->isDisjoint());
    return CastInst::Create(CastOpcode, NarrowLogic, DestTy);
  }

  // If the src type of casts are different, give up for other cast opcodes.
  if (SrcTy != Cast1->getSrcTy())
    return nullptr;

  Value *Cast0Src = Cast0->getOperand(0);
  Value *Cast1Src = Cast1->getOperand(0);

  // fold logic(cast(A), cast(B)) -> cast(logic(A, B))
  if (shouldOptimizeCast(Cast0) && shouldOptimizeCast(Cast1)) {
    Value *NewOp = Builder.CreateBinOp(LogicOpc, Cast0Src, Cast1Src,
                                       I.getName());
    return CastInst::Create(CastOpcode, NewOp, DestTy);
  }

  return nullptr;
}

static Instruction *foldAndToXor(BinaryOperator &I,
                                 InstCombiner::BuilderTy &Builder) {
  assert(I.getOpcode() == Instruction::And);
  Value *Op0 = I.getOperand(0);
  Value *Op1 = I.getOperand(1);
  Value *A, *B;

  // Operand complexity canonicalization guarantees that the 'or' is Op0.
  // (A | B) & ~(A & B) --> A ^ B
  // (A | B) & ~(B & A) --> A ^ B
  if (match(&I, m_BinOp(m_Or(m_Value(A), m_Value(B)),
                        m_Not(m_c_And(m_Deferred(A), m_Deferred(B))))))
    return BinaryOperator::CreateXor(A, B);

  // (A | ~B) & (~A | B) --> ~(A ^ B)
  // (A | ~B) & (B | ~A) --> ~(A ^ B)
  // (~B | A) & (~A | B) --> ~(A ^ B)
  // (~B | A) & (B | ~A) --> ~(A ^ B)
  if (Op0->hasOneUse() || Op1->hasOneUse())
    if (match(&I, m_BinOp(m_c_Or(m_Value(A), m_Not(m_Value(B))),
                          m_c_Or(m_Not(m_Deferred(A)), m_Deferred(B)))))
      return BinaryOperator::CreateNot(Builder.CreateXor(A, B));

  return nullptr;
}

static Instruction *foldOrToXor(BinaryOperator &I,
                                InstCombiner::BuilderTy &Builder) {
  assert(I.getOpcode() == Instruction::Or);
  Value *Op0 = I.getOperand(0);
  Value *Op1 = I.getOperand(1);
  Value *A, *B;

  // Operand complexity canonicalization guarantees that the 'and' is Op0.
  // (A & B) | ~(A | B) --> ~(A ^ B)
  // (A & B) | ~(B | A) --> ~(A ^ B)
  if (Op0->hasOneUse() || Op1->hasOneUse())
    if (match(Op0, m_And(m_Value(A), m_Value(B))) &&
        match(Op1, m_Not(m_c_Or(m_Specific(A), m_Specific(B)))))
      return BinaryOperator::CreateNot(Builder.CreateXor(A, B));

  // Operand complexity canonicalization guarantees that the 'xor' is Op0.
  // (A ^ B) | ~(A | B) --> ~(A & B)
  // (A ^ B) | ~(B | A) --> ~(A & B)
  if (Op0->hasOneUse() || Op1->hasOneUse())
    if (match(Op0, m_Xor(m_Value(A), m_Value(B))) &&
        match(Op1, m_Not(m_c_Or(m_Specific(A), m_Specific(B)))))
      return BinaryOperator::CreateNot(Builder.CreateAnd(A, B));

  // (A & ~B) | (~A & B) --> A ^ B
  // (A & ~B) | (B & ~A) --> A ^ B
  // (~B & A) | (~A & B) --> A ^ B
  // (~B & A) | (B & ~A) --> A ^ B
  if (match(Op0, m_c_And(m_Value(A), m_Not(m_Value(B)))) &&
      match(Op1, m_c_And(m_Not(m_Specific(A)), m_Specific(B))))
    return BinaryOperator::CreateXor(A, B);

  return nullptr;
}

/// Return true if a constant shift amount is always less than the specified
/// bit-width. If not, the shift could create poison in the narrower type.
static bool canNarrowShiftAmt(Constant *C, unsigned BitWidth) {
  APInt Threshold(C->getType()->getScalarSizeInBits(), BitWidth);
  return match(C, m_SpecificInt_ICMP(ICmpInst::ICMP_ULT, Threshold));
}

/// Try to use narrower ops (sink zext ops) for an 'and' with binop operand and
/// a common zext operand: and (binop (zext X), C), (zext X).
Instruction *InstCombinerImpl::narrowMaskedBinOp(BinaryOperator &And) {
  // This transform could also apply to {or, and, xor}, but there are better
  // folds for those cases, so we don't expect those patterns here. AShr is not
  // handled because it should always be transformed to LShr in this sequence.
  // The subtract transform is different because it has a constant on the left.
  // Add/mul commute the constant to RHS; sub with constant RHS becomes add.
  Value *Op0 = And.getOperand(0), *Op1 = And.getOperand(1);
  Constant *C;
  if (!match(Op0, m_OneUse(m_Add(m_Specific(Op1), m_Constant(C)))) &&
      !match(Op0, m_OneUse(m_Mul(m_Specific(Op1), m_Constant(C)))) &&
      !match(Op0, m_OneUse(m_LShr(m_Specific(Op1), m_Constant(C)))) &&
      !match(Op0, m_OneUse(m_Shl(m_Specific(Op1), m_Constant(C)))) &&
      !match(Op0, m_OneUse(m_Sub(m_Constant(C), m_Specific(Op1)))))
    return nullptr;

  Value *X;
  if (!match(Op1, m_ZExt(m_Value(X))) || Op1->hasNUsesOrMore(3))
    return nullptr;

  Type *Ty = And.getType();
  if (!isa<VectorType>(Ty) && !shouldChangeType(Ty, X->getType()))
    return nullptr;

  // If we're narrowing a shift, the shift amount must be safe (less than the
  // width) in the narrower type. If the shift amount is greater, instsimplify
  // usually handles that case, but we can't guarantee/assert it.
  Instruction::BinaryOps Opc = cast<BinaryOperator>(Op0)->getOpcode();
  if (Opc == Instruction::LShr || Opc == Instruction::Shl)
    if (!canNarrowShiftAmt(C, X->getType()->getScalarSizeInBits()))
      return nullptr;

  // and (sub C, (zext X)), (zext X) --> zext (and (sub C', X), X)
  // and (binop (zext X), C), (zext X) --> zext (and (binop X, C'), X)
  Value *NewC = ConstantExpr::getTrunc(C, X->getType());
  Value *NewBO = Opc == Instruction::Sub ? Builder.CreateBinOp(Opc, NewC, X)
                                         : Builder.CreateBinOp(Opc, X, NewC);
  return new ZExtInst(Builder.CreateAnd(NewBO, X), Ty);
}

/// Try folding relatively complex patterns for both And and Or operations
/// with all And and Or swapped.
static Instruction *foldComplexAndOrPatterns(BinaryOperator &I,
                                             InstCombiner::BuilderTy &Builder) {
  const Instruction::BinaryOps Opcode = I.getOpcode();
  assert(Opcode == Instruction::And || Opcode == Instruction::Or);

  // Flip the logic operation.
  const Instruction::BinaryOps FlippedOpcode =
      (Opcode == Instruction::And) ? Instruction::Or : Instruction::And;

  Value *Op0 = I.getOperand(0), *Op1 = I.getOperand(1);
  Value *A, *B, *C, *X, *Y, *Dummy;

  // Match following expressions:
  // (~(A | B) & C)
  // (~(A & B) | C)
  // Captures X = ~(A | B) or ~(A & B)
  const auto matchNotOrAnd =
      [Opcode, FlippedOpcode](Value *Op, auto m_A, auto m_B, auto m_C,
                              Value *&X, bool CountUses = false) -> bool {
    if (CountUses && !Op->hasOneUse())
      return false;

    if (match(Op, m_c_BinOp(FlippedOpcode,
                            m_CombineAnd(m_Value(X),
                                         m_Not(m_c_BinOp(Opcode, m_A, m_B))),
                            m_C)))
      return !CountUses || X->hasOneUse();

    return false;
  };

  // (~(A | B) & C) | ... --> ...
  // (~(A & B) | C) & ... --> ...
  // TODO: One use checks are conservative. We just need to check that a total
  //       number of multiple used values does not exceed reduction
  //       in operations.
  if (matchNotOrAnd(Op0, m_Value(A), m_Value(B), m_Value(C), X)) {
    // (~(A | B) & C) | (~(A | C) & B) --> (B ^ C) & ~A
    // (~(A & B) | C) & (~(A & C) | B) --> ~((B ^ C) & A)
    if (matchNotOrAnd(Op1, m_Specific(A), m_Specific(C), m_Specific(B), Dummy,
                      true)) {
      Value *Xor = Builder.CreateXor(B, C);
      return (Opcode == Instruction::Or)
                 ? BinaryOperator::CreateAnd(Xor, Builder.CreateNot(A))
                 : BinaryOperator::CreateNot(Builder.CreateAnd(Xor, A));
    }

    // (~(A | B) & C) | (~(B | C) & A) --> (A ^ C) & ~B
    // (~(A & B) | C) & (~(B & C) | A) --> ~((A ^ C) & B)
    if (matchNotOrAnd(Op1, m_Specific(B), m_Specific(C), m_Specific(A), Dummy,
                      true)) {
      Value *Xor = Builder.CreateXor(A, C);
      return (Opcode == Instruction::Or)
                 ? BinaryOperator::CreateAnd(Xor, Builder.CreateNot(B))
                 : BinaryOperator::CreateNot(Builder.CreateAnd(Xor, B));
    }

    // (~(A | B) & C) | ~(A | C) --> ~((B & C) | A)
    // (~(A & B) | C) & ~(A & C) --> ~((B | C) & A)
    if (match(Op1, m_OneUse(m_Not(m_OneUse(
                       m_c_BinOp(Opcode, m_Specific(A), m_Specific(C)))))))
      return BinaryOperator::CreateNot(Builder.CreateBinOp(
          Opcode, Builder.CreateBinOp(FlippedOpcode, B, C), A));

    // (~(A | B) & C) | ~(B | C) --> ~((A & C) | B)
    // (~(A & B) | C) & ~(B & C) --> ~((A | C) & B)
    if (match(Op1, m_OneUse(m_Not(m_OneUse(
                       m_c_BinOp(Opcode, m_Specific(B), m_Specific(C)))))))
      return BinaryOperator::CreateNot(Builder.CreateBinOp(
          Opcode, Builder.CreateBinOp(FlippedOpcode, A, C), B));

    // (~(A | B) & C) | ~(C | (A ^ B)) --> ~((A | B) & (C | (A ^ B)))
    // Note, the pattern with swapped and/or is not handled because the
    // result is more undefined than a source:
    // (~(A & B) | C) & ~(C & (A ^ B)) --> (A ^ B ^ C) | ~(A | C) is invalid.
    if (Opcode == Instruction::Or && Op0->hasOneUse() &&
        match(Op1, m_OneUse(m_Not(m_CombineAnd(
                       m_Value(Y),
                       m_c_BinOp(Opcode, m_Specific(C),
                                 m_c_Xor(m_Specific(A), m_Specific(B)))))))) {
      // X = ~(A | B)
      // Y = (C | (A ^ B)
      Value *Or = cast<BinaryOperator>(X)->getOperand(0);
      return BinaryOperator::CreateNot(Builder.CreateAnd(Or, Y));
    }
  }

  // (~A & B & C) | ... --> ...
  // (~A | B | C) | ... --> ...
  // TODO: One use checks are conservative. We just need to check that a total
  //       number of multiple used values does not exceed reduction
  //       in operations.
  if (match(Op0,
            m_OneUse(m_c_BinOp(FlippedOpcode,
                               m_BinOp(FlippedOpcode, m_Value(B), m_Value(C)),
                               m_CombineAnd(m_Value(X), m_Not(m_Value(A)))))) ||
      match(Op0, m_OneUse(m_c_BinOp(
                     FlippedOpcode,
                     m_c_BinOp(FlippedOpcode, m_Value(C),
                               m_CombineAnd(m_Value(X), m_Not(m_Value(A)))),
                     m_Value(B))))) {
    // X = ~A
    // (~A & B & C) | ~(A | B | C) --> ~(A | (B ^ C))
    // (~A | B | C) & ~(A & B & C) --> (~A | (B ^ C))
    if (match(Op1, m_OneUse(m_Not(m_c_BinOp(
                       Opcode, m_c_BinOp(Opcode, m_Specific(A), m_Specific(B)),
                       m_Specific(C))))) ||
        match(Op1, m_OneUse(m_Not(m_c_BinOp(
                       Opcode, m_c_BinOp(Opcode, m_Specific(B), m_Specific(C)),
                       m_Specific(A))))) ||
        match(Op1, m_OneUse(m_Not(m_c_BinOp(
                       Opcode, m_c_BinOp(Opcode, m_Specific(A), m_Specific(C)),
                       m_Specific(B)))))) {
      Value *Xor = Builder.CreateXor(B, C);
      return (Opcode == Instruction::Or)
                 ? BinaryOperator::CreateNot(Builder.CreateOr(Xor, A))
                 : BinaryOperator::CreateOr(Xor, X);
    }

    // (~A & B & C) | ~(A | B) --> (C | ~B) & ~A
    // (~A | B | C) & ~(A & B) --> (C & ~B) | ~A
    if (match(Op1, m_OneUse(m_Not(m_OneUse(
                       m_c_BinOp(Opcode, m_Specific(A), m_Specific(B)))))))
      return BinaryOperator::Create(
          FlippedOpcode, Builder.CreateBinOp(Opcode, C, Builder.CreateNot(B)),
          X);

    // (~A & B & C) | ~(A | C) --> (B | ~C) & ~A
    // (~A | B | C) & ~(A & C) --> (B & ~C) | ~A
    if (match(Op1, m_OneUse(m_Not(m_OneUse(
                       m_c_BinOp(Opcode, m_Specific(A), m_Specific(C)))))))
      return BinaryOperator::Create(
          FlippedOpcode, Builder.CreateBinOp(Opcode, B, Builder.CreateNot(C)),
          X);
  }

  return nullptr;
}

/// Try to reassociate a pair of binops so that values with one use only are
/// part of the same instruction. This may enable folds that are limited with
/// multi-use restrictions and makes it more likely to match other patterns that
/// are looking for a common operand.
static Instruction *reassociateForUses(BinaryOperator &BO,
                                       InstCombinerImpl::BuilderTy &Builder) {
  Instruction::BinaryOps Opcode = BO.getOpcode();
  Value *X, *Y, *Z;
  if (match(&BO,
            m_c_BinOp(Opcode, m_OneUse(m_BinOp(Opcode, m_Value(X), m_Value(Y))),
                      m_OneUse(m_Value(Z))))) {
    if (!isa<Constant>(X) && !isa<Constant>(Y) && !isa<Constant>(Z)) {
      // (X op Y) op Z --> (Y op Z) op X
      if (!X->hasOneUse()) {
        Value *YZ = Builder.CreateBinOp(Opcode, Y, Z);
        return BinaryOperator::Create(Opcode, YZ, X);
      }
      // (X op Y) op Z --> (X op Z) op Y
      if (!Y->hasOneUse()) {
        Value *XZ = Builder.CreateBinOp(Opcode, X, Z);
        return BinaryOperator::Create(Opcode, XZ, Y);
      }
    }
  }

  return nullptr;
}

// Match
// (X + C2) | C
// (X + C2) ^ C
// (X + C2) & C
// and convert to do the bitwise logic first:
// (X | C) + C2
// (X ^ C) + C2
// (X & C) + C2
// iff bits affected by logic op are lower than last bit affected by math op
static Instruction *canonicalizeLogicFirst(BinaryOperator &I,
                                           InstCombiner::BuilderTy &Builder) {
  Type *Ty = I.getType();
  Instruction::BinaryOps OpC = I.getOpcode();
  Value *Op0 = I.getOperand(0);
  Value *Op1 = I.getOperand(1);
  Value *X;
  const APInt *C, *C2;

  if (!(match(Op0, m_OneUse(m_Add(m_Value(X), m_APInt(C2)))) &&
        match(Op1, m_APInt(C))))
    return nullptr;

  unsigned Width = Ty->getScalarSizeInBits();
  unsigned LastOneMath = Width - C2->countr_zero();

  switch (OpC) {
  case Instruction::And:
    if (C->countl_one() < LastOneMath)
      return nullptr;
    break;
  case Instruction::Xor:
  case Instruction::Or:
    if (C->countl_zero() < LastOneMath)
      return nullptr;
    break;
  default:
    llvm_unreachable("Unexpected BinaryOp!");
  }

  Value *NewBinOp = Builder.CreateBinOp(OpC, X, ConstantInt::get(Ty, *C));
  return BinaryOperator::CreateWithCopiedFlags(Instruction::Add, NewBinOp,
                                               ConstantInt::get(Ty, *C2), Op0);
}

// binop(shift(ShiftedC1, ShAmt), shift(ShiftedC2, add(ShAmt, AddC))) ->
// shift(binop(ShiftedC1, shift(ShiftedC2, AddC)), ShAmt)
// where both shifts are the same and AddC is a valid shift amount.
Instruction *InstCombinerImpl::foldBinOpOfDisplacedShifts(BinaryOperator &I) {
  assert((I.isBitwiseLogicOp() || I.getOpcode() == Instruction::Add) &&
         "Unexpected opcode");

  Value *ShAmt;
  Constant *ShiftedC1, *ShiftedC2, *AddC;
  Type *Ty = I.getType();
  unsigned BitWidth = Ty->getScalarSizeInBits();
  if (!match(&I, m_c_BinOp(m_Shift(m_ImmConstant(ShiftedC1), m_Value(ShAmt)),
                           m_Shift(m_ImmConstant(ShiftedC2),
                                   m_AddLike(m_Deferred(ShAmt),
                                             m_ImmConstant(AddC))))))
    return nullptr;

  // Make sure the add constant is a valid shift amount.
  if (!match(AddC,
             m_SpecificInt_ICMP(ICmpInst::ICMP_ULT, APInt(BitWidth, BitWidth))))
    return nullptr;

  // Avoid constant expressions.
  auto *Op0Inst = dyn_cast<Instruction>(I.getOperand(0));
  auto *Op1Inst = dyn_cast<Instruction>(I.getOperand(1));
  if (!Op0Inst || !Op1Inst)
    return nullptr;

  // Both shifts must be the same.
  Instruction::BinaryOps ShiftOp =
      static_cast<Instruction::BinaryOps>(Op0Inst->getOpcode());
  if (ShiftOp != Op1Inst->getOpcode())
    return nullptr;

  // For adds, only left shifts are supported.
  if (I.getOpcode() == Instruction::Add && ShiftOp != Instruction::Shl)
    return nullptr;

  Value *NewC = Builder.CreateBinOp(
      I.getOpcode(), ShiftedC1, Builder.CreateBinOp(ShiftOp, ShiftedC2, AddC));
  return BinaryOperator::Create(ShiftOp, NewC, ShAmt);
}

// Fold and/or/xor with two equal intrinsic IDs:
// bitwise(fshl (A, B, ShAmt), fshl(C, D, ShAmt))
// -> fshl(bitwise(A, C), bitwise(B, D), ShAmt)
// bitwise(fshr (A, B, ShAmt), fshr(C, D, ShAmt))
// -> fshr(bitwise(A, C), bitwise(B, D), ShAmt)
// bitwise(bswap(A), bswap(B)) -> bswap(bitwise(A, B))
// bitwise(bswap(A), C) -> bswap(bitwise(A, bswap(C)))
// bitwise(bitreverse(A), bitreverse(B)) -> bitreverse(bitwise(A, B))
// bitwise(bitreverse(A), C) -> bitreverse(bitwise(A, bitreverse(C)))
static Instruction *
foldBitwiseLogicWithIntrinsics(BinaryOperator &I,
                               InstCombiner::BuilderTy &Builder) {
  assert(I.isBitwiseLogicOp() && "Should and/or/xor");
  if (!I.getOperand(0)->hasOneUse())
    return nullptr;
  IntrinsicInst *X = dyn_cast<IntrinsicInst>(I.getOperand(0));
  if (!X)
    return nullptr;

  IntrinsicInst *Y = dyn_cast<IntrinsicInst>(I.getOperand(1));
  if (Y && (!Y->hasOneUse() || X->getIntrinsicID() != Y->getIntrinsicID()))
    return nullptr;

  Intrinsic::ID IID = X->getIntrinsicID();
  const APInt *RHSC;
  // Try to match constant RHS.
  if (!Y && (!(IID == Intrinsic::bswap || IID == Intrinsic::bitreverse) ||
             !match(I.getOperand(1), m_APInt(RHSC))))
    return nullptr;

  switch (IID) {
  case Intrinsic::fshl:
  case Intrinsic::fshr: {
    if (X->getOperand(2) != Y->getOperand(2))
      return nullptr;
    Value *NewOp0 =
        Builder.CreateBinOp(I.getOpcode(), X->getOperand(0), Y->getOperand(0));
    Value *NewOp1 =
        Builder.CreateBinOp(I.getOpcode(), X->getOperand(1), Y->getOperand(1));
    Function *F =
        Intrinsic::getOrInsertDeclaration(I.getModule(), IID, I.getType());
    return CallInst::Create(F, {NewOp0, NewOp1, X->getOperand(2)});
  }
  case Intrinsic::bswap:
  case Intrinsic::bitreverse: {
    Value *NewOp0 = Builder.CreateBinOp(
        I.getOpcode(), X->getOperand(0),
        Y ? Y->getOperand(0)
          : ConstantInt::get(I.getType(), IID == Intrinsic::bswap
                                              ? RHSC->byteSwap()
                                              : RHSC->reverseBits()));
    Function *F =
        Intrinsic::getOrInsertDeclaration(I.getModule(), IID, I.getType());
    return CallInst::Create(F, {NewOp0});
  }
  default:
    return nullptr;
  }
}

// Try to simplify V by replacing occurrences of Op with RepOp, but only look
// through bitwise operations. In particular, for X | Y we try to replace Y with
// 0 inside X and for X & Y we try to replace Y with -1 inside X.
// Return the simplified result of X if successful, and nullptr otherwise.
// If SimplifyOnly is true, no new instructions will be created.
static Value *simplifyAndOrWithOpReplaced(Value *V, Value *Op, Value *RepOp,
                                          bool SimplifyOnly,
                                          InstCombinerImpl &IC,
                                          unsigned Depth = 0) {
  if (Op == RepOp)
    return nullptr;

  if (V == Op)
    return RepOp;

  auto *I = dyn_cast<BinaryOperator>(V);
  if (!I || !I->isBitwiseLogicOp() || Depth >= 3)
    return nullptr;

  if (!I->hasOneUse())
    SimplifyOnly = true;

  Value *NewOp0 = simplifyAndOrWithOpReplaced(I->getOperand(0), Op, RepOp,
                                              SimplifyOnly, IC, Depth + 1);
  Value *NewOp1 = simplifyAndOrWithOpReplaced(I->getOperand(1), Op, RepOp,
                                              SimplifyOnly, IC, Depth + 1);
  if (!NewOp0 && !NewOp1)
    return nullptr;

  if (!NewOp0)
    NewOp0 = I->getOperand(0);
  if (!NewOp1)
    NewOp1 = I->getOperand(1);

  if (Value *Res = simplifyBinOp(I->getOpcode(), NewOp0, NewOp1,
                                 IC.getSimplifyQuery().getWithInstruction(I)))
    return Res;

  if (SimplifyOnly)
    return nullptr;
  return IC.Builder.CreateBinOp(I->getOpcode(), NewOp0, NewOp1);
}

/// Reassociate and/or expressions to see if we can fold the inner and/or ops.
/// TODO: Make this recursive; it's a little tricky because an arbitrary
/// number of and/or instructions might have to be created.
Value *InstCombinerImpl::reassociateBooleanAndOr(Value *LHS, Value *X, Value *Y,
                                                 Instruction &I, bool IsAnd,
                                                 bool RHSIsLogical) {
  Instruction::BinaryOps Opcode = IsAnd ? Instruction::And : Instruction::Or;
  // LHS bop (X lop Y) --> (LHS bop X) lop Y
  // LHS bop (X bop Y) --> (LHS bop X) bop Y
  if (Value *Res = foldBooleanAndOr(LHS, X, I, IsAnd, /*IsLogical=*/false))
    return RHSIsLogical ? Builder.CreateLogicalOp(Opcode, Res, Y)
                        : Builder.CreateBinOp(Opcode, Res, Y);
  // LHS bop (X bop Y) --> X bop (LHS bop Y)
  // LHS bop (X lop Y) --> X lop (LHS bop Y)
  if (Value *Res = foldBooleanAndOr(LHS, Y, I, IsAnd, /*IsLogical=*/false))
    return RHSIsLogical ? Builder.CreateLogicalOp(Opcode, X, Res)
                        : Builder.CreateBinOp(Opcode, X, Res);
  return nullptr;
}

// FIXME: We use commutative matchers (m_c_*) for some, but not all, matches
// here. We should standardize that construct where it is needed or choose some
// other way to ensure that commutated variants of patterns are not missed.
Instruction *InstCombinerImpl::visitAnd(BinaryOperator &I) {
  Type *Ty = I.getType();

  if (Value *V = simplifyAndInst(I.getOperand(0), I.getOperand(1),
                                 SQ.getWithInstruction(&I)))
    return replaceInstUsesWith(I, V);

  if (SimplifyAssociativeOrCommutative(I))
    return &I;

  if (Instruction *X = foldVectorBinop(I))
    return X;

  if (Instruction *Phi = foldBinopWithPhiOperands(I))
    return Phi;

  // See if we can simplify any instructions used by the instruction whose sole
  // purpose is to compute bits we don't care about.
  if (SimplifyDemandedInstructionBits(I))
    return &I;

  // Do this before using distributive laws to catch simple and/or/not patterns.
  if (Instruction *Xor = foldAndToXor(I, Builder))
    return Xor;

  if (Instruction *X = foldComplexAndOrPatterns(I, Builder))
    return X;

  // (A|B)&(A|C) -> A|(B&C) etc
  if (Value *V = foldUsingDistributiveLaws(I))
    return replaceInstUsesWith(I, V);

  if (Instruction *R = foldBinOpShiftWithShift(I))
    return R;

  Value *Op0 = I.getOperand(0), *Op1 = I.getOperand(1);

  Value *X, *Y;
  const APInt *C;
  if ((match(Op0, m_OneUse(m_LogicalShift(m_One(), m_Value(X)))) ||
       (match(Op0, m_OneUse(m_Shl(m_APInt(C), m_Value(X)))) && (*C)[0])) &&
      match(Op1, m_One())) {
    // (1 >> X) & 1 --> zext(X == 0)
    // (C << X) & 1 --> zext(X == 0), when C is odd
    Value *IsZero = Builder.CreateICmpEQ(X, ConstantInt::get(Ty, 0));
    return new ZExtInst(IsZero, Ty);
  }

  // (-(X & 1)) & Y --> (X & 1) == 0 ? 0 : Y
  Value *Neg;
  if (match(&I,
            m_c_And(m_CombineAnd(m_Value(Neg),
                                 m_OneUse(m_Neg(m_And(m_Value(), m_One())))),
                    m_Value(Y)))) {
    Value *Cmp = Builder.CreateIsNull(Neg);
    return SelectInst::Create(Cmp, ConstantInt::getNullValue(Ty), Y);
  }

  // Canonicalize:
  // (X +/- Y) & Y --> ~X & Y when Y is a power of 2.
  if (match(&I, m_c_And(m_Value(Y), m_OneUse(m_CombineOr(
                                        m_c_Add(m_Value(X), m_Deferred(Y)),
                                        m_Sub(m_Value(X), m_Deferred(Y)))))) &&
      isKnownToBeAPowerOfTwo(Y, /*OrZero*/ true, &I))
    return BinaryOperator::CreateAnd(Builder.CreateNot(X), Y);

  if (match(Op1, m_APInt(C))) {
    const APInt *XorC;
    if (match(Op0, m_OneUse(m_Xor(m_Value(X), m_APInt(XorC))))) {
      // (X ^ C1) & C2 --> (X & C2) ^ (C1&C2)
      Constant *NewC = ConstantInt::get(Ty, *C & *XorC);
      Value *And = Builder.CreateAnd(X, Op1);
      And->takeName(Op0);
      return BinaryOperator::CreateXor(And, NewC);
    }

    const APInt *OrC;
    if (match(Op0, m_OneUse(m_Or(m_Value(X), m_APInt(OrC))))) {
      // (X | C1) & C2 --> (X & C2^(C1&C2)) | (C1&C2)
      // NOTE: This reduces the number of bits set in the & mask, which
      // can expose opportunities for store narrowing for scalars.
      // NOTE: SimplifyDemandedBits should have already removed bits from C1
      // that aren't set in C2. Meaning we can replace (C1&C2) with C1 in
      // above, but this feels safer.
      APInt Together = *C & *OrC;
      Value *And = Builder.CreateAnd(X, ConstantInt::get(Ty, Together ^ *C));
      And->takeName(Op0);
      return BinaryOperator::CreateOr(And, ConstantInt::get(Ty, Together));
    }

    unsigned Width = Ty->getScalarSizeInBits();
    const APInt *ShiftC;
    if (match(Op0, m_OneUse(m_SExt(m_AShr(m_Value(X), m_APInt(ShiftC))))) &&
        ShiftC->ult(Width)) {
      if (*C == APInt::getLowBitsSet(Width, Width - ShiftC->getZExtValue())) {
        // We are clearing high bits that were potentially set by sext+ashr:
        // and (sext (ashr X, ShiftC)), C --> lshr (sext X), ShiftC
        Value *Sext = Builder.CreateSExt(X, Ty);
        Constant *ShAmtC = ConstantInt::get(Ty, ShiftC->zext(Width));
        return BinaryOperator::CreateLShr(Sext, ShAmtC);
      }
    }

    // If this 'and' clears the sign-bits added by ashr, replace with lshr:
    // and (ashr X, ShiftC), C --> lshr X, ShiftC
    if (match(Op0, m_AShr(m_Value(X), m_APInt(ShiftC))) && ShiftC->ult(Width) &&
        C->isMask(Width - ShiftC->getZExtValue()))
      return BinaryOperator::CreateLShr(X, ConstantInt::get(Ty, *ShiftC));

    const APInt *AddC;
    if (match(Op0, m_Add(m_Value(X), m_APInt(AddC)))) {
      // If we are masking the result of the add down to exactly one bit and
      // the constant we are adding has no bits set below that bit, then the
      // add is flipping a single bit. Example:
      // (X + 4) & 4 --> (X & 4) ^ 4
      if (Op0->hasOneUse() && C->isPowerOf2() && (*AddC & (*C - 1)) == 0) {
        assert((*C & *AddC) != 0 && "Expected common bit");
        Value *NewAnd = Builder.CreateAnd(X, Op1);
        return BinaryOperator::CreateXor(NewAnd, Op1);
      }
    }

    // ((C1 OP zext(X)) & C2) -> zext((C1 OP X) & C2) if C2 fits in the
    // bitwidth of X and OP behaves well when given trunc(C1) and X.
    auto isNarrowableBinOpcode = [](BinaryOperator *B) {
      switch (B->getOpcode()) {
      case Instruction::Xor:
      case Instruction::Or:
      case Instruction::Mul:
      case Instruction::Add:
      case Instruction::Sub:
        return true;
      default:
        return false;
      }
    };
    BinaryOperator *BO;
    if (match(Op0, m_OneUse(m_BinOp(BO))) && isNarrowableBinOpcode(BO)) {
      Instruction::BinaryOps BOpcode = BO->getOpcode();
      Value *X;
      const APInt *C1;
      // TODO: The one-use restrictions could be relaxed a little if the AND
      // is going to be removed.
      // Try to narrow the 'and' and a binop with constant operand:
      // and (bo (zext X), C1), C --> zext (and (bo X, TruncC1), TruncC)
      if (match(BO, m_c_BinOp(m_OneUse(m_ZExt(m_Value(X))), m_APInt(C1))) &&
          C->isIntN(X->getType()->getScalarSizeInBits())) {
        unsigned XWidth = X->getType()->getScalarSizeInBits();
        Constant *TruncC1 = ConstantInt::get(X->getType(), C1->trunc(XWidth));
        Value *BinOp = isa<ZExtInst>(BO->getOperand(0))
                           ? Builder.CreateBinOp(BOpcode, X, TruncC1)
                           : Builder.CreateBinOp(BOpcode, TruncC1, X);
        Constant *TruncC = ConstantInt::get(X->getType(), C->trunc(XWidth));
        Value *And = Builder.CreateAnd(BinOp, TruncC);
        return new ZExtInst(And, Ty);
      }

      // Similar to above: if the mask matches the zext input width, then the
      // 'and' can be eliminated, so we can truncate the other variable op:
      // and (bo (zext X), Y), C --> zext (bo X, (trunc Y))
      if (isa<Instruction>(BO->getOperand(0)) &&
          match(BO->getOperand(0), m_OneUse(m_ZExt(m_Value(X)))) &&
          C->isMask(X->getType()->getScalarSizeInBits())) {
        Y = BO->getOperand(1);
        Value *TrY = Builder.CreateTrunc(Y, X->getType(), Y->getName() + ".tr");
        Value *NewBO =
            Builder.CreateBinOp(BOpcode, X, TrY, BO->getName() + ".narrow");
        return new ZExtInst(NewBO, Ty);
      }
      // and (bo Y, (zext X)), C --> zext (bo (trunc Y), X)
      if (isa<Instruction>(BO->getOperand(1)) &&
          match(BO->getOperand(1), m_OneUse(m_ZExt(m_Value(X)))) &&
          C->isMask(X->getType()->getScalarSizeInBits())) {
        Y = BO->getOperand(0);
        Value *TrY = Builder.CreateTrunc(Y, X->getType(), Y->getName() + ".tr");
        Value *NewBO =
            Builder.CreateBinOp(BOpcode, TrY, X, BO->getName() + ".narrow");
        return new ZExtInst(NewBO, Ty);
      }
    }

    // This is intentionally placed after the narrowing transforms for
    // efficiency (transform directly to the narrow logic op if possible).
    // If the mask is only needed on one incoming arm, push the 'and' op up.
    if (match(Op0, m_OneUse(m_Xor(m_Value(X), m_Value(Y)))) ||
        match(Op0, m_OneUse(m_Or(m_Value(X), m_Value(Y))))) {
      APInt NotAndMask(~(*C));
      BinaryOperator::BinaryOps BinOp = cast<BinaryOperator>(Op0)->getOpcode();
      if (MaskedValueIsZero(X, NotAndMask, &I)) {
        // Not masking anything out for the LHS, move mask to RHS.
        // and ({x}or X, Y), C --> {x}or X, (and Y, C)
        Value *NewRHS = Builder.CreateAnd(Y, Op1, Y->getName() + ".masked");
        return BinaryOperator::Create(BinOp, X, NewRHS);
      }
      if (!isa<Constant>(Y) && MaskedValueIsZero(Y, NotAndMask, &I)) {
        // Not masking anything out for the RHS, move mask to LHS.
        // and ({x}or X, Y), C --> {x}or (and X, C), Y
        Value *NewLHS = Builder.CreateAnd(X, Op1, X->getName() + ".masked");
        return BinaryOperator::Create(BinOp, NewLHS, Y);
      }
    }

    // When the mask is a power-of-2 constant and op0 is a shifted-power-of-2
    // constant, test if the shift amount equals the offset bit index:
    // (ShiftC << X) & C --> X == (log2(C) - log2(ShiftC)) ? C : 0
    // (ShiftC >> X) & C --> X == (log2(ShiftC) - log2(C)) ? C : 0
    if (C->isPowerOf2() &&
        match(Op0, m_OneUse(m_LogicalShift(m_Power2(ShiftC), m_Value(X))))) {
      int Log2ShiftC = ShiftC->exactLogBase2();
      int Log2C = C->exactLogBase2();
      bool IsShiftLeft =
         cast<BinaryOperator>(Op0)->getOpcode() == Instruction::Shl;
      int BitNum = IsShiftLeft ? Log2C - Log2ShiftC : Log2ShiftC - Log2C;
      assert(BitNum >= 0 && "Expected demanded bits to handle impossible mask");
      Value *Cmp = Builder.CreateICmpEQ(X, ConstantInt::get(Ty, BitNum));
      return SelectInst::Create(Cmp, ConstantInt::get(Ty, *C),
                                ConstantInt::getNullValue(Ty));
    }

    Constant *C1, *C2;
    const APInt *C3 = C;
    Value *X;
    if (C3->isPowerOf2()) {
      Constant *Log2C3 = ConstantInt::get(Ty, C3->countr_zero());
      if (match(Op0, m_OneUse(m_LShr(m_Shl(m_ImmConstant(C1), m_Value(X)),
                                     m_ImmConstant(C2)))) &&
          match(C1, m_Power2())) {
        Constant *Log2C1 = ConstantExpr::getExactLogBase2(C1);
        Constant *LshrC = ConstantExpr::getAdd(C2, Log2C3);
        KnownBits KnownLShrc = computeKnownBits(LshrC, nullptr);
        if (KnownLShrc.getMaxValue().ult(Width)) {
          // iff C1,C3 is pow2 and C2 + cttz(C3) < BitWidth:
          // ((C1 << X) >> C2) & C3 -> X == (cttz(C3)+C2-cttz(C1)) ? C3 : 0
          Constant *CmpC = ConstantExpr::getSub(LshrC, Log2C1);
          Value *Cmp = Builder.CreateICmpEQ(X, CmpC);
          return SelectInst::Create(Cmp, ConstantInt::get(Ty, *C3),
                                    ConstantInt::getNullValue(Ty));
        }
      }

      if (match(Op0, m_OneUse(m_Shl(m_LShr(m_ImmConstant(C1), m_Value(X)),
                                    m_ImmConstant(C2)))) &&
          match(C1, m_Power2())) {
        Constant *Log2C1 = ConstantExpr::getExactLogBase2(C1);
        Constant *Cmp =
            ConstantFoldCompareInstOperands(ICmpInst::ICMP_ULT, Log2C3, C2, DL);
        if (Cmp && Cmp->isZeroValue()) {
          // iff C1,C3 is pow2 and Log2(C3) >= C2:
          // ((C1 >> X) << C2) & C3 -> X == (cttz(C1)+C2-cttz(C3)) ? C3 : 0
          Constant *ShlC = ConstantExpr::getAdd(C2, Log2C1);
          Constant *CmpC = ConstantExpr::getSub(ShlC, Log2C3);
          Value *Cmp = Builder.CreateICmpEQ(X, CmpC);
          return SelectInst::Create(Cmp, ConstantInt::get(Ty, *C3),
                                    ConstantInt::getNullValue(Ty));
        }
      }
    }
  }

  // If we are clearing the sign bit of a floating-point value, convert this to
  // fabs, then cast back to integer.
  //
  // This is a generous interpretation for noimplicitfloat, this is not a true
  // floating-point operation.
  //
  // Assumes any IEEE-represented type has the sign bit in the high bit.
  // TODO: Unify with APInt matcher. This version allows undef unlike m_APInt
  Value *CastOp;
  if (match(Op0, m_ElementWiseBitCast(m_Value(CastOp))) &&
      match(Op1, m_MaxSignedValue()) &&
      !Builder.GetInsertBlock()->getParent()->hasFnAttribute(
          Attribute::NoImplicitFloat)) {
    Type *EltTy = CastOp->getType()->getScalarType();
    if (EltTy->isFloatingPointTy() &&
        APFloat::hasSignBitInMSB(EltTy->getFltSemantics())) {
      Value *FAbs = Builder.CreateUnaryIntrinsic(Intrinsic::fabs, CastOp);
      return new BitCastInst(FAbs, I.getType());
    }
  }

  // and(shl(zext(X), Y), SignMask) -> and(sext(X), SignMask)
  // where Y is a valid shift amount.
  if (match(&I, m_And(m_OneUse(m_Shl(m_ZExt(m_Value(X)), m_Value(Y))),
                      m_SignMask())) &&
      match(Y, m_SpecificInt_ICMP(
                   ICmpInst::Predicate::ICMP_EQ,
                   APInt(Ty->getScalarSizeInBits(),
                         Ty->getScalarSizeInBits() -
                             X->getType()->getScalarSizeInBits())))) {
    auto *SExt = Builder.CreateSExt(X, Ty, X->getName() + ".signext");
    return BinaryOperator::CreateAnd(SExt, Op1);
  }

  if (Instruction *Z = narrowMaskedBinOp(I))
    return Z;

  if (I.getType()->isIntOrIntVectorTy(1)) {
    if (auto *SI0 = dyn_cast<SelectInst>(Op0)) {
      if (auto *R =
              foldAndOrOfSelectUsingImpliedCond(Op1, *SI0, /* IsAnd */ true))
        return R;
    }
    if (auto *SI1 = dyn_cast<SelectInst>(Op1)) {
      if (auto *R =
              foldAndOrOfSelectUsingImpliedCond(Op0, *SI1, /* IsAnd */ true))
        return R;
    }
  }

  if (Instruction *FoldedLogic = foldBinOpIntoSelectOrPhi(I))
    return FoldedLogic;

  if (Instruction *DeMorgan = matchDeMorgansLaws(I, *this))
    return DeMorgan;

  {
    Value *A, *B, *C;
    // A & ~(A ^ B) --> A & B
    if (match(Op1, m_Not(m_c_Xor(m_Specific(Op0), m_Value(B)))))
      return BinaryOperator::CreateAnd(Op0, B);
    // ~(A ^ B) & A --> A & B
    if (match(Op0, m_Not(m_c_Xor(m_Specific(Op1), m_Value(B)))))
      return BinaryOperator::CreateAnd(Op1, B);

    // (A ^ B) & ((B ^ C) ^ A) -> (A ^ B) & ~C
    if (match(Op0, m_Xor(m_Value(A), m_Value(B))) &&
        match(Op1, m_Xor(m_Xor(m_Specific(B), m_Value(C)), m_Specific(A)))) {
      Value *NotC = Op1->hasOneUse()
                        ? Builder.CreateNot(C)
                        : getFreelyInverted(C, C->hasOneUse(), &Builder);
      if (NotC != nullptr)
        return BinaryOperator::CreateAnd(Op0, NotC);
    }

    // ((A ^ C) ^ B) & (B ^ A) -> (B ^ A) & ~C
    if (match(Op0, m_Xor(m_Xor(m_Value(A), m_Value(C)), m_Value(B))) &&
        match(Op1, m_Xor(m_Specific(B), m_Specific(A)))) {
      Value *NotC = Op0->hasOneUse()
                        ? Builder.CreateNot(C)
                        : getFreelyInverted(C, C->hasOneUse(), &Builder);
      if (NotC != nullptr)
        return BinaryOperator::CreateAnd(Op1, Builder.CreateNot(C));
    }

    // (A | B) & (~A ^ B) -> A & B
    // (A | B) & (B ^ ~A) -> A & B
    // (B | A) & (~A ^ B) -> A & B
    // (B | A) & (B ^ ~A) -> A & B
    if (match(Op1, m_c_Xor(m_Not(m_Value(A)), m_Value(B))) &&
        match(Op0, m_c_Or(m_Specific(A), m_Specific(B))))
      return BinaryOperator::CreateAnd(A, B);

    // (~A ^ B) & (A | B) -> A & B
    // (~A ^ B) & (B | A) -> A & B
    // (B ^ ~A) & (A | B) -> A & B
    // (B ^ ~A) & (B | A) -> A & B
    if (match(Op0, m_c_Xor(m_Not(m_Value(A)), m_Value(B))) &&
        match(Op1, m_c_Or(m_Specific(A), m_Specific(B))))
      return BinaryOperator::CreateAnd(A, B);

    // (~A | B) & (A ^ B) -> ~A & B
    // (~A | B) & (B ^ A) -> ~A & B
    // (B | ~A) & (A ^ B) -> ~A & B
    // (B | ~A) & (B ^ A) -> ~A & B
    if (match(Op0, m_c_Or(m_Not(m_Value(A)), m_Value(B))) &&
        match(Op1, m_c_Xor(m_Specific(A), m_Specific(B))))
      return BinaryOperator::CreateAnd(Builder.CreateNot(A), B);

    // (A ^ B) & (~A | B) -> ~A & B
    // (B ^ A) & (~A | B) -> ~A & B
    // (A ^ B) & (B | ~A) -> ~A & B
    // (B ^ A) & (B | ~A) -> ~A & B
    if (match(Op1, m_c_Or(m_Not(m_Value(A)), m_Value(B))) &&
        match(Op0, m_c_Xor(m_Specific(A), m_Specific(B))))
      return BinaryOperator::CreateAnd(Builder.CreateNot(A), B);
  }

  if (Value *Res =
          foldBooleanAndOr(Op0, Op1, I, /*IsAnd=*/true, /*IsLogical=*/false))
    return replaceInstUsesWith(I, Res);

  if (match(Op1, m_OneUse(m_LogicalAnd(m_Value(X), m_Value(Y))))) {
    bool IsLogical = isa<SelectInst>(Op1);
    if (auto *V = reassociateBooleanAndOr(Op0, X, Y, I, /*IsAnd=*/true,
                                          /*RHSIsLogical=*/IsLogical))
      return replaceInstUsesWith(I, V);
  }
  if (match(Op0, m_OneUse(m_LogicalAnd(m_Value(X), m_Value(Y))))) {
    bool IsLogical = isa<SelectInst>(Op0);
    if (auto *V = reassociateBooleanAndOr(Op1, X, Y, I, /*IsAnd=*/true,
                                          /*RHSIsLogical=*/IsLogical))
      return replaceInstUsesWith(I, V);
  }

  if (Instruction *FoldedFCmps = reassociateFCmps(I, Builder))
    return FoldedFCmps;

  if (Instruction *CastedAnd = foldCastedBitwiseLogic(I))
    return CastedAnd;

  if (Instruction *Sel = foldBinopOfSextBoolToSelect(I))
    return Sel;

  // and(sext(A), B) / and(B, sext(A)) --> A ? B : 0, where A is i1 or <N x i1>.
  // TODO: Move this into foldBinopOfSextBoolToSelect as a more generalized fold
  //       with binop identity constant. But creating a select with non-constant
  //       arm may not be reversible due to poison semantics. Is that a good
  //       canonicalization?
  Value *A, *B;
  if (match(&I, m_c_And(m_SExt(m_Value(A)), m_Value(B))) &&
      A->getType()->isIntOrIntVectorTy(1))
    return SelectInst::Create(A, B, Constant::getNullValue(Ty));

  // Similarly, a 'not' of the bool translates to a swap of the select arms:
  // ~sext(A) & B / B & ~sext(A) --> A ? 0 : B
  if (match(&I, m_c_And(m_Not(m_SExt(m_Value(A))), m_Value(B))) &&
      A->getType()->isIntOrIntVectorTy(1))
    return SelectInst::Create(A, Constant::getNullValue(Ty), B);

  // and(zext(A), B) -> A ? (B & 1) : 0
  if (match(&I, m_c_And(m_OneUse(m_ZExt(m_Value(A))), m_Value(B))) &&
      A->getType()->isIntOrIntVectorTy(1))
    return SelectInst::Create(A, Builder.CreateAnd(B, ConstantInt::get(Ty, 1)),
                              Constant::getNullValue(Ty));

  // (-1 + A) & B --> A ? 0 : B where A is 0/1.
  if (match(&I, m_c_And(m_OneUse(m_Add(m_ZExtOrSelf(m_Value(A)), m_AllOnes())),
                        m_Value(B)))) {
    if (A->getType()->isIntOrIntVectorTy(1))
      return SelectInst::Create(A, Constant::getNullValue(Ty), B);
    if (computeKnownBits(A, &I).countMaxActiveBits() <= 1) {
      return SelectInst::Create(
          Builder.CreateICmpEQ(A, Constant::getNullValue(A->getType())), B,
          Constant::getNullValue(Ty));
    }
  }

  // (iN X s>> (N-1)) & Y --> (X s< 0) ? Y : 0 -- with optional sext
  if (match(&I, m_c_And(m_OneUse(m_SExtOrSelf(
                            m_AShr(m_Value(X), m_APIntAllowPoison(C)))),
                        m_Value(Y))) &&
      *C == X->getType()->getScalarSizeInBits() - 1) {
    Value *IsNeg = Builder.CreateIsNeg(X, "isneg");
    return SelectInst::Create(IsNeg, Y, ConstantInt::getNullValue(Ty));
  }
  // If there's a 'not' of the shifted value, swap the select operands:
  // ~(iN X s>> (N-1)) & Y --> (X s< 0) ? 0 : Y -- with optional sext
  if (match(&I, m_c_And(m_OneUse(m_SExtOrSelf(
                            m_Not(m_AShr(m_Value(X), m_APIntAllowPoison(C))))),
                        m_Value(Y))) &&
      *C == X->getType()->getScalarSizeInBits() - 1) {
    Value *IsNeg = Builder.CreateIsNeg(X, "isneg");
    return SelectInst::Create(IsNeg, ConstantInt::getNullValue(Ty), Y);
  }

  // (~x) & y  -->  ~(x | (~y))  iff that gets rid of inversions
  if (sinkNotIntoOtherHandOfLogicalOp(I))
    return &I;

  // An and recurrence w/loop invariant step is equivelent to (and start, step)
  PHINode *PN = nullptr;
  Value *Start = nullptr, *Step = nullptr;
  if (matchSimpleRecurrence(&I, PN, Start, Step) && DT.dominates(Step, PN))
    return replaceInstUsesWith(I, Builder.CreateAnd(Start, Step));

  if (Instruction *R = reassociateForUses(I, Builder))
    return R;

  if (Instruction *Canonicalized = canonicalizeLogicFirst(I, Builder))
    return Canonicalized;

  if (Instruction *Folded = foldLogicOfIsFPClass(I, Op0, Op1))
    return Folded;

  if (Instruction *Res = foldBinOpOfDisplacedShifts(I))
    return Res;

  if (Instruction *Res = foldBitwiseLogicWithIntrinsics(I, Builder))
    return Res;

  if (Value *V =
          simplifyAndOrWithOpReplaced(Op0, Op1, Constant::getAllOnesValue(Ty),
                                      /*SimplifyOnly*/ false, *this))
    return BinaryOperator::CreateAnd(V, Op1);
  if (Value *V =
          simplifyAndOrWithOpReplaced(Op1, Op0, Constant::getAllOnesValue(Ty),
                                      /*SimplifyOnly*/ false, *this))
    return BinaryOperator::CreateAnd(Op0, V);

  return nullptr;
}

Instruction *InstCombinerImpl::matchBSwapOrBitReverse(Instruction &I,
                                                      bool MatchBSwaps,
                                                      bool MatchBitReversals) {
  SmallVector<Instruction *, 4> Insts;
  if (!recognizeBSwapOrBitReverseIdiom(&I, MatchBSwaps, MatchBitReversals,
                                       Insts))
    return nullptr;
  Instruction *LastInst = Insts.pop_back_val();
  LastInst->removeFromParent();

  for (auto *Inst : Insts) {
    Inst->setDebugLoc(I.getDebugLoc());
    Worklist.push(Inst);
  }
  return LastInst;
}

std::optional<std::pair<Intrinsic::ID, SmallVector<Value *, 3>>>
InstCombinerImpl::convertOrOfShiftsToFunnelShift(Instruction &Or) {
  // TODO: Can we reduce the code duplication between this and the related
  // rotate matching code under visitSelect and visitTrunc?
  assert(Or.getOpcode() == BinaryOperator::Or && "Expecting or instruction");

  unsigned Width = Or.getType()->getScalarSizeInBits();

  Instruction *Or0, *Or1;
  if (!match(Or.getOperand(0), m_Instruction(Or0)) ||
      !match(Or.getOperand(1), m_Instruction(Or1)))
    return std::nullopt;

  bool IsFshl = true; // Sub on LSHR.
  SmallVector<Value *, 3> FShiftArgs;

  // First, find an or'd pair of opposite shifts:
  // or (lshr ShVal0, ShAmt0), (shl ShVal1, ShAmt1)
  if (isa<BinaryOperator>(Or0) && isa<BinaryOperator>(Or1)) {
    Value *ShVal0, *ShVal1, *ShAmt0, *ShAmt1;
    if (!match(Or0,
               m_OneUse(m_LogicalShift(m_Value(ShVal0), m_Value(ShAmt0)))) ||
        !match(Or1,
               m_OneUse(m_LogicalShift(m_Value(ShVal1), m_Value(ShAmt1)))) ||
        Or0->getOpcode() == Or1->getOpcode())
      return std::nullopt;

    // Canonicalize to or(shl(ShVal0, ShAmt0), lshr(ShVal1, ShAmt1)).
    if (Or0->getOpcode() == BinaryOperator::LShr) {
      std::swap(Or0, Or1);
      std::swap(ShVal0, ShVal1);
      std::swap(ShAmt0, ShAmt1);
    }
    assert(Or0->getOpcode() == BinaryOperator::Shl &&
           Or1->getOpcode() == BinaryOperator::LShr &&
           "Illegal or(shift,shift) pair");

    // Match the shift amount operands for a funnel shift pattern. This always
    // matches a subtraction on the R operand.
    auto matchShiftAmount = [&](Value *L, Value *R, unsigned Width) -> Value * {
      // Check for constant shift amounts that sum to the bitwidth.
      const APInt *LI, *RI;
      if (match(L, m_APIntAllowPoison(LI)) && match(R, m_APIntAllowPoison(RI)))
        if (LI->ult(Width) && RI->ult(Width) && (*LI + *RI) == Width)
          return ConstantInt::get(L->getType(), *LI);

      Constant *LC, *RC;
      if (match(L, m_Constant(LC)) && match(R, m_Constant(RC)) &&
          match(L,
                m_SpecificInt_ICMP(ICmpInst::ICMP_ULT, APInt(Width, Width))) &&
          match(R,
                m_SpecificInt_ICMP(ICmpInst::ICMP_ULT, APInt(Width, Width))) &&
          match(ConstantExpr::getAdd(LC, RC), m_SpecificIntAllowPoison(Width)))
        return ConstantExpr::mergeUndefsWith(LC, RC);

      // (shl ShVal, X) | (lshr ShVal, (Width - x)) iff X < Width.
      // We limit this to X < Width in case the backend re-expands the
      // intrinsic, and has to reintroduce a shift modulo operation (InstCombine
      // might remove it after this fold). This still doesn't guarantee that the
      // final codegen will match this original pattern.
      if (match(R, m_OneUse(m_Sub(m_SpecificInt(Width), m_Specific(L))))) {
        KnownBits KnownL = computeKnownBits(L, &Or);
        return KnownL.getMaxValue().ult(Width) ? L : nullptr;
      }

      // For non-constant cases, the following patterns currently only work for
      // rotation patterns.
      // TODO: Add general funnel-shift compatible patterns.
      if (ShVal0 != ShVal1)
        return nullptr;

      // For non-constant cases we don't support non-pow2 shift masks.
      // TODO: Is it worth matching urem as well?
      if (!isPowerOf2_32(Width))
        return nullptr;

      // The shift amount may be masked with negation:
      // (shl ShVal, (X & (Width - 1))) | (lshr ShVal, ((-X) & (Width - 1)))
      Value *X;
      unsigned Mask = Width - 1;
      if (match(L, m_And(m_Value(X), m_SpecificInt(Mask))) &&
          match(R, m_And(m_Neg(m_Specific(X)), m_SpecificInt(Mask))))
        return X;

      // (shl ShVal, X) | (lshr ShVal, ((-X) & (Width - 1)))
      if (match(R, m_And(m_Neg(m_Specific(L)), m_SpecificInt(Mask))))
        return L;

      // Similar to above, but the shift amount may be extended after masking,
      // so return the extended value as the parameter for the intrinsic.
      if (match(L, m_ZExt(m_And(m_Value(X), m_SpecificInt(Mask)))) &&
          match(R,
                m_And(m_Neg(m_ZExt(m_And(m_Specific(X), m_SpecificInt(Mask)))),
                      m_SpecificInt(Mask))))
        return L;

      if (match(L, m_ZExt(m_And(m_Value(X), m_SpecificInt(Mask)))) &&
          match(R, m_ZExt(m_And(m_Neg(m_Specific(X)), m_SpecificInt(Mask)))))
        return L;

      return nullptr;
    };

    Value *ShAmt = matchShiftAmount(ShAmt0, ShAmt1, Width);
    if (!ShAmt) {
      ShAmt = matchShiftAmount(ShAmt1, ShAmt0, Width);
      IsFshl = false; // Sub on SHL.
    }
    if (!ShAmt)
      return std::nullopt;

    FShiftArgs = {ShVal0, ShVal1, ShAmt};
  } else if (isa<ZExtInst>(Or0) || isa<ZExtInst>(Or1)) {
    // If there are two 'or' instructions concat variables in opposite order:
    //
    // Slot1 and Slot2 are all zero bits.
    // | Slot1 | Low | Slot2 | High |
    // LowHigh = or (shl (zext Low), ZextLowShlAmt), (zext High)
    // | Slot2 | High | Slot1 | Low |
    // HighLow = or (shl (zext High), ZextHighShlAmt), (zext Low)
    //
    // the latter 'or' can be safely convert to
    // -> HighLow = fshl LowHigh, LowHigh, ZextHighShlAmt
    // if ZextLowShlAmt + ZextHighShlAmt == Width.
    if (!isa<ZExtInst>(Or1))
      std::swap(Or0, Or1);

    Value *High, *ZextHigh, *Low;
    const APInt *ZextHighShlAmt;
    if (!match(Or0,
               m_OneUse(m_Shl(m_Value(ZextHigh), m_APInt(ZextHighShlAmt)))))
      return std::nullopt;

    if (!match(Or1, m_ZExt(m_Value(Low))) ||
        !match(ZextHigh, m_ZExt(m_Value(High))))
      return std::nullopt;

    unsigned HighSize = High->getType()->getScalarSizeInBits();
    unsigned LowSize = Low->getType()->getScalarSizeInBits();
    // Make sure High does not overlap with Low and most significant bits of
    // High aren't shifted out.
    if (ZextHighShlAmt->ult(LowSize) || ZextHighShlAmt->ugt(Width - HighSize))
      return std::nullopt;

    for (User *U : ZextHigh->users()) {
      Value *X, *Y;
      if (!match(U, m_Or(m_Value(X), m_Value(Y))))
        continue;

      if (!isa<ZExtInst>(Y))
        std::swap(X, Y);

      const APInt *ZextLowShlAmt;
      if (!match(X, m_Shl(m_Specific(Or1), m_APInt(ZextLowShlAmt))) ||
          !match(Y, m_Specific(ZextHigh)) || !DT.dominates(U, &Or))
        continue;

      // HighLow is good concat. If sum of two shifts amount equals to Width,
      // LowHigh must also be a good concat.
      if (*ZextLowShlAmt + *ZextHighShlAmt != Width)
        continue;

      // Low must not overlap with High and most significant bits of Low must
      // not be shifted out.
      assert(ZextLowShlAmt->uge(HighSize) &&
             ZextLowShlAmt->ule(Width - LowSize) && "Invalid concat");

      FShiftArgs = {U, U, ConstantInt::get(Or0->getType(), *ZextHighShlAmt)};
      break;
    }
  }

  if (FShiftArgs.empty())
    return std::nullopt;

  Intrinsic::ID IID = IsFshl ? Intrinsic::fshl : Intrinsic::fshr;
  return std::make_pair(IID, FShiftArgs);
}

/// Match UB-safe variants of the funnel shift intrinsic.
static Instruction *matchFunnelShift(Instruction &Or, InstCombinerImpl &IC) {
  if (auto Opt = IC.convertOrOfShiftsToFunnelShift(Or)) {
    auto [IID, FShiftArgs] = *Opt;
    Function *F =
        Intrinsic::getOrInsertDeclaration(Or.getModule(), IID, Or.getType());
    return CallInst::Create(F, FShiftArgs);
  }

  return nullptr;
}

/// Attempt to combine or(zext(x),shl(zext(y),bw/2) concat packing patterns.
static Value *matchOrConcat(Instruction &Or, InstCombiner::BuilderTy &Builder) {
  assert(Or.getOpcode() == Instruction::Or && "bswap requires an 'or'");
  Value *Op0 = Or.getOperand(0), *Op1 = Or.getOperand(1);
  Type *Ty = Or.getType();

  unsigned Width = Ty->getScalarSizeInBits();
  if ((Width & 1) != 0)
    return nullptr;
  unsigned HalfWidth = Width / 2;

  // Canonicalize zext (lower half) to LHS.
  if (!isa<ZExtInst>(Op0))
    std::swap(Op0, Op1);

  // Find lower/upper half.
  Value *LowerSrc, *ShlVal, *UpperSrc;
  const APInt *C;
  if (!match(Op0, m_OneUse(m_ZExt(m_Value(LowerSrc)))) ||
      !match(Op1, m_OneUse(m_Shl(m_Value(ShlVal), m_APInt(C)))) ||
      !match(ShlVal, m_OneUse(m_ZExt(m_Value(UpperSrc)))))
    return nullptr;
  if (*C != HalfWidth || LowerSrc->getType() != UpperSrc->getType() ||
      LowerSrc->getType()->getScalarSizeInBits() != HalfWidth)
    return nullptr;

  auto ConcatIntrinsicCalls = [&](Intrinsic::ID id, Value *Lo, Value *Hi) {
    Value *NewLower = Builder.CreateZExt(Lo, Ty);
    Value *NewUpper = Builder.CreateZExt(Hi, Ty);
    NewUpper = Builder.CreateShl(NewUpper, HalfWidth);
    Value *BinOp = Builder.CreateOr(NewLower, NewUpper);
    return Builder.CreateIntrinsic(id, Ty, BinOp);
  };

  // BSWAP: Push the concat down, swapping the lower/upper sources.
  // concat(bswap(x),bswap(y)) -> bswap(concat(x,y))
  Value *LowerBSwap, *UpperBSwap;
  if (match(LowerSrc, m_BSwap(m_Value(LowerBSwap))) &&
      match(UpperSrc, m_BSwap(m_Value(UpperBSwap))))
    return ConcatIntrinsicCalls(Intrinsic::bswap, UpperBSwap, LowerBSwap);

  // BITREVERSE: Push the concat down, swapping the lower/upper sources.
  // concat(bitreverse(x),bitreverse(y)) -> bitreverse(concat(x,y))
  Value *LowerBRev, *UpperBRev;
  if (match(LowerSrc, m_BitReverse(m_Value(LowerBRev))) &&
      match(UpperSrc, m_BitReverse(m_Value(UpperBRev))))
    return ConcatIntrinsicCalls(Intrinsic::bitreverse, UpperBRev, LowerBRev);

  // iX ext split: extending or(zext(x),shl(zext(y),bw/2) pattern
  // to consume sext/ashr:
  // or(zext(sext(x)),shl(zext(sext(ashr(x,xbw-1))),bw/2)
  // or(zext(x),shl(zext(ashr(x,xbw-1)),bw/2)
  Value *X;
  if (match(LowerSrc, m_SExtOrSelf(m_Value(X))) &&
      match(UpperSrc,
            m_SExtOrSelf(m_AShr(
                m_Specific(X),
                m_SpecificInt(X->getType()->getScalarSizeInBits() - 1)))))
    return Builder.CreateSExt(X, Ty);

  return nullptr;
}

/// If all elements of two constant vectors are 0/-1 and inverses, return true.
static bool areInverseVectorBitmasks(Constant *C1, Constant *C2) {
  unsigned NumElts = cast<FixedVectorType>(C1->getType())->getNumElements();
  for (unsigned i = 0; i != NumElts; ++i) {
    Constant *EltC1 = C1->getAggregateElement(i);
    Constant *EltC2 = C2->getAggregateElement(i);
    if (!EltC1 || !EltC2)
      return false;

    // One element must be all ones, and the other must be all zeros.
    if (!((match(EltC1, m_Zero()) && match(EltC2, m_AllOnes())) ||
          (match(EltC2, m_Zero()) && match(EltC1, m_AllOnes()))))
      return false;
  }
  return true;
}

/// We have an expression of the form (A & C) | (B & D). If A is a scalar or
/// vector composed of all-zeros or all-ones values and is the bitwise 'not' of
/// B, it can be used as the condition operand of a select instruction.
/// We will detect (A & C) | ~(B | D) when the flag ABIsTheSame enabled.
Value *InstCombinerImpl::getSelectCondition(Value *A, Value *B,
                                            bool ABIsTheSame) {
  // We may have peeked through bitcasts in the caller.
  // Exit immediately if we don't have (vector) integer types.
  Type *Ty = A->getType();
  if (!Ty->isIntOrIntVectorTy() || !B->getType()->isIntOrIntVectorTy())
    return nullptr;

  // If A is the 'not' operand of B and has enough signbits, we have our answer.
  if (ABIsTheSame ? (A == B) : match(B, m_Not(m_Specific(A)))) {
    // If these are scalars or vectors of i1, A can be used directly.
    if (Ty->isIntOrIntVectorTy(1))
      return A;

    // If we look through a vector bitcast, the caller will bitcast the operands
    // to match the condition's number of bits (N x i1).
    // To make this poison-safe, disallow bitcast from wide element to narrow
    // element. That could allow poison in lanes where it was not present in the
    // original code.
    A = peekThroughBitcast(A);
    if (A->getType()->isIntOrIntVectorTy()) {
      unsigned NumSignBits = ComputeNumSignBits(A);
      if (NumSignBits == A->getType()->getScalarSizeInBits() &&
          NumSignBits <= Ty->getScalarSizeInBits())
        return Builder.CreateTrunc(A, CmpInst::makeCmpResultType(A->getType()));
    }
    return nullptr;
  }

  // TODO: add support for sext and constant case
  if (ABIsTheSame)
    return nullptr;

  // If both operands are constants, see if the constants are inverse bitmasks.
  Constant *AConst, *BConst;
  if (match(A, m_Constant(AConst)) && match(B, m_Constant(BConst)))
    if (AConst == ConstantExpr::getNot(BConst) &&
        ComputeNumSignBits(A) == Ty->getScalarSizeInBits())
      return Builder.CreateZExtOrTrunc(A, CmpInst::makeCmpResultType(Ty));

  // Look for more complex patterns. The 'not' op may be hidden behind various
  // casts. Look through sexts and bitcasts to find the booleans.
  Value *Cond;
  Value *NotB;
  if (match(A, m_SExt(m_Value(Cond))) &&
      Cond->getType()->isIntOrIntVectorTy(1)) {
    // A = sext i1 Cond; B = sext (not (i1 Cond))
    if (match(B, m_SExt(m_Not(m_Specific(Cond)))))
      return Cond;

    // A = sext i1 Cond; B = not ({bitcast} (sext (i1 Cond)))
    // TODO: The one-use checks are unnecessary or misplaced. If the caller
    //       checked for uses on logic ops/casts, that should be enough to
    //       make this transform worthwhile.
    if (match(B, m_OneUse(m_Not(m_Value(NotB))))) {
      NotB = peekThroughBitcast(NotB, true);
      if (match(NotB, m_SExt(m_Specific(Cond))))
        return Cond;
    }
  }

  // All scalar (and most vector) possibilities should be handled now.
  // Try more matches that only apply to non-splat constant vectors.
  if (!Ty->isVectorTy())
    return nullptr;

  // If both operands are xor'd with constants using the same sexted boolean
  // operand, see if the constants are inverse bitmasks.
  // TODO: Use ConstantExpr::getNot()?
  if (match(A, (m_Xor(m_SExt(m_Value(Cond)), m_Constant(AConst)))) &&
      match(B, (m_Xor(m_SExt(m_Specific(Cond)), m_Constant(BConst)))) &&
      Cond->getType()->isIntOrIntVectorTy(1) &&
      areInverseVectorBitmasks(AConst, BConst)) {
    AConst = ConstantExpr::getTrunc(AConst, CmpInst::makeCmpResultType(Ty));
    return Builder.CreateXor(Cond, AConst);
  }
  return nullptr;
}

/// We have an expression of the form (A & B) | (C & D). Try to simplify this
/// to "A' ? B : D", where A' is a boolean or vector of booleans.
/// When InvertFalseVal is set to true, we try to match the pattern
/// where we have peeked through a 'not' op and A and C are the same:
/// (A & B) | ~(A | D) --> (A & B) | (~A & ~D) --> A' ? B : ~D
Value *InstCombinerImpl::matchSelectFromAndOr(Value *A, Value *B, Value *C,
                                              Value *D, bool InvertFalseVal) {
  // The potential condition of the select may be bitcasted. In that case, look
  // through its bitcast and the corresponding bitcast of the 'not' condition.
  Type *OrigType = A->getType();
  A = peekThroughBitcast(A, true);
  C = peekThroughBitcast(C, true);
  if (Value *Cond = getSelectCondition(A, C, InvertFalseVal)) {
    // ((bc Cond) & B) | ((bc ~Cond) & D) --> bc (select Cond, (bc B), (bc D))
    // If this is a vector, we may need to cast to match the condition's length.
    // The bitcasts will either all exist or all not exist. The builder will
    // not create unnecessary casts if the types already match.
    Type *SelTy = A->getType();
    if (auto *VecTy = dyn_cast<VectorType>(Cond->getType())) {
      // For a fixed or scalable vector get N from <{vscale x} N x iM>
      unsigned Elts = VecTy->getElementCount().getKnownMinValue();
      // For a fixed or scalable vector, get the size in bits of N x iM; for a
      // scalar this is just M.
      unsigned SelEltSize = SelTy->getPrimitiveSizeInBits().getKnownMinValue();
      Type *EltTy = Builder.getIntNTy(SelEltSize / Elts);
      SelTy = VectorType::get(EltTy, VecTy->getElementCount());
    }
    Value *BitcastB = Builder.CreateBitCast(B, SelTy);
    if (InvertFalseVal)
      D = Builder.CreateNot(D);
    Value *BitcastD = Builder.CreateBitCast(D, SelTy);
    Value *Select = Builder.CreateSelect(Cond, BitcastB, BitcastD);
    return Builder.CreateBitCast(Select, OrigType);
  }

  return nullptr;
}

// (icmp eq X, C) | (icmp ult Other, (X - C)) -> (icmp ule Other, (X - (C + 1)))
// (icmp ne X, C) & (icmp uge Other, (X - C)) -> (icmp ugt Other, (X - (C + 1)))
static Value *foldAndOrOfICmpEqConstantAndICmp(ICmpInst *LHS, ICmpInst *RHS,
                                               bool IsAnd, bool IsLogical,
                                               IRBuilderBase &Builder) {
  Value *LHS0 = LHS->getOperand(0);
  Value *RHS0 = RHS->getOperand(0);
  Value *RHS1 = RHS->getOperand(1);

  ICmpInst::Predicate LPred =
      IsAnd ? LHS->getInversePredicate() : LHS->getPredicate();
  ICmpInst::Predicate RPred =
      IsAnd ? RHS->getInversePredicate() : RHS->getPredicate();

  const APInt *CInt;
  if (LPred != ICmpInst::ICMP_EQ ||
      !match(LHS->getOperand(1), m_APIntAllowPoison(CInt)) ||
      !LHS0->getType()->isIntOrIntVectorTy() ||
      !(LHS->hasOneUse() || RHS->hasOneUse()))
    return nullptr;

  auto MatchRHSOp = [LHS0, CInt](const Value *RHSOp) {
    return match(RHSOp,
                 m_Add(m_Specific(LHS0), m_SpecificIntAllowPoison(-*CInt))) ||
           (CInt->isZero() && RHSOp == LHS0);
  };

  Value *Other;
  if (RPred == ICmpInst::ICMP_ULT && MatchRHSOp(RHS1))
    Other = RHS0;
  else if (RPred == ICmpInst::ICMP_UGT && MatchRHSOp(RHS0))
    Other = RHS1;
  else
    return nullptr;

  if (IsLogical)
    Other = Builder.CreateFreeze(Other);

  return Builder.CreateICmp(
      IsAnd ? ICmpInst::ICMP_ULT : ICmpInst::ICMP_UGE,
      Builder.CreateSub(LHS0, ConstantInt::get(LHS0->getType(), *CInt + 1)),
      Other);
}

/// Fold (icmp)&(icmp) or (icmp)|(icmp) if possible.
/// If IsLogical is true, then the and/or is in select form and the transform
/// must be poison-safe.
Value *InstCombinerImpl::foldAndOrOfICmps(ICmpInst *LHS, ICmpInst *RHS,
                                          Instruction &I, bool IsAnd,
                                          bool IsLogical) {
  const SimplifyQuery Q = SQ.getWithInstruction(&I);

  ICmpInst::Predicate PredL = LHS->getPredicate(), PredR = RHS->getPredicate();
  Value *LHS0 = LHS->getOperand(0), *RHS0 = RHS->getOperand(0);
  Value *LHS1 = LHS->getOperand(1), *RHS1 = RHS->getOperand(1);

  const APInt *LHSC = nullptr, *RHSC = nullptr;
  match(LHS1, m_APInt(LHSC));
  match(RHS1, m_APInt(RHSC));

  // (icmp1 A, B) | (icmp2 A, B) --> (icmp3 A, B)
  // (icmp1 A, B) & (icmp2 A, B) --> (icmp3 A, B)
  if (predicatesFoldable(PredL, PredR)) {
    if (LHS0 == RHS1 && LHS1 == RHS0) {
      PredL = ICmpInst::getSwappedPredicate(PredL);
      std::swap(LHS0, LHS1);
    }
    if (LHS0 == RHS0 && LHS1 == RHS1) {
      unsigned Code = IsAnd ? getICmpCode(PredL) & getICmpCode(PredR)
                            : getICmpCode(PredL) | getICmpCode(PredR);
      bool IsSigned = LHS->isSigned() || RHS->isSigned();
      return getNewICmpValue(Code, IsSigned, LHS0, LHS1, Builder);
    }
  }

  if (Value *V =
          foldAndOrOfICmpEqConstantAndICmp(LHS, RHS, IsAnd, IsLogical, Builder))
    return V;
  // We can treat logical like bitwise here, because both operands are used on
  // the LHS, and as such poison from both will propagate.
  if (Value *V = foldAndOrOfICmpEqConstantAndICmp(RHS, LHS, IsAnd,
                                                  /*IsLogical*/ false, Builder))
    return V;

  if (Value *V =
          foldAndOrOfICmpsWithConstEq(LHS, RHS, IsAnd, IsLogical, Builder, Q))
    return V;
  // We can convert this case to bitwise and, because both operands are used
  // on the LHS, and as such poison from both will propagate.
  if (Value *V = foldAndOrOfICmpsWithConstEq(RHS, LHS, IsAnd,
                                             /*IsLogical=*/false, Builder, Q)) {
    // If RHS is still used, we should drop samesign flag.
    if (IsLogical && RHS->hasSameSign() && !RHS->use_empty()) {
      RHS->setSameSign(false);
      addToWorklist(RHS);
    }
    return V;
  }

  if (Value *V = foldIsPowerOf2OrZero(LHS, RHS, IsAnd, Builder, *this))
    return V;
  if (Value *V = foldIsPowerOf2OrZero(RHS, LHS, IsAnd, Builder, *this))
    return V;

  // TODO: One of these directions is fine with logical and/or, the other could
  // be supported by inserting freeze.
  if (!IsLogical) {
    // E.g. (icmp slt x, 0) | (icmp sgt x, n) --> icmp ugt x, n
    // E.g. (icmp sge x, 0) & (icmp slt x, n) --> icmp ult x, n
    if (Value *V = simplifyRangeCheck(LHS, RHS, /*Inverted=*/!IsAnd))
      return V;

    // E.g. (icmp sgt x, n) | (icmp slt x, 0) --> icmp ugt x, n
    // E.g. (icmp slt x, n) & (icmp sge x, 0) --> icmp ult x, n
    if (Value *V = simplifyRangeCheck(RHS, LHS, /*Inverted=*/!IsAnd))
      return V;
  }

  // TODO: Add conjugated or fold, check whether it is safe for logical and/or.
  if (IsAnd && !IsLogical)
    if (Value *V = foldSignedTruncationCheck(LHS, RHS, I, Builder))
      return V;

  if (Value *V = foldIsPowerOf2(LHS, RHS, IsAnd, Builder, *this))
    return V;

  if (Value *V = foldPowerOf2AndShiftedMask(LHS, RHS, IsAnd, Builder))
    return V;

  // TODO: Verify whether this is safe for logical and/or.
  if (!IsLogical) {
    if (Value *X = foldUnsignedUnderflowCheck(LHS, RHS, IsAnd, Q, Builder))
      return X;
    if (Value *X = foldUnsignedUnderflowCheck(RHS, LHS, IsAnd, Q, Builder))
      return X;
  }

  // (icmp ne A, 0) | (icmp ne B, 0) --> (icmp ne (A|B), 0)
  // (icmp eq A, 0) & (icmp eq B, 0) --> (icmp eq (A|B), 0)
  // TODO: Remove this and below when foldLogOpOfMaskedICmps can handle undefs.
  if (PredL == (IsAnd ? ICmpInst::ICMP_EQ : ICmpInst::ICMP_NE) &&
      PredL == PredR && match(LHS1, m_ZeroInt()) && match(RHS1, m_ZeroInt()) &&
      LHS0->getType() == RHS0->getType() &&
      (!IsLogical || isGuaranteedNotToBePoison(RHS0))) {
    Value *NewOr = Builder.CreateOr(LHS0, RHS0);
    return Builder.CreateICmp(PredL, NewOr,
                              Constant::getNullValue(NewOr->getType()));
  }

  // (icmp ne A, -1) | (icmp ne B, -1) --> (icmp ne (A&B), -1)
  // (icmp eq A, -1) & (icmp eq B, -1) --> (icmp eq (A&B), -1)
  if (PredL == (IsAnd ? ICmpInst::ICMP_EQ : ICmpInst::ICMP_NE) &&
      PredL == PredR && match(LHS1, m_AllOnes()) && match(RHS1, m_AllOnes()) &&
      LHS0->getType() == RHS0->getType() &&
      (!IsLogical || isGuaranteedNotToBePoison(RHS0))) {
    Value *NewAnd = Builder.CreateAnd(LHS0, RHS0);
    return Builder.CreateICmp(PredL, NewAnd,
                              Constant::getAllOnesValue(LHS0->getType()));
  }

  if (!IsLogical)
    if (Value *V =
            foldAndOrOfICmpsWithPow2AndWithZero(Builder, LHS, RHS, IsAnd, Q))
      return V;

  // This only handles icmp of constants: (icmp1 A, C1) | (icmp2 B, C2).
  if (!LHSC || !RHSC)
    return nullptr;

  // (trunc x) == C1 & (and x, CA) == C2 -> (and x, CA|CMAX) == C1|C2
  // (trunc x) != C1 | (and x, CA) != C2 -> (and x, CA|CMAX) != C1|C2
  // where CMAX is the all ones value for the truncated type,
  // iff the lower bits of C2 and CA are zero.
  if (PredL == (IsAnd ? ICmpInst::ICMP_EQ : ICmpInst::ICMP_NE) &&
      PredL == PredR && LHS->hasOneUse() && RHS->hasOneUse()) {
    Value *V;
    const APInt *AndC, *SmallC = nullptr, *BigC = nullptr;

    // (trunc x) == C1 & (and x, CA) == C2
    // (and x, CA) == C2 & (trunc x) == C1
    if (match(RHS0, m_Trunc(m_Value(V))) &&
        match(LHS0, m_And(m_Specific(V), m_APInt(AndC)))) {
      SmallC = RHSC;
      BigC = LHSC;
    } else if (match(LHS0, m_Trunc(m_Value(V))) &&
               match(RHS0, m_And(m_Specific(V), m_APInt(AndC)))) {
      SmallC = LHSC;
      BigC = RHSC;
    }

    if (SmallC && BigC) {
      unsigned BigBitSize = BigC->getBitWidth();
      unsigned SmallBitSize = SmallC->getBitWidth();

      // Check that the low bits are zero.
      APInt Low = APInt::getLowBitsSet(BigBitSize, SmallBitSize);
      if ((Low & *AndC).isZero() && (Low & *BigC).isZero()) {
        Value *NewAnd = Builder.CreateAnd(V, Low | *AndC);
        APInt N = SmallC->zext(BigBitSize) | *BigC;
        Value *NewVal = ConstantInt::get(NewAnd->getType(), N);
        return Builder.CreateICmp(PredL, NewAnd, NewVal);
      }
    }
  }

  // Match naive pattern (and its inverted form) for checking if two values
  // share same sign. An example of the pattern:
  // (icmp slt (X & Y), 0) | (icmp sgt (X | Y), -1) -> (icmp sgt (X ^ Y), -1)
  // Inverted form (example):
  // (icmp slt (X | Y), 0) & (icmp sgt (X & Y), -1) -> (icmp slt (X ^ Y), 0)
  bool TrueIfSignedL, TrueIfSignedR;
  if (isSignBitCheck(PredL, *LHSC, TrueIfSignedL) &&
      isSignBitCheck(PredR, *RHSC, TrueIfSignedR) &&
      (RHS->hasOneUse() || LHS->hasOneUse())) {
    Value *X, *Y;
    if (IsAnd) {
      if ((TrueIfSignedL && !TrueIfSignedR &&
           match(LHS0, m_Or(m_Value(X), m_Value(Y))) &&
           match(RHS0, m_c_And(m_Specific(X), m_Specific(Y)))) ||
          (!TrueIfSignedL && TrueIfSignedR &&
           match(LHS0, m_And(m_Value(X), m_Value(Y))) &&
           match(RHS0, m_c_Or(m_Specific(X), m_Specific(Y))))) {
        Value *NewXor = Builder.CreateXor(X, Y);
        return Builder.CreateIsNeg(NewXor);
      }
    } else {
      if ((TrueIfSignedL && !TrueIfSignedR &&
            match(LHS0, m_And(m_Value(X), m_Value(Y))) &&
            match(RHS0, m_c_Or(m_Specific(X), m_Specific(Y)))) ||
          (!TrueIfSignedL && TrueIfSignedR &&
           match(LHS0, m_Or(m_Value(X), m_Value(Y))) &&
           match(RHS0, m_c_And(m_Specific(X), m_Specific(Y))))) {
        Value *NewXor = Builder.CreateXor(X, Y);
        return Builder.CreateIsNotNeg(NewXor);
      }
    }
  }

  // (X & ExpMask) != 0 && (X & ExpMask) != ExpMask -> isnormal(X)
  // (X & ExpMask) == 0 || (X & ExpMask) == ExpMask -> !isnormal(X)
  Value *X;
  const APInt *MaskC;
  if (LHS0 == RHS0 && PredL == PredR &&
      PredL == (IsAnd ? ICmpInst::ICMP_NE : ICmpInst::ICMP_EQ) &&
      !I.getFunction()->hasFnAttribute(Attribute::NoImplicitFloat) &&
      LHS->hasOneUse() && RHS->hasOneUse() &&
      match(LHS0, m_And(m_ElementWiseBitCast(m_Value(X)), m_APInt(MaskC))) &&
      X->getType()->getScalarType()->isIEEELikeFPTy() &&
      APFloat(X->getType()->getScalarType()->getFltSemantics(), *MaskC)
          .isPosInfinity() &&
      ((LHSC->isZero() && *RHSC == *MaskC) ||
       (RHSC->isZero() && *LHSC == *MaskC)))
    return Builder.createIsFPClass(X, IsAnd ? FPClassTest::fcNormal
                                            : ~FPClassTest::fcNormal);

  return foldAndOrOfICmpsUsingRanges(LHS, RHS, IsAnd);
}

/// If IsLogical is true, then the and/or is in select form and the transform
/// must be poison-safe.
Value *InstCombinerImpl::foldBooleanAndOr(Value *LHS, Value *RHS,
                                          Instruction &I, bool IsAnd,
                                          bool IsLogical) {
  if (!LHS->getType()->isIntOrIntVectorTy(1))
    return nullptr;

  // handle (roughly):
  // (icmp ne (A & B), C) | (icmp ne (A & D), E)
  // (icmp eq (A & B), C) & (icmp eq (A & D), E)
  if (Value *V = foldLogOpOfMaskedICmps(LHS, RHS, IsAnd, IsLogical, Builder,
                                        SQ.getWithInstruction(&I)))
    return V;

  if (auto *LHSCmp = dyn_cast<ICmpInst>(LHS))
    if (auto *RHSCmp = dyn_cast<ICmpInst>(RHS))
      if (Value *Res = foldAndOrOfICmps(LHSCmp, RHSCmp, I, IsAnd, IsLogical))
        return Res;

  if (auto *LHSCmp = dyn_cast<FCmpInst>(LHS))
    if (auto *RHSCmp = dyn_cast<FCmpInst>(RHS))
      if (Value *Res = foldLogicOfFCmps(LHSCmp, RHSCmp, IsAnd, IsLogical))
        return Res;

  if (Value *Res = foldEqOfParts(LHS, RHS, IsAnd))
    return Res;

  return nullptr;
}

static Value *foldOrOfInversions(BinaryOperator &I,
                                 InstCombiner::BuilderTy &Builder) {
  assert(I.getOpcode() == Instruction::Or &&
         "Simplification only supports or at the moment.");

  Value *Cmp1, *Cmp2, *Cmp3, *Cmp4;
  if (!match(I.getOperand(0), m_And(m_Value(Cmp1), m_Value(Cmp2))) ||
      !match(I.getOperand(1), m_And(m_Value(Cmp3), m_Value(Cmp4))))
    return nullptr;

  // Check if any two pairs of the and operations are inversions of each other.
  if (isKnownInversion(Cmp1, Cmp3) && isKnownInversion(Cmp2, Cmp4))
    return Builder.CreateXor(Cmp1, Cmp4);
  if (isKnownInversion(Cmp1, Cmp4) && isKnownInversion(Cmp2, Cmp3))
    return Builder.CreateXor(Cmp1, Cmp3);

  return nullptr;
}

// A decomposition of ((X & Mask) * Factor). The NUW / NSW bools
// track these properities for preservation. Note that we can decompose
// equivalent select form of this expression (e.g. (!(X & Mask) ? 0 : Mask *
// Factor))
struct DecomposedBitMaskMul {
  Value *X;
  APInt Factor;
  APInt Mask;
  bool NUW;
  bool NSW;
};

static std::optional<DecomposedBitMaskMul> matchBitmaskMul(Value *V) {
  Instruction *Op = dyn_cast<Instruction>(V);
  if (!Op)
    return std::nullopt;

  // Decompose (A & N) * C) into BitMaskMul
  Value *Original = nullptr;
  const APInt *Mask = nullptr;
  const APInt *MulConst = nullptr;
  if (match(Op, m_Mul(m_And(m_Value(Original), m_APInt(Mask)),
                      m_APInt(MulConst)))) {
    if (MulConst->isZero() || Mask->isZero())
      return std::nullopt;

    return std::optional<DecomposedBitMaskMul>(
        {Original, *MulConst, *Mask,
         cast<BinaryOperator>(Op)->hasNoUnsignedWrap(),
         cast<BinaryOperator>(Op)->hasNoSignedWrap()});
  }

  Value *Cond = nullptr;
  const APInt *EqZero = nullptr, *NeZero = nullptr;

  // Decompose ((A & N) ? 0 : N * C) into BitMaskMul
  if (match(Op, m_Select(m_Value(Cond), m_APInt(EqZero), m_APInt(NeZero)))) {
    auto ICmpDecompose =
        decomposeBitTest(Cond, /*LookThruTrunc=*/true,
                         /*AllowNonZeroC=*/false, /*DecomposeBitMask=*/true);
    if (!ICmpDecompose.has_value())
      return std::nullopt;

    assert(ICmpInst::isEquality(ICmpDecompose->Pred) &&
           ICmpDecompose->C.isZero());

    if (ICmpDecompose->Pred == ICmpInst::ICMP_NE)
      std::swap(EqZero, NeZero);

    if (!EqZero->isZero() || NeZero->isZero())
      return std::nullopt;

    if (!ICmpDecompose->Mask.isPowerOf2() || ICmpDecompose->Mask.isZero() ||
        NeZero->getBitWidth() != ICmpDecompose->Mask.getBitWidth())
      return std::nullopt;

    if (!NeZero->urem(ICmpDecompose->Mask).isZero())
      return std::nullopt;

    return std::optional<DecomposedBitMaskMul>(
        {ICmpDecompose->X, NeZero->udiv(ICmpDecompose->Mask),
         ICmpDecompose->Mask, /*NUW=*/false, /*NSW=*/false});
  }

  return std::nullopt;
}

// FIXME: We use commutative matchers (m_c_*) for some, but not all, matches
// here. We should standardize that construct where it is needed or choose some
// other way to ensure that commutated variants of patterns are not missed.
Instruction *InstCombinerImpl::visitOr(BinaryOperator &I) {
  if (Value *V = simplifyOrInst(I.getOperand(0), I.getOperand(1),
                                SQ.getWithInstruction(&I)))
    return replaceInstUsesWith(I, V);

  if (SimplifyAssociativeOrCommutative(I))
    return &I;

  if (Instruction *X = foldVectorBinop(I))
    return X;

  if (Instruction *Phi = foldBinopWithPhiOperands(I))
    return Phi;

  // See if we can simplify any instructions used by the instruction whose sole
  // purpose is to compute bits we don't care about.
  if (SimplifyDemandedInstructionBits(I))
    return &I;

  // Do this before using distributive laws to catch simple and/or/not patterns.
  if (Instruction *Xor = foldOrToXor(I, Builder))
    return Xor;

  if (Instruction *X = foldComplexAndOrPatterns(I, Builder))
    return X;

  // (A & B) | (C & D) -> A ^ D where A == ~C && B == ~D
  // (A & B) | (C & D) -> A ^ C where A == ~D && B == ~C
  if (Value *V = foldOrOfInversions(I, Builder))
    return replaceInstUsesWith(I, V);

  // (A&B)|(A&C) -> A&(B|C) etc
  if (Value *V = foldUsingDistributiveLaws(I))
    return replaceInstUsesWith(I, V);

  Value *Op0 = I.getOperand(0), *Op1 = I.getOperand(1);
  Type *Ty = I.getType();
  if (Ty->isIntOrIntVectorTy(1)) {
    if (auto *SI0 = dyn_cast<SelectInst>(Op0)) {
      if (auto *R =
              foldAndOrOfSelectUsingImpliedCond(Op1, *SI0, /* IsAnd */ false))
        return R;
    }
    if (auto *SI1 = dyn_cast<SelectInst>(Op1)) {
      if (auto *R =
              foldAndOrOfSelectUsingImpliedCond(Op0, *SI1, /* IsAnd */ false))
        return R;
    }
  }

  if (Instruction *FoldedLogic = foldBinOpIntoSelectOrPhi(I))
    return FoldedLogic;

  if (Instruction *BitOp = matchBSwapOrBitReverse(I, /*MatchBSwaps*/ true,
                                                  /*MatchBitReversals*/ true))
    return BitOp;

  if (Instruction *Funnel = matchFunnelShift(I, *this))
    return Funnel;

  if (Value *Concat = matchOrConcat(I, Builder))
    return replaceInstUsesWith(I, Concat);

  if (Instruction *R = foldBinOpShiftWithShift(I))
    return R;

  if (Instruction *R = tryFoldInstWithCtpopWithNot(&I))
    return R;

  if (cast<PossiblyDisjointInst>(I).isDisjoint()) {
    if (Instruction *R =
            foldAddLikeCommutative(I.getOperand(0), I.getOperand(1),
                                   /*NSW=*/true, /*NUW=*/true))
      return R;
    if (Instruction *R =
            foldAddLikeCommutative(I.getOperand(1), I.getOperand(0),
                                   /*NSW=*/true, /*NUW=*/true))
      return R;

<<<<<<< HEAD
    Value *Cond0 = nullptr, *Cond1 = nullptr;
    const APInt *Op0Eq = nullptr, *Op0Ne = nullptr;
    const APInt *Op1Eq = nullptr, *Op1Ne = nullptr;

    //  (!(A & N) ? 0 : N * C) + (!(A & M) ? 0 : M * C) -> A & (N + M) * C
    if (match(I.getOperand(0),
              m_Select(m_Value(Cond0), m_APInt(Op0Eq), m_APInt(Op0Ne))) &&
        match(I.getOperand(1),
              m_Select(m_Value(Cond1), m_APInt(Op1Eq), m_APInt(Op1Ne)))) {

      auto LHSDecompose =
          decomposeBitTest(Cond0, /*LookThruTrunc=*/true,
                           /*AllowNonZeroC=*/false, /*DecomposeAnd=*/true);
      auto RHSDecompose =
          decomposeBitTest(Cond1, /*LookThruTrunc=*/true,
                           /*AllowNonZeroC=*/false, /*DecomposeAnd=*/true);

      if (LHSDecompose && RHSDecompose && LHSDecompose->X == RHSDecompose->X &&
          RHSDecompose->Mask.isPowerOf2() && LHSDecompose->Mask.isPowerOf2() &&
          LHSDecompose->Mask != RHSDecompose->Mask &&
          LHSDecompose->Mask.getBitWidth() == Op0Ne->getBitWidth() &&
          RHSDecompose->Mask.getBitWidth() == Op1Ne->getBitWidth()) {
        assert(Op0Ne->getBitWidth() == Op1Ne->getBitWidth());
        assert(ICmpInst::isEquality(LHSDecompose->Pred));
        if (LHSDecompose->Pred == ICmpInst::ICMP_NE)
          std::swap(Op0Eq, Op0Ne);
        if (RHSDecompose->Pred == ICmpInst::ICMP_NE)
          std::swap(Op1Eq, Op1Ne);

        if (!Op0Ne->isZero() && !Op1Ne->isZero() && Op0Eq->isZero() &&
            Op1Eq->isZero() && Op0Ne->urem(LHSDecompose->Mask).isZero() &&
            Op1Ne->urem(RHSDecompose->Mask).isZero() &&
            Op0Ne->udiv(LHSDecompose->Mask) ==
                Op1Ne->udiv(RHSDecompose->Mask)) {
          auto NewAnd = Builder.CreateAnd(
              LHSDecompose->X,
              ConstantInt::get(LHSDecompose->X->getType(),
                               (LHSDecompose->Mask + RHSDecompose->Mask)));

          return BinaryOperator::CreateMul(
              NewAnd, ConstantInt::get(NewAnd->getType(),
                                       Op0Ne->udiv(LHSDecompose->Mask)));
        }
=======
    // (A & N) * C + (A & M) * C -> (A & (N + M)) & C
    // This also accepts the equivalent select form of (A & N) * C
    // expressions i.e. !(A & N) ? 0 : N * C)
    auto Decomp1 = matchBitmaskMul(I.getOperand(1));
    if (Decomp1) {
      auto Decomp0 = matchBitmaskMul(I.getOperand(0));
      if (Decomp0 && Decomp0->X == Decomp1->X &&
          (Decomp0->Mask & Decomp1->Mask).isZero() &&
          Decomp0->Factor == Decomp1->Factor) {

        Value *NewAnd = Builder.CreateAnd(
            Decomp0->X, ConstantInt::get(Decomp0->X->getType(),
                                         (Decomp0->Mask + Decomp1->Mask)));

        auto *Combined = BinaryOperator::CreateMul(
            NewAnd, ConstantInt::get(NewAnd->getType(), Decomp1->Factor));

        Combined->setHasNoUnsignedWrap(Decomp0->NUW && Decomp1->NUW);
        Combined->setHasNoSignedWrap(Decomp0->NSW && Decomp1->NSW);
        return Combined;
>>>>>>> eb0f1dc0
      }
    }
  }

  Value *X, *Y;
  const APInt *CV;
  if (match(&I, m_c_Or(m_OneUse(m_Xor(m_Value(X), m_APInt(CV))), m_Value(Y))) &&
      !CV->isAllOnes() && MaskedValueIsZero(Y, *CV, &I)) {
    // (X ^ C) | Y -> (X | Y) ^ C iff Y & C == 0
    // The check for a 'not' op is for efficiency (if Y is known zero --> ~X).
    Value *Or = Builder.CreateOr(X, Y);
    return BinaryOperator::CreateXor(Or, ConstantInt::get(Ty, *CV));
  }

  // If the operands have no common bits set:
  // or (mul X, Y), X --> add (mul X, Y), X --> mul X, (Y + 1)
  if (match(&I, m_c_DisjointOr(m_OneUse(m_Mul(m_Value(X), m_Value(Y))),
                               m_Deferred(X)))) {
    Value *IncrementY = Builder.CreateAdd(Y, ConstantInt::get(Ty, 1));
    return BinaryOperator::CreateMul(X, IncrementY);
  }

  // (A & C) | (B & D)
  Value *A, *B, *C, *D;
  if (match(Op0, m_And(m_Value(A), m_Value(C))) &&
      match(Op1, m_And(m_Value(B), m_Value(D)))) {

    // (A & C0) | (B & C1)
    const APInt *C0, *C1;
    if (match(C, m_APInt(C0)) && match(D, m_APInt(C1))) {
      Value *X;
      if (*C0 == ~*C1) {
        // ((X | B) & MaskC) | (B & ~MaskC) -> (X & MaskC) | B
        if (match(A, m_c_Or(m_Value(X), m_Specific(B))))
          return BinaryOperator::CreateOr(Builder.CreateAnd(X, *C0), B);
        // (A & MaskC) | ((X | A) & ~MaskC) -> (X & ~MaskC) | A
        if (match(B, m_c_Or(m_Specific(A), m_Value(X))))
          return BinaryOperator::CreateOr(Builder.CreateAnd(X, *C1), A);

        // ((X ^ B) & MaskC) | (B & ~MaskC) -> (X & MaskC) ^ B
        if (match(A, m_c_Xor(m_Value(X), m_Specific(B))))
          return BinaryOperator::CreateXor(Builder.CreateAnd(X, *C0), B);
        // (A & MaskC) | ((X ^ A) & ~MaskC) -> (X & ~MaskC) ^ A
        if (match(B, m_c_Xor(m_Specific(A), m_Value(X))))
          return BinaryOperator::CreateXor(Builder.CreateAnd(X, *C1), A);
      }

      if ((*C0 & *C1).isZero()) {
        // ((X | B) & C0) | (B & C1) --> (X | B) & (C0 | C1)
        // iff (C0 & C1) == 0 and (X & ~C0) == 0
        if (match(A, m_c_Or(m_Value(X), m_Specific(B))) &&
            MaskedValueIsZero(X, ~*C0, &I)) {
          Constant *C01 = ConstantInt::get(Ty, *C0 | *C1);
          return BinaryOperator::CreateAnd(A, C01);
        }
        // (A & C0) | ((X | A) & C1) --> (X | A) & (C0 | C1)
        // iff (C0 & C1) == 0 and (X & ~C1) == 0
        if (match(B, m_c_Or(m_Value(X), m_Specific(A))) &&
            MaskedValueIsZero(X, ~*C1, &I)) {
          Constant *C01 = ConstantInt::get(Ty, *C0 | *C1);
          return BinaryOperator::CreateAnd(B, C01);
        }
        // ((X | C2) & C0) | ((X | C3) & C1) --> (X | C2 | C3) & (C0 | C1)
        // iff (C0 & C1) == 0 and (C2 & ~C0) == 0 and (C3 & ~C1) == 0.
        const APInt *C2, *C3;
        if (match(A, m_Or(m_Value(X), m_APInt(C2))) &&
            match(B, m_Or(m_Specific(X), m_APInt(C3))) &&
            (*C2 & ~*C0).isZero() && (*C3 & ~*C1).isZero()) {
          Value *Or = Builder.CreateOr(X, *C2 | *C3, "bitfield");
          Constant *C01 = ConstantInt::get(Ty, *C0 | *C1);
          return BinaryOperator::CreateAnd(Or, C01);
        }
      }
    }

    // Don't try to form a select if it's unlikely that we'll get rid of at
    // least one of the operands. A select is generally more expensive than the
    // 'or' that it is replacing.
    if (Op0->hasOneUse() || Op1->hasOneUse()) {
      // (Cond & C) | (~Cond & D) -> Cond ? C : D, and commuted variants.
      if (Value *V = matchSelectFromAndOr(A, C, B, D))
        return replaceInstUsesWith(I, V);
      if (Value *V = matchSelectFromAndOr(A, C, D, B))
        return replaceInstUsesWith(I, V);
      if (Value *V = matchSelectFromAndOr(C, A, B, D))
        return replaceInstUsesWith(I, V);
      if (Value *V = matchSelectFromAndOr(C, A, D, B))
        return replaceInstUsesWith(I, V);
      if (Value *V = matchSelectFromAndOr(B, D, A, C))
        return replaceInstUsesWith(I, V);
      if (Value *V = matchSelectFromAndOr(B, D, C, A))
        return replaceInstUsesWith(I, V);
      if (Value *V = matchSelectFromAndOr(D, B, A, C))
        return replaceInstUsesWith(I, V);
      if (Value *V = matchSelectFromAndOr(D, B, C, A))
        return replaceInstUsesWith(I, V);
    }
  }

  if (match(Op0, m_And(m_Value(A), m_Value(C))) &&
      match(Op1, m_Not(m_Or(m_Value(B), m_Value(D)))) &&
      (Op0->hasOneUse() || Op1->hasOneUse())) {
    // (Cond & C) | ~(Cond | D) -> Cond ? C : ~D
    if (Value *V = matchSelectFromAndOr(A, C, B, D, true))
      return replaceInstUsesWith(I, V);
    if (Value *V = matchSelectFromAndOr(A, C, D, B, true))
      return replaceInstUsesWith(I, V);
    if (Value *V = matchSelectFromAndOr(C, A, B, D, true))
      return replaceInstUsesWith(I, V);
    if (Value *V = matchSelectFromAndOr(C, A, D, B, true))
      return replaceInstUsesWith(I, V);
  }

  // (A ^ B) | ((B ^ C) ^ A) -> (A ^ B) | C
  if (match(Op0, m_Xor(m_Value(A), m_Value(B))))
    if (match(Op1,
              m_c_Xor(m_c_Xor(m_Specific(B), m_Value(C)), m_Specific(A))) ||
        match(Op1, m_c_Xor(m_c_Xor(m_Specific(A), m_Value(C)), m_Specific(B))))
      return BinaryOperator::CreateOr(Op0, C);

  // ((B ^ C) ^ A) | (A ^ B) -> (A ^ B) | C
  if (match(Op1, m_Xor(m_Value(A), m_Value(B))))
    if (match(Op0,
              m_c_Xor(m_c_Xor(m_Specific(B), m_Value(C)), m_Specific(A))) ||
        match(Op0, m_c_Xor(m_c_Xor(m_Specific(A), m_Value(C)), m_Specific(B))))
      return BinaryOperator::CreateOr(Op1, C);

  if (Instruction *DeMorgan = matchDeMorgansLaws(I, *this))
    return DeMorgan;

  // Canonicalize xor to the RHS.
  bool SwappedForXor = false;
  if (match(Op0, m_Xor(m_Value(), m_Value()))) {
    std::swap(Op0, Op1);
    SwappedForXor = true;
  }

  if (match(Op1, m_Xor(m_Value(A), m_Value(B)))) {
    // (A | ?) | (A ^ B) --> (A | ?) | B
    // (B | ?) | (A ^ B) --> (B | ?) | A
    if (match(Op0, m_c_Or(m_Specific(A), m_Value())))
      return BinaryOperator::CreateOr(Op0, B);
    if (match(Op0, m_c_Or(m_Specific(B), m_Value())))
      return BinaryOperator::CreateOr(Op0, A);

    // (A & B) | (A ^ B) --> A | B
    // (B & A) | (A ^ B) --> A | B
    if (match(Op0, m_c_And(m_Specific(A), m_Specific(B))))
      return BinaryOperator::CreateOr(A, B);

    // ~A | (A ^ B) --> ~(A & B)
    // ~B | (A ^ B) --> ~(A & B)
    // The swap above should always make Op0 the 'not'.
    if ((Op0->hasOneUse() || Op1->hasOneUse()) &&
        (match(Op0, m_Not(m_Specific(A))) || match(Op0, m_Not(m_Specific(B)))))
      return BinaryOperator::CreateNot(Builder.CreateAnd(A, B));

    // Same as above, but peek through an 'and' to the common operand:
    // ~(A & ?) | (A ^ B) --> ~((A & ?) & B)
    // ~(B & ?) | (A ^ B) --> ~((B & ?) & A)
    Instruction *And;
    if ((Op0->hasOneUse() || Op1->hasOneUse()) &&
        match(Op0, m_Not(m_CombineAnd(m_Instruction(And),
                                      m_c_And(m_Specific(A), m_Value())))))
      return BinaryOperator::CreateNot(Builder.CreateAnd(And, B));
    if ((Op0->hasOneUse() || Op1->hasOneUse()) &&
        match(Op0, m_Not(m_CombineAnd(m_Instruction(And),
                                      m_c_And(m_Specific(B), m_Value())))))
      return BinaryOperator::CreateNot(Builder.CreateAnd(And, A));

    // (~A | C) | (A ^ B) --> ~(A & B) | C
    // (~B | C) | (A ^ B) --> ~(A & B) | C
    if (Op0->hasOneUse() && Op1->hasOneUse() &&
        (match(Op0, m_c_Or(m_Not(m_Specific(A)), m_Value(C))) ||
         match(Op0, m_c_Or(m_Not(m_Specific(B)), m_Value(C))))) {
      Value *Nand = Builder.CreateNot(Builder.CreateAnd(A, B), "nand");
      return BinaryOperator::CreateOr(Nand, C);
    }
  }

  if (SwappedForXor)
    std::swap(Op0, Op1);

  if (Value *Res =
          foldBooleanAndOr(Op0, Op1, I, /*IsAnd=*/false, /*IsLogical=*/false))
    return replaceInstUsesWith(I, Res);

  if (match(Op1, m_OneUse(m_LogicalOr(m_Value(X), m_Value(Y))))) {
    bool IsLogical = isa<SelectInst>(Op1);
    if (auto *V = reassociateBooleanAndOr(Op0, X, Y, I, /*IsAnd=*/false,
                                          /*RHSIsLogical=*/IsLogical))
      return replaceInstUsesWith(I, V);
  }
  if (match(Op0, m_OneUse(m_LogicalOr(m_Value(X), m_Value(Y))))) {
    bool IsLogical = isa<SelectInst>(Op0);
    if (auto *V = reassociateBooleanAndOr(Op1, X, Y, I, /*IsAnd=*/false,
                                          /*RHSIsLogical=*/IsLogical))
      return replaceInstUsesWith(I, V);
  }

  if (Instruction *FoldedFCmps = reassociateFCmps(I, Builder))
    return FoldedFCmps;

  if (Instruction *CastedOr = foldCastedBitwiseLogic(I))
    return CastedOr;

  if (Instruction *Sel = foldBinopOfSextBoolToSelect(I))
    return Sel;

  // or(sext(A), B) / or(B, sext(A)) --> A ? -1 : B, where A is i1 or <N x i1>.
  // TODO: Move this into foldBinopOfSextBoolToSelect as a more generalized fold
  //       with binop identity constant. But creating a select with non-constant
  //       arm may not be reversible due to poison semantics. Is that a good
  //       canonicalization?
  if (match(&I, m_c_Or(m_OneUse(m_SExt(m_Value(A))), m_Value(B))) &&
      A->getType()->isIntOrIntVectorTy(1))
    return SelectInst::Create(A, ConstantInt::getAllOnesValue(Ty), B);

  // Note: If we've gotten to the point of visiting the outer OR, then the
  // inner one couldn't be simplified.  If it was a constant, then it won't
  // be simplified by a later pass either, so we try swapping the inner/outer
  // ORs in the hopes that we'll be able to simplify it this way.
  // (X|C) | V --> (X|V) | C
  // Pass the disjoint flag in the following two patterns:
  // 1. or-disjoint (or-disjoint X, C), V -->
  //    or-disjoint (or-disjoint X, V), C
  //
  // 2. or-disjoint (or X, C), V -->
  //    or (or-disjoint X, V), C
  ConstantInt *CI;
  if (Op0->hasOneUse() && !match(Op1, m_ConstantInt()) &&
      match(Op0, m_Or(m_Value(A), m_ConstantInt(CI)))) {
    bool IsDisjointOuter = cast<PossiblyDisjointInst>(I).isDisjoint();
    bool IsDisjointInner = cast<PossiblyDisjointInst>(Op0)->isDisjoint();
    Value *Inner = Builder.CreateOr(A, Op1);
    cast<PossiblyDisjointInst>(Inner)->setIsDisjoint(IsDisjointOuter);
    Inner->takeName(Op0);
    return IsDisjointOuter && IsDisjointInner
               ? BinaryOperator::CreateDisjointOr(Inner, CI)
               : BinaryOperator::CreateOr(Inner, CI);
  }

  // Change (or (bool?A:B),(bool?C:D)) --> (bool?(or A,C):(or B,D))
  // Since this OR statement hasn't been optimized further yet, we hope
  // that this transformation will allow the new ORs to be optimized.
  {
    Value *X = nullptr, *Y = nullptr;
    if (Op0->hasOneUse() && Op1->hasOneUse() &&
        match(Op0, m_Select(m_Value(X), m_Value(A), m_Value(B))) &&
        match(Op1, m_Select(m_Value(Y), m_Value(C), m_Value(D))) && X == Y) {
      Value *orTrue = Builder.CreateOr(A, C);
      Value *orFalse = Builder.CreateOr(B, D);
      return SelectInst::Create(X, orTrue, orFalse);
    }
  }

  // or(ashr(subNSW(Y, X), ScalarSizeInBits(Y) - 1), X)  --> X s> Y ? -1 : X.
  {
    Value *X, *Y;
    if (match(&I, m_c_Or(m_OneUse(m_AShr(
                             m_NSWSub(m_Value(Y), m_Value(X)),
                             m_SpecificInt(Ty->getScalarSizeInBits() - 1))),
                         m_Deferred(X)))) {
      Value *NewICmpInst = Builder.CreateICmpSGT(X, Y);
      Value *AllOnes = ConstantInt::getAllOnesValue(Ty);
      return SelectInst::Create(NewICmpInst, AllOnes, X);
    }
  }

  {
    // ((A & B) ^ A) | ((A & B) ^ B) -> A ^ B
    // (A ^ (A & B)) | (B ^ (A & B)) -> A ^ B
    // ((A & B) ^ B) | ((A & B) ^ A) -> A ^ B
    // (B ^ (A & B)) | (A ^ (A & B)) -> A ^ B
    const auto TryXorOpt = [&](Value *Lhs, Value *Rhs) -> Instruction * {
      if (match(Lhs, m_c_Xor(m_And(m_Value(A), m_Value(B)), m_Deferred(A))) &&
          match(Rhs,
                m_c_Xor(m_And(m_Specific(A), m_Specific(B)), m_Specific(B)))) {
        return BinaryOperator::CreateXor(A, B);
      }
      return nullptr;
    };

    if (Instruction *Result = TryXorOpt(Op0, Op1))
      return Result;
    if (Instruction *Result = TryXorOpt(Op1, Op0))
      return Result;
  }

  if (Instruction *V =
          canonicalizeCondSignextOfHighBitExtractToSignextHighBitExtract(I))
    return V;

  CmpPredicate Pred;
  Value *Mul, *Ov, *MulIsNotZero, *UMulWithOv;
  // Check if the OR weakens the overflow condition for umul.with.overflow by
  // treating any non-zero result as overflow. In that case, we overflow if both
  // umul.with.overflow operands are != 0, as in that case the result can only
  // be 0, iff the multiplication overflows.
  if (match(&I,
            m_c_Or(m_CombineAnd(m_ExtractValue<1>(m_Value(UMulWithOv)),
                                m_Value(Ov)),
                   m_CombineAnd(
                       m_SpecificICmp(ICmpInst::ICMP_NE,
                                      m_CombineAnd(m_ExtractValue<0>(
                                                       m_Deferred(UMulWithOv)),
                                                   m_Value(Mul)),
                                      m_ZeroInt()),
                       m_Value(MulIsNotZero)))) &&
      (Ov->hasOneUse() || (MulIsNotZero->hasOneUse() && Mul->hasOneUse()))) {
    Value *A, *B;
    if (match(UMulWithOv, m_Intrinsic<Intrinsic::umul_with_overflow>(
                              m_Value(A), m_Value(B)))) {
      Value *NotNullA = Builder.CreateIsNotNull(A);
      Value *NotNullB = Builder.CreateIsNotNull(B);
      return BinaryOperator::CreateAnd(NotNullA, NotNullB);
    }
  }

  /// Res, Overflow = xxx_with_overflow X, C1
  /// Try to canonicalize the pattern "Overflow | icmp pred Res, C2" into
  /// "Overflow | icmp pred X, C2 +/- C1".
  const WithOverflowInst *WO;
  const Value *WOV;
  const APInt *C1, *C2;
  if (match(&I, m_c_Or(m_CombineAnd(m_ExtractValue<1>(m_CombineAnd(
                                        m_WithOverflowInst(WO), m_Value(WOV))),
                                    m_Value(Ov)),
                       m_OneUse(m_ICmp(Pred, m_ExtractValue<0>(m_Deferred(WOV)),
                                       m_APInt(C2))))) &&
      (WO->getBinaryOp() == Instruction::Add ||
       WO->getBinaryOp() == Instruction::Sub) &&
      (ICmpInst::isEquality(Pred) ||
       WO->isSigned() == ICmpInst::isSigned(Pred)) &&
      match(WO->getRHS(), m_APInt(C1))) {
    bool Overflow;
    APInt NewC = WO->getBinaryOp() == Instruction::Add
                     ? (ICmpInst::isSigned(Pred) ? C2->ssub_ov(*C1, Overflow)
                                                 : C2->usub_ov(*C1, Overflow))
                     : (ICmpInst::isSigned(Pred) ? C2->sadd_ov(*C1, Overflow)
                                                 : C2->uadd_ov(*C1, Overflow));
    if (!Overflow || ICmpInst::isEquality(Pred)) {
      Value *NewCmp = Builder.CreateICmp(
          Pred, WO->getLHS(), ConstantInt::get(WO->getLHS()->getType(), NewC));
      return BinaryOperator::CreateOr(Ov, NewCmp);
    }
  }

  // (~x) | y  -->  ~(x & (~y))  iff that gets rid of inversions
  if (sinkNotIntoOtherHandOfLogicalOp(I))
    return &I;

  // Improve "get low bit mask up to and including bit X" pattern:
  //   (1 << X) | ((1 << X) + -1)  -->  -1 l>> (bitwidth(x) - 1 - X)
  if (match(&I, m_c_Or(m_Add(m_Shl(m_One(), m_Value(X)), m_AllOnes()),
                       m_Shl(m_One(), m_Deferred(X)))) &&
      match(&I, m_c_Or(m_OneUse(m_Value()), m_Value()))) {
    Value *Sub = Builder.CreateSub(
        ConstantInt::get(Ty, Ty->getScalarSizeInBits() - 1), X);
    return BinaryOperator::CreateLShr(Constant::getAllOnesValue(Ty), Sub);
  }

  // An or recurrence w/loop invariant step is equivelent to (or start, step)
  PHINode *PN = nullptr;
  Value *Start = nullptr, *Step = nullptr;
  if (matchSimpleRecurrence(&I, PN, Start, Step) && DT.dominates(Step, PN))
    return replaceInstUsesWith(I, Builder.CreateOr(Start, Step));

  // (A & B) | (C | D) or (C | D) | (A & B)
  // Can be combined if C or D is of type (A/B & X)
  if (match(&I, m_c_Or(m_OneUse(m_And(m_Value(A), m_Value(B))),
                       m_OneUse(m_Or(m_Value(C), m_Value(D)))))) {
    // (A & B) | (C | ?) -> C | (? | (A & B))
    // (A & B) | (C | ?) -> C | (? | (A & B))
    // (A & B) | (C | ?) -> C | (? | (A & B))
    // (A & B) | (C | ?) -> C | (? | (A & B))
    // (C | ?) | (A & B) -> C | (? | (A & B))
    // (C | ?) | (A & B) -> C | (? | (A & B))
    // (C | ?) | (A & B) -> C | (? | (A & B))
    // (C | ?) | (A & B) -> C | (? | (A & B))
    if (match(D, m_OneUse(m_c_And(m_Specific(A), m_Value()))) ||
        match(D, m_OneUse(m_c_And(m_Specific(B), m_Value()))))
      return BinaryOperator::CreateOr(
          C, Builder.CreateOr(D, Builder.CreateAnd(A, B)));
    // (A & B) | (? | D) -> (? | (A & B)) | D
    // (A & B) | (? | D) -> (? | (A & B)) | D
    // (A & B) | (? | D) -> (? | (A & B)) | D
    // (A & B) | (? | D) -> (? | (A & B)) | D
    // (? | D) | (A & B) -> (? | (A & B)) | D
    // (? | D) | (A & B) -> (? | (A & B)) | D
    // (? | D) | (A & B) -> (? | (A & B)) | D
    // (? | D) | (A & B) -> (? | (A & B)) | D
    if (match(C, m_OneUse(m_c_And(m_Specific(A), m_Value()))) ||
        match(C, m_OneUse(m_c_And(m_Specific(B), m_Value()))))
      return BinaryOperator::CreateOr(
          Builder.CreateOr(C, Builder.CreateAnd(A, B)), D);
  }

  if (Instruction *R = reassociateForUses(I, Builder))
    return R;

  if (Instruction *Canonicalized = canonicalizeLogicFirst(I, Builder))
    return Canonicalized;

  if (Instruction *Folded = foldLogicOfIsFPClass(I, Op0, Op1))
    return Folded;

  if (Instruction *Res = foldBinOpOfDisplacedShifts(I))
    return Res;

  // If we are setting the sign bit of a floating-point value, convert
  // this to fneg(fabs), then cast back to integer.
  //
  // If the result isn't immediately cast back to a float, this will increase
  // the number of instructions. This is still probably a better canonical form
  // as it enables FP value tracking.
  //
  // Assumes any IEEE-represented type has the sign bit in the high bit.
  //
  // This is generous interpretation of noimplicitfloat, this is not a true
  // floating-point operation.
  Value *CastOp;
  if (match(Op0, m_ElementWiseBitCast(m_Value(CastOp))) &&
      match(Op1, m_SignMask()) &&
      !Builder.GetInsertBlock()->getParent()->hasFnAttribute(
          Attribute::NoImplicitFloat)) {
    Type *EltTy = CastOp->getType()->getScalarType();
    if (EltTy->isFloatingPointTy() &&
        APFloat::hasSignBitInMSB(EltTy->getFltSemantics())) {
      Value *FAbs = Builder.CreateUnaryIntrinsic(Intrinsic::fabs, CastOp);
      Value *FNegFAbs = Builder.CreateFNeg(FAbs);
      return new BitCastInst(FNegFAbs, I.getType());
    }
  }

  // (X & C1) | C2 -> X & (C1 | C2) iff (X & C2) == C2
  if (match(Op0, m_OneUse(m_And(m_Value(X), m_APInt(C1)))) &&
      match(Op1, m_APInt(C2))) {
    KnownBits KnownX = computeKnownBits(X, &I);
    if ((KnownX.One & *C2) == *C2)
      return BinaryOperator::CreateAnd(X, ConstantInt::get(Ty, *C1 | *C2));
  }

  if (Instruction *Res = foldBitwiseLogicWithIntrinsics(I, Builder))
    return Res;

  if (Value *V =
          simplifyAndOrWithOpReplaced(Op0, Op1, Constant::getNullValue(Ty),
                                      /*SimplifyOnly*/ false, *this))
    return BinaryOperator::CreateOr(V, Op1);
  if (Value *V =
          simplifyAndOrWithOpReplaced(Op1, Op0, Constant::getNullValue(Ty),
                                      /*SimplifyOnly*/ false, *this))
    return BinaryOperator::CreateOr(Op0, V);

  if (cast<PossiblyDisjointInst>(I).isDisjoint())
    if (Value *V = SimplifyAddWithRemainder(I))
      return replaceInstUsesWith(I, V);

  return nullptr;
}

/// A ^ B can be specified using other logic ops in a variety of patterns. We
/// can fold these early and efficiently by morphing an existing instruction.
static Instruction *foldXorToXor(BinaryOperator &I,
                                 InstCombiner::BuilderTy &Builder) {
  assert(I.getOpcode() == Instruction::Xor);
  Value *Op0 = I.getOperand(0);
  Value *Op1 = I.getOperand(1);
  Value *A, *B;

  // There are 4 commuted variants for each of the basic patterns.

  // (A & B) ^ (A | B) -> A ^ B
  // (A & B) ^ (B | A) -> A ^ B
  // (A | B) ^ (A & B) -> A ^ B
  // (A | B) ^ (B & A) -> A ^ B
  if (match(&I, m_c_Xor(m_And(m_Value(A), m_Value(B)),
                        m_c_Or(m_Deferred(A), m_Deferred(B)))))
    return BinaryOperator::CreateXor(A, B);

  // (A | ~B) ^ (~A | B) -> A ^ B
  // (~B | A) ^ (~A | B) -> A ^ B
  // (~A | B) ^ (A | ~B) -> A ^ B
  // (B | ~A) ^ (A | ~B) -> A ^ B
  if (match(&I, m_Xor(m_c_Or(m_Value(A), m_Not(m_Value(B))),
                      m_c_Or(m_Not(m_Deferred(A)), m_Deferred(B)))))
    return BinaryOperator::CreateXor(A, B);

  // (A & ~B) ^ (~A & B) -> A ^ B
  // (~B & A) ^ (~A & B) -> A ^ B
  // (~A & B) ^ (A & ~B) -> A ^ B
  // (B & ~A) ^ (A & ~B) -> A ^ B
  if (match(&I, m_Xor(m_c_And(m_Value(A), m_Not(m_Value(B))),
                      m_c_And(m_Not(m_Deferred(A)), m_Deferred(B)))))
    return BinaryOperator::CreateXor(A, B);

  // For the remaining cases we need to get rid of one of the operands.
  if (!Op0->hasOneUse() && !Op1->hasOneUse())
    return nullptr;

  // (A | B) ^ ~(A & B) -> ~(A ^ B)
  // (A | B) ^ ~(B & A) -> ~(A ^ B)
  // (A & B) ^ ~(A | B) -> ~(A ^ B)
  // (A & B) ^ ~(B | A) -> ~(A ^ B)
  // Complexity sorting ensures the not will be on the right side.
  if ((match(Op0, m_Or(m_Value(A), m_Value(B))) &&
       match(Op1, m_Not(m_c_And(m_Specific(A), m_Specific(B))))) ||
      (match(Op0, m_And(m_Value(A), m_Value(B))) &&
       match(Op1, m_Not(m_c_Or(m_Specific(A), m_Specific(B))))))
    return BinaryOperator::CreateNot(Builder.CreateXor(A, B));

  return nullptr;
}

Value *InstCombinerImpl::foldXorOfICmps(ICmpInst *LHS, ICmpInst *RHS,
                                        BinaryOperator &I) {
  assert(I.getOpcode() == Instruction::Xor && I.getOperand(0) == LHS &&
         I.getOperand(1) == RHS && "Should be 'xor' with these operands");

  ICmpInst::Predicate PredL = LHS->getPredicate(), PredR = RHS->getPredicate();
  Value *LHS0 = LHS->getOperand(0), *LHS1 = LHS->getOperand(1);
  Value *RHS0 = RHS->getOperand(0), *RHS1 = RHS->getOperand(1);

  if (predicatesFoldable(PredL, PredR)) {
    if (LHS0 == RHS1 && LHS1 == RHS0) {
      std::swap(LHS0, LHS1);
      PredL = ICmpInst::getSwappedPredicate(PredL);
    }
    if (LHS0 == RHS0 && LHS1 == RHS1) {
      // (icmp1 A, B) ^ (icmp2 A, B) --> (icmp3 A, B)
      unsigned Code = getICmpCode(PredL) ^ getICmpCode(PredR);
      bool IsSigned = LHS->isSigned() || RHS->isSigned();
      return getNewICmpValue(Code, IsSigned, LHS0, LHS1, Builder);
    }
  }

  const APInt *LC, *RC;
  if (match(LHS1, m_APInt(LC)) && match(RHS1, m_APInt(RC)) &&
      LHS0->getType() == RHS0->getType() &&
      LHS0->getType()->isIntOrIntVectorTy()) {
    // Convert xor of signbit tests to signbit test of xor'd values:
    // (X > -1) ^ (Y > -1) --> (X ^ Y) < 0
    // (X <  0) ^ (Y <  0) --> (X ^ Y) < 0
    // (X > -1) ^ (Y <  0) --> (X ^ Y) > -1
    // (X <  0) ^ (Y > -1) --> (X ^ Y) > -1
    bool TrueIfSignedL, TrueIfSignedR;
    if ((LHS->hasOneUse() || RHS->hasOneUse()) &&
        isSignBitCheck(PredL, *LC, TrueIfSignedL) &&
        isSignBitCheck(PredR, *RC, TrueIfSignedR)) {
      Value *XorLR = Builder.CreateXor(LHS0, RHS0);
      return TrueIfSignedL == TrueIfSignedR ? Builder.CreateIsNeg(XorLR) :
                                              Builder.CreateIsNotNeg(XorLR);
    }

    // Fold (icmp pred1 X, C1) ^ (icmp pred2 X, C2)
    // into a single comparison using range-based reasoning.
    if (LHS0 == RHS0) {
      ConstantRange CR1 = ConstantRange::makeExactICmpRegion(PredL, *LC);
      ConstantRange CR2 = ConstantRange::makeExactICmpRegion(PredR, *RC);
      auto CRUnion = CR1.exactUnionWith(CR2);
      auto CRIntersect = CR1.exactIntersectWith(CR2);
      if (CRUnion && CRIntersect)
        if (auto CR = CRUnion->exactIntersectWith(CRIntersect->inverse())) {
          if (CR->isFullSet())
            return ConstantInt::getTrue(I.getType());
          if (CR->isEmptySet())
            return ConstantInt::getFalse(I.getType());

          CmpInst::Predicate NewPred;
          APInt NewC, Offset;
          CR->getEquivalentICmp(NewPred, NewC, Offset);

          if ((Offset.isZero() && (LHS->hasOneUse() || RHS->hasOneUse())) ||
              (LHS->hasOneUse() && RHS->hasOneUse())) {
            Value *NewV = LHS0;
            Type *Ty = LHS0->getType();
            if (!Offset.isZero())
              NewV = Builder.CreateAdd(NewV, ConstantInt::get(Ty, Offset));
            return Builder.CreateICmp(NewPred, NewV,
                                      ConstantInt::get(Ty, NewC));
          }
        }
    }

    // Fold (icmp eq/ne (X & Pow2), 0) ^ (icmp eq/ne (Y & Pow2), 0) into
    // (icmp eq/ne ((X ^ Y) & Pow2), 0)
    Value *X, *Y, *Pow2;
    if (ICmpInst::isEquality(PredL) && ICmpInst::isEquality(PredR) &&
        LC->isZero() && RC->isZero() && LHS->hasOneUse() && RHS->hasOneUse() &&
        match(LHS0, m_And(m_Value(X), m_Value(Pow2))) &&
        match(RHS0, m_And(m_Value(Y), m_Specific(Pow2))) &&
<<<<<<< HEAD
        isKnownToBeAPowerOfTwo(Pow2, /*OrZero=*/true, /*Depth=*/0, &I)) {
=======
        isKnownToBeAPowerOfTwo(Pow2, /*OrZero=*/true, &I)) {
>>>>>>> eb0f1dc0
      Value *Xor = Builder.CreateXor(X, Y);
      Value *And = Builder.CreateAnd(Xor, Pow2);
      return Builder.CreateICmp(PredL == PredR ? ICmpInst::ICMP_NE
                                               : ICmpInst::ICMP_EQ,
                                And, ConstantInt::getNullValue(Xor->getType()));
    }
  }

  // Instead of trying to imitate the folds for and/or, decompose this 'xor'
  // into those logic ops. That is, try to turn this into an and-of-icmps
  // because we have many folds for that pattern.
  //
  // This is based on a truth table definition of xor:
  // X ^ Y --> (X | Y) & !(X & Y)
  if (Value *OrICmp = simplifyBinOp(Instruction::Or, LHS, RHS, SQ)) {
    // TODO: If OrICmp is true, then the definition of xor simplifies to !(X&Y).
    // TODO: If OrICmp is false, the whole thing is false (InstSimplify?).
    if (Value *AndICmp = simplifyBinOp(Instruction::And, LHS, RHS, SQ)) {
      // TODO: Independently handle cases where the 'and' side is a constant.
      ICmpInst *X = nullptr, *Y = nullptr;
      if (OrICmp == LHS && AndICmp == RHS) {
        // (LHS | RHS) & !(LHS & RHS) --> LHS & !RHS  --> X & !Y
        X = LHS;
        Y = RHS;
      }
      if (OrICmp == RHS && AndICmp == LHS) {
        // !(LHS & RHS) & (LHS | RHS) --> !LHS & RHS  --> !Y & X
        X = RHS;
        Y = LHS;
      }
      if (X && Y && (Y->hasOneUse() || canFreelyInvertAllUsersOf(Y, &I))) {
        // Invert the predicate of 'Y', thus inverting its output.
        Y->setPredicate(Y->getInversePredicate());
        // So, are there other uses of Y?
        if (!Y->hasOneUse()) {
          // We need to adapt other uses of Y though. Get a value that matches
          // the original value of Y before inversion. While this increases
          // immediate instruction count, we have just ensured that all the
          // users are freely-invertible, so that 'not' *will* get folded away.
          BuilderTy::InsertPointGuard Guard(Builder);
          // Set insertion point to right after the Y.
          Builder.SetInsertPoint(Y->getParent(), ++(Y->getIterator()));
          Value *NotY = Builder.CreateNot(Y, Y->getName() + ".not");
          // Replace all uses of Y (excluding the one in NotY!) with NotY.
          Worklist.pushUsersToWorkList(*Y);
          Y->replaceUsesWithIf(NotY,
                               [NotY](Use &U) { return U.getUser() != NotY; });
        }
        // All done.
        return Builder.CreateAnd(LHS, RHS);
      }
    }
  }

  return nullptr;
}

/// If we have a masked merge, in the canonical form of:
/// (assuming that A only has one use.)
///   |        A  |  |B|
///   ((x ^ y) & M) ^ y
///    |  D  |
/// * If M is inverted:
///      |  D  |
///     ((x ^ y) & ~M) ^ y
///   We can canonicalize by swapping the final xor operand
///   to eliminate the 'not' of the mask.
///     ((x ^ y) & M) ^ x
/// * If M is a constant, and D has one use, we transform to 'and' / 'or' ops
///   because that shortens the dependency chain and improves analysis:
///     (x & M) | (y & ~M)
static Instruction *visitMaskedMerge(BinaryOperator &I,
                                     InstCombiner::BuilderTy &Builder) {
  Value *B, *X, *D;
  Value *M;
  if (!match(&I, m_c_Xor(m_Value(B),
                         m_OneUse(m_c_And(
                             m_CombineAnd(m_c_Xor(m_Deferred(B), m_Value(X)),
                                          m_Value(D)),
                             m_Value(M))))))
    return nullptr;

  Value *NotM;
  if (match(M, m_Not(m_Value(NotM)))) {
    // De-invert the mask and swap the value in B part.
    Value *NewA = Builder.CreateAnd(D, NotM);
    return BinaryOperator::CreateXor(NewA, X);
  }

  Constant *C;
  if (D->hasOneUse() && match(M, m_Constant(C))) {
    // Propagating undef is unsafe. Clamp undef elements to -1.
    Type *EltTy = C->getType()->getScalarType();
    C = Constant::replaceUndefsWith(C, ConstantInt::getAllOnesValue(EltTy));
    // Unfold.
    Value *LHS = Builder.CreateAnd(X, C);
    Value *NotC = Builder.CreateNot(C);
    Value *RHS = Builder.CreateAnd(B, NotC);
    return BinaryOperator::CreateOr(LHS, RHS);
  }

  return nullptr;
}

static Instruction *foldNotXor(BinaryOperator &I,
                               InstCombiner::BuilderTy &Builder) {
  Value *X, *Y;
  // FIXME: one-use check is not needed in general, but currently we are unable
  // to fold 'not' into 'icmp', if that 'icmp' has multiple uses. (D35182)
  if (!match(&I, m_Not(m_OneUse(m_Xor(m_Value(X), m_Value(Y))))))
    return nullptr;

  auto hasCommonOperand = [](Value *A, Value *B, Value *C, Value *D) {
    return A == C || A == D || B == C || B == D;
  };

  Value *A, *B, *C, *D;
  // Canonicalize ~((A & B) ^ (A | ?)) -> (A & B) | ~(A | ?)
  // 4 commuted variants
  if (match(X, m_And(m_Value(A), m_Value(B))) &&
      match(Y, m_Or(m_Value(C), m_Value(D))) && hasCommonOperand(A, B, C, D)) {
    Value *NotY = Builder.CreateNot(Y);
    return BinaryOperator::CreateOr(X, NotY);
  };

  // Canonicalize ~((A | ?) ^ (A & B)) -> (A & B) | ~(A | ?)
  // 4 commuted variants
  if (match(Y, m_And(m_Value(A), m_Value(B))) &&
      match(X, m_Or(m_Value(C), m_Value(D))) && hasCommonOperand(A, B, C, D)) {
    Value *NotX = Builder.CreateNot(X);
    return BinaryOperator::CreateOr(Y, NotX);
  };

  return nullptr;
}

/// Canonicalize a shifty way to code absolute value to the more common pattern
/// that uses negation and select.
static Instruction *canonicalizeAbs(BinaryOperator &Xor,
                                    InstCombiner::BuilderTy &Builder) {
  assert(Xor.getOpcode() == Instruction::Xor && "Expected an xor instruction.");

  // There are 4 potential commuted variants. Move the 'ashr' candidate to Op1.
  // We're relying on the fact that we only do this transform when the shift has
  // exactly 2 uses and the add has exactly 1 use (otherwise, we might increase
  // instructions).
  Value *Op0 = Xor.getOperand(0), *Op1 = Xor.getOperand(1);
  if (Op0->hasNUses(2))
    std::swap(Op0, Op1);

  Type *Ty = Xor.getType();
  Value *A;
  const APInt *ShAmt;
  if (match(Op1, m_AShr(m_Value(A), m_APInt(ShAmt))) &&
      Op1->hasNUses(2) && *ShAmt == Ty->getScalarSizeInBits() - 1 &&
      match(Op0, m_OneUse(m_c_Add(m_Specific(A), m_Specific(Op1))))) {
    // Op1 = ashr i32 A, 31   ; smear the sign bit
    // xor (add A, Op1), Op1  ; add -1 and flip bits if negative
    // --> (A < 0) ? -A : A
    Value *IsNeg = Builder.CreateIsNeg(A);
    // Copy the nsw flags from the add to the negate.
    auto *Add = cast<BinaryOperator>(Op0);
    Value *NegA = Add->hasNoUnsignedWrap()
                      ? Constant::getNullValue(A->getType())
                      : Builder.CreateNeg(A, "", Add->hasNoSignedWrap());
    return SelectInst::Create(IsNeg, NegA, A);
  }
  return nullptr;
}

static bool canFreelyInvert(InstCombiner &IC, Value *Op,
                            Instruction *IgnoredUser) {
  auto *I = dyn_cast<Instruction>(Op);
  return I && IC.isFreeToInvert(I, /*WillInvertAllUses=*/true) &&
         IC.canFreelyInvertAllUsersOf(I, IgnoredUser);
}

static Value *freelyInvert(InstCombinerImpl &IC, Value *Op,
                           Instruction *IgnoredUser) {
  auto *I = cast<Instruction>(Op);
  IC.Builder.SetInsertPoint(*I->getInsertionPointAfterDef());
  Value *NotOp = IC.Builder.CreateNot(Op, Op->getName() + ".not");
  Op->replaceUsesWithIf(NotOp,
                        [NotOp](Use &U) { return U.getUser() != NotOp; });
  IC.freelyInvertAllUsersOf(NotOp, IgnoredUser);
  return NotOp;
}

// Transform
//   z = ~(x &/| y)
// into:
//   z = ((~x) |/& (~y))
// iff both x and y are free to invert and all uses of z can be freely updated.
bool InstCombinerImpl::sinkNotIntoLogicalOp(Instruction &I) {
  Value *Op0, *Op1;
  if (!match(&I, m_LogicalOp(m_Value(Op0), m_Value(Op1))))
    return false;

  // If this logic op has not been simplified yet, just bail out and let that
  // happen first. Otherwise, the code below may wrongly invert.
  if (Op0 == Op1)
    return false;

  // If one of the operands is a user of the other,
  // freelyInvert->freelyInvertAllUsersOf will change the operands of I, which
  // may cause miscompilation.
  if (match(Op0, m_Not(m_Specific(Op1))) || match(Op1, m_Not(m_Specific(Op0))))
    return false;

  Instruction::BinaryOps NewOpc =
      match(&I, m_LogicalAnd()) ? Instruction::Or : Instruction::And;
  bool IsBinaryOp = isa<BinaryOperator>(I);

  // Can our users be adapted?
  if (!InstCombiner::canFreelyInvertAllUsersOf(&I, /*IgnoredUser=*/nullptr))
    return false;

  // And can the operands be adapted?
  if (!canFreelyInvert(*this, Op0, &I) || !canFreelyInvert(*this, Op1, &I))
    return false;

  Op0 = freelyInvert(*this, Op0, &I);
  Op1 = freelyInvert(*this, Op1, &I);

  Builder.SetInsertPoint(*I.getInsertionPointAfterDef());
  Value *NewLogicOp;
  if (IsBinaryOp)
    NewLogicOp = Builder.CreateBinOp(NewOpc, Op0, Op1, I.getName() + ".not");
  else
    NewLogicOp =
        Builder.CreateLogicalOp(NewOpc, Op0, Op1, I.getName() + ".not");

  replaceInstUsesWith(I, NewLogicOp);
  // We can not just create an outer `not`, it will most likely be immediately
  // folded back, reconstructing our initial pattern, and causing an
  // infinite combine loop, so immediately manually fold it away.
  freelyInvertAllUsersOf(NewLogicOp);
  return true;
}

// Transform
//   z = (~x) &/| y
// into:
//   z = ~(x |/& (~y))
// iff y is free to invert and all uses of z can be freely updated.
bool InstCombinerImpl::sinkNotIntoOtherHandOfLogicalOp(Instruction &I) {
  Value *Op0, *Op1;
  if (!match(&I, m_LogicalOp(m_Value(Op0), m_Value(Op1))))
    return false;
  Instruction::BinaryOps NewOpc =
      match(&I, m_LogicalAnd()) ? Instruction::Or : Instruction::And;
  bool IsBinaryOp = isa<BinaryOperator>(I);

  Value *NotOp0 = nullptr;
  Value *NotOp1 = nullptr;
  Value **OpToInvert = nullptr;
  if (match(Op0, m_Not(m_Value(NotOp0))) && canFreelyInvert(*this, Op1, &I)) {
    Op0 = NotOp0;
    OpToInvert = &Op1;
  } else if (match(Op1, m_Not(m_Value(NotOp1))) &&
             canFreelyInvert(*this, Op0, &I)) {
    Op1 = NotOp1;
    OpToInvert = &Op0;
  } else
    return false;

  // And can our users be adapted?
  if (!InstCombiner::canFreelyInvertAllUsersOf(&I, /*IgnoredUser=*/nullptr))
    return false;

  *OpToInvert = freelyInvert(*this, *OpToInvert, &I);

  Builder.SetInsertPoint(*I.getInsertionPointAfterDef());
  Value *NewBinOp;
  if (IsBinaryOp)
    NewBinOp = Builder.CreateBinOp(NewOpc, Op0, Op1, I.getName() + ".not");
  else
    NewBinOp = Builder.CreateLogicalOp(NewOpc, Op0, Op1, I.getName() + ".not");
  replaceInstUsesWith(I, NewBinOp);
  // We can not just create an outer `not`, it will most likely be immediately
  // folded back, reconstructing our initial pattern, and causing an
  // infinite combine loop, so immediately manually fold it away.
  freelyInvertAllUsersOf(NewBinOp);
  return true;
}

Instruction *InstCombinerImpl::foldNot(BinaryOperator &I) {
  Value *NotOp;
  if (!match(&I, m_Not(m_Value(NotOp))))
    return nullptr;

  // Apply DeMorgan's Law for 'nand' / 'nor' logic with an inverted operand.
  // We must eliminate the and/or (one-use) for these transforms to not increase
  // the instruction count.
  //
  // ~(~X & Y) --> (X | ~Y)
  // ~(Y & ~X) --> (X | ~Y)
  //
  // Note: The logical matches do not check for the commuted patterns because
  //       those are handled via SimplifySelectsFeedingBinaryOp().
  Type *Ty = I.getType();
  Value *X, *Y;
  if (match(NotOp, m_OneUse(m_c_And(m_Not(m_Value(X)), m_Value(Y))))) {
    Value *NotY = Builder.CreateNot(Y, Y->getName() + ".not");
    return BinaryOperator::CreateOr(X, NotY);
  }
  if (match(NotOp, m_OneUse(m_LogicalAnd(m_Not(m_Value(X)), m_Value(Y))))) {
    Value *NotY = Builder.CreateNot(Y, Y->getName() + ".not");
    return SelectInst::Create(X, ConstantInt::getTrue(Ty), NotY);
  }

  // ~(~X | Y) --> (X & ~Y)
  // ~(Y | ~X) --> (X & ~Y)
  if (match(NotOp, m_OneUse(m_c_Or(m_Not(m_Value(X)), m_Value(Y))))) {
    Value *NotY = Builder.CreateNot(Y, Y->getName() + ".not");
    return BinaryOperator::CreateAnd(X, NotY);
  }
  if (match(NotOp, m_OneUse(m_LogicalOr(m_Not(m_Value(X)), m_Value(Y))))) {
    Value *NotY = Builder.CreateNot(Y, Y->getName() + ".not");
    return SelectInst::Create(X, NotY, ConstantInt::getFalse(Ty));
  }

  // Is this a 'not' (~) fed by a binary operator?
  BinaryOperator *NotVal;
  if (match(NotOp, m_BinOp(NotVal))) {
    // ~((-X) | Y) --> (X - 1) & (~Y)
    if (match(NotVal,
              m_OneUse(m_c_Or(m_OneUse(m_Neg(m_Value(X))), m_Value(Y))))) {
      Value *DecX = Builder.CreateAdd(X, ConstantInt::getAllOnesValue(Ty));
      Value *NotY = Builder.CreateNot(Y);
      return BinaryOperator::CreateAnd(DecX, NotY);
    }

    // ~(~X >>s Y) --> (X >>s Y)
    if (match(NotVal, m_AShr(m_Not(m_Value(X)), m_Value(Y))))
      return BinaryOperator::CreateAShr(X, Y);

    // Treat lshr with non-negative operand as ashr.
    // ~(~X >>u Y) --> (X >>s Y) iff X is known negative
    if (match(NotVal, m_LShr(m_Not(m_Value(X)), m_Value(Y))) &&
        isKnownNegative(X, SQ.getWithInstruction(NotVal)))
      return BinaryOperator::CreateAShr(X, Y);

    // Bit-hack form of a signbit test for iN type:
    // ~(X >>s (N - 1)) --> sext i1 (X > -1) to iN
    unsigned FullShift = Ty->getScalarSizeInBits() - 1;
    if (match(NotVal, m_OneUse(m_AShr(m_Value(X), m_SpecificInt(FullShift))))) {
      Value *IsNotNeg = Builder.CreateIsNotNeg(X, "isnotneg");
      return new SExtInst(IsNotNeg, Ty);
    }

    // If we are inverting a right-shifted constant, we may be able to eliminate
    // the 'not' by inverting the constant and using the opposite shift type.
    // Canonicalization rules ensure that only a negative constant uses 'ashr',
    // but we must check that in case that transform has not fired yet.

    // ~(C >>s Y) --> ~C >>u Y (when inverting the replicated sign bits)
    Constant *C;
    if (match(NotVal, m_AShr(m_Constant(C), m_Value(Y))) &&
        match(C, m_Negative()))
      return BinaryOperator::CreateLShr(ConstantExpr::getNot(C), Y);

    // ~(C >>u Y) --> ~C >>s Y (when inverting the replicated sign bits)
    if (match(NotVal, m_LShr(m_Constant(C), m_Value(Y))) &&
        match(C, m_NonNegative()))
      return BinaryOperator::CreateAShr(ConstantExpr::getNot(C), Y);

    // ~(X + C) --> ~C - X
    if (match(NotVal, m_Add(m_Value(X), m_ImmConstant(C))))
      return BinaryOperator::CreateSub(ConstantExpr::getNot(C), X);

    // ~(X - Y) --> ~X + Y
    // FIXME: is it really beneficial to sink the `not` here?
    if (match(NotVal, m_Sub(m_Value(X), m_Value(Y))))
      if (isa<Constant>(X) || NotVal->hasOneUse())
        return BinaryOperator::CreateAdd(Builder.CreateNot(X), Y);

    // ~(~X + Y) --> X - Y
    if (match(NotVal, m_c_Add(m_Not(m_Value(X)), m_Value(Y))))
      return BinaryOperator::CreateWithCopiedFlags(Instruction::Sub, X, Y,
                                                   NotVal);
  }

  // not (cmp A, B) = !cmp A, B
  CmpPredicate Pred;
  if (match(NotOp, m_Cmp(Pred, m_Value(), m_Value())) &&
      (NotOp->hasOneUse() ||
       InstCombiner::canFreelyInvertAllUsersOf(cast<Instruction>(NotOp),
                                               /*IgnoredUser=*/nullptr))) {
    cast<CmpInst>(NotOp)->setPredicate(CmpInst::getInversePredicate(Pred));
    freelyInvertAllUsersOf(NotOp);
    return &I;
  }

  // Move a 'not' ahead of casts of a bool to enable logic reduction:
  // not (bitcast (sext i1 X)) --> bitcast (sext (not i1 X))
  if (match(NotOp, m_OneUse(m_BitCast(m_OneUse(m_SExt(m_Value(X)))))) && X->getType()->isIntOrIntVectorTy(1)) {
    Type *SextTy = cast<BitCastOperator>(NotOp)->getSrcTy();
    Value *NotX = Builder.CreateNot(X);
    Value *Sext = Builder.CreateSExt(NotX, SextTy);
    return new BitCastInst(Sext, Ty);
  }

  if (auto *NotOpI = dyn_cast<Instruction>(NotOp))
    if (sinkNotIntoLogicalOp(*NotOpI))
      return &I;

  // Eliminate a bitwise 'not' op of 'not' min/max by inverting the min/max:
  // ~min(~X, ~Y) --> max(X, Y)
  // ~max(~X, Y) --> min(X, ~Y)
  auto *II = dyn_cast<IntrinsicInst>(NotOp);
  if (II && II->hasOneUse()) {
    if (match(NotOp, m_c_MaxOrMin(m_Not(m_Value(X)), m_Value(Y)))) {
      Intrinsic::ID InvID = getInverseMinMaxIntrinsic(II->getIntrinsicID());
      Value *NotY = Builder.CreateNot(Y);
      Value *InvMaxMin = Builder.CreateBinaryIntrinsic(InvID, X, NotY);
      return replaceInstUsesWith(I, InvMaxMin);
    }

    if (II->getIntrinsicID() == Intrinsic::is_fpclass) {
      ConstantInt *ClassMask = cast<ConstantInt>(II->getArgOperand(1));
      II->setArgOperand(
          1, ConstantInt::get(ClassMask->getType(),
                              ~ClassMask->getZExtValue() & fcAllFlags));
      return replaceInstUsesWith(I, II);
    }
  }

  if (NotOp->hasOneUse()) {
    // Pull 'not' into operands of select if both operands are one-use compares
    // or one is one-use compare and the other one is a constant.
    // Inverting the predicates eliminates the 'not' operation.
    // Example:
    //   not (select ?, (cmp TPred, ?, ?), (cmp FPred, ?, ?) -->
    //     select ?, (cmp InvTPred, ?, ?), (cmp InvFPred, ?, ?)
    //   not (select ?, (cmp TPred, ?, ?), true -->
    //     select ?, (cmp InvTPred, ?, ?), false
    if (auto *Sel = dyn_cast<SelectInst>(NotOp)) {
      Value *TV = Sel->getTrueValue();
      Value *FV = Sel->getFalseValue();
      auto *CmpT = dyn_cast<CmpInst>(TV);
      auto *CmpF = dyn_cast<CmpInst>(FV);
      bool InvertibleT = (CmpT && CmpT->hasOneUse()) || isa<Constant>(TV);
      bool InvertibleF = (CmpF && CmpF->hasOneUse()) || isa<Constant>(FV);
      if (InvertibleT && InvertibleF) {
        if (CmpT)
          CmpT->setPredicate(CmpT->getInversePredicate());
        else
          Sel->setTrueValue(ConstantExpr::getNot(cast<Constant>(TV)));
        if (CmpF)
          CmpF->setPredicate(CmpF->getInversePredicate());
        else
          Sel->setFalseValue(ConstantExpr::getNot(cast<Constant>(FV)));
        return replaceInstUsesWith(I, Sel);
      }
    }
  }

  if (Instruction *NewXor = foldNotXor(I, Builder))
    return NewXor;

  // TODO: Could handle multi-use better by checking if all uses of NotOp (other
  // than I) can be inverted.
  if (Value *R = getFreelyInverted(NotOp, NotOp->hasOneUse(), &Builder))
    return replaceInstUsesWith(I, R);

  return nullptr;
}

// FIXME: We use commutative matchers (m_c_*) for some, but not all, matches
// here. We should standardize that construct where it is needed or choose some
// other way to ensure that commutated variants of patterns are not missed.
Instruction *InstCombinerImpl::visitXor(BinaryOperator &I) {
  if (Value *V = simplifyXorInst(I.getOperand(0), I.getOperand(1),
                                 SQ.getWithInstruction(&I)))
    return replaceInstUsesWith(I, V);

  if (SimplifyAssociativeOrCommutative(I))
    return &I;

  if (Instruction *X = foldVectorBinop(I))
    return X;

  if (Instruction *Phi = foldBinopWithPhiOperands(I))
    return Phi;

  if (Instruction *NewXor = foldXorToXor(I, Builder))
    return NewXor;

  // (A&B)^(A&C) -> A&(B^C) etc
  if (Value *V = foldUsingDistributiveLaws(I))
    return replaceInstUsesWith(I, V);

  // See if we can simplify any instructions used by the instruction whose sole
  // purpose is to compute bits we don't care about.
  if (SimplifyDemandedInstructionBits(I))
    return &I;

  if (Instruction *R = foldNot(I))
    return R;

  if (Instruction *R = foldBinOpShiftWithShift(I))
    return R;

  Value *Op0 = I.getOperand(0), *Op1 = I.getOperand(1);
  Value *X, *Y, *M;

  // (X | Y) ^ M -> (X ^ M) ^ Y
  // (X | Y) ^ M -> (Y ^ M) ^ X
  if (match(&I, m_c_Xor(m_OneUse(m_DisjointOr(m_Value(X), m_Value(Y))),
                        m_Value(M)))) {
    if (Value *XorAC = simplifyXorInst(X, M, SQ.getWithInstruction(&I)))
      return BinaryOperator::CreateXor(XorAC, Y);

    if (Value *XorBC = simplifyXorInst(Y, M, SQ.getWithInstruction(&I)))
      return BinaryOperator::CreateXor(XorBC, X);
  }

  // Fold (X & M) ^ (Y & ~M) -> (X & M) | (Y & ~M)
  // This it a special case in haveNoCommonBitsSet, but the computeKnownBits
  // calls in there are unnecessary as SimplifyDemandedInstructionBits should
  // have already taken care of those cases.
  if (match(&I, m_c_Xor(m_c_And(m_Not(m_Value(M)), m_Value()),
                        m_c_And(m_Deferred(M), m_Value())))) {
    if (isGuaranteedNotToBeUndef(M))
      return BinaryOperator::CreateDisjointOr(Op0, Op1);
    else
      return BinaryOperator::CreateOr(Op0, Op1);
  }

  if (Instruction *Xor = visitMaskedMerge(I, Builder))
    return Xor;

  Constant *C1;
  if (match(Op1, m_Constant(C1))) {
    Constant *C2;

    if (match(Op0, m_OneUse(m_Or(m_Value(X), m_ImmConstant(C2)))) &&
        match(C1, m_ImmConstant())) {
      // (X | C2) ^ C1 --> (X & ~C2) ^ (C1^C2)
      C2 = Constant::replaceUndefsWith(
          C2, Constant::getAllOnesValue(C2->getType()->getScalarType()));
      Value *And = Builder.CreateAnd(
          X, Constant::mergeUndefsWith(ConstantExpr::getNot(C2), C1));
      return BinaryOperator::CreateXor(
          And, Constant::mergeUndefsWith(ConstantExpr::getXor(C1, C2), C1));
    }

    // Use DeMorgan and reassociation to eliminate a 'not' op.
    if (match(Op0, m_OneUse(m_Or(m_Not(m_Value(X)), m_Constant(C2))))) {
      // (~X | C2) ^ C1 --> ((X & ~C2) ^ -1) ^ C1 --> (X & ~C2) ^ ~C1
      Value *And = Builder.CreateAnd(X, ConstantExpr::getNot(C2));
      return BinaryOperator::CreateXor(And, ConstantExpr::getNot(C1));
    }
    if (match(Op0, m_OneUse(m_And(m_Not(m_Value(X)), m_Constant(C2))))) {
      // (~X & C2) ^ C1 --> ((X | ~C2) ^ -1) ^ C1 --> (X | ~C2) ^ ~C1
      Value *Or = Builder.CreateOr(X, ConstantExpr::getNot(C2));
      return BinaryOperator::CreateXor(Or, ConstantExpr::getNot(C1));
    }

    // Convert xor ([trunc] (ashr X, BW-1)), C =>
    //   select(X >s -1, C, ~C)
    // The ashr creates "AllZeroOrAllOne's", which then optionally inverses the
    // constant depending on whether this input is less than 0.
    const APInt *CA;
    if (match(Op0, m_OneUse(m_TruncOrSelf(
                       m_AShr(m_Value(X), m_APIntAllowPoison(CA))))) &&
        *CA == X->getType()->getScalarSizeInBits() - 1 &&
        !match(C1, m_AllOnes())) {
      assert(!C1->isZeroValue() && "Unexpected xor with 0");
      Value *IsNotNeg = Builder.CreateIsNotNeg(X);
      return SelectInst::Create(IsNotNeg, Op1, Builder.CreateNot(Op1));
    }
  }

  Type *Ty = I.getType();
  {
    const APInt *RHSC;
    if (match(Op1, m_APInt(RHSC))) {
      Value *X;
      const APInt *C;
      // (C - X) ^ signmaskC --> (C + signmaskC) - X
      if (RHSC->isSignMask() && match(Op0, m_Sub(m_APInt(C), m_Value(X))))
        return BinaryOperator::CreateSub(ConstantInt::get(Ty, *C + *RHSC), X);

      // (X + C) ^ signmaskC --> X + (C + signmaskC)
      if (RHSC->isSignMask() && match(Op0, m_Add(m_Value(X), m_APInt(C))))
        return BinaryOperator::CreateAdd(X, ConstantInt::get(Ty, *C + *RHSC));

      // (X | C) ^ RHSC --> X ^ (C ^ RHSC) iff X & C == 0
      if (match(Op0, m_Or(m_Value(X), m_APInt(C))) &&
          MaskedValueIsZero(X, *C, &I))
        return BinaryOperator::CreateXor(X, ConstantInt::get(Ty, *C ^ *RHSC));

      // When X is a power-of-two or zero and zero input is poison:
      // ctlz(i32 X) ^ 31 --> cttz(X)
      // cttz(i32 X) ^ 31 --> ctlz(X)
      auto *II = dyn_cast<IntrinsicInst>(Op0);
      if (II && II->hasOneUse() && *RHSC == Ty->getScalarSizeInBits() - 1) {
        Intrinsic::ID IID = II->getIntrinsicID();
        if ((IID == Intrinsic::ctlz || IID == Intrinsic::cttz) &&
            match(II->getArgOperand(1), m_One()) &&
            isKnownToBeAPowerOfTwo(II->getArgOperand(0), /*OrZero */ true)) {
          IID = (IID == Intrinsic::ctlz) ? Intrinsic::cttz : Intrinsic::ctlz;
          Function *F =
              Intrinsic::getOrInsertDeclaration(II->getModule(), IID, Ty);
          return CallInst::Create(F, {II->getArgOperand(0), Builder.getTrue()});
        }
      }

      // If RHSC is inverting the remaining bits of shifted X,
      // canonicalize to a 'not' before the shift to help SCEV and codegen:
      // (X << C) ^ RHSC --> ~X << C
      if (match(Op0, m_OneUse(m_Shl(m_Value(X), m_APInt(C)))) &&
          *RHSC == APInt::getAllOnes(Ty->getScalarSizeInBits()).shl(*C)) {
        Value *NotX = Builder.CreateNot(X);
        return BinaryOperator::CreateShl(NotX, ConstantInt::get(Ty, *C));
      }
      // (X >>u C) ^ RHSC --> ~X >>u C
      if (match(Op0, m_OneUse(m_LShr(m_Value(X), m_APInt(C)))) &&
          *RHSC == APInt::getAllOnes(Ty->getScalarSizeInBits()).lshr(*C)) {
        Value *NotX = Builder.CreateNot(X);
        return BinaryOperator::CreateLShr(NotX, ConstantInt::get(Ty, *C));
      }
      // TODO: We could handle 'ashr' here as well. That would be matching
      //       a 'not' op and moving it before the shift. Doing that requires
      //       preventing the inverse fold in canShiftBinOpWithConstantRHS().
    }

    // If we are XORing the sign bit of a floating-point value, convert
    // this to fneg, then cast back to integer.
    //
    // This is generous interpretation of noimplicitfloat, this is not a true
    // floating-point operation.
    //
    // Assumes any IEEE-represented type has the sign bit in the high bit.
    // TODO: Unify with APInt matcher. This version allows undef unlike m_APInt
    Value *CastOp;
    if (match(Op0, m_ElementWiseBitCast(m_Value(CastOp))) &&
        match(Op1, m_SignMask()) &&
        !Builder.GetInsertBlock()->getParent()->hasFnAttribute(
            Attribute::NoImplicitFloat)) {
      Type *EltTy = CastOp->getType()->getScalarType();
      if (EltTy->isFloatingPointTy() &&
          APFloat::hasSignBitInMSB(EltTy->getFltSemantics())) {
        Value *FNeg = Builder.CreateFNeg(CastOp);
        return new BitCastInst(FNeg, I.getType());
      }
    }
  }

  // FIXME: This should not be limited to scalar (pull into APInt match above).
  {
    Value *X;
    ConstantInt *C1, *C2, *C3;
    // ((X^C1) >> C2) ^ C3 -> (X>>C2) ^ ((C1>>C2)^C3)
    if (match(Op1, m_ConstantInt(C3)) &&
        match(Op0, m_LShr(m_Xor(m_Value(X), m_ConstantInt(C1)),
                          m_ConstantInt(C2))) &&
        Op0->hasOneUse()) {
      // fold (C1 >> C2) ^ C3
      APInt FoldConst = C1->getValue().lshr(C2->getValue());
      FoldConst ^= C3->getValue();
      // Prepare the two operands.
      auto *Opnd0 = Builder.CreateLShr(X, C2);
      Opnd0->takeName(Op0);
      return BinaryOperator::CreateXor(Opnd0, ConstantInt::get(Ty, FoldConst));
    }
  }

  if (Instruction *FoldedLogic = foldBinOpIntoSelectOrPhi(I))
    return FoldedLogic;

  // Y ^ (X | Y) --> X & ~Y
  // Y ^ (Y | X) --> X & ~Y
  if (match(Op1, m_OneUse(m_c_Or(m_Value(X), m_Specific(Op0)))))
    return BinaryOperator::CreateAnd(X, Builder.CreateNot(Op0));
  // (X | Y) ^ Y --> X & ~Y
  // (Y | X) ^ Y --> X & ~Y
  if (match(Op0, m_OneUse(m_c_Or(m_Value(X), m_Specific(Op1)))))
    return BinaryOperator::CreateAnd(X, Builder.CreateNot(Op1));

  // Y ^ (X & Y) --> ~X & Y
  // Y ^ (Y & X) --> ~X & Y
  if (match(Op1, m_OneUse(m_c_And(m_Value(X), m_Specific(Op0)))))
    return BinaryOperator::CreateAnd(Op0, Builder.CreateNot(X));
  // (X & Y) ^ Y --> ~X & Y
  // (Y & X) ^ Y --> ~X & Y
  // Canonical form is (X & C) ^ C; don't touch that.
  // TODO: A 'not' op is better for analysis and codegen, but demanded bits must
  //       be fixed to prefer that (otherwise we get infinite looping).
  if (!match(Op1, m_Constant()) &&
      match(Op0, m_OneUse(m_c_And(m_Value(X), m_Specific(Op1)))))
    return BinaryOperator::CreateAnd(Op1, Builder.CreateNot(X));

  Value *A, *B, *C;
  // (A ^ B) ^ (A | C) --> (~A & C) ^ B -- There are 4 commuted variants.
  if (match(&I, m_c_Xor(m_OneUse(m_Xor(m_Value(A), m_Value(B))),
                        m_OneUse(m_c_Or(m_Deferred(A), m_Value(C))))))
      return BinaryOperator::CreateXor(
          Builder.CreateAnd(Builder.CreateNot(A), C), B);

  // (A ^ B) ^ (B | C) --> (~B & C) ^ A -- There are 4 commuted variants.
  if (match(&I, m_c_Xor(m_OneUse(m_Xor(m_Value(A), m_Value(B))),
                        m_OneUse(m_c_Or(m_Deferred(B), m_Value(C))))))
      return BinaryOperator::CreateXor(
          Builder.CreateAnd(Builder.CreateNot(B), C), A);

  // (A & B) ^ (A ^ B) -> (A | B)
  if (match(Op0, m_And(m_Value(A), m_Value(B))) &&
      match(Op1, m_c_Xor(m_Specific(A), m_Specific(B))))
    return BinaryOperator::CreateOr(A, B);
  // (A ^ B) ^ (A & B) -> (A | B)
  if (match(Op0, m_Xor(m_Value(A), m_Value(B))) &&
      match(Op1, m_c_And(m_Specific(A), m_Specific(B))))
    return BinaryOperator::CreateOr(A, B);

  // (A & ~B) ^ ~A -> ~(A & B)
  // (~B & A) ^ ~A -> ~(A & B)
  if (match(Op0, m_c_And(m_Value(A), m_Not(m_Value(B)))) &&
      match(Op1, m_Not(m_Specific(A))))
    return BinaryOperator::CreateNot(Builder.CreateAnd(A, B));

  // (~A & B) ^ A --> A | B -- There are 4 commuted variants.
  if (match(&I, m_c_Xor(m_c_And(m_Not(m_Value(A)), m_Value(B)), m_Deferred(A))))
    return BinaryOperator::CreateOr(A, B);

  // (~A | B) ^ A --> ~(A & B)
  if (match(Op0, m_OneUse(m_c_Or(m_Not(m_Specific(Op1)), m_Value(B)))))
    return BinaryOperator::CreateNot(Builder.CreateAnd(Op1, B));

  // A ^ (~A | B) --> ~(A & B)
  if (match(Op1, m_OneUse(m_c_Or(m_Not(m_Specific(Op0)), m_Value(B)))))
    return BinaryOperator::CreateNot(Builder.CreateAnd(Op0, B));

  // (A | B) ^ (A | C) --> (B ^ C) & ~A -- There are 4 commuted variants.
  // TODO: Loosen one-use restriction if common operand is a constant.
  Value *D;
  if (match(Op0, m_OneUse(m_Or(m_Value(A), m_Value(B)))) &&
      match(Op1, m_OneUse(m_Or(m_Value(C), m_Value(D))))) {
    if (B == C || B == D)
      std::swap(A, B);
    if (A == C)
      std::swap(C, D);
    if (A == D) {
      Value *NotA = Builder.CreateNot(A);
      return BinaryOperator::CreateAnd(Builder.CreateXor(B, C), NotA);
    }
  }

  // (A & B) ^ (A | C) --> A ? ~B : C -- There are 4 commuted variants.
  if (I.getType()->isIntOrIntVectorTy(1) &&
      match(&I, m_c_Xor(m_OneUse(m_LogicalAnd(m_Value(A), m_Value(B))),
                        m_OneUse(m_LogicalOr(m_Value(C), m_Value(D)))))) {
    bool NeedFreeze = isa<SelectInst>(Op0) && isa<SelectInst>(Op1) && B == D;
    if (B == C || B == D)
      std::swap(A, B);
    if (A == C)
      std::swap(C, D);
    if (A == D) {
      if (NeedFreeze)
        A = Builder.CreateFreeze(A);
      Value *NotB = Builder.CreateNot(B);
      return SelectInst::Create(A, NotB, C);
    }
  }

  if (auto *LHS = dyn_cast<ICmpInst>(I.getOperand(0)))
    if (auto *RHS = dyn_cast<ICmpInst>(I.getOperand(1)))
      if (Value *V = foldXorOfICmps(LHS, RHS, I))
        return replaceInstUsesWith(I, V);

  if (Instruction *CastedXor = foldCastedBitwiseLogic(I))
    return CastedXor;

  if (Instruction *Abs = canonicalizeAbs(I, Builder))
    return Abs;

  // Otherwise, if all else failed, try to hoist the xor-by-constant:
  //   (X ^ C) ^ Y --> (X ^ Y) ^ C
  // Just like we do in other places, we completely avoid the fold
  // for constantexprs, at least to avoid endless combine loop.
  if (match(&I, m_c_Xor(m_OneUse(m_Xor(m_CombineAnd(m_Value(X),
                                                    m_Unless(m_ConstantExpr())),
                                       m_ImmConstant(C1))),
                        m_Value(Y))))
    return BinaryOperator::CreateXor(Builder.CreateXor(X, Y), C1);

  if (Instruction *R = reassociateForUses(I, Builder))
    return R;

  if (Instruction *Canonicalized = canonicalizeLogicFirst(I, Builder))
    return Canonicalized;

  if (Instruction *Folded = foldLogicOfIsFPClass(I, Op0, Op1))
    return Folded;

  if (Instruction *Folded = canonicalizeConditionalNegationViaMathToSelect(I))
    return Folded;

  if (Instruction *Res = foldBinOpOfDisplacedShifts(I))
    return Res;

  if (Instruction *Res = foldBitwiseLogicWithIntrinsics(I, Builder))
    return Res;

  return nullptr;
}<|MERGE_RESOLUTION|>--- conflicted
+++ resolved
@@ -697,13 +697,8 @@
   // -> (icmp eq (A & (B|D)), (B|D))
   // iff B and D is known to be a power of two
   if (Mask & Mask_NotAllZeros &&
-<<<<<<< HEAD
-      isKnownToBeAPowerOfTwo(B, /*OrZero=*/false, /*Depth=*/0, Q) &&
-      isKnownToBeAPowerOfTwo(D, /*OrZero=*/false, /*Depth=*/0, Q)) {
-=======
       isKnownToBeAPowerOfTwo(B, /*OrZero=*/false, Q) &&
       isKnownToBeAPowerOfTwo(D, /*OrZero=*/false, Q)) {
->>>>>>> eb0f1dc0
     // If this is a logical and/or, then we must prevent propagation of a
     // poison value from the RHS by inserting freeze.
     if (IsLogical)
@@ -3746,51 +3741,6 @@
                                    /*NSW=*/true, /*NUW=*/true))
       return R;
 
-<<<<<<< HEAD
-    Value *Cond0 = nullptr, *Cond1 = nullptr;
-    const APInt *Op0Eq = nullptr, *Op0Ne = nullptr;
-    const APInt *Op1Eq = nullptr, *Op1Ne = nullptr;
-
-    //  (!(A & N) ? 0 : N * C) + (!(A & M) ? 0 : M * C) -> A & (N + M) * C
-    if (match(I.getOperand(0),
-              m_Select(m_Value(Cond0), m_APInt(Op0Eq), m_APInt(Op0Ne))) &&
-        match(I.getOperand(1),
-              m_Select(m_Value(Cond1), m_APInt(Op1Eq), m_APInt(Op1Ne)))) {
-
-      auto LHSDecompose =
-          decomposeBitTest(Cond0, /*LookThruTrunc=*/true,
-                           /*AllowNonZeroC=*/false, /*DecomposeAnd=*/true);
-      auto RHSDecompose =
-          decomposeBitTest(Cond1, /*LookThruTrunc=*/true,
-                           /*AllowNonZeroC=*/false, /*DecomposeAnd=*/true);
-
-      if (LHSDecompose && RHSDecompose && LHSDecompose->X == RHSDecompose->X &&
-          RHSDecompose->Mask.isPowerOf2() && LHSDecompose->Mask.isPowerOf2() &&
-          LHSDecompose->Mask != RHSDecompose->Mask &&
-          LHSDecompose->Mask.getBitWidth() == Op0Ne->getBitWidth() &&
-          RHSDecompose->Mask.getBitWidth() == Op1Ne->getBitWidth()) {
-        assert(Op0Ne->getBitWidth() == Op1Ne->getBitWidth());
-        assert(ICmpInst::isEquality(LHSDecompose->Pred));
-        if (LHSDecompose->Pred == ICmpInst::ICMP_NE)
-          std::swap(Op0Eq, Op0Ne);
-        if (RHSDecompose->Pred == ICmpInst::ICMP_NE)
-          std::swap(Op1Eq, Op1Ne);
-
-        if (!Op0Ne->isZero() && !Op1Ne->isZero() && Op0Eq->isZero() &&
-            Op1Eq->isZero() && Op0Ne->urem(LHSDecompose->Mask).isZero() &&
-            Op1Ne->urem(RHSDecompose->Mask).isZero() &&
-            Op0Ne->udiv(LHSDecompose->Mask) ==
-                Op1Ne->udiv(RHSDecompose->Mask)) {
-          auto NewAnd = Builder.CreateAnd(
-              LHSDecompose->X,
-              ConstantInt::get(LHSDecompose->X->getType(),
-                               (LHSDecompose->Mask + RHSDecompose->Mask)));
-
-          return BinaryOperator::CreateMul(
-              NewAnd, ConstantInt::get(NewAnd->getType(),
-                                       Op0Ne->udiv(LHSDecompose->Mask)));
-        }
-=======
     // (A & N) * C + (A & M) * C -> (A & (N + M)) & C
     // This also accepts the equivalent select form of (A & N) * C
     // expressions i.e. !(A & N) ? 0 : N * C)
@@ -3811,7 +3761,6 @@
         Combined->setHasNoUnsignedWrap(Decomp0->NUW && Decomp1->NUW);
         Combined->setHasNoSignedWrap(Decomp0->NSW && Decomp1->NSW);
         return Combined;
->>>>>>> eb0f1dc0
       }
     }
   }
@@ -4404,11 +4353,7 @@
         LC->isZero() && RC->isZero() && LHS->hasOneUse() && RHS->hasOneUse() &&
         match(LHS0, m_And(m_Value(X), m_Value(Pow2))) &&
         match(RHS0, m_And(m_Value(Y), m_Specific(Pow2))) &&
-<<<<<<< HEAD
-        isKnownToBeAPowerOfTwo(Pow2, /*OrZero=*/true, /*Depth=*/0, &I)) {
-=======
         isKnownToBeAPowerOfTwo(Pow2, /*OrZero=*/true, &I)) {
->>>>>>> eb0f1dc0
       Value *Xor = Builder.CreateXor(X, Y);
       Value *And = Builder.CreateAnd(Xor, Pow2);
       return Builder.CreateICmp(PredL == PredR ? ICmpInst::ICMP_NE
