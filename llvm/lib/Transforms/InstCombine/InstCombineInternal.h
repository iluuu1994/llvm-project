--- conflicted
+++ resolved
@@ -771,11 +771,8 @@
                             Value *A, Value *B, Instruction &Outer,
                             SelectPatternFlavor SPF2, Value *C);
   Instruction *foldSelectInstWithICmp(SelectInst &SI, ICmpInst *ICI);
-<<<<<<< HEAD
-=======
   Value *foldSelectWithConstOpToBinOp(ICmpInst *Cmp, Value *TrueVal,
                                       Value *FalseVal);
->>>>>>> eb0f1dc0
   Instruction *foldSelectValueEquivalence(SelectInst &SI, CmpInst &CI);
   bool replaceInInstruction(Value *V, Value *Old, Value *New,
                             unsigned Depth = 0);
