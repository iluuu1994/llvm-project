//===- LoopVectorizationPlanner.h - Planner for LoopVectorization ---------===//
//
// Part of the LLVM Project, under the Apache License v2.0 with LLVM Exceptions.
// See https://llvm.org/LICENSE.txt for license information.
// SPDX-License-Identifier: Apache-2.0 WITH LLVM-exception
//
//===----------------------------------------------------------------------===//
///
/// \file
/// This file provides a LoopVectorizationPlanner class.
/// InnerLoopVectorizer vectorizes loops which contain only one basic
/// LoopVectorizationPlanner - drives the vectorization process after having
/// passed Legality checks.
/// The planner builds and optimizes the Vectorization Plans which record the
/// decisions how to vectorize the given loop. In particular, represent the
/// control-flow of the vectorized version, the replication of instructions that
/// are to be scalarized, and interleave access groups.
///
/// Also provides a VPlan-based builder utility analogous to IRBuilder.
/// It provides an instruction-level API for generating VPInstructions while
/// abstracting away the Recipe manipulation details.
//===----------------------------------------------------------------------===//

#ifndef LLVM_TRANSFORMS_VECTORIZE_LOOPVECTORIZATIONPLANNER_H
#define LLVM_TRANSFORMS_VECTORIZE_LOOPVECTORIZATIONPLANNER_H

#include "VPlan.h"
#include "llvm/ADT/SmallSet.h"
#include "llvm/Support/InstructionCost.h"

namespace llvm {

class LoopInfo;
class DominatorTree;
class LoopVectorizationLegality;
class LoopVectorizationCostModel;
class PredicatedScalarEvolution;
class LoopVectorizeHints;
class OptimizationRemarkEmitter;
class TargetTransformInfo;
class TargetLibraryInfo;
class VPRecipeBuilder;

/// VPlan-based builder utility analogous to IRBuilder.
class VPBuilder {
  VPBasicBlock *BB = nullptr;
  VPBasicBlock::iterator InsertPt = VPBasicBlock::iterator();

  /// Insert \p VPI in BB at InsertPt if BB is set.
  template <typename T> T *tryInsertInstruction(T *R) {
    if (BB)
      BB->insert(R, InsertPt);
    return R;
  }

  VPInstruction *createInstruction(unsigned Opcode,
                                   ArrayRef<VPValue *> Operands, DebugLoc DL,
                                   const Twine &Name = "") {
    return tryInsertInstruction(new VPInstruction(Opcode, Operands, DL, Name));
  }

  VPInstruction *createInstruction(unsigned Opcode,
                                   std::initializer_list<VPValue *> Operands,
                                   DebugLoc DL, const Twine &Name = "") {
    return createInstruction(Opcode, ArrayRef<VPValue *>(Operands), DL, Name);
  }

public:
  VPBuilder() = default;
  VPBuilder(VPBasicBlock *InsertBB) { setInsertPoint(InsertBB); }
  VPBuilder(VPRecipeBase *InsertPt) { setInsertPoint(InsertPt); }
  VPBuilder(VPBasicBlock *TheBB, VPBasicBlock::iterator IP) {
    setInsertPoint(TheBB, IP);
  }

  /// Clear the insertion point: created instructions will not be inserted into
  /// a block.
  void clearInsertionPoint() {
    BB = nullptr;
    InsertPt = VPBasicBlock::iterator();
  }

  VPBasicBlock *getInsertBlock() const { return BB; }
  VPBasicBlock::iterator getInsertPoint() const { return InsertPt; }

  /// Create a VPBuilder to insert after \p R.
  static VPBuilder getToInsertAfter(VPRecipeBase *R) {
    VPBuilder B;
    B.setInsertPoint(R->getParent(), std::next(R->getIterator()));
    return B;
  }

  /// InsertPoint - A saved insertion point.
  class VPInsertPoint {
    VPBasicBlock *Block = nullptr;
    VPBasicBlock::iterator Point;

  public:
    /// Creates a new insertion point which doesn't point to anything.
    VPInsertPoint() = default;

    /// Creates a new insertion point at the given location.
    VPInsertPoint(VPBasicBlock *InsertBlock, VPBasicBlock::iterator InsertPoint)
        : Block(InsertBlock), Point(InsertPoint) {}

    /// Returns true if this insert point is set.
    bool isSet() const { return Block != nullptr; }

    VPBasicBlock *getBlock() const { return Block; }
    VPBasicBlock::iterator getPoint() const { return Point; }
  };

  /// Sets the current insert point to a previously-saved location.
  void restoreIP(VPInsertPoint IP) {
    if (IP.isSet())
      setInsertPoint(IP.getBlock(), IP.getPoint());
    else
      clearInsertionPoint();
  }

  /// This specifies that created VPInstructions should be appended to the end
  /// of the specified block.
  void setInsertPoint(VPBasicBlock *TheBB) {
    assert(TheBB && "Attempting to set a null insert point");
    BB = TheBB;
    InsertPt = BB->end();
  }

  /// This specifies that created instructions should be inserted at the
  /// specified point.
  void setInsertPoint(VPBasicBlock *TheBB, VPBasicBlock::iterator IP) {
    BB = TheBB;
    InsertPt = IP;
  }

  /// This specifies that created instructions should be inserted at the
  /// specified point.
  void setInsertPoint(VPRecipeBase *IP) {
    BB = IP->getParent();
    InsertPt = IP->getIterator();
  }

  /// Create an N-ary operation with \p Opcode, \p Operands and set \p Inst as
  /// its underlying Instruction.
  VPInstruction *createNaryOp(unsigned Opcode, ArrayRef<VPValue *> Operands,
                              Instruction *Inst = nullptr,
                              const Twine &Name = "") {
    DebugLoc DL;
    if (Inst)
      DL = Inst->getDebugLoc();
    VPInstruction *NewVPInst = createInstruction(Opcode, Operands, DL, Name);
    NewVPInst->setUnderlyingValue(Inst);
    return NewVPInst;
  }
  VPInstruction *createNaryOp(unsigned Opcode, ArrayRef<VPValue *> Operands,
                              DebugLoc DL, const Twine &Name = "") {
    return createInstruction(Opcode, Operands, DL, Name);
  }
  VPInstruction *createNaryOp(unsigned Opcode,
                              std::initializer_list<VPValue *> Operands,
                              std::optional<FastMathFlags> FMFs = {},
                              DebugLoc DL = {}, const Twine &Name = "") {
    if (FMFs)
      return tryInsertInstruction(
          new VPInstruction(Opcode, Operands, *FMFs, DL, Name));
    return createInstruction(Opcode, Operands, DL, Name);
  }

  VPInstruction *createOverflowingOp(unsigned Opcode,
                                     std::initializer_list<VPValue *> Operands,
                                     VPRecipeWithIRFlags::WrapFlagsTy WrapFlags,
                                     DebugLoc DL = {}, const Twine &Name = "") {
    return tryInsertInstruction(
        new VPInstruction(Opcode, Operands, WrapFlags, DL, Name));
  }

  VPValue *createNot(VPValue *Operand, DebugLoc DL = {},
                     const Twine &Name = "") {
    return createInstruction(VPInstruction::Not, {Operand}, DL, Name);
  }

  VPValue *createAnd(VPValue *LHS, VPValue *RHS, DebugLoc DL = {},
                     const Twine &Name = "") {
    return createInstruction(Instruction::BinaryOps::And, {LHS, RHS}, DL, Name);
  }

  VPValue *createOr(VPValue *LHS, VPValue *RHS, DebugLoc DL = {},
                    const Twine &Name = "") {

    return tryInsertInstruction(new VPInstruction(
        Instruction::BinaryOps::Or, {LHS, RHS},
        VPRecipeWithIRFlags::DisjointFlagsTy(false), DL, Name));
  }

  VPValue *createLogicalAnd(VPValue *LHS, VPValue *RHS, DebugLoc DL = {},
                            const Twine &Name = "") {
    return tryInsertInstruction(
        new VPInstruction(VPInstruction::LogicalAnd, {LHS, RHS}, DL, Name));
  }

  VPValue *createSelect(VPValue *Cond, VPValue *TrueVal, VPValue *FalseVal,
                        DebugLoc DL = {}, const Twine &Name = "",
                        std::optional<FastMathFlags> FMFs = std::nullopt) {
    auto *Select =
        FMFs ? new VPInstruction(Instruction::Select, {Cond, TrueVal, FalseVal},
                                 *FMFs, DL, Name)
             : new VPInstruction(Instruction::Select, {Cond, TrueVal, FalseVal},
                                 DL, Name);
    return tryInsertInstruction(Select);
  }

  /// Create a new ICmp VPInstruction with predicate \p Pred and operands \p A
  /// and \p B.
  /// TODO: add createFCmp when needed.
  VPValue *createICmp(CmpInst::Predicate Pred, VPValue *A, VPValue *B,
                      DebugLoc DL = {}, const Twine &Name = "") {
    assert(Pred >= CmpInst::FIRST_ICMP_PREDICATE &&
           Pred <= CmpInst::LAST_ICMP_PREDICATE && "invalid predicate");
    return tryInsertInstruction(
        new VPInstruction(Instruction::ICmp, Pred, A, B, DL, Name));
  }

  VPInstruction *createPtrAdd(VPValue *Ptr, VPValue *Offset, DebugLoc DL = {},
                              const Twine &Name = "") {
<<<<<<< HEAD
    return tryInsertInstruction(new VPInstruction(
        Ptr, Offset, VPRecipeWithIRFlags::GEPFlagsTy(false), DL, Name));
  }
  VPValue *createInBoundsPtrAdd(VPValue *Ptr, VPValue *Offset, DebugLoc DL = {},
                                const Twine &Name = "") {
    return tryInsertInstruction(new VPInstruction(
        Ptr, Offset, VPRecipeWithIRFlags::GEPFlagsTy(true), DL, Name));
=======
    return tryInsertInstruction(
        new VPInstruction(Ptr, Offset, GEPNoWrapFlags::none(), DL, Name));
  }
  VPValue *createInBoundsPtrAdd(VPValue *Ptr, VPValue *Offset, DebugLoc DL = {},
                                const Twine &Name = "") {
    return tryInsertInstruction(
        new VPInstruction(Ptr, Offset, GEPNoWrapFlags::inBounds(), DL, Name));
>>>>>>> ce7c17d5
  }

  VPDerivedIVRecipe *createDerivedIV(InductionDescriptor::InductionKind Kind,
                                     FPMathOperator *FPBinOp, VPValue *Start,
                                     VPCanonicalIVPHIRecipe *CanonicalIV,
                                     VPValue *Step, const Twine &Name = "") {
    return tryInsertInstruction(
        new VPDerivedIVRecipe(Kind, FPBinOp, Start, CanonicalIV, Step, Name));
  }

  VPScalarCastRecipe *createScalarCast(Instruction::CastOps Opcode, VPValue *Op,
                                       Type *ResultTy) {
    return tryInsertInstruction(new VPScalarCastRecipe(Opcode, Op, ResultTy));
  }

  VPWidenCastRecipe *createWidenCast(Instruction::CastOps Opcode, VPValue *Op,
                                     Type *ResultTy) {
    return tryInsertInstruction(new VPWidenCastRecipe(Opcode, Op, ResultTy));
  }

  VPScalarIVStepsRecipe *
  createScalarIVSteps(Instruction::BinaryOps InductionOpcode,
                      FPMathOperator *FPBinOp, VPValue *IV, VPValue *Step) {
    return tryInsertInstruction(new VPScalarIVStepsRecipe(
        IV, Step, InductionOpcode,
        FPBinOp ? FPBinOp->getFastMathFlags() : FastMathFlags()));
  }

  //===--------------------------------------------------------------------===//
  // RAII helpers.
  //===--------------------------------------------------------------------===//

  /// RAII object that stores the current insertion point and restores it when
  /// the object is destroyed.
  class InsertPointGuard {
    VPBuilder &Builder;
    VPBasicBlock *Block;
    VPBasicBlock::iterator Point;

  public:
    InsertPointGuard(VPBuilder &B)
        : Builder(B), Block(B.getInsertBlock()), Point(B.getInsertPoint()) {}

    InsertPointGuard(const InsertPointGuard &) = delete;
    InsertPointGuard &operator=(const InsertPointGuard &) = delete;

    ~InsertPointGuard() { Builder.restoreIP(VPInsertPoint(Block, Point)); }
  };
};

/// TODO: The following VectorizationFactor was pulled out of
/// LoopVectorizationCostModel class. LV also deals with
/// VectorizerParams::VectorizationFactor.
/// We need to streamline them.

/// Information about vectorization costs.
struct VectorizationFactor {
  /// Vector width with best cost.
  ElementCount Width;

  /// Cost of the loop with that width.
  InstructionCost Cost;

  /// Cost of the scalar loop.
  InstructionCost ScalarCost;

  /// The minimum trip count required to make vectorization profitable, e.g. due
  /// to runtime checks.
  ElementCount MinProfitableTripCount;

  VectorizationFactor(ElementCount Width, InstructionCost Cost,
                      InstructionCost ScalarCost)
      : Width(Width), Cost(Cost), ScalarCost(ScalarCost) {}

  /// Width 1 means no vectorization, cost 0 means uncomputed cost.
  static VectorizationFactor Disabled() {
    return {ElementCount::getFixed(1), 0, 0};
  }

  bool operator==(const VectorizationFactor &rhs) const {
    return Width == rhs.Width && Cost == rhs.Cost;
  }

  bool operator!=(const VectorizationFactor &rhs) const {
    return !(*this == rhs);
  }
};

/// A class that represents two vectorization factors (initialized with 0 by
/// default). One for fixed-width vectorization and one for scalable
/// vectorization. This can be used by the vectorizer to choose from a range of
/// fixed and/or scalable VFs in order to find the most cost-effective VF to
/// vectorize with.
struct FixedScalableVFPair {
  ElementCount FixedVF;
  ElementCount ScalableVF;

  FixedScalableVFPair()
      : FixedVF(ElementCount::getFixed(0)),
        ScalableVF(ElementCount::getScalable(0)) {}
  FixedScalableVFPair(const ElementCount &Max) : FixedScalableVFPair() {
    *(Max.isScalable() ? &ScalableVF : &FixedVF) = Max;
  }
  FixedScalableVFPair(const ElementCount &FixedVF,
                      const ElementCount &ScalableVF)
      : FixedVF(FixedVF), ScalableVF(ScalableVF) {
    assert(!FixedVF.isScalable() && ScalableVF.isScalable() &&
           "Invalid scalable properties");
  }

  static FixedScalableVFPair getNone() { return FixedScalableVFPair(); }

  /// \return true if either fixed- or scalable VF is non-zero.
  explicit operator bool() const { return FixedVF || ScalableVF; }

  /// \return true if either fixed- or scalable VF is a valid vector VF.
  bool hasVector() const { return FixedVF.isVector() || ScalableVF.isVector(); }
};

/// Planner drives the vectorization process after having passed
/// Legality checks.
class LoopVectorizationPlanner {
  /// The loop that we evaluate.
  Loop *OrigLoop;

  /// Loop Info analysis.
  LoopInfo *LI;

  /// The dominator tree.
  DominatorTree *DT;

  /// Target Library Info.
  const TargetLibraryInfo *TLI;

  /// Target Transform Info.
  const TargetTransformInfo &TTI;

  /// The legality analysis.
  LoopVectorizationLegality *Legal;

  /// The profitability analysis.
  LoopVectorizationCostModel &CM;

  /// The interleaved access analysis.
  InterleavedAccessInfo &IAI;

  PredicatedScalarEvolution &PSE;

  const LoopVectorizeHints &Hints;

  OptimizationRemarkEmitter *ORE;

  SmallVector<VPlanPtr, 4> VPlans;

  /// Profitable vector factors.
  SmallVector<VectorizationFactor, 8> ProfitableVFs;

  /// A builder used to construct the current plan.
  VPBuilder Builder;

  /// Computes the cost of \p Plan for vectorization factor \p VF.
  ///
  /// The current implementation requires access to the
  /// LoopVectorizationLegality to handle inductions and reductions, which is
  /// why it is kept separate from the VPlan-only cost infrastructure.
  ///
  /// TODO: Move to VPlan::cost once the use of LoopVectorizationLegality has
  /// been retired.
  InstructionCost cost(VPlan &Plan, ElementCount VF) const;

  /// Precompute costs for certain instructions using the legacy cost model. The
  /// function is used to bring up the VPlan-based cost model to initially avoid
  /// taking different decisions due to inaccuracies in the legacy cost model.
  InstructionCost precomputeCosts(VPlan &Plan, ElementCount VF,
                                  VPCostContext &CostCtx) const;

public:
  LoopVectorizationPlanner(
      Loop *L, LoopInfo *LI, DominatorTree *DT, const TargetLibraryInfo *TLI,
      const TargetTransformInfo &TTI, LoopVectorizationLegality *Legal,
      LoopVectorizationCostModel &CM, InterleavedAccessInfo &IAI,
      PredicatedScalarEvolution &PSE, const LoopVectorizeHints &Hints,
      OptimizationRemarkEmitter *ORE)
      : OrigLoop(L), LI(LI), DT(DT), TLI(TLI), TTI(TTI), Legal(Legal), CM(CM),
        IAI(IAI), PSE(PSE), Hints(Hints), ORE(ORE) {}

  /// Build VPlans for the specified \p UserVF and \p UserIC if they are
  /// non-zero or all applicable candidate VFs otherwise. If vectorization and
  /// interleaving should be avoided up-front, no plans are generated.
  void plan(ElementCount UserVF, unsigned UserIC);

  /// Use the VPlan-native path to plan how to best vectorize, return the best
  /// VF and its cost.
  VectorizationFactor planInVPlanNativePath(ElementCount UserVF);

  /// Return the VPlan for \p VF. At the moment, there is always a single VPlan
  /// for each VF.
  VPlan &getPlanFor(ElementCount VF) const;

  /// Compute and return the most profitable vectorization factor. Also collect
  /// all profitable VFs in ProfitableVFs.
  VectorizationFactor computeBestVF();

  /// Generate the IR code for the vectorized loop captured in VPlan \p BestPlan
  /// according to the best selected \p VF and  \p UF.
  ///
  /// TODO: \p VectorizingEpilogue indicates if the executed VPlan is for the
  /// epilogue vector loop. It should be removed once the re-use issue has been
  /// fixed.
  /// \p ExpandedSCEVs is passed during execution of the plan for epilogue loop
  /// to re-use expansion results generated during main plan execution.
  ///
  /// Returns a mapping of SCEVs to their expanded IR values.
  /// Note that this is a temporary workaround needed due to the current
  /// epilogue handling.
  DenseMap<const SCEV *, Value *>
  executePlan(ElementCount VF, unsigned UF, VPlan &BestPlan,
              InnerLoopVectorizer &LB, DominatorTree *DT,
              bool VectorizingEpilogue,
              const DenseMap<const SCEV *, Value *> *ExpandedSCEVs = nullptr);

#if !defined(NDEBUG) || defined(LLVM_ENABLE_DUMP)
  void printPlans(raw_ostream &O);
#endif

  /// Look through the existing plans and return true if we have one with
  /// vectorization factor \p VF.
  bool hasPlanWithVF(ElementCount VF) const {
    return any_of(VPlans,
                  [&](const VPlanPtr &Plan) { return Plan->hasVF(VF); });
  }

  /// Test a \p Predicate on a \p Range of VF's. Return the value of applying
  /// \p Predicate on Range.Start, possibly decreasing Range.End such that the
  /// returned value holds for the entire \p Range.
  static bool
  getDecisionAndClampRange(const std::function<bool(ElementCount)> &Predicate,
                           VFRange &Range);

  /// \return The most profitable vectorization factor and the cost of that VF
  /// for vectorizing the epilogue. Returns VectorizationFactor::Disabled if
  /// epilogue vectorization is not supported for the loop.
  VectorizationFactor
  selectEpilogueVectorizationFactor(const ElementCount MaxVF, unsigned IC);

  /// Emit remarks for recipes with invalid costs in the available VPlans.
  void emitInvalidCostRemarks(OptimizationRemarkEmitter *ORE);

protected:
  /// Build VPlans for power-of-2 VF's between \p MinVF and \p MaxVF inclusive,
  /// according to the information gathered by Legal when it checked if it is
  /// legal to vectorize the loop.
  void buildVPlans(ElementCount MinVF, ElementCount MaxVF);

private:
  /// Build a VPlan according to the information gathered by Legal. \return a
  /// VPlan for vectorization factors \p Range.Start and up to \p Range.End
  /// exclusive, possibly decreasing \p Range.End.
  VPlanPtr buildVPlan(VFRange &Range);

  /// Build a VPlan using VPRecipes according to the information gather by
  /// Legal. This method is only used for the legacy inner loop vectorizer.
  /// \p Range's largest included VF is restricted to the maximum VF the
  /// returned VPlan is valid for. If no VPlan can be built for the input range,
  /// set the largest included VF to the maximum VF for which no plan could be
  /// built.
  VPlanPtr tryToBuildVPlanWithVPRecipes(VFRange &Range);

  /// Build VPlans for power-of-2 VF's between \p MinVF and \p MaxVF inclusive,
  /// according to the information gathered by Legal when it checked if it is
  /// legal to vectorize the loop. This method creates VPlans using VPRecipes.
  void buildVPlansWithVPRecipes(ElementCount MinVF, ElementCount MaxVF);

  // Adjust the recipes for reductions. For in-loop reductions the chain of
  // instructions leading from the loop exit instr to the phi need to be
  // converted to reductions, with one operand being vector and the other being
  // the scalar reduction chain. For other reductions, a select is introduced
  // between the phi and users outside the vector region when folding the tail.
  void adjustRecipesForReductions(VPlanPtr &Plan,
                                  VPRecipeBuilder &RecipeBuilder,
                                  ElementCount MinVF);

#ifndef NDEBUG
  /// \return The most profitable vectorization factor for the available VPlans
  /// and the cost of that VF.
  /// This is now only used to verify the decisions by the new VPlan-based
  /// cost-model and will be retired once the VPlan-based cost-model is
  /// stabilized.
  VectorizationFactor selectVectorizationFactor();
#endif

  /// Returns true if the per-lane cost of VectorizationFactor A is lower than
  /// that of B.
  bool isMoreProfitable(const VectorizationFactor &A,
                        const VectorizationFactor &B) const;

  /// Returns true if the per-lane cost of VectorizationFactor A is lower than
  /// that of B in the context of vectorizing a loop with known \p MaxTripCount.
  bool isMoreProfitable(const VectorizationFactor &A,
                        const VectorizationFactor &B,
                        const unsigned MaxTripCount) const;

  /// Determines if we have the infrastructure to vectorize the loop and its
  /// epilogue, assuming the main loop is vectorized by \p VF.
  bool isCandidateForEpilogueVectorization(const ElementCount VF) const;
};

} // namespace llvm

#endif // LLVM_TRANSFORMS_VECTORIZE_LOOPVECTORIZATIONPLANNER_H<|MERGE_RESOLUTION|>--- conflicted
+++ resolved
@@ -222,15 +222,6 @@
 
   VPInstruction *createPtrAdd(VPValue *Ptr, VPValue *Offset, DebugLoc DL = {},
                               const Twine &Name = "") {
-<<<<<<< HEAD
-    return tryInsertInstruction(new VPInstruction(
-        Ptr, Offset, VPRecipeWithIRFlags::GEPFlagsTy(false), DL, Name));
-  }
-  VPValue *createInBoundsPtrAdd(VPValue *Ptr, VPValue *Offset, DebugLoc DL = {},
-                                const Twine &Name = "") {
-    return tryInsertInstruction(new VPInstruction(
-        Ptr, Offset, VPRecipeWithIRFlags::GEPFlagsTy(true), DL, Name));
-=======
     return tryInsertInstruction(
         new VPInstruction(Ptr, Offset, GEPNoWrapFlags::none(), DL, Name));
   }
@@ -238,7 +229,6 @@
                                 const Twine &Name = "") {
     return tryInsertInstruction(
         new VPInstruction(Ptr, Offset, GEPNoWrapFlags::inBounds(), DL, Name));
->>>>>>> ce7c17d5
   }
 
   VPDerivedIVRecipe *createDerivedIV(InductionDescriptor::InductionKind Kind,
