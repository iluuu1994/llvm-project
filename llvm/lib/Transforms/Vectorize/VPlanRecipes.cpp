//===- VPlanRecipes.cpp - Implementations for VPlan recipes ---------------===//
//
// Part of the LLVM Project, under the Apache License v2.0 with LLVM Exceptions.
// See https://llvm.org/LICENSE.txt for license information.
// SPDX-License-Identifier: Apache-2.0 WITH LLVM-exception
//
//===----------------------------------------------------------------------===//
///
/// \file
/// This file contains implementations for different VPlan recipes.
///
//===----------------------------------------------------------------------===//

#include "LoopVectorizationPlanner.h"
#include "VPlan.h"
#include "VPlanAnalysis.h"
#include "VPlanHelpers.h"
#include "VPlanPatternMatch.h"
#include "VPlanUtils.h"
#include "llvm/ADT/STLExtras.h"
#include "llvm/ADT/SmallVector.h"
#include "llvm/ADT/Twine.h"
#include "llvm/Analysis/IVDescriptors.h"
#include "llvm/Analysis/LoopInfo.h"
#include "llvm/IR/BasicBlock.h"
#include "llvm/IR/IRBuilder.h"
#include "llvm/IR/Instruction.h"
#include "llvm/IR/Instructions.h"
#include "llvm/IR/Intrinsics.h"
#include "llvm/IR/Type.h"
#include "llvm/IR/Value.h"
#include "llvm/IR/VectorBuilder.h"
#include "llvm/Support/Casting.h"
#include "llvm/Support/CommandLine.h"
#include "llvm/Support/Debug.h"
#include "llvm/Support/raw_ostream.h"
#include "llvm/Transforms/Utils/BasicBlockUtils.h"
#include "llvm/Transforms/Utils/LoopUtils.h"
#include "llvm/Transforms/Utils/ScalarEvolutionExpander.h"
#include <cassert>

using namespace llvm;

using VectorParts = SmallVector<Value *, 2>;

namespace llvm {
extern cl::opt<bool> EnableVPlanNativePath;
}
extern cl::opt<unsigned> ForceTargetInstructionCost;

#define LV_NAME "loop-vectorize"
#define DEBUG_TYPE LV_NAME

bool VPRecipeBase::mayWriteToMemory() const {
  switch (getVPDefID()) {
  case VPInstructionSC:
    return cast<VPInstruction>(this)->opcodeMayReadOrWriteFromMemory();
  case VPInterleaveSC:
    return cast<VPInterleaveRecipe>(this)->getNumStoreOperands() > 0;
  case VPWidenStoreEVLSC:
  case VPWidenStoreSC:
    return true;
  case VPReplicateSC:
    return cast<Instruction>(getVPSingleValue()->getUnderlyingValue())
        ->mayWriteToMemory();
  case VPWidenCallSC:
    return !cast<VPWidenCallRecipe>(this)
                ->getCalledScalarFunction()
                ->onlyReadsMemory();
  case VPWidenIntrinsicSC:
    return cast<VPWidenIntrinsicRecipe>(this)->mayWriteToMemory();
  case VPBranchOnMaskSC:
  case VPScalarIVStepsSC:
  case VPPredInstPHISC:
    return false;
  case VPBlendSC:
  case VPReductionEVLSC:
  case VPReductionSC:
  case VPVectorPointerSC:
  case VPWidenCanonicalIVSC:
  case VPWidenCastSC:
  case VPWidenGEPSC:
  case VPWidenIntOrFpInductionSC:
  case VPWidenLoadEVLSC:
  case VPWidenLoadSC:
  case VPWidenPHISC:
  case VPWidenSC:
  case VPWidenSelectSC: {
    const Instruction *I =
        dyn_cast_or_null<Instruction>(getVPSingleValue()->getUnderlyingValue());
    (void)I;
    assert((!I || !I->mayWriteToMemory()) &&
           "underlying instruction may write to memory");
    return false;
  }
  default:
    return true;
  }
}

bool VPRecipeBase::mayReadFromMemory() const {
  switch (getVPDefID()) {
  case VPInstructionSC:
    return cast<VPInstruction>(this)->opcodeMayReadOrWriteFromMemory();
  case VPWidenLoadEVLSC:
  case VPWidenLoadSC:
    return true;
  case VPReplicateSC:
    return cast<Instruction>(getVPSingleValue()->getUnderlyingValue())
        ->mayReadFromMemory();
  case VPWidenCallSC:
    return !cast<VPWidenCallRecipe>(this)
                ->getCalledScalarFunction()
                ->onlyWritesMemory();
  case VPWidenIntrinsicSC:
    return cast<VPWidenIntrinsicRecipe>(this)->mayReadFromMemory();
  case VPBranchOnMaskSC:
  case VPPredInstPHISC:
  case VPScalarIVStepsSC:
  case VPWidenStoreEVLSC:
  case VPWidenStoreSC:
    return false;
  case VPBlendSC:
  case VPReductionEVLSC:
  case VPReductionSC:
  case VPVectorPointerSC:
  case VPWidenCanonicalIVSC:
  case VPWidenCastSC:
  case VPWidenGEPSC:
  case VPWidenIntOrFpInductionSC:
  case VPWidenPHISC:
  case VPWidenSC:
  case VPWidenSelectSC: {
    const Instruction *I =
        dyn_cast_or_null<Instruction>(getVPSingleValue()->getUnderlyingValue());
    (void)I;
    assert((!I || !I->mayReadFromMemory()) &&
           "underlying instruction may read from memory");
    return false;
  }
  default:
    return true;
  }
}

bool VPRecipeBase::mayHaveSideEffects() const {
  switch (getVPDefID()) {
  case VPDerivedIVSC:
  case VPPredInstPHISC:
  case VPScalarCastSC:
  case VPVectorEndPointerSC:
    return false;
  case VPInstructionSC:
    return mayWriteToMemory();
  case VPWidenCallSC: {
    Function *Fn = cast<VPWidenCallRecipe>(this)->getCalledScalarFunction();
    return mayWriteToMemory() || !Fn->doesNotThrow() || !Fn->willReturn();
  }
  case VPWidenIntrinsicSC:
    return cast<VPWidenIntrinsicRecipe>(this)->mayHaveSideEffects();
  case VPBlendSC:
  case VPReductionEVLSC:
  case VPReductionSC:
  case VPScalarIVStepsSC:
  case VPVectorPointerSC:
  case VPWidenCanonicalIVSC:
  case VPWidenCastSC:
  case VPWidenGEPSC:
  case VPWidenIntOrFpInductionSC:
  case VPWidenPHISC:
  case VPWidenPointerInductionSC:
  case VPWidenSC:
  case VPWidenSelectSC: {
    const Instruction *I =
        dyn_cast_or_null<Instruction>(getVPSingleValue()->getUnderlyingValue());
    (void)I;
    assert((!I || !I->mayHaveSideEffects()) &&
           "underlying instruction has side-effects");
    return false;
  }
  case VPInterleaveSC:
    return mayWriteToMemory();
  case VPWidenLoadEVLSC:
  case VPWidenLoadSC:
  case VPWidenStoreEVLSC:
  case VPWidenStoreSC:
    assert(
        cast<VPWidenMemoryRecipe>(this)->getIngredient().mayHaveSideEffects() ==
            mayWriteToMemory() &&
        "mayHaveSideffects result for ingredient differs from this "
        "implementation");
    return mayWriteToMemory();
  case VPReplicateSC: {
    auto *R = cast<VPReplicateRecipe>(this);
    return R->getUnderlyingInstr()->mayHaveSideEffects();
  }
  default:
    return true;
  }
}

void VPRecipeBase::insertBefore(VPRecipeBase *InsertPos) {
  assert(!Parent && "Recipe already in some VPBasicBlock");
  assert(InsertPos->getParent() &&
         "Insertion position not in any VPBasicBlock");
  InsertPos->getParent()->insert(this, InsertPos->getIterator());
}

void VPRecipeBase::insertBefore(VPBasicBlock &BB,
                                iplist<VPRecipeBase>::iterator I) {
  assert(!Parent && "Recipe already in some VPBasicBlock");
  assert(I == BB.end() || I->getParent() == &BB);
  BB.insert(this, I);
}

void VPRecipeBase::insertAfter(VPRecipeBase *InsertPos) {
  assert(!Parent && "Recipe already in some VPBasicBlock");
  assert(InsertPos->getParent() &&
         "Insertion position not in any VPBasicBlock");
  InsertPos->getParent()->insert(this, std::next(InsertPos->getIterator()));
}

void VPRecipeBase::removeFromParent() {
  assert(getParent() && "Recipe not in any VPBasicBlock");
  getParent()->getRecipeList().remove(getIterator());
  Parent = nullptr;
}

iplist<VPRecipeBase>::iterator VPRecipeBase::eraseFromParent() {
  assert(getParent() && "Recipe not in any VPBasicBlock");
  return getParent()->getRecipeList().erase(getIterator());
}

void VPRecipeBase::moveAfter(VPRecipeBase *InsertPos) {
  removeFromParent();
  insertAfter(InsertPos);
}

void VPRecipeBase::moveBefore(VPBasicBlock &BB,
                              iplist<VPRecipeBase>::iterator I) {
  removeFromParent();
  insertBefore(BB, I);
}

InstructionCost VPRecipeBase::cost(ElementCount VF, VPCostContext &Ctx) {
  // Get the underlying instruction for the recipe, if there is one. It is used
  // to
  //   * decide if cost computation should be skipped for this recipe,
  //   * apply forced target instruction cost.
  Instruction *UI = nullptr;
  if (auto *S = dyn_cast<VPSingleDefRecipe>(this))
    UI = dyn_cast_or_null<Instruction>(S->getUnderlyingValue());
  else if (auto *IG = dyn_cast<VPInterleaveRecipe>(this))
    UI = IG->getInsertPos();
  else if (auto *WidenMem = dyn_cast<VPWidenMemoryRecipe>(this))
    UI = &WidenMem->getIngredient();

  InstructionCost RecipeCost;
  if (UI && Ctx.skipCostComputation(UI, VF.isVector())) {
    RecipeCost = 0;
  } else {
    RecipeCost = computeCost(VF, Ctx);
    if (UI && ForceTargetInstructionCost.getNumOccurrences() > 0 &&
        RecipeCost.isValid())
      RecipeCost = InstructionCost(ForceTargetInstructionCost);
  }

  LLVM_DEBUG({
    dbgs() << "Cost of " << RecipeCost << " for VF " << VF << ": ";
    dump();
  });
  return RecipeCost;
}

InstructionCost VPRecipeBase::computeCost(ElementCount VF,
                                          VPCostContext &Ctx) const {
  llvm_unreachable("subclasses should implement computeCost");
}

bool VPRecipeBase::isPhi() const {
  return (getVPDefID() >= VPFirstPHISC && getVPDefID() <= VPLastPHISC) ||
         (isa<VPInstruction>(this) &&
          cast<VPInstruction>(this)->getOpcode() == Instruction::PHI);
}

InstructionCost
VPPartialReductionRecipe::computeCost(ElementCount VF,
                                      VPCostContext &Ctx) const {
  std::optional<unsigned> Opcode = std::nullopt;
  VPValue *BinOp = getOperand(0);

  // If the partial reduction is predicated, a select will be operand 0 rather
  // than the binary op
  using namespace llvm::VPlanPatternMatch;
  if (match(getOperand(0), m_Select(m_VPValue(), m_VPValue(), m_VPValue())))
    BinOp = BinOp->getDefiningRecipe()->getOperand(1);

  // If BinOp is a negation, use the side effect of match to assign the actual
  // binary operation to BinOp
  match(BinOp, m_Binary<Instruction::Sub>(m_SpecificInt(0), m_VPValue(BinOp)));
  VPRecipeBase *BinOpR = BinOp->getDefiningRecipe();

  if (auto *WidenR = dyn_cast<VPWidenRecipe>(BinOpR))
    Opcode = std::make_optional(WidenR->getOpcode());

  VPRecipeBase *ExtAR = BinOpR->getOperand(0)->getDefiningRecipe();
  VPRecipeBase *ExtBR = BinOpR->getOperand(1)->getDefiningRecipe();

  auto *PhiType = Ctx.Types.inferScalarType(getOperand(1));
  auto *InputTypeA = Ctx.Types.inferScalarType(ExtAR ? ExtAR->getOperand(0)
                                                     : BinOpR->getOperand(0));
  auto *InputTypeB = Ctx.Types.inferScalarType(ExtBR ? ExtBR->getOperand(0)
                                                     : BinOpR->getOperand(1));

  auto GetExtendKind = [](VPRecipeBase *R) {
    // The extend could come from outside the plan.
    if (!R)
      return TargetTransformInfo::PR_None;
    auto *WidenCastR = dyn_cast<VPWidenCastRecipe>(R);
    if (!WidenCastR)
      return TargetTransformInfo::PR_None;
    if (WidenCastR->getOpcode() == Instruction::CastOps::ZExt)
      return TargetTransformInfo::PR_ZeroExtend;
    if (WidenCastR->getOpcode() == Instruction::CastOps::SExt)
      return TargetTransformInfo::PR_SignExtend;
    return TargetTransformInfo::PR_None;
  };

  return Ctx.TTI.getPartialReductionCost(getOpcode(), InputTypeA, InputTypeB,
                                         PhiType, VF, GetExtendKind(ExtAR),
                                         GetExtendKind(ExtBR), Opcode);
}

void VPPartialReductionRecipe::execute(VPTransformState &State) {
  State.setDebugLocFrom(getDebugLoc());
  auto &Builder = State.Builder;

  assert(getOpcode() == Instruction::Add &&
         "Unhandled partial reduction opcode");

  Value *BinOpVal = State.get(getOperand(0));
  Value *PhiVal = State.get(getOperand(1));
  assert(PhiVal && BinOpVal && "Phi and Mul must be set");

  Type *RetTy = PhiVal->getType();

  CallInst *V = Builder.CreateIntrinsic(
      RetTy, Intrinsic::experimental_vector_partial_reduce_add,
      {PhiVal, BinOpVal}, nullptr, "partial.reduce");

  State.set(this, V);
}

#if !defined(NDEBUG) || defined(LLVM_ENABLE_DUMP)
void VPPartialReductionRecipe::print(raw_ostream &O, const Twine &Indent,
                                     VPSlotTracker &SlotTracker) const {
  O << Indent << "PARTIAL-REDUCE ";
  printAsOperand(O, SlotTracker);
  O << " = " << Instruction::getOpcodeName(getOpcode()) << " ";
  printOperands(O, SlotTracker);
}
#endif

FastMathFlags VPRecipeWithIRFlags::getFastMathFlags() const {
  assert(OpType == OperationType::FPMathOp &&
         "recipe doesn't have fast math flags");
  FastMathFlags Res;
  Res.setAllowReassoc(FMFs.AllowReassoc);
  Res.setNoNaNs(FMFs.NoNaNs);
  Res.setNoInfs(FMFs.NoInfs);
  Res.setNoSignedZeros(FMFs.NoSignedZeros);
  Res.setAllowReciprocal(FMFs.AllowReciprocal);
  Res.setAllowContract(FMFs.AllowContract);
  Res.setApproxFunc(FMFs.ApproxFunc);
  return Res;
}

#if !defined(NDEBUG) || defined(LLVM_ENABLE_DUMP)
void VPSingleDefRecipe::dump() const { VPDef::dump(); }
#endif

template <unsigned PartOpIdx>
VPValue *
VPUnrollPartAccessor<PartOpIdx>::getUnrollPartOperand(VPUser &U) const {
  if (U.getNumOperands() == PartOpIdx + 1)
    return U.getOperand(PartOpIdx);
  return nullptr;
}

template <unsigned PartOpIdx>
unsigned VPUnrollPartAccessor<PartOpIdx>::getUnrollPart(VPUser &U) const {
  if (auto *UnrollPartOp = getUnrollPartOperand(U))
    return cast<ConstantInt>(UnrollPartOp->getLiveInIRValue())->getZExtValue();
  return 0;
}

VPInstruction::VPInstruction(unsigned Opcode, CmpInst::Predicate Pred,
                             VPValue *A, VPValue *B, DebugLoc DL,
                             const Twine &Name)
    : VPRecipeWithIRFlags(VPDef::VPInstructionSC, ArrayRef<VPValue *>({A, B}),
                          Pred, DL),
      Opcode(Opcode), Name(Name.str()) {
  assert(Opcode == Instruction::ICmp &&
         "only ICmp predicates supported at the moment");
}

VPInstruction::VPInstruction(unsigned Opcode,
                             std::initializer_list<VPValue *> Operands,
                             FastMathFlags FMFs, DebugLoc DL, const Twine &Name)
    : VPRecipeWithIRFlags(VPDef::VPInstructionSC, Operands, FMFs, DL),
      Opcode(Opcode), Name(Name.str()) {
  // Make sure the VPInstruction is a floating-point operation.
  assert(isFPMathOp() && "this op can't take fast-math flags");
}

bool VPInstruction::doesGeneratePerAllLanes() const {
  return Opcode == VPInstruction::PtrAdd && !vputils::onlyFirstLaneUsed(this);
}

bool VPInstruction::canGenerateScalarForFirstLane() const {
  if (Instruction::isBinaryOp(getOpcode()))
    return true;
  if (isSingleScalar() || isVectorToScalar())
    return true;
  switch (Opcode) {
  case Instruction::ICmp:
  case Instruction::PHI:
  case Instruction::Select:
  case VPInstruction::BranchOnCond:
  case VPInstruction::BranchOnCount:
  case VPInstruction::CalculateTripCountMinusVF:
  case VPInstruction::CanonicalIVIncrementForPart:
  case VPInstruction::PtrAdd:
  case VPInstruction::ExplicitVectorLength:
  case VPInstruction::AnyOf:
    return true;
  default:
    return false;
  }
}

Value *VPInstruction::generatePerLane(VPTransformState &State,
                                      const VPLane &Lane) {
  IRBuilderBase &Builder = State.Builder;

  assert(getOpcode() == VPInstruction::PtrAdd &&
         "only PtrAdd opcodes are supported for now");
  return Builder.CreatePtrAdd(State.get(getOperand(0), Lane),
                              State.get(getOperand(1), Lane), Name);
}

Value *VPInstruction::generate(VPTransformState &State) {
  IRBuilderBase &Builder = State.Builder;

  if (Instruction::isBinaryOp(getOpcode())) {
    bool OnlyFirstLaneUsed = vputils::onlyFirstLaneUsed(this);
    Value *A = State.get(getOperand(0), OnlyFirstLaneUsed);
    Value *B = State.get(getOperand(1), OnlyFirstLaneUsed);
    auto *Res =
        Builder.CreateBinOp((Instruction::BinaryOps)getOpcode(), A, B, Name);
    if (auto *I = dyn_cast<Instruction>(Res))
      setFlags(I);
    return Res;
  }

  switch (getOpcode()) {
  case VPInstruction::Not: {
    Value *A = State.get(getOperand(0));
    return Builder.CreateNot(A, Name);
  }
  case Instruction::ExtractElement: {
    assert(State.VF.isVector() && "Only extract elements from vectors");
    Value *Vec = State.get(getOperand(0));
    Value *Idx = State.get(getOperand(1), /*IsScalar=*/true);
    return Builder.CreateExtractElement(Vec, Idx, Name);
  }
  case Instruction::ICmp: {
    bool OnlyFirstLaneUsed = vputils::onlyFirstLaneUsed(this);
    Value *A = State.get(getOperand(0), OnlyFirstLaneUsed);
    Value *B = State.get(getOperand(1), OnlyFirstLaneUsed);
    return Builder.CreateCmp(getPredicate(), A, B, Name);
  }
  case Instruction::PHI: {
    assert(getParent() ==
               getParent()->getPlan()->getVectorLoopRegion()->getEntry() &&
           "VPInstructions with PHI opcodes must be used for header phis only "
           "at the moment");
    BasicBlock *VectorPH = State.CFG.getPreheaderBBFor(this);
    Value *Start = State.get(getOperand(0), VPLane(0));
    PHINode *Phi = State.Builder.CreatePHI(Start->getType(), 2, Name);
    Phi->addIncoming(Start, VectorPH);
    return Phi;
  }
  case Instruction::Select: {
    bool OnlyFirstLaneUsed = vputils::onlyFirstLaneUsed(this);
    Value *Cond = State.get(getOperand(0), OnlyFirstLaneUsed);
    Value *Op1 = State.get(getOperand(1), OnlyFirstLaneUsed);
    Value *Op2 = State.get(getOperand(2), OnlyFirstLaneUsed);
    return Builder.CreateSelect(Cond, Op1, Op2, Name);
  }
  case VPInstruction::ActiveLaneMask: {
    // Get first lane of vector induction variable.
    Value *VIVElem0 = State.get(getOperand(0), VPLane(0));
    // Get the original loop tripcount.
    Value *ScalarTC = State.get(getOperand(1), VPLane(0));

    // If this part of the active lane mask is scalar, generate the CMP directly
    // to avoid unnecessary extracts.
    if (State.VF.isScalar())
      return Builder.CreateCmp(CmpInst::Predicate::ICMP_ULT, VIVElem0, ScalarTC,
                               Name);

    auto *Int1Ty = Type::getInt1Ty(Builder.getContext());
    auto *PredTy = VectorType::get(Int1Ty, State.VF);
    return Builder.CreateIntrinsic(Intrinsic::get_active_lane_mask,
                                   {PredTy, ScalarTC->getType()},
                                   {VIVElem0, ScalarTC}, nullptr, Name);
  }
  case VPInstruction::FirstOrderRecurrenceSplice: {
    // Generate code to combine the previous and current values in vector v3.
    //
    //   vector.ph:
    //     v_init = vector(..., ..., ..., a[-1])
    //     br vector.body
    //
    //   vector.body
    //     i = phi [0, vector.ph], [i+4, vector.body]
    //     v1 = phi [v_init, vector.ph], [v2, vector.body]
    //     v2 = a[i, i+1, i+2, i+3];
    //     v3 = vector(v1(3), v2(0, 1, 2))

    auto *V1 = State.get(getOperand(0));
    if (!V1->getType()->isVectorTy())
      return V1;
    Value *V2 = State.get(getOperand(1));
    return Builder.CreateVectorSplice(V1, V2, -1, Name);
  }
  case VPInstruction::CalculateTripCountMinusVF: {
    unsigned UF = getParent()->getPlan()->getUF();
    Value *ScalarTC = State.get(getOperand(0), VPLane(0));
    Value *Step = createStepForVF(Builder, ScalarTC->getType(), State.VF, UF);
    Value *Sub = Builder.CreateSub(ScalarTC, Step);
    Value *Cmp = Builder.CreateICmp(CmpInst::Predicate::ICMP_UGT, ScalarTC, Step);
    Value *Zero = ConstantInt::get(ScalarTC->getType(), 0);
    return Builder.CreateSelect(Cmp, Sub, Zero);
  }
  case VPInstruction::ExplicitVectorLength: {
    // TODO: Restructure this code with an explicit remainder loop, vsetvli can
    // be outside of the main loop.
    Value *AVL = State.get(getOperand(0), /*IsScalar*/ true);
    // Compute EVL
    assert(AVL->getType()->isIntegerTy() &&
           "Requested vector length should be an integer.");

    assert(State.VF.isScalable() && "Expected scalable vector factor.");
    Value *VFArg = State.Builder.getInt32(State.VF.getKnownMinValue());

    Value *EVL = State.Builder.CreateIntrinsic(
        State.Builder.getInt32Ty(), Intrinsic::experimental_get_vector_length,
        {AVL, VFArg, State.Builder.getTrue()});
    return EVL;
  }
  case VPInstruction::CanonicalIVIncrementForPart: {
    unsigned Part = getUnrollPart(*this);
    auto *IV = State.get(getOperand(0), VPLane(0));
    assert(Part != 0 && "Must have a positive part");
    // The canonical IV is incremented by the vectorization factor (num of
    // SIMD elements) times the unroll part.
    Value *Step = createStepForVF(Builder, IV->getType(), State.VF, Part);
    return Builder.CreateAdd(IV, Step, Name, hasNoUnsignedWrap(),
                             hasNoSignedWrap());
  }
  case VPInstruction::BranchOnCond: {
    Value *Cond = State.get(getOperand(0), VPLane(0));
    // Replace the temporary unreachable terminator with a new conditional
    // branch, hooking it up to backward destination for exiting blocks now and
    // to forward destination(s) later when they are created.
    BranchInst *CondBr =
        Builder.CreateCondBr(Cond, Builder.GetInsertBlock(), nullptr);
    CondBr->setSuccessor(0, nullptr);
    Builder.GetInsertBlock()->getTerminator()->eraseFromParent();

    if (!getParent()->isExiting())
      return CondBr;

    VPRegionBlock *ParentRegion = getParent()->getParent();
    VPBasicBlock *Header = ParentRegion->getEntryBasicBlock();
    CondBr->setSuccessor(1, State.CFG.VPBB2IRBB[Header]);
    return CondBr;
  }
  case VPInstruction::BranchOnCount: {
    // First create the compare.
    Value *IV = State.get(getOperand(0), /*IsScalar*/ true);
    Value *TC = State.get(getOperand(1), /*IsScalar*/ true);
    Value *Cond = Builder.CreateICmpEQ(IV, TC);

    // Now create the branch.
    auto *Plan = getParent()->getPlan();
    VPRegionBlock *TopRegion = Plan->getVectorLoopRegion();
    VPBasicBlock *Header = TopRegion->getEntry()->getEntryBasicBlock();

    // Replace the temporary unreachable terminator with a new conditional
    // branch, hooking it up to backward destination (the header) now and to the
    // forward destination (the exit/middle block) later when it is created.
    // Note that CreateCondBr expects a valid BB as first argument, so we need
    // to set it to nullptr later.
    BranchInst *CondBr = Builder.CreateCondBr(Cond, Builder.GetInsertBlock(),
                                              State.CFG.VPBB2IRBB[Header]);
    CondBr->setSuccessor(0, nullptr);
    Builder.GetInsertBlock()->getTerminator()->eraseFromParent();
    return CondBr;
  }
  case VPInstruction::Broadcast: {
    return Builder.CreateVectorSplat(
        State.VF, State.get(getOperand(0), /*IsScalar*/ true), "broadcast");
  }
  case VPInstruction::ComputeReductionResult: {
    // FIXME: The cross-recipe dependency on VPReductionPHIRecipe is temporary
    // and will be removed by breaking up the recipe further.
    auto *PhiR = cast<VPReductionPHIRecipe>(getOperand(0));
    auto *OrigPhi = cast<PHINode>(PhiR->getUnderlyingValue());
    // Get its reduction variable descriptor.
    const RecurrenceDescriptor &RdxDesc = PhiR->getRecurrenceDescriptor();

    RecurKind RK = RdxDesc.getRecurrenceKind();

    Type *PhiTy = OrigPhi->getType();
    // The recipe's operands are the reduction phi, followed by one operand for
    // each part of the reduction.
    unsigned UF = getNumOperands() - 1;
    VectorParts RdxParts(UF);
    for (unsigned Part = 0; Part < UF; ++Part)
      RdxParts[Part] = State.get(getOperand(1 + Part), PhiR->isInLoop());

    // If the vector reduction can be performed in a smaller type, we truncate
    // then extend the loop exit value to enable InstCombine to evaluate the
    // entire expression in the smaller type.
    // TODO: Handle this in truncateToMinBW.
    if (State.VF.isVector() && PhiTy != RdxDesc.getRecurrenceType()) {
      Type *RdxVecTy = VectorType::get(RdxDesc.getRecurrenceType(), State.VF);
      for (unsigned Part = 0; Part < UF; ++Part)
        RdxParts[Part] = Builder.CreateTrunc(RdxParts[Part], RdxVecTy);
    }
    // Reduce all of the unrolled parts into a single vector.
    Value *ReducedPartRdx = RdxParts[0];
    unsigned Op = RdxDesc.getOpcode();
    if (RecurrenceDescriptor::isAnyOfRecurrenceKind(RK))
      Op = Instruction::Or;

    if (PhiR->isOrdered()) {
      ReducedPartRdx = RdxParts[UF - 1];
    } else {
      // Floating-point operations should have some FMF to enable the reduction.
      IRBuilderBase::FastMathFlagGuard FMFG(Builder);
      Builder.setFastMathFlags(RdxDesc.getFastMathFlags());
      for (unsigned Part = 1; Part < UF; ++Part) {
        Value *RdxPart = RdxParts[Part];
        if (Op != Instruction::ICmp && Op != Instruction::FCmp)
          ReducedPartRdx = Builder.CreateBinOp(
              (Instruction::BinaryOps)Op, RdxPart, ReducedPartRdx, "bin.rdx");
        else if (RecurrenceDescriptor::isFindLastIVRecurrenceKind(RK))
          ReducedPartRdx =
              createMinMaxOp(Builder, RecurKind::SMax, ReducedPartRdx, RdxPart);
        else
          ReducedPartRdx = createMinMaxOp(Builder, RK, ReducedPartRdx, RdxPart);
      }
    }

    // Create the reduction after the loop. Note that inloop reductions create
    // the target reduction in the loop using a Reduction recipe.
    if ((State.VF.isVector() ||
         RecurrenceDescriptor::isAnyOfRecurrenceKind(RK) ||
         RecurrenceDescriptor::isFindLastIVRecurrenceKind(RK)) &&
        !PhiR->isInLoop()) {
      // TODO: Support in-order reductions based on the recurrence descriptor.
      // All ops in the reduction inherit fast-math-flags from the recurrence
      // descriptor.
      IRBuilderBase::FastMathFlagGuard FMFG(Builder);
      Builder.setFastMathFlags(RdxDesc.getFastMathFlags());

      if (RecurrenceDescriptor::isAnyOfRecurrenceKind(RK))
        ReducedPartRdx =
            createAnyOfReduction(Builder, ReducedPartRdx, RdxDesc, OrigPhi);
      else if (RecurrenceDescriptor::isFindLastIVRecurrenceKind(RK))
        ReducedPartRdx =
            createFindLastIVReduction(Builder, ReducedPartRdx, RdxDesc);
      else
        ReducedPartRdx = createSimpleReduction(Builder, ReducedPartRdx, RK);

      // If the reduction can be performed in a smaller type, we need to extend
      // the reduction to the wider type before we branch to the original loop.
      if (PhiTy != RdxDesc.getRecurrenceType())
        ReducedPartRdx = RdxDesc.isSigned()
                             ? Builder.CreateSExt(ReducedPartRdx, PhiTy)
                             : Builder.CreateZExt(ReducedPartRdx, PhiTy);
    }

    return ReducedPartRdx;
  }
  case VPInstruction::ExtractFromEnd: {
    auto *CI = cast<ConstantInt>(getOperand(1)->getLiveInIRValue());
    unsigned Offset = CI->getZExtValue();
    assert(Offset > 0 && "Offset from end must be positive");
    Value *Res;
    if (State.VF.isVector()) {
      assert(Offset <= State.VF.getKnownMinValue() &&
             "invalid offset to extract from");
      // Extract lane VF - Offset from the operand.
      Res = State.get(getOperand(0), VPLane::getLaneFromEnd(State.VF, Offset));
    } else {
      assert(Offset <= 1 && "invalid offset to extract from");
      Res = State.get(getOperand(0));
    }
    if (isa<ExtractElementInst>(Res))
      Res->setName(Name);
    return Res;
  }
  case VPInstruction::LogicalAnd: {
    Value *A = State.get(getOperand(0));
    Value *B = State.get(getOperand(1));
    return Builder.CreateLogicalAnd(A, B, Name);
  }
  case VPInstruction::PtrAdd: {
    assert(vputils::onlyFirstLaneUsed(this) &&
           "can only generate first lane for PtrAdd");
    Value *Ptr = State.get(getOperand(0), VPLane(0));
    Value *Addend = State.get(getOperand(1), VPLane(0));
    return Builder.CreatePtrAdd(Ptr, Addend, Name, getGEPNoWrapFlags());
  }
  case VPInstruction::ResumePhi: {
    auto *NewPhi =
        Builder.CreatePHI(State.TypeAnalysis.inferScalarType(this), 2, Name);
    for (const auto &[IncVPV, PredVPBB] :
         zip(operands(), getParent()->getPredecessors())) {
      Value *IncV = State.get(IncVPV, /* IsScalar */ true);
      BasicBlock *PredBB = State.CFG.VPBB2IRBB.at(cast<VPBasicBlock>(PredVPBB));
      NewPhi->addIncoming(IncV, PredBB);
    }
    return NewPhi;
  }
  case VPInstruction::AnyOf: {
    Value *A = State.get(getOperand(0));
    return Builder.CreateOrReduce(A);
  }
  case VPInstruction::FirstActiveLane: {
    Value *Mask = State.get(getOperand(0));
    return Builder.CreateCountTrailingZeroElems(Builder.getInt64Ty(), Mask,
                                                true, Name);
  }
  default:
    llvm_unreachable("Unsupported opcode for instruction");
  }
}

InstructionCost VPInstruction::computeCost(ElementCount VF,
                                           VPCostContext &Ctx) const {
  if (Instruction::isBinaryOp(getOpcode())) {

    Type *ResTy = Ctx.Types.inferScalarType(this);
    if (!vputils::onlyFirstLaneUsed(this))
      ResTy = toVectorTy(ResTy, VF);

    if (!getUnderlyingValue()) {
      switch (getOpcode()) {
      case Instruction::FMul:
        return Ctx.TTI.getArithmeticInstrCost(getOpcode(), ResTy, Ctx.CostKind);
      default:
        // TODO: Compute cost for VPInstructions without underlying values once
        // the legacy cost model has been retired.
        return 0;
      }
    }

    assert(!doesGeneratePerAllLanes() &&
           "Should only generate a vector value or single scalar, not scalars "
           "for all lanes.");
    return Ctx.TTI.getArithmeticInstrCost(getOpcode(), ResTy, Ctx.CostKind);
  }

  switch (getOpcode()) {
  case Instruction::ExtractElement: {
    // Add on the cost of extracting the element.
    auto *VecTy = toVectorTy(Ctx.Types.inferScalarType(getOperand(0)), VF);
    return Ctx.TTI.getVectorInstrCost(Instruction::ExtractElement, VecTy,
                                      Ctx.CostKind);
  }
  case VPInstruction::AnyOf: {
    auto *VecTy = toVectorTy(Ctx.Types.inferScalarType(this), VF);
    return Ctx.TTI.getArithmeticReductionCost(
        Instruction::Or, cast<VectorType>(VecTy), std::nullopt, Ctx.CostKind);
  }
  case VPInstruction::FirstActiveLane: {
    // Calculate the cost of determining the lane index.
    auto *PredTy = toVectorTy(Ctx.Types.inferScalarType(getOperand(0)), VF);
    IntrinsicCostAttributes Attrs(Intrinsic::experimental_cttz_elts,
                                  Type::getInt64Ty(Ctx.LLVMCtx),
                                  {PredTy, Type::getInt1Ty(Ctx.LLVMCtx)});
    return Ctx.TTI.getIntrinsicInstrCost(Attrs, Ctx.CostKind);
  }
  case VPInstruction::FirstOrderRecurrenceSplice: {
    assert(VF.isVector() && "Scalar FirstOrderRecurrenceSplice?");
    SmallVector<int> Mask(VF.getKnownMinValue());
    std::iota(Mask.begin(), Mask.end(), VF.getKnownMinValue() - 1);
    Type *VectorTy = toVectorTy(Ctx.Types.inferScalarType(this), VF);

    return Ctx.TTI.getShuffleCost(TargetTransformInfo::SK_Splice,
                                  cast<VectorType>(VectorTy), Mask,
                                  Ctx.CostKind, VF.getKnownMinValue() - 1);
  }
  case VPInstruction::ActiveLaneMask: {
    Type *ArgTy = Ctx.Types.inferScalarType(getOperand(0));
    Type *RetTy = toVectorTy(Type::getInt1Ty(Ctx.LLVMCtx), VF);
    IntrinsicCostAttributes Attrs(Intrinsic::get_active_lane_mask, RetTy,
                                  {ArgTy, ArgTy});
    return Ctx.TTI.getIntrinsicInstrCost(Attrs, Ctx.CostKind);
  }
  case VPInstruction::ExplicitVectorLength: {
    Type *Arg0Ty = Ctx.Types.inferScalarType(getOperand(0));
    Type *I32Ty = Type::getInt32Ty(Ctx.LLVMCtx);
    Type *I1Ty = Type::getInt1Ty(Ctx.LLVMCtx);
    IntrinsicCostAttributes Attrs(Intrinsic::experimental_get_vector_length,
                                  I32Ty, {Arg0Ty, I32Ty, I1Ty});
    return Ctx.TTI.getIntrinsicInstrCost(Attrs, Ctx.CostKind);
  }
  default:
    // TODO: Compute cost other VPInstructions once the legacy cost model has
    // been retired.
    assert(!getUnderlyingValue() &&
           "unexpected VPInstruction witht underlying value");
    return 0;
  }
}

bool VPInstruction::isVectorToScalar() const {
  return getOpcode() == VPInstruction::ExtractFromEnd ||
         getOpcode() == Instruction::ExtractElement ||
         getOpcode() == VPInstruction::FirstActiveLane ||
         getOpcode() == VPInstruction::ComputeReductionResult ||
         getOpcode() == VPInstruction::AnyOf;
}

bool VPInstruction::isSingleScalar() const {
  return getOpcode() == VPInstruction::ResumePhi ||
         getOpcode() == Instruction::PHI;
}

#if !defined(NDEBUG)
bool VPInstruction::isFPMathOp() const {
  // Inspired by FPMathOperator::classof. Notable differences are that we don't
  // support Call, PHI and Select opcodes here yet.
  return Opcode == Instruction::FAdd || Opcode == Instruction::FMul ||
         Opcode == Instruction::FNeg || Opcode == Instruction::FSub ||
         Opcode == Instruction::FDiv || Opcode == Instruction::FRem ||
         Opcode == Instruction::FCmp || Opcode == Instruction::Select;
}
#endif

void VPInstruction::execute(VPTransformState &State) {
  assert(!State.Lane && "VPInstruction executing an Lane");
  IRBuilderBase::FastMathFlagGuard FMFGuard(State.Builder);
  assert((hasFastMathFlags() == isFPMathOp() ||
          getOpcode() == Instruction::Select) &&
         "Recipe not a FPMathOp but has fast-math flags?");
  if (hasFastMathFlags())
    State.Builder.setFastMathFlags(getFastMathFlags());
  State.setDebugLocFrom(getDebugLoc());
  bool GeneratesPerFirstLaneOnly = canGenerateScalarForFirstLane() &&
                                   (vputils::onlyFirstLaneUsed(this) ||
                                    isVectorToScalar() || isSingleScalar());
  bool GeneratesPerAllLanes = doesGeneratePerAllLanes();
  if (GeneratesPerAllLanes) {
    for (unsigned Lane = 0, NumLanes = State.VF.getKnownMinValue();
         Lane != NumLanes; ++Lane) {
      Value *GeneratedValue = generatePerLane(State, VPLane(Lane));
      assert(GeneratedValue && "generatePerLane must produce a value");
      State.set(this, GeneratedValue, VPLane(Lane));
    }
    return;
  }

  Value *GeneratedValue = generate(State);
  if (!hasResult())
    return;
  assert(GeneratedValue && "generate must produce a value");
  assert(
      (GeneratedValue->getType()->isVectorTy() == !GeneratesPerFirstLaneOnly ||
       State.VF.isScalar()) &&
      "scalar value but not only first lane defined");
  State.set(this, GeneratedValue,
            /*IsScalar*/ GeneratesPerFirstLaneOnly);
}

bool VPInstruction::opcodeMayReadOrWriteFromMemory() const {
  if (Instruction::isBinaryOp(getOpcode()))
    return false;
  switch (getOpcode()) {
  case Instruction::ExtractElement:
  case Instruction::ICmp:
  case Instruction::Select:
  case VPInstruction::AnyOf:
  case VPInstruction::CalculateTripCountMinusVF:
  case VPInstruction::CanonicalIVIncrementForPart:
  case VPInstruction::ExtractFromEnd:
  case VPInstruction::FirstActiveLane:
  case VPInstruction::FirstOrderRecurrenceSplice:
  case VPInstruction::LogicalAnd:
  case VPInstruction::Not:
  case VPInstruction::PtrAdd:
    return false;
  default:
    return true;
  }
}

bool VPInstruction::onlyFirstLaneUsed(const VPValue *Op) const {
  assert(is_contained(operands(), Op) && "Op must be an operand of the recipe");
  if (Instruction::isBinaryOp(getOpcode()))
    return vputils::onlyFirstLaneUsed(this);

  switch (getOpcode()) {
  default:
    return false;
  case Instruction::ExtractElement:
    return Op == getOperand(1);
  case Instruction::PHI:
    return true;
  case Instruction::ICmp:
  case Instruction::Select:
  case Instruction::Or:
    // TODO: Cover additional opcodes.
    return vputils::onlyFirstLaneUsed(this);
  case VPInstruction::ActiveLaneMask:
  case VPInstruction::ExplicitVectorLength:
  case VPInstruction::CalculateTripCountMinusVF:
  case VPInstruction::CanonicalIVIncrementForPart:
  case VPInstruction::BranchOnCount:
  case VPInstruction::BranchOnCond:
  case VPInstruction::ResumePhi:
    return true;
  case VPInstruction::PtrAdd:
    return Op == getOperand(0) || vputils::onlyFirstLaneUsed(this);
  };
  llvm_unreachable("switch should return");
}

bool VPInstruction::onlyFirstPartUsed(const VPValue *Op) const {
  assert(is_contained(operands(), Op) && "Op must be an operand of the recipe");
  if (Instruction::isBinaryOp(getOpcode()))
    return vputils::onlyFirstPartUsed(this);

  switch (getOpcode()) {
  default:
    return false;
  case Instruction::ICmp:
  case Instruction::Select:
    return vputils::onlyFirstPartUsed(this);
  case VPInstruction::BranchOnCount:
  case VPInstruction::BranchOnCond:
  case VPInstruction::CanonicalIVIncrementForPart:
    return true;
  };
  llvm_unreachable("switch should return");
}

#if !defined(NDEBUG) || defined(LLVM_ENABLE_DUMP)
void VPInstruction::dump() const {
  VPSlotTracker SlotTracker(getParent()->getPlan());
  print(dbgs(), "", SlotTracker);
}

void VPInstruction::print(raw_ostream &O, const Twine &Indent,
                          VPSlotTracker &SlotTracker) const {
  O << Indent << "EMIT ";

  if (hasResult()) {
    printAsOperand(O, SlotTracker);
    O << " = ";
  }

  switch (getOpcode()) {
  case VPInstruction::Not:
    O << "not";
    break;
  case VPInstruction::SLPLoad:
    O << "combined load";
    break;
  case VPInstruction::SLPStore:
    O << "combined store";
    break;
  case VPInstruction::ActiveLaneMask:
    O << "active lane mask";
    break;
  case VPInstruction::ResumePhi:
    O << "resume-phi";
    break;
  case VPInstruction::ExplicitVectorLength:
    O << "EXPLICIT-VECTOR-LENGTH";
    break;
  case VPInstruction::FirstOrderRecurrenceSplice:
    O << "first-order splice";
    break;
  case VPInstruction::BranchOnCond:
    O << "branch-on-cond";
    break;
  case VPInstruction::CalculateTripCountMinusVF:
    O << "TC > VF ? TC - VF : 0";
    break;
  case VPInstruction::CanonicalIVIncrementForPart:
    O << "VF * Part +";
    break;
  case VPInstruction::BranchOnCount:
    O << "branch-on-count";
    break;
  case VPInstruction::Broadcast:
    O << "broadcast";
    break;
  case VPInstruction::ExtractFromEnd:
    O << "extract-from-end";
    break;
  case VPInstruction::ComputeReductionResult:
    O << "compute-reduction-result";
    break;
  case VPInstruction::LogicalAnd:
    O << "logical-and";
    break;
  case VPInstruction::PtrAdd:
    O << "ptradd";
    break;
  case VPInstruction::AnyOf:
    O << "any-of";
    break;
  case VPInstruction::FirstActiveLane:
    O << "first-active-lane";
    break;
  default:
    O << Instruction::getOpcodeName(getOpcode());
  }

  printFlags(O);
  printOperands(O, SlotTracker);

  if (auto DL = getDebugLoc()) {
    O << ", !dbg ";
    DL.print(O);
  }
}
#endif

void VPIRInstruction::execute(VPTransformState &State) {
  assert((isa<PHINode>(&I) || getNumOperands() == 0) &&
         "Only PHINodes can have extra operands");
  for (const auto &[Idx, Op] : enumerate(operands())) {
    VPValue *ExitValue = Op;
    auto Lane = vputils::isUniformAfterVectorization(ExitValue)
                    ? VPLane::getFirstLane()
                    : VPLane::getLastLaneForVF(State.VF);
    VPBlockBase *Pred = getParent()->getPredecessors()[Idx];
    auto *PredVPBB = Pred->getExitingBasicBlock();
    BasicBlock *PredBB = State.CFG.VPBB2IRBB[PredVPBB];
    // Set insertion point in PredBB in case an extract needs to be generated.
    // TODO: Model extracts explicitly.
    State.Builder.SetInsertPoint(PredBB, PredBB->getFirstNonPHIIt());
    Value *V = State.get(ExitValue, VPLane(Lane));
    auto *Phi = cast<PHINode>(&I);
    // If there is no existing block for PredBB in the phi, add a new incoming
    // value. Otherwise update the existing incoming value for PredBB.
    if (Phi->getBasicBlockIndex(PredBB) == -1)
      Phi->addIncoming(V, PredBB);
    else
      Phi->setIncomingValueForBlock(PredBB, V);
  }

  // Advance the insert point after the wrapped IR instruction. This allows
  // interleaving VPIRInstructions and other recipes.
  State.Builder.SetInsertPoint(I.getParent(), std::next(I.getIterator()));
}

InstructionCost VPIRInstruction::computeCost(ElementCount VF,
                                             VPCostContext &Ctx) const {
  // The recipe wraps an existing IR instruction on the border of VPlan's scope,
  // hence it does not contribute to the cost-modeling for the VPlan.
  return 0;
}

void VPIRInstruction::extractLastLaneOfOperand(VPBuilder &Builder) {
  assert(isa<PHINode>(getInstruction()) &&
         "can only add exiting operands to phi nodes");
  assert(getNumOperands() == 1 && "must have a single operand");
  VPValue *Exiting = getOperand(0);
  if (!Exiting->isLiveIn()) {
    LLVMContext &Ctx = getInstruction().getContext();
    auto &Plan = *getParent()->getPlan();
    Exiting = Builder.createNaryOp(
        VPInstruction::ExtractFromEnd,
        {Exiting,
         Plan.getOrAddLiveIn(ConstantInt::get(IntegerType::get(Ctx, 32), 1))});
  }
  setOperand(0, Exiting);
}

#if !defined(NDEBUG) || defined(LLVM_ENABLE_DUMP)
void VPIRInstruction::print(raw_ostream &O, const Twine &Indent,
                            VPSlotTracker &SlotTracker) const {
  O << Indent << "IR " << I;

  if (getNumOperands() != 0) {
    O << " (extra operand" << (getNumOperands() > 1 ? "s" : "") << ": ";
    interleaveComma(
        enumerate(operands()), O, [this, &O, &SlotTracker](auto Op) {
          Op.value()->printAsOperand(O, SlotTracker);
          O << " from ";
          getParent()->getPredecessors()[Op.index()]->printAsOperand(O);
        });
    O << ")";
  }
}
#endif

void VPWidenCallRecipe::execute(VPTransformState &State) {
  assert(State.VF.isVector() && "not widening");
  State.setDebugLocFrom(getDebugLoc());

  FunctionType *VFTy = Variant->getFunctionType();
  // Add return type if intrinsic is overloaded on it.
  SmallVector<Value *, 4> Args;
  for (const auto &I : enumerate(arg_operands())) {
    Value *Arg;
    // Some vectorized function variants may also take a scalar argument,
    // e.g. linear parameters for pointers. This needs to be the scalar value
    // from the start of the respective part when interleaving.
    if (!VFTy->getParamType(I.index())->isVectorTy())
      Arg = State.get(I.value(), VPLane(0));
    else
      Arg = State.get(I.value(), onlyFirstLaneUsed(I.value()));
    Args.push_back(Arg);
  }

  assert(Variant != nullptr && "Can't create vector function.");

  auto *CI = cast_or_null<CallInst>(getUnderlyingValue());
  SmallVector<OperandBundleDef, 1> OpBundles;
  if (CI)
    CI->getOperandBundlesAsDefs(OpBundles);

  CallInst *V = State.Builder.CreateCall(Variant, Args, OpBundles);
  setFlags(V);

  if (!V->getType()->isVoidTy())
    State.set(this, V);
  State.addMetadata(V, CI);
}

InstructionCost VPWidenCallRecipe::computeCost(ElementCount VF,
                                               VPCostContext &Ctx) const {
  return Ctx.TTI.getCallInstrCost(nullptr, Variant->getReturnType(),
                                  Variant->getFunctionType()->params(),
                                  Ctx.CostKind);
}

#if !defined(NDEBUG) || defined(LLVM_ENABLE_DUMP)
void VPWidenCallRecipe::print(raw_ostream &O, const Twine &Indent,
                              VPSlotTracker &SlotTracker) const {
  O << Indent << "WIDEN-CALL ";

  Function *CalledFn = getCalledScalarFunction();
  if (CalledFn->getReturnType()->isVoidTy())
    O << "void ";
  else {
    printAsOperand(O, SlotTracker);
    O << " = ";
  }

  O << "call";
  printFlags(O);
  O << " @" << CalledFn->getName() << "(";
  interleaveComma(arg_operands(), O, [&O, &SlotTracker](VPValue *Op) {
    Op->printAsOperand(O, SlotTracker);
  });
  O << ")";

  O << " (using library function";
  if (Variant->hasName())
    O << ": " << Variant->getName();
  O << ")";
}
#endif

void VPWidenIntrinsicRecipe::execute(VPTransformState &State) {
  assert(State.VF.isVector() && "not widening");
  State.setDebugLocFrom(getDebugLoc());

  SmallVector<Type *, 2> TysForDecl;
  // Add return type if intrinsic is overloaded on it.
  if (isVectorIntrinsicWithOverloadTypeAtArg(VectorIntrinsicID, -1, State.TTI))
    TysForDecl.push_back(VectorType::get(getResultType(), State.VF));
  SmallVector<Value *, 4> Args;
  for (const auto &I : enumerate(operands())) {
    // Some intrinsics have a scalar argument - don't replace it with a
    // vector.
    Value *Arg;
    if (isVectorIntrinsicWithScalarOpAtArg(VectorIntrinsicID, I.index(),
                                           State.TTI))
      Arg = State.get(I.value(), VPLane(0));
    else
      Arg = State.get(I.value(), onlyFirstLaneUsed(I.value()));
    if (isVectorIntrinsicWithOverloadTypeAtArg(VectorIntrinsicID, I.index(),
                                               State.TTI))
      TysForDecl.push_back(Arg->getType());
    Args.push_back(Arg);
  }

  // Use vector version of the intrinsic.
  Module *M = State.Builder.GetInsertBlock()->getModule();
  Function *VectorF =
      Intrinsic::getOrInsertDeclaration(M, VectorIntrinsicID, TysForDecl);
  assert(VectorF &&
         "Can't retrieve vector intrinsic or vector-predication intrinsics.");

  auto *CI = cast_or_null<CallInst>(getUnderlyingValue());
  SmallVector<OperandBundleDef, 1> OpBundles;
  if (CI)
    CI->getOperandBundlesAsDefs(OpBundles);

  CallInst *V = State.Builder.CreateCall(VectorF, Args, OpBundles);

  setFlags(V);

  if (!V->getType()->isVoidTy())
    State.set(this, V);
  State.addMetadata(V, CI);
}

InstructionCost VPWidenIntrinsicRecipe::computeCost(ElementCount VF,
                                                    VPCostContext &Ctx) const {
  // Some backends analyze intrinsic arguments to determine cost. Use the
  // underlying value for the operand if it has one. Otherwise try to use the
  // operand of the underlying call instruction, if there is one. Otherwise
  // clear Arguments.
  // TODO: Rework TTI interface to be independent of concrete IR values.
  SmallVector<const Value *> Arguments;
  for (const auto &[Idx, Op] : enumerate(operands())) {
    auto *V = Op->getUnderlyingValue();
    if (!V) {
      // Push all the VP Intrinsic's ops into the Argments even if is nullptr.
      // Some VP Intrinsic's cost will assert the number of parameters.
      // Mainly appears in the following two scenarios:
      // 1. EVL Op is nullptr
      // 2. The Argmunt of the VP Intrinsic is also the VP Intrinsic
      if (VPIntrinsic::isVPIntrinsic(VectorIntrinsicID)) {
        Arguments.push_back(V);
        continue;
      }
      if (auto *UI = dyn_cast_or_null<CallBase>(getUnderlyingValue())) {
        Arguments.push_back(UI->getArgOperand(Idx));
        continue;
      }
      Arguments.clear();
      break;
    }
    Arguments.push_back(V);
  }

  Type *RetTy = toVectorizedTy(Ctx.Types.inferScalarType(this), VF);
  SmallVector<Type *> ParamTys;
  for (unsigned I = 0; I != getNumOperands(); ++I)
    ParamTys.push_back(
        toVectorTy(Ctx.Types.inferScalarType(getOperand(I)), VF));

  // TODO: Rework TTI interface to avoid reliance on underlying IntrinsicInst.
  FastMathFlags FMF = hasFastMathFlags() ? getFastMathFlags() : FastMathFlags();
  IntrinsicCostAttributes CostAttrs(
      VectorIntrinsicID, RetTy, Arguments, ParamTys, FMF,
      dyn_cast_or_null<IntrinsicInst>(getUnderlyingValue()),
      InstructionCost::getInvalid(), &Ctx.TLI);
  return Ctx.TTI.getIntrinsicInstrCost(CostAttrs, Ctx.CostKind);
}

StringRef VPWidenIntrinsicRecipe::getIntrinsicName() const {
  return Intrinsic::getBaseName(VectorIntrinsicID);
}

bool VPWidenIntrinsicRecipe::onlyFirstLaneUsed(const VPValue *Op) const {
  assert(is_contained(operands(), Op) && "Op must be an operand of the recipe");
  // Vector predication intrinsics only demand the the first lane the last
  // operand (the EVL operand).
  return VPIntrinsic::isVPIntrinsic(VectorIntrinsicID) &&
         Op == getOperand(getNumOperands() - 1);
}

#if !defined(NDEBUG) || defined(LLVM_ENABLE_DUMP)
void VPWidenIntrinsicRecipe::print(raw_ostream &O, const Twine &Indent,
                                   VPSlotTracker &SlotTracker) const {
  O << Indent << "WIDEN-INTRINSIC ";
  if (ResultTy->isVoidTy()) {
    O << "void ";
  } else {
    printAsOperand(O, SlotTracker);
    O << " = ";
  }

  O << "call";
  printFlags(O);
  O << getIntrinsicName() << "(";

  interleaveComma(operands(), O, [&O, &SlotTracker](VPValue *Op) {
    Op->printAsOperand(O, SlotTracker);
  });
  O << ")";
}
#endif

void VPHistogramRecipe::execute(VPTransformState &State) {
  State.setDebugLocFrom(getDebugLoc());
  IRBuilderBase &Builder = State.Builder;

  Value *Address = State.get(getOperand(0));
  Value *IncAmt = State.get(getOperand(1), /*IsScalar=*/true);
  VectorType *VTy = cast<VectorType>(Address->getType());

  // The histogram intrinsic requires a mask even if the recipe doesn't;
  // if the mask operand was omitted then all lanes should be executed and
  // we just need to synthesize an all-true mask.
  Value *Mask = nullptr;
  if (VPValue *VPMask = getMask())
    Mask = State.get(VPMask);
  else
    Mask =
        Builder.CreateVectorSplat(VTy->getElementCount(), Builder.getInt1(1));

  // If this is a subtract, we want to invert the increment amount. We may
  // add a separate intrinsic in future, but for now we'll try this.
  if (Opcode == Instruction::Sub)
    IncAmt = Builder.CreateNeg(IncAmt);
  else
    assert(Opcode == Instruction::Add && "only add or sub supported for now");

  State.Builder.CreateIntrinsic(Intrinsic::experimental_vector_histogram_add,
                                {VTy, IncAmt->getType()},
                                {Address, IncAmt, Mask});
}

InstructionCost VPHistogramRecipe::computeCost(ElementCount VF,
                                               VPCostContext &Ctx) const {
  // FIXME: Take the gather and scatter into account as well. For now we're
  //        generating the same cost as the fallback path, but we'll likely
  //        need to create a new TTI method for determining the cost, including
  //        whether we can use base + vec-of-smaller-indices or just
  //        vec-of-pointers.
  assert(VF.isVector() && "Invalid VF for histogram cost");
  Type *AddressTy = Ctx.Types.inferScalarType(getOperand(0));
  VPValue *IncAmt = getOperand(1);
  Type *IncTy = Ctx.Types.inferScalarType(IncAmt);
  VectorType *VTy = VectorType::get(IncTy, VF);

  // Assume that a non-constant update value (or a constant != 1) requires
  // a multiply, and add that into the cost.
  InstructionCost MulCost =
      Ctx.TTI.getArithmeticInstrCost(Instruction::Mul, VTy, Ctx.CostKind);
  if (IncAmt->isLiveIn()) {
    ConstantInt *CI = dyn_cast<ConstantInt>(IncAmt->getLiveInIRValue());

    if (CI && CI->getZExtValue() == 1)
      MulCost = TTI::TCC_Free;
  }

  // Find the cost of the histogram operation itself.
  Type *PtrTy = VectorType::get(AddressTy, VF);
  Type *MaskTy = VectorType::get(Type::getInt1Ty(Ctx.LLVMCtx), VF);
  IntrinsicCostAttributes ICA(Intrinsic::experimental_vector_histogram_add,
                              Type::getVoidTy(Ctx.LLVMCtx),
                              {PtrTy, IncTy, MaskTy});

  // Add the costs together with the add/sub operation.
  return Ctx.TTI.getIntrinsicInstrCost(ICA, Ctx.CostKind) + MulCost +
         Ctx.TTI.getArithmeticInstrCost(Opcode, VTy, Ctx.CostKind);
}

#if !defined(NDEBUG) || defined(LLVM_ENABLE_DUMP)
void VPHistogramRecipe::print(raw_ostream &O, const Twine &Indent,
                              VPSlotTracker &SlotTracker) const {
  O << Indent << "WIDEN-HISTOGRAM buckets: ";
  getOperand(0)->printAsOperand(O, SlotTracker);

  if (Opcode == Instruction::Sub)
    O << ", dec: ";
  else {
    assert(Opcode == Instruction::Add);
    O << ", inc: ";
  }
  getOperand(1)->printAsOperand(O, SlotTracker);

  if (VPValue *Mask = getMask()) {
    O << ", mask: ";
    Mask->printAsOperand(O, SlotTracker);
  }
}

void VPWidenSelectRecipe::print(raw_ostream &O, const Twine &Indent,
                                VPSlotTracker &SlotTracker) const {
  O << Indent << "WIDEN-SELECT ";
  printAsOperand(O, SlotTracker);
  O << " = select ";
  printFlags(O);
  getOperand(0)->printAsOperand(O, SlotTracker);
  O << ", ";
  getOperand(1)->printAsOperand(O, SlotTracker);
  O << ", ";
  getOperand(2)->printAsOperand(O, SlotTracker);
  O << (isInvariantCond() ? " (condition is loop invariant)" : "");
}
#endif

void VPWidenSelectRecipe::execute(VPTransformState &State) {
  State.setDebugLocFrom(getDebugLoc());

  // The condition can be loop invariant but still defined inside the
  // loop. This means that we can't just use the original 'cond' value.
  // We have to take the 'vectorized' value and pick the first lane.
  // Instcombine will make this a no-op.
  auto *InvarCond =
      isInvariantCond() ? State.get(getCond(), VPLane(0)) : nullptr;

  Value *Cond = InvarCond ? InvarCond : State.get(getCond());
  Value *Op0 = State.get(getOperand(1));
  Value *Op1 = State.get(getOperand(2));
  Value *Sel = State.Builder.CreateSelect(Cond, Op0, Op1);
  State.set(this, Sel);
  if (isa<FPMathOperator>(Sel))
    setFlags(cast<Instruction>(Sel));
  State.addMetadata(Sel, dyn_cast_or_null<Instruction>(getUnderlyingValue()));
}

InstructionCost VPWidenSelectRecipe::computeCost(ElementCount VF,
                                                 VPCostContext &Ctx) const {
  SelectInst *SI = cast<SelectInst>(getUnderlyingValue());
  bool ScalarCond = getOperand(0)->isDefinedOutsideLoopRegions();
  Type *ScalarTy = Ctx.Types.inferScalarType(this);
  Type *VectorTy = toVectorTy(Ctx.Types.inferScalarType(this), VF);

  VPValue *Op0, *Op1;
  using namespace llvm::VPlanPatternMatch;
  if (!ScalarCond && ScalarTy->getScalarSizeInBits() == 1 &&
      (match(this, m_LogicalAnd(m_VPValue(Op0), m_VPValue(Op1))) ||
       match(this, m_LogicalOr(m_VPValue(Op0), m_VPValue(Op1))))) {
    // select x, y, false --> x & y
    // select x, true, y --> x | y
    const auto [Op1VK, Op1VP] = Ctx.getOperandInfo(Op0);
    const auto [Op2VK, Op2VP] = Ctx.getOperandInfo(Op1);

    SmallVector<const Value *, 2> Operands;
    if (all_of(operands(),
               [](VPValue *Op) { return Op->getUnderlyingValue(); }))
      Operands.append(SI->op_begin(), SI->op_end());
    bool IsLogicalOr = match(this, m_LogicalOr(m_VPValue(Op0), m_VPValue(Op1)));
    return Ctx.TTI.getArithmeticInstrCost(
        IsLogicalOr ? Instruction::Or : Instruction::And, VectorTy,
        Ctx.CostKind, {Op1VK, Op1VP}, {Op2VK, Op2VP}, Operands, SI);
  }

  Type *CondTy = Ctx.Types.inferScalarType(getOperand(0));
  if (!ScalarCond)
    CondTy = VectorType::get(CondTy, VF);

  CmpInst::Predicate Pred = CmpInst::BAD_ICMP_PREDICATE;
  if (auto *Cmp = dyn_cast<CmpInst>(SI->getCondition()))
    Pred = Cmp->getPredicate();
  return Ctx.TTI.getCmpSelInstrCost(
      Instruction::Select, VectorTy, CondTy, Pred, Ctx.CostKind,
      {TTI::OK_AnyValue, TTI::OP_None}, {TTI::OK_AnyValue, TTI::OP_None}, SI);
}

VPRecipeWithIRFlags::FastMathFlagsTy::FastMathFlagsTy(
    const FastMathFlags &FMF) {
  AllowReassoc = FMF.allowReassoc();
  NoNaNs = FMF.noNaNs();
  NoInfs = FMF.noInfs();
  NoSignedZeros = FMF.noSignedZeros();
  AllowReciprocal = FMF.allowReciprocal();
  AllowContract = FMF.allowContract();
  ApproxFunc = FMF.approxFunc();
}

#if !defined(NDEBUG) || defined(LLVM_ENABLE_DUMP)
void VPRecipeWithIRFlags::printFlags(raw_ostream &O) const {
  switch (OpType) {
  case OperationType::Cmp:
    O << " " << CmpInst::getPredicateName(getPredicate());
    break;
  case OperationType::DisjointOp:
    if (DisjointFlags.IsDisjoint)
      O << " disjoint";
    break;
  case OperationType::PossiblyExactOp:
    if (ExactFlags.IsExact)
      O << " exact";
    break;
  case OperationType::OverflowingBinOp:
    if (WrapFlags.HasNUW)
      O << " nuw";
    if (WrapFlags.HasNSW)
      O << " nsw";
    break;
  case OperationType::FPMathOp:
    getFastMathFlags().print(O);
    break;
  case OperationType::GEPOp:
    if (GEPFlags.isInBounds())
      O << " inbounds";
    else if (GEPFlags.hasNoUnsignedSignedWrap())
      O << " nusw";
    if (GEPFlags.hasNoUnsignedWrap())
      O << " nuw";
    break;
  case OperationType::NonNegOp:
    if (NonNegFlags.NonNeg)
      O << " nneg";
    break;
  case OperationType::Other:
    break;
  }
  if (getNumOperands() > 0)
    O << " ";
}
#endif

void VPWidenRecipe::execute(VPTransformState &State) {
  State.setDebugLocFrom(getDebugLoc());
  auto &Builder = State.Builder;
  switch (Opcode) {
  case Instruction::Call:
  case Instruction::Br:
  case Instruction::PHI:
  case Instruction::GetElementPtr:
  case Instruction::Select:
    llvm_unreachable("This instruction is handled by a different recipe.");
  case Instruction::UDiv:
  case Instruction::SDiv:
  case Instruction::SRem:
  case Instruction::URem:
  case Instruction::Add:
  case Instruction::FAdd:
  case Instruction::Sub:
  case Instruction::FSub:
  case Instruction::FNeg:
  case Instruction::Mul:
  case Instruction::FMul:
  case Instruction::FDiv:
  case Instruction::FRem:
  case Instruction::Shl:
  case Instruction::LShr:
  case Instruction::AShr:
  case Instruction::And:
  case Instruction::Or:
  case Instruction::Xor: {
    // Just widen unops and binops.
    SmallVector<Value *, 2> Ops;
    for (VPValue *VPOp : operands())
      Ops.push_back(State.get(VPOp));

    Value *V = Builder.CreateNAryOp(Opcode, Ops);

    if (auto *VecOp = dyn_cast<Instruction>(V))
      setFlags(VecOp);

    // Use this vector value for all users of the original instruction.
    State.set(this, V);
    State.addMetadata(V, dyn_cast_or_null<Instruction>(getUnderlyingValue()));
    break;
  }
  case Instruction::ExtractValue: {
    assert(getNumOperands() == 2 && "expected single level extractvalue");
    Value *Op = State.get(getOperand(0));
    auto *CI = cast<ConstantInt>(getOperand(1)->getLiveInIRValue());
    Value *Extract = Builder.CreateExtractValue(Op, CI->getZExtValue());
    State.set(this, Extract);
    break;
  }
  case Instruction::Freeze: {
    Value *Op = State.get(getOperand(0));

    Value *Freeze = Builder.CreateFreeze(Op);
    State.set(this, Freeze);
    break;
  }
  case Instruction::ICmp:
  case Instruction::FCmp: {
    // Widen compares. Generate vector compares.
    bool FCmp = Opcode == Instruction::FCmp;
    Value *A = State.get(getOperand(0));
    Value *B = State.get(getOperand(1));
    Value *C = nullptr;
    if (FCmp) {
      // Propagate fast math flags.
      C = Builder.CreateFCmpFMF(
          getPredicate(), A, B,
          dyn_cast_or_null<Instruction>(getUnderlyingValue()));
    } else {
      C = Builder.CreateICmp(getPredicate(), A, B);
    }
    State.set(this, C);
    State.addMetadata(C, dyn_cast_or_null<Instruction>(getUnderlyingValue()));
    break;
  }
  default:
    // This instruction is not vectorized by simple widening.
    LLVM_DEBUG(dbgs() << "LV: Found an unhandled opcode : "
                      << Instruction::getOpcodeName(Opcode));
    llvm_unreachable("Unhandled instruction!");
  } // end of switch.

#if !defined(NDEBUG)
  // Verify that VPlan type inference results agree with the type of the
  // generated values.
  assert(VectorType::get(State.TypeAnalysis.inferScalarType(this), State.VF) ==
             State.get(this)->getType() &&
         "inferred type and type from generated instructions do not match");
#endif
}

InstructionCost VPWidenRecipe::computeCost(ElementCount VF,
                                           VPCostContext &Ctx) const {
  switch (Opcode) {
  case Instruction::FNeg: {
    Type *VectorTy = toVectorTy(Ctx.Types.inferScalarType(this), VF);
    return Ctx.TTI.getArithmeticInstrCost(
        Opcode, VectorTy, Ctx.CostKind,
        {TargetTransformInfo::OK_AnyValue, TargetTransformInfo::OP_None},
        {TargetTransformInfo::OK_AnyValue, TargetTransformInfo::OP_None});
  }

  case Instruction::UDiv:
  case Instruction::SDiv:
  case Instruction::SRem:
  case Instruction::URem:
    // More complex computation, let the legacy cost-model handle this for now.
    return Ctx.getLegacyCost(cast<Instruction>(getUnderlyingValue()), VF);
  case Instruction::Add:
  case Instruction::FAdd:
  case Instruction::Sub:
  case Instruction::FSub:
  case Instruction::Mul:
  case Instruction::FMul:
  case Instruction::FDiv:
  case Instruction::FRem:
  case Instruction::Shl:
  case Instruction::LShr:
  case Instruction::AShr:
  case Instruction::And:
  case Instruction::Or:
  case Instruction::Xor: {
    VPValue *RHS = getOperand(1);
    // Certain instructions can be cheaper to vectorize if they have a constant
    // second vector operand. One example of this are shifts on x86.
    TargetTransformInfo::OperandValueInfo RHSInfo = {
        TargetTransformInfo::OK_AnyValue, TargetTransformInfo::OP_None};
    if (RHS->isLiveIn())
      RHSInfo = Ctx.TTI.getOperandInfo(RHS->getLiveInIRValue());

    if (RHSInfo.Kind == TargetTransformInfo::OK_AnyValue &&
        getOperand(1)->isDefinedOutsideLoopRegions())
      RHSInfo.Kind = TargetTransformInfo::OK_UniformValue;
    Type *VectorTy = toVectorTy(Ctx.Types.inferScalarType(this), VF);
    Instruction *CtxI = dyn_cast_or_null<Instruction>(getUnderlyingValue());

    SmallVector<const Value *, 4> Operands;
    if (CtxI)
      Operands.append(CtxI->value_op_begin(), CtxI->value_op_end());
    return Ctx.TTI.getArithmeticInstrCost(
        Opcode, VectorTy, Ctx.CostKind,
        {TargetTransformInfo::OK_AnyValue, TargetTransformInfo::OP_None},
        RHSInfo, Operands, CtxI, &Ctx.TLI);
  }
  case Instruction::Freeze: {
    // This opcode is unknown. Assume that it is the same as 'mul'.
    Type *VectorTy = toVectorTy(Ctx.Types.inferScalarType(this), VF);
    return Ctx.TTI.getArithmeticInstrCost(Instruction::Mul, VectorTy,
                                          Ctx.CostKind);
  }
  case Instruction::ExtractValue: {
    return Ctx.TTI.getInsertExtractValueCost(Instruction::ExtractValue,
                                             Ctx.CostKind);
  }
  case Instruction::ICmp:
  case Instruction::FCmp: {
    Instruction *CtxI = dyn_cast_or_null<Instruction>(getUnderlyingValue());
    Type *VectorTy = toVectorTy(Ctx.Types.inferScalarType(getOperand(0)), VF);
    return Ctx.TTI.getCmpSelInstrCost(Opcode, VectorTy, nullptr, getPredicate(),
                                      Ctx.CostKind,
                                      {TTI::OK_AnyValue, TTI::OP_None},
                                      {TTI::OK_AnyValue, TTI::OP_None}, CtxI);
  }
  default:
    llvm_unreachable("Unsupported opcode for instruction");
  }
}

#if !defined(NDEBUG) || defined(LLVM_ENABLE_DUMP)
void VPWidenRecipe::print(raw_ostream &O, const Twine &Indent,
                          VPSlotTracker &SlotTracker) const {
  O << Indent << "WIDEN ";
  printAsOperand(O, SlotTracker);
  O << " = " << Instruction::getOpcodeName(Opcode);
  printFlags(O);
  printOperands(O, SlotTracker);
}
#endif

void VPWidenCastRecipe::execute(VPTransformState &State) {
  State.setDebugLocFrom(getDebugLoc());
  auto &Builder = State.Builder;
  /// Vectorize casts.
  assert(State.VF.isVector() && "Not vectorizing?");
  Type *DestTy = VectorType::get(getResultType(), State.VF);
  VPValue *Op = getOperand(0);
  Value *A = State.get(Op);
  Value *Cast = Builder.CreateCast(Instruction::CastOps(Opcode), A, DestTy);
  State.set(this, Cast);
  State.addMetadata(Cast, cast_or_null<Instruction>(getUnderlyingValue()));
  if (auto *CastOp = dyn_cast<Instruction>(Cast))
    setFlags(CastOp);
}

InstructionCost VPWidenCastRecipe::computeCost(ElementCount VF,
                                               VPCostContext &Ctx) const {
  // TODO: In some cases, VPWidenCastRecipes are created but not considered in
  // the legacy cost model, including truncates/extends when evaluating a
  // reduction in a smaller type.
  if (!getUnderlyingValue())
    return 0;
  // Computes the CastContextHint from a recipes that may access memory.
  auto ComputeCCH = [&](const VPRecipeBase *R) -> TTI::CastContextHint {
    if (VF.isScalar())
      return TTI::CastContextHint::Normal;
    if (isa<VPInterleaveRecipe>(R))
      return TTI::CastContextHint::Interleave;
    if (const auto *ReplicateRecipe = dyn_cast<VPReplicateRecipe>(R))
      return ReplicateRecipe->isPredicated() ? TTI::CastContextHint::Masked
                                             : TTI::CastContextHint::Normal;
    const auto *WidenMemoryRecipe = dyn_cast<VPWidenMemoryRecipe>(R);
    if (WidenMemoryRecipe == nullptr)
      return TTI::CastContextHint::None;
    if (!WidenMemoryRecipe->isConsecutive())
      return TTI::CastContextHint::GatherScatter;
    if (WidenMemoryRecipe->isReverse())
      return TTI::CastContextHint::Reversed;
    if (WidenMemoryRecipe->isMasked())
      return TTI::CastContextHint::Masked;
    return TTI::CastContextHint::Normal;
  };

  VPValue *Operand = getOperand(0);
  TTI::CastContextHint CCH = TTI::CastContextHint::None;
  // For Trunc/FPTrunc, get the context from the only user.
  if ((Opcode == Instruction::Trunc || Opcode == Instruction::FPTrunc) &&
      !hasMoreThanOneUniqueUser() && getNumUsers() > 0) {
    if (auto *StoreRecipe = dyn_cast<VPRecipeBase>(*user_begin()))
      CCH = ComputeCCH(StoreRecipe);
  }
  // For Z/Sext, get the context from the operand.
  else if (Opcode == Instruction::ZExt || Opcode == Instruction::SExt ||
           Opcode == Instruction::FPExt) {
    if (Operand->isLiveIn())
      CCH = TTI::CastContextHint::Normal;
    else if (Operand->getDefiningRecipe())
      CCH = ComputeCCH(Operand->getDefiningRecipe());
  }

  auto *SrcTy =
      cast<VectorType>(toVectorTy(Ctx.Types.inferScalarType(Operand), VF));
  auto *DestTy = cast<VectorType>(toVectorTy(getResultType(), VF));
  // Arm TTI will use the underlying instruction to determine the cost.
  return Ctx.TTI.getCastInstrCost(
      Opcode, DestTy, SrcTy, CCH, Ctx.CostKind,
      dyn_cast_if_present<Instruction>(getUnderlyingValue()));
}

#if !defined(NDEBUG) || defined(LLVM_ENABLE_DUMP)
void VPWidenCastRecipe::print(raw_ostream &O, const Twine &Indent,
                              VPSlotTracker &SlotTracker) const {
  O << Indent << "WIDEN-CAST ";
  printAsOperand(O, SlotTracker);
  O << " = " << Instruction::getOpcodeName(Opcode);
  printFlags(O);
  printOperands(O, SlotTracker);
  O << " to " << *getResultType();
}
#endif

InstructionCost VPHeaderPHIRecipe::computeCost(ElementCount VF,
                                               VPCostContext &Ctx) const {
  return Ctx.TTI.getCFInstrCost(Instruction::PHI, Ctx.CostKind);
}

/// This function adds
/// (0 * Step, 1 * Step, 2 * Step, ...)
/// to each vector element of Val.
/// \p Opcode is relevant for FP induction variable.
static Value *getStepVector(Value *Val, Value *Step,
                            Instruction::BinaryOps BinOp, ElementCount VF,
                            IRBuilderBase &Builder) {
  assert(VF.isVector() && "only vector VFs are supported");

  // Create and check the types.
  auto *ValVTy = cast<VectorType>(Val->getType());
  ElementCount VLen = ValVTy->getElementCount();

  Type *STy = Val->getType()->getScalarType();
  assert((STy->isIntegerTy() || STy->isFloatingPointTy()) &&
         "Induction Step must be an integer or FP");
  assert(Step->getType() == STy && "Step has wrong type");

  SmallVector<Constant *, 8> Indices;

  // Create a vector of consecutive numbers from zero to VF.
  VectorType *InitVecValVTy = ValVTy;
  if (STy->isFloatingPointTy()) {
    Type *InitVecValSTy =
        IntegerType::get(STy->getContext(), STy->getScalarSizeInBits());
    InitVecValVTy = VectorType::get(InitVecValSTy, VLen);
  }
  Value *InitVec = Builder.CreateStepVector(InitVecValVTy);

  if (STy->isIntegerTy()) {
    Step = Builder.CreateVectorSplat(VLen, Step);
    assert(Step->getType() == Val->getType() && "Invalid step vec");
    // FIXME: The newly created binary instructions should contain nsw/nuw
    // flags, which can be found from the original scalar operations.
    Step = Builder.CreateMul(InitVec, Step);
    return Builder.CreateAdd(Val, Step, "induction");
  }

  // Floating point induction.
  assert((BinOp == Instruction::FAdd || BinOp == Instruction::FSub) &&
         "Binary Opcode should be specified for FP induction");
  InitVec = Builder.CreateUIToFP(InitVec, ValVTy);

  Step = Builder.CreateVectorSplat(VLen, Step);
  Value *MulOp = Builder.CreateFMul(InitVec, Step);
  return Builder.CreateBinOp(BinOp, Val, MulOp, "induction");
}

/// A helper function that returns an integer or floating-point constant with
/// value C.
static Constant *getSignedIntOrFpConstant(Type *Ty, int64_t C) {
  return Ty->isIntegerTy() ? ConstantInt::getSigned(Ty, C)
                           : ConstantFP::get(Ty, C);
}

void VPWidenIntOrFpInductionRecipe::execute(VPTransformState &State) {
  assert(!State.Lane && "Int or FP induction being replicated.");

  Value *Start = getStartValue()->getLiveInIRValue();
  const InductionDescriptor &ID = getInductionDescriptor();
  TruncInst *Trunc = getTruncInst();
  IRBuilderBase &Builder = State.Builder;
  assert(getPHINode()->getType() == ID.getStartValue()->getType() &&
         "Types must match");
  assert(State.VF.isVector() && "must have vector VF");

  // The value from the original loop to which we are mapping the new induction
  // variable.
  Instruction *EntryVal = Trunc ? cast<Instruction>(Trunc) : getPHINode();

  // Fast-math-flags propagate from the original induction instruction.
  IRBuilder<>::FastMathFlagGuard FMFG(Builder);
  if (ID.getInductionBinOp() && isa<FPMathOperator>(ID.getInductionBinOp()))
    Builder.setFastMathFlags(ID.getInductionBinOp()->getFastMathFlags());

  // Now do the actual transformations, and start with fetching the step value.
  Value *Step = State.get(getStepValue(), VPLane(0));

  assert((isa<PHINode>(EntryVal) || isa<TruncInst>(EntryVal)) &&
         "Expected either an induction phi-node or a truncate of it!");

  // Construct the initial value of the vector IV in the vector loop preheader
  auto CurrIP = Builder.saveIP();
  BasicBlock *VectorPH = State.CFG.getPreheaderBBFor(this);
  Builder.SetInsertPoint(VectorPH->getTerminator());
  if (isa<TruncInst>(EntryVal)) {
    assert(Start->getType()->isIntegerTy() &&
           "Truncation requires an integer type");
    auto *TruncType = cast<IntegerType>(EntryVal->getType());
    Step = Builder.CreateTrunc(Step, TruncType);
    Start = Builder.CreateCast(Instruction::Trunc, Start, TruncType);
  }

  Value *SplatStart = Builder.CreateVectorSplat(State.VF, Start);
  Value *SteppedStart = getStepVector(SplatStart, Step, ID.getInductionOpcode(),
                                      State.VF, State.Builder);

  // We create vector phi nodes for both integer and floating-point induction
  // variables. Here, we determine the kind of arithmetic we will perform.
  Instruction::BinaryOps AddOp;
  Instruction::BinaryOps MulOp;
  if (Step->getType()->isIntegerTy()) {
    AddOp = Instruction::Add;
    MulOp = Instruction::Mul;
  } else {
    AddOp = ID.getInductionOpcode();
    MulOp = Instruction::FMul;
  }

  Value *SplatVF;
  if (VPValue *SplatVFOperand = getSplatVFValue()) {
    // The recipe has been unrolled. In that case, fetch the splat value for the
    // induction increment.
    SplatVF = State.get(SplatVFOperand);
  } else {
    // Multiply the vectorization factor by the step using integer or
    // floating-point arithmetic as appropriate.
    Type *StepType = Step->getType();
    Value *RuntimeVF = State.get(getVFValue(), VPLane(0));
    if (Step->getType()->isFloatingPointTy())
      RuntimeVF = Builder.CreateUIToFP(RuntimeVF, StepType);
    else
      RuntimeVF = Builder.CreateZExtOrTrunc(RuntimeVF, StepType);
    Value *Mul = Builder.CreateBinOp(MulOp, Step, RuntimeVF);

    // Create a vector splat to use in the induction update.
    SplatVF = Builder.CreateVectorSplat(State.VF, Mul);
  }

  Builder.restoreIP(CurrIP);

  // We may need to add the step a number of times, depending on the unroll
  // factor. The last of those goes into the PHI.
  PHINode *VecInd = PHINode::Create(SteppedStart->getType(), 2, "vec.ind");
  VecInd->insertBefore(State.CFG.PrevBB->getFirstInsertionPt());
  VecInd->setDebugLoc(getDebugLoc());
  State.set(this, VecInd);

  Instruction *LastInduction = cast<Instruction>(
      Builder.CreateBinOp(AddOp, VecInd, SplatVF, "vec.ind.next"));
  if (isa<TruncInst>(EntryVal))
    State.addMetadata(LastInduction, EntryVal);
  LastInduction->setDebugLoc(getDebugLoc());

  VecInd->addIncoming(SteppedStart, VectorPH);
  // Add induction update using an incorrect block temporarily. The phi node
  // will be fixed after VPlan execution. Note that at this point the latch
  // block cannot be used, as it does not exist yet.
  // TODO: Model increment value in VPlan, by turning the recipe into a
  // multi-def and a subclass of VPHeaderPHIRecipe.
  VecInd->addIncoming(LastInduction, VectorPH);
}

#if !defined(NDEBUG) || defined(LLVM_ENABLE_DUMP)
void VPWidenIntOrFpInductionRecipe::print(raw_ostream &O, const Twine &Indent,
                                          VPSlotTracker &SlotTracker) const {
  O << Indent;
  printAsOperand(O, SlotTracker);
  O << " = WIDEN-INDUCTION  ";
  printOperands(O, SlotTracker);

  if (auto *TI = getTruncInst())
    O << " (truncated to " << *TI->getType() << ")";
}
#endif

bool VPWidenIntOrFpInductionRecipe::isCanonical() const {
  // The step may be defined by a recipe in the preheader (e.g. if it requires
  // SCEV expansion), but for the canonical induction the step is required to be
  // 1, which is represented as live-in.
  if (getStepValue()->getDefiningRecipe())
    return false;
  auto *StepC = dyn_cast<ConstantInt>(getStepValue()->getLiveInIRValue());
  auto *StartC = dyn_cast<ConstantInt>(getStartValue()->getLiveInIRValue());
  auto *CanIV = cast<VPCanonicalIVPHIRecipe>(&*getParent()->begin());
  return StartC && StartC->isZero() && StepC && StepC->isOne() &&
         getScalarType() == CanIV->getScalarType();
}

#if !defined(NDEBUG) || defined(LLVM_ENABLE_DUMP)
void VPDerivedIVRecipe::print(raw_ostream &O, const Twine &Indent,
                              VPSlotTracker &SlotTracker) const {
  O << Indent;
  printAsOperand(O, SlotTracker);
  O << " = DERIVED-IV ";
  getStartValue()->printAsOperand(O, SlotTracker);
  O << " + ";
  getOperand(1)->printAsOperand(O, SlotTracker);
  O << " * ";
  getStepValue()->printAsOperand(O, SlotTracker);
}
#endif

void VPScalarIVStepsRecipe::execute(VPTransformState &State) {
  // Fast-math-flags propagate from the original induction instruction.
  IRBuilder<>::FastMathFlagGuard FMFG(State.Builder);
  if (hasFastMathFlags())
    State.Builder.setFastMathFlags(getFastMathFlags());

  /// Compute scalar induction steps. \p ScalarIV is the scalar induction
  /// variable on which to base the steps, \p Step is the size of the step.

  Value *BaseIV = State.get(getOperand(0), VPLane(0));
  Value *Step = State.get(getStepValue(), VPLane(0));
  IRBuilderBase &Builder = State.Builder;

  // Ensure step has the same type as that of scalar IV.
  Type *BaseIVTy = BaseIV->getType()->getScalarType();
  assert(BaseIVTy == Step->getType() && "Types of BaseIV and Step must match!");

  // We build scalar steps for both integer and floating-point induction
  // variables. Here, we determine the kind of arithmetic we will perform.
  Instruction::BinaryOps AddOp;
  Instruction::BinaryOps MulOp;
  if (BaseIVTy->isIntegerTy()) {
    AddOp = Instruction::Add;
    MulOp = Instruction::Mul;
  } else {
    AddOp = InductionOpcode;
    MulOp = Instruction::FMul;
  }

  // Determine the number of scalars we need to generate for each unroll
  // iteration.
  bool FirstLaneOnly = vputils::onlyFirstLaneUsed(this);
  // Compute the scalar steps and save the results in State.
  Type *IntStepTy =
      IntegerType::get(BaseIVTy->getContext(), BaseIVTy->getScalarSizeInBits());
  Type *VecIVTy = nullptr;
  Value *UnitStepVec = nullptr, *SplatStep = nullptr, *SplatIV = nullptr;
  if (!FirstLaneOnly && State.VF.isScalable()) {
    VecIVTy = VectorType::get(BaseIVTy, State.VF);
    UnitStepVec =
        Builder.CreateStepVector(VectorType::get(IntStepTy, State.VF));
    SplatStep = Builder.CreateVectorSplat(State.VF, Step);
    SplatIV = Builder.CreateVectorSplat(State.VF, BaseIV);
  }

  unsigned StartLane = 0;
  unsigned EndLane = FirstLaneOnly ? 1 : State.VF.getKnownMinValue();
  if (State.Lane) {
    StartLane = State.Lane->getKnownLane();
    EndLane = StartLane + 1;
  }
  Value *StartIdx0 =
      createStepForVF(Builder, IntStepTy, State.VF, getUnrollPart(*this));

  if (!FirstLaneOnly && State.VF.isScalable()) {
    auto *SplatStartIdx = Builder.CreateVectorSplat(State.VF, StartIdx0);
    auto *InitVec = Builder.CreateAdd(SplatStartIdx, UnitStepVec);
    if (BaseIVTy->isFloatingPointTy())
      InitVec = Builder.CreateSIToFP(InitVec, VecIVTy);
    auto *Mul = Builder.CreateBinOp(MulOp, InitVec, SplatStep);
    auto *Add = Builder.CreateBinOp(AddOp, SplatIV, Mul);
    State.set(this, Add);
    // It's useful to record the lane values too for the known minimum number
    // of elements so we do those below. This improves the code quality when
    // trying to extract the first element, for example.
  }

  if (BaseIVTy->isFloatingPointTy())
    StartIdx0 = Builder.CreateSIToFP(StartIdx0, BaseIVTy);

  for (unsigned Lane = StartLane; Lane < EndLane; ++Lane) {
    Value *StartIdx = Builder.CreateBinOp(
        AddOp, StartIdx0, getSignedIntOrFpConstant(BaseIVTy, Lane));
    // The step returned by `createStepForVF` is a runtime-evaluated value
    // when VF is scalable. Otherwise, it should be folded into a Constant.
    assert((State.VF.isScalable() || isa<Constant>(StartIdx)) &&
           "Expected StartIdx to be folded to a constant when VF is not "
           "scalable");
    auto *Mul = Builder.CreateBinOp(MulOp, StartIdx, Step);
    auto *Add = Builder.CreateBinOp(AddOp, BaseIV, Mul);
    State.set(this, Add, VPLane(Lane));
  }
}

#if !defined(NDEBUG) || defined(LLVM_ENABLE_DUMP)
void VPScalarIVStepsRecipe::print(raw_ostream &O, const Twine &Indent,
                                  VPSlotTracker &SlotTracker) const {
  O << Indent;
  printAsOperand(O, SlotTracker);
  O << " = SCALAR-STEPS ";
  printOperands(O, SlotTracker);
}
#endif

void VPWidenGEPRecipe::execute(VPTransformState &State) {
  assert(State.VF.isVector() && "not widening");
  auto *GEP = cast<GetElementPtrInst>(getUnderlyingInstr());
  // Construct a vector GEP by widening the operands of the scalar GEP as
  // necessary. We mark the vector GEP 'inbounds' if appropriate. A GEP
  // results in a vector of pointers when at least one operand of the GEP
  // is vector-typed. Thus, to keep the representation compact, we only use
  // vector-typed operands for loop-varying values.

  if (areAllOperandsInvariant()) {
    // If we are vectorizing, but the GEP has only loop-invariant operands,
    // the GEP we build (by only using vector-typed operands for
    // loop-varying values) would be a scalar pointer. Thus, to ensure we
    // produce a vector of pointers, we need to either arbitrarily pick an
    // operand to broadcast, or broadcast a clone of the original GEP.
    // Here, we broadcast a clone of the original.
    //
    // TODO: If at some point we decide to scalarize instructions having
    //       loop-invariant operands, this special case will no longer be
    //       required. We would add the scalarization decision to
    //       collectLoopScalars() and teach getVectorValue() to broadcast
    //       the lane-zero scalar value.
    SmallVector<Value *> Ops;
    for (unsigned I = 0, E = getNumOperands(); I != E; I++)
      Ops.push_back(State.get(getOperand(I), VPLane(0)));

    auto *NewGEP = State.Builder.CreateGEP(GEP->getSourceElementType(), Ops[0],
                                           ArrayRef(Ops).drop_front(), "",
                                           getGEPNoWrapFlags());
    Value *Splat = State.Builder.CreateVectorSplat(State.VF, NewGEP);
    State.set(this, Splat);
    State.addMetadata(Splat, GEP);
  } else {
    // If the GEP has at least one loop-varying operand, we are sure to
    // produce a vector of pointers unless VF is scalar.
    // The pointer operand of the new GEP. If it's loop-invariant, we
    // won't broadcast it.
    auto *Ptr = isPointerLoopInvariant() ? State.get(getOperand(0), VPLane(0))
                                         : State.get(getOperand(0));

    // Collect all the indices for the new GEP. If any index is
    // loop-invariant, we won't broadcast it.
    SmallVector<Value *, 4> Indices;
    for (unsigned I = 1, E = getNumOperands(); I < E; I++) {
      VPValue *Operand = getOperand(I);
      if (isIndexLoopInvariant(I - 1))
        Indices.push_back(State.get(Operand, VPLane(0)));
      else
        Indices.push_back(State.get(Operand));
    }

    // Create the new GEP. Note that this GEP may be a scalar if VF == 1,
    // but it should be a vector, otherwise.
    auto *NewGEP = State.Builder.CreateGEP(GEP->getSourceElementType(), Ptr,
                                           Indices, "", getGEPNoWrapFlags());
    assert((State.VF.isScalar() || NewGEP->getType()->isVectorTy()) &&
           "NewGEP is not a pointer vector");
    State.set(this, NewGEP);
    State.addMetadata(NewGEP, GEP);
  }
}

#if !defined(NDEBUG) || defined(LLVM_ENABLE_DUMP)
void VPWidenGEPRecipe::print(raw_ostream &O, const Twine &Indent,
                             VPSlotTracker &SlotTracker) const {
  O << Indent << "WIDEN-GEP ";
  O << (isPointerLoopInvariant() ? "Inv" : "Var");
  for (size_t I = 0; I < getNumOperands() - 1; ++I)
    O << "[" << (isIndexLoopInvariant(I) ? "Inv" : "Var") << "]";

  O << " ";
  printAsOperand(O, SlotTracker);
  O << " = getelementptr";
  printFlags(O);
  printOperands(O, SlotTracker);
}
#endif

static Type *getGEPIndexTy(bool IsScalable, bool IsReverse,
                           unsigned CurrentPart, IRBuilderBase &Builder) {
  // Use i32 for the gep index type when the value is constant,
  // or query DataLayout for a more suitable index type otherwise.
  const DataLayout &DL = Builder.GetInsertBlock()->getDataLayout();
  return IsScalable && (IsReverse || CurrentPart > 0)
             ? DL.getIndexType(Builder.getPtrTy(0))
             : Builder.getInt32Ty();
}

void VPVectorEndPointerRecipe::execute(VPTransformState &State) {
  auto &Builder = State.Builder;
  State.setDebugLocFrom(getDebugLoc());
  unsigned CurrentPart = getUnrollPart(*this);
  Type *IndexTy = getGEPIndexTy(State.VF.isScalable(), /*IsReverse*/ true,
                                CurrentPart, Builder);

  // The wide store needs to start at the last vector element.
  Value *RunTimeVF = State.get(getVFValue(), VPLane(0));
  if (IndexTy != RunTimeVF->getType())
    RunTimeVF = Builder.CreateZExtOrTrunc(RunTimeVF, IndexTy);
  // NumElt = -CurrentPart * RunTimeVF
  Value *NumElt = Builder.CreateMul(
      ConstantInt::get(IndexTy, -(int64_t)CurrentPart), RunTimeVF);
  // LastLane = 1 - RunTimeVF
  Value *LastLane = Builder.CreateSub(ConstantInt::get(IndexTy, 1), RunTimeVF);
  Value *Ptr = State.get(getOperand(0), VPLane(0));
  Value *ResultPtr =
      Builder.CreateGEP(IndexedTy, Ptr, NumElt, "", getGEPNoWrapFlags());
  ResultPtr = Builder.CreateGEP(IndexedTy, ResultPtr, LastLane, "",
                                getGEPNoWrapFlags());

  State.set(this, ResultPtr, /*IsScalar*/ true);
}

#if !defined(NDEBUG) || defined(LLVM_ENABLE_DUMP)
void VPVectorEndPointerRecipe::print(raw_ostream &O, const Twine &Indent,
                                     VPSlotTracker &SlotTracker) const {
  O << Indent;
  printAsOperand(O, SlotTracker);
  O << " = vector-end-pointer";
  printFlags(O);
  printOperands(O, SlotTracker);
}
#endif

void VPVectorPointerRecipe::execute(VPTransformState &State) {
  auto &Builder = State.Builder;
  State.setDebugLocFrom(getDebugLoc());
  unsigned CurrentPart = getUnrollPart(*this);
  Type *IndexTy = getGEPIndexTy(State.VF.isScalable(), /*IsReverse*/ false,
                                CurrentPart, Builder);
  Value *Ptr = State.get(getOperand(0), VPLane(0));

  Value *Increment = createStepForVF(Builder, IndexTy, State.VF, CurrentPart);
  Value *ResultPtr =
      Builder.CreateGEP(IndexedTy, Ptr, Increment, "", getGEPNoWrapFlags());

  State.set(this, ResultPtr, /*IsScalar*/ true);
}

#if !defined(NDEBUG) || defined(LLVM_ENABLE_DUMP)
void VPVectorPointerRecipe::print(raw_ostream &O, const Twine &Indent,
                                  VPSlotTracker &SlotTracker) const {
  O << Indent;
  printAsOperand(O, SlotTracker);
  O << " = vector-pointer ";

  printOperands(O, SlotTracker);
}
#endif

void VPBlendRecipe::execute(VPTransformState &State) {
  assert(isNormalized() && "Expected blend to be normalized!");
  State.setDebugLocFrom(getDebugLoc());
  // We know that all PHIs in non-header blocks are converted into
  // selects, so we don't have to worry about the insertion order and we
  // can just use the builder.
  // At this point we generate the predication tree. There may be
  // duplications since this is a simple recursive scan, but future
  // optimizations will clean it up.

  unsigned NumIncoming = getNumIncomingValues();

  // Generate a sequence of selects of the form:
  // SELECT(Mask3, In3,
  //        SELECT(Mask2, In2,
  //               SELECT(Mask1, In1,
  //                      In0)))
  // Note that Mask0 is never used: lanes for which no path reaches this phi and
  // are essentially undef are taken from In0.
  bool OnlyFirstLaneUsed = vputils::onlyFirstLaneUsed(this);
  Value *Result = nullptr;
  for (unsigned In = 0; In < NumIncoming; ++In) {
    // We might have single edge PHIs (blocks) - use an identity
    // 'select' for the first PHI operand.
    Value *In0 = State.get(getIncomingValue(In), OnlyFirstLaneUsed);
    if (In == 0)
      Result = In0; // Initialize with the first incoming value.
    else {
      // Select between the current value and the previous incoming edge
      // based on the incoming mask.
      Value *Cond = State.get(getMask(In), OnlyFirstLaneUsed);
      Result = State.Builder.CreateSelect(Cond, In0, Result, "predphi");
    }
  }
  State.set(this, Result, OnlyFirstLaneUsed);
}

InstructionCost VPBlendRecipe::computeCost(ElementCount VF,
                                           VPCostContext &Ctx) const {
  // Handle cases where only the first lane is used the same way as the legacy
  // cost model.
  if (vputils::onlyFirstLaneUsed(this))
    return Ctx.TTI.getCFInstrCost(Instruction::PHI, Ctx.CostKind);

  Type *ResultTy = toVectorTy(Ctx.Types.inferScalarType(this), VF);
  Type *CmpTy = toVectorTy(Type::getInt1Ty(Ctx.Types.getContext()), VF);
  return (getNumIncomingValues() - 1) *
         Ctx.TTI.getCmpSelInstrCost(Instruction::Select, ResultTy, CmpTy,
                                    CmpInst::BAD_ICMP_PREDICATE, Ctx.CostKind);
}

#if !defined(NDEBUG) || defined(LLVM_ENABLE_DUMP)
void VPBlendRecipe::print(raw_ostream &O, const Twine &Indent,
                          VPSlotTracker &SlotTracker) const {
  O << Indent << "BLEND ";
  printAsOperand(O, SlotTracker);
  O << " =";
  if (getNumIncomingValues() == 1) {
    // Not a User of any mask: not really blending, this is a
    // single-predecessor phi.
    O << " ";
    getIncomingValue(0)->printAsOperand(O, SlotTracker);
  } else {
    for (unsigned I = 0, E = getNumIncomingValues(); I < E; ++I) {
      O << " ";
      getIncomingValue(I)->printAsOperand(O, SlotTracker);
      if (I == 0)
        continue;
      O << "/";
      getMask(I)->printAsOperand(O, SlotTracker);
    }
  }
}
#endif

void VPReductionRecipe::execute(VPTransformState &State) {
  assert(!State.Lane && "Reduction being replicated.");
  Value *PrevInChain = State.get(getChainOp(), /*IsScalar*/ true);
  RecurKind Kind = getRecurrenceKind();
  assert(!RecurrenceDescriptor::isAnyOfRecurrenceKind(Kind) &&
         "In-loop AnyOf reductions aren't currently supported");
  // Propagate the fast-math flags carried by the underlying instruction.
  IRBuilderBase::FastMathFlagGuard FMFGuard(State.Builder);
  State.Builder.setFastMathFlags(getFastMathFlags());
  State.setDebugLocFrom(getDebugLoc());
  Value *NewVecOp = State.get(getVecOp());
  if (VPValue *Cond = getCondOp()) {
    Value *NewCond = State.get(Cond, State.VF.isScalar());
    VectorType *VecTy = dyn_cast<VectorType>(NewVecOp->getType());
    Type *ElementTy = VecTy ? VecTy->getElementType() : NewVecOp->getType();

    Value *Start = getRecurrenceIdentity(Kind, ElementTy, getFastMathFlags());
    if (State.VF.isVector())
      Start = State.Builder.CreateVectorSplat(VecTy->getElementCount(), Start);

    Value *Select = State.Builder.CreateSelect(NewCond, NewVecOp, Start);
    NewVecOp = Select;
  }
  Value *NewRed;
  Value *NextInChain;
  if (IsOrdered) {
    if (State.VF.isVector())
      NewRed =
          createOrderedReduction(State.Builder, Kind, NewVecOp, PrevInChain);
    else
      NewRed = State.Builder.CreateBinOp(
          (Instruction::BinaryOps)RecurrenceDescriptor::getOpcode(Kind),
          PrevInChain, NewVecOp);
    PrevInChain = NewRed;
    NextInChain = NewRed;
  } else {
    PrevInChain = State.get(getChainOp(), /*IsScalar*/ true);
    NewRed = createSimpleReduction(State.Builder, NewVecOp, Kind);
    if (RecurrenceDescriptor::isMinMaxRecurrenceKind(Kind))
      NextInChain = createMinMaxOp(State.Builder, Kind, NewRed, PrevInChain);
    else
      NextInChain = State.Builder.CreateBinOp(
          (Instruction::BinaryOps)RecurrenceDescriptor::getOpcode(Kind), NewRed,
          PrevInChain);
  }
  State.set(this, NextInChain, /*IsScalar*/ true);
}

void VPReductionEVLRecipe::execute(VPTransformState &State) {
  assert(!State.Lane && "Reduction being replicated.");

  auto &Builder = State.Builder;
  // Propagate the fast-math flags carried by the underlying instruction.
  IRBuilderBase::FastMathFlagGuard FMFGuard(Builder);
  Builder.setFastMathFlags(getFastMathFlags());

  RecurKind Kind = getRecurrenceKind();
  Value *Prev = State.get(getChainOp(), /*IsScalar*/ true);
  Value *VecOp = State.get(getVecOp());
  Value *EVL = State.get(getEVL(), VPLane(0));

  VectorBuilder VBuilder(Builder);
  VBuilder.setEVL(EVL);
  Value *Mask;
  // TODO: move the all-true mask generation into VectorBuilder.
  if (VPValue *CondOp = getCondOp())
    Mask = State.get(CondOp);
  else
    Mask = Builder.CreateVectorSplat(State.VF, Builder.getTrue());
  VBuilder.setMask(Mask);

  Value *NewRed;
  if (isOrdered()) {
    NewRed = createOrderedReduction(VBuilder, Kind, VecOp, Prev);
  } else {
    NewRed = createSimpleReduction(VBuilder, VecOp, Kind);
    if (RecurrenceDescriptor::isMinMaxRecurrenceKind(Kind))
      NewRed = createMinMaxOp(Builder, Kind, NewRed, Prev);
    else
      NewRed = Builder.CreateBinOp(
          (Instruction::BinaryOps)RecurrenceDescriptor::getOpcode(Kind), NewRed,
          Prev);
  }
  State.set(this, NewRed, /*IsScalar*/ true);
}

InstructionCost VPReductionRecipe::computeCost(ElementCount VF,
                                               VPCostContext &Ctx) const {
  RecurKind RdxKind = getRecurrenceKind();
  Type *ElementTy = Ctx.Types.inferScalarType(this);
  auto *VectorTy = cast<VectorType>(toVectorTy(ElementTy, VF));
  unsigned Opcode = RecurrenceDescriptor::getOpcode(RdxKind);
  FastMathFlags FMFs = getFastMathFlags();

  // TODO: Support any-of reductions.
  assert(
      (!RecurrenceDescriptor::isAnyOfRecurrenceKind(RdxKind) ||
       ForceTargetInstructionCost.getNumOccurrences() > 0) &&
      "Any-of reduction not implemented in VPlan-based cost model currently.");

<<<<<<< HEAD
  assert(ElementTy->getTypeID() == RdxDesc.getRecurrenceType()->getTypeID() &&
         "Inferred type and recurrence type mismatch.");

  // Note that TTI should model the cost of moving result to the scalar register
  // and the binOp cost in the getReductionCost().
=======
  // Cost = Reduction cost + BinOp cost
  InstructionCost Cost =
      Ctx.TTI.getArithmeticInstrCost(Opcode, ElementTy, Ctx.CostKind);
>>>>>>> 567b0f89
  if (RecurrenceDescriptor::isMinMaxRecurrenceKind(RdxKind)) {
    Intrinsic::ID Id = getMinMaxReductionIntrinsicOp(RdxKind);
    return Ctx.TTI.getMinMaxReductionCost(Id, VectorTy, FMFs, Ctx.CostKind);
  }

  if (ElementTy->isFloatingPointTy())
    return Ctx.TTI.getArithmeticReductionCost(Opcode, VectorTy, FMFs,
                                              Ctx.CostKind);
  // Cannot get correct cost when quering TTI with FMFs not contains `reassoc`
  // for non-FP reductions.
  return Ctx.TTI.getArithmeticReductionCost(Opcode, VectorTy, std::nullopt,
                                            Ctx.CostKind);
}

InstructionCost
VPExtendedReductionRecipe::computeCost(ElementCount VF,
                                       VPCostContext &Ctx) const {
  const RecurrenceDescriptor &RdxDesc = getRecurrenceDescriptor();
  unsigned Opcode = RdxDesc.getOpcode();
  Type *RedTy = Ctx.Types.inferScalarType(this);
  auto *SrcVecTy =
      cast<VectorType>(toVectorTy(Ctx.Types.inferScalarType(getVecOp()), VF));

  assert(RedTy->isIntegerTy() &&
         "ExtendedReduction only support integer type currently.");
  return Ctx.TTI.getExtendedReductionCost(Opcode, isZExt(), RedTy, SrcVecTy,
                                          std::nullopt, Ctx.CostKind);
}

InstructionCost
VPMulAccumulateReductionRecipe::computeCost(ElementCount VF,
                                            VPCostContext &Ctx) const {
  Type *RedTy = Ctx.Types.inferScalarType(this);
  auto *SrcVecTy =
      cast<VectorType>(toVectorTy(Ctx.Types.inferScalarType(getVecOp0()), VF));

  return Ctx.TTI.getMulAccReductionCost(isZExt(), RedTy, SrcVecTy,
                                        Ctx.CostKind);
}

#if !defined(NDEBUG) || defined(LLVM_ENABLE_DUMP)
void VPReductionRecipe::print(raw_ostream &O, const Twine &Indent,
                              VPSlotTracker &SlotTracker) const {
  O << Indent << "REDUCE ";
  printAsOperand(O, SlotTracker);
  O << " = ";
  getChainOp()->printAsOperand(O, SlotTracker);
  O << " +";
  printFlags(O);
  O << " reduce."
    << Instruction::getOpcodeName(
           RecurrenceDescriptor::getOpcode(getRecurrenceKind()))
    << " (";
  getVecOp()->printAsOperand(O, SlotTracker);
  if (isConditional()) {
    O << ", ";
    getCondOp()->printAsOperand(O, SlotTracker);
  }
  O << ")";
}

void VPReductionEVLRecipe::print(raw_ostream &O, const Twine &Indent,
                                 VPSlotTracker &SlotTracker) const {
  O << Indent << "REDUCE ";
  printAsOperand(O, SlotTracker);
  O << " = ";
  getChainOp()->printAsOperand(O, SlotTracker);
  O << " +";
  printFlags(O);
  O << " vp.reduce."
    << Instruction::getOpcodeName(
           RecurrenceDescriptor::getOpcode(getRecurrenceKind()))
    << " (";
  getVecOp()->printAsOperand(O, SlotTracker);
  O << ", ";
  getEVL()->printAsOperand(O, SlotTracker);
  if (isConditional()) {
    O << ", ";
    getCondOp()->printAsOperand(O, SlotTracker);
  }
  O << ")";
}

void VPExtendedReductionRecipe::print(raw_ostream &O, const Twine &Indent,
                                      VPSlotTracker &SlotTracker) const {
  const RecurrenceDescriptor &RdxDesc = getRecurrenceDescriptor();
  O << Indent << "EXTENDED-REDUCE ";
  printAsOperand(O, SlotTracker);
  O << " = ";
  getChainOp()->printAsOperand(O, SlotTracker);
  O << " +";
  O << " reduce." << Instruction::getOpcodeName(RdxDesc.getOpcode()) << " (";
  getVecOp()->printAsOperand(O, SlotTracker);
  O << " extended to " << *getResultType();
  if (isConditional()) {
    O << ", ";
    getCondOp()->printAsOperand(O, SlotTracker);
  }
  O << ")";
  if (RdxDesc.IntermediateStore)
    O << " (with final reduction value stored in invariant address sank "
         "outside of loop)";
}

void VPMulAccumulateReductionRecipe::print(raw_ostream &O, const Twine &Indent,
                                           VPSlotTracker &SlotTracker) const {
  const RecurrenceDescriptor &RdxDesc = getRecurrenceDescriptor();
  Type *RedTy = RdxDesc.getRecurrenceType();

  O << Indent << "MULACC-REDUCE ";
  printAsOperand(O, SlotTracker);
  O << " = ";
  getChainOp()->printAsOperand(O, SlotTracker);
  O << " + ";
  O << "reduce." << Instruction::getOpcodeName(RdxDesc.getOpcode()) << " (";
  O << "mul";
  printFlags(O);
  if (isExtended())
    O << "(";
  getVecOp0()->printAsOperand(O, SlotTracker);
  if (isExtended())
    O << " extended to " << *RedTy << "), (";
  else
    O << ", ";
  getVecOp1()->printAsOperand(O, SlotTracker);
  if (isExtended())
    O << " extended to " << *RedTy << ")";
  if (isConditional()) {
    O << ", ";
    getCondOp()->printAsOperand(O, SlotTracker);
  }
  O << ")";
  if (RdxDesc.IntermediateStore)
    O << " (with final reduction value stored in invariant address sank "
         "outside of loop)";
}
#endif

bool VPReplicateRecipe::shouldPack() const {
  // Find if the recipe is used by a widened recipe via an intervening
  // VPPredInstPHIRecipe. In this case, also pack the scalar values in a vector.
  return any_of(users(), [](const VPUser *U) {
    if (auto *PredR = dyn_cast<VPPredInstPHIRecipe>(U))
      return any_of(PredR->users(), [PredR](const VPUser *U) {
        return !U->usesScalars(PredR);
      });
    return false;
  });
}

InstructionCost VPReplicateRecipe::computeCost(ElementCount VF,
                                               VPCostContext &Ctx) const {
  Instruction *UI = cast<Instruction>(getUnderlyingValue());
  // VPReplicateRecipe may be cloned as part of an existing VPlan-to-VPlan
  // transform, avoid computing their cost multiple times for now.
  Ctx.SkipCostComputation.insert(UI);
  return Ctx.getLegacyCost(UI, VF);
}

#if !defined(NDEBUG) || defined(LLVM_ENABLE_DUMP)
void VPReplicateRecipe::print(raw_ostream &O, const Twine &Indent,
                              VPSlotTracker &SlotTracker) const {
  O << Indent << (IsUniform ? "CLONE " : "REPLICATE ");

  if (!getUnderlyingInstr()->getType()->isVoidTy()) {
    printAsOperand(O, SlotTracker);
    O << " = ";
  }
  if (auto *CB = dyn_cast<CallBase>(getUnderlyingInstr())) {
    O << "call";
    printFlags(O);
    O << "@" << CB->getCalledFunction()->getName() << "(";
    interleaveComma(make_range(op_begin(), op_begin() + (getNumOperands() - 1)),
                    O, [&O, &SlotTracker](VPValue *Op) {
                      Op->printAsOperand(O, SlotTracker);
                    });
    O << ")";
  } else {
    O << Instruction::getOpcodeName(getUnderlyingInstr()->getOpcode());
    printFlags(O);
    printOperands(O, SlotTracker);
  }

  if (shouldPack())
    O << " (S->V)";
}
#endif

Value *VPScalarCastRecipe ::generate(VPTransformState &State) {
  State.setDebugLocFrom(getDebugLoc());
  assert(vputils::onlyFirstLaneUsed(this) &&
         "Codegen only implemented for first lane.");
  switch (Opcode) {
  case Instruction::SExt:
  case Instruction::ZExt:
  case Instruction::Trunc: {
    // Note: SExt/ZExt not used yet.
    Value *Op = State.get(getOperand(0), VPLane(0));
    return State.Builder.CreateCast(Instruction::CastOps(Opcode), Op, ResultTy);
  }
  default:
    llvm_unreachable("opcode not implemented yet");
  }
}

void VPScalarCastRecipe ::execute(VPTransformState &State) {
  State.set(this, generate(State), VPLane(0));
}

#if !defined(NDEBUG) || defined(LLVM_ENABLE_DUMP)
void VPScalarCastRecipe ::print(raw_ostream &O, const Twine &Indent,
                                VPSlotTracker &SlotTracker) const {
  O << Indent << "SCALAR-CAST ";
  printAsOperand(O, SlotTracker);
  O << " = " << Instruction::getOpcodeName(Opcode) << " ";
  printOperands(O, SlotTracker);
  O << " to " << *ResultTy;
}
#endif

void VPBranchOnMaskRecipe::execute(VPTransformState &State) {
  State.setDebugLocFrom(getDebugLoc());
  assert(State.Lane && "Branch on Mask works only on single instance.");

  VPValue *BlockInMask = getOperand(0);
  Value *ConditionBit = State.get(BlockInMask, *State.Lane);

  // Replace the temporary unreachable terminator with a new conditional branch,
  // whose two destinations will be set later when they are created.
  auto *CurrentTerminator = State.CFG.PrevBB->getTerminator();
  assert(isa<UnreachableInst>(CurrentTerminator) &&
         "Expected to replace unreachable terminator with conditional branch.");
  auto CondBr =
      State.Builder.CreateCondBr(ConditionBit, State.CFG.PrevBB, nullptr);
  CondBr->setSuccessor(0, nullptr);
  CurrentTerminator->eraseFromParent();
}

InstructionCost VPBranchOnMaskRecipe::computeCost(ElementCount VF,
                                                  VPCostContext &Ctx) const {
  // The legacy cost model doesn't assign costs to branches for individual
  // replicate regions. Match the current behavior in the VPlan cost model for
  // now.
  return 0;
}

void VPPredInstPHIRecipe::execute(VPTransformState &State) {
  State.setDebugLocFrom(getDebugLoc());
  assert(State.Lane && "Predicated instruction PHI works per instance.");
  Instruction *ScalarPredInst =
      cast<Instruction>(State.get(getOperand(0), *State.Lane));
  BasicBlock *PredicatedBB = ScalarPredInst->getParent();
  BasicBlock *PredicatingBB = PredicatedBB->getSinglePredecessor();
  assert(PredicatingBB && "Predicated block has no single predecessor.");
  assert(isa<VPReplicateRecipe>(getOperand(0)) &&
         "operand must be VPReplicateRecipe");

  // By current pack/unpack logic we need to generate only a single phi node: if
  // a vector value for the predicated instruction exists at this point it means
  // the instruction has vector users only, and a phi for the vector value is
  // needed. In this case the recipe of the predicated instruction is marked to
  // also do that packing, thereby "hoisting" the insert-element sequence.
  // Otherwise, a phi node for the scalar value is needed.
  if (State.hasVectorValue(getOperand(0))) {
    Value *VectorValue = State.get(getOperand(0));
    InsertElementInst *IEI = cast<InsertElementInst>(VectorValue);
    PHINode *VPhi = State.Builder.CreatePHI(IEI->getType(), 2);
    VPhi->addIncoming(IEI->getOperand(0), PredicatingBB); // Unmodified vector.
    VPhi->addIncoming(IEI, PredicatedBB); // New vector with inserted element.
    if (State.hasVectorValue(this))
      State.reset(this, VPhi);
    else
      State.set(this, VPhi);
    // NOTE: Currently we need to update the value of the operand, so the next
    // predicated iteration inserts its generated value in the correct vector.
    State.reset(getOperand(0), VPhi);
  } else {
    if (vputils::onlyFirstLaneUsed(this) && !State.Lane->isFirstLane())
      return;

    Type *PredInstType = getOperand(0)->getUnderlyingValue()->getType();
    PHINode *Phi = State.Builder.CreatePHI(PredInstType, 2);
    Phi->addIncoming(PoisonValue::get(ScalarPredInst->getType()),
                     PredicatingBB);
    Phi->addIncoming(ScalarPredInst, PredicatedBB);
    if (State.hasScalarValue(this, *State.Lane))
      State.reset(this, Phi, *State.Lane);
    else
      State.set(this, Phi, *State.Lane);
    // NOTE: Currently we need to update the value of the operand, so the next
    // predicated iteration inserts its generated value in the correct vector.
    State.reset(getOperand(0), Phi, *State.Lane);
  }
}

#if !defined(NDEBUG) || defined(LLVM_ENABLE_DUMP)
void VPPredInstPHIRecipe::print(raw_ostream &O, const Twine &Indent,
                                VPSlotTracker &SlotTracker) const {
  O << Indent << "PHI-PREDICATED-INSTRUCTION ";
  printAsOperand(O, SlotTracker);
  O << " = ";
  printOperands(O, SlotTracker);
}
#endif

InstructionCost VPWidenMemoryRecipe::computeCost(ElementCount VF,
                                                 VPCostContext &Ctx) const {
  Type *Ty = toVectorTy(getLoadStoreType(&Ingredient), VF);
  const Align Alignment =
      getLoadStoreAlignment(const_cast<Instruction *>(&Ingredient));
  unsigned AS =
      getLoadStoreAddressSpace(const_cast<Instruction *>(&Ingredient));

  if (!Consecutive) {
    // TODO: Using the original IR may not be accurate.
    // Currently, ARM will use the underlying IR to calculate gather/scatter
    // instruction cost.
    const Value *Ptr = getLoadStorePointerOperand(&Ingredient);
    assert(!Reverse &&
           "Inconsecutive memory access should not have the order.");
    return Ctx.TTI.getAddressComputationCost(Ty) +
           Ctx.TTI.getGatherScatterOpCost(Ingredient.getOpcode(), Ty, Ptr,
                                          IsMasked, Alignment, Ctx.CostKind,
                                          &Ingredient);
  }

  InstructionCost Cost = 0;
  if (IsMasked) {
    Cost += Ctx.TTI.getMaskedMemoryOpCost(Ingredient.getOpcode(), Ty, Alignment,
                                          AS, Ctx.CostKind);
  } else {
    TTI::OperandValueInfo OpInfo =
        Ctx.TTI.getOperandInfo(Ingredient.getOperand(0));
    Cost += Ctx.TTI.getMemoryOpCost(Ingredient.getOpcode(), Ty, Alignment, AS,
                                    Ctx.CostKind, OpInfo, &Ingredient);
  }
  if (!Reverse)
    return Cost;

  return Cost +=
         Ctx.TTI.getShuffleCost(TargetTransformInfo::SK_Reverse,
                                cast<VectorType>(Ty), {}, Ctx.CostKind, 0);
}

void VPWidenLoadRecipe::execute(VPTransformState &State) {
  auto *LI = cast<LoadInst>(&Ingredient);

  Type *ScalarDataTy = getLoadStoreType(&Ingredient);
  auto *DataTy = VectorType::get(ScalarDataTy, State.VF);
  const Align Alignment = getLoadStoreAlignment(&Ingredient);
  bool CreateGather = !isConsecutive();

  auto &Builder = State.Builder;
  State.setDebugLocFrom(getDebugLoc());
  Value *Mask = nullptr;
  if (auto *VPMask = getMask()) {
    // Mask reversal is only needed for non-all-one (null) masks, as reverse
    // of a null all-one mask is a null mask.
    Mask = State.get(VPMask);
    if (isReverse())
      Mask = Builder.CreateVectorReverse(Mask, "reverse");
  }

  Value *Addr = State.get(getAddr(), /*IsScalar*/ !CreateGather);
  Value *NewLI;
  if (CreateGather) {
    NewLI = Builder.CreateMaskedGather(DataTy, Addr, Alignment, Mask, nullptr,
                                       "wide.masked.gather");
  } else if (Mask) {
    NewLI =
        Builder.CreateMaskedLoad(DataTy, Addr, Alignment, Mask,
                                 PoisonValue::get(DataTy), "wide.masked.load");
  } else {
    NewLI = Builder.CreateAlignedLoad(DataTy, Addr, Alignment, "wide.load");
  }
  // Add metadata to the load, but setVectorValue to the reverse shuffle.
  State.addMetadata(NewLI, LI);
  if (Reverse)
    NewLI = Builder.CreateVectorReverse(NewLI, "reverse");
  State.set(this, NewLI);
}

#if !defined(NDEBUG) || defined(LLVM_ENABLE_DUMP)
void VPWidenLoadRecipe::print(raw_ostream &O, const Twine &Indent,
                              VPSlotTracker &SlotTracker) const {
  O << Indent << "WIDEN ";
  printAsOperand(O, SlotTracker);
  O << " = load ";
  printOperands(O, SlotTracker);
}
#endif

/// Use all-true mask for reverse rather than actual mask, as it avoids a
/// dependence w/o affecting the result.
static Instruction *createReverseEVL(IRBuilderBase &Builder, Value *Operand,
                                     Value *EVL, const Twine &Name) {
  VectorType *ValTy = cast<VectorType>(Operand->getType());
  Value *AllTrueMask =
      Builder.CreateVectorSplat(ValTy->getElementCount(), Builder.getTrue());
  return Builder.CreateIntrinsic(ValTy, Intrinsic::experimental_vp_reverse,
                                 {Operand, AllTrueMask, EVL}, nullptr, Name);
}

void VPWidenLoadEVLRecipe::execute(VPTransformState &State) {
  auto *LI = cast<LoadInst>(&Ingredient);

  Type *ScalarDataTy = getLoadStoreType(&Ingredient);
  auto *DataTy = VectorType::get(ScalarDataTy, State.VF);
  const Align Alignment = getLoadStoreAlignment(&Ingredient);
  bool CreateGather = !isConsecutive();

  auto &Builder = State.Builder;
  State.setDebugLocFrom(getDebugLoc());
  CallInst *NewLI;
  Value *EVL = State.get(getEVL(), VPLane(0));
  Value *Addr = State.get(getAddr(), !CreateGather);
  Value *Mask = nullptr;
  if (VPValue *VPMask = getMask()) {
    Mask = State.get(VPMask);
    if (isReverse())
      Mask = createReverseEVL(Builder, Mask, EVL, "vp.reverse.mask");
  } else {
    Mask = Builder.CreateVectorSplat(State.VF, Builder.getTrue());
  }

  if (CreateGather) {
    NewLI =
        Builder.CreateIntrinsic(DataTy, Intrinsic::vp_gather, {Addr, Mask, EVL},
                                nullptr, "wide.masked.gather");
  } else {
    VectorBuilder VBuilder(Builder);
    VBuilder.setEVL(EVL).setMask(Mask);
    NewLI = cast<CallInst>(VBuilder.createVectorInstruction(
        Instruction::Load, DataTy, Addr, "vp.op.load"));
  }
  NewLI->addParamAttr(
      0, Attribute::getWithAlignment(NewLI->getContext(), Alignment));
  State.addMetadata(NewLI, LI);
  Instruction *Res = NewLI;
  if (isReverse())
    Res = createReverseEVL(Builder, Res, EVL, "vp.reverse");
  State.set(this, Res);
}

InstructionCost VPWidenLoadEVLRecipe::computeCost(ElementCount VF,
                                                  VPCostContext &Ctx) const {
  if (!Consecutive || IsMasked)
    return VPWidenMemoryRecipe::computeCost(VF, Ctx);

  // We need to use the getMaskedMemoryOpCost() instead of getMemoryOpCost()
  // here because the EVL recipes using EVL to replace the tail mask. But in the
  // legacy model, it will always calculate the cost of mask.
  // TODO: Using getMemoryOpCost() instead of getMaskedMemoryOpCost when we
  // don't need to compare to the legacy cost model.
  Type *Ty = toVectorTy(getLoadStoreType(&Ingredient), VF);
  const Align Alignment =
      getLoadStoreAlignment(const_cast<Instruction *>(&Ingredient));
  unsigned AS =
      getLoadStoreAddressSpace(const_cast<Instruction *>(&Ingredient));
  InstructionCost Cost = Ctx.TTI.getMaskedMemoryOpCost(
      Ingredient.getOpcode(), Ty, Alignment, AS, Ctx.CostKind);
  if (!Reverse)
    return Cost;

  return Cost + Ctx.TTI.getShuffleCost(TargetTransformInfo::SK_Reverse,
                                       cast<VectorType>(Ty), {}, Ctx.CostKind,
                                       0);
}

#if !defined(NDEBUG) || defined(LLVM_ENABLE_DUMP)
void VPWidenLoadEVLRecipe::print(raw_ostream &O, const Twine &Indent,
                                 VPSlotTracker &SlotTracker) const {
  O << Indent << "WIDEN ";
  printAsOperand(O, SlotTracker);
  O << " = vp.load ";
  printOperands(O, SlotTracker);
}
#endif

void VPWidenStoreRecipe::execute(VPTransformState &State) {
  auto *SI = cast<StoreInst>(&Ingredient);

  VPValue *StoredVPValue = getStoredValue();
  bool CreateScatter = !isConsecutive();
  const Align Alignment = getLoadStoreAlignment(&Ingredient);

  auto &Builder = State.Builder;
  State.setDebugLocFrom(getDebugLoc());

  Value *Mask = nullptr;
  if (auto *VPMask = getMask()) {
    // Mask reversal is only needed for non-all-one (null) masks, as reverse
    // of a null all-one mask is a null mask.
    Mask = State.get(VPMask);
    if (isReverse())
      Mask = Builder.CreateVectorReverse(Mask, "reverse");
  }

  Value *StoredVal = State.get(StoredVPValue);
  if (isReverse()) {
    // If we store to reverse consecutive memory locations, then we need
    // to reverse the order of elements in the stored value.
    StoredVal = Builder.CreateVectorReverse(StoredVal, "reverse");
    // We don't want to update the value in the map as it might be used in
    // another expression. So don't call resetVectorValue(StoredVal).
  }
  Value *Addr = State.get(getAddr(), /*IsScalar*/ !CreateScatter);
  Instruction *NewSI = nullptr;
  if (CreateScatter)
    NewSI = Builder.CreateMaskedScatter(StoredVal, Addr, Alignment, Mask);
  else if (Mask)
    NewSI = Builder.CreateMaskedStore(StoredVal, Addr, Alignment, Mask);
  else
    NewSI = Builder.CreateAlignedStore(StoredVal, Addr, Alignment);
  State.addMetadata(NewSI, SI);
}

#if !defined(NDEBUG) || defined(LLVM_ENABLE_DUMP)
void VPWidenStoreRecipe::print(raw_ostream &O, const Twine &Indent,
                               VPSlotTracker &SlotTracker) const {
  O << Indent << "WIDEN store ";
  printOperands(O, SlotTracker);
}
#endif

void VPWidenStoreEVLRecipe::execute(VPTransformState &State) {
  auto *SI = cast<StoreInst>(&Ingredient);

  VPValue *StoredValue = getStoredValue();
  bool CreateScatter = !isConsecutive();
  const Align Alignment = getLoadStoreAlignment(&Ingredient);

  auto &Builder = State.Builder;
  State.setDebugLocFrom(getDebugLoc());

  CallInst *NewSI = nullptr;
  Value *StoredVal = State.get(StoredValue);
  Value *EVL = State.get(getEVL(), VPLane(0));
  if (isReverse())
    StoredVal = createReverseEVL(Builder, StoredVal, EVL, "vp.reverse");
  Value *Mask = nullptr;
  if (VPValue *VPMask = getMask()) {
    Mask = State.get(VPMask);
    if (isReverse())
      Mask = createReverseEVL(Builder, Mask, EVL, "vp.reverse.mask");
  } else {
    Mask = Builder.CreateVectorSplat(State.VF, Builder.getTrue());
  }
  Value *Addr = State.get(getAddr(), !CreateScatter);
  if (CreateScatter) {
    NewSI = Builder.CreateIntrinsic(Type::getVoidTy(EVL->getContext()),
                                    Intrinsic::vp_scatter,
                                    {StoredVal, Addr, Mask, EVL});
  } else {
    VectorBuilder VBuilder(Builder);
    VBuilder.setEVL(EVL).setMask(Mask);
    NewSI = cast<CallInst>(VBuilder.createVectorInstruction(
        Instruction::Store, Type::getVoidTy(EVL->getContext()),
        {StoredVal, Addr}));
  }
  NewSI->addParamAttr(
      1, Attribute::getWithAlignment(NewSI->getContext(), Alignment));
  State.addMetadata(NewSI, SI);
}

InstructionCost VPWidenStoreEVLRecipe::computeCost(ElementCount VF,
                                                   VPCostContext &Ctx) const {
  if (!Consecutive || IsMasked)
    return VPWidenMemoryRecipe::computeCost(VF, Ctx);

  // We need to use the getMaskedMemoryOpCost() instead of getMemoryOpCost()
  // here because the EVL recipes using EVL to replace the tail mask. But in the
  // legacy model, it will always calculate the cost of mask.
  // TODO: Using getMemoryOpCost() instead of getMaskedMemoryOpCost when we
  // don't need to compare to the legacy cost model.
  Type *Ty = toVectorTy(getLoadStoreType(&Ingredient), VF);
  const Align Alignment =
      getLoadStoreAlignment(const_cast<Instruction *>(&Ingredient));
  unsigned AS =
      getLoadStoreAddressSpace(const_cast<Instruction *>(&Ingredient));
  InstructionCost Cost = Ctx.TTI.getMaskedMemoryOpCost(
      Ingredient.getOpcode(), Ty, Alignment, AS, Ctx.CostKind);
  if (!Reverse)
    return Cost;

  return Cost + Ctx.TTI.getShuffleCost(TargetTransformInfo::SK_Reverse,
                                       cast<VectorType>(Ty), {}, Ctx.CostKind,
                                       0);
}

#if !defined(NDEBUG) || defined(LLVM_ENABLE_DUMP)
void VPWidenStoreEVLRecipe::print(raw_ostream &O, const Twine &Indent,
                                  VPSlotTracker &SlotTracker) const {
  O << Indent << "WIDEN vp.store ";
  printOperands(O, SlotTracker);
}
#endif

static Value *createBitOrPointerCast(IRBuilderBase &Builder, Value *V,
                                     VectorType *DstVTy, const DataLayout &DL) {
  // Verify that V is a vector type with same number of elements as DstVTy.
  auto VF = DstVTy->getElementCount();
  auto *SrcVecTy = cast<VectorType>(V->getType());
  assert(VF == SrcVecTy->getElementCount() && "Vector dimensions do not match");
  Type *SrcElemTy = SrcVecTy->getElementType();
  Type *DstElemTy = DstVTy->getElementType();
  assert((DL.getTypeSizeInBits(SrcElemTy) == DL.getTypeSizeInBits(DstElemTy)) &&
         "Vector elements must have same size");

  // Do a direct cast if element types are castable.
  if (CastInst::isBitOrNoopPointerCastable(SrcElemTy, DstElemTy, DL)) {
    return Builder.CreateBitOrPointerCast(V, DstVTy);
  }
  // V cannot be directly casted to desired vector type.
  // May happen when V is a floating point vector but DstVTy is a vector of
  // pointers or vice-versa. Handle this using a two-step bitcast using an
  // intermediate Integer type for the bitcast i.e. Ptr <-> Int <-> Float.
  assert((DstElemTy->isPointerTy() != SrcElemTy->isPointerTy()) &&
         "Only one type should be a pointer type");
  assert((DstElemTy->isFloatingPointTy() != SrcElemTy->isFloatingPointTy()) &&
         "Only one type should be a floating point type");
  Type *IntTy =
      IntegerType::getIntNTy(V->getContext(), DL.getTypeSizeInBits(SrcElemTy));
  auto *VecIntTy = VectorType::get(IntTy, VF);
  Value *CastVal = Builder.CreateBitOrPointerCast(V, VecIntTy);
  return Builder.CreateBitOrPointerCast(CastVal, DstVTy);
}

/// Return a vector containing interleaved elements from multiple
/// smaller input vectors.
static Value *interleaveVectors(IRBuilderBase &Builder, ArrayRef<Value *> Vals,
                                const Twine &Name) {
  unsigned Factor = Vals.size();
  assert(Factor > 1 && "Tried to interleave invalid number of vectors");

  VectorType *VecTy = cast<VectorType>(Vals[0]->getType());
#ifndef NDEBUG
  for (Value *Val : Vals)
    assert(Val->getType() == VecTy && "Tried to interleave mismatched types");
#endif

  // Scalable vectors cannot use arbitrary shufflevectors (only splats), so
  // must use intrinsics to interleave.
  if (VecTy->isScalableTy()) {
    assert(isPowerOf2_32(Factor) && "Unsupported interleave factor for "
                                    "scalable vectors, must be power of 2");
    SmallVector<Value *> InterleavingValues(Vals);
    // When interleaving, the number of values will be shrunk until we have the
    // single final interleaved value.
    auto *InterleaveTy = cast<VectorType>(InterleavingValues[0]->getType());
    for (unsigned Midpoint = Factor / 2; Midpoint > 0; Midpoint /= 2) {
      InterleaveTy = VectorType::getDoubleElementsVectorType(InterleaveTy);
      for (unsigned I = 0; I < Midpoint; ++I)
        InterleavingValues[I] = Builder.CreateIntrinsic(
            InterleaveTy, Intrinsic::vector_interleave2,
            {InterleavingValues[I], InterleavingValues[Midpoint + I]},
            /*FMFSource=*/nullptr, Name);
    }
    return InterleavingValues[0];
  }

  // Fixed length. Start by concatenating all vectors into a wide vector.
  Value *WideVec = concatenateVectors(Builder, Vals);

  // Interleave the elements into the wide vector.
  const unsigned NumElts = VecTy->getElementCount().getFixedValue();
  return Builder.CreateShuffleVector(
      WideVec, createInterleaveMask(NumElts, Factor), Name);
}

// Try to vectorize the interleave group that \p Instr belongs to.
//
// E.g. Translate following interleaved load group (factor = 3):
//   for (i = 0; i < N; i+=3) {
//     R = Pic[i];             // Member of index 0
//     G = Pic[i+1];           // Member of index 1
//     B = Pic[i+2];           // Member of index 2
//     ... // do something to R, G, B
//   }
// To:
//   %wide.vec = load <12 x i32>                       ; Read 4 tuples of R,G,B
//   %R.vec = shuffle %wide.vec, poison, <0, 3, 6, 9>   ; R elements
//   %G.vec = shuffle %wide.vec, poison, <1, 4, 7, 10>  ; G elements
//   %B.vec = shuffle %wide.vec, poison, <2, 5, 8, 11>  ; B elements
//
// Or translate following interleaved store group (factor = 3):
//   for (i = 0; i < N; i+=3) {
//     ... do something to R, G, B
//     Pic[i]   = R;           // Member of index 0
//     Pic[i+1] = G;           // Member of index 1
//     Pic[i+2] = B;           // Member of index 2
//   }
// To:
//   %R_G.vec = shuffle %R.vec, %G.vec, <0, 1, 2, ..., 7>
//   %B_U.vec = shuffle %B.vec, poison, <0, 1, 2, 3, u, u, u, u>
//   %interleaved.vec = shuffle %R_G.vec, %B_U.vec,
//        <0, 4, 8, 1, 5, 9, 2, 6, 10, 3, 7, 11>    ; Interleave R,G,B elements
//   store <12 x i32> %interleaved.vec              ; Write 4 tuples of R,G,B
void VPInterleaveRecipe::execute(VPTransformState &State) {
  assert(!State.Lane && "Interleave group being replicated.");
  const InterleaveGroup<Instruction> *Group = IG;
  Instruction *Instr = Group->getInsertPos();

  // Prepare for the vector type of the interleaved load/store.
  Type *ScalarTy = getLoadStoreType(Instr);
  unsigned InterleaveFactor = Group->getFactor();
  auto *VecTy = VectorType::get(ScalarTy, State.VF * InterleaveFactor);

  // TODO: extend the masked interleaved-group support to reversed access.
  VPValue *BlockInMask = getMask();
  assert((!BlockInMask || !Group->isReverse()) &&
         "Reversed masked interleave-group not supported.");

  VPValue *Addr = getAddr();
  Value *ResAddr = State.get(Addr, VPLane(0));
  if (auto *I = dyn_cast<Instruction>(ResAddr))
    State.setDebugLocFrom(I->getDebugLoc());

  // If the group is reverse, adjust the index to refer to the last vector lane
  // instead of the first. We adjust the index from the first vector lane,
  // rather than directly getting the pointer for lane VF - 1, because the
  // pointer operand of the interleaved access is supposed to be uniform.
  if (Group->isReverse()) {
    Value *RuntimeVF =
        getRuntimeVF(State.Builder, State.Builder.getInt32Ty(), State.VF);
    Value *Index =
        State.Builder.CreateSub(RuntimeVF, State.Builder.getInt32(1));
    Index = State.Builder.CreateMul(Index,
                                    State.Builder.getInt32(Group->getFactor()));
    Index = State.Builder.CreateNeg(Index);

    bool InBounds = false;
    if (auto *Gep = dyn_cast<GetElementPtrInst>(ResAddr->stripPointerCasts()))
      InBounds = Gep->isInBounds();
    ResAddr = State.Builder.CreateGEP(ScalarTy, ResAddr, Index, "", InBounds);
  }

  State.setDebugLocFrom(Instr->getDebugLoc());
  Value *PoisonVec = PoisonValue::get(VecTy);

  auto CreateGroupMask = [&BlockInMask, &State,
                          &InterleaveFactor](Value *MaskForGaps) -> Value * {
    if (State.VF.isScalable()) {
      assert(!MaskForGaps && "Interleaved groups with gaps are not supported.");
      assert(isPowerOf2_32(InterleaveFactor) &&
             "Unsupported deinterleave factor for scalable vectors");
      auto *ResBlockInMask = State.get(BlockInMask);
      SmallVector<Value *> Ops(InterleaveFactor, ResBlockInMask);
      return interleaveVectors(State.Builder, Ops, "interleaved.mask");
    }

    if (!BlockInMask)
      return MaskForGaps;

    Value *ResBlockInMask = State.get(BlockInMask);
    Value *ShuffledMask = State.Builder.CreateShuffleVector(
        ResBlockInMask,
        createReplicatedMask(InterleaveFactor, State.VF.getKnownMinValue()),
        "interleaved.mask");
    return MaskForGaps ? State.Builder.CreateBinOp(Instruction::And,
                                                   ShuffledMask, MaskForGaps)
                       : ShuffledMask;
  };

  const DataLayout &DL = Instr->getDataLayout();
  // Vectorize the interleaved load group.
  if (isa<LoadInst>(Instr)) {
    Value *MaskForGaps = nullptr;
    if (NeedsMaskForGaps) {
      MaskForGaps = createBitMaskForGaps(State.Builder,
                                         State.VF.getKnownMinValue(), *Group);
      assert(MaskForGaps && "Mask for Gaps is required but it is null");
    }

    Instruction *NewLoad;
    if (BlockInMask || MaskForGaps) {
      Value *GroupMask = CreateGroupMask(MaskForGaps);
      NewLoad = State.Builder.CreateMaskedLoad(VecTy, ResAddr,
                                               Group->getAlign(), GroupMask,
                                               PoisonVec, "wide.masked.vec");
    } else
      NewLoad = State.Builder.CreateAlignedLoad(VecTy, ResAddr,
                                                Group->getAlign(), "wide.vec");
    Group->addMetadata(NewLoad);

    ArrayRef<VPValue *> VPDefs = definedValues();
    const DataLayout &DL = State.CFG.PrevBB->getDataLayout();
    if (VecTy->isScalableTy()) {
      assert(isPowerOf2_32(InterleaveFactor) &&
             "Unsupported deinterleave factor for scalable vectors");

      // Scalable vectors cannot use arbitrary shufflevectors (only splats),
      // so must use intrinsics to deinterleave.
      SmallVector<Value *> DeinterleavedValues(InterleaveFactor);
      DeinterleavedValues[0] = NewLoad;
      // For the case of InterleaveFactor > 2, we will have to do recursive
      // deinterleaving, because the current available deinterleave intrinsic
      // supports only Factor of 2, otherwise it will bailout after first
      // iteration.
      // When deinterleaving, the number of values will double until we
      // have "InterleaveFactor".
      for (unsigned NumVectors = 1; NumVectors < InterleaveFactor;
           NumVectors *= 2) {
        // Deinterleave the elements within the vector
        SmallVector<Value *> TempDeinterleavedValues(NumVectors);
        for (unsigned I = 0; I < NumVectors; ++I) {
          auto *DiTy = DeinterleavedValues[I]->getType();
          TempDeinterleavedValues[I] = State.Builder.CreateIntrinsic(
              Intrinsic::vector_deinterleave2, DiTy, DeinterleavedValues[I],
              /*FMFSource=*/nullptr, "strided.vec");
        }
        // Extract the deinterleaved values:
        for (unsigned I = 0; I < 2; ++I)
          for (unsigned J = 0; J < NumVectors; ++J)
            DeinterleavedValues[NumVectors * I + J] =
                State.Builder.CreateExtractValue(TempDeinterleavedValues[J], I);
      }

#ifndef NDEBUG
      for (Value *Val : DeinterleavedValues)
        assert(Val && "NULL Deinterleaved Value");
#endif
      for (unsigned I = 0, J = 0; I < InterleaveFactor; ++I) {
        Instruction *Member = Group->getMember(I);
        Value *StridedVec = DeinterleavedValues[I];
        if (!Member) {
          // This value is not needed as it's not used
          cast<Instruction>(StridedVec)->eraseFromParent();
          continue;
        }
        // If this member has different type, cast the result type.
        if (Member->getType() != ScalarTy) {
          VectorType *OtherVTy = VectorType::get(Member->getType(), State.VF);
          StridedVec =
              createBitOrPointerCast(State.Builder, StridedVec, OtherVTy, DL);
        }

        if (Group->isReverse())
          StridedVec = State.Builder.CreateVectorReverse(StridedVec, "reverse");

        State.set(VPDefs[J], StridedVec);
        ++J;
      }

      return;
    }

    // For each member in the group, shuffle out the appropriate data from the
    // wide loads.
    unsigned J = 0;
    for (unsigned I = 0; I < InterleaveFactor; ++I) {
      Instruction *Member = Group->getMember(I);

      // Skip the gaps in the group.
      if (!Member)
        continue;

      auto StrideMask =
          createStrideMask(I, InterleaveFactor, State.VF.getKnownMinValue());
      Value *StridedVec =
          State.Builder.CreateShuffleVector(NewLoad, StrideMask, "strided.vec");

      // If this member has different type, cast the result type.
      if (Member->getType() != ScalarTy) {
        assert(!State.VF.isScalable() && "VF is assumed to be non scalable.");
        VectorType *OtherVTy = VectorType::get(Member->getType(), State.VF);
        StridedVec =
            createBitOrPointerCast(State.Builder, StridedVec, OtherVTy, DL);
      }

      if (Group->isReverse())
        StridedVec = State.Builder.CreateVectorReverse(StridedVec, "reverse");

      State.set(VPDefs[J], StridedVec);
      ++J;
    }
    return;
  }

  // The sub vector type for current instruction.
  auto *SubVT = VectorType::get(ScalarTy, State.VF);

  // Vectorize the interleaved store group.
  Value *MaskForGaps =
      createBitMaskForGaps(State.Builder, State.VF.getKnownMinValue(), *Group);
  assert((!MaskForGaps || !State.VF.isScalable()) &&
         "masking gaps for scalable vectors is not yet supported.");
  ArrayRef<VPValue *> StoredValues = getStoredValues();
  // Collect the stored vector from each member.
  SmallVector<Value *, 4> StoredVecs;
  unsigned StoredIdx = 0;
  for (unsigned i = 0; i < InterleaveFactor; i++) {
    assert((Group->getMember(i) || MaskForGaps) &&
           "Fail to get a member from an interleaved store group");
    Instruction *Member = Group->getMember(i);

    // Skip the gaps in the group.
    if (!Member) {
      Value *Undef = PoisonValue::get(SubVT);
      StoredVecs.push_back(Undef);
      continue;
    }

    Value *StoredVec = State.get(StoredValues[StoredIdx]);
    ++StoredIdx;

    if (Group->isReverse())
      StoredVec = State.Builder.CreateVectorReverse(StoredVec, "reverse");

    // If this member has different type, cast it to a unified type.

    if (StoredVec->getType() != SubVT)
      StoredVec = createBitOrPointerCast(State.Builder, StoredVec, SubVT, DL);

    StoredVecs.push_back(StoredVec);
  }

  // Interleave all the smaller vectors into one wider vector.
  Value *IVec = interleaveVectors(State.Builder, StoredVecs, "interleaved.vec");
  Instruction *NewStoreInstr;
  if (BlockInMask || MaskForGaps) {
    Value *GroupMask = CreateGroupMask(MaskForGaps);
    NewStoreInstr = State.Builder.CreateMaskedStore(
        IVec, ResAddr, Group->getAlign(), GroupMask);
  } else
    NewStoreInstr =
        State.Builder.CreateAlignedStore(IVec, ResAddr, Group->getAlign());

  Group->addMetadata(NewStoreInstr);
}

#if !defined(NDEBUG) || defined(LLVM_ENABLE_DUMP)
void VPInterleaveRecipe::print(raw_ostream &O, const Twine &Indent,
                               VPSlotTracker &SlotTracker) const {
  O << Indent << "INTERLEAVE-GROUP with factor " << IG->getFactor() << " at ";
  IG->getInsertPos()->printAsOperand(O, false);
  O << ", ";
  getAddr()->printAsOperand(O, SlotTracker);
  VPValue *Mask = getMask();
  if (Mask) {
    O << ", ";
    Mask->printAsOperand(O, SlotTracker);
  }

  unsigned OpIdx = 0;
  for (unsigned i = 0; i < IG->getFactor(); ++i) {
    if (!IG->getMember(i))
      continue;
    if (getNumStoreOperands() > 0) {
      O << "\n" << Indent << "  store ";
      getOperand(1 + OpIdx)->printAsOperand(O, SlotTracker);
      O << " to index " << i;
    } else {
      O << "\n" << Indent << "  ";
      getVPValue(OpIdx)->printAsOperand(O, SlotTracker);
      O << " = load from index " << i;
    }
    ++OpIdx;
  }
}
#endif

InstructionCost VPInterleaveRecipe::computeCost(ElementCount VF,
                                                VPCostContext &Ctx) const {
  Instruction *InsertPos = getInsertPos();
  // Find the VPValue index of the interleave group. We need to skip gaps.
  unsigned InsertPosIdx = 0;
  for (unsigned Idx = 0; IG->getFactor(); ++Idx)
    if (auto *Member = IG->getMember(Idx)) {
      if (Member == InsertPos)
        break;
      InsertPosIdx++;
    }
  Type *ValTy = Ctx.Types.inferScalarType(
      getNumDefinedValues() > 0 ? getVPValue(InsertPosIdx)
                                : getStoredValues()[InsertPosIdx]);
  auto *VectorTy = cast<VectorType>(toVectorTy(ValTy, VF));
  unsigned AS = getLoadStoreAddressSpace(InsertPos);

  unsigned InterleaveFactor = IG->getFactor();
  auto *WideVecTy = VectorType::get(ValTy, VF * InterleaveFactor);

  // Holds the indices of existing members in the interleaved group.
  SmallVector<unsigned, 4> Indices;
  for (unsigned IF = 0; IF < InterleaveFactor; IF++)
    if (IG->getMember(IF))
      Indices.push_back(IF);

  // Calculate the cost of the whole interleaved group.
  InstructionCost Cost = Ctx.TTI.getInterleavedMemoryOpCost(
      InsertPos->getOpcode(), WideVecTy, IG->getFactor(), Indices,
      IG->getAlign(), AS, Ctx.CostKind, getMask(), NeedsMaskForGaps);

  if (!IG->isReverse())
    return Cost;

  return Cost + IG->getNumMembers() *
                    Ctx.TTI.getShuffleCost(TargetTransformInfo::SK_Reverse,
                                           VectorTy, std::nullopt, Ctx.CostKind,
                                           0);
}

#if !defined(NDEBUG) || defined(LLVM_ENABLE_DUMP)
void VPCanonicalIVPHIRecipe::print(raw_ostream &O, const Twine &Indent,
                                   VPSlotTracker &SlotTracker) const {
  O << Indent << "EMIT ";
  printAsOperand(O, SlotTracker);
  O << " = CANONICAL-INDUCTION ";
  printOperands(O, SlotTracker);
}
#endif

bool VPWidenPointerInductionRecipe::onlyScalarsGenerated(bool IsScalable) {
  return IsScalarAfterVectorization &&
         (!IsScalable || vputils::onlyFirstLaneUsed(this));
}

void VPWidenPointerInductionRecipe::execute(VPTransformState &State) {
  assert(getInductionDescriptor().getKind() ==
             InductionDescriptor::IK_PtrInduction &&
         "Not a pointer induction according to InductionDescriptor!");
  assert(cast<PHINode>(getUnderlyingInstr())->getType()->isPointerTy() &&
         "Unexpected type.");
  assert(!onlyScalarsGenerated(State.VF.isScalable()) &&
         "Recipe should have been replaced");

  unsigned CurrentPart = getUnrollPart(*this);

  // Build a pointer phi
  Value *ScalarStartValue = getStartValue()->getLiveInIRValue();
  Type *ScStValueType = ScalarStartValue->getType();

  BasicBlock *VectorPH = State.CFG.getPreheaderBBFor(this);
  PHINode *NewPointerPhi = nullptr;
  if (CurrentPart == 0) {
    IRBuilder<>::InsertPointGuard Guard(State.Builder);
    if (State.Builder.GetInsertPoint() !=
        State.Builder.GetInsertBlock()->getFirstNonPHIIt())
      State.Builder.SetInsertPoint(
          State.Builder.GetInsertBlock()->getFirstNonPHIIt());
    NewPointerPhi = State.Builder.CreatePHI(ScStValueType, 2, "pointer.phi");
    NewPointerPhi->addIncoming(ScalarStartValue, VectorPH);
    NewPointerPhi->setDebugLoc(getDebugLoc());
  } else {
    // The recipe has been unrolled. In that case, fetch the single pointer phi
    // shared among all unrolled parts of the recipe.
    auto *GEP =
        cast<GetElementPtrInst>(State.get(getFirstUnrolledPartOperand()));
    NewPointerPhi = cast<PHINode>(GEP->getPointerOperand());
  }

  // A pointer induction, performed by using a gep
  BasicBlock::iterator InductionLoc = State.Builder.GetInsertPoint();
  Value *ScalarStepValue = State.get(getStepValue(), VPLane(0));
  Type *PhiType = State.TypeAnalysis.inferScalarType(getStepValue());
  Value *RuntimeVF = getRuntimeVF(State.Builder, PhiType, State.VF);
  // Add induction update using an incorrect block temporarily. The phi node
  // will be fixed after VPlan execution. Note that at this point the latch
  // block cannot be used, as it does not exist yet.
  // TODO: Model increment value in VPlan, by turning the recipe into a
  // multi-def and a subclass of VPHeaderPHIRecipe.
  if (CurrentPart == 0) {
    // The recipe represents the first part of the pointer induction. Create the
    // GEP to increment the phi across all unrolled parts.
    Value *NumUnrolledElems =
        State.get(&getParent()->getPlan()->getVFxUF(), true);

    Value *InductionGEP = GetElementPtrInst::Create(
        State.Builder.getInt8Ty(), NewPointerPhi,
        State.Builder.CreateMul(
            ScalarStepValue,
            State.Builder.CreateTrunc(NumUnrolledElems, PhiType)),
        "ptr.ind", InductionLoc);

    NewPointerPhi->addIncoming(InductionGEP, VectorPH);
  }

  // Create actual address geps that use the pointer phi as base and a
  // vectorized version of the step value (<step*0, ..., step*N>) as offset.
  Type *VecPhiType = VectorType::get(PhiType, State.VF);
  Value *StartOffsetScalar = State.Builder.CreateMul(
      RuntimeVF, ConstantInt::get(PhiType, CurrentPart));
  Value *StartOffset =
      State.Builder.CreateVectorSplat(State.VF, StartOffsetScalar);
  // Create a vector of consecutive numbers from zero to VF.
  StartOffset = State.Builder.CreateAdd(
      StartOffset, State.Builder.CreateStepVector(VecPhiType));

  assert(ScalarStepValue == State.get(getOperand(1), VPLane(0)) &&
         "scalar step must be the same across all parts");
  Value *GEP = State.Builder.CreateGEP(
      State.Builder.getInt8Ty(), NewPointerPhi,
      State.Builder.CreateMul(StartOffset, State.Builder.CreateVectorSplat(
                                               State.VF, ScalarStepValue)),
      "vector.gep");
  State.set(this, GEP);
}

#if !defined(NDEBUG) || defined(LLVM_ENABLE_DUMP)
void VPWidenPointerInductionRecipe::print(raw_ostream &O, const Twine &Indent,
                                          VPSlotTracker &SlotTracker) const {
  assert((getNumOperands() == 2 || getNumOperands() == 4) &&
         "unexpected number of operands");
  O << Indent << "EMIT ";
  printAsOperand(O, SlotTracker);
  O << " = WIDEN-POINTER-INDUCTION ";
  getStartValue()->printAsOperand(O, SlotTracker);
  O << ", ";
  getStepValue()->printAsOperand(O, SlotTracker);
  if (getNumOperands() == 4) {
    O << ", ";
    getOperand(2)->printAsOperand(O, SlotTracker);
    O << ", ";
    getOperand(3)->printAsOperand(O, SlotTracker);
  }
}
#endif

void VPExpandSCEVRecipe::execute(VPTransformState &State) {
  assert(!State.Lane && "cannot be used in per-lane");
  const DataLayout &DL = SE.getDataLayout();
  SCEVExpander Exp(SE, DL, "induction", /*PreserveLCSSA=*/true);
  Value *Res = Exp.expandCodeFor(Expr, Expr->getType(),
                                 &*State.Builder.GetInsertPoint());
  State.set(this, Res, VPLane(0));
}

#if !defined(NDEBUG) || defined(LLVM_ENABLE_DUMP)
void VPExpandSCEVRecipe::print(raw_ostream &O, const Twine &Indent,
                               VPSlotTracker &SlotTracker) const {
  O << Indent << "EMIT ";
  printAsOperand(O, SlotTracker);
  O << " = EXPAND SCEV " << *Expr;
}
#endif

void VPWidenCanonicalIVRecipe::execute(VPTransformState &State) {
  Value *CanonicalIV = State.get(getOperand(0), /*IsScalar*/ true);
  Type *STy = CanonicalIV->getType();
  IRBuilder<> Builder(State.CFG.PrevBB->getTerminator());
  ElementCount VF = State.VF;
  Value *VStart = VF.isScalar()
                      ? CanonicalIV
                      : Builder.CreateVectorSplat(VF, CanonicalIV, "broadcast");
  Value *VStep = createStepForVF(Builder, STy, VF, getUnrollPart(*this));
  if (VF.isVector()) {
    VStep = Builder.CreateVectorSplat(VF, VStep);
    VStep =
        Builder.CreateAdd(VStep, Builder.CreateStepVector(VStep->getType()));
  }
  Value *CanonicalVectorIV = Builder.CreateAdd(VStart, VStep, "vec.iv");
  State.set(this, CanonicalVectorIV);
}

#if !defined(NDEBUG) || defined(LLVM_ENABLE_DUMP)
void VPWidenCanonicalIVRecipe::print(raw_ostream &O, const Twine &Indent,
                                     VPSlotTracker &SlotTracker) const {
  O << Indent << "EMIT ";
  printAsOperand(O, SlotTracker);
  O << " = WIDEN-CANONICAL-INDUCTION ";
  printOperands(O, SlotTracker);
}
#endif

void VPFirstOrderRecurrencePHIRecipe::execute(VPTransformState &State) {
  auto &Builder = State.Builder;
  // Create a vector from the initial value.
  auto *VectorInit = getStartValue()->getLiveInIRValue();

  Type *VecTy = State.VF.isScalar()
                    ? VectorInit->getType()
                    : VectorType::get(VectorInit->getType(), State.VF);

  BasicBlock *VectorPH = State.CFG.getPreheaderBBFor(this);
  if (State.VF.isVector()) {
    auto *IdxTy = Builder.getInt32Ty();
    auto *One = ConstantInt::get(IdxTy, 1);
    IRBuilder<>::InsertPointGuard Guard(Builder);
    Builder.SetInsertPoint(VectorPH->getTerminator());
    auto *RuntimeVF = getRuntimeVF(Builder, IdxTy, State.VF);
    auto *LastIdx = Builder.CreateSub(RuntimeVF, One);
    VectorInit = Builder.CreateInsertElement(
        PoisonValue::get(VecTy), VectorInit, LastIdx, "vector.recur.init");
  }

  // Create a phi node for the new recurrence.
  PHINode *Phi = PHINode::Create(VecTy, 2, "vector.recur");
  Phi->insertBefore(State.CFG.PrevBB->getFirstInsertionPt());
  Phi->addIncoming(VectorInit, VectorPH);
  State.set(this, Phi);
}

InstructionCost
VPFirstOrderRecurrencePHIRecipe::computeCost(ElementCount VF,
                                             VPCostContext &Ctx) const {
  if (VF.isScalar())
    return Ctx.TTI.getCFInstrCost(Instruction::PHI, Ctx.CostKind);

  if (VF.isScalable() && VF.getKnownMinValue() == 1)
    return InstructionCost::getInvalid();

  return 0;
}

#if !defined(NDEBUG) || defined(LLVM_ENABLE_DUMP)
void VPFirstOrderRecurrencePHIRecipe::print(raw_ostream &O, const Twine &Indent,
                                            VPSlotTracker &SlotTracker) const {
  O << Indent << "FIRST-ORDER-RECURRENCE-PHI ";
  printAsOperand(O, SlotTracker);
  O << " = phi ";
  printOperands(O, SlotTracker);
}
#endif

void VPReductionPHIRecipe::execute(VPTransformState &State) {
  auto &Builder = State.Builder;

  // If this phi is fed by a scaled reduction then it should output a
  // vector with fewer elements than the VF.
  ElementCount VF = State.VF.divideCoefficientBy(VFScaleFactor);

  // Reductions do not have to start at zero. They can start with
  // any loop invariant values.
  VPValue *StartVPV = getStartValue();
  Value *StartV = StartVPV->getLiveInIRValue();

  // In order to support recurrences we need to be able to vectorize Phi nodes.
  // Phi nodes have cycles, so we need to vectorize them in two stages. This is
  // stage #1: We create a new vector PHI node with no incoming edges. We'll use
  // this value when we vectorize all of the instructions that use the PHI.
  bool ScalarPHI = State.VF.isScalar() || IsInLoop;
  Type *VecTy =
      ScalarPHI ? StartV->getType() : VectorType::get(StartV->getType(), VF);

  BasicBlock *HeaderBB = State.CFG.PrevBB;
  assert(State.CurrentParentLoop->getHeader() == HeaderBB &&
         "recipe must be in the vector loop header");
  auto *Phi = PHINode::Create(VecTy, 2, "vec.phi");
  Phi->insertBefore(HeaderBB->getFirstInsertionPt());
  State.set(this, Phi, IsInLoop);

  BasicBlock *VectorPH = State.CFG.getPreheaderBBFor(this);

  Value *Iden = nullptr;
  RecurKind RK = RdxDesc.getRecurrenceKind();
  unsigned CurrentPart = getUnrollPart(*this);

  if (RecurrenceDescriptor::isMinMaxRecurrenceKind(RK) ||
      RecurrenceDescriptor::isAnyOfRecurrenceKind(RK)) {
    // MinMax and AnyOf reductions have the start value as their identity.
    if (ScalarPHI) {
      Iden = StartV;
    } else {
      IRBuilderBase::InsertPointGuard IPBuilder(Builder);
      Builder.SetInsertPoint(VectorPH->getTerminator());
      StartV = Iden = State.get(StartVPV);
    }
  } else if (RecurrenceDescriptor::isFindLastIVRecurrenceKind(RK)) {
    // [I|F]FindLastIV will use a sentinel value to initialize the reduction
    // phi or the resume value from the main vector loop when vectorizing the
    // epilogue loop. In the exit block, ComputeReductionResult will generate
    // checks to verify if the reduction result is the sentinel value. If the
    // result is the sentinel value, it will be corrected back to the start
    // value.
    // TODO: The sentinel value is not always necessary. When the start value is
    // a constant, and smaller than the start value of the induction variable,
    // the start value can be directly used to initialize the reduction phi.
    Iden = StartV;
    if (!ScalarPHI) {
      IRBuilderBase::InsertPointGuard IPBuilder(Builder);
      Builder.SetInsertPoint(VectorPH->getTerminator());
      StartV = Iden = Builder.CreateVectorSplat(State.VF, Iden);
    }
  } else {
    Iden = llvm::getRecurrenceIdentity(RK, VecTy->getScalarType(),
                                       RdxDesc.getFastMathFlags());

    if (!ScalarPHI) {
      if (CurrentPart == 0) {
        // Create start and identity vector values for the reduction in the
        // preheader.
        // TODO: Introduce recipes in VPlan preheader to create initial values.
        Iden = Builder.CreateVectorSplat(VF, Iden);
        IRBuilderBase::InsertPointGuard IPBuilder(Builder);
        Builder.SetInsertPoint(VectorPH->getTerminator());
        Constant *Zero = Builder.getInt32(0);
        StartV = Builder.CreateInsertElement(Iden, StartV, Zero);
      } else {
        Iden = Builder.CreateVectorSplat(VF, Iden);
      }
    }
  }

  Phi = cast<PHINode>(State.get(this, IsInLoop));
  Value *StartVal = (CurrentPart == 0) ? StartV : Iden;
  Phi->addIncoming(StartVal, VectorPH);
}

#if !defined(NDEBUG) || defined(LLVM_ENABLE_DUMP)
void VPReductionPHIRecipe::print(raw_ostream &O, const Twine &Indent,
                                 VPSlotTracker &SlotTracker) const {
  O << Indent << "WIDEN-REDUCTION-PHI ";

  printAsOperand(O, SlotTracker);
  O << " = phi ";
  printOperands(O, SlotTracker);
  if (VFScaleFactor != 1)
    O << " (VF scaled by 1/" << VFScaleFactor << ")";
}
#endif

VPBasicBlock *VPWidenPHIRecipe::getIncomingBlock(unsigned I) {
  VPBasicBlock *Parent = getParent();
  VPBlockBase *Pred = nullptr;
  if (Parent->getNumPredecessors() > 0) {
    Pred = Parent->getPredecessors()[I];
  } else {
    auto *Region = Parent->getParent();
    assert(Region && !Region->isReplicator() && Region->getEntry() == Parent &&
           "must be in the entry block of a non-replicate region");
    assert(
        I < 2 && getNumOperands() == 2 &&
        "when placed in an entry block, only 2 incoming blocks are available");

    // I ==  0 selects the predecessor of the region, I == 1 selects the region
    // itself whose exiting block feeds the phi across the backedge.
    Pred = I == 0 ? Region->getSinglePredecessor() : Region;
  }

  return Pred->getExitingBasicBlock();
}

void VPWidenPHIRecipe::execute(VPTransformState &State) {
  assert(EnableVPlanNativePath &&
         "Non-native vplans are not expected to have VPWidenPHIRecipes.");

  State.setDebugLocFrom(getDebugLoc());
  Value *Op0 = State.get(getOperand(0));
  Type *VecTy = Op0->getType();
  Value *VecPhi = State.Builder.CreatePHI(VecTy, 2, Name);
  State.set(this, VecPhi);
}

#if !defined(NDEBUG) || defined(LLVM_ENABLE_DUMP)
void VPWidenPHIRecipe::print(raw_ostream &O, const Twine &Indent,
                             VPSlotTracker &SlotTracker) const {
  O << Indent << "WIDEN-PHI ";

  printAsOperand(O, SlotTracker);
  O << " = phi ";
  printOperands(O, SlotTracker);
}
#endif

// TODO: It would be good to use the existing VPWidenPHIRecipe instead and
// remove VPActiveLaneMaskPHIRecipe.
void VPActiveLaneMaskPHIRecipe::execute(VPTransformState &State) {
  BasicBlock *VectorPH = State.CFG.getPreheaderBBFor(this);
  Value *StartMask = State.get(getOperand(0));
  PHINode *Phi =
      State.Builder.CreatePHI(StartMask->getType(), 2, "active.lane.mask");
  Phi->addIncoming(StartMask, VectorPH);
  Phi->setDebugLoc(getDebugLoc());
  State.set(this, Phi);
}

#if !defined(NDEBUG) || defined(LLVM_ENABLE_DUMP)
void VPActiveLaneMaskPHIRecipe::print(raw_ostream &O, const Twine &Indent,
                                      VPSlotTracker &SlotTracker) const {
  O << Indent << "ACTIVE-LANE-MASK-PHI ";

  printAsOperand(O, SlotTracker);
  O << " = phi ";
  printOperands(O, SlotTracker);
}
#endif

#if !defined(NDEBUG) || defined(LLVM_ENABLE_DUMP)
void VPEVLBasedIVPHIRecipe::print(raw_ostream &O, const Twine &Indent,
                                  VPSlotTracker &SlotTracker) const {
  O << Indent << "EXPLICIT-VECTOR-LENGTH-BASED-IV-PHI ";

  printAsOperand(O, SlotTracker);
  O << " = phi ";
  printOperands(O, SlotTracker);
}
#endif<|MERGE_RESOLUTION|>--- conflicted
+++ resolved
@@ -2403,17 +2403,8 @@
        ForceTargetInstructionCost.getNumOccurrences() > 0) &&
       "Any-of reduction not implemented in VPlan-based cost model currently.");
 
-<<<<<<< HEAD
-  assert(ElementTy->getTypeID() == RdxDesc.getRecurrenceType()->getTypeID() &&
-         "Inferred type and recurrence type mismatch.");
-
   // Note that TTI should model the cost of moving result to the scalar register
   // and the binOp cost in the getReductionCost().
-=======
-  // Cost = Reduction cost + BinOp cost
-  InstructionCost Cost =
-      Ctx.TTI.getArithmeticInstrCost(Opcode, ElementTy, Ctx.CostKind);
->>>>>>> 567b0f89
   if (RecurrenceDescriptor::isMinMaxRecurrenceKind(RdxKind)) {
     Intrinsic::ID Id = getMinMaxReductionIntrinsicOp(RdxKind);
     return Ctx.TTI.getMinMaxReductionCost(Id, VectorTy, FMFs, Ctx.CostKind);
@@ -2431,8 +2422,7 @@
 InstructionCost
 VPExtendedReductionRecipe::computeCost(ElementCount VF,
                                        VPCostContext &Ctx) const {
-  const RecurrenceDescriptor &RdxDesc = getRecurrenceDescriptor();
-  unsigned Opcode = RdxDesc.getOpcode();
+  unsigned Opcode = RecurrenceDescriptor::getOpcode(getRecurrenceKind());
   Type *RedTy = Ctx.Types.inferScalarType(this);
   auto *SrcVecTy =
       cast<VectorType>(toVectorTy(Ctx.Types.inferScalarType(getVecOp()), VF));
@@ -2499,13 +2489,12 @@
 
 void VPExtendedReductionRecipe::print(raw_ostream &O, const Twine &Indent,
                                       VPSlotTracker &SlotTracker) const {
-  const RecurrenceDescriptor &RdxDesc = getRecurrenceDescriptor();
   O << Indent << "EXTENDED-REDUCE ";
   printAsOperand(O, SlotTracker);
   O << " = ";
   getChainOp()->printAsOperand(O, SlotTracker);
   O << " +";
-  O << " reduce." << Instruction::getOpcodeName(RdxDesc.getOpcode()) << " (";
+  O << " reduce." << Instruction::getOpcodeName(RecurrenceDescriptor::getOpcode(getRecurrenceKind())) << " (";
   getVecOp()->printAsOperand(O, SlotTracker);
   O << " extended to " << *getResultType();
   if (isConditional()) {
@@ -2513,42 +2502,33 @@
     getCondOp()->printAsOperand(O, SlotTracker);
   }
   O << ")";
-  if (RdxDesc.IntermediateStore)
-    O << " (with final reduction value stored in invariant address sank "
-         "outside of loop)";
 }
 
 void VPMulAccumulateReductionRecipe::print(raw_ostream &O, const Twine &Indent,
                                            VPSlotTracker &SlotTracker) const {
-  const RecurrenceDescriptor &RdxDesc = getRecurrenceDescriptor();
-  Type *RedTy = RdxDesc.getRecurrenceType();
-
   O << Indent << "MULACC-REDUCE ";
   printAsOperand(O, SlotTracker);
   O << " = ";
   getChainOp()->printAsOperand(O, SlotTracker);
   O << " + ";
-  O << "reduce." << Instruction::getOpcodeName(RdxDesc.getOpcode()) << " (";
+  O << "reduce." << Instruction::getOpcodeName(RecurrenceDescriptor::getOpcode(getRecurrenceKind())) << " (";
   O << "mul";
   printFlags(O);
   if (isExtended())
     O << "(";
   getVecOp0()->printAsOperand(O, SlotTracker);
   if (isExtended())
-    O << " extended to " << *RedTy << "), (";
+    O << " extended to " << *getResultType() << "), (";
   else
     O << ", ";
   getVecOp1()->printAsOperand(O, SlotTracker);
   if (isExtended())
-    O << " extended to " << *RedTy << ")";
+    O << " extended to " << *getResultType() << ")";
   if (isConditional()) {
     O << ", ";
     getCondOp()->printAsOperand(O, SlotTracker);
   }
   O << ")";
-  if (RdxDesc.IntermediateStore)
-    O << " (with final reduction value stored in invariant address sank "
-         "outside of loop)";
 }
 #endif
 
