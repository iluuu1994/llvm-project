--- conflicted
+++ resolved
@@ -882,8 +882,6 @@
   unsigned getUnrollPart(VPUser &U) const;
 };
 
-<<<<<<< HEAD
-=======
 /// Helper to manage IR metadata for recipes. It filters out metadata that
 /// cannot be propagated.
 class VPIRMetadata {
@@ -912,16 +910,12 @@
   }
 };
 
->>>>>>> 4084ffcf
 /// This is a concrete Recipe that models a single VPlan-level instruction.
 /// While as any Recipe it may generate a sequence of IR instructions when
 /// executed, these instructions would always form a single-def expression as
 /// the VPInstruction is also a single def-use vertex.
 class VPInstruction : public VPRecipeWithIRFlags,
-<<<<<<< HEAD
-=======
                       public VPIRMetadata,
->>>>>>> 4084ffcf
                       public VPUnrollPartAccessor<1> {
   friend class VPlanSlp;
 
@@ -942,10 +936,7 @@
     BranchOnCount,
     BranchOnCond,
     Broadcast,
-<<<<<<< HEAD
-=======
     ComputeAnyOfResult,
->>>>>>> 4084ffcf
     ComputeFindLastIVResult,
     ComputeReductionResult,
     // Extracts the last lane from its operand if it is a vector, or the last
@@ -972,13 +963,10 @@
     /// Scale the first operand (vector step) by the second operand
     /// (scalar-step).  Casts both operands to the result type if needed.
     WideIVStep,
-<<<<<<< HEAD
-=======
     /// Start vector for reductions with 3 operands: the original start value,
     /// the identity value for the reduction and an integer indicating the
     /// scaling factor.
     ReductionStartVector,
->>>>>>> 4084ffcf
     // Creates a step vector starting from 0 to VF with a step of 1.
     StepVector,
 
@@ -1140,8 +1128,6 @@
     New->setUnderlyingValue(getUnderlyingValue());
     return New;
   }
-<<<<<<< HEAD
-=======
 
   void execute(VPTransformState &State) override;
 
@@ -1309,242 +1295,6 @@
 
 protected:
   const VPRecipeBase *getAsRecipe() const override { return this; }
-};
-
-/// VPWidenRecipe is a recipe for producing a widened instruction using the
-/// opcode and operands of the recipe. This recipe covers most of the
-/// traditional vectorization cases where each recipe transforms into a
-/// vectorized version of itself.
-class VPWidenRecipe : public VPRecipeWithIRFlags, public VPIRMetadata {
-  unsigned Opcode;
-
-protected:
-  VPWidenRecipe(unsigned VPDefOpcode, Instruction &I,
-                ArrayRef<VPValue *> Operands)
-      : VPRecipeWithIRFlags(VPDefOpcode, Operands, I), VPIRMetadata(I),
-        Opcode(I.getOpcode()) {}
-
-  VPWidenRecipe(unsigned VPDefOpcode, unsigned Opcode,
-                ArrayRef<VPValue *> Operands, bool NUW, bool NSW, DebugLoc DL)
-      : VPRecipeWithIRFlags(VPDefOpcode, Operands, WrapFlagsTy(NUW, NSW), DL),
-        Opcode(Opcode) {}
-
-public:
-  VPWidenRecipe(Instruction &I, ArrayRef<VPValue *> Operands)
-      : VPWidenRecipe(VPDef::VPWidenSC, I, Operands) {}
-
-  VPWidenRecipe(unsigned Opcode, ArrayRef<VPValue *> Operands, bool NUW,
-                bool NSW, DebugLoc DL)
-      : VPWidenRecipe(VPDef::VPWidenSC, Opcode, Operands, NUW, NSW, DL) {}
-
-  ~VPWidenRecipe() override = default;
-
-  VPWidenRecipe *clone() override {
-    auto *R = new VPWidenRecipe(*getUnderlyingInstr(), operands());
-    R->transferFlags(*this);
-    return R;
-  }
-
-  VP_CLASSOF_IMPL(VPDef::VPWidenSC)
->>>>>>> 4084ffcf
-
-  void execute(VPTransformState &State) override;
-
-<<<<<<< HEAD
-  /// Return the cost of this VPInstruction.
-  InstructionCost computeCost(ElementCount VF,
-                              VPCostContext &Ctx) const override {
-    // TODO: Compute accurate cost after retiring the legacy cost model.
-    return 0;
-  }
-=======
-  /// Return the cost of this VPWidenRecipe.
-  InstructionCost computeCost(ElementCount VF,
-                              VPCostContext &Ctx) const override;
-
-  unsigned getOpcode() const { return Opcode; }
->>>>>>> 4084ffcf
-
-  Type *getResultType() const { return ResultTy; }
-
-#if !defined(NDEBUG) || defined(LLVM_ENABLE_DUMP)
-  /// Print the recipe.
-  void print(raw_ostream &O, const Twine &Indent,
-             VPSlotTracker &SlotTracker) const override;
-#endif
-};
-
-/// Helper type to provide functions to access incoming values and blocks for
-/// phi-like recipes.
-class VPPhiAccessors {
-protected:
-  /// Return a VPRecipeBase* to the current object.
-  virtual const VPRecipeBase *getAsRecipe() const = 0;
-
-public:
-  virtual ~VPPhiAccessors() = default;
-
-  /// Returns the incoming VPValue with index \p Idx.
-  VPValue *getIncomingValue(unsigned Idx) const {
-    return getAsRecipe()->getOperand(Idx);
-  }
-
-  /// Returns the incoming block with index \p Idx.
-  const VPBasicBlock *getIncomingBlock(unsigned Idx) const;
-
-  /// Returns the number of incoming values, also number of incoming blocks.
-  virtual unsigned getNumIncoming() const {
-    return getAsRecipe()->getNumOperands();
-  }
-
-  /// Removes the incoming value for \p IncomingBlock, which must be a
-  /// predecessor.
-  void removeIncomingValueFor(VPBlockBase *IncomingBlock) const;
-
-#if !defined(NDEBUG) || defined(LLVM_ENABLE_DUMP)
-  /// Print the recipe.
-  void printPhiOperands(raw_ostream &O, VPSlotTracker &SlotTracker) const;
-#endif
-};
-
-struct VPPhi : public VPInstruction, public VPPhiAccessors {
-  VPPhi(ArrayRef<VPValue *> Operands, DebugLoc DL, const Twine &Name = "")
-      : VPInstruction(Instruction::PHI, Operands, DL, Name) {}
-
-  static inline bool classof(const VPUser *U) {
-    auto *R = dyn_cast<VPInstruction>(U);
-    return R && R->getOpcode() == Instruction::PHI;
-  }
-
-  VPPhi *clone() override {
-    return new VPPhi(operands(), getDebugLoc(), getName());
-  }
-
-  void execute(VPTransformState &State) override;
-
-#if !defined(NDEBUG) || defined(LLVM_ENABLE_DUMP)
-  /// Print the recipe.
-  void print(raw_ostream &O, const Twine &Indent,
-             VPSlotTracker &SlotTracker) const override;
-#endif
-
-protected:
-  const VPRecipeBase *getAsRecipe() const override { return this; }
-};
-
-/// A recipe to wrap on original IR instruction not to be modified during
-/// execution, except for PHIs. PHIs are modeled via the VPIRPhi subclass.
-/// Expect PHIs, VPIRInstructions cannot have any operands.
-class VPIRInstruction : public VPRecipeBase {
-  Instruction &I;
-
-protected:
-  /// VPIRInstruction::create() should be used to create VPIRInstructions, as
-  /// subclasses may need to be created, e.g. VPIRPhi.
-  VPIRInstruction(Instruction &I)
-      : VPRecipeBase(VPDef::VPIRInstructionSC, ArrayRef<VPValue *>()), I(I) {}
-
-public:
-  ~VPIRInstruction() override = default;
-
-  /// Create a new VPIRPhi for \p \I, if it is a PHINode, otherwise create a
-  /// VPIRInstruction.
-  static VPIRInstruction *create(Instruction &I);
-
-  VP_CLASSOF_IMPL(VPDef::VPIRInstructionSC)
-
-  VPIRInstruction *clone() override {
-    auto *R = create(I);
-    for (auto *Op : operands())
-      R->addOperand(Op);
-    return R;
-  }
-
-  void execute(VPTransformState &State) override;
-
-  /// Return the cost of this VPIRInstruction.
-  InstructionCost computeCost(ElementCount VF,
-                              VPCostContext &Ctx) const override;
-
-  Instruction &getInstruction() const { return I; }
-
-#if !defined(NDEBUG) || defined(LLVM_ENABLE_DUMP)
-  /// Print the recipe.
-  void print(raw_ostream &O, const Twine &Indent,
-             VPSlotTracker &SlotTracker) const override;
-#endif
-
-  bool usesScalars(const VPValue *Op) const override {
-    assert(is_contained(operands(), Op) &&
-           "Op must be an operand of the recipe");
-    return true;
-  }
-
-  bool onlyFirstPartUsed(const VPValue *Op) const override {
-    assert(is_contained(operands(), Op) &&
-           "Op must be an operand of the recipe");
-    return true;
-  }
-
-  bool onlyFirstLaneUsed(const VPValue *Op) const override {
-    assert(is_contained(operands(), Op) &&
-           "Op must be an operand of the recipe");
-    return true;
-  }
-
-  /// Update the recipes first operand to the last lane of the operand using \p
-  /// Builder. Must only be used for VPIRInstructions with at least one operand
-  /// wrapping a PHINode.
-  void extractLastLaneOfFirstOperand(VPBuilder &Builder);
-};
-
-/// An overlay for VPIRInstructions wrapping PHI nodes enabling convenient use
-/// cast/dyn_cast/isa and execute() implementation. A single VPValue operand is
-/// allowed, and it is used to add a new incoming value for the single
-/// predecessor VPBB.
-struct VPIRPhi : public VPIRInstruction, public VPPhiAccessors {
-  VPIRPhi(PHINode &PN) : VPIRInstruction(PN) {}
-
-  static inline bool classof(const VPRecipeBase *U) {
-    auto *R = dyn_cast<VPIRInstruction>(U);
-    return R && isa<PHINode>(R->getInstruction());
-  }
-
-  PHINode &getIRPhi() { return cast<PHINode>(getInstruction()); }
-
-  void execute(VPTransformState &State) override;
-
-#if !defined(NDEBUG) || defined(LLVM_ENABLE_DUMP)
-  /// Print the recipe.
-  void print(raw_ostream &O, const Twine &Indent,
-             VPSlotTracker &SlotTracker) const override;
-#endif
-
-protected:
-  const VPRecipeBase *getAsRecipe() const override { return this; }
-};
-
-/// Helper to manage IR metadata for recipes. It filters out metadata that
-/// cannot be propagated.
-class VPIRMetadata {
-  SmallVector<std::pair<unsigned, MDNode *>> Metadata;
-
-public:
-  VPIRMetadata() {}
-
-  /// Adds metatadata that can be preserved from the original instruction
-  /// \p I.
-  VPIRMetadata(Instruction &I) { getMetadataToPropagate(&I, Metadata); }
-
-  /// Adds metatadata that can be preserved from the original instruction
-  /// \p I and noalias metadata guaranteed by runtime checks using \p LVer.
-  VPIRMetadata(Instruction &I, LoopVersioning *LVer);
-
-  /// Copy constructor for cloning.
-  VPIRMetadata(const VPIRMetadata &Other) : Metadata(Other.Metadata) {}
-
-  /// Add all metadata to \p I.
-  void applyMetadata(Instruction &I) const;
 };
 
 /// VPWidenRecipe is a recipe for producing a widened instruction using the
@@ -1719,7 +1469,6 @@
 
   /// Return the ID of the intrinsic.
   Intrinsic::ID getVectorIntrinsicID() const { return VectorIntrinsicID; }
-<<<<<<< HEAD
 
   /// Return the scalar return type of the intrinsic.
   Type *getResultType() const { return ResultTy; }
@@ -1727,15 +1476,6 @@
   /// Return to name of the intrinsic as string.
   StringRef getIntrinsicName() const;
 
-=======
-
-  /// Return the scalar return type of the intrinsic.
-  Type *getResultType() const { return ResultTy; }
-
-  /// Return to name of the intrinsic as string.
-  StringRef getIntrinsicName() const;
-
->>>>>>> 4084ffcf
   /// Returns true if the intrinsic may read from memory.
   bool mayReadFromMemory() const { return MayReadFromMemory; }
 
@@ -1936,7 +1676,6 @@
     return 0;
   }
 
-<<<<<<< HEAD
 #if !defined(NDEBUG) || defined(LLVM_ENABLE_DUMP)
   /// Print the recipe.
   void print(raw_ostream &O, const Twine &Indent,
@@ -2001,94 +1740,19 @@
                                         getGEPNoWrapFlags(), getDebugLoc());
   }
 
-=======
->>>>>>> 4084ffcf
 #if !defined(NDEBUG) || defined(LLVM_ENABLE_DUMP)
   /// Print the recipe.
   void print(raw_ostream &O, const Twine &Indent,
              VPSlotTracker &SlotTracker) const override;
 #endif
-
-  /// Returns true if the recipe only uses the first lane of operand \p Op.
-  bool onlyFirstLaneUsed(const VPValue *Op) const override {
-    assert(is_contained(operands(), Op) &&
-           "Op must be an operand of the recipe");
-    if (Op == getOperand(0))
-      return isPointerLoopInvariant();
-    else
-      return !isPointerLoopInvariant() && Op->isDefinedOutsideLoopRegions();
-  }
-};
-
-<<<<<<< HEAD
+};
+
 /// A recipe to compute the pointers for widened memory accesses of IndexTy.
 class VPVectorPointerRecipe : public VPRecipeWithIRFlags,
                               public VPUnrollPartAccessor<1> {
   Type *IndexedTy;
 
 public:
-=======
-/// A recipe to compute a pointer to the last element of each part of a widened
-/// memory access for widened memory accesses of IndexedTy. Used for
-/// VPWidenMemoryRecipes that are reversed.
-class VPVectorEndPointerRecipe : public VPRecipeWithIRFlags,
-                                 public VPUnrollPartAccessor<2> {
-  Type *IndexedTy;
-
-public:
-  VPVectorEndPointerRecipe(VPValue *Ptr, VPValue *VF, Type *IndexedTy,
-                           GEPNoWrapFlags GEPFlags, DebugLoc DL)
-      : VPRecipeWithIRFlags(VPDef::VPVectorEndPointerSC,
-                            ArrayRef<VPValue *>({Ptr, VF}), GEPFlags, DL),
-        IndexedTy(IndexedTy) {}
-
-  VP_CLASSOF_IMPL(VPDef::VPVectorEndPointerSC)
-
-  VPValue *getVFValue() { return getOperand(1); }
-  const VPValue *getVFValue() const { return getOperand(1); }
-
-  void execute(VPTransformState &State) override;
-
-  bool onlyFirstLaneUsed(const VPValue *Op) const override {
-    assert(is_contained(operands(), Op) &&
-           "Op must be an operand of the recipe");
-    return true;
-  }
-
-  /// Return the cost of this VPVectorPointerRecipe.
-  InstructionCost computeCost(ElementCount VF,
-                              VPCostContext &Ctx) const override {
-    // TODO: Compute accurate cost after retiring the legacy cost model.
-    return 0;
-  }
-
-  /// Returns true if the recipe only uses the first part of operand \p Op.
-  bool onlyFirstPartUsed(const VPValue *Op) const override {
-    assert(is_contained(operands(), Op) &&
-           "Op must be an operand of the recipe");
-    assert(getNumOperands() <= 2 && "must have at most two operands");
-    return true;
-  }
-
-  VPVectorEndPointerRecipe *clone() override {
-    return new VPVectorEndPointerRecipe(getOperand(0), getVFValue(), IndexedTy,
-                                        getGEPNoWrapFlags(), getDebugLoc());
-  }
-
-#if !defined(NDEBUG) || defined(LLVM_ENABLE_DUMP)
-  /// Print the recipe.
-  void print(raw_ostream &O, const Twine &Indent,
-             VPSlotTracker &SlotTracker) const override;
-#endif
-};
-
-/// A recipe to compute the pointers for widened memory accesses of IndexTy.
-class VPVectorPointerRecipe : public VPRecipeWithIRFlags,
-                              public VPUnrollPartAccessor<1> {
-  Type *IndexedTy;
-
-public:
->>>>>>> 4084ffcf
   VPVectorPointerRecipe(VPValue *Ptr, Type *IndexedTy, GEPNoWrapFlags GEPFlags,
                         DebugLoc DL)
       : VPRecipeWithIRFlags(VPDef::VPVectorPointerSC, ArrayRef<VPValue *>(Ptr),
@@ -2158,17 +1822,9 @@
 class VPHeaderPHIRecipe : public VPSingleDefRecipe, public VPPhiAccessors {
 protected:
   VPHeaderPHIRecipe(unsigned char VPDefID, Instruction *UnderlyingInstr,
-<<<<<<< HEAD
-                    VPValue *Start, DebugLoc DL = {})
-      : VPSingleDefRecipe(VPDefID, ArrayRef<VPValue *>({Start}), UnderlyingInstr, DL) {
-  }
-=======
                     VPValue *Start, DebugLoc DL = DebugLoc::getUnknown())
       : VPSingleDefRecipe(VPDefID, ArrayRef<VPValue *>({Start}),
                           UnderlyingInstr, DL) {}
-
-  const VPRecipeBase *getAsRecipe() const override { return this; }
->>>>>>> 4084ffcf
 
   const VPRecipeBase *getAsRecipe() const override { return this; }
 
@@ -2227,7 +1883,6 @@
 /// retrieving the step value, induction descriptor and original phi node.
 class VPWidenInductionRecipe : public VPHeaderPHIRecipe {
   const InductionDescriptor &IndDesc;
-<<<<<<< HEAD
 
 public:
   VPWidenInductionRecipe(unsigned char Kind, PHINode *IV, VPValue *Start,
@@ -2296,12 +1951,13 @@
 };
 
 /// A recipe for handling phi nodes of integer and floating-point inductions,
-/// producing their vector values.
+/// producing their vector values. This is an abstract recipe and must be
+/// converted to concrete recipes before executing.
 class VPWidenIntOrFpInductionRecipe : public VPWidenInductionRecipe {
   TruncInst *Trunc;
 
   // If this recipe is unrolled it will have 2 additional operands.
-  bool isUnrolled() const { return getNumOperands() == 6; }
+  bool isUnrolled() const { return getNumOperands() == 5; }
 
 public:
   VPWidenIntOrFpInductionRecipe(PHINode *IV, VPValue *Start, VPValue *Step,
@@ -2325,69 +1981,31 @@
     if (Trunc)
       getMetadataToPropagate(Trunc, Metadata);
     assert(Metadata.empty() && "unexpected metadata on Trunc");
-=======
-
-public:
-  VPWidenInductionRecipe(unsigned char Kind, PHINode *IV, VPValue *Start,
-                         VPValue *Step, const InductionDescriptor &IndDesc,
-                         DebugLoc DL)
-      : VPHeaderPHIRecipe(Kind, IV, Start, DL), IndDesc(IndDesc) {
-    addOperand(Step);
-  }
-
-  static inline bool classof(const VPRecipeBase *R) {
-    return R->getVPDefID() == VPDef::VPWidenIntOrFpInductionSC ||
-           R->getVPDefID() == VPDef::VPWidenPointerInductionSC;
->>>>>>> 4084ffcf
-  }
-
-  static inline bool classof(const VPValue *V) {
-    auto *R = V->getDefiningRecipe();
-    return R && classof(R);
-  }
-
-<<<<<<< HEAD
+  }
+
+  ~VPWidenIntOrFpInductionRecipe() override = default;
+
   VPWidenIntOrFpInductionRecipe *clone() override {
     return new VPWidenIntOrFpInductionRecipe(
         getPHINode(), getStartValue(), getStepValue(), getVFValue(),
         getInductionDescriptor(), Trunc, getDebugLoc());
-=======
-  static inline bool classof(const VPHeaderPHIRecipe *R) {
-    return classof(static_cast<const VPRecipeBase *>(R));
->>>>>>> 4084ffcf
-  }
-
-  virtual void execute(VPTransformState &State) override = 0;
-
-  /// Returns the step value of the induction.
-  VPValue *getStepValue() { return getOperand(1); }
-  const VPValue *getStepValue() const { return getOperand(1); }
-
-  /// Update the step value of the recipe.
-  void setStepValue(VPValue *V) { setOperand(1, V); }
-
-  /// Returns the number of incoming values, also number of incoming blocks.
-  /// Note that at the moment, VPWidenPointerInductionRecipe only has a single
-  /// incoming value, its start value.
-  unsigned getNumIncoming() const override { return 1; }
-
-  PHINode *getPHINode() const { return cast<PHINode>(getUnderlyingValue()); }
-
-  /// Returns the induction descriptor for the recipe.
-  const InductionDescriptor &getInductionDescriptor() const { return IndDesc; }
+  }
+
+  VP_CLASSOF_IMPL(VPDef::VPWidenIntOrFpInductionSC)
+
+  void execute(VPTransformState &State) override {
+    llvm_unreachable("cannot execute this recipe, should be expanded via "
+                     "expandVPWidenIntOrFpInductionRecipe");
+  }
+
+#if !defined(NDEBUG) || defined(LLVM_ENABLE_DUMP)
+  /// Print the recipe.
+  void print(raw_ostream &O, const Twine &Indent,
+             VPSlotTracker &SlotTracker) const override;
+#endif
 
   VPValue *getVFValue() { return getOperand(2); }
   const VPValue *getVFValue() const { return getOperand(2); }
-
-  // TODO: Remove once VPWidenIntOrFpInduction is fully expanded in
-  // convertToConcreteRecipes.
-  VPInstructionWithType *getStepVector() {
-    auto *StepVector =
-        cast<VPInstructionWithType>(getOperand(3)->getDefiningRecipe());
-    assert(StepVector->getOpcode() == VPInstruction::StepVector &&
-           "step vector operand must be a VPInstruction::StepVector");
-    return StepVector;
-  }
 
   VPValue *getSplatVFValue() {
     // If the recipe has been unrolled return the VPValue for the induction
@@ -2395,83 +2013,6 @@
     return isUnrolled() ? getOperand(getNumOperands() - 2) : nullptr;
   }
 
-<<<<<<< HEAD
-=======
-  /// Returns true if the recipe only uses the first lane of operand \p Op.
-  bool onlyFirstLaneUsed(const VPValue *Op) const override {
-    assert(is_contained(operands(), Op) &&
-           "Op must be an operand of the recipe");
-    // The recipe creates its own wide start value, so it only requests the
-    // first lane of the operand.
-    // TODO: Remove once creating the start value is modeled separately.
-    return Op == getStartValue() || Op == getStepValue();
-  }
-};
-
-/// A recipe for handling phi nodes of integer and floating-point inductions,
-/// producing their vector values. This is an abstract recipe and must be
-/// converted to concrete recipes before executing.
-class VPWidenIntOrFpInductionRecipe : public VPWidenInductionRecipe {
-  TruncInst *Trunc;
-
-  // If this recipe is unrolled it will have 2 additional operands.
-  bool isUnrolled() const { return getNumOperands() == 5; }
-
-public:
-  VPWidenIntOrFpInductionRecipe(PHINode *IV, VPValue *Start, VPValue *Step,
-                                VPValue *VF, const InductionDescriptor &IndDesc,
-                                DebugLoc DL)
-      : VPWidenInductionRecipe(VPDef::VPWidenIntOrFpInductionSC, IV, Start,
-                               Step, IndDesc, DL),
-        Trunc(nullptr) {
-    addOperand(VF);
-  }
-
-  VPWidenIntOrFpInductionRecipe(PHINode *IV, VPValue *Start, VPValue *Step,
-                                VPValue *VF, const InductionDescriptor &IndDesc,
-                                TruncInst *Trunc, DebugLoc DL)
-      : VPWidenInductionRecipe(VPDef::VPWidenIntOrFpInductionSC, IV, Start,
-                               Step, IndDesc, DL),
-        Trunc(Trunc) {
-    addOperand(VF);
-    SmallVector<std::pair<unsigned, MDNode *>> Metadata;
-    (void)Metadata;
-    if (Trunc)
-      getMetadataToPropagate(Trunc, Metadata);
-    assert(Metadata.empty() && "unexpected metadata on Trunc");
-  }
-
-  ~VPWidenIntOrFpInductionRecipe() override = default;
-
-  VPWidenIntOrFpInductionRecipe *clone() override {
-    return new VPWidenIntOrFpInductionRecipe(
-        getPHINode(), getStartValue(), getStepValue(), getVFValue(),
-        getInductionDescriptor(), Trunc, getDebugLoc());
-  }
-
-  VP_CLASSOF_IMPL(VPDef::VPWidenIntOrFpInductionSC)
-
-  void execute(VPTransformState &State) override {
-    llvm_unreachable("cannot execute this recipe, should be expanded via "
-                     "expandVPWidenIntOrFpInductionRecipe");
-  }
-
-#if !defined(NDEBUG) || defined(LLVM_ENABLE_DUMP)
-  /// Print the recipe.
-  void print(raw_ostream &O, const Twine &Indent,
-             VPSlotTracker &SlotTracker) const override;
-#endif
-
-  VPValue *getVFValue() { return getOperand(2); }
-  const VPValue *getVFValue() const { return getOperand(2); }
-
-  VPValue *getSplatVFValue() {
-    // If the recipe has been unrolled return the VPValue for the induction
-    // increment.
-    return isUnrolled() ? getOperand(getNumOperands() - 2) : nullptr;
-  }
-
->>>>>>> 4084ffcf
   /// Returns the number of incoming values, also number of incoming blocks.
   /// Note that at the moment, VPWidenIntOrFpInductionRecipes only have a single
   /// incoming value, its start value.
@@ -2571,11 +2112,7 @@
   VPWidenPHIRecipe *clone() override {
     auto *C = new VPWidenPHIRecipe(cast<PHINode>(getUnderlyingValue()),
                                    getOperand(0), getDebugLoc(), Name);
-<<<<<<< HEAD
-    for (VPValue *Op : make_range(std::next(op_begin()), op_end()))
-=======
     for (VPValue *Op : llvm::drop_begin(operands()))
->>>>>>> 4084ffcf
       C->addOperand(Op);
     return C;
   }
@@ -2696,11 +2233,7 @@
   bool onlyFirstLaneUsed(const VPValue *Op) const override {
     assert(is_contained(operands(), Op) &&
            "Op must be an operand of the recipe");
-<<<<<<< HEAD
-    return Op == getStartValue();
-=======
     return isOrdered() || isInLoop();
->>>>>>> 4084ffcf
   }
 };
 
