--- conflicted
+++ resolved
@@ -36,11 +36,7 @@
 
 static bool removeUbsanTraps(Function &F, const BlockFrequencyInfo &BFI,
                              const ProfileSummaryInfo *PSI) {
-<<<<<<< HEAD
-  SmallVector<std::pair<IntrinsicInst *, Value *>, 16> ReplaceWithValue;
-=======
   SmallVector<std::pair<IntrinsicInst *, bool>, 16> ReplaceWithValue;
->>>>>>> b76eb1dd
   std::unique_ptr<RandomNumberGenerator> Rng;
 
   // TODO:
@@ -68,26 +64,13 @@
         bool IsHot = false;
         if (PSI) {
           uint64_t Count = BFI.getBlockProfileCount(&BB).value_or(0);
-<<<<<<< HEAD
-          IsHot =
-              HotPercentileCutoff.getNumOccurrences()
-                  ? (HotPercentileCutoff > 0 &&
-                     PSI->isHotCountNthPercentile(HotPercentileCutoff, Count))
-                  : PSI->isHotCount(Count);
-=======
           IsHot = PSI->isHotCountNthPercentile(HotPercentileCutoff, Count);
->>>>>>> b76eb1dd
         }
 
         bool ToRemove = ShouldRemove(IsHot);
         ReplaceWithValue.push_back({
             II,
-<<<<<<< HEAD
-            ToRemove ? Constant::getNullValue(II->getType())
-                     : (Constant::getAllOnesValue(II->getType())),
-=======
             ToRemove,
->>>>>>> b76eb1dd
         });
         if (ToRemove)
           ++NumChecksRemoved;
@@ -100,11 +83,7 @@
   }
 
   for (auto [I, V] : ReplaceWithValue) {
-<<<<<<< HEAD
-    I->replaceAllUsesWith(V);
-=======
     I->replaceAllUsesWith(ConstantInt::getBool(I->getType(), !V));
->>>>>>> b76eb1dd
     I->eraseFromParent();
   }
 
