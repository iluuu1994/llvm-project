//===- CoroFrame.cpp - Builds and manipulates coroutine frame -------------===//
//
// Part of the LLVM Project, under the Apache License v2.0 with LLVM Exceptions.
// See https://llvm.org/LICENSE.txt for license information.
// SPDX-License-Identifier: Apache-2.0 WITH LLVM-exception
//
//===----------------------------------------------------------------------===//
// This file contains classes used to discover if for a particular value
// its definition precedes and its uses follow a suspend block. This is
// referred to as a suspend crossing value.
//
// Using the information discovered we form a Coroutine Frame structure to
// contain those values. All uses of those values are replaced with appropriate
// GEP + load from the coroutine frame. At the point of the definition we spill
// the value into the coroutine frame.
//===----------------------------------------------------------------------===//

#include "CoroInternal.h"
#include "llvm/ADT/ScopeExit.h"
#include "llvm/ADT/SmallString.h"
#include "llvm/Analysis/StackLifetime.h"
#include "llvm/IR/DIBuilder.h"
#include "llvm/IR/DebugInfo.h"
#include "llvm/IR/Dominators.h"
#include "llvm/IR/IRBuilder.h"
#include "llvm/IR/InstIterator.h"
#include "llvm/IR/IntrinsicInst.h"
#include "llvm/IR/Module.h"
<<<<<<< HEAD
=======
#include "llvm/Support/Compiler.h"
>>>>>>> 4084ffcf
#include "llvm/Support/Debug.h"
#include "llvm/Support/OptimizedStructLayout.h"
#include "llvm/Transforms/Coroutines/ABI.h"
#include "llvm/Transforms/Coroutines/CoroInstr.h"
#include "llvm/Transforms/Coroutines/MaterializationUtils.h"
#include "llvm/Transforms/Coroutines/SpillUtils.h"
#include "llvm/Transforms/Coroutines/SuspendCrossingInfo.h"
#include "llvm/Transforms/Utils/BasicBlockUtils.h"
#include "llvm/Transforms/Utils/Local.h"
#include "llvm/Transforms/Utils/PromoteMemToReg.h"
#include <algorithm>
#include <optional>

using namespace llvm;

<<<<<<< HEAD
extern cl::opt<bool> UseNewDbgInfoFormat;

=======
>>>>>>> 4084ffcf
#define DEBUG_TYPE "coro-frame"

namespace {
class FrameTypeBuilder;
// Mapping from the to-be-spilled value to all the users that need reload.
struct FrameDataInfo {
  // All the values (that are not allocas) that needs to be spilled to the
  // frame.
  coro::SpillInfo &Spills;
  // Allocas contains all values defined as allocas that need to live in the
  // frame.
  SmallVectorImpl<coro::AllocaInfo> &Allocas;

  FrameDataInfo(coro::SpillInfo &Spills,
                SmallVectorImpl<coro::AllocaInfo> &Allocas)
      : Spills(Spills), Allocas(Allocas) {}

  SmallVector<Value *, 8> getAllDefs() const {
    SmallVector<Value *, 8> Defs;
    for (const auto &P : Spills)
      Defs.push_back(P.first);
    for (const auto &A : Allocas)
      Defs.push_back(A.Alloca);
    return Defs;
  }

  uint32_t getFieldIndex(Value *V) const {
    auto Itr = FieldIndexMap.find(V);
    assert(Itr != FieldIndexMap.end() &&
           "Value does not have a frame field index");
    return Itr->second;
  }

  void setFieldIndex(Value *V, uint32_t Index) {
    assert((LayoutIndexUpdateStarted || FieldIndexMap.count(V) == 0) &&
           "Cannot set the index for the same field twice.");
    FieldIndexMap[V] = Index;
  }

  Align getAlign(Value *V) const {
    auto Iter = FieldAlignMap.find(V);
    assert(Iter != FieldAlignMap.end());
    return Iter->second;
  }

  void setAlign(Value *V, Align AL) {
    assert(FieldAlignMap.count(V) == 0);
    FieldAlignMap.insert({V, AL});
  }

  uint64_t getDynamicAlign(Value *V) const {
    auto Iter = FieldDynamicAlignMap.find(V);
    assert(Iter != FieldDynamicAlignMap.end());
    return Iter->second;
  }

  void setDynamicAlign(Value *V, uint64_t Align) {
    assert(FieldDynamicAlignMap.count(V) == 0);
    FieldDynamicAlignMap.insert({V, Align});
  }

  uint64_t getOffset(Value *V) const {
    auto Iter = FieldOffsetMap.find(V);
    assert(Iter != FieldOffsetMap.end());
    return Iter->second;
  }

  void setOffset(Value *V, uint64_t Offset) {
    assert(FieldOffsetMap.count(V) == 0);
    FieldOffsetMap.insert({V, Offset});
  }

  // Remap the index of every field in the frame, using the final layout index.
  void updateLayoutIndex(FrameTypeBuilder &B);

private:
  // LayoutIndexUpdateStarted is used to avoid updating the index of any field
  // twice by mistake.
  bool LayoutIndexUpdateStarted = false;
  // Map from values to their slot indexes on the frame. They will be first set
  // with their original insertion field index. After the frame is built, their
  // indexes will be updated into the final layout index.
  DenseMap<Value *, uint32_t> FieldIndexMap;
  // Map from values to their alignment on the frame. They would be set after
  // the frame is built.
  DenseMap<Value *, Align> FieldAlignMap;
  DenseMap<Value *, uint64_t> FieldDynamicAlignMap;
  // Map from values to their offset on the frame. They would be set after
  // the frame is built.
  DenseMap<Value *, uint64_t> FieldOffsetMap;
};
} // namespace

#ifndef NDEBUG
static void dumpSpills(StringRef Title, const coro::SpillInfo &Spills) {
  dbgs() << "------------- " << Title << " --------------\n";
  for (const auto &E : Spills) {
    E.first->dump();
    dbgs() << "   user: ";
    for (auto *I : E.second)
      I->dump();
  }
}

static void dumpAllocas(const SmallVectorImpl<coro::AllocaInfo> &Allocas) {
  dbgs() << "------------- Allocas --------------\n";
  for (const auto &A : Allocas) {
    A.Alloca->dump();
  }
}
#endif

namespace {
using FieldIDType = size_t;
// We cannot rely solely on natural alignment of a type when building a
// coroutine frame and if the alignment specified on the Alloca instruction
// differs from the natural alignment of the alloca type we will need to insert
// padding.
class FrameTypeBuilder {
private:
  struct Field {
    uint64_t Size;
    uint64_t Offset;
    Type *Ty;
    FieldIDType LayoutFieldIndex;
    Align Alignment;
    Align TyAlignment;
    uint64_t DynamicAlignBuffer;
  };

  const DataLayout &DL;
  LLVMContext &Context;
  uint64_t StructSize = 0;
  Align StructAlign;
  bool IsFinished = false;

  std::optional<Align> MaxFrameAlignment;

  SmallVector<Field, 8> Fields;
  DenseMap<Value*, unsigned> FieldIndexByKey;

public:
  FrameTypeBuilder(LLVMContext &Context, const DataLayout &DL,
                   std::optional<Align> MaxFrameAlignment)
      : DL(DL), Context(Context), MaxFrameAlignment(MaxFrameAlignment) {}

  /// Add a field to this structure for the storage of an `alloca`
  /// instruction.
  [[nodiscard]] FieldIDType addFieldForAlloca(AllocaInst *AI,
                                              bool IsHeader = false) {
    Type *Ty = AI->getAllocatedType();

    // Make an array type if this is a static array allocation.
    if (AI->isArrayAllocation()) {
      if (auto *CI = dyn_cast<ConstantInt>(AI->getArraySize()))
        Ty = ArrayType::get(Ty, CI->getValue().getZExtValue());
      else
        report_fatal_error("Coroutines cannot handle non static allocas yet");
    }

    return addField(Ty, AI->getAlign(), IsHeader);
  }

  /// We want to put the allocas whose lifetime-ranges are not overlapped
  /// into one slot of coroutine frame.
  /// Consider the example at:https://bugs.llvm.org/show_bug.cgi?id=45566
  ///
  ///     cppcoro::task<void> alternative_paths(bool cond) {
  ///         if (cond) {
  ///             big_structure a;
  ///             process(a);
  ///             co_await something();
  ///         } else {
  ///             big_structure b;
  ///             process2(b);
  ///             co_await something();
  ///         }
  ///     }
  ///
  /// We want to put variable a and variable b in the same slot to
  /// reduce the size of coroutine frame.
  ///
  /// This function use StackLifetime algorithm to partition the AllocaInsts in
  /// Spills to non-overlapped sets in order to put Alloca in the same
  /// non-overlapped set into the same slot in the Coroutine Frame. Then add
  /// field for the allocas in the same non-overlapped set by using the largest
  /// type as the field type.
  ///
  /// Side Effects: Because We sort the allocas, the order of allocas in the
  /// frame may be different with the order in the source code.
  void addFieldForAllocas(const Function &F, FrameDataInfo &FrameData,
                          coro::Shape &Shape, bool OptimizeFrame);

  /// Add a field to this structure.
  [[nodiscard]] FieldIDType addField(Type *Ty, MaybeAlign MaybeFieldAlignment,
                                     bool IsHeader = false,
                                     bool IsSpillOfValue = false) {
    assert(!IsFinished && "adding fields to a finished builder");
    assert(Ty && "must provide a type for a field");

    // The field size is always the alloc size of the type.
    uint64_t FieldSize = DL.getTypeAllocSize(Ty);

    // For an alloca with size=0, we don't need to add a field and they
    // can just point to any index in the frame. Use index 0.
    if (FieldSize == 0) {
      return 0;
    }

    // The field alignment might not be the type alignment, but we need
    // to remember the type alignment anyway to build the type.
    // If we are spilling values we don't need to worry about ABI alignment
    // concerns.
    Align ABIAlign = DL.getABITypeAlign(Ty);
    Align TyAlignment = ABIAlign;
    if (IsSpillOfValue && MaxFrameAlignment && *MaxFrameAlignment < ABIAlign)
      TyAlignment = *MaxFrameAlignment;
    Align FieldAlignment = MaybeFieldAlignment.value_or(TyAlignment);

    // The field alignment could be bigger than the max frame case, in that case
    // we request additional storage to be able to dynamically align the
    // pointer.
    uint64_t DynamicAlignBuffer = 0;
    if (MaxFrameAlignment && (FieldAlignment > *MaxFrameAlignment)) {
      DynamicAlignBuffer =
          offsetToAlignment(MaxFrameAlignment->value(), FieldAlignment);
      FieldAlignment = *MaxFrameAlignment;
      FieldSize = FieldSize + DynamicAlignBuffer;
    }

    // Lay out header fields immediately.
    uint64_t Offset;
    if (IsHeader) {
      Offset = alignTo(StructSize, FieldAlignment);
      StructSize = Offset + FieldSize;

      // Everything else has a flexible offset.
    } else {
      Offset = OptimizedStructLayoutField::FlexibleOffset;
    }

    Fields.push_back({FieldSize, Offset, Ty, 0, FieldAlignment, TyAlignment,
                      DynamicAlignBuffer});
    return Fields.size() - 1;
  }

  /// Finish the layout and create the struct type with the given name.
  StructType *finish(StringRef Name);

  uint64_t getStructSize() const {
    assert(IsFinished && "not yet finished!");
    return StructSize;
  }

  Align getStructAlign() const {
    assert(IsFinished && "not yet finished!");
    return StructAlign;
  }

  FieldIDType getLayoutFieldIndex(FieldIDType Id) const {
    assert(IsFinished && "not yet finished!");
    return Fields[Id].LayoutFieldIndex;
  }

  Field getLayoutField(FieldIDType Id) const {
    assert(IsFinished && "not yet finished!");
    return Fields[Id];
  }
};
} // namespace

void FrameDataInfo::updateLayoutIndex(FrameTypeBuilder &B) {
  auto Updater = [&](Value *I) {
    auto Field = B.getLayoutField(getFieldIndex(I));
    setFieldIndex(I, Field.LayoutFieldIndex);
    setAlign(I, Field.Alignment);
    uint64_t dynamicAlign =
        Field.DynamicAlignBuffer
            ? Field.DynamicAlignBuffer + Field.Alignment.value()
            : 0;
    setDynamicAlign(I, dynamicAlign);
    setOffset(I, Field.Offset);
  };
  LayoutIndexUpdateStarted = true;
  for (auto &S : Spills)
    Updater(S.first);
  for (const auto &A : Allocas)
    Updater(A.Alloca);
  LayoutIndexUpdateStarted = false;
}

void FrameTypeBuilder::addFieldForAllocas(const Function &F,
                                          FrameDataInfo &FrameData,
                                          coro::Shape &Shape,
                                          bool OptimizeFrame) {
  using AllocaSetType = SmallVector<AllocaInst *, 4>;
  SmallVector<AllocaSetType, 4> NonOverlapedAllocas;

  // We need to add field for allocas at the end of this function.
  auto AddFieldForAllocasAtExit = make_scope_exit([&]() {
    for (auto AllocaList : NonOverlapedAllocas) {
      auto *LargestAI = *AllocaList.begin();
      FieldIDType Id = addFieldForAlloca(LargestAI);
      for (auto *Alloca : AllocaList)
        FrameData.setFieldIndex(Alloca, Id);
    }
  });

  if (!OptimizeFrame) {
    for (const auto &A : FrameData.Allocas) {
      AllocaInst *Alloca = A.Alloca;
      NonOverlapedAllocas.emplace_back(AllocaSetType(1, Alloca));
    }
    return;
  }

  // Because there are paths from the lifetime.start to coro.end
  // for each alloca, the liferanges for every alloca is overlaped
  // in the blocks who contain coro.end and the successor blocks.
  // So we choose to skip there blocks when we calculate the liferange
  // for each alloca. It should be reasonable since there shouldn't be uses
  // in these blocks and the coroutine frame shouldn't be used outside the
  // coroutine body.
  //
  // Note that the user of coro.suspend may not be SwitchInst. However, this
  // case seems too complex to handle. And it is harmless to skip these
  // patterns since it just prevend putting the allocas to live in the same
  // slot.
  DenseMap<SwitchInst *, BasicBlock *> DefaultSuspendDest;
  for (auto *CoroSuspendInst : Shape.CoroSuspends) {
    for (auto *U : CoroSuspendInst->users()) {
      if (auto *ConstSWI = dyn_cast<SwitchInst>(U)) {
        auto *SWI = const_cast<SwitchInst *>(ConstSWI);
        DefaultSuspendDest[SWI] = SWI->getDefaultDest();
        SWI->setDefaultDest(SWI->getSuccessor(1));
      }
    }
  }

  auto ExtractAllocas = [&]() {
    AllocaSetType Allocas;
    Allocas.reserve(FrameData.Allocas.size());
    for (const auto &A : FrameData.Allocas)
      Allocas.push_back(A.Alloca);
    return Allocas;
  };
  StackLifetime StackLifetimeAnalyzer(F, ExtractAllocas(),
                                      StackLifetime::LivenessType::May);
  StackLifetimeAnalyzer.run();
  auto DoAllocasInterfere = [&](const AllocaInst *AI1, const AllocaInst *AI2) {
    return StackLifetimeAnalyzer.getLiveRange(AI1).overlaps(
        StackLifetimeAnalyzer.getLiveRange(AI2));
  };
  auto GetAllocaSize = [&](const coro::AllocaInfo &A) {
    std::optional<TypeSize> RetSize = A.Alloca->getAllocationSize(DL);
    assert(RetSize && "Variable Length Arrays (VLA) are not supported.\n");
    assert(!RetSize->isScalable() && "Scalable vectors are not yet supported");
    return RetSize->getFixedValue();
  };
  // Put larger allocas in the front. So the larger allocas have higher
  // priority to merge, which can save more space potentially. Also each
  // AllocaSet would be ordered. So we can get the largest Alloca in one
  // AllocaSet easily.
  sort(FrameData.Allocas, [&](const auto &Iter1, const auto &Iter2) {
    return GetAllocaSize(Iter1) > GetAllocaSize(Iter2);
  });
  for (const auto &A : FrameData.Allocas) {
    AllocaInst *Alloca = A.Alloca;
    bool Merged = false;
    // Try to find if the Alloca does not interfere with any existing
    // NonOverlappedAllocaSet. If it is true, insert the alloca to that
    // NonOverlappedAllocaSet.
    for (auto &AllocaSet : NonOverlapedAllocas) {
      assert(!AllocaSet.empty() && "Processing Alloca Set is not empty.\n");
      bool NoInterference = none_of(AllocaSet, [&](auto Iter) {
        return DoAllocasInterfere(Alloca, Iter);
      });
      // If the alignment of A is multiple of the alignment of B, the address
      // of A should satisfy the requirement for aligning for B.
      //
      // There may be other more fine-grained strategies to handle the alignment
      // infomation during the merging process. But it seems hard to handle
      // these strategies and benefit little.
      bool Alignable = [&]() -> bool {
        auto *LargestAlloca = *AllocaSet.begin();
        return LargestAlloca->getAlign().value() % Alloca->getAlign().value() ==
               0;
      }();
      bool CouldMerge = NoInterference && Alignable;
      if (!CouldMerge)
        continue;
      AllocaSet.push_back(Alloca);
      Merged = true;
      break;
    }
    if (!Merged) {
      NonOverlapedAllocas.emplace_back(AllocaSetType(1, Alloca));
    }
  }
  // Recover the default target destination for each Switch statement
  // reserved.
  for (auto SwitchAndDefaultDest : DefaultSuspendDest) {
    SwitchInst *SWI = SwitchAndDefaultDest.first;
    BasicBlock *DestBB = SwitchAndDefaultDest.second;
    SWI->setDefaultDest(DestBB);
  }
  // This Debug Info could tell us which allocas are merged into one slot.
  LLVM_DEBUG(for (auto &AllocaSet
                  : NonOverlapedAllocas) {
    if (AllocaSet.size() > 1) {
      dbgs() << "In Function:" << F.getName() << "\n";
      dbgs() << "Find Union Set "
             << "\n";
      dbgs() << "\tAllocas are \n";
      for (auto Alloca : AllocaSet)
        dbgs() << "\t\t" << *Alloca << "\n";
    }
  });
}

StructType *FrameTypeBuilder::finish(StringRef Name) {
  assert(!IsFinished && "already finished!");

  // Prepare the optimal-layout field array.
  // The Id in the layout field is a pointer to our Field for it.
  SmallVector<OptimizedStructLayoutField, 8> LayoutFields;
  LayoutFields.reserve(Fields.size());
  for (auto &Field : Fields) {
    LayoutFields.emplace_back(&Field, Field.Size, Field.Alignment,
                              Field.Offset);
  }

  // Perform layout.
  auto SizeAndAlign = performOptimizedStructLayout(LayoutFields);
  StructSize = SizeAndAlign.first;
  StructAlign = SizeAndAlign.second;

  auto getField = [](const OptimizedStructLayoutField &LayoutField) -> Field & {
    return *static_cast<Field *>(const_cast<void*>(LayoutField.Id));
  };

  // We need to produce a packed struct type if there's a field whose
  // assigned offset isn't a multiple of its natural type alignment.
  bool Packed = [&] {
    for (auto &LayoutField : LayoutFields) {
      auto &F = getField(LayoutField);
      if (!isAligned(F.TyAlignment, LayoutField.Offset))
        return true;
    }
    return false;
  }();

  // Build the struct body.
  SmallVector<Type*, 16> FieldTypes;
  FieldTypes.reserve(LayoutFields.size() * 3 / 2);
  uint64_t LastOffset = 0;
  for (auto &LayoutField : LayoutFields) {
    auto &F = getField(LayoutField);

    auto Offset = LayoutField.Offset;

    // Add a padding field if there's a padding gap and we're either
    // building a packed struct or the padding gap is more than we'd
    // get from aligning to the field type's natural alignment.
    assert(Offset >= LastOffset);
    if (Offset != LastOffset) {
      if (Packed || alignTo(LastOffset, F.TyAlignment) != Offset)
        FieldTypes.push_back(ArrayType::get(Type::getInt8Ty(Context),
                                            Offset - LastOffset));
    }

    F.Offset = Offset;
    F.LayoutFieldIndex = FieldTypes.size();

    FieldTypes.push_back(F.Ty);
    if (F.DynamicAlignBuffer) {
      FieldTypes.push_back(
          ArrayType::get(Type::getInt8Ty(Context), F.DynamicAlignBuffer));
    }
    LastOffset = Offset + F.Size;
  }

  StructType *Ty = StructType::create(Context, FieldTypes, Name, Packed);

#ifndef NDEBUG
  // Check that the IR layout matches the offsets we expect.
  auto Layout = DL.getStructLayout(Ty);
  for (auto &F : Fields) {
    assert(Ty->getElementType(F.LayoutFieldIndex) == F.Ty);
    assert(Layout->getElementOffset(F.LayoutFieldIndex) == F.Offset);
  }
#endif

  IsFinished = true;

  return Ty;
}

static void cacheDIVar(FrameDataInfo &FrameData,
                       DenseMap<Value *, DILocalVariable *> &DIVarCache) {
  for (auto *V : FrameData.getAllDefs()) {
    if (DIVarCache.contains(V))
      continue;

    auto CacheIt = [&DIVarCache, V](const auto &Container) {
      auto *I = llvm::find_if(Container, [](auto *DDI) {
        return DDI->getExpression()->getNumElements() == 0;
      });
      if (I != Container.end())
        DIVarCache.insert({V, (*I)->getVariable()});
    };
    CacheIt(findDbgDeclares(V));
    CacheIt(findDVRDeclares(V));
  }
}

/// Create name for Type. It uses MDString to store new created string to
/// avoid memory leak.
static StringRef solveTypeName(Type *Ty) {
  if (Ty->isIntegerTy()) {
    // The longest name in common may be '__int_128', which has 9 bits.
    SmallString<16> Buffer;
    raw_svector_ostream OS(Buffer);
    OS << "__int_" << cast<IntegerType>(Ty)->getBitWidth();
    auto *MDName = MDString::get(Ty->getContext(), OS.str());
    return MDName->getString();
  }

  if (Ty->isFloatingPointTy()) {
    if (Ty->isFloatTy())
      return "__float_";
    if (Ty->isDoubleTy())
      return "__double_";
    return "__floating_type_";
  }

  if (Ty->isPointerTy())
    return "PointerType";

  if (Ty->isStructTy()) {
    if (!cast<StructType>(Ty)->hasName())
      return "__LiteralStructType_";

    auto Name = Ty->getStructName();

    SmallString<16> Buffer(Name);
    for (auto &Iter : Buffer)
      if (Iter == '.' || Iter == ':')
        Iter = '_';
    auto *MDName = MDString::get(Ty->getContext(), Buffer.str());
    return MDName->getString();
  }

  return "UnknownType";
}

static DIType *solveDIType(DIBuilder &Builder, Type *Ty,
                           const DataLayout &Layout, DIScope *Scope,
                           unsigned LineNum,
                           DenseMap<Type *, DIType *> &DITypeCache) {
  if (DIType *DT = DITypeCache.lookup(Ty))
    return DT;

  StringRef Name = solveTypeName(Ty);

  DIType *RetType = nullptr;

  if (Ty->isIntegerTy()) {
    auto BitWidth = cast<IntegerType>(Ty)->getBitWidth();
    RetType = Builder.createBasicType(Name, BitWidth, dwarf::DW_ATE_signed,
                                      llvm::DINode::FlagArtificial);
  } else if (Ty->isFloatingPointTy()) {
    RetType = Builder.createBasicType(Name, Layout.getTypeSizeInBits(Ty),
                                      dwarf::DW_ATE_float,
                                      llvm::DINode::FlagArtificial);
  } else if (Ty->isPointerTy()) {
    // Construct PointerType points to null (aka void *) instead of exploring
    // pointee type to avoid infinite search problem. For example, we would be
    // in trouble if we traverse recursively:
    //
    //  struct Node {
    //      Node* ptr;
    //  };
    RetType =
        Builder.createPointerType(nullptr, Layout.getTypeSizeInBits(Ty),
                                  Layout.getABITypeAlign(Ty).value() * CHAR_BIT,
                                  /*DWARFAddressSpace=*/std::nullopt, Name);
  } else if (Ty->isStructTy()) {
    auto *DIStruct = Builder.createStructType(
        Scope, Name, Scope->getFile(), LineNum, Layout.getTypeSizeInBits(Ty),
        Layout.getPrefTypeAlign(Ty).value() * CHAR_BIT,
        llvm::DINode::FlagArtificial, nullptr, llvm::DINodeArray());

    auto *StructTy = cast<StructType>(Ty);
    SmallVector<Metadata *, 16> Elements;
    for (unsigned I = 0; I < StructTy->getNumElements(); I++) {
      DIType *DITy = solveDIType(Builder, StructTy->getElementType(I), Layout,
                                 Scope, LineNum, DITypeCache);
      assert(DITy);
      Elements.push_back(Builder.createMemberType(
          Scope, DITy->getName(), Scope->getFile(), LineNum,
          DITy->getSizeInBits(), DITy->getAlignInBits(),
          Layout.getStructLayout(StructTy)->getElementOffsetInBits(I),
          llvm::DINode::FlagArtificial, DITy));
    }

    Builder.replaceArrays(DIStruct, Builder.getOrCreateArray(Elements));

    RetType = DIStruct;
  } else {
    LLVM_DEBUG(dbgs() << "Unresolved Type: " << *Ty << "\n");
    TypeSize Size = Layout.getTypeSizeInBits(Ty);
    auto *CharSizeType = Builder.createBasicType(
        Name, 8, dwarf::DW_ATE_unsigned_char, llvm::DINode::FlagArtificial);

    if (Size <= 8)
      RetType = CharSizeType;
    else {
      if (Size % 8 != 0)
        Size = TypeSize::getFixed(Size + 8 - (Size % 8));

      RetType = Builder.createArrayType(
          Size, Layout.getPrefTypeAlign(Ty).value(), CharSizeType,
          Builder.getOrCreateArray(Builder.getOrCreateSubrange(0, Size / 8)));
    }
  }

  DITypeCache.insert({Ty, RetType});
  return RetType;
}

/// Build artificial debug info for C++ coroutine frames to allow users to
/// inspect the contents of the frame directly
///
/// Create Debug information for coroutine frame with debug name "__coro_frame".
/// The debug information for the fields of coroutine frame is constructed from
/// the following way:
/// 1. For all the value in the Frame, we search the use of dbg.declare to find
///    the corresponding debug variables for the value. If we can find the
///    debug variable, we can get full and accurate debug information.
/// 2. If we can't get debug information in step 1 and 2, we could only try to
///    build the DIType by Type. We did this in solveDIType. We only handle
///    integer, float, double, integer type and struct type for now.
static void buildFrameDebugInfo(Function &F, coro::Shape &Shape,
                                FrameDataInfo &FrameData) {
  DISubprogram *DIS = F.getSubprogram();
  // If there is no DISubprogram for F, it implies the Function are not compiled
  // with debug info. So we also don't need to generate debug info for the frame
  // neither.
  if (!DIS || !DIS->getUnit() ||
      !dwarf::isCPlusPlus(
          (dwarf::SourceLanguage)DIS->getUnit()->getSourceLanguage()) ||
      DIS->getUnit()->getEmissionKind() != DICompileUnit::DebugEmissionKind::FullDebug)
    return;

  assert(Shape.ABI == coro::ABI::Switch &&
         "We could only build debug infomation for C++ coroutine now.\n");

  DIBuilder DBuilder(*F.getParent(), /*AllowUnresolved*/ false);

  assert(Shape.getPromiseAlloca() &&
         "Coroutine with switch ABI should own Promise alloca");

  DIFile *DFile = DIS->getFile();
  unsigned LineNum = DIS->getLine();

  DICompositeType *FrameDITy = DBuilder.createStructType(
      DIS->getUnit(), Twine(F.getName() + ".coro_frame_ty").str(),
      DFile, LineNum, Shape.FrameSize * 8,
      Shape.FrameAlign.value() * 8, llvm::DINode::FlagArtificial, nullptr,
      llvm::DINodeArray());
  StructType *FrameTy = Shape.FrameTy;
  SmallVector<Metadata *, 16> Elements;
  DataLayout Layout = F.getDataLayout();

  DenseMap<Value *, DILocalVariable *> DIVarCache;
  cacheDIVar(FrameData, DIVarCache);

  unsigned ResumeIndex = coro::Shape::SwitchFieldIndex::Resume;
  unsigned DestroyIndex = coro::Shape::SwitchFieldIndex::Destroy;
  unsigned IndexIndex = Shape.SwitchLowering.IndexField;

  DenseMap<unsigned, StringRef> NameCache;
  NameCache.insert({ResumeIndex, "__resume_fn"});
  NameCache.insert({DestroyIndex, "__destroy_fn"});
  NameCache.insert({IndexIndex, "__coro_index"});

  Type *ResumeFnTy = FrameTy->getElementType(ResumeIndex),
       *DestroyFnTy = FrameTy->getElementType(DestroyIndex),
       *IndexTy = FrameTy->getElementType(IndexIndex);

  DenseMap<unsigned, DIType *> TyCache;
  TyCache.insert(
      {ResumeIndex, DBuilder.createPointerType(
                        nullptr, Layout.getTypeSizeInBits(ResumeFnTy))});
  TyCache.insert(
      {DestroyIndex, DBuilder.createPointerType(
                         nullptr, Layout.getTypeSizeInBits(DestroyFnTy))});

  /// FIXME: If we fill the field `SizeInBits` with the actual size of
  /// __coro_index in bits, then __coro_index wouldn't show in the debugger.
  TyCache.insert({IndexIndex, DBuilder.createBasicType(
                                  "__coro_index",
                                  (Layout.getTypeSizeInBits(IndexTy) < 8)
                                      ? 8
                                      : Layout.getTypeSizeInBits(IndexTy),
                                  dwarf::DW_ATE_unsigned_char)});

  for (auto *V : FrameData.getAllDefs()) {
    auto It = DIVarCache.find(V);
    if (It == DIVarCache.end())
      continue;

    auto Index = FrameData.getFieldIndex(V);

    NameCache.insert({Index, It->second->getName()});
    TyCache.insert({Index, It->second->getType()});
  }

  // Cache from index to (Align, Offset Pair)
  DenseMap<unsigned, std::pair<unsigned, unsigned>> OffsetCache;
  // The Align and Offset of Resume function and Destroy function are fixed.
  OffsetCache.insert({ResumeIndex, {8, 0}});
  OffsetCache.insert({DestroyIndex, {8, 8}});
  OffsetCache.insert(
      {IndexIndex,
       {Shape.SwitchLowering.IndexAlign, Shape.SwitchLowering.IndexOffset}});

  for (auto *V : FrameData.getAllDefs()) {
    auto Index = FrameData.getFieldIndex(V);

    OffsetCache.insert(
        {Index, {FrameData.getAlign(V).value(), FrameData.getOffset(V)}});
  }

  DenseMap<Type *, DIType *> DITypeCache;
  // This counter is used to avoid same type names. e.g., there would be
  // many i32 and i64 types in one coroutine. And we would use i32_0 and
  // i32_1 to avoid the same type. Since it makes no sense the name of the
  // fields confilicts with each other.
  unsigned UnknownTypeNum = 0;
  for (unsigned Index = 0; Index < FrameTy->getNumElements(); Index++) {
    auto OCIt = OffsetCache.find(Index);
    if (OCIt == OffsetCache.end())
      continue;

    std::string Name;
    uint64_t SizeInBits;
    uint32_t AlignInBits;
    uint64_t OffsetInBits;
    DIType *DITy = nullptr;

    Type *Ty = FrameTy->getElementType(Index);
    assert(Ty->isSized() && "We can't handle type which is not sized.\n");
    SizeInBits = Layout.getTypeSizeInBits(Ty).getFixedValue();
    AlignInBits = OCIt->second.first * 8;
    OffsetInBits = OCIt->second.second * 8;

    if (auto It = NameCache.find(Index); It != NameCache.end()) {
      Name = It->second.str();
      DITy = TyCache[Index];
    } else {
      DITy = solveDIType(DBuilder, Ty, Layout, FrameDITy, LineNum, DITypeCache);
      assert(DITy && "SolveDIType shouldn't return nullptr.\n");
      Name = DITy->getName().str();
      Name += "_" + std::to_string(UnknownTypeNum);
      UnknownTypeNum++;
    }

    Elements.push_back(DBuilder.createMemberType(
        FrameDITy, Name, DFile, LineNum, SizeInBits, AlignInBits, OffsetInBits,
        llvm::DINode::FlagArtificial, DITy));
  }

  DBuilder.replaceArrays(FrameDITy, DBuilder.getOrCreateArray(Elements));

  auto *FrameDIVar =
      DBuilder.createAutoVariable(DIS, "__coro_frame", DFile, LineNum,
                                  FrameDITy, true, DINode::FlagArtificial);

  // Subprogram would have ContainedNodes field which records the debug
  // variables it contained. So we need to add __coro_frame to the
  // ContainedNodes of it.
  //
  // If we don't add __coro_frame to the RetainedNodes, user may get
  // `no symbol __coro_frame in context` rather than `__coro_frame`
  // is optimized out, which is more precise.
  auto RetainedNodes = DIS->getRetainedNodes();
  SmallVector<Metadata *, 32> RetainedNodesVec(RetainedNodes.begin(),
                                               RetainedNodes.end());
  RetainedNodesVec.push_back(FrameDIVar);
  DIS->replaceOperandWith(7, (MDTuple::get(F.getContext(), RetainedNodesVec)));

  // Construct the location for the frame debug variable. The column number
  // is fake but it should be fine.
  DILocation *DILoc =
      DILocation::get(DIS->getContext(), LineNum, /*Column=*/1, DIS);
  assert(FrameDIVar->isValidLocationForIntrinsic(DILoc));

<<<<<<< HEAD
  if (UseNewDbgInfoFormat) {
    DbgVariableRecord *NewDVR =
        new DbgVariableRecord(ValueAsMetadata::get(Shape.FramePtr), FrameDIVar,
                              DBuilder.createExpression(), DILoc,
                              DbgVariableRecord::LocationType::Declare);
    BasicBlock::iterator It = Shape.getInsertPtAfterFramePtr();
    It->getParent()->insertDbgRecordBefore(NewDVR, It);
  } else {
    DBuilder.insertDeclare(Shape.FramePtr, FrameDIVar,
                           DBuilder.createExpression(), DILoc,
                           Shape.getInsertPtAfterFramePtr());
  }
=======
  DbgVariableRecord *NewDVR =
      new DbgVariableRecord(ValueAsMetadata::get(Shape.FramePtr), FrameDIVar,
                            DBuilder.createExpression(), DILoc,
                            DbgVariableRecord::LocationType::Declare);
  BasicBlock::iterator It = Shape.getInsertPtAfterFramePtr();
  It->getParent()->insertDbgRecordBefore(NewDVR, It);
>>>>>>> 4084ffcf
}

// Build a struct that will keep state for an active coroutine.
//   struct f.frame {
//     ResumeFnTy ResumeFnAddr;
//     ResumeFnTy DestroyFnAddr;
//     ... promise (if present) ...
//     int ResumeIndex;
//     ... spills ...
//   };
static StructType *buildFrameType(Function &F, coro::Shape &Shape,
                                  FrameDataInfo &FrameData,
                                  bool OptimizeFrame) {
  LLVMContext &C = F.getContext();
  const DataLayout &DL = F.getDataLayout();

  // We will use this value to cap the alignment of spilled values.
  std::optional<Align> MaxFrameAlignment;
  if (Shape.ABI == coro::ABI::Async)
    MaxFrameAlignment = Shape.AsyncLowering.getContextAlignment();
  FrameTypeBuilder B(C, DL, MaxFrameAlignment);

  AllocaInst *PromiseAlloca = Shape.getPromiseAlloca();
  std::optional<FieldIDType> SwitchIndexFieldId;

  if (Shape.ABI == coro::ABI::Switch) {
    auto *FnPtrTy = PointerType::getUnqual(C);

    // Add header fields for the resume and destroy functions.
    // We can rely on these being perfectly packed.
    (void)B.addField(FnPtrTy, std::nullopt, /*header*/ true);
    (void)B.addField(FnPtrTy, std::nullopt, /*header*/ true);

    // PromiseAlloca field needs to be explicitly added here because it's
    // a header field with a fixed offset based on its alignment. Hence it
    // needs special handling and cannot be added to FrameData.Allocas.
    if (PromiseAlloca)
      FrameData.setFieldIndex(
          PromiseAlloca, B.addFieldForAlloca(PromiseAlloca, /*header*/ true));

    // Add a field to store the suspend index.  This doesn't need to
    // be in the header.
    unsigned IndexBits = std::max(1U, Log2_64_Ceil(Shape.CoroSuspends.size()));
    Type *IndexType = Type::getIntNTy(C, IndexBits);

    SwitchIndexFieldId = B.addField(IndexType, std::nullopt);
  } else {
    assert(PromiseAlloca == nullptr && "lowering doesn't support promises");
  }

  // Because multiple allocas may own the same field slot,
  // we add allocas to field here.
  B.addFieldForAllocas(F, FrameData, Shape, OptimizeFrame);
  // Add PromiseAlloca to Allocas list so that
  // 1. updateLayoutIndex could update its index after
  // `performOptimizedStructLayout`
  // 2. it is processed in insertSpills.
  if (Shape.ABI == coro::ABI::Switch && PromiseAlloca)
    // We assume that the promise alloca won't be modified before
    // CoroBegin and no alias will be create before CoroBegin.
    FrameData.Allocas.emplace_back(
        PromiseAlloca, DenseMap<Instruction *, std::optional<APInt>>{}, false);
  // Create an entry for every spilled value.
  for (auto &S : FrameData.Spills) {
    Type *FieldType = S.first->getType();
    // For byval arguments, we need to store the pointed value in the frame,
    // instead of the pointer itself.
    if (const Argument *A = dyn_cast<Argument>(S.first))
      if (A->hasByValAttr())
        FieldType = A->getParamByValType();
    FieldIDType Id = B.addField(FieldType, std::nullopt, false /*header*/,
                                true /*IsSpillOfValue*/);
    FrameData.setFieldIndex(S.first, Id);
  }

  StructType *FrameTy = [&] {
    SmallString<32> Name(F.getName());
    Name.append(".Frame");
    return B.finish(Name);
  }();

  FrameData.updateLayoutIndex(B);
  Shape.FrameAlign = B.getStructAlign();
  Shape.FrameSize = B.getStructSize();

  switch (Shape.ABI) {
  case coro::ABI::Switch: {
    // In the switch ABI, remember the switch-index field.
    auto IndexField = B.getLayoutField(*SwitchIndexFieldId);
    Shape.SwitchLowering.IndexField = IndexField.LayoutFieldIndex;
    Shape.SwitchLowering.IndexAlign = IndexField.Alignment.value();
    Shape.SwitchLowering.IndexOffset = IndexField.Offset;

    // Also round the frame size up to a multiple of its alignment, as is
    // generally expected in C/C++.
    Shape.FrameSize = alignTo(Shape.FrameSize, Shape.FrameAlign);
    break;
  }

  // In the retcon ABI, remember whether the frame is inline in the storage.
  case coro::ABI::Retcon:
  case coro::ABI::RetconOnce: {
    auto Id = Shape.getRetconCoroId();
    Shape.RetconLowering.IsFrameInlineInStorage
      = (B.getStructSize() <= Id->getStorageSize() &&
         B.getStructAlign() <= Id->getStorageAlignment());
    break;
  }
  case coro::ABI::Async: {
    Shape.AsyncLowering.FrameOffset =
        alignTo(Shape.AsyncLowering.ContextHeaderSize, Shape.FrameAlign);
    // Also make the final context size a multiple of the context alignment to
    // make allocation easier for allocators.
    Shape.AsyncLowering.ContextSize =
        alignTo(Shape.AsyncLowering.FrameOffset + Shape.FrameSize,
                Shape.AsyncLowering.getContextAlignment());
    if (Shape.AsyncLowering.getContextAlignment() < Shape.FrameAlign) {
      report_fatal_error(
          "The alignment requirment of frame variables cannot be higher than "
          "the alignment of the async function context");
    }
    break;
  }
  }

  return FrameTy;
}

// Replace all alloca and SSA values that are accessed across suspend points
// with GetElementPointer from coroutine frame + loads and stores. Create an
// AllocaSpillBB that will become the new entry block for the resume parts of
// the coroutine:
//
//    %hdl = coro.begin(...)
//    whatever
//
// becomes:
//
//    %hdl = coro.begin(...)
//    br label %AllocaSpillBB
//
//  AllocaSpillBB:
//    ; geps corresponding to allocas that were moved to coroutine frame
//    br label PostSpill
//
//  PostSpill:
//    whatever
//
//
static void insertSpills(const FrameDataInfo &FrameData, coro::Shape &Shape) {
  LLVMContext &C = Shape.CoroBegin->getContext();
  Function *F = Shape.CoroBegin->getFunction();
  IRBuilder<> Builder(C);
  StructType *FrameTy = Shape.FrameTy;
  Value *FramePtr = Shape.FramePtr;
  DominatorTree DT(*F);
  SmallDenseMap<Argument *, AllocaInst *, 4> ArgToAllocaMap;

  // Create a GEP with the given index into the coroutine frame for the original
  // value Orig. Appends an extra 0 index for array-allocas, preserving the
  // original type.
  auto GetFramePointer = [&](Value *Orig) -> Value * {
    FieldIDType Index = FrameData.getFieldIndex(Orig);
    SmallVector<Value *, 3> Indices = {
        ConstantInt::get(Type::getInt32Ty(C), 0),
        ConstantInt::get(Type::getInt32Ty(C), Index),
    };

    if (auto *AI = dyn_cast<AllocaInst>(Orig)) {
      if (auto *CI = dyn_cast<ConstantInt>(AI->getArraySize())) {
        auto Count = CI->getValue().getZExtValue();
        if (Count > 1) {
          Indices.push_back(ConstantInt::get(Type::getInt32Ty(C), 0));
        }
      } else {
        report_fatal_error("Coroutines cannot handle non static allocas yet");
      }
    }

    auto GEP = cast<GetElementPtrInst>(
        Builder.CreateInBoundsGEP(FrameTy, FramePtr, Indices));
    if (auto *AI = dyn_cast<AllocaInst>(Orig)) {
      if (FrameData.getDynamicAlign(Orig) != 0) {
        assert(FrameData.getDynamicAlign(Orig) == AI->getAlign().value());
        auto *M = AI->getModule();
        auto *IntPtrTy = M->getDataLayout().getIntPtrType(AI->getType());
        auto *PtrValue = Builder.CreatePtrToInt(GEP, IntPtrTy);
        auto *AlignMask =
            ConstantInt::get(IntPtrTy, AI->getAlign().value() - 1);
        PtrValue = Builder.CreateAdd(PtrValue, AlignMask);
        PtrValue = Builder.CreateAnd(PtrValue, Builder.CreateNot(AlignMask));
        return Builder.CreateIntToPtr(PtrValue, AI->getType());
      }
      // If the type of GEP is not equal to the type of AllocaInst, it implies
      // that the AllocaInst may be reused in the Frame slot of other
      // AllocaInst. So We cast GEP to the AllocaInst here to re-use
      // the Frame storage.
      //
      // Note: If we change the strategy dealing with alignment, we need to refine
      // this casting.
      if (GEP->getType() != Orig->getType())
        return Builder.CreateAddrSpaceCast(GEP, Orig->getType(),
                                           Orig->getName() + Twine(".cast"));
    }
    return GEP;
  };

  for (auto const &E : FrameData.Spills) {
    Value *Def = E.first;
    auto SpillAlignment = Align(FrameData.getAlign(Def));
    // Create a store instruction storing the value into the
    // coroutine frame.
    BasicBlock::iterator InsertPt = coro::getSpillInsertionPt(Shape, Def, DT);

    Type *ByValTy = nullptr;
    if (auto *Arg = dyn_cast<Argument>(Def)) {
      // If we're spilling an Argument, make sure we clear 'captures'
      // from the coroutine function.
      Arg->getParent()->removeParamAttr(Arg->getArgNo(), Attribute::Captures);

      if (Arg->hasByValAttr())
        ByValTy = Arg->getParamByValType();
    }

    auto Index = FrameData.getFieldIndex(Def);
    Builder.SetInsertPoint(InsertPt->getParent(), InsertPt);
    auto *G = Builder.CreateConstInBoundsGEP2_32(
        FrameTy, FramePtr, 0, Index, Def->getName() + Twine(".spill.addr"));
    if (ByValTy) {
      // For byval arguments, we need to store the pointed value in the frame,
      // instead of the pointer itself.
      auto *Value = Builder.CreateLoad(ByValTy, Def);
      Builder.CreateAlignedStore(Value, G, SpillAlignment);
    } else {
      Builder.CreateAlignedStore(Def, G, SpillAlignment);
    }

    BasicBlock *CurrentBlock = nullptr;
    Value *CurrentReload = nullptr;
    for (auto *U : E.second) {
      // If we have not seen the use block, create a load instruction to reload
      // the spilled value from the coroutine frame. Populates the Value pointer
      // reference provided with the frame GEP.
      if (CurrentBlock != U->getParent()) {
        CurrentBlock = U->getParent();
        Builder.SetInsertPoint(CurrentBlock,
                               CurrentBlock->getFirstInsertionPt());

        auto *GEP = GetFramePointer(E.first);
        GEP->setName(E.first->getName() + Twine(".reload.addr"));
        if (ByValTy)
          CurrentReload = GEP;
        else
          CurrentReload = Builder.CreateAlignedLoad(
              FrameTy->getElementType(FrameData.getFieldIndex(E.first)), GEP,
              SpillAlignment, E.first->getName() + Twine(".reload"));

        TinyPtrVector<DbgDeclareInst *> DIs = findDbgDeclares(Def);
        TinyPtrVector<DbgVariableRecord *> DVRs = findDVRDeclares(Def);
        // Try best to find dbg.declare. If the spill is a temp, there may not
        // be a direct dbg.declare. Walk up the load chain to find one from an
        // alias.
        if (F->getSubprogram()) {
          auto *CurDef = Def;
          while (DIs.empty() && DVRs.empty() && isa<LoadInst>(CurDef)) {
            auto *LdInst = cast<LoadInst>(CurDef);
            // Only consider ptr to ptr same type load.
            if (LdInst->getPointerOperandType() != LdInst->getType())
              break;
            CurDef = LdInst->getPointerOperand();
            if (!isa<AllocaInst, LoadInst>(CurDef))
              break;
            DIs = findDbgDeclares(CurDef);
            DVRs = findDVRDeclares(CurDef);
          }
        }

        auto SalvageOne = [&](auto *DDI) {
          // This dbg.declare is preserved for all coro-split function
          // fragments. It will be unreachable in the main function, and
          // processed by coro::salvageDebugInfo() by the Cloner.
<<<<<<< HEAD
          if (UseNewDbgInfoFormat) {
            DbgVariableRecord *NewDVR = new DbgVariableRecord(
                ValueAsMetadata::get(CurrentReload), DDI->getVariable(),
                DDI->getExpression(), DDI->getDebugLoc(),
                DbgVariableRecord::LocationType::Declare);
            Builder.GetInsertPoint()->getParent()->insertDbgRecordBefore(
                NewDVR, Builder.GetInsertPoint());
          } else {
            DIBuilder(*CurrentBlock->getParent()->getParent(), AllowUnresolved)
                .insertDeclare(CurrentReload, DDI->getVariable(),
                               DDI->getExpression(), DDI->getDebugLoc(),
                               Builder.GetInsertPoint());
          }
=======
          DbgVariableRecord *NewDVR = new DbgVariableRecord(
              ValueAsMetadata::get(CurrentReload), DDI->getVariable(),
              DDI->getExpression(), DDI->getDebugLoc(),
              DbgVariableRecord::LocationType::Declare);
          Builder.GetInsertPoint()->getParent()->insertDbgRecordBefore(
              NewDVR, Builder.GetInsertPoint());
>>>>>>> 4084ffcf
          // This dbg.declare is for the main function entry point.  It
          // will be deleted in all coro-split functions.
          coro::salvageDebugInfo(ArgToAllocaMap, *DDI, false /*UseEntryValue*/);
        };
        for_each(DIs, SalvageOne);
        for_each(DVRs, SalvageOne);
      }

      // If we have a single edge PHINode, remove it and replace it with a
      // reload from the coroutine frame. (We already took care of multi edge
      // PHINodes by normalizing them in the rewritePHIs function).
      if (auto *PN = dyn_cast<PHINode>(U)) {
        assert(PN->getNumIncomingValues() == 1 &&
               "unexpected number of incoming "
               "values in the PHINode");
        PN->replaceAllUsesWith(CurrentReload);
        PN->eraseFromParent();
        continue;
      }

      // Replace all uses of CurrentValue in the current instruction with
      // reload.
      U->replaceUsesOfWith(Def, CurrentReload);
      // Instructions are added to Def's user list if the attached
      // debug records use Def. Update those now.
      for (DbgVariableRecord &DVR : filterDbgVars(U->getDbgRecordRange()))
        DVR.replaceVariableLocationOp(Def, CurrentReload, true);
    }
  }

  BasicBlock *FramePtrBB = Shape.getInsertPtAfterFramePtr()->getParent();

  auto SpillBlock = FramePtrBB->splitBasicBlock(
      Shape.getInsertPtAfterFramePtr(), "AllocaSpillBB");
  SpillBlock->splitBasicBlock(&SpillBlock->front(), "PostSpill");
  Shape.AllocaSpillBlock = SpillBlock;

  // retcon and retcon.once lowering assumes all uses have been sunk.
  if (Shape.ABI == coro::ABI::Retcon || Shape.ABI == coro::ABI::RetconOnce ||
      Shape.ABI == coro::ABI::Async) {
    // If we found any allocas, replace all of their remaining uses with Geps.
    Builder.SetInsertPoint(SpillBlock, SpillBlock->begin());
    for (const auto &P : FrameData.Allocas) {
      AllocaInst *Alloca = P.Alloca;
      auto *G = GetFramePointer(Alloca);

      // We are not using ReplaceInstWithInst(P.first, cast<Instruction>(G))
      // here, as we are changing location of the instruction.
      G->takeName(Alloca);
      Alloca->replaceAllUsesWith(G);
      Alloca->eraseFromParent();
    }
    return;
  }

  // If we found any alloca, replace all of their remaining uses with GEP
  // instructions. To remain debugbility, we replace the uses of allocas for
  // dbg.declares and dbg.values with the reload from the frame.
  // Note: We cannot replace the alloca with GEP instructions indiscriminately,
  // as some of the uses may not be dominated by CoroBegin.
  Builder.SetInsertPoint(Shape.AllocaSpillBlock,
                         Shape.AllocaSpillBlock->begin());
  SmallVector<Instruction *, 4> UsersToUpdate;
  for (const auto &A : FrameData.Allocas) {
    AllocaInst *Alloca = A.Alloca;
    UsersToUpdate.clear();
    for (User *U : make_early_inc_range(Alloca->users())) {
      auto *I = cast<Instruction>(U);
<<<<<<< HEAD
      if (DT.dominates(Shape.CoroBegin, I))
=======
      // It is meaningless to retain the lifetime intrinsics refer for the
      // member of coroutine frames and the meaningless lifetime intrinsics
      // are possible to block further optimizations.
      if (I->isLifetimeStartOrEnd())
        I->eraseFromParent();
      else if (DT.dominates(Shape.CoroBegin, I))
>>>>>>> 4084ffcf
        UsersToUpdate.push_back(I);
    }

    if (UsersToUpdate.empty())
      continue;
    auto *G = GetFramePointer(Alloca);
    G->setName(Alloca->getName() + Twine(".reload.addr"));

    SmallVector<DbgVariableIntrinsic *, 4> DIs;
    SmallVector<DbgVariableRecord *> DbgVariableRecords;
    findDbgUsers(DIs, Alloca, &DbgVariableRecords);
    for (auto *DVI : DIs)
      DVI->replaceUsesOfWith(Alloca, G);
    for (auto *DVR : DbgVariableRecords)
      DVR->replaceVariableLocationOp(Alloca, G);

    for (Instruction *I : UsersToUpdate)
      I->replaceUsesOfWith(Alloca, G);
  }
  Builder.SetInsertPoint(&*Shape.getInsertPtAfterFramePtr());
  for (const auto &A : FrameData.Allocas) {
    AllocaInst *Alloca = A.Alloca;
    if (A.MayWriteBeforeCoroBegin) {
      // isEscaped really means potentially modified before CoroBegin.
      if (Alloca->isArrayAllocation())
        report_fatal_error(
            "Coroutines cannot handle copying of array allocas yet");

      auto *G = GetFramePointer(Alloca);
      auto *Value = Builder.CreateLoad(Alloca->getAllocatedType(), Alloca);
      Builder.CreateStore(Value, G);
    }
    // For each alias to Alloca created before CoroBegin but used after
    // CoroBegin, we recreate them after CoroBegin by applying the offset
    // to the pointer in the frame.
    for (const auto &Alias : A.Aliases) {
      auto *FramePtr = GetFramePointer(Alloca);
      auto &Value = *Alias.second;
      auto ITy = IntegerType::get(C, Value.getBitWidth());
      auto *AliasPtr =
          Builder.CreatePtrAdd(FramePtr, ConstantInt::get(ITy, Value));
      Alias.first->replaceUsesWithIf(
          AliasPtr, [&](Use &U) { return DT.dominates(Shape.CoroBegin, U); });
    }
  }

  // PromiseAlloca is not collected in FrameData.Allocas. So we don't handle
  // the case that the PromiseAlloca may have writes before CoroBegin in the
  // above codes. And it may be problematic in edge cases. See
  // https://github.com/llvm/llvm-project/issues/57861 for an example.
  if (Shape.ABI == coro::ABI::Switch && Shape.SwitchLowering.PromiseAlloca) {
    AllocaInst *PA = Shape.SwitchLowering.PromiseAlloca;
    // If there is memory accessing to promise alloca before CoroBegin;
    bool HasAccessingPromiseBeforeCB = llvm::any_of(PA->uses(), [&](Use &U) {
      auto *Inst = dyn_cast<Instruction>(U.getUser());
      if (!Inst || DT.dominates(Shape.CoroBegin, Inst))
        return false;

      if (auto *CI = dyn_cast<CallInst>(Inst)) {
        // It is fine if the call wouldn't write to the Promise.
        // This is possible for @llvm.coro.id intrinsics, which
        // would take the promise as the second argument as a
        // marker.
        if (CI->onlyReadsMemory() ||
            CI->onlyReadsMemory(CI->getArgOperandNo(&U)))
          return false;
        return true;
      }

      return isa<StoreInst>(Inst) ||
             // It may take too much time to track the uses.
             // Be conservative about the case the use may escape.
             isa<GetElementPtrInst>(Inst) ||
             // There would always be a bitcast for the promise alloca
             // before we enabled Opaque pointers. And now given
             // opaque pointers are enabled by default. This should be
             // fine.
             isa<BitCastInst>(Inst);
    });
    if (HasAccessingPromiseBeforeCB) {
      Builder.SetInsertPoint(&*Shape.getInsertPtAfterFramePtr());
      auto *G = GetFramePointer(PA);
      auto *Value = Builder.CreateLoad(PA->getAllocatedType(), PA);
      Builder.CreateStore(Value, G);
    }
  }
}

// Moves the values in the PHIs in SuccBB that correspong to PredBB into a new
// PHI in InsertedBB.
static void movePHIValuesToInsertedBlock(BasicBlock *SuccBB,
                                         BasicBlock *InsertedBB,
                                         BasicBlock *PredBB,
                                         PHINode *UntilPHI = nullptr) {
  auto *PN = cast<PHINode>(&SuccBB->front());
  do {
    int Index = PN->getBasicBlockIndex(InsertedBB);
    Value *V = PN->getIncomingValue(Index);
    PHINode *InputV = PHINode::Create(
        V->getType(), 1, V->getName() + Twine(".") + SuccBB->getName());
    InputV->insertBefore(InsertedBB->begin());
    InputV->addIncoming(V, PredBB);
    PN->setIncomingValue(Index, InputV);
    PN = dyn_cast<PHINode>(PN->getNextNode());
  } while (PN != UntilPHI);
}

// Rewrites the PHI Nodes in a cleanuppad.
static void rewritePHIsForCleanupPad(BasicBlock *CleanupPadBB,
                                     CleanupPadInst *CleanupPad) {
  // For every incoming edge to a CleanupPad we will create a new block holding
  // all incoming values in single-value PHI nodes. We will then create another
  // block to act as a dispather (as all unwind edges for related EH blocks
  // must be the same).
  //
  // cleanuppad:
  //    %2 = phi i32[%0, %catchswitch], [%1, %catch.1]
  //    %3 = cleanuppad within none []
  //
  // It will create:
  //
  // cleanuppad.corodispatch
  //    %2 = phi i8[0, %catchswitch], [1, %catch.1]
  //    %3 = cleanuppad within none []
  //    switch i8 % 2, label %unreachable
  //            [i8 0, label %cleanuppad.from.catchswitch
  //             i8 1, label %cleanuppad.from.catch.1]
  // cleanuppad.from.catchswitch:
  //    %4 = phi i32 [%0, %catchswitch]
  //    br %label cleanuppad
  // cleanuppad.from.catch.1:
  //    %6 = phi i32 [%1, %catch.1]
  //    br %label cleanuppad
  // cleanuppad:
  //    %8 = phi i32 [%4, %cleanuppad.from.catchswitch],
  //                 [%6, %cleanuppad.from.catch.1]

  // Unreachable BB, in case switching on an invalid value in the dispatcher.
  auto *UnreachBB = BasicBlock::Create(
      CleanupPadBB->getContext(), "unreachable", CleanupPadBB->getParent());
  IRBuilder<> Builder(UnreachBB);
  Builder.CreateUnreachable();

  // Create a new cleanuppad which will be the dispatcher.
  auto *NewCleanupPadBB =
      BasicBlock::Create(CleanupPadBB->getContext(),
                         CleanupPadBB->getName() + Twine(".corodispatch"),
                         CleanupPadBB->getParent(), CleanupPadBB);
  Builder.SetInsertPoint(NewCleanupPadBB);
  auto *SwitchType = Builder.getInt8Ty();
  auto *SetDispatchValuePN =
      Builder.CreatePHI(SwitchType, pred_size(CleanupPadBB));
  CleanupPad->removeFromParent();
  CleanupPad->insertAfter(SetDispatchValuePN->getIterator());
  auto *SwitchOnDispatch = Builder.CreateSwitch(SetDispatchValuePN, UnreachBB,
                                                pred_size(CleanupPadBB));

  int SwitchIndex = 0;
  SmallVector<BasicBlock *, 8> Preds(predecessors(CleanupPadBB));
  for (BasicBlock *Pred : Preds) {
    // Create a new cleanuppad and move the PHI values to there.
    auto *CaseBB = BasicBlock::Create(CleanupPadBB->getContext(),
                                      CleanupPadBB->getName() +
                                          Twine(".from.") + Pred->getName(),
                                      CleanupPadBB->getParent(), CleanupPadBB);
    updatePhiNodes(CleanupPadBB, Pred, CaseBB);
    CaseBB->setName(CleanupPadBB->getName() + Twine(".from.") +
                    Pred->getName());
    Builder.SetInsertPoint(CaseBB);
    Builder.CreateBr(CleanupPadBB);
    movePHIValuesToInsertedBlock(CleanupPadBB, CaseBB, NewCleanupPadBB);

    // Update this Pred to the new unwind point.
    setUnwindEdgeTo(Pred->getTerminator(), NewCleanupPadBB);

    // Setup the switch in the dispatcher.
    auto *SwitchConstant = ConstantInt::get(SwitchType, SwitchIndex);
    SetDispatchValuePN->addIncoming(SwitchConstant, Pred);
    SwitchOnDispatch->addCase(SwitchConstant, CaseBB);
    SwitchIndex++;
  }
}

static void cleanupSinglePredPHIs(Function &F) {
  SmallVector<PHINode *, 32> Worklist;
  for (auto &BB : F) {
    for (auto &Phi : BB.phis()) {
      if (Phi.getNumIncomingValues() == 1) {
        Worklist.push_back(&Phi);
      } else
        break;
    }
  }
  while (!Worklist.empty()) {
    auto *Phi = Worklist.pop_back_val();
    auto *OriginalValue = Phi->getIncomingValue(0);
    Phi->replaceAllUsesWith(OriginalValue);
  }
}

static void rewritePHIs(BasicBlock &BB) {
  // For every incoming edge we will create a block holding all
  // incoming values in a single PHI nodes.
  //
  // loop:
  //    %n.val = phi i32[%n, %entry], [%inc, %loop]
  //
  // It will create:
  //
  // loop.from.entry:
  //    %n.loop.pre = phi i32 [%n, %entry]
  //    br %label loop
  // loop.from.loop:
  //    %inc.loop.pre = phi i32 [%inc, %loop]
  //    br %label loop
  //
  // After this rewrite, further analysis will ignore any phi nodes with more
  // than one incoming edge.

  // TODO: Simplify PHINodes in the basic block to remove duplicate
  // predecessors.

  // Special case for CleanupPad: all EH blocks must have the same unwind edge
  // so we need to create an additional "dispatcher" block.
  if (!BB.empty()) {
    if (auto *CleanupPad =
            dyn_cast_or_null<CleanupPadInst>(BB.getFirstNonPHIIt())) {
      SmallVector<BasicBlock *, 8> Preds(predecessors(&BB));
      for (BasicBlock *Pred : Preds) {
        if (CatchSwitchInst *CS =
                dyn_cast<CatchSwitchInst>(Pred->getTerminator())) {
          // CleanupPad with a CatchSwitch predecessor: therefore this is an
          // unwind destination that needs to be handle specially.
          assert(CS->getUnwindDest() == &BB);
          (void)CS;
          rewritePHIsForCleanupPad(&BB, CleanupPad);
          return;
        }
      }
    }
  }

  LandingPadInst *LandingPad = nullptr;
  PHINode *ReplPHI = nullptr;
  if (!BB.empty()) {
    if ((LandingPad =
             dyn_cast_or_null<LandingPadInst>(BB.getFirstNonPHIIt()))) {
      // ehAwareSplitEdge will clone the LandingPad in all the edge blocks.
      // We replace the original landing pad with a PHINode that will collect the
      // results from all of them.
      ReplPHI = PHINode::Create(LandingPad->getType(), 1, "");
      ReplPHI->insertBefore(LandingPad->getIterator());
      ReplPHI->takeName(LandingPad);
      LandingPad->replaceAllUsesWith(ReplPHI);
      // We will erase the original landing pad at the end of this function after
      // ehAwareSplitEdge cloned it in the transition blocks.
    }
  }

  SmallVector<BasicBlock *, 8> Preds(predecessors(&BB));
  for (BasicBlock *Pred : Preds) {
    auto *IncomingBB = ehAwareSplitEdge(Pred, &BB, LandingPad, ReplPHI);
    IncomingBB->setName(BB.getName() + Twine(".from.") + Pred->getName());

    // Stop the moving of values at ReplPHI, as this is either null or the PHI
    // that replaced the landing pad.
    movePHIValuesToInsertedBlock(&BB, IncomingBB, Pred, ReplPHI);
  }

  if (LandingPad) {
    // Calls to ehAwareSplitEdge function cloned the original lading pad.
    // No longer need it.
    LandingPad->eraseFromParent();
  }
}

static void rewritePHIs(Function &F) {
  SmallVector<BasicBlock *, 8> WorkList;

  for (BasicBlock &BB : F)
    if (auto *PN = dyn_cast<PHINode>(&BB.front()))
      if (PN->getNumIncomingValues() > 1)
        WorkList.push_back(&BB);

  for (BasicBlock *BB : WorkList)
    rewritePHIs(*BB);
}

// Splits the block at a particular instruction unless it is the first
// instruction in the block with a single predecessor.
static BasicBlock *splitBlockIfNotFirst(Instruction *I, const Twine &Name) {
  auto *BB = I->getParent();
  if (&BB->front() == I) {
    if (BB->getSinglePredecessor()) {
      BB->setName(Name);
      return BB;
    }
  }
  return BB->splitBasicBlock(I, Name);
}

// Split above and below a particular instruction so that it
// will be all alone by itself in a block.
static void splitAround(Instruction *I, const Twine &Name) {
  splitBlockIfNotFirst(I, Name);
  splitBlockIfNotFirst(I->getNextNode(), "After" + Name);
}

/// After we split the coroutine, will the given basic block be along
/// an obvious exit path for the resumption function?
static bool willLeaveFunctionImmediatelyAfter(BasicBlock *BB,
                                              unsigned depth = 3) {
  // If we've bottomed out our depth count, stop searching and assume
  // that the path might loop back.
  if (depth == 0) return false;

  // If this is a suspend block, we're about to exit the resumption function.
  if (coro::isSuspendBlock(BB))
    return true;

  // Recurse into the successors.
  for (auto *Succ : successors(BB)) {
    if (!willLeaveFunctionImmediatelyAfter(Succ, depth - 1))
      return false;
  }

  // If none of the successors leads back in a loop, we're on an exit/abort.
  return true;
}

static bool localAllocaNeedsStackSave(CoroAllocaAllocInst *AI) {
  // Look for a free that isn't sufficiently obviously followed by
  // either a suspend or a termination, i.e. something that will leave
  // the coro resumption frame.
  for (auto *U : AI->users()) {
    auto FI = dyn_cast<CoroAllocaFreeInst>(U);
    if (!FI) continue;

    if (!willLeaveFunctionImmediatelyAfter(FI->getParent()))
      return true;
  }

  // If we never found one, we don't need a stack save.
  return false;
}

/// Turn each of the given local allocas into a normal (dynamic) alloca
/// instruction.
static void lowerLocalAllocas(ArrayRef<CoroAllocaAllocInst*> LocalAllocas,
                              SmallVectorImpl<Instruction*> &DeadInsts) {
  for (auto *AI : LocalAllocas) {
    IRBuilder<> Builder(AI);

    // Save the stack depth.  Try to avoid doing this if the stackrestore
    // is going to immediately precede a return or something.
    Value *StackSave = nullptr;
    if (localAllocaNeedsStackSave(AI))
      StackSave = Builder.CreateStackSave();

    // Allocate memory.
    auto Alloca = Builder.CreateAlloca(Builder.getInt8Ty(), AI->getSize());
    Alloca->setAlignment(AI->getAlignment());

    for (auto *U : AI->users()) {
      // Replace gets with the allocation.
      if (isa<CoroAllocaGetInst>(U)) {
        U->replaceAllUsesWith(Alloca);

      // Replace frees with stackrestores.  This is safe because
      // alloca.alloc is required to obey a stack discipline, although we
      // don't enforce that structurally.
      } else {
        auto FI = cast<CoroAllocaFreeInst>(U);
        if (StackSave) {
          Builder.SetInsertPoint(FI);
          Builder.CreateStackRestore(StackSave);
        }
      }
      DeadInsts.push_back(cast<Instruction>(U));
    }

    DeadInsts.push_back(AI);
  }
}

/// Get the current swifterror value.
static Value *emitGetSwiftErrorValue(IRBuilder<> &Builder, Type *ValueTy,
                                     coro::Shape &Shape) {
  // Make a fake function pointer as a sort of intrinsic.
  auto FnTy = FunctionType::get(ValueTy, {}, false);
  auto Fn = ConstantPointerNull::get(Builder.getPtrTy());

  auto Call = Builder.CreateCall(FnTy, Fn, {});
  Shape.SwiftErrorOps.push_back(Call);

  return Call;
}

/// Set the given value as the current swifterror value.
///
/// Returns a slot that can be used as a swifterror slot.
static Value *emitSetSwiftErrorValue(IRBuilder<> &Builder, Value *V,
                                     coro::Shape &Shape) {
  // Make a fake function pointer as a sort of intrinsic.
  auto FnTy = FunctionType::get(Builder.getPtrTy(),
                                {V->getType()}, false);
  auto Fn = ConstantPointerNull::get(Builder.getPtrTy());

  auto Call = Builder.CreateCall(FnTy, Fn, { V });
  Shape.SwiftErrorOps.push_back(Call);

  return Call;
}

/// Set the swifterror value from the given alloca before a call,
/// then put in back in the alloca afterwards.
///
/// Returns an address that will stand in for the swifterror slot
/// until splitting.
static Value *emitSetAndGetSwiftErrorValueAround(Instruction *Call,
                                                 AllocaInst *Alloca,
                                                 coro::Shape &Shape) {
  auto ValueTy = Alloca->getAllocatedType();
  IRBuilder<> Builder(Call);

  // Load the current value from the alloca and set it as the
  // swifterror value.
  auto ValueBeforeCall = Builder.CreateLoad(ValueTy, Alloca);
  auto Addr = emitSetSwiftErrorValue(Builder, ValueBeforeCall, Shape);

  // Move to after the call.  Since swifterror only has a guaranteed
  // value on normal exits, we can ignore implicit and explicit unwind
  // edges.
  if (isa<CallInst>(Call)) {
    Builder.SetInsertPoint(Call->getNextNode());
  } else {
    auto Invoke = cast<InvokeInst>(Call);
    Builder.SetInsertPoint(Invoke->getNormalDest()->getFirstNonPHIOrDbg());
  }

  // Get the current swifterror value and store it to the alloca.
  auto ValueAfterCall = emitGetSwiftErrorValue(Builder, ValueTy, Shape);
  Builder.CreateStore(ValueAfterCall, Alloca);

  return Addr;
}

/// Eliminate a formerly-swifterror alloca by inserting the get/set
/// intrinsics and attempting to MemToReg the alloca away.
static void eliminateSwiftErrorAlloca(Function &F, AllocaInst *Alloca,
                                      coro::Shape &Shape) {
  for (Use &Use : llvm::make_early_inc_range(Alloca->uses())) {
    // swifterror values can only be used in very specific ways.
    // We take advantage of that here.
    auto User = Use.getUser();
    if (isa<LoadInst>(User) || isa<StoreInst>(User))
      continue;

    assert(isa<CallInst>(User) || isa<InvokeInst>(User));
    auto Call = cast<Instruction>(User);

    auto Addr = emitSetAndGetSwiftErrorValueAround(Call, Alloca, Shape);

    // Use the returned slot address as the call argument.
    Use.set(Addr);
  }

  // All the uses should be loads and stores now.
  assert(isAllocaPromotable(Alloca));
}

/// "Eliminate" a swifterror argument by reducing it to the alloca case
/// and then loading and storing in the prologue and epilog.
///
/// The argument keeps the swifterror flag.
static void eliminateSwiftErrorArgument(Function &F, Argument &Arg,
                                        coro::Shape &Shape,
                             SmallVectorImpl<AllocaInst*> &AllocasToPromote) {
  IRBuilder<> Builder(&F.getEntryBlock(),
                      F.getEntryBlock().getFirstNonPHIOrDbg());

  auto ArgTy = cast<PointerType>(Arg.getType());
  auto ValueTy = PointerType::getUnqual(F.getContext());

  // Reduce to the alloca case:

  // Create an alloca and replace all uses of the arg with it.
  auto Alloca = Builder.CreateAlloca(ValueTy, ArgTy->getAddressSpace());
  Arg.replaceAllUsesWith(Alloca);

  // Set an initial value in the alloca.  swifterror is always null on entry.
  auto InitialValue = Constant::getNullValue(ValueTy);
  Builder.CreateStore(InitialValue, Alloca);

  // Find all the suspends in the function and save and restore around them.
  for (auto *Suspend : Shape.CoroSuspends) {
    (void) emitSetAndGetSwiftErrorValueAround(Suspend, Alloca, Shape);
  }

  // Find all the coro.ends in the function and restore the error value.
  for (auto *End : Shape.CoroEnds) {
    Builder.SetInsertPoint(End);
    auto FinalValue = Builder.CreateLoad(ValueTy, Alloca);
    (void) emitSetSwiftErrorValue(Builder, FinalValue, Shape);
  }

  // Now we can use the alloca logic.
  AllocasToPromote.push_back(Alloca);
  eliminateSwiftErrorAlloca(F, Alloca, Shape);
}

/// Eliminate all problematic uses of swifterror arguments and allocas
/// from the function.  We'll fix them up later when splitting the function.
static void eliminateSwiftError(Function &F, coro::Shape &Shape) {
  SmallVector<AllocaInst*, 4> AllocasToPromote;

  // Look for a swifterror argument.
  for (auto &Arg : F.args()) {
    if (!Arg.hasSwiftErrorAttr()) continue;

    eliminateSwiftErrorArgument(F, Arg, Shape, AllocasToPromote);
    break;
  }

  // Look for swifterror allocas.
  for (auto &Inst : F.getEntryBlock()) {
    auto Alloca = dyn_cast<AllocaInst>(&Inst);
    if (!Alloca || !Alloca->isSwiftError()) continue;

    // Clear the swifterror flag.
    Alloca->setSwiftError(false);

    AllocasToPromote.push_back(Alloca);
    eliminateSwiftErrorAlloca(F, Alloca, Shape);
  }

  // If we have any allocas to promote, compute a dominator tree and
  // promote them en masse.
  if (!AllocasToPromote.empty()) {
    DominatorTree DT(F);
    PromoteMemToReg(AllocasToPromote, DT);
  }
}

/// For each local variable that all of its user are only used inside one of
/// suspended region, we sink their lifetime.start markers to the place where
/// after the suspend block. Doing so minimizes the lifetime of each variable,
/// hence minimizing the amount of data we end up putting on the frame.
static void sinkLifetimeStartMarkers(Function &F, coro::Shape &Shape,
                                     SuspendCrossingInfo &Checker,
                                     const DominatorTree &DT) {
  if (F.hasOptNone())
    return;

  // Collect all possible basic blocks which may dominate all uses of allocas.
  SmallPtrSet<BasicBlock *, 4> DomSet;
  DomSet.insert(&F.getEntryBlock());
  for (auto *CSI : Shape.CoroSuspends) {
    BasicBlock *SuspendBlock = CSI->getParent();
    assert(coro::isSuspendBlock(SuspendBlock) &&
           SuspendBlock->getSingleSuccessor() &&
           "should have split coro.suspend into its own block");
    DomSet.insert(SuspendBlock->getSingleSuccessor());
  }

  for (Instruction &I : instructions(F)) {
    AllocaInst* AI = dyn_cast<AllocaInst>(&I);
    if (!AI)
      continue;

    for (BasicBlock *DomBB : DomSet) {
      bool Valid = true;
      SmallVector<Instruction *, 1> Lifetimes;

      auto isLifetimeStart = [](Instruction* I) {
        if (auto* II = dyn_cast<IntrinsicInst>(I))
          return II->getIntrinsicID() == Intrinsic::lifetime_start;
        return false;
      };

      auto collectLifetimeStart = [&](Instruction *U, AllocaInst *AI) {
        if (isLifetimeStart(U)) {
          Lifetimes.push_back(U);
          return true;
        }
        if (!U->hasOneUse() || U->stripPointerCasts() != AI)
          return false;
        if (isLifetimeStart(U->user_back())) {
          Lifetimes.push_back(U->user_back());
          return true;
        }
        return false;
      };

      for (User *U : AI->users()) {
        Instruction *UI = cast<Instruction>(U);
        // For all users except lifetime.start markers, if they are all
        // dominated by one of the basic blocks and do not cross
        // suspend points as well, then there is no need to spill the
        // instruction.
        if (!DT.dominates(DomBB, UI->getParent()) ||
            Checker.isDefinitionAcrossSuspend(DomBB, UI)) {
          // Skip lifetime.start, GEP and bitcast used by lifetime.start
          // markers.
          if (collectLifetimeStart(UI, AI))
            continue;
          Valid = false;
          break;
        }
      }
      // Sink lifetime.start markers to dominate block when they are
      // only used outside the region.
      if (Valid && Lifetimes.size() != 0) {
        auto *NewLifetime = Lifetimes[0]->clone();
        NewLifetime->replaceUsesOfWith(NewLifetime->getOperand(1), AI);
        NewLifetime->insertBefore(DomBB->getTerminator()->getIterator());

        // All the outsided lifetime.start markers are no longer necessary.
        for (Instruction *S : Lifetimes)
          S->eraseFromParent();

        break;
      }
    }
  }
}

static std::optional<std::pair<Value &, DIExpression &>>
salvageDebugInfoImpl(SmallDenseMap<Argument *, AllocaInst *, 4> &ArgToAllocaMap,
                     bool UseEntryValue, Function *F, Value *Storage,
                     DIExpression *Expr, bool SkipOutermostLoad) {
  IRBuilder<> Builder(F->getContext());
  auto InsertPt = F->getEntryBlock().getFirstInsertionPt();
  while (isa<IntrinsicInst>(InsertPt))
    ++InsertPt;
  Builder.SetInsertPoint(&F->getEntryBlock(), InsertPt);

  while (auto *Inst = dyn_cast_or_null<Instruction>(Storage)) {
    if (auto *LdInst = dyn_cast<LoadInst>(Inst)) {
      Storage = LdInst->getPointerOperand();
      // FIXME: This is a heuristic that works around the fact that
      // LLVM IR debug intrinsics cannot yet distinguish between
      // memory and value locations: Because a dbg.declare(alloca) is
      // implicitly a memory location no DW_OP_deref operation for the
      // last direct load from an alloca is necessary.  This condition
      // effectively drops the *last* DW_OP_deref in the expression.
      if (!SkipOutermostLoad)
        Expr = DIExpression::prepend(Expr, DIExpression::DerefBefore);
    } else if (auto *StInst = dyn_cast<StoreInst>(Inst)) {
      Storage = StInst->getValueOperand();
    } else {
      SmallVector<uint64_t, 16> Ops;
      SmallVector<Value *, 0> AdditionalValues;
      Value *Op = llvm::salvageDebugInfoImpl(
          *Inst, Expr ? Expr->getNumLocationOperands() : 0, Ops,
          AdditionalValues);
      if (!Op || !AdditionalValues.empty()) {
        // If salvaging failed or salvaging produced more than one location
        // operand, give up.
        break;
      }
      Storage = Op;
      Expr = DIExpression::appendOpsToArg(Expr, Ops, 0, /*StackValue*/ false);
    }
    SkipOutermostLoad = false;
  }
  if (!Storage)
    return std::nullopt;

  auto *StorageAsArg = dyn_cast<Argument>(Storage);
  const bool IsSwiftAsyncArg =
      StorageAsArg && StorageAsArg->hasAttribute(Attribute::SwiftAsync);

  // Swift async arguments are described by an entry value of the ABI-defined
  // register containing the coroutine context.
  // Entry values in variadic expressions are not supported.
  if (IsSwiftAsyncArg && UseEntryValue && !Expr->isEntryValue() &&
      Expr->isSingleLocationExpression())
    Expr = DIExpression::prepend(Expr, DIExpression::EntryValue);

  // If the coroutine frame is an Argument, store it in an alloca to improve
  // its availability (e.g. registers may be clobbered).
  // Avoid this if the value is guaranteed to be available through other means
  // (e.g. swift ABI guarantees).
  if (StorageAsArg && !IsSwiftAsyncArg) {
    auto &Cached = ArgToAllocaMap[StorageAsArg];
    if (!Cached) {
      Cached = Builder.CreateAlloca(Storage->getType(), 0, nullptr,
                                    Storage->getName() + ".debug");
      Builder.CreateStore(Storage, Cached);
    }
    Storage = Cached;
    // FIXME: LLVM lacks nuanced semantics to differentiate between
    // memory and direct locations at the IR level. The backend will
    // turn a dbg.declare(alloca, ..., DIExpression()) into a memory
    // location. Thus, if there are deref and offset operations in the
    // expression, we need to add a DW_OP_deref at the *start* of the
    // expression to first load the contents of the alloca before
    // adjusting it with the expression.
    Expr = DIExpression::prepend(Expr, DIExpression::DerefBefore);
  }

  Expr = Expr->foldConstantMath();
  return {{*Storage, *Expr}};
}

void coro::salvageDebugInfo(
    SmallDenseMap<Argument *, AllocaInst *, 4> &ArgToAllocaMap,
    DbgVariableIntrinsic &DVI, bool UseEntryValue) {

  Function *F = DVI.getFunction();
  // Follow the pointer arithmetic all the way to the incoming
  // function argument and convert into a DIExpression.
  bool SkipOutermostLoad = !isa<DbgValueInst>(DVI);
  Value *OriginalStorage = DVI.getVariableLocationOp(0);

  auto SalvagedInfo =
      ::salvageDebugInfoImpl(ArgToAllocaMap, UseEntryValue, F, OriginalStorage,
                             DVI.getExpression(), SkipOutermostLoad);
  if (!SalvagedInfo)
    return;

  Value *Storage = &SalvagedInfo->first;
  DIExpression *Expr = &SalvagedInfo->second;

  DVI.replaceVariableLocationOp(OriginalStorage, Storage);
  DVI.setExpression(Expr);
  // We only hoist dbg.declare today since it doesn't make sense to hoist
  // dbg.value since it does not have the same function wide guarantees that
  // dbg.declare does.
  if (isa<DbgDeclareInst>(DVI)) {
    std::optional<BasicBlock::iterator> InsertPt;
    if (auto *I = dyn_cast<Instruction>(Storage)) {
      InsertPt = I->getInsertionPointAfterDef();
      // Update DILocation only if variable was not inlined.
      DebugLoc ILoc = I->getDebugLoc();
      DebugLoc DVILoc = DVI.getDebugLoc();
      if (ILoc && DVILoc &&
          DVILoc->getScope()->getSubprogram() ==
              ILoc->getScope()->getSubprogram())
        DVI.setDebugLoc(I->getDebugLoc());
    } else if (isa<Argument>(Storage))
      InsertPt = F->getEntryBlock().begin();
    if (InsertPt)
      DVI.moveBefore(*(*InsertPt)->getParent(), *InsertPt);
  }
}

void coro::salvageDebugInfo(
    SmallDenseMap<Argument *, AllocaInst *, 4> &ArgToAllocaMap,
    DbgVariableRecord &DVR, bool UseEntryValue) {

  Function *F = DVR.getFunction();
  // Follow the pointer arithmetic all the way to the incoming
  // function argument and convert into a DIExpression.
  bool SkipOutermostLoad = DVR.isDbgDeclare();
  Value *OriginalStorage = DVR.getVariableLocationOp(0);

  auto SalvagedInfo =
      ::salvageDebugInfoImpl(ArgToAllocaMap, UseEntryValue, F, OriginalStorage,
                             DVR.getExpression(), SkipOutermostLoad);
  if (!SalvagedInfo)
    return;

  Value *Storage = &SalvagedInfo->first;
  DIExpression *Expr = &SalvagedInfo->second;

  DVR.replaceVariableLocationOp(OriginalStorage, Storage);
  DVR.setExpression(Expr);
  // We only hoist dbg.declare today since it doesn't make sense to hoist
  // dbg.value since it does not have the same function wide guarantees that
  // dbg.declare does.
  if (DVR.getType() == DbgVariableRecord::LocationType::Declare) {
    std::optional<BasicBlock::iterator> InsertPt;
    if (auto *I = dyn_cast<Instruction>(Storage)) {
      InsertPt = I->getInsertionPointAfterDef();
      // Update DILocation only if variable was not inlined.
      DebugLoc ILoc = I->getDebugLoc();
      DebugLoc DVRLoc = DVR.getDebugLoc();
      if (ILoc && DVRLoc &&
          DVRLoc->getScope()->getSubprogram() ==
              ILoc->getScope()->getSubprogram())
        DVR.setDebugLoc(ILoc);
    } else if (isa<Argument>(Storage))
      InsertPt = F->getEntryBlock().begin();
    if (InsertPt) {
      DVR.removeFromParent();
      (*InsertPt)->getParent()->insertDbgRecordBefore(&DVR, *InsertPt);
    }
  }
}

void coro::normalizeCoroutine(Function &F, coro::Shape &Shape,
                              TargetTransformInfo &TTI) {
  // Don't eliminate swifterror in async functions that won't be split.
  if (Shape.ABI != coro::ABI::Async || !Shape.CoroSuspends.empty())
    eliminateSwiftError(F, Shape);

  if (Shape.ABI == coro::ABI::Switch &&
      Shape.SwitchLowering.PromiseAlloca) {
    Shape.getSwitchCoroId()->clearPromise();
  }

  // Make sure that all coro.save, coro.suspend and the fallthrough coro.end
  // intrinsics are in their own blocks to simplify the logic of building up
  // SuspendCrossing data.
  for (auto *CSI : Shape.CoroSuspends) {
    if (auto *Save = CSI->getCoroSave())
      splitAround(Save, "CoroSave");
    splitAround(CSI, "CoroSuspend");
  }

  // Put CoroEnds into their own blocks.
  for (AnyCoroEndInst *CE : Shape.CoroEnds) {
    splitAround(CE, "CoroEnd");

    // Emit the musttail call function in a new block before the CoroEnd.
    // We do this here so that the right suspend crossing info is computed for
    // the uses of the musttail call function call. (Arguments to the coro.end
    // instructions would be ignored)
    if (auto *AsyncEnd = dyn_cast<CoroAsyncEndInst>(CE)) {
      auto *MustTailCallFn = AsyncEnd->getMustTailCallFunction();
      if (!MustTailCallFn)
        continue;
      IRBuilder<> Builder(AsyncEnd);
      SmallVector<Value *, 8> Args(AsyncEnd->args());
      auto Arguments = ArrayRef<Value *>(Args).drop_front(3);
      auto *Call = coro::createMustTailCall(
          AsyncEnd->getDebugLoc(), MustTailCallFn, TTI, Arguments, Builder);
      splitAround(Call, "MustTailCall.Before.CoroEnd");
    }
  }

  // Later code makes structural assumptions about single predecessors phis e.g
  // that they are not live across a suspend point.
  cleanupSinglePredPHIs(F);

  // Transforms multi-edge PHI Nodes, so that any value feeding into a PHI will
  // never have its definition separated from the PHI by the suspend point.
  rewritePHIs(F);
}

void coro::BaseABI::buildCoroutineFrame(bool OptimizeFrame) {
  SuspendCrossingInfo Checker(F, Shape.CoroSuspends, Shape.CoroEnds);
  doRematerializations(F, Checker, IsMaterializable);

  const DominatorTree DT(F);
  if (Shape.ABI != coro::ABI::Async && Shape.ABI != coro::ABI::Retcon &&
      Shape.ABI != coro::ABI::RetconOnce)
    sinkLifetimeStartMarkers(F, Shape, Checker, DT);

  // All values (that are not allocas) that needs to be spilled to the frame.
  coro::SpillInfo Spills;
  // All values defined as allocas that need to live in the frame.
  SmallVector<coro::AllocaInfo, 8> Allocas;

  // Collect the spills for arguments and other not-materializable values.
  coro::collectSpillsFromArgs(Spills, F, Checker);
  SmallVector<Instruction *, 4> DeadInstructions;
  SmallVector<CoroAllocaAllocInst *, 4> LocalAllocas;
  coro::collectSpillsAndAllocasFromInsts(Spills, Allocas, DeadInstructions,
                                         LocalAllocas, F, Checker, DT, Shape);
  coro::collectSpillsFromDbgInfo(Spills, F, Checker);

  LLVM_DEBUG(dumpAllocas(Allocas));
  LLVM_DEBUG(dumpSpills("Spills", Spills));

  if (Shape.ABI == coro::ABI::Retcon || Shape.ABI == coro::ABI::RetconOnce ||
      Shape.ABI == coro::ABI::Async)
    sinkSpillUsesAfterCoroBegin(DT, Shape.CoroBegin, Spills, Allocas);

  // Build frame
  FrameDataInfo FrameData(Spills, Allocas);
  Shape.FrameTy = buildFrameType(F, Shape, FrameData, OptimizeFrame);
  Shape.FramePtr = Shape.CoroBegin;
  // For now, this works for C++ programs only.
  buildFrameDebugInfo(F, Shape, FrameData);
  // Insert spills and reloads
  insertSpills(FrameData, Shape);
  lowerLocalAllocas(LocalAllocas, DeadInstructions);

  for (auto *I : DeadInstructions)
    I->eraseFromParent();
}<|MERGE_RESOLUTION|>--- conflicted
+++ resolved
@@ -26,10 +26,7 @@
 #include "llvm/IR/InstIterator.h"
 #include "llvm/IR/IntrinsicInst.h"
 #include "llvm/IR/Module.h"
-<<<<<<< HEAD
-=======
 #include "llvm/Support/Compiler.h"
->>>>>>> 4084ffcf
 #include "llvm/Support/Debug.h"
 #include "llvm/Support/OptimizedStructLayout.h"
 #include "llvm/Transforms/Coroutines/ABI.h"
@@ -45,11 +42,6 @@
 
 using namespace llvm;
 
-<<<<<<< HEAD
-extern cl::opt<bool> UseNewDbgInfoFormat;
-
-=======
->>>>>>> 4084ffcf
 #define DEBUG_TYPE "coro-frame"
 
 namespace {
@@ -849,27 +841,12 @@
       DILocation::get(DIS->getContext(), LineNum, /*Column=*/1, DIS);
   assert(FrameDIVar->isValidLocationForIntrinsic(DILoc));
 
-<<<<<<< HEAD
-  if (UseNewDbgInfoFormat) {
-    DbgVariableRecord *NewDVR =
-        new DbgVariableRecord(ValueAsMetadata::get(Shape.FramePtr), FrameDIVar,
-                              DBuilder.createExpression(), DILoc,
-                              DbgVariableRecord::LocationType::Declare);
-    BasicBlock::iterator It = Shape.getInsertPtAfterFramePtr();
-    It->getParent()->insertDbgRecordBefore(NewDVR, It);
-  } else {
-    DBuilder.insertDeclare(Shape.FramePtr, FrameDIVar,
-                           DBuilder.createExpression(), DILoc,
-                           Shape.getInsertPtAfterFramePtr());
-  }
-=======
   DbgVariableRecord *NewDVR =
       new DbgVariableRecord(ValueAsMetadata::get(Shape.FramePtr), FrameDIVar,
                             DBuilder.createExpression(), DILoc,
                             DbgVariableRecord::LocationType::Declare);
   BasicBlock::iterator It = Shape.getInsertPtAfterFramePtr();
   It->getParent()->insertDbgRecordBefore(NewDVR, It);
->>>>>>> 4084ffcf
 }
 
 // Build a struct that will keep state for an active coroutine.
@@ -1151,28 +1128,12 @@
           // This dbg.declare is preserved for all coro-split function
           // fragments. It will be unreachable in the main function, and
           // processed by coro::salvageDebugInfo() by the Cloner.
-<<<<<<< HEAD
-          if (UseNewDbgInfoFormat) {
-            DbgVariableRecord *NewDVR = new DbgVariableRecord(
-                ValueAsMetadata::get(CurrentReload), DDI->getVariable(),
-                DDI->getExpression(), DDI->getDebugLoc(),
-                DbgVariableRecord::LocationType::Declare);
-            Builder.GetInsertPoint()->getParent()->insertDbgRecordBefore(
-                NewDVR, Builder.GetInsertPoint());
-          } else {
-            DIBuilder(*CurrentBlock->getParent()->getParent(), AllowUnresolved)
-                .insertDeclare(CurrentReload, DDI->getVariable(),
-                               DDI->getExpression(), DDI->getDebugLoc(),
-                               Builder.GetInsertPoint());
-          }
-=======
           DbgVariableRecord *NewDVR = new DbgVariableRecord(
               ValueAsMetadata::get(CurrentReload), DDI->getVariable(),
               DDI->getExpression(), DDI->getDebugLoc(),
               DbgVariableRecord::LocationType::Declare);
           Builder.GetInsertPoint()->getParent()->insertDbgRecordBefore(
               NewDVR, Builder.GetInsertPoint());
->>>>>>> 4084ffcf
           // This dbg.declare is for the main function entry point.  It
           // will be deleted in all coro-split functions.
           coro::salvageDebugInfo(ArgToAllocaMap, *DDI, false /*UseEntryValue*/);
@@ -1241,16 +1202,12 @@
     UsersToUpdate.clear();
     for (User *U : make_early_inc_range(Alloca->users())) {
       auto *I = cast<Instruction>(U);
-<<<<<<< HEAD
-      if (DT.dominates(Shape.CoroBegin, I))
-=======
       // It is meaningless to retain the lifetime intrinsics refer for the
       // member of coroutine frames and the meaningless lifetime intrinsics
       // are possible to block further optimizations.
       if (I->isLifetimeStartOrEnd())
         I->eraseFromParent();
       else if (DT.dominates(Shape.CoroBegin, I))
->>>>>>> 4084ffcf
         UsersToUpdate.push_back(I);
     }
 
