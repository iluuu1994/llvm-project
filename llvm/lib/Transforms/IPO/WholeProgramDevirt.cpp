--- conflicted
+++ resolved
@@ -1855,11 +1855,7 @@
   if (BitWidth > 64)
     return false;
 
-<<<<<<< HEAD
-  Align TypeAlignment = M.getDataLayout().getPrefTypeAlign(RetType);
-=======
   Align TypeAlignment = M.getDataLayout().getABIIntegerTypeAlignment(BitWidth);
->>>>>>> eb0f1dc0
 
   // Make sure that each function is defined, does not access memory, takes at
   // least one argument, does not use its first argument (which we assume is
@@ -2479,17 +2475,12 @@
     if (ExportSummary && isa<MDString>(S.first.TypeID)) {
       auto GUID = GlobalValue::getGUIDAssumingExternalLinkage(
           cast<MDString>(S.first.TypeID)->getString());
-<<<<<<< HEAD
-      for (auto *FS : S.second.CSInfo.SummaryTypeCheckedLoadUsers)
-        FS->addTypeTest(GUID);
-=======
       auto AddTypeTestsForTypeCheckedLoads = [&](CallSiteInfo &CSI) {
         if (!CSI.AllCallSitesDevirted)
           for (auto *FS : CSI.SummaryTypeCheckedLoadUsers)
             FS->addTypeTest(GUID);
       };
       AddTypeTestsForTypeCheckedLoads(S.second.CSInfo);
->>>>>>> eb0f1dc0
       for (auto &CCS : S.second.ConstCSInfo)
         AddTypeTestsForTypeCheckedLoads(CCS.second);
     }
