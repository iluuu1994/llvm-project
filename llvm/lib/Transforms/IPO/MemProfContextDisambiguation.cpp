--- conflicted
+++ resolved
@@ -1642,11 +1642,7 @@
   // this entry.
   DenseSet<uint32_t> LastNodeContextIds = LastNode->getContextIds();
 
-<<<<<<< HEAD
-  bool PrevIterCreatedNode = false;
-=======
   [[maybe_unused]] bool PrevIterCreatedNode = false;
->>>>>>> eb0f1dc0
   bool CreatedNode = false;
   for (unsigned I = 0; I < Calls.size();
        I++, PrevIterCreatedNode = CreatedNode) {
@@ -2239,14 +2235,8 @@
           CallStack<MIBInfo, SmallVector<unsigned>::const_iterator>
               EmptyContext;
           unsigned I = 0;
-<<<<<<< HEAD
-          assert(
-              (!MemProfReportHintedSizes && MinClonedColdBytePercent >= 100) ||
-              AN.ContextSizeInfos.size() == AN.MIBs.size());
-=======
           assert(!metadataMayIncludeContextSizeInfo() ||
                  AN.ContextSizeInfos.size() == AN.MIBs.size());
->>>>>>> eb0f1dc0
           // Now add all of the MIBs and their stack nodes.
           for (auto &MIB : AN.MIBs) {
             CallStack<MIBInfo, SmallVector<unsigned>::const_iterator>
