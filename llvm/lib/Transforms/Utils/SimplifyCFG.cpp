--- conflicted
+++ resolved
@@ -1130,19 +1130,6 @@
 
     Instruction *NewBonusInst = BonusInst.clone();
 
-<<<<<<< HEAD
-    if (!isa<DbgInfoIntrinsic>(BonusInst)) {
-      if (!NewBonusInst->getDebugLoc().isSameSourceLocation(
-              PTI->getDebugLoc())) {
-        // Unless the instruction has the same !dbg location as the original
-        // branch, drop it. When we fold the bonus instructions we want to make
-        // sure we reset their debug locations in order to avoid stepping on
-        // dead code caused by folding dead branches.
-        NewBonusInst->setDebugLoc(DebugLoc());
-      } else if (const DebugLoc &DL = NewBonusInst->getDebugLoc()) {
-        mapAtomInstance(DL, VMap);
-      }
-=======
     if (!NewBonusInst->getDebugLoc().isSameSourceLocation(PTI->getDebugLoc())) {
       // Unless the instruction has the same !dbg location as the original
       // branch, drop it. When we fold the bonus instructions we want to make
@@ -1151,7 +1138,6 @@
       NewBonusInst->setDebugLoc(DebugLoc::getDropped());
     } else if (const DebugLoc &DL = NewBonusInst->getDebugLoc()) {
       mapAtomInstance(DL, VMap);
->>>>>>> 4084ffcf
     }
 
     RemapInstruction(NewBonusInst, VMap,
@@ -1958,50 +1944,6 @@
 
     if (AllInstsAreIdentical) {
       BB1ItrPair.first++;
-<<<<<<< HEAD
-      if (isa<DbgInfoIntrinsic>(I1)) {
-        // The debug location is an integral part of a debug info intrinsic
-        // and can't be separated from it or replaced.  Instead of attempting
-        // to merge locations, simply hoist both copies of the intrinsic.
-        hoistLockstepIdenticalDbgVariableRecords(TI, I1, OtherInsts);
-        // We've just hoisted DbgVariableRecords; move I1 after them (before TI)
-        // and leave any that were not hoisted behind (by calling moveBefore
-        // rather than moveBeforePreserving).
-        I1->moveBefore(TI->getIterator());
-        for (auto &SuccIter : OtherSuccIterRange) {
-          auto *I2 = &*SuccIter++;
-          assert(isa<DbgInfoIntrinsic>(I2));
-          I2->moveBefore(TI->getIterator());
-        }
-      } else {
-        // For a normal instruction, we just move one to right before the
-        // branch, then replace all uses of the other with the first.  Finally,
-        // we remove the now redundant second instruction.
-        hoistLockstepIdenticalDbgVariableRecords(TI, I1, OtherInsts);
-        // We've just hoisted DbgVariableRecords; move I1 after them (before TI)
-        // and leave any that were not hoisted behind (by calling moveBefore
-        // rather than moveBeforePreserving).
-        I1->moveBefore(TI->getIterator());
-        for (auto &SuccIter : OtherSuccIterRange) {
-          Instruction *I2 = &*SuccIter++;
-          assert(I2 != I1);
-          if (!I2->use_empty())
-            I2->replaceAllUsesWith(I1);
-          I1->andIRFlags(I2);
-          if (auto *CB = dyn_cast<CallBase>(I1)) {
-            bool Success = CB->tryIntersectAttributes(cast<CallBase>(I2));
-            assert(Success && "We should not be trying to hoist callbases "
-                              "with non-intersectable attributes");
-            // For NDEBUG Compile.
-            (void)Success;
-          }
-
-          combineMetadataForCSE(I1, I2, true);
-          // I1 and I2 are being combined into a single instruction.  Its debug
-          // location is the merged locations of the original instructions.
-          I1->applyMergedLocation(I1->getDebugLoc(), I2->getDebugLoc());
-          I2->eraseFromParent();
-=======
       // For a normal instruction, we just move one to right before the
       // branch, then replace all uses of the other with the first.  Finally,
       // we remove the now redundant second instruction.
@@ -2022,7 +1964,6 @@
                             "with non-intersectable attributes");
           // For NDEBUG Compile.
           (void)Success;
->>>>>>> 4084ffcf
         }
 
         combineMetadataForCSE(I1, I2, true);
@@ -3413,13 +3354,7 @@
   }
 
   // Hoist the instructions.
-<<<<<<< HEAD
-  // In "RemoveDIs" non-instr debug-info mode, drop DbgVariableRecords attached
-  // to these instructions, in the same way that dbg.value intrinsics are
-  // dropped at the end of this block.
-=======
   // Drop DbgVariableRecords attached to these instructions.
->>>>>>> 4084ffcf
   for (auto &It : *ThenBB)
     for (DbgRecord &DR : make_early_inc_range(It.getDbgRecordRange()))
       // Drop all records except assign-kind DbgVariableRecords (dbg.assign
