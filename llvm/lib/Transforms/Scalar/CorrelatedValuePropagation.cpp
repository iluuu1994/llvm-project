//===- CorrelatedValuePropagation.cpp - Propagate CFG-derived info --------===//
//
// Part of the LLVM Project, under the Apache License v2.0 with LLVM Exceptions.
// See https://llvm.org/LICENSE.txt for license information.
// SPDX-License-Identifier: Apache-2.0 WITH LLVM-exception
//
//===----------------------------------------------------------------------===//
//
// This file implements the Correlated Value Propagation pass.
//
//===----------------------------------------------------------------------===//

#include "llvm/Transforms/Scalar/CorrelatedValuePropagation.h"
#include "llvm/ADT/DepthFirstIterator.h"
#include "llvm/ADT/SmallVector.h"
#include "llvm/ADT/Statistic.h"
#include "llvm/Analysis/DomTreeUpdater.h"
#include "llvm/Analysis/GlobalsModRef.h"
#include "llvm/Analysis/InstructionSimplify.h"
#include "llvm/Analysis/LazyValueInfo.h"
#include "llvm/Analysis/ValueTracking.h"
#include "llvm/IR/Attributes.h"
#include "llvm/IR/BasicBlock.h"
#include "llvm/IR/CFG.h"
#include "llvm/IR/Constant.h"
#include "llvm/IR/ConstantRange.h"
#include "llvm/IR/Constants.h"
#include "llvm/IR/DerivedTypes.h"
#include "llvm/IR/Function.h"
#include "llvm/IR/IRBuilder.h"
#include "llvm/IR/InstrTypes.h"
#include "llvm/IR/Instruction.h"
#include "llvm/IR/Instructions.h"
#include "llvm/IR/IntrinsicInst.h"
#include "llvm/IR/Operator.h"
#include "llvm/IR/PassManager.h"
#include "llvm/IR/PatternMatch.h"
#include "llvm/IR/Type.h"
#include "llvm/IR/Value.h"
#include "llvm/Support/Casting.h"
#include "llvm/Transforms/Utils/Local.h"
#include <cassert>
#include <optional>
#include <utility>

using namespace llvm;

#define DEBUG_TYPE "correlated-value-propagation"

STATISTIC(NumPhis,      "Number of phis propagated");
STATISTIC(NumPhiCommon, "Number of phis deleted via common incoming value");
STATISTIC(NumSelects,   "Number of selects propagated");
STATISTIC(NumCmps,      "Number of comparisons propagated");
STATISTIC(NumReturns,   "Number of return values propagated");
STATISTIC(NumDeadCases, "Number of switch cases removed");
STATISTIC(NumSDivSRemsNarrowed,
          "Number of sdivs/srems whose width was decreased");
STATISTIC(NumSDivs,     "Number of sdiv converted to udiv");
STATISTIC(NumUDivURemsNarrowed,
          "Number of udivs/urems whose width was decreased");
STATISTIC(NumAShrsConverted, "Number of ashr converted to lshr");
STATISTIC(NumAShrsRemoved, "Number of ashr removed");
STATISTIC(NumSRems,     "Number of srem converted to urem");
STATISTIC(NumSExt,      "Number of sext converted to zext");
STATISTIC(NumSIToFP,    "Number of sitofp converted to uitofp");
STATISTIC(NumSICmps,    "Number of signed icmp preds simplified to unsigned");
STATISTIC(NumAnd,       "Number of ands removed");
STATISTIC(NumNW,        "Number of no-wrap deductions");
STATISTIC(NumNSW,       "Number of no-signed-wrap deductions");
STATISTIC(NumNUW,       "Number of no-unsigned-wrap deductions");
STATISTIC(NumAddNW,     "Number of no-wrap deductions for add");
STATISTIC(NumAddNSW,    "Number of no-signed-wrap deductions for add");
STATISTIC(NumAddNUW,    "Number of no-unsigned-wrap deductions for add");
STATISTIC(NumSubNW,     "Number of no-wrap deductions for sub");
STATISTIC(NumSubNSW,    "Number of no-signed-wrap deductions for sub");
STATISTIC(NumSubNUW,    "Number of no-unsigned-wrap deductions for sub");
STATISTIC(NumMulNW,     "Number of no-wrap deductions for mul");
STATISTIC(NumMulNSW,    "Number of no-signed-wrap deductions for mul");
STATISTIC(NumMulNUW,    "Number of no-unsigned-wrap deductions for mul");
STATISTIC(NumShlNW,     "Number of no-wrap deductions for shl");
STATISTIC(NumShlNSW,    "Number of no-signed-wrap deductions for shl");
STATISTIC(NumShlNUW,    "Number of no-unsigned-wrap deductions for shl");
STATISTIC(NumAbs,       "Number of llvm.abs intrinsics removed");
STATISTIC(NumOverflows, "Number of overflow checks removed");
STATISTIC(NumSaturating,
    "Number of saturating arithmetics converted to normal arithmetics");
STATISTIC(NumNonNull, "Number of function pointer arguments marked non-null");
STATISTIC(NumCmpIntr, "Number of llvm.[us]cmp intrinsics removed");
STATISTIC(NumMinMax, "Number of llvm.[us]{min,max} intrinsics removed");
STATISTIC(NumSMinMax,
          "Number of llvm.s{min,max} intrinsics simplified to unsigned");
STATISTIC(NumUDivURemsNarrowedExpanded,
          "Number of bound udiv's/urem's expanded");
STATISTIC(NumNNeg, "Number of zext/uitofp non-negative deductions");

static Constant *getConstantAt(Value *V, Instruction *At, LazyValueInfo *LVI) {
  if (Constant *C = LVI->getConstant(V, At))
    return C;

  // TODO: The following really should be sunk inside LVI's core algorithm, or
  // at least the outer shims around such.
  auto *C = dyn_cast<CmpInst>(V);
  if (!C)
    return nullptr;

  Value *Op0 = C->getOperand(0);
  Constant *Op1 = dyn_cast<Constant>(C->getOperand(1));
  if (!Op1)
    return nullptr;

  return LVI->getPredicateAt(C->getPredicate(), Op0, Op1, At,
                             /*UseBlockValue=*/false);
}

static bool processSelect(SelectInst *S, LazyValueInfo *LVI) {
  if (S->getType()->isVectorTy() || isa<Constant>(S->getCondition()))
    return false;

  bool Changed = false;
  for (Use &U : make_early_inc_range(S->uses())) {
    auto *I = cast<Instruction>(U.getUser());
    Constant *C;
    if (auto *PN = dyn_cast<PHINode>(I))
      C = LVI->getConstantOnEdge(S->getCondition(), PN->getIncomingBlock(U),
                                 I->getParent(), I);
    else
      C = getConstantAt(S->getCondition(), I, LVI);

    auto *CI = dyn_cast_or_null<ConstantInt>(C);
    if (!CI)
      continue;

    U.set(CI->isOne() ? S->getTrueValue() : S->getFalseValue());
    Changed = true;
    ++NumSelects;
  }

  if (Changed && S->use_empty())
    S->eraseFromParent();

  return Changed;
}

/// Try to simplify a phi with constant incoming values that match the edge
/// values of a non-constant value on all other edges:
/// bb0:
///   %isnull = icmp eq i8* %x, null
///   br i1 %isnull, label %bb2, label %bb1
/// bb1:
///   br label %bb2
/// bb2:
///   %r = phi i8* [ %x, %bb1 ], [ null, %bb0 ]
/// -->
///   %r = %x
static bool simplifyCommonValuePhi(PHINode *P, LazyValueInfo *LVI,
                                   DominatorTree *DT) {
  // Collect incoming constants and initialize possible common value.
  SmallVector<std::pair<Constant *, unsigned>, 4> IncomingConstants;
  Value *CommonValue = nullptr;
  for (unsigned i = 0, e = P->getNumIncomingValues(); i != e; ++i) {
    Value *Incoming = P->getIncomingValue(i);
    if (auto *IncomingConstant = dyn_cast<Constant>(Incoming)) {
      IncomingConstants.push_back(std::make_pair(IncomingConstant, i));
    } else if (!CommonValue) {
      // The potential common value is initialized to the first non-constant.
      CommonValue = Incoming;
    } else if (Incoming != CommonValue) {
      // There can be only one non-constant common value.
      return false;
    }
  }

  if (!CommonValue || IncomingConstants.empty())
    return false;

  // The common value must be valid in all incoming blocks.
  BasicBlock *ToBB = P->getParent();
  if (auto *CommonInst = dyn_cast<Instruction>(CommonValue))
    if (!DT->dominates(CommonInst, ToBB))
      return false;

  // We have a phi with exactly 1 variable incoming value and 1 or more constant
  // incoming values. See if all constant incoming values can be mapped back to
  // the same incoming variable value.
  for (auto &IncomingConstant : IncomingConstants) {
    Constant *C = IncomingConstant.first;
    BasicBlock *IncomingBB = P->getIncomingBlock(IncomingConstant.second);
    if (C != LVI->getConstantOnEdge(CommonValue, IncomingBB, ToBB, P))
      return false;
  }

  // LVI only guarantees that the value matches a certain constant if the value
  // is not poison. Make sure we don't replace a well-defined value with poison.
  // This is usually satisfied due to a prior branch on the value.
  if (!isGuaranteedNotToBePoison(CommonValue, nullptr, P, DT))
    return false;

  // All constant incoming values map to the same variable along the incoming
  // edges of the phi. The phi is unnecessary.
  P->replaceAllUsesWith(CommonValue);
  P->eraseFromParent();
  ++NumPhiCommon;
  return true;
}

static Value *getValueOnEdge(LazyValueInfo *LVI, Value *Incoming,
                             BasicBlock *From, BasicBlock *To,
                             Instruction *CxtI) {
  if (Constant *C = LVI->getConstantOnEdge(Incoming, From, To, CxtI))
    return C;

  // Look if the incoming value is a select with a scalar condition for which
  // LVI can tells us the value. In that case replace the incoming value with
  // the appropriate value of the select. This often allows us to remove the
  // select later.
  auto *SI = dyn_cast<SelectInst>(Incoming);
  if (!SI)
    return nullptr;

  // Once LVI learns to handle vector types, we could also add support
  // for vector type constants that are not all zeroes or all ones.
  Value *Condition = SI->getCondition();
  if (!Condition->getType()->isVectorTy()) {
    if (Constant *C = LVI->getConstantOnEdge(Condition, From, To, CxtI)) {
      if (C->isOneValue())
        return SI->getTrueValue();
      if (C->isZeroValue())
        return SI->getFalseValue();
    }
  }

  // Look if the select has a constant but LVI tells us that the incoming
  // value can never be that constant. In that case replace the incoming
  // value with the other value of the select. This often allows us to
  // remove the select later.

  // The "false" case
  if (auto *C = dyn_cast<Constant>(SI->getFalseValue()))
    if (auto *Res = dyn_cast_or_null<ConstantInt>(
            LVI->getPredicateOnEdge(ICmpInst::ICMP_EQ, SI, C, From, To, CxtI));
        Res && Res->isZero())
      return SI->getTrueValue();

  // The "true" case,
  // similar to the select "false" case, but try the select "true" value
  if (auto *C = dyn_cast<Constant>(SI->getTrueValue()))
    if (auto *Res = dyn_cast_or_null<ConstantInt>(
            LVI->getPredicateOnEdge(ICmpInst::ICMP_EQ, SI, C, From, To, CxtI));
        Res && Res->isZero())
      return SI->getFalseValue();

  return nullptr;
}

static bool processPHI(PHINode *P, LazyValueInfo *LVI, DominatorTree *DT,
                       const SimplifyQuery &SQ) {
  bool Changed = false;

  BasicBlock *BB = P->getParent();
  for (unsigned i = 0, e = P->getNumIncomingValues(); i < e; ++i) {
    Value *Incoming = P->getIncomingValue(i);
    if (isa<Constant>(Incoming)) continue;

    Value *V = getValueOnEdge(LVI, Incoming, P->getIncomingBlock(i), BB, P);
    if (V) {
      P->setIncomingValue(i, V);
      Changed = true;
    }
  }

  if (Value *V = simplifyInstruction(P, SQ)) {
    P->replaceAllUsesWith(V);
    P->eraseFromParent();
    Changed = true;
  }

  if (!Changed)
    Changed = simplifyCommonValuePhi(P, LVI, DT);

  if (Changed)
    ++NumPhis;

  return Changed;
}

static bool processICmp(ICmpInst *Cmp, LazyValueInfo *LVI) {
  // Only for signed relational comparisons of integers.
  if (!Cmp->getOperand(0)->getType()->isIntOrIntVectorTy())
    return false;

  if (!Cmp->isSigned() && (!Cmp->isUnsigned() || Cmp->hasSameSign()))
    return false;

  bool Changed = false;

  ConstantRange CR1 = LVI->getConstantRangeAtUse(Cmp->getOperandUse(0),
                                                 /*UndefAllowed=*/false),
                CR2 = LVI->getConstantRangeAtUse(Cmp->getOperandUse(1),
                                                 /*UndefAllowed=*/false);

  if (Cmp->isSigned()) {
    ICmpInst::Predicate UnsignedPred =
        ConstantRange::getEquivalentPredWithFlippedSignedness(
            Cmp->getPredicate(), CR1, CR2);

    if (UnsignedPred == ICmpInst::Predicate::BAD_ICMP_PREDICATE)
      return false;

    ++NumSICmps;
    Cmp->setPredicate(UnsignedPred);
    Changed = true;
  }

  if (ConstantRange::areInsensitiveToSignednessOfICmpPredicate(CR1, CR2)) {
    Cmp->setSameSign();
    Changed = true;
  }

  return Changed;
}

/// See if LazyValueInfo's ability to exploit edge conditions or range
/// information is sufficient to prove this comparison. Even for local
/// conditions, this can sometimes prove conditions instcombine can't by
/// exploiting range information.
static bool constantFoldCmp(CmpInst *Cmp, LazyValueInfo *LVI) {
  Value *Op0 = Cmp->getOperand(0);
  Value *Op1 = Cmp->getOperand(1);
  Constant *Res = LVI->getPredicateAt(Cmp->getPredicate(), Op0, Op1, Cmp,
                                      /*UseBlockValue=*/true);
  if (!Res)
    return false;

  ++NumCmps;
  Cmp->replaceAllUsesWith(Res);
  Cmp->eraseFromParent();
  return true;
}

static bool processCmp(CmpInst *Cmp, LazyValueInfo *LVI) {
  if (constantFoldCmp(Cmp, LVI))
    return true;

  if (auto *ICmp = dyn_cast<ICmpInst>(Cmp))
    if (processICmp(ICmp, LVI))
      return true;

  return false;
}

/// Simplify a switch instruction by removing cases which can never fire. If the
/// uselessness of a case could be determined locally then constant propagation
/// would already have figured it out. Instead, walk the predecessors and
/// statically evaluate cases based on information available on that edge. Cases
/// that cannot fire no matter what the incoming edge can safely be removed. If
/// a case fires on every incoming edge then the entire switch can be removed
/// and replaced with a branch to the case destination.
static bool processSwitch(SwitchInst *I, LazyValueInfo *LVI,
                          DominatorTree *DT) {
  DomTreeUpdater DTU(*DT, DomTreeUpdater::UpdateStrategy::Lazy);
  Value *Cond = I->getCondition();
  BasicBlock *BB = I->getParent();

  // Analyse each switch case in turn.
  bool Changed = false;
  DenseMap<BasicBlock*, int> SuccessorsCount;
  for (auto *Succ : successors(BB))
    SuccessorsCount[Succ]++;

  { // Scope for SwitchInstProfUpdateWrapper. It must not live during
    // ConstantFoldTerminator() as the underlying SwitchInst can be changed.
    SwitchInstProfUpdateWrapper SI(*I);
    ConstantRange CR =
        LVI->getConstantRangeAtUse(I->getOperandUse(0), /*UndefAllowed=*/false);
    unsigned ReachableCaseCount = 0;

    for (auto CI = SI->case_begin(), CE = SI->case_end(); CI != CE;) {
      ConstantInt *Case = CI->getCaseValue();
      std::optional<bool> Predicate = std::nullopt;
      if (!CR.contains(Case->getValue()))
        Predicate = false;
      else if (CR.isSingleElement() &&
               *CR.getSingleElement() == Case->getValue())
        Predicate = true;
      if (!Predicate) {
        // Handle missing cases, e.g., the range has a hole.
        auto *Res = dyn_cast_or_null<ConstantInt>(
            LVI->getPredicateAt(CmpInst::ICMP_EQ, Cond, Case, I,
                                /* UseBlockValue=*/true));
        if (Res && Res->isZero())
          Predicate = false;
        else if (Res && Res->isOne())
          Predicate = true;
      }

      if (Predicate && !*Predicate) {
        // This case never fires - remove it.
        BasicBlock *Succ = CI->getCaseSuccessor();
        Succ->removePredecessor(BB);
        CI = SI.removeCase(CI);
        CE = SI->case_end();

        // The condition can be modified by removePredecessor's PHI simplification
        // logic.
        Cond = SI->getCondition();

        ++NumDeadCases;
        Changed = true;
        if (--SuccessorsCount[Succ] == 0)
          DTU.applyUpdatesPermissive({{DominatorTree::Delete, BB, Succ}});
        continue;
      }
      if (Predicate && *Predicate) {
        // This case always fires.  Arrange for the switch to be turned into an
        // unconditional branch by replacing the switch condition with the case
        // value.
        SI->setCondition(Case);
        NumDeadCases += SI->getNumCases();
        Changed = true;
        break;
      }

      // Increment the case iterator since we didn't delete it.
      ++CI;
      ++ReachableCaseCount;
    }

    // The default dest is unreachable if all cases are covered.
    if (!SI->defaultDestUnreachable() &&
        !CR.isSizeLargerThan(ReachableCaseCount)) {
      BasicBlock *DefaultDest = SI->getDefaultDest();
      BasicBlock *NewUnreachableBB =
          BasicBlock::Create(BB->getContext(), "default.unreachable",
                             BB->getParent(), DefaultDest);
<<<<<<< HEAD
      new UnreachableInst(BB->getContext(), NewUnreachableBB);
=======
      auto *UI = new UnreachableInst(BB->getContext(), NewUnreachableBB);
      UI->setDebugLoc(DebugLoc::getTemporary());
>>>>>>> eb0f1dc0

      DefaultDest->removePredecessor(BB);
      SI->setDefaultDest(NewUnreachableBB);

      if (SuccessorsCount[DefaultDest] == 1)
        DTU.applyUpdates({{DominatorTree::Delete, BB, DefaultDest}});
      DTU.applyUpdates({{DominatorTree::Insert, BB, NewUnreachableBB}});

      ++NumDeadCases;
      Changed = true;
    }
  }

  if (Changed)
    // If the switch has been simplified to the point where it can be replaced
    // by a branch then do so now.
    ConstantFoldTerminator(BB, /*DeleteDeadConditions = */ false,
                           /*TLI = */ nullptr, &DTU);
  return Changed;
}

// See if we can prove that the given binary op intrinsic will not overflow.
static bool willNotOverflow(BinaryOpIntrinsic *BO, LazyValueInfo *LVI) {
  ConstantRange LRange =
      LVI->getConstantRangeAtUse(BO->getOperandUse(0), /*UndefAllowed*/ false);
  ConstantRange RRange =
      LVI->getConstantRangeAtUse(BO->getOperandUse(1), /*UndefAllowed*/ false);
  ConstantRange NWRegion = ConstantRange::makeGuaranteedNoWrapRegion(
      BO->getBinaryOp(), RRange, BO->getNoWrapKind());
  return NWRegion.contains(LRange);
}

static void setDeducedOverflowingFlags(Value *V, Instruction::BinaryOps Opcode,
                                       bool NewNSW, bool NewNUW) {
  Statistic *OpcNW, *OpcNSW, *OpcNUW;
  switch (Opcode) {
  case Instruction::Add:
    OpcNW = &NumAddNW;
    OpcNSW = &NumAddNSW;
    OpcNUW = &NumAddNUW;
    break;
  case Instruction::Sub:
    OpcNW = &NumSubNW;
    OpcNSW = &NumSubNSW;
    OpcNUW = &NumSubNUW;
    break;
  case Instruction::Mul:
    OpcNW = &NumMulNW;
    OpcNSW = &NumMulNSW;
    OpcNUW = &NumMulNUW;
    break;
  case Instruction::Shl:
    OpcNW = &NumShlNW;
    OpcNSW = &NumShlNSW;
    OpcNUW = &NumShlNUW;
    break;
  default:
    llvm_unreachable("Will not be called with other binops");
  }

  auto *Inst = dyn_cast<Instruction>(V);
  if (NewNSW) {
    ++NumNW;
    ++*OpcNW;
    ++NumNSW;
    ++*OpcNSW;
    if (Inst)
      Inst->setHasNoSignedWrap();
  }
  if (NewNUW) {
    ++NumNW;
    ++*OpcNW;
    ++NumNUW;
    ++*OpcNUW;
    if (Inst)
      Inst->setHasNoUnsignedWrap();
  }
}

static bool processBinOp(BinaryOperator *BinOp, LazyValueInfo *LVI);

// See if @llvm.abs argument is alays positive/negative, and simplify.
// Notably, INT_MIN can belong to either range, regardless of the NSW,
// because it is negation-invariant.
static bool processAbsIntrinsic(IntrinsicInst *II, LazyValueInfo *LVI) {
  Value *X = II->getArgOperand(0);
  bool IsIntMinPoison = cast<ConstantInt>(II->getArgOperand(1))->isOne();
  APInt IntMin = APInt::getSignedMinValue(X->getType()->getScalarSizeInBits());
  ConstantRange Range = LVI->getConstantRangeAtUse(
      II->getOperandUse(0), /*UndefAllowed*/ IsIntMinPoison);

  // Is X in [0, IntMin]?  NOTE: INT_MIN is fine!
  if (Range.icmp(CmpInst::ICMP_ULE, IntMin)) {
    ++NumAbs;
    II->replaceAllUsesWith(X);
    II->eraseFromParent();
    return true;
  }

  // Is X in [IntMin, 0]?  NOTE: INT_MIN is fine!
  if (Range.getSignedMax().isNonPositive()) {
    IRBuilder<> B(II);
    Value *NegX = B.CreateNeg(X, II->getName(),
                              /*HasNSW=*/IsIntMinPoison);
    ++NumAbs;
    II->replaceAllUsesWith(NegX);
    II->eraseFromParent();

    // See if we can infer some no-wrap flags.
    if (auto *BO = dyn_cast<BinaryOperator>(NegX))
      processBinOp(BO, LVI);

    return true;
  }

  // Argument's range crosses zero.
  // Can we at least tell that the argument is never INT_MIN?
  if (!IsIntMinPoison && !Range.contains(IntMin)) {
    ++NumNSW;
    ++NumSubNSW;
    II->setArgOperand(1, ConstantInt::getTrue(II->getContext()));
    return true;
  }
  return false;
}

static bool processCmpIntrinsic(CmpIntrinsic *CI, LazyValueInfo *LVI) {
  ConstantRange LHS_CR =
      LVI->getConstantRangeAtUse(CI->getOperandUse(0), /*UndefAllowed*/ false);
  ConstantRange RHS_CR =
      LVI->getConstantRangeAtUse(CI->getOperandUse(1), /*UndefAllowed*/ false);

  if (LHS_CR.icmp(CI->getGTPredicate(), RHS_CR)) {
    ++NumCmpIntr;
    CI->replaceAllUsesWith(ConstantInt::get(CI->getType(), 1));
    CI->eraseFromParent();
    return true;
  }
  if (LHS_CR.icmp(CI->getLTPredicate(), RHS_CR)) {
    ++NumCmpIntr;
    CI->replaceAllUsesWith(ConstantInt::getSigned(CI->getType(), -1));
    CI->eraseFromParent();
    return true;
  }
  if (LHS_CR.icmp(ICmpInst::ICMP_EQ, RHS_CR)) {
    ++NumCmpIntr;
    CI->replaceAllUsesWith(ConstantInt::get(CI->getType(), 0));
    CI->eraseFromParent();
    return true;
  }

  return false;
}

// See if this min/max intrinsic always picks it's one specific operand.
// If not, check whether we can canonicalize signed minmax into unsigned version
static bool processMinMaxIntrinsic(MinMaxIntrinsic *MM, LazyValueInfo *LVI) {
  CmpInst::Predicate Pred = CmpInst::getNonStrictPredicate(MM->getPredicate());
  ConstantRange LHS_CR = LVI->getConstantRangeAtUse(MM->getOperandUse(0),
                                                    /*UndefAllowed*/ false);
  ConstantRange RHS_CR = LVI->getConstantRangeAtUse(MM->getOperandUse(1),
                                                    /*UndefAllowed*/ false);
  if (LHS_CR.icmp(Pred, RHS_CR)) {
    ++NumMinMax;
    MM->replaceAllUsesWith(MM->getLHS());
    MM->eraseFromParent();
    return true;
  }
  if (RHS_CR.icmp(Pred, LHS_CR)) {
    ++NumMinMax;
    MM->replaceAllUsesWith(MM->getRHS());
    MM->eraseFromParent();
    return true;
  }

  if (MM->isSigned() &&
      ConstantRange::areInsensitiveToSignednessOfICmpPredicate(LHS_CR,
                                                               RHS_CR)) {
    ++NumSMinMax;
    IRBuilder<> B(MM);
    MM->replaceAllUsesWith(B.CreateBinaryIntrinsic(
        MM->getIntrinsicID() == Intrinsic::smin ? Intrinsic::umin
                                                : Intrinsic::umax,
        MM->getLHS(), MM->getRHS()));
    MM->eraseFromParent();
    return true;
  }

  return false;
}

// Rewrite this with.overflow intrinsic as non-overflowing.
static bool processOverflowIntrinsic(WithOverflowInst *WO, LazyValueInfo *LVI) {
  IRBuilder<> B(WO);
  Instruction::BinaryOps Opcode = WO->getBinaryOp();
  bool NSW = WO->isSigned();
  bool NUW = !WO->isSigned();

  Value *NewOp =
      B.CreateBinOp(Opcode, WO->getLHS(), WO->getRHS(), WO->getName());
  setDeducedOverflowingFlags(NewOp, Opcode, NSW, NUW);

  StructType *ST = cast<StructType>(WO->getType());
  Constant *Struct = ConstantStruct::get(ST,
      { PoisonValue::get(ST->getElementType(0)),
        ConstantInt::getFalse(ST->getElementType(1)) });
  Value *NewI = B.CreateInsertValue(Struct, NewOp, 0);
  WO->replaceAllUsesWith(NewI);
  WO->eraseFromParent();
  ++NumOverflows;

  // See if we can infer the other no-wrap too.
  if (auto *BO = dyn_cast<BinaryOperator>(NewOp))
    processBinOp(BO, LVI);

  return true;
}

static bool processSaturatingInst(SaturatingInst *SI, LazyValueInfo *LVI) {
  Instruction::BinaryOps Opcode = SI->getBinaryOp();
  bool NSW = SI->isSigned();
  bool NUW = !SI->isSigned();
  BinaryOperator *BinOp = BinaryOperator::Create(
      Opcode, SI->getLHS(), SI->getRHS(), SI->getName(), SI->getIterator());
  BinOp->setDebugLoc(SI->getDebugLoc());
  setDeducedOverflowingFlags(BinOp, Opcode, NSW, NUW);

  SI->replaceAllUsesWith(BinOp);
  SI->eraseFromParent();
  ++NumSaturating;

  // See if we can infer the other no-wrap too.
  if (auto *BO = dyn_cast<BinaryOperator>(BinOp))
    processBinOp(BO, LVI);

  return true;
}

/// Infer nonnull attributes for the arguments at the specified callsite.
static bool processCallSite(CallBase &CB, LazyValueInfo *LVI) {

  if (CB.getIntrinsicID() == Intrinsic::abs) {
    return processAbsIntrinsic(&cast<IntrinsicInst>(CB), LVI);
  }

  if (auto *CI = dyn_cast<CmpIntrinsic>(&CB)) {
    return processCmpIntrinsic(CI, LVI);
  }

  if (auto *MM = dyn_cast<MinMaxIntrinsic>(&CB)) {
    return processMinMaxIntrinsic(MM, LVI);
  }

  if (auto *WO = dyn_cast<WithOverflowInst>(&CB)) {
    if (willNotOverflow(WO, LVI))
      return processOverflowIntrinsic(WO, LVI);
  }

  if (auto *SI = dyn_cast<SaturatingInst>(&CB)) {
    if (willNotOverflow(SI, LVI))
      return processSaturatingInst(SI, LVI);
  }

  bool Changed = false;

  // Deopt bundle operands are intended to capture state with minimal
  // perturbance of the code otherwise.  If we can find a constant value for
  // any such operand and remove a use of the original value, that's
  // desireable since it may allow further optimization of that value (e.g. via
  // single use rules in instcombine).  Since deopt uses tend to,
  // idiomatically, appear along rare conditional paths, it's reasonable likely
  // we may have a conditional fact with which LVI can fold.
  if (auto DeoptBundle = CB.getOperandBundle(LLVMContext::OB_deopt)) {
    for (const Use &ConstU : DeoptBundle->Inputs) {
      Use &U = const_cast<Use&>(ConstU);
      Value *V = U.get();
      if (V->getType()->isVectorTy()) continue;
      if (isa<Constant>(V)) continue;

      Constant *C = LVI->getConstant(V, &CB);
      if (!C) continue;
      U.set(C);
      Changed = true;
    }
  }

  SmallVector<unsigned, 4> ArgNos;
  unsigned ArgNo = 0;

  for (Value *V : CB.args()) {
    PointerType *Type = dyn_cast<PointerType>(V->getType());
    // Try to mark pointer typed parameters as non-null.  We skip the
    // relatively expensive analysis for constants which are obviously either
    // null or non-null to start with.
    if (Type && !CB.paramHasAttr(ArgNo, Attribute::NonNull) &&
        !isa<Constant>(V))
      if (auto *Res = dyn_cast_or_null<ConstantInt>(LVI->getPredicateAt(
              ICmpInst::ICMP_EQ, V, ConstantPointerNull::get(Type), &CB,
              /*UseBlockValue=*/false));
          Res && Res->isZero())
        ArgNos.push_back(ArgNo);
    ArgNo++;
  }

  assert(ArgNo == CB.arg_size() && "Call arguments not processed correctly.");

  if (ArgNos.empty())
    return Changed;

  NumNonNull += ArgNos.size();
  AttributeList AS = CB.getAttributes();
  LLVMContext &Ctx = CB.getContext();
  AS = AS.addParamAttribute(Ctx, ArgNos,
                            Attribute::get(Ctx, Attribute::NonNull));
  CB.setAttributes(AS);

  return true;
}

enum class Domain { NonNegative, NonPositive, Unknown };

static Domain getDomain(const ConstantRange &CR) {
  if (CR.isAllNonNegative())
    return Domain::NonNegative;
  if (CR.icmp(ICmpInst::ICMP_SLE, APInt::getZero(CR.getBitWidth())))
    return Domain::NonPositive;
  return Domain::Unknown;
}

/// Try to shrink a sdiv/srem's width down to the smallest power of two that's
/// sufficient to contain its operands.
static bool narrowSDivOrSRem(BinaryOperator *Instr, const ConstantRange &LCR,
                             const ConstantRange &RCR) {
  assert(Instr->getOpcode() == Instruction::SDiv ||
         Instr->getOpcode() == Instruction::SRem);

  // Find the smallest power of two bitwidth that's sufficient to hold Instr's
  // operands.
  unsigned OrigWidth = Instr->getType()->getScalarSizeInBits();

  // What is the smallest bit width that can accommodate the entire value ranges
  // of both of the operands?
  unsigned MinSignedBits =
      std::max(LCR.getMinSignedBits(), RCR.getMinSignedBits());

  // sdiv/srem is UB if divisor is -1 and divident is INT_MIN, so unless we can
  // prove that such a combination is impossible, we need to bump the bitwidth.
  if (RCR.contains(APInt::getAllOnes(OrigWidth)) &&
      LCR.contains(APInt::getSignedMinValue(MinSignedBits).sext(OrigWidth)))
    ++MinSignedBits;

  // Don't shrink below 8 bits wide.
  unsigned NewWidth = std::max<unsigned>(PowerOf2Ceil(MinSignedBits), 8);

  // NewWidth might be greater than OrigWidth if OrigWidth is not a power of
  // two.
  if (NewWidth >= OrigWidth)
    return false;

  ++NumSDivSRemsNarrowed;
  IRBuilder<> B{Instr};
  auto *TruncTy = Instr->getType()->getWithNewBitWidth(NewWidth);
  auto *LHS = B.CreateTruncOrBitCast(Instr->getOperand(0), TruncTy,
                                     Instr->getName() + ".lhs.trunc");
  auto *RHS = B.CreateTruncOrBitCast(Instr->getOperand(1), TruncTy,
                                     Instr->getName() + ".rhs.trunc");
  auto *BO = B.CreateBinOp(Instr->getOpcode(), LHS, RHS, Instr->getName());
  auto *Sext = B.CreateSExt(BO, Instr->getType(), Instr->getName() + ".sext");
  if (auto *BinOp = dyn_cast<BinaryOperator>(BO))
    if (BinOp->getOpcode() == Instruction::SDiv)
      BinOp->setIsExact(Instr->isExact());

  Instr->replaceAllUsesWith(Sext);
  Instr->eraseFromParent();
  return true;
}

static bool expandUDivOrURem(BinaryOperator *Instr, const ConstantRange &XCR,
                             const ConstantRange &YCR) {
  Type *Ty = Instr->getType();
  assert(Instr->getOpcode() == Instruction::UDiv ||
         Instr->getOpcode() == Instruction::URem);
  bool IsRem = Instr->getOpcode() == Instruction::URem;

  Value *X = Instr->getOperand(0);
  Value *Y = Instr->getOperand(1);

  // X u/ Y -> 0  iff X u< Y
  // X u% Y -> X  iff X u< Y
  if (XCR.icmp(ICmpInst::ICMP_ULT, YCR)) {
    Instr->replaceAllUsesWith(IsRem ? X : Constant::getNullValue(Ty));
    Instr->eraseFromParent();
    ++NumUDivURemsNarrowedExpanded;
    return true;
  }

  // Given
  //   R  = X u% Y
  // We can represent the modulo operation as a loop/self-recursion:
  //   urem_rec(X, Y):
  //     Z = X - Y
  //     if X u< Y
  //       ret X
  //     else
  //       ret urem_rec(Z, Y)
  // which isn't better, but if we only need a single iteration
  // to compute the answer, this becomes quite good:
  //   R  = X < Y ? X : X - Y    iff X u< 2*Y (w/ unsigned saturation)
  // Now, we do not care about all full multiples of Y in X, they do not change
  // the answer, thus we could rewrite the expression as:
  //   X* = X - (Y * |_ X / Y _|)
  //   R  = X* % Y
  // so we don't need the *first* iteration to return, we just need to
  // know *which* iteration will always return, so we could also rewrite it as:
  //   X* = X - (Y * |_ X / Y _|)
  //   R  = X* % Y                 iff X* u< 2*Y (w/ unsigned saturation)
  // but that does not seem profitable here.

  // Even if we don't know X's range, the divisor may be so large, X can't ever
  // be 2x larger than that. I.e. if divisor is always negative.
  if (!XCR.icmp(ICmpInst::ICMP_ULT, YCR.uadd_sat(YCR)) && !YCR.isAllNegative())
    return false;

  IRBuilder<> B(Instr);
  Value *ExpandedOp;
  if (XCR.icmp(ICmpInst::ICMP_UGE, YCR)) {
    // If X is between Y and 2*Y the result is known.
    if (IsRem)
      ExpandedOp = B.CreateNUWSub(X, Y);
    else
      ExpandedOp = ConstantInt::get(Instr->getType(), 1);
  } else if (IsRem) {
    // NOTE: this transformation introduces two uses of X,
    //       but it may be undef so we must freeze it first.
    Value *FrozenX = X;
    if (!isGuaranteedNotToBeUndef(X))
      FrozenX = B.CreateFreeze(X, X->getName() + ".frozen");
    Value *FrozenY = Y;
    if (!isGuaranteedNotToBeUndef(Y))
      FrozenY = B.CreateFreeze(Y, Y->getName() + ".frozen");
    auto *AdjX = B.CreateNUWSub(FrozenX, FrozenY, Instr->getName() + ".urem");
    auto *Cmp = B.CreateICmp(ICmpInst::ICMP_ULT, FrozenX, FrozenY,
                             Instr->getName() + ".cmp");
    ExpandedOp = B.CreateSelect(Cmp, FrozenX, AdjX);
  } else {
    auto *Cmp =
        B.CreateICmp(ICmpInst::ICMP_UGE, X, Y, Instr->getName() + ".cmp");
    ExpandedOp = B.CreateZExt(Cmp, Ty, Instr->getName() + ".udiv");
  }
  ExpandedOp->takeName(Instr);
  Instr->replaceAllUsesWith(ExpandedOp);
  Instr->eraseFromParent();
  ++NumUDivURemsNarrowedExpanded;
  return true;
}

/// Try to shrink a udiv/urem's width down to the smallest power of two that's
/// sufficient to contain its operands.
static bool narrowUDivOrURem(BinaryOperator *Instr, const ConstantRange &XCR,
                             const ConstantRange &YCR) {
  assert(Instr->getOpcode() == Instruction::UDiv ||
         Instr->getOpcode() == Instruction::URem);

  // Find the smallest power of two bitwidth that's sufficient to hold Instr's
  // operands.

  // What is the smallest bit width that can accommodate the entire value ranges
  // of both of the operands?
  unsigned MaxActiveBits = std::max(XCR.getActiveBits(), YCR.getActiveBits());
  // Don't shrink below 8 bits wide.
  unsigned NewWidth = std::max<unsigned>(PowerOf2Ceil(MaxActiveBits), 8);

  // NewWidth might be greater than OrigWidth if OrigWidth is not a power of
  // two.
  if (NewWidth >= Instr->getType()->getScalarSizeInBits())
    return false;

  ++NumUDivURemsNarrowed;
  IRBuilder<> B{Instr};
  auto *TruncTy = Instr->getType()->getWithNewBitWidth(NewWidth);
  auto *LHS = B.CreateTruncOrBitCast(Instr->getOperand(0), TruncTy,
                                     Instr->getName() + ".lhs.trunc");
  auto *RHS = B.CreateTruncOrBitCast(Instr->getOperand(1), TruncTy,
                                     Instr->getName() + ".rhs.trunc");
  auto *BO = B.CreateBinOp(Instr->getOpcode(), LHS, RHS, Instr->getName());
  auto *Zext = B.CreateZExt(BO, Instr->getType(), Instr->getName() + ".zext");
  if (auto *BinOp = dyn_cast<BinaryOperator>(BO))
    if (BinOp->getOpcode() == Instruction::UDiv)
      BinOp->setIsExact(Instr->isExact());

  Instr->replaceAllUsesWith(Zext);
  Instr->eraseFromParent();
  return true;
}

static bool processUDivOrURem(BinaryOperator *Instr, LazyValueInfo *LVI) {
  assert(Instr->getOpcode() == Instruction::UDiv ||
         Instr->getOpcode() == Instruction::URem);
  ConstantRange XCR = LVI->getConstantRangeAtUse(Instr->getOperandUse(0),
                                                 /*UndefAllowed*/ false);
  // Allow undef for RHS, as we can assume it is division by zero UB.
  ConstantRange YCR = LVI->getConstantRangeAtUse(Instr->getOperandUse(1),
                                                 /*UndefAllowed*/ true);
  if (expandUDivOrURem(Instr, XCR, YCR))
    return true;

  return narrowUDivOrURem(Instr, XCR, YCR);
}

static bool processSRem(BinaryOperator *SDI, const ConstantRange &LCR,
                        const ConstantRange &RCR, LazyValueInfo *LVI) {
  assert(SDI->getOpcode() == Instruction::SRem);

  if (LCR.abs().icmp(CmpInst::ICMP_ULT, RCR.abs())) {
    SDI->replaceAllUsesWith(SDI->getOperand(0));
    SDI->eraseFromParent();
    return true;
  }

  struct Operand {
    Value *V;
    Domain D;
  };
  std::array<Operand, 2> Ops = {{{SDI->getOperand(0), getDomain(LCR)},
                                 {SDI->getOperand(1), getDomain(RCR)}}};
  if (Ops[0].D == Domain::Unknown || Ops[1].D == Domain::Unknown)
    return false;

  // We know domains of both of the operands!
  ++NumSRems;

  // We need operands to be non-negative, so negate each one that isn't.
  for (Operand &Op : Ops) {
    if (Op.D == Domain::NonNegative)
      continue;
    auto *BO = BinaryOperator::CreateNeg(Op.V, Op.V->getName() + ".nonneg",
                                         SDI->getIterator());
    BO->setDebugLoc(SDI->getDebugLoc());
    Op.V = BO;
  }

  auto *URem = BinaryOperator::CreateURem(Ops[0].V, Ops[1].V, SDI->getName(),
                                          SDI->getIterator());
  URem->setDebugLoc(SDI->getDebugLoc());

  auto *Res = URem;

  // If the divident was non-positive, we need to negate the result.
  if (Ops[0].D == Domain::NonPositive) {
    Res = BinaryOperator::CreateNeg(Res, Res->getName() + ".neg",
                                    SDI->getIterator());
    Res->setDebugLoc(SDI->getDebugLoc());
  }

  SDI->replaceAllUsesWith(Res);
  SDI->eraseFromParent();

  // Try to simplify our new urem.
  processUDivOrURem(URem, LVI);

  return true;
}

/// See if LazyValueInfo's ability to exploit edge conditions or range
/// information is sufficient to prove the signs of both operands of this SDiv.
/// If this is the case, replace the SDiv with a UDiv. Even for local
/// conditions, this can sometimes prove conditions instcombine can't by
/// exploiting range information.
static bool processSDiv(BinaryOperator *SDI, const ConstantRange &LCR,
                        const ConstantRange &RCR, LazyValueInfo *LVI) {
  assert(SDI->getOpcode() == Instruction::SDiv);

  // Check whether the division folds to a constant.
  ConstantRange DivCR = LCR.sdiv(RCR);
  if (const APInt *Elem = DivCR.getSingleElement()) {
    SDI->replaceAllUsesWith(ConstantInt::get(SDI->getType(), *Elem));
    SDI->eraseFromParent();
    return true;
  }

  struct Operand {
    Value *V;
    Domain D;
  };
  std::array<Operand, 2> Ops = {{{SDI->getOperand(0), getDomain(LCR)},
                                 {SDI->getOperand(1), getDomain(RCR)}}};
  if (Ops[0].D == Domain::Unknown || Ops[1].D == Domain::Unknown)
    return false;

  // We know domains of both of the operands!
  ++NumSDivs;

  // We need operands to be non-negative, so negate each one that isn't.
  for (Operand &Op : Ops) {
    if (Op.D == Domain::NonNegative)
      continue;
    auto *BO = BinaryOperator::CreateNeg(Op.V, Op.V->getName() + ".nonneg",
                                         SDI->getIterator());
    BO->setDebugLoc(SDI->getDebugLoc());
    Op.V = BO;
  }

  auto *UDiv = BinaryOperator::CreateUDiv(Ops[0].V, Ops[1].V, SDI->getName(),
                                          SDI->getIterator());
  UDiv->setDebugLoc(SDI->getDebugLoc());
  UDiv->setIsExact(SDI->isExact());

  auto *Res = UDiv;

  // If the operands had two different domains, we need to negate the result.
  if (Ops[0].D != Ops[1].D) {
    Res = BinaryOperator::CreateNeg(Res, Res->getName() + ".neg",
                                    SDI->getIterator());
    Res->setDebugLoc(SDI->getDebugLoc());
  }

  SDI->replaceAllUsesWith(Res);
  SDI->eraseFromParent();

  // Try to simplify our new udiv.
  processUDivOrURem(UDiv, LVI);

  return true;
}

static bool processSDivOrSRem(BinaryOperator *Instr, LazyValueInfo *LVI) {
  assert(Instr->getOpcode() == Instruction::SDiv ||
         Instr->getOpcode() == Instruction::SRem);
  ConstantRange LCR =
      LVI->getConstantRangeAtUse(Instr->getOperandUse(0), /*AllowUndef*/ false);
  // Allow undef for RHS, as we can assume it is division by zero UB.
  ConstantRange RCR =
      LVI->getConstantRangeAtUse(Instr->getOperandUse(1), /*AlloweUndef*/ true);
  if (Instr->getOpcode() == Instruction::SDiv)
    if (processSDiv(Instr, LCR, RCR, LVI))
      return true;

  if (Instr->getOpcode() == Instruction::SRem) {
    if (processSRem(Instr, LCR, RCR, LVI))
      return true;
  }

  return narrowSDivOrSRem(Instr, LCR, RCR);
}

static bool processAShr(BinaryOperator *SDI, LazyValueInfo *LVI) {
  ConstantRange LRange =
      LVI->getConstantRangeAtUse(SDI->getOperandUse(0), /*UndefAllowed*/ false);
  unsigned OrigWidth = SDI->getType()->getScalarSizeInBits();
  ConstantRange NegOneOrZero =
      ConstantRange(APInt(OrigWidth, (uint64_t)-1, true), APInt(OrigWidth, 1));
  if (NegOneOrZero.contains(LRange)) {
    // ashr of -1 or 0 never changes the value, so drop the whole instruction
    ++NumAShrsRemoved;
    SDI->replaceAllUsesWith(SDI->getOperand(0));
    SDI->eraseFromParent();
    return true;
  }

  if (!LRange.isAllNonNegative())
    return false;

  ++NumAShrsConverted;
  auto *BO = BinaryOperator::CreateLShr(SDI->getOperand(0), SDI->getOperand(1),
                                        "", SDI->getIterator());
  BO->takeName(SDI);
  BO->setDebugLoc(SDI->getDebugLoc());
  BO->setIsExact(SDI->isExact());
  SDI->replaceAllUsesWith(BO);
  SDI->eraseFromParent();

  return true;
}

static bool processSExt(SExtInst *SDI, LazyValueInfo *LVI) {
  const Use &Base = SDI->getOperandUse(0);
  if (!LVI->getConstantRangeAtUse(Base, /*UndefAllowed*/ false)
           .isAllNonNegative())
    return false;

  ++NumSExt;
  auto *ZExt = CastInst::CreateZExtOrBitCast(Base, SDI->getType(), "",
                                             SDI->getIterator());
  ZExt->takeName(SDI);
  ZExt->setDebugLoc(SDI->getDebugLoc());
  ZExt->setNonNeg();
  SDI->replaceAllUsesWith(ZExt);
  SDI->eraseFromParent();

  return true;
}

static bool processPossibleNonNeg(PossiblyNonNegInst *I, LazyValueInfo *LVI) {
  if (I->hasNonNeg())
    return false;

  const Use &Base = I->getOperandUse(0);
  if (!LVI->getConstantRangeAtUse(Base, /*UndefAllowed*/ false)
           .isAllNonNegative())
    return false;

  ++NumNNeg;
  I->setNonNeg();

  return true;
}

static bool processZExt(ZExtInst *ZExt, LazyValueInfo *LVI) {
  return processPossibleNonNeg(cast<PossiblyNonNegInst>(ZExt), LVI);
}

static bool processUIToFP(UIToFPInst *UIToFP, LazyValueInfo *LVI) {
  return processPossibleNonNeg(cast<PossiblyNonNegInst>(UIToFP), LVI);
}

static bool processSIToFP(SIToFPInst *SIToFP, LazyValueInfo *LVI) {
  const Use &Base = SIToFP->getOperandUse(0);
  if (!LVI->getConstantRangeAtUse(Base, /*UndefAllowed*/ false)
           .isAllNonNegative())
    return false;

  ++NumSIToFP;
  auto *UIToFP = CastInst::Create(Instruction::UIToFP, Base, SIToFP->getType(),
                                  "", SIToFP->getIterator());
  UIToFP->takeName(SIToFP);
  UIToFP->setDebugLoc(SIToFP->getDebugLoc());
  UIToFP->setNonNeg();
  SIToFP->replaceAllUsesWith(UIToFP);
  SIToFP->eraseFromParent();

  return true;
}

static bool processBinOp(BinaryOperator *BinOp, LazyValueInfo *LVI) {
  using OBO = OverflowingBinaryOperator;

  bool NSW = BinOp->hasNoSignedWrap();
  bool NUW = BinOp->hasNoUnsignedWrap();
  if (NSW && NUW)
    return false;

  Instruction::BinaryOps Opcode = BinOp->getOpcode();
  ConstantRange LRange = LVI->getConstantRangeAtUse(BinOp->getOperandUse(0),
                                                    /*UndefAllowed=*/false);
  ConstantRange RRange = LVI->getConstantRangeAtUse(BinOp->getOperandUse(1),
                                                    /*UndefAllowed=*/false);

  bool Changed = false;
  bool NewNUW = false, NewNSW = false;
  if (!NUW) {
    ConstantRange NUWRange = ConstantRange::makeGuaranteedNoWrapRegion(
        Opcode, RRange, OBO::NoUnsignedWrap);
    NewNUW = NUWRange.contains(LRange);
    Changed |= NewNUW;
  }
  if (!NSW) {
    ConstantRange NSWRange = ConstantRange::makeGuaranteedNoWrapRegion(
        Opcode, RRange, OBO::NoSignedWrap);
    NewNSW = NSWRange.contains(LRange);
    Changed |= NewNSW;
  }

  setDeducedOverflowingFlags(BinOp, Opcode, NewNSW, NewNUW);

  return Changed;
}

static bool processAnd(BinaryOperator *BinOp, LazyValueInfo *LVI) {
  using namespace llvm::PatternMatch;

  // Pattern match (and lhs, C) where C includes a superset of bits which might
  // be set in lhs.  This is a common truncation idiom created by instcombine.
  const Use &LHS = BinOp->getOperandUse(0);
  const APInt *RHS;
  if (!match(BinOp->getOperand(1), m_LowBitMask(RHS)))
    return false;

  // We can only replace the AND with LHS based on range info if the range does
  // not include undef.
  ConstantRange LRange =
      LVI->getConstantRangeAtUse(LHS, /*UndefAllowed=*/false);
  if (!LRange.getUnsignedMax().ule(*RHS))
    return false;

  BinOp->replaceAllUsesWith(LHS);
  BinOp->eraseFromParent();
  NumAnd++;
  return true;
}

static bool processTrunc(TruncInst *TI, LazyValueInfo *LVI) {
  if (TI->hasNoSignedWrap() && TI->hasNoUnsignedWrap())
    return false;

  ConstantRange Range =
      LVI->getConstantRangeAtUse(TI->getOperandUse(0), /*UndefAllowed=*/false);
  uint64_t DestWidth = TI->getDestTy()->getScalarSizeInBits();
  bool Changed = false;

  if (!TI->hasNoUnsignedWrap()) {
    if (Range.getActiveBits() <= DestWidth) {
      TI->setHasNoUnsignedWrap(true);
      ++NumNUW;
      Changed = true;
    }
  }

  if (!TI->hasNoSignedWrap()) {
    if (Range.getMinSignedBits() <= DestWidth) {
      TI->setHasNoSignedWrap(true);
      ++NumNSW;
      Changed = true;
    }
  }

  return Changed;
}

static bool runImpl(Function &F, LazyValueInfo *LVI, DominatorTree *DT,
                    const SimplifyQuery &SQ) {
  bool FnChanged = false;
  std::optional<ConstantRange> RetRange;
  if (F.hasExactDefinition() && F.getReturnType()->isIntOrIntVectorTy())
    RetRange =
        ConstantRange::getEmpty(F.getReturnType()->getScalarSizeInBits());

  // Visiting in a pre-order depth-first traversal causes us to simplify early
  // blocks before querying later blocks (which require us to analyze early
  // blocks).  Eagerly simplifying shallow blocks means there is strictly less
  // work to do for deep blocks.  This also means we don't visit unreachable
  // blocks.
  for (BasicBlock *BB : depth_first(&F.getEntryBlock())) {
    bool BBChanged = false;
    for (Instruction &II : llvm::make_early_inc_range(*BB)) {
      switch (II.getOpcode()) {
      case Instruction::Select:
        BBChanged |= processSelect(cast<SelectInst>(&II), LVI);
        break;
      case Instruction::PHI:
        BBChanged |= processPHI(cast<PHINode>(&II), LVI, DT, SQ);
        break;
      case Instruction::ICmp:
      case Instruction::FCmp:
        BBChanged |= processCmp(cast<CmpInst>(&II), LVI);
        break;
      case Instruction::Call:
      case Instruction::Invoke:
        BBChanged |= processCallSite(cast<CallBase>(II), LVI);
        break;
      case Instruction::SRem:
      case Instruction::SDiv:
        BBChanged |= processSDivOrSRem(cast<BinaryOperator>(&II), LVI);
        break;
      case Instruction::UDiv:
      case Instruction::URem:
        BBChanged |= processUDivOrURem(cast<BinaryOperator>(&II), LVI);
        break;
      case Instruction::AShr:
        BBChanged |= processAShr(cast<BinaryOperator>(&II), LVI);
        break;
      case Instruction::SExt:
        BBChanged |= processSExt(cast<SExtInst>(&II), LVI);
        break;
      case Instruction::ZExt:
        BBChanged |= processZExt(cast<ZExtInst>(&II), LVI);
        break;
      case Instruction::UIToFP:
        BBChanged |= processUIToFP(cast<UIToFPInst>(&II), LVI);
        break;
      case Instruction::SIToFP:
        BBChanged |= processSIToFP(cast<SIToFPInst>(&II), LVI);
        break;
      case Instruction::Add:
      case Instruction::Sub:
      case Instruction::Mul:
      case Instruction::Shl:
        BBChanged |= processBinOp(cast<BinaryOperator>(&II), LVI);
        break;
      case Instruction::And:
        BBChanged |= processAnd(cast<BinaryOperator>(&II), LVI);
        break;
      case Instruction::Trunc:
        BBChanged |= processTrunc(cast<TruncInst>(&II), LVI);
        break;
      }
    }

    Instruction *Term = BB->getTerminator();
    switch (Term->getOpcode()) {
    case Instruction::Switch:
      BBChanged |= processSwitch(cast<SwitchInst>(Term), LVI, DT);
      break;
    case Instruction::Ret: {
      auto *RI = cast<ReturnInst>(Term);
      // Try to determine the return value if we can.  This is mainly here to
      // simplify the writing of unit tests, but also helps to enable IPO by
      // constant folding the return values of callees.
      auto *RetVal = RI->getReturnValue();
      if (!RetVal) break; // handle "ret void"
      if (RetRange && !RetRange->isFullSet())
        RetRange =
            RetRange->unionWith(LVI->getConstantRange(RetVal, RI,
                                                      /*UndefAllowed=*/false));

      if (isa<Constant>(RetVal)) break; // nothing to do
      if (auto *C = getConstantAt(RetVal, RI, LVI)) {
        ++NumReturns;
        RI->replaceUsesOfWith(RetVal, C);
        BBChanged = true;
      }
    }
    }

    FnChanged |= BBChanged;
  }

  // Infer range attribute on return value.
  if (RetRange && !RetRange->isFullSet()) {
    Attribute RangeAttr = F.getRetAttribute(Attribute::Range);
    if (RangeAttr.isValid())
      RetRange = RetRange->intersectWith(RangeAttr.getRange());
    // Don't add attribute for constant integer returns to reduce noise. These
    // are propagated across functions by IPSCCP.
    if (!RetRange->isEmptySet() && !RetRange->isSingleElement()) {
      F.addRangeRetAttr(*RetRange);
      FnChanged = true;
    }
  }
  return FnChanged;
}

PreservedAnalyses
CorrelatedValuePropagationPass::run(Function &F, FunctionAnalysisManager &AM) {
  LazyValueInfo *LVI = &AM.getResult<LazyValueAnalysis>(F);
  DominatorTree *DT = &AM.getResult<DominatorTreeAnalysis>(F);

  bool Changed = runImpl(F, LVI, DT, getBestSimplifyQuery(AM, F));

  PreservedAnalyses PA;
  if (!Changed) {
    PA = PreservedAnalyses::all();
  } else {
#if defined(EXPENSIVE_CHECKS)
    assert(DT->verify(DominatorTree::VerificationLevel::Full));
#else
    assert(DT->verify(DominatorTree::VerificationLevel::Fast));
#endif // EXPENSIVE_CHECKS

    PA.preserve<DominatorTreeAnalysis>();
    PA.preserve<LazyValueAnalysis>();
  }

  // Keeping LVI alive is expensive, both because it uses a lot of memory, and
  // because invalidating values in LVI is expensive. While CVP does preserve
  // LVI, we know that passes after JumpThreading+CVP will not need the result
  // of this analysis, so we forcefully discard it early.
  PA.abandon<LazyValueAnalysis>();
  return PA;
}<|MERGE_RESOLUTION|>--- conflicted
+++ resolved
@@ -432,12 +432,8 @@
       BasicBlock *NewUnreachableBB =
           BasicBlock::Create(BB->getContext(), "default.unreachable",
                              BB->getParent(), DefaultDest);
-<<<<<<< HEAD
-      new UnreachableInst(BB->getContext(), NewUnreachableBB);
-=======
       auto *UI = new UnreachableInst(BB->getContext(), NewUnreachableBB);
       UI->setDebugLoc(DebugLoc::getTemporary());
->>>>>>> eb0f1dc0
 
       DefaultDest->removePredecessor(BB);
       SI->setDefaultDest(NewUnreachableBB);
