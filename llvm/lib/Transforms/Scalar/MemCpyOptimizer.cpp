--- conflicted
+++ resolved
@@ -2028,7 +2028,6 @@
 
   // 1. Ensure passed argument is immutable during call.
   if (!CB.doesNotCapture(ArgNo))
-<<<<<<< HEAD
     return false;
 
   // We know that the argument is readonly at this point, but the function
@@ -2039,18 +2038,6 @@
           BAA.getModRefInfo(&CB, MemoryLocation::getBeforeOrAfter(ImmutArg))))
     return false;
 
-=======
-    return false;
-
-  // We know that the argument is readonly at this point, but the function
-  // might still modify the same memory through a different pointer. Exclude
-  // this either via noalias, or alias analysis.
-  if (!CB.paramHasAttr(ArgNo, Attribute::NoAlias) &&
-      isModSet(
-          BAA.getModRefInfo(&CB, MemoryLocation::getBeforeOrAfter(ImmutArg))))
-    return false;
-
->>>>>>> 4084ffcf
   const DataLayout &DL = CB.getDataLayout();
 
   // 2. Check that arg is alloca
