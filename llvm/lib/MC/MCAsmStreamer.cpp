--- conflicted
+++ resolved
@@ -1422,11 +1422,7 @@
     return;
   }
   OS << "\t.sleb128 ";
-<<<<<<< HEAD
-  Value->print(OS, MAI);
-=======
   MAI->printExpr(OS, *Value);
->>>>>>> 4084ffcf
   EmitEOL();
 }
 
@@ -2421,11 +2417,7 @@
     MCFixup &F = Fixups[i];
     OS << "  fixup " << char('A' + i) << " - "
        << "offset: " << F.getOffset() << ", value: ";
-<<<<<<< HEAD
-    F.getValue()->print(OS, MAI);
-=======
     MAI->printExpr(OS, *F.getValue());
->>>>>>> 4084ffcf
     auto Kind = F.getKind();
     if (mc::isRelocation(Kind))
       OS << ", relocation type: " << Kind;
