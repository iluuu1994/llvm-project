//===- MCExpr.cpp - Assembly Level Expression Implementation --------------===//
//
// Part of the LLVM Project, under the Apache License v2.0 with LLVM Exceptions.
// See https://llvm.org/LICENSE.txt for license information.
// SPDX-License-Identifier: Apache-2.0 WITH LLVM-exception
//
//===----------------------------------------------------------------------===//

#include "llvm/MC/MCExpr.h"
#include "llvm/ADT/ScopeExit.h"
#include "llvm/ADT/Statistic.h"
#include "llvm/Config/llvm-config.h"
#include "llvm/MC/MCAsmBackend.h"
#include "llvm/MC/MCAsmInfo.h"
#include "llvm/MC/MCAssembler.h"
#include "llvm/MC/MCContext.h"
#include "llvm/MC/MCObjectWriter.h"
#include "llvm/MC/MCStreamer.h"
#include "llvm/MC/MCSymbol.h"
#include "llvm/MC/MCValue.h"
#include "llvm/Support/Casting.h"
#include "llvm/Support/Compiler.h"
#include "llvm/Support/Debug.h"
#include "llvm/Support/ErrorHandling.h"
#include "llvm/Support/raw_ostream.h"
#include <cassert>
#include <cstdint>

using namespace llvm;

#define DEBUG_TYPE "mcexpr"

namespace {
namespace stats {

STATISTIC(MCExprEvaluate, "Number of MCExpr evaluations");

} // end namespace stats
} // end anonymous namespace

static int getPrecedence(MCBinaryExpr::Opcode Op) {
  switch (Op) {
  case MCBinaryExpr::Add:
  case MCBinaryExpr::Sub:
    return 1;
  default:
    return 0;
  }
}

// VariantKind printing and formatting utilize MAI. operator<< (dump and some
// target code) specifies MAI as nullptr and should be avoided when MAI is
// needed.
void MCExpr::print(raw_ostream &OS, const MCAsmInfo *MAI,
                   int SurroundingPrec) const {
  constexpr int MaxPrec = 9;
  switch (getKind()) {
  case MCExpr::Target:
    return cast<MCTargetExpr>(this)->printImpl(OS, MAI);
  case MCExpr::Constant: {
    auto Value = cast<MCConstantExpr>(*this).getValue();
    auto PrintInHex = cast<MCConstantExpr>(*this).useHexFormat();
    auto SizeInBytes = cast<MCConstantExpr>(*this).getSizeInBytes();
    if (Value < 0 && MAI && !MAI->supportsSignedData())
      PrintInHex = true;
    if (PrintInHex)
      switch (SizeInBytes) {
      default:
        OS << "0x" << Twine::utohexstr(Value);
        break;
      case 1:
        OS << format("0x%02" PRIx64, Value);
        break;
      case 2:
        OS << format("0x%04" PRIx64, Value);
        break;
      case 4:
        OS << format("0x%08" PRIx64, Value);
        break;
      case 8:
        OS << format("0x%016" PRIx64, Value);
        break;
      }
    else
      OS << Value;
    return;
  }
  case MCExpr::SymbolRef: {
    const MCSymbolRefExpr &SRE = cast<MCSymbolRefExpr>(*this);
    const MCSymbol &Sym = SRE.getSymbol();
    Sym.print(OS, MAI);

    const MCSymbolRefExpr::VariantKind Kind = SRE.getKind();
    if (Kind != MCSymbolRefExpr::VK_None) {
      if (!MAI) // should only be used by dump()
        OS << "@<variant " << Kind << '>';
      else if (MAI->useParensForSpecifier()) // ARM
        OS << '(' << MAI->getSpecifierName(Kind) << ')';
      else
        OS << '@' << MAI->getSpecifierName(Kind);
    }

    return;
  }

  case MCExpr::Unary: {
    const MCUnaryExpr &UE = cast<MCUnaryExpr>(*this);
    switch (UE.getOpcode()) {
    case MCUnaryExpr::LNot:  OS << '!'; break;
    case MCUnaryExpr::Minus: OS << '-'; break;
    case MCUnaryExpr::Not:   OS << '~'; break;
    case MCUnaryExpr::Plus:  OS << '+'; break;
    }
    UE.getSubExpr()->print(OS, MAI, MaxPrec);
    return;
  }

  case MCExpr::Binary: {
    const MCBinaryExpr &BE = cast<MCBinaryExpr>(*this);
    // We want to avoid redundant parentheses for relocatable expressions like
    // a-b+c.
    //
    // Print '(' if the current operator has lower precedence than the
    // surrounding operator, or if the surrounding operator's precedence is
    // unknown (set to HighPrecedence).
    int Prec = getPrecedence(BE.getOpcode());
    bool Paren = Prec < SurroundingPrec;
    if (Paren)
      OS << '(';
    // Many operators' precedence is different from C. Set the precedence to
    // HighPrecedence for unknown operators.
    int SubPrec = Prec ? Prec : MaxPrec;
    BE.getLHS()->print(OS, MAI, SubPrec);

    switch (BE.getOpcode()) {
    case MCBinaryExpr::Add:
      // Print "X-42" instead of "X+-42".
      if (const MCConstantExpr *RHSC = dyn_cast<MCConstantExpr>(BE.getRHS())) {
        if (RHSC->getValue() < 0) {
          OS << RHSC->getValue();
          if (Paren)
            OS << ')';
          return;
        }
      }

      OS <<  '+';
      break;
    case MCBinaryExpr::AShr: OS << ">>"; break;
    case MCBinaryExpr::And:  OS <<  '&'; break;
    case MCBinaryExpr::Div:  OS <<  '/'; break;
    case MCBinaryExpr::EQ:   OS << "=="; break;
    case MCBinaryExpr::GT:   OS <<  '>'; break;
    case MCBinaryExpr::GTE:  OS << ">="; break;
    case MCBinaryExpr::LAnd: OS << "&&"; break;
    case MCBinaryExpr::LOr:  OS << "||"; break;
    case MCBinaryExpr::LShr: OS << ">>"; break;
    case MCBinaryExpr::LT:   OS <<  '<'; break;
    case MCBinaryExpr::LTE:  OS << "<="; break;
    case MCBinaryExpr::Mod:  OS <<  '%'; break;
    case MCBinaryExpr::Mul:  OS <<  '*'; break;
    case MCBinaryExpr::NE:   OS << "!="; break;
    case MCBinaryExpr::Or:   OS <<  '|'; break;
    case MCBinaryExpr::OrNot: OS << '!'; break;
    case MCBinaryExpr::Shl:  OS << "<<"; break;
    case MCBinaryExpr::Sub:  OS <<  '-'; break;
    case MCBinaryExpr::Xor:  OS <<  '^'; break;
    }

    BE.getRHS()->print(OS, MAI, SubPrec + 1);
    if (Paren)
      OS << ')';
<<<<<<< HEAD
=======
    return;
  }

  case MCExpr::Specifier: {
    auto &SE = cast<MCSpecifierExpr>(*this);
    if (MAI)
      return MAI->printSpecifierExpr(OS, SE);
    // Used by dump features like -show-inst. Regular MCAsmStreamer output must
    // set MAI.
    OS << "specifier(" << SE.getSpecifier() << ',' << *SE.getSubExpr() << ')';
>>>>>>> eb0f1dc0
    return;
  }
  }

  llvm_unreachable("Invalid expression kind!");
}

#if !defined(NDEBUG) || defined(LLVM_ENABLE_DUMP)
LLVM_DUMP_METHOD void MCExpr::dump() const {
  dbgs() << *this;
  dbgs() << '\n';
}
#endif

bool MCExpr::isSymbolUsedInExpression(const MCSymbol *Sym) const {
  switch (getKind()) {
  case MCExpr::Binary: {
    const MCBinaryExpr *BE = static_cast<const MCBinaryExpr *>(this);
    return BE->getLHS()->isSymbolUsedInExpression(Sym) ||
           BE->getRHS()->isSymbolUsedInExpression(Sym);
  }
  case MCExpr::Target: {
    const MCTargetExpr *TE = static_cast<const MCTargetExpr *>(this);
    return TE->isSymbolUsedInExpression(Sym);
  }
  case MCExpr::Constant:
    return false;
  case MCExpr::SymbolRef: {
    const MCSymbol &S = static_cast<const MCSymbolRefExpr *>(this)->getSymbol();
    if (S.isVariable() && !S.isWeakExternal())
      return S.getVariableValue()->isSymbolUsedInExpression(Sym);
    return &S == Sym;
  }
  case MCExpr::Unary: {
    const MCExpr *SubExpr =
        static_cast<const MCUnaryExpr *>(this)->getSubExpr();
    return SubExpr->isSymbolUsedInExpression(Sym);
  }
  }

  llvm_unreachable("Unknown expr kind!");
}

/* *** */

const MCBinaryExpr *MCBinaryExpr::create(Opcode Opc, const MCExpr *LHS,
                                         const MCExpr *RHS, MCContext &Ctx,
                                         SMLoc Loc) {
  return new (Ctx) MCBinaryExpr(Opc, LHS, RHS, Loc);
}

const MCUnaryExpr *MCUnaryExpr::create(Opcode Opc, const MCExpr *Expr,
                                       MCContext &Ctx, SMLoc Loc) {
  return new (Ctx) MCUnaryExpr(Opc, Expr, Loc);
}

const MCConstantExpr *MCConstantExpr::create(int64_t Value, MCContext &Ctx,
                                             bool PrintInHex,
                                             unsigned SizeInBytes) {
  return new (Ctx) MCConstantExpr(Value, PrintInHex, SizeInBytes);
}

/* *** */

MCSymbolRefExpr::MCSymbolRefExpr(const MCSymbol *Symbol, VariantKind Kind,
                                 const MCAsmInfo *MAI, SMLoc Loc)
    : MCExpr(MCExpr::SymbolRef, Loc, Kind), Symbol(Symbol) {
  assert(Symbol);
}

const MCSymbolRefExpr *MCSymbolRefExpr::create(const MCSymbol *Sym,
                                               VariantKind Kind,
                                               MCContext &Ctx, SMLoc Loc) {
  return new (Ctx) MCSymbolRefExpr(Sym, Kind, Ctx.getAsmInfo(), Loc);
}

/* *** */

void MCTargetExpr::anchor() {}

/* *** */

bool MCExpr::evaluateAsAbsolute(int64_t &Res) const {
  return evaluateAsAbsolute(Res, nullptr, false);
}

bool MCExpr::evaluateAsAbsolute(int64_t &Res, const MCAssembler &Asm) const {
  return evaluateAsAbsolute(Res, &Asm, false);
}

bool MCExpr::evaluateAsAbsolute(int64_t &Res, const MCAssembler *Asm) const {
  return evaluateAsAbsolute(Res, Asm, false);
}

bool MCExpr::evaluateKnownAbsolute(int64_t &Res, const MCAssembler &Asm) const {
  return evaluateAsAbsolute(Res, &Asm, true);
}

bool MCExpr::evaluateAsAbsolute(int64_t &Res, const MCAssembler *Asm,
                                bool InSet) const {
  MCValue Value;

  // Fast path constants.
  if (const MCConstantExpr *CE = dyn_cast<MCConstantExpr>(this)) {
    Res = CE->getValue();
    return true;
  }

  bool IsRelocatable = evaluateAsRelocatableImpl(Value, Asm, InSet);
  Res = Value.getConstant();
  // Value with RefKind (e.g. %hi(0xdeadbeef) in MIPS) is not considered
  // absolute (the value is unknown at parse time), even if it might be resolved
  // by evaluateFixup.
  return IsRelocatable && Value.isAbsolute() && Value.getSpecifier() == 0;
}

/// Helper method for \see EvaluateSymbolAdd().
static void attemptToFoldSymbolOffsetDifference(const MCAssembler *Asm,
                                                bool InSet, const MCSymbol *&A,
                                                const MCSymbol *&B,
                                                int64_t &Addend) {
  if (!A || !B)
    return;

  const MCSymbol &SA = *A, &SB = *B;
  if (SA.isUndefined() || SB.isUndefined())
    return;
  if (!Asm->getWriter().isSymbolRefDifferenceFullyResolved(SA, SB, InSet))
    return;

  auto FinalizeFolding = [&]() {
    // Pointers to Thumb symbols need to have their low-bit set to allow
    // for interworking.
    if (Asm->isThumbFunc(&SA))
      Addend |= 1;

    // Clear the symbol expr pointers to indicate we have folded these
    // operands.
    A = B = nullptr;
  };

  const MCFragment *FA = SA.getFragment();
  const MCFragment *FB = SB.getFragment();
  const MCSection &SecA = *FA->getParent();
  const MCSection &SecB = *FB->getParent();
  if (&SecA != &SecB)
    return;

  // When layout is available, we can generally compute the difference using the
  // getSymbolOffset path, which also avoids the possible slow fragment walk.
  // However, linker relaxation may cause incorrect fold of A-B if A and B are
  // separated by a linker-relaxable fragment. If the section contains
  // linker-relaxable instruction and InSet is false (not expressions in
  // directive like .size/.fill), disable the fast path.
  bool Layout = Asm->hasLayout();
  if (Layout && (InSet || !SecA.isLinkerRelaxable())) {
    // If both symbols are in the same fragment, return the difference of their
    // offsets. canGetFragmentOffset(FA) may be false.
    if (FA == FB && !SA.isVariable() && !SB.isVariable()) {
      Addend += SA.getOffset() - SB.getOffset();
      return FinalizeFolding();
    }

    // Eagerly evaluate when layout is finalized.
    Addend += Asm->getSymbolOffset(SA) - Asm->getSymbolOffset(SB);
    FinalizeFolding();
  } else {
    // When layout is not finalized, our ability to resolve differences between
    // symbols is limited to specific cases where the fragments between two
    // symbols (including the fragments the symbols are defined in) are
    // fixed-size fragments so the difference can be calculated. For example,
    // this is important when the Subtarget is changed and a new MCDataFragment
    // is created in the case of foo: instr; .arch_extension ext; instr .if . -
    // foo.
    if (SA.isVariable() || SB.isVariable())
      return;

    // Try to find a constant displacement from FA to FB, add the displacement
    // between the offset in FA of SA and the offset in FB of SB.
    bool Reverse = false;
    if (FA == FB)
      Reverse = SA.getOffset() < SB.getOffset();
    else
      Reverse = FA->getLayoutOrder() < FB->getLayoutOrder();

    uint64_t SAOffset = SA.getOffset(), SBOffset = SB.getOffset();
    int64_t Displacement = SA.getOffset() - SB.getOffset();
    if (Reverse) {
      std::swap(FA, FB);
      std::swap(SAOffset, SBOffset);
      Displacement *= -1;
    }

    // Track whether B is before a relaxable instruction and whether A is after
    // a relaxable instruction. If SA and SB are separated by a linker-relaxable
    // instruction, the difference cannot be resolved as it may be changed by
    // the linker.
    bool BBeforeRelax = false, AAfterRelax = false;
    for (auto FI = FB; FI; FI = FI->getNext()) {
      auto DF = dyn_cast<MCDataFragment>(FI);
      if (DF && DF->isLinkerRelaxable()) {
        if (&*FI != FB || SBOffset != DF->getContents().size())
          BBeforeRelax = true;
        if (&*FI != FA || SAOffset == DF->getContents().size())
          AAfterRelax = true;
        if (BBeforeRelax && AAfterRelax)
          return;
      }
      if (&*FI == FA) {
        // If FA and FB belong to the same subsection, the loop will find FA and
        // we can resolve the difference.
        Addend += Reverse ? -Displacement : Displacement;
        FinalizeFolding();
        return;
      }

      int64_t Num;
      unsigned Count;
      if (DF) {
        Displacement += DF->getContents().size();
      } else if (auto *RF = dyn_cast<MCRelaxableFragment>(FI);
                 RF && Asm->hasFinalLayout()) {
        // Before finishLayout, a relaxable fragment's size is indeterminate.
        // After layout, during relocation generation, it can be treated as a
        // data fragment.
        Displacement += RF->getContents().size();
      } else if (auto *AF = dyn_cast<MCAlignFragment>(FI);
                 AF && Layout && AF->hasEmitNops() &&
                 !Asm->getBackend().shouldInsertExtraNopBytesForCodeAlign(
                     *AF, Count)) {
        Displacement += Asm->computeFragmentSize(*AF);
      } else if (auto *FF = dyn_cast<MCFillFragment>(FI);
                 FF && FF->getNumValues().evaluateAsAbsolute(Num)) {
        Displacement += Num * FF->getValueSize();
      } else {
        return;
      }
    }
  }
}

// Evaluate the sum of two relocatable expressions.
//
//   Result = (LHS_A - LHS_B + LHS_Cst) + (RHS_A - RHS_B + RHS_Cst).
//
// This routine attempts to aggressively fold the operands such that the result
// is representable in an MCValue, but may not always succeed.
//
// LHS_A and RHS_A might have relocation specifiers while LHS_B and RHS_B
// cannot have specifiers.
//
// \returns True on success, false if the result is not representable in an
// MCValue.

// NOTE: This function can be used before layout is done (see the object
// streamer for example) and having the Asm argument lets us avoid relaxations
// early.
bool MCExpr::evaluateSymbolicAdd(const MCAssembler *Asm, bool InSet,
                                 const MCValue &LHS, const MCValue &RHS,
                                 MCValue &Res) {
  const MCSymbol *LHS_A = LHS.getAddSym();
  const MCSymbol *LHS_B = LHS.getSubSym();
  int64_t LHS_Cst = LHS.getConstant();

  const MCSymbol *RHS_A = RHS.getAddSym();
  const MCSymbol *RHS_B = RHS.getSubSym();
  int64_t RHS_Cst = RHS.getConstant();

  // Fold the result constant immediately.
  int64_t Result_Cst = LHS_Cst + RHS_Cst;

  // If we have a layout, we can fold resolved differences.
  if (Asm && !LHS.getSpecifier() && !RHS.getSpecifier()) {
    // While LHS_A-LHS_B and RHS_A-RHS_B from recursive calls have already been
    // folded, reassociating terms in
    //   Result = (LHS_A - LHS_B + LHS_Cst) + (RHS_A - RHS_B + RHS_Cst).
    // might bring more opportunities.
    if (LHS_A && RHS_B) {
      attemptToFoldSymbolOffsetDifference(Asm, InSet, LHS_A, RHS_B, Result_Cst);
    }
    if (RHS_A && LHS_B) {
      attemptToFoldSymbolOffsetDifference(Asm, InSet, RHS_A, LHS_B, Result_Cst);
    }
  }

  // We can't represent the addition or subtraction of two symbols.
  if ((LHS_A && RHS_A) || (LHS_B && RHS_B))
    return false;

  // At this point, we have at most one additive symbol and one subtractive
  // symbol -- find them.
  auto *A = LHS_A ? LHS_A : RHS_A;
  auto *B = LHS_B ? LHS_B : RHS_B;
  auto Spec = LHS.getSpecifier();
  if (!Spec)
    Spec = RHS.getSpecifier();
  Res = MCValue::get(A, B, Result_Cst, Spec);
  return true;
}

bool MCExpr::evaluateAsRelocatable(MCValue &Res, const MCAssembler *Asm) const {
  return evaluateAsRelocatableImpl(Res, Asm, false);
}
bool MCExpr::evaluateAsValue(MCValue &Res, const MCAssembler &Asm) const {
  return evaluateAsRelocatableImpl(Res, &Asm, true);
}

bool MCExpr::evaluateAsRelocatableImpl(MCValue &Res, const MCAssembler *Asm,
                                       bool InSet) const {
  ++stats::MCExprEvaluate;
  switch (getKind()) {
  case Target:
    return cast<MCTargetExpr>(this)->evaluateAsRelocatableImpl(Res, Asm);
  case Constant:
    Res = MCValue::get(cast<MCConstantExpr>(this)->getValue());
    return true;

  case SymbolRef: {
    const MCSymbolRefExpr *SRE = cast<MCSymbolRefExpr>(this);
    MCSymbol &Sym = const_cast<MCSymbol &>(SRE->getSymbol());
    const auto Kind = SRE->getKind();
    bool Layout = Asm && Asm->hasLayout();

    // If the symbol is equated, resolve the inner expression.
    // However, when two IMAGE_WEAK_EXTERN_ANTI_DEPENDENCY symbols reference
    // each other, we retain the equated symbol to avoid a cyclic definition
    // error.
    if (Sym.isResolving()) {
      if (Asm && Asm->hasFinalLayout()) {
        Asm->getContext().reportError(
            Sym.getVariableValue()->getLoc(),
            "cyclic dependency detected for symbol '" + Sym.getName() + "'");
        Sym.setVariableValue(MCConstantExpr::create(0, Asm->getContext()));
      }
      return false;
    }
    if (Sym.isVariable() && (Kind == MCSymbolRefExpr::VK_None || Layout) &&
        !Sym.isWeakExternal()) {
      Sym.setIsResolving(true);
      auto _ = make_scope_exit([&] { Sym.setIsResolving(false); });
      bool IsMachO =
          Asm && Asm->getContext().getAsmInfo()->hasSubsectionsViaSymbols();
      if (!Sym.getVariableValue()->evaluateAsRelocatableImpl(Res, Asm,
                                                             InSet || IsMachO))
        return false;
      // When generating relocations, if Sym resolves to a symbol relative to a
      // section, relocations are generated against Sym. Treat label differences
      // as constants.
      auto *A = Res.getAddSym();
      auto *B = Res.getSubSym();
      if (InSet || !(A && !B && A->isInSection())) {
        if (Kind != MCSymbolRefExpr::VK_None) {
          if (Res.isAbsolute()) {
            Res = MCValue::get(&Sym, nullptr, 0, Kind);
            return true;
          }
          // If the reference has a variant kind, we can only handle expressions
          // which evaluate exactly to a single unadorned symbol. Attach the
          // original VariantKind to SymA of the result.
          if (Res.getSpecifier() != MCSymbolRefExpr::VK_None ||
              !Res.getAddSym() || Res.getSubSym() || Res.getConstant())
            return false;
          Res.Specifier = Kind;
        }
        if (!IsMachO)
          return true;

        // FIXME: This is small hack. Given
        // a = b + 4
        // .long a
        // the OS X assembler will completely drop the 4. We should probably
        // include it in the relocation or produce an error if that is not
        // possible.
        // Allow constant expressions.
        if (!A && !B)
          return true;
        // Allows aliases with zero offset.
        if (Res.getConstant() == 0 && (!A || !B))
          return true;
      }
    }

    Res = MCValue::get(&Sym, nullptr, 0, Kind);
    return true;
  }

  case Unary: {
    const MCUnaryExpr *AUE = cast<MCUnaryExpr>(this);
    MCValue Value;

    if (!AUE->getSubExpr()->evaluateAsRelocatableImpl(Value, Asm, InSet))
      return false;
    switch (AUE->getOpcode()) {
    case MCUnaryExpr::LNot:
      if (!Value.isAbsolute())
        return false;
      Res = MCValue::get(!Value.getConstant());
      break;
    case MCUnaryExpr::Minus:
      /// -(a - b + const) ==> (b - a - const)
      if (Value.getAddSym() && !Value.getSubSym())
        return false;

      // The cast avoids undefined behavior if the constant is INT64_MIN.
      Res = MCValue::get(Value.getSubSym(), Value.getAddSym(),
                         -(uint64_t)Value.getConstant());
      break;
    case MCUnaryExpr::Not:
      if (!Value.isAbsolute())
        return false;
      Res = MCValue::get(~Value.getConstant());
      break;
    case MCUnaryExpr::Plus:
      Res = Value;
      break;
    }

    return true;
  }

  case Binary: {
    const MCBinaryExpr *ABE = cast<MCBinaryExpr>(this);
    MCValue LHSValue, RHSValue;

    if (!ABE->getLHS()->evaluateAsRelocatableImpl(LHSValue, Asm, InSet) ||
        !ABE->getRHS()->evaluateAsRelocatableImpl(RHSValue, Asm, InSet)) {
      // Check if both are Target Expressions, see if we can compare them.
      if (const MCTargetExpr *L = dyn_cast<MCTargetExpr>(ABE->getLHS())) {
        if (const MCTargetExpr *R = dyn_cast<MCTargetExpr>(ABE->getRHS())) {
          switch (ABE->getOpcode()) {
          case MCBinaryExpr::EQ:
            Res = MCValue::get(L->isEqualTo(R) ? -1 : 0);
            return true;
          case MCBinaryExpr::NE:
            Res = MCValue::get(L->isEqualTo(R) ? 0 : -1);
            return true;
          default:
            break;
          }
        }
      }
      return false;
    }

    // We only support a few operations on non-constant expressions, handle
    // those first.
    auto Op = ABE->getOpcode();
    int64_t LHS = LHSValue.getConstant(), RHS = RHSValue.getConstant();
    if (!LHSValue.isAbsolute() || !RHSValue.isAbsolute()) {
      switch (Op) {
      default:
        return false;
      case MCBinaryExpr::Add:
      case MCBinaryExpr::Sub:
        if (Op == MCBinaryExpr::Sub) {
          std::swap(RHSValue.SymA, RHSValue.SymB);
          RHSValue.Cst = -(uint64_t)RHSValue.Cst;
        }
        if (RHSValue.isAbsolute()) {
          LHSValue.Cst += RHSValue.Cst;
          Res = LHSValue;
          return true;
        }
        if (LHSValue.isAbsolute()) {
          RHSValue.Cst += LHSValue.Cst;
          Res = RHSValue;
          return true;
        }
        if (LHSValue.SymB && LHSValue.Specifier)
          return false;
        if (RHSValue.SymB && RHSValue.Specifier)
          return false;
        return evaluateSymbolicAdd(Asm, InSet, LHSValue, RHSValue, Res);
      }
    }

    // FIXME: We need target hooks for the evaluation. It may be limited in
    // width, and gas defines the result of comparisons differently from
    // Apple as.
    int64_t Result = 0;
    switch (Op) {
    case MCBinaryExpr::AShr: Result = LHS >> RHS; break;
    case MCBinaryExpr::Add:  Result = LHS + RHS; break;
    case MCBinaryExpr::And:  Result = LHS & RHS; break;
    case MCBinaryExpr::Div:
    case MCBinaryExpr::Mod:
      // Handle division by zero. gas just emits a warning and keeps going,
      // we try to be stricter.
      // FIXME: Currently the caller of this function has no way to understand
      // we're bailing out because of 'division by zero'. Therefore, it will
      // emit a 'expected relocatable expression' error. It would be nice to
      // change this code to emit a better diagnostic.
      if (RHS == 0)
        return false;
      if (ABE->getOpcode() == MCBinaryExpr::Div)
        Result = LHS / RHS;
      else
        Result = LHS % RHS;
      break;
    case MCBinaryExpr::EQ:   Result = LHS == RHS; break;
    case MCBinaryExpr::GT:   Result = LHS > RHS; break;
    case MCBinaryExpr::GTE:  Result = LHS >= RHS; break;
    case MCBinaryExpr::LAnd: Result = LHS && RHS; break;
    case MCBinaryExpr::LOr:  Result = LHS || RHS; break;
    case MCBinaryExpr::LShr: Result = uint64_t(LHS) >> uint64_t(RHS); break;
    case MCBinaryExpr::LT:   Result = LHS < RHS; break;
    case MCBinaryExpr::LTE:  Result = LHS <= RHS; break;
    case MCBinaryExpr::Mul:  Result = LHS * RHS; break;
    case MCBinaryExpr::NE:   Result = LHS != RHS; break;
    case MCBinaryExpr::Or:   Result = LHS | RHS; break;
    case MCBinaryExpr::OrNot: Result = LHS | ~RHS; break;
    case MCBinaryExpr::Shl:  Result = uint64_t(LHS) << uint64_t(RHS); break;
    case MCBinaryExpr::Sub:  Result = LHS - RHS; break;
    case MCBinaryExpr::Xor:  Result = LHS ^ RHS; break;
    }

    switch (Op) {
    default:
      Res = MCValue::get(Result);
      break;
    case MCBinaryExpr::EQ:
    case MCBinaryExpr::GT:
    case MCBinaryExpr::GTE:
    case MCBinaryExpr::LT:
    case MCBinaryExpr::LTE:
    case MCBinaryExpr::NE:
      // A comparison operator returns a -1 if true and 0 if false.
      Res = MCValue::get(Result ? -1 : 0);
      break;
    }

    return true;
  }
  case Specifier:
    // Fold the expression during relocation generation. As parse time Asm might
    // be null, and targets should not rely on the folding.
    return Asm && Asm->getContext().getAsmInfo()->evaluateAsRelocatableImpl(
                      cast<MCSpecifierExpr>(*this), Res, Asm);
  }

  llvm_unreachable("Invalid assembly expression kind!");
}

MCFragment *MCExpr::findAssociatedFragment() const {
  switch (getKind()) {
  case Target:
    // We never look through target specific expressions.
    return cast<MCTargetExpr>(this)->findAssociatedFragment();

  case Constant:
    return MCSymbol::AbsolutePseudoFragment;

  case SymbolRef: {
    auto &Sym =
        const_cast<MCSymbol &>(cast<MCSymbolRefExpr>(this)->getSymbol());
    if (Sym.Fragment)
      return Sym.Fragment;
    if (Sym.isResolving())
      return MCSymbol::AbsolutePseudoFragment;
    Sym.setIsResolving(true);
    auto *F = Sym.getFragment();
    Sym.setIsResolving(false);
    return F;
  }

  case Unary:
    return cast<MCUnaryExpr>(this)->getSubExpr()->findAssociatedFragment();

  case Binary: {
    const MCBinaryExpr *BE = cast<MCBinaryExpr>(this);
    MCFragment *LHS_F = BE->getLHS()->findAssociatedFragment();
    MCFragment *RHS_F = BE->getRHS()->findAssociatedFragment();

    // If either is absolute, return the other.
    if (LHS_F == MCSymbol::AbsolutePseudoFragment)
      return RHS_F;
    if (RHS_F == MCSymbol::AbsolutePseudoFragment)
      return LHS_F;

    // Not always correct, but probably the best we can do without more context.
    if (BE->getOpcode() == MCBinaryExpr::Sub)
      return MCSymbol::AbsolutePseudoFragment;

    // Otherwise, return the first non-null fragment.
    return LHS_F ? LHS_F : RHS_F;
  }

  case Specifier:
    return cast<MCSpecifierExpr>(this)->getSubExpr()->findAssociatedFragment();
  }

  llvm_unreachable("Invalid assembly expression kind!");
}

const MCSpecifierExpr *MCSpecifierExpr::create(const MCExpr *Expr, Spec S,
                                               MCContext &Ctx, SMLoc Loc) {
  return new (Ctx) MCSpecifierExpr(Expr, S, Loc);
}

const MCSpecifierExpr *MCSpecifierExpr::create(const MCSymbol *Sym, Spec S,
                                               MCContext &Ctx, SMLoc Loc) {
  return new (Ctx) MCSpecifierExpr(MCSymbolRefExpr::create(Sym, Ctx), S, Loc);
}<|MERGE_RESOLUTION|>--- conflicted
+++ resolved
@@ -170,8 +170,6 @@
     BE.getRHS()->print(OS, MAI, SubPrec + 1);
     if (Paren)
       OS << ')';
-<<<<<<< HEAD
-=======
     return;
   }
 
@@ -182,7 +180,6 @@
     // Used by dump features like -show-inst. Regular MCAsmStreamer output must
     // set MAI.
     OS << "specifier(" << SE.getSpecifier() << ',' << *SE.getSubExpr() << ')';
->>>>>>> eb0f1dc0
     return;
   }
   }
@@ -196,35 +193,6 @@
   dbgs() << '\n';
 }
 #endif
-
-bool MCExpr::isSymbolUsedInExpression(const MCSymbol *Sym) const {
-  switch (getKind()) {
-  case MCExpr::Binary: {
-    const MCBinaryExpr *BE = static_cast<const MCBinaryExpr *>(this);
-    return BE->getLHS()->isSymbolUsedInExpression(Sym) ||
-           BE->getRHS()->isSymbolUsedInExpression(Sym);
-  }
-  case MCExpr::Target: {
-    const MCTargetExpr *TE = static_cast<const MCTargetExpr *>(this);
-    return TE->isSymbolUsedInExpression(Sym);
-  }
-  case MCExpr::Constant:
-    return false;
-  case MCExpr::SymbolRef: {
-    const MCSymbol &S = static_cast<const MCSymbolRefExpr *>(this)->getSymbol();
-    if (S.isVariable() && !S.isWeakExternal())
-      return S.getVariableValue()->isSymbolUsedInExpression(Sym);
-    return &S == Sym;
-  }
-  case MCExpr::Unary: {
-    const MCExpr *SubExpr =
-        static_cast<const MCUnaryExpr *>(this)->getSubExpr();
-    return SubExpr->isSymbolUsedInExpression(Sym);
-  }
-  }
-
-  llvm_unreachable("Unknown expr kind!");
-}
 
 /* *** */
 
