--- conflicted
+++ resolved
@@ -2708,15 +2708,10 @@
   bool NeedsLocalForSize = MAI->needsLocalForSize();
   if (F.hasFnAttribute("patchable-function-entry") ||
       F.hasFnAttribute("function-instrument") ||
-<<<<<<< HEAD
-      F.hasFnAttribute("xray-instruction-threshold") || needFuncLabels(MF) ||
-      NeedsLocalForSize || MF.getTarget().Options.EmitStackSizeSection ||
-      MF.getTarget().Options.EmitCallGraphSection ||
-=======
       F.hasFnAttribute("xray-instruction-threshold") ||
       needFuncLabels(MF, *this) || NeedsLocalForSize ||
       MF.getTarget().Options.EmitStackSizeSection ||
->>>>>>> 826c83e4
+      MF.getTarget().Options.EmitCallGraphSection ||
       MF.getTarget().Options.BBAddrMap || MF.hasBBLabels()) {
     CurrentFnBegin = createTempSymbol("func_begin");
     if (NeedsLocalForSize)
