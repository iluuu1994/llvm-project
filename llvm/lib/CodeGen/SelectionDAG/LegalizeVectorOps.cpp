//===- LegalizeVectorOps.cpp - Implement SelectionDAG::LegalizeVectors ----===//
//
// Part of the LLVM Project, under the Apache License v2.0 with LLVM Exceptions.
// See https://llvm.org/LICENSE.txt for license information.
// SPDX-License-Identifier: Apache-2.0 WITH LLVM-exception
//
//===----------------------------------------------------------------------===//
//
// This file implements the SelectionDAG::LegalizeVectors method.
//
// The vector legalizer looks for vector operations which might need to be
// scalarized and legalizes them. This is a separate step from Legalize because
// scalarizing can introduce illegal types.  For example, suppose we have an
// ISD::SDIV of type v2i64 on x86-32.  The type is legal (for example, addition
// on a v2i64 is legal), but ISD::SDIV isn't legal, so we have to unroll the
// operation, which introduces nodes with the illegal type i64 which must be
// expanded.  Similarly, suppose we have an ISD::SRA of type v16i8 on PowerPC;
// the operation must be unrolled, which introduces nodes with the illegal
// type i8 which must be promoted.
//
// This does not legalize vector manipulations like ISD::BUILD_VECTOR,
// or operations that happen to take a vector which are custom-lowered;
// the legalization for such operations never produces nodes
// with illegal types, so it's okay to put off legalizing them until
// SelectionDAG::Legalize runs.
//
//===----------------------------------------------------------------------===//

#include "llvm/ADT/DenseMap.h"
#include "llvm/ADT/SmallVector.h"
#include "llvm/Analysis/TargetLibraryInfo.h"
#include "llvm/Analysis/VectorUtils.h"
#include "llvm/CodeGen/ISDOpcodes.h"
#include "llvm/CodeGen/SelectionDAG.h"
#include "llvm/CodeGen/SelectionDAGNodes.h"
#include "llvm/CodeGen/TargetLowering.h"
#include "llvm/CodeGen/ValueTypes.h"
#include "llvm/CodeGenTypes/MachineValueType.h"
#include "llvm/IR/DataLayout.h"
#include "llvm/Support/Casting.h"
#include "llvm/Support/Compiler.h"
#include "llvm/Support/Debug.h"
#include "llvm/Support/ErrorHandling.h"
#include <cassert>
#include <cstdint>
#include <iterator>
#include <utility>

using namespace llvm;

#define DEBUG_TYPE "legalizevectorops"

namespace {

class VectorLegalizer {
  SelectionDAG& DAG;
  const TargetLowering &TLI;
  bool Changed = false; // Keep track of whether anything changed

  /// For nodes that are of legal width, and that have more than one use, this
  /// map indicates what regularized operand to use.  This allows us to avoid
  /// legalizing the same thing more than once.
  SmallDenseMap<SDValue, SDValue, 64> LegalizedNodes;

  /// Adds a node to the translation cache.
  void AddLegalizedOperand(SDValue From, SDValue To) {
    LegalizedNodes.insert(std::make_pair(From, To));
    // If someone requests legalization of the new node, return itself.
    if (From != To)
      LegalizedNodes.insert(std::make_pair(To, To));
  }

  /// Legalizes the given node.
  SDValue LegalizeOp(SDValue Op);

  /// Assuming the node is legal, "legalize" the results.
  SDValue TranslateLegalizeResults(SDValue Op, SDNode *Result);

  /// Make sure Results are legal and update the translation cache.
  SDValue RecursivelyLegalizeResults(SDValue Op,
                                     MutableArrayRef<SDValue> Results);

  /// Wrapper to interface LowerOperation with a vector of Results.
  /// Returns false if the target wants to use default expansion. Otherwise
  /// returns true. If return is true and the Results are empty, then the
  /// target wants to keep the input node as is.
  bool LowerOperationWrapper(SDNode *N, SmallVectorImpl<SDValue> &Results);

  /// Implements unrolling a VSETCC.
  SDValue UnrollVSETCC(SDNode *Node);

  /// Implement expand-based legalization of vector operations.
  ///
  /// This is just a high-level routine to dispatch to specific code paths for
  /// operations to legalize them.
  void Expand(SDNode *Node, SmallVectorImpl<SDValue> &Results);

  /// Implements expansion for FP_TO_UINT; falls back to UnrollVectorOp if
  /// FP_TO_SINT isn't legal.
  void ExpandFP_TO_UINT(SDNode *Node, SmallVectorImpl<SDValue> &Results);

  /// Implements expansion for UINT_TO_FLOAT; falls back to UnrollVectorOp if
  /// SINT_TO_FLOAT and SHR on vectors isn't legal.
  void ExpandUINT_TO_FLOAT(SDNode *Node, SmallVectorImpl<SDValue> &Results);

  /// Implement expansion for SIGN_EXTEND_INREG using SRL and SRA.
  SDValue ExpandSEXTINREG(SDNode *Node);

  /// Implement expansion for ANY_EXTEND_VECTOR_INREG.
  ///
  /// Shuffles the low lanes of the operand into place and bitcasts to the proper
  /// type. The contents of the bits in the extended part of each element are
  /// undef.
  SDValue ExpandANY_EXTEND_VECTOR_INREG(SDNode *Node);

  /// Implement expansion for SIGN_EXTEND_VECTOR_INREG.
  ///
  /// Shuffles the low lanes of the operand into place, bitcasts to the proper
  /// type, then shifts left and arithmetic shifts right to introduce a sign
  /// extension.
  SDValue ExpandSIGN_EXTEND_VECTOR_INREG(SDNode *Node);

  /// Implement expansion for ZERO_EXTEND_VECTOR_INREG.
  ///
  /// Shuffles the low lanes of the operand into place and blends zeros into
  /// the remaining lanes, finally bitcasting to the proper type.
  SDValue ExpandZERO_EXTEND_VECTOR_INREG(SDNode *Node);

  /// Expand bswap of vectors into a shuffle if legal.
  SDValue ExpandBSWAP(SDNode *Node);

  /// Implement vselect in terms of XOR, AND, OR when blend is not
  /// supported by the target.
  SDValue ExpandVSELECT(SDNode *Node);
  SDValue ExpandVP_SELECT(SDNode *Node);
  SDValue ExpandVP_MERGE(SDNode *Node);
  SDValue ExpandVP_REM(SDNode *Node);
  SDValue ExpandVP_FNEG(SDNode *Node);
  SDValue ExpandVP_FABS(SDNode *Node);
  SDValue ExpandVP_FCOPYSIGN(SDNode *Node);
  SDValue ExpandSELECT(SDNode *Node);
  std::pair<SDValue, SDValue> ExpandLoad(SDNode *N);
  SDValue ExpandStore(SDNode *N);
  SDValue ExpandFNEG(SDNode *Node);
  SDValue ExpandFABS(SDNode *Node);
  SDValue ExpandFCOPYSIGN(SDNode *Node);
  void ExpandFSUB(SDNode *Node, SmallVectorImpl<SDValue> &Results);
  void ExpandSETCC(SDNode *Node, SmallVectorImpl<SDValue> &Results);
  SDValue ExpandBITREVERSE(SDNode *Node);
  void ExpandUADDSUBO(SDNode *Node, SmallVectorImpl<SDValue> &Results);
  void ExpandSADDSUBO(SDNode *Node, SmallVectorImpl<SDValue> &Results);
  void ExpandMULO(SDNode *Node, SmallVectorImpl<SDValue> &Results);
  void ExpandFixedPointDiv(SDNode *Node, SmallVectorImpl<SDValue> &Results);
  void ExpandStrictFPOp(SDNode *Node, SmallVectorImpl<SDValue> &Results);
  void ExpandREM(SDNode *Node, SmallVectorImpl<SDValue> &Results);

  bool tryExpandVecMathCall(SDNode *Node, RTLIB::Libcall LC,
                            SmallVectorImpl<SDValue> &Results);
  bool tryExpandVecMathCall(SDNode *Node, RTLIB::Libcall Call_F32,
                            RTLIB::Libcall Call_F64, RTLIB::Libcall Call_F80,
                            RTLIB::Libcall Call_F128,
                            RTLIB::Libcall Call_PPCF128,
                            SmallVectorImpl<SDValue> &Results);

  void UnrollStrictFPOp(SDNode *Node, SmallVectorImpl<SDValue> &Results);

  /// Implements vector promotion.
  ///
  /// This is essentially just bitcasting the operands to a different type and
  /// bitcasting the result back to the original type.
  void Promote(SDNode *Node, SmallVectorImpl<SDValue> &Results);

  /// Implements [SU]INT_TO_FP vector promotion.
  ///
  /// This is a [zs]ext of the input operand to a larger integer type.
  void PromoteINT_TO_FP(SDNode *Node, SmallVectorImpl<SDValue> &Results);

  /// Implements FP_TO_[SU]INT vector promotion of the result type.
  ///
  /// It is promoted to a larger integer type.  The result is then
  /// truncated back to the original type.
  void PromoteFP_TO_INT(SDNode *Node, SmallVectorImpl<SDValue> &Results);

  /// Implements vector setcc operation promotion.
  ///
  /// All vector operands are promoted to a vector type with larger element
  /// type.
  void PromoteSETCC(SDNode *Node, SmallVectorImpl<SDValue> &Results);

  void PromoteSTRICT(SDNode *Node, SmallVectorImpl<SDValue> &Results);

public:
  VectorLegalizer(SelectionDAG& dag) :
      DAG(dag), TLI(dag.getTargetLoweringInfo()) {}

  /// Begin legalizer the vector operations in the DAG.
  bool Run();
};

} // end anonymous namespace

bool VectorLegalizer::Run() {
  // Before we start legalizing vector nodes, check if there are any vectors.
  bool HasVectors = false;
  for (SelectionDAG::allnodes_iterator I = DAG.allnodes_begin(),
       E = std::prev(DAG.allnodes_end()); I != std::next(E); ++I) {
    // Check if the values of the nodes contain vectors. We don't need to check
    // the operands because we are going to check their values at some point.
    HasVectors = llvm::any_of(I->values(), [](EVT T) { return T.isVector(); });

    // If we found a vector node we can start the legalization.
    if (HasVectors)
      break;
  }

  // If this basic block has no vectors then no need to legalize vectors.
  if (!HasVectors)
    return false;

  // The legalize process is inherently a bottom-up recursive process (users
  // legalize their uses before themselves).  Given infinite stack space, we
  // could just start legalizing on the root and traverse the whole graph.  In
  // practice however, this causes us to run out of stack space on large basic
  // blocks.  To avoid this problem, compute an ordering of the nodes where each
  // node is only legalized after all of its operands are legalized.
  DAG.AssignTopologicalOrder();
  for (SelectionDAG::allnodes_iterator I = DAG.allnodes_begin(),
       E = std::prev(DAG.allnodes_end()); I != std::next(E); ++I)
    LegalizeOp(SDValue(&*I, 0));

  // Finally, it's possible the root changed.  Get the new root.
  SDValue OldRoot = DAG.getRoot();
  assert(LegalizedNodes.count(OldRoot) && "Root didn't get legalized?");
  DAG.setRoot(LegalizedNodes[OldRoot]);

  LegalizedNodes.clear();

  // Remove dead nodes now.
  DAG.RemoveDeadNodes();

  return Changed;
}

SDValue VectorLegalizer::TranslateLegalizeResults(SDValue Op, SDNode *Result) {
  assert(Op->getNumValues() == Result->getNumValues() &&
         "Unexpected number of results");
  // Generic legalization: just pass the operand through.
  for (unsigned i = 0, e = Op->getNumValues(); i != e; ++i)
    AddLegalizedOperand(Op.getValue(i), SDValue(Result, i));
  return SDValue(Result, Op.getResNo());
}

SDValue
VectorLegalizer::RecursivelyLegalizeResults(SDValue Op,
                                            MutableArrayRef<SDValue> Results) {
  assert(Results.size() == Op->getNumValues() &&
         "Unexpected number of results");
  // Make sure that the generated code is itself legal.
  for (unsigned i = 0, e = Results.size(); i != e; ++i) {
    Results[i] = LegalizeOp(Results[i]);
    AddLegalizedOperand(Op.getValue(i), Results[i]);
  }

  return Results[Op.getResNo()];
}

SDValue VectorLegalizer::LegalizeOp(SDValue Op) {
  // Note that LegalizeOp may be reentered even from single-use nodes, which
  // means that we always must cache transformed nodes.
  DenseMap<SDValue, SDValue>::iterator I = LegalizedNodes.find(Op);
  if (I != LegalizedNodes.end()) return I->second;

  // Legalize the operands
  SmallVector<SDValue, 8> Ops;
  for (const SDValue &Oper : Op->op_values())
    Ops.push_back(LegalizeOp(Oper));

  SDNode *Node = DAG.UpdateNodeOperands(Op.getNode(), Ops);

  bool HasVectorValueOrOp =
      llvm::any_of(Node->values(), [](EVT T) { return T.isVector(); }) ||
      llvm::any_of(Node->op_values(),
                   [](SDValue O) { return O.getValueType().isVector(); });
  if (!HasVectorValueOrOp)
    return TranslateLegalizeResults(Op, Node);

  TargetLowering::LegalizeAction Action = TargetLowering::Legal;
  EVT ValVT;
  switch (Op.getOpcode()) {
  default:
    return TranslateLegalizeResults(Op, Node);
  case ISD::LOAD: {
    LoadSDNode *LD = cast<LoadSDNode>(Node);
    ISD::LoadExtType ExtType = LD->getExtensionType();
    EVT LoadedVT = LD->getMemoryVT();
    if (LoadedVT.isVector() && ExtType != ISD::NON_EXTLOAD)
      Action = TLI.getLoadExtAction(ExtType, LD->getValueType(0), LoadedVT);
    break;
  }
  case ISD::STORE: {
    StoreSDNode *ST = cast<StoreSDNode>(Node);
    EVT StVT = ST->getMemoryVT();
    MVT ValVT = ST->getValue().getSimpleValueType();
    if (StVT.isVector() && ST->isTruncatingStore())
      Action = TLI.getTruncStoreAction(ValVT, StVT);
    break;
  }
  case ISD::MERGE_VALUES:
    Action = TLI.getOperationAction(Node->getOpcode(), Node->getValueType(0));
    // This operation lies about being legal: when it claims to be legal,
    // it should actually be expanded.
    if (Action == TargetLowering::Legal)
      Action = TargetLowering::Expand;
    break;
#define DAG_INSTRUCTION(NAME, NARG, ROUND_MODE, INTRINSIC, DAGN)               \
  case ISD::STRICT_##DAGN:
#include "llvm/IR/ConstrainedOps.def"
    ValVT = Node->getValueType(0);
    if (Op.getOpcode() == ISD::STRICT_SINT_TO_FP ||
        Op.getOpcode() == ISD::STRICT_UINT_TO_FP)
      ValVT = Node->getOperand(1).getValueType();
    if (Op.getOpcode() == ISD::STRICT_FSETCC ||
        Op.getOpcode() == ISD::STRICT_FSETCCS) {
      MVT OpVT = Node->getOperand(1).getSimpleValueType();
      ISD::CondCode CCCode = cast<CondCodeSDNode>(Node->getOperand(3))->get();
      Action = TLI.getCondCodeAction(CCCode, OpVT);
      if (Action == TargetLowering::Legal)
        Action = TLI.getOperationAction(Node->getOpcode(), OpVT);
    } else {
      Action = TLI.getOperationAction(Node->getOpcode(), ValVT);
    }
    // If we're asked to expand a strict vector floating-point operation,
    // by default we're going to simply unroll it.  That is usually the
    // best approach, except in the case where the resulting strict (scalar)
    // operations would themselves use the fallback mutation to non-strict.
    // In that specific case, just do the fallback on the vector op.
    if (Action == TargetLowering::Expand && !TLI.isStrictFPEnabled() &&
        TLI.getStrictFPOperationAction(Node->getOpcode(), ValVT) ==
            TargetLowering::Legal) {
      EVT EltVT = ValVT.getVectorElementType();
      if (TLI.getOperationAction(Node->getOpcode(), EltVT)
          == TargetLowering::Expand &&
          TLI.getStrictFPOperationAction(Node->getOpcode(), EltVT)
          == TargetLowering::Legal)
        Action = TargetLowering::Legal;
    }
    break;
  case ISD::ADD:
  case ISD::SUB:
  case ISD::MUL:
  case ISD::MULHS:
  case ISD::MULHU:
  case ISD::SDIV:
  case ISD::UDIV:
  case ISD::SREM:
  case ISD::UREM:
  case ISD::SDIVREM:
  case ISD::UDIVREM:
  case ISD::FADD:
  case ISD::FSUB:
  case ISD::FMUL:
  case ISD::FDIV:
  case ISD::FREM:
  case ISD::AND:
  case ISD::OR:
  case ISD::XOR:
  case ISD::SHL:
  case ISD::SRA:
  case ISD::SRL:
  case ISD::FSHL:
  case ISD::FSHR:
  case ISD::ROTL:
  case ISD::ROTR:
  case ISD::ABS:
  case ISD::ABDS:
  case ISD::ABDU:
  case ISD::AVGCEILS:
  case ISD::AVGCEILU:
  case ISD::AVGFLOORS:
  case ISD::AVGFLOORU:
  case ISD::BSWAP:
  case ISD::BITREVERSE:
  case ISD::CTLZ:
  case ISD::CTTZ:
  case ISD::CTLZ_ZERO_UNDEF:
  case ISD::CTTZ_ZERO_UNDEF:
  case ISD::CTPOP:
  case ISD::SELECT:
  case ISD::VSELECT:
  case ISD::SELECT_CC:
  case ISD::ZERO_EXTEND:
  case ISD::ANY_EXTEND:
  case ISD::TRUNCATE:
  case ISD::SIGN_EXTEND:
  case ISD::FP_TO_SINT:
  case ISD::FP_TO_UINT:
  case ISD::FNEG:
  case ISD::FABS:
  case ISD::FMINNUM:
  case ISD::FMAXNUM:
  case ISD::FMINNUM_IEEE:
  case ISD::FMAXNUM_IEEE:
  case ISD::FMINIMUM:
  case ISD::FMAXIMUM:
  case ISD::FMINIMUMNUM:
  case ISD::FMAXIMUMNUM:
  case ISD::FCOPYSIGN:
  case ISD::FSQRT:
  case ISD::FSIN:
  case ISD::FCOS:
  case ISD::FTAN:
  case ISD::FASIN:
  case ISD::FACOS:
  case ISD::FATAN:
  case ISD::FATAN2:
  case ISD::FSINH:
  case ISD::FCOSH:
  case ISD::FTANH:
  case ISD::FLDEXP:
  case ISD::FPOWI:
  case ISD::FPOW:
  case ISD::FLOG:
  case ISD::FLOG2:
  case ISD::FLOG10:
  case ISD::FEXP:
  case ISD::FEXP2:
  case ISD::FEXP10:
  case ISD::FCEIL:
  case ISD::FTRUNC:
  case ISD::FRINT:
  case ISD::FNEARBYINT:
  case ISD::FROUND:
  case ISD::FROUNDEVEN:
  case ISD::FFLOOR:
  case ISD::FP_ROUND:
  case ISD::FP_EXTEND:
  case ISD::FPTRUNC_ROUND:
  case ISD::FMA:
  case ISD::SIGN_EXTEND_INREG:
  case ISD::ANY_EXTEND_VECTOR_INREG:
  case ISD::SIGN_EXTEND_VECTOR_INREG:
  case ISD::ZERO_EXTEND_VECTOR_INREG:
  case ISD::SMIN:
  case ISD::SMAX:
  case ISD::UMIN:
  case ISD::UMAX:
  case ISD::SMUL_LOHI:
  case ISD::UMUL_LOHI:
  case ISD::SADDO:
  case ISD::UADDO:
  case ISD::SSUBO:
  case ISD::USUBO:
  case ISD::SMULO:
  case ISD::UMULO:
  case ISD::FCANONICALIZE:
  case ISD::FFREXP:
  case ISD::FMODF:
  case ISD::FSINCOS:
  case ISD::FSINCOSPI:
  case ISD::SADDSAT:
  case ISD::UADDSAT:
  case ISD::SSUBSAT:
  case ISD::USUBSAT:
  case ISD::SSHLSAT:
  case ISD::USHLSAT:
  case ISD::FP_TO_SINT_SAT:
  case ISD::FP_TO_UINT_SAT:
  case ISD::MGATHER:
  case ISD::VECTOR_COMPRESS:
  case ISD::SCMP:
  case ISD::UCMP:
    Action = TLI.getOperationAction(Node->getOpcode(), Node->getValueType(0));
    break;
  case ISD::SMULFIX:
  case ISD::SMULFIXSAT:
  case ISD::UMULFIX:
  case ISD::UMULFIXSAT:
  case ISD::SDIVFIX:
  case ISD::SDIVFIXSAT:
  case ISD::UDIVFIX:
  case ISD::UDIVFIXSAT: {
    unsigned Scale = Node->getConstantOperandVal(2);
    Action = TLI.getFixedPointOperationAction(Node->getOpcode(),
                                              Node->getValueType(0), Scale);
    break;
  }
  case ISD::LROUND:
  case ISD::LLROUND:
  case ISD::LRINT:
  case ISD::LLRINT:
  case ISD::SINT_TO_FP:
  case ISD::UINT_TO_FP:
  case ISD::VECREDUCE_ADD:
  case ISD::VECREDUCE_MUL:
  case ISD::VECREDUCE_AND:
  case ISD::VECREDUCE_OR:
  case ISD::VECREDUCE_XOR:
  case ISD::VECREDUCE_SMAX:
  case ISD::VECREDUCE_SMIN:
  case ISD::VECREDUCE_UMAX:
  case ISD::VECREDUCE_UMIN:
  case ISD::VECREDUCE_FADD:
  case ISD::VECREDUCE_FMUL:
  case ISD::VECTOR_FIND_LAST_ACTIVE:
    Action = TLI.getOperationAction(Node->getOpcode(),
                                    Node->getOperand(0).getValueType());
    break;
  case ISD::VECREDUCE_FMAX:
  case ISD::VECREDUCE_FMIN:
  case ISD::VECREDUCE_FMAXIMUM:
  case ISD::VECREDUCE_FMINIMUM:
    Action = TLI.getOperationAction(Node->getOpcode(),
                                    Node->getOperand(0).getValueType());
    // Defer non-vector results to LegalizeDAG.
    if (Action == TargetLowering::Promote)
      Action = TargetLowering::Legal;
    break;
  case ISD::VECREDUCE_SEQ_FADD:
  case ISD::VECREDUCE_SEQ_FMUL:
    Action = TLI.getOperationAction(Node->getOpcode(),
                                    Node->getOperand(1).getValueType());
    break;
  case ISD::SETCC: {
    MVT OpVT = Node->getOperand(0).getSimpleValueType();
    ISD::CondCode CCCode = cast<CondCodeSDNode>(Node->getOperand(2))->get();
    Action = TLI.getCondCodeAction(CCCode, OpVT);
    if (Action == TargetLowering::Legal)
      Action = TLI.getOperationAction(Node->getOpcode(), OpVT);
    break;
  }
  case ISD::PARTIAL_REDUCE_UMLA:
  case ISD::PARTIAL_REDUCE_SMLA:
<<<<<<< HEAD
=======
  case ISD::PARTIAL_REDUCE_SUMLA:
>>>>>>> 4084ffcf
    Action =
        TLI.getPartialReduceMLAAction(Op.getOpcode(), Node->getValueType(0),
                                      Node->getOperand(1).getValueType());
    break;

#define BEGIN_REGISTER_VP_SDNODE(VPID, LEGALPOS, ...)                          \
  case ISD::VPID: {                                                            \
    EVT LegalizeVT = LEGALPOS < 0 ? Node->getValueType(-(1 + LEGALPOS))        \
                                  : Node->getOperand(LEGALPOS).getValueType(); \
    if (ISD::VPID == ISD::VP_SETCC) {                                          \
      ISD::CondCode CCCode = cast<CondCodeSDNode>(Node->getOperand(2))->get(); \
      Action = TLI.getCondCodeAction(CCCode, LegalizeVT.getSimpleVT());        \
      if (Action != TargetLowering::Legal)                                     \
        break;                                                                 \
    }                                                                          \
    /* Defer non-vector results to LegalizeDAG. */                             \
    if (!Node->getValueType(0).isVector() &&                                   \
        Node->getValueType(0) != MVT::Other) {                                 \
      Action = TargetLowering::Legal;                                          \
      break;                                                                   \
    }                                                                          \
    Action = TLI.getOperationAction(Node->getOpcode(), LegalizeVT);            \
  } break;
#include "llvm/IR/VPIntrinsics.def"
  }

  LLVM_DEBUG(dbgs() << "\nLegalizing vector op: "; Node->dump(&DAG));

  SmallVector<SDValue, 8> ResultVals;
  switch (Action) {
  default: llvm_unreachable("This action is not supported yet!");
  case TargetLowering::Promote:
    assert((Op.getOpcode() != ISD::LOAD && Op.getOpcode() != ISD::STORE) &&
           "This action is not supported yet!");
    LLVM_DEBUG(dbgs() << "Promoting\n");
    Promote(Node, ResultVals);
    assert(!ResultVals.empty() && "No results for promotion?");
    break;
  case TargetLowering::Legal:
    LLVM_DEBUG(dbgs() << "Legal node: nothing to do\n");
    break;
  case TargetLowering::Custom:
    LLVM_DEBUG(dbgs() << "Trying custom legalization\n");
    if (LowerOperationWrapper(Node, ResultVals))
      break;
    LLVM_DEBUG(dbgs() << "Could not custom legalize node\n");
    [[fallthrough]];
  case TargetLowering::Expand:
    LLVM_DEBUG(dbgs() << "Expanding\n");
    Expand(Node, ResultVals);
    break;
  }

  if (ResultVals.empty())
    return TranslateLegalizeResults(Op, Node);

  Changed = true;
  return RecursivelyLegalizeResults(Op, ResultVals);
}

// FIXME: This is very similar to TargetLowering::LowerOperationWrapper. Can we
// merge them somehow?
bool VectorLegalizer::LowerOperationWrapper(SDNode *Node,
                                            SmallVectorImpl<SDValue> &Results) {
  SDValue Res = TLI.LowerOperation(SDValue(Node, 0), DAG);

  if (!Res.getNode())
    return false;

  if (Res == SDValue(Node, 0))
    return true;

  // If the original node has one result, take the return value from
  // LowerOperation as is. It might not be result number 0.
  if (Node->getNumValues() == 1) {
    Results.push_back(Res);
    return true;
  }

  // If the original node has multiple results, then the return node should
  // have the same number of results.
  assert((Node->getNumValues() == Res->getNumValues()) &&
         "Lowering returned the wrong number of results!");

  // Places new result values base on N result number.
  for (unsigned I = 0, E = Node->getNumValues(); I != E; ++I)
    Results.push_back(Res.getValue(I));

  return true;
}

void VectorLegalizer::PromoteSETCC(SDNode *Node,
                                   SmallVectorImpl<SDValue> &Results) {
  MVT VecVT = Node->getOperand(0).getSimpleValueType();
  MVT NewVecVT = TLI.getTypeToPromoteTo(Node->getOpcode(), VecVT);

  unsigned ExtOp = VecVT.isFloatingPoint() ? ISD::FP_EXTEND : ISD::ANY_EXTEND;

  SDLoc DL(Node);
  SmallVector<SDValue, 5> Operands(Node->getNumOperands());

  Operands[0] = DAG.getNode(ExtOp, DL, NewVecVT, Node->getOperand(0));
  Operands[1] = DAG.getNode(ExtOp, DL, NewVecVT, Node->getOperand(1));
  Operands[2] = Node->getOperand(2);

  if (Node->getOpcode() == ISD::VP_SETCC) {
    Operands[3] = Node->getOperand(3); // mask
    Operands[4] = Node->getOperand(4); // evl
  }

  SDValue Res = DAG.getNode(Node->getOpcode(), DL, Node->getSimpleValueType(0),
                            Operands, Node->getFlags());

  Results.push_back(Res);
}

void VectorLegalizer::PromoteSTRICT(SDNode *Node,
                                    SmallVectorImpl<SDValue> &Results) {
  MVT VecVT = Node->getOperand(1).getSimpleValueType();
  MVT NewVecVT = TLI.getTypeToPromoteTo(Node->getOpcode(), VecVT);

  assert(VecVT.isFloatingPoint());

  SDLoc DL(Node);
  SmallVector<SDValue, 5> Operands(Node->getNumOperands());
  SmallVector<SDValue, 2> Chains;

  for (unsigned j = 1; j != Node->getNumOperands(); ++j)
    if (Node->getOperand(j).getValueType().isVector() &&
        !(ISD::isVPOpcode(Node->getOpcode()) &&
          ISD::getVPMaskIdx(Node->getOpcode()) == j)) // Skip mask operand.
    {
      // promote the vector operand.
      SDValue Ext =
          DAG.getNode(ISD::STRICT_FP_EXTEND, DL, {NewVecVT, MVT::Other},
                      {Node->getOperand(0), Node->getOperand(j)});
      Operands[j] = Ext.getValue(0);
      Chains.push_back(Ext.getValue(1));
    } else
      Operands[j] = Node->getOperand(j); // Skip no vector operand.

  SDVTList VTs = DAG.getVTList(NewVecVT, Node->getValueType(1));

  Operands[0] = DAG.getNode(ISD::TokenFactor, DL, MVT::Other, Chains);

  SDValue Res =
      DAG.getNode(Node->getOpcode(), DL, VTs, Operands, Node->getFlags());

  SDValue Round =
      DAG.getNode(ISD::STRICT_FP_ROUND, DL, {VecVT, MVT::Other},
                  {Res.getValue(1), Res.getValue(0),
                   DAG.getIntPtrConstant(0, DL, /*isTarget=*/true)});

  Results.push_back(Round.getValue(0));
  Results.push_back(Round.getValue(1));
}

void VectorLegalizer::Promote(SDNode *Node, SmallVectorImpl<SDValue> &Results) {
  // For a few operations there is a specific concept for promotion based on
  // the operand's type.
  switch (Node->getOpcode()) {
  case ISD::SINT_TO_FP:
  case ISD::UINT_TO_FP:
  case ISD::STRICT_SINT_TO_FP:
  case ISD::STRICT_UINT_TO_FP:
    // "Promote" the operation by extending the operand.
    PromoteINT_TO_FP(Node, Results);
    return;
  case ISD::FP_TO_UINT:
  case ISD::FP_TO_SINT:
  case ISD::STRICT_FP_TO_UINT:
  case ISD::STRICT_FP_TO_SINT:
    // Promote the operation by extending the operand.
    PromoteFP_TO_INT(Node, Results);
    return;
  case ISD::VP_SETCC:
  case ISD::SETCC:
    // Promote the operation by extending the operand.
    PromoteSETCC(Node, Results);
    return;
  case ISD::STRICT_FADD:
  case ISD::STRICT_FSUB:
  case ISD::STRICT_FMUL:
  case ISD::STRICT_FDIV:
  case ISD::STRICT_FSQRT:
  case ISD::STRICT_FMA:
    PromoteSTRICT(Node, Results);
    return;
  case ISD::FP_ROUND:
  case ISD::FP_EXTEND:
    // These operations are used to do promotion so they can't be promoted
    // themselves.
    llvm_unreachable("Don't know how to promote this operation!");
  case ISD::VP_FABS:
  case ISD::VP_FCOPYSIGN:
  case ISD::VP_FNEG:
    // Promoting fabs, fneg, and fcopysign changes their semantics.
    llvm_unreachable("These operations should not be promoted");
  }

  // There are currently two cases of vector promotion:
  // 1) Bitcasting a vector of integers to a different type to a vector of the
  //    same overall length. For example, x86 promotes ISD::AND v2i32 to v1i64.
  // 2) Extending a vector of floats to a vector of the same number of larger
  //    floats. For example, AArch64 promotes ISD::FADD on v4f16 to v4f32.
  assert(Node->getNumValues() == 1 &&
         "Can't promote a vector with multiple results!");
  MVT VT = Node->getSimpleValueType(0);
  MVT NVT = TLI.getTypeToPromoteTo(Node->getOpcode(), VT);
  SDLoc dl(Node);
  SmallVector<SDValue, 4> Operands(Node->getNumOperands());

  for (unsigned j = 0; j != Node->getNumOperands(); ++j) {
    // Do not promote the mask operand of a VP OP.
    bool SkipPromote = ISD::isVPOpcode(Node->getOpcode()) &&
                       ISD::getVPMaskIdx(Node->getOpcode()) == j;
    if (Node->getOperand(j).getValueType().isVector() && !SkipPromote)
      if (Node->getOperand(j)
              .getValueType()
              .getVectorElementType()
              .isFloatingPoint() &&
          NVT.isVector() && NVT.getVectorElementType().isFloatingPoint())
        if (ISD::isVPOpcode(Node->getOpcode())) {
          unsigned EVLIdx =
              *ISD::getVPExplicitVectorLengthIdx(Node->getOpcode());
          unsigned MaskIdx = *ISD::getVPMaskIdx(Node->getOpcode());
          Operands[j] =
              DAG.getNode(ISD::VP_FP_EXTEND, dl, NVT, Node->getOperand(j),
                          Node->getOperand(MaskIdx), Node->getOperand(EVLIdx));
        } else {
          Operands[j] =
              DAG.getNode(ISD::FP_EXTEND, dl, NVT, Node->getOperand(j));
        }
      else
        Operands[j] = DAG.getNode(ISD::BITCAST, dl, NVT, Node->getOperand(j));
    else
      Operands[j] = Node->getOperand(j);
  }

  SDValue Res =
      DAG.getNode(Node->getOpcode(), dl, NVT, Operands, Node->getFlags());

  if ((VT.isFloatingPoint() && NVT.isFloatingPoint()) ||
      (VT.isVector() && VT.getVectorElementType().isFloatingPoint() &&
       NVT.isVector() && NVT.getVectorElementType().isFloatingPoint()))
    if (ISD::isVPOpcode(Node->getOpcode())) {
      unsigned EVLIdx = *ISD::getVPExplicitVectorLengthIdx(Node->getOpcode());
      unsigned MaskIdx = *ISD::getVPMaskIdx(Node->getOpcode());
      Res = DAG.getNode(ISD::VP_FP_ROUND, dl, VT, Res,
                        Node->getOperand(MaskIdx), Node->getOperand(EVLIdx));
    } else {
      Res = DAG.getNode(ISD::FP_ROUND, dl, VT, Res,
                        DAG.getIntPtrConstant(0, dl, /*isTarget=*/true));
    }
  else
    Res = DAG.getNode(ISD::BITCAST, dl, VT, Res);

  Results.push_back(Res);
}

void VectorLegalizer::PromoteINT_TO_FP(SDNode *Node,
                                       SmallVectorImpl<SDValue> &Results) {
  // INT_TO_FP operations may require the input operand be promoted even
  // when the type is otherwise legal.
  bool IsStrict = Node->isStrictFPOpcode();
  MVT VT = Node->getOperand(IsStrict ? 1 : 0).getSimpleValueType();
  MVT NVT = TLI.getTypeToPromoteTo(Node->getOpcode(), VT);
  assert(NVT.getVectorNumElements() == VT.getVectorNumElements() &&
         "Vectors have different number of elements!");

  SDLoc dl(Node);
  SmallVector<SDValue, 4> Operands(Node->getNumOperands());

  unsigned Opc = (Node->getOpcode() == ISD::UINT_TO_FP ||
                  Node->getOpcode() == ISD::STRICT_UINT_TO_FP)
                     ? ISD::ZERO_EXTEND
                     : ISD::SIGN_EXTEND;
  for (unsigned j = 0; j != Node->getNumOperands(); ++j) {
    if (Node->getOperand(j).getValueType().isVector())
      Operands[j] = DAG.getNode(Opc, dl, NVT, Node->getOperand(j));
    else
      Operands[j] = Node->getOperand(j);
  }

  if (IsStrict) {
    SDValue Res = DAG.getNode(Node->getOpcode(), dl,
                              {Node->getValueType(0), MVT::Other}, Operands);
    Results.push_back(Res);
    Results.push_back(Res.getValue(1));
    return;
  }

  SDValue Res =
      DAG.getNode(Node->getOpcode(), dl, Node->getValueType(0), Operands);
  Results.push_back(Res);
}

// For FP_TO_INT we promote the result type to a vector type with wider
// elements and then truncate the result.  This is different from the default
// PromoteVector which uses bitcast to promote thus assumning that the
// promoted vector type has the same overall size.
void VectorLegalizer::PromoteFP_TO_INT(SDNode *Node,
                                       SmallVectorImpl<SDValue> &Results) {
  MVT VT = Node->getSimpleValueType(0);
  MVT NVT = TLI.getTypeToPromoteTo(Node->getOpcode(), VT);
  bool IsStrict = Node->isStrictFPOpcode();
  assert(NVT.getVectorNumElements() == VT.getVectorNumElements() &&
         "Vectors have different number of elements!");

  unsigned NewOpc = Node->getOpcode();
  // Change FP_TO_UINT to FP_TO_SINT if possible.
  // TODO: Should we only do this if FP_TO_UINT itself isn't legal?
  if (NewOpc == ISD::FP_TO_UINT &&
      TLI.isOperationLegalOrCustom(ISD::FP_TO_SINT, NVT))
    NewOpc = ISD::FP_TO_SINT;

  if (NewOpc == ISD::STRICT_FP_TO_UINT &&
      TLI.isOperationLegalOrCustom(ISD::STRICT_FP_TO_SINT, NVT))
    NewOpc = ISD::STRICT_FP_TO_SINT;

  SDLoc dl(Node);
  SDValue Promoted, Chain;
  if (IsStrict) {
    Promoted = DAG.getNode(NewOpc, dl, {NVT, MVT::Other},
                           {Node->getOperand(0), Node->getOperand(1)});
    Chain = Promoted.getValue(1);
  } else
    Promoted = DAG.getNode(NewOpc, dl, NVT, Node->getOperand(0));

  // Assert that the converted value fits in the original type.  If it doesn't
  // (eg: because the value being converted is too big), then the result of the
  // original operation was undefined anyway, so the assert is still correct.
  if (Node->getOpcode() == ISD::FP_TO_UINT ||
      Node->getOpcode() == ISD::STRICT_FP_TO_UINT)
    NewOpc = ISD::AssertZext;
  else
    NewOpc = ISD::AssertSext;

  Promoted = DAG.getNode(NewOpc, dl, NVT, Promoted,
                         DAG.getValueType(VT.getScalarType()));
  Promoted = DAG.getNode(ISD::TRUNCATE, dl, VT, Promoted);
  Results.push_back(Promoted);
  if (IsStrict)
    Results.push_back(Chain);
}

std::pair<SDValue, SDValue> VectorLegalizer::ExpandLoad(SDNode *N) {
  LoadSDNode *LD = cast<LoadSDNode>(N);
  return TLI.scalarizeVectorLoad(LD, DAG);
}

SDValue VectorLegalizer::ExpandStore(SDNode *N) {
  StoreSDNode *ST = cast<StoreSDNode>(N);
  SDValue TF = TLI.scalarizeVectorStore(ST, DAG);
  return TF;
}

void VectorLegalizer::Expand(SDNode *Node, SmallVectorImpl<SDValue> &Results) {
  switch (Node->getOpcode()) {
  case ISD::LOAD: {
    std::pair<SDValue, SDValue> Tmp = ExpandLoad(Node);
    Results.push_back(Tmp.first);
    Results.push_back(Tmp.second);
    return;
  }
  case ISD::STORE:
    Results.push_back(ExpandStore(Node));
    return;
  case ISD::MERGE_VALUES:
    for (unsigned i = 0, e = Node->getNumValues(); i != e; ++i)
      Results.push_back(Node->getOperand(i));
    return;
  case ISD::SIGN_EXTEND_INREG:
    if (SDValue Expanded = ExpandSEXTINREG(Node)) {
      Results.push_back(Expanded);
      return;
    }
    break;
  case ISD::ANY_EXTEND_VECTOR_INREG:
    Results.push_back(ExpandANY_EXTEND_VECTOR_INREG(Node));
    return;
  case ISD::SIGN_EXTEND_VECTOR_INREG:
    Results.push_back(ExpandSIGN_EXTEND_VECTOR_INREG(Node));
    return;
  case ISD::ZERO_EXTEND_VECTOR_INREG:
    Results.push_back(ExpandZERO_EXTEND_VECTOR_INREG(Node));
    return;
  case ISD::BSWAP:
    if (SDValue Expanded = ExpandBSWAP(Node)) {
      Results.push_back(Expanded);
      return;
    }
    break;
  case ISD::VP_BSWAP:
    Results.push_back(TLI.expandVPBSWAP(Node, DAG));
    return;
  case ISD::VSELECT:
    if (SDValue Expanded = ExpandVSELECT(Node)) {
      Results.push_back(Expanded);
      return;
    }
    break;
  case ISD::VP_SELECT:
    if (SDValue Expanded = ExpandVP_SELECT(Node)) {
      Results.push_back(Expanded);
      return;
    }
    break;
  case ISD::VP_SREM:
  case ISD::VP_UREM:
    if (SDValue Expanded = ExpandVP_REM(Node)) {
      Results.push_back(Expanded);
      return;
    }
    break;
  case ISD::VP_FNEG:
    if (SDValue Expanded = ExpandVP_FNEG(Node)) {
      Results.push_back(Expanded);
      return;
    }
    break;
  case ISD::VP_FABS:
    if (SDValue Expanded = ExpandVP_FABS(Node)) {
      Results.push_back(Expanded);
      return;
    }
    break;
  case ISD::VP_FCOPYSIGN:
    if (SDValue Expanded = ExpandVP_FCOPYSIGN(Node)) {
      Results.push_back(Expanded);
      return;
    }
    break;
  case ISD::SELECT:
    if (SDValue Expanded = ExpandSELECT(Node)) {
      Results.push_back(Expanded);
      return;
    }
    break;
  case ISD::SELECT_CC: {
    if (Node->getValueType(0).isScalableVector()) {
      EVT CondVT = TLI.getSetCCResultType(
          DAG.getDataLayout(), *DAG.getContext(), Node->getValueType(0));
      SDValue SetCC =
          DAG.getNode(ISD::SETCC, SDLoc(Node), CondVT, Node->getOperand(0),
                      Node->getOperand(1), Node->getOperand(4));
      Results.push_back(DAG.getSelect(SDLoc(Node), Node->getValueType(0), SetCC,
                                      Node->getOperand(2),
                                      Node->getOperand(3)));
      return;
    }
    break;
  }
  case ISD::FP_TO_UINT:
    ExpandFP_TO_UINT(Node, Results);
    return;
  case ISD::UINT_TO_FP:
    ExpandUINT_TO_FLOAT(Node, Results);
    return;
  case ISD::FNEG:
    if (SDValue Expanded = ExpandFNEG(Node)) {
      Results.push_back(Expanded);
      return;
    }
    break;
  case ISD::FABS:
    if (SDValue Expanded = ExpandFABS(Node)) {
      Results.push_back(Expanded);
      return;
    }
    break;
  case ISD::FCOPYSIGN:
    if (SDValue Expanded = ExpandFCOPYSIGN(Node)) {
      Results.push_back(Expanded);
      return;
    }
    break;
  case ISD::FSUB:
    ExpandFSUB(Node, Results);
    return;
  case ISD::SETCC:
  case ISD::VP_SETCC:
    ExpandSETCC(Node, Results);
    return;
  case ISD::ABS:
    if (SDValue Expanded = TLI.expandABS(Node, DAG)) {
      Results.push_back(Expanded);
      return;
    }
    break;
  case ISD::ABDS:
  case ISD::ABDU:
    if (SDValue Expanded = TLI.expandABD(Node, DAG)) {
      Results.push_back(Expanded);
      return;
    }
    break;
  case ISD::AVGCEILS:
  case ISD::AVGCEILU:
  case ISD::AVGFLOORS:
  case ISD::AVGFLOORU:
    if (SDValue Expanded = TLI.expandAVG(Node, DAG)) {
      Results.push_back(Expanded);
      return;
    }
    break;
  case ISD::BITREVERSE:
    if (SDValue Expanded = ExpandBITREVERSE(Node)) {
      Results.push_back(Expanded);
      return;
    }
    break;
  case ISD::VP_BITREVERSE:
    if (SDValue Expanded = TLI.expandVPBITREVERSE(Node, DAG)) {
      Results.push_back(Expanded);
      return;
    }
    break;
  case ISD::CTPOP:
    if (SDValue Expanded = TLI.expandCTPOP(Node, DAG)) {
      Results.push_back(Expanded);
      return;
    }
    break;
  case ISD::VP_CTPOP:
    if (SDValue Expanded = TLI.expandVPCTPOP(Node, DAG)) {
      Results.push_back(Expanded);
      return;
    }
    break;
  case ISD::CTLZ:
  case ISD::CTLZ_ZERO_UNDEF:
    if (SDValue Expanded = TLI.expandCTLZ(Node, DAG)) {
      Results.push_back(Expanded);
      return;
    }
    break;
  case ISD::VP_CTLZ:
  case ISD::VP_CTLZ_ZERO_UNDEF:
    if (SDValue Expanded = TLI.expandVPCTLZ(Node, DAG)) {
      Results.push_back(Expanded);
      return;
    }
    break;
  case ISD::CTTZ:
  case ISD::CTTZ_ZERO_UNDEF:
    if (SDValue Expanded = TLI.expandCTTZ(Node, DAG)) {
      Results.push_back(Expanded);
      return;
    }
    break;
  case ISD::VP_CTTZ:
  case ISD::VP_CTTZ_ZERO_UNDEF:
    if (SDValue Expanded = TLI.expandVPCTTZ(Node, DAG)) {
      Results.push_back(Expanded);
      return;
    }
    break;
  case ISD::FSHL:
  case ISD::VP_FSHL:
  case ISD::FSHR:
  case ISD::VP_FSHR:
    if (SDValue Expanded = TLI.expandFunnelShift(Node, DAG)) {
      Results.push_back(Expanded);
      return;
    }
    break;
  case ISD::ROTL:
  case ISD::ROTR:
    if (SDValue Expanded = TLI.expandROT(Node, false /*AllowVectorOps*/, DAG)) {
      Results.push_back(Expanded);
      return;
    }
    break;
  case ISD::FMINNUM:
  case ISD::FMAXNUM:
    if (SDValue Expanded = TLI.expandFMINNUM_FMAXNUM(Node, DAG)) {
      Results.push_back(Expanded);
      return;
    }
    break;
  case ISD::FMINIMUM:
  case ISD::FMAXIMUM:
    Results.push_back(TLI.expandFMINIMUM_FMAXIMUM(Node, DAG));
    return;
  case ISD::FMINIMUMNUM:
  case ISD::FMAXIMUMNUM:
    Results.push_back(TLI.expandFMINIMUMNUM_FMAXIMUMNUM(Node, DAG));
    return;
  case ISD::SMIN:
  case ISD::SMAX:
  case ISD::UMIN:
  case ISD::UMAX:
    if (SDValue Expanded = TLI.expandIntMINMAX(Node, DAG)) {
      Results.push_back(Expanded);
      return;
    }
    break;
  case ISD::UADDO:
  case ISD::USUBO:
    ExpandUADDSUBO(Node, Results);
    return;
  case ISD::SADDO:
  case ISD::SSUBO:
    ExpandSADDSUBO(Node, Results);
    return;
  case ISD::UMULO:
  case ISD::SMULO:
    ExpandMULO(Node, Results);
    return;
  case ISD::USUBSAT:
  case ISD::SSUBSAT:
  case ISD::UADDSAT:
  case ISD::SADDSAT:
    if (SDValue Expanded = TLI.expandAddSubSat(Node, DAG)) {
      Results.push_back(Expanded);
      return;
    }
    break;
  case ISD::USHLSAT:
  case ISD::SSHLSAT:
    if (SDValue Expanded = TLI.expandShlSat(Node, DAG)) {
      Results.push_back(Expanded);
      return;
    }
    break;
  case ISD::FP_TO_SINT_SAT:
  case ISD::FP_TO_UINT_SAT:
    // Expand the fpsosisat if it is scalable to prevent it from unrolling below.
    if (Node->getValueType(0).isScalableVector()) {
      if (SDValue Expanded = TLI.expandFP_TO_INT_SAT(Node, DAG)) {
        Results.push_back(Expanded);
        return;
      }
    }
    break;
  case ISD::SMULFIX:
  case ISD::UMULFIX:
    if (SDValue Expanded = TLI.expandFixedPointMul(Node, DAG)) {
      Results.push_back(Expanded);
      return;
    }
    break;
  case ISD::SMULFIXSAT:
  case ISD::UMULFIXSAT:
    // FIXME: We do not expand SMULFIXSAT/UMULFIXSAT here yet, not sure exactly
    // why. Maybe it results in worse codegen compared to the unroll for some
    // targets? This should probably be investigated. And if we still prefer to
    // unroll an explanation could be helpful.
    break;
  case ISD::SDIVFIX:
  case ISD::UDIVFIX:
    ExpandFixedPointDiv(Node, Results);
    return;
  case ISD::SDIVFIXSAT:
  case ISD::UDIVFIXSAT:
    break;
#define DAG_INSTRUCTION(NAME, NARG, ROUND_MODE, INTRINSIC, DAGN)               \
  case ISD::STRICT_##DAGN:
#include "llvm/IR/ConstrainedOps.def"
    ExpandStrictFPOp(Node, Results);
    return;
  case ISD::VECREDUCE_ADD:
  case ISD::VECREDUCE_MUL:
  case ISD::VECREDUCE_AND:
  case ISD::VECREDUCE_OR:
  case ISD::VECREDUCE_XOR:
  case ISD::VECREDUCE_SMAX:
  case ISD::VECREDUCE_SMIN:
  case ISD::VECREDUCE_UMAX:
  case ISD::VECREDUCE_UMIN:
  case ISD::VECREDUCE_FADD:
  case ISD::VECREDUCE_FMUL:
  case ISD::VECREDUCE_FMAX:
  case ISD::VECREDUCE_FMIN:
  case ISD::VECREDUCE_FMAXIMUM:
  case ISD::VECREDUCE_FMINIMUM:
    Results.push_back(TLI.expandVecReduce(Node, DAG));
    return;
  case ISD::PARTIAL_REDUCE_UMLA:
  case ISD::PARTIAL_REDUCE_SMLA:
<<<<<<< HEAD
=======
  case ISD::PARTIAL_REDUCE_SUMLA:
>>>>>>> 4084ffcf
    Results.push_back(TLI.expandPartialReduceMLA(Node, DAG));
    return;
  case ISD::VECREDUCE_SEQ_FADD:
  case ISD::VECREDUCE_SEQ_FMUL:
    Results.push_back(TLI.expandVecReduceSeq(Node, DAG));
    return;
  case ISD::SREM:
  case ISD::UREM:
    ExpandREM(Node, Results);
    return;
  case ISD::VP_MERGE:
    if (SDValue Expanded = ExpandVP_MERGE(Node)) {
      Results.push_back(Expanded);
      return;
    }
    break;
  case ISD::FREM:
    if (tryExpandVecMathCall(Node, RTLIB::REM_F32, RTLIB::REM_F64,
                             RTLIB::REM_F80, RTLIB::REM_F128,
                             RTLIB::REM_PPCF128, Results))
      return;

    break;
  case ISD::FSINCOS:
  case ISD::FSINCOSPI: {
    EVT VT = Node->getValueType(0).getVectorElementType();
    RTLIB::Libcall LC = Node->getOpcode() == ISD::FSINCOS
                            ? RTLIB::getSINCOS(VT)
                            : RTLIB::getSINCOSPI(VT);
    if (DAG.expandMultipleResultFPLibCall(LC, Node, Results))
      return;
    break;
  }
  case ISD::FMODF: {
    RTLIB::Libcall LC =
        RTLIB::getMODF(Node->getValueType(0).getVectorElementType());
    if (DAG.expandMultipleResultFPLibCall(LC, Node, Results,
                                          /*CallRetResNo=*/0))
      return;
    break;
  }
  case ISD::VECTOR_COMPRESS:
    Results.push_back(TLI.expandVECTOR_COMPRESS(Node, DAG));
    return;
  case ISD::VECTOR_FIND_LAST_ACTIVE:
    Results.push_back(TLI.expandVectorFindLastActive(Node, DAG));
    return;
  case ISD::SCMP:
  case ISD::UCMP:
    Results.push_back(TLI.expandCMP(Node, DAG));
    return;

  case ISD::FADD:
  case ISD::FMUL:
  case ISD::FMA:
  case ISD::FDIV:
  case ISD::FCEIL:
  case ISD::FFLOOR:
  case ISD::FNEARBYINT:
  case ISD::FRINT:
  case ISD::FROUND:
  case ISD::FROUNDEVEN:
  case ISD::FTRUNC:
  case ISD::FSQRT:
    if (SDValue Expanded = TLI.expandVectorNaryOpBySplitting(Node, DAG)) {
      Results.push_back(Expanded);
      return;
    }
    break;
  }

  SDValue Unrolled = DAG.UnrollVectorOp(Node);
  if (Node->getNumValues() == 1) {
    Results.push_back(Unrolled);
  } else {
    assert(Node->getNumValues() == Unrolled->getNumValues() &&
      "VectorLegalizer Expand returned wrong number of results!");
    for (unsigned I = 0, E = Unrolled->getNumValues(); I != E; ++I)
      Results.push_back(Unrolled.getValue(I));
  }
}

SDValue VectorLegalizer::ExpandSELECT(SDNode *Node) {
  // Lower a select instruction where the condition is a scalar and the
  // operands are vectors. Lower this select to VSELECT and implement it
  // using XOR AND OR. The selector bit is broadcasted.
  EVT VT = Node->getValueType(0);
  SDLoc DL(Node);

  SDValue Mask = Node->getOperand(0);
  SDValue Op1 = Node->getOperand(1);
  SDValue Op2 = Node->getOperand(2);

  assert(VT.isVector() && !Mask.getValueType().isVector()
         && Op1.getValueType() == Op2.getValueType() && "Invalid type");

  // If we can't even use the basic vector operations of
  // AND,OR,XOR, we will have to scalarize the op.
  // Notice that the operation may be 'promoted' which means that it is
  // 'bitcasted' to another type which is handled.
  // Also, we need to be able to construct a splat vector using either
  // BUILD_VECTOR or SPLAT_VECTOR.
  // FIXME: Should we also permit fixed-length SPLAT_VECTOR as a fallback to
  // BUILD_VECTOR?
  if (TLI.getOperationAction(ISD::AND, VT) == TargetLowering::Expand ||
      TLI.getOperationAction(ISD::XOR, VT) == TargetLowering::Expand ||
      TLI.getOperationAction(ISD::OR, VT) == TargetLowering::Expand ||
      TLI.getOperationAction(VT.isFixedLengthVector() ? ISD::BUILD_VECTOR
                                                      : ISD::SPLAT_VECTOR,
                             VT) == TargetLowering::Expand)
    return SDValue();

  // Generate a mask operand.
  EVT MaskTy = VT.changeVectorElementTypeToInteger();

  // What is the size of each element in the vector mask.
  EVT BitTy = MaskTy.getScalarType();

  Mask = DAG.getSelect(DL, BitTy, Mask, DAG.getAllOnesConstant(DL, BitTy),
                       DAG.getConstant(0, DL, BitTy));

  // Broadcast the mask so that the entire vector is all one or all zero.
  Mask = DAG.getSplat(MaskTy, DL, Mask);

  // Bitcast the operands to be the same type as the mask.
  // This is needed when we select between FP types because
  // the mask is a vector of integers.
  Op1 = DAG.getNode(ISD::BITCAST, DL, MaskTy, Op1);
  Op2 = DAG.getNode(ISD::BITCAST, DL, MaskTy, Op2);

  SDValue NotMask = DAG.getNOT(DL, Mask, MaskTy);

  Op1 = DAG.getNode(ISD::AND, DL, MaskTy, Op1, Mask);
  Op2 = DAG.getNode(ISD::AND, DL, MaskTy, Op2, NotMask);
  SDValue Val = DAG.getNode(ISD::OR, DL, MaskTy, Op1, Op2);
  return DAG.getNode(ISD::BITCAST, DL, Node->getValueType(0), Val);
}

SDValue VectorLegalizer::ExpandSEXTINREG(SDNode *Node) {
  EVT VT = Node->getValueType(0);

  // Make sure that the SRA and SHL instructions are available.
  if (TLI.getOperationAction(ISD::SRA, VT) == TargetLowering::Expand ||
      TLI.getOperationAction(ISD::SHL, VT) == TargetLowering::Expand)
    return SDValue();

  SDLoc DL(Node);
  EVT OrigTy = cast<VTSDNode>(Node->getOperand(1))->getVT();

  unsigned BW = VT.getScalarSizeInBits();
  unsigned OrigBW = OrigTy.getScalarSizeInBits();
  SDValue ShiftSz = DAG.getConstant(BW - OrigBW, DL, VT);

  SDValue Op = DAG.getNode(ISD::SHL, DL, VT, Node->getOperand(0), ShiftSz);
  return DAG.getNode(ISD::SRA, DL, VT, Op, ShiftSz);
}

// Generically expand a vector anyext in register to a shuffle of the relevant
// lanes into the appropriate locations, with other lanes left undef.
SDValue VectorLegalizer::ExpandANY_EXTEND_VECTOR_INREG(SDNode *Node) {
  SDLoc DL(Node);
  EVT VT = Node->getValueType(0);
  int NumElements = VT.getVectorNumElements();
  SDValue Src = Node->getOperand(0);
  EVT SrcVT = Src.getValueType();
  int NumSrcElements = SrcVT.getVectorNumElements();

  // *_EXTEND_VECTOR_INREG SrcVT can be smaller than VT - so insert the vector
  // into a larger vector type.
  if (SrcVT.bitsLE(VT)) {
    assert((VT.getSizeInBits() % SrcVT.getScalarSizeInBits()) == 0 &&
           "ANY_EXTEND_VECTOR_INREG vector size mismatch");
    NumSrcElements = VT.getSizeInBits() / SrcVT.getScalarSizeInBits();
    SrcVT = EVT::getVectorVT(*DAG.getContext(), SrcVT.getScalarType(),
                             NumSrcElements);
    Src = DAG.getInsertSubvector(DL, DAG.getUNDEF(SrcVT), Src, 0);
  }

  // Build a base mask of undef shuffles.
  SmallVector<int, 16> ShuffleMask;
  ShuffleMask.resize(NumSrcElements, -1);

  // Place the extended lanes into the correct locations.
  int ExtLaneScale = NumSrcElements / NumElements;
  int EndianOffset = DAG.getDataLayout().isBigEndian() ? ExtLaneScale - 1 : 0;
  for (int i = 0; i < NumElements; ++i)
    ShuffleMask[i * ExtLaneScale + EndianOffset] = i;

  return DAG.getNode(
      ISD::BITCAST, DL, VT,
      DAG.getVectorShuffle(SrcVT, DL, Src, DAG.getUNDEF(SrcVT), ShuffleMask));
}

SDValue VectorLegalizer::ExpandSIGN_EXTEND_VECTOR_INREG(SDNode *Node) {
  SDLoc DL(Node);
  EVT VT = Node->getValueType(0);
  SDValue Src = Node->getOperand(0);
  EVT SrcVT = Src.getValueType();

  // First build an any-extend node which can be legalized above when we
  // recurse through it.
  SDValue Op = DAG.getNode(ISD::ANY_EXTEND_VECTOR_INREG, DL, VT, Src);

  // Now we need sign extend. Do this by shifting the elements. Even if these
  // aren't legal operations, they have a better chance of being legalized
  // without full scalarization than the sign extension does.
  unsigned EltWidth = VT.getScalarSizeInBits();
  unsigned SrcEltWidth = SrcVT.getScalarSizeInBits();
  SDValue ShiftAmount = DAG.getConstant(EltWidth - SrcEltWidth, DL, VT);
  return DAG.getNode(ISD::SRA, DL, VT,
                     DAG.getNode(ISD::SHL, DL, VT, Op, ShiftAmount),
                     ShiftAmount);
}

// Generically expand a vector zext in register to a shuffle of the relevant
// lanes into the appropriate locations, a blend of zero into the high bits,
// and a bitcast to the wider element type.
SDValue VectorLegalizer::ExpandZERO_EXTEND_VECTOR_INREG(SDNode *Node) {
  SDLoc DL(Node);
  EVT VT = Node->getValueType(0);
  int NumElements = VT.getVectorNumElements();
  SDValue Src = Node->getOperand(0);
  EVT SrcVT = Src.getValueType();
  int NumSrcElements = SrcVT.getVectorNumElements();

  // *_EXTEND_VECTOR_INREG SrcVT can be smaller than VT - so insert the vector
  // into a larger vector type.
  if (SrcVT.bitsLE(VT)) {
    assert((VT.getSizeInBits() % SrcVT.getScalarSizeInBits()) == 0 &&
           "ZERO_EXTEND_VECTOR_INREG vector size mismatch");
    NumSrcElements = VT.getSizeInBits() / SrcVT.getScalarSizeInBits();
    SrcVT = EVT::getVectorVT(*DAG.getContext(), SrcVT.getScalarType(),
                             NumSrcElements);
    Src = DAG.getInsertSubvector(DL, DAG.getUNDEF(SrcVT), Src, 0);
  }

  // Build up a zero vector to blend into this one.
  SDValue Zero = DAG.getConstant(0, DL, SrcVT);

  // Shuffle the incoming lanes into the correct position, and pull all other
  // lanes from the zero vector.
  auto ShuffleMask = llvm::to_vector<16>(llvm::seq<int>(0, NumSrcElements));

  int ExtLaneScale = NumSrcElements / NumElements;
  int EndianOffset = DAG.getDataLayout().isBigEndian() ? ExtLaneScale - 1 : 0;
  for (int i = 0; i < NumElements; ++i)
    ShuffleMask[i * ExtLaneScale + EndianOffset] = NumSrcElements + i;

  return DAG.getNode(ISD::BITCAST, DL, VT,
                     DAG.getVectorShuffle(SrcVT, DL, Zero, Src, ShuffleMask));
}

static void createBSWAPShuffleMask(EVT VT, SmallVectorImpl<int> &ShuffleMask) {
  int ScalarSizeInBytes = VT.getScalarSizeInBits() / 8;
  for (int I = 0, E = VT.getVectorNumElements(); I != E; ++I)
    for (int J = ScalarSizeInBytes - 1; J >= 0; --J)
      ShuffleMask.push_back((I * ScalarSizeInBytes) + J);
}

SDValue VectorLegalizer::ExpandBSWAP(SDNode *Node) {
  EVT VT = Node->getValueType(0);

  // Scalable vectors can't use shuffle expansion.
  if (VT.isScalableVector())
    return TLI.expandBSWAP(Node, DAG);

  // Generate a byte wise shuffle mask for the BSWAP.
  SmallVector<int, 16> ShuffleMask;
  createBSWAPShuffleMask(VT, ShuffleMask);
  EVT ByteVT = EVT::getVectorVT(*DAG.getContext(), MVT::i8, ShuffleMask.size());

  // Only emit a shuffle if the mask is legal.
  if (TLI.isShuffleMaskLegal(ShuffleMask, ByteVT)) {
    SDLoc DL(Node);
    SDValue Op = DAG.getNode(ISD::BITCAST, DL, ByteVT, Node->getOperand(0));
    Op = DAG.getVectorShuffle(ByteVT, DL, Op, DAG.getUNDEF(ByteVT), ShuffleMask);
    return DAG.getNode(ISD::BITCAST, DL, VT, Op);
  }

  // If we have the appropriate vector bit operations, it is better to use them
  // than unrolling and expanding each component.
  if (TLI.isOperationLegalOrCustom(ISD::SHL, VT) &&
      TLI.isOperationLegalOrCustom(ISD::SRL, VT) &&
      TLI.isOperationLegalOrCustomOrPromote(ISD::AND, VT) &&
      TLI.isOperationLegalOrCustomOrPromote(ISD::OR, VT))
    return TLI.expandBSWAP(Node, DAG);

  // Otherwise let the caller unroll.
  return SDValue();
}

SDValue VectorLegalizer::ExpandBITREVERSE(SDNode *Node) {
  EVT VT = Node->getValueType(0);

  // We can't unroll or use shuffles for scalable vectors.
  if (VT.isScalableVector())
    return TLI.expandBITREVERSE(Node, DAG);

  // If we have the scalar operation, it's probably cheaper to unroll it.
  if (TLI.isOperationLegalOrCustom(ISD::BITREVERSE, VT.getScalarType()))
    return SDValue();

  // If the vector element width is a whole number of bytes, test if its legal
  // to BSWAP shuffle the bytes and then perform the BITREVERSE on the byte
  // vector. This greatly reduces the number of bit shifts necessary.
  unsigned ScalarSizeInBits = VT.getScalarSizeInBits();
  if (ScalarSizeInBits > 8 && (ScalarSizeInBits % 8) == 0) {
    SmallVector<int, 16> BSWAPMask;
    createBSWAPShuffleMask(VT, BSWAPMask);

    EVT ByteVT = EVT::getVectorVT(*DAG.getContext(), MVT::i8, BSWAPMask.size());
    if (TLI.isShuffleMaskLegal(BSWAPMask, ByteVT) &&
        (TLI.isOperationLegalOrCustom(ISD::BITREVERSE, ByteVT) ||
         (TLI.isOperationLegalOrCustom(ISD::SHL, ByteVT) &&
          TLI.isOperationLegalOrCustom(ISD::SRL, ByteVT) &&
          TLI.isOperationLegalOrCustomOrPromote(ISD::AND, ByteVT) &&
          TLI.isOperationLegalOrCustomOrPromote(ISD::OR, ByteVT)))) {
      SDLoc DL(Node);
      SDValue Op = DAG.getNode(ISD::BITCAST, DL, ByteVT, Node->getOperand(0));
      Op = DAG.getVectorShuffle(ByteVT, DL, Op, DAG.getUNDEF(ByteVT),
                                BSWAPMask);
      Op = DAG.getNode(ISD::BITREVERSE, DL, ByteVT, Op);
      Op = DAG.getNode(ISD::BITCAST, DL, VT, Op);
      return Op;
    }
  }

  // If we have the appropriate vector bit operations, it is better to use them
  // than unrolling and expanding each component.
  if (TLI.isOperationLegalOrCustom(ISD::SHL, VT) &&
      TLI.isOperationLegalOrCustom(ISD::SRL, VT) &&
      TLI.isOperationLegalOrCustomOrPromote(ISD::AND, VT) &&
      TLI.isOperationLegalOrCustomOrPromote(ISD::OR, VT))
    return TLI.expandBITREVERSE(Node, DAG);

  // Otherwise unroll.
  return SDValue();
}

SDValue VectorLegalizer::ExpandVSELECT(SDNode *Node) {
  // Implement VSELECT in terms of XOR, AND, OR
  // on platforms which do not support blend natively.
  SDLoc DL(Node);

  SDValue Mask = Node->getOperand(0);
  SDValue Op1 = Node->getOperand(1);
  SDValue Op2 = Node->getOperand(2);

  EVT VT = Mask.getValueType();

  // If we can't even use the basic vector operations of
  // AND,OR,XOR, we will have to scalarize the op.
  // Notice that the operation may be 'promoted' which means that it is
  // 'bitcasted' to another type which is handled.
  if (TLI.getOperationAction(ISD::AND, VT) == TargetLowering::Expand ||
      TLI.getOperationAction(ISD::XOR, VT) == TargetLowering::Expand ||
      TLI.getOperationAction(ISD::OR, VT) == TargetLowering::Expand)
    return SDValue();

  // This operation also isn't safe with AND, OR, XOR when the boolean type is
  // 0/1 and the select operands aren't also booleans, as we need an all-ones
  // vector constant to mask with.
  // FIXME: Sign extend 1 to all ones if that's legal on the target.
  auto BoolContents = TLI.getBooleanContents(Op1.getValueType());
  if (BoolContents != TargetLowering::ZeroOrNegativeOneBooleanContent &&
      !(BoolContents == TargetLowering::ZeroOrOneBooleanContent &&
        Op1.getValueType().getVectorElementType() == MVT::i1))
    return SDValue();

  // If the mask and the type are different sizes, unroll the vector op. This
  // can occur when getSetCCResultType returns something that is different in
  // size from the operand types. For example, v4i8 = select v4i32, v4i8, v4i8.
  if (VT.getSizeInBits() != Op1.getValueSizeInBits())
    return SDValue();

  // Bitcast the operands to be the same type as the mask.
  // This is needed when we select between FP types because
  // the mask is a vector of integers.
  Op1 = DAG.getNode(ISD::BITCAST, DL, VT, Op1);
  Op2 = DAG.getNode(ISD::BITCAST, DL, VT, Op2);

  SDValue NotMask = DAG.getNOT(DL, Mask, VT);

  Op1 = DAG.getNode(ISD::AND, DL, VT, Op1, Mask);
  Op2 = DAG.getNode(ISD::AND, DL, VT, Op2, NotMask);
  SDValue Val = DAG.getNode(ISD::OR, DL, VT, Op1, Op2);
  return DAG.getNode(ISD::BITCAST, DL, Node->getValueType(0), Val);
}

SDValue VectorLegalizer::ExpandVP_SELECT(SDNode *Node) {
  // Implement VP_SELECT in terms of VP_XOR, VP_AND and VP_OR on platforms which
  // do not support it natively.
  SDLoc DL(Node);

  SDValue Mask = Node->getOperand(0);
  SDValue Op1 = Node->getOperand(1);
  SDValue Op2 = Node->getOperand(2);
  SDValue EVL = Node->getOperand(3);

  EVT VT = Mask.getValueType();

  // If we can't even use the basic vector operations of
  // VP_AND,VP_OR,VP_XOR, we will have to scalarize the op.
  if (TLI.getOperationAction(ISD::VP_AND, VT) == TargetLowering::Expand ||
      TLI.getOperationAction(ISD::VP_XOR, VT) == TargetLowering::Expand ||
      TLI.getOperationAction(ISD::VP_OR, VT) == TargetLowering::Expand)
    return SDValue();

  // This operation also isn't safe when the operands aren't also booleans.
  if (Op1.getValueType().getVectorElementType() != MVT::i1)
    return SDValue();

  SDValue Ones = DAG.getAllOnesConstant(DL, VT);
  SDValue NotMask = DAG.getNode(ISD::VP_XOR, DL, VT, Mask, Ones, Ones, EVL);

  Op1 = DAG.getNode(ISD::VP_AND, DL, VT, Op1, Mask, Ones, EVL);
  Op2 = DAG.getNode(ISD::VP_AND, DL, VT, Op2, NotMask, Ones, EVL);
  return DAG.getNode(ISD::VP_OR, DL, VT, Op1, Op2, Ones, EVL);
}

SDValue VectorLegalizer::ExpandVP_MERGE(SDNode *Node) {
  // Implement VP_MERGE in terms of VSELECT. Construct a mask where vector
  // indices less than the EVL/pivot are true. Combine that with the original
  // mask for a full-length mask. Use a full-length VSELECT to select between
  // the true and false values.
  SDLoc DL(Node);

  SDValue Mask = Node->getOperand(0);
  SDValue Op1 = Node->getOperand(1);
  SDValue Op2 = Node->getOperand(2);
  SDValue EVL = Node->getOperand(3);

  EVT MaskVT = Mask.getValueType();
  bool IsFixedLen = MaskVT.isFixedLengthVector();

  EVT EVLVecVT = EVT::getVectorVT(*DAG.getContext(), EVL.getValueType(),
                                  MaskVT.getVectorElementCount());

  // If we can't construct the EVL mask efficiently, it's better to unroll.
  if ((IsFixedLen &&
       !TLI.isOperationLegalOrCustom(ISD::BUILD_VECTOR, EVLVecVT)) ||
      (!IsFixedLen &&
       (!TLI.isOperationLegalOrCustom(ISD::STEP_VECTOR, EVLVecVT) ||
        !TLI.isOperationLegalOrCustom(ISD::SPLAT_VECTOR, EVLVecVT))))
    return SDValue();

  // If using a SETCC would result in a different type than the mask type,
  // unroll.
  if (TLI.getSetCCResultType(DAG.getDataLayout(), *DAG.getContext(),
                             EVLVecVT) != MaskVT)
    return SDValue();

  SDValue StepVec = DAG.getStepVector(DL, EVLVecVT);
  SDValue SplatEVL = DAG.getSplat(EVLVecVT, DL, EVL);
  SDValue EVLMask =
      DAG.getSetCC(DL, MaskVT, StepVec, SplatEVL, ISD::CondCode::SETULT);

  SDValue FullMask = DAG.getNode(ISD::AND, DL, MaskVT, Mask, EVLMask);
  return DAG.getSelect(DL, Node->getValueType(0), FullMask, Op1, Op2);
}

SDValue VectorLegalizer::ExpandVP_REM(SDNode *Node) {
  // Implement VP_SREM/UREM in terms of VP_SDIV/VP_UDIV, VP_MUL, VP_SUB.
  EVT VT = Node->getValueType(0);

  unsigned DivOpc = Node->getOpcode() == ISD::VP_SREM ? ISD::VP_SDIV : ISD::VP_UDIV;

  if (!TLI.isOperationLegalOrCustom(DivOpc, VT) ||
      !TLI.isOperationLegalOrCustom(ISD::VP_MUL, VT) ||
      !TLI.isOperationLegalOrCustom(ISD::VP_SUB, VT))
    return SDValue();

  SDLoc DL(Node);

  SDValue Dividend = Node->getOperand(0);
  SDValue Divisor = Node->getOperand(1);
  SDValue Mask = Node->getOperand(2);
  SDValue EVL = Node->getOperand(3);

  // X % Y -> X-X/Y*Y
  SDValue Div = DAG.getNode(DivOpc, DL, VT, Dividend, Divisor, Mask, EVL);
  SDValue Mul = DAG.getNode(ISD::VP_MUL, DL, VT, Divisor, Div, Mask, EVL);
  return DAG.getNode(ISD::VP_SUB, DL, VT, Dividend, Mul, Mask, EVL);
}

SDValue VectorLegalizer::ExpandVP_FNEG(SDNode *Node) {
  EVT VT = Node->getValueType(0);
  EVT IntVT = VT.changeVectorElementTypeToInteger();

  if (!TLI.isOperationLegalOrCustom(ISD::VP_XOR, IntVT))
    return SDValue();

  SDValue Mask = Node->getOperand(1);
  SDValue EVL = Node->getOperand(2);

  SDLoc DL(Node);
  SDValue Cast = DAG.getNode(ISD::BITCAST, DL, IntVT, Node->getOperand(0));
  SDValue SignMask = DAG.getConstant(
      APInt::getSignMask(IntVT.getScalarSizeInBits()), DL, IntVT);
  SDValue Xor = DAG.getNode(ISD::VP_XOR, DL, IntVT, Cast, SignMask, Mask, EVL);
  return DAG.getNode(ISD::BITCAST, DL, VT, Xor);
}

SDValue VectorLegalizer::ExpandVP_FABS(SDNode *Node) {
  EVT VT = Node->getValueType(0);
  EVT IntVT = VT.changeVectorElementTypeToInteger();

  if (!TLI.isOperationLegalOrCustom(ISD::VP_AND, IntVT))
    return SDValue();

  SDValue Mask = Node->getOperand(1);
  SDValue EVL = Node->getOperand(2);

  SDLoc DL(Node);
  SDValue Cast = DAG.getNode(ISD::BITCAST, DL, IntVT, Node->getOperand(0));
  SDValue ClearSignMask = DAG.getConstant(
      APInt::getSignedMaxValue(IntVT.getScalarSizeInBits()), DL, IntVT);
  SDValue ClearSign =
      DAG.getNode(ISD::VP_AND, DL, IntVT, Cast, ClearSignMask, Mask, EVL);
  return DAG.getNode(ISD::BITCAST, DL, VT, ClearSign);
}

SDValue VectorLegalizer::ExpandVP_FCOPYSIGN(SDNode *Node) {
  EVT VT = Node->getValueType(0);

  if (VT != Node->getOperand(1).getValueType())
    return SDValue();

  EVT IntVT = VT.changeVectorElementTypeToInteger();
  if (!TLI.isOperationLegalOrCustom(ISD::VP_AND, IntVT) ||
      !TLI.isOperationLegalOrCustom(ISD::VP_XOR, IntVT))
    return SDValue();

  SDValue Mask = Node->getOperand(2);
  SDValue EVL = Node->getOperand(3);

  SDLoc DL(Node);
  SDValue Mag = DAG.getNode(ISD::BITCAST, DL, IntVT, Node->getOperand(0));
  SDValue Sign = DAG.getNode(ISD::BITCAST, DL, IntVT, Node->getOperand(1));

  SDValue SignMask = DAG.getConstant(
      APInt::getSignMask(IntVT.getScalarSizeInBits()), DL, IntVT);
  SDValue SignBit =
      DAG.getNode(ISD::VP_AND, DL, IntVT, Sign, SignMask, Mask, EVL);

  SDValue ClearSignMask = DAG.getConstant(
      APInt::getSignedMaxValue(IntVT.getScalarSizeInBits()), DL, IntVT);
  SDValue ClearedSign =
      DAG.getNode(ISD::VP_AND, DL, IntVT, Mag, ClearSignMask, Mask, EVL);

  SDValue CopiedSign = DAG.getNode(ISD::VP_OR, DL, IntVT, ClearedSign, SignBit,
                                   Mask, EVL, SDNodeFlags::Disjoint);

  return DAG.getNode(ISD::BITCAST, DL, VT, CopiedSign);
}

void VectorLegalizer::ExpandFP_TO_UINT(SDNode *Node,
                                       SmallVectorImpl<SDValue> &Results) {
  // Attempt to expand using TargetLowering.
  SDValue Result, Chain;
  if (TLI.expandFP_TO_UINT(Node, Result, Chain, DAG)) {
    Results.push_back(Result);
    if (Node->isStrictFPOpcode())
      Results.push_back(Chain);
    return;
  }

  // Otherwise go ahead and unroll.
  if (Node->isStrictFPOpcode()) {
    UnrollStrictFPOp(Node, Results);
    return;
  }

  Results.push_back(DAG.UnrollVectorOp(Node));
}

void VectorLegalizer::ExpandUINT_TO_FLOAT(SDNode *Node,
                                          SmallVectorImpl<SDValue> &Results) {
  bool IsStrict = Node->isStrictFPOpcode();
  unsigned OpNo = IsStrict ? 1 : 0;
  SDValue Src = Node->getOperand(OpNo);
  EVT SrcVT = Src.getValueType();
  EVT DstVT = Node->getValueType(0);
  SDLoc DL(Node);

  // Attempt to expand using TargetLowering.
  SDValue Result;
  SDValue Chain;
  if (TLI.expandUINT_TO_FP(Node, Result, Chain, DAG)) {
    Results.push_back(Result);
    if (IsStrict)
      Results.push_back(Chain);
    return;
  }

  // Make sure that the SINT_TO_FP and SRL instructions are available.
  if (((!IsStrict && TLI.getOperationAction(ISD::SINT_TO_FP, SrcVT) ==
                         TargetLowering::Expand) ||
       (IsStrict && TLI.getOperationAction(ISD::STRICT_SINT_TO_FP, SrcVT) ==
                        TargetLowering::Expand)) ||
      TLI.getOperationAction(ISD::SRL, SrcVT) == TargetLowering::Expand) {
    if (IsStrict) {
      UnrollStrictFPOp(Node, Results);
      return;
    }

    Results.push_back(DAG.UnrollVectorOp(Node));
    return;
  }

  unsigned BW = SrcVT.getScalarSizeInBits();
  assert((BW == 64 || BW == 32) &&
         "Elements in vector-UINT_TO_FP must be 32 or 64 bits wide");

  // If STRICT_/FMUL is not supported by the target (in case of f16) replace the
  // UINT_TO_FP with a larger float and round to the smaller type
  if ((!IsStrict && !TLI.isOperationLegalOrCustom(ISD::FMUL, DstVT)) ||
      (IsStrict && !TLI.isOperationLegalOrCustom(ISD::STRICT_FMUL, DstVT))) {
    EVT FPVT = BW == 32 ? MVT::f32 : MVT::f64;
    SDValue UIToFP;
    SDValue Result;
    SDValue TargetZero = DAG.getIntPtrConstant(0, DL, /*isTarget=*/true);
    EVT FloatVecVT = SrcVT.changeVectorElementType(FPVT);
    if (IsStrict) {
      UIToFP = DAG.getNode(ISD::STRICT_UINT_TO_FP, DL, {FloatVecVT, MVT::Other},
                           {Node->getOperand(0), Src});
      Result = DAG.getNode(ISD::STRICT_FP_ROUND, DL, {DstVT, MVT::Other},
                           {Node->getOperand(0), UIToFP, TargetZero});
      Results.push_back(Result);
      Results.push_back(Result.getValue(1));
    } else {
      UIToFP = DAG.getNode(ISD::UINT_TO_FP, DL, FloatVecVT, Src);
      Result = DAG.getNode(ISD::FP_ROUND, DL, DstVT, UIToFP, TargetZero);
      Results.push_back(Result);
    }

    return;
  }

  SDValue HalfWord = DAG.getConstant(BW / 2, DL, SrcVT);

  // Constants to clear the upper part of the word.
  // Notice that we can also use SHL+SHR, but using a constant is slightly
  // faster on x86.
  uint64_t HWMask = (BW == 64) ? 0x00000000FFFFFFFF : 0x0000FFFF;
  SDValue HalfWordMask = DAG.getConstant(HWMask, DL, SrcVT);

  // Two to the power of half-word-size.
  SDValue TWOHW = DAG.getConstantFP(1ULL << (BW / 2), DL, DstVT);

  // Clear upper part of LO, lower HI
  SDValue HI = DAG.getNode(ISD::SRL, DL, SrcVT, Src, HalfWord);
  SDValue LO = DAG.getNode(ISD::AND, DL, SrcVT, Src, HalfWordMask);

  if (IsStrict) {
    // Convert hi and lo to floats
    // Convert the hi part back to the upper values
    // TODO: Can any fast-math-flags be set on these nodes?
    SDValue fHI = DAG.getNode(ISD::STRICT_SINT_TO_FP, DL, {DstVT, MVT::Other},
                              {Node->getOperand(0), HI});
    fHI = DAG.getNode(ISD::STRICT_FMUL, DL, {DstVT, MVT::Other},
                      {fHI.getValue(1), fHI, TWOHW});
    SDValue fLO = DAG.getNode(ISD::STRICT_SINT_TO_FP, DL, {DstVT, MVT::Other},
                              {Node->getOperand(0), LO});

    SDValue TF = DAG.getNode(ISD::TokenFactor, DL, MVT::Other, fHI.getValue(1),
                             fLO.getValue(1));

    // Add the two halves
    SDValue Result =
        DAG.getNode(ISD::STRICT_FADD, DL, {DstVT, MVT::Other}, {TF, fHI, fLO});

    Results.push_back(Result);
    Results.push_back(Result.getValue(1));
    return;
  }

  // Convert hi and lo to floats
  // Convert the hi part back to the upper values
  // TODO: Can any fast-math-flags be set on these nodes?
  SDValue fHI = DAG.getNode(ISD::SINT_TO_FP, DL, DstVT, HI);
  fHI = DAG.getNode(ISD::FMUL, DL, DstVT, fHI, TWOHW);
  SDValue fLO = DAG.getNode(ISD::SINT_TO_FP, DL, DstVT, LO);

  // Add the two halves
  Results.push_back(DAG.getNode(ISD::FADD, DL, DstVT, fHI, fLO));
}

SDValue VectorLegalizer::ExpandFNEG(SDNode *Node) {
  EVT VT = Node->getValueType(0);
  EVT IntVT = VT.changeVectorElementTypeToInteger();

  if (!TLI.isOperationLegalOrCustom(ISD::XOR, IntVT))
    return SDValue();

  // FIXME: The FSUB check is here to force unrolling v1f64 vectors on AArch64.
  if (!TLI.isOperationLegalOrCustomOrPromote(ISD::FSUB, VT) &&
      !VT.isScalableVector())
    return SDValue();

  SDLoc DL(Node);
  SDValue Cast = DAG.getNode(ISD::BITCAST, DL, IntVT, Node->getOperand(0));
  SDValue SignMask = DAG.getConstant(
      APInt::getSignMask(IntVT.getScalarSizeInBits()), DL, IntVT);
  SDValue Xor = DAG.getNode(ISD::XOR, DL, IntVT, Cast, SignMask);
  return DAG.getNode(ISD::BITCAST, DL, VT, Xor);
}

SDValue VectorLegalizer::ExpandFABS(SDNode *Node) {
  EVT VT = Node->getValueType(0);
  EVT IntVT = VT.changeVectorElementTypeToInteger();

  if (!TLI.isOperationLegalOrCustom(ISD::AND, IntVT))
    return SDValue();

  // FIXME: The FSUB check is here to force unrolling v1f64 vectors on AArch64.
  if (!TLI.isOperationLegalOrCustomOrPromote(ISD::FSUB, VT) &&
      !VT.isScalableVector())
    return SDValue();

  SDLoc DL(Node);
  SDValue Cast = DAG.getNode(ISD::BITCAST, DL, IntVT, Node->getOperand(0));
  SDValue ClearSignMask = DAG.getConstant(
      APInt::getSignedMaxValue(IntVT.getScalarSizeInBits()), DL, IntVT);
  SDValue ClearedSign = DAG.getNode(ISD::AND, DL, IntVT, Cast, ClearSignMask);
  return DAG.getNode(ISD::BITCAST, DL, VT, ClearedSign);
}

SDValue VectorLegalizer::ExpandFCOPYSIGN(SDNode *Node) {
  EVT VT = Node->getValueType(0);
  EVT IntVT = VT.changeVectorElementTypeToInteger();

  if (VT != Node->getOperand(1).getValueType() ||
      !TLI.isOperationLegalOrCustom(ISD::AND, IntVT) ||
      !TLI.isOperationLegalOrCustom(ISD::OR, IntVT))
    return SDValue();

  // FIXME: The FSUB check is here to force unrolling v1f64 vectors on AArch64.
  if (!TLI.isOperationLegalOrCustomOrPromote(ISD::FSUB, VT) &&
      !VT.isScalableVector())
    return SDValue();

  SDLoc DL(Node);
  SDValue Mag = DAG.getNode(ISD::BITCAST, DL, IntVT, Node->getOperand(0));
  SDValue Sign = DAG.getNode(ISD::BITCAST, DL, IntVT, Node->getOperand(1));

  SDValue SignMask = DAG.getConstant(
      APInt::getSignMask(IntVT.getScalarSizeInBits()), DL, IntVT);
  SDValue SignBit = DAG.getNode(ISD::AND, DL, IntVT, Sign, SignMask);

  SDValue ClearSignMask = DAG.getConstant(
      APInt::getSignedMaxValue(IntVT.getScalarSizeInBits()), DL, IntVT);
  SDValue ClearedSign = DAG.getNode(ISD::AND, DL, IntVT, Mag, ClearSignMask);

  SDValue CopiedSign = DAG.getNode(ISD::OR, DL, IntVT, ClearedSign, SignBit,
                                   SDNodeFlags::Disjoint);

  return DAG.getNode(ISD::BITCAST, DL, VT, CopiedSign);
}

void VectorLegalizer::ExpandFSUB(SDNode *Node,
                                 SmallVectorImpl<SDValue> &Results) {
  // For floating-point values, (a-b) is the same as a+(-b). If FNEG is legal,
  // we can defer this to operation legalization where it will be lowered as
  // a+(-b).
  EVT VT = Node->getValueType(0);
  if (TLI.isOperationLegalOrCustom(ISD::FNEG, VT) &&
      TLI.isOperationLegalOrCustom(ISD::FADD, VT))
    return; // Defer to LegalizeDAG

  if (SDValue Expanded = TLI.expandVectorNaryOpBySplitting(Node, DAG)) {
    Results.push_back(Expanded);
    return;
  }

  SDValue Tmp = DAG.UnrollVectorOp(Node);
  Results.push_back(Tmp);
}

void VectorLegalizer::ExpandSETCC(SDNode *Node,
                                  SmallVectorImpl<SDValue> &Results) {
  bool NeedInvert = false;
  bool IsVP = Node->getOpcode() == ISD::VP_SETCC;
  bool IsStrict = Node->getOpcode() == ISD::STRICT_FSETCC ||
                  Node->getOpcode() == ISD::STRICT_FSETCCS;
  bool IsSignaling = Node->getOpcode() == ISD::STRICT_FSETCCS;
  unsigned Offset = IsStrict ? 1 : 0;

  SDValue Chain = IsStrict ? Node->getOperand(0) : SDValue();
  SDValue LHS = Node->getOperand(0 + Offset);
  SDValue RHS = Node->getOperand(1 + Offset);
  SDValue CC = Node->getOperand(2 + Offset);

  MVT OpVT = LHS.getSimpleValueType();
  ISD::CondCode CCCode = cast<CondCodeSDNode>(CC)->get();

  if (TLI.getCondCodeAction(CCCode, OpVT) != TargetLowering::Expand) {
    if (IsStrict) {
      UnrollStrictFPOp(Node, Results);
      return;
    }
    Results.push_back(UnrollVSETCC(Node));
    return;
  }

  SDValue Mask, EVL;
  if (IsVP) {
    Mask = Node->getOperand(3 + Offset);
    EVL = Node->getOperand(4 + Offset);
  }

  SDLoc dl(Node);
  bool Legalized =
      TLI.LegalizeSetCCCondCode(DAG, Node->getValueType(0), LHS, RHS, CC, Mask,
                                EVL, NeedInvert, dl, Chain, IsSignaling);

  if (Legalized) {
    // If we expanded the SETCC by swapping LHS and RHS, or by inverting the
    // condition code, create a new SETCC node.
    if (CC.getNode()) {
      if (IsStrict) {
        LHS = DAG.getNode(Node->getOpcode(), dl, Node->getVTList(),
                          {Chain, LHS, RHS, CC}, Node->getFlags());
        Chain = LHS.getValue(1);
      } else if (IsVP) {
        LHS = DAG.getNode(ISD::VP_SETCC, dl, Node->getValueType(0),
                          {LHS, RHS, CC, Mask, EVL}, Node->getFlags());
      } else {
        LHS = DAG.getNode(ISD::SETCC, dl, Node->getValueType(0), LHS, RHS, CC,
                          Node->getFlags());
      }
    }

    // If we expanded the SETCC by inverting the condition code, then wrap
    // the existing SETCC in a NOT to restore the intended condition.
    if (NeedInvert) {
      if (!IsVP)
        LHS = DAG.getLogicalNOT(dl, LHS, LHS->getValueType(0));
      else
        LHS = DAG.getVPLogicalNOT(dl, LHS, Mask, EVL, LHS->getValueType(0));
    }
  } else {
    assert(!IsStrict && "Don't know how to expand for strict nodes.");

    // Otherwise, SETCC for the given comparison type must be completely
    // illegal; expand it into a SELECT_CC.
    EVT VT = Node->getValueType(0);
    LHS =
        DAG.getNode(ISD::SELECT_CC, dl, VT, LHS, RHS,
                    DAG.getBoolConstant(true, dl, VT, LHS.getValueType()),
                    DAG.getBoolConstant(false, dl, VT, LHS.getValueType()), CC);
    LHS->setFlags(Node->getFlags());
  }

  Results.push_back(LHS);
  if (IsStrict)
    Results.push_back(Chain);
}

void VectorLegalizer::ExpandUADDSUBO(SDNode *Node,
                                     SmallVectorImpl<SDValue> &Results) {
  SDValue Result, Overflow;
  TLI.expandUADDSUBO(Node, Result, Overflow, DAG);
  Results.push_back(Result);
  Results.push_back(Overflow);
}

void VectorLegalizer::ExpandSADDSUBO(SDNode *Node,
                                     SmallVectorImpl<SDValue> &Results) {
  SDValue Result, Overflow;
  TLI.expandSADDSUBO(Node, Result, Overflow, DAG);
  Results.push_back(Result);
  Results.push_back(Overflow);
}

void VectorLegalizer::ExpandMULO(SDNode *Node,
                                 SmallVectorImpl<SDValue> &Results) {
  SDValue Result, Overflow;
  if (!TLI.expandMULO(Node, Result, Overflow, DAG))
    std::tie(Result, Overflow) = DAG.UnrollVectorOverflowOp(Node);

  Results.push_back(Result);
  Results.push_back(Overflow);
}

void VectorLegalizer::ExpandFixedPointDiv(SDNode *Node,
                                          SmallVectorImpl<SDValue> &Results) {
  SDNode *N = Node;
  if (SDValue Expanded = TLI.expandFixedPointDiv(N->getOpcode(), SDLoc(N),
          N->getOperand(0), N->getOperand(1), N->getConstantOperandVal(2), DAG))
    Results.push_back(Expanded);
}

void VectorLegalizer::ExpandStrictFPOp(SDNode *Node,
                                       SmallVectorImpl<SDValue> &Results) {
  if (Node->getOpcode() == ISD::STRICT_UINT_TO_FP) {
    ExpandUINT_TO_FLOAT(Node, Results);
    return;
  }
  if (Node->getOpcode() == ISD::STRICT_FP_TO_UINT) {
    ExpandFP_TO_UINT(Node, Results);
    return;
  }

  if (Node->getOpcode() == ISD::STRICT_FSETCC ||
      Node->getOpcode() == ISD::STRICT_FSETCCS) {
    ExpandSETCC(Node, Results);
    return;
  }

  UnrollStrictFPOp(Node, Results);
}

void VectorLegalizer::ExpandREM(SDNode *Node,
                                SmallVectorImpl<SDValue> &Results) {
  assert((Node->getOpcode() == ISD::SREM || Node->getOpcode() == ISD::UREM) &&
         "Expected REM node");

  SDValue Result;
  if (!TLI.expandREM(Node, Result, DAG))
    Result = DAG.UnrollVectorOp(Node);
  Results.push_back(Result);
}

// Try to expand libm nodes into vector math routine calls. Callers provide the
// LibFunc equivalent of the passed in Node, which is used to lookup mappings
// within TargetLibraryInfo. The only mappings considered are those where the
// result and all operands are the same vector type. While predicated nodes are
// not supported, we will emit calls to masked routines by passing in an all
// true mask.
bool VectorLegalizer::tryExpandVecMathCall(SDNode *Node, RTLIB::Libcall LC,
                                           SmallVectorImpl<SDValue> &Results) {
  // Chain must be propagated but currently strict fp operations are down
  // converted to their none strict counterpart.
  assert(!Node->isStrictFPOpcode() && "Unexpected strict fp operation!");

  const char *LCName = TLI.getLibcallName(LC);
  if (!LCName)
    return false;
  LLVM_DEBUG(dbgs() << "Looking for vector variant of " << LCName << "\n");

  EVT VT = Node->getValueType(0);
  ElementCount VL = VT.getVectorElementCount();

  // Lookup a vector function equivalent to the specified libcall. Prefer
  // unmasked variants but we will generate a mask if need be.
  const TargetLibraryInfo &TLibInfo = DAG.getLibInfo();
  const VecDesc *VD = TLibInfo.getVectorMappingInfo(LCName, VL, false);
  if (!VD)
    VD = TLibInfo.getVectorMappingInfo(LCName, VL, /*Masked=*/true);
  if (!VD)
    return false;

  LLVMContext *Ctx = DAG.getContext();
  Type *Ty = VT.getTypeForEVT(*Ctx);
  Type *ScalarTy = Ty->getScalarType();

  // Construct a scalar function type based on Node's operands.
  SmallVector<Type *, 8> ArgTys;
  for (unsigned i = 0; i < Node->getNumOperands(); ++i) {
    assert(Node->getOperand(i).getValueType() == VT &&
           "Expected matching vector types!");
    ArgTys.push_back(ScalarTy);
  }
  FunctionType *ScalarFTy = FunctionType::get(ScalarTy, ArgTys, false);

  // Generate call information for the vector function.
  const std::string MangledName = VD->getVectorFunctionABIVariantString();
  auto OptVFInfo = VFABI::tryDemangleForVFABI(MangledName, ScalarFTy);
  if (!OptVFInfo)
    return false;

  LLVM_DEBUG(dbgs() << "Found vector variant " << VD->getVectorFnName()
                    << "\n");

  // Sanity check just in case OptVFInfo has unexpected parameters.
  if (OptVFInfo->Shape.Parameters.size() !=
      Node->getNumOperands() + VD->isMasked())
    return false;

  // Collect vector call operands.

  SDLoc DL(Node);
  TargetLowering::ArgListTy Args;
  TargetLowering::ArgListEntry Entry;
  Entry.IsSExt = false;
  Entry.IsZExt = false;

  unsigned OpNum = 0;
  for (auto &VFParam : OptVFInfo->Shape.Parameters) {
    if (VFParam.ParamKind == VFParamKind::GlobalPredicate) {
      EVT MaskVT = TLI.getSetCCResultType(DAG.getDataLayout(), *Ctx, VT);
      Entry.Node = DAG.getBoolConstant(true, DL, MaskVT, VT);
      Entry.Ty = MaskVT.getTypeForEVT(*Ctx);
      Args.push_back(Entry);
      continue;
    }

    // Only vector operands are supported.
    if (VFParam.ParamKind != VFParamKind::Vector)
      return false;

    Entry.Node = Node->getOperand(OpNum++);
    Entry.Ty = Ty;
    Args.push_back(Entry);
  }

  // Emit a call to the vector function.
  SDValue Callee = DAG.getExternalSymbol(VD->getVectorFnName().data(),
                                         TLI.getPointerTy(DAG.getDataLayout()));
  TargetLowering::CallLoweringInfo CLI(DAG);
  CLI.setDebugLoc(DL)
      .setChain(DAG.getEntryNode())
      .setLibCallee(CallingConv::C, Ty, Callee, std::move(Args));

  std::pair<SDValue, SDValue> CallResult = TLI.LowerCallTo(CLI);
  Results.push_back(CallResult.first);
  return true;
}

/// Try to expand the node to a vector libcall based on the result type.
bool VectorLegalizer::tryExpandVecMathCall(
    SDNode *Node, RTLIB::Libcall Call_F32, RTLIB::Libcall Call_F64,
    RTLIB::Libcall Call_F80, RTLIB::Libcall Call_F128,
    RTLIB::Libcall Call_PPCF128, SmallVectorImpl<SDValue> &Results) {
  RTLIB::Libcall LC = RTLIB::getFPLibCall(
      Node->getValueType(0).getVectorElementType(), Call_F32, Call_F64,
      Call_F80, Call_F128, Call_PPCF128);

  if (LC == RTLIB::UNKNOWN_LIBCALL)
    return false;

  return tryExpandVecMathCall(Node, LC, Results);
}

void VectorLegalizer::UnrollStrictFPOp(SDNode *Node,
                                       SmallVectorImpl<SDValue> &Results) {
  EVT VT = Node->getValueType(0);
  EVT EltVT = VT.getVectorElementType();
  unsigned NumElems = VT.getVectorNumElements();
  unsigned NumOpers = Node->getNumOperands();
  const TargetLowering &TLI = DAG.getTargetLoweringInfo();

  EVT TmpEltVT = EltVT;
  if (Node->getOpcode() == ISD::STRICT_FSETCC ||
      Node->getOpcode() == ISD::STRICT_FSETCCS)
    TmpEltVT = TLI.getSetCCResultType(DAG.getDataLayout(),
                                      *DAG.getContext(), TmpEltVT);

  EVT ValueVTs[] = {TmpEltVT, MVT::Other};
  SDValue Chain = Node->getOperand(0);
  SDLoc dl(Node);

  SmallVector<SDValue, 32> OpValues;
  SmallVector<SDValue, 32> OpChains;
  for (unsigned i = 0; i < NumElems; ++i) {
    SmallVector<SDValue, 4> Opers;
    SDValue Idx = DAG.getVectorIdxConstant(i, dl);

    // The Chain is the first operand.
    Opers.push_back(Chain);

    // Now process the remaining operands.
    for (unsigned j = 1; j < NumOpers; ++j) {
      SDValue Oper = Node->getOperand(j);
      EVT OperVT = Oper.getValueType();

      if (OperVT.isVector())
        Oper = DAG.getNode(ISD::EXTRACT_VECTOR_ELT, dl,
                           OperVT.getVectorElementType(), Oper, Idx);

      Opers.push_back(Oper);
    }

    SDValue ScalarOp = DAG.getNode(Node->getOpcode(), dl, ValueVTs, Opers);
    SDValue ScalarResult = ScalarOp.getValue(0);
    SDValue ScalarChain = ScalarOp.getValue(1);

    if (Node->getOpcode() == ISD::STRICT_FSETCC ||
        Node->getOpcode() == ISD::STRICT_FSETCCS)
      ScalarResult = DAG.getSelect(dl, EltVT, ScalarResult,
                                   DAG.getAllOnesConstant(dl, EltVT),
                                   DAG.getConstant(0, dl, EltVT));

    OpValues.push_back(ScalarResult);
    OpChains.push_back(ScalarChain);
  }

  SDValue Result = DAG.getBuildVector(VT, dl, OpValues);
  SDValue NewChain = DAG.getNode(ISD::TokenFactor, dl, MVT::Other, OpChains);

  Results.push_back(Result);
  Results.push_back(NewChain);
}

SDValue VectorLegalizer::UnrollVSETCC(SDNode *Node) {
  EVT VT = Node->getValueType(0);
  unsigned NumElems = VT.getVectorNumElements();
  EVT EltVT = VT.getVectorElementType();
  SDValue LHS = Node->getOperand(0);
  SDValue RHS = Node->getOperand(1);
  SDValue CC = Node->getOperand(2);
  EVT TmpEltVT = LHS.getValueType().getVectorElementType();
  SDLoc dl(Node);
  SmallVector<SDValue, 8> Ops(NumElems);
  for (unsigned i = 0; i < NumElems; ++i) {
    SDValue LHSElem = DAG.getNode(ISD::EXTRACT_VECTOR_ELT, dl, TmpEltVT, LHS,
                                  DAG.getVectorIdxConstant(i, dl));
    SDValue RHSElem = DAG.getNode(ISD::EXTRACT_VECTOR_ELT, dl, TmpEltVT, RHS,
                                  DAG.getVectorIdxConstant(i, dl));
    // FIXME: We should use i1 setcc + boolext here, but it causes regressions.
    Ops[i] = DAG.getNode(ISD::SETCC, dl,
                         TLI.getSetCCResultType(DAG.getDataLayout(),
                                                *DAG.getContext(), TmpEltVT),
                         LHSElem, RHSElem, CC);
    Ops[i] = DAG.getSelect(dl, EltVT, Ops[i],
                           DAG.getBoolConstant(true, dl, EltVT, VT),
                           DAG.getConstant(0, dl, EltVT));
  }
  return DAG.getBuildVector(VT, dl, Ops);
}

bool SelectionDAG::LegalizeVectors() {
  return VectorLegalizer(*this).Run();
}<|MERGE_RESOLUTION|>--- conflicted
+++ resolved
@@ -530,10 +530,7 @@
   }
   case ISD::PARTIAL_REDUCE_UMLA:
   case ISD::PARTIAL_REDUCE_SMLA:
-<<<<<<< HEAD
-=======
   case ISD::PARTIAL_REDUCE_SUMLA:
->>>>>>> 4084ffcf
     Action =
         TLI.getPartialReduceMLAAction(Op.getOpcode(), Node->getValueType(0),
                                       Node->getOperand(1).getValueType());
@@ -1215,10 +1212,7 @@
     return;
   case ISD::PARTIAL_REDUCE_UMLA:
   case ISD::PARTIAL_REDUCE_SMLA:
-<<<<<<< HEAD
-=======
   case ISD::PARTIAL_REDUCE_SUMLA:
->>>>>>> 4084ffcf
     Results.push_back(TLI.expandPartialReduceMLA(Node, DAG));
     return;
   case ISD::VECREDUCE_SEQ_FADD:
