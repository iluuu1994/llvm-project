--- conflicted
+++ resolved
@@ -70,11 +70,6 @@
 static cl::opt<bool> PrintLocations("mir-debug-loc", cl::Hidden, cl::init(true),
                                     cl::desc("Print MIR debug-locations"));
 
-<<<<<<< HEAD
-extern cl::opt<bool> UseNewDbgInfoFormat;
-
-=======
->>>>>>> 4084ffcf
 namespace {
 
 /// This structure describes how to print out stack object references.
@@ -970,24 +965,11 @@
 }
 
 void llvm::printMIR(raw_ostream &OS, const Module &M) {
-<<<<<<< HEAD
-  ScopedDbgInfoFormatSetter FormatSetter(const_cast<Module &>(M),
-                                         UseNewDbgInfoFormat);
-
-=======
->>>>>>> 4084ffcf
   yaml::Output Out(OS);
   Out << const_cast<Module &>(M);
 }
 
 void llvm::printMIR(raw_ostream &OS, const MachineModuleInfo &MMI,
                     const MachineFunction &MF) {
-<<<<<<< HEAD
-  // RemoveDIs: as there's no textual form for DbgRecords yet, print debug-info
-  // in dbg.value format.
-  ScopedDbgInfoFormatSetter FormatSetter(
-      const_cast<Function &>(MF.getFunction()), UseNewDbgInfoFormat);
-=======
->>>>>>> 4084ffcf
   printMF(OS, MMI, MF);
 }