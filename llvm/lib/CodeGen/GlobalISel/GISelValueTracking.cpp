--- conflicted
+++ resolved
@@ -498,24 +498,6 @@
   case TargetOpcode::G_ZEXT:
   case TargetOpcode::G_TRUNC: {
     Register SrcReg = MI.getOperand(1).getReg();
-<<<<<<< HEAD
-    LLT SrcTy = MRI.getType(SrcReg);
-    unsigned SrcBitWidth;
-
-    // G_ASSERT_ZEXT stores the original bitwidth in the immediate operand.
-    if (Opcode == TargetOpcode::G_ASSERT_ZEXT)
-      SrcBitWidth = MI.getOperand(2).getImm();
-    else {
-      // For G_PTRTOINT all representation bits are returned even though only
-      // the address bits can be reasoned about generically.
-      SrcBitWidth = SrcTy.isPointer()
-                        ? DL.getPointerSizeInBits(SrcTy.getAddressSpace())
-                        : SrcTy.getSizeInBits();
-    }
-    assert(SrcBitWidth && "SrcBitWidth can't be zero");
-    Known = Known.zextOrTrunc(SrcBitWidth);
-=======
->>>>>>> c2f0af51
     computeKnownBitsImpl(SrcReg, Known, DemandedElts, Depth + 1);
     Known = Known.zextOrTrunc(BitWidth);
     break;
