//===--- raw_ostream.cpp - Implement the raw_ostream classes --------------===//
//
// Part of the LLVM Project, under the Apache License v2.0 with LLVM Exceptions.
// See https://llvm.org/LICENSE.txt for license information.
// SPDX-License-Identifier: Apache-2.0 WITH LLVM-exception
//
//===----------------------------------------------------------------------===//
//
// This implements support for bulk buffered stream output.
//
//===----------------------------------------------------------------------===//

#include "llvm/Support/raw_ostream.h"
#include "llvm/ADT/StringExtras.h"
#include "llvm/Config/config.h"
#include "llvm/Support/AutoConvert.h"
#include "llvm/Support/Compiler.h"
#include "llvm/Support/Duration.h"
#include "llvm/Support/ErrorHandling.h"
#include "llvm/Support/FileSystem.h"
#include "llvm/Support/Format.h"
#include "llvm/Support/FormatVariadic.h"
#include "llvm/Support/MathExtras.h"
#include "llvm/Support/NativeFormatting.h"
#include "llvm/Support/Process.h"
#include "llvm/Support/Program.h"
#include <algorithm>
#include <cerrno>
#include <cstdio>
#include <sys/stat.h>

// <fcntl.h> may provide O_BINARY.
# include <fcntl.h>

#if defined(HAVE_UNISTD_H)
# include <unistd.h>
#endif

#if defined(__CYGWIN__)
#include <io.h>
#endif

#if defined(_MSC_VER)
#include <io.h>
#ifndef STDIN_FILENO
# define STDIN_FILENO 0
#endif
#ifndef STDOUT_FILENO
# define STDOUT_FILENO 1
#endif
#ifndef STDERR_FILENO
# define STDERR_FILENO 2
#endif
#endif

#ifdef _WIN32
#include "llvm/Support/ConvertUTF.h"
#include "llvm/Support/Signals.h"
#include "llvm/Support/Windows/WindowsSupport.h"
#endif

using namespace llvm;

constexpr raw_ostream::Colors raw_ostream::BLACK;
constexpr raw_ostream::Colors raw_ostream::RED;
constexpr raw_ostream::Colors raw_ostream::GREEN;
constexpr raw_ostream::Colors raw_ostream::YELLOW;
constexpr raw_ostream::Colors raw_ostream::BLUE;
constexpr raw_ostream::Colors raw_ostream::MAGENTA;
constexpr raw_ostream::Colors raw_ostream::CYAN;
constexpr raw_ostream::Colors raw_ostream::WHITE;
constexpr raw_ostream::Colors raw_ostream::SAVEDCOLOR;
constexpr raw_ostream::Colors raw_ostream::RESET;

raw_ostream::~raw_ostream() {
  // raw_ostream's subclasses should take care to flush the buffer
  // in their destructors.
  assert(OutBufCur == OutBufStart &&
         "raw_ostream destructor called with non-empty buffer!");

  if (BufferMode == BufferKind::InternalBuffer)
    delete [] OutBufStart;
}

size_t raw_ostream::preferred_buffer_size() const {
#ifdef _WIN32
  // On Windows BUFSIZ is only 512 which results in more calls to write. This
  // overhead can cause significant performance degradation. Therefore use a
  // better default.
  return (16 * 1024);
#else
  // BUFSIZ is intended to be a reasonable default.
  return BUFSIZ;
#endif
}

void raw_ostream::SetBuffered() {
  // Ask the subclass to determine an appropriate buffer size.
  if (size_t Size = preferred_buffer_size())
    SetBufferSize(Size);
  else
    // It may return 0, meaning this stream should be unbuffered.
    SetUnbuffered();
}

void raw_ostream::SetBufferAndMode(char *BufferStart, size_t Size,
                                   BufferKind Mode) {
  assert(((Mode == BufferKind::Unbuffered && !BufferStart && Size == 0) ||
          (Mode != BufferKind::Unbuffered && BufferStart && Size != 0)) &&
         "stream must be unbuffered or have at least one byte");
  // Make sure the current buffer is free of content (we can't flush here; the
  // child buffer management logic will be in write_impl).
  assert(GetNumBytesInBuffer() == 0 && "Current buffer is non-empty!");

  if (BufferMode == BufferKind::InternalBuffer)
    delete [] OutBufStart;
  OutBufStart = BufferStart;
  OutBufEnd = OutBufStart+Size;
  OutBufCur = OutBufStart;
  BufferMode = Mode;

  assert(OutBufStart <= OutBufEnd && "Invalid size!");
}

raw_ostream &raw_ostream::operator<<(unsigned long N) {
  write_integer(*this, static_cast<uint64_t>(N), 0, IntegerStyle::Integer);
  return *this;
}

raw_ostream &raw_ostream::operator<<(long N) {
  write_integer(*this, static_cast<int64_t>(N), 0, IntegerStyle::Integer);
  return *this;
}

raw_ostream &raw_ostream::operator<<(unsigned long long N) {
  write_integer(*this, static_cast<uint64_t>(N), 0, IntegerStyle::Integer);
  return *this;
}

raw_ostream &raw_ostream::operator<<(long long N) {
  write_integer(*this, static_cast<int64_t>(N), 0, IntegerStyle::Integer);
  return *this;
}

raw_ostream &raw_ostream::write_hex(unsigned long long N) {
  llvm::write_hex(*this, N, HexPrintStyle::Lower);
  return *this;
}

raw_ostream &raw_ostream::operator<<(Colors C) {
  if (C == Colors::RESET)
    resetColor();
  else
    changeColor(C);
  return *this;
}

raw_ostream &raw_ostream::write_uuid(const uuid_t UUID) {
  for (int Idx = 0; Idx < 16; ++Idx) {
    *this << format("%02" PRIX32, UUID[Idx]);
    if (Idx == 3 || Idx == 5 || Idx == 7 || Idx == 9)
      *this << "-";
  }
  return *this;
}


raw_ostream &raw_ostream::write_escaped(StringRef Str,
                                        bool UseHexEscapes) {
  for (unsigned char c : Str) {
    switch (c) {
    case '\\':
      *this << '\\' << '\\';
      break;
    case '\t':
      *this << '\\' << 't';
      break;
    case '\n':
      *this << '\\' << 'n';
      break;
    case '"':
      *this << '\\' << '"';
      break;
    default:
      if (isPrint(c)) {
        *this << c;
        break;
      }

      // Write out the escaped representation.
      if (UseHexEscapes) {
        *this << '\\' << 'x';
        *this << hexdigit((c >> 4) & 0xF);
        *this << hexdigit((c >> 0) & 0xF);
      } else {
        // Always use a full 3-character octal escape.
        *this << '\\';
        *this << char('0' + ((c >> 6) & 7));
        *this << char('0' + ((c >> 3) & 7));
        *this << char('0' + ((c >> 0) & 7));
      }
    }
  }

  return *this;
}

raw_ostream &raw_ostream::operator<<(const void *P) {
  llvm::write_hex(*this, (uintptr_t)P, HexPrintStyle::PrefixLower);
  return *this;
}

raw_ostream &raw_ostream::operator<<(double N) {
  llvm::write_double(*this, N, FloatStyle::Exponent);
  return *this;
}

void raw_ostream::flush_nonempty() {
  assert(OutBufCur > OutBufStart && "Invalid call to flush_nonempty.");
  size_t Length = OutBufCur - OutBufStart;
  OutBufCur = OutBufStart;
  write_impl(OutBufStart, Length);
}

raw_ostream &raw_ostream::write(unsigned char C) {
  // Group exceptional cases into a single branch.
  if (LLVM_UNLIKELY(OutBufCur >= OutBufEnd)) {
    if (LLVM_UNLIKELY(!OutBufStart)) {
      if (BufferMode == BufferKind::Unbuffered) {
        write_impl(reinterpret_cast<char *>(&C), 1);
        return *this;
      }
      // Set up a buffer and start over.
      SetBuffered();
      return write(C);
    }

    flush_nonempty();
  }

  *OutBufCur++ = C;
  return *this;
}

raw_ostream &raw_ostream::write(const char *Ptr, size_t Size) {
  // Group exceptional cases into a single branch.
  if (LLVM_UNLIKELY(size_t(OutBufEnd - OutBufCur) < Size)) {
    if (LLVM_UNLIKELY(!OutBufStart)) {
      if (BufferMode == BufferKind::Unbuffered) {
        write_impl(Ptr, Size);
        return *this;
      }
      // Set up a buffer and start over.
      SetBuffered();
      return write(Ptr, Size);
    }

    size_t NumBytes = OutBufEnd - OutBufCur;

    // If the buffer is empty at this point we have a string that is larger
    // than the buffer. Directly write the chunk that is a multiple of the
    // preferred buffer size and put the remainder in the buffer.
    if (LLVM_UNLIKELY(OutBufCur == OutBufStart)) {
      assert(NumBytes != 0 && "undefined behavior");
      size_t BytesToWrite = Size - (Size % NumBytes);
      write_impl(Ptr, BytesToWrite);
      size_t BytesRemaining = Size - BytesToWrite;
      if (BytesRemaining > size_t(OutBufEnd - OutBufCur)) {
        // Too much left over to copy into our buffer.
        return write(Ptr + BytesToWrite, BytesRemaining);
      }
      copy_to_buffer(Ptr + BytesToWrite, BytesRemaining);
      return *this;
    }

    // We don't have enough space in the buffer to fit the string in. Insert as
    // much as possible, flush and start over with the remainder.
    copy_to_buffer(Ptr, NumBytes);
    flush_nonempty();
    return write(Ptr + NumBytes, Size - NumBytes);
  }

  copy_to_buffer(Ptr, Size);

  return *this;
}

void raw_ostream::copy_to_buffer(const char *Ptr, size_t Size) {
  assert(Size <= size_t(OutBufEnd - OutBufCur) && "Buffer overrun!");

  // Handle short strings specially, memcpy isn't very good at very short
  // strings.
  switch (Size) {
  case 4: OutBufCur[3] = Ptr[3]; [[fallthrough]];
  case 3: OutBufCur[2] = Ptr[2]; [[fallthrough]];
  case 2: OutBufCur[1] = Ptr[1]; [[fallthrough]];
  case 1: OutBufCur[0] = Ptr[0]; [[fallthrough]];
  case 0: break;
  default:
    memcpy(OutBufCur, Ptr, Size);
    break;
  }

  OutBufCur += Size;
}

// Formatted output.
raw_ostream &raw_ostream::operator<<(const format_object_base &Fmt) {
  // If we have more than a few bytes left in our output buffer, try
  // formatting directly onto its end.
  size_t NextBufferSize = 127;
  size_t BufferBytesLeft = OutBufEnd - OutBufCur;
  if (BufferBytesLeft > 3) {
    size_t BytesUsed = Fmt.print(OutBufCur, BufferBytesLeft);

    // Common case is that we have plenty of space.
    if (BytesUsed <= BufferBytesLeft) {
      OutBufCur += BytesUsed;
      return *this;
    }

    // Otherwise, we overflowed and the return value tells us the size to try
    // again with.
    NextBufferSize = BytesUsed;
  }

  // If we got here, we didn't have enough space in the output buffer for the
  // string.  Try printing into a SmallVector that is resized to have enough
  // space.  Iterate until we win.
  SmallVector<char, 128> V;

  while (true) {
    V.resize(NextBufferSize);

    // Try formatting into the SmallVector.
    size_t BytesUsed = Fmt.print(V.data(), NextBufferSize);

    // If BytesUsed fit into the vector, we win.
    if (BytesUsed <= NextBufferSize)
      return write(V.data(), BytesUsed);

    // Otherwise, try again with a new size.
    assert(BytesUsed > NextBufferSize && "Didn't grow buffer!?");
    NextBufferSize = BytesUsed;
  }
}

raw_ostream &raw_ostream::operator<<(const formatv_object_base &Obj) {
  Obj.format(*this);
  return *this;
}

raw_ostream &raw_ostream::operator<<(const FormattedString &FS) {
  unsigned LeftIndent = 0;
  unsigned RightIndent = 0;
  const ssize_t Difference = FS.Width - FS.Str.size();
  if (Difference > 0) {
    switch (FS.Justify) {
    case FormattedString::JustifyNone:
      break;
    case FormattedString::JustifyLeft:
      RightIndent = Difference;
      break;
    case FormattedString::JustifyRight:
      LeftIndent = Difference;
      break;
    case FormattedString::JustifyCenter:
      LeftIndent = Difference / 2;
      RightIndent = Difference - LeftIndent;
      break;
    }
  }
  indent(LeftIndent);
  (*this) << FS.Str;
  indent(RightIndent);
  return *this;
}

raw_ostream &raw_ostream::operator<<(const FormattedNumber &FN) {
  if (FN.Hex) {
    HexPrintStyle Style;
    if (FN.Upper && FN.HexPrefix)
      Style = HexPrintStyle::PrefixUpper;
    else if (FN.Upper && !FN.HexPrefix)
      Style = HexPrintStyle::Upper;
    else if (!FN.Upper && FN.HexPrefix)
      Style = HexPrintStyle::PrefixLower;
    else
      Style = HexPrintStyle::Lower;
    llvm::write_hex(*this, FN.HexValue, Style, FN.Width);
  } else {
    llvm::SmallString<16> Buffer;
    llvm::raw_svector_ostream Stream(Buffer);
    llvm::write_integer(Stream, FN.DecValue, 0, IntegerStyle::Integer);
    if (Buffer.size() < FN.Width)
      indent(FN.Width - Buffer.size());
    (*this) << Buffer;
  }
  return *this;
}

raw_ostream &raw_ostream::operator<<(const FormattedBytes &FB) {
  if (FB.Bytes.empty())
    return *this;

  size_t LineIndex = 0;
  auto Bytes = FB.Bytes;
  const size_t Size = Bytes.size();
  HexPrintStyle HPS = FB.Upper ? HexPrintStyle::Upper : HexPrintStyle::Lower;
  uint64_t OffsetWidth = 0;
  if (FB.FirstByteOffset) {
    // Figure out how many nibbles are needed to print the largest offset
    // represented by this data set, so that we can align the offset field
    // to the right width.
    size_t Lines = Size / FB.NumPerLine;
    uint64_t MaxOffset = *FB.FirstByteOffset + Lines * FB.NumPerLine;
    unsigned Power = 0;
    if (MaxOffset > 0)
      Power = llvm::Log2_64_Ceil(MaxOffset);
    OffsetWidth = std::max<uint64_t>(4, llvm::alignTo(Power, 4) / 4);
  }

  // The width of a block of data including all spaces for group separators.
  unsigned NumByteGroups =
      alignTo(FB.NumPerLine, FB.ByteGroupSize) / FB.ByteGroupSize;
  unsigned BlockCharWidth = FB.NumPerLine * 2 + NumByteGroups - 1;

  while (!Bytes.empty()) {
    indent(FB.IndentLevel);

    if (FB.FirstByteOffset) {
      uint64_t Offset = *FB.FirstByteOffset;
      llvm::write_hex(*this, Offset + LineIndex, HPS, OffsetWidth);
      *this << ": ";
    }

    auto Line = Bytes.take_front(FB.NumPerLine);

    size_t CharsPrinted = 0;
    // Print the hex bytes for this line in groups
    for (size_t I = 0; I < Line.size(); ++I, CharsPrinted += 2) {
      if (I && (I % FB.ByteGroupSize) == 0) {
        ++CharsPrinted;
        *this << " ";
      }
      llvm::write_hex(*this, Line[I], HPS, 2);
    }

    if (FB.ASCII) {
      // Print any spaces needed for any bytes that we didn't print on this
      // line so that the ASCII bytes are correctly aligned.
      assert(BlockCharWidth >= CharsPrinted);
      indent(BlockCharWidth - CharsPrinted + 2);
      *this << "|";

      // Print the ASCII char values for each byte on this line
      for (uint8_t Byte : Line) {
        if (isPrint(Byte))
          *this << static_cast<char>(Byte);
        else
          *this << '.';
      }
      *this << '|';
    }

    Bytes = Bytes.drop_front(Line.size());
    LineIndex += Line.size();
    if (LineIndex < Size)
      *this << '\n';
  }
  return *this;
}

template <char C>
static raw_ostream &write_padding(raw_ostream &OS, unsigned NumChars) {
  static const char Chars[] = {C, C, C, C, C, C, C, C, C, C, C, C, C, C, C, C,
                               C, C, C, C, C, C, C, C, C, C, C, C, C, C, C, C,
                               C, C, C, C, C, C, C, C, C, C, C, C, C, C, C, C,
                               C, C, C, C, C, C, C, C, C, C, C, C, C, C, C, C,
                               C, C, C, C, C, C, C, C, C, C, C, C, C, C, C, C};

  // Usually the indentation is small, handle it with a fastpath.
  if (NumChars < std::size(Chars))
    return OS.write(Chars, NumChars);

  while (NumChars) {
    unsigned NumToWrite = std::min(NumChars, (unsigned)std::size(Chars) - 1);
    OS.write(Chars, NumToWrite);
    NumChars -= NumToWrite;
  }
  return OS;
}

/// indent - Insert 'NumSpaces' spaces.
raw_ostream &raw_ostream::indent(unsigned NumSpaces) {
  return write_padding<' '>(*this, NumSpaces);
}

/// write_zeros - Insert 'NumZeros' nulls.
raw_ostream &raw_ostream::write_zeros(unsigned NumZeros) {
  return write_padding<'\0'>(*this, NumZeros);
}

bool raw_ostream::prepare_colors() {
  // Colors were explicitly disabled.
  if (!ColorEnabled)
    return false;

  // Colors require changing the terminal but this stream is not going to a
  // terminal.
  if (sys::Process::ColorNeedsFlush() && !is_displayed())
    return false;

  if (sys::Process::ColorNeedsFlush())
    flush();

  return true;
}

raw_ostream &raw_ostream::changeColor(enum Colors colors, bool bold, bool bg) {
  if (!prepare_colors())
    return *this;

  const char *colorcode =
      (colors == SAVEDCOLOR)
          ? sys::Process::OutputBold(bg)
          : sys::Process::OutputColor(static_cast<char>(colors), bold, bg);
  if (colorcode)
    write(colorcode, strlen(colorcode));
  return *this;
}

raw_ostream &raw_ostream::resetColor() {
  if (!prepare_colors())
    return *this;

  if (const char *colorcode = sys::Process::ResetColor())
    write(colorcode, strlen(colorcode));
  return *this;
}

raw_ostream &raw_ostream::reverseColor() {
  if (!prepare_colors())
    return *this;

  if (const char *colorcode = sys::Process::OutputReverse())
    write(colorcode, strlen(colorcode));
  return *this;
}

void raw_ostream::anchor() {}

//===----------------------------------------------------------------------===//
//  Formatted Output
//===----------------------------------------------------------------------===//

// Out of line virtual method.
void format_object_base::home() {
}

//===----------------------------------------------------------------------===//
//  raw_fd_ostream
//===----------------------------------------------------------------------===//

static int getFD(StringRef Filename, std::error_code &EC,
                 sys::fs::CreationDisposition Disp, sys::fs::FileAccess Access,
                 sys::fs::OpenFlags Flags) {
  assert((Access & sys::fs::FA_Write) &&
         "Cannot make a raw_ostream from a read-only descriptor!");

  // Handle "-" as stdout. Note that when we do this, we consider ourself
  // the owner of stdout and may set the "binary" flag globally based on Flags.
  if (Filename == "-") {
    EC = std::error_code();
    // Change stdout's text/binary mode based on the Flags.
    sys::ChangeStdoutMode(Flags);
    return STDOUT_FILENO;
  }

  int FD;
  if (Access & sys::fs::FA_Read)
    EC = sys::fs::openFileForReadWrite(Filename, FD, Disp, Flags);
  else
    EC = sys::fs::openFileForWrite(Filename, FD, Disp, Flags);
  if (EC)
    return -1;

  return FD;
}

raw_fd_ostream::raw_fd_ostream(StringRef Filename, std::error_code &EC)
    : raw_fd_ostream(Filename, EC, sys::fs::CD_CreateAlways, sys::fs::FA_Write,
                     sys::fs::OF_None) {}

raw_fd_ostream::raw_fd_ostream(StringRef Filename, std::error_code &EC,
                               sys::fs::CreationDisposition Disp)
    : raw_fd_ostream(Filename, EC, Disp, sys::fs::FA_Write, sys::fs::OF_None) {}

raw_fd_ostream::raw_fd_ostream(StringRef Filename, std::error_code &EC,
                               sys::fs::FileAccess Access)
    : raw_fd_ostream(Filename, EC, sys::fs::CD_CreateAlways, Access,
                     sys::fs::OF_None) {}

raw_fd_ostream::raw_fd_ostream(StringRef Filename, std::error_code &EC,
                               sys::fs::OpenFlags Flags)
    : raw_fd_ostream(Filename, EC, sys::fs::CD_CreateAlways, sys::fs::FA_Write,
                     Flags) {}

raw_fd_ostream::raw_fd_ostream(StringRef Filename, std::error_code &EC,
                               sys::fs::CreationDisposition Disp,
                               sys::fs::FileAccess Access,
                               sys::fs::OpenFlags Flags)
    : raw_fd_ostream(getFD(Filename, EC, Disp, Access, Flags), true) {}

/// FD is the file descriptor that this writes to.  If ShouldClose is true, this
/// closes the file when the stream is destroyed.
raw_fd_ostream::raw_fd_ostream(int fd, bool shouldClose, bool unbuffered,
                               OStreamKind K)
    : raw_pwrite_stream(unbuffered, K), FD(fd), ShouldClose(shouldClose) {
  if (FD < 0 ) {
    ShouldClose = false;
    return;
  }

  enable_colors(true);

  // Do not attempt to close stdout or stderr. We used to try to maintain the
  // property that tools that support writing file to stdout should not also
  // write informational output to stdout, but in practice we were never able to
  // maintain this invariant. Many features have been added to LLVM and clang
  // (-fdump-record-layouts, optimization remarks, etc) that print to stdout, so
  // users must simply be aware that mixed output and remarks is a possibility.
  if (FD <= STDERR_FILENO)
    ShouldClose = false;

#ifdef _WIN32
  // Check if this is a console device. This is not equivalent to isatty.
  IsWindowsConsole =
      ::GetFileType((HANDLE)::_get_osfhandle(fd)) == FILE_TYPE_CHAR;
#endif

  // Get the starting position.
  off_t loc = ::lseek(FD, 0, SEEK_CUR);
  sys::fs::file_status Status;
  std::error_code EC = status(FD, Status);
  IsRegularFile = Status.type() == sys::fs::file_type::regular_file;
#ifdef _WIN32
  // MSVCRT's _lseek(SEEK_CUR) doesn't return -1 for pipes.
  SupportsSeeking = !EC && IsRegularFile;
#else
  SupportsSeeking = !EC && loc != (off_t)-1;
#endif
  if (!SupportsSeeking)
    pos = 0;
  else
    pos = static_cast<uint64_t>(loc);
}

raw_fd_ostream::~raw_fd_ostream() {
  if (FD >= 0) {
    flush();
    if (ShouldClose) {
      if (auto EC = sys::Process::SafelyCloseFileDescriptor(FD))
        error_detected(EC);
    }
  }

#ifdef __MINGW32__
  // On mingw, global dtors should not call exit().
  // report_fatal_error() invokes exit(). We know report_fatal_error()
  // might not write messages to stderr when any errors were detected
  // on FD == 2.
  if (FD == 2) return;
#endif

  // If there are any pending errors, report them now. Clients wishing
  // to avoid report_fatal_error calls should check for errors with
  // has_error() and clear the error flag with clear_error() before
  // destructing raw_ostream objects which may have errors.
  if (has_error())
    reportFatalUsageError(Twine("IO failure on output stream: ") +
                          error().message());
}

#if defined(_WIN32)
// The most reliable way to print unicode in a Windows console is with
// WriteConsoleW. To use that, first transcode from UTF-8 to UTF-16. This
// assumes that LLVM programs always print valid UTF-8 to the console. The data
// might not be UTF-8 for two major reasons:
// 1. The program is printing binary (-filetype=obj -o -), in which case it
// would have been gibberish anyway.
// 2. The program is printing text in a semi-ascii compatible codepage like
// shift-jis or cp1252.
//
// Most LLVM programs don't produce non-ascii text unless they are quoting
// user source input. A well-behaved LLVM program should either validate that
// the input is UTF-8 or transcode from the local codepage to UTF-8 before
// quoting it. If they don't, this may mess up the encoding, but this is still
// probably the best compromise we can make.
static bool write_console_impl(int FD, StringRef Data) {
  SmallVector<wchar_t, 256> WideText;

  // Fall back to ::write if it wasn't valid UTF-8.
  if (auto EC = sys::windows::UTF8ToUTF16(Data, WideText))
    return false;

  // On Windows 7 and earlier, WriteConsoleW has a low maximum amount of data
  // that can be written to the console at a time.
  size_t MaxWriteSize = WideText.size();
  if (!RunningWindows8OrGreater())
    MaxWriteSize = 32767;

  size_t WCharsWritten = 0;
  do {
    size_t WCharsToWrite =
        std::min(MaxWriteSize, WideText.size() - WCharsWritten);
    DWORD ActuallyWritten;
    bool Success =
        ::WriteConsoleW((HANDLE)::_get_osfhandle(FD), &WideText[WCharsWritten],
                        WCharsToWrite, &ActuallyWritten,
                        /*Reserved=*/nullptr);

    // The most likely reason for WriteConsoleW to fail is that FD no longer
    // points to a console. Fall back to ::write. If this isn't the first loop
    // iteration, something is truly wrong.
    if (!Success)
      return false;

    WCharsWritten += ActuallyWritten;
  } while (WCharsWritten != WideText.size());
  return true;
}
#endif

void raw_fd_ostream::write_impl(const char *Ptr, size_t Size) {
  if (TiedStream)
    TiedStream->flush();

  assert(FD >= 0 && "File already closed.");
  pos += Size;

#if defined(_WIN32)
  // If this is a Windows console device, try re-encoding from UTF-8 to UTF-16
  // and using WriteConsoleW. If that fails, fall back to plain write().
  if (IsWindowsConsole)
    if (write_console_impl(FD, StringRef(Ptr, Size)))
      return;
#endif

  // The maximum write size is limited to INT32_MAX. A write
  // greater than SSIZE_MAX is implementation-defined in POSIX,
  // and Windows _write requires 32 bit input.
  size_t MaxWriteSize = INT32_MAX;

#if defined(__linux__)
  // It is observed that Linux returns EINVAL for a very large write (>2G).
  // Make it a reasonably small value.
  MaxWriteSize = 1024 * 1024 * 1024;
#endif

  do {
    size_t ChunkSize = std::min(Size, MaxWriteSize);
    ssize_t ret = ::write(FD, Ptr, ChunkSize);

    if (ret < 0) {
      // If it's a recoverable error, swallow it and retry the write.
      //
      // Ideally we wouldn't ever see EAGAIN or EWOULDBLOCK here, since
      // raw_ostream isn't designed to do non-blocking I/O. However, some
      // programs, such as old versions of bjam, have mistakenly used
      // O_NONBLOCK. For compatibility, emulate blocking semantics by
      // spinning until the write succeeds. If you don't want spinning,
      // don't use O_NONBLOCK file descriptors with raw_ostream.
      if (errno == EINTR || errno == EAGAIN
#ifdef EWOULDBLOCK
          || errno == EWOULDBLOCK
#endif
          )
        continue;

#ifdef _WIN32
      // Windows equivalents of SIGPIPE/EPIPE.
      DWORD WinLastError = GetLastError();
      if (WinLastError == ERROR_BROKEN_PIPE ||
          (WinLastError == ERROR_NO_DATA && errno == EINVAL)) {
        llvm::sys::CallOneShotPipeSignalHandler();
        errno = EPIPE;
      }
#endif
      // Otherwise it's a non-recoverable error. Note it and quit.
      error_detected(errnoAsErrorCode());
      break;
    }

    // The write may have written some or all of the data. Update the
    // size and buffer pointer to reflect the remainder that needs
    // to be written. If there are no bytes left, we're done.
    Ptr += ret;
    Size -= ret;
  } while (Size > 0);
}

void raw_fd_ostream::close() {
  assert(ShouldClose);
  ShouldClose = false;
  flush();
  if (auto EC = sys::Process::SafelyCloseFileDescriptor(FD))
    error_detected(EC);
  FD = -1;
}

uint64_t raw_fd_ostream::seek(uint64_t off) {
  assert(SupportsSeeking && "Stream does not support seeking!");
  flush();
#ifdef _WIN32
  pos = ::_lseeki64(FD, off, SEEK_SET);
#else
  pos = ::lseek(FD, off, SEEK_SET);
#endif
  if (pos == (uint64_t)-1)
    error_detected(errnoAsErrorCode());
  return pos;
}

void raw_fd_ostream::pwrite_impl(const char *Ptr, size_t Size,
                                 uint64_t Offset) {
  uint64_t Pos = tell();
  seek(Offset);
  write(Ptr, Size);
  seek(Pos);
}

size_t raw_fd_ostream::preferred_buffer_size() const {
#if defined(_WIN32)
  // Disable buffering for console devices. Console output is re-encoded from
  // UTF-8 to UTF-16 on Windows, and buffering it would require us to split the
  // buffer on a valid UTF-8 codepoint boundary. Terminal buffering is disabled
  // below on most other OSs, so do the same thing on Windows and avoid that
  // complexity.
  if (IsWindowsConsole)
    return 0;
  return raw_ostream::preferred_buffer_size();
#elif defined(__MVS__)
  // The buffer size on z/OS is defined with macro BUFSIZ, which can be
  // retrieved by invoking function raw_ostream::preferred_buffer_size().
  return raw_ostream::preferred_buffer_size();
#else
  assert(FD >= 0 && "File not yet open!");
  struct stat statbuf;
  if (fstat(FD, &statbuf) != 0)
    return 0;

  // If this is a terminal, don't use buffering. Line buffering
  // would be a more traditional thing to do, but it's not worth
  // the complexity.
  if (S_ISCHR(statbuf.st_mode) && is_displayed())
    return 0;
  // Return the preferred block size.
  return statbuf.st_blksize;
#endif
}

bool raw_fd_ostream::is_displayed() const {
  return sys::Process::FileDescriptorIsDisplayed(FD);
}

bool raw_fd_ostream::has_colors() const {
  if (!HasColors)
    HasColors = sys::Process::FileDescriptorHasColors(FD);
  return *HasColors;
}

Expected<sys::fs::FileLocker> raw_fd_ostream::lock() {
  std::error_code EC = sys::fs::lockFile(FD);
  if (!EC)
    return sys::fs::FileLocker(FD);
  return errorCodeToError(EC);
}

Expected<sys::fs::FileLocker>
raw_fd_ostream::tryLockFor(Duration const& Timeout) {
  std::error_code EC = sys::fs::tryLockFile(FD, Timeout.getDuration());
  if (!EC)
    return sys::fs::FileLocker(FD);
  return errorCodeToError(EC);
}

void raw_fd_ostream::anchor() {}

//===----------------------------------------------------------------------===//
//  outs(), errs(), nulls()
//===----------------------------------------------------------------------===//

raw_fd_ostream &llvm::outs() {
  // Set buffer settings to model stdout behavior.
  std::error_code EC;
<<<<<<< HEAD
#ifdef __MVS__
  EC = enablezOSAutoConversion(STDOUT_FILENO);
  assert(!EC);
#endif
=======

  // On z/OS we need to enable auto conversion
  static std::error_code EC1 = enableAutoConversion(STDOUT_FILENO);
  assert(!EC1);
  (void)EC1;

>>>>>>> eb0f1dc0
  static raw_fd_ostream S("-", EC, sys::fs::OF_None);
  assert(!EC);
  return S;
}

raw_fd_ostream &llvm::errs() {
<<<<<<< HEAD
  // Set standard error to be unbuffered.
#ifdef __MVS__
  std::error_code EC = enablezOSAutoConversion(STDERR_FILENO);
=======
  // On z/OS we need to enable auto conversion
  static std::error_code EC = enableAutoConversion(STDERR_FILENO);
>>>>>>> eb0f1dc0
  assert(!EC);
  (void)EC;

  // Set standard error to be unbuffered.
  static raw_fd_ostream S(STDERR_FILENO, false, true);
  return S;
}

/// nulls() - This returns a reference to a raw_ostream which discards output.
raw_ostream &llvm::nulls() {
  static raw_null_ostream S;
  return S;
}

//===----------------------------------------------------------------------===//
// File Streams
//===----------------------------------------------------------------------===//

raw_fd_stream::raw_fd_stream(StringRef Filename, std::error_code &EC)
    : raw_fd_ostream(getFD(Filename, EC, sys::fs::CD_CreateAlways,
                           sys::fs::FA_Write | sys::fs::FA_Read,
                           sys::fs::OF_None),
                     true, false, OStreamKind::OK_FDStream) {
  if (EC)
    return;

  if (!isRegularFile())
    EC = std::make_error_code(std::errc::invalid_argument);
}

raw_fd_stream::raw_fd_stream(int fd, bool shouldClose)
    : raw_fd_ostream(fd, shouldClose, false, OStreamKind::OK_FDStream) {}

ssize_t raw_fd_stream::read(char *Ptr, size_t Size) {
  assert(get_fd() >= 0 && "File already closed.");
  ssize_t Ret = ::read(get_fd(), (void *)Ptr, Size);
  if (Ret >= 0)
    inc_pos(Ret);
  else
    error_detected(errnoAsErrorCode());
  return Ret;
}

bool raw_fd_stream::classof(const raw_ostream *OS) {
  return OS->get_kind() == OStreamKind::OK_FDStream;
}

//===----------------------------------------------------------------------===//
//  raw_string_ostream
//===----------------------------------------------------------------------===//

void raw_string_ostream::write_impl(const char *Ptr, size_t Size) {
  OS.append(Ptr, Size);
}

//===----------------------------------------------------------------------===//
//  raw_svector_ostream
//===----------------------------------------------------------------------===//

uint64_t raw_svector_ostream::current_pos() const { return OS.size(); }

void raw_svector_ostream::write_impl(const char *Ptr, size_t Size) {
  OS.append(Ptr, Ptr + Size);
}

void raw_svector_ostream::pwrite_impl(const char *Ptr, size_t Size,
                                      uint64_t Offset) {
  memcpy(OS.data() + Offset, Ptr, Size);
}

bool raw_svector_ostream::classof(const raw_ostream *OS) {
  return OS->get_kind() == OStreamKind::OK_SVecStream;
}

//===----------------------------------------------------------------------===//
//  raw_null_ostream
//===----------------------------------------------------------------------===//

raw_null_ostream::~raw_null_ostream() {
#ifndef NDEBUG
  // ~raw_ostream asserts that the buffer is empty. This isn't necessary
  // with raw_null_ostream, but it's better to have raw_null_ostream follow
  // the rules than to change the rules just for raw_null_ostream.
  flush();
#endif
}

void raw_null_ostream::write_impl(const char *Ptr, size_t Size) {
}

uint64_t raw_null_ostream::current_pos() const {
  return 0;
}

void raw_null_ostream::pwrite_impl(const char *Ptr, size_t Size,
                                   uint64_t Offset) {}

void raw_pwrite_stream::anchor() {}

void buffer_ostream::anchor() {}

void buffer_unique_ostream::anchor() {}

Error llvm::writeToOutput(StringRef OutputFileName,
                          std::function<Error(raw_ostream &)> Write) {
  if (OutputFileName == "-")
    return Write(outs());

  if (OutputFileName == "/dev/null") {
    raw_null_ostream Out;
    return Write(Out);
  }

  unsigned Mode = sys::fs::all_read | sys::fs::all_write;
  Expected<sys::fs::TempFile> Temp =
      sys::fs::TempFile::create(OutputFileName + ".temp-stream-%%%%%%", Mode);
  if (!Temp)
    return createFileError(OutputFileName, Temp.takeError());

  raw_fd_ostream Out(Temp->FD, false);

  if (Error E = Write(Out)) {
    if (Error DiscardError = Temp->discard())
      return joinErrors(std::move(E), std::move(DiscardError));
    return E;
  }
  Out.flush();

  return Temp->keep(OutputFileName);
}<|MERGE_RESOLUTION|>--- conflicted
+++ resolved
@@ -894,33 +894,20 @@
 raw_fd_ostream &llvm::outs() {
   // Set buffer settings to model stdout behavior.
   std::error_code EC;
-<<<<<<< HEAD
-#ifdef __MVS__
-  EC = enablezOSAutoConversion(STDOUT_FILENO);
-  assert(!EC);
-#endif
-=======
 
   // On z/OS we need to enable auto conversion
   static std::error_code EC1 = enableAutoConversion(STDOUT_FILENO);
   assert(!EC1);
   (void)EC1;
 
->>>>>>> eb0f1dc0
   static raw_fd_ostream S("-", EC, sys::fs::OF_None);
   assert(!EC);
   return S;
 }
 
 raw_fd_ostream &llvm::errs() {
-<<<<<<< HEAD
-  // Set standard error to be unbuffered.
-#ifdef __MVS__
-  std::error_code EC = enablezOSAutoConversion(STDERR_FILENO);
-=======
   // On z/OS we need to enable auto conversion
   static std::error_code EC = enableAutoConversion(STDERR_FILENO);
->>>>>>> eb0f1dc0
   assert(!EC);
   (void)EC;
 
