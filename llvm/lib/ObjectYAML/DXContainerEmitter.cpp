--- conflicted
+++ resolved
@@ -11,9 +11,11 @@
 ///
 //===----------------------------------------------------------------------===//
 
+#include "llvm/ADT/STLForwardCompat.h"
 #include "llvm/BinaryFormat/DXContainer.h"
 #include "llvm/MC/DXContainerPSVInfo.h"
 #include "llvm/MC/DXContainerRootSignature.h"
+#include "llvm/ObjectYAML/DXContainerYAML.h"
 #include "llvm/ObjectYAML/ObjectYAML.h"
 #include "llvm/ObjectYAML/yaml2obj.h"
 #include "llvm/Support/Errc.h"
@@ -273,30 +275,41 @@
       RS.NumStaticSamplers = P.RootSignature->NumStaticSamplers;
       RS.StaticSamplersOffset = P.RootSignature->StaticSamplersOffset;
 
-<<<<<<< HEAD
-      for (const auto &Param : P.RootSignature->Parameters) {
-        auto Header = dxbc::RTS0::v1::RootParameterHeader{
-            Param.Type, Param.Visibility, Param.Offset};
-
-        if (auto *ConstantYaml =
-                std::get_if<DXContainerYAML::RootConstantsYaml>(&Param.Data)) {
+      for (DXContainerYAML::RootParameterLocationYaml &L :
+           P.RootSignature->Parameters.Locations) {
+        dxbc::RTS0::v1::RootParameterHeader Header{L.Header.Type, L.Header.Visibility,
+                                         L.Header.Offset};
+
+        switch (L.Header.Type) {
+        case llvm::to_underlying(dxbc::RootParameterType::Constants32Bit): {
+          const DXContainerYAML::RootConstantsYaml &ConstantYaml =
+              P.RootSignature->Parameters.getOrInsertConstants(L);
           dxbc::RTS0::v1::RootConstants Constants;
-          Constants.Num32BitValues = ConstantYaml->Num32BitValues;
-          Constants.RegisterSpace = ConstantYaml->RegisterSpace;
-          Constants.ShaderRegister = ConstantYaml->ShaderRegister;
+          Constants.Num32BitValues = ConstantYaml.Num32BitValues;
+          Constants.RegisterSpace = ConstantYaml.RegisterSpace;
+          Constants.ShaderRegister = ConstantYaml.ShaderRegister;
           RS.ParametersContainer.addParameter(Header, Constants);
-        } else if (auto *DescriptorYaml =
-                       std::get_if<DXContainerYAML::RootDescriptorYaml>(
-                           &Param.Data)) {
+          break;
+        }
+        case llvm::to_underlying(dxbc::RootParameterType::CBV):
+        case llvm::to_underlying(dxbc::RootParameterType::SRV):
+        case llvm::to_underlying(dxbc::RootParameterType::UAV): {
+          const DXContainerYAML::RootDescriptorYaml &DescriptorYaml =
+              P.RootSignature->Parameters.getOrInsertDescriptor(L);
+
           dxbc::RTS0::v2::RootDescriptor Descriptor;
-          Descriptor.RegisterSpace = DescriptorYaml->RegisterSpace;
-          Descriptor.ShaderRegister = DescriptorYaml->ShaderRegister;
+          Descriptor.RegisterSpace = DescriptorYaml.RegisterSpace;
+          Descriptor.ShaderRegister = DescriptorYaml.ShaderRegister;
           if (RS.Version > 1)
-            Descriptor.Flags = DescriptorYaml->getEncodedFlags();
+            Descriptor.Flags = DescriptorYaml.getEncodedFlags();
           RS.ParametersContainer.addParameter(Header, Descriptor);
-        } else if (auto *TableYaml = std::get_if<DXContainerYAML::DescriptorTableYaml>(&Param.Data)) {  
+          break;
+        }
+        case llvm::to_underlying(dxbc::RootParameterType::DescriptorTable): {
+          const DXContainerYAML::DescriptorTableYaml &TableYaml =
+          P.RootSignature->Parameters.getOrInsertTable(L);
           mcdxbc::DescriptorTable Table;
-          for (const auto &R : TableYaml->Ranges) {
+          for (const auto &R : TableYaml.Ranges) {
 
             dxbc::RTS0::v2::DescriptorRange Range;
             Range.RangeType = R.RangeType;
@@ -310,40 +323,9 @@
             Table.Ranges.push_back(Range);
           }
           RS.ParametersContainer.addParameter(Header, Table);
-        } else {
-=======
-      for (DXContainerYAML::RootParameterLocationYaml &L :
-           P.RootSignature->Parameters.Locations) {
-        dxbc::RTS0::v1::RootParameterHeader Header{L.Header.Type, L.Header.Visibility,
-                                         L.Header.Offset};
-
-        switch (L.Header.Type) {
-        case llvm::to_underlying(dxbc::RootParameterType::Constants32Bit): {
-          const DXContainerYAML::RootConstantsYaml &ConstantYaml =
-              P.RootSignature->Parameters.getOrInsertConstants(L);
-          dxbc::RTS0::v1::RootConstants Constants;
-          Constants.Num32BitValues = ConstantYaml.Num32BitValues;
-          Constants.RegisterSpace = ConstantYaml.RegisterSpace;
-          Constants.ShaderRegister = ConstantYaml.ShaderRegister;
-          RS.ParametersContainer.addParameter(Header, Constants);
           break;
         }
-        case llvm::to_underlying(dxbc::RootParameterType::CBV):
-        case llvm::to_underlying(dxbc::RootParameterType::SRV):
-        case llvm::to_underlying(dxbc::RootParameterType::UAV): {
-          const DXContainerYAML::RootDescriptorYaml &DescriptorYaml =
-              P.RootSignature->Parameters.getOrInsertDescriptor(L);
-
-          dxbc::RTS0::v2::RootDescriptor Descriptor;
-          Descriptor.RegisterSpace = DescriptorYaml.RegisterSpace;
-          Descriptor.ShaderRegister = DescriptorYaml.ShaderRegister;
-          if (RS.Version > 1)
-            Descriptor.Flags = DescriptorYaml.getEncodedFlags();
-          RS.ParametersContainer.addParameter(Header, Descriptor);
-          break;
-        }
         default:
->>>>>>> ead27e69
           // Handling invalid parameter type edge case. We intentionally let
           // obj2yaml/yaml2obj parse and emit invalid dxcontainer data, in order
           // for that to be used as a testing tool more effectively.
