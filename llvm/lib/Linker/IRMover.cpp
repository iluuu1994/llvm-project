//===- lib/Linker/IRMover.cpp ---------------------------------------------===//
//
// Part of the LLVM Project, under the Apache License v2.0 with LLVM Exceptions.
// See https://llvm.org/LICENSE.txt for license information.
// SPDX-License-Identifier: Apache-2.0 WITH LLVM-exception
//
//===----------------------------------------------------------------------===//

#include "llvm/Linker/IRMover.h"
#include "LinkDiagnosticInfo.h"
#include "llvm/ADT/SetVector.h"
#include "llvm/ADT/SmallPtrSet.h"
#include "llvm/ADT/SmallString.h"
#include "llvm/IR/AutoUpgrade.h"
#include "llvm/IR/Constants.h"
#include "llvm/IR/DebugInfoMetadata.h"
#include "llvm/IR/DiagnosticPrinter.h"
#include "llvm/IR/Function.h"
#include "llvm/IR/GVMaterializer.h"
#include "llvm/IR/GlobalValue.h"
#include "llvm/IR/Instruction.h"
#include "llvm/IR/Instructions.h"
#include "llvm/IR/Intrinsics.h"
#include "llvm/IR/Module.h"
#include "llvm/IR/PseudoProbe.h"
#include "llvm/IR/TypeFinder.h"
#include "llvm/Object/ModuleSymbolTable.h"
#include "llvm/Support/Error.h"
#include "llvm/TargetParser/Triple.h"
#include "llvm/Transforms/Utils/ValueMapper.h"
#include <optional>
#include <utility>
using namespace llvm;

/// Most of the errors produced by this module are inconvertible StringErrors.
/// This convenience function lets us return one of those more easily.
static Error stringErr(const Twine &T) {
  return make_error<StringError>(T, inconvertibleErrorCode());
}

//===----------------------------------------------------------------------===//
// TypeMap implementation.
//===----------------------------------------------------------------------===//

namespace {
class TypeMapTy : public ValueMapTypeRemapper {
  /// This is a mapping from a source type to a destination type to use.
  DenseMap<Type *, Type *> MappedTypes;

public:
  TypeMapTy(IRMover::IdentifiedStructTypeSet &DstStructTypesSet)
      : DstStructTypesSet(DstStructTypesSet) {}

  IRMover::IdentifiedStructTypeSet &DstStructTypesSet;
  /// Indicate that the specified type in the destination module is conceptually
  /// equivalent to the specified type in the source module.
  void addTypeMapping(Type *DstTy, Type *SrcTy);

<<<<<<< HEAD
  /// Produce a body for an opaque type in the dest module from a type
  /// definition in the source module.
  Error linkDefinedTypeBodies();

=======
>>>>>>> 4084ffcf
  /// Return the mapped type to use for the specified input type from the
  /// source module.
  Type *get(Type *SrcTy);

  FunctionType *get(FunctionType *T) {
    return cast<FunctionType>(get((Type *)T));
  }

private:
  Type *remapType(Type *SrcTy) override { return get(SrcTy); }

  bool recursivelyAddMappingIfTypesAreIsomorphic(Type *DstTy, Type *SrcTy);
};
}

void TypeMapTy::addTypeMapping(Type *DstTy, Type *SrcTy) {
  recursivelyAddMappingIfTypesAreIsomorphic(DstTy, SrcTy);
}

/// Recursively walk this pair of types, returning true if they are isomorphic,
/// false if they are not. Types that were determined to be isomorphic are
/// added to MappedTypes.
bool TypeMapTy::recursivelyAddMappingIfTypesAreIsomorphic(Type *DstTy,
                                                          Type *SrcTy) {
  // Two types with differing kinds are clearly not isomorphic.
  if (DstTy->getTypeID() != SrcTy->getTypeID())
    return false;

  // If we have an entry in the MappedTypes table, then we have our answer.
  Type *&Entry = MappedTypes[SrcTy];
  if (Entry)
    return Entry == DstTy;

  // Two identical types are clearly isomorphic.  Remember this
  // non-speculatively.
  if (DstTy == SrcTy) {
    Entry = DstTy;
    return true;
  }

  // Okay, we have two types with identical kinds that we haven't seen before.

  // Always consider opaque struct types non-isomorphic.
  if (StructType *SSTy = dyn_cast<StructType>(SrcTy)) {
    if (SSTy->isOpaque() || cast<StructType>(DstTy)->isOpaque())
      return false;
  }

  // If the number of subtypes disagree between the two types, then we fail.
  if (SrcTy->getNumContainedTypes() != DstTy->getNumContainedTypes())
    return false;

  // Fail if any of the extra properties (e.g. array size) of the type disagree.
  if (isa<IntegerType>(DstTy))
    return false; // bitwidth disagrees.
  if (PointerType *PT = dyn_cast<PointerType>(DstTy)) {
    if (PT->getAddressSpace() != cast<PointerType>(SrcTy)->getAddressSpace())
      return false;
  } else if (FunctionType *FT = dyn_cast<FunctionType>(DstTy)) {
    if (FT->isVarArg() != cast<FunctionType>(SrcTy)->isVarArg())
      return false;
  } else if (StructType *DSTy = dyn_cast<StructType>(DstTy)) {
    StructType *SSTy = cast<StructType>(SrcTy);
    if (DSTy->isLiteral() != SSTy->isLiteral() ||
        DSTy->isPacked() != SSTy->isPacked())
      return false;
  } else if (auto *DArrTy = dyn_cast<ArrayType>(DstTy)) {
    if (DArrTy->getNumElements() != cast<ArrayType>(SrcTy)->getNumElements())
      return false;
  } else if (auto *DVecTy = dyn_cast<VectorType>(DstTy)) {
    if (DVecTy->getElementCount() != cast<VectorType>(SrcTy)->getElementCount())
      return false;
  }

  // Recursively check the subelements.
  for (unsigned I = 0, E = SrcTy->getNumContainedTypes(); I != E; ++I)
    if (!recursivelyAddMappingIfTypesAreIsomorphic(DstTy->getContainedType(I),
                                                   SrcTy->getContainedType(I)))
      return false;

  // If everything seems to have lined up, then everything is great.
<<<<<<< HEAD
  return true;
}

Error TypeMapTy::linkDefinedTypeBodies() {
  SmallVector<Type *, 16> Elements;
  for (StructType *SrcSTy : SrcDefinitionsToResolve) {
    StructType *DstSTy = cast<StructType>(MappedTypes[SrcSTy]);
    assert(DstSTy->isOpaque());

    // Map the body of the source type over to a new body for the dest type.
    Elements.resize(SrcSTy->getNumElements());
    for (unsigned I = 0, E = Elements.size(); I != E; ++I)
      Elements[I] = get(SrcSTy->getElementType(I));

    if (auto E = DstSTy->setBodyOrError(Elements, SrcSTy->isPacked()))
      return E;
    DstStructTypesSet.switchToNonOpaque(DstSTy);
  }
  SrcDefinitionsToResolve.clear();
  DstResolvedOpaqueTypes.clear();
  return Error::success();
=======
  [[maybe_unused]] auto Res = MappedTypes.insert({SrcTy, DstTy});
  assert(!Res.second && "Recursive type?");

  if (auto *STy = dyn_cast<StructType>(SrcTy)) {
    // We clear name of SrcTy to lower amount of renaming in LLVM context.
    // Renaming occurs because we load all source modules to the same context
    // and declaration with existing name gets renamed (i.e Foo -> Foo.42).
    // As a result we may get several different types in the destination
    // module, which are in fact the same.
    if (STy->hasName())
      STy->setName("");
  }

  return true;
>>>>>>> 4084ffcf
}

Type *TypeMapTy::get(Type *Ty) {
  // If we already have an entry for this type, return it.
  Type **Entry = &MappedTypes[Ty];
  if (*Entry)
    return *Entry;

  // These are types that LLVM itself will unique.
  bool IsUniqued = !isa<StructType>(Ty) || cast<StructType>(Ty)->isLiteral();

  if (!IsUniqued) {
#ifndef NDEBUG
    for (auto &Pair : MappedTypes) {
      assert(!(Pair.first != Ty && Pair.second == Ty) &&
             "mapping to a source type");
    }
#endif
  }

  // If this is not a recursive type, then just map all of the elements and
  // then rebuild the type from inside out.
  SmallVector<Type *, 4> ElementTypes;

  // If there are no element types to map, then the type is itself.  This is
  // true for the anonymous {} struct, things like 'float', integers, etc.
  if (Ty->getNumContainedTypes() == 0 && IsUniqued)
    return *Entry = Ty;

  // Remap all of the elements, keeping track of whether any of them change.
  bool AnyChange = false;
  ElementTypes.resize(Ty->getNumContainedTypes());
  for (unsigned I = 0, E = Ty->getNumContainedTypes(); I != E; ++I) {
    ElementTypes[I] = get(Ty->getContainedType(I));
    AnyChange |= ElementTypes[I] != Ty->getContainedType(I);
  }

  // Refresh Entry after recursively processing stuff.
  Entry = &MappedTypes[Ty];
  assert(!*Entry && "Recursive type!");

  // If all of the element types mapped directly over and the type is not
  // a named struct, then the type is usable as-is.
  if (!AnyChange && IsUniqued)
    return *Entry = Ty;

  // Otherwise, rebuild a modified type.
  switch (Ty->getTypeID()) {
  default:
    llvm_unreachable("unknown derived type to remap");
  case Type::ArrayTyID:
    return *Entry = ArrayType::get(ElementTypes[0],
                                   cast<ArrayType>(Ty)->getNumElements());
  case Type::ScalableVectorTyID:
  case Type::FixedVectorTyID:
    return *Entry = VectorType::get(ElementTypes[0],
                                    cast<VectorType>(Ty)->getElementCount());
  case Type::FunctionTyID:
    return *Entry = FunctionType::get(ElementTypes[0],
                                      ArrayRef(ElementTypes).slice(1),
                                      cast<FunctionType>(Ty)->isVarArg());
  case Type::StructTyID: {
    auto *STy = cast<StructType>(Ty);
    bool IsPacked = STy->isPacked();
    if (IsUniqued)
      return *Entry = StructType::get(Ty->getContext(), ElementTypes, IsPacked);

    // If the type is opaque, we can just use it directly.
    if (STy->isOpaque()) {
      DstStructTypesSet.addOpaque(STy);
      return *Entry = Ty;
    }

    if (StructType *OldT =
            DstStructTypesSet.findNonOpaque(ElementTypes, IsPacked)) {
      STy->setName("");
      return *Entry = OldT;
    }

    if (!AnyChange) {
      DstStructTypesSet.addNonOpaque(STy);
      return *Entry = Ty;
    }

    StructType *DTy =
        StructType::create(Ty->getContext(), ElementTypes, "", STy->isPacked());

    // Steal STy's name.
    if (STy->hasName()) {
      SmallString<16> TmpName = STy->getName();
      STy->setName("");
      DTy->setName(TmpName);
    }

    DstStructTypesSet.addNonOpaque(DTy);
    return *Entry = DTy;
  }
  }
}

LinkDiagnosticInfo::LinkDiagnosticInfo(DiagnosticSeverity Severity,
                                       const Twine &Msg)
    : DiagnosticInfo(DK_Linker, Severity), Msg(Msg) {}
void LinkDiagnosticInfo::print(DiagnosticPrinter &DP) const { DP << Msg; }

//===----------------------------------------------------------------------===//
// IRLinker implementation.
//===----------------------------------------------------------------------===//

namespace {
class IRLinker;

/// Creates prototypes for functions that are lazily linked on the fly. This
/// speeds up linking for modules with many/ lazily linked functions of which
/// few get used.
class GlobalValueMaterializer final : public ValueMaterializer {
  IRLinker &TheIRLinker;

public:
  GlobalValueMaterializer(IRLinker &TheIRLinker) : TheIRLinker(TheIRLinker) {}
  Value *materialize(Value *V) override;
};

class LocalValueMaterializer final : public ValueMaterializer {
  IRLinker &TheIRLinker;

public:
  LocalValueMaterializer(IRLinker &TheIRLinker) : TheIRLinker(TheIRLinker) {}
  Value *materialize(Value *V) override;
};

/// Type of the Metadata map in \a ValueToValueMapTy.
typedef DenseMap<const Metadata *, TrackingMDRef> MDMapT;

/// This is responsible for keeping track of the state used for moving data
/// from SrcM to DstM.
class IRLinker {
  Module &DstM;
  std::unique_ptr<Module> SrcM;

  /// See IRMover::move().
  IRMover::LazyCallback AddLazyFor;

  TypeMapTy TypeMap;
  GlobalValueMaterializer GValMaterializer;
  LocalValueMaterializer LValMaterializer;

  /// A metadata map that's shared between IRLinker instances.
  MDMapT &SharedMDs;

  /// Mapping of values from what they used to be in Src, to what they are now
  /// in DstM.  ValueToValueMapTy is a ValueMap, which involves some overhead
  /// due to the use of Value handles which the Linker doesn't actually need,
  /// but this allows us to reuse the ValueMapper code.
  ValueToValueMapTy ValueMap;
  ValueToValueMapTy IndirectSymbolValueMap;

  DenseSet<GlobalValue *> ValuesToLink;
  std::vector<GlobalValue *> Worklist;
  std::vector<std::pair<GlobalValue *, Value*>> RAUWWorklist;

  /// Set of globals with eagerly copied metadata that may require remapping.
  /// This remapping is performed after metadata linking.
  DenseSet<GlobalObject *> UnmappedMetadata;

  void maybeAdd(GlobalValue *GV) {
    if (ValuesToLink.insert(GV).second)
      Worklist.push_back(GV);
  }

  /// Whether we are importing globals for ThinLTO, as opposed to linking the
  /// source module. If this flag is set, it means that we can rely on some
  /// other object file to define any non-GlobalValue entities defined by the
  /// source module. This currently causes us to not link retained types in
  /// debug info metadata and module inline asm.
  bool IsPerformingImport;

  /// Set to true when all global value body linking is complete (including
  /// lazy linking). Used to prevent metadata linking from creating new
  /// references.
  bool DoneLinkingBodies = false;

  /// The Error encountered during materialization. We use an Optional here to
  /// avoid needing to manage an unconsumed success value.
  std::optional<Error> FoundError;
  void setError(Error E) {
    if (E)
      FoundError = std::move(E);
  }

  /// Entry point for mapping values and alternate context for mapping aliases.
  ValueMapper Mapper;
  unsigned IndirectSymbolMCID;

  /// Handles cloning of a global values from the source module into
  /// the destination module, including setting the attributes and visibility.
  GlobalValue *copyGlobalValueProto(const GlobalValue *SGV, bool ForDefinition);

  void emitWarning(const Twine &Message) {
    SrcM->getContext().diagnose(LinkDiagnosticInfo(DS_Warning, Message));
  }

  /// Given a global in the source module, return the global in the
  /// destination module that is being linked to, if any.
  GlobalValue *getLinkedToGlobal(const GlobalValue *SrcGV) {
    // If the source has no name it can't link.  If it has local linkage,
    // there is no name match-up going on.
    if (!SrcGV->hasName() || SrcGV->hasLocalLinkage())
      return nullptr;

    // Otherwise see if we have a match in the destination module's symtab.
    GlobalValue *DGV = DstM.getNamedValue(SrcGV->getName());
    if (!DGV)
      return nullptr;

    // If we found a global with the same name in the dest module, but it has
    // internal linkage, we are really not doing any linkage here.
    if (DGV->hasLocalLinkage())
      return nullptr;

    // If we found an intrinsic declaration with mismatching prototypes, we
    // probably had a nameclash. Don't use that version.
    if (auto *FDGV = dyn_cast<Function>(DGV))
      if (FDGV->isIntrinsic())
        if (const auto *FSrcGV = dyn_cast<Function>(SrcGV))
          if (FDGV->getFunctionType() != TypeMap.get(FSrcGV->getFunctionType()))
            return nullptr;

    // Otherwise, we do in fact link to the destination global.
    return DGV;
  }

  void computeTypeMapping();

  Expected<Constant *> linkAppendingVarProto(GlobalVariable *DstGV,
                                             const GlobalVariable *SrcGV);

  /// Given the GlobaValue \p SGV in the source module, and the matching
  /// GlobalValue \p DGV (if any), return true if the linker will pull \p SGV
  /// into the destination module.
  ///
  /// Note this code may call the client-provided \p AddLazyFor.
  bool shouldLink(GlobalValue *DGV, GlobalValue &SGV);
  Expected<Constant *> linkGlobalValueProto(GlobalValue *GV,
                                            bool ForIndirectSymbol);

  Error linkModuleFlagsMetadata();

  void linkGlobalVariable(GlobalVariable &Dst, GlobalVariable &Src);
  Error linkFunctionBody(Function &Dst, Function &Src);
  void linkAliasAliasee(GlobalAlias &Dst, GlobalAlias &Src);
  void linkIFuncResolver(GlobalIFunc &Dst, GlobalIFunc &Src);
  Error linkGlobalValueBody(GlobalValue &Dst, GlobalValue &Src);

  /// Replace all types in the source AttributeList with the
  /// corresponding destination type.
  AttributeList mapAttributeTypes(LLVMContext &C, AttributeList Attrs);

  /// Functions that take care of cloning a specific global value type
  /// into the destination module.
  GlobalVariable *copyGlobalVariableProto(const GlobalVariable *SGVar);
  Function *copyFunctionProto(const Function *SF);
  GlobalValue *copyIndirectSymbolProto(const GlobalValue *SGV);

  /// Perform "replace all uses with" operations. These work items need to be
  /// performed as part of materialization, but we postpone them to happen after
  /// materialization is done. The materializer called by ValueMapper is not
  /// expected to delete constants, as ValueMapper is holding pointers to some
  /// of them, but constant destruction may be indirectly triggered by RAUW.
  /// Hence, the need to move this out of the materialization call chain.
  void flushRAUWWorklist();

  /// When importing for ThinLTO, prevent importing of types listed on
  /// the DICompileUnit that we don't need a copy of in the importing
  /// module.
  void prepareCompileUnitsForImport();
  void linkNamedMDNodes();

  ///  Update attributes while linking.
  void updateAttributes(GlobalValue &GV);

public:
  IRLinker(Module &DstM, MDMapT &SharedMDs,
           IRMover::IdentifiedStructTypeSet &Set, std::unique_ptr<Module> SrcM,
           ArrayRef<GlobalValue *> ValuesToLink,
           IRMover::LazyCallback AddLazyFor, bool IsPerformingImport)
      : DstM(DstM), SrcM(std::move(SrcM)), AddLazyFor(std::move(AddLazyFor)),
        TypeMap(Set), GValMaterializer(*this), LValMaterializer(*this),
        SharedMDs(SharedMDs), IsPerformingImport(IsPerformingImport),
        Mapper(ValueMap, RF_ReuseAndMutateDistinctMDs | RF_IgnoreMissingLocals,
               &TypeMap, &GValMaterializer),
        IndirectSymbolMCID(Mapper.registerAlternateMappingContext(
            IndirectSymbolValueMap, &LValMaterializer)) {
    ValueMap.getMDMap() = std::move(SharedMDs);
    for (GlobalValue *GV : ValuesToLink)
      maybeAdd(GV);
    if (IsPerformingImport)
      prepareCompileUnitsForImport();
  }
  ~IRLinker() { SharedMDs = std::move(*ValueMap.getMDMap()); }

  Error run();
  Value *materialize(Value *V, bool ForIndirectSymbol);
};
}

/// The LLVM SymbolTable class autorenames globals that conflict in the symbol
/// table. This is good for all clients except for us. Go through the trouble
/// to force this back.
static void forceRenaming(GlobalValue *GV, StringRef Name) {
  // If the global doesn't force its name or if it already has the right name,
  // there is nothing for us to do.
  if (GV->hasLocalLinkage() || GV->getName() == Name)
    return;

  Module *M = GV->getParent();

  // If there is a conflict, rename the conflict.
  if (GlobalValue *ConflictGV = M->getNamedValue(Name)) {
    GV->takeName(ConflictGV);
    ConflictGV->setName(Name); // This will cause ConflictGV to get renamed
    assert(ConflictGV->getName() != Name && "forceRenaming didn't work");
  } else {
    GV->setName(Name); // Force the name back
  }
}

Value *GlobalValueMaterializer::materialize(Value *SGV) {
  return TheIRLinker.materialize(SGV, false);
}

Value *LocalValueMaterializer::materialize(Value *SGV) {
  return TheIRLinker.materialize(SGV, true);
}

Value *IRLinker::materialize(Value *V, bool ForIndirectSymbol) {
  auto *SGV = dyn_cast<GlobalValue>(V);
  if (!SGV)
    return nullptr;

  // If SGV is from dest, it was already materialized when dest was loaded.
  if (SGV->getParent() == &DstM)
    return nullptr;

  // When linking a global from other modules than source & dest, skip
  // materializing it because it would be mapped later when its containing
  // module is linked. Linking it now would potentially pull in many types that
  // may not be mapped properly.
  if (SGV->getParent() != SrcM.get())
    return nullptr;

  Expected<Constant *> NewProto = linkGlobalValueProto(SGV, ForIndirectSymbol);
  if (!NewProto) {
    setError(NewProto.takeError());
    return nullptr;
  }
  if (!*NewProto)
    return nullptr;

  GlobalValue *New = dyn_cast<GlobalValue>(*NewProto);
  if (!New)
    return *NewProto;

  // If we already created the body, just return.
  if (auto *F = dyn_cast<Function>(New)) {
    if (!F->isDeclaration())
      return New;
  } else if (auto *V = dyn_cast<GlobalVariable>(New)) {
    if (V->hasInitializer() || V->hasAppendingLinkage())
      return New;
  } else if (auto *GA = dyn_cast<GlobalAlias>(New)) {
    if (GA->getAliasee())
      return New;
  } else if (auto *GI = dyn_cast<GlobalIFunc>(New)) {
    if (GI->getResolver())
      return New;
  } else {
    llvm_unreachable("Invalid GlobalValue type");
  }

  // If the global is being linked for an indirect symbol, it may have already
  // been scheduled to satisfy a regular symbol. Similarly, a global being linked
  // for a regular symbol may have already been scheduled for an indirect
  // symbol. Check for these cases by looking in the other value map and
  // confirming the same value has been scheduled.  If there is an entry in the
  // ValueMap but the value is different, it means that the value already had a
  // definition in the destination module (linkonce for instance), but we need a
  // new definition for the indirect symbol ("New" will be different).
  if ((ForIndirectSymbol && ValueMap.lookup(SGV) == New) ||
      (!ForIndirectSymbol && IndirectSymbolValueMap.lookup(SGV) == New))
    return New;

  if (ForIndirectSymbol || shouldLink(New, *SGV))
    setError(linkGlobalValueBody(*New, *SGV));

  updateAttributes(*New);
  return New;
}

/// Loop through the global variables in the src module and merge them into the
/// dest module.
GlobalVariable *IRLinker::copyGlobalVariableProto(const GlobalVariable *SGVar) {
  // No linking to be performed or linking from the source: simply create an
  // identical version of the symbol over in the dest module... the
  // initializer will be filled in later by LinkGlobalInits.
  GlobalVariable *NewDGV =
      new GlobalVariable(DstM, TypeMap.get(SGVar->getValueType()),
                         SGVar->isConstant(), GlobalValue::ExternalLinkage,
                         /*init*/ nullptr, SGVar->getName(),
                         /*insertbefore*/ nullptr, SGVar->getThreadLocalMode(),
                         SGVar->getAddressSpace());
  NewDGV->setAlignment(SGVar->getAlign());
  NewDGV->copyAttributesFrom(SGVar);
  return NewDGV;
}

AttributeList IRLinker::mapAttributeTypes(LLVMContext &C, AttributeList Attrs) {
  for (unsigned i = 0; i < Attrs.getNumAttrSets(); ++i) {
    for (int AttrIdx = Attribute::FirstTypeAttr;
         AttrIdx <= Attribute::LastTypeAttr; AttrIdx++) {
      Attribute::AttrKind TypedAttr = (Attribute::AttrKind)AttrIdx;
      if (Attrs.hasAttributeAtIndex(i, TypedAttr)) {
        if (Type *Ty =
                Attrs.getAttributeAtIndex(i, TypedAttr).getValueAsType()) {
          Attrs = Attrs.replaceAttributeTypeAtIndex(C, i, TypedAttr,
                                                    TypeMap.get(Ty));
          break;
        }
      }
    }
  }
  return Attrs;
}

/// Link the function in the source module into the destination module if
/// needed, setting up mapping information.
Function *IRLinker::copyFunctionProto(const Function *SF) {
  // If there is no linkage to be performed or we are linking from the source,
  // bring SF over.
  auto *F = Function::Create(TypeMap.get(SF->getFunctionType()),
                             GlobalValue::ExternalLinkage,
                             SF->getAddressSpace(), SF->getName(), &DstM);
  F->copyAttributesFrom(SF);
  F->setAttributes(mapAttributeTypes(F->getContext(), F->getAttributes()));
  return F;
}

/// Set up prototypes for any indirect symbols that come over from the source
/// module.
GlobalValue *IRLinker::copyIndirectSymbolProto(const GlobalValue *SGV) {
  // If there is no linkage to be performed or we're linking from the source,
  // bring over SGA.
  auto *Ty = TypeMap.get(SGV->getValueType());

  if (auto *GA = dyn_cast<GlobalAlias>(SGV)) {
    auto *DGA = GlobalAlias::create(Ty, SGV->getAddressSpace(),
                                    GlobalValue::ExternalLinkage,
                                    SGV->getName(), &DstM);
    DGA->copyAttributesFrom(GA);
    return DGA;
  }

  if (auto *GI = dyn_cast<GlobalIFunc>(SGV)) {
    auto *DGI = GlobalIFunc::create(Ty, SGV->getAddressSpace(),
                                    GlobalValue::ExternalLinkage,
                                    SGV->getName(), nullptr, &DstM);
    DGI->copyAttributesFrom(GI);
    return DGI;
  }

  llvm_unreachable("Invalid source global value type");
}

GlobalValue *IRLinker::copyGlobalValueProto(const GlobalValue *SGV,
                                            bool ForDefinition) {
  GlobalValue *NewGV;
  if (auto *SGVar = dyn_cast<GlobalVariable>(SGV)) {
    NewGV = copyGlobalVariableProto(SGVar);
  } else if (auto *SF = dyn_cast<Function>(SGV)) {
    NewGV = copyFunctionProto(SF);
  } else {
    if (ForDefinition)
      NewGV = copyIndirectSymbolProto(SGV);
    else if (SGV->getValueType()->isFunctionTy())
      NewGV =
          Function::Create(cast<FunctionType>(TypeMap.get(SGV->getValueType())),
                           GlobalValue::ExternalLinkage, SGV->getAddressSpace(),
                           SGV->getName(), &DstM);
    else
      NewGV =
          new GlobalVariable(DstM, TypeMap.get(SGV->getValueType()),
                             /*isConstant*/ false, GlobalValue::ExternalLinkage,
                             /*init*/ nullptr, SGV->getName(),
                             /*insertbefore*/ nullptr,
                             SGV->getThreadLocalMode(), SGV->getAddressSpace());
  }

  if (ForDefinition)
    NewGV->setLinkage(SGV->getLinkage());
  else if (SGV->hasExternalWeakLinkage())
    NewGV->setLinkage(GlobalValue::ExternalWeakLinkage);

  if (auto *NewGO = dyn_cast<GlobalObject>(NewGV)) {
    // Metadata for global variables and function declarations is copied eagerly.
    if (isa<GlobalVariable>(SGV) || SGV->isDeclaration()) {
      NewGO->copyMetadata(cast<GlobalObject>(SGV), 0);
      if (SGV->isDeclaration() && NewGO->hasMetadata())
        UnmappedMetadata.insert(NewGO);
    }
  }

  // Remove these copied constants in case this stays a declaration, since
  // they point to the source module. If the def is linked the values will
  // be mapped in during linkFunctionBody.
  if (auto *NewF = dyn_cast<Function>(NewGV)) {
    NewF->setPersonalityFn(nullptr);
    NewF->setPrefixData(nullptr);
    NewF->setPrologueData(nullptr);
  }

  return NewGV;
}

static StringRef getTypeNamePrefix(StringRef Name) {
  size_t DotPos = Name.rfind('.');
  return (DotPos == 0 || DotPos == StringRef::npos || Name.back() == '.' ||
          !isdigit(static_cast<unsigned char>(Name[DotPos + 1])))
             ? Name
             : Name.substr(0, DotPos);
}

/// Loop over all of the linked values to compute type mappings.  For example,
/// if we link "extern Foo *x" and "Foo *x = NULL", then we have two struct
/// types 'Foo' but one got renamed when the module was loaded into the same
/// LLVMContext.
void IRLinker::computeTypeMapping() {
  for (GlobalValue &SGV : SrcM->globals()) {
    GlobalValue *DGV = getLinkedToGlobal(&SGV);
    if (!DGV)
      continue;

    if (!DGV->hasAppendingLinkage() || !SGV.hasAppendingLinkage()) {
      TypeMap.addTypeMapping(DGV->getType(), SGV.getType());
      continue;
    }

    // Unify the element type of appending arrays.
    ArrayType *DAT = cast<ArrayType>(DGV->getValueType());
    ArrayType *SAT = cast<ArrayType>(SGV.getValueType());
    TypeMap.addTypeMapping(DAT->getElementType(), SAT->getElementType());
  }

  for (GlobalValue &SGV : *SrcM)
    if (GlobalValue *DGV = getLinkedToGlobal(&SGV)) {
      if (DGV->getType() == SGV.getType()) {
        // If the types of DGV and SGV are the same, it means that DGV is from
        // the source module and got added to DstM from a shared metadata.  We
        // shouldn't map this type to itself in case the type's components get
        // remapped to a new type from DstM (for instance, during the loop over
        // SrcM->getIdentifiedStructTypes() below).
        continue;
      }

      TypeMap.addTypeMapping(DGV->getType(), SGV.getType());
    }

  for (GlobalValue &SGV : SrcM->aliases())
    if (GlobalValue *DGV = getLinkedToGlobal(&SGV))
      TypeMap.addTypeMapping(DGV->getType(), SGV.getType());

  // Incorporate types by name, scanning all the types in the source module.
  // At this point, the destination module may have a type "%foo = { i32 }" for
  // example.  When the source module got loaded into the same LLVMContext, if
  // it had the same type, it would have been renamed to "%foo.42 = { i32 }".
  std::vector<StructType *> Types = SrcM->getIdentifiedStructTypes();
  for (StructType *ST : Types) {
    if (!ST->hasName())
      continue;

    if (TypeMap.DstStructTypesSet.hasType(ST)) {
      // This is actually a type from the destination module.
      // getIdentifiedStructTypes() can have found it by walking debug info
      // metadata nodes, some of which get linked by name when ODR Type Uniquing
      // is enabled on the Context, from the source to the destination module.
      continue;
    }

    auto STTypePrefix = getTypeNamePrefix(ST->getName());
    if (STTypePrefix.size() == ST->getName().size())
      continue;

    // Check to see if the destination module has a struct with the prefix name.
    StructType *DST = StructType::getTypeByName(ST->getContext(), STTypePrefix);
    if (!DST)
      continue;

    // Don't use it if this actually came from the source module. They're in
    // the same LLVMContext after all. Also don't use it unless the type is
    // actually used in the destination module. This can happen in situations
    // like this:
    //
    //      Module A                         Module B
    //      --------                         --------
    //   %Z = type { %A }                %B = type { %C.1 }
    //   %A = type { %B.1, [7 x i8] }    %C.1 = type { i8* }
    //   %B.1 = type { %C }              %A.2 = type { %B.3, [5 x i8] }
    //   %C = type { i8* }               %B.3 = type { %C.1 }
    //
    // When we link Module B with Module A, the '%B' in Module B is
    // used. However, that would then use '%C.1'. But when we process '%C.1',
    // we prefer to take the '%C' version. So we are then left with both
    // '%C.1' and '%C' being used for the same types. This leads to some
    // variables using one type and some using the other.
    if (TypeMap.DstStructTypesSet.hasType(DST))
      TypeMap.addTypeMapping(DST, ST);
  }
<<<<<<< HEAD

  // Now that we have discovered all of the type equivalences, get a body for
  // any 'opaque' types in the dest module that are now resolved.
  setError(TypeMap.linkDefinedTypeBodies());
=======
>>>>>>> 4084ffcf
}

static void getArrayElements(const Constant *C,
                             SmallVectorImpl<Constant *> &Dest) {
  unsigned NumElements = cast<ArrayType>(C->getType())->getNumElements();

  for (unsigned i = 0; i != NumElements; ++i)
    Dest.push_back(C->getAggregateElement(i));
}

/// If there were any appending global variables, link them together now.
Expected<Constant *>
IRLinker::linkAppendingVarProto(GlobalVariable *DstGV,
                                const GlobalVariable *SrcGV) {
  // Check that both variables have compatible properties.
  if (DstGV && !DstGV->isDeclaration() && !SrcGV->isDeclaration()) {
    if (!SrcGV->hasAppendingLinkage() || !DstGV->hasAppendingLinkage())
      return stringErr(
          "Linking globals named '" + SrcGV->getName() +
          "': can only link appending global with another appending "
          "global!");

    if (DstGV->isConstant() != SrcGV->isConstant())
      return stringErr("Appending variables linked with different const'ness!");

    if (DstGV->getAlign() != SrcGV->getAlign())
      return stringErr(
          "Appending variables with different alignment need to be linked!");

    if (DstGV->getVisibility() != SrcGV->getVisibility())
      return stringErr(
          "Appending variables with different visibility need to be linked!");

    if (DstGV->hasGlobalUnnamedAddr() != SrcGV->hasGlobalUnnamedAddr())
      return stringErr(
          "Appending variables with different unnamed_addr need to be linked!");

    if (DstGV->getSection() != SrcGV->getSection())
      return stringErr(
          "Appending variables with different section name need to be linked!");

    if (DstGV->getAddressSpace() != SrcGV->getAddressSpace())
      return stringErr("Appending variables with different address spaces need "
                       "to be linked!");
  }

  // Do not need to do anything if source is a declaration.
  if (SrcGV->isDeclaration())
    return DstGV;

  Type *EltTy = cast<ArrayType>(TypeMap.get(SrcGV->getValueType()))
                    ->getElementType();

  // FIXME: This upgrade is done during linking to support the C API.  Once the
  // old form is deprecated, we should move this upgrade to
  // llvm::UpgradeGlobalVariable() and simplify the logic here and in
  // Mapper::mapAppendingVariable() in ValueMapper.cpp.
  StringRef Name = SrcGV->getName();
  bool IsNewStructor = false;
  bool IsOldStructor = false;
  if (Name == "llvm.global_ctors" || Name == "llvm.global_dtors") {
    if (cast<StructType>(EltTy)->getNumElements() == 3)
      IsNewStructor = true;
    else
      IsOldStructor = true;
  }

  PointerType *VoidPtrTy = PointerType::get(SrcGV->getContext(), 0);
  if (IsOldStructor) {
    auto &ST = *cast<StructType>(EltTy);
    Type *Tys[3] = {ST.getElementType(0), ST.getElementType(1), VoidPtrTy};
    EltTy = StructType::get(SrcGV->getContext(), Tys, false);
  }

  uint64_t DstNumElements = 0;
  if (DstGV && !DstGV->isDeclaration()) {
    ArrayType *DstTy = cast<ArrayType>(DstGV->getValueType());
    DstNumElements = DstTy->getNumElements();

    // Check to see that they two arrays agree on type.
    if (EltTy != DstTy->getElementType())
      return stringErr("Appending variables with different element types!");
  }

  SmallVector<Constant *, 16> SrcElements;
  getArrayElements(SrcGV->getInitializer(), SrcElements);

  if (IsNewStructor) {
    erase_if(SrcElements, [this](Constant *E) {
      auto *Key =
          dyn_cast<GlobalValue>(E->getAggregateElement(2)->stripPointerCasts());
      if (!Key)
        return false;
      GlobalValue *DGV = getLinkedToGlobal(Key);
      return !shouldLink(DGV, *Key);
    });
  }
  uint64_t NewSize = DstNumElements + SrcElements.size();
  ArrayType *NewType = ArrayType::get(EltTy, NewSize);

  // Create the new global variable.
  GlobalVariable *NG = new GlobalVariable(
      DstM, NewType, SrcGV->isConstant(), SrcGV->getLinkage(),
      /*init*/ nullptr, /*name*/ "", DstGV, SrcGV->getThreadLocalMode(),
      SrcGV->getAddressSpace());

  NG->copyAttributesFrom(SrcGV);
  forceRenaming(NG, SrcGV->getName());

  Mapper.scheduleMapAppendingVariable(
      *NG,
      (DstGV && !DstGV->isDeclaration()) ? DstGV->getInitializer() : nullptr,
      IsOldStructor, SrcElements);

  // Replace any uses of the two global variables with uses of the new
  // global.
  if (DstGV) {
    RAUWWorklist.push_back(std::make_pair(DstGV, NG));
  }

  return NG;
}

bool IRLinker::shouldLink(GlobalValue *DGV, GlobalValue &SGV) {
  if (ValuesToLink.count(&SGV) || SGV.hasLocalLinkage())
    return true;

  if (DGV && !DGV->isDeclarationForLinker())
    return false;

  if (SGV.isDeclaration() || DoneLinkingBodies)
    return false;

  // Callback to the client to give a chance to lazily add the Global to the
  // list of value to link.
  bool LazilyAdded = false;
  if (AddLazyFor)
    AddLazyFor(SGV, [this, &LazilyAdded](GlobalValue &GV) {
      maybeAdd(&GV);
      LazilyAdded = true;
    });
  return LazilyAdded;
}

Expected<Constant *> IRLinker::linkGlobalValueProto(GlobalValue *SGV,
                                                    bool ForIndirectSymbol) {
  GlobalValue *DGV = getLinkedToGlobal(SGV);

  bool ShouldLink = shouldLink(DGV, *SGV);

  // just missing from map
  if (ShouldLink) {
    auto I = ValueMap.find(SGV);
    if (I != ValueMap.end())
      return cast<Constant>(I->second);

    I = IndirectSymbolValueMap.find(SGV);
    if (I != IndirectSymbolValueMap.end())
      return cast<Constant>(I->second);
  }

  if (!ShouldLink && ForIndirectSymbol)
    DGV = nullptr;

  // Handle the ultra special appending linkage case first.
  if (SGV->hasAppendingLinkage() || (DGV && DGV->hasAppendingLinkage()))
    return linkAppendingVarProto(cast_or_null<GlobalVariable>(DGV),
                                 cast<GlobalVariable>(SGV));

  bool NeedsRenaming = false;
  GlobalValue *NewGV;
  if (DGV && !ShouldLink) {
    NewGV = DGV;
  } else {
    // If we are done linking global value bodies (i.e. we are performing
    // metadata linking), don't link in the global value due to this
    // reference, simply map it to null.
    if (DoneLinkingBodies)
      return nullptr;

    NewGV = copyGlobalValueProto(SGV, ShouldLink || ForIndirectSymbol);
    if (ShouldLink || !ForIndirectSymbol)
      NeedsRenaming = true;
  }

  // Overloaded intrinsics have overloaded types names as part of their
  // names. If we renamed overloaded types we should rename the intrinsic
  // as well.
  if (Function *F = dyn_cast<Function>(NewGV))
    if (auto Remangled = Intrinsic::remangleIntrinsicFunction(F)) {
      // Note: remangleIntrinsicFunction does not copy metadata and as such
      // F should not occur in the set of objects with unmapped metadata.
      // If this assertion fails then remangleIntrinsicFunction needs updating.
      assert(!UnmappedMetadata.count(F) && "intrinsic has unmapped metadata");
      NewGV->eraseFromParent();
      NewGV = *Remangled;
      NeedsRenaming = false;
    }

  if (NeedsRenaming)
    forceRenaming(NewGV, SGV->getName());

  if (ShouldLink || ForIndirectSymbol) {
    if (const Comdat *SC = SGV->getComdat()) {
      if (auto *GO = dyn_cast<GlobalObject>(NewGV)) {
        Comdat *DC = DstM.getOrInsertComdat(SC->getName());
        DC->setSelectionKind(SC->getSelectionKind());
        GO->setComdat(DC);
      }
    }
  }

  if (!ShouldLink && ForIndirectSymbol)
    NewGV->setLinkage(GlobalValue::InternalLinkage);

  Constant *C = NewGV;
  // Only create a bitcast if necessary. In particular, with
  // DebugTypeODRUniquing we may reach metadata in the destination module
  // containing a GV from the source module, in which case SGV will be
  // the same as DGV and NewGV, and TypeMap.get() will assert since it
  // assumes it is being invoked on a type in the source module.
  if (DGV && NewGV != SGV) {
    C = ConstantExpr::getPointerBitCastOrAddrSpaceCast(
      NewGV, TypeMap.get(SGV->getType()));
  }

  if (DGV && NewGV != DGV) {
    // Schedule "replace all uses with" to happen after materializing is
    // done. It is not safe to do it now, since ValueMapper may be holding
    // pointers to constants that will get deleted if RAUW runs.
    RAUWWorklist.push_back(std::make_pair(
        DGV,
        ConstantExpr::getPointerBitCastOrAddrSpaceCast(NewGV, DGV->getType())));
  }

  return C;
}

/// Update the initializers in the Dest module now that all globals that may be
/// referenced are in Dest.
void IRLinker::linkGlobalVariable(GlobalVariable &Dst, GlobalVariable &Src) {
  // Figure out what the initializer looks like in the dest module.
  Mapper.scheduleMapGlobalInitializer(Dst, *Src.getInitializer());
}

/// Copy the source function over into the dest function and fix up references
/// to values. At this point we know that Dest is an external function, and
/// that Src is not.
Error IRLinker::linkFunctionBody(Function &Dst, Function &Src) {
  assert(Dst.isDeclaration() && !Src.isDeclaration());

  // Materialize if needed.
  if (Error Err = Src.materialize())
    return Err;

  // Link in the operands without remapping.
  if (Src.hasPrefixData())
    Dst.setPrefixData(Src.getPrefixData());
  if (Src.hasPrologueData())
    Dst.setPrologueData(Src.getPrologueData());
  if (Src.hasPersonalityFn())
    Dst.setPersonalityFn(Src.getPersonalityFn());

  // Copy over the metadata attachments without remapping.
  Dst.copyMetadata(&Src, 0);

  // Steal arguments and splice the body of Src into Dst.
  Dst.stealArgumentListFrom(Src);
  Dst.splice(Dst.end(), &Src);

  // Everything has been moved over.  Remap it.
  Mapper.scheduleRemapFunction(Dst);
  return Error::success();
}

void IRLinker::linkAliasAliasee(GlobalAlias &Dst, GlobalAlias &Src) {
  Mapper.scheduleMapGlobalAlias(Dst, *Src.getAliasee(), IndirectSymbolMCID);
}

void IRLinker::linkIFuncResolver(GlobalIFunc &Dst, GlobalIFunc &Src) {
  Mapper.scheduleMapGlobalIFunc(Dst, *Src.getResolver(), IndirectSymbolMCID);
}

Error IRLinker::linkGlobalValueBody(GlobalValue &Dst, GlobalValue &Src) {
  if (auto *F = dyn_cast<Function>(&Src))
    return linkFunctionBody(cast<Function>(Dst), *F);
  if (auto *GVar = dyn_cast<GlobalVariable>(&Src)) {
    linkGlobalVariable(cast<GlobalVariable>(Dst), *GVar);
    return Error::success();
  }
  if (auto *GA = dyn_cast<GlobalAlias>(&Src)) {
    linkAliasAliasee(cast<GlobalAlias>(Dst), *GA);
    return Error::success();
  }
  linkIFuncResolver(cast<GlobalIFunc>(Dst), cast<GlobalIFunc>(Src));
  return Error::success();
}

void IRLinker::flushRAUWWorklist() {
  for (const auto &Elem : RAUWWorklist) {
    GlobalValue *Old;
    Value *New;
    std::tie(Old, New) = Elem;

    Old->replaceAllUsesWith(New);
    Old->eraseFromParent();
  }
  RAUWWorklist.clear();
}

void IRLinker::prepareCompileUnitsForImport() {
  NamedMDNode *SrcCompileUnits = SrcM->getNamedMetadata("llvm.dbg.cu");
  if (!SrcCompileUnits)
    return;
  // When importing for ThinLTO, prevent importing of types listed on
  // the DICompileUnit that we don't need a copy of in the importing
  // module. They will be emitted by the originating module.
  for (MDNode *N : SrcCompileUnits->operands()) {
    auto *CU = cast<DICompileUnit>(N);
    assert(CU && "Expected valid compile unit");
    // Enums, macros, and retained types don't need to be listed on the
    // imported DICompileUnit. This means they will only be imported
    // if reached from the mapped IR.
    CU->replaceEnumTypes(nullptr);
    CU->replaceMacros(nullptr);
    CU->replaceRetainedTypes(nullptr);

    // The original definition (or at least its debug info - if the variable is
    // internalized and optimized away) will remain in the source module, so
    // there's no need to import them.
    // If LLVM ever does more advanced optimizations on global variables
    // (removing/localizing write operations, for instance) that can track
    // through debug info, this decision may need to be revisited - but do so
    // with care when it comes to debug info size. Emitting small CUs containing
    // only a few imported entities into every destination module may be very
    // size inefficient.
    CU->replaceGlobalVariables(nullptr);

    CU->replaceImportedEntities(nullptr);
  }
}

/// Insert all of the named MDNodes in Src into the Dest module.
void IRLinker::linkNamedMDNodes() {
  const NamedMDNode *SrcModFlags = SrcM->getModuleFlagsMetadata();
  for (const NamedMDNode &NMD : SrcM->named_metadata()) {
    // Don't link module flags here. Do them separately.
    if (&NMD == SrcModFlags)
      continue;
    // Don't import pseudo probe descriptors here for thinLTO. They will be
    // emitted by the originating module.
    if (IsPerformingImport && NMD.getName() == PseudoProbeDescMetadataName) {
      if (!DstM.getNamedMetadata(NMD.getName()))
        emitWarning("Pseudo-probe ignored: source module '" +
                    SrcM->getModuleIdentifier() +
                    "' is compiled with -fpseudo-probe-for-profiling while "
                    "destination module '" +
                    DstM.getModuleIdentifier() + "' is not\n");
      continue;
    }
    // The stats are computed per module and will all be merged in the binary.
    // Importing the metadata will cause duplication of the stats.
    if (IsPerformingImport && NMD.getName() == "llvm.stats")
      continue;

    NamedMDNode *DestNMD = DstM.getOrInsertNamedMetadata(NMD.getName());
    // Add Src elements into Dest node.
    for (const MDNode *Op : NMD.operands())
      DestNMD->addOperand(Mapper.mapMDNode(*Op));
  }
}

/// Merge the linker flags in Src into the Dest module.
Error IRLinker::linkModuleFlagsMetadata() {
  // If the source module has no module flags, we are done.
  const NamedMDNode *SrcModFlags = SrcM->getModuleFlagsMetadata();
  if (!SrcModFlags)
    return Error::success();

  // Check for module flag for updates before do anything.
  UpgradeModuleFlags(*SrcM);
  UpgradeNVVMAnnotations(*SrcM);

  // If the destination module doesn't have module flags yet, then just copy
  // over the source module's flags.
  NamedMDNode *DstModFlags = DstM.getOrInsertModuleFlagsMetadata();
  if (DstModFlags->getNumOperands() == 0) {
    for (unsigned I = 0, E = SrcModFlags->getNumOperands(); I != E; ++I)
      DstModFlags->addOperand(SrcModFlags->getOperand(I));

    return Error::success();
  }

  // First build a map of the existing module flags and requirements.
  DenseMap<MDString *, std::pair<MDNode *, unsigned>> Flags;
  SmallSetVector<MDNode *, 16> Requirements;
  SmallVector<unsigned, 0> Mins;
  DenseSet<MDString *> SeenMin;
  for (unsigned I = 0, E = DstModFlags->getNumOperands(); I != E; ++I) {
    MDNode *Op = DstModFlags->getOperand(I);
    uint64_t Behavior =
        mdconst::extract<ConstantInt>(Op->getOperand(0))->getZExtValue();
    MDString *ID = cast<MDString>(Op->getOperand(1));

    if (Behavior == Module::Require) {
      Requirements.insert(cast<MDNode>(Op->getOperand(2)));
    } else {
      if (Behavior == Module::Min)
        Mins.push_back(I);
      Flags[ID] = std::make_pair(Op, I);
    }
  }

  // Merge in the flags from the source module, and also collect its set of
  // requirements.
  for (unsigned I = 0, E = SrcModFlags->getNumOperands(); I != E; ++I) {
    MDNode *SrcOp = SrcModFlags->getOperand(I);
    ConstantInt *SrcBehavior =
        mdconst::extract<ConstantInt>(SrcOp->getOperand(0));
    MDString *ID = cast<MDString>(SrcOp->getOperand(1));
    MDNode *DstOp;
    unsigned DstIndex;
    std::tie(DstOp, DstIndex) = Flags.lookup(ID);
    unsigned SrcBehaviorValue = SrcBehavior->getZExtValue();
    SeenMin.insert(ID);

    // If this is a requirement, add it and continue.
    if (SrcBehaviorValue == Module::Require) {
      // If the destination module does not already have this requirement, add
      // it.
      if (Requirements.insert(cast<MDNode>(SrcOp->getOperand(2)))) {
        DstModFlags->addOperand(SrcOp);
      }
      continue;
    }

    // If there is no existing flag with this ID, just add it.
    if (!DstOp) {
      if (SrcBehaviorValue == Module::Min) {
        Mins.push_back(DstModFlags->getNumOperands());
        SeenMin.erase(ID);
      }
      Flags[ID] = std::make_pair(SrcOp, DstModFlags->getNumOperands());
      DstModFlags->addOperand(SrcOp);
      continue;
    }

    // Otherwise, perform a merge.
    ConstantInt *DstBehavior =
        mdconst::extract<ConstantInt>(DstOp->getOperand(0));
    unsigned DstBehaviorValue = DstBehavior->getZExtValue();

    auto overrideDstValue = [&]() {
      DstModFlags->setOperand(DstIndex, SrcOp);
      Flags[ID].first = SrcOp;
    };

    // If either flag has override behavior, handle it first.
    if (DstBehaviorValue == Module::Override) {
      // Diagnose inconsistent flags which both have override behavior.
      if (SrcBehaviorValue == Module::Override &&
          SrcOp->getOperand(2) != DstOp->getOperand(2))
        return stringErr("linking module flags '" + ID->getString() +
                         "': IDs have conflicting override values in '" +
                         SrcM->getModuleIdentifier() + "' and '" +
                         DstM.getModuleIdentifier() + "'");
      continue;
    } else if (SrcBehaviorValue == Module::Override) {
      // Update the destination flag to that of the source.
      overrideDstValue();
      continue;
    }

    // Diagnose inconsistent merge behavior types.
    if (SrcBehaviorValue != DstBehaviorValue) {
      bool MinAndWarn = (SrcBehaviorValue == Module::Min &&
                         DstBehaviorValue == Module::Warning) ||
                        (DstBehaviorValue == Module::Min &&
                         SrcBehaviorValue == Module::Warning);
      bool MaxAndWarn = (SrcBehaviorValue == Module::Max &&
                         DstBehaviorValue == Module::Warning) ||
                        (DstBehaviorValue == Module::Max &&
                         SrcBehaviorValue == Module::Warning);
      if (!(MaxAndWarn || MinAndWarn))
        return stringErr("linking module flags '" + ID->getString() +
                         "': IDs have conflicting behaviors in '" +
                         SrcM->getModuleIdentifier() + "' and '" +
                         DstM.getModuleIdentifier() + "'");
    }

    auto ensureDistinctOp = [&](MDNode *DstValue) {
      assert(isa<MDTuple>(DstValue) &&
             "Expected MDTuple when appending module flags");
      if (DstValue->isDistinct())
        return dyn_cast<MDTuple>(DstValue);
      ArrayRef<MDOperand> DstOperands = DstValue->operands();
      MDTuple *New = MDTuple::getDistinct(
          DstM.getContext(), SmallVector<Metadata *, 4>(DstOperands));
      Metadata *FlagOps[] = {DstOp->getOperand(0), ID, New};
      MDNode *Flag = MDTuple::getDistinct(DstM.getContext(), FlagOps);
      DstModFlags->setOperand(DstIndex, Flag);
      Flags[ID].first = Flag;
      return New;
    };

    // Emit a warning if the values differ and either source or destination
    // request Warning behavior.
    if ((DstBehaviorValue == Module::Warning ||
         SrcBehaviorValue == Module::Warning) &&
        SrcOp->getOperand(2) != DstOp->getOperand(2)) {
      std::string Str;
      raw_string_ostream(Str)
          << "linking module flags '" << ID->getString()
          << "': IDs have conflicting values ('" << *SrcOp->getOperand(2)
          << "' from " << SrcM->getModuleIdentifier() << " with '"
          << *DstOp->getOperand(2) << "' from " << DstM.getModuleIdentifier()
          << ')';
      emitWarning(Str);
    }

    // Choose the minimum if either source or destination request Min behavior.
    if (DstBehaviorValue == Module::Min || SrcBehaviorValue == Module::Min) {
      ConstantInt *DstValue =
          mdconst::extract<ConstantInt>(DstOp->getOperand(2));
      ConstantInt *SrcValue =
          mdconst::extract<ConstantInt>(SrcOp->getOperand(2));

      // The resulting flag should have a Min behavior, and contain the minimum
      // value from between the source and destination values.
      Metadata *FlagOps[] = {
          (DstBehaviorValue != Module::Min ? SrcOp : DstOp)->getOperand(0), ID,
          (SrcValue->getZExtValue() < DstValue->getZExtValue() ? SrcOp : DstOp)
              ->getOperand(2)};
      MDNode *Flag = MDNode::get(DstM.getContext(), FlagOps);
      DstModFlags->setOperand(DstIndex, Flag);
      Flags[ID].first = Flag;
      continue;
    }

    // Choose the maximum if either source or destination request Max behavior.
    if (DstBehaviorValue == Module::Max || SrcBehaviorValue == Module::Max) {
      ConstantInt *DstValue =
          mdconst::extract<ConstantInt>(DstOp->getOperand(2));
      ConstantInt *SrcValue =
          mdconst::extract<ConstantInt>(SrcOp->getOperand(2));

      // The resulting flag should have a Max behavior, and contain the maximum
      // value from between the source and destination values.
      Metadata *FlagOps[] = {
          (DstBehaviorValue != Module::Max ? SrcOp : DstOp)->getOperand(0), ID,
          (SrcValue->getZExtValue() > DstValue->getZExtValue() ? SrcOp : DstOp)
              ->getOperand(2)};
      MDNode *Flag = MDNode::get(DstM.getContext(), FlagOps);
      DstModFlags->setOperand(DstIndex, Flag);
      Flags[ID].first = Flag;
      continue;
    }

    // Perform the merge for standard behavior types.
    switch (SrcBehaviorValue) {
    case Module::Require:
    case Module::Override:
      llvm_unreachable("not possible");
    case Module::Error: {
      // Emit an error if the values differ.
      if (SrcOp->getOperand(2) != DstOp->getOperand(2)) {
        std::string Str;
        raw_string_ostream(Str)
            << "linking module flags '" << ID->getString()
            << "': IDs have conflicting values: '" << *SrcOp->getOperand(2)
            << "' from " << SrcM->getModuleIdentifier() << ", and '"
            << *DstOp->getOperand(2) << "' from " + DstM.getModuleIdentifier();
        return stringErr(Str);
      }
      continue;
    }
    case Module::Warning: {
      break;
    }
    case Module::Max: {
      break;
    }
    case Module::Append: {
      MDTuple *DstValue = ensureDistinctOp(cast<MDNode>(DstOp->getOperand(2)));
      MDNode *SrcValue = cast<MDNode>(SrcOp->getOperand(2));
      for (const auto &O : SrcValue->operands())
        DstValue->push_back(O);
      break;
    }
    case Module::AppendUnique: {
      SmallSetVector<Metadata *, 16> Elts;
      MDTuple *DstValue = ensureDistinctOp(cast<MDNode>(DstOp->getOperand(2)));
      MDNode *SrcValue = cast<MDNode>(SrcOp->getOperand(2));
      Elts.insert(DstValue->op_begin(), DstValue->op_end());
      Elts.insert(SrcValue->op_begin(), SrcValue->op_end());
      for (auto I = DstValue->getNumOperands(); I < Elts.size(); I++)
        DstValue->push_back(Elts[I]);
      break;
    }
    }

  }

  // For the Min behavior, set the value to 0 if either module does not have the
  // flag.
  for (auto Idx : Mins) {
    MDNode *Op = DstModFlags->getOperand(Idx);
    MDString *ID = cast<MDString>(Op->getOperand(1));
    if (!SeenMin.count(ID)) {
      ConstantInt *V = mdconst::extract<ConstantInt>(Op->getOperand(2));
      Metadata *FlagOps[] = {
          Op->getOperand(0), ID,
          ConstantAsMetadata::get(ConstantInt::get(V->getType(), 0))};
      DstModFlags->setOperand(Idx, MDNode::get(DstM.getContext(), FlagOps));
    }
  }

  // Check all of the requirements.
  for (MDNode *Requirement : Requirements) {
    MDString *Flag = cast<MDString>(Requirement->getOperand(0));
    Metadata *ReqValue = Requirement->getOperand(1);

    MDNode *Op = Flags[Flag].first;
    if (!Op || Op->getOperand(2) != ReqValue)
      return stringErr("linking module flags '" + Flag->getString() +
                       "': does not have the required value");
  }
  return Error::success();
}

/// Return InlineAsm adjusted with target-specific directives if required.
/// For ARM and Thumb, we have to add directives to select the appropriate ISA
/// to support mixing module-level inline assembly from ARM and Thumb modules.
static std::string adjustInlineAsm(const std::string &InlineAsm,
                                   const Triple &Triple) {
  if (Triple.getArch() == Triple::thumb || Triple.getArch() == Triple::thumbeb)
    return ".text\n.balign 2\n.thumb\n" + InlineAsm;
  if (Triple.getArch() == Triple::arm || Triple.getArch() == Triple::armeb)
    return ".text\n.balign 4\n.arm\n" + InlineAsm;
  return InlineAsm;
}

void IRLinker::updateAttributes(GlobalValue &GV) {
  /// Remove nocallback attribute while linking, because nocallback attribute
  /// indicates that the function is only allowed to jump back into caller's
  /// module only by a return or an exception. When modules are linked, this
  /// property cannot be guaranteed anymore. For example, the nocallback
  /// function may contain a call to another module. But if we merge its caller
  /// and callee module here, and not the module containing the nocallback
  /// function definition itself, the nocallback property will be violated
  /// (since the nocallback function will call back into the newly merged module
  /// containing both its caller and callee). This could happen if the module
  /// containing the nocallback function definition is native code, so it does
  /// not participate in the LTO link. Note if the nocallback function does
  /// participate in the LTO link, and thus ends up in the merged module
  /// containing its caller and callee, removing the attribute doesn't hurt as
  /// it has no effect on definitions in the same module.
  if (auto *F = dyn_cast<Function>(&GV)) {
    if (!F->isIntrinsic())
      F->removeFnAttr(llvm::Attribute::NoCallback);

    // Remove nocallback attribute when it is on a call-site.
    for (BasicBlock &BB : *F)
      for (Instruction &I : BB)
        if (CallBase *CI = dyn_cast<CallBase>(&I))
          CI->removeFnAttr(Attribute::NoCallback);
  }
}

Error IRLinker::run() {
  // Ensure metadata materialized before value mapping.
  if (SrcM->getMaterializer())
    if (Error Err = SrcM->getMaterializer()->materializeMetadata())
      return Err;

  // Inherit the target data from the source module if the destination
  // module doesn't have one already.
  if (DstM.getDataLayout().isDefault())
    DstM.setDataLayout(SrcM->getDataLayout());

  // Copy the target triple from the source to dest if the dest's is empty.
  if (DstM.getTargetTriple().empty() && !SrcM->getTargetTriple().empty())
    DstM.setTargetTriple(SrcM->getTargetTriple());

  Triple SrcTriple(SrcM->getTargetTriple()), DstTriple(DstM.getTargetTriple());

  // During CUDA compilation we have to link with the bitcode supplied with
  // CUDA. libdevice bitcode either has no data layout set (pre-CUDA-11), or has
  // the layout that is different from the one used by LLVM/clang (it does not
  // include i128). Issuing a warning is not very helpful as there's not much
  // the user can do about it.
  bool EnableDLWarning = true;
  bool EnableTripleWarning = true;
  if (SrcTriple.isNVPTX() && DstTriple.isNVPTX()) {
    bool SrcHasLibDeviceDL =
        (SrcM->getDataLayoutStr().empty() ||
         SrcM->getDataLayoutStr() == "e-i64:64-v16:16-v32:32-n16:32:64");
    // libdevice bitcode uses nvptx64-nvidia-gpulibs or just
    // 'nvptx-unknown-unknown' triple (before CUDA-10.x) and is compatible with
    // all NVPTX variants.
    bool SrcHasLibDeviceTriple = (SrcTriple.getVendor() == Triple::NVIDIA &&
                                  SrcTriple.getOSName() == "gpulibs") ||
                                 (SrcTriple.getVendorName() == "unknown" &&
                                  SrcTriple.getOSName() == "unknown");
    EnableTripleWarning = !SrcHasLibDeviceTriple;
    EnableDLWarning = !(SrcHasLibDeviceTriple && SrcHasLibDeviceDL);
  }

  if (EnableDLWarning && (SrcM->getDataLayout() != DstM.getDataLayout())) {
    emitWarning("Linking two modules of different data layouts: '" +
                SrcM->getModuleIdentifier() + "' is '" +
                SrcM->getDataLayoutStr() + "' whereas '" +
                DstM.getModuleIdentifier() + "' is '" +
                DstM.getDataLayoutStr() + "'\n");
  }

  if (EnableTripleWarning && !SrcM->getTargetTriple().empty() &&
      !SrcTriple.isCompatibleWith(DstTriple))
    emitWarning("Linking two modules of different target triples: '" +
                SrcM->getModuleIdentifier() + "' is '" +
                SrcM->getTargetTriple().str() + "' whereas '" +
                DstM.getModuleIdentifier() + "' is '" +
                DstM.getTargetTriple().str() + "'\n");

  DstM.setTargetTriple(Triple(SrcTriple.merge(DstTriple)));

  // Loop over all of the linked values to compute type mappings.
  computeTypeMapping();

  std::reverse(Worklist.begin(), Worklist.end());
  while (!Worklist.empty()) {
    GlobalValue *GV = Worklist.back();
    Worklist.pop_back();

    // Already mapped.
    if (ValueMap.find(GV) != ValueMap.end() ||
        IndirectSymbolValueMap.find(GV) != IndirectSymbolValueMap.end())
      continue;

    assert(!GV->isDeclaration());
    Mapper.mapValue(*GV);
    if (FoundError)
      return std::move(*FoundError);
    flushRAUWWorklist();
  }

  // Note that we are done linking global value bodies. This prevents
  // metadata linking from creating new references.
  DoneLinkingBodies = true;
  Mapper.addFlags(RF_NullMapMissingGlobalValues);

  // Remap all of the named MDNodes in Src into the DstM module. We do this
  // after linking GlobalValues so that MDNodes that reference GlobalValues
  // are properly remapped.
  linkNamedMDNodes();

  // Clean up any global objects with potentially unmapped metadata.
  // Specifically declarations which did not become definitions.
  for (GlobalObject *NGO : UnmappedMetadata) {
    if (NGO->isDeclaration())
      Mapper.remapGlobalObjectMetadata(*NGO);
  }

  if (!IsPerformingImport && !SrcM->getModuleInlineAsm().empty()) {
    // Append the module inline asm string.
    DstM.appendModuleInlineAsm(adjustInlineAsm(SrcM->getModuleInlineAsm(),
                                               SrcTriple));
  } else if (IsPerformingImport) {
    // Import any symver directives for symbols in DstM.
    ModuleSymbolTable::CollectAsmSymvers(*SrcM,
                                         [&](StringRef Name, StringRef Alias) {
      if (DstM.getNamedValue(Name)) {
        SmallString<256> S(".symver ");
        S += Name;
        S += ", ";
        S += Alias;
        DstM.appendModuleInlineAsm(S);
      }
    });
  }

  // Reorder the globals just added to the destination module to match their
  // original order in the source module.
  for (GlobalVariable &GV : SrcM->globals()) {
    if (GV.hasAppendingLinkage())
      continue;
    Value *NewValue = Mapper.mapValue(GV);
    if (FoundError)
      return std::move(*FoundError);
    if (NewValue) {
      auto *NewGV = dyn_cast<GlobalVariable>(NewValue->stripPointerCasts());
      if (NewGV) {
        NewGV->removeFromParent();
        DstM.insertGlobalVariable(NewGV);
      }
    }
  }

  // Merge the module flags into the DstM module.
  return linkModuleFlagsMetadata();
}

IRMover::StructTypeKeyInfo::KeyTy::KeyTy(ArrayRef<Type *> E, bool P)
    : ETypes(E), IsPacked(P) {}

IRMover::StructTypeKeyInfo::KeyTy::KeyTy(const StructType *ST)
    : ETypes(ST->elements()), IsPacked(ST->isPacked()) {}

bool IRMover::StructTypeKeyInfo::KeyTy::operator==(const KeyTy &That) const {
  return IsPacked == That.IsPacked && ETypes == That.ETypes;
}

bool IRMover::StructTypeKeyInfo::KeyTy::operator!=(const KeyTy &That) const {
  return !this->operator==(That);
}

StructType *IRMover::StructTypeKeyInfo::getEmptyKey() {
  return DenseMapInfo<StructType *>::getEmptyKey();
}

StructType *IRMover::StructTypeKeyInfo::getTombstoneKey() {
  return DenseMapInfo<StructType *>::getTombstoneKey();
}

unsigned IRMover::StructTypeKeyInfo::getHashValue(const KeyTy &Key) {
  return hash_combine(hash_combine_range(Key.ETypes), Key.IsPacked);
}

unsigned IRMover::StructTypeKeyInfo::getHashValue(const StructType *ST) {
  return getHashValue(KeyTy(ST));
}

bool IRMover::StructTypeKeyInfo::isEqual(const KeyTy &LHS,
                                         const StructType *RHS) {
  if (RHS == getEmptyKey() || RHS == getTombstoneKey())
    return false;
  return LHS == KeyTy(RHS);
}

bool IRMover::StructTypeKeyInfo::isEqual(const StructType *LHS,
                                         const StructType *RHS) {
  if (RHS == getEmptyKey() || RHS == getTombstoneKey())
    return LHS == RHS;
  return KeyTy(LHS) == KeyTy(RHS);
}

void IRMover::IdentifiedStructTypeSet::addNonOpaque(StructType *Ty) {
  assert(!Ty->isOpaque());
  NonOpaqueStructTypes.insert(Ty);
}

void IRMover::IdentifiedStructTypeSet::switchToNonOpaque(StructType *Ty) {
  assert(!Ty->isOpaque());
  NonOpaqueStructTypes.insert(Ty);
  bool Removed = OpaqueStructTypes.erase(Ty);
  (void)Removed;
  assert(Removed);
}

void IRMover::IdentifiedStructTypeSet::addOpaque(StructType *Ty) {
  assert(Ty->isOpaque());
  OpaqueStructTypes.insert(Ty);
}

StructType *
IRMover::IdentifiedStructTypeSet::findNonOpaque(ArrayRef<Type *> ETypes,
                                                bool IsPacked) {
  IRMover::StructTypeKeyInfo::KeyTy Key(ETypes, IsPacked);
  auto I = NonOpaqueStructTypes.find_as(Key);
  return I == NonOpaqueStructTypes.end() ? nullptr : *I;
}

bool IRMover::IdentifiedStructTypeSet::hasType(StructType *Ty) {
  if (Ty->isOpaque())
    return OpaqueStructTypes.count(Ty);
  auto I = NonOpaqueStructTypes.find(Ty);
  return I == NonOpaqueStructTypes.end() ? false : *I == Ty;
}

IRMover::IRMover(Module &M) : Composite(M) {
  TypeFinder StructTypes;
  StructTypes.run(M, /* OnlyNamed */ false);
  for (StructType *Ty : StructTypes) {
    if (Ty->isOpaque())
      IdentifiedStructTypes.addOpaque(Ty);
    else
      IdentifiedStructTypes.addNonOpaque(Ty);
  }
  // Self-map metadatas in the destination module. This is needed when
  // DebugTypeODRUniquing is enabled on the LLVMContext, since metadata in the
  // destination module may be reached from the source module.
  for (const auto *MD : StructTypes.getVisitedMetadata()) {
    SharedMDs[MD].reset(const_cast<MDNode *>(MD));
  }
}

Error IRMover::move(std::unique_ptr<Module> Src,
                    ArrayRef<GlobalValue *> ValuesToLink,
                    LazyCallback AddLazyFor, bool IsPerformingImport) {
  IRLinker TheIRLinker(Composite, SharedMDs, IdentifiedStructTypes,
                       std::move(Src), ValuesToLink, std::move(AddLazyFor),
                       IsPerformingImport);
  return TheIRLinker.run();
}<|MERGE_RESOLUTION|>--- conflicted
+++ resolved
@@ -56,13 +56,6 @@
   /// equivalent to the specified type in the source module.
   void addTypeMapping(Type *DstTy, Type *SrcTy);
 
-<<<<<<< HEAD
-  /// Produce a body for an opaque type in the dest module from a type
-  /// definition in the source module.
-  Error linkDefinedTypeBodies();
-
-=======
->>>>>>> 4084ffcf
   /// Return the mapped type to use for the specified input type from the
   /// source module.
   Type *get(Type *SrcTy);
@@ -144,29 +137,6 @@
       return false;
 
   // If everything seems to have lined up, then everything is great.
-<<<<<<< HEAD
-  return true;
-}
-
-Error TypeMapTy::linkDefinedTypeBodies() {
-  SmallVector<Type *, 16> Elements;
-  for (StructType *SrcSTy : SrcDefinitionsToResolve) {
-    StructType *DstSTy = cast<StructType>(MappedTypes[SrcSTy]);
-    assert(DstSTy->isOpaque());
-
-    // Map the body of the source type over to a new body for the dest type.
-    Elements.resize(SrcSTy->getNumElements());
-    for (unsigned I = 0, E = Elements.size(); I != E; ++I)
-      Elements[I] = get(SrcSTy->getElementType(I));
-
-    if (auto E = DstSTy->setBodyOrError(Elements, SrcSTy->isPacked()))
-      return E;
-    DstStructTypesSet.switchToNonOpaque(DstSTy);
-  }
-  SrcDefinitionsToResolve.clear();
-  DstResolvedOpaqueTypes.clear();
-  return Error::success();
-=======
   [[maybe_unused]] auto Res = MappedTypes.insert({SrcTy, DstTy});
   assert(!Res.second && "Recursive type?");
 
@@ -181,7 +151,6 @@
   }
 
   return true;
->>>>>>> 4084ffcf
 }
 
 Type *TypeMapTy::get(Type *Ty) {
@@ -798,13 +767,6 @@
     if (TypeMap.DstStructTypesSet.hasType(DST))
       TypeMap.addTypeMapping(DST, ST);
   }
-<<<<<<< HEAD
-
-  // Now that we have discovered all of the type equivalences, get a body for
-  // any 'opaque' types in the dest module that are now resolved.
-  setError(TypeMap.linkDefinedTypeBodies());
-=======
->>>>>>> 4084ffcf
 }
 
 static void getArrayElements(const Constant *C,
