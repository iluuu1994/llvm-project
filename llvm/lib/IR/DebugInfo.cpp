--- conflicted
+++ resolved
@@ -2118,29 +2118,10 @@
     Expr = *R;
   }
   DIExpression *AddrExpr = DIExpression::get(StoreLikeInst.getContext(), {});
-<<<<<<< HEAD
-  if (StoreLikeInst.getParent()->IsNewDbgInfoFormat) {
-    auto *Assign = DbgVariableRecord::createLinkedDVRAssign(
-        &StoreLikeInst, Val, VarRec.Var, Expr, Dest, AddrExpr, VarRec.DL);
-    (void)Assign;
-    LLVM_DEBUG(if (Assign) errs() << " > INSERT: " << *Assign << "\n");
-    return;
-  }
-  auto Assign = DIB.insertDbgAssign(&StoreLikeInst, Val, VarRec.Var, Expr, Dest,
-                                    AddrExpr, VarRec.DL);
-  (void)Assign;
-  LLVM_DEBUG(if (!Assign.isNull()) {
-    if (const auto *Record = dyn_cast<DbgRecord *>(Assign))
-      errs() << " > INSERT: " << *Record << "\n";
-    else
-      errs() << " > INSERT: " << *cast<Instruction *>(Assign) << "\n";
-  });
-=======
   auto *Assign = DbgVariableRecord::createLinkedDVRAssign(
       &StoreLikeInst, Val, VarRec.Var, Expr, Dest, AddrExpr, VarRec.DL);
   (void)Assign;
   LLVM_DEBUG(if (Assign) errs() << " > INSERT: " << *Assign << "\n");
->>>>>>> 4084ffcf
 }
 
 #undef DEBUG_TYPE // Silence redefinition warning (from ConstantsContext.h).
