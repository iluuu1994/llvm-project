--- conflicted
+++ resolved
@@ -39,10 +39,6 @@
   return createBranchWeights({TrueWeight, FalseWeight}, IsExpected);
 }
 
-<<<<<<< HEAD
-MDNode *MDBuilder::createBranchWeights(ArrayRef<uint32_t> Weights,
-                                       bool IsExpected) {
-=======
 MDNode *MDBuilder::createLikelyBranchWeights() {
   // Value chosen to match UR_NONTAKEN_WEIGHT, see BranchProbabilityInfo.cpp
   return createBranchWeights((1U << 20) - 1, 1);
@@ -53,8 +49,8 @@
   return createBranchWeights(1, (1U << 20) - 1);
 }
 
-MDNode *MDBuilder::createBranchWeights(ArrayRef<uint32_t> Weights) {
->>>>>>> fd593198
+MDNode *MDBuilder::createBranchWeights(ArrayRef<uint32_t> Weights,
+                                       bool IsExpected) {
   assert(Weights.size() >= 1 && "Need at least one branch weights!");
 
   unsigned int Offset = IsExpected ? 2 : 1;
