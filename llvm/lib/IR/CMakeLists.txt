add_llvm_component_library(LLVMCore
  AbstractCallSite.cpp
  AsmWriter.cpp
  Assumptions.cpp
  Attributes.cpp
  AutoUpgrade.cpp
  BasicBlock.cpp
  BuiltinGCs.cpp
  Comdat.cpp
  ConstantFold.cpp
  ConstantFPRange.cpp
  ConstantRange.cpp
  ConstantRangeList.cpp
  Constants.cpp
  ConvergenceVerifier.cpp
  Core.cpp
  CycleInfo.cpp
  DIBuilder.cpp
  DataLayout.cpp
  DebugInfo.cpp
  DebugInfoMetadata.cpp
  DIExpressionOptimizer.cpp
  DebugProgramInstruction.cpp
  DebugLoc.cpp
  DiagnosticHandler.cpp
  DiagnosticInfo.cpp
  DiagnosticPrinter.cpp
  Dominators.cpp
  DroppedVariableStats.cpp
  DroppedVariableStatsIR.cpp
  EHPersonalities.cpp
  FPEnv.cpp
  Function.cpp
  GCStrategy.cpp
  GVMaterializer.cpp
  Globals.cpp
  Intrinsics.cpp
  IRBuilder.cpp
  IRPrintingPasses.cpp
  SSAContext.cpp
  InlineAsm.cpp
  Instruction.cpp
  Instructions.cpp
  IntrinsicInst.cpp
  LLVMContext.cpp
  LLVMContextImpl.cpp
  LLVMRemarkStreamer.cpp
  LegacyPassManager.cpp
  MDBuilder.cpp
  MemoryModelRelaxationAnnotations.cpp
  Mangler.cpp
  Metadata.cpp
  Module.cpp
  ModuleSummaryIndex.cpp
  Operator.cpp
  OptBisect.cpp
  Pass.cpp
  PassInstrumentation.cpp
  PassManager.cpp
  PassRegistry.cpp
  PassTimingInfo.cpp
  PrintPasses.cpp
  ProfDataUtils.cpp
  SafepointIRVerifier.cpp
  ProfileSummary.cpp
  PseudoProbe.cpp
  ReplaceConstant.cpp
  Statepoint.cpp
  StructuralHash.cpp
  Type.cpp
  TypedPointerType.cpp
  TypeFinder.cpp
  Use.cpp
  User.cpp
  Value.cpp
  ValueSymbolTable.cpp
<<<<<<< HEAD
  VectorBuilder.cpp
=======
>>>>>>> eb0f1dc0
  VectorTypeUtils.cpp
  Verifier.cpp
  VFABIDemangler.cpp
  RuntimeLibcalls.cpp

  ADDITIONAL_HEADER_DIRS
  ${LLVM_MAIN_INCLUDE_DIR}/llvm/IR

  LINK_LIBS
  ${LLVM_PTHREAD_LIB}

  DEPENDS
  intrinsics_gen

  LINK_COMPONENTS
  BinaryFormat
  Demangle
  Remarks
  Support
  TargetParser
  )<|MERGE_RESOLUTION|>--- conflicted
+++ resolved
@@ -74,10 +74,6 @@
   User.cpp
   Value.cpp
   ValueSymbolTable.cpp
-<<<<<<< HEAD
-  VectorBuilder.cpp
-=======
->>>>>>> eb0f1dc0
   VectorTypeUtils.cpp
   Verifier.cpp
   VFABIDemangler.cpp
