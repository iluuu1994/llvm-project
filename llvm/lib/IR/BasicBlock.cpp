--- conflicted
+++ resolved
@@ -21,10 +21,6 @@
 #include "llvm/IR/IntrinsicInst.h"
 #include "llvm/IR/LLVMContext.h"
 #include "llvm/IR/Type.h"
-<<<<<<< HEAD
-#include "llvm/Support/CommandLine.h"
-=======
->>>>>>> eb0f1dc0
 #include "llvm/Support/Compiler.h"
 
 #include "LLVMContextImpl.h"
@@ -34,33 +30,6 @@
 #define DEBUG_TYPE "ir"
 STATISTIC(NumInstrRenumberings, "Number of renumberings across all blocks");
 
-<<<<<<< HEAD
-// This cl-opt exists to control whether variable-location information is
-// produced using intrinsics, or whether DbgRecords are produced. However,
-// it's imminently being phased out, so give it a flag-name that is very
-// unlikely to be used anywhere.
-//
-// If you find yourself needing to use this flag for any period longer than
-// five minutes, please revert the patch making this change, and make contact
-// in this discourse post, where we can discuss any further transition work
-// that might be needed to remove debug intrinsics.
-//
-// https://discourse.llvm.org/t/psa-ir-output-changing-from-debug-intrinsics-to-debug-records/79578
-LLVM_ABI cl::opt<bool>
-    UseNewDbgInfoFormat("dont-pass-this-flag-please-experimental-debuginfo",
-                        cl::Hidden, cl::init(true));
-
-// This cl-opt collects the --experimental-debuginfo-iterators flag and then
-// does nothing with it (because the it gets stored into an otherwise unused
-// cl-opt), so that we can disable debug-intrinsic production without
-// immediately modifying lots of tests. If your tests break because of this
-// change, please see the next comment up.
-static cl::opt<bool> DeliberatelyUnseenDbgInfoFlag(
-    "experimental-debuginfo-iterators", cl::Hidden,
-    cl::init(true));
-
-=======
->>>>>>> eb0f1dc0
 DbgMarker *BasicBlock::createMarker(Instruction *I) {
   if (I->DebugMarker)
     return I->DebugMarker;
