//===- ConstantFold.cpp - LLVM constant folder ----------------------------===//
//
// Part of the LLVM Project, under the Apache License v2.0 with LLVM Exceptions.
// See https://llvm.org/LICENSE.txt for license information.
// SPDX-License-Identifier: Apache-2.0 WITH LLVM-exception
//
//===----------------------------------------------------------------------===//
//
// This file implements folding of constants for LLVM.  This implements the
// (internal) ConstantFold.h interface, which is used by the
// ConstantExpr::get* methods to automatically fold constants when possible.
//
// The current constant folding implementation is implemented in two pieces: the
// pieces that don't need DataLayout, and the pieces that do. This is to avoid
// a dependence in IR on Target.
//
//===----------------------------------------------------------------------===//

#include "llvm/IR/ConstantFold.h"
#include "llvm/ADT/APSInt.h"
#include "llvm/ADT/SmallVector.h"
#include "llvm/IR/Constants.h"
#include "llvm/IR/DerivedTypes.h"
#include "llvm/IR/Function.h"
#include "llvm/IR/GlobalAlias.h"
#include "llvm/IR/GlobalVariable.h"
#include "llvm/IR/Instructions.h"
#include "llvm/IR/Module.h"
#include "llvm/IR/Operator.h"
#include "llvm/IR/PatternMatch.h"
#include "llvm/Support/ErrorHandling.h"
using namespace llvm;
using namespace llvm::PatternMatch;

//===----------------------------------------------------------------------===//
//                ConstantFold*Instruction Implementations
//===----------------------------------------------------------------------===//

/// This function determines which opcode to use to fold two constant cast
/// expressions together. It uses CastInst::isEliminableCastPair to determine
/// the opcode. Consequently its just a wrapper around that function.
/// Determine if it is valid to fold a cast of a cast
static unsigned
foldConstantCastPair(
  unsigned opc,          ///< opcode of the second cast constant expression
  ConstantExpr *Op,      ///< the first cast constant expression
  Type *DstTy            ///< destination type of the first cast
) {
  assert(Op && Op->isCast() && "Can't fold cast of cast without a cast!");
  assert(DstTy && DstTy->isFirstClassType() && "Invalid cast destination type");
  assert(CastInst::isCast(opc) && "Invalid cast opcode");

  // The types and opcodes for the two Cast constant expressions
  Type *SrcTy = Op->getOperand(0)->getType();
  Type *MidTy = Op->getType();
  Instruction::CastOps firstOp = Instruction::CastOps(Op->getOpcode());
  Instruction::CastOps secondOp = Instruction::CastOps(opc);

  // Assume that pointers are never more than 64 bits wide, and only use this
  // for the middle type. Otherwise we could end up folding away illegal
  // bitcasts between address spaces with different sizes.
  IntegerType *FakeIntPtrTy = Type::getInt64Ty(DstTy->getContext());

  // Let CastInst::isEliminableCastPair do the heavy lifting.
  return CastInst::isEliminableCastPair(firstOp, secondOp, SrcTy, MidTy, DstTy,
                                        nullptr, FakeIntPtrTy, nullptr);
}

static Constant *FoldBitCast(Constant *V, Type *DestTy) {
  Type *SrcTy = V->getType();
  if (SrcTy == DestTy)
    return V; // no-op cast

  if (V->isAllOnesValue())
    return Constant::getAllOnesValue(DestTy);

  // Handle ConstantInt -> ConstantFP
  if (ConstantInt *CI = dyn_cast<ConstantInt>(V)) {
    // Canonicalize scalar-to-vector bitcasts into vector-to-vector bitcasts
    // This allows for other simplifications (although some of them
    // can only be handled by Analysis/ConstantFolding.cpp).
<<<<<<< HEAD
    if (!isa<VectorType>(SrcTy))
      if (isa<ConstantInt>(V) || isa<ConstantFP>(V))
        return ConstantExpr::getBitCast(ConstantVector::get(V), DestPTy);
    return nullptr;
  }
=======
    if (isa<VectorType>(DestTy) && !isa<VectorType>(SrcTy))
      return ConstantExpr::getBitCast(ConstantVector::get(V), DestTy);
>>>>>>> ce7c17d5

    // Make sure dest type is compatible with the folded fp constant.
    // See note below regarding the PPC_FP128 restriction.
    if (!DestTy->isFPOrFPVectorTy() || DestTy->isPPC_FP128Ty() ||
        DestTy->getScalarSizeInBits() != SrcTy->getScalarSizeInBits())
      return nullptr;

    return ConstantFP::get(
        DestTy,
        APFloat(DestTy->getScalarType()->getFltSemantics(), CI->getValue()));
  }

  // Handle ConstantFP -> ConstantInt
  if (ConstantFP *FP = dyn_cast<ConstantFP>(V)) {
    // Canonicalize scalar-to-vector bitcasts into vector-to-vector bitcasts
    // This allows for other simplifications (although some of them
    // can only be handled by Analysis/ConstantFolding.cpp).
    if (isa<VectorType>(DestTy) && !isa<VectorType>(SrcTy))
      return ConstantExpr::getBitCast(ConstantVector::get(V), DestTy);

    // PPC_FP128 is really the sum of two consecutive doubles, where the first
    // double is always stored first in memory, regardless of the target
    // endianness. The memory layout of i128, however, depends on the target
    // endianness, and so we can't fold this without target endianness
    // information. This should instead be handled by
    // Analysis/ConstantFolding.cpp
    if (SrcTy->isPPC_FP128Ty())
      return nullptr;

    // Make sure dest type is compatible with the folded integer constant.
    if (!DestTy->isIntOrIntVectorTy() ||
        DestTy->getScalarSizeInBits() != SrcTy->getScalarSizeInBits())
      return nullptr;

    return ConstantInt::get(DestTy, FP->getValueAPF().bitcastToAPInt());
  }

  return nullptr;
}

static Constant *foldMaybeUndesirableCast(unsigned opc, Constant *V,
                                          Type *DestTy) {
  return ConstantExpr::isDesirableCastOp(opc)
             ? ConstantExpr::getCast(opc, V, DestTy)
             : ConstantFoldCastInstruction(opc, V, DestTy);
}

Constant *llvm::ConstantFoldCastInstruction(unsigned opc, Constant *V,
                                            Type *DestTy) {
  if (isa<PoisonValue>(V))
    return PoisonValue::get(DestTy);

  if (isa<UndefValue>(V)) {
    // zext(undef) = 0, because the top bits will be zero.
    // sext(undef) = 0, because the top bits will all be the same.
    // [us]itofp(undef) = 0, because the result value is bounded.
    if (opc == Instruction::ZExt || opc == Instruction::SExt ||
        opc == Instruction::UIToFP || opc == Instruction::SIToFP)
      return Constant::getNullValue(DestTy);
    return UndefValue::get(DestTy);
  }

  if (V->isNullValue() && !DestTy->isX86_AMXTy() &&
      opc != Instruction::AddrSpaceCast)
    return Constant::getNullValue(DestTy);

  // If the cast operand is a constant expression, there's a few things we can
  // do to try to simplify it.
  if (ConstantExpr *CE = dyn_cast<ConstantExpr>(V)) {
    if (CE->isCast()) {
      // Try hard to fold cast of cast because they are often eliminable.
      if (unsigned newOpc = foldConstantCastPair(opc, CE, DestTy))
        return foldMaybeUndesirableCast(newOpc, CE->getOperand(0), DestTy);
    }
  }

  // If the cast operand is a constant vector, perform the cast by
  // operating on each element. In the cast of bitcasts, the element
  // count may be mismatched; don't attempt to handle that here.
  if ((isa<ConstantVector>(V) || isa<ConstantDataVector>(V)) &&
      DestTy->isVectorTy() &&
      cast<FixedVectorType>(DestTy)->getNumElements() ==
          cast<FixedVectorType>(V->getType())->getNumElements()) {
    VectorType *DestVecTy = cast<VectorType>(DestTy);
    Type *DstEltTy = DestVecTy->getElementType();
    // Fast path for splatted constants.
    if (Constant *Splat = V->getSplatValue()) {
      Constant *Res = foldMaybeUndesirableCast(opc, Splat, DstEltTy);
      if (!Res)
        return nullptr;
      return ConstantVector::getSplat(
          cast<VectorType>(DestTy)->getElementCount(), Res);
    }
    SmallVector<Constant *, 16> res;
    Type *Ty = IntegerType::get(V->getContext(), 32);
    for (unsigned i = 0,
                  e = cast<FixedVectorType>(V->getType())->getNumElements();
         i != e; ++i) {
      Constant *C = ConstantExpr::getExtractElement(V, ConstantInt::get(Ty, i));
      Constant *Casted = foldMaybeUndesirableCast(opc, C, DstEltTy);
      if (!Casted)
        return nullptr;
      res.push_back(Casted);
    }
    return ConstantVector::get(res);
  }

  // We actually have to do a cast now. Perform the cast according to the
  // opcode specified.
  switch (opc) {
  default:
    llvm_unreachable("Failed to cast constant expression");
  case Instruction::FPTrunc:
  case Instruction::FPExt:
    if (ConstantFP *FPC = dyn_cast<ConstantFP>(V)) {
      bool ignored;
      APFloat Val = FPC->getValueAPF();
      Val.convert(DestTy->getScalarType()->getFltSemantics(),
                  APFloat::rmNearestTiesToEven, &ignored);
      return ConstantFP::get(DestTy, Val);
    }
    return nullptr; // Can't fold.
  case Instruction::FPToUI:
  case Instruction::FPToSI:
    if (ConstantFP *FPC = dyn_cast<ConstantFP>(V)) {
      const APFloat &V = FPC->getValueAPF();
      bool ignored;
      APSInt IntVal(DestTy->getScalarSizeInBits(), opc == Instruction::FPToUI);
      if (APFloat::opInvalidOp ==
          V.convertToInteger(IntVal, APFloat::rmTowardZero, &ignored)) {
        // Undefined behavior invoked - the destination type can't represent
        // the input constant.
        return PoisonValue::get(DestTy);
      }
      return ConstantInt::get(DestTy, IntVal);
    }
    return nullptr; // Can't fold.
  case Instruction::UIToFP:
  case Instruction::SIToFP:
    if (ConstantInt *CI = dyn_cast<ConstantInt>(V)) {
      const APInt &api = CI->getValue();
      APFloat apf(DestTy->getScalarType()->getFltSemantics(),
                  APInt::getZero(DestTy->getScalarSizeInBits()));
      apf.convertFromAPInt(api, opc==Instruction::SIToFP,
                           APFloat::rmNearestTiesToEven);
      return ConstantFP::get(DestTy, apf);
    }
    return nullptr;
  case Instruction::ZExt:
    if (ConstantInt *CI = dyn_cast<ConstantInt>(V)) {
      uint32_t BitWidth = DestTy->getScalarSizeInBits();
      return ConstantInt::get(DestTy, CI->getValue().zext(BitWidth));
    }
    return nullptr;
  case Instruction::SExt:
    if (ConstantInt *CI = dyn_cast<ConstantInt>(V)) {
      uint32_t BitWidth = DestTy->getScalarSizeInBits();
      return ConstantInt::get(DestTy, CI->getValue().sext(BitWidth));
    }
    return nullptr;
  case Instruction::Trunc: {
    if (ConstantInt *CI = dyn_cast<ConstantInt>(V)) {
      uint32_t BitWidth = DestTy->getScalarSizeInBits();
      return ConstantInt::get(DestTy, CI->getValue().trunc(BitWidth));
    }

    return nullptr;
  }
  case Instruction::BitCast:
    return FoldBitCast(V, DestTy);
  case Instruction::AddrSpaceCast:
  case Instruction::IntToPtr:
  case Instruction::PtrToInt:
    return nullptr;
  }
}

Constant *llvm::ConstantFoldSelectInstruction(Constant *Cond,
                                              Constant *V1, Constant *V2) {
  // Check for i1 and vector true/false conditions.
  if (Cond->isNullValue()) return V2;
  if (Cond->isAllOnesValue()) return V1;

  // If the condition is a vector constant, fold the result elementwise.
  if (ConstantVector *CondV = dyn_cast<ConstantVector>(Cond)) {
    auto *V1VTy = CondV->getType();
    SmallVector<Constant*, 16> Result;
    Type *Ty = IntegerType::get(CondV->getContext(), 32);
    for (unsigned i = 0, e = V1VTy->getNumElements(); i != e; ++i) {
      Constant *V;
      Constant *V1Element = ConstantExpr::getExtractElement(V1,
                                                    ConstantInt::get(Ty, i));
      Constant *V2Element = ConstantExpr::getExtractElement(V2,
                                                    ConstantInt::get(Ty, i));
      auto *Cond = cast<Constant>(CondV->getOperand(i));
      if (isa<PoisonValue>(Cond)) {
        V = PoisonValue::get(V1Element->getType());
      } else if (V1Element == V2Element) {
        V = V1Element;
      } else if (isa<UndefValue>(Cond)) {
        V = isa<UndefValue>(V1Element) ? V1Element : V2Element;
      } else {
        if (!isa<ConstantInt>(Cond)) break;
        V = Cond->isNullValue() ? V2Element : V1Element;
      }
      Result.push_back(V);
    }

    // If we were able to build the vector, return it.
    if (Result.size() == V1VTy->getNumElements())
      return ConstantVector::get(Result);
  }

  if (isa<PoisonValue>(Cond))
    return PoisonValue::get(V1->getType());

  if (isa<UndefValue>(Cond)) {
    if (isa<UndefValue>(V1)) return V1;
    return V2;
  }

  if (V1 == V2) return V1;

  if (isa<PoisonValue>(V1))
    return V2;
  if (isa<PoisonValue>(V2))
    return V1;

  // If the true or false value is undef, we can fold to the other value as
  // long as the other value isn't poison.
  auto NotPoison = [](Constant *C) {
    if (isa<PoisonValue>(C))
      return false;

    // TODO: We can analyze ConstExpr by opcode to determine if there is any
    //       possibility of poison.
    if (isa<ConstantExpr>(C))
      return false;

    if (isa<ConstantInt>(C) || isa<GlobalVariable>(C) || isa<ConstantFP>(C) ||
        isa<ConstantPointerNull>(C) || isa<Function>(C))
      return true;

    if (C->getType()->isVectorTy())
      return !C->containsPoisonElement() && !C->containsConstantExpression();

    // TODO: Recursively analyze aggregates or other constants.
    return false;
  };
  if (isa<UndefValue>(V1) && NotPoison(V2)) return V2;
  if (isa<UndefValue>(V2) && NotPoison(V1)) return V1;

  return nullptr;
}

Constant *llvm::ConstantFoldExtractElementInstruction(Constant *Val,
                                                      Constant *Idx) {
  auto *ValVTy = cast<VectorType>(Val->getType());

  // extractelt poison, C -> poison
  // extractelt C, undef -> poison
  if (isa<PoisonValue>(Val) || isa<UndefValue>(Idx))
    return PoisonValue::get(ValVTy->getElementType());

  // extractelt undef, C -> undef
  if (isa<UndefValue>(Val))
    return UndefValue::get(ValVTy->getElementType());

  auto *CIdx = dyn_cast<ConstantInt>(Idx);
  if (!CIdx)
    return nullptr;

  if (auto *ValFVTy = dyn_cast<FixedVectorType>(Val->getType())) {
    // ee({w,x,y,z}, wrong_value) -> poison
    if (CIdx->uge(ValFVTy->getNumElements()))
      return PoisonValue::get(ValFVTy->getElementType());
  }

  // ee (gep (ptr, idx0, ...), idx) -> gep (ee (ptr, idx), ee (idx0, idx), ...)
  if (auto *CE = dyn_cast<ConstantExpr>(Val)) {
    if (auto *GEP = dyn_cast<GEPOperator>(CE)) {
      SmallVector<Constant *, 8> Ops;
      Ops.reserve(CE->getNumOperands());
      for (unsigned i = 0, e = CE->getNumOperands(); i != e; ++i) {
        Constant *Op = CE->getOperand(i);
        if (Op->getType()->isVectorTy()) {
          Constant *ScalarOp = ConstantExpr::getExtractElement(Op, Idx);
          if (!ScalarOp)
            return nullptr;
          Ops.push_back(ScalarOp);
        } else
          Ops.push_back(Op);
      }
      return CE->getWithOperands(Ops, ValVTy->getElementType(), false,
                                 GEP->getSourceElementType());
    } else if (CE->getOpcode() == Instruction::InsertElement) {
      if (const auto *IEIdx = dyn_cast<ConstantInt>(CE->getOperand(2))) {
        if (APSInt::isSameValue(APSInt(IEIdx->getValue()),
                                APSInt(CIdx->getValue()))) {
          return CE->getOperand(1);
        } else {
          return ConstantExpr::getExtractElement(CE->getOperand(0), CIdx);
        }
      }
    }
  }

  if (Constant *C = Val->getAggregateElement(CIdx))
    return C;

  // Lane < Splat minimum vector width => extractelt Splat(x), Lane -> x
  if (CIdx->getValue().ult(ValVTy->getElementCount().getKnownMinValue())) {
    if (Constant *SplatVal = Val->getSplatValue())
      return SplatVal;
  }

  return nullptr;
}

Constant *llvm::ConstantFoldInsertElementInstruction(Constant *Val,
                                                     Constant *Elt,
                                                     Constant *Idx) {
  if (isa<UndefValue>(Idx))
    return PoisonValue::get(Val->getType());

  // Inserting null into all zeros is still all zeros.
  // TODO: This is true for undef and poison splats too.
  if (isa<ConstantAggregateZero>(Val) && Elt->isNullValue())
    return Val;

  ConstantInt *CIdx = dyn_cast<ConstantInt>(Idx);
  if (!CIdx) return nullptr;

  // Do not iterate on scalable vector. The num of elements is unknown at
  // compile-time.
  if (isa<ScalableVectorType>(Val->getType()))
    return nullptr;

  auto *ValTy = cast<FixedVectorType>(Val->getType());

  unsigned NumElts = ValTy->getNumElements();
  if (CIdx->uge(NumElts))
    return PoisonValue::get(Val->getType());

  SmallVector<Constant*, 16> Result;
  Result.reserve(NumElts);
  auto *Ty = Type::getInt32Ty(Val->getContext());
  uint64_t IdxVal = CIdx->getZExtValue();
  for (unsigned i = 0; i != NumElts; ++i) {
    if (i == IdxVal) {
      Result.push_back(Elt);
      continue;
    }

    Constant *C = ConstantExpr::getExtractElement(Val, ConstantInt::get(Ty, i));
    Result.push_back(C);
  }

  return ConstantVector::get(Result);
}

Constant *llvm::ConstantFoldShuffleVectorInstruction(Constant *V1, Constant *V2,
                                                     ArrayRef<int> Mask) {
  auto *V1VTy = cast<VectorType>(V1->getType());
  unsigned MaskNumElts = Mask.size();
  auto MaskEltCount =
      ElementCount::get(MaskNumElts, isa<ScalableVectorType>(V1VTy));
  Type *EltTy = V1VTy->getElementType();

  // Poison shuffle mask -> poison value.
  if (all_of(Mask, [](int Elt) { return Elt == PoisonMaskElem; })) {
    return PoisonValue::get(VectorType::get(EltTy, MaskEltCount));
  }

  // If the mask is all zeros this is a splat, no need to go through all
  // elements.
  if (all_of(Mask, [](int Elt) { return Elt == 0; })) {
    Type *Ty = IntegerType::get(V1->getContext(), 32);
    Constant *Elt =
        ConstantExpr::getExtractElement(V1, ConstantInt::get(Ty, 0));

    if (Elt->isNullValue()) {
      auto *VTy = VectorType::get(EltTy, MaskEltCount);
      return ConstantAggregateZero::get(VTy);
    } else if (!MaskEltCount.isScalable())
      return ConstantVector::getSplat(MaskEltCount, Elt);
  }

  // Do not iterate on scalable vector. The num of elements is unknown at
  // compile-time.
  if (isa<ScalableVectorType>(V1VTy))
    return nullptr;

  unsigned SrcNumElts = V1VTy->getElementCount().getKnownMinValue();

  // Loop over the shuffle mask, evaluating each element.
  SmallVector<Constant*, 32> Result;
  for (unsigned i = 0; i != MaskNumElts; ++i) {
    int Elt = Mask[i];
    if (Elt == -1) {
      Result.push_back(UndefValue::get(EltTy));
      continue;
    }
    Constant *InElt;
    if (unsigned(Elt) >= SrcNumElts*2)
      InElt = UndefValue::get(EltTy);
    else if (unsigned(Elt) >= SrcNumElts) {
      Type *Ty = IntegerType::get(V2->getContext(), 32);
      InElt =
        ConstantExpr::getExtractElement(V2,
                                        ConstantInt::get(Ty, Elt - SrcNumElts));
    } else {
      Type *Ty = IntegerType::get(V1->getContext(), 32);
      InElt = ConstantExpr::getExtractElement(V1, ConstantInt::get(Ty, Elt));
    }
    Result.push_back(InElt);
  }

  return ConstantVector::get(Result);
}

Constant *llvm::ConstantFoldExtractValueInstruction(Constant *Agg,
                                                    ArrayRef<unsigned> Idxs) {
  // Base case: no indices, so return the entire value.
  if (Idxs.empty())
    return Agg;

  if (Constant *C = Agg->getAggregateElement(Idxs[0]))
    return ConstantFoldExtractValueInstruction(C, Idxs.slice(1));

  return nullptr;
}

Constant *llvm::ConstantFoldInsertValueInstruction(Constant *Agg,
                                                   Constant *Val,
                                                   ArrayRef<unsigned> Idxs) {
  // Base case: no indices, so replace the entire value.
  if (Idxs.empty())
    return Val;

  unsigned NumElts;
  if (StructType *ST = dyn_cast<StructType>(Agg->getType()))
    NumElts = ST->getNumElements();
  else
    NumElts = cast<ArrayType>(Agg->getType())->getNumElements();

  SmallVector<Constant*, 32> Result;
  for (unsigned i = 0; i != NumElts; ++i) {
    Constant *C = Agg->getAggregateElement(i);
    if (!C) return nullptr;

    if (Idxs[0] == i)
      C = ConstantFoldInsertValueInstruction(C, Val, Idxs.slice(1));

    Result.push_back(C);
  }

  if (StructType *ST = dyn_cast<StructType>(Agg->getType()))
    return ConstantStruct::get(ST, Result);
  return ConstantArray::get(cast<ArrayType>(Agg->getType()), Result);
}

Constant *llvm::ConstantFoldUnaryInstruction(unsigned Opcode, Constant *C) {
  assert(Instruction::isUnaryOp(Opcode) && "Non-unary instruction detected");

  // Handle scalar UndefValue and scalable vector UndefValue. Fixed-length
  // vectors are always evaluated per element.
  bool IsScalableVector = isa<ScalableVectorType>(C->getType());
  bool HasScalarUndefOrScalableVectorUndef =
      (!C->getType()->isVectorTy() || IsScalableVector) && isa<UndefValue>(C);

  if (HasScalarUndefOrScalableVectorUndef) {
    switch (static_cast<Instruction::UnaryOps>(Opcode)) {
    case Instruction::FNeg:
      return C; // -undef -> undef
    case Instruction::UnaryOpsEnd:
      llvm_unreachable("Invalid UnaryOp");
    }
  }

  // Constant should not be UndefValue, unless these are vector constants.
  assert(!HasScalarUndefOrScalableVectorUndef && "Unexpected UndefValue");
  // We only have FP UnaryOps right now.
  assert(!isa<ConstantInt>(C) && "Unexpected Integer UnaryOp");

  if (ConstantFP *CFP = dyn_cast<ConstantFP>(C)) {
    const APFloat &CV = CFP->getValueAPF();
    switch (Opcode) {
    default:
      break;
    case Instruction::FNeg:
      return ConstantFP::get(C->getType(), neg(CV));
    }
  } else if (auto *VTy = dyn_cast<VectorType>(C->getType())) {
    // Fast path for splatted constants.
    if (Constant *Splat = C->getSplatValue())
      if (Constant *Elt = ConstantFoldUnaryInstruction(Opcode, Splat))
        return ConstantVector::getSplat(VTy->getElementCount(), Elt);

    if (auto *FVTy = dyn_cast<FixedVectorType>(VTy)) {
      // Fold each element and create a vector constant from those constants.
      Type *Ty = IntegerType::get(FVTy->getContext(), 32);
      SmallVector<Constant *, 16> Result;
      for (unsigned i = 0, e = FVTy->getNumElements(); i != e; ++i) {
        Constant *ExtractIdx = ConstantInt::get(Ty, i);
        Constant *Elt = ConstantExpr::getExtractElement(C, ExtractIdx);
        Constant *Res = ConstantFoldUnaryInstruction(Opcode, Elt);
        if (!Res)
          return nullptr;
        Result.push_back(Res);
      }

      return ConstantVector::get(Result);
    }
  }

  // We don't know how to fold this.
  return nullptr;
}

Constant *llvm::ConstantFoldBinaryInstruction(unsigned Opcode, Constant *C1,
                                              Constant *C2) {
  assert(Instruction::isBinaryOp(Opcode) && "Non-binary instruction detected");

  // Simplify BinOps with their identity values first. They are no-ops and we
  // can always return the other value, including undef or poison values.
  if (Constant *Identity = ConstantExpr::getBinOpIdentity(
          Opcode, C1->getType(), /*AllowRHSIdentity*/ false)) {
    if (C1 == Identity)
      return C2;
    if (C2 == Identity)
      return C1;
  } else if (Constant *Identity = ConstantExpr::getBinOpIdentity(
                 Opcode, C1->getType(), /*AllowRHSIdentity*/ true)) {
    if (C2 == Identity)
      return C1;
  }

  // Binary operations propagate poison.
  if (isa<PoisonValue>(C1) || isa<PoisonValue>(C2))
    return PoisonValue::get(C1->getType());

  // Handle scalar UndefValue and scalable vector UndefValue. Fixed-length
  // vectors are always evaluated per element.
  bool IsScalableVector = isa<ScalableVectorType>(C1->getType());
  bool HasScalarUndefOrScalableVectorUndef =
      (!C1->getType()->isVectorTy() || IsScalableVector) &&
      (isa<UndefValue>(C1) || isa<UndefValue>(C2));
  if (HasScalarUndefOrScalableVectorUndef) {
    switch (static_cast<Instruction::BinaryOps>(Opcode)) {
    case Instruction::Xor:
      if (isa<UndefValue>(C1) && isa<UndefValue>(C2))
        // Handle undef ^ undef -> 0 special case. This is a common
        // idiom (misuse).
        return Constant::getNullValue(C1->getType());
      [[fallthrough]];
    case Instruction::Add:
    case Instruction::Sub:
      return UndefValue::get(C1->getType());
    case Instruction::And:
      if (isa<UndefValue>(C1) && isa<UndefValue>(C2)) // undef & undef -> undef
        return C1;
      return Constant::getNullValue(C1->getType());   // undef & X -> 0
    case Instruction::Mul: {
      // undef * undef -> undef
      if (isa<UndefValue>(C1) && isa<UndefValue>(C2))
        return C1;
      const APInt *CV;
      // X * undef -> undef   if X is odd
      if (match(C1, m_APInt(CV)) || match(C2, m_APInt(CV)))
        if ((*CV)[0])
          return UndefValue::get(C1->getType());

      // X * undef -> 0       otherwise
      return Constant::getNullValue(C1->getType());
    }
    case Instruction::SDiv:
    case Instruction::UDiv:
      // X / undef -> poison
      // X / 0 -> poison
      if (match(C2, m_CombineOr(m_Undef(), m_Zero())))
        return PoisonValue::get(C2->getType());
      // undef / X -> 0       otherwise
      return Constant::getNullValue(C1->getType());
    case Instruction::URem:
    case Instruction::SRem:
      // X % undef -> poison
      // X % 0 -> poison
      if (match(C2, m_CombineOr(m_Undef(), m_Zero())))
        return PoisonValue::get(C2->getType());
      // undef % X -> 0       otherwise
      return Constant::getNullValue(C1->getType());
    case Instruction::Or:                          // X | undef -> -1
      if (isa<UndefValue>(C1) && isa<UndefValue>(C2)) // undef | undef -> undef
        return C1;
      return Constant::getAllOnesValue(C1->getType()); // undef | X -> ~0
    case Instruction::LShr:
      // X >>l undef -> poison
      if (isa<UndefValue>(C2))
        return PoisonValue::get(C2->getType());
      // undef >>l X -> 0
      return Constant::getNullValue(C1->getType());
    case Instruction::AShr:
      // X >>a undef -> poison
      if (isa<UndefValue>(C2))
        return PoisonValue::get(C2->getType());
      // TODO: undef >>a X -> poison if the shift is exact
      // undef >>a X -> 0
      return Constant::getNullValue(C1->getType());
    case Instruction::Shl:
      // X << undef -> undef
      if (isa<UndefValue>(C2))
        return PoisonValue::get(C2->getType());
      // undef << X -> 0
      return Constant::getNullValue(C1->getType());
    case Instruction::FSub:
      // -0.0 - undef --> undef (consistent with "fneg undef")
      if (match(C1, m_NegZeroFP()) && isa<UndefValue>(C2))
        return C2;
      [[fallthrough]];
    case Instruction::FAdd:
    case Instruction::FMul:
    case Instruction::FDiv:
    case Instruction::FRem:
      // [any flop] undef, undef -> undef
      if (isa<UndefValue>(C1) && isa<UndefValue>(C2))
        return C1;
      // [any flop] C, undef -> NaN
      // [any flop] undef, C -> NaN
      // We could potentially specialize NaN/Inf constants vs. 'normal'
      // constants (possibly differently depending on opcode and operand). This
      // would allow returning undef sometimes. But it is always safe to fold to
      // NaN because we can choose the undef operand as NaN, and any FP opcode
      // with a NaN operand will propagate NaN.
      return ConstantFP::getNaN(C1->getType());
    case Instruction::BinaryOpsEnd:
      llvm_unreachable("Invalid BinaryOp");
    }
  }

  // Neither constant should be UndefValue, unless these are vector constants.
  assert((!HasScalarUndefOrScalableVectorUndef) && "Unexpected UndefValue");

  // Handle simplifications when the RHS is a constant int.
  if (ConstantInt *CI2 = dyn_cast<ConstantInt>(C2)) {
    if (C2 == ConstantExpr::getBinOpAbsorber(Opcode, C2->getType(),
                                             /*AllowLHSConstant*/ false))
      return C2;

    switch (Opcode) {
    case Instruction::UDiv:
    case Instruction::SDiv:
      if (CI2->isZero())
        return PoisonValue::get(CI2->getType());              // X / 0 == poison
      break;
    case Instruction::URem:
    case Instruction::SRem:
      if (CI2->isOne())
        return Constant::getNullValue(CI2->getType());        // X % 1 == 0
      if (CI2->isZero())
        return PoisonValue::get(CI2->getType());              // X % 0 == poison
      break;
    case Instruction::And:
      assert(!CI2->isZero() && "And zero handled above");
      if (ConstantExpr *CE1 = dyn_cast<ConstantExpr>(C1)) {
        // If and'ing the address of a global with a constant, fold it.
        if (CE1->getOpcode() == Instruction::PtrToInt &&
            isa<GlobalValue>(CE1->getOperand(0))) {
          GlobalValue *GV = cast<GlobalValue>(CE1->getOperand(0));

          Align GVAlign; // defaults to 1

          if (Module *TheModule = GV->getParent()) {
            const DataLayout &DL = TheModule->getDataLayout();
            GVAlign = GV->getPointerAlignment(DL);

            // If the function alignment is not specified then assume that it
            // is 4.
            // This is dangerous; on x86, the alignment of the pointer
            // corresponds to the alignment of the function, but might be less
            // than 4 if it isn't explicitly specified.
            // However, a fix for this behaviour was reverted because it
            // increased code size (see https://reviews.llvm.org/D55115)
            // FIXME: This code should be deleted once existing targets have
            // appropriate defaults
            if (isa<Function>(GV) && !DL.getFunctionPtrAlign())
              GVAlign = Align(4);
          } else if (isa<GlobalVariable>(GV)) {
            GVAlign = cast<GlobalVariable>(GV)->getAlign().valueOrOne();
          }

          if (GVAlign > 1) {
            unsigned DstWidth = CI2->getBitWidth();
            unsigned SrcWidth = std::min(DstWidth, Log2(GVAlign));
            APInt BitsNotSet(APInt::getLowBitsSet(DstWidth, SrcWidth));

            // If checking bits we know are clear, return zero.
            if ((CI2->getValue() & BitsNotSet) == CI2->getValue())
              return Constant::getNullValue(CI2->getType());
          }
        }
      }
      break;
    }
  } else if (isa<ConstantInt>(C1)) {
    // If C1 is a ConstantInt and C2 is not, swap the operands.
    if (Instruction::isCommutative(Opcode))
      return ConstantExpr::isDesirableBinOp(Opcode)
                 ? ConstantExpr::get(Opcode, C2, C1)
                 : ConstantFoldBinaryInstruction(Opcode, C2, C1);
  }

  if (ConstantInt *CI1 = dyn_cast<ConstantInt>(C1)) {
    if (ConstantInt *CI2 = dyn_cast<ConstantInt>(C2)) {
      const APInt &C1V = CI1->getValue();
      const APInt &C2V = CI2->getValue();
      switch (Opcode) {
      default:
        break;
      case Instruction::Add:
        return ConstantInt::get(C1->getType(), C1V + C2V);
      case Instruction::Sub:
        return ConstantInt::get(C1->getType(), C1V - C2V);
      case Instruction::Mul:
        return ConstantInt::get(C1->getType(), C1V * C2V);
      case Instruction::UDiv:
        assert(!CI2->isZero() && "Div by zero handled above");
        return ConstantInt::get(CI1->getType(), C1V.udiv(C2V));
      case Instruction::SDiv:
        assert(!CI2->isZero() && "Div by zero handled above");
        if (C2V.isAllOnes() && C1V.isMinSignedValue())
          return PoisonValue::get(CI1->getType());   // MIN_INT / -1 -> poison
        return ConstantInt::get(CI1->getType(), C1V.sdiv(C2V));
      case Instruction::URem:
        assert(!CI2->isZero() && "Div by zero handled above");
        return ConstantInt::get(C1->getType(), C1V.urem(C2V));
      case Instruction::SRem:
        assert(!CI2->isZero() && "Div by zero handled above");
        if (C2V.isAllOnes() && C1V.isMinSignedValue())
          return PoisonValue::get(C1->getType()); // MIN_INT % -1 -> poison
        return ConstantInt::get(C1->getType(), C1V.srem(C2V));
      case Instruction::And:
        return ConstantInt::get(C1->getType(), C1V & C2V);
      case Instruction::Or:
        return ConstantInt::get(C1->getType(), C1V | C2V);
      case Instruction::Xor:
        return ConstantInt::get(C1->getType(), C1V ^ C2V);
      case Instruction::Shl:
        if (C2V.ult(C1V.getBitWidth()))
          return ConstantInt::get(C1->getType(), C1V.shl(C2V));
        return PoisonValue::get(C1->getType()); // too big shift is poison
      case Instruction::LShr:
        if (C2V.ult(C1V.getBitWidth()))
          return ConstantInt::get(C1->getType(), C1V.lshr(C2V));
        return PoisonValue::get(C1->getType()); // too big shift is poison
      case Instruction::AShr:
        if (C2V.ult(C1V.getBitWidth()))
          return ConstantInt::get(C1->getType(), C1V.ashr(C2V));
        return PoisonValue::get(C1->getType()); // too big shift is poison
      }
    }

    if (C1 == ConstantExpr::getBinOpAbsorber(Opcode, C1->getType(),
                                             /*AllowLHSConstant*/ true))
      return C1;
  } else if (ConstantFP *CFP1 = dyn_cast<ConstantFP>(C1)) {
    if (ConstantFP *CFP2 = dyn_cast<ConstantFP>(C2)) {
      const APFloat &C1V = CFP1->getValueAPF();
      const APFloat &C2V = CFP2->getValueAPF();
      APFloat C3V = C1V;  // copy for modification
      switch (Opcode) {
      default:
        break;
      case Instruction::FAdd:
        (void)C3V.add(C2V, APFloat::rmNearestTiesToEven);
        return ConstantFP::get(C1->getType(), C3V);
      case Instruction::FSub:
        (void)C3V.subtract(C2V, APFloat::rmNearestTiesToEven);
        return ConstantFP::get(C1->getType(), C3V);
      case Instruction::FMul:
        (void)C3V.multiply(C2V, APFloat::rmNearestTiesToEven);
        return ConstantFP::get(C1->getType(), C3V);
      case Instruction::FDiv:
        (void)C3V.divide(C2V, APFloat::rmNearestTiesToEven);
        return ConstantFP::get(C1->getType(), C3V);
      case Instruction::FRem:
        (void)C3V.mod(C2V);
        return ConstantFP::get(C1->getType(), C3V);
      }
    }
  }

  if (auto *VTy = dyn_cast<VectorType>(C1->getType())) {
    // Fast path for splatted constants.
    if (Constant *C2Splat = C2->getSplatValue()) {
      if (Instruction::isIntDivRem(Opcode) && C2Splat->isNullValue())
        return PoisonValue::get(VTy);
      if (Constant *C1Splat = C1->getSplatValue()) {
        Constant *Res =
            ConstantExpr::isDesirableBinOp(Opcode)
                ? ConstantExpr::get(Opcode, C1Splat, C2Splat)
                : ConstantFoldBinaryInstruction(Opcode, C1Splat, C2Splat);
        if (!Res)
          return nullptr;
        return ConstantVector::getSplat(VTy->getElementCount(), Res);
      }
    }

    if (auto *FVTy = dyn_cast<FixedVectorType>(VTy)) {
      // Fold each element and create a vector constant from those constants.
      SmallVector<Constant*, 16> Result;
      Type *Ty = IntegerType::get(FVTy->getContext(), 32);
      for (unsigned i = 0, e = FVTy->getNumElements(); i != e; ++i) {
        Constant *ExtractIdx = ConstantInt::get(Ty, i);
        Constant *LHS = ConstantExpr::getExtractElement(C1, ExtractIdx);
        Constant *RHS = ConstantExpr::getExtractElement(C2, ExtractIdx);
        Constant *Res = ConstantExpr::isDesirableBinOp(Opcode)
                            ? ConstantExpr::get(Opcode, LHS, RHS)
                            : ConstantFoldBinaryInstruction(Opcode, LHS, RHS);
        if (!Res)
          return nullptr;
        Result.push_back(Res);
      }

      return ConstantVector::get(Result);
    }
  }

  if (ConstantExpr *CE1 = dyn_cast<ConstantExpr>(C1)) {
    // There are many possible foldings we could do here.  We should probably
    // at least fold add of a pointer with an integer into the appropriate
    // getelementptr.  This will improve alias analysis a bit.

    // Given ((a + b) + c), if (b + c) folds to something interesting, return
    // (a + (b + c)).
    if (Instruction::isAssociative(Opcode) && CE1->getOpcode() == Opcode) {
      Constant *T = ConstantExpr::get(Opcode, CE1->getOperand(1), C2);
      if (!isa<ConstantExpr>(T) || cast<ConstantExpr>(T)->getOpcode() != Opcode)
        return ConstantExpr::get(Opcode, CE1->getOperand(0), T);
    }
  } else if (isa<ConstantExpr>(C2)) {
    // If C2 is a constant expr and C1 isn't, flop them around and fold the
    // other way if possible.
    if (Instruction::isCommutative(Opcode))
      return ConstantFoldBinaryInstruction(Opcode, C2, C1);
  }

  // i1 can be simplified in many cases.
  if (C1->getType()->isIntegerTy(1)) {
    switch (Opcode) {
    case Instruction::Add:
    case Instruction::Sub:
      return ConstantExpr::getXor(C1, C2);
    case Instruction::Shl:
    case Instruction::LShr:
    case Instruction::AShr:
      // We can assume that C2 == 0.  If it were one the result would be
      // undefined because the shift value is as large as the bitwidth.
      return C1;
    case Instruction::SDiv:
    case Instruction::UDiv:
      // We can assume that C2 == 1.  If it were zero the result would be
      // undefined through division by zero.
      return C1;
    case Instruction::URem:
    case Instruction::SRem:
      // We can assume that C2 == 1.  If it were zero the result would be
      // undefined through division by zero.
      return ConstantInt::getFalse(C1->getContext());
    default:
      break;
    }
  }

  // We don't know how to fold this.
  return nullptr;
}

static ICmpInst::Predicate areGlobalsPotentiallyEqual(const GlobalValue *GV1,
                                                      const GlobalValue *GV2) {
  auto isGlobalUnsafeForEquality = [](const GlobalValue *GV) {
    if (GV->isInterposable() || GV->hasGlobalUnnamedAddr())
      return true;
    if (const auto *GVar = dyn_cast<GlobalVariable>(GV)) {
      Type *Ty = GVar->getValueType();
      // A global with opaque type might end up being zero sized.
      if (!Ty->isSized())
        return true;
      // A global with an empty type might lie at the address of any other
      // global.
      if (Ty->isEmptyTy())
        return true;
    }
    return false;
  };
  // Don't try to decide equality of aliases.
  if (!isa<GlobalAlias>(GV1) && !isa<GlobalAlias>(GV2))
    if (!isGlobalUnsafeForEquality(GV1) && !isGlobalUnsafeForEquality(GV2))
      return ICmpInst::ICMP_NE;
  return ICmpInst::BAD_ICMP_PREDICATE;
}

/// This function determines if there is anything we can decide about the two
/// constants provided. This doesn't need to handle simple things like integer
/// comparisons, but should instead handle ConstantExprs and GlobalValues.
/// If we can determine that the two constants have a particular relation to
/// each other, we should return the corresponding ICmp predicate, otherwise
/// return ICmpInst::BAD_ICMP_PREDICATE.
static ICmpInst::Predicate evaluateICmpRelation(Constant *V1, Constant *V2) {
  assert(V1->getType() == V2->getType() &&
         "Cannot compare different types of values!");
  if (V1 == V2) return ICmpInst::ICMP_EQ;

  // The following folds only apply to pointers.
  if (!V1->getType()->isPointerTy())
    return ICmpInst::BAD_ICMP_PREDICATE;

  // To simplify this code we canonicalize the relation so that the first
  // operand is always the most "complex" of the two.  We consider simple
  // constants (like ConstantPointerNull) to be the simplest, followed by
  // BlockAddress, GlobalValues, and ConstantExpr's (the most complex).
  auto GetComplexity = [](Constant *V) {
    if (isa<ConstantExpr>(V))
      return 3;
    if (isa<GlobalValue>(V))
      return 2;
    if (isa<BlockAddress>(V))
      return 1;
    return 0;
  };
  if (GetComplexity(V1) < GetComplexity(V2)) {
    ICmpInst::Predicate SwappedRelation = evaluateICmpRelation(V2, V1);
    if (SwappedRelation != ICmpInst::BAD_ICMP_PREDICATE)
      return ICmpInst::getSwappedPredicate(SwappedRelation);
    return ICmpInst::BAD_ICMP_PREDICATE;
  }

  if (const BlockAddress *BA = dyn_cast<BlockAddress>(V1)) {
    // Now we know that the RHS is a BlockAddress or simple constant.
    if (const BlockAddress *BA2 = dyn_cast<BlockAddress>(V2)) {
      // Block address in another function can't equal this one, but block
      // addresses in the current function might be the same if blocks are
      // empty.
      if (BA2->getFunction() != BA->getFunction())
        return ICmpInst::ICMP_NE;
    } else if (isa<ConstantPointerNull>(V2)) {
      return ICmpInst::ICMP_NE;
    }
  } else if (const GlobalValue *GV = dyn_cast<GlobalValue>(V1)) {
    // Now we know that the RHS is a GlobalValue, BlockAddress or simple
    // constant.
    if (const GlobalValue *GV2 = dyn_cast<GlobalValue>(V2)) {
      return areGlobalsPotentiallyEqual(GV, GV2);
    } else if (isa<BlockAddress>(V2)) {
      return ICmpInst::ICMP_NE; // Globals never equal labels.
    } else if (isa<ConstantPointerNull>(V2)) {
      // GlobalVals can never be null unless they have external weak linkage.
      // We don't try to evaluate aliases here.
      // NOTE: We should not be doing this constant folding if null pointer
      // is considered valid for the function. But currently there is no way to
      // query it from the Constant type.
      if (!GV->hasExternalWeakLinkage() && !isa<GlobalAlias>(GV) &&
          !NullPointerIsDefined(nullptr /* F */,
                                GV->getType()->getAddressSpace()))
        return ICmpInst::ICMP_UGT;
    }
  } else if (auto *CE1 = dyn_cast<ConstantExpr>(V1)) {
    // Ok, the LHS is known to be a constantexpr.  The RHS can be any of a
    // constantexpr, a global, block address, or a simple constant.
    Constant *CE1Op0 = CE1->getOperand(0);

    switch (CE1->getOpcode()) {
    case Instruction::GetElementPtr: {
      GEPOperator *CE1GEP = cast<GEPOperator>(CE1);
      // Ok, since this is a getelementptr, we know that the constant has a
      // pointer type.  Check the various cases.
      if (isa<ConstantPointerNull>(V2)) {
        // If we are comparing a GEP to a null pointer, check to see if the base
        // of the GEP equals the null pointer.
        if (const GlobalValue *GV = dyn_cast<GlobalValue>(CE1Op0)) {
          // If its not weak linkage, the GVal must have a non-zero address
          // so the result is greater-than
          if (!GV->hasExternalWeakLinkage() && CE1GEP->isInBounds())
            return ICmpInst::ICMP_UGT;
        }
      } else if (const GlobalValue *GV2 = dyn_cast<GlobalValue>(V2)) {
        if (const GlobalValue *GV = dyn_cast<GlobalValue>(CE1Op0)) {
          if (GV != GV2) {
            if (CE1GEP->hasAllZeroIndices())
              return areGlobalsPotentiallyEqual(GV, GV2);
            return ICmpInst::BAD_ICMP_PREDICATE;
          }
        }
      } else if (const auto *CE2GEP = dyn_cast<GEPOperator>(V2)) {
        // By far the most common case to handle is when the base pointers are
        // obviously to the same global.
        const Constant *CE2Op0 = cast<Constant>(CE2GEP->getPointerOperand());
        if (isa<GlobalValue>(CE1Op0) && isa<GlobalValue>(CE2Op0)) {
          // Don't know relative ordering, but check for inequality.
          if (CE1Op0 != CE2Op0) {
            if (CE1GEP->hasAllZeroIndices() && CE2GEP->hasAllZeroIndices())
              return areGlobalsPotentiallyEqual(cast<GlobalValue>(CE1Op0),
                                                cast<GlobalValue>(CE2Op0));
            return ICmpInst::BAD_ICMP_PREDICATE;
          }
        }
      }
      break;
    }
    default:
      break;
    }
  }

  return ICmpInst::BAD_ICMP_PREDICATE;
}

Constant *llvm::ConstantFoldCompareInstruction(CmpInst::Predicate Predicate,
                                               Constant *C1, Constant *C2) {
  Type *ResultTy;
  if (VectorType *VT = dyn_cast<VectorType>(C1->getType()))
    ResultTy = VectorType::get(Type::getInt1Ty(C1->getContext()),
                               VT->getElementCount());
  else
    ResultTy = Type::getInt1Ty(C1->getContext());

  // Fold FCMP_FALSE/FCMP_TRUE unconditionally.
  if (Predicate == FCmpInst::FCMP_FALSE)
    return Constant::getNullValue(ResultTy);

  if (Predicate == FCmpInst::FCMP_TRUE)
    return Constant::getAllOnesValue(ResultTy);

  // Handle some degenerate cases first
  if (isa<PoisonValue>(C1) || isa<PoisonValue>(C2))
    return PoisonValue::get(ResultTy);

  if (isa<UndefValue>(C1) || isa<UndefValue>(C2)) {
    bool isIntegerPredicate = ICmpInst::isIntPredicate(Predicate);
    // For EQ and NE, we can always pick a value for the undef to make the
    // predicate pass or fail, so we can return undef.
    // Also, if both operands are undef, we can return undef for int comparison.
    if (ICmpInst::isEquality(Predicate) || (isIntegerPredicate && C1 == C2))
      return UndefValue::get(ResultTy);

    // Otherwise, for integer compare, pick the same value as the non-undef
    // operand, and fold it to true or false.
    if (isIntegerPredicate)
      return ConstantInt::get(ResultTy, CmpInst::isTrueWhenEqual(Predicate));

    // Choosing NaN for the undef will always make unordered comparison succeed
    // and ordered comparison fails.
    return ConstantInt::get(ResultTy, CmpInst::isUnordered(Predicate));
  }

  if (C2->isNullValue()) {
    // The caller is expected to commute the operands if the constant expression
    // is C2.
    // C1 >= 0 --> true
    if (Predicate == ICmpInst::ICMP_UGE)
      return Constant::getAllOnesValue(ResultTy);
    // C1 < 0 --> false
    if (Predicate == ICmpInst::ICMP_ULT)
      return Constant::getNullValue(ResultTy);
  }

  // If the comparison is a comparison between two i1's, simplify it.
  if (C1->getType()->isIntegerTy(1)) {
    switch (Predicate) {
    case ICmpInst::ICMP_EQ:
      if (isa<ConstantInt>(C2))
        return ConstantExpr::getXor(C1, ConstantExpr::getNot(C2));
      return ConstantExpr::getXor(ConstantExpr::getNot(C1), C2);
    case ICmpInst::ICMP_NE:
      return ConstantExpr::getXor(C1, C2);
    default:
      break;
    }
  }

  if (isa<ConstantInt>(C1) && isa<ConstantInt>(C2)) {
    const APInt &V1 = cast<ConstantInt>(C1)->getValue();
    const APInt &V2 = cast<ConstantInt>(C2)->getValue();
    return ConstantInt::get(ResultTy, ICmpInst::compare(V1, V2, Predicate));
  } else if (isa<ConstantFP>(C1) && isa<ConstantFP>(C2)) {
    const APFloat &C1V = cast<ConstantFP>(C1)->getValueAPF();
    const APFloat &C2V = cast<ConstantFP>(C2)->getValueAPF();
    return ConstantInt::get(ResultTy, FCmpInst::compare(C1V, C2V, Predicate));
  } else if (auto *C1VTy = dyn_cast<VectorType>(C1->getType())) {

    // Fast path for splatted constants.
    if (Constant *C1Splat = C1->getSplatValue())
      if (Constant *C2Splat = C2->getSplatValue())
        if (Constant *Elt =
                ConstantFoldCompareInstruction(Predicate, C1Splat, C2Splat))
          return ConstantVector::getSplat(C1VTy->getElementCount(), Elt);

    // Do not iterate on scalable vector. The number of elements is unknown at
    // compile-time.
    if (isa<ScalableVectorType>(C1VTy))
      return nullptr;

    // If we can constant fold the comparison of each element, constant fold
    // the whole vector comparison.
    SmallVector<Constant*, 4> ResElts;
    Type *Ty = IntegerType::get(C1->getContext(), 32);
    // Compare the elements, producing an i1 result or constant expr.
    for (unsigned I = 0, E = C1VTy->getElementCount().getKnownMinValue();
         I != E; ++I) {
      Constant *C1E =
          ConstantExpr::getExtractElement(C1, ConstantInt::get(Ty, I));
      Constant *C2E =
          ConstantExpr::getExtractElement(C2, ConstantInt::get(Ty, I));
      Constant *Elt = ConstantFoldCompareInstruction(Predicate, C1E, C2E);
      if (!Elt)
        return nullptr;

      ResElts.push_back(Elt);
    }

    return ConstantVector::get(ResElts);
  }

  if (C1->getType()->isFPOrFPVectorTy()) {
    if (C1 == C2) {
      // We know that C1 == C2 || isUnordered(C1, C2).
      if (Predicate == FCmpInst::FCMP_ONE)
        return ConstantInt::getFalse(ResultTy);
      else if (Predicate == FCmpInst::FCMP_UEQ)
        return ConstantInt::getTrue(ResultTy);
    }
  } else {
    // Evaluate the relation between the two constants, per the predicate.
    int Result = -1;  // -1 = unknown, 0 = known false, 1 = known true.
    switch (evaluateICmpRelation(C1, C2)) {
    default: llvm_unreachable("Unknown relational!");
    case ICmpInst::BAD_ICMP_PREDICATE:
      break;  // Couldn't determine anything about these constants.
    case ICmpInst::ICMP_EQ:   // We know the constants are equal!
      // If we know the constants are equal, we can decide the result of this
      // computation precisely.
      Result = ICmpInst::isTrueWhenEqual(Predicate);
      break;
    case ICmpInst::ICMP_ULT:
      switch (Predicate) {
      case ICmpInst::ICMP_ULT: case ICmpInst::ICMP_NE: case ICmpInst::ICMP_ULE:
        Result = 1; break;
      case ICmpInst::ICMP_UGT: case ICmpInst::ICMP_EQ: case ICmpInst::ICMP_UGE:
        Result = 0; break;
      default:
        break;
      }
      break;
    case ICmpInst::ICMP_SLT:
      switch (Predicate) {
      case ICmpInst::ICMP_SLT: case ICmpInst::ICMP_NE: case ICmpInst::ICMP_SLE:
        Result = 1; break;
      case ICmpInst::ICMP_SGT: case ICmpInst::ICMP_EQ: case ICmpInst::ICMP_SGE:
        Result = 0; break;
      default:
        break;
      }
      break;
    case ICmpInst::ICMP_UGT:
      switch (Predicate) {
      case ICmpInst::ICMP_UGT: case ICmpInst::ICMP_NE: case ICmpInst::ICMP_UGE:
        Result = 1; break;
      case ICmpInst::ICMP_ULT: case ICmpInst::ICMP_EQ: case ICmpInst::ICMP_ULE:
        Result = 0; break;
      default:
        break;
      }
      break;
    case ICmpInst::ICMP_SGT:
      switch (Predicate) {
      case ICmpInst::ICMP_SGT: case ICmpInst::ICMP_NE: case ICmpInst::ICMP_SGE:
        Result = 1; break;
      case ICmpInst::ICMP_SLT: case ICmpInst::ICMP_EQ: case ICmpInst::ICMP_SLE:
        Result = 0; break;
      default:
        break;
      }
      break;
    case ICmpInst::ICMP_ULE:
      if (Predicate == ICmpInst::ICMP_UGT)
        Result = 0;
      if (Predicate == ICmpInst::ICMP_ULT || Predicate == ICmpInst::ICMP_ULE)
        Result = 1;
      break;
    case ICmpInst::ICMP_SLE:
      if (Predicate == ICmpInst::ICMP_SGT)
        Result = 0;
      if (Predicate == ICmpInst::ICMP_SLT || Predicate == ICmpInst::ICMP_SLE)
        Result = 1;
      break;
    case ICmpInst::ICMP_UGE:
      if (Predicate == ICmpInst::ICMP_ULT)
        Result = 0;
      if (Predicate == ICmpInst::ICMP_UGT || Predicate == ICmpInst::ICMP_UGE)
        Result = 1;
      break;
    case ICmpInst::ICMP_SGE:
      if (Predicate == ICmpInst::ICMP_SLT)
        Result = 0;
      if (Predicate == ICmpInst::ICMP_SGT || Predicate == ICmpInst::ICMP_SGE)
        Result = 1;
      break;
    case ICmpInst::ICMP_NE:
      if (Predicate == ICmpInst::ICMP_EQ)
        Result = 0;
      if (Predicate == ICmpInst::ICMP_NE)
        Result = 1;
      break;
    }

    // If we evaluated the result, return it now.
    if (Result != -1)
      return ConstantInt::get(ResultTy, Result);

    if ((!isa<ConstantExpr>(C1) && isa<ConstantExpr>(C2)) ||
        (C1->isNullValue() && !C2->isNullValue())) {
      // If C2 is a constant expr and C1 isn't, flip them around and fold the
      // other way if possible.
      // Also, if C1 is null and C2 isn't, flip them around.
      Predicate = ICmpInst::getSwappedPredicate(Predicate);
      return ConstantFoldCompareInstruction(Predicate, C2, C1);
    }
  }
  return nullptr;
}

Constant *llvm::ConstantFoldGetElementPtr(Type *PointeeTy, Constant *C,
                                          std::optional<ConstantRange> InRange,
                                          ArrayRef<Value *> Idxs) {
  if (Idxs.empty()) return C;

  Type *GEPTy = GetElementPtrInst::getGEPReturnType(
      C, ArrayRef((Value *const *)Idxs.data(), Idxs.size()));

  if (isa<PoisonValue>(C))
    return PoisonValue::get(GEPTy);

  if (isa<UndefValue>(C))
    return UndefValue::get(GEPTy);

  auto IsNoOp = [&]() {
    // Avoid losing inrange information.
    if (InRange)
      return false;

    return all_of(Idxs, [](Value *Idx) {
      Constant *IdxC = cast<Constant>(Idx);
      return IdxC->isNullValue() || isa<UndefValue>(IdxC);
    });
  };
  if (IsNoOp())
    return GEPTy->isVectorTy() && !C->getType()->isVectorTy()
               ? ConstantVector::getSplat(
                     cast<VectorType>(GEPTy)->getElementCount(), C)
               : C;

  return nullptr;
}<|MERGE_RESOLUTION|>--- conflicted
+++ resolved
@@ -79,16 +79,8 @@
     // Canonicalize scalar-to-vector bitcasts into vector-to-vector bitcasts
     // This allows for other simplifications (although some of them
     // can only be handled by Analysis/ConstantFolding.cpp).
-<<<<<<< HEAD
-    if (!isa<VectorType>(SrcTy))
-      if (isa<ConstantInt>(V) || isa<ConstantFP>(V))
-        return ConstantExpr::getBitCast(ConstantVector::get(V), DestPTy);
-    return nullptr;
-  }
-=======
     if (isa<VectorType>(DestTy) && !isa<VectorType>(SrcTy))
       return ConstantExpr::getBitCast(ConstantVector::get(V), DestTy);
->>>>>>> ce7c17d5
 
     // Make sure dest type is compatible with the folded fp constant.
     // See note below regarding the PPC_FP128 restriction.
