//===- llvm/unittest/IR/ValueTest.cpp - Value unit tests ------------------===//
//
// Part of the LLVM Project, under the Apache License v2.0 with LLVM Exceptions.
// See https://llvm.org/LICENSE.txt for license information.
// SPDX-License-Identifier: Apache-2.0 WITH LLVM-exception
//
//===----------------------------------------------------------------------===//

#include "llvm/IR/Value.h"
#include "llvm-c/Core.h"
#include "llvm/AsmParser/Parser.h"
#include "llvm/IR/Function.h"
#include "llvm/IR/IntrinsicInst.h"
#include "llvm/IR/LLVMContext.h"
#include "llvm/IR/Module.h"
#include "llvm/IR/ModuleSlotTracker.h"
#include "llvm/Support/CommandLine.h"
#include "llvm/Support/Compiler.h"
#include "llvm/Support/SourceMgr.h"
#include "gtest/gtest.h"
using namespace llvm;

<<<<<<< HEAD
LLVM_ABI extern cl::opt<bool> UseNewDbgInfoFormat;

=======
>>>>>>> eb0f1dc0
namespace {

TEST(ValueTest, UsedInBasicBlock) {
  LLVMContext C;

  const char *ModuleString = "define void @f(i32 %x, i32 %y) {\n"
                             "bb0:\n"
                             "  %y1 = add i32 %y, 1\n"
                             "  %y2 = add i32 %y, 1\n"
                             "  %y3 = add i32 %y, 1\n"
                             "  %y4 = add i32 %y, 1\n"
                             "  %y5 = add i32 %y, 1\n"
                             "  %y6 = add i32 %y, 1\n"
                             "  %y7 = add i32 %y, 1\n"
                             "  %y8 = add i32 %x, 1\n"
                             "  ret void\n"
                             "}\n";
  SMDiagnostic Err;
  std::unique_ptr<Module> M = parseAssemblyString(ModuleString, Err, C);

  Function *F = M->getFunction("f");

  EXPECT_FALSE(F->isUsedInBasicBlock(&F->front()));
  EXPECT_TRUE(std::next(F->arg_begin())->isUsedInBasicBlock(&F->front()));
  EXPECT_TRUE(F->arg_begin()->isUsedInBasicBlock(&F->front()));
}

TEST(GlobalTest, CreateAddressSpace) {
  LLVMContext Ctx;
  std::unique_ptr<Module> M(new Module("TestModule", Ctx));
  Type *Int8Ty = Type::getInt8Ty(Ctx);
  Type *Int32Ty = Type::getInt32Ty(Ctx);

  GlobalVariable *Dummy0
    = new GlobalVariable(*M,
                         Int32Ty,
                         true,
                         GlobalValue::ExternalLinkage,
                         Constant::getAllOnesValue(Int32Ty),
                         "dummy",
                         nullptr,
                         GlobalVariable::NotThreadLocal,
                         1);

  const Align kMaxAlignment(Value::MaximumAlignment);
  EXPECT_TRUE(kMaxAlignment.value() == 4294967296ULL);
  Dummy0->setAlignment(kMaxAlignment);
  EXPECT_TRUE(Dummy0->getAlign());
  EXPECT_EQ(*Dummy0->getAlign(), kMaxAlignment);

  // Make sure the address space isn't dropped when returning this.
  Constant *Dummy1 = M->getOrInsertGlobal("dummy", Int32Ty);
  EXPECT_EQ(Dummy0, Dummy1);
  EXPECT_EQ(1u, Dummy1->getType()->getPointerAddressSpace());


  // This one requires a bitcast, but the address space must also stay the same.
  GlobalVariable *DummyCast0
    = new GlobalVariable(*M,
                         Int32Ty,
                         true,
                         GlobalValue::ExternalLinkage,
                         Constant::getAllOnesValue(Int32Ty),
                         "dummy_cast",
                         nullptr,
                         GlobalVariable::NotThreadLocal,
                         1);

  // Make sure the address space isn't dropped when returning this.
  Constant *DummyCast1 = M->getOrInsertGlobal("dummy_cast", Int8Ty);
  EXPECT_EQ(DummyCast0, DummyCast1);
  EXPECT_EQ(1u, DummyCast1->getType()->getPointerAddressSpace());
}

#ifdef GTEST_HAS_DEATH_TEST
#ifndef NDEBUG

TEST(GlobalTest, AlignDeath) {
  LLVMContext Ctx;
  std::unique_ptr<Module> M(new Module("TestModule", Ctx));
  Type *Int32Ty = Type::getInt32Ty(Ctx);
  GlobalVariable *Var =
      new GlobalVariable(*M, Int32Ty, true, GlobalValue::ExternalLinkage,
                         Constant::getAllOnesValue(Int32Ty), "var", nullptr,
                         GlobalVariable::NotThreadLocal, 1);

  EXPECT_DEATH(Var->setAlignment(Align(8589934592ULL)),
               "Alignment is greater than MaximumAlignment");
}
#endif
#endif

TEST(ValueTest, printSlots) {
  // Check that Value::print() and Value::printAsOperand() work with and
  // without a slot tracker.
  LLVMContext C;

  const char *ModuleString = "@g0 = external global %500\n"
                             "@g1 = external global %900\n"
                             "\n"
                             "%900 = type { i32, i32 }\n"
                             "%500 = type { i32 }\n"
                             "\n"
                             "define void @f(i32 %x, i32 %y) {\n"
                             "entry:\n"
                             "  %0 = add i32 %y, 1\n"
                             "  %1 = add i32 %y, 1\n"
                             "  ret void\n"
                             "}\n";
  SMDiagnostic Err;
  std::unique_ptr<Module> M = parseAssemblyString(ModuleString, Err, C);

  Function *F = M->getFunction("f");
  ASSERT_TRUE(F);
  ASSERT_FALSE(F->empty());
  BasicBlock &BB = F->getEntryBlock();
  ASSERT_EQ(3u, BB.size());

  Instruction *I0 = &*BB.begin();
  ASSERT_TRUE(I0);
  Instruction *I1 = &*++BB.begin();
  ASSERT_TRUE(I1);

  GlobalVariable *G0 = M->getGlobalVariable("g0");
  ASSERT_TRUE(G0);
  GlobalVariable *G1 = M->getGlobalVariable("g1");
  ASSERT_TRUE(G1);

  ModuleSlotTracker MST(M.get());

#define CHECK_PRINT(INST, STR)                                                 \
  do {                                                                         \
    {                                                                          \
      std::string S;                                                           \
      raw_string_ostream OS(S);                                                \
      INST->print(OS);                                                         \
      EXPECT_EQ(STR, S);                                                       \
    }                                                                          \
    {                                                                          \
      std::string S;                                                           \
      raw_string_ostream OS(S);                                                \
      INST->print(OS, MST);                                                    \
      EXPECT_EQ(STR, S);                                                       \
    }                                                                          \
  } while (false)
  CHECK_PRINT(I0, "  %0 = add i32 %y, 1");
  CHECK_PRINT(I1, "  %1 = add i32 %y, 1");
#undef CHECK_PRINT

#define CHECK_PRINT_AS_OPERAND(INST, TYPE, STR)                                \
  do {                                                                         \
    {                                                                          \
      std::string S;                                                           \
      raw_string_ostream OS(S);                                                \
      INST->printAsOperand(OS, TYPE);                                          \
      EXPECT_EQ(StringRef(STR), StringRef(S));                                 \
    }                                                                          \
    {                                                                          \
      std::string S;                                                           \
      raw_string_ostream OS(S);                                                \
      INST->printAsOperand(OS, TYPE, MST);                                     \
      EXPECT_EQ(StringRef(STR), StringRef(S));                                 \
    }                                                                          \
  } while (false)
  CHECK_PRINT_AS_OPERAND(I0, false, "%0");
  CHECK_PRINT_AS_OPERAND(I1, false, "%1");
  CHECK_PRINT_AS_OPERAND(I0, true, "i32 %0");
  CHECK_PRINT_AS_OPERAND(I1, true, "i32 %1");
  CHECK_PRINT_AS_OPERAND(G0, true, "ptr @g0");
  CHECK_PRINT_AS_OPERAND(G1, true, "ptr @g1");
#undef CHECK_PRINT_AS_OPERAND
}

TEST(ValueTest, getLocalSlots) {
  // Verify that the getLocalSlot method returns the correct slot numbers.
  LLVMContext C;
  const char *ModuleString = "define void @f(i32 %x, i32 %y) {\n"
                             "entry:\n"
                             "  %0 = add i32 %y, 1\n"
                             "  %1 = add i32 %y, 1\n"
                             "  br label %2\n"
                             "\n"
                             "  ret void\n"
                             "}\n";
  SMDiagnostic Err;
  std::unique_ptr<Module> M = parseAssemblyString(ModuleString, Err, C);

  Function *F = M->getFunction("f");
  ASSERT_TRUE(F);
  ASSERT_FALSE(F->empty());
  BasicBlock &EntryBB = F->getEntryBlock();
  ASSERT_EQ(3u, EntryBB.size());
  BasicBlock *BB2 = &*++F->begin();
  ASSERT_TRUE(BB2);

  Instruction *I0 = &*EntryBB.begin();
  ASSERT_TRUE(I0);
  Instruction *I1 = &*++EntryBB.begin();
  ASSERT_TRUE(I1);

  ModuleSlotTracker MST(M.get());
  MST.incorporateFunction(*F);
  EXPECT_EQ(MST.getLocalSlot(I0), 0);
  EXPECT_EQ(MST.getLocalSlot(I1), 1);
  EXPECT_EQ(MST.getLocalSlot(&EntryBB), -1);
  EXPECT_EQ(MST.getLocalSlot(BB2), 2);
}

#if defined(GTEST_HAS_DEATH_TEST) && !defined(NDEBUG)
TEST(ValueTest, getLocalSlotDeath) {
  LLVMContext C;
  const char *ModuleString = "define void @f(i32 %x, i32 %y) {\n"
                             "entry:\n"
                             "  %0 = add i32 %y, 1\n"
                             "  %1 = add i32 %y, 1\n"
                             "  br label %2\n"
                             "\n"
                             "  ret void\n"
                             "}\n";
  SMDiagnostic Err;
  std::unique_ptr<Module> M = parseAssemblyString(ModuleString, Err, C);

  Function *F = M->getFunction("f");
  ASSERT_TRUE(F);
  ASSERT_FALSE(F->empty());
  BasicBlock *BB2 = &*++F->begin();
  ASSERT_TRUE(BB2);

  ModuleSlotTracker MST(M.get());
  EXPECT_DEATH(MST.getLocalSlot(BB2), "No function incorporated");
}
#endif

TEST(ValueTest, replaceUsesOutsideBlock) {
  // Check that Value::replaceUsesOutsideBlock(New, BB) replaces uses outside
  // BB, including DbgVariableRecords.
  const auto *IR = R"(
    define i32 @f() !dbg !6 {
    entry:
      %a = add i32 0, 1, !dbg !15
      %b = add i32 0, 2, !dbg !15
      %c = add i32 %a, 2, !dbg !15
      call void @llvm.dbg.value(metadata i32 %a, metadata !9, metadata !DIExpression()), !dbg !15
      br label %exit, !dbg !15

    exit:
      call void @llvm.dbg.value(metadata i32 %a, metadata !11, metadata !DIExpression()), !dbg !16
      ret i32 %a, !dbg !16
    }

    declare void @llvm.dbg.value(metadata, metadata, metadata)

    !llvm.dbg.cu = !{!0}
    !llvm.module.flags = !{!5}

    !0 = distinct !DICompileUnit(language: DW_LANG_C, file: !1, producer: "debugify", isOptimized: true, runtimeVersion: 0, emissionKind: FullDebug, enums: !2)
    !1 = !DIFile(filename: "test.ll", directory: "/")
    !2 = !{}
    !5 = !{i32 2, !"Debug Info Version", i32 3}
    !6 = distinct !DISubprogram(name: "f", linkageName: "f", scope: null, file: !1, line: 1, type: !7, isLocal: false, isDefinition: true, scopeLine: 1, isOptimized: true, unit: !0, retainedNodes: !8)
    !7 = !DISubroutineType(types: !2)
    !8 = !{!9, !11}
    !9 = !DILocalVariable(name: "1", scope: !6, file: !1, line: 1, type: !10)
    !10 = !DIBasicType(name: "ty32", size: 32, encoding: DW_ATE_signed)
    !11 = !DILocalVariable(name: "2", scope: !6, file: !1, line: 2, type: !12)
    !12 = !DIBasicType(name: "ty64", size: 64, encoding: DW_ATE_signed)
    !15 = !DILocation(line: 1, column: 1, scope: !6)
    !16 = !DILocation(line: 5, column: 1, scope: !6)
  )";
  LLVMContext Ctx;
  SMDiagnostic Err;
  std::unique_ptr<Module> M = parseAssemblyString(IR, Err, Ctx);
  if (!M)
    Err.print("ValueTest", errs());

  auto GetNext = [](auto *I) { return &*++I->getIterator(); };

  Function *F = M->getFunction("f");
  // Entry.
  BasicBlock *Entry = &F->front();
  Instruction *A = &Entry->front();
  Instruction *B = GetNext(A);
  Instruction *C = GetNext(B);
  Instruction *Branch = GetNext(C);
  // Exit.
  BasicBlock *Exit = GetNext(Entry);
  Instruction *Ret = &Exit->front();

  EXPECT_TRUE(Branch->hasDbgRecords());
  EXPECT_TRUE(Ret->hasDbgRecords());

  DbgVariableRecord *DVR1 =
      cast<DbgVariableRecord>(&*Branch->getDbgRecordRange().begin());
  DbgVariableRecord *DVR2 =
      cast<DbgVariableRecord>(&*Ret->getDbgRecordRange().begin());

  A->replaceUsesOutsideBlock(B, Entry);
  // These users are in Entry so shouldn't be changed.
  EXPECT_TRUE(DVR1->getVariableLocationOp(0) == cast<Value>(A));
  // These users are outside Entry so should be changed.
  EXPECT_TRUE(DVR2->getVariableLocationOp(0) == cast<Value>(B));
}

TEST(GlobalTest, Initializer) {
  LLVMContext Ctx;
  Module M("test", Ctx);
  Type *Int8Ty = Type::getInt8Ty(Ctx);
  Constant *Int8Null = Constant::getNullValue(Int8Ty);

  GlobalVariable *GV = new GlobalVariable(
      M, Int8Ty, false, GlobalValue::ExternalLinkage, nullptr, "GV");

  EXPECT_FALSE(GV->hasInitializer());
  GV->setInitializer(Int8Null);
  EXPECT_TRUE(GV->hasInitializer());
  EXPECT_EQ(GV->getInitializer(), Int8Null);
  GV->setInitializer(nullptr);
  EXPECT_FALSE(GV->hasInitializer());

  EXPECT_EQ(LLVMGetInitializer(wrap(GV)), nullptr);
  LLVMSetInitializer(wrap(GV), wrap(Int8Null));
  EXPECT_EQ(LLVMGetInitializer(wrap(GV)), wrap(Int8Null));
  LLVMSetInitializer(wrap(GV), nullptr);
  EXPECT_EQ(LLVMGetInitializer(wrap(GV)), nullptr);
}

} // end anonymous namespace<|MERGE_RESOLUTION|>--- conflicted
+++ resolved
@@ -20,11 +20,6 @@
 #include "gtest/gtest.h"
 using namespace llvm;
 
-<<<<<<< HEAD
-LLVM_ABI extern cl::opt<bool> UseNewDbgInfoFormat;
-
-=======
->>>>>>> eb0f1dc0
 namespace {
 
 TEST(ValueTest, UsedInBasicBlock) {
