--- conflicted
+++ resolved
@@ -66,10 +66,6 @@
                                          cl::desc("data layout string to use"),
                                          cl::value_desc("layout-string"),
                                          cl::init(""), cl::cat(AsCat));
-<<<<<<< HEAD
-extern cl::opt<bool> UseNewDbgInfoFormat;
-=======
->>>>>>> 4084ffcf
 
 static void WriteOutputFile(const Module *M, const ModuleSummaryIndex *Index) {
   // Infer the output filename if needed.
@@ -143,14 +139,7 @@
     return 1;
   }
 
-<<<<<<< HEAD
-  // Convert to new debug format if requested.
-  M->setIsNewDbgInfoFormat(UseNewDbgInfoFormat);
-  if (M->IsNewDbgInfoFormat)
-    M->removeDebugIntrinsicDeclarations();
-=======
   M->removeDebugIntrinsicDeclarations();
->>>>>>> 4084ffcf
 
   std::unique_ptr<ModuleSummaryIndex> Index = std::move(ModuleAndIndex.Index);
 
