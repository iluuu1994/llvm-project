//===- llvm/MC/MCObjectWriter.h - Object File Writer Interface --*- C++ -*-===//
//
// Part of the LLVM Project, under the Apache License v2.0 with LLVM Exceptions.
// See https://llvm.org/LICENSE.txt for license information.
// SPDX-License-Identifier: Apache-2.0 WITH LLVM-exception
//
//===----------------------------------------------------------------------===//

#ifndef LLVM_MC_MCOBJECTWRITER_H
#define LLVM_MC_MCOBJECTWRITER_H

#include "llvm/MC/MCSymbol.h"
#include "llvm/Support/Compiler.h"
#include "llvm/TargetParser/Triple.h"
#include <cstdint>

namespace llvm {

class MCAssembler;
class MCFixup;
class MCFragment;
class MCSymbol;
class MCSymbolRefExpr;
class MCValue;

/// Defines the object file and target independent interfaces used by the
/// assembler backend to write native file format object files.
///
/// The object writer contains a few callbacks used by the assembler to allow
/// the object writer to modify the assembler data structures at appropriate
/// points. Once assembly is complete, the object writer is given the
/// MCAssembler instance, which contains all the symbol and section data which
/// should be emitted as part of writeObject().
class LLVM_ABI MCObjectWriter {
protected:
  MCAssembler *Asm = nullptr;
  /// List of declared file names
  SmallVector<std::pair<std::string, size_t>, 0> FileNames;
  // XCOFF specific: Optional compiler version.
  std::string CompilerVersion;
  std::vector<const MCSymbol *> AddrsigSyms;
  bool EmitAddrsigSection = false;
  bool SubsectionsViaSymbols = false;

  struct CGProfileEntry {
    const MCSymbolRefExpr *From;
    const MCSymbolRefExpr *To;
    uint64_t Count;
  };
  SmallVector<CGProfileEntry, 0> CGProfile;

  MCObjectWriter() = default;

public:
  MCObjectWriter(const MCObjectWriter &) = delete;
  MCObjectWriter &operator=(const MCObjectWriter &) = delete;
  virtual ~MCObjectWriter();

  virtual void setAssembler(MCAssembler *A) { Asm = A; }

  MCContext &getContext() const;

  /// lifetime management
  virtual void reset();

  /// \name High-Level API
  /// @{

  /// Perform any late binding of symbols (for example, to assign symbol
  /// indices for use when generating relocations).
  ///
  /// This routine is called by the assembler after layout and relaxation is
  /// complete.
  virtual void executePostLayoutBinding() {}

  /// Record a relocation entry.
  ///
  /// This routine is called by the assembler after layout and relaxation, and
  /// post layout binding. The implementation is responsible for storing
  /// information about the relocation so that it can be emitted during
  /// writeObject().
  virtual void recordRelocation(const MCFragment &F, const MCFixup &Fixup,
                                MCValue Target, uint64_t &FixedValue);

  /// Check whether the difference (A - B) between two symbol references is
  /// fully resolved.
  ///
  /// Clients are not required to answer precisely and may conservatively return
  /// false, even when a difference is fully resolved.
  bool isSymbolRefDifferenceFullyResolved(const MCSymbol &A, const MCSymbol &B,
                                          bool InSet) const;

  virtual bool isSymbolRefDifferenceFullyResolvedImpl(const MCSymbol &SymA,
                                                      const MCFragment &FB,
                                                      bool InSet,
                                                      bool IsPCRel) const;

  MutableArrayRef<std::pair<std::string, size_t>> getFileNames() {
    return FileNames;
  }
  void addFileName(StringRef FileName);
  void setCompilerVersion(StringRef CompilerVers) {
    CompilerVersion = CompilerVers;
  }

  /// Tell the object writer to emit an address-significance table during
  /// writeObject(). If this function is not called, all symbols are treated as
  /// address-significant.
  void emitAddrsigSection() { EmitAddrsigSection = true; }

  bool getEmitAddrsigSection() { return EmitAddrsigSection; }

  /// Record the given symbol in the address-significance table to be written
  /// diring writeObject().
  void addAddrsigSymbol(const MCSymbol *Sym) { AddrsigSyms.push_back(Sym); }

  std::vector<const MCSymbol *> &getAddrsigSyms() { return AddrsigSyms; }
  SmallVector<CGProfileEntry, 0> &getCGProfile() { return CGProfile; }

  // Mach-O specific: Whether .subsections_via_symbols is enabled.
  bool getSubsectionsViaSymbols() const { return SubsectionsViaSymbols; }
  void setSubsectionsViaSymbols(bool Value) { SubsectionsViaSymbols = Value; }

  /// Write the object file and returns the number of bytes written.
  ///
  /// This routine is called by the assembler after layout and relaxation is
  /// complete, fixups have been evaluated and applied, and relocations
  /// generated.
  virtual uint64_t writeObject() = 0;

  /// @}
};

/// Base class for classes that define behaviour that is specific to both the
/// target and the object format.
class MCObjectTargetWriter {
public:
  virtual ~MCObjectTargetWriter() = default;
  void setAssembler(MCAssembler *A) { Asm = A; }
  virtual Triple::ObjectFormatType getFormat() const = 0;

protected:
<<<<<<< HEAD
  MCContext &getContext() const;
  void reportError(SMLoc L, const Twine &Msg) const;
=======
  LLVM_ABI MCContext &getContext() const;
  LLVM_ABI void reportError(SMLoc L, const Twine &Msg) const;
>>>>>>> 4084ffcf

  MCAssembler *Asm = nullptr;
};

} // end namespace llvm

#endif // LLVM_MC_MCOBJECTWRITER_H<|MERGE_RESOLUTION|>--- conflicted
+++ resolved
@@ -140,13 +140,8 @@
   virtual Triple::ObjectFormatType getFormat() const = 0;
 
 protected:
-<<<<<<< HEAD
-  MCContext &getContext() const;
-  void reportError(SMLoc L, const Twine &Msg) const;
-=======
   LLVM_ABI MCContext &getContext() const;
   LLVM_ABI void reportError(SMLoc L, const Twine &Msg) const;
->>>>>>> 4084ffcf
 
   MCAssembler *Asm = nullptr;
 };
