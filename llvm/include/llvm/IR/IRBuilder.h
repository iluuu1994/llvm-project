--- conflicted
+++ resolved
@@ -959,19 +959,6 @@
   LLVM_ABI CallInst *CreateGCGetPointerOffset(Value *DerivedPtr,
                                               const Twine &Name = "");
 
-<<<<<<< HEAD
-  /// Create a call to llvm.vscale, multiplied by \p Scaling. The type of VScale
-  /// will be the same type as that of \p Scaling.
-  LLVM_ABI Value *CreateVScale(Constant *Scaling, const Twine &Name = "");
-
-  /// Create an expression which evaluates to the number of elements in \p EC
-  /// at runtime.
-  LLVM_ABI Value *CreateElementCount(Type *DstType, ElementCount EC);
-
-  /// Create an expression which evaluates to the number of units in \p Size
-  /// at runtime.  This works for both units of bits and bytes.
-  LLVM_ABI Value *CreateTypeSize(Type *DstType, TypeSize Size);
-=======
   /// Create a call to llvm.vscale.<Ty>().
   LLVM_ABI Value *CreateVScale(Type *Ty, const Twine &Name = "") {
     return CreateIntrinsic(Intrinsic::vscale, {Ty}, {}, {}, Name);
@@ -984,7 +971,6 @@
   /// Create an expression which evaluates to the number of units in \p Size
   /// at runtime.  This works for both units of bits and bytes.
   LLVM_ABI Value *CreateTypeSize(Type *Ty, TypeSize Size);
->>>>>>> 4084ffcf
 
   /// Creates a vector of type \p DstType with the linear sequence <0, 1, ...>
   LLVM_ABI Value *CreateStepVector(Type *DstType, const Twine &Name = "");
@@ -2185,7 +2171,6 @@
           Name, FPMathTag);
     return CreateCast(Instruction::FPTrunc, V, DestTy, Name, FPMathTag,
                       FMFSource);
-<<<<<<< HEAD
   }
 
   Value *CreateFPExt(Value *V, Type *DestTy, const Twine &Name = "",
@@ -2193,15 +2178,6 @@
     return CreateFPExtFMF(V, DestTy, {}, Name, FPMathTag);
   }
 
-=======
-  }
-
-  Value *CreateFPExt(Value *V, Type *DestTy, const Twine &Name = "",
-                     MDNode *FPMathTag = nullptr) {
-    return CreateFPExtFMF(V, DestTy, {}, Name, FPMathTag);
-  }
-
->>>>>>> 4084ffcf
   Value *CreateFPExtFMF(Value *V, Type *DestTy, FMFSource FMFSource,
                         const Twine &Name = "", MDNode *FPMathTag = nullptr) {
     if (IsFPConstrained)
