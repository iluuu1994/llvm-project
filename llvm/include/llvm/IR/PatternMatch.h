--- conflicted
+++ resolved
@@ -3054,40 +3054,8 @@
   return InsertValue_match<Ind, Val_t, Elt_t>(Val, Elt);
 }
 
-<<<<<<< HEAD
-/// Matches patterns for `vscale`. This can either be a call to `llvm.vscale` or
-/// the constant expression
-///  `ptrtoint(gep <vscale x 1 x i8>, <vscale x 1 x i8>* null, i32 1>`
-/// under the right conditions determined by DataLayout.
-struct VScaleVal_match {
-  template <typename ITy> bool match(ITy *V) const {
-    if (m_Intrinsic<Intrinsic::vscale>().match(V))
-      return true;
-
-    Value *Ptr;
-    if (m_PtrToInt(m_Value(Ptr)).match(V)) {
-      if (auto *GEP = dyn_cast<GEPOperator>(Ptr)) {
-        auto *DerefTy =
-            dyn_cast<ScalableVectorType>(GEP->getSourceElementType());
-        if (GEP->getNumIndices() == 1 && DerefTy &&
-            DerefTy->getElementType()->isIntegerTy(8) &&
-            m_Zero().match(GEP->getPointerOperand()) &&
-            m_SpecificInt(1).match(GEP->idx_begin()->get()))
-          return true;
-      }
-    }
-
-    return false;
-  }
-};
-
-inline VScaleVal_match m_VScale() {
-  return VScaleVal_match();
-}
-=======
 /// Matches a call to `llvm.vscale()`.
 inline IntrinsicID_match m_VScale() { return m_Intrinsic<Intrinsic::vscale>(); }
->>>>>>> eb0f1dc0
 
 template <typename Opnd0, typename Opnd1>
 inline typename m_Intrinsic_Ty<Opnd0, Opnd1>::Ty
