//===- IntrinsicsNVVM.td - Defines NVVM intrinsics ---------*- tablegen -*-===//
//
// Part of the LLVM Project, under the Apache License v2.0 with LLVM Exceptions.
// See https://llvm.org/LICENSE.txt for license information.
// SPDX-License-Identifier: Apache-2.0 WITH LLVM-exception
//
//===----------------------------------------------------------------------===//
//
// This file defines all of the NVVM-specific intrinsics for use with NVPTX.
//
//===----------------------------------------------------------------------===//

//===----------------------------------------------------------------------===//
// Guidelines on NVPTX Intrinsic design
//===----------------------------------------------------------------------===//
// 
// The NVPTX intrinsics are used to model instructions in the PTX ISA.
// While simpler intrinsics can represent certain features effectively,
// more complex instructions like TMA and MMA are not as straightforward
// to model. A single variant of these complex instructions can expand
// into hundreds of intrinsics. Additionally, any expansion in the
// corresponding ISA can exponentially increase these numbers, making it
// difficult to manage them in the IR and backend passes. Therefore,
// a careful design of intrinsic interfaces can ease maintenance and
// contribute to a sustainable, long-term solution.
//
// The default approach is to have a 1:1 match between the intrinsic and
// the instruction where the instruction suffixes map to the intrinsic name
// and the instruction arguments map to the intrinsic arguments or return
// value.
//
// However, when there are too many instruction/intrinsic variants like
// the TMA/MMA family, it is desirable to encode some variants as a
// constant argument, referred to as 'flags'.
// TODO: Add a guideline to quantify the metric on 'how many intrinsics' here.
//
// Below are a set of guidelines that may help in choosing
// an appropriate design for the complex intrinsics:
// 
// 1. Each flag argument represents one set of instruction modifiers.
//    These flags are compile-time integer constants.
// 
// 2. When an intrinsic uses flags, document it with details of the
//    flag usage in the ``NVPTXUsage.rst`` file.
// 3. Annotate all flag arguments with ImmArg<ArgIdx<>>.
// 4. Place the flag arguments at the end of the (actual)argument list.
// 
// 5. Use `i1` for boolean flags and `i8` for others. Usually,
//    the `i8` types represent an `enum` encoding the family of
//    modifiers.
// 6. Note that, the specific variant for non-boolean flags may not be
//    obvious in the IR. So, maintain consistency between the enum value
//    definitions and their usage in the backend.
//    * Provide a meaningful default value in the enums wherever applicable.
//    * TODO: Investigate auto-upgrade capability for intrinsics
//      when only flag value mappings change.
//
// 7. Identify the key features of an intrinsic and distinguish between
//    first-order and supplementary information. Typically, encoding the
//    first-order information in the intrinsic name while using flags
//    for supplementary details improves readability.
//    For example:
// 
//    i. For MMA intrinsics, 'dense' vs. 'sparse' is a fundamental feature,
//    whereas an optional scaling applied to matrices is relatively secondary.
// 
//    ii. For TMAs, the mode of copy (e.g., 'Tile' or 'Im2col') is a first-order
//    information, while features like an optional cache hint tend to be
//    secondary.
// 
// 8. If there are invalid combinations within a set of modifiers, avoid
//    encoding them as flags, as much as possible. This helps reduce the
//    need for error handling of unsupported cases in the backend.
//    For example, some 'cvt' intrinsics support only a subset of the
//    possible rounding modes; so it is preferable not to encode the
//    rounding modes as flags.
// 9. Similarly, when there are invalid combinations across a set of
//    modifiers, avoid encoding them as flags to prevent additional
//    complexity in error handling.
// 
// 10. Maintain a consistent design within an intrinsic family, including
//     argument ordering as well as the usage and ordering of flags.
// 11. When designing an intrinsic corresponding to an instruction or its variant,
//     consider the entire instruction family. This may reveal common features
//     that can be modelled consistently across the family.
// 
// In summary, strive to balance the aspects mentioned above, to achieve
// a scalable design with maximum readability.
//===----------------------------------------------------------------------===//

// The following intrinsics were once defined here, but are now auto-upgraded
// to target-generic LLVM intrinsics.
//
//   * llvm.nvvm.brev32  --> llvm.bitreverse.i32
//   * llvm.nvvm.brev64  --> llvm.bitreverse.i64
//   * llvm.nvvm.clz.i   --> llvm.ctlz.i32
//   * llvm.nvvm.clz.ll  --> trunc i64 llvm.ctlz.i64(x) to i32
//   * llvm.nvvm.popc.i  --> llvm.ctpop.i32
//   * llvm.nvvm.popc.ll --> trunc i64 llvm.ctpop.i64 to i32
//   * llvm.nvvm.abs.i   --> select(x >= -x, x, -x)
//   * llvm.nvvm.abs.ll  --> ibid.
//   * llvm.nvvm.max.i   --> select(x sge y, x, y)
//   * llvm.nvvm.max.ll  --> ibid.
//   * llvm.nvvm.max.ui  --> select(x uge y, x, y)
//   * llvm.nvvm.max.ull --> ibid.
//   * llvm.nvvm.max.i   --> select(x sle y, x, y)
//   * llvm.nvvm.max.ll  --> ibid.
//   * llvm.nvvm.max.ui  --> select(x ule y, x, y)
//   * llvm.nvvm.max.ull --> ibid.
//   * llvm.nvvm.h2f     --> llvm.convert.to.fp16.f32
//   * llvm.nvvm.bitcast.f2i         --> bitcast
//   * llvm.nvvm.bitcast.i2f         --> ibid.
//   * llvm.nvvm.bitcast.d2ll        --> ibid.
//   * llvm.nvvm.bitcast.ll2d        --> ibid.
//   * llvm.nvvm.ptr.gen.to.global   --> addrspacecast
//   * llvm.nvvm.ptr.gen.to.shared   --> ibid.
//   * llvm.nvvm.ptr.gen.to.constant --> ibid.
//   * llvm.nvvm.ptr.gen.to.local    --> ibid.
//   * llvm.nvvm.ptr.gen.to.param    --> ibid.
//   * llvm.nvvm.ptr.global.to.gen   --> ibid.
//   * llvm.nvvm.ptr.shared.to.gen   --> ibid.
//   * llvm.nvvm.ptr.constant.to.gen --> ibid.
//   * llvm.nvvm.ptr.local.to.gen    --> ibid.
//   * llvm.nvvm.ptr.param.to.gen    --> ibid.
//   * llvm.nvvm.ldg.global.i        --> load addrspace(1) !load.invariant
//   * llvm.nvvm.ldg.global.f        --> ibid.
//   * llvm.nvvm.ldg.global.p        --> ibid.
//   * llvm.nvvm.swap.lo.hi.b64      --> llvm.fshl(x, x, 32)
//   * llvm.nvvm.atomic.load.inc.32  --> atomicrmw uinc_wrap
//   * llvm.nvvm.atomic.load.dec.32  --> atomicrmw udec_wrap
// * llvm.nvvm.barrier0              --> llvm.nvvm.barrier.cta.sync.aligned.all(0)
// * llvm.nvvm.barrier.n             --> llvm.nvvm.barrier.cta.sync.aligned.all(x)
// * llvm.nvvm.bar.sync              --> llvm.nvvm.barrier.cta.sync.aligned.all(x)
// * llvm.nvvm.barrier               --> llvm.nvvm.barrier.cta.sync.aligned(x, y)
// * llvm.nvvm.barrier.sync          --> llvm.nvvm.barrier.cta.sync.all(x)
// * llvm.nvvm.barrier.sync.cnt      --> llvm.nvvm.barrier.cta.sync(x, y)

def llvm_global_ptr_ty  : LLVMQualPointerType<1>;         // (global)ptr
def llvm_shared_ptr_ty  : LLVMQualPointerType<3>;         // (shared)ptr
def llvm_local_ptr_ty   : LLVMQualPointerType<5>;         // (local)ptr
def llvm_tmem_ptr_ty    : LLVMQualPointerType<6>;         // (tensor memory)ptr
def llvm_shared_cluster_ptr_ty : LLVMQualPointerType<7>;  // (shared_cluster)ptr

//
// MISC
//

defvar WARP_SIZE = 32;

// Note: the maximum grid size in the x-dimension is the lower value of 65535
// on sm_20. We conservatively use the larger value here as it required for
// sm_30+ and also correct for sm_20.
defvar MAX_GRID_SIZE_X = 0x7fffffff;
defvar MAX_GRID_SIZE_Y = 0xffff;
defvar MAX_GRID_SIZE_Z = 0xffff;

defvar MAX_BLOCK_SIZE_X = 1024;
defvar MAX_BLOCK_SIZE_Y = 1024;
defvar MAX_BLOCK_SIZE_Z = 64;

// Helper class that concatenates list elements with
// a given separator 'sep' and returns the result.
// Handles empty strings.
class StrJoin<string sep, list<string> str_list> {
  string ret = !foldl("", str_list, a, b,
               !if(!eq(a, ""), b, !if(!eq(b, ""), a, !strconcat(a, sep, b))));
}

// Helper class that represents a 'fragment' of an NVPTX *MMA instruction.
// Geom: m<M>n<N>k<K>. E.g. m8n32k16
// Frag: [a|b|c|d] ([x1|x2|x4] for ldmatrix)
// PtxEltType: PTX type for the element.
class WMMA_REGS<string Geom, string Frag, string PtxEltType> {
  string geom = Geom;
  string frag = Frag;
  string ptx_elt_type = PtxEltType;
  string gft = Geom#":"#Frag#":"#ptx_elt_type;
  string gf = Geom#":"#Frag;
  string ft = frag#":"#ptx_elt_type;
  list<LLVMType> regs = !cond(
    // mma fp ops use smaller fragments than wmma fp ops
    !eq(gft,"m8n8k4:a:f16") : !listsplat(llvm_v2f16_ty, 2),
    !eq(gft,"m8n8k4:b:f16") : !listsplat(llvm_v2f16_ty, 2),
    !eq(gft,"m16n8k8:a:f16") : !listsplat(llvm_v2f16_ty, 2),
    !eq(gft,"m16n8k8:b:f16") : [llvm_v2f16_ty],
    !eq(gft,"m16n8k8:c:f16") : !listsplat(llvm_v2f16_ty, 2),
    !eq(gft,"m16n8k8:d:f16") : !listsplat(llvm_v2f16_ty, 2),
    !eq(gft,"m16n8k8:c:f32") : !listsplat(llvm_float_ty, 4),
    !eq(gft,"m16n8k8:d:f32") : !listsplat(llvm_float_ty, 4),
    !eq(gft,"m16n8k16:a:f16") : !listsplat(llvm_v2f16_ty, 4),
    !eq(gft,"m16n8k16:b:f16") : !listsplat(llvm_v2f16_ty, 2),
    !eq(gft,"m16n8k16:c:f16") : !listsplat(llvm_v2f16_ty, 2),
    !eq(gft,"m16n8k16:d:f16") : !listsplat(llvm_v2f16_ty, 2),
    !eq(gft,"m16n8k16:c:f32") : !listsplat(llvm_float_ty, 4),
    !eq(gft,"m16n8k16:d:f32") : !listsplat(llvm_float_ty, 4),
    !eq(gft,"m16n8k4:c:f32") : !listsplat(llvm_float_ty, 4),
    !eq(gft,"m16n8k4:d:f32") : !listsplat(llvm_float_ty, 4),

    // wmma fp16 -> fp16/fp32 @  m16n16k16/m8n32k16/m32n8k16
    // All other supported geometries use the same fragment format for f32 and
    // f16, so we only need to consider {fragment, type}.
    !eq(ft,"a:f16") : !listsplat(llvm_v2f16_ty, 8),
    !eq(ft,"b:f16") : !listsplat(llvm_v2f16_ty, 8),
    !eq(ft,"c:f16") : !listsplat(llvm_v2f16_ty, 4),
    !eq(ft,"d:f16") : !listsplat(llvm_v2f16_ty, 4),
    !eq(ft,"c:f32") : !listsplat(llvm_float_ty, 8),
    !eq(ft,"d:f32") : !listsplat(llvm_float_ty, 8),

    // wmma tf32 -> s32 @ m16n16k8
    !eq(gft,"m16n16k8:a:tf32") : !listsplat(llvm_i32_ty, 4),
    !eq(gft,"m16n16k8:b:tf32") : !listsplat(llvm_i32_ty, 4),

    // mma tf32 -> s32 @ m16n16k8/m16n8k8
    !eq(gft,"m16n8k4:a:tf32") : !listsplat(llvm_i32_ty, 2),
    !eq(gft,"m16n8k4:b:tf32") : [llvm_i32_ty],
    !eq(gft,"m16n8k8:a:tf32") : !listsplat(llvm_i32_ty, 4),
    !eq(gft,"m16n8k8:b:tf32") : !listsplat(llvm_i32_ty, 2),

    !eq(gft,"m8n8k4:a:f64") : [llvm_double_ty],
    !eq(gft,"m8n8k4:b:f64") : [llvm_double_ty],
    !eq(gft,"m8n8k4:c:f64") : !listsplat(llvm_double_ty, 2),
    !eq(gft,"m8n8k4:d:f64") : !listsplat(llvm_double_ty, 2),

    // wmma bf16 -> s32 @ m16n16k16/m8n32k16/m32n8k16
    !eq(gft,"m16n16k16:a:bf16") : !listsplat(llvm_i32_ty, 4),
    !eq(gft,"m16n16k16:b:bf16") : !listsplat(llvm_i32_ty, 4),
    !eq(gft,"m8n32k16:a:bf16") : !listsplat(llvm_i32_ty, 2),
    !eq(gft,"m8n32k16:b:bf16") : !listsplat(llvm_i32_ty, 8),
    !eq(gft,"m32n8k16:a:bf16") : !listsplat(llvm_i32_ty, 8),
    !eq(gft,"m32n8k16:b:bf16") : !listsplat(llvm_i32_ty, 2),

    // mma bf16 -> s32 @ m16n8k16/m16n8k8
    !eq(gft,"m16n8k16:a:bf16") : !listsplat(llvm_i32_ty, 4),
    !eq(gft,"m16n8k16:b:bf16") : !listsplat(llvm_i32_ty, 2),
    !eq(gft,"m16n8k8:a:bf16") : !listsplat(llvm_i32_ty, 2),
    !eq(gft,"m16n8k8:b:bf16") : [llvm_i32_ty],

    // wmma u8/s8 -> s32 @ m16n16k16/m8n32k16/m32n8k16
    !eq(gft,"m16n16k16:a:u8") : !listsplat(llvm_i32_ty, 2),
    !eq(gft,"m16n16k16:a:s8") : !listsplat(llvm_i32_ty, 2),
    !eq(gft,"m16n16k16:b:u8") : !listsplat(llvm_i32_ty, 2),
    !eq(gft,"m16n16k16:b:s8") : !listsplat(llvm_i32_ty, 2),
    !eq(gft,"m16n16k16:c:s32") : !listsplat(llvm_i32_ty, 8),
    !eq(gft,"m16n16k16:d:s32") : !listsplat(llvm_i32_ty, 8),

    !eq(gft,"m8n32k16:a:u8") : [llvm_i32_ty],
    !eq(gft,"m8n32k16:a:s8") : [llvm_i32_ty],
    !eq(gft,"m8n32k16:b:u8") : !listsplat(llvm_i32_ty, 4),
    !eq(gft,"m8n32k16:b:s8") : !listsplat(llvm_i32_ty, 4),
    !eq(gft,"m8n32k16:c:s32") : !listsplat(llvm_i32_ty, 8),
    !eq(gft,"m8n32k16:d:s32") : !listsplat(llvm_i32_ty, 8),

    !eq(gft,"m32n8k16:a:u8") : !listsplat(llvm_i32_ty, 4),
    !eq(gft,"m32n8k16:a:s8") : !listsplat(llvm_i32_ty, 4),
    !eq(gft,"m32n8k16:b:u8") : [llvm_i32_ty],
    !eq(gft,"m32n8k16:b:s8") : [llvm_i32_ty],
    !eq(gft,"m32n8k16:c:s32") : !listsplat(llvm_i32_ty, 8),
    !eq(gft,"m32n8k16:d:s32") : !listsplat(llvm_i32_ty, 8),

    // mma u8/s8 -> s32 @ m8n8k16/m16n8k16/m16n8k32
    !eq(gft,"m8n8k16:a:u8") : [llvm_i32_ty],
    !eq(gft,"m8n8k16:a:s8") : [llvm_i32_ty],
    !eq(gft,"m8n8k16:b:u8") : [llvm_i32_ty],
    !eq(gft,"m8n8k16:b:s8") : [llvm_i32_ty],
    !eq(gft,"m8n8k16:c:s32") : !listsplat(llvm_i32_ty, 2),
    !eq(gft,"m8n8k16:d:s32") : !listsplat(llvm_i32_ty, 2),

    !eq(gft,"m16n8k16:a:u8") : !listsplat(llvm_i32_ty, 2),
    !eq(gft,"m16n8k16:a:s8") : !listsplat(llvm_i32_ty, 2),
    !eq(gft,"m16n8k16:b:u8") : [llvm_i32_ty],
    !eq(gft,"m16n8k16:b:s8") : [llvm_i32_ty],
    !eq(gft,"m16n8k16:c:s32") : !listsplat(llvm_i32_ty, 4),
    !eq(gft,"m16n8k16:d:s32") : !listsplat(llvm_i32_ty, 4),

    !eq(gft,"m16n8k32:a:u8") : !listsplat(llvm_i32_ty, 4),
    !eq(gft,"m16n8k32:a:s8") : !listsplat(llvm_i32_ty, 4),
    !eq(gft,"m16n8k32:b:u8") : !listsplat(llvm_i32_ty, 2),
    !eq(gft,"m16n8k32:b:s8") : !listsplat(llvm_i32_ty, 2),
    !eq(gft,"m16n8k32:c:s32") : !listsplat(llvm_i32_ty, 4),
    !eq(gft,"m16n8k32:d:s32") : !listsplat(llvm_i32_ty, 4),

    // wmma/mma u4/s4 -> s32 @ m8n8k32 (u4/s4)
    !eq(gft,"m8n8k32:a:u4") : [llvm_i32_ty],
    !eq(gft,"m8n8k32:a:s4") : [llvm_i32_ty],
    !eq(gft,"m8n8k32:b:u4") : [llvm_i32_ty],
    !eq(gft,"m8n8k32:b:s4") : [llvm_i32_ty],
    !eq(gft,"m8n8k32:c:s32") : !listsplat(llvm_i32_ty, 2),
    !eq(gft,"m8n8k32:d:s32") : !listsplat(llvm_i32_ty, 2),

    !eq(gft,"m16n8k32:a:u4") : !listsplat(llvm_i32_ty, 2),
    !eq(gft,"m16n8k32:a:s4") : !listsplat(llvm_i32_ty, 2),
    !eq(gft,"m16n8k32:b:u4") : [llvm_i32_ty],
    !eq(gft,"m16n8k32:b:s4") : [llvm_i32_ty],
    !eq(gft,"m16n8k32:c:s32") : !listsplat(llvm_i32_ty, 4),
    !eq(gft,"m16n8k32:d:s32") : !listsplat(llvm_i32_ty, 4),

    !eq(gft,"m16n8k64:a:u4") : !listsplat(llvm_i32_ty, 4),
    !eq(gft,"m16n8k64:a:s4") : !listsplat(llvm_i32_ty, 4),
    !eq(gft,"m16n8k64:b:u4") : !listsplat(llvm_i32_ty, 2),
    !eq(gft,"m16n8k64:b:s4") : !listsplat(llvm_i32_ty, 2),
    !eq(gft,"m16n8k64:c:s32") : !listsplat(llvm_i32_ty, 4),
    !eq(gft,"m16n8k64:d:s32") : !listsplat(llvm_i32_ty, 4),

    // wmma/mma b1 -> s32 @ m8n8k128(b1)
    !eq(gft,"m8n8k128:a:b1") : [llvm_i32_ty],
    !eq(gft,"m8n8k128:b:b1") : [llvm_i32_ty],
    !eq(gft,"m8n8k128:c:s32") : !listsplat(llvm_i32_ty, 2),
    !eq(gft,"m8n8k128:d:s32") : !listsplat(llvm_i32_ty, 2),

    !eq(gft,"m16n8k128:a:b1") : !listsplat(llvm_i32_ty, 2),
    !eq(gft,"m16n8k128:b:b1") : [llvm_i32_ty],
    !eq(gft,"m16n8k128:c:s32") : !listsplat(llvm_i32_ty, 4),
    !eq(gft,"m16n8k128:d:s32") : !listsplat(llvm_i32_ty, 4),

    !eq(gft,"m16n8k256:a:b1") : !listsplat(llvm_i32_ty, 4),
    !eq(gft,"m16n8k256:b:b1") : !listsplat(llvm_i32_ty, 2),
    !eq(gft,"m16n8k256:c:s32") : !listsplat(llvm_i32_ty, 4),
    !eq(gft,"m16n8k256:d:s32") : !listsplat(llvm_i32_ty, 4),

    // ldmatrix b16 -> s32 @ m8n8
    !eq(gf,"m8n8:x1") : !listsplat(llvm_i32_ty, 1),
    !eq(gf,"m8n8:x2") : !listsplat(llvm_i32_ty, 2),
    !eq(gf,"m8n8:x4") : !listsplat(llvm_i32_ty, 4),

    // ldmatrix b8, b8x16.b6x16_p32, b8x16.b4x16_p64 -> s32 @ m16n16
    !eq(gf,"m16n16:x1") : !listsplat(llvm_i32_ty, 2),
    !eq(gf,"m16n16:x2") : !listsplat(llvm_i32_ty, 4),

    // ldmatrix b8x16.b6x16_p32, b8x16.b4x16_p64 -> s32 @ m8n16
    !eq(gf,"m8n16:x1") : !listsplat(llvm_i32_ty, 1),
    !eq(gf,"m8n16:x2") : !listsplat(llvm_i32_ty, 2),
    !eq(gf,"m8n16:x4") : !listsplat(llvm_i32_ty, 4),

  );
}

class WMMA_NAME_LDST<string Op, WMMA_REGS Frag, string Layout, int WithStride> {
  string intr = "llvm.nvvm.wmma."
                # Frag.geom
                # "." # Op
                # "." # Frag.frag
                # "." # Layout
                # !if(WithStride, ".stride", "")
                # "." # Frag.ptx_elt_type
                ;
  // TODO(tra): record name should ideally use the same field order as the intrinsic.
  // E.g. string record = !subst("llvm", "int",
  //                      !subst(".", "_", llvm));
  string record = "int_nvvm_wmma_"
                # Frag.geom
                # "_" # Op
                # "_" # Frag.frag
                # "_" # Frag.ptx_elt_type
                # "_" # Layout
                # !if(WithStride, "_stride", "");
}

class MMA_SIGNATURE<WMMA_REGS A, WMMA_REGS B, WMMA_REGS C, WMMA_REGS D> {
  list<WMMA_REGS> id_frags = !cond(
     // FP16 ops are identified by accumulator & result type.
     !eq(A.ptx_elt_type, "f16") : [D, C],
     // other ops are identified by input types.
     !ne(A.ptx_elt_type, B.ptx_elt_type): [A, B],
     true: [A]
     );
   string ret = !foldl("", id_frags, a, b, !strconcat(a, "_", b.ptx_elt_type));
}

class WMMA_NAME<string ALayout, string BLayout, int Satfinite, string Rnd, string b1op,
                WMMA_REGS A, WMMA_REGS B, WMMA_REGS C, WMMA_REGS D> {
  string signature = MMA_SIGNATURE<A, B, C, D>.ret;
  string record = "int_nvvm_wmma_"
                  # A.geom
                  # "_mma"
                  # !subst(".", "_", b1op)
                  # "_" # ALayout
                  # "_" # BLayout
                  # !if(!ne(Rnd, ""), !strconcat("_", Rnd), "")
                  # signature
                  # !if(Satfinite, "_satfinite", "");
}

class MMA_NAME<string ALayout, string BLayout, int Satfinite, string b1op,
               WMMA_REGS A, WMMA_REGS B, WMMA_REGS C, WMMA_REGS D> {
  string signature = MMA_SIGNATURE<A, B, C, D>.ret;
  string record = "int_nvvm_mma"
                  # !subst(".", "_", b1op)
                  # "_" # A.geom
                  # "_" # ALayout
                  # "_" # BLayout
                  # !if(Satfinite, "_satfinite", "")
                  # signature;
}

class LDMATRIX_NAME<WMMA_REGS Frag, int Trans> {
  string intr = "llvm.nvvm.ldmatrix.sync.aligned"
                # "." # Frag.geom
                # "." # Frag.frag
                # !if(Trans, ".trans", "")
                # "." # Frag.ptx_elt_type
                ;
  string record = !subst(".", "_",
                  !subst("llvm.", "int_", intr));
}

// Generates list of 4-tuples of WMMA_REGS representing a valid MMA op.
//   Geom: list of supported geometries.
//   TypeN: PTX type of the corresponding fragment's element.
//   TypeB and TypeD may be empty if it must match that of TypeA or TypeC.
class MMA_OPS<list<string> Geom, list<string> TypeA, list<string> TypeB,
            list<string> TypeC, list<string> TypeD> {
  list<list<WMMA_REGS>> ret =
     !foldl([]<list<WMMA_REGS>>, Geom, t1, geom, !listconcat(t1,
     !foldl([]<list<WMMA_REGS>>, TypeA, t2, type_a, !listconcat(t2,
     !foldl([]<list<WMMA_REGS>>, !if(!size(TypeB), TypeB, [type_a]), t3, type_b, !listconcat(t3,
     !foldl([]<list<WMMA_REGS>>, TypeC, t4, type_c, !listconcat(t4,
     !foldl([]<list<WMMA_REGS>>, !if(!size(TypeD), TypeD, [type_c]), t5, type_d, !listconcat(t5,
            [[WMMA_REGS<geom, "a", type_a>,
              WMMA_REGS<geom, "b", type_b>,
              WMMA_REGS<geom, "c", type_c>,
              WMMA_REGS<geom, "d", type_d>]]))))))))));
   // Debugging aid for readable representation of the list above.
   list<list<string>> ops = !foreach(x, ret, [x[0].gft, x[1].gft, x[2].gft, x[3].gft]);
}

class MMA_LDST_OPS<list<string> Geom, list<string> Frags, list<string> Types> {
  list<WMMA_REGS> ret =
     !foldl([]<WMMA_REGS>, Geom, t1, geom, !listconcat(t1,
     !foldl([]<WMMA_REGS>, Frags, t2, frag, !listconcat(t2,
     !foldl([]<WMMA_REGS>, Types, t3, type, !listconcat(t3,
            [WMMA_REGS<geom, frag, type>]))))));
   // Debugging aid for readable representation of the list above.
   list<string> ops = !foreach(x, ret, x.gft);
}

class LDMATRIX_OPS<list<string> Geom, list<string> Frags, list<string> Types> {
  list<WMMA_REGS> ret =
     !foldl([]<WMMA_REGS>, Geom, t1, geom, !listconcat(t1,
     !foldl([]<WMMA_REGS>, Frags, t2, frag, !listconcat(t2,
     !foldl([]<WMMA_REGS>, Types, t3, type, !listconcat(t3,
            [WMMA_REGS<geom, frag, type>]))))));
   // Debugging aid for readable representation of the list above.
   list<string> ops = !foreach(x, ret, x.gft);
}

// Creates list of valid combinations of fragments. This is the main list that
// drives generation of corresponding intrinsics and instructions.
class NVVM_MMA_OPS {
  list<list<WMMA_REGS>> tf32_wmma_ops = MMA_OPS<
            ["m16n16k8"],
            ["tf32"], [], ["f32"], []>.ret;
  list<list<WMMA_REGS>> bf16_wmma_ops = MMA_OPS<
            ["m16n16k16", "m32n8k16", "m8n32k16"],
            ["bf16"], [], ["f32"], []>.ret;
  list<list<WMMA_REGS>> f64_wmma_ops = MMA_OPS<
            ["m8n8k4"],
            ["f64"], [], ["f64"], []>.ret;
  list<list<WMMA_REGS>> fp_wmma_ops = MMA_OPS<
            ["m16n16k16", "m32n8k16", "m8n32k16"],
            ["f16"], [], ["f16", "f32"], ["f16", "f32"]>.ret;
  list<list<WMMA_REGS>> int_wmma_ops = MMA_OPS<
            ["m16n16k16", "m32n8k16", "m8n32k16"],
            ["s8", "u8"], [], ["s32"], []>.ret;
  list<list<WMMA_REGS>> subint_wmma_ops = MMA_OPS<
            ["m8n8k32"],
            ["s4", "u4"], [], ["s32"], []>.ret;
  list<list<WMMA_REGS>> bit_wmma_ops = MMA_OPS<
            ["m8n8k128"],
            ["b1"], [], ["s32"], []>.ret;
  list<list<WMMA_REGS>> all_wmma_ops = !listconcat(
            tf32_wmma_ops, bf16_wmma_ops, f64_wmma_ops,
            fp_wmma_ops, int_wmma_ops, subint_wmma_ops, bit_wmma_ops);

  list<list<WMMA_REGS>> tf32_mma_ops = MMA_OPS<
            ["m16n8k4", "m16n8k8"],
            ["tf32"], [], ["f32"], []>.ret;
  list<list<WMMA_REGS>> bf16_mma_ops = MMA_OPS<
            ["m16n8k16", "m16n8k8"],
            ["bf16"], [], ["f32"], []>.ret;
  list<list<WMMA_REGS>> f64_mma_ops = MMA_OPS<
            ["m8n8k4"],
            ["f64"], [], ["f64"], []>.ret;
  list<list<WMMA_REGS>> fp_mma_ops = MMA_OPS<
            ["m8n8k4", "m16n8k8", "m16n8k16"],
            ["f16"], [], ["f16", "f32"], ["f16", "f32"]>.ret;
  list<list<WMMA_REGS>> int_mma_ops = MMA_OPS<
            ["m8n8k16", "m16n8k16", "m16n8k32"],
            ["s8", "u8"], ["s8", "u8"], ["s32"], []>.ret;
  list<list<WMMA_REGS>> subint_mma_ops = MMA_OPS<
            ["m8n8k32", "m16n8k32", "m16n8k64"],
            ["s4", "u4"], ["s4", "u4"], ["s32"], []>.ret;
  list<list<WMMA_REGS>> bit_mma_ops = MMA_OPS<
            ["m8n8k128", "m16n8k128", "m16n8k256"],
            ["b1"], [], ["s32"], []>.ret;
  list<list<WMMA_REGS>> all_mma_ops = !listconcat(
            tf32_mma_ops, bf16_mma_ops, f64_mma_ops,
            fp_mma_ops, int_mma_ops, subint_mma_ops, bit_mma_ops);

  list<WMMA_REGS> ldst_ab_ops = MMA_LDST_OPS<
            ["m16n16k16", "m32n8k16", "m8n32k16"],
            ["a", "b"], ["f16", "u8", "s8", "bf16"]>.ret;
  list<WMMA_REGS> ldst_cd_ops = MMA_LDST_OPS<
            ["m16n16k16", "m32n8k16", "m8n32k16"],
            ["c", "d"], ["f16", "f32", "s32"]>.ret;
  list<WMMA_REGS> ldst_tf32_ab_ops = MMA_LDST_OPS<
            ["m16n16k8"],
            ["a", "b"], ["tf32"]>.ret;
  list<WMMA_REGS> ldst_tf32_cd_ops = MMA_LDST_OPS<
            ["m16n16k8"],
            ["c", "d"], ["f32"]>.ret;
  list<WMMA_REGS> ldst_f64_abcd_ops = MMA_LDST_OPS<
            ["m8n8k4"],
            ["a", "b", "c", "d"], ["f64"]>.ret;
  list<WMMA_REGS> ldst_subint_ab_ops = MMA_LDST_OPS<
            ["m8n8k32"], ["a", "b"], ["s4","u4"]>.ret;
  list<WMMA_REGS> ldst_bit_ab_ops = MMA_LDST_OPS<
            ["m8n8k128"], ["a", "b"], ["b1"]>.ret;
  list<WMMA_REGS> ldst_subint_cd_ops = MMA_LDST_OPS<
            ["m8n8k32", "m8n8k128"],  ["c", "d"], ["s32"]>.ret;
  list<WMMA_REGS> all_ldst_ops = !listconcat(ldst_ab_ops, ldst_cd_ops,
                                             ldst_tf32_ab_ops,
                                             ldst_tf32_cd_ops,
                                             ldst_f64_abcd_ops,
                                             ldst_subint_ab_ops,
                                             ldst_bit_ab_ops,
                                             ldst_subint_cd_ops);
  // Separate A/B/C fragments (loads) from D (stores).
  list<WMMA_REGS> all_ld_ops = !filter(op, all_ldst_ops, !ne(op.frag, "d"));
  list<WMMA_REGS> all_st_ops = !filter(op, all_ldst_ops, !eq(op.frag, "d"));

  list<WMMA_REGS> ldmatrix_b16_ops = LDMATRIX_OPS<
    ["m8n8"], ["x1", "x2", "x4"], ["b16"]>.ret;

  list<WMMA_REGS> ldmatrix_geom_m16n16_ops = LDMATRIX_OPS<
    ["m16n16"], ["x1", "x2"], ["b8", "b8x16.b6x16_p32", "b8x16.b4x16_p64"]>.ret;

  list<WMMA_REGS> ldmatrix_geom_m8n16_ops = LDMATRIX_OPS<
    ["m8n16"], ["x1", "x2", "x4"], ["b8x16.b6x16_p32", "b8x16.b4x16_p64"]>.ret;

  list<WMMA_REGS> all_ldmatrix_ops = !listconcat(ldmatrix_b16_ops,
                                                 ldmatrix_geom_m16n16_ops,
                                                 ldmatrix_geom_m8n16_ops);
}

def NVVM_MMA_OPS : NVVM_MMA_OPS;

// Returns true if this combination of fragment and layout for WMMA load/store
// ops is supported; false otherwise.
// E.g.
// if NVVM_WMMA_LDST_SUPPORTED<...>.ret then
//   def : FOO<>; // The record will only be defined for supported ops.
//
class NVVM_WMMA_LDST_SUPPORTED<WMMA_REGS frag, string layout> {
  string f = frag.frag;
  string t = frag.ptx_elt_type;

  bit ret = !cond(
    // Sub-int load and store requires A fragment to be of row layout and B
    // fragments to be of column layout.
    !and(!or(!eq(t, "b1"),
             !eq(t, "u4"),
             !eq(t, "s4")),
         !or(!and(!eq(f, "a"),
                  !ne(layout, "row")),
             !and(!eq(f, "b"),
                  !ne(layout, "col")))) : false,
    true: true
  );
}

// Returns true if this combination of layout/satf/rnd for WMMA ops is
// supported; false otherwise.
// E.g.
// if NVVM_WMMA_SUPPORTED<...>.ret then
//   def : FOO<>; // The record will only be defined for supported ops.
//
class NVVM_WMMA_SUPPORTED<list<WMMA_REGS> frags, string layout_a, string layout_b, int satf, string rnd> {
  // WMMA ops check both layouts.
  string layout = layout_a # ":" # layout_b;
  string t = frags[0].ptx_elt_type;

  bit ret = !cond(
    // only f64 wmma functions support rnd options
    // any non f64 type that uses a rnd value is invalid
    !and(!ne(t, "f64"), !ne(rnd, "")) : false,

    // satf is only valid for select types
    !and(!eq(satf, 1),
         !ne(t, "s8"),
         !ne(t, "u8"),
         !ne(t, "s4"),
         !ne(t, "u4"),
         !ne(t, "f16")): false,

    // Sub-int wmma requires row/column layout
    !and(!or(!eq(t, "s4"),
             !eq(t, "u4"),
             !eq(t, "b1")),
         !ne(layout, "row:col")) : false,
    true: true
  );
}

class NVVM_MMA_B1OPS<list<WMMA_REGS> frags> {
  list<string> ret = !cond(
    !eq(frags[0].ptx_elt_type, "b1") : [".xor.popc", ".and.popc"],
    true: [""]
  );
}

// Returns true if this combination of layout/satf for MMA ops is supported;
// false otherwise.
// E.g.
// if NVVM_MMA_SUPPORTED<...>.ret then
//   def : FOO<>; // The record will only be defined for supported ops.
//
class NVVM_MMA_SUPPORTED<list<WMMA_REGS> frags, string layout_a, string layout_b, int satf> {
  // MMA ops check both layouts.
  string layout = layout_a # ":" # layout_b;
  string a_type = frags[0].ptx_elt_type;
  string b_type = frags[1].ptx_elt_type;
  string c_type = frags[2].ptx_elt_type;
  string d_type = frags[3].ptx_elt_type;
  string geom = frags[0].geom;

  // gcd is a shortcut used to identify instructions that depend on
  // geom+frag_c+frag_d.
  string gcd = geom # ":" # c_type # d_type;
  bit ret = !cond(

    // Limit satf to valid types
    !and(!eq(satf, 1),
         !ne(a_type, "s8"),
         !ne(a_type, "u8"),
         !ne(a_type, "s4"),
         !ne(a_type, "u4")): false,

    // m8n8k4 has no C=f32 D=f16 variant.
    !eq(gcd, "m8n8k4:f32f16"): false,

    // only m8n8k4 for f16 does not require row:col layout
    !and(!ne(layout, "row:col"),
         !or(!ne(geom, "m8n8k4"),
             !ne(a_type, "f16"))) : false,

    // m16n8k8 requires A and B to be the same type and C and D to be the same
    // type.
    !and(!eq(geom, "m16n8k8"),
         !or(!ne(a_type, b_type),
             !ne(c_type, d_type))): false,

    // m16n8k8 requires C and D to be the same type.
    !and(!eq(geom, "m16n8k8"),
         !ne(c_type, d_type)): false,

    // All other are OK.
    true: true
  );
}

// Returns true if the fragment is valid for ldmatrix ops is supported;
// false otherwise.
// E.g.
// if NVVM_LDMATRIX_SUPPORTED<...>.ret then
//   def : FOO<>; // The record will only be defined for supported ops.
//
class NVVM_LDMATRIX_SUPPORTED<WMMA_REGS frag, bit trans> {
  string g = frag.geom;
  string t = frag.ptx_elt_type;

  bit ret = !cond(
    !and(!eq(g, "m8n8"), !eq(t, "b16")): true,
    !and(!eq(g, "m16n16"), !eq(t, "b8"), !eq(trans, 1)): true,
    !and(!eq(g, "m16n16"), !eq(t, "b8x16.b6x16_p32"), !eq(trans, 1)): true,
    !and(!eq(g, "m16n16"), !eq(t, "b8x16.b4x16_p64"), !eq(trans, 1)): true,
    !and(!eq(g, "m8n16"), !eq(t, "b8"), !eq(trans, 0)): true,
    !and(!eq(g, "m8n16"), !eq(t, "b8x16.b6x16_p32"), !eq(trans, 0)): true,
    !and(!eq(g, "m8n16"), !eq(t, "b8x16.b4x16_p64"), !eq(trans, 0)): true,
    true: false
  );
}

class SHFL_INFO<bit sync, string mode, string type, bit return_pred> {
  string Suffix = !if(sync, "sync_", "")
                  # mode # "_"
                  # type
                  # !if(return_pred, "p", "");

  string Name = "int_nvvm_shfl_" # Suffix;
  bit withGccBuiltin = !not(return_pred);
  LLVMType OpType = !cond(
    !eq(type,"i32"): llvm_i32_ty,
    !eq(type,"f32"): llvm_float_ty);
  list<LLVMType> RetTy = !if(return_pred, [OpType, llvm_i1_ty], [OpType]);
  list<LLVMType> ArgsTy = !if(sync,
    [llvm_i32_ty, OpType, llvm_i32_ty, llvm_i32_ty],
    [OpType, llvm_i32_ty, llvm_i32_ty]);
}

class NVVM_TCGEN05_LDST_ACCESS_SIZE<string Shape, int Num> {
  int shift = !cond(!eq(Shape, "16x128b"): 1,
                    !eq(Shape, "16x256b"): 2,
                    true : 0);

  int veclen = !shl(1, !add(Num, shift));

  int valid = !le(veclen, 128);
  LLVMType type = !cond(!eq(veclen,   1): llvm_i32_ty,
                        !eq(veclen,   2): llvm_v2i32_ty,
                        !eq(veclen,   4): llvm_v4i32_ty,
                        !eq(veclen,   8): llvm_v8i32_ty,
                        !eq(veclen,  16): llvm_v16i32_ty,
                        !eq(veclen,  32): llvm_v32i32_ty,
                        !eq(veclen,  64): llvm_v64i32_ty,
                        !eq(veclen, 128): llvm_v128i32_ty,
                        true : llvm_void_ty);
}

class TexVector<string name, list<LLVMType> types> {
  string Name = name;
  list<LLVMType> Types = types;
}

def TV_I8 : TexVector<"i8", [llvm_i16_ty]>;
def TV_I16 : TexVector<"i16", [llvm_i16_ty]>;
def TV_I32 : TexVector<"i32", [llvm_i32_ty]>;
def TV_I64 : TexVector<"i64", [llvm_i64_ty]>;
def TV_V2I8 : TexVector<"v2i8", !listsplat(llvm_i16_ty, 2)>;
def TV_V2I16 : TexVector<"v2i16", !listsplat(llvm_i16_ty, 2)>;
def TV_V2I32 : TexVector<"v2i32", !listsplat(llvm_i32_ty, 2)>;
def TV_V2I64 : TexVector<"v2i64", !listsplat(llvm_i64_ty, 2)>;
def TV_V4I8 : TexVector<"v4i8", !listsplat(llvm_i16_ty, 4)>;
def TV_V4I16 : TexVector<"v4i16", !listsplat(llvm_i16_ty, 4)>;
def TV_V4I32 : TexVector<"v4i32", !listsplat(llvm_i32_ty, 4)>;


def V4F32 : TexVector<"v4f32", !listsplat(llvm_float_ty, 4)>;
def V4S32 : TexVector<"v4s32", !listsplat(llvm_i32_ty, 4)>;
def V4U32 : TexVector<"v4u32", !listsplat(llvm_i32_ty, 4)>;

class NVVMBuiltin :
  ClangBuiltin<!strconcat("__", !substr(NAME, !size("int_")))> {
    assert !eq(!substr(NAME, 0, !size("int_nvvm_")), "int_nvvm_"),
           "NVVMBuiltin must be a NVVM intrinsic starting with 'int_nvvm_'";
}

let TargetPrefix = "nvvm" in {

  // PRMT - permute

  let IntrProperties = [IntrNoMem, IntrSpeculatable] in {
    def int_nvvm_prmt : NVVMBuiltin,
      DefaultAttrsIntrinsic<[llvm_i32_ty], [llvm_i32_ty, llvm_i32_ty, llvm_i32_ty]>;

    foreach mode = ["f4e", "b4e"] in
      def int_nvvm_prmt_ # mode :
          DefaultAttrsIntrinsic<[llvm_i32_ty], [llvm_i32_ty, llvm_i32_ty, llvm_i32_ty]>;

    // Note: these variants also have 2 source operands but only one will ever
    // be used so we eliminate the other operand in the IR (0 is used as the
    // placeholder in the backend).
    foreach mode = ["rc8", "ecl", "ecr", "rc16"] in
      def int_nvvm_prmt_ # mode :
          DefaultAttrsIntrinsic<[llvm_i32_ty], [llvm_i32_ty, llvm_i32_ty]>;
  }

  def int_nvvm_nanosleep : NVVMBuiltin,
      DefaultAttrsIntrinsic<[], [llvm_i32_ty],
                            [IntrConvergent, IntrNoMem, IntrHasSideEffects]>;

  // Performance Monitor Events (pm events) intrinsics
  def int_nvvm_pm_event_mask : NVVMBuiltin,
      DefaultAttrsIntrinsic<[], [llvm_i16_ty],
                [IntrConvergent, IntrNoMem, IntrHasSideEffects,
                 ImmArg<ArgIndex<0>>]>;
//
// Min Max
//
  let IntrProperties = [IntrNoMem, IntrSpeculatable, Commutative] in {
    foreach operation = ["min", "max"] in {
      def int_nvvm_f # operation # _d : NVVMBuiltin,
        DefaultAttrsIntrinsic<[llvm_double_ty], [llvm_double_ty, llvm_double_ty]>;

      foreach variant = ["", "_xorsign_abs"] in {
        foreach nan = ["", "_nan"] in {
          foreach ftz = ["", "_ftz"] in {
            def int_nvvm_f # operation # ftz # nan # variant # _f : NVVMBuiltin,
              DefaultAttrsIntrinsic<[llvm_float_ty], [llvm_float_ty, llvm_float_ty]>;

            def int_nvvm_f # operation # ftz # nan # variant # _f16 :
              DefaultAttrsIntrinsic<[llvm_half_ty], [llvm_half_ty, llvm_half_ty]>;

            def int_nvvm_f # operation # ftz # nan # variant # _f16x2 :
              DefaultAttrsIntrinsic<[llvm_v2f16_ty], [llvm_v2f16_ty, llvm_v2f16_ty]>;

            def int_nvvm_f # operation # ftz # nan # variant # _bf16 : NVVMBuiltin,
              DefaultAttrsIntrinsic<[llvm_bfloat_ty], [llvm_bfloat_ty, llvm_bfloat_ty]>;

            def int_nvvm_f # operation # ftz # nan # variant # _bf16x2 : NVVMBuiltin,
              DefaultAttrsIntrinsic<[llvm_v2bf16_ty], [llvm_v2bf16_ty, llvm_v2bf16_ty]>;
          } // ftz
        } // nan
      } // variant
    } // operation
  }

//
// Multiplication
//
  let IntrProperties = [IntrNoMem, IntrSpeculatable, Commutative] in {
    foreach sign = ["", "u"] in {
      def int_nvvm_mulhi_ # sign # s : NVVMBuiltin,
          DefaultAttrsIntrinsic<[llvm_i16_ty], [llvm_i16_ty, llvm_i16_ty]>;

      def int_nvvm_mulhi_ # sign # i : NVVMBuiltin,
          DefaultAttrsIntrinsic<[llvm_i32_ty], [llvm_i32_ty, llvm_i32_ty]>;

      def int_nvvm_mulhi_ # sign # ll : NVVMBuiltin,
          DefaultAttrsIntrinsic<[llvm_i64_ty], [llvm_i64_ty, llvm_i64_ty]>;

      def int_nvvm_mul24_ # sign # i : NVVMBuiltin,
        DefaultAttrsIntrinsic<[llvm_i32_ty], [llvm_i32_ty, llvm_i32_ty]>;
    }

    foreach rnd = ["rn", "rz", "rm", "rp"] in {
      foreach ftz = ["", "_ftz"] in
        def int_nvvm_mul_ # rnd # ftz # _f : NVVMBuiltin,
            DefaultAttrsIntrinsic<[llvm_float_ty], [llvm_float_ty, llvm_float_ty]>;

      def int_nvvm_mul_ # rnd # _d : NVVMBuiltin,
          DefaultAttrsIntrinsic<[llvm_double_ty], [llvm_double_ty, llvm_double_ty]>;
    }
  }

//
// Div
//
  let IntrProperties = [IntrNoMem] in {
    foreach ftz = ["", "_ftz"] in {
      def int_nvvm_div_approx # ftz # _f : NVVMBuiltin,
          DefaultAttrsIntrinsic<[llvm_float_ty], [llvm_float_ty, llvm_float_ty]>;

      def int_nvvm_div_full # ftz : NVVMBuiltin,
          DefaultAttrsIntrinsic<[llvm_float_ty], [llvm_float_ty, llvm_float_ty]>;
    }

    foreach rnd = ["rn", "rz", "rm", "rp"] in {
      foreach ftz = ["", "_ftz"] in
        def int_nvvm_div_ # rnd # ftz # _f : NVVMBuiltin,
            DefaultAttrsIntrinsic<[llvm_float_ty], [llvm_float_ty, llvm_float_ty]>;

      def int_nvvm_div_ # rnd # _d : NVVMBuiltin,
          DefaultAttrsIntrinsic<[llvm_double_ty], [llvm_double_ty, llvm_double_ty]>;
    }
  }

//
// Sad
//
  let IntrProperties = [IntrNoMem, IntrSpeculatable] in {
    foreach sign = ["", "u"] in {
      def int_nvvm_sad_ # sign # s : NVVMBuiltin,
          DefaultAttrsIntrinsic<[llvm_i16_ty], [llvm_i16_ty, llvm_i16_ty, llvm_i16_ty]>;

      def int_nvvm_sad_ # sign # i : NVVMBuiltin,
          DefaultAttrsIntrinsic<[llvm_i32_ty], [llvm_i32_ty, llvm_i32_ty, llvm_i32_ty]>;

      def int_nvvm_sad_ # sign # ll : NVVMBuiltin,
          DefaultAttrsIntrinsic<[llvm_i64_ty], [llvm_i64_ty, llvm_i64_ty, llvm_i64_ty]>;
    }
  }

//
// Floor  Ceil
//
  let IntrProperties = [IntrNoMem, IntrSpeculatable] in {
    foreach op = ["floor", "ceil"] in {
      foreach ftz = ["", "_ftz"] in
        def int_nvvm_ # op # ftz # _f : NVVMBuiltin,
            DefaultAttrsIntrinsic<[llvm_float_ty], [llvm_float_ty]>;
      def int_nvvm_ # op # _d : NVVMBuiltin,
          DefaultAttrsIntrinsic<[llvm_double_ty], [llvm_double_ty]>;
    }
  }

//
// Abs
//
  foreach ftz = ["", "_ftz"] in
    def int_nvvm_fabs # ftz :
      DefaultAttrsIntrinsic<[llvm_anyfloat_ty], [LLVMMatchType<0>],
                            [IntrNoMem, IntrSpeculatable]>;

//
// Abs, Neg bf16, bf16x2
//
  def int_nvvm_neg_bf16 : NVVMBuiltin,
    DefaultAttrsIntrinsic<[llvm_bfloat_ty], [llvm_bfloat_ty], [IntrNoMem]>;
  def int_nvvm_neg_bf16x2 : NVVMBuiltin,
    DefaultAttrsIntrinsic<[llvm_v2bf16_ty], [llvm_v2bf16_ty], [IntrNoMem]>;

//
// Round
//
  let IntrProperties = [IntrNoMem, IntrSpeculatable] in {
    foreach ftz = ["", "_ftz"] in
      def int_nvvm_round # ftz # _f : NVVMBuiltin,
          DefaultAttrsIntrinsic<[llvm_float_ty], [llvm_float_ty]>;

    def int_nvvm_round_d : NVVMBuiltin,
        DefaultAttrsIntrinsic<[llvm_double_ty], [llvm_double_ty]>;
  }

//
// Trunc
//
  let IntrProperties = [IntrNoMem, IntrSpeculatable] in {
    foreach ftz = ["", "_ftz"] in
      def int_nvvm_trunc # ftz # _f : NVVMBuiltin,
          DefaultAttrsIntrinsic<[llvm_float_ty], [llvm_float_ty]>;

    def int_nvvm_trunc_d : NVVMBuiltin,
        DefaultAttrsIntrinsic<[llvm_double_ty], [llvm_double_ty]>;
  }

//
// Saturate
//
  let IntrProperties = [IntrNoMem, IntrSpeculatable] in {
    foreach ftz = ["", "_ftz"] in
      def int_nvvm_saturate # ftz # _f : NVVMBuiltin,
          DefaultAttrsIntrinsic<[llvm_float_ty], [llvm_float_ty]>;

    def int_nvvm_saturate_d : NVVMBuiltin,
        DefaultAttrsIntrinsic<[llvm_double_ty], [llvm_double_ty]>;
  }

//
// Exp2  Log2
//
  let IntrProperties = [IntrNoMem] in {
    foreach ftz = ["", "_ftz"] in
      def int_nvvm_ex2_approx # ftz # _f : NVVMBuiltin,
          DefaultAttrsIntrinsic<[llvm_float_ty], [llvm_float_ty]>;

    def int_nvvm_ex2_approx_d : NVVMBuiltin,
        DefaultAttrsIntrinsic<[llvm_double_ty], [llvm_double_ty]>;
    def int_nvvm_ex2_approx_f16 :
        DefaultAttrsIntrinsic<[llvm_half_ty], [llvm_half_ty]>;
    def int_nvvm_ex2_approx_f16x2 :
        DefaultAttrsIntrinsic<[llvm_v2f16_ty], [llvm_v2f16_ty]>;

    foreach ftz = ["", "_ftz"] in
      def int_nvvm_lg2_approx # ftz # _f : NVVMBuiltin,
          DefaultAttrsIntrinsic<[llvm_float_ty], [llvm_float_ty]>;

    def int_nvvm_lg2_approx_d : NVVMBuiltin,
        DefaultAttrsIntrinsic<[llvm_double_ty], [llvm_double_ty]>;
  }

//
// Sin  Cos
//
  foreach op = ["sin", "cos"] in
    foreach ftz = ["", "_ftz"] in
      def int_nvvm_ # op # _approx # ftz # _f : NVVMBuiltin,
          DefaultAttrsIntrinsic<[llvm_float_ty], [llvm_float_ty], [IntrNoMem]>;

//
// Fma
//
  let IntrProperties = [IntrNoMem, IntrSpeculatable] in {
    foreach variant = ["", "_sat", "_relu"] in {
      foreach ftz = ["", "_ftz"] in {
        def int_nvvm_fma_rn # ftz # variant # _f16 :
          DefaultAttrsIntrinsic<[llvm_half_ty],
            [llvm_half_ty, llvm_half_ty, llvm_half_ty]>;

        def int_nvvm_fma_rn # ftz # variant # _f16x2 :
          DefaultAttrsIntrinsic<[llvm_v2f16_ty],
            [llvm_v2f16_ty, llvm_v2f16_ty, llvm_v2f16_ty]>;

        def int_nvvm_fma_rn # ftz # variant # _bf16 : NVVMBuiltin,
          DefaultAttrsIntrinsic<[llvm_bfloat_ty],
            [llvm_bfloat_ty, llvm_bfloat_ty, llvm_bfloat_ty]>;

        def int_nvvm_fma_rn # ftz # variant # _bf16x2 : NVVMBuiltin,
          DefaultAttrsIntrinsic<[llvm_v2bf16_ty],
            [llvm_v2bf16_ty, llvm_v2bf16_ty, llvm_v2bf16_ty]>;
      } // ftz
    } // variant

    foreach rnd = ["rn", "rz", "rm", "rp"] in {
      foreach ftz = ["", "_ftz"] in
        def int_nvvm_fma_ # rnd # ftz # _f : NVVMBuiltin,
          DefaultAttrsIntrinsic<[llvm_float_ty],
            [llvm_float_ty, llvm_float_ty, llvm_float_ty]>;

      def int_nvvm_fma_ # rnd # _d : NVVMBuiltin,
        DefaultAttrsIntrinsic<[llvm_double_ty],
          [llvm_double_ty, llvm_double_ty, llvm_double_ty]>;
    }
  }

//
// Rcp
//
  let IntrProperties = [IntrNoMem] in {
    foreach rnd = ["rn", "rz", "rm", "rp"] in {
      foreach ftz = ["", "_ftz"] in
        def int_nvvm_rcp_ # rnd # ftz # _f : NVVMBuiltin,
            DefaultAttrsIntrinsic<[llvm_float_ty], [llvm_float_ty]>;

      def int_nvvm_rcp_ # rnd # _d : NVVMBuiltin,
          DefaultAttrsIntrinsic<[llvm_double_ty], [llvm_double_ty]>;
    }

    def int_nvvm_rcp_approx_ftz_f : NVVMBuiltin,
        DefaultAttrsIntrinsic<[llvm_float_ty], [llvm_float_ty]>;
    def int_nvvm_rcp_approx_ftz_d : NVVMBuiltin,
        DefaultAttrsIntrinsic<[llvm_double_ty], [llvm_double_ty]>;
  }

//
// Sqrt
//
  let IntrProperties = [IntrNoMem] in {
    foreach rnd = ["rn", "rz", "rm", "rp"] in {
      foreach ftz = ["", "_ftz"] in
        def int_nvvm_sqrt_ # rnd # ftz # _f : NVVMBuiltin,
          DefaultAttrsIntrinsic<[llvm_float_ty], [llvm_float_ty]>;

      def int_nvvm_sqrt_ # rnd # _d : NVVMBuiltin,
          DefaultAttrsIntrinsic<[llvm_double_ty], [llvm_double_ty]>;
    }

    def int_nvvm_sqrt_f : NVVMBuiltin,
        DefaultAttrsIntrinsic<[llvm_float_ty], [llvm_float_ty]>;

    foreach ftz = ["", "_ftz"] in
      def int_nvvm_sqrt_approx # ftz # _f : NVVMBuiltin,
          DefaultAttrsIntrinsic<[llvm_float_ty], [llvm_float_ty]>;
  }

//
// Rsqrt
//
  let IntrProperties = [IntrNoMem] in {
    foreach ftz = ["", "_ftz"] in {
      def int_nvvm_rsqrt_approx # ftz # _f : NVVMBuiltin,
          DefaultAttrsIntrinsic<[llvm_float_ty], [llvm_float_ty]>;
      def int_nvvm_rsqrt_approx # ftz # _d : NVVMBuiltin,
          DefaultAttrsIntrinsic<[llvm_double_ty], [llvm_double_ty]>;
    }
  }

//
// Add
//
  let IntrProperties = [IntrNoMem, IntrSpeculatable, Commutative] in {
    foreach rnd = ["rn", "rz", "rm", "rp"] in {
      foreach ftz = ["", "_ftz"] in
        def int_nvvm_add_ # rnd # ftz # _f : NVVMBuiltin,
          DefaultAttrsIntrinsic<[llvm_float_ty], [llvm_float_ty, llvm_float_ty]>;

    def int_nvvm_add_ # rnd # _d : NVVMBuiltin,
        DefaultAttrsIntrinsic<[llvm_double_ty], [llvm_double_ty, llvm_double_ty]>;
    }
  }

//
// Dot Product
//
  foreach a_type = ["s", "u"] in {
    foreach b_type = ["s", "u"] in {
      def int_nvvm_idp4a_ # a_type # _ # b_type :
          DefaultAttrsIntrinsic<[llvm_i32_ty],
              [llvm_i32_ty, llvm_i32_ty, llvm_i32_ty],
              [IntrNoMem, IntrSpeculatable]>;
      def int_nvvm_idp2a_ # a_type # _ # b_type :
          DefaultAttrsIntrinsic<[llvm_i32_ty],
            [llvm_i32_ty, llvm_i32_ty, llvm_i1_ty, llvm_i32_ty],
            [IntrNoMem, IntrSpeculatable, ImmArg<ArgIndex<2>>]>;
    }
  }

//
// Funnel-shift
//
  foreach direction = ["l", "r"] in
    def int_nvvm_fsh # direction # _clamp :
      DefaultAttrsIntrinsic<[llvm_anyint_ty],
        [LLVMMatchType<0>, LLVMMatchType<0>, LLVMMatchType<0>],
        [IntrNoMem, IntrSpeculatable]>;

//
// FLO - Find Leading One
//
  foreach sign = ["s", "u"] in
    def int_nvvm_flo_ # sign :
      DefaultAttrsIntrinsic<[llvm_i32_ty],
        [llvm_anyint_ty, llvm_i1_ty],
        [IntrNoMem, IntrSpeculatable, ImmArg<ArgIndex<1>>]>;

//
// szext
//
  foreach ext = ["sext", "zext"] in
    foreach mode = ["wrap", "clamp"] in
      def int_nvvm_ # ext # _ # mode :
        DefaultAttrsIntrinsic<[llvm_i32_ty],
          [llvm_i32_ty, llvm_i32_ty],
          [IntrNoMem, IntrSpeculatable]>;

//
// BMSK - bit mask
//
  foreach mode = ["wrap", "clamp"] in
    def int_nvvm_bmsk_ # mode :
      DefaultAttrsIntrinsic<[llvm_i32_ty],
        [llvm_i32_ty, llvm_i32_ty],
        [IntrNoMem, IntrSpeculatable]>;

//
// Convert
//
  let IntrProperties = [IntrNoMem, IntrSpeculatable] in {
    def int_nvvm_lohi_i2d : NVVMBuiltin,
        DefaultAttrsIntrinsic<[llvm_double_ty], [llvm_i32_ty, llvm_i32_ty]>;

    def int_nvvm_d2i_lo : NVVMBuiltin,
        DefaultAttrsIntrinsic<[llvm_i32_ty], [llvm_double_ty]>;
    def int_nvvm_d2i_hi : NVVMBuiltin,
        DefaultAttrsIntrinsic<[llvm_i32_ty], [llvm_double_ty]>;

    foreach rnd = ["rn", "rz", "rm", "rp"] in {
      foreach ftz = ["", "_ftz"] in
        def int_nvvm_d2f_ # rnd # ftz : NVVMBuiltin,
            DefaultAttrsIntrinsic<[llvm_float_ty], [llvm_double_ty]>;

      foreach sign = ["", "u"] in {

        def int_nvvm_d2 # sign # i_ # rnd : NVVMBuiltin,
            DefaultAttrsIntrinsic<[llvm_i32_ty], [llvm_double_ty]>;

        def int_nvvm_ # sign # i2d_ # rnd : NVVMBuiltin,
          DefaultAttrsIntrinsic<[llvm_double_ty], [llvm_i32_ty]>;

        foreach ftz = ["", "_ftz"] in
          def int_nvvm_f2 # sign # i_ # rnd # ftz : NVVMBuiltin,
              DefaultAttrsIntrinsic<[llvm_i32_ty], [llvm_float_ty]>;

        def int_nvvm_ # sign # i2f_ # rnd : NVVMBuiltin,
            DefaultAttrsIntrinsic<[llvm_float_ty], [llvm_i32_ty]>;

        foreach ftz = ["", "_ftz"] in
          def int_nvvm_f2 # sign # ll_ # rnd # ftz : NVVMBuiltin,
              DefaultAttrsIntrinsic<[llvm_i64_ty], [llvm_float_ty]>;

        def int_nvvm_d2 # sign # ll_ # rnd : NVVMBuiltin,
          DefaultAttrsIntrinsic<[llvm_i64_ty], [llvm_double_ty]>;

        def int_nvvm_ # sign # ll2f_ # rnd : NVVMBuiltin,
            DefaultAttrsIntrinsic<[llvm_float_ty], [llvm_i64_ty]>;

        def int_nvvm_ # sign # ll2d_ # rnd : NVVMBuiltin,
            DefaultAttrsIntrinsic<[llvm_double_ty], [llvm_i64_ty]>;

      } // sign
    } // rnd

    foreach ftz = ["", "_ftz"] in {
      def int_nvvm_f2h_rn # ftz : NVVMBuiltin,
          DefaultAttrsIntrinsic<[llvm_i16_ty], [llvm_float_ty]>;

      def int_nvvm_bf2h_rn # ftz : NVVMBuiltin,
          DefaultAttrsIntrinsic<[llvm_i16_ty], [llvm_bfloat_ty]>;
    }

    foreach rnd = ["rn", "rz"] in {
      foreach relu = ["", "_relu"] in {
        def int_nvvm_ff2bf16x2_ # rnd # relu : NVVMBuiltin,
            DefaultAttrsIntrinsic<[llvm_v2bf16_ty], [llvm_float_ty, llvm_float_ty]>;

        def int_nvvm_ff2f16x2_ # rnd # relu : NVVMBuiltin,
            DefaultAttrsIntrinsic<[llvm_v2f16_ty], [llvm_float_ty, llvm_float_ty]>;

        def int_nvvm_f2bf16_ # rnd # relu : NVVMBuiltin,
            DefaultAttrsIntrinsic<[llvm_bfloat_ty], [llvm_float_ty]>;
      }
    }

    foreach satfinite = ["", "_satfinite"] in {
      def int_nvvm_f2tf32_rna # satfinite : NVVMBuiltin,
          DefaultAttrsIntrinsic<[llvm_i32_ty], [llvm_float_ty]>;

      foreach rnd = ["rn", "rz"] in
        foreach relu = ["", "_relu"] in
          def int_nvvm_f2tf32_ # rnd # relu # satfinite : NVVMBuiltin,
              DefaultAttrsIntrinsic<[llvm_i32_ty], [llvm_float_ty]>;
    }

    foreach type = ["e4m3x2", "e5m2x2"] in {
      foreach relu = ["", "_relu"] in {
        def int_nvvm_ff_to_ # type # _rn # relu : NVVMBuiltin,
            DefaultAttrsIntrinsic<[llvm_i16_ty], [llvm_float_ty, llvm_float_ty]>;

        def int_nvvm_f16x2_to_ # type # _rn # relu : NVVMBuiltin,
            DefaultAttrsIntrinsic<[llvm_i16_ty], [llvm_v2f16_ty]>;

        def int_nvvm_ # type # _to_f16x2_rn # relu : NVVMBuiltin,
            DefaultAttrsIntrinsic<[llvm_v2f16_ty], [llvm_i16_ty]>;
      }
    }

    // FP4 conversions.
    foreach relu = ["", "_relu"] in {
      def int_nvvm_ff_to_e2m1x2_rn # relu # _satfinite : NVVMBuiltin,
          DefaultAttrsIntrinsic<[llvm_i16_ty], [llvm_float_ty, llvm_float_ty]>;

      def int_nvvm_e2m1x2_to_f16x2_rn # relu : NVVMBuiltin,
          DefaultAttrsIntrinsic<[llvm_v2f16_ty], [llvm_i16_ty]>;
    }

    // FP6 conversions.
    foreach type = ["e2m3x2", "e3m2x2"] in {
      foreach relu = ["", "_relu"] in {
        def int_nvvm_ff_to_ # type # _rn # relu # _satfinite : NVVMBuiltin,
            DefaultAttrsIntrinsic<[llvm_i16_ty], [llvm_float_ty, llvm_float_ty]>;

        def int_nvvm_ # type # _to_f16x2_rn # relu : NVVMBuiltin,
            DefaultAttrsIntrinsic<[llvm_v2f16_ty], [llvm_i16_ty]>;
      }
    }

    // UE8M0x2 conversions.
    foreach rmode = ["_rz", "_rp"] in {
      foreach satmode = ["", "_satfinite"] in {
        defvar suffix = rmode # satmode;
        def int_nvvm_ff_to_ue8m0x2 # suffix : NVVMBuiltin,
            DefaultAttrsIntrinsic<[llvm_i16_ty], [llvm_float_ty, llvm_float_ty]>;

        def int_nvvm_bf16x2_to_ue8m0x2 # suffix : NVVMBuiltin,
            DefaultAttrsIntrinsic<[llvm_i16_ty], [llvm_v2bf16_ty]>;

      }
    }

    def int_nvvm_ue8m0x2_to_bf16x2 : NVVMBuiltin,
        DefaultAttrsIntrinsic<[llvm_v2bf16_ty], [llvm_i16_ty]>;

  } // IntrProperties = [IntrNoMem, IntrSpeculatable]

// FNS
  def int_nvvm_fns : NVVMBuiltin,
      DefaultAttrsIntrinsic<[llvm_i32_ty], [llvm_i32_ty, llvm_i32_ty, llvm_i32_ty],
                [IntrNoMem]>;

  class SCOPED_ATOMIC2_impl<LLVMType elty>
        : Intrinsic<[elty],
          [llvm_anyptr_ty, LLVMMatchType<0>],
          [IntrArgMemOnly, IntrNoCallback, NoCapture<ArgIndex<0>>]>;
  class SCOPED_ATOMIC3_impl<LLVMType elty>
        : Intrinsic<[elty],
          [llvm_anyptr_ty, LLVMMatchType<0>, LLVMMatchType<0>],
          [IntrArgMemOnly, IntrNoCallback, NoCapture<ArgIndex<0>>]>;

  multiclass PTXAtomicWithScope2<LLVMType elty> {
    def _cta : SCOPED_ATOMIC2_impl<elty>;
    def _sys : SCOPED_ATOMIC2_impl<elty>;
  }
  multiclass PTXAtomicWithScope3<LLVMType elty> {
    def _cta : SCOPED_ATOMIC3_impl<elty>;
    def _sys : SCOPED_ATOMIC3_impl<elty>;
  }
  multiclass PTXAtomicWithScope2_fi {
    defm _f : PTXAtomicWithScope2<llvm_anyfloat_ty>;
    defm _i : PTXAtomicWithScope2<llvm_anyint_ty>;
  }
  defm int_nvvm_atomic_add_gen    : PTXAtomicWithScope2_fi;
  defm int_nvvm_atomic_inc_gen_i  : PTXAtomicWithScope2<llvm_anyint_ty>;
  defm int_nvvm_atomic_dec_gen_i  : PTXAtomicWithScope2<llvm_anyint_ty>;
  defm int_nvvm_atomic_exch_gen_i : PTXAtomicWithScope2<llvm_anyint_ty>;
  defm int_nvvm_atomic_xor_gen_i  : PTXAtomicWithScope2<llvm_anyint_ty>;
  defm int_nvvm_atomic_max_gen_i  : PTXAtomicWithScope2<llvm_anyint_ty>;
  defm int_nvvm_atomic_min_gen_i  : PTXAtomicWithScope2<llvm_anyint_ty>;
  defm int_nvvm_atomic_or_gen_i   : PTXAtomicWithScope2<llvm_anyint_ty>;
  defm int_nvvm_atomic_and_gen_i  : PTXAtomicWithScope2<llvm_anyint_ty>;
  defm int_nvvm_atomic_cas_gen_i  : PTXAtomicWithScope3<llvm_anyint_ty>;

// Bar.Sync
  def int_nvvm_barrier0_popc : ClangBuiltin<"__nvvm_bar0_popc">,
      Intrinsic<[llvm_i32_ty], [llvm_i32_ty], [IntrConvergent, IntrNoCallback]>;
  def int_nvvm_barrier0_and : ClangBuiltin<"__nvvm_bar0_and">,
      Intrinsic<[llvm_i32_ty], [llvm_i32_ty], [IntrConvergent, IntrNoCallback]>;
  def int_nvvm_barrier0_or : ClangBuiltin<"__nvvm_bar0_or">,
      Intrinsic<[llvm_i32_ty], [llvm_i32_ty], [IntrConvergent, IntrNoCallback]>;

  def int_nvvm_bar_warp_sync : NVVMBuiltin,
      Intrinsic<[], [llvm_i32_ty], [IntrConvergent, IntrNoCallback]>;

  // barrier{.cta}.sync{.aligned}      a{, b};
  // barrier{.cta}.arrive{.aligned}    a, b;
  let IntrProperties = [IntrConvergent, IntrNoCallback] in {
    foreach align = ["", "_aligned"] in {
      def int_nvvm_barrier_cta_sync # align # _all :
          Intrinsic<[], [llvm_i32_ty]>;
      def int_nvvm_barrier_cta_sync # align # _count :
          Intrinsic<[], [llvm_i32_ty, llvm_i32_ty]>;
      def int_nvvm_barrier_cta_arrive # align # _count :
          Intrinsic<[], [llvm_i32_ty, llvm_i32_ty]>;
    }
  }

  // barrier.cluster.[wait, arrive, arrive.relaxed]
  def int_nvvm_barrier_cluster_arrive :
      Intrinsic<[], [], [IntrConvergent, IntrNoCallback]>;
  def int_nvvm_barrier_cluster_arrive_relaxed :
      Intrinsic<[], [], [IntrConvergent, IntrNoCallback]>;
  def int_nvvm_barrier_cluster_wait :
      Intrinsic<[], [], [IntrConvergent, IntrNoCallback]>;

  // 'aligned' versions of the above barrier.cluster.* intrinsics
  def int_nvvm_barrier_cluster_arrive_aligned :
      Intrinsic<[], [], [IntrConvergent, IntrNoCallback]>;
  def int_nvvm_barrier_cluster_arrive_relaxed_aligned :
      Intrinsic<[], [], [IntrConvergent, IntrNoCallback]>;
  def int_nvvm_barrier_cluster_wait_aligned :
      Intrinsic<[], [], [IntrConvergent, IntrNoCallback]>;

  // Membar
  def int_nvvm_membar_cta : NVVMBuiltin, Intrinsic<[], [], [IntrNoCallback]>;
  def int_nvvm_membar_gl : NVVMBuiltin, Intrinsic<[], [], [IntrNoCallback]>;
  def int_nvvm_membar_sys : NVVMBuiltin, Intrinsic<[], [], [IntrNoCallback]>;
  def int_nvvm_fence_sc_cluster : Intrinsic<[], [], [IntrNoCallback]>;

// Proxy fence (uni-directional)
foreach scope = ["cta", "cluster", "gpu", "sys"] in {

  def int_nvvm_fence_proxy_tensormap_generic_release_ # scope :
        Intrinsic<[], [], [IntrNoCallback],
        "llvm.nvvm.fence.proxy.tensormap_generic.release." # scope>;

  def int_nvvm_fence_proxy_tensormap_generic_acquire_ # scope :
        Intrinsic<[], [llvm_ptr_ty, llvm_i32_ty],
                  [IntrNoCallback, IntrArgMemOnly, ImmArg<ArgIndex<1>>],
                  "llvm.nvvm.fence.proxy.tensormap_generic.acquire." # scope>;
}

// Async Copy
let IntrProperties = [IntrConvergent, IntrNoCallback] in {
  def int_nvvm_cp_async_mbarrier_arrive : NVVMBuiltin,
      Intrinsic<[],[llvm_ptr_ty]>;
  def int_nvvm_cp_async_mbarrier_arrive_shared : NVVMBuiltin,
      Intrinsic<[],[llvm_shared_ptr_ty]>;
  def int_nvvm_cp_async_mbarrier_arrive_noinc : NVVMBuiltin,
      Intrinsic<[],[llvm_ptr_ty]>;
  def int_nvvm_cp_async_mbarrier_arrive_noinc_shared : NVVMBuiltin,
      Intrinsic<[],[llvm_shared_ptr_ty]>;
}

multiclass CP_ASYNC_SHARED_GLOBAL {
  def NAME : Intrinsic<[], [llvm_shared_ptr_ty, llvm_global_ptr_ty],
        [IntrArgMemOnly, IntrNoCallback, NoAlias<ArgIndex<0>>, NoAlias<ArgIndex<1>>,
        WriteOnly<ArgIndex<0>>, ReadOnly<ArgIndex<1>>]>;
  def _s : Intrinsic<[], [llvm_shared_ptr_ty, llvm_global_ptr_ty, llvm_i32_ty],
        [IntrArgMemOnly, IntrNoCallback, NoAlias<ArgIndex<0>>, NoAlias<ArgIndex<1>>,
        WriteOnly<ArgIndex<0>>, ReadOnly<ArgIndex<1>>]>;
}

defm int_nvvm_cp_async_ca_shared_global_4 : CP_ASYNC_SHARED_GLOBAL;
defm int_nvvm_cp_async_ca_shared_global_8 : CP_ASYNC_SHARED_GLOBAL;
defm int_nvvm_cp_async_ca_shared_global_16 : CP_ASYNC_SHARED_GLOBAL;
defm int_nvvm_cp_async_cg_shared_global_16 : CP_ASYNC_SHARED_GLOBAL;

def int_nvvm_cp_async_commit_group : NVVMBuiltin, Intrinsic<[], [], []>;

def int_nvvm_cp_async_wait_group : NVVMBuiltin,
    Intrinsic<[], [llvm_i32_ty], [ImmArg<ArgIndex<0>>]>;

def int_nvvm_cp_async_wait_all : NVVMBuiltin,
    Intrinsic<[], [], []>;

// cp.async.bulk variants of the commit/wait group
def int_nvvm_cp_async_bulk_commit_group :
    Intrinsic<[], [], []>;

def int_nvvm_cp_async_bulk_wait_group :
    Intrinsic<[], [llvm_i32_ty], [ImmArg<ArgIndex<0>>]>;

def int_nvvm_cp_async_bulk_wait_group_read :
    Intrinsic<[], [llvm_i32_ty], [ImmArg<ArgIndex<0>>]>;

// mbarrier
def int_nvvm_mbarrier_init : NVVMBuiltin,
    Intrinsic<[], [llvm_ptr_ty, llvm_i32_ty], [IntrConvergent, IntrNoCallback]>;
def int_nvvm_mbarrier_init_shared : NVVMBuiltin,
    Intrinsic<[], [llvm_shared_ptr_ty, llvm_i32_ty], [IntrConvergent, IntrNoCallback]>;

def int_nvvm_mbarrier_inval : NVVMBuiltin,
    Intrinsic<[], [llvm_ptr_ty],
    [IntrConvergent, IntrWriteMem, IntrArgMemOnly, IntrNoCallback,
    WriteOnly<ArgIndex<0>>, NoCapture<ArgIndex<0>>]>;
def int_nvvm_mbarrier_inval_shared : NVVMBuiltin,
    Intrinsic<[], [llvm_shared_ptr_ty],
    [IntrConvergent, IntrWriteMem, IntrArgMemOnly, IntrNoCallback,
    WriteOnly<ArgIndex<0>>, NoCapture<ArgIndex<0>>]>;

def int_nvvm_mbarrier_arrive : NVVMBuiltin,
    Intrinsic<[llvm_i64_ty], [llvm_ptr_ty], [IntrConvergent, IntrNoCallback]>;
def int_nvvm_mbarrier_arrive_shared : NVVMBuiltin,
    Intrinsic<[llvm_i64_ty], [llvm_shared_ptr_ty], [IntrConvergent, IntrNoCallback]>;
def int_nvvm_mbarrier_arrive_noComplete : NVVMBuiltin,
    Intrinsic<[llvm_i64_ty], [llvm_ptr_ty, llvm_i32_ty], [IntrConvergent, IntrNoCallback]>;
def int_nvvm_mbarrier_arrive_noComplete_shared : NVVMBuiltin,
    Intrinsic<[llvm_i64_ty], [llvm_shared_ptr_ty,
    llvm_i32_ty], [IntrConvergent, IntrNoCallback]>;

def int_nvvm_mbarrier_arrive_drop : NVVMBuiltin,
    Intrinsic<[llvm_i64_ty], [llvm_ptr_ty], [IntrConvergent, IntrNoCallback]>;
def int_nvvm_mbarrier_arrive_drop_shared : NVVMBuiltin,
    Intrinsic<[llvm_i64_ty], [llvm_shared_ptr_ty], [IntrConvergent, IntrNoCallback]>;
def int_nvvm_mbarrier_arrive_drop_noComplete : NVVMBuiltin,
    Intrinsic<[llvm_i64_ty], [llvm_ptr_ty, llvm_i32_ty], [IntrConvergent, IntrNoCallback]>;
def int_nvvm_mbarrier_arrive_drop_noComplete_shared : NVVMBuiltin,
    Intrinsic<[llvm_i64_ty], [llvm_shared_ptr_ty, llvm_i32_ty], [IntrConvergent, IntrNoCallback]>;

def int_nvvm_mbarrier_test_wait : NVVMBuiltin,
    Intrinsic<[llvm_i1_ty], [llvm_ptr_ty, llvm_i64_ty], [IntrConvergent, IntrNoCallback]>;
def int_nvvm_mbarrier_test_wait_shared : NVVMBuiltin,
    Intrinsic<[llvm_i1_ty], [llvm_shared_ptr_ty, llvm_i64_ty], [IntrConvergent, IntrNoCallback]>;

def int_nvvm_mbarrier_pending_count : NVVMBuiltin,
    Intrinsic<[llvm_i32_ty], [llvm_i64_ty], [IntrNoMem, IntrConvergent, IntrNoCallback]>;

// Generated within nvvm. Use for ldu on sm_20 or later.  Second arg is the
// pointer's alignment.
let IntrProperties = [IntrReadMem, IntrArgMemOnly, IntrNoCallback, IntrWillReturn, NoCapture<ArgIndex<0>>] in {
  def int_nvvm_ldu_global_i : Intrinsic<[llvm_anyint_ty], [llvm_anyptr_ty, llvm_i32_ty]>;
  def int_nvvm_ldu_global_f : Intrinsic<[llvm_anyfloat_ty], [llvm_anyptr_ty, llvm_i32_ty]>;
  def int_nvvm_ldu_global_p : Intrinsic<[llvm_anyptr_ty], [llvm_anyptr_ty, llvm_i32_ty]>;
}

// Represents an explicit hole in the LLVM IR type system. It may be inserted by
// the compiler in cases where a pointer is of the wrong type. In the backend
// this intrinsic will be folded away and not equate to any instruction. It
// should not be used by any frontend and should only be considered well defined
// when added in the following cases:
//
//  - NVPTXLowerArgs: When wrapping a byval pointer argument to a kernel
//    function to convert the address space from generic (0) to param (101).
//    This accounts for the fact that the parameter symbols will occupy this
//    space when lowered during ISel.
//
def int_nvvm_internal_addrspace_wrap :
  DefaultAttrsIntrinsic<[llvm_anyptr_ty], [llvm_anyptr_ty],
                        [IntrNoMem, IntrSpeculatable, NoUndef<ArgIndex<0>>,
                         NoUndef<RetIndex>]>;

// Move intrinsics, used in nvvm internally

let IntrProperties = [IntrNoMem] in {
  def int_nvvm_move_i16 : DefaultAttrsIntrinsic<[llvm_i16_ty], [llvm_i16_ty]>;
  def int_nvvm_move_i32 : DefaultAttrsIntrinsic<[llvm_i32_ty], [llvm_i32_ty]>;
  def int_nvvm_move_i64 : DefaultAttrsIntrinsic<[llvm_i64_ty], [llvm_i64_ty]>;
  def int_nvvm_move_float : DefaultAttrsIntrinsic<[llvm_float_ty], [llvm_float_ty]>;
  def int_nvvm_move_double : DefaultAttrsIntrinsic<[llvm_double_ty], [llvm_double_ty]>;
  def int_nvvm_move_ptr : DefaultAttrsIntrinsic<[llvm_anyptr_ty], [llvm_anyptr_ty]>;
}

// For getting the handle from a texture or surface variable
let IntrProperties = [IntrNoMem, IntrSpeculatable] in {
  def int_nvvm_texsurf_handle
    : DefaultAttrsIntrinsic<[llvm_i64_ty], [llvm_metadata_ty, llvm_anyptr_ty]>;
  def int_nvvm_texsurf_handle_internal
    : DefaultAttrsIntrinsic<[llvm_i64_ty], [llvm_anyptr_ty]>;
}

/// Error / Warn
def int_nvvm_compiler_error : Intrinsic<[], [llvm_anyptr_ty]>;
def int_nvvm_compiler_warn : Intrinsic<[], [llvm_anyptr_ty]>;

def int_nvvm_reflect : NVVMBuiltin,
  Intrinsic<[llvm_i32_ty], [llvm_ptr_ty], [IntrNoMem]>;

// isspacep.{const, global, local, shared}
foreach space = ["const", "global", "local", "shared", "shared_cluster"] in
  def int_nvvm_isspacep_ # space : NVVMBuiltin,
    DefaultAttrsIntrinsic<[llvm_i1_ty], [llvm_ptr_ty],
              [IntrNoMem, IntrSpeculatable, NoCapture<ArgIndex<0>>]>;

// Environment register read
foreach i = 0...31 in
  def int_nvvm_read_ptx_sreg_envreg # i : NVVMBuiltin,
    DefaultAttrsIntrinsic<[llvm_i32_ty], [],
              [IntrNoMem, IntrSpeculatable, NoUndef<RetIndex>]>;

//
// Texture Fetch
//
let IntrProperties = [IntrReadMem] in {
  foreach is_unified = [true, false] in {
    defvar mode = !if(is_unified, "_unified", "");
    defvar addr_args = !if(is_unified, [llvm_i64_ty], [llvm_i64_ty, llvm_i64_ty]);

    foreach vec = [V4F32, V4S32, V4U32] in {
      foreach is_array = [true, false] in {
        defvar array = !if(is_array, "_array", "");
        defvar array_args = !if(is_array, [llvm_i32_ty], []<LLVMType>);

        def int_nvvm_tex # mode # _1d # array # _ # vec.Name # _s32
          : Intrinsic<vec.Types,
                      !listconcat(addr_args, array_args, !listsplat(llvm_i32_ty, 1))>;
        def int_nvvm_tex # mode # _1d # array # _ # vec.Name # _f32
          : Intrinsic<vec.Types,
                      !listconcat(addr_args, array_args, !listsplat(llvm_float_ty, 1))>;
        def int_nvvm_tex # mode # _1d # array # _level_ # vec.Name # _f32
          : Intrinsic<vec.Types,
                      !listconcat(addr_args, array_args, !listsplat(llvm_float_ty, 2))>;
        def int_nvvm_tex # mode # _1d # array # _grad_ # vec.Name # _f32
          : Intrinsic<vec.Types,
                      !listconcat(addr_args, array_args, !listsplat(llvm_float_ty, 3))>;

        def int_nvvm_tex # mode # _2d # array # _ # vec.Name # _s32
          : Intrinsic<vec.Types,
                      !listconcat(addr_args, array_args, !listsplat(llvm_i32_ty, 2))>;
        def int_nvvm_tex # mode # _2d # array # _ # vec.Name # _f32
          : Intrinsic<vec.Types,
                      !listconcat(addr_args, array_args, !listsplat(llvm_float_ty, 2))>;
        def int_nvvm_tex # mode # _2d # array # _level_ # vec.Name # _f32
          : Intrinsic<vec.Types,
                      !listconcat(addr_args, array_args, !listsplat(llvm_float_ty, 3))>;
        def int_nvvm_tex # mode # _2d # array # _grad_ # vec.Name # _f32
          : Intrinsic<vec.Types,
                      !listconcat(addr_args, array_args, !listsplat(llvm_float_ty, 6))>;

        if !not(is_array) then {
          def int_nvvm_tex # mode # _3d_ # vec.Name # _s32
            : Intrinsic<vec.Types,
                        !listconcat(addr_args, !listsplat(llvm_i32_ty, 3))>;
          def int_nvvm_tex # mode # _3d_ # vec.Name # _f32
            : Intrinsic<vec.Types,
                        !listconcat(addr_args, !listsplat(llvm_float_ty, 3))>;
          def int_nvvm_tex # mode # _3d_level_ # vec.Name # _f32
            : Intrinsic<vec.Types,
                        !listconcat(addr_args, !listsplat(llvm_float_ty, 4))>;
          def int_nvvm_tex # mode # _3d_grad_ # vec.Name # _f32
            : Intrinsic<vec.Types,
                        !listconcat(addr_args, !listsplat(llvm_float_ty, 9))>;
        }

        def int_nvvm_tex # mode # _cube # array # _ # vec.Name # _f32
          : Intrinsic<vec.Types,
                      !listconcat(addr_args, array_args, !listsplat(llvm_float_ty, 3))>;
        def int_nvvm_tex # mode # _cube # array # _level_ # vec.Name # _f32
          : Intrinsic<vec.Types,
                      !listconcat(addr_args, array_args, !listsplat(llvm_float_ty, 4))>;

        if is_unified then
          def int_nvvm_tex # mode # _cube # array # _grad_ # vec.Name # _f32
            : Intrinsic<vec.Types,
                        !listconcat(addr_args, array_args, !listsplat(llvm_float_ty, 9))>;
      } // is_array

      foreach comp = ["r", "g", "b", "a"] in {
        def int_nvvm_tld4 # mode # _ # comp # _2d_ # vec.Name # _f32
          : Intrinsic<vec.Types,
                      !listconcat(addr_args, !listsplat(llvm_float_ty, 2))>;
      } // comp
    } // vec
  } // is_unified
} // IntrProperties = [IntrReadMem]

//=== Surface Load
let IntrProperties = [IntrReadMem] in {
  foreach clamp = ["clamp", "trap", "zero"] in {
    foreach vec = [TV_I8, TV_I16, TV_I32, TV_I64,
                  TV_V2I8, TV_V2I16, TV_V2I32, TV_V2I64,
                  TV_V4I8, TV_V4I16, TV_V4I32] in {

      def int_nvvm_suld_1d_ # vec.Name # _ # clamp
        : Intrinsic<vec.Types,
                    [llvm_i64_ty, llvm_i32_ty]>;

      def int_nvvm_suld_1d_array_ # vec.Name # _ # clamp
        : Intrinsic<vec.Types,
                    [llvm_i64_ty, llvm_i32_ty, llvm_i32_ty]>;

      def int_nvvm_suld_2d_ # vec.Name # _ # clamp
        : Intrinsic<vec.Types,
                    [llvm_i64_ty, llvm_i32_ty, llvm_i32_ty]>;

      def int_nvvm_suld_2d_array_ # vec.Name # _ # clamp
        : Intrinsic<vec.Types,
                    [llvm_i64_ty, llvm_i32_ty, llvm_i32_ty, llvm_i32_ty]>;

      def int_nvvm_suld_3d_ # vec.Name # _ # clamp
        : Intrinsic<vec.Types,
                    [llvm_i64_ty, llvm_i32_ty, llvm_i32_ty, llvm_i32_ty]>;
    } // vec
  } // clamp
} // IntrProperties = [IntrReadMem]

//===- Texture Query ------------------------------------------------------===//

foreach query = ["channel_order", "channel_data_type", "width", "height",
                 "depth", "array_size", "num_samples", "num_mipmap_levels"] in
  def int_nvvm_txq_ # query : NVVMBuiltin,
    Intrinsic<[llvm_i32_ty], [llvm_i64_ty], [IntrNoMem]>;

//===- Surface Query ------------------------------------------------------===//

foreach query = ["channel_order", "channel_data_type", "width", "height",
                 "depth", "array_size"] in
  def int_nvvm_suq_ # query : NVVMBuiltin,
    Intrinsic<[llvm_i32_ty], [llvm_i64_ty], [IntrNoMem]>;

//===- Handle Query -------------------------------------------------------===//

foreach type = ["sampler", "surface", "texture"] in
  def int_nvvm_istypep_ # type : NVVMBuiltin,
    Intrinsic<[llvm_i1_ty], [llvm_i64_ty], [IntrNoMem]>;

//===- Surface Stores -----------------------------------------------------===//

multiclass SurfaceStoreIntrinsics<string clamp, TexVector vec> {
  def _1d_ # vec.Name # _ # clamp : NVVMBuiltin,
      Intrinsic<[], !listconcat([llvm_i64_ty, llvm_i32_ty], vec.Types)>;

  def _1d_array_ # vec.Name # _ # clamp : NVVMBuiltin,
      Intrinsic<[], !listconcat([llvm_i64_ty, llvm_i32_ty, llvm_i32_ty], vec.Types)>;

  def _2d_ # vec.Name # _ # clamp : NVVMBuiltin,
      Intrinsic<[], !listconcat([llvm_i64_ty, llvm_i32_ty, llvm_i32_ty], vec.Types)>;

  def _2d_array_ # vec.Name # _ # clamp : NVVMBuiltin,
      Intrinsic<[], !listconcat([llvm_i64_ty, llvm_i32_ty, llvm_i32_ty, llvm_i32_ty], vec.Types)>;

  def _3d_ # vec.Name # _ # clamp : NVVMBuiltin,
      Intrinsic<[], !listconcat([llvm_i64_ty, llvm_i32_ty, llvm_i32_ty, llvm_i32_ty], vec.Types)>;
}

// Unformatted
foreach clamp = ["clamp", "trap", "zero"] in
  foreach vec = [TV_I8, TV_I16, TV_I32, TV_I64,
                 TV_V2I8, TV_V2I16, TV_V2I32, TV_V2I64,
                 TV_V4I8, TV_V4I16, TV_V4I32] in
    defm int_nvvm_sust_b : SurfaceStoreIntrinsics<clamp, vec>;

// Formatted
foreach vec = [TV_I8, TV_I16, TV_I32,
               TV_V2I8, TV_V2I16, TV_V2I32,
               TV_V4I8, TV_V4I16, TV_V4I32] in
  defm int_nvvm_sust_p : SurfaceStoreIntrinsics<"trap", vec>;

// Accessing special registers.

class PTXReadSRegIntrinsicNB_r32<list<IntrinsicProperty> properties = []>
  : DefaultAttrsIntrinsic<[llvm_i32_ty], [],
      !listconcat([IntrNoMem, IntrSpeculatable, NoUndef<RetIndex>], properties)>;

class PTXReadSRegIntrinsic_r32<list<IntrinsicProperty> properties = []>
  : PTXReadSRegIntrinsicNB_r32<properties>,
    NVVMBuiltin;

multiclass PTXReadSRegIntrinsic_v4i32<list<list<IntrinsicProperty>> properties = [[], [], [], []]> {
  assert !eq(!size(properties), 4), "properties must be a list of 4 lists";
// FIXME: Do we need the 128-bit integer type version?
//    def _r64   : Intrinsic<[llvm_i128_ty],   [], [IntrNoMem, IntrSpeculatable]>;

// FIXME: Enable this once v4i32 support is enabled in back-end.
//    def _v4i16 : Intrinsic<[llvm_v4i32_ty], [], [IntrNoMem, IntrSpeculatable]>;
  defvar suffixes = ["_x", "_y", "_z", "_w"];
  foreach i = !range(suffixes) in
    def suffixes[i] : PTXReadSRegIntrinsic_r32<properties[i]>;
}

// Same, but without automatic clang builtins. It will be used for
// registers that require particular GPU or PTX version.
multiclass PTXReadSRegIntrinsicNB_v4i32<list<list<IntrinsicProperty>> properties = [[], [], [], []]> {
  assert !eq(!size(properties), 4), "properties must be a list of 4 lists";
  defvar suffixes = ["_x", "_y", "_z", "_w"];
  foreach i = !range(suffixes) in
    def suffixes[i] : PTXReadSRegIntrinsicNB_r32<properties[i]>;
}

// Intrinsics to read registers with non-constant values. E.g. the values that
// do change over the kernel lifetime. Such reads should not be CSE'd.
class PTXReadNCSRegIntrinsic_r32
  : Intrinsic<[llvm_i32_ty], [], [IntrInaccessibleMemOnly, IntrNoCallback, NoUndef<RetIndex>]>,
    NVVMBuiltin;
class PTXReadNCSRegIntrinsic_r64
  : Intrinsic<[llvm_i64_ty], [], [IntrInaccessibleMemOnly, IntrNoCallback, NoUndef<RetIndex>]>,
    NVVMBuiltin;

defm int_nvvm_read_ptx_sreg_tid
  : PTXReadSRegIntrinsic_v4i32<[[Range<RetIndex, 0, MAX_BLOCK_SIZE_X>],
                                [Range<RetIndex, 0, MAX_BLOCK_SIZE_Y>],
                                [Range<RetIndex, 0, MAX_BLOCK_SIZE_Z>],
                                [Range<RetIndex, 0, 1>]]>;

defm int_nvvm_read_ptx_sreg_ntid
  : PTXReadSRegIntrinsic_v4i32<[[Range<RetIndex, 1, !add(MAX_BLOCK_SIZE_X, 1)>],
                                [Range<RetIndex, 1, !add(MAX_BLOCK_SIZE_Y, 1)>],
                                [Range<RetIndex, 1, !add(MAX_BLOCK_SIZE_Z, 1)>],
                                [Range<RetIndex, 0, 1>]]>;

def int_nvvm_read_ptx_sreg_laneid
  : PTXReadSRegIntrinsic_r32<[Range<RetIndex, 0, WARP_SIZE>]>;

def int_nvvm_read_ptx_sreg_warpid : PTXReadSRegIntrinsic_r32;
def int_nvvm_read_ptx_sreg_nwarpid : PTXReadSRegIntrinsic_r32;

defvar MAX_GRID_ID_RANGE = [[Range<RetIndex, 0, MAX_GRID_SIZE_X>],
                            [Range<RetIndex, 0, MAX_GRID_SIZE_Y>],
                            [Range<RetIndex, 0, MAX_GRID_SIZE_Z>],
                            [Range<RetIndex, 0, 1>]];

defvar MAX_GRID_NID_RANGE = [[Range<RetIndex, 1, !add(MAX_GRID_SIZE_X, 1)>],
                             [Range<RetIndex, 1, !add(MAX_GRID_SIZE_Y, 1)>],
                             [Range<RetIndex, 1, !add(MAX_GRID_SIZE_Z, 1)>],
                             [Range<RetIndex, 0, 1>]];

defm int_nvvm_read_ptx_sreg_ctaid
  : PTXReadSRegIntrinsic_v4i32<MAX_GRID_ID_RANGE>;

defm int_nvvm_read_ptx_sreg_nctaid
  : PTXReadSRegIntrinsic_v4i32<MAX_GRID_NID_RANGE>;

def int_nvvm_read_ptx_sreg_smid : PTXReadSRegIntrinsic_r32;
def int_nvvm_read_ptx_sreg_nsmid : PTXReadSRegIntrinsic_r32;
def int_nvvm_read_ptx_sreg_gridid : PTXReadSRegIntrinsic_r32;

def int_nvvm_read_ptx_sreg_lanemask_eq : PTXReadSRegIntrinsic_r32;
def int_nvvm_read_ptx_sreg_lanemask_le : PTXReadSRegIntrinsic_r32;
def int_nvvm_read_ptx_sreg_lanemask_lt : PTXReadSRegIntrinsic_r32;
def int_nvvm_read_ptx_sreg_lanemask_ge : PTXReadSRegIntrinsic_r32;
def int_nvvm_read_ptx_sreg_lanemask_gt : PTXReadSRegIntrinsic_r32;

def int_nvvm_read_ptx_sreg_clock : PTXReadNCSRegIntrinsic_r32;
def int_nvvm_read_ptx_sreg_clock64 : PTXReadNCSRegIntrinsic_r64;

def int_nvvm_read_ptx_sreg_globaltimer : PTXReadNCSRegIntrinsic_r64;

def int_nvvm_read_ptx_sreg_pm0 : PTXReadNCSRegIntrinsic_r32;
def int_nvvm_read_ptx_sreg_pm1 : PTXReadNCSRegIntrinsic_r32;
def int_nvvm_read_ptx_sreg_pm2 : PTXReadNCSRegIntrinsic_r32;
def int_nvvm_read_ptx_sreg_pm3 : PTXReadNCSRegIntrinsic_r32;

def int_nvvm_read_ptx_sreg_warpsize
  : PTXReadSRegIntrinsic_r32<[Range<RetIndex, WARP_SIZE, !add(WARP_SIZE, 1)>]>;

// sm90+, PTX7.8+

// Note: Since clusters are subdivisions of the grid, we conservatively use the
// maximum grid size as an upper bound for the clusterid and cluster_ctaid. In
// practice, the clusterid will likely be much smaller. The CUDA programming
// guide recommends 8 as a maximum portable value and H100s support 16.

defm int_nvvm_read_ptx_sreg_clusterid
  : PTXReadSRegIntrinsicNB_v4i32<MAX_GRID_ID_RANGE>;
defm int_nvvm_read_ptx_sreg_nclusterid
  : PTXReadSRegIntrinsicNB_v4i32<MAX_GRID_NID_RANGE>;
defm int_nvvm_read_ptx_sreg_cluster_ctaid
  : PTXReadSRegIntrinsicNB_v4i32<MAX_GRID_ID_RANGE>;
defm int_nvvm_read_ptx_sreg_cluster_nctaid
  : PTXReadSRegIntrinsicNB_v4i32<MAX_GRID_NID_RANGE>;

def int_nvvm_read_ptx_sreg_cluster_ctarank : PTXReadSRegIntrinsicNB_r32;
def int_nvvm_read_ptx_sreg_cluster_nctarank : PTXReadSRegIntrinsicNB_r32;

//
// SHUFFLE
//
// Generate intrinsics for all variants of shfl instruction.
let IntrProperties = [IntrInaccessibleMemOnly, IntrConvergent, IntrNoCallback] in {
  foreach sync = [false, true] in {
    foreach mode = ["up", "down", "bfly", "idx"] in {
      foreach type = ["i32", "f32"] in {
        foreach return_pred = [false, true] in {
          defvar i = SHFL_INFO<sync, mode, type, return_pred>;
          if i.withGccBuiltin then
            def i.Name : NVVMBuiltin, Intrinsic<i.RetTy, i.ArgsTy>;
          else
            def i.Name : Intrinsic<i.RetTy, i.ArgsTy>;
        }
      }
    }
  }
}

//
// VOTE
//

let IntrProperties = [IntrInaccessibleMemOnly, IntrConvergent, IntrNoCallback] in {
  def int_nvvm_vote_all : NVVMBuiltin, Intrinsic<[llvm_i1_ty], [llvm_i1_ty]>;
  def int_nvvm_vote_any : NVVMBuiltin, Intrinsic<[llvm_i1_ty], [llvm_i1_ty]>;
  def int_nvvm_vote_uni : NVVMBuiltin, Intrinsic<[llvm_i1_ty], [llvm_i1_ty]>;
  def int_nvvm_vote_ballot : NVVMBuiltin, Intrinsic<[llvm_i32_ty], [llvm_i1_ty]>;
}
//
// VOTE.SYNC
//
let IntrProperties = [IntrInaccessibleMemOnly, IntrConvergent, IntrNoCallback] in {
  def int_nvvm_vote_all_sync : NVVMBuiltin, Intrinsic<[llvm_i1_ty], [llvm_i32_ty, llvm_i1_ty]>;
  def int_nvvm_vote_any_sync : NVVMBuiltin, Intrinsic<[llvm_i1_ty], [llvm_i32_ty, llvm_i1_ty]>;
  def int_nvvm_vote_uni_sync : NVVMBuiltin, Intrinsic<[llvm_i1_ty], [llvm_i32_ty, llvm_i1_ty]>;
  def int_nvvm_vote_ballot_sync : NVVMBuiltin, Intrinsic<[llvm_i32_ty], [llvm_i32_ty, llvm_i1_ty]>;
}

//
// ACTIVEMASK
//
def int_nvvm_activemask : NVVMBuiltin,
  Intrinsic<[llvm_i32_ty], [],
            [IntrInaccessibleMemOnly, IntrConvergent, IntrNoCallback, IntrHasSideEffects]>;

//
// MATCH.SYNC
//
let IntrProperties = [IntrInaccessibleMemOnly, IntrConvergent, IntrNoCallback] in {
  // match.any.sync.b32 mask, value
  def int_nvvm_match_any_sync_i32 : NVVMBuiltin,
    Intrinsic<[llvm_i32_ty], [llvm_i32_ty, llvm_i32_ty]>;
  // match.any.sync.b64 mask, value
  def int_nvvm_match_any_sync_i64 : NVVMBuiltin,
    Intrinsic<[llvm_i32_ty], [llvm_i32_ty, llvm_i64_ty]>;

  // match.all instruction have two variants -- one returns a single value, another
  // returns a pair {value, predicate}. We currently only implement the latter as
  // that's the variant exposed by CUDA API.

  // match.all.sync.b32p mask, value
  def int_nvvm_match_all_sync_i32p :
    Intrinsic<[llvm_i32_ty, llvm_i1_ty], [llvm_i32_ty, llvm_i32_ty]>;
  // match.all.sync.b64p mask, value
  def int_nvvm_match_all_sync_i64p :
    Intrinsic<[llvm_i32_ty, llvm_i1_ty], [llvm_i32_ty, llvm_i64_ty]>;
}
//
// ELECT.SYNC
//
// elect.sync dst|pred, membermask
def int_nvvm_elect_sync :
  DefaultAttrsIntrinsic<[llvm_i32_ty, llvm_i1_ty], [llvm_i32_ty],
                        [IntrInaccessibleMemOnly, IntrConvergent]>;

//
// REDUX.SYNC
//
// redux.sync.op.u32 dst, src, membermask;

let IntrProperties = [IntrConvergent, IntrInaccessibleMemOnly, IntrNoCallback] in {
  foreach op = ["umin", "umax", "add", "min", "max", "and", "xor", "or"] in
    def int_nvvm_redux_sync_ # op : NVVMBuiltin,
      Intrinsic<[llvm_i32_ty], [llvm_i32_ty, llvm_i32_ty]>;

  // redux.sync.op.{abs}.{NaN}.f32 dst, src, membermask;
  foreach binOp = ["min", "max"] in
    foreach abs = ["", "_abs"] in
      foreach NaN = ["", "_NaN"] in
        def int_nvvm_redux_sync_f # binOp # abs # NaN : NVVMBuiltin,
          Intrinsic<[llvm_float_ty], [llvm_float_ty, llvm_i32_ty]>;
}

//
// WGMMA fence instructions
//
// wgmma.fence.sync.aligned;
def int_nvvm_wgmma_fence_sync_aligned : Intrinsic<[], [], [IntrConvergent]>;

// wgmma.commit_group.sync.aligned;
def int_nvvm_wgmma_commit_group_sync_aligned
  : Intrinsic<[], [], [IntrConvergent], "llvm.nvvm.wgmma.commit_group.sync.aligned">;

// wgmma.wait_group.sync.aligned N;
def int_nvvm_wgmma_wait_group_sync_aligned
  : Intrinsic<[], [llvm_i64_ty], [IntrConvergent, ImmArg<ArgIndex<0>>], "llvm.nvvm.wgmma.wait_group.sync.aligned">;

//
// WMMA instructions
//
// WMMA.LOAD
class NVVM_WMMA_LD<WMMA_REGS Frag, string Layout, int WithStride>
  : Intrinsic<Frag.regs,
              !if(WithStride, [llvm_anyptr_ty, llvm_i32_ty], [llvm_anyptr_ty]),
              [IntrWillReturn, IntrReadMem, IntrArgMemOnly, IntrNoCallback, ReadOnly<ArgIndex<0>>, NoCapture<ArgIndex<0>>],
              WMMA_NAME_LDST<"load", Frag, Layout, WithStride>.intr>;

// WMMA.STORE.D
class NVVM_WMMA_ST<WMMA_REGS Frag, string Layout, int WithStride>
  : Intrinsic<[],
              !listconcat(
                [llvm_anyptr_ty],
                Frag.regs,
                !if(WithStride, [llvm_i32_ty], [])),
              [IntrWriteMem, IntrArgMemOnly, IntrNoCallback, WriteOnly<ArgIndex<0>>, NoCapture<ArgIndex<0>>],
              WMMA_NAME_LDST<"store", Frag, Layout, WithStride>.intr>;

// Create all load/store variants
foreach layout = ["row", "col"] in {
  foreach stride = [0, 1] in {
    foreach frag = NVVM_MMA_OPS.all_ld_ops in
      if NVVM_WMMA_LDST_SUPPORTED<frag, layout>.ret then
        def WMMA_NAME_LDST<"load", frag, layout, stride>.record
             : NVVM_WMMA_LD<frag, layout, stride>;
    foreach frag = NVVM_MMA_OPS.all_st_ops in
      if NVVM_WMMA_LDST_SUPPORTED<frag, layout>.ret then
        def WMMA_NAME_LDST<"store", frag, layout, stride>.record
             : NVVM_WMMA_ST<frag, layout, stride>;
  }
}

// WMMA.MMA
class NVVM_MMA<WMMA_REGS A, WMMA_REGS B, WMMA_REGS C, WMMA_REGS D>
  : Intrinsic<D.regs,
              !listconcat(A.regs, B.regs, C.regs),
              [IntrNoMem, IntrNoCallback]>;

foreach layout_a = ["row", "col"] in {
  foreach layout_b = ["row", "col"] in {
    foreach satf = [0, 1] in {
      foreach rnd = ["", "rn", "rz", "rm", "rp"] in {
        foreach op = NVVM_MMA_OPS.all_wmma_ops in {
          foreach b1op = NVVM_MMA_B1OPS<op>.ret in {
            if NVVM_WMMA_SUPPORTED<op, layout_a, layout_b, satf, rnd>.ret then {
              def WMMA_NAME<layout_a, layout_b, satf, rnd, b1op,
                                op[0], op[1], op[2], op[3]>.record
                : NVVM_MMA<op[0], op[1], op[2], op[3]>;
            }
          } // b1op
        } // op
      } // rnd
    } // satf
  } // layout_b
} // layout_a

foreach layout_a = ["row", "col"] in {
  foreach layout_b = ["row", "col"] in {
    foreach satf = [0, 1] in {
      foreach op = NVVM_MMA_OPS.all_mma_ops in {
        foreach b1op = NVVM_MMA_B1OPS<op>.ret in {
          if NVVM_MMA_SUPPORTED<op, layout_a, layout_b, satf>.ret then {
            def MMA_NAME<layout_a, layout_b, satf, b1op, op[0], op[1], op[2], op[3]>.record
              : NVVM_MMA<op[0], op[1], op[2], op[3]>;
          }
        } // b1op
      } // op
    } // satf
  } // layout_b
} // layout_a

// LDMATRIX
class NVVM_LDMATRIX<WMMA_REGS Frag, int Transposed>
  : Intrinsic<Frag.regs, [llvm_anyptr_ty],
              [IntrReadMem, IntrArgMemOnly, IntrNoCallback, ReadOnly<ArgIndex<0>>,
               NoCapture<ArgIndex<0>>],
              LDMATRIX_NAME<Frag, Transposed>.intr>;

foreach transposed = [0, 1] in {
  foreach frag = NVVM_MMA_OPS.all_ldmatrix_ops in {
    if NVVM_LDMATRIX_SUPPORTED<frag, transposed>.ret then {
      def LDMATRIX_NAME<frag, transposed>.record
        : NVVM_LDMATRIX<frag, transposed>;
    }
  }
}

// MAPA
let IntrProperties = [IntrNoMem, IntrSpeculatable, NoCapture<ArgIndex<0>>] in {
  def int_nvvm_mapa
    : DefaultAttrsIntrinsic<[llvm_ptr_ty], [llvm_ptr_ty, llvm_i32_ty]>;
  def int_nvvm_mapa_shared_cluster
    : DefaultAttrsIntrinsic<[llvm_shared_cluster_ptr_ty], [llvm_shared_ptr_ty, llvm_i32_ty]>;
}

// GETCTARANK
let IntrProperties = [IntrNoMem, IntrSpeculatable, NoCapture<ArgIndex<0>>] in {
  def int_nvvm_getctarank
    : DefaultAttrsIntrinsic<[llvm_i32_ty], [llvm_ptr_ty]>;
  def int_nvvm_getctarank_shared_cluster
    : DefaultAttrsIntrinsic<[llvm_i32_ty], [llvm_shared_ptr_ty]>;
}

def int_nvvm_is_explicit_cluster
  : DefaultAttrsIntrinsic<[llvm_i1_ty], [],
              [IntrNoMem, IntrSpeculatable, NoUndef<RetIndex>],
              "llvm.nvvm.is_explicit_cluster">;

// Setmaxnreg inc/dec intrinsics
foreach op = ["dec", "inc"] in
  def int_nvvm_setmaxnreg_ # op # _sync_aligned_u32
    : DefaultAttrsIntrinsic<[], [llvm_i32_ty],
              [IntrConvergent, IntrNoMem, IntrHasSideEffects, ImmArg<ArgIndex<0>>]>;

// Exit
def int_nvvm_exit : NVVMBuiltin,
    Intrinsic<[], [], [IntrConvergent, IntrInaccessibleMemOnly, IntrNoReturn]>;

class DefaultAttrsIntrinsicFlags<list<LLVMType> ret_types,
                list<LLVMType> param_types,
                list<LLVMType> flags,
                list<IntrinsicProperty> intr_properties>
  : DefaultAttrsIntrinsic<
        ret_types,
        !listconcat(param_types, flags),
        !listconcat(intr_properties,
                    !foreach(i, !range(flags),
                        ImmArg<ArgIndex<!add(i, !size(param_types))>>))>;

// Intrinsics for Tensor Copy using TMA
// G2S -> From Global to Shared memory variants
// S2G -> From Shared to Global memory variants
foreach dim = 1...5 in {
  defvar tensor_dim_args = !listsplat(llvm_i32_ty, dim);

  foreach mode = !if(!ge(dim, 3), ["tile", "im2col"], ["tile"]) in {
    defvar is_im2col = !eq(mode, "im2col");
    defvar num_im2col_offsets = !if(is_im2col, !add(dim, -2), 0);
    defvar im2col_offsets_args = !listsplat(llvm_i16_ty, num_im2col_offsets);

<<<<<<< HEAD
    def int_nvvm_cp_async_bulk_tensor_g2s_ # mode # _ # dim # d :
      DefaultAttrsIntrinsicFlags<[],
          !listconcat([llvm_shared_cluster_ptr_ty,  // dst_shared_cluster_ptr
                       llvm_shared_ptr_ty,          // mbarrier_smem_ptr
                       llvm_ptr_ty],                // tensormap_ptr
                      tensor_dim_args,              // actual tensor dims
                      im2col_offsets_args,          // im2col offsets
                      [llvm_i16_ty,                 // cta_mask
                       llvm_i64_ty]),               // cache_hint
          [llvm_i1_ty,                              // Flag for cta_mask
           llvm_i1_ty],                             // Flag for cache_hint
          [IntrConvergent,
           WriteOnly<ArgIndex<0>>, ReadOnly<ArgIndex<2>>,
           NoCapture<ArgIndex<0>>, NoCapture<ArgIndex<1>>, NoCapture<ArgIndex<2>>]>;
=======
    defvar g2s_params = !listconcat(
                          [llvm_shared_cluster_ptr_ty, // dst_ptr
                           llvm_shared_ptr_ty,  // mbarrier_ptr
                           llvm_ptr_ty],        // tensormap_ptr
                          tensor_dim_args,      // actual tensor dims
                          im2col_offsets_args,  // im2col offsets
                          [llvm_i16_ty,         // cta_mask
                           llvm_i64_ty]);       // cache_hint
    defvar g2s_flags = [llvm_i1_ty,             // Flag for cta_mask
                        llvm_i1_ty,             // Flag for cache_hint
                        llvm_i32_ty];           // Flag for cta_group
    defvar cta_group_idx = !add(
                             !size(g2s_params),
                             !sub(!size(g2s_flags), 1));
    defvar g2s_props = [IntrConvergent,
                        WriteOnly<ArgIndex<0>>, ReadOnly<ArgIndex<2>>,
                        // Allowed values for cta_group are {0,1,2} i.e [0, 3).
                        Range<ArgIndex<cta_group_idx>, 0, 3>];
    def int_nvvm_cp_async_bulk_tensor_g2s_ # mode # _ # dim # d :
      DefaultAttrsIntrinsicFlags<[], g2s_params, g2s_flags, g2s_props>;
>>>>>>> 4084ffcf

    def int_nvvm_cp_async_bulk_tensor_s2g_ # mode # _ # dim # d :
      DefaultAttrsIntrinsicFlags<[],
          !listconcat([llvm_shared_ptr_ty,  // src_smem_ptr
                       llvm_ptr_ty],        // tensormap_ptr
                      tensor_dim_args,      // actual tensor dims
                      [llvm_i64_ty]),       // cache_hint
          [llvm_i1_ty],                     // Flag for cache_hint
          [IntrConvergent,
           ReadOnly<ArgIndex<0>>, ReadOnly<ArgIndex<1>>,
           NoCapture<ArgIndex<0>>, NoCapture<ArgIndex<1>>]>;

    def int_nvvm_cp_async_bulk_tensor_prefetch_ # mode # _ # dim # d :
      DefaultAttrsIntrinsicFlags<[],
          !listconcat([llvm_ptr_ty],        // tensormap_ptr
                       tensor_dim_args,     // actual tensor dims
                       im2col_offsets_args, // im2col offsets
                      [llvm_i64_ty]),       // cache_hint
          [llvm_i1_ty],                     // Flag for cache_hint
          [IntrConvergent,
           ReadOnly<ArgIndex<0>>, NoCapture<ArgIndex<0>>]>;

    // Intrinsics for TMA Copy with reduction
    foreach red_op = ["add", "min", "max", "inc", "dec", "and", "or", "xor"] in
      def int_nvvm_cp_async_bulk_tensor_reduce_ # red_op # _ # mode # _ # dim # d :
        DefaultAttrsIntrinsicFlags<[],
            !listconcat([llvm_shared_ptr_ty,  // src_smem_ptr
                         llvm_ptr_ty],        // tensormap_ptr
                         tensor_dim_args,     // actual tensor dims
                        [llvm_i64_ty]),       // cache_hint
          [llvm_i1_ty],                       // Flag for cache_hint
          [IntrConvergent, ReadOnly<ArgIndex<0>>, ReadOnly<ArgIndex<1>>,
           NoCapture<ArgIndex<0>>, NoCapture<ArgIndex<1>>]>;
  }
}

// Intrinsics for Prefetch and Prefetchu
let IntrProperties = [IntrArgMemOnly, ReadOnly<ArgIndex<0>>, NoCapture<ArgIndex<0>>] in {
  foreach level = ["L1", "L2"] in {
    def int_nvvm_prefetch_ # level : Intrinsic<[], [llvm_ptr_ty]>;
    def int_nvvm_prefetch_global_ # level : Intrinsic<[], [llvm_global_ptr_ty]>;
    def int_nvvm_prefetch_local_ # level : Intrinsic<[], [llvm_local_ptr_ty]>;
  }

  foreach eviction_priority = ["evict_normal", "evict_last"] in
    def int_nvvm_prefetch_global_L2_ # eviction_priority : Intrinsic<[], [llvm_global_ptr_ty]>;

  def int_nvvm_prefetchu_L1 : Intrinsic<[], [llvm_ptr_ty]>;
}

// applypriority
let IntrProperties = [IntrArgMemOnly, ReadOnly<ArgIndex<0>>, NoCapture<ArgIndex<0>>,
                      ImmArg<ArgIndex<1>>] in {
  def int_nvvm_applypriority_global_L2_evict_normal
    : DefaultAttrsIntrinsic<[], [llvm_global_ptr_ty, llvm_i64_ty]>;

  def int_nvvm_applypriority_L2_evict_normal
    : DefaultAttrsIntrinsic<[], [llvm_ptr_ty, llvm_i64_ty]>;
}

// discard
let IntrProperties = [NoCapture<ArgIndex<0>>, ImmArg<ArgIndex<1>>, IntrHasSideEffects] in {
  def int_nvvm_discard_global_L2 : DefaultAttrsIntrinsic<[], [llvm_global_ptr_ty, llvm_i64_ty]>;
  def int_nvvm_discard_L2 : DefaultAttrsIntrinsic<[], [llvm_ptr_ty, llvm_i64_ty]>;
}

// Intrinsics for Bulk Copy using TMA (non-tensor)
// From Global to Shared Cluster
def int_nvvm_cp_async_bulk_global_to_shared_cluster
  : DefaultAttrsIntrinsicFlags<[],
      [llvm_shared_cluster_ptr_ty, // dst_shared_cluster_ptr
       llvm_shared_ptr_ty,         // mbarrier_ptr
       llvm_global_ptr_ty,         // src_gmem_ptr
       llvm_i32_ty,                // copy_size
       llvm_i16_ty,                // cta_mask
       llvm_i64_ty],               // cache_hint
      [llvm_i1_ty,                 // Flag for cta_mask
       llvm_i1_ty],                // Flag for cache_hint
      [IntrConvergent, IntrArgMemOnly,
       WriteOnly<ArgIndex<0>>, ReadOnly<ArgIndex<2>>,
       NoCapture<ArgIndex<0>>, NoCapture<ArgIndex<1>>, NoCapture<ArgIndex<2>>]>;

// From Shared CTA to Shared Cluster
def int_nvvm_cp_async_bulk_shared_cta_to_cluster
  : DefaultAttrsIntrinsic<[],
      [llvm_shared_cluster_ptr_ty, // dst_shared_cluster_ptr
       llvm_shared_ptr_ty,         // mbarrier_ptr
       llvm_shared_ptr_ty,         // src_smem_ptr
       llvm_i32_ty],               // copy_size
      [IntrConvergent, IntrArgMemOnly,
       WriteOnly<ArgIndex<0>>, ReadOnly<ArgIndex<2>>,
       NoCapture<ArgIndex<0>>, NoCapture<ArgIndex<1>>,
       NoCapture<ArgIndex<2>>]>;

// From Shared CTA to Global memory
def int_nvvm_cp_async_bulk_shared_cta_to_global
  : DefaultAttrsIntrinsicFlags<[],
      [llvm_global_ptr_ty, // dst_gmem_ptr
       llvm_shared_ptr_ty, // src_smem_ptr
       llvm_i32_ty,        // copy_size
       llvm_i64_ty],       // cache_hint
      [llvm_i1_ty],        // Flag for cache_hint
      [IntrConvergent, IntrArgMemOnly,
       WriteOnly<ArgIndex<0>>, ReadOnly<ArgIndex<1>>,
       NoCapture<ArgIndex<0>>, NoCapture<ArgIndex<1>>]>;

// From Shared CTA to Global memory with bytemask
def int_nvvm_cp_async_bulk_shared_cta_to_global_bytemask
  : DefaultAttrsIntrinsic<[],
      [llvm_global_ptr_ty, // dst_gmem_ptr
       llvm_shared_ptr_ty, // src_smem_ptr
       llvm_i32_ty,        // copy_size
       llvm_i64_ty,        // cache_hint
       llvm_i1_ty,         // Flag for cache_hint
       llvm_i16_ty],       // byte_mask
      [IntrConvergent, IntrArgMemOnly,
       WriteOnly<ArgIndex<0>>, ReadOnly<ArgIndex<1>>,
       ImmArg<ArgIndex<4>>]>;

// Intrinsics for Bulk Copy Prefetch L2
def int_nvvm_cp_async_bulk_prefetch_L2
  : DefaultAttrsIntrinsicFlags<[],
      [llvm_global_ptr_ty, // src_gmem_ptr
       llvm_i32_ty,        // copy_size
       llvm_i64_ty],       // cache_hint
      [llvm_i1_ty],        // Flag for cache_hint
      [IntrConvergent, IntrArgMemOnly,
       NoCapture<ArgIndex<0>>, ReadOnly<ArgIndex<0>>]>;

def int_nvvm_griddepcontrol_launch_dependents : Intrinsic<[], [], [IntrNoMem, IntrHasSideEffects]>;
def int_nvvm_griddepcontrol_wait : Intrinsic<[], [], [IntrNoMem, IntrHasSideEffects]>;

//
// Tcgen05 family of Intrinsics
//

// Tcgen05 alloc/dealloc related intrinsics

foreach cta_group = ["cg1", "cg2"] in {
  def int_nvvm_tcgen05_alloc_ # cta_group : Intrinsic<[],
    [llvm_ptr_ty,        // dst_ptr
     llvm_i32_ty] ,      // num_columns
    [IntrConvergent, IntrInaccessibleMemOrArgMemOnly,
     WriteOnly<ArgIndex<0>>, NoCapture<ArgIndex<0>>]>;

  def int_nvvm_tcgen05_alloc_shared_ # cta_group : Intrinsic<[],
    [llvm_shared_ptr_ty, // dst_ptr
     llvm_i32_ty],       // num_columns
    [IntrConvergent, IntrInaccessibleMemOrArgMemOnly,
     WriteOnly<ArgIndex<0>>, NoCapture<ArgIndex<0>>]>;

  def int_nvvm_tcgen05_dealloc_ # cta_group : Intrinsic<[],
    [llvm_tmem_ptr_ty,   // tmem_addr
     llvm_i32_ty],       // num_columns
    [IntrConvergent, IntrArgMemOnly,
     NoCapture<ArgIndex<0>>]>;

  def int_nvvm_tcgen05_relinq_alloc_permit_ # cta_group : Intrinsic<[], [],
    [IntrConvergent, IntrInaccessibleMemOnly]>;

  def int_nvvm_tcgen05_commit_ # cta_group : Intrinsic<[],
    [llvm_ptr_ty],        // mbar_ptr
    [IntrConvergent, IntrInaccessibleMemOrArgMemOnly,
     NoCapture<ArgIndex<0>>]>;

  def int_nvvm_tcgen05_commit_shared_ # cta_group : Intrinsic<[],
    [llvm_shared_ptr_ty], // mbar_ptr
    [IntrConvergent, IntrInaccessibleMemOrArgMemOnly,
     NoCapture<ArgIndex<0>>]>;

  def int_nvvm_tcgen05_commit_mc_ # cta_group : Intrinsic<[],
    [llvm_ptr_ty, llvm_i16_ty], // mbar_ptr, cta_mask
    [IntrConvergent, IntrInaccessibleMemOrArgMemOnly,
     NoCapture<ArgIndex<0>>]>;

  def int_nvvm_tcgen05_commit_mc_shared_ # cta_group : Intrinsic<[],
    [llvm_shared_ptr_ty, llvm_i16_ty], // mbar_ptr, cta_mask
    [IntrConvergent, IntrInaccessibleMemOrArgMemOnly,
     NoCapture<ArgIndex<0>>]>;

  def int_nvvm_tcgen05_shift_down_ # cta_group : Intrinsic<[],
    [llvm_tmem_ptr_ty],   // tmem_addr
    [IntrConvergent, IntrArgMemOnly,
     NoCapture<ArgIndex<0>>]>;
}

// Tcgen05 wait_ld/st intrinsics
def int_nvvm_tcgen05_wait_ld : Intrinsic<[], [],
  [IntrConvergent, IntrInaccessibleMemOnly]>;
def int_nvvm_tcgen05_wait_st : Intrinsic<[], [],
  [IntrConvergent, IntrInaccessibleMemOnly]>;

// Tcgen05 Fence intrinsics
def int_nvvm_tcgen05_fence_before_thread_sync : Intrinsic<[], [],
  [IntrNoMem, IntrHasSideEffects]>;
def int_nvvm_tcgen05_fence_after_thread_sync : Intrinsic<[], [],
  [IntrNoMem, IntrHasSideEffects]>;

// Tcgen05 cp intrinsics
foreach cta_group = ["cg1", "cg2"] in {
  foreach src_fmt = ["", "b6x16_p32", "b4x16_p64"] in {
    foreach shape = ["128x256b", "4x256b", "128x128b",
                     "64x128b_warpx2_02_13",
                     "64x128b_warpx2_01_23",
                     "32x128b_warpx4"] in {
      defvar intr_suffix = StrJoin<"_", [shape, src_fmt, cta_group]>.ret;
      defvar name_suffix = StrJoin<".", [shape, src_fmt, cta_group]>.ret;

      def int_nvvm_tcgen05_cp_ # intr_suffix : Intrinsic<[],
        [llvm_tmem_ptr_ty,   // tmem_addr
         llvm_i64_ty],       // smem descriptor
        [IntrConvergent, IntrInaccessibleMemOrArgMemOnly, NoCapture<ArgIndex<0>>],
        "llvm.nvvm.tcgen05.cp." # name_suffix>;
    }
  }
}

// Tcgen05 ld intrinsics
class NVVM_TCGEN05_LD<string Shape, int Num> :
        Intrinsic<[NVVM_TCGEN05_LDST_ACCESS_SIZE<Shape, Num>.type],
                  !listconcat([llvm_tmem_ptr_ty],
                              !if(!eq(Shape, "16x32bx2"), [llvm_i64_ty], []),
                              [llvm_i1_ty]),
                  !listconcat([IntrConvergent, IntrArgMemOnly, NoCapture<ArgIndex<0>>],
                              !if(!eq(Shape, "16x32bx2"),
                                [ImmArg<ArgIndex<1>>, ImmArg<ArgIndex<2>>],
                                [ImmArg<ArgIndex<1>>]))>;

// Tcgen05 st intrinsics
class NVVM_TCGEN05_ST<string Shape, int Num> :
        Intrinsic<[],
                  !listconcat([llvm_tmem_ptr_ty],
                              !if(!eq(Shape, "16x32bx2"), [llvm_i64_ty], []),
                              [NVVM_TCGEN05_LDST_ACCESS_SIZE<Shape, Num>.type],
                              [llvm_i1_ty]),
                  !listconcat([IntrConvergent, IntrArgMemOnly, NoCapture<ArgIndex<0>>],
                              !if(!eq(Shape, "16x32bx2"),
                                [ImmArg<ArgIndex<1>>, ImmArg<ArgIndex<3>>],
                                [ImmArg<ArgIndex<2>>]))>;

foreach shape = ["16x64b", "16x128b", "16x256b", "32x32b", "16x32bx2"] in {
  foreach num = 0...8 in {
    if NVVM_TCGEN05_LDST_ACCESS_SIZE<shape, num>.valid then {
      def int_nvvm_tcgen05_ld_ # shape # _x # !shl(1, num) :
            NVVM_TCGEN05_LD<shape, num>;
      def int_nvvm_tcgen05_st_ # shape # _x # !shl(1, num) :
            NVVM_TCGEN05_ST<shape, num>;
    }
  }
}

//
// Bulk store intrinsics
//
let IntrProperties = [IntrArgMemOnly, IntrWriteMem, WriteOnly<ArgIndex<0>>,
                      NoCapture<ArgIndex<0>>, ImmArg<ArgIndex<2>>] in {
  def int_nvvm_st_bulk :
      DefaultAttrsIntrinsic<[], [llvm_ptr_ty, llvm_i64_ty, llvm_i64_ty]>;

  def int_nvvm_st_bulk_shared_cta :
      DefaultAttrsIntrinsic<[], [llvm_shared_ptr_ty, llvm_i64_ty, llvm_i64_ty]>;
}

//
// clusterlaunchcontorl Intrinsics
//

// clusterlaunchcontrol.try_cancel

def int_nvvm_clusterlaunchcontrol_try_cancel_async_shared
    : DefaultAttrsIntrinsic<[], [llvm_shared_ptr_ty, llvm_shared_ptr_ty],
                [IntrHasSideEffects, IntrArgMemOnly],
                "llvm.nvvm.clusterlaunchcontrol.try_cancel.async.shared">;

def int_nvvm_clusterlaunchcontrol_try_cancel_async_multicast_shared
    : DefaultAttrsIntrinsic<[], [llvm_shared_ptr_ty, llvm_shared_ptr_ty],
                [IntrHasSideEffects, IntrArgMemOnly],
                "llvm.nvvm.clusterlaunchcontrol.try_cancel.async.multicast.shared">;

// clusterlaunchcontrol.query_cancel.is_canceled

def int_nvvm_clusterlaunchcontrol_query_cancel_is_canceled
    : DefaultAttrsIntrinsic<[llvm_i1_ty], [llvm_i128_ty], [IntrNoMem, IntrSpeculatable],
                            "llvm.nvvm.clusterlaunchcontrol.query_cancel.is_canceled">;

foreach dim = ["x", "y", "z"] in {
def int_nvvm_clusterlaunchcontrol_query_cancel_get_first_ctaid_ # dim
    : DefaultAttrsIntrinsic<[llvm_i32_ty], [llvm_i128_ty], [IntrNoMem, IntrSpeculatable],
                            "llvm.nvvm.clusterlaunchcontrol.query_cancel.get_first_ctaid." # dim>;
}

} // let TargetPrefix = "nvvm"<|MERGE_RESOLUTION|>--- conflicted
+++ resolved
@@ -2020,22 +2020,6 @@
     defvar num_im2col_offsets = !if(is_im2col, !add(dim, -2), 0);
     defvar im2col_offsets_args = !listsplat(llvm_i16_ty, num_im2col_offsets);
 
-<<<<<<< HEAD
-    def int_nvvm_cp_async_bulk_tensor_g2s_ # mode # _ # dim # d :
-      DefaultAttrsIntrinsicFlags<[],
-          !listconcat([llvm_shared_cluster_ptr_ty,  // dst_shared_cluster_ptr
-                       llvm_shared_ptr_ty,          // mbarrier_smem_ptr
-                       llvm_ptr_ty],                // tensormap_ptr
-                      tensor_dim_args,              // actual tensor dims
-                      im2col_offsets_args,          // im2col offsets
-                      [llvm_i16_ty,                 // cta_mask
-                       llvm_i64_ty]),               // cache_hint
-          [llvm_i1_ty,                              // Flag for cta_mask
-           llvm_i1_ty],                             // Flag for cache_hint
-          [IntrConvergent,
-           WriteOnly<ArgIndex<0>>, ReadOnly<ArgIndex<2>>,
-           NoCapture<ArgIndex<0>>, NoCapture<ArgIndex<1>>, NoCapture<ArgIndex<2>>]>;
-=======
     defvar g2s_params = !listconcat(
                           [llvm_shared_cluster_ptr_ty, // dst_ptr
                            llvm_shared_ptr_ty,  // mbarrier_ptr
@@ -2056,7 +2040,6 @@
                         Range<ArgIndex<cta_group_idx>, 0, 3>];
     def int_nvvm_cp_async_bulk_tensor_g2s_ # mode # _ # dim # d :
       DefaultAttrsIntrinsicFlags<[], g2s_params, g2s_flags, g2s_props>;
->>>>>>> 4084ffcf
 
     def int_nvvm_cp_async_bulk_tensor_s2g_ # mode # _ # dim # d :
       DefaultAttrsIntrinsicFlags<[],
