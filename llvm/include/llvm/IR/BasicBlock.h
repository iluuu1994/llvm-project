--- conflicted
+++ resolved
@@ -84,27 +84,13 @@
 
   /// Convert variable location debugging information stored in dbg.value
   /// intrinsics into DbgMarkers / DbgRecords. Deletes all dbg.values in
-<<<<<<< HEAD
-  /// the process and sets IsNewDbgInfoFormat = true. Only takes effect if
-  /// the UseNewDbgInfoFormat LLVM command line option is given.
-=======
   /// the process and sets IsNewDbgInfoFormat = true.
->>>>>>> eb0f1dc0
   LLVM_ABI void convertToNewDbgValues();
 
   /// Convert variable location debugging information stored in DbgMarkers and
   /// DbgRecords into the dbg.value intrinsic representation. Sets
   /// IsNewDbgInfoFormat = false.
   LLVM_ABI void convertFromNewDbgValues();
-<<<<<<< HEAD
-
-  /// Ensure the block is in "old" dbg.value format (\p NewFlag == false) or
-  /// in the new format (\p NewFlag == true), converting to the desired format
-  /// if necessary.
-  LLVM_ABI void setIsNewDbgInfoFormat(bool NewFlag);
-  LLVM_ABI void setNewDbgInfoFormatFlag(bool NewFlag);
-=======
->>>>>>> eb0f1dc0
 
   unsigned getNumber() const {
     assert(getParent() && "only basic blocks in functions have valid numbers");
