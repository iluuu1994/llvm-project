//===- llvm/IR/Metadata.h - Metadata definitions ----------------*- C++ -*-===//
//
// Part of the LLVM Project, under the Apache License v2.0 with LLVM Exceptions.
// See https://llvm.org/LICENSE.txt for license information.
// SPDX-License-Identifier: Apache-2.0 WITH LLVM-exception
//
//===----------------------------------------------------------------------===//
//
/// @file
/// This file contains the declarations for metadata subclasses.
/// They represent the different flavors of metadata that live in LLVM.
//
//===----------------------------------------------------------------------===//

#ifndef LLVM_IR_METADATA_H
#define LLVM_IR_METADATA_H

#include "llvm/ADT/ArrayRef.h"
#include "llvm/ADT/DenseMap.h"
#include "llvm/ADT/DenseMapInfo.h"
#include "llvm/ADT/PointerUnion.h"
#include "llvm/ADT/SmallVector.h"
#include "llvm/ADT/StringRef.h"
#include "llvm/ADT/ilist_node.h"
#include "llvm/ADT/iterator_range.h"
#include "llvm/IR/Constant.h"
#include "llvm/IR/LLVMContext.h"
#include "llvm/IR/Value.h"
#include "llvm/Support/CBindingWrapping.h"
#include "llvm/Support/Casting.h"
#include "llvm/Support/Compiler.h"
#include "llvm/Support/ErrorHandling.h"
#include <cassert>
#include <cstddef>
#include <cstdint>
#include <iterator>
#include <memory>
#include <string>
#include <type_traits>
#include <utility>

namespace llvm {

class Module;
class ModuleSlotTracker;
class raw_ostream;
class DbgVariableRecord;
template <typename T> class StringMapEntry;
template <typename ValueTy> class StringMapEntryStorage;
class Type;

enum LLVMConstants : uint32_t {
  DEBUG_METADATA_VERSION = 3 // Current debug info version number.
};

/// Magic number in the value profile metadata showing a target has been
/// promoted for the instruction and shouldn't be promoted again.
const uint64_t NOMORE_ICP_MAGICNUM = -1;

/// Root of the metadata hierarchy.
///
/// This is a root class for typeless data in the IR.
class Metadata {
  friend class ReplaceableMetadataImpl;

  /// RTTI.
  const unsigned char SubclassID;

protected:
  /// Active type of storage.
  enum StorageType { Uniqued, Distinct, Temporary };

  /// Storage flag for non-uniqued, otherwise unowned, metadata.
  unsigned char Storage : 7;

  unsigned char SubclassData1 : 1;
  unsigned short SubclassData16 = 0;
  unsigned SubclassData32 = 0;

public:
  enum MetadataKind {
#define HANDLE_METADATA_LEAF(CLASS) CLASS##Kind,
#include "llvm/IR/Metadata.def"
  };

protected:
  Metadata(unsigned ID, StorageType Storage)
      : SubclassID(ID), Storage(Storage), SubclassData1(false) {
    static_assert(sizeof(*this) == 8, "Metadata fields poorly packed");
  }

  ~Metadata() = default;

  /// Default handling of a changed operand, which asserts.
  ///
  /// If subclasses pass themselves in as owners to a tracking node reference,
  /// they must provide an implementation of this method.
  void handleChangedOperand(void *, Metadata *) {
    llvm_unreachable("Unimplemented in Metadata subclass");
  }

public:
  unsigned getMetadataID() const { return SubclassID; }

  /// User-friendly dump.
  ///
  /// If \c M is provided, metadata nodes will be numbered canonically;
  /// otherwise, pointer addresses are substituted.
  ///
  /// Note: this uses an explicit overload instead of default arguments so that
  /// the nullptr version is easy to call from a debugger.
  ///
  /// @{
  LLVM_ABI void dump() const;
  LLVM_ABI void dump(const Module *M) const;
  /// @}

  /// Print.
  ///
  /// Prints definition of \c this.
  ///
  /// If \c M is provided, metadata nodes will be numbered canonically;
  /// otherwise, pointer addresses are substituted.
  /// @{
  LLVM_ABI void print(raw_ostream &OS, const Module *M = nullptr,
                      bool IsForDebug = false) const;
  LLVM_ABI void print(raw_ostream &OS, ModuleSlotTracker &MST,
                      const Module *M = nullptr, bool IsForDebug = false) const;
  /// @}

  /// Print as operand.
  ///
  /// Prints reference of \c this.
  ///
  /// If \c M is provided, metadata nodes will be numbered canonically;
  /// otherwise, pointer addresses are substituted.
  /// @{
  LLVM_ABI void printAsOperand(raw_ostream &OS,
                               const Module *M = nullptr) const;
  LLVM_ABI void printAsOperand(raw_ostream &OS, ModuleSlotTracker &MST,
                               const Module *M = nullptr) const;
  /// @}

  /// Metadata IDs that may generate poison.
  constexpr static const unsigned PoisonGeneratingIDs[] = {
      LLVMContext::MD_range, LLVMContext::MD_nonnull, LLVMContext::MD_align};
};

// Create wrappers for C Binding types (see CBindingWrapping.h).
DEFINE_ISA_CONVERSION_FUNCTIONS(Metadata, LLVMMetadataRef)

// Specialized opaque metadata conversions.
inline Metadata **unwrap(LLVMMetadataRef *MDs) {
  return reinterpret_cast<Metadata**>(MDs);
}

#define HANDLE_METADATA(CLASS) class CLASS;
#include "llvm/IR/Metadata.def"

// Provide specializations of isa so that we don't need definitions of
// subclasses to see if the metadata is a subclass.
#define HANDLE_METADATA_LEAF(CLASS)                                            \
  template <> struct isa_impl<CLASS, Metadata> {                               \
    static inline bool doit(const Metadata &MD) {                              \
      return MD.getMetadataID() == Metadata::CLASS##Kind;                      \
    }                                                                          \
  };
#include "llvm/IR/Metadata.def"

inline raw_ostream &operator<<(raw_ostream &OS, const Metadata &MD) {
  MD.print(OS);
  return OS;
}

/// Metadata wrapper in the Value hierarchy.
///
/// A member of the \a Value hierarchy to represent a reference to metadata.
/// This allows, e.g., intrinsics to have metadata as operands.
///
/// Notably, this is the only thing in either hierarchy that is allowed to
/// reference \a LocalAsMetadata.
class MetadataAsValue : public Value {
  friend class ReplaceableMetadataImpl;
  friend class LLVMContextImpl;

  Metadata *MD;

  MetadataAsValue(Type *Ty, Metadata *MD);

  /// Drop use of metadata (during teardown).
  void dropUse() { MD = nullptr; }

public:
  LLVM_ABI ~MetadataAsValue();

  LLVM_ABI static MetadataAsValue *get(LLVMContext &Context, Metadata *MD);
  LLVM_ABI static MetadataAsValue *getIfExists(LLVMContext &Context,
                                               Metadata *MD);

  Metadata *getMetadata() const { return MD; }

  static bool classof(const Value *V) {
    return V->getValueID() == MetadataAsValueVal;
  }

private:
  void handleChangedMetadata(Metadata *MD);
  void track();
  void untrack();
};

/// Base class for tracking ValueAsMetadata/DIArgLists with user lookups and
/// Owner callbacks outside of ValueAsMetadata.
///
/// Currently only inherited by DbgVariableRecord; if other classes need to use
/// it, then a SubclassID will need to be added (either as a new field or by
/// making DebugValue into a PointerIntUnion) to discriminate between the
/// subclasses in lookup and callback handling.
class DebugValueUser {
protected:
  // Capacity to store 3 debug values.
  // TODO: Not all DebugValueUser instances need all 3 elements, if we
  // restructure the DbgVariableRecord class then we can template parameterize
  // this array size.
  std::array<Metadata *, 3> DebugValues;

  ArrayRef<Metadata *> getDebugValues() const { return DebugValues; }

public:
  LLVM_ABI DbgVariableRecord *getUser();
  LLVM_ABI const DbgVariableRecord *getUser() const;
  /// To be called by ReplaceableMetadataImpl::replaceAllUsesWith, where `Old`
  /// is a pointer to one of the pointers in `DebugValues` (so should be type
  /// Metadata**), and `NewDebugValue` is the new Metadata* that is replacing
  /// *Old.
  /// For manually replacing elements of DebugValues,
  /// `resetDebugValue(Idx, NewDebugValue)` should be used instead.
  LLVM_ABI void handleChangedValue(void *Old, Metadata *NewDebugValue);
  DebugValueUser() = default;
  explicit DebugValueUser(std::array<Metadata *, 3> DebugValues)
      : DebugValues(DebugValues) {
    trackDebugValues();
  }
  DebugValueUser(DebugValueUser &&X) {
    DebugValues = X.DebugValues;
    retrackDebugValues(X);
  }
  DebugValueUser(const DebugValueUser &X) {
    DebugValues = X.DebugValues;
    trackDebugValues();
  }

  DebugValueUser &operator=(DebugValueUser &&X) {
    if (&X == this)
      return *this;

    untrackDebugValues();
    DebugValues = X.DebugValues;
    retrackDebugValues(X);
    return *this;
  }

  DebugValueUser &operator=(const DebugValueUser &X) {
    if (&X == this)
      return *this;

    untrackDebugValues();
    DebugValues = X.DebugValues;
    trackDebugValues();
    return *this;
  }

  ~DebugValueUser() { untrackDebugValues(); }

  void resetDebugValues() {
    untrackDebugValues();
    DebugValues.fill(nullptr);
  }

  void resetDebugValue(size_t Idx, Metadata *DebugValue) {
    assert(Idx < 3 && "Invalid debug value index.");
    untrackDebugValue(Idx);
    DebugValues[Idx] = DebugValue;
    trackDebugValue(Idx);
  }

  bool operator==(const DebugValueUser &X) const {
    return DebugValues == X.DebugValues;
  }
  bool operator!=(const DebugValueUser &X) const {
    return DebugValues != X.DebugValues;
  }

private:
  LLVM_ABI void trackDebugValue(size_t Idx);
  LLVM_ABI void trackDebugValues();

  LLVM_ABI void untrackDebugValue(size_t Idx);
  LLVM_ABI void untrackDebugValues();

  LLVM_ABI void retrackDebugValues(DebugValueUser &X);
};

/// API for tracking metadata references through RAUW and deletion.
///
/// Shared API for updating \a Metadata pointers in subclasses that support
/// RAUW.
///
/// This API is not meant to be used directly.  See \a TrackingMDRef for a
/// user-friendly tracking reference.
class MetadataTracking {
public:
  /// Track the reference to metadata.
  ///
  /// Register \c MD with \c *MD, if the subclass supports tracking.  If \c *MD
  /// gets RAUW'ed, \c MD will be updated to the new address.  If \c *MD gets
  /// deleted, \c MD will be set to \c nullptr.
  ///
  /// If tracking isn't supported, \c *MD will not change.
  ///
  /// \return true iff tracking is supported by \c MD.
  static bool track(Metadata *&MD) {
    return track(&MD, *MD, static_cast<Metadata *>(nullptr));
  }

  /// Track the reference to metadata for \a Metadata.
  ///
  /// As \a track(Metadata*&), but with support for calling back to \c Owner to
  /// tell it that its operand changed.  This could trigger \c Owner being
  /// re-uniqued.
  static bool track(void *Ref, Metadata &MD, Metadata &Owner) {
    return track(Ref, MD, &Owner);
  }

  /// Track the reference to metadata for \a MetadataAsValue.
  ///
  /// As \a track(Metadata*&), but with support for calling back to \c Owner to
  /// tell it that its operand changed.  This could trigger \c Owner being
  /// re-uniqued.
  static bool track(void *Ref, Metadata &MD, MetadataAsValue &Owner) {
    return track(Ref, MD, &Owner);
  }

  /// Track the reference to metadata for \a DebugValueUser.
  ///
  /// As \a track(Metadata*&), but with support for calling back to \c Owner to
  /// tell it that its operand changed.  This could trigger \c Owner being
  /// re-uniqued.
  static bool track(void *Ref, Metadata &MD, DebugValueUser &Owner) {
    return track(Ref, MD, &Owner);
  }

  /// Stop tracking a reference to metadata.
  ///
  /// Stops \c *MD from tracking \c MD.
  static void untrack(Metadata *&MD) { untrack(&MD, *MD); }
  LLVM_ABI static void untrack(void *Ref, Metadata &MD);

  /// Move tracking from one reference to another.
  ///
  /// Semantically equivalent to \c untrack(MD) followed by \c track(New),
  /// except that ownership callbacks are maintained.
  ///
  /// Note: it is an error if \c *MD does not equal \c New.
  ///
  /// \return true iff tracking is supported by \c MD.
  static bool retrack(Metadata *&MD, Metadata *&New) {
    return retrack(&MD, *MD, &New);
  }
  LLVM_ABI static bool retrack(void *Ref, Metadata &MD, void *New);

  /// Check whether metadata is replaceable.
  LLVM_ABI static bool isReplaceable(const Metadata &MD);

  using OwnerTy = PointerUnion<MetadataAsValue *, Metadata *, DebugValueUser *>;

private:
  /// Track a reference to metadata for an owner.
  ///
  /// Generalized version of tracking.
  LLVM_ABI static bool track(void *Ref, Metadata &MD, OwnerTy Owner);
};

/// Shared implementation of use-lists for replaceable metadata.
///
/// Most metadata cannot be RAUW'ed.  This is a shared implementation of
/// use-lists and associated API for the three that support it (
/// \a ValueAsMetadata, \a TempMDNode, and \a DIArgList).
class ReplaceableMetadataImpl {
  friend class MetadataTracking;

public:
  using OwnerTy = MetadataTracking::OwnerTy;

private:
  LLVMContext &Context;
  uint64_t NextIndex = 0;
  SmallDenseMap<void *, std::pair<OwnerTy, uint64_t>, 4> UseMap;

public:
  ReplaceableMetadataImpl(LLVMContext &Context) : Context(Context) {}

  ~ReplaceableMetadataImpl() {
    assert(UseMap.empty() && "Cannot destroy in-use replaceable metadata");
  }

  LLVMContext &getContext() const { return Context; }

  /// Replace all uses of this with MD.
  ///
  /// Replace all uses of this with \c MD, which is allowed to be null.
  LLVM_ABI void replaceAllUsesWith(Metadata *MD);
  /// Replace all uses of the constant with Undef in debug info metadata
  LLVM_ABI static void SalvageDebugInfo(const Constant &C);
  /// Returns the list of all DIArgList users of this.
  LLVM_ABI SmallVector<Metadata *> getAllArgListUsers();
  /// Returns the list of all DbgVariableRecord users of this.
  LLVM_ABI SmallVector<DbgVariableRecord *> getAllDbgVariableRecordUsers();

  /// Resolve all uses of this.
  ///
  /// Resolve all uses of this, turning off RAUW permanently.  If \c
  /// ResolveUsers, call \a MDNode::resolve() on any users whose last operand
  /// is resolved.
  LLVM_ABI void resolveAllUses(bool ResolveUsers = true);

  unsigned getNumUses() const { return UseMap.size(); }

private:
  void addRef(void *Ref, OwnerTy Owner);
  void dropRef(void *Ref);
  void moveRef(void *Ref, void *New, const Metadata &MD);

  /// Lazily construct RAUW support on MD.
  ///
  /// If this is an unresolved MDNode, RAUW support will be created on-demand.
  /// ValueAsMetadata always has RAUW support.
  static ReplaceableMetadataImpl *getOrCreate(Metadata &MD);

  /// Get RAUW support on MD, if it exists.
  static ReplaceableMetadataImpl *getIfExists(Metadata &MD);

  /// Check whether this node will support RAUW.
  ///
  /// Returns \c true unless getOrCreate() would return null.
  static bool isReplaceable(const Metadata &MD);
};

/// Value wrapper in the Metadata hierarchy.
///
/// This is a custom value handle that allows other metadata to refer to
/// classes in the Value hierarchy.
///
/// Because of full uniquing support, each value is only wrapped by a single \a
/// ValueAsMetadata object, so the lookup maps are far more efficient than
/// those using ValueHandleBase.
class ValueAsMetadata : public Metadata, ReplaceableMetadataImpl {
  friend class ReplaceableMetadataImpl;
  friend class LLVMContextImpl;

  Value *V;

  /// Drop users without RAUW (during teardown).
  void dropUsers() {
    ReplaceableMetadataImpl::resolveAllUses(/* ResolveUsers */ false);
  }

protected:
  ValueAsMetadata(unsigned ID, Value *V)
      : Metadata(ID, Uniqued), ReplaceableMetadataImpl(V->getContext()), V(V) {
    assert(V && "Expected valid value");
  }

  ~ValueAsMetadata() = default;

public:
  LLVM_ABI static ValueAsMetadata *get(Value *V);

  static ConstantAsMetadata *getConstant(Value *C) {
    return cast<ConstantAsMetadata>(get(C));
  }

  static LocalAsMetadata *getLocal(Value *Local) {
    return cast<LocalAsMetadata>(get(Local));
  }

  LLVM_ABI static ValueAsMetadata *getIfExists(Value *V);

  static ConstantAsMetadata *getConstantIfExists(Value *C) {
    return cast_or_null<ConstantAsMetadata>(getIfExists(C));
  }

  static LocalAsMetadata *getLocalIfExists(Value *Local) {
    return cast_or_null<LocalAsMetadata>(getIfExists(Local));
  }

  Value *getValue() const { return V; }
  Type *getType() const { return V->getType(); }
  LLVMContext &getContext() const { return V->getContext(); }

  SmallVector<Metadata *> getAllArgListUsers() {
    return ReplaceableMetadataImpl::getAllArgListUsers();
  }
  SmallVector<DbgVariableRecord *> getAllDbgVariableRecordUsers() {
    return ReplaceableMetadataImpl::getAllDbgVariableRecordUsers();
  }

  LLVM_ABI static void handleDeletion(Value *V);
  LLVM_ABI static void handleRAUW(Value *From, Value *To);

protected:
  /// Handle collisions after \a Value::replaceAllUsesWith().
  ///
  /// RAUW isn't supported directly for \a ValueAsMetadata, but if the wrapped
  /// \a Value gets RAUW'ed and the target already exists, this is used to
  /// merge the two metadata nodes.
  void replaceAllUsesWith(Metadata *MD) {
    ReplaceableMetadataImpl::replaceAllUsesWith(MD);
  }

public:
  static bool classof(const Metadata *MD) {
    return MD->getMetadataID() == LocalAsMetadataKind ||
           MD->getMetadataID() == ConstantAsMetadataKind;
  }
};

class ConstantAsMetadata : public ValueAsMetadata {
  friend class ValueAsMetadata;

  ConstantAsMetadata(Constant *C)
      : ValueAsMetadata(ConstantAsMetadataKind, C) {}

public:
  static ConstantAsMetadata *get(Constant *C) {
    return ValueAsMetadata::getConstant(C);
  }

  static ConstantAsMetadata *getIfExists(Constant *C) {
    return ValueAsMetadata::getConstantIfExists(C);
  }

  Constant *getValue() const {
    return cast<Constant>(ValueAsMetadata::getValue());
  }

  static bool classof(const Metadata *MD) {
    return MD->getMetadataID() == ConstantAsMetadataKind;
  }
};

class LocalAsMetadata : public ValueAsMetadata {
  friend class ValueAsMetadata;

  LocalAsMetadata(Value *Local)
      : ValueAsMetadata(LocalAsMetadataKind, Local) {
    assert(!isa<Constant>(Local) && "Expected local value");
  }

public:
  static LocalAsMetadata *get(Value *Local) {
    return ValueAsMetadata::getLocal(Local);
  }

  static LocalAsMetadata *getIfExists(Value *Local) {
    return ValueAsMetadata::getLocalIfExists(Local);
  }

  static bool classof(const Metadata *MD) {
    return MD->getMetadataID() == LocalAsMetadataKind;
  }
};

/// Transitional API for extracting constants from Metadata.
///
/// This namespace contains transitional functions for metadata that points to
/// \a Constants.
///
/// In prehistory -- when metadata was a subclass of \a Value -- \a MDNode
/// operands could refer to any \a Value.  There's was a lot of code like this:
///
/// \code
///     MDNode *N = ...;
///     auto *CI = dyn_cast<ConstantInt>(N->getOperand(2));
/// \endcode
///
/// Now that \a Value and \a Metadata are in separate hierarchies, maintaining
/// the semantics for \a isa(), \a cast(), \a dyn_cast() (etc.) requires three
/// steps: cast in the \a Metadata hierarchy, extraction of the \a Value, and
/// cast in the \a Value hierarchy.  Besides creating boiler-plate, this
/// requires subtle control flow changes.
///
/// The end-goal is to create a new type of metadata, called (e.g.) \a MDInt,
/// so that metadata can refer to numbers without traversing a bridge to the \a
/// Value hierarchy.  In this final state, the code above would look like this:
///
/// \code
///     MDNode *N = ...;
///     auto *MI = dyn_cast<MDInt>(N->getOperand(2));
/// \endcode
///
/// The API in this namespace supports the transition.  \a MDInt doesn't exist
/// yet, and even once it does, changing each metadata schema to use it is its
/// own mini-project.  In the meantime this API prevents us from introducing
/// complex and bug-prone control flow that will disappear in the end.  In
/// particular, the above code looks like this:
///
/// \code
///     MDNode *N = ...;
///     auto *CI = mdconst::dyn_extract<ConstantInt>(N->getOperand(2));
/// \endcode
///
/// The full set of provided functions includes:
///
///   mdconst::hasa                <=> isa
///   mdconst::extract             <=> cast
///   mdconst::extract_or_null     <=> cast_or_null
///   mdconst::dyn_extract         <=> dyn_cast
///   mdconst::dyn_extract_or_null <=> dyn_cast_or_null
///
/// The target of the cast must be a subclass of \a Constant.
namespace mdconst {

namespace detail {
template <typename U, typename V>
using check_has_dereference = decltype(static_cast<V>(*std::declval<U &>()));

template <typename U, typename V>
static constexpr bool HasDereference =
    is_detected<check_has_dereference, U, V>::value;

template <class V, class M> struct IsValidPointer {
  static const bool value = std::is_base_of<Constant, V>::value &&
                            HasDereference<M, const Metadata &>;
};
template <class V, class M> struct IsValidReference {
  static const bool value = std::is_base_of<Constant, V>::value &&
                            std::is_convertible<M, const Metadata &>::value;
};

} // end namespace detail

/// Check whether Metadata has a Value.
///
/// As an analogue to \a isa(), check whether \c MD has an \a Value inside of
/// type \c X.
template <class X, class Y>
inline std::enable_if_t<detail::IsValidPointer<X, Y>::value, bool>
hasa(Y &&MD) {
  assert(MD && "Null pointer sent into hasa");
  if (auto *V = dyn_cast<ConstantAsMetadata>(MD))
    return isa<X>(V->getValue());
  return false;
}
template <class X, class Y>
inline std::enable_if_t<detail::IsValidReference<X, Y &>::value, bool>
hasa(Y &MD) {
  return hasa(&MD);
}

/// Extract a Value from Metadata.
///
/// As an analogue to \a cast(), extract the \a Value subclass \c X from \c MD.
template <class X, class Y>
inline std::enable_if_t<detail::IsValidPointer<X, Y>::value, X *>
extract(Y &&MD) {
  return cast<X>(cast<ConstantAsMetadata>(MD)->getValue());
}
template <class X, class Y>
inline std::enable_if_t<detail::IsValidReference<X, Y &>::value, X *>
extract(Y &MD) {
  return extract(&MD);
}

/// Extract a Value from Metadata, allowing null.
///
/// As an analogue to \a cast_or_null(), extract the \a Value subclass \c X
/// from \c MD, allowing \c MD to be null.
template <class X, class Y>
inline std::enable_if_t<detail::IsValidPointer<X, Y>::value, X *>
extract_or_null(Y &&MD) {
  if (auto *V = cast_or_null<ConstantAsMetadata>(MD))
    return cast<X>(V->getValue());
  return nullptr;
}

/// Extract a Value from Metadata, if any.
///
/// As an analogue to \a dyn_cast_or_null(), extract the \a Value subclass \c X
/// from \c MD, return null if \c MD doesn't contain a \a Value or if the \a
/// Value it does contain is of the wrong subclass.
template <class X, class Y>
inline std::enable_if_t<detail::IsValidPointer<X, Y>::value, X *>
dyn_extract(Y &&MD) {
  if (auto *V = dyn_cast<ConstantAsMetadata>(MD))
    return dyn_cast<X>(V->getValue());
  return nullptr;
}

/// Extract a Value from Metadata, if any, allowing null.
///
/// As an analogue to \a dyn_cast_or_null(), extract the \a Value subclass \c X
/// from \c MD, return null if \c MD doesn't contain a \a Value or if the \a
/// Value it does contain is of the wrong subclass, allowing \c MD to be null.
template <class X, class Y>
inline std::enable_if_t<detail::IsValidPointer<X, Y>::value, X *>
dyn_extract_or_null(Y &&MD) {
  if (auto *V = dyn_cast_or_null<ConstantAsMetadata>(MD))
    return dyn_cast<X>(V->getValue());
  return nullptr;
}

} // end namespace mdconst

//===----------------------------------------------------------------------===//
/// A single uniqued string.
///
/// These are used to efficiently contain a byte sequence for metadata.
/// MDString is always unnamed.
class MDString : public Metadata {
  friend class StringMapEntryStorage<MDString>;

  StringMapEntry<MDString> *Entry = nullptr;

  MDString() : Metadata(MDStringKind, Uniqued) {}

public:
  MDString(const MDString &) = delete;
  MDString &operator=(MDString &&) = delete;
  MDString &operator=(const MDString &) = delete;

  LLVM_ABI static MDString *get(LLVMContext &Context, StringRef Str);
  static MDString *get(LLVMContext &Context, const char *Str) {
    return get(Context, Str ? StringRef(Str) : StringRef());
  }

  LLVM_ABI StringRef getString() const;

  unsigned getLength() const { return (unsigned)getString().size(); }

  using iterator = StringRef::iterator;

  /// Pointer to the first byte of the string.
  iterator begin() const { return getString().begin(); }

  /// Pointer to one byte past the end of the string.
  iterator end() const { return getString().end(); }

  const unsigned char *bytes_begin() const { return getString().bytes_begin(); }
  const unsigned char *bytes_end() const { return getString().bytes_end(); }

  /// Methods for support type inquiry through isa, cast, and dyn_cast.
  static bool classof(const Metadata *MD) {
    return MD->getMetadataID() == MDStringKind;
  }
};

/// A collection of metadata nodes that might be associated with a
/// memory access used by the alias-analysis infrastructure.
struct AAMDNodes {
  explicit AAMDNodes() = default;
  explicit AAMDNodes(MDNode *T, MDNode *TS, MDNode *S, MDNode *N)
      : TBAA(T), TBAAStruct(TS), Scope(S), NoAlias(N) {}

  bool operator==(const AAMDNodes &A) const {
    return TBAA == A.TBAA && TBAAStruct == A.TBAAStruct && Scope == A.Scope &&
           NoAlias == A.NoAlias;
  }

  bool operator!=(const AAMDNodes &A) const { return !(*this == A); }

  explicit operator bool() const {
    return TBAA || TBAAStruct || Scope || NoAlias;
  }

  /// The tag for type-based alias analysis.
  MDNode *TBAA = nullptr;

  /// The tag for type-based alias analysis (tbaa struct).
  MDNode *TBAAStruct = nullptr;

  /// The tag for alias scope specification (used with noalias).
  MDNode *Scope = nullptr;

  /// The tag specifying the noalias scope.
  MDNode *NoAlias = nullptr;

  // Shift tbaa Metadata node to start off bytes later
  LLVM_ABI static MDNode *shiftTBAA(MDNode *M, size_t off);

  // Shift tbaa.struct Metadata node to start off bytes later
  LLVM_ABI static MDNode *shiftTBAAStruct(MDNode *M, size_t off);

  // Extend tbaa Metadata node to apply to a series of bytes of length len.
  // A size of -1 denotes an unknown size.
  LLVM_ABI static MDNode *extendToTBAA(MDNode *TBAA, ssize_t len);

  /// Given two sets of AAMDNodes that apply to the same pointer,
  /// give the best AAMDNodes that are compatible with both (i.e. a set of
  /// nodes whose allowable aliasing conclusions are a subset of those
  /// allowable by both of the inputs). However, for efficiency
  /// reasons, do not create any new MDNodes.
  AAMDNodes intersect(const AAMDNodes &Other) const {
    AAMDNodes Result;
    Result.TBAA = Other.TBAA == TBAA ? TBAA : nullptr;
    Result.TBAAStruct = Other.TBAAStruct == TBAAStruct ? TBAAStruct : nullptr;
    Result.Scope = Other.Scope == Scope ? Scope : nullptr;
    Result.NoAlias = Other.NoAlias == NoAlias ? NoAlias : nullptr;
    return Result;
  }

  /// Create a new AAMDNode that describes this AAMDNode after applying a
  /// constant offset to the start of the pointer.
  AAMDNodes shift(size_t Offset) const {
    AAMDNodes Result;
    Result.TBAA = TBAA ? shiftTBAA(TBAA, Offset) : nullptr;
    Result.TBAAStruct =
        TBAAStruct ? shiftTBAAStruct(TBAAStruct, Offset) : nullptr;
    Result.Scope = Scope;
    Result.NoAlias = NoAlias;
    return Result;
  }

  /// Create a new AAMDNode that describes this AAMDNode after extending it to
  /// apply to a series of bytes of length Len. A size of -1 denotes an unknown
  /// size.
  AAMDNodes extendTo(ssize_t Len) const {
    AAMDNodes Result;
    Result.TBAA = TBAA ? extendToTBAA(TBAA, Len) : nullptr;
    // tbaa.struct contains (offset, size, type) triples. Extending the length
    // of the tbaa.struct doesn't require changing this (though more information
    // could be provided by adding more triples at subsequent lengths).
    Result.TBAAStruct = TBAAStruct;
    Result.Scope = Scope;
    Result.NoAlias = NoAlias;
    return Result;
  }

  /// Given two sets of AAMDNodes applying to potentially different locations,
  /// determine the best AAMDNodes that apply to both.
  LLVM_ABI AAMDNodes merge(const AAMDNodes &Other) const;

  /// Determine the best AAMDNodes after concatenating two different locations
  /// together. Different from `merge`, where different locations should
  /// overlap each other, `concat` puts non-overlapping locations together.
  LLVM_ABI AAMDNodes concat(const AAMDNodes &Other) const;

  /// Create a new AAMDNode for accessing \p AccessSize bytes of this AAMDNode.
  /// If this AAMDNode has !tbaa.struct and \p AccessSize matches the size of
  /// the field at offset 0, get the TBAA tag describing the accessed field.
  /// If such an AAMDNode already embeds !tbaa, the existing one is retrieved.
  /// Finally, !tbaa.struct is zeroed out.
  LLVM_ABI AAMDNodes adjustForAccess(unsigned AccessSize);
  LLVM_ABI AAMDNodes adjustForAccess(size_t Offset, Type *AccessTy,
                                     const DataLayout &DL);
  LLVM_ABI AAMDNodes adjustForAccess(size_t Offset, unsigned AccessSize);
};

// Specialize DenseMapInfo for AAMDNodes.
template<>
struct DenseMapInfo<AAMDNodes> {
  static inline AAMDNodes getEmptyKey() {
    return AAMDNodes(DenseMapInfo<MDNode *>::getEmptyKey(),
                     nullptr, nullptr, nullptr);
  }

  static inline AAMDNodes getTombstoneKey() {
    return AAMDNodes(DenseMapInfo<MDNode *>::getTombstoneKey(),
                     nullptr, nullptr, nullptr);
  }

  static unsigned getHashValue(const AAMDNodes &Val) {
    return DenseMapInfo<MDNode *>::getHashValue(Val.TBAA) ^
           DenseMapInfo<MDNode *>::getHashValue(Val.TBAAStruct) ^
           DenseMapInfo<MDNode *>::getHashValue(Val.Scope) ^
           DenseMapInfo<MDNode *>::getHashValue(Val.NoAlias);
  }

  static bool isEqual(const AAMDNodes &LHS, const AAMDNodes &RHS) {
    return LHS == RHS;
  }
};

/// Tracking metadata reference owned by Metadata.
///
/// Similar to \a TrackingMDRef, but it's expected to be owned by an instance
/// of \a Metadata, which has the option of registering itself for callbacks to
/// re-unique itself.
///
/// In particular, this is used by \a MDNode.
class MDOperand {
  Metadata *MD = nullptr;

public:
  MDOperand() = default;
  MDOperand(const MDOperand &) = delete;
  MDOperand(MDOperand &&Op) {
    MD = Op.MD;
    if (MD)
      (void)MetadataTracking::retrack(Op.MD, MD);
    Op.MD = nullptr;
  }
  MDOperand &operator=(const MDOperand &) = delete;
  MDOperand &operator=(MDOperand &&Op) {
    MD = Op.MD;
    if (MD)
      (void)MetadataTracking::retrack(Op.MD, MD);
    Op.MD = nullptr;
    return *this;
  }

  // Check if MDOperand is of type MDString and equals `Str`.
  bool equalsStr(StringRef Str) const {
    return isa<MDString>(this->get()) &&
           cast<MDString>(this->get())->getString() == Str;
  }

  ~MDOperand() { untrack(); }

  Metadata *get() const { return MD; }
  operator Metadata *() const { return get(); }
  Metadata *operator->() const { return get(); }
  Metadata &operator*() const { return *get(); }

  void reset() {
    untrack();
    MD = nullptr;
  }
  void reset(Metadata *MD, Metadata *Owner) {
    untrack();
    this->MD = MD;
    track(Owner);
  }

private:
  void track(Metadata *Owner) {
    if (MD) {
      if (Owner)
        MetadataTracking::track(this, *MD, *Owner);
      else
        MetadataTracking::track(MD);
    }
  }

  void untrack() {
    assert(static_cast<void *>(this) == &MD && "Expected same address");
    if (MD)
      MetadataTracking::untrack(MD);
  }
};

template <> struct simplify_type<MDOperand> {
  using SimpleType = Metadata *;

  static SimpleType getSimplifiedValue(MDOperand &MD) { return MD.get(); }
};

template <> struct simplify_type<const MDOperand> {
  using SimpleType = Metadata *;

  static SimpleType getSimplifiedValue(const MDOperand &MD) { return MD.get(); }
};

/// Pointer to the context, with optional RAUW support.
///
/// Either a raw (non-null) pointer to the \a LLVMContext, or an owned pointer
/// to \a ReplaceableMetadataImpl (which has a reference to \a LLVMContext).
class ContextAndReplaceableUses {
  PointerUnion<LLVMContext *, ReplaceableMetadataImpl *> Ptr;

public:
  ContextAndReplaceableUses(LLVMContext &Context) : Ptr(&Context) {}
  ContextAndReplaceableUses(
      std::unique_ptr<ReplaceableMetadataImpl> ReplaceableUses)
      : Ptr(ReplaceableUses.release()) {
    assert(getReplaceableUses() && "Expected non-null replaceable uses");
  }
  ContextAndReplaceableUses() = delete;
  ContextAndReplaceableUses(ContextAndReplaceableUses &&) = delete;
  ContextAndReplaceableUses(const ContextAndReplaceableUses &) = delete;
  ContextAndReplaceableUses &operator=(ContextAndReplaceableUses &&) = delete;
  ContextAndReplaceableUses &
  operator=(const ContextAndReplaceableUses &) = delete;
  ~ContextAndReplaceableUses() { delete getReplaceableUses(); }

  operator LLVMContext &() { return getContext(); }

  /// Whether this contains RAUW support.
  bool hasReplaceableUses() const {
    return isa<ReplaceableMetadataImpl *>(Ptr);
  }

  LLVMContext &getContext() const {
    if (hasReplaceableUses())
      return getReplaceableUses()->getContext();
    return *cast<LLVMContext *>(Ptr);
  }

  ReplaceableMetadataImpl *getReplaceableUses() const {
    if (hasReplaceableUses())
      return cast<ReplaceableMetadataImpl *>(Ptr);
    return nullptr;
  }

  /// Ensure that this has RAUW support, and then return it.
  ReplaceableMetadataImpl *getOrCreateReplaceableUses() {
    if (!hasReplaceableUses())
      makeReplaceable(std::make_unique<ReplaceableMetadataImpl>(getContext()));
    return getReplaceableUses();
  }

  /// Assign RAUW support to this.
  ///
  /// Make this replaceable, taking ownership of \c ReplaceableUses (which must
  /// not be null).
  void
  makeReplaceable(std::unique_ptr<ReplaceableMetadataImpl> ReplaceableUses) {
    assert(ReplaceableUses && "Expected non-null replaceable uses");
    assert(&ReplaceableUses->getContext() == &getContext() &&
           "Expected same context");
    delete getReplaceableUses();
    Ptr = ReplaceableUses.release();
  }

  /// Drop RAUW support.
  ///
  /// Cede ownership of RAUW support, returning it.
  std::unique_ptr<ReplaceableMetadataImpl> takeReplaceableUses() {
    assert(hasReplaceableUses() && "Expected to own replaceable uses");
    std::unique_ptr<ReplaceableMetadataImpl> ReplaceableUses(
        getReplaceableUses());
    Ptr = &ReplaceableUses->getContext();
    return ReplaceableUses;
  }
};

struct TempMDNodeDeleter {
  inline void operator()(MDNode *Node) const;
};

#define HANDLE_MDNODE_LEAF(CLASS)                                              \
  using Temp##CLASS = std::unique_ptr<CLASS, TempMDNodeDeleter>;
#define HANDLE_MDNODE_BRANCH(CLASS) HANDLE_MDNODE_LEAF(CLASS)
#include "llvm/IR/Metadata.def"

/// Metadata node.
///
/// Metadata nodes can be uniqued, like constants, or distinct.  Temporary
/// metadata nodes (with full support for RAUW) can be used to delay uniquing
/// until forward references are known.  The basic metadata node is an \a
/// MDTuple.
///
/// There is limited support for RAUW at construction time.  At construction
/// time, if any operand is a temporary node (or an unresolved uniqued node,
/// which indicates a transitive temporary operand), the node itself will be
/// unresolved.  As soon as all operands become resolved, it will drop RAUW
/// support permanently.
///
/// If an unresolved node is part of a cycle, \a resolveCycles() needs
/// to be called on some member of the cycle once all temporary nodes have been
/// replaced.
///
/// MDNodes can be large or small, as well as resizable or non-resizable.
/// Large MDNodes' operands are allocated in a separate storage vector,
/// whereas small MDNodes' operands are co-allocated. Distinct and temporary
/// MDnodes are resizable, but only MDTuples support this capability.
///
/// Clients can add operands to resizable MDNodes using push_back().
class MDNode : public Metadata {
  friend class ReplaceableMetadataImpl;
  friend class LLVMContextImpl;
  friend class DIAssignID;

  /// The header that is coallocated with an MDNode along with its "small"
  /// operands. It is located immediately before the main body of the node.
  /// The operands are in turn located immediately before the header.
  /// For resizable MDNodes, the space for the storage vector is also allocated
  /// immediately before the header, overlapping with the operands.
  /// Explicity set alignment because bitfields by default have an
  /// alignment of 1 on z/OS.
  struct alignas(alignof(size_t)) Header {
    size_t IsResizable : 1;
    size_t IsLarge : 1;
    size_t SmallSize : 4;
    size_t SmallNumOps : 4;
    size_t : sizeof(size_t) * CHAR_BIT - 10;

    unsigned NumUnresolved = 0;
    using LargeStorageVector = SmallVector<MDOperand, 0>;

    static constexpr size_t NumOpsFitInVector =
        sizeof(LargeStorageVector) / sizeof(MDOperand);
    static_assert(
        NumOpsFitInVector * sizeof(MDOperand) == sizeof(LargeStorageVector),
        "sizeof(LargeStorageVector) must be a multiple of sizeof(MDOperand)");

    static constexpr size_t MaxSmallSize = 15;

    static constexpr size_t getOpSize(unsigned NumOps) {
      return sizeof(MDOperand) * NumOps;
    }
    /// Returns the number of operands the node has space for based on its
    /// allocation characteristics.
    static size_t getSmallSize(size_t NumOps, bool IsResizable, bool IsLarge) {
      return IsLarge ? NumOpsFitInVector
                     : std::max(NumOps, NumOpsFitInVector * IsResizable);
    }
    /// Returns the number of bytes allocated for operands and header.
    static size_t getAllocSize(StorageType Storage, size_t NumOps) {
      return getOpSize(
                 getSmallSize(NumOps, isResizable(Storage), isLarge(NumOps))) +
             sizeof(Header);
    }

    /// Only temporary and distinct nodes are resizable.
    static bool isResizable(StorageType Storage) { return Storage != Uniqued; }
    static bool isLarge(size_t NumOps) { return NumOps > MaxSmallSize; }

    size_t getAllocSize() const {
      return getOpSize(SmallSize) + sizeof(Header);
    }
    void *getAllocation() {
      return reinterpret_cast<char *>(this + 1) -
             alignTo(getAllocSize(), alignof(uint64_t));
    }

    void *getLargePtr() const {
      static_assert(alignof(LargeStorageVector) <= alignof(Header),
                    "LargeStorageVector too strongly aligned");
      return reinterpret_cast<char *>(const_cast<Header *>(this)) -
             sizeof(LargeStorageVector);
    }

    LLVM_ABI void *getSmallPtr();

    LargeStorageVector &getLarge() {
      assert(IsLarge);
      return *reinterpret_cast<LargeStorageVector *>(getLargePtr());
    }

    const LargeStorageVector &getLarge() const {
      assert(IsLarge);
      return *reinterpret_cast<const LargeStorageVector *>(getLargePtr());
    }

    LLVM_ABI void resizeSmall(size_t NumOps);
    LLVM_ABI void resizeSmallToLarge(size_t NumOps);
    LLVM_ABI void resize(size_t NumOps);

    LLVM_ABI explicit Header(size_t NumOps, StorageType Storage);
    LLVM_ABI ~Header();

    MutableArrayRef<MDOperand> operands() {
      if (IsLarge)
        return getLarge();
      return MutableArrayRef(
          reinterpret_cast<MDOperand *>(this) - SmallSize, SmallNumOps);
    }

    ArrayRef<MDOperand> operands() const {
      if (IsLarge)
        return getLarge();
      return ArrayRef(reinterpret_cast<const MDOperand *>(this) - SmallSize,
                      SmallNumOps);
    }

    unsigned getNumOperands() const {
      if (!IsLarge)
        return SmallNumOps;
      return getLarge().size();
    }
  };

  Header &getHeader() { return *(reinterpret_cast<Header *>(this) - 1); }

  const Header &getHeader() const {
    return *(reinterpret_cast<const Header *>(this) - 1);
  }

  ContextAndReplaceableUses Context;

protected:
  LLVM_ABI MDNode(LLVMContext &Context, unsigned ID, StorageType Storage,
                  ArrayRef<Metadata *> Ops1, ArrayRef<Metadata *> Ops2 = {});
  ~MDNode() = default;

  LLVM_ABI void *operator new(size_t Size, size_t NumOps, StorageType Storage);
  LLVM_ABI void operator delete(void *Mem);

  /// Required by std, but never called.
  void operator delete(void *, unsigned) {
    llvm_unreachable("Constructor throws?");
  }

  /// Required by std, but never called.
  void operator delete(void *, unsigned, bool) {
    llvm_unreachable("Constructor throws?");
  }

  LLVM_ABI void dropAllReferences();

  MDOperand *mutable_begin() { return getHeader().operands().begin(); }
  MDOperand *mutable_end() { return getHeader().operands().end(); }

  using mutable_op_range = iterator_range<MDOperand *>;

  mutable_op_range mutable_operands() {
    return mutable_op_range(mutable_begin(), mutable_end());
  }

public:
  MDNode(const MDNode &) = delete;
  void operator=(const MDNode &) = delete;
  void *operator new(size_t) = delete;

  static inline MDTuple *get(LLVMContext &Context, ArrayRef<Metadata *> MDs);
  static inline MDTuple *getIfExists(LLVMContext &Context,
                                     ArrayRef<Metadata *> MDs);
  static inline MDTuple *getDistinct(LLVMContext &Context,
                                     ArrayRef<Metadata *> MDs);
  static inline TempMDTuple getTemporary(LLVMContext &Context,
                                         ArrayRef<Metadata *> MDs);

  /// Create a (temporary) clone of this.
  LLVM_ABI TempMDNode clone() const;

  /// Deallocate a node created by getTemporary.
  ///
  /// Calls \c replaceAllUsesWith(nullptr) before deleting, so any remaining
  /// references will be reset.
  LLVM_ABI static void deleteTemporary(MDNode *N);

  LLVMContext &getContext() const { return Context.getContext(); }

  /// Replace a specific operand.
  LLVM_ABI void replaceOperandWith(unsigned I, Metadata *New);

  /// Check if node is fully resolved.
  ///
  /// If \a isTemporary(), this always returns \c false; if \a isDistinct(),
  /// this always returns \c true.
  ///
  /// If \a isUniqued(), returns \c true if this has already dropped RAUW
  /// support (because all operands are resolved).
  ///
  /// As forward declarations are resolved, their containers should get
  /// resolved automatically.  However, if this (or one of its operands) is
  /// involved in a cycle, \a resolveCycles() needs to be called explicitly.
  bool isResolved() const { return !isTemporary() && !getNumUnresolved(); }

  bool isUniqued() const { return Storage == Uniqued; }
  bool isDistinct() const { return Storage == Distinct; }
  bool isTemporary() const { return Storage == Temporary; }

  bool isReplaceable() const { return isTemporary() || isAlwaysReplaceable(); }
  bool isAlwaysReplaceable() const { return getMetadataID() == DIAssignIDKind; }

  bool hasGeneralizedMDString() const {
    if (getNumOperands() < 2 || !isa<MDString>(getOperand(1)))
      return false;
    return cast<MDString>(getOperand(1))->getString().ends_with(".generalized");
  }

  unsigned getNumTemporaryUses() const {
    assert(isTemporary() && "Only for temporaries");
    return Context.getReplaceableUses()->getNumUses();
  }

  /// RAUW a temporary.
  ///
  /// \pre \a isTemporary() must be \c true.
  void replaceAllUsesWith(Metadata *MD) {
    assert(isReplaceable() && "Expected temporary/replaceable node");
    if (Context.hasReplaceableUses())
      Context.getReplaceableUses()->replaceAllUsesWith(MD);
  }

  /// Resolve cycles.
  ///
  /// Once all forward declarations have been resolved, force cycles to be
  /// resolved.
  ///
  /// \pre No operands (or operands' operands, etc.) have \a isTemporary().
  LLVM_ABI void resolveCycles();

  /// Resolve a unique, unresolved node.
  LLVM_ABI void resolve();

  /// Replace a temporary node with a permanent one.
  ///
  /// Try to create a uniqued version of \c N -- in place, if possible -- and
  /// return it.  If \c N cannot be uniqued, return a distinct node instead.
  template <class T>
  static std::enable_if_t<std::is_base_of<MDNode, T>::value, T *>
  replaceWithPermanent(std::unique_ptr<T, TempMDNodeDeleter> N) {
    return cast<T>(N.release()->replaceWithPermanentImpl());
  }

  /// Replace a temporary node with a uniqued one.
  ///
  /// Create a uniqued version of \c N -- in place, if possible -- and return
  /// it.  Takes ownership of the temporary node.
  ///
  /// \pre N does not self-reference.
  template <class T>
  static std::enable_if_t<std::is_base_of<MDNode, T>::value, T *>
  replaceWithUniqued(std::unique_ptr<T, TempMDNodeDeleter> N) {
    return cast<T>(N.release()->replaceWithUniquedImpl());
  }

  /// Replace a temporary node with a distinct one.
  ///
  /// Create a distinct version of \c N -- in place, if possible -- and return
  /// it.  Takes ownership of the temporary node.
  template <class T>
  static std::enable_if_t<std::is_base_of<MDNode, T>::value, T *>
  replaceWithDistinct(std::unique_ptr<T, TempMDNodeDeleter> N) {
    return cast<T>(N.release()->replaceWithDistinctImpl());
  }

  /// Print in tree shape.
  ///
  /// Prints definition of \c this in tree shape.
  ///
  /// If \c M is provided, metadata nodes will be numbered canonically;
  /// otherwise, pointer addresses are substituted.
  /// @{
  LLVM_ABI void printTree(raw_ostream &OS, const Module *M = nullptr) const;
  LLVM_ABI void printTree(raw_ostream &OS, ModuleSlotTracker &MST,
                          const Module *M = nullptr) const;
  /// @}

  /// User-friendly dump in tree shape.
  ///
  /// If \c M is provided, metadata nodes will be numbered canonically;
  /// otherwise, pointer addresses are substituted.
  ///
  /// Note: this uses an explicit overload instead of default arguments so that
  /// the nullptr version is easy to call from a debugger.
  ///
  /// @{
  LLVM_ABI void dumpTree() const;
  LLVM_ABI void dumpTree(const Module *M) const;
  /// @}

private:
  LLVM_ABI MDNode *replaceWithPermanentImpl();
  LLVM_ABI MDNode *replaceWithUniquedImpl();
  LLVM_ABI MDNode *replaceWithDistinctImpl();

protected:
  /// Set an operand.
  ///
  /// Sets the operand directly, without worrying about uniquing.
  LLVM_ABI void setOperand(unsigned I, Metadata *New);

  unsigned getNumUnresolved() const { return getHeader().NumUnresolved; }

  void setNumUnresolved(unsigned N) { getHeader().NumUnresolved = N; }
  LLVM_ABI void storeDistinctInContext();
  template <class T, class StoreT>
  static T *storeImpl(T *N, StorageType Storage, StoreT &Store);
  template <class T> static T *storeImpl(T *N, StorageType Storage);

  /// Resize the node to hold \a NumOps operands.
  ///
  /// \pre \a isTemporary() or \a isDistinct()
  /// \pre MetadataID == MDTupleKind
  void resize(size_t NumOps) {
    assert(!isUniqued() && "Resizing is not supported for uniqued nodes");
    assert(getMetadataID() == MDTupleKind &&
           "Resizing is not supported for this node kind");
    getHeader().resize(NumOps);
  }

private:
  void handleChangedOperand(void *Ref, Metadata *New);

  /// Drop RAUW support, if any.
  void dropReplaceableUses();

  void resolveAfterOperandChange(Metadata *Old, Metadata *New);
  void decrementUnresolvedOperandCount();
  void countUnresolvedOperands();

  /// Mutate this to be "uniqued".
  ///
  /// Mutate this so that \a isUniqued().
  /// \pre \a isTemporary().
  /// \pre already added to uniquing set.
  void makeUniqued();

  /// Mutate this to be "distinct".
  ///
  /// Mutate this so that \a isDistinct().
  /// \pre \a isTemporary().
  void makeDistinct();

  void deleteAsSubclass();
  MDNode *uniquify();
  void eraseFromStore();

  template <class NodeTy> struct HasCachedHash;
  template <class NodeTy>
  static void dispatchRecalculateHash(NodeTy *N, std::true_type) {
    N->recalculateHash();
  }
  template <class NodeTy>
  static void dispatchRecalculateHash(NodeTy *, std::false_type) {}
  template <class NodeTy>
  static void dispatchResetHash(NodeTy *N, std::true_type) {
    N->setHash(0);
  }
  template <class NodeTy>
  static void dispatchResetHash(NodeTy *, std::false_type) {}

  /// Merge branch weights from two direct callsites.
  static MDNode *mergeDirectCallProfMetadata(MDNode *A, MDNode *B,
                                             const Instruction *AInstr,
                                             const Instruction *BInstr);

public:
  using op_iterator = const MDOperand *;
  using op_range = iterator_range<op_iterator>;

  op_iterator op_begin() const {
    return const_cast<MDNode *>(this)->mutable_begin();
  }

  op_iterator op_end() const {
    return const_cast<MDNode *>(this)->mutable_end();
  }

  ArrayRef<MDOperand> operands() const { return getHeader().operands(); }

  const MDOperand &getOperand(unsigned I) const {
    assert(I < getNumOperands() && "Out of range");
    return getHeader().operands()[I];
  }

  /// Return number of MDNode operands.
  unsigned getNumOperands() const { return getHeader().getNumOperands(); }

  /// Methods for support type inquiry through isa, cast, and dyn_cast:
  static bool classof(const Metadata *MD) {
    switch (MD->getMetadataID()) {
    default:
      return false;
#define HANDLE_MDNODE_LEAF(CLASS)                                              \
  case CLASS##Kind:                                                            \
    return true;
#include "llvm/IR/Metadata.def"
    }
  }

  /// Check whether MDNode is a vtable access.
  LLVM_ABI bool isTBAAVtableAccess() const;

  /// Methods for metadata merging.
  LLVM_ABI static MDNode *concatenate(MDNode *A, MDNode *B);
  LLVM_ABI static MDNode *intersect(MDNode *A, MDNode *B);
  LLVM_ABI static MDNode *getMostGenericTBAA(MDNode *A, MDNode *B);
  LLVM_ABI static MDNode *getMostGenericFPMath(MDNode *A, MDNode *B);
  LLVM_ABI static MDNode *getMostGenericRange(MDNode *A, MDNode *B);
  LLVM_ABI static MDNode *getMostGenericNoaliasAddrspace(MDNode *A, MDNode *B);
  LLVM_ABI static MDNode *getMostGenericAliasScope(MDNode *A, MDNode *B);
  LLVM_ABI static MDNode *getMostGenericAlignmentOrDereferenceable(MDNode *A,
                                                                   MDNode *B);
  /// Merge !prof metadata from two instructions.
  /// Currently only implemented with direct callsites with branch weights.
<<<<<<< HEAD
  static MDNode *getMergedProfMetadata(MDNode *A, MDNode *B,
                                       const Instruction *AInstr,
                                       const Instruction *BInstr);
  static MDNode *getMergedMemProfMetadata(MDNode *A, MDNode *B);
  static MDNode *getMergedCallsiteMetadata(MDNode *A, MDNode *B);
  static MDNode *getMergedCalleeTypeMetadata(LLVMContext &Ctx, MDNode *A,
                                             MDNode *B);
=======
  LLVM_ABI static MDNode *getMergedProfMetadata(MDNode *A, MDNode *B,
                                                const Instruction *AInstr,
                                                const Instruction *BInstr);
  LLVM_ABI static MDNode *getMergedMemProfMetadata(MDNode *A, MDNode *B);
  LLVM_ABI static MDNode *getMergedCallsiteMetadata(MDNode *A, MDNode *B);
>>>>>>> d5436b0b
};

/// Tuple of metadata.
///
/// This is the simple \a MDNode arbitrary tuple.  Nodes are uniqued by
/// default based on their operands.
class MDTuple : public MDNode {
  friend class LLVMContextImpl;
  friend class MDNode;

  MDTuple(LLVMContext &C, StorageType Storage, unsigned Hash,
          ArrayRef<Metadata *> Vals)
      : MDNode(C, MDTupleKind, Storage, Vals) {
    setHash(Hash);
  }

  ~MDTuple() { dropAllReferences(); }

  void setHash(unsigned Hash) { SubclassData32 = Hash; }
  void recalculateHash();

  LLVM_ABI static MDTuple *getImpl(LLVMContext &Context,
                                   ArrayRef<Metadata *> MDs,
                                   StorageType Storage,
                                   bool ShouldCreate = true);

  TempMDTuple cloneImpl() const {
    ArrayRef<MDOperand> Operands = operands();
    return getTemporary(getContext(), SmallVector<Metadata *, 4>(Operands));
  }

public:
  /// Get the hash, if any.
  unsigned getHash() const { return SubclassData32; }

  static MDTuple *get(LLVMContext &Context, ArrayRef<Metadata *> MDs) {
    return getImpl(Context, MDs, Uniqued);
  }

  static MDTuple *getIfExists(LLVMContext &Context, ArrayRef<Metadata *> MDs) {
    return getImpl(Context, MDs, Uniqued, /* ShouldCreate */ false);
  }

  /// Return a distinct node.
  ///
  /// Return a distinct node -- i.e., a node that is not uniqued.
  static MDTuple *getDistinct(LLVMContext &Context, ArrayRef<Metadata *> MDs) {
    return getImpl(Context, MDs, Distinct);
  }

  /// Return a temporary node.
  ///
  /// For use in constructing cyclic MDNode structures. A temporary MDNode is
  /// not uniqued, may be RAUW'd, and must be manually deleted with
  /// deleteTemporary.
  static TempMDTuple getTemporary(LLVMContext &Context,
                                  ArrayRef<Metadata *> MDs) {
    return TempMDTuple(getImpl(Context, MDs, Temporary));
  }

  /// Return a (temporary) clone of this.
  TempMDTuple clone() const { return cloneImpl(); }

  /// Append an element to the tuple. This will resize the node.
  void push_back(Metadata *MD) {
    size_t NumOps = getNumOperands();
    resize(NumOps + 1);
    setOperand(NumOps, MD);
  }

  /// Shrink the operands by 1.
  void pop_back() { resize(getNumOperands() - 1); }

  static bool classof(const Metadata *MD) {
    return MD->getMetadataID() == MDTupleKind;
  }
};

MDTuple *MDNode::get(LLVMContext &Context, ArrayRef<Metadata *> MDs) {
  return MDTuple::get(Context, MDs);
}

MDTuple *MDNode::getIfExists(LLVMContext &Context, ArrayRef<Metadata *> MDs) {
  return MDTuple::getIfExists(Context, MDs);
}

MDTuple *MDNode::getDistinct(LLVMContext &Context, ArrayRef<Metadata *> MDs) {
  return MDTuple::getDistinct(Context, MDs);
}

TempMDTuple MDNode::getTemporary(LLVMContext &Context,
                                 ArrayRef<Metadata *> MDs) {
  return MDTuple::getTemporary(Context, MDs);
}

void TempMDNodeDeleter::operator()(MDNode *Node) const {
  MDNode::deleteTemporary(Node);
}

/// This is a simple wrapper around an MDNode which provides a higher-level
/// interface by hiding the details of how alias analysis information is encoded
/// in its operands.
class AliasScopeNode {
  const MDNode *Node = nullptr;

public:
  AliasScopeNode() = default;
  explicit AliasScopeNode(const MDNode *N) : Node(N) {}

  /// Get the MDNode for this AliasScopeNode.
  const MDNode *getNode() const { return Node; }

  /// Get the MDNode for this AliasScopeNode's domain.
  const MDNode *getDomain() const {
    if (Node->getNumOperands() < 2)
      return nullptr;
    return dyn_cast_or_null<MDNode>(Node->getOperand(1));
  }
  StringRef getName() const {
    if (Node->getNumOperands() > 2)
      if (MDString *N = dyn_cast_or_null<MDString>(Node->getOperand(2)))
        return N->getString();
    return StringRef();
  }
};

/// Typed iterator through MDNode operands.
///
/// An iterator that transforms an \a MDNode::iterator into an iterator over a
/// particular Metadata subclass.
template <class T> class TypedMDOperandIterator {
  MDNode::op_iterator I = nullptr;

public:
  using iterator_category = std::input_iterator_tag;
  using value_type = T *;
  using difference_type = std::ptrdiff_t;
  using pointer = void;
  using reference = T *;

  TypedMDOperandIterator() = default;
  explicit TypedMDOperandIterator(MDNode::op_iterator I) : I(I) {}

  T *operator*() const { return cast_or_null<T>(*I); }

  TypedMDOperandIterator &operator++() {
    ++I;
    return *this;
  }

  TypedMDOperandIterator operator++(int) {
    TypedMDOperandIterator Temp(*this);
    ++I;
    return Temp;
  }

  bool operator==(const TypedMDOperandIterator &X) const { return I == X.I; }
  bool operator!=(const TypedMDOperandIterator &X) const { return I != X.I; }
};

/// Typed, array-like tuple of metadata.
///
/// This is a wrapper for \a MDTuple that makes it act like an array holding a
/// particular type of metadata.
template <class T> class MDTupleTypedArrayWrapper {
  const MDTuple *N = nullptr;

public:
  MDTupleTypedArrayWrapper() = default;
  MDTupleTypedArrayWrapper(const MDTuple *N) : N(N) {}

  template <class U>
  MDTupleTypedArrayWrapper(
      const MDTupleTypedArrayWrapper<U> &Other,
      std::enable_if_t<std::is_convertible<U *, T *>::value> * = nullptr)
      : N(Other.get()) {}

  template <class U>
  explicit MDTupleTypedArrayWrapper(
      const MDTupleTypedArrayWrapper<U> &Other,
      std::enable_if_t<!std::is_convertible<U *, T *>::value> * = nullptr)
      : N(Other.get()) {}

  explicit operator bool() const { return get(); }
  explicit operator MDTuple *() const { return get(); }

  MDTuple *get() const { return const_cast<MDTuple *>(N); }
  MDTuple *operator->() const { return get(); }
  MDTuple &operator*() const { return *get(); }

  // FIXME: Fix callers and remove condition on N.
  unsigned size() const { return N ? N->getNumOperands() : 0u; }
  bool empty() const { return N ? N->getNumOperands() == 0 : true; }
  T *operator[](unsigned I) const { return cast_or_null<T>(N->getOperand(I)); }

  // FIXME: Fix callers and remove condition on N.
  using iterator = TypedMDOperandIterator<T>;

  iterator begin() const { return N ? iterator(N->op_begin()) : iterator(); }
  iterator end() const { return N ? iterator(N->op_end()) : iterator(); }
};

#define HANDLE_METADATA(CLASS)                                                 \
  using CLASS##Array = MDTupleTypedArrayWrapper<CLASS>;
#include "llvm/IR/Metadata.def"

/// Placeholder metadata for operands of distinct MDNodes.
///
/// This is a lightweight placeholder for an operand of a distinct node.  It's
/// purpose is to help track forward references when creating a distinct node.
/// This allows distinct nodes involved in a cycle to be constructed before
/// their operands without requiring a heavyweight temporary node with
/// full-blown RAUW support.
///
/// Each placeholder supports only a single MDNode user.  Clients should pass
/// an ID, retrieved via \a getID(), to indicate the "real" operand that this
/// should be replaced with.
///
/// While it would be possible to implement move operators, they would be
/// fairly expensive.  Leave them unimplemented to discourage their use
/// (clients can use std::deque, std::list, BumpPtrAllocator, etc.).
class DistinctMDOperandPlaceholder : public Metadata {
  friend class MetadataTracking;

  Metadata **Use = nullptr;

public:
  explicit DistinctMDOperandPlaceholder(unsigned ID)
      : Metadata(DistinctMDOperandPlaceholderKind, Distinct) {
    SubclassData32 = ID;
  }

  DistinctMDOperandPlaceholder() = delete;
  DistinctMDOperandPlaceholder(DistinctMDOperandPlaceholder &&) = delete;
  DistinctMDOperandPlaceholder(const DistinctMDOperandPlaceholder &) = delete;

  ~DistinctMDOperandPlaceholder() {
    if (Use)
      *Use = nullptr;
  }

  unsigned getID() const { return SubclassData32; }

  /// Replace the use of this with MD.
  void replaceUseWith(Metadata *MD) {
    if (!Use)
      return;
    *Use = MD;

    if (*Use)
      MetadataTracking::track(*Use);

    Metadata *T = cast<Metadata>(this);
    MetadataTracking::untrack(T);
    assert(!Use && "Use is still being tracked despite being untracked!");
  }
};

//===----------------------------------------------------------------------===//
/// A tuple of MDNodes.
///
/// Despite its name, a NamedMDNode isn't itself an MDNode.
///
/// NamedMDNodes are named module-level entities that contain lists of MDNodes.
///
/// It is illegal for a NamedMDNode to appear as an operand of an MDNode.
class NamedMDNode : public ilist_node<NamedMDNode> {
  friend class LLVMContextImpl;
  friend class Module;

  std::string Name;
  Module *Parent = nullptr;
  void *Operands; // SmallVector<TrackingMDRef, 4>

  void setParent(Module *M) { Parent = M; }

  explicit NamedMDNode(const Twine &N);

  template <class T1> class op_iterator_impl {
    friend class NamedMDNode;

    const NamedMDNode *Node = nullptr;
    unsigned Idx = 0;

    op_iterator_impl(const NamedMDNode *N, unsigned i) : Node(N), Idx(i) {}

  public:
    using iterator_category = std::bidirectional_iterator_tag;
    using value_type = T1;
    using difference_type = std::ptrdiff_t;
    using pointer = value_type *;
    using reference = value_type;

    op_iterator_impl() = default;

    bool operator==(const op_iterator_impl &o) const { return Idx == o.Idx; }
    bool operator!=(const op_iterator_impl &o) const { return Idx != o.Idx; }

    op_iterator_impl &operator++() {
      ++Idx;
      return *this;
    }

    op_iterator_impl operator++(int) {
      op_iterator_impl tmp(*this);
      operator++();
      return tmp;
    }

    op_iterator_impl &operator--() {
      --Idx;
      return *this;
    }

    op_iterator_impl operator--(int) {
      op_iterator_impl tmp(*this);
      operator--();
      return tmp;
    }

    T1 operator*() const { return Node->getOperand(Idx); }
  };

public:
  NamedMDNode(const NamedMDNode &) = delete;
  LLVM_ABI ~NamedMDNode();

  /// Drop all references and remove the node from parent module.
  LLVM_ABI void eraseFromParent();

  /// Remove all uses and clear node vector.
  void dropAllReferences() { clearOperands(); }
  /// Drop all references to this node's operands.
  LLVM_ABI void clearOperands();

  /// Get the module that holds this named metadata collection.
  inline Module *getParent() { return Parent; }
  inline const Module *getParent() const { return Parent; }

  LLVM_ABI MDNode *getOperand(unsigned i) const;
  LLVM_ABI unsigned getNumOperands() const;
  LLVM_ABI void addOperand(MDNode *M);
  LLVM_ABI void setOperand(unsigned I, MDNode *New);
  LLVM_ABI StringRef getName() const;
  LLVM_ABI void print(raw_ostream &ROS, bool IsForDebug = false) const;
  LLVM_ABI void print(raw_ostream &ROS, ModuleSlotTracker &MST,
                      bool IsForDebug = false) const;
  LLVM_ABI void dump() const;

  // ---------------------------------------------------------------------------
  // Operand Iterator interface...
  //
  using op_iterator = op_iterator_impl<MDNode *>;

  op_iterator op_begin() { return op_iterator(this, 0); }
  op_iterator op_end()   { return op_iterator(this, getNumOperands()); }

  using const_op_iterator = op_iterator_impl<const MDNode *>;

  const_op_iterator op_begin() const { return const_op_iterator(this, 0); }
  const_op_iterator op_end()   const { return const_op_iterator(this, getNumOperands()); }

  inline iterator_range<op_iterator>  operands() {
    return make_range(op_begin(), op_end());
  }
  inline iterator_range<const_op_iterator> operands() const {
    return make_range(op_begin(), op_end());
  }
};

// Create wrappers for C Binding types (see CBindingWrapping.h).
DEFINE_ISA_CONVERSION_FUNCTIONS(NamedMDNode, LLVMNamedMDNodeRef)

} // end namespace llvm

#endif // LLVM_IR_METADATA_H<|MERGE_RESOLUTION|>--- conflicted
+++ resolved
@@ -1255,12 +1255,6 @@
   bool isReplaceable() const { return isTemporary() || isAlwaysReplaceable(); }
   bool isAlwaysReplaceable() const { return getMetadataID() == DIAssignIDKind; }
 
-  bool hasGeneralizedMDString() const {
-    if (getNumOperands() < 2 || !isa<MDString>(getOperand(1)))
-      return false;
-    return cast<MDString>(getOperand(1))->getString().ends_with(".generalized");
-  }
-
   unsigned getNumTemporaryUses() const {
     assert(isTemporary() && "Only for temporaries");
     return Context.getReplaceableUses()->getNumUses();
@@ -1468,21 +1462,13 @@
                                                                    MDNode *B);
   /// Merge !prof metadata from two instructions.
   /// Currently only implemented with direct callsites with branch weights.
-<<<<<<< HEAD
-  static MDNode *getMergedProfMetadata(MDNode *A, MDNode *B,
-                                       const Instruction *AInstr,
-                                       const Instruction *BInstr);
-  static MDNode *getMergedMemProfMetadata(MDNode *A, MDNode *B);
-  static MDNode *getMergedCallsiteMetadata(MDNode *A, MDNode *B);
-  static MDNode *getMergedCalleeTypeMetadata(LLVMContext &Ctx, MDNode *A,
-                                             MDNode *B);
-=======
   LLVM_ABI static MDNode *getMergedProfMetadata(MDNode *A, MDNode *B,
                                                 const Instruction *AInstr,
                                                 const Instruction *BInstr);
   LLVM_ABI static MDNode *getMergedMemProfMetadata(MDNode *A, MDNode *B);
   LLVM_ABI static MDNode *getMergedCallsiteMetadata(MDNode *A, MDNode *B);
->>>>>>> d5436b0b
+  LLVM_ABI static MDNode *getMergedCalleeTypeMetadata(LLVMContext &Ctx,
+                                                      MDNode *A, MDNode *B);
 };
 
 /// Tuple of metadata.
@@ -1856,6 +1842,15 @@
 // Create wrappers for C Binding types (see CBindingWrapping.h).
 DEFINE_ISA_CONVERSION_FUNCTIONS(NamedMDNode, LLVMNamedMDNodeRef)
 
+// Check if a given MDNode is a valid genaralized type metadata node.
+inline bool hasGeneralizedMDString(const MDNode *MD) {
+  if (MD->getNumOperands() < 2 || !isa<MDString>(MD->getOperand(1)))
+    return false;
+  return cast<MDString>(MD->getOperand(1))
+      ->getString()
+      .ends_with(".generalized");
+}
+
 } // end namespace llvm
 
 #endif // LLVM_IR_METADATA_H