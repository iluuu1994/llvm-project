//===- llvm/Module.h - C++ class to represent a VM module -------*- C++ -*-===//
//
// Part of the LLVM Project, under the Apache License v2.0 with LLVM Exceptions.
// See https://llvm.org/LICENSE.txt for license information.
// SPDX-License-Identifier: Apache-2.0 WITH LLVM-exception
//
//===----------------------------------------------------------------------===//
//
/// @file
/// Module.h This file contains the declarations for the Module class.
//
//===----------------------------------------------------------------------===//

#ifndef LLVM_IR_MODULE_H
#define LLVM_IR_MODULE_H

#include "llvm-c/Types.h"
#include "llvm/ADT/STLExtras.h"
#include "llvm/ADT/StringMap.h"
#include "llvm/ADT/StringRef.h"
#include "llvm/ADT/iterator_range.h"
#include "llvm/IR/Attributes.h"
#include "llvm/IR/Comdat.h"
#include "llvm/IR/DataLayout.h"
#include "llvm/IR/Function.h"
#include "llvm/IR/GlobalAlias.h"
#include "llvm/IR/GlobalIFunc.h"
#include "llvm/IR/GlobalVariable.h"
#include "llvm/IR/Metadata.h"
#include "llvm/IR/ProfileSummary.h"
#include "llvm/IR/SymbolTableListTraits.h"
#include "llvm/Support/CBindingWrapping.h"
#include "llvm/Support/CodeGen.h"
#include "llvm/Support/Compiler.h"
#include "llvm/TargetParser/Triple.h"
#include <cstddef>
#include <cstdint>
#include <iterator>
#include <memory>
#include <optional>
#include <string>
#include <vector>

namespace llvm {

class Error;
class FunctionType;
class GVMaterializer;
class LLVMContext;
class MemoryBuffer;
class ModuleSummaryIndex;
class RandomNumberGenerator;
class StructType;
class VersionTuple;

/// A Module instance is used to store all the information related to an
/// LLVM module. Modules are the top level container of all other LLVM
/// Intermediate Representation (IR) objects. Each module directly contains a
/// list of globals variables, a list of functions, a list of libraries (or
/// other modules) this module depends on, a symbol table, and various data
/// about the target's characteristics.
///
/// A module maintains a GlobalList object that is used to hold all
/// constant references to global variables in the module.  When a global
/// variable is destroyed, it should have no entries in the GlobalList.
/// The main container class for the LLVM Intermediate Representation.
class LLVM_ABI Module {
  /// @name Types And Enumerations
  /// @{
public:
  /// The type for the list of global variables.
  using GlobalListType = SymbolTableList<GlobalVariable>;
  /// The type for the list of functions.
  using FunctionListType = SymbolTableList<Function>;
  /// The type for the list of aliases.
  using AliasListType = SymbolTableList<GlobalAlias>;
  /// The type for the list of ifuncs.
  using IFuncListType = SymbolTableList<GlobalIFunc>;
  /// The type for the list of named metadata.
  using NamedMDListType = ilist<NamedMDNode>;
  /// The type of the comdat "symbol" table.
  using ComdatSymTabType = StringMap<Comdat>;
  /// The type for mapping names to named metadata.
  using NamedMDSymTabType = StringMap<NamedMDNode *>;

  /// The Global Variable iterator.
  using global_iterator = GlobalListType::iterator;
  /// The Global Variable constant iterator.
  using const_global_iterator = GlobalListType::const_iterator;

  /// The Function iterators.
  using iterator = FunctionListType::iterator;
  /// The Function constant iterator
  using const_iterator = FunctionListType::const_iterator;

  /// The Function reverse iterator.
  using reverse_iterator = FunctionListType::reverse_iterator;
  /// The Function constant reverse iterator.
  using const_reverse_iterator = FunctionListType::const_reverse_iterator;

  /// The Global Alias iterators.
  using alias_iterator = AliasListType::iterator;
  /// The Global Alias constant iterator
  using const_alias_iterator = AliasListType::const_iterator;

  /// The Global IFunc iterators.
  using ifunc_iterator = IFuncListType::iterator;
  /// The Global IFunc constant iterator
  using const_ifunc_iterator = IFuncListType::const_iterator;

  /// The named metadata iterators.
  using named_metadata_iterator = NamedMDListType::iterator;
  /// The named metadata constant iterators.
  using const_named_metadata_iterator = NamedMDListType::const_iterator;

  /// This enumeration defines the supported behaviors of module flags.
  enum ModFlagBehavior {
    /// Emits an error if two values disagree, otherwise the resulting value is
    /// that of the operands.
    Error = 1,

    /// Emits a warning if two values disagree. The result value will be the
    /// operand for the flag from the first module being linked.
    Warning = 2,

    /// Adds a requirement that another module flag be present and have a
    /// specified value after linking is performed. The value must be a metadata
    /// pair, where the first element of the pair is the ID of the module flag
    /// to be restricted, and the second element of the pair is the value the
    /// module flag should be restricted to. This behavior can be used to
    /// restrict the allowable results (via triggering of an error) of linking
    /// IDs with the **Override** behavior.
    Require = 3,

    /// Uses the specified value, regardless of the behavior or value of the
    /// other module. If both modules specify **Override**, but the values
    /// differ, an error will be emitted.
    Override = 4,

    /// Appends the two values, which are required to be metadata nodes.
    Append = 5,

    /// Appends the two values, which are required to be metadata
    /// nodes. However, duplicate entries in the second list are dropped
    /// during the append operation.
    AppendUnique = 6,

    /// Takes the max of the two values, which are required to be integers.
    Max = 7,

    /// Takes the min of the two values, which are required to be integers.
    Min = 8,

    // Markers:
    ModFlagBehaviorFirstVal = Error,
    ModFlagBehaviorLastVal = Min
  };

  /// Checks if Metadata represents a valid ModFlagBehavior, and stores the
  /// converted result in MFB.
  static bool isValidModFlagBehavior(Metadata *MD, ModFlagBehavior &MFB);

  struct ModuleFlagEntry {
    ModFlagBehavior Behavior;
    MDString *Key;
    Metadata *Val;

    ModuleFlagEntry(ModFlagBehavior B, MDString *K, Metadata *V)
        : Behavior(B), Key(K), Val(V) {}
  };

/// @}
/// @name Member Variables
/// @{
private:
  LLVMContext &Context;           ///< The LLVMContext from which types and
                                  ///< constants are allocated.
  GlobalListType GlobalList;      ///< The Global Variables in the module
  FunctionListType FunctionList;  ///< The Functions in the module
  AliasListType AliasList;        ///< The Aliases in the module
  IFuncListType IFuncList;        ///< The IFuncs in the module
  NamedMDListType NamedMDList;    ///< The named metadata in the module
  std::string GlobalScopeAsm;     ///< Inline Asm at global scope.
  std::unique_ptr<ValueSymbolTable> ValSymTab; ///< Symbol table for values
  ComdatSymTabType ComdatSymTab;  ///< Symbol table for COMDATs
  std::unique_ptr<MemoryBuffer>
  OwnedMemoryBuffer;              ///< Memory buffer directly owned by this
                                  ///< module, for legacy clients only.
  std::unique_ptr<GVMaterializer>
  Materializer;                   ///< Used to materialize GlobalValues
  std::string ModuleID;           ///< Human readable identifier for the module
  std::string SourceFileName;     ///< Original source file name for module,
                                  ///< recorded in bitcode.
  /// Platform target triple Module compiled on
  /// Format: (arch)(sub)-(vendor)-(sys)-(abi)
  // FIXME: Default construction is not the same as empty triple :(
  Triple TargetTriple = Triple("");
  NamedMDSymTabType NamedMDSymTab;  ///< NamedMDNode names.
  DataLayout DL;                  ///< DataLayout associated with the module
  StringMap<unsigned>
      CurrentIntrinsicIds; ///< Keep track of the current unique id count for
                           ///< the specified intrinsic basename.
  DenseMap<std::pair<Intrinsic::ID, const FunctionType *>, unsigned>
      UniquedIntrinsicNames; ///< Keep track of uniqued names of intrinsics
                             ///< based on unnamed types. The combination of
                             ///< ID and FunctionType maps to the extension that
                             ///< is used to make the intrinsic name unique.

  /// llvm.module.flags metadata
  NamedMDNode *ModuleFlags = nullptr;

  friend class Constant;

/// @}
/// @name Constructors
/// @{
public:
  /// Used when printing this module in the new debug info format; removes all
  /// declarations of debug intrinsics that are replaced by non-intrinsic
  /// records in the new format.
  void removeDebugIntrinsicDeclarations();

  /// \see BasicBlock::convertToNewDbgValues.
  void convertToNewDbgValues() {
    for (auto &F : *this) {
      F.convertToNewDbgValues();
    }
  }

  /// \see BasicBlock::convertFromNewDbgValues.
  void convertFromNewDbgValues() {
    for (auto &F : *this) {
      F.convertFromNewDbgValues();
    }
  }

  /// The Module constructor. Note that there is no default constructor. You
  /// must provide a name for the module upon construction.
  explicit Module(StringRef ModuleID, LLVMContext& C);
  /// The module destructor. This will dropAllReferences.
  ~Module();

  /// Move assignment.
  Module &operator=(Module &&Other);

  /// @}
  /// @name Module Level Accessors
  /// @{

  /// Get the module identifier which is, essentially, the name of the module.
  /// @returns the module identifier as a string
  const std::string &getModuleIdentifier() const { return ModuleID; }

  /// Returns the number of non-debug IR instructions in the module.
  /// This is equivalent to the sum of the IR instruction counts of each
  /// function contained in the module.
  unsigned getInstructionCount() const;

  /// Get the module's original source file name. When compiling from
  /// bitcode, this is taken from a bitcode record where it was recorded.
  /// For other compiles it is the same as the ModuleID, which would
  /// contain the source file name.
  const std::string &getSourceFileName() const { return SourceFileName; }

  /// Get a short "name" for the module.
  ///
  /// This is useful for debugging or logging. It is essentially a convenience
  /// wrapper around getModuleIdentifier().
  StringRef getName() const { return ModuleID; }

  /// Get the data layout string for the module's target platform. This is
  /// equivalent to getDataLayout()->getStringRepresentation().
  const std::string &getDataLayoutStr() const {
    return DL.getStringRepresentation();
  }

  /// Get the data layout for the module's target platform.
  const DataLayout &getDataLayout() const { return DL; }

  /// Get the target triple which is a string describing the target host.
  const Triple &getTargetTriple() const { return TargetTriple; }

  /// Get the global data context.
  /// @returns LLVMContext - a container for LLVM's global information
  LLVMContext &getContext() const { return Context; }

  /// Get any module-scope inline assembly blocks.
  /// @returns a string containing the module-scope inline assembly blocks.
  const std::string &getModuleInlineAsm() const { return GlobalScopeAsm; }

  /// Get a RandomNumberGenerator salted for use with this module. The
  /// RNG can be seeded via -rng-seed=<uint64> and is salted with the
  /// ModuleID and the provided pass salt. The returned RNG should not
  /// be shared across threads or passes.
  ///
  /// A unique RNG per pass ensures a reproducible random stream even
  /// when other randomness consuming passes are added or removed. In
  /// addition, the random stream will be reproducible across LLVM
  /// versions when the pass does not change.
  std::unique_ptr<RandomNumberGenerator> createRNG(const StringRef Name) const;

  /// Return true if size-info optimization remark is enabled, false
  /// otherwise.
  bool shouldEmitInstrCountChangedRemark() {
    return getContext().getDiagHandlerPtr()->isAnalysisRemarkEnabled(
        "size-info");
  }

  /// @}
  /// @name Module Level Mutators
  /// @{

  /// Set the module identifier.
  void setModuleIdentifier(StringRef ID) { ModuleID = std::string(ID); }

  /// Set the module's original source file name.
  void setSourceFileName(StringRef Name) { SourceFileName = std::string(Name); }

  /// Set the data layout
  void setDataLayout(StringRef Desc);
  void setDataLayout(const DataLayout &Other);

  /// Set the target triple.
  void setTargetTriple(Triple T) { TargetTriple = std::move(T); }

  /// Set the module-scope inline assembly blocks.
  /// A trailing newline is added if the input doesn't have one.
  void setModuleInlineAsm(StringRef Asm) {
    GlobalScopeAsm = std::string(Asm);
    if (!GlobalScopeAsm.empty() && GlobalScopeAsm.back() != '\n')
      GlobalScopeAsm += '\n';
  }

  /// Append to the module-scope inline assembly blocks.
  /// A trailing newline is added if the input doesn't have one.
  void appendModuleInlineAsm(StringRef Asm) {
    GlobalScopeAsm += Asm;
    if (!GlobalScopeAsm.empty() && GlobalScopeAsm.back() != '\n')
      GlobalScopeAsm += '\n';
  }

/// @}
/// @name Generic Value Accessors
/// @{

  /// Return the global value in the module with the specified name, of
  /// arbitrary type. This method returns null if a global with the specified
  /// name is not found.
  GlobalValue *getNamedValue(StringRef Name) const;

  /// Return the number of global values in the module.
  unsigned getNumNamedValues() const;

  /// Return a unique non-zero ID for the specified metadata kind. This ID is
  /// uniqued across modules in the current LLVMContext.
  unsigned getMDKindID(StringRef Name) const;

  /// Populate client supplied SmallVector with the name for custom metadata IDs
  /// registered in this LLVMContext.
  void getMDKindNames(SmallVectorImpl<StringRef> &Result) const;

  /// Populate client supplied SmallVector with the bundle tags registered in
  /// this LLVMContext.  The bundle tags are ordered by increasing bundle IDs.
  /// \see LLVMContext::getOperandBundleTagID
  void getOperandBundleTags(SmallVectorImpl<StringRef> &Result) const;

  std::vector<StructType *> getIdentifiedStructTypes() const;

  /// Return a unique name for an intrinsic whose mangling is based on an
  /// unnamed type. The Proto represents the function prototype.
  std::string getUniqueIntrinsicName(StringRef BaseName, Intrinsic::ID Id,
                                     const FunctionType *Proto);

/// @}
/// @name Function Accessors
/// @{

  /// Look up the specified function in the module symbol table. If it does not
  /// exist, add a prototype for the function and return it. Otherwise, return
  /// the existing function.
  ///
  /// In all cases, the returned value is a FunctionCallee wrapper around the
  /// 'FunctionType *T' passed in, as well as the 'Value*' of the Function. The
  /// function type of the function may differ from the function type stored in
  /// FunctionCallee if it was previously created with a different type.
  ///
  /// Note: For library calls getOrInsertLibFunc() should be used instead.
  FunctionCallee getOrInsertFunction(StringRef Name, FunctionType *T,
                                     AttributeList AttributeList);

  FunctionCallee getOrInsertFunction(StringRef Name, FunctionType *T);

  /// Same as above, but takes a list of function arguments, which makes it
  /// easier for clients to use.
  template <typename... ArgsTy>
  FunctionCallee getOrInsertFunction(StringRef Name,
                                     AttributeList AttributeList, Type *RetTy,
                                     ArgsTy... Args) {
    SmallVector<Type*, sizeof...(ArgsTy)> ArgTys{Args...};
    return getOrInsertFunction(Name,
                               FunctionType::get(RetTy, ArgTys, false),
                               AttributeList);
  }

  /// Same as above, but without the attributes.
  template <typename... ArgsTy>
  FunctionCallee getOrInsertFunction(StringRef Name, Type *RetTy,
                                     ArgsTy... Args) {
    return getOrInsertFunction(Name, AttributeList{}, RetTy, Args...);
  }

  // Avoid an incorrect ordering that'd otherwise compile incorrectly.
  template <typename... ArgsTy>
  FunctionCallee
  getOrInsertFunction(StringRef Name, AttributeList AttributeList,
                      FunctionType *Invalid, ArgsTy... Args) = delete;

  /// Look up the specified function in the module symbol table. If it does not
  /// exist, return null.
  Function *getFunction(StringRef Name) const;

/// @}
/// @name Global Variable Accessors
/// @{

  /// Look up the specified global variable in the module symbol table. If it
  /// does not exist, return null. If AllowInternal is set to true, this
  /// function will return types that have InternalLinkage. By default, these
  /// types are not returned.
  GlobalVariable *getGlobalVariable(StringRef Name) const {
    return getGlobalVariable(Name, false);
  }

  GlobalVariable *getGlobalVariable(StringRef Name, bool AllowInternal) const;

  GlobalVariable *getGlobalVariable(StringRef Name,
                                    bool AllowInternal = false) {
    return static_cast<const Module *>(this)->getGlobalVariable(Name,
                                                                AllowInternal);
  }

  /// Return the global variable in the module with the specified name, of
  /// arbitrary type. This method returns null if a global with the specified
  /// name is not found.
  const GlobalVariable *getNamedGlobal(StringRef Name) const {
    return getGlobalVariable(Name, true);
  }
  GlobalVariable *getNamedGlobal(StringRef Name) {
    return const_cast<GlobalVariable *>(
                       static_cast<const Module *>(this)->getNamedGlobal(Name));
  }

  /// Look up the specified global in the module symbol table.
  /// If it does not exist, invoke a callback to create a declaration of the
  /// global and return it.
  GlobalVariable *
  getOrInsertGlobal(StringRef Name, Type *Ty,
                    function_ref<GlobalVariable *()> CreateGlobalCallback);

  /// Look up the specified global in the module symbol table. If required, this
  /// overload constructs the global variable using its constructor's defaults.
  GlobalVariable *getOrInsertGlobal(StringRef Name, Type *Ty);

/// @}
/// @name Global Alias Accessors
/// @{

  /// Return the global alias in the module with the specified name, of
  /// arbitrary type. This method returns null if a global with the specified
  /// name is not found.
  GlobalAlias *getNamedAlias(StringRef Name) const;

/// @}
/// @name Global IFunc Accessors
/// @{

  /// Return the global ifunc in the module with the specified name, of
  /// arbitrary type. This method returns null if a global with the specified
  /// name is not found.
  GlobalIFunc *getNamedIFunc(StringRef Name) const;

/// @}
/// @name Named Metadata Accessors
/// @{

  /// Return the first NamedMDNode in the module with the specified name. This
  /// method returns null if a NamedMDNode with the specified name is not found.
  NamedMDNode *getNamedMetadata(StringRef Name) const;

  /// Return the named MDNode in the module with the specified name. This method
  /// returns a new NamedMDNode if a NamedMDNode with the specified name is not
  /// found.
  NamedMDNode *getOrInsertNamedMetadata(StringRef Name);

  /// Remove the given NamedMDNode from this module and delete it.
  void eraseNamedMetadata(NamedMDNode *NMD);

/// @}
/// @name Comdat Accessors
/// @{

  /// Return the Comdat in the module with the specified name. It is created
  /// if it didn't already exist.
  Comdat *getOrInsertComdat(StringRef Name);

/// @}
/// @name Module Flags Accessors
/// @{

  /// Returns the module flags in the provided vector.
  void getModuleFlagsMetadata(SmallVectorImpl<ModuleFlagEntry> &Flags) const;

  /// Return the corresponding value if Key appears in module flags, otherwise
  /// return null.
  Metadata *getModuleFlag(StringRef Key) const;

  /// Returns the NamedMDNode in the module that represents module-level flags.
  /// This method returns null if there are no module-level flags.
  NamedMDNode *getModuleFlagsMetadata() const { return ModuleFlags; }

  /// Returns the NamedMDNode in the module that represents module-level flags.
  /// If module-level flags aren't found, it creates the named metadata that
  /// contains them.
  NamedMDNode *getOrInsertModuleFlagsMetadata();

  /// Add a module-level flag to the module-level flags metadata. It will create
  /// the module-level flags named metadata if it doesn't already exist.
  void addModuleFlag(ModFlagBehavior Behavior, StringRef Key, Metadata *Val);
  void addModuleFlag(ModFlagBehavior Behavior, StringRef Key, Constant *Val);
  void addModuleFlag(ModFlagBehavior Behavior, StringRef Key, uint32_t Val);
  void addModuleFlag(MDNode *Node);
  /// Like addModuleFlag but replaces the old module flag if it already exists.
  void setModuleFlag(ModFlagBehavior Behavior, StringRef Key, Metadata *Val);
  void setModuleFlag(ModFlagBehavior Behavior, StringRef Key, Constant *Val);
  void setModuleFlag(ModFlagBehavior Behavior, StringRef Key, uint32_t Val);

  /// @}
  /// @name Materialization
  /// @{

  /// Sets the GVMaterializer to GVM. This module must not yet have a
  /// Materializer. To reset the materializer for a module that already has one,
  /// call materializeAll first. Destroying this module will destroy
  /// its materializer without materializing any more GlobalValues. Without
  /// destroying the Module, there is no way to detach or destroy a materializer
  /// without materializing all the GVs it controls, to avoid leaving orphan
  /// unmaterialized GVs.
  void setMaterializer(GVMaterializer *GVM);
  /// Retrieves the GVMaterializer, if any, for this Module.
  GVMaterializer *getMaterializer() const { return Materializer.get(); }
  bool isMaterialized() const { return !getMaterializer(); }

  /// Make sure the GlobalValue is fully read.
  llvm::Error materialize(GlobalValue *GV);

  /// Make sure all GlobalValues in this Module are fully read and clear the
  /// Materializer.
  llvm::Error materializeAll();

  llvm::Error materializeMetadata();

  /// Detach global variable \p GV from the list but don't delete it.
  void removeGlobalVariable(GlobalVariable *GV) { GlobalList.remove(GV); }
  /// Remove global variable \p GV from the list and delete it.
  void eraseGlobalVariable(GlobalVariable *GV) { GlobalList.erase(GV); }
  /// Insert global variable \p GV at the end of the global variable list and
  /// take ownership.
  void insertGlobalVariable(GlobalVariable *GV) {
    insertGlobalVariable(GlobalList.end(), GV);
  }
  /// Insert global variable \p GV into the global variable list before \p
  /// Where and take ownership.
  void insertGlobalVariable(GlobalListType::iterator Where, GlobalVariable *GV) {
    GlobalList.insert(Where, GV);
  }
  // Use global_size() to get the total number of global variables.
  // Use globals() to get the range of all global variables.

private:
/// @}
/// @name Direct access to the globals list, functions list, and symbol table
/// @{

  /// Get the Module's list of global variables (constant).
  const GlobalListType   &getGlobalList() const       { return GlobalList; }
  /// Get the Module's list of global variables.
  GlobalListType         &getGlobalList()             { return GlobalList; }

  static GlobalListType Module::*getSublistAccess(GlobalVariable*) {
    return &Module::GlobalList;
  }
  friend class llvm::SymbolTableListTraits<llvm::GlobalVariable>;

public:
  /// Get the Module's list of functions (constant).
  const FunctionListType &getFunctionList() const     { return FunctionList; }
  /// Get the Module's list of functions.
  FunctionListType       &getFunctionList()           { return FunctionList; }
  static FunctionListType Module::*getSublistAccess(Function*) {
    return &Module::FunctionList;
  }

  /// Detach \p Alias from the list but don't delete it.
  void removeAlias(GlobalAlias *Alias) { AliasList.remove(Alias); }
  /// Remove \p Alias from the list and delete it.
  void eraseAlias(GlobalAlias *Alias) { AliasList.erase(Alias); }
  /// Insert \p Alias at the end of the alias list and take ownership.
  void insertAlias(GlobalAlias *Alias) { AliasList.insert(AliasList.end(), Alias); }
  // Use alias_size() to get the size of AliasList.
  // Use aliases() to get a range of all Alias objects in AliasList.

  /// Detach \p IFunc from the list but don't delete it.
  void removeIFunc(GlobalIFunc *IFunc) { IFuncList.remove(IFunc); }
  /// Remove \p IFunc from the list and delete it.
  void eraseIFunc(GlobalIFunc *IFunc) { IFuncList.erase(IFunc); }
  /// Insert \p IFunc at the end of the alias list and take ownership.
  void insertIFunc(GlobalIFunc *IFunc) { IFuncList.push_back(IFunc); }
  // Use ifunc_size() to get the number of functions in IFuncList.
  // Use ifuncs() to get the range of all IFuncs.

  /// Detach \p MDNode from the list but don't delete it.
  void removeNamedMDNode(NamedMDNode *MDNode) { NamedMDList.remove(MDNode); }
  /// Remove \p MDNode from the list and delete it.
  void eraseNamedMDNode(NamedMDNode *MDNode) { NamedMDList.erase(MDNode); }
  /// Insert \p MDNode at the end of the alias list and take ownership.
  void insertNamedMDNode(NamedMDNode *MDNode) {
    NamedMDList.push_back(MDNode);
  }
  // Use named_metadata_size() to get the size of the named meatadata list.
  // Use named_metadata() to get the range of all named metadata.

private: // Please use functions like insertAlias(), removeAlias() etc.
  /// Get the Module's list of aliases (constant).
  const AliasListType    &getAliasList() const        { return AliasList; }
  /// Get the Module's list of aliases.
  AliasListType          &getAliasList()              { return AliasList; }

  static AliasListType Module::*getSublistAccess(GlobalAlias*) {
    return &Module::AliasList;
  }
  friend class llvm::SymbolTableListTraits<llvm::GlobalAlias>;

  /// Get the Module's list of ifuncs (constant).
  const IFuncListType    &getIFuncList() const        { return IFuncList; }
  /// Get the Module's list of ifuncs.
  IFuncListType          &getIFuncList()              { return IFuncList; }

  static IFuncListType Module::*getSublistAccess(GlobalIFunc*) {
    return &Module::IFuncList;
  }
  friend class llvm::SymbolTableListTraits<llvm::GlobalIFunc>;

  /// Get the Module's list of named metadata (constant).
  const NamedMDListType  &getNamedMDList() const      { return NamedMDList; }
  /// Get the Module's list of named metadata.
  NamedMDListType        &getNamedMDList()            { return NamedMDList; }

  static NamedMDListType Module::*getSublistAccess(NamedMDNode*) {
    return &Module::NamedMDList;
  }

public:
  /// Get the symbol table of global variable and function identifiers
  const ValueSymbolTable &getValueSymbolTable() const { return *ValSymTab; }
  /// Get the Module's symbol table of global variable and function identifiers.
  ValueSymbolTable       &getValueSymbolTable()       { return *ValSymTab; }

  /// Get the Module's symbol table for COMDATs (constant).
  const ComdatSymTabType &getComdatSymbolTable() const { return ComdatSymTab; }
  /// Get the Module's symbol table for COMDATs.
  ComdatSymTabType &getComdatSymbolTable() { return ComdatSymTab; }

/// @}
/// @name Global Variable Iteration
/// @{

  global_iterator       global_begin()       { return GlobalList.begin(); }
  const_global_iterator global_begin() const { return GlobalList.begin(); }
  global_iterator       global_end  ()       { return GlobalList.end(); }
  const_global_iterator global_end  () const { return GlobalList.end(); }
  size_t                global_size () const { return GlobalList.size(); }
  bool                  global_empty() const { return GlobalList.empty(); }

  iterator_range<global_iterator> globals() {
    return make_range(global_begin(), global_end());
  }
  iterator_range<const_global_iterator> globals() const {
    return make_range(global_begin(), global_end());
  }

/// @}
/// @name Function Iteration
/// @{

  iterator                begin()       { return FunctionList.begin(); }
  const_iterator          begin() const { return FunctionList.begin(); }
  iterator                end  ()       { return FunctionList.end();   }
  const_iterator          end  () const { return FunctionList.end();   }
  reverse_iterator        rbegin()      { return FunctionList.rbegin(); }
  const_reverse_iterator  rbegin() const{ return FunctionList.rbegin(); }
  reverse_iterator        rend()        { return FunctionList.rend(); }
  const_reverse_iterator  rend() const  { return FunctionList.rend(); }
  size_t                  size() const  { return FunctionList.size(); }
  bool                    empty() const { return FunctionList.empty(); }

  iterator_range<iterator> functions() {
    return make_range(begin(), end());
  }
  iterator_range<const_iterator> functions() const {
    return make_range(begin(), end());
  }

/// @}
/// @name Alias Iteration
/// @{

  alias_iterator       alias_begin()            { return AliasList.begin(); }
  const_alias_iterator alias_begin() const      { return AliasList.begin(); }
  alias_iterator       alias_end  ()            { return AliasList.end();   }
  const_alias_iterator alias_end  () const      { return AliasList.end();   }
  size_t               alias_size () const      { return AliasList.size();  }
  bool                 alias_empty() const      { return AliasList.empty(); }

  iterator_range<alias_iterator> aliases() {
    return make_range(alias_begin(), alias_end());
  }
  iterator_range<const_alias_iterator> aliases() const {
    return make_range(alias_begin(), alias_end());
  }

/// @}
/// @name IFunc Iteration
/// @{

  ifunc_iterator       ifunc_begin()            { return IFuncList.begin(); }
  const_ifunc_iterator ifunc_begin() const      { return IFuncList.begin(); }
  ifunc_iterator       ifunc_end  ()            { return IFuncList.end();   }
  const_ifunc_iterator ifunc_end  () const      { return IFuncList.end();   }
  size_t               ifunc_size () const      { return IFuncList.size();  }
  bool                 ifunc_empty() const      { return IFuncList.empty(); }

  iterator_range<ifunc_iterator> ifuncs() {
    return make_range(ifunc_begin(), ifunc_end());
  }
  iterator_range<const_ifunc_iterator> ifuncs() const {
    return make_range(ifunc_begin(), ifunc_end());
  }

  /// @}
  /// @name Convenience iterators
  /// @{

  using global_object_iterator =
      concat_iterator<GlobalObject, iterator, global_iterator>;
  using const_global_object_iterator =
      concat_iterator<const GlobalObject, const_iterator,
                      const_global_iterator>;

  iterator_range<global_object_iterator> global_objects();
  iterator_range<const_global_object_iterator> global_objects() const;

  using global_value_iterator =
      concat_iterator<GlobalValue, iterator, global_iterator, alias_iterator,
                      ifunc_iterator>;
  using const_global_value_iterator =
      concat_iterator<const GlobalValue, const_iterator, const_global_iterator,
                      const_alias_iterator, const_ifunc_iterator>;

  iterator_range<global_value_iterator> global_values();
  iterator_range<const_global_value_iterator> global_values() const;

  /// @}
  /// @name Named Metadata Iteration
  /// @{

  named_metadata_iterator named_metadata_begin() { return NamedMDList.begin(); }
  const_named_metadata_iterator named_metadata_begin() const {
    return NamedMDList.begin();
  }

  named_metadata_iterator named_metadata_end() { return NamedMDList.end(); }
  const_named_metadata_iterator named_metadata_end() const {
    return NamedMDList.end();
  }

  size_t named_metadata_size() const { return NamedMDList.size();  }
  bool named_metadata_empty() const { return NamedMDList.empty(); }

  iterator_range<named_metadata_iterator> named_metadata() {
    return make_range(named_metadata_begin(), named_metadata_end());
  }
  iterator_range<const_named_metadata_iterator> named_metadata() const {
    return make_range(named_metadata_begin(), named_metadata_end());
  }

  /// An iterator for DICompileUnits that skips those marked NoDebug.
  class debug_compile_units_iterator {
    NamedMDNode *CUs;
    unsigned Idx;

    LLVM_ABI void SkipNoDebugCUs();

  public:
    using iterator_category = std::input_iterator_tag;
    using value_type = DICompileUnit *;
    using difference_type = std::ptrdiff_t;
    using pointer = value_type *;
    using reference = value_type &;

    explicit debug_compile_units_iterator(NamedMDNode *CUs, unsigned Idx)
        : CUs(CUs), Idx(Idx) {
      SkipNoDebugCUs();
    }

    debug_compile_units_iterator &operator++() {
      ++Idx;
      SkipNoDebugCUs();
      return *this;
    }

    debug_compile_units_iterator operator++(int) {
      debug_compile_units_iterator T(*this);
      ++Idx;
      return T;
    }

    bool operator==(const debug_compile_units_iterator &I) const {
      return Idx == I.Idx;
    }

    bool operator!=(const debug_compile_units_iterator &I) const {
      return Idx != I.Idx;
    }

    LLVM_ABI DICompileUnit *operator*() const;
    LLVM_ABI DICompileUnit *operator->() const;
  };

  debug_compile_units_iterator debug_compile_units_begin() const {
    auto *CUs = getNamedMetadata("llvm.dbg.cu");
    return debug_compile_units_iterator(CUs, 0);
  }

  debug_compile_units_iterator debug_compile_units_end() const {
    auto *CUs = getNamedMetadata("llvm.dbg.cu");
    return debug_compile_units_iterator(CUs, CUs ? CUs->getNumOperands() : 0);
  }

  /// Return an iterator for all DICompileUnits listed in this Module's
  /// llvm.dbg.cu named metadata node and aren't explicitly marked as
  /// NoDebug.
  iterator_range<debug_compile_units_iterator> debug_compile_units() const {
    auto *CUs = getNamedMetadata("llvm.dbg.cu");
    return make_range(
        debug_compile_units_iterator(CUs, 0),
        debug_compile_units_iterator(CUs, CUs ? CUs->getNumOperands() : 0));
  }
/// @}

/// @name Utility functions for printing and dumping Module objects
/// @{

  /// Print the module to an output stream with an optional
  /// AssemblyAnnotationWriter.  If \c ShouldPreserveUseListOrder, then include
  /// uselistorder directives so that use-lists can be recreated when reading
  /// the assembly.
  void print(raw_ostream &OS, AssemblyAnnotationWriter *AAW,
             bool ShouldPreserveUseListOrder = false,
             bool IsForDebug = false) const;

  /// Dump the module to stderr (for debugging).
  void dump() const;

  /// This function causes all the subinstructions to "let go" of all references
  /// that they are maintaining.  This allows one to 'delete' a whole class at
  /// a time, even though there may be circular references... first all
  /// references are dropped, and all use counts go to zero.  Then everything
  /// is delete'd for real.  Note that no operations are valid on an object
  /// that has "dropped all references", except operator delete.
  void dropAllReferences();

/// @}
/// @name Utility functions for querying Debug information.
/// @{

  /// Returns the Number of Register ParametersDwarf Version by checking
  /// module flags.
  unsigned getNumberRegisterParameters() const;

  /// Returns the Dwarf Version by checking module flags.
  unsigned getDwarfVersion() const;

  /// Returns the DWARF format by checking module flags.
  bool isDwarf64() const;

  /// Returns the CodeView Version by checking module flags.
  /// Returns zero if not present in module.
  unsigned getCodeViewFlag() const;

/// @}
/// @name Utility functions for querying and setting PIC level
/// @{

  /// Returns the PIC level (small or large model)
  PICLevel::Level getPICLevel() const;

  /// Set the PIC level (small or large model)
  void setPICLevel(PICLevel::Level PL);
/// @}

/// @}
/// @name Utility functions for querying and setting PIE level
/// @{

  /// Returns the PIE level (small or large model)
  PIELevel::Level getPIELevel() const;

  /// Set the PIE level (small or large model)
  void setPIELevel(PIELevel::Level PL);
/// @}

  /// @}
  /// @name Utility function for querying and setting code model
  /// @{

  /// Returns the code model (tiny, small, kernel, medium or large model)
  std::optional<CodeModel::Model> getCodeModel() const;

  /// Set the code model (tiny, small, kernel, medium or large)
  void setCodeModel(CodeModel::Model CL);
  /// @}

  /// @}
  /// @name Utility function for querying and setting the large data threshold
  /// @{

  /// Returns the large data threshold.
  std::optional<uint64_t> getLargeDataThreshold() const;

  /// Set the large data threshold.
  void setLargeDataThreshold(uint64_t Threshold);
  /// @}

  /// @name Utility functions for querying and setting PGO summary
  /// @{

  /// Attach profile summary metadata to this module.
  void setProfileSummary(Metadata *M, ProfileSummary::Kind Kind);

  /// Returns profile summary metadata. When IsCS is true, use the context
  /// sensitive profile summary.
  Metadata *getProfileSummary(bool IsCS) const;
  /// @}

  /// Returns whether semantic interposition is to be respected.
  bool getSemanticInterposition() const;

  /// Set whether semantic interposition is to be respected.
  void setSemanticInterposition(bool);

  /// Returns true if PLT should be avoided for RTLib calls.
  bool getRtLibUseGOT() const;

  /// Set that PLT should be avoid for RTLib calls.
  void setRtLibUseGOT();

  /// Get/set whether referencing global variables can use direct access
  /// relocations on ELF targets.
  bool getDirectAccessExternalData() const;
  void setDirectAccessExternalData(bool Value);

  /// Get/set whether synthesized functions should get the uwtable attribute.
  UWTableKind getUwtable() const;
  void setUwtable(UWTableKind Kind);

  /// Get/set whether synthesized functions should get the "frame-pointer"
  /// attribute.
  FramePointerKind getFramePointer() const;
  void setFramePointer(FramePointerKind Kind);

  /// Get/set what kind of stack protector guard to use.
  StringRef getStackProtectorGuard() const;
  void setStackProtectorGuard(StringRef Kind);

  /// Get/set which register to use as the stack protector guard register. The
  /// empty string is equivalent to "global". Other values may be "tls" or
  /// "sysreg".
  StringRef getStackProtectorGuardReg() const;
  void setStackProtectorGuardReg(StringRef Reg);

  /// Get/set a symbol to use as the stack protector guard.
  StringRef getStackProtectorGuardSymbol() const;
  void setStackProtectorGuardSymbol(StringRef Symbol);

  /// Get/set what offset from the stack protector to use.
  int getStackProtectorGuardOffset() const;
  void setStackProtectorGuardOffset(int Offset);

  /// Get/set the stack alignment overridden from the default.
  unsigned getOverrideStackAlignment() const;
  void setOverrideStackAlignment(unsigned Align);

  unsigned getMaxTLSAlignment() const;

  /// @name Utility functions for querying and setting the build SDK version
  /// @{

  /// Attach a build SDK version metadata to this module.
  void setSDKVersion(const VersionTuple &V);

  /// Get the build SDK version metadata.
  ///
  /// An empty version is returned if no such metadata is attached.
  VersionTuple getSDKVersion() const;
  /// @}

  /// Take ownership of the given memory buffer.
  void setOwnedMemoryBuffer(std::unique_ptr<MemoryBuffer> MB);

  /// Set the partial sample profile ratio in the profile summary module flag,
  /// if applicable.
  void setPartialSampleProfileRatio(const ModuleSummaryIndex &Index);

  /// Get the target variant triple which is a string describing a variant of
  /// the target host platform. For example, Mac Catalyst can be a variant
  /// target triple for a macOS target.
  /// @returns a string containing the target variant triple.
  StringRef getDarwinTargetVariantTriple() const;

  /// Set the target variant triple which is a string describing a variant of
  /// the target host platform.
  void setDarwinTargetVariantTriple(StringRef T);

  /// Get the target variant version build SDK version metadata.
  ///
  /// An empty version is returned if no such metadata is attached.
  VersionTuple getDarwinTargetVariantSDKVersion() const;

  /// Set the target variant version build SDK version metadata.
  void setDarwinTargetVariantSDKVersion(VersionTuple Version);

  /// Returns target-abi from MDString, null if target-abi is absent.
  StringRef getTargetABIFromMD();
<<<<<<< HEAD
=======

  /// Get how unwind v2 (epilog) information should be generated for x64
  /// Windows.
  WinX64EHUnwindV2Mode getWinX64EHUnwindV2Mode() const;
>>>>>>> eb0f1dc0
};

/// Given "llvm.used" or "llvm.compiler.used" as a global name, collect the
/// initializer elements of that global in a SmallVector and return the global
/// itself.
LLVM_ABI GlobalVariable *
collectUsedGlobalVariables(const Module &M, SmallVectorImpl<GlobalValue *> &Vec,
                           bool CompilerUsed);

/// An raw_ostream inserter for modules.
inline raw_ostream &operator<<(raw_ostream &O, const Module &M) {
  M.print(O, nullptr);
  return O;
}

// Create wrappers for C Binding types (see CBindingWrapping.h).
DEFINE_SIMPLE_CONVERSION_FUNCTIONS(Module, LLVMModuleRef)

/* LLVMModuleProviderRef exists for historical reasons, but now just holds a
 * Module.
 */
inline Module *unwrap(LLVMModuleProviderRef MP) {
  return reinterpret_cast<Module*>(MP);
}

} // end namespace llvm

#endif // LLVM_IR_MODULE_H<|MERGE_RESOLUTION|>--- conflicted
+++ resolved
@@ -1041,13 +1041,10 @@
 
   /// Returns target-abi from MDString, null if target-abi is absent.
   StringRef getTargetABIFromMD();
-<<<<<<< HEAD
-=======
 
   /// Get how unwind v2 (epilog) information should be generated for x64
   /// Windows.
   WinX64EHUnwindV2Mode getWinX64EHUnwindV2Mode() const;
->>>>>>> eb0f1dc0
 };
 
 /// Given "llvm.used" or "llvm.compiler.used" as a global name, collect the
