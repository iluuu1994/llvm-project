--- conflicted
+++ resolved
@@ -19,10 +19,7 @@
 #include "llvm/IR/CallingConv.h"
 #include "llvm/IR/InstrTypes.h"
 #include "llvm/Support/AtomicOrdering.h"
-<<<<<<< HEAD
-=======
 #include "llvm/Support/CodeGen.h"
->>>>>>> eb0f1dc0
 #include "llvm/Support/Compiler.h"
 #include "llvm/TargetParser/Triple.h"
 
@@ -152,12 +149,8 @@
 
   /// Set default libcall names. If a target wants to opt-out of a libcall it
   /// should be placed here.
-<<<<<<< HEAD
-  LLVM_ABI void initLibcalls(const Triple &TT);
-=======
   LLVM_ABI void initLibcalls(const Triple &TT, ExceptionHandling ExceptionModel,
                              FloatABI::ABIType FloatABI, EABI ABIType);
->>>>>>> eb0f1dc0
 };
 
 } // namespace RTLIB
