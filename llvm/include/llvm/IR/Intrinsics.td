//===- Intrinsics.td - Defines all LLVM intrinsics ---------*- tablegen -*-===//
//
// Part of the LLVM Project, under the Apache License v2.0 with LLVM Exceptions.
// See https://llvm.org/LICENSE.txt for license information.
// SPDX-License-Identifier: Apache-2.0 WITH LLVM-exception
//
//===----------------------------------------------------------------------===//
//
// This file defines properties of all LLVM intrinsics.
//
//===----------------------------------------------------------------------===//

include "llvm/CodeGen/ValueTypes.td"
include "llvm/CodeGen/SDNodeProperties.td"

//===----------------------------------------------------------------------===//
//  Properties we keep track of for intrinsics.
//===----------------------------------------------------------------------===//

class IntrinsicProperty<bit is_default = false> {
  bit IsDefault = is_default;
}

// Intr*Mem - Memory properties.  If no property is set, the worst case
// is assumed (it may read and write any memory it can get access to and it may
// have other side effects).

// IntrNoMem - The intrinsic does not access memory or have any other side
// effects.  It may be CSE'd deleted if dead, etc.
def IntrNoMem : IntrinsicProperty;

// IntrReadMem - This intrinsic only reads from memory. It does not write to
// memory and has no other side effects. Therefore, it cannot be moved across
// potentially aliasing stores. However, it can be reordered otherwise and can
// be deleted if dead.
def IntrReadMem : IntrinsicProperty;

// IntrWriteMem - This intrinsic only writes to memory, but does not read from
// memory, and has no other side effects. This means dead stores before calls
// to this intrinsics may be removed.
def IntrWriteMem : IntrinsicProperty;

// IntrArgMemOnly - This intrinsic only accesses memory that its pointer-typed
// argument(s) points to, but may access an unspecified amount. Other than
// reads from and (possibly volatile) writes to memory, it has no side effects.
def IntrArgMemOnly : IntrinsicProperty;

// IntrInaccessibleMemOnly -- This intrinsic only accesses memory that is not
// accessible by the module being compiled. This is a weaker form of IntrNoMem.
def IntrInaccessibleMemOnly : IntrinsicProperty;

// IntrInaccessibleMemOrArgMemOnly -- This intrinsic only accesses memory that
// its pointer-typed arguments point to or memory that is not accessible
// by the module being compiled. This is a weaker form of IntrArgMemOnly.
def IntrInaccessibleMemOrArgMemOnly : IntrinsicProperty;

// Commutative - This intrinsic is commutative: X op Y == Y op X.
def Commutative : IntrinsicProperty;

// Throws - This intrinsic can throw.
def Throws : IntrinsicProperty;

// Attribute index needs to match `AttrIndex` defined `Attributes.h`.
class AttrIndex<int idx> {
  int Value = idx;
}
def RetIndex : AttrIndex<0>;
class ArgIndex<int argNo> : AttrIndex<!add(argNo, 1)>;

// Note: Properties that are applicable either to arguments or return values
// use AttrIndex. Properties applicable only to arguments use ArgIndex. Please
// refer to Attributes.td.

// NoCapture - The specified argument pointer is not captured by the intrinsic.
class NoCapture<ArgIndex idx> : IntrinsicProperty {
  int ArgNo = idx.Value;
}

// NoAlias - The return value or the specified argument pointer is not aliasing
// other "noalias" pointer arguments of the intrinsic wrt. the intrinsic scope.
class NoAlias<AttrIndex idx> : IntrinsicProperty {
  int ArgNo = idx.Value;
}

// NoUndef - The return value or specified argument is neither undef nor poison.
class NoUndef<AttrIndex idx> : IntrinsicProperty {
  int ArgNo = idx.Value;
}

// NonNull - The return value or specified argument is not null.
class NonNull<AttrIndex idx> : IntrinsicProperty {
  int ArgNo = idx.Value;
}

// Align - Alignment for return value or the specified argument.
class Align<AttrIndex idx, int align> : IntrinsicProperty {
  int ArgNo = idx.Value;
  int Align = align;
}

// Dereferenceable -- Return value or the specified argument is dereferenceable
// upto `bytes` bytes in size.
class Dereferenceable<AttrIndex idx, int bytes> : IntrinsicProperty {
  int ArgNo = idx.Value;
  int Bytes = bytes;
}

// Returned - The specified argument is always the return value of the
// intrinsic.
class Returned<ArgIndex idx> : IntrinsicProperty {
  int ArgNo = idx.Value;
}

// ImmArg - The specified argument must be an immediate.
class ImmArg<ArgIndex idx> : IntrinsicProperty {
  int ArgNo = idx.Value;
}

// ReadOnly - The specified argument pointer is not written to through the
// pointer by the intrinsic.
class ReadOnly<ArgIndex idx> : IntrinsicProperty {
  int ArgNo = idx.Value;
}

// WriteOnly - The intrinsic does not read memory through the specified
// argument pointer.
class WriteOnly<ArgIndex idx> : IntrinsicProperty {
  int ArgNo = idx.Value;
}

// ReadNone - The specified argument pointer is not dereferenced by the
// intrinsic.
class ReadNone<ArgIndex idx> : IntrinsicProperty {
  int ArgNo = idx.Value;
}

// The return value or argument is in the range [lower, upper),
// where lower and upper are interpreted as signed integers.
class Range<AttrIndex idx, int lower, int upper> : IntrinsicProperty {
  int ArgNo = idx.Value;
  int Lower = lower;
  int Upper = upper;
}

def IntrNoReturn : IntrinsicProperty;

// Applied by default.
def IntrNoCallback : IntrinsicProperty<1>;

// IntrNoSync - Threads executing the intrinsic will not synchronize using
// memory or other means. Applied by default.
def IntrNoSync : IntrinsicProperty<1>;

// Applied by default.
def IntrNoFree : IntrinsicProperty<1>;

// Applied by default.
def IntrWillReturn : IntrinsicProperty<1>;

// IntrCold - Calls to this intrinsic are cold.
// Parallels the cold attribute on LLVM IR functions.
def IntrCold : IntrinsicProperty;

// IntrNoDuplicate - Calls to this intrinsic cannot be duplicated.
// Parallels the noduplicate attribute on LLVM IR functions.
def IntrNoDuplicate : IntrinsicProperty;

// IntrNoMerge - Calls to this intrinsic cannot be merged
// Parallels the nomerge attribute on LLVM IR functions.
def IntrNoMerge : IntrinsicProperty;

// IntrConvergent - Calls to this intrinsic are convergent and may not be made
// control-dependent on any additional values.
// Parallels the convergent attribute on LLVM IR functions.
def IntrConvergent : IntrinsicProperty;

// This property indicates that the intrinsic is safe to speculate.
def IntrSpeculatable : IntrinsicProperty;

// This property can be used to override the 'has no other side effects'
// language of the IntrNoMem, IntrReadMem, IntrWriteMem, and IntrArgMemOnly
// intrinsic properties.  By default, intrinsics are assumed to have side
// effects, so this property is only necessary if you have defined one of
// the memory properties listed above.
// For this property, 'side effects' has the same meaning as 'side effects'
// defined by the hasSideEffects property of the TableGen Instruction class.
def IntrHasSideEffects : IntrinsicProperty;

//===----------------------------------------------------------------------===//
// IIT constants and utils
//===----------------------------------------------------------------------===//

// llvm::Intrinsic::IITDescriptor::ArgKind::AK_%
def ArgKind {
  int Any        = 0;
  int AnyInteger = 1;
  int AnyFloat   = 2;
  int AnyVector  = 3;
  int AnyPointer = 4;

  int MatchType  = 7;
}

// Encode placeholder.
// [15:8] is the ID used how to resolve ArgCode.

// (ACIdx << 3) | ArgCode
class EncAnyType<int ArgCode=0> {
  int ID = 0x100;
  int ret = !or(ID, ArgCode);
}

// (Mapping[Num] << 3) | AK.MatchType
class EncMatchType<int Num=0> {
  int ID = 0x200;
  int ret = !or(ID, Num);
}

// (Mapping[Num] << 3) | ArgCodes[Mapping[Num]]
class EncSameWidth<int Num=0> {
  int ID = 0x300;
  int ret = !or(ID, Num);
}

// ACIdx
class EncNextArgA<int dummy=0> {
  int ID = 0x400;
  int ret = !or(ID, dummy);
}

// Mapping[Num]
class EncNextArgN<int Num=0> {
  int ID = 0x500;
  int ret = !or(ID, Num);
}

class ResolveArgCode<
    list<int> Mapping,
    list<int> ArgCodes,
    int ACIdx,
    int ax> {
  int ah = !and(ax, 0xFF00);
  int al = !and(ax, 0x00FF);
  int num = Mapping[al];
  int ret = !cond(
    !eq(ah, EncAnyType<>.ID)   : !or(!shl(ACIdx, 3), al),
    !eq(ah, EncMatchType<>.ID) : !or(!shl(num, 3), ArgKind.MatchType),
    !eq(ah, EncSameWidth<>.ID) : !or(!shl(num, 3), ArgCodes[num]),
    !eq(ah, EncNextArgA<>.ID)  : ACIdx,
    !eq(ah, EncNextArgN<>.ID)  : num,
    true : al);
}

//===----------------------------------------------------------------------===//
// IIT_Info
//===----------------------------------------------------------------------===//

class IIT_Base<int num> {
  int Number = num;
  list<ValueType> VTs = ?;
}

class IIT_VT<ValueType vt, int num> : IIT_Base<num> {
  let VTs = [vt];
}

class IIT_Int<int size, int num> : IIT_Base<num> {
  let VTs = !filter(vti, ValueTypes,
    !and(vti.isInteger, !eq(vti.Size, size)));
}

class IIT_Vec<int nelem, int num> : IIT_Base<num> {
  let VTs = !filter(vti, ValueTypes,
    !and(vti.isVector, !eq(vti.nElem, nelem)));
}

defset list<IIT_Base> IIT_all = {
def IIT_Done : IIT_Base<    0>;
def IIT_I1   : IIT_Int<1,   1>;
def IIT_I8   : IIT_Int<8,   2>;
def IIT_I16  : IIT_Int<16,  3>;
def IIT_I32  : IIT_Int<32,  4>;
def IIT_I64  : IIT_Int<64,  5>;
def IIT_F16  : IIT_VT<f16,  6>;
def IIT_F32  : IIT_VT<f32,  7>;
def IIT_F64  : IIT_VT<f64,  8>;
def IIT_V2   : IIT_Vec<2,   9>;
def IIT_V4   : IIT_Vec<4,  10>;
def IIT_V8   : IIT_Vec<8,  11>;
def IIT_V16  : IIT_Vec<16, 12>;
def IIT_V32  : IIT_Vec<32, 13>;
def IIT_PTR  : IIT_Base<   14>;
def IIT_ARG  : IIT_Base<   15>;

def IIT_V64 : IIT_Vec<64, 16>;
def IIT_MMX : IIT_VT<x86mmx, 17>;
def IIT_TOKEN : IIT_VT<token, 18>;
def IIT_METADATA : IIT_VT<MetadataVT, 19>;
def IIT_EMPTYSTRUCT : IIT_VT<OtherVT, 20>;
def IIT_STRUCT2 : IIT_Base<21>;
def IIT_STRUCT3 : IIT_Base<22>;
def IIT_STRUCT4 : IIT_Base<23>;
def IIT_STRUCT5 : IIT_Base<24>;
def IIT_EXTEND_ARG : IIT_Base<25>;
def IIT_TRUNC_ARG : IIT_Base<26>;
def IIT_ANYPTR : IIT_Base<27>;
def IIT_V1 : IIT_Vec<1, 28>;
def IIT_VARARG : IIT_VT<isVoid, 29>;
def IIT_ONE_NTH_ELTS_VEC_ARG : IIT_Base<30>;
def IIT_SAME_VEC_WIDTH_ARG : IIT_Base<31>;
def IIT_VEC_OF_ANYPTRS_TO_ELT : IIT_Base<34>;
def IIT_I128 : IIT_Int<128, 35>;
def IIT_V512 : IIT_Vec<512, 36>;
def IIT_V1024 : IIT_Vec<1024, 37>;
def IIT_STRUCT6 : IIT_Base<38>;
def IIT_STRUCT7 : IIT_Base<39>;
def IIT_STRUCT8 : IIT_Base<40>;
def IIT_F128 : IIT_VT<f128, 41>;
def IIT_VEC_ELEMENT : IIT_Base<42>;
def IIT_SCALABLE_VEC : IIT_Base<43>;
def IIT_SUBDIVIDE2_ARG : IIT_Base<44>;
def IIT_SUBDIVIDE4_ARG : IIT_Base<45>;
def IIT_VEC_OF_BITCASTS_TO_INT : IIT_Base<46>;
def IIT_V128 : IIT_Vec<128, 47>;
def IIT_BF16 : IIT_VT<bf16, 48>;
def IIT_STRUCT9 : IIT_Base<49>;
def IIT_V256 : IIT_Vec<256, 50>;
def IIT_AMX : IIT_VT<x86amx, 51>;
def IIT_PPCF128 : IIT_VT<ppcf128, 52>;
def IIT_V3 : IIT_Vec<3, 53>;
def IIT_EXTERNREF : IIT_VT<externref, 54>;
def IIT_FUNCREF : IIT_VT<funcref, 55>;
def IIT_I2 : IIT_Int<2, 57>;
def IIT_I4 : IIT_Int<4, 58>;
def IIT_AARCH64_SVCOUNT : IIT_VT<aarch64svcount, 59>;
def IIT_V6 : IIT_Vec<6, 60>;
def IIT_V10 : IIT_Vec<10, 61>;
<<<<<<< HEAD
def IIT_V2048: IIT_Vec<2048, 62>;
def IIT_V4096: IIT_Vec<4096, 63>;
=======
def IIT_V2048 : IIT_Vec<2048, 62>;
def IIT_V4096 : IIT_Vec<4096, 63>;
>>>>>>> 4084ffcf
}

defvar IIT_all_FixedTypes = !filter(iit, IIT_all,
  !or(!isa<IIT_VT>(iit), !isa<IIT_Int>(iit)));

defvar IIT_all_VectorTypes = !filter(iit, IIT_all,
  !isa<IIT_Vec>(iit));

defvar IIT_RetNumbers = [
  [IIT_Done.Number],
  []<int>,
  [IIT_STRUCT2.Number],
  [IIT_STRUCT3.Number],
  [IIT_STRUCT4.Number],
  [IIT_STRUCT5.Number],
  [IIT_STRUCT6.Number],
  [IIT_STRUCT7.Number],
  [IIT_STRUCT8.Number],
  [IIT_STRUCT9.Number],
];

//===----------------------------------------------------------------------===//
// Types used by intrinsics.
//===----------------------------------------------------------------------===//

class LLVMType<ValueType vt> {
  ValueType VT = vt;
  int isAny = vt.isOverloaded;

  int ArgCode = ?;
  int Number = ?;

  list<IIT_Base> IITs = !filter(iit, IIT_all_FixedTypes,
    !not(!empty(!filter(iit_vt, iit.VTs,
      !eq(iit_vt, !if(vt.isVector, vt.ElementType, vt))))));
  assert !le(!size(IITs), 1), "Duplicate type";

  list<IIT_Base> IIT_Vecs = !if(vt.isVector,
    !filter(iit, IIT_all_VectorTypes,
      !not(!empty(!filter(iit_vt, iit.VTs, !and(
        !eq(iit_vt.ElementType, vt.ElementType),
        !eq(iit_vt.nElem, vt.nElem)))))),
    []);
  assert !le(!size(IIT_Vecs), 1), "Duplicate type";

  // For vector types, assert that the IIT_Vecs list is not empty.
  assert !or(!not(vt.isVector), !not(!empty(IIT_Vecs))),
         "Invalid IIT encoding for vector type v" # vt.nElem # vt.ElementType;

  list<int> Sig = !listconcat(
    !if(vt.isScalable, [IIT_SCALABLE_VEC.Number], []),
    !foreach(iit, IIT_Vecs, iit.Number),
    !foreach(iit, IITs,     iit.Number));
}

class LLVMAnyType<ValueType vt> : LLVMType<vt> {
  let ArgCode = !cond(
    !eq(vt, Any)     : ArgKind.Any,
    !eq(vt, iAny)    : ArgKind.AnyInteger,
    !eq(vt, fAny)    : ArgKind.AnyFloat,
    !eq(vt, vAny)    : ArgKind.AnyVector,
    !eq(vt, pAny)    : ArgKind.AnyPointer,
  );
  let Sig = [
    IIT_ARG.Number,
    EncAnyType<ArgCode>.ret,
  ];

  assert isAny, "LLVMAnyType.VT should have isOverloaded";
}

class LLVMQualPointerType<int addrspace>
  : LLVMType<iPTR> {
  assert !and(!le(0, addrspace), !le(addrspace, 255)),
    "Address space exceeds 255";

  let Sig =
    !if(addrspace, [
      IIT_ANYPTR.Number,
      addrspace,
    ], [
      IIT_PTR.Number,
    ]);
}

class LLVMAnyPointerType : LLVMAnyType<pAny> {
  assert isAny, "pAny should have isOverloaded";
}

// Match the type of another intrinsic parameter.  Number is an index into the
// list of overloaded types for the intrinsic, excluding all the fixed types.
// The Number value must refer to a previously listed type.  For example:
//   Intrinsic<[llvm_i32_ty], [llvm_i32_ty, llvm_anyfloat_ty, LLVMMatchType<0>]>
// has two overloaded types, the 2nd and 3rd arguments.  LLVMMatchType<0>
// refers to the first overloaded type, which is the 2nd argument.
class LLVMMatchType<int num, IIT_Base IIT_Info = IIT_ARG>
  : LLVMType<OtherVT>{
  let Number = num;
  let Sig = [
    IIT_Info.Number,
    EncMatchType<num>.ret,
  ];
}

class LLVMMatchTypeNextArg<int num, IIT_Base IIT_Info>
  : LLVMMatchType<num, IIT_Info> {
  let Sig = [
    IIT_Info.Number,
    EncNextArgA<>.ret,
    EncNextArgN<num>.ret,
  ];
}

// Match the type of another intrinsic parameter that is expected to be based on
// an integral type (i.e. either iN or <N x iM>), but change the scalar size to
// be twice as wide or half as wide as the other type.  This is only useful when
// the intrinsic is overloaded, so the matched type should be declared as iAny.
class LLVMExtendedType<int num> : LLVMMatchType<num, IIT_EXTEND_ARG>;
class LLVMTruncatedType<int num> : LLVMMatchType<num, IIT_TRUNC_ARG>;

// Match the scalar/vector of another intrinsic parameter but with a different
// element type. Either both are scalars or both are vectors with the same
// number of elements.
class LLVMScalarOrSameVectorWidth<int idx, LLVMType elty>
  : LLVMMatchType<idx, IIT_SAME_VEC_WIDTH_ARG> {
  let Sig = !listconcat([
    IIT_SAME_VEC_WIDTH_ARG.Number,
    EncSameWidth<idx>.ret,
  ], elty.Sig);
}

class LLVMVectorOfAnyPointersToElt<int num>
  : LLVMMatchTypeNextArg<num, IIT_VEC_OF_ANYPTRS_TO_ELT>;
class LLVMVectorElementType<int num> : LLVMMatchType<num, IIT_VEC_ELEMENT>;

// Match the type of another intrinsic parameter that is expected to be a
// vector type, but change the element count to be 1/n of it.
class LLVMOneNthElementsVectorType<int idx, int n>
  : LLVMMatchType<idx, IIT_ONE_NTH_ELTS_VEC_ARG> {
  let Sig = [
    IIT_ONE_NTH_ELTS_VEC_ARG.Number,
    EncNextArgN<idx>.ret,
    n,
  ];
}

// Match the type of another intrinsic parameter that is expected to be a
// vector type (i.e. <N x iM>) but with each element subdivided to
// form a vector with more elements that are smaller than the original.
class LLVMSubdivide2VectorType<int num>
  : LLVMMatchType<num, IIT_SUBDIVIDE2_ARG>;
class LLVMSubdivide4VectorType<int num>
  : LLVMMatchType<num, IIT_SUBDIVIDE4_ARG>;

// Match the element count and bit width of another intrinsic parameter, but
// change the element type to an integer.
class LLVMVectorOfBitcastsToInt<int num>
  : LLVMMatchType<num, IIT_VEC_OF_BITCASTS_TO_INT>;

def llvm_void_ty       : LLVMType<isVoid>;

def llvm_any_ty        : LLVMAnyType<Any>;
def llvm_anyint_ty     : LLVMAnyType<iAny>;
def llvm_anyfloat_ty   : LLVMAnyType<fAny>;
def llvm_anyvector_ty  : LLVMAnyType<vAny>;

def llvm_i1_ty         : LLVMType<i1>;
def llvm_i8_ty         : LLVMType<i8>;
def llvm_i16_ty        : LLVMType<i16>;
def llvm_i32_ty        : LLVMType<i32>;
def llvm_i64_ty        : LLVMType<i64>;
def llvm_i128_ty       : LLVMType<i128>;
def llvm_half_ty       : LLVMType<f16>;
def llvm_bfloat_ty     : LLVMType<bf16>;
def llvm_float_ty      : LLVMType<f32>;
def llvm_double_ty     : LLVMType<f64>;
def llvm_f80_ty        : LLVMType<f80>;
def llvm_f128_ty       : LLVMType<f128>;
def llvm_ppcf128_ty    : LLVMType<ppcf128>;
def llvm_ptr_ty        : LLVMQualPointerType<0>; // ptr
def llvm_anyptr_ty     : LLVMAnyPointerType;     // ptr addrspace(N)
def llvm_empty_ty      : LLVMType<OtherVT>;      // { }
def llvm_metadata_ty   : LLVMType<MetadataVT>;   // !{...}
def llvm_token_ty      : LLVMType<token>;        // token

def llvm_x86mmx_ty     : LLVMType<x86mmx>;

def llvm_aarch64_svcount_ty : LLVMType<aarch64svcount>;

def llvm_x86amx_ty     : LLVMType<x86amx>;

def llvm_v2i1_ty       : LLVMType<v2i1>;     //   2 x i1
def llvm_v4i1_ty       : LLVMType<v4i1>;     //   4 x i1
def llvm_v8i1_ty       : LLVMType<v8i1>;     //   8 x i1
def llvm_v16i1_ty      : LLVMType<v16i1>;    //  16 x i1
def llvm_v32i1_ty      : LLVMType<v32i1>;    //  32 x i1
def llvm_v64i1_ty      : LLVMType<v64i1>;    //  64 x i1
def llvm_v128i1_ty     : LLVMType<v128i1>;   // 128 x i1
def llvm_v256i1_ty     : LLVMType<v256i1>;   // 256 x i1
def llvm_v512i1_ty     : LLVMType<v512i1>;   // 512 x i1
def llvm_v1024i1_ty    : LLVMType<v1024i1>;  //1024 x i1
def llvm_v2048i1_ty    : LLVMType<v2048i1>;  //2048 x i1
def llvm_v4096i1_ty    : LLVMType<v4096i1>;  //4096 x i1

def llvm_v1i8_ty       : LLVMType<v1i8>;     //  1 x i8
def llvm_v2i8_ty       : LLVMType<v2i8>;     //  2 x i8
def llvm_v3i8_ty       : LLVMType<v3i8>;     //  3 x i8
def llvm_v4i8_ty       : LLVMType<v4i8>;     //  4 x i8
def llvm_v8i8_ty       : LLVMType<v8i8>;     //  8 x i8
def llvm_v16i8_ty      : LLVMType<v16i8>;    // 16 x i8
def llvm_v32i8_ty      : LLVMType<v32i8>;    // 32 x i8
def llvm_v64i8_ty      : LLVMType<v64i8>;    // 64 x i8
def llvm_v128i8_ty     : LLVMType<v128i8>;   //128 x i8
def llvm_v256i8_ty     : LLVMType<v256i8>;   //256 x i8

def llvm_v1i16_ty      : LLVMType<v1i16>;     //    1 x i16
def llvm_v2i16_ty      : LLVMType<v2i16>;     //    2 x i16
def llvm_v4i16_ty      : LLVMType<v4i16>;     //    4 x i16
def llvm_v8i16_ty      : LLVMType<v8i16>;     //    8 x i16
def llvm_v16i16_ty     : LLVMType<v16i16>;    //   16 x i16
def llvm_v32i16_ty     : LLVMType<v32i16>;    //   32 x i16
def llvm_v64i16_ty     : LLVMType<v64i16>;    //   64 x i16
def llvm_v128i16_ty    : LLVMType<v128i16>;   //  128 x i16
def llvm_v4096i16_ty   : LLVMType<v4096i16>;  // 4096 x i16

def llvm_v1i32_ty      : LLVMType<v1i32>;     //    1 x i32
def llvm_v2i32_ty      : LLVMType<v2i32>;     //    2 x i32
def llvm_v3i32_ty      : LLVMType<v3i32>;     //    3 x i32
def llvm_v4i32_ty      : LLVMType<v4i32>;     //    4 x i32
def llvm_v6i32_ty      : LLVMType<v6i32>;     //    6 x i32
def llvm_v8i32_ty      : LLVMType<v8i32>;     //    8 x i32
def llvm_v10i32_ty     : LLVMType<v10i32>;    //   10 x i32
def llvm_v16i32_ty     : LLVMType<v16i32>;    //   16 x i32
def llvm_v32i32_ty     : LLVMType<v32i32>;    //   32 x i32
def llvm_v64i32_ty     : LLVMType<v64i32>;    //   64 x i32
def llvm_v128i32_ty    : LLVMType<v128i32>;   //  128 x i32
def llvm_v256i32_ty    : LLVMType<v256i32>;   //  256 x i32
def llvm_v2048i32_ty   : LLVMType<v2048i32>;  // 2048 x i32
<<<<<<< HEAD
=======
def llvm_v4096i32_ty   : LLVMType<v4096i32>;  // 4096 x i32
>>>>>>> 4084ffcf

def llvm_v1i64_ty      : LLVMType<v1i64>;    //  1 x i64
def llvm_v2i64_ty      : LLVMType<v2i64>;    //  2 x i64
def llvm_v4i64_ty      : LLVMType<v4i64>;    //  4 x i64
def llvm_v8i64_ty      : LLVMType<v8i64>;    //  8 x i64
def llvm_v16i64_ty     : LLVMType<v16i64>;   // 16 x i64
def llvm_v32i64_ty     : LLVMType<v32i64>;   // 32 x i64

def llvm_v1i128_ty     : LLVMType<v1i128>;   //  1 x i128

def llvm_v2f16_ty      : LLVMType<v2f16>;       //    2 x half (__fp16)
def llvm_v4f16_ty      : LLVMType<v4f16>;       //    4 x half (__fp16)
def llvm_v8f16_ty      : LLVMType<v8f16>;       //    8 x half (__fp16)
def llvm_v16f16_ty     : LLVMType<v16f16>;      //   16 x half (__fp16)
def llvm_v32f16_ty     : LLVMType<v32f16>;      //   32 x half (__fp16)
def llvm_v4096f16_ty   : LLVMType<v4096f16>;    // 4096 x half (__fp16)
def llvm_v2bf16_ty     : LLVMType<v2bf16>;      //    2 x bfloat (__bf16)
def llvm_v4bf16_ty     : LLVMType<v4bf16>;      //    4 x bfloat (__bf16)
def llvm_v8bf16_ty     : LLVMType<v8bf16>;      //    8 x bfloat (__bf16)
def llvm_v16bf16_ty    : LLVMType<v16bf16>;     //   16 x bfloat (__bf16)
def llvm_v32bf16_ty    : LLVMType<v32bf16>;     //   32 x bfloat (__bf16)
def llvm_v4096bf16_ty  : LLVMType<v4096bf16>;   // 4096 x bfloat (__bf16)
def llvm_v1f32_ty      : LLVMType<v1f32>;       //    1 x float
def llvm_v2f32_ty      : LLVMType<v2f32>;       //    2 x float
def llvm_v3f32_ty      : LLVMType<v3f32>;       //    3 x float
def llvm_v4f32_ty      : LLVMType<v4f32>;       //    4 x float
def llvm_v8f32_ty      : LLVMType<v8f32>;       //    8 x float
def llvm_v10f32_ty     : LLVMType<v10f32>;      //   10 x float
def llvm_v16f32_ty     : LLVMType<v16f32>;      //   16 x float
def llvm_v32f32_ty     : LLVMType<v32f32>;      //   32 x float
<<<<<<< HEAD
def llvm_v2048f32_ty     : LLVMType<v2048f32>;  // 2048 x float
=======
def llvm_v2048f32_ty   : LLVMType<v2048f32>;    // 2048 x float
>>>>>>> 4084ffcf
def llvm_v1f64_ty      : LLVMType<v1f64>;       //    1 x double
def llvm_v2f64_ty      : LLVMType<v2f64>;       //    2 x double
def llvm_v4f64_ty      : LLVMType<v4f64>;       //    4 x double
def llvm_v8f64_ty      : LLVMType<v8f64>;       //    8 x double
def llvm_v16f64_ty     : LLVMType<v16f64>;      //   16 x double

def llvm_vararg_ty     : LLVMType<isVoid>;   // this means vararg here

def llvm_externref_ty  : LLVMType<externref>;
def llvm_funcref_ty    : LLVMType<funcref>;
def llvm_exnref_ty     : LLVMType<exnref>;

//===----------------------------------------------------------------------===//

class MakeIdx<list<int> Set> {
  list<int> IdxsR = !foreach(i, !range(Set),
    !if(Set[i],
      !foldl(0, !range(0, i), m, j, !add(m, Set[j])),
      -1));

  list<int> RIdxsR = !foreach(i, !range(Set),
    !foldl(-1, !range(Set), m, j,
      !if(!and(Set[j], !eq(IdxsR[j], i)), j, m)));

  list<int> Idxs  = !foreach(a, IdxsR,  !if(!ge(a, 0), a, ?));
  list<int> RIdxs = !foreach(a, RIdxsR, !if(!ge(a, 0), a, ?));
}

class TypeInfoGen<
    list<LLVMType> RetTypes,
    list<LLVMType> ParamTypes> {
  list<LLVMType> AllTypes = !listconcat(RetTypes, ParamTypes);

  // ArgCodes for NextArg -- isAny or MatchTypeNextArg
  list<int> ACIdxs = MakeIdx<
    !foreach(ty, AllTypes,
      !or(ty.isAny, !isa<LLVMMatchTypeNextArg>(ty)))>.Idxs;

  // ArgCodes (only for isAny or MatchTypeNextArg)
  list<LLVMType> ACTys = !filter(ty, AllTypes,
    !or(ty.isAny, !isa<LLVMMatchTypeNextArg>(ty)));

  list<int> ArgCodes = !foreach(ty, ACTys, ty.ArgCode);

  // Mappings MatchTypeIdx to ACTys
  list<int> MappingRIdxs = MakeIdx<
    !foreach(ty, ACTys, ty.isAny)>.RIdxs;

  // D63507: Exclude LLVMPointerType<llvm_any_ty>
  bit isOverloaded = !not(!empty(!filter(ty, AllTypes,
    !isa<LLVMAnyType>(ty))));

  list<LLVMType> Types = !foreach(ty, AllTypes,
    !if(!isa<LLVMMatchType>(ty), ACTys[MappingRIdxs[ty.Number]], ty));

  list<int> TypeSig = !listflatten(!listconcat(
    [IIT_RetNumbers[!size(RetTypes)]],
    !foreach(i, !range(AllTypes),
      !foreach(a, AllTypes[i].Sig,
        ResolveArgCode<
          MappingRIdxs,
          ArgCodes,
          ACIdxs[i],
          a>.ret))));
}

//===----------------------------------------------------------------------===//
// Intrinsic Definitions.
//===----------------------------------------------------------------------===//

// Intrinsic class - This is used to define one LLVM intrinsic.  The name of the
// intrinsic definition should start with "int_", then match the LLVM intrinsic
// name with the "llvm." prefix removed, and all "."s turned into "_"s.  For
// example, llvm.bswap.i16 -> int_bswap_i16.
//
//  * RetTypes is a list containing the return types expected for the
//    intrinsic.
//  * ParamTypes is a list containing the parameter types expected for the
//    intrinsic.
//  * Properties can be set to describe the behavior of the intrinsic.
//
class Intrinsic<list<LLVMType> ret_types,
                list<LLVMType> param_types = [],
                list<IntrinsicProperty> intr_properties = [],
                string name = "",
                list<SDNodeProperty> sd_properties = [],
                bit disable_default_attributes = true> : SDPatternOperator {
  string LLVMName = name;
  string TargetPrefix = "";   // Set to a prefix for target-specific intrinsics.
  list<LLVMType> RetTypes = ret_types;
  list<LLVMType> ParamTypes = param_types;
  list<IntrinsicProperty> IntrProperties = intr_properties;
  let Properties = sd_properties;

  // Disable applying IntrinsicProperties that are marked default with
  // IntrinsicProperty<1>
  bit DisableDefaultAttributes = disable_default_attributes;

  TypeInfoGen TypeInfo = TypeInfoGen<RetTypes, ParamTypes>;
}

// Intrinsic with default attributes (disable_default_attributes = false).
class DefaultAttrsIntrinsic<list<LLVMType> ret_types,
                list<LLVMType> param_types = [],
                list<IntrinsicProperty> intr_properties = [],
                string name = "",
                list<SDNodeProperty> sd_properties = []>
                : Intrinsic<ret_types, param_types,
                            intr_properties, name,
                            sd_properties, /*disable_default_attributes*/ 0> {}

/// ClangBuiltin - If this intrinsic exactly corresponds to a Clang builtin, this
/// specifies the name of the builtin.  This provides automatic CBE and CFE
/// support.
class ClangBuiltin<string name> {
  string ClangBuiltinName = name;
}

class MSBuiltin<string name> {
  string MSBuiltinName = name;
}

#ifndef TEST_INTRINSICS_SUPPRESS_DEFS

//===--------------- Variable Argument Handling Intrinsics ----------------===//
//

def int_vastart : DefaultAttrsIntrinsic<[],
                                        [llvm_anyptr_ty], [], "llvm.va_start">;
def int_vacopy  : DefaultAttrsIntrinsic<[],
                                        [llvm_anyptr_ty, LLVMMatchType<0>], [],
                                        "llvm.va_copy">;
def int_vaend   : DefaultAttrsIntrinsic<[],
                                        [llvm_anyptr_ty], [], "llvm.va_end">;

//===------------------- Garbage Collection Intrinsics --------------------===//
//
def int_gcroot  : Intrinsic<[],
                            [llvm_ptr_ty, llvm_ptr_ty]>;
def int_gcread  : Intrinsic<[llvm_ptr_ty],
                            [llvm_ptr_ty, llvm_ptr_ty],
                            [IntrReadMem, IntrArgMemOnly]>;
def int_gcwrite : Intrinsic<[],
                            [llvm_ptr_ty, llvm_ptr_ty, llvm_ptr_ty],
                            [IntrArgMemOnly, NoCapture<ArgIndex<1>>,
                             NoCapture<ArgIndex<2>>]>;

//===------------------- ObjC ARC runtime Intrinsics --------------------===//
//
// Note these are to support the Objective-C ARC optimizer which wants to
// eliminate retain and releases where possible.

def int_objc_autorelease                    : Intrinsic<[llvm_ptr_ty],
                                                        [llvm_ptr_ty],
                                                        [Returned<ArgIndex<0>>]>;
def int_objc_autoreleasePoolPop             : Intrinsic<[], [llvm_ptr_ty]>;
def int_objc_autoreleasePoolPush            : Intrinsic<[llvm_ptr_ty], []>;
def int_objc_autoreleaseReturnValue         : Intrinsic<[llvm_ptr_ty],
                                                        [llvm_ptr_ty],
                                                        [Returned<ArgIndex<0>>]>;
def int_objc_copyWeak                       : Intrinsic<[],
                                                        [llvm_ptr_ty,
                                                         llvm_ptr_ty]>;
def int_objc_destroyWeak                    : Intrinsic<[], [llvm_ptr_ty]>;
def int_objc_initWeak                       : Intrinsic<[llvm_ptr_ty],
                                                        [llvm_ptr_ty,
                                                         llvm_ptr_ty]>;
def int_objc_loadWeak                       : Intrinsic<[llvm_ptr_ty],
                                                        [llvm_ptr_ty]>;
def int_objc_loadWeakRetained               : Intrinsic<[llvm_ptr_ty],
                                                        [llvm_ptr_ty]>;
def int_objc_moveWeak                       : Intrinsic<[],
                                                        [llvm_ptr_ty,
                                                         llvm_ptr_ty]>;

def int_objc_release                        : Intrinsic<[], [llvm_ptr_ty]>;
def int_objc_retain                         : Intrinsic<[llvm_ptr_ty],
                                                        [llvm_ptr_ty],
                                                        [Returned<ArgIndex<0>>]>;

def int_objc_retainAutorelease              : Intrinsic<[llvm_ptr_ty],
                                                        [llvm_ptr_ty],
                                                        [Returned<ArgIndex<0>>]>;
def int_objc_retainAutoreleaseReturnValue   : Intrinsic<[llvm_ptr_ty],
                                                        [llvm_ptr_ty],
                                                        [Returned<ArgIndex<0>>]>;
def int_objc_retainAutoreleasedReturnValue  : Intrinsic<[llvm_ptr_ty],
                                                        [llvm_ptr_ty]>;
def int_objc_unsafeClaimAutoreleasedReturnValue : Intrinsic<[llvm_ptr_ty],
                                                            [llvm_ptr_ty]>;
def int_objc_claimAutoreleasedReturnValue   : Intrinsic<[llvm_ptr_ty],
                                                        [llvm_ptr_ty]>;

def int_objc_retainBlock                    : Intrinsic<[llvm_ptr_ty],
                                                        [llvm_ptr_ty]>;
def int_objc_storeStrong                    : Intrinsic<[],
                                                        [llvm_ptr_ty,
                                                         llvm_ptr_ty]>;
def int_objc_storeWeak                      : Intrinsic<[llvm_ptr_ty],
                                                        [llvm_ptr_ty,
                                                         llvm_ptr_ty]>;
def int_objc_clang_arc_use                  : Intrinsic<[],
                                                        [llvm_vararg_ty]>;
def int_objc_clang_arc_noop_use : DefaultAttrsIntrinsic<[],
                                                        [llvm_vararg_ty],
                                                        [IntrInaccessibleMemOnly]>;
def int_objc_retainedObject                 : Intrinsic<[llvm_ptr_ty],
                                                        [llvm_ptr_ty]>;
def int_objc_unretainedObject               : Intrinsic<[llvm_ptr_ty],
                                                        [llvm_ptr_ty]>;
def int_objc_unretainedPointer              : Intrinsic<[llvm_ptr_ty],
                                                        [llvm_ptr_ty]>;
def int_objc_retain_autorelease             : Intrinsic<[llvm_ptr_ty],
                                                        [llvm_ptr_ty],
                                                        [Returned<ArgIndex<0>>]>;
def int_objc_sync_enter                     : Intrinsic<[llvm_i32_ty],
                                                        [llvm_ptr_ty]>;
def int_objc_sync_exit                      : Intrinsic<[llvm_i32_ty],
                                                        [llvm_ptr_ty]>;
def int_objc_arc_annotation_topdown_bbstart : Intrinsic<[],
                                                        [llvm_ptr_ty,
                                                         llvm_ptr_ty]>;
def int_objc_arc_annotation_topdown_bbend   : Intrinsic<[],
                                                        [llvm_ptr_ty,
                                                         llvm_ptr_ty]>;
def int_objc_arc_annotation_bottomup_bbstart  : Intrinsic<[],
                                                          [llvm_ptr_ty,
                                                           llvm_ptr_ty]>;
def int_objc_arc_annotation_bottomup_bbend  : Intrinsic<[],
                                                        [llvm_ptr_ty,
                                                         llvm_ptr_ty]>;
//===--------------- Swift asynchronous context intrinsics ----------------===//

// Returns the location of the Swift asynchronous context (usually stored just
// before the frame pointer), and triggers the creation of a null context if it
// would otherwise be unneeded.
def int_swift_async_context_addr : Intrinsic<[llvm_ptr_ty], [], []>;

//===--------------------- Code Generator Intrinsics ----------------------===//
//
def int_returnaddress : DefaultAttrsIntrinsic<[llvm_ptr_ty], [llvm_i32_ty],
                                  [IntrNoMem, ImmArg<ArgIndex<0>>]>;
def int_addressofreturnaddress : DefaultAttrsIntrinsic<[llvm_anyptr_ty], [], [IntrNoMem]>;
def int_frameaddress : DefaultAttrsIntrinsic<[llvm_anyptr_ty], [llvm_i32_ty],
                                 [IntrNoMem, ImmArg<ArgIndex<0>>]>;
def int_sponentry  : DefaultAttrsIntrinsic<[llvm_anyptr_ty], [], [IntrNoMem]>;
def int_read_register  : DefaultAttrsIntrinsic<[llvm_anyint_ty], [llvm_metadata_ty],
                                   [IntrReadMem], "llvm.read_register">;
def int_write_register : Intrinsic<[], [llvm_metadata_ty, llvm_anyint_ty],
                                   [IntrNoCallback], "llvm.write_register">;
def int_read_volatile_register  : Intrinsic<[llvm_anyint_ty], [llvm_metadata_ty],
                                            [IntrHasSideEffects],
                                             "llvm.read_volatile_register">;

// Gets the address of the local variable area. This is typically a copy of the
// stack, frame, or base pointer depending on the type of prologue.
def int_localaddress : DefaultAttrsIntrinsic<[llvm_ptr_ty], [], [IntrNoMem]>;

// Escapes local variables to allow access from other functions.
def int_localescape : DefaultAttrsIntrinsic<[], [llvm_vararg_ty]>;

// Given a function and the localaddress of a parent frame, returns a pointer
// to an escaped allocation indicated by the index.
def int_localrecover : DefaultAttrsIntrinsic<[llvm_ptr_ty],
                                 [llvm_ptr_ty, llvm_ptr_ty, llvm_i32_ty],
                                 [IntrNoMem, ImmArg<ArgIndex<2>>]>;

// Given the frame pointer passed into an SEH filter function, returns a
// pointer to the local variable area suitable for use with llvm.localrecover.
def int_eh_recoverfp : DefaultAttrsIntrinsic<[llvm_ptr_ty],
                                 [llvm_ptr_ty, llvm_ptr_ty],
                                 [IntrNoMem]>;

// To mark the beginning/end of a try-scope for Windows SEH -EHa
//  calls/invokes to these intrinsics are placed to model control flows
//    caused by HW exceptions under option -EHa.
//  calls/invokes to these intrinsics will be discarded during a codegen pass
//   after EH tables are generated
def int_seh_try_begin : Intrinsic<[], [], [IntrWriteMem, IntrWillReturn]>;
def int_seh_try_end : Intrinsic<[], [], [IntrWriteMem, IntrWillReturn]>;
def int_seh_scope_begin : Intrinsic<[], [], [IntrNoMem]>;
def int_seh_scope_end : Intrinsic<[], [], [IntrNoMem]>;

// Note: we treat stacksave/stackrestore as writemem because we don't otherwise
// model their dependencies on allocas.
def int_stacksave     : DefaultAttrsIntrinsic<[llvm_anyptr_ty]>,
                        ClangBuiltin<"__builtin_stack_save">;
def int_stackrestore  : DefaultAttrsIntrinsic<[], [llvm_anyptr_ty]>,
                        ClangBuiltin<"__builtin_stack_restore">;

def int_get_dynamic_area_offset : DefaultAttrsIntrinsic<[llvm_anyint_ty]>;

def int_thread_pointer : DefaultAttrsIntrinsic<[llvm_anyptr_ty], [], [IntrNoMem]>,
                         ClangBuiltin<"__builtin_thread_pointer">;

// IntrInaccessibleMemOrArgMemOnly is a little more pessimistic than strictly
// necessary for prefetch, however it does conveniently prevent the prefetch
// from being reordered overly much with respect to nearby access to the same
// memory while not impeding optimization.
def int_prefetch
    : DefaultAttrsIntrinsic<[], [ llvm_anyptr_ty, llvm_i32_ty, llvm_i32_ty, llvm_i32_ty ],
                [IntrInaccessibleMemOrArgMemOnly,
                 ReadOnly<ArgIndex<0>>, NoCapture<ArgIndex<0>>,
                 ImmArg<ArgIndex<1>>, ImmArg<ArgIndex<2>>, ImmArg<ArgIndex<3>>]>;
def int_pcmarker      : DefaultAttrsIntrinsic<[], [llvm_i32_ty]>;

def int_readcyclecounter : DefaultAttrsIntrinsic<[llvm_i64_ty]>;

def int_readsteadycounter : DefaultAttrsIntrinsic<[llvm_i64_ty]>;

// The assume intrinsic is marked InaccessibleMemOnly so that proper control
// dependencies will be maintained.
def int_assume : DefaultAttrsIntrinsic<
    [], [llvm_i1_ty], [IntrWriteMem, IntrInaccessibleMemOnly, NoUndef<ArgIndex<0>>]>;

// 'llvm.experimental.noalias.scope.decl' intrinsic: Inserted at the location of
// noalias scope declaration. Makes it possible to identify that a noalias scope
// is only valid inside the body of a loop.
//
// Purpose of the different arguments:
// - arg0: id.scope: metadata representing the scope declaration.
def int_experimental_noalias_scope_decl
    : DefaultAttrsIntrinsic<[], [llvm_metadata_ty],
        [IntrInaccessibleMemOnly]>; // blocks LICM and some more

// Stack Protector Intrinsic - The stackprotector intrinsic writes the stack
// guard to the correct place on the stack frame.
def int_stackprotector : DefaultAttrsIntrinsic<[], [llvm_ptr_ty, llvm_ptr_ty], []>;
def int_stackguard : DefaultAttrsIntrinsic<[llvm_ptr_ty], [], []>;

// A cover for instrumentation based profiling.
def int_instrprof_cover : Intrinsic<[], [llvm_ptr_ty, llvm_i64_ty,
                                         llvm_i32_ty, llvm_i32_ty]>;

// A counter increment for instrumentation based profiling.
def int_instrprof_increment : Intrinsic<[],
                                        [llvm_ptr_ty, llvm_i64_ty,
                                         llvm_i32_ty, llvm_i32_ty]>;

// A counter increment with step for instrumentation based profiling.
def int_instrprof_increment_step : Intrinsic<[],
                                        [llvm_ptr_ty, llvm_i64_ty,
                                         llvm_i32_ty, llvm_i32_ty, llvm_i64_ty]>;

// Callsite instrumentation for contextual profiling
def int_instrprof_callsite : Intrinsic<[],
                                        [llvm_ptr_ty, llvm_i64_ty,
                                         llvm_i32_ty, llvm_i32_ty, llvm_ptr_ty]>;

// A timestamp for instrumentation based profiling.
def int_instrprof_timestamp : Intrinsic<[], [llvm_ptr_ty, llvm_i64_ty,
                                             llvm_i32_ty, llvm_i32_ty]>;

// A call to profile runtime for value profiling of target expressions
// through instrumentation based profiling.
def int_instrprof_value_profile : Intrinsic<[],
                                            [llvm_ptr_ty, llvm_i64_ty,
                                             llvm_i64_ty, llvm_i32_ty,
                                             llvm_i32_ty]>;

// A parameter configuration for instrumentation based MCDC profiling.
def int_instrprof_mcdc_parameters : Intrinsic<[],
                                              [llvm_ptr_ty, llvm_i64_ty,
                                               llvm_i32_ty]>;

// A test vector bitmap update for instrumentation based MCDC profiling.
def int_instrprof_mcdc_tvbitmap_update : Intrinsic<[],
                                        [llvm_ptr_ty, llvm_i64_ty,
                                         llvm_i32_ty, llvm_ptr_ty]>;

def int_call_preallocated_setup : DefaultAttrsIntrinsic<[llvm_token_ty], [llvm_i32_ty]>;
def int_call_preallocated_arg : DefaultAttrsIntrinsic<[llvm_ptr_ty], [llvm_token_ty, llvm_i32_ty]>;
def int_call_preallocated_teardown : DefaultAttrsIntrinsic<[], [llvm_token_ty]>;

// This intrinsic is intentionally undocumented and users shouldn't call it;
// it's produced then quickly consumed during codegen.
def int_callbr_landingpad : Intrinsic<[llvm_any_ty], [LLVMMatchType<0>],
                                      [IntrNoMerge]>;

//===------------------- Standard C Library Intrinsics --------------------===//
//

def int_memcpy  : Intrinsic<[],
                            [llvm_anyptr_ty, llvm_anyptr_ty, llvm_anyint_ty,
                             llvm_i1_ty],
                            [IntrArgMemOnly, IntrWillReturn, IntrNoFree,
                             IntrNoCallback,
                             NoCapture<ArgIndex<0>>, NoCapture<ArgIndex<1>>,
                             NoAlias<ArgIndex<0>>, NoAlias<ArgIndex<1>>,
                             WriteOnly<ArgIndex<0>>, ReadOnly<ArgIndex<1>>,
                             ImmArg<ArgIndex<3>>]>;

// Memcpy semantic that is guaranteed to be inlined.
// In particular this means that the generated code is not allowed to call any
// external function.
def int_memcpy_inline
    : Intrinsic<[],
      [llvm_anyptr_ty, llvm_anyptr_ty, llvm_anyint_ty, llvm_i1_ty],
      [IntrArgMemOnly, IntrWillReturn, IntrNoFree, IntrNoCallback,
       NoCapture<ArgIndex<0>>, NoCapture<ArgIndex<1>>,
       NoAlias<ArgIndex<0>>, NoAlias<ArgIndex<1>>,
       WriteOnly<ArgIndex<0>>, ReadOnly<ArgIndex<1>>,
       ImmArg<ArgIndex<3>>]>;

def int_memmove : Intrinsic<[],
                            [llvm_anyptr_ty, llvm_anyptr_ty, llvm_anyint_ty,
                             llvm_i1_ty],
                            [IntrArgMemOnly, IntrWillReturn, IntrNoFree,
                             IntrNoCallback,
                             NoCapture<ArgIndex<0>>, NoCapture<ArgIndex<1>>,
                             WriteOnly<ArgIndex<0>>, ReadOnly<ArgIndex<1>>,
                             ImmArg<ArgIndex<3>>]>;
def int_memset  : Intrinsic<[],
                            [llvm_anyptr_ty, llvm_i8_ty, llvm_anyint_ty,
                             llvm_i1_ty],
                            [IntrWriteMem, IntrArgMemOnly, IntrWillReturn,
                             IntrNoFree, IntrNoCallback,
                             NoCapture<ArgIndex<0>>, WriteOnly<ArgIndex<0>>,
                             ImmArg<ArgIndex<3>>]>;

// Memset version that is guaranteed to be inlined.
// In particular this means that the generated code is not allowed to call any
// external function.
// The third argument (specifying the size) must be a constant.
def int_memset_inline
    : Intrinsic<[],
      [llvm_anyptr_ty, llvm_i8_ty, llvm_anyint_ty, llvm_i1_ty],
      [IntrWriteMem, IntrArgMemOnly, IntrWillReturn, IntrNoFree, IntrNoCallback,
       NoCapture<ArgIndex<0>>, WriteOnly<ArgIndex<0>>,
       ImmArg<ArgIndex<3>>]>;

// Memset variant that writes a given pattern.
def int_experimental_memset_pattern
    : Intrinsic<[],
      [llvm_anyptr_ty, // Destination.
       llvm_any_ty,    // Pattern value.
       llvm_anyint_ty, // Count (number of times to fill value).
       llvm_i1_ty],    // IsVolatile.
      [IntrWriteMem, IntrArgMemOnly, IntrWillReturn, IntrNoFree, IntrNoCallback,
       NoCapture<ArgIndex<0>>, WriteOnly<ArgIndex<0>>,
       ImmArg<ArgIndex<3>>]>;

// FIXME: Add version of these floating point intrinsics which allow non-default
// rounding modes and FP exception handling.

let IntrProperties = [IntrNoMem, IntrSpeculatable] in {
  def int_fma  : DefaultAttrsIntrinsic<[llvm_anyfloat_ty],
                           [LLVMMatchType<0>, LLVMMatchType<0>,
                            LLVMMatchType<0>]>;
  def int_fmuladd : DefaultAttrsIntrinsic<[llvm_anyfloat_ty],
                              [LLVMMatchType<0>, LLVMMatchType<0>,
                               LLVMMatchType<0>]>;

  // These functions do not read memory, but are sensitive to the
  // rounding mode. LLVM purposely does not model changes to the FP
  // environment so they can be treated as readnone.
  def int_sqrt : DefaultAttrsIntrinsic<[llvm_anyfloat_ty], [LLVMMatchType<0>]>;
  def int_powi : DefaultAttrsIntrinsic<[llvm_anyfloat_ty], [LLVMMatchType<0>, llvm_anyint_ty]>;
  def int_asin : DefaultAttrsIntrinsic<[llvm_anyfloat_ty], [LLVMMatchType<0>]>;
  def int_acos : DefaultAttrsIntrinsic<[llvm_anyfloat_ty], [LLVMMatchType<0>]>;
  def int_atan : DefaultAttrsIntrinsic<[llvm_anyfloat_ty], [LLVMMatchType<0>]>;
  def int_atan2 : DefaultAttrsIntrinsic<[llvm_anyfloat_ty], [LLVMMatchType<0>, LLVMMatchType<0>]>;
  def int_sin  : DefaultAttrsIntrinsic<[llvm_anyfloat_ty], [LLVMMatchType<0>]>;
  def int_cos  : DefaultAttrsIntrinsic<[llvm_anyfloat_ty], [LLVMMatchType<0>]>;
  def int_tan  : DefaultAttrsIntrinsic<[llvm_anyfloat_ty], [LLVMMatchType<0>]>;
  def int_sinh : DefaultAttrsIntrinsic<[llvm_anyfloat_ty], [LLVMMatchType<0>]>;
  def int_cosh : DefaultAttrsIntrinsic<[llvm_anyfloat_ty], [LLVMMatchType<0>]>;
  def int_tanh : DefaultAttrsIntrinsic<[llvm_anyfloat_ty], [LLVMMatchType<0>]>;
  def int_pow  : DefaultAttrsIntrinsic<[llvm_anyfloat_ty],
                           [LLVMMatchType<0>, LLVMMatchType<0>]>;
  def int_log  : DefaultAttrsIntrinsic<[llvm_anyfloat_ty], [LLVMMatchType<0>]>;
  def int_log10: DefaultAttrsIntrinsic<[llvm_anyfloat_ty], [LLVMMatchType<0>]>;
  def int_log2 : DefaultAttrsIntrinsic<[llvm_anyfloat_ty], [LLVMMatchType<0>]>;
  def int_exp  : DefaultAttrsIntrinsic<[llvm_anyfloat_ty], [LLVMMatchType<0>]>;
  def int_exp2 : DefaultAttrsIntrinsic<[llvm_anyfloat_ty], [LLVMMatchType<0>]>;
  def int_exp10 : DefaultAttrsIntrinsic<[llvm_anyfloat_ty], [LLVMMatchType<0>]>;
  def int_fabs : DefaultAttrsIntrinsic<[llvm_anyfloat_ty], [LLVMMatchType<0>]>;
  def int_copysign : DefaultAttrsIntrinsic<[llvm_anyfloat_ty],
                               [LLVMMatchType<0>, LLVMMatchType<0>]>;
  def int_floor : DefaultAttrsIntrinsic<[llvm_anyfloat_ty], [LLVMMatchType<0>]>;
  def int_ceil  : DefaultAttrsIntrinsic<[llvm_anyfloat_ty], [LLVMMatchType<0>]>;
  def int_trunc : DefaultAttrsIntrinsic<[llvm_anyfloat_ty], [LLVMMatchType<0>]>;
  def int_rint  : DefaultAttrsIntrinsic<[llvm_anyfloat_ty], [LLVMMatchType<0>]>;
  def int_nearbyint : DefaultAttrsIntrinsic<[llvm_anyfloat_ty], [LLVMMatchType<0>]>;
  def int_round : DefaultAttrsIntrinsic<[llvm_anyfloat_ty], [LLVMMatchType<0>]>;
  def int_roundeven    : DefaultAttrsIntrinsic<[llvm_anyfloat_ty], [LLVMMatchType<0>]>;
  def int_sincos : DefaultAttrsIntrinsic<[LLVMMatchType<0>, LLVMMatchType<0>],
                             [llvm_anyfloat_ty]>;
  def int_sincospi : DefaultAttrsIntrinsic<[LLVMMatchType<0>, LLVMMatchType<0>],
                             [llvm_anyfloat_ty]>;
  def int_modf : DefaultAttrsIntrinsic<[LLVMMatchType<0>, LLVMMatchType<0>],
                             [llvm_anyfloat_ty]>;

  // Truncate a floating point number with a specific rounding mode
  def int_fptrunc_round : DefaultAttrsIntrinsic<[ llvm_anyfloat_ty ],
                                                [ llvm_anyfloat_ty, llvm_metadata_ty ]>;

  def int_canonicalize : DefaultAttrsIntrinsic<[llvm_anyfloat_ty], [LLVMMatchType<0>],
                                   [IntrNoMem]>;
  // Arithmetic fence intrinsic.
  def int_arithmetic_fence : DefaultAttrsIntrinsic<[llvm_anyfloat_ty], [LLVMMatchType<0>],
                                                   [IntrNoMem]>;

  def int_lround : DefaultAttrsIntrinsic<[llvm_anyint_ty], [llvm_anyfloat_ty]>;
  def int_llround : DefaultAttrsIntrinsic<[llvm_anyint_ty], [llvm_anyfloat_ty]>;
  def int_lrint : DefaultAttrsIntrinsic<[llvm_anyint_ty], [llvm_anyfloat_ty]>;
  def int_llrint : DefaultAttrsIntrinsic<[llvm_anyint_ty], [llvm_anyfloat_ty]>;

  // TODO: int operand should be constrained to same number of elements as the result.
  def int_ldexp : DefaultAttrsIntrinsic<[llvm_anyfloat_ty], [LLVMMatchType<0>,
                                                             llvm_anyint_ty]>;

  // TODO: Should constrain all element counts to match
  def int_frexp : DefaultAttrsIntrinsic<[llvm_anyfloat_ty, llvm_anyint_ty], [LLVMMatchType<0>]>;
}

def int_minnum : DefaultAttrsIntrinsic<[llvm_anyfloat_ty],
  [LLVMMatchType<0>, LLVMMatchType<0>],
  [IntrNoMem, IntrSpeculatable, Commutative]
>;
def int_maxnum : DefaultAttrsIntrinsic<[llvm_anyfloat_ty],
  [LLVMMatchType<0>, LLVMMatchType<0>],
  [IntrNoMem, IntrSpeculatable, Commutative]
>;
def int_minimum : DefaultAttrsIntrinsic<[llvm_anyfloat_ty],
  [LLVMMatchType<0>, LLVMMatchType<0>],
  [IntrNoMem, IntrSpeculatable, Commutative]
>;
def int_maximum : DefaultAttrsIntrinsic<[llvm_anyfloat_ty],
  [LLVMMatchType<0>, LLVMMatchType<0>],
  [IntrNoMem, IntrSpeculatable, Commutative]
>;
def int_minimumnum : DefaultAttrsIntrinsic<[llvm_anyfloat_ty],
  [LLVMMatchType<0>, LLVMMatchType<0>],
  [IntrNoMem, IntrSpeculatable, Commutative]
>;
def int_maximumnum : DefaultAttrsIntrinsic<[llvm_anyfloat_ty],
  [LLVMMatchType<0>, LLVMMatchType<0>],
  [IntrNoMem, IntrSpeculatable, Commutative]
>;

// Internal interface for object size checking
def int_objectsize : DefaultAttrsIntrinsic<[llvm_anyint_ty],
                               [llvm_anyptr_ty, llvm_i1_ty,
                                llvm_i1_ty, llvm_i1_ty],
                               [IntrNoMem, IntrSpeculatable,
                                ImmArg<ArgIndex<1>>, ImmArg<ArgIndex<2>>,
                                ImmArg<ArgIndex<3>>]>,
                               ClangBuiltin<"__builtin_object_size">;

//===--------------- Access to Floating Point Environment -----------------===//
//

let IntrProperties = [IntrInaccessibleMemOnly] in {
  def int_get_rounding  : DefaultAttrsIntrinsic<[llvm_i32_ty], []>;
  def int_set_rounding  : DefaultAttrsIntrinsic<[], [llvm_i32_ty]>;
  def int_get_fpenv     : DefaultAttrsIntrinsic<[llvm_anyint_ty], []>;
  def int_set_fpenv     : DefaultAttrsIntrinsic<[], [llvm_anyint_ty]>;
  def int_reset_fpenv   : DefaultAttrsIntrinsic<[], []>;
  def int_get_fpmode    : DefaultAttrsIntrinsic<[llvm_anyint_ty], []>;
  def int_set_fpmode    : DefaultAttrsIntrinsic<[], [llvm_anyint_ty]>;
  def int_reset_fpmode  : DefaultAttrsIntrinsic<[], []>;
}

//===--------------- Floating Point Properties ----------------------------===//
//

def int_is_fpclass
    : DefaultAttrsIntrinsic<[LLVMScalarOrSameVectorWidth<0, llvm_i1_ty>],
                            [llvm_anyfloat_ty, llvm_i32_ty],
                            [IntrNoMem, IntrSpeculatable, ImmArg<ArgIndex<1>>]>;

//===--------------- Constrained Floating Point Intrinsics ----------------===//
//

/// IntrStrictFP - The intrinsic is allowed to be used in an alternate
/// floating point environment.
def IntrStrictFP : IntrinsicProperty;

let IntrProperties = [IntrInaccessibleMemOnly, IntrStrictFP] in {
  def int_experimental_constrained_fadd : DefaultAttrsIntrinsic<[ llvm_anyfloat_ty ],
                                                    [ LLVMMatchType<0>,
                                                      LLVMMatchType<0>,
                                                      llvm_metadata_ty,
                                                      llvm_metadata_ty ]>;
  def int_experimental_constrained_fsub : DefaultAttrsIntrinsic<[ llvm_anyfloat_ty ],
                                                    [ LLVMMatchType<0>,
                                                      LLVMMatchType<0>,
                                                      llvm_metadata_ty,
                                                      llvm_metadata_ty ]>;
  def int_experimental_constrained_fmul : DefaultAttrsIntrinsic<[ llvm_anyfloat_ty ],
                                                    [ LLVMMatchType<0>,
                                                      LLVMMatchType<0>,
                                                      llvm_metadata_ty,
                                                      llvm_metadata_ty ]>;
  def int_experimental_constrained_fdiv : DefaultAttrsIntrinsic<[ llvm_anyfloat_ty ],
                                                    [ LLVMMatchType<0>,
                                                      LLVMMatchType<0>,
                                                      llvm_metadata_ty,
                                                      llvm_metadata_ty ]>;
  def int_experimental_constrained_frem : DefaultAttrsIntrinsic<[ llvm_anyfloat_ty ],
                                                    [ LLVMMatchType<0>,
                                                      LLVMMatchType<0>,
                                                      llvm_metadata_ty,
                                                      llvm_metadata_ty ]>;

  def int_experimental_constrained_fma : DefaultAttrsIntrinsic<[ llvm_anyfloat_ty ],
                                                    [ LLVMMatchType<0>,
                                                      LLVMMatchType<0>,
                                                      LLVMMatchType<0>,
                                                      llvm_metadata_ty,
                                                      llvm_metadata_ty ]>;

  def int_experimental_constrained_fmuladd : DefaultAttrsIntrinsic<[ llvm_anyfloat_ty ],
                                                       [ LLVMMatchType<0>,
                                                         LLVMMatchType<0>,
                                                         LLVMMatchType<0>,
                                                         llvm_metadata_ty,
                                                         llvm_metadata_ty ]>;

  def int_experimental_constrained_fptosi : DefaultAttrsIntrinsic<[ llvm_anyint_ty ],
                                                    [ llvm_anyfloat_ty,
                                                      llvm_metadata_ty ]>;

  def int_experimental_constrained_fptoui : DefaultAttrsIntrinsic<[ llvm_anyint_ty ],
                                                    [ llvm_anyfloat_ty,
                                                      llvm_metadata_ty ]>;

  def int_experimental_constrained_sitofp : DefaultAttrsIntrinsic<[ llvm_anyfloat_ty ],
                                                       [ llvm_anyint_ty,
                                                         llvm_metadata_ty,
                                                         llvm_metadata_ty ]>;

  def int_experimental_constrained_uitofp : DefaultAttrsIntrinsic<[ llvm_anyfloat_ty ],
                                                       [ llvm_anyint_ty,
                                                         llvm_metadata_ty,
                                                         llvm_metadata_ty ]>;

  def int_experimental_constrained_fptrunc : DefaultAttrsIntrinsic<[ llvm_anyfloat_ty ],
                                                       [ llvm_anyfloat_ty,
                                                         llvm_metadata_ty,
                                                         llvm_metadata_ty ]>;

  def int_experimental_constrained_fpext : DefaultAttrsIntrinsic<[ llvm_anyfloat_ty ],
                                                     [ llvm_anyfloat_ty,
                                                       llvm_metadata_ty ]>;

  // These intrinsics are sensitive to the rounding mode so we need constrained
  // versions of each of them.  When strict rounding and exception control are
  // not required the non-constrained versions of these intrinsics should be
  // used.
  def int_experimental_constrained_sqrt : DefaultAttrsIntrinsic<[ llvm_anyfloat_ty ],
                                                    [ LLVMMatchType<0>,
                                                      llvm_metadata_ty,
                                                      llvm_metadata_ty ]>;
  def int_experimental_constrained_powi : DefaultAttrsIntrinsic<[ llvm_anyfloat_ty ],
                                                    [ LLVMMatchType<0>,
                                                      llvm_i32_ty,
                                                      llvm_metadata_ty,
                                                      llvm_metadata_ty ]>;
  def int_experimental_constrained_ldexp : DefaultAttrsIntrinsic<[ llvm_anyfloat_ty ],
                                                    [ LLVMMatchType<0>,
                                                      llvm_anyint_ty,
                                                      llvm_metadata_ty,
                                                      llvm_metadata_ty ]>;
  def int_experimental_constrained_asin  : DefaultAttrsIntrinsic<[ llvm_anyfloat_ty ],
                                                    [ LLVMMatchType<0>,
                                                      llvm_metadata_ty,
                                                      llvm_metadata_ty ]>;
  def int_experimental_constrained_acos  : DefaultAttrsIntrinsic<[ llvm_anyfloat_ty ],
                                                    [ LLVMMatchType<0>,
                                                      llvm_metadata_ty,
                                                      llvm_metadata_ty ]>;
  def int_experimental_constrained_atan  : DefaultAttrsIntrinsic<[ llvm_anyfloat_ty ],
                                                    [ LLVMMatchType<0>,
                                                      llvm_metadata_ty,
                                                      llvm_metadata_ty ]>;
  def int_experimental_constrained_atan2 : DefaultAttrsIntrinsic<[ llvm_anyfloat_ty ],
                                                    [ LLVMMatchType<0>,
                                                      LLVMMatchType<0>,
                                                      llvm_metadata_ty,
                                                      llvm_metadata_ty ]>;
  def int_experimental_constrained_sin  : DefaultAttrsIntrinsic<[ llvm_anyfloat_ty ],
                                                    [ LLVMMatchType<0>,
                                                      llvm_metadata_ty,
                                                      llvm_metadata_ty ]>;
  def int_experimental_constrained_cos  : DefaultAttrsIntrinsic<[ llvm_anyfloat_ty ],
                                                    [ LLVMMatchType<0>,
                                                      llvm_metadata_ty,
                                                      llvm_metadata_ty ]>;
  def int_experimental_constrained_tan  : DefaultAttrsIntrinsic<[ llvm_anyfloat_ty ],
                                                    [ LLVMMatchType<0>,
                                                      llvm_metadata_ty,
                                                      llvm_metadata_ty ]>;
  def int_experimental_constrained_sinh  : DefaultAttrsIntrinsic<[ llvm_anyfloat_ty ],
                                                    [ LLVMMatchType<0>,
                                                      llvm_metadata_ty,
                                                      llvm_metadata_ty ]>;
  def int_experimental_constrained_cosh  : DefaultAttrsIntrinsic<[ llvm_anyfloat_ty ],
                                                    [ LLVMMatchType<0>,
                                                      llvm_metadata_ty,
                                                      llvm_metadata_ty ]>;
  def int_experimental_constrained_tanh  : DefaultAttrsIntrinsic<[ llvm_anyfloat_ty ],
                                                    [ LLVMMatchType<0>,
                                                      llvm_metadata_ty,
                                                      llvm_metadata_ty ]>;
  def int_experimental_constrained_pow  : DefaultAttrsIntrinsic<[ llvm_anyfloat_ty ],
                                                    [ LLVMMatchType<0>,
                                                      LLVMMatchType<0>,
                                                      llvm_metadata_ty,
                                                      llvm_metadata_ty ]>;
  def int_experimental_constrained_log  : DefaultAttrsIntrinsic<[ llvm_anyfloat_ty ],
                                                    [ LLVMMatchType<0>,
                                                      llvm_metadata_ty,
                                                      llvm_metadata_ty ]>;
  def int_experimental_constrained_log10: DefaultAttrsIntrinsic<[ llvm_anyfloat_ty ],
                                                    [ LLVMMatchType<0>,
                                                      llvm_metadata_ty,
                                                      llvm_metadata_ty ]>;
  def int_experimental_constrained_log2 : DefaultAttrsIntrinsic<[ llvm_anyfloat_ty ],
                                                    [ LLVMMatchType<0>,
                                                      llvm_metadata_ty,
                                                      llvm_metadata_ty ]>;
  def int_experimental_constrained_exp  : DefaultAttrsIntrinsic<[ llvm_anyfloat_ty ],
                                                    [ LLVMMatchType<0>,
                                                      llvm_metadata_ty,
                                                      llvm_metadata_ty ]>;
  def int_experimental_constrained_exp2 : DefaultAttrsIntrinsic<[ llvm_anyfloat_ty ],
                                                    [ LLVMMatchType<0>,
                                                      llvm_metadata_ty,
                                                      llvm_metadata_ty ]>;
  def int_experimental_constrained_rint  : DefaultAttrsIntrinsic<[ llvm_anyfloat_ty ],
                                                     [ LLVMMatchType<0>,
                                                       llvm_metadata_ty,
                                                       llvm_metadata_ty ]>;
  def int_experimental_constrained_nearbyint : DefaultAttrsIntrinsic<[ llvm_anyfloat_ty ],
                                                         [ LLVMMatchType<0>,
                                                           llvm_metadata_ty,
                                                           llvm_metadata_ty ]>;
  def int_experimental_constrained_lrint : DefaultAttrsIntrinsic<[ llvm_anyint_ty ],
                                                     [ llvm_anyfloat_ty,
                                                       llvm_metadata_ty,
                                                       llvm_metadata_ty ]>;
  def int_experimental_constrained_llrint : DefaultAttrsIntrinsic<[ llvm_anyint_ty ],
                                                      [ llvm_anyfloat_ty,
                                                        llvm_metadata_ty,
                                                        llvm_metadata_ty ]>;
  def int_experimental_constrained_maxnum : DefaultAttrsIntrinsic<[ llvm_anyfloat_ty ],
                                                      [ LLVMMatchType<0>,
                                                        LLVMMatchType<0>,
                                                        llvm_metadata_ty ]>;
  def int_experimental_constrained_minnum : DefaultAttrsIntrinsic<[ llvm_anyfloat_ty ],
                                                      [ LLVMMatchType<0>,
                                                        LLVMMatchType<0>,
                                                        llvm_metadata_ty ]>;
  def int_experimental_constrained_maximum : DefaultAttrsIntrinsic<[ llvm_anyfloat_ty ],
                                                       [ LLVMMatchType<0>,
                                                         LLVMMatchType<0>,
                                                         llvm_metadata_ty ]>;
  def int_experimental_constrained_minimum : DefaultAttrsIntrinsic<[ llvm_anyfloat_ty ],
                                                       [ LLVMMatchType<0>,
                                                         LLVMMatchType<0>,
                                                         llvm_metadata_ty ]>;
  def int_experimental_constrained_ceil : DefaultAttrsIntrinsic<[ llvm_anyfloat_ty ],
                                                    [ LLVMMatchType<0>,
                                                      llvm_metadata_ty ]>;
  def int_experimental_constrained_floor : DefaultAttrsIntrinsic<[ llvm_anyfloat_ty ],
                                                     [ LLVMMatchType<0>,
                                                       llvm_metadata_ty ]>;
  def int_experimental_constrained_lround : DefaultAttrsIntrinsic<[ llvm_anyint_ty ],
                                                      [ llvm_anyfloat_ty,
                                                        llvm_metadata_ty ]>;
  def int_experimental_constrained_llround : DefaultAttrsIntrinsic<[ llvm_anyint_ty ],
                                                       [ llvm_anyfloat_ty,
                                                         llvm_metadata_ty ]>;
  def int_experimental_constrained_round : DefaultAttrsIntrinsic<[ llvm_anyfloat_ty ],
                                                     [ LLVMMatchType<0>,
                                                      llvm_metadata_ty ]>;
  def int_experimental_constrained_roundeven : DefaultAttrsIntrinsic<[ llvm_anyfloat_ty ],
                                                         [ LLVMMatchType<0>,
                                                           llvm_metadata_ty ]>;
  def int_experimental_constrained_trunc : DefaultAttrsIntrinsic<[ llvm_anyfloat_ty ],
                                                     [ LLVMMatchType<0>,
                                                       llvm_metadata_ty ]>;

  // Constrained floating-point comparison (quiet and signaling variants).
  // Third operand is the predicate represented as a metadata string.
  def int_experimental_constrained_fcmp
      : DefaultAttrsIntrinsic<[ LLVMScalarOrSameVectorWidth<0, llvm_i1_ty> ],
                  [ llvm_anyfloat_ty, LLVMMatchType<0>,
                    llvm_metadata_ty, llvm_metadata_ty ]>;
  def int_experimental_constrained_fcmps
      : DefaultAttrsIntrinsic<[ LLVMScalarOrSameVectorWidth<0, llvm_i1_ty> ],
                  [ llvm_anyfloat_ty, LLVMMatchType<0>,
                    llvm_metadata_ty, llvm_metadata_ty ]>;
}
// FIXME: Consider maybe adding intrinsics for sitofp, uitofp.


//===------------------------- Expect Intrinsics --------------------------===//
//
def int_expect : DefaultAttrsIntrinsic<[llvm_anyint_ty],
  [LLVMMatchType<0>, LLVMMatchType<0>], [IntrNoMem]>;

def int_expect_with_probability : DefaultAttrsIntrinsic<[llvm_anyint_ty],
  [LLVMMatchType<0>, LLVMMatchType<0>, llvm_double_ty],
  [IntrNoMem, ImmArg<ArgIndex<2>>]>;

//===-------------------- Bit Manipulation Intrinsics ---------------------===//
//

// None of these intrinsics accesses memory at all.
let IntrProperties = [IntrNoMem, IntrSpeculatable] in {
  def int_bswap: DefaultAttrsIntrinsic<[llvm_anyint_ty], [LLVMMatchType<0>]>;
  def int_ctpop: DefaultAttrsIntrinsic<[llvm_anyint_ty], [LLVMMatchType<0>]>;
  def int_bitreverse : DefaultAttrsIntrinsic<[llvm_anyint_ty], [LLVMMatchType<0>]>;
  def int_fshl : DefaultAttrsIntrinsic<[llvm_anyint_ty],
      [LLVMMatchType<0>, LLVMMatchType<0>, LLVMMatchType<0>]>;
  def int_fshr : DefaultAttrsIntrinsic<[llvm_anyint_ty],
      [LLVMMatchType<0>, LLVMMatchType<0>, LLVMMatchType<0>]>;
}

let IntrProperties = [IntrNoMem, IntrSpeculatable,
                      ImmArg<ArgIndex<1>>] in {
  def int_ctlz : DefaultAttrsIntrinsic<[llvm_anyint_ty], [LLVMMatchType<0>, llvm_i1_ty]>;
  def int_cttz : DefaultAttrsIntrinsic<[llvm_anyint_ty], [LLVMMatchType<0>, llvm_i1_ty]>;
}

//===------------------------ Debugger Intrinsics -------------------------===//
//

// None of these intrinsics accesses memory at all...but that doesn't
// mean the optimizers can change them aggressively.  Special handling
// needed in a few places. These synthetic intrinsics have no
// side-effects and just mark information about their operands.
let IntrProperties = [IntrNoMem, IntrSpeculatable] in {
  def int_dbg_declare      : DefaultAttrsIntrinsic<[],
                                       [llvm_metadata_ty,
                                        llvm_metadata_ty,
                                        llvm_metadata_ty]>;
  def int_dbg_value        : DefaultAttrsIntrinsic<[],
                                       [llvm_metadata_ty,
                                        llvm_metadata_ty,
                                        llvm_metadata_ty]>;
  def int_dbg_assign        : DefaultAttrsIntrinsic<[],
                                       [llvm_metadata_ty,
                                        llvm_metadata_ty,
                                        llvm_metadata_ty,
                                        llvm_metadata_ty,
                                        llvm_metadata_ty,
                                        llvm_metadata_ty]>;
  def int_dbg_label        : DefaultAttrsIntrinsic<[],
                                       [llvm_metadata_ty]>;
}

//===------------------ Exception Handling Intrinsics----------------------===//
//

// The result of eh.typeid.for depends on the enclosing function, but inside a
// given function it is 'const' and may be CSE'd etc.
def int_eh_typeid_for : Intrinsic<[llvm_i32_ty], [llvm_anyptr_ty], [IntrNoMem]>;

def int_eh_return_i32 : Intrinsic<[], [llvm_i32_ty, llvm_ptr_ty]>;
def int_eh_return_i64 : Intrinsic<[], [llvm_i64_ty, llvm_ptr_ty]>;

// eh.exceptionpointer returns the pointer to the exception caught by
// the given `catchpad`.
def int_eh_exceptionpointer : Intrinsic<[llvm_anyptr_ty], [llvm_token_ty],
                                        [IntrNoMem]>;

// Gets the exception code from a catchpad token. Only used on some platforms.
def int_eh_exceptioncode : Intrinsic<[llvm_i32_ty], [llvm_token_ty], [IntrNoMem]>;

// __builtin_unwind_init is an undocumented GCC intrinsic that causes all
// callee-saved registers to be saved and restored (regardless of whether they
// are used) in the calling function. It is used by libgcc_eh.
def int_eh_unwind_init: Intrinsic<[]>,
                        ClangBuiltin<"__builtin_unwind_init">;

def int_eh_dwarf_cfa  : Intrinsic<[llvm_ptr_ty], [llvm_i32_ty]>;

def int_eh_sjlj_lsda             : Intrinsic<[llvm_ptr_ty], [], [IntrNoMem]>;
def int_eh_sjlj_callsite         : Intrinsic<[], [llvm_i32_ty], [IntrNoMem, ImmArg<ArgIndex<0>>]>;

def int_eh_sjlj_functioncontext : Intrinsic<[], [llvm_ptr_ty]>;
def int_eh_sjlj_setjmp          : Intrinsic<[llvm_i32_ty], [llvm_ptr_ty]>;
def int_eh_sjlj_longjmp         : Intrinsic<[], [llvm_ptr_ty], [IntrNoReturn]>;
def int_eh_sjlj_setup_dispatch  : Intrinsic<[], []>;

//===---------------- Generic Variable Attribute Intrinsics----------------===//
//
def int_var_annotation : DefaultAttrsIntrinsic<
    [], [llvm_anyptr_ty, llvm_anyptr_ty, LLVMMatchType<1>, llvm_i32_ty, LLVMMatchType<1>],
    [IntrInaccessibleMemOnly], "llvm.var.annotation">;

def int_ptr_annotation : DefaultAttrsIntrinsic<
    [llvm_anyptr_ty],
    [LLVMMatchType<0>, llvm_anyptr_ty, LLVMMatchType<1>, llvm_i32_ty, LLVMMatchType<1>],
    [IntrInaccessibleMemOnly], "llvm.ptr.annotation">;

def int_annotation : DefaultAttrsIntrinsic<
    [llvm_anyint_ty],
    [LLVMMatchType<0>, llvm_anyptr_ty, LLVMMatchType<1>, llvm_i32_ty],
    [IntrInaccessibleMemOnly], "llvm.annotation">;

// Annotates the current program point with metadata strings which are emitted
// as CodeView debug info records. This is expensive, as it disables inlining
// and is modelled as having side effects.
def int_codeview_annotation : DefaultAttrsIntrinsic<[], [llvm_metadata_ty],
                                        [IntrInaccessibleMemOnly, IntrNoDuplicate],
                                        "llvm.codeview.annotation">;

//===------------------------ Trampoline Intrinsics -----------------------===//
//
def int_init_trampoline : DefaultAttrsIntrinsic<
    [], [llvm_ptr_ty, llvm_ptr_ty, llvm_ptr_ty],
    [IntrArgMemOnly, NoCapture<ArgIndex<0>>, WriteOnly<ArgIndex<0>>,
     ReadNone<ArgIndex<1>>, ReadNone<ArgIndex<2>>]>,
    ClangBuiltin<"__builtin_init_trampoline">;

def int_adjust_trampoline : DefaultAttrsIntrinsic<
    [llvm_ptr_ty], [llvm_ptr_ty], [IntrReadMem, IntrArgMemOnly]>,
    ClangBuiltin<"__builtin_adjust_trampoline">;

//===------------------------ Overflow Intrinsics -------------------------===//
//

// Expose the carry flag from add operations on two integrals.
let IntrProperties = [IntrNoMem, IntrSpeculatable] in {
  def int_sadd_with_overflow : DefaultAttrsIntrinsic<[llvm_anyint_ty,
                                          LLVMScalarOrSameVectorWidth<0, llvm_i1_ty>],
                                         [LLVMMatchType<0>, LLVMMatchType<0>]>;
  def int_uadd_with_overflow : DefaultAttrsIntrinsic<[llvm_anyint_ty,
                                          LLVMScalarOrSameVectorWidth<0, llvm_i1_ty>],
                                         [LLVMMatchType<0>, LLVMMatchType<0>]>;

  def int_ssub_with_overflow : DefaultAttrsIntrinsic<[llvm_anyint_ty,
                                          LLVMScalarOrSameVectorWidth<0, llvm_i1_ty>],
                                         [LLVMMatchType<0>, LLVMMatchType<0>]>;
  def int_usub_with_overflow : DefaultAttrsIntrinsic<[llvm_anyint_ty,
                                          LLVMScalarOrSameVectorWidth<0, llvm_i1_ty>],
                                         [LLVMMatchType<0>, LLVMMatchType<0>]>;

  def int_smul_with_overflow : DefaultAttrsIntrinsic<[llvm_anyint_ty,
                                          LLVMScalarOrSameVectorWidth<0, llvm_i1_ty>],
                                         [LLVMMatchType<0>, LLVMMatchType<0>]>;
  def int_umul_with_overflow : DefaultAttrsIntrinsic<[llvm_anyint_ty,
                                          LLVMScalarOrSameVectorWidth<0, llvm_i1_ty>],
                                         [LLVMMatchType<0>, LLVMMatchType<0>]>;
}
//===------------------------- Saturation Arithmetic Intrinsics ---------------------===//
//
def int_sadd_sat : DefaultAttrsIntrinsic<[llvm_anyint_ty],
                             [LLVMMatchType<0>, LLVMMatchType<0>],
                             [IntrNoMem, IntrSpeculatable, Commutative]>;
def int_uadd_sat : DefaultAttrsIntrinsic<[llvm_anyint_ty],
                             [LLVMMatchType<0>, LLVMMatchType<0>],
                             [IntrNoMem, IntrSpeculatable, Commutative]>;
def int_ssub_sat : DefaultAttrsIntrinsic<[llvm_anyint_ty],
                             [LLVMMatchType<0>, LLVMMatchType<0>],
                             [IntrNoMem, IntrSpeculatable]>;
def int_usub_sat : DefaultAttrsIntrinsic<[llvm_anyint_ty],
                             [LLVMMatchType<0>, LLVMMatchType<0>],
                             [IntrNoMem, IntrSpeculatable]>;
def int_sshl_sat : DefaultAttrsIntrinsic<[llvm_anyint_ty],
                             [LLVMMatchType<0>, LLVMMatchType<0>],
                             [IntrNoMem, IntrSpeculatable]>;
def int_ushl_sat : DefaultAttrsIntrinsic<[llvm_anyint_ty],
                             [LLVMMatchType<0>, LLVMMatchType<0>],
                             [IntrNoMem, IntrSpeculatable]>;

//===------------------------- Fixed Point Arithmetic Intrinsics ---------------------===//
//
def int_smul_fix : DefaultAttrsIntrinsic<[llvm_anyint_ty],
                             [LLVMMatchType<0>, LLVMMatchType<0>, llvm_i32_ty],
                             [IntrNoMem, IntrSpeculatable,
                              Commutative, ImmArg<ArgIndex<2>>]>;

def int_umul_fix : DefaultAttrsIntrinsic<[llvm_anyint_ty],
                             [LLVMMatchType<0>, LLVMMatchType<0>, llvm_i32_ty],
                             [IntrNoMem, IntrSpeculatable,
                              Commutative, ImmArg<ArgIndex<2>>]>;

def int_sdiv_fix : DefaultAttrsIntrinsic<[llvm_anyint_ty],
                             [LLVMMatchType<0>, LLVMMatchType<0>, llvm_i32_ty],
                             [IntrNoMem, ImmArg<ArgIndex<2>>]>;

def int_udiv_fix : DefaultAttrsIntrinsic<[llvm_anyint_ty],
                             [LLVMMatchType<0>, LLVMMatchType<0>, llvm_i32_ty],
                             [IntrNoMem, ImmArg<ArgIndex<2>>]>;

//===------------------- Fixed Point Saturation Arithmetic Intrinsics ----------------===//
//
def int_smul_fix_sat : DefaultAttrsIntrinsic<[llvm_anyint_ty],
                                 [LLVMMatchType<0>, LLVMMatchType<0>, llvm_i32_ty],
                                 [IntrNoMem, IntrSpeculatable,
                                  Commutative, ImmArg<ArgIndex<2>>]>;
def int_umul_fix_sat : DefaultAttrsIntrinsic<[llvm_anyint_ty],
                                 [LLVMMatchType<0>, LLVMMatchType<0>, llvm_i32_ty],
                                 [IntrNoMem, IntrSpeculatable,
                                  Commutative, ImmArg<ArgIndex<2>>]>;

def int_sdiv_fix_sat : DefaultAttrsIntrinsic<[llvm_anyint_ty],
                                 [LLVMMatchType<0>, LLVMMatchType<0>, llvm_i32_ty],
                                 [IntrNoMem, ImmArg<ArgIndex<2>>]>;

def int_udiv_fix_sat : DefaultAttrsIntrinsic<[llvm_anyint_ty],
                                 [LLVMMatchType<0>, LLVMMatchType<0>, llvm_i32_ty],
                                 [IntrNoMem, ImmArg<ArgIndex<2>>]>;

//===------------------ Integer Min/Max/Abs Intrinsics --------------------===//
//
def int_abs : DefaultAttrsIntrinsic<
    [llvm_anyint_ty], [LLVMMatchType<0>, llvm_i1_ty],
    [IntrNoMem, IntrSpeculatable, ImmArg<ArgIndex<1>>]>;

def int_smax : DefaultAttrsIntrinsic<
    [llvm_anyint_ty], [LLVMMatchType<0>, LLVMMatchType<0>],
    [IntrNoMem, IntrSpeculatable]>;
def int_smin : DefaultAttrsIntrinsic<
    [llvm_anyint_ty], [LLVMMatchType<0>, LLVMMatchType<0>],
    [IntrNoMem, IntrSpeculatable]>;
def int_umax : DefaultAttrsIntrinsic<
    [llvm_anyint_ty], [LLVMMatchType<0>, LLVMMatchType<0>],
    [IntrNoMem, IntrSpeculatable]>;
def int_umin : DefaultAttrsIntrinsic<
    [llvm_anyint_ty], [LLVMMatchType<0>, LLVMMatchType<0>],
    [IntrNoMem, IntrSpeculatable]>;
def int_scmp : DefaultAttrsIntrinsic<
    [llvm_anyint_ty], [llvm_anyint_ty, LLVMMatchType<1>],
    [IntrNoMem, IntrSpeculatable, Range<RetIndex, -1, 2>]>;
def int_ucmp : DefaultAttrsIntrinsic<
    [llvm_anyint_ty], [llvm_anyint_ty, LLVMMatchType<1>],
    [IntrNoMem, IntrSpeculatable, Range<RetIndex, -1, 2>]>;

//===------------------------- Memory Use Markers -------------------------===//
//
def int_lifetime_start  : DefaultAttrsIntrinsic<[],
                                    [llvm_i64_ty, llvm_anyptr_ty],
                                    [IntrArgMemOnly,
                                     NoCapture<ArgIndex<1>>,
                                     ImmArg<ArgIndex<0>>]>;
def int_lifetime_end    : DefaultAttrsIntrinsic<[],
                                    [llvm_i64_ty, llvm_anyptr_ty],
                                    [IntrArgMemOnly,
                                     NoCapture<ArgIndex<1>>,
                                     ImmArg<ArgIndex<0>>]>;
def int_invariant_start : DefaultAttrsIntrinsic<[llvm_ptr_ty],
                                    [llvm_i64_ty, llvm_anyptr_ty],
                                    [IntrArgMemOnly,
                                     NoCapture<ArgIndex<1>>,
                                     ImmArg<ArgIndex<0>>]>;
def int_invariant_end   : DefaultAttrsIntrinsic<[],
                                    [llvm_ptr_ty, llvm_i64_ty,
                                     llvm_anyptr_ty],
                                    [IntrArgMemOnly,
                                     NoCapture<ArgIndex<2>>,
                                     ImmArg<ArgIndex<1>>]>;

// launder.invariant.group can't be marked with 'readnone' (IntrNoMem),
// because it would cause CSE of two barriers with the same argument.
// Inaccessiblememonly says that the barrier doesn't read the argument,
// but it changes state not accessible to this module. This way
// we can DSE through the barrier because it doesn't read the value
// after store. Although the barrier doesn't modify any memory it
// can't be marked as readonly, because it would be possible to
// CSE 2 barriers with store in between.
// The argument also can't be marked with 'returned' attribute, because
// it would remove barrier.
// Note that it is still experimental, which means that its semantics
// might change in the future.
def int_launder_invariant_group : DefaultAttrsIntrinsic<[llvm_anyptr_ty],
                                            [LLVMMatchType<0>],
                                            [IntrInaccessibleMemOnly, IntrSpeculatable]>;


def int_strip_invariant_group : DefaultAttrsIntrinsic<[llvm_anyptr_ty],
                                          [LLVMMatchType<0>],
                                          [IntrSpeculatable, IntrNoMem]>;

//===------------------------ Stackmap Intrinsics -------------------------===//
//
def int_experimental_stackmap : DefaultAttrsIntrinsic<[],
                                  [llvm_i64_ty, llvm_i32_ty, llvm_vararg_ty],
                                  [Throws, ImmArg<ArgIndex<0>>, ImmArg<ArgIndex<1>>]>;
def int_experimental_patchpoint_void : Intrinsic<[],
                                                 [llvm_i64_ty, llvm_i32_ty,
                                                  llvm_ptr_ty, llvm_i32_ty,
                                                  llvm_vararg_ty],
                                                  [Throws, ImmArg<ArgIndex<0>>,
                                                   ImmArg<ArgIndex<1>>,
                                                   ImmArg<ArgIndex<3>>]>;
def int_experimental_patchpoint : Intrinsic<[llvm_any_ty],
                                            [llvm_i64_ty, llvm_i32_ty,
                                             llvm_ptr_ty, llvm_i32_ty,
                                             llvm_vararg_ty],
                                            [Throws, ImmArg<ArgIndex<0>>,
                                             ImmArg<ArgIndex<1>>,
                                             ImmArg<ArgIndex<3>>]>;


//===------------------------ Garbage Collection Intrinsics ---------------===//
// These are documented in docs/Statepoint.rst

def int_experimental_gc_statepoint : Intrinsic<[llvm_token_ty],
                               [llvm_i64_ty, llvm_i32_ty,
                                llvm_anyptr_ty, llvm_i32_ty,
                                llvm_i32_ty, llvm_vararg_ty],
                               [Throws, ImmArg<ArgIndex<0>>,
                                ImmArg<ArgIndex<1>>, ImmArg<ArgIndex<3>>,
                                ImmArg<ArgIndex<4>>]>;

def int_experimental_gc_result : DefaultAttrsIntrinsic<
    [llvm_any_ty], [llvm_token_ty], [IntrNoMem]>;

def int_experimental_gc_relocate : DefaultAttrsIntrinsic<
    [llvm_any_ty], [llvm_token_ty, llvm_i32_ty, llvm_i32_ty],
    [IntrNoMem, ImmArg<ArgIndex<1>>, ImmArg<ArgIndex<2>>]>;

def int_experimental_gc_get_pointer_base : DefaultAttrsIntrinsic<
    [llvm_anyptr_ty], [llvm_anyptr_ty],
    [IntrNoMem, ReadNone<ArgIndex<0>>, NoCapture<ArgIndex<0>>]>;

def int_experimental_gc_get_pointer_offset : DefaultAttrsIntrinsic<
    [llvm_i64_ty], [llvm_anyptr_ty],
    [IntrNoMem, ReadNone<ArgIndex<0>>, NoCapture<ArgIndex<0>>]>;

//===------------------------ Coroutine Intrinsics ---------------===//
// These are documented in docs/Coroutines.rst

// Coroutine Structure Intrinsics.

def int_coro_id : DefaultAttrsIntrinsic<[llvm_token_ty],
    [llvm_i32_ty, llvm_ptr_ty, llvm_ptr_ty, llvm_ptr_ty],
    [IntrArgMemOnly, IntrReadMem, ReadNone<ArgIndex<1>>, ReadOnly<ArgIndex<2>>,
     NoCapture<ArgIndex<2>>]>;
def int_coro_id_retcon : Intrinsic<[llvm_token_ty],
    [llvm_i32_ty, llvm_i32_ty, llvm_ptr_ty,
     llvm_ptr_ty, llvm_ptr_ty, llvm_ptr_ty],
    []>;
def int_coro_id_retcon_once : Intrinsic<[llvm_token_ty],
    [llvm_i32_ty, llvm_i32_ty, llvm_ptr_ty,
     llvm_ptr_ty, llvm_ptr_ty, llvm_ptr_ty],
    []>;
def int_coro_alloc : Intrinsic<[llvm_i1_ty], [llvm_token_ty], []>;
def int_coro_id_async : Intrinsic<[llvm_token_ty],
  [llvm_i32_ty, llvm_i32_ty, llvm_i32_ty, llvm_ptr_ty],
  []>;
def int_coro_async_context_alloc : Intrinsic<[llvm_ptr_ty],
    [llvm_ptr_ty, llvm_ptr_ty],
    []>;
def int_coro_async_context_dealloc : Intrinsic<[],
    [llvm_ptr_ty],
    []>;
def int_coro_async_resume : Intrinsic<[llvm_ptr_ty],
    [],
    [IntrNoMerge]>;
def int_coro_async_size_replace : Intrinsic<[], [llvm_ptr_ty, llvm_ptr_ty], []>;
def int_coro_suspend_async
    : Intrinsic<[llvm_any_ty],
                [llvm_i32_ty, llvm_ptr_ty, llvm_ptr_ty, llvm_vararg_ty],
                [IntrNoMerge]>;
def int_coro_prepare_async : Intrinsic<[llvm_ptr_ty], [llvm_ptr_ty],
                                       [IntrNoMem]>;
def int_coro_begin : Intrinsic<[llvm_ptr_ty], [llvm_token_ty, llvm_ptr_ty],
                               [WriteOnly<ArgIndex<1>>]>;
def int_coro_begin_custom_abi : Intrinsic<[llvm_ptr_ty], [llvm_token_ty, llvm_ptr_ty, llvm_i32_ty],
                               [WriteOnly<ArgIndex<1>>]>;
def int_coro_free : Intrinsic<[llvm_ptr_ty], [llvm_token_ty, llvm_ptr_ty],
                              [IntrReadMem, IntrArgMemOnly,
                               ReadOnly<ArgIndex<1>>,
                               NoCapture<ArgIndex<1>>]>;
def int_coro_end : Intrinsic<[llvm_i1_ty], [llvm_ptr_ty, llvm_i1_ty, llvm_token_ty], []>;
def int_coro_end_results : Intrinsic<[llvm_token_ty], [llvm_vararg_ty]>;
def int_coro_end_async
    : Intrinsic<[llvm_i1_ty], [llvm_ptr_ty, llvm_i1_ty, llvm_vararg_ty], []>;

def int_coro_frame : Intrinsic<[llvm_ptr_ty], [], [IntrNoMem]>;
def int_coro_noop : Intrinsic<[llvm_ptr_ty], [], [IntrNoMem]>;
def int_coro_size : Intrinsic<[llvm_anyint_ty], [], [IntrNoMem]>;
def int_coro_align : Intrinsic<[llvm_anyint_ty], [], [IntrNoMem]>;

def int_coro_save : Intrinsic<[llvm_token_ty], [llvm_ptr_ty], [IntrNoMerge]>;
def int_coro_suspend : Intrinsic<[llvm_i8_ty], [llvm_token_ty, llvm_i1_ty], []>;
def int_coro_suspend_retcon : Intrinsic<[llvm_any_ty], [llvm_vararg_ty], []>;
def int_coro_prepare_retcon : Intrinsic<[llvm_ptr_ty], [llvm_ptr_ty],
                                        [IntrNoMem]>;
def int_coro_alloca_alloc : Intrinsic<[llvm_token_ty],
                                      [llvm_anyint_ty, llvm_i32_ty], []>;
def int_coro_alloca_get : Intrinsic<[llvm_ptr_ty], [llvm_token_ty], []>;
def int_coro_alloca_free : Intrinsic<[], [llvm_token_ty], []>;

// Coroutine Manipulation Intrinsics.

def int_coro_resume : Intrinsic<[], [llvm_ptr_ty], [Throws]>;
def int_coro_destroy : Intrinsic<[], [llvm_ptr_ty], [Throws]>;
def int_coro_done : Intrinsic<[llvm_i1_ty], [llvm_ptr_ty],
                              [IntrArgMemOnly, ReadOnly<ArgIndex<0>>,
                               NoCapture<ArgIndex<0>>]>;
def int_coro_promise : Intrinsic<[llvm_ptr_ty],
                                 [llvm_ptr_ty, llvm_i32_ty, llvm_i1_ty],
                                 [IntrNoMem, NoCapture<ArgIndex<0>>]>;

def int_coro_await_suspend_void : Intrinsic<[],
                                       [llvm_ptr_ty, llvm_ptr_ty, llvm_ptr_ty],
                                       [Throws]>;

def int_coro_await_suspend_bool : Intrinsic<[llvm_i1_ty],
                                            [llvm_ptr_ty, llvm_ptr_ty, llvm_ptr_ty],
                                            [Throws]>;

def int_coro_await_suspend_handle : Intrinsic<[],
                                              [llvm_ptr_ty, llvm_ptr_ty, llvm_ptr_ty],
                                              [Throws]>;

// Coroutine Lowering Intrinsics. Used internally by coroutine passes.

def int_coro_subfn_addr : DefaultAttrsIntrinsic<
    [llvm_ptr_ty], [llvm_ptr_ty, llvm_i8_ty],
    [IntrReadMem, IntrArgMemOnly, ReadOnly<ArgIndex<0>>,
     NoCapture<ArgIndex<0>>]>;

///===-------------------------- Other Intrinsics --------------------------===//
//
// TODO: We should introduce a new memory kind fo traps (and other side effects
//       we only model to keep things alive).
def int_trap : Intrinsic<[], [], [IntrNoReturn, IntrCold, IntrInaccessibleMemOnly,
               IntrWriteMem]>, ClangBuiltin<"__builtin_trap">;
def int_debugtrap : Intrinsic<[]>,
                    ClangBuiltin<"__builtin_debugtrap">;
def int_ubsantrap : Intrinsic<[], [llvm_i8_ty],
                              [IntrNoReturn, IntrCold, ImmArg<ArgIndex<0>>]>;

// Return true if ubsan check is allowed.
def int_allow_ubsan_check : DefaultAttrsIntrinsic<[llvm_i1_ty], [llvm_i8_ty],
    [IntrInaccessibleMemOnly, IntrWriteMem, ImmArg<ArgIndex<0>>, NoUndef<RetIndex>]>;

// Return true if runtime check is allowed.
def int_allow_runtime_check : DefaultAttrsIntrinsic<[llvm_i1_ty], [llvm_metadata_ty],
    [IntrInaccessibleMemOnly, IntrWriteMem, NoUndef<RetIndex>]>,
    ClangBuiltin<"__builtin_allow_runtime_check">;

// Support for dynamic deoptimization (or de-specialization)
def int_experimental_deoptimize : Intrinsic<[llvm_any_ty], [llvm_vararg_ty],
                                            [Throws]>;

// Support for speculative runtime guards
def int_experimental_guard : Intrinsic<[], [llvm_i1_ty, llvm_vararg_ty],
                                       [Throws]>;

// Supports widenable conditions for guards represented as explicit branches.
def int_experimental_widenable_condition : DefaultAttrsIntrinsic<[llvm_i1_ty], [],
        [IntrInaccessibleMemOnly, IntrSpeculatable, NoUndef<RetIndex>]>;

// NOP: calls/invokes to this intrinsic are removed by codegen
def int_donothing : DefaultAttrsIntrinsic<[], [], [IntrNoMem]>;

// This instruction has no actual effect, though it is treated by the optimizer
// has having opaque side effects. This may be inserted into loops to ensure
// that they are not removed even if they turn out to be empty, for languages
// which specify that infinite loops must be preserved.
def int_sideeffect : DefaultAttrsIntrinsic<[], [], [IntrInaccessibleMemOnly]>;

// The pseudoprobe intrinsic works as a place holder to the block it probes.
// Like the sideeffect intrinsic defined above, this intrinsic is treated by the
// optimizer as having opaque side effects so that it won't be get rid of or moved
// out of the block it probes.
def int_pseudoprobe : DefaultAttrsIntrinsic<[], [llvm_i64_ty, llvm_i64_ty, llvm_i32_ty, llvm_i64_ty],
                                    [IntrInaccessibleMemOnly]>;

// Intrinsics to support half precision floating point format
let IntrProperties = [IntrNoMem] in {
def int_convert_to_fp16   : DefaultAttrsIntrinsic<[llvm_i16_ty], [llvm_anyfloat_ty]>;
def int_convert_from_fp16 : DefaultAttrsIntrinsic<[llvm_anyfloat_ty], [llvm_i16_ty]>;
}

// Saturating floating point to integer intrinsics
let IntrProperties = [IntrNoMem, IntrSpeculatable] in {
def int_fptoui_sat : DefaultAttrsIntrinsic<[llvm_anyint_ty], [llvm_anyfloat_ty]>;
def int_fptosi_sat : DefaultAttrsIntrinsic<[llvm_anyint_ty], [llvm_anyfloat_ty]>;
}

// Clear cache intrinsic, default to ignore (ie. emit nothing)
// maps to void __clear_cache() on supporting platforms
def int_clear_cache : Intrinsic<[], [llvm_ptr_ty, llvm_ptr_ty],
                                [], "llvm.clear_cache">;

// Intrinsic to detect whether its argument is a constant.
def int_is_constant : DefaultAttrsIntrinsic<[llvm_i1_ty], [llvm_any_ty],
                                [IntrNoMem, IntrConvergent],
                                "llvm.is.constant">;

// Introduce a use of the argument without generating any code.
def int_fake_use : DefaultAttrsIntrinsic<[], [llvm_vararg_ty],
  [IntrHasSideEffects, IntrInaccessibleMemOnly]>;

// Intrinsic to mask out bits of a pointer.
// First argument must be pointer or vector of pointer. This is checked by the
// verifier.
def int_ptrmask: DefaultAttrsIntrinsic<[llvm_any_ty], [LLVMMatchType<0>, llvm_anyint_ty],
                           [IntrNoMem, IntrSpeculatable]>;

// Intrinsic to wrap a thread local variable.
def int_threadlocal_address : DefaultAttrsIntrinsic<[llvm_anyptr_ty], [LLVMMatchType<0>],
                                                    [NonNull<RetIndex>, NonNull<ArgIndex<0>>,
                                                     IntrNoMem, IntrSpeculatable]>;

def int_stepvector : DefaultAttrsIntrinsic<[llvm_anyvector_ty],
                                            [], [IntrNoMem]>;

//===---------------- Vector Predication Intrinsics --------------===//
// Memory Intrinsics
def int_vp_store : DefaultAttrsIntrinsic<[],
                             [ llvm_anyvector_ty,
                               llvm_anyptr_ty,
                               LLVMScalarOrSameVectorWidth<0, llvm_i1_ty>,
                               llvm_i32_ty],
                             [ NoCapture<ArgIndex<1>>, IntrWriteMem, IntrArgMemOnly ]>;

def int_vp_load  : DefaultAttrsIntrinsic<[ llvm_anyvector_ty],
                             [ llvm_anyptr_ty,
                               LLVMScalarOrSameVectorWidth<0, llvm_i1_ty>,
                               llvm_i32_ty],
                             [ NoCapture<ArgIndex<0>>, IntrReadMem, IntrArgMemOnly ]>;

def int_vp_gather: DefaultAttrsIntrinsic<[ llvm_anyvector_ty],
                             [ LLVMVectorOfAnyPointersToElt<0>,
                               LLVMScalarOrSameVectorWidth<0, llvm_i1_ty>,
                               llvm_i32_ty],
                             [ IntrReadMem]>;

def int_vp_scatter: DefaultAttrsIntrinsic<[],
                             [ llvm_anyvector_ty,
                               LLVMVectorOfAnyPointersToElt<0>,
                               LLVMScalarOrSameVectorWidth<0, llvm_i1_ty>,
                               llvm_i32_ty],
                             []>; // TODO allow IntrNoCapture for vectors of pointers

// Experimental strided memory accesses
def int_experimental_vp_strided_store : DefaultAttrsIntrinsic<[],
                             [ llvm_anyvector_ty,
                               llvm_anyptr_ty,
                               llvm_anyint_ty, // Stride in bytes
                               LLVMScalarOrSameVectorWidth<0, llvm_i1_ty>,
                               llvm_i32_ty],
                             [ NoCapture<ArgIndex<1>>, IntrWriteMem, IntrArgMemOnly ]>;

def int_experimental_vp_strided_load  : DefaultAttrsIntrinsic<[llvm_anyvector_ty],
                             [ llvm_anyptr_ty,
                               llvm_anyint_ty, // Stride in bytes
                               LLVMScalarOrSameVectorWidth<0, llvm_i1_ty>,
                               llvm_i32_ty],
                             [ NoCapture<ArgIndex<0>>, IntrReadMem, IntrArgMemOnly ]>;

// Experimental histogram
def int_experimental_vector_histogram_add : DefaultAttrsIntrinsic<[],
                             [ llvm_anyvector_ty, // Vector of pointers
                               llvm_anyint_ty,    // Increment
                               LLVMScalarOrSameVectorWidth<0, llvm_i1_ty>], // Mask
                             [ IntrArgMemOnly ]>;

<<<<<<< HEAD
=======
def int_experimental_vector_histogram_uadd_sat : DefaultAttrsIntrinsic<[],
                             [ llvm_anyvector_ty, // Vector of pointers
                               llvm_anyint_ty,    // Increment
                               LLVMScalarOrSameVectorWidth<0, llvm_i1_ty>], // Mask
                             [ IntrArgMemOnly ]>;

def int_experimental_vector_histogram_umin : DefaultAttrsIntrinsic<[],
                             [ llvm_anyvector_ty, // Vector of pointers
                               llvm_anyint_ty,    // Update value
                               LLVMScalarOrSameVectorWidth<0, llvm_i1_ty>], // Mask
                             [ IntrArgMemOnly ]>;

def int_experimental_vector_histogram_umax : DefaultAttrsIntrinsic<[],
                             [ llvm_anyvector_ty, // Vector of pointers
                               llvm_anyint_ty,    // Update value
                               LLVMScalarOrSameVectorWidth<0, llvm_i1_ty>], // Mask
                             [ IntrArgMemOnly ]>;

>>>>>>> 4084ffcf
// Experimental match
def int_experimental_vector_match : DefaultAttrsIntrinsic<
                             [ LLVMScalarOrSameVectorWidth<0, llvm_i1_ty> ],
                             [ llvm_anyvector_ty,
                               llvm_anyvector_ty,
                               LLVMScalarOrSameVectorWidth<0, llvm_i1_ty> ],  // Mask
                             [ IntrNoMem ]>;

// Extract based on mask bits
def int_experimental_vector_extract_last_active:
    DefaultAttrsIntrinsic<[LLVMVectorElementType<0>],
              [llvm_anyvector_ty, LLVMScalarOrSameVectorWidth<0, llvm_i1_ty>,
               LLVMVectorElementType<0>], [IntrNoMem]>;

// Operators
let IntrProperties = [IntrNoMem] in {
  // Integer arithmetic
  def int_vp_add : DefaultAttrsIntrinsic<[ llvm_anyvector_ty ],
                             [ LLVMMatchType<0>,
                               LLVMMatchType<0>,
                               LLVMScalarOrSameVectorWidth<0, llvm_i1_ty>,
                               llvm_i32_ty]>;
  def int_vp_sub : DefaultAttrsIntrinsic<[ llvm_anyvector_ty ],
                             [ LLVMMatchType<0>,
                               LLVMMatchType<0>,
                               LLVMScalarOrSameVectorWidth<0, llvm_i1_ty>,
                               llvm_i32_ty]>;
  def int_vp_mul  : DefaultAttrsIntrinsic<[ llvm_anyvector_ty ],
                             [ LLVMMatchType<0>,
                               LLVMMatchType<0>,
                               LLVMScalarOrSameVectorWidth<0, llvm_i1_ty>,
                               llvm_i32_ty]>;
  def int_vp_ashr : DefaultAttrsIntrinsic<[ llvm_anyvector_ty ],
                             [ LLVMMatchType<0>,
                               LLVMMatchType<0>,
                               LLVMScalarOrSameVectorWidth<0, llvm_i1_ty>,
                               llvm_i32_ty]>;
  def int_vp_lshr : DefaultAttrsIntrinsic<[ llvm_anyvector_ty ],
                             [ LLVMMatchType<0>,
                               LLVMMatchType<0>,
                               LLVMScalarOrSameVectorWidth<0, llvm_i1_ty>,
                               llvm_i32_ty]>;
  def int_vp_shl : DefaultAttrsIntrinsic<[ llvm_anyvector_ty ],
                             [ LLVMMatchType<0>,
                               LLVMMatchType<0>,
                               LLVMScalarOrSameVectorWidth<0, llvm_i1_ty>,
                               llvm_i32_ty]>;
  def int_vp_or : DefaultAttrsIntrinsic<[ llvm_anyvector_ty ],
                             [ LLVMMatchType<0>,
                               LLVMMatchType<0>,
                               LLVMScalarOrSameVectorWidth<0, llvm_i1_ty>,
                               llvm_i32_ty]>;
  def int_vp_and : DefaultAttrsIntrinsic<[ llvm_anyvector_ty ],
                             [ LLVMMatchType<0>,
                               LLVMMatchType<0>,
                               LLVMScalarOrSameVectorWidth<0, llvm_i1_ty>,
                               llvm_i32_ty]>;
  def int_vp_xor : DefaultAttrsIntrinsic<[ llvm_anyvector_ty ],
                             [ LLVMMatchType<0>,
                               LLVMMatchType<0>,
                               LLVMScalarOrSameVectorWidth<0, llvm_i1_ty>,
                               llvm_i32_ty]>;
  def int_vp_sdiv : DefaultAttrsIntrinsic<[ llvm_anyvector_ty ],
                             [ LLVMMatchType<0>,
                               LLVMMatchType<0>,
                               LLVMScalarOrSameVectorWidth<0, llvm_i1_ty>,
                               llvm_i32_ty]>;
  def int_vp_udiv : DefaultAttrsIntrinsic<[ llvm_anyvector_ty ],
                             [ LLVMMatchType<0>,
                               LLVMMatchType<0>,
                               LLVMScalarOrSameVectorWidth<0, llvm_i1_ty>,
                               llvm_i32_ty]>;
  def int_vp_srem : DefaultAttrsIntrinsic<[ llvm_anyvector_ty ],
                             [ LLVMMatchType<0>,
                               LLVMMatchType<0>,
                               LLVMScalarOrSameVectorWidth<0, llvm_i1_ty>,
                               llvm_i32_ty]>;
  def int_vp_urem : DefaultAttrsIntrinsic<[ llvm_anyvector_ty ],
                             [ LLVMMatchType<0>,
                               LLVMMatchType<0>,
                               LLVMScalarOrSameVectorWidth<0, llvm_i1_ty>,
                               llvm_i32_ty]>;
  def int_vp_abs : DefaultAttrsIntrinsic<[ llvm_anyvector_ty ],
                             [ LLVMMatchType<0>,
                               llvm_i1_ty,
                               LLVMScalarOrSameVectorWidth<0, llvm_i1_ty>,
                               llvm_i32_ty]>;
  def int_vp_smin : DefaultAttrsIntrinsic<[ llvm_anyvector_ty ],
                             [ LLVMMatchType<0>,
                               LLVMMatchType<0>,
                               LLVMScalarOrSameVectorWidth<0, llvm_i1_ty>,
                               llvm_i32_ty]>;
  def int_vp_smax : DefaultAttrsIntrinsic<[ llvm_anyvector_ty ],
                             [ LLVMMatchType<0>,
                               LLVMMatchType<0>,
                               LLVMScalarOrSameVectorWidth<0, llvm_i1_ty>,
                               llvm_i32_ty]>;
  def int_vp_umin : DefaultAttrsIntrinsic<[ llvm_anyvector_ty ],
                             [ LLVMMatchType<0>,
                               LLVMMatchType<0>,
                               LLVMScalarOrSameVectorWidth<0, llvm_i1_ty>,
                               llvm_i32_ty]>;
  def int_vp_umax : DefaultAttrsIntrinsic<[ llvm_anyvector_ty ],
                             [ LLVMMatchType<0>,
                               LLVMMatchType<0>,
                               LLVMScalarOrSameVectorWidth<0, llvm_i1_ty>,
                               llvm_i32_ty]>;
  def int_vp_bswap : DefaultAttrsIntrinsic<[ llvm_anyvector_ty ],
                             [ LLVMMatchType<0>,
                               LLVMScalarOrSameVectorWidth<0, llvm_i1_ty>,
                               llvm_i32_ty]>;
  def int_vp_bitreverse : DefaultAttrsIntrinsic<[ llvm_anyvector_ty ],
                             [ LLVMMatchType<0>,
                               LLVMScalarOrSameVectorWidth<0, llvm_i1_ty>,
                               llvm_i32_ty]>;
  def int_vp_ctpop : DefaultAttrsIntrinsic<[ llvm_anyvector_ty ],
                             [ LLVMMatchType<0>,
                               LLVMScalarOrSameVectorWidth<0, llvm_i1_ty>,
                               llvm_i32_ty]>;
  def int_vp_fshl : DefaultAttrsIntrinsic<[ llvm_anyvector_ty ],
                             [ LLVMMatchType<0>,
                               LLVMMatchType<0>,
                               LLVMMatchType<0>,
                               LLVMScalarOrSameVectorWidth<0, llvm_i1_ty>,
                               llvm_i32_ty]>;
  def int_vp_fshr : DefaultAttrsIntrinsic<[ llvm_anyvector_ty ],
                             [ LLVMMatchType<0>,
                               LLVMMatchType<0>,
                               LLVMMatchType<0>,
                               LLVMScalarOrSameVectorWidth<0, llvm_i1_ty>,
                               llvm_i32_ty]>;
  def int_vp_sadd_sat : DefaultAttrsIntrinsic<[ llvm_anyvector_ty ],
                             [ LLVMMatchType<0>,
                               LLVMMatchType<0>,
                               LLVMScalarOrSameVectorWidth<0, llvm_i1_ty>,
                               llvm_i32_ty]>;
  def int_vp_uadd_sat : DefaultAttrsIntrinsic<[ llvm_anyvector_ty ],
                             [ LLVMMatchType<0>,
                               LLVMMatchType<0>,
                               LLVMScalarOrSameVectorWidth<0, llvm_i1_ty>,
                               llvm_i32_ty]>;
  def int_vp_ssub_sat : DefaultAttrsIntrinsic<[ llvm_anyvector_ty ],
                             [ LLVMMatchType<0>,
                               LLVMMatchType<0>,
                               LLVMScalarOrSameVectorWidth<0, llvm_i1_ty>,
                               llvm_i32_ty]>;
  def int_vp_usub_sat : DefaultAttrsIntrinsic<[ llvm_anyvector_ty ],
                             [ LLVMMatchType<0>,
                               LLVMMatchType<0>,
                               LLVMScalarOrSameVectorWidth<0, llvm_i1_ty>,
                               llvm_i32_ty]>;

  // Floating-point arithmetic
  def int_vp_fadd : DefaultAttrsIntrinsic<[ llvm_anyvector_ty ],
                             [ LLVMMatchType<0>,
                               LLVMMatchType<0>,
                               LLVMScalarOrSameVectorWidth<0, llvm_i1_ty>,
                               llvm_i32_ty]>;
  def int_vp_fsub : DefaultAttrsIntrinsic<[ llvm_anyvector_ty ],
                             [ LLVMMatchType<0>,
                               LLVMMatchType<0>,
                               LLVMScalarOrSameVectorWidth<0, llvm_i1_ty>,
                               llvm_i32_ty]>;
  def int_vp_fmul  : DefaultAttrsIntrinsic<[ llvm_anyvector_ty ],
                             [ LLVMMatchType<0>,
                               LLVMMatchType<0>,
                               LLVMScalarOrSameVectorWidth<0, llvm_i1_ty>,
                               llvm_i32_ty]>;
  def int_vp_fdiv : DefaultAttrsIntrinsic<[ llvm_anyvector_ty ],
                             [ LLVMMatchType<0>,
                               LLVMMatchType<0>,
                               LLVMScalarOrSameVectorWidth<0, llvm_i1_ty>,
                               llvm_i32_ty]>;
  def int_vp_frem : DefaultAttrsIntrinsic<[ llvm_anyvector_ty ],
                             [ LLVMMatchType<0>,
                               LLVMMatchType<0>,
                               LLVMScalarOrSameVectorWidth<0, llvm_i1_ty>,
                               llvm_i32_ty]>;
  def int_vp_fneg : DefaultAttrsIntrinsic<[ llvm_anyvector_ty ],
                             [ LLVMMatchType<0>,
                               LLVMScalarOrSameVectorWidth<0, llvm_i1_ty>,
                               llvm_i32_ty]>;
  def int_vp_fabs : DefaultAttrsIntrinsic<[ llvm_anyvector_ty ],
                             [ LLVMMatchType<0>,
                               LLVMScalarOrSameVectorWidth<0, llvm_i1_ty>,
                               llvm_i32_ty]>;
  def int_vp_sqrt : DefaultAttrsIntrinsic<[ llvm_anyvector_ty ],
                             [ LLVMMatchType<0>,
                               LLVMScalarOrSameVectorWidth<0, llvm_i1_ty>,
                               llvm_i32_ty]>;
  def int_vp_fma : DefaultAttrsIntrinsic<[ llvm_anyvector_ty ],
                             [ LLVMMatchType<0>,
                               LLVMMatchType<0>,
                               LLVMMatchType<0>,
                               LLVMScalarOrSameVectorWidth<0, llvm_i1_ty>,
                               llvm_i32_ty]>;
  def int_vp_fmuladd : DefaultAttrsIntrinsic<[ llvm_anyvector_ty ],
                             [ LLVMMatchType<0>,
                               LLVMMatchType<0>,
                               LLVMMatchType<0>,
                               LLVMScalarOrSameVectorWidth<0, llvm_i1_ty>,
                               llvm_i32_ty]>;
  def int_vp_minnum : DefaultAttrsIntrinsic<[ llvm_anyvector_ty ],
                             [ LLVMMatchType<0>,
                               LLVMMatchType<0>,
                               LLVMScalarOrSameVectorWidth<0, llvm_i1_ty>,
                               llvm_i32_ty]>;
  def int_vp_maxnum : DefaultAttrsIntrinsic<[ llvm_anyvector_ty ],
                             [ LLVMMatchType<0>,
                               LLVMMatchType<0>,
                               LLVMScalarOrSameVectorWidth<0, llvm_i1_ty>,
                               llvm_i32_ty]>;
  def int_vp_minimum : DefaultAttrsIntrinsic<[ llvm_anyvector_ty ],
                             [ LLVMMatchType<0>,
                               LLVMMatchType<0>,
                               LLVMScalarOrSameVectorWidth<0, llvm_i1_ty>,
                               llvm_i32_ty]>;
  def int_vp_maximum : DefaultAttrsIntrinsic<[ llvm_anyvector_ty ],
                             [ LLVMMatchType<0>,
                               LLVMMatchType<0>,
                               LLVMScalarOrSameVectorWidth<0, llvm_i1_ty>,
                               llvm_i32_ty]>;
  def int_vp_copysign : DefaultAttrsIntrinsic<[ llvm_anyvector_ty ],
                             [ LLVMMatchType<0>,
                               LLVMMatchType<0>,
                               LLVMScalarOrSameVectorWidth<0, llvm_i1_ty>,
                               llvm_i32_ty]>;
  def int_vp_ceil : DefaultAttrsIntrinsic<[ llvm_anyvector_ty ],
                             [ LLVMMatchType<0>,
                               LLVMScalarOrSameVectorWidth<0, llvm_i1_ty>,
                               llvm_i32_ty]>;
  def int_vp_floor : DefaultAttrsIntrinsic<[ llvm_anyvector_ty ],
                             [ LLVMMatchType<0>,
                               LLVMScalarOrSameVectorWidth<0, llvm_i1_ty>,
                               llvm_i32_ty]>;
  def int_vp_round : DefaultAttrsIntrinsic<[ llvm_anyvector_ty ],
                             [ LLVMMatchType<0>,
                               LLVMScalarOrSameVectorWidth<0, llvm_i1_ty>,
                               llvm_i32_ty]>;
  def int_vp_roundeven : DefaultAttrsIntrinsic<[ llvm_anyvector_ty ],
                             [ LLVMMatchType<0>,
                               LLVMScalarOrSameVectorWidth<0, llvm_i1_ty>,
                               llvm_i32_ty]>;
  def int_vp_roundtozero : DefaultAttrsIntrinsic<[ llvm_anyvector_ty ],
                             [ LLVMMatchType<0>,
                               LLVMScalarOrSameVectorWidth<0, llvm_i1_ty>,
                               llvm_i32_ty]>;
  def int_vp_rint : DefaultAttrsIntrinsic<[ llvm_anyvector_ty ],
                             [ LLVMMatchType<0>,
                               LLVMScalarOrSameVectorWidth<0, llvm_i1_ty>,
                               llvm_i32_ty]>;
  def int_vp_nearbyint : DefaultAttrsIntrinsic<[ llvm_anyvector_ty ],
                             [ LLVMMatchType<0>,
                               LLVMScalarOrSameVectorWidth<0, llvm_i1_ty>,
                               llvm_i32_ty]>;
  def int_vp_lrint : DefaultAttrsIntrinsic<[ llvm_anyvector_ty ],
                             [ llvm_anyvector_ty,
                               LLVMScalarOrSameVectorWidth<0, llvm_i1_ty>,
                               llvm_i32_ty]>;
  def int_vp_llrint : DefaultAttrsIntrinsic<[ llvm_anyvector_ty ],
                             [ llvm_anyvector_ty,
                               LLVMScalarOrSameVectorWidth<0, llvm_i1_ty>,
                               llvm_i32_ty]>;

  // Casts
  def int_vp_trunc : DefaultAttrsIntrinsic<[ llvm_anyvector_ty ],
                             [ llvm_anyvector_ty,
                               LLVMScalarOrSameVectorWidth<0, llvm_i1_ty>,
                               llvm_i32_ty]>;
  def int_vp_zext : DefaultAttrsIntrinsic<[ llvm_anyvector_ty ],
                             [ llvm_anyvector_ty,
                               LLVMScalarOrSameVectorWidth<0, llvm_i1_ty>,
                               llvm_i32_ty]>;
  def int_vp_sext : DefaultAttrsIntrinsic<[ llvm_anyvector_ty ],
                             [ llvm_anyvector_ty,
                               LLVMScalarOrSameVectorWidth<0, llvm_i1_ty>,
                               llvm_i32_ty]>;
  def int_vp_fptrunc : DefaultAttrsIntrinsic<[ llvm_anyvector_ty ],
                             [ llvm_anyvector_ty,
                               LLVMScalarOrSameVectorWidth<0, llvm_i1_ty>,
                               llvm_i32_ty]>;
  def int_vp_fpext : DefaultAttrsIntrinsic<[ llvm_anyvector_ty ],
                             [ llvm_anyvector_ty,
                               LLVMScalarOrSameVectorWidth<0, llvm_i1_ty>,
                               llvm_i32_ty]>;
  def int_vp_fptoui : DefaultAttrsIntrinsic<[ llvm_anyvector_ty ],
                             [ llvm_anyvector_ty,
                               LLVMScalarOrSameVectorWidth<0, llvm_i1_ty>,
                               llvm_i32_ty]>;
  def int_vp_fptosi : DefaultAttrsIntrinsic<[ llvm_anyvector_ty ],
                             [ llvm_anyvector_ty,
                               LLVMScalarOrSameVectorWidth<0, llvm_i1_ty>,
                               llvm_i32_ty]>;
  def int_vp_uitofp : DefaultAttrsIntrinsic<[ llvm_anyvector_ty ],
                             [ llvm_anyvector_ty,
                               LLVMScalarOrSameVectorWidth<0, llvm_i1_ty>,
                               llvm_i32_ty]>;
  def int_vp_sitofp : DefaultAttrsIntrinsic<[ llvm_anyvector_ty ],
                             [ llvm_anyvector_ty,
                               LLVMScalarOrSameVectorWidth<0, llvm_i1_ty>,
                               llvm_i32_ty]>;
  def int_vp_ptrtoint : DefaultAttrsIntrinsic<[ llvm_anyvector_ty ],
                             [ llvm_anyvector_ty,
                               LLVMScalarOrSameVectorWidth<0, llvm_i1_ty>,
                               llvm_i32_ty]>;
  def int_vp_inttoptr : DefaultAttrsIntrinsic<[ llvm_anyvector_ty ],
                             [ llvm_anyvector_ty,
                               LLVMScalarOrSameVectorWidth<0, llvm_i1_ty>,
                               llvm_i32_ty]>;
  // Shuffles
  def int_vp_select : DefaultAttrsIntrinsic<[ llvm_anyvector_ty ],
                             [ LLVMScalarOrSameVectorWidth<0, llvm_i1_ty>,
                               LLVMMatchType<0>,
                               LLVMMatchType<0>,
                               llvm_i32_ty]>;
  def int_vp_merge : DefaultAttrsIntrinsic<[ llvm_anyvector_ty ],
                             [ LLVMScalarOrSameVectorWidth<0, llvm_i1_ty>,
                               LLVMMatchType<0>,
                               LLVMMatchType<0>,
                               llvm_i32_ty]>;

  // Comparisons
  def int_vp_fcmp : DefaultAttrsIntrinsic<[ LLVMScalarOrSameVectorWidth<0, llvm_i1_ty> ],
                             [ llvm_anyvector_ty,
                               LLVMMatchType<0>,
                               llvm_metadata_ty,
                               LLVMScalarOrSameVectorWidth<0, llvm_i1_ty>,
                               llvm_i32_ty]>;
  def int_vp_icmp : DefaultAttrsIntrinsic<[ LLVMScalarOrSameVectorWidth<0, llvm_i1_ty> ],
                             [ llvm_anyvector_ty,
                               LLVMMatchType<0>,
                               llvm_metadata_ty,
                               LLVMScalarOrSameVectorWidth<0, llvm_i1_ty>,
                               llvm_i32_ty]>;

  // Reductions
  def int_vp_reduce_fadd : DefaultAttrsIntrinsic<[LLVMVectorElementType<0>],
                             [ LLVMVectorElementType<0>,
                               llvm_anyvector_ty,
                               LLVMScalarOrSameVectorWidth<0, llvm_i1_ty>,
                               llvm_i32_ty]>;
  def int_vp_reduce_fmul : DefaultAttrsIntrinsic<[LLVMVectorElementType<0>],
                             [ LLVMVectorElementType<0>,
                               llvm_anyvector_ty,
                               LLVMScalarOrSameVectorWidth<0, llvm_i1_ty>,
                               llvm_i32_ty]>;
  def int_vp_reduce_add  : DefaultAttrsIntrinsic<[LLVMVectorElementType<0>],
                             [ LLVMVectorElementType<0>,
                               llvm_anyvector_ty,
                               LLVMScalarOrSameVectorWidth<0, llvm_i1_ty>,
                               llvm_i32_ty]>;
  def int_vp_reduce_mul : DefaultAttrsIntrinsic<[LLVMVectorElementType<0>],
                             [ LLVMVectorElementType<0>,
                               llvm_anyvector_ty,
                               LLVMScalarOrSameVectorWidth<0, llvm_i1_ty>,
                               llvm_i32_ty]>;
  def int_vp_reduce_and : DefaultAttrsIntrinsic<[LLVMVectorElementType<0>],
                             [ LLVMVectorElementType<0>,
                               llvm_anyvector_ty,
                               LLVMScalarOrSameVectorWidth<0, llvm_i1_ty>,
                               llvm_i32_ty]>;
  def int_vp_reduce_or : DefaultAttrsIntrinsic<[LLVMVectorElementType<0>],
                             [ LLVMVectorElementType<0>,
                               llvm_anyvector_ty,
                               LLVMScalarOrSameVectorWidth<0, llvm_i1_ty>,
                               llvm_i32_ty]>;
  def int_vp_reduce_xor : DefaultAttrsIntrinsic<[LLVMVectorElementType<0>],
                             [ LLVMVectorElementType<0>,
                               llvm_anyvector_ty,
                               LLVMScalarOrSameVectorWidth<0, llvm_i1_ty>,
                               llvm_i32_ty]>;
  def int_vp_reduce_smax : DefaultAttrsIntrinsic<[LLVMVectorElementType<0>],
                             [ LLVMVectorElementType<0>,
                               llvm_anyvector_ty,
                               LLVMScalarOrSameVectorWidth<0, llvm_i1_ty>,
                               llvm_i32_ty]>;
  def int_vp_reduce_smin : DefaultAttrsIntrinsic<[LLVMVectorElementType<0>],
                             [ LLVMVectorElementType<0>,
                               llvm_anyvector_ty,
                               LLVMScalarOrSameVectorWidth<0, llvm_i1_ty>,
                               llvm_i32_ty]>;
  def int_vp_reduce_umax : DefaultAttrsIntrinsic<[LLVMVectorElementType<0>],
                             [ LLVMVectorElementType<0>,
                               llvm_anyvector_ty,
                               LLVMScalarOrSameVectorWidth<0, llvm_i1_ty>,
                               llvm_i32_ty]>;
  def int_vp_reduce_umin : DefaultAttrsIntrinsic<[LLVMVectorElementType<0>],
                             [ LLVMVectorElementType<0>,
                               llvm_anyvector_ty,
                               LLVMScalarOrSameVectorWidth<0, llvm_i1_ty>,
                               llvm_i32_ty]>;
  def int_vp_reduce_fmax : DefaultAttrsIntrinsic<[LLVMVectorElementType<0>],
                             [ LLVMVectorElementType<0>,
                               llvm_anyvector_ty,
                               LLVMScalarOrSameVectorWidth<0, llvm_i1_ty>,
                               llvm_i32_ty]>;
  def int_vp_reduce_fmin : DefaultAttrsIntrinsic<[LLVMVectorElementType<0>],
                             [ LLVMVectorElementType<0>,
                               llvm_anyvector_ty,
                               LLVMScalarOrSameVectorWidth<0, llvm_i1_ty>,
                               llvm_i32_ty]>;
  def int_vp_reduce_fmaximum : DefaultAttrsIntrinsic<[LLVMVectorElementType<0>],
                                 [ LLVMVectorElementType<0>,
                                   llvm_anyvector_ty,
                                   LLVMScalarOrSameVectorWidth<0, llvm_i1_ty>,
                                   llvm_i32_ty]>;
  def int_vp_reduce_fminimum : DefaultAttrsIntrinsic<[LLVMVectorElementType<0>],
                                 [ LLVMVectorElementType<0>,
                                   llvm_anyvector_ty,
                                   LLVMScalarOrSameVectorWidth<0, llvm_i1_ty>,
                                   llvm_i32_ty]>;
}

let IntrProperties = [IntrNoMem, ImmArg<ArgIndex<1>>] in {
  def int_vp_ctlz : DefaultAttrsIntrinsic<[ llvm_anyvector_ty ],
                             [ LLVMMatchType<0>,
                               llvm_i1_ty,
                               LLVMScalarOrSameVectorWidth<0, llvm_i1_ty>,
                               llvm_i32_ty]>;
  def int_vp_cttz : DefaultAttrsIntrinsic<[ llvm_anyvector_ty ],
                             [ LLVMMatchType<0>,
                               llvm_i1_ty,
                               LLVMScalarOrSameVectorWidth<0, llvm_i1_ty>,
                               llvm_i32_ty]>;

  def int_vp_cttz_elts : DefaultAttrsIntrinsic<[ llvm_anyint_ty ],
                                  [ llvm_anyvector_ty,
                                    llvm_i1_ty,
                                    LLVMScalarOrSameVectorWidth<1, llvm_i1_ty>,
                                    llvm_i32_ty]>;
}

def int_get_active_lane_mask:
  DefaultAttrsIntrinsic<[llvm_anyvector_ty],
            [llvm_anyint_ty, LLVMMatchType<1>],
            [IntrNoMem]>;

def int_experimental_get_vector_length:
  DefaultAttrsIntrinsic<[llvm_i32_ty],
                        [llvm_anyint_ty, llvm_i32_ty, llvm_i1_ty],
                        [IntrNoMem,
                         ImmArg<ArgIndex<1>>, ImmArg<ArgIndex<2>>]>;

def int_experimental_cttz_elts:
  DefaultAttrsIntrinsic<[llvm_anyint_ty],
            [llvm_anyvector_ty, llvm_i1_ty],
            [IntrNoMem, ImmArg<ArgIndex<1>>]>;

def int_experimental_vp_splice:
  DefaultAttrsIntrinsic<[llvm_anyvector_ty],
            [LLVMMatchType<0>,
             LLVMMatchType<0>,
             llvm_i32_ty,
             LLVMScalarOrSameVectorWidth<0, llvm_i1_ty>,
             llvm_i32_ty, llvm_i32_ty],
            [IntrNoMem, ImmArg<ArgIndex<2>>]>;

def int_experimental_vp_reverse:
  DefaultAttrsIntrinsic<[llvm_anyvector_ty],
                        [LLVMMatchType<0>,
                         LLVMScalarOrSameVectorWidth<0, llvm_i1_ty>,
                         llvm_i32_ty],
                        [IntrNoMem]>;

def int_experimental_vp_splat:
  DefaultAttrsIntrinsic<[llvm_anyvector_ty],
                        [LLVMVectorElementType<0>,
                         LLVMScalarOrSameVectorWidth<0, llvm_i1_ty>,
                         llvm_i32_ty],
                        [IntrNoMem]>;

def int_vp_is_fpclass:
      DefaultAttrsIntrinsic<[ LLVMScalarOrSameVectorWidth<0, llvm_i1_ty>],
                              [ llvm_anyvector_ty,
                                llvm_i32_ty,
                                LLVMScalarOrSameVectorWidth<0, llvm_i1_ty>,
                                llvm_i32_ty],
                              [IntrNoMem, IntrSpeculatable, ImmArg<ArgIndex<1>>]>;

//===-------------------------- Masked Intrinsics -------------------------===//
//
def int_masked_load:
  DefaultAttrsIntrinsic<[llvm_anyvector_ty],
            [llvm_anyptr_ty, llvm_i32_ty,
             LLVMScalarOrSameVectorWidth<0, llvm_i1_ty>, LLVMMatchType<0>],
            [IntrReadMem, IntrArgMemOnly, ImmArg<ArgIndex<1>>,
             NoCapture<ArgIndex<0>>]>;

def int_masked_store:
  DefaultAttrsIntrinsic<[],
            [llvm_anyvector_ty, llvm_anyptr_ty,
             llvm_i32_ty, LLVMScalarOrSameVectorWidth<0, llvm_i1_ty>],
            [IntrWriteMem, IntrArgMemOnly,
             ImmArg<ArgIndex<2>>, NoCapture<ArgIndex<1>>]>;

def int_masked_gather:
  DefaultAttrsIntrinsic<[llvm_anyvector_ty],
            [LLVMVectorOfAnyPointersToElt<0>, llvm_i32_ty,
             LLVMScalarOrSameVectorWidth<0, llvm_i1_ty>, LLVMMatchType<0>],
            [IntrReadMem, ImmArg<ArgIndex<1>>]>;

def int_masked_scatter:
  DefaultAttrsIntrinsic<[],
            [llvm_anyvector_ty, LLVMVectorOfAnyPointersToElt<0>, llvm_i32_ty,
             LLVMScalarOrSameVectorWidth<0, llvm_i1_ty>],
            [IntrWriteMem, ImmArg<ArgIndex<2>>]>;

def int_masked_expandload:
  DefaultAttrsIntrinsic<[llvm_anyvector_ty],
            [llvm_ptr_ty, LLVMScalarOrSameVectorWidth<0, llvm_i1_ty>,
             LLVMMatchType<0>],
            [IntrReadMem, NoCapture<ArgIndex<0>>]>;

def int_masked_compressstore:
  DefaultAttrsIntrinsic<[],
            [llvm_anyvector_ty, llvm_ptr_ty,
             LLVMScalarOrSameVectorWidth<0, llvm_i1_ty>],
            [IntrWriteMem, IntrArgMemOnly,
             NoCapture<ArgIndex<1>>]>;

def int_experimental_vector_compress:
    DefaultAttrsIntrinsic<[llvm_anyvector_ty],
              [LLVMMatchType<0>, LLVMScalarOrSameVectorWidth<0, llvm_i1_ty>, LLVMMatchType<0>],
              [IntrNoMem]>;

// Test whether a pointer is associated with a type metadata identifier.
def int_type_test : DefaultAttrsIntrinsic<[llvm_i1_ty], [llvm_ptr_ty, llvm_metadata_ty],
                              [IntrNoMem, IntrSpeculatable]>;

// Safely loads a function pointer from a virtual table pointer using type metadata.
def int_type_checked_load : DefaultAttrsIntrinsic<[llvm_ptr_ty, llvm_i1_ty],
                                      [llvm_ptr_ty, llvm_i32_ty, llvm_metadata_ty],
                                      [IntrNoMem]>;

// Safely loads a relative function pointer from a virtual table pointer using type metadata.
def int_type_checked_load_relative : DefaultAttrsIntrinsic<[llvm_ptr_ty, llvm_i1_ty],
                                      [llvm_ptr_ty, llvm_i32_ty, llvm_metadata_ty],
                                      [IntrNoMem]>;

// Test whether a pointer is associated with a type metadata identifier. Used
// for public visibility classes that may later be refined to private
// visibility.
def int_public_type_test : DefaultAttrsIntrinsic<[llvm_i1_ty], [llvm_ptr_ty, llvm_metadata_ty],
                              [IntrNoMem, IntrSpeculatable]>;

// Create a branch funnel that implements an indirect call to a limited set of
// callees. This needs to be a musttail call.
def int_icall_branch_funnel : DefaultAttrsIntrinsic<[], [llvm_vararg_ty], []>;

def int_load_relative: DefaultAttrsIntrinsic<[llvm_ptr_ty], [llvm_ptr_ty, llvm_anyint_ty],
                                 [IntrReadMem, IntrArgMemOnly]>;

def int_asan_check_memaccess :
  Intrinsic<[],[llvm_ptr_ty, llvm_i32_ty], [ImmArg<ArgIndex<1>>]>;

// HWASan intrinsics to test whether a pointer is addressable.
//===----------------------------------------------------------------------===//
//
// Variant 1) is the OG memaccess intrinsic
// Parameters: Shadow base (passed in a register), pointer to be checked for
// validity, AccessInfo (AccessInfo is defined in HWAddressSanitizer.h)
def int_hwasan_check_memaccess :
  Intrinsic<[], [llvm_ptr_ty, llvm_ptr_ty, llvm_i32_ty],
            [ImmArg<ArgIndex<2>>]>;

// Variant 2) supports short granule checks
// Parameters: same as Variant 1
def int_hwasan_check_memaccess_shortgranules :
  Intrinsic<[], [llvm_ptr_ty, llvm_ptr_ty, llvm_i32_ty],
            [ImmArg<ArgIndex<2>>]>;

// Variant 3) assumes a fixed shadow offset
// Parameters: Pointer to be checked for validity, AccessInfo, Shadow base
def int_hwasan_check_memaccess_fixedshadow :
  Intrinsic<[], [llvm_ptr_ty, llvm_i32_ty, llvm_i64_ty],
            [ImmArg<ArgIndex<1>>, ImmArg<ArgIndex<2>>]>;

// Variant 4) supports short granule checks and assumes a fixed shadow offset
// Parameters: same as Variant 3
def int_hwasan_check_memaccess_shortgranules_fixedshadow :
  Intrinsic<[], [llvm_ptr_ty, llvm_i32_ty, llvm_i64_ty],
            [ImmArg<ArgIndex<1>>, ImmArg<ArgIndex<2>>]>;

// Xray intrinsics
//===----------------------------------------------------------------------===//
// Custom event logging for x-ray.
// Takes a pointer to a string and the length of the string.
def int_xray_customevent : Intrinsic<[], [llvm_ptr_ty, llvm_i64_ty],
                                     [IntrWriteMem, NoCapture<ArgIndex<0>>,
                                      ReadOnly<ArgIndex<0>>]>;
// Typed event logging for x-ray.
// Takes a numeric type tag, a pointer to a string and the length of the string.
def int_xray_typedevent : Intrinsic<[], [llvm_i64_ty, llvm_ptr_ty, llvm_i64_ty],
                                        [IntrWriteMem, NoCapture<ArgIndex<1>>,
                                         ReadOnly<ArgIndex<1>>]>;
//===----------------------------------------------------------------------===//

//===------ Memory intrinsics with element-wise atomicity guarantees ------===//
//

// @llvm.memcpy.element.unordered.atomic.*(dest, src, length, elementsize)
def int_memcpy_element_unordered_atomic
    : Intrinsic<[],
                [llvm_anyptr_ty, llvm_anyptr_ty, llvm_anyint_ty, llvm_i32_ty],
                [IntrArgMemOnly, IntrWillReturn, IntrNoSync,
                 NoCapture<ArgIndex<0>>, NoCapture<ArgIndex<1>>,
                 WriteOnly<ArgIndex<0>>, ReadOnly<ArgIndex<1>>,
                 ImmArg<ArgIndex<3>>]>;

// @llvm.memmove.element.unordered.atomic.*(dest, src, length, elementsize)
def int_memmove_element_unordered_atomic
    : Intrinsic<[],
                [llvm_anyptr_ty, llvm_anyptr_ty, llvm_anyint_ty, llvm_i32_ty],
                [IntrArgMemOnly, IntrWillReturn, IntrNoSync,
                 NoCapture<ArgIndex<0>>, NoCapture<ArgIndex<1>>,
                 WriteOnly<ArgIndex<0>>, ReadOnly<ArgIndex<1>>,
                 ImmArg<ArgIndex<3>>]>;

// @llvm.memset.element.unordered.atomic.*(dest, value, length, elementsize)
def int_memset_element_unordered_atomic
    : Intrinsic<[], [llvm_anyptr_ty, llvm_i8_ty, llvm_anyint_ty, llvm_i32_ty],
                [IntrWriteMem, IntrArgMemOnly, IntrWillReturn, IntrNoSync,
                 NoCapture<ArgIndex<0>>, WriteOnly<ArgIndex<0>>,
                 ImmArg<ArgIndex<3>>]>;

//===------------------------ Reduction Intrinsics ------------------------===//
//
let IntrProperties = [IntrNoMem, IntrSpeculatable] in {

  def int_vector_reduce_fadd : DefaultAttrsIntrinsic<[LLVMVectorElementType<0>],
                                         [LLVMVectorElementType<0>,
                                          llvm_anyvector_ty]>;
  def int_vector_reduce_fmul : DefaultAttrsIntrinsic<[LLVMVectorElementType<0>],
                                         [LLVMVectorElementType<0>,
                                          llvm_anyvector_ty]>;
  def int_vector_reduce_add : DefaultAttrsIntrinsic<[LLVMVectorElementType<0>],
                                        [llvm_anyvector_ty]>;
  def int_vector_reduce_mul : DefaultAttrsIntrinsic<[LLVMVectorElementType<0>],
                                        [llvm_anyvector_ty]>;
  def int_vector_reduce_and : DefaultAttrsIntrinsic<[LLVMVectorElementType<0>],
                                        [llvm_anyvector_ty]>;
  def int_vector_reduce_or : DefaultAttrsIntrinsic<[LLVMVectorElementType<0>],
                                       [llvm_anyvector_ty]>;
  def int_vector_reduce_xor : DefaultAttrsIntrinsic<[LLVMVectorElementType<0>],
                                        [llvm_anyvector_ty]>;
  def int_vector_reduce_smax : DefaultAttrsIntrinsic<[LLVMVectorElementType<0>],
                                         [llvm_anyvector_ty]>;
  def int_vector_reduce_smin : DefaultAttrsIntrinsic<[LLVMVectorElementType<0>],
                                         [llvm_anyvector_ty]>;
  def int_vector_reduce_umax : DefaultAttrsIntrinsic<[LLVMVectorElementType<0>],
                                         [llvm_anyvector_ty]>;
  def int_vector_reduce_umin : DefaultAttrsIntrinsic<[LLVMVectorElementType<0>],
                                         [llvm_anyvector_ty]>;
  def int_vector_reduce_fmax : DefaultAttrsIntrinsic<[LLVMVectorElementType<0>],
                                         [llvm_anyvector_ty]>;
  def int_vector_reduce_fmin : DefaultAttrsIntrinsic<[LLVMVectorElementType<0>],
                                         [llvm_anyvector_ty]>;
  def int_vector_reduce_fminimum: DefaultAttrsIntrinsic<[LLVMVectorElementType<0>],
                                         [llvm_anyvector_ty]>;
  def int_vector_reduce_fmaximum: DefaultAttrsIntrinsic<[LLVMVectorElementType<0>],
                                         [llvm_anyvector_ty]>;
}

//===----- Matrix intrinsics ---------------------------------------------===//

def int_matrix_transpose
  : DefaultAttrsIntrinsic<[llvm_anyvector_ty],
              [LLVMMatchType<0>, llvm_i32_ty, llvm_i32_ty],
              [ IntrNoMem, IntrSpeculatable, ImmArg<ArgIndex<1>>,
               ImmArg<ArgIndex<2>>]>;

def int_matrix_multiply
  : DefaultAttrsIntrinsic<[llvm_anyvector_ty],
              [llvm_anyvector_ty, llvm_anyvector_ty, llvm_i32_ty, llvm_i32_ty,
               llvm_i32_ty],
              [IntrNoMem, IntrSpeculatable, ImmArg<ArgIndex<2>>,
               ImmArg<ArgIndex<3>>, ImmArg<ArgIndex<4>>]>;

def int_matrix_column_major_load
  : DefaultAttrsIntrinsic<[llvm_anyvector_ty],
              [llvm_ptr_ty, llvm_anyint_ty, llvm_i1_ty,
               llvm_i32_ty, llvm_i32_ty],
              [IntrArgMemOnly, IntrReadMem,
               NoCapture<ArgIndex<0>>, ImmArg<ArgIndex<2>>, ImmArg<ArgIndex<3>>,
               ImmArg<ArgIndex<4>>]>;

def int_matrix_column_major_store
  : DefaultAttrsIntrinsic<[],
              [llvm_anyvector_ty, llvm_ptr_ty,
               llvm_anyint_ty, llvm_i1_ty, llvm_i32_ty, llvm_i32_ty],
              [IntrArgMemOnly, IntrWriteMem,
               WriteOnly<ArgIndex<1>>, NoCapture<ArgIndex<1>>,
               ImmArg<ArgIndex<3>>, ImmArg<ArgIndex<4>>, ImmArg<ArgIndex<5>>]>;

//===---------- Intrinsics to control hardware supported loops ----------===//

// Specify that the value given is the number of iterations that the next loop
// will execute.
def int_set_loop_iterations :
  DefaultAttrsIntrinsic<[], [llvm_anyint_ty], [IntrNoDuplicate]>;

// Same as the above, but produces a value (the same as the input operand) to
// be fed into the loop.
def int_start_loop_iterations :
  DefaultAttrsIntrinsic<[llvm_anyint_ty], [LLVMMatchType<0>], [IntrNoDuplicate]>;

// Specify that the value given is the number of iterations that the next loop
// will execute. Also test that the given count is not zero, allowing it to
// control entry to a 'while' loop.
def int_test_set_loop_iterations :
  DefaultAttrsIntrinsic<[llvm_i1_ty], [llvm_anyint_ty], [IntrNoDuplicate]>;

// Same as the above, but produces an extra value (the same as the input
// operand) to be fed into the loop.
def int_test_start_loop_iterations :
  DefaultAttrsIntrinsic<[llvm_anyint_ty, llvm_i1_ty], [LLVMMatchType<0>],
                        [IntrNoDuplicate]>;

// Decrement loop counter by the given argument. Return false if the loop
// should exit.
def int_loop_decrement :
  DefaultAttrsIntrinsic<[llvm_i1_ty], [llvm_anyint_ty], [IntrNoDuplicate]>;

// Decrement the first operand (the loop counter) by the second operand (the
// maximum number of elements processed in an iteration). Return the remaining
// number of iterations still to be executed. This is effectively a sub which
// can be used with a phi, icmp and br to control the number of iterations
// executed, as usual. Any optimisations are allowed to treat it is a sub, and
// it's scevable, so it's the backends responsibility to handle cases where it
// may be optimised.
def int_loop_decrement_reg :
  DefaultAttrsIntrinsic<[llvm_anyint_ty],
            [LLVMMatchType<0>, LLVMMatchType<0>], [IntrNoDuplicate]>;

//===----- Intrinsics that are used to provide predicate information -----===//

def int_ssa_copy : DefaultAttrsIntrinsic<[llvm_any_ty], [LLVMMatchType<0>],
                             [IntrNoMem, Returned<ArgIndex<0>>]>;

//===------- Intrinsics that are used to preserve debug information -------===//

def int_preserve_array_access_index : DefaultAttrsIntrinsic<[llvm_anyptr_ty],
                                                [llvm_anyptr_ty, llvm_i32_ty,
                                                 llvm_i32_ty],
                                                [IntrNoMem,
                                                 ImmArg<ArgIndex<1>>,
                                                 ImmArg<ArgIndex<2>>]>;
def int_preserve_union_access_index : DefaultAttrsIntrinsic<[llvm_anyptr_ty],
                                                [llvm_anyptr_ty, llvm_i32_ty],
                                                [IntrNoMem,
                                                 ImmArg<ArgIndex<1>>]>;
def int_preserve_struct_access_index : DefaultAttrsIntrinsic<[llvm_anyptr_ty],
                                                 [llvm_anyptr_ty, llvm_i32_ty,
                                                  llvm_i32_ty],
                                                 [IntrNoMem,
                                                  ImmArg<ArgIndex<1>>,
                                                  ImmArg<ArgIndex<2>>]>;
def int_preserve_static_offset : DefaultAttrsIntrinsic<[llvm_ptr_ty],
                                                       [llvm_ptr_ty],
                                                       [IntrNoMem, IntrSpeculatable,
                                                        ReadNone <ArgIndex<0>>]>;

//===------------ Intrinsics to perform common vector shuffles ------------===//

def int_vector_reverse : DefaultAttrsIntrinsic<[llvm_anyvector_ty],
                                               [LLVMMatchType<0>],
                                               [IntrNoMem]>;

def int_vector_splice : DefaultAttrsIntrinsic<[llvm_anyvector_ty],
                                              [LLVMMatchType<0>,
                                               LLVMMatchType<0>,
                                               llvm_i32_ty],
                                              [IntrNoMem, ImmArg<ArgIndex<2>>]>;

//===---------- Intrinsics to query properties of scalable vectors --------===//
def int_vscale : DefaultAttrsIntrinsic<[llvm_anyint_ty], [], [IntrNoMem]>;

//===---------- Intrinsics to perform subvector insertion/extraction ------===//
def int_vector_insert : DefaultAttrsIntrinsic<[llvm_anyvector_ty],
                                              [LLVMMatchType<0>, llvm_anyvector_ty, llvm_i64_ty],
                                              [IntrNoMem, IntrSpeculatable, ImmArg<ArgIndex<2>>]>;

def int_vector_extract : DefaultAttrsIntrinsic<[llvm_anyvector_ty],
                                               [llvm_anyvector_ty, llvm_i64_ty],
                                               [IntrNoMem, IntrSpeculatable, ImmArg<ArgIndex<1>>]>;

foreach n = 2...8 in {
  def int_vector_interleave#n   : DefaultAttrsIntrinsic<[llvm_anyvector_ty],
                                                       !listsplat(LLVMOneNthElementsVectorType<0, n>, n),
                                                       [IntrNoMem]>;

  def int_vector_deinterleave#n : DefaultAttrsIntrinsic<!listsplat(LLVMOneNthElementsVectorType<0, n>, n),
                                                       [llvm_anyvector_ty],
                                                       [IntrNoMem]>;
}

//===-------------- Intrinsics to perform partial reduction ---------------===//

def int_experimental_vector_partial_reduce_add : DefaultAttrsIntrinsic<[LLVMMatchType<0>],
                                                                       [llvm_anyvector_ty, llvm_anyvector_ty],
                                                                       [IntrNoMem]>;

//===----------------- Pointer Authentication Intrinsics ------------------===//
//

// Sign an unauthenticated pointer using the specified key and discriminator,
// passed in that order.
// Returns the first argument, with some known bits replaced with a signature.
def int_ptrauth_sign :
  DefaultAttrsIntrinsic<[llvm_i64_ty], [llvm_i64_ty, llvm_i32_ty, llvm_i64_ty],
                        [IntrNoMem, ImmArg<ArgIndex<1>>]>;

// Authenticate a signed pointer, using the specified key and discriminator.
// Returns the first argument, with the signature bits removed.
// The signature must be valid.
def int_ptrauth_auth : Intrinsic<[llvm_i64_ty],
                                 [llvm_i64_ty, llvm_i32_ty, llvm_i64_ty],
                                 [IntrNoMem,ImmArg<ArgIndex<1>>]>;

// Authenticate a signed pointer and resign it.
// The second (key) and third (discriminator) arguments specify the signing
// schema used for authenticating.
// The fourth and fifth arguments specify the schema used for signing.
// The signature must be valid.
// This is a combined form of @llvm.ptrauth.sign and @llvm.ptrauth.auth, with
// an additional integrity guarantee on the intermediate value.
def int_ptrauth_resign : Intrinsic<[llvm_i64_ty],
                                   [llvm_i64_ty, llvm_i32_ty, llvm_i64_ty,
                                    llvm_i32_ty, llvm_i64_ty],
                                   [IntrNoMem, ImmArg<ArgIndex<1>>,
                                    ImmArg<ArgIndex<3>>]>;

// Strip the embedded signature out of a signed pointer.
// The second argument specifies the key.
// This behaves like @llvm.ptrauth.auth, but doesn't require the signature to
// be valid.
def int_ptrauth_strip :
  DefaultAttrsIntrinsic<[llvm_i64_ty], [llvm_i64_ty, llvm_i32_ty],
                        [IntrNoMem, ImmArg<ArgIndex<1>>]>;

// Blend a small integer discriminator with an address discriminator, producing
// a new discriminator value.
def int_ptrauth_blend :
  DefaultAttrsIntrinsic<[llvm_i64_ty], [llvm_i64_ty, llvm_i64_ty], [IntrNoMem]>;

// Compute the signature of a value, using a given discriminator.
// This differs from @llvm.ptrauth.sign in that it doesn't embed the computed
// signature in the pointer, but instead returns the signature as a value.
// That allows it to be used to sign non-pointer data: in that sense, it is
// generic.  There is no generic @llvm.ptrauth.auth: instead, the signature
// can be computed using @llvm.ptrauth.sign_generic, and compared with icmp.
def int_ptrauth_sign_generic :
  DefaultAttrsIntrinsic<[llvm_i64_ty], [llvm_i64_ty, llvm_i64_ty], [IntrNoMem]>;

//===----------------------------------------------------------------------===//
//===------- Convergence Intrinsics ---------------------------------------===//

def int_experimental_convergence_entry
  : DefaultAttrsIntrinsic<[llvm_token_ty], [], [IntrNoMem, IntrConvergent]>;
def int_experimental_convergence_anchor
  : DefaultAttrsIntrinsic<[llvm_token_ty], [], [IntrNoMem, IntrConvergent]>;
def int_experimental_convergence_loop
  : DefaultAttrsIntrinsic<[llvm_token_ty], [], [IntrNoMem, IntrConvergent]>;

//===----------------------------------------------------------------------===//
// Target-specific intrinsics
//===----------------------------------------------------------------------===//

include "llvm/IR/IntrinsicsPowerPC.td"
include "llvm/IR/IntrinsicsX86.td"
include "llvm/IR/IntrinsicsARM.td"
include "llvm/IR/IntrinsicsAArch64.td"
include "llvm/IR/IntrinsicsXCore.td"
include "llvm/IR/IntrinsicsHexagon.td"
include "llvm/IR/IntrinsicsNVVM.td"
include "llvm/IR/IntrinsicsMips.td"
include "llvm/IR/IntrinsicsAMDGPU.td"
include "llvm/IR/IntrinsicsBPF.td"
include "llvm/IR/IntrinsicsSystemZ.td"
include "llvm/IR/IntrinsicsWebAssembly.td"
include "llvm/IR/IntrinsicsRISCV.td"
include "llvm/IR/IntrinsicsSPIRV.td"
include "llvm/IR/IntrinsicsVE.td"
include "llvm/IR/IntrinsicsDirectX.td"
include "llvm/IR/IntrinsicsLoongArch.td"

#endif // TEST_INTRINSICS_SUPPRESS_DEFS<|MERGE_RESOLUTION|>--- conflicted
+++ resolved
@@ -335,13 +335,8 @@
 def IIT_AARCH64_SVCOUNT : IIT_VT<aarch64svcount, 59>;
 def IIT_V6 : IIT_Vec<6, 60>;
 def IIT_V10 : IIT_Vec<10, 61>;
-<<<<<<< HEAD
-def IIT_V2048: IIT_Vec<2048, 62>;
-def IIT_V4096: IIT_Vec<4096, 63>;
-=======
 def IIT_V2048 : IIT_Vec<2048, 62>;
 def IIT_V4096 : IIT_Vec<4096, 63>;
->>>>>>> 4084ffcf
 }
 
 defvar IIT_all_FixedTypes = !filter(iit, IIT_all,
@@ -580,10 +575,7 @@
 def llvm_v128i32_ty    : LLVMType<v128i32>;   //  128 x i32
 def llvm_v256i32_ty    : LLVMType<v256i32>;   //  256 x i32
 def llvm_v2048i32_ty   : LLVMType<v2048i32>;  // 2048 x i32
-<<<<<<< HEAD
-=======
 def llvm_v4096i32_ty   : LLVMType<v4096i32>;  // 4096 x i32
->>>>>>> 4084ffcf
 
 def llvm_v1i64_ty      : LLVMType<v1i64>;    //  1 x i64
 def llvm_v2i64_ty      : LLVMType<v2i64>;    //  2 x i64
@@ -614,11 +606,7 @@
 def llvm_v10f32_ty     : LLVMType<v10f32>;      //   10 x float
 def llvm_v16f32_ty     : LLVMType<v16f32>;      //   16 x float
 def llvm_v32f32_ty     : LLVMType<v32f32>;      //   32 x float
-<<<<<<< HEAD
-def llvm_v2048f32_ty     : LLVMType<v2048f32>;  // 2048 x float
-=======
 def llvm_v2048f32_ty   : LLVMType<v2048f32>;    // 2048 x float
->>>>>>> 4084ffcf
 def llvm_v1f64_ty      : LLVMType<v1f64>;       //    1 x double
 def llvm_v2f64_ty      : LLVMType<v2f64>;       //    2 x double
 def llvm_v4f64_ty      : LLVMType<v4f64>;       //    4 x double
@@ -1980,8 +1968,6 @@
                                LLVMScalarOrSameVectorWidth<0, llvm_i1_ty>], // Mask
                              [ IntrArgMemOnly ]>;
 
-<<<<<<< HEAD
-=======
 def int_experimental_vector_histogram_uadd_sat : DefaultAttrsIntrinsic<[],
                              [ llvm_anyvector_ty, // Vector of pointers
                                llvm_anyint_ty,    // Increment
@@ -2000,7 +1986,6 @@
                                LLVMScalarOrSameVectorWidth<0, llvm_i1_ty>], // Mask
                              [ IntrArgMemOnly ]>;
 
->>>>>>> 4084ffcf
 // Experimental match
 def int_experimental_vector_match : DefaultAttrsIntrinsic<
                              [ LLVMScalarOrSameVectorWidth<0, llvm_i1_ty> ],
