/*===- AutoConvert.h - Auto conversion between ASCII/EBCDIC -----*- C++ -*-===//
//
// Part of the LLVM Project, under the Apache License v2.0 with LLVM Exceptions.
// See https://llvm.org/LICENSE.txt for license information.
// SPDX-License-Identifier: Apache-2.0 WITH LLVM-exception
//
//===----------------------------------------------------------------------===//
//
// This file contains functions used for auto conversion between
// ASCII/EBCDIC codepages specific to z/OS.
//
//===----------------------------------------------------------------------===*/

#ifndef LLVM_SUPPORT_AUTOCONVERT_H
#define LLVM_SUPPORT_AUTOCONVERT_H

#ifdef __MVS__
#include <_Ccsid.h>
#endif
#ifdef __cplusplus
<<<<<<< HEAD
#include "llvm/Support/ErrorOr.h"
=======
#include "llvm/Support/Error.h"
>>>>>>> eb0f1dc0
#include <system_error>
#endif /* __cplusplus */

#define CCSID_IBM_1047 1047
#define CCSID_UTF_8 1208
#define CCSID_ISO8859_1 819

#ifdef __cplusplus
extern "C" {
#endif /* __cplusplus */
<<<<<<< HEAD
int enablezOSAutoConversion(int FD);
int disablezOSAutoConversion(int FD);
int restorezOSStdHandleAutoConversion(int FD);
=======

int enablezOSAutoConversion(int FD);
int disablezOSAutoConversion(int FD);
int restorezOSStdHandleAutoConversion(int FD);

>>>>>>> eb0f1dc0
#ifdef __cplusplus
}
#endif /* __cplusplus */

#ifdef __cplusplus
namespace llvm {

<<<<<<< HEAD
/** \brief Disable the z/OS enhanced ASCII auto-conversion for the file
 * descriptor.
 */
std::error_code disablezOSAutoConversion(int FD);

/** \brief Query the z/OS enhanced ASCII auto-conversion status of a file
 * descriptor and force the conversion if the file is not tagged with a
 * codepage.
 */
std::error_code enablezOSAutoConversion(int FD);

/** Restore the z/OS enhanced ASCII auto-conversion for the std handle. */
std::error_code restorezOSStdHandleAutoConversion(int FD);

/** \brief Set the tag information for a file descriptor. */
std::error_code setzOSFileTag(int FD, int CCSID, bool Text);

/** \brief Get the the tag ccsid for a file name or a file descriptor. */
ErrorOr<__ccsid_t> getzOSFileTag(const char *FileName, const int FD = -1);

/** \brief Query the file tag to determine if it needs conversion to UTF-8
 *  codepage.
 */
ErrorOr<bool> needzOSConversion(const char *FileName, const int FD = -1);

} /* namespace llvm */
#endif /* __cplusplus */

#endif /* __MVS__ */
=======
#ifdef __MVS__

/** \brief Set the tag information for a file descriptor. */
std::error_code setzOSFileTag(int FD, int CCSID, bool Text);

/** \brief Get the the tag ccsid for a file name or a file descriptor. */
ErrorOr<__ccsid_t> getzOSFileTag(const char *FileName, const int FD = -1);

/** \brief Query the file tag to determine if it needs conversion to UTF-8
 *  codepage.
 */
ErrorOr<bool> needzOSConversion(const char *FileName, const int FD = -1);

#endif /* __MVS__*/

inline std::error_code disableAutoConversion(int FD) {
#ifdef __MVS__
  if (::disablezOSAutoConversion(FD) == -1)
    return errnoAsErrorCode();
#endif
  return std::error_code();
}

inline std::error_code enableAutoConversion(int FD) {
#ifdef __MVS__
  if (::enablezOSAutoConversion(FD) == -1)
    return errnoAsErrorCode();
#endif
  return std::error_code();
}

inline std::error_code restoreStdHandleAutoConversion(int FD) {
#ifdef __MVS__
  if (::restorezOSStdHandleAutoConversion(FD) == -1)
    return errnoAsErrorCode();
#endif
  return std::error_code();
}

inline std::error_code setFileTag(int FD, int CCSID, bool Text) {
#ifdef __MVS__
  return setzOSFileTag(FD, CCSID, Text);
#endif
  return std::error_code();
}

inline ErrorOr<bool> needConversion(const char *FileName, const int FD = -1) {
#ifdef __MVS__
  return needzOSConversion(FileName, FD);
#endif
  return false;
}

} /* namespace llvm */
#endif /* __cplusplus */
>>>>>>> eb0f1dc0

#endif /* LLVM_SUPPORT_AUTOCONVERT_H */<|MERGE_RESOLUTION|>--- conflicted
+++ resolved
@@ -18,11 +18,7 @@
 #include <_Ccsid.h>
 #endif
 #ifdef __cplusplus
-<<<<<<< HEAD
-#include "llvm/Support/ErrorOr.h"
-=======
 #include "llvm/Support/Error.h"
->>>>>>> eb0f1dc0
 #include <system_error>
 #endif /* __cplusplus */
 
@@ -33,17 +29,11 @@
 #ifdef __cplusplus
 extern "C" {
 #endif /* __cplusplus */
-<<<<<<< HEAD
-int enablezOSAutoConversion(int FD);
-int disablezOSAutoConversion(int FD);
-int restorezOSStdHandleAutoConversion(int FD);
-=======
 
 int enablezOSAutoConversion(int FD);
 int disablezOSAutoConversion(int FD);
 int restorezOSStdHandleAutoConversion(int FD);
 
->>>>>>> eb0f1dc0
 #ifdef __cplusplus
 }
 #endif /* __cplusplus */
@@ -51,37 +41,6 @@
 #ifdef __cplusplus
 namespace llvm {
 
-<<<<<<< HEAD
-/** \brief Disable the z/OS enhanced ASCII auto-conversion for the file
- * descriptor.
- */
-std::error_code disablezOSAutoConversion(int FD);
-
-/** \brief Query the z/OS enhanced ASCII auto-conversion status of a file
- * descriptor and force the conversion if the file is not tagged with a
- * codepage.
- */
-std::error_code enablezOSAutoConversion(int FD);
-
-/** Restore the z/OS enhanced ASCII auto-conversion for the std handle. */
-std::error_code restorezOSStdHandleAutoConversion(int FD);
-
-/** \brief Set the tag information for a file descriptor. */
-std::error_code setzOSFileTag(int FD, int CCSID, bool Text);
-
-/** \brief Get the the tag ccsid for a file name or a file descriptor. */
-ErrorOr<__ccsid_t> getzOSFileTag(const char *FileName, const int FD = -1);
-
-/** \brief Query the file tag to determine if it needs conversion to UTF-8
- *  codepage.
- */
-ErrorOr<bool> needzOSConversion(const char *FileName, const int FD = -1);
-
-} /* namespace llvm */
-#endif /* __cplusplus */
-
-#endif /* __MVS__ */
-=======
 #ifdef __MVS__
 
 /** \brief Set the tag information for a file descriptor. */
@@ -137,6 +96,5 @@
 
 } /* namespace llvm */
 #endif /* __cplusplus */
->>>>>>> eb0f1dc0
 
 #endif /* LLVM_SUPPORT_AUTOCONVERT_H */