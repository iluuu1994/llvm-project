//===- GsymCreator.h --------------------------------------------*- C++ -*-===//
//
// Part of the LLVM Project, under the Apache License v2.0 with LLVM Exceptions.
// See https://llvm.org/LICENSE.txt for license information.
// SPDX-License-Identifier: Apache-2.0 WITH LLVM-exception
//
//===----------------------------------------------------------------------===//

#ifndef LLVM_DEBUGINFO_GSYM_GSYMCREATOR_H
#define LLVM_DEBUGINFO_GSYM_GSYMCREATOR_H

#include "llvm/Support/Compiler.h"
#include <functional>
#include <memory>
#include <mutex>
#include <thread>

#include "llvm/ADT/AddressRanges.h"
#include "llvm/ADT/ArrayRef.h"
#include "llvm/ADT/StringSet.h"
#include "llvm/DebugInfo/GSYM/FileEntry.h"
#include "llvm/DebugInfo/GSYM/FunctionInfo.h"
#include "llvm/MC/StringTableBuilder.h"
#include "llvm/Support/Endian.h"
#include "llvm/Support/Error.h"
#include "llvm/Support/Path.h"

namespace llvm {

namespace gsym {
class FileWriter;
class OutputAggregator;

/// GsymCreator is used to emit GSYM data to a stand alone file or section
/// within a file.
///
/// The GsymCreator is designed to be used in 3 stages:
/// - Create FunctionInfo objects and add them
/// - Finalize the GsymCreator object
/// - Save to file or section
///
/// The first stage involves creating FunctionInfo objects from another source
/// of information like compiler debug info metadata, DWARF or Breakpad files.
/// Any strings in the FunctionInfo or contained information, like InlineInfo
/// or LineTable objects, should get the string table offsets by calling
/// GsymCreator::insertString(...). Any file indexes that are needed should be
/// obtained by calling GsymCreator::insertFile(...). All of the function calls
/// in GsymCreator are thread safe. This allows multiple threads to create and
/// add FunctionInfo objects while parsing debug information.
///
/// Once all of the FunctionInfo objects have been added, the
/// GsymCreator::finalize(...) must be called prior to saving. This function
/// will sort the FunctionInfo objects, finalize the string table, and do any
/// other passes on the information needed to prepare the information to be
/// saved.
///
/// Once the object has been finalized, it can be saved to a file or section.
///
/// ENCODING
///
/// GSYM files are designed to be memory mapped into a process as shared, read
/// only data, and used as is.
///
/// The GSYM file format when in a stand alone file consists of:
///   - Header
///   - Address Table
///   - Function Info Offsets
///   - File Table
///   - String Table
///   - Function Info Data
///
/// HEADER
///
/// The header is fully described in "llvm/DebugInfo/GSYM/Header.h".
///
/// ADDRESS TABLE
///
/// The address table immediately follows the header in the file and consists
/// of Header.NumAddresses address offsets. These offsets are sorted and can be
/// binary searched for efficient lookups. Addresses in the address table are
/// stored as offsets from a 64 bit base address found in Header.BaseAddress.
/// This allows the address table to contain 8, 16, or 32 offsets. This allows
/// the address table to not require full 64 bit addresses for each address.
/// The resulting GSYM size is smaller and causes fewer pages to be touched
/// during address lookups when the address table is smaller. The size of the
/// address offsets in the address table is specified in the header in
/// Header.AddrOffSize. The first offset in the address table is aligned to
/// Header.AddrOffSize alignment to ensure efficient access when loaded into
/// memory.
///
/// FUNCTION INFO OFFSETS TABLE
///
/// The function info offsets table immediately follows the address table and
/// consists of Header.NumAddresses 32 bit file offsets: one for each address
/// in the address table. This data is aligned to a 4 byte boundary. The
/// offsets in this table are the relative offsets from the start offset of the
/// GSYM header and point to the function info data for each address in the
/// address table. Keeping this data separate from the address table helps to
/// reduce the number of pages that are touched when address lookups occur on a
/// GSYM file.
///
/// FILE TABLE
///
/// The file table immediately follows the function info offsets table. The
/// encoding of the FileTable is:
///
/// struct FileTable {
///   uint32_t Count;
///   FileEntry Files[];
/// };
///
/// The file table starts with a 32 bit count of the number of files that are
/// used in all of the function info, followed by that number of FileEntry
/// structures. The file table is aligned to a 4 byte boundary, Each file in
/// the file table is represented with a FileEntry structure.
/// See "llvm/DebugInfo/GSYM/FileEntry.h" for details.
///
/// STRING TABLE
///
/// The string table follows the file table in stand alone GSYM files and
/// contains all strings for everything contained in the GSYM file. Any string
/// data should be added to the string table and any references to strings
/// inside GSYM information must be stored as 32 bit string table offsets into
/// this string table. The string table always starts with an empty string at
/// offset zero and is followed by any strings needed by the GSYM information.
/// The start of the string table is not aligned to any boundary.
///
/// FUNCTION INFO DATA
///
/// The function info data is the payload that contains information about the
/// address that is being looked up. It contains all of the encoded
/// FunctionInfo objects. Each encoded FunctionInfo's data is pointed to by an
/// entry in the Function Info Offsets Table. For details on the exact encoding
/// of FunctionInfo objects, see "llvm/DebugInfo/GSYM/FunctionInfo.h".
class GsymCreator {
  // Private member variables require Mutex protections
  mutable std::mutex Mutex;
  std::vector<FunctionInfo> Funcs;
  StringTableBuilder StrTab;
  StringSet<> StringStorage;
  DenseMap<llvm::gsym::FileEntry, uint32_t> FileEntryToIndex;
  // Needed for mapping string offsets back to the string stored in \a StrTab.
  DenseMap<uint64_t, CachedHashStringRef> StringOffsetMap;
  std::vector<llvm::gsym::FileEntry> Files;
  std::vector<uint8_t> UUID;
  std::optional<AddressRanges> ValidTextRanges;
  std::optional<uint64_t> BaseAddress;
  bool IsSegment = false;
  bool Finalized = false;
  bool Quiet;


  /// Get the first function start address.
  ///
  /// \returns The start address of the first FunctionInfo or std::nullopt if
  /// there are no function infos.
  std::optional<uint64_t> getFirstFunctionAddress() const;

  /// Get the last function address.
  ///
  /// \returns The start address of the last FunctionInfo or std::nullopt if
  /// there are no function infos.
  std::optional<uint64_t> getLastFunctionAddress() const;

  /// Get the base address to use for this GSYM file.
  ///
  /// \returns The base address to put into the header and to use when creating
  ///          the address offset table or std::nullpt if there are no valid
  ///          function infos or if the base address wasn't specified.
  std::optional<uint64_t> getBaseAddress() const;

  /// Get the size of an address offset in the address offset table.
  ///
  /// GSYM files store offsets from the base address in the address offset table
  /// and we store the size of the address offsets in the GSYM header. This
  /// function will calculate the size in bytes of these address offsets based
  /// on the current contents of the GSYM file.
  ///
  /// \returns The size in byets of the address offsets.
  uint8_t getAddressOffsetSize() const;

  /// Get the maximum address offset for the current address offset size.
  ///
  /// This is used when creating the address offset table to ensure we have
  /// values that are in range so we don't end up truncating address offsets
  /// when creating GSYM files as the code evolves.
  ///
  /// \returns The maximum address offset value that will be encoded into a GSYM
  /// file.
  uint64_t getMaxAddressOffset() const;

  /// Calculate the byte size of the GSYM header and tables sizes.
  ///
  /// This function will calculate the exact size in bytes of the encocded GSYM
  /// for the following items:
  /// - The GSYM header
  /// - The Address offset table
  /// - The Address info offset table
  /// - The file table
  /// - The string table
  ///
  /// This is used to help split GSYM files into segments.
  ///
  /// \returns Size in bytes the GSYM header and tables.
  uint64_t calculateHeaderAndTableSize() const;

  /// Copy a FunctionInfo from the \a SrcGC GSYM creator into this creator.
  ///
  /// Copy the function info and only the needed files and strings and add a
  /// converted FunctionInfo into this object. This is used to segment GSYM
  /// files into separate files while only transferring the files and strings
  /// that are needed from \a SrcGC.
  ///
  /// \param SrcGC The source gsym creator to copy from.
  /// \param FuncInfoIdx The function info index within \a SrcGC to copy.
  /// \returns The number of bytes it will take to encode the function info in
  /// this GsymCreator. This helps calculate the size of the current GSYM
  /// segment file.
  uint64_t copyFunctionInfo(const GsymCreator &SrcGC, size_t FuncInfoIdx);

  /// Copy a string from \a SrcGC into this object.
  ///
  /// Copy a string from \a SrcGC by string table offset into this GSYM creator.
  /// If a string has already been copied, the uniqued string table offset will
  /// be returned, otherwise the string will be copied and a unique offset will
  /// be returned.
  ///
  /// \param SrcGC The source gsym creator to copy from.
  /// \param StrOff The string table offset from \a SrcGC to copy.
  /// \returns The new string table offset of the string within this object.
  uint32_t copyString(const GsymCreator &SrcGC, uint32_t StrOff);

  /// Copy a file from \a SrcGC into this object.
  ///
  /// Copy a file from \a SrcGC by file index into this GSYM creator. Files
  /// consist of two string table entries, one for the directory and one for the
  /// filename, this function will copy any needed strings ensure the file is
  /// uniqued within this object. If a file already exists in this GSYM creator
  /// the uniqued index will be returned, else the stirngs will be copied and
  /// the new file index will be returned.
  ///
  /// \param SrcGC The source gsym creator to copy from.
  /// \param FileIdx The 1 based file table index within \a SrcGC to copy. A
  /// file index of zero will always return zero as the zero is a reserved file
  /// index that means no file.
  /// \returns The new file index of the file within this object.
  uint32_t copyFile(const GsymCreator &SrcGC, uint32_t FileIdx);

  /// Inserts a FileEntry into the file table.
  ///
  /// This is used to insert a file entry in a thread safe way into this object.
  ///
  /// \param FE A file entry object that contains valid string table offsets
  /// from this object already.
  uint32_t insertFileEntry(FileEntry FE);

  /// Fixup any string and file references by updating any file indexes and
  /// strings offsets in the InlineInfo parameter.
  ///
  /// When copying InlineInfo entries, we can simply make a copy of the object
  /// and then fixup the files and strings for efficiency.
  ///
  /// \param SrcGC The source gsym creator to copy from.
  /// \param II The inline info that contains file indexes and string offsets
  /// that come from \a SrcGC. The entries will be updated by coping any files
  /// and strings over into this object.
  void fixupInlineInfo(const GsymCreator &SrcGC, InlineInfo &II);

  /// Save this GSYM file into segments that are roughly \a SegmentSize in size.
  ///
  /// When segemented GSYM files are saved to disk, they will use \a Path as a
  /// prefix and then have the first function info address appended to the path
  /// when each segment is saved. Each segmented GSYM file has a only the
  /// strings and files that are needed to save the function infos that are in
  /// each segment. These smaller files are easy to compress and download
  /// separately and allow for efficient lookups with very large GSYM files and
  /// segmenting them allows servers to download only the segments that are
  /// needed.
  ///
  /// \param Path The path prefix to use when saving the GSYM files.
  /// \param ByteOrder The endianness to use when saving the file.
  /// \param SegmentSize The size in bytes to segment the GSYM file into.
  llvm::Error saveSegments(StringRef Path, llvm::endianness ByteOrder,
                           uint64_t SegmentSize) const;

  /// Let this creator know that this is a segment of another GsymCreator.
  ///
  /// When we have a segment, we know that function infos will be added in
  /// ascending address range order without having to be finalized. We also
  /// don't need to sort and unique entries during the finalize function call.
  void setIsSegment() {
    IsSegment = true;
  }

public:
  LLVM_ABI GsymCreator(bool Quiet = false);

  /// Save a GSYM file to a stand alone file.
  ///
  /// \param Path The file path to save the GSYM file to.
  /// \param ByteOrder The endianness to use when saving the file.
  /// \param SegmentSize The size in bytes to segment the GSYM file into. If
  ///                    this option is set this function will create N segments
  ///                    that are all around \a SegmentSize bytes in size. This
  ///                    allows a very large GSYM file to be broken up into
  ///                    shards. Each GSYM file will have its own file table,
  ///                    and string table that only have the files and strings
  ///                    needed for the shared. If this argument has no value,
  ///                    a single GSYM file that contains all function
  ///                    information will be created.
  /// \returns An error object that indicates success or failure of the save.
  LLVM_ABI llvm::Error
  save(StringRef Path, llvm::endianness ByteOrder,
       std::optional<uint64_t> SegmentSize = std::nullopt) const;

  /// Encode a GSYM into the file writer stream at the current position.
  ///
  /// \param O The stream to save the binary data to
  /// \returns An error object that indicates success or failure of the save.
  LLVM_ABI llvm::Error encode(FileWriter &O) const;

  /// Insert a string into the GSYM string table.
  ///
  /// All strings used by GSYM files must be uniqued by adding them to this
  /// string pool and using the returned offset for any string values.
  ///
  /// \param S The string to insert into the string table.
  /// \param Copy If true, then make a backing copy of the string. If false,
  ///             the string is owned by another object that will stay around
  ///             long enough for the GsymCreator to save the GSYM file.
  /// \returns The unique 32 bit offset into the string table.
  LLVM_ABI uint32_t insertString(StringRef S, bool Copy = true);

  /// Retrieve a string from the GSYM string table given its offset.
  ///
  /// The offset is assumed to be a valid offset into the string table.
  /// otherwise an assert will be triggered.
  ///
  /// \param Offset The offset of the string to retrieve, previously returned by
  /// insertString.
  /// \returns The string at the given offset in the string table.
  LLVM_ABI StringRef getString(uint32_t Offset);

  /// Retrieve a string from the GSYM string table given its offset.
  ///
  /// The offset is assumed to be a valid offset into the string table.
  /// otherwise an assert will be triggered.
  ///
  /// \param Offset The offset of the string to retrieve, previously returned by
  /// insertString.
  /// \returns The string at the given offset in the string table.
  StringRef getString(uint32_t Offset);

  /// Insert a file into this GSYM creator.
  ///
  /// Inserts a file by adding a FileEntry into the "Files" member variable if
  /// the file has not already been added. The file path is split into
  /// directory and filename which are both added to the string table. This
  /// allows paths to be stored efficiently by reusing the directories that are
  /// common between multiple files.
  ///
  /// \param   Path The path to the file to insert.
  /// \param   Style The path style for the "Path" parameter.
  /// \returns The unique file index for the inserted file.
  LLVM_ABI uint32_t
  insertFile(StringRef Path, sys::path::Style Style = sys::path::Style::native);

  /// Add a function info to this GSYM creator.
  ///
  /// All information in the FunctionInfo object must use the
  /// GsymCreator::insertString(...) function when creating string table
  /// offsets for names and other strings.
  ///
  /// \param   FI The function info object to emplace into our functions list.
  LLVM_ABI void addFunctionInfo(FunctionInfo &&FI);

  /// Load call site information from a YAML file.
  ///
  /// This function reads call site information from a specified YAML file and
  /// adds it to the GSYM data.
  ///
  /// \param YAMLFile The path to the YAML file containing call site
  /// information.
  LLVM_ABI llvm::Error loadCallSitesFromYAML(StringRef YAMLFile);

  /// Load call site information from a YAML file.
  ///
  /// This function reads call site information from a specified YAML file and
  /// adds it to the GSYM data.
  ///
  /// \param YAMLFile The path to the YAML file containing call site
  /// information.
  llvm::Error loadCallSitesFromYAML(StringRef YAMLFile);

  /// Organize merged FunctionInfo's
  ///
  /// This method processes the list of function infos (Funcs) to identify and
  /// group functions with overlapping address ranges.
  ///
  /// \param  Out Output stream to report information about how merged
  /// FunctionInfo's were handled.
<<<<<<< HEAD
  void prepareMergedFunctions(OutputAggregator &Out);
=======
  LLVM_ABI void prepareMergedFunctions(OutputAggregator &Out);
>>>>>>> 4084ffcf

  /// Finalize the data in the GSYM creator prior to saving the data out.
  ///
  /// Finalize must be called after all FunctionInfo objects have been added
  /// and before GsymCreator::save() is called.
  ///
  /// \param  OS Output stream to report duplicate function infos, overlapping
  ///         function infos, and function infos that were merged or removed.
  /// \returns An error object that indicates success or failure of the
  ///          finalize.
  LLVM_ABI llvm::Error finalize(OutputAggregator &OS);

  /// Set the UUID value.
  ///
  /// \param UUIDBytes The new UUID bytes.
  void setUUID(llvm::ArrayRef<uint8_t> UUIDBytes) {
    UUID.assign(UUIDBytes.begin(), UUIDBytes.end());
  }

  /// Thread safe iteration over all function infos.
  ///
  /// \param  Callback A callback function that will get called with each
  ///         FunctionInfo. If the callback returns false, stop iterating.
  LLVM_ABI void
  forEachFunctionInfo(std::function<bool(FunctionInfo &)> const &Callback);

  /// Thread safe const iteration over all function infos.
  ///
  /// \param  Callback A callback function that will get called with each
  ///         FunctionInfo. If the callback returns false, stop iterating.
  LLVM_ABI void forEachFunctionInfo(
      std::function<bool(const FunctionInfo &)> const &Callback) const;

  /// Get the current number of FunctionInfo objects contained in this
  /// object.
  LLVM_ABI size_t getNumFunctionInfos() const;

  /// Set valid .text address ranges that all functions must be contained in.
  void SetValidTextRanges(AddressRanges &TextRanges) {
    ValidTextRanges = TextRanges;
  }

  /// Get the valid text ranges.
  const std::optional<AddressRanges> GetValidTextRanges() const {
    return ValidTextRanges;
  }

  /// Check if an address is a valid code address.
  ///
  /// Any functions whose addresses do not exist within these function bounds
  /// will not be converted into the final GSYM. This allows the object file
  /// to figure out the valid file address ranges of all the code sections
  /// and ensure we don't add invalid functions to the final output. Many
  /// linkers have issues when dead stripping functions from DWARF debug info
  /// where they set the DW_AT_low_pc to zero, but newer DWARF has the
  /// DW_AT_high_pc as an offset from the DW_AT_low_pc and these size
  /// attributes have no relocations that can be applied. This results in DWARF
  /// where many functions have an DW_AT_low_pc of zero and a valid offset size
  /// for DW_AT_high_pc. If we extract all valid ranges from an object file
  /// that are marked with executable permissions, we can properly ensure that
  /// these functions are removed.
  ///
  /// \param Addr An address to check.
  ///
  /// \returns True if the address is in the valid text ranges or if no valid
  ///          text ranges have been set, false otherwise.
  LLVM_ABI bool IsValidTextAddress(uint64_t Addr) const;

  /// Set the base address to use for the GSYM file.
  ///
  /// Setting the base address to use for the GSYM file. Object files typically
  /// get loaded from a base address when the OS loads them into memory. Using
  /// GSYM files for symbolication becomes easier if the base address in the
  /// GSYM header is the same address as it allows addresses to be easily slid
  /// and allows symbolication without needing to find the original base
  /// address in the original object file.
  ///
  /// \param  Addr The address to use as the base address of the GSYM file
  ///              when it is saved to disk.
  void setBaseAddress(uint64_t Addr) {
    BaseAddress = Addr;
  }

  /// Whether the transformation should be quiet, i.e. not output warnings.
  bool isQuiet() const { return Quiet; }


  /// Create a segmented GSYM creator starting with function info index
  /// \a FuncIdx.
  ///
  /// This function will create a GsymCreator object that will encode into
  /// roughly \a SegmentSize bytes and return it. It is used by the private
  /// saveSegments(...) function and also is used by the GSYM unit tests to test
  /// segmenting of GSYM files. The returned GsymCreator can be finalized and
  /// encoded.
  ///
  /// \param [in] SegmentSize The size in bytes to roughly segment the GSYM file
  /// into.
  /// \param [in,out] FuncIdx The index of the first function info to encode
  /// into the returned GsymCreator. This index will be updated so it can be
  /// used in subsequent calls to this function to allow more segments to be
  /// created.
  /// \returns An expected unique pointer to a GsymCreator or an error. The
  /// returned unique pointer can be NULL if there are no more functions to
  /// encode.
  LLVM_ABI llvm::Expected<std::unique_ptr<GsymCreator>>
  createSegment(uint64_t SegmentSize, size_t &FuncIdx) const;
};

} // namespace gsym
} // namespace llvm

#endif // LLVM_DEBUGINFO_GSYM_GSYMCREATOR_H<|MERGE_RESOLUTION|>--- conflicted
+++ resolved
@@ -341,16 +341,6 @@
   /// \returns The string at the given offset in the string table.
   LLVM_ABI StringRef getString(uint32_t Offset);
 
-  /// Retrieve a string from the GSYM string table given its offset.
-  ///
-  /// The offset is assumed to be a valid offset into the string table.
-  /// otherwise an assert will be triggered.
-  ///
-  /// \param Offset The offset of the string to retrieve, previously returned by
-  /// insertString.
-  /// \returns The string at the given offset in the string table.
-  StringRef getString(uint32_t Offset);
-
   /// Insert a file into this GSYM creator.
   ///
   /// Inserts a file by adding a FileEntry into the "Files" member variable if
@@ -383,15 +373,6 @@
   /// information.
   LLVM_ABI llvm::Error loadCallSitesFromYAML(StringRef YAMLFile);
 
-  /// Load call site information from a YAML file.
-  ///
-  /// This function reads call site information from a specified YAML file and
-  /// adds it to the GSYM data.
-  ///
-  /// \param YAMLFile The path to the YAML file containing call site
-  /// information.
-  llvm::Error loadCallSitesFromYAML(StringRef YAMLFile);
-
   /// Organize merged FunctionInfo's
   ///
   /// This method processes the list of function infos (Funcs) to identify and
@@ -399,11 +380,7 @@
   ///
   /// \param  Out Output stream to report information about how merged
   /// FunctionInfo's were handled.
-<<<<<<< HEAD
-  void prepareMergedFunctions(OutputAggregator &Out);
-=======
   LLVM_ABI void prepareMergedFunctions(OutputAggregator &Out);
->>>>>>> 4084ffcf
 
   /// Finalize the data in the GSYM creator prior to saving the data out.
   ///
