//===- DWARFDie.h -----------------------------------------------*- C++ -*-===//
//
// Part of the LLVM Project, under the Apache License v2.0 with LLVM Exceptions.
// See https://llvm.org/LICENSE.txt for license information.
// SPDX-License-Identifier: Apache-2.0 WITH LLVM-exception
//
//===----------------------------------------------------------------------===//

#ifndef LLVM_DEBUGINFO_DWARF_DWARFDIE_H
#define LLVM_DEBUGINFO_DWARF_DWARFDIE_H

#include "llvm/ADT/ArrayRef.h"
#include "llvm/ADT/iterator.h"
#include "llvm/ADT/iterator_range.h"
#include "llvm/BinaryFormat/Dwarf.h"
#include "llvm/DebugInfo/DIContext.h"
#include "llvm/DebugInfo/DWARF/DWARFAddressRange.h"
#include "llvm/DebugInfo/DWARF/DWARFAttribute.h"
#include "llvm/DebugInfo/DWARF/DWARFDebugInfoEntry.h"
#include "llvm/DebugInfo/DWARF/DWARFLocationExpression.h"
#include "llvm/Support/Compiler.h"
#include <cassert>
#include <cstdint>
#include <iterator>

namespace llvm {

class DWARFUnit;
class raw_ostream;

//===----------------------------------------------------------------------===//
/// Utility class that carries the DWARF compile/type unit and the debug info
/// entry in an object.
///
/// When accessing information from a debug info entry we always need to DWARF
/// compile/type unit in order to extract the info correctly as some information
/// is relative to the compile/type unit. Prior to this class the DWARFUnit and
/// the DWARFDebugInfoEntry was passed around separately and there was the
/// possibility for error if the wrong DWARFUnit was used to extract a unit
/// relative offset. This class helps to ensure that this doesn't happen and
/// also simplifies the attribute extraction calls by not having to specify the
/// DWARFUnit for each call.
class DWARFDie {
  DWARFUnit *U = nullptr;
  const DWARFDebugInfoEntry *Die = nullptr;

public:
  using DWARFFormValue = llvm::DWARFFormValue;
  DWARFDie() = default;
  DWARFDie(DWARFUnit *Unit, const DWARFDebugInfoEntry *D) : U(Unit), Die(D) {}

  bool isValid() const { return U && Die; }
  explicit operator bool() const { return isValid(); }
  const DWARFDebugInfoEntry *getDebugInfoEntry() const { return Die; }
  DWARFUnit *getDwarfUnit() const { return U; }

  /// Get the abbreviation declaration for this DIE.
  ///
  /// \returns the abbreviation declaration or NULL for null tags.
  const DWARFAbbreviationDeclaration *getAbbreviationDeclarationPtr() const {
    assert(isValid() && "must check validity prior to calling");
    return Die->getAbbreviationDeclarationPtr();
  }

  /// Get the absolute offset into the debug info or types section.
  ///
  /// \returns the DIE offset or -1U if invalid.
  uint64_t getOffset() const {
    assert(isValid() && "must check validity prior to calling");
    return Die->getOffset();
  }

  dwarf::Tag getTag() const {
    auto AbbrevDecl = getAbbreviationDeclarationPtr();
    if (AbbrevDecl)
      return AbbrevDecl->getTag();
    return dwarf::DW_TAG_null;
  }

  bool hasChildren() const {
    assert(isValid() && "must check validity prior to calling");
    return Die->hasChildren();
  }

  /// Returns true for a valid DIE that terminates a sibling chain.
  bool isNULL() const { return getAbbreviationDeclarationPtr() == nullptr; }

  /// Returns true if DIE represents a subprogram (not inlined).
  LLVM_ABI bool isSubprogramDIE() const;

  /// Returns true if DIE represents a subprogram or an inlined subroutine.
  LLVM_ABI bool isSubroutineDIE() const;

  /// Get the parent of this DIE object.
  ///
  /// \returns a valid DWARFDie instance if this object has a parent or an
  /// invalid DWARFDie instance if it doesn't.
  LLVM_ABI DWARFDie getParent() const;

  /// Get the sibling of this DIE object.
  ///
  /// \returns a valid DWARFDie instance if this object has a sibling or an
  /// invalid DWARFDie instance if it doesn't.
  LLVM_ABI DWARFDie getSibling() const;

  /// Get the previous sibling of this DIE object.
  ///
  /// \returns a valid DWARFDie instance if this object has a sibling or an
  /// invalid DWARFDie instance if it doesn't.
  LLVM_ABI DWARFDie getPreviousSibling() const;

  /// Get the first child of this DIE object.
  ///
  /// \returns a valid DWARFDie instance if this object has children or an
  /// invalid DWARFDie instance if it doesn't.
  LLVM_ABI DWARFDie getFirstChild() const;

  /// Get the last child of this DIE object.
  ///
  /// \returns a valid null DWARFDie instance if this object has children or an
  /// invalid DWARFDie instance if it doesn't.
  LLVM_ABI DWARFDie getLastChild() const;

  /// Dump the DIE and all of its attributes to the supplied stream.
  ///
  /// \param OS the stream to use for output.
  /// \param indent the number of characters to indent each line that is output.
  LLVM_ABI void dump(raw_ostream &OS, unsigned indent = 0,
                     DIDumpOptions DumpOpts = DIDumpOptions()) const;

  /// Convenience zero-argument overload for debugging.
  LLVM_ABI LLVM_DUMP_METHOD void dump() const;

  /// Extract the specified attribute from this DIE.
  ///
  /// Extract an attribute value from this DIE only. This call doesn't look
  /// for the attribute value in any DW_AT_specification or
  /// DW_AT_abstract_origin referenced DIEs.
  ///
  /// \param Attr the attribute to extract.
  /// \returns an optional DWARFFormValue that will have the form value if the
  /// attribute was successfully extracted.
  LLVM_ABI std::optional<DWARFFormValue> find(dwarf::Attribute Attr) const;

  /// Extract the first value of any attribute in Attrs from this DIE.
  ///
  /// Extract the first attribute that matches from this DIE only. This call
  /// doesn't look for the attribute value in any DW_AT_specification or
  /// DW_AT_abstract_origin referenced DIEs. The attributes will be searched
  /// linearly in the order they are specified within Attrs.
  ///
  /// \param Attrs an array of DWARF attribute to look for.
  /// \returns an optional that has a valid DWARFFormValue for the first
  /// matching attribute in Attrs, or std::nullopt if none of the attributes in
  /// Attrs exist in this DIE.
  LLVM_ABI std::optional<DWARFFormValue>
  find(ArrayRef<dwarf::Attribute> Attrs) const;

  /// Extract the first value of any attribute in Attrs from this DIE and
  /// recurse into any DW_AT_specification or DW_AT_abstract_origin referenced
  /// DIEs.
  ///
  /// \param Attrs an array of DWARF attribute to look for.
  /// \returns an optional that has a valid DWARFFormValue for the first
  /// matching attribute in Attrs, or std::nullopt if none of the attributes in
  /// Attrs exist in this DIE or in any DW_AT_specification or
  /// DW_AT_abstract_origin DIEs.
  LLVM_ABI std::optional<DWARFFormValue>
  findRecursively(ArrayRef<dwarf::Attribute> Attrs) const;

  /// Extract the specified attribute from this DIE as the referenced DIE.
  ///
  /// Regardless of the reference type, return the correct DWARFDie instance if
  /// the attribute exists. The returned DWARFDie object might be from another
  /// DWARFUnit, but that is all encapsulated in the new DWARFDie object.
  ///
  /// Extract an attribute value from this DIE only. This call doesn't look
  /// for the attribute value in any DW_AT_specification or
  /// DW_AT_abstract_origin referenced DIEs.
  ///
  /// \param Attr the attribute to extract.
  /// \returns a valid DWARFDie instance if the attribute exists, or an invalid
  /// DWARFDie object if it doesn't.
  LLVM_ABI DWARFDie
  getAttributeValueAsReferencedDie(dwarf::Attribute Attr) const;
  LLVM_ABI DWARFDie
  getAttributeValueAsReferencedDie(const DWARFFormValue &V) const;

  LLVM_ABI DWARFDie resolveTypeUnitReference() const;

<<<<<<< HEAD
  DWARFDie resolveReferencedType(dwarf::Attribute Attr) const;
  DWARFDie resolveReferencedType(const DWARFFormValue &V) const;
=======
  LLVM_ABI DWARFDie resolveReferencedType(dwarf::Attribute Attr) const;
  LLVM_ABI DWARFDie resolveReferencedType(const DWARFFormValue &V) const;
>>>>>>> 4084ffcf
  /// Extract the range base attribute from this DIE as absolute section offset.
  ///
  /// This is a utility function that checks for either the DW_AT_rnglists_base
  /// or DW_AT_GNU_ranges_base attribute.
  ///
  /// \returns anm optional absolute section offset value for the attribute.
  LLVM_ABI std::optional<uint64_t> getRangesBaseAttribute() const;
  LLVM_ABI std::optional<uint64_t> getLocBaseAttribute() const;

  /// Get the DW_AT_high_pc attribute value as an address.
  ///
  /// In DWARF version 4 and later the high PC can be encoded as an offset from
  /// the DW_AT_low_pc. This function takes care of extracting the value as an
  /// address or offset and adds it to the low PC if needed and returns the
  /// value as an optional in case the DIE doesn't have a DW_AT_high_pc
  /// attribute.
  ///
  /// \param LowPC the low PC that might be needed to calculate the high PC.
  /// \returns an optional address value for the attribute.
  LLVM_ABI std::optional<uint64_t> getHighPC(uint64_t LowPC) const;

  /// Retrieves DW_AT_low_pc and DW_AT_high_pc from CU.
  /// Returns true if both attributes are present.
  LLVM_ABI bool getLowAndHighPC(uint64_t &LowPC, uint64_t &HighPC,
                                uint64_t &SectionIndex) const;

  /// Get the address ranges for this DIE.
  ///
  /// Get the hi/low PC range if both attributes are available or exrtracts the
  /// non-contiguous address ranges from the DW_AT_ranges attribute.
  ///
  /// Extracts the range information from this DIE only. This call doesn't look
  /// for the range in any DW_AT_specification or DW_AT_abstract_origin DIEs.
  ///
  /// \returns a address range vector that might be empty if no address range
  /// information is available.
  LLVM_ABI Expected<DWARFAddressRangesVector> getAddressRanges() const;

  LLVM_ABI bool addressRangeContainsAddress(const uint64_t Address) const;

<<<<<<< HEAD
  std::optional<uint64_t> getLanguage() const;

  Expected<DWARFLocationExpressionsVector>
=======
  LLVM_ABI std::optional<uint64_t> getLanguage() const;

  LLVM_ABI Expected<DWARFLocationExpressionsVector>
>>>>>>> 4084ffcf
  getLocations(dwarf::Attribute Attr) const;

  /// If a DIE represents a subprogram (or inlined subroutine), returns its
  /// mangled name (or short name, if mangled is missing). This name may be
  /// fetched from specification or abstract origin for this subprogram.
  /// Returns null if no name is found.
  LLVM_ABI const char *getSubroutineName(DINameKind Kind) const;

  /// Return the DIE name resolving DW_AT_specification or DW_AT_abstract_origin
  /// references if necessary. For the LinkageName case it additionaly searches
  /// for ShortName if LinkageName is not found.
  /// Returns null if no name is found.
  LLVM_ABI const char *getName(DINameKind Kind) const;
  LLVM_ABI void getFullName(raw_string_ostream &,
                            std::string *OriginalFullName = nullptr) const;

  /// Return the DIE short name resolving DW_AT_specification or
  /// DW_AT_abstract_origin references if necessary. Returns null if no name
  /// is found.
  LLVM_ABI const char *getShortName() const;

  /// Return the DIE linkage name resolving DW_AT_specification or
  /// DW_AT_abstract_origin references if necessary. Returns null if no name
  /// is found.
  LLVM_ABI const char *getLinkageName() const;

  /// Returns the declaration line (start line) for a DIE, assuming it specifies
  /// a subprogram. This may be fetched from specification or abstract origin
  /// for this subprogram by resolving DW_AT_sepcification or
  /// DW_AT_abstract_origin references if necessary.
  LLVM_ABI uint64_t getDeclLine() const;
  LLVM_ABI std::string
  getDeclFile(DILineInfoSpecifier::FileLineInfoKind Kind) const;

  /// Retrieves values of DW_AT_call_file, DW_AT_call_line and DW_AT_call_column
  /// from DIE (or zeroes if they are missing). This function looks for
  /// DW_AT_call attributes in this DIE only, it will not resolve the attribute
  /// values in any DW_AT_specification or DW_AT_abstract_origin DIEs.
  /// \param CallFile filled in with non-zero if successful, zero if there is no
  /// DW_AT_call_file attribute in this DIE.
  /// \param CallLine filled in with non-zero if successful, zero if there is no
  /// DW_AT_call_line attribute in this DIE.
  /// \param CallColumn filled in with non-zero if successful, zero if there is
  /// no DW_AT_call_column attribute in this DIE.
  /// \param CallDiscriminator filled in with non-zero if successful, zero if
  /// there is no DW_AT_GNU_discriminator attribute in this DIE.
  LLVM_ABI void getCallerFrame(uint32_t &CallFile, uint32_t &CallLine,
                               uint32_t &CallColumn,
                               uint32_t &CallDiscriminator) const;

  class attribute_iterator;

  /// Get an iterator range to all attributes in the current DIE only.
  ///
  /// \returns an iterator range for the attributes of the current DIE.
  LLVM_ABI iterator_range<attribute_iterator> attributes() const;

  /// Gets the type size (in bytes) for this DIE.
  ///
  /// \param PointerSize the pointer size of the containing CU.
  /// \returns if this is a type DIE, or this DIE contains a DW_AT_type, returns
  /// the size of the type.
  LLVM_ABI std::optional<uint64_t> getTypeSize(uint64_t PointerSize);

  class iterator;

  iterator begin() const;
  iterator end() const;

  std::reverse_iterator<iterator> rbegin() const;
  std::reverse_iterator<iterator> rend() const;

  iterator_range<iterator> children() const;
};

class DWARFDie::attribute_iterator
    : public iterator_facade_base<attribute_iterator, std::forward_iterator_tag,
                                  const DWARFAttribute> {
  /// The DWARF DIE we are extracting attributes from.
  DWARFDie Die;
  /// The value vended to clients via the operator*() or operator->().
  DWARFAttribute AttrValue;
  /// The attribute index within the abbreviation declaration in Die.
  uint32_t Index;

  friend bool operator==(const attribute_iterator &LHS,
                         const attribute_iterator &RHS);

  /// Update the attribute index and attempt to read the attribute value. If the
  /// attribute is able to be read, update AttrValue and the Index member
  /// variable. If the attribute value is not able to be read, an appropriate
  /// error will be set if the Err member variable is non-NULL and the iterator
  /// will be set to the end value so iteration stops.
  void updateForIndex(const DWARFAbbreviationDeclaration &AbbrDecl, uint32_t I);

public:
  attribute_iterator() = delete;
  LLVM_ABI explicit attribute_iterator(DWARFDie D, bool End);

  LLVM_ABI attribute_iterator &operator++();
  LLVM_ABI attribute_iterator &operator--();
  explicit operator bool() const { return AttrValue.isValid(); }
  const DWARFAttribute &operator*() const { return AttrValue; }
};

inline bool operator==(const DWARFDie::attribute_iterator &LHS,
                       const DWARFDie::attribute_iterator &RHS) {
  return LHS.Index == RHS.Index;
}

inline bool operator!=(const DWARFDie::attribute_iterator &LHS,
                       const DWARFDie::attribute_iterator &RHS) {
  return !(LHS == RHS);
}

inline bool operator==(const DWARFDie &LHS, const DWARFDie &RHS) {
  return LHS.getDebugInfoEntry() == RHS.getDebugInfoEntry() &&
         LHS.getDwarfUnit() == RHS.getDwarfUnit();
}

inline bool operator!=(const DWARFDie &LHS, const DWARFDie &RHS) {
  return !(LHS == RHS);
}

inline bool operator<(const DWARFDie &LHS, const DWARFDie &RHS) {
  return LHS.getOffset() < RHS.getOffset();
}

class DWARFDie::iterator
    : public iterator_facade_base<iterator, std::bidirectional_iterator_tag,
                                  const DWARFDie> {
  DWARFDie Die;

  friend std::reverse_iterator<llvm::DWARFDie::iterator>;
  friend bool operator==(const DWARFDie::iterator &LHS,
                         const DWARFDie::iterator &RHS);

public:
  iterator() = default;

  explicit iterator(DWARFDie D) : Die(D) {}

  iterator &operator++() {
    Die = Die.getSibling();
    return *this;
  }

  iterator &operator--() {
    Die = Die.getPreviousSibling();
    return *this;
  }

  const DWARFDie &operator*() const { return Die; }
};

inline bool operator==(const DWARFDie::iterator &LHS,
                       const DWARFDie::iterator &RHS) {
  return LHS.Die == RHS.Die;
}

// These inline functions must follow the DWARFDie::iterator definition above
// as they use functions from that class.
inline DWARFDie::iterator DWARFDie::begin() const {
  return iterator(getFirstChild());
}

inline DWARFDie::iterator DWARFDie::end() const {
  return iterator(getLastChild());
}

inline iterator_range<DWARFDie::iterator> DWARFDie::children() const {
  return make_range(begin(), end());
}

} // end namespace llvm

namespace std {

template <>
class reverse_iterator<llvm::DWARFDie::iterator>
    : public llvm::iterator_facade_base<
          reverse_iterator<llvm::DWARFDie::iterator>,
          bidirectional_iterator_tag, const llvm::DWARFDie> {

private:
  llvm::DWARFDie Die;
  bool AtEnd;

public:
  reverse_iterator(llvm::DWARFDie::iterator It)
      : Die(It.Die), AtEnd(!It.Die.getPreviousSibling()) {
    if (!AtEnd)
      Die = Die.getPreviousSibling();
  }

  llvm::DWARFDie::iterator base() const {
    return llvm::DWARFDie::iterator(AtEnd ? Die : Die.getSibling());
  }

  reverse_iterator<llvm::DWARFDie::iterator> &operator++() {
    assert(!AtEnd && "Incrementing rend");
    llvm::DWARFDie D = Die.getPreviousSibling();
    if (D)
      Die = D;
    else
      AtEnd = true;
    return *this;
  }

  reverse_iterator<llvm::DWARFDie::iterator> &operator--() {
    if (AtEnd) {
      AtEnd = false;
      return *this;
    }
    Die = Die.getSibling();
    assert(!Die.isNULL() && "Decrementing rbegin");
    return *this;
  }

  const llvm::DWARFDie &operator*() const {
    assert(Die.isValid());
    return Die;
  }

  // FIXME: We should be able to specify the equals operator as a friend, but
  //        that causes the compiler to think the operator overload is ambiguous
  //        with the friend declaration and the actual definition as candidates.
  bool equals(const reverse_iterator<llvm::DWARFDie::iterator> &RHS) const {
    return Die == RHS.Die && AtEnd == RHS.AtEnd;
  }
};

} // namespace std

namespace llvm {

inline bool operator==(const std::reverse_iterator<DWARFDie::iterator> &LHS,
                       const std::reverse_iterator<DWARFDie::iterator> &RHS) {
  return LHS.equals(RHS);
}

inline bool operator!=(const std::reverse_iterator<DWARFDie::iterator> &LHS,
                       const std::reverse_iterator<DWARFDie::iterator> &RHS) {
  return !(LHS == RHS);
}

inline std::reverse_iterator<DWARFDie::iterator> DWARFDie::rbegin() const {
  return std::make_reverse_iterator(end());
}

inline std::reverse_iterator<DWARFDie::iterator> DWARFDie::rend() const {
  return std::make_reverse_iterator(begin());
}

LLVM_ABI void dumpTypeQualifiedName(const DWARFDie &DIE, raw_ostream &OS);
LLVM_ABI void dumpTypeUnqualifiedName(const DWARFDie &DIE, raw_ostream &OS,
                                      std::string *OriginalFullName = nullptr);

} // end namespace llvm

#endif // LLVM_DEBUGINFO_DWARF_DWARFDIE_H<|MERGE_RESOLUTION|>--- conflicted
+++ resolved
@@ -188,13 +188,8 @@
 
   LLVM_ABI DWARFDie resolveTypeUnitReference() const;
 
-<<<<<<< HEAD
-  DWARFDie resolveReferencedType(dwarf::Attribute Attr) const;
-  DWARFDie resolveReferencedType(const DWARFFormValue &V) const;
-=======
   LLVM_ABI DWARFDie resolveReferencedType(dwarf::Attribute Attr) const;
   LLVM_ABI DWARFDie resolveReferencedType(const DWARFFormValue &V) const;
->>>>>>> 4084ffcf
   /// Extract the range base attribute from this DIE as absolute section offset.
   ///
   /// This is a utility function that checks for either the DW_AT_rnglists_base
@@ -235,15 +230,9 @@
 
   LLVM_ABI bool addressRangeContainsAddress(const uint64_t Address) const;
 
-<<<<<<< HEAD
-  std::optional<uint64_t> getLanguage() const;
-
-  Expected<DWARFLocationExpressionsVector>
-=======
   LLVM_ABI std::optional<uint64_t> getLanguage() const;
 
   LLVM_ABI Expected<DWARFLocationExpressionsVector>
->>>>>>> 4084ffcf
   getLocations(dwarf::Attribute Attr) const;
 
   /// If a DIE represents a subprogram (or inlined subroutine), returns its
