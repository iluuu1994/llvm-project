--- conflicted
+++ resolved
@@ -84,19 +84,11 @@
   InstrProfSummaryBuilder(std::vector<uint32_t> Cutoffs)
       : ProfileSummaryBuilder(std::move(Cutoffs)) {}
 
-<<<<<<< HEAD
-  void addEntryCount(uint64_t Count);
-  void addInternalCount(uint64_t Count);
-
-  void addRecord(const InstrProfRecord &);
-  std::unique_ptr<ProfileSummary> getSummary();
-=======
   LLVM_ABI void addEntryCount(uint64_t Count);
   LLVM_ABI void addInternalCount(uint64_t Count);
 
   LLVM_ABI void addRecord(const InstrProfRecord &);
   LLVM_ABI std::unique_ptr<ProfileSummary> getSummary();
->>>>>>> 4084ffcf
 };
 
 class SampleProfileSummaryBuilder final : public ProfileSummaryBuilder {
