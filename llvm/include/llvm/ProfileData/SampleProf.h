//===- SampleProf.h - Sampling profiling format support ---------*- C++ -*-===//
//
// Part of the LLVM Project, under the Apache License v2.0 with LLVM Exceptions.
// See https://llvm.org/LICENSE.txt for license information.
// SPDX-License-Identifier: Apache-2.0 WITH LLVM-exception
//
//===----------------------------------------------------------------------===//
//
// This file contains common definitions used in the reading and writing of
// sample profile data.
//
//===----------------------------------------------------------------------===//

#ifndef LLVM_PROFILEDATA_SAMPLEPROF_H
#define LLVM_PROFILEDATA_SAMPLEPROF_H

#include "llvm/ADT/DenseSet.h"
#include "llvm/ADT/MapVector.h"
#include "llvm/ADT/SmallVector.h"
#include "llvm/ADT/StringExtras.h"
#include "llvm/ADT/StringRef.h"
#include "llvm/IR/Function.h"
#include "llvm/IR/GlobalValue.h"
#include "llvm/ProfileData/FunctionId.h"
#include "llvm/ProfileData/HashKeyMap.h"
#include "llvm/Support/Allocator.h"
#include "llvm/Support/Debug.h"
#include "llvm/Support/ErrorOr.h"
#include "llvm/Support/MathExtras.h"
#include <algorithm>
#include <cstdint>
#include <list>
#include <map>
#include <set>
#include <sstream>
#include <string>
#include <system_error>
#include <unordered_map>
#include <utility>

namespace llvm {

class DILocation;
class raw_ostream;

const std::error_category &sampleprof_category();

enum class sampleprof_error {
  success = 0,
  bad_magic,
  unsupported_version,
  too_large,
  truncated,
  malformed,
  unrecognized_format,
  unsupported_writing_format,
  truncated_name_table,
  not_implemented,
  counter_overflow,
  ostream_seek_unsupported,
  uncompress_failed,
  zlib_unavailable,
  hash_mismatch,
  illegal_line_offset,
  duplicate_vtable_type,
};

inline std::error_code make_error_code(sampleprof_error E) {
  return std::error_code(static_cast<int>(E), sampleprof_category());
}

inline sampleprof_error mergeSampleProfErrors(sampleprof_error &Accumulator,
                                              sampleprof_error Result) {
  // Prefer first error encountered as later errors may be secondary effects of
  // the initial problem.
  if (Accumulator == sampleprof_error::success &&
      Result != sampleprof_error::success)
    Accumulator = Result;
  return Accumulator;
}

} // end namespace llvm

namespace std {

template <>
struct is_error_code_enum<llvm::sampleprof_error> : std::true_type {};

} // end namespace std

namespace llvm {
namespace sampleprof {

constexpr char kBodySampleVTableProfPrefix[] = "<vt-call> ";
constexpr char kInlinedCallsiteVTablerofPrefix[] = "<vt-inline> ";

enum SampleProfileFormat {
  SPF_None = 0,
  SPF_Text = 0x1,
  SPF_Compact_Binary = 0x2, // Deprecated
  SPF_GCC = 0x3,
  SPF_Ext_Binary = 0x4,
  SPF_Binary = 0xff
};

enum SampleProfileLayout {
  SPL_None = 0,
  SPL_Nest = 0x1,
  SPL_Flat = 0x2,
};

static inline uint64_t SPMagic(SampleProfileFormat Format = SPF_Binary) {
  return uint64_t('S') << (64 - 8) | uint64_t('P') << (64 - 16) |
         uint64_t('R') << (64 - 24) | uint64_t('O') << (64 - 32) |
         uint64_t('F') << (64 - 40) | uint64_t('4') << (64 - 48) |
         uint64_t('2') << (64 - 56) | uint64_t(Format);
}

static inline uint64_t SPVersion() { return 103; }

// Section Type used by SampleProfileExtBinaryBaseReader and
// SampleProfileExtBinaryBaseWriter. Never change the existing
// value of enum. Only append new ones.
enum SecType {
  SecInValid = 0,
  SecProfSummary = 1,
  SecNameTable = 2,
  SecProfileSymbolList = 3,
  SecFuncOffsetTable = 4,
  SecFuncMetadata = 5,
  SecCSNameTable = 6,
  // marker for the first type of profile.
  SecFuncProfileFirst = 32,
  SecLBRProfile = SecFuncProfileFirst
};

static inline std::string getSecName(SecType Type) {
  switch (static_cast<int>(Type)) { // Avoid -Wcovered-switch-default
  case SecInValid:
    return "InvalidSection";
  case SecProfSummary:
    return "ProfileSummarySection";
  case SecNameTable:
    return "NameTableSection";
  case SecProfileSymbolList:
    return "ProfileSymbolListSection";
  case SecFuncOffsetTable:
    return "FuncOffsetTableSection";
  case SecFuncMetadata:
    return "FunctionMetadata";
  case SecCSNameTable:
    return "CSNameTableSection";
  case SecLBRProfile:
    return "LBRProfileSection";
  default:
    return "UnknownSection";
  }
}

// Entry type of section header table used by SampleProfileExtBinaryBaseReader
// and SampleProfileExtBinaryBaseWriter.
struct SecHdrTableEntry {
  SecType Type;
  uint64_t Flags;
  uint64_t Offset;
  uint64_t Size;
  // The index indicating the location of the current entry in
  // SectionHdrLayout table.
  uint64_t LayoutIndex;
};

// Flags common for all sections are defined here. In SecHdrTableEntry::Flags,
// common flags will be saved in the lower 32bits and section specific flags
// will be saved in the higher 32 bits.
enum class SecCommonFlags : uint32_t {
  SecFlagInValid = 0,
  SecFlagCompress = (1 << 0),
  // Indicate the section contains only profile without context.
  SecFlagFlat = (1 << 1)
};

// Section specific flags are defined here.
// !!!Note: Everytime a new enum class is created here, please add
// a new check in verifySecFlag.
enum class SecNameTableFlags : uint32_t {
  SecFlagInValid = 0,
  SecFlagMD5Name = (1 << 0),
  // Store MD5 in fixed length instead of ULEB128 so NameTable can be
  // accessed like an array.
  SecFlagFixedLengthMD5 = (1 << 1),
  // Profile contains ".__uniq." suffix name. Compiler shouldn't strip
  // the suffix when doing profile matching when seeing the flag.
  SecFlagUniqSuffix = (1 << 2)
};
enum class SecProfSummaryFlags : uint32_t {
  SecFlagInValid = 0,
  /// SecFlagPartial means the profile is for common/shared code.
  /// The common profile is usually merged from profiles collected
  /// from running other targets.
  SecFlagPartial = (1 << 0),
  /// SecFlagContext means this is context-sensitive flat profile for
  /// CSSPGO
  SecFlagFullContext = (1 << 1),
  /// SecFlagFSDiscriminator means this profile uses flow-sensitive
  /// discriminators.
  SecFlagFSDiscriminator = (1 << 2),
  /// SecFlagIsPreInlined means this profile contains ShouldBeInlined
  /// contexts thus this is CS preinliner computed.
  SecFlagIsPreInlined = (1 << 4),

  /// SecFlagHasVTableTypeProf means this profile contains vtable type profiles.
  SecFlagHasVTableTypeProf = (1 << 5),
};

enum class SecFuncMetadataFlags : uint32_t {
  SecFlagInvalid = 0,
  SecFlagIsProbeBased = (1 << 0),
  SecFlagHasAttribute = (1 << 1),
};

enum class SecFuncOffsetFlags : uint32_t {
  SecFlagInvalid = 0,
  // Store function offsets in an order of contexts. The order ensures that
  // callee contexts of a given context laid out next to it.
  SecFlagOrdered = (1 << 0),
};

// Verify section specific flag is used for the correct section.
template <class SecFlagType>
static inline void verifySecFlag(SecType Type, SecFlagType Flag) {
  // No verification is needed for common flags.
  if (std::is_same<SecCommonFlags, SecFlagType>())
    return;

  // Verification starts here for section specific flag.
  bool IsFlagLegal = false;
  switch (Type) {
  case SecNameTable:
    IsFlagLegal = std::is_same<SecNameTableFlags, SecFlagType>();
    break;
  case SecProfSummary:
    IsFlagLegal = std::is_same<SecProfSummaryFlags, SecFlagType>();
    break;
  case SecFuncMetadata:
    IsFlagLegal = std::is_same<SecFuncMetadataFlags, SecFlagType>();
    break;
  default:
  case SecFuncOffsetTable:
    IsFlagLegal = std::is_same<SecFuncOffsetFlags, SecFlagType>();
    break;
  }
  if (!IsFlagLegal)
    llvm_unreachable("Misuse of a flag in an incompatible section");
}

template <class SecFlagType>
static inline void addSecFlag(SecHdrTableEntry &Entry, SecFlagType Flag) {
  verifySecFlag(Entry.Type, Flag);
  auto FVal = static_cast<uint64_t>(Flag);
  bool IsCommon = std::is_same<SecCommonFlags, SecFlagType>();
  Entry.Flags |= IsCommon ? FVal : (FVal << 32);
}

template <class SecFlagType>
static inline void removeSecFlag(SecHdrTableEntry &Entry, SecFlagType Flag) {
  verifySecFlag(Entry.Type, Flag);
  auto FVal = static_cast<uint64_t>(Flag);
  bool IsCommon = std::is_same<SecCommonFlags, SecFlagType>();
  Entry.Flags &= ~(IsCommon ? FVal : (FVal << 32));
}

template <class SecFlagType>
static inline bool hasSecFlag(const SecHdrTableEntry &Entry, SecFlagType Flag) {
  verifySecFlag(Entry.Type, Flag);
  auto FVal = static_cast<uint64_t>(Flag);
  bool IsCommon = std::is_same<SecCommonFlags, SecFlagType>();
  return Entry.Flags & (IsCommon ? FVal : (FVal << 32));
}

/// Represents the relative location of an instruction.
///
/// Instruction locations are specified by the line offset from the
/// beginning of the function (marked by the line where the function
/// header is) and the discriminator value within that line.
///
/// The discriminator value is useful to distinguish instructions
/// that are on the same line but belong to different basic blocks
/// (e.g., the two post-increment instructions in "if (p) x++; else y++;").
struct LineLocation {
  LineLocation(uint32_t L, uint32_t D) : LineOffset(L), Discriminator(D) {}

  void print(raw_ostream &OS) const;
  void dump() const;

<<<<<<< HEAD
  /// Serialize the line location to \p OS using ULEB128 encoding.
  void serialize(raw_ostream &OS) const;
=======
  // Serialize the line location to the output stream using ULEB128 encoding.
  void serialize(raw_ostream &OS);
>>>>>>> 38b12d4a

  bool operator<(const LineLocation &O) const {
    return LineOffset < O.LineOffset ||
           (LineOffset == O.LineOffset && Discriminator < O.Discriminator);
  }

  bool operator==(const LineLocation &O) const {
    return LineOffset == O.LineOffset && Discriminator == O.Discriminator;
  }

  bool operator!=(const LineLocation &O) const {
    return LineOffset != O.LineOffset || Discriminator != O.Discriminator;
  }

  uint64_t getHashCode() const {
    return ((uint64_t) Discriminator << 32) | LineOffset;
  }

  uint32_t LineOffset;
  uint32_t Discriminator;
};

struct LineLocationHash {
  uint64_t operator()(const LineLocation &Loc) const {
    return Loc.getHashCode();
  }
};

raw_ostream &operator<<(raw_ostream &OS, const LineLocation &Loc);

/// Key represents the id of a vtable and value represents its count.
/// TODO: Rename class FunctionId to SymbolId in a separate PR.
using TypeCountMap = std::map<FunctionId, uint64_t>;

/// Representation of a single sample record.
///
/// A sample record is represented by a positive integer value, which
/// indicates how frequently was the associated line location executed.
///
/// Additionally, if the associated location contains a function call,
/// the record will hold a list of all the possible called targets and the types
/// for virtual table dispatches. For direct calls, this will be the exact
/// function being invoked. For indirect calls (function pointers, virtual table
/// dispatch), this will be a list of one or more functions. For virtual table
/// dispatches, this record will also hold the type of the object.
class SampleRecord {
public:
  using CallTarget = std::pair<FunctionId, uint64_t>;
  struct CallTargetComparator {
    bool operator()(const CallTarget &LHS, const CallTarget &RHS) const {
      if (LHS.second != RHS.second)
        return LHS.second > RHS.second;

      return LHS.first < RHS.first;
    }
  };

  using SortedCallTargetSet = std::set<CallTarget, CallTargetComparator>;
  using CallTargetMap = std::unordered_map<FunctionId, uint64_t>;
  SampleRecord() = default;

  /// Increment the number of samples for this record by \p S.
  /// Optionally scale sample count \p S by \p Weight.
  ///
  /// Sample counts accumulate using saturating arithmetic, to avoid wrapping
  /// around unsigned integers.
  sampleprof_error addSamples(uint64_t S, uint64_t Weight = 1) {
    bool Overflowed;
    NumSamples = SaturatingMultiplyAdd(S, Weight, NumSamples, &Overflowed);
    return Overflowed ? sampleprof_error::counter_overflow
                      : sampleprof_error::success;
  }

  /// Decrease the number of samples for this record by \p S. Return the amout
  /// of samples actually decreased.
  uint64_t removeSamples(uint64_t S) {
    if (S > NumSamples)
      S = NumSamples;
    NumSamples -= S;
    return S;
  }

  /// Add called function \p F with samples \p S.
  /// Optionally scale sample count \p S by \p Weight.
  ///
  /// Sample counts accumulate using saturating arithmetic, to avoid wrapping
  /// around unsigned integers.
  sampleprof_error addCalledTarget(FunctionId F, uint64_t S,
                                   uint64_t Weight = 1);

  /// Add vtable type \p F with samples \p S.
  /// Optionally scale sample count \p S by \p Weight.
  sampleprof_error addVTableAccessCount(FunctionId F, uint64_t S,
                                        uint64_t Weight = 1);

  /// Remove called function from the call target map. Return the target sample
  /// count of the called function.
  uint64_t removeCalledTarget(FunctionId F) {
    uint64_t Count = 0;
    auto I = CallTargets.find(F);
    if (I != CallTargets.end()) {
      Count = I->second;
      CallTargets.erase(I);
    }
    return Count;
  }

  /// Return true if this sample record contains function calls.
  bool hasCalls() const { return !CallTargets.empty(); }

  uint64_t getSamples() const { return NumSamples; }
  const CallTargetMap &getCallTargets() const { return CallTargets; }
  const TypeCountMap &getVTableAccessCounts() const {
    return VTableAccessCounts;
  }
  TypeCountMap &getVTableAccessCounts() { return VTableAccessCounts; }
  const SortedCallTargetSet getSortedCallTargets() const {
    return sortCallTargets(CallTargets);
  }

  uint64_t getCallTargetSum() const {
    uint64_t Sum = 0;
    for (const auto &I : CallTargets)
      Sum += I.second;
    return Sum;
  }

  /// Sort call targets in descending order of call frequency.
  static const SortedCallTargetSet
  sortCallTargets(const CallTargetMap &Targets) {
    SortedCallTargetSet SortedTargets;
    for (const auto &[Target, Frequency] : Targets) {
      SortedTargets.emplace(Target, Frequency);
    }
    return SortedTargets;
  }

  /// Prorate call targets by a distribution factor.
  static const CallTargetMap adjustCallTargets(const CallTargetMap &Targets,
                                               float DistributionFactor) {
    CallTargetMap AdjustedTargets;
    for (const auto &[Target, Frequency] : Targets) {
      AdjustedTargets[Target] = Frequency * DistributionFactor;
    }
    return AdjustedTargets;
  }

  /// Merge the samples in \p Other into this record.
  /// Optionally scale sample counts by \p Weight.
  sampleprof_error merge(const SampleRecord &Other, uint64_t Weight = 1);
  void print(raw_ostream &OS, unsigned Indent) const;
  void dump() const;
  /// Serialize the sample record to the output stream using ULEB128 encoding.
  /// The \p NameTable is used to map function names to their IDs.
  std::error_code
  serialize(raw_ostream &OS,
            const MapVector<FunctionId, uint32_t> &NameTable) const;

  bool operator==(const SampleRecord &Other) const {
    return NumSamples == Other.NumSamples && CallTargets == Other.CallTargets;
  }

  bool operator!=(const SampleRecord &Other) const {
    return !(*this == Other);
  }

private:
  uint64_t NumSamples = 0;
  CallTargetMap CallTargets;
  // The vtable types and their counts in this sample record.
  TypeCountMap VTableAccessCounts;
};

raw_ostream &operator<<(raw_ostream &OS, const SampleRecord &Sample);

// State of context associated with FunctionSamples
enum ContextStateMask {
  UnknownContext = 0x0,   // Profile without context
  RawContext = 0x1,       // Full context profile from input profile
  SyntheticContext = 0x2, // Synthetic context created for context promotion
  InlinedContext = 0x4,   // Profile for context that is inlined into caller
  MergedContext = 0x8     // Profile for context merged into base profile
};

// Attribute of context associated with FunctionSamples
enum ContextAttributeMask {
  ContextNone = 0x0,
  ContextWasInlined = 0x1,      // Leaf of context was inlined in previous build
  ContextShouldBeInlined = 0x2, // Leaf of context should be inlined
  ContextDuplicatedIntoBase =
      0x4, // Leaf of context is duplicated into the base profile
};

// Represents a context frame with profile function and line location
struct SampleContextFrame {
  FunctionId Func;
  LineLocation Location;

  SampleContextFrame() : Location(0, 0) {}

  SampleContextFrame(FunctionId Func, LineLocation Location)
      : Func(Func), Location(Location) {}

  bool operator==(const SampleContextFrame &That) const {
    return Location == That.Location && Func == That.Func;
  }

  bool operator!=(const SampleContextFrame &That) const {
    return !(*this == That);
  }

  std::string toString(bool OutputLineLocation) const {
    std::ostringstream OContextStr;
    OContextStr << Func.str();
    if (OutputLineLocation) {
      OContextStr << ":" << Location.LineOffset;
      if (Location.Discriminator)
        OContextStr << "." << Location.Discriminator;
    }
    return OContextStr.str();
  }

  uint64_t getHashCode() const {
    uint64_t NameHash = Func.getHashCode();
    uint64_t LocId = Location.getHashCode();
    return NameHash + (LocId << 5) + LocId;
  }
};

static inline hash_code hash_value(const SampleContextFrame &arg) {
  return arg.getHashCode();
}

using SampleContextFrameVector = SmallVector<SampleContextFrame, 1>;
using SampleContextFrames = ArrayRef<SampleContextFrame>;

struct SampleContextFrameHash {
  uint64_t operator()(const SampleContextFrameVector &S) const {
    return hash_combine_range(S);
  }
};

// Sample context for FunctionSamples. It consists of the calling context,
// the function name and context state. Internally sample context is represented
// using ArrayRef, which is also the input for constructing a `SampleContext`.
// It can accept and represent both full context string as well as context-less
// function name.
// For a CS profile, a full context vector can look like:
//    `main:3 _Z5funcAi:1 _Z8funcLeafi`
// For a base CS profile without calling context, the context vector should only
// contain the leaf frame name.
// For a non-CS profile, the context vector should be empty.
class SampleContext {
public:
  SampleContext() : State(UnknownContext), Attributes(ContextNone) {}

  SampleContext(StringRef Name)
      : Func(Name), State(UnknownContext), Attributes(ContextNone) {
        assert(!Name.empty() && "Name is empty");
      }

  SampleContext(FunctionId Func)
      : Func(Func), State(UnknownContext), Attributes(ContextNone) {}

  SampleContext(SampleContextFrames Context,
                ContextStateMask CState = RawContext)
      : Attributes(ContextNone) {
    assert(!Context.empty() && "Context is empty");
    setContext(Context, CState);
  }

  // Give a context string, decode and populate internal states like
  // Function name, Calling context and context state. Example of input
  // `ContextStr`: `[main:3 @ _Z5funcAi:1 @ _Z8funcLeafi]`
  SampleContext(StringRef ContextStr,
                std::list<SampleContextFrameVector> &CSNameTable,
                ContextStateMask CState = RawContext)
      : Attributes(ContextNone) {
    assert(!ContextStr.empty());
    // Note that `[]` wrapped input indicates a full context string, otherwise
    // it's treated as context-less function name only.
    bool HasContext = ContextStr.starts_with("[");
    if (!HasContext) {
      State = UnknownContext;
      Func = FunctionId(ContextStr);
    } else {
      CSNameTable.emplace_back();
      SampleContextFrameVector &Context = CSNameTable.back();
      createCtxVectorFromStr(ContextStr, Context);
      setContext(Context, CState);
    }
  }

  /// Create a context vector from a given context string and save it in
  /// `Context`.
  static void createCtxVectorFromStr(StringRef ContextStr,
                                     SampleContextFrameVector &Context) {
    // Remove encapsulating '[' and ']' if any
    ContextStr = ContextStr.substr(1, ContextStr.size() - 2);
    StringRef ContextRemain = ContextStr;
    StringRef ChildContext;
    FunctionId Callee;
    while (!ContextRemain.empty()) {
      auto ContextSplit = ContextRemain.split(" @ ");
      ChildContext = ContextSplit.first;
      ContextRemain = ContextSplit.second;
      LineLocation CallSiteLoc(0, 0);
      decodeContextString(ChildContext, Callee, CallSiteLoc);
      Context.emplace_back(Callee, CallSiteLoc);
    }
  }

  // Decode context string for a frame to get function name and location.
  // `ContextStr` is in the form of `FuncName:StartLine.Discriminator`.
  static void decodeContextString(StringRef ContextStr,
                                  FunctionId &Func,
                                  LineLocation &LineLoc) {
    // Get function name
    auto EntrySplit = ContextStr.split(':');
    Func = FunctionId(EntrySplit.first);

    LineLoc = {0, 0};
    if (!EntrySplit.second.empty()) {
      // Get line offset, use signed int for getAsInteger so string will
      // be parsed as signed.
      int LineOffset = 0;
      auto LocSplit = EntrySplit.second.split('.');
      LocSplit.first.getAsInteger(10, LineOffset);
      LineLoc.LineOffset = LineOffset;

      // Get discriminator
      if (!LocSplit.second.empty())
        LocSplit.second.getAsInteger(10, LineLoc.Discriminator);
    }
  }

  operator SampleContextFrames() const { return FullContext; }
  bool hasAttribute(ContextAttributeMask A) { return Attributes & (uint32_t)A; }
  void setAttribute(ContextAttributeMask A) { Attributes |= (uint32_t)A; }
  uint32_t getAllAttributes() { return Attributes; }
  void setAllAttributes(uint32_t A) { Attributes = A; }
  bool hasState(ContextStateMask S) { return State & (uint32_t)S; }
  void setState(ContextStateMask S) { State |= (uint32_t)S; }
  void clearState(ContextStateMask S) { State &= (uint32_t)~S; }
  bool hasContext() const { return State != UnknownContext; }
  bool isBaseContext() const { return FullContext.size() == 1; }
  FunctionId getFunction() const { return Func; }
  SampleContextFrames getContextFrames() const { return FullContext; }

  static std::string getContextString(SampleContextFrames Context,
                                      bool IncludeLeafLineLocation = false) {
    std::ostringstream OContextStr;
    for (uint32_t I = 0; I < Context.size(); I++) {
      if (OContextStr.str().size()) {
        OContextStr << " @ ";
      }
      OContextStr << Context[I].toString(I != Context.size() - 1 ||
                                         IncludeLeafLineLocation);
    }
    return OContextStr.str();
  }

  std::string toString() const {
    if (!hasContext())
      return Func.str();
    return getContextString(FullContext, false);
  }

  uint64_t getHashCode() const {
    if (hasContext())
      return hash_value(getContextFrames());
    return getFunction().getHashCode();
  }

  /// Set the name of the function and clear the current context.
  void setFunction(FunctionId NewFunctionID) {
    Func = NewFunctionID;
    FullContext = SampleContextFrames();
    State = UnknownContext;
  }

  void setContext(SampleContextFrames Context,
                  ContextStateMask CState = RawContext) {
    assert(CState != UnknownContext);
    FullContext = Context;
    Func = Context.back().Func;
    State = CState;
  }

  bool operator==(const SampleContext &That) const {
    return State == That.State && Func == That.Func &&
           FullContext == That.FullContext;
  }

  bool operator!=(const SampleContext &That) const { return !(*this == That); }

  bool operator<(const SampleContext &That) const {
    if (State != That.State)
      return State < That.State;

    if (!hasContext()) {
      return Func < That.Func;
    }

    uint64_t I = 0;
    while (I < std::min(FullContext.size(), That.FullContext.size())) {
      auto &Context1 = FullContext[I];
      auto &Context2 = That.FullContext[I];
      auto V = Context1.Func.compare(Context2.Func);
      if (V)
        return V < 0;
      if (Context1.Location != Context2.Location)
        return Context1.Location < Context2.Location;
      I++;
    }

    return FullContext.size() < That.FullContext.size();
  }

  struct Hash {
    uint64_t operator()(const SampleContext &Context) const {
      return Context.getHashCode();
    }
  };

  bool isPrefixOf(const SampleContext &That) const {
    auto ThisContext = FullContext;
    auto ThatContext = That.FullContext;
    if (ThatContext.size() < ThisContext.size())
      return false;
    ThatContext = ThatContext.take_front(ThisContext.size());
    // Compare Leaf frame first
    if (ThisContext.back().Func != ThatContext.back().Func)
      return false;
    // Compare leading context
    return ThisContext.drop_back() == ThatContext.drop_back();
  }

private:
  // The function associated with this context. If CS profile, this is the leaf
  // function.
  FunctionId Func;
  // Full context including calling context and leaf function name
  SampleContextFrames FullContext;
  // State of the associated sample profile
  uint32_t State;
  // Attribute of the associated sample profile
  uint32_t Attributes;
};

static inline hash_code hash_value(const SampleContext &Context) {
  return Context.getHashCode();
}

inline raw_ostream &operator<<(raw_ostream &OS, const SampleContext &Context) {
  return OS << Context.toString();
}

class FunctionSamples;
class SampleProfileReaderItaniumRemapper;

using BodySampleMap = std::map<LineLocation, SampleRecord>;
// NOTE: Using a StringMap here makes parsed profiles consume around 17% more
// memory, which is *very* significant for large profiles.
using FunctionSamplesMap = std::map<FunctionId, FunctionSamples>;
using CallsiteSampleMap = std::map<LineLocation, FunctionSamplesMap>;
using CallsiteTypeMap = std::map<LineLocation, TypeCountMap>;
using LocToLocMap =
    std::unordered_map<LineLocation, LineLocation, LineLocationHash>;

/// Representation of the samples collected for a function.
///
/// This data structure contains all the collected samples for the body
/// of a function. Each sample corresponds to a LineLocation instance
/// within the body of the function.
class FunctionSamples {
public:
  FunctionSamples() = default;

  void print(raw_ostream &OS = dbgs(), unsigned Indent = 0) const;
  void dump() const;

  sampleprof_error addTotalSamples(uint64_t Num, uint64_t Weight = 1) {
    bool Overflowed;
    TotalSamples =
        SaturatingMultiplyAdd(Num, Weight, TotalSamples, &Overflowed);
    return Overflowed ? sampleprof_error::counter_overflow
                      : sampleprof_error::success;
  }

  void removeTotalSamples(uint64_t Num) {
    if (TotalSamples < Num)
      TotalSamples = 0;
    else
      TotalSamples -= Num;
  }

  void setTotalSamples(uint64_t Num) { TotalSamples = Num; }

  void setHeadSamples(uint64_t Num) { TotalHeadSamples = Num; }

  sampleprof_error addHeadSamples(uint64_t Num, uint64_t Weight = 1) {
    bool Overflowed;
    TotalHeadSamples =
        SaturatingMultiplyAdd(Num, Weight, TotalHeadSamples, &Overflowed);
    return Overflowed ? sampleprof_error::counter_overflow
                      : sampleprof_error::success;
  }

  sampleprof_error addBodySamples(uint32_t LineOffset, uint32_t Discriminator,
                                  uint64_t Num, uint64_t Weight = 1) {
    return BodySamples[LineLocation(LineOffset, Discriminator)].addSamples(
        Num, Weight);
  }

  sampleprof_error addCalledTargetSamples(uint32_t LineOffset,
                                          uint32_t Discriminator,
                                          FunctionId Func,
                                          uint64_t Num,
                                          uint64_t Weight = 1) {
    return BodySamples[LineLocation(LineOffset, Discriminator)].addCalledTarget(
        Func, Num, Weight);
  }

  sampleprof_error addFunctionBodyTypeSamples(const LineLocation &Loc,
                                              FunctionId Func, uint64_t Num,
                                              uint64_t Weight = 1) {
    return BodySamples[Loc].addVTableAccessCount(Func, Num, Weight);
  }

  TypeCountMap &getFunctionBodyTypeSamples(const LineLocation &Loc) {
    return BodySamples[Loc].getVTableAccessCounts();
  }

  sampleprof_error addSampleRecord(LineLocation Location,
                                   const SampleRecord &SampleRecord,
                                   uint64_t Weight = 1) {
    return BodySamples[Location].merge(SampleRecord, Weight);
  }

  // Remove a call target and decrease the body sample correspondingly. Return
  // the number of body samples actually decreased.
  uint64_t removeCalledTargetAndBodySample(uint32_t LineOffset,
                                           uint32_t Discriminator,
                                           FunctionId Func) {
    uint64_t Count = 0;
    auto I = BodySamples.find(LineLocation(LineOffset, Discriminator));
    if (I != BodySamples.end()) {
      Count = I->second.removeCalledTarget(Func);
      Count = I->second.removeSamples(Count);
      if (!I->second.getSamples())
        BodySamples.erase(I);
    }
    return Count;
  }

  // Remove all call site samples for inlinees. This is needed when flattening
  // a nested profile.
  void removeAllCallsiteSamples() {
    CallsiteSamples.clear();
  }

  // Accumulate all call target samples to update the body samples.
  void updateCallsiteSamples() {
    for (auto &I : BodySamples) {
      uint64_t TargetSamples = I.second.getCallTargetSum();
      // It's possible that the body sample count can be greater than the call
      // target sum. E.g, if some call targets are external targets, they won't
      // be considered valid call targets, but the body sample count which is
      // from lbr ranges can actually include them.
      if (TargetSamples > I.second.getSamples())
        I.second.addSamples(TargetSamples - I.second.getSamples());
    }
  }

  // Accumulate all body samples to set total samples.
  void updateTotalSamples() {
    setTotalSamples(0);
    for (const auto &I : BodySamples)
      addTotalSamples(I.second.getSamples());

    for (auto &I : CallsiteSamples) {
      for (auto &CS : I.second) {
        CS.second.updateTotalSamples();
        addTotalSamples(CS.second.getTotalSamples());
      }
    }
  }

  // Set current context and all callee contexts to be synthetic.
  void setContextSynthetic() {
    Context.setState(SyntheticContext);
    for (auto &I : CallsiteSamples) {
      for (auto &CS : I.second) {
        CS.second.setContextSynthetic();
      }
    }
  }

  // Query the stale profile matching results and remap the location.
  const LineLocation &mapIRLocToProfileLoc(const LineLocation &IRLoc) const {
    // There is no remapping if the profile is not stale or the matching gives
    // the same location.
    if (!IRToProfileLocationMap)
      return IRLoc;
    const auto &ProfileLoc = IRToProfileLocationMap->find(IRLoc);
    if (ProfileLoc != IRToProfileLocationMap->end())
      return ProfileLoc->second;
    return IRLoc;
  }

  /// Return the number of samples collected at the given location.
  /// Each location is specified by \p LineOffset and \p Discriminator.
  /// If the location is not found in profile, return error.
  ErrorOr<uint64_t> findSamplesAt(uint32_t LineOffset,
                                  uint32_t Discriminator) const {
    const auto &Ret = BodySamples.find(
        mapIRLocToProfileLoc(LineLocation(LineOffset, Discriminator)));
    if (Ret == BodySamples.end())
      return std::error_code();
    return Ret->second.getSamples();
  }

  /// Returns the call target map collected at a given location.
  /// Each location is specified by \p LineOffset and \p Discriminator.
  /// If the location is not found in profile, return error.
  ErrorOr<const SampleRecord::CallTargetMap &>
  findCallTargetMapAt(uint32_t LineOffset, uint32_t Discriminator) const {
    const auto &Ret = BodySamples.find(
        mapIRLocToProfileLoc(LineLocation(LineOffset, Discriminator)));
    if (Ret == BodySamples.end())
      return std::error_code();
    return Ret->second.getCallTargets();
  }

  /// Returns the call target map collected at a given location specified by \p
  /// CallSite. If the location is not found in profile, return error.
  ErrorOr<const SampleRecord::CallTargetMap &>
  findCallTargetMapAt(const LineLocation &CallSite) const {
    const auto &Ret = BodySamples.find(mapIRLocToProfileLoc(CallSite));
    if (Ret == BodySamples.end())
      return std::error_code();
    return Ret->second.getCallTargets();
  }

  /// Return the function samples at the given callsite location.
  FunctionSamplesMap &functionSamplesAt(const LineLocation &Loc) {
    return CallsiteSamples[mapIRLocToProfileLoc(Loc)];
  }

  /// Returns the FunctionSamplesMap at the given \p Loc.
  const FunctionSamplesMap *
  findFunctionSamplesMapAt(const LineLocation &Loc) const {
    auto Iter = CallsiteSamples.find(mapIRLocToProfileLoc(Loc));
    if (Iter == CallsiteSamples.end())
      return nullptr;
    return &Iter->second;
  }

  /// Returns the TypeCountMap for inlined callsites at the given \p Loc.
  const TypeCountMap *findCallsiteTypeSamplesAt(const LineLocation &Loc) const {
    auto Iter = VirtualCallsiteTypes.find(mapIRLocToProfileLoc(Loc));
    if (Iter == VirtualCallsiteTypes.end())
      return nullptr;
    return &Iter->second;
  }

  /// Returns a pointer to FunctionSamples at the given callsite location
  /// \p Loc with callee \p CalleeName. If no callsite can be found, relax
  /// the restriction to return the FunctionSamples at callsite location
  /// \p Loc with the maximum total sample count. If \p Remapper or \p
  /// FuncNameToProfNameMap is not nullptr, use them to find FunctionSamples
  /// with equivalent name as \p CalleeName.
  const FunctionSamples *findFunctionSamplesAt(
      const LineLocation &Loc, StringRef CalleeName,
      SampleProfileReaderItaniumRemapper *Remapper,
      const HashKeyMap<std::unordered_map, FunctionId, FunctionId>
          *FuncNameToProfNameMap = nullptr) const;

  bool empty() const { return TotalSamples == 0; }

  /// Return the total number of samples collected inside the function.
  uint64_t getTotalSamples() const { return TotalSamples; }

  /// For top-level functions, return the total number of branch samples that
  /// have the function as the branch target (or 0 otherwise). This is the raw
  /// data fetched from the profile. This should be equivalent to the sample of
  /// the first instruction of the symbol. But as we directly get this info for
  /// raw profile without referring to potentially inaccurate debug info, this
  /// gives more accurate profile data and is preferred for standalone symbols.
  uint64_t getHeadSamples() const { return TotalHeadSamples; }

  /// Return an estimate of the sample count of the function entry basic block.
  /// The function can be either a standalone symbol or an inlined function.
  /// For Context-Sensitive profiles, this will prefer returning the head
  /// samples (i.e. getHeadSamples()), if non-zero. Otherwise it estimates from
  /// the function body's samples or callsite samples.
  uint64_t getHeadSamplesEstimate() const {
    if (FunctionSamples::ProfileIsCS && getHeadSamples()) {
      // For CS profile, if we already have more accurate head samples
      // counted by branch sample from caller, use them as entry samples.
      return getHeadSamples();
    }
    uint64_t Count = 0;
    // Use either BodySamples or CallsiteSamples which ever has the smaller
    // lineno.
    if (!BodySamples.empty() &&
        (CallsiteSamples.empty() ||
         BodySamples.begin()->first < CallsiteSamples.begin()->first))
      Count = BodySamples.begin()->second.getSamples();
    else if (!CallsiteSamples.empty()) {
      // An indirect callsite may be promoted to several inlined direct calls.
      // We need to get the sum of them.
      for (const auto &FuncSamples : CallsiteSamples.begin()->second)
        Count += FuncSamples.second.getHeadSamplesEstimate();
    }
    // Return at least 1 if total sample is not 0.
    return Count ? Count : TotalSamples > 0;
  }

  /// Return all the samples collected in the body of the function.
  const BodySampleMap &getBodySamples() const { return BodySamples; }

  /// Return all the callsite samples collected in the body of the function.
  const CallsiteSampleMap &getCallsiteSamples() const {
    return CallsiteSamples;
  }

  /// Return all the callsite type samples collected in the body of the
  /// function.
  const CallsiteTypeMap &getCallsiteTypeCounts() const {
    return VirtualCallsiteTypes;
  }

  /// Returns the type samples for the un-drifted location of \p Loc.
  TypeCountMap &getTypeSamplesAt(const LineLocation &Loc) {
    return VirtualCallsiteTypes[mapIRLocToProfileLoc(Loc)];
  }

  /// Scale \p Other sample counts by \p Weight and add the scaled result to the
  /// type samples for the undrifted location of \p Loc.
  template <typename T>
  sampleprof_error addCallsiteVTableTypeProfAt(const LineLocation &Loc,
                                               const T &Other,
                                               uint64_t Weight = 1) {
    static_assert((std::is_same_v<typename T::key_type, StringRef> ||
                   std::is_same_v<typename T::key_type, FunctionId>) &&
                      std::is_same_v<typename T::mapped_type, uint64_t>,
                  "T must be a map with StringRef or FunctionId as key and "
                  "uint64_t as value");
    TypeCountMap &TypeCounts = getTypeSamplesAt(Loc);
    bool Overflowed = false;

    for (const auto [Type, Count] : Other) {
      FunctionId TypeId(Type);
      bool RowOverflow = false;
      TypeCounts[TypeId] = SaturatingMultiplyAdd(
          Count, Weight, TypeCounts[TypeId], &RowOverflow);
      Overflowed |= RowOverflow;
    }
    return Overflowed ? sampleprof_error::counter_overflow
                      : sampleprof_error::success;
  }

  /// Return the maximum of sample counts in a function body. When SkipCallSite
  /// is false, which is the default, the return count includes samples in the
  /// inlined functions. When SkipCallSite is true, the return count only
  /// considers the body samples.
  uint64_t getMaxCountInside(bool SkipCallSite = false) const {
    uint64_t MaxCount = 0;
    for (const auto &L : getBodySamples())
      MaxCount = std::max(MaxCount, L.second.getSamples());
    if (SkipCallSite)
      return MaxCount;
    for (const auto &C : getCallsiteSamples())
      for (const FunctionSamplesMap::value_type &F : C.second)
        MaxCount = std::max(MaxCount, F.second.getMaxCountInside());
    return MaxCount;
  }

  /// Merge the samples in \p Other into this one.
  /// Optionally scale samples by \p Weight.
  sampleprof_error merge(const FunctionSamples &Other, uint64_t Weight = 1) {
    sampleprof_error Result = sampleprof_error::success;
    if (!GUIDToFuncNameMap)
      GUIDToFuncNameMap = Other.GUIDToFuncNameMap;
    if (Context.getFunction().empty())
      Context = Other.getContext();
    if (FunctionHash == 0) {
      // Set the function hash code for the target profile.
      FunctionHash = Other.getFunctionHash();
    } else if (FunctionHash != Other.getFunctionHash()) {
      // The two profiles coming with different valid hash codes indicates
      // either:
      // 1. They are same-named static functions from different compilation
      // units (without using -unique-internal-linkage-names), or
      // 2. They are really the same function but from different compilations.
      // Let's bail out in either case for now, which means one profile is
      // dropped.
      return sampleprof_error::hash_mismatch;
    }

    mergeSampleProfErrors(Result,
                          addTotalSamples(Other.getTotalSamples(), Weight));
    mergeSampleProfErrors(Result,
                          addHeadSamples(Other.getHeadSamples(), Weight));
    for (const auto &I : Other.getBodySamples()) {
      const LineLocation &Loc = I.first;
      const SampleRecord &Rec = I.second;
      mergeSampleProfErrors(Result, BodySamples[Loc].merge(Rec, Weight));
    }
    for (const auto &I : Other.getCallsiteSamples()) {
      const LineLocation &Loc = I.first;
      FunctionSamplesMap &FSMap = functionSamplesAt(Loc);
      for (const auto &Rec : I.second)
        mergeSampleProfErrors(Result,
                              FSMap[Rec.first].merge(Rec.second, Weight));
    }
    for (const auto &[Loc, OtherTypeMap] : Other.getCallsiteTypeCounts())
      mergeSampleProfErrors(
          Result, addCallsiteVTableTypeProfAt(Loc, OtherTypeMap, Weight));

    return Result;
  }

  /// Recursively traverses all children, if the total sample count of the
  /// corresponding function is no less than \p Threshold, add its corresponding
  /// GUID to \p S. Also traverse the BodySamples to add hot CallTarget's GUID
  /// to \p S.
  void findInlinedFunctions(DenseSet<GlobalValue::GUID> &S,
                            const HashKeyMap<std::unordered_map, FunctionId,
                                             Function *>  &SymbolMap,
                            uint64_t Threshold) const {
    if (TotalSamples <= Threshold)
      return;
    auto IsDeclaration = [](const Function *F) {
      return !F || F->isDeclaration();
    };
    if (IsDeclaration(SymbolMap.lookup(getFunction()))) {
      // Add to the import list only when it's defined out of module.
      S.insert(getGUID());
    }
    // Import hot CallTargets, which may not be available in IR because full
    // profile annotation cannot be done until backend compilation in ThinLTO.
    for (const auto &BS : BodySamples)
      for (const auto &TS : BS.second.getCallTargets())
        if (TS.second > Threshold) {
          const Function *Callee = SymbolMap.lookup(TS.first);
          if (IsDeclaration(Callee))
            S.insert(TS.first.getHashCode());
        }
    for (const auto &CS : CallsiteSamples)
      for (const auto &NameFS : CS.second)
        NameFS.second.findInlinedFunctions(S, SymbolMap, Threshold);
  }

  /// Set the name of the function.
  void setFunction(FunctionId NewFunctionID) {
    Context.setFunction(NewFunctionID);
  }

  /// Return the function name.
  FunctionId getFunction() const { return Context.getFunction(); }

  /// Return the original function name.
  StringRef getFuncName() const { return getFuncName(getFunction()); }

  void setFunctionHash(uint64_t Hash) { FunctionHash = Hash; }

  uint64_t getFunctionHash() const { return FunctionHash; }

  void setIRToProfileLocationMap(const LocToLocMap *LTLM) {
    assert(IRToProfileLocationMap == nullptr && "this should be set only once");
    IRToProfileLocationMap = LTLM;
  }

  /// Return the canonical name for a function, taking into account
  /// suffix elision policy attributes.
  static StringRef getCanonicalFnName(const Function &F) {
    const char *AttrName = "sample-profile-suffix-elision-policy";
    auto Attr = F.getFnAttribute(AttrName).getValueAsString();
    return getCanonicalFnName(F.getName(), Attr);
  }

  /// Name suffixes which canonicalization should handle to avoid
  /// profile mismatch.
  static constexpr const char *LLVMSuffix = ".llvm.";
  static constexpr const char *PartSuffix = ".part.";
  static constexpr const char *UniqSuffix = ".__uniq.";

  static StringRef getCanonicalFnName(StringRef FnName,
                                      StringRef Attr = "selected") {
    // Note the sequence of the suffixes in the knownSuffixes array matters.
    // If suffix "A" is appended after the suffix "B", "A" should be in front
    // of "B" in knownSuffixes.
    const char *KnownSuffixes[] = {LLVMSuffix, PartSuffix, UniqSuffix};
    if (Attr == "" || Attr == "all")
      return FnName.split('.').first;
    if (Attr == "selected") {
      StringRef Cand(FnName);
      for (const auto &Suf : KnownSuffixes) {
        StringRef Suffix(Suf);
        // If the profile contains ".__uniq." suffix, don't strip the
        // suffix for names in the IR.
        if (Suffix == UniqSuffix && FunctionSamples::HasUniqSuffix)
          continue;
        auto It = Cand.rfind(Suffix);
        if (It == StringRef::npos)
          continue;
        auto Dit = Cand.rfind('.');
        if (Dit == It + Suffix.size() - 1)
          Cand = Cand.substr(0, It);
      }
      return Cand;
    }
    if (Attr == "none")
      return FnName;
    assert(false && "internal error: unknown suffix elision policy");
    return FnName;
  }

  /// Translate \p Func into its original name.
  /// When profile doesn't use MD5, \p Func needs no translation.
  /// When profile uses MD5, \p Func in current FunctionSamples
  /// is actually GUID of the original function name. getFuncName will
  /// translate \p Func in current FunctionSamples into its original name
  /// by looking up in the function map GUIDToFuncNameMap.
  /// If the original name doesn't exist in the map, return empty StringRef.
  StringRef getFuncName(FunctionId Func) const {
    if (!UseMD5)
      return Func.stringRef();

    assert(GUIDToFuncNameMap && "GUIDToFuncNameMap needs to be populated first");
    return GUIDToFuncNameMap->lookup(Func.getHashCode());
  }

  /// Returns the line offset to the start line of the subprogram.
  /// We assume that a single function will not exceed 65535 LOC.
  static unsigned getOffset(const DILocation *DIL);

  /// Returns a unique call site identifier for a given debug location of a call
  /// instruction. This is wrapper of two scenarios, the probe-based profile and
  /// regular profile, to hide implementation details from the sample loader and
  /// the context tracker.
  static LineLocation getCallSiteIdentifier(const DILocation *DIL,
                                            bool ProfileIsFS = false);

  /// Returns a unique hash code for a combination of a callsite location and
  /// the callee function name.
  /// Guarantee MD5 and non-MD5 representation of the same function results in
  /// the same hash.
  static uint64_t getCallSiteHash(FunctionId Callee,
                                  const LineLocation &Callsite) {
    return SampleContextFrame(Callee, Callsite).getHashCode();
  }

  /// Get the FunctionSamples of the inline instance where DIL originates
  /// from.
  ///
  /// The FunctionSamples of the instruction (Machine or IR) associated to
  /// \p DIL is the inlined instance in which that instruction is coming from.
  /// We traverse the inline stack of that instruction, and match it with the
  /// tree nodes in the profile.
  ///
  /// \returns the FunctionSamples pointer to the inlined instance.
  /// If \p Remapper or \p FuncNameToProfNameMap is not nullptr, it will be used
  /// to find matching FunctionSamples with not exactly the same but equivalent
  /// name.
  const FunctionSamples *findFunctionSamples(
      const DILocation *DIL,
      SampleProfileReaderItaniumRemapper *Remapper = nullptr,
      const HashKeyMap<std::unordered_map, FunctionId, FunctionId>
          *FuncNameToProfNameMap = nullptr) const;

  static bool ProfileIsProbeBased;

  static bool ProfileIsCS;

  static bool ProfileIsPreInlined;

  SampleContext &getContext() const { return Context; }

  void setContext(const SampleContext &FContext) { Context = FContext; }

  /// Whether the profile uses MD5 to represent string.
  static bool UseMD5;

  /// Whether the profile contains any ".__uniq." suffix in a name.
  static bool HasUniqSuffix;

  /// If this profile uses flow sensitive discriminators.
  static bool ProfileIsFS;

  /// GUIDToFuncNameMap saves the mapping from GUID to the symbol name, for
  /// all the function symbols defined or declared in current module.
  DenseMap<uint64_t, StringRef> *GUIDToFuncNameMap = nullptr;

  /// Return the GUID of the context's name. If the context is already using
  /// MD5, don't hash it again.
  uint64_t getGUID() const {
    return getFunction().getHashCode();
  }

  // Find all the names in the current FunctionSamples including names in
  // all the inline instances and names of call targets.
  void findAllNames(DenseSet<FunctionId> &NameSet) const;

  bool operator==(const FunctionSamples &Other) const {
    return (GUIDToFuncNameMap == Other.GUIDToFuncNameMap ||
            (GUIDToFuncNameMap && Other.GUIDToFuncNameMap &&
             *GUIDToFuncNameMap == *Other.GUIDToFuncNameMap)) &&
           FunctionHash == Other.FunctionHash && Context == Other.Context &&
           TotalSamples == Other.TotalSamples &&
           TotalHeadSamples == Other.TotalHeadSamples &&
           BodySamples == Other.BodySamples &&
           CallsiteSamples == Other.CallsiteSamples;
  }

  bool operator!=(const FunctionSamples &Other) const {
    return !(*this == Other);
  }

private:
  /// CFG hash value for the function.
  uint64_t FunctionHash = 0;

  /// Calling context for function profile
  mutable SampleContext Context;

  /// Total number of samples collected inside this function.
  ///
  /// Samples are cumulative, they include all the samples collected
  /// inside this function and all its inlined callees.
  uint64_t TotalSamples = 0;

  /// Total number of samples collected at the head of the function.
  /// This is an approximation of the number of calls made to this function
  /// at runtime.
  uint64_t TotalHeadSamples = 0;

  /// Map instruction locations to collected samples.
  ///
  /// Each entry in this map contains the number of samples
  /// collected at the corresponding line offset. All line locations
  /// are an offset from the start of the function.
  BodySampleMap BodySamples;

  /// Map call sites to collected samples for the called function.
  ///
  /// Each entry in this map corresponds to all the samples
  /// collected for the inlined function call at the given
  /// location. For example, given:
  ///
  ///     void foo() {
  ///  1    bar();
  ///  ...
  ///  8    baz();
  ///     }
  ///
  /// If the bar() and baz() calls were inlined inside foo(), this
  /// map will contain two entries.  One for all the samples collected
  /// in the call to bar() at line offset 1, the other for all the samples
  /// collected in the call to baz() at line offset 8.
  CallsiteSampleMap CallsiteSamples;

  /// Map inlined virtual callsites to the vtable from which they are loaded.
  ///
  /// Each entry is a mapping from the location to the list of vtables and their
  /// sampled counts. For example, given:
  ///
  ///     void foo() {
  ///       ...
  ///  5    inlined_vcall_bar();
  ///       ...
  ///  5    inlined_vcall_baz();
  ///       ...
  ///  200  inlined_vcall_qux();
  ///     }
  /// This map will contain two entries. One with two types for line offset 5
  /// and one with one type for line offset 200.
  CallsiteTypeMap VirtualCallsiteTypes;

  /// IR to profile location map generated by stale profile matching.
  ///
  /// Each entry is a mapping from the location on current build to the matched
  /// location in the "stale" profile. For example:
  ///   Profiled source code:
  ///      void foo() {
  ///   1    bar();
  ///      }
  ///
  ///   Current source code:
  ///      void foo() {
  ///   1    // Code change
  ///   2    bar();
  ///      }
  /// Supposing the stale profile matching algorithm generated the mapping [2 ->
  /// 1], the profile query using the location of bar on the IR which is 2 will
  /// be remapped to 1 and find the location of bar in the profile.
  const LocToLocMap *IRToProfileLocationMap = nullptr;
};

/// Get the proper representation of a string according to whether the
/// current Format uses MD5 to represent the string.
static inline FunctionId getRepInFormat(StringRef Name) {
  if (Name.empty() || !FunctionSamples::UseMD5)
    return FunctionId(Name);
  return FunctionId(Function::getGUIDAssumingExternalLinkage(Name));
}

raw_ostream &operator<<(raw_ostream &OS, const FunctionSamples &FS);

/// This class provides operator overloads to the map container using MD5 as the
/// key type, so that existing code can still work in most cases using
/// SampleContext as key.
/// Note: when populating container, make sure to assign the SampleContext to
/// the mapped value immediately because the key no longer holds it.
class SampleProfileMap
    : public HashKeyMap<std::unordered_map, SampleContext, FunctionSamples> {
public:
  // Convenience method because this is being used in many places. Set the
  // FunctionSamples' context if its newly inserted.
  mapped_type &create(const SampleContext &Ctx) {
    auto Ret = try_emplace(Ctx, FunctionSamples());
    if (Ret.second)
      Ret.first->second.setContext(Ctx);
    return Ret.first->second;
  }

  iterator find(const SampleContext &Ctx) {
    return HashKeyMap<std::unordered_map, SampleContext, FunctionSamples>::find(
        Ctx);
  }

  const_iterator find(const SampleContext &Ctx) const {
    return HashKeyMap<std::unordered_map, SampleContext, FunctionSamples>::find(
        Ctx);
  }

  size_t erase(const SampleContext &Ctx) {
    return HashKeyMap<std::unordered_map, SampleContext, FunctionSamples>::
        erase(Ctx);
  }

  size_t erase(const key_type &Key) { return base_type::erase(Key); }

  iterator erase(iterator It) { return base_type::erase(It); }
};

using NameFunctionSamples = std::pair<hash_code, const FunctionSamples *>;

void sortFuncProfiles(const SampleProfileMap &ProfileMap,
                      std::vector<NameFunctionSamples> &SortedProfiles);

/// Sort a LocationT->SampleT map by LocationT.
///
/// It produces a sorted list of <LocationT, SampleT> records by ascending
/// order of LocationT.
template <class LocationT, class SampleT> class SampleSorter {
public:
  using SamplesWithLoc = std::pair<const LocationT, SampleT>;
  using SamplesWithLocList = SmallVector<const SamplesWithLoc *, 20>;

  SampleSorter(const std::map<LocationT, SampleT> &Samples) {
    for (const auto &I : Samples)
      V.push_back(&I);
    llvm::stable_sort(V, [](const SamplesWithLoc *A, const SamplesWithLoc *B) {
      return A->first < B->first;
    });
  }

  const SamplesWithLocList &get() const { return V; }

private:
  SamplesWithLocList V;
};

/// SampleContextTrimmer impelements helper functions to trim, merge cold
/// context profiles. It also supports context profile canonicalization to make
/// sure ProfileMap's key is consistent with FunctionSample's name/context.
class SampleContextTrimmer {
public:
  SampleContextTrimmer(SampleProfileMap &Profiles) : ProfileMap(Profiles){};
  // Trim and merge cold context profile when requested. TrimBaseProfileOnly
  // should only be effective when TrimColdContext is true. On top of
  // TrimColdContext, TrimBaseProfileOnly can be used to specify to trim all
  // cold profiles or only cold base profiles. Trimming base profiles only is
  // mainly to honor the preinliner decsion. Note that when MergeColdContext is
  // true, preinliner decsion is not honored anyway so TrimBaseProfileOnly will
  // be ignored.
  void trimAndMergeColdContextProfiles(uint64_t ColdCountThreshold,
                                       bool TrimColdContext,
                                       bool MergeColdContext,
                                       uint32_t ColdContextFrameLength,
                                       bool TrimBaseProfileOnly);

private:
  SampleProfileMap &ProfileMap;
};

/// Helper class for profile conversion.
///
/// It supports full context-sensitive profile to nested profile conversion,
/// nested profile to flatten profile conversion, etc.
class ProfileConverter {
public:
  ProfileConverter(SampleProfileMap &Profiles);
  // Convert a full context-sensitive flat sample profile into a nested sample
  // profile.
  void convertCSProfiles();
  struct FrameNode {
    FrameNode(FunctionId FName = FunctionId(),
              FunctionSamples *FSamples = nullptr,
              LineLocation CallLoc = {0, 0})
        : FuncName(FName), FuncSamples(FSamples), CallSiteLoc(CallLoc){};

    // Map line+discriminator location to child frame
    std::map<uint64_t, FrameNode> AllChildFrames;
    // Function name for current frame
    FunctionId FuncName;
    // Function Samples for current frame
    FunctionSamples *FuncSamples;
    // Callsite location in parent context
    LineLocation CallSiteLoc;

    FrameNode *getOrCreateChildFrame(const LineLocation &CallSite,
                                     FunctionId CalleeName);
  };

  static void flattenProfile(SampleProfileMap &ProfileMap,
                             bool ProfileIsCS = false) {
    SampleProfileMap TmpProfiles;
    flattenProfile(ProfileMap, TmpProfiles, ProfileIsCS);
    ProfileMap = std::move(TmpProfiles);
  }

  static void flattenProfile(const SampleProfileMap &InputProfiles,
                             SampleProfileMap &OutputProfiles,
                             bool ProfileIsCS = false) {
    if (ProfileIsCS) {
      for (const auto &I : InputProfiles) {
        // Retain the profile name and clear the full context for each function
        // profile.
        FunctionSamples &FS = OutputProfiles.create(I.second.getFunction());
        FS.merge(I.second);
      }
    } else {
      for (const auto &I : InputProfiles)
        flattenNestedProfile(OutputProfiles, I.second);
    }
  }

private:
  static void flattenNestedProfile(SampleProfileMap &OutputProfiles,
                                   const FunctionSamples &FS) {
    // To retain the context, checksum, attributes of the original profile, make
    // a copy of it if no profile is found.
    SampleContext &Context = FS.getContext();
    auto Ret = OutputProfiles.try_emplace(Context, FS);
    FunctionSamples &Profile = Ret.first->second;
    if (Ret.second) {
      // Clear nested inlinees' samples for the flattened copy. These inlinees
      // will have their own top-level entries after flattening.
      Profile.removeAllCallsiteSamples();
      // We recompute TotalSamples later, so here set to zero.
      Profile.setTotalSamples(0);
    } else {
      for (const auto &[LineLocation, SampleRecord] : FS.getBodySamples()) {
        Profile.addSampleRecord(LineLocation, SampleRecord);
      }
    }

    assert(Profile.getCallsiteSamples().empty() &&
           "There should be no inlinees' profiles after flattening.");

    // TotalSamples might not be equal to the sum of all samples from
    // BodySamples and CallsiteSamples. So here we use "TotalSamples =
    // Original_TotalSamples - All_of_Callsite_TotalSamples +
    // All_of_Callsite_HeadSamples" to compute the new TotalSamples.
    uint64_t TotalSamples = FS.getTotalSamples();

    for (const auto &I : FS.getCallsiteSamples()) {
      for (const auto &Callee : I.second) {
        const auto &CalleeProfile = Callee.second;
        // Add body sample.
        Profile.addBodySamples(I.first.LineOffset, I.first.Discriminator,
                               CalleeProfile.getHeadSamplesEstimate());
        // Add callsite sample.
        Profile.addCalledTargetSamples(
            I.first.LineOffset, I.first.Discriminator,
            CalleeProfile.getFunction(),
            CalleeProfile.getHeadSamplesEstimate());
        // Update total samples.
        TotalSamples = TotalSamples >= CalleeProfile.getTotalSamples()
                           ? TotalSamples - CalleeProfile.getTotalSamples()
                           : 0;
        TotalSamples += CalleeProfile.getHeadSamplesEstimate();
        // Recursively convert callee profile.
        flattenNestedProfile(OutputProfiles, CalleeProfile);
      }
    }
    Profile.addTotalSamples(TotalSamples);

    Profile.setHeadSamples(Profile.getHeadSamplesEstimate());
  }

  // Nest all children profiles into the profile of Node.
  void convertCSProfiles(FrameNode &Node);
  FrameNode *getOrCreateContextPath(const SampleContext &Context);

  SampleProfileMap &ProfileMap;
  FrameNode RootFrame;
};

/// ProfileSymbolList records the list of function symbols shown up
/// in the binary used to generate the profile. It is useful to
/// to discriminate a function being so cold as not to shown up
/// in the profile and a function newly added.
class ProfileSymbolList {
public:
  /// copy indicates whether we need to copy the underlying memory
  /// for the input Name.
  void add(StringRef Name, bool Copy = false) {
    if (!Copy) {
      Syms.insert(Name);
      return;
    }
    Syms.insert(Name.copy(Allocator));
  }

  bool contains(StringRef Name) { return Syms.count(Name); }

  void merge(const ProfileSymbolList &List) {
    for (auto Sym : List.Syms)
      add(Sym, true);
  }

  unsigned size() { return Syms.size(); }

  void setToCompress(bool TC) { ToCompress = TC; }
  bool toCompress() { return ToCompress; }

  std::error_code read(const uint8_t *Data, uint64_t ListSize);
  std::error_code write(raw_ostream &OS);
  void dump(raw_ostream &OS = dbgs()) const;

private:
  // Determine whether or not to compress the symbol list when
  // writing it into profile. The variable is unused when the symbol
  // list is read from an existing profile.
  bool ToCompress = false;
  DenseSet<StringRef> Syms;
  BumpPtrAllocator Allocator;
};

} // end namespace sampleprof

using namespace sampleprof;
// Provide DenseMapInfo for SampleContext.
template <> struct DenseMapInfo<SampleContext> {
  static inline SampleContext getEmptyKey() { return SampleContext(); }

  static inline SampleContext getTombstoneKey() {
    return SampleContext(FunctionId(~1ULL));
  }

  static unsigned getHashValue(const SampleContext &Val) {
    return Val.getHashCode();
  }

  static bool isEqual(const SampleContext &LHS, const SampleContext &RHS) {
    return LHS == RHS;
  }
};

// Prepend "__uniq" before the hash for tools like profilers to understand
// that this symbol is of internal linkage type.  The "__uniq" is the
// pre-determined prefix that is used to tell tools that this symbol was
// created with -funique-internal-linkage-symbols and the tools can strip or
// keep the prefix as needed.
inline std::string getUniqueInternalLinkagePostfix(const StringRef &FName) {
  llvm::MD5 Md5;
  Md5.update(FName);
  llvm::MD5::MD5Result R;
  Md5.final(R);
  SmallString<32> Str;
  llvm::MD5::stringifyResult(R, Str);
  // Convert MD5hash to Decimal. Demangler suffixes can either contain
  // numbers or characters but not both.
  llvm::APInt IntHash(128, Str.str(), 16);
  return toString(IntHash, /* Radix = */ 10, /* Signed = */ false)
      .insert(0, FunctionSamples::UniqSuffix);
}

} // end namespace llvm

#endif // LLVM_PROFILEDATA_SAMPLEPROF_H<|MERGE_RESOLUTION|>--- conflicted
+++ resolved
@@ -292,13 +292,8 @@
   void print(raw_ostream &OS) const;
   void dump() const;
 
-<<<<<<< HEAD
-  /// Serialize the line location to \p OS using ULEB128 encoding.
+  // Serialize the line location to the output stream using ULEB128 encoding.
   void serialize(raw_ostream &OS) const;
-=======
-  // Serialize the line location to the output stream using ULEB128 encoding.
-  void serialize(raw_ostream &OS);
->>>>>>> 38b12d4a
 
   bool operator<(const LineLocation &O) const {
     return LineOffset < O.LineOffset ||
@@ -314,7 +309,7 @@
   }
 
   uint64_t getHashCode() const {
-    return ((uint64_t) Discriminator << 32) | LineOffset;
+    return ((uint64_t)Discriminator << 32) | LineOffset;
   }
 
   uint32_t LineOffset;
@@ -332,6 +327,13 @@
 /// Key represents the id of a vtable and value represents its count.
 /// TODO: Rename class FunctionId to SymbolId in a separate PR.
 using TypeCountMap = std::map<FunctionId, uint64_t>;
+
+/// Write \p Map to the output stream. Keys are linearized using \p NameTable
+/// and written as ULEB128. Values are written as ULEB128 as well.
+std::error_code
+serializeTypeMap(const TypeCountMap &Map,
+                 const MapVector<FunctionId, uint32_t> &NameTable,
+                 raw_ostream &OS);
 
 /// Representation of a single sample record.
 ///
@@ -453,9 +455,9 @@
   void dump() const;
   /// Serialize the sample record to the output stream using ULEB128 encoding.
   /// The \p NameTable is used to map function names to their IDs.
-  std::error_code
-  serialize(raw_ostream &OS,
-            const MapVector<FunctionId, uint32_t> &NameTable) const;
+  std::error_code serialize(raw_ostream &OS,
+                            const MapVector<FunctionId, uint32_t> &NameTable,
+                            bool SerializeVTableProf) const;
 
   bool operator==(const SampleRecord &Other) const {
     return NumSamples == Other.NumSamples && CallTargets == Other.CallTargets;
