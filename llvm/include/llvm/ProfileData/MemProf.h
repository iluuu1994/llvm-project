//===- MemProf.h - MemProf support ------------------------------*- C++ -*-===//
//
// Part of the LLVM Project, under the Apache License v2.0 with LLVM Exceptions.
// See https://llvm.org/LICENSE.txt for license information.
// SPDX-License-Identifier: Apache-2.0 WITH LLVM-exception
//
//===----------------------------------------------------------------------===//
//
// This file contains common definitions used in the reading and writing of
// memory profile data.
//
//===----------------------------------------------------------------------===//

#ifndef LLVM_PROFILEDATA_MEMPROF_H
#define LLVM_PROFILEDATA_MEMPROF_H

#include "llvm/ADT/BitVector.h"
#include "llvm/ADT/MapVector.h"
#include "llvm/ADT/STLForwardCompat.h"
#include "llvm/ADT/STLFunctionalExtras.h"
#include "llvm/ADT/SmallVector.h"
#include "llvm/ADT/StringRef.h"
#include "llvm/IR/GlobalValue.h"
#include "llvm/ProfileData/MemProfData.inc"
#include "llvm/Support/BLAKE3.h"
<<<<<<< HEAD
=======
#include "llvm/Support/Compiler.h"
>>>>>>> eb0f1dc0
#include "llvm/Support/Endian.h"
#include "llvm/Support/EndianStream.h"
#include "llvm/Support/HashBuilder.h"
#include "llvm/Support/raw_ostream.h"

#include <bitset>
#include <cstdint>
#include <optional>

namespace llvm {
namespace yaml {
template <typename T> struct CustomMappingTraits;
} // namespace yaml

namespace memprof {

struct MemProfRecord;

// The versions of the indexed MemProf format
enum IndexedVersion : uint64_t {
  // Version 2: Added a call stack table.
  Version2 = 2,
  // Version 3: Added a radix tree for call stacks.  Switched to linear IDs for
  // frames and call stacks.
  Version3 = 3,
  // Version 4: Added CalleeGuids to call site info.
  Version4 = 4,
};

constexpr uint64_t MinimumSupportedVersion = Version2;
constexpr uint64_t MaximumSupportedVersion = Version4;

// Verify that the minimum and maximum satisfy the obvious constraint.
static_assert(MinimumSupportedVersion <= MaximumSupportedVersion);

inline llvm::StringRef getMemprofOptionsSymbolDarwinLinkageName() {
  return "___memprof_default_options_str";
}

inline llvm::StringRef getMemprofOptionsSymbolName() {
  // Darwin linkage names are prefixed with an extra "_". See
  // DataLayout::getGlobalPrefix().
  return getMemprofOptionsSymbolDarwinLinkageName().drop_front();
}

enum class Meta : uint64_t {
  Start = 0,
#define MIBEntryDef(NameTag, Name, Type) NameTag,
#include "llvm/ProfileData/MIBEntryDef.inc"
#undef MIBEntryDef
  Size
};

using MemProfSchema = llvm::SmallVector<Meta, static_cast<int>(Meta::Size)>;

// Returns the full schema currently in use.
LLVM_ABI MemProfSchema getFullSchema();

// Returns the schema consisting of the fields used for hot cold memory hinting.
LLVM_ABI MemProfSchema getHotColdSchema();

// Holds the actual MemInfoBlock data with all fields. Contents may be read or
// written partially by providing an appropriate schema to the serialize and
// deserialize methods.
struct PortableMemInfoBlock {
  PortableMemInfoBlock() = default;
  explicit PortableMemInfoBlock(const MemInfoBlock &Block,
                                const MemProfSchema &IncomingSchema) {
    for (const Meta Id : IncomingSchema)
      Schema.set(llvm::to_underlying(Id));
#define MIBEntryDef(NameTag, Name, Type) Name = Block.Name;
#include "llvm/ProfileData/MIBEntryDef.inc"
#undef MIBEntryDef
  }

  PortableMemInfoBlock(const MemProfSchema &Schema, const unsigned char *Ptr) {
    deserialize(Schema, Ptr);
  }

  // Read the contents of \p Ptr based on the \p Schema to populate the
  // MemInfoBlock member.
  void deserialize(const MemProfSchema &IncomingSchema,
                   const unsigned char *Ptr) {
    using namespace support;

    Schema.reset();
    for (const Meta Id : IncomingSchema) {
      switch (Id) {
#define MIBEntryDef(NameTag, Name, Type)                                       \
  case Meta::Name: {                                                           \
    Name = endian::readNext<Type, llvm::endianness::little>(Ptr);              \
  } break;
#include "llvm/ProfileData/MIBEntryDef.inc"
#undef MIBEntryDef
      default:
        llvm_unreachable("Unknown meta type id, is the profile collected from "
                         "a newer version of the runtime?");
      }

      Schema.set(llvm::to_underlying(Id));
    }
  }

  // Write the contents of the MemInfoBlock based on the \p Schema provided to
  // the raw_ostream \p OS.
  void serialize(const MemProfSchema &Schema, raw_ostream &OS) const {
    using namespace support;

    endian::Writer LE(OS, llvm::endianness::little);
    for (const Meta Id : Schema) {
      switch (Id) {
#define MIBEntryDef(NameTag, Name, Type)                                       \
  case Meta::Name: {                                                           \
    LE.write<Type>(Name);                                                      \
  } break;
#include "llvm/ProfileData/MIBEntryDef.inc"
#undef MIBEntryDef
      default:
        llvm_unreachable("Unknown meta type id, invalid input?");
      }
    }
  }

  // Print out the contents of the MemInfoBlock in YAML format.
  void printYAML(raw_ostream &OS) const {
    OS << "      MemInfoBlock:\n";
#define MIBEntryDef(NameTag, Name, Type)                                       \
  OS << "        " << #Name << ": " << Name << "\n";
#include "llvm/ProfileData/MIBEntryDef.inc"
#undef MIBEntryDef
    if (AccessHistogramSize > 0) {
      OS << "        " << "AccessHistogramValues" << ":";
      for (uint32_t I = 0; I < AccessHistogramSize; ++I) {
        OS << " " << ((uint64_t *)AccessHistogram)[I];
      }
      OS << "\n";
    }
  }

  // Return the schema, only for unit tests.
  std::bitset<llvm::to_underlying(Meta::Size)> getSchema() const {
    return Schema;
  }

  // Define getters for each type which can be called by analyses.
#define MIBEntryDef(NameTag, Name, Type)                                       \
  Type get##Name() const {                                                     \
    assert(Schema[llvm::to_underlying(Meta::Name)]);                           \
    return Name;                                                               \
  }
#include "llvm/ProfileData/MIBEntryDef.inc"
#undef MIBEntryDef

  // Define setters for each type which can be called by the writer.
#define MIBEntryDef(NameTag, Name, Type)                                       \
  void set##Name(Type NewVal) {                                                \
    assert(Schema[llvm::to_underlying(Meta::Name)]);                           \
    Name = NewVal;                                                             \
  }
#include "llvm/ProfileData/MIBEntryDef.inc"
#undef MIBEntryDef

  void clear() { *this = PortableMemInfoBlock(); }

  bool operator==(const PortableMemInfoBlock &Other) const {
    if (Other.Schema != Schema)
      return false;

#define MIBEntryDef(NameTag, Name, Type)                                       \
  if (Schema[llvm::to_underlying(Meta::Name)] &&                               \
      Other.get##Name() != get##Name())                                        \
    return false;
#include "llvm/ProfileData/MIBEntryDef.inc"
#undef MIBEntryDef
    return true;
  }

  bool operator!=(const PortableMemInfoBlock &Other) const {
    return !operator==(Other);
  }

  static size_t serializedSize(const MemProfSchema &Schema) {
    size_t Result = 0;

    for (const Meta Id : Schema) {
      switch (Id) {
#define MIBEntryDef(NameTag, Name, Type)                                       \
  case Meta::Name: {                                                           \
    Result += sizeof(Type);                                                    \
  } break;
#include "llvm/ProfileData/MIBEntryDef.inc"
#undef MIBEntryDef
      default:
        llvm_unreachable("Unknown meta type id, invalid input?");
      }
    }

    return Result;
  }

  // Give YAML access to the individual MIB fields.
  friend struct yaml::CustomMappingTraits<memprof::PortableMemInfoBlock>;

private:
  // The set of available fields, indexed by Meta::Name.
  std::bitset<llvm::to_underlying(Meta::Size)> Schema;

#define MIBEntryDef(NameTag, Name, Type) Type Name = Type();
#include "llvm/ProfileData/MIBEntryDef.inc"
#undef MIBEntryDef
};

// A type representing the id generated by hashing the contents of the Frame.
using FrameId = uint64_t;
// A type representing the id to index into the frame array.
using LinearFrameId = uint32_t;
// Describes a call frame for a dynamic allocation context. The contents of
// the frame are populated by symbolizing the stack depot call frame from the
// compiler runtime.
struct Frame {
  // A uuid (uint64_t) identifying the function. It is obtained by
  // llvm::md5(FunctionName) which returns the lower 64 bits.
  GlobalValue::GUID Function = 0;
  // The symbol name for the function. Only populated in the Frame by the reader
  // if requested during initialization. This field should not be serialized.
  std::unique_ptr<std::string> SymbolName;
  // The source line offset of the call from the beginning of parent function.
  uint32_t LineOffset = 0;
  // The source column number of the call to help distinguish multiple calls
  // on the same line.
  uint32_t Column = 0;
  // Whether the current frame is inlined.
  bool IsInlineFrame = false;

  Frame() = default;
  Frame(const Frame &Other) {
    Function = Other.Function;
    SymbolName = Other.SymbolName
                     ? std::make_unique<std::string>(*Other.SymbolName)
                     : nullptr;
    LineOffset = Other.LineOffset;
    Column = Other.Column;
    IsInlineFrame = Other.IsInlineFrame;
  }

  Frame(GlobalValue::GUID Hash, uint32_t Off, uint32_t Col, bool Inline)
      : Function(Hash), LineOffset(Off), Column(Col), IsInlineFrame(Inline) {}

  bool operator==(const Frame &Other) const {
    // Ignore the SymbolName field to avoid a string compare. Comparing the
    // function hash serves the same purpose.
    return Other.Function == Function && Other.LineOffset == LineOffset &&
           Other.Column == Column && Other.IsInlineFrame == IsInlineFrame;
  }

  Frame &operator=(const Frame &Other) {
    Function = Other.Function;
    SymbolName = Other.SymbolName
                     ? std::make_unique<std::string>(*Other.SymbolName)
                     : nullptr;
    LineOffset = Other.LineOffset;
    Column = Other.Column;
    IsInlineFrame = Other.IsInlineFrame;
    return *this;
  }

  bool operator!=(const Frame &Other) const { return !operator==(Other); }

  bool hasSymbolName() const { return !!SymbolName; }

  StringRef getSymbolName() const {
    assert(hasSymbolName());
    return *SymbolName;
  }

  std::string getSymbolNameOr(StringRef Alt) const {
    return std::string(hasSymbolName() ? getSymbolName() : Alt);
  }

  // Write the contents of the frame to the ostream \p OS.
  void serialize(raw_ostream &OS) const {
    using namespace support;

    endian::Writer LE(OS, llvm::endianness::little);

    // If the type of the GlobalValue::GUID changes, then we need to update
    // the reader and the writer.
    static_assert(std::is_same<GlobalValue::GUID, uint64_t>::value,
                  "Expect GUID to be uint64_t.");
    LE.write<uint64_t>(Function);

    LE.write<uint32_t>(LineOffset);
    LE.write<uint32_t>(Column);
    LE.write<bool>(IsInlineFrame);
  }

  // Read a frame from char data which has been serialized as little endian.
  static Frame deserialize(const unsigned char *Ptr) {
    using namespace support;

    const uint64_t F =
        endian::readNext<uint64_t, llvm::endianness::little>(Ptr);
    const uint32_t L =
        endian::readNext<uint32_t, llvm::endianness::little>(Ptr);
    const uint32_t C =
        endian::readNext<uint32_t, llvm::endianness::little>(Ptr);
    const bool I = endian::readNext<bool, llvm::endianness::little>(Ptr);
    return Frame(/*Function=*/F, /*LineOffset=*/L, /*Column=*/C,
                 /*IsInlineFrame=*/I);
  }

  // Returns the size of the frame information.
  static constexpr size_t serializedSize() {
    return sizeof(Frame::Function) + sizeof(Frame::LineOffset) +
           sizeof(Frame::Column) + sizeof(Frame::IsInlineFrame);
  }

  // Print the frame information in YAML format.
  void printYAML(raw_ostream &OS) const {
    OS << "      -\n"
       << "        Function: " << Function << "\n"
       << "        SymbolName: " << getSymbolNameOr("<None>") << "\n"
       << "        LineOffset: " << LineOffset << "\n"
       << "        Column: " << Column << "\n"
       << "        Inline: " << IsInlineFrame << "\n";
  }
};

// A type representing the index into the table of call stacks.
using CallStackId = uint64_t;

// A type representing the index into the call stack array.
using LinearCallStackId = uint32_t;

// Holds call site information with indexed frame contents.
struct IndexedCallSiteInfo {
  // The call stack ID for this call site
  CallStackId CSId = 0;
  // The GUIDs of the callees at this call site
  SmallVector<GlobalValue::GUID, 1> CalleeGuids;

  IndexedCallSiteInfo() = default;
  IndexedCallSiteInfo(CallStackId CSId) : CSId(CSId) {}
  IndexedCallSiteInfo(CallStackId CSId,
                      SmallVector<GlobalValue::GUID, 1> CalleeGuids)
      : CSId(CSId), CalleeGuids(std::move(CalleeGuids)) {}

  bool operator==(const IndexedCallSiteInfo &Other) const {
    return CSId == Other.CSId && CalleeGuids == Other.CalleeGuids;
  }

  bool operator!=(const IndexedCallSiteInfo &Other) const {
    return !operator==(Other);
  }
};

// Holds allocation information in a space efficient format where frames are
// represented using unique identifiers.
struct IndexedAllocationInfo {
  // The dynamic calling context for the allocation in bottom-up (leaf-to-root)
  // order. Frame contents are stored out-of-line.
  CallStackId CSId = 0;
  // The statistics obtained from the runtime for the allocation.
  PortableMemInfoBlock Info;

  IndexedAllocationInfo() = default;
  IndexedAllocationInfo(CallStackId CSId, const MemInfoBlock &MB,
                        const MemProfSchema &Schema = getFullSchema())
      : CSId(CSId), Info(MB, Schema) {}
  IndexedAllocationInfo(CallStackId CSId, const PortableMemInfoBlock &MB)
      : CSId(CSId), Info(MB) {}

  // Returns the size in bytes when this allocation info struct is serialized.
  LLVM_ABI size_t serializedSize(const MemProfSchema &Schema,
                                 IndexedVersion Version) const;

  bool operator==(const IndexedAllocationInfo &Other) const {
    if (Other.Info != Info)
      return false;

    if (Other.CSId != CSId)
      return false;
    return true;
  }

  bool operator!=(const IndexedAllocationInfo &Other) const {
    return !operator==(Other);
  }
};

// Holds allocation information with frame contents inline. The type should
// be used for temporary in-memory instances.
struct AllocationInfo {
  // Same as IndexedAllocationInfo::CallStack with the frame contents inline.
  std::vector<Frame> CallStack;
  // Same as IndexedAllocationInfo::Info;
  PortableMemInfoBlock Info;

  AllocationInfo() = default;

  void printYAML(raw_ostream &OS) const {
    OS << "    -\n";
    OS << "      Callstack:\n";
    // TODO: Print out the frame on one line with to make it easier for deep
    // callstacks once we have a test to check valid YAML is generated.
    for (const Frame &F : CallStack) {
      F.printYAML(OS);
    }
    Info.printYAML(OS);
  }
};

// Holds the memprof profile information for a function. The internal
// representation stores frame ids for efficiency. This representation should
// be used in the profile conversion and manipulation tools.
struct IndexedMemProfRecord {
  // Memory allocation sites in this function for which we have memory
  // profiling data.
  llvm::SmallVector<IndexedAllocationInfo> AllocSites;
  // Holds call sites in this function which are part of some memory
  // allocation context. We store this as a list of locations, each with its
  // list of inline locations in bottom-up order i.e. from leaf to root. The
  // inline location list may include additional entries, users should pick
  // the last entry in the list with the same function GUID.
  llvm::SmallVector<IndexedCallSiteInfo> CallSites;

  void clear() { *this = IndexedMemProfRecord(); }

  void merge(const IndexedMemProfRecord &Other) {
    // TODO: Filter out duplicates which may occur if multiple memprof
    // profiles are merged together using llvm-profdata.
    AllocSites.append(Other.AllocSites);
  }

  LLVM_ABI size_t serializedSize(const MemProfSchema &Schema,
                                 IndexedVersion Version) const;

  bool operator==(const IndexedMemProfRecord &Other) const {
    if (Other.AllocSites != AllocSites)
      return false;

    if (Other.CallSites != CallSites)
      return false;
    return true;
  }

  // Serializes the memprof records in \p Records to the ostream \p OS based
  // on the schema provided in \p Schema.
  LLVM_ABI void serialize(const MemProfSchema &Schema, raw_ostream &OS,
                          IndexedVersion Version,
                          llvm::DenseMap<CallStackId, LinearCallStackId>
                              *MemProfCallStackIndexes = nullptr) const;

  // Deserializes memprof records from the Buffer.
  LLVM_ABI static IndexedMemProfRecord deserialize(const MemProfSchema &Schema,
                                                   const unsigned char *Buffer,
                                                   IndexedVersion Version);

  // Convert IndexedMemProfRecord to MemProfRecord.  Callback is used to
  // translate CallStackId to call stacks with frames inline.
  LLVM_ABI MemProfRecord toMemProfRecord(
      llvm::function_ref<std::vector<Frame>(const CallStackId)> Callback) const;
};

// Returns the GUID for the function name after canonicalization. For
// memprof, we remove any .llvm suffix added by LTO. MemProfRecords are
// mapped to functions using this GUID.
<<<<<<< HEAD
GlobalValue::GUID getGUID(const StringRef FunctionName);
=======
LLVM_ABI GlobalValue::GUID getGUID(const StringRef FunctionName);
>>>>>>> eb0f1dc0

// Holds call site information with frame contents inline.
struct CallSiteInfo {
  // The frames in the call stack
  std::vector<Frame> Frames;

  // The GUIDs of the callees at this call site
  SmallVector<GlobalValue::GUID, 1> CalleeGuids;

  CallSiteInfo() = default;
  CallSiteInfo(std::vector<Frame> Frames) : Frames(std::move(Frames)) {}
  CallSiteInfo(std::vector<Frame> Frames,
               SmallVector<GlobalValue::GUID, 1> CalleeGuids)
      : Frames(std::move(Frames)), CalleeGuids(std::move(CalleeGuids)) {}

  bool operator==(const CallSiteInfo &Other) const {
    return Frames == Other.Frames && CalleeGuids == Other.CalleeGuids;
  }

  bool operator!=(const CallSiteInfo &Other) const {
    return !operator==(Other);
  }
};

// Holds the memprof profile information for a function. The internal
// representation stores frame contents inline. This representation should
// be used for small amount of temporary, in memory instances.
struct MemProfRecord {
  // Same as IndexedMemProfRecord::AllocSites with frame contents inline.
  llvm::SmallVector<AllocationInfo> AllocSites;
  // Same as IndexedMemProfRecord::CallSites with frame contents inline.
  llvm::SmallVector<CallSiteInfo> CallSites;

  MemProfRecord() = default;

  // Prints out the contents of the memprof record in YAML.
  void print(llvm::raw_ostream &OS) const {
    if (!AllocSites.empty()) {
      OS << "    AllocSites:\n";
      for (const AllocationInfo &N : AllocSites)
        N.printYAML(OS);
    }

    if (!CallSites.empty()) {
      OS << "    CallSites:\n";
      for (const CallSiteInfo &CS : CallSites) {
        for (const Frame &F : CS.Frames) {
          OS << "    -\n";
          F.printYAML(OS);
        }
      }
    }
  }
};

// Reads a memprof schema from a buffer. All entries in the buffer are
// interpreted as uint64_t. The first entry in the buffer denotes the number of
// ids in the schema. Subsequent entries are integers which map to memprof::Meta
// enum class entries. After successfully reading the schema, the pointer is one
// byte past the schema contents.
LLVM_ABI Expected<MemProfSchema>
readMemProfSchema(const unsigned char *&Buffer);

// Trait for reading IndexedMemProfRecord data from the on-disk hash table.
class RecordLookupTrait {
public:
  using data_type = const IndexedMemProfRecord &;
  using internal_key_type = uint64_t;
  using external_key_type = uint64_t;
  using hash_value_type = uint64_t;
  using offset_type = uint64_t;

  RecordLookupTrait() = delete;
  RecordLookupTrait(IndexedVersion V, const MemProfSchema &S)
      : Version(V), Schema(S) {}

  static bool EqualKey(uint64_t A, uint64_t B) { return A == B; }
  static uint64_t GetInternalKey(uint64_t K) { return K; }
  static uint64_t GetExternalKey(uint64_t K) { return K; }

  hash_value_type ComputeHash(uint64_t K) { return K; }

  static std::pair<offset_type, offset_type>
  ReadKeyDataLength(const unsigned char *&D) {
    using namespace support;

    offset_type KeyLen =
        endian::readNext<offset_type, llvm::endianness::little>(D);
    offset_type DataLen =
        endian::readNext<offset_type, llvm::endianness::little>(D);
    return std::make_pair(KeyLen, DataLen);
  }

  uint64_t ReadKey(const unsigned char *D, offset_type /*Unused*/) {
    using namespace support;
    return endian::readNext<external_key_type, llvm::endianness::little>(D);
  }

  data_type ReadData(uint64_t K, const unsigned char *D,
                     offset_type /*Unused*/) {
    Record = IndexedMemProfRecord::deserialize(Schema, D, Version);
    return Record;
  }

private:
  // Holds the MemProf version.
  IndexedVersion Version;
  // Holds the memprof schema used to deserialize records.
  MemProfSchema Schema;
  // Holds the records from one function deserialized from the indexed format.
  IndexedMemProfRecord Record;
};

// Trait for writing IndexedMemProfRecord data to the on-disk hash table.
class RecordWriterTrait {
public:
  using key_type = uint64_t;
  using key_type_ref = uint64_t;

  using data_type = IndexedMemProfRecord;
  using data_type_ref = IndexedMemProfRecord &;

  using hash_value_type = uint64_t;
  using offset_type = uint64_t;

private:
  // Pointer to the memprof schema to use for the generator.
  const MemProfSchema *Schema;
  // The MemProf version to use for the serialization.
  IndexedVersion Version;

  // Mappings from CallStackId to the indexes into the call stack array.
  llvm::DenseMap<CallStackId, LinearCallStackId> *MemProfCallStackIndexes;

public:
  // We do not support the default constructor, which does not set Version.
  RecordWriterTrait() = delete;
  RecordWriterTrait(
      const MemProfSchema *Schema, IndexedVersion V,
      llvm::DenseMap<CallStackId, LinearCallStackId> *MemProfCallStackIndexes)
      : Schema(Schema), Version(V),
        MemProfCallStackIndexes(MemProfCallStackIndexes) {}

  static hash_value_type ComputeHash(key_type_ref K) { return K; }

  std::pair<offset_type, offset_type>
  EmitKeyDataLength(raw_ostream &Out, key_type_ref K, data_type_ref V) {
    using namespace support;

    endian::Writer LE(Out, llvm::endianness::little);
    offset_type N = sizeof(K);
    LE.write<offset_type>(N);
    offset_type M = V.serializedSize(*Schema, Version);
    LE.write<offset_type>(M);
    return std::make_pair(N, M);
  }

  void EmitKey(raw_ostream &Out, key_type_ref K, offset_type /*Unused*/) {
    using namespace support;
    endian::Writer LE(Out, llvm::endianness::little);
    LE.write<uint64_t>(K);
  }

  void EmitData(raw_ostream &Out, key_type_ref /*Unused*/, data_type_ref V,
                offset_type /*Unused*/) {
    assert(Schema != nullptr && "MemProf schema is not initialized!");
    V.serialize(*Schema, Out, Version, MemProfCallStackIndexes);
    // Clear the IndexedMemProfRecord which results in clearing/freeing its
    // vectors of allocs and callsites. This is owned by the associated on-disk
    // hash table, but unused after this point. See also the comment added to
    // the client which constructs the on-disk hash table for this trait.
    V.clear();
  }
};

// Trait for writing frame mappings to the on-disk hash table.
class FrameWriterTrait {
public:
  using key_type = FrameId;
  using key_type_ref = FrameId;

  using data_type = Frame;
  using data_type_ref = Frame &;

  using hash_value_type = FrameId;
  using offset_type = uint64_t;

  static hash_value_type ComputeHash(key_type_ref K) { return K; }

  static std::pair<offset_type, offset_type>
  EmitKeyDataLength(raw_ostream &Out, key_type_ref K, data_type_ref V) {
    using namespace support;
    endian::Writer LE(Out, llvm::endianness::little);
    offset_type N = sizeof(K);
    LE.write<offset_type>(N);
    offset_type M = V.serializedSize();
    LE.write<offset_type>(M);
    return std::make_pair(N, M);
  }

  void EmitKey(raw_ostream &Out, key_type_ref K, offset_type /*Unused*/) {
    using namespace support;
    endian::Writer LE(Out, llvm::endianness::little);
    LE.write<key_type>(K);
  }

  void EmitData(raw_ostream &Out, key_type_ref /*Unused*/, data_type_ref V,
                offset_type /*Unused*/) {
    V.serialize(Out);
  }
};

// Trait for reading frame mappings from the on-disk hash table.
class FrameLookupTrait {
public:
  using data_type = const Frame;
  using internal_key_type = FrameId;
  using external_key_type = FrameId;
  using hash_value_type = FrameId;
  using offset_type = uint64_t;

  static bool EqualKey(internal_key_type A, internal_key_type B) {
    return A == B;
  }
  static uint64_t GetInternalKey(internal_key_type K) { return K; }
  static uint64_t GetExternalKey(external_key_type K) { return K; }

  hash_value_type ComputeHash(internal_key_type K) { return K; }

  static std::pair<offset_type, offset_type>
  ReadKeyDataLength(const unsigned char *&D) {
    using namespace support;

    offset_type KeyLen =
        endian::readNext<offset_type, llvm::endianness::little>(D);
    offset_type DataLen =
        endian::readNext<offset_type, llvm::endianness::little>(D);
    return std::make_pair(KeyLen, DataLen);
  }

  uint64_t ReadKey(const unsigned char *D, offset_type /*Unused*/) {
    using namespace support;
    return endian::readNext<external_key_type, llvm::endianness::little>(D);
  }

  data_type ReadData(uint64_t K, const unsigned char *D,
                     offset_type /*Unused*/) {
    return Frame::deserialize(D);
  }
};

// Trait for writing call stacks to the on-disk hash table.
class CallStackWriterTrait {
public:
  using key_type = CallStackId;
  using key_type_ref = CallStackId;

  using data_type = llvm::SmallVector<FrameId>;
  using data_type_ref = llvm::SmallVector<FrameId> &;

  using hash_value_type = CallStackId;
  using offset_type = uint64_t;

  static hash_value_type ComputeHash(key_type_ref K) { return K; }

  static std::pair<offset_type, offset_type>
  EmitKeyDataLength(raw_ostream &Out, key_type_ref K, data_type_ref V) {
    using namespace support;
    endian::Writer LE(Out, llvm::endianness::little);
    // We do not explicitly emit the key length because it is a constant.
    offset_type N = sizeof(K);
    offset_type M = sizeof(FrameId) * V.size();
    LE.write<offset_type>(M);
    return std::make_pair(N, M);
  }

  void EmitKey(raw_ostream &Out, key_type_ref K, offset_type /*Unused*/) {
    using namespace support;
    endian::Writer LE(Out, llvm::endianness::little);
    LE.write<key_type>(K);
  }

  void EmitData(raw_ostream &Out, key_type_ref /*Unused*/, data_type_ref V,
                offset_type /*Unused*/) {
    using namespace support;
    endian::Writer LE(Out, llvm::endianness::little);
    // Emit the frames.  We do not explicitly emit the length of the vector
    // because it can be inferred from the data length.
    for (FrameId F : V)
      LE.write<FrameId>(F);
  }
};

// Trait for reading call stack mappings from the on-disk hash table.
class CallStackLookupTrait {
public:
  using data_type = const llvm::SmallVector<FrameId>;
  using internal_key_type = CallStackId;
  using external_key_type = CallStackId;
  using hash_value_type = CallStackId;
  using offset_type = uint64_t;

  static bool EqualKey(internal_key_type A, internal_key_type B) {
    return A == B;
  }
  static uint64_t GetInternalKey(internal_key_type K) { return K; }
  static uint64_t GetExternalKey(external_key_type K) { return K; }

  hash_value_type ComputeHash(internal_key_type K) { return K; }

  static std::pair<offset_type, offset_type>
  ReadKeyDataLength(const unsigned char *&D) {
    using namespace support;

    // We do not explicitly read the key length because it is a constant.
    offset_type KeyLen = sizeof(external_key_type);
    offset_type DataLen =
        endian::readNext<offset_type, llvm::endianness::little>(D);
    return std::make_pair(KeyLen, DataLen);
  }

  uint64_t ReadKey(const unsigned char *D, offset_type /*Unused*/) {
    using namespace support;
    return endian::readNext<external_key_type, llvm::endianness::little>(D);
  }

  data_type ReadData(uint64_t K, const unsigned char *D, offset_type Length) {
    using namespace support;
    llvm::SmallVector<FrameId> CS;
    // Derive the number of frames from the data length.
    uint64_t NumFrames = Length / sizeof(FrameId);
    assert(Length % sizeof(FrameId) == 0);
    CS.reserve(NumFrames);
    for (size_t I = 0; I != NumFrames; ++I) {
      FrameId F = endian::readNext<FrameId, llvm::endianness::little>(D);
      CS.push_back(F);
    }
    return CS;
  }
};

struct LineLocation {
  LineLocation(uint32_t L, uint32_t D) : LineOffset(L), Column(D) {}

  bool operator<(const LineLocation &O) const {
<<<<<<< HEAD
    return LineOffset < O.LineOffset ||
           (LineOffset == O.LineOffset && Column < O.Column);
=======
    return std::tie(LineOffset, Column) < std::tie(O.LineOffset, O.Column);
>>>>>>> eb0f1dc0
  }

  bool operator==(const LineLocation &O) const {
    return LineOffset == O.LineOffset && Column == O.Column;
  }

  bool operator!=(const LineLocation &O) const {
    return LineOffset != O.LineOffset || Column != O.Column;
  }

  uint64_t getHashCode() const { return ((uint64_t)Column << 32) | LineOffset; }

  uint32_t LineOffset;
  uint32_t Column;
};

// A pair of a call site location and its corresponding callee GUID.
using CallEdgeTy = std::pair<LineLocation, uint64_t>;
} // namespace memprof
} // namespace llvm
#endif // LLVM_PROFILEDATA_MEMPROF_H<|MERGE_RESOLUTION|>--- conflicted
+++ resolved
@@ -23,10 +23,7 @@
 #include "llvm/IR/GlobalValue.h"
 #include "llvm/ProfileData/MemProfData.inc"
 #include "llvm/Support/BLAKE3.h"
-<<<<<<< HEAD
-=======
 #include "llvm/Support/Compiler.h"
->>>>>>> eb0f1dc0
 #include "llvm/Support/Endian.h"
 #include "llvm/Support/EndianStream.h"
 #include "llvm/Support/HashBuilder.h"
@@ -494,11 +491,7 @@
 // Returns the GUID for the function name after canonicalization. For
 // memprof, we remove any .llvm suffix added by LTO. MemProfRecords are
 // mapped to functions using this GUID.
-<<<<<<< HEAD
-GlobalValue::GUID getGUID(const StringRef FunctionName);
-=======
 LLVM_ABI GlobalValue::GUID getGUID(const StringRef FunctionName);
->>>>>>> eb0f1dc0
 
 // Holds call site information with frame contents inline.
 struct CallSiteInfo {
@@ -844,12 +837,7 @@
   LineLocation(uint32_t L, uint32_t D) : LineOffset(L), Column(D) {}
 
   bool operator<(const LineLocation &O) const {
-<<<<<<< HEAD
-    return LineOffset < O.LineOffset ||
-           (LineOffset == O.LineOffset && Column < O.Column);
-=======
     return std::tie(LineOffset, Column) < std::tie(O.LineOffset, O.Column);
->>>>>>> eb0f1dc0
   }
 
   bool operator==(const LineLocation &O) const {
