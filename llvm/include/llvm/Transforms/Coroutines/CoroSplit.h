--- conflicted
+++ resolved
@@ -18,10 +18,7 @@
 #include "llvm/Analysis/CGSCCPassManager.h"
 #include "llvm/Analysis/LazyCallGraph.h"
 #include "llvm/IR/PassManager.h"
-<<<<<<< HEAD
-=======
 #include "llvm/Support/Compiler.h"
->>>>>>> eb0f1dc0
 #include "llvm/Transforms/Coroutines/ABI.h"
 
 namespace llvm {
@@ -34,24 +31,6 @@
 struct CoroSplitPass : PassInfoMixin<CoroSplitPass> {
   using BaseABITy =
       std::function<std::unique_ptr<coro::BaseABI>(Function &, coro::Shape &)>;
-<<<<<<< HEAD
-
-  CoroSplitPass(bool OptimizeFrame = false);
-
-  CoroSplitPass(SmallVector<BaseABITy> GenCustomABIs,
-                bool OptimizeFrame = false);
-
-  CoroSplitPass(std::function<bool(Instruction &)> MaterializableCallback,
-                bool OptimizeFrame = false);
-
-  CoroSplitPass(std::function<bool(Instruction &)> MaterializableCallback,
-                SmallVector<BaseABITy> GenCustomABIs,
-                bool OptimizeFrame = false);
-
-  PreservedAnalyses run(LazyCallGraph::SCC &C, CGSCCAnalysisManager &AM,
-                        LazyCallGraph &CG, CGSCCUpdateResult &UR);
-
-=======
 
   LLVM_ABI CoroSplitPass(bool OptimizeFrame = false);
 
@@ -71,7 +50,6 @@
                                  CGSCCAnalysisManager &AM, LazyCallGraph &CG,
                                  CGSCCUpdateResult &UR);
 
->>>>>>> eb0f1dc0
   static bool isRequired() { return true; }
 
   // Generator for an ABI transformer
