//===- llvm/Transforms/Vectorize/LoopVectorizationLegality.h ----*- C++ -*-===//
//
// Part of the LLVM Project, under the Apache License v2.0 with LLVM Exceptions.
// See https://llvm.org/LICENSE.txt for license information.
// SPDX-License-Identifier: Apache-2.0 WITH LLVM-exception
//
//===----------------------------------------------------------------------===//
//
/// \file
/// This file defines the LoopVectorizationLegality class. Original code
/// in Loop Vectorizer has been moved out to its own file for modularity
/// and reusability.
///
/// Currently, it works for innermost loop vectorization. Extending this to
/// outer loop vectorization is a TODO item.
///
/// Also provides:
/// 1) LoopVectorizeHints class which keeps a number of loop annotations
/// locally for easy look up. It has the ability to write them back as
/// loop metadata, upon request.
/// 2) LoopVectorizationRequirements class for lazy bail out for the purpose
/// of reporting useful failure to vectorize message.
//
//===----------------------------------------------------------------------===//

#ifndef LLVM_TRANSFORMS_VECTORIZE_LOOPVECTORIZATIONLEGALITY_H
#define LLVM_TRANSFORMS_VECTORIZE_LOOPVECTORIZATIONLEGALITY_H

#include "llvm/ADT/MapVector.h"
#include "llvm/Analysis/LoopAccessAnalysis.h"
#include "llvm/Support/TypeSize.h"
#include "llvm/Transforms/Utils/LoopUtils.h"

namespace llvm {
class AssumptionCache;
class BasicBlock;
class BlockFrequencyInfo;
class DemandedBits;
class DominatorTree;
class Function;
class Loop;
class LoopInfo;
class Metadata;
class OptimizationRemarkEmitter;
class PredicatedScalarEvolution;
class ProfileSummaryInfo;
class TargetLibraryInfo;
class TargetTransformInfo;
class Type;

/// Utility class for getting and setting loop vectorizer hints in the form
/// of loop metadata.
/// This class keeps a number of loop annotations locally (as member variables)
/// and can, upon request, write them back as metadata on the loop. It will
/// initially scan the loop for existing metadata, and will update the local
/// values based on information in the loop.
/// We cannot write all values to metadata, as the mere presence of some info,
/// for example 'force', means a decision has been made. So, we need to be
/// careful NOT to add them if the user hasn't specifically asked so.
class LoopVectorizeHints {
  enum HintKind {
    HK_WIDTH,
    HK_INTERLEAVE,
    HK_FORCE,
    HK_ISVECTORIZED,
    HK_PREDICATE,
    HK_SCALABLE
  };

  /// Hint - associates name and validation with the hint value.
  struct Hint {
    const char *Name;
    unsigned Value; // This may have to change for non-numeric values.
    HintKind Kind;

    Hint(const char *Name, unsigned Value, HintKind Kind)
        : Name(Name), Value(Value), Kind(Kind) {}

    bool validate(unsigned Val);
  };

  /// Vectorization width.
  Hint Width;

  /// Vectorization interleave factor.
  Hint Interleave;

  /// Vectorization forced
  Hint Force;

  /// Already Vectorized
  Hint IsVectorized;

  /// Vector Predicate
  Hint Predicate;

  /// Says whether we should use fixed width or scalable vectorization.
  Hint Scalable;

  /// Return the loop metadata prefix.
  static StringRef Prefix() { return "llvm.loop."; }

  /// True if there is any unsafe math in the loop.
  bool PotentiallyUnsafe = false;

public:
  enum ForceKind {
    FK_Undefined = -1, ///< Not selected.
    FK_Disabled = 0,   ///< Forcing disabled.
    FK_Enabled = 1,    ///< Forcing enabled.
  };

  enum ScalableForceKind {
    /// Not selected.
    SK_Unspecified = -1,
    /// Disables vectorization with scalable vectors.
    SK_FixedWidthOnly = 0,
    /// Vectorize loops using scalable vectors or fixed-width vectors, but favor
    /// scalable vectors when the cost-model is inconclusive. This is the
    /// default when the scalable.enable hint is enabled through a pragma.
    SK_PreferScalable = 1
  };

  LoopVectorizeHints(const Loop *L, bool InterleaveOnlyWhenForced,
                     OptimizationRemarkEmitter &ORE,
                     const TargetTransformInfo *TTI = nullptr);

  /// Mark the loop L as already vectorized by setting the width to 1.
  void setAlreadyVectorized();

  bool allowVectorization(Function *F, Loop *L,
                          bool VectorizeOnlyWhenForced) const;

  /// Dumps all the hint information.
  void emitRemarkWithHints() const;

  ElementCount getWidth() const {
    return ElementCount::get(Width.Value, (ScalableForceKind)Scalable.Value ==
                                              SK_PreferScalable);
  }

  unsigned getInterleave() const {
    if (Interleave.Value)
      return Interleave.Value;
    // If interleaving is not explicitly set, assume that if we do not want
    // unrolling, we also don't want any interleaving.
    if (llvm::hasUnrollTransformation(TheLoop) & TM_Disable)
      return 1;
    return 0;
  }
  unsigned getIsVectorized() const { return IsVectorized.Value; }
  unsigned getPredicate() const { return Predicate.Value; }
  enum ForceKind getForce() const {
    if ((ForceKind)Force.Value == FK_Undefined &&
        hasDisableAllTransformsHint(TheLoop))
      return FK_Disabled;
    return (ForceKind)Force.Value;
  }

  /// \return true if scalable vectorization has been explicitly disabled.
  bool isScalableVectorizationDisabled() const {
    return (ScalableForceKind)Scalable.Value == SK_FixedWidthOnly;
  }

  /// If hints are provided that force vectorization, use the AlwaysPrint
  /// pass name to force the frontend to print the diagnostic.
  const char *vectorizeAnalysisPassName() const;

  /// When enabling loop hints are provided we allow the vectorizer to change
  /// the order of operations that is given by the scalar loop. This is not
  /// enabled by default because can be unsafe or inefficient. For example,
  /// reordering floating-point operations will change the way round-off
  /// error accumulates in the loop.
  bool allowReordering() const;

  bool isPotentiallyUnsafe() const {
    // Avoid FP vectorization if the target is unsure about proper support.
    // This may be related to the SIMD unit in the target not handling
    // IEEE 754 FP ops properly, or bad single-to-double promotions.
    // Otherwise, a sequence of vectorized loops, even without reduction,
    // could lead to different end results on the destination vectors.
    return getForce() != LoopVectorizeHints::FK_Enabled && PotentiallyUnsafe;
  }

  void setPotentiallyUnsafe() { PotentiallyUnsafe = true; }

private:
  /// Find hints specified in the loop metadata and update local values.
  void getHintsFromMetadata();

  /// Checks string hint with one operand and set value if valid.
  void setHint(StringRef Name, Metadata *Arg);

  /// The loop these hints belong to.
  const Loop *TheLoop;

  /// Interface to emit optimization remarks.
  OptimizationRemarkEmitter &ORE;
};

/// This holds vectorization requirements that must be verified late in
/// the process. The requirements are set by legalize and costmodel. Once
/// vectorization has been determined to be possible and profitable the
/// requirements can be verified by looking for metadata or compiler options.
/// For example, some loops require FP commutativity which is only allowed if
/// vectorization is explicitly specified or if the fast-math compiler option
/// has been provided.
/// Late evaluation of these requirements allows helpful diagnostics to be
/// composed that tells the user what need to be done to vectorize the loop. For
/// example, by specifying #pragma clang loop vectorize or -ffast-math. Late
/// evaluation should be used only when diagnostics can generated that can be
/// followed by a non-expert user.
class LoopVectorizationRequirements {
public:
  /// Track the 1st floating-point instruction that can not be reassociated.
  void addExactFPMathInst(Instruction *I) {
    if (I && !ExactFPMathInst)
      ExactFPMathInst = I;
  }

  Instruction *getExactFPInst() { return ExactFPMathInst; }

private:
  Instruction *ExactFPMathInst = nullptr;
};

/// This holds details about a histogram operation -- a load -> update -> store
/// sequence where each lane in a vector might be updating the same element as
/// another lane.
struct HistogramInfo {
  LoadInst *Load;
  Instruction *Update;
  StoreInst *Store;

  HistogramInfo(LoadInst *Load, Instruction *Update, StoreInst *Store)
      : Load(Load), Update(Update), Store(Store) {}
};

/// LoopVectorizationLegality checks if it is legal to vectorize a loop, and
/// to what vectorization factor.
/// This class does not look at the profitability of vectorization, only the
/// legality. This class has two main kinds of checks:
/// * Memory checks - The code in canVectorizeMemory checks if vectorization
///   will change the order of memory accesses in a way that will change the
///   correctness of the program.
/// * Scalars checks - The code in canVectorizeInstrs and canVectorizeMemory
/// checks for a number of different conditions, such as the availability of a
/// single induction variable, that all types are supported and vectorize-able,
/// etc. This code reflects the capabilities of InnerLoopVectorizer.
/// This class is also used by InnerLoopVectorizer for identifying
/// induction variable and the different reduction variables.
class LoopVectorizationLegality {
public:
  LoopVectorizationLegality(
      Loop *L, PredicatedScalarEvolution &PSE, DominatorTree *DT,
      TargetTransformInfo *TTI, TargetLibraryInfo *TLI, Function *F,
      LoopAccessInfoManager &LAIs, LoopInfo *LI, OptimizationRemarkEmitter *ORE,
      LoopVectorizationRequirements *R, LoopVectorizeHints *H, DemandedBits *DB,
      AssumptionCache *AC, BlockFrequencyInfo *BFI, ProfileSummaryInfo *PSI)
      : TheLoop(L), LI(LI), PSE(PSE), TTI(TTI), TLI(TLI), DT(DT), LAIs(LAIs),
        ORE(ORE), Requirements(R), Hints(H), DB(DB), AC(AC), BFI(BFI),
        PSI(PSI) {}

  /// ReductionList contains the reduction descriptors for all
  /// of the reductions that were found in the loop.
  using ReductionList = MapVector<PHINode *, RecurrenceDescriptor>;

  /// InductionList saves induction variables and maps them to the
  /// induction descriptor.
  using InductionList = MapVector<PHINode *, InductionDescriptor>;

  /// RecurrenceSet contains the phi nodes that are recurrences other than
  /// inductions and reductions.
  using RecurrenceSet = SmallPtrSet<const PHINode *, 8>;

  /// Returns true if it is legal to vectorize this loop.
  /// This does not mean that it is profitable to vectorize this
  /// loop, only that it is legal to do so.
  /// Temporarily taking UseVPlanNativePath parameter. If true, take
  /// the new code path being implemented for outer loop vectorization
  /// (should be functional for inner loop vectorization) based on VPlan.
  /// If false, good old LV code.
  bool canVectorize(bool UseVPlanNativePath);

  /// Returns true if it is legal to vectorize the FP math operations in this
  /// loop. Vectorizing is legal if we allow reordering of FP operations, or if
  /// we can use in-order reductions.
  bool canVectorizeFPMath(bool EnableStrictReductions);

  /// Return true if we can vectorize this loop while folding its tail by
  /// masking.
  bool canFoldTailByMasking() const;

  /// Mark all respective loads/stores for masking. Must only be called when
  /// tail-folding is possible.
  void prepareToFoldTailByMasking();

  /// Returns the primary induction variable.
  PHINode *getPrimaryInduction() { return PrimaryInduction; }

  /// Returns the reduction variables found in the loop.
  const ReductionList &getReductionVars() const { return Reductions; }

  /// Returns the induction variables found in the loop.
  const InductionList &getInductionVars() const { return Inductions; }

  /// Return the fixed-order recurrences found in the loop.
  RecurrenceSet &getFixedOrderRecurrences() { return FixedOrderRecurrences; }

  /// Returns the widest induction type.
  Type *getWidestInductionType() { return WidestIndTy; }

  /// Returns True if given store is a final invariant store of one of the
  /// reductions found in the loop.
  bool isInvariantStoreOfReduction(StoreInst *SI);

  /// Returns True if given address is invariant and is used to store recurrent
  /// expression
  bool isInvariantAddressOfReduction(Value *V);

  /// Returns True if V is a Phi node of an induction variable in this loop.
  bool isInductionPhi(const Value *V) const;

  /// Returns a pointer to the induction descriptor, if \p Phi is an integer or
  /// floating point induction.
  const InductionDescriptor *getIntOrFpInductionDescriptor(PHINode *Phi) const;

  /// Returns a pointer to the induction descriptor, if \p Phi is pointer
  /// induction.
  const InductionDescriptor *getPointerInductionDescriptor(PHINode *Phi) const;

  /// Returns True if V is a cast that is part of an induction def-use chain,
  /// and had been proven to be redundant under a runtime guard (in other
  /// words, the cast has the same SCEV expression as the induction phi).
  bool isCastedInductionVariable(const Value *V) const;

  /// Returns True if V can be considered as an induction variable in this
  /// loop. V can be the induction phi, or some redundant cast in the def-use
  /// chain of the inducion phi.
  bool isInductionVariable(const Value *V) const;

  /// Returns True if PN is a reduction variable in this loop.
  bool isReductionVariable(PHINode *PN) const { return Reductions.count(PN); }

  /// Returns True if Phi is a fixed-order recurrence in this loop.
  bool isFixedOrderRecurrence(const PHINode *Phi) const;

  /// Return true if the block BB needs to be predicated in order for the loop
  /// to be vectorized.
  bool blockNeedsPredication(BasicBlock *BB) const;

  /// Check if this pointer is consecutive when vectorizing. This happens
  /// when the last index of the GEP is the induction variable, or that the
  /// pointer itself is an induction variable.
  /// This check allows us to vectorize A[idx] into a wide load/store.
  /// Returns:
  /// 0 - Stride is unknown or non-consecutive.
  /// 1 - Address is consecutive.
  /// -1 - Address is consecutive, and decreasing.
  /// NOTE: This method must only be used before modifying the original scalar
  /// loop. Do not use after invoking 'createVectorizedLoopSkeleton' (PR34965).
  int isConsecutivePtr(Type *AccessTy, Value *Ptr) const;

  /// Returns true if \p V is invariant across all loop iterations according to
  /// SCEV.
  bool isInvariant(Value *V) const;

  /// Returns true if value V is uniform across \p VF lanes, when \p VF is
  /// provided, and otherwise if \p V is invariant across all loop iterations.
  bool isUniform(Value *V, ElementCount VF) const;

  /// A uniform memory op is a load or store which accesses the same memory
  /// location on all \p VF lanes, if \p VF is provided and otherwise if the
  /// memory location is invariant.
  bool isUniformMemOp(Instruction &I, ElementCount VF) const;

  /// Returns the information that we collected about runtime memory check.
  const RuntimePointerChecking *getRuntimePointerChecking() const {
    return LAI->getRuntimePointerChecking();
  }

  const LoopAccessInfo *getLAI() const { return LAI; }

  bool isSafeForAnyVectorWidth() const {
    return LAI->getDepChecker().isSafeForAnyVectorWidth();
  }

  uint64_t getMaxSafeVectorWidthInBits() const {
    return LAI->getDepChecker().getMaxSafeVectorWidthInBits();
  }

<<<<<<< HEAD
  /// Return safe power-of-2 number of elements, which do not prevent store-load
  /// forwarding.
  std::optional<unsigned> getMaxStoreLoadForwardSafeVFPowerOf2() const {
    return LAI->getDepChecker().getStoreLoadForwardSafeVFPowerOf2();
  }

  /// Return safe non-power-of-2 number of elements, which do not prevent
  /// store-load forwarding.
  std::optional<unsigned> getMaxStoreLoadForwardSafeVFNonPowerOf2() const {
    return LAI->getDepChecker().getStoreLoadForwardSafeVFNonPowerOf2();
=======
  /// Returns true if the loop has an uncountable early exit, i.e. an
  /// uncountable exit that isn't the latch block.
  bool hasUncountableEarlyExit() const { return HasUncountableEarlyExit; }

  /// Returns the uncountable early exiting block.
  BasicBlock *getUncountableEarlyExitingBlock() const {
    assert(getUncountableExitingBlocks().size() == 1 &&
           "Expected only a single uncountable exiting block");
    return getUncountableExitingBlocks()[0];
  }

  /// Returns the destination of an uncountable early exiting block.
  BasicBlock *getUncountableEarlyExitBlock() const {
    assert(getUncountableExitBlocks().size() == 1 &&
           "Expected only a single uncountable exit block");
    return getUncountableExitBlocks()[0];
>>>>>>> 8951b514
  }

  /// Returns true if vector representation of the instruction \p I
  /// requires mask.
  bool isMaskRequired(const Instruction *I) const {
    return MaskedOp.contains(I);
  }

  /// Returns true if there is at least one function call in the loop which
  /// has a vectorized variant available.
  bool hasVectorCallVariants() const { return VecCallVariantsFound; }

  unsigned getNumStores() const { return LAI->getNumStores(); }
  unsigned getNumLoads() const { return LAI->getNumLoads(); }

  /// Returns a HistogramInfo* for the given instruction if it was determined
  /// to be part of a load -> update -> store sequence where multiple lanes
  /// may be working on the same memory address.
  std::optional<const HistogramInfo *> getHistogramInfo(Instruction *I) const {
    for (const HistogramInfo &HGram : Histograms)
      if (HGram.Load == I || HGram.Update == I || HGram.Store == I)
        return &HGram;

    return std::nullopt;
  }

  /// Returns a list of all known histogram operations in the loop.
  bool hasHistograms() const { return !Histograms.empty(); }

  PredicatedScalarEvolution *getPredicatedScalarEvolution() const {
    return &PSE;
  }

  Loop *getLoop() const { return TheLoop; }

  LoopInfo *getLoopInfo() const { return LI; }

  AssumptionCache *getAssumptionCache() const { return AC; }

  ScalarEvolution *getScalarEvolution() const { return PSE.getSE(); }

  DominatorTree *getDominatorTree() const { return DT; }

  /// Returns all exiting blocks with a countable exit, i.e. the
  /// exit-not-taken count is known exactly at compile time.
  const SmallVector<BasicBlock *, 4> &getCountableExitingBlocks() const {
    return CountableExitingBlocks;
  }

  /// Returns all the exiting blocks with an uncountable exit.
  const SmallVector<BasicBlock *, 4> &getUncountableExitingBlocks() const {
    return UncountableExitingBlocks;
  }

  /// Returns all the exit blocks from uncountable exiting blocks.
  SmallVector<BasicBlock *, 4> getUncountableExitBlocks() const {
    return UncountableExitBlocks;
  }

private:
  /// Return true if the pre-header, exiting and latch blocks of \p Lp and all
  /// its nested loops are considered legal for vectorization. These legal
  /// checks are common for inner and outer loop vectorization.
  /// Temporarily taking UseVPlanNativePath parameter. If true, take
  /// the new code path being implemented for outer loop vectorization
  /// (should be functional for inner loop vectorization) based on VPlan.
  /// If false, good old LV code.
  bool canVectorizeLoopNestCFG(Loop *Lp, bool UseVPlanNativePath);

  /// Set up outer loop inductions by checking Phis in outer loop header for
  /// supported inductions (int inductions). Return false if any of these Phis
  /// is not a supported induction or if we fail to find an induction.
  bool setupOuterLoopInductions();

  /// Return true if the pre-header, exiting and latch blocks of \p Lp
  /// (non-recursive) are considered legal for vectorization.
  /// Temporarily taking UseVPlanNativePath parameter. If true, take
  /// the new code path being implemented for outer loop vectorization
  /// (should be functional for inner loop vectorization) based on VPlan.
  /// If false, good old LV code.
  bool canVectorizeLoopCFG(Loop *Lp, bool UseVPlanNativePath);

  /// Check if a single basic block loop is vectorizable.
  /// At this point we know that this is a loop with a constant trip count
  /// and we only need to check individual instructions.
  bool canVectorizeInstrs();

  /// When we vectorize loops we may change the order in which
  /// we read and write from memory. This method checks if it is
  /// legal to vectorize the code, considering only memory constrains.
  /// Returns true if the loop is vectorizable
  bool canVectorizeMemory();

  /// If LAA cannot determine whether all dependences are safe, we may be able
  /// to further analyse some IndirectUnsafe dependences and if they match a
  /// certain pattern (like a histogram) then we may still be able to vectorize.
  bool canVectorizeIndirectUnsafeDependences();

  /// Return true if we can vectorize this loop using the IF-conversion
  /// transformation.
  bool canVectorizeWithIfConvert();

  /// Return true if we can vectorize this outer loop. The method performs
  /// specific checks for outer loop vectorization.
  bool canVectorizeOuterLoop();

  /// Returns true if this is an early exit loop that can be vectorized.
  /// Currently, a loop with an uncountable early exit is considered
  /// vectorizable if:
  ///   1. There are no writes to memory in the loop.
  ///   2. The loop has only one early uncountable exit
  ///   3. The early exit block dominates the latch block.
  ///   4. The latch block has an exact exit count.
  ///   5. The loop does not contain reductions or recurrences.
  ///   6. We can prove at compile-time that loops will not contain faulting
  ///   loads.
  ///   7. It is safe to speculatively execute instructions such as divide or
  ///   call instructions.
  /// The list above is not based on theoretical limitations of vectorization,
  /// but simply a statement that more work is needed to support these
  /// additional cases safely.
  bool isVectorizableEarlyExitLoop();

  /// Return true if all of the instructions in the block can be speculatively
  /// executed, and record the loads/stores that require masking.
  /// \p SafePtrs is a list of addresses that are known to be legal and we know
  /// that we can read from them without segfault.
  /// \p MaskedOp is a list of instructions that have to be transformed into
  /// calls to the appropriate masked intrinsic when the loop is vectorized
  /// or dropped if the instruction is a conditional assume intrinsic.
  bool
  blockCanBePredicated(BasicBlock *BB, SmallPtrSetImpl<Value *> &SafePtrs,
                       SmallPtrSetImpl<const Instruction *> &MaskedOp) const;

  /// Updates the vectorization state by adding \p Phi to the inductions list.
  /// This can set \p Phi as the main induction of the loop if \p Phi is a
  /// better choice for the main induction than the existing one.
  void addInductionPhi(PHINode *Phi, const InductionDescriptor &ID,
                       SmallPtrSetImpl<Value *> &AllowedExit);

  /// The loop that we evaluate.
  Loop *TheLoop;

  /// Loop Info analysis.
  LoopInfo *LI;

  /// A wrapper around ScalarEvolution used to add runtime SCEV checks.
  /// Applies dynamic knowledge to simplify SCEV expressions in the context
  /// of existing SCEV assumptions. The analysis will also add a minimal set
  /// of new predicates if this is required to enable vectorization and
  /// unrolling.
  PredicatedScalarEvolution &PSE;

  /// Target Transform Info.
  TargetTransformInfo *TTI;

  /// Target Library Info.
  TargetLibraryInfo *TLI;

  /// Dominator Tree.
  DominatorTree *DT;

  // LoopAccess analysis.
  LoopAccessInfoManager &LAIs;

  const LoopAccessInfo *LAI = nullptr;

  /// Interface to emit optimization remarks.
  OptimizationRemarkEmitter *ORE;

  //  ---  vectorization state --- //

  /// Holds the primary induction variable. This is the counter of the
  /// loop.
  PHINode *PrimaryInduction = nullptr;

  /// Holds the reduction variables.
  ReductionList Reductions;

  /// Holds all of the induction variables that we found in the loop.
  /// Notice that inductions don't need to start at zero and that induction
  /// variables can be pointers.
  InductionList Inductions;

  /// Holds all the casts that participate in the update chain of the induction
  /// variables, and that have been proven to be redundant (possibly under a
  /// runtime guard). These casts can be ignored when creating the vectorized
  /// loop body.
  SmallPtrSet<Instruction *, 4> InductionCastsToIgnore;

  /// Holds the phi nodes that are fixed-order recurrences.
  RecurrenceSet FixedOrderRecurrences;

  /// Holds the widest induction type encountered.
  Type *WidestIndTy = nullptr;

  /// Allowed outside users. This holds the variables that can be accessed from
  /// outside the loop.
  SmallPtrSet<Value *, 4> AllowedExit;

  /// Vectorization requirements that will go through late-evaluation.
  LoopVectorizationRequirements *Requirements;

  /// Used to emit an analysis of any legality issues.
  LoopVectorizeHints *Hints;

  /// The demanded bits analysis is used to compute the minimum type size in
  /// which a reduction can be computed.
  DemandedBits *DB;

  /// The assumption cache analysis is used to compute the minimum type size in
  /// which a reduction can be computed.
  AssumptionCache *AC;

  /// While vectorizing these instructions we have to generate a
  /// call to the appropriate masked intrinsic or drop them in case of
  /// conditional assumes.
  SmallPtrSet<const Instruction *, 8> MaskedOp;

  /// Contains all identified histogram operations, which are sequences of
  /// load -> update -> store instructions where multiple lanes in a vector
  /// may work on the same memory location.
  SmallVector<HistogramInfo, 1> Histograms;

  /// BFI and PSI are used to check for profile guided size optimizations.
  BlockFrequencyInfo *BFI;
  ProfileSummaryInfo *PSI;

  /// If we discover function calls within the loop which have a valid
  /// vectorized variant, record that fact so that LoopVectorize can
  /// (potentially) make a better decision on the maximum VF and enable
  /// the use of those function variants.
  bool VecCallVariantsFound = false;

  /// Indicates whether this loop has an uncountable early exit, i.e. an
  /// uncountable exiting block that is not the latch.
  bool HasUncountableEarlyExit = false;

  /// Keep track of all the countable and uncountable exiting blocks if
  /// the exact backedge taken count is not computable.
  SmallVector<BasicBlock *, 4> CountableExitingBlocks;
  SmallVector<BasicBlock *, 4> UncountableExitingBlocks;

  /// Keep track of the destinations of all uncountable exits if the
  /// exact backedge taken count is not computable.
  SmallVector<BasicBlock *, 4> UncountableExitBlocks;
};

} // namespace llvm

#endif // LLVM_TRANSFORMS_VECTORIZE_LOOPVECTORIZATIONLEGALITY_H<|MERGE_RESOLUTION|>--- conflicted
+++ resolved
@@ -389,18 +389,6 @@
     return LAI->getDepChecker().getMaxSafeVectorWidthInBits();
   }
 
-<<<<<<< HEAD
-  /// Return safe power-of-2 number of elements, which do not prevent store-load
-  /// forwarding.
-  std::optional<unsigned> getMaxStoreLoadForwardSafeVFPowerOf2() const {
-    return LAI->getDepChecker().getStoreLoadForwardSafeVFPowerOf2();
-  }
-
-  /// Return safe non-power-of-2 number of elements, which do not prevent
-  /// store-load forwarding.
-  std::optional<unsigned> getMaxStoreLoadForwardSafeVFNonPowerOf2() const {
-    return LAI->getDepChecker().getStoreLoadForwardSafeVFNonPowerOf2();
-=======
   /// Returns true if the loop has an uncountable early exit, i.e. an
   /// uncountable exit that isn't the latch block.
   bool hasUncountableEarlyExit() const { return HasUncountableEarlyExit; }
@@ -417,7 +405,18 @@
     assert(getUncountableExitBlocks().size() == 1 &&
            "Expected only a single uncountable exit block");
     return getUncountableExitBlocks()[0];
->>>>>>> 8951b514
+  }
+
+  /// Return safe power-of-2 number of elements, which do not prevent store-load
+  /// forwarding and safe to operate simultaneously.
+  std::optional<unsigned> getMaxStoreLoadForwardSafeVFPowerOf2() const {
+    return LAI->getDepChecker().getStoreLoadForwardSafeVFPowerOf2();
+  }
+
+  /// Return safe non-power-of-2 number of elements, which do not prevent
+  /// store-load forwarding and safe to operate simultaneously.
+  std::optional<unsigned> getMaxStoreLoadForwardSafeVFNonPowerOf2() const {
+    return LAI->getDepChecker().getStoreLoadForwardSafeVFNonPowerOf2();
   }
 
   /// Returns true if vector representation of the instruction \p I
