//===- SandboxVectorizer.h --------------------------------------*- C++ -*-===//
//
// Part of the LLVM Project, under the Apache License v2.0 with LLVM Exceptions.
// See https://llvm.org/LICENSE.txt for license information.
// SPDX-License-Identifier: Apache-2.0 WITH LLVM-exception
//
//===----------------------------------------------------------------------===//
#ifndef LLVM_TRANSFORMS_VECTORIZE_SANDBOXVECTORIZER_SANDBOXVECTORIZER_H
#define LLVM_TRANSFORMS_VECTORIZE_SANDBOXVECTORIZER_SANDBOXVECTORIZER_H

#include <memory>

<<<<<<< HEAD
#include "llvm/IR/PassManager.h"
=======
#include "llvm/Analysis/AliasAnalysis.h"
#include "llvm/Analysis/ScalarEvolution.h"
#include "llvm/IR/PassManager.h"
#include "llvm/SandboxIR/Context.h"
>>>>>>> ce7c17d5
#include "llvm/SandboxIR/PassManager.h"

namespace llvm {

class TargetTransformInfo;

class SandboxVectorizerPass : public PassInfoMixin<SandboxVectorizerPass> {
  TargetTransformInfo *TTI = nullptr;
  AAResults *AA = nullptr;
  ScalarEvolution *SE = nullptr;

<<<<<<< HEAD
=======
  std::unique_ptr<sandboxir::Context> Ctx;

>>>>>>> ce7c17d5
  // A pipeline of SandboxIR function passes run by the vectorizer.
  sandboxir::FunctionPassManager FPM;

  bool runImpl(Function &F);

public:
  // Make sure the constructors/destructors are out-of-line. This works around a
  // problem with -DBUILD_SHARED_LIBS=on where components that depend on the
  // Vectorizer component can't find the vtable for classes like
  // sandboxir::Pass. This way we don't have to make LLVMPasses add a direct
  // dependency on SandboxIR.
  SandboxVectorizerPass();
  SandboxVectorizerPass(SandboxVectorizerPass &&);
  ~SandboxVectorizerPass();

  PreservedAnalyses run(Function &F, FunctionAnalysisManager &AM);
};

} // namespace llvm

#endif // LLVM_TRANSFORMS_VECTORIZE_SANDBOXVECTORIZER_SANDBOXVECTORIZER_H<|MERGE_RESOLUTION|>--- conflicted
+++ resolved
@@ -10,14 +10,10 @@
 
 #include <memory>
 
-<<<<<<< HEAD
-#include "llvm/IR/PassManager.h"
-=======
 #include "llvm/Analysis/AliasAnalysis.h"
 #include "llvm/Analysis/ScalarEvolution.h"
 #include "llvm/IR/PassManager.h"
 #include "llvm/SandboxIR/Context.h"
->>>>>>> ce7c17d5
 #include "llvm/SandboxIR/PassManager.h"
 
 namespace llvm {
@@ -29,11 +25,8 @@
   AAResults *AA = nullptr;
   ScalarEvolution *SE = nullptr;
 
-<<<<<<< HEAD
-=======
   std::unique_ptr<sandboxir::Context> Ctx;
 
->>>>>>> ce7c17d5
   // A pipeline of SandboxIR function passes run by the vectorizer.
   sandboxir::FunctionPassManager FPM;
 
