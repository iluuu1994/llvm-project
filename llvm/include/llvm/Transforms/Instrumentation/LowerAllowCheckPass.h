//===- LowerAllowCheckPass.h ------------------------------------*- C++ -*-===//
//
// Part of the LLVM Project, under the Apache License v2.0 with LLVM Exceptions.
// See https://llvm.org/LICENSE.txt for license information.
// SPDX-License-Identifier: Apache-2.0 WITH LLVM-exception
//
//===----------------------------------------------------------------------===//
/// \file
/// This file provides the interface for the pass responsible for removing
/// expensive ubsan checks.
///
//===----------------------------------------------------------------------===//

#ifndef LLVM_TRANSFORMS_INSTRUMENTATION_LOWERALLOWCHECKPASS_H
#define LLVM_TRANSFORMS_INSTRUMENTATION_LOWERALLOWCHECKPASS_H

#include "llvm/IR/Function.h"
#include "llvm/IR/PassManager.h"
#include "llvm/Pass.h"
#include "llvm/Support/Compiler.h"

namespace llvm {

// This pass is responsible for removing optional traps, like llvm.ubsantrap
// from the hot code.
class LowerAllowCheckPass : public PassInfoMixin<LowerAllowCheckPass> {
public:
  struct Options {
    std::vector<unsigned int> cutoffs;
  };
<<<<<<< HEAD

  explicit LowerAllowCheckPass(LowerAllowCheckPass::Options Opts)
      : Opts(std::move(Opts)) {};
  PreservedAnalyses run(Function &F, FunctionAnalysisManager &AM);

  static bool IsRequested();
  void printPipeline(raw_ostream &OS,
                     function_ref<StringRef(StringRef)> MapClassName2PassName);
=======

  explicit LowerAllowCheckPass(LowerAllowCheckPass::Options Opts)
      : Opts(std::move(Opts)) {};
  LLVM_ABI PreservedAnalyses run(Function &F, FunctionAnalysisManager &AM);

  LLVM_ABI static bool IsRequested();
  LLVM_ABI void
  printPipeline(raw_ostream &OS,
                function_ref<StringRef(StringRef)> MapClassName2PassName);
>>>>>>> 4084ffcf

private:
  LowerAllowCheckPass::Options Opts;
};

} // namespace llvm

#endif<|MERGE_RESOLUTION|>--- conflicted
+++ resolved
@@ -28,16 +28,6 @@
   struct Options {
     std::vector<unsigned int> cutoffs;
   };
-<<<<<<< HEAD
-
-  explicit LowerAllowCheckPass(LowerAllowCheckPass::Options Opts)
-      : Opts(std::move(Opts)) {};
-  PreservedAnalyses run(Function &F, FunctionAnalysisManager &AM);
-
-  static bool IsRequested();
-  void printPipeline(raw_ostream &OS,
-                     function_ref<StringRef(StringRef)> MapClassName2PassName);
-=======
 
   explicit LowerAllowCheckPass(LowerAllowCheckPass::Options Opts)
       : Opts(std::move(Opts)) {};
@@ -47,7 +37,6 @@
   LLVM_ABI void
   printPipeline(raw_ostream &OS,
                 function_ref<StringRef(StringRef)> MapClassName2PassName);
->>>>>>> 4084ffcf
 
 private:
   LowerAllowCheckPass::Options Opts;
