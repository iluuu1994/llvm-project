--- conflicted
+++ resolved
@@ -1349,15 +1349,8 @@
 
   /// Return all functions that might be called indirectly, only valid for
   /// closed world modules (see isClosedWorldModule).
-<<<<<<< HEAD
-  ArrayRef<Function *> getIndirectlyCallableFunctions(Attributor &A) const;
-
-  /// Return the flat address space if the associated target has.
-  std::optional<unsigned> getFlatAddressSpace() const;
-=======
   LLVM_ABI ArrayRef<Function *>
   getIndirectlyCallableFunctions(Attributor &A) const;
->>>>>>> eb0f1dc0
 
   /// Return the flat address space if the associated target has.
   LLVM_ABI std::optional<unsigned> getFlatAddressSpace() const;
@@ -6379,11 +6372,7 @@
   }
 
   /// Unique ID (due to the unique address)
-<<<<<<< HEAD
-  static const char ID;
-=======
   LLVM_ABI static const char ID;
->>>>>>> eb0f1dc0
 
 protected:
   // Invalid address space which indicates the associated value is dead.
