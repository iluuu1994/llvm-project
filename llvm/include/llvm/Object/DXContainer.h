//===- DXContainer.h - DXContainer file implementation ----------*- C++ -*-===//
//
// Part of the LLVM Project, under the Apache License v2.0 with LLVM Exceptions.
// See https://llvm.org/LICENSE.txt for license information.
// SPDX-License-Identifier: Apache-2.0 WITH LLVM-exception
//
//===----------------------------------------------------------------------===//
//
// This file declares the DXContainerFile class, which implements the ObjectFile
// interface for DXContainer files.
//
//
//===----------------------------------------------------------------------===//

#ifndef LLVM_OBJECT_DXCONTAINER_H
#define LLVM_OBJECT_DXCONTAINER_H

#include "llvm/ADT/SmallVector.h"
#include "llvm/ADT/StringRef.h"
#include "llvm/ADT/Twine.h"
#include "llvm/BinaryFormat/DXContainer.h"
#include "llvm/Object/Error.h"
#include "llvm/Support/Endian.h"
#include "llvm/Support/Error.h"
#include "llvm/Support/MemoryBufferRef.h"
#include "llvm/TargetParser/Triple.h"
#include <array>
#include <cstddef>
#include <cstdint>
#include <variant>

namespace llvm {
namespace object {

namespace detail {
template <typename T>
std::enable_if_t<std::is_arithmetic<T>::value, void> swapBytes(T &value) {
  sys::swapByteOrder(value);
}

template <typename T>
std::enable_if_t<std::is_class<T>::value, void> swapBytes(T &value) {
  value.swapBytes();
}
} // namespace detail

// This class provides a view into the underlying resource array. The Resource
// data is little-endian encoded and may not be properly aligned to read
// directly from. The dereference operator creates a copy of the data and byte
// swaps it as appropriate.
template <typename T> struct ViewArray {
  StringRef Data;
  uint32_t Stride = sizeof(T); // size of each element in the list.

  ViewArray() = default;
  ViewArray(StringRef D, size_t S) : Data(D), Stride(S) {}

  using value_type = T;
  static constexpr uint32_t MaxStride() {
    return static_cast<uint32_t>(sizeof(value_type));
  }

  struct iterator {
    StringRef Data;
    uint32_t Stride; // size of each element in the list.
    const char *Current;

    iterator(const ViewArray &A, const char *C)
        : Data(A.Data), Stride(A.Stride), Current(C) {}
    iterator(const iterator &) = default;

    value_type operator*() {
      // Explicitly zero the structure so that unused fields are zeroed. It is
      // up to the user to know if the fields are used by verifying the PSV
      // version.
      value_type Val;
      std::memset(&Val, 0, sizeof(value_type));
      if (Current >= Data.end())
        return Val;
      memcpy(static_cast<void *>(&Val), Current, std::min(Stride, MaxStride()));
      if (sys::IsBigEndianHost)
        detail::swapBytes(Val);
      return Val;
    }

    iterator operator++() {
      if (Current < Data.end())
        Current += Stride;
      return *this;
    }

    iterator operator++(int) {
      iterator Tmp = *this;
      ++*this;
      return Tmp;
    }

    iterator operator--() {
      if (Current > Data.begin())
        Current -= Stride;
      return *this;
    }

    iterator operator--(int) {
      iterator Tmp = *this;
      --*this;
      return Tmp;
    }

    bool operator==(const iterator I) { return I.Current == Current; }
    bool operator!=(const iterator I) { return !(*this == I); }
  };

  iterator begin() const { return iterator(*this, Data.begin()); }

  iterator end() const { return iterator(*this, Data.end()); }

  size_t size() const { return Data.size() / Stride; }

  bool isEmpty() const { return Data.empty(); }
};

namespace DirectX {
struct RootParameterView {
  const dxbc::RTS0::v1::RootParameterHeader &Header;
  StringRef ParamData;

  RootParameterView(const dxbc::RTS0::v1::RootParameterHeader &H, StringRef P)
      : Header(H), ParamData(P) {}

  template <typename T> Expected<T> readParameter() {
    T Struct;
    if (sizeof(T) != ParamData.size())
      return make_error<GenericBinaryError>(
          "Reading structure out of file bounds", object_error::parse_failed);

    memcpy(&Struct, ParamData.data(), sizeof(T));
    // DXContainer is always little endian
    if (sys::IsBigEndianHost)
      Struct.swapBytes();
    return Struct;
  }
};

struct RootConstantView : RootParameterView {
  static bool classof(const RootParameterView *V) {
    return V->Header.ParameterType ==
           (uint32_t)dxbc::RootParameterType::Constants32Bit;
  }

  llvm::Expected<dxbc::RTS0::v1::RootConstants> read() {
    return readParameter<dxbc::RTS0::v1::RootConstants>();
  }
};

struct RootDescriptorView : RootParameterView {
  static bool classof(const RootParameterView *V) {
    return (V->Header.ParameterType ==
                llvm::to_underlying(dxbc::RootParameterType::CBV) ||
            V->Header.ParameterType ==
                llvm::to_underlying(dxbc::RootParameterType::SRV) ||
            V->Header.ParameterType ==
                llvm::to_underlying(dxbc::RootParameterType::UAV));
  }

  llvm::Expected<dxbc::RTS0::v2::RootDescriptor> read(uint32_t Version) {
    if (Version == 1) {
      auto Descriptor = readParameter<dxbc::RTS0::v1::RootDescriptor>();
      if (Error E = Descriptor.takeError())
        return E;
      return dxbc::RTS0::v2::RootDescriptor(*Descriptor);
    }
    if (Version != 2)
      return make_error<GenericBinaryError>("Invalid Root Signature version: " +
                                                Twine(Version),
                                            object_error::parse_failed);
    return readParameter<dxbc::RTS0::v2::RootDescriptor>();
  }
};

struct DescriptorTable {
  uint32_t NumRanges;
  uint32_t RangesOffset;
  ViewArray<dxbc::RTS0::v2::DescriptorRange> Ranges;

  typename ViewArray<dxbc::RTS0::v2::DescriptorRange>::iterator begin() const {
    return Ranges.begin();
  }

  typename ViewArray<dxbc::RTS0::v2::DescriptorRange>::iterator end() const {
    return Ranges.end();
  }
};

struct DescriptorTableView : RootParameterView {
  static bool classof(const RootParameterView *V) {
    return (V->Header.ParameterType ==
            llvm::to_underlying(dxbc::RootParameterType::DescriptorTable));
  }

  // Define a type alias to access the template parameter from inside classof
  llvm::Expected<DescriptorTable> read(uint32_t Version) {
    const char *Current = ParamData.begin();
    DescriptorTable Table;

    Table.NumRanges =
        support::endian::read<uint32_t, llvm::endianness::little>(Current);
    Current += sizeof(uint32_t);

    Table.RangesOffset =
        support::endian::read<uint32_t, llvm::endianness::little>(Current);
    Current += sizeof(uint32_t);

    size_t RangeSize = sizeof(dxbc::RTS0::v1::DescriptorRange);
    if (Version > 1)
      RangeSize = sizeof(dxbc::RTS0::v2::DescriptorRange);

    Table.Ranges.Stride = RangeSize;
    Table.Ranges.Data =
        ParamData.substr(2 * sizeof(uint32_t), Table.NumRanges * RangeSize);
    return Table;
  }
};

static Error parseFailed(const Twine &Msg) {
  return make_error<GenericBinaryError>(Msg.str(), object_error::parse_failed);
}

class RootSignature {
private:
  uint32_t Version;
  uint32_t NumParameters;
  uint32_t RootParametersOffset;
  uint32_t NumStaticSamplers;
  uint32_t StaticSamplersOffset;
  uint32_t Flags;
  ViewArray<dxbc::RTS0::v1::RootParameterHeader> ParametersHeaders;
  StringRef PartData;

  using param_header_iterator =
<<<<<<< HEAD
      ViewArray<dxbc::RootParameterHeader>::iterator;
=======
      ViewArray<dxbc::RTS0::v1::RootParameterHeader>::iterator;
>>>>>>> 3094a758

public:
  RootSignature(StringRef PD) : PartData(PD) {}

  Error parse();
  uint32_t getVersion() const { return Version; }
  uint32_t getNumParameters() const { return NumParameters; }
  uint32_t getRootParametersOffset() const { return RootParametersOffset; }
  uint32_t getNumStaticSamplers() const { return NumStaticSamplers; }
  uint32_t getStaticSamplersOffset() const { return StaticSamplersOffset; }
  uint32_t getNumRootParameters() const { return ParametersHeaders.size(); }
  llvm::iterator_range<param_header_iterator> param_headers() const {
    return llvm::make_range(ParametersHeaders.begin(), ParametersHeaders.end());
  }
  uint32_t getFlags() const { return Flags; }

  llvm::Expected<RootParameterView>
  getParameter(const dxbc::RTS0::v1::RootParameterHeader &Header) const {
    size_t DataSize;

    if (!dxbc::isValidParameterType(Header.ParameterType))
      return parseFailed("invalid parameter type");

    switch (static_cast<dxbc::RootParameterType>(Header.ParameterType)) {
    case dxbc::RootParameterType::Constants32Bit:
      DataSize = sizeof(dxbc::RTS0::v1::RootConstants);
      break;
    case dxbc::RootParameterType::CBV:
    case dxbc::RootParameterType::SRV:
    case dxbc::RootParameterType::UAV:
      if (Version == 1)
        DataSize = sizeof(dxbc::RTS0::v1::RootDescriptor);
      else
        DataSize = sizeof(dxbc::RTS0::v2::RootDescriptor);
      break;
    case dxbc::RootParameterType::DescriptorTable:
      uint32_t NumRanges =
          support::endian::read<uint32_t, llvm::endianness::little>(
              PartData.begin() + Header.ParameterOffset);
      if (Version == 1)
        DataSize = sizeof(dxbc::RTS0::v1::DescriptorRange) * NumRanges;
      else
        DataSize = sizeof(dxbc::RTS0::v2::DescriptorRange) * NumRanges;

      // 4 bytes for the number of ranges in table and
      // 4 bytes for the ranges offset
      DataSize += 2 * sizeof(uint32_t);
      break;
    }
    size_t EndOfSectionByte = getNumStaticSamplers() == 0
                                  ? PartData.size()
                                  : getStaticSamplersOffset();

    if (Header.ParameterOffset + DataSize > EndOfSectionByte)
      return parseFailed("Reading structure out of file bounds");

    StringRef Buff = PartData.substr(Header.ParameterOffset, DataSize);
    RootParameterView View = RootParameterView(Header, Buff);
    return View;
  }
};

class PSVRuntimeInfo {

  using ResourceArray = ViewArray<dxbc::PSV::v2::ResourceBindInfo>;
  using SigElementArray = ViewArray<dxbc::PSV::v0::SignatureElement>;

  StringRef Data;
  uint32_t Size;
  using InfoStruct =
      std::variant<std::monostate, dxbc::PSV::v0::RuntimeInfo,
                   dxbc::PSV::v1::RuntimeInfo, dxbc::PSV::v2::RuntimeInfo,
                   dxbc::PSV::v3::RuntimeInfo>;
  InfoStruct BasicInfo;
  ResourceArray Resources;
  StringRef StringTable;
  SmallVector<uint32_t> SemanticIndexTable;
  SigElementArray SigInputElements;
  SigElementArray SigOutputElements;
  SigElementArray SigPatchOrPrimElements;

  std::array<ViewArray<uint32_t>, 4> OutputVectorMasks;
  ViewArray<uint32_t> PatchOrPrimMasks;
  std::array<ViewArray<uint32_t>, 4> InputOutputMap;
  ViewArray<uint32_t> InputPatchMap;
  ViewArray<uint32_t> PatchOutputMap;

public:
  PSVRuntimeInfo(StringRef D) : Data(D), Size(0) {}

  // Parsing depends on the shader kind
  Error parse(uint16_t ShaderKind);

  uint32_t getSize() const { return Size; }
  uint32_t getResourceCount() const { return Resources.size(); }
  ResourceArray getResources() const { return Resources; }

  uint32_t getVersion() const {
    return Size >= sizeof(dxbc::PSV::v3::RuntimeInfo)
               ? 3
               : (Size >= sizeof(dxbc::PSV::v2::RuntimeInfo)     ? 2
                  : (Size >= sizeof(dxbc::PSV::v1::RuntimeInfo)) ? 1
                                                                 : 0);
  }

  uint32_t getResourceStride() const { return Resources.Stride; }

  const InfoStruct &getInfo() const { return BasicInfo; }

  template <typename T> const T *getInfoAs() const {
    if (const auto *P = std::get_if<dxbc::PSV::v3::RuntimeInfo>(&BasicInfo))
      return static_cast<const T *>(P);
    if (std::is_same<T, dxbc::PSV::v3::RuntimeInfo>::value)
      return nullptr;

    if (const auto *P = std::get_if<dxbc::PSV::v2::RuntimeInfo>(&BasicInfo))
      return static_cast<const T *>(P);
    if (std::is_same<T, dxbc::PSV::v2::RuntimeInfo>::value)
      return nullptr;

    if (const auto *P = std::get_if<dxbc::PSV::v1::RuntimeInfo>(&BasicInfo))
      return static_cast<const T *>(P);
    if (std::is_same<T, dxbc::PSV::v1::RuntimeInfo>::value)
      return nullptr;

    if (const auto *P = std::get_if<dxbc::PSV::v0::RuntimeInfo>(&BasicInfo))
      return static_cast<const T *>(P);
    return nullptr;
  }

  StringRef getStringTable() const { return StringTable; }
  ArrayRef<uint32_t> getSemanticIndexTable() const {
    return SemanticIndexTable;
  }

  uint8_t getSigInputCount() const;
  uint8_t getSigOutputCount() const;
  uint8_t getSigPatchOrPrimCount() const;

  SigElementArray getSigInputElements() const { return SigInputElements; }
  SigElementArray getSigOutputElements() const { return SigOutputElements; }
  SigElementArray getSigPatchOrPrimElements() const {
    return SigPatchOrPrimElements;
  }

  ViewArray<uint32_t> getOutputVectorMasks(size_t Idx) const {
    assert(Idx < 4);
    return OutputVectorMasks[Idx];
  }

  ViewArray<uint32_t> getPatchOrPrimMasks() const { return PatchOrPrimMasks; }

  ViewArray<uint32_t> getInputOutputMap(size_t Idx) const {
    assert(Idx < 4);
    return InputOutputMap[Idx];
  }

  ViewArray<uint32_t> getInputPatchMap() const { return InputPatchMap; }
  ViewArray<uint32_t> getPatchOutputMap() const { return PatchOutputMap; }

  uint32_t getSigElementStride() const { return SigInputElements.Stride; }

  bool usesViewID() const {
    if (const auto *P = getInfoAs<dxbc::PSV::v1::RuntimeInfo>())
      return P->UsesViewID != 0;
    return false;
  }

  uint8_t getInputVectorCount() const {
    if (const auto *P = getInfoAs<dxbc::PSV::v1::RuntimeInfo>())
      return P->SigInputVectors;
    return 0;
  }

  ArrayRef<uint8_t> getOutputVectorCounts() const {
    if (const auto *P = getInfoAs<dxbc::PSV::v1::RuntimeInfo>())
      return ArrayRef<uint8_t>(P->SigOutputVectors);
    return ArrayRef<uint8_t>();
  }

  uint8_t getPatchConstOrPrimVectorCount() const {
    if (const auto *P = getInfoAs<dxbc::PSV::v1::RuntimeInfo>())
      return P->GeomData.SigPatchConstOrPrimVectors;
    return 0;
  }
};

class Signature {
  ViewArray<dxbc::ProgramSignatureElement> Parameters;
  uint32_t StringTableOffset;
  StringRef StringTable;

public:
  ViewArray<dxbc::ProgramSignatureElement>::iterator begin() const {
    return Parameters.begin();
  }

  ViewArray<dxbc::ProgramSignatureElement>::iterator end() const {
    return Parameters.end();
  }

  StringRef getName(uint32_t Offset) const {
    assert(Offset >= StringTableOffset &&
           Offset < StringTableOffset + StringTable.size() &&
           "Offset out of range.");
    // Name offsets are from the start of the signature data, not from the start
    // of the string table. The header encodes the start offset of the sting
    // table, so we convert the offset here.
    uint32_t TableOffset = Offset - StringTableOffset;
    return StringTable.slice(TableOffset, StringTable.find('\0', TableOffset));
  }

  bool isEmpty() const { return Parameters.isEmpty(); }

  Error initialize(StringRef Part);
};

} // namespace DirectX

class DXContainer {
public:
  using DXILData = std::pair<dxbc::ProgramHeader, const char *>;

private:
  DXContainer(MemoryBufferRef O);

  MemoryBufferRef Data;
  dxbc::Header Header;
  SmallVector<uint32_t, 4> PartOffsets;
  std::optional<DXILData> DXIL;
  std::optional<uint64_t> ShaderFeatureFlags;
  std::optional<dxbc::ShaderHash> Hash;
  std::optional<DirectX::PSVRuntimeInfo> PSVInfo;
  std::optional<DirectX::RootSignature> RootSignature;
  DirectX::Signature InputSignature;
  DirectX::Signature OutputSignature;
  DirectX::Signature PatchConstantSignature;

  Error parseHeader();
  Error parsePartOffsets();
  Error parseDXILHeader(StringRef Part);
  Error parseShaderFeatureFlags(StringRef Part);
  Error parseHash(StringRef Part);
  Error parseRootSignature(StringRef Part);
  Error parsePSVInfo(StringRef Part);
  Error parseSignature(StringRef Part, DirectX::Signature &Array);
  friend class PartIterator;

public:
  // The PartIterator is a wrapper around the iterator for the PartOffsets
  // member of the DXContainer. It contains a refernce to the container, and the
  // current iterator value, as well as storage for a parsed part header.
  class PartIterator {
    const DXContainer &Container;
    SmallVectorImpl<uint32_t>::const_iterator OffsetIt;
    struct PartData {
      dxbc::PartHeader Part;
      uint32_t Offset;
      StringRef Data;
    } IteratorState;

    friend class DXContainer;

    PartIterator(const DXContainer &C,
                 SmallVectorImpl<uint32_t>::const_iterator It)
        : Container(C), OffsetIt(It) {
      if (OffsetIt == Container.PartOffsets.end())
        updateIteratorImpl(Container.PartOffsets.back());
      else
        updateIterator();
    }

    // Updates the iterator's state data. This results in copying the part
    // header into the iterator and handling any required byte swapping. This is
    // called when incrementing or decrementing the iterator.
    void updateIterator() {
      if (OffsetIt != Container.PartOffsets.end())
        updateIteratorImpl(*OffsetIt);
    }

    // Implementation for updating the iterator state based on a specified
    // offest.
    void updateIteratorImpl(const uint32_t Offset);

  public:
    PartIterator &operator++() {
      if (OffsetIt == Container.PartOffsets.end())
        return *this;
      ++OffsetIt;
      updateIterator();
      return *this;
    }

    PartIterator operator++(int) {
      PartIterator Tmp = *this;
      ++(*this);
      return Tmp;
    }

    bool operator==(const PartIterator &RHS) const {
      return OffsetIt == RHS.OffsetIt;
    }

    bool operator!=(const PartIterator &RHS) const {
      return OffsetIt != RHS.OffsetIt;
    }

    const PartData &operator*() { return IteratorState; }
    const PartData *operator->() { return &IteratorState; }
  };

  PartIterator begin() const {
    return PartIterator(*this, PartOffsets.begin());
  }

  PartIterator end() const { return PartIterator(*this, PartOffsets.end()); }

  StringRef getData() const { return Data.getBuffer(); }
  static Expected<DXContainer> create(MemoryBufferRef Object);

  const dxbc::Header &getHeader() const { return Header; }

  const std::optional<DXILData> &getDXIL() const { return DXIL; }

  std::optional<uint64_t> getShaderFeatureFlags() const {
    return ShaderFeatureFlags;
  }

  std::optional<dxbc::ShaderHash> getShaderHash() const { return Hash; }

  std::optional<DirectX::RootSignature> getRootSignature() const {
    return RootSignature;
  }

  const std::optional<DirectX::PSVRuntimeInfo> &getPSVInfo() const {
    return PSVInfo;
  };

  const DirectX::Signature &getInputSignature() const { return InputSignature; }
  const DirectX::Signature &getOutputSignature() const {
    return OutputSignature;
  }
  const DirectX::Signature &getPatchConstantSignature() const {
    return PatchConstantSignature;
  }
};

} // namespace object
} // namespace llvm

#endif // LLVM_OBJECT_DXCONTAINER_H<|MERGE_RESOLUTION|>--- conflicted
+++ resolved
@@ -238,11 +238,7 @@
   StringRef PartData;
 
   using param_header_iterator =
-<<<<<<< HEAD
-      ViewArray<dxbc::RootParameterHeader>::iterator;
-=======
       ViewArray<dxbc::RTS0::v1::RootParameterHeader>::iterator;
->>>>>>> 3094a758
 
 public:
   RootSignature(StringRef PD) : PartData(PD) {}
