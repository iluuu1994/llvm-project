--- conflicted
+++ resolved
@@ -42,11 +42,7 @@
 def OMPC_AcqRel : Clause<[Spelling<"acq_rel">]> {
   let clangClass = "OMPAcqRelClause";
 }
-<<<<<<< HEAD
-def OMPC_AdjustArgs : Clause<"adjust_args"> {
-=======
 def OMPC_AdjustArgs : Clause<[Spelling<"adjust_args">]> {
->>>>>>> eb0f1dc0
   let flangClass = "OmpAdjustArgsClause";
 }
 def OMPC_Affinity : Clause<[Spelling<"affinity">]> {
@@ -69,11 +65,7 @@
   let clangClass = "OMPAllocatorClause";
   let flangClass = "ScalarIntExpr";
 }
-<<<<<<< HEAD
-def OMPC_AppendArgs : Clause<"append_args"> {
-=======
 def OMPC_AppendArgs : Clause<[Spelling<"append_args">]> {
->>>>>>> eb0f1dc0
   let flangClass = "OmpAppendArgsClause";
 }
 def OMPC_At : Clause<[Spelling<"at">]> {
@@ -86,17 +78,10 @@
   let flangClass = "OmpAtomicDefaultMemOrderClause";
 }
 
-<<<<<<< HEAD
-def OMP_BIND_parallel : ClauseVal<"parallel",1,1> {}
-def OMP_BIND_teams : ClauseVal<"teams",2,1> {}
-def OMP_BIND_thread : ClauseVal<"thread",3,1> { let isDefault = true; }
-def OMPC_Bind : Clause<"bind"> {
-=======
 def OMP_BIND_parallel : EnumVal<"parallel",1,1> {}
 def OMP_BIND_teams : EnumVal<"teams",2,1> {}
 def OMP_BIND_thread : EnumVal<"thread",3,1> { let isDefault = true; }
 def OMPC_Bind : Clause<[Spelling<"bind">]> {
->>>>>>> eb0f1dc0
   let clangClass = "OMPBindClause";
   let flangClass = "OmpBindClause";
   let enumClauseValue = "BindKind";
@@ -107,19 +92,11 @@
   ];
 }
 
-<<<<<<< HEAD
-def OMP_CANCELLATION_CONSTRUCT_Parallel : ClauseVal<"parallel", 1, 1> {}
-def OMP_CANCELLATION_CONSTRUCT_Loop : ClauseVal<"loop", 2, 1> {}
-def OMP_CANCELLATION_CONSTRUCT_Sections : ClauseVal<"sections", 3, 1> {}
-def OMP_CANCELLATION_CONSTRUCT_Taskgroup : ClauseVal<"taskgroup", 4, 1> {}
-def OMP_CANCELLATION_CONSTRUCT_None : ClauseVal<"none", 5, 0> {
-=======
 def OMP_CANCELLATION_CONSTRUCT_Parallel : EnumVal<"parallel", 1, 1> {}
 def OMP_CANCELLATION_CONSTRUCT_Loop : EnumVal<"loop", 2, 1> {}
 def OMP_CANCELLATION_CONSTRUCT_Sections : EnumVal<"sections", 3, 1> {}
 def OMP_CANCELLATION_CONSTRUCT_Taskgroup : EnumVal<"taskgroup", 4, 1> {}
 def OMP_CANCELLATION_CONSTRUCT_None : EnumVal<"none", 5, 0> {
->>>>>>> eb0f1dc0
   let isDefault = 1;
 }
 def OMPC_CancellationConstructType
@@ -235,15 +212,9 @@
 def OMPC_Full: Clause<[Spelling<"full">]> {
   let clangClass = "OMPFullClause";
 }
-<<<<<<< HEAD
-def OMP_GRAINSIZE_Strict : ClauseVal<"strict", 1, 1> {}
-def OMP_GRAINSIZE_Unknown : ClauseVal<"unknown", 2, 0> { let isDefault = 1; }
-def OMPC_GrainSize : Clause<"grainsize"> {
-=======
 def OMP_GRAINSIZE_Strict : EnumVal<"strict", 1, 1> {}
 def OMP_GRAINSIZE_Unknown : EnumVal<"unknown", 2, 0> { let isDefault = 1; }
 def OMPC_GrainSize : Clause<[Spelling<"grainsize">]> {
->>>>>>> eb0f1dc0
   let clangClass = "OMPGrainsizeClause";
   let flangClass = "OmpGrainsizeClause";
   let enumClauseValue = "GrainsizeType";
@@ -280,12 +251,6 @@
 def OMPC_Init : Clause<[Spelling<"init">]> {
   let clangClass = "OMPInitClause";
   let flangClass = "OmpInitClause";
-<<<<<<< HEAD
-}
-def OMPC_Initializer : Clause<"initializer"> {
-  let flangClass = "OmpInitializerClause";
-=======
->>>>>>> eb0f1dc0
 }
 def OMPC_Initializer : Clause<[Spelling<"initializer">]> {
   let flangClass = "OmpInitializerClause";
@@ -313,11 +278,7 @@
   let clangClass = "OMPMapClause";
   let flangClass = "OmpMapClause";
 }
-<<<<<<< HEAD
-def OMPC_Match : Clause<"match"> {
-=======
 def OMPC_Match : Clause<[Spelling<"match">]> {
->>>>>>> eb0f1dc0
   let flangClass = "OmpMatchClause";
 }
 def OMP_MEMORY_ORDER_SeqCst : EnumVal<"seq_cst", 1, 1> {}
@@ -352,17 +313,10 @@
 def OMPC_NoOpenMPRoutines : Clause<[Spelling<"no_openmp_routines">]> {
   let clangClass = "OMPNoOpenMPRoutinesClause";
 }
-<<<<<<< HEAD
-def OMPC_NoOpenMPConstructs : Clause<"no_openmp_constructs"> {
-  let clangClass = "OMPNoOpenMPConstructsClause";
-}
-def OMPC_NoParallelism : Clause<"no_parallelism"> {
-=======
 def OMPC_NoOpenMPConstructs : Clause<[Spelling<"no_openmp_constructs">]> {
   let clangClass = "OMPNoOpenMPConstructsClause";
 }
 def OMPC_NoParallelism : Clause<[Spelling<"no_parallelism">]> {
->>>>>>> eb0f1dc0
   let clangClass = "OMPNoParallelismClause";
 }
 def OMPC_Nocontext : Clause<[Spelling<"nocontext">]> {
@@ -386,15 +340,9 @@
 def OMPC_NoWait : Clause<[Spelling<"nowait">]> {
   let clangClass = "OMPNowaitClause";
 }
-<<<<<<< HEAD
-def OMP_NUMTASKS_Strict : ClauseVal<"strict", 1, 1> {}
-def OMP_NUMTASKS_Unknown : ClauseVal<"unknown", 2, 0> { let isDefault = 1; }
-def OMPC_NumTasks : Clause<"num_tasks"> {
-=======
 def OMP_NUMTASKS_Strict : EnumVal<"strict", 1, 1> {}
 def OMP_NUMTASKS_Unknown : EnumVal<"unknown", 2, 0> { let isDefault = 1; }
 def OMPC_NumTasks : Clause<[Spelling<"num_tasks">]> {
->>>>>>> eb0f1dc0
   let clangClass = "OMPNumTasksClause";
   let flangClass = "OmpNumTasksClause";
   let enumClauseValue = "NumTasksType";
@@ -437,37 +385,21 @@
   let flangClass = "ScalarIntConstantExpr";
   let isValueOptional = true;
 }
-<<<<<<< HEAD
-def OMPC_Otherwise : Clause<"otherwise"> {
-  let flangClass = "OmpOtherwiseClause";
-  let isValueOptional = true;
-}
-def OMPC_Partial: Clause<"partial"> {
-=======
 def OMPC_Otherwise : Clause<[Spelling<"otherwise">]> {
   let flangClass = "OmpOtherwiseClause";
   let isValueOptional = true;
 }
 def OMPC_Partial: Clause<[Spelling<"partial">]> {
->>>>>>> eb0f1dc0
   let clangClass = "OMPPartialClause";
   let flangClass = "ScalarIntConstantExpr";
   let isValueOptional = true;
 }
-<<<<<<< HEAD
-def OMPC_Permutation: Clause<"permutation"> {
-=======
 def OMPC_Permutation: Clause<[Spelling<"permutation">]> {
->>>>>>> eb0f1dc0
   let clangClass = "OMPPermutationClause";
   let flangClass = "ScalarIntExpr";
   let isValueList = true;
 }
-<<<<<<< HEAD
-def OMPC_Priority : Clause<"priority"> {
-=======
 def OMPC_Priority : Clause<[Spelling<"priority">]> {
->>>>>>> eb0f1dc0
   let clangClass = "OMPPriorityClause";
   let flangClass = "ScalarIntExpr";
 }
@@ -564,11 +496,7 @@
   let clangClass = "OMPThreadLimitClause";
   let flangClass = "ScalarIntExpr";
 }
-<<<<<<< HEAD
-def OMPC_ThreadPrivate : Clause<"threadprivate"> {
-=======
 def OMPC_ThreadPrivate : Clause<[Spelling<"threadprivate">]> {
->>>>>>> eb0f1dc0
   let isImplicit = true;
 }
 def OMPC_Threads : Clause<[Spelling<"threads">]> {
@@ -584,17 +512,10 @@
 def OMPC_UnifiedSharedMemory : Clause<[Spelling<"unified_shared_memory">]> {
   let clangClass = "OMPUnifiedSharedMemoryClause";
 }
-<<<<<<< HEAD
-def OMPC_SelfMaps : Clause<"self_maps"> {
-  let clangClass = "OMPSelfMapsClause";
-}
-def OMPC_Uniform : Clause<"uniform"> {
-=======
 def OMPC_SelfMaps : Clause<[Spelling<"self_maps">]> {
   let clangClass = "OMPSelfMapsClause";
 }
 def OMPC_Uniform : Clause<[Spelling<"uniform">]> {
->>>>>>> eb0f1dc0
   let flangClass = "Name";
   let isValueList = true;
 }
@@ -628,11 +549,7 @@
 def OMPC_Weak : Clause<[Spelling<"weak">]> {
   let clangClass = "OMPWeakClause";
 }
-<<<<<<< HEAD
-def OMPC_When: Clause<"when"> {
-=======
 def OMPC_When: Clause<[Spelling<"when">]> {
->>>>>>> eb0f1dc0
   let flangClass = "OmpWhenClause";
 }
 def OMPC_Write : Clause<[Spelling<"write">]> {
@@ -673,11 +590,7 @@
     VersionedClause<OMPC_NoParallelism, 51>,
   ];
 }
-<<<<<<< HEAD
-def OMP_Assume : Directive<"assume"> {
-=======
 def OMP_Assume : Directive<[Spelling<"assume">]> {
->>>>>>> eb0f1dc0
   let association = AS_Block;
   let category = CA_Informational;
   let allowedOnceClauses = [
@@ -690,11 +603,7 @@
     VersionedClause<OMPC_NoOpenMPConstructs, 60>,
   ];
 }
-<<<<<<< HEAD
-def OMP_Atomic : Directive<"atomic"> {
-=======
 def OMP_Atomic : Directive<[Spelling<"atomic">]> {
->>>>>>> eb0f1dc0
   let allowedOnceClauses = [
     VersionedClause<OMPC_AcqRel, 50>,
     VersionedClause<OMPC_Acquire, 50>,
@@ -730,11 +639,7 @@
   ];
   let languages = [L_C];
 }
-<<<<<<< HEAD
-def OMP_EndAssumes : Directive<"end assumes"> {
-=======
 def OMP_EndAssumes : Directive<[Spelling<"end assumes">]> {
->>>>>>> eb0f1dc0
   let association = AS_Delimited;
   let category = OMP_BeginAssumes.category;
   let languages = OMP_BeginAssumes.languages;
@@ -749,14 +654,6 @@
   let association = AS_Delimited;
   let category = CA_Declarative;
   let languages = [L_C];
-<<<<<<< HEAD
-}
-def OMP_EndDeclareTarget : Directive<"end declare target"> {
-  let association = AS_Delimited;
-  let category = OMP_BeginDeclareTarget.category;
-  let languages = OMP_BeginDeclareTarget.languages;
-=======
->>>>>>> eb0f1dc0
 }
 def OMP_EndDeclareTarget : Directive<[Spelling<"end declare target">]> {
   let association = AS_Delimited;
@@ -768,11 +665,7 @@
   let category = CA_Declarative;
   let languages = [L_C];
 }
-<<<<<<< HEAD
-def OMP_EndDeclareVariant : Directive<"end declare variant"> {
-=======
 def OMP_EndDeclareVariant : Directive<[Spelling<"end declare variant">]> {
->>>>>>> eb0f1dc0
   let association = AS_Delimited;
   let category = OMP_BeginDeclareVariant.category;
   let languages = OMP_BeginDeclareVariant.languages;
@@ -785,44 +678,28 @@
   let association = AS_None;
   let category = CA_Executable;
 }
-<<<<<<< HEAD
-def OMP_CancellationPoint : Directive<"cancellation point"> {
-=======
 def OMP_CancellationPoint : Directive<[Spelling<"cancellation point">]> {
->>>>>>> eb0f1dc0
   let allowedOnceClauses = [
     VersionedClause<OMPC_CancellationConstructType>,
   ];
   let association = AS_None;
   let category = CA_Executable;
 }
-<<<<<<< HEAD
-def OMP_Critical : Directive<"critical"> {
-=======
 def OMP_Critical : Directive<[Spelling<"critical">]> {
->>>>>>> eb0f1dc0
   let allowedOnceClauses = [
     VersionedClause<OMPC_Hint>,
   ];
   let association = AS_Block;
   let category = CA_Executable;
 }
-<<<<<<< HEAD
-def OMP_DeclareMapper : Directive<"declare mapper"> {
-=======
 def OMP_DeclareMapper : Directive<[Spelling<"declare mapper">]> {
->>>>>>> eb0f1dc0
   let requiredClauses = [
     VersionedClause<OMPC_Map, 45>,
   ];
   let association = AS_None;
   let category = CA_Declarative;
 }
-<<<<<<< HEAD
-def OMP_DeclareReduction : Directive<"declare reduction"> {
-=======
 def OMP_DeclareReduction : Directive<[Spelling<"declare reduction">]> {
->>>>>>> eb0f1dc0
   let allowedOnceClauses = [
     VersionedClause<OMPC_Initializer>,
   ];
@@ -858,11 +735,7 @@
   let association = AS_None;
   let category = CA_Declarative;
 }
-<<<<<<< HEAD
-def OMP_DeclareVariant : Directive<"declare variant"> {
-=======
 def OMP_DeclareVariant : Directive<[Spelling<"declare variant">]> {
->>>>>>> eb0f1dc0
   let allowedClauses = [
     VersionedClause<OMPC_AdjustArgs, 51>,
   ];
@@ -874,11 +747,7 @@
   let category = CA_Declarative;
   let languages = [L_C];
 }
-<<<<<<< HEAD
-def OMP_Depobj : Directive<"depobj"> {
-=======
 def OMP_Depobj : Directive<[Spelling<"depobj">]> {
->>>>>>> eb0f1dc0
   let allowedClauses = [
     VersionedClause<OMPC_Depend, 50>,
     // TODO This should ne `none` instead. Comment carried over from
@@ -986,11 +855,7 @@
   let category = CA_Executable;
   let languages = [L_C];
 }
-<<<<<<< HEAD
-def OMP_Interchange : Directive<"interchange"> {
-=======
 def OMP_Interchange : Directive<[Spelling<"interchange">]> {
->>>>>>> eb0f1dc0
   let allowedOnceClauses = [
     VersionedClause<OMPC_Permutation>,
   ];
@@ -1112,11 +977,7 @@
   let association = AS_Separating;
   let category = CA_Subsidiary;
 }
-<<<<<<< HEAD
-def OMP_Scope : Directive<"scope"> {
-=======
 def OMP_Scope : Directive<[Spelling<"scope">]> {
->>>>>>> eb0f1dc0
   let allowedClauses = [
     VersionedClause<OMPC_Private, 51>,
     VersionedClause<OMPC_Reduction, 51>,
@@ -1129,11 +990,7 @@
   let association = AS_Block;
   let category = CA_Executable;
 }
-<<<<<<< HEAD
-def OMP_EndScope : Directive<"end scope"> {
-=======
 def OMP_EndScope : Directive<[Spelling<"end scope">]> {
->>>>>>> eb0f1dc0
   let allowedOnceClauses = [
     VersionedClause<OMPC_NoWait>,
   ];
@@ -1142,11 +999,7 @@
   let category = OMP_Scope.category;
   let languages = [L_Fortran];
 }
-<<<<<<< HEAD
-def OMP_Section : Directive<"section"> {
-=======
 def OMP_Section : Directive<[Spelling<"section">]> {
->>>>>>> eb0f1dc0
   let association = AS_Separating;
   let category = CA_Subsidiary;
 }
@@ -1396,22 +1249,14 @@
   let association = AS_Loop;
   let category = CA_Executable;
 }
-<<<<<<< HEAD
-def OMP_Stripe : Directive<"stripe"> {
-=======
 def OMP_Stripe : Directive<[Spelling<"stripe">]> {
->>>>>>> eb0f1dc0
   let allowedOnceClauses = [
     VersionedClause<OMPC_Sizes, 60>,
   ];
   let association = AS_Loop;
   let category = CA_Executable;
 }
-<<<<<<< HEAD
-def OMP_Unknown : Directive<"unknown"> {
-=======
 def OMP_Unknown : Directive<[Spelling<"unknown">]> {
->>>>>>> eb0f1dc0
   let isDefault = true;
   let association = AS_None;
   let category = CA_Utility;
@@ -1432,11 +1277,7 @@
   let category = CA_Executable;
   let languages = [L_Fortran];
 }
-<<<<<<< HEAD
-def OMP_EndWorkshare : Directive<"end workshare"> {
-=======
 def OMP_EndWorkshare : Directive<[Spelling<"end workshare">]> {
->>>>>>> eb0f1dc0
   let allowedOnceClauses = [
     VersionedClause<OMPC_NoWait>,
   ];
