//===- IR/OpenMPIRBuilder.h - OpenMP encoding builder for LLVM IR - C++ -*-===//
//
// Part of the LLVM Project, under the Apache License v2.0 with LLVM Exceptions.
// See https://llvm.org/LICENSE.txt for license information.
// SPDX-License-Identifier: Apache-2.0 WITH LLVM-exception
//
//===----------------------------------------------------------------------===//
//
// This file defines the OpenMPIRBuilder class and helpers used as a convenient
// way to create LLVM instructions for OpenMP directives.
//
//===----------------------------------------------------------------------===//

#ifndef LLVM_FRONTEND_OPENMP_OMPIRBUILDER_H
#define LLVM_FRONTEND_OPENMP_OMPIRBUILDER_H

#include "llvm/Frontend/Atomic/Atomic.h"
#include "llvm/Frontend/OpenMP/OMPConstants.h"
#include "llvm/Frontend/OpenMP/OMPGridValues.h"
#include "llvm/IR/DebugLoc.h"
#include "llvm/IR/IRBuilder.h"
#include "llvm/IR/Module.h"
#include "llvm/IR/ValueMap.h"
#include "llvm/Support/Allocator.h"
#include "llvm/Support/Compiler.h"
#include "llvm/Support/Error.h"
#include "llvm/TargetParser/Triple.h"
#include <forward_list>
#include <map>
#include <optional>

namespace llvm {
class CanonicalLoopInfo;
struct TargetRegionEntryInfo;
class OffloadEntriesInfoManager;
class OpenMPIRBuilder;

/// Move the instruction after an InsertPoint to the beginning of another
/// BasicBlock.
///
/// The instructions after \p IP are moved to the beginning of \p New which must
/// not have any PHINodes. If \p CreateBranch is true, a branch instruction to
/// \p New will be added such that there is no semantic change. Otherwise, the
/// \p IP insert block remains degenerate and it is up to the caller to insert a
/// terminator. \p DL is used as the debug location for the branch instruction
/// if one is created.
LLVM_ABI void spliceBB(IRBuilderBase::InsertPoint IP, BasicBlock *New,
                       bool CreateBranch, DebugLoc DL);

/// Splice a BasicBlock at an IRBuilder's current insertion point. Its new
/// insert location will stick to after the instruction before the insertion
/// point (instead of moving with the instruction the InsertPoint stores
/// internally).
LLVM_ABI void spliceBB(IRBuilder<> &Builder, BasicBlock *New,
                       bool CreateBranch);

/// Split a BasicBlock at an InsertPoint, even if the block is degenerate
/// (missing the terminator).
///
/// llvm::SplitBasicBlock and BasicBlock::splitBasicBlock require a well-formed
/// BasicBlock. \p Name is used for the new successor block. If \p CreateBranch
/// is true, a branch to the new successor will new created such that
/// semantically there is no change; otherwise the block of the insertion point
/// remains degenerate and it is the caller's responsibility to insert a
/// terminator. \p DL is used as the debug location for the branch instruction
/// if one is created. Returns the new successor block.
LLVM_ABI BasicBlock *splitBB(IRBuilderBase::InsertPoint IP, bool CreateBranch,
                             DebugLoc DL, llvm::Twine Name = {});

/// Split a BasicBlock at \p Builder's insertion point, even if the block is
/// degenerate (missing the terminator).  Its new insert location will stick to
/// after the instruction before the insertion point (instead of moving with the
/// instruction the InsertPoint stores internally).
LLVM_ABI BasicBlock *splitBB(IRBuilderBase &Builder, bool CreateBranch,
                             llvm::Twine Name = {});

/// Split a BasicBlock at \p Builder's insertion point, even if the block is
/// degenerate (missing the terminator).  Its new insert location will stick to
/// after the instruction before the insertion point (instead of moving with the
/// instruction the InsertPoint stores internally).
LLVM_ABI BasicBlock *splitBB(IRBuilder<> &Builder, bool CreateBranch,
                             llvm::Twine Name);

/// Like splitBB, but reuses the current block's name for the new name.
LLVM_ABI BasicBlock *splitBBWithSuffix(IRBuilderBase &Builder,
                                       bool CreateBranch,
                                       llvm::Twine Suffix = ".split");

/// Captures attributes that affect generating LLVM-IR using the
/// OpenMPIRBuilder and related classes. Note that not all attributes are
/// required for all classes or functions. In some use cases the configuration
/// is not necessary at all, because because the only functions that are called
/// are ones that are not dependent on the configuration.
class OpenMPIRBuilderConfig {
public:
  /// Flag to define whether to generate code for the role of the OpenMP host
  /// (if set to false) or device (if set to true) in an offloading context. It
  /// is set when the -fopenmp-is-target-device compiler frontend option is
  /// specified.
  std::optional<bool> IsTargetDevice;

  /// Flag for specifying if the compilation is done for an accelerator. It is
  /// set according to the architecture of the target triple and currently only
  /// true when targeting AMDGPU or NVPTX. Today, these targets can only perform
  /// the role of an OpenMP target device, so `IsTargetDevice` must also be true
  /// if `IsGPU` is true. This restriction might be lifted if an accelerator-
  /// like target with the ability to work as the OpenMP host is added, or if
  /// the capabilities of the currently supported GPU architectures are
  /// expanded.
  std::optional<bool> IsGPU;

  /// Flag for specifying if LLVMUsed information should be emitted.
  std::optional<bool> EmitLLVMUsedMetaInfo;

  /// Flag for specifying if offloading is mandatory.
  std::optional<bool> OpenMPOffloadMandatory;

  /// First separator used between the initial two parts of a name.
  std::optional<StringRef> FirstSeparator;
  /// Separator used between all of the rest consecutive parts of s name
  std::optional<StringRef> Separator;

  // Grid Value for the GPU target
  std::optional<omp::GV> GridValue;

  /// When compilation is being done for the OpenMP host (i.e. `IsTargetDevice =
  /// false`), this contains the list of offloading triples associated, if any.
  SmallVector<Triple> TargetTriples;

  LLVM_ABI OpenMPIRBuilderConfig();
  LLVM_ABI OpenMPIRBuilderConfig(bool IsTargetDevice, bool IsGPU,
                                 bool OpenMPOffloadMandatory,
                                 bool HasRequiresReverseOffload,
                                 bool HasRequiresUnifiedAddress,
                                 bool HasRequiresUnifiedSharedMemory,
                                 bool HasRequiresDynamicAllocators);

  // Getters functions that assert if the required values are not present.
  bool isTargetDevice() const {
    assert(IsTargetDevice.has_value() && "IsTargetDevice is not set");
    return *IsTargetDevice;
  }

  bool isGPU() const {
    assert(IsGPU.has_value() && "IsGPU is not set");
    return *IsGPU;
  }

  bool openMPOffloadMandatory() const {
    assert(OpenMPOffloadMandatory.has_value() &&
           "OpenMPOffloadMandatory is not set");
    return *OpenMPOffloadMandatory;
  }

  omp::GV getGridValue() const {
    assert(GridValue.has_value() && "GridValue is not set");
    return *GridValue;
  }

  bool hasRequiresFlags() const { return RequiresFlags; }
  LLVM_ABI bool hasRequiresReverseOffload() const;
  LLVM_ABI bool hasRequiresUnifiedAddress() const;
  LLVM_ABI bool hasRequiresUnifiedSharedMemory() const;
  LLVM_ABI bool hasRequiresDynamicAllocators() const;

  /// Returns requires directive clauses as flags compatible with those expected
  /// by libomptarget.
  LLVM_ABI int64_t getRequiresFlags() const;

  // Returns the FirstSeparator if set, otherwise use the default separator
  // depending on isGPU
  StringRef firstSeparator() const {
    if (FirstSeparator.has_value())
      return *FirstSeparator;
    if (isGPU())
      return "_";
    return ".";
  }

  // Returns the Separator if set, otherwise use the default separator depending
  // on isGPU
  StringRef separator() const {
    if (Separator.has_value())
      return *Separator;
    if (isGPU())
      return "$";
    return ".";
  }

  void setIsTargetDevice(bool Value) { IsTargetDevice = Value; }
  void setIsGPU(bool Value) { IsGPU = Value; }
  void setEmitLLVMUsed(bool Value = true) { EmitLLVMUsedMetaInfo = Value; }
  void setOpenMPOffloadMandatory(bool Value) { OpenMPOffloadMandatory = Value; }
  void setFirstSeparator(StringRef FS) { FirstSeparator = FS; }
  void setSeparator(StringRef S) { Separator = S; }
  void setGridValue(omp::GV G) { GridValue = G; }

  LLVM_ABI void setHasRequiresReverseOffload(bool Value);
  LLVM_ABI void setHasRequiresUnifiedAddress(bool Value);
  LLVM_ABI void setHasRequiresUnifiedSharedMemory(bool Value);
  LLVM_ABI void setHasRequiresDynamicAllocators(bool Value);

private:
  /// Flags for specifying which requires directive clauses are present.
  int64_t RequiresFlags;
};

/// Data structure to contain the information needed to uniquely identify
/// a target entry.
struct TargetRegionEntryInfo {
  /// The prefix used for kernel names.
  static constexpr const char *KernelNamePrefix = "__omp_offloading_";

  std::string ParentName;
  unsigned DeviceID;
  unsigned FileID;
  unsigned Line;
  unsigned Count;

  TargetRegionEntryInfo() : DeviceID(0), FileID(0), Line(0), Count(0) {}
  TargetRegionEntryInfo(StringRef ParentName, unsigned DeviceID,
                        unsigned FileID, unsigned Line, unsigned Count = 0)
      : ParentName(ParentName), DeviceID(DeviceID), FileID(FileID), Line(Line),
        Count(Count) {}

  LLVM_ABI static void
  getTargetRegionEntryFnName(SmallVectorImpl<char> &Name, StringRef ParentName,
                             unsigned DeviceID, unsigned FileID, unsigned Line,
                             unsigned Count);

  bool operator<(const TargetRegionEntryInfo &RHS) const {
    return std::make_tuple(ParentName, DeviceID, FileID, Line, Count) <
           std::make_tuple(RHS.ParentName, RHS.DeviceID, RHS.FileID, RHS.Line,
                           RHS.Count);
  }
};

/// Class that manages information about offload code regions and data
class OffloadEntriesInfoManager {
  /// Number of entries registered so far.
  OpenMPIRBuilder *OMPBuilder;
  unsigned OffloadingEntriesNum = 0;

public:
  /// Base class of the entries info.
  class OffloadEntryInfo {
  public:
    /// Kind of a given entry.
    enum OffloadingEntryInfoKinds : unsigned {
      /// Entry is a target region.
      OffloadingEntryInfoTargetRegion = 0,
      /// Entry is a declare target variable.
      OffloadingEntryInfoDeviceGlobalVar = 1,
      /// Invalid entry info.
      OffloadingEntryInfoInvalid = ~0u
    };

  protected:
    OffloadEntryInfo() = delete;
    explicit OffloadEntryInfo(OffloadingEntryInfoKinds Kind) : Kind(Kind) {}
    explicit OffloadEntryInfo(OffloadingEntryInfoKinds Kind, unsigned Order,
                              uint32_t Flags)
        : Flags(Flags), Order(Order), Kind(Kind) {}
    ~OffloadEntryInfo() = default;

  public:
    bool isValid() const { return Order != ~0u; }
    unsigned getOrder() const { return Order; }
    OffloadingEntryInfoKinds getKind() const { return Kind; }
    uint32_t getFlags() const { return Flags; }
    void setFlags(uint32_t NewFlags) { Flags = NewFlags; }
    Constant *getAddress() const { return cast_or_null<Constant>(Addr); }
    void setAddress(Constant *V) {
      assert(!Addr.pointsToAliveValue() && "Address has been set before!");
      Addr = V;
    }
    static bool classof(const OffloadEntryInfo *Info) { return true; }

  private:
    /// Address of the entity that has to be mapped for offloading.
    WeakTrackingVH Addr;

    /// Flags associated with the device global.
    uint32_t Flags = 0u;

    /// Order this entry was emitted.
    unsigned Order = ~0u;

    OffloadingEntryInfoKinds Kind = OffloadingEntryInfoInvalid;
  };

  /// Return true if a there are no entries defined.
  LLVM_ABI bool empty() const;
  /// Return number of entries defined so far.
  unsigned size() const { return OffloadingEntriesNum; }

  OffloadEntriesInfoManager(OpenMPIRBuilder *builder) : OMPBuilder(builder) {}

  //
  // Target region entries related.
  //

  /// Kind of the target registry entry.
  enum OMPTargetRegionEntryKind : uint32_t {
    /// Mark the entry as target region.
    OMPTargetRegionEntryTargetRegion = 0x0,
  };

  /// Target region entries info.
  class OffloadEntryInfoTargetRegion final : public OffloadEntryInfo {
    /// Address that can be used as the ID of the entry.
    Constant *ID = nullptr;

  public:
    OffloadEntryInfoTargetRegion()
        : OffloadEntryInfo(OffloadingEntryInfoTargetRegion) {}
    explicit OffloadEntryInfoTargetRegion(unsigned Order, Constant *Addr,
                                          Constant *ID,
                                          OMPTargetRegionEntryKind Flags)
        : OffloadEntryInfo(OffloadingEntryInfoTargetRegion, Order, Flags),
          ID(ID) {
      setAddress(Addr);
    }

    Constant *getID() const { return ID; }
    void setID(Constant *V) {
      assert(!ID && "ID has been set before!");
      ID = V;
    }
    static bool classof(const OffloadEntryInfo *Info) {
      return Info->getKind() == OffloadingEntryInfoTargetRegion;
    }
  };

  /// Initialize target region entry.
  /// This is ONLY needed for DEVICE compilation.
  LLVM_ABI void
  initializeTargetRegionEntryInfo(const TargetRegionEntryInfo &EntryInfo,
                                  unsigned Order);
  /// Register target region entry.
  LLVM_ABI void registerTargetRegionEntryInfo(TargetRegionEntryInfo EntryInfo,
                                              Constant *Addr, Constant *ID,
                                              OMPTargetRegionEntryKind Flags);
  /// Return true if a target region entry with the provided information
  /// exists.
  LLVM_ABI bool hasTargetRegionEntryInfo(TargetRegionEntryInfo EntryInfo,
                                         bool IgnoreAddressId = false) const;

  // Return the Name based on \a EntryInfo using the next available Count.
  LLVM_ABI void
  getTargetRegionEntryFnName(SmallVectorImpl<char> &Name,
                             const TargetRegionEntryInfo &EntryInfo);

  /// brief Applies action \a Action on all registered entries.
  typedef function_ref<void(const TargetRegionEntryInfo &EntryInfo,
                            const OffloadEntryInfoTargetRegion &)>
      OffloadTargetRegionEntryInfoActTy;
  LLVM_ABI void
  actOnTargetRegionEntriesInfo(const OffloadTargetRegionEntryInfoActTy &Action);

  //
  // Device global variable entries related.
  //

  /// Kind of the global variable entry..
  enum OMPTargetGlobalVarEntryKind : uint32_t {
    /// Mark the entry as a to declare target.
    OMPTargetGlobalVarEntryTo = 0x0,
    /// Mark the entry as a to declare target link.
    OMPTargetGlobalVarEntryLink = 0x1,
    /// Mark the entry as a declare target enter.
    OMPTargetGlobalVarEntryEnter = 0x2,
    /// Mark the entry as having no declare target entry kind.
    OMPTargetGlobalVarEntryNone = 0x3,
    /// Mark the entry as a declare target indirect global.
    OMPTargetGlobalVarEntryIndirect = 0x8,
    /// Mark the entry as a register requires global.
    OMPTargetGlobalRegisterRequires = 0x10,
  };

  /// Kind of device clause for declare target variables
  /// and functions
  /// NOTE: Currently not used as a part of a variable entry
  /// used for Flang and Clang to interface with the variable
  /// related registration functions
  enum OMPTargetDeviceClauseKind : uint32_t {
    /// The target is marked for all devices
    OMPTargetDeviceClauseAny = 0x0,
    /// The target is marked for non-host devices
    OMPTargetDeviceClauseNoHost = 0x1,
    /// The target is marked for host devices
    OMPTargetDeviceClauseHost = 0x2,
    /// The target is marked as having no clause
    OMPTargetDeviceClauseNone = 0x3
  };

  /// Device global variable entries info.
  class OffloadEntryInfoDeviceGlobalVar final : public OffloadEntryInfo {
    /// Type of the global variable.
    int64_t VarSize;
    GlobalValue::LinkageTypes Linkage;
    const std::string VarName;

  public:
    OffloadEntryInfoDeviceGlobalVar()
        : OffloadEntryInfo(OffloadingEntryInfoDeviceGlobalVar) {}
    explicit OffloadEntryInfoDeviceGlobalVar(unsigned Order,
                                             OMPTargetGlobalVarEntryKind Flags)
        : OffloadEntryInfo(OffloadingEntryInfoDeviceGlobalVar, Order, Flags) {}
    explicit OffloadEntryInfoDeviceGlobalVar(unsigned Order, Constant *Addr,
                                             int64_t VarSize,
                                             OMPTargetGlobalVarEntryKind Flags,
                                             GlobalValue::LinkageTypes Linkage,
                                             const std::string &VarName)
        : OffloadEntryInfo(OffloadingEntryInfoDeviceGlobalVar, Order, Flags),
          VarSize(VarSize), Linkage(Linkage), VarName(VarName) {
      setAddress(Addr);
    }

    int64_t getVarSize() const { return VarSize; }
    StringRef getVarName() const { return VarName; }
    void setVarSize(int64_t Size) { VarSize = Size; }
    GlobalValue::LinkageTypes getLinkage() const { return Linkage; }
    void setLinkage(GlobalValue::LinkageTypes LT) { Linkage = LT; }
    static bool classof(const OffloadEntryInfo *Info) {
      return Info->getKind() == OffloadingEntryInfoDeviceGlobalVar;
    }
  };

  /// Initialize device global variable entry.
  /// This is ONLY used for DEVICE compilation.
  LLVM_ABI void initializeDeviceGlobalVarEntryInfo(
      StringRef Name, OMPTargetGlobalVarEntryKind Flags, unsigned Order);

  /// Register device global variable entry.
  LLVM_ABI void registerDeviceGlobalVarEntryInfo(
      StringRef VarName, Constant *Addr, int64_t VarSize,
      OMPTargetGlobalVarEntryKind Flags, GlobalValue::LinkageTypes Linkage);
  /// Checks if the variable with the given name has been registered already.
  bool hasDeviceGlobalVarEntryInfo(StringRef VarName) const {
    return OffloadEntriesDeviceGlobalVar.count(VarName) > 0;
  }
  /// Applies action \a Action on all registered entries.
  typedef function_ref<void(StringRef, const OffloadEntryInfoDeviceGlobalVar &)>
      OffloadDeviceGlobalVarEntryInfoActTy;
  LLVM_ABI void actOnDeviceGlobalVarEntriesInfo(
      const OffloadDeviceGlobalVarEntryInfoActTy &Action);

private:
  /// Return the count of entries at a particular source location.
  unsigned
  getTargetRegionEntryInfoCount(const TargetRegionEntryInfo &EntryInfo) const;

  /// Update the count of entries at a particular source location.
  void
  incrementTargetRegionEntryInfoCount(const TargetRegionEntryInfo &EntryInfo);

  static TargetRegionEntryInfo
  getTargetRegionEntryCountKey(const TargetRegionEntryInfo &EntryInfo) {
    return TargetRegionEntryInfo(EntryInfo.ParentName, EntryInfo.DeviceID,
                                 EntryInfo.FileID, EntryInfo.Line, 0);
  }

  // Count of entries at a location.
  std::map<TargetRegionEntryInfo, unsigned> OffloadEntriesTargetRegionCount;

  // Storage for target region entries kind.
  typedef std::map<TargetRegionEntryInfo, OffloadEntryInfoTargetRegion>
      OffloadEntriesTargetRegionTy;
  OffloadEntriesTargetRegionTy OffloadEntriesTargetRegion;
  /// Storage for device global variable entries kind. The storage is to be
  /// indexed by mangled name.
  typedef StringMap<OffloadEntryInfoDeviceGlobalVar>
      OffloadEntriesDeviceGlobalVarTy;
  OffloadEntriesDeviceGlobalVarTy OffloadEntriesDeviceGlobalVar;
};

/// An interface to create LLVM-IR for OpenMP directives.
///
/// Each OpenMP directive has a corresponding public generator method.
class OpenMPIRBuilder {
public:
  /// Create a new OpenMPIRBuilder operating on the given module \p M. This will
  /// not have an effect on \p M (see initialize)
  OpenMPIRBuilder(Module &M)
      : M(M), Builder(M.getContext()), OffloadInfoManager(this),
        T(M.getTargetTriple()) {}
  LLVM_ABI ~OpenMPIRBuilder();

  class AtomicInfo : public llvm::AtomicInfo {
    llvm::Value *AtomicVar;

  public:
    AtomicInfo(IRBuilder<> *Builder, llvm::Type *Ty, uint64_t AtomicSizeInBits,
               uint64_t ValueSizeInBits, llvm::Align AtomicAlign,
               llvm::Align ValueAlign, bool UseLibcall,
               IRBuilderBase::InsertPoint AllocaIP, llvm::Value *AtomicVar)
        : llvm::AtomicInfo(Builder, Ty, AtomicSizeInBits, ValueSizeInBits,
                           AtomicAlign, ValueAlign, UseLibcall, AllocaIP),
          AtomicVar(AtomicVar) {}

    llvm::Value *getAtomicPointer() const override { return AtomicVar; }
    void decorateWithTBAA(llvm::Instruction *I) override {}
    llvm::AllocaInst *CreateAlloca(llvm::Type *Ty,
                                   const llvm::Twine &Name) const override {
      llvm::AllocaInst *allocaInst = Builder->CreateAlloca(Ty);
      allocaInst->setName(Name);
      return allocaInst;
    }
  };
  /// Initialize the internal state, this will put structures types and
  /// potentially other helpers into the underlying module. Must be called
  /// before any other method and only once! This internal state includes types
  /// used in the OpenMPIRBuilder generated from OMPKinds.def.
  LLVM_ABI void initialize();

  void setConfig(OpenMPIRBuilderConfig C) { Config = C; }

  /// Finalize the underlying module, e.g., by outlining regions.
  /// \param Fn                    The function to be finalized. If not used,
  ///                              all functions are finalized.
  LLVM_ABI void finalize(Function *Fn = nullptr);

  /// Add attributes known for \p FnID to \p Fn.
  LLVM_ABI void addAttributes(omp::RuntimeFunction FnID, Function &Fn);

  /// Type used throughout for insertion points.
  using InsertPointTy = IRBuilder<>::InsertPoint;

  /// Type used to represent an insertion point or an error value.
  using InsertPointOrErrorTy = Expected<InsertPointTy>;

  /// Get the create a name using the platform specific separators.
  /// \param Parts parts of the final name that needs separation
  /// The created name has a first separator between the first and second part
  /// and a second separator between all other parts.
  /// E.g. with FirstSeparator "$" and Separator "." and
  /// parts: "p1", "p2", "p3", "p4"
  /// The resulting name is "p1$p2.p3.p4"
  /// The separators are retrieved from the OpenMPIRBuilderConfig.
  LLVM_ABI std::string
  createPlatformSpecificName(ArrayRef<StringRef> Parts) const;

  /// Callback type for variable finalization (think destructors).
  ///
  /// \param CodeGenIP is the insertion point at which the finalization code
  ///                  should be placed.
  ///
  /// A finalize callback knows about all objects that need finalization, e.g.
  /// destruction, when the scope of the currently generated construct is left
  /// at the time, and location, the callback is invoked.
  using FinalizeCallbackTy = std::function<Error(InsertPointTy CodeGenIP)>;

  struct FinalizationInfo {
    /// The finalization callback provided by the last in-flight invocation of
    /// createXXXX for the directive of kind DK.
    FinalizeCallbackTy FiniCB;

    /// The directive kind of the innermost directive that has an associated
    /// region which might require finalization when it is left.
    omp::Directive DK;

    /// Flag to indicate if the directive is cancellable.
    bool IsCancellable;
  };

  /// Push a finalization callback on the finalization stack.
  ///
  /// NOTE: Temporary solution until Clang CG is gone.
  void pushFinalizationCB(const FinalizationInfo &FI) {
    FinalizationStack.push_back(FI);
  }

  /// Pop the last finalization callback from the finalization stack.
  ///
  /// NOTE: Temporary solution until Clang CG is gone.
  void popFinalizationCB() { FinalizationStack.pop_back(); }

  /// Callback type for body (=inner region) code generation
  ///
  /// The callback takes code locations as arguments, each describing a
  /// location where additional instructions can be inserted.
  ///
  /// The CodeGenIP may be in the middle of a basic block or point to the end of
  /// it. The basic block may have a terminator or be degenerate. The callback
  /// function may just insert instructions at that position, but also split the
  /// block (without the Before argument of BasicBlock::splitBasicBlock such
  /// that the identify of the split predecessor block is preserved) and insert
  /// additional control flow, including branches that do not lead back to what
  /// follows the CodeGenIP. Note that since the callback is allowed to split
  /// the block, callers must assume that InsertPoints to positions in the
  /// BasicBlock after CodeGenIP including CodeGenIP itself are invalidated. If
  /// such InsertPoints need to be preserved, it can split the block itself
  /// before calling the callback.
  ///
  /// AllocaIP and CodeGenIP must not point to the same position.
  ///
  /// \param AllocaIP is the insertion point at which new alloca instructions
  ///                 should be placed. The BasicBlock it is pointing to must
  ///                 not be split.
  /// \param CodeGenIP is the insertion point at which the body code should be
  ///                  placed.
  ///
  /// \return an error, if any were triggered during execution.
  using BodyGenCallbackTy =
      function_ref<Error(InsertPointTy AllocaIP, InsertPointTy CodeGenIP)>;

  // This is created primarily for sections construct as llvm::function_ref
  // (BodyGenCallbackTy) is not storable (as described in the comments of
  // function_ref class - function_ref contains non-ownable reference
  // to the callable.
  ///
  /// \return an error, if any were triggered during execution.
  using StorableBodyGenCallbackTy =
      std::function<Error(InsertPointTy AllocaIP, InsertPointTy CodeGenIP)>;

  /// Callback type for loop body code generation.
  ///
  /// \param CodeGenIP is the insertion point where the loop's body code must be
  ///                  placed. This will be a dedicated BasicBlock with a
  ///                  conditional branch from the loop condition check and
  ///                  terminated with an unconditional branch to the loop
  ///                  latch.
  /// \param IndVar    is the induction variable usable at the insertion point.
  ///
  /// \return an error, if any were triggered during execution.
  using LoopBodyGenCallbackTy =
      function_ref<Error(InsertPointTy CodeGenIP, Value *IndVar)>;

  /// Callback type for variable privatization (think copy & default
  /// constructor).
  ///
  /// \param AllocaIP is the insertion point at which new alloca instructions
  ///                 should be placed.
  /// \param CodeGenIP is the insertion point at which the privatization code
  ///                  should be placed.
  /// \param Original The value being copied/created, should not be used in the
  ///                 generated IR.
  /// \param Inner The equivalent of \p Original that should be used in the
  ///              generated IR; this is equal to \p Original if the value is
  ///              a pointer and can thus be passed directly, otherwise it is
  ///              an equivalent but different value.
  /// \param ReplVal The replacement value, thus a copy or new created version
  ///                of \p Inner.
  ///
  /// \returns The new insertion point where code generation continues and
  ///          \p ReplVal the replacement value.
  using PrivatizeCallbackTy = function_ref<InsertPointOrErrorTy(
      InsertPointTy AllocaIP, InsertPointTy CodeGenIP, Value &Original,
      Value &Inner, Value *&ReplVal)>;

  /// Description of a LLVM-IR insertion point (IP) and a debug/source location
  /// (filename, line, column, ...).
  struct LocationDescription {
    LocationDescription(const IRBuilderBase &IRB)
        : IP(IRB.saveIP()), DL(IRB.getCurrentDebugLocation()) {}
    LocationDescription(const InsertPointTy &IP) : IP(IP) {}
    LocationDescription(const InsertPointTy &IP, const DebugLoc &DL)
        : IP(IP), DL(DL) {}
    InsertPointTy IP;
    DebugLoc DL;
  };

  /// Emitter methods for OpenMP directives.
  ///
  ///{

  /// Generator for '#omp barrier'
  ///
  /// \param Loc The location where the barrier directive was encountered.
  /// \param Kind The kind of directive that caused the barrier.
  /// \param ForceSimpleCall Flag to force a simple (=non-cancellation) barrier.
  /// \param CheckCancelFlag Flag to indicate a cancel barrier return value
  ///                        should be checked and acted upon.
  /// \param ThreadID Optional parameter to pass in any existing ThreadID value.
  ///
  /// \returns The insertion point after the barrier.
  LLVM_ABI InsertPointOrErrorTy createBarrier(const LocationDescription &Loc,
                                              omp::Directive Kind,
                                              bool ForceSimpleCall = false,
                                              bool CheckCancelFlag = true);

  /// Generator for '#omp cancel'
  ///
  /// \param Loc The location where the directive was encountered.
  /// \param IfCondition The evaluated 'if' clause expression, if any.
  /// \param CanceledDirective The kind of directive that is cancled.
  ///
  /// \returns The insertion point after the barrier.
  LLVM_ABI InsertPointOrErrorTy createCancel(const LocationDescription &Loc,
                                             Value *IfCondition,
                                             omp::Directive CanceledDirective);

  /// Generator for '#omp cancellation point'
  ///
  /// \param Loc The location where the directive was encountered.
  /// \param CanceledDirective The kind of directive that is cancled.
  ///
  /// \returns The insertion point after the barrier.
  LLVM_ABI InsertPointOrErrorTy createCancellationPoint(
      const LocationDescription &Loc, omp::Directive CanceledDirective);

  /// Generator for '#omp parallel'
  ///
  /// \param Loc The insert and source location description.
  /// \param AllocaIP The insertion points to be used for alloca instructions.
  /// \param BodyGenCB Callback that will generate the region code.
  /// \param PrivCB Callback to copy a given variable (think copy constructor).
  /// \param FiniCB Callback to finalize variable copies.
  /// \param IfCondition The evaluated 'if' clause expression, if any.
  /// \param NumThreads The evaluated 'num_threads' clause expression, if any.
  /// \param ProcBind The value of the 'proc_bind' clause (see ProcBindKind).
  /// \param IsCancellable Flag to indicate a cancellable parallel region.
  ///
  /// \returns The insertion position *after* the parallel.
  LLVM_ABI InsertPointOrErrorTy createParallel(
      const LocationDescription &Loc, InsertPointTy AllocaIP,
      BodyGenCallbackTy BodyGenCB, PrivatizeCallbackTy PrivCB,
      FinalizeCallbackTy FiniCB, Value *IfCondition, Value *NumThreads,
      omp::ProcBindKind ProcBind, bool IsCancellable);

  /// Generator for the control flow structure of an OpenMP canonical loop.
  ///
  /// This generator operates on the logical iteration space of the loop, i.e.
  /// the caller only has to provide a loop trip count of the loop as defined by
  /// base language semantics. The trip count is interpreted as an unsigned
  /// integer. The induction variable passed to \p BodyGenCB will be of the same
  /// type and run from 0 to \p TripCount - 1. It is up to the callback to
  /// convert the logical iteration variable to the loop counter variable in the
  /// loop body.
  ///
  /// \param Loc       The insert and source location description. The insert
  ///                  location can be between two instructions or the end of a
  ///                  degenerate block (e.g. a BB under construction).
  /// \param BodyGenCB Callback that will generate the loop body code.
  /// \param TripCount Number of iterations the loop body is executed.
  /// \param Name      Base name used to derive BB and instruction names.
  ///
  /// \returns An object representing the created control flow structure which
  ///          can be used for loop-associated directives.
  LLVM_ABI Expected<CanonicalLoopInfo *>
  createCanonicalLoop(const LocationDescription &Loc,
                      LoopBodyGenCallbackTy BodyGenCB, Value *TripCount,
                      const Twine &Name = "loop");

  /// Calculate the trip count of a canonical loop.
  ///
  /// This allows specifying user-defined loop counter values using increment,
  /// upper- and lower bounds. To disambiguate the terminology when counting
  /// downwards, instead of lower bounds we use \p Start for the loop counter
  /// value in the first body iteration.
  ///
  /// Consider the following limitations:
  ///
  ///  * A loop counter space over all integer values of its bit-width cannot be
  ///    represented. E.g using uint8_t, its loop trip count of 256 cannot be
  ///    stored into an 8 bit integer):
  ///
  ///      DO I = 0, 255, 1
  ///
  ///  * Unsigned wrapping is only supported when wrapping only "once"; E.g.
  ///    effectively counting downwards:
  ///
  ///      for (uint8_t i = 100u; i > 0; i += 127u)
  ///
  ///
  /// TODO: May need to add additional parameters to represent:
  ///
  ///  * Allow representing downcounting with unsigned integers.
  ///
  ///  * Sign of the step and the comparison operator might disagree:
  ///
  ///      for (int i = 0; i < 42; i -= 1u)
  ///
  /// \param Loc       The insert and source location description.
  /// \param Start     Value of the loop counter for the first iterations.
  /// \param Stop      Loop counter values past this will stop the loop.
  /// \param Step      Loop counter increment after each iteration; negative
  ///                  means counting down.
  /// \param IsSigned  Whether Start, Stop and Step are signed integers.
  /// \param InclusiveStop Whether \p Stop itself is a valid value for the loop
  ///                      counter.
  /// \param Name      Base name used to derive instruction names.
  ///
  /// \returns The value holding the calculated trip count.
  LLVM_ABI Value *calculateCanonicalLoopTripCount(
      const LocationDescription &Loc, Value *Start, Value *Stop, Value *Step,
      bool IsSigned, bool InclusiveStop, const Twine &Name = "loop");

  /// Generator for the control flow structure of an OpenMP canonical loop.
  ///
  /// Instead of a logical iteration space, this allows specifying user-defined
  /// loop counter values using increment, upper- and lower bounds. To
  /// disambiguate the terminology when counting downwards, instead of lower
  /// bounds we use \p Start for the loop counter value in the first body
  ///
  /// It calls \see calculateCanonicalLoopTripCount for trip count calculations,
  /// so limitations of that method apply here as well.
  ///
  /// \param Loc       The insert and source location description.
  /// \param BodyGenCB Callback that will generate the loop body code.
  /// \param Start     Value of the loop counter for the first iterations.
  /// \param Stop      Loop counter values past this will stop the loop.
  /// \param Step      Loop counter increment after each iteration; negative
  ///                  means counting down.
  /// \param IsSigned  Whether Start, Stop and Step are signed integers.
  /// \param InclusiveStop Whether \p Stop itself is a valid value for the loop
  ///                      counter.
  /// \param ComputeIP Insertion point for instructions computing the trip
  ///                  count. Can be used to ensure the trip count is available
  ///                  at the outermost loop of a loop nest. If not set,
  ///                  defaults to the preheader of the generated loop.
  /// \param Name      Base name used to derive BB and instruction names.
  ///
  /// \returns An object representing the created control flow structure which
  ///          can be used for loop-associated directives.
  LLVM_ABI Expected<CanonicalLoopInfo *> createCanonicalLoop(
      const LocationDescription &Loc, LoopBodyGenCallbackTy BodyGenCB,
      Value *Start, Value *Stop, Value *Step, bool IsSigned, bool InclusiveStop,
      InsertPointTy ComputeIP = {}, const Twine &Name = "loop");

  /// Collapse a loop nest into a single loop.
  ///
  /// Merges loops of a loop nest into a single CanonicalLoopNest representation
  /// that has the same number of innermost loop iterations as the origin loop
  /// nest. The induction variables of the input loops are derived from the
  /// collapsed loop's induction variable. This is intended to be used to
  /// implement OpenMP's collapse clause. Before applying a directive,
  /// collapseLoops normalizes a loop nest to contain only a single loop and the
  /// directive's implementation does not need to handle multiple loops itself.
  /// This does not remove the need to handle all loop nest handling by
  /// directives, such as the ordered(<n>) clause or the simd schedule-clause
  /// modifier of the worksharing-loop directive.
  ///
  /// Example:
  /// \code
  ///   for (int i = 0; i < 7; ++i) // Canonical loop "i"
  ///     for (int j = 0; j < 9; ++j) // Canonical loop "j"
  ///       body(i, j);
  /// \endcode
  ///
  /// After collapsing with Loops={i,j}, the loop is changed to
  /// \code
  ///   for (int ij = 0; ij < 63; ++ij) {
  ///     int i = ij / 9;
  ///     int j = ij % 9;
  ///     body(i, j);
  ///   }
  /// \endcode
  ///
  /// In the current implementation, the following limitations apply:
  ///
  ///  * All input loops have an induction variable of the same type.
  ///
  ///  * The collapsed loop will have the same trip count integer type as the
  ///    input loops. Therefore it is possible that the collapsed loop cannot
  ///    represent all iterations of the input loops. For instance, assuming a
  ///    32 bit integer type, and two input loops both iterating 2^16 times, the
  ///    theoretical trip count of the collapsed loop would be 2^32 iteration,
  ///    which cannot be represented in an 32-bit integer. Behavior is undefined
  ///    in this case.
  ///
  ///  * The trip counts of every input loop must be available at \p ComputeIP.
  ///    Non-rectangular loops are not yet supported.
  ///
  ///  * At each nest level, code between a surrounding loop and its nested loop
  ///    is hoisted into the loop body, and such code will be executed more
  ///    often than before collapsing (or not at all if any inner loop iteration
  ///    has a trip count of 0). This is permitted by the OpenMP specification.
  ///
  /// \param DL        Debug location for instructions added for collapsing,
  ///                  such as instructions to compute/derive the input loop's
  ///                  induction variables.
  /// \param Loops     Loops in the loop nest to collapse. Loops are specified
  ///                  from outermost-to-innermost and every control flow of a
  ///                  loop's body must pass through its directly nested loop.
  /// \param ComputeIP Where additional instruction that compute the collapsed
  ///                  trip count. If not set, defaults to before the generated
  ///                  loop.
  ///
  /// \returns The CanonicalLoopInfo object representing the collapsed loop.
  LLVM_ABI CanonicalLoopInfo *collapseLoops(DebugLoc DL,
                                            ArrayRef<CanonicalLoopInfo *> Loops,
                                            InsertPointTy ComputeIP);

  /// Get the default alignment value for given target
  ///
  /// \param TargetTriple   Target triple
  /// \param Features       StringMap which describes extra CPU features
  LLVM_ABI static unsigned
  getOpenMPDefaultSimdAlign(const Triple &TargetTriple,
                            const StringMap<bool> &Features);

  /// Retrieve (or create if non-existent) the address of a declare
  /// target variable, used in conjunction with registerTargetGlobalVariable
  /// to create declare target global variables.
  ///
  /// \param CaptureClause - enumerator corresponding to the OpenMP capture
  /// clause used in conjunction with the variable being registered (link,
  /// to, enter).
  /// \param DeviceClause - enumerator corresponding to the OpenMP capture
  /// clause used in conjunction with the variable being registered (nohost,
  /// host, any)
  /// \param IsDeclaration - boolean stating if the variable being registered
  /// is a declaration-only and not a definition
  /// \param IsExternallyVisible - boolean stating if the variable is externally
  /// visible
  /// \param EntryInfo - Unique entry information for the value generated
  /// using getTargetEntryUniqueInfo, used to name generated pointer references
  /// to the declare target variable
  /// \param MangledName - the mangled name of the variable being registered
  /// \param GeneratedRefs - references generated by invocations of
  /// registerTargetGlobalVariable invoked from getAddrOfDeclareTargetVar,
  /// these are required by Clang for book keeping.
  /// \param OpenMPSIMD - if OpenMP SIMD mode is currently enabled
  /// \param TargetTriple - The OpenMP device target triple we are compiling
  /// for
  /// \param LlvmPtrTy - The type of the variable we are generating or
  /// retrieving an address for
  /// \param GlobalInitializer - a lambda function which creates a constant
  /// used for initializing a pointer reference to the variable in certain
  /// cases. If a nullptr is passed, it will default to utilising the original
  /// variable to initialize the pointer reference.
  /// \param VariableLinkage - a lambda function which returns the variables
  /// linkage type, if unspecified and a nullptr is given, it will instead
  /// utilise the linkage stored on the existing global variable in the
  /// LLVMModule.
  LLVM_ABI Constant *getAddrOfDeclareTargetVar(
      OffloadEntriesInfoManager::OMPTargetGlobalVarEntryKind CaptureClause,
      OffloadEntriesInfoManager::OMPTargetDeviceClauseKind DeviceClause,
      bool IsDeclaration, bool IsExternallyVisible,
      TargetRegionEntryInfo EntryInfo, StringRef MangledName,
      std::vector<GlobalVariable *> &GeneratedRefs, bool OpenMPSIMD,
      std::vector<Triple> TargetTriple, Type *LlvmPtrTy,
      std::function<Constant *()> GlobalInitializer,
      std::function<GlobalValue::LinkageTypes()> VariableLinkage);

  /// Registers a target variable for device or host.
  ///
  /// \param CaptureClause - enumerator corresponding to the OpenMP capture
  /// clause used in conjunction with the variable being registered (link,
  /// to, enter).
  /// \param DeviceClause - enumerator corresponding to the OpenMP capture
  /// clause used in conjunction with the variable being registered (nohost,
  /// host, any)
  /// \param IsDeclaration - boolean stating if the variable being registered
  /// is a declaration-only and not a definition
  /// \param IsExternallyVisible - boolean stating if the variable is externally
  /// visible
  /// \param EntryInfo - Unique entry information for the value generated
  /// using getTargetEntryUniqueInfo, used to name generated pointer references
  /// to the declare target variable
  /// \param MangledName - the mangled name of the variable being registered
  /// \param GeneratedRefs - references generated by invocations of
  /// registerTargetGlobalVariable these are required by Clang for book
  /// keeping.
  /// \param OpenMPSIMD - if OpenMP SIMD mode is currently enabled
  /// \param TargetTriple - The OpenMP device target triple we are compiling
  /// for
  /// \param GlobalInitializer - a lambda function which creates a constant
  /// used for initializing a pointer reference to the variable in certain
  /// cases. If a nullptr is passed, it will default to utilising the original
  /// variable to initialize the pointer reference.
  /// \param VariableLinkage - a lambda function which returns the variables
  /// linkage type, if unspecified and a nullptr is given, it will instead
  /// utilise the linkage stored on the existing global variable in the
  /// LLVMModule.
  /// \param LlvmPtrTy - The type of the variable we are generating or
  /// retrieving an address for
  /// \param Addr - the original llvm value (addr) of the variable to be
  /// registered
  LLVM_ABI void registerTargetGlobalVariable(
      OffloadEntriesInfoManager::OMPTargetGlobalVarEntryKind CaptureClause,
      OffloadEntriesInfoManager::OMPTargetDeviceClauseKind DeviceClause,
      bool IsDeclaration, bool IsExternallyVisible,
      TargetRegionEntryInfo EntryInfo, StringRef MangledName,
      std::vector<GlobalVariable *> &GeneratedRefs, bool OpenMPSIMD,
      std::vector<Triple> TargetTriple,
      std::function<Constant *()> GlobalInitializer,
      std::function<GlobalValue::LinkageTypes()> VariableLinkage,
      Type *LlvmPtrTy, Constant *Addr);

  /// Get the offset of the OMP_MAP_MEMBER_OF field.
  LLVM_ABI unsigned getFlagMemberOffset();

  /// Get OMP_MAP_MEMBER_OF flag with extra bits reserved based on
  /// the position given.
  /// \param Position - A value indicating the position of the parent
  /// of the member in the kernel argument structure, often retrieved
  /// by the parents position in the combined information vectors used
  /// to generate the structure itself. Multiple children (member's of)
  /// with the same parent will use the same returned member flag.
  LLVM_ABI omp::OpenMPOffloadMappingFlags getMemberOfFlag(unsigned Position);

  /// Given an initial flag set, this function modifies it to contain
  /// the passed in MemberOfFlag generated from the getMemberOfFlag
  /// function. The results are dependent on the existing flag bits
  /// set in the original flag set.
  /// \param Flags - The original set of flags to be modified with the
  /// passed in MemberOfFlag.
  /// \param MemberOfFlag - A modified OMP_MAP_MEMBER_OF flag, adjusted
  /// slightly based on the getMemberOfFlag which adjusts the flag bits
  /// based on the members position in its parent.
  LLVM_ABI void
  setCorrectMemberOfFlag(omp::OpenMPOffloadMappingFlags &Flags,
                         omp::OpenMPOffloadMappingFlags MemberOfFlag);

private:
  /// Modifies the canonical loop to be a statically-scheduled workshare loop
  /// which is executed on the device
  ///
  /// This takes a \p CLI representing a canonical loop, such as the one
  /// created by \see createCanonicalLoop and emits additional instructions to
  /// turn it into a workshare loop. In particular, it calls to an OpenMP
  /// runtime function in the preheader to call OpenMP device rtl function
  /// which handles worksharing of loop body interations.
  ///
  /// \param DL       Debug location for instructions added for the
  ///                 workshare-loop construct itself.
  /// \param CLI      A descriptor of the canonical loop to workshare.
  /// \param AllocaIP An insertion point for Alloca instructions usable in the
  ///                 preheader of the loop.
  /// \param LoopType Information about type of loop worksharing.
  ///                 It corresponds to type of loop workshare OpenMP pragma.
  ///
  /// \returns Point where to insert code after the workshare construct.
  InsertPointTy applyWorkshareLoopTarget(DebugLoc DL, CanonicalLoopInfo *CLI,
                                         InsertPointTy AllocaIP,
                                         omp::WorksharingLoopType LoopType);

  /// Modifies the canonical loop to be a statically-scheduled workshare loop.
  ///
  /// This takes a \p LoopInfo representing a canonical loop, such as the one
  /// created by \p createCanonicalLoop and emits additional instructions to
  /// turn it into a workshare loop. In particular, it calls to an OpenMP
  /// runtime function in the preheader to obtain the loop bounds to be used in
  /// the current thread, updates the relevant instructions in the canonical
  /// loop and calls to an OpenMP runtime finalization function after the loop.
  ///
  /// \param DL       Debug location for instructions added for the
  ///                 workshare-loop construct itself.
  /// \param CLI      A descriptor of the canonical loop to workshare.
  /// \param AllocaIP An insertion point for Alloca instructions usable in the
  ///                 preheader of the loop.
  /// \param NeedsBarrier Indicates whether a barrier must be inserted after
  ///                     the loop.
  /// \param LoopType Type of workshare loop.
  ///
  /// \returns Point where to insert code after the workshare construct.
  InsertPointOrErrorTy applyStaticWorkshareLoop(
      DebugLoc DL, CanonicalLoopInfo *CLI, InsertPointTy AllocaIP,
      omp::WorksharingLoopType LoopType, bool NeedsBarrier);

  /// Modifies the canonical loop a statically-scheduled workshare loop with a
  /// user-specified chunk size.
  ///
  /// \param DL           Debug location for instructions added for the
  ///                     workshare-loop construct itself.
  /// \param CLI          A descriptor of the canonical loop to workshare.
  /// \param AllocaIP     An insertion point for Alloca instructions usable in
  ///                     the preheader of the loop.
  /// \param NeedsBarrier Indicates whether a barrier must be inserted after the
  ///                     loop.
  /// \param ChunkSize    The user-specified chunk size.
  ///
  /// \returns Point where to insert code after the workshare construct.
  InsertPointOrErrorTy applyStaticChunkedWorkshareLoop(DebugLoc DL,
                                                       CanonicalLoopInfo *CLI,
                                                       InsertPointTy AllocaIP,
                                                       bool NeedsBarrier,
                                                       Value *ChunkSize);

  /// Modifies the canonical loop to be a dynamically-scheduled workshare loop.
  ///
  /// This takes a \p LoopInfo representing a canonical loop, such as the one
  /// created by \p createCanonicalLoop and emits additional instructions to
  /// turn it into a workshare loop. In particular, it calls to an OpenMP
  /// runtime function in the preheader to obtain, and then in each iteration
  /// to update the loop counter.
  ///
  /// \param DL       Debug location for instructions added for the
  ///                 workshare-loop construct itself.
  /// \param CLI      A descriptor of the canonical loop to workshare.
  /// \param AllocaIP An insertion point for Alloca instructions usable in the
  ///                 preheader of the loop.
  /// \param SchedType Type of scheduling to be passed to the init function.
  /// \param NeedsBarrier Indicates whether a barrier must be insterted after
  ///                     the loop.
  /// \param Chunk    The size of loop chunk considered as a unit when
  ///                 scheduling. If \p nullptr, defaults to 1.
  ///
  /// \returns Point where to insert code after the workshare construct.
  InsertPointOrErrorTy applyDynamicWorkshareLoop(DebugLoc DL,
                                                 CanonicalLoopInfo *CLI,
                                                 InsertPointTy AllocaIP,
                                                 omp::OMPScheduleType SchedType,
                                                 bool NeedsBarrier,
                                                 Value *Chunk = nullptr);

  /// Create alternative version of the loop to support if clause
  ///
  /// OpenMP if clause can require to generate second loop. This loop
  /// will be executed when if clause condition is not met. createIfVersion
  /// adds branch instruction to the copied loop if \p  ifCond is not met.
  ///
  /// \param Loop       Original loop which should be versioned.
  /// \param IfCond     Value which corresponds to if clause condition
  /// \param VMap       Value to value map to define relation between
  ///                   original and copied loop values and loop blocks.
  /// \param NamePrefix Optional name prefix for if.then if.else blocks.
  void createIfVersion(CanonicalLoopInfo *Loop, Value *IfCond,
                       ValueMap<const Value *, WeakTrackingVH> &VMap,
                       const Twine &NamePrefix = "");

public:
  /// Modifies the canonical loop to be a workshare loop.
  ///
  /// This takes a \p LoopInfo representing a canonical loop, such as the one
  /// created by \p createCanonicalLoop and emits additional instructions to
  /// turn it into a workshare loop. In particular, it calls to an OpenMP
  /// runtime function in the preheader to obtain the loop bounds to be used in
  /// the current thread, updates the relevant instructions in the canonical
  /// loop and calls to an OpenMP runtime finalization function after the loop.
  ///
  /// The concrete transformation is done by applyStaticWorkshareLoop,
  /// applyStaticChunkedWorkshareLoop, or applyDynamicWorkshareLoop, depending
  /// on the value of \p SchedKind and \p ChunkSize.
  ///
  /// \param DL       Debug location for instructions added for the
  ///                 workshare-loop construct itself.
  /// \param CLI      A descriptor of the canonical loop to workshare.
  /// \param AllocaIP An insertion point for Alloca instructions usable in the
  ///                 preheader of the loop.
  /// \param NeedsBarrier Indicates whether a barrier must be insterted after
  ///                     the loop.
  /// \param SchedKind Scheduling algorithm to use.
  /// \param ChunkSize The chunk size for the inner loop.
  /// \param HasSimdModifier Whether the simd modifier is present in the
  ///                        schedule clause.
  /// \param HasMonotonicModifier Whether the monotonic modifier is present in
  ///                             the schedule clause.
  /// \param HasNonmonotonicModifier Whether the nonmonotonic modifier is
  ///                                present in the schedule clause.
  /// \param HasOrderedClause Whether the (parameterless) ordered clause is
  ///                         present.
  /// \param LoopType Information about type of loop worksharing.
  ///                 It corresponds to type of loop workshare OpenMP pragma.
  ///
  /// \returns Point where to insert code after the workshare construct.
  LLVM_ABI InsertPointOrErrorTy applyWorkshareLoop(
      DebugLoc DL, CanonicalLoopInfo *CLI, InsertPointTy AllocaIP,
      bool NeedsBarrier,
      llvm::omp::ScheduleKind SchedKind = llvm::omp::OMP_SCHEDULE_Default,
      Value *ChunkSize = nullptr, bool HasSimdModifier = false,
      bool HasMonotonicModifier = false, bool HasNonmonotonicModifier = false,
      bool HasOrderedClause = false,
      omp::WorksharingLoopType LoopType =
          omp::WorksharingLoopType::ForStaticLoop);

  /// Tile a loop nest.
  ///
  /// Tiles the loops of \p Loops by the tile sizes in \p TileSizes. Loops in
  /// \p/ Loops must be perfectly nested, from outermost to innermost loop
  /// (i.e. Loops.front() is the outermost loop). The trip count llvm::Value
  /// of every loop and every tile sizes must be usable in the outermost
  /// loop's preheader. This implies that the loop nest is rectangular.
  ///
  /// Example:
  /// \code
  ///   for (int i = 0; i < 15; ++i) // Canonical loop "i"
  ///     for (int j = 0; j < 14; ++j) // Canonical loop "j"
  ///         body(i, j);
  /// \endcode
  ///
  /// After tiling with Loops={i,j} and TileSizes={5,7}, the loop is changed to
  /// \code
  ///   for (int i1 = 0; i1 < 3; ++i1)
  ///     for (int j1 = 0; j1 < 2; ++j1)
  ///       for (int i2 = 0; i2 < 5; ++i2)
  ///         for (int j2 = 0; j2 < 7; ++j2)
  ///           body(i1*3+i2, j1*3+j2);
  /// \endcode
  ///
  /// The returned vector are the loops {i1,j1,i2,j2}. The loops i1 and j1 are
  /// referred to the floor, and the loops i2 and j2 are the tiles. Tiling also
  /// handles non-constant trip counts, non-constant tile sizes and trip counts
  /// that are not multiples of the tile size. In the latter case the tile loop
  /// of the last floor-loop iteration will have fewer iterations than specified
  /// as its tile size.
  ///
  ///
  /// @param DL        Debug location for instructions added by tiling, for
  ///                  instance the floor- and tile trip count computation.
  /// @param Loops     Loops to tile. The CanonicalLoopInfo objects are
  ///                  invalidated by this method, i.e. should not used after
  ///                  tiling.
  /// @param TileSizes For each loop in \p Loops, the tile size for that
  ///                  dimensions.
  ///
  /// \returns A list of generated loops. Contains twice as many loops as the
  ///          input loop nest; the first half are the floor loops and the
  ///          second half are the tile loops.
  LLVM_ABI std::vector<CanonicalLoopInfo *>
  tileLoops(DebugLoc DL, ArrayRef<CanonicalLoopInfo *> Loops,
            ArrayRef<Value *> TileSizes);

  /// Fully unroll a loop.
  ///
  /// Instead of unrolling the loop immediately (and duplicating its body
  /// instructions), it is deferred to LLVM's LoopUnrollPass by adding loop
  /// metadata.
  ///
  /// \param DL   Debug location for instructions added by unrolling.
  /// \param Loop The loop to unroll. The loop will be invalidated.
  LLVM_ABI void unrollLoopFull(DebugLoc DL, CanonicalLoopInfo *Loop);

  /// Fully or partially unroll a loop. How the loop is unrolled is determined
  /// using LLVM's LoopUnrollPass.
  ///
  /// \param DL   Debug location for instructions added by unrolling.
  /// \param Loop The loop to unroll. The loop will be invalidated.
  LLVM_ABI void unrollLoopHeuristic(DebugLoc DL, CanonicalLoopInfo *Loop);

  /// Partially unroll a loop.
  ///
  /// The CanonicalLoopInfo of the unrolled loop for use with chained
  /// loop-associated directive can be requested using \p UnrolledCLI. Not
  /// needing the CanonicalLoopInfo allows more efficient code generation by
  /// deferring the actual unrolling to the LoopUnrollPass using loop metadata.
  /// A loop-associated directive applied to the unrolled loop needs to know the
  /// new trip count which means that if using a heuristically determined unroll
  /// factor (\p Factor == 0), that factor must be computed immediately. We are
  /// using the same logic as the LoopUnrollPass to derived the unroll factor,
  /// but which assumes that some canonicalization has taken place (e.g.
  /// Mem2Reg, LICM, GVN, Inlining, etc.). That is, the heuristic will perform
  /// better when the unrolled loop's CanonicalLoopInfo is not needed.
  ///
  /// \param DL          Debug location for instructions added by unrolling.
  /// \param Loop        The loop to unroll. The loop will be invalidated.
  /// \param Factor      The factor to unroll the loop by. A factor of 0
  ///                    indicates that a heuristic should be used to determine
  ///                    the unroll-factor.
  /// \param UnrolledCLI If non-null, receives the CanonicalLoopInfo of the
  ///                    partially unrolled loop. Otherwise, uses loop metadata
  ///                    to defer unrolling to the LoopUnrollPass.
  LLVM_ABI void unrollLoopPartial(DebugLoc DL, CanonicalLoopInfo *Loop,
                                  int32_t Factor,
                                  CanonicalLoopInfo **UnrolledCLI);

  /// Add metadata to simd-ize a loop. If IfCond is not nullptr, the loop
  /// is cloned. The metadata which prevents vectorization is added to
  /// to the cloned loop. The cloned loop is executed when ifCond is evaluated
  /// to false.
  ///
  /// \param Loop        The loop to simd-ize.
  /// \param AlignedVars The map which containts pairs of the pointer
  ///                    and its corresponding alignment.
  /// \param IfCond      The value which corresponds to the if clause
  ///                    condition.
  /// \param Order       The enum to map order clause.
  /// \param Simdlen     The Simdlen length to apply to the simd loop.
  /// \param Safelen     The Safelen length to apply to the simd loop.
  LLVM_ABI void applySimd(CanonicalLoopInfo *Loop,
                          MapVector<Value *, Value *> AlignedVars,
                          Value *IfCond, omp::OrderKind Order,
                          ConstantInt *Simdlen, ConstantInt *Safelen);

  /// Generator for '#omp flush'
  ///
  /// \param Loc The location where the flush directive was encountered
  LLVM_ABI void createFlush(const LocationDescription &Loc);

  /// Generator for '#omp taskwait'
  ///
  /// \param Loc The location where the taskwait directive was encountered.
  LLVM_ABI void createTaskwait(const LocationDescription &Loc);

  /// Generator for '#omp taskyield'
  ///
  /// \param Loc The location where the taskyield directive was encountered.
  LLVM_ABI void createTaskyield(const LocationDescription &Loc);

  /// A struct to pack the relevant information for an OpenMP depend clause.
  struct DependData {
    omp::RTLDependenceKindTy DepKind = omp::RTLDependenceKindTy::DepUnknown;
    Type *DepValueType;
    Value *DepVal;
    explicit DependData() = default;
    DependData(omp::RTLDependenceKindTy DepKind, Type *DepValueType,
               Value *DepVal)
        : DepKind(DepKind), DepValueType(DepValueType), DepVal(DepVal) {}
  };

  /// Generator for `#omp task`
  ///
  /// \param Loc The location where the task construct was encountered.
  /// \param AllocaIP The insertion point to be used for alloca instructions.
  /// \param BodyGenCB Callback that will generate the region code.
  /// \param Tied True if the task is tied, false if the task is untied.
  /// \param Final i1 value which is `true` if the task is final, `false` if the
  ///              task is not final.
  /// \param IfCondition i1 value. If it evaluates to `false`, an undeferred
  ///                    task is generated, and the encountering thread must
  ///                    suspend the current task region, for which execution
  ///                    cannot be resumed until execution of the structured
  ///                    block that is associated with the generated task is
  ///                    completed.
  /// \param EventHandle If present, signifies the event handle as part of
  ///			 the detach clause
  /// \param Mergeable	 If the given task is `mergeable`
  /// \param priority `priority-value' specifies the execution order of the
  ///                 tasks that is generated by the construct
  LLVM_ABI InsertPointOrErrorTy
  createTask(const LocationDescription &Loc, InsertPointTy AllocaIP,
             BodyGenCallbackTy BodyGenCB, bool Tied = true,
             Value *Final = nullptr, Value *IfCondition = nullptr,
             SmallVector<DependData> Dependencies = {}, bool Mergeable = false,
             Value *EventHandle = nullptr, Value *Priority = nullptr);

  /// Generator for the taskgroup construct
  ///
  /// \param Loc The location where the taskgroup construct was encountered.
  /// \param AllocaIP The insertion point to be used for alloca instructions.
  /// \param BodyGenCB Callback that will generate the region code.
  LLVM_ABI InsertPointOrErrorTy createTaskgroup(const LocationDescription &Loc,
                                                InsertPointTy AllocaIP,
                                                BodyGenCallbackTy BodyGenCB);

  using FileIdentifierInfoCallbackTy =
      std::function<std::tuple<std::string, uint64_t>()>;

  /// Creates a unique info for a target entry when provided a filename and
  /// line number from.
  ///
  /// \param CallBack A callback function which should return filename the entry
  /// resides in as well as the line number for the target entry
  /// \param ParentName The name of the parent the target entry resides in, if
  /// any.
  LLVM_ABI static TargetRegionEntryInfo
  getTargetEntryUniqueInfo(FileIdentifierInfoCallbackTy CallBack,
                           StringRef ParentName = "");

  /// Enum class for the RedctionGen CallBack type to be used.
  enum class ReductionGenCBKind { Clang, MLIR };

  /// ReductionGen CallBack for Clang
  ///
  /// \param CodeGenIP InsertPoint for CodeGen.
  /// \param Index Index of the ReductionInfo to generate code for.
  /// \param LHSPtr Optionally used by Clang to return the LHSPtr it used for
  /// codegen, used for fixup later.
  /// \param RHSPtr Optionally used by Clang to
  /// return the RHSPtr it used for codegen, used for fixup later.
  /// \param CurFn Optionally used by Clang to pass in the Current Function as
  /// Clang context may be old.
  using ReductionGenClangCBTy =
      std::function<InsertPointTy(InsertPointTy CodeGenIP, unsigned Index,
                                  Value **LHS, Value **RHS, Function *CurFn)>;

  /// ReductionGen CallBack for MLIR
  ///
  /// \param CodeGenIP InsertPoint for CodeGen.
  /// \param LHS Pass in the LHS Value to be used for CodeGen.
  /// \param RHS Pass in the RHS Value to be used for CodeGen.
  using ReductionGenCBTy = std::function<InsertPointOrErrorTy(
      InsertPointTy CodeGenIP, Value *LHS, Value *RHS, Value *&Res)>;

  /// Functions used to generate atomic reductions. Such functions take two
  /// Values representing pointers to LHS and RHS of the reduction, as well as
  /// the element type of these pointers. They are expected to atomically
  /// update the LHS to the reduced value.
  using ReductionGenAtomicCBTy = std::function<InsertPointOrErrorTy(
      InsertPointTy, Type *, Value *, Value *)>;

  /// Enum class for reduction evaluation types scalar, complex and aggregate.
  enum class EvalKind { Scalar, Complex, Aggregate };

  /// Information about an OpenMP reduction.
  struct ReductionInfo {
    ReductionInfo(Type *ElementType, Value *Variable, Value *PrivateVariable,
                  EvalKind EvaluationKind, ReductionGenCBTy ReductionGen,
                  ReductionGenClangCBTy ReductionGenClang,
                  ReductionGenAtomicCBTy AtomicReductionGen)
        : ElementType(ElementType), Variable(Variable),
          PrivateVariable(PrivateVariable), EvaluationKind(EvaluationKind),
          ReductionGen(ReductionGen), ReductionGenClang(ReductionGenClang),
          AtomicReductionGen(AtomicReductionGen) {}
    ReductionInfo(Value *PrivateVariable)
        : ElementType(nullptr), Variable(nullptr),
          PrivateVariable(PrivateVariable), EvaluationKind(EvalKind::Scalar),
          ReductionGen(), ReductionGenClang(), AtomicReductionGen() {}

    /// Reduction element type, must match pointee type of variable.
    Type *ElementType;

    /// Reduction variable of pointer type.
    Value *Variable;

    /// Thread-private partial reduction variable.
    Value *PrivateVariable;

    /// Reduction evaluation kind - scalar, complex or aggregate.
    EvalKind EvaluationKind;

    /// Callback for generating the reduction body. The IR produced by this will
    /// be used to combine two values in a thread-safe context, e.g., under
    /// lock or within the same thread, and therefore need not be atomic.
    ReductionGenCBTy ReductionGen;

    /// Clang callback for generating the reduction body. The IR produced by
    /// this will be used to combine two values in a thread-safe context, e.g.,
    /// under lock or within the same thread, and therefore need not be atomic.
    ReductionGenClangCBTy ReductionGenClang;

    /// Callback for generating the atomic reduction body, may be null. The IR
    /// produced by this will be used to atomically combine two values during
    /// reduction. If null, the implementation will use the non-atomic version
    /// along with the appropriate synchronization mechanisms.
    ReductionGenAtomicCBTy AtomicReductionGen;
  };

  enum class CopyAction : unsigned {
    // RemoteLaneToThread: Copy over a Reduce list from a remote lane in
    // the warp using shuffle instructions.
    RemoteLaneToThread,
    // ThreadCopy: Make a copy of a Reduce list on the thread's stack.
    ThreadCopy,
  };

  struct CopyOptionsTy {
    Value *RemoteLaneOffset = nullptr;
    Value *ScratchpadIndex = nullptr;
    Value *ScratchpadWidth = nullptr;
  };

  /// Supporting functions for Reductions CodeGen.
private:
  /// Get the id of the current thread on the GPU.
  Value *getGPUThreadID();

  /// Get the GPU warp size.
  Value *getGPUWarpSize();

  /// Get the id of the warp in the block.
  /// We assume that the warp size is 32, which is always the case
  /// on the NVPTX device, to generate more efficient code.
  Value *getNVPTXWarpID();

  /// Get the id of the current lane in the Warp.
  /// We assume that the warp size is 32, which is always the case
  /// on the NVPTX device, to generate more efficient code.
  Value *getNVPTXLaneID();

  /// Cast value to the specified type.
  Value *castValueToType(InsertPointTy AllocaIP, Value *From, Type *ToType);

  /// This function creates calls to one of two shuffle functions to copy
  /// variables between lanes in a warp.
  Value *createRuntimeShuffleFunction(InsertPointTy AllocaIP, Value *Element,
                                      Type *ElementType, Value *Offset);

  /// Function to shuffle over the value from the remote lane.
  void shuffleAndStore(InsertPointTy AllocaIP, Value *SrcAddr, Value *DstAddr,
                       Type *ElementType, Value *Offset,
                       Type *ReductionArrayTy);

  /// Emit instructions to copy a Reduce list, which contains partially
  /// aggregated values, in the specified direction.
  void emitReductionListCopy(
      InsertPointTy AllocaIP, CopyAction Action, Type *ReductionArrayTy,
      ArrayRef<ReductionInfo> ReductionInfos, Value *SrcBase, Value *DestBase,
      CopyOptionsTy CopyOptions = {nullptr, nullptr, nullptr});

  /// Emit a helper that reduces data across two OpenMP threads (lanes)
  /// in the same warp.  It uses shuffle instructions to copy over data from
  /// a remote lane's stack.  The reduction algorithm performed is specified
  /// by the fourth parameter.
  ///
  /// Algorithm Versions.
  /// Full Warp Reduce (argument value 0):
  ///   This algorithm assumes that all 32 lanes are active and gathers
  ///   data from these 32 lanes, producing a single resultant value.
  /// Contiguous Partial Warp Reduce (argument value 1):
  ///   This algorithm assumes that only a *contiguous* subset of lanes
  ///   are active.  This happens for the last warp in a parallel region
  ///   when the user specified num_threads is not an integer multiple of
  ///   32.  This contiguous subset always starts with the zeroth lane.
  /// Partial Warp Reduce (argument value 2):
  ///   This algorithm gathers data from any number of lanes at any position.
  /// All reduced values are stored in the lowest possible lane.  The set
  /// of problems every algorithm addresses is a super set of those
  /// addressable by algorithms with a lower version number.  Overhead
  /// increases as algorithm version increases.
  ///
  /// Terminology
  /// Reduce element:
  ///   Reduce element refers to the individual data field with primitive
  ///   data types to be combined and reduced across threads.
  /// Reduce list:
  ///   Reduce list refers to a collection of local, thread-private
  ///   reduce elements.
  /// Remote Reduce list:
  ///   Remote Reduce list refers to a collection of remote (relative to
  ///   the current thread) reduce elements.
  ///
  /// We distinguish between three states of threads that are important to
  /// the implementation of this function.
  /// Alive threads:
  ///   Threads in a warp executing the SIMT instruction, as distinguished from
  ///   threads that are inactive due to divergent control flow.
  /// Active threads:
  ///   The minimal set of threads that has to be alive upon entry to this
  ///   function.  The computation is correct iff active threads are alive.
  ///   Some threads are alive but they are not active because they do not
  ///   contribute to the computation in any useful manner.  Turning them off
  ///   may introduce control flow overheads without any tangible benefits.
  /// Effective threads:
  ///   In order to comply with the argument requirements of the shuffle
  ///   function, we must keep all lanes holding data alive.  But at most
  ///   half of them perform value aggregation; we refer to this half of
  ///   threads as effective. The other half is simply handing off their
  ///   data.
  ///
  /// Procedure
  /// Value shuffle:
  ///   In this step active threads transfer data from higher lane positions
  ///   in the warp to lower lane positions, creating Remote Reduce list.
  /// Value aggregation:
  ///   In this step, effective threads combine their thread local Reduce list
  ///   with Remote Reduce list and store the result in the thread local
  ///   Reduce list.
  /// Value copy:
  ///   In this step, we deal with the assumption made by algorithm 2
  ///   (i.e. contiguity assumption).  When we have an odd number of lanes
  ///   active, say 2k+1, only k threads will be effective and therefore k
  ///   new values will be produced.  However, the Reduce list owned by the
  ///   (2k+1)th thread is ignored in the value aggregation.  Therefore
  ///   we copy the Reduce list from the (2k+1)th lane to (k+1)th lane so
  ///   that the contiguity assumption still holds.
  ///
  /// \param ReductionInfos Array type containing the ReductionOps.
  /// \param ReduceFn The reduction function.
  /// \param FuncAttrs Optional param to specify any function attributes that
  ///                  need to be copied to the new function.
  ///
  /// \return The ShuffleAndReduce function.
  Function *emitShuffleAndReduceFunction(
      ArrayRef<OpenMPIRBuilder::ReductionInfo> ReductionInfos,
      Function *ReduceFn, AttributeList FuncAttrs);

  /// This function emits a helper that gathers Reduce lists from the first
  /// lane of every active warp to lanes in the first warp.
  ///
  /// void inter_warp_copy_func(void* reduce_data, num_warps)
  ///   shared smem[warp_size];
  ///   For all data entries D in reduce_data:
  ///     sync
  ///     If (I am the first lane in each warp)
  ///       Copy my local D to smem[warp_id]
  ///     sync
  ///     if (I am the first warp)
  ///       Copy smem[thread_id] to my local D
  ///
  /// \param Loc The insert and source location description.
  /// \param ReductionInfos Array type containing the ReductionOps.
  /// \param FuncAttrs Optional param to specify any function attributes that
  ///                  need to be copied to the new function.
  ///
  /// \return The InterWarpCopy function.
  Expected<Function *>
  emitInterWarpCopyFunction(const LocationDescription &Loc,
                            ArrayRef<ReductionInfo> ReductionInfos,
                            AttributeList FuncAttrs);

  /// This function emits a helper that copies all the reduction variables from
  /// the team into the provided global buffer for the reduction variables.
  ///
  /// void list_to_global_copy_func(void *buffer, int Idx, void *reduce_data)
  ///   For all data entries D in reduce_data:
  ///     Copy local D to buffer.D[Idx]
  ///
  /// \param ReductionInfos Array type containing the ReductionOps.
  /// \param ReductionsBufferTy The StructTy for the reductions buffer.
  /// \param FuncAttrs Optional param to specify any function attributes that
  ///                  need to be copied to the new function.
  ///
  /// \return The ListToGlobalCopy function.
  Function *emitListToGlobalCopyFunction(ArrayRef<ReductionInfo> ReductionInfos,
                                         Type *ReductionsBufferTy,
                                         AttributeList FuncAttrs);

  /// This function emits a helper that copies all the reduction variables from
  /// the team into the provided global buffer for the reduction variables.
  ///
  /// void list_to_global_copy_func(void *buffer, int Idx, void *reduce_data)
  ///   For all data entries D in reduce_data:
  ///     Copy buffer.D[Idx] to local D;
  ///
  /// \param ReductionInfos Array type containing the ReductionOps.
  /// \param ReductionsBufferTy The StructTy for the reductions buffer.
  /// \param FuncAttrs Optional param to specify any function attributes that
  ///                  need to be copied to the new function.
  ///
  /// \return The GlobalToList function.
  Function *emitGlobalToListCopyFunction(ArrayRef<ReductionInfo> ReductionInfos,
                                         Type *ReductionsBufferTy,
                                         AttributeList FuncAttrs);

  /// This function emits a helper that reduces all the reduction variables from
  /// the team into the provided global buffer for the reduction variables.
  ///
  /// void list_to_global_reduce_func(void *buffer, int Idx, void *reduce_data)
  ///  void *GlobPtrs[];
  ///  GlobPtrs[0] = (void*)&buffer.D0[Idx];
  ///  ...
  ///  GlobPtrs[N] = (void*)&buffer.DN[Idx];
  ///  reduce_function(GlobPtrs, reduce_data);
  ///
  /// \param ReductionInfos Array type containing the ReductionOps.
  /// \param ReduceFn The reduction function.
  /// \param ReductionsBufferTy The StructTy for the reductions buffer.
  /// \param FuncAttrs Optional param to specify any function attributes that
  ///                  need to be copied to the new function.
  ///
  /// \return The ListToGlobalReduce function.
  Function *
  emitListToGlobalReduceFunction(ArrayRef<ReductionInfo> ReductionInfos,
                                 Function *ReduceFn, Type *ReductionsBufferTy,
                                 AttributeList FuncAttrs);

  /// This function emits a helper that reduces all the reduction variables from
  /// the team into the provided global buffer for the reduction variables.
  ///
  /// void global_to_list_reduce_func(void *buffer, int Idx, void *reduce_data)
  ///  void *GlobPtrs[];
  ///  GlobPtrs[0] = (void*)&buffer.D0[Idx];
  ///  ...
  ///  GlobPtrs[N] = (void*)&buffer.DN[Idx];
  ///  reduce_function(reduce_data, GlobPtrs);
  ///
  /// \param ReductionInfos Array type containing the ReductionOps.
  /// \param ReduceFn The reduction function.
  /// \param ReductionsBufferTy The StructTy for the reductions buffer.
  /// \param FuncAttrs Optional param to specify any function attributes that
  ///                  need to be copied to the new function.
  ///
  /// \return The GlobalToListReduce function.
  Function *
  emitGlobalToListReduceFunction(ArrayRef<ReductionInfo> ReductionInfos,
                                 Function *ReduceFn, Type *ReductionsBufferTy,
                                 AttributeList FuncAttrs);

  /// Get the function name of a reduction function.
  std::string getReductionFuncName(StringRef Name) const;

  /// Emits reduction function.
  /// \param ReducerName Name of the function calling the reduction.
  /// \param ReductionInfos Array type containing the ReductionOps.
  /// \param ReductionGenCBKind Optional param to specify Clang or MLIR
  ///                           CodeGenCB kind.
  /// \param FuncAttrs Optional param to specify any function attributes that
  ///                  need to be copied to the new function.
  ///
  /// \return The reduction function.
  Expected<Function *> createReductionFunction(
      StringRef ReducerName, ArrayRef<ReductionInfo> ReductionInfos,
      ReductionGenCBKind ReductionGenCBKind = ReductionGenCBKind::MLIR,
      AttributeList FuncAttrs = {});

public:
  ///
  /// Design of OpenMP reductions on the GPU
  ///
  /// Consider a typical OpenMP program with one or more reduction
  /// clauses:
  ///
  /// float foo;
  /// double bar;
  /// #pragma omp target teams distribute parallel for \
  ///             reduction(+:foo) reduction(*:bar)
  /// for (int i = 0; i < N; i++) {
  ///   foo += A[i]; bar *= B[i];
  /// }
  ///
  /// where 'foo' and 'bar' are reduced across all OpenMP threads in
  /// all teams.  In our OpenMP implementation on the NVPTX device an
  /// OpenMP team is mapped to a CUDA threadblock and OpenMP threads
  /// within a team are mapped to CUDA threads within a threadblock.
  /// Our goal is to efficiently aggregate values across all OpenMP
  /// threads such that:
  ///
  ///   - the compiler and runtime are logically concise, and
  ///   - the reduction is performed efficiently in a hierarchical
  ///     manner as follows: within OpenMP threads in the same warp,
  ///     across warps in a threadblock, and finally across teams on
  ///     the NVPTX device.
  ///
  /// Introduction to Decoupling
  ///
  /// We would like to decouple the compiler and the runtime so that the
  /// latter is ignorant of the reduction variables (number, data types)
  /// and the reduction operators.  This allows a simpler interface
  /// and implementation while still attaining good performance.
  ///
  /// Pseudocode for the aforementioned OpenMP program generated by the
  /// compiler is as follows:
  ///
  /// 1. Create private copies of reduction variables on each OpenMP
  ///    thread: 'foo_private', 'bar_private'
  /// 2. Each OpenMP thread reduces the chunk of 'A' and 'B' assigned
  ///    to it and writes the result in 'foo_private' and 'bar_private'
  ///    respectively.
  /// 3. Call the OpenMP runtime on the GPU to reduce within a team
  ///    and store the result on the team master:
  ///
  ///     __kmpc_nvptx_parallel_reduce_nowait_v2(...,
  ///        reduceData, shuffleReduceFn, interWarpCpyFn)
  ///
  ///     where:
  ///       struct ReduceData {
  ///         double *foo;
  ///         double *bar;
  ///       } reduceData
  ///       reduceData.foo = &foo_private
  ///       reduceData.bar = &bar_private
  ///
  ///     'shuffleReduceFn' and 'interWarpCpyFn' are pointers to two
  ///     auxiliary functions generated by the compiler that operate on
  ///     variables of type 'ReduceData'.  They aid the runtime perform
  ///     algorithmic steps in a data agnostic manner.
  ///
  ///     'shuffleReduceFn' is a pointer to a function that reduces data
  ///     of type 'ReduceData' across two OpenMP threads (lanes) in the
  ///     same warp.  It takes the following arguments as input:
  ///
  ///     a. variable of type 'ReduceData' on the calling lane,
  ///     b. its lane_id,
  ///     c. an offset relative to the current lane_id to generate a
  ///        remote_lane_id.  The remote lane contains the second
  ///        variable of type 'ReduceData' that is to be reduced.
  ///     d. an algorithm version parameter determining which reduction
  ///        algorithm to use.
  ///
  ///     'shuffleReduceFn' retrieves data from the remote lane using
  ///     efficient GPU shuffle intrinsics and reduces, using the
  ///     algorithm specified by the 4th parameter, the two operands
  ///     element-wise.  The result is written to the first operand.
  ///
  ///     Different reduction algorithms are implemented in different
  ///     runtime functions, all calling 'shuffleReduceFn' to perform
  ///     the essential reduction step.  Therefore, based on the 4th
  ///     parameter, this function behaves slightly differently to
  ///     cooperate with the runtime to ensure correctness under
  ///     different circumstances.
  ///
  ///     'InterWarpCpyFn' is a pointer to a function that transfers
  ///     reduced variables across warps.  It tunnels, through CUDA
  ///     shared memory, the thread-private data of type 'ReduceData'
  ///     from lane 0 of each warp to a lane in the first warp.
  /// 4. Call the OpenMP runtime on the GPU to reduce across teams.
  ///    The last team writes the global reduced value to memory.
  ///
  ///     ret = __kmpc_nvptx_teams_reduce_nowait(...,
  ///             reduceData, shuffleReduceFn, interWarpCpyFn,
  ///             scratchpadCopyFn, loadAndReduceFn)
  ///
  ///     'scratchpadCopyFn' is a helper that stores reduced
  ///     data from the team master to a scratchpad array in
  ///     global memory.
  ///
  ///     'loadAndReduceFn' is a helper that loads data from
  ///     the scratchpad array and reduces it with the input
  ///     operand.
  ///
  ///     These compiler generated functions hide address
  ///     calculation and alignment information from the runtime.
  /// 5. if ret == 1:
  ///     The team master of the last team stores the reduced
  ///     result to the globals in memory.
  ///     foo += reduceData.foo; bar *= reduceData.bar
  ///
  ///
  /// Warp Reduction Algorithms
  ///
  /// On the warp level, we have three algorithms implemented in the
  /// OpenMP runtime depending on the number of active lanes:
  ///
  /// Full Warp Reduction
  ///
  /// The reduce algorithm within a warp where all lanes are active
  /// is implemented in the runtime as follows:
  ///
  /// full_warp_reduce(void *reduce_data,
  ///                  kmp_ShuffleReductFctPtr ShuffleReduceFn) {
  ///   for (int offset = WARPSIZE/2; offset > 0; offset /= 2)
  ///     ShuffleReduceFn(reduce_data, 0, offset, 0);
  /// }
  ///
  /// The algorithm completes in log(2, WARPSIZE) steps.
  ///
  /// 'ShuffleReduceFn' is used here with lane_id set to 0 because it is
  /// not used therefore we save instructions by not retrieving lane_id
  /// from the corresponding special registers.  The 4th parameter, which
  /// represents the version of the algorithm being used, is set to 0 to
  /// signify full warp reduction.
  ///
  /// In this version, 'ShuffleReduceFn' behaves, per element, as follows:
  ///
  /// #reduce_elem refers to an element in the local lane's data structure
  /// #remote_elem is retrieved from a remote lane
  /// remote_elem = shuffle_down(reduce_elem, offset, WARPSIZE);
  /// reduce_elem = reduce_elem REDUCE_OP remote_elem;
  ///
  /// Contiguous Partial Warp Reduction
  ///
  /// This reduce algorithm is used within a warp where only the first
  /// 'n' (n <= WARPSIZE) lanes are active.  It is typically used when the
  /// number of OpenMP threads in a parallel region is not a multiple of
  /// WARPSIZE.  The algorithm is implemented in the runtime as follows:
  ///
  /// void
  /// contiguous_partial_reduce(void *reduce_data,
  ///                           kmp_ShuffleReductFctPtr ShuffleReduceFn,
  ///                           int size, int lane_id) {
  ///   int curr_size;
  ///   int offset;
  ///   curr_size = size;
  ///   mask = curr_size/2;
  ///   while (offset>0) {
  ///     ShuffleReduceFn(reduce_data, lane_id, offset, 1);
  ///     curr_size = (curr_size+1)/2;
  ///     offset = curr_size/2;
  ///   }
  /// }
  ///
  /// In this version, 'ShuffleReduceFn' behaves, per element, as follows:
  ///
  /// remote_elem = shuffle_down(reduce_elem, offset, WARPSIZE);
  /// if (lane_id < offset)
  ///     reduce_elem = reduce_elem REDUCE_OP remote_elem
  /// else
  ///     reduce_elem = remote_elem
  ///
  /// This algorithm assumes that the data to be reduced are located in a
  /// contiguous subset of lanes starting from the first.  When there is
  /// an odd number of active lanes, the data in the last lane is not
  /// aggregated with any other lane's dat but is instead copied over.
  ///
  /// Dispersed Partial Warp Reduction
  ///
  /// This algorithm is used within a warp when any discontiguous subset of
  /// lanes are active.  It is used to implement the reduction operation
  /// across lanes in an OpenMP simd region or in a nested parallel region.
  ///
  /// void
  /// dispersed_partial_reduce(void *reduce_data,
  ///                          kmp_ShuffleReductFctPtr ShuffleReduceFn) {
  ///   int size, remote_id;
  ///   int logical_lane_id = number_of_active_lanes_before_me() * 2;
  ///   do {
  ///       remote_id = next_active_lane_id_right_after_me();
  ///       # the above function returns 0 of no active lane
  ///       # is present right after the current lane.
  ///       size = number_of_active_lanes_in_this_warp();
  ///       logical_lane_id /= 2;
  ///       ShuffleReduceFn(reduce_data, logical_lane_id,
  ///                       remote_id-1-threadIdx.x, 2);
  ///   } while (logical_lane_id % 2 == 0 && size > 1);
  /// }
  ///
  /// There is no assumption made about the initial state of the reduction.
  /// Any number of lanes (>=1) could be active at any position.  The reduction
  /// result is returned in the first active lane.
  ///
  /// In this version, 'ShuffleReduceFn' behaves, per element, as follows:
  ///
  /// remote_elem = shuffle_down(reduce_elem, offset, WARPSIZE);
  /// if (lane_id % 2 == 0 && offset > 0)
  ///     reduce_elem = reduce_elem REDUCE_OP remote_elem
  /// else
  ///     reduce_elem = remote_elem
  ///
  ///
  /// Intra-Team Reduction
  ///
  /// This function, as implemented in the runtime call
  /// '__kmpc_nvptx_parallel_reduce_nowait_v2', aggregates data across OpenMP
  /// threads in a team.  It first reduces within a warp using the
  /// aforementioned algorithms.  We then proceed to gather all such
  /// reduced values at the first warp.
  ///
  /// The runtime makes use of the function 'InterWarpCpyFn', which copies
  /// data from each of the "warp master" (zeroth lane of each warp, where
  /// warp-reduced data is held) to the zeroth warp.  This step reduces (in
  /// a mathematical sense) the problem of reduction across warp masters in
  /// a block to the problem of warp reduction.
  ///
  ///
  /// Inter-Team Reduction
  ///
  /// Once a team has reduced its data to a single value, it is stored in
  /// a global scratchpad array.  Since each team has a distinct slot, this
  /// can be done without locking.
  ///
  /// The last team to write to the scratchpad array proceeds to reduce the
  /// scratchpad array.  One or more workers in the last team use the helper
  /// 'loadAndReduceDataFn' to load and reduce values from the array, i.e.,
  /// the k'th worker reduces every k'th element.
  ///
  /// Finally, a call is made to '__kmpc_nvptx_parallel_reduce_nowait_v2' to
  /// reduce across workers and compute a globally reduced value.
  ///
  /// \param Loc                The location where the reduction was
  ///                           encountered. Must be within the associate
  ///                           directive and after the last local access to the
  ///                           reduction variables.
  /// \param AllocaIP           An insertion point suitable for allocas usable
  ///                           in reductions.
  /// \param CodeGenIP           An insertion point suitable for code
  /// generation. \param ReductionInfos     A list of info on each reduction
  /// variable. \param IsNoWait           Optional flag set if the reduction is
  /// marked as
  ///                           nowait.
  /// \param IsTeamsReduction   Optional flag set if it is a teams
  ///                           reduction.
  /// \param GridValue          Optional GPU grid value.
  /// \param ReductionBufNum    Optional OpenMPCUDAReductionBufNumValue to be
  /// used for teams reduction.
  /// \param SrcLocInfo         Source location information global.
  LLVM_ABI InsertPointOrErrorTy createReductionsGPU(
      const LocationDescription &Loc, InsertPointTy AllocaIP,
      InsertPointTy CodeGenIP, ArrayRef<ReductionInfo> ReductionInfos,
      bool IsNoWait = false, bool IsTeamsReduction = false,
      ReductionGenCBKind ReductionGenCBKind = ReductionGenCBKind::MLIR,
      std::optional<omp::GV> GridValue = {}, unsigned ReductionBufNum = 1024,
      Value *SrcLocInfo = nullptr);

  // TODO: provide atomic and non-atomic reduction generators for reduction
  // operators defined by the OpenMP specification.

  /// Generator for '#omp reduction'.
  ///
  /// Emits the IR instructing the runtime to perform the specific kind of
  /// reductions. Expects reduction variables to have been privatized and
  /// initialized to reduction-neutral values separately. Emits the calls to
  /// runtime functions as well as the reduction function and the basic blocks
  /// performing the reduction atomically and non-atomically.
  ///
  /// The code emitted for the following:
  ///
  /// \code
  ///   type var_1;
  ///   type var_2;
  ///   #pragma omp <directive> reduction(reduction-op:var_1,var_2)
  ///   /* body */;
  /// \endcode
  ///
  /// corresponds to the following sketch.
  ///
  /// \code
  /// void _outlined_par() {
  ///   // N is the number of different reductions.
  ///   void *red_array[] = {privatized_var_1, privatized_var_2, ...};
  ///   switch(__kmpc_reduce(..., N, /*size of data in red array*/, red_array,
  ///                        _omp_reduction_func,
  ///                        _gomp_critical_user.reduction.var)) {
  ///   case 1: {
  ///     var_1 = var_1 <reduction-op> privatized_var_1;
  ///     var_2 = var_2 <reduction-op> privatized_var_2;
  ///     // ...
  ///    __kmpc_end_reduce(...);
  ///     break;
  ///   }
  ///   case 2: {
  ///     _Atomic<ReductionOp>(var_1, privatized_var_1);
  ///     _Atomic<ReductionOp>(var_2, privatized_var_2);
  ///     // ...
  ///     break;
  ///   }
  ///   default: break;
  ///   }
  /// }
  ///
  /// void _omp_reduction_func(void **lhs, void **rhs) {
  ///   *(type *)lhs[0] = *(type *)lhs[0] <reduction-op> *(type *)rhs[0];
  ///   *(type *)lhs[1] = *(type *)lhs[1] <reduction-op> *(type *)rhs[1];
  ///   // ...
  /// }
  /// \endcode
  ///
  /// \param Loc                The location where the reduction was
  ///                           encountered. Must be within the associate
  ///                           directive and after the last local access to the
  ///                           reduction variables.
  /// \param AllocaIP           An insertion point suitable for allocas usable
  ///                           in reductions.
  /// \param ReductionInfos     A list of info on each reduction variable.
  /// \param IsNoWait           A flag set if the reduction is marked as nowait.
  /// \param IsByRef            A flag set if the reduction is using reference
  /// or direct value.
  /// \param IsTeamsReduction   Optional flag set if it is a teams
  ///                           reduction.
  LLVM_ABI InsertPointOrErrorTy createReductions(
      const LocationDescription &Loc, InsertPointTy AllocaIP,
      ArrayRef<ReductionInfo> ReductionInfos, ArrayRef<bool> IsByRef,
      bool IsNoWait = false, bool IsTeamsReduction = false);

  ///}

  /// Return the insertion point used by the underlying IRBuilder.
  InsertPointTy getInsertionPoint() { return Builder.saveIP(); }

  /// Update the internal location to \p Loc.
  bool updateToLocation(const LocationDescription &Loc) {
    Builder.restoreIP(Loc.IP);
    Builder.SetCurrentDebugLocation(Loc.DL);
    return Loc.IP.getBlock() != nullptr;
  }

  /// Return the function declaration for the runtime function with \p FnID.
  LLVM_ABI FunctionCallee getOrCreateRuntimeFunction(Module &M,
                                                     omp::RuntimeFunction FnID);

  LLVM_ABI Function *getOrCreateRuntimeFunctionPtr(omp::RuntimeFunction FnID);

  /// Return the (LLVM-IR) string describing the source location \p LocStr.
  LLVM_ABI Constant *getOrCreateSrcLocStr(StringRef LocStr,
                                          uint32_t &SrcLocStrSize);

  /// Return the (LLVM-IR) string describing the default source location.
  LLVM_ABI Constant *getOrCreateDefaultSrcLocStr(uint32_t &SrcLocStrSize);

  /// Return the (LLVM-IR) string describing the source location identified by
  /// the arguments.
  LLVM_ABI Constant *getOrCreateSrcLocStr(StringRef FunctionName,
                                          StringRef FileName, unsigned Line,
                                          unsigned Column,
                                          uint32_t &SrcLocStrSize);

  /// Return the (LLVM-IR) string describing the DebugLoc \p DL. Use \p F as
  /// fallback if \p DL does not specify the function name.
  LLVM_ABI Constant *getOrCreateSrcLocStr(DebugLoc DL, uint32_t &SrcLocStrSize,
                                          Function *F = nullptr);

  /// Return the (LLVM-IR) string describing the source location \p Loc.
  LLVM_ABI Constant *getOrCreateSrcLocStr(const LocationDescription &Loc,
                                          uint32_t &SrcLocStrSize);

  /// Return an ident_t* encoding the source location \p SrcLocStr and \p Flags.
  /// TODO: Create a enum class for the Reserve2Flags
  LLVM_ABI Constant *getOrCreateIdent(Constant *SrcLocStr,
                                      uint32_t SrcLocStrSize,
                                      omp::IdentFlag Flags = omp::IdentFlag(0),
                                      unsigned Reserve2Flags = 0);

  /// Create a hidden global flag \p Name in the module with initial value \p
  /// Value.
  LLVM_ABI GlobalValue *createGlobalFlag(unsigned Value, StringRef Name);

  /// Emit the llvm.used metadata.
  LLVM_ABI void emitUsed(StringRef Name, ArrayRef<llvm::WeakTrackingVH> List);

  /// Emit the kernel execution mode.
  LLVM_ABI GlobalVariable *
  emitKernelExecutionMode(StringRef KernelName, omp::OMPTgtExecModeFlags Mode);

  /// Generate control flow and cleanup for cancellation.
  ///
  /// \param CancelFlag Flag indicating if the cancellation is performed.
  /// \param CanceledDirective The kind of directive that is cancled.
  /// \param ExitCB Extra code to be generated in the exit block.
  ///
  /// \return an error, if any were triggered during execution.
  LLVM_ABI Error emitCancelationCheckImpl(Value *CancelFlag,
                                          omp::Directive CanceledDirective,
                                          FinalizeCallbackTy ExitCB = {});

  /// Generate a target region entry call.
  ///
  /// \param Loc The location at which the request originated and is fulfilled.
  /// \param AllocaIP The insertion point to be used for alloca instructions.
  /// \param Return Return value of the created function returned by reference.
  /// \param DeviceID Identifier for the device via the 'device' clause.
  /// \param NumTeams Numer of teams for the region via the 'num_teams' clause
  ///                 or 0 if unspecified and -1 if there is no 'teams' clause.
  /// \param NumThreads Number of threads via the 'thread_limit' clause.
  /// \param HostPtr Pointer to the host-side pointer of the target kernel.
  /// \param KernelArgs Array of arguments to the kernel.
  LLVM_ABI InsertPointTy emitTargetKernel(const LocationDescription &Loc,
                                          InsertPointTy AllocaIP,
                                          Value *&Return, Value *Ident,
                                          Value *DeviceID, Value *NumTeams,
                                          Value *NumThreads, Value *HostPtr,
                                          ArrayRef<Value *> KernelArgs);

  /// Generate a flush runtime call.
  ///
  /// \param Loc The location at which the request originated and is fulfilled.
  LLVM_ABI void emitFlush(const LocationDescription &Loc);

  /// The finalization stack made up of finalize callbacks currently in-flight,
  /// wrapped into FinalizationInfo objects that reference also the finalization
  /// target block and the kind of cancellable directive.
  SmallVector<FinalizationInfo, 8> FinalizationStack;

  /// Return true if the last entry in the finalization stack is of kind \p DK
  /// and cancellable.
  bool isLastFinalizationInfoCancellable(omp::Directive DK) {
    return !FinalizationStack.empty() &&
           FinalizationStack.back().IsCancellable &&
           FinalizationStack.back().DK == DK;
  }

  /// Generate a taskwait runtime call.
  ///
  /// \param Loc The location at which the request originated and is fulfilled.
  LLVM_ABI void emitTaskwaitImpl(const LocationDescription &Loc);

  /// Generate a taskyield runtime call.
  ///
  /// \param Loc The location at which the request originated and is fulfilled.
  LLVM_ABI void emitTaskyieldImpl(const LocationDescription &Loc);

  /// Return the current thread ID.
  ///
  /// \param Ident The ident (ident_t*) describing the query origin.
  LLVM_ABI Value *getOrCreateThreadID(Value *Ident);

  /// The OpenMPIRBuilder Configuration
  OpenMPIRBuilderConfig Config;

  /// The underlying LLVM-IR module
  Module &M;

  /// The LLVM-IR Builder used to create IR.
  IRBuilder<> Builder;

  /// Map to remember source location strings
  StringMap<Constant *> SrcLocStrMap;

  /// Map to remember existing ident_t*.
  DenseMap<std::pair<Constant *, uint64_t>, Constant *> IdentMap;

  /// Info manager to keep track of target regions.
  OffloadEntriesInfoManager OffloadInfoManager;

  /// The target triple of the underlying module.
  const Triple T;

  /// Helper that contains information about regions we need to outline
  /// during finalization.
  struct OutlineInfo {
    using PostOutlineCBTy = std::function<void(Function &)>;
    PostOutlineCBTy PostOutlineCB;
    BasicBlock *EntryBB, *ExitBB, *OuterAllocaBB;
    SmallVector<Value *, 2> ExcludeArgsFromAggregate;

    /// Collect all blocks in between EntryBB and ExitBB in both the given
    /// vector and set.
    LLVM_ABI void collectBlocks(SmallPtrSetImpl<BasicBlock *> &BlockSet,
                                SmallVectorImpl<BasicBlock *> &BlockVector);

    /// Return the function that contains the region to be outlined.
    Function *getFunction() const { return EntryBB->getParent(); }
  };

  /// Collection of regions that need to be outlined during finalization.
  SmallVector<OutlineInfo, 16> OutlineInfos;

  /// A collection of candidate target functions that's constant allocas will
  /// attempt to be raised on a call of finalize after all currently enqueued
  /// outline info's have been processed.
  SmallVector<llvm::Function *, 16> ConstantAllocaRaiseCandidates;

  /// Collection of owned canonical loop objects that eventually need to be
  /// free'd.
  std::forward_list<CanonicalLoopInfo> LoopInfos;

  /// Add a new region that will be outlined later.
  void addOutlineInfo(OutlineInfo &&OI) { OutlineInfos.emplace_back(OI); }

  /// An ordered map of auto-generated variables to their unique names.
  /// It stores variables with the following names: 1) ".gomp_critical_user_" +
  /// <critical_section_name> + ".var" for "omp critical" directives; 2)
  /// <mangled_name_for_global_var> + ".cache." for cache for threadprivate
  /// variables.
  StringMap<GlobalVariable *, BumpPtrAllocator> InternalVars;

  /// Computes the size of type in bytes.
  LLVM_ABI Value *getSizeInBytes(Value *BasePtr);

  // Emit a branch from the current block to the Target block only if
  // the current block has a terminator.
  LLVM_ABI void emitBranch(BasicBlock *Target);

  // If BB has no use then delete it and return. Else place BB after the current
  // block, if possible, or else at the end of the function. Also add a branch
  // from current block to BB if current block does not have a terminator.
  LLVM_ABI void emitBlock(BasicBlock *BB, Function *CurFn,
                          bool IsFinished = false);

  /// Emits code for OpenMP 'if' clause using specified \a BodyGenCallbackTy
  /// Here is the logic:
  /// if (Cond) {
  ///   ThenGen();
  /// } else {
  ///   ElseGen();
  /// }
  ///
  /// \return an error, if any were triggered during execution.
  LLVM_ABI Error emitIfClause(Value *Cond, BodyGenCallbackTy ThenGen,
                              BodyGenCallbackTy ElseGen,
                              InsertPointTy AllocaIP = {});

  /// Create the global variable holding the offload mappings information.
  LLVM_ABI GlobalVariable *
  createOffloadMaptypes(SmallVectorImpl<uint64_t> &Mappings,
                        std::string VarName);

  /// Create the global variable holding the offload names information.
  LLVM_ABI GlobalVariable *
  createOffloadMapnames(SmallVectorImpl<llvm::Constant *> &Names,
                        std::string VarName);

  struct MapperAllocas {
    AllocaInst *ArgsBase = nullptr;
    AllocaInst *Args = nullptr;
    AllocaInst *ArgSizes = nullptr;
  };

  /// Create the allocas instruction used in call to mapper functions.
  LLVM_ABI void createMapperAllocas(const LocationDescription &Loc,
                                    InsertPointTy AllocaIP,
                                    unsigned NumOperands,
                                    struct MapperAllocas &MapperAllocas);

  /// Create the call for the target mapper function.
  /// \param Loc The source location description.
  /// \param MapperFunc Function to be called.
  /// \param SrcLocInfo Source location information global.
  /// \param MaptypesArg The argument types.
  /// \param MapnamesArg The argument names.
  /// \param MapperAllocas The AllocaInst used for the call.
  /// \param DeviceID Device ID for the call.
  /// \param NumOperands Number of operands in the call.
  LLVM_ABI void emitMapperCall(const LocationDescription &Loc,
                               Function *MapperFunc, Value *SrcLocInfo,
                               Value *MaptypesArg, Value *MapnamesArg,
                               struct MapperAllocas &MapperAllocas,
                               int64_t DeviceID, unsigned NumOperands);

  /// Container for the arguments used to pass data to the runtime library.
  struct TargetDataRTArgs {
    /// The array of base pointer passed to the runtime library.
    Value *BasePointersArray = nullptr;
    /// The array of section pointers passed to the runtime library.
    Value *PointersArray = nullptr;
    /// The array of sizes passed to the runtime library.
    Value *SizesArray = nullptr;
    /// The array of map types passed to the runtime library for the beginning
    /// of the region or for the entire region if there are no separate map
    /// types for the region end.
    Value *MapTypesArray = nullptr;
    /// The array of map types passed to the runtime library for the end of the
    /// region, or nullptr if there are no separate map types for the region
    /// end.
    Value *MapTypesArrayEnd = nullptr;
    /// The array of user-defined mappers passed to the runtime library.
    Value *MappersArray = nullptr;
    /// The array of original declaration names of mapped pointers sent to the
    /// runtime library for debugging
    Value *MapNamesArray = nullptr;

    explicit TargetDataRTArgs() {}
    explicit TargetDataRTArgs(Value *BasePointersArray, Value *PointersArray,
                              Value *SizesArray, Value *MapTypesArray,
                              Value *MapTypesArrayEnd, Value *MappersArray,
                              Value *MapNamesArray)
        : BasePointersArray(BasePointersArray), PointersArray(PointersArray),
          SizesArray(SizesArray), MapTypesArray(MapTypesArray),
          MapTypesArrayEnd(MapTypesArrayEnd), MappersArray(MappersArray),
          MapNamesArray(MapNamesArray) {}
  };

  /// Container to pass the default attributes with which a kernel must be
  /// launched, used to set kernel attributes and populate associated static
  /// structures.
  ///
  /// For max values, < 0 means unset, == 0 means set but unknown at compile
  /// time. The number of max values will be 1 except for the case where
  /// ompx_bare is set.
  struct TargetKernelDefaultAttrs {
    omp::OMPTgtExecModeFlags ExecFlags =
        omp::OMPTgtExecModeFlags::OMP_TGT_EXEC_MODE_GENERIC;
    SmallVector<int32_t, 3> MaxTeams = {-1};
    int32_t MinTeams = 1;
    SmallVector<int32_t, 3> MaxThreads = {-1};
    int32_t MinThreads = 1;
    int32_t ReductionDataSize = 0;
    int32_t ReductionBufferLength = 0;
  };

  /// Container to pass LLVM IR runtime values or constants related to the
  /// number of teams and threads with which the kernel must be launched, as
  /// well as the trip count of the loop, if it is an SPMD or Generic-SPMD
  /// kernel. These must be defined in the host prior to the call to the kernel
  /// launch OpenMP RTL function.
  struct TargetKernelRuntimeAttrs {
    SmallVector<Value *, 3> MaxTeams = {nullptr};
    Value *MinTeams = nullptr;
    SmallVector<Value *, 3> TargetThreadLimit = {nullptr};
    SmallVector<Value *, 3> TeamsThreadLimit = {nullptr};

    /// 'parallel' construct 'num_threads' clause value, if present and it is an
    /// SPMD kernel.
    Value *MaxThreads = nullptr;

    /// Total number of iterations of the SPMD or Generic-SPMD kernel or null if
    /// it is a generic kernel.
    Value *LoopTripCount = nullptr;
  };

  /// Data structure that contains the needed information to construct the
  /// kernel args vector.
  struct TargetKernelArgs {
    /// Number of arguments passed to the runtime library.
    unsigned NumTargetItems = 0;
    /// Arguments passed to the runtime library
    TargetDataRTArgs RTArgs;
    /// The number of iterations
    Value *NumIterations = nullptr;
    /// The number of teams.
    ArrayRef<Value *> NumTeams;
    /// The number of threads.
    ArrayRef<Value *> NumThreads;
    /// The size of the dynamic shared memory.
    Value *DynCGGroupMem = nullptr;
    /// True if the kernel has 'no wait' clause.
    bool HasNoWait = false;

    // Constructors for TargetKernelArgs.
    TargetKernelArgs() {}
    TargetKernelArgs(unsigned NumTargetItems, TargetDataRTArgs RTArgs,
                     Value *NumIterations, ArrayRef<Value *> NumTeams,
                     ArrayRef<Value *> NumThreads, Value *DynCGGroupMem,
                     bool HasNoWait)
        : NumTargetItems(NumTargetItems), RTArgs(RTArgs),
          NumIterations(NumIterations), NumTeams(NumTeams),
          NumThreads(NumThreads), DynCGGroupMem(DynCGGroupMem),
          HasNoWait(HasNoWait) {}
  };

  /// Create the kernel args vector used by emitTargetKernel. This function
  /// creates various constant values that are used in the resulting args
  /// vector.
  LLVM_ABI static void getKernelArgsVector(TargetKernelArgs &KernelArgs,
                                           IRBuilderBase &Builder,
                                           SmallVector<Value *> &ArgsVector);

  /// Struct that keeps the information that should be kept throughout
  /// a 'target data' region.
  class TargetDataInfo {
    /// Set to true if device pointer information have to be obtained.
    bool RequiresDevicePointerInfo = false;
    /// Set to true if Clang emits separate runtime calls for the beginning and
    /// end of the region.  These calls might have separate map type arrays.
    bool SeparateBeginEndCalls = false;

  public:
    TargetDataRTArgs RTArgs;

    SmallMapVector<const Value *, std::pair<Value *, Value *>, 4>
        DevicePtrInfoMap;

    /// Indicate whether any user-defined mapper exists.
    bool HasMapper = false;
    /// The total number of pointers passed to the runtime library.
    unsigned NumberOfPtrs = 0u;

    bool EmitDebug = false;

    /// Whether the `target ... data` directive has a `nowait` clause.
    bool HasNoWait = false;

    explicit TargetDataInfo() {}
    explicit TargetDataInfo(bool RequiresDevicePointerInfo,
                            bool SeparateBeginEndCalls)
        : RequiresDevicePointerInfo(RequiresDevicePointerInfo),
          SeparateBeginEndCalls(SeparateBeginEndCalls) {}
    /// Clear information about the data arrays.
    void clearArrayInfo() {
      RTArgs = TargetDataRTArgs();
      HasMapper = false;
      NumberOfPtrs = 0u;
    }
    /// Return true if the current target data information has valid arrays.
    bool isValid() {
      return RTArgs.BasePointersArray && RTArgs.PointersArray &&
             RTArgs.SizesArray && RTArgs.MapTypesArray &&
             (!HasMapper || RTArgs.MappersArray) && NumberOfPtrs;
    }
    bool requiresDevicePointerInfo() { return RequiresDevicePointerInfo; }
    bool separateBeginEndCalls() { return SeparateBeginEndCalls; }
  };

  enum class DeviceInfoTy { None, Pointer, Address };
  using MapValuesArrayTy = SmallVector<Value *, 4>;
  using MapDeviceInfoArrayTy = SmallVector<DeviceInfoTy, 4>;
  using MapFlagsArrayTy = SmallVector<omp::OpenMPOffloadMappingFlags, 4>;
  using MapNamesArrayTy = SmallVector<Constant *, 4>;
  using MapDimArrayTy = SmallVector<uint64_t, 4>;
  using MapNonContiguousArrayTy = SmallVector<MapValuesArrayTy, 4>;

  /// This structure contains combined information generated for mappable
  /// clauses, including base pointers, pointers, sizes, map types, user-defined
  /// mappers, and non-contiguous information.
  struct MapInfosTy {
    struct StructNonContiguousInfo {
      bool IsNonContiguous = false;
      MapDimArrayTy Dims;
      MapNonContiguousArrayTy Offsets;
      MapNonContiguousArrayTy Counts;
      MapNonContiguousArrayTy Strides;
    };
    MapValuesArrayTy BasePointers;
    MapValuesArrayTy Pointers;
    MapDeviceInfoArrayTy DevicePointers;
    MapValuesArrayTy Sizes;
    MapFlagsArrayTy Types;
    MapNamesArrayTy Names;
    StructNonContiguousInfo NonContigInfo;

    /// Append arrays in \a CurInfo.
    void append(MapInfosTy &CurInfo) {
      BasePointers.append(CurInfo.BasePointers.begin(),
                          CurInfo.BasePointers.end());
      Pointers.append(CurInfo.Pointers.begin(), CurInfo.Pointers.end());
      DevicePointers.append(CurInfo.DevicePointers.begin(),
                            CurInfo.DevicePointers.end());
      Sizes.append(CurInfo.Sizes.begin(), CurInfo.Sizes.end());
      Types.append(CurInfo.Types.begin(), CurInfo.Types.end());
      Names.append(CurInfo.Names.begin(), CurInfo.Names.end());
      NonContigInfo.Dims.append(CurInfo.NonContigInfo.Dims.begin(),
                                CurInfo.NonContigInfo.Dims.end());
      NonContigInfo.Offsets.append(CurInfo.NonContigInfo.Offsets.begin(),
                                   CurInfo.NonContigInfo.Offsets.end());
      NonContigInfo.Counts.append(CurInfo.NonContigInfo.Counts.begin(),
                                  CurInfo.NonContigInfo.Counts.end());
      NonContigInfo.Strides.append(CurInfo.NonContigInfo.Strides.begin(),
                                   CurInfo.NonContigInfo.Strides.end());
    }
  };
  using MapInfosOrErrorTy = Expected<MapInfosTy &>;

  /// Callback function type for functions emitting the host fallback code that
  /// is executed when the kernel launch fails. It takes an insertion point as
  /// parameter where the code should be emitted. It returns an insertion point
  /// that points right after after the emitted code.
  using EmitFallbackCallbackTy =
      function_ref<InsertPointOrErrorTy(InsertPointTy)>;

  // Callback function type for emitting and fetching user defined custom
  // mappers.
  using CustomMapperCallbackTy =
      function_ref<Expected<Function *>(unsigned int)>;

  /// Generate a target region entry call and host fallback call.
  ///
  /// \param Loc The location at which the request originated and is fulfilled.
  /// \param OutlinedFnID The ooulined function ID.
  /// \param EmitTargetCallFallbackCB Call back function to generate host
  ///        fallback code.
  /// \param Args Data structure holding information about the kernel arguments.
  /// \param DeviceID Identifier for the device via the 'device' clause.
  /// \param RTLoc Source location identifier
  /// \param AllocaIP The insertion point to be used for alloca instructions.
  LLVM_ABI InsertPointOrErrorTy emitKernelLaunch(
      const LocationDescription &Loc, Value *OutlinedFnID,
      EmitFallbackCallbackTy EmitTargetCallFallbackCB, TargetKernelArgs &Args,
      Value *DeviceID, Value *RTLoc, InsertPointTy AllocaIP);

  /// Callback type for generating the bodies of device directives that require
  /// outer target tasks (e.g. in case of having `nowait` or `depend` clauses).
  ///
  /// \param DeviceID The ID of the device on which the target region will
  ///        execute.
  /// \param RTLoc Source location identifier
  /// \Param TargetTaskAllocaIP Insertion point for the alloca block of the
  ///        generated task.
  ///
  /// \return an error, if any were triggered during execution.
  using TargetTaskBodyCallbackTy =
      function_ref<Error(Value *DeviceID, Value *RTLoc,
                         IRBuilderBase::InsertPoint TargetTaskAllocaIP)>;

  /// Generate a target-task for the target construct
  ///
  /// \param TaskBodyCB Callback to generate the actual body of the target task.
  /// \param DeviceID Identifier for the device via the 'device' clause.
  /// \param RTLoc Source location identifier
  /// \param AllocaIP The insertion point to be used for alloca instructions.
  /// \param Dependencies Vector of DependData objects holding information of
  ///        dependencies as specified by the 'depend' clause.
  /// \param HasNoWait True if the target construct had 'nowait' on it, false
  ///        otherwise
  LLVM_ABI InsertPointOrErrorTy emitTargetTask(
      TargetTaskBodyCallbackTy TaskBodyCB, Value *DeviceID, Value *RTLoc,
      OpenMPIRBuilder::InsertPointTy AllocaIP,
      const SmallVector<llvm::OpenMPIRBuilder::DependData> &Dependencies,
<<<<<<< HEAD
      bool HasNoWait);
=======
      const TargetDataRTArgs &RTArgs, bool HasNoWait);
>>>>>>> 4084ffcf

  /// Emit the arguments to be passed to the runtime library based on the
  /// arrays of base pointers, pointers, sizes, map types, and mappers.  If
  /// ForEndCall, emit map types to be passed for the end of the region instead
  /// of the beginning.
  LLVM_ABI void emitOffloadingArraysArgument(
      IRBuilderBase &Builder, OpenMPIRBuilder::TargetDataRTArgs &RTArgs,
      OpenMPIRBuilder::TargetDataInfo &Info, bool ForEndCall = false);

  /// Emit an array of struct descriptors to be assigned to the offload args.
  LLVM_ABI void emitNonContiguousDescriptor(InsertPointTy AllocaIP,
                                            InsertPointTy CodeGenIP,
                                            MapInfosTy &CombinedInfo,
                                            TargetDataInfo &Info);

  /// Emit the arrays used to pass the captures and map information to the
  /// offloading runtime library. If there is no map or capture information,
  /// return nullptr by reference. Accepts a reference to a MapInfosTy object
  /// that contains information generated for mappable clauses,
  /// including base pointers, pointers, sizes, map types, user-defined mappers.
  LLVM_ABI Error emitOffloadingArrays(
      InsertPointTy AllocaIP, InsertPointTy CodeGenIP, MapInfosTy &CombinedInfo,
      TargetDataInfo &Info, CustomMapperCallbackTy CustomMapperCB,
      bool IsNonContiguous = false,
      function_ref<void(unsigned int, Value *)> DeviceAddrCB = nullptr);

  /// Allocates memory for and populates the arrays required for offloading
  /// (offload_{baseptrs|ptrs|mappers|sizes|maptypes|mapnames}). Then, it
  /// emits their base addresses as arguments to be passed to the runtime
  /// library. In essence, this function is a combination of
  /// emitOffloadingArrays and emitOffloadingArraysArgument and should arguably
  /// be preferred by clients of OpenMPIRBuilder.
  LLVM_ABI Error emitOffloadingArraysAndArgs(
      InsertPointTy AllocaIP, InsertPointTy CodeGenIP, TargetDataInfo &Info,
      TargetDataRTArgs &RTArgs, MapInfosTy &CombinedInfo,
      CustomMapperCallbackTy CustomMapperCB, bool IsNonContiguous = false,
      bool ForEndCall = false,
      function_ref<void(unsigned int, Value *)> DeviceAddrCB = nullptr);

  /// Creates offloading entry for the provided entry ID \a ID, address \a
  /// Addr, size \a Size, and flags \a Flags.
  LLVM_ABI void createOffloadEntry(Constant *ID, Constant *Addr, uint64_t Size,
                                   int32_t Flags, GlobalValue::LinkageTypes,
                                   StringRef Name = "");

  /// The kind of errors that can occur when emitting the offload entries and
  /// metadata.
  enum EmitMetadataErrorKind {
    EMIT_MD_TARGET_REGION_ERROR,
    EMIT_MD_DECLARE_TARGET_ERROR,
    EMIT_MD_GLOBAL_VAR_LINK_ERROR
  };

  /// Callback function type
  using EmitMetadataErrorReportFunctionTy =
      std::function<void(EmitMetadataErrorKind, TargetRegionEntryInfo)>;

  // Emit the offloading entries and metadata so that the device codegen side
  // can easily figure out what to emit. The produced metadata looks like
  // this:
  //
  // !omp_offload.info = !{!1, ...}
  //
  // We only generate metadata for function that contain target regions.
  LLVM_ABI void createOffloadEntriesAndInfoMetadata(
      EmitMetadataErrorReportFunctionTy &ErrorReportFunction);

public:
  /// Generator for __kmpc_copyprivate
  ///
  /// \param Loc The source location description.
  /// \param BufSize Number of elements in the buffer.
  /// \param CpyBuf List of pointers to data to be copied.
  /// \param CpyFn function to call for copying data.
  /// \param DidIt flag variable; 1 for 'single' thread, 0 otherwise.
  ///
  /// \return The insertion position *after* the CopyPrivate call.

  LLVM_ABI InsertPointTy createCopyPrivate(const LocationDescription &Loc,
                                           llvm::Value *BufSize,
                                           llvm::Value *CpyBuf,
                                           llvm::Value *CpyFn,
                                           llvm::Value *DidIt);

  /// Generator for '#omp single'
  ///
  /// \param Loc The source location description.
  /// \param BodyGenCB Callback that will generate the region code.
  /// \param FiniCB Callback to finalize variable copies.
  /// \param IsNowait If false, a barrier is emitted.
  /// \param CPVars copyprivate variables.
  /// \param CPFuncs copy functions to use for each copyprivate variable.
  ///
  /// \returns The insertion position *after* the single call.
  LLVM_ABI InsertPointOrErrorTy
  createSingle(const LocationDescription &Loc, BodyGenCallbackTy BodyGenCB,
               FinalizeCallbackTy FiniCB, bool IsNowait,
               ArrayRef<llvm::Value *> CPVars = {},
               ArrayRef<llvm::Function *> CPFuncs = {});

  /// Generator for '#omp master'
  ///
  /// \param Loc The insert and source location description.
  /// \param BodyGenCB Callback that will generate the region code.
  /// \param FiniCB Callback to finalize variable copies.
  ///
  /// \returns The insertion position *after* the master.
  LLVM_ABI InsertPointOrErrorTy createMaster(const LocationDescription &Loc,
                                             BodyGenCallbackTy BodyGenCB,
                                             FinalizeCallbackTy FiniCB);

  /// Generator for '#omp masked'
  ///
  /// \param Loc The insert and source location description.
  /// \param BodyGenCB Callback that will generate the region code.
  /// \param FiniCB Callback to finialize variable copies.
  ///
  /// \returns The insertion position *after* the masked.
  LLVM_ABI InsertPointOrErrorTy createMasked(const LocationDescription &Loc,
                                             BodyGenCallbackTy BodyGenCB,
                                             FinalizeCallbackTy FiniCB,
                                             Value *Filter);

  /// Generator for '#omp critical'
  ///
  /// \param Loc The insert and source location description.
  /// \param BodyGenCB Callback that will generate the region body code.
  /// \param FiniCB Callback to finalize variable copies.
  /// \param CriticalName name of the lock used by the critical directive
  /// \param HintInst Hint Instruction for hint clause associated with critical
  ///
  /// \returns The insertion position *after* the critical.
  LLVM_ABI InsertPointOrErrorTy createCritical(const LocationDescription &Loc,
                                               BodyGenCallbackTy BodyGenCB,
                                               FinalizeCallbackTy FiniCB,
                                               StringRef CriticalName,
                                               Value *HintInst);

  /// Generator for '#omp ordered depend (source | sink)'
  ///
  /// \param Loc The insert and source location description.
  /// \param AllocaIP The insertion point to be used for alloca instructions.
  /// \param NumLoops The number of loops in depend clause.
  /// \param StoreValues The value will be stored in vector address.
  /// \param Name The name of alloca instruction.
  /// \param IsDependSource If true, depend source; otherwise, depend sink.
  ///
  /// \return The insertion position *after* the ordered.
  LLVM_ABI InsertPointTy
  createOrderedDepend(const LocationDescription &Loc, InsertPointTy AllocaIP,
                      unsigned NumLoops, ArrayRef<llvm::Value *> StoreValues,
                      const Twine &Name, bool IsDependSource);

  /// Generator for '#omp ordered [threads | simd]'
  ///
  /// \param Loc The insert and source location description.
  /// \param BodyGenCB Callback that will generate the region code.
  /// \param FiniCB Callback to finalize variable copies.
  /// \param IsThreads If true, with threads clause or without clause;
  /// otherwise, with simd clause;
  ///
  /// \returns The insertion position *after* the ordered.
  LLVM_ABI InsertPointOrErrorTy createOrderedThreadsSimd(
      const LocationDescription &Loc, BodyGenCallbackTy BodyGenCB,
      FinalizeCallbackTy FiniCB, bool IsThreads);

  /// Generator for '#omp sections'
  ///
  /// \param Loc The insert and source location description.
  /// \param AllocaIP The insertion points to be used for alloca instructions.
  /// \param SectionCBs Callbacks that will generate body of each section.
  /// \param PrivCB Callback to copy a given variable (think copy constructor).
  /// \param FiniCB Callback to finalize variable copies.
  /// \param IsCancellable Flag to indicate a cancellable parallel region.
  /// \param IsNowait If true, barrier - to ensure all sections are executed
  /// before moving forward will not be generated.
  /// \returns The insertion position *after* the sections.
  LLVM_ABI InsertPointOrErrorTy
  createSections(const LocationDescription &Loc, InsertPointTy AllocaIP,
                 ArrayRef<StorableBodyGenCallbackTy> SectionCBs,
                 PrivatizeCallbackTy PrivCB, FinalizeCallbackTy FiniCB,
                 bool IsCancellable, bool IsNowait);

  /// Generator for '#omp section'
  ///
  /// \param Loc The insert and source location description.
  /// \param BodyGenCB Callback that will generate the region body code.
  /// \param FiniCB Callback to finalize variable copies.
  /// \returns The insertion position *after* the section.
  LLVM_ABI InsertPointOrErrorTy createSection(const LocationDescription &Loc,
                                              BodyGenCallbackTy BodyGenCB,
                                              FinalizeCallbackTy FiniCB);

  /// Generator for `#omp teams`
  ///
  /// \param Loc The location where the teams construct was encountered.
  /// \param BodyGenCB Callback that will generate the region code.
  /// \param NumTeamsLower Lower bound on number of teams. If this is nullptr,
  ///        it is as if lower bound is specified as equal to upperbound. If
  ///        this is non-null, then upperbound must also be non-null.
  /// \param NumTeamsUpper Upper bound on the number of teams.
  /// \param ThreadLimit on the number of threads that may participate in a
  ///        contention group created by each team.
  /// \param IfExpr is the integer argument value of the if condition on the
  ///        teams clause.
  LLVM_ABI InsertPointOrErrorTy createTeams(const LocationDescription &Loc,
                                            BodyGenCallbackTy BodyGenCB,
                                            Value *NumTeamsLower = nullptr,
                                            Value *NumTeamsUpper = nullptr,
                                            Value *ThreadLimit = nullptr,
                                            Value *IfExpr = nullptr);

  /// Generator for `#omp distribute`
  ///
  /// \param Loc The location where the distribute construct was encountered.
  /// \param AllocaIP The insertion points to be used for alloca instructions.
  /// \param BodyGenCB Callback that will generate the region code.
  LLVM_ABI InsertPointOrErrorTy createDistribute(const LocationDescription &Loc,
                                                 InsertPointTy AllocaIP,
                                                 BodyGenCallbackTy BodyGenCB);

  /// Generate conditional branch and relevant BasicBlocks through which private
  /// threads copy the 'copyin' variables from Master copy to threadprivate
  /// copies.
  ///
  /// \param IP insertion block for copyin conditional
  /// \param MasterVarPtr a pointer to the master variable
  /// \param PrivateVarPtr a pointer to the threadprivate variable
  /// \param IntPtrTy Pointer size type
  /// \param BranchtoEnd Create a branch between the copyin.not.master blocks
  //				 and copy.in.end block
  ///
  /// \returns The insertion point where copying operation to be emitted.
  LLVM_ABI InsertPointTy createCopyinClauseBlocks(InsertPointTy IP,
                                                  Value *MasterAddr,
                                                  Value *PrivateAddr,
                                                  llvm::IntegerType *IntPtrTy,
                                                  bool BranchtoEnd = true);

  /// Create a runtime call for kmpc_Alloc
  ///
  /// \param Loc The insert and source location description.
  /// \param Size Size of allocated memory space
  /// \param Allocator Allocator information instruction
  /// \param Name Name of call Instruction for OMP_alloc
  ///
  /// \returns CallInst to the OMP_Alloc call
  LLVM_ABI CallInst *createOMPAlloc(const LocationDescription &Loc, Value *Size,
                                    Value *Allocator, std::string Name = "");

  /// Create a runtime call for kmpc_free
  ///
  /// \param Loc The insert and source location description.
  /// \param Addr Address of memory space to be freed
  /// \param Allocator Allocator information instruction
  /// \param Name Name of call Instruction for OMP_Free
  ///
  /// \returns CallInst to the OMP_Free call
  LLVM_ABI CallInst *createOMPFree(const LocationDescription &Loc, Value *Addr,
                                   Value *Allocator, std::string Name = "");

  /// Create a runtime call for kmpc_threadprivate_cached
  ///
  /// \param Loc The insert and source location description.
  /// \param Pointer pointer to data to be cached
  /// \param Size size of data to be cached
  /// \param Name Name of call Instruction for callinst
  ///
  /// \returns CallInst to the thread private cache call.
  LLVM_ABI CallInst *
  createCachedThreadPrivate(const LocationDescription &Loc,
                            llvm::Value *Pointer, llvm::ConstantInt *Size,
                            const llvm::Twine &Name = Twine(""));

  /// Create a runtime call for __tgt_interop_init
  ///
  /// \param Loc The insert and source location description.
  /// \param InteropVar variable to be allocated
  /// \param InteropType type of interop operation
  /// \param Device devide to which offloading will occur
  /// \param NumDependences  number of dependence variables
  /// \param DependenceAddress pointer to dependence variables
  /// \param HaveNowaitClause does nowait clause exist
  ///
  /// \returns CallInst to the __tgt_interop_init call
  LLVM_ABI CallInst *createOMPInteropInit(const LocationDescription &Loc,
                                          Value *InteropVar,
                                          omp::OMPInteropType InteropType,
                                          Value *Device, Value *NumDependences,
                                          Value *DependenceAddress,
                                          bool HaveNowaitClause);

  /// Create a runtime call for __tgt_interop_destroy
  ///
  /// \param Loc The insert and source location description.
  /// \param InteropVar variable to be allocated
  /// \param Device devide to which offloading will occur
  /// \param NumDependences  number of dependence variables
  /// \param DependenceAddress pointer to dependence variables
  /// \param HaveNowaitClause does nowait clause exist
  ///
  /// \returns CallInst to the __tgt_interop_destroy call
  LLVM_ABI CallInst *createOMPInteropDestroy(const LocationDescription &Loc,
                                             Value *InteropVar, Value *Device,
                                             Value *NumDependences,
                                             Value *DependenceAddress,
                                             bool HaveNowaitClause);

  /// Create a runtime call for __tgt_interop_use
  ///
  /// \param Loc The insert and source location description.
  /// \param InteropVar variable to be allocated
  /// \param Device devide to which offloading will occur
  /// \param NumDependences  number of dependence variables
  /// \param DependenceAddress pointer to dependence variables
  /// \param HaveNowaitClause does nowait clause exist
  ///
  /// \returns CallInst to the __tgt_interop_use call
  LLVM_ABI CallInst *createOMPInteropUse(const LocationDescription &Loc,
                                         Value *InteropVar, Value *Device,
                                         Value *NumDependences,
                                         Value *DependenceAddress,
                                         bool HaveNowaitClause);

  /// The `omp target` interface
  ///
  /// For more information about the usage of this interface,
  /// \see openmp/libomptarget/deviceRTLs/common/include/target.h
  ///
  ///{

  /// Create a runtime call for kmpc_target_init
  ///
  /// \param Loc The insert and source location description.
  /// \param Attrs Structure containing the default attributes, including
  ///        numbers of threads and teams to launch the kernel with.
  LLVM_ABI InsertPointTy createTargetInit(
      const LocationDescription &Loc,
      const llvm::OpenMPIRBuilder::TargetKernelDefaultAttrs &Attrs);

  /// Create a runtime call for kmpc_target_deinit
  ///
  /// \param Loc The insert and source location description.
  /// \param TeamsReductionDataSize The maximal size of all the reduction data
  ///        for teams reduction.
  /// \param TeamsReductionBufferLength The number of elements (each of up to
  ///        \p TeamsReductionDataSize size), in the teams reduction buffer.
  LLVM_ABI void createTargetDeinit(const LocationDescription &Loc,
                                   int32_t TeamsReductionDataSize = 0,
                                   int32_t TeamsReductionBufferLength = 1024);

  ///}

  /// Helpers to read/write kernel annotations from the IR.
  ///
  ///{

  /// Read/write a bounds on threads for \p Kernel. Read will return 0 if none
  /// is set.
  LLVM_ABI static std::pair<int32_t, int32_t>
  readThreadBoundsForKernel(const Triple &T, Function &Kernel);
  LLVM_ABI static void writeThreadBoundsForKernel(const Triple &T,
                                                  Function &Kernel, int32_t LB,
                                                  int32_t UB);

  /// Read/write a bounds on teams for \p Kernel. Read will return 0 if none
  /// is set.
  LLVM_ABI static std::pair<int32_t, int32_t>
  readTeamBoundsForKernel(const Triple &T, Function &Kernel);
  LLVM_ABI static void writeTeamsForKernel(const Triple &T, Function &Kernel,
                                           int32_t LB, int32_t UB);
  ///}

private:
  // Sets the function attributes expected for the outlined function
  void setOutlinedTargetRegionFunctionAttributes(Function *OutlinedFn);

  // Creates the function ID/Address for the given outlined function.
  // In the case of an embedded device function the address of the function is
  // used, in the case of a non-offload function a constant is created.
  Constant *createOutlinedFunctionID(Function *OutlinedFn,
                                     StringRef EntryFnIDName);

  // Creates the region entry address for the outlined function
  Constant *createTargetRegionEntryAddr(Function *OutlinedFunction,
                                        StringRef EntryFnName);

public:
  /// Functions used to generate a function with the given name.
  using FunctionGenCallback =
      std::function<Expected<Function *>(StringRef FunctionName)>;

  /// Create a unique name for the entry function using the source location
  /// information of the current target region. The name will be something like:
  ///
  /// __omp_offloading_DD_FFFF_PP_lBB[_CC]
  ///
  /// where DD_FFFF is an ID unique to the file (device and file IDs), PP is the
  /// mangled name of the function that encloses the target region and BB is the
  /// line number of the target region. CC is a count added when more than one
  /// region is located at the same location.
  ///
  /// If this target outline function is not an offload entry, we don't need to
  /// register it. This may happen if it is guarded by an if clause that is
  /// false at compile time, or no target archs have been specified.
  ///
  /// The created target region ID is used by the runtime library to identify
  /// the current target region, so it only has to be unique and not
  /// necessarily point to anything. It could be the pointer to the outlined
  /// function that implements the target region, but we aren't using that so
  /// that the compiler doesn't need to keep that, and could therefore inline
  /// the host function if proven worthwhile during optimization. In the other
  /// hand, if emitting code for the device, the ID has to be the function
  /// address so that it can retrieved from the offloading entry and launched
  /// by the runtime library. We also mark the outlined function to have
  /// external linkage in case we are emitting code for the device, because
  /// these functions will be entry points to the device.
  ///
  /// \param InfoManager The info manager keeping track of the offload entries
  /// \param EntryInfo The entry information about the function
  /// \param GenerateFunctionCallback The callback function to generate the code
  /// \param OutlinedFunction Pointer to the outlined function
  /// \param EntryFnIDName Name of the ID o be created
  LLVM_ABI Error emitTargetRegionFunction(
      TargetRegionEntryInfo &EntryInfo,
      FunctionGenCallback &GenerateFunctionCallback, bool IsOffloadEntry,
      Function *&OutlinedFn, Constant *&OutlinedFnID);

  /// Registers the given function and sets up the attribtues of the function
  /// Returns the FunctionID.
  ///
  /// \param InfoManager The info manager keeping track of the offload entries
  /// \param EntryInfo The entry information about the function
  /// \param OutlinedFunction Pointer to the outlined function
  /// \param EntryFnName Name of the outlined function
  /// \param EntryFnIDName Name of the ID o be created
  LLVM_ABI Constant *
  registerTargetRegionFunction(TargetRegionEntryInfo &EntryInfo,
                               Function *OutlinedFunction,
                               StringRef EntryFnName, StringRef EntryFnIDName);

  /// Type of BodyGen to use for region codegen
  ///
  /// Priv: If device pointer privatization is required, emit the body of the
  /// region here. It will have to be duplicated: with and without
  /// privatization.
  /// DupNoPriv: If we need device pointer privatization, we need
  /// to emit the body of the region with no privatization in the 'else' branch
  /// of the conditional.
  /// NoPriv: If we don't require privatization of device
  /// pointers, we emit the body in between the runtime calls. This avoids
  /// duplicating the body code.
  enum BodyGenTy { Priv, DupNoPriv, NoPriv };

  /// Callback type for creating the map infos for the kernel parameters.
  /// \param CodeGenIP is the insertion point where code should be generated,
  ///        if any.
  using GenMapInfoCallbackTy =
      function_ref<MapInfosTy &(InsertPointTy CodeGenIP)>;

private:
  /// Emit the array initialization or deletion portion for user-defined mapper
  /// code generation. First, it evaluates whether an array section is mapped
  /// and whether the \a MapType instructs to delete this section. If \a IsInit
  /// is true, and \a MapType indicates to not delete this array, array
  /// initialization code is generated. If \a IsInit is false, and \a MapType
  /// indicates to delete this array, array deletion code is generated.
  void emitUDMapperArrayInitOrDel(Function *MapperFn, llvm::Value *MapperHandle,
                                  llvm::Value *Base, llvm::Value *Begin,
                                  llvm::Value *Size, llvm::Value *MapType,
                                  llvm::Value *MapName, TypeSize ElementSize,
                                  llvm::BasicBlock *ExitBB, bool IsInit);

public:
  /// Emit the user-defined mapper function. The code generation follows the
  /// pattern in the example below.
  /// \code
  /// void .omp_mapper.<type_name>.<mapper_id>.(void *rt_mapper_handle,
  ///                                           void *base, void *begin,
  ///                                           int64_t size, int64_t type,
  ///                                           void *name = nullptr) {
  ///   // Allocate space for an array section first or add a base/begin for
  ///   // pointer dereference.
  ///   if ((size > 1 || (base != begin && maptype.IsPtrAndObj)) &&
  ///       !maptype.IsDelete)
  ///     __tgt_push_mapper_component(rt_mapper_handle, base, begin,
  ///                                 size*sizeof(Ty), clearToFromMember(type));
  ///   // Map members.
  ///   for (unsigned i = 0; i < size; i++) {
  ///     // For each component specified by this mapper:
  ///     for (auto c : begin[i]->all_components) {
  ///       if (c.hasMapper())
  ///         (*c.Mapper())(rt_mapper_handle, c.arg_base, c.arg_begin,
  ///         c.arg_size,
  ///                       c.arg_type, c.arg_name);
  ///       else
  ///         __tgt_push_mapper_component(rt_mapper_handle, c.arg_base,
  ///                                     c.arg_begin, c.arg_size, c.arg_type,
  ///                                     c.arg_name);
  ///     }
  ///   }
  ///   // Delete the array section.
  ///   if (size > 1 && maptype.IsDelete)
  ///     __tgt_push_mapper_component(rt_mapper_handle, base, begin,
  ///                                 size*sizeof(Ty), clearToFromMember(type));
  /// }
  /// \endcode
  ///
  /// \param PrivAndGenMapInfoCB Callback that privatizes code and populates the
  /// MapInfos and returns.
  /// \param ElemTy DeclareMapper element type.
  /// \param FuncName Optional param to specify mapper function name.
  /// \param CustomMapperCB Optional callback to generate code related to
  /// custom mappers.
  LLVM_ABI Expected<Function *> emitUserDefinedMapper(
      function_ref<MapInfosOrErrorTy(
          InsertPointTy CodeGenIP, llvm::Value *PtrPHI, llvm::Value *BeginArg)>
          PrivAndGenMapInfoCB,
      llvm::Type *ElemTy, StringRef FuncName,
      CustomMapperCallbackTy CustomMapperCB);

  /// Generator for '#omp target data'
  ///
  /// \param Loc The location where the target data construct was encountered.
  /// \param AllocaIP The insertion points to be used for alloca instructions.
  /// \param CodeGenIP The insertion point at which the target directive code
  /// should be placed.
  /// \param IsBegin If true then emits begin mapper call otherwise emits
  /// end mapper call.
  /// \param DeviceID Stores the DeviceID from the device clause.
  /// \param IfCond Value which corresponds to the if clause condition.
  /// \param Info Stores all information realted to the Target Data directive.
  /// \param GenMapInfoCB Callback that populates the MapInfos and returns.
  /// \param CustomMapperCB Callback to generate code related to
  /// custom mappers.
  /// \param BodyGenCB Optional Callback to generate the region code.
  /// \param DeviceAddrCB Optional callback to generate code related to
  /// use_device_ptr and use_device_addr.
  LLVM_ABI InsertPointOrErrorTy createTargetData(
      const LocationDescription &Loc, InsertPointTy AllocaIP,
      InsertPointTy CodeGenIP, Value *DeviceID, Value *IfCond,
      TargetDataInfo &Info, GenMapInfoCallbackTy GenMapInfoCB,
      CustomMapperCallbackTy CustomMapperCB,
      omp::RuntimeFunction *MapperFunc = nullptr,
      function_ref<InsertPointOrErrorTy(InsertPointTy CodeGenIP,
                                        BodyGenTy BodyGenType)>
          BodyGenCB = nullptr,
      function_ref<void(unsigned int, Value *)> DeviceAddrCB = nullptr,
      Value *SrcLocInfo = nullptr);

  using TargetBodyGenCallbackTy = function_ref<InsertPointOrErrorTy(
      InsertPointTy AllocaIP, InsertPointTy CodeGenIP)>;

  using TargetGenArgAccessorsCallbackTy = function_ref<InsertPointOrErrorTy(
      Argument &Arg, Value *Input, Value *&RetVal, InsertPointTy AllocaIP,
      InsertPointTy CodeGenIP)>;

  /// Generator for '#omp target'
  ///
  /// \param Loc where the target data construct was encountered.
  /// \param IsOffloadEntry whether it is an offload entry.
  /// \param CodeGenIP The insertion point where the call to the outlined
  ///        function should be emitted.
  /// \param Info Stores all information realted to the Target directive.
  /// \param EntryInfo The entry information about the function.
  /// \param DefaultAttrs Structure containing the default attributes, including
  ///        numbers of threads and teams to launch the kernel with.
  /// \param RuntimeAttrs Structure containing the runtime numbers of threads
  ///        and teams to launch the kernel with.
  /// \param IfCond value of the `if` clause.
  /// \param Inputs The input values to the region that will be passed.
  ///        as arguments to the outlined function.
  /// \param BodyGenCB Callback that will generate the region code.
  /// \param ArgAccessorFuncCB Callback that will generate accessors
  ///        instructions for passed in target arguments where neccessary
  /// \param CustomMapperCB Callback to generate code related to
  /// custom mappers.
  /// \param Dependencies A vector of DependData objects that carry
  ///        dependency information as passed in the depend clause
  /// \param HasNowait Whether the target construct has a `nowait` clause or
  ///        not.
  LLVM_ABI InsertPointOrErrorTy createTarget(
      const LocationDescription &Loc, bool IsOffloadEntry,
      OpenMPIRBuilder::InsertPointTy AllocaIP,
      OpenMPIRBuilder::InsertPointTy CodeGenIP, TargetDataInfo &Info,
      TargetRegionEntryInfo &EntryInfo,
      const TargetKernelDefaultAttrs &DefaultAttrs,
      const TargetKernelRuntimeAttrs &RuntimeAttrs, Value *IfCond,
      SmallVectorImpl<Value *> &Inputs, GenMapInfoCallbackTy GenMapInfoCB,
      TargetBodyGenCallbackTy BodyGenCB,
      TargetGenArgAccessorsCallbackTy ArgAccessorFuncCB,
      CustomMapperCallbackTy CustomMapperCB,
      const SmallVector<DependData> &Dependencies, bool HasNowait = false);

  /// Returns __kmpc_for_static_init_* runtime function for the specified
  /// size \a IVSize and sign \a IVSigned. Will create a distribute call
  /// __kmpc_distribute_static_init* if \a IsGPUDistribute is set.
  LLVM_ABI FunctionCallee createForStaticInitFunction(unsigned IVSize,
                                                      bool IVSigned,
                                                      bool IsGPUDistribute);

  /// Returns __kmpc_dispatch_init_* runtime function for the specified
  /// size \a IVSize and sign \a IVSigned.
  LLVM_ABI FunctionCallee createDispatchInitFunction(unsigned IVSize,
                                                     bool IVSigned);

  /// Returns __kmpc_dispatch_next_* runtime function for the specified
  /// size \a IVSize and sign \a IVSigned.
  LLVM_ABI FunctionCallee createDispatchNextFunction(unsigned IVSize,
                                                     bool IVSigned);

  /// Returns __kmpc_dispatch_fini_* runtime function for the specified
  /// size \a IVSize and sign \a IVSigned.
  LLVM_ABI FunctionCallee createDispatchFiniFunction(unsigned IVSize,
                                                     bool IVSigned);

  /// Returns __kmpc_dispatch_deinit runtime function.
  LLVM_ABI FunctionCallee createDispatchDeinitFunction();

  /// Declarations for LLVM-IR types (simple, array, function and structure) are
  /// generated below. Their names are defined and used in OpenMPKinds.def. Here
  /// we provide the declarations, the initializeTypes function will provide the
  /// values.
  ///
  ///{
#define OMP_TYPE(VarName, InitValue) Type *VarName = nullptr;
#define OMP_ARRAY_TYPE(VarName, ElemTy, ArraySize)                             \
  ArrayType *VarName##Ty = nullptr;                                            \
  PointerType *VarName##PtrTy = nullptr;
#define OMP_FUNCTION_TYPE(VarName, IsVarArg, ReturnType, ...)                  \
  FunctionType *VarName = nullptr;                                             \
  PointerType *VarName##Ptr = nullptr;
#define OMP_STRUCT_TYPE(VarName, StrName, ...)                                 \
  StructType *VarName = nullptr;                                               \
  PointerType *VarName##Ptr = nullptr;
#include "llvm/Frontend/OpenMP/OMPKinds.def"

  ///}

private:
  /// Create all simple and struct types exposed by the runtime and remember
  /// the llvm::PointerTypes of them for easy access later.
  void initializeTypes(Module &M);

  /// Common interface for generating entry calls for OMP Directives.
  /// if the directive has a region/body, It will set the insertion
  /// point to the body
  ///
  /// \param OMPD Directive to generate entry blocks for
  /// \param EntryCall Call to the entry OMP Runtime Function
  /// \param ExitBB block where the region ends.
  /// \param Conditional indicate if the entry call result will be used
  ///        to evaluate a conditional of whether a thread will execute
  ///        body code or not.
  ///
  /// \return The insertion position in exit block
  InsertPointTy emitCommonDirectiveEntry(omp::Directive OMPD, Value *EntryCall,
                                         BasicBlock *ExitBB,
                                         bool Conditional = false);

  /// Common interface to finalize the region
  ///
  /// \param OMPD Directive to generate exiting code for
  /// \param FinIP Insertion point for emitting Finalization code and exit call
  /// \param ExitCall Call to the ending OMP Runtime Function
  /// \param HasFinalize indicate if the directive will require finalization
  ///         and has a finalization callback in the stack that
  ///        should be called.
  ///
  /// \return The insertion position in exit block
  InsertPointOrErrorTy emitCommonDirectiveExit(omp::Directive OMPD,
                                               InsertPointTy FinIP,
                                               Instruction *ExitCall,
                                               bool HasFinalize = true);

  /// Common Interface to generate OMP inlined regions
  ///
  /// \param OMPD Directive to generate inlined region for
  /// \param EntryCall Call to the entry OMP Runtime Function
  /// \param ExitCall Call to the ending OMP Runtime Function
  /// \param BodyGenCB Body code generation callback.
  /// \param FiniCB Finalization Callback. Will be called when finalizing region
  /// \param Conditional indicate if the entry call result will be used
  ///        to evaluate a conditional of whether a thread will execute
  ///        body code or not.
  /// \param HasFinalize indicate if the directive will require finalization
  ///        and has a finalization callback in the stack that
  ///        should be called.
  /// \param IsCancellable if HasFinalize is set to true, indicate if the
  ///        the directive should be cancellable.
  /// \return The insertion point after the region
  InsertPointOrErrorTy
  EmitOMPInlinedRegion(omp::Directive OMPD, Instruction *EntryCall,
                       Instruction *ExitCall, BodyGenCallbackTy BodyGenCB,
                       FinalizeCallbackTy FiniCB, bool Conditional = false,
                       bool HasFinalize = true, bool IsCancellable = false);

  /// Get the platform-specific name separator.
  /// \param Parts different parts of the final name that needs separation
  /// \param FirstSeparator First separator used between the initial two
  ///        parts of the name.
  /// \param Separator separator used between all of the rest consecutive
  ///        parts of the name
  static std::string getNameWithSeparators(ArrayRef<StringRef> Parts,
                                           StringRef FirstSeparator,
                                           StringRef Separator);

  /// Returns corresponding lock object for the specified critical region
  /// name. If the lock object does not exist it is created, otherwise the
  /// reference to the existing copy is returned.
  /// \param CriticalName Name of the critical region.
  ///
  Value *getOMPCriticalRegionLock(StringRef CriticalName);

  /// Callback type for Atomic Expression update
  /// ex:
  /// \code{.cpp}
  /// unsigned x = 0;
  /// #pragma omp atomic update
  /// x = Expr(x_old);  //Expr() is any legal operation
  /// \endcode
  ///
  /// \param XOld the value of the atomic memory address to use for update
  /// \param IRB reference to the IRBuilder to use
  ///
  /// \returns Value to update X to.
  using AtomicUpdateCallbackTy =
      const function_ref<Expected<Value *>(Value *XOld, IRBuilder<> &IRB)>;

private:
  enum AtomicKind { Read, Write, Update, Capture, Compare };

  /// Determine whether to emit flush or not
  ///
  /// \param Loc    The insert and source location description.
  /// \param AO     The required atomic ordering
  /// \param AK     The OpenMP atomic operation kind used.
  ///
  /// \returns		wether a flush was emitted or not
  bool checkAndEmitFlushAfterAtomic(const LocationDescription &Loc,
                                    AtomicOrdering AO, AtomicKind AK);

  /// Emit atomic update for constructs: X = X BinOp Expr ,or X = Expr BinOp X
  /// For complex Operations: X = UpdateOp(X) => CmpExch X, old_X, UpdateOp(X)
  /// Only Scalar data types.
  ///
  /// \param AllocaIP	  The insertion point to be used for alloca
  ///                   instructions.
  /// \param X			    The target atomic pointer to be updated
  /// \param XElemTy    The element type of the atomic pointer.
  /// \param Expr		    The value to update X with.
  /// \param AO			    Atomic ordering of the generated atomic
  ///                   instructions.
  /// \param RMWOp		  The binary operation used for update. If
  ///                   operation is not supported by atomicRMW,
  ///                   or belong to {FADD, FSUB, BAD_BINOP}.
  ///                   Then a `cmpExch` based	atomic will be generated.
  /// \param UpdateOp 	Code generator for complex expressions that cannot be
  ///                   expressed through atomicrmw instruction.
  /// \param VolatileX	     true if \a X volatile?
  /// \param IsXBinopExpr true if \a X is Left H.S. in Right H.S. part of the
  ///                     update expression, false otherwise.
  ///                     (e.g. true for X = X BinOp Expr)
  ///
  /// \returns A pair of the old value of X before the update, and the value
  ///          used for the update.
  Expected<std::pair<Value *, Value *>>
  emitAtomicUpdate(InsertPointTy AllocaIP, Value *X, Type *XElemTy, Value *Expr,
                   AtomicOrdering AO, AtomicRMWInst::BinOp RMWOp,
                   AtomicUpdateCallbackTy &UpdateOp, bool VolatileX,
                   bool IsXBinopExpr);

  /// Emit the binary op. described by \p RMWOp, using \p Src1 and \p Src2 .
  ///
  /// \Return The instruction
  Value *emitRMWOpAsInstruction(Value *Src1, Value *Src2,
                                AtomicRMWInst::BinOp RMWOp);

public:
  /// a struct to pack relevant information while generating atomic Ops
  struct AtomicOpValue {
    Value *Var = nullptr;
    Type *ElemTy = nullptr;
    bool IsSigned = false;
    bool IsVolatile = false;
  };

  /// Emit atomic Read for : V = X --- Only Scalar data types.
  ///
  /// \param Loc    The insert and source location description.
  /// \param X			The target pointer to be atomically read
  /// \param V			Memory address where to store atomically read
  /// 					    value
  /// \param AO			Atomic ordering of the generated atomic
  /// 					    instructions.
  /// \param AllocaIP           Insert point for allocas
  //
  /// \return Insertion point after generated atomic read IR.
  LLVM_ABI InsertPointTy createAtomicRead(const LocationDescription &Loc,
                                          AtomicOpValue &X, AtomicOpValue &V,
                                          AtomicOrdering AO,
                                          InsertPointTy AllocaIP);

  /// Emit atomic write for : X = Expr --- Only Scalar data types.
  ///
  /// \param Loc    The insert and source location description.
  /// \param X			The target pointer to be atomically written to
  /// \param Expr		The value to store.
  /// \param AO			Atomic ordering of the generated atomic
  ///               instructions.
  /// \param AllocaIP           Insert point for allocas
  ///
  /// \return Insertion point after generated atomic Write IR.
  LLVM_ABI InsertPointTy createAtomicWrite(const LocationDescription &Loc,
                                           AtomicOpValue &X, Value *Expr,
                                           AtomicOrdering AO,
                                           InsertPointTy AllocaIP);

  /// Emit atomic update for constructs: X = X BinOp Expr ,or X = Expr BinOp X
  /// For complex Operations: X = UpdateOp(X) => CmpExch X, old_X, UpdateOp(X)
  /// Only Scalar data types.
  ///
  /// \param Loc      The insert and source location description.
  /// \param AllocaIP The insertion point to be used for alloca instructions.
  /// \param X        The target atomic pointer to be updated
  /// \param Expr     The value to update X with.
  /// \param AO       Atomic ordering of the generated atomic instructions.
  /// \param RMWOp    The binary operation used for update. If operation
  ///                 is	not supported by atomicRMW, or belong to
  ///	                {FADD, FSUB, BAD_BINOP}. Then a `cmpExch` based
  ///                 atomic will be generated.
  /// \param UpdateOp 	Code generator for complex expressions that cannot be
  ///                   expressed through atomicrmw instruction.
  /// \param IsXBinopExpr true if \a X is Left H.S. in Right H.S. part of the
  ///                     update expression, false otherwise.
  ///	                    (e.g. true for X = X BinOp Expr)
  ///
  /// \return Insertion point after generated atomic update IR.
  LLVM_ABI InsertPointOrErrorTy createAtomicUpdate(
      const LocationDescription &Loc, InsertPointTy AllocaIP, AtomicOpValue &X,
      Value *Expr, AtomicOrdering AO, AtomicRMWInst::BinOp RMWOp,
      AtomicUpdateCallbackTy &UpdateOp, bool IsXBinopExpr);

  /// Emit atomic update for constructs: --- Only Scalar data types
  /// V = X; X = X BinOp Expr ,
  /// X = X BinOp Expr; V = X,
  /// V = X; X = Expr BinOp X,
  /// X = Expr BinOp X; V = X,
  /// V = X; X = UpdateOp(X),
  /// X = UpdateOp(X); V = X,
  ///
  /// \param Loc        The insert and source location description.
  /// \param AllocaIP   The insertion point to be used for alloca instructions.
  /// \param X          The target atomic pointer to be updated
  /// \param V          Memory address where to store captured value
  /// \param Expr       The value to update X with.
  /// \param AO         Atomic ordering of the generated atomic instructions
  /// \param RMWOp      The binary operation used for update. If
  ///                   operation is not supported by atomicRMW, or belong to
  ///	                  {FADD, FSUB, BAD_BINOP}. Then a cmpExch based
  ///                   atomic will be generated.
  /// \param UpdateOp   Code generator for complex expressions that cannot be
  ///                   expressed through atomicrmw instruction.
  /// \param UpdateExpr true if X is an in place update of the form
  ///                   X = X BinOp Expr or X = Expr BinOp X
  /// \param IsXBinopExpr true if X is Left H.S. in Right H.S. part of the
  ///                     update expression, false otherwise.
  ///                     (e.g. true for X = X BinOp Expr)
  /// \param IsPostfixUpdate true if original value of 'x' must be stored in
  ///                        'v', not an updated one.
  ///
  /// \return Insertion point after generated atomic capture IR.
  LLVM_ABI InsertPointOrErrorTy createAtomicCapture(
      const LocationDescription &Loc, InsertPointTy AllocaIP, AtomicOpValue &X,
      AtomicOpValue &V, Value *Expr, AtomicOrdering AO,
      AtomicRMWInst::BinOp RMWOp, AtomicUpdateCallbackTy &UpdateOp,
      bool UpdateExpr, bool IsPostfixUpdate, bool IsXBinopExpr);

  /// Emit atomic compare for constructs: --- Only scalar data types
  /// cond-expr-stmt:
  /// x = x ordop expr ? expr : x;
  /// x = expr ordop x ? expr : x;
  /// x = x == e ? d : x;
  /// x = e == x ? d : x; (this one is not in the spec)
  /// cond-update-stmt:
  /// if (x ordop expr) { x = expr; }
  /// if (expr ordop x) { x = expr; }
  /// if (x == e) { x = d; }
  /// if (e == x) { x = d; } (this one is not in the spec)
  /// conditional-update-capture-atomic:
  /// v = x; cond-update-stmt; (IsPostfixUpdate=true, IsFailOnly=false)
  /// cond-update-stmt; v = x; (IsPostfixUpdate=false, IsFailOnly=false)
  /// if (x == e) { x = d; } else { v = x; } (IsPostfixUpdate=false,
  ///                                         IsFailOnly=true)
  /// r = x == e; if (r) { x = d; } (IsPostfixUpdate=false, IsFailOnly=false)
  /// r = x == e; if (r) { x = d; } else { v = x; } (IsPostfixUpdate=false,
  ///                                                IsFailOnly=true)
  ///
  /// \param Loc          The insert and source location description.
  /// \param X            The target atomic pointer to be updated.
  /// \param V            Memory address where to store captured value (for
  ///                     compare capture only).
  /// \param R            Memory address where to store comparison result
  ///                     (for compare capture with '==' only).
  /// \param E            The expected value ('e') for forms that use an
  ///                     equality comparison or an expression ('expr') for
  ///                     forms that use 'ordop' (logically an atomic maximum or
  ///                     minimum).
  /// \param D            The desired value for forms that use an equality
  ///                     comparison. If forms that use 'ordop', it should be
  ///                     \p nullptr.
  /// \param AO           Atomic ordering of the generated atomic instructions.
  /// \param Op           Atomic compare operation. It can only be ==, <, or >.
  /// \param IsXBinopExpr True if the conditional statement is in the form where
  ///                     x is on LHS. It only matters for < or >.
  /// \param IsPostfixUpdate  True if original value of 'x' must be stored in
  ///                         'v', not an updated one (for compare capture
  ///                         only).
  /// \param IsFailOnly   True if the original value of 'x' is stored to 'v'
  ///                     only when the comparison fails. This is only valid for
  ///                     the case the comparison is '=='.
  ///
  /// \return Insertion point after generated atomic capture IR.
  LLVM_ABI InsertPointTy
  createAtomicCompare(const LocationDescription &Loc, AtomicOpValue &X,
                      AtomicOpValue &V, AtomicOpValue &R, Value *E, Value *D,
                      AtomicOrdering AO, omp::OMPAtomicCompareOp Op,
                      bool IsXBinopExpr, bool IsPostfixUpdate, bool IsFailOnly);
  LLVM_ABI InsertPointTy createAtomicCompare(
      const LocationDescription &Loc, AtomicOpValue &X, AtomicOpValue &V,
      AtomicOpValue &R, Value *E, Value *D, AtomicOrdering AO,
      omp::OMPAtomicCompareOp Op, bool IsXBinopExpr, bool IsPostfixUpdate,
      bool IsFailOnly, AtomicOrdering Failure);

  /// Create the control flow structure of a canonical OpenMP loop.
  ///
  /// The emitted loop will be disconnected, i.e. no edge to the loop's
  /// preheader and no terminator in the AfterBB. The OpenMPIRBuilder's
  /// IRBuilder location is not preserved.
  ///
  /// \param DL        DebugLoc used for the instructions in the skeleton.
  /// \param TripCount Value to be used for the trip count.
  /// \param F         Function in which to insert the BasicBlocks.
  /// \param PreInsertBefore  Where to insert BBs that execute before the body,
  ///                         typically the body itself.
  /// \param PostInsertBefore Where to insert BBs that execute after the body.
  /// \param Name      Base name used to derive BB
  ///                  and instruction names.
  ///
  /// \returns The CanonicalLoopInfo that represents the emitted loop.
  LLVM_ABI CanonicalLoopInfo *createLoopSkeleton(DebugLoc DL, Value *TripCount,
                                                 Function *F,
                                                 BasicBlock *PreInsertBefore,
                                                 BasicBlock *PostInsertBefore,
                                                 const Twine &Name = {});
  /// OMP Offload Info Metadata name string
  const std::string ompOffloadInfoName = "omp_offload.info";

  /// Loads all the offload entries information from the host IR
  /// metadata. This function is only meant to be used with device code
  /// generation.
  ///
  /// \param M         Module to load Metadata info from. Module passed maybe
  /// loaded from bitcode file, i.e, different from OpenMPIRBuilder::M module.
  LLVM_ABI void loadOffloadInfoMetadata(Module &M);

  /// Loads all the offload entries information from the host IR
  /// metadata read from the file passed in as the HostFilePath argument. This
  /// function is only meant to be used with device code generation.
  ///
  /// \param HostFilePath The path to the host IR file,
  /// used to load in offload metadata for the device, allowing host and device
  /// to maintain the same metadata mapping.
  LLVM_ABI void loadOffloadInfoMetadata(StringRef HostFilePath);

  /// Gets (if variable with the given name already exist) or creates
  /// internal global variable with the specified Name. The created variable has
  /// linkage CommonLinkage by default and is initialized by null value.
  /// \param Ty Type of the global variable. If it is exist already the type
  /// must be the same.
  /// \param Name Name of the variable.
  LLVM_ABI GlobalVariable *
  getOrCreateInternalVariable(Type *Ty, const StringRef &Name,
                              unsigned AddressSpace = 0);
};

/// Class to represented the control flow structure of an OpenMP canonical loop.
///
/// The control-flow structure is standardized for easy consumption by
/// directives associated with loops. For instance, the worksharing-loop
/// construct may change this control flow such that each loop iteration is
/// executed on only one thread. The constraints of a canonical loop in brief
/// are:
///
///  * The number of loop iterations must have been computed before entering the
///    loop.
///
///  * Has an (unsigned) logical induction variable that starts at zero and
///    increments by one.
///
///  * The loop's CFG itself has no side-effects. The OpenMP specification
///    itself allows side-effects, but the order in which they happen, including
///    how often or whether at all, is unspecified. We expect that the frontend
///    will emit those side-effect instructions somewhere (e.g. before the loop)
///    such that the CanonicalLoopInfo itself can be side-effect free.
///
/// Keep in mind that CanonicalLoopInfo is meant to only describe a repeated
/// execution of a loop body that satifies these constraints. It does NOT
/// represent arbitrary SESE regions that happen to contain a loop. Do not use
/// CanonicalLoopInfo for such purposes.
///
/// The control flow can be described as follows:
///
///     Preheader
///        |
///  /-> Header
///  |     |
///  |    Cond---\
///  |     |     |
///  |    Body   |
///  |    | |    |
///  |   <...>   |
///  |    | |    |
///   \--Latch   |
///              |
///             Exit
///              |
///            After
///
/// The loop is thought to start at PreheaderIP (at the Preheader's terminator,
/// including) and end at AfterIP (at the After's first instruction, excluding).
/// That is, instructions in the Preheader and After blocks (except the
/// Preheader's terminator) are out of CanonicalLoopInfo's control and may have
/// side-effects. Typically, the Preheader is used to compute the loop's trip
/// count. The instructions from BodyIP (at the Body block's first instruction,
/// excluding) until the Latch are also considered outside CanonicalLoopInfo's
/// control and thus can have side-effects. The body block is the single entry
/// point into the loop body, which may contain arbitrary control flow as long
/// as all control paths eventually branch to the Latch block.
///
/// TODO: Consider adding another standardized BasicBlock between Body CFG and
/// Latch to guarantee that there is only a single edge to the latch. It would
/// make loop transformations easier to not needing to consider multiple
/// predecessors of the latch (See redirectAllPredecessorsTo) and would give us
/// an equivalant to PreheaderIP, AfterIP and BodyIP for inserting code that
/// executes after each body iteration.
///
/// There must be no loop-carried dependencies through llvm::Values. This is
/// equivalant to that the Latch has no PHINode and the Header's only PHINode is
/// for the induction variable.
///
/// All code in Header, Cond, Latch and Exit (plus the terminator of the
/// Preheader) are CanonicalLoopInfo's responsibility and their build-up checked
/// by assertOK(). They are expected to not be modified unless explicitly
/// modifying the CanonicalLoopInfo through a methods that applies a OpenMP
/// loop-associated construct such as applyWorkshareLoop, tileLoops, unrollLoop,
/// etc. These methods usually invalidate the CanonicalLoopInfo and re-use its
/// basic blocks. After invalidation, the CanonicalLoopInfo must not be used
/// anymore as its underlying control flow may not exist anymore.
/// Loop-transformation methods such as tileLoops, collapseLoops and unrollLoop
/// may also return a new CanonicalLoopInfo that can be passed to other
/// loop-associated construct implementing methods. These loop-transforming
/// methods may either create a new CanonicalLoopInfo usually using
/// createLoopSkeleton and invalidate the input CanonicalLoopInfo, or reuse and
/// modify one of the input CanonicalLoopInfo and return it as representing the
/// modified loop. What is done is an implementation detail of
/// transformation-implementing method and callers should always assume that the
/// CanonicalLoopInfo passed to it is invalidated and a new object is returned.
/// Returned CanonicalLoopInfo have the same structure and guarantees as the one
/// created by createCanonicalLoop, such that transforming methods do not have
/// to special case where the CanonicalLoopInfo originated from.
///
/// Generally, methods consuming CanonicalLoopInfo do not need an
/// OpenMPIRBuilder::InsertPointTy as argument, but use the locations of the
/// CanonicalLoopInfo to insert new or modify existing instructions. Unless
/// documented otherwise, methods consuming CanonicalLoopInfo do not invalidate
/// any InsertPoint that is outside CanonicalLoopInfo's control. Specifically,
/// any InsertPoint in the Preheader, After or Block can still be used after
/// calling such a method.
///
/// TODO: Provide mechanisms for exception handling and cancellation points.
///
/// Defined outside OpenMPIRBuilder because nested classes cannot be
/// forward-declared, e.g. to avoid having to include the entire OMPIRBuilder.h.
class CanonicalLoopInfo {
  friend class OpenMPIRBuilder;

private:
  BasicBlock *Header = nullptr;
  BasicBlock *Cond = nullptr;
  BasicBlock *Latch = nullptr;
  BasicBlock *Exit = nullptr;

  // Hold the MLIR value for the `lastiter` of the canonical loop.
  Value *LastIter = nullptr;

  /// Add the control blocks of this loop to \p BBs.
  ///
  /// This does not include any block from the body, including the one returned
  /// by getBody().
  ///
  /// FIXME: This currently includes the Preheader and After blocks even though
  /// their content is (mostly) not under CanonicalLoopInfo's control.
  /// Re-evaluated whether this makes sense.
  void collectControlBlocks(SmallVectorImpl<BasicBlock *> &BBs);

  /// Sets the number of loop iterations to the given value. This value must be
  /// valid in the condition block (i.e., defined in the preheader) and is
  /// interpreted as an unsigned integer.
  void setTripCount(Value *TripCount);

  /// Replace all uses of the canonical induction variable in the loop body with
  /// a new one.
  ///
  /// The intended use case is to update the induction variable for an updated
  /// iteration space such that it can stay normalized in the 0...tripcount-1
  /// range.
  ///
  /// The \p Updater is called with the (presumable updated) current normalized
  /// induction variable and is expected to return the value that uses of the
  /// pre-updated induction values should use instead, typically dependent on
  /// the new induction variable. This is a lambda (instead of e.g. just passing
  /// the new value) to be able to distinguish the uses of the pre-updated
  /// induction variable and uses of the induction varible to compute the
  /// updated induction variable value.
  void mapIndVar(llvm::function_ref<Value *(Instruction *)> Updater);

public:
  /// Sets the last iteration variable for this loop.
  void setLastIter(Value *IterVar) { LastIter = std::move(IterVar); }

  /// Returns the last iteration variable for this loop.
  /// Certain use-cases (like translation of linear clause) may access
  /// this variable even after a loop transformation. Hence, do not guard
  /// this getter function by `isValid`. It is the responsibility of the
  /// callee to ensure this functionality is not invoked by a non-outlined
  /// CanonicalLoopInfo object (in which case, `setLastIter` will never be
  /// invoked and `LastIter` will be by default `nullptr`).
  Value *getLastIter() { return LastIter; }

  /// Returns whether this object currently represents the IR of a loop. If
  /// returning false, it may have been consumed by a loop transformation or not
  /// been intialized. Do not use in this case;
  bool isValid() const { return Header; }

  /// The preheader ensures that there is only a single edge entering the loop.
  /// Code that must be execute before any loop iteration can be emitted here,
  /// such as computing the loop trip count and begin lifetime markers. Code in
  /// the preheader is not considered part of the canonical loop.
  LLVM_ABI BasicBlock *getPreheader() const;

  /// The header is the entry for each iteration. In the canonical control flow,
  /// it only contains the PHINode for the induction variable.
  BasicBlock *getHeader() const {
    assert(isValid() && "Requires a valid canonical loop");
    return Header;
  }

  /// The condition block computes whether there is another loop iteration. If
  /// yes, branches to the body; otherwise to the exit block.
  BasicBlock *getCond() const {
    assert(isValid() && "Requires a valid canonical loop");
    return Cond;
  }

  /// The body block is the single entry for a loop iteration and not controlled
  /// by CanonicalLoopInfo. It can contain arbitrary control flow but must
  /// eventually branch to the \p Latch block.
  BasicBlock *getBody() const {
    assert(isValid() && "Requires a valid canonical loop");
    return cast<BranchInst>(Cond->getTerminator())->getSuccessor(0);
  }

  /// Reaching the latch indicates the end of the loop body code. In the
  /// canonical control flow, it only contains the increment of the induction
  /// variable.
  BasicBlock *getLatch() const {
    assert(isValid() && "Requires a valid canonical loop");
    return Latch;
  }

  /// Reaching the exit indicates no more iterations are being executed.
  BasicBlock *getExit() const {
    assert(isValid() && "Requires a valid canonical loop");
    return Exit;
  }

  /// The after block is intended for clean-up code such as lifetime end
  /// markers. It is separate from the exit block to ensure, analogous to the
  /// preheader, it having just a single entry edge and being free from PHI
  /// nodes should there be multiple loop exits (such as from break
  /// statements/cancellations).
  BasicBlock *getAfter() const {
    assert(isValid() && "Requires a valid canonical loop");
    return Exit->getSingleSuccessor();
  }

  /// Returns the llvm::Value containing the number of loop iterations. It must
  /// be valid in the preheader and always interpreted as an unsigned integer of
  /// any bit-width.
  Value *getTripCount() const {
    assert(isValid() && "Requires a valid canonical loop");
    Instruction *CmpI = &Cond->front();
    assert(isa<CmpInst>(CmpI) && "First inst must compare IV with TripCount");
    return CmpI->getOperand(1);
  }

  /// Returns the instruction representing the current logical induction
  /// variable. Always unsigned, always starting at 0 with an increment of one.
  Instruction *getIndVar() const {
    assert(isValid() && "Requires a valid canonical loop");
    Instruction *IndVarPHI = &Header->front();
    assert(isa<PHINode>(IndVarPHI) && "First inst must be the IV PHI");
    return IndVarPHI;
  }

  /// Return the type of the induction variable (and the trip count).
  Type *getIndVarType() const {
    assert(isValid() && "Requires a valid canonical loop");
    return getIndVar()->getType();
  }

  /// Return the insertion point for user code before the loop.
  OpenMPIRBuilder::InsertPointTy getPreheaderIP() const {
    assert(isValid() && "Requires a valid canonical loop");
    BasicBlock *Preheader = getPreheader();
    return {Preheader, std::prev(Preheader->end())};
  };

  /// Return the insertion point for user code in the body.
  OpenMPIRBuilder::InsertPointTy getBodyIP() const {
    assert(isValid() && "Requires a valid canonical loop");
    BasicBlock *Body = getBody();
    return {Body, Body->begin()};
  };

  /// Return the insertion point for user code after the loop.
  OpenMPIRBuilder::InsertPointTy getAfterIP() const {
    assert(isValid() && "Requires a valid canonical loop");
    BasicBlock *After = getAfter();
    return {After, After->begin()};
  };

  Function *getFunction() const {
    assert(isValid() && "Requires a valid canonical loop");
    return Header->getParent();
  }

  /// Consistency self-check.
  LLVM_ABI void assertOK() const;

  /// Invalidate this loop. That is, the underlying IR does not fulfill the
  /// requirements of an OpenMP canonical loop anymore.
  LLVM_ABI void invalidate();
};

} // end namespace llvm

#endif // LLVM_FRONTEND_OPENMP_OMPIRBUILDER_H<|MERGE_RESOLUTION|>--- conflicted
+++ resolved
@@ -2507,11 +2507,7 @@
       TargetTaskBodyCallbackTy TaskBodyCB, Value *DeviceID, Value *RTLoc,
       OpenMPIRBuilder::InsertPointTy AllocaIP,
       const SmallVector<llvm::OpenMPIRBuilder::DependData> &Dependencies,
-<<<<<<< HEAD
-      bool HasNoWait);
-=======
       const TargetDataRTArgs &RTArgs, bool HasNoWait);
->>>>>>> 4084ffcf
 
   /// Emit the arguments to be passed to the runtime library based on the
   /// arrays of base pointers, pointers, sizes, map types, and mappers.  If
